--- conflicted
+++ resolved
@@ -1,12 +1,6 @@
 (*--build-config
-<<<<<<< HEAD
     options:--admit_fsi FStar.Set --z3timeout 15;
-    variables:LIB=../../lib;
-    other-files:$LIB/set.fsi $LIB/heap.fst $LIB/st.fst $LIB/all.fst $LIB/bytes.fst $LIB/list.fst xor.fst
-=======
-    options:--admit_fsi FStar.Set --z3timeout 300;
     other-files:set.fsi heap.fst st.fst all.fst bytes.fst list.fst xor.fst
->>>>>>> 40a7326d
   --*)
 module Ro_Single
 open FStar.List
