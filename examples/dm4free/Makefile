FSTAR_HOME=../..
OTHERFLAGS=
include ../Makefile.include

all: intST.uver ex.uver stexn.uver stexn.handle.uver exnst.uver

%.uver: %.fst
<<<<<<< HEAD
	$(FSTAR) --universes $^


include $(FSTAR_HOME)/ulib/ml/Makefile.include

# This target is very concise and re-uses the variables defined in
# Makefile.include. You shouldn't need to call `cp` ever.
intST.exe: out intST.fst
	$(FSTAR) $(FSTAR_DEFAULT_ARGS) --odir out --codegen OCaml --universes intST.fst
	$(OCAMLOPT) -I out out/IntST.ml -o out/IntST.exe
	./out/IntST.exe

ulib:
	$(MAKE) -C $(ULIB_ML)

clean:
	rm -rf out

out:
	mkdir -p out
=======
	$(FSTAR) --verify_module $* $^
>>>>>>> afaa0049
<|MERGE_RESOLUTION|>--- conflicted
+++ resolved
@@ -5,8 +5,7 @@
 all: intST.uver ex.uver stexn.uver stexn.handle.uver exnst.uver
 
 %.uver: %.fst
-<<<<<<< HEAD
-	$(FSTAR) --universes $^
+	$(FSTAR) $^
 
 
 include $(FSTAR_HOME)/ulib/ml/Makefile.include
@@ -25,7 +24,4 @@
 	rm -rf out
 
 out:
-	mkdir -p out
-=======
-	$(FSTAR) --verify_module $* $^
->>>>>>> afaa0049
+	mkdir -p out