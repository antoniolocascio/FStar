module ReflectionMonoid

open FStar.Algebra.Monoid
open FStar.List
open FStar.Tactics
open FStar.Reflection

(* "A Monoid Expression Simplifier" ported from
   http://adam.chlipala.net/cpdt/html/Cpdt.Reflection.html *)

type exp (a:Type) : Type =
  | Unit : exp a
  | Var : a -> exp a
  | Mult : exp a -> exp a -> exp a

let rec exp_to_string (#a:Type) (a_to_string:a->string) (e:exp a) =
  match e with
  | Unit -> "Unit"
  | Var x -> "Var " ^ a_to_string x
  | Mult e1 e2 -> "Mult (" ^ exp_to_string a_to_string e1
                   ^ ") (" ^ exp_to_string a_to_string e2 ^ ")"

let rec mdenote (#a:Type) (m:monoid a) (e:exp a) : a =
  match e with
  | Unit -> Monoid?.unit m
  | Var x -> x
  | Mult e1 e2 -> Monoid?.mult m (mdenote m e1) (mdenote m e2)

let rec mldenote (#a:Type) (m:monoid a) (xs:list a) : a =
  match xs with
  | [] -> Monoid?.unit m
  | x::xs' -> Monoid?.mult m x (mldenote m xs')

let rec flatten (#a:Type) (e:exp a) : list a =
  match e with
  | Unit -> []
  | Var x -> [x]
  | Mult e1 e2 -> flatten e1 @ flatten e2

(* This proof internally uses the monoid laws; the SMT solver picks up
   on them because they are written as squashed formulas in the
   definition of monoid; need to be careful with this since these are
   quantified formulas without any patterns. Dangerous stuff! *)
let rec flatten_correct_aux (#a:Type) (m:monoid a) ml1 ml2 :
  Lemma (mldenote m (ml1 @ ml2) == Monoid?.mult m (mldenote m ml1)
                                                  (mldenote m ml2)) =
  match ml1 with
  | [] -> ()
  | e::es1' -> flatten_correct_aux m es1' ml2

let rec flatten_correct (#a:Type) (m:monoid a) (e:exp a) :
    Lemma (mdenote m e == mldenote m (flatten e)) =
  match e with
  | Unit | Var _ -> ()
  | Mult e1 e2 -> flatten_correct_aux m (flatten e1) (flatten e2);
                  flatten_correct m e1; flatten_correct m e2

let monoid_reflect (#a:Type) (m:monoid a) (e1 e2:exp a)
    (_ : squash (mldenote m (flatten e1) == mldenote m (flatten e2)))
    : squash (mdenote m e1 == mdenote m e2) =
  flatten_correct m e1; flatten_correct m e2

  // Ltac reify me :=
  //   match me with
  //     | e => Ident
  //     | ?me1 + ?me2 =>
  //       let r1 := reify me1 in
  //       let r2 := reify me2 in
  //         constr:(Op r1 r2)
  //     | _ => constr:(Var me)
  //   end.

let rec reification (#a:Type) (m:monoid a) (me:term) : Tac (exp a) =
  let hd, tl = collect_app_ref me in
  // Admitting this subtyping on lists for now, it's provable, but tedious right now
  let tl : list ((a:term{a << me}) * aqualv) = admit(); tl in
  match inspect hd, tl with
  | Tv_FVar fv, [(me1, Q_Explicit) ; (me2, Q_Explicit)] ->
    let t1 = norm_term [] (pack (Tv_FVar fv)) in
    let t2 = norm_term [simplify; delta// _only ["__proj__Monoid__item__mult"]
  ]
                       (quote (Monoid?.mult m)) in
    dump ("t1=" ^ term_to_string t1 ^
        "; t2=" ^ term_to_string t2);
    if term_eq t1 t2 then Mult (reification m me1) (reification m me2)
    else fail ("Unrecognized binary operator: " ^ term_to_string me)
         (* or just use var *)
  | _, _ -> Var (unquote me)

private val conv : #x:Type -> #y:Type -> squash (y == x) -> x -> y
private let conv #x #y eq w = w

let change t1 =
    focus (fun () ->
        let t = mk_app (`conv) [(t1, Q_Implicit)] in
        apply t;
        norm [delta;primops;zeta];
        trefl ()
    )

let change_sq t1 =
    change (mk_e_app (`squash) [t1])

let g f = assert_by_tactic (f (3 + 5) > 0)
             (fun () -> change_sq (quote (f 8 > 0)); admit1())

assume val f:int->int
let _ = assert_by_tactic (f (3 + 5) > 0)
             (fun () -> change_sq (`(f 8 > 0)); admit1())

let canon_monoid (#a:Type) (m:monoid a) (a_to_string:a->string) : Tac unit =
  norm [];
  let g = cur_goal () in
  match term_as_formula g with
  | Comp (Eq (Some t)) me1 me2 ->
      if term_eq t (quote a) then
        let r1 = reification m me1 in
        let r2 = reification m me2 in
        // this one causes a "Tactic gets stuck!" error
        // dump ("r1=" ^ exp_to_string a_to_string r1 ^
        //     "; r2=" ^ exp_to_string a_to_string r2);
        change_sq (quote (mdenote m r1 == mdenote m r2));
        apply (`monoid_reflect);
        simpl()
      else fail "Goal should be an equality at the right monoid type"
  | _ -> fail "Goal should be an equality"

let lem0 (a b c d : int) =
  assert_by_tactic (0 + a + b + c + d == (0 + a) + (b + c) + d)
<<<<<<< HEAD
  (fun _ -> canon_monoid int_plus_monoid string_of_int; trefl())
=======
  (fun _ -> monoid_tac int_plus_monoid string_of_int;
            norm [delta;primops;zeta];
            trefl())
>>>>>>> 91f9a8bd

(* TODO: should extend this to a commutative monoid and
         sort the list to prove things like a + b = b + a; *)<|MERGE_RESOLUTION|>--- conflicted
+++ resolved
@@ -127,13 +127,9 @@
 
 let lem0 (a b c d : int) =
   assert_by_tactic (0 + a + b + c + d == (0 + a) + (b + c) + d)
-<<<<<<< HEAD
-  (fun _ -> canon_monoid int_plus_monoid string_of_int; trefl())
-=======
-  (fun _ -> monoid_tac int_plus_monoid string_of_int;
+  (fun _ -> canon_monoid int_plus_monoid string_of_int;
             norm [delta;primops;zeta];
             trefl())
->>>>>>> 91f9a8bd
 
 (* TODO: should extend this to a commutative monoid and
          sort the list to prove things like a + b = b + a; *)