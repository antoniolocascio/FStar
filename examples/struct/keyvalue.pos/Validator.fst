module Validator

open KeyValue
open PureParser
open Slice

open FStar.Seq
open FStar.HyperStack
open FStar.HyperStack.ST

module B = FStar.Buffer

module U16 = FStar.UInt16
module U32 = FStar.UInt32
module Cast = FStar.Int.Cast

(*** Stateful validation of input buffer *)

type validation (b:bytes) = option U32.t

unfold let validation_checks_parse #t (b: bytes)
  (v: validation b)
  (p: option (t * n:nat{n <= length b})) : Type0 =
  Some? v ==> (Some? p /\ U32.v (Some?.v v) == snd (Some?.v p))

inline_for_extraction unfold
let parser_st_nochk #t (p: parser t) =
  input:bslice -> ST (t * U32.t)
  (requires (fun h0 -> live h0 input /\
                    (let bs = as_seq h0 input in
                     Some? (p bs))))
  (ensures (fun h0 r h1 -> live h1 input /\
                  h0 == h1 /\
                  (let bs = B.as_seq h1 input.p in
                    Some? (p bs) /\
                    (let (v, n) = Some?.v (p bs) in
                     let (rv, off) = r in
                       v == rv /\
                       n == U32.v off))))

inline_for_extraction unfold
let parser_st #t (p: parser t) =
  input:bslice -> ST (option (t * U32.t))
  (requires (fun h0 -> live h0 input))
  (ensures (fun h0 r h1 -> live h1 input /\
          h0 == h1 /\
          (let bs = B.as_seq h1 input.p in
            match p bs with
            | Some (v, n) -> Some? r /\
              begin
                let (rv, off) = Some?.v r in
                  v == rv /\ n == U32.v off
              end
            | None -> r == None)))

let parse_u16_st_nochk :
  parser_st_nochk (parse_u16) = fun input ->
  let b0 = B.index input.p 0ul in
      let b1 = B.index input.p 1ul in
      begin
        let h = get() in
        let twobytes = append (create 1 b0) (create 1 b1) in
        lemma_eq_intro twobytes (slice (as_seq h input) 0 2)
      end;
      let n = u16_from_bytes b0 b1 in
      (n, U32.uint_to_t 2)

let parse_u16_st : parser_st (parse_u16) = fun input ->
  if U32.lt input.len (U32.uint_to_t 2)
    then None
  else Some (parse_u16_st_nochk input)

let parse_u32_st_nochk :
  parser_st_nochk (parse_u32) = fun input ->
  let b0 = B.index input.p (U32.uint_to_t 0) in
  let b1 = B.index input.p (U32.uint_to_t 1) in
  let b2 = B.index input.p (U32.uint_to_t 2) in
  let b3 = B.index input.p (U32.uint_to_t 3) in
  let fourbytes = create 1 b0 `append` create 1 b1 `append` create 1 b2 `append` create 1 b3 in
  let h = get() in
  lemma_eq_intro fourbytes (slice (as_seq h input) 0 4);
  let n = u32_from_be fourbytes in
  (n, U32.uint_to_t 4)

let parse_u32_st : parser_st (parse_u32) = fun input ->
  if U32.lt input.len (U32.uint_to_t 4)
    then None
    else Some (parse_u32_st_nochk input)

<<<<<<< HEAD
unfold
=======
inline_for_extraction unfold
>>>>>>> 599316a5
let stateful_validator #t (p: parser t) = input:bslice -> ST (option U32.t)
    (requires (fun h0 -> live h0 input))
    (ensures (fun h0 r h1 -> live h1 input /\
                          h0 == h1 /\
                          (let bs = as_seq h1 input in
                            validation_checks_parse bs r (p bs))))

let validate_u16_array_st : stateful_validator parse_u16_array = fun input ->
  match parse_u16_st input with
  | Some (n, off) -> begin
      let n: U32.t = Cast.uint16_to_uint32 n in
      // overflow is not possible here, since n < pow2 16 and off == 2
      // (any encodable length would fit in a U32)
      let total_len = U32.add n off in
      if U32.lt input.len total_len then None
      else Some total_len
    end
  | None -> None

inline_for_extraction
let u32_array_bound: U32.t = 4294967291ul

let u32_array_bound_is (_:unit) :
  Lemma (U32.v u32_array_bound = pow2 32 - 4 - 1) = ()

let validate_u32_array_st : stateful_validator parse_u32_array = fun input ->
  match parse_u32_st input with
  | Some (n, off) -> begin
      // we have to make sure that the total length we compute doesn't overflow
      // a U32.t to correctly check if the input is long enough
      if U32.gte n u32_array_bound then None
      else begin
        assert (U32.v n + U32.v off < pow2 32);
        let total_len = U32.add n off in
        if U32.lt input.len total_len then None
        else Some total_len
      end
    end
  | None -> None

[@"substitute"]
let then_check #t (p: parser t) (v: stateful_validator p)
               #t' (p': parser t') (v': stateful_validator p')
               #t'' (f: t -> t' -> t'') :
               stateful_validator (p `and_then` (fun x -> p' `and_then` (fun y -> parse_ret (f x y)))) =
fun input ->
  match v input with
  | Some off -> begin
      match v' (advance_slice input off) with
      | Some off' -> (if u32_add_overflows off off' then None
                   else Some (U32.add off off'))
      | None -> None
    end
  | None -> None

// eta expansion is necessary to get the right subtyping check
let validate_entry_st : stateful_validator parse_entry = fun input ->
  then_check parse_u16_array validate_u16_array_st
             parse_u32_array validate_u32_array_st
             (fun key value -> EncodedEntry key.len16 key.a16 value.len32 value.a32) input

[@"substitute"]
val validate_many_st (#t:Type) (p:parser t) (v:stateful_validator p) (n:nat) : stateful_validator (parse_many p n)
[@"substitute"]
let rec validate_many_st #t p v (n:nat) : stateful_validator (parse_many p n) = fun input ->
  match n with
  | 0 -> Some (U32.uint_to_t 0)
  | _ -> let n':nat = n - 1 in
        then_check p v
                   (parse_many p n') (validate_many_st p v n')
                   (fun e es -> e::es) input

let validate_done_st : stateful_validator parsing_done = fun input ->
  if U32.eq input.len (U32.uint_to_t 0) then Some (U32.uint_to_t 0) else None

let validate_entries_st (num_entries:U32.t) : stateful_validator (parse_entries num_entries) =
  fun input ->
  let n = U32.v num_entries in
  then_check (parse_many parse_entry n)
  (validate_many_st parse_entry validate_entry_st n)
  parsing_done validate_done_st
  (fun entries _ -> Store num_entries entries) input

let validate_store_st : stateful_validator parse_abstract_store = fun input ->
  match parse_u32_st input with
  | Some (num_entries, off) ->
    begin
      let input = advance_slice input off in
      match validate_entries_st num_entries input with
      | Some off' -> if u32_add_overflows off off' then None
                    else Some (U32.add off off')
      | None -> None
    end
  | None -> None<|MERGE_RESOLUTION|>--- conflicted
+++ resolved
@@ -87,11 +87,7 @@
     then None
     else Some (parse_u32_st_nochk input)
 
-<<<<<<< HEAD
 unfold
-=======
-inline_for_extraction unfold
->>>>>>> 599316a5
 let stateful_validator #t (p: parser t) = input:bslice -> ST (option U32.t)
     (requires (fun h0 -> live h0 input))
     (ensures (fun h0 r h1 -> live h1 input /\
