module Test

<<<<<<< HEAD
val id : 'a -> Tot 'a 
let id x = x //the type argument is optimized away
=======
>>>>>>> 51764ce2

let f (x:int) = id x

<<<<<<< HEAD
let g (x:int) = 
  let id' = fun (a:Type) (x:a) -> x in  //also here
  id' int x
=======
assume val f : int -> GTot bool
assume val g: x:int -> Ghost unit
  (True) 
  (ensures (fun _ -> f x))
  

(* assume type t : int -> Type *)
(* assume val g : int -> Type *)

(* val h : t (f 0) -> Tot bool *)
(* let h (x:t (f 0)) = op_Equality #(t (f 0)) x x *)

(* assume val f : x:int -> GTot int *)
>>>>>>> 51764ce2

(* assume val g : x:int -> ST int *)
(*   (requires (fun h -> True)) *)
(*   (ensures (fun h0 y h1 ->  *)
(*     f x >= 0 /\ y = 1)) *)
(* //    y = z + 1)) *)

<<<<<<< HEAD
let h (x:int) = (fun (a:Type) (x:a) -> x) int x //not here
=======

(* assume type t : int -> Type0 *)

(* type state (i:bool) =  *)
(*   | Mk : t (if i then 0 else 1) -> state i *)

(* module Test2 *)
(* open Test *)
(* val f : i:bool -> state i -> Tot (t (if i then 0 else 1)) *)
(* let f i (Mk x) = x *)
>>>>>>> 51764ce2
<|MERGE_RESOLUTION|>--- conflicted
+++ resolved
@@ -1,22 +1,21 @@
 module Test
 
-<<<<<<< HEAD
 val id : 'a -> Tot 'a 
 let id x = x //the type argument is optimized away
-=======
->>>>>>> 51764ce2
 
 let f (x:int) = id x
 
-<<<<<<< HEAD
 let g (x:int) = 
   let id' = fun (a:Type) (x:a) -> x in  //also here
   id' int x
-=======
-assume val f : int -> GTot bool
-assume val g: x:int -> Ghost unit
-  (True) 
-  (ensures (fun _ -> f x))
+
+let h (x:int) = (fun (a:Type) (x:a) -> x) int x //not here
+
+
+(* assume val f : int -> GTot bool *)
+(* assume val g: x:int -> Ghost unit *)
+(*   (True)  *)
+(*   (ensures (fun _ -> f x)) *)
   
 
 (* assume type t : int -> Type *)
@@ -26,7 +25,7 @@
 (* let h (x:t (f 0)) = op_Equality #(t (f 0)) x x *)
 
 (* assume val f : x:int -> GTot int *)
->>>>>>> 51764ce2
+
 
 (* assume val g : x:int -> ST int *)
 (*   (requires (fun h -> True)) *)
@@ -34,9 +33,7 @@
 (*     f x >= 0 /\ y = 1)) *)
 (* //    y = z + 1)) *)
 
-<<<<<<< HEAD
-let h (x:int) = (fun (a:Type) (x:a) -> x) int x //not here
-=======
+
 
 (* assume type t : int -> Type0 *)
 
@@ -46,5 +43,4 @@
 (* module Test2 *)
 (* open Test *)
 (* val f : i:bool -> state i -> Tot (t (if i then 0 else 1)) *)
-(* let f i (Mk x) = x *)
->>>>>>> 51764ce2
+(* let f i (Mk x) = x *)