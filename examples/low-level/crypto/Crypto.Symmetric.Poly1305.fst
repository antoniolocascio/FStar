(* Implementation of Poly1305 based on the rfc7539 *)
module Crypto.Symmetric.Poly1305

open FStar.Mul
open FStar.Ghost
open FStar.Seq
(** Machine integers *)
open FStar.UInt8
open FStar.UInt64
open FStar.Int.Cast
(** Effects and memory layout *)
open FStar.HyperStack
open FStar.HST
(** Buffers *)
open FStar.Buffer
(** Mathematical definitions *)
open Math.Axioms
open Math.Lib
open Math.Lemmas
(** Helper functions for buffers *)
open Buffer.Utils
open FStar.Buffer.Quantifiers

open Crypto.Symmetric.Poly1305.Spec
open Crypto.Symmetric.Poly1305.Parameters
open Crypto.Symmetric.Poly1305.Bigint
open Crypto.Symmetric.Poly1305.Bignum
open Crypto.Symmetric.Poly1305.Lemmas

module U8 = FStar.UInt8
module U32 = FStar.UInt32
module U64 = FStar.UInt64
module HS = FStar.HyperStack

// we may separate field operations, so that we don't
// need to open the bignum modules elsewhere

(* * *********************************************)
(* *            Representation type              *)
(* * *********************************************)

type elemB = bigint        // Mutable big integer representation (5 64-bit limbs)

type wordB = b:bytes{length b <= 16}  // Concrete (mutable) representation of words
type wordB_16 = b:bytes{length b = 16}  // Concrete (mutable) representation of words

(* * *********************************************)
(* *  Mappings from stateful types to pure types *)
(* * *********************************************)

(* From the current memory state, returns the word corresponding to a wordB *)
let sel_word (h:mem) (b:wordB{live h b}) : GTot word = as_seq h b
val esel_word:h:mem -> b:wordB{live h b} -> Tot (erased word)
let esel_word h b = hide (sel_word h b)

val esel_word_16:h:mem -> b:wordB_16{live h b} -> Tot (erased word_16)
let esel_word_16 h b = hide (sel_word h b)

#reset-options "--initial_fuel 1 --max_fuel 0 --z3timeout 20"

assume MaxUInt32: pow2 32 = 4294967296

// when ideal, we use the actual contents
private val read_word_: b:wordB_16 -> s:seq byte -> i:U32.t{U32.v i = Seq.length s /\ U32.v i <= 16} -> ST word_16
  (requires (fun h -> live h b /\ Seq.slice (sel_word h b) 0 (U32.v i) == s))
  (ensures  (fun h0 s h1 -> h0 == h1 /\ live h1 b /\ s == sel_word h1 b))
let rec read_word_ b s i =
  let h = HST.get() in
  if U32 (i =^ 16ul) then (
    Seq.lemma_eq_intro s (sel_word h b);
    s)
  else (
    let x = b.(i) in
    let s' = FStar.Seq (s @| Seq.create 1 x) in
    Seq.lemma_eq_intro s' (Seq.slice (sel_word h b) 0 (U32.v i + 1));
    read_word_ b s' (U32 (i +^ 1ul))
    )


val read_word: b:wordB_16 -> ST word_16
  (requires (fun h0 -> live h0 b))
  (ensures (fun h0 r h1 -> h0 == h1 /\ live h1 b /\ r == (sel_word h1 b)))
let read_word b =
  let h = HST.get() in
  let s0 = Seq.createEmpty #byte in
  Seq.lemma_eq_intro s0 (Seq.slice (sel_word h b) 0 0);
  read_word_ b s0 0ul

(* From the current memory state, returns the field element corresponding to a elemB *)
let sel_elem (h:mem) (b:elemB{live h b}) : GTot elem
  = eval h b norm_length % p_1305

(* From the current memory state, returns the integer corresponding to a elemB, (before
   computing the modulo) *)
let sel_int (h:mem) (b:elemB{live h b}) : GTot nat
  = eval h b norm_length


<<<<<<< HEAD
(*** Poly1305 Field Operations ***)

(* * ******************************************** *)
(* *        Polynomial computation step           *)
(* * ******************************************** *)

(* TODO: move *)
let rec print_bytes (s:bytes) (i:UInt32.t{UInt32.v i <= length s}) (len:UInt32.t{UInt32.v len <= length s}) : ST bool (requires (fun h -> live h s)) (ensures (fun h0 _ h1 -> h0 == h1))
 =
  let open FStar.UInt32 in
  if v i < v len then
    let _ = IO.debug_print_string (UInt8.to_string (index s i) ^ ":") in
    print_bytes s (i +^ 1ul) len
  else
    IO.debug_print_string "\n"

let rec print_elem (e:elemB) (i:UInt32.t{UInt32.v i <= length e}) (len:UInt32.t{UInt32.v len <= length e}) : ST bool (requires (fun h -> live h e)) (ensures (fun h0 _ h1 -> h0 == h1))
 =
  let open FStar.UInt32 in
  if v i < v len then
    let _ = IO.debug_print_string (UInt64.to_string (index e i) ^ ":") in
    print_elem e (i +^ 1ul) len
  else
    IO.debug_print_string "\n"

val bound27_isSum: h0:mem -> h1:mem -> a:bigint -> b:bigint
  -> Lemma
    (requires (norm h0 a /\ norm h0 b /\ isSum h0 h1 0 0 norm_length 0 a b))
    (ensures  (bound27 h1 a))
let bound27_isSum h0 h1 a b =
  // The (i+0) is there on purpuose to trigger the pattern in isSum
  cut (forall (i:nat). {:pattern (v (get h1 a i))} i < norm_length ==> v (get h1 a (i+0)) < pow2 26 + pow2 26);
  pow2_double_sum 26

#set-options "--initial_fuel 3 --max_fuel 3"

(* TODO: move *)
val pow2_5: unit -> Lemma (pow2 5 = 32)
let pow2_5 _ = ()

#reset-options "--initial_fuel 0 --max_fuel 0 --initial_ifuel 0 --max_ifuel 0 --z3timeout 10"

(** 
    Runs "Acc = ((Acc+block)*r) % p." on the accumulator, the well formatted block of the message
    and the clamped part of the key 
    *)
val add_and_multiply: acc:elemB -> block:elemB{disjoint acc block} -> r:elemB{disjoint acc r /\ disjoint block r} -> STL unit
  (requires (fun h -> norm h acc /\ norm h block /\ norm h r))
  (ensures (fun h0 _ h1 -> norm h0 acc /\ norm h0 block /\ norm h0 r
    /\ norm h1 acc // the accumulation is back in a workable state
    /\ modifies_1 acc h0 h1 // It was the only thing modified
    /\ sel_elem h1 acc = (sel_elem h0 acc +@ sel_elem h0 block) *@ sel_elem h0 r ))
let add_and_multiply acc block r =
  let hinit = HST.get() in
  push_frame();
  let h0 = HST.get() in
  let tmp = create 0UL (U32.mul 2ul nlength-|1ul) in
  let h1 = HST.get() in
  norm_eq_lemma hinit h1 acc acc;
  norm_eq_lemma hinit h1 block block;
//  cut (norm h1 acc /\ norm h1 block);
  fsum' acc block;  // acc1 = acc0 + block
  let h2 = HST.get() in
  norm_eq_lemma hinit h2 r r;
  bound27_isSum h1 h2 acc block;
  multiplication tmp acc r; // tmp = acc1 * r = (acc0 + block) * r
  let h3 = HST.get() in
  assert(modifies_2_1 acc h0 h3);
//  cut (maxValue h3 tmp (2*norm_length-1) * 6 <= (norm_length * pow2 53) * 6);
  cut ((norm_length * pow2 53) * 6 = 30 * pow2 53);
  pow2_5 ();
  cut (30 * pow2 53 < pow2 5 * pow2 53);
  pow2_exp_1 5 53;
  cut ((norm_length * pow2 53) * 6 < pow2 58);
  pow2_increases_1 63 58;
  cut (satisfiesModuloConstraints h3 tmp);
  modulo tmp; // tmp = tmp % p
  let h4 = HST.get() in
  cut (norm h4 tmp);
  assert(modifies_2_1 acc h0 h4);
  blit tmp 0ul acc 0ul nlength; // acc2 = tmp = (acc0 + block) * r % p
  pop_frame();
  let hfin = HST.get() in
//  Seq.lemma_eq_intro
//    (Seq.slice (as_seq hfin acc) 0 norm_length)
//    (Seq.slice (as_seq h4 tmp)   0 norm_length);
  assert (forall (i:nat).{:pattern (Seq.index (as_seq hfin acc) i)}
    i < norm_length ==> Seq.index (Seq.slice (as_seq hfin acc) 0 norm_length) i == Seq.index (as_seq hfin acc) i);
  assert (forall (i:nat).{:pattern (Seq.index (as_seq hfin acc) i)}
    i < norm_length ==> Seq.index (Seq.slice (as_seq h4 tmp) 0 norm_length) i == Seq.index (as_seq h4 tmp) i);
  eval_eq_lemma h4 hfin tmp acc norm_length;
  cut (norm hfin acc);
  assume (sel_elem hfin acc = (sel_elem hinit acc +@ sel_elem hinit block) *@ sel_elem hinit r)


#reset-options "--initial_fuel 0 --max_fuel 0 --z3timeout 20"

=======
(* * *********************************************)
(* *          Encoding-related lemmas            *)
(* * *********************************************)

#reset-options "--initial_fuel 0 --max_fuel 0"

val lemma_eucl_div_bound: a:nat -> b:nat -> q:pos -> Lemma
  (requires (a < q))
  (ensures  (a + q * b < q * (b+1)))
let lemma_eucl_div_bound a b q = ()

#reset-options "--initial_fuel 1 --max_fuel 1"

val lemma_bitweight_templ_values: n:nat -> Lemma
  (requires (True))
  (ensures  (bitweight templ n = 26 * n))
let rec lemma_bitweight_templ_values n =
  if n = 0 then ()
  else lemma_bitweight_templ_values (n-1)

#reset-options "--initial_fuel 0 --max_fuel 0"

val lemma_mult_ineq: a:pos -> b:pos -> c:pos -> Lemma
  (requires (b <= c))
  (ensures  (a * b <= a * c))
let lemma_mult_ineq a b c = ()

#reset-options "--initial_fuel 1 --max_fuel 1 --z3timeout 50"

val lemma_eval_norm_is_bounded: ha:mem -> a:elemB -> len:nat{len <= norm_length} -> Lemma
  (requires (norm ha a))
  (ensures  (norm ha a /\ eval ha a len < pow2 (26 * len) ))
let rec lemma_eval_norm_is_bounded ha a len =
  if len = 0 then (
    eval_def ha a len
  )
  else (
    cut (len >= 1);
    eval_def ha a len;
    lemma_bitweight_templ_values (len-1);
    lemma_eval_norm_is_bounded ha a (len-1);
    assert(eval ha a (len-1) < pow2 (26 * (len-1)));
    assert(pow2 (bitweight templ (len-1)) = pow2 (26 * (len-1)));
    lemma_eucl_div_bound (eval ha a (len-1)) (v (get ha a (len-1))) (pow2 (bitweight templ (len-1)));
    assert(eval ha a len < pow2 (26 * (len-1)) * (v (get ha a (len-1)) + 1));
    lemma_mult_ineq (pow2 (26 * (len-1))) (v (get ha a (len-1))+1) (pow2 26);
    assert(eval ha a len < pow2 (26 * (len-1)) * pow2 26);
    Math.Lib.pow2_exp_lemma (26 * (len-1)) 26)

#reset-options "--initial_fuel 1 --max_fuel 1 --z3timeout 20"

val lemma_elemB_equality: ha:mem -> hb:mem -> a:elemB -> b:elemB -> len:pos{len<=norm_length} -> Lemma
  (requires (live ha a /\ live hb b
    /\ Seq.slice (as_seq ha a) 0 (len-1) == Seq.slice (as_seq hb b) 0 (len-1)
    /\ get ha a (len-1) = get hb b (len-1)))
  (ensures  (live ha a /\ live hb b /\ Seq.slice (as_seq ha a) 0 len == Seq.slice (as_seq hb b) 0 len))
let lemma_elemB_equality ha hb a b len =
  Seq.lemma_eq_intro (Seq.slice (as_seq ha a) 0 len)
		     ((Seq.slice (as_seq ha a) 0 (len-1)) @| Seq.create 1 (get ha a (len-1)));
  Seq.lemma_eq_intro (Seq.slice (as_seq hb b) 0 len)
		     ((Seq.slice (as_seq hb b) 0 (len-1)) @| Seq.create 1 (get hb b (len-1)))

#reset-options "--initial_fuel 1 --max_fuel 1 --z3timeout 100"

val lemma_toField_is_injective_0: ha:mem -> hb:mem -> a:elemB -> b:elemB -> len:nat{len <= norm_length} -> Lemma
  (requires (norm ha a /\ norm hb b /\ eval ha a len = eval hb b len))
  (ensures  (norm ha a /\ norm hb b
    /\ Seq.length (as_seq ha a) >= len /\ Seq.length (as_seq hb b) >= len
    /\ Seq.slice (as_seq ha a) 0 len == Seq.slice (as_seq hb b) 0 len))
let rec lemma_toField_is_injective_0 ha hb a b len =
  if len = 0 then (
    admit();
    Seq.lemma_eq_intro (Seq.slice (as_seq ha a) 0 len) (Seq.slice (as_seq hb b) 0 len)
  )
  else (
    eval_def ha a len; eval_def hb b len;
    lemma_eval_norm_is_bounded ha a (len-1);
    lemma_eval_norm_is_bounded hb b (len-1);
    let z = pow2 (26 * (len-1)) in
    let r = eval ha a (len-1) in
    let r' = eval hb b (len-1) in
    let q = v (get ha a (len-1)) in
    let q' = v (get hb b (len-1)) in
    lemma_bitweight_templ_values (len-1);
    lemma_little_endian_is_injective_1 z q r q' r';
    assert(r = r' /\ q = q');
    assert(get ha a (len-1) = get hb b (len-1));
    lemma_toField_is_injective_0 ha hb a b (len-1);
    lemma_elemB_equality ha hb a b len)

#reset-options "--initial_fuel 0 --max_fuel 0"

val lemma_toField_is_injective: ha:mem -> hb:mem -> a:elemB -> b:elemB ->
  Lemma (requires (norm ha a /\ norm hb b /\ sel_int ha a = sel_int hb b
    /\ length a = norm_length /\ length b = norm_length ))
	(ensures  (norm ha a /\ norm hb b /\ as_seq ha a == as_seq hb b))
let lemma_toField_is_injective ha hb a b =
  lemma_toField_is_injective_0 ha hb a b norm_length;
  assert(Seq.length (as_seq ha a) = norm_length);
  assert(Seq.length (as_seq hb b) = norm_length);
  Seq.lemma_eq_intro (Seq.slice (as_seq ha a) 0 norm_length) (as_seq ha a);
  Seq.lemma_eq_intro (Seq.slice (as_seq hb b) 0 norm_length) (as_seq hb b)



(*** Poly1305 Field Operations ***)

(* * ******************************************** *)
(* *        Polynomial computation step           *)
(* * ******************************************** *)

let rec print_bytes (s:bytes) (i:UInt32.t{UInt32.v i <= length s})
		    (len:UInt32.t{UInt32.v len <= length s}) : Stack bool
  (requires (fun h -> live h s))
  (ensures (fun h0 _ h1 -> h0 == h1))
 =
  let open FStar.UInt32 in
  if v i < v len then
    let _ = IO.debug_print_string (UInt8.to_string (index s i) ^ ":") in
    print_bytes s (i +^ 1ul) len
  else
    IO.debug_print_string "\n"

let rec print_elem (e:elemB) (i:UInt32.t{UInt32.v i <= length e}) (len:UInt32.t{UInt32.v len <= length e}) : ST bool (requires (fun h -> live h e)) (ensures (fun h0 _ h1 -> h0 == h1))
 =
  let open FStar.UInt32 in
  if v i < v len then
    let _ = IO.debug_print_string (UInt64.to_string (index e i) ^ ":") in
    print_elem e (i +^ 1ul) len
  else
    IO.debug_print_string "\n"

val bound27_isSum: h0:mem -> h1:mem -> a:bigint -> b:bigint
  -> Lemma
    (requires (norm h0 a /\ norm h0 b /\ isSum h0 h1 0 0 norm_length 0 a b))
    (ensures  (bound27 h1 a))
let bound27_isSum h0 h1 a b =
  // The (i+0) is there on purpuose to trigger the pattern in isSum
  cut (forall (i:nat). {:pattern (v (get h1 a i))} i < norm_length ==> v (get h1 a (i+0)) < pow2 26 + pow2 26);
  pow2_double_sum 26

#reset-options "--initial_fuel 3 --max_fuel 3"

val pow2_5: unit -> Lemma (pow2 5 = 32)
let pow2_5 _ = ()

#reset-options "--initial_fuel 0 --max_fuel 0 --z3timeout 20"

let null_eq_lemma ha hb (a:bigint) (b:bigint) : Lemma
  (requires (equal ha a hb b /\ null ha a))
  (ensures  (live hb b /\ null hb b))
  = FStar.Buffer.Quantifiers.eq_lemma ha a hb b;
    assert(forall (i:nat). i < length a ==> get hb b i == get ha a i)

#reset-options "--initial_fuel 1 --max_fuel 1 --z3timeout 20"

let rec lemma_max_value h (b:elemB) (len:pos{len <= length b}) : Lemma
  (requires (live h b))
  (ensures  (live h b /\ maxValue h b len <= maxValue h b (length b)))
  (decreases (length b - len))
  = if len = length b then ()
    else lemma_max_value h b (len+1)


#reset-options "--initial_fuel 0 --max_fuel 0 --z3timeout 20"

(* TODO: prove and move *)
assume val lemma_modulo_add: a:nat -> b:nat -> d:pos -> Lemma ( (a + b) % d = ((a % d) + b) % d)
assume val lemma_modulo_mul: a:nat -> b:nat -> d:pos -> Lemma ( (a * b) % d = ((a % d) * b) % d)

#reset-options "--initial_fuel 0 --max_fuel 0 --z3timeout 5"

let lemma_modulo_1 (a:nat) (b:nat) (c:nat) (d:pos) : Lemma ( ((a + b) * c) % d = ((((a % d) + (b % d)) % d) * (c % d)) % d) =
  lemma_modulo_mul (a+b) c d;
  lemma_modulo_mul c ((a+b)%d) d;
  lemma_modulo_add a b d;
  lemma_modulo_add b (a%d) d

let lemma_sel_elem h0 h1 acc block r : Lemma
  (requires (norm h1 acc /\ norm h0 acc /\ norm h0 block /\ norm h0 r
    /\ sel_elem h1 acc = ((eval h0 acc 5 + eval h0 block 5) * eval h0 r 5) % reveal prime))
  (ensures  (norm h1 acc /\ norm h0 acc /\ norm h0 block /\ norm h0 r
    /\ sel_elem h1 acc = (sel_elem h0 acc +@ sel_elem h0 block) *@ sel_elem h0 r))
  = let a = eval h0 acc 5 in
    let b = eval h0 block 5 in
    let c = eval h0 r 5 in
    let d = reveal prime in
    lemma_modulo_1 a b c d

#reset-options "--initial_fuel 0 --max_fuel 0 --z3timeout 50"


private val add_and_multiply_: acc:elemB -> block:elemB{disjoint acc block} -> r:elemB{disjoint acc r /\ disjoint block r} ->
  tmp:elemB{length tmp = 9 /\ disjoint tmp acc /\ disjoint tmp block /\ disjoint tmp r} -> STL unit
  (requires (fun h -> norm h acc /\ norm h block /\ norm h r /\ live h tmp /\ null h tmp))
  (ensures (fun h0 _ h1 -> norm h0 acc /\ norm h0 block /\ norm h0 r
    /\ norm h1 acc // the accumulation is back in a workable states
    /\ modifies_2 acc tmp h0 h1 // It was the only thing modified
    /\ sel_elem h1 acc = (sel_elem h0 acc +@ sel_elem h0 block) *@ sel_elem h0 r // Functional
    						// specification of the operation at that step
    ))
let add_and_multiply_ acc block r tmp =
  let h1 = HST.get() in
  fsum' acc block;  // acc1 = acc0 + block
  let h2 = HST.get() in
  cut (eval h2 acc 5 = eval h1 acc 5 + eval h1 block 5);
  norm_eq_lemma h1 h2 r r;
  eval_eq_lemma h1 h2 r r 5;
  bound27_isSum h1 h2 acc block;
  null_eq_lemma h1 h2 tmp tmp;
  multiplication tmp acc r; // tmp = acc1 * r = (acc0 + block) * r
  let h3 = HST.get() in
  cut (eval h3 tmp 9 = (eval h1 acc 5 + eval h1 block 5) * eval h1 r 5);
  assert(modifies_2 acc tmp h1 h3);
  lemma_max_value h3 tmp 9;
  cut (maxValue h3 tmp 9 * 6 <= (norm_length * pow2 53) * 6);
  cut ((norm_length * pow2 53) * 6 = 30 * pow2 53);
  pow2_5 ();
  cut (30 * pow2 53 < pow2 5 * pow2 53);
  pow2_exp_1 5 53;
  cut ((norm_length * pow2 53) * 6 < pow2 58);
  pow2_increases_1 63 58;
  cut (length tmp >= 2*norm_length - 1);
  cut (satisfiesModuloConstraints h3 tmp);
  modulo tmp; // tmp = tmp % p
  let h4 = HST.get() in
  cut (sel_elem h4 tmp = ((eval h1 acc 5 + eval h1 block 5) * eval h1 r 5) % reveal prime);
  cut (norm h4 tmp);
  blit tmp 0ul acc 0ul nlength; // acc2 = tmp = (acc0 + block) * r % p
  let h5 = HST.get() in
  (* norm_eq_lemma h2 h5 r r; *)
  (* norm_eq_lemma h1 h5 block block;   *)
  assert(modifies_2 acc tmp h1 h4);
  lemma_blit_quantifiers h4 h5 tmp 0ul acc 0ul 5ul;
  assert(forall (i:nat). {:pattern (v (get h5 acc i))} i < 5 ==> v (get h5 acc (0+i)) = v (get h4 tmp (0+i)));
  eval_eq_lemma h4 h5 tmp acc 5;
  lemma_sel_elem h1 h5 acc block r;
  ()

#reset-options "--initial_fuel 0 --max_fuel 0 --z3timeout 20"


(**
    Runs "Acc = ((Acc+block)*r) % p." on the accumulator, the well formatted block of the message
    and the clamped part of the key
    *)
val add_and_multiply: acc:elemB -> block:elemB{disjoint acc block} -> r:elemB{disjoint acc r /\ disjoint block r} -> STL unit
  (requires (fun h -> norm h acc /\ norm h block /\ norm h r))
  (ensures (fun h0 _ h1 -> norm h0 acc /\ norm h0 block /\ norm h0 r
    /\ norm h1 acc // the accumulation is back in a workable states
    /\ modifies_1 acc h0 h1 // It was the only thing modified
    /\ sel_elem h1 acc = (sel_elem h0 acc +@ sel_elem h0 block) *@ sel_elem h0 r // Functional
    						// specification of the operation at that step
    ))
let add_and_multiply acc block r =
  let hinit = HST.get() in
  push_frame();
  let h0 = HST.get() in
  let tmp = create 0UL (U32.mul 2ul nlength-|1ul) in
  let h1 = HST.get() in
  cut (null h1 tmp);
  norm_eq_lemma hinit h1 acc acc;
  norm_eq_lemma hinit h1 block block;
  norm_eq_lemma hinit h1 r r;
  add_and_multiply_ acc block r tmp;
  let h2 = HST.get() in
  pop_frame();
  let hfin = HST.get() in
  eval_eq_lemma h2 hfin acc acc 5;
  norm_eq_lemma h2 hfin acc acc;
  eval_eq_lemma hinit h1 acc acc 5;
  eval_eq_lemma hinit h1 block block 5;
  eval_eq_lemma hinit h1 r r 5;
  ()


#reset-options "--initial_fuel 0 --max_fuel 0 --z3timeout 20"

>>>>>>> 71ba9925
(**
   Sets an element to the value '0'
   *)
val zeroB: a:elemB -> STL unit
  (requires (fun h -> live h a))
  (ensures  (fun h0 _ h1 -> norm h1 a /\ modifies_1 a h0 h1 /\ sel_elem h1 a = 0))
let zeroB a =
  upd a 0ul 0UL;
  upd a 1ul 0UL;
  upd a 2ul 0UL;
  upd a 3ul 0UL;
  upd a 4ul 0UL;
  let h = HST.get() in
  Crypto.Symmetric.Poly1305.Bigint.eval_null h a norm_length


(* * *********************************************)
(* *            Encoding functions               *)
(* * *********************************************)

<<<<<<< HEAD
=======
#reset-options "--initial_fuel 0 --max_fuel 0"

>>>>>>> 71ba9925
private let mk_mask (nbits:FStar.UInt32.t{FStar.UInt32.v nbits < 64}) :
  Tot (z:U64.t{v z = pow2 (FStar.UInt32.v nbits) - 1})
  = Math.Lib.pow2_increases_lemma 64 (FStar.UInt32.v nbits);
    U64 ((1uL <<^ nbits) -^ 1uL)

#reset-options "--initial_fuel 0 --max_fuel 0 --z3timeout 20"

(* TODO *)
let lemma_toField_1 (b:elemB) (s:wordB_16{disjoint b s}) h n0 n1 n2 n3 : Lemma
  (requires (let open FStar.UInt8 in
    live h b /\ live h s
    /\ U64.v n0 = v (get h s 0) + pow2 8 * v (get h s 1) + pow2 16 * v (get h s 2) + pow2 24 * v (get h s 3)
    /\ U64.v n1 = v (get h s 4) + pow2 8 * v (get h s 5) + pow2 16 * v (get h s 6) + pow2 24 * v (get h s 7)
    /\ U64.v n2 = v (get h s 8) + pow2 8 * v (get h s 9) + pow2 16 * v (get h s 10) + pow2 24 * v (get h s 11)
    /\ U64.v n3 = v (get h s 12) + pow2 8 * v (get h s 13) + pow2 16 * v (get h s 14) + pow2 24 * v (get h s 15)))
  (ensures  (live h b /\ live h s /\ v n0 + pow2 32 * v n1 + pow2 64 * v n2 + pow2 96 * v n3 = little_endian (sel_word h s)))
  = admit()

#reset-options "--initial_fuel 0 --max_fuel 0 --z3timeout 20"

val upd_elemB: b:elemB{length b = norm_length} -> n0:U64.t -> n1:U64.t -> n2:U64.t -> n3:U64.t -> n4:U64.t -> Stack unit
  (requires (fun h -> live h b
    /\ U64.v n0 < pow2 26 /\ U64.v n1 < pow2 26 /\ U64.v n2 < pow2 26 /\ U64.v n3 < pow2 26
    /\ U64.v n4 < pow2 24))
  (ensures  (fun h0 _ h1 -> live h1 b /\ modifies_1 b h0 h1
    /\ get h1 b 0 = n0 /\ get h1 b 1 = n1 /\ get h1 b 2 = n2 /\ get h1 b 3 = n3 /\  get h1 b 4 = n4
    /\ sel_int h1 b = v n0 + pow2 26 * v n1 + pow2 52 * v n2 + pow2 78 * v n3 + pow2 104 * v n4
    /\ norm h1 b))
let upd_elemB b n0 n1 n2 n3 n4 =
  upd b 0ul n0;
  upd b 1ul n1;
  upd b 2ul n2;
  upd b 3ul n3;
  upd b 4ul n4;
  let h1 = HST.get() in
  lemma_bitweight_templ_values 4;
  lemma_bitweight_templ_values 3;
  lemma_bitweight_templ_values 2;
  lemma_bitweight_templ_values 1;
  lemma_bitweight_templ_values 0;
  eval_def h1 b 5;
  eval_def h1 b 4;
  eval_def h1 b 3;
  eval_def h1 b 2;
  eval_def h1 b 1;
  eval_def h1 b 0;
  pow2_increases_lemma 26 24

#reset-options "--initial_fuel 0 --max_fuel 0 --z3timeout 20"

(* TODO *)
let lemma_toField_2 n0 n1 n2 n3 n0' n1' n2' n3' n4' : Lemma
  (requires (let mask_26 = mk_mask 26ul in
    n0' = (n0 &^ mask_26) /\ n1' = ((n0 >>^ 26ul) |^ ((n1 <<^ 6ul) &^ mask_26))
    /\ n2' = ((n1 >>^ 20ul) |^ ((n2 <<^ 12ul) &^ mask_26))
    /\ n3' = ((n2 >>^ 14ul) |^ ((n3 <<^ 18ul) &^ mask_26)) /\ n4' = (n3 >>^ 8ul) ))
  (ensures  (v n0' + pow2 26 * v n1' + pow2 52 * v n2' + pow2 78 * v n3' + pow2 104 * v n4'
    = v n0 + pow2 32 * v n1 + pow2 64 * v n2 + pow2 96 * v n3 ))
  = admit()

(* TODO (requires the BitVector module *)
let lemma_toField_3 n0 n1 n2 n3 n0' n1' n2' n3' n4' : Lemma
  (requires (let mask_26 = mk_mask 26ul in
    n0' = (n0 &^ mask_26)
    /\ n1' = ((n0 >>^ 26ul) |^ ((n1 <<^ 6ul) &^ mask_26))
    /\ n2' = ((n1 >>^ 20ul) |^ ((n2 <<^ 12ul) &^ mask_26))
    /\ n3' = ((n2 >>^ 14ul) |^ ((n3 <<^ 18ul) &^ mask_26))
    /\ n4' = ((n3 >>^ 8ul)) ))
  (ensures  (U64.v n4' < pow2 24
    /\ U64.v n3' < pow2 26 /\ U64.v n2' < pow2 26 /\ U64.v n1' < pow2 26 /\ U64.v n0' < pow2 26))
  = admit()

#reset-options "--initial_fuel 0 --max_fuel 0 --z3timeout 20"

(* Formats a wordB into an elemB *)
<<<<<<< HEAD
val toField: a:elemB -> b:wordB_16{disjoint a b} -> STL unit
=======
val toField: a:elemB{length a = norm_length} -> b:wordB_16{disjoint a b} -> STL unit
>>>>>>> 71ba9925
  (requires (fun h -> live h a /\ live h b))
  (ensures  (fun h0 _ h1 ->
    live h0 b /\         // initial post condition
    modifies_1 a h0 h1 /\ // only a was modified
    norm h1 a /\         // a is in a 'workable' state
    sel_int h1 a = little_endian (sel_word h0 b) /\ // functional correctness
    v (get h1 a 4) < pow2 24 // necessary for adding 2^128 with no overflow
    ))

let toField b s =
  //DEBUG: let _ = print_bytes s 0ul 16ul in
  let h0 = HST.get() in
  let mask_26 = mk_mask 26ul in
  let s0 = sub s 0ul  4ul in
  let s1 = sub s 4ul  4ul in
  let s2 = sub s 8ul  4ul in
  let s3 = sub s 12ul 4ul in
  let n0 = (uint32_of_bytes s0) in
  let n1 = (uint32_of_bytes s1) in
  let n2 = (uint32_of_bytes s2) in
  let n3 = (uint32_of_bytes s3) in
  let n0 = Int.Cast.uint32_to_uint64 n0 in
  let n1 = Int.Cast.uint32_to_uint64 n1 in
  let n2 = Int.Cast.uint32_to_uint64 n2 in
  let n3 = Int.Cast.uint32_to_uint64 n3 in
  lemma_toField_1 b s h0 n0 n1 n2 n3;
  cut (v n0 + pow2 32 * v n1 + pow2 64 * v n2 + pow2 96 * v n3 = little_endian (sel_word h0 s));
  let n0' = n0 &^ mask_26 in
  let n1' = (n0 >>^ 26ul) |^ ((n1 <<^ 6ul) &^ mask_26) in
  let n2' = (n1 >>^ 20ul) |^ ((n2 <<^ 12ul) &^ mask_26) in
  let n3' = (n2 >>^ 14ul) |^ ((n3 <<^ 18ul) &^ mask_26) in
  let n4' = (n3 >>^ 8ul) in
  lemma_toField_2 n0 n1 n2 n3 n0' n1' n2' n3' n4';
  lemma_toField_3 n0 n1 n2 n3 n0' n1' n2' n3' n4';
  cut (v n0' + pow2 26 * v n1' + pow2 52 * v n2' + pow2 78 * v n3' + pow2 104 * v n4'
    = little_endian (sel_word h0 s));
<<<<<<< HEAD
  upd b 0ul n0';
  upd b 1ul n1';
  upd b 2ul n2';
  upd b 3ul n3';
  upd b 4ul n4';
  let h1 = HST.get() in
  (* TODO *)
  assume (sel_int h1 b = little_endian (sel_word h0 s));
  assume (v (get h1 b 4) < pow2 24);
  assume (norm h1 b)


(* (\* Formats a wordB into an elemB *\) *)
(* val toField: a:elemB -> b:wordB{length b = 16 /\ disjoint a b} -> STL unit *)
(*   (requires (fun h -> live h a /\ live h b)) *)
(*   (ensures  (fun h0 _ h1 -> *)
(*     live h0 b /\ // Initial post condition *)
(*     norm h1 a /\ // the elemB 'a' is in a 'workable' state *)
(*     modifies_1 a h0 h1 /\ // Only a was modified *)
(*     sel_int h1 a = little_endian (sel_word h0 b) /\ // Functional correctness *)
(*     v (get h1 a 4) < pow2 24 // Necesary to be allowed to add 2^128 *)
(*     )) *)
(* let toField b s = *)
(*   admit(); // TODO *)
(*   let h0 = HST.get() in *)
(*   (\* Math.Lib.pow2_increases_lemma 64 26; *\) *)
(*   (\* Math.Lib.pow2_increases_lemma 64 32; *\) *)
(*   (\* Math.Lib.pow2_increases_lemma 26 24; *\) *)
(*   let mask_26 = U64.sub (1UL <<^ 26ul) 1UL in *)
(*   (\* cut (v mask_26 = v 1UL * pow2 26 - v 1UL /\ v 1UL = 1); *\) *)
(*   (\* cut (v mask_26 = pow2 26 - 1); *\) *)
(*   let s0 = sub s 0ul  4ul in *)
(*   let s1 = sub s 4ul  4ul in *)
(*   let s2 = sub s 8ul  4ul in *)
(*   let s3 = sub s 12ul 4ul in *)
(*   let n0 = (uint32_of_bytes s0) in *)
(*   let n1 = (uint32_of_bytes s1) in *)
(*   let n2 = (uint32_of_bytes s2) in *)
(*   let n3 = (uint32_of_bytes s3) in *)
(*   let n0 = Int.Cast.uint32_to_uint64 n0 in *)
(*   let n1 = Int.Cast.uint32_to_uint64 n1 in *)
(*   let n2 = Int.Cast.uint32_to_uint64 n2 in *)
(*   let n3 = Int.Cast.uint32_to_uint64 n3 in *)
(*   (\* ulogand_lemma_4 #63 n0 26 mask_26; *\) *)
(*   (\* ulogand_lemma_4 #63 (n1 <<^ 6) 26 mask_26; *\) *)
(*   (\* ulogand_lemma_4 #63 (n2 <<^ 12) 26 mask_26; *\) *)
(*   (\* ulogand_lemma_4 #63 (n3 <<^ 18) 26 mask_26; *\) *)
(*   (\* aux_lemma n0 n1 26; *\) *)
(*   (\* aux_lemma n1 n2 20; *\) *)
(*   (\* aux_lemma n2 n3 14; *\) *)
(*   (\* aux_lemma_1 n3; *\) *)
(*   let n0' = n0 &^ mask_26 in *)
(*   let n1' = (n0 >>^ 26ul) |^ ((n1 <<^ 6ul) &^ mask_26) in *)
(*   let n2' = (n1 >>^ 20ul) |^ ((n2 <<^ 12ul) &^ mask_26) in *)
(*   let n3' = (n2 >>^ 14ul) |^ ((n3 <<^ 18ul) &^ mask_26) in *)
(*   let n4' = (n3 >>^ 8ul) in *)
(*   upd b 0ul n0'; *)
(*   upd b 1ul n1'; *)
(*   upd b 2ul n2'; *)
(*   upd b 3ul n3'; *)
(*   upd b 4ul n4'; *)
(*   let h1 = HST.get() in *)
(*   () *)
(*   (\* assume (v (get h b 4) < pow2 24); *\) *)
(*   (\* assume (norm h b) *\) *)

=======
  upd_elemB b n0' n1' n2' n3' n4';
  ()

#reset-options "--initial_fuel 6 --max_fuel 6"
>>>>>>> 71ba9925

#reset-options "--initial_fuel 1 --max_fuel 1"

<<<<<<< HEAD
val lemma_bitweight_templ_values: n:nat -> Lemma
  (requires (True))
  (ensures  (bitweight templ n = 26 * n))
  [SMTPat (bitweight templ n)]
let rec lemma_bitweight_templ_values n =
  if n = 0 then ()
  else lemma_bitweight_templ_values (n-1)
=======
#reset-options "--initial_fuel 1 --max_fuel 1 --z3timeout 20"
>>>>>>> 71ba9925

val lemma_toField_plus_2_128_0: ha:mem -> a:elemB{live ha a} -> Lemma
  (requires (True))
  (ensures  (sel_int ha a =
    v (get ha a 0) + pow2 26 * v (get ha a 1) + pow2 52 * v (get ha a 2) + pow2 78 * v (get ha a 3)
    + pow2 104 * v (get ha a 4)))
let lemma_toField_plus_2_128_0 ha a =
<<<<<<< HEAD
=======
  lemma_bitweight_values ();
>>>>>>> 71ba9925
  assert(sel_int ha a = pow2 104 * v (get ha a 4) + eval ha a 4);
  assert(eval ha a 4 = pow2 78 * v (get ha a 3) + eval ha a 3);
  assert(eval ha a 3 = pow2 52 * v (get ha a 2) + eval ha a 2);
  assert(eval ha a 2 = pow2 26 * v (get ha a 1) + eval ha a 1);
  assert(eval ha a 1 = pow2 0 * v (get ha a 0) + eval ha a 0);
  assert(pow2 0 * v (get ha a 0) = v (get ha a 0) /\ eval ha a 0 = 0)

val lemma_toField_plus_2_128_1: unit -> Lemma
  (ensures  (v (1uL <<^ 24ul) = pow2 24))
let lemma_toField_plus_2_128_1 () =
  Math.Lib.pow2_increases_lemma 64 24

#reset-options "--initial_fuel 0 --max_fuel 0 --z3timeout 20"

val lemma_toField_plus_2_128: ha:mem -> a:elemB -> hb:mem -> b:elemB -> Lemma
  (requires (norm ha a /\ norm hb b /\ v (get hb b 4) < pow2 24
    /\ v (get ha a 4) = v (get hb b 4) + pow2 24
    /\ v (get ha a 3) = v (get hb b 3) /\ v (get ha a 2) = v (get hb b 2)
    /\ v (get ha a 1) = v (get hb b 1) /\ v (get ha a 0) = v (get hb b 0)
    ))
  (ensures  (norm ha a /\ norm hb b /\ sel_int ha a = pow2 128 + sel_int hb b))
let lemma_toField_plus_2_128 ha a hb b =
  Math.Lib.pow2_increases_lemma 26 25;
  Math.Lib.pow2_increases_lemma 25 24;
  lemma_toField_plus_2_128_0 ha a;
  lemma_toField_plus_2_128_0 hb b;
  Math.Lemmas.distributivity_add_right (pow2 104) (v (get hb b 4)) (pow2 24);
<<<<<<< HEAD
  Math.Lib.pow2_exp_lemma 104 24
=======
  Math.Lib.pow2_exp_lemma 104 24;
  ()
>>>>>>> 71ba9925

let add_2_24 (x:t{v x < pow2 24}) : Tot (z:t{v z = v x + pow2 24 /\ v z < pow2 26})
  = lemma_toField_plus_2_128_1 ();
    Math.Lemmas.pow2_double_sum 24;
    Math.Lemmas.pow2_double_sum 25;
    Math.Lib.pow2_increases_lemma 64 24;
    Math.Lib.pow2_increases_lemma 64 25;
    x +^ (1uL <<^ 24ul)

#reset-options "--z3timeout 50 --initial_fuel 0 --max_fuel 0"

(* Formats a wordB into an elemB *)
<<<<<<< HEAD
val toField_plus_2_128: a:elemB -> b:wordB{length b = 16 /\ disjoint a b} -> STL unit
=======
val toField_plus_2_128: a:elemB{length a = norm_length} -> b:wordB_16{disjoint a b} -> Stack unit
>>>>>>> 71ba9925
  (requires (fun h -> live h a /\ live h b /\ disjoint a b))
  (ensures  (fun h0 _ h1 ->
    live h0 b /\ // Initial post condition
    norm h1 a /\ // the elemB 'a' is in a 'workable' state
    modifies_1 a h0 h1 /\ // Only a was modified
    sel_int h1 a = pow2 128 + little_endian (sel_word h0 b) // Expressed arithmetically
    ))
let toField_plus_2_128 b s =
  toField b s;
  let h0 = HST.get() in
  let b4 = b.(4ul) in
  let b4' = add_2_24 b4 in
  b.(4ul) <- b4';
  let h1 = HST.get() in
  lemma_upd_quantifiers h0 h1 b 4ul b4';
  lemma_toField_plus_2_128 h1 b h0 b

<<<<<<< HEAD
#reset-options
=======
#reset-options "--initial_fuel 0 --max_fuel 0 --z3timeout 20"
>>>>>>> 71ba9925

let lemma_trunc_0 a b : Lemma
  (requires (a = b % reveal prime))
  (ensures  (a % reveal prime = b % reveal prime))
  = ()

#reset-options "--initial_fuel 0 --max_fuel 0 --z3timeout 20"

val upd_wordB_16: b:wordB_16 -> s0:U8.t -> s1:U8.t -> s2:U8.t -> s3:U8.t -> s4:U8.t -> s5:U8.t ->
  s6:U8.t -> s7:U8.t -> s8:U8.t -> s9:U8.t -> s10:U8.t -> s11:U8.t -> s12:U8.t -> s13:U8.t ->
  s14:U8.t -> s15:U8.t -> Stack unit
    (requires (fun h -> live h b))
    (ensures  (fun h0 _ h1 -> live h1 b /\ modifies_1 b h0 h1))
let upd_wordB_16 s s0 s1 s2 s3 s4 s5 s6 s7 s8 s9 s10 s11 s12 s13 s14 s15 =
  upd s 0ul s0;
  upd s 1ul s1;
  upd s 2ul s2;
  upd s 3ul s3;
  upd s 4ul s4;
  upd s 5ul s5;
  upd s 6ul s6;
  upd s 7ul s7;
  upd s 8ul s8;
  upd s 9ul s9;
  upd s 10ul s10;
  upd s 11ul s11;
  upd s 12ul s12;
  upd s 13ul s13;
  upd s 14ul s14;
  upd s 15ul s15;
  ()

#reset-options "--initial_fuel 0 --max_fuel 0 --z3timeout 100"

(* WIP *)

val trunc1305: a:elemB -> b:wordB{disjoint a b} -> Stack unit
  (requires (fun h -> norm h a /\ live h b /\ disjoint a b))
  (ensures  (fun h0 _ h1 -> live h1 b /\ norm h0 a /\ modifies_1 b h0 h1
    /\ sel_elem h0 a % pow2 128 = little_endian (sel_word h1 b) ))
let trunc1305 b s =
  admit();
  let h0 = HST.get() in
  (* Full reduction of b:
     - before finalization sel_int h b < pow2 130
     - after finalization sel_int h b = sel_elem h b *)
  finalize b;
  let h1 = HST.get() in
  lemma_trunc_0 (eval h1 b norm_length) (eval h0 b norm_length);
  cut (sel_elem h1 b = sel_elem h0 b /\ sel_elem h1 b = sel_int h1 b);
  (* Copy of the 128 first bits of b into s *)
  let b0 = index b 0ul in
  let b1 = index b 1ul in
  let b2 = index b 2ul in
  let b3 = index b 3ul in
  let b4 = index b 4ul in
  (* JK: some bitvector theory would simplify a lot the rest of the proof *)
  let s0 = uint64_to_uint8 b0 in
  let s1 = uint64_to_uint8 (b0 >>^ 8ul) in
  let s2 = uint64_to_uint8 (b0 >>^ 16ul) in
  let s3 = uint64_to_uint8 ((b0 >>^ 24ul) +%^ (b1 <<^ 2ul)) in
  let s4 = uint64_to_uint8 (b1 >>^ 6ul) in
  let s5 = uint64_to_uint8 (b1 >>^ 14ul) in
  let s6 = uint64_to_uint8 ((b1 >>^ 22ul) +%^ (b2 <<^ 4ul)) in
  let s7 = uint64_to_uint8 (b2 >>^ 4ul) in
  let s8 = uint64_to_uint8 (b2 >>^ 12ul) in
  let s9 = uint64_to_uint8 ((b2 >>^ 20ul) +%^ (b3 <<^ 6ul)) in
  let s10 = uint64_to_uint8 (b3 >>^ 2ul) in
  let s11 = uint64_to_uint8 (b3 >>^ 10ul) in
  let s12 = uint64_to_uint8 (b3 >>^ 18ul) in
  let s13 = uint64_to_uint8 (b4) in
  let s14 = uint64_to_uint8 (b4 >>^ 8ul) in
  let s15 = uint64_to_uint8 (b4 >>^ 16ul) in
  upd_wordB_16 s s0 s1 s2 s3 s4 s5 s6 s7 s8 s9 s10 s11 s12 s13 s14 s15;
  let h1 = HST.get() in
  assume (little_endian (sel_word h1 s) = sel_elem h0 b % pow2 128);
  ()

<<<<<<< HEAD
(* Clamps the key, see RFC 
=======

(* Clamps the key, see RFC
>>>>>>> 71ba9925
   we clear 22 bits out of 128 (where does it help?)
*)
val clamp: r:wordB{length r = 16} -> STL unit
  (requires (fun h -> live h r))
  (ensures (fun h0 _ h1 -> live h1 r /\ modifies_1 r h0 h1))

let clamp r =
  let fix i mask = upd r i (U8 (index r i &^ mask)) in
  fix  3ul  15uy; // 0000****
  fix  7ul  15uy;
  fix 11ul  15uy;
  fix 15ul  15uy;
  fix  4ul 252uy; // ******00
  fix  8ul 252uy;
  fix 12ul 252uy;
  ()


<<<<<<< HEAD
(* * *********************************************)
(* *          Encoding-related lemmas            *)
(* * *********************************************)

//TMP#reset-options "--initial_fuel 0 --max_fuel 0"

val lemma_eucl_div_bound: a:nat -> b:nat -> q:pos -> Lemma
  (requires (a < q))
  (ensures  (a + q * b < q * (b+1)))
let lemma_eucl_div_bound a b q = ()

//TMP#reset-options "--initial_fuel 0 --max_fuel 0"

val lemma_mult_ineq: a:pos -> b:pos -> c:pos -> Lemma
  (requires (b <= c))
  (ensures  (a * b <= a * c))
let lemma_mult_ineq a b c = ()

//TMP#reset-options "--initial_fuel 1 --max_fuel 1 --z3timeout 50"

val lemma_eval_norm_is_bounded: ha:mem -> a:elemB -> len:nat{len <= norm_length} -> Lemma
  (requires (norm ha a))
  (ensures  (norm ha a /\ eval ha a len < pow2 (26 * len) ))
let rec lemma_eval_norm_is_bounded ha a len =
  if len = 0 then (
    eval_def ha a len
  )
  else (
    cut (len >= 1);
    eval_def ha a len;
    lemma_bitweight_templ_values (len-1);
    lemma_eval_norm_is_bounded ha a (len-1);
    assert(eval ha a (len-1) < pow2 (26 * (len-1)));
    assert(pow2 (bitweight templ (len-1)) = pow2 (26 * (len-1)));
    lemma_eucl_div_bound (eval ha a (len-1)) (v (get ha a (len-1))) (pow2 (bitweight templ (len-1)));
    assert(eval ha a len < pow2 (26 * (len-1)) * (v (get ha a (len-1)) + 1));
    lemma_mult_ineq (pow2 (26 * (len-1))) (v (get ha a (len-1))+1) (pow2 26);
    assert(eval ha a len < pow2 (26 * (len-1)) * pow2 26);
    Math.Lib.pow2_exp_lemma (26 * (len-1)) 26)

#reset-options "--initial_fuel 1 --max_fuel 1"

val lemma_elemB_equality: ha:mem -> hb:mem -> a:elemB -> b:elemB -> len:pos{len<=norm_length} -> Lemma
  (requires (live ha a /\ live hb b
    /\ Seq.slice (as_seq ha a) 0 (len-1) == Seq.slice (as_seq hb b) 0 (len-1)
    /\ get ha a (len-1) = get hb b (len-1)))
  (ensures  (live ha a /\ live hb b /\ Seq.slice (as_seq ha a) 0 len == Seq.slice (as_seq hb b) 0 len))
let lemma_elemB_equality ha hb a b len =
  Seq.lemma_eq_intro (Seq.slice (as_seq ha a) 0 len)
		     ((Seq.slice (as_seq ha a) 0 (len-1)) @| Seq.create 1 (get ha a (len-1)));
  Seq.lemma_eq_intro (Seq.slice (as_seq hb b) 0 len)
		     ((Seq.slice (as_seq hb b) 0 (len-1)) @| Seq.create 1 (get hb b (len-1)))

#reset-options "--initial_fuel 1 --max_fuel 1 --z3timeout 20"

val lemma_toField_is_injective_0: ha:mem -> hb:mem -> a:elemB -> b:elemB -> len:nat{len <= norm_length} -> Lemma
  (requires (norm ha a /\ norm hb b /\ eval ha a len = eval hb b len))
  (ensures  (norm ha a /\ norm hb b
    /\ Seq.length (as_seq ha a) >= len /\ Seq.length (as_seq hb b) >= len
    /\ Seq.slice (as_seq ha a) 0 len == Seq.slice (as_seq hb b) 0 len))
let rec lemma_toField_is_injective_0 ha hb a b len =
  if len = 0 then
    Seq.lemma_eq_intro (Seq.slice (as_seq ha a) 0 len) (Seq.slice (as_seq hb b) 0 len)
  else
    begin
    eval_def ha a len; eval_def hb b len;
    lemma_eval_norm_is_bounded ha a (len-1);
    lemma_eval_norm_is_bounded hb b (len-1);
    let z = pow2 (26 * (len-1)) in
    let r = eval ha a (len-1) in
    let r' = eval hb b (len-1) in
    let q = v (get ha a (len-1)) in
    let q' = v (get hb b (len-1)) in
    lemma_bitweight_templ_values (len-1);
    lemma_little_endian_is_injective_1 z q r q' r';
    assert(r = r' /\ q = q');
    assert(get ha a (len-1) = get hb b (len-1));
    lemma_toField_is_injective_0 ha hb a b (len-1);
    lemma_elemB_equality ha hb a b len
    end

#reset-options "--initial_fuel 0 --max_fuel 0"

val lemma_toField_is_injective: ha:mem -> hb:mem -> a:elemB -> b:elemB ->
  Lemma (requires (norm ha a /\ norm hb b /\ sel_int ha a = sel_int hb b
    /\ length a = norm_length /\ length b = norm_length ))
	(ensures  (norm ha a /\ norm hb b /\ as_seq ha a == as_seq hb b))
let lemma_toField_is_injective ha hb a b =
  lemma_toField_is_injective_0 ha hb a b norm_length;
  assert(Seq.length (as_seq ha a) = norm_length);
  assert(Seq.length (as_seq hb b) = norm_length);
  Seq.lemma_eq_intro (Seq.slice (as_seq ha a) 0 norm_length) (as_seq ha a);
  Seq.lemma_eq_intro (Seq.slice (as_seq hb b) 0 norm_length) (as_seq hb b)

=======
#reset-options "--initial_fuel 0 --max_fuel 0 --z3timeout 20"
>>>>>>> 71ba9925

(* Initialization function:
   - clamps the first half of the key
   - stores the well-formatted first half of the key in 'r' *)

<<<<<<< HEAD
// we now separate initialization of the accumulator, 
// as in principle several accumulations are allowed. 

val poly1305_init: 
=======
// we now separate initialization of the accumulator,
// as in principle several accumulations are allowed.

val poly1305_init:
>>>>>>> 71ba9925
  r:elemB  -> //out: first half of the key, ready for polynomial evaluation
  s:wordB_16 {disjoint r s}-> //out: second half of the key, ready for masking
  key:bytes{length key >= 32 /\ disjoint r key /\ disjoint s key} -> //in: raw key
  STL unit
  (requires (fun h -> live h r /\ live h s /\ live h key))
  (ensures  (fun h0 log h1 -> modifies_2 r s h0 h1 /\ norm h1 r))
<<<<<<< HEAD
=======

>>>>>>> 71ba9925
let poly1305_init r s key =
  let hinit = HST.get() in
  push_frame();
  (* Format the keys *)
  (* Make a copy of the first half of the key to clamp it *)
  let r_16 = create 0uy 16ul in
<<<<<<< HEAD
  blit key 0ul r_16 0ul 16ul; 
=======
  blit key 0ul r_16 0ul 16ul;
>>>>>>> 71ba9925
  blit key 16ul s 0ul 16ul;
  (* Clamp r *)
  clamp r_16;
  (* Format r to elemB *)
  toField r r_16;
  pop_frame();
  let hfin = HST.get() in
  (* TODO *)
  assume (norm hfin r);
  assume (modifies_2 r s hinit hfin);
<<<<<<< HEAD
  assume (equal_domains hinit hfin)


val poly1305_start: 
  acc:elemB -> // Accumulator
  STL unit
  (requires (fun h -> live h acc))
  (ensures  (fun h0 _ h1 -> modifies_1 acc h0 h1 
    /\ norm h1 acc 
    /\ sel_elem h1 acc = 0 ))

let poly1305_start a = zeroB a

=======
  assume (equal_domains hinit hfin);
  ()

val poly1305_start:
  acc:elemB -> // Accumulator
  STL unit
  (requires (fun h -> live h acc))
  (ensures  (fun h0 _ h1 -> modifies_1 acc h0 h1
    /\ norm h1 acc
    /\ sel_elem h1 acc = 0 ))

let poly1305_start a = zeroB a


#reset-options "--lax"
>>>>>>> 71ba9925

#reset-options "--initial_fuel 0 --max_fuel 0"

(**
   Update function:
   - takes a ghost log
   - takes a message block, appends '1' to it and formats it to bigint format
   - runs acc = ((acc*block)+r) % p
   *)

<<<<<<< HEAD
//CF note the log now consists of elem
//CF we'll need a simpler, field-only update---not the one below.

val seq_head_snoc: #a:Type -> xs:Seq.seq a -> x:a ->
  Lemma (requires True)
        (ensures Seq.length (SeqProperties.snoc xs x) > 0 /\
                 seq_head (SeqProperties.snoc xs x) == xs)
let seq_head_snoc #a xs x =
  Seq.lemma_len_append xs (Seq.create 1 x);
  Seq.lemma_eq_intro (seq_head (SeqProperties.snoc xs x)) xs

#set-options "--z3timeout 60 --print_fuels --initial_fuel 1 --initial_ifuel 1 --max_fuel 1 --max_ifuel 1"

=======
//CF note the log now consists of eleme
//CF we'll need a simpler, field-only update---not the one below.

>>>>>>> 71ba9925
val poly1305_update:
  current_log:erased text ->
  msg:wordB_16 ->
  acc:elemB{disjoint msg acc} ->
  r:elemB{disjoint msg r /\ disjoint acc r} -> STL (erased text)
    (requires (fun h -> live h msg /\ norm h acc /\ norm h r
      /\ sel_elem h acc == poly (reveal current_log) (sel_elem h r) ))
    (ensures (fun h0 updated_log h1 -> live h1 msg /\ norm h1 acc /\ norm h1 r
      /\ norm h0 r
      /\ modifies_1 acc h0 h1
<<<<<<< HEAD
      /\ reveal updated_log == SeqProperties.snoc (reveal current_log) (encode_16 (sel_word h1 msg))
      /\ sel_elem h1 acc == poly (reveal updated_log) (sel_elem h0 r) ))

let poly1305_update log msgB acc r =
  let h0 = HST.get () in
  push_frame();
  let block = create 0UL nlength in // TODO: pass buffer, don't create one
  toField_plus_2_128 block msgB;
  let h1 = HST.get () in
  norm_eq_lemma h0 h1 acc acc;
  norm_eq_lemma h0 h1 r r;
  eval_eq_lemma h0 h1 acc acc Parameters.norm_length;
  eval_eq_lemma h0 h1 r r Parameters.norm_length;
  add_and_multiply acc block r;
  let msg = read_word msgB in
  let h2 = HST.get () in
  eval_eq_lemma h1 h2 block block Parameters.norm_length;
  assert (encode_16 msg == sel_elem h1 block);
//  assert (sel_elem h2 acc ==
//         (poly (reveal log) (sel_elem h0 r) +@ encode_16 msg) *@ sel_elem h0 r);
//  assert (sel_elem h2 acc ==
//         (poly (reveal log) (sel_elem h0 r) +@ sel_elem h1 block) *@ sel_elem h0 r);
  assert (modifies_1 acc h1 h2);
//  let updated_log = hide (SeqProperties.snoc (reveal log) (encode_16 msg)) in
  let updated_log = log in // TODO: Dummy
  seq_head_snoc (reveal log) (encode_16 msg);
  Seq.lemma_index_app2 (reveal log) (Seq.create 1 (encode_16 msg)) (Seq.length (SeqProperties.snoc (reveal log) (encode_16 msg)) - 1);  
=======
      /\ Seq.length (sel_word h0 msg) = 16 // Required in the 'log' invariant
      ///\ reveal updated_log == (reveal current_log) @| Seq.create 1 (sel_word h0 msg)
      /\ sel_elem h1 acc = poly (reveal updated_log) (sel_elem h0 r) ))
let poly1305_update log msg acc r =
  push_frame();
  let n = sub msg 0ul 16ul in // Select the message to update
  (* TODO: pass the buffer for the block rather that create a fresh one to avoid
     too many copies *)
  let block = create 0UL nlength in
  (* let h' = HST.get() in *)
  toField_plus_2_128 block n;
  add_and_multiply acc block r;
  let h = HST.get() in
  let msg = esel_word_16 h msg in
  //let updated_log = SeqProperties.snoc log (encode_16 msg) in // JK: doesn't lax typecheck
  let updated_log = log in // JK: dummy
>>>>>>> 71ba9925
  pop_frame();
  let h3 = HST.get () in
  eval_eq_lemma h2 h3 acc acc Parameters.norm_length;
//  assert (norm h3 acc);
//  assert (modifies_1 acc h0 h3);
  updated_log

<<<<<<< HEAD

=======
>>>>>>> 71ba9925
(* Loop over Poly1305_update; could go below MAC *)
val poly1305_loop: current_log:erased text -> msg:bytes -> acc:elemB{disjoint msg acc} ->
  r:elemB{disjoint msg r /\ disjoint acc r} -> ctr:u32{length msg >= 16 * w ctr} ->
  STL (erased text)
<<<<<<< HEAD
    (requires (fun h -> live h msg /\ norm h acc /\ norm h r
      /\ sel_elem h acc == poly (reveal current_log) (sel_elem h r) ))
    (ensures (fun h0 updated_log h1 -> norm h1 acc /\ norm h0 r
      /\ modifies_1 acc h0 h1
      /\ reveal updated_log == encode_pad Seq.createEmpty (as_seq h0 msg)
      /\ sel_elem h1 acc == poly (reveal updated_log) (sel_elem h0 r) ))

#reset-options "--z3timeout 20 --print_fuels --initial_fuel 1 --initial_ifuel 1 --max_fuel 1 --max_ifuel 1"

let rec poly1305_loop log msg acc r ctr =
  if U32.lte ctr 0ul then log
  else
    begin
    let h0 = HST.get () in
    let msg0 = Buffer.sub msg 0ul 16ul in
    assert (Buffer.length msg0 = 16);
    let log1 = poly1305_update log msg0 acc r in
    let h1 = HST.get () in
    let msg1 = Buffer.offset msg 16ul in
    assert (live h1 msg1 /\ norm h1 acc /\ norm h1 r);
    eval_eq_lemma h0 h1 r r Parameters.norm_length;
    assert (sel_elem h0 r == sel_elem h1 r);
//    assert (sel_elem h1 acc == poly (reveal log1) (sel_elem h1 r));
    poly1305_loop log1 msg1 acc r (ctr -| 1ul)
//    let h2 = HST.get () in
//    assert (norm h2 acc /\ norm h1 r /\ modifies_1 acc h1 h2);
//    assert (sel_elem h2 acc == poly (reveal log2) (sel_elem h1 r));
//    log2
    end



#reset-options
=======
    (requires (fun h -> live h msg /\ norm h acc /\ norm h r))
    (ensures (fun h0 _ h1 -> live h1 msg /\ norm h1 acc /\ norm h1 r
      /\ modifies_1 acc h0 h1))
let rec poly1305_loop log msg acc r ctr =
  if U32.eq ctr 0ul then log
  else begin
    let updated_log = poly1305_update log msg acc r in
    let msg = offset msg 16ul in
    let h = HST.get() in
    let word = esel_word h msg in
    poly1305_loop updated_log msg acc r (ctr-|1ul)
  end
>>>>>>> 71ba9925

(**
   Performs the last step if there is an incomplete block
   NB: Not relevant for AEAD-ChachaPoly which only uses complete blocks of 16 bytes, hence
       only the 'update' and 'loop' functions are necessary there
   *)
val poly1305_last: msg:wordB -> acc:elemB{disjoint msg acc} ->
  r:elemB{disjoint msg r /\ disjoint acc r} -> len:u32{w len <= length msg} ->
  STL unit
    (requires (fun h -> live h msg /\ norm h acc /\ norm h r))
    (ensures (fun h0 _ h1 -> live h1 msg /\ norm h1 acc /\ norm h1 r
      /\ modifies_1 acc h0 h1))
let poly1305_last msg acc r len =
  push_frame();
  let h0 = HST.get() in
  if U32.eq len 0ul then ()
  else (
    let n = create 0uy 16ul in
    blit msg 0ul n 0ul len;
    upd n len 1uy;
    let block = create 0UL nlength in
    toField block n;
    add_and_multiply acc block r);
  pop_frame()


(* TODO: certainly a more efficient, better implementation of that *)
private val add_word: a:wordB_16 -> b:wordB_16 -> STL unit
  (requires (fun h -> live h a /\ live h b))
  (ensures  (fun h0 _ h1 -> live h1 a /\ modifies_1 a h0 h1
    /\ little_endian (sel_word h1 a) =
	(little_endian (sel_word h0 a) + little_endian (sel_word h0 b)) % pow2 128 ))
let add_word a b =
  let carry = 0ul in
  let a04:u64 = let (x:u32) = uint32_of_bytes a in uint32_to_uint64 x  in
  let a48:u64 = let (x:u32) = uint32_of_bytes (offset a 4ul) in uint32_to_uint64 x in
  let a812:u64 = let (x:u32) = uint32_of_bytes (offset a 8ul) in uint32_to_uint64 x in
  let a1216:u64 = let (x:u32) = uint32_of_bytes (offset a 12ul) in uint32_to_uint64 x in
  let b04:u64 = let (x:u32) = uint32_of_bytes b in uint32_to_uint64 x  in
  let b48:u64 = let (x:u32) = uint32_of_bytes (offset b 4ul) in uint32_to_uint64 x in
  let b812:u64 = let (x:u32) = uint32_of_bytes (offset b 8ul) in uint32_to_uint64 x in
  let b1216:u64 = let (x:u32) = uint32_of_bytes (offset b 12ul) in uint32_to_uint64 x in
  let open FStar.UInt64 in
  let z0 = a04 +^ b04 in
  let z1 = a48 +^ b48 +^ (z0 >>^ 32ul) in
  let z2 = a812 +^ b812 +^ (z1 >>^ 32ul) in
  let z3 = a1216 +^ b1216 +^ (z2 >>^ 32ul) in
  bytes_of_uint32 (Buffer.sub a 0ul 4ul) (uint64_to_uint32 z0);
  bytes_of_uint32 (Buffer.sub a 4ul 4ul) (uint64_to_uint32 z1);
  bytes_of_uint32 (Buffer.sub a 8ul 4ul) (uint64_to_uint32 z2);
  bytes_of_uint32 (Buffer.sub a 12ul 4ul) (uint64_to_uint32 z3)


(* Finish function, with final accumulator value *)
<<<<<<< HEAD
val poly1305_finish: 
  tag:wordB_16 -> acc:elemB -> s:wordB_16 -> STL unit
  (requires (fun h -> live h tag /\ live h acc /\ live h s 
=======
val poly1305_finish:
  tag:wordB_16 -> acc:elemB -> s:wordB_16 -> STL unit
  (requires (fun h -> live h tag /\ live h acc /\ live h s
>>>>>>> 71ba9925
    /\ disjoint tag acc /\ disjoint tag s /\ disjoint acc s))
  (ensures  (fun h0 _ h1 -> modifies_2 tag acc h0 h1 /\ live h1 acc /\ live h1 tag /\
    sel_elem h0 acc % pow2 128 = little_endian (sel_word h1 tag)
    // TODO: add some functional correctness
  ))
let poly1305_finish tag acc s =
  trunc1305 acc tag;
  add_word tag s

(**
   Computes the poly1305 mac function on a buffer
   *)
val poly1305_mac: tag:wordB{length tag >= 16} -> msg:bytes{disjoint tag msg} ->
  len:u32{w len <= length msg} -> key:bytes{length key = 32 /\ disjoint msg key /\ disjoint tag key} ->
  STL unit
    (requires (fun h -> live h msg /\ live h key /\ live h tag))
    (ensures (fun h0 _ h1 -> live h1 tag /\ modifies_1 tag h0 h1))
let poly1305_mac tag msg len key =
  push_frame();
  (* Create buffers for the 2 parts of the key and the accumulator *)
  let tmp = create 0UL 10ul in
  let acc = sub tmp 0ul 5ul in
  let r   = sub tmp 5ul 5ul in
<<<<<<< HEAD
  let s   = create 0uy 16ul in 
=======
  let s   = create 0uy 16ul in
>>>>>>> 71ba9925
  (* Initializes the accumulator and the keys values *)
  let () = poly1305_init r s key in
  let _ = poly1305_start acc in // zeroes acc redundantly
  (* Compute the number of 'plain' blocks *)
  let ctr = U32.div len 16ul in
  let rest = U32.rem len 16ul in
  (* Run the poly1305_update function ctr times *)
<<<<<<< HEAD
  let l = hide Seq.createEmpty in 
=======
  let l = hide Seq.createEmpty in
>>>>>>> 71ba9925
  let l = poly1305_loop l msg acc r ctr in
  (* Run the poly1305_update function one more time on the incomplete block *)
  let last_block = sub msg (FStar.UInt32 (ctr *^ 16ul)) rest in
  poly1305_last last_block acc r rest;
  (* Finish *)
  poly1305_finish tag acc (sub key 16ul 16ul);
  pop_frame()<|MERGE_RESOLUTION|>--- conflicted
+++ resolved
@@ -56,9 +56,9 @@
 val esel_word_16:h:mem -> b:wordB_16{live h b} -> Tot (erased word_16)
 let esel_word_16 h b = hide (sel_word h b)
 
-#reset-options "--initial_fuel 1 --max_fuel 0 --z3timeout 20"
-
 assume MaxUInt32: pow2 32 = 4294967296
+
+#set-options "--initial_fuel 0 --max_fuel 0 --initial_ifuel 0 --max_ifuel 0 --z3timeout 20"
 
 // when ideal, we use the actual contents
 private val read_word_: b:wordB_16 -> s:seq byte -> i:U32.t{U32.v i = Seq.length s /\ U32.v i <= 16} -> ST word_16
@@ -66,16 +66,18 @@
   (ensures  (fun h0 s h1 -> h0 == h1 /\ live h1 b /\ s == sel_word h1 b))
 let rec read_word_ b s i =
   let h = HST.get() in
-  if U32 (i =^ 16ul) then (
+  if U32 (i =^ 16ul) then
+    begin
     Seq.lemma_eq_intro s (sel_word h b);
-    s)
-  else (
+    s
+    end
+  else
+    begin
     let x = b.(i) in
     let s' = FStar.Seq (s @| Seq.create 1 x) in
     Seq.lemma_eq_intro s' (Seq.slice (sel_word h b) 0 (U32.v i + 1));
     read_word_ b s' (U32 (i +^ 1ul))
-    )
-
+    end
 
 val read_word: b:wordB_16 -> ST word_16
   (requires (fun h0 -> live h0 b))
@@ -96,142 +98,47 @@
   = eval h b norm_length
 
 
-<<<<<<< HEAD
-(*** Poly1305 Field Operations ***)
-
-(* * ******************************************** *)
-(* *        Polynomial computation step           *)
-(* * ******************************************** *)
-
-(* TODO: move *)
-let rec print_bytes (s:bytes) (i:UInt32.t{UInt32.v i <= length s}) (len:UInt32.t{UInt32.v len <= length s}) : ST bool (requires (fun h -> live h s)) (ensures (fun h0 _ h1 -> h0 == h1))
- =
-  let open FStar.UInt32 in
-  if v i < v len then
-    let _ = IO.debug_print_string (UInt8.to_string (index s i) ^ ":") in
-    print_bytes s (i +^ 1ul) len
-  else
-    IO.debug_print_string "\n"
-
-let rec print_elem (e:elemB) (i:UInt32.t{UInt32.v i <= length e}) (len:UInt32.t{UInt32.v len <= length e}) : ST bool (requires (fun h -> live h e)) (ensures (fun h0 _ h1 -> h0 == h1))
- =
-  let open FStar.UInt32 in
-  if v i < v len then
-    let _ = IO.debug_print_string (UInt64.to_string (index e i) ^ ":") in
-    print_elem e (i +^ 1ul) len
-  else
-    IO.debug_print_string "\n"
-
-val bound27_isSum: h0:mem -> h1:mem -> a:bigint -> b:bigint
-  -> Lemma
-    (requires (norm h0 a /\ norm h0 b /\ isSum h0 h1 0 0 norm_length 0 a b))
-    (ensures  (bound27 h1 a))
-let bound27_isSum h0 h1 a b =
-  // The (i+0) is there on purpuose to trigger the pattern in isSum
-  cut (forall (i:nat). {:pattern (v (get h1 a i))} i < norm_length ==> v (get h1 a (i+0)) < pow2 26 + pow2 26);
-  pow2_double_sum 26
-
-#set-options "--initial_fuel 3 --max_fuel 3"
-
-(* TODO: move *)
-val pow2_5: unit -> Lemma (pow2 5 = 32)
-let pow2_5 _ = ()
-
-#reset-options "--initial_fuel 0 --max_fuel 0 --initial_ifuel 0 --max_ifuel 0 --z3timeout 10"
-
-(** 
-    Runs "Acc = ((Acc+block)*r) % p." on the accumulator, the well formatted block of the message
-    and the clamped part of the key 
-    *)
-val add_and_multiply: acc:elemB -> block:elemB{disjoint acc block} -> r:elemB{disjoint acc r /\ disjoint block r} -> STL unit
-  (requires (fun h -> norm h acc /\ norm h block /\ norm h r))
-  (ensures (fun h0 _ h1 -> norm h0 acc /\ norm h0 block /\ norm h0 r
-    /\ norm h1 acc // the accumulation is back in a workable state
-    /\ modifies_1 acc h0 h1 // It was the only thing modified
-    /\ sel_elem h1 acc = (sel_elem h0 acc +@ sel_elem h0 block) *@ sel_elem h0 r ))
-let add_and_multiply acc block r =
-  let hinit = HST.get() in
-  push_frame();
-  let h0 = HST.get() in
-  let tmp = create 0UL (U32.mul 2ul nlength-|1ul) in
-  let h1 = HST.get() in
-  norm_eq_lemma hinit h1 acc acc;
-  norm_eq_lemma hinit h1 block block;
-//  cut (norm h1 acc /\ norm h1 block);
-  fsum' acc block;  // acc1 = acc0 + block
-  let h2 = HST.get() in
-  norm_eq_lemma hinit h2 r r;
-  bound27_isSum h1 h2 acc block;
-  multiplication tmp acc r; // tmp = acc1 * r = (acc0 + block) * r
-  let h3 = HST.get() in
-  assert(modifies_2_1 acc h0 h3);
-//  cut (maxValue h3 tmp (2*norm_length-1) * 6 <= (norm_length * pow2 53) * 6);
-  cut ((norm_length * pow2 53) * 6 = 30 * pow2 53);
-  pow2_5 ();
-  cut (30 * pow2 53 < pow2 5 * pow2 53);
-  pow2_exp_1 5 53;
-  cut ((norm_length * pow2 53) * 6 < pow2 58);
-  pow2_increases_1 63 58;
-  cut (satisfiesModuloConstraints h3 tmp);
-  modulo tmp; // tmp = tmp % p
-  let h4 = HST.get() in
-  cut (norm h4 tmp);
-  assert(modifies_2_1 acc h0 h4);
-  blit tmp 0ul acc 0ul nlength; // acc2 = tmp = (acc0 + block) * r % p
-  pop_frame();
-  let hfin = HST.get() in
-//  Seq.lemma_eq_intro
-//    (Seq.slice (as_seq hfin acc) 0 norm_length)
-//    (Seq.slice (as_seq h4 tmp)   0 norm_length);
-  assert (forall (i:nat).{:pattern (Seq.index (as_seq hfin acc) i)}
-    i < norm_length ==> Seq.index (Seq.slice (as_seq hfin acc) 0 norm_length) i == Seq.index (as_seq hfin acc) i);
-  assert (forall (i:nat).{:pattern (Seq.index (as_seq hfin acc) i)}
-    i < norm_length ==> Seq.index (Seq.slice (as_seq h4 tmp) 0 norm_length) i == Seq.index (as_seq h4 tmp) i);
-  eval_eq_lemma h4 hfin tmp acc norm_length;
-  cut (norm hfin acc);
-  assume (sel_elem hfin acc = (sel_elem hinit acc +@ sel_elem hinit block) *@ sel_elem hinit r)
-
-
-#reset-options "--initial_fuel 0 --max_fuel 0 --z3timeout 20"
-
-=======
 (* * *********************************************)
 (* *          Encoding-related lemmas            *)
 (* * *********************************************)
 
-#reset-options "--initial_fuel 0 --max_fuel 0"
-
+(* TODO: move to Math.Lemmas *)
 val lemma_eucl_div_bound: a:nat -> b:nat -> q:pos -> Lemma
   (requires (a < q))
   (ensures  (a + q * b < q * (b+1)))
 let lemma_eucl_div_bound a b q = ()
 
-#reset-options "--initial_fuel 1 --max_fuel 1"
-
-val lemma_bitweight_templ_values: n:nat -> Lemma
-  (requires (True))
-  (ensures  (bitweight templ n = 26 * n))
+#set-options "--initial_fuel 1 --max_fuel 1"
+
+(* TODO: Move to Crypto.Symmetric.Poly1305.Bignum *)
+val lemma_bitweight_templ_values: n:nat -> Lemma (bitweight templ n = 26 * n)
 let rec lemma_bitweight_templ_values n =
   if n = 0 then ()
   else lemma_bitweight_templ_values (n-1)
 
-#reset-options "--initial_fuel 0 --max_fuel 0"
-
-val lemma_mult_ineq: a:pos -> b:pos -> c:pos -> Lemma
+#set-options "--initial_fuel 0 --max_fuel 0"
+
+(* TODO: move to Math.Lemmas *)
+val lemma_mult_le_left: a:pos -> b:pos -> c:pos -> Lemma
   (requires (b <= c))
   (ensures  (a * b <= a * c))
-let lemma_mult_ineq a b c = ()
-
-#reset-options "--initial_fuel 1 --max_fuel 1 --z3timeout 50"
+let lemma_mult_le_left a b c = ()
+
+val lemma_mult_le_right: a:pos -> b:pos -> c:pos -> Lemma
+  (requires (b <= c))
+  (ensures  (b * a <= c * a))
+let lemma_mult_le_right a b c = ()
+
+#set-options "--initial_fuel 1 --max_fuel 1"
 
 val lemma_eval_norm_is_bounded: ha:mem -> a:elemB -> len:nat{len <= norm_length} -> Lemma
   (requires (norm ha a))
   (ensures  (norm ha a /\ eval ha a len < pow2 (26 * len) ))
 let rec lemma_eval_norm_is_bounded ha a len =
-  if len = 0 then (
+  if len = 0 then
     eval_def ha a len
-  )
-  else (
+  else
+    begin
     cut (len >= 1);
     eval_def ha a len;
     lemma_bitweight_templ_values (len-1);
@@ -240,11 +147,12 @@
     assert(pow2 (bitweight templ (len-1)) = pow2 (26 * (len-1)));
     lemma_eucl_div_bound (eval ha a (len-1)) (v (get ha a (len-1))) (pow2 (bitweight templ (len-1)));
     assert(eval ha a len < pow2 (26 * (len-1)) * (v (get ha a (len-1)) + 1));
-    lemma_mult_ineq (pow2 (26 * (len-1))) (v (get ha a (len-1))+1) (pow2 26);
+    lemma_mult_le_left (pow2 (26 * (len-1))) (v (get ha a (len-1))+1) (pow2 26);
     assert(eval ha a len < pow2 (26 * (len-1)) * pow2 26);
-    Math.Lib.pow2_exp_lemma (26 * (len-1)) 26)
-
-#reset-options "--initial_fuel 1 --max_fuel 1 --z3timeout 20"
+    Math.Lib.pow2_exp_lemma (26 * (len-1)) 26
+    end
+
+#set-options "--initial_fuel 0 --max_fuel 0"
 
 val lemma_elemB_equality: ha:mem -> hb:mem -> a:elemB -> b:elemB -> len:pos{len<=norm_length} -> Lemma
   (requires (live ha a /\ live hb b
@@ -257,19 +165,16 @@
   Seq.lemma_eq_intro (Seq.slice (as_seq hb b) 0 len)
 		     ((Seq.slice (as_seq hb b) 0 (len-1)) @| Seq.create 1 (get hb b (len-1)))
 
-#reset-options "--initial_fuel 1 --max_fuel 1 --z3timeout 100"
-
 val lemma_toField_is_injective_0: ha:mem -> hb:mem -> a:elemB -> b:elemB -> len:nat{len <= norm_length} -> Lemma
   (requires (norm ha a /\ norm hb b /\ eval ha a len = eval hb b len))
   (ensures  (norm ha a /\ norm hb b
     /\ Seq.length (as_seq ha a) >= len /\ Seq.length (as_seq hb b) >= len
     /\ Seq.slice (as_seq ha a) 0 len == Seq.slice (as_seq hb b) 0 len))
 let rec lemma_toField_is_injective_0 ha hb a b len =
-  if len = 0 then (
-    admit();
+  if len = 0 then
     Seq.lemma_eq_intro (Seq.slice (as_seq ha a) 0 len) (Seq.slice (as_seq hb b) 0 len)
-  )
-  else (
+  else
+    begin
     eval_def ha a len; eval_def hb b len;
     lemma_eval_norm_is_bounded ha a (len-1);
     lemma_eval_norm_is_bounded hb b (len-1);
@@ -283,9 +188,8 @@
     assert(r = r' /\ q = q');
     assert(get ha a (len-1) = get hb b (len-1));
     lemma_toField_is_injective_0 ha hb a b (len-1);
-    lemma_elemB_equality ha hb a b len)
-
-#reset-options "--initial_fuel 0 --max_fuel 0"
+    lemma_elemB_equality ha hb a b len
+    end
 
 val lemma_toField_is_injective: ha:mem -> hb:mem -> a:elemB -> b:elemB ->
   Lemma (requires (norm ha a /\ norm hb b /\ sel_int ha a = sel_int hb b
@@ -299,18 +203,17 @@
   Seq.lemma_eq_intro (Seq.slice (as_seq hb b) 0 norm_length) (as_seq hb b)
 
 
-
 (*** Poly1305 Field Operations ***)
 
 (* * ******************************************** *)
 (* *        Polynomial computation step           *)
 (* * ******************************************** *)
 
-let rec print_bytes (s:bytes) (i:UInt32.t{UInt32.v i <= length s})
-		    (len:UInt32.t{UInt32.v len <= length s}) : Stack bool
+(* TODO: move *)
+val print_bytes: s:bytes -> i:UInt32.t{UInt32.v i <= length s} -> len:UInt32.t{UInt32.v len <= length s} -> Stack bool
   (requires (fun h -> live h s))
   (ensures (fun h0 _ h1 -> h0 == h1))
- =
+let rec print_bytes s i len =
   let open FStar.UInt32 in
   if v i < v len then
     let _ = IO.debug_print_string (UInt8.to_string (index s i) ^ ":") in
@@ -318,8 +221,10 @@
   else
     IO.debug_print_string "\n"
 
-let rec print_elem (e:elemB) (i:UInt32.t{UInt32.v i <= length e}) (len:UInt32.t{UInt32.v len <= length e}) : ST bool (requires (fun h -> live h e)) (ensures (fun h0 _ h1 -> h0 == h1))
- =
+val print_elem: e:elemB -> i:UInt32.t{UInt32.v i <= length e} -> len:UInt32.t{UInt32.v len <= length e} -> Stack bool
+  (requires (fun h -> live h e))
+  (ensures (fun h0 _ h1 -> h0 == h1))
+let rec print_elem e i len =
   let open FStar.UInt32 in
   if v i < v len then
     let _ = IO.debug_print_string (UInt64.to_string (index e i) ^ ":") in
@@ -336,36 +241,17 @@
   cut (forall (i:nat). {:pattern (v (get h1 a i))} i < norm_length ==> v (get h1 a (i+0)) < pow2 26 + pow2 26);
   pow2_double_sum 26
 
-#reset-options "--initial_fuel 3 --max_fuel 3"
-
+#set-options "--initial_fuel 3 --max_fuel 3"
+
+(* TODO: move *)
 val pow2_5: unit -> Lemma (pow2 5 = 32)
 let pow2_5 _ = ()
 
-#reset-options "--initial_fuel 0 --max_fuel 0 --z3timeout 20"
-
-let null_eq_lemma ha hb (a:bigint) (b:bigint) : Lemma
-  (requires (equal ha a hb b /\ null ha a))
-  (ensures  (live hb b /\ null hb b))
-  = FStar.Buffer.Quantifiers.eq_lemma ha a hb b;
-    assert(forall (i:nat). i < length a ==> get hb b i == get ha a i)
-
-#reset-options "--initial_fuel 1 --max_fuel 1 --z3timeout 20"
-
-let rec lemma_max_value h (b:elemB) (len:pos{len <= length b}) : Lemma
-  (requires (live h b))
-  (ensures  (live h b /\ maxValue h b len <= maxValue h b (length b)))
-  (decreases (length b - len))
-  = if len = length b then ()
-    else lemma_max_value h b (len+1)
-
-
-#reset-options "--initial_fuel 0 --max_fuel 0 --z3timeout 20"
+#set-options "--initial_fuel 0 --max_fuel 0"
 
 (* TODO: prove and move *)
 assume val lemma_modulo_add: a:nat -> b:nat -> d:pos -> Lemma ( (a + b) % d = ((a % d) + b) % d)
 assume val lemma_modulo_mul: a:nat -> b:nat -> d:pos -> Lemma ( (a * b) % d = ((a % d) * b) % d)
-
-#reset-options "--initial_fuel 0 --max_fuel 0 --z3timeout 5"
 
 let lemma_modulo_1 (a:nat) (b:nat) (c:nat) (d:pos) : Lemma ( ((a + b) * c) % d = ((((a % d) + (b % d)) % d) * (c % d)) % d) =
   lemma_modulo_mul (a+b) c d;
@@ -384,58 +270,21 @@
     let d = reveal prime in
     lemma_modulo_1 a b c d
 
-#reset-options "--initial_fuel 0 --max_fuel 0 --z3timeout 50"
-
-
-private val add_and_multiply_: acc:elemB -> block:elemB{disjoint acc block} -> r:elemB{disjoint acc r /\ disjoint block r} ->
-  tmp:elemB{length tmp = 9 /\ disjoint tmp acc /\ disjoint tmp block /\ disjoint tmp r} -> STL unit
-  (requires (fun h -> norm h acc /\ norm h block /\ norm h r /\ live h tmp /\ null h tmp))
-  (ensures (fun h0 _ h1 -> norm h0 acc /\ norm h0 block /\ norm h0 r
-    /\ norm h1 acc // the accumulation is back in a workable states
-    /\ modifies_2 acc tmp h0 h1 // It was the only thing modified
-    /\ sel_elem h1 acc = (sel_elem h0 acc +@ sel_elem h0 block) *@ sel_elem h0 r // Functional
-    						// specification of the operation at that step
-    ))
-let add_and_multiply_ acc block r tmp =
-  let h1 = HST.get() in
-  fsum' acc block;  // acc1 = acc0 + block
-  let h2 = HST.get() in
-  cut (eval h2 acc 5 = eval h1 acc 5 + eval h1 block 5);
-  norm_eq_lemma h1 h2 r r;
-  eval_eq_lemma h1 h2 r r 5;
-  bound27_isSum h1 h2 acc block;
-  null_eq_lemma h1 h2 tmp tmp;
-  multiplication tmp acc r; // tmp = acc1 * r = (acc0 + block) * r
-  let h3 = HST.get() in
-  cut (eval h3 tmp 9 = (eval h1 acc 5 + eval h1 block 5) * eval h1 r 5);
-  assert(modifies_2 acc tmp h1 h3);
-  lemma_max_value h3 tmp 9;
-  cut (maxValue h3 tmp 9 * 6 <= (norm_length * pow2 53) * 6);
+val lemma_mult_le_right2: a:nat -> b:int -> c:int -> Lemma
+  (requires (b <= c))
+  (ensures  (b * a <= c * a))
+let lemma_mult_le_right2 a b c = ()
+
+private val add_and_multiply_aux: unit -> Lemma ((norm_length * pow2 53) * 6 < pow2 63)
+let add_and_multiply_aux () =
+  paren_mul_left norm_length (pow2 53) 6;
+  swap_mul (pow2 53) 6;
   cut ((norm_length * pow2 53) * 6 = 30 * pow2 53);
   pow2_5 ();
   cut (30 * pow2 53 < pow2 5 * pow2 53);
   pow2_exp_1 5 53;
   cut ((norm_length * pow2 53) * 6 < pow2 58);
-  pow2_increases_1 63 58;
-  cut (length tmp >= 2*norm_length - 1);
-  cut (satisfiesModuloConstraints h3 tmp);
-  modulo tmp; // tmp = tmp % p
-  let h4 = HST.get() in
-  cut (sel_elem h4 tmp = ((eval h1 acc 5 + eval h1 block 5) * eval h1 r 5) % reveal prime);
-  cut (norm h4 tmp);
-  blit tmp 0ul acc 0ul nlength; // acc2 = tmp = (acc0 + block) * r % p
-  let h5 = HST.get() in
-  (* norm_eq_lemma h2 h5 r r; *)
-  (* norm_eq_lemma h1 h5 block block;   *)
-  assert(modifies_2 acc tmp h1 h4);
-  lemma_blit_quantifiers h4 h5 tmp 0ul acc 0ul 5ul;
-  assert(forall (i:nat). {:pattern (v (get h5 acc i))} i < 5 ==> v (get h5 acc (0+i)) = v (get h4 tmp (0+i)));
-  eval_eq_lemma h4 h5 tmp acc 5;
-  lemma_sel_elem h1 h5 acc block r;
-  ()
-
-#reset-options "--initial_fuel 0 --max_fuel 0 --z3timeout 20"
-
+  pow2_increases_1 63 58
 
 (**
     Runs "Acc = ((Acc+block)*r) % p." on the accumulator, the well formatted block of the message
@@ -444,36 +293,43 @@
 val add_and_multiply: acc:elemB -> block:elemB{disjoint acc block} -> r:elemB{disjoint acc r /\ disjoint block r} -> STL unit
   (requires (fun h -> norm h acc /\ norm h block /\ norm h r))
   (ensures (fun h0 _ h1 -> norm h0 acc /\ norm h0 block /\ norm h0 r
-    /\ norm h1 acc // the accumulation is back in a workable states
+    /\ norm h1 acc // the accumulation is back in a workable state
     /\ modifies_1 acc h0 h1 // It was the only thing modified
-    /\ sel_elem h1 acc = (sel_elem h0 acc +@ sel_elem h0 block) *@ sel_elem h0 r // Functional
-    						// specification of the operation at that step
-    ))
+    /\ sel_elem h1 acc = (sel_elem h0 acc +@ sel_elem h0 block) *@ sel_elem h0 r))
+
 let add_and_multiply acc block r =
-  let hinit = HST.get() in
+  let h0 = HST.get () in
+  fsum' acc block; // acc1 = acc0 + block
+  let h1 = HST.get () in
+  cut (eval h1 acc 5 = eval h0 acc 5 + eval h0 block 5);
+  bound27_isSum h0 h1 acc block;
   push_frame();
-  let h0 = HST.get() in
   let tmp = create 0UL (U32.mul 2ul nlength-|1ul) in
-  let h1 = HST.get() in
-  cut (null h1 tmp);
-  norm_eq_lemma hinit h1 acc acc;
-  norm_eq_lemma hinit h1 block block;
-  norm_eq_lemma hinit h1 r r;
-  add_and_multiply_ acc block r tmp;
-  let h2 = HST.get() in
-  pop_frame();
-  let hfin = HST.get() in
-  eval_eq_lemma h2 hfin acc acc 5;
-  norm_eq_lemma h2 hfin acc acc;
-  eval_eq_lemma hinit h1 acc acc 5;
-  eval_eq_lemma hinit h1 block block 5;
-  eval_eq_lemma hinit h1 r r 5;
-  ()
-
-
-#reset-options "--initial_fuel 0 --max_fuel 0 --z3timeout 20"
-
->>>>>>> 71ba9925
+  let h2 = HST.get () in
+  eval_eq_lemma h1 h2 acc acc norm_length;
+  eval_eq_lemma h0 h2 r r norm_length;
+  multiplication tmp acc r; // tmp = acc1 * r = (acc0 + block) * r
+  let h3 = HST.get () in
+  assert (maxValue h3 tmp (2*norm_length-1) <= norm_length * pow2 53);
+  lemma_mult_le_right2 6 (maxValue h3 tmp (2*norm_length-1)) (norm_length * pow2 53);
+  add_and_multiply_aux ();
+  cut (satisfiesModuloConstraints h3 tmp);
+  modulo tmp; // tmp = tmp % p
+  let h4 = HST.get() in
+  cut (sel_elem h4 tmp = ((eval h0 acc 5 + eval h0 block 5) * eval h0 r 5) % reveal prime);
+  blit tmp 0ul acc 0ul nlength; // acc2 = tmp = (acc0 + block) * r % p
+  let h5 = HST.get() in
+  //assert(modifies_2 acc tmp h0 h4);
+  lemma_blit_quantifiers h4 h5 tmp 0ul acc 0ul nlength;
+  assert(forall (i:nat). {:pattern (v (get h5 acc i))} i < 5 ==> v (get h5 acc (0+i)) = v (get h4 tmp (0+i)));
+  eval_eq_lemma h4 h5 tmp acc 5;
+  lemma_sel_elem h0 h5 acc block r;
+  pop_frame ();
+  let h6 = HST.get () in
+  eval_eq_lemma h5 h6 acc acc norm_length;
+  norm_eq_lemma h5 h6 acc acc
+
+
 (**
    Sets an element to the value '0'
    *)
@@ -494,17 +350,10 @@
 (* *            Encoding functions               *)
 (* * *********************************************)
 
-<<<<<<< HEAD
-=======
-#reset-options "--initial_fuel 0 --max_fuel 0"
-
->>>>>>> 71ba9925
 private let mk_mask (nbits:FStar.UInt32.t{FStar.UInt32.v nbits < 64}) :
   Tot (z:U64.t{v z = pow2 (FStar.UInt32.v nbits) - 1})
   = Math.Lib.pow2_increases_lemma 64 (FStar.UInt32.v nbits);
     U64 ((1uL <<^ nbits) -^ 1uL)
-
-#reset-options "--initial_fuel 0 --max_fuel 0 --z3timeout 20"
 
 (* TODO *)
 let lemma_toField_1 (b:elemB) (s:wordB_16{disjoint b s}) h n0 n1 n2 n3 : Lemma
@@ -516,8 +365,6 @@
     /\ U64.v n3 = v (get h s 12) + pow2 8 * v (get h s 13) + pow2 16 * v (get h s 14) + pow2 24 * v (get h s 15)))
   (ensures  (live h b /\ live h s /\ v n0 + pow2 32 * v n1 + pow2 64 * v n2 + pow2 96 * v n3 = little_endian (sel_word h s)))
   = admit()
-
-#reset-options "--initial_fuel 0 --max_fuel 0 --z3timeout 20"
 
 val upd_elemB: b:elemB{length b = norm_length} -> n0:U64.t -> n1:U64.t -> n2:U64.t -> n3:U64.t -> n4:U64.t -> Stack unit
   (requires (fun h -> live h b
@@ -547,8 +394,6 @@
   eval_def h1 b 0;
   pow2_increases_lemma 26 24
 
-#reset-options "--initial_fuel 0 --max_fuel 0 --z3timeout 20"
-
 (* TODO *)
 let lemma_toField_2 n0 n1 n2 n3 n0' n1' n2' n3' n4' : Lemma
   (requires (let mask_26 = mk_mask 26ul in
@@ -571,14 +416,8 @@
     /\ U64.v n3' < pow2 26 /\ U64.v n2' < pow2 26 /\ U64.v n1' < pow2 26 /\ U64.v n0' < pow2 26))
   = admit()
 
-#reset-options "--initial_fuel 0 --max_fuel 0 --z3timeout 20"
-
 (* Formats a wordB into an elemB *)
-<<<<<<< HEAD
-val toField: a:elemB -> b:wordB_16{disjoint a b} -> STL unit
-=======
 val toField: a:elemB{length a = norm_length} -> b:wordB_16{disjoint a b} -> STL unit
->>>>>>> 71ba9925
   (requires (fun h -> live h a /\ live h b))
   (ensures  (fun h0 _ h1 ->
     live h0 b /\         // initial post condition
@@ -615,104 +454,16 @@
   lemma_toField_3 n0 n1 n2 n3 n0' n1' n2' n3' n4';
   cut (v n0' + pow2 26 * v n1' + pow2 52 * v n2' + pow2 78 * v n3' + pow2 104 * v n4'
     = little_endian (sel_word h0 s));
-<<<<<<< HEAD
-  upd b 0ul n0';
-  upd b 1ul n1';
-  upd b 2ul n2';
-  upd b 3ul n3';
-  upd b 4ul n4';
-  let h1 = HST.get() in
-  (* TODO *)
-  assume (sel_int h1 b = little_endian (sel_word h0 s));
-  assume (v (get h1 b 4) < pow2 24);
-  assume (norm h1 b)
-
-
-(* (\* Formats a wordB into an elemB *\) *)
-(* val toField: a:elemB -> b:wordB{length b = 16 /\ disjoint a b} -> STL unit *)
-(*   (requires (fun h -> live h a /\ live h b)) *)
-(*   (ensures  (fun h0 _ h1 -> *)
-(*     live h0 b /\ // Initial post condition *)
-(*     norm h1 a /\ // the elemB 'a' is in a 'workable' state *)
-(*     modifies_1 a h0 h1 /\ // Only a was modified *)
-(*     sel_int h1 a = little_endian (sel_word h0 b) /\ // Functional correctness *)
-(*     v (get h1 a 4) < pow2 24 // Necesary to be allowed to add 2^128 *)
-(*     )) *)
-(* let toField b s = *)
-(*   admit(); // TODO *)
-(*   let h0 = HST.get() in *)
-(*   (\* Math.Lib.pow2_increases_lemma 64 26; *\) *)
-(*   (\* Math.Lib.pow2_increases_lemma 64 32; *\) *)
-(*   (\* Math.Lib.pow2_increases_lemma 26 24; *\) *)
-(*   let mask_26 = U64.sub (1UL <<^ 26ul) 1UL in *)
-(*   (\* cut (v mask_26 = v 1UL * pow2 26 - v 1UL /\ v 1UL = 1); *\) *)
-(*   (\* cut (v mask_26 = pow2 26 - 1); *\) *)
-(*   let s0 = sub s 0ul  4ul in *)
-(*   let s1 = sub s 4ul  4ul in *)
-(*   let s2 = sub s 8ul  4ul in *)
-(*   let s3 = sub s 12ul 4ul in *)
-(*   let n0 = (uint32_of_bytes s0) in *)
-(*   let n1 = (uint32_of_bytes s1) in *)
-(*   let n2 = (uint32_of_bytes s2) in *)
-(*   let n3 = (uint32_of_bytes s3) in *)
-(*   let n0 = Int.Cast.uint32_to_uint64 n0 in *)
-(*   let n1 = Int.Cast.uint32_to_uint64 n1 in *)
-(*   let n2 = Int.Cast.uint32_to_uint64 n2 in *)
-(*   let n3 = Int.Cast.uint32_to_uint64 n3 in *)
-(*   (\* ulogand_lemma_4 #63 n0 26 mask_26; *\) *)
-(*   (\* ulogand_lemma_4 #63 (n1 <<^ 6) 26 mask_26; *\) *)
-(*   (\* ulogand_lemma_4 #63 (n2 <<^ 12) 26 mask_26; *\) *)
-(*   (\* ulogand_lemma_4 #63 (n3 <<^ 18) 26 mask_26; *\) *)
-(*   (\* aux_lemma n0 n1 26; *\) *)
-(*   (\* aux_lemma n1 n2 20; *\) *)
-(*   (\* aux_lemma n2 n3 14; *\) *)
-(*   (\* aux_lemma_1 n3; *\) *)
-(*   let n0' = n0 &^ mask_26 in *)
-(*   let n1' = (n0 >>^ 26ul) |^ ((n1 <<^ 6ul) &^ mask_26) in *)
-(*   let n2' = (n1 >>^ 20ul) |^ ((n2 <<^ 12ul) &^ mask_26) in *)
-(*   let n3' = (n2 >>^ 14ul) |^ ((n3 <<^ 18ul) &^ mask_26) in *)
-(*   let n4' = (n3 >>^ 8ul) in *)
-(*   upd b 0ul n0'; *)
-(*   upd b 1ul n1'; *)
-(*   upd b 2ul n2'; *)
-(*   upd b 3ul n3'; *)
-(*   upd b 4ul n4'; *)
-(*   let h1 = HST.get() in *)
-(*   () *)
-(*   (\* assume (v (get h b 4) < pow2 24); *\) *)
-(*   (\* assume (norm h b) *\) *)
-
-=======
-  upd_elemB b n0' n1' n2' n3' n4';
-  ()
-
-#reset-options "--initial_fuel 6 --max_fuel 6"
->>>>>>> 71ba9925
-
-#reset-options "--initial_fuel 1 --max_fuel 1"
-
-<<<<<<< HEAD
-val lemma_bitweight_templ_values: n:nat -> Lemma
-  (requires (True))
-  (ensures  (bitweight templ n = 26 * n))
-  [SMTPat (bitweight templ n)]
-let rec lemma_bitweight_templ_values n =
-  if n = 0 then ()
-  else lemma_bitweight_templ_values (n-1)
-=======
-#reset-options "--initial_fuel 1 --max_fuel 1 --z3timeout 20"
->>>>>>> 71ba9925
+  upd_elemB b n0' n1' n2' n3' n4'
+
+#set-options "--initial_fuel 1 --max_fuel 1"
 
 val lemma_toField_plus_2_128_0: ha:mem -> a:elemB{live ha a} -> Lemma
-  (requires (True))
+  (requires True)
   (ensures  (sel_int ha a =
     v (get ha a 0) + pow2 26 * v (get ha a 1) + pow2 52 * v (get ha a 2) + pow2 78 * v (get ha a 3)
     + pow2 104 * v (get ha a 4)))
 let lemma_toField_plus_2_128_0 ha a =
-<<<<<<< HEAD
-=======
-  lemma_bitweight_values ();
->>>>>>> 71ba9925
   assert(sel_int ha a = pow2 104 * v (get ha a 4) + eval ha a 4);
   assert(eval ha a 4 = pow2 78 * v (get ha a 3) + eval ha a 3);
   assert(eval ha a 3 = pow2 52 * v (get ha a 2) + eval ha a 2);
@@ -720,19 +471,17 @@
   assert(eval ha a 1 = pow2 0 * v (get ha a 0) + eval ha a 0);
   assert(pow2 0 * v (get ha a 0) = v (get ha a 0) /\ eval ha a 0 = 0)
 
-val lemma_toField_plus_2_128_1: unit -> Lemma
-  (ensures  (v (1uL <<^ 24ul) = pow2 24))
+#set-options "--initial_fuel 0 --max_fuel 0"
+
+val lemma_toField_plus_2_128_1: unit -> Lemma (v (1uL <<^ 24ul) = pow2 24)
 let lemma_toField_plus_2_128_1 () =
   Math.Lib.pow2_increases_lemma 64 24
-
-#reset-options "--initial_fuel 0 --max_fuel 0 --z3timeout 20"
 
 val lemma_toField_plus_2_128: ha:mem -> a:elemB -> hb:mem -> b:elemB -> Lemma
   (requires (norm ha a /\ norm hb b /\ v (get hb b 4) < pow2 24
     /\ v (get ha a 4) = v (get hb b 4) + pow2 24
     /\ v (get ha a 3) = v (get hb b 3) /\ v (get ha a 2) = v (get hb b 2)
-    /\ v (get ha a 1) = v (get hb b 1) /\ v (get ha a 0) = v (get hb b 0)
-    ))
+    /\ v (get ha a 1) = v (get hb b 1) /\ v (get ha a 0) = v (get hb b 0) ))
   (ensures  (norm ha a /\ norm hb b /\ sel_int ha a = pow2 128 + sel_int hb b))
 let lemma_toField_plus_2_128 ha a hb b =
   Math.Lib.pow2_increases_lemma 26 25;
@@ -740,12 +489,7 @@
   lemma_toField_plus_2_128_0 ha a;
   lemma_toField_plus_2_128_0 hb b;
   Math.Lemmas.distributivity_add_right (pow2 104) (v (get hb b 4)) (pow2 24);
-<<<<<<< HEAD
   Math.Lib.pow2_exp_lemma 104 24
-=======
-  Math.Lib.pow2_exp_lemma 104 24;
-  ()
->>>>>>> 71ba9925
 
 let add_2_24 (x:t{v x < pow2 24}) : Tot (z:t{v z = v x + pow2 24 /\ v z < pow2 26})
   = lemma_toField_plus_2_128_1 ();
@@ -755,21 +499,14 @@
     Math.Lib.pow2_increases_lemma 64 25;
     x +^ (1uL <<^ 24ul)
 
-#reset-options "--z3timeout 50 --initial_fuel 0 --max_fuel 0"
-
 (* Formats a wordB into an elemB *)
-<<<<<<< HEAD
-val toField_plus_2_128: a:elemB -> b:wordB{length b = 16 /\ disjoint a b} -> STL unit
-=======
 val toField_plus_2_128: a:elemB{length a = norm_length} -> b:wordB_16{disjoint a b} -> Stack unit
->>>>>>> 71ba9925
   (requires (fun h -> live h a /\ live h b /\ disjoint a b))
   (ensures  (fun h0 _ h1 ->
     live h0 b /\ // Initial post condition
     norm h1 a /\ // the elemB 'a' is in a 'workable' state
     modifies_1 a h0 h1 /\ // Only a was modified
-    sel_int h1 a = pow2 128 + little_endian (sel_word h0 b) // Expressed arithmetically
-    ))
+    sel_int h1 a = pow2 128 + little_endian (sel_word h0 b) ))
 let toField_plus_2_128 b s =
   toField b s;
   let h0 = HST.get() in
@@ -780,18 +517,12 @@
   lemma_upd_quantifiers h0 h1 b 4ul b4';
   lemma_toField_plus_2_128 h1 b h0 b
 
-<<<<<<< HEAD
-#reset-options
-=======
-#reset-options "--initial_fuel 0 --max_fuel 0 --z3timeout 20"
->>>>>>> 71ba9925
-
-let lemma_trunc_0 a b : Lemma
-  (requires (a = b % reveal prime))
-  (ensures  (a % reveal prime = b % reveal prime))
-  = ()
-
-#reset-options "--initial_fuel 0 --max_fuel 0 --z3timeout 20"
+val lemma_mod_mod: a:int -> b:int -> p:pos -> Lemma
+  (requires (a = b % p))
+  (ensures  (a % p = b % p))
+let lemma_mod_mod a b p =
+  lemma_mod_lt b p;
+  modulo_lemma (b % p) p
 
 val upd_wordB_16: b:wordB_16 -> s0:U8.t -> s1:U8.t -> s2:U8.t -> s3:U8.t -> s4:U8.t -> s5:U8.t ->
   s6:U8.t -> s7:U8.t -> s8:U8.t -> s9:U8.t -> s10:U8.t -> s11:U8.t -> s12:U8.t -> s13:U8.t ->
@@ -814,67 +545,58 @@
   upd s 12ul s12;
   upd s 13ul s13;
   upd s 14ul s14;
-  upd s 15ul s15;
-  ()
-
-#reset-options "--initial_fuel 0 --max_fuel 0 --z3timeout 100"
-
-(* WIP *)
-
-val trunc1305: a:elemB -> b:wordB{disjoint a b} -> Stack unit
+  upd s 15ul s15
+
+
+val trunc1305: a:elemB -> b:wordB_16{disjoint a b} -> ST unit
   (requires (fun h -> norm h a /\ live h b /\ disjoint a b))
-  (ensures  (fun h0 _ h1 -> live h1 b /\ norm h0 a /\ modifies_1 b h0 h1
+  (ensures  (fun h0 _ h1 -> norm h0 a /\ live h1 b /\ modifies_2 a b h0 h1
     /\ sel_elem h0 a % pow2 128 = little_endian (sel_word h1 b) ))
-let trunc1305 b s =
-  admit();
+let trunc1305 a b =
   let h0 = HST.get() in
-  (* Full reduction of b:
-     - before finalization sel_int h b < pow2 130
-     - after finalization sel_int h b = sel_elem h b *)
-  finalize b;
+  (* Full reduction of a:
+     - before finalization sel_int h a < pow2 130
+     - after finalization sel_int h a = sel_elem h a *)
+  finalize a;
   let h1 = HST.get() in
-  lemma_trunc_0 (eval h1 b norm_length) (eval h0 b norm_length);
-  cut (sel_elem h1 b = sel_elem h0 b /\ sel_elem h1 b = sel_int h1 b);
-  (* Copy of the 128 first bits of b into s *)
-  let b0 = index b 0ul in
-  let b1 = index b 1ul in
-  let b2 = index b 2ul in
-  let b3 = index b 3ul in
-  let b4 = index b 4ul in
+  assert (modifies_1 a h0 h1);
+  lemma_mod_mod (eval h1 a norm_length) (eval h0 a norm_length) (reveal prime);
+  cut (sel_elem h1 a = sel_elem h0 a /\ sel_elem h1 a = sel_int h1 a);
+  (* Copy of the 128 first bits of a into b *)
+  let a0 = index a 0ul in
+  let a1 = index a 1ul in
+  let a2 = index a 2ul in
+  let a3 = index a 3ul in
+  let a4 = index a 4ul in
   (* JK: some bitvector theory would simplify a lot the rest of the proof *)
-  let s0 = uint64_to_uint8 b0 in
-  let s1 = uint64_to_uint8 (b0 >>^ 8ul) in
-  let s2 = uint64_to_uint8 (b0 >>^ 16ul) in
-  let s3 = uint64_to_uint8 ((b0 >>^ 24ul) +%^ (b1 <<^ 2ul)) in
-  let s4 = uint64_to_uint8 (b1 >>^ 6ul) in
-  let s5 = uint64_to_uint8 (b1 >>^ 14ul) in
-  let s6 = uint64_to_uint8 ((b1 >>^ 22ul) +%^ (b2 <<^ 4ul)) in
-  let s7 = uint64_to_uint8 (b2 >>^ 4ul) in
-  let s8 = uint64_to_uint8 (b2 >>^ 12ul) in
-  let s9 = uint64_to_uint8 ((b2 >>^ 20ul) +%^ (b3 <<^ 6ul)) in
-  let s10 = uint64_to_uint8 (b3 >>^ 2ul) in
-  let s11 = uint64_to_uint8 (b3 >>^ 10ul) in
-  let s12 = uint64_to_uint8 (b3 >>^ 18ul) in
-  let s13 = uint64_to_uint8 (b4) in
-  let s14 = uint64_to_uint8 (b4 >>^ 8ul) in
-  let s15 = uint64_to_uint8 (b4 >>^ 16ul) in
-  upd_wordB_16 s s0 s1 s2 s3 s4 s5 s6 s7 s8 s9 s10 s11 s12 s13 s14 s15;
-  let h1 = HST.get() in
-  assume (little_endian (sel_word h1 s) = sel_elem h0 b % pow2 128);
-  ()
-
-<<<<<<< HEAD
-(* Clamps the key, see RFC 
-=======
+  let b0 = uint64_to_uint8 a0 in
+  let b1 = uint64_to_uint8 (a0 >>^ 8ul) in
+  let b2 = uint64_to_uint8 (a0 >>^ 16ul) in
+  let b3 = uint64_to_uint8 ((a0 >>^ 24ul) +%^ (a1 <<^ 2ul)) in
+  let b4 = uint64_to_uint8 (a1 >>^ 6ul) in
+  let b5 = uint64_to_uint8 (a1 >>^ 14ul) in
+  let b6 = uint64_to_uint8 ((a1 >>^ 22ul) +%^ (a2 <<^ 4ul)) in
+  let b7 = uint64_to_uint8 (a2 >>^ 4ul) in
+  let b8 = uint64_to_uint8 (a2 >>^ 12ul) in
+  let b9 = uint64_to_uint8 ((a2 >>^ 20ul) +%^ (a3 <<^ 6ul)) in
+  let b10 = uint64_to_uint8 (a3 >>^ 2ul) in
+  let b11 = uint64_to_uint8 (a3 >>^ 10ul) in
+  let b12 = uint64_to_uint8 (a3 >>^ 18ul) in
+  let b13 = uint64_to_uint8 a4 in
+  let b14 = uint64_to_uint8 (a4 >>^ 8ul) in
+  let b15 = uint64_to_uint8 (a4 >>^ 16ul) in
+  upd_wordB_16 b b0 b1 b2 b3 b4 b5 b6 b7 b8 b9 b10 b11 b12 b13 b14 b15;
+  let h2 = HST.get() in
+  assert (modifies_1 b h1 h2);
+  assume (sel_elem h0 a % pow2 128 = little_endian (sel_word h2 b))
+
 
 (* Clamps the key, see RFC
->>>>>>> 71ba9925
    we clear 22 bits out of 128 (where does it help?)
 *)
-val clamp: r:wordB{length r = 16} -> STL unit
+val clamp: r:wordB{length r = 16} -> Stack unit
   (requires (fun h -> live h r))
-  (ensures (fun h0 _ h1 -> live h1 r /\ modifies_1 r h0 h1))
-
+  (ensures  (fun h0 _ h1 -> live h1 r /\ modifies_1 r h0 h1))
 let clamp r =
   let fix i mask = upd r i (U8 (index r i &^ mask)) in
   fix  3ul  15uy; // 0000****
@@ -883,172 +605,40 @@
   fix 15ul  15uy;
   fix  4ul 252uy; // ******00
   fix  8ul 252uy;
-  fix 12ul 252uy;
-  ()
-
-
-<<<<<<< HEAD
-(* * *********************************************)
-(* *          Encoding-related lemmas            *)
-(* * *********************************************)
-
-//TMP#reset-options "--initial_fuel 0 --max_fuel 0"
-
-val lemma_eucl_div_bound: a:nat -> b:nat -> q:pos -> Lemma
-  (requires (a < q))
-  (ensures  (a + q * b < q * (b+1)))
-let lemma_eucl_div_bound a b q = ()
-
-//TMP#reset-options "--initial_fuel 0 --max_fuel 0"
-
-val lemma_mult_ineq: a:pos -> b:pos -> c:pos -> Lemma
-  (requires (b <= c))
-  (ensures  (a * b <= a * c))
-let lemma_mult_ineq a b c = ()
-
-//TMP#reset-options "--initial_fuel 1 --max_fuel 1 --z3timeout 50"
-
-val lemma_eval_norm_is_bounded: ha:mem -> a:elemB -> len:nat{len <= norm_length} -> Lemma
-  (requires (norm ha a))
-  (ensures  (norm ha a /\ eval ha a len < pow2 (26 * len) ))
-let rec lemma_eval_norm_is_bounded ha a len =
-  if len = 0 then (
-    eval_def ha a len
-  )
-  else (
-    cut (len >= 1);
-    eval_def ha a len;
-    lemma_bitweight_templ_values (len-1);
-    lemma_eval_norm_is_bounded ha a (len-1);
-    assert(eval ha a (len-1) < pow2 (26 * (len-1)));
-    assert(pow2 (bitweight templ (len-1)) = pow2 (26 * (len-1)));
-    lemma_eucl_div_bound (eval ha a (len-1)) (v (get ha a (len-1))) (pow2 (bitweight templ (len-1)));
-    assert(eval ha a len < pow2 (26 * (len-1)) * (v (get ha a (len-1)) + 1));
-    lemma_mult_ineq (pow2 (26 * (len-1))) (v (get ha a (len-1))+1) (pow2 26);
-    assert(eval ha a len < pow2 (26 * (len-1)) * pow2 26);
-    Math.Lib.pow2_exp_lemma (26 * (len-1)) 26)
-
-#reset-options "--initial_fuel 1 --max_fuel 1"
-
-val lemma_elemB_equality: ha:mem -> hb:mem -> a:elemB -> b:elemB -> len:pos{len<=norm_length} -> Lemma
-  (requires (live ha a /\ live hb b
-    /\ Seq.slice (as_seq ha a) 0 (len-1) == Seq.slice (as_seq hb b) 0 (len-1)
-    /\ get ha a (len-1) = get hb b (len-1)))
-  (ensures  (live ha a /\ live hb b /\ Seq.slice (as_seq ha a) 0 len == Seq.slice (as_seq hb b) 0 len))
-let lemma_elemB_equality ha hb a b len =
-  Seq.lemma_eq_intro (Seq.slice (as_seq ha a) 0 len)
-		     ((Seq.slice (as_seq ha a) 0 (len-1)) @| Seq.create 1 (get ha a (len-1)));
-  Seq.lemma_eq_intro (Seq.slice (as_seq hb b) 0 len)
-		     ((Seq.slice (as_seq hb b) 0 (len-1)) @| Seq.create 1 (get hb b (len-1)))
-
-#reset-options "--initial_fuel 1 --max_fuel 1 --z3timeout 20"
-
-val lemma_toField_is_injective_0: ha:mem -> hb:mem -> a:elemB -> b:elemB -> len:nat{len <= norm_length} -> Lemma
-  (requires (norm ha a /\ norm hb b /\ eval ha a len = eval hb b len))
-  (ensures  (norm ha a /\ norm hb b
-    /\ Seq.length (as_seq ha a) >= len /\ Seq.length (as_seq hb b) >= len
-    /\ Seq.slice (as_seq ha a) 0 len == Seq.slice (as_seq hb b) 0 len))
-let rec lemma_toField_is_injective_0 ha hb a b len =
-  if len = 0 then
-    Seq.lemma_eq_intro (Seq.slice (as_seq ha a) 0 len) (Seq.slice (as_seq hb b) 0 len)
-  else
-    begin
-    eval_def ha a len; eval_def hb b len;
-    lemma_eval_norm_is_bounded ha a (len-1);
-    lemma_eval_norm_is_bounded hb b (len-1);
-    let z = pow2 (26 * (len-1)) in
-    let r = eval ha a (len-1) in
-    let r' = eval hb b (len-1) in
-    let q = v (get ha a (len-1)) in
-    let q' = v (get hb b (len-1)) in
-    lemma_bitweight_templ_values (len-1);
-    lemma_little_endian_is_injective_1 z q r q' r';
-    assert(r = r' /\ q = q');
-    assert(get ha a (len-1) = get hb b (len-1));
-    lemma_toField_is_injective_0 ha hb a b (len-1);
-    lemma_elemB_equality ha hb a b len
-    end
-
-#reset-options "--initial_fuel 0 --max_fuel 0"
-
-val lemma_toField_is_injective: ha:mem -> hb:mem -> a:elemB -> b:elemB ->
-  Lemma (requires (norm ha a /\ norm hb b /\ sel_int ha a = sel_int hb b
-    /\ length a = norm_length /\ length b = norm_length ))
-	(ensures  (norm ha a /\ norm hb b /\ as_seq ha a == as_seq hb b))
-let lemma_toField_is_injective ha hb a b =
-  lemma_toField_is_injective_0 ha hb a b norm_length;
-  assert(Seq.length (as_seq ha a) = norm_length);
-  assert(Seq.length (as_seq hb b) = norm_length);
-  Seq.lemma_eq_intro (Seq.slice (as_seq ha a) 0 norm_length) (as_seq ha a);
-  Seq.lemma_eq_intro (Seq.slice (as_seq hb b) 0 norm_length) (as_seq hb b)
-
-=======
-#reset-options "--initial_fuel 0 --max_fuel 0 --z3timeout 20"
->>>>>>> 71ba9925
+  fix 12ul 252uy
+
 
 (* Initialization function:
    - clamps the first half of the key
    - stores the well-formatted first half of the key in 'r' *)
 
-<<<<<<< HEAD
-// we now separate initialization of the accumulator, 
-// as in principle several accumulations are allowed. 
-
-val poly1305_init: 
-=======
 // we now separate initialization of the accumulator,
 // as in principle several accumulations are allowed.
 
 val poly1305_init:
->>>>>>> 71ba9925
-  r:elemB  -> //out: first half of the key, ready for polynomial evaluation
+  r:elemB -> //out: first half of the key, ready for polynomial evaluation
   s:wordB_16 {disjoint r s}-> //out: second half of the key, ready for masking
   key:bytes{length key >= 32 /\ disjoint r key /\ disjoint s key} -> //in: raw key
-  STL unit
-  (requires (fun h -> live h r /\ live h s /\ live h key))
+  Stack unit
+  (requires (fun h -> live h r /\ live h s /\ live h key /\ length r = norm_length))
   (ensures  (fun h0 log h1 -> modifies_2 r s h0 h1 /\ norm h1 r))
-<<<<<<< HEAD
-=======
-
->>>>>>> 71ba9925
 let poly1305_init r s key =
-  let hinit = HST.get() in
+  let h0 = HST.get() in
   push_frame();
   (* Format the keys *)
   (* Make a copy of the first half of the key to clamp it *)
   let r_16 = create 0uy 16ul in
-<<<<<<< HEAD
-  blit key 0ul r_16 0ul 16ul; 
-=======
   blit key 0ul r_16 0ul 16ul;
->>>>>>> 71ba9925
-  blit key 16ul s 0ul 16ul;
+  blit key 16ul s 0ul 16ul;  
   (* Clamp r *)
   clamp r_16;
   (* Format r to elemB *)
   toField r r_16;
+  let h1 = HST.get() in
   pop_frame();
-  let hfin = HST.get() in
-  (* TODO *)
-  assume (norm hfin r);
-  assume (modifies_2 r s hinit hfin);
-<<<<<<< HEAD
-  assume (equal_domains hinit hfin)
-
-
-val poly1305_start: 
-  acc:elemB -> // Accumulator
-  STL unit
-  (requires (fun h -> live h acc))
-  (ensures  (fun h0 _ h1 -> modifies_1 acc h0 h1 
-    /\ norm h1 acc 
-    /\ sel_elem h1 acc = 0 ))
-
-let poly1305_start a = zeroB a
-
-=======
-  assume (equal_domains hinit hfin);
-  ()
+  let h2 = HST.get() in
+  norm_eq_lemma h1 h2 r r
+
 
 val poly1305_start:
   acc:elemB -> // Accumulator
@@ -1057,14 +647,8 @@
   (ensures  (fun h0 _ h1 -> modifies_1 acc h0 h1
     /\ norm h1 acc
     /\ sel_elem h1 acc = 0 ))
-
 let poly1305_start a = zeroB a
 
-
-#reset-options "--lax"
->>>>>>> 71ba9925
-
-#reset-options "--initial_fuel 0 --max_fuel 0"
 
 (**
    Update function:
@@ -1073,25 +657,17 @@
    - runs acc = ((acc*block)+r) % p
    *)
 
-<<<<<<< HEAD
 //CF note the log now consists of elem
 //CF we'll need a simpler, field-only update---not the one below.
 
 val seq_head_snoc: #a:Type -> xs:Seq.seq a -> x:a ->
-  Lemma (requires True)
-        (ensures Seq.length (SeqProperties.snoc xs x) > 0 /\
-                 seq_head (SeqProperties.snoc xs x) == xs)
+  Lemma (Seq.length (SeqProperties.snoc xs x) > 0 /\
+         seq_head (SeqProperties.snoc xs x) == xs)
 let seq_head_snoc #a xs x =
   Seq.lemma_len_append xs (Seq.create 1 x);
   Seq.lemma_eq_intro (seq_head (SeqProperties.snoc xs x)) xs
 
-#set-options "--z3timeout 60 --print_fuels --initial_fuel 1 --initial_ifuel 1 --max_fuel 1 --max_ifuel 1"
-
-=======
-//CF note the log now consists of eleme
-//CF we'll need a simpler, field-only update---not the one below.
-
->>>>>>> 71ba9925
+
 val poly1305_update:
   current_log:erased text ->
   msg:wordB_16 ->
@@ -1102,9 +678,10 @@
     (ensures (fun h0 updated_log h1 -> live h1 msg /\ norm h1 acc /\ norm h1 r
       /\ norm h0 r
       /\ modifies_1 acc h0 h1
-<<<<<<< HEAD
       /\ reveal updated_log == SeqProperties.snoc (reveal current_log) (encode_16 (sel_word h1 msg))
       /\ sel_elem h1 acc == poly (reveal updated_log) (sel_elem h0 r) ))
+
+#set-options "--initial_fuel 1 --max_fuel 1"
 
 let poly1305_update log msgB acc r =
   let h0 = HST.get () in
@@ -1126,28 +703,10 @@
 //  assert (sel_elem h2 acc ==
 //         (poly (reveal log) (sel_elem h0 r) +@ sel_elem h1 block) *@ sel_elem h0 r);
   assert (modifies_1 acc h1 h2);
-//  let updated_log = hide (SeqProperties.snoc (reveal log) (encode_16 msg)) in
-  let updated_log = log in // TODO: Dummy
+  let updated_log = hide (SeqProperties.snoc (reveal log) (encode_16 msg)) in
+  //let updated_log = log in // TODO: Dummy
   seq_head_snoc (reveal log) (encode_16 msg);
-  Seq.lemma_index_app2 (reveal log) (Seq.create 1 (encode_16 msg)) (Seq.length (SeqProperties.snoc (reveal log) (encode_16 msg)) - 1);  
-=======
-      /\ Seq.length (sel_word h0 msg) = 16 // Required in the 'log' invariant
-      ///\ reveal updated_log == (reveal current_log) @| Seq.create 1 (sel_word h0 msg)
-      /\ sel_elem h1 acc = poly (reveal updated_log) (sel_elem h0 r) ))
-let poly1305_update log msg acc r =
-  push_frame();
-  let n = sub msg 0ul 16ul in // Select the message to update
-  (* TODO: pass the buffer for the block rather that create a fresh one to avoid
-     too many copies *)
-  let block = create 0UL nlength in
-  (* let h' = HST.get() in *)
-  toField_plus_2_128 block n;
-  add_and_multiply acc block r;
-  let h = HST.get() in
-  let msg = esel_word_16 h msg in
-  //let updated_log = SeqProperties.snoc log (encode_16 msg) in // JK: doesn't lax typecheck
-  let updated_log = log in // JK: dummy
->>>>>>> 71ba9925
+  Seq.lemma_index_app2 (reveal log) (Seq.create 1 (encode_16 msg)) (Seq.length (SeqProperties.snoc (reveal log) (encode_16 msg)) - 1);
   pop_frame();
   let h3 = HST.get () in
   eval_eq_lemma h2 h3 acc acc Parameters.norm_length;
@@ -1155,23 +714,21 @@
 //  assert (modifies_1 acc h0 h3);
   updated_log
 
-<<<<<<< HEAD
-
-=======
->>>>>>> 71ba9925
+
 (* Loop over Poly1305_update; could go below MAC *)
 val poly1305_loop: current_log:erased text -> msg:bytes -> acc:elemB{disjoint msg acc} ->
   r:elemB{disjoint msg r /\ disjoint acc r} -> ctr:u32{length msg >= 16 * w ctr} ->
-  STL (erased text)
-<<<<<<< HEAD
+  Stack (erased text)
     (requires (fun h -> live h msg /\ norm h acc /\ norm h r
       /\ sel_elem h acc == poly (reveal current_log) (sel_elem h r) ))
-    (ensures (fun h0 updated_log h1 -> norm h1 acc /\ norm h0 r
+    (ensures (fun h0 updated_log h1 -> live h0 msg /\ norm h1 acc /\ norm h0 r
       /\ modifies_1 acc h0 h1
-      /\ reveal updated_log == encode_pad Seq.createEmpty (as_seq h0 msg)
+      /\ reveal updated_log ==
+	encode_pad (reveal current_log) (as_seq h0 (Buffer.sub msg 0ul (UInt32.mul 16ul ctr)))
       /\ sel_elem h1 acc == poly (reveal updated_log) (sel_elem h0 r) ))
-
-#reset-options "--z3timeout 20 --print_fuels --initial_fuel 1 --initial_ifuel 1 --max_fuel 1 --max_ifuel 1"
+    (decreases (w ctr))
+
+#set-options "--z3timeout 40 --print_fuels --initial_fuel 1 --max_fuel 1"
 
 let rec poly1305_loop log msg acc r ctr =
   if U32.lte ctr 0ul then log
@@ -1182,35 +739,23 @@
     assert (Buffer.length msg0 = 16);
     let log1 = poly1305_update log msg0 acc r in
     let h1 = HST.get () in
+    eval_eq_lemma h0 h1 r r norm_length;
     let msg1 = Buffer.offset msg 16ul in
     assert (live h1 msg1 /\ norm h1 acc /\ norm h1 r);
-    eval_eq_lemma h0 h1 r r Parameters.norm_length;
-    assert (sel_elem h0 r == sel_elem h1 r);
-//    assert (sel_elem h1 acc == poly (reveal log1) (sel_elem h1 r));
-    poly1305_loop log1 msg1 acc r (ctr -| 1ul)
-//    let h2 = HST.get () in
-//    assert (norm h2 acc /\ norm h1 r /\ modifies_1 acc h1 h2);
-//    assert (sel_elem h2 acc == poly (reveal log2) (sel_elem h1 r));
-//    log2
+    assert (sel_elem h1 acc == poly (reveal log1) (sel_elem h0 r));
+    assert (reveal log1 == SeqProperties.snoc (reveal log) (encode_16 (sel_word h1 msg0)));
+    let log2 = poly1305_loop log1 msg1 acc r (ctr -| 1ul) in
+    let h2 = HST.get () in
+    lemma_modifies_1_trans acc h0 h1 h2;
+    assert (norm h2 acc /\ modifies_1 acc h0 h2);
+    assert (sel_elem h2 acc == poly (reveal log2) (sel_elem h0 r));
+    assume (reveal log2 ==
+      encode_pad (reveal log) (as_seq h0 (Buffer.sub msg 0ul (UInt32.mul 16ul ctr))));
+    log2
     end
 
 
-
-#reset-options
-=======
-    (requires (fun h -> live h msg /\ norm h acc /\ norm h r))
-    (ensures (fun h0 _ h1 -> live h1 msg /\ norm h1 acc /\ norm h1 r
-      /\ modifies_1 acc h0 h1))
-let rec poly1305_loop log msg acc r ctr =
-  if U32.eq ctr 0ul then log
-  else begin
-    let updated_log = poly1305_update log msg acc r in
-    let msg = offset msg 16ul in
-    let h = HST.get() in
-    let word = esel_word h msg in
-    poly1305_loop updated_log msg acc r (ctr-|1ul)
-  end
->>>>>>> 71ba9925
+#set-options "--z3timeout 20 --initial_fuel 0 --max_fuel 0"
 
 (**
    Performs the last step if there is an incomplete block
@@ -1218,29 +763,38 @@
        only the 'update' and 'loop' functions are necessary there
    *)
 val poly1305_last: msg:wordB -> acc:elemB{disjoint msg acc} ->
-  r:elemB{disjoint msg r /\ disjoint acc r} -> len:u32{w len <= length msg} ->
-  STL unit
+  r:elemB{disjoint msg r /\ disjoint acc r} -> len:u32{w len < length msg} ->
+  ST unit
     (requires (fun h -> live h msg /\ norm h acc /\ norm h r))
     (ensures (fun h0 _ h1 -> live h1 msg /\ norm h1 acc /\ norm h1 r
       /\ modifies_1 acc h0 h1))
 let poly1305_last msg acc r len =
-  push_frame();
   let h0 = HST.get() in
   if U32.eq len 0ul then ()
-  else (
+  else
+    begin
+    push_frame ();
     let n = create 0uy 16ul in
     blit msg 0ul n 0ul len;
     upd n len 1uy;
     let block = create 0UL nlength in
     toField block n;
-    add_and_multiply acc block r);
-  pop_frame()
+    let h1 = HST.get () in
+    norm_eq_lemma h0 h1 acc acc;
+    norm_eq_lemma h0 h1 r r;
+    add_and_multiply acc block r;
+    let h2 = HST.get () in
+    pop_frame ();
+    let h3 = HST.get() in
+    norm_eq_lemma h1 h3 r r;
+    norm_eq_lemma h2 h3 acc acc
+    end
 
 
 (* TODO: certainly a more efficient, better implementation of that *)
-private val add_word: a:wordB_16 -> b:wordB_16 -> STL unit
+private val add_word: a:wordB_16 -> b:wordB_16 -> Stack unit
   (requires (fun h -> live h a /\ live h b))
-  (ensures  (fun h0 _ h1 -> live h1 a /\ modifies_1 a h0 h1
+  (ensures  (fun h0 _ h1 -> live h0 a /\ live h0 b /\ live h1 a /\ modifies_1 a h0 h1
     /\ little_endian (sel_word h1 a) =
 	(little_endian (sel_word h0 a) + little_endian (sel_word h0 b)) % pow2 128 ))
 let add_word a b =
@@ -1261,21 +815,18 @@
   bytes_of_uint32 (Buffer.sub a 0ul 4ul) (uint64_to_uint32 z0);
   bytes_of_uint32 (Buffer.sub a 4ul 4ul) (uint64_to_uint32 z1);
   bytes_of_uint32 (Buffer.sub a 8ul 4ul) (uint64_to_uint32 z2);
-  bytes_of_uint32 (Buffer.sub a 12ul 4ul) (uint64_to_uint32 z3)
-
+  bytes_of_uint32 (Buffer.sub a 12ul 4ul) (uint64_to_uint32 z3);
+  admit ()
+
+#set-options "--lax"
 
 (* Finish function, with final accumulator value *)
-<<<<<<< HEAD
-val poly1305_finish: 
-  tag:wordB_16 -> acc:elemB -> s:wordB_16 -> STL unit
-  (requires (fun h -> live h tag /\ live h acc /\ live h s 
-=======
 val poly1305_finish:
-  tag:wordB_16 -> acc:elemB -> s:wordB_16 -> STL unit
+  tag:wordB_16 -> acc:elemB -> s:wordB_16 -> Stack unit
   (requires (fun h -> live h tag /\ live h acc /\ live h s
->>>>>>> 71ba9925
     /\ disjoint tag acc /\ disjoint tag s /\ disjoint acc s))
-  (ensures  (fun h0 _ h1 -> modifies_2 tag acc h0 h1 /\ live h1 acc /\ live h1 tag /\
+  (ensures  (fun h0 _ h1 -> live h0 acc /\
+    modifies_2 tag acc h0 h1 /\ live h1 acc /\ live h1 tag /\
     sel_elem h0 acc % pow2 128 = little_endian (sel_word h1 tag)
     // TODO: add some functional correctness
   ))
@@ -1283,25 +834,22 @@
   trunc1305 acc tag;
   add_word tag s
 
+
 (**
    Computes the poly1305 mac function on a buffer
    *)
 val poly1305_mac: tag:wordB{length tag >= 16} -> msg:bytes{disjoint tag msg} ->
   len:u32{w len <= length msg} -> key:bytes{length key = 32 /\ disjoint msg key /\ disjoint tag key} ->
-  STL unit
+  Stack unit
     (requires (fun h -> live h msg /\ live h key /\ live h tag))
-    (ensures (fun h0 _ h1 -> live h1 tag /\ modifies_1 tag h0 h1))
+    (ensures (fun h0 _ h1 -> live h1 tag /\ modifies_1 tag h0 h1 ))
 let poly1305_mac tag msg len key =
   push_frame();
   (* Create buffers for the 2 parts of the key and the accumulator *)
   let tmp = create 0UL 10ul in
   let acc = sub tmp 0ul 5ul in
   let r   = sub tmp 5ul 5ul in
-<<<<<<< HEAD
-  let s   = create 0uy 16ul in 
-=======
   let s   = create 0uy 16ul in
->>>>>>> 71ba9925
   (* Initializes the accumulator and the keys values *)
   let () = poly1305_init r s key in
   let _ = poly1305_start acc in // zeroes acc redundantly
@@ -1309,11 +857,7 @@
   let ctr = U32.div len 16ul in
   let rest = U32.rem len 16ul in
   (* Run the poly1305_update function ctr times *)
-<<<<<<< HEAD
-  let l = hide Seq.createEmpty in 
-=======
   let l = hide Seq.createEmpty in
->>>>>>> 71ba9925
   let l = poly1305_loop l msg acc r ctr in
   (* Run the poly1305_update function one more time on the incomplete block *)
   let last_block = sub msg (FStar.UInt32 (ctr *^ 16ul)) rest in
