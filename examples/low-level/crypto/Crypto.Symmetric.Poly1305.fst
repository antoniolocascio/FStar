--- conflicted
+++ resolved
@@ -121,22 +121,6 @@
   else
     IO.debug_print_string "\n"
 
-<<<<<<< HEAD
-=======
-(**
-    Runs "Acc = ((Acc+block)*r) % p." on the accumulator, the well formatted block of the message
-    and the clamped part of the key
-    *)
-val add_and_multiply: acc:elemB -> block:elemB{disjoint acc block} -> r:elemB{disjoint acc r /\ disjoint block r} -> STL unit
-  (requires (fun h -> norm h acc /\ norm h block /\ norm h r))
-  (ensures (fun h0 _ h1 -> norm h0 acc /\ norm h0 block /\ norm h0 r
-    /\ norm h1 acc // the accumulation is back in a workable states
-    /\ modifies_1 acc h0 h1 // It was the only thing modified
-    /\ sel_elem h1 acc = (sel_elem h0 acc +@ sel_elem h0 block) *@ sel_elem h0 r // Functional
-    						// specification of the operation at that step
-    ))
-
->>>>>>> a9294f09
 val bound27_isSum: h0:mem -> h1:mem -> a:bigint -> b:bigint
   -> Lemma
     (requires (norm h0 a /\ norm h0 b /\ isSum h0 h1 0 0 norm_length 0 a b))
