--- conflicted
+++ resolved
@@ -181,9 +181,8 @@
   | Node x (Node z t1 (Node y t2 t3)) t4 -> Some (Node y (Node z t1 t2) (Node x t3 t4))
   | _ -> None
 
-<<<<<<< HEAD
 (** rotate preserves bst *)
-let rec forall_keys_trans (#a #b: Type) (t: kv_tree a b) (cond1 cond2: a -> bool)
+let rec forall_keys_trans (#a: Type) (t: tree a) (cond1 cond2: a -> bool)
   : Lemma (requires (forall x. cond1 x ==> cond2 x) /\ forall_keys t cond1)
           (ensures forall_keys t cond2)
   = match t with
@@ -191,23 +190,23 @@
   | Node data left right ->
     forall_keys_trans left cond1 cond2; forall_keys_trans right cond1 cond2
 
-let rotate_left_bst (#a #b:Type) {| d : ordered a |} (r:kv_tree a b)
+let rotate_left_bst (#a:Type) {| d : ordered a |} (r:tree a)
   : Lemma (requires is_bst r /\ Some? (rotate_left r)) (ensures is_bst (Some?.v (rotate_left r)))
   = match r with
   | Node x t1 (Node z t2 t3) ->
       assert (is_bst (Node z t2 t3));
       assert (is_bst (Node x t1 t2));
-      forall_keys_trans t1 (key_left x.key) (key_left z.key)
-
-let rotate_right_bst (#a #b:Type) {| d : ordered a |} (r:kv_tree a b)
+      forall_keys_trans t1 (key_left x) (key_left z)
+
+let rotate_right_bst (#a:Type) {| d : ordered a |} (r:tree a)
   : Lemma (requires is_bst r /\ Some? (rotate_right r)) (ensures is_bst (Some?.v (rotate_right r)))
   = match r with
   | Node x (Node z t1 t2) t3 ->
       assert (is_bst (Node z t1 t2));
       assert (is_bst (Node x t2 t3));
-      forall_keys_trans t3 (key_right x.key) (key_right z.key)
-
-let rotate_right_left_bst (#a #b:Type) {| d : ordered a |} (r:kv_tree a b)
+      forall_keys_trans t3 (key_right x) (key_right z)
+
+let rotate_right_left_bst (#a:Type) {| d : ordered a |} (r:tree a)
   : Lemma (requires is_bst r /\ Some? (rotate_right_left r)) (ensures is_bst (Some?.v (rotate_right_left r)))
   = match r with
   | Node x t1 (Node z (Node y t2 t3) t4) ->
@@ -216,20 +215,20 @@
     let left = Node x t1 t2 in
     let right = Node z t3 t4 in
 
-    assert (forall_keys (Node y t2 t3) (key_right x.key));
-    assert (forall_keys t2 (key_right x.key));
+    assert (forall_keys (Node y t2 t3) (key_right x));
+    assert (forall_keys t2 (key_right x));
     assert (is_bst left);
 
     assert (is_bst right);
 
-    forall_keys_trans t1 (key_left x.key) (key_left y.key);
-    assert (forall_keys left (key_left y.key));
-
-    forall_keys_trans t4 (key_right z.key) (key_right y.key);
-    assert (forall_keys right (key_right y.key))
-
-
-let rotate_left_right_bst (#a #b:Type) {| d : ordered a |} (r:kv_tree a b)
+    forall_keys_trans t1 (key_left x) (key_left y);
+    assert (forall_keys left (key_left y));
+
+    forall_keys_trans t4 (key_right z) (key_right y);
+    assert (forall_keys right (key_right y))
+
+
+let rotate_left_right_bst (#a:Type) {| d : ordered a |} (r:tree a)
   : Lemma (requires is_bst r /\ Some? (rotate_left_right r)) (ensures is_bst (Some?.v (rotate_left_right r)))
   = match r with
   | Node x (Node z t1 (Node y t2 t3)) t4 ->
@@ -241,19 +240,19 @@
 
     assert (is_bst left);
 
-    assert (forall_keys (Node y t2 t3) (key_left x.key));
-    assert (forall_keys t2 (key_left x.key));
+    assert (forall_keys (Node y t2 t3) (key_left x));
+    assert (forall_keys t2 (key_left x));
     assert (is_bst right);
 
-    forall_keys_trans t1 (key_left z.key) (key_left y.key);
-    assert (forall_keys left (key_left y.key));
-
-    forall_keys_trans t4 (key_right x.key) (key_right y.key);
-    assert (forall_keys right (key_right y.key))
+    forall_keys_trans t1 (key_left z) (key_left y);
+    assert (forall_keys left (key_left y));
+
+    forall_keys_trans t4 (key_right x) (key_right y);
+    assert (forall_keys right (key_right y))
 
 (** Same elements before and after rotate **)
 
-let rotate_left_key_left (#a #b:Type) {| d : ordered a |} (r:kv_tree a b) (root:a)
+let rotate_left_key_left (#a:Type) {| d : ordered a |} (r:tree a) (root:a)
   : Lemma (requires forall_keys r (key_left root) /\ Some? (rotate_left r))
           (ensures  forall_keys (Some?.v (rotate_left r)) (key_left root))
   = match r with
@@ -261,7 +260,7 @@
       assert (forall_keys (Node z t2 t3) (key_left root));
       assert (forall_keys (Node x t1 t2) (key_left root))
 
-let rotate_left_key_right (#a #b:Type) {| d : ordered a |} (r:kv_tree a b) (root:a)
+let rotate_left_key_right (#a:Type) {| d : ordered a |} (r:tree a) (root:a)
   : Lemma (requires forall_keys r (key_right root) /\ Some? (rotate_left r))
           (ensures  forall_keys (Some?.v (rotate_left r)) (key_right root))
   = match r with
@@ -269,7 +268,7 @@
       assert (forall_keys (Node z t2 t3) (key_right root));
       assert (forall_keys (Node x t1 t2) (key_right root))
 
-let rotate_right_key_left (#a #b:Type) {| d : ordered a |} (r:kv_tree a b) (root:a)
+let rotate_right_key_left (#a:Type) {| d : ordered a |} (r:tree a) (root:a)
   : Lemma (requires forall_keys r (key_left root) /\ Some? (rotate_right r))
           (ensures  forall_keys (Some?.v (rotate_right r)) (key_left root))
   = match r with
@@ -277,7 +276,7 @@
       assert (forall_keys (Node z t1 t2) (key_left root));
       assert (forall_keys (Node x t2 t3) (key_left root))
 
-let rotate_right_key_right (#a #b:Type) {| d : ordered a |} (r:kv_tree a b) (root:a)
+let rotate_right_key_right (#a:Type) {| d : ordered a |} (r:tree a) (root:a)
   : Lemma (requires forall_keys r (key_right root) /\ Some? (rotate_right r))
           (ensures  forall_keys (Some?.v (rotate_right r)) (key_right root))
   = match r with
@@ -285,7 +284,7 @@
       assert (forall_keys (Node z t1 t2) (key_right root));
       assert (forall_keys (Node x t2 t3) (key_right root))
 
-let rotate_right_left_key_left (#a #b:Type) {| d : ordered a |} (r:kv_tree a b) (root:a)
+let rotate_right_left_key_left (#a:Type) {| d : ordered a |} (r:tree a) (root:a)
   : Lemma (requires forall_keys r (key_left root) /\ Some? (rotate_right_left r))
           (ensures  forall_keys (Some?.v (rotate_right_left r)) (key_left root))
   = match r with
@@ -298,7 +297,7 @@
     assert (forall_keys right (key_left root))
 
 
-let rotate_right_left_key_right (#a #b:Type) {| d : ordered a |} (r:kv_tree a b) (root:a)
+let rotate_right_left_key_right (#a:Type) {| d : ordered a |} (r:tree a) (root:a)
   : Lemma (requires forall_keys r (key_right root) /\ Some? (rotate_right_left r))
           (ensures  forall_keys (Some?.v (rotate_right_left r)) (key_right root))
   = match r with
@@ -310,7 +309,7 @@
     assert (forall_keys left (key_right root));
     assert (forall_keys right (key_right root))
 
-let rotate_left_right_key_left (#a #b:Type) {| d : ordered a |} (r:kv_tree a b) (root:a)
+let rotate_left_right_key_left (#a:Type) {| d : ordered a |} (r:tree a) (root:a)
   : Lemma (requires forall_keys r (key_left root) /\ Some? (rotate_left_right r))
           (ensures  forall_keys (Some?.v (rotate_left_right r)) (key_left root))
   = match r with
@@ -324,7 +323,7 @@
     assert (forall_keys left (key_left root));
     assert (forall_keys right (key_left root))
 
-let rotate_left_right_key_right (#a #b:Type) {| d : ordered a |} (r:kv_tree a b) (root:a)
+let rotate_left_right_key_right (#a:Type) {| d : ordered a |} (r:tree a) (root:a)
   : Lemma (requires forall_keys r (key_right root) /\ Some? (rotate_left_right r))
           (ensures  forall_keys (Some?.v (rotate_left_right r)) (key_right root))
   = match r with
@@ -341,10 +340,7 @@
 
 (** Balancing operation for AVLs *)
 
-let rebalance_avl (#a #b: Type) {| d: ordered a |} (x: kv_tree a b) : kv_tree a b =
-=======
 let rebalance_avl (#a: Type) {| d: ordered a |} (x: tree a) : tree a =
->>>>>>> d4535c47
     match x with
     | Leaf -> x
     | Node data left right ->
@@ -352,19 +348,10 @@
       if is_balanced x then x
       else (
 
-<<<<<<< HEAD
         if height left - height right > 1 then (
           let Node ldata lleft lright = left in
           if height lright > height lleft then (
             match rotate_left_right x with
-=======
-        if (height left - height right) > 1 then (
-        match left with
-        | Node ldata lleft lright ->
-            if d.compare data ldata > 0 then (
-            let r = rotate_left_right(x) in
-            match r with
->>>>>>> d4535c47
             | Some y -> y
             | _ -> x
           ) else (
@@ -384,34 +371,13 @@
               | Some y -> y
               | _ -> x
             )
-<<<<<<< HEAD
-=======
-        | _ -> x
-
-        ) else (
-        if (height left - height right) < -1 then (
-            match right with
-            | Node rdata rleft rright ->
-            if d.compare data rdata > 0 then (
-                let r = rotate_left(x) in
-                match r with
-                | Some y -> y
-                | _ -> x
-                ) else (
-                let r = rotate_right_left(x) in
-                match r with
-                | Some y -> y
-                | _ -> x
-            )
-            | _ -> x
->>>>>>> d4535c47
         ) else (
           x
         )
       )
 
 
-let rebalance_avl_proof (#a #b: Type) {| d: ordered a |} (x: kv_tree a b)
+let rebalance_avl_proof (#a: Type) {| d: ordered a |} (x: tree a)
   (root:a)
   : Lemma
   (requires is_bst x /\ (
@@ -422,7 +388,6 @@
       height left - height right <= 2 /\
       height right - height left <= 2
     )
-<<<<<<< HEAD
   )
   (ensures is_avl (rebalance_avl x) /\
      (forall_keys x (key_left root) ==> forall_keys (rebalance_avl x) (key_left root)) /\
@@ -524,11 +489,7 @@
 
 (** Insertion **)
 
-let rec insert_avl (#a #b: Type) {| d: ordered a |} (x: avl a b) (key: a) (payload: b): kv_tree a b =
-=======
-    
 let rec insert_avl (#a: Type) {| d: ordered a |} (x: avl a) (key: a) : tree a =
->>>>>>> d4535c47
   match x with
   | Leaf -> Node key Leaf Leaf
   | Node data left right ->
@@ -540,16 +501,17 @@
     ) else (
       let new_right = insert_avl right key in
       let tmp = Node data left new_right in
-<<<<<<< HEAD
       rebalance_avl tmp
     )
 
-let rec insert_avl_proof_aux (#a #b: Type) {| d: ordered a |} (x: avl a b) (key: a) (payload: b)
+#push-options "--z3rlimit 50"
+
+let rec insert_avl_proof_aux (#a: Type) {| d: ordered a |} (x: avl a) (key: a)
   (root:a)
 
   : Lemma (requires is_avl x)
     (ensures (
-      let res = insert_avl x key payload in
+      let res = insert_avl x key in
       is_avl res /\
       height x <= height res /\
       height res <= height x + 1 /\
@@ -560,40 +522,29 @@
   = match x with
   | Leaf -> ()
   | Node data left right ->
-    let delta = d.compare data.key key in
+    let delta = d.compare data key in
     if delta >= 0 then (
-      let new_left = insert_avl left key payload in
+      let new_left = insert_avl left key in
       let tmp = Node data new_left right in
 
-      insert_avl_proof_aux left key payload data.key;
+      insert_avl_proof_aux left key data;
       // Need this one for propagating that all elements are smaller than root
-      insert_avl_proof_aux left key payload root;
+      insert_avl_proof_aux left key root;
 
       rebalance_avl_proof tmp root
 
     ) else (
-      let new_right = insert_avl right key payload in
+      let new_right = insert_avl right key in
       let tmp = Node data left new_right in
 
-      insert_avl_proof_aux right key payload data.key;
-      insert_avl_proof_aux right key payload root;
+      insert_avl_proof_aux right key data;
+      insert_avl_proof_aux right key root;
 
       rebalance_avl_proof tmp root
     )
 
-let insert_avl_proof (#a #b: Type) {| d: ordered a |} (x: avl a b) (key: a) (payload: b)
-  : Lemma (requires is_avl x) (ensures is_avl (insert_avl x key payload))
-  = Classical.forall_intro (Classical.move_requires (insert_avl_proof_aux x key payload))
-=======
-      rebalance_avl(tmp)
-    )
-
-let insert_avl_preserves_avl
-  (#a: Type)
-  {| d: ordered a |}
-  (x: avl a)
-  (key: a)
-    : Lemma(is_avl (insert_avl x key))
-  =
-  admit()
->>>>>>> d4535c47
+#pop-options
+
+let insert_avl_proof (#a: Type) {| d: ordered a |} (x: avl a) (key: a)
+  : Lemma (requires is_avl x) (ensures is_avl (insert_avl x key))
+  = Classical.forall_intro (Classical.move_requires (insert_avl_proof_aux x key))