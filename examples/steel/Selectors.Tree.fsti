--- conflicted
+++ resolved
@@ -79,13 +79,8 @@
     (ensures fun h0 ptr' h1 ->
         Spec.rebalance_avl (v_linked_tree ptr h0) == v_linked_tree ptr' h1 /\
         Spec.is_avl (v_linked_tree ptr' h1))
-<<<<<<< HEAD
 
-val insert_avl (#a: Type) (ptr: t a)
-=======
- 
 val insert_avl (#a: Type) {| d : Spec.ordered a |} (ptr: t a) (v: a)
->>>>>>> d4535c47
     : SteelSel (t a) (linked_tree ptr) (fun ptr' -> linked_tree ptr')
     (requires fun h0 -> Spec.is_avl(v_linked_tree ptr h0))
     (ensures fun h0 ptr' h1 ->
