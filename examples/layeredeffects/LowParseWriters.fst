--- conflicted
+++ resolved
@@ -286,34 +286,19 @@
 = fun st p -> wp (fun res -> p (| res, st |))
 
 let lift_pure_spec
-<<<<<<< HEAD
   (a:Type) (wp:pure_wp a { pure_wp_mono a wp }) (r:parser) (f_pure_spec:unit -> PURE a wp)
 : Tot (repr_spec a r (fun _ -> r) (lift_pure_wp a wp r))
 = fun v -> (| f_pure_spec (), v |)
-=======
-  (a:Type) (wp:pure_wp a { pure_wp_mono a wp }) (r:parser) (f:unit -> PURE a wp)
-: Tot (repr_spec a r (fun _ -> r) (lift_pure_wp a wp r))
-= fun v -> (| f (), v |)
->>>>>>> c2e4b9a7
 
 let lift_pure_impl
   (a:Type) (wp:pure_wp a { pure_wp_mono a wp }) (r:parser) (f_pure_spec_for_impl:unit -> PURE a wp)
   (l: B.loc)
-<<<<<<< HEAD
 : Tot (repr_impl a r (fun _ -> r) (lift_pure_wp a wp r) l (lift_pure_spec a wp r f_pure_spec_for_impl))
 = fun buf pos -> (f_pure_spec_for_impl (), pos)
 
 let lift_pure (a:Type) (wp:pure_wp a { pure_wp_mono a wp }) (r:parser)
   (l: B.loc)
   (f_pure:unit -> PURE a wp)
-=======
-: Tot (repr_impl a r (fun _ -> r) (lift_pure_wp a wp r) l (lift_pure_spec a wp r f))
-= fun buf pos -> (f (), pos)
-
-let lift_pure (a:Type) (wp:pure_wp a { pure_wp_mono a wp }) (r:parser)
-  (l: B.loc)
-  (f:unit -> PURE a wp)
->>>>>>> c2e4b9a7
 : Pure (repr a r (fun _ -> r) (lift_pure_wp a wp r) l)
   (requires wp (fun _ -> True))
   (ensures fun _ -> True)
@@ -693,21 +678,12 @@
   (x: U32.t)
 : Write unit emp (fun _ -> parse_u32) l (fun _ -> True) (fun _ _ y -> y == x)  
 
-<<<<<<< HEAD
-=======
-#push-options "--admit_smt_queries true"
->>>>>>> c2e4b9a7
 let frame_write_u32
   (#fr: parser)
   (#l: B.loc)
   (x: U32.t)
 : Write unit fr (fun _ -> fr `star` parse_u32) l (fun _ -> True) (fun w _ (w', x') -> w' == w /\ x' == x)
-<<<<<<< HEAD
 = frame unit fr (fun _ -> True) (fun _ -> parse_u32) (fun _ _ x' -> x' == x) l (fun _ -> write_u32 x)
-=======
-= frame unit fr (fun _ -> True) (fun _ -> parse_u32) (fun _ _ x' -> x' == x) l (fun _ -> write_u32 #l x)
-#pop-options
->>>>>>> c2e4b9a7
 
 let write_two_ints
   (l: B.loc)
