--- conflicted
+++ resolved
@@ -1,107 +1,102 @@
-VERFILES=cca2.fst #sha1.fst mac.fst sig.fst padding.fst mac3.fst # encrypt3.fst formatting.fst rpc.fst
+VERFILES=cca2.fst #sha1.fst mac.fst sig.fst padding.fst mac3.fst # encrypt3.fst formatting.fst rpc.fst
+
+ifeq ($(OS),Windows_NT)
+# internally flexlink uses i686-w64-mingw32-gcc.exe
+CC = flexlink -chain mingw -v -v -exe -lgdi32
+# flexlink is needed to link in	/cygdrive/c/OCaml/bin/flexdll_initer_mingw.o /cygdrive/c/OCaml/bin/flexdll_mingw.o
+LIB = $(FSTAR_HOME)/3rdparty/win32 #place to look for libcrypto.a
+else
+    LIB = /usr/lib #place to look for libcrypto.a
+    ifeq ($(UNAME_S),Darwin)
+        CC = gcc-5
+    else
+        CC = gcc
+    endif
+endif
+
+include ../Makefile.include
+all: .all.crypto.ver merkle_tree mac rpc rpc-extract acls-cap statefulEnc
+STDLIB_ADMITS=--admit_fsi FStar.Seq --admit_fsi FStar.Set --admit_fsi FStar.SeqProperties
+STDLIB=$(addprefix $(FSTAR_HOME)/lib/, classical.fst ext.fst set.fsi \
+       heap.fst st.fst all.fst string.fst list.fst seq.fsi seqproperties.fst) \
+			 $(STDLIB_ADMITS)
+
+.all.crypto.ver: $(VERFILES)
+	$(FSTAR) --z3timeout 20 $(STDLIB) $^
+
+mac: sha1.fst mac.fst
+	$(FSTAR) --verify_module SHA1 --verify_module MAC --admit_fsi FStar.Seq $(addprefix $(FSTAR_HOME)/lib/, \
+	ext.fst classical.fst \
+	set.fsi set.fst \
+	heap.fst st.fst all.fst \
+	list.fst \
+	seq.fsi seqproperties.fst ) \
+	$(addprefix $(FSTAR_HOME)/contrib/,  Platform/fst/Bytes.fst CoreCrypto/fst/CoreCrypto.fst) \
+	$^
+
+merkle_tree:
+	$(FSTAR) --verify_module MerkleTree $(STDLIB) $(FSTAR_HOME)/lib/constr.fst merkle_tree.fst
+
+acls-cap: sha1.fst mac.fst ../security/acls2.fst acls-cap.fst
+	$(FSTAR) --z3timeout 10 --prims ../../lib/prims.fst --admit_fsi FStar.Seq \
+	--verify_module Platform.Bytes --verify_module CoreCrypto --verify_module ACLs2 --verify_module Cap \
+	$(addprefix $(FSTAR_HOME)/lib/, \
+	ext.fst classical.fst \
+	set.fsi set.fst \
+	heap.fst st.fst all.fst \
+	string.fst list.fst \
+	seq.fsi seqproperties.fst ) \
+	$(addprefix $(FSTAR_HOME)/contrib/,  Platform/fst/Bytes.fst CoreCrypto/fst/CoreCrypto.fst) \
+  $^
+
+
+rpc: formatting.fst sha1.fst mac.fst rpc.fst
+	$(FSTAR) --z3timeout 10 --prims ../../lib/prims.fst --verify_module Formatting --verify_module SHA1 --verify_module MAC --verify_module RPC --admit_fsi FStar.Seq --admit_fsi FStar.IO  \
+          $(addprefix $(FSTAR_HOME)/lib/, ext.fst classical.fst \
+					set.fsi set.fst \
+					heap.fst st.fst all.fst \
+					string.fst io.fsti list.fst \
+					seq.fsi seqproperties.fst )  \
+					$(addprefix $(FSTAR_HOME)/contrib/,  Platform/fst/Bytes.fst CoreCrypto/fst/CoreCrypto.fst) \
+					sha1.fst mac.fst formatting.fst rpc.fst
+
+statefulEnc: statefulEnc-single.fst statefulEnc-twoLevelHeap.fst
+	$(FSTAR) statefulEnc-single.fst
+	$(FSTAR) statefulEnc-twoLevelHeap.fst
+
+
+mllibs:
+	make -C $(FSTAR_HOME)/contrib/Platform/ml clean all
+	make -C $(FSTAR_HOME)/contrib/CoreCrypto/ml clean all
+
+
+rpc-extract: sha1.fst mac.fst formatting.fst rpc.fst
+	$(FSTAR) --z3timeout 10 --prims ../../lib/prims.fst --verify_module Formatting --verify_module SHA1 --verify_module MAC --verify_module RPC --admit_fsi FStar.IO  \
+          $(addprefix $(FSTAR_HOME)/lib/, ext.fst classical.fst \
+					set.fsi set.fst \
+					heap.fst st.fst all.fst \
+					string.fst io.fsti list.fst \
+					seq.fst seqproperties.fst ) \
+					$(addprefix $(FSTAR_HOME)/contrib/,  Platform/fst/Bytes.fst CoreCrypto/fst/CoreCrypto.fst) \
+					sha1.fst mac.fst formatting.fst rpc.fst  \
+					--codegen-lib Platform --codegen-lib CoreCrypto --codegen OCaml
+
+OCAML_INCLUDE_PATHS=$(addprefix -I , $(FSTAR_HOME)/contrib/Platform/ml $(FSTAR_HOME)/contrib/CoreCrypto/ml $(FSTAR_HOME)/lib/ml)
+OCAMLC=ocamlfind ocamlopt -cc "$(CC)" -cclib -L$(LIB) -cclib -lcrypto -o rpc.exe -package batteries -linkpkg -g -thread $(OCAML_INCLUDE_PATHS)
+SUPPORT_LIBS=$(addprefix $(FSTAR_HOME)/lib/ml/, prims.ml FStar_ST.ml FStar_All.ml FStar_List.ml FStar_String.ml FStar_IO.ml)
+CONTRIB_LIBS=$(addprefix $(FSTAR_HOME)/contrib/, Platform/ml/platform.cmx CoreCrypto/ml/CoreCrypto.cmxa)
+rpc-ml: rpc-extract
+	$(OCAMLC) $(SUPPORT_LIBS) $(CONTRIB_LIBS) FStar_Seq.ml FStar_SeqProperties.ml SHA1.ml MAC.ml Formatting.ml RPC.ml
+
+cnt-protocol: cnt-format.fst cnt-mac.fst cnt-protocol.fst
+	#$(FSTAR) --admit_fsi FStar.Set $(addprefix $(FSTAR_HOME)/lib/, list.fst string.fst partialmap.fst ) cnt-format-deprecated.fst
+	$(FSTAR) --z3timeout 10 --prims ../../lib/prims.fst --admit_fsi FStar.Seq --admit_fsi FStar.IO --max_fuel 4 --initial_fuel 0 --max_ifuel 2 --initial_ifuel 1 \
+          $(addprefix $(FSTAR_HOME)/lib/, ext.fst classical.fst \
+					set.fsi set.fst \
+					heap.fst st.fst all.fst \
+					string.fst list.fst \
+					seq.fsi seqproperties.fst io.fsti ) cnt-format.fst cnt-mac.fst cnt-protocol.fst
 
-ifeq ($(OS),Windows_NT)
-# internally flexlink uses i686-w64-mingw32-gcc.exe
-CC = flexlink -chain mingw -v -v -exe -lgdi32
-# flexlink is needed to link in	/cygdrive/c/OCaml/bin/flexdll_initer_mingw.o /cygdrive/c/OCaml/bin/flexdll_mingw.o
-LIB = $(FSTAR_HOME)/3rdparty/win32 #place to look for libcrypto.a
-else
-    LIB = /usr/lib #place to look for libcrypto.a
-    ifeq ($(UNAME_S),Darwin)
-        CC = gcc-5
-    else
-        CC = gcc
-    endif
-endif
-
-include ../Makefile.include
-all: .all.crypto.ver merkle_tree mac rpc rpc-extract acls-cap statefulEnc
-STDLIB_ADMITS=--admit_fsi FStar.Seq --admit_fsi FStar.Set --admit_fsi FStar.SeqProperties
-STDLIB=$(addprefix $(FSTAR_HOME)/lib/, classical.fst ext.fst set.fsi \
-       heap.fst st.fst all.fst string.fst list.fst seq.fsi seqproperties.fst) \
-			 $(STDLIB_ADMITS)
-
-.all.crypto.ver: $(VERFILES)
-	$(FSTAR) --z3timeout 20 $(STDLIB) $^
-
-mac: sha1.fst mac.fst
-	$(FSTAR) --verify_module SHA1 --verify_module MAC --admit_fsi FStar.Seq $(addprefix $(FSTAR_HOME)/lib/, \
-	ext.fst classical.fst \
-	set.fsi set.fst \
-	heap.fst st.fst all.fst \
-	list.fst \
-	seq.fsi seqproperties.fst ) \
-	$(addprefix $(FSTAR_HOME)/contrib/,  Platform/fst/Bytes.fst CoreCrypto/fst/CoreCrypto.fst) \
-	$^
-
-merkle_tree:
-	$(FSTAR) --verify_module MerkleTree $(STDLIB) $(FSTAR_HOME)/lib/constr.fst merkle_tree.fst
-
-acls-cap: sha1.fst mac.fst ../security/acls2.fst acls-cap.fst
-	$(FSTAR) --z3timeout 10 --prims ../../lib/prims.fst --admit_fsi FStar.Seq \
-	--verify_module Platform.Bytes --verify_module CoreCrypto --verify_module ACLs2 --verify_module Cap \
-	$(addprefix $(FSTAR_HOME)/lib/, \
-	ext.fst classical.fst \
-	set.fsi set.fst \
-	heap.fst st.fst all.fst \
-	string.fst list.fst \
-	seq.fsi seqproperties.fst ) \
-	$(addprefix $(FSTAR_HOME)/contrib/,  Platform/fst/Bytes.fst CoreCrypto/fst/CoreCrypto.fst) \
-  $^
-
-
-rpc: formatting.fst sha1.fst mac.fst rpc.fst
-	$(FSTAR) --z3timeout 10 --prims ../../lib/prims.fst --verify_module Formatting --verify_module SHA1 --verify_module MAC --verify_module RPC --admit_fsi FStar.Seq --admit_fsi FStar.IO  \
-          $(addprefix $(FSTAR_HOME)/lib/, ext.fst classical.fst \
-					set.fsi set.fst \
-					heap.fst st.fst all.fst \
-					string.fst io.fsti list.fst \
-					seq.fsi seqproperties.fst )  \
-					$(addprefix $(FSTAR_HOME)/contrib/,  Platform/fst/Bytes.fst CoreCrypto/fst/CoreCrypto.fst) \
-					sha1.fst mac.fst formatting.fst rpc.fst
-
-statefulEnc: statefulEnc-single.fst statefulEnc-twoLevelHeap.fst
-	$(FSTAR) statefulEnc-single.fst
-	$(FSTAR) statefulEnc-twoLevelHeap.fst
-
-
-mllibs:
-	make -C $(FSTAR_HOME)/contrib/Platform/ml clean all
-	make -C $(FSTAR_HOME)/contrib/CoreCrypto/ml clean all
-
-
-rpc-extract: sha1.fst mac.fst formatting.fst rpc.fst
-	$(FSTAR) --z3timeout 10 --prims ../../lib/prims.fst --verify_module Formatting --verify_module SHA1 --verify_module MAC --verify_module RPC --admit_fsi FStar.IO  \
-          $(addprefix $(FSTAR_HOME)/lib/, ext.fst classical.fst \
-					set.fsi set.fst \
-					heap.fst st.fst all.fst \
-					string.fst io.fsti list.fst \
-					seq.fst seqproperties.fst ) \
-					$(addprefix $(FSTAR_HOME)/contrib/,  Platform/fst/Bytes.fst CoreCrypto/fst/CoreCrypto.fst) \
-					sha1.fst mac.fst formatting.fst rpc.fst  \
-					--codegen-lib Platform --codegen-lib CoreCrypto --codegen OCaml
-
-OCAML_INCLUDE_PATHS=$(addprefix -I , $(FSTAR_HOME)/contrib/Platform/ml $(FSTAR_HOME)/contrib/CoreCrypto/ml $(FSTAR_HOME)/lib/ml)
-OCAMLC=ocamlfind ocamlopt -cc "$(CC)" -cclib -L$(LIB) -cclib -lcrypto -o rpc.exe -package batteries -linkpkg -g -thread $(OCAML_INCLUDE_PATHS)
-SUPPORT_LIBS=$(addprefix $(FSTAR_HOME)/lib/ml/, prims.ml FStar_ST.ml FStar_All.ml FStar_List.ml FStar_String.ml FStar_IO.ml)
-CONTRIB_LIBS=$(addprefix $(FSTAR_HOME)/contrib/, Platform/ml/platform.cmx CoreCrypto/ml/CoreCrypto.cmxa)
-rpc-ml: rpc-extract
-	$(OCAMLC) $(SUPPORT_LIBS) $(CONTRIB_LIBS) FStar_Seq.ml FStar_SeqProperties.ml SHA1.ml MAC.ml Formatting.ml RPC.ml
-
-<<<<<<< HEAD
-
-cnt-protocol: cnt-format.fst cnt-mac.fst cnt-protocol.fst
-	#$(FSTAR) --admit_fsi FStar.Set $(addprefix $(FSTAR_HOME)/lib/, list.fst string.fst partialmap.fst ) cnt-format-deprecated.fst
-	$(FSTAR) --z3timeout 10 --prims ../../lib/prims.fst --admit_fsi FStar.Seq --admit_fsi FStar.IO --max_fuel 4 --initial_fuel 0 --max_ifuel 2 --initial_ifuel 1 \
-          $(addprefix $(FSTAR_HOME)/lib/, ext.fst classical.fst \
-					set.fsi set.fst \
-					heap.fst st.fst all.fst \
-					string.fst list.fst \
-					seq.fsi seqproperties.fst io.fsti ) cnt-format.fst cnt-mac.fst cnt-protocol.fst
-=======
-cnt-protocol: cnt-format.fst cnt-mac.fst cnt-protocol.fst
-	$(FSTAR) cnt-protocol.fst
->>>>>>> abeb0f28
-
-clean:
-	rm -fr rpc *.ml *.cmi *.cmx *.o *.exe *~
+
+clean:
+	rm -fr rpc *.ml *.cmi *.cmx *.o *.exe *~