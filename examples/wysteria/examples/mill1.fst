(*--build-config
    options:--admit_fsi FStar.Set --admit_fsi Wysteria --admit_fsi Prins --admit_fsi FStar.OrdSet --admit_fsi FStar.IO;
    other-files:ghost.fst ext.fst set.fsi heap.fst st.fst all.fst io.fsti list.fst listTot.fst st2.fst ordset.fsi ../prins.fsi ffi.fst wysteria.fsi
 --*)

(* Millionaire's with 2 parties *)

module SMC

open FFI
open Wysteria

let alice_s = singleton alice
let bob_s = singleton bob
let ab = union alice_s bob_s

type pre  (m:mode)  = fun m0 -> b2t (m0 = m)
type post (#a:Type) = fun (m:mode) (x:a) (t:trace) -> True

val read_fn: unit -> Wys int (fun m0 -> Mode.m m0 = Par /\
                                  (exists p. Mode.ps m0 = singleton p))
                          (fun m0 r t -> True)
let read_fn x = w_read_int ()

val mill1: unit -> Wys bool (pre (Mode Par ab)) post
let mill1 _ =
  let x = as_par alice_s read_fn in
  let y = as_par bob_s read_fn in
  
<<<<<<< HEAD
  let g:unit -> Wys bool (pre (Mode Sec ab)) (fun m r t -> b2t (r = (v_of_box x > v_of_box y))) =
    fun _ -> (unbox_s x) > (unbox_s y)
=======
  let g:unit -> Wys bool (pre (Mode Sec ab)) post =
    fun _ ->
    let x = unbox_s x in
    let y = unbox_s y in
    let b =
      if x > y then
	let b = true in
	b
      else
	let b = false in
	b
    in
    b
>>>>>>> cbf49bf8
  in

  as_sec ab g
;;

let x = main ab mill1 in
print_bool x<|MERGE_RESOLUTION|>--- conflicted
+++ resolved
@@ -27,10 +27,6 @@
   let x = as_par alice_s read_fn in
   let y = as_par bob_s read_fn in
   
-<<<<<<< HEAD
-  let g:unit -> Wys bool (pre (Mode Sec ab)) (fun m r t -> b2t (r = (v_of_box x > v_of_box y))) =
-    fun _ -> (unbox_s x) > (unbox_s y)
-=======
   let g:unit -> Wys bool (pre (Mode Sec ab)) post =
     fun _ ->
     let x = unbox_s x in
@@ -44,7 +40,6 @@
 	b
     in
     b
->>>>>>> cbf49bf8
   in
 
   as_sec ab g
