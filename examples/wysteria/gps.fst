(*--build-config
<<<<<<< HEAD
    options:--admit_fsi Set --admit_fsi Wysteria --codegen Wysteria;
=======
    options:--admit_fsi FStar.Set --admit_fsi Wysteria;
>>>>>>> a01c06b0
    variables:LIB=../../lib;
    other-files:$LIB/ghost.fst $LIB/ext.fst $LIB/set.fsi $LIB/heap.fst $LIB/st.fst $LIB/all.fst $LIB/list.fst $LIB/st2.fst wysteria.fsi lib.fst
 --*)

module SMC

open Wysteria
open WLib

let alice_s = singleton alice
let bob_s = singleton bob
let charlie_s = singleton charlie
let ab = union alice_s bob_s
let bc = union bob_s charlie_s
let abc = union ab charlie_s

type pre  (m:mode)  = fun m0 -> b2t (m0 = m)
type post (#a:Type) = fun (m:mode) (x:a) (t:trace) -> True

type pre_with (m:mode) (t:Type) = fun m0 -> m0 = m /\ t

val read_fn: unit -> Wys nat (fun m0 -> Mode.m m0 = Par /\
                                        (exists p. Mode.ps m0 = singleton p))
                             (fun m0 r t -> True)
let read_fn x = read #nat ()

val gps_sec: ps:prins
             -> w:Wire int ps{forall p. mem p ps <==> w_contains p w}
             -> unit
             -> Wys (Wire prin ps) (pre (Mode Par ps)) post
let gps_sec ps w _ =

  let wfold_f: int -> prev:prin{w_contains prev w}
               -> p:prin{w_contains p w} -> y:int{w_select p w = y}
               -> Wys (prev:prin{w_contains prev w}) (fun m0 -> b2t (m0 = Mode Sec ps)) (fun m0 r t -> True) =
    fun c prev p y ->
      let y' = projwire_s prev w in
      if c - y' < c - y then prev else p
  in

  let waps_f: p:prin{w_contains p w} -> x:int{w_select p w = x}
              -> Wys prin (pre (Mode Sec ps)) post =
    fun p x ->
      let ps' = remove p ps in
      wfold ps ps' w (wfold_f x) p
  in

  let g: unit -> Wys (Wire prin ps) (pre (Mode Sec ps)) post =
    fun _ -> waps ps ps w waps_f
  in

  as_sec ps g

val gps: unit -> Wys bool (pre (Mode Par abc)) post
let gps _ =
  let x = as_par alice_s read_fn in
  let y = as_par bob_s read_fn in
  let z = as_par charlie_s read_fn in

  let wa = mkwire_p alice_s x in
  let wb = mkwire_p bob_s y in
  let wc = mkwire_p charlie_s z in

  let w1 = concat_wire wa wb in
  let w2 = concat_wire w1 wc in

  let _ = as_par ab (gps_sec ab w1) in

  let _ = as_par abc (gps_sec abc w2) in

  true
;;

let x = main abc gps in ()<|MERGE_RESOLUTION|>--- conflicted
+++ resolved
@@ -1,9 +1,5 @@
 (*--build-config
-<<<<<<< HEAD
-    options:--admit_fsi Set --admit_fsi Wysteria --codegen Wysteria;
-=======
     options:--admit_fsi FStar.Set --admit_fsi Wysteria;
->>>>>>> a01c06b0
     variables:LIB=../../lib;
     other-files:$LIB/ghost.fst $LIB/ext.fst $LIB/set.fsi $LIB/heap.fst $LIB/st.fst $LIB/all.fst $LIB/list.fst $LIB/st2.fst wysteria.fsi lib.fst
  --*)
@@ -48,11 +44,11 @@
               -> Wys prin (pre (Mode Sec ps)) post =
     fun p x ->
       let ps' = remove p ps in
-      wfold ps ps' w (wfold_f x) p
+      wfold ps' w (wfold_f x) p
   in
 
   let g: unit -> Wys (Wire prin ps) (pre (Mode Sec ps)) post =
-    fun _ -> waps ps ps w waps_f
+    fun _ -> waps ps w waps_f
   in
 
   as_sec ps g
