--- conflicted
+++ resolved
@@ -1,61 +1,3 @@
-<<<<<<< HEAD
-(*--build-config
-    options:--admit_fsi Set --admit_fsi Wysteria --codegen Wysteria;
-    variables:LIB=../../lib;
-    other-files:$LIB/ghost.fst $LIB/ext.fst $LIB/set.fsi $LIB/heap.fst $LIB/st.fst $LIB/all.fst wysteria.fsi
- --*)
-
-(* Millionaire's for any 2 parties, private output for the first party, using wires *)
-
-module SMC
-
-open Wysteria
-
-let alice_s = singleton alice
-let bob_s = singleton bob
-let charlie_s = singleton charlie
-let ab = union alice_s bob_s
-let bc = union bob_s charlie_s
-let abc = union ab charlie_s
-
-type pre  (m:mode)  = fun m0 -> b2t (m0 = m)
-type post (#a:Type) = fun (m:mode) (x:a) -> True
-
-type pre_with (m:mode) (t:Type) = fun m0 -> m0 = m /\ t
-
-let to_s2 p1 p2 = union (singleton p1) (singleton p2)
-
-val mill5_sec: #p1:prin -> #p2:prin -> w:Wire nat (union (singleton p1) (singleton p2))
-               -> unit
-               -> Wys bool (pre_with (Mode Par (to_s2 p1 p2))
-                                     (w_dom w = to_s2 p1 p2)) post
-let mill5_sec #p1 #p2 w _ =
-  let g:unit -> Wys bool (pre (Mode Sec (to_s2 p1 p2))) post =
-    fun _ -> (projwire_s p1 w) > (projwire_s p2 w)
-  in
-  as_sec (to_s2 p1 p2) g
-
-val mill5: unit -> Wys bool (pre (Mode Par abc)) post
-let mill5 _ =
-  let x = as_par alice_s read_fn in
-  let y = as_par bob_s read_fn in
-  let z = as_par charlie_s read_fn in
-
-  let wa = mkwire_p alice_s x in
-  let wb = mkwire_p bob_s y in
-  let wc = mkwire_p charlie_s z in
-
-  let w1 = concat_wire wa wb in
-  let w2 = concat_wire wb wc in
-
-  let _ = as_par ab (mill5_sec #alice #bob w1) in
-  let _ = as_par bc (mill5_sec #bob #charlie w2) in
-
-  true
-;;
-
-let x = main abc mill5 in wprint x
-=======
 (*--build-config
     options:--admit_fsi FStar.Set --admit_fsi Wysteria;
     variables:LIB=../../lib;
@@ -111,5 +53,4 @@
   true
 ;;
 
-let _ = main abc mill5 in ()
->>>>>>> a01c06b0
+let _ = main abc mill5 in ()