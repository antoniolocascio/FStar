%{
#light "off"
// (c) Microsoft Corporation. All rights reserved
open Prims
open FStar.List
open FStar.Util
open FStar.Range
open FStar.Options
open FStar.Absyn.Syntax
open FStar.Absyn.Const
open FStar.Absyn.Util
open FStar.Parser.AST
open FStar.Parser.Util
open FStar.Const
open FStar.Ident
open FStar.String
(*
 Known (intentional) ambiguities: 8 s/r conflicts in total; resolved by shifting
   4 s/r conflicts on BAR
      function | P -> match with | Q -> _ | R -> _
      function | P -> function ...  (x 2)
      function | P -> try e with | ...

   1 s/r conflict on SEMICOLON
       fun x -> e1 ; e2
     is parsed as
        (fun x -> e1; e2)
     rather than
        (fun x -> e1); e2

   2 s/r conflict on DOT
      A.B ^ .C  (x 2)

   1 s/r conflict on LBRACE

      Consider:
          let f (x: y:int & z:vector y{z=z /\ y=0}) = 0

      This is parsed as:
        let f (x: (y:int & z:vector y{z=z /\ y=0})) = 0
      rather than:
        let f (x: (y:int & z:vector y){z=z /\ y=0}) = 0

      Analogous ambiguities with -> and * as well.

 A lot (142) of end-of-stream conflicts are also reported and
 should be investigated...
*)
(* (c) Microsoft Corporation. All rights reserved *)

let as_frag d ds =
    let rec as_mlist out ((m,r,doc), cur) ds =
    match ds with
    | [] -> List.rev (Module(m, (mk_decl (TopLevelModule(m)) r doc) ::(List.rev cur))::out)
    | d::ds ->
      begin match d.d with
        | TopLevelModule m' ->
				as_mlist (Module(m, (mk_decl (TopLevelModule(m)) r doc) :: (List.rev cur))::out) ((m',d.drange,d.doc), []) ds
        | _ -> as_mlist out ((m,r,doc), d::cur) ds
      end in
    match d.d with
    | TopLevelModule m ->
        let ms = as_mlist [] ((m,d.drange,d.doc), []) ds in
        begin match ms with
        | _::Module(n, _)::_ ->
		(* This check is coded to hard-fail in dep.num_of_toplevelmods. *)
        let msg = "Support for more than one module in a file is deprecated" in
        print2_warning "%s (Warning): %s\n" (string_of_range (range_of_lid n)) msg
        | _ -> ()
        end;
        Inl ms
    | _ ->
        let ds = d::ds in
        iter (function {d=TopLevelModule _; drange=r} -> raise (Error("Unexpected module declaration", r))
                       | _ -> ()) ds;
        Inr ds

let compile_op arity s =
    let name_of_char = function
            |'&' -> "Amp"
            |'@'  -> "At"
            |'+' -> "Plus"
            |'-' when (arity=1) -> "Minus"
            |'-' -> "Subtraction"
            |'/' -> "Slash"
            |'<' -> "Less"
            |'=' -> "Equals"
            |'>' -> "Greater"
            |'_' -> "Underscore"
            |'|' -> "Bar"
            |'!' -> "Bang"
            |'^' -> "Hat"
            |'%' -> "Percent"
            |'*' -> "Star"
            |'?' -> "Question"
            |':' -> "Colon"
            | _ -> "UNKNOWN" in
    match s with
    | ".[]<-" -> "op_String_Assignment"
    | ".()<-" -> "op_Array_Assignment"
    | ".[]" -> "op_String_Access"
    | ".()" -> "op_Array_Access"
    | _ -> "op_"^ (concat "_" (map name_of_char (list_of_string s)))
%}
%start inputFragment
%start term
%token ABSTRACT
%token ACTIONS
%token AMP
%token AND
%token ASSERT
%token ASSUME
%token BACKTICK
%token BANG_LBRACE
%token BAR
%token BAR_RBRACK
%token BEGIN
%token <bytes> BYTEARRAY
%token <char> CHAR
%token COLON
%token COLON_COLON
%token COLON_EQUALS
%token COMMA
%token CONJUNCTION
%token DEFAULT
%token DISJUNCTION
%token DOLLAR
%token DOT
%token DOT_LBRACK
%token DOT_LPAREN
%token EFFECT
%token ELSE
%token END
%token ENSURES
%token EOF
%token EQUALS
%token EXCEPTION
%token EXISTS
%token FALSE
%token FORALL
%token <fsdoc> FSDOC
%token <fsdoc> FSDOC_STANDALONE
%token FUN
%token FUNCTION
%token HASH
%token <string> IDENT
%token <float> IEEE64
%token IF
%token IFF
%token IMPLIES
%token IN
%token INLINE
%token INLINE_FOR_EXTRACTION
%token <string * bool> INT
%token <string * bool> INT16
%token <string * bool> INT32
%token <string * bool> INT64
%token <string * bool> INT8
%token IRREDUCIBLE
%token KIND
%token LARROW
%token LBRACE
%token LBRACE_COLON_PATTERN
%token LBRACK
%token LBRACK_BAR
%token LENS_PAREN_LEFT
%token LENS_PAREN_RIGHT
%token <bool> LET
%token LOGIC
%token LPAREN
%token LPAREN_RPAREN
%token L_FALSE
%token L_TRUE
%token MATCH
%token MINUS
%token MODULE
%token MUTABLE
%token <string> NAME
%token NEW
%token NEW_EFFECT
%token NEW_EFFECT_FOR_FREE
%token NOEQUALITY
%token OF
%token OPAQUE
%token OPEN
%token <string> OPINFIX0a
%token <string> OPINFIX0b
%token <string> OPINFIX0c
%token <string> OPINFIX0d
%token <string> OPINFIX1
%token <string> OPINFIX2
%token <string> OPINFIX3
%token <string> OPINFIX4
%token <string> OPPREFIX
%token PERCENT_LBRACK
%token PIPE_RIGHT
%token PRAGMALIGHT
%token PRAGMA_RESET_OPTIONS
%token PRAGMA_SET_OPTIONS
%token PRIVATE
%token RARROW
%token RBRACE
%token RBRACK
%token REC
%token REFLECTABLE
%token REIFIABLE
%token REIFY
%token REQUIRES
%token RPAREN
%token SEMICOLON
%token SEMICOLON_SEMICOLON
%token SQUIGGLY_RARROW
%token <bytes> STRING
%token SUBKIND
%token SUBTYPE
%token SUB_EFFECT
%token THEN
%token <string> TILDE
%token TOTAL
%token TRUE
%token TRY
%token <string> TVAR
%token TYPE
%token TYP_APP_GREATER
%token TYP_APP_LESS
%token <string> UINT16
%token <string> UINT32
%token <string> UINT64
%token <string> UINT8
%token UNDERSCORE
%token UNFOLD
%token UNFOLDABLE
%token UNOPTEQUALITY
%token VAL
%token WHEN
%token WITH
%nonassoc THEN
%nonassoc ELSE
%right COLON_COLON
%right AMP
%nonassoc COLON_EQUALS
%left OPINFIX0a
%left OPINFIX0b
%left EQUALS OPINFIX0c
%left OPINFIX0d
%left PIPE_RIGHT
%right OPINFIX1
%left MINUS OPINFIX2
%left OPINFIX3
%left BACKTICK
%right OPINFIX4
%type <inputFragment> inputFragment
%type <ident> lident
%type <term> term
%%

option_FSDOC_:
  
    {    ( None )}
| FSDOC
    {let x = $1 in
    ( Some x )}

option___anonymous_0_:
  
    {    ( None )}
| PRAGMALIGHT STRING
    {let (_10, _20) = ((), $2) in
let x =
  let _2 = _20 in
  let _1 = _10 in
                                ()
in
    ( Some x )}

option___anonymous_1_:
  
    {    ( None )}
| OF typ
    {let (_10, t0) = ((), $2) in
let x =
  let t = t0 in
  let _1 = _10 in
                                                 (t)
in
    ( Some x )}

option___anonymous_2_:
  
    {    ( None )}
| OF typ
    {let (_10, t0) = ((), $2) in
let x =
  let t = t0 in
  let _1 = _10 in
                                                          (t)
in
    ( Some x )}

option___anonymous_5_:
  
    {    ( None )}
| LBRACE noSeqTerm RBRACE
    {let (_10, e00, _30) = ((), $2, ()) in
let x =
  let _3 = _30 in
  let e0 = e00 in
  let _1 = _10 in
  let phi =
    let e = e0 in
                    ( {e with level=Formula} )
  in
                                               (phi)
in
    ( Some x )}

option___anonymous_7_:
  
    {    ( None )}
| TYP_APP_LESS separated_nonempty_list_COMMA_atomicTerm_ TYP_APP_GREATER
    {let (_10, targs0, _30) = ((), $2, ()) in
let x =
  let _3 = _30 in
  let targs = targs0 in
  let _1 = _10 in
                                                                                                               (targs)
in
    ( Some x )}

option_ascribeKind_:
  
    {    ( None )}
| ascribeKind
    {let x = $1 in
    ( Some x )}

option_ascribeTyp_:
  
    {    ( None )}
| ascribeTyp
    {let x = $1 in
    ( Some x )}

option_mainDecl_:
  
    {    ( None )}
| mainDecl
    {let x = $1 in
    ( Some x )}

option_pair_hasSort_simpleTerm__:
  
    {    ( None )}
| hasSort simpleTerm
    {let (x0, y0) = ($1, $2) in
let x =
  let y = y0 in
  let x = x0 in
      ( (x, y) )
in
    ( Some x )}

option_string_:
  
    {    ( None )}
| STRING
    {let s0 = $1 in
let x =
  let s = s0 in
               ( string_of_bytes s )
in
    ( Some x )}

boption_SQUIGGLY_RARROW_:
  
    {    ( false )}
| SQUIGGLY_RARROW
    {let _1 = () in
    ( true )}

loption_separated_nonempty_list_COMMA_appTerm__:
  
    {    ( [] )}
| separated_nonempty_list_COMMA_appTerm_
    {let x = $1 in
    ( x )}

loption_separated_nonempty_list_SEMICOLON_effectDecl__:
  
    {    ( [] )}
| separated_nonempty_list_SEMICOLON_effectDecl_
    {let x = $1 in
    ( x )}

loption_separated_nonempty_list_SEMICOLON_tuplePattern__:
  
    {    ( [] )}
| separated_nonempty_list_SEMICOLON_tuplePattern_
    {let x = $1 in
    ( x )}

list___anonymous_4_:
  
    {    ( [] )}
| binder list___anonymous_4_
    {let (b0, xs) = ($1, $2) in
let x =
  let b = b0 in
                             ([b])
in
    ( x :: xs )}
| multiBinder list___anonymous_4_
    {let (bs0, xs) = ($1, $2) in
let x =
  let bs = bs0 in
                                                    (bs)
in
    ( x :: xs )}

list___anonymous_6_:
  
    {    ( [] )}
| DOT qlident list___anonymous_6_
    {let (_10, id0, xs) = ((), $2, $3) in
let x =
  let id = id0 in
  let _1 = _10 in
                                                      (id)
in
    ( x :: xs )}

list_constructorDecl_:
  
    {    ( [] )}
| constructorDecl list_constructorDecl_
    {let (x, xs) = ($1, $2) in
    ( x :: xs )}

list_decl_:
  
    {    ( [] )}
| decl list_decl_
    {let (x, xs) = ($1, $2) in
    ( x :: xs )}

list_dotOperator_:
  
    {    ( [] )}
| DOT_LPAREN term RPAREN list_dotOperator_
    {let (_10, e0, _30, xs) = ((), $2, (), $4) in
let x =
  let _3 = _30 in
  let e = e0 in
  let _1 = _10 in
                               ( ".()", e, rhs2 parseState 1 3 )
in
    ( x :: xs )}
| DOT_LBRACK term RBRACK list_dotOperator_
    {let (_10, e0, _30, xs) = ((), $2, (), $4) in
let x =
  let _3 = _30 in
  let e = e0 in
  let _1 = _10 in
                               ( ".[]", e, rhs2 parseState 1 3 )
in
    ( x :: xs )}

list_multiBinder_:
  
    {    ( [] )}
| multiBinder list_multiBinder_
    {let (x, xs) = ($1, $2) in
    ( x :: xs )}

list_pair_maybeHash_indexingTerm__:
  
    {    ( [] )}
| indexingTerm list_pair_maybeHash_indexingTerm__
    {let (y0, xs) = ($1, $2) in
let x =
  let y = y0 in
  let x =
             ( Nothing )
  in
      ( (x, y) )
in
    ( x :: xs )}
| HASH indexingTerm list_pair_maybeHash_indexingTerm__
    {let (_100, y0, xs) = ((), $2, $3) in
let x =
  let y = y0 in
  let _10 = _100 in
  let x =
    let _1 = _10 in
             ( Hash )
  in
      ( (x, y) )
in
    ( x :: xs )}

list_patternBranch_:
  
    {    ( [] )}
| patternBranch list_patternBranch_
    {let (x, xs) = ($1, $2) in
    ( x :: xs )}

list_qualifier_:
  
    {    ( [] )}
| qualifier list_qualifier_
    {let (x, xs) = ($1, $2) in
    ( x :: xs )}

nonempty_list_aqualified_lident__:
  aqualified_lident_
    {let x = $1 in
    ( [ x ] )}
| aqualified_lident_ nonempty_list_aqualified_lident__
    {let (x, xs) = ($1, $2) in
    ( x :: xs )}

nonempty_list_aqualified_lidentOrUnderscore__:
  aqualified_lidentOrUnderscore_
    {let x = $1 in
    ( [ x ] )}
| aqualified_lidentOrUnderscore_ nonempty_list_aqualified_lidentOrUnderscore__
    {let (x, xs) = ($1, $2) in
    ( x :: xs )}

nonempty_list_atomicPattern_:
  atomicPattern
    {let x = $1 in
    ( [ x ] )}
| atomicPattern nonempty_list_atomicPattern_
    {let (x, xs) = ($1, $2) in
    ( x :: xs )}

nonempty_list_patternOrMultibinder_:
  patternOrMultibinder
    {let x = $1 in
    ( [ x ] )}
| patternOrMultibinder nonempty_list_patternOrMultibinder_
    {let (x, xs) = ($1, $2) in
    ( x :: xs )}

separated_nonempty_list_AND_letbinding_:
  letbinding
    {let x = $1 in
    ( [ x ] )}
| letbinding AND separated_nonempty_list_AND_letbinding_
    {let (x, _2, xs) = ($1, (), $3) in
    ( x :: xs )}

separated_nonempty_list_AND_pair_option_FSDOC__typeDefinition__:
  option_FSDOC_ typeDefinition
    {let (x0, y0) = ($1, $2) in
let x =
  let y = y0 in
  let x = x0 in
      ( (x, y) )
in
    ( [ x ] )}
| option_FSDOC_ typeDefinition AND separated_nonempty_list_AND_pair_option_FSDOC__typeDefinition__
    {let (x0, y0, _2, xs) = ($1, $2, (), $4) in
let x =
  let y = y0 in
  let x = x0 in
      ( (x, y) )
in
    ( x :: xs )}

separated_nonempty_list_BAR_tuplePattern_:
  tuplePattern
    {let x = $1 in
    ( [ x ] )}
| tuplePattern BAR separated_nonempty_list_BAR_tuplePattern_
    {let (x, _2, xs) = ($1, (), $3) in
    ( x :: xs )}

separated_nonempty_list_COMMA_appTerm_:
  appTerm
    {let x = $1 in
    ( [ x ] )}
| appTerm COMMA separated_nonempty_list_COMMA_appTerm_
    {let (x, _2, xs) = ($1, (), $3) in
    ( x :: xs )}

separated_nonempty_list_COMMA_atomicTerm_:
  atomicTerm
    {let x = $1 in
    ( [ x ] )}
| atomicTerm COMMA separated_nonempty_list_COMMA_atomicTerm_
    {let (x, _2, xs) = ($1, (), $3) in
    ( x :: xs )}

separated_nonempty_list_COMMA_constructorPattern_:
  constructorPattern
    {let x = $1 in
    ( [ x ] )}
| constructorPattern COMMA separated_nonempty_list_COMMA_constructorPattern_
    {let (x, _2, xs) = ($1, (), $3) in
    ( x :: xs )}

separated_nonempty_list_COMMA_tmEq_:
  tmEq
    {let x = $1 in
    ( [ x ] )}
| tmEq COMMA separated_nonempty_list_COMMA_tmEq_
    {let (x, _2, xs) = ($1, (), $3) in
    ( x :: xs )}

separated_nonempty_list_COMMA_tvar_:
  tvar
    {let x = $1 in
    ( [ x ] )}
| tvar COMMA separated_nonempty_list_COMMA_tvar_
    {let (x, _2, xs) = ($1, (), $3) in
    ( x :: xs )}

separated_nonempty_list_DISJUNCTION_conjunctivePat_:
  conjunctivePat
    {let x = $1 in
    ( [ x ] )}
| conjunctivePat DISJUNCTION separated_nonempty_list_DISJUNCTION_conjunctivePat_
    {let (x, _2, xs) = ($1, (), $3) in
    ( x :: xs )}

separated_nonempty_list_SEMICOLON_appTerm_:
  appTerm
    {let x = $1 in
    ( [ x ] )}
| appTerm SEMICOLON separated_nonempty_list_SEMICOLON_appTerm_
    {let (x, _2, xs) = ($1, (), $3) in
    ( x :: xs )}

separated_nonempty_list_SEMICOLON_effectDecl_:
  effectDecl
    {let x = $1 in
    ( [ x ] )}
| effectDecl SEMICOLON separated_nonempty_list_SEMICOLON_effectDecl_
    {let (x, _2, xs) = ($1, (), $3) in
    ( x :: xs )}

separated_nonempty_list_SEMICOLON_separated_pair_qlident_EQUALS_tuplePattern__:
  qlident EQUALS tuplePattern
    {let (x0, _20, y0) = ($1, (), $3) in
let x =
  let y = y0 in
  let _2 = _20 in
  let x = x0 in
      ( (x, y) )
in
    ( [ x ] )}
| qlident EQUALS tuplePattern SEMICOLON separated_nonempty_list_SEMICOLON_separated_pair_qlident_EQUALS_tuplePattern__
    {let (x0, _20, y0, _2, xs) = ($1, (), $3, (), $5) in
let x =
  let y = y0 in
  let _2 = _20 in
  let x = x0 in
      ( (x, y) )
in
    ( x :: xs )}

separated_nonempty_list_SEMICOLON_tuplePattern_:
  tuplePattern
    {let x = $1 in
    ( [ x ] )}
| tuplePattern SEMICOLON separated_nonempty_list_SEMICOLON_tuplePattern_
    {let (x, _2, xs) = ($1, (), $3) in
    ( x :: xs )}

inputFragment:
  option___anonymous_0_ decl list_decl_ option_mainDecl_ EOF
    {let (_1, d, decls, main_opt, _5) = ($1, $2, $3, $4, ()) in
       (
         let decls = match main_opt with
           | None -> decls
           | Some main -> decls @ [main]
         in as_frag d decls
       )}

mainDecl:
  SEMICOLON_SEMICOLON option_FSDOC_ term
    {let (_1, doc_opt, t) = ((), $2, $3) in
      ( mk_decl (Main t) (rhs2 parseState 1 3) doc_opt )}

pragma:
  PRAGMA_SET_OPTIONS STRING
    {let (_1, s0) = ((), $2) in
let s =
  let s = s0 in
               ( string_of_bytes s )
in
      ( SetOptions s )}
| PRAGMA_RESET_OPTIONS option_string_
    {let (_1, s_opt) = ((), $2) in
      ( ResetOptions s_opt )}

decl:
  option_FSDOC_ decl2
    {let (fsdoc_opt, decl) = ($1, $2) in
                                ( mk_decl decl (rhs parseState 2) fsdoc_opt )}

decl2:
  OPEN quident
    {let (_1, uid) = ((), $2) in
      ( Open uid )}
| MODULE uident EQUALS quident
    {let (_1, uid1, _3, uid2) = ((), $2, (), $4) in
      (  ModuleAbbrev(uid1, uid2) )}
| MODULE quident
    {let (_1, uid) = ((), $2) in
      (  TopLevelModule uid )}
| kind_abbrev
    {let k = $1 in
      ( k )}
| list_qualifier_ TYPE separated_nonempty_list_AND_pair_option_FSDOC__typeDefinition__
    {let (qs0, _2, tcdefs) = ($1, (), $3) in
let qs =
  let qs = qs0 in
                         ( qs )
in
      ( Tycon (qs, List.map (fun (doc, f) -> (f, doc)) tcdefs) )}
| list_qualifier_ EFFECT uident typars EQUALS typ
    {let (qs0, _2, uid, tparams, _5, t) = ($1, (), $3, $4, (), $6) in
let qs =
  let qs = qs0 in
                         ( qs )
in
      ( Tycon(Effect::qs, [(TyconAbbrev(uid, tparams, None, t), None)]) )}
| list_qualifier_ LET letqualifier separated_nonempty_list_AND_letbinding_
    {let (qs0, _2, q, lbs) = ($1, $2, $3, $4) in
let qs =
  let qs = qs0 in
                         ( qs )
in
      (
        let lbs = focusLetBindings lbs (rhs2 parseState 1 4) in
        (* TODO : Why ToplevelLet vs TopLevelModule ??? *)
        ToplevelLet(qs, q, lbs)
      )}
| list_qualifier_ VAL lidentOrOperator list_multiBinder_ COLON typ
    {let (qs0, _2, lid, bss, _5, t) = ($1, (), $3, $4, (), $6) in
let qs =
  let qs = qs0 in
                         ( qs )
in
      (
        let t = match flatten bss with
          | [] -> t
          | bs -> mk_term (Product(bs, t)) (rhs2 parseState 4 6) Type
        in Val(qs, lid, t)
      )}
| assumeTag uident COLON noSeqTerm
    {let (tag, lid, _3, e0) = ($1, $2, (), $4) in
let phi =
  let e = e0 in
                  ( {e with level=Formula} )
in
      ( Assume(tag, lid, phi) )}
| EXCEPTION uident option___anonymous_1_
    {let (_1, lid, t_opt) = ((), $2, $3) in
      ( Exception(lid, t_opt) )}
| list_qualifier_ NEW_EFFECT newEffect
    {let (qs0, _2, ne) = ($1, (), $3) in
let qs =
  let qs = qs0 in
                         ( qs )
in
      ( NewEffect (qs, ne) )}
| list_qualifier_ SUB_EFFECT subEffect
    {let (qs0, _2, se) = ($1, (), $3) in
let qs =
  let qs = qs0 in
                         ( qs )
in
      ( SubEffect se )}
| list_qualifier_ NEW_EFFECT_FOR_FREE newEffect
    {let (qs0, _2, ne) = ($1, (), $3) in
let qs =
  let qs = qs0 in
                         ( qs )
in
      ( NewEffectForFree (qs, ne) )}
| pragma
    {let p = $1 in
      ( Pragma p )}
| FSDOC_STANDALONE
    {let doc = $1 in
      ( Fsdoc doc )}

typeDefinition:
  ident typars option_ascribeKind_ tyconDefn
    {let (lid, tparams, ascr_opt, tcdef) = ($1, $2, $3, $4) in
      ( tcdef lid tparams ascr_opt )}

typars:
  tvarinsts
    {let x = $1 in
                             ( x )}
| binders
    {let x = $1 in
                             ( x )}

tvarinsts:
  TYP_APP_LESS separated_nonempty_list_COMMA_tvar_ TYP_APP_GREATER
    {let (_1, tvs, _3) = ((), $2, ()) in
      ( map (fun tv -> mk_binder (TVariable(tv)) tv.idRange Kind None) tvs )}

tyconDefn:
  
    {      ( (fun id binders kopt -> check_id id; TyconAbstract(id, binders, kopt)) )}
| EQUALS typ
    {let (_1, t) = ((), $2) in
      ( (fun id binders kopt ->  check_id id; TyconAbbrev(id, binders, kopt, t)) )}
| EQUALS LBRACE right_flexible_nonempty_list_SEMICOLON_recordFieldDecl_ RBRACE
    {let (_1, _2, record_field_decls, _4) = ((), (), $3, ()) in
      ( (fun id binders kopt -> check_id id; TyconRecord(id, binders, kopt, record_field_decls)) )}
| EQUALS list_constructorDecl_
    {let (_1, ct_decls) = ((), $2) in
      ( (fun id binders kopt -> check_id id; TyconVariant(id, binders, kopt, ct_decls)) )}

recordFieldDecl:
  lident COLON typ
    {let (lid, _3, t) = ($1, (), $3) in
let doc_opt =
      ( None )
in
      ( (lid, t, doc_opt) )}
| FSDOC lident COLON typ
    {let (x0, lid, _3, t) = ($1, $2, (), $4) in
let doc_opt =
  let x = x0 in
      ( Some x )
in
      ( (lid, t, doc_opt) )}

constructorDecl:
  BAR option_FSDOC_ uident COLON typ
    {let (_1, doc_opt, uid, _4, t) = ((), $2, $3, (), $5) in
                                                             ( (uid, Some t, doc_opt, false) )}
| BAR option_FSDOC_ uident option___anonymous_2_
    {let (_1, doc_opt, uid, t_opt) = ((), $2, $3, $4) in
                                                             ( (uid, t_opt, doc_opt, true) )}

kind_abbrev:
  KIND ident binders EQUALS kind
    {let (_1, lid, bs, _4, k) = ((), $2, $3, (), $5) in
      ( KindAbbrev(lid, bs, k) )}

<<<<<<< HEAD
lid:
  | idpath { lid_of_ids $1 }
=======
letbinding:
  maybeFocus lidentOrOperator nonempty_list_patternOrMultibinder_ option_ascribeTyp_ EQUALS term
    {let (focus_opt, lid, lbp, ascr_opt, _5, tm) = ($1, $2, $3, $4, (), $6) in
      (
        let pat = mk_pattern (PatVar(lid, None)) (rhs parseState 2) in
        let pat = mk_pattern (PatApp (pat, flatten lbp)) (rhs2 parseState 1 3) in
        let pos = rhs2 parseState 1 6 in
        match ascr_opt with
        | None -> (focus_opt, (pat, tm))
        | Some t -> (focus_opt, (mk_pattern (PatAscribed(pat, t)) pos, tm))
      )}
| maybeFocus tuplePattern ascribeTyp EQUALS term
    {let (focus_opt, pat, ascr, _4, tm) = ($1, $2, $3, (), $5) in
      ( focus_opt, (mk_pattern (PatAscribed(pat, ascr)) (rhs2 parseState 1 4), tm) )}
| maybeFocus tuplePattern EQUALS term
    {let (focus_opt, pat, _3, tm) = ($1, $2, (), $4) in
      ( focus_opt, (pat, tm) )}

newEffect:
  effectRedefinition
    {let ed = $1 in
       ( ed )}
| effectDefinition
    {let ed = $1 in
       ( ed )}

effectRedefinition:
  uident EQUALS simpleTerm
    {let (lid, _2, t) = ($1, (), $3) in
      ( RedefineEffect(lid, [], t) )}

effectDefinition:
  LBRACE uident binders COLON kind WITH separated_nonempty_list_SEMICOLON_effectDecl_ actionDecls RBRACE
    {let (_1, lid, bs, _4, k, _6, eds, actions, _9) = ((), $2, $3, (), $5, (), $7, $8, ()) in
      (
         DefineEffect(lid, bs, k, eds, actions)
      )}

actionDecls:
  
    {      ( [] )}
| AND ACTIONS loption_separated_nonempty_list_SEMICOLON_effectDecl__
    {let (_1, _2, xs0) = ((), (), $3) in
let actions =
  let xs = xs0 in
      ( xs )
in
      ( actions )}

effectDecl:
  lident EQUALS simpleTerm
    {let (lid, _2, t) = ($1, (), $3) in
     ( mk_decl (Tycon ([], [(TyconAbbrev(lid, [], None, t), None)])) (rhs2 parseState 1 3) None )}

subEffect:
  quident SQUIGGLY_RARROW quident EQUALS simpleTerm
    {let (src_eff, _2, tgt_eff, _4, lift) = ($1, (), $3, (), $5) in
      ( { msource = src_eff; mdest = tgt_eff; lift_op = NonReifiableLift lift } )}
| quident SQUIGGLY_RARROW quident LBRACE IDENT EQUALS simpleTerm RBRACE
    {let (src_eff, _2, tgt_eff, _4, x0, _20, y0, _7) = ($1, (), $3, (), $5, (), $7, ()) in
let lift2_opt =
      ( None )
in
let lift1 =
  let y = y0 in
  let _2 = _20 in
  let x = x0 in
      ( (x, y) )
in
     (
       match lift2_opt with
       | None ->
          begin match lift1 with
          | ("lift", lift) ->
             { msource = src_eff; mdest = tgt_eff; lift_op = LiftForFree lift }
          | ("lift_wp", lift_wp) ->
             { msource = src_eff; mdest = tgt_eff; lift_op = NonReifiableLift lift_wp }
          | _ ->
             raise (Error("Unexpected identifier; expected {'lift', and possibly 'lift_wp'}", lhs parseState))
          end
       | Some (id2, tm2) ->
          let (id1, tm1) = lift1 in
          let lift, lift_wp = match (id1, id2) with
	          | "lift_wp", "lift" -> tm1, tm2
	          | "lift", "lift_wp" -> tm2, tm1
	          | _ -> raise (Error("Unexpected identifier; expected {'lift', 'lift_wp'}", lhs parseState))
          in
          { msource = src_eff; mdest = tgt_eff; lift_op = ReifiableLift (lift, lift_wp) }
     )}
| quident SQUIGGLY_RARROW quident LBRACE IDENT EQUALS simpleTerm SEMICOLON IDENT EQUALS simpleTerm RBRACE
    {let (src_eff, _2, tgt_eff, _4, x0, _20, y0, _1000, id000, _200, y00, _7) = ($1, (), $3, (), $5, (), $7, (), $9, (), $11, ()) in
let lift2_opt =
  let y0 = y00 in
  let _20 = _200 in
  let id00 = id000 in
  let _100 = _1000 in
  let x =
    let y = y0 in
    let _2 = _20 in
    let id0 = id00 in
    let _10 = _100 in
    let x =
      let id = id0 in
      let _1 = _10 in
                                                                (id)
    in
        ( (x, y) )
  in
      ( Some x )
in
let lift1 =
  let y = y0 in
  let _2 = _20 in
  let x = x0 in
      ( (x, y) )
in
     (
       match lift2_opt with
       | None ->
          begin match lift1 with
          | ("lift", lift) ->
             { msource = src_eff; mdest = tgt_eff; lift_op = LiftForFree lift }
          | ("lift_wp", lift_wp) ->
             { msource = src_eff; mdest = tgt_eff; lift_op = NonReifiableLift lift_wp }
          | _ ->
             raise (Error("Unexpected identifier; expected {'lift', and possibly 'lift_wp'}", lhs parseState))
          end
       | Some (id2, tm2) ->
          let (id1, tm1) = lift1 in
          let lift, lift_wp = match (id1, id2) with
	          | "lift_wp", "lift" -> tm1, tm2
	          | "lift", "lift_wp" -> tm2, tm1
	          | _ -> raise (Error("Unexpected identifier; expected {'lift', 'lift_wp'}", lhs parseState))
          in
          { msource = src_eff; mdest = tgt_eff; lift_op = ReifiableLift (lift, lift_wp) }
     )}

qualifier:
  ASSUME
    {let _1 = () in
                  ( Assumption )}
| INLINE
    {let _1 = () in
                  (
    raise (Error("The 'inline' qualifier has been renamed to 'unfold'", lhs parseState))
   )}
| UNFOLDABLE
    {let _1 = () in
                  (
	      raise (Error("The 'unfoldable' qualifier is no longer denotable; it is the default qualifier so just omit it", lhs parseState))
   )}
| INLINE_FOR_EXTRACTION
    {let _1 = () in
                          (
     Inline_for_extraction
  )}
| UNFOLD
    {let _1 = () in
           (
     Unfold_for_unification_and_vcgen
  )}
| IRREDUCIBLE
    {let _1 = () in
                  ( Irreducible )}
| DEFAULT
    {let _1 = () in
                  ( DefaultEffect )}
| TOTAL
    {let _1 = () in
                  ( TotalEffect )}
| PRIVATE
    {let _1 = () in
                  ( Private )}
| ABSTRACT
    {let _1 = () in
                  ( Abstract )}
| NOEQUALITY
    {let _1 = () in
                  ( Noeq )}
| UNOPTEQUALITY
    {let _1 = () in
                  ( Unopteq )}
| NEW
    {let _1 = () in
                  ( New )}
| LOGIC
    {let _1 = () in
                  ( Logic )}
| OPAQUE
    {let _1 = () in
                  ( Opaque )}
| REIFIABLE
    {let _1 = () in
                  ( Reifiable )}
| REFLECTABLE
    {let _1 = () in
                  ( Reflectable )}

assumeTag:
  ASSUME
    {let _1 = () in
           ( [Assumption] )}

maybeFocus:
  boption_SQUIGGLY_RARROW_
    {let b = $1 in
                               ( b )}
>>>>>>> c762d41f

letqualifier:
  REC
    {let _1 = () in
                ( Rec )}
| MUTABLE
    {let _1 = () in
                ( Mutable )}
| 
    {                ( NoLetQualifier )}

aqual:
  EQUALS
    {let _1 = () in
              ( if universes()
                then print1 "%s (Warning): The '=' notation for equality constraints on binders is deprecated; use '$' instead\n" (string_of_range (lhs parseState));
				        Equality )}
| aqualUniverses
    {let q = $1 in
                     ( q )}

aqualUniverses:
  HASH
    {let _1 = () in
              ( Implicit )}
| DOLLAR
    {let _1 = () in
              ( Equality )}

disjunctivePattern:
  separated_nonempty_list_BAR_tuplePattern_
    {let pats = $1 in
                                                    ( pats )}

tuplePattern:
  separated_nonempty_list_COMMA_constructorPattern_
    {let pats = $1 in
      ( match pats with | [x] -> x | l -> mk_pattern (PatTuple (l, false)) (rhs parseState 1) )}

constructorPattern:
  constructorPattern COLON_COLON constructorPattern
    {let (pat, _2, pats) = ($1, (), $3) in
      ( mk_pattern (consPat (rhs parseState 3) pat pats) (rhs2 parseState 1 3) )}
| quident nonempty_list_atomicPattern_
    {let (uid, args) = ($1, $2) in
      (
        let head_pat = mk_pattern (PatName uid) (rhs parseState 1) in
        mk_pattern (PatApp (head_pat, args)) (rhs2 parseState 1 2)
      )}
| atomicPattern
    {let pat = $1 in
      ( pat )}

atomicPattern:
  LPAREN tuplePattern COLON typ refineOpt RPAREN
    {let (_1, pat, _3, t, phi_opt, _6) = ((), $2, (), $4, $5, ()) in
      (
        let pos_t = rhs2 parseState 2 4 in
        let pos = rhs2 parseState 1 6 in
        mkRefinedPattern pat t true phi_opt pos_t pos
      )}
| LBRACK loption_separated_nonempty_list_SEMICOLON_tuplePattern__ RBRACK
    {let (_1, xs0, _3) = ((), $2, ()) in
let pats =
  let xs = xs0 in
      ( xs )
in
      ( mk_pattern (PatList pats) (rhs2 parseState 1 3) )}
| LBRACE separated_nonempty_list_SEMICOLON_separated_pair_qlident_EQUALS_tuplePattern__ RBRACE
    {let (_1, record_pat, _3) = ((), $2, ()) in
      ( mk_pattern (PatRecord record_pat) (rhs2 parseState 1 4) )}
| LENS_PAREN_LEFT constructorPattern COMMA separated_nonempty_list_COMMA_constructorPattern_ LENS_PAREN_RIGHT
    {let (_1, pat0, _3, pats, _5) = ((), $2, (), $4, ()) in
      ( mk_pattern (PatTuple(pat0::pats, true)) (rhs2 parseState 1 5) )}
| LPAREN tuplePattern RPAREN
    {let (_1, pat, _3) = ((), $2, ()) in
                                     ( pat )}
| tvar
    {let tv = $1 in
                              ( mk_pattern (PatTvar (tv, None)) (rhs parseState 1) )}
| LPAREN OPPREFIX RPAREN
    {let (_1, op0, _3) = ((), $2, ()) in
let op =
  let op = op0 in
       ( op )
in
      ( mk_pattern (PatOp op) (rhs2 parseState 1 3) )}
| LPAREN OPINFIX3 RPAREN
    {let (_1, op0, _3) = ((), $2, ()) in
let op =
  let op = op0 in
       ( op )
in
      ( mk_pattern (PatOp op) (rhs2 parseState 1 3) )}
| LPAREN OPINFIX4 RPAREN
    {let (_1, op0, _3) = ((), $2, ()) in
let op =
  let op = op0 in
       ( op )
in
      ( mk_pattern (PatOp op) (rhs2 parseState 1 3) )}
| LPAREN OPINFIX0a RPAREN
    {let (_1, op00, _3) = ((), $2, ()) in
let op =
  let op0 = op00 in
  let op =
    let op = op0 in
         ( op )
  in
       ( op )
in
      ( mk_pattern (PatOp op) (rhs2 parseState 1 3) )}
| LPAREN OPINFIX0b RPAREN
    {let (_1, op00, _3) = ((), $2, ()) in
let op =
  let op0 = op00 in
  let op =
    let op = op0 in
         ( op )
  in
       ( op )
in
      ( mk_pattern (PatOp op) (rhs2 parseState 1 3) )}
| LPAREN OPINFIX0c RPAREN
    {let (_1, op00, _3) = ((), $2, ()) in
let op =
  let op0 = op00 in
  let op =
    let op = op0 in
         ( op )
  in
       ( op )
in
      ( mk_pattern (PatOp op) (rhs2 parseState 1 3) )}
| LPAREN OPINFIX0d RPAREN
    {let (_1, op00, _3) = ((), $2, ()) in
let op =
  let op0 = op00 in
  let op =
    let op = op0 in
         ( op )
  in
       ( op )
in
      ( mk_pattern (PatOp op) (rhs2 parseState 1 3) )}
| LPAREN OPINFIX1 RPAREN
    {let (_1, op00, _3) = ((), $2, ()) in
let op =
  let op0 = op00 in
  let op =
    let op = op0 in
         ( op )
  in
       ( op )
in
      ( mk_pattern (PatOp op) (rhs2 parseState 1 3) )}
| LPAREN OPINFIX2 RPAREN
    {let (_1, op00, _3) = ((), $2, ()) in
let op =
  let op0 = op00 in
  let op =
    let op = op0 in
         ( op )
  in
       ( op )
in
      ( mk_pattern (PatOp op) (rhs2 parseState 1 3) )}
| UNDERSCORE
    {let _1 = () in
      ( mk_pattern PatWild (rhs parseState 1) )}
| constant
    {let c = $1 in
      ( mk_pattern (PatConst c) (rhs parseState 1) )}
| aqualified_lident_
    {let qual_id = $1 in
      ( mk_pattern (PatVar (snd qual_id, fst qual_id)) (rhs parseState 1) )}
| quident
    {let uid = $1 in
      ( mk_pattern (PatName uid) (rhs parseState 1) )}

patternOrMultibinder:
  atomicPattern
    {let pat = $1 in
                      ( [pat] )}
| LPAREN aqualified_lident_ nonempty_list_aqualified_lident__ COLON typ refineOpt RPAREN
    {let (_1, qual_id0, qual_ids, _4, t, r, _7) = ((), $2, $3, (), $5, $6, ()) in
      (
        let pos = rhs2 parseState 1 6 in
        let t_pos = rhs parseState 4 in
        let qual_ids = qual_id0 :: qual_ids in
        List.map (fun (q, x) -> mkRefinedPattern (mk_pattern (PatVar (x, q)) pos) t false r t_pos pos) qual_ids
      )}

binder:
  aqualified_lidentOrUnderscore_
    {let aqualified_lid = $1 in
     (
       let (q, lid) = aqualified_lid in
       mk_binder (Variable lid) (rhs parseState 1) Type q
     )}
| tvar
    {let tv = $1 in
             ( mk_binder (TVariable tv) (rhs parseState 1) Kind None  )}

multiBinder:
  LPAREN nonempty_list_aqualified_lidentOrUnderscore__ COLON typ refineOpt RPAREN
    {let (_1, qual_ids, _3, t, r, _6) = ((), $2, (), $4, $5, ()) in
     (
       let should_bind_var = match qual_ids with | [ _ ] -> true | _ -> false in
       List.map (fun (q, x) -> mkRefinedBinder x t should_bind_var r (rhs2 parseState 1 5) q) qual_ids
     )}

binders:
  list___anonymous_4_
    {let bss = $1 in
                                                        ( flatten bss )}

aqualified_lident_:
  lident
    {let y0 = $1 in
let x =
  let y = y0 in
  let x =
        ( None )
  in
      ( (x, y) )
in
                                                  ( x )}
| aqualUniverses lident
    {let (x00, y0) = ($1, $2) in
let x =
  let y = y0 in
  let x0 = x00 in
  let x =
    let x = x0 in
        ( Some x )
  in
      ( (x, y) )
in
                                                  ( x )}

aqualified_lidentOrUnderscore_:
  lidentOrUnderscore
    {let y0 = $1 in
let x =
  let y = y0 in
  let x =
        ( None )
  in
      ( (x, y) )
in
                                                  ( x )}
| aqualUniverses lidentOrUnderscore
    {let (x00, y0) = ($1, $2) in
let x =
  let y = y0 in
  let x0 = x00 in
  let x =
    let x = x0 in
        ( Some x )
  in
      ( (x, y) )
in
                                                  ( x )}

qlident:
  path_lident_
    {let ids = $1 in
                     ( lid_of_ids ids )}

quident:
  path_uident_
    {let ids = $1 in
                     ( lid_of_ids ids )}

qident:
  path_ident_
    {let ids = $1 in
                    ( lid_of_ids ids )}

path_ident_:
  ident
    {let id = $1 in
          ( [id] )}
| uident DOT path_ident_
    {let (uid, _2, p) = ($1, (), $3) in
                              ( uid::p )}

path_lident_:
  lident
    {let id = $1 in
          ( [id] )}
| uident DOT path_lident_
    {let (uid, _2, p) = ($1, (), $3) in
                              ( uid::p )}

path_uident_:
  uident
    {let id = $1 in
          ( [id] )}
| uident DOT path_uident_
    {let (uid, _2, p) = ($1, (), $3) in
                              ( uid::p )}

ident:
  lident
    {let x = $1 in
             ( x )}
| uident
    {let x = $1 in
              ( x )}

lidentOrOperator:
  IDENT
    {let id = $1 in
    ( mk_ident(id, rhs parseState 1) )}
| LPAREN OPPREFIX RPAREN
    {let (_1, op0, _3) = ((), $2, ()) in
let id =
  let op = op0 in
       ( op )
in
    ( mk_ident(compile_op (-1) id, rhs parseState 1) )}
| LPAREN OPINFIX3 RPAREN
    {let (_1, op0, _3) = ((), $2, ()) in
let id =
  let op = op0 in
       ( op )
in
    ( mk_ident(compile_op (-1) id, rhs parseState 1) )}
| LPAREN OPINFIX4 RPAREN
    {let (_1, op0, _3) = ((), $2, ()) in
let id =
  let op = op0 in
       ( op )
in
    ( mk_ident(compile_op (-1) id, rhs parseState 1) )}
| LPAREN OPINFIX0a RPAREN
    {let (_1, op00, _3) = ((), $2, ()) in
let id =
  let op0 = op00 in
  let op =
    let op = op0 in
         ( op )
  in
       ( op )
in
    ( mk_ident(compile_op (-1) id, rhs parseState 1) )}
| LPAREN OPINFIX0b RPAREN
    {let (_1, op00, _3) = ((), $2, ()) in
let id =
  let op0 = op00 in
  let op =
    let op = op0 in
         ( op )
  in
       ( op )
in
    ( mk_ident(compile_op (-1) id, rhs parseState 1) )}
| LPAREN OPINFIX0c RPAREN
    {let (_1, op00, _3) = ((), $2, ()) in
let id =
  let op0 = op00 in
  let op =
    let op = op0 in
         ( op )
  in
       ( op )
in
    ( mk_ident(compile_op (-1) id, rhs parseState 1) )}
| LPAREN OPINFIX0d RPAREN
    {let (_1, op00, _3) = ((), $2, ()) in
let id =
  let op0 = op00 in
  let op =
    let op = op0 in
         ( op )
  in
       ( op )
in
    ( mk_ident(compile_op (-1) id, rhs parseState 1) )}
| LPAREN OPINFIX1 RPAREN
    {let (_1, op00, _3) = ((), $2, ()) in
let id =
  let op0 = op00 in
  let op =
    let op = op0 in
         ( op )
  in
       ( op )
in
    ( mk_ident(compile_op (-1) id, rhs parseState 1) )}
| LPAREN OPINFIX2 RPAREN
    {let (_1, op00, _3) = ((), $2, ()) in
let id =
  let op0 = op00 in
  let op =
    let op = op0 in
         ( op )
  in
       ( op )
in
    ( mk_ident(compile_op (-1) id, rhs parseState 1) )}

lidentOrUnderscore:
  IDENT
    {let id = $1 in
             ( mk_ident(id, rhs parseState 1))}
| UNDERSCORE
    {let _1 = () in
               ( gen (rhs parseState 1) )}

lident:
  IDENT
    {let id = $1 in
             ( mk_ident(id, rhs parseState 1))}

uident:
  NAME
    {let id = $1 in
            ( mk_ident(id, rhs parseState 1) )}

tvar:
  TVAR
    {let tv = $1 in
            ( mk_ident(tv, rhs parseState 1) )}

ascribeTyp:
  COLON tmArrow_tmNoEq_
    {let (_1, t) = ((), $2) in
                            ( t )}

ascribeKind:
  COLON kind
    {let (_1, k) = ((), $2) in
                  ( k )}

kind:
  tmArrow_tmNoEq_
    {let t = $1 in
                      ( {t with level=Kind} )}

term:
  noSeqTerm
    {let e = $1 in
      ( e )}
| noSeqTerm SEMICOLON term
    {let (e1, _2, e2) = ($1, (), $3) in
      ( mk_term (Seq(e1, e2)) (rhs2 parseState 1 3) Expr )}

noSeqTerm:
<<<<<<< HEAD
  | typ  { $1 }

  | atomicTerm DOT_LBRACK term RBRACK LARROW noSeqTerm
      { mk_term (Op(".[]<-", [ $1; $3; $6 ])) (rhs2 parseState 1 6) Expr }

  | atomicTermNotQName DOT_LPAREN term RPAREN LARROW noSeqTerm
      { mk_term (Op(".()<-", [ $1; $3; $6 ])) (rhs2 parseState 1 6) Expr }

  | REQUIRES typ
     {
        let pos = rhs2 parseState 1 3 in
        mk_term (Requires($2, None)) pos Type
     }

    
  | ENSURES typ
     {
        let pos = rhs2 parseState 1 3 in
        mk_term (Ensures($2, None)) pos Type
     }

  | IF noSeqTerm THEN noSeqTerm ELSE noSeqTerm
      {
        mk_term (If($2, $4, $6)) (rhs2 parseState 1 6) Expr
      }

  | IF noSeqTerm THEN noSeqTerm
      {
        let e = mk_term (Const Const_unit) (rhs2 parseState 4 4) Expr in
        mk_term (If($2, $4, e)) (rhs2 parseState 1 4) Expr
      }

  | TRY term WITH firstPatternBranch patternBranches
      {
         let branches = focusBranches ($4::$5) (rhs2 parseState 1 5) in
         mk_term (TryWith($2, branches)) (rhs2 parseState 1 5) Expr
      }

  | MATCH term WITH patternBranches
      { 
        let branches = focusBranches $4 (rhs2 parseState 1 4) in
        mk_term (Match($2, branches)) (rhs2 parseState 1 4) Expr
      }

  | LET OPEN qname IN term
      { mk_term (LetOpen($3, $5)) (rhs2 parseState 1 5) Expr }

  | LET letqualifier letbinding letbindings IN term
      {
        let r, focus = $2 in
        let lbs = focusLetBindings ((focus,$3)::$4) (rhs2 parseState 2 4) in
        mk_term (Let(r, lbs, $6)) (rhs2 parseState 1 6) Expr
      }

  | FUNCTION firstPatternBranch patternBranches
      {
        let branches = focusBranches ($2::$3) (rhs2 parseState 1 3) in
=======
  typ
    {let t = $1 in
           ( t )}
| tmIff SUBTYPE typ
    {let (e, _2, t) = ($1, (), $3) in
      ( mk_term (Ascribed(e,{t with level=Expr})) (rhs2 parseState 1 3) Expr )}
| atomicTerm DOT_LPAREN term RPAREN LARROW noSeqTerm
    {let (e1, _10, e0, _30, _3, e3) = ($1, (), $3, (), (), $6) in
let op_expr =
  let _3 = _30 in
  let e = e0 in
  let _1 = _10 in
                               ( ".()", e, rhs2 parseState 1 3 )
in
      (
        let (op, e2, _) = op_expr in
        mk_term (Op(op ^ "<-", [ e1; e2; e3 ])) (rhs2 parseState 1 6) Expr
      )}
| atomicTerm DOT_LBRACK term RBRACK LARROW noSeqTerm
    {let (e1, _10, e0, _30, _3, e3) = ($1, (), $3, (), (), $6) in
let op_expr =
  let _3 = _30 in
  let e = e0 in
  let _1 = _10 in
                               ( ".[]", e, rhs2 parseState 1 3 )
in
      (
        let (op, e2, _) = op_expr in
        mk_term (Op(op ^ "<-", [ e1; e2; e3 ])) (rhs2 parseState 1 6) Expr
      )}
| REQUIRES typ
    {let (_1, t) = ((), $2) in
      ( mk_term (Requires(t, None)) (rhs2 parseState 1 2) Type )}
| ENSURES typ
    {let (_1, t) = ((), $2) in
      ( mk_term (Ensures(t, None)) (rhs2 parseState 1 2) Type )}
| IF noSeqTerm THEN noSeqTerm ELSE noSeqTerm
    {let (_1, e1, _3, e2, _5, e3) = ((), $2, (), $4, (), $6) in
      ( mk_term (If(e1, e2, e3)) (rhs2 parseState 1 6) Expr )}
| IF noSeqTerm THEN noSeqTerm
    {let (_1, e1, _3, e2) = ((), $2, (), $4) in
      (
        let e3 = mk_term (Const Const_unit) (rhs2 parseState 4 4) Expr in
        mk_term (If(e1, e2, e3)) (rhs2 parseState 1 4) Expr
      )}
| TRY term WITH firstPatternBranch patternBranches
    {let (_1, e1, _3, pb, pbs) = ((), $2, (), $4, $5) in
      (
         let branches = focusBranches (pb::pbs) (rhs2 parseState 1 5) in
         mk_term (TryWith(e1, branches)) (rhs2 parseState 1 5) Expr
      )}
| MATCH term WITH patternBranches
    {let (_1, e, _3, pbs) = ((), $2, (), $4) in
      (
        let branches = focusBranches pbs (rhs2 parseState 1 4) in
        mk_term (Match(e, branches)) (rhs2 parseState 1 4) Expr
      )}
| LET OPEN quident IN term
    {let (_1, _2, uid, _4, e) = ($1, (), $3, (), $5) in
      ( mk_term (LetOpen(uid, e)) (rhs2 parseState 1 5) Expr )}
| LET letqualifier separated_nonempty_list_AND_letbinding_ IN term
    {let (_1, q, lbs, _4, e) = ($1, $2, $3, (), $5) in
      (
        let lbs = focusLetBindings lbs (rhs2 parseState 2 3) in
        mk_term (Let(q, lbs, e)) (rhs2 parseState 1 5) Expr
      )}
| FUNCTION firstPatternBranch patternBranches
    {let (_1, pb, pbs) = ((), $2, $3) in
      (
        let branches = focusBranches (pb::pbs) (rhs2 parseState 1 3) in
>>>>>>> c762d41f
        mk_function branches (lhs parseState) (rhs2 parseState 1 3)
      )}
| ASSUME atomicTerm
    {let (_1, e) = ((), $2) in
      ( mkExplicitApp (mk_term (Var assume_lid) (rhs parseState 1) Expr) [e] (rhs2 parseState 1 2) )}
| lident LARROW noSeqTerm
    {let (id, _2, e) = ($1, (), $3) in
      ( mk_term (Assign(id, e)) (rhs2 parseState 1 3) Expr )}

typ:
  simpleTerm
    {let t = $1 in
                  ( t )}
| FORALL binders DOT trigger noSeqTerm
    {let (_10, bs, _3, trigger, e) = ((), $2, (), $4, $5) in
let q =
  let _1 = _10 in
             ( fun x -> QForall x )
in
      (
        match bs with
            | [] -> raise (Error("Missing binders for a quantifier", rhs2 parseState 1 3))
            | _ -> mk_term (q (bs, trigger, e)) (rhs2 parseState 1 5) Formula
      )}
| EXISTS binders DOT trigger noSeqTerm
    {let (_10, bs, _3, trigger, e) = ((), $2, (), $4, $5) in
let q =
  let _1 = _10 in
             ( fun x -> QExists x)
in
      (
        match bs with
            | [] -> raise (Error("Missing binders for a quantifier", rhs2 parseState 1 3))
            | _ -> mk_term (q (bs, trigger, e)) (rhs2 parseState 1 5) Formula
      )}

trigger:
  
    {      ( [] )}
| LBRACE_COLON_PATTERN disjunctivePats RBRACE
    {let (_1, pats, _3) = ((), $2, ()) in
                                                     ( pats )}

disjunctivePats:
  separated_nonempty_list_DISJUNCTION_conjunctivePat_
    {let pats = $1 in
                                                              ( pats )}

conjunctivePat:
  separated_nonempty_list_SEMICOLON_appTerm_
    {let pats = $1 in
                                                              ( pats )}

simpleTerm:
  tmIff
    {let e = $1 in
            ( e )}
| FUN nonempty_list_patternOrMultibinder_ RARROW term
    {let (_1, pats, _3, e) = ((), $2, (), $4) in
      ( mk_term (Abs(flatten pats, e)) (rhs2 parseState 1 4) Un )}

patternBranches:
  list_patternBranch_
    {let pbs = $1 in
                            ( pbs )}

maybeFocusArrow:
  RARROW
    {let _1 = () in
                    ( false )}
| SQUIGGLY_RARROW
    {let _1 = () in
                    ( true )}

firstPatternBranch:
  disjunctivePattern maybeFocusArrow term
    {let (pat0, focus0, e0) = ($1, $2, $3) in
let pb =
  let e = e0 in
  let focus = focus0 in
  let pat = pat0 in
  let when_opt =
                             ( None )
  in
  let _1 =
        ( None )
  in
        (
        let pat = match pat with
          | [p] -> p
          | ps -> mk_pattern (PatOr ps) (rhs2 parseState 1 2)
        in
        (focus, (pat, when_opt, e))
      )
in
                                      ( pb )}
| disjunctivePattern WHEN tmFormula maybeFocusArrow term
    {let (pat0, _100, e00, focus0, e1) = ($1, (), $3, $4, $5) in
let pb =
  let e = e1 in
  let focus = focus0 in
  let e0 = e00 in
  let _10 = _100 in
  let pat = pat0 in
  let when_opt =
    let e = e0 in
    let _1 = _10 in
                             ( Some e )
  in
  let _1 =
        ( None )
  in
        (
        let pat = match pat with
          | [p] -> p
          | ps -> mk_pattern (PatOr ps) (rhs2 parseState 1 2)
        in
        (focus, (pat, when_opt, e))
      )
in
                                      ( pb )}
| BAR disjunctivePattern maybeFocusArrow term
    {let (x00, pat0, focus0, e0) = ((), $2, $3, $4) in
let pb =
  let e = e0 in
  let focus = focus0 in
  let pat = pat0 in
  let x0 = x00 in
  let when_opt =
                             ( None )
  in
  let _1 =
    let x = x0 in
        ( Some x )
  in
        (
        let pat = match pat with
          | [p] -> p
          | ps -> mk_pattern (PatOr ps) (rhs2 parseState 1 2)
        in
        (focus, (pat, when_opt, e))
      )
in
                                      ( pb )}
| BAR disjunctivePattern WHEN tmFormula maybeFocusArrow term
    {let (x00, pat0, _100, e00, focus0, e1) = ((), $2, (), $4, $5, $6) in
let pb =
  let e = e1 in
  let focus = focus0 in
  let e0 = e00 in
  let _10 = _100 in
  let pat = pat0 in
  let x0 = x00 in
  let when_opt =
    let e = e0 in
    let _1 = _10 in
                             ( Some e )
  in
  let _1 =
    let x = x0 in
        ( Some x )
  in
        (
        let pat = match pat with
          | [p] -> p
          | ps -> mk_pattern (PatOr ps) (rhs2 parseState 1 2)
        in
        (focus, (pat, when_opt, e))
      )
in
                                      ( pb )}

patternBranch:
  BAR disjunctivePattern maybeFocusArrow term
    {let (_10, pat0, focus0, e0) = ((), $2, $3, $4) in
let pb =
  let e = e0 in
  let focus = focus0 in
  let pat = pat0 in
  let _1 = _10 in
  let when_opt =
                             ( None )
  in
        (
        let pat = match pat with
          | [p] -> p
          | ps -> mk_pattern (PatOr ps) (rhs2 parseState 1 2)
        in
        (focus, (pat, when_opt, e))
      )
in
                             ( pb )}
| BAR disjunctivePattern WHEN tmFormula maybeFocusArrow term
    {let (_11, pat0, _100, e00, focus0, e1) = ((), $2, (), $4, $5, $6) in
let pb =
  let e = e1 in
  let focus = focus0 in
  let e0 = e00 in
  let _10 = _100 in
  let pat = pat0 in
  let _1 = _11 in
  let when_opt =
    let e = e0 in
    let _1 = _10 in
                             ( Some e )
  in
        (
        let pat = match pat with
          | [p] -> p
          | ps -> mk_pattern (PatOr ps) (rhs2 parseState 1 2)
        in
        (focus, (pat, when_opt, e))
      )
in
                             ( pb )}

tmIff:
  tmImplies IFF tmIff
    {let (e1, _2, e2) = ($1, (), $3) in
      ( mk_term (Op("<==>", [e1; e2])) (rhs2 parseState 1 3) Formula )}
| tmImplies
    {let e = $1 in
                ( e )}

tmImplies:
  tmArrow_tmFormula_ IMPLIES tmImplies
    {let (e1, _2, e2) = ($1, (), $3) in
      ( mk_term (Op("==>", [e1; e2])) (rhs2 parseState 1 3) Formula )}
| tmArrow_tmFormula_
    {let e = $1 in
      ( e )}

tmArrow_tmFormula_:
  LPAREN aqual tmFormula RPAREN RARROW tmArrow_tmFormula_
    {let (_10, q0, dom_tm0, _40, _2, tgt) = ((), $2, $3, (), (), $6) in
let dom =
  let _4 = _40 in
  let dom_tm = dom_tm0 in
  let q = q0 in
  let _1 = _10 in
                                      ( Some q, dom_tm )
in
     (
       let (aq_opt, dom_tm) = dom in
       let b = match extract_named_refinement dom_tm with
         | None -> mk_binder (NoName dom_tm) (rhs parseState 1) Un aq_opt
         | Some (x, t, f) -> mkRefinedBinder x t true f (rhs2 parseState 1 1) aq_opt
       in
       mk_term (Product([b], tgt)) (rhs2 parseState 1 3)  Un
     )}
| tmFormula RARROW tmArrow_tmFormula_
    {let (dom_tm0, _2, tgt) = ($1, (), $3) in
let dom =
  let dom_tm = dom_tm0 in
  let aq_opt =
        ( None )
  in
                                      ( aq_opt, dom_tm )
in
     (
       let (aq_opt, dom_tm) = dom in
       let b = match extract_named_refinement dom_tm with
         | None -> mk_binder (NoName dom_tm) (rhs parseState 1) Un aq_opt
         | Some (x, t, f) -> mkRefinedBinder x t true f (rhs2 parseState 1 1) aq_opt
       in
       mk_term (Product([b], tgt)) (rhs2 parseState 1 3)  Un
     )}
| aqual tmFormula RARROW tmArrow_tmFormula_
    {let (x00, dom_tm0, _2, tgt) = ($1, $2, (), $4) in
let dom =
  let dom_tm = dom_tm0 in
  let x0 = x00 in
  let aq_opt =
    let x = x0 in
        ( Some x )
  in
                                      ( aq_opt, dom_tm )
in
     (
       let (aq_opt, dom_tm) = dom in
       let b = match extract_named_refinement dom_tm with
         | None -> mk_binder (NoName dom_tm) (rhs parseState 1) Un aq_opt
         | Some (x, t, f) -> mkRefinedBinder x t true f (rhs2 parseState 1 1) aq_opt
       in
       mk_term (Product([b], tgt)) (rhs2 parseState 1 3)  Un
     )}
| tmFormula
    {let e = $1 in
         ( e )}

tmArrow_tmNoEq_:
  LPAREN aqual tmNoEq RPAREN RARROW tmArrow_tmNoEq_
    {let (_10, q0, dom_tm0, _40, _2, tgt) = ((), $2, $3, (), (), $6) in
let dom =
  let _4 = _40 in
  let dom_tm = dom_tm0 in
  let q = q0 in
  let _1 = _10 in
                                      ( Some q, dom_tm )
in
     (
       let (aq_opt, dom_tm) = dom in
       let b = match extract_named_refinement dom_tm with
         | None -> mk_binder (NoName dom_tm) (rhs parseState 1) Un aq_opt
         | Some (x, t, f) -> mkRefinedBinder x t true f (rhs2 parseState 1 1) aq_opt
       in
       mk_term (Product([b], tgt)) (rhs2 parseState 1 3)  Un
     )}
| tmNoEq RARROW tmArrow_tmNoEq_
    {let (dom_tm0, _2, tgt) = ($1, (), $3) in
let dom =
  let dom_tm = dom_tm0 in
  let aq_opt =
        ( None )
  in
                                      ( aq_opt, dom_tm )
in
     (
       let (aq_opt, dom_tm) = dom in
       let b = match extract_named_refinement dom_tm with
         | None -> mk_binder (NoName dom_tm) (rhs parseState 1) Un aq_opt
         | Some (x, t, f) -> mkRefinedBinder x t true f (rhs2 parseState 1 1) aq_opt
       in
       mk_term (Product([b], tgt)) (rhs2 parseState 1 3)  Un
     )}
| aqual tmNoEq RARROW tmArrow_tmNoEq_
    {let (x00, dom_tm0, _2, tgt) = ($1, $2, (), $4) in
let dom =
  let dom_tm = dom_tm0 in
  let x0 = x00 in
  let aq_opt =
    let x = x0 in
        ( Some x )
  in
                                      ( aq_opt, dom_tm )
in
     (
       let (aq_opt, dom_tm) = dom in
       let b = match extract_named_refinement dom_tm with
         | None -> mk_binder (NoName dom_tm) (rhs parseState 1) Un aq_opt
         | Some (x, t, f) -> mkRefinedBinder x t true f (rhs2 parseState 1 1) aq_opt
       in
       mk_term (Product([b], tgt)) (rhs2 parseState 1 3)  Un
     )}
| tmNoEq
    {let e = $1 in
         ( e )}

tmFormula:
  tmFormula DISJUNCTION tmConjunction
    {let (e1, _2, e2) = ($1, (), $3) in
      ( mk_term (Op("\\/", [e1;e2])) (rhs2 parseState 1 3) Formula )}
| tmConjunction
    {let e = $1 in
                    ( e )}

tmConjunction:
  tmConjunction CONJUNCTION tmTuple
    {let (e1, _2, e2) = ($1, (), $3) in
      ( mk_term (Op("/\\", [e1;e2])) (rhs2 parseState 1 3) Formula )}
| tmTuple
    {let e = $1 in
              ( e )}

tmTuple:
  separated_nonempty_list_COMMA_tmEq_
    {let el = $1 in
      (
        match el with
          | [x] -> x
          | components -> mkTuple components (rhs2 parseState 1 1)
      )}

tmEq:
  tmEq BACKTICK qlident BACKTICK tmEq
    {let (e1, _2, id, _4, e2) = ($1, (), $3, (), $5) in
      ( mkApp (mk_term (Var id) (rhs2 parseState 2 4) Un) [ e1, Nothing; e2, Nothing ] (rhs2 parseState 1 5) )}
| tmEq EQUALS tmEq
    {let (e1, _2, e2) = ($1, (), $3) in
      ( mk_term (Op("=", [e1; e2])) (rhs2 parseState 1 3) Un)}
| tmEq COLON_EQUALS tmEq
    {let (e1, _2, e2) = ($1, (), $3) in
      ( mk_term (Op(":=", [e1; e2])) (rhs2 parseState 1 3) Un)}
| tmEq PIPE_RIGHT tmEq
    {let (e1, _2, e2) = ($1, (), $3) in
      ( mk_term (Op("|>", [e1; e2])) (rhs2 parseState 1 3) Un)}
| tmEq OPINFIX0a tmEq
    {let (e1, op0, e2) = ($1, $2, $3) in
let op =
  let op = op0 in
       ( op )
in
      ( mk_term (Op(op, [e1; e2])) (rhs2 parseState 1 3) Un)}
| tmEq OPINFIX0b tmEq
    {let (e1, op0, e2) = ($1, $2, $3) in
let op =
  let op = op0 in
       ( op )
in
      ( mk_term (Op(op, [e1; e2])) (rhs2 parseState 1 3) Un)}
| tmEq OPINFIX0c tmEq
    {let (e1, op0, e2) = ($1, $2, $3) in
let op =
  let op = op0 in
       ( op )
in
      ( mk_term (Op(op, [e1; e2])) (rhs2 parseState 1 3) Un)}
| tmEq OPINFIX0d tmEq
    {let (e1, op0, e2) = ($1, $2, $3) in
let op =
  let op = op0 in
       ( op )
in
      ( mk_term (Op(op, [e1; e2])) (rhs2 parseState 1 3) Un)}
| tmEq OPINFIX1 tmEq
    {let (e1, op0, e2) = ($1, $2, $3) in
let op =
  let op = op0 in
       ( op )
in
      ( mk_term (Op(op, [e1; e2])) (rhs2 parseState 1 3) Un)}
| tmEq OPINFIX2 tmEq
    {let (e1, op0, e2) = ($1, $2, $3) in
let op =
  let op = op0 in
       ( op )
in
      ( mk_term (Op(op, [e1; e2])) (rhs2 parseState 1 3) Un)}
| tmNoEq
    {let e = $1 in
      ( e )}

tmNoEq:
  tmNoEq COLON_COLON tmNoEq
    {let (e1, _2, e2) = ($1, (), $3) in
      ( consTerm (rhs parseState 2) e1 e2 )}
| tmNoEq AMP tmNoEq
    {let (e1, _2, e2) = ($1, (), $3) in
      (
        let x, t, f = match extract_named_refinement e1 with
            | Some (x, t, f) -> x, t, f
            | _ -> raise (Error("Missing binder for the first component of a dependent tuple", rhs2 parseState 1 2)) in
        let dom = mkRefinedBinder x t true f (rhs2 parseState 1 2) None in
        let tail = e2 in
        let dom, res = match tail.tm with
            | Sum(dom', res) -> dom::dom', res
            | _ -> [dom], tail in
        mk_term (Sum(dom, res)) (rhs2 parseState 1 3) Type
      )}
| tmNoEq MINUS tmNoEq
    {let (e1, _2, e2) = ($1, (), $3) in
      ( mk_term (Op("-", [e1; e2])) (rhs2 parseState 1 3) Un)}
| tmNoEq OPINFIX3 tmNoEq
    {let (e1, op, e2) = ($1, $2, $3) in
      ( mk_term (Op(op, [e1; e2])) (rhs2 parseState 1 3) Un)}
| tmNoEq OPINFIX4 tmNoEq
    {let (e1, op, e2) = ($1, $2, $3) in
      ( mk_term (Op(op, [e1; e2])) (rhs2 parseState 1 3) Un)}
| MINUS tmNoEq
    {let (_1, e) = ((), $2) in
      ( mk_uminus e (rhs2 parseState 1 3) Expr )}
| lidentOrUnderscore COLON appTerm refineOpt
    {let (id, _2, e, phi_opt) = ($1, (), $3, $4) in
      (
        let t = match phi_opt with
          | None -> NamedTyp(id, e)
          | Some phi -> Refine(mk_binder (Annotated(id, e)) (rhs2 parseState 1 3) Type None, phi)
        in mk_term t (rhs2 parseState 1 4) Type
      )}
| LBRACE recordExp RBRACE
    {let (_1, e, _3) = ((), $2, ()) in
                              ( e )}
| TILDE atomicTerm
    {let (op, e) = ($1, $2) in
      ( mk_term (Op(op, [e])) (rhs2 parseState 1 3) Formula )}
| appTerm
    {let e = $1 in
              ( e )}

refineOpt:
  option___anonymous_5_
    {let phi_opt = $1 in
                                                    (phi_opt)}

recordExp:
  right_flexible_nonempty_list_SEMICOLON_simpleDef_
    {let record_fields = $1 in
      ( mk_term (Record (None, record_fields)) (rhs2 parseState 1 2) Expr )}
| appTerm WITH right_flexible_nonempty_list_SEMICOLON_simpleDef_
    {let (e, _2, record_fields) = ($1, (), $3) in
      ( mk_term (Record (Some e, record_fields)) (rhs2 parseState 1 2) Expr )}

simpleDef:
  qlident EQUALS simpleTerm
    {let (x0, _20, y0) = ($1, (), $3) in
let e =
  let y = y0 in
  let _2 = _20 in
  let x = x0 in
      ( (x, y) )
in
                                                  ( e )}

appTerm:
  indexingTerm list_pair_maybeHash_indexingTerm__
    {let (head, args) = ($1, $2) in
      ( mkApp head (map (fun (x,y) -> (y,x)) args) (rhs2 parseState 1 2) )}

indexingTerm:
<<<<<<< HEAD
  | qname DOT_LPAREN term RPAREN
      { mk_term (LetOpen($1, $3)) (rhs2 parseState 1 4) Expr }
  | atomicTermNotQName DOT_LPAREN term RPAREN
      { mk_term (Op(".()", [ $1; $3 ])) (rhs2 parseState 1 4) Expr }
  | atomicTerm DOT_LBRACK term RBRACK
      { mk_term (Op(".[]", [ $1; $3 ])) (rhs2 parseState 1 4) Expr }
  | atomicTerm
      { $1 }

formula:
  | noSeqTerm
      { {$1 with level=Formula} }

atomicTerm:
  | atomicTermNotQName
      { $1 }
  | qname
      { mk_term (Name ($1)) (rhs parseState 1) Expr }

atomicTermNotQName:
  | UNDERSCORE { mk_term Wild (rhs parseState 1) Un }
  | ASSERT   { mk_term (Var assert_lid) (rhs parseState 1) Expr }
  | tvar     { mk_term (Tvar($1)) (rhs parseState 1) Type }
  | constant { mk_term (Const $1) (rhs parseState 1) Expr }
  | L_TRUE   { mk_term (Name (lid_of_path ["True"] (rhs parseState 1))) (rhs parseState 1) Type }
  | L_FALSE   { mk_term (Name (lid_of_path ["False"] (rhs parseState 1))) (rhs parseState 1) Type }

  | OPPREFIX atomicTerm
      { mk_term (Op($1, [$2])) (rhs2 parseState 1 3) Expr }

  | LPAREN OPPREFIX RPAREN
      { mk_term (Op($2, [])) (rhs2 parseState 1 3) Un }
  | LPAREN OPINFIX0a RPAREN
      { mk_term (Op($2, [])) (rhs2 parseState 1 3) Un }
  | LPAREN OPINFIX0b RPAREN
      { mk_term (Op($2, [])) (rhs2 parseState 1 3) Un }
  | LPAREN OPINFIX0c RPAREN
      { mk_term (Op($2, [])) (rhs2 parseState 1 3) Un }
  | LPAREN OPINFIX0d RPAREN
      { mk_term (Op($2, [])) (rhs2 parseState 1 3) Un }
  | LPAREN OPINFIX1 RPAREN
      { mk_term (Op($2, [])) (rhs2 parseState 1 3) Un }
  | LPAREN OPINFIX2 RPAREN
      { mk_term (Op($2, [])) (rhs2 parseState 1 3) Un }
  | LPAREN OPINFIX3 RPAREN
      { mk_term (Op($2, [])) (rhs2 parseState 1 3) Un }
  | LPAREN OPINFIX4 RPAREN
      { mk_term (Op($2, [])) (rhs2 parseState 1 3) Un }
  | LENS_PAREN_LEFT tupleN LENS_PAREN_RIGHT
      {
        match $2 with
          | [x] -> x
          | components -> mkDTuple components (rhs2 parseState 1 1)
      }
  | projectionLHSNotQName maybeFieldProjections
      {
        fold_left (fun e f ->
                          mk_term (Project(e, lid_of_ids [f])) (rhs2 parseState 1 3) Expr )
          $1 $2
      }
  | qname fieldProjections
      {
        let ex = mk_term (Name ($1)) (rhs2 parseState 1 1) Expr in
        fold_left (fun e f ->
                          mk_term (Project(e, lid_of_ids [f])) (rhs2 parseState 1 3) Expr )
          ex $2
      }
  | BEGIN term END
      { $2 }

maybeFieldProjections:
  |    { [] }
  | fieldProjections
       { $1 }

fieldProjections:
  | maybeFieldProjections DOT ident
      { $1@[$3] }

targs:
  | atomicTerm { [$1] }
  | atomicTerm COMMA targs { $1::$3 }

maybeInsts:
  |    { (fun x -> x) }
  | insts
       { $1 }

insts:
  | TYP_APP_LESS targs TYP_APP_GREATER
      {
        (fun (x:term) -> mkFsTypApp x $2
          (union_ranges x.range (rhs2 parseState 1 3)))
      }

projectionLHSNotQName:
  | qname insts
      {
        let t = Name $1 in
        $2 (mk_term t (rhs parseState 1) Un)

      }
  | lid maybeInsts
      {
        let t = Var $1 in
        $2 (mk_term t (rhs parseState 1) Un)
      }
  | LPAREN term maybeWithSort RPAREN
      { mk_term (Paren($3 $2 (rhs2 parseState 2 3))) (rhs2 parseState 1 4) ($2.level) }
  | LBRACK_BAR semiColonTermList BAR_RBRACK
      {
        let l = mkConsList (rhs2 parseState 1 3) $2 in
        mkExplicitApp (mk_term (Var (array_mk_array_lid)) (rhs2 parseState 1 3) Expr)
              [l] (rhs2 parseState 1 3)
      }
  | LBRACK semiColonTermList RBRACK
      {
        mkConsList (rhs2 parseState 1 3) $2
      }
  | PERCENT_LBRACK semiColonTermList RBRACK
      {
        mkLexList (rhs2 parseState 1 3) $2
      }

  | BANG_LBRACE commaTermList RBRACE
      {
        mkRefSet (rhs2 parseState 1 3) $2
      }
    
commaTermList:
  |  { [] }
  | appTerm moreCommaTerms
      { $1::$2 }

moreCommaTerms:
  |   { [] }
  | COMMA appTerm moreCommaTerms
      { $2::$3 }


semiColonTermList:
  |  { [] }
  | noSeqTerm moreSemiColonTerms
      { $1::$2 }

moreSemiColonTerms:
  |   { [] }
  | SEMICOLON { [] }
  | SEMICOLON noSeqTerm moreSemiColonTerms
      { $2::$3 }
=======
  atomicTerm list_dotOperator_
    {let (e1, op_exprs) = ($1, $2) in
      (
        List.fold_left (fun e1 (op, e2, r) ->
            mk_term (Op(op, [ e1; e2 ])) (union_ranges e1.range r) Expr)
            e1 op_exprs
      )}

atomicTerm:
  UNDERSCORE
    {let _1 = () in
               ( mk_term Wild (rhs parseState 1) Un )}
| ASSERT
    {let _1 = () in
             ( mk_term (Var assert_lid) (rhs parseState 1) Expr )}
| tvar
    {let tv = $1 in
                ( mk_term (Tvar tv) (rhs parseState 1) Type )}
| constant
    {let c = $1 in
               ( mk_term (Const c) (rhs parseState 1) Expr )}
| L_TRUE
    {let _1 = () in
             ( mk_term (Name (lid_of_path ["True"] (rhs parseState 1))) (rhs parseState 1) Type )}
| L_FALSE
    {let _1 = () in
              ( mk_term (Name (lid_of_path ["False"] (rhs parseState 1))) (rhs parseState 1) Type )}
| OPPREFIX atomicTerm
    {let (op, e) = ($1, $2) in
      ( mk_term (Op(op, [e])) (rhs2 parseState 1 3) Expr )}
| LPAREN OPPREFIX RPAREN
    {let (_1, op0, _3) = ((), $2, ()) in
let op =
  let op = op0 in
       ( op )
in
      ( mk_term (Op(op, [])) (rhs2 parseState 1 3) Un )}
| LPAREN OPINFIX3 RPAREN
    {let (_1, op0, _3) = ((), $2, ()) in
let op =
  let op = op0 in
       ( op )
in
      ( mk_term (Op(op, [])) (rhs2 parseState 1 3) Un )}
| LPAREN OPINFIX4 RPAREN
    {let (_1, op0, _3) = ((), $2, ()) in
let op =
  let op = op0 in
       ( op )
in
      ( mk_term (Op(op, [])) (rhs2 parseState 1 3) Un )}
| LPAREN OPINFIX0a RPAREN
    {let (_1, op00, _3) = ((), $2, ()) in
let op =
  let op0 = op00 in
  let op =
    let op = op0 in
         ( op )
  in
       ( op )
in
      ( mk_term (Op(op, [])) (rhs2 parseState 1 3) Un )}
| LPAREN OPINFIX0b RPAREN
    {let (_1, op00, _3) = ((), $2, ()) in
let op =
  let op0 = op00 in
  let op =
    let op = op0 in
         ( op )
  in
       ( op )
in
      ( mk_term (Op(op, [])) (rhs2 parseState 1 3) Un )}
| LPAREN OPINFIX0c RPAREN
    {let (_1, op00, _3) = ((), $2, ()) in
let op =
  let op0 = op00 in
  let op =
    let op = op0 in
         ( op )
  in
       ( op )
in
      ( mk_term (Op(op, [])) (rhs2 parseState 1 3) Un )}
| LPAREN OPINFIX0d RPAREN
    {let (_1, op00, _3) = ((), $2, ()) in
let op =
  let op0 = op00 in
  let op =
    let op = op0 in
         ( op )
  in
       ( op )
in
      ( mk_term (Op(op, [])) (rhs2 parseState 1 3) Un )}
| LPAREN OPINFIX1 RPAREN
    {let (_1, op00, _3) = ((), $2, ()) in
let op =
  let op0 = op00 in
  let op =
    let op = op0 in
         ( op )
  in
       ( op )
in
      ( mk_term (Op(op, [])) (rhs2 parseState 1 3) Un )}
| LPAREN OPINFIX2 RPAREN
    {let (_1, op00, _3) = ((), $2, ()) in
let op =
  let op0 = op00 in
  let op =
    let op = op0 in
         ( op )
  in
       ( op )
in
      ( mk_term (Op(op, [])) (rhs2 parseState 1 3) Un )}
| LENS_PAREN_LEFT tmEq COMMA separated_nonempty_list_COMMA_tmEq_ LENS_PAREN_RIGHT
    {let (_1, e0, _3, el, _5) = ((), $2, (), $4, ()) in
      ( mkDTuple (e0::el) (rhs2 parseState 1 5) )}
| projectionLHS list___anonymous_6_
    {let (e, field_projs) = ($1, $2) in
      ( fold_left (fun e lid -> mk_term (Project(e, lid)) (rhs2 parseState 1 2) Expr ) e field_projs )}
| BEGIN term END
    {let (_1, e, _3) = ((), $2, ()) in
      ( e )}

projectionLHS:
  qident option___anonymous_7_
    {let (id, targs_opt) = ($1, $2) in
      (
        let t = if is_name id then Name id else Var id in
        let e = mk_term t (rhs parseState 1) Un in
        match targs_opt with
        | None -> e
        | Some targs -> mkFsTypApp e targs (rhs2 parseState 1 2)
      )}
| LPAREN term option_pair_hasSort_simpleTerm__ RPAREN
    {let (_1, e, sort_opt, _4) = ((), $2, $3, ()) in
      (
        let e1 = match sort_opt with
          | None -> e
          | Some (level, t) -> mk_term (Ascribed(e,{t with level=level})) (rhs2 parseState 1 4) level
        in mk_term (Paren e1) (rhs2 parseState 1 4) (e.level)
      )}
| LBRACK_BAR right_flexible_list_SEMICOLON_noSeqTerm_ BAR_RBRACK
    {let (_1, l0, _3) = ((), $2, ()) in
let es =
  let l = l0 in
                                                  ( l )
in
      (
        let l = mkConsList (rhs2 parseState 1 3) es in
        let pos = (rhs2 parseState 1 3) in
        mkExplicitApp (mk_term (Var (array_mk_array_lid)) pos Expr) [l] pos
      )}
| LBRACK right_flexible_list_SEMICOLON_noSeqTerm_ RBRACK
    {let (_1, l0, _3) = ((), $2, ()) in
let es =
  let l = l0 in
                                                  ( l )
in
      ( mkConsList (rhs2 parseState 1 3) es )}
| PERCENT_LBRACK right_flexible_list_SEMICOLON_noSeqTerm_ RBRACK
    {let (_1, l0, _3) = ((), $2, ()) in
let es =
  let l = l0 in
                                                  ( l )
in
      ( mkLexList (rhs2 parseState 1 3) es )}
| BANG_LBRACE loption_separated_nonempty_list_COMMA_appTerm__ RBRACE
    {let (_1, xs0, _3) = ((), $2, ()) in
let es =
  let xs = xs0 in
      ( xs )
in
      ( mkRefSet (rhs2 parseState 1 3) es )}
>>>>>>> c762d41f

hasSort:
  SUBKIND
    {let _1 = () in
            ( Type )}

constant:
  LPAREN_RPAREN
    {let _1 = () in
                  ( Const_unit )}
| INT
    {let n = $1 in
     (
        if snd n then
          errorR(Error("This number is outside the allowable range for representable integer constants", lhs(parseState)));
        Const_int (fst n, None)
     )}
| CHAR
    {let c = $1 in
           ( Const_char c )}
| STRING
    {let s = $1 in
             ( Const_string (s,lhs(parseState)) )}
| BYTEARRAY
    {let bs = $1 in
                 ( Const_bytearray (bs,lhs(parseState)) )}
| TRUE
    {let _1 = () in
         ( Const_bool true )}
| FALSE
    {let _1 = () in
          ( Const_bool false )}
| IEEE64
    {let f = $1 in
             ( Const_float f )}
| UINT8
    {let n = $1 in
            ( Const_int (n, Some (Unsigned, Int8)) )}
| INT8
    {let n = $1 in
      (
        if snd n then
          errorR(Error("This number is outside the allowable range for 8-bit signed integers", lhs(parseState)));
        Const_int (fst n, Some (Signed, Int8))
      )}
| UINT16
    {let n = $1 in
             ( Const_int (n, Some (Unsigned, Int16)) )}
| INT16
    {let n = $1 in
      (
        if snd n then
          errorR(Error("This number is outside the allowable range for 16-bit signed integers", lhs(parseState)));
        Const_int (fst n, Some (Signed, Int16))
      )}
| UINT32
    {let n = $1 in
             ( Const_int (n, Some (Unsigned, Int32)) )}
| INT32
    {let n = $1 in
      (
        if snd n then
          errorR(Error("This number is outside the allowable range for 32-bit signed integers", lhs(parseState)));
        Const_int (fst n, Some (Signed, Int32))
      )}
| UINT64
    {let n = $1 in
             ( Const_int (n, Some (Unsigned, Int64)) )}
| INT64
    {let n = $1 in
      (
        if snd n then
          errorR(Error("This number is outside the allowable range for 64-bit signed integers", lhs(parseState)));
        Const_int (fst n, Some (Signed, Int64))
      )}
| REIFY
    {let _1 = () in
            ( Const_reify )}

right_flexible_list_SEMICOLON_noSeqTerm_:
  
    {        ( [] )}
| noSeqTerm
    {let x = $1 in
        ( [x] )}
| noSeqTerm SEMICOLON right_flexible_list_SEMICOLON_noSeqTerm_
    {let (x, _2, xs) = ($1, (), $3) in
                                           ( x :: xs )}

right_flexible_list_SEMICOLON_recordFieldDecl_:
  
    {        ( [] )}
| recordFieldDecl
    {let x = $1 in
        ( [x] )}
| recordFieldDecl SEMICOLON right_flexible_list_SEMICOLON_recordFieldDecl_
    {let (x, _2, xs) = ($1, (), $3) in
                                           ( x :: xs )}

right_flexible_list_SEMICOLON_simpleDef_:
  
    {        ( [] )}
| simpleDef
    {let x = $1 in
        ( [x] )}
| simpleDef SEMICOLON right_flexible_list_SEMICOLON_simpleDef_
    {let (x, _2, xs) = ($1, (), $3) in
                                           ( x :: xs )}

right_flexible_nonempty_list_SEMICOLON_recordFieldDecl_:
  recordFieldDecl
    {let x = $1 in
        ( [x] )}
| recordFieldDecl SEMICOLON right_flexible_list_SEMICOLON_recordFieldDecl_
    {let (x, _2, xs) = ($1, (), $3) in
                                           ( x :: xs )}

right_flexible_nonempty_list_SEMICOLON_simpleDef_:
  simpleDef
    {let x = $1 in
        ( [x] )}
| simpleDef SEMICOLON right_flexible_list_SEMICOLON_simpleDef_
    {let (x, _2, xs) = ($1, (), $3) in
                                           ( x :: xs )}

%%


<|MERGE_RESOLUTION|>--- conflicted
+++ resolved
@@ -849,10 +849,6 @@
     {let (_1, lid, bs, _4, k) = ((), $2, $3, (), $5) in
       ( KindAbbrev(lid, bs, k) )}
 
-<<<<<<< HEAD
-lid:
-  | idpath { lid_of_ids $1 }
-=======
 letbinding:
   maybeFocus lidentOrOperator nonempty_list_patternOrMultibinder_ option_ascribeTyp_ EQUALS term
     {let (focus_opt, lid, lbp, ascr_opt, _5, tm) = ($1, $2, $3, $4, (), $6) in
@@ -1060,7 +1056,6 @@
   boption_SQUIGGLY_RARROW_
     {let b = $1 in
                                ( b )}
->>>>>>> c762d41f
 
 letqualifier:
   REC
@@ -1512,65 +1507,6 @@
       ( mk_term (Seq(e1, e2)) (rhs2 parseState 1 3) Expr )}
 
 noSeqTerm:
-<<<<<<< HEAD
-  | typ  { $1 }
-
-  | atomicTerm DOT_LBRACK term RBRACK LARROW noSeqTerm
-      { mk_term (Op(".[]<-", [ $1; $3; $6 ])) (rhs2 parseState 1 6) Expr }
-
-  | atomicTermNotQName DOT_LPAREN term RPAREN LARROW noSeqTerm
-      { mk_term (Op(".()<-", [ $1; $3; $6 ])) (rhs2 parseState 1 6) Expr }
-
-  | REQUIRES typ
-     {
-        let pos = rhs2 parseState 1 3 in
-        mk_term (Requires($2, None)) pos Type
-     }
-
-    
-  | ENSURES typ
-     {
-        let pos = rhs2 parseState 1 3 in
-        mk_term (Ensures($2, None)) pos Type
-     }
-
-  | IF noSeqTerm THEN noSeqTerm ELSE noSeqTerm
-      {
-        mk_term (If($2, $4, $6)) (rhs2 parseState 1 6) Expr
-      }
-
-  | IF noSeqTerm THEN noSeqTerm
-      {
-        let e = mk_term (Const Const_unit) (rhs2 parseState 4 4) Expr in
-        mk_term (If($2, $4, e)) (rhs2 parseState 1 4) Expr
-      }
-
-  | TRY term WITH firstPatternBranch patternBranches
-      {
-         let branches = focusBranches ($4::$5) (rhs2 parseState 1 5) in
-         mk_term (TryWith($2, branches)) (rhs2 parseState 1 5) Expr
-      }
-
-  | MATCH term WITH patternBranches
-      { 
-        let branches = focusBranches $4 (rhs2 parseState 1 4) in
-        mk_term (Match($2, branches)) (rhs2 parseState 1 4) Expr
-      }
-
-  | LET OPEN qname IN term
-      { mk_term (LetOpen($3, $5)) (rhs2 parseState 1 5) Expr }
-
-  | LET letqualifier letbinding letbindings IN term
-      {
-        let r, focus = $2 in
-        let lbs = focusLetBindings ((focus,$3)::$4) (rhs2 parseState 2 4) in
-        mk_term (Let(r, lbs, $6)) (rhs2 parseState 1 6) Expr
-      }
-
-  | FUNCTION firstPatternBranch patternBranches
-      {
-        let branches = focusBranches ($2::$3) (rhs2 parseState 1 3) in
-=======
   typ
     {let t = $1 in
            ( t )}
@@ -1641,7 +1577,6 @@
     {let (_1, pb, pbs) = ((), $2, $3) in
       (
         let branches = focusBranches (pb::pbs) (rhs2 parseState 1 3) in
->>>>>>> c762d41f
         mk_function branches (lhs parseState) (rhs2 parseState 1 3)
       )}
 | ASSUME atomicTerm
@@ -2151,158 +2086,6 @@
       ( mkApp head (map (fun (x,y) -> (y,x)) args) (rhs2 parseState 1 2) )}
 
 indexingTerm:
-<<<<<<< HEAD
-  | qname DOT_LPAREN term RPAREN
-      { mk_term (LetOpen($1, $3)) (rhs2 parseState 1 4) Expr }
-  | atomicTermNotQName DOT_LPAREN term RPAREN
-      { mk_term (Op(".()", [ $1; $3 ])) (rhs2 parseState 1 4) Expr }
-  | atomicTerm DOT_LBRACK term RBRACK
-      { mk_term (Op(".[]", [ $1; $3 ])) (rhs2 parseState 1 4) Expr }
-  | atomicTerm
-      { $1 }
-
-formula:
-  | noSeqTerm
-      { {$1 with level=Formula} }
-
-atomicTerm:
-  | atomicTermNotQName
-      { $1 }
-  | qname
-      { mk_term (Name ($1)) (rhs parseState 1) Expr }
-
-atomicTermNotQName:
-  | UNDERSCORE { mk_term Wild (rhs parseState 1) Un }
-  | ASSERT   { mk_term (Var assert_lid) (rhs parseState 1) Expr }
-  | tvar     { mk_term (Tvar($1)) (rhs parseState 1) Type }
-  | constant { mk_term (Const $1) (rhs parseState 1) Expr }
-  | L_TRUE   { mk_term (Name (lid_of_path ["True"] (rhs parseState 1))) (rhs parseState 1) Type }
-  | L_FALSE   { mk_term (Name (lid_of_path ["False"] (rhs parseState 1))) (rhs parseState 1) Type }
-
-  | OPPREFIX atomicTerm
-      { mk_term (Op($1, [$2])) (rhs2 parseState 1 3) Expr }
-
-  | LPAREN OPPREFIX RPAREN
-      { mk_term (Op($2, [])) (rhs2 parseState 1 3) Un }
-  | LPAREN OPINFIX0a RPAREN
-      { mk_term (Op($2, [])) (rhs2 parseState 1 3) Un }
-  | LPAREN OPINFIX0b RPAREN
-      { mk_term (Op($2, [])) (rhs2 parseState 1 3) Un }
-  | LPAREN OPINFIX0c RPAREN
-      { mk_term (Op($2, [])) (rhs2 parseState 1 3) Un }
-  | LPAREN OPINFIX0d RPAREN
-      { mk_term (Op($2, [])) (rhs2 parseState 1 3) Un }
-  | LPAREN OPINFIX1 RPAREN
-      { mk_term (Op($2, [])) (rhs2 parseState 1 3) Un }
-  | LPAREN OPINFIX2 RPAREN
-      { mk_term (Op($2, [])) (rhs2 parseState 1 3) Un }
-  | LPAREN OPINFIX3 RPAREN
-      { mk_term (Op($2, [])) (rhs2 parseState 1 3) Un }
-  | LPAREN OPINFIX4 RPAREN
-      { mk_term (Op($2, [])) (rhs2 parseState 1 3) Un }
-  | LENS_PAREN_LEFT tupleN LENS_PAREN_RIGHT
-      {
-        match $2 with
-          | [x] -> x
-          | components -> mkDTuple components (rhs2 parseState 1 1)
-      }
-  | projectionLHSNotQName maybeFieldProjections
-      {
-        fold_left (fun e f ->
-                          mk_term (Project(e, lid_of_ids [f])) (rhs2 parseState 1 3) Expr )
-          $1 $2
-      }
-  | qname fieldProjections
-      {
-        let ex = mk_term (Name ($1)) (rhs2 parseState 1 1) Expr in
-        fold_left (fun e f ->
-                          mk_term (Project(e, lid_of_ids [f])) (rhs2 parseState 1 3) Expr )
-          ex $2
-      }
-  | BEGIN term END
-      { $2 }
-
-maybeFieldProjections:
-  |    { [] }
-  | fieldProjections
-       { $1 }
-
-fieldProjections:
-  | maybeFieldProjections DOT ident
-      { $1@[$3] }
-
-targs:
-  | atomicTerm { [$1] }
-  | atomicTerm COMMA targs { $1::$3 }
-
-maybeInsts:
-  |    { (fun x -> x) }
-  | insts
-       { $1 }
-
-insts:
-  | TYP_APP_LESS targs TYP_APP_GREATER
-      {
-        (fun (x:term) -> mkFsTypApp x $2
-          (union_ranges x.range (rhs2 parseState 1 3)))
-      }
-
-projectionLHSNotQName:
-  | qname insts
-      {
-        let t = Name $1 in
-        $2 (mk_term t (rhs parseState 1) Un)
-
-      }
-  | lid maybeInsts
-      {
-        let t = Var $1 in
-        $2 (mk_term t (rhs parseState 1) Un)
-      }
-  | LPAREN term maybeWithSort RPAREN
-      { mk_term (Paren($3 $2 (rhs2 parseState 2 3))) (rhs2 parseState 1 4) ($2.level) }
-  | LBRACK_BAR semiColonTermList BAR_RBRACK
-      {
-        let l = mkConsList (rhs2 parseState 1 3) $2 in
-        mkExplicitApp (mk_term (Var (array_mk_array_lid)) (rhs2 parseState 1 3) Expr)
-              [l] (rhs2 parseState 1 3)
-      }
-  | LBRACK semiColonTermList RBRACK
-      {
-        mkConsList (rhs2 parseState 1 3) $2
-      }
-  | PERCENT_LBRACK semiColonTermList RBRACK
-      {
-        mkLexList (rhs2 parseState 1 3) $2
-      }
-
-  | BANG_LBRACE commaTermList RBRACE
-      {
-        mkRefSet (rhs2 parseState 1 3) $2
-      }
-    
-commaTermList:
-  |  { [] }
-  | appTerm moreCommaTerms
-      { $1::$2 }
-
-moreCommaTerms:
-  |   { [] }
-  | COMMA appTerm moreCommaTerms
-      { $2::$3 }
-
-
-semiColonTermList:
-  |  { [] }
-  | noSeqTerm moreSemiColonTerms
-      { $1::$2 }
-
-moreSemiColonTerms:
-  |   { [] }
-  | SEMICOLON { [] }
-  | SEMICOLON noSeqTerm moreSemiColonTerms
-      { $2::$3 }
-=======
   atomicTerm list_dotOperator_
     {let (e1, op_exprs) = ($1, $2) in
       (
@@ -2480,7 +2263,6 @@
       ( xs )
 in
       ( mkRefSet (rhs2 parseState 1 3) es )}
->>>>>>> c762d41f
 
 hasSort:
   SUBKIND
