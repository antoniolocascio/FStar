--- conflicted
+++ resolved
@@ -36,10 +36,6 @@
 val print : deps -> unit
 val hash_dependences: deps -> string -> option<(list<(string*string)>)>
 val print_digest: list<(string * string)> -> string
-<<<<<<< HEAD
-val module_has_interface: deps -> module_name:Ident.lident -> bool
-=======
 val module_has_interface: deps -> module_name:Ident.lident -> bool
 val deps_has_implementation: deps -> module_name:Ident.lident -> bool
-val print_raw: deps -> unit
->>>>>>> 074a061e
+val print_raw: deps -> unit