--- conflicted
+++ resolved
@@ -189,13 +189,6 @@
       { NewEffect ne }
   | SUB_EFFECT se=subEffect
       { SubEffect se }
-<<<<<<< HEAD
-  | NEW_EFFECT_FOR_FREE ne=newEffect
-      { NewEffectForFree ne }
-=======
-  | doc=FSDOC_STANDALONE
-      { Fsdoc doc }
->>>>>>> 6c2f9705
 
 typeDecl:
   (* TODO : change to lident with stratify *)
