%{
(*
 We are expected to have only 6 shift-reduce conflicts in ML and 8 in F#.
 A lot (176) of end-of-stream conflicts are also reported and
 should be investigated...
*)
(* (c) Microsoft Corporation. All rights reserved *)
open Prims
open FStar_Errors
open FStar_List
open FStar_Util
open FStar_Range
open FStar_Options
(* TODO : these files should be deprecated and removed *)
open FStar_Syntax_Syntax
open FStar_Parser_Const
open FStar_Syntax_Util
open FStar_Parser_AST
open FStar_Parser_Util
open FStar_Const
open FStar_Ident
open FStar_String

let logic_qualifier_deprecation_warning =
  "logic qualifier is deprecated, please remove it from the source program. In case your program verifies with the qualifier annotated but not without it, please try to minimize the example and file a github issue"

(* we could do something more sophisticated here, e.g., retaining only some of the docs, parsing them further etc. *)
let docs_as_fsdocs docs =
    let docs = filter_map (fun (x, _) -> if starts_with x "(**" then Some x else None) docs |> String.concat " " in
    docs, []

%}

%token <bytes> BYTEARRAY
%token <string> STRING
%token <string> IDENT
%token <string> NAME
%token <string> TVAR
%token <string> TILDE

/* bool indicates if INT8 was 'bad' max_int+1, e.g. '128'  */
%token <string * bool> INT8
%token <string * bool> INT16
%token <string * bool> INT32
%token <string * bool> INT64
%token <string * bool> INT
%token <string> RANGE

%token <string> UINT8
%token <string> UINT16
%token <string> UINT32
%token <string> UINT64
%token <float> IEEE64
%token <string> REAL
%token <char> CHAR
%token <bool> LET

%token FORALL EXISTS ASSUME NEW LOGIC ATTRIBUTES
%token IRREDUCIBLE UNFOLDABLE INLINE OPAQUE ABSTRACT UNFOLD INLINE_FOR_EXTRACTION
%token NOEXTRACT
%token NOEQUALITY UNOPTEQUALITY PRAGMALIGHT PRAGMA_SET_OPTIONS PRAGMA_RESET_OPTIONS PRAGMA_PUSH_OPTIONS PRAGMA_POP_OPTIONS PRAGMA_RESTART_SOLVER
%token TYP_APP_LESS TYP_APP_GREATER SUBTYPE SUBKIND BY
%token AND ASSERT SYNTH BEGIN ELSE END
%token EXCEPTION FALSE FUN FUNCTION IF IN MODULE DEFAULT
%token MATCH OF
%token FRIEND OPEN REC THEN TRUE TRY TYPE CALC CLASS INSTANCE EFFECT VAL
%token INCLUDE
%token WHEN WITH HASH AMP LPAREN RPAREN LPAREN_RPAREN COMMA LONG_LEFT_ARROW LARROW RARROW
%token IFF IMPLIES CONJUNCTION DISJUNCTION
%token DOT COLON COLON_COLON SEMICOLON
%token QMARK_DOT
%token QMARK
%token SEMICOLON_SEMICOLON EQUALS PERCENT_LBRACK LBRACK_AT DOT_LBRACK DOT_LENS_PAREN_LEFT DOT_LPAREN DOT_LBRACK_BAR LBRACK LBRACK_BAR LBRACE BANG_LBRACE
%token BAR_RBRACK UNDERSCORE LENS_PAREN_LEFT LENS_PAREN_RIGHT
%token BAR RBRACK RBRACE DOLLAR
%token PRIVATE REIFIABLE REFLECTABLE REIFY RANGE_OF SET_RANGE_OF LBRACE_COLON_PATTERN PIPE_RIGHT
%token NEW_EFFECT SUB_EFFECT LAYERED_EFFECT POLYMONADIC_BIND SPLICE SQUIGGLY_RARROW TOTAL
%token REQUIRES ENSURES
%token MINUS COLON_EQUALS QUOTE BACKTICK_AT BACKTICK_HASH
%token BACKTICK UNIV_HASH
%token BACKTICK_PERC

%token<string>  OPPREFIX OPINFIX0a OPINFIX0b OPINFIX0c OPINFIX0d OPINFIX1 OPINFIX2 OPINFIX3 OPINFIX4
%token<string>  OP_MIXFIX_ASSIGNMENT OP_MIXFIX_ACCESS

/* These are artificial */
%token EOF

%nonassoc THEN
%nonassoc ELSE


%right COLON_COLON
%right AMP

%nonassoc COLON_EQUALS
%left     OPINFIX0a
%left     OPINFIX0b
%left     OPINFIX0c EQUALS
%left     OPINFIX0d
%left     PIPE_RIGHT
%right    OPINFIX1
%left     OPINFIX2 MINUS QUOTE
%left     OPINFIX3
%left     BACKTICK
%left     BACKTICK_AT BACKTICK_HASH
%right    OPINFIX4

%start inputFragment
%start term
%start warn_error_list
%type <FStar_Parser_AST.inputFragment> inputFragment
%type <FStar_Parser_AST.term> term
%type <FStar_Ident.ident> lident
%type <(FStar_Errors.flag * string) list> warn_error_list
%%

(* inputFragment is used at the same time for whole files and fragment of codes (for interactive mode) *)
inputFragment:
  | is_light=boption(PRAGMALIGHT STRING { }) decls=list(decl) EOF
      {
        as_frag is_light (rhs parseState 1) decls
      }


/******************************************************************************/
/*                      Top level declarations                                */
/******************************************************************************/

pragma:
  | PRAGMA_SET_OPTIONS s=string
      { SetOptions s }
  | PRAGMA_RESET_OPTIONS s_opt=string?
      { ResetOptions s_opt }
  | PRAGMA_PUSH_OPTIONS s_opt=string?
      { PushOptions s_opt }
  | PRAGMA_POP_OPTIONS
      { PopOptions }
  | PRAGMA_RESTART_SOLVER
      { RestartSolver }

attribute:
  | LBRACK_AT x = list(atomicTerm) RBRACK
      { x }

decoration:
  | x=attribute
      { DeclAttributes x }
  | x=qualifier
      { Qualifier x }

decl:
  | ASSUME lid=uident COLON phi=formula
      { mk_decl (Assume(lid, phi)) (rhs2 parseState 1 4) [ Qualifier Assumption ] }

  | ds=list(decoration) decl=rawDecl
      { mk_decl decl (rhs parseState 2) ds }

  | ds=list(decoration) decl=typeclassDecl
      { let (decl, extra_attrs) = decl in
        let d = mk_decl decl (rhs parseState 2) ds in
        { d with attrs = extra_attrs @ d.attrs }
      }

typeclassDecl:
  | CLASS tcdef=typeDecl
      {
        (* Only a single type decl allowed, but construct it the same as for multiple ones.
         * Only difference is the `true` below marking that this a class so desugaring
         * adds the needed %splice. *)
<<<<<<< HEAD
        let d = Tycon (false, true, [tcdef, None]) in
=======
        let d = Tycon (false, true, [tcdef]) in
>>>>>>> 291c7775

        (* No attrs yet, but perhaps we want a `class` attribute *)
        (d, [])
      }

  | INSTANCE q=letqualifier lb=letbinding
      {
        (* Making a single letbinding *)
        let r = rhs2 parseState 1 3 in
        let lbs = focusLetBindings [lb] r in (* lbs is a singleton really *)
        let d = TopLevelLet(q, lbs) in

        (* Slapping a `tcinstance` attribute to it *)
        let at = mk_term (Var tcinstance_lid) r Type_level in

        (d, [at])
      }

rawDecl:
  | p=pragma
      { Pragma p }
  | OPEN uid=quident
      { Open uid }
  | FRIEND uid=quident
      { Friend uid }
  | INCLUDE uid=quident
      { Include uid }
  | MODULE uid1=uident EQUALS uid2=quident
      { ModuleAbbrev(uid1, uid2) }
  | MODULE uid=quident
      {  TopLevelModule uid }
  | TYPE tcdefs=separated_nonempty_list(AND,typeDecl)
<<<<<<< HEAD
      { Tycon (false, false, List.map (fun f -> f, None) tcdefs) }
=======
      { Tycon (false, false, tcdefs) }
>>>>>>> 291c7775
  | EFFECT uid=uident tparams=typars EQUALS t=typ
      { Tycon(true, false, [(TyconAbbrev(uid, tparams, None, t))]) }
  | LET q=letqualifier lbs=separated_nonempty_list(AND, letbinding)
      {
        let r = rhs2 parseState 1 3 in
        let lbs = focusLetBindings lbs r in
        if q <> Rec && List.length lbs <> 1
        then raise_error (Fatal_MultipleLetBinding, "Unexpected multiple let-binding (Did you forget some rec qualifier ?)") r;
        TopLevelLet(q, lbs)
      }
  | VAL lid=lidentOrOperator bss=list(multiBinder) COLON t=typ
      {
        let t = match flatten bss with
          | [] -> t
          | bs -> mk_term (Product(bs, t)) (rhs2 parseState 3 5) Type_level
        in Val(lid, t)
      }
  | SPLICE LBRACK ids=separated_list(SEMICOLON, lidentOrOperator) RBRACK t=thunk(atomicTerm)
      { Splice (ids, t) }
  | EXCEPTION lid=uident t_opt=option(OF t=typ {t})
      { Exception(lid, t_opt) }
  | NEW_EFFECT ne=newEffect
      { NewEffect ne }
  | LAYERED_EFFECT ne=effectDefinition
      { LayeredEffect ne }
  | SUB_EFFECT se=subEffect
      { SubEffect se }
  | POLYMONADIC_BIND b=polymonadic_bind
      { Polymonadic_bind b }

typeDecl:
  (* TODO : change to lident with stratify *)
  | lid=ident tparams=typars ascr_opt=ascribeKind? tcdef=typeDefinition
      { tcdef lid tparams ascr_opt }

typars:
  | x=tvarinsts              { x }
  | x=binders                { x }

tvarinsts:
  | TYP_APP_LESS tvs=separated_nonempty_list(COMMA, tvar) TYP_APP_GREATER
      { map (fun tv -> mk_binder (TVariable(tv)) tv.idRange Kind None) tvs }

typeDefinition:
  |   { (fun id binders kopt -> check_id id; TyconAbstract(id, binders, kopt)) }
  | EQUALS t=typ
      { (fun id binders kopt ->  check_id id; TyconAbbrev(id, binders, kopt, t)) }
  /* A documentation on the first branch creates a conflict with { x with a = ... }/{ a = ... } */
  | EQUALS LBRACE
      record_field_decls=right_flexible_nonempty_list(SEMICOLON, recordFieldDecl)
   RBRACE
      { (fun id binders kopt -> check_id id; TyconRecord(id, binders, kopt, record_field_decls)) }
  (* having the first BAR optional using left-flexible list creates a s/r on FSDOC since any decl can be preceded by a FSDOC *)
  | EQUALS ct_decls=list(constructorDecl)
      { (fun id binders kopt -> check_id id; TyconVariant(id, binders, kopt, ct_decls)) }

recordFieldDecl:
  |  lid=lident COLON t=typ
<<<<<<< HEAD
      { (lid, t, None) }

constructorDecl:
  | BAR uid=uident COLON t=typ                { (uid, Some t, None, false) }
  | BAR uid=uident t_opt=option(OF t=typ {t}) { (uid, t_opt, None, true) }
=======
      { (lid, t) }

constructorDecl:
  | BAR uid=uident COLON t=typ                { (uid, Some t, false) }
  | BAR uid=uident t_opt=option(OF t=typ {t}) { (uid, t_opt, true) }
>>>>>>> 291c7775

attr_letbinding:
  | attr=ioption(attribute) AND lb=letbinding
    { attr, lb }

letbinding:
  | focus_opt=maybeFocus lid=lidentOrOperator lbp=nonempty_list(patternOrMultibinder) ascr_opt=ascribeTyp? EQUALS tm=term
      {
        let pat = mk_pattern (PatVar(lid, None)) (rhs parseState 2) in
        let pat = mk_pattern (PatApp (pat, flatten lbp)) (rhs2 parseState 1 3) in
        let pos = rhs2 parseState 1 6 in
        match ascr_opt with
        | None -> (focus_opt, (pat, tm))
        | Some t -> (focus_opt, (mk_pattern (PatAscribed(pat, t)) pos, tm))
      }
  | focus_opt=maybeFocus pat=tuplePattern ascr=ascribeTyp EQUALS tm=term
      { focus_opt, (mk_pattern (PatAscribed(pat, ascr)) (rhs2 parseState 1 4), tm) }
  | focus_opt=maybeFocus pat=tuplePattern EQUALS tm=term
      { focus_opt, (pat, tm) }

/******************************************************************************/
/*                                Effects                                     */
/******************************************************************************/

newEffect:
  | ed=effectRedefinition
  | ed=effectDefinition
    { ed }

effectRedefinition:
  | lid=uident EQUALS t=simpleTerm
    { RedefineEffect(lid, [], t) }

effectDefinition:
  | LBRACE lid=uident bs=binders COLON typ=tmArrow(tmNoEq)
           WITH eds=separated_nonempty_list(SEMICOLON, effectDecl)
    RBRACE
    { DefineEffect(lid, bs, typ, eds) }

effectDecl:
  | lid=lident action_params=binders EQUALS t=simpleTerm
    { mk_decl (Tycon (false, false, [TyconAbbrev(lid, action_params, None, t)])) (rhs2 parseState 1 3) [] }

subEffect:
  | src_eff=quident SQUIGGLY_RARROW tgt_eff=quident EQUALS lift=simpleTerm
      { { msource = src_eff; mdest = tgt_eff; lift_op = NonReifiableLift lift } }
  | src_eff=quident SQUIGGLY_RARROW tgt_eff=quident
    LBRACE
      lift1=separated_pair(IDENT, EQUALS, simpleTerm)
      lift2_opt=ioption(separated_pair(SEMICOLON id=IDENT {id}, EQUALS, simpleTerm))
      /* might be nice for homogeneity if possible : ioption(SEMICOLON) */
    RBRACE
     {
       match lift2_opt with
       | None ->
          begin match lift1 with
          | ("lift", lift) ->
             { msource = src_eff; mdest = tgt_eff; lift_op = LiftForFree lift }
          | ("lift_wp", lift_wp) ->
             { msource = src_eff; mdest = tgt_eff; lift_op = NonReifiableLift lift_wp }
          | _ ->
             raise_error (Fatal_UnexpectedIdentifier, "Unexpected identifier; expected {'lift', and possibly 'lift_wp'}") (lhs parseState)
          end
       | Some (id2, tm2) ->
          let (id1, tm1) = lift1 in
          let lift, lift_wp = match (id1, id2) with
                  | "lift_wp", "lift" -> tm1, tm2
                  | "lift", "lift_wp" -> tm2, tm1
                  | _ -> raise_error (Fatal_UnexpectedIdentifier, "Unexpected identifier; expected {'lift', 'lift_wp'}") (lhs parseState)
          in
          { msource = src_eff; mdest = tgt_eff; lift_op = ReifiableLift (lift, lift_wp) }
     }

polymonadic_bind:
  | LPAREN m_eff=quident COMMA n_eff=quident RPAREN PIPE_RIGHT p_eff=quident EQUALS bind=simpleTerm
      { (m_eff, n_eff, p_eff, bind) }


/******************************************************************************/
/*                        Qualifiers, tags, ...                               */
/******************************************************************************/

qualifier:
  | ASSUME        { Assumption }
  | INLINE        {
    raise_error (Fatal_InlineRenamedAsUnfold, "The 'inline' qualifier has been renamed to 'unfold'") (lhs parseState)
   }
  | UNFOLDABLE    {
              raise_error (Fatal_UnfoldableDeprecated, "The 'unfoldable' qualifier is no longer denotable; it is the default qualifier so just omit it") (lhs parseState)
   }
  | INLINE_FOR_EXTRACTION {
     Inline_for_extraction
  }
  | UNFOLD {
     Unfold_for_unification_and_vcgen
  }
  | IRREDUCIBLE   { Irreducible }
  | NOEXTRACT     { NoExtract }
  | DEFAULT       { DefaultEffect }
  | TOTAL         { TotalEffect }
  | PRIVATE       { Private }
  | ABSTRACT      { Abstract }
  | NOEQUALITY    { Noeq }
  | UNOPTEQUALITY { Unopteq }
  | NEW           { New }
  | LOGIC         { log_issue (lhs parseState) (Warning_logicqualifier,
                                                logic_qualifier_deprecation_warning);
                    Logic }
  | OPAQUE        { Opaque }
  | REIFIABLE     { Reifiable }
  | REFLECTABLE   { Reflectable }

maybeFocus:
  | b=boption(SQUIGGLY_RARROW) { b }

letqualifier:
  | REC         { Rec }
  |             { NoLetQualifier }

 (* Remove with stratify *)
aqual:
  | EQUALS    {  log_issue (lhs parseState) (Warning_DeprecatedEqualityOnBinder, "The '=' notation for equality constraints on binders is deprecated; use '$' instead");
                                        Equality }
  | q=aqualUniverses { q }

aqualUniverses:
  | HASH LBRACK t=thunk(tmNoEq) RBRACK { Meta t }
  | HASH      { Implicit }
  | DOLLAR    { Equality }

/******************************************************************************/
/*                         Patterns, binders                                  */
/******************************************************************************/

(* disjunction should be allowed in nested patterns *)
disjunctivePattern:
  | pats=separated_nonempty_list(BAR, tuplePattern) { pats }

tuplePattern:
  | pats=separated_nonempty_list(COMMA, constructorPattern)
      { match pats with | [x] -> x | l -> mk_pattern (PatTuple (l, false)) (rhs parseState 1) }

constructorPattern:
  | pat=constructorPattern COLON_COLON pats=constructorPattern
      { mk_pattern (consPat (rhs parseState 3) pat pats) (rhs2 parseState 1 3) }
  | uid=quident args=nonempty_list(atomicPattern)
      {
        let head_pat = mk_pattern (PatName uid) (rhs parseState 1) in
        mk_pattern (PatApp (head_pat, args)) (rhs2 parseState 1 2)
      }
  | pat=atomicPattern
      { pat }

atomicPattern:
  | LPAREN pat=tuplePattern COLON t=simpleArrow phi_opt=refineOpt RPAREN
      {
        let pos_t = rhs2 parseState 2 4 in
        let pos = rhs2 parseState 1 6 in
        mkRefinedPattern pat t true phi_opt pos_t pos
      }
  | LBRACK pats=separated_list(SEMICOLON, tuplePattern) RBRACK
      { mk_pattern (PatList pats) (rhs2 parseState 1 3) }
  | LBRACE record_pat=right_flexible_nonempty_list(SEMICOLON, fieldPattern) RBRACE
      { mk_pattern (PatRecord record_pat) (rhs2 parseState 1 3) }
  | LENS_PAREN_LEFT pat0=constructorPattern COMMA pats=separated_nonempty_list(COMMA, constructorPattern) LENS_PAREN_RIGHT
      { mk_pattern (PatTuple(pat0::pats, true)) (rhs2 parseState 1 5) }
  | LPAREN pat=tuplePattern RPAREN   { pat }
  | tv=tvar                   { mk_pattern (PatTvar (tv, None)) (rhs parseState 1) }
  | LPAREN op=operator RPAREN
      { mk_pattern (PatOp op) (rhs2 parseState 1 3) }
  | UNDERSCORE
      { mk_pattern (PatWild None) (rhs parseState 1) }
  | HASH UNDERSCORE
      { mk_pattern (PatWild (Some Implicit)) (rhs parseState 1) }
  | c=constant
      { mk_pattern (PatConst c) (rhs parseState 1) }
  | qual_id=aqualified(lident)
      { mk_pattern (PatVar (snd qual_id, fst qual_id)) (rhs parseState 1) }
  | uid=quident
      { mk_pattern (PatName uid) (rhs parseState 1) }

fieldPattern:
  | p = separated_pair(qlident, EQUALS, tuplePattern)
      { p }
  | lid=qlident
      { lid, mk_pattern (PatVar (lid.ident, None)) (rhs parseState 1) }

  (* (x : t) is already covered by atomicPattern *)
  (* we do *NOT* allow _ in multibinder () since it creates reduce/reduce conflicts when*)
  (* preprocessing to ocamlyacc/fsyacc (which is expected since the macro are expanded) *)
patternOrMultibinder:
  | LBRACK_BAR UNDERSCORE COLON t=simpleArrow BAR_RBRACK
      { let mt = mk_term (Var tcresolve_lid) (rhs parseState 4) Type_level in
        let w = mk_pattern (PatWild (Some (Meta mt)))
                                 (rhs2 parseState 1 5) in
        let asc = (t, None) in
        [mk_pattern (PatAscribed(w, asc)) (rhs2 parseState 1 5)]
      }

  | LBRACK_BAR i=lident COLON t=simpleArrow BAR_RBRACK
      { let mt = mk_term (Var tcresolve_lid) (rhs parseState 4) Type_level in
        let w = mk_pattern (PatVar (i, Some (Meta mt)))
                                 (rhs2 parseState 1 5) in
        let asc = (t, None) in
        [mk_pattern (PatAscribed(w, asc)) (rhs2 parseState 1 5)]
      }

  | LBRACK_BAR t=simpleArrow BAR_RBRACK
      { let mt = mk_term (Var tcresolve_lid) (rhs parseState 2) Type_level in
        let w = mk_pattern (PatVar (gen (rhs2 parseState 1 3), Some (Meta mt)))
                                 (rhs2 parseState 1 3) in
        let asc = (t, None) in
        [mk_pattern (PatAscribed(w, asc)) (rhs2 parseState 1 3)]
      }
  | pat=atomicPattern { [pat] }
  | LPAREN qual_id0=aqualified(lident) qual_ids=nonempty_list(aqualified(lident)) COLON t=simpleArrow r=refineOpt RPAREN
      {
        let pos = rhs2 parseState 1 7 in
        let t_pos = rhs parseState 5 in
        let qual_ids = qual_id0 :: qual_ids in
        List.map (fun (q, x) -> mkRefinedPattern (mk_pattern (PatVar (x, q)) pos) t false r t_pos pos) qual_ids
      }

binder:
  | aqualified_lid=aqualified(lidentOrUnderscore)
     {
       let (q, lid) = aqualified_lid in
       mk_binder (Variable lid) (rhs parseState 1) Type_level q
     }
  | tv=tvar  { mk_binder (TVariable tv) (rhs parseState 1) Kind None  }
       (* small regression here : fun (=x : t) ... is not accepted anymore *)

multiBinder:
  | LPAREN qual_ids=nonempty_list(aqualified(lidentOrUnderscore)) COLON t=simpleArrow r=refineOpt RPAREN
     {
       let should_bind_var = match qual_ids with | [ _ ] -> true | _ -> false in
       List.map (fun (q, x) -> mkRefinedBinder x t should_bind_var r (rhs2 parseState 1 6) q) qual_ids
     }

binders: bss=list(b=binder {[b]} | bs=multiBinder {bs}) { flatten bss }

aqualified(X): x=pair(ioption(aqualUniverses), X) { x }

/******************************************************************************/
/*                      Identifiers, module paths                             */
/******************************************************************************/

qlident:
  | ids=path(lident) { lid_of_ids ids }

quident:
  | ids=path(uident) { lid_of_ids ids }

path(Id):
  | id=Id { [id] }
  | uid=uident DOT p=path(Id) { uid::p }

ident:
  | x=lident { x }
  | x=uident  { x }

lidentOrOperator:
  | id=IDENT
    { mk_ident(id, rhs parseState 1) }
  | LPAREN id=operator RPAREN
    { {id with idText = compile_op' id.idText id.idRange} }

lidentOrUnderscore:
  | id=IDENT { mk_ident(id, rhs parseState 1)}
  | UNDERSCORE { gen (rhs parseState 1) }

lident:
  | id=IDENT { mk_ident(id, rhs parseState 1)}

uident:
  | id=NAME { mk_ident(id, rhs parseState 1) }

tvar:
  | tv=TVAR { mk_ident(tv, rhs parseState 1) }


/******************************************************************************/
/*                            Types and terms                                 */
/******************************************************************************/

thunk(X): | t=X { mk_term (Abs ([mk_pattern (PatWild None) (rhs parseState 3)], t)) (rhs parseState 3) Expr }

thunk2(X):
  | t=X
     { let u = mk_term (Const Const_unit) (rhs parseState 3) Expr in
       let t = mk_term (Seq (u, t)) (rhs parseState 3) Expr in
       mk_term (Abs ([mk_pattern (PatWild None) (rhs parseState 3)], t)) (rhs parseState 3) Expr }

ascribeTyp:
  | COLON t=tmArrow(tmNoEq) tacopt=option(BY tactic=thunk(atomicTerm) {tactic}) { t, tacopt }

(* Remove for stratify *)
ascribeKind:
  | COLON  k=kind { k }

(* Remove for stratify *)
kind:
  | t=tmArrow(tmNoEq) { {t with level=Kind} }






term:
  | e=noSeqTerm
      { e }
  | e1=noSeqTerm SEMICOLON e2=term
      { mk_term (Seq(e1, e2)) (rhs2 parseState 1 3) Expr }
(* Added this form for sequencing; *)
(* but it results in an additional shift/reduce conflict *)
(* ... which is actually be benign, since the same conflict already *)
(*     exists for the previous production *)
  | e1=noSeqTerm SEMICOLON_SEMICOLON e2=term
      { mk_term (Bind(gen (rhs parseState 2), e1, e2)) (rhs2 parseState 1 3) Expr }
  | x=lidentOrUnderscore LONG_LEFT_ARROW e1=noSeqTerm SEMICOLON e2=term
      { mk_term (Bind(x, e1, e2)) (rhs2 parseState 1 5) Expr }

noSeqTerm:
  | t=typ  { t }
  | e=tmIff SUBTYPE t=tmIff tactic_opt=option(BY tactic=thunk(typ) {tactic})
      { mk_term (Ascribed(e,{t with level=Expr},tactic_opt)) (rhs2 parseState 1 4) Expr }
  | e1=atomicTermNotQUident op_expr=dotOperator LARROW e3=noSeqTerm
      {
        let (op, e2, _) = op_expr in
        mk_term (Op({op with idText = op.idText ^ "<-"}, [ e1; e2; e3 ])) (rhs2 parseState 1 4) Expr
      }
  | REQUIRES t=typ
      { mk_term (Requires(t, None)) (rhs2 parseState 1 2) Type_level }
  | ENSURES t=typ
      { mk_term (Ensures(t, None)) (rhs2 parseState 1 2) Type_level }
  | ATTRIBUTES es=nonempty_list(atomicTerm)
      { mk_term (Attributes es) (rhs2 parseState 1 2) Type_level }
  | IF e1=noSeqTerm THEN e2=noSeqTerm ELSE e3=noSeqTerm
      { mk_term (If(e1, e2, e3)) (rhs2 parseState 1 6) Expr }
  | IF e1=noSeqTerm THEN e2=noSeqTerm
      {
        let e3 = mk_term (Const Const_unit) (rhs2 parseState 4 4) Expr in
        mk_term (If(e1, e2, e3)) (rhs2 parseState 1 4) Expr
      }
  | TRY e1=term WITH pbs=left_flexible_nonempty_list(BAR, patternBranch)
      {
         let branches = focusBranches (pbs) (rhs2 parseState 1 4) in
         mk_term (TryWith(e1, branches)) (rhs2 parseState 1 4) Expr
      }
  | MATCH e=term WITH pbs=left_flexible_list(BAR, pb=patternBranch {pb})
      {
        let branches = focusBranches pbs (rhs2 parseState 1 4) in
        mk_term (Match(e, branches)) (rhs2 parseState 1 4) Expr
      }
  | LET OPEN uid=quident IN e=term
      { mk_term (LetOpen(uid, e)) (rhs2 parseState 1 5) Expr }
  | attrs=ioption(attribute)
    LET q=letqualifier lb=letbinding lbs=list(attr_letbinding) IN e=term
      {
        let lbs = (attrs, lb)::lbs in
        let lbs = focusAttrLetBindings lbs (rhs2 parseState 2 3) in
        mk_term (Let(q, lbs, e)) (rhs2 parseState 1 6) Expr
      }
  | FUNCTION pbs=left_flexible_nonempty_list(BAR, patternBranch)
      {
        let branches = focusBranches pbs (rhs2 parseState 1 2) in
        mk_function branches (lhs parseState) (rhs2 parseState 1 2)
      }
  | ASSUME e=atomicTerm
      { let a = set_lid_range assume_lid (rhs parseState 1) in
        mkExplicitApp (mk_term (Var a) (rhs parseState 1) Expr) [e] (rhs2 parseState 1 2)
      }

  | ASSERT e=atomicTerm tactic_opt=option(BY tactic=thunk2(typ) {tactic})
      {
        match tactic_opt with
        | None ->
          let a = set_lid_range assert_lid (rhs parseState 1) in
          mkExplicitApp (mk_term (Var a) (rhs parseState 1) Expr) [e] (rhs2 parseState 1 2)
        | Some tac ->
          let a = set_lid_range assert_by_tactic_lid (rhs parseState 1) in
          mkExplicitApp (mk_term (Var a) (rhs parseState 1) Expr) [e; tac] (rhs2 parseState 1 4)
      }

   | UNDERSCORE BY tactic=thunk(atomicTerm)
     {
         let a = set_lid_range synth_lid (rhs parseState 1) in
         mkExplicitApp (mk_term (Var a) (rhs parseState 1) Expr) [tactic] (rhs2 parseState 1 2)
     }

   | SYNTH tactic=atomicTerm
     {
         let a = set_lid_range synth_lid (rhs parseState 1) in
         mkExplicitApp (mk_term (Var a) (rhs parseState 1) Expr) [tactic] (rhs2 parseState 1 2)
     }

   | CALC rel=atomicTerm LBRACE init=noSeqTerm SEMICOLON steps=nonempty_list(calcStep) RBRACE
     {
         mk_term (CalcProof (rel, init, steps)) (rhs2 parseState 1 6) Expr
     }

calcStep:
   | rel=binop LBRACE justif=option(term) RBRACE next=noSeqTerm SEMICOLON
     {
         let justif =
             match justif with
             | Some t -> t
             | None -> mk_term (Const Const_unit) (rhs2 parseState 2 4) Expr
         in
         CalcStep (rel, justif, next)
     }

typ:
  | t=simpleTerm { t }

  | q=quantifier bs=binders DOT trigger=trigger e=noSeqTerm
      {
        match bs with
        | [] ->
          raise_error (Fatal_MissingQuantifierBinder, "Missing binders for a quantifier") (rhs2 parseState 1 3)
        | _ ->
          let idents = idents_of_binders bs (rhs2 parseState 1 3) in
          mk_term (q (bs, (idents, trigger), e)) (rhs2 parseState 1 5) Formula
      }

%inline quantifier:
  | FORALL { fun x -> QForall x }
  | EXISTS { fun x -> QExists x}

trigger:
  |   { [] }
  | LBRACE_COLON_PATTERN pats=disjunctivePats RBRACE { pats }

disjunctivePats:
  | pats=separated_nonempty_list(DISJUNCTION, conjunctivePat) { pats }

conjunctivePat:
  | pats=separated_nonempty_list(SEMICOLON, appTerm)          { pats }

simpleTerm:
  | e=tmIff { e }
  | FUN pats=nonempty_list(patternOrMultibinder) RARROW e=term
      { mk_term (Abs(flatten pats, e)) (rhs2 parseState 1 4) Un }

maybeFocusArrow:
  | RARROW          { false }
  | SQUIGGLY_RARROW { true }

patternBranch:
  | pat=disjunctivePattern when_opt=maybeWhen focus=maybeFocusArrow e=term
      {
        let pat = match pat with
          | [p] -> p
          | ps -> mk_pattern (PatOr ps) (rhs2 parseState 1 1)
        in
        (focus, (pat, when_opt, e))
      }

%inline maybeWhen:
  |                      { None }
  | WHEN e=tmFormula     { Some e }



tmIff:
  | e1=tmImplies IFF e2=tmIff
      { mk_term (Op(mk_ident("<==>", rhs parseState 2), [e1; e2])) (rhs2 parseState 1 3) Formula }
  | e=tmImplies { e }

tmImplies:
  | e1=tmArrow(tmFormula) IMPLIES e2=tmImplies
      { mk_term (Op(mk_ident("==>", rhs parseState 2), [e1; e2])) (rhs2 parseState 1 3) Formula }
  | e=tmArrow(tmFormula)
      { e }


(* Tm : either tmFormula, containing EQUALS or tmNoEq, without EQUALS *)
tmArrow(Tm):
  | dom=tmArrowDomain(Tm) RARROW tgt=tmArrow(Tm)
     {
       let (aq_opt, dom_tm) = dom in
       let b = match extract_named_refinement dom_tm with
         | None -> mk_binder (NoName dom_tm) (rhs parseState 1) Un aq_opt
         | Some (x, t, f) -> mkRefinedBinder x t true f (rhs2 parseState 1 1) aq_opt
       in
       mk_term (Product([b], tgt)) (rhs2 parseState 1 3)  Un
     }
  | e=Tm { e }

simpleArrow:
  | dom=simpleArrowDomain RARROW tgt=simpleArrow
     {
       let (aq_opt, dom_tm) = dom in
       let b = match extract_named_refinement dom_tm with
         | None -> mk_binder (NoName dom_tm) (rhs parseState 1) Un aq_opt
         | Some (x, t, f) -> mkRefinedBinder x t true f (rhs2 parseState 1 1) aq_opt
       in
       mk_term (Product([b], tgt)) (rhs2 parseState 1 3)  Un
     }
  | e=tmEqNoRefinement { e }

simpleArrowDomain:
  | aq_opt=ioption(aqual) dom_tm=tmEqNoRefinement { aq_opt, dom_tm }

(* Tm already account for ( term ), we need to add an explicit case for (#Tm) *)
%inline tmArrowDomain(Tm):
  | LPAREN q=aqual dom_tm=Tm RPAREN { Some q, dom_tm }
  | aq_opt=ioption(aqual) dom_tm=Tm { aq_opt, dom_tm }

tmFormula:
  | e1=tmFormula DISJUNCTION e2=tmConjunction
      { mk_term (Op(mk_ident("\\/", rhs parseState 2), [e1;e2])) (rhs2 parseState 1 3) Formula }
  | e=tmConjunction { e }

tmConjunction:
  | e1=tmConjunction CONJUNCTION e2=tmTuple
      { mk_term (Op(mk_ident("/\\", rhs parseState 2), [e1;e2])) (rhs2 parseState 1 3) Formula }
  | e=tmTuple { e }

tmTuple:
  | el=separated_nonempty_list(COMMA, tmEq)
      {
        match el with
          | [x] -> x
          | components -> mkTuple components (rhs2 parseState 1 1)
      }


tmEqWith(X):
  | e1=tmEqWith(X) EQUALS e2=tmEqWith(X)
      { mk_term (Op(mk_ident("=", rhs parseState 2), [e1; e2])) (rhs2 parseState 1 3) Un}
  (* non-associativity of COLON_EQUALS is currently not well handled by fsyacc which reports a s/r conflict *)
  (* see https:/ /github.com/fsprojects/FsLexYacc/issues/39 *)
  | e1=tmEqWith(X) COLON_EQUALS e2=tmEqWith(X)
      { mk_term (Op(mk_ident(":=", rhs parseState 2), [e1; e2])) (rhs2 parseState 1 3) Un}
  | e1=tmEqWith(X) PIPE_RIGHT e2=tmEqWith(X)
      { mk_term (Op(mk_ident("|>", rhs parseState 2), [e1; e2])) (rhs2 parseState 1 3) Un}
  | e1=tmEqWith(X) op=operatorInfix0ad12 e2=tmEqWith(X)
      { mk_term (Op(op, [e1; e2])) (rhs2 parseState 1 3) Un}
  | e1=tmEqWith(X) MINUS e2=tmEqWith(X)
      { mk_term (Op(mk_ident("-", rhs parseState 2), [e1; e2])) (rhs2 parseState 1 3) Un}
  | MINUS e=tmEqWith(X)
      { mk_uminus e (rhs parseState 1) (rhs2 parseState 1 2) Expr }
  | QUOTE e=tmEqWith(X)
      { mk_term (Quote (e, Dynamic)) (rhs2 parseState 1 3) Un }
  | BACKTICK e=tmEqWith(X)
      { mk_term (Quote (e, Static)) (rhs2 parseState 1 3) Un }
  | BACKTICK_AT e=atomicTerm
      { let q = mk_term (Quote (e, Dynamic)) (rhs2 parseState 1 3) Un in
        mk_term (Antiquote q) (rhs2 parseState 1 3) Un }
  | BACKTICK_HASH e=atomicTerm
      { mk_term (Antiquote e) (rhs2 parseState 1 3) Un }
  | e=tmNoEqWith(X)
      { e }

tmNoEqWith(X):
  | e1=tmNoEqWith(X) COLON_COLON e2=tmNoEqWith(X)
      { consTerm (rhs parseState 2) e1 e2 }
  | e1=tmNoEqWith(X) AMP e2=tmNoEqWith(X)
      {
            let dom =
               match extract_named_refinement e1 with
               | Some (x, t, f) ->
                 let dom = mkRefinedBinder x t true f (rhs parseState 1) None in
                 Inl dom
               | _ ->
                 Inr e1
            in
            let tail = e2 in
            let dom, res =
                match tail.tm with
                | Sum(dom', res) -> dom::dom', res
                | _ -> [dom], tail
            in
            mk_term (Sum(dom, res)) (rhs2 parseState 1 3) Type_level
      }
  | e1=tmNoEqWith(X) op=OPINFIX3 e2=tmNoEqWith(X)
      { mk_term (Op(mk_ident(op, rhs parseState 2), [e1; e2])) (rhs2 parseState 1 3) Un}
  | e1=tmNoEqWith(X) BACKTICK op=tmNoEqWith(X) BACKTICK e2=tmNoEqWith(X)
      { mkApp op [ e1, Infix; e2, Nothing ] (rhs2 parseState 1 5) }
 | e1=tmNoEqWith(X) op=OPINFIX4 e2=tmNoEqWith(X)
      { mk_term (Op(mk_ident(op, rhs parseState 2), [e1; e2])) (rhs2 parseState 1 3) Un}
  | LBRACE e=recordExp RBRACE { e }
  | BACKTICK_PERC e=atomicTerm
      { mk_term (VQuote e) (rhs2 parseState 1 3) Un }
  | op=TILDE e=atomicTerm
      { mk_term (Op(mk_ident (op, rhs parseState 1), [e])) (rhs2 parseState 1 2) Formula }
  | e=X { e }

binop_name:
  | o=OPINFIX0a              { mk_ident (o, rhs parseState 1) }
  | o=OPINFIX0b              { mk_ident (o, rhs parseState 1) }
  | o=OPINFIX0c              { mk_ident (o, rhs parseState 1) }
  | o=EQUALS                 { mk_ident ("=", rhs parseState 1) }
  | o=OPINFIX0d              { mk_ident (o, rhs parseState 1) }
  | o=OPINFIX1               { mk_ident (o, rhs parseState 1) }
  | o=OPINFIX2               { mk_ident (o, rhs parseState 1) }
  | o=OPINFIX3               { mk_ident (o, rhs parseState 1) }
  | o=OPINFIX4               { mk_ident (o, rhs parseState 1) }
  | o=IMPLIES                { mk_ident ("==>", rhs parseState 1) }
  | o=CONJUNCTION            { mk_ident ("/\\", rhs parseState 1) }
  | o=DISJUNCTION            { mk_ident ("\\/", rhs parseState 1) }
  | o=IFF                    { mk_ident ("<==>", rhs parseState 1) }
  | o=PIPE_RIGHT             { mk_ident ("|>", rhs parseState 1) }
  | o=COLON_EQUALS           { mk_ident (":=", rhs parseState 1) }
  | o=COLON_COLON            { mk_ident ("::", rhs parseState 1) }
  | o=OP_MIXFIX_ASSIGNMENT   { mk_ident (o, rhs parseState 1) }
  | o=OP_MIXFIX_ACCESS       { mk_ident (o, rhs parseState 1) }

binop:
  | i=binop_name { mk_term (Op (i, [])) (rhs parseState 2) Expr }
  | BACKTICK id=qlident BACKTICK { mk_term (Var id) (rhs2 parseState 2 4) Un }
  | t=atomicTerm { t }

tmEqNoRefinement:
  | e=tmEqWith(appTerm) { e }

tmEq:
  | e=tmEqWith(tmRefinement)  { e }

tmNoEq:
  | e=tmNoEqWith(tmRefinement) { e }

tmRefinement:
  | id=lidentOrUnderscore COLON e=appTerm phi_opt=refineOpt
      {
        let t = match phi_opt with
          | None -> NamedTyp(id, e)
          | Some phi -> Refine(mk_binder (Annotated(id, e)) (rhs2 parseState 1 3) Type_level None, phi)
        in mk_term t (rhs2 parseState 1 4) Type_level
      }
  | e=appTerm  { e }

refineOpt:
  | phi_opt=option(LBRACE phi=formula RBRACE {phi}) {phi_opt}

%inline formula:
  | e=noSeqTerm { {e with level=Formula} }

recordExp:
  | record_fields=right_flexible_nonempty_list(SEMICOLON, simpleDef)
      { mk_term (Record (None, record_fields)) (rhs parseState 1) Expr }
  | e=appTerm WITH  record_fields=right_flexible_nonempty_list(SEMICOLON, simpleDef)
      { mk_term (Record (Some e, record_fields)) (rhs2 parseState 1 3) Expr }

simpleDef:
  | e=separated_pair(qlident, EQUALS, noSeqTerm) { e }
  | lid=qlident { lid, mk_term (Name (lid_of_ids [ lid.ident ])) (rhs parseState 1) Un }

appTerm:
  | head=indexingTerm args=list(argTerm)
      { mkApp head (map (fun (x,y) -> (y,x)) args) (rhs2 parseState 1 2) }

argTerm:
  | x=pair(maybeHash, indexingTerm) { x }
  | u=universe { u }

%inline maybeHash:
  |      { Nothing }
  | HASH { Hash }

indexingTerm:
  | e1=atomicTermNotQUident op_exprs=nonempty_list(dotOperator)
      {
        List.fold_left (fun e1 (op, e2, r) ->
            mk_term (Op(op, [ e1; e2 ])) (union_ranges e1.range r) Expr)
            e1 op_exprs
      }
  | e=atomicTerm
    { e }

atomicTerm:
  | x=atomicTermNotQUident
    { x }
  | x=atomicTermQUident
    { x }
  | x=opPrefixTerm(atomicTermQUident)
    { x }

atomicTermQUident:
  | id=quident
    {
        let t = Name id in
        let e = mk_term t (rhs parseState 1) Un in
              e
    }
  | id=quident DOT_LPAREN t=term RPAREN
    {
      mk_term (LetOpen (id, t)) (rhs2 parseState 1 4) Expr
    }

atomicTermNotQUident:
  | UNDERSCORE { mk_term Wild (rhs parseState 1) Un }
  | tv=tvar     { mk_term (Tvar tv) (rhs parseState 1) Type_level }
  | c=constant { mk_term (Const c) (rhs parseState 1) Expr }
  | x=opPrefixTerm(atomicTermNotQUident)
    { x }
  | LPAREN op=operator RPAREN
      { mk_term (Op(op, [])) (rhs2 parseState 1 3) Un }
  | LENS_PAREN_LEFT e0=tmEq COMMA el=separated_nonempty_list(COMMA, tmEq) LENS_PAREN_RIGHT
      { mkDTuple (e0::el) (rhs2 parseState 1 5) }
  | e=projectionLHS field_projs=list(DOT id=qlident {id})
      { fold_left (fun e lid -> mk_term (Project(e, lid)) (rhs2 parseState 1 2) Expr ) e field_projs }
  | BEGIN e=term END
      { e }

(* Tm: atomicTermQUident or atomicTermNotQUident *)
opPrefixTerm(Tm):
  | op=OPPREFIX e=Tm
      { mk_term (Op(mk_ident(op, rhs parseState 1), [e])) (rhs2 parseState 1 2) Expr }


projectionLHS:
  | e=qidentWithTypeArgs(qlident, option(fsTypeArgs))
      { e }
  | e=qidentWithTypeArgs(quident, some(fsTypeArgs))
      { e }
  | LPAREN e=term sort_opt=option(pair(hasSort, simpleTerm)) RPAREN
      {
        (* Note: we have to keep the parentheses here. Consider t * u * v. This
         * is parsed as Op2( *, Op2( *, t, u), v). The desugaring phase then looks
         * up * and figures out that it hasn't been overridden, meaning that
         * it's a tuple type, and proceeds to flatten out the whole tuple. Now
         * consider (t * u) * v. We keep the Paren node, which prevents the
         * flattening from happening, hence ensuring the proper type is
         * generated. *)
        let e1 = match sort_opt with
          | None -> e
          | Some (level, t) -> mk_term (Ascribed(e,{t with level=level},None)) (rhs2 parseState 1 4) level
        in mk_term (Paren e1) (rhs2 parseState 1 4) (e.level)
      }
  | LBRACK_BAR es=semiColonTermList BAR_RBRACK
      {
        let l = mkConsList (rhs2 parseState 1 3) es in
        let pos = (rhs2 parseState 1 3) in
        mkExplicitApp (mk_term (Var (array_of_list_lid)) pos Expr) [l] pos
      }
  | LBRACK es=semiColonTermList RBRACK
      { mkConsList (rhs2 parseState 1 3) es }
  | PERCENT_LBRACK es=semiColonTermList RBRACK
      { mkLexList (rhs2 parseState 1 3) es }
  | BANG_LBRACE es=separated_list(COMMA, appTerm) RBRACE
      { mkRefSet (rhs2 parseState 1 3) es }
  | ns=quident QMARK_DOT id=lident
      { mk_term (Projector (ns, id)) (rhs2 parseState 1 3) Expr }
  | lid=quident QMARK
      { mk_term (Discrim lid) (rhs2 parseState 1 2) Un }

fsTypeArgs:
  | TYP_APP_LESS targs=separated_nonempty_list(COMMA, atomicTerm) TYP_APP_GREATER
    {targs}

(* Qid : quident or qlident.
   TypeArgs : option(fsTypeArgs) or someFsTypeArgs. *)
qidentWithTypeArgs(Qid,TypeArgs):
  | id=Qid targs_opt=TypeArgs
      {
        let t = if is_name id then Name id else Var id in
        let e = mk_term t (rhs parseState 1) Un in
        match targs_opt with
        | None -> e
        | Some targs -> mkFsTypApp e targs (rhs2 parseState 1 2)
      }

hasSort:
  (* | SUBTYPE { Expr } *)
  | SUBKIND { Type_level } (* Remove with stratify *)

  (* use flexible_list *)
%inline semiColonTermList:
  | l=right_flexible_list(SEMICOLON, noSeqTerm) { l }

constant:
  | LPAREN_RPAREN { Const_unit }
  | n=INT
     {
        if snd n then
          log_issue (lhs parseState) (Error_OutOfRange, "This number is outside the allowable range for representable integer constants");
        Const_int (fst n, None)
     }
  | c=CHAR { Const_char c }
  | s=STRING { Const_string (s,lhs(parseState)) }
  | bs=BYTEARRAY { Const_bytearray (bs,lhs(parseState)) }
  | TRUE { Const_bool true }
  | FALSE { Const_bool false }
  | r=REAL { Const_real r }
  | f=IEEE64 { Const_float f }
  | n=UINT8 { Const_int (n, Some (Unsigned, Int8)) }
  | n=INT8
      {
        if snd n then
          log_issue (lhs(parseState)) (Error_OutOfRange, "This number is outside the allowable range for 8-bit signed integers");
        Const_int (fst n, Some (Signed, Int8))
      }
  | n=UINT16 { Const_int (n, Some (Unsigned, Int16)) }
  | n=INT16
      {
        if snd n then
          log_issue (lhs(parseState)) (Error_OutOfRange, "This number is outside the allowable range for 16-bit signed integers");
        Const_int (fst n, Some (Signed, Int16))
      }
  | n=UINT32 { Const_int (n, Some (Unsigned, Int32)) }
  | n=INT32
      {
        if snd n then
          log_issue (lhs(parseState)) (Error_OutOfRange, "This number is outside the allowable range for 32-bit signed integers");
        Const_int (fst n, Some (Signed, Int32))
      }
  | n=UINT64 { Const_int (n, Some (Unsigned, Int64)) }
  | n=INT64
      {
        if snd n then
          log_issue (lhs(parseState)) (Error_OutOfRange, "This number is outside the allowable range for 64-bit signed integers");
        Const_int (fst n, Some (Signed, Int64))
      }
  (* TODO : What about reflect ? There is also a constant representing it *)
  | REIFY   { Const_reify }
  | RANGE_OF     { Const_range_of }
  | SET_RANGE_OF { Const_set_range_of }


universe:
  | UNIV_HASH ua=atomicUniverse { (UnivApp, ua) }

universeFrom:
  | ua=atomicUniverse { ua }
  | u1=universeFrom op_plus=OPINFIX2 u2=universeFrom
       {
         if op_plus <> "+"
         then log_issue (rhs parseState 2) (Error_OpPlusInUniverse, ("The operator " ^ op_plus ^ " was found in universe context."
                           ^ "The only allowed operator in that context is +."));
         mk_term (Op(mk_ident (op_plus, rhs parseState 2), [u1 ; u2])) (rhs2 parseState 1 3) Expr
       }
  | max=ident us=nonempty_list(atomicUniverse)
      {
        if text_of_id max <> text_of_lid max_lid
        then log_issue (rhs parseState 1) (Error_InvalidUniverseVar, "A lower case ident " ^ text_of_id max ^
                          " was found in a universe context. " ^
                          "It should be either max or a universe variable 'usomething.");
        let max = mk_term (Var (lid_of_ids [max])) (rhs parseState 1) Expr in
        mkApp max (map (fun u -> u, Nothing) us) (rhs2 parseState 1 2)
      }

atomicUniverse:
  | UNDERSCORE
      { mk_term Wild (rhs parseState 1) Expr }
  | n=INT
      {
        if snd n then
          log_issue (lhs(parseState)) (Error_OutOfRange, "This number is outside the allowable range for representable integer constants");
        mk_term (Const (Const_int (fst n, None))) (rhs parseState 1) Expr
      }
  | u=lident { mk_term (Uvar u) u.idRange Expr }
  | LPAREN u=universeFrom RPAREN
    { u (*mk_term (Paren u) (rhs2 parseState 1 3) Expr*) }

warn_error_list:
  | e=warn_error EOF { e }

warn_error:
  | f=flag r=range
    { [(f, r)] }
  | f=flag r=range e=warn_error
    { (f, r) :: e }

flag:
  | op=OPINFIX1
    { if op = "@" then CAlwaysError else failwith (format1 "unexpected token %s in warn-error list" op)}
  | op=OPINFIX2
    { if op = "+" then CWarning else failwith (format1 "unexpected token %s in warn-error list" op)}
  | MINUS
          { CSilent }

range:
  | i=INT
    { format2 "%s..%s" (fst i) (fst i) }
  | r=RANGE
    { r }


/******************************************************************************/
/*                       Miscellanous, tools                                   */
/******************************************************************************/

%inline string:
  | s=STRING { s }

%inline operator:
  | op=OPPREFIX
    { mk_ident (op, rhs parseState 1) }
  | op=binop_name
    { op }
  | op=TILDE
    { mk_ident (op, rhs parseState 1) }

/* These infix operators have a lower precedence than EQUALS */
%inline operatorInfix0ad12:
  | op=OPINFIX0a
  | op=OPINFIX0b
  | op=OPINFIX0c
  | op=OPINFIX0d
  | op=OPINFIX1
  | op=OPINFIX2
     { mk_ident (op, rhs parseState 1) }

%inline dotOperator:
  | DOT_LPAREN e=term RPAREN { mk_ident (".()", rhs parseState 1), e, rhs2 parseState 1 3 }
  | DOT_LBRACK e=term RBRACK { mk_ident (".[]", rhs parseState 1), e, rhs2 parseState 1 3 }
  | DOT_LBRACK_BAR e=term BAR_RBRACK { mk_ident (".[||]", rhs parseState 1), e, rhs2 parseState 1 3 }
  | DOT_LENS_PAREN_LEFT e=term LENS_PAREN_RIGHT { mk_ident (".(||)", rhs parseState 1), e, rhs2 parseState 1 3 }

some(X):
  | x=X { Some x }

right_flexible_list(SEP, X):
  |     { [] }
  | x=X { [x] }
  | x=X SEP xs=right_flexible_list(SEP, X) { x :: xs }

right_flexible_nonempty_list(SEP, X):
  | x=X { [x] }
  | x=X SEP xs=right_flexible_list(SEP, X) { x :: xs }

reverse_left_flexible_list(delim, X):
| (* nothing *)
   { [] }
| x = X
   { [x] }
| xs = reverse_left_flexible_list(delim, X) delim x = X
   { x :: xs }

%inline left_flexible_list(delim, X):
 xs = reverse_left_flexible_list(delim, X)
   { List.rev xs }

reverse_left_flexible_nonempty_list(delim, X):
| ioption(delim) x = X
   { [x] }
| xs = reverse_left_flexible_nonempty_list(delim, X) delim x = X
   { x :: xs }

%inline left_flexible_nonempty_list(delim, X):
 xs = reverse_left_flexible_nonempty_list(delim, X)
   { List.rev xs }<|MERGE_RESOLUTION|>--- conflicted
+++ resolved
@@ -23,11 +23,6 @@
 
 let logic_qualifier_deprecation_warning =
   "logic qualifier is deprecated, please remove it from the source program. In case your program verifies with the qualifier annotated but not without it, please try to minimize the example and file a github issue"
-
-(* we could do something more sophisticated here, e.g., retaining only some of the docs, parsing them further etc. *)
-let docs_as_fsdocs docs =
-    let docs = filter_map (fun (x, _) -> if starts_with x "(**" then Some x else None) docs |> String.concat " " in
-    docs, []
 
 %}
 
@@ -168,11 +163,7 @@
         (* Only a single type decl allowed, but construct it the same as for multiple ones.
          * Only difference is the `true` below marking that this a class so desugaring
          * adds the needed %splice. *)
-<<<<<<< HEAD
-        let d = Tycon (false, true, [tcdef, None]) in
-=======
         let d = Tycon (false, true, [tcdef]) in
->>>>>>> 291c7775
 
         (* No attrs yet, but perhaps we want a `class` attribute *)
         (d, [])
@@ -205,11 +196,7 @@
   | MODULE uid=quident
       {  TopLevelModule uid }
   | TYPE tcdefs=separated_nonempty_list(AND,typeDecl)
-<<<<<<< HEAD
-      { Tycon (false, false, List.map (fun f -> f, None) tcdefs) }
-=======
       { Tycon (false, false, tcdefs) }
->>>>>>> 291c7775
   | EFFECT uid=uident tparams=typars EQUALS t=typ
       { Tycon(true, false, [(TyconAbbrev(uid, tparams, None, t))]) }
   | LET q=letqualifier lbs=separated_nonempty_list(AND, letbinding)
@@ -268,19 +255,11 @@
 
 recordFieldDecl:
   |  lid=lident COLON t=typ
-<<<<<<< HEAD
-      { (lid, t, None) }
-
-constructorDecl:
-  | BAR uid=uident COLON t=typ                { (uid, Some t, None, false) }
-  | BAR uid=uident t_opt=option(OF t=typ {t}) { (uid, t_opt, None, true) }
-=======
       { (lid, t) }
 
 constructorDecl:
   | BAR uid=uident COLON t=typ                { (uid, Some t, false) }
   | BAR uid=uident t_opt=option(OF t=typ {t}) { (uid, t_opt, true) }
->>>>>>> 291c7775
 
 attr_letbinding:
   | attr=ioption(attribute) AND lb=letbinding
