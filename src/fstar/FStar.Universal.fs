--- conflicted
+++ resolved
@@ -117,22 +117,15 @@
       with_tcenv env <| FStar.ToSyntax.Interleave.interleave_module ast_modul false in
     let modul, env =
       with_tcenv env <| Desugar.partial_ast_modul_to_modul curmod ast_modul in
-<<<<<<< HEAD
-    (match curmod with
-     | Some _ when not (acceptable_mod_name modul) ->
-       Errors.raise_error (Errors.NonSingletonTopLevelModule, "Interactive mode only supports a single module at the top-level") (range_of_first_mod_decl ast_modul)
-     | _ -> ());
-=======
     if not (acceptable_mod_name modul) then
     begin
        let msg : string =
            BU.format1 "Interactive mode only supports a single module at the top-level. Expected module %s"
                        (Parser.Dep.module_name_of_file (List.hd (Options.file_list ())))
        in
-       raise (Errors.Error (msg,
-                             range_of_first_mod_decl ast_modul))
+       Errors.raise_error (Errors.NonSingletonTopLevelModule, msg)
+                             (range_of_first_mod_decl ast_modul)
     end;
->>>>>>> 50e72bcd
     let modul, _, env = if DsEnv.syntax_only env.dsenv then (modul, [], env)
                         else Tc.tc_partial_modul env modul false in
     (Some modul, env)
@@ -162,18 +155,11 @@
   match r with
   | Pars.ASTFragment (Inl (FStar.Parser.AST.Interface(l, decls, _)), _) ->
     snd (with_tcenv env <| FStar.ToSyntax.Interleave.initialize_interface l decls)
-<<<<<<< HEAD
-  | Inl _ ->
-    Errors.raise_err (FStar.Errors.ParseError, (BU.format1 "Unexpected result from parsing %s; expected a single interface"
+  | Pars.ASTFragment _ ->
+    Errors.raise_err (FStar.Errors.ParseErrors, (BU.format1 "Unexpected result from parsing %s; expected a single interface"
                              interface_file_name))
-  | Inr (err, rng) ->
-    Errors.raise_error err rng
-=======
-  | Pars.ASTFragment _ ->
-    raise (FStar.Errors.Err(BU.format1 "Unexpected result from parsing %s; expected a single interface"
-                             interface_file_name))
-  | Pars.ParseError (err, rng) ->
-    raise (FStar.Errors.Error(err, rng))
+  | Pars.ParseError (err, msg, rng) ->
+    raise (FStar.Errors.Error(err, msg, rng))
   | Pars.Term _ ->
      failwith "Impossible: parsing a Toplevel always results in an ASTFragment"
 
@@ -185,9 +171,9 @@
     : option<(Syntax.modul * DsEnv.module_inclusion_info)> =
     let cache_file = FStar.Parser.Dep.cache_file_name fn in
     let fail tag =
-         FStar.Errors.warn
+         FStar.Errors.maybe_fatal_error
             (Range.mk_range fn (Range.mk_pos 0 0) (Range.mk_pos 0 0))
-            (BU.format3 "%s cache file %s; will recheck %s" tag cache_file fn);
+            (Errors.CachedFile, BU.format3 "%s cache file %s; will recheck %s" tag cache_file fn);
          None
     in
     if BU.file_exists cache_file then
@@ -209,12 +195,11 @@
     | Some hashes ->
       BU.save_value_to_file cache_file (hashes, modul, mii)
     | _ ->
-      FStar.Errors.warn
+      FStar.Errors.maybe_fatal_error
         (FStar.Range.mk_range fn (FStar.Range.mk_pos 0 0)
                                  (FStar.Range.mk_pos 0 0))
-        (BU.format1 "%s was not written, since some of its dependences were not also checked"
+        (Errors.FileNotWritten, BU.format1 "%s was not written, since some of its dependences were not also checked"
                     cache_file)
->>>>>>> 50e72bcd
 
 (***********************************************************************)
 (* Batch mode: checking a file                                         *)
