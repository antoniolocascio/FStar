--- conflicted
+++ resolved
@@ -73,7 +73,6 @@
     let newDocs = List.collect Extraction.ML.Code.doc_of_mllib mllibs in
     List.iter (fun (n,d) -> Util.write_file (Options.prependOutputDir (n^ext)) (FStar.Format.pretty 120 d)) newDocs
     end
-<<<<<<< HEAD
     else if !Options.codegen = Some "C"
     then begin
         let c, mllibs = Util.fold_map Extraction.ML.ExtractMod.extract (Extraction.ML.Env.mkContext env) fmods in
@@ -81,15 +80,12 @@
         let ext = ".c" in
         let newDocs = List.collect Extraction.ML.CBackend.doc_of_mllib mllibs in
 //                           else List.collect Extraction.OCaml.Code.doc_of_mllib mllibs, ".ml" in
-        List.iter (fun (n,d) -> Util.write_file (Options.prependOutputDir (n^ext)) (FSharp.Format.pretty 120 d)) newDocs
+        List.iter (fun (n,d) -> Util.write_file (Options.prependOutputDir (n^ext)) (FStar.Format.pretty 120 d)) newDocs
      end 
-(* Main function *)
-=======
 
 (****************************************************************************)
 (* Main function                                                            *)
 (****************************************************************************)
->>>>>>> e6b8c86e
 let go _ =
   let res, filenames = process_args () in
   match res with
