--- conflicted
+++ resolved
@@ -689,9 +689,6 @@
       | Tm_fvar fv -> Some fv.fv_name.v
       | _ -> None
 
-<<<<<<< HEAD
-let try_lookup_lid_with_attributes_no_resolve (env: env) l :option<(term * bool * list<attribute>)> =
-=======
 let shorten_lid' env lid =
   let (_, short) = shorten_module_path env lid.ns true in
   lid_of_ns_and_id short lid.ident
@@ -706,8 +703,7 @@
     | Some lid' when lid'.str = lid.str -> lid_without_ns
     | _ -> shorten_lid' env lid
 
-let try_lookup_lid_no_resolve (env: env) l =
->>>>>>> 7bd9799a
+let try_lookup_lid_with_attributes_no_resolve (env: env) l :option<(term * bool * list<attribute>)> =
   let env' = {env with scope_mods = [] ; exported_ids=empty_exported_id_smap; includes=empty_include_smap }
   in
   try_lookup_lid_with_attributes env' l
@@ -1037,7 +1033,6 @@
     BU.smap_add env.docs l.str doc;
     env
 
-<<<<<<< HEAD
 let check_admits env m =
   let admitted_sig_lids =
     env.sigaccum |> List.fold_left (fun lids se ->
@@ -1050,7 +1045,7 @@
           | _ ->
             if not (Options.interactive ()) then
               FStar.Errors.log_issue (range_of_lid l)
-                (Errors.Warning_AdmitWithoutDefinition, (BU.format1 "Admitting %s without a definition" (Print.lid_to_string l)));
+                (Errors.Warning_AdmitWithoutDefinition, (BU.format1 "Admitting %s without a definition" (Ident.string_of_lid l)));
             let quals = Assumption :: se.sigquals in
             BU.smap_add (sigmap env) l.str ({ se with sigquals = quals }, false);
             l::lids
@@ -1064,22 +1059,6 @@
       | Sig_declare_typ (lid, _, _) when List.existsb (fun l -> lid_equals l lid) admitted_sig_lids -> { s with sigquals = Assumption::s.sigquals }
       | _ -> s
     ) }
-=======
-let check_admits env =
-  env.sigaccum |> List.iter (fun se -> match se.sigel with
-    | Sig_declare_typ(l, u, t) ->
-      begin match try_lookup_lid env l with
-        | None ->
-          if not (Options.interactive ()) then
-            FStar.Errors.warn (range_of_lid l)
-              (BU.format1 "Admitting %s without a definition" l.str);
-          let quals = Assumption :: se.sigquals in
-          BU.smap_add (sigmap env) l.str ({ se with sigquals = quals },
-                                          false)
-        | Some _ -> ()
-      end
-    | _ -> ())
->>>>>>> 7bd9799a
 
 let finish env modul =
   modul.declarations |> List.iter (fun se ->
