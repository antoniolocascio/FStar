--- conflicted
+++ resolved
@@ -873,13 +873,8 @@
 (* Extracting the top-level definitions in a module                          *)
 (*****************************************************************************)
 let rec extract_sig (g:env_t) (se:sigelt) : env_t * list<mlmodule1> =
-<<<<<<< HEAD
-  Errors.with_ctx (BU.format1 "While extracting top-level definition `%s`" (Print.sigelt_to_string_short se)) (fun () ->
-     debug g (fun u -> BU.print1 ">>>> extract_sig %s \n" (Print.sigelt_to_string_short se));
-=======
-     Errors.with_ctx (BU.format1 "While extracting top-level definition `%s`" (Print.sigelt_to_string_short se)) (fun () ->
-        debug g (fun u -> BU.print1 ">>>> extract_sig %s \n" (Print.sigelt_to_string_short se));
->>>>>>> 8cb36856
+    Errors.with_ctx (BU.format1 "While extracting top-level definition `%s`" (Print.sigelt_to_string_short se)) (fun () ->
+      debug g (fun u -> BU.print1 ">>>> extract_sig %s \n" (Print.sigelt_to_string_short se));
 
      // Extract this definition, unless
      // 1- it has the `noextract` qualifier, and we are not extracting for Kremlin
@@ -889,11 +884,7 @@
         || (get_noextract_to se (Options.codegen ()))
      then g, []
      else
-<<<<<<< HEAD
-=======
-
->>>>>>> 8cb36856
-     match se.sigel with
+        match se.sigel with
         | Sig_bundle _
         | Sig_inductive_typ _
         | Sig_datacon _ ->
