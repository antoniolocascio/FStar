--- conflicted
+++ resolved
@@ -906,20 +906,6 @@
 (* Extracting the top-level definitions in a module                          *)
 (*****************************************************************************)
 let rec extract_sig (g:env_t) (se:sigelt) : env_t * list<mlmodule1> =
-<<<<<<< HEAD
-    Errors.with_ctx (BU.format1 "While extracting top-level definition `%s`" (Print.sigelt_to_string_short se)) (fun () ->
-      debug g (fun u -> BU.print1 ">>>> extract_sig %s \n" (Print.sigelt_to_string_short se));
-
-     // Extract this definition, unless
-     // 1- it has the `noextract` qualifier, and we are not extracting for Kremlin
-     //    (kremlin needs the stub anyway, so we ignore the qualifier in that special case)
-     // 2- it has a noextract_to attribute matching the current backend.
-     if (List.contains S.NoExtract se.sigquals && Options.codegen () <> Some Options.Kremlin)
-        || (get_noextract_to se (Options.codegen ()))
-     then g, []
-     else
-        match se.sigel with
-=======
   Errors.with_ctx (BU.format1 "While extracting top-level definition `%s`" (Print.sigelt_to_string_short se)) (fun () ->
      debug g (fun u -> BU.print1 ">>>> extract_sig %s \n" (Print.sigelt_to_string_short se));
 
@@ -929,7 +915,6 @@
      else
 
      match se.sigel with
->>>>>>> 5b44ab87
         | Sig_bundle _
         | Sig_inductive_typ _
         | Sig_datacon _ ->
