--- conflicted
+++ resolved
@@ -1336,21 +1336,12 @@
                        FStar_SMTEncoding_Term.assumption_fact_ids =
                          uu____3968;_}
                      -> pop1 ()
-<<<<<<< HEAD
-                 | uu____3988 when tcenv1.FStar_TypeChecker_Env.admit ->
-                     pop1 ()
-                 | FStar_SMTEncoding_Term.Assume uu____3989 ->
-                     (ask_and_report_errors tcenv1 labels prefix1 qry suffix;
-                      pop1 ())
-                 | uu____3991 -> failwith "Impossible")))
-=======
                  | uu____3985 when tcenv1.FStar_TypeChecker_Env.admit ->
                      pop1 ()
                  | FStar_SMTEncoding_Term.Assume uu____3986 ->
                      (ask_and_report_errors tcenv1 labels prefix1 qry suffix;
                       pop1 ())
                  | uu____3988 -> failwith "Impossible")))
->>>>>>> 6539efa7
   
 let (solver : FStar_TypeChecker_Env.solver_t) =
   {
@@ -1365,49 +1356,16 @@
     FStar_TypeChecker_Env.preprocess =
       (fun e  ->
          fun g  ->
-<<<<<<< HEAD
-           let uu____3999 =
-             let uu____4006 = FStar_Options.peek ()  in (e, g, uu____4006)
-              in
-           [uu____3999]);
-=======
            let uu____3996 =
              let uu____4003 = FStar_Options.peek ()  in (e, g, uu____4003)
               in
            [uu____3996]);
->>>>>>> 6539efa7
     FStar_TypeChecker_Env.solve = solve;
     FStar_TypeChecker_Env.finish = FStar_SMTEncoding_Z3.finish;
     FStar_TypeChecker_Env.refresh = FStar_SMTEncoding_Z3.refresh
   } 
 let (dummy : FStar_TypeChecker_Env.solver_t) =
   {
-<<<<<<< HEAD
-    FStar_TypeChecker_Env.init = (fun uu____4022  -> ());
-    FStar_TypeChecker_Env.push = (fun uu____4024  -> ());
-    FStar_TypeChecker_Env.pop = (fun uu____4027  -> ());
-    FStar_TypeChecker_Env.snapshot =
-      (fun uu____4030  ->
-         (((Prims.parse_int "0"), (Prims.parse_int "0"),
-            (Prims.parse_int "0")), ()));
-    FStar_TypeChecker_Env.rollback =
-      (fun uu____4049  -> fun uu____4050  -> ());
-    FStar_TypeChecker_Env.encode_modul =
-      (fun uu____4065  -> fun uu____4066  -> ());
-    FStar_TypeChecker_Env.encode_sig =
-      (fun uu____4069  -> fun uu____4070  -> ());
-    FStar_TypeChecker_Env.preprocess =
-      (fun e  ->
-         fun g  ->
-           let uu____4076 =
-             let uu____4083 = FStar_Options.peek ()  in (e, g, uu____4083)
-              in
-           [uu____4076]);
-    FStar_TypeChecker_Env.solve =
-      (fun uu____4099  -> fun uu____4100  -> fun uu____4101  -> ());
-    FStar_TypeChecker_Env.finish = (fun uu____4108  -> ());
-    FStar_TypeChecker_Env.refresh = (fun uu____4110  -> ())
-=======
     FStar_TypeChecker_Env.init = (fun uu____4019  -> ());
     FStar_TypeChecker_Env.push = (fun uu____4021  -> ());
     FStar_TypeChecker_Env.pop = (fun uu____4024  -> ());
@@ -1432,5 +1390,4 @@
       (fun uu____4096  -> fun uu____4097  -> fun uu____4098  -> ());
     FStar_TypeChecker_Env.finish = (fun uu____4105  -> ());
     FStar_TypeChecker_Env.refresh = (fun uu____4107  -> ())
->>>>>>> 6539efa7
   } 