open Prims
type z3_replay_result =
  (FStar_SMTEncoding_Z3.unsat_core,FStar_SMTEncoding_Term.error_labels)
    FStar_Util.either
let z3_result_as_replay_result :
  'Auu____13 'Auu____14 'Auu____15 .
    ('Auu____13,('Auu____14 * 'Auu____15)) FStar_Util.either ->
      ('Auu____13,'Auu____14) FStar_Util.either
  =
<<<<<<< HEAD
  fun uu___378_32  ->
    match uu___378_32 with
=======
  fun uu___384_32  ->
    match uu___384_32 with
>>>>>>> 3ed53797
    | FStar_Util.Inl l -> FStar_Util.Inl l
    | FStar_Util.Inr (r,uu____47) -> FStar_Util.Inr r
  
let (recorded_hints :
  FStar_Util.hints FStar_Pervasives_Native.option FStar_ST.ref) =
  FStar_Util.mk_ref FStar_Pervasives_Native.None 
let (replaying_hints :
  FStar_Util.hints FStar_Pervasives_Native.option FStar_ST.ref) =
  FStar_Util.mk_ref FStar_Pervasives_Native.None 
let (format_hints_file_name : Prims.string -> Prims.string) =
  fun src_filename  -> FStar_Util.format1 "%s.hints" src_filename 
let initialize_hints_db : 'Auu____105 . Prims.string -> 'Auu____105 -> unit =
  fun src_filename  ->
    fun format_filename  ->
      (let uu____119 = FStar_Options.record_hints ()  in
       if uu____119
       then
         FStar_ST.op_Colon_Equals recorded_hints
           (FStar_Pervasives_Native.Some [])
       else ());
      (let uu____149 = FStar_Options.use_hints ()  in
       if uu____149
       then
         let norm_src_filename = FStar_Util.normalize_file_path src_filename
            in
         let val_filename =
           let uu____156 = FStar_Options.hint_file ()  in
           match uu____156 with
           | FStar_Pervasives_Native.Some fn -> fn
           | FStar_Pervasives_Native.None  ->
               format_hints_file_name norm_src_filename
            in
         let uu____165 = FStar_Util.read_hints val_filename  in
         match uu____165 with
         | FStar_Pervasives_Native.Some hints ->
             let expected_digest =
               FStar_Util.digest_of_file norm_src_filename  in
             ((let uu____172 = FStar_Options.hint_info ()  in
               if uu____172
               then
                 let uu____175 =
                   let uu____177 = FStar_Options.hint_file ()  in
                   match uu____177 with
                   | FStar_Pervasives_Native.Some fn ->
                       Prims.strcat " from '" (Prims.strcat val_filename "'")
                   | uu____187 -> ""  in
                 FStar_Util.print3 "(%s) digest is %s%s.\n" norm_src_filename
                   (if hints.FStar_Util.module_digest = expected_digest
                    then "valid; using hints"
                    else "invalid; using potentially stale hints") uu____175
               else ());
              FStar_ST.op_Colon_Equals replaying_hints
                (FStar_Pervasives_Native.Some (hints.FStar_Util.hints)))
         | FStar_Pervasives_Native.None  ->
             let uu____225 = FStar_Options.hint_info ()  in
             (if uu____225
              then
                FStar_Util.print1 "(%s) Unable to read hint file.\n"
                  norm_src_filename
              else ())
       else ())
  
let (finalize_hints_db : Prims.string -> unit) =
  fun src_filename  ->
    (let uu____242 = FStar_Options.record_hints ()  in
     if uu____242
     then
       let hints =
         let uu____246 = FStar_ST.op_Bang recorded_hints  in
         FStar_Option.get uu____246  in
       let hints_db =
         let uu____273 = FStar_Util.digest_of_file src_filename  in
         { FStar_Util.module_digest = uu____273; FStar_Util.hints = hints }
          in
       let norm_src_filename = FStar_Util.normalize_file_path src_filename
          in
       let val_filename =
         let uu____279 = FStar_Options.hint_file ()  in
         match uu____279 with
         | FStar_Pervasives_Native.Some fn -> fn
         | FStar_Pervasives_Native.None  ->
             format_hints_file_name norm_src_filename
          in
       FStar_Util.write_hints val_filename hints_db
     else ());
    FStar_ST.op_Colon_Equals recorded_hints FStar_Pervasives_Native.None;
    FStar_ST.op_Colon_Equals replaying_hints FStar_Pervasives_Native.None
  
let with_hints_db : 'a . Prims.string -> (unit -> 'a) -> 'a =
  fun fname  ->
    fun f  ->
      initialize_hints_db fname false;
      (let result = f ()  in finalize_hints_db fname; result)
  
let (filter_using_facts_from :
  FStar_TypeChecker_Env.env ->
    FStar_SMTEncoding_Term.decls_t -> FStar_SMTEncoding_Term.decl Prims.list)
  =
  fun e  ->
    fun theory  ->
      let matches_fact_ids include_assumption_names a =
        match a.FStar_SMTEncoding_Term.assumption_fact_ids with
        | [] -> true
        | uu____400 ->
            (FStar_All.pipe_right
               a.FStar_SMTEncoding_Term.assumption_fact_ids
               (FStar_Util.for_some
<<<<<<< HEAD
                  (fun uu___379_408  ->
                     match uu___379_408 with
=======
                  (fun uu___385_408  ->
                     match uu___385_408 with
>>>>>>> 3ed53797
                     | FStar_SMTEncoding_Term.Name lid ->
                         FStar_TypeChecker_Env.should_enc_lid e lid
                     | uu____411 -> false)))
              ||
              (let uu____414 =
                 FStar_Util.smap_try_find include_assumption_names
                   a.FStar_SMTEncoding_Term.assumption_name
                  in
               FStar_Option.isSome uu____414)
         in
      let theory_rev = FStar_List.rev theory  in
      let pruned_theory =
        let include_assumption_names =
          FStar_Util.smap_create (Prims.parse_int "10000")  in
<<<<<<< HEAD
        let keep_decl uu___380_438 =
          match uu___380_438 with
=======
        let keep_decl uu___386_438 =
          match uu___386_438 with
>>>>>>> 3ed53797
          | FStar_SMTEncoding_Term.Assume a ->
              matches_fact_ids include_assumption_names a
          | FStar_SMTEncoding_Term.RetainAssumptions names1 ->
              (FStar_List.iter
                 (fun x  ->
                    FStar_Util.smap_add include_assumption_names x true)
                 names1;
               true)
          | FStar_SMTEncoding_Term.Module uu____453 ->
              failwith
                "Solver.fs::keep_decl should never have been called with a Module decl"
          | uu____463 -> true  in
        FStar_List.fold_left
          (fun out  ->
             fun d  ->
               match d with
               | FStar_SMTEncoding_Term.Module (name,decls) ->
                   let uu____486 =
                     FStar_All.pipe_right decls (FStar_List.filter keep_decl)
                      in
                   FStar_All.pipe_right uu____486
                     (fun decls1  ->
                        (FStar_SMTEncoding_Term.Module (name, decls1)) :: out)
               | uu____504 ->
                   let uu____505 = keep_decl d  in
                   if uu____505 then d :: out else out) [] theory_rev
         in
      pruned_theory
  
let rec (filter_assertions_with_stats :
  FStar_TypeChecker_Env.env ->
    FStar_SMTEncoding_Z3.unsat_core ->
      FStar_SMTEncoding_Term.decls_t ->
        (FStar_SMTEncoding_Term.decls_t * Prims.bool * Prims.int * Prims.int))
  =
  fun e  ->
    fun core  ->
      fun theory  ->
        match core with
        | FStar_Pervasives_Native.None  ->
            let uu____553 = filter_using_facts_from e theory  in
            (uu____553, false, (Prims.parse_int "0"), (Prims.parse_int "0"))
        | FStar_Pervasives_Native.Some core1 ->
            let theory_rev = FStar_List.rev theory  in
            let uu____570 =
              let uu____581 =
                let uu____592 =
                  let uu____595 =
                    let uu____596 =
                      let uu____598 =
                        FStar_All.pipe_right core1 (FStar_String.concat ", ")
                         in
                      Prims.strcat "UNSAT CORE: " uu____598  in
                    FStar_SMTEncoding_Term.Caption uu____596  in
                  [uu____595]  in
                (uu____592, (Prims.parse_int "0"), (Prims.parse_int "0"))  in
              FStar_List.fold_left
                (fun uu____628  ->
                   fun d  ->
                     match uu____628 with
                     | (theory1,n_retained,n_pruned) ->
                         (match d with
                          | FStar_SMTEncoding_Term.Assume a ->
                              if
                                FStar_List.contains
                                  a.FStar_SMTEncoding_Term.assumption_name
                                  core1
                              then
                                ((d :: theory1),
                                  (n_retained + (Prims.parse_int "1")),
                                  n_pruned)
                              else
                                if
                                  FStar_Util.starts_with
                                    a.FStar_SMTEncoding_Term.assumption_name
                                    "@"
                                then ((d :: theory1), n_retained, n_pruned)
                                else
                                  (theory1, n_retained,
                                    (n_pruned + (Prims.parse_int "1")))
                          | FStar_SMTEncoding_Term.Module (name,decls) ->
                              let uu____722 =
                                FStar_All.pipe_right decls
                                  (filter_assertions_with_stats e
                                     (FStar_Pervasives_Native.Some core1))
                                 in
                              FStar_All.pipe_right uu____722
                                (fun uu____780  ->
                                   match uu____780 with
                                   | (decls1,uu____805,r,p) ->
                                       (((FStar_SMTEncoding_Term.Module
                                            (name, decls1)) :: theory1),
                                         (n_retained + r), (n_pruned + p)))
                          | uu____825 ->
                              ((d :: theory1), n_retained, n_pruned)))
                uu____581 theory_rev
               in
            (match uu____570 with
             | (theory',n_retained,n_pruned) ->
                 (theory', true, n_retained, n_pruned))
  
let (filter_assertions :
  FStar_TypeChecker_Env.env ->
    FStar_SMTEncoding_Z3.unsat_core ->
      FStar_SMTEncoding_Term.decls_t ->
        (FStar_SMTEncoding_Term.decls_t * Prims.bool))
  =
  fun e  ->
    fun core  ->
      fun theory  ->
        let uu____877 = filter_assertions_with_stats e core theory  in
        match uu____877 with
        | (theory1,b,uu____896,uu____897) -> (theory1, b)
  
let (filter_facts_without_core :
  FStar_TypeChecker_Env.env ->
    FStar_SMTEncoding_Term.decls_t ->
      (FStar_SMTEncoding_Term.decl Prims.list * Prims.bool))
  =
  fun e  ->
    fun x  ->
      let uu____923 = filter_using_facts_from e x  in (uu____923, false)
  
type errors =
  {
  error_reason: Prims.string ;
  error_fuel: Prims.int ;
  error_ifuel: Prims.int ;
  error_hint: Prims.string Prims.list FStar_Pervasives_Native.option ;
  error_messages:
    (FStar_Errors.raw_error * Prims.string * FStar_Range.range) Prims.list }
let (__proj__Mkerrors__item__error_reason : errors -> Prims.string) =
  fun projectee  ->
    match projectee with
    | { error_reason; error_fuel; error_ifuel; error_hint; error_messages;_}
        -> error_reason
  
let (__proj__Mkerrors__item__error_fuel : errors -> Prims.int) =
  fun projectee  ->
    match projectee with
    | { error_reason; error_fuel; error_ifuel; error_hint; error_messages;_}
        -> error_fuel
  
let (__proj__Mkerrors__item__error_ifuel : errors -> Prims.int) =
  fun projectee  ->
    match projectee with
    | { error_reason; error_fuel; error_ifuel; error_hint; error_messages;_}
        -> error_ifuel
  
let (__proj__Mkerrors__item__error_hint :
  errors -> Prims.string Prims.list FStar_Pervasives_Native.option) =
  fun projectee  ->
    match projectee with
    | { error_reason; error_fuel; error_ifuel; error_hint; error_messages;_}
        -> error_hint
  
let (__proj__Mkerrors__item__error_messages :
  errors ->
    (FStar_Errors.raw_error * Prims.string * FStar_Range.range) Prims.list)
  =
  fun projectee  ->
    match projectee with
    | { error_reason; error_fuel; error_ifuel; error_hint; error_messages;_}
        -> error_messages
  
let (error_to_short_string : errors -> Prims.string) =
  fun err  ->
    let uu____1153 = FStar_Util.string_of_int err.error_fuel  in
    let uu____1155 = FStar_Util.string_of_int err.error_ifuel  in
    FStar_Util.format4 "%s (fuel=%s; ifuel=%s; %s)" err.error_reason
      uu____1153 uu____1155
      (if FStar_Option.isSome err.error_hint then "with hint" else "")
  
type query_settings =
  {
  query_env: FStar_TypeChecker_Env.env ;
  query_decl: FStar_SMTEncoding_Term.decl ;
  query_name: Prims.string ;
  query_index: Prims.int ;
  query_range: FStar_Range.range ;
  query_fuel: Prims.int ;
  query_ifuel: Prims.int ;
  query_rlimit: Prims.int ;
  query_hint: FStar_SMTEncoding_Z3.unsat_core ;
  query_errors: errors Prims.list ;
  query_all_labels: FStar_SMTEncoding_Term.error_labels ;
  query_suffix: FStar_SMTEncoding_Term.decl Prims.list ;
  query_hash: Prims.string FStar_Pervasives_Native.option }
let (__proj__Mkquery_settings__item__query_env :
  query_settings -> FStar_TypeChecker_Env.env) =
  fun projectee  ->
    match projectee with
    | { query_env; query_decl; query_name; query_index; query_range;
        query_fuel; query_ifuel; query_rlimit; query_hint; query_errors;
        query_all_labels; query_suffix; query_hash;_} -> query_env
  
let (__proj__Mkquery_settings__item__query_decl :
  query_settings -> FStar_SMTEncoding_Term.decl) =
  fun projectee  ->
    match projectee with
    | { query_env; query_decl; query_name; query_index; query_range;
        query_fuel; query_ifuel; query_rlimit; query_hint; query_errors;
        query_all_labels; query_suffix; query_hash;_} -> query_decl
  
let (__proj__Mkquery_settings__item__query_name :
  query_settings -> Prims.string) =
  fun projectee  ->
    match projectee with
    | { query_env; query_decl; query_name; query_index; query_range;
        query_fuel; query_ifuel; query_rlimit; query_hint; query_errors;
        query_all_labels; query_suffix; query_hash;_} -> query_name
  
let (__proj__Mkquery_settings__item__query_index :
  query_settings -> Prims.int) =
  fun projectee  ->
    match projectee with
    | { query_env; query_decl; query_name; query_index; query_range;
        query_fuel; query_ifuel; query_rlimit; query_hint; query_errors;
        query_all_labels; query_suffix; query_hash;_} -> query_index
  
let (__proj__Mkquery_settings__item__query_range :
  query_settings -> FStar_Range.range) =
  fun projectee  ->
    match projectee with
    | { query_env; query_decl; query_name; query_index; query_range;
        query_fuel; query_ifuel; query_rlimit; query_hint; query_errors;
        query_all_labels; query_suffix; query_hash;_} -> query_range
  
let (__proj__Mkquery_settings__item__query_fuel :
  query_settings -> Prims.int) =
  fun projectee  ->
    match projectee with
    | { query_env; query_decl; query_name; query_index; query_range;
        query_fuel; query_ifuel; query_rlimit; query_hint; query_errors;
        query_all_labels; query_suffix; query_hash;_} -> query_fuel
  
let (__proj__Mkquery_settings__item__query_ifuel :
  query_settings -> Prims.int) =
  fun projectee  ->
    match projectee with
    | { query_env; query_decl; query_name; query_index; query_range;
        query_fuel; query_ifuel; query_rlimit; query_hint; query_errors;
        query_all_labels; query_suffix; query_hash;_} -> query_ifuel
  
let (__proj__Mkquery_settings__item__query_rlimit :
  query_settings -> Prims.int) =
  fun projectee  ->
    match projectee with
    | { query_env; query_decl; query_name; query_index; query_range;
        query_fuel; query_ifuel; query_rlimit; query_hint; query_errors;
        query_all_labels; query_suffix; query_hash;_} -> query_rlimit
  
let (__proj__Mkquery_settings__item__query_hint :
  query_settings -> FStar_SMTEncoding_Z3.unsat_core) =
  fun projectee  ->
    match projectee with
    | { query_env; query_decl; query_name; query_index; query_range;
        query_fuel; query_ifuel; query_rlimit; query_hint; query_errors;
        query_all_labels; query_suffix; query_hash;_} -> query_hint
  
let (__proj__Mkquery_settings__item__query_errors :
  query_settings -> errors Prims.list) =
  fun projectee  ->
    match projectee with
    | { query_env; query_decl; query_name; query_index; query_range;
        query_fuel; query_ifuel; query_rlimit; query_hint; query_errors;
        query_all_labels; query_suffix; query_hash;_} -> query_errors
  
let (__proj__Mkquery_settings__item__query_all_labels :
  query_settings -> FStar_SMTEncoding_Term.error_labels) =
  fun projectee  ->
    match projectee with
    | { query_env; query_decl; query_name; query_index; query_range;
        query_fuel; query_ifuel; query_rlimit; query_hint; query_errors;
        query_all_labels; query_suffix; query_hash;_} -> query_all_labels
  
let (__proj__Mkquery_settings__item__query_suffix :
  query_settings -> FStar_SMTEncoding_Term.decl Prims.list) =
  fun projectee  ->
    match projectee with
    | { query_env; query_decl; query_name; query_index; query_range;
        query_fuel; query_ifuel; query_rlimit; query_hint; query_errors;
        query_all_labels; query_suffix; query_hash;_} -> query_suffix
  
let (__proj__Mkquery_settings__item__query_hash :
  query_settings -> Prims.string FStar_Pervasives_Native.option) =
  fun projectee  ->
    match projectee with
    | { query_env; query_decl; query_name; query_index; query_range;
        query_fuel; query_ifuel; query_rlimit; query_hint; query_errors;
        query_all_labels; query_suffix; query_hash;_} -> query_hash
  
let (with_fuel_and_diagnostics :
  query_settings ->
    FStar_SMTEncoding_Term.decl Prims.list ->
      FStar_SMTEncoding_Term.decl Prims.list)
  =
  fun settings  ->
    fun label_assumptions  ->
      let n1 = settings.query_fuel  in
      let i = settings.query_ifuel  in
      let rlimit = settings.query_rlimit  in
      let uu____1694 =
        let uu____1697 =
          let uu____1698 =
            let uu____1700 = FStar_Util.string_of_int n1  in
            let uu____1702 = FStar_Util.string_of_int i  in
            FStar_Util.format2 "<fuel='%s' ifuel='%s'>" uu____1700 uu____1702
             in
          FStar_SMTEncoding_Term.Caption uu____1698  in
        let uu____1705 =
          let uu____1708 =
            let uu____1709 =
              let uu____1717 =
                let uu____1718 =
                  let uu____1723 =
                    FStar_SMTEncoding_Util.mkApp ("MaxFuel", [])  in
                  let uu____1728 = FStar_SMTEncoding_Term.n_fuel n1  in
                  (uu____1723, uu____1728)  in
                FStar_SMTEncoding_Util.mkEq uu____1718  in
              (uu____1717, FStar_Pervasives_Native.None,
                "@MaxFuel_assumption")
               in
            FStar_SMTEncoding_Util.mkAssume uu____1709  in
          let uu____1732 =
            let uu____1735 =
              let uu____1736 =
                let uu____1744 =
                  let uu____1745 =
                    let uu____1750 =
                      FStar_SMTEncoding_Util.mkApp ("MaxIFuel", [])  in
                    let uu____1755 = FStar_SMTEncoding_Term.n_fuel i  in
                    (uu____1750, uu____1755)  in
                  FStar_SMTEncoding_Util.mkEq uu____1745  in
                (uu____1744, FStar_Pervasives_Native.None,
                  "@MaxIFuel_assumption")
                 in
              FStar_SMTEncoding_Util.mkAssume uu____1736  in
            [uu____1735; settings.query_decl]  in
          uu____1708 :: uu____1732  in
        uu____1697 :: uu____1705  in
      let uu____1759 =
        let uu____1762 =
          let uu____1765 =
            let uu____1768 =
              let uu____1769 =
                let uu____1776 = FStar_Util.string_of_int rlimit  in
                ("rlimit", uu____1776)  in
              FStar_SMTEncoding_Term.SetOption uu____1769  in
            [uu____1768;
            FStar_SMTEncoding_Term.CheckSat;
            FStar_SMTEncoding_Term.GetReasonUnknown;
            FStar_SMTEncoding_Term.GetUnsatCore]  in
          let uu____1781 =
            let uu____1784 =
              let uu____1787 =
                (FStar_Options.print_z3_statistics ()) ||
                  (FStar_Options.query_stats ())
                 in
              if uu____1787
              then [FStar_SMTEncoding_Term.GetStatistics]
              else []  in
            FStar_List.append uu____1784 settings.query_suffix  in
          FStar_List.append uu____1765 uu____1781  in
        FStar_List.append label_assumptions uu____1762  in
      FStar_List.append uu____1694 uu____1759
  
let (used_hint : query_settings -> Prims.bool) =
  fun s  -> FStar_Option.isSome s.query_hint 
let (get_hint_for :
  Prims.string -> Prims.int -> FStar_Util.hint FStar_Pervasives_Native.option)
  =
  fun qname  ->
    fun qindex  ->
      let uu____1821 = FStar_ST.op_Bang replaying_hints  in
      match uu____1821 with
      | FStar_Pervasives_Native.Some hints ->
          FStar_Util.find_map hints
<<<<<<< HEAD
            (fun uu___381_1854  ->
               match uu___381_1854 with
=======
            (fun uu___387_1854  ->
               match uu___387_1854 with
>>>>>>> 3ed53797
               | FStar_Pervasives_Native.Some hint when
                   (hint.FStar_Util.hint_name = qname) &&
                     (hint.FStar_Util.hint_index = qindex)
                   -> FStar_Pervasives_Native.Some hint
               | uu____1862 -> FStar_Pervasives_Native.None)
      | uu____1865 -> FStar_Pervasives_Native.None
  
let (query_errors :
  query_settings ->
    FStar_SMTEncoding_Z3.z3result -> errors FStar_Pervasives_Native.option)
  =
  fun settings  ->
    fun z3result  ->
      match z3result.FStar_SMTEncoding_Z3.z3result_status with
      | FStar_SMTEncoding_Z3.UNSAT uu____1883 -> FStar_Pervasives_Native.None
      | uu____1884 ->
          let uu____1885 =
            FStar_SMTEncoding_Z3.status_string_and_errors
              z3result.FStar_SMTEncoding_Z3.z3result_status
             in
          (match uu____1885 with
           | (msg,error_labels) ->
               let err =
                 let uu____1898 =
                   FStar_List.map
                     (fun uu____1926  ->
                        match uu____1926 with
                        | (uu____1941,x,y) ->
                            (FStar_Errors.Error_Z3SolverError, x, y))
                     error_labels
                    in
                 {
                   error_reason = msg;
                   error_fuel = (settings.query_fuel);
                   error_ifuel = (settings.query_ifuel);
                   error_hint = (settings.query_hint);
                   error_messages = uu____1898
                 }  in
               FStar_Pervasives_Native.Some err)
  
let (detail_hint_replay :
  query_settings -> FStar_SMTEncoding_Z3.z3result -> unit) =
  fun settings  ->
    fun z3result  ->
      let uu____1958 =
        (used_hint settings) && (FStar_Options.detail_hint_replay ())  in
      if uu____1958
      then
        match z3result.FStar_SMTEncoding_Z3.z3result_status with
        | FStar_SMTEncoding_Z3.UNSAT uu____1961 -> ()
        | _failed ->
            let ask_z3 label_assumptions =
              let res = FStar_Util.mk_ref FStar_Pervasives_Native.None  in
              (let uu____1981 =
                 with_fuel_and_diagnostics settings label_assumptions  in
               FStar_SMTEncoding_Z3.ask settings.query_range
                 (filter_assertions settings.query_env settings.query_hint)
                 settings.query_hash settings.query_all_labels uu____1981
                 FStar_Pervasives_Native.None
                 (fun r  ->
                    FStar_ST.op_Colon_Equals res
                      (FStar_Pervasives_Native.Some r)) false);
              (let uu____2032 = FStar_ST.op_Bang res  in
               FStar_Option.get uu____2032)
               in
            FStar_SMTEncoding_ErrorReporting.detail_errors true
              settings.query_env settings.query_all_labels ask_z3
      else ()
  
let (find_localized_errors :
  errors Prims.list -> errors FStar_Pervasives_Native.option) =
  fun errs  ->
    FStar_All.pipe_right errs
      (FStar_List.tryFind
         (fun err  ->
            match err.error_messages with | [] -> false | uu____2110 -> true))
  
let (has_localized_errors : errors Prims.list -> Prims.bool) =
  fun errs  ->
    let uu____2132 = find_localized_errors errs  in
    FStar_Option.isSome uu____2132
  
let (report_errors : query_settings -> unit) =
  fun settings  ->
    (let uu____2142 = find_localized_errors settings.query_errors  in
     match uu____2142 with
     | FStar_Pervasives_Native.Some err ->
         (FStar_All.pipe_right settings.query_errors
            (FStar_List.iter
               (fun e  ->
                  let uu____2152 =
                    let uu____2154 = error_to_short_string e  in
                    Prims.strcat "SMT solver says: " uu____2154  in
                  FStar_Errors.diag settings.query_range uu____2152));
          FStar_TypeChecker_Err.add_errors settings.query_env
            err.error_messages)
     | FStar_Pervasives_Native.None  ->
         let err_detail =
           let uu____2159 =
             FStar_All.pipe_right settings.query_errors
               (FStar_List.map
                  (fun e  ->
                     let uu____2172 = error_to_short_string e  in
                     Prims.strcat "SMT solver says: " uu____2172))
              in
           FStar_All.pipe_right uu____2159 (FStar_String.concat "; ")  in
         let uu____2180 =
           let uu____2190 =
             let uu____2198 =
               FStar_Util.format1 "Unknown assertion failed (%s)" err_detail
                in
             (FStar_Errors.Error_UnknownFatal_AssertionFailure, uu____2198,
               (settings.query_range))
              in
           [uu____2190]  in
         FStar_TypeChecker_Err.add_errors settings.query_env uu____2180);
    (let uu____2216 =
       (FStar_Options.detail_errors ()) &&
         (let uu____2219 = FStar_Options.n_cores ()  in
          uu____2219 = (Prims.parse_int "1"))
        in
     if uu____2216
     then
       let initial_fuel1 =
<<<<<<< HEAD
         let uu___382_2225 = settings  in
         let uu____2226 = FStar_Options.initial_fuel ()  in
         let uu____2228 = FStar_Options.initial_ifuel ()  in
         {
           query_env = (uu___382_2225.query_env);
           query_decl = (uu___382_2225.query_decl);
           query_name = (uu___382_2225.query_name);
           query_index = (uu___382_2225.query_index);
           query_range = (uu___382_2225.query_range);
           query_fuel = uu____2226;
           query_ifuel = uu____2228;
           query_rlimit = (uu___382_2225.query_rlimit);
           query_hint = FStar_Pervasives_Native.None;
           query_errors = (uu___382_2225.query_errors);
           query_all_labels = (uu___382_2225.query_all_labels);
           query_suffix = (uu___382_2225.query_suffix);
           query_hash = (uu___382_2225.query_hash)
=======
         let uu___388_2225 = settings  in
         let uu____2226 = FStar_Options.initial_fuel ()  in
         let uu____2228 = FStar_Options.initial_ifuel ()  in
         {
           query_env = (uu___388_2225.query_env);
           query_decl = (uu___388_2225.query_decl);
           query_name = (uu___388_2225.query_name);
           query_index = (uu___388_2225.query_index);
           query_range = (uu___388_2225.query_range);
           query_fuel = uu____2226;
           query_ifuel = uu____2228;
           query_rlimit = (uu___388_2225.query_rlimit);
           query_hint = FStar_Pervasives_Native.None;
           query_errors = (uu___388_2225.query_errors);
           query_all_labels = (uu___388_2225.query_all_labels);
           query_suffix = (uu___388_2225.query_suffix);
           query_hash = (uu___388_2225.query_hash)
>>>>>>> 3ed53797
         }  in
       let ask_z3 label_assumptions =
         let res = FStar_Util.mk_ref FStar_Pervasives_Native.None  in
         (let uu____2251 =
            with_fuel_and_diagnostics initial_fuel1 label_assumptions  in
          FStar_SMTEncoding_Z3.ask settings.query_range
            (filter_facts_without_core settings.query_env)
            settings.query_hash settings.query_all_labels uu____2251
            FStar_Pervasives_Native.None
            (fun r  ->
               FStar_ST.op_Colon_Equals res (FStar_Pervasives_Native.Some r))
            false);
         (let uu____2302 = FStar_ST.op_Bang res  in
          FStar_Option.get uu____2302)
          in
       FStar_SMTEncoding_ErrorReporting.detail_errors false
         settings.query_env settings.query_all_labels ask_z3
     else ())
  
let (query_info : query_settings -> FStar_SMTEncoding_Z3.z3result -> unit) =
  fun settings  ->
    fun z3result  ->
      let process_unsat_core core =
        let accumulator uu____2389 =
          let r = FStar_Util.mk_ref []  in
          let uu____2400 =
            let module_names = FStar_Util.mk_ref []  in
            ((fun m  ->
                let ms = FStar_ST.op_Bang module_names  in
                if FStar_List.contains m ms
                then ()
                else FStar_ST.op_Colon_Equals module_names (m :: ms)),
              (fun uu____2544  ->
                 let uu____2545 = FStar_ST.op_Bang module_names  in
                 FStar_All.pipe_right uu____2545
                   (FStar_Util.sort_with FStar_String.compare)))
             in
          match uu____2400 with | (add1,get1) -> (add1, get1)  in
        let uu____2649 = accumulator ()  in
        match uu____2649 with
        | (add_module_name,get_module_names) ->
            let uu____2686 = accumulator ()  in
            (match uu____2686 with
             | (add_discarded_name,get_discarded_names) ->
                 let parse_axiom_name s =
                   let chars = FStar_String.list_of_string s  in
                   let first_upper_index =
                     FStar_Util.try_find_index FStar_Util.is_upper chars  in
                   match first_upper_index with
                   | FStar_Pervasives_Native.None  ->
                       (add_discarded_name s; [])
                   | FStar_Pervasives_Native.Some first_upper_index1 ->
                       let name_and_suffix =
                         FStar_Util.substring_from s first_upper_index1  in
                       let components =
                         FStar_String.split [46] name_and_suffix  in
                       let excluded_suffixes =
                         ["fuel_instrumented";
                         "_pretyping";
                         "_Tm_refine";
                         "_Tm_abs";
                         "@";
                         "_interpretation_Tm_arrow";
                         "MaxFuel_assumption";
                         "MaxIFuel_assumption"]  in
                       let exclude_suffix s1 =
                         let s2 = FStar_Util.trim_string s1  in
                         let sopt =
                           FStar_Util.find_map excluded_suffixes
                             (fun sfx  ->
                                if FStar_Util.contains s2 sfx
                                then
                                  let uu____2809 =
                                    FStar_List.hd (FStar_Util.split s2 sfx)
                                     in
                                  FStar_Pervasives_Native.Some uu____2809
                                else FStar_Pervasives_Native.None)
                            in
                         match sopt with
                         | FStar_Pervasives_Native.None  ->
                             if s2 = "" then [] else [s2]
                         | FStar_Pervasives_Native.Some s3 ->
                             if s3 = "" then [] else [s3]
                          in
                       let components1 =
                         match components with
                         | [] -> []
                         | uu____2854 ->
                             let uu____2858 = FStar_Util.prefix components
                                in
                             (match uu____2858 with
                              | (module_name,last1) ->
                                  let components1 =
                                    let uu____2885 = exclude_suffix last1  in
                                    FStar_List.append module_name uu____2885
                                     in
                                  ((match components1 with
                                    | [] -> ()
                                    | uu____2892::[] -> ()
                                    | uu____2896 ->
                                        add_module_name
                                          (FStar_String.concat "."
                                             module_name));
                                   components1))
                          in
                       if components1 = []
                       then (add_discarded_name s; [])
                       else
                         (let uu____2913 =
                            FStar_All.pipe_right components1
                              (FStar_String.concat ".")
                             in
                          [uu____2913])
                    in
                 (match core with
                  | FStar_Pervasives_Native.None  ->
                      FStar_Util.print_string "no unsat core\n"
                  | FStar_Pervasives_Native.Some core1 ->
                      let core2 = FStar_List.collect parse_axiom_name core1
                         in
                      ((let uu____2940 =
                          let uu____2942 = get_module_names ()  in
                          FStar_All.pipe_right uu____2942
                            (FStar_String.concat "\nZ3 Proof Stats:\t")
                           in
                        FStar_Util.print1
                          "Z3 Proof Stats: Modules relevant to this proof:\nZ3 Proof Stats:\t%s\n"
                          uu____2940);
                       FStar_Util.print1
                         "Z3 Proof Stats (Detail 1): Specifically:\nZ3 Proof Stats (Detail 1):\t%s\n"
                         (FStar_String.concat
                            "\nZ3 Proof Stats (Detail 1):\t" core2);
                       (let uu____2955 =
                          let uu____2957 = get_discarded_names ()  in
                          FStar_All.pipe_right uu____2957
                            (FStar_String.concat ", ")
                           in
                        FStar_Util.print1
                          "Z3 Proof Stats (Detail 2): Note, this report ignored the following names in the context: %s\n"
                          uu____2955))))
         in
      let uu____2967 =
        (FStar_Options.hint_info ()) || (FStar_Options.query_stats ())  in
      if uu____2967
      then
        let uu____2970 =
          FStar_SMTEncoding_Z3.status_string_and_errors
            z3result.FStar_SMTEncoding_Z3.z3result_status
           in
        match uu____2970 with
        | (status_string,errs) ->
            let at_log_file =
              match z3result.FStar_SMTEncoding_Z3.z3result_log_file with
              | FStar_Pervasives_Native.None  -> ""
              | FStar_Pervasives_Native.Some s -> Prims.strcat "@" s  in
            let uu____2989 =
              match z3result.FStar_SMTEncoding_Z3.z3result_status with
              | FStar_SMTEncoding_Z3.UNSAT core -> ("succeeded", core)
              | uu____3003 ->
                  ((Prims.strcat "failed {reason-unknown="
                      (Prims.strcat status_string "}")),
                    FStar_Pervasives_Native.None)
               in
            (match uu____2989 with
             | (tag,core) ->
                 let range =
                   let uu____3016 =
                     let uu____3018 =
                       FStar_Range.string_of_range settings.query_range  in
                     Prims.strcat uu____3018 (Prims.strcat at_log_file ")")
                      in
                   Prims.strcat "(" uu____3016  in
                 let used_hint_tag =
                   if used_hint settings then " (with hint)" else ""  in
                 let stats =
                   let uu____3032 = FStar_Options.query_stats ()  in
                   if uu____3032
                   then
                     let f k v1 a =
                       Prims.strcat a
                         (Prims.strcat k
                            (Prims.strcat "=" (Prims.strcat v1 " ")))
                        in
                     let str =
                       FStar_Util.smap_fold
                         z3result.FStar_SMTEncoding_Z3.z3result_statistics f
                         "statistics={"
                        in
                     let uu____3066 =
                       FStar_Util.substring str (Prims.parse_int "0")
                         ((FStar_String.length str) - (Prims.parse_int "1"))
                        in
                     Prims.strcat uu____3066 "}"
                   else ""  in
                 ((let uu____3075 =
                     let uu____3079 =
                       let uu____3083 =
                         let uu____3087 =
                           FStar_Util.string_of_int settings.query_index  in
                         let uu____3089 =
                           let uu____3093 =
                             let uu____3097 =
                               let uu____3101 =
                                 FStar_Util.string_of_int
                                   z3result.FStar_SMTEncoding_Z3.z3result_time
                                  in
                               let uu____3103 =
                                 let uu____3107 =
                                   FStar_Util.string_of_int
                                     settings.query_fuel
                                    in
                                 let uu____3109 =
                                   let uu____3113 =
                                     FStar_Util.string_of_int
                                       settings.query_ifuel
                                      in
                                   let uu____3115 =
                                     let uu____3119 =
                                       FStar_Util.string_of_int
                                         settings.query_rlimit
                                        in
                                     [uu____3119; stats]  in
                                   uu____3113 :: uu____3115  in
                                 uu____3107 :: uu____3109  in
                               uu____3101 :: uu____3103  in
                             used_hint_tag :: uu____3097  in
                           tag :: uu____3093  in
                         uu____3087 :: uu____3089  in
                       (settings.query_name) :: uu____3083  in
                     range :: uu____3079  in
                   FStar_Util.print
                     "%s\tQuery-stats (%s, %s)\t%s%s in %s milliseconds with fuel %s and ifuel %s and rlimit %s %s\n"
                     uu____3075);
                  (let uu____3134 = FStar_Options.print_z3_statistics ()  in
                   if uu____3134 then process_unsat_core core else ());
                  FStar_All.pipe_right errs
                    (FStar_List.iter
                       (fun uu____3160  ->
                          match uu____3160 with
                          | (uu____3168,msg,range1) ->
                              let tag1 =
                                if used_hint settings
                                then "(Hint-replay failed): "
                                else ""  in
                              FStar_Errors.log_issue range1
                                (FStar_Errors.Warning_HitReplayFailed,
                                  (Prims.strcat tag1 msg))))))
      else ()
  
let (record_hint : query_settings -> FStar_SMTEncoding_Z3.z3result -> unit) =
  fun settings  ->
    fun z3result  ->
      let uu____3195 =
        let uu____3197 = FStar_Options.record_hints ()  in
        Prims.op_Negation uu____3197  in
      if uu____3195
      then ()
      else
        (let mk_hint core =
           {
             FStar_Util.hint_name = (settings.query_name);
             FStar_Util.hint_index = (settings.query_index);
             FStar_Util.fuel = (settings.query_fuel);
             FStar_Util.ifuel = (settings.query_ifuel);
             FStar_Util.unsat_core = core;
             FStar_Util.query_elapsed_time = (Prims.parse_int "0");
             FStar_Util.hash =
               (match z3result.FStar_SMTEncoding_Z3.z3result_status with
                | FStar_SMTEncoding_Z3.UNSAT core1 ->
                    z3result.FStar_SMTEncoding_Z3.z3result_query_hash
                | uu____3224 -> FStar_Pervasives_Native.None)
           }  in
         let store_hint hint =
           let uu____3232 = FStar_ST.op_Bang recorded_hints  in
           match uu____3232 with
           | FStar_Pervasives_Native.Some l ->
               FStar_ST.op_Colon_Equals recorded_hints
                 (FStar_Pervasives_Native.Some
                    (FStar_List.append l [FStar_Pervasives_Native.Some hint]))
           | uu____3288 -> ()  in
         match z3result.FStar_SMTEncoding_Z3.z3result_status with
         | FStar_SMTEncoding_Z3.UNSAT (FStar_Pervasives_Native.None ) ->
             let uu____3295 =
               let uu____3296 =
                 get_hint_for settings.query_name settings.query_index  in
               FStar_Option.get uu____3296  in
             store_hint uu____3295
         | FStar_SMTEncoding_Z3.UNSAT unsat_core ->
             if used_hint settings
             then store_hint (mk_hint settings.query_hint)
             else store_hint (mk_hint unsat_core)
         | uu____3303 -> ())
  
let (process_result :
  query_settings ->
    FStar_SMTEncoding_Z3.z3result -> errors FStar_Pervasives_Native.option)
  =
  fun settings  ->
    fun result  ->
      let errs = query_errors settings result  in
      query_info settings result;
      record_hint settings result;
      detail_hint_replay settings result;
      errs
  
let (fold_queries :
  query_settings Prims.list ->
    (query_settings -> (FStar_SMTEncoding_Z3.z3result -> unit) -> unit) ->
      (query_settings ->
         FStar_SMTEncoding_Z3.z3result ->
           errors FStar_Pervasives_Native.option)
        -> (errors Prims.list -> unit) -> unit)
  =
  fun qs  ->
    fun ask1  ->
      fun f  ->
        fun report1  ->
          let rec aux acc qs1 =
            match qs1 with
            | [] -> report1 acc
            | q::qs2 ->
                ask1 q
                  (fun res  ->
                     let uu____3414 = f q res  in
                     match uu____3414 with
                     | FStar_Pervasives_Native.None  -> ()
                     | FStar_Pervasives_Native.Some errs ->
                         aux (errs :: acc) qs2)
             in
          aux [] qs
  
let (ask_and_report_errors :
  FStar_TypeChecker_Env.env ->
    FStar_SMTEncoding_Term.error_labels ->
      FStar_SMTEncoding_Term.decl Prims.list ->
        FStar_SMTEncoding_Term.decl ->
          FStar_SMTEncoding_Term.decl Prims.list -> unit)
  =
  fun env  ->
    fun all_labels  ->
      fun prefix1  ->
        fun query  ->
          fun suffix  ->
            FStar_SMTEncoding_Z3.giveZ3 prefix1;
            (let uu____3453 =
               let uu____3460 =
                 match env.FStar_TypeChecker_Env.qtbl_name_and_index with
                 | (uu____3473,FStar_Pervasives_Native.None ) ->
                     failwith "No query name set!"
                 | (uu____3499,FStar_Pervasives_Native.Some (q,n1)) ->
                     let uu____3522 = FStar_Ident.text_of_lid q  in
                     (uu____3522, n1)
                  in
               match uu____3460 with
               | (qname,index1) ->
                   let rlimit =
                     let uu____3540 = FStar_Options.z3_rlimit_factor ()  in
                     let uu____3542 =
                       let uu____3544 = FStar_Options.z3_rlimit ()  in
                       uu____3544 * (Prims.parse_int "544656")  in
                     uu____3540 * uu____3542  in
                   let next_hint = get_hint_for qname index1  in
                   let default_settings =
                     let uu____3551 = FStar_TypeChecker_Env.get_range env  in
                     let uu____3552 = FStar_Options.initial_fuel ()  in
                     let uu____3554 = FStar_Options.initial_ifuel ()  in
                     {
                       query_env = env;
                       query_decl = query;
                       query_name = qname;
                       query_index = index1;
                       query_range = uu____3551;
                       query_fuel = uu____3552;
                       query_ifuel = uu____3554;
                       query_rlimit = rlimit;
                       query_hint = FStar_Pervasives_Native.None;
                       query_errors = [];
                       query_all_labels = all_labels;
                       query_suffix = suffix;
                       query_hash =
                         (match next_hint with
                          | FStar_Pervasives_Native.None  ->
                              FStar_Pervasives_Native.None
                          | FStar_Pervasives_Native.Some
                              { FStar_Util.hint_name = uu____3563;
                                FStar_Util.hint_index = uu____3564;
                                FStar_Util.fuel = uu____3565;
                                FStar_Util.ifuel = uu____3566;
                                FStar_Util.unsat_core = uu____3567;
                                FStar_Util.query_elapsed_time = uu____3568;
                                FStar_Util.hash = h;_}
                              -> h)
                     }  in
                   (default_settings, next_hint)
                in
             match uu____3453 with
             | (default_settings,next_hint) ->
                 let use_hints_setting =
                   match next_hint with
                   | FStar_Pervasives_Native.Some
                       { FStar_Util.hint_name = uu____3596;
                         FStar_Util.hint_index = uu____3597;
                         FStar_Util.fuel = i; FStar_Util.ifuel = j;
                         FStar_Util.unsat_core = FStar_Pervasives_Native.Some
                           core;
                         FStar_Util.query_elapsed_time = uu____3601;
                         FStar_Util.hash = h;_}
                       ->
<<<<<<< HEAD
                       [(let uu___383_3618 = default_settings  in
                         {
                           query_env = (uu___383_3618.query_env);
                           query_decl = (uu___383_3618.query_decl);
                           query_name = (uu___383_3618.query_name);
                           query_index = (uu___383_3618.query_index);
                           query_range = (uu___383_3618.query_range);
                           query_fuel = i;
                           query_ifuel = j;
                           query_rlimit = (uu___383_3618.query_rlimit);
                           query_hint = (FStar_Pervasives_Native.Some core);
                           query_errors = (uu___383_3618.query_errors);
                           query_all_labels =
                             (uu___383_3618.query_all_labels);
                           query_suffix = (uu___383_3618.query_suffix);
                           query_hash = (uu___383_3618.query_hash)
=======
                       [(let uu___389_3618 = default_settings  in
                         {
                           query_env = (uu___389_3618.query_env);
                           query_decl = (uu___389_3618.query_decl);
                           query_name = (uu___389_3618.query_name);
                           query_index = (uu___389_3618.query_index);
                           query_range = (uu___389_3618.query_range);
                           query_fuel = i;
                           query_ifuel = j;
                           query_rlimit = (uu___389_3618.query_rlimit);
                           query_hint = (FStar_Pervasives_Native.Some core);
                           query_errors = (uu___389_3618.query_errors);
                           query_all_labels =
                             (uu___389_3618.query_all_labels);
                           query_suffix = (uu___389_3618.query_suffix);
                           query_hash = (uu___389_3618.query_hash)
>>>>>>> 3ed53797
                         })]
                   | uu____3622 -> []  in
                 let initial_fuel_max_ifuel =
                   let uu____3628 =
                     let uu____3630 = FStar_Options.max_ifuel ()  in
                     let uu____3632 = FStar_Options.initial_ifuel ()  in
                     uu____3630 > uu____3632  in
                   if uu____3628
                   then
                     let uu____3637 =
<<<<<<< HEAD
                       let uu___384_3638 = default_settings  in
                       let uu____3639 = FStar_Options.max_ifuel ()  in
                       {
                         query_env = (uu___384_3638.query_env);
                         query_decl = (uu___384_3638.query_decl);
                         query_name = (uu___384_3638.query_name);
                         query_index = (uu___384_3638.query_index);
                         query_range = (uu___384_3638.query_range);
                         query_fuel = (uu___384_3638.query_fuel);
                         query_ifuel = uu____3639;
                         query_rlimit = (uu___384_3638.query_rlimit);
                         query_hint = (uu___384_3638.query_hint);
                         query_errors = (uu___384_3638.query_errors);
                         query_all_labels = (uu___384_3638.query_all_labels);
                         query_suffix = (uu___384_3638.query_suffix);
                         query_hash = (uu___384_3638.query_hash)
=======
                       let uu___390_3638 = default_settings  in
                       let uu____3639 = FStar_Options.max_ifuel ()  in
                       {
                         query_env = (uu___390_3638.query_env);
                         query_decl = (uu___390_3638.query_decl);
                         query_name = (uu___390_3638.query_name);
                         query_index = (uu___390_3638.query_index);
                         query_range = (uu___390_3638.query_range);
                         query_fuel = (uu___390_3638.query_fuel);
                         query_ifuel = uu____3639;
                         query_rlimit = (uu___390_3638.query_rlimit);
                         query_hint = (uu___390_3638.query_hint);
                         query_errors = (uu___390_3638.query_errors);
                         query_all_labels = (uu___390_3638.query_all_labels);
                         query_suffix = (uu___390_3638.query_suffix);
                         query_hash = (uu___390_3638.query_hash)
>>>>>>> 3ed53797
                       }  in
                     [uu____3637]
                   else []  in
                 let half_max_fuel_max_ifuel =
                   let uu____3646 =
                     let uu____3648 =
                       let uu____3650 = FStar_Options.max_fuel ()  in
                       uu____3650 / (Prims.parse_int "2")  in
                     let uu____3653 = FStar_Options.initial_fuel ()  in
                     uu____3648 > uu____3653  in
                   if uu____3646
                   then
                     let uu____3658 =
<<<<<<< HEAD
                       let uu___385_3659 = default_settings  in
=======
                       let uu___391_3659 = default_settings  in
>>>>>>> 3ed53797
                       let uu____3660 =
                         let uu____3662 = FStar_Options.max_fuel ()  in
                         uu____3662 / (Prims.parse_int "2")  in
                       let uu____3665 = FStar_Options.max_ifuel ()  in
                       {
<<<<<<< HEAD
                         query_env = (uu___385_3659.query_env);
                         query_decl = (uu___385_3659.query_decl);
                         query_name = (uu___385_3659.query_name);
                         query_index = (uu___385_3659.query_index);
                         query_range = (uu___385_3659.query_range);
                         query_fuel = uu____3660;
                         query_ifuel = uu____3665;
                         query_rlimit = (uu___385_3659.query_rlimit);
                         query_hint = (uu___385_3659.query_hint);
                         query_errors = (uu___385_3659.query_errors);
                         query_all_labels = (uu___385_3659.query_all_labels);
                         query_suffix = (uu___385_3659.query_suffix);
                         query_hash = (uu___385_3659.query_hash)
=======
                         query_env = (uu___391_3659.query_env);
                         query_decl = (uu___391_3659.query_decl);
                         query_name = (uu___391_3659.query_name);
                         query_index = (uu___391_3659.query_index);
                         query_range = (uu___391_3659.query_range);
                         query_fuel = uu____3660;
                         query_ifuel = uu____3665;
                         query_rlimit = (uu___391_3659.query_rlimit);
                         query_hint = (uu___391_3659.query_hint);
                         query_errors = (uu___391_3659.query_errors);
                         query_all_labels = (uu___391_3659.query_all_labels);
                         query_suffix = (uu___391_3659.query_suffix);
                         query_hash = (uu___391_3659.query_hash)
>>>>>>> 3ed53797
                       }  in
                     [uu____3658]
                   else []  in
                 let max_fuel_max_ifuel =
                   let uu____3672 =
                     (let uu____3678 = FStar_Options.max_fuel ()  in
                      let uu____3680 = FStar_Options.initial_fuel ()  in
                      uu____3678 > uu____3680) &&
                       (let uu____3684 = FStar_Options.max_ifuel ()  in
                        let uu____3686 = FStar_Options.initial_ifuel ()  in
                        uu____3684 >= uu____3686)
                      in
                   if uu____3672
                   then
                     let uu____3691 =
<<<<<<< HEAD
                       let uu___386_3692 = default_settings  in
                       let uu____3693 = FStar_Options.max_fuel ()  in
                       let uu____3695 = FStar_Options.max_ifuel ()  in
                       {
                         query_env = (uu___386_3692.query_env);
                         query_decl = (uu___386_3692.query_decl);
                         query_name = (uu___386_3692.query_name);
                         query_index = (uu___386_3692.query_index);
                         query_range = (uu___386_3692.query_range);
                         query_fuel = uu____3693;
                         query_ifuel = uu____3695;
                         query_rlimit = (uu___386_3692.query_rlimit);
                         query_hint = (uu___386_3692.query_hint);
                         query_errors = (uu___386_3692.query_errors);
                         query_all_labels = (uu___386_3692.query_all_labels);
                         query_suffix = (uu___386_3692.query_suffix);
                         query_hash = (uu___386_3692.query_hash)
=======
                       let uu___392_3692 = default_settings  in
                       let uu____3693 = FStar_Options.max_fuel ()  in
                       let uu____3695 = FStar_Options.max_ifuel ()  in
                       {
                         query_env = (uu___392_3692.query_env);
                         query_decl = (uu___392_3692.query_decl);
                         query_name = (uu___392_3692.query_name);
                         query_index = (uu___392_3692.query_index);
                         query_range = (uu___392_3692.query_range);
                         query_fuel = uu____3693;
                         query_ifuel = uu____3695;
                         query_rlimit = (uu___392_3692.query_rlimit);
                         query_hint = (uu___392_3692.query_hint);
                         query_errors = (uu___392_3692.query_errors);
                         query_all_labels = (uu___392_3692.query_all_labels);
                         query_suffix = (uu___392_3692.query_suffix);
                         query_hash = (uu___392_3692.query_hash)
>>>>>>> 3ed53797
                       }  in
                     [uu____3691]
                   else []  in
                 let min_fuel1 =
                   let uu____3702 =
                     let uu____3704 = FStar_Options.min_fuel ()  in
                     let uu____3706 = FStar_Options.initial_fuel ()  in
                     uu____3704 < uu____3706  in
                   if uu____3702
                   then
                     let uu____3711 =
<<<<<<< HEAD
                       let uu___387_3712 = default_settings  in
                       let uu____3713 = FStar_Options.min_fuel ()  in
                       {
                         query_env = (uu___387_3712.query_env);
                         query_decl = (uu___387_3712.query_decl);
                         query_name = (uu___387_3712.query_name);
                         query_index = (uu___387_3712.query_index);
                         query_range = (uu___387_3712.query_range);
                         query_fuel = uu____3713;
                         query_ifuel = (Prims.parse_int "1");
                         query_rlimit = (uu___387_3712.query_rlimit);
                         query_hint = (uu___387_3712.query_hint);
                         query_errors = (uu___387_3712.query_errors);
                         query_all_labels = (uu___387_3712.query_all_labels);
                         query_suffix = (uu___387_3712.query_suffix);
                         query_hash = (uu___387_3712.query_hash)
=======
                       let uu___393_3712 = default_settings  in
                       let uu____3713 = FStar_Options.min_fuel ()  in
                       {
                         query_env = (uu___393_3712.query_env);
                         query_decl = (uu___393_3712.query_decl);
                         query_name = (uu___393_3712.query_name);
                         query_index = (uu___393_3712.query_index);
                         query_range = (uu___393_3712.query_range);
                         query_fuel = uu____3713;
                         query_ifuel = (Prims.parse_int "1");
                         query_rlimit = (uu___393_3712.query_rlimit);
                         query_hint = (uu___393_3712.query_hint);
                         query_errors = (uu___393_3712.query_errors);
                         query_all_labels = (uu___393_3712.query_all_labels);
                         query_suffix = (uu___393_3712.query_suffix);
                         query_hash = (uu___393_3712.query_hash)
>>>>>>> 3ed53797
                       }  in
                     [uu____3711]
                   else []  in
                 let all_configs =
                   FStar_List.append use_hints_setting
                     (FStar_List.append [default_settings]
                        (FStar_List.append initial_fuel_max_ifuel
                           (FStar_List.append half_max_fuel_max_ifuel
                              max_fuel_max_ifuel)))
                    in
                 let check_one_config config1 k =
                   (let uu____3738 = FStar_Options.z3_refresh ()  in
                    if uu____3738
                    then FStar_SMTEncoding_Z3.refresh ()
                    else ());
                   (let uu____3743 = with_fuel_and_diagnostics config1 []  in
                    let uu____3746 =
                      let uu____3749 = FStar_SMTEncoding_Z3.mk_fresh_scope ()
                         in
                      FStar_Pervasives_Native.Some uu____3749  in
                    FStar_SMTEncoding_Z3.ask config1.query_range
                      (filter_assertions config1.query_env config1.query_hint)
                      config1.query_hash config1.query_all_labels uu____3743
                      uu____3746 k (used_hint config1))
                    in
                 let check_all_configs configs =
                   let report1 errs =
                     report_errors
<<<<<<< HEAD
                       (let uu___388_3772 = default_settings  in
                        {
                          query_env = (uu___388_3772.query_env);
                          query_decl = (uu___388_3772.query_decl);
                          query_name = (uu___388_3772.query_name);
                          query_index = (uu___388_3772.query_index);
                          query_range = (uu___388_3772.query_range);
                          query_fuel = (uu___388_3772.query_fuel);
                          query_ifuel = (uu___388_3772.query_ifuel);
                          query_rlimit = (uu___388_3772.query_rlimit);
                          query_hint = (uu___388_3772.query_hint);
                          query_errors = errs;
                          query_all_labels = (uu___388_3772.query_all_labels);
                          query_suffix = (uu___388_3772.query_suffix);
                          query_hash = (uu___388_3772.query_hash)
=======
                       (let uu___394_3772 = default_settings  in
                        {
                          query_env = (uu___394_3772.query_env);
                          query_decl = (uu___394_3772.query_decl);
                          query_name = (uu___394_3772.query_name);
                          query_index = (uu___394_3772.query_index);
                          query_range = (uu___394_3772.query_range);
                          query_fuel = (uu___394_3772.query_fuel);
                          query_ifuel = (uu___394_3772.query_ifuel);
                          query_rlimit = (uu___394_3772.query_rlimit);
                          query_hint = (uu___394_3772.query_hint);
                          query_errors = errs;
                          query_all_labels = (uu___394_3772.query_all_labels);
                          query_suffix = (uu___394_3772.query_suffix);
                          query_hash = (uu___394_3772.query_hash)
>>>>>>> 3ed53797
                        })
                      in
                   fold_queries configs check_one_config process_result
                     report1
                    in
                 let uu____3773 =
                   let uu____3782 = FStar_Options.admit_smt_queries ()  in
                   let uu____3784 = FStar_Options.admit_except ()  in
                   (uu____3782, uu____3784)  in
                 (match uu____3773 with
                  | (true ,uu____3792) -> ()
                  | (false ,FStar_Pervasives_Native.None ) ->
                      check_all_configs all_configs
                  | (false ,FStar_Pervasives_Native.Some id1) ->
                      let skip =
                        if FStar_Util.starts_with id1 "("
                        then
                          let full_query_id =
                            let uu____3822 =
                              let uu____3824 =
                                let uu____3826 =
                                  let uu____3828 =
                                    FStar_Util.string_of_int
                                      default_settings.query_index
                                     in
                                  Prims.strcat uu____3828 ")"  in
                                Prims.strcat ", " uu____3826  in
                              Prims.strcat default_settings.query_name
                                uu____3824
                               in
                            Prims.strcat "(" uu____3822  in
                          full_query_id <> id1
                        else default_settings.query_name <> id1  in
                      if Prims.op_Negation skip
                      then check_all_configs all_configs
                      else ()))
  
let (solve :
  (unit -> Prims.string) FStar_Pervasives_Native.option ->
    FStar_TypeChecker_Env.env -> FStar_Syntax_Syntax.term -> unit)
  =
  fun use_env_msg  ->
    fun tcenv  ->
      fun q  ->
        (let uu____3868 =
           let uu____3870 =
             let uu____3872 = FStar_TypeChecker_Env.get_range tcenv  in
             FStar_All.pipe_left FStar_Range.string_of_range uu____3872  in
           FStar_Util.format1 "Starting query at %s" uu____3870  in
         FStar_SMTEncoding_Encode.push uu____3868);
        (let uu____3875 = FStar_Options.no_smt ()  in
         if uu____3875
         then
           let uu____3878 =
             let uu____3888 =
               let uu____3896 =
                 let uu____3898 = FStar_Syntax_Print.term_to_string q  in
                 FStar_Util.format1
                   "Q = %s\nA query could not be solved internally, and --no_smt was given"
                   uu____3898
                  in
               (FStar_Errors.Error_NoSMTButNeeded, uu____3896,
                 (tcenv.FStar_TypeChecker_Env.range))
                in
             [uu____3888]  in
           FStar_TypeChecker_Err.add_errors tcenv uu____3878
         else
           (let tcenv1 = FStar_TypeChecker_Env.incr_query_index tcenv  in
            let uu____3919 =
              FStar_SMTEncoding_Encode.encode_query use_env_msg tcenv1 q  in
            match uu____3919 with
            | (prefix1,labels,qry,suffix) ->
                let pop1 uu____3955 =
                  let uu____3956 =
                    let uu____3958 =
                      let uu____3960 = FStar_TypeChecker_Env.get_range tcenv1
                         in
                      FStar_All.pipe_left FStar_Range.string_of_range
                        uu____3960
                       in
                    FStar_Util.format1 "Ending query at %s" uu____3958  in
                  FStar_SMTEncoding_Encode.pop uu____3956  in
                (match qry with
                 | FStar_SMTEncoding_Term.Assume
                     {
                       FStar_SMTEncoding_Term.assumption_term =
                         {
                           FStar_SMTEncoding_Term.tm =
                             FStar_SMTEncoding_Term.App
                             (FStar_SMTEncoding_Term.FalseOp ,uu____3963);
                           FStar_SMTEncoding_Term.freevars = uu____3964;
                           FStar_SMTEncoding_Term.rng = uu____3965;_};
                       FStar_SMTEncoding_Term.assumption_caption = uu____3966;
                       FStar_SMTEncoding_Term.assumption_name = uu____3967;
                       FStar_SMTEncoding_Term.assumption_fact_ids =
                         uu____3968;_}
                     -> pop1 ()
                 | uu____3988 when tcenv1.FStar_TypeChecker_Env.admit ->
                     pop1 ()
                 | FStar_SMTEncoding_Term.Assume uu____3989 ->
                     (ask_and_report_errors tcenv1 labels prefix1 qry suffix;
                      pop1 ())
                 | uu____3991 -> failwith "Impossible")))
  
let (solver : FStar_TypeChecker_Env.solver_t) =
  {
    FStar_TypeChecker_Env.init = FStar_SMTEncoding_Encode.init;
    FStar_TypeChecker_Env.push = FStar_SMTEncoding_Encode.push;
    FStar_TypeChecker_Env.pop = FStar_SMTEncoding_Encode.pop;
    FStar_TypeChecker_Env.snapshot = FStar_SMTEncoding_Encode.snapshot;
    FStar_TypeChecker_Env.rollback = FStar_SMTEncoding_Encode.rollback;
    FStar_TypeChecker_Env.encode_modul =
      FStar_SMTEncoding_Encode.encode_modul;
    FStar_TypeChecker_Env.encode_sig = FStar_SMTEncoding_Encode.encode_sig;
    FStar_TypeChecker_Env.preprocess =
      (fun e  ->
         fun g  ->
           let uu____3999 =
             let uu____4006 = FStar_Options.peek ()  in (e, g, uu____4006)
              in
           [uu____3999]);
    FStar_TypeChecker_Env.solve = solve;
    FStar_TypeChecker_Env.finish = FStar_SMTEncoding_Z3.finish;
    FStar_TypeChecker_Env.refresh = FStar_SMTEncoding_Z3.refresh
  } 
let (dummy : FStar_TypeChecker_Env.solver_t) =
  {
    FStar_TypeChecker_Env.init = (fun uu____4022  -> ());
    FStar_TypeChecker_Env.push = (fun uu____4024  -> ());
    FStar_TypeChecker_Env.pop = (fun uu____4027  -> ());
    FStar_TypeChecker_Env.snapshot =
      (fun uu____4030  ->
         (((Prims.parse_int "0"), (Prims.parse_int "0"),
            (Prims.parse_int "0")), ()));
    FStar_TypeChecker_Env.rollback =
      (fun uu____4049  -> fun uu____4050  -> ());
    FStar_TypeChecker_Env.encode_modul =
      (fun uu____4065  -> fun uu____4066  -> ());
    FStar_TypeChecker_Env.encode_sig =
      (fun uu____4069  -> fun uu____4070  -> ());
    FStar_TypeChecker_Env.preprocess =
      (fun e  ->
         fun g  ->
           let uu____4076 =
             let uu____4083 = FStar_Options.peek ()  in (e, g, uu____4083)
              in
           [uu____4076]);
    FStar_TypeChecker_Env.solve =
      (fun uu____4099  -> fun uu____4100  -> fun uu____4101  -> ());
    FStar_TypeChecker_Env.finish = (fun uu____4108  -> ());
    FStar_TypeChecker_Env.refresh = (fun uu____4110  -> ())
  } <|MERGE_RESOLUTION|>--- conflicted
+++ resolved
@@ -7,13 +7,8 @@
     ('Auu____13,('Auu____14 * 'Auu____15)) FStar_Util.either ->
       ('Auu____13,'Auu____14) FStar_Util.either
   =
-<<<<<<< HEAD
-  fun uu___378_32  ->
-    match uu___378_32 with
-=======
   fun uu___384_32  ->
     match uu___384_32 with
->>>>>>> 3ed53797
     | FStar_Util.Inl l -> FStar_Util.Inl l
     | FStar_Util.Inr (r,uu____47) -> FStar_Util.Inr r
   
@@ -121,13 +116,8 @@
             (FStar_All.pipe_right
                a.FStar_SMTEncoding_Term.assumption_fact_ids
                (FStar_Util.for_some
-<<<<<<< HEAD
-                  (fun uu___379_408  ->
-                     match uu___379_408 with
-=======
                   (fun uu___385_408  ->
                      match uu___385_408 with
->>>>>>> 3ed53797
                      | FStar_SMTEncoding_Term.Name lid ->
                          FStar_TypeChecker_Env.should_enc_lid e lid
                      | uu____411 -> false)))
@@ -142,13 +132,8 @@
       let pruned_theory =
         let include_assumption_names =
           FStar_Util.smap_create (Prims.parse_int "10000")  in
-<<<<<<< HEAD
-        let keep_decl uu___380_438 =
-          match uu___380_438 with
-=======
         let keep_decl uu___386_438 =
           match uu___386_438 with
->>>>>>> 3ed53797
           | FStar_SMTEncoding_Term.Assume a ->
               matches_fact_ids include_assumption_names a
           | FStar_SMTEncoding_Term.RetainAssumptions names1 ->
@@ -527,13 +512,8 @@
       match uu____1821 with
       | FStar_Pervasives_Native.Some hints ->
           FStar_Util.find_map hints
-<<<<<<< HEAD
-            (fun uu___381_1854  ->
-               match uu___381_1854 with
-=======
             (fun uu___387_1854  ->
                match uu___387_1854 with
->>>>>>> 3ed53797
                | FStar_Pervasives_Native.Some hint when
                    (hint.FStar_Util.hint_name = qname) &&
                      (hint.FStar_Util.hint_index = qindex)
@@ -658,25 +638,6 @@
      if uu____2216
      then
        let initial_fuel1 =
-<<<<<<< HEAD
-         let uu___382_2225 = settings  in
-         let uu____2226 = FStar_Options.initial_fuel ()  in
-         let uu____2228 = FStar_Options.initial_ifuel ()  in
-         {
-           query_env = (uu___382_2225.query_env);
-           query_decl = (uu___382_2225.query_decl);
-           query_name = (uu___382_2225.query_name);
-           query_index = (uu___382_2225.query_index);
-           query_range = (uu___382_2225.query_range);
-           query_fuel = uu____2226;
-           query_ifuel = uu____2228;
-           query_rlimit = (uu___382_2225.query_rlimit);
-           query_hint = FStar_Pervasives_Native.None;
-           query_errors = (uu___382_2225.query_errors);
-           query_all_labels = (uu___382_2225.query_all_labels);
-           query_suffix = (uu___382_2225.query_suffix);
-           query_hash = (uu___382_2225.query_hash)
-=======
          let uu___388_2225 = settings  in
          let uu____2226 = FStar_Options.initial_fuel ()  in
          let uu____2228 = FStar_Options.initial_ifuel ()  in
@@ -694,7 +655,6 @@
            query_all_labels = (uu___388_2225.query_all_labels);
            query_suffix = (uu___388_2225.query_suffix);
            query_hash = (uu___388_2225.query_hash)
->>>>>>> 3ed53797
          }  in
        let ask_z3 label_assumptions =
          let res = FStar_Util.mk_ref FStar_Pervasives_Native.None  in
@@ -1103,24 +1063,6 @@
                          FStar_Util.query_elapsed_time = uu____3601;
                          FStar_Util.hash = h;_}
                        ->
-<<<<<<< HEAD
-                       [(let uu___383_3618 = default_settings  in
-                         {
-                           query_env = (uu___383_3618.query_env);
-                           query_decl = (uu___383_3618.query_decl);
-                           query_name = (uu___383_3618.query_name);
-                           query_index = (uu___383_3618.query_index);
-                           query_range = (uu___383_3618.query_range);
-                           query_fuel = i;
-                           query_ifuel = j;
-                           query_rlimit = (uu___383_3618.query_rlimit);
-                           query_hint = (FStar_Pervasives_Native.Some core);
-                           query_errors = (uu___383_3618.query_errors);
-                           query_all_labels =
-                             (uu___383_3618.query_all_labels);
-                           query_suffix = (uu___383_3618.query_suffix);
-                           query_hash = (uu___383_3618.query_hash)
-=======
                        [(let uu___389_3618 = default_settings  in
                          {
                            query_env = (uu___389_3618.query_env);
@@ -1137,7 +1079,6 @@
                              (uu___389_3618.query_all_labels);
                            query_suffix = (uu___389_3618.query_suffix);
                            query_hash = (uu___389_3618.query_hash)
->>>>>>> 3ed53797
                          })]
                    | uu____3622 -> []  in
                  let initial_fuel_max_ifuel =
@@ -1148,24 +1089,6 @@
                    if uu____3628
                    then
                      let uu____3637 =
-<<<<<<< HEAD
-                       let uu___384_3638 = default_settings  in
-                       let uu____3639 = FStar_Options.max_ifuel ()  in
-                       {
-                         query_env = (uu___384_3638.query_env);
-                         query_decl = (uu___384_3638.query_decl);
-                         query_name = (uu___384_3638.query_name);
-                         query_index = (uu___384_3638.query_index);
-                         query_range = (uu___384_3638.query_range);
-                         query_fuel = (uu___384_3638.query_fuel);
-                         query_ifuel = uu____3639;
-                         query_rlimit = (uu___384_3638.query_rlimit);
-                         query_hint = (uu___384_3638.query_hint);
-                         query_errors = (uu___384_3638.query_errors);
-                         query_all_labels = (uu___384_3638.query_all_labels);
-                         query_suffix = (uu___384_3638.query_suffix);
-                         query_hash = (uu___384_3638.query_hash)
-=======
                        let uu___390_3638 = default_settings  in
                        let uu____3639 = FStar_Options.max_ifuel ()  in
                        {
@@ -1182,7 +1105,6 @@
                          query_all_labels = (uu___390_3638.query_all_labels);
                          query_suffix = (uu___390_3638.query_suffix);
                          query_hash = (uu___390_3638.query_hash)
->>>>>>> 3ed53797
                        }  in
                      [uu____3637]
                    else []  in
@@ -1196,31 +1118,12 @@
                    if uu____3646
                    then
                      let uu____3658 =
-<<<<<<< HEAD
-                       let uu___385_3659 = default_settings  in
-=======
                        let uu___391_3659 = default_settings  in
->>>>>>> 3ed53797
                        let uu____3660 =
                          let uu____3662 = FStar_Options.max_fuel ()  in
                          uu____3662 / (Prims.parse_int "2")  in
                        let uu____3665 = FStar_Options.max_ifuel ()  in
                        {
-<<<<<<< HEAD
-                         query_env = (uu___385_3659.query_env);
-                         query_decl = (uu___385_3659.query_decl);
-                         query_name = (uu___385_3659.query_name);
-                         query_index = (uu___385_3659.query_index);
-                         query_range = (uu___385_3659.query_range);
-                         query_fuel = uu____3660;
-                         query_ifuel = uu____3665;
-                         query_rlimit = (uu___385_3659.query_rlimit);
-                         query_hint = (uu___385_3659.query_hint);
-                         query_errors = (uu___385_3659.query_errors);
-                         query_all_labels = (uu___385_3659.query_all_labels);
-                         query_suffix = (uu___385_3659.query_suffix);
-                         query_hash = (uu___385_3659.query_hash)
-=======
                          query_env = (uu___391_3659.query_env);
                          query_decl = (uu___391_3659.query_decl);
                          query_name = (uu___391_3659.query_name);
@@ -1234,7 +1137,6 @@
                          query_all_labels = (uu___391_3659.query_all_labels);
                          query_suffix = (uu___391_3659.query_suffix);
                          query_hash = (uu___391_3659.query_hash)
->>>>>>> 3ed53797
                        }  in
                      [uu____3658]
                    else []  in
@@ -1250,25 +1152,6 @@
                    if uu____3672
                    then
                      let uu____3691 =
-<<<<<<< HEAD
-                       let uu___386_3692 = default_settings  in
-                       let uu____3693 = FStar_Options.max_fuel ()  in
-                       let uu____3695 = FStar_Options.max_ifuel ()  in
-                       {
-                         query_env = (uu___386_3692.query_env);
-                         query_decl = (uu___386_3692.query_decl);
-                         query_name = (uu___386_3692.query_name);
-                         query_index = (uu___386_3692.query_index);
-                         query_range = (uu___386_3692.query_range);
-                         query_fuel = uu____3693;
-                         query_ifuel = uu____3695;
-                         query_rlimit = (uu___386_3692.query_rlimit);
-                         query_hint = (uu___386_3692.query_hint);
-                         query_errors = (uu___386_3692.query_errors);
-                         query_all_labels = (uu___386_3692.query_all_labels);
-                         query_suffix = (uu___386_3692.query_suffix);
-                         query_hash = (uu___386_3692.query_hash)
-=======
                        let uu___392_3692 = default_settings  in
                        let uu____3693 = FStar_Options.max_fuel ()  in
                        let uu____3695 = FStar_Options.max_ifuel ()  in
@@ -1286,7 +1169,6 @@
                          query_all_labels = (uu___392_3692.query_all_labels);
                          query_suffix = (uu___392_3692.query_suffix);
                          query_hash = (uu___392_3692.query_hash)
->>>>>>> 3ed53797
                        }  in
                      [uu____3691]
                    else []  in
@@ -1298,24 +1180,6 @@
                    if uu____3702
                    then
                      let uu____3711 =
-<<<<<<< HEAD
-                       let uu___387_3712 = default_settings  in
-                       let uu____3713 = FStar_Options.min_fuel ()  in
-                       {
-                         query_env = (uu___387_3712.query_env);
-                         query_decl = (uu___387_3712.query_decl);
-                         query_name = (uu___387_3712.query_name);
-                         query_index = (uu___387_3712.query_index);
-                         query_range = (uu___387_3712.query_range);
-                         query_fuel = uu____3713;
-                         query_ifuel = (Prims.parse_int "1");
-                         query_rlimit = (uu___387_3712.query_rlimit);
-                         query_hint = (uu___387_3712.query_hint);
-                         query_errors = (uu___387_3712.query_errors);
-                         query_all_labels = (uu___387_3712.query_all_labels);
-                         query_suffix = (uu___387_3712.query_suffix);
-                         query_hash = (uu___387_3712.query_hash)
-=======
                        let uu___393_3712 = default_settings  in
                        let uu____3713 = FStar_Options.min_fuel ()  in
                        {
@@ -1332,7 +1196,6 @@
                          query_all_labels = (uu___393_3712.query_all_labels);
                          query_suffix = (uu___393_3712.query_suffix);
                          query_hash = (uu___393_3712.query_hash)
->>>>>>> 3ed53797
                        }  in
                      [uu____3711]
                    else []  in
@@ -1361,23 +1224,6 @@
                  let check_all_configs configs =
                    let report1 errs =
                      report_errors
-<<<<<<< HEAD
-                       (let uu___388_3772 = default_settings  in
-                        {
-                          query_env = (uu___388_3772.query_env);
-                          query_decl = (uu___388_3772.query_decl);
-                          query_name = (uu___388_3772.query_name);
-                          query_index = (uu___388_3772.query_index);
-                          query_range = (uu___388_3772.query_range);
-                          query_fuel = (uu___388_3772.query_fuel);
-                          query_ifuel = (uu___388_3772.query_ifuel);
-                          query_rlimit = (uu___388_3772.query_rlimit);
-                          query_hint = (uu___388_3772.query_hint);
-                          query_errors = errs;
-                          query_all_labels = (uu___388_3772.query_all_labels);
-                          query_suffix = (uu___388_3772.query_suffix);
-                          query_hash = (uu___388_3772.query_hash)
-=======
                        (let uu___394_3772 = default_settings  in
                         {
                           query_env = (uu___394_3772.query_env);
@@ -1393,7 +1239,6 @@
                           query_all_labels = (uu___394_3772.query_all_labels);
                           query_suffix = (uu___394_3772.query_suffix);
                           query_hash = (uu___394_3772.query_hash)
->>>>>>> 3ed53797
                         })
                       in
                    fold_queries configs check_one_config process_result
