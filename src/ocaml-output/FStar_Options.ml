--- conflicted
+++ resolved
@@ -2436,23 +2436,23 @@
   =
   let file_map = FStar_Util.smap_create (Prims.parse_int "100")  in
   fun filename  ->
-    let uu____6174 = FStar_Util.smap_try_find file_map filename  in
-    match uu____6174 with
-    | FStar_Pervasives_Native.Some f -> FStar_Pervasives_Native.Some f
+    let uu____6178 = FStar_Util.smap_try_find file_map filename  in
+    match uu____6178 with
+    | FStar_Pervasives_Native.Some f -> f
     | FStar_Pervasives_Native.None  ->
         let result =
           try
-            let uu____6190 = FStar_Util.is_path_absolute filename  in
-            if uu____6190
+            let uu____6204 = FStar_Util.is_path_absolute filename  in
+            if uu____6204
             then
               (if FStar_Util.file_exists filename
                then FStar_Pervasives_Native.Some filename
                else FStar_Pervasives_Native.None)
             else
-              (let uu____6197 =
-                 let uu____6200 = include_path ()  in
-                 FStar_List.rev uu____6200  in
-               FStar_Util.find_map uu____6197
+              (let uu____6211 =
+                 let uu____6214 = include_path ()  in
+                 FStar_List.rev uu____6214  in
+               FStar_Util.find_map uu____6211
                  (fun p  ->
                     let path =
                       if p = "."
@@ -2461,25 +2461,6 @@
                     if FStar_Util.file_exists path
                     then FStar_Pervasives_Native.Some path
                     else FStar_Pervasives_Native.None))
-<<<<<<< HEAD
-          with | uu____6216 -> FStar_Pervasives_Native.None  in
-        (match result with
-         | FStar_Pervasives_Native.None  -> result
-         | FStar_Pervasives_Native.Some f ->
-             (FStar_Util.smap_add file_map filename f; result))
-  
-let (prims : unit -> Prims.string) =
-  fun uu____6225  ->
-    let uu____6226 = get_prims ()  in
-    match uu____6226 with
-    | FStar_Pervasives_Native.None  ->
-        let filename = "prims.fst"  in
-        let uu____6230 = find_file filename  in
-        (match uu____6230 with
-         | FStar_Pervasives_Native.Some result -> result
-         | FStar_Pervasives_Native.None  ->
-             let uu____6234 =
-=======
           with | uu____6230 -> FStar_Pervasives_Native.None  in
         (if FStar_Option.isSome result
          then FStar_Util.smap_add file_map filename result
@@ -2497,28 +2478,10 @@
          | FStar_Pervasives_Native.Some result -> result
          | FStar_Pervasives_Native.None  ->
              let uu____6248 =
->>>>>>> 27250196
                FStar_Util.format1
                  "unable to find required file \"%s\" in the module search path.\n"
                  filename
                 in
-<<<<<<< HEAD
-             failwith uu____6234)
-    | FStar_Pervasives_Native.Some x -> x
-  
-let (prims_basename : unit -> Prims.string) =
-  fun uu____6240  ->
-    let uu____6241 = prims ()  in FStar_Util.basename uu____6241
-  
-let (pervasives : unit -> Prims.string) =
-  fun uu____6246  ->
-    let filename = "FStar.Pervasives.fst"  in
-    let uu____6248 = find_file filename  in
-    match uu____6248 with
-    | FStar_Pervasives_Native.Some result -> result
-    | FStar_Pervasives_Native.None  ->
-        let uu____6252 =
-=======
              failwith uu____6248)
     | FStar_Pervasives_Native.Some x -> x
   
@@ -2534,27 +2497,10 @@
     | FStar_Pervasives_Native.Some result -> result
     | FStar_Pervasives_Native.None  ->
         let uu____6266 =
->>>>>>> 27250196
           FStar_Util.format1
             "unable to find required file \"%s\" in the module search path.\n"
             filename
            in
-<<<<<<< HEAD
-        failwith uu____6252
-  
-let (pervasives_basename : unit -> Prims.string) =
-  fun uu____6257  ->
-    let uu____6258 = pervasives ()  in FStar_Util.basename uu____6258
-  
-let (pervasives_native_basename : unit -> Prims.string) =
-  fun uu____6263  ->
-    let filename = "FStar.Pervasives.Native.fst"  in
-    let uu____6265 = find_file filename  in
-    match uu____6265 with
-    | FStar_Pervasives_Native.Some result -> FStar_Util.basename result
-    | FStar_Pervasives_Native.None  ->
-        let uu____6269 =
-=======
         failwith uu____6266
   
 let (pervasives_basename : unit -> Prims.string) =
@@ -2569,46 +2515,27 @@
     | FStar_Pervasives_Native.Some result -> FStar_Util.basename result
     | FStar_Pervasives_Native.None  ->
         let uu____6283 =
->>>>>>> 27250196
           FStar_Util.format1
             "unable to find required file \"%s\" in the module search path.\n"
             filename
            in
-<<<<<<< HEAD
-        failwith uu____6269
-  
-let (prepend_output_dir : Prims.string -> Prims.string) =
-  fun fname  ->
-    let uu____6275 = get_odir ()  in
-    match uu____6275 with
-=======
         failwith uu____6283
   
 let (prepend_output_dir : Prims.string -> Prims.string) =
   fun fname  ->
     let uu____6289 = get_odir ()  in
     match uu____6289 with
->>>>>>> 27250196
     | FStar_Pervasives_Native.None  -> fname
     | FStar_Pervasives_Native.Some x -> FStar_Util.join_paths x fname
   
 let (prepend_cache_dir : Prims.string -> Prims.string) =
   fun fpath  ->
-<<<<<<< HEAD
-    let uu____6284 = get_cache_dir ()  in
-    match uu____6284 with
-    | FStar_Pervasives_Native.None  -> fpath
-    | FStar_Pervasives_Native.Some x ->
-        let uu____6288 = FStar_Util.basename fpath  in
-        FStar_Util.join_paths x uu____6288
-=======
     let uu____6298 = get_cache_dir ()  in
     match uu____6298 with
     | FStar_Pervasives_Native.None  -> fpath
     | FStar_Pervasives_Native.Some x ->
         let uu____6302 = FStar_Util.basename fpath  in
         FStar_Util.join_paths x uu____6302
->>>>>>> 27250196
   
 let (path_of_text : Prims.string -> Prims.string Prims.list) =
   fun text  -> FStar_String.split [46] text 
@@ -2625,15 +2552,9 @@
         if FStar_Util.starts_with s "-"
         then
           (let path =
-<<<<<<< HEAD
-             let uu____6354 =
-               FStar_Util.substring_from s (Prims.parse_int "1")  in
-             path_of_text uu____6354  in
-=======
              let uu____6368 =
                FStar_Util.substring_from s (Prims.parse_int "1")  in
              path_of_text uu____6368  in
->>>>>>> 27250196
            (path, false))
         else
           (let s1 =
@@ -2642,35 +2563,13 @@
              else s  in
            ((path_of_text s1), true))
        in
-<<<<<<< HEAD
-    let uu____6362 =
-=======
     let uu____6376 =
->>>>>>> 27250196
       FStar_All.pipe_right ns
         (FStar_List.collect
            (fun s  ->
               FStar_All.pipe_right (FStar_Util.split s " ")
                 (FStar_List.map parse_one_setting)))
        in
-<<<<<<< HEAD
-    FStar_All.pipe_right uu____6362 FStar_List.rev
-  
-let (__temp_no_proj : Prims.string -> Prims.bool) =
-  fun s  ->
-    let uu____6432 = get___temp_no_proj ()  in
-    FStar_All.pipe_right uu____6432 (FStar_List.contains s)
-  
-let (__temp_fast_implicits : unit -> Prims.bool) =
-  fun uu____6441  -> lookup_opt "__temp_fast_implicits" as_bool 
-let (admit_smt_queries : unit -> Prims.bool) =
-  fun uu____6446  -> get_admit_smt_queries () 
-let (admit_except : unit -> Prims.string FStar_Pervasives_Native.option) =
-  fun uu____6453  -> get_admit_except () 
-let (cache_checked_modules : unit -> Prims.bool) =
-  fun uu____6458  -> get_cache_checked_modules () 
-let (cache_off : unit -> Prims.bool) = fun uu____6463  -> get_cache_off () 
-=======
     FStar_All.pipe_right uu____6376 FStar_List.rev
   
 let (__temp_no_proj : Prims.string -> Prims.bool) =
@@ -2687,7 +2586,6 @@
 let (cache_checked_modules : unit -> Prims.bool) =
   fun uu____6472  -> get_cache_checked_modules () 
 let (cache_off : unit -> Prims.bool) = fun uu____6477  -> get_cache_off () 
->>>>>>> 27250196
 type codegen_t =
   | OCaml 
   | FSharp 
@@ -2695,28 +2593,6 @@
   | Plugin 
 let (uu___is_OCaml : codegen_t -> Prims.bool) =
   fun projectee  ->
-<<<<<<< HEAD
-    match projectee with | OCaml  -> true | uu____6469 -> false
-  
-let (uu___is_FSharp : codegen_t -> Prims.bool) =
-  fun projectee  ->
-    match projectee with | FSharp  -> true | uu____6475 -> false
-  
-let (uu___is_Kremlin : codegen_t -> Prims.bool) =
-  fun projectee  ->
-    match projectee with | Kremlin  -> true | uu____6481 -> false
-  
-let (uu___is_Plugin : codegen_t -> Prims.bool) =
-  fun projectee  ->
-    match projectee with | Plugin  -> true | uu____6487 -> false
-  
-let (codegen : unit -> codegen_t FStar_Pervasives_Native.option) =
-  fun uu____6494  ->
-    let uu____6495 = get_codegen ()  in
-    FStar_Util.map_opt uu____6495
-      (fun uu___80_6499  ->
-         match uu___80_6499 with
-=======
     match projectee with | OCaml  -> true | uu____6483 -> false
   
 let (uu___is_FSharp : codegen_t -> Prims.bool) =
@@ -2737,27 +2613,10 @@
     FStar_Util.map_opt uu____6509
       (fun uu___80_6513  ->
          match uu___80_6513 with
->>>>>>> 27250196
          | "OCaml" -> OCaml
          | "FSharp" -> FSharp
          | "Kremlin" -> Kremlin
          | "Plugin" -> Plugin
-<<<<<<< HEAD
-         | uu____6500 -> failwith "Impossible")
-  
-let (codegen_libs : unit -> Prims.string Prims.list Prims.list) =
-  fun uu____6509  ->
-    let uu____6510 = get_codegen_lib ()  in
-    FStar_All.pipe_right uu____6510
-      (FStar_List.map (fun x  -> FStar_Util.split x "."))
-  
-let (debug_any : unit -> Prims.bool) =
-  fun uu____6527  -> let uu____6528 = get_debug ()  in uu____6528 <> [] 
-let (debug_module : Prims.string -> Prims.bool) =
-  fun modul  ->
-    let uu____6538 = get_debug ()  in
-    FStar_All.pipe_right uu____6538 (FStar_List.contains modul)
-=======
          | uu____6514 -> failwith "Impossible")
   
 let (codegen_libs : unit -> Prims.string Prims.list Prims.list) =
@@ -2772,164 +2631,10 @@
   fun modul  ->
     let uu____6552 = get_debug ()  in
     FStar_All.pipe_right uu____6552 (FStar_List.contains modul)
->>>>>>> 27250196
   
 let (debug_at_level : Prims.string -> debug_level_t -> Prims.bool) =
   fun modul  ->
     fun level  ->
-<<<<<<< HEAD
-      (let uu____6555 = get_debug ()  in
-       FStar_All.pipe_right uu____6555 (FStar_List.contains modul)) &&
-        (debug_level_geq level)
-  
-let (defensive : unit -> Prims.bool) =
-  fun uu____6564  -> let uu____6565 = get_defensive ()  in uu____6565 <> "no" 
-let (defensive_fail : unit -> Prims.bool) =
-  fun uu____6570  ->
-    let uu____6571 = get_defensive ()  in uu____6571 = "fail"
-  
-let (dep : unit -> Prims.string FStar_Pervasives_Native.option) =
-  fun uu____6578  -> get_dep () 
-let (detail_errors : unit -> Prims.bool) =
-  fun uu____6583  -> get_detail_errors () 
-let (detail_hint_replay : unit -> Prims.bool) =
-  fun uu____6588  -> get_detail_hint_replay () 
-let (doc : unit -> Prims.bool) = fun uu____6593  -> get_doc () 
-let (dump_module : Prims.string -> Prims.bool) =
-  fun s  ->
-    let uu____6599 = get_dump_module ()  in
-    FStar_All.pipe_right uu____6599 (FStar_List.contains s)
-  
-let (eager_subtyping : unit -> Prims.bool) =
-  fun uu____6608  -> get_eager_subtyping () 
-let (expose_interfaces : unit -> Prims.bool) =
-  fun uu____6613  -> get_expose_interfaces () 
-let (fs_typ_app : Prims.string -> Prims.bool) =
-  fun filename  ->
-    let uu____6619 = FStar_ST.op_Bang light_off_files  in
-    FStar_List.contains filename uu____6619
-  
-let (full_context_dependency : unit -> Prims.bool) = fun uu____6653  -> true 
-let (hide_uvar_nums : unit -> Prims.bool) =
-  fun uu____6658  -> get_hide_uvar_nums () 
-let (hint_info : unit -> Prims.bool) =
-  fun uu____6663  -> (get_hint_info ()) || (get_query_stats ()) 
-let (hint_file : unit -> Prims.string FStar_Pervasives_Native.option) =
-  fun uu____6670  -> get_hint_file () 
-let (ide : unit -> Prims.bool) = fun uu____6675  -> get_ide () 
-let (indent : unit -> Prims.bool) = fun uu____6680  -> get_indent () 
-let (initial_fuel : unit -> Prims.int) =
-  fun uu____6685  ->
-    let uu____6686 = get_initial_fuel ()  in
-    let uu____6687 = get_max_fuel ()  in Prims.min uu____6686 uu____6687
-  
-let (initial_ifuel : unit -> Prims.int) =
-  fun uu____6692  ->
-    let uu____6693 = get_initial_ifuel ()  in
-    let uu____6694 = get_max_ifuel ()  in Prims.min uu____6693 uu____6694
-  
-let (interactive : unit -> Prims.bool) =
-  fun uu____6699  -> (get_in ()) || (get_ide ()) 
-let (lax : unit -> Prims.bool) = fun uu____6704  -> get_lax () 
-let (load : unit -> Prims.string Prims.list) = fun uu____6711  -> get_load () 
-let (legacy_interactive : unit -> Prims.bool) = fun uu____6716  -> get_in () 
-let (log_queries : unit -> Prims.bool) =
-  fun uu____6721  -> get_log_queries () 
-let (log_types : unit -> Prims.bool) = fun uu____6726  -> get_log_types () 
-let (max_fuel : unit -> Prims.int) = fun uu____6731  -> get_max_fuel () 
-let (max_ifuel : unit -> Prims.int) = fun uu____6736  -> get_max_ifuel () 
-let (min_fuel : unit -> Prims.int) = fun uu____6741  -> get_min_fuel () 
-let (ml_ish : unit -> Prims.bool) = fun uu____6746  -> get_MLish () 
-let (set_ml_ish : unit -> unit) =
-  fun uu____6751  -> set_option "MLish" (Bool true) 
-let (n_cores : unit -> Prims.int) = fun uu____6756  -> get_n_cores () 
-let (no_default_includes : unit -> Prims.bool) =
-  fun uu____6761  -> get_no_default_includes () 
-let (no_extract : Prims.string -> Prims.bool) =
-  fun s  ->
-    let s1 = FStar_String.lowercase s  in
-    let uu____6768 = get_no_extract ()  in
-    FStar_All.pipe_right uu____6768
-      (FStar_Util.for_some (fun f  -> (FStar_String.lowercase f) = s1))
-  
-let (normalize_pure_terms_for_extraction : unit -> Prims.bool) =
-  fun uu____6779  -> get_normalize_pure_terms_for_extraction () 
-let (no_location_info : unit -> Prims.bool) =
-  fun uu____6784  -> get_no_location_info () 
-let (no_smt : unit -> Prims.bool) = fun uu____6789  -> get_no_smt () 
-let (output_dir : unit -> Prims.string FStar_Pervasives_Native.option) =
-  fun uu____6796  -> get_odir () 
-let (ugly : unit -> Prims.bool) = fun uu____6801  -> get_ugly () 
-let (print_bound_var_types : unit -> Prims.bool) =
-  fun uu____6806  -> get_print_bound_var_types () 
-let (print_effect_args : unit -> Prims.bool) =
-  fun uu____6811  -> get_print_effect_args () 
-let (print_implicits : unit -> Prims.bool) =
-  fun uu____6816  -> get_print_implicits () 
-let (print_real_names : unit -> Prims.bool) =
-  fun uu____6821  -> (get_prn ()) || (get_print_full_names ()) 
-let (print_universes : unit -> Prims.bool) =
-  fun uu____6826  -> get_print_universes () 
-let (print_z3_statistics : unit -> Prims.bool) =
-  fun uu____6831  -> (get_print_z3_statistics ()) || (get_query_stats ()) 
-let (query_stats : unit -> Prims.bool) =
-  fun uu____6836  -> get_query_stats () 
-let (record_hints : unit -> Prims.bool) =
-  fun uu____6841  -> get_record_hints () 
-let (reuse_hint_for : unit -> Prims.string FStar_Pervasives_Native.option) =
-  fun uu____6848  -> get_reuse_hint_for () 
-let (silent : unit -> Prims.bool) = fun uu____6853  -> get_silent () 
-let (smtencoding_elim_box : unit -> Prims.bool) =
-  fun uu____6858  -> get_smtencoding_elim_box () 
-let (smtencoding_nl_arith_native : unit -> Prims.bool) =
-  fun uu____6863  ->
-    let uu____6864 = get_smtencoding_nl_arith_repr ()  in
-    uu____6864 = "native"
-  
-let (smtencoding_nl_arith_wrapped : unit -> Prims.bool) =
-  fun uu____6869  ->
-    let uu____6870 = get_smtencoding_nl_arith_repr ()  in
-    uu____6870 = "wrapped"
-  
-let (smtencoding_nl_arith_default : unit -> Prims.bool) =
-  fun uu____6875  ->
-    let uu____6876 = get_smtencoding_nl_arith_repr ()  in
-    uu____6876 = "boxwrap"
-  
-let (smtencoding_l_arith_native : unit -> Prims.bool) =
-  fun uu____6881  ->
-    let uu____6882 = get_smtencoding_l_arith_repr ()  in
-    uu____6882 = "native"
-  
-let (smtencoding_l_arith_default : unit -> Prims.bool) =
-  fun uu____6887  ->
-    let uu____6888 = get_smtencoding_l_arith_repr ()  in
-    uu____6888 = "boxwrap"
-  
-let (tactic_raw_binders : unit -> Prims.bool) =
-  fun uu____6893  -> get_tactic_raw_binders () 
-let (tactic_trace : unit -> Prims.bool) =
-  fun uu____6898  -> get_tactic_trace () 
-let (tactic_trace_d : unit -> Prims.int) =
-  fun uu____6903  -> get_tactic_trace_d () 
-let (timing : unit -> Prims.bool) = fun uu____6908  -> get_timing () 
-let (trace_error : unit -> Prims.bool) =
-  fun uu____6913  -> get_trace_error () 
-let (unthrottle_inductives : unit -> Prims.bool) =
-  fun uu____6918  -> get_unthrottle_inductives () 
-let (unsafe_tactic_exec : unit -> Prims.bool) =
-  fun uu____6923  -> get_unsafe_tactic_exec () 
-let (use_eq_at_higher_order : unit -> Prims.bool) =
-  fun uu____6928  -> get_use_eq_at_higher_order () 
-let (use_hints : unit -> Prims.bool) = fun uu____6933  -> get_use_hints () 
-let (use_hint_hashes : unit -> Prims.bool) =
-  fun uu____6938  -> get_use_hint_hashes () 
-let (use_native_tactics :
-  unit -> Prims.string FStar_Pervasives_Native.option) =
-  fun uu____6945  -> get_use_native_tactics () 
-let (use_tactics : unit -> Prims.bool) =
-  fun uu____6950  -> get_use_tactics () 
-=======
       (let uu____6569 = get_debug ()  in
        FStar_All.pipe_right uu____6569 (FStar_List.contains modul)) &&
         (debug_level_geq level)
@@ -3081,44 +2786,18 @@
   fun uu____6959  -> get_use_native_tactics () 
 let (use_tactics : unit -> Prims.bool) =
   fun uu____6964  -> get_use_tactics () 
->>>>>>> 27250196
 let (using_facts_from :
   unit ->
     (Prims.string Prims.list,Prims.bool) FStar_Pervasives_Native.tuple2
       Prims.list)
   =
-<<<<<<< HEAD
-  fun uu____6963  ->
-    let uu____6964 = get_using_facts_from ()  in
-    match uu____6964 with
-=======
   fun uu____6977  ->
     let uu____6978 = get_using_facts_from ()  in
     match uu____6978 with
->>>>>>> 27250196
     | FStar_Pervasives_Native.None  -> [([], true)]
     | FStar_Pervasives_Native.Some ns -> parse_settings ns
   
 let (vcgen_optimize_bind_as_seq : unit -> Prims.bool) =
-<<<<<<< HEAD
-  fun uu____7002  ->
-    let uu____7003 = get_vcgen_optimize_bind_as_seq ()  in
-    FStar_Option.isSome uu____7003
-  
-let (vcgen_decorate_with_type : unit -> Prims.bool) =
-  fun uu____7010  ->
-    let uu____7011 = get_vcgen_optimize_bind_as_seq ()  in
-    match uu____7011 with
-    | FStar_Pervasives_Native.Some "with_type" -> true
-    | uu____7014 -> false
-  
-let (warn_default_effects : unit -> Prims.bool) =
-  fun uu____7021  -> get_warn_default_effects () 
-let (z3_exe : unit -> Prims.string) =
-  fun uu____7026  ->
-    let uu____7027 = get_smt ()  in
-    match uu____7027 with
-=======
   fun uu____7016  ->
     let uu____7017 = get_vcgen_optimize_bind_as_seq ()  in
     FStar_Option.isSome uu____7017
@@ -3136,46 +2815,10 @@
   fun uu____7040  ->
     let uu____7041 = get_smt ()  in
     match uu____7041 with
->>>>>>> 27250196
     | FStar_Pervasives_Native.None  -> FStar_Platform.exe "z3"
     | FStar_Pervasives_Native.Some s -> s
   
 let (z3_cliopt : unit -> Prims.string Prims.list) =
-<<<<<<< HEAD
-  fun uu____7037  -> get_z3cliopt () 
-let (z3_refresh : unit -> Prims.bool) = fun uu____7042  -> get_z3refresh () 
-let (z3_rlimit : unit -> Prims.int) = fun uu____7047  -> get_z3rlimit () 
-let (z3_rlimit_factor : unit -> Prims.int) =
-  fun uu____7052  -> get_z3rlimit_factor () 
-let (z3_seed : unit -> Prims.int) = fun uu____7057  -> get_z3seed () 
-let (use_two_phase_tc : unit -> Prims.bool) =
-  fun uu____7062  ->
-    (get_use_two_phase_tc ()) &&
-      (let uu____7064 = lax ()  in Prims.op_Negation uu____7064)
-  
-let (no_positivity : unit -> Prims.bool) =
-  fun uu____7069  -> get_no_positivity () 
-let (ml_no_eta_expand_coertions : unit -> Prims.bool) =
-  fun uu____7074  -> get_ml_no_eta_expand_coertions () 
-let (warn_error : unit -> Prims.string) =
-  fun uu____7079  -> get_warn_error () 
-let (use_extracted_interfaces : unit -> Prims.bool) =
-  fun uu____7084  -> get_use_extracted_interfaces () 
-let (should_extract : Prims.string -> Prims.bool) =
-  fun m  ->
-    let m1 = FStar_String.lowercase m  in
-    let uu____7091 = get_extract ()  in
-    match uu____7091 with
-    | FStar_Pervasives_Native.Some extract_setting ->
-        ((let uu____7102 =
-            let uu____7115 = get_no_extract ()  in
-            let uu____7118 = get_extract_namespace ()  in
-            let uu____7121 = get_extract_module ()  in
-            (uu____7115, uu____7118, uu____7121)  in
-          match uu____7102 with
-          | ([],[],[]) -> ()
-          | uu____7136 ->
-=======
   fun uu____7051  -> get_z3cliopt () 
 let (z3_refresh : unit -> Prims.bool) = fun uu____7056  -> get_z3refresh () 
 let (z3_rlimit : unit -> Prims.int) = fun uu____7061  -> get_z3rlimit () 
@@ -3209,33 +2852,12 @@
           match uu____7116 with
           | ([],[],[]) -> ()
           | uu____7150 ->
->>>>>>> 27250196
               failwith
                 "Incompatible options: --extract cannot be used with --no_extract, --extract_namespace or --extract_module");
          (let setting = parse_settings extract_setting  in
           let m_components = path_of_text m1  in
           let rec matches_path m_components1 path =
             match (m_components1, path) with
-<<<<<<< HEAD
-            | (uu____7184,[]) -> true
-            | (m2::ms,p::ps) ->
-                (m2 = (FStar_String.lowercase p)) && (matches_path ms ps)
-            | uu____7203 -> false  in
-          let uu____7212 =
-            FStar_All.pipe_right setting
-              (FStar_Util.try_find
-                 (fun uu____7246  ->
-                    match uu____7246 with
-                    | (path,uu____7254) -> matches_path m_components path))
-             in
-          match uu____7212 with
-          | FStar_Pervasives_Native.None  -> false
-          | FStar_Pervasives_Native.Some (uu____7265,flag) -> flag))
-    | FStar_Pervasives_Native.None  ->
-        let should_extract_namespace m2 =
-          let uu____7285 = get_extract_namespace ()  in
-          match uu____7285 with
-=======
             | (uu____7198,[]) -> true
             | (m2::ms,p::ps) ->
                 (m2 = (FStar_String.lowercase p)) && (matches_path ms ps)
@@ -3254,7 +2876,6 @@
         let should_extract_namespace m2 =
           let uu____7299 = get_extract_namespace ()  in
           match uu____7299 with
->>>>>>> 27250196
           | [] -> false
           | ns ->
               FStar_All.pipe_right ns
@@ -3263,29 +2884,14 @@
                       FStar_Util.starts_with m2 (FStar_String.lowercase n1)))
            in
         let should_extract_module m2 =
-<<<<<<< HEAD
-          let uu____7301 = get_extract_module ()  in
-          match uu____7301 with
-=======
           let uu____7315 = get_extract_module ()  in
           match uu____7315 with
->>>>>>> 27250196
           | [] -> false
           | l ->
               FStar_All.pipe_right l
                 (FStar_Util.for_some
                    (fun n1  -> (FStar_String.lowercase n1) = m2))
            in
-<<<<<<< HEAD
-        (let uu____7313 = no_extract m1  in Prims.op_Negation uu____7313) &&
-          (let uu____7315 =
-             let uu____7324 = get_extract_namespace ()  in
-             let uu____7327 = get_extract_module ()  in
-             (uu____7324, uu____7327)  in
-           (match uu____7315 with
-            | ([],[]) -> true
-            | uu____7338 ->
-=======
         (let uu____7327 = no_extract m1  in Prims.op_Negation uu____7327) &&
           (let uu____7329 =
              let uu____7338 = get_extract_namespace ()  in
@@ -3294,6 +2900,5 @@
            (match uu____7329 with
             | ([],[]) -> true
             | uu____7352 ->
->>>>>>> 27250196
                 (should_extract_namespace m1) || (should_extract_module m1)))
   