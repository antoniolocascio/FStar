
type debug_level_t =
| Low
| Medium
| High
| Extreme
| Other of Prims.string

let is_Low = (fun _discr_ -> (match (_discr_) with
| Low -> begin
true
end
| _ -> begin
false
end))

let is_Medium = (fun _discr_ -> (match (_discr_) with
| Medium -> begin
true
end
| _ -> begin
false
end))

let is_High = (fun _discr_ -> (match (_discr_) with
| High -> begin
true
end
| _ -> begin
false
end))

let is_Extreme = (fun _discr_ -> (match (_discr_) with
| Extreme -> begin
true
end
| _ -> begin
false
end))

let is_Other = (fun _discr_ -> (match (_discr_) with
| Other (_) -> begin
true
end
| _ -> begin
false
end))

let ___Other____0 = (fun projectee -> (match (projectee) with
| Other (_21_4) -> begin
_21_4
end))

let show_signatures = (FStar_Util.mk_ref [])

let norm_then_print = (FStar_Util.mk_ref true)

let z3_exe = (let _87_19 = (FStar_Platform.exe "z3")
in (FStar_Util.mk_ref _87_19))

let silent = (FStar_Util.mk_ref false)

let debug = (FStar_Util.mk_ref [])

let debug_level = (FStar_Util.mk_ref [])

let dlevel = (fun _21_1 -> (match (_21_1) with
| "Low" -> begin
Low
end
| "Medium" -> begin
Medium
end
| "High" -> begin
High
end
| "Extreme" -> begin
Extreme
end
| s -> begin
Other (s)
end))

let one_debug_level_geq = (fun l1 l2 -> (match (l1) with
| (Other (_)) | (Low) -> begin
(l1 = l2)
end
| Medium -> begin
((l2 = Low) || (l2 = Medium))
end
| High -> begin
(((l2 = Low) || (l2 = Medium)) || (l2 = High))
end
| Extreme -> begin
((((l2 = Low) || (l2 = Medium)) || (l2 = High)) || (l2 = Extreme))
end))

let debug_level_geq = (fun l2 -> (let _87_29 = (FStar_ST.read debug_level)
in (FStar_All.pipe_right _87_29 (FStar_Util.for_some (fun l1 -> (one_debug_level_geq l1 l2))))))

let log_types = (FStar_Util.mk_ref false)

let print_effect_args = (FStar_Util.mk_ref false)

let print_real_names = (FStar_Util.mk_ref false)

let dump_module = (FStar_Util.mk_ref None)

let should_dump = (fun l -> (match ((FStar_ST.read dump_module)) with
| None -> begin
false
end
| Some (m) -> begin
(m = l)
end))

let logQueries = (FStar_Util.mk_ref false)

let z3exe = (FStar_Util.mk_ref true)

let outputDir = (FStar_Util.mk_ref (Some (".")))

let fstar_home_opt = (FStar_Util.mk_ref None)

let _fstar_home = (FStar_Util.mk_ref "")

let prims_ref = (FStar_Util.mk_ref None)

let z3timeout = (FStar_Util.mk_ref 5)

let admit_smt_queries = (FStar_Util.mk_ref false)

let pretype = (FStar_Util.mk_ref true)

let codegen = (FStar_Util.mk_ref None)

let admit_fsi = (FStar_Util.mk_ref [])

let codegen_libs = (FStar_Util.mk_ref [])

let trace_error = (FStar_Util.mk_ref false)

let verify = (FStar_Util.mk_ref true)

let full_context_dependency = (FStar_Util.mk_ref true)

let print_implicits = (FStar_Util.mk_ref false)

let hide_uvar_nums = (FStar_Util.mk_ref false)

let hide_genident_nums = (FStar_Util.mk_ref false)

let serialize_mods = (FStar_Util.mk_ref false)

let initial_fuel = (FStar_Util.mk_ref 2)

let initial_ifuel = (FStar_Util.mk_ref 1)

let max_fuel = (FStar_Util.mk_ref 8)

let min_fuel = (FStar_Util.mk_ref 1)

let max_ifuel = (FStar_Util.mk_ref 2)

let warn_top_level_effects = (FStar_Util.mk_ref false)

let no_slack = (FStar_Util.mk_ref false)

let eager_inference = (FStar_Util.mk_ref false)

let unthrottle_inductives = (FStar_Util.mk_ref false)

let use_eq_at_higher_order = (FStar_Util.mk_ref false)

let fs_typ_app = (FStar_Util.mk_ref false)

let n_cores = (FStar_Util.mk_ref 1)

let verify_module = (FStar_Util.mk_ref [])

let use_build_config = (FStar_Util.mk_ref false)

let interactive = (FStar_Util.mk_ref false)

let split_cases = (FStar_Util.mk_ref 0)

let _include_path = (FStar_Util.mk_ref [])

let interactive_fsi = (FStar_Util.mk_ref false)

let print_fuels = (FStar_Util.mk_ref false)

let __temp_no_proj = (FStar_Util.mk_ref false)

let init_options = (fun _21_26 -> (match (()) with
| () -> begin
(let _21_27 = (FStar_ST.op_Colon_Equals show_signatures [])
in (let _21_29 = (FStar_ST.op_Colon_Equals norm_then_print true)
in (let _21_31 = (let _87_34 = (FStar_Platform.exe "z3")
in (FStar_ST.op_Colon_Equals z3_exe _87_34))
in (let _21_33 = (FStar_ST.op_Colon_Equals silent false)
in (let _21_35 = (FStar_ST.op_Colon_Equals debug [])
in (let _21_37 = (FStar_ST.op_Colon_Equals debug_level [])
in (let _21_39 = (FStar_ST.op_Colon_Equals log_types false)
in (let _21_41 = (FStar_ST.op_Colon_Equals print_effect_args false)
in (let _21_43 = (FStar_ST.op_Colon_Equals print_real_names false)
in (let _21_45 = (FStar_ST.op_Colon_Equals dump_module None)
in (let _21_47 = (FStar_ST.op_Colon_Equals logQueries false)
in (let _21_49 = (FStar_ST.op_Colon_Equals z3exe true)
in (let _21_51 = (FStar_ST.op_Colon_Equals outputDir (Some (".")))
in (let _21_53 = (FStar_ST.op_Colon_Equals fstar_home_opt None)
in (let _21_55 = (FStar_ST.op_Colon_Equals _fstar_home "")
in (let _21_57 = (FStar_ST.op_Colon_Equals prims_ref None)
in (let _21_59 = (FStar_ST.op_Colon_Equals z3timeout 5)
in (let _21_61 = (FStar_ST.op_Colon_Equals admit_smt_queries false)
in (let _21_63 = (FStar_ST.op_Colon_Equals pretype true)
in (let _21_65 = (FStar_ST.op_Colon_Equals codegen None)
in (let _21_67 = (FStar_ST.op_Colon_Equals codegen_libs [])
in (let _21_69 = (FStar_ST.op_Colon_Equals admit_fsi [])
in (let _21_71 = (FStar_ST.op_Colon_Equals trace_error false)
in (let _21_73 = (FStar_ST.op_Colon_Equals verify true)
in (let _21_75 = (FStar_ST.op_Colon_Equals full_context_dependency true)
in (let _21_77 = (FStar_ST.op_Colon_Equals print_implicits false)
in (let _21_79 = (FStar_ST.op_Colon_Equals hide_uvar_nums false)
in (let _21_81 = (FStar_ST.op_Colon_Equals hide_genident_nums false)
in (let _21_83 = (FStar_ST.op_Colon_Equals serialize_mods false)
in (let _21_85 = (FStar_ST.op_Colon_Equals initial_fuel 2)
in (let _21_87 = (FStar_ST.op_Colon_Equals initial_ifuel 1)
in (let _21_89 = (FStar_ST.op_Colon_Equals max_fuel 8)
in (let _21_91 = (FStar_ST.op_Colon_Equals min_fuel 1)
in (let _21_93 = (FStar_ST.op_Colon_Equals max_ifuel 2)
in (let _21_95 = (FStar_ST.op_Colon_Equals warn_top_level_effects false)
in (let _21_97 = (FStar_ST.op_Colon_Equals no_slack false)
in (let _21_99 = (FStar_ST.op_Colon_Equals eager_inference false)
in (let _21_101 = (FStar_ST.op_Colon_Equals unthrottle_inductives false)
in (let _21_103 = (FStar_ST.op_Colon_Equals use_eq_at_higher_order false)
in (let _21_105 = (FStar_ST.op_Colon_Equals fs_typ_app false)
in (let _21_107 = (FStar_ST.op_Colon_Equals n_cores 1)
in (let _21_109 = (FStar_ST.op_Colon_Equals split_cases 0)
in (let _21_111 = (FStar_ST.op_Colon_Equals verify_module [])
in (let _21_113 = (FStar_ST.op_Colon_Equals _include_path [])
in (FStar_ST.op_Colon_Equals print_fuels false)))))))))))))))))))))))))))))))))))))))))))))
end))

let set_fstar_home = (fun _21_115 -> (match (()) with
| () -> begin
(let fh = (match ((FStar_ST.read fstar_home_opt)) with
| None -> begin
(let x = (FStar_Util.get_exec_dir ())
in (let x = (Prims.strcat x "/..")
in (let _21_119 = (FStar_ST.op_Colon_Equals _fstar_home x)
in (let _21_121 = (FStar_ST.op_Colon_Equals fstar_home_opt (Some (x)))
in x))))
end
| Some (x) -> begin
(let _21_125 = (FStar_ST.op_Colon_Equals _fstar_home x)
in x)
end)
in fh)
end))

let get_fstar_home = (fun _21_128 -> (match (()) with
| () -> begin
(match ((FStar_ST.read fstar_home_opt)) with
| None -> begin
(let _21_130 = (let _87_39 = (set_fstar_home ())
in (FStar_All.pipe_left Prims.ignore _87_39))
in (FStar_ST.read _fstar_home))
end
| Some (x) -> begin
x
end)
end))

let get_include_path = (fun _21_134 -> (match (()) with
| () -> begin
<<<<<<< HEAD
(let _87_46 = (FStar_ST.read _include_path)
in (let _87_45 = (let _87_44 = (let _87_43 = (let _87_42 = (get_fstar_home ())
in (Prims.strcat _87_42 "/lib"))
in (_87_43)::[])
in (".")::_87_44)
in (FStar_List.append _87_46 _87_45)))
=======
(let h = (get_fstar_home ())
in (let _86_42 = (FStar_ST.read _include_path)
in (FStar_List.append _86_42 ((".")::((Prims.strcat h "/lib"))::((Prims.strcat h "/lib/fstar"))::[]))))
>>>>>>> ea75eca8
end))

let prims = (fun _21_136 -> (match (()) with
| () -> begin
(match ((FStar_ST.read prims_ref)) with
| None -> begin
"prims.fst"
end
| Some (x) -> begin
x
end)
end))

let prependOutputDir = (fun fname -> (match ((FStar_ST.read outputDir)) with
| None -> begin
fname
end
| Some (x) -> begin
(Prims.strcat (Prims.strcat x "/") fname)
end))

let cache_dir = "cache"

let display_version = (fun _21_144 -> (match (()) with
| () -> begin
<<<<<<< HEAD
(let _87_53 = (FStar_Util.format5 "F* %s\nplatform=%s\ncompiler=%s\ndate=%s\ncommit=%s\n" FStar_Version.version FStar_Version.platform FStar_Version.compiler FStar_Version.date FStar_Version.commit)
in (FStar_Util.print_string _87_53))
=======
(let _86_49 = (FStar_Util.format5 "F* %s\nplatform=%s\ncompiler=%s\ndate=%s\ncommit=%s\n" FStar_Version.version FStar_Version.platform FStar_Version.compiler FStar_Version.date FStar_Version.commit)
in (FStar_Util.print_string _86_49))
>>>>>>> ea75eca8
end))

let display_usage = (fun specs -> (let _21_146 = (FStar_Util.print_string "fstar [option] infile...")
in (FStar_List.iter (fun _21_153 -> (match (_21_153) with
| (_21_149, flag, p, doc) -> begin
(match (p) with
| FStar_Getopt.ZeroArgs (ig) -> begin
(match ((doc = "")) with
| true -> begin
<<<<<<< HEAD
(let _87_57 = (FStar_Util.format1 "  --%s\n" flag)
in (FStar_Util.print_string _87_57))
end
| false -> begin
(let _87_58 = (FStar_Util.format2 "  --%s  %s\n" flag doc)
in (FStar_Util.print_string _87_58))
=======
(let _86_53 = (FStar_Util.format1 "  --%s\n" flag)
in (FStar_Util.print_string _86_53))
end
| false -> begin
(let _86_54 = (FStar_Util.format2 "  --%s  %s\n" flag doc)
in (FStar_Util.print_string _86_54))
>>>>>>> ea75eca8
end)
end
| FStar_Getopt.OneArg (_21_157, argname) -> begin
(match ((doc = "")) with
| true -> begin
<<<<<<< HEAD
(let _87_60 = (FStar_Util.format2 "  --%s %s\n" flag argname)
in (FStar_Util.print_string _87_60))
end
| false -> begin
(let _87_61 = (FStar_Util.format3 "  --%s %s  %s\n" flag argname doc)
in (FStar_Util.print_string _87_61))
=======
(let _86_56 = (FStar_Util.format2 "  --%s %s\n" flag argname)
in (FStar_Util.print_string _86_56))
end
| false -> begin
(let _86_57 = (FStar_Util.format3 "  --%s %s  %s\n" flag argname doc)
in (FStar_Util.print_string _86_57))
>>>>>>> ea75eca8
end)
end)
end)) specs)))

let rec specs = (fun _21_161 -> (match (()) with
| () -> begin
(let specs = ((FStar_Getopt.noshort, "trace_error", FStar_Getopt.ZeroArgs ((fun _21_162 -> (match (()) with
| () -> begin
(FStar_ST.op_Colon_Equals trace_error true)
<<<<<<< HEAD
end))), "Don\'t print an error message; show an exception trace instead"))::((FStar_Getopt.noshort, "codegen", FStar_Getopt.OneArg (((fun s -> (let _87_70 = (parse_codegen s)
in (FStar_ST.op_Colon_Equals codegen _87_70))), "OCaml|FSharp|Wysteria")), "Generate code for execution"))::((FStar_Getopt.noshort, "codegen-lib", FStar_Getopt.OneArg (((fun s -> (let _87_75 = (let _87_74 = (FStar_ST.read codegen_libs)
in ((FStar_Util.split s "."))::_87_74)
in (FStar_ST.op_Colon_Equals codegen_libs _87_75))), "namespace")), "External runtime library library"))::((FStar_Getopt.noshort, "lax", FStar_Getopt.ZeroArgs ((fun _21_164 -> (match (()) with
=======
end))), "Don\'t print an error message; show an exception trace instead"))::((FStar_Getopt.noshort, "codegen", FStar_Getopt.OneArg (((fun s -> (let _86_66 = (parse_codegen s)
in (FStar_ST.op_Colon_Equals codegen _86_66))), "OCaml|FSharp")), "Generate code for execution"))::((FStar_Getopt.noshort, "codegen-lib", FStar_Getopt.OneArg (((fun s -> (let _86_71 = (let _86_70 = (FStar_ST.read codegen_libs)
in ((FStar_Util.split s "."))::_86_70)
in (FStar_ST.op_Colon_Equals codegen_libs _86_71))), "namespace")), "External runtime library library"))::((FStar_Getopt.noshort, "lax", FStar_Getopt.ZeroArgs ((fun _21_165 -> (match (()) with
>>>>>>> ea75eca8
| () -> begin
(let _21_166 = (FStar_ST.op_Colon_Equals pretype true)
in (FStar_ST.op_Colon_Equals verify false))
end))), "Run the lax-type checker only (admit all verification conditions)"))::((FStar_Getopt.noshort, "fstar_home", FStar_Getopt.OneArg (((fun x -> (FStar_ST.op_Colon_Equals fstar_home_opt (Some (x)))), "dir")), "Set the FSTAR_HOME variable to dir"))::((FStar_Getopt.noshort, "silent", FStar_Getopt.ZeroArgs ((fun _21_169 -> (match (()) with
| () -> begin
(FStar_ST.op_Colon_Equals silent true)
end))), ""))::((FStar_Getopt.noshort, "prims", FStar_Getopt.OneArg (((fun x -> (FStar_ST.op_Colon_Equals prims_ref (Some (x)))), "file")), ""))::((FStar_Getopt.noshort, "prn", FStar_Getopt.ZeroArgs ((fun _21_171 -> (match (()) with
| () -> begin
(FStar_ST.op_Colon_Equals print_real_names true)
<<<<<<< HEAD
end))), "Print real names---you may want to use this in conjunction with logQueries"))::((FStar_Getopt.noshort, "debug", FStar_Getopt.OneArg (((fun x -> (let _87_89 = (let _87_88 = (FStar_ST.read debug)
in (x)::_87_88)
in (FStar_ST.op_Colon_Equals debug _87_89))), "module name")), "Print LOTS of debugging information while checking module [arg]"))::((FStar_Getopt.noshort, "debug_level", FStar_Getopt.OneArg (((fun x -> (let _87_94 = (let _87_93 = (FStar_ST.read debug_level)
in ((dlevel x))::_87_93)
in (FStar_ST.op_Colon_Equals debug_level _87_94))), "Low|Medium|High|Extreme")), "Control the verbosity of debugging info"))::((FStar_Getopt.noshort, "log_types", FStar_Getopt.ZeroArgs ((fun _21_173 -> (match (()) with
=======
end))), "Print real names---you may want to use this in conjunction with logQueries"))::((FStar_Getopt.noshort, "debug", FStar_Getopt.OneArg (((fun x -> (let _86_85 = (let _86_84 = (FStar_ST.read debug)
in (x)::_86_84)
in (FStar_ST.op_Colon_Equals debug _86_85))), "module name")), "Print LOTS of debugging information while checking module [arg]"))::((FStar_Getopt.noshort, "debug_level", FStar_Getopt.OneArg (((fun x -> (let _86_90 = (let _86_89 = (FStar_ST.read debug_level)
in ((dlevel x))::_86_89)
in (FStar_ST.op_Colon_Equals debug_level _86_90))), "Low|Medium|High|Extreme")), "Control the verbosity of debugging info"))::((FStar_Getopt.noshort, "log_types", FStar_Getopt.ZeroArgs ((fun _21_174 -> (match (()) with
>>>>>>> ea75eca8
| () -> begin
(FStar_ST.op_Colon_Equals log_types true)
end))), "Print types computed for data/val/let-bindings"))::((FStar_Getopt.noshort, "print_effect_args", FStar_Getopt.ZeroArgs ((fun _21_175 -> (match (()) with
| () -> begin
(FStar_ST.op_Colon_Equals print_effect_args true)
<<<<<<< HEAD
end))), "Print inferred predicate transformers for all computation types"))::((FStar_Getopt.noshort, "dump_module", FStar_Getopt.OneArg (((fun x -> (FStar_ST.op_Colon_Equals dump_module (Some (x)))), "module name")), ""))::((FStar_Getopt.noshort, "z3timeout", FStar_Getopt.OneArg (((fun s -> (let _87_103 = (FStar_Util.int_of_string s)
in (FStar_ST.op_Colon_Equals z3timeout _87_103))), "t")), "Set the Z3 per-query (soft) timeout to t seconds (default 5)"))::((FStar_Getopt.noshort, "admit_smt_queries", FStar_Getopt.OneArg (((fun s -> (let _87_107 = (match ((s = "true")) with
=======
end))), "Print inferred predicate transformers for all computation types"))::((FStar_Getopt.noshort, "dump_module", FStar_Getopt.OneArg (((fun x -> (FStar_ST.op_Colon_Equals dump_module (Some (x)))), "module name")), ""))::((FStar_Getopt.noshort, "z3timeout", FStar_Getopt.OneArg (((fun s -> (let _86_99 = (FStar_Util.int_of_string s)
in (FStar_ST.op_Colon_Equals z3timeout _86_99))), "t")), "Set the Z3 per-query (soft) timeout to t seconds (default 5)"))::((FStar_Getopt.noshort, "admit_smt_queries", FStar_Getopt.OneArg (((fun s -> (let _86_103 = (match ((s = "true")) with
>>>>>>> ea75eca8
| true -> begin
true
end
| false -> begin
(match ((s = "false")) with
| true -> begin
false
end
| false -> begin
(FStar_All.failwith "Invalid argument to --admit_smt_queries")
end)
end)
<<<<<<< HEAD
in (FStar_ST.op_Colon_Equals admit_smt_queries _87_107))), "true|false")), "Admit SMT queries (UNSAFE! But, useful during development); default: \'false\'"))::((FStar_Getopt.noshort, "logQueries", FStar_Getopt.ZeroArgs ((fun _21_178 -> (match (()) with
| () -> begin
(FStar_ST.op_Colon_Equals logQueries true)
end))), "Log the Z3 queries in queries.smt2"))::((FStar_Getopt.noshort, "admit_fsi", FStar_Getopt.OneArg (((fun x -> (let _87_113 = (let _87_112 = (FStar_ST.read admit_fsi)
in (x)::_87_112)
in (FStar_ST.op_Colon_Equals admit_fsi _87_113))), "module name")), "Treat .fsi as a .fst"))::((FStar_Getopt.noshort, "odir", FStar_Getopt.OneArg (((fun x -> (FStar_ST.op_Colon_Equals outputDir (Some (x)))), "dir")), "Place output in directory dir"))::((FStar_Getopt.noshort, "smt", FStar_Getopt.OneArg (((fun x -> (FStar_ST.op_Colon_Equals z3_exe x)), "path")), "Path to the SMT solver (usually Z3, but could be any SMT2-compatible solver)"))::((FStar_Getopt.noshort, "print_before_norm", FStar_Getopt.ZeroArgs ((fun _21_182 -> (match (()) with
| () -> begin
(FStar_ST.op_Colon_Equals norm_then_print false)
end))), "Do not normalize types before printing (for debugging)"))::((FStar_Getopt.noshort, "show_signatures", FStar_Getopt.OneArg (((fun x -> (let _87_125 = (let _87_124 = (FStar_ST.read show_signatures)
in (x)::_87_124)
in (FStar_ST.op_Colon_Equals show_signatures _87_125))), "module name")), "Show the checked signatures for all top-level symbols in the module"))::((FStar_Getopt.noshort, "full_context_dependency", FStar_Getopt.ZeroArgs ((fun _21_184 -> (match (()) with
=======
in (FStar_ST.op_Colon_Equals admit_smt_queries _86_103))), "true|false")), "Admit SMT queries (UNSAFE! But, useful during development); default: \'false\'"))::((FStar_Getopt.noshort, "logQueries", FStar_Getopt.ZeroArgs ((fun _21_179 -> (match (()) with
| () -> begin
(FStar_ST.op_Colon_Equals logQueries true)
end))), "Log the Z3 queries in queries.smt2"))::((FStar_Getopt.noshort, "admit_fsi", FStar_Getopt.OneArg (((fun x -> (let _86_109 = (let _86_108 = (FStar_ST.read admit_fsi)
in (x)::_86_108)
in (FStar_ST.op_Colon_Equals admit_fsi _86_109))), "module name")), "Treat .fsi as a .fst"))::((FStar_Getopt.noshort, "odir", FStar_Getopt.OneArg (((fun x -> (FStar_ST.op_Colon_Equals outputDir (Some (x)))), "dir")), "Place output in directory dir"))::((FStar_Getopt.noshort, "smt", FStar_Getopt.OneArg (((fun x -> (FStar_ST.op_Colon_Equals z3_exe x)), "path")), "Path to the SMT solver (usually Z3, but could be any SMT2-compatible solver)"))::((FStar_Getopt.noshort, "print_before_norm", FStar_Getopt.ZeroArgs ((fun _21_183 -> (match (()) with
| () -> begin
(FStar_ST.op_Colon_Equals norm_then_print false)
end))), "Do not normalize types before printing (for debugging)"))::((FStar_Getopt.noshort, "show_signatures", FStar_Getopt.OneArg (((fun x -> (let _86_121 = (let _86_120 = (FStar_ST.read show_signatures)
in (x)::_86_120)
in (FStar_ST.op_Colon_Equals show_signatures _86_121))), "module name")), "Show the checked signatures for all top-level symbols in the module"))::((FStar_Getopt.noshort, "full_context_dependency", FStar_Getopt.ZeroArgs ((fun _21_185 -> (match (()) with
>>>>>>> ea75eca8
| () -> begin
(FStar_ST.op_Colon_Equals full_context_dependency true)
end))), "Introduce unification variables that are dependent on the entire context (possibly expensive, but better for type inference (on, by default)"))::((FStar_Getopt.noshort, "MLish", FStar_Getopt.ZeroArgs ((fun _21_186 -> (match (()) with
| () -> begin
(FStar_ST.op_Colon_Equals full_context_dependency false)
end))), "Introduce unification variables that are only dependent on the type variables in the context"))::((FStar_Getopt.noshort, "print_implicits", FStar_Getopt.ZeroArgs ((fun _21_187 -> (match (()) with
| () -> begin
(FStar_ST.op_Colon_Equals print_implicits true)
end))), "Print implicit arguments"))::((FStar_Getopt.noshort, "hide_uvar_nums", FStar_Getopt.ZeroArgs ((fun _21_188 -> (match (()) with
| () -> begin
(FStar_ST.op_Colon_Equals hide_uvar_nums true)
end))), "Don\'t print unification variable numbers"))::((FStar_Getopt.noshort, "hide_genident_nums", FStar_Getopt.ZeroArgs ((fun _21_189 -> (match (()) with
| () -> begin
(FStar_ST.op_Colon_Equals hide_genident_nums true)
end))), "Don\'t print generated identifier numbers"))::((FStar_Getopt.noshort, "serialize_mods", FStar_Getopt.ZeroArgs ((fun _21_190 -> (match (()) with
| () -> begin
(FStar_ST.op_Colon_Equals serialize_mods true)
<<<<<<< HEAD
end))), "Serialize compiled modules"))::((FStar_Getopt.noshort, "initial_fuel", FStar_Getopt.OneArg (((fun x -> (let _87_135 = (FStar_Util.int_of_string x)
in (FStar_ST.op_Colon_Equals initial_fuel _87_135))), "non-negative integer")), "Number of unrolling of recursive functions to try initially (default 2)"))::((FStar_Getopt.noshort, "max_fuel", FStar_Getopt.OneArg (((fun x -> (let _87_139 = (FStar_Util.int_of_string x)
in (FStar_ST.op_Colon_Equals max_fuel _87_139))), "non-negative integer")), "Number of unrolling of recursive functions to try at most (default 8)"))::((FStar_Getopt.noshort, "min_fuel", FStar_Getopt.OneArg (((fun x -> (let _87_143 = (FStar_Util.int_of_string x)
in (FStar_ST.op_Colon_Equals min_fuel _87_143))), "non-negative integer")), "Minimum number of unrolling of recursive functions to try (default 1)"))::((FStar_Getopt.noshort, "initial_ifuel", FStar_Getopt.OneArg (((fun x -> (let _87_147 = (FStar_Util.int_of_string x)
in (FStar_ST.op_Colon_Equals initial_ifuel _87_147))), "non-negative integer")), "Number of unrolling of inductive datatypes to try at first (default 1)"))::((FStar_Getopt.noshort, "max_ifuel", FStar_Getopt.OneArg (((fun x -> (let _87_151 = (FStar_Util.int_of_string x)
in (FStar_ST.op_Colon_Equals max_ifuel _87_151))), "non-negative integer")), "Number of unrolling of inductive datatypes to try at most (default 1)"))::((FStar_Getopt.noshort, "warn_top_level_effects", FStar_Getopt.ZeroArgs ((fun _21_195 -> (match (()) with
=======
end))), "Serialize compiled modules"))::((FStar_Getopt.noshort, "initial_fuel", FStar_Getopt.OneArg (((fun x -> (let _86_131 = (FStar_Util.int_of_string x)
in (FStar_ST.op_Colon_Equals initial_fuel _86_131))), "non-negative integer")), "Number of unrolling of recursive functions to try initially (default 2)"))::((FStar_Getopt.noshort, "max_fuel", FStar_Getopt.OneArg (((fun x -> (let _86_135 = (FStar_Util.int_of_string x)
in (FStar_ST.op_Colon_Equals max_fuel _86_135))), "non-negative integer")), "Number of unrolling of recursive functions to try at most (default 8)"))::((FStar_Getopt.noshort, "min_fuel", FStar_Getopt.OneArg (((fun x -> (let _86_139 = (FStar_Util.int_of_string x)
in (FStar_ST.op_Colon_Equals min_fuel _86_139))), "non-negative integer")), "Minimum number of unrolling of recursive functions to try (default 1)"))::((FStar_Getopt.noshort, "initial_ifuel", FStar_Getopt.OneArg (((fun x -> (let _86_143 = (FStar_Util.int_of_string x)
in (FStar_ST.op_Colon_Equals initial_ifuel _86_143))), "non-negative integer")), "Number of unrolling of inductive datatypes to try at first (default 1)"))::((FStar_Getopt.noshort, "max_ifuel", FStar_Getopt.OneArg (((fun x -> (let _86_147 = (FStar_Util.int_of_string x)
in (FStar_ST.op_Colon_Equals max_ifuel _86_147))), "non-negative integer")), "Number of unrolling of inductive datatypes to try at most (default 1)"))::((FStar_Getopt.noshort, "warn_top_level_effects", FStar_Getopt.ZeroArgs ((fun _21_196 -> (match (()) with
>>>>>>> ea75eca8
| () -> begin
(FStar_ST.op_Colon_Equals warn_top_level_effects true)
end))), "Top-level effects are ignored, by default; turn this flag on to be warned when this happens"))::((FStar_Getopt.noshort, "no_slack", FStar_Getopt.ZeroArgs ((fun _21_197 -> (match (()) with
| () -> begin
(FStar_ST.op_Colon_Equals no_slack true)
end))), "Use the partially flow-insensitive variant of --rel2 (experimental)"))::((FStar_Getopt.noshort, "eager_inference", FStar_Getopt.ZeroArgs ((fun _21_198 -> (match (()) with
| () -> begin
(FStar_ST.op_Colon_Equals eager_inference true)
end))), "Solve all type-inference constraints eagerly; more efficient but at the cost of generality"))::((FStar_Getopt.noshort, "unthrottle_inductives", FStar_Getopt.ZeroArgs ((fun _21_199 -> (match (()) with
| () -> begin
(FStar_ST.op_Colon_Equals unthrottle_inductives true)
end))), "Let the SMT solver unfold inductive types to arbitrary depths (may affect verifier performance)"))::((FStar_Getopt.noshort, "use_eq_at_higher_order", FStar_Getopt.ZeroArgs ((fun _21_200 -> (match (()) with
| () -> begin
(FStar_ST.op_Colon_Equals use_eq_at_higher_order true)
end))), "Use equality constraints when comparing higher-order types; temporary"))::((FStar_Getopt.noshort, "fs_typ_app", FStar_Getopt.ZeroArgs ((fun _21_201 -> (match (()) with
| () -> begin
(FStar_ST.op_Colon_Equals fs_typ_app true)
end))), "Allow the use of t<t1,...,tn> syntax for type applications; brittle since it clashes with the integer less-than operator"))::((FStar_Getopt.noshort, "no_fs_typ_app", FStar_Getopt.ZeroArgs ((fun _21_202 -> (match (()) with
| () -> begin
(FStar_ST.op_Colon_Equals fs_typ_app false)
<<<<<<< HEAD
end))), "Do not allow the use of t<t1,...,tn> syntax for type applications"))::((FStar_Getopt.noshort, "n_cores", FStar_Getopt.OneArg (((fun x -> (let _87_162 = (FStar_Util.int_of_string x)
in (FStar_ST.op_Colon_Equals n_cores _87_162))), "positive integer")), "Maximum number of cores to use for the solver (default 1)"))::((FStar_Getopt.noshort, "verify_module", FStar_Getopt.OneArg (((fun x -> (let _87_167 = (let _87_166 = (FStar_ST.read verify_module)
in (x)::_87_166)
in (FStar_ST.op_Colon_Equals verify_module _87_167))), "string")), "Name of the module to verify"))::((FStar_Getopt.noshort, "use_build_config", FStar_Getopt.ZeroArgs ((fun _21_204 -> (match (()) with
| () -> begin
(FStar_ST.op_Colon_Equals use_build_config true)
end))), "Expect just a single file on the command line and no options; will read the \'build-config\' prelude from the file"))::((FStar_Getopt.noshort, "split_cases", FStar_Getopt.OneArg (((fun n -> (let _87_172 = (FStar_Util.int_of_string n)
in (FStar_ST.op_Colon_Equals split_cases _87_172))), "t")), "Partition VC of a match into groups of n cases"))::((FStar_Getopt.noshort, "in", FStar_Getopt.ZeroArgs ((fun _21_206 -> (match (()) with
| () -> begin
(FStar_ST.op_Colon_Equals interactive true)
end))), "Interactive mode; reads input from stdin"))::((FStar_Getopt.noshort, "include", FStar_Getopt.OneArg (((fun s -> (let _87_178 = (let _87_177 = (FStar_ST.read _include_path)
in (FStar_List.append _87_177 ((s)::[])))
in (FStar_ST.op_Colon_Equals _include_path _87_178))), "path")), "A directory in which to search for files included on the command line"))::((FStar_Getopt.noshort, "fsi", FStar_Getopt.ZeroArgs ((fun _21_208 -> (match (()) with
=======
end))), "Do not allow the use of t<t1,...,tn> syntax for type applications"))::((FStar_Getopt.noshort, "n_cores", FStar_Getopt.OneArg (((fun x -> (let _86_158 = (FStar_Util.int_of_string x)
in (FStar_ST.op_Colon_Equals n_cores _86_158))), "positive integer")), "Maximum number of cores to use for the solver (default 1)"))::((FStar_Getopt.noshort, "verify_module", FStar_Getopt.OneArg (((fun x -> (let _86_163 = (let _86_162 = (FStar_ST.read verify_module)
in (x)::_86_162)
in (FStar_ST.op_Colon_Equals verify_module _86_163))), "string")), "Name of the module to verify"))::((FStar_Getopt.noshort, "use_build_config", FStar_Getopt.ZeroArgs ((fun _21_205 -> (match (()) with
| () -> begin
(FStar_ST.op_Colon_Equals use_build_config true)
end))), "Expect just a single file on the command line and no options; will read the \'build-config\' prelude from the file"))::((FStar_Getopt.noshort, "split_cases", FStar_Getopt.OneArg (((fun n -> (let _86_168 = (FStar_Util.int_of_string n)
in (FStar_ST.op_Colon_Equals split_cases _86_168))), "t")), "Partition VC of a match into groups of n cases"))::((FStar_Getopt.noshort, "in", FStar_Getopt.ZeroArgs ((fun _21_207 -> (match (()) with
| () -> begin
(FStar_ST.op_Colon_Equals interactive true)
end))), "Interactive mode; reads input from stdin"))::((FStar_Getopt.noshort, "include", FStar_Getopt.OneArg (((fun s -> (let _86_174 = (let _86_173 = (FStar_ST.read _include_path)
in (FStar_List.append _86_173 ((s)::[])))
in (FStar_ST.op_Colon_Equals _include_path _86_174))), "path")), "A directory in which to search for files included on the command line"))::((FStar_Getopt.noshort, "fsi", FStar_Getopt.ZeroArgs ((fun _21_209 -> (match (()) with
>>>>>>> ea75eca8
| () -> begin
(set_interactive_fsi ())
end))), "fsi flag; A flag to indicate if type checking a fsi in the interactive mode"))::((FStar_Getopt.noshort, "print_fuels", FStar_Getopt.ZeroArgs ((fun _21_210 -> (match (()) with
| () -> begin
(FStar_ST.op_Colon_Equals print_fuels true)
end))), "Print the fuel amounts used for each successful query"))::((FStar_Getopt.noshort, "__temp_no_proj", FStar_Getopt.ZeroArgs ((fun _21_211 -> (match (()) with
| () -> begin
(FStar_ST.op_Colon_Equals __temp_no_proj true)
end))), "A temporary flag to disable code generation for projectors"))::(('v', "version", FStar_Getopt.ZeroArgs ((fun _21_212 -> (let _21_214 = (display_version ())
in (FStar_All.exit 0)))), "Display version number"))::[]
in (('h', "help", FStar_Getopt.ZeroArgs ((fun x -> (let _21_218 = (display_usage specs)
in (FStar_All.exit 0)))), "Display this information"))::specs)
end))
and parse_codegen = (fun s -> (match (s) with
| ("OCaml") | ("FSharp") | ("Wysteria") -> begin
Some (s)
end
| _21_224 -> begin
(let _21_225 = (FStar_Util.print_string "Wrong argument to codegen flag\n")
<<<<<<< HEAD
in (let _21_227 = (let _87_185 = (specs ())
in (display_usage _87_185))
=======
in (let _21_227 = (let _86_181 = (specs ())
in (display_usage _86_181))
>>>>>>> ea75eca8
in (FStar_All.exit 1)))
end))
and set_interactive_fsi = (fun _21_229 -> (match ((FStar_ST.read interactive)) with
| true -> begin
(FStar_ST.op_Colon_Equals interactive_fsi true)
end
| false -> begin
(let _21_231 = (FStar_Util.print_string "Set interactive flag first before setting interactive fsi flag\n")
<<<<<<< HEAD
in (let _21_233 = (let _87_187 = (specs ())
in (display_usage _87_187))
=======
in (let _21_233 = (let _86_183 = (specs ())
in (display_usage _86_183))
>>>>>>> ea75eca8
in (FStar_All.exit 1)))
end))

let should_verify = (fun m -> ((FStar_ST.read verify) && (match ((FStar_ST.read verify_module)) with
| [] -> begin
true
end
| l -> begin
(FStar_List.contains m l)
end)))

<<<<<<< HEAD
let should_print_message = (fun m -> (((should_verify m) && (not ((let _87_192 = (FStar_ST.read admit_fsi)
in (FStar_List.contains m _87_192))))) && (m <> "Prims")))

let set_options = (let no_smt_specs = (let _87_195 = (specs ())
in (FStar_All.pipe_right _87_195 (FStar_List.filter (fun _21_246 -> (match (_21_246) with
=======
let should_print_message = (fun m -> (((should_verify m) && (not ((let _86_188 = (FStar_ST.read admit_fsi)
in (FStar_List.contains m _86_188))))) && (m <> "Prims")))

let set_options = (let no_smt_specs = (let _86_191 = (specs ())
in (FStar_All.pipe_right _86_191 (FStar_List.filter (fun _21_246 -> (match (_21_246) with
>>>>>>> ea75eca8
| (_21_240, name, _21_243, _21_245) -> begin
(name <> "smt")
end)))))
in (fun s -> (FStar_Getopt.parse_string no_smt_specs (fun _21_249 -> ()) s)))

let reset_options_string = (FStar_ST.alloc None)

let reset_options = (fun _21_251 -> (match (()) with
| () -> begin
(let _21_252 = (init_options ())
<<<<<<< HEAD
in (let res = (let _87_201 = (specs ())
in (FStar_Getopt.parse_cmdline _87_201 (fun x -> ())))
=======
in (let res = (let _86_197 = (specs ())
in (FStar_Getopt.parse_cmdline _86_197 (fun x -> ())))
>>>>>>> ea75eca8
in (match ((FStar_ST.read reset_options_string)) with
| Some (x) -> begin
(set_options x)
end
| _21_259 -> begin
res
end)))
end))



<|MERGE_RESOLUTION|>--- conflicted
+++ resolved
@@ -274,18 +274,9 @@
 
 let get_include_path = (fun _21_134 -> (match (()) with
 | () -> begin
-<<<<<<< HEAD
-(let _87_46 = (FStar_ST.read _include_path)
-in (let _87_45 = (let _87_44 = (let _87_43 = (let _87_42 = (get_fstar_home ())
-in (Prims.strcat _87_42 "/lib"))
-in (_87_43)::[])
-in (".")::_87_44)
-in (FStar_List.append _87_46 _87_45)))
-=======
 (let h = (get_fstar_home ())
-in (let _86_42 = (FStar_ST.read _include_path)
-in (FStar_List.append _86_42 ((".")::((Prims.strcat h "/lib"))::((Prims.strcat h "/lib/fstar"))::[]))))
->>>>>>> ea75eca8
+in (let _87_42 = (FStar_ST.read _include_path)
+in (FStar_List.append _87_42 ((".")::((Prims.strcat h "/lib"))::((Prims.strcat h "/lib/fstar"))::[]))))
 end))
 
 let prims = (fun _21_136 -> (match (()) with
@@ -311,13 +302,8 @@
 
 let display_version = (fun _21_144 -> (match (()) with
 | () -> begin
-<<<<<<< HEAD
-(let _87_53 = (FStar_Util.format5 "F* %s\nplatform=%s\ncompiler=%s\ndate=%s\ncommit=%s\n" FStar_Version.version FStar_Version.platform FStar_Version.compiler FStar_Version.date FStar_Version.commit)
-in (FStar_Util.print_string _87_53))
-=======
-(let _86_49 = (FStar_Util.format5 "F* %s\nplatform=%s\ncompiler=%s\ndate=%s\ncommit=%s\n" FStar_Version.version FStar_Version.platform FStar_Version.compiler FStar_Version.date FStar_Version.commit)
-in (FStar_Util.print_string _86_49))
->>>>>>> ea75eca8
+(let _87_49 = (FStar_Util.format5 "F* %s\nplatform=%s\ncompiler=%s\ndate=%s\ncommit=%s\n" FStar_Version.version FStar_Version.platform FStar_Version.compiler FStar_Version.date FStar_Version.commit)
+in (FStar_Util.print_string _87_49))
 end))
 
 let display_usage = (fun specs -> (let _21_146 = (FStar_Util.print_string "fstar [option] infile...")
@@ -327,41 +313,23 @@
 | FStar_Getopt.ZeroArgs (ig) -> begin
 (match ((doc = "")) with
 | true -> begin
-<<<<<<< HEAD
-(let _87_57 = (FStar_Util.format1 "  --%s\n" flag)
-in (FStar_Util.print_string _87_57))
+(let _87_53 = (FStar_Util.format1 "  --%s\n" flag)
+in (FStar_Util.print_string _87_53))
 end
 | false -> begin
-(let _87_58 = (FStar_Util.format2 "  --%s  %s\n" flag doc)
-in (FStar_Util.print_string _87_58))
-=======
-(let _86_53 = (FStar_Util.format1 "  --%s\n" flag)
-in (FStar_Util.print_string _86_53))
-end
-| false -> begin
-(let _86_54 = (FStar_Util.format2 "  --%s  %s\n" flag doc)
-in (FStar_Util.print_string _86_54))
->>>>>>> ea75eca8
+(let _87_54 = (FStar_Util.format2 "  --%s  %s\n" flag doc)
+in (FStar_Util.print_string _87_54))
 end)
 end
 | FStar_Getopt.OneArg (_21_157, argname) -> begin
 (match ((doc = "")) with
 | true -> begin
-<<<<<<< HEAD
-(let _87_60 = (FStar_Util.format2 "  --%s %s\n" flag argname)
-in (FStar_Util.print_string _87_60))
+(let _87_56 = (FStar_Util.format2 "  --%s %s\n" flag argname)
+in (FStar_Util.print_string _87_56))
 end
 | false -> begin
-(let _87_61 = (FStar_Util.format3 "  --%s %s  %s\n" flag argname doc)
-in (FStar_Util.print_string _87_61))
-=======
-(let _86_56 = (FStar_Util.format2 "  --%s %s\n" flag argname)
-in (FStar_Util.print_string _86_56))
-end
-| false -> begin
-(let _86_57 = (FStar_Util.format3 "  --%s %s  %s\n" flag argname doc)
-in (FStar_Util.print_string _86_57))
->>>>>>> ea75eca8
+(let _87_57 = (FStar_Util.format3 "  --%s %s  %s\n" flag argname doc)
+in (FStar_Util.print_string _87_57))
 end)
 end)
 end)) specs)))
@@ -371,17 +339,10 @@
 (let specs = ((FStar_Getopt.noshort, "trace_error", FStar_Getopt.ZeroArgs ((fun _21_162 -> (match (()) with
 | () -> begin
 (FStar_ST.op_Colon_Equals trace_error true)
-<<<<<<< HEAD
-end))), "Don\'t print an error message; show an exception trace instead"))::((FStar_Getopt.noshort, "codegen", FStar_Getopt.OneArg (((fun s -> (let _87_70 = (parse_codegen s)
-in (FStar_ST.op_Colon_Equals codegen _87_70))), "OCaml|FSharp|Wysteria")), "Generate code for execution"))::((FStar_Getopt.noshort, "codegen-lib", FStar_Getopt.OneArg (((fun s -> (let _87_75 = (let _87_74 = (FStar_ST.read codegen_libs)
-in ((FStar_Util.split s "."))::_87_74)
-in (FStar_ST.op_Colon_Equals codegen_libs _87_75))), "namespace")), "External runtime library library"))::((FStar_Getopt.noshort, "lax", FStar_Getopt.ZeroArgs ((fun _21_164 -> (match (()) with
-=======
-end))), "Don\'t print an error message; show an exception trace instead"))::((FStar_Getopt.noshort, "codegen", FStar_Getopt.OneArg (((fun s -> (let _86_66 = (parse_codegen s)
-in (FStar_ST.op_Colon_Equals codegen _86_66))), "OCaml|FSharp")), "Generate code for execution"))::((FStar_Getopt.noshort, "codegen-lib", FStar_Getopt.OneArg (((fun s -> (let _86_71 = (let _86_70 = (FStar_ST.read codegen_libs)
-in ((FStar_Util.split s "."))::_86_70)
-in (FStar_ST.op_Colon_Equals codegen_libs _86_71))), "namespace")), "External runtime library library"))::((FStar_Getopt.noshort, "lax", FStar_Getopt.ZeroArgs ((fun _21_165 -> (match (()) with
->>>>>>> ea75eca8
+end))), "Don\'t print an error message; show an exception trace instead"))::((FStar_Getopt.noshort, "codegen", FStar_Getopt.OneArg (((fun s -> (let _87_66 = (parse_codegen s)
+in (FStar_ST.op_Colon_Equals codegen _87_66))), "OCaml|FSharp|Wysteria")), "Generate code for execution"))::((FStar_Getopt.noshort, "codegen-lib", FStar_Getopt.OneArg (((fun s -> (let _87_71 = (let _87_70 = (FStar_ST.read codegen_libs)
+in ((FStar_Util.split s "."))::_87_70)
+in (FStar_ST.op_Colon_Equals codegen_libs _87_71))), "namespace")), "External runtime library library"))::((FStar_Getopt.noshort, "lax", FStar_Getopt.ZeroArgs ((fun _21_165 -> (match (()) with
 | () -> begin
 (let _21_166 = (FStar_ST.op_Colon_Equals pretype true)
 in (FStar_ST.op_Colon_Equals verify false))
@@ -391,31 +352,18 @@
 end))), ""))::((FStar_Getopt.noshort, "prims", FStar_Getopt.OneArg (((fun x -> (FStar_ST.op_Colon_Equals prims_ref (Some (x)))), "file")), ""))::((FStar_Getopt.noshort, "prn", FStar_Getopt.ZeroArgs ((fun _21_171 -> (match (()) with
 | () -> begin
 (FStar_ST.op_Colon_Equals print_real_names true)
-<<<<<<< HEAD
-end))), "Print real names---you may want to use this in conjunction with logQueries"))::((FStar_Getopt.noshort, "debug", FStar_Getopt.OneArg (((fun x -> (let _87_89 = (let _87_88 = (FStar_ST.read debug)
-in (x)::_87_88)
-in (FStar_ST.op_Colon_Equals debug _87_89))), "module name")), "Print LOTS of debugging information while checking module [arg]"))::((FStar_Getopt.noshort, "debug_level", FStar_Getopt.OneArg (((fun x -> (let _87_94 = (let _87_93 = (FStar_ST.read debug_level)
-in ((dlevel x))::_87_93)
-in (FStar_ST.op_Colon_Equals debug_level _87_94))), "Low|Medium|High|Extreme")), "Control the verbosity of debugging info"))::((FStar_Getopt.noshort, "log_types", FStar_Getopt.ZeroArgs ((fun _21_173 -> (match (()) with
-=======
-end))), "Print real names---you may want to use this in conjunction with logQueries"))::((FStar_Getopt.noshort, "debug", FStar_Getopt.OneArg (((fun x -> (let _86_85 = (let _86_84 = (FStar_ST.read debug)
-in (x)::_86_84)
-in (FStar_ST.op_Colon_Equals debug _86_85))), "module name")), "Print LOTS of debugging information while checking module [arg]"))::((FStar_Getopt.noshort, "debug_level", FStar_Getopt.OneArg (((fun x -> (let _86_90 = (let _86_89 = (FStar_ST.read debug_level)
-in ((dlevel x))::_86_89)
-in (FStar_ST.op_Colon_Equals debug_level _86_90))), "Low|Medium|High|Extreme")), "Control the verbosity of debugging info"))::((FStar_Getopt.noshort, "log_types", FStar_Getopt.ZeroArgs ((fun _21_174 -> (match (()) with
->>>>>>> ea75eca8
+end))), "Print real names---you may want to use this in conjunction with logQueries"))::((FStar_Getopt.noshort, "debug", FStar_Getopt.OneArg (((fun x -> (let _87_85 = (let _87_84 = (FStar_ST.read debug)
+in (x)::_87_84)
+in (FStar_ST.op_Colon_Equals debug _87_85))), "module name")), "Print LOTS of debugging information while checking module [arg]"))::((FStar_Getopt.noshort, "debug_level", FStar_Getopt.OneArg (((fun x -> (let _87_90 = (let _87_89 = (FStar_ST.read debug_level)
+in ((dlevel x))::_87_89)
+in (FStar_ST.op_Colon_Equals debug_level _87_90))), "Low|Medium|High|Extreme")), "Control the verbosity of debugging info"))::((FStar_Getopt.noshort, "log_types", FStar_Getopt.ZeroArgs ((fun _21_174 -> (match (()) with
 | () -> begin
 (FStar_ST.op_Colon_Equals log_types true)
 end))), "Print types computed for data/val/let-bindings"))::((FStar_Getopt.noshort, "print_effect_args", FStar_Getopt.ZeroArgs ((fun _21_175 -> (match (()) with
 | () -> begin
 (FStar_ST.op_Colon_Equals print_effect_args true)
-<<<<<<< HEAD
-end))), "Print inferred predicate transformers for all computation types"))::((FStar_Getopt.noshort, "dump_module", FStar_Getopt.OneArg (((fun x -> (FStar_ST.op_Colon_Equals dump_module (Some (x)))), "module name")), ""))::((FStar_Getopt.noshort, "z3timeout", FStar_Getopt.OneArg (((fun s -> (let _87_103 = (FStar_Util.int_of_string s)
-in (FStar_ST.op_Colon_Equals z3timeout _87_103))), "t")), "Set the Z3 per-query (soft) timeout to t seconds (default 5)"))::((FStar_Getopt.noshort, "admit_smt_queries", FStar_Getopt.OneArg (((fun s -> (let _87_107 = (match ((s = "true")) with
-=======
-end))), "Print inferred predicate transformers for all computation types"))::((FStar_Getopt.noshort, "dump_module", FStar_Getopt.OneArg (((fun x -> (FStar_ST.op_Colon_Equals dump_module (Some (x)))), "module name")), ""))::((FStar_Getopt.noshort, "z3timeout", FStar_Getopt.OneArg (((fun s -> (let _86_99 = (FStar_Util.int_of_string s)
-in (FStar_ST.op_Colon_Equals z3timeout _86_99))), "t")), "Set the Z3 per-query (soft) timeout to t seconds (default 5)"))::((FStar_Getopt.noshort, "admit_smt_queries", FStar_Getopt.OneArg (((fun s -> (let _86_103 = (match ((s = "true")) with
->>>>>>> ea75eca8
+end))), "Print inferred predicate transformers for all computation types"))::((FStar_Getopt.noshort, "dump_module", FStar_Getopt.OneArg (((fun x -> (FStar_ST.op_Colon_Equals dump_module (Some (x)))), "module name")), ""))::((FStar_Getopt.noshort, "z3timeout", FStar_Getopt.OneArg (((fun s -> (let _87_99 = (FStar_Util.int_of_string s)
+in (FStar_ST.op_Colon_Equals z3timeout _87_99))), "t")), "Set the Z3 per-query (soft) timeout to t seconds (default 5)"))::((FStar_Getopt.noshort, "admit_smt_queries", FStar_Getopt.OneArg (((fun s -> (let _87_103 = (match ((s = "true")) with
 | true -> begin
 true
 end
@@ -428,31 +376,17 @@
 (FStar_All.failwith "Invalid argument to --admit_smt_queries")
 end)
 end)
-<<<<<<< HEAD
-in (FStar_ST.op_Colon_Equals admit_smt_queries _87_107))), "true|false")), "Admit SMT queries (UNSAFE! But, useful during development); default: \'false\'"))::((FStar_Getopt.noshort, "logQueries", FStar_Getopt.ZeroArgs ((fun _21_178 -> (match (()) with
+in (FStar_ST.op_Colon_Equals admit_smt_queries _87_103))), "true|false")), "Admit SMT queries (UNSAFE! But, useful during development); default: \'false\'"))::((FStar_Getopt.noshort, "logQueries", FStar_Getopt.ZeroArgs ((fun _21_179 -> (match (()) with
 | () -> begin
 (FStar_ST.op_Colon_Equals logQueries true)
-end))), "Log the Z3 queries in queries.smt2"))::((FStar_Getopt.noshort, "admit_fsi", FStar_Getopt.OneArg (((fun x -> (let _87_113 = (let _87_112 = (FStar_ST.read admit_fsi)
-in (x)::_87_112)
-in (FStar_ST.op_Colon_Equals admit_fsi _87_113))), "module name")), "Treat .fsi as a .fst"))::((FStar_Getopt.noshort, "odir", FStar_Getopt.OneArg (((fun x -> (FStar_ST.op_Colon_Equals outputDir (Some (x)))), "dir")), "Place output in directory dir"))::((FStar_Getopt.noshort, "smt", FStar_Getopt.OneArg (((fun x -> (FStar_ST.op_Colon_Equals z3_exe x)), "path")), "Path to the SMT solver (usually Z3, but could be any SMT2-compatible solver)"))::((FStar_Getopt.noshort, "print_before_norm", FStar_Getopt.ZeroArgs ((fun _21_182 -> (match (()) with
+end))), "Log the Z3 queries in queries.smt2"))::((FStar_Getopt.noshort, "admit_fsi", FStar_Getopt.OneArg (((fun x -> (let _87_109 = (let _87_108 = (FStar_ST.read admit_fsi)
+in (x)::_87_108)
+in (FStar_ST.op_Colon_Equals admit_fsi _87_109))), "module name")), "Treat .fsi as a .fst"))::((FStar_Getopt.noshort, "odir", FStar_Getopt.OneArg (((fun x -> (FStar_ST.op_Colon_Equals outputDir (Some (x)))), "dir")), "Place output in directory dir"))::((FStar_Getopt.noshort, "smt", FStar_Getopt.OneArg (((fun x -> (FStar_ST.op_Colon_Equals z3_exe x)), "path")), "Path to the SMT solver (usually Z3, but could be any SMT2-compatible solver)"))::((FStar_Getopt.noshort, "print_before_norm", FStar_Getopt.ZeroArgs ((fun _21_183 -> (match (()) with
 | () -> begin
 (FStar_ST.op_Colon_Equals norm_then_print false)
-end))), "Do not normalize types before printing (for debugging)"))::((FStar_Getopt.noshort, "show_signatures", FStar_Getopt.OneArg (((fun x -> (let _87_125 = (let _87_124 = (FStar_ST.read show_signatures)
-in (x)::_87_124)
-in (FStar_ST.op_Colon_Equals show_signatures _87_125))), "module name")), "Show the checked signatures for all top-level symbols in the module"))::((FStar_Getopt.noshort, "full_context_dependency", FStar_Getopt.ZeroArgs ((fun _21_184 -> (match (()) with
-=======
-in (FStar_ST.op_Colon_Equals admit_smt_queries _86_103))), "true|false")), "Admit SMT queries (UNSAFE! But, useful during development); default: \'false\'"))::((FStar_Getopt.noshort, "logQueries", FStar_Getopt.ZeroArgs ((fun _21_179 -> (match (()) with
-| () -> begin
-(FStar_ST.op_Colon_Equals logQueries true)
-end))), "Log the Z3 queries in queries.smt2"))::((FStar_Getopt.noshort, "admit_fsi", FStar_Getopt.OneArg (((fun x -> (let _86_109 = (let _86_108 = (FStar_ST.read admit_fsi)
-in (x)::_86_108)
-in (FStar_ST.op_Colon_Equals admit_fsi _86_109))), "module name")), "Treat .fsi as a .fst"))::((FStar_Getopt.noshort, "odir", FStar_Getopt.OneArg (((fun x -> (FStar_ST.op_Colon_Equals outputDir (Some (x)))), "dir")), "Place output in directory dir"))::((FStar_Getopt.noshort, "smt", FStar_Getopt.OneArg (((fun x -> (FStar_ST.op_Colon_Equals z3_exe x)), "path")), "Path to the SMT solver (usually Z3, but could be any SMT2-compatible solver)"))::((FStar_Getopt.noshort, "print_before_norm", FStar_Getopt.ZeroArgs ((fun _21_183 -> (match (()) with
-| () -> begin
-(FStar_ST.op_Colon_Equals norm_then_print false)
-end))), "Do not normalize types before printing (for debugging)"))::((FStar_Getopt.noshort, "show_signatures", FStar_Getopt.OneArg (((fun x -> (let _86_121 = (let _86_120 = (FStar_ST.read show_signatures)
-in (x)::_86_120)
-in (FStar_ST.op_Colon_Equals show_signatures _86_121))), "module name")), "Show the checked signatures for all top-level symbols in the module"))::((FStar_Getopt.noshort, "full_context_dependency", FStar_Getopt.ZeroArgs ((fun _21_185 -> (match (()) with
->>>>>>> ea75eca8
+end))), "Do not normalize types before printing (for debugging)"))::((FStar_Getopt.noshort, "show_signatures", FStar_Getopt.OneArg (((fun x -> (let _87_121 = (let _87_120 = (FStar_ST.read show_signatures)
+in (x)::_87_120)
+in (FStar_ST.op_Colon_Equals show_signatures _87_121))), "module name")), "Show the checked signatures for all top-level symbols in the module"))::((FStar_Getopt.noshort, "full_context_dependency", FStar_Getopt.ZeroArgs ((fun _21_185 -> (match (()) with
 | () -> begin
 (FStar_ST.op_Colon_Equals full_context_dependency true)
 end))), "Introduce unification variables that are dependent on the entire context (possibly expensive, but better for type inference (on, by default)"))::((FStar_Getopt.noshort, "MLish", FStar_Getopt.ZeroArgs ((fun _21_186 -> (match (()) with
@@ -470,21 +404,12 @@
 end))), "Don\'t print generated identifier numbers"))::((FStar_Getopt.noshort, "serialize_mods", FStar_Getopt.ZeroArgs ((fun _21_190 -> (match (()) with
 | () -> begin
 (FStar_ST.op_Colon_Equals serialize_mods true)
-<<<<<<< HEAD
-end))), "Serialize compiled modules"))::((FStar_Getopt.noshort, "initial_fuel", FStar_Getopt.OneArg (((fun x -> (let _87_135 = (FStar_Util.int_of_string x)
-in (FStar_ST.op_Colon_Equals initial_fuel _87_135))), "non-negative integer")), "Number of unrolling of recursive functions to try initially (default 2)"))::((FStar_Getopt.noshort, "max_fuel", FStar_Getopt.OneArg (((fun x -> (let _87_139 = (FStar_Util.int_of_string x)
-in (FStar_ST.op_Colon_Equals max_fuel _87_139))), "non-negative integer")), "Number of unrolling of recursive functions to try at most (default 8)"))::((FStar_Getopt.noshort, "min_fuel", FStar_Getopt.OneArg (((fun x -> (let _87_143 = (FStar_Util.int_of_string x)
-in (FStar_ST.op_Colon_Equals min_fuel _87_143))), "non-negative integer")), "Minimum number of unrolling of recursive functions to try (default 1)"))::((FStar_Getopt.noshort, "initial_ifuel", FStar_Getopt.OneArg (((fun x -> (let _87_147 = (FStar_Util.int_of_string x)
-in (FStar_ST.op_Colon_Equals initial_ifuel _87_147))), "non-negative integer")), "Number of unrolling of inductive datatypes to try at first (default 1)"))::((FStar_Getopt.noshort, "max_ifuel", FStar_Getopt.OneArg (((fun x -> (let _87_151 = (FStar_Util.int_of_string x)
-in (FStar_ST.op_Colon_Equals max_ifuel _87_151))), "non-negative integer")), "Number of unrolling of inductive datatypes to try at most (default 1)"))::((FStar_Getopt.noshort, "warn_top_level_effects", FStar_Getopt.ZeroArgs ((fun _21_195 -> (match (()) with
-=======
-end))), "Serialize compiled modules"))::((FStar_Getopt.noshort, "initial_fuel", FStar_Getopt.OneArg (((fun x -> (let _86_131 = (FStar_Util.int_of_string x)
-in (FStar_ST.op_Colon_Equals initial_fuel _86_131))), "non-negative integer")), "Number of unrolling of recursive functions to try initially (default 2)"))::((FStar_Getopt.noshort, "max_fuel", FStar_Getopt.OneArg (((fun x -> (let _86_135 = (FStar_Util.int_of_string x)
-in (FStar_ST.op_Colon_Equals max_fuel _86_135))), "non-negative integer")), "Number of unrolling of recursive functions to try at most (default 8)"))::((FStar_Getopt.noshort, "min_fuel", FStar_Getopt.OneArg (((fun x -> (let _86_139 = (FStar_Util.int_of_string x)
-in (FStar_ST.op_Colon_Equals min_fuel _86_139))), "non-negative integer")), "Minimum number of unrolling of recursive functions to try (default 1)"))::((FStar_Getopt.noshort, "initial_ifuel", FStar_Getopt.OneArg (((fun x -> (let _86_143 = (FStar_Util.int_of_string x)
-in (FStar_ST.op_Colon_Equals initial_ifuel _86_143))), "non-negative integer")), "Number of unrolling of inductive datatypes to try at first (default 1)"))::((FStar_Getopt.noshort, "max_ifuel", FStar_Getopt.OneArg (((fun x -> (let _86_147 = (FStar_Util.int_of_string x)
-in (FStar_ST.op_Colon_Equals max_ifuel _86_147))), "non-negative integer")), "Number of unrolling of inductive datatypes to try at most (default 1)"))::((FStar_Getopt.noshort, "warn_top_level_effects", FStar_Getopt.ZeroArgs ((fun _21_196 -> (match (()) with
->>>>>>> ea75eca8
+end))), "Serialize compiled modules"))::((FStar_Getopt.noshort, "initial_fuel", FStar_Getopt.OneArg (((fun x -> (let _87_131 = (FStar_Util.int_of_string x)
+in (FStar_ST.op_Colon_Equals initial_fuel _87_131))), "non-negative integer")), "Number of unrolling of recursive functions to try initially (default 2)"))::((FStar_Getopt.noshort, "max_fuel", FStar_Getopt.OneArg (((fun x -> (let _87_135 = (FStar_Util.int_of_string x)
+in (FStar_ST.op_Colon_Equals max_fuel _87_135))), "non-negative integer")), "Number of unrolling of recursive functions to try at most (default 8)"))::((FStar_Getopt.noshort, "min_fuel", FStar_Getopt.OneArg (((fun x -> (let _87_139 = (FStar_Util.int_of_string x)
+in (FStar_ST.op_Colon_Equals min_fuel _87_139))), "non-negative integer")), "Minimum number of unrolling of recursive functions to try (default 1)"))::((FStar_Getopt.noshort, "initial_ifuel", FStar_Getopt.OneArg (((fun x -> (let _87_143 = (FStar_Util.int_of_string x)
+in (FStar_ST.op_Colon_Equals initial_ifuel _87_143))), "non-negative integer")), "Number of unrolling of inductive datatypes to try at first (default 1)"))::((FStar_Getopt.noshort, "max_ifuel", FStar_Getopt.OneArg (((fun x -> (let _87_147 = (FStar_Util.int_of_string x)
+in (FStar_ST.op_Colon_Equals max_ifuel _87_147))), "non-negative integer")), "Number of unrolling of inductive datatypes to try at most (default 1)"))::((FStar_Getopt.noshort, "warn_top_level_effects", FStar_Getopt.ZeroArgs ((fun _21_196 -> (match (()) with
 | () -> begin
 (FStar_ST.op_Colon_Equals warn_top_level_effects true)
 end))), "Top-level effects are ignored, by default; turn this flag on to be warned when this happens"))::((FStar_Getopt.noshort, "no_slack", FStar_Getopt.ZeroArgs ((fun _21_197 -> (match (()) with
@@ -505,35 +430,19 @@
 end))), "Allow the use of t<t1,...,tn> syntax for type applications; brittle since it clashes with the integer less-than operator"))::((FStar_Getopt.noshort, "no_fs_typ_app", FStar_Getopt.ZeroArgs ((fun _21_202 -> (match (()) with
 | () -> begin
 (FStar_ST.op_Colon_Equals fs_typ_app false)
-<<<<<<< HEAD
-end))), "Do not allow the use of t<t1,...,tn> syntax for type applications"))::((FStar_Getopt.noshort, "n_cores", FStar_Getopt.OneArg (((fun x -> (let _87_162 = (FStar_Util.int_of_string x)
-in (FStar_ST.op_Colon_Equals n_cores _87_162))), "positive integer")), "Maximum number of cores to use for the solver (default 1)"))::((FStar_Getopt.noshort, "verify_module", FStar_Getopt.OneArg (((fun x -> (let _87_167 = (let _87_166 = (FStar_ST.read verify_module)
-in (x)::_87_166)
-in (FStar_ST.op_Colon_Equals verify_module _87_167))), "string")), "Name of the module to verify"))::((FStar_Getopt.noshort, "use_build_config", FStar_Getopt.ZeroArgs ((fun _21_204 -> (match (()) with
+end))), "Do not allow the use of t<t1,...,tn> syntax for type applications"))::((FStar_Getopt.noshort, "n_cores", FStar_Getopt.OneArg (((fun x -> (let _87_158 = (FStar_Util.int_of_string x)
+in (FStar_ST.op_Colon_Equals n_cores _87_158))), "positive integer")), "Maximum number of cores to use for the solver (default 1)"))::((FStar_Getopt.noshort, "verify_module", FStar_Getopt.OneArg (((fun x -> (let _87_163 = (let _87_162 = (FStar_ST.read verify_module)
+in (x)::_87_162)
+in (FStar_ST.op_Colon_Equals verify_module _87_163))), "string")), "Name of the module to verify"))::((FStar_Getopt.noshort, "use_build_config", FStar_Getopt.ZeroArgs ((fun _21_205 -> (match (()) with
 | () -> begin
 (FStar_ST.op_Colon_Equals use_build_config true)
-end))), "Expect just a single file on the command line and no options; will read the \'build-config\' prelude from the file"))::((FStar_Getopt.noshort, "split_cases", FStar_Getopt.OneArg (((fun n -> (let _87_172 = (FStar_Util.int_of_string n)
-in (FStar_ST.op_Colon_Equals split_cases _87_172))), "t")), "Partition VC of a match into groups of n cases"))::((FStar_Getopt.noshort, "in", FStar_Getopt.ZeroArgs ((fun _21_206 -> (match (()) with
+end))), "Expect just a single file on the command line and no options; will read the \'build-config\' prelude from the file"))::((FStar_Getopt.noshort, "split_cases", FStar_Getopt.OneArg (((fun n -> (let _87_168 = (FStar_Util.int_of_string n)
+in (FStar_ST.op_Colon_Equals split_cases _87_168))), "t")), "Partition VC of a match into groups of n cases"))::((FStar_Getopt.noshort, "in", FStar_Getopt.ZeroArgs ((fun _21_207 -> (match (()) with
 | () -> begin
 (FStar_ST.op_Colon_Equals interactive true)
-end))), "Interactive mode; reads input from stdin"))::((FStar_Getopt.noshort, "include", FStar_Getopt.OneArg (((fun s -> (let _87_178 = (let _87_177 = (FStar_ST.read _include_path)
-in (FStar_List.append _87_177 ((s)::[])))
-in (FStar_ST.op_Colon_Equals _include_path _87_178))), "path")), "A directory in which to search for files included on the command line"))::((FStar_Getopt.noshort, "fsi", FStar_Getopt.ZeroArgs ((fun _21_208 -> (match (()) with
-=======
-end))), "Do not allow the use of t<t1,...,tn> syntax for type applications"))::((FStar_Getopt.noshort, "n_cores", FStar_Getopt.OneArg (((fun x -> (let _86_158 = (FStar_Util.int_of_string x)
-in (FStar_ST.op_Colon_Equals n_cores _86_158))), "positive integer")), "Maximum number of cores to use for the solver (default 1)"))::((FStar_Getopt.noshort, "verify_module", FStar_Getopt.OneArg (((fun x -> (let _86_163 = (let _86_162 = (FStar_ST.read verify_module)
-in (x)::_86_162)
-in (FStar_ST.op_Colon_Equals verify_module _86_163))), "string")), "Name of the module to verify"))::((FStar_Getopt.noshort, "use_build_config", FStar_Getopt.ZeroArgs ((fun _21_205 -> (match (()) with
-| () -> begin
-(FStar_ST.op_Colon_Equals use_build_config true)
-end))), "Expect just a single file on the command line and no options; will read the \'build-config\' prelude from the file"))::((FStar_Getopt.noshort, "split_cases", FStar_Getopt.OneArg (((fun n -> (let _86_168 = (FStar_Util.int_of_string n)
-in (FStar_ST.op_Colon_Equals split_cases _86_168))), "t")), "Partition VC of a match into groups of n cases"))::((FStar_Getopt.noshort, "in", FStar_Getopt.ZeroArgs ((fun _21_207 -> (match (()) with
-| () -> begin
-(FStar_ST.op_Colon_Equals interactive true)
-end))), "Interactive mode; reads input from stdin"))::((FStar_Getopt.noshort, "include", FStar_Getopt.OneArg (((fun s -> (let _86_174 = (let _86_173 = (FStar_ST.read _include_path)
-in (FStar_List.append _86_173 ((s)::[])))
-in (FStar_ST.op_Colon_Equals _include_path _86_174))), "path")), "A directory in which to search for files included on the command line"))::((FStar_Getopt.noshort, "fsi", FStar_Getopt.ZeroArgs ((fun _21_209 -> (match (()) with
->>>>>>> ea75eca8
+end))), "Interactive mode; reads input from stdin"))::((FStar_Getopt.noshort, "include", FStar_Getopt.OneArg (((fun s -> (let _87_174 = (let _87_173 = (FStar_ST.read _include_path)
+in (FStar_List.append _87_173 ((s)::[])))
+in (FStar_ST.op_Colon_Equals _include_path _87_174))), "path")), "A directory in which to search for files included on the command line"))::((FStar_Getopt.noshort, "fsi", FStar_Getopt.ZeroArgs ((fun _21_209 -> (match (()) with
 | () -> begin
 (set_interactive_fsi ())
 end))), "fsi flag; A flag to indicate if type checking a fsi in the interactive mode"))::((FStar_Getopt.noshort, "print_fuels", FStar_Getopt.ZeroArgs ((fun _21_210 -> (match (()) with
@@ -551,30 +460,20 @@
 | ("OCaml") | ("FSharp") | ("Wysteria") -> begin
 Some (s)
 end
-| _21_224 -> begin
-(let _21_225 = (FStar_Util.print_string "Wrong argument to codegen flag\n")
-<<<<<<< HEAD
-in (let _21_227 = (let _87_185 = (specs ())
-in (display_usage _87_185))
-=======
-in (let _21_227 = (let _86_181 = (specs ())
-in (display_usage _86_181))
->>>>>>> ea75eca8
+| _21_225 -> begin
+(let _21_226 = (FStar_Util.print_string "Wrong argument to codegen flag\n")
+in (let _21_228 = (let _87_181 = (specs ())
+in (display_usage _87_181))
 in (FStar_All.exit 1)))
 end))
-and set_interactive_fsi = (fun _21_229 -> (match ((FStar_ST.read interactive)) with
+and set_interactive_fsi = (fun _21_230 -> (match ((FStar_ST.read interactive)) with
 | true -> begin
 (FStar_ST.op_Colon_Equals interactive_fsi true)
 end
 | false -> begin
-(let _21_231 = (FStar_Util.print_string "Set interactive flag first before setting interactive fsi flag\n")
-<<<<<<< HEAD
-in (let _21_233 = (let _87_187 = (specs ())
-in (display_usage _87_187))
-=======
-in (let _21_233 = (let _86_183 = (specs ())
-in (display_usage _86_183))
->>>>>>> ea75eca8
+(let _21_232 = (FStar_Util.print_string "Set interactive flag first before setting interactive fsi flag\n")
+in (let _21_234 = (let _87_183 = (specs ())
+in (display_usage _87_183))
 in (FStar_All.exit 1)))
 end))
 
@@ -586,41 +485,28 @@
 (FStar_List.contains m l)
 end)))
 
-<<<<<<< HEAD
-let should_print_message = (fun m -> (((should_verify m) && (not ((let _87_192 = (FStar_ST.read admit_fsi)
-in (FStar_List.contains m _87_192))))) && (m <> "Prims")))
-
-let set_options = (let no_smt_specs = (let _87_195 = (specs ())
-in (FStar_All.pipe_right _87_195 (FStar_List.filter (fun _21_246 -> (match (_21_246) with
-=======
-let should_print_message = (fun m -> (((should_verify m) && (not ((let _86_188 = (FStar_ST.read admit_fsi)
-in (FStar_List.contains m _86_188))))) && (m <> "Prims")))
-
-let set_options = (let no_smt_specs = (let _86_191 = (specs ())
-in (FStar_All.pipe_right _86_191 (FStar_List.filter (fun _21_246 -> (match (_21_246) with
->>>>>>> ea75eca8
-| (_21_240, name, _21_243, _21_245) -> begin
+let should_print_message = (fun m -> (((should_verify m) && (not ((let _87_188 = (FStar_ST.read admit_fsi)
+in (FStar_List.contains m _87_188))))) && (m <> "Prims")))
+
+let set_options = (let no_smt_specs = (let _87_191 = (specs ())
+in (FStar_All.pipe_right _87_191 (FStar_List.filter (fun _21_247 -> (match (_21_247) with
+| (_21_241, name, _21_244, _21_246) -> begin
 (name <> "smt")
 end)))))
-in (fun s -> (FStar_Getopt.parse_string no_smt_specs (fun _21_249 -> ()) s)))
+in (fun s -> (FStar_Getopt.parse_string no_smt_specs (fun _21_250 -> ()) s)))
 
 let reset_options_string = (FStar_ST.alloc None)
 
-let reset_options = (fun _21_251 -> (match (()) with
-| () -> begin
-(let _21_252 = (init_options ())
-<<<<<<< HEAD
-in (let res = (let _87_201 = (specs ())
-in (FStar_Getopt.parse_cmdline _87_201 (fun x -> ())))
-=======
-in (let res = (let _86_197 = (specs ())
-in (FStar_Getopt.parse_cmdline _86_197 (fun x -> ())))
->>>>>>> ea75eca8
+let reset_options = (fun _21_252 -> (match (()) with
+| () -> begin
+(let _21_253 = (init_options ())
+in (let res = (let _87_197 = (specs ())
+in (FStar_Getopt.parse_cmdline _87_197 (fun x -> ())))
 in (match ((FStar_ST.read reset_options_string)) with
 | Some (x) -> begin
 (set_options x)
 end
-| _21_259 -> begin
+| _21_260 -> begin
 res
 end)))
 end))
