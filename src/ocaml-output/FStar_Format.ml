
open Prims

type doc =
| Doc of Prims.string


let is_Doc = (fun _discr_ -> (match (_discr_) with
| Doc (_) -> begin
true
end
| _ -> begin
false
end))


let ___Doc____0 = (fun projectee -> (match (projectee) with
| Doc (_28_2) -> begin
_28_2
end))


let empty : doc = Doc ("")


let hardline : doc = Doc ("\n")


let text : Prims.string  ->  doc = (fun s -> Doc (s))


let num : Prims.int  ->  doc = (fun i -> Doc ((Prims.string_of_int i)))


let break_ : Prims.int  ->  doc = (fun i -> Doc (""))


let break0 : doc = (break_ (Prims.parse_int "0"))


let break1 : doc = (text " ")


let enclose : doc  ->  doc  ->  doc  ->  doc = (fun _28_7 _28_9 _28_11 -> (match (((_28_7), (_28_9), (_28_11))) with
| (Doc (l), Doc (r), Doc (x)) -> begin
Doc ((Prims.strcat l (Prims.strcat x r)))
end))


let brackets : doc  ->  doc = (fun _28_13 -> (match (_28_13) with
| Doc (d) -> begin
(enclose (text "[") (text "]") (Doc (d)))
end))


let cbrackets : doc  ->  doc = (fun _28_15 -> (match (_28_15) with
| Doc (d) -> begin
(enclose (text "{") (text "}") (Doc (d)))
end))


let parens : doc  ->  doc = (fun _28_17 -> (match (_28_17) with
| Doc (d) -> begin
(enclose (text "(") (text ")") (Doc (d)))
end))


let cat : doc  ->  doc  ->  doc = (fun _28_19 _28_21 -> (match (((_28_19), (_28_21))) with
| (Doc (d1), Doc (d2)) -> begin
Doc ((Prims.strcat d1 d2))
end))


let reduce : doc Prims.list  ->  doc = (fun docs -> (FStar_List.fold_left cat empty docs))


let group : doc  ->  doc = (fun _28_24 -> (match (_28_24) with
| Doc (d) -> begin
Doc (d)
end))


<<<<<<< HEAD
let groups : doc Prims.list  ->  doc = (fun docs -> (let _122_35 = (reduce docs)
in (group _122_35)))
=======
let groups : doc Prims.list  ->  doc = (fun docs -> (let _126_35 = (reduce docs)
in (group _126_35)))
>>>>>>> d0d64548


let combine : doc  ->  doc Prims.list  ->  doc = (fun _28_27 docs -> (match (_28_27) with
| Doc (sep) -> begin
(

let select = (fun _28_31 -> (match (_28_31) with
| Doc (d) -> begin
if (d = "") then begin
None
end else begin
Some (d)
end
end))
in (

let docs = (FStar_List.choose select docs)
in Doc ((FStar_String.concat sep docs))))
end))


let cat1 : doc  ->  doc  ->  doc = (fun d1 d2 -> (reduce ((d1)::(break1)::(d2)::[])))


let reduce1 : doc Prims.list  ->  doc = (fun docs -> (combine break1 docs))


let nest : Prims.int  ->  doc  ->  doc = (fun i _28_38 -> (match (_28_38) with
| Doc (d) -> begin
Doc (d)
end))


let align : doc Prims.list  ->  doc = (fun docs -> (

let _28_41 = (combine hardline docs)
in (match (_28_41) with
| Doc (doc) -> begin
Doc (doc)
end)))


let hbox : doc  ->  doc = (fun d -> d)


let pretty : Prims.int  ->  doc  ->  Prims.string = (fun sz _28_45 -> (match (_28_45) with
| Doc (doc) -> begin
doc
end))



<|MERGE_RESOLUTION|>--- conflicted
+++ resolved
@@ -80,13 +80,8 @@
 end))
 
 
-<<<<<<< HEAD
-let groups : doc Prims.list  ->  doc = (fun docs -> (let _122_35 = (reduce docs)
-in (group _122_35)))
-=======
 let groups : doc Prims.list  ->  doc = (fun docs -> (let _126_35 = (reduce docs)
 in (group _126_35)))
->>>>>>> d0d64548
 
 
 let combine : doc  ->  doc Prims.list  ->  doc = (fun _28_27 docs -> (match (_28_27) with
