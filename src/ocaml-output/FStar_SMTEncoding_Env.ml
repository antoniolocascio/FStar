--- conflicted
+++ resolved
@@ -2,68 +2,31 @@
 exception Inner_let_rec 
 let (uu___is_Inner_let_rec : Prims.exn -> Prims.bool) =
   fun projectee  ->
-<<<<<<< HEAD
-    match projectee with | Inner_let_rec  -> true | uu____62799 -> false
+    match projectee with | Inner_let_rec  -> true | uu____36 -> false
   
 let add_fuel :
-  'Auu____62808 .
-    'Auu____62808 -> 'Auu____62808 Prims.list -> 'Auu____62808 Prims.list
-  =
+  'Auu____45 . 'Auu____45 -> 'Auu____45 Prims.list -> 'Auu____45 Prims.list =
   fun x  ->
     fun tl1  ->
-      let uu____62825 = FStar_Options.unthrottle_inductives ()  in
-      if uu____62825 then tl1 else x :: tl1
+      let uu____62 = FStar_Options.unthrottle_inductives ()  in
+      if uu____62 then tl1 else x :: tl1
   
 let withenv :
-  'Auu____62843 'Auu____62844 'Auu____62845 .
-    'Auu____62843 ->
-      ('Auu____62844 * 'Auu____62845) ->
-        ('Auu____62844 * 'Auu____62845 * 'Auu____62843)
-  = fun c  -> fun uu____62865  -> match uu____62865 with | (a,b) -> (a, b, c) 
+  'Auu____80 'Auu____81 'Auu____82 .
+    'Auu____80 ->
+      ('Auu____81 * 'Auu____82) -> ('Auu____81 * 'Auu____82 * 'Auu____80)
+  = fun c  -> fun uu____102  -> match uu____102 with | (a,b) -> (a, b, c) 
 let vargs :
-  'Auu____62881 'Auu____62882 'Auu____62883 .
-    (('Auu____62881,'Auu____62882) FStar_Util.either * 'Auu____62883)
-      Prims.list ->
-      (('Auu____62881,'Auu____62882) FStar_Util.either * 'Auu____62883)
-=======
-    match projectee with | Inner_let_rec  -> true | uu____62833 -> false
-  
-let add_fuel :
-  'Auu____62842 .
-    'Auu____62842 -> 'Auu____62842 Prims.list -> 'Auu____62842 Prims.list
-  =
-  fun x  ->
-    fun tl1  ->
-      let uu____62859 = FStar_Options.unthrottle_inductives ()  in
-      if uu____62859 then tl1 else x :: tl1
-  
-let withenv :
-  'Auu____62877 'Auu____62878 'Auu____62879 .
-    'Auu____62877 ->
-      ('Auu____62878 * 'Auu____62879) ->
-        ('Auu____62878 * 'Auu____62879 * 'Auu____62877)
-  = fun c  -> fun uu____62899  -> match uu____62899 with | (a,b) -> (a, b, c) 
-let vargs :
-  'Auu____62915 'Auu____62916 'Auu____62917 .
-    (('Auu____62915,'Auu____62916) FStar_Util.either * 'Auu____62917)
-      Prims.list ->
-      (('Auu____62915,'Auu____62916) FStar_Util.either * 'Auu____62917)
->>>>>>> 183df463
-        Prims.list
+  'Auu____118 'Auu____119 'Auu____120 .
+    (('Auu____118,'Auu____119) FStar_Util.either * 'Auu____120) Prims.list ->
+      (('Auu____118,'Auu____119) FStar_Util.either * 'Auu____120) Prims.list
   =
   fun args  ->
     FStar_List.filter
-<<<<<<< HEAD
-      (fun uu___596_62930  ->
-         match uu___596_62930 with
-         | (FStar_Util.Inl uu____62940,uu____62941) -> false
-         | uu____62947 -> true) args
-=======
-      (fun uu___596_62964  ->
-         match uu___596_62964 with
-         | (FStar_Util.Inl uu____62974,uu____62975) -> false
-         | uu____62981 -> true) args
->>>>>>> 183df463
+      (fun uu___0_167  ->
+         match uu___0_167 with
+         | (FStar_Util.Inl uu____177,uu____178) -> false
+         | uu____184 -> true) args
   
 let (escape : Prims.string -> Prims.string) =
   fun s  -> FStar_Util.replace_char s 39 95 
@@ -71,19 +34,11 @@
   FStar_Ident.lident -> FStar_Syntax_Syntax.bv -> Prims.string) =
   fun lid  ->
     fun a  ->
-<<<<<<< HEAD
-      let uu____62980 =
+      let uu____217 =
         FStar_Util.format2 "%s_%s" lid.FStar_Ident.str
           (a.FStar_Syntax_Syntax.ppname).FStar_Ident.idText
          in
-      FStar_All.pipe_left escape uu____62980
-=======
-      let uu____63014 =
-        FStar_Util.format2 "%s_%s" lid.FStar_Ident.str
-          (a.FStar_Syntax_Syntax.ppname).FStar_Ident.idText
-         in
-      FStar_All.pipe_left escape uu____63014
->>>>>>> 183df463
+      FStar_All.pipe_left escape uu____217
   
 let (primitive_projector_by_pos :
   FStar_TypeChecker_Env.env ->
@@ -92,44 +47,24 @@
   fun env  ->
     fun lid  ->
       fun i  ->
-<<<<<<< HEAD
-        let fail1 uu____63010 =
-          let uu____63011 =
-=======
-        let fail1 uu____63044 =
-          let uu____63045 =
->>>>>>> 183df463
+        let fail1 uu____247 =
+          let uu____248 =
             FStar_Util.format2
               "Projector %s on data constructor %s not found"
               (Prims.string_of_int i) lid.FStar_Ident.str
              in
-<<<<<<< HEAD
-          failwith uu____63011  in
-        let uu____63015 = FStar_TypeChecker_Env.lookup_datacon env lid  in
-        match uu____63015 with
-        | (uu____63021,t) ->
-            let uu____63023 =
-              let uu____63024 = FStar_Syntax_Subst.compress t  in
-              uu____63024.FStar_Syntax_Syntax.n  in
-            (match uu____63023 with
+          failwith uu____248  in
+        let uu____252 = FStar_TypeChecker_Env.lookup_datacon env lid  in
+        match uu____252 with
+        | (uu____258,t) ->
+            let uu____260 =
+              let uu____261 = FStar_Syntax_Subst.compress t  in
+              uu____261.FStar_Syntax_Syntax.n  in
+            (match uu____260 with
              | FStar_Syntax_Syntax.Tm_arrow (bs,c) ->
-                 let uu____63050 = FStar_Syntax_Subst.open_comp bs c  in
-                 (match uu____63050 with
-                  | (binders,uu____63057) ->
-=======
-          failwith uu____63045  in
-        let uu____63049 = FStar_TypeChecker_Env.lookup_datacon env lid  in
-        match uu____63049 with
-        | (uu____63055,t) ->
-            let uu____63057 =
-              let uu____63058 = FStar_Syntax_Subst.compress t  in
-              uu____63058.FStar_Syntax_Syntax.n  in
-            (match uu____63057 with
-             | FStar_Syntax_Syntax.Tm_arrow (bs,c) ->
-                 let uu____63084 = FStar_Syntax_Subst.open_comp bs c  in
-                 (match uu____63084 with
-                  | (binders,uu____63091) ->
->>>>>>> 183df463
+                 let uu____287 = FStar_Syntax_Subst.open_comp bs c  in
+                 (match uu____287 with
+                  | (binders,uu____294) ->
                       if
                         (i < (Prims.parse_int "0")) ||
                           (i >= (FStar_List.length binders))
@@ -138,92 +73,52 @@
                         (let b = FStar_List.nth binders i  in
                          mk_term_projector_name lid
                            (FStar_Pervasives_Native.fst b)))
-<<<<<<< HEAD
-             | uu____63084 -> fail1 ())
-=======
-             | uu____63118 -> fail1 ())
->>>>>>> 183df463
+             | uu____321 -> fail1 ())
   
 let (mk_term_projector_name_by_pos :
   FStar_Ident.lident -> Prims.int -> Prims.string) =
   fun lid  ->
     fun i  ->
-<<<<<<< HEAD
-      let uu____63099 =
+      let uu____336 =
         FStar_Util.format2 "%s_%s" lid.FStar_Ident.str
           (Prims.string_of_int i)
          in
-      FStar_All.pipe_left escape uu____63099
-=======
-      let uu____63133 =
-        FStar_Util.format2 "%s_%s" lid.FStar_Ident.str
-          (Prims.string_of_int i)
-         in
-      FStar_All.pipe_left escape uu____63133
->>>>>>> 183df463
+      FStar_All.pipe_left escape uu____336
   
 let (mk_term_projector :
   FStar_Ident.lident -> FStar_Syntax_Syntax.bv -> FStar_SMTEncoding_Term.term)
   =
   fun lid  ->
     fun a  ->
-<<<<<<< HEAD
-      let uu____63115 =
-        let uu____63116 =
-          let uu____63122 = mk_term_projector_name lid a  in
-          (uu____63122,
-=======
-      let uu____63149 =
-        let uu____63150 =
-          let uu____63156 = mk_term_projector_name lid a  in
-          (uu____63156,
->>>>>>> 183df463
+      let uu____352 =
+        let uu____353 =
+          let uu____359 = mk_term_projector_name lid a  in
+          (uu____359,
             (FStar_SMTEncoding_Term.Arrow
                (FStar_SMTEncoding_Term.Term_sort,
                  FStar_SMTEncoding_Term.Term_sort)))
            in
-<<<<<<< HEAD
-        FStar_SMTEncoding_Term.mk_fv uu____63116  in
-      FStar_All.pipe_left FStar_SMTEncoding_Util.mkFreeV uu____63115
-=======
-        FStar_SMTEncoding_Term.mk_fv uu____63150  in
-      FStar_All.pipe_left FStar_SMTEncoding_Util.mkFreeV uu____63149
->>>>>>> 183df463
+        FStar_SMTEncoding_Term.mk_fv uu____353  in
+      FStar_All.pipe_left FStar_SMTEncoding_Util.mkFreeV uu____352
   
 let (mk_term_projector_by_pos :
   FStar_Ident.lident -> Prims.int -> FStar_SMTEncoding_Term.term) =
   fun lid  ->
     fun i  ->
-<<<<<<< HEAD
-      let uu____63138 =
-        let uu____63139 =
-          let uu____63145 = mk_term_projector_name_by_pos lid i  in
-          (uu____63145,
-=======
-      let uu____63172 =
-        let uu____63173 =
-          let uu____63179 = mk_term_projector_name_by_pos lid i  in
-          (uu____63179,
->>>>>>> 183df463
+      let uu____375 =
+        let uu____376 =
+          let uu____382 = mk_term_projector_name_by_pos lid i  in
+          (uu____382,
             (FStar_SMTEncoding_Term.Arrow
                (FStar_SMTEncoding_Term.Term_sort,
                  FStar_SMTEncoding_Term.Term_sort)))
            in
-<<<<<<< HEAD
-        FStar_SMTEncoding_Term.mk_fv uu____63139  in
-      FStar_All.pipe_left FStar_SMTEncoding_Util.mkFreeV uu____63138
+        FStar_SMTEncoding_Term.mk_fv uu____376  in
+      FStar_All.pipe_left FStar_SMTEncoding_Util.mkFreeV uu____375
   
 let mk_data_tester :
-  'Auu____63157 .
-    'Auu____63157 ->
-=======
-        FStar_SMTEncoding_Term.mk_fv uu____63173  in
-      FStar_All.pipe_left FStar_SMTEncoding_Util.mkFreeV uu____63172
-  
-let mk_data_tester :
-  'Auu____63191 .
-    'Auu____63191 ->
->>>>>>> 183df463
+  'Auu____394 .
+    'Auu____394 ->
       FStar_Ident.lident ->
         FStar_SMTEncoding_Term.term -> FStar_SMTEncoding_Term.term
   =
@@ -331,75 +226,39 @@
 let (varops : varops_t) =
   let initial_ctr = (Prims.parse_int "100")  in
   let ctr = FStar_Util.mk_ref initial_ctr  in
-<<<<<<< HEAD
-  let new_scope uu____64275 =
-    let uu____64276 = FStar_Util.smap_create (Prims.parse_int "100")  in
-    let uu____64282 = FStar_Util.smap_create (Prims.parse_int "100")  in
-    (uu____64276, uu____64282)  in
+  let new_scope uu____1512 =
+    let uu____1513 = FStar_Util.smap_create (Prims.parse_int "100")  in
+    let uu____1519 = FStar_Util.smap_create (Prims.parse_int "100")  in
+    (uu____1513, uu____1519)  in
   let scopes =
-    let uu____64305 = let uu____64317 = new_scope ()  in [uu____64317]  in
-    FStar_Util.mk_ref uu____64305  in
+    let uu____1542 = let uu____1554 = new_scope ()  in [uu____1554]  in
+    FStar_Util.mk_ref uu____1542  in
   let mk_unique y =
     let y1 = escape y  in
     let y2 =
-      let uu____64369 =
-        let uu____64373 = FStar_ST.op_Bang scopes  in
-        FStar_Util.find_map uu____64373
-          (fun uu____64439  ->
-             match uu____64439 with
-             | (names1,uu____64453) -> FStar_Util.smap_try_find names1 y1)
+      let uu____1606 =
+        let uu____1610 = FStar_ST.op_Bang scopes  in
+        FStar_Util.find_map uu____1610
+          (fun uu____1676  ->
+             match uu____1676 with
+             | (names1,uu____1690) -> FStar_Util.smap_try_find names1 y1)
          in
-      match uu____64369 with
+      match uu____1606 with
       | FStar_Pervasives_Native.None  -> y1
-      | FStar_Pervasives_Native.Some uu____64467 ->
+      | FStar_Pervasives_Native.Some uu____1704 ->
           (FStar_Util.incr ctr;
-           (let uu____64471 =
-              let uu____64473 =
-                let uu____64475 = FStar_ST.op_Bang ctr  in
-                Prims.string_of_int uu____64475  in
-              Prims.op_Hat "__" uu____64473  in
-            Prims.op_Hat y1 uu____64471))
+           (let uu____1708 =
+              let uu____1710 =
+                let uu____1712 = FStar_ST.op_Bang ctr  in
+                Prims.string_of_int uu____1712  in
+              Prims.op_Hat "__" uu____1710  in
+            Prims.op_Hat y1 uu____1708))
        in
     let top_scope =
-      let uu____64503 =
-        let uu____64513 = FStar_ST.op_Bang scopes  in
-        FStar_List.hd uu____64513  in
-      FStar_All.pipe_left FStar_Pervasives_Native.fst uu____64503  in
-=======
-  let new_scope uu____64309 =
-    let uu____64310 = FStar_Util.smap_create (Prims.parse_int "100")  in
-    let uu____64316 = FStar_Util.smap_create (Prims.parse_int "100")  in
-    (uu____64310, uu____64316)  in
-  let scopes =
-    let uu____64339 = let uu____64351 = new_scope ()  in [uu____64351]  in
-    FStar_Util.mk_ref uu____64339  in
-  let mk_unique y =
-    let y1 = escape y  in
-    let y2 =
-      let uu____64403 =
-        let uu____64407 = FStar_ST.op_Bang scopes  in
-        FStar_Util.find_map uu____64407
-          (fun uu____64473  ->
-             match uu____64473 with
-             | (names1,uu____64487) -> FStar_Util.smap_try_find names1 y1)
+      let uu____1740 =
+        let uu____1750 = FStar_ST.op_Bang scopes  in FStar_List.hd uu____1750
          in
-      match uu____64403 with
-      | FStar_Pervasives_Native.None  -> y1
-      | FStar_Pervasives_Native.Some uu____64501 ->
-          (FStar_Util.incr ctr;
-           (let uu____64505 =
-              let uu____64507 =
-                let uu____64509 = FStar_ST.op_Bang ctr  in
-                Prims.string_of_int uu____64509  in
-              Prims.op_Hat "__" uu____64507  in
-            Prims.op_Hat y1 uu____64505))
-       in
-    let top_scope =
-      let uu____64537 =
-        let uu____64547 = FStar_ST.op_Bang scopes  in
-        FStar_List.hd uu____64547  in
-      FStar_All.pipe_left FStar_Pervasives_Native.fst uu____64537  in
->>>>>>> 183df463
+      FStar_All.pipe_left FStar_Pervasives_Native.fst uu____1740  in
     FStar_Util.smap_add top_scope y2 true; y2  in
   let new_var pp rn =
     FStar_All.pipe_left mk_unique
@@ -407,94 +266,47 @@
          (Prims.op_Hat "__" (Prims.string_of_int rn)))
      in
   let new_fvar lid = mk_unique lid.FStar_Ident.str  in
-<<<<<<< HEAD
-  let next_id1 uu____64625 = FStar_Util.incr ctr; FStar_ST.op_Bang ctr  in
+  let next_id1 uu____1862 = FStar_Util.incr ctr; FStar_ST.op_Bang ctr  in
   let fresh1 mname pfx =
-    let uu____64664 =
-      let uu____64666 = next_id1 ()  in
-      FStar_All.pipe_left Prims.string_of_int uu____64666  in
-    FStar_Util.format3 "%s_%s_%s" pfx mname uu____64664  in
-  let reset_fresh uu____64676 = FStar_ST.op_Colon_Equals ctr initial_ctr  in
+    let uu____1901 =
+      let uu____1903 = next_id1 ()  in
+      FStar_All.pipe_left Prims.string_of_int uu____1903  in
+    FStar_Util.format3 "%s_%s_%s" pfx mname uu____1901  in
+  let reset_fresh uu____1913 = FStar_ST.op_Colon_Equals ctr initial_ctr  in
   let string_const s =
-    let uu____64706 =
-      let uu____64709 = FStar_ST.op_Bang scopes  in
-      FStar_Util.find_map uu____64709
-        (fun uu____64774  ->
-           match uu____64774 with
-           | (uu____64786,strings) -> FStar_Util.smap_try_find strings s)
+    let uu____1943 =
+      let uu____1946 = FStar_ST.op_Bang scopes  in
+      FStar_Util.find_map uu____1946
+        (fun uu____2011  ->
+           match uu____2011 with
+           | (uu____2023,strings) -> FStar_Util.smap_try_find strings s)
        in
-    match uu____64706 with
-=======
-  let next_id1 uu____64659 = FStar_Util.incr ctr; FStar_ST.op_Bang ctr  in
-  let fresh1 mname pfx =
-    let uu____64698 =
-      let uu____64700 = next_id1 ()  in
-      FStar_All.pipe_left Prims.string_of_int uu____64700  in
-    FStar_Util.format3 "%s_%s_%s" pfx mname uu____64698  in
-  let reset_fresh uu____64710 = FStar_ST.op_Colon_Equals ctr initial_ctr  in
-  let string_const s =
-    let uu____64740 =
-      let uu____64743 = FStar_ST.op_Bang scopes  in
-      FStar_Util.find_map uu____64743
-        (fun uu____64808  ->
-           match uu____64808 with
-           | (uu____64820,strings) -> FStar_Util.smap_try_find strings s)
-       in
-    match uu____64740 with
->>>>>>> 183df463
+    match uu____1943 with
     | FStar_Pervasives_Native.Some f -> f
     | FStar_Pervasives_Native.None  ->
         let id1 = next_id1 ()  in
         let f =
-<<<<<<< HEAD
-          let uu____64802 = FStar_SMTEncoding_Util.mk_String_const id1  in
-          FStar_All.pipe_left FStar_SMTEncoding_Term.boxString uu____64802
-           in
+          let uu____2039 = FStar_SMTEncoding_Util.mk_String_const id1  in
+          FStar_All.pipe_left FStar_SMTEncoding_Term.boxString uu____2039  in
         let top_scope =
-          let uu____64806 =
-            let uu____64816 = FStar_ST.op_Bang scopes  in
-            FStar_List.hd uu____64816  in
-          FStar_All.pipe_left FStar_Pervasives_Native.snd uu____64806  in
+          let uu____2043 =
+            let uu____2053 = FStar_ST.op_Bang scopes  in
+            FStar_List.hd uu____2053  in
+          FStar_All.pipe_left FStar_Pervasives_Native.snd uu____2043  in
         (FStar_Util.smap_add top_scope s f; f)
      in
-  let push1 uu____64900 =
-    let uu____64901 =
-      let uu____64913 = new_scope ()  in
-      let uu____64923 = FStar_ST.op_Bang scopes  in uu____64913 ::
-        uu____64923
+  let push1 uu____2137 =
+    let uu____2138 =
+      let uu____2150 = new_scope ()  in
+      let uu____2160 = FStar_ST.op_Bang scopes  in uu____2150 :: uu____2160
        in
-    FStar_ST.op_Colon_Equals scopes uu____64901  in
-  let pop1 uu____65031 =
-    let uu____65032 =
-      let uu____65044 = FStar_ST.op_Bang scopes  in FStar_List.tl uu____65044
+    FStar_ST.op_Colon_Equals scopes uu____2138  in
+  let pop1 uu____2268 =
+    let uu____2269 =
+      let uu____2281 = FStar_ST.op_Bang scopes  in FStar_List.tl uu____2281
        in
-    FStar_ST.op_Colon_Equals scopes uu____65032  in
-  let snapshot1 uu____65157 = FStar_Common.snapshot push1 scopes ()  in
-=======
-          let uu____64836 = FStar_SMTEncoding_Util.mk_String_const id1  in
-          FStar_All.pipe_left FStar_SMTEncoding_Term.boxString uu____64836
-           in
-        let top_scope =
-          let uu____64840 =
-            let uu____64850 = FStar_ST.op_Bang scopes  in
-            FStar_List.hd uu____64850  in
-          FStar_All.pipe_left FStar_Pervasives_Native.snd uu____64840  in
-        (FStar_Util.smap_add top_scope s f; f)
-     in
-  let push1 uu____64934 =
-    let uu____64935 =
-      let uu____64947 = new_scope ()  in
-      let uu____64957 = FStar_ST.op_Bang scopes  in uu____64947 ::
-        uu____64957
-       in
-    FStar_ST.op_Colon_Equals scopes uu____64935  in
-  let pop1 uu____65065 =
-    let uu____65066 =
-      let uu____65078 = FStar_ST.op_Bang scopes  in FStar_List.tl uu____65078
-       in
-    FStar_ST.op_Colon_Equals scopes uu____65066  in
-  let snapshot1 uu____65191 = FStar_Common.snapshot push1 scopes ()  in
->>>>>>> 183df463
+    FStar_ST.op_Colon_Equals scopes uu____2269  in
+  let snapshot1 uu____2394 = FStar_Common.snapshot push1 scopes ()  in
   let rollback1 depth = FStar_Common.rollback pop1 scopes depth  in
   {
     push = push1;
@@ -567,49 +379,25 @@
          (FStar_Option.isSome fvb.smt_fuel_partial_app))
         && fvb.fvb_thunked
     then
-<<<<<<< HEAD
-      let uu____65360 =
-        let uu____65362 = FStar_Ident.string_of_lid fvb.fvar_lid  in
-        FStar_Util.format1 "Unexpected thunked SMT symbol: %s" uu____65362
-         in
-      failwith uu____65360
+      let uu____2597 =
+        let uu____2599 = FStar_Ident.string_of_lid fvb.fvar_lid  in
+        FStar_Util.format1 "Unexpected thunked SMT symbol: %s" uu____2599  in
+      failwith uu____2597
     else
       if fvb.fvb_thunked && (fvb.smt_arity <> (Prims.parse_int "0"))
       then
-        (let uu____65370 =
-           let uu____65372 = FStar_Ident.string_of_lid fvb.fvar_lid  in
+        (let uu____2607 =
+           let uu____2609 = FStar_Ident.string_of_lid fvb.fvar_lid  in
            FStar_Util.format1 "Unexpected arity of thunked SMT symbol: %s"
-             uu____65372
+             uu____2609
             in
-         failwith uu____65370)
+         failwith uu____2607)
       else ()
   
 let binder_of_eithervar :
-  'Auu____65384 'Auu____65385 .
-    'Auu____65384 ->
-      ('Auu____65384 * 'Auu____65385 FStar_Pervasives_Native.option)
-=======
-      let uu____65394 =
-        let uu____65396 = FStar_Ident.string_of_lid fvb.fvar_lid  in
-        FStar_Util.format1 "Unexpected thunked SMT symbol: %s" uu____65396
-         in
-      failwith uu____65394
-    else
-      if fvb.fvb_thunked && (fvb.smt_arity <> (Prims.parse_int "0"))
-      then
-        (let uu____65404 =
-           let uu____65406 = FStar_Ident.string_of_lid fvb.fvar_lid  in
-           FStar_Util.format1 "Unexpected arity of thunked SMT symbol: %s"
-             uu____65406
-            in
-         failwith uu____65404)
-      else ()
-  
-let binder_of_eithervar :
-  'Auu____65418 'Auu____65419 .
-    'Auu____65418 ->
-      ('Auu____65418 * 'Auu____65419 FStar_Pervasives_Native.option)
->>>>>>> 183df463
+  'Auu____2621 'Auu____2622 .
+    'Auu____2621 ->
+      ('Auu____2621 * 'Auu____2622 FStar_Pervasives_Native.option)
   = fun v1  -> (v1, FStar_Pervasives_Native.None) 
 type env_t =
   {
@@ -720,47 +508,26 @@
              fun acc  ->
                FStar_Util.pimap_fold pi
                  (fun _i  ->
-<<<<<<< HEAD
-                    fun uu____66041  ->
+                    fun uu____3278  ->
                       fun acc1  ->
-                        match uu____66041 with
+                        match uu____3278 with
                         | (x,_term) ->
-                            let uu____66056 =
+                            let uu____3293 =
                               FStar_Syntax_Print.bv_to_string x  in
-                            uu____66056 :: acc1) acc) []
+                            uu____3293 :: acc1) acc) []
        in
     let allvars =
-      let uu____66063 =
+      let uu____3300 =
         FStar_All.pipe_right e.fvar_bindings FStar_Pervasives_Native.fst  in
-      FStar_Util.psmap_fold uu____66063
-=======
-                    fun uu____66075  ->
-                      fun acc1  ->
-                        match uu____66075 with
-                        | (x,_term) ->
-                            let uu____66090 =
-                              FStar_Syntax_Print.bv_to_string x  in
-                            uu____66090 :: acc1) acc) []
-       in
-    let allvars =
-      let uu____66097 =
-        FStar_All.pipe_right e.fvar_bindings FStar_Pervasives_Native.fst  in
-      FStar_Util.psmap_fold uu____66097
->>>>>>> 183df463
+      FStar_Util.psmap_fold uu____3300
         (fun _k  -> fun fvb  -> fun acc  -> (fvb.fvar_lid) :: acc) []
        in
     let last_fvar =
       match FStar_List.rev allvars with
       | [] -> ""
-<<<<<<< HEAD
-      | l::uu____66096 ->
-          let uu____66099 = FStar_Syntax_Print.lid_to_string l  in
-          Prims.op_Hat "...," uu____66099
-=======
-      | l::uu____66130 ->
-          let uu____66133 = FStar_Syntax_Print.lid_to_string l  in
-          Prims.op_Hat "...," uu____66133
->>>>>>> 183df463
+      | l::uu____3333 ->
+          let uu____3336 = FStar_Syntax_Print.lid_to_string l  in
+          Prims.op_Hat "...," uu____3336
        in
     FStar_String.concat ", " (last_fvar :: bvars)
   
@@ -772,19 +539,11 @@
   =
   fun env  ->
     fun bv  ->
-<<<<<<< HEAD
-      let uu____66121 =
+      let uu____3358 =
         FStar_Util.psmap_try_find env.bvar_bindings
           (bv.FStar_Syntax_Syntax.ppname).FStar_Ident.idText
          in
-      match uu____66121 with
-=======
-      let uu____66155 =
-        FStar_Util.psmap_try_find env.bvar_bindings
-          (bv.FStar_Syntax_Syntax.ppname).FStar_Ident.idText
-         in
-      match uu____66155 with
->>>>>>> 183df463
+      match uu____3358 with
       | FStar_Pervasives_Native.Some bvs ->
           FStar_Util.pimap_try_find bvs bv.FStar_Syntax_Syntax.index
       | FStar_Pervasives_Native.None  -> FStar_Pervasives_Native.None
@@ -794,31 +553,17 @@
   =
   fun env  ->
     fun lid  ->
-<<<<<<< HEAD
-      let uu____66182 =
+      let uu____3419 =
         FStar_All.pipe_right env.fvar_bindings FStar_Pervasives_Native.fst
          in
-      FStar_Util.psmap_try_find uu____66182 lid.FStar_Ident.str
+      FStar_Util.psmap_try_find uu____3419 lid.FStar_Ident.str
   
 let add_bvar_binding :
-  'Auu____66206 .
-    (FStar_Syntax_Syntax.bv * 'Auu____66206) ->
-      (FStar_Syntax_Syntax.bv * 'Auu____66206) FStar_Util.pimap
+  'Auu____3443 .
+    (FStar_Syntax_Syntax.bv * 'Auu____3443) ->
+      (FStar_Syntax_Syntax.bv * 'Auu____3443) FStar_Util.pimap
         FStar_Util.psmap ->
-        (FStar_Syntax_Syntax.bv * 'Auu____66206) FStar_Util.pimap
-=======
-      let uu____66216 =
-        FStar_All.pipe_right env.fvar_bindings FStar_Pervasives_Native.fst
-         in
-      FStar_Util.psmap_try_find uu____66216 lid.FStar_Ident.str
-  
-let add_bvar_binding :
-  'Auu____66240 .
-    (FStar_Syntax_Syntax.bv * 'Auu____66240) ->
-      (FStar_Syntax_Syntax.bv * 'Auu____66240) FStar_Util.pimap
-        FStar_Util.psmap ->
-        (FStar_Syntax_Syntax.bv * 'Auu____66240) FStar_Util.pimap
->>>>>>> 183df463
+        (FStar_Syntax_Syntax.bv * 'Auu____3443) FStar_Util.pimap
           FStar_Util.psmap
   =
   fun bvb  ->
@@ -826,17 +571,10 @@
       FStar_Util.psmap_modify bvbs
         ((FStar_Pervasives_Native.fst bvb).FStar_Syntax_Syntax.ppname).FStar_Ident.idText
         (fun pimap_opt  ->
-<<<<<<< HEAD
-           let uu____66266 =
-             let uu____66273 = FStar_Util.pimap_empty ()  in
-             FStar_Util.dflt uu____66273 pimap_opt  in
-           FStar_Util.pimap_add uu____66266
-=======
-           let uu____66300 =
-             let uu____66307 = FStar_Util.pimap_empty ()  in
-             FStar_Util.dflt uu____66307 pimap_opt  in
-           FStar_Util.pimap_add uu____66300
->>>>>>> 183df463
+           let uu____3503 =
+             let uu____3510 = FStar_Util.pimap_empty ()  in
+             FStar_Util.dflt uu____3510 pimap_opt  in
+           FStar_Util.pimap_add uu____3503
              (FStar_Pervasives_Native.fst bvb).FStar_Syntax_Syntax.index bvb)
   
 let (add_fvar_binding :
@@ -845,23 +583,13 @@
       (fvar_binding FStar_Util.psmap * fvar_binding Prims.list))
   =
   fun fvb  ->
-<<<<<<< HEAD
-    fun uu____66320  ->
-      match uu____66320 with
+    fun uu____3557  ->
+      match uu____3557 with
       | (fvb_map,fvb_list) ->
-          let uu____66347 =
+          let uu____3584 =
             FStar_Util.psmap_add fvb_map (fvb.fvar_lid).FStar_Ident.str fvb
              in
-          (uu____66347, (fvb :: fvb_list))
-=======
-    fun uu____66354  ->
-      match uu____66354 with
-      | (fvb_map,fvb_list) ->
-          let uu____66381 =
-            FStar_Util.psmap_add fvb_map (fvb.fvar_lid).FStar_Ident.str fvb
-             in
-          (uu____66381, (fvb :: fvb_list))
->>>>>>> 183df463
+          (uu____3584, (fvb :: fvb_list))
   
 let (fresh_fvar :
   Prims.string ->
@@ -873,17 +601,10 @@
     fun x  ->
       fun s  ->
         let xsym = varops.fresh mname x  in
-<<<<<<< HEAD
-        let uu____66381 =
-          let uu____66382 = FStar_SMTEncoding_Term.mk_fv (xsym, s)  in
-          FStar_All.pipe_left FStar_SMTEncoding_Util.mkFreeV uu____66382  in
-        (xsym, uu____66381)
-=======
-        let uu____66415 =
-          let uu____66416 = FStar_SMTEncoding_Term.mk_fv (xsym, s)  in
-          FStar_All.pipe_left FStar_SMTEncoding_Util.mkFreeV uu____66416  in
-        (xsym, uu____66415)
->>>>>>> 183df463
+        let uu____3618 =
+          let uu____3619 = FStar_SMTEncoding_Term.mk_fv (xsym, s)  in
+          FStar_All.pipe_left FStar_SMTEncoding_Util.mkFreeV uu____3619  in
+        (xsym, uu____3618)
   
 let (gen_term_var :
   env_t ->
@@ -894,55 +615,29 @@
     fun x  ->
       let ysym = Prims.op_Hat "@x" (Prims.string_of_int env.depth)  in
       let y =
-<<<<<<< HEAD
-        let uu____66407 =
+        let uu____3644 =
           FStar_SMTEncoding_Term.mk_fv
             (ysym, FStar_SMTEncoding_Term.Term_sort)
            in
-        FStar_All.pipe_left FStar_SMTEncoding_Util.mkFreeV uu____66407  in
-      let uu____66409 =
-        let uu___821_66410 = env  in
-        let uu____66411 = add_bvar_binding (x, y) env.bvar_bindings  in
+        FStar_All.pipe_left FStar_SMTEncoding_Util.mkFreeV uu____3644  in
+      let uu____3646 =
+        let uu___225_3647 = env  in
+        let uu____3648 = add_bvar_binding (x, y) env.bvar_bindings  in
         {
-          bvar_bindings = uu____66411;
-          fvar_bindings = (uu___821_66410.fvar_bindings);
+          bvar_bindings = uu____3648;
+          fvar_bindings = (uu___225_3647.fvar_bindings);
           depth = (env.depth + (Prims.parse_int "1"));
-          tcenv = (uu___821_66410.tcenv);
-          warn = (uu___821_66410.warn);
-          nolabels = (uu___821_66410.nolabels);
-          use_zfuel_name = (uu___821_66410.use_zfuel_name);
+          tcenv = (uu___225_3647.tcenv);
+          warn = (uu___225_3647.warn);
+          nolabels = (uu___225_3647.nolabels);
+          use_zfuel_name = (uu___225_3647.use_zfuel_name);
           encode_non_total_function_typ =
-            (uu___821_66410.encode_non_total_function_typ);
-          current_module_name = (uu___821_66410.current_module_name);
-          encoding_quantifier = (uu___821_66410.encoding_quantifier);
-          global_cache = (uu___821_66410.global_cache)
+            (uu___225_3647.encode_non_total_function_typ);
+          current_module_name = (uu___225_3647.current_module_name);
+          encoding_quantifier = (uu___225_3647.encoding_quantifier);
+          global_cache = (uu___225_3647.global_cache)
         }  in
-      (ysym, y, uu____66409)
-=======
-        let uu____66441 =
-          FStar_SMTEncoding_Term.mk_fv
-            (ysym, FStar_SMTEncoding_Term.Term_sort)
-           in
-        FStar_All.pipe_left FStar_SMTEncoding_Util.mkFreeV uu____66441  in
-      let uu____66443 =
-        let uu___821_66444 = env  in
-        let uu____66445 = add_bvar_binding (x, y) env.bvar_bindings  in
-        {
-          bvar_bindings = uu____66445;
-          fvar_bindings = (uu___821_66444.fvar_bindings);
-          depth = (env.depth + (Prims.parse_int "1"));
-          tcenv = (uu___821_66444.tcenv);
-          warn = (uu___821_66444.warn);
-          nolabels = (uu___821_66444.nolabels);
-          use_zfuel_name = (uu___821_66444.use_zfuel_name);
-          encode_non_total_function_typ =
-            (uu___821_66444.encode_non_total_function_typ);
-          current_module_name = (uu___821_66444.current_module_name);
-          encoding_quantifier = (uu___821_66444.encoding_quantifier);
-          global_cache = (uu___821_66444.global_cache)
-        }  in
-      (ysym, y, uu____66443)
->>>>>>> 183df463
+      (ysym, y, uu____3646)
   
 let (new_term_constant :
   env_t ->
@@ -956,45 +651,24 @@
           x.FStar_Syntax_Syntax.index
          in
       let y = FStar_SMTEncoding_Util.mkApp (ysym, [])  in
-<<<<<<< HEAD
-      let uu____66446 =
-        let uu___827_66447 = env  in
-        let uu____66448 = add_bvar_binding (x, y) env.bvar_bindings  in
+      let uu____3683 =
+        let uu___231_3684 = env  in
+        let uu____3685 = add_bvar_binding (x, y) env.bvar_bindings  in
         {
-          bvar_bindings = uu____66448;
-          fvar_bindings = (uu___827_66447.fvar_bindings);
-          depth = (uu___827_66447.depth);
-          tcenv = (uu___827_66447.tcenv);
-          warn = (uu___827_66447.warn);
-          nolabels = (uu___827_66447.nolabels);
-          use_zfuel_name = (uu___827_66447.use_zfuel_name);
+          bvar_bindings = uu____3685;
+          fvar_bindings = (uu___231_3684.fvar_bindings);
+          depth = (uu___231_3684.depth);
+          tcenv = (uu___231_3684.tcenv);
+          warn = (uu___231_3684.warn);
+          nolabels = (uu___231_3684.nolabels);
+          use_zfuel_name = (uu___231_3684.use_zfuel_name);
           encode_non_total_function_typ =
-            (uu___827_66447.encode_non_total_function_typ);
-          current_module_name = (uu___827_66447.current_module_name);
-          encoding_quantifier = (uu___827_66447.encoding_quantifier);
-          global_cache = (uu___827_66447.global_cache)
+            (uu___231_3684.encode_non_total_function_typ);
+          current_module_name = (uu___231_3684.current_module_name);
+          encoding_quantifier = (uu___231_3684.encoding_quantifier);
+          global_cache = (uu___231_3684.global_cache)
         }  in
-      (ysym, y, uu____66446)
-=======
-      let uu____66480 =
-        let uu___827_66481 = env  in
-        let uu____66482 = add_bvar_binding (x, y) env.bvar_bindings  in
-        {
-          bvar_bindings = uu____66482;
-          fvar_bindings = (uu___827_66481.fvar_bindings);
-          depth = (uu___827_66481.depth);
-          tcenv = (uu___827_66481.tcenv);
-          warn = (uu___827_66481.warn);
-          nolabels = (uu___827_66481.nolabels);
-          use_zfuel_name = (uu___827_66481.use_zfuel_name);
-          encode_non_total_function_typ =
-            (uu___827_66481.encode_non_total_function_typ);
-          current_module_name = (uu___827_66481.current_module_name);
-          encoding_quantifier = (uu___827_66481.encoding_quantifier);
-          global_cache = (uu___827_66481.global_cache)
-        }  in
-      (ysym, y, uu____66480)
->>>>>>> 183df463
+      (ysym, y, uu____3683)
   
 let (new_term_constant_from_string :
   env_t ->
@@ -1006,121 +680,65 @@
       fun str  ->
         let ysym = varops.mk_unique str  in
         let y = FStar_SMTEncoding_Util.mkApp (ysym, [])  in
-<<<<<<< HEAD
-        let uu____66489 =
-          let uu___834_66490 = env  in
-          let uu____66491 = add_bvar_binding (x, y) env.bvar_bindings  in
+        let uu____3726 =
+          let uu___238_3727 = env  in
+          let uu____3728 = add_bvar_binding (x, y) env.bvar_bindings  in
           {
-            bvar_bindings = uu____66491;
-            fvar_bindings = (uu___834_66490.fvar_bindings);
-            depth = (uu___834_66490.depth);
-            tcenv = (uu___834_66490.tcenv);
-            warn = (uu___834_66490.warn);
-            nolabels = (uu___834_66490.nolabels);
-            use_zfuel_name = (uu___834_66490.use_zfuel_name);
+            bvar_bindings = uu____3728;
+            fvar_bindings = (uu___238_3727.fvar_bindings);
+            depth = (uu___238_3727.depth);
+            tcenv = (uu___238_3727.tcenv);
+            warn = (uu___238_3727.warn);
+            nolabels = (uu___238_3727.nolabels);
+            use_zfuel_name = (uu___238_3727.use_zfuel_name);
             encode_non_total_function_typ =
-              (uu___834_66490.encode_non_total_function_typ);
-            current_module_name = (uu___834_66490.current_module_name);
-            encoding_quantifier = (uu___834_66490.encoding_quantifier);
-            global_cache = (uu___834_66490.global_cache)
+              (uu___238_3727.encode_non_total_function_typ);
+            current_module_name = (uu___238_3727.current_module_name);
+            encoding_quantifier = (uu___238_3727.encoding_quantifier);
+            global_cache = (uu___238_3727.global_cache)
           }  in
-        (ysym, y, uu____66489)
-=======
-        let uu____66523 =
-          let uu___834_66524 = env  in
-          let uu____66525 = add_bvar_binding (x, y) env.bvar_bindings  in
-          {
-            bvar_bindings = uu____66525;
-            fvar_bindings = (uu___834_66524.fvar_bindings);
-            depth = (uu___834_66524.depth);
-            tcenv = (uu___834_66524.tcenv);
-            warn = (uu___834_66524.warn);
-            nolabels = (uu___834_66524.nolabels);
-            use_zfuel_name = (uu___834_66524.use_zfuel_name);
-            encode_non_total_function_typ =
-              (uu___834_66524.encode_non_total_function_typ);
-            current_module_name = (uu___834_66524.current_module_name);
-            encoding_quantifier = (uu___834_66524.encoding_quantifier);
-            global_cache = (uu___834_66524.global_cache)
-          }  in
-        (ysym, y, uu____66523)
->>>>>>> 183df463
+        (ysym, y, uu____3726)
   
 let (push_term_var :
   env_t -> FStar_Syntax_Syntax.bv -> FStar_SMTEncoding_Term.term -> env_t) =
   fun env  ->
     fun x  ->
       fun t  ->
-<<<<<<< HEAD
-        let uu___839_66517 = env  in
-        let uu____66518 = add_bvar_binding (x, t) env.bvar_bindings  in
+        let uu___243_3754 = env  in
+        let uu____3755 = add_bvar_binding (x, t) env.bvar_bindings  in
         {
-          bvar_bindings = uu____66518;
-          fvar_bindings = (uu___839_66517.fvar_bindings);
-          depth = (uu___839_66517.depth);
-          tcenv = (uu___839_66517.tcenv);
-          warn = (uu___839_66517.warn);
-          nolabels = (uu___839_66517.nolabels);
-          use_zfuel_name = (uu___839_66517.use_zfuel_name);
+          bvar_bindings = uu____3755;
+          fvar_bindings = (uu___243_3754.fvar_bindings);
+          depth = (uu___243_3754.depth);
+          tcenv = (uu___243_3754.tcenv);
+          warn = (uu___243_3754.warn);
+          nolabels = (uu___243_3754.nolabels);
+          use_zfuel_name = (uu___243_3754.use_zfuel_name);
           encode_non_total_function_typ =
-            (uu___839_66517.encode_non_total_function_typ);
-          current_module_name = (uu___839_66517.current_module_name);
-          encoding_quantifier = (uu___839_66517.encoding_quantifier);
-          global_cache = (uu___839_66517.global_cache)
-=======
-        let uu___839_66551 = env  in
-        let uu____66552 = add_bvar_binding (x, t) env.bvar_bindings  in
-        {
-          bvar_bindings = uu____66552;
-          fvar_bindings = (uu___839_66551.fvar_bindings);
-          depth = (uu___839_66551.depth);
-          tcenv = (uu___839_66551.tcenv);
-          warn = (uu___839_66551.warn);
-          nolabels = (uu___839_66551.nolabels);
-          use_zfuel_name = (uu___839_66551.use_zfuel_name);
-          encode_non_total_function_typ =
-            (uu___839_66551.encode_non_total_function_typ);
-          current_module_name = (uu___839_66551.current_module_name);
-          encoding_quantifier = (uu___839_66551.encoding_quantifier);
-          global_cache = (uu___839_66551.global_cache)
->>>>>>> 183df463
+            (uu___243_3754.encode_non_total_function_typ);
+          current_module_name = (uu___243_3754.current_module_name);
+          encoding_quantifier = (uu___243_3754.encoding_quantifier);
+          global_cache = (uu___243_3754.global_cache)
         }
   
 let (lookup_term_var :
   env_t -> FStar_Syntax_Syntax.bv -> FStar_SMTEncoding_Term.term) =
   fun env  ->
     fun a  ->
-<<<<<<< HEAD
-      let uu____66538 = lookup_bvar_binding env a  in
-      match uu____66538 with
+      let uu____3775 = lookup_bvar_binding env a  in
+      match uu____3775 with
       | FStar_Pervasives_Native.None  ->
-          let uu____66549 = lookup_bvar_binding env a  in
-          (match uu____66549 with
+          let uu____3786 = lookup_bvar_binding env a  in
+          (match uu____3786 with
            | FStar_Pervasives_Native.None  ->
-               let uu____66560 =
-                 let uu____66562 = FStar_Syntax_Print.bv_to_string a  in
-                 let uu____66564 = print_env env  in
+               let uu____3797 =
+                 let uu____3799 = FStar_Syntax_Print.bv_to_string a  in
+                 let uu____3801 = print_env env  in
                  FStar_Util.format2
                    "Bound term variable not found  %s in environment: %s"
-                   uu____66562 uu____66564
+                   uu____3799 uu____3801
                   in
-               failwith uu____66560
-=======
-      let uu____66572 = lookup_bvar_binding env a  in
-      match uu____66572 with
-      | FStar_Pervasives_Native.None  ->
-          let uu____66583 = lookup_bvar_binding env a  in
-          (match uu____66583 with
-           | FStar_Pervasives_Native.None  ->
-               let uu____66594 =
-                 let uu____66596 = FStar_Syntax_Print.bv_to_string a  in
-                 let uu____66598 = print_env env  in
-                 FStar_Util.format2
-                   "Bound term variable not found  %s in environment: %s"
-                   uu____66596 uu____66598
-                  in
-               failwith uu____66594
->>>>>>> 183df463
+               failwith uu____3797
            | FStar_Pervasives_Native.Some (b,t) -> t)
       | FStar_Pervasives_Native.Some (b,t) -> t
   
@@ -1162,11 +780,7 @@
       fun arity  ->
         fun thunked  ->
           let fname = varops.new_fvar x  in
-<<<<<<< HEAD
-          let uu____66663 =
-=======
-          let uu____66697 =
->>>>>>> 183df463
+          let uu____3900 =
             if thunked
             then (FStar_Pervasives_Native.None, FStar_Pervasives_Native.None)
             else
@@ -1175,55 +789,30 @@
                ((FStar_Pervasives_Native.Some ftok_name),
                  (FStar_Pervasives_Native.Some ftok)))
              in
-<<<<<<< HEAD
-          match uu____66663 with
-=======
-          match uu____66697 with
->>>>>>> 183df463
+          match uu____3900 with
           | (ftok_name,ftok) ->
               let fvb =
                 mk_fvb x fname arity ftok FStar_Pervasives_Native.None
                   thunked
                  in
-<<<<<<< HEAD
-              let uu____66727 =
-                let uu___873_66728 = env  in
-                let uu____66729 = add_fvar_binding fvb env.fvar_bindings  in
+              let uu____3964 =
+                let uu___277_3965 = env  in
+                let uu____3966 = add_fvar_binding fvb env.fvar_bindings  in
                 {
-                  bvar_bindings = (uu___873_66728.bvar_bindings);
-                  fvar_bindings = uu____66729;
-                  depth = (uu___873_66728.depth);
-                  tcenv = (uu___873_66728.tcenv);
-                  warn = (uu___873_66728.warn);
-                  nolabels = (uu___873_66728.nolabels);
-                  use_zfuel_name = (uu___873_66728.use_zfuel_name);
+                  bvar_bindings = (uu___277_3965.bvar_bindings);
+                  fvar_bindings = uu____3966;
+                  depth = (uu___277_3965.depth);
+                  tcenv = (uu___277_3965.tcenv);
+                  warn = (uu___277_3965.warn);
+                  nolabels = (uu___277_3965.nolabels);
+                  use_zfuel_name = (uu___277_3965.use_zfuel_name);
                   encode_non_total_function_typ =
-                    (uu___873_66728.encode_non_total_function_typ);
-                  current_module_name = (uu___873_66728.current_module_name);
-                  encoding_quantifier = (uu___873_66728.encoding_quantifier);
-                  global_cache = (uu___873_66728.global_cache)
+                    (uu___277_3965.encode_non_total_function_typ);
+                  current_module_name = (uu___277_3965.current_module_name);
+                  encoding_quantifier = (uu___277_3965.encoding_quantifier);
+                  global_cache = (uu___277_3965.global_cache)
                 }  in
-              (fname, ftok_name, uu____66727)
-=======
-              let uu____66761 =
-                let uu___873_66762 = env  in
-                let uu____66763 = add_fvar_binding fvb env.fvar_bindings  in
-                {
-                  bvar_bindings = (uu___873_66762.bvar_bindings);
-                  fvar_bindings = uu____66763;
-                  depth = (uu___873_66762.depth);
-                  tcenv = (uu___873_66762.tcenv);
-                  warn = (uu___873_66762.warn);
-                  nolabels = (uu___873_66762.nolabels);
-                  use_zfuel_name = (uu___873_66762.use_zfuel_name);
-                  encode_non_total_function_typ =
-                    (uu___873_66762.encode_non_total_function_typ);
-                  current_module_name = (uu___873_66762.current_module_name);
-                  encoding_quantifier = (uu___873_66762.encoding_quantifier);
-                  global_cache = (uu___873_66762.global_cache)
-                }  in
-              (fname, ftok_name, uu____66761)
->>>>>>> 183df463
+              (fname, ftok_name, uu____3964)
   
 let (new_term_constant_and_tok_from_lid :
   env_t ->
@@ -1232,21 +821,12 @@
   fun env  ->
     fun x  ->
       fun arity  ->
-<<<<<<< HEAD
-        let uu____66768 =
+        let uu____4005 =
           new_term_constant_and_tok_from_lid_aux env x arity false  in
-        match uu____66768 with
+        match uu____4005 with
         | (fname,ftok_name_opt,env1) ->
-            let uu____66799 = FStar_Option.get ftok_name_opt  in
-            (fname, uu____66799, env1)
-=======
-        let uu____66802 =
-          new_term_constant_and_tok_from_lid_aux env x arity false  in
-        match uu____66802 with
-        | (fname,ftok_name_opt,env1) ->
-            let uu____66833 = FStar_Option.get ftok_name_opt  in
-            (fname, uu____66833, env1)
->>>>>>> 183df463
+            let uu____4036 = FStar_Option.get ftok_name_opt  in
+            (fname, uu____4036, env1)
   
 let (new_term_constant_and_tok_from_lid_maybe_thunked :
   env_t ->
@@ -1264,23 +844,13 @@
 let (lookup_lid : env_t -> FStar_Ident.lident -> fvar_binding) =
   fun env  ->
     fun a  ->
-<<<<<<< HEAD
-      let uu____66850 = lookup_fvar_binding env a  in
-      match uu____66850 with
+      let uu____4087 = lookup_fvar_binding env a  in
+      match uu____4087 with
       | FStar_Pervasives_Native.None  ->
-          let uu____66853 =
-            let uu____66855 = FStar_Syntax_Print.lid_to_string a  in
-            FStar_Util.format1 "Name not found: %s" uu____66855  in
-          failwith uu____66853
-=======
-      let uu____66884 = lookup_fvar_binding env a  in
-      match uu____66884 with
-      | FStar_Pervasives_Native.None  ->
-          let uu____66887 =
-            let uu____66889 = FStar_Syntax_Print.lid_to_string a  in
-            FStar_Util.format1 "Name not found: %s" uu____66889  in
-          failwith uu____66887
->>>>>>> 183df463
+          let uu____4090 =
+            let uu____4092 = FStar_Syntax_Print.lid_to_string a  in
+            FStar_Util.format1 "Name not found: %s" uu____4092  in
+          failwith uu____4090
       | FStar_Pervasives_Native.Some s -> (check_valid_fvb s; s)
   
 let (push_free_var_maybe_thunked :
@@ -1301,39 +871,21 @@
                 mk_fvb x fname arity ftok FStar_Pervasives_Native.None
                   thunked
                  in
-<<<<<<< HEAD
-              let uu___899_66902 = env  in
-              let uu____66903 = add_fvar_binding fvb env.fvar_bindings  in
+              let uu___303_4139 = env  in
+              let uu____4140 = add_fvar_binding fvb env.fvar_bindings  in
               {
-                bvar_bindings = (uu___899_66902.bvar_bindings);
-                fvar_bindings = uu____66903;
-                depth = (uu___899_66902.depth);
-                tcenv = (uu___899_66902.tcenv);
-                warn = (uu___899_66902.warn);
-                nolabels = (uu___899_66902.nolabels);
-                use_zfuel_name = (uu___899_66902.use_zfuel_name);
+                bvar_bindings = (uu___303_4139.bvar_bindings);
+                fvar_bindings = uu____4140;
+                depth = (uu___303_4139.depth);
+                tcenv = (uu___303_4139.tcenv);
+                warn = (uu___303_4139.warn);
+                nolabels = (uu___303_4139.nolabels);
+                use_zfuel_name = (uu___303_4139.use_zfuel_name);
                 encode_non_total_function_typ =
-                  (uu___899_66902.encode_non_total_function_typ);
-                current_module_name = (uu___899_66902.current_module_name);
-                encoding_quantifier = (uu___899_66902.encoding_quantifier);
-                global_cache = (uu___899_66902.global_cache)
-=======
-              let uu___899_66936 = env  in
-              let uu____66937 = add_fvar_binding fvb env.fvar_bindings  in
-              {
-                bvar_bindings = (uu___899_66936.bvar_bindings);
-                fvar_bindings = uu____66937;
-                depth = (uu___899_66936.depth);
-                tcenv = (uu___899_66936.tcenv);
-                warn = (uu___899_66936.warn);
-                nolabels = (uu___899_66936.nolabels);
-                use_zfuel_name = (uu___899_66936.use_zfuel_name);
-                encode_non_total_function_typ =
-                  (uu___899_66936.encode_non_total_function_typ);
-                current_module_name = (uu___899_66936.current_module_name);
-                encoding_quantifier = (uu___899_66936.encoding_quantifier);
-                global_cache = (uu___899_66936.global_cache)
->>>>>>> 183df463
+                  (uu___303_4139.encode_non_total_function_typ);
+                current_module_name = (uu___303_4139.current_module_name);
+                encoding_quantifier = (uu___303_4139.encoding_quantifier);
+                global_cache = (uu___303_4139.global_cache)
               }
   
 let (push_free_var :
@@ -1372,60 +924,31 @@
       fun f  ->
         let fvb = lookup_lid env x  in
         let t3 =
-<<<<<<< HEAD
-          let uu____67003 =
-            let uu____67011 =
-              let uu____67014 = FStar_SMTEncoding_Util.mkApp ("ZFuel", [])
-                 in
-              [uu____67014]  in
-            (f, uu____67011)  in
-          FStar_SMTEncoding_Util.mkApp uu____67003  in
-=======
-          let uu____67037 =
-            let uu____67045 =
-              let uu____67048 = FStar_SMTEncoding_Util.mkApp ("ZFuel", [])
-                 in
-              [uu____67048]  in
-            (f, uu____67045)  in
-          FStar_SMTEncoding_Util.mkApp uu____67037  in
->>>>>>> 183df463
+          let uu____4240 =
+            let uu____4248 =
+              let uu____4251 = FStar_SMTEncoding_Util.mkApp ("ZFuel", [])  in
+              [uu____4251]  in
+            (f, uu____4248)  in
+          FStar_SMTEncoding_Util.mkApp uu____4240  in
         let fvb1 =
           mk_fvb x fvb.smt_id fvb.smt_arity fvb.smt_token
             (FStar_Pervasives_Native.Some t3) false
            in
-<<<<<<< HEAD
-        let uu___917_67024 = env  in
-        let uu____67025 = add_fvar_binding fvb1 env.fvar_bindings  in
+        let uu___321_4261 = env  in
+        let uu____4262 = add_fvar_binding fvb1 env.fvar_bindings  in
         {
-          bvar_bindings = (uu___917_67024.bvar_bindings);
-          fvar_bindings = uu____67025;
-          depth = (uu___917_67024.depth);
-          tcenv = (uu___917_67024.tcenv);
-          warn = (uu___917_67024.warn);
-          nolabels = (uu___917_67024.nolabels);
-          use_zfuel_name = (uu___917_67024.use_zfuel_name);
+          bvar_bindings = (uu___321_4261.bvar_bindings);
+          fvar_bindings = uu____4262;
+          depth = (uu___321_4261.depth);
+          tcenv = (uu___321_4261.tcenv);
+          warn = (uu___321_4261.warn);
+          nolabels = (uu___321_4261.nolabels);
+          use_zfuel_name = (uu___321_4261.use_zfuel_name);
           encode_non_total_function_typ =
-            (uu___917_67024.encode_non_total_function_typ);
-          current_module_name = (uu___917_67024.current_module_name);
-          encoding_quantifier = (uu___917_67024.encoding_quantifier);
-          global_cache = (uu___917_67024.global_cache)
-=======
-        let uu___917_67058 = env  in
-        let uu____67059 = add_fvar_binding fvb1 env.fvar_bindings  in
-        {
-          bvar_bindings = (uu___917_67058.bvar_bindings);
-          fvar_bindings = uu____67059;
-          depth = (uu___917_67058.depth);
-          tcenv = (uu___917_67058.tcenv);
-          warn = (uu___917_67058.warn);
-          nolabels = (uu___917_67058.nolabels);
-          use_zfuel_name = (uu___917_67058.use_zfuel_name);
-          encode_non_total_function_typ =
-            (uu___917_67058.encode_non_total_function_typ);
-          current_module_name = (uu___917_67058.current_module_name);
-          encoding_quantifier = (uu___917_67058.encoding_quantifier);
-          global_cache = (uu___917_67058.global_cache)
->>>>>>> 183df463
+            (uu___321_4261.encode_non_total_function_typ);
+          current_module_name = (uu___321_4261.current_module_name);
+          encoding_quantifier = (uu___321_4261.encoding_quantifier);
+          global_cache = (uu___321_4261.global_cache)
         }
   
 let (force_thunk : fvar_binding -> FStar_SMTEncoding_Term.term) =
@@ -1445,99 +968,53 @@
   =
   fun env  ->
     fun l  ->
-<<<<<<< HEAD
-      let uu____67063 = lookup_fvar_binding env l  in
-      match uu____67063 with
-=======
-      let uu____67097 = lookup_fvar_binding env l  in
-      match uu____67097 with
->>>>>>> 183df463
+      let uu____4300 = lookup_fvar_binding env l  in
+      match uu____4300 with
       | FStar_Pervasives_Native.None  -> FStar_Pervasives_Native.None
       | FStar_Pervasives_Native.Some fvb ->
           if fvb.fvb_thunked
           then
-<<<<<<< HEAD
-            let uu____67072 = force_thunk fvb  in
-            FStar_Pervasives_Native.Some uu____67072
-=======
-            let uu____67106 = force_thunk fvb  in
-            FStar_Pervasives_Native.Some uu____67106
->>>>>>> 183df463
+            let uu____4309 = force_thunk fvb  in
+            FStar_Pervasives_Native.Some uu____4309
           else
             (match fvb.smt_fuel_partial_app with
              | FStar_Pervasives_Native.Some f when env.use_zfuel_name ->
                  FStar_Pervasives_Native.Some f
-<<<<<<< HEAD
-             | uu____67078 ->
+             | uu____4315 ->
                  (match fvb.smt_token with
                   | FStar_Pervasives_Native.Some t ->
                       (match t.FStar_SMTEncoding_Term.tm with
-                       | FStar_SMTEncoding_Term.App (uu____67086,fuel::[]) ->
-                           let uu____67090 =
-                             let uu____67092 =
-                               let uu____67094 =
+                       | FStar_SMTEncoding_Term.App (uu____4323,fuel::[]) ->
+                           let uu____4327 =
+                             let uu____4329 =
+                               let uu____4331 =
                                  FStar_SMTEncoding_Term.fv_of_term fuel  in
-                               FStar_All.pipe_right uu____67094
+                               FStar_All.pipe_right uu____4331
                                  FStar_SMTEncoding_Term.fv_name
                                 in
-                             FStar_Util.starts_with uu____67092 "fuel"  in
-                           if uu____67090
+                             FStar_Util.starts_with uu____4329 "fuel"  in
+                           if uu____4327
                            then
-                             let uu____67100 =
-                               let uu____67101 =
-                                 let uu____67102 =
-=======
-             | uu____67112 ->
-                 (match fvb.smt_token with
-                  | FStar_Pervasives_Native.Some t ->
-                      (match t.FStar_SMTEncoding_Term.tm with
-                       | FStar_SMTEncoding_Term.App (uu____67120,fuel::[]) ->
-                           let uu____67124 =
-                             let uu____67126 =
-                               let uu____67128 =
-                                 FStar_SMTEncoding_Term.fv_of_term fuel  in
-                               FStar_All.pipe_right uu____67128
-                                 FStar_SMTEncoding_Term.fv_name
-                                in
-                             FStar_Util.starts_with uu____67126 "fuel"  in
-                           if uu____67124
-                           then
-                             let uu____67134 =
-                               let uu____67135 =
-                                 let uu____67136 =
->>>>>>> 183df463
+                             let uu____4337 =
+                               let uu____4338 =
+                                 let uu____4339 =
                                    FStar_SMTEncoding_Term.mk_fv
                                      ((fvb.smt_id),
                                        FStar_SMTEncoding_Term.Term_sort)
                                     in
                                  FStar_All.pipe_left
-<<<<<<< HEAD
-                                   FStar_SMTEncoding_Util.mkFreeV uu____67102
+                                   FStar_SMTEncoding_Util.mkFreeV uu____4339
                                   in
-                               FStar_SMTEncoding_Term.mk_ApplyTF uu____67101
+                               FStar_SMTEncoding_Term.mk_ApplyTF uu____4338
                                  fuel
                                 in
                              FStar_All.pipe_left
-                               (fun _67106  ->
-                                  FStar_Pervasives_Native.Some _67106)
-                               uu____67100
+                               (fun _4343  ->
+                                  FStar_Pervasives_Native.Some _4343)
+                               uu____4337
                            else FStar_Pervasives_Native.Some t
-                       | uu____67109 -> FStar_Pervasives_Native.Some t)
-                  | uu____67110 -> FStar_Pervasives_Native.None))
-=======
-                                   FStar_SMTEncoding_Util.mkFreeV uu____67136
-                                  in
-                               FStar_SMTEncoding_Term.mk_ApplyTF uu____67135
-                                 fuel
-                                in
-                             FStar_All.pipe_left
-                               (fun _67140  ->
-                                  FStar_Pervasives_Native.Some _67140)
-                               uu____67134
-                           else FStar_Pervasives_Native.Some t
-                       | uu____67143 -> FStar_Pervasives_Native.Some t)
-                  | uu____67144 -> FStar_Pervasives_Native.None))
->>>>>>> 183df463
+                       | uu____4346 -> FStar_Pervasives_Native.Some t)
+                  | uu____4347 -> FStar_Pervasives_Native.None))
   
 let (lookup_free_var :
   env_t ->
@@ -1546,27 +1023,15 @@
   =
   fun env  ->
     fun a  ->
-<<<<<<< HEAD
-      let uu____67128 = try_lookup_free_var env a.FStar_Syntax_Syntax.v  in
-      match uu____67128 with
+      let uu____4365 = try_lookup_free_var env a.FStar_Syntax_Syntax.v  in
+      match uu____4365 with
       | FStar_Pervasives_Native.Some t -> t
       | FStar_Pervasives_Native.None  ->
-          let uu____67132 =
-            let uu____67134 =
+          let uu____4369 =
+            let uu____4371 =
               FStar_Syntax_Print.lid_to_string a.FStar_Syntax_Syntax.v  in
-            FStar_Util.format1 "Name not found: %s" uu____67134  in
-          failwith uu____67132
-=======
-      let uu____67162 = try_lookup_free_var env a.FStar_Syntax_Syntax.v  in
-      match uu____67162 with
-      | FStar_Pervasives_Native.Some t -> t
-      | FStar_Pervasives_Native.None  ->
-          let uu____67166 =
-            let uu____67168 =
-              FStar_Syntax_Print.lid_to_string a.FStar_Syntax_Syntax.v  in
-            FStar_Util.format1 "Name not found: %s" uu____67168  in
-          failwith uu____67166
->>>>>>> 183df463
+            FStar_Util.format1 "Name not found: %s" uu____4371  in
+          failwith uu____4369
   
 let (lookup_free_var_name :
   env_t -> FStar_Ident.lident FStar_Syntax_Syntax.withinfo_t -> fvar_binding)
@@ -1584,31 +1049,17 @@
       match fvb.smt_fuel_partial_app with
       | FStar_Pervasives_Native.Some
           { FStar_SMTEncoding_Term.tm = FStar_SMTEncoding_Term.App (g,zf);
-<<<<<<< HEAD
-            FStar_SMTEncoding_Term.freevars = uu____67196;
-            FStar_SMTEncoding_Term.rng = uu____67197;_}
+            FStar_SMTEncoding_Term.freevars = uu____4433;
+            FStar_SMTEncoding_Term.rng = uu____4434;_}
           when env.use_zfuel_name ->
           ((FStar_Util.Inl g), zf, (fvb.smt_arity + (Prims.parse_int "1")))
-      | uu____67222 ->
+      | uu____4459 ->
           (match fvb.smt_token with
            | FStar_Pervasives_Native.None  when fvb.fvb_thunked ->
-               let uu____67238 =
-                 let uu____67243 = force_thunk fvb  in
-                 FStar_Util.Inr uu____67243  in
-               (uu____67238, [], (fvb.smt_arity))
-=======
-            FStar_SMTEncoding_Term.freevars = uu____67230;
-            FStar_SMTEncoding_Term.rng = uu____67231;_}
-          when env.use_zfuel_name ->
-          ((FStar_Util.Inl g), zf, (fvb.smt_arity + (Prims.parse_int "1")))
-      | uu____67256 ->
-          (match fvb.smt_token with
-           | FStar_Pervasives_Native.None  when fvb.fvb_thunked ->
-               let uu____67272 =
-                 let uu____67277 = force_thunk fvb  in
-                 FStar_Util.Inr uu____67277  in
-               (uu____67272, [], (fvb.smt_arity))
->>>>>>> 183df463
+               let uu____4475 =
+                 let uu____4480 = force_thunk fvb  in
+                 FStar_Util.Inr uu____4480  in
+               (uu____4475, [], (fvb.smt_arity))
            | FStar_Pervasives_Native.None  ->
                ((FStar_Util.Inl (FStar_SMTEncoding_Term.Var (fvb.smt_id))),
                  [], (fvb.smt_arity))
@@ -1617,11 +1068,7 @@
                 | FStar_SMTEncoding_Term.App (g,fuel::[]) ->
                     ((FStar_Util.Inl g), [fuel],
                       (fvb.smt_arity + (Prims.parse_int "1")))
-<<<<<<< HEAD
-                | uu____67284 ->
-=======
-                | uu____67318 ->
->>>>>>> 183df463
+                | uu____4521 ->
                     ((FStar_Util.Inl
                         (FStar_SMTEncoding_Term.Var (fvb.smt_id))), [],
                       (fvb.smt_arity))))
@@ -1633,19 +1080,11 @@
   =
   fun env  ->
     fun nm  ->
-<<<<<<< HEAD
-      let uu____67307 =
+      let uu____4544 =
         FStar_All.pipe_right env.fvar_bindings FStar_Pervasives_Native.fst
          in
-      FStar_Util.psmap_find_map uu____67307
-        (fun uu____67327  ->
-=======
-      let uu____67341 =
-        FStar_All.pipe_right env.fvar_bindings FStar_Pervasives_Native.fst
-         in
-      FStar_Util.psmap_find_map uu____67341
-        (fun uu____67361  ->
->>>>>>> 183df463
+      FStar_Util.psmap_find_map uu____4544
+        (fun uu____4564  ->
            fun fvb  ->
              check_valid_fvb fvb;
              if fvb.smt_id = nm
@@ -1654,47 +1093,25 @@
   
 let (reset_current_module_fvbs : env_t -> env_t) =
   fun env  ->
-<<<<<<< HEAD
-    let uu___977_67343 = env  in
-    let uu____67344 =
-      let uu____67353 =
+    let uu___381_4580 = env  in
+    let uu____4581 =
+      let uu____4590 =
         FStar_All.pipe_right env.fvar_bindings FStar_Pervasives_Native.fst
          in
-      (uu____67353, [])  in
+      (uu____4590, [])  in
     {
-      bvar_bindings = (uu___977_67343.bvar_bindings);
-      fvar_bindings = uu____67344;
-      depth = (uu___977_67343.depth);
-      tcenv = (uu___977_67343.tcenv);
-      warn = (uu___977_67343.warn);
-      nolabels = (uu___977_67343.nolabels);
-      use_zfuel_name = (uu___977_67343.use_zfuel_name);
+      bvar_bindings = (uu___381_4580.bvar_bindings);
+      fvar_bindings = uu____4581;
+      depth = (uu___381_4580.depth);
+      tcenv = (uu___381_4580.tcenv);
+      warn = (uu___381_4580.warn);
+      nolabels = (uu___381_4580.nolabels);
+      use_zfuel_name = (uu___381_4580.use_zfuel_name);
       encode_non_total_function_typ =
-        (uu___977_67343.encode_non_total_function_typ);
-      current_module_name = (uu___977_67343.current_module_name);
-      encoding_quantifier = (uu___977_67343.encoding_quantifier);
-      global_cache = (uu___977_67343.global_cache)
-=======
-    let uu___977_67377 = env  in
-    let uu____67378 =
-      let uu____67387 =
-        FStar_All.pipe_right env.fvar_bindings FStar_Pervasives_Native.fst
-         in
-      (uu____67387, [])  in
-    {
-      bvar_bindings = (uu___977_67377.bvar_bindings);
-      fvar_bindings = uu____67378;
-      depth = (uu___977_67377.depth);
-      tcenv = (uu___977_67377.tcenv);
-      warn = (uu___977_67377.warn);
-      nolabels = (uu___977_67377.nolabels);
-      use_zfuel_name = (uu___977_67377.use_zfuel_name);
-      encode_non_total_function_typ =
-        (uu___977_67377.encode_non_total_function_typ);
-      current_module_name = (uu___977_67377.current_module_name);
-      encoding_quantifier = (uu___977_67377.encoding_quantifier);
-      global_cache = (uu___977_67377.global_cache)
->>>>>>> 183df463
+        (uu___381_4580.encode_non_total_function_typ);
+      current_module_name = (uu___381_4580.current_module_name);
+      encoding_quantifier = (uu___381_4580.encoding_quantifier);
+      global_cache = (uu___381_4580.global_cache)
     }
   
 let (get_current_module_fvbs : env_t -> fvar_binding Prims.list) =
@@ -1704,38 +1121,20 @@
 let (add_fvar_binding_to_env : fvar_binding -> env_t -> env_t) =
   fun fvb  ->
     fun env  ->
-<<<<<<< HEAD
-      let uu___982_67407 = env  in
-      let uu____67408 = add_fvar_binding fvb env.fvar_bindings  in
+      let uu___386_4644 = env  in
+      let uu____4645 = add_fvar_binding fvb env.fvar_bindings  in
       {
-        bvar_bindings = (uu___982_67407.bvar_bindings);
-        fvar_bindings = uu____67408;
-        depth = (uu___982_67407.depth);
-        tcenv = (uu___982_67407.tcenv);
-        warn = (uu___982_67407.warn);
-        nolabels = (uu___982_67407.nolabels);
-        use_zfuel_name = (uu___982_67407.use_zfuel_name);
+        bvar_bindings = (uu___386_4644.bvar_bindings);
+        fvar_bindings = uu____4645;
+        depth = (uu___386_4644.depth);
+        tcenv = (uu___386_4644.tcenv);
+        warn = (uu___386_4644.warn);
+        nolabels = (uu___386_4644.nolabels);
+        use_zfuel_name = (uu___386_4644.use_zfuel_name);
         encode_non_total_function_typ =
-          (uu___982_67407.encode_non_total_function_typ);
-        current_module_name = (uu___982_67407.current_module_name);
-        encoding_quantifier = (uu___982_67407.encoding_quantifier);
-        global_cache = (uu___982_67407.global_cache)
-=======
-      let uu___982_67441 = env  in
-      let uu____67442 = add_fvar_binding fvb env.fvar_bindings  in
-      {
-        bvar_bindings = (uu___982_67441.bvar_bindings);
-        fvar_bindings = uu____67442;
-        depth = (uu___982_67441.depth);
-        tcenv = (uu___982_67441.tcenv);
-        warn = (uu___982_67441.warn);
-        nolabels = (uu___982_67441.nolabels);
-        use_zfuel_name = (uu___982_67441.use_zfuel_name);
-        encode_non_total_function_typ =
-          (uu___982_67441.encode_non_total_function_typ);
-        current_module_name = (uu___982_67441.current_module_name);
-        encoding_quantifier = (uu___982_67441.encoding_quantifier);
-        global_cache = (uu___982_67441.global_cache)
->>>>>>> 183df463
+          (uu___386_4644.encode_non_total_function_typ);
+        current_module_name = (uu___386_4644.current_module_name);
+        encoding_quantifier = (uu___386_4644.encoding_quantifier);
+        global_cache = (uu___386_4644.global_cache)
       }
   