open Prims
let (mkFV :
  FStar_Syntax_Syntax.fv ->
    FStar_Syntax_Syntax.universe Prims.list ->
      (FStar_TypeChecker_NBETerm.t * FStar_Syntax_Syntax.aqual) Prims.list ->
        FStar_TypeChecker_NBETerm.t)
  =
  fun fv  ->
    fun us  ->
      fun ts  ->
        FStar_TypeChecker_NBETerm.mkFV fv (FStar_List.rev us)
          (FStar_List.rev ts)
  
let (mkConstruct :
  FStar_Syntax_Syntax.fv ->
    FStar_Syntax_Syntax.universe Prims.list ->
      (FStar_TypeChecker_NBETerm.t * FStar_Syntax_Syntax.aqual) Prims.list ->
        FStar_TypeChecker_NBETerm.t)
  =
  fun fv  ->
    fun us  ->
      fun ts  ->
        FStar_TypeChecker_NBETerm.mkConstruct fv (FStar_List.rev us)
          (FStar_List.rev ts)
  
let (fv_as_emb_typ : FStar_Syntax_Syntax.fv -> FStar_Syntax_Syntax.emb_typ) =
  fun fv  ->
<<<<<<< HEAD
    let uu____59422 =
      let uu____59430 =
        FStar_Ident.string_of_lid
          (fv.FStar_Syntax_Syntax.fv_name).FStar_Syntax_Syntax.v
         in
      (uu____59430, [])  in
    FStar_Syntax_Syntax.ET_app uu____59422
  
let mk_emb' :
  'Auu____59444 .
    (FStar_TypeChecker_NBETerm.nbe_cbs ->
       'Auu____59444 -> FStar_TypeChecker_NBETerm.t)
      ->
      (FStar_TypeChecker_NBETerm.nbe_cbs ->
         FStar_TypeChecker_NBETerm.t ->
           'Auu____59444 FStar_Pervasives_Native.option)
        ->
        FStar_Syntax_Syntax.fv ->
          'Auu____59444 FStar_TypeChecker_NBETerm.embedding
=======
    let uu____59456 =
      let uu____59464 =
        FStar_Ident.string_of_lid
          (fv.FStar_Syntax_Syntax.fv_name).FStar_Syntax_Syntax.v
         in
      (uu____59464, [])  in
    FStar_Syntax_Syntax.ET_app uu____59456
  
let mk_emb' :
  'Auu____59478 .
    (FStar_TypeChecker_NBETerm.nbe_cbs ->
       'Auu____59478 -> FStar_TypeChecker_NBETerm.t)
      ->
      (FStar_TypeChecker_NBETerm.nbe_cbs ->
         FStar_TypeChecker_NBETerm.t ->
           'Auu____59478 FStar_Pervasives_Native.option)
        ->
        FStar_Syntax_Syntax.fv ->
          'Auu____59478 FStar_TypeChecker_NBETerm.embedding
>>>>>>> 183df463
  =
  fun x  ->
    fun y  ->
      fun fv  ->
<<<<<<< HEAD
        let uu____59486 = mkFV fv [] []  in
        let uu____59491 = fv_as_emb_typ fv  in
        FStar_TypeChecker_NBETerm.mk_emb x y uu____59486 uu____59491
  
let mk_lazy :
  'Auu____59503 .
    FStar_TypeChecker_NBETerm.nbe_cbs ->
      'Auu____59503 ->
=======
        let uu____59520 = mkFV fv [] []  in
        let uu____59525 = fv_as_emb_typ fv  in
        FStar_TypeChecker_NBETerm.mk_emb x y uu____59520 uu____59525
  
let mk_lazy :
  'Auu____59537 .
    FStar_TypeChecker_NBETerm.nbe_cbs ->
      'Auu____59537 ->
>>>>>>> 183df463
        FStar_Syntax_Syntax.term' FStar_Syntax_Syntax.syntax ->
          FStar_Syntax_Syntax.lazy_kind -> FStar_TypeChecker_NBETerm.t
  =
  fun cb  ->
    fun obj  ->
      fun ty  ->
        fun kind  ->
          let li =
<<<<<<< HEAD
            let uu____59529 = FStar_Dyn.mkdyn obj  in
            {
              FStar_Syntax_Syntax.blob = uu____59529;
=======
            let uu____59563 = FStar_Dyn.mkdyn obj  in
            {
              FStar_Syntax_Syntax.blob = uu____59563;
>>>>>>> 183df463
              FStar_Syntax_Syntax.lkind = kind;
              FStar_Syntax_Syntax.ltyp = ty;
              FStar_Syntax_Syntax.rng = FStar_Range.dummyRange
            }  in
          let thunk1 =
            FStar_Common.mk_thunk
<<<<<<< HEAD
              (fun uu____59535  ->
                 let uu____59536 = FStar_Syntax_Util.unfold_lazy li  in
                 FStar_TypeChecker_NBETerm.translate_cb cb uu____59536)
=======
              (fun uu____59569  ->
                 let uu____59570 = FStar_Syntax_Util.unfold_lazy li  in
                 FStar_TypeChecker_NBETerm.translate_cb cb uu____59570)
>>>>>>> 183df463
             in
          FStar_TypeChecker_NBETerm.Lazy ((FStar_Util.Inl li), thunk1)
  
let (e_bv : FStar_Syntax_Syntax.bv FStar_TypeChecker_NBETerm.embedding) =
  let embed_bv cb bv =
    mk_lazy cb bv FStar_Reflection_Data.fstar_refl_bv
      FStar_Syntax_Syntax.Lazy_bv
     in
  let unembed_bv cb t =
    match t with
    | FStar_TypeChecker_NBETerm.Lazy
        (FStar_Util.Inl
         { FStar_Syntax_Syntax.blob = b;
           FStar_Syntax_Syntax.lkind = FStar_Syntax_Syntax.Lazy_bv ;
<<<<<<< HEAD
           FStar_Syntax_Syntax.ltyp = uu____59581;
           FStar_Syntax_Syntax.rng = uu____59582;_},uu____59583)
        ->
        let uu____59602 = FStar_Dyn.undyn b  in
        FStar_All.pipe_left
          (fun _59605  -> FStar_Pervasives_Native.Some _59605) uu____59602
    | uu____59606 ->
        ((let uu____59608 =
            let uu____59614 =
              let uu____59616 = FStar_TypeChecker_NBETerm.t_to_string t  in
              FStar_Util.format1 "Not an embedded bv: %s" uu____59616  in
            (FStar_Errors.Warning_NotEmbedded, uu____59614)  in
          FStar_Errors.log_issue FStar_Range.dummyRange uu____59608);
=======
           FStar_Syntax_Syntax.ltyp = uu____59615;
           FStar_Syntax_Syntax.rng = uu____59616;_},uu____59617)
        ->
        let uu____59636 = FStar_Dyn.undyn b  in
        FStar_All.pipe_left
          (fun _59639  -> FStar_Pervasives_Native.Some _59639) uu____59636
    | uu____59640 ->
        ((let uu____59642 =
            let uu____59648 =
              let uu____59650 = FStar_TypeChecker_NBETerm.t_to_string t  in
              FStar_Util.format1 "Not an embedded bv: %s" uu____59650  in
            (FStar_Errors.Warning_NotEmbedded, uu____59648)  in
          FStar_Errors.log_issue FStar_Range.dummyRange uu____59642);
>>>>>>> 183df463
         FStar_Pervasives_Native.None)
     in
  mk_emb' embed_bv unembed_bv FStar_Reflection_Data.fstar_refl_bv_fv 
let (e_binder :
  FStar_Syntax_Syntax.binder FStar_TypeChecker_NBETerm.embedding) =
  let embed_binder cb b =
    mk_lazy cb b FStar_Reflection_Data.fstar_refl_binder
      FStar_Syntax_Syntax.Lazy_binder
     in
  let unembed_binder cb t =
    match t with
    | FStar_TypeChecker_NBETerm.Lazy
        (FStar_Util.Inl
         { FStar_Syntax_Syntax.blob = b;
           FStar_Syntax_Syntax.lkind = FStar_Syntax_Syntax.Lazy_binder ;
<<<<<<< HEAD
           FStar_Syntax_Syntax.ltyp = uu____59650;
           FStar_Syntax_Syntax.rng = uu____59651;_},uu____59652)
        ->
        let uu____59671 = FStar_Dyn.undyn b  in
        FStar_Pervasives_Native.Some uu____59671
    | uu____59672 ->
        ((let uu____59674 =
            let uu____59680 =
              let uu____59682 = FStar_TypeChecker_NBETerm.t_to_string t  in
              FStar_Util.format1 "Not an embedded binder: %s" uu____59682  in
            (FStar_Errors.Warning_NotEmbedded, uu____59680)  in
          FStar_Errors.log_issue FStar_Range.dummyRange uu____59674);
=======
           FStar_Syntax_Syntax.ltyp = uu____59684;
           FStar_Syntax_Syntax.rng = uu____59685;_},uu____59686)
        ->
        let uu____59705 = FStar_Dyn.undyn b  in
        FStar_Pervasives_Native.Some uu____59705
    | uu____59706 ->
        ((let uu____59708 =
            let uu____59714 =
              let uu____59716 = FStar_TypeChecker_NBETerm.t_to_string t  in
              FStar_Util.format1 "Not an embedded binder: %s" uu____59716  in
            (FStar_Errors.Warning_NotEmbedded, uu____59714)  in
          FStar_Errors.log_issue FStar_Range.dummyRange uu____59708);
>>>>>>> 183df463
         FStar_Pervasives_Native.None)
     in
  mk_emb' embed_binder unembed_binder
    FStar_Reflection_Data.fstar_refl_binder_fv
  
let rec mapM_opt :
  'a 'b .
    ('a -> 'b FStar_Pervasives_Native.option) ->
      'a Prims.list -> 'b Prims.list FStar_Pervasives_Native.option
  =
  fun f  ->
    fun l  ->
      match l with
      | [] -> FStar_Pervasives_Native.Some []
      | x::xs ->
<<<<<<< HEAD
          let uu____59732 = f x  in
          FStar_Util.bind_opt uu____59732
            (fun x1  ->
               let uu____59740 = mapM_opt f xs  in
               FStar_Util.bind_opt uu____59740
=======
          let uu____59766 = f x  in
          FStar_Util.bind_opt uu____59766
            (fun x1  ->
               let uu____59774 = mapM_opt f xs  in
               FStar_Util.bind_opt uu____59774
>>>>>>> 183df463
                 (fun xs1  -> FStar_Pervasives_Native.Some (x1 :: xs1)))
  
let (e_term_aq :
  (FStar_Syntax_Syntax.bv * FStar_Syntax_Syntax.term'
    FStar_Syntax_Syntax.syntax) Prims.list ->
    FStar_Syntax_Syntax.term FStar_TypeChecker_NBETerm.embedding)
  =
  fun aq  ->
    let embed_term cb t =
      let qi =
        {
          FStar_Syntax_Syntax.qkind = FStar_Syntax_Syntax.Quote_static;
          FStar_Syntax_Syntax.antiquotes = aq
        }  in
      FStar_TypeChecker_NBETerm.Quote (t, qi)  in
    let rec unembed_term cb t =
      match t with
      | FStar_TypeChecker_NBETerm.Quote (tm,qi) ->
          FStar_Pervasives_Native.Some tm
<<<<<<< HEAD
      | uu____59810 -> FStar_Pervasives_Native.None  in
    let uu____59811 = mkFV FStar_Reflection_Data.fstar_refl_term_fv [] []  in
    let uu____59816 = fv_as_emb_typ FStar_Reflection_Data.fstar_refl_term_fv
=======
      | uu____59844 -> FStar_Pervasives_Native.None  in
    let uu____59845 = mkFV FStar_Reflection_Data.fstar_refl_term_fv [] []  in
    let uu____59850 = fv_as_emb_typ FStar_Reflection_Data.fstar_refl_term_fv
>>>>>>> 183df463
       in
    {
      FStar_TypeChecker_NBETerm.em = embed_term;
      FStar_TypeChecker_NBETerm.un = unembed_term;
<<<<<<< HEAD
      FStar_TypeChecker_NBETerm.typ = uu____59811;
      FStar_TypeChecker_NBETerm.emb_typ = uu____59816
=======
      FStar_TypeChecker_NBETerm.typ = uu____59845;
      FStar_TypeChecker_NBETerm.emb_typ = uu____59850
>>>>>>> 183df463
    }
  
let (e_term : FStar_Syntax_Syntax.term FStar_TypeChecker_NBETerm.embedding) =
  e_term_aq [] 
let (e_aqualv :
  FStar_Reflection_Data.aqualv FStar_TypeChecker_NBETerm.embedding) =
  let embed_aqualv cb q =
    match q with
    | FStar_Reflection_Data.Q_Explicit  ->
        mkConstruct
          FStar_Reflection_Data.ref_Q_Explicit.FStar_Reflection_Data.fv [] []
    | FStar_Reflection_Data.Q_Implicit  ->
        mkConstruct
          FStar_Reflection_Data.ref_Q_Implicit.FStar_Reflection_Data.fv [] []
    | FStar_Reflection_Data.Q_Meta t ->
<<<<<<< HEAD
        let uu____59849 =
          let uu____59856 =
            let uu____59861 = FStar_TypeChecker_NBETerm.embed e_term cb t  in
            FStar_TypeChecker_NBETerm.as_arg uu____59861  in
          [uu____59856]  in
        mkConstruct FStar_Reflection_Data.ref_Q_Meta.FStar_Reflection_Data.fv
          [] uu____59849
=======
        let uu____59883 =
          let uu____59890 =
            let uu____59895 = FStar_TypeChecker_NBETerm.embed e_term cb t  in
            FStar_TypeChecker_NBETerm.as_arg uu____59895  in
          [uu____59890]  in
        mkConstruct FStar_Reflection_Data.ref_Q_Meta.FStar_Reflection_Data.fv
          [] uu____59883
>>>>>>> 183df463
     in
  let unembed_aqualv cb t =
    match t with
    | FStar_TypeChecker_NBETerm.Construct (fv,[],[]) when
        FStar_Syntax_Syntax.fv_eq_lid fv
          FStar_Reflection_Data.ref_Q_Explicit.FStar_Reflection_Data.lid
        -> FStar_Pervasives_Native.Some FStar_Reflection_Data.Q_Explicit
    | FStar_TypeChecker_NBETerm.Construct (fv,[],[]) when
        FStar_Syntax_Syntax.fv_eq_lid fv
          FStar_Reflection_Data.ref_Q_Implicit.FStar_Reflection_Data.lid
        -> FStar_Pervasives_Native.Some FStar_Reflection_Data.Q_Implicit
<<<<<<< HEAD
    | FStar_TypeChecker_NBETerm.Construct (fv,[],(t1,uu____59913)::[]) when
        FStar_Syntax_Syntax.fv_eq_lid fv
          FStar_Reflection_Data.ref_Q_Meta.FStar_Reflection_Data.lid
        ->
        let uu____59930 = FStar_TypeChecker_NBETerm.unembed e_term cb t1  in
        FStar_Util.bind_opt uu____59930
          (fun t2  ->
             FStar_Pervasives_Native.Some (FStar_Reflection_Data.Q_Meta t2))
    | uu____59935 ->
        ((let uu____59937 =
            let uu____59943 =
              let uu____59945 = FStar_TypeChecker_NBETerm.t_to_string t  in
              FStar_Util.format1 "Not an embedded aqualv: %s" uu____59945  in
            (FStar_Errors.Warning_NotEmbedded, uu____59943)  in
          FStar_Errors.log_issue FStar_Range.dummyRange uu____59937);
         FStar_Pervasives_Native.None)
     in
  let uu____59949 =
    mkConstruct FStar_Reflection_Data.fstar_refl_aqualv_fv [] []  in
  let uu____59954 = fv_as_emb_typ FStar_Reflection_Data.fstar_refl_aqualv_fv
     in
  FStar_TypeChecker_NBETerm.mk_emb embed_aqualv unembed_aqualv uu____59949
    uu____59954
=======
    | FStar_TypeChecker_NBETerm.Construct (fv,[],(t1,uu____59947)::[]) when
        FStar_Syntax_Syntax.fv_eq_lid fv
          FStar_Reflection_Data.ref_Q_Meta.FStar_Reflection_Data.lid
        ->
        let uu____59964 = FStar_TypeChecker_NBETerm.unembed e_term cb t1  in
        FStar_Util.bind_opt uu____59964
          (fun t2  ->
             FStar_Pervasives_Native.Some (FStar_Reflection_Data.Q_Meta t2))
    | uu____59969 ->
        ((let uu____59971 =
            let uu____59977 =
              let uu____59979 = FStar_TypeChecker_NBETerm.t_to_string t  in
              FStar_Util.format1 "Not an embedded aqualv: %s" uu____59979  in
            (FStar_Errors.Warning_NotEmbedded, uu____59977)  in
          FStar_Errors.log_issue FStar_Range.dummyRange uu____59971);
         FStar_Pervasives_Native.None)
     in
  let uu____59983 =
    mkConstruct FStar_Reflection_Data.fstar_refl_aqualv_fv [] []  in
  let uu____59988 = fv_as_emb_typ FStar_Reflection_Data.fstar_refl_aqualv_fv
     in
  FStar_TypeChecker_NBETerm.mk_emb embed_aqualv unembed_aqualv uu____59983
    uu____59988
>>>>>>> 183df463
  
let (e_binders :
  FStar_Syntax_Syntax.binders FStar_TypeChecker_NBETerm.embedding) =
  FStar_TypeChecker_NBETerm.e_list e_binder 
let (e_fv : FStar_Syntax_Syntax.fv FStar_TypeChecker_NBETerm.embedding) =
  let embed_fv cb fv =
    mk_lazy cb fv FStar_Reflection_Data.fstar_refl_fv
      FStar_Syntax_Syntax.Lazy_fvar
     in
  let unembed_fv cb t =
    match t with
    | FStar_TypeChecker_NBETerm.Lazy
        (FStar_Util.Inl
         { FStar_Syntax_Syntax.blob = b;
           FStar_Syntax_Syntax.lkind = FStar_Syntax_Syntax.Lazy_fvar ;
<<<<<<< HEAD
           FStar_Syntax_Syntax.ltyp = uu____59988;
           FStar_Syntax_Syntax.rng = uu____59989;_},uu____59990)
        ->
        let uu____60009 = FStar_Dyn.undyn b  in
        FStar_Pervasives_Native.Some uu____60009
    | uu____60010 ->
        ((let uu____60012 =
            let uu____60018 =
              let uu____60020 = FStar_TypeChecker_NBETerm.t_to_string t  in
              FStar_Util.format1 "Not an embedded fvar: %s" uu____60020  in
            (FStar_Errors.Warning_NotEmbedded, uu____60018)  in
          FStar_Errors.log_issue FStar_Range.dummyRange uu____60012);
=======
           FStar_Syntax_Syntax.ltyp = uu____60022;
           FStar_Syntax_Syntax.rng = uu____60023;_},uu____60024)
        ->
        let uu____60043 = FStar_Dyn.undyn b  in
        FStar_Pervasives_Native.Some uu____60043
    | uu____60044 ->
        ((let uu____60046 =
            let uu____60052 =
              let uu____60054 = FStar_TypeChecker_NBETerm.t_to_string t  in
              FStar_Util.format1 "Not an embedded fvar: %s" uu____60054  in
            (FStar_Errors.Warning_NotEmbedded, uu____60052)  in
          FStar_Errors.log_issue FStar_Range.dummyRange uu____60046);
>>>>>>> 183df463
         FStar_Pervasives_Native.None)
     in
  mk_emb' embed_fv unembed_fv FStar_Reflection_Data.fstar_refl_fv_fv 
let (e_comp : FStar_Syntax_Syntax.comp FStar_TypeChecker_NBETerm.embedding) =
  let embed_comp cb c =
    mk_lazy cb c FStar_Reflection_Data.fstar_refl_comp
      FStar_Syntax_Syntax.Lazy_comp
     in
  let unembed_comp cb t =
    match t with
    | FStar_TypeChecker_NBETerm.Lazy
        (FStar_Util.Inl
         { FStar_Syntax_Syntax.blob = b;
           FStar_Syntax_Syntax.lkind = FStar_Syntax_Syntax.Lazy_comp ;
<<<<<<< HEAD
           FStar_Syntax_Syntax.ltyp = uu____60054;
           FStar_Syntax_Syntax.rng = uu____60055;_},uu____60056)
        ->
        let uu____60075 = FStar_Dyn.undyn b  in
        FStar_Pervasives_Native.Some uu____60075
    | uu____60076 ->
        ((let uu____60078 =
            let uu____60084 =
              let uu____60086 = FStar_TypeChecker_NBETerm.t_to_string t  in
              FStar_Util.format1 "Not an embedded comp: %s" uu____60086  in
            (FStar_Errors.Warning_NotEmbedded, uu____60084)  in
          FStar_Errors.log_issue FStar_Range.dummyRange uu____60078);
=======
           FStar_Syntax_Syntax.ltyp = uu____60088;
           FStar_Syntax_Syntax.rng = uu____60089;_},uu____60090)
        ->
        let uu____60109 = FStar_Dyn.undyn b  in
        FStar_Pervasives_Native.Some uu____60109
    | uu____60110 ->
        ((let uu____60112 =
            let uu____60118 =
              let uu____60120 = FStar_TypeChecker_NBETerm.t_to_string t  in
              FStar_Util.format1 "Not an embedded comp: %s" uu____60120  in
            (FStar_Errors.Warning_NotEmbedded, uu____60118)  in
          FStar_Errors.log_issue FStar_Range.dummyRange uu____60112);
>>>>>>> 183df463
         FStar_Pervasives_Native.None)
     in
  mk_emb' embed_comp unembed_comp FStar_Reflection_Data.fstar_refl_comp_fv 
let (e_env : FStar_TypeChecker_Env.env FStar_TypeChecker_NBETerm.embedding) =
  let embed_env cb e =
    mk_lazy cb e FStar_Reflection_Data.fstar_refl_env
      FStar_Syntax_Syntax.Lazy_env
     in
  let unembed_env cb t =
    match t with
    | FStar_TypeChecker_NBETerm.Lazy
        (FStar_Util.Inl
         { FStar_Syntax_Syntax.blob = b;
           FStar_Syntax_Syntax.lkind = FStar_Syntax_Syntax.Lazy_env ;
<<<<<<< HEAD
           FStar_Syntax_Syntax.ltyp = uu____60120;
           FStar_Syntax_Syntax.rng = uu____60121;_},uu____60122)
        ->
        let uu____60141 = FStar_Dyn.undyn b  in
        FStar_Pervasives_Native.Some uu____60141
    | uu____60142 ->
        ((let uu____60144 =
            let uu____60150 =
              let uu____60152 = FStar_TypeChecker_NBETerm.t_to_string t  in
              FStar_Util.format1 "Not an embedded env: %s" uu____60152  in
            (FStar_Errors.Warning_NotEmbedded, uu____60150)  in
          FStar_Errors.log_issue FStar_Range.dummyRange uu____60144);
=======
           FStar_Syntax_Syntax.ltyp = uu____60154;
           FStar_Syntax_Syntax.rng = uu____60155;_},uu____60156)
        ->
        let uu____60175 = FStar_Dyn.undyn b  in
        FStar_Pervasives_Native.Some uu____60175
    | uu____60176 ->
        ((let uu____60178 =
            let uu____60184 =
              let uu____60186 = FStar_TypeChecker_NBETerm.t_to_string t  in
              FStar_Util.format1 "Not an embedded env: %s" uu____60186  in
            (FStar_Errors.Warning_NotEmbedded, uu____60184)  in
          FStar_Errors.log_issue FStar_Range.dummyRange uu____60178);
>>>>>>> 183df463
         FStar_Pervasives_Native.None)
     in
  mk_emb' embed_env unembed_env FStar_Reflection_Data.fstar_refl_env_fv 
let (e_const :
  FStar_Reflection_Data.vconst FStar_TypeChecker_NBETerm.embedding) =
  let embed_const cb c =
    match c with
    | FStar_Reflection_Data.C_Unit  ->
        mkConstruct FStar_Reflection_Data.ref_C_Unit.FStar_Reflection_Data.fv
          [] []
    | FStar_Reflection_Data.C_True  ->
        mkConstruct FStar_Reflection_Data.ref_C_True.FStar_Reflection_Data.fv
          [] []
    | FStar_Reflection_Data.C_False  ->
        mkConstruct
          FStar_Reflection_Data.ref_C_False.FStar_Reflection_Data.fv [] []
    | FStar_Reflection_Data.C_Int i ->
<<<<<<< HEAD
        let uu____60183 =
          let uu____60190 =
=======
        let uu____60217 =
          let uu____60224 =
>>>>>>> 183df463
            FStar_TypeChecker_NBETerm.as_arg
              (FStar_TypeChecker_NBETerm.Constant
                 (FStar_TypeChecker_NBETerm.Int i))
             in
<<<<<<< HEAD
          [uu____60190]  in
        mkConstruct FStar_Reflection_Data.ref_C_Int.FStar_Reflection_Data.fv
          [] uu____60183
    | FStar_Reflection_Data.C_String s ->
        let uu____60205 =
          let uu____60212 =
            let uu____60217 =
              FStar_TypeChecker_NBETerm.embed
                FStar_TypeChecker_NBETerm.e_string cb s
               in
            FStar_TypeChecker_NBETerm.as_arg uu____60217  in
          [uu____60212]  in
        mkConstruct
          FStar_Reflection_Data.ref_C_String.FStar_Reflection_Data.fv []
          uu____60205
    | FStar_Reflection_Data.C_Range r ->
        let uu____60228 =
          let uu____60235 =
            let uu____60240 =
              FStar_TypeChecker_NBETerm.embed
                FStar_TypeChecker_NBETerm.e_range cb r
               in
            FStar_TypeChecker_NBETerm.as_arg uu____60240  in
          [uu____60235]  in
        mkConstruct
          FStar_Reflection_Data.ref_C_Range.FStar_Reflection_Data.fv []
          uu____60228
=======
          [uu____60224]  in
        mkConstruct FStar_Reflection_Data.ref_C_Int.FStar_Reflection_Data.fv
          [] uu____60217
    | FStar_Reflection_Data.C_String s ->
        let uu____60239 =
          let uu____60246 =
            let uu____60251 =
              FStar_TypeChecker_NBETerm.embed
                FStar_TypeChecker_NBETerm.e_string cb s
               in
            FStar_TypeChecker_NBETerm.as_arg uu____60251  in
          [uu____60246]  in
        mkConstruct
          FStar_Reflection_Data.ref_C_String.FStar_Reflection_Data.fv []
          uu____60239
    | FStar_Reflection_Data.C_Range r ->
        let uu____60262 =
          let uu____60269 =
            let uu____60274 =
              FStar_TypeChecker_NBETerm.embed
                FStar_TypeChecker_NBETerm.e_range cb r
               in
            FStar_TypeChecker_NBETerm.as_arg uu____60274  in
          [uu____60269]  in
        mkConstruct
          FStar_Reflection_Data.ref_C_Range.FStar_Reflection_Data.fv []
          uu____60262
>>>>>>> 183df463
    | FStar_Reflection_Data.C_Reify  ->
        mkConstruct
          FStar_Reflection_Data.ref_C_Reify.FStar_Reflection_Data.fv [] []
    | FStar_Reflection_Data.C_Reflect ns ->
<<<<<<< HEAD
        let uu____60254 =
          let uu____60261 =
            let uu____60266 =
              FStar_TypeChecker_NBETerm.embed
                FStar_TypeChecker_NBETerm.e_string_list cb ns
               in
            FStar_TypeChecker_NBETerm.as_arg uu____60266  in
          [uu____60261]  in
        mkConstruct
          FStar_Reflection_Data.ref_C_Reflect.FStar_Reflection_Data.fv []
          uu____60254
=======
        let uu____60288 =
          let uu____60295 =
            let uu____60300 =
              FStar_TypeChecker_NBETerm.embed
                FStar_TypeChecker_NBETerm.e_string_list cb ns
               in
            FStar_TypeChecker_NBETerm.as_arg uu____60300  in
          [uu____60295]  in
        mkConstruct
          FStar_Reflection_Data.ref_C_Reflect.FStar_Reflection_Data.fv []
          uu____60288
>>>>>>> 183df463
     in
  let unembed_const cb t =
    match t with
    | FStar_TypeChecker_NBETerm.Construct (fv,[],[]) when
        FStar_Syntax_Syntax.fv_eq_lid fv
          FStar_Reflection_Data.ref_C_Unit.FStar_Reflection_Data.lid
        -> FStar_Pervasives_Native.Some FStar_Reflection_Data.C_Unit
    | FStar_TypeChecker_NBETerm.Construct (fv,[],[]) when
        FStar_Syntax_Syntax.fv_eq_lid fv
          FStar_Reflection_Data.ref_C_True.FStar_Reflection_Data.lid
        -> FStar_Pervasives_Native.Some FStar_Reflection_Data.C_True
    | FStar_TypeChecker_NBETerm.Construct (fv,[],[]) when
        FStar_Syntax_Syntax.fv_eq_lid fv
          FStar_Reflection_Data.ref_C_False.FStar_Reflection_Data.lid
        -> FStar_Pervasives_Native.Some FStar_Reflection_Data.C_False
<<<<<<< HEAD
    | FStar_TypeChecker_NBETerm.Construct (fv,[],(i,uu____60334)::[]) when
        FStar_Syntax_Syntax.fv_eq_lid fv
          FStar_Reflection_Data.ref_C_Int.FStar_Reflection_Data.lid
        ->
        let uu____60351 =
          FStar_TypeChecker_NBETerm.unembed FStar_TypeChecker_NBETerm.e_int
            cb i
           in
        FStar_Util.bind_opt uu____60351
          (fun i1  ->
             FStar_All.pipe_left
               (fun _60358  -> FStar_Pervasives_Native.Some _60358)
               (FStar_Reflection_Data.C_Int i1))
    | FStar_TypeChecker_NBETerm.Construct (fv,[],(s,uu____60361)::[]) when
        FStar_Syntax_Syntax.fv_eq_lid fv
          FStar_Reflection_Data.ref_C_String.FStar_Reflection_Data.lid
        ->
        let uu____60378 =
          FStar_TypeChecker_NBETerm.unembed
            FStar_TypeChecker_NBETerm.e_string cb s
           in
        FStar_Util.bind_opt uu____60378
          (fun s1  ->
             FStar_All.pipe_left
               (fun _60389  -> FStar_Pervasives_Native.Some _60389)
               (FStar_Reflection_Data.C_String s1))
    | FStar_TypeChecker_NBETerm.Construct (fv,[],(r,uu____60392)::[]) when
        FStar_Syntax_Syntax.fv_eq_lid fv
          FStar_Reflection_Data.ref_C_Range.FStar_Reflection_Data.lid
        ->
        let uu____60409 =
          FStar_TypeChecker_NBETerm.unembed FStar_TypeChecker_NBETerm.e_range
            cb r
           in
        FStar_Util.bind_opt uu____60409
          (fun r1  ->
             FStar_All.pipe_left
               (fun _60416  -> FStar_Pervasives_Native.Some _60416)
=======
    | FStar_TypeChecker_NBETerm.Construct (fv,[],(i,uu____60368)::[]) when
        FStar_Syntax_Syntax.fv_eq_lid fv
          FStar_Reflection_Data.ref_C_Int.FStar_Reflection_Data.lid
        ->
        let uu____60385 =
          FStar_TypeChecker_NBETerm.unembed FStar_TypeChecker_NBETerm.e_int
            cb i
           in
        FStar_Util.bind_opt uu____60385
          (fun i1  ->
             FStar_All.pipe_left
               (fun _60392  -> FStar_Pervasives_Native.Some _60392)
               (FStar_Reflection_Data.C_Int i1))
    | FStar_TypeChecker_NBETerm.Construct (fv,[],(s,uu____60395)::[]) when
        FStar_Syntax_Syntax.fv_eq_lid fv
          FStar_Reflection_Data.ref_C_String.FStar_Reflection_Data.lid
        ->
        let uu____60412 =
          FStar_TypeChecker_NBETerm.unembed
            FStar_TypeChecker_NBETerm.e_string cb s
           in
        FStar_Util.bind_opt uu____60412
          (fun s1  ->
             FStar_All.pipe_left
               (fun _60423  -> FStar_Pervasives_Native.Some _60423)
               (FStar_Reflection_Data.C_String s1))
    | FStar_TypeChecker_NBETerm.Construct (fv,[],(r,uu____60426)::[]) when
        FStar_Syntax_Syntax.fv_eq_lid fv
          FStar_Reflection_Data.ref_C_Range.FStar_Reflection_Data.lid
        ->
        let uu____60443 =
          FStar_TypeChecker_NBETerm.unembed FStar_TypeChecker_NBETerm.e_range
            cb r
           in
        FStar_Util.bind_opt uu____60443
          (fun r1  ->
             FStar_All.pipe_left
               (fun _60450  -> FStar_Pervasives_Native.Some _60450)
>>>>>>> 183df463
               (FStar_Reflection_Data.C_Range r1))
    | FStar_TypeChecker_NBETerm.Construct (fv,[],[]) when
        FStar_Syntax_Syntax.fv_eq_lid fv
          FStar_Reflection_Data.ref_C_Reify.FStar_Reflection_Data.lid
        -> FStar_Pervasives_Native.Some FStar_Reflection_Data.C_Reify
<<<<<<< HEAD
    | FStar_TypeChecker_NBETerm.Construct (fv,[],(ns,uu____60432)::[]) when
        FStar_Syntax_Syntax.fv_eq_lid fv
          FStar_Reflection_Data.ref_C_Reflect.FStar_Reflection_Data.lid
        ->
        let uu____60449 =
          FStar_TypeChecker_NBETerm.unembed
            FStar_TypeChecker_NBETerm.e_string_list cb ns
           in
        FStar_Util.bind_opt uu____60449
          (fun ns1  ->
             FStar_All.pipe_left
               (fun _60468  -> FStar_Pervasives_Native.Some _60468)
               (FStar_Reflection_Data.C_Reflect ns1))
    | uu____60469 ->
        ((let uu____60471 =
            let uu____60477 =
              let uu____60479 = FStar_TypeChecker_NBETerm.t_to_string t  in
              FStar_Util.format1 "Not an embedded vconst: %s" uu____60479  in
            (FStar_Errors.Warning_NotEmbedded, uu____60477)  in
          FStar_Errors.log_issue FStar_Range.dummyRange uu____60471);
=======
    | FStar_TypeChecker_NBETerm.Construct (fv,[],(ns,uu____60466)::[]) when
        FStar_Syntax_Syntax.fv_eq_lid fv
          FStar_Reflection_Data.ref_C_Reflect.FStar_Reflection_Data.lid
        ->
        let uu____60483 =
          FStar_TypeChecker_NBETerm.unembed
            FStar_TypeChecker_NBETerm.e_string_list cb ns
           in
        FStar_Util.bind_opt uu____60483
          (fun ns1  ->
             FStar_All.pipe_left
               (fun _60502  -> FStar_Pervasives_Native.Some _60502)
               (FStar_Reflection_Data.C_Reflect ns1))
    | uu____60503 ->
        ((let uu____60505 =
            let uu____60511 =
              let uu____60513 = FStar_TypeChecker_NBETerm.t_to_string t  in
              FStar_Util.format1 "Not an embedded vconst: %s" uu____60513  in
            (FStar_Errors.Warning_NotEmbedded, uu____60511)  in
          FStar_Errors.log_issue FStar_Range.dummyRange uu____60505);
>>>>>>> 183df463
         FStar_Pervasives_Native.None)
     in
  mk_emb' embed_const unembed_const
    FStar_Reflection_Data.fstar_refl_vconst_fv
  
let rec (e_pattern' :
  unit -> FStar_Reflection_Data.pattern FStar_TypeChecker_NBETerm.embedding)
  =
<<<<<<< HEAD
  fun uu____60490  ->
    let embed_pattern cb p =
      match p with
      | FStar_Reflection_Data.Pat_Constant c ->
          let uu____60503 =
            let uu____60510 =
              let uu____60515 = FStar_TypeChecker_NBETerm.embed e_const cb c
                 in
              FStar_TypeChecker_NBETerm.as_arg uu____60515  in
            [uu____60510]  in
          mkConstruct
            FStar_Reflection_Data.ref_Pat_Constant.FStar_Reflection_Data.fv
            [] uu____60503
      | FStar_Reflection_Data.Pat_Cons (fv,ps) ->
          let uu____60530 =
            let uu____60537 =
              let uu____60542 = FStar_TypeChecker_NBETerm.embed e_fv cb fv
                 in
              FStar_TypeChecker_NBETerm.as_arg uu____60542  in
            let uu____60543 =
              let uu____60550 =
                let uu____60555 =
                  let uu____60556 =
                    let uu____60561 = e_pattern' ()  in
                    FStar_TypeChecker_NBETerm.e_list uu____60561  in
                  FStar_TypeChecker_NBETerm.embed uu____60556 cb ps  in
                FStar_TypeChecker_NBETerm.as_arg uu____60555  in
              [uu____60550]  in
            uu____60537 :: uu____60543  in
          mkConstruct
            FStar_Reflection_Data.ref_Pat_Cons.FStar_Reflection_Data.fv []
            uu____60530
      | FStar_Reflection_Data.Pat_Var bv ->
          let uu____60579 =
            let uu____60586 =
              let uu____60591 = FStar_TypeChecker_NBETerm.embed e_bv cb bv
                 in
              FStar_TypeChecker_NBETerm.as_arg uu____60591  in
            [uu____60586]  in
          mkConstruct
            FStar_Reflection_Data.ref_Pat_Var.FStar_Reflection_Data.fv []
            uu____60579
      | FStar_Reflection_Data.Pat_Wild bv ->
          let uu____60601 =
            let uu____60608 =
              let uu____60613 = FStar_TypeChecker_NBETerm.embed e_bv cb bv
                 in
              FStar_TypeChecker_NBETerm.as_arg uu____60613  in
            [uu____60608]  in
          mkConstruct
            FStar_Reflection_Data.ref_Pat_Wild.FStar_Reflection_Data.fv []
            uu____60601
      | FStar_Reflection_Data.Pat_Dot_Term (bv,t) ->
          let uu____60624 =
            let uu____60631 =
              let uu____60636 = FStar_TypeChecker_NBETerm.embed e_bv cb bv
                 in
              FStar_TypeChecker_NBETerm.as_arg uu____60636  in
            let uu____60637 =
              let uu____60644 =
                let uu____60649 = FStar_TypeChecker_NBETerm.embed e_term cb t
                   in
                FStar_TypeChecker_NBETerm.as_arg uu____60649  in
              [uu____60644]  in
            uu____60631 :: uu____60637  in
          mkConstruct
            FStar_Reflection_Data.ref_Pat_Dot_Term.FStar_Reflection_Data.fv
            [] uu____60624
       in
    let unembed_pattern cb t =
      match t with
      | FStar_TypeChecker_NBETerm.Construct (fv,[],(c,uu____60679)::[]) when
          FStar_Syntax_Syntax.fv_eq_lid fv
            FStar_Reflection_Data.ref_Pat_Constant.FStar_Reflection_Data.lid
          ->
          let uu____60696 = FStar_TypeChecker_NBETerm.unembed e_const cb c
             in
          FStar_Util.bind_opt uu____60696
            (fun c1  ->
               FStar_All.pipe_left
                 (fun _60703  -> FStar_Pervasives_Native.Some _60703)
                 (FStar_Reflection_Data.Pat_Constant c1))
      | FStar_TypeChecker_NBETerm.Construct
          (fv,[],(ps,uu____60706)::(f,uu____60708)::[]) when
          FStar_Syntax_Syntax.fv_eq_lid fv
            FStar_Reflection_Data.ref_Pat_Cons.FStar_Reflection_Data.lid
          ->
          let uu____60729 = FStar_TypeChecker_NBETerm.unembed e_fv cb f  in
          FStar_Util.bind_opt uu____60729
            (fun f1  ->
               let uu____60735 =
                 let uu____60740 =
                   let uu____60745 = e_pattern' ()  in
                   FStar_TypeChecker_NBETerm.e_list uu____60745  in
                 FStar_TypeChecker_NBETerm.unembed uu____60740 cb ps  in
               FStar_Util.bind_opt uu____60735
                 (fun ps1  ->
                    FStar_All.pipe_left
                      (fun _60758  -> FStar_Pervasives_Native.Some _60758)
                      (FStar_Reflection_Data.Pat_Cons (f1, ps1))))
      | FStar_TypeChecker_NBETerm.Construct (fv,[],(bv,uu____60763)::[]) when
          FStar_Syntax_Syntax.fv_eq_lid fv
            FStar_Reflection_Data.ref_Pat_Var.FStar_Reflection_Data.lid
          ->
          let uu____60780 = FStar_TypeChecker_NBETerm.unembed e_bv cb bv  in
          FStar_Util.bind_opt uu____60780
            (fun bv1  ->
               FStar_All.pipe_left
                 (fun _60787  -> FStar_Pervasives_Native.Some _60787)
                 (FStar_Reflection_Data.Pat_Var bv1))
      | FStar_TypeChecker_NBETerm.Construct (fv,[],(bv,uu____60790)::[]) when
          FStar_Syntax_Syntax.fv_eq_lid fv
            FStar_Reflection_Data.ref_Pat_Wild.FStar_Reflection_Data.lid
          ->
          let uu____60807 = FStar_TypeChecker_NBETerm.unembed e_bv cb bv  in
          FStar_Util.bind_opt uu____60807
            (fun bv1  ->
               FStar_All.pipe_left
                 (fun _60814  -> FStar_Pervasives_Native.Some _60814)
                 (FStar_Reflection_Data.Pat_Wild bv1))
      | FStar_TypeChecker_NBETerm.Construct
          (fv,[],(t1,uu____60817)::(bv,uu____60819)::[]) when
          FStar_Syntax_Syntax.fv_eq_lid fv
            FStar_Reflection_Data.ref_Pat_Dot_Term.FStar_Reflection_Data.lid
          ->
          let uu____60840 = FStar_TypeChecker_NBETerm.unembed e_bv cb bv  in
          FStar_Util.bind_opt uu____60840
            (fun bv1  ->
               let uu____60846 =
                 FStar_TypeChecker_NBETerm.unembed e_term cb t1  in
               FStar_Util.bind_opt uu____60846
                 (fun t2  ->
                    FStar_All.pipe_left
                      (fun _60853  -> FStar_Pervasives_Native.Some _60853)
                      (FStar_Reflection_Data.Pat_Dot_Term (bv1, t2))))
      | uu____60854 ->
          ((let uu____60856 =
              let uu____60862 =
                let uu____60864 = FStar_TypeChecker_NBETerm.t_to_string t  in
                FStar_Util.format1 "Not an embedded pattern: %s" uu____60864
                 in
              (FStar_Errors.Warning_NotEmbedded, uu____60862)  in
            FStar_Errors.log_issue FStar_Range.dummyRange uu____60856);
=======
  fun uu____60524  ->
    let embed_pattern cb p =
      match p with
      | FStar_Reflection_Data.Pat_Constant c ->
          let uu____60537 =
            let uu____60544 =
              let uu____60549 = FStar_TypeChecker_NBETerm.embed e_const cb c
                 in
              FStar_TypeChecker_NBETerm.as_arg uu____60549  in
            [uu____60544]  in
          mkConstruct
            FStar_Reflection_Data.ref_Pat_Constant.FStar_Reflection_Data.fv
            [] uu____60537
      | FStar_Reflection_Data.Pat_Cons (fv,ps) ->
          let uu____60564 =
            let uu____60571 =
              let uu____60576 = FStar_TypeChecker_NBETerm.embed e_fv cb fv
                 in
              FStar_TypeChecker_NBETerm.as_arg uu____60576  in
            let uu____60577 =
              let uu____60584 =
                let uu____60589 =
                  let uu____60590 =
                    let uu____60595 = e_pattern' ()  in
                    FStar_TypeChecker_NBETerm.e_list uu____60595  in
                  FStar_TypeChecker_NBETerm.embed uu____60590 cb ps  in
                FStar_TypeChecker_NBETerm.as_arg uu____60589  in
              [uu____60584]  in
            uu____60571 :: uu____60577  in
          mkConstruct
            FStar_Reflection_Data.ref_Pat_Cons.FStar_Reflection_Data.fv []
            uu____60564
      | FStar_Reflection_Data.Pat_Var bv ->
          let uu____60613 =
            let uu____60620 =
              let uu____60625 = FStar_TypeChecker_NBETerm.embed e_bv cb bv
                 in
              FStar_TypeChecker_NBETerm.as_arg uu____60625  in
            [uu____60620]  in
          mkConstruct
            FStar_Reflection_Data.ref_Pat_Var.FStar_Reflection_Data.fv []
            uu____60613
      | FStar_Reflection_Data.Pat_Wild bv ->
          let uu____60635 =
            let uu____60642 =
              let uu____60647 = FStar_TypeChecker_NBETerm.embed e_bv cb bv
                 in
              FStar_TypeChecker_NBETerm.as_arg uu____60647  in
            [uu____60642]  in
          mkConstruct
            FStar_Reflection_Data.ref_Pat_Wild.FStar_Reflection_Data.fv []
            uu____60635
      | FStar_Reflection_Data.Pat_Dot_Term (bv,t) ->
          let uu____60658 =
            let uu____60665 =
              let uu____60670 = FStar_TypeChecker_NBETerm.embed e_bv cb bv
                 in
              FStar_TypeChecker_NBETerm.as_arg uu____60670  in
            let uu____60671 =
              let uu____60678 =
                let uu____60683 = FStar_TypeChecker_NBETerm.embed e_term cb t
                   in
                FStar_TypeChecker_NBETerm.as_arg uu____60683  in
              [uu____60678]  in
            uu____60665 :: uu____60671  in
          mkConstruct
            FStar_Reflection_Data.ref_Pat_Dot_Term.FStar_Reflection_Data.fv
            [] uu____60658
       in
    let unembed_pattern cb t =
      match t with
      | FStar_TypeChecker_NBETerm.Construct (fv,[],(c,uu____60713)::[]) when
          FStar_Syntax_Syntax.fv_eq_lid fv
            FStar_Reflection_Data.ref_Pat_Constant.FStar_Reflection_Data.lid
          ->
          let uu____60730 = FStar_TypeChecker_NBETerm.unembed e_const cb c
             in
          FStar_Util.bind_opt uu____60730
            (fun c1  ->
               FStar_All.pipe_left
                 (fun _60737  -> FStar_Pervasives_Native.Some _60737)
                 (FStar_Reflection_Data.Pat_Constant c1))
      | FStar_TypeChecker_NBETerm.Construct
          (fv,[],(ps,uu____60740)::(f,uu____60742)::[]) when
          FStar_Syntax_Syntax.fv_eq_lid fv
            FStar_Reflection_Data.ref_Pat_Cons.FStar_Reflection_Data.lid
          ->
          let uu____60763 = FStar_TypeChecker_NBETerm.unembed e_fv cb f  in
          FStar_Util.bind_opt uu____60763
            (fun f1  ->
               let uu____60769 =
                 let uu____60774 =
                   let uu____60779 = e_pattern' ()  in
                   FStar_TypeChecker_NBETerm.e_list uu____60779  in
                 FStar_TypeChecker_NBETerm.unembed uu____60774 cb ps  in
               FStar_Util.bind_opt uu____60769
                 (fun ps1  ->
                    FStar_All.pipe_left
                      (fun _60792  -> FStar_Pervasives_Native.Some _60792)
                      (FStar_Reflection_Data.Pat_Cons (f1, ps1))))
      | FStar_TypeChecker_NBETerm.Construct (fv,[],(bv,uu____60797)::[]) when
          FStar_Syntax_Syntax.fv_eq_lid fv
            FStar_Reflection_Data.ref_Pat_Var.FStar_Reflection_Data.lid
          ->
          let uu____60814 = FStar_TypeChecker_NBETerm.unembed e_bv cb bv  in
          FStar_Util.bind_opt uu____60814
            (fun bv1  ->
               FStar_All.pipe_left
                 (fun _60821  -> FStar_Pervasives_Native.Some _60821)
                 (FStar_Reflection_Data.Pat_Var bv1))
      | FStar_TypeChecker_NBETerm.Construct (fv,[],(bv,uu____60824)::[]) when
          FStar_Syntax_Syntax.fv_eq_lid fv
            FStar_Reflection_Data.ref_Pat_Wild.FStar_Reflection_Data.lid
          ->
          let uu____60841 = FStar_TypeChecker_NBETerm.unembed e_bv cb bv  in
          FStar_Util.bind_opt uu____60841
            (fun bv1  ->
               FStar_All.pipe_left
                 (fun _60848  -> FStar_Pervasives_Native.Some _60848)
                 (FStar_Reflection_Data.Pat_Wild bv1))
      | FStar_TypeChecker_NBETerm.Construct
          (fv,[],(t1,uu____60851)::(bv,uu____60853)::[]) when
          FStar_Syntax_Syntax.fv_eq_lid fv
            FStar_Reflection_Data.ref_Pat_Dot_Term.FStar_Reflection_Data.lid
          ->
          let uu____60874 = FStar_TypeChecker_NBETerm.unembed e_bv cb bv  in
          FStar_Util.bind_opt uu____60874
            (fun bv1  ->
               let uu____60880 =
                 FStar_TypeChecker_NBETerm.unembed e_term cb t1  in
               FStar_Util.bind_opt uu____60880
                 (fun t2  ->
                    FStar_All.pipe_left
                      (fun _60887  -> FStar_Pervasives_Native.Some _60887)
                      (FStar_Reflection_Data.Pat_Dot_Term (bv1, t2))))
      | uu____60888 ->
          ((let uu____60890 =
              let uu____60896 =
                let uu____60898 = FStar_TypeChecker_NBETerm.t_to_string t  in
                FStar_Util.format1 "Not an embedded pattern: %s" uu____60898
                 in
              (FStar_Errors.Warning_NotEmbedded, uu____60896)  in
            FStar_Errors.log_issue FStar_Range.dummyRange uu____60890);
>>>>>>> 183df463
           FStar_Pervasives_Native.None)
       in
    mk_emb' embed_pattern unembed_pattern
      FStar_Reflection_Data.fstar_refl_pattern_fv
  
let (e_pattern :
  FStar_Reflection_Data.pattern FStar_TypeChecker_NBETerm.embedding) =
  e_pattern' () 
let (e_branch :
  FStar_Reflection_Data.branch FStar_TypeChecker_NBETerm.embedding) =
  FStar_TypeChecker_NBETerm.e_tuple2 e_pattern e_term 
let (e_argv : FStar_Reflection_Data.argv FStar_TypeChecker_NBETerm.embedding)
  = FStar_TypeChecker_NBETerm.e_tuple2 e_term e_aqualv 
let (e_branch_aq :
  (FStar_Syntax_Syntax.bv * FStar_Syntax_Syntax.term'
    FStar_Syntax_Syntax.syntax) Prims.list ->
    (FStar_Reflection_Data.pattern * FStar_Syntax_Syntax.term)
      FStar_TypeChecker_NBETerm.embedding)
  =
  fun aq  ->
<<<<<<< HEAD
    let uu____60905 = e_term_aq aq  in
    FStar_TypeChecker_NBETerm.e_tuple2 e_pattern uu____60905
=======
    let uu____60939 = e_term_aq aq  in
    FStar_TypeChecker_NBETerm.e_tuple2 e_pattern uu____60939
>>>>>>> 183df463
  
let (e_argv_aq :
  (FStar_Syntax_Syntax.bv * FStar_Syntax_Syntax.term'
    FStar_Syntax_Syntax.syntax) Prims.list ->
    (FStar_Syntax_Syntax.term * FStar_Reflection_Data.aqualv)
      FStar_TypeChecker_NBETerm.embedding)
  =
  fun aq  ->
<<<<<<< HEAD
    let uu____60936 = e_term_aq aq  in
    FStar_TypeChecker_NBETerm.e_tuple2 uu____60936 e_aqualv
  
let rec unlazy_as_t :
  'Auu____60946 .
    FStar_Syntax_Syntax.lazy_kind ->
      FStar_TypeChecker_NBETerm.t -> 'Auu____60946
=======
    let uu____60970 = e_term_aq aq  in
    FStar_TypeChecker_NBETerm.e_tuple2 uu____60970 e_aqualv
  
let rec unlazy_as_t :
  'Auu____60980 .
    FStar_Syntax_Syntax.lazy_kind ->
      FStar_TypeChecker_NBETerm.t -> 'Auu____60980
>>>>>>> 183df463
  =
  fun k  ->
    fun t  ->
      match t with
      | FStar_TypeChecker_NBETerm.Lazy
          (FStar_Util.Inl
           { FStar_Syntax_Syntax.blob = v1; FStar_Syntax_Syntax.lkind = k';
<<<<<<< HEAD
             FStar_Syntax_Syntax.ltyp = uu____60959;
             FStar_Syntax_Syntax.rng = uu____60960;_},uu____60961)
          when FStar_Syntax_Util.eq_lazy_kind k k' -> FStar_Dyn.undyn v1
      | uu____60980 -> failwith "Not a Lazy of the expected kind (NBE)"
=======
             FStar_Syntax_Syntax.ltyp = uu____60993;
             FStar_Syntax_Syntax.rng = uu____60994;_},uu____60995)
          when FStar_Syntax_Util.eq_lazy_kind k k' -> FStar_Dyn.undyn v1
      | uu____61014 -> failwith "Not a Lazy of the expected kind (NBE)"
>>>>>>> 183df463
  
let (e_term_view_aq :
  (FStar_Syntax_Syntax.bv * FStar_Syntax_Syntax.term'
    FStar_Syntax_Syntax.syntax) Prims.list ->
    FStar_Reflection_Data.term_view FStar_TypeChecker_NBETerm.embedding)
  =
  fun aq  ->
    let embed_term_view cb tv =
      match tv with
      | FStar_Reflection_Data.Tv_FVar fv ->
<<<<<<< HEAD
          let uu____61018 =
            let uu____61025 =
              let uu____61030 = FStar_TypeChecker_NBETerm.embed e_fv cb fv
                 in
              FStar_TypeChecker_NBETerm.as_arg uu____61030  in
            [uu____61025]  in
          mkConstruct
            FStar_Reflection_Data.ref_Tv_FVar.FStar_Reflection_Data.fv []
            uu____61018
      | FStar_Reflection_Data.Tv_BVar bv ->
          let uu____61040 =
            let uu____61047 =
              let uu____61052 = FStar_TypeChecker_NBETerm.embed e_bv cb bv
                 in
              FStar_TypeChecker_NBETerm.as_arg uu____61052  in
            [uu____61047]  in
          mkConstruct
            FStar_Reflection_Data.ref_Tv_BVar.FStar_Reflection_Data.fv []
            uu____61040
      | FStar_Reflection_Data.Tv_Var bv ->
          let uu____61062 =
            let uu____61069 =
              let uu____61074 = FStar_TypeChecker_NBETerm.embed e_bv cb bv
                 in
              FStar_TypeChecker_NBETerm.as_arg uu____61074  in
            [uu____61069]  in
          mkConstruct
            FStar_Reflection_Data.ref_Tv_Var.FStar_Reflection_Data.fv []
            uu____61062
      | FStar_Reflection_Data.Tv_App (hd1,a) ->
          let uu____61085 =
            let uu____61092 =
              let uu____61097 =
                let uu____61098 = e_term_aq aq  in
                FStar_TypeChecker_NBETerm.embed uu____61098 cb hd1  in
              FStar_TypeChecker_NBETerm.as_arg uu____61097  in
            let uu____61101 =
              let uu____61108 =
                let uu____61113 =
                  let uu____61114 = e_argv_aq aq  in
                  FStar_TypeChecker_NBETerm.embed uu____61114 cb a  in
                FStar_TypeChecker_NBETerm.as_arg uu____61113  in
              [uu____61108]  in
            uu____61092 :: uu____61101  in
          mkConstruct
            FStar_Reflection_Data.ref_Tv_App.FStar_Reflection_Data.fv []
            uu____61085
      | FStar_Reflection_Data.Tv_Abs (b,t) ->
          let uu____61139 =
            let uu____61146 =
              let uu____61151 = FStar_TypeChecker_NBETerm.embed e_binder cb b
                 in
              FStar_TypeChecker_NBETerm.as_arg uu____61151  in
            let uu____61152 =
              let uu____61159 =
                let uu____61164 =
                  let uu____61165 = e_term_aq aq  in
                  FStar_TypeChecker_NBETerm.embed uu____61165 cb t  in
                FStar_TypeChecker_NBETerm.as_arg uu____61164  in
              [uu____61159]  in
            uu____61146 :: uu____61152  in
          mkConstruct
            FStar_Reflection_Data.ref_Tv_Abs.FStar_Reflection_Data.fv []
            uu____61139
      | FStar_Reflection_Data.Tv_Arrow (b,c) ->
          let uu____61182 =
            let uu____61189 =
              let uu____61194 = FStar_TypeChecker_NBETerm.embed e_binder cb b
                 in
              FStar_TypeChecker_NBETerm.as_arg uu____61194  in
            let uu____61195 =
              let uu____61202 =
                let uu____61207 = FStar_TypeChecker_NBETerm.embed e_comp cb c
                   in
                FStar_TypeChecker_NBETerm.as_arg uu____61207  in
              [uu____61202]  in
            uu____61189 :: uu____61195  in
          mkConstruct
            FStar_Reflection_Data.ref_Tv_Arrow.FStar_Reflection_Data.fv []
            uu____61182
      | FStar_Reflection_Data.Tv_Type u ->
          let uu____61221 =
            let uu____61228 =
              let uu____61233 =
                FStar_TypeChecker_NBETerm.embed
                  FStar_TypeChecker_NBETerm.e_unit cb ()
                 in
              FStar_TypeChecker_NBETerm.as_arg uu____61233  in
            [uu____61228]  in
          mkConstruct
            FStar_Reflection_Data.ref_Tv_Type.FStar_Reflection_Data.fv []
            uu____61221
      | FStar_Reflection_Data.Tv_Refine (bv,t) ->
          let uu____61244 =
            let uu____61251 =
              let uu____61256 = FStar_TypeChecker_NBETerm.embed e_bv cb bv
                 in
              FStar_TypeChecker_NBETerm.as_arg uu____61256  in
            let uu____61257 =
              let uu____61264 =
                let uu____61269 =
                  let uu____61270 = e_term_aq aq  in
                  FStar_TypeChecker_NBETerm.embed uu____61270 cb t  in
                FStar_TypeChecker_NBETerm.as_arg uu____61269  in
              [uu____61264]  in
            uu____61251 :: uu____61257  in
          mkConstruct
            FStar_Reflection_Data.ref_Tv_Refine.FStar_Reflection_Data.fv []
            uu____61244
      | FStar_Reflection_Data.Tv_Const c ->
          let uu____61286 =
            let uu____61293 =
              let uu____61298 = FStar_TypeChecker_NBETerm.embed e_const cb c
                 in
              FStar_TypeChecker_NBETerm.as_arg uu____61298  in
            [uu____61293]  in
          mkConstruct
            FStar_Reflection_Data.ref_Tv_Const.FStar_Reflection_Data.fv []
            uu____61286
      | FStar_Reflection_Data.Tv_Uvar (u,d) ->
          let uu____61309 =
            let uu____61316 =
              let uu____61321 =
                FStar_TypeChecker_NBETerm.embed
                  FStar_TypeChecker_NBETerm.e_int cb u
                 in
              FStar_TypeChecker_NBETerm.as_arg uu____61321  in
            let uu____61322 =
              let uu____61329 =
                let uu____61334 =
                  mk_lazy cb (u, d) FStar_Syntax_Util.t_ctx_uvar_and_sust
                    FStar_Syntax_Syntax.Lazy_uvar
                   in
                FStar_TypeChecker_NBETerm.as_arg uu____61334  in
              [uu____61329]  in
            uu____61316 :: uu____61322  in
          mkConstruct
            FStar_Reflection_Data.ref_Tv_Uvar.FStar_Reflection_Data.fv []
            uu____61309
      | FStar_Reflection_Data.Tv_Let (r,b,t1,t2) ->
          let uu____61357 =
            let uu____61364 =
              let uu____61369 =
                FStar_TypeChecker_NBETerm.embed
                  FStar_TypeChecker_NBETerm.e_bool cb r
                 in
              FStar_TypeChecker_NBETerm.as_arg uu____61369  in
            let uu____61371 =
              let uu____61378 =
                let uu____61383 = FStar_TypeChecker_NBETerm.embed e_bv cb b
                   in
                FStar_TypeChecker_NBETerm.as_arg uu____61383  in
              let uu____61384 =
                let uu____61391 =
                  let uu____61396 =
                    let uu____61397 = e_term_aq aq  in
                    FStar_TypeChecker_NBETerm.embed uu____61397 cb t1  in
                  FStar_TypeChecker_NBETerm.as_arg uu____61396  in
                let uu____61400 =
                  let uu____61407 =
                    let uu____61412 =
                      let uu____61413 = e_term_aq aq  in
                      FStar_TypeChecker_NBETerm.embed uu____61413 cb t2  in
                    FStar_TypeChecker_NBETerm.as_arg uu____61412  in
                  [uu____61407]  in
                uu____61391 :: uu____61400  in
              uu____61378 :: uu____61384  in
            uu____61364 :: uu____61371  in
          mkConstruct
            FStar_Reflection_Data.ref_Tv_Let.FStar_Reflection_Data.fv []
            uu____61357
      | FStar_Reflection_Data.Tv_Match (t,brs) ->
          let uu____61442 =
            let uu____61449 =
              let uu____61454 =
                let uu____61455 = e_term_aq aq  in
                FStar_TypeChecker_NBETerm.embed uu____61455 cb t  in
              FStar_TypeChecker_NBETerm.as_arg uu____61454  in
            let uu____61458 =
              let uu____61465 =
                let uu____61470 =
                  let uu____61471 =
                    let uu____61480 = e_branch_aq aq  in
                    FStar_TypeChecker_NBETerm.e_list uu____61480  in
                  FStar_TypeChecker_NBETerm.embed uu____61471 cb brs  in
                FStar_TypeChecker_NBETerm.as_arg uu____61470  in
              [uu____61465]  in
            uu____61449 :: uu____61458  in
          mkConstruct
            FStar_Reflection_Data.ref_Tv_Match.FStar_Reflection_Data.fv []
            uu____61442
      | FStar_Reflection_Data.Tv_AscribedT (e,t,tacopt) ->
          let uu____61516 =
            let uu____61523 =
              let uu____61528 =
                let uu____61529 = e_term_aq aq  in
                FStar_TypeChecker_NBETerm.embed uu____61529 cb e  in
              FStar_TypeChecker_NBETerm.as_arg uu____61528  in
            let uu____61532 =
              let uu____61539 =
                let uu____61544 =
                  let uu____61545 = e_term_aq aq  in
                  FStar_TypeChecker_NBETerm.embed uu____61545 cb t  in
                FStar_TypeChecker_NBETerm.as_arg uu____61544  in
              let uu____61548 =
                let uu____61555 =
                  let uu____61560 =
                    let uu____61561 =
                      let uu____61566 = e_term_aq aq  in
                      FStar_TypeChecker_NBETerm.e_option uu____61566  in
                    FStar_TypeChecker_NBETerm.embed uu____61561 cb tacopt  in
                  FStar_TypeChecker_NBETerm.as_arg uu____61560  in
                [uu____61555]  in
              uu____61539 :: uu____61548  in
            uu____61523 :: uu____61532  in
          mkConstruct
            FStar_Reflection_Data.ref_Tv_AscT.FStar_Reflection_Data.fv []
            uu____61516
      | FStar_Reflection_Data.Tv_AscribedC (e,c,tacopt) ->
          let uu____61594 =
            let uu____61601 =
              let uu____61606 =
                let uu____61607 = e_term_aq aq  in
                FStar_TypeChecker_NBETerm.embed uu____61607 cb e  in
              FStar_TypeChecker_NBETerm.as_arg uu____61606  in
            let uu____61610 =
              let uu____61617 =
                let uu____61622 = FStar_TypeChecker_NBETerm.embed e_comp cb c
                   in
                FStar_TypeChecker_NBETerm.as_arg uu____61622  in
              let uu____61623 =
                let uu____61630 =
                  let uu____61635 =
                    let uu____61636 =
                      let uu____61641 = e_term_aq aq  in
                      FStar_TypeChecker_NBETerm.e_option uu____61641  in
                    FStar_TypeChecker_NBETerm.embed uu____61636 cb tacopt  in
                  FStar_TypeChecker_NBETerm.as_arg uu____61635  in
                [uu____61630]  in
              uu____61617 :: uu____61623  in
            uu____61601 :: uu____61610  in
          mkConstruct
            FStar_Reflection_Data.ref_Tv_AscT.FStar_Reflection_Data.fv []
            uu____61594
=======
          let uu____61052 =
            let uu____61059 =
              let uu____61064 = FStar_TypeChecker_NBETerm.embed e_fv cb fv
                 in
              FStar_TypeChecker_NBETerm.as_arg uu____61064  in
            [uu____61059]  in
          mkConstruct
            FStar_Reflection_Data.ref_Tv_FVar.FStar_Reflection_Data.fv []
            uu____61052
      | FStar_Reflection_Data.Tv_BVar bv ->
          let uu____61074 =
            let uu____61081 =
              let uu____61086 = FStar_TypeChecker_NBETerm.embed e_bv cb bv
                 in
              FStar_TypeChecker_NBETerm.as_arg uu____61086  in
            [uu____61081]  in
          mkConstruct
            FStar_Reflection_Data.ref_Tv_BVar.FStar_Reflection_Data.fv []
            uu____61074
      | FStar_Reflection_Data.Tv_Var bv ->
          let uu____61096 =
            let uu____61103 =
              let uu____61108 = FStar_TypeChecker_NBETerm.embed e_bv cb bv
                 in
              FStar_TypeChecker_NBETerm.as_arg uu____61108  in
            [uu____61103]  in
          mkConstruct
            FStar_Reflection_Data.ref_Tv_Var.FStar_Reflection_Data.fv []
            uu____61096
      | FStar_Reflection_Data.Tv_App (hd1,a) ->
          let uu____61119 =
            let uu____61126 =
              let uu____61131 =
                let uu____61132 = e_term_aq aq  in
                FStar_TypeChecker_NBETerm.embed uu____61132 cb hd1  in
              FStar_TypeChecker_NBETerm.as_arg uu____61131  in
            let uu____61135 =
              let uu____61142 =
                let uu____61147 =
                  let uu____61148 = e_argv_aq aq  in
                  FStar_TypeChecker_NBETerm.embed uu____61148 cb a  in
                FStar_TypeChecker_NBETerm.as_arg uu____61147  in
              [uu____61142]  in
            uu____61126 :: uu____61135  in
          mkConstruct
            FStar_Reflection_Data.ref_Tv_App.FStar_Reflection_Data.fv []
            uu____61119
      | FStar_Reflection_Data.Tv_Abs (b,t) ->
          let uu____61173 =
            let uu____61180 =
              let uu____61185 = FStar_TypeChecker_NBETerm.embed e_binder cb b
                 in
              FStar_TypeChecker_NBETerm.as_arg uu____61185  in
            let uu____61186 =
              let uu____61193 =
                let uu____61198 =
                  let uu____61199 = e_term_aq aq  in
                  FStar_TypeChecker_NBETerm.embed uu____61199 cb t  in
                FStar_TypeChecker_NBETerm.as_arg uu____61198  in
              [uu____61193]  in
            uu____61180 :: uu____61186  in
          mkConstruct
            FStar_Reflection_Data.ref_Tv_Abs.FStar_Reflection_Data.fv []
            uu____61173
      | FStar_Reflection_Data.Tv_Arrow (b,c) ->
          let uu____61216 =
            let uu____61223 =
              let uu____61228 = FStar_TypeChecker_NBETerm.embed e_binder cb b
                 in
              FStar_TypeChecker_NBETerm.as_arg uu____61228  in
            let uu____61229 =
              let uu____61236 =
                let uu____61241 = FStar_TypeChecker_NBETerm.embed e_comp cb c
                   in
                FStar_TypeChecker_NBETerm.as_arg uu____61241  in
              [uu____61236]  in
            uu____61223 :: uu____61229  in
          mkConstruct
            FStar_Reflection_Data.ref_Tv_Arrow.FStar_Reflection_Data.fv []
            uu____61216
      | FStar_Reflection_Data.Tv_Type u ->
          let uu____61255 =
            let uu____61262 =
              let uu____61267 =
                FStar_TypeChecker_NBETerm.embed
                  FStar_TypeChecker_NBETerm.e_unit cb ()
                 in
              FStar_TypeChecker_NBETerm.as_arg uu____61267  in
            [uu____61262]  in
          mkConstruct
            FStar_Reflection_Data.ref_Tv_Type.FStar_Reflection_Data.fv []
            uu____61255
      | FStar_Reflection_Data.Tv_Refine (bv,t) ->
          let uu____61278 =
            let uu____61285 =
              let uu____61290 = FStar_TypeChecker_NBETerm.embed e_bv cb bv
                 in
              FStar_TypeChecker_NBETerm.as_arg uu____61290  in
            let uu____61291 =
              let uu____61298 =
                let uu____61303 =
                  let uu____61304 = e_term_aq aq  in
                  FStar_TypeChecker_NBETerm.embed uu____61304 cb t  in
                FStar_TypeChecker_NBETerm.as_arg uu____61303  in
              [uu____61298]  in
            uu____61285 :: uu____61291  in
          mkConstruct
            FStar_Reflection_Data.ref_Tv_Refine.FStar_Reflection_Data.fv []
            uu____61278
      | FStar_Reflection_Data.Tv_Const c ->
          let uu____61320 =
            let uu____61327 =
              let uu____61332 = FStar_TypeChecker_NBETerm.embed e_const cb c
                 in
              FStar_TypeChecker_NBETerm.as_arg uu____61332  in
            [uu____61327]  in
          mkConstruct
            FStar_Reflection_Data.ref_Tv_Const.FStar_Reflection_Data.fv []
            uu____61320
      | FStar_Reflection_Data.Tv_Uvar (u,d) ->
          let uu____61343 =
            let uu____61350 =
              let uu____61355 =
                FStar_TypeChecker_NBETerm.embed
                  FStar_TypeChecker_NBETerm.e_int cb u
                 in
              FStar_TypeChecker_NBETerm.as_arg uu____61355  in
            let uu____61356 =
              let uu____61363 =
                let uu____61368 =
                  mk_lazy cb (u, d) FStar_Syntax_Util.t_ctx_uvar_and_sust
                    FStar_Syntax_Syntax.Lazy_uvar
                   in
                FStar_TypeChecker_NBETerm.as_arg uu____61368  in
              [uu____61363]  in
            uu____61350 :: uu____61356  in
          mkConstruct
            FStar_Reflection_Data.ref_Tv_Uvar.FStar_Reflection_Data.fv []
            uu____61343
      | FStar_Reflection_Data.Tv_Let (r,b,t1,t2) ->
          let uu____61391 =
            let uu____61398 =
              let uu____61403 =
                FStar_TypeChecker_NBETerm.embed
                  FStar_TypeChecker_NBETerm.e_bool cb r
                 in
              FStar_TypeChecker_NBETerm.as_arg uu____61403  in
            let uu____61405 =
              let uu____61412 =
                let uu____61417 = FStar_TypeChecker_NBETerm.embed e_bv cb b
                   in
                FStar_TypeChecker_NBETerm.as_arg uu____61417  in
              let uu____61418 =
                let uu____61425 =
                  let uu____61430 =
                    let uu____61431 = e_term_aq aq  in
                    FStar_TypeChecker_NBETerm.embed uu____61431 cb t1  in
                  FStar_TypeChecker_NBETerm.as_arg uu____61430  in
                let uu____61434 =
                  let uu____61441 =
                    let uu____61446 =
                      let uu____61447 = e_term_aq aq  in
                      FStar_TypeChecker_NBETerm.embed uu____61447 cb t2  in
                    FStar_TypeChecker_NBETerm.as_arg uu____61446  in
                  [uu____61441]  in
                uu____61425 :: uu____61434  in
              uu____61412 :: uu____61418  in
            uu____61398 :: uu____61405  in
          mkConstruct
            FStar_Reflection_Data.ref_Tv_Let.FStar_Reflection_Data.fv []
            uu____61391
      | FStar_Reflection_Data.Tv_Match (t,brs) ->
          let uu____61476 =
            let uu____61483 =
              let uu____61488 =
                let uu____61489 = e_term_aq aq  in
                FStar_TypeChecker_NBETerm.embed uu____61489 cb t  in
              FStar_TypeChecker_NBETerm.as_arg uu____61488  in
            let uu____61492 =
              let uu____61499 =
                let uu____61504 =
                  let uu____61505 =
                    let uu____61514 = e_branch_aq aq  in
                    FStar_TypeChecker_NBETerm.e_list uu____61514  in
                  FStar_TypeChecker_NBETerm.embed uu____61505 cb brs  in
                FStar_TypeChecker_NBETerm.as_arg uu____61504  in
              [uu____61499]  in
            uu____61483 :: uu____61492  in
          mkConstruct
            FStar_Reflection_Data.ref_Tv_Match.FStar_Reflection_Data.fv []
            uu____61476
      | FStar_Reflection_Data.Tv_AscribedT (e,t,tacopt) ->
          let uu____61550 =
            let uu____61557 =
              let uu____61562 =
                let uu____61563 = e_term_aq aq  in
                FStar_TypeChecker_NBETerm.embed uu____61563 cb e  in
              FStar_TypeChecker_NBETerm.as_arg uu____61562  in
            let uu____61566 =
              let uu____61573 =
                let uu____61578 =
                  let uu____61579 = e_term_aq aq  in
                  FStar_TypeChecker_NBETerm.embed uu____61579 cb t  in
                FStar_TypeChecker_NBETerm.as_arg uu____61578  in
              let uu____61582 =
                let uu____61589 =
                  let uu____61594 =
                    let uu____61595 =
                      let uu____61600 = e_term_aq aq  in
                      FStar_TypeChecker_NBETerm.e_option uu____61600  in
                    FStar_TypeChecker_NBETerm.embed uu____61595 cb tacopt  in
                  FStar_TypeChecker_NBETerm.as_arg uu____61594  in
                [uu____61589]  in
              uu____61573 :: uu____61582  in
            uu____61557 :: uu____61566  in
          mkConstruct
            FStar_Reflection_Data.ref_Tv_AscT.FStar_Reflection_Data.fv []
            uu____61550
      | FStar_Reflection_Data.Tv_AscribedC (e,c,tacopt) ->
          let uu____61628 =
            let uu____61635 =
              let uu____61640 =
                let uu____61641 = e_term_aq aq  in
                FStar_TypeChecker_NBETerm.embed uu____61641 cb e  in
              FStar_TypeChecker_NBETerm.as_arg uu____61640  in
            let uu____61644 =
              let uu____61651 =
                let uu____61656 = FStar_TypeChecker_NBETerm.embed e_comp cb c
                   in
                FStar_TypeChecker_NBETerm.as_arg uu____61656  in
              let uu____61657 =
                let uu____61664 =
                  let uu____61669 =
                    let uu____61670 =
                      let uu____61675 = e_term_aq aq  in
                      FStar_TypeChecker_NBETerm.e_option uu____61675  in
                    FStar_TypeChecker_NBETerm.embed uu____61670 cb tacopt  in
                  FStar_TypeChecker_NBETerm.as_arg uu____61669  in
                [uu____61664]  in
              uu____61651 :: uu____61657  in
            uu____61635 :: uu____61644  in
          mkConstruct
            FStar_Reflection_Data.ref_Tv_AscT.FStar_Reflection_Data.fv []
            uu____61628
>>>>>>> 183df463
      | FStar_Reflection_Data.Tv_Unknown  ->
          mkConstruct
            FStar_Reflection_Data.ref_Tv_Unknown.FStar_Reflection_Data.fv []
            []
       in
    let unembed_term_view cb t =
      match t with
      | FStar_TypeChecker_NBETerm.Construct
<<<<<<< HEAD
          (fv,uu____61682,(b,uu____61684)::[]) when
          FStar_Syntax_Syntax.fv_eq_lid fv
            FStar_Reflection_Data.ref_Tv_Var.FStar_Reflection_Data.lid
          ->
          let uu____61703 = FStar_TypeChecker_NBETerm.unembed e_bv cb b  in
          FStar_Util.bind_opt uu____61703
            (fun b1  ->
               FStar_All.pipe_left
                 (fun _61710  -> FStar_Pervasives_Native.Some _61710)
                 (FStar_Reflection_Data.Tv_Var b1))
      | FStar_TypeChecker_NBETerm.Construct
          (fv,uu____61712,(b,uu____61714)::[]) when
          FStar_Syntax_Syntax.fv_eq_lid fv
            FStar_Reflection_Data.ref_Tv_BVar.FStar_Reflection_Data.lid
          ->
          let uu____61733 = FStar_TypeChecker_NBETerm.unembed e_bv cb b  in
          FStar_Util.bind_opt uu____61733
            (fun b1  ->
               FStar_All.pipe_left
                 (fun _61740  -> FStar_Pervasives_Native.Some _61740)
                 (FStar_Reflection_Data.Tv_BVar b1))
      | FStar_TypeChecker_NBETerm.Construct
          (fv,uu____61742,(f,uu____61744)::[]) when
          FStar_Syntax_Syntax.fv_eq_lid fv
            FStar_Reflection_Data.ref_Tv_FVar.FStar_Reflection_Data.lid
          ->
          let uu____61763 = FStar_TypeChecker_NBETerm.unembed e_fv cb f  in
          FStar_Util.bind_opt uu____61763
            (fun f1  ->
               FStar_All.pipe_left
                 (fun _61770  -> FStar_Pervasives_Native.Some _61770)
                 (FStar_Reflection_Data.Tv_FVar f1))
      | FStar_TypeChecker_NBETerm.Construct
          (fv,uu____61772,(r,uu____61774)::(l,uu____61776)::[]) when
          FStar_Syntax_Syntax.fv_eq_lid fv
            FStar_Reflection_Data.ref_Tv_App.FStar_Reflection_Data.lid
          ->
          let uu____61799 = FStar_TypeChecker_NBETerm.unembed e_term cb l  in
          FStar_Util.bind_opt uu____61799
            (fun l1  ->
               let uu____61805 =
                 FStar_TypeChecker_NBETerm.unembed e_argv cb r  in
               FStar_Util.bind_opt uu____61805
                 (fun r1  ->
                    FStar_All.pipe_left
                      (fun _61812  -> FStar_Pervasives_Native.Some _61812)
                      (FStar_Reflection_Data.Tv_App (l1, r1))))
      | FStar_TypeChecker_NBETerm.Construct
          (fv,uu____61814,(t1,uu____61816)::(b,uu____61818)::[]) when
          FStar_Syntax_Syntax.fv_eq_lid fv
            FStar_Reflection_Data.ref_Tv_Abs.FStar_Reflection_Data.lid
          ->
          let uu____61841 = FStar_TypeChecker_NBETerm.unembed e_binder cb b
             in
          FStar_Util.bind_opt uu____61841
            (fun b1  ->
               let uu____61847 =
                 FStar_TypeChecker_NBETerm.unembed e_term cb t1  in
               FStar_Util.bind_opt uu____61847
                 (fun t2  ->
                    FStar_All.pipe_left
                      (fun _61854  -> FStar_Pervasives_Native.Some _61854)
                      (FStar_Reflection_Data.Tv_Abs (b1, t2))))
      | FStar_TypeChecker_NBETerm.Construct
          (fv,uu____61856,(t1,uu____61858)::(b,uu____61860)::[]) when
          FStar_Syntax_Syntax.fv_eq_lid fv
            FStar_Reflection_Data.ref_Tv_Arrow.FStar_Reflection_Data.lid
          ->
          let uu____61883 = FStar_TypeChecker_NBETerm.unembed e_binder cb b
             in
          FStar_Util.bind_opt uu____61883
            (fun b1  ->
               let uu____61889 =
                 FStar_TypeChecker_NBETerm.unembed e_comp cb t1  in
               FStar_Util.bind_opt uu____61889
                 (fun c  ->
                    FStar_All.pipe_left
                      (fun _61896  -> FStar_Pervasives_Native.Some _61896)
                      (FStar_Reflection_Data.Tv_Arrow (b1, c))))
      | FStar_TypeChecker_NBETerm.Construct
          (fv,uu____61898,(u,uu____61900)::[]) when
          FStar_Syntax_Syntax.fv_eq_lid fv
            FStar_Reflection_Data.ref_Tv_Type.FStar_Reflection_Data.lid
          ->
          let uu____61919 =
            FStar_TypeChecker_NBETerm.unembed
              FStar_TypeChecker_NBETerm.e_unit cb u
             in
          FStar_Util.bind_opt uu____61919
            (fun u1  ->
               FStar_All.pipe_left
                 (fun _61926  -> FStar_Pervasives_Native.Some _61926)
                 (FStar_Reflection_Data.Tv_Type ()))
      | FStar_TypeChecker_NBETerm.Construct
          (fv,uu____61928,(t1,uu____61930)::(b,uu____61932)::[]) when
          FStar_Syntax_Syntax.fv_eq_lid fv
            FStar_Reflection_Data.ref_Tv_Refine.FStar_Reflection_Data.lid
          ->
          let uu____61955 = FStar_TypeChecker_NBETerm.unembed e_bv cb b  in
          FStar_Util.bind_opt uu____61955
            (fun b1  ->
               let uu____61961 =
                 FStar_TypeChecker_NBETerm.unembed e_term cb t1  in
               FStar_Util.bind_opt uu____61961
                 (fun t2  ->
                    FStar_All.pipe_left
                      (fun _61968  -> FStar_Pervasives_Native.Some _61968)
                      (FStar_Reflection_Data.Tv_Refine (b1, t2))))
      | FStar_TypeChecker_NBETerm.Construct
          (fv,uu____61970,(c,uu____61972)::[]) when
          FStar_Syntax_Syntax.fv_eq_lid fv
            FStar_Reflection_Data.ref_Tv_Const.FStar_Reflection_Data.lid
          ->
          let uu____61991 = FStar_TypeChecker_NBETerm.unembed e_const cb c
             in
          FStar_Util.bind_opt uu____61991
            (fun c1  ->
               FStar_All.pipe_left
                 (fun _61998  -> FStar_Pervasives_Native.Some _61998)
                 (FStar_Reflection_Data.Tv_Const c1))
      | FStar_TypeChecker_NBETerm.Construct
          (fv,uu____62000,(l,uu____62002)::(u,uu____62004)::[]) when
          FStar_Syntax_Syntax.fv_eq_lid fv
            FStar_Reflection_Data.ref_Tv_Uvar.FStar_Reflection_Data.lid
          ->
          let uu____62027 =
            FStar_TypeChecker_NBETerm.unembed FStar_TypeChecker_NBETerm.e_int
              cb u
             in
          FStar_Util.bind_opt uu____62027
            (fun u1  ->
               let ctx_u_s = unlazy_as_t FStar_Syntax_Syntax.Lazy_uvar l  in
               FStar_All.pipe_left
                 (fun _62036  -> FStar_Pervasives_Native.Some _62036)
                 (FStar_Reflection_Data.Tv_Uvar (u1, ctx_u_s)))
      | FStar_TypeChecker_NBETerm.Construct
          (fv,uu____62038,(t2,uu____62040)::(t1,uu____62042)::(b,uu____62044)::
           (r,uu____62046)::[])
=======
          (fv,uu____61716,(b,uu____61718)::[]) when
          FStar_Syntax_Syntax.fv_eq_lid fv
            FStar_Reflection_Data.ref_Tv_Var.FStar_Reflection_Data.lid
          ->
          let uu____61737 = FStar_TypeChecker_NBETerm.unembed e_bv cb b  in
          FStar_Util.bind_opt uu____61737
            (fun b1  ->
               FStar_All.pipe_left
                 (fun _61744  -> FStar_Pervasives_Native.Some _61744)
                 (FStar_Reflection_Data.Tv_Var b1))
      | FStar_TypeChecker_NBETerm.Construct
          (fv,uu____61746,(b,uu____61748)::[]) when
          FStar_Syntax_Syntax.fv_eq_lid fv
            FStar_Reflection_Data.ref_Tv_BVar.FStar_Reflection_Data.lid
          ->
          let uu____61767 = FStar_TypeChecker_NBETerm.unembed e_bv cb b  in
          FStar_Util.bind_opt uu____61767
            (fun b1  ->
               FStar_All.pipe_left
                 (fun _61774  -> FStar_Pervasives_Native.Some _61774)
                 (FStar_Reflection_Data.Tv_BVar b1))
      | FStar_TypeChecker_NBETerm.Construct
          (fv,uu____61776,(f,uu____61778)::[]) when
          FStar_Syntax_Syntax.fv_eq_lid fv
            FStar_Reflection_Data.ref_Tv_FVar.FStar_Reflection_Data.lid
          ->
          let uu____61797 = FStar_TypeChecker_NBETerm.unembed e_fv cb f  in
          FStar_Util.bind_opt uu____61797
            (fun f1  ->
               FStar_All.pipe_left
                 (fun _61804  -> FStar_Pervasives_Native.Some _61804)
                 (FStar_Reflection_Data.Tv_FVar f1))
      | FStar_TypeChecker_NBETerm.Construct
          (fv,uu____61806,(r,uu____61808)::(l,uu____61810)::[]) when
          FStar_Syntax_Syntax.fv_eq_lid fv
            FStar_Reflection_Data.ref_Tv_App.FStar_Reflection_Data.lid
          ->
          let uu____61833 = FStar_TypeChecker_NBETerm.unembed e_term cb l  in
          FStar_Util.bind_opt uu____61833
            (fun l1  ->
               let uu____61839 =
                 FStar_TypeChecker_NBETerm.unembed e_argv cb r  in
               FStar_Util.bind_opt uu____61839
                 (fun r1  ->
                    FStar_All.pipe_left
                      (fun _61846  -> FStar_Pervasives_Native.Some _61846)
                      (FStar_Reflection_Data.Tv_App (l1, r1))))
      | FStar_TypeChecker_NBETerm.Construct
          (fv,uu____61848,(t1,uu____61850)::(b,uu____61852)::[]) when
          FStar_Syntax_Syntax.fv_eq_lid fv
            FStar_Reflection_Data.ref_Tv_Abs.FStar_Reflection_Data.lid
          ->
          let uu____61875 = FStar_TypeChecker_NBETerm.unembed e_binder cb b
             in
          FStar_Util.bind_opt uu____61875
            (fun b1  ->
               let uu____61881 =
                 FStar_TypeChecker_NBETerm.unembed e_term cb t1  in
               FStar_Util.bind_opt uu____61881
                 (fun t2  ->
                    FStar_All.pipe_left
                      (fun _61888  -> FStar_Pervasives_Native.Some _61888)
                      (FStar_Reflection_Data.Tv_Abs (b1, t2))))
      | FStar_TypeChecker_NBETerm.Construct
          (fv,uu____61890,(t1,uu____61892)::(b,uu____61894)::[]) when
          FStar_Syntax_Syntax.fv_eq_lid fv
            FStar_Reflection_Data.ref_Tv_Arrow.FStar_Reflection_Data.lid
          ->
          let uu____61917 = FStar_TypeChecker_NBETerm.unembed e_binder cb b
             in
          FStar_Util.bind_opt uu____61917
            (fun b1  ->
               let uu____61923 =
                 FStar_TypeChecker_NBETerm.unembed e_comp cb t1  in
               FStar_Util.bind_opt uu____61923
                 (fun c  ->
                    FStar_All.pipe_left
                      (fun _61930  -> FStar_Pervasives_Native.Some _61930)
                      (FStar_Reflection_Data.Tv_Arrow (b1, c))))
      | FStar_TypeChecker_NBETerm.Construct
          (fv,uu____61932,(u,uu____61934)::[]) when
          FStar_Syntax_Syntax.fv_eq_lid fv
            FStar_Reflection_Data.ref_Tv_Type.FStar_Reflection_Data.lid
          ->
          let uu____61953 =
            FStar_TypeChecker_NBETerm.unembed
              FStar_TypeChecker_NBETerm.e_unit cb u
             in
          FStar_Util.bind_opt uu____61953
            (fun u1  ->
               FStar_All.pipe_left
                 (fun _61960  -> FStar_Pervasives_Native.Some _61960)
                 (FStar_Reflection_Data.Tv_Type ()))
      | FStar_TypeChecker_NBETerm.Construct
          (fv,uu____61962,(t1,uu____61964)::(b,uu____61966)::[]) when
          FStar_Syntax_Syntax.fv_eq_lid fv
            FStar_Reflection_Data.ref_Tv_Refine.FStar_Reflection_Data.lid
          ->
          let uu____61989 = FStar_TypeChecker_NBETerm.unembed e_bv cb b  in
          FStar_Util.bind_opt uu____61989
            (fun b1  ->
               let uu____61995 =
                 FStar_TypeChecker_NBETerm.unembed e_term cb t1  in
               FStar_Util.bind_opt uu____61995
                 (fun t2  ->
                    FStar_All.pipe_left
                      (fun _62002  -> FStar_Pervasives_Native.Some _62002)
                      (FStar_Reflection_Data.Tv_Refine (b1, t2))))
      | FStar_TypeChecker_NBETerm.Construct
          (fv,uu____62004,(c,uu____62006)::[]) when
          FStar_Syntax_Syntax.fv_eq_lid fv
            FStar_Reflection_Data.ref_Tv_Const.FStar_Reflection_Data.lid
          ->
          let uu____62025 = FStar_TypeChecker_NBETerm.unembed e_const cb c
             in
          FStar_Util.bind_opt uu____62025
            (fun c1  ->
               FStar_All.pipe_left
                 (fun _62032  -> FStar_Pervasives_Native.Some _62032)
                 (FStar_Reflection_Data.Tv_Const c1))
      | FStar_TypeChecker_NBETerm.Construct
          (fv,uu____62034,(l,uu____62036)::(u,uu____62038)::[]) when
          FStar_Syntax_Syntax.fv_eq_lid fv
            FStar_Reflection_Data.ref_Tv_Uvar.FStar_Reflection_Data.lid
          ->
          let uu____62061 =
            FStar_TypeChecker_NBETerm.unembed FStar_TypeChecker_NBETerm.e_int
              cb u
             in
          FStar_Util.bind_opt uu____62061
            (fun u1  ->
               let ctx_u_s = unlazy_as_t FStar_Syntax_Syntax.Lazy_uvar l  in
               FStar_All.pipe_left
                 (fun _62070  -> FStar_Pervasives_Native.Some _62070)
                 (FStar_Reflection_Data.Tv_Uvar (u1, ctx_u_s)))
      | FStar_TypeChecker_NBETerm.Construct
          (fv,uu____62072,(t2,uu____62074)::(t1,uu____62076)::(b,uu____62078)::
           (r,uu____62080)::[])
>>>>>>> 183df463
          when
          FStar_Syntax_Syntax.fv_eq_lid fv
            FStar_Reflection_Data.ref_Tv_Let.FStar_Reflection_Data.lid
          ->
<<<<<<< HEAD
          let uu____62077 =
            FStar_TypeChecker_NBETerm.unembed
              FStar_TypeChecker_NBETerm.e_bool cb r
             in
          FStar_Util.bind_opt uu____62077
            (fun r1  ->
               let uu____62087 = FStar_TypeChecker_NBETerm.unembed e_bv cb b
                  in
               FStar_Util.bind_opt uu____62087
                 (fun b1  ->
                    let uu____62093 =
                      FStar_TypeChecker_NBETerm.unembed e_term cb t1  in
                    FStar_Util.bind_opt uu____62093
                      (fun t11  ->
                         let uu____62099 =
                           FStar_TypeChecker_NBETerm.unembed e_term cb t2  in
                         FStar_Util.bind_opt uu____62099
                           (fun t21  ->
                              FStar_All.pipe_left
                                (fun _62106  ->
                                   FStar_Pervasives_Native.Some _62106)
                                (FStar_Reflection_Data.Tv_Let
                                   (r1, b1, t11, t21))))))
      | FStar_TypeChecker_NBETerm.Construct
          (fv,uu____62109,(brs,uu____62111)::(t1,uu____62113)::[]) when
          FStar_Syntax_Syntax.fv_eq_lid fv
            FStar_Reflection_Data.ref_Tv_Match.FStar_Reflection_Data.lid
          ->
          let uu____62136 = FStar_TypeChecker_NBETerm.unembed e_term cb t1
             in
          FStar_Util.bind_opt uu____62136
            (fun t2  ->
               let uu____62142 =
                 let uu____62147 = FStar_TypeChecker_NBETerm.e_list e_branch
                    in
                 FStar_TypeChecker_NBETerm.unembed uu____62147 cb brs  in
               FStar_Util.bind_opt uu____62142
                 (fun brs1  ->
                    FStar_All.pipe_left
                      (fun _62162  -> FStar_Pervasives_Native.Some _62162)
                      (FStar_Reflection_Data.Tv_Match (t2, brs1))))
      | FStar_TypeChecker_NBETerm.Construct
          (fv,uu____62166,(tacopt,uu____62168)::(t1,uu____62170)::(e,uu____62172)::[])
=======
          let uu____62111 =
            FStar_TypeChecker_NBETerm.unembed
              FStar_TypeChecker_NBETerm.e_bool cb r
             in
          FStar_Util.bind_opt uu____62111
            (fun r1  ->
               let uu____62121 = FStar_TypeChecker_NBETerm.unembed e_bv cb b
                  in
               FStar_Util.bind_opt uu____62121
                 (fun b1  ->
                    let uu____62127 =
                      FStar_TypeChecker_NBETerm.unembed e_term cb t1  in
                    FStar_Util.bind_opt uu____62127
                      (fun t11  ->
                         let uu____62133 =
                           FStar_TypeChecker_NBETerm.unembed e_term cb t2  in
                         FStar_Util.bind_opt uu____62133
                           (fun t21  ->
                              FStar_All.pipe_left
                                (fun _62140  ->
                                   FStar_Pervasives_Native.Some _62140)
                                (FStar_Reflection_Data.Tv_Let
                                   (r1, b1, t11, t21))))))
      | FStar_TypeChecker_NBETerm.Construct
          (fv,uu____62143,(brs,uu____62145)::(t1,uu____62147)::[]) when
          FStar_Syntax_Syntax.fv_eq_lid fv
            FStar_Reflection_Data.ref_Tv_Match.FStar_Reflection_Data.lid
          ->
          let uu____62170 = FStar_TypeChecker_NBETerm.unembed e_term cb t1
             in
          FStar_Util.bind_opt uu____62170
            (fun t2  ->
               let uu____62176 =
                 let uu____62181 = FStar_TypeChecker_NBETerm.e_list e_branch
                    in
                 FStar_TypeChecker_NBETerm.unembed uu____62181 cb brs  in
               FStar_Util.bind_opt uu____62176
                 (fun brs1  ->
                    FStar_All.pipe_left
                      (fun _62196  -> FStar_Pervasives_Native.Some _62196)
                      (FStar_Reflection_Data.Tv_Match (t2, brs1))))
      | FStar_TypeChecker_NBETerm.Construct
          (fv,uu____62200,(tacopt,uu____62202)::(t1,uu____62204)::(e,uu____62206)::[])
>>>>>>> 183df463
          when
          FStar_Syntax_Syntax.fv_eq_lid fv
            FStar_Reflection_Data.ref_Tv_AscT.FStar_Reflection_Data.lid
          ->
<<<<<<< HEAD
          let uu____62199 = FStar_TypeChecker_NBETerm.unembed e_term cb e  in
          FStar_Util.bind_opt uu____62199
            (fun e1  ->
               let uu____62205 =
                 FStar_TypeChecker_NBETerm.unembed e_term cb t1  in
               FStar_Util.bind_opt uu____62205
                 (fun t2  ->
                    let uu____62211 =
                      let uu____62216 =
                        FStar_TypeChecker_NBETerm.e_option e_term  in
                      FStar_TypeChecker_NBETerm.unembed uu____62216 cb tacopt
                       in
                    FStar_Util.bind_opt uu____62211
                      (fun tacopt1  ->
                         FStar_All.pipe_left
                           (fun _62231  ->
                              FStar_Pervasives_Native.Some _62231)
                           (FStar_Reflection_Data.Tv_AscribedT
                              (e1, t2, tacopt1)))))
      | FStar_TypeChecker_NBETerm.Construct
          (fv,uu____62235,(tacopt,uu____62237)::(c,uu____62239)::(e,uu____62241)::[])
=======
          let uu____62233 = FStar_TypeChecker_NBETerm.unembed e_term cb e  in
          FStar_Util.bind_opt uu____62233
            (fun e1  ->
               let uu____62239 =
                 FStar_TypeChecker_NBETerm.unembed e_term cb t1  in
               FStar_Util.bind_opt uu____62239
                 (fun t2  ->
                    let uu____62245 =
                      let uu____62250 =
                        FStar_TypeChecker_NBETerm.e_option e_term  in
                      FStar_TypeChecker_NBETerm.unembed uu____62250 cb tacopt
                       in
                    FStar_Util.bind_opt uu____62245
                      (fun tacopt1  ->
                         FStar_All.pipe_left
                           (fun _62265  ->
                              FStar_Pervasives_Native.Some _62265)
                           (FStar_Reflection_Data.Tv_AscribedT
                              (e1, t2, tacopt1)))))
      | FStar_TypeChecker_NBETerm.Construct
          (fv,uu____62269,(tacopt,uu____62271)::(c,uu____62273)::(e,uu____62275)::[])
>>>>>>> 183df463
          when
          FStar_Syntax_Syntax.fv_eq_lid fv
            FStar_Reflection_Data.ref_Tv_AscC.FStar_Reflection_Data.lid
          ->
<<<<<<< HEAD
          let uu____62268 = FStar_TypeChecker_NBETerm.unembed e_term cb e  in
          FStar_Util.bind_opt uu____62268
            (fun e1  ->
               let uu____62274 =
                 FStar_TypeChecker_NBETerm.unembed e_comp cb c  in
               FStar_Util.bind_opt uu____62274
                 (fun c1  ->
                    let uu____62280 =
                      let uu____62285 =
                        FStar_TypeChecker_NBETerm.e_option e_term  in
                      FStar_TypeChecker_NBETerm.unembed uu____62285 cb tacopt
                       in
                    FStar_Util.bind_opt uu____62280
                      (fun tacopt1  ->
                         FStar_All.pipe_left
                           (fun _62300  ->
                              FStar_Pervasives_Native.Some _62300)
                           (FStar_Reflection_Data.Tv_AscribedC
                              (e1, c1, tacopt1)))))
      | FStar_TypeChecker_NBETerm.Construct (fv,uu____62304,[]) when
=======
          let uu____62302 = FStar_TypeChecker_NBETerm.unembed e_term cb e  in
          FStar_Util.bind_opt uu____62302
            (fun e1  ->
               let uu____62308 =
                 FStar_TypeChecker_NBETerm.unembed e_comp cb c  in
               FStar_Util.bind_opt uu____62308
                 (fun c1  ->
                    let uu____62314 =
                      let uu____62319 =
                        FStar_TypeChecker_NBETerm.e_option e_term  in
                      FStar_TypeChecker_NBETerm.unembed uu____62319 cb tacopt
                       in
                    FStar_Util.bind_opt uu____62314
                      (fun tacopt1  ->
                         FStar_All.pipe_left
                           (fun _62334  ->
                              FStar_Pervasives_Native.Some _62334)
                           (FStar_Reflection_Data.Tv_AscribedC
                              (e1, c1, tacopt1)))))
      | FStar_TypeChecker_NBETerm.Construct (fv,uu____62338,[]) when
>>>>>>> 183df463
          FStar_Syntax_Syntax.fv_eq_lid fv
            FStar_Reflection_Data.ref_Tv_Unknown.FStar_Reflection_Data.lid
          ->
          FStar_All.pipe_left
<<<<<<< HEAD
            (fun _62321  -> FStar_Pervasives_Native.Some _62321)
            FStar_Reflection_Data.Tv_Unknown
      | uu____62322 ->
          ((let uu____62324 =
              let uu____62330 =
                let uu____62332 = FStar_TypeChecker_NBETerm.t_to_string t  in
                FStar_Util.format1 "Not an embedded term_view: %s"
                  uu____62332
                 in
              (FStar_Errors.Warning_NotEmbedded, uu____62330)  in
            FStar_Errors.log_issue FStar_Range.dummyRange uu____62324);
=======
            (fun _62355  -> FStar_Pervasives_Native.Some _62355)
            FStar_Reflection_Data.Tv_Unknown
      | uu____62356 ->
          ((let uu____62358 =
              let uu____62364 =
                let uu____62366 = FStar_TypeChecker_NBETerm.t_to_string t  in
                FStar_Util.format1 "Not an embedded term_view: %s"
                  uu____62366
                 in
              (FStar_Errors.Warning_NotEmbedded, uu____62364)  in
            FStar_Errors.log_issue FStar_Range.dummyRange uu____62358);
>>>>>>> 183df463
           FStar_Pervasives_Native.None)
       in
    mk_emb' embed_term_view unembed_term_view
      FStar_Reflection_Data.fstar_refl_term_view_fv
  
let (e_term_view :
  FStar_Reflection_Data.term_view FStar_TypeChecker_NBETerm.embedding) =
  e_term_view_aq [] 
let (e_bv_view :
  FStar_Reflection_Data.bv_view FStar_TypeChecker_NBETerm.embedding) =
  let embed_bv_view cb bvv =
<<<<<<< HEAD
    let uu____62359 =
      let uu____62366 =
        let uu____62371 =
          FStar_TypeChecker_NBETerm.embed FStar_TypeChecker_NBETerm.e_string
            cb bvv.FStar_Reflection_Data.bv_ppname
           in
        FStar_TypeChecker_NBETerm.as_arg uu____62371  in
      let uu____62373 =
        let uu____62380 =
          let uu____62385 =
            FStar_TypeChecker_NBETerm.embed FStar_TypeChecker_NBETerm.e_int
              cb bvv.FStar_Reflection_Data.bv_index
             in
          FStar_TypeChecker_NBETerm.as_arg uu____62385  in
        let uu____62386 =
          let uu____62393 =
            let uu____62398 =
              FStar_TypeChecker_NBETerm.embed e_term cb
                bvv.FStar_Reflection_Data.bv_sort
               in
            FStar_TypeChecker_NBETerm.as_arg uu____62398  in
          [uu____62393]  in
        uu____62380 :: uu____62386  in
      uu____62366 :: uu____62373  in
    mkConstruct FStar_Reflection_Data.ref_Mk_bv.FStar_Reflection_Data.fv []
      uu____62359
=======
    let uu____62393 =
      let uu____62400 =
        let uu____62405 =
          FStar_TypeChecker_NBETerm.embed FStar_TypeChecker_NBETerm.e_string
            cb bvv.FStar_Reflection_Data.bv_ppname
           in
        FStar_TypeChecker_NBETerm.as_arg uu____62405  in
      let uu____62407 =
        let uu____62414 =
          let uu____62419 =
            FStar_TypeChecker_NBETerm.embed FStar_TypeChecker_NBETerm.e_int
              cb bvv.FStar_Reflection_Data.bv_index
             in
          FStar_TypeChecker_NBETerm.as_arg uu____62419  in
        let uu____62420 =
          let uu____62427 =
            let uu____62432 =
              FStar_TypeChecker_NBETerm.embed e_term cb
                bvv.FStar_Reflection_Data.bv_sort
               in
            FStar_TypeChecker_NBETerm.as_arg uu____62432  in
          [uu____62427]  in
        uu____62414 :: uu____62420  in
      uu____62400 :: uu____62407  in
    mkConstruct FStar_Reflection_Data.ref_Mk_bv.FStar_Reflection_Data.fv []
      uu____62393
>>>>>>> 183df463
     in
  let unembed_bv_view cb t =
    match t with
    | FStar_TypeChecker_NBETerm.Construct
<<<<<<< HEAD
        (fv,uu____62431,(s,uu____62433)::(idx,uu____62435)::(nm,uu____62437)::[])
=======
        (fv,uu____62465,(s,uu____62467)::(idx,uu____62469)::(nm,uu____62471)::[])
>>>>>>> 183df463
        when
        FStar_Syntax_Syntax.fv_eq_lid fv
          FStar_Reflection_Data.ref_Mk_bv.FStar_Reflection_Data.lid
        ->
<<<<<<< HEAD
        let uu____62464 =
          FStar_TypeChecker_NBETerm.unembed
            FStar_TypeChecker_NBETerm.e_string cb nm
           in
        FStar_Util.bind_opt uu____62464
          (fun nm1  ->
             let uu____62474 =
               FStar_TypeChecker_NBETerm.unembed
                 FStar_TypeChecker_NBETerm.e_int cb idx
                in
             FStar_Util.bind_opt uu____62474
               (fun idx1  ->
                  let uu____62480 =
                    FStar_TypeChecker_NBETerm.unembed e_term cb s  in
                  FStar_Util.bind_opt uu____62480
                    (fun s1  ->
                       FStar_All.pipe_left
                         (fun _62487  -> FStar_Pervasives_Native.Some _62487)
=======
        let uu____62498 =
          FStar_TypeChecker_NBETerm.unembed
            FStar_TypeChecker_NBETerm.e_string cb nm
           in
        FStar_Util.bind_opt uu____62498
          (fun nm1  ->
             let uu____62508 =
               FStar_TypeChecker_NBETerm.unembed
                 FStar_TypeChecker_NBETerm.e_int cb idx
                in
             FStar_Util.bind_opt uu____62508
               (fun idx1  ->
                  let uu____62514 =
                    FStar_TypeChecker_NBETerm.unembed e_term cb s  in
                  FStar_Util.bind_opt uu____62514
                    (fun s1  ->
                       FStar_All.pipe_left
                         (fun _62521  -> FStar_Pervasives_Native.Some _62521)
>>>>>>> 183df463
                         {
                           FStar_Reflection_Data.bv_ppname = nm1;
                           FStar_Reflection_Data.bv_index = idx1;
                           FStar_Reflection_Data.bv_sort = s1
                         })))
<<<<<<< HEAD
    | uu____62488 ->
        ((let uu____62490 =
            let uu____62496 =
              let uu____62498 = FStar_TypeChecker_NBETerm.t_to_string t  in
              FStar_Util.format1 "Not an embedded bv_view: %s" uu____62498
               in
            (FStar_Errors.Warning_NotEmbedded, uu____62496)  in
          FStar_Errors.log_issue FStar_Range.dummyRange uu____62490);
=======
    | uu____62522 ->
        ((let uu____62524 =
            let uu____62530 =
              let uu____62532 = FStar_TypeChecker_NBETerm.t_to_string t  in
              FStar_Util.format1 "Not an embedded bv_view: %s" uu____62532
               in
            (FStar_Errors.Warning_NotEmbedded, uu____62530)  in
          FStar_Errors.log_issue FStar_Range.dummyRange uu____62524);
>>>>>>> 183df463
         FStar_Pervasives_Native.None)
     in
  mk_emb' embed_bv_view unembed_bv_view
    FStar_Reflection_Data.fstar_refl_bv_view_fv
  
let (e_comp_view :
  FStar_Reflection_Data.comp_view FStar_TypeChecker_NBETerm.embedding) =
  let embed_comp_view cb cv =
    match cv with
    | FStar_Reflection_Data.C_Total (t,md) ->
<<<<<<< HEAD
        let uu____62522 =
          let uu____62529 =
            let uu____62534 = FStar_TypeChecker_NBETerm.embed e_term cb t  in
            FStar_TypeChecker_NBETerm.as_arg uu____62534  in
          let uu____62535 =
            let uu____62542 =
              let uu____62547 =
                let uu____62548 = FStar_TypeChecker_NBETerm.e_option e_term
                   in
                FStar_TypeChecker_NBETerm.embed uu____62548 cb md  in
              FStar_TypeChecker_NBETerm.as_arg uu____62547  in
            [uu____62542]  in
          uu____62529 :: uu____62535  in
        mkConstruct
          FStar_Reflection_Data.ref_C_Total.FStar_Reflection_Data.fv []
          uu____62522
    | FStar_Reflection_Data.C_Lemma (pre,post) ->
        let post1 = FStar_Syntax_Util.unthunk_lemma_post post  in
        let uu____62572 =
          let uu____62579 =
            let uu____62584 = FStar_TypeChecker_NBETerm.embed e_term cb pre
               in
            FStar_TypeChecker_NBETerm.as_arg uu____62584  in
          let uu____62585 =
            let uu____62592 =
              let uu____62597 =
                FStar_TypeChecker_NBETerm.embed e_term cb post1  in
              FStar_TypeChecker_NBETerm.as_arg uu____62597  in
            [uu____62592]  in
          uu____62579 :: uu____62585  in
        mkConstruct
          FStar_Reflection_Data.ref_C_Lemma.FStar_Reflection_Data.fv []
          uu____62572
=======
        let uu____62556 =
          let uu____62563 =
            let uu____62568 = FStar_TypeChecker_NBETerm.embed e_term cb t  in
            FStar_TypeChecker_NBETerm.as_arg uu____62568  in
          let uu____62569 =
            let uu____62576 =
              let uu____62581 =
                let uu____62582 = FStar_TypeChecker_NBETerm.e_option e_term
                   in
                FStar_TypeChecker_NBETerm.embed uu____62582 cb md  in
              FStar_TypeChecker_NBETerm.as_arg uu____62581  in
            [uu____62576]  in
          uu____62563 :: uu____62569  in
        mkConstruct
          FStar_Reflection_Data.ref_C_Total.FStar_Reflection_Data.fv []
          uu____62556
    | FStar_Reflection_Data.C_Lemma (pre,post) ->
        let post1 = FStar_Syntax_Util.unthunk_lemma_post post  in
        let uu____62606 =
          let uu____62613 =
            let uu____62618 = FStar_TypeChecker_NBETerm.embed e_term cb pre
               in
            FStar_TypeChecker_NBETerm.as_arg uu____62618  in
          let uu____62619 =
            let uu____62626 =
              let uu____62631 =
                FStar_TypeChecker_NBETerm.embed e_term cb post1  in
              FStar_TypeChecker_NBETerm.as_arg uu____62631  in
            [uu____62626]  in
          uu____62613 :: uu____62619  in
        mkConstruct
          FStar_Reflection_Data.ref_C_Lemma.FStar_Reflection_Data.fv []
          uu____62606
>>>>>>> 183df463
    | FStar_Reflection_Data.C_Unknown  ->
        mkConstruct
          FStar_Reflection_Data.ref_C_Unknown.FStar_Reflection_Data.fv [] []
     in
  let unembed_comp_view cb t =
    match t with
    | FStar_TypeChecker_NBETerm.Construct
<<<<<<< HEAD
        (fv,uu____62630,(md,uu____62632)::(t1,uu____62634)::[]) when
        FStar_Syntax_Syntax.fv_eq_lid fv
          FStar_Reflection_Data.ref_C_Total.FStar_Reflection_Data.lid
        ->
        let uu____62657 = FStar_TypeChecker_NBETerm.unembed e_term cb t1  in
        FStar_Util.bind_opt uu____62657
          (fun t2  ->
             let uu____62663 =
               let uu____62668 = FStar_TypeChecker_NBETerm.e_option e_term
                  in
               FStar_TypeChecker_NBETerm.unembed uu____62668 cb md  in
             FStar_Util.bind_opt uu____62663
               (fun md1  ->
                  FStar_All.pipe_left
                    (fun _62683  -> FStar_Pervasives_Native.Some _62683)
                    (FStar_Reflection_Data.C_Total (t2, md1))))
    | FStar_TypeChecker_NBETerm.Construct
        (fv,uu____62687,(post,uu____62689)::(pre,uu____62691)::[]) when
        FStar_Syntax_Syntax.fv_eq_lid fv
          FStar_Reflection_Data.ref_C_Lemma.FStar_Reflection_Data.lid
        ->
        let uu____62714 = FStar_TypeChecker_NBETerm.unembed e_term cb pre  in
        FStar_Util.bind_opt uu____62714
          (fun pre1  ->
             let uu____62720 =
               FStar_TypeChecker_NBETerm.unembed e_term cb post  in
             FStar_Util.bind_opt uu____62720
               (fun post1  ->
                  FStar_All.pipe_left
                    (fun _62727  -> FStar_Pervasives_Native.Some _62727)
                    (FStar_Reflection_Data.C_Lemma (pre1, post1))))
    | FStar_TypeChecker_NBETerm.Construct (fv,uu____62729,[]) when
=======
        (fv,uu____62664,(md,uu____62666)::(t1,uu____62668)::[]) when
        FStar_Syntax_Syntax.fv_eq_lid fv
          FStar_Reflection_Data.ref_C_Total.FStar_Reflection_Data.lid
        ->
        let uu____62691 = FStar_TypeChecker_NBETerm.unembed e_term cb t1  in
        FStar_Util.bind_opt uu____62691
          (fun t2  ->
             let uu____62697 =
               let uu____62702 = FStar_TypeChecker_NBETerm.e_option e_term
                  in
               FStar_TypeChecker_NBETerm.unembed uu____62702 cb md  in
             FStar_Util.bind_opt uu____62697
               (fun md1  ->
                  FStar_All.pipe_left
                    (fun _62717  -> FStar_Pervasives_Native.Some _62717)
                    (FStar_Reflection_Data.C_Total (t2, md1))))
    | FStar_TypeChecker_NBETerm.Construct
        (fv,uu____62721,(post,uu____62723)::(pre,uu____62725)::[]) when
        FStar_Syntax_Syntax.fv_eq_lid fv
          FStar_Reflection_Data.ref_C_Lemma.FStar_Reflection_Data.lid
        ->
        let uu____62748 = FStar_TypeChecker_NBETerm.unembed e_term cb pre  in
        FStar_Util.bind_opt uu____62748
          (fun pre1  ->
             let uu____62754 =
               FStar_TypeChecker_NBETerm.unembed e_term cb post  in
             FStar_Util.bind_opt uu____62754
               (fun post1  ->
                  FStar_All.pipe_left
                    (fun _62761  -> FStar_Pervasives_Native.Some _62761)
                    (FStar_Reflection_Data.C_Lemma (pre1, post1))))
    | FStar_TypeChecker_NBETerm.Construct (fv,uu____62763,[]) when
>>>>>>> 183df463
        FStar_Syntax_Syntax.fv_eq_lid fv
          FStar_Reflection_Data.ref_C_Unknown.FStar_Reflection_Data.lid
        ->
        FStar_All.pipe_left
<<<<<<< HEAD
          (fun _62746  -> FStar_Pervasives_Native.Some _62746)
          FStar_Reflection_Data.C_Unknown
    | uu____62747 ->
        ((let uu____62749 =
            let uu____62755 =
              let uu____62757 = FStar_TypeChecker_NBETerm.t_to_string t  in
              FStar_Util.format1 "Not an embedded comp_view: %s" uu____62757
               in
            (FStar_Errors.Warning_NotEmbedded, uu____62755)  in
          FStar_Errors.log_issue FStar_Range.dummyRange uu____62749);
=======
          (fun _62780  -> FStar_Pervasives_Native.Some _62780)
          FStar_Reflection_Data.C_Unknown
    | uu____62781 ->
        ((let uu____62783 =
            let uu____62789 =
              let uu____62791 = FStar_TypeChecker_NBETerm.t_to_string t  in
              FStar_Util.format1 "Not an embedded comp_view: %s" uu____62791
               in
            (FStar_Errors.Warning_NotEmbedded, uu____62789)  in
          FStar_Errors.log_issue FStar_Range.dummyRange uu____62783);
>>>>>>> 183df463
         FStar_Pervasives_Native.None)
     in
  mk_emb' embed_comp_view unembed_comp_view
    FStar_Reflection_Data.fstar_refl_comp_view_fv
  
let (e_order : FStar_Order.order FStar_TypeChecker_NBETerm.embedding) =
  let embed_order cb o =
    match o with
    | FStar_Order.Lt  -> mkConstruct FStar_Reflection_Data.ord_Lt_fv [] []
    | FStar_Order.Eq  -> mkConstruct FStar_Reflection_Data.ord_Eq_fv [] []
    | FStar_Order.Gt  -> mkConstruct FStar_Reflection_Data.ord_Gt_fv [] []
     in
  let unembed_order cb t =
    match t with
<<<<<<< HEAD
    | FStar_TypeChecker_NBETerm.Construct (fv,uu____62803,[]) when
        FStar_Syntax_Syntax.fv_eq_lid fv FStar_Reflection_Data.ord_Lt_lid ->
        FStar_Pervasives_Native.Some FStar_Order.Lt
    | FStar_TypeChecker_NBETerm.Construct (fv,uu____62819,[]) when
        FStar_Syntax_Syntax.fv_eq_lid fv FStar_Reflection_Data.ord_Eq_lid ->
        FStar_Pervasives_Native.Some FStar_Order.Eq
    | FStar_TypeChecker_NBETerm.Construct (fv,uu____62835,[]) when
        FStar_Syntax_Syntax.fv_eq_lid fv FStar_Reflection_Data.ord_Gt_lid ->
        FStar_Pervasives_Native.Some FStar_Order.Gt
    | uu____62850 ->
        ((let uu____62852 =
            let uu____62858 =
              let uu____62860 = FStar_TypeChecker_NBETerm.t_to_string t  in
              FStar_Util.format1 "Not an embedded order: %s" uu____62860  in
            (FStar_Errors.Warning_NotEmbedded, uu____62858)  in
          FStar_Errors.log_issue FStar_Range.dummyRange uu____62852);
         FStar_Pervasives_Native.None)
     in
  let uu____62864 =
    FStar_Syntax_Syntax.lid_as_fv FStar_Parser_Const.order_lid
      FStar_Syntax_Syntax.delta_constant FStar_Pervasives_Native.None
     in
  mk_emb' embed_order unembed_order uu____62864 
=======
    | FStar_TypeChecker_NBETerm.Construct (fv,uu____62837,[]) when
        FStar_Syntax_Syntax.fv_eq_lid fv FStar_Reflection_Data.ord_Lt_lid ->
        FStar_Pervasives_Native.Some FStar_Order.Lt
    | FStar_TypeChecker_NBETerm.Construct (fv,uu____62853,[]) when
        FStar_Syntax_Syntax.fv_eq_lid fv FStar_Reflection_Data.ord_Eq_lid ->
        FStar_Pervasives_Native.Some FStar_Order.Eq
    | FStar_TypeChecker_NBETerm.Construct (fv,uu____62869,[]) when
        FStar_Syntax_Syntax.fv_eq_lid fv FStar_Reflection_Data.ord_Gt_lid ->
        FStar_Pervasives_Native.Some FStar_Order.Gt
    | uu____62884 ->
        ((let uu____62886 =
            let uu____62892 =
              let uu____62894 = FStar_TypeChecker_NBETerm.t_to_string t  in
              FStar_Util.format1 "Not an embedded order: %s" uu____62894  in
            (FStar_Errors.Warning_NotEmbedded, uu____62892)  in
          FStar_Errors.log_issue FStar_Range.dummyRange uu____62886);
         FStar_Pervasives_Native.None)
     in
  let uu____62898 =
    FStar_Syntax_Syntax.lid_as_fv FStar_Parser_Const.order_lid
      FStar_Syntax_Syntax.delta_constant FStar_Pervasives_Native.None
     in
  mk_emb' embed_order unembed_order uu____62898 
>>>>>>> 183df463
let (e_sigelt :
  FStar_Syntax_Syntax.sigelt FStar_TypeChecker_NBETerm.embedding) =
  let embed_sigelt cb se =
    mk_lazy cb se FStar_Reflection_Data.fstar_refl_sigelt
      FStar_Syntax_Syntax.Lazy_sigelt
     in
  let unembed_sigelt cb t =
    match t with
    | FStar_TypeChecker_NBETerm.Lazy
        (FStar_Util.Inl
         { FStar_Syntax_Syntax.blob = b;
           FStar_Syntax_Syntax.lkind = FStar_Syntax_Syntax.Lazy_sigelt ;
<<<<<<< HEAD
           FStar_Syntax_Syntax.ltyp = uu____62895;
           FStar_Syntax_Syntax.rng = uu____62896;_},uu____62897)
        ->
        let uu____62916 = FStar_Dyn.undyn b  in
        FStar_Pervasives_Native.Some uu____62916
    | uu____62917 ->
        ((let uu____62919 =
            let uu____62925 =
              let uu____62927 = FStar_TypeChecker_NBETerm.t_to_string t  in
              FStar_Util.format1 "Not an embedded sigelt: %s" uu____62927  in
            (FStar_Errors.Warning_NotEmbedded, uu____62925)  in
          FStar_Errors.log_issue FStar_Range.dummyRange uu____62919);
=======
           FStar_Syntax_Syntax.ltyp = uu____62929;
           FStar_Syntax_Syntax.rng = uu____62930;_},uu____62931)
        ->
        let uu____62950 = FStar_Dyn.undyn b  in
        FStar_Pervasives_Native.Some uu____62950
    | uu____62951 ->
        ((let uu____62953 =
            let uu____62959 =
              let uu____62961 = FStar_TypeChecker_NBETerm.t_to_string t  in
              FStar_Util.format1 "Not an embedded sigelt: %s" uu____62961  in
            (FStar_Errors.Warning_NotEmbedded, uu____62959)  in
          FStar_Errors.log_issue FStar_Range.dummyRange uu____62953);
>>>>>>> 183df463
         FStar_Pervasives_Native.None)
     in
  mk_emb' embed_sigelt unembed_sigelt
    FStar_Reflection_Data.fstar_refl_sigelt_fv
  
let (e_ident : FStar_Ident.ident FStar_TypeChecker_NBETerm.embedding) =
  let repr =
    FStar_TypeChecker_NBETerm.e_tuple2 FStar_TypeChecker_NBETerm.e_range
      FStar_TypeChecker_NBETerm.e_string
     in
  let embed_ident cb i =
<<<<<<< HEAD
    let uu____62956 =
      let uu____62962 = FStar_Ident.range_of_id i  in
      let uu____62963 = FStar_Ident.text_of_id i  in
      (uu____62962, uu____62963)  in
    FStar_TypeChecker_NBETerm.embed repr cb uu____62956  in
  let unembed_ident cb t =
    let uu____62986 = FStar_TypeChecker_NBETerm.unembed repr cb t  in
    match uu____62986 with
    | FStar_Pervasives_Native.Some (rng,s) ->
        let uu____63010 = FStar_Ident.mk_ident (s, rng)  in
        FStar_Pervasives_Native.Some uu____63010
=======
    let uu____62990 =
      let uu____62996 = FStar_Ident.range_of_id i  in
      let uu____62997 = FStar_Ident.text_of_id i  in
      (uu____62996, uu____62997)  in
    FStar_TypeChecker_NBETerm.embed repr cb uu____62990  in
  let unembed_ident cb t =
    let uu____63020 = FStar_TypeChecker_NBETerm.unembed repr cb t  in
    match uu____63020 with
    | FStar_Pervasives_Native.Some (rng,s) ->
        let uu____63044 = FStar_Ident.mk_ident (s, rng)  in
        FStar_Pervasives_Native.Some uu____63044
>>>>>>> 183df463
    | FStar_Pervasives_Native.None  -> FStar_Pervasives_Native.None  in
  let range_fv =
    FStar_Syntax_Syntax.lid_as_fv FStar_Parser_Const.range_lid
      FStar_Syntax_Syntax.delta_constant FStar_Pervasives_Native.None
     in
  let string_fv =
    FStar_Syntax_Syntax.lid_as_fv FStar_Parser_Const.string_lid
      FStar_Syntax_Syntax.delta_constant FStar_Pervasives_Native.None
     in
  let et =
<<<<<<< HEAD
    let uu____63020 =
      let uu____63028 =
        FStar_Ident.string_of_lid FStar_Parser_Const.lid_tuple2  in
      let uu____63030 =
        let uu____63033 = fv_as_emb_typ range_fv  in
        let uu____63034 =
          let uu____63037 = fv_as_emb_typ string_fv  in [uu____63037]  in
        uu____63033 :: uu____63034  in
      (uu____63028, uu____63030)  in
    FStar_Syntax_Syntax.ET_app uu____63020  in
  let uu____63041 =
    let uu____63042 =
      FStar_Syntax_Syntax.lid_as_fv FStar_Parser_Const.lid_tuple2
        FStar_Syntax_Syntax.delta_constant FStar_Pervasives_Native.None
       in
    let uu____63043 =
      let uu____63050 =
        let uu____63055 = mkFV range_fv [] []  in
        FStar_TypeChecker_NBETerm.as_arg uu____63055  in
      let uu____63060 =
        let uu____63067 =
          let uu____63072 = mkFV string_fv [] []  in
          FStar_TypeChecker_NBETerm.as_arg uu____63072  in
        [uu____63067]  in
      uu____63050 :: uu____63060  in
    mkFV uu____63042 [FStar_Syntax_Syntax.U_zero; FStar_Syntax_Syntax.U_zero]
      uu____63043
     in
  FStar_TypeChecker_NBETerm.mk_emb embed_ident unembed_ident uu____63041 et 
=======
    let uu____63054 =
      let uu____63062 =
        FStar_Ident.string_of_lid FStar_Parser_Const.lid_tuple2  in
      let uu____63064 =
        let uu____63067 = fv_as_emb_typ range_fv  in
        let uu____63068 =
          let uu____63071 = fv_as_emb_typ string_fv  in [uu____63071]  in
        uu____63067 :: uu____63068  in
      (uu____63062, uu____63064)  in
    FStar_Syntax_Syntax.ET_app uu____63054  in
  let uu____63075 =
    let uu____63076 =
      FStar_Syntax_Syntax.lid_as_fv FStar_Parser_Const.lid_tuple2
        FStar_Syntax_Syntax.delta_constant FStar_Pervasives_Native.None
       in
    let uu____63077 =
      let uu____63084 =
        let uu____63089 = mkFV range_fv [] []  in
        FStar_TypeChecker_NBETerm.as_arg uu____63089  in
      let uu____63094 =
        let uu____63101 =
          let uu____63106 = mkFV string_fv [] []  in
          FStar_TypeChecker_NBETerm.as_arg uu____63106  in
        [uu____63101]  in
      uu____63084 :: uu____63094  in
    mkFV uu____63076 [FStar_Syntax_Syntax.U_zero; FStar_Syntax_Syntax.U_zero]
      uu____63077
     in
  FStar_TypeChecker_NBETerm.mk_emb embed_ident unembed_ident uu____63075 et 
>>>>>>> 183df463
let (e_univ_name :
  FStar_Syntax_Syntax.univ_name FStar_TypeChecker_NBETerm.embedding) =
  e_ident 
let (e_univ_names :
  FStar_Syntax_Syntax.univ_name Prims.list
    FStar_TypeChecker_NBETerm.embedding)
  = FStar_TypeChecker_NBETerm.e_list e_univ_name 
let (e_string_list :
  Prims.string Prims.list FStar_TypeChecker_NBETerm.embedding) =
  FStar_TypeChecker_NBETerm.e_list FStar_TypeChecker_NBETerm.e_string 
let (e_sigelt_view :
  FStar_Reflection_Data.sigelt_view FStar_TypeChecker_NBETerm.embedding) =
  let embed_sigelt_view cb sev =
    match sev with
    | FStar_Reflection_Data.Sg_Let (r,fv,univs1,ty,t) ->
<<<<<<< HEAD
        let uu____63129 =
          let uu____63136 =
            let uu____63141 =
              FStar_TypeChecker_NBETerm.embed
                FStar_TypeChecker_NBETerm.e_bool cb r
               in
            FStar_TypeChecker_NBETerm.as_arg uu____63141  in
          let uu____63143 =
            let uu____63150 =
              let uu____63155 = FStar_TypeChecker_NBETerm.embed e_fv cb fv
                 in
              FStar_TypeChecker_NBETerm.as_arg uu____63155  in
            let uu____63156 =
              let uu____63163 =
                let uu____63168 =
                  FStar_TypeChecker_NBETerm.embed e_univ_names cb univs1  in
                FStar_TypeChecker_NBETerm.as_arg uu____63168  in
              let uu____63171 =
                let uu____63178 =
                  let uu____63183 =
                    FStar_TypeChecker_NBETerm.embed e_term cb ty  in
                  FStar_TypeChecker_NBETerm.as_arg uu____63183  in
                let uu____63184 =
                  let uu____63191 =
                    let uu____63196 =
                      FStar_TypeChecker_NBETerm.embed e_term cb t  in
                    FStar_TypeChecker_NBETerm.as_arg uu____63196  in
                  [uu____63191]  in
                uu____63178 :: uu____63184  in
              uu____63163 :: uu____63171  in
            uu____63150 :: uu____63156  in
          uu____63136 :: uu____63143  in
        mkConstruct FStar_Reflection_Data.ref_Sg_Let.FStar_Reflection_Data.fv
          [] uu____63129
    | FStar_Reflection_Data.Sg_Constructor (nm,ty) ->
        let uu____63223 =
          let uu____63230 =
            let uu____63235 =
              FStar_TypeChecker_NBETerm.embed e_string_list cb nm  in
            FStar_TypeChecker_NBETerm.as_arg uu____63235  in
          let uu____63239 =
            let uu____63246 =
              let uu____63251 = FStar_TypeChecker_NBETerm.embed e_term cb ty
                 in
              FStar_TypeChecker_NBETerm.as_arg uu____63251  in
            [uu____63246]  in
          uu____63230 :: uu____63239  in
        mkConstruct
          FStar_Reflection_Data.ref_Sg_Constructor.FStar_Reflection_Data.fv
          [] uu____63223
    | FStar_Reflection_Data.Sg_Inductive (nm,univs1,bs,t,dcs) ->
        let uu____63281 =
          let uu____63288 =
            let uu____63293 =
              FStar_TypeChecker_NBETerm.embed e_string_list cb nm  in
            FStar_TypeChecker_NBETerm.as_arg uu____63293  in
          let uu____63297 =
            let uu____63304 =
              let uu____63309 =
                FStar_TypeChecker_NBETerm.embed e_univ_names cb univs1  in
              FStar_TypeChecker_NBETerm.as_arg uu____63309  in
            let uu____63312 =
              let uu____63319 =
                let uu____63324 =
                  FStar_TypeChecker_NBETerm.embed e_binders cb bs  in
                FStar_TypeChecker_NBETerm.as_arg uu____63324  in
              let uu____63325 =
                let uu____63332 =
                  let uu____63337 =
                    FStar_TypeChecker_NBETerm.embed e_term cb t  in
                  FStar_TypeChecker_NBETerm.as_arg uu____63337  in
                let uu____63338 =
                  let uu____63345 =
                    let uu____63350 =
                      let uu____63351 =
                        FStar_TypeChecker_NBETerm.e_list e_string_list  in
                      FStar_TypeChecker_NBETerm.embed uu____63351 cb dcs  in
                    FStar_TypeChecker_NBETerm.as_arg uu____63350  in
                  [uu____63345]  in
                uu____63332 :: uu____63338  in
              uu____63319 :: uu____63325  in
            uu____63304 :: uu____63312  in
          uu____63288 :: uu____63297  in
        mkConstruct
          FStar_Reflection_Data.ref_Sg_Inductive.FStar_Reflection_Data.fv []
          uu____63281
=======
        let uu____63163 =
          let uu____63170 =
            let uu____63175 =
              FStar_TypeChecker_NBETerm.embed
                FStar_TypeChecker_NBETerm.e_bool cb r
               in
            FStar_TypeChecker_NBETerm.as_arg uu____63175  in
          let uu____63177 =
            let uu____63184 =
              let uu____63189 = FStar_TypeChecker_NBETerm.embed e_fv cb fv
                 in
              FStar_TypeChecker_NBETerm.as_arg uu____63189  in
            let uu____63190 =
              let uu____63197 =
                let uu____63202 =
                  FStar_TypeChecker_NBETerm.embed e_univ_names cb univs1  in
                FStar_TypeChecker_NBETerm.as_arg uu____63202  in
              let uu____63205 =
                let uu____63212 =
                  let uu____63217 =
                    FStar_TypeChecker_NBETerm.embed e_term cb ty  in
                  FStar_TypeChecker_NBETerm.as_arg uu____63217  in
                let uu____63218 =
                  let uu____63225 =
                    let uu____63230 =
                      FStar_TypeChecker_NBETerm.embed e_term cb t  in
                    FStar_TypeChecker_NBETerm.as_arg uu____63230  in
                  [uu____63225]  in
                uu____63212 :: uu____63218  in
              uu____63197 :: uu____63205  in
            uu____63184 :: uu____63190  in
          uu____63170 :: uu____63177  in
        mkConstruct FStar_Reflection_Data.ref_Sg_Let.FStar_Reflection_Data.fv
          [] uu____63163
    | FStar_Reflection_Data.Sg_Constructor (nm,ty) ->
        let uu____63257 =
          let uu____63264 =
            let uu____63269 =
              FStar_TypeChecker_NBETerm.embed e_string_list cb nm  in
            FStar_TypeChecker_NBETerm.as_arg uu____63269  in
          let uu____63273 =
            let uu____63280 =
              let uu____63285 = FStar_TypeChecker_NBETerm.embed e_term cb ty
                 in
              FStar_TypeChecker_NBETerm.as_arg uu____63285  in
            [uu____63280]  in
          uu____63264 :: uu____63273  in
        mkConstruct
          FStar_Reflection_Data.ref_Sg_Constructor.FStar_Reflection_Data.fv
          [] uu____63257
    | FStar_Reflection_Data.Sg_Inductive (nm,univs1,bs,t,dcs) ->
        let uu____63315 =
          let uu____63322 =
            let uu____63327 =
              FStar_TypeChecker_NBETerm.embed e_string_list cb nm  in
            FStar_TypeChecker_NBETerm.as_arg uu____63327  in
          let uu____63331 =
            let uu____63338 =
              let uu____63343 =
                FStar_TypeChecker_NBETerm.embed e_univ_names cb univs1  in
              FStar_TypeChecker_NBETerm.as_arg uu____63343  in
            let uu____63346 =
              let uu____63353 =
                let uu____63358 =
                  FStar_TypeChecker_NBETerm.embed e_binders cb bs  in
                FStar_TypeChecker_NBETerm.as_arg uu____63358  in
              let uu____63359 =
                let uu____63366 =
                  let uu____63371 =
                    FStar_TypeChecker_NBETerm.embed e_term cb t  in
                  FStar_TypeChecker_NBETerm.as_arg uu____63371  in
                let uu____63372 =
                  let uu____63379 =
                    let uu____63384 =
                      let uu____63385 =
                        FStar_TypeChecker_NBETerm.e_list e_string_list  in
                      FStar_TypeChecker_NBETerm.embed uu____63385 cb dcs  in
                    FStar_TypeChecker_NBETerm.as_arg uu____63384  in
                  [uu____63379]  in
                uu____63366 :: uu____63372  in
              uu____63353 :: uu____63359  in
            uu____63338 :: uu____63346  in
          uu____63322 :: uu____63331  in
        mkConstruct
          FStar_Reflection_Data.ref_Sg_Inductive.FStar_Reflection_Data.fv []
          uu____63315
>>>>>>> 183df463
    | FStar_Reflection_Data.Unk  ->
        mkConstruct FStar_Reflection_Data.ref_Unk.FStar_Reflection_Data.fv []
          []
     in
  let unembed_sigelt_view cb t =
    match t with
    | FStar_TypeChecker_NBETerm.Construct
<<<<<<< HEAD
        (fv,uu____63411,(dcs,uu____63413)::(t1,uu____63415)::(bs,uu____63417)::
         (us,uu____63419)::(nm,uu____63421)::[])
=======
        (fv,uu____63445,(dcs,uu____63447)::(t1,uu____63449)::(bs,uu____63451)::
         (us,uu____63453)::(nm,uu____63455)::[])
>>>>>>> 183df463
        when
        FStar_Syntax_Syntax.fv_eq_lid fv
          FStar_Reflection_Data.ref_Sg_Inductive.FStar_Reflection_Data.lid
        ->
<<<<<<< HEAD
        let uu____63456 =
          FStar_TypeChecker_NBETerm.unembed e_string_list cb nm  in
        FStar_Util.bind_opt uu____63456
          (fun nm1  ->
             let uu____63474 =
               FStar_TypeChecker_NBETerm.unembed e_univ_names cb us  in
             FStar_Util.bind_opt uu____63474
               (fun us1  ->
                  let uu____63488 =
                    FStar_TypeChecker_NBETerm.unembed e_binders cb bs  in
                  FStar_Util.bind_opt uu____63488
                    (fun bs1  ->
                       let uu____63494 =
                         FStar_TypeChecker_NBETerm.unembed e_term cb t1  in
                       FStar_Util.bind_opt uu____63494
                         (fun t2  ->
                            let uu____63500 =
                              let uu____63508 =
                                FStar_TypeChecker_NBETerm.e_list
                                  e_string_list
                                 in
                              FStar_TypeChecker_NBETerm.unembed uu____63508
                                cb dcs
                               in
                            FStar_Util.bind_opt uu____63500
                              (fun dcs1  ->
                                 FStar_All.pipe_left
                                   (fun _63538  ->
                                      FStar_Pervasives_Native.Some _63538)
                                   (FStar_Reflection_Data.Sg_Inductive
                                      (nm1, us1, bs1, t2, dcs1)))))))
    | FStar_TypeChecker_NBETerm.Construct
        (fv,uu____63546,(t1,uu____63548)::(ty,uu____63550)::(univs1,uu____63552)::
         (fvar1,uu____63554)::(r,uu____63556)::[])
=======
        let uu____63490 =
          FStar_TypeChecker_NBETerm.unembed e_string_list cb nm  in
        FStar_Util.bind_opt uu____63490
          (fun nm1  ->
             let uu____63508 =
               FStar_TypeChecker_NBETerm.unembed e_univ_names cb us  in
             FStar_Util.bind_opt uu____63508
               (fun us1  ->
                  let uu____63522 =
                    FStar_TypeChecker_NBETerm.unembed e_binders cb bs  in
                  FStar_Util.bind_opt uu____63522
                    (fun bs1  ->
                       let uu____63528 =
                         FStar_TypeChecker_NBETerm.unembed e_term cb t1  in
                       FStar_Util.bind_opt uu____63528
                         (fun t2  ->
                            let uu____63534 =
                              let uu____63542 =
                                FStar_TypeChecker_NBETerm.e_list
                                  e_string_list
                                 in
                              FStar_TypeChecker_NBETerm.unembed uu____63542
                                cb dcs
                               in
                            FStar_Util.bind_opt uu____63534
                              (fun dcs1  ->
                                 FStar_All.pipe_left
                                   (fun _63572  ->
                                      FStar_Pervasives_Native.Some _63572)
                                   (FStar_Reflection_Data.Sg_Inductive
                                      (nm1, us1, bs1, t2, dcs1)))))))
    | FStar_TypeChecker_NBETerm.Construct
        (fv,uu____63580,(t1,uu____63582)::(ty,uu____63584)::(univs1,uu____63586)::
         (fvar1,uu____63588)::(r,uu____63590)::[])
>>>>>>> 183df463
        when
        FStar_Syntax_Syntax.fv_eq_lid fv
          FStar_Reflection_Data.ref_Sg_Let.FStar_Reflection_Data.lid
        ->
<<<<<<< HEAD
        let uu____63591 =
          FStar_TypeChecker_NBETerm.unembed FStar_TypeChecker_NBETerm.e_bool
            cb r
           in
        FStar_Util.bind_opt uu____63591
          (fun r1  ->
             let uu____63601 =
               FStar_TypeChecker_NBETerm.unembed e_fv cb fvar1  in
             FStar_Util.bind_opt uu____63601
               (fun fvar2  ->
                  let uu____63607 =
                    FStar_TypeChecker_NBETerm.unembed e_univ_names cb univs1
                     in
                  FStar_Util.bind_opt uu____63607
                    (fun univs2  ->
                       let uu____63621 =
                         FStar_TypeChecker_NBETerm.unembed e_term cb ty  in
                       FStar_Util.bind_opt uu____63621
                         (fun ty1  ->
                            let uu____63627 =
                              FStar_TypeChecker_NBETerm.unembed e_term cb t1
                               in
                            FStar_Util.bind_opt uu____63627
                              (fun t2  ->
                                 FStar_All.pipe_left
                                   (fun _63634  ->
                                      FStar_Pervasives_Native.Some _63634)
                                   (FStar_Reflection_Data.Sg_Let
                                      (r1, fvar2, univs2, ty1, t2)))))))
    | FStar_TypeChecker_NBETerm.Construct (fv,uu____63639,[]) when
        FStar_Syntax_Syntax.fv_eq_lid fv
          FStar_Reflection_Data.ref_Unk.FStar_Reflection_Data.lid
        -> FStar_Pervasives_Native.Some FStar_Reflection_Data.Unk
    | uu____63654 ->
        ((let uu____63656 =
            let uu____63662 =
              let uu____63664 = FStar_TypeChecker_NBETerm.t_to_string t  in
              FStar_Util.format1 "Not an embedded sigelt_view: %s"
                uu____63664
               in
            (FStar_Errors.Warning_NotEmbedded, uu____63662)  in
          FStar_Errors.log_issue FStar_Range.dummyRange uu____63656);
=======
        let uu____63625 =
          FStar_TypeChecker_NBETerm.unembed FStar_TypeChecker_NBETerm.e_bool
            cb r
           in
        FStar_Util.bind_opt uu____63625
          (fun r1  ->
             let uu____63635 =
               FStar_TypeChecker_NBETerm.unembed e_fv cb fvar1  in
             FStar_Util.bind_opt uu____63635
               (fun fvar2  ->
                  let uu____63641 =
                    FStar_TypeChecker_NBETerm.unembed e_univ_names cb univs1
                     in
                  FStar_Util.bind_opt uu____63641
                    (fun univs2  ->
                       let uu____63655 =
                         FStar_TypeChecker_NBETerm.unembed e_term cb ty  in
                       FStar_Util.bind_opt uu____63655
                         (fun ty1  ->
                            let uu____63661 =
                              FStar_TypeChecker_NBETerm.unembed e_term cb t1
                               in
                            FStar_Util.bind_opt uu____63661
                              (fun t2  ->
                                 FStar_All.pipe_left
                                   (fun _63668  ->
                                      FStar_Pervasives_Native.Some _63668)
                                   (FStar_Reflection_Data.Sg_Let
                                      (r1, fvar2, univs2, ty1, t2)))))))
    | FStar_TypeChecker_NBETerm.Construct (fv,uu____63673,[]) when
        FStar_Syntax_Syntax.fv_eq_lid fv
          FStar_Reflection_Data.ref_Unk.FStar_Reflection_Data.lid
        -> FStar_Pervasives_Native.Some FStar_Reflection_Data.Unk
    | uu____63688 ->
        ((let uu____63690 =
            let uu____63696 =
              let uu____63698 = FStar_TypeChecker_NBETerm.t_to_string t  in
              FStar_Util.format1 "Not an embedded sigelt_view: %s"
                uu____63698
               in
            (FStar_Errors.Warning_NotEmbedded, uu____63696)  in
          FStar_Errors.log_issue FStar_Range.dummyRange uu____63690);
>>>>>>> 183df463
         FStar_Pervasives_Native.None)
     in
  mk_emb' embed_sigelt_view unembed_sigelt_view
    FStar_Reflection_Data.fstar_refl_sigelt_view_fv
  
let (e_exp : FStar_Reflection_Data.exp FStar_TypeChecker_NBETerm.embedding) =
  let rec embed_exp cb e =
    match e with
    | FStar_Reflection_Data.Unit  ->
        mkConstruct FStar_Reflection_Data.ref_E_Unit.FStar_Reflection_Data.fv
          [] []
    | FStar_Reflection_Data.Var i ->
<<<<<<< HEAD
        let uu____63687 =
          let uu____63694 =
=======
        let uu____63721 =
          let uu____63728 =
>>>>>>> 183df463
            FStar_TypeChecker_NBETerm.as_arg
              (FStar_TypeChecker_NBETerm.Constant
                 (FStar_TypeChecker_NBETerm.Int i))
             in
<<<<<<< HEAD
          [uu____63694]  in
        mkConstruct FStar_Reflection_Data.ref_E_Var.FStar_Reflection_Data.fv
          [] uu____63687
    | FStar_Reflection_Data.Mult (e1,e2) ->
        let uu____63709 =
          let uu____63716 =
            let uu____63721 = embed_exp cb e1  in
            FStar_TypeChecker_NBETerm.as_arg uu____63721  in
          let uu____63722 =
            let uu____63729 =
              let uu____63734 = embed_exp cb e2  in
              FStar_TypeChecker_NBETerm.as_arg uu____63734  in
            [uu____63729]  in
          uu____63716 :: uu____63722  in
        mkConstruct FStar_Reflection_Data.ref_E_Mult.FStar_Reflection_Data.fv
          [] uu____63709
     in
  let rec unembed_exp cb t =
    match t with
    | FStar_TypeChecker_NBETerm.Construct (fv,uu____63763,[]) when
=======
          [uu____63728]  in
        mkConstruct FStar_Reflection_Data.ref_E_Var.FStar_Reflection_Data.fv
          [] uu____63721
    | FStar_Reflection_Data.Mult (e1,e2) ->
        let uu____63743 =
          let uu____63750 =
            let uu____63755 = embed_exp cb e1  in
            FStar_TypeChecker_NBETerm.as_arg uu____63755  in
          let uu____63756 =
            let uu____63763 =
              let uu____63768 = embed_exp cb e2  in
              FStar_TypeChecker_NBETerm.as_arg uu____63768  in
            [uu____63763]  in
          uu____63750 :: uu____63756  in
        mkConstruct FStar_Reflection_Data.ref_E_Mult.FStar_Reflection_Data.fv
          [] uu____63743
     in
  let rec unembed_exp cb t =
    match t with
    | FStar_TypeChecker_NBETerm.Construct (fv,uu____63797,[]) when
>>>>>>> 183df463
        FStar_Syntax_Syntax.fv_eq_lid fv
          FStar_Reflection_Data.ref_E_Unit.FStar_Reflection_Data.lid
        -> FStar_Pervasives_Native.Some FStar_Reflection_Data.Unit
    | FStar_TypeChecker_NBETerm.Construct
<<<<<<< HEAD
        (fv,uu____63779,(i,uu____63781)::[]) when
        FStar_Syntax_Syntax.fv_eq_lid fv
          FStar_Reflection_Data.ref_E_Var.FStar_Reflection_Data.lid
        ->
        let uu____63800 =
          FStar_TypeChecker_NBETerm.unembed FStar_TypeChecker_NBETerm.e_int
            cb i
           in
        FStar_Util.bind_opt uu____63800
          (fun i1  ->
             FStar_All.pipe_left
               (fun _63807  -> FStar_Pervasives_Native.Some _63807)
               (FStar_Reflection_Data.Var i1))
    | FStar_TypeChecker_NBETerm.Construct
        (fv,uu____63809,(e2,uu____63811)::(e1,uu____63813)::[]) when
        FStar_Syntax_Syntax.fv_eq_lid fv
          FStar_Reflection_Data.ref_E_Mult.FStar_Reflection_Data.lid
        ->
        let uu____63836 = unembed_exp cb e1  in
        FStar_Util.bind_opt uu____63836
          (fun e11  ->
             let uu____63842 = unembed_exp cb e2  in
             FStar_Util.bind_opt uu____63842
               (fun e21  ->
                  FStar_All.pipe_left
                    (fun _63849  -> FStar_Pervasives_Native.Some _63849)
                    (FStar_Reflection_Data.Mult (e11, e21))))
    | uu____63850 ->
        ((let uu____63852 =
            let uu____63858 =
              let uu____63860 = FStar_TypeChecker_NBETerm.t_to_string t  in
              FStar_Util.format1 "Not an embedded exp: %s" uu____63860  in
            (FStar_Errors.Warning_NotEmbedded, uu____63858)  in
          FStar_Errors.log_issue FStar_Range.dummyRange uu____63852);
=======
        (fv,uu____63813,(i,uu____63815)::[]) when
        FStar_Syntax_Syntax.fv_eq_lid fv
          FStar_Reflection_Data.ref_E_Var.FStar_Reflection_Data.lid
        ->
        let uu____63834 =
          FStar_TypeChecker_NBETerm.unembed FStar_TypeChecker_NBETerm.e_int
            cb i
           in
        FStar_Util.bind_opt uu____63834
          (fun i1  ->
             FStar_All.pipe_left
               (fun _63841  -> FStar_Pervasives_Native.Some _63841)
               (FStar_Reflection_Data.Var i1))
    | FStar_TypeChecker_NBETerm.Construct
        (fv,uu____63843,(e2,uu____63845)::(e1,uu____63847)::[]) when
        FStar_Syntax_Syntax.fv_eq_lid fv
          FStar_Reflection_Data.ref_E_Mult.FStar_Reflection_Data.lid
        ->
        let uu____63870 = unembed_exp cb e1  in
        FStar_Util.bind_opt uu____63870
          (fun e11  ->
             let uu____63876 = unembed_exp cb e2  in
             FStar_Util.bind_opt uu____63876
               (fun e21  ->
                  FStar_All.pipe_left
                    (fun _63883  -> FStar_Pervasives_Native.Some _63883)
                    (FStar_Reflection_Data.Mult (e11, e21))))
    | uu____63884 ->
        ((let uu____63886 =
            let uu____63892 =
              let uu____63894 = FStar_TypeChecker_NBETerm.t_to_string t  in
              FStar_Util.format1 "Not an embedded exp: %s" uu____63894  in
            (FStar_Errors.Warning_NotEmbedded, uu____63892)  in
          FStar_Errors.log_issue FStar_Range.dummyRange uu____63886);
>>>>>>> 183df463
         FStar_Pervasives_Native.None)
     in
  mk_emb' embed_exp unembed_exp FStar_Reflection_Data.fstar_refl_exp_fv 
let (e_binder_view :
  FStar_Reflection_Data.binder_view FStar_TypeChecker_NBETerm.embedding) =
  FStar_TypeChecker_NBETerm.e_tuple2 e_bv e_aqualv 
let (e_attribute :
  FStar_Syntax_Syntax.attribute FStar_TypeChecker_NBETerm.embedding) = e_term 
let (e_attributes :
  FStar_Syntax_Syntax.attribute Prims.list
    FStar_TypeChecker_NBETerm.embedding)
  = FStar_TypeChecker_NBETerm.e_list e_attribute <|MERGE_RESOLUTION|>--- conflicted
+++ resolved
@@ -25,70 +25,37 @@
   
 let (fv_as_emb_typ : FStar_Syntax_Syntax.fv -> FStar_Syntax_Syntax.emb_typ) =
   fun fv  ->
-<<<<<<< HEAD
-    let uu____59422 =
-      let uu____59430 =
+    let uu____77 =
+      let uu____85 =
         FStar_Ident.string_of_lid
           (fv.FStar_Syntax_Syntax.fv_name).FStar_Syntax_Syntax.v
          in
-      (uu____59430, [])  in
-    FStar_Syntax_Syntax.ET_app uu____59422
+      (uu____85, [])  in
+    FStar_Syntax_Syntax.ET_app uu____77
   
 let mk_emb' :
-  'Auu____59444 .
+  'Auu____99 .
     (FStar_TypeChecker_NBETerm.nbe_cbs ->
-       'Auu____59444 -> FStar_TypeChecker_NBETerm.t)
+       'Auu____99 -> FStar_TypeChecker_NBETerm.t)
       ->
       (FStar_TypeChecker_NBETerm.nbe_cbs ->
          FStar_TypeChecker_NBETerm.t ->
-           'Auu____59444 FStar_Pervasives_Native.option)
+           'Auu____99 FStar_Pervasives_Native.option)
         ->
         FStar_Syntax_Syntax.fv ->
-          'Auu____59444 FStar_TypeChecker_NBETerm.embedding
-=======
-    let uu____59456 =
-      let uu____59464 =
-        FStar_Ident.string_of_lid
-          (fv.FStar_Syntax_Syntax.fv_name).FStar_Syntax_Syntax.v
-         in
-      (uu____59464, [])  in
-    FStar_Syntax_Syntax.ET_app uu____59456
-  
-let mk_emb' :
-  'Auu____59478 .
-    (FStar_TypeChecker_NBETerm.nbe_cbs ->
-       'Auu____59478 -> FStar_TypeChecker_NBETerm.t)
-      ->
-      (FStar_TypeChecker_NBETerm.nbe_cbs ->
-         FStar_TypeChecker_NBETerm.t ->
-           'Auu____59478 FStar_Pervasives_Native.option)
-        ->
-        FStar_Syntax_Syntax.fv ->
-          'Auu____59478 FStar_TypeChecker_NBETerm.embedding
->>>>>>> 183df463
+          'Auu____99 FStar_TypeChecker_NBETerm.embedding
   =
   fun x  ->
     fun y  ->
       fun fv  ->
-<<<<<<< HEAD
-        let uu____59486 = mkFV fv [] []  in
-        let uu____59491 = fv_as_emb_typ fv  in
-        FStar_TypeChecker_NBETerm.mk_emb x y uu____59486 uu____59491
+        let uu____141 = mkFV fv [] []  in
+        let uu____146 = fv_as_emb_typ fv  in
+        FStar_TypeChecker_NBETerm.mk_emb x y uu____141 uu____146
   
 let mk_lazy :
-  'Auu____59503 .
+  'Auu____158 .
     FStar_TypeChecker_NBETerm.nbe_cbs ->
-      'Auu____59503 ->
-=======
-        let uu____59520 = mkFV fv [] []  in
-        let uu____59525 = fv_as_emb_typ fv  in
-        FStar_TypeChecker_NBETerm.mk_emb x y uu____59520 uu____59525
-  
-let mk_lazy :
-  'Auu____59537 .
-    FStar_TypeChecker_NBETerm.nbe_cbs ->
-      'Auu____59537 ->
->>>>>>> 183df463
+      'Auu____158 ->
         FStar_Syntax_Syntax.term' FStar_Syntax_Syntax.syntax ->
           FStar_Syntax_Syntax.lazy_kind -> FStar_TypeChecker_NBETerm.t
   =
@@ -97,30 +64,18 @@
       fun ty  ->
         fun kind  ->
           let li =
-<<<<<<< HEAD
-            let uu____59529 = FStar_Dyn.mkdyn obj  in
+            let uu____184 = FStar_Dyn.mkdyn obj  in
             {
-              FStar_Syntax_Syntax.blob = uu____59529;
-=======
-            let uu____59563 = FStar_Dyn.mkdyn obj  in
-            {
-              FStar_Syntax_Syntax.blob = uu____59563;
->>>>>>> 183df463
+              FStar_Syntax_Syntax.blob = uu____184;
               FStar_Syntax_Syntax.lkind = kind;
               FStar_Syntax_Syntax.ltyp = ty;
               FStar_Syntax_Syntax.rng = FStar_Range.dummyRange
             }  in
           let thunk1 =
             FStar_Common.mk_thunk
-<<<<<<< HEAD
-              (fun uu____59535  ->
-                 let uu____59536 = FStar_Syntax_Util.unfold_lazy li  in
-                 FStar_TypeChecker_NBETerm.translate_cb cb uu____59536)
-=======
-              (fun uu____59569  ->
-                 let uu____59570 = FStar_Syntax_Util.unfold_lazy li  in
-                 FStar_TypeChecker_NBETerm.translate_cb cb uu____59570)
->>>>>>> 183df463
+              (fun uu____190  ->
+                 let uu____191 = FStar_Syntax_Util.unfold_lazy li  in
+                 FStar_TypeChecker_NBETerm.translate_cb cb uu____191)
              in
           FStar_TypeChecker_NBETerm.Lazy ((FStar_Util.Inl li), thunk1)
   
@@ -135,35 +90,19 @@
         (FStar_Util.Inl
          { FStar_Syntax_Syntax.blob = b;
            FStar_Syntax_Syntax.lkind = FStar_Syntax_Syntax.Lazy_bv ;
-<<<<<<< HEAD
-           FStar_Syntax_Syntax.ltyp = uu____59581;
-           FStar_Syntax_Syntax.rng = uu____59582;_},uu____59583)
-        ->
-        let uu____59602 = FStar_Dyn.undyn b  in
-        FStar_All.pipe_left
-          (fun _59605  -> FStar_Pervasives_Native.Some _59605) uu____59602
-    | uu____59606 ->
-        ((let uu____59608 =
-            let uu____59614 =
-              let uu____59616 = FStar_TypeChecker_NBETerm.t_to_string t  in
-              FStar_Util.format1 "Not an embedded bv: %s" uu____59616  in
-            (FStar_Errors.Warning_NotEmbedded, uu____59614)  in
-          FStar_Errors.log_issue FStar_Range.dummyRange uu____59608);
-=======
-           FStar_Syntax_Syntax.ltyp = uu____59615;
-           FStar_Syntax_Syntax.rng = uu____59616;_},uu____59617)
-        ->
-        let uu____59636 = FStar_Dyn.undyn b  in
-        FStar_All.pipe_left
-          (fun _59639  -> FStar_Pervasives_Native.Some _59639) uu____59636
-    | uu____59640 ->
-        ((let uu____59642 =
-            let uu____59648 =
-              let uu____59650 = FStar_TypeChecker_NBETerm.t_to_string t  in
-              FStar_Util.format1 "Not an embedded bv: %s" uu____59650  in
-            (FStar_Errors.Warning_NotEmbedded, uu____59648)  in
-          FStar_Errors.log_issue FStar_Range.dummyRange uu____59642);
->>>>>>> 183df463
+           FStar_Syntax_Syntax.ltyp = uu____236;
+           FStar_Syntax_Syntax.rng = uu____237;_},uu____238)
+        ->
+        let uu____257 = FStar_Dyn.undyn b  in
+        FStar_All.pipe_left (fun _260  -> FStar_Pervasives_Native.Some _260)
+          uu____257
+    | uu____261 ->
+        ((let uu____263 =
+            let uu____269 =
+              let uu____271 = FStar_TypeChecker_NBETerm.t_to_string t  in
+              FStar_Util.format1 "Not an embedded bv: %s" uu____271  in
+            (FStar_Errors.Warning_NotEmbedded, uu____269)  in
+          FStar_Errors.log_issue FStar_Range.dummyRange uu____263);
          FStar_Pervasives_Native.None)
      in
   mk_emb' embed_bv unembed_bv FStar_Reflection_Data.fstar_refl_bv_fv 
@@ -179,33 +118,18 @@
         (FStar_Util.Inl
          { FStar_Syntax_Syntax.blob = b;
            FStar_Syntax_Syntax.lkind = FStar_Syntax_Syntax.Lazy_binder ;
-<<<<<<< HEAD
-           FStar_Syntax_Syntax.ltyp = uu____59650;
-           FStar_Syntax_Syntax.rng = uu____59651;_},uu____59652)
-        ->
-        let uu____59671 = FStar_Dyn.undyn b  in
-        FStar_Pervasives_Native.Some uu____59671
-    | uu____59672 ->
-        ((let uu____59674 =
-            let uu____59680 =
-              let uu____59682 = FStar_TypeChecker_NBETerm.t_to_string t  in
-              FStar_Util.format1 "Not an embedded binder: %s" uu____59682  in
-            (FStar_Errors.Warning_NotEmbedded, uu____59680)  in
-          FStar_Errors.log_issue FStar_Range.dummyRange uu____59674);
-=======
-           FStar_Syntax_Syntax.ltyp = uu____59684;
-           FStar_Syntax_Syntax.rng = uu____59685;_},uu____59686)
-        ->
-        let uu____59705 = FStar_Dyn.undyn b  in
-        FStar_Pervasives_Native.Some uu____59705
-    | uu____59706 ->
-        ((let uu____59708 =
-            let uu____59714 =
-              let uu____59716 = FStar_TypeChecker_NBETerm.t_to_string t  in
-              FStar_Util.format1 "Not an embedded binder: %s" uu____59716  in
-            (FStar_Errors.Warning_NotEmbedded, uu____59714)  in
-          FStar_Errors.log_issue FStar_Range.dummyRange uu____59708);
->>>>>>> 183df463
+           FStar_Syntax_Syntax.ltyp = uu____305;
+           FStar_Syntax_Syntax.rng = uu____306;_},uu____307)
+        ->
+        let uu____326 = FStar_Dyn.undyn b  in
+        FStar_Pervasives_Native.Some uu____326
+    | uu____327 ->
+        ((let uu____329 =
+            let uu____335 =
+              let uu____337 = FStar_TypeChecker_NBETerm.t_to_string t  in
+              FStar_Util.format1 "Not an embedded binder: %s" uu____337  in
+            (FStar_Errors.Warning_NotEmbedded, uu____335)  in
+          FStar_Errors.log_issue FStar_Range.dummyRange uu____329);
          FStar_Pervasives_Native.None)
      in
   mk_emb' embed_binder unembed_binder
@@ -221,19 +145,11 @@
       match l with
       | [] -> FStar_Pervasives_Native.Some []
       | x::xs ->
-<<<<<<< HEAD
-          let uu____59732 = f x  in
-          FStar_Util.bind_opt uu____59732
+          let uu____387 = f x  in
+          FStar_Util.bind_opt uu____387
             (fun x1  ->
-               let uu____59740 = mapM_opt f xs  in
-               FStar_Util.bind_opt uu____59740
-=======
-          let uu____59766 = f x  in
-          FStar_Util.bind_opt uu____59766
-            (fun x1  ->
-               let uu____59774 = mapM_opt f xs  in
-               FStar_Util.bind_opt uu____59774
->>>>>>> 183df463
+               let uu____395 = mapM_opt f xs  in
+               FStar_Util.bind_opt uu____395
                  (fun xs1  -> FStar_Pervasives_Native.Some (x1 :: xs1)))
   
 let (e_term_aq :
@@ -253,26 +169,15 @@
       match t with
       | FStar_TypeChecker_NBETerm.Quote (tm,qi) ->
           FStar_Pervasives_Native.Some tm
-<<<<<<< HEAD
-      | uu____59810 -> FStar_Pervasives_Native.None  in
-    let uu____59811 = mkFV FStar_Reflection_Data.fstar_refl_term_fv [] []  in
-    let uu____59816 = fv_as_emb_typ FStar_Reflection_Data.fstar_refl_term_fv
-=======
-      | uu____59844 -> FStar_Pervasives_Native.None  in
-    let uu____59845 = mkFV FStar_Reflection_Data.fstar_refl_term_fv [] []  in
-    let uu____59850 = fv_as_emb_typ FStar_Reflection_Data.fstar_refl_term_fv
->>>>>>> 183df463
+      | uu____465 -> FStar_Pervasives_Native.None  in
+    let uu____466 = mkFV FStar_Reflection_Data.fstar_refl_term_fv [] []  in
+    let uu____471 = fv_as_emb_typ FStar_Reflection_Data.fstar_refl_term_fv
        in
     {
       FStar_TypeChecker_NBETerm.em = embed_term;
       FStar_TypeChecker_NBETerm.un = unembed_term;
-<<<<<<< HEAD
-      FStar_TypeChecker_NBETerm.typ = uu____59811;
-      FStar_TypeChecker_NBETerm.emb_typ = uu____59816
-=======
-      FStar_TypeChecker_NBETerm.typ = uu____59845;
-      FStar_TypeChecker_NBETerm.emb_typ = uu____59850
->>>>>>> 183df463
+      FStar_TypeChecker_NBETerm.typ = uu____466;
+      FStar_TypeChecker_NBETerm.emb_typ = uu____471
     }
   
 let (e_term : FStar_Syntax_Syntax.term FStar_TypeChecker_NBETerm.embedding) =
@@ -288,23 +193,13 @@
         mkConstruct
           FStar_Reflection_Data.ref_Q_Implicit.FStar_Reflection_Data.fv [] []
     | FStar_Reflection_Data.Q_Meta t ->
-<<<<<<< HEAD
-        let uu____59849 =
-          let uu____59856 =
-            let uu____59861 = FStar_TypeChecker_NBETerm.embed e_term cb t  in
-            FStar_TypeChecker_NBETerm.as_arg uu____59861  in
-          [uu____59856]  in
+        let uu____504 =
+          let uu____511 =
+            let uu____516 = FStar_TypeChecker_NBETerm.embed e_term cb t  in
+            FStar_TypeChecker_NBETerm.as_arg uu____516  in
+          [uu____511]  in
         mkConstruct FStar_Reflection_Data.ref_Q_Meta.FStar_Reflection_Data.fv
-          [] uu____59849
-=======
-        let uu____59883 =
-          let uu____59890 =
-            let uu____59895 = FStar_TypeChecker_NBETerm.embed e_term cb t  in
-            FStar_TypeChecker_NBETerm.as_arg uu____59895  in
-          [uu____59890]  in
-        mkConstruct FStar_Reflection_Data.ref_Q_Meta.FStar_Reflection_Data.fv
-          [] uu____59883
->>>>>>> 183df463
+          [] uu____504
      in
   let unembed_aqualv cb t =
     match t with
@@ -316,55 +211,29 @@
         FStar_Syntax_Syntax.fv_eq_lid fv
           FStar_Reflection_Data.ref_Q_Implicit.FStar_Reflection_Data.lid
         -> FStar_Pervasives_Native.Some FStar_Reflection_Data.Q_Implicit
-<<<<<<< HEAD
-    | FStar_TypeChecker_NBETerm.Construct (fv,[],(t1,uu____59913)::[]) when
+    | FStar_TypeChecker_NBETerm.Construct (fv,[],(t1,uu____568)::[]) when
         FStar_Syntax_Syntax.fv_eq_lid fv
           FStar_Reflection_Data.ref_Q_Meta.FStar_Reflection_Data.lid
         ->
-        let uu____59930 = FStar_TypeChecker_NBETerm.unembed e_term cb t1  in
-        FStar_Util.bind_opt uu____59930
+        let uu____585 = FStar_TypeChecker_NBETerm.unembed e_term cb t1  in
+        FStar_Util.bind_opt uu____585
           (fun t2  ->
              FStar_Pervasives_Native.Some (FStar_Reflection_Data.Q_Meta t2))
-    | uu____59935 ->
-        ((let uu____59937 =
-            let uu____59943 =
-              let uu____59945 = FStar_TypeChecker_NBETerm.t_to_string t  in
-              FStar_Util.format1 "Not an embedded aqualv: %s" uu____59945  in
-            (FStar_Errors.Warning_NotEmbedded, uu____59943)  in
-          FStar_Errors.log_issue FStar_Range.dummyRange uu____59937);
+    | uu____590 ->
+        ((let uu____592 =
+            let uu____598 =
+              let uu____600 = FStar_TypeChecker_NBETerm.t_to_string t  in
+              FStar_Util.format1 "Not an embedded aqualv: %s" uu____600  in
+            (FStar_Errors.Warning_NotEmbedded, uu____598)  in
+          FStar_Errors.log_issue FStar_Range.dummyRange uu____592);
          FStar_Pervasives_Native.None)
      in
-  let uu____59949 =
+  let uu____604 =
     mkConstruct FStar_Reflection_Data.fstar_refl_aqualv_fv [] []  in
-  let uu____59954 = fv_as_emb_typ FStar_Reflection_Data.fstar_refl_aqualv_fv
-     in
-  FStar_TypeChecker_NBETerm.mk_emb embed_aqualv unembed_aqualv uu____59949
-    uu____59954
-=======
-    | FStar_TypeChecker_NBETerm.Construct (fv,[],(t1,uu____59947)::[]) when
-        FStar_Syntax_Syntax.fv_eq_lid fv
-          FStar_Reflection_Data.ref_Q_Meta.FStar_Reflection_Data.lid
-        ->
-        let uu____59964 = FStar_TypeChecker_NBETerm.unembed e_term cb t1  in
-        FStar_Util.bind_opt uu____59964
-          (fun t2  ->
-             FStar_Pervasives_Native.Some (FStar_Reflection_Data.Q_Meta t2))
-    | uu____59969 ->
-        ((let uu____59971 =
-            let uu____59977 =
-              let uu____59979 = FStar_TypeChecker_NBETerm.t_to_string t  in
-              FStar_Util.format1 "Not an embedded aqualv: %s" uu____59979  in
-            (FStar_Errors.Warning_NotEmbedded, uu____59977)  in
-          FStar_Errors.log_issue FStar_Range.dummyRange uu____59971);
-         FStar_Pervasives_Native.None)
-     in
-  let uu____59983 =
-    mkConstruct FStar_Reflection_Data.fstar_refl_aqualv_fv [] []  in
-  let uu____59988 = fv_as_emb_typ FStar_Reflection_Data.fstar_refl_aqualv_fv
-     in
-  FStar_TypeChecker_NBETerm.mk_emb embed_aqualv unembed_aqualv uu____59983
-    uu____59988
->>>>>>> 183df463
+  let uu____609 = fv_as_emb_typ FStar_Reflection_Data.fstar_refl_aqualv_fv
+     in
+  FStar_TypeChecker_NBETerm.mk_emb embed_aqualv unembed_aqualv uu____604
+    uu____609
   
 let (e_binders :
   FStar_Syntax_Syntax.binders FStar_TypeChecker_NBETerm.embedding) =
@@ -380,33 +249,18 @@
         (FStar_Util.Inl
          { FStar_Syntax_Syntax.blob = b;
            FStar_Syntax_Syntax.lkind = FStar_Syntax_Syntax.Lazy_fvar ;
-<<<<<<< HEAD
-           FStar_Syntax_Syntax.ltyp = uu____59988;
-           FStar_Syntax_Syntax.rng = uu____59989;_},uu____59990)
-        ->
-        let uu____60009 = FStar_Dyn.undyn b  in
-        FStar_Pervasives_Native.Some uu____60009
-    | uu____60010 ->
-        ((let uu____60012 =
-            let uu____60018 =
-              let uu____60020 = FStar_TypeChecker_NBETerm.t_to_string t  in
-              FStar_Util.format1 "Not an embedded fvar: %s" uu____60020  in
-            (FStar_Errors.Warning_NotEmbedded, uu____60018)  in
-          FStar_Errors.log_issue FStar_Range.dummyRange uu____60012);
-=======
-           FStar_Syntax_Syntax.ltyp = uu____60022;
-           FStar_Syntax_Syntax.rng = uu____60023;_},uu____60024)
-        ->
-        let uu____60043 = FStar_Dyn.undyn b  in
-        FStar_Pervasives_Native.Some uu____60043
-    | uu____60044 ->
-        ((let uu____60046 =
-            let uu____60052 =
-              let uu____60054 = FStar_TypeChecker_NBETerm.t_to_string t  in
-              FStar_Util.format1 "Not an embedded fvar: %s" uu____60054  in
-            (FStar_Errors.Warning_NotEmbedded, uu____60052)  in
-          FStar_Errors.log_issue FStar_Range.dummyRange uu____60046);
->>>>>>> 183df463
+           FStar_Syntax_Syntax.ltyp = uu____643;
+           FStar_Syntax_Syntax.rng = uu____644;_},uu____645)
+        ->
+        let uu____664 = FStar_Dyn.undyn b  in
+        FStar_Pervasives_Native.Some uu____664
+    | uu____665 ->
+        ((let uu____667 =
+            let uu____673 =
+              let uu____675 = FStar_TypeChecker_NBETerm.t_to_string t  in
+              FStar_Util.format1 "Not an embedded fvar: %s" uu____675  in
+            (FStar_Errors.Warning_NotEmbedded, uu____673)  in
+          FStar_Errors.log_issue FStar_Range.dummyRange uu____667);
          FStar_Pervasives_Native.None)
      in
   mk_emb' embed_fv unembed_fv FStar_Reflection_Data.fstar_refl_fv_fv 
@@ -421,33 +275,18 @@
         (FStar_Util.Inl
          { FStar_Syntax_Syntax.blob = b;
            FStar_Syntax_Syntax.lkind = FStar_Syntax_Syntax.Lazy_comp ;
-<<<<<<< HEAD
-           FStar_Syntax_Syntax.ltyp = uu____60054;
-           FStar_Syntax_Syntax.rng = uu____60055;_},uu____60056)
-        ->
-        let uu____60075 = FStar_Dyn.undyn b  in
-        FStar_Pervasives_Native.Some uu____60075
-    | uu____60076 ->
-        ((let uu____60078 =
-            let uu____60084 =
-              let uu____60086 = FStar_TypeChecker_NBETerm.t_to_string t  in
-              FStar_Util.format1 "Not an embedded comp: %s" uu____60086  in
-            (FStar_Errors.Warning_NotEmbedded, uu____60084)  in
-          FStar_Errors.log_issue FStar_Range.dummyRange uu____60078);
-=======
-           FStar_Syntax_Syntax.ltyp = uu____60088;
-           FStar_Syntax_Syntax.rng = uu____60089;_},uu____60090)
-        ->
-        let uu____60109 = FStar_Dyn.undyn b  in
-        FStar_Pervasives_Native.Some uu____60109
-    | uu____60110 ->
-        ((let uu____60112 =
-            let uu____60118 =
-              let uu____60120 = FStar_TypeChecker_NBETerm.t_to_string t  in
-              FStar_Util.format1 "Not an embedded comp: %s" uu____60120  in
-            (FStar_Errors.Warning_NotEmbedded, uu____60118)  in
-          FStar_Errors.log_issue FStar_Range.dummyRange uu____60112);
->>>>>>> 183df463
+           FStar_Syntax_Syntax.ltyp = uu____709;
+           FStar_Syntax_Syntax.rng = uu____710;_},uu____711)
+        ->
+        let uu____730 = FStar_Dyn.undyn b  in
+        FStar_Pervasives_Native.Some uu____730
+    | uu____731 ->
+        ((let uu____733 =
+            let uu____739 =
+              let uu____741 = FStar_TypeChecker_NBETerm.t_to_string t  in
+              FStar_Util.format1 "Not an embedded comp: %s" uu____741  in
+            (FStar_Errors.Warning_NotEmbedded, uu____739)  in
+          FStar_Errors.log_issue FStar_Range.dummyRange uu____733);
          FStar_Pervasives_Native.None)
      in
   mk_emb' embed_comp unembed_comp FStar_Reflection_Data.fstar_refl_comp_fv 
@@ -462,33 +301,18 @@
         (FStar_Util.Inl
          { FStar_Syntax_Syntax.blob = b;
            FStar_Syntax_Syntax.lkind = FStar_Syntax_Syntax.Lazy_env ;
-<<<<<<< HEAD
-           FStar_Syntax_Syntax.ltyp = uu____60120;
-           FStar_Syntax_Syntax.rng = uu____60121;_},uu____60122)
-        ->
-        let uu____60141 = FStar_Dyn.undyn b  in
-        FStar_Pervasives_Native.Some uu____60141
-    | uu____60142 ->
-        ((let uu____60144 =
-            let uu____60150 =
-              let uu____60152 = FStar_TypeChecker_NBETerm.t_to_string t  in
-              FStar_Util.format1 "Not an embedded env: %s" uu____60152  in
-            (FStar_Errors.Warning_NotEmbedded, uu____60150)  in
-          FStar_Errors.log_issue FStar_Range.dummyRange uu____60144);
-=======
-           FStar_Syntax_Syntax.ltyp = uu____60154;
-           FStar_Syntax_Syntax.rng = uu____60155;_},uu____60156)
-        ->
-        let uu____60175 = FStar_Dyn.undyn b  in
-        FStar_Pervasives_Native.Some uu____60175
-    | uu____60176 ->
-        ((let uu____60178 =
-            let uu____60184 =
-              let uu____60186 = FStar_TypeChecker_NBETerm.t_to_string t  in
-              FStar_Util.format1 "Not an embedded env: %s" uu____60186  in
-            (FStar_Errors.Warning_NotEmbedded, uu____60184)  in
-          FStar_Errors.log_issue FStar_Range.dummyRange uu____60178);
->>>>>>> 183df463
+           FStar_Syntax_Syntax.ltyp = uu____775;
+           FStar_Syntax_Syntax.rng = uu____776;_},uu____777)
+        ->
+        let uu____796 = FStar_Dyn.undyn b  in
+        FStar_Pervasives_Native.Some uu____796
+    | uu____797 ->
+        ((let uu____799 =
+            let uu____805 =
+              let uu____807 = FStar_TypeChecker_NBETerm.t_to_string t  in
+              FStar_Util.format1 "Not an embedded env: %s" uu____807  in
+            (FStar_Errors.Warning_NotEmbedded, uu____805)  in
+          FStar_Errors.log_issue FStar_Range.dummyRange uu____799);
          FStar_Pervasives_Native.None)
      in
   mk_emb' embed_env unembed_env FStar_Reflection_Data.fstar_refl_env_fv 
@@ -506,103 +330,54 @@
         mkConstruct
           FStar_Reflection_Data.ref_C_False.FStar_Reflection_Data.fv [] []
     | FStar_Reflection_Data.C_Int i ->
-<<<<<<< HEAD
-        let uu____60183 =
-          let uu____60190 =
-=======
-        let uu____60217 =
-          let uu____60224 =
->>>>>>> 183df463
+        let uu____838 =
+          let uu____845 =
             FStar_TypeChecker_NBETerm.as_arg
               (FStar_TypeChecker_NBETerm.Constant
                  (FStar_TypeChecker_NBETerm.Int i))
              in
-<<<<<<< HEAD
-          [uu____60190]  in
+          [uu____845]  in
         mkConstruct FStar_Reflection_Data.ref_C_Int.FStar_Reflection_Data.fv
-          [] uu____60183
+          [] uu____838
     | FStar_Reflection_Data.C_String s ->
-        let uu____60205 =
-          let uu____60212 =
-            let uu____60217 =
+        let uu____860 =
+          let uu____867 =
+            let uu____872 =
               FStar_TypeChecker_NBETerm.embed
                 FStar_TypeChecker_NBETerm.e_string cb s
                in
-            FStar_TypeChecker_NBETerm.as_arg uu____60217  in
-          [uu____60212]  in
+            FStar_TypeChecker_NBETerm.as_arg uu____872  in
+          [uu____867]  in
         mkConstruct
           FStar_Reflection_Data.ref_C_String.FStar_Reflection_Data.fv []
-          uu____60205
+          uu____860
     | FStar_Reflection_Data.C_Range r ->
-        let uu____60228 =
-          let uu____60235 =
-            let uu____60240 =
+        let uu____883 =
+          let uu____890 =
+            let uu____895 =
               FStar_TypeChecker_NBETerm.embed
                 FStar_TypeChecker_NBETerm.e_range cb r
                in
-            FStar_TypeChecker_NBETerm.as_arg uu____60240  in
-          [uu____60235]  in
+            FStar_TypeChecker_NBETerm.as_arg uu____895  in
+          [uu____890]  in
         mkConstruct
           FStar_Reflection_Data.ref_C_Range.FStar_Reflection_Data.fv []
-          uu____60228
-=======
-          [uu____60224]  in
-        mkConstruct FStar_Reflection_Data.ref_C_Int.FStar_Reflection_Data.fv
-          [] uu____60217
-    | FStar_Reflection_Data.C_String s ->
-        let uu____60239 =
-          let uu____60246 =
-            let uu____60251 =
-              FStar_TypeChecker_NBETerm.embed
-                FStar_TypeChecker_NBETerm.e_string cb s
-               in
-            FStar_TypeChecker_NBETerm.as_arg uu____60251  in
-          [uu____60246]  in
-        mkConstruct
-          FStar_Reflection_Data.ref_C_String.FStar_Reflection_Data.fv []
-          uu____60239
-    | FStar_Reflection_Data.C_Range r ->
-        let uu____60262 =
-          let uu____60269 =
-            let uu____60274 =
-              FStar_TypeChecker_NBETerm.embed
-                FStar_TypeChecker_NBETerm.e_range cb r
-               in
-            FStar_TypeChecker_NBETerm.as_arg uu____60274  in
-          [uu____60269]  in
-        mkConstruct
-          FStar_Reflection_Data.ref_C_Range.FStar_Reflection_Data.fv []
-          uu____60262
->>>>>>> 183df463
+          uu____883
     | FStar_Reflection_Data.C_Reify  ->
         mkConstruct
           FStar_Reflection_Data.ref_C_Reify.FStar_Reflection_Data.fv [] []
     | FStar_Reflection_Data.C_Reflect ns ->
-<<<<<<< HEAD
-        let uu____60254 =
-          let uu____60261 =
-            let uu____60266 =
+        let uu____909 =
+          let uu____916 =
+            let uu____921 =
               FStar_TypeChecker_NBETerm.embed
                 FStar_TypeChecker_NBETerm.e_string_list cb ns
                in
-            FStar_TypeChecker_NBETerm.as_arg uu____60266  in
-          [uu____60261]  in
+            FStar_TypeChecker_NBETerm.as_arg uu____921  in
+          [uu____916]  in
         mkConstruct
           FStar_Reflection_Data.ref_C_Reflect.FStar_Reflection_Data.fv []
-          uu____60254
-=======
-        let uu____60288 =
-          let uu____60295 =
-            let uu____60300 =
-              FStar_TypeChecker_NBETerm.embed
-                FStar_TypeChecker_NBETerm.e_string_list cb ns
-               in
-            FStar_TypeChecker_NBETerm.as_arg uu____60300  in
-          [uu____60295]  in
-        mkConstruct
-          FStar_Reflection_Data.ref_C_Reflect.FStar_Reflection_Data.fv []
-          uu____60288
->>>>>>> 183df463
+          uu____909
      in
   let unembed_const cb t =
     match t with
@@ -618,133 +393,69 @@
         FStar_Syntax_Syntax.fv_eq_lid fv
           FStar_Reflection_Data.ref_C_False.FStar_Reflection_Data.lid
         -> FStar_Pervasives_Native.Some FStar_Reflection_Data.C_False
-<<<<<<< HEAD
-    | FStar_TypeChecker_NBETerm.Construct (fv,[],(i,uu____60334)::[]) when
+    | FStar_TypeChecker_NBETerm.Construct (fv,[],(i,uu____989)::[]) when
         FStar_Syntax_Syntax.fv_eq_lid fv
           FStar_Reflection_Data.ref_C_Int.FStar_Reflection_Data.lid
         ->
-        let uu____60351 =
+        let uu____1006 =
           FStar_TypeChecker_NBETerm.unembed FStar_TypeChecker_NBETerm.e_int
             cb i
            in
-        FStar_Util.bind_opt uu____60351
+        FStar_Util.bind_opt uu____1006
           (fun i1  ->
              FStar_All.pipe_left
-               (fun _60358  -> FStar_Pervasives_Native.Some _60358)
+               (fun _1013  -> FStar_Pervasives_Native.Some _1013)
                (FStar_Reflection_Data.C_Int i1))
-    | FStar_TypeChecker_NBETerm.Construct (fv,[],(s,uu____60361)::[]) when
+    | FStar_TypeChecker_NBETerm.Construct (fv,[],(s,uu____1016)::[]) when
         FStar_Syntax_Syntax.fv_eq_lid fv
           FStar_Reflection_Data.ref_C_String.FStar_Reflection_Data.lid
         ->
-        let uu____60378 =
+        let uu____1033 =
           FStar_TypeChecker_NBETerm.unembed
             FStar_TypeChecker_NBETerm.e_string cb s
            in
-        FStar_Util.bind_opt uu____60378
+        FStar_Util.bind_opt uu____1033
           (fun s1  ->
              FStar_All.pipe_left
-               (fun _60389  -> FStar_Pervasives_Native.Some _60389)
+               (fun _1044  -> FStar_Pervasives_Native.Some _1044)
                (FStar_Reflection_Data.C_String s1))
-    | FStar_TypeChecker_NBETerm.Construct (fv,[],(r,uu____60392)::[]) when
+    | FStar_TypeChecker_NBETerm.Construct (fv,[],(r,uu____1047)::[]) when
         FStar_Syntax_Syntax.fv_eq_lid fv
           FStar_Reflection_Data.ref_C_Range.FStar_Reflection_Data.lid
         ->
-        let uu____60409 =
+        let uu____1064 =
           FStar_TypeChecker_NBETerm.unembed FStar_TypeChecker_NBETerm.e_range
             cb r
            in
-        FStar_Util.bind_opt uu____60409
+        FStar_Util.bind_opt uu____1064
           (fun r1  ->
              FStar_All.pipe_left
-               (fun _60416  -> FStar_Pervasives_Native.Some _60416)
-=======
-    | FStar_TypeChecker_NBETerm.Construct (fv,[],(i,uu____60368)::[]) when
-        FStar_Syntax_Syntax.fv_eq_lid fv
-          FStar_Reflection_Data.ref_C_Int.FStar_Reflection_Data.lid
-        ->
-        let uu____60385 =
-          FStar_TypeChecker_NBETerm.unembed FStar_TypeChecker_NBETerm.e_int
-            cb i
-           in
-        FStar_Util.bind_opt uu____60385
-          (fun i1  ->
-             FStar_All.pipe_left
-               (fun _60392  -> FStar_Pervasives_Native.Some _60392)
-               (FStar_Reflection_Data.C_Int i1))
-    | FStar_TypeChecker_NBETerm.Construct (fv,[],(s,uu____60395)::[]) when
-        FStar_Syntax_Syntax.fv_eq_lid fv
-          FStar_Reflection_Data.ref_C_String.FStar_Reflection_Data.lid
-        ->
-        let uu____60412 =
-          FStar_TypeChecker_NBETerm.unembed
-            FStar_TypeChecker_NBETerm.e_string cb s
-           in
-        FStar_Util.bind_opt uu____60412
-          (fun s1  ->
-             FStar_All.pipe_left
-               (fun _60423  -> FStar_Pervasives_Native.Some _60423)
-               (FStar_Reflection_Data.C_String s1))
-    | FStar_TypeChecker_NBETerm.Construct (fv,[],(r,uu____60426)::[]) when
-        FStar_Syntax_Syntax.fv_eq_lid fv
-          FStar_Reflection_Data.ref_C_Range.FStar_Reflection_Data.lid
-        ->
-        let uu____60443 =
-          FStar_TypeChecker_NBETerm.unembed FStar_TypeChecker_NBETerm.e_range
-            cb r
-           in
-        FStar_Util.bind_opt uu____60443
-          (fun r1  ->
-             FStar_All.pipe_left
-               (fun _60450  -> FStar_Pervasives_Native.Some _60450)
->>>>>>> 183df463
+               (fun _1071  -> FStar_Pervasives_Native.Some _1071)
                (FStar_Reflection_Data.C_Range r1))
     | FStar_TypeChecker_NBETerm.Construct (fv,[],[]) when
         FStar_Syntax_Syntax.fv_eq_lid fv
           FStar_Reflection_Data.ref_C_Reify.FStar_Reflection_Data.lid
         -> FStar_Pervasives_Native.Some FStar_Reflection_Data.C_Reify
-<<<<<<< HEAD
-    | FStar_TypeChecker_NBETerm.Construct (fv,[],(ns,uu____60432)::[]) when
+    | FStar_TypeChecker_NBETerm.Construct (fv,[],(ns,uu____1087)::[]) when
         FStar_Syntax_Syntax.fv_eq_lid fv
           FStar_Reflection_Data.ref_C_Reflect.FStar_Reflection_Data.lid
         ->
-        let uu____60449 =
+        let uu____1104 =
           FStar_TypeChecker_NBETerm.unembed
             FStar_TypeChecker_NBETerm.e_string_list cb ns
            in
-        FStar_Util.bind_opt uu____60449
+        FStar_Util.bind_opt uu____1104
           (fun ns1  ->
              FStar_All.pipe_left
-               (fun _60468  -> FStar_Pervasives_Native.Some _60468)
+               (fun _1123  -> FStar_Pervasives_Native.Some _1123)
                (FStar_Reflection_Data.C_Reflect ns1))
-    | uu____60469 ->
-        ((let uu____60471 =
-            let uu____60477 =
-              let uu____60479 = FStar_TypeChecker_NBETerm.t_to_string t  in
-              FStar_Util.format1 "Not an embedded vconst: %s" uu____60479  in
-            (FStar_Errors.Warning_NotEmbedded, uu____60477)  in
-          FStar_Errors.log_issue FStar_Range.dummyRange uu____60471);
-=======
-    | FStar_TypeChecker_NBETerm.Construct (fv,[],(ns,uu____60466)::[]) when
-        FStar_Syntax_Syntax.fv_eq_lid fv
-          FStar_Reflection_Data.ref_C_Reflect.FStar_Reflection_Data.lid
-        ->
-        let uu____60483 =
-          FStar_TypeChecker_NBETerm.unembed
-            FStar_TypeChecker_NBETerm.e_string_list cb ns
-           in
-        FStar_Util.bind_opt uu____60483
-          (fun ns1  ->
-             FStar_All.pipe_left
-               (fun _60502  -> FStar_Pervasives_Native.Some _60502)
-               (FStar_Reflection_Data.C_Reflect ns1))
-    | uu____60503 ->
-        ((let uu____60505 =
-            let uu____60511 =
-              let uu____60513 = FStar_TypeChecker_NBETerm.t_to_string t  in
-              FStar_Util.format1 "Not an embedded vconst: %s" uu____60513  in
-            (FStar_Errors.Warning_NotEmbedded, uu____60511)  in
-          FStar_Errors.log_issue FStar_Range.dummyRange uu____60505);
->>>>>>> 183df463
+    | uu____1124 ->
+        ((let uu____1126 =
+            let uu____1132 =
+              let uu____1134 = FStar_TypeChecker_NBETerm.t_to_string t  in
+              FStar_Util.format1 "Not an embedded vconst: %s" uu____1134  in
+            (FStar_Errors.Warning_NotEmbedded, uu____1132)  in
+          FStar_Errors.log_issue FStar_Range.dummyRange uu____1126);
          FStar_Pervasives_Native.None)
      in
   mk_emb' embed_const unembed_const
@@ -753,295 +464,144 @@
 let rec (e_pattern' :
   unit -> FStar_Reflection_Data.pattern FStar_TypeChecker_NBETerm.embedding)
   =
-<<<<<<< HEAD
-  fun uu____60490  ->
+  fun uu____1145  ->
     let embed_pattern cb p =
       match p with
       | FStar_Reflection_Data.Pat_Constant c ->
-          let uu____60503 =
-            let uu____60510 =
-              let uu____60515 = FStar_TypeChecker_NBETerm.embed e_const cb c
+          let uu____1158 =
+            let uu____1165 =
+              let uu____1170 = FStar_TypeChecker_NBETerm.embed e_const cb c
                  in
-              FStar_TypeChecker_NBETerm.as_arg uu____60515  in
-            [uu____60510]  in
+              FStar_TypeChecker_NBETerm.as_arg uu____1170  in
+            [uu____1165]  in
           mkConstruct
             FStar_Reflection_Data.ref_Pat_Constant.FStar_Reflection_Data.fv
-            [] uu____60503
+            [] uu____1158
       | FStar_Reflection_Data.Pat_Cons (fv,ps) ->
-          let uu____60530 =
-            let uu____60537 =
-              let uu____60542 = FStar_TypeChecker_NBETerm.embed e_fv cb fv
-                 in
-              FStar_TypeChecker_NBETerm.as_arg uu____60542  in
-            let uu____60543 =
-              let uu____60550 =
-                let uu____60555 =
-                  let uu____60556 =
-                    let uu____60561 = e_pattern' ()  in
-                    FStar_TypeChecker_NBETerm.e_list uu____60561  in
-                  FStar_TypeChecker_NBETerm.embed uu____60556 cb ps  in
-                FStar_TypeChecker_NBETerm.as_arg uu____60555  in
-              [uu____60550]  in
-            uu____60537 :: uu____60543  in
+          let uu____1185 =
+            let uu____1192 =
+              let uu____1197 = FStar_TypeChecker_NBETerm.embed e_fv cb fv  in
+              FStar_TypeChecker_NBETerm.as_arg uu____1197  in
+            let uu____1198 =
+              let uu____1205 =
+                let uu____1210 =
+                  let uu____1211 =
+                    let uu____1216 = e_pattern' ()  in
+                    FStar_TypeChecker_NBETerm.e_list uu____1216  in
+                  FStar_TypeChecker_NBETerm.embed uu____1211 cb ps  in
+                FStar_TypeChecker_NBETerm.as_arg uu____1210  in
+              [uu____1205]  in
+            uu____1192 :: uu____1198  in
           mkConstruct
             FStar_Reflection_Data.ref_Pat_Cons.FStar_Reflection_Data.fv []
-            uu____60530
+            uu____1185
       | FStar_Reflection_Data.Pat_Var bv ->
-          let uu____60579 =
-            let uu____60586 =
-              let uu____60591 = FStar_TypeChecker_NBETerm.embed e_bv cb bv
-                 in
-              FStar_TypeChecker_NBETerm.as_arg uu____60591  in
-            [uu____60586]  in
+          let uu____1234 =
+            let uu____1241 =
+              let uu____1246 = FStar_TypeChecker_NBETerm.embed e_bv cb bv  in
+              FStar_TypeChecker_NBETerm.as_arg uu____1246  in
+            [uu____1241]  in
           mkConstruct
             FStar_Reflection_Data.ref_Pat_Var.FStar_Reflection_Data.fv []
-            uu____60579
+            uu____1234
       | FStar_Reflection_Data.Pat_Wild bv ->
-          let uu____60601 =
-            let uu____60608 =
-              let uu____60613 = FStar_TypeChecker_NBETerm.embed e_bv cb bv
-                 in
-              FStar_TypeChecker_NBETerm.as_arg uu____60613  in
-            [uu____60608]  in
+          let uu____1256 =
+            let uu____1263 =
+              let uu____1268 = FStar_TypeChecker_NBETerm.embed e_bv cb bv  in
+              FStar_TypeChecker_NBETerm.as_arg uu____1268  in
+            [uu____1263]  in
           mkConstruct
             FStar_Reflection_Data.ref_Pat_Wild.FStar_Reflection_Data.fv []
-            uu____60601
+            uu____1256
       | FStar_Reflection_Data.Pat_Dot_Term (bv,t) ->
-          let uu____60624 =
-            let uu____60631 =
-              let uu____60636 = FStar_TypeChecker_NBETerm.embed e_bv cb bv
-                 in
-              FStar_TypeChecker_NBETerm.as_arg uu____60636  in
-            let uu____60637 =
-              let uu____60644 =
-                let uu____60649 = FStar_TypeChecker_NBETerm.embed e_term cb t
+          let uu____1279 =
+            let uu____1286 =
+              let uu____1291 = FStar_TypeChecker_NBETerm.embed e_bv cb bv  in
+              FStar_TypeChecker_NBETerm.as_arg uu____1291  in
+            let uu____1292 =
+              let uu____1299 =
+                let uu____1304 = FStar_TypeChecker_NBETerm.embed e_term cb t
                    in
-                FStar_TypeChecker_NBETerm.as_arg uu____60649  in
-              [uu____60644]  in
-            uu____60631 :: uu____60637  in
+                FStar_TypeChecker_NBETerm.as_arg uu____1304  in
+              [uu____1299]  in
+            uu____1286 :: uu____1292  in
           mkConstruct
             FStar_Reflection_Data.ref_Pat_Dot_Term.FStar_Reflection_Data.fv
-            [] uu____60624
+            [] uu____1279
        in
     let unembed_pattern cb t =
       match t with
-      | FStar_TypeChecker_NBETerm.Construct (fv,[],(c,uu____60679)::[]) when
+      | FStar_TypeChecker_NBETerm.Construct (fv,[],(c,uu____1334)::[]) when
           FStar_Syntax_Syntax.fv_eq_lid fv
             FStar_Reflection_Data.ref_Pat_Constant.FStar_Reflection_Data.lid
           ->
-          let uu____60696 = FStar_TypeChecker_NBETerm.unembed e_const cb c
-             in
-          FStar_Util.bind_opt uu____60696
+          let uu____1351 = FStar_TypeChecker_NBETerm.unembed e_const cb c  in
+          FStar_Util.bind_opt uu____1351
             (fun c1  ->
                FStar_All.pipe_left
-                 (fun _60703  -> FStar_Pervasives_Native.Some _60703)
+                 (fun _1358  -> FStar_Pervasives_Native.Some _1358)
                  (FStar_Reflection_Data.Pat_Constant c1))
       | FStar_TypeChecker_NBETerm.Construct
-          (fv,[],(ps,uu____60706)::(f,uu____60708)::[]) when
+          (fv,[],(ps,uu____1361)::(f,uu____1363)::[]) when
           FStar_Syntax_Syntax.fv_eq_lid fv
             FStar_Reflection_Data.ref_Pat_Cons.FStar_Reflection_Data.lid
           ->
-          let uu____60729 = FStar_TypeChecker_NBETerm.unembed e_fv cb f  in
-          FStar_Util.bind_opt uu____60729
+          let uu____1384 = FStar_TypeChecker_NBETerm.unembed e_fv cb f  in
+          FStar_Util.bind_opt uu____1384
             (fun f1  ->
-               let uu____60735 =
-                 let uu____60740 =
-                   let uu____60745 = e_pattern' ()  in
-                   FStar_TypeChecker_NBETerm.e_list uu____60745  in
-                 FStar_TypeChecker_NBETerm.unembed uu____60740 cb ps  in
-               FStar_Util.bind_opt uu____60735
+               let uu____1390 =
+                 let uu____1395 =
+                   let uu____1400 = e_pattern' ()  in
+                   FStar_TypeChecker_NBETerm.e_list uu____1400  in
+                 FStar_TypeChecker_NBETerm.unembed uu____1395 cb ps  in
+               FStar_Util.bind_opt uu____1390
                  (fun ps1  ->
                     FStar_All.pipe_left
-                      (fun _60758  -> FStar_Pervasives_Native.Some _60758)
+                      (fun _1413  -> FStar_Pervasives_Native.Some _1413)
                       (FStar_Reflection_Data.Pat_Cons (f1, ps1))))
-      | FStar_TypeChecker_NBETerm.Construct (fv,[],(bv,uu____60763)::[]) when
+      | FStar_TypeChecker_NBETerm.Construct (fv,[],(bv,uu____1418)::[]) when
           FStar_Syntax_Syntax.fv_eq_lid fv
             FStar_Reflection_Data.ref_Pat_Var.FStar_Reflection_Data.lid
           ->
-          let uu____60780 = FStar_TypeChecker_NBETerm.unembed e_bv cb bv  in
-          FStar_Util.bind_opt uu____60780
+          let uu____1435 = FStar_TypeChecker_NBETerm.unembed e_bv cb bv  in
+          FStar_Util.bind_opt uu____1435
             (fun bv1  ->
                FStar_All.pipe_left
-                 (fun _60787  -> FStar_Pervasives_Native.Some _60787)
+                 (fun _1442  -> FStar_Pervasives_Native.Some _1442)
                  (FStar_Reflection_Data.Pat_Var bv1))
-      | FStar_TypeChecker_NBETerm.Construct (fv,[],(bv,uu____60790)::[]) when
+      | FStar_TypeChecker_NBETerm.Construct (fv,[],(bv,uu____1445)::[]) when
           FStar_Syntax_Syntax.fv_eq_lid fv
             FStar_Reflection_Data.ref_Pat_Wild.FStar_Reflection_Data.lid
           ->
-          let uu____60807 = FStar_TypeChecker_NBETerm.unembed e_bv cb bv  in
-          FStar_Util.bind_opt uu____60807
+          let uu____1462 = FStar_TypeChecker_NBETerm.unembed e_bv cb bv  in
+          FStar_Util.bind_opt uu____1462
             (fun bv1  ->
                FStar_All.pipe_left
-                 (fun _60814  -> FStar_Pervasives_Native.Some _60814)
+                 (fun _1469  -> FStar_Pervasives_Native.Some _1469)
                  (FStar_Reflection_Data.Pat_Wild bv1))
       | FStar_TypeChecker_NBETerm.Construct
-          (fv,[],(t1,uu____60817)::(bv,uu____60819)::[]) when
+          (fv,[],(t1,uu____1472)::(bv,uu____1474)::[]) when
           FStar_Syntax_Syntax.fv_eq_lid fv
             FStar_Reflection_Data.ref_Pat_Dot_Term.FStar_Reflection_Data.lid
           ->
-          let uu____60840 = FStar_TypeChecker_NBETerm.unembed e_bv cb bv  in
-          FStar_Util.bind_opt uu____60840
+          let uu____1495 = FStar_TypeChecker_NBETerm.unembed e_bv cb bv  in
+          FStar_Util.bind_opt uu____1495
             (fun bv1  ->
-               let uu____60846 =
+               let uu____1501 =
                  FStar_TypeChecker_NBETerm.unembed e_term cb t1  in
-               FStar_Util.bind_opt uu____60846
+               FStar_Util.bind_opt uu____1501
                  (fun t2  ->
                     FStar_All.pipe_left
-                      (fun _60853  -> FStar_Pervasives_Native.Some _60853)
+                      (fun _1508  -> FStar_Pervasives_Native.Some _1508)
                       (FStar_Reflection_Data.Pat_Dot_Term (bv1, t2))))
-      | uu____60854 ->
-          ((let uu____60856 =
-              let uu____60862 =
-                let uu____60864 = FStar_TypeChecker_NBETerm.t_to_string t  in
-                FStar_Util.format1 "Not an embedded pattern: %s" uu____60864
+      | uu____1509 ->
+          ((let uu____1511 =
+              let uu____1517 =
+                let uu____1519 = FStar_TypeChecker_NBETerm.t_to_string t  in
+                FStar_Util.format1 "Not an embedded pattern: %s" uu____1519
                  in
-              (FStar_Errors.Warning_NotEmbedded, uu____60862)  in
-            FStar_Errors.log_issue FStar_Range.dummyRange uu____60856);
-=======
-  fun uu____60524  ->
-    let embed_pattern cb p =
-      match p with
-      | FStar_Reflection_Data.Pat_Constant c ->
-          let uu____60537 =
-            let uu____60544 =
-              let uu____60549 = FStar_TypeChecker_NBETerm.embed e_const cb c
-                 in
-              FStar_TypeChecker_NBETerm.as_arg uu____60549  in
-            [uu____60544]  in
-          mkConstruct
-            FStar_Reflection_Data.ref_Pat_Constant.FStar_Reflection_Data.fv
-            [] uu____60537
-      | FStar_Reflection_Data.Pat_Cons (fv,ps) ->
-          let uu____60564 =
-            let uu____60571 =
-              let uu____60576 = FStar_TypeChecker_NBETerm.embed e_fv cb fv
-                 in
-              FStar_TypeChecker_NBETerm.as_arg uu____60576  in
-            let uu____60577 =
-              let uu____60584 =
-                let uu____60589 =
-                  let uu____60590 =
-                    let uu____60595 = e_pattern' ()  in
-                    FStar_TypeChecker_NBETerm.e_list uu____60595  in
-                  FStar_TypeChecker_NBETerm.embed uu____60590 cb ps  in
-                FStar_TypeChecker_NBETerm.as_arg uu____60589  in
-              [uu____60584]  in
-            uu____60571 :: uu____60577  in
-          mkConstruct
-            FStar_Reflection_Data.ref_Pat_Cons.FStar_Reflection_Data.fv []
-            uu____60564
-      | FStar_Reflection_Data.Pat_Var bv ->
-          let uu____60613 =
-            let uu____60620 =
-              let uu____60625 = FStar_TypeChecker_NBETerm.embed e_bv cb bv
-                 in
-              FStar_TypeChecker_NBETerm.as_arg uu____60625  in
-            [uu____60620]  in
-          mkConstruct
-            FStar_Reflection_Data.ref_Pat_Var.FStar_Reflection_Data.fv []
-            uu____60613
-      | FStar_Reflection_Data.Pat_Wild bv ->
-          let uu____60635 =
-            let uu____60642 =
-              let uu____60647 = FStar_TypeChecker_NBETerm.embed e_bv cb bv
-                 in
-              FStar_TypeChecker_NBETerm.as_arg uu____60647  in
-            [uu____60642]  in
-          mkConstruct
-            FStar_Reflection_Data.ref_Pat_Wild.FStar_Reflection_Data.fv []
-            uu____60635
-      | FStar_Reflection_Data.Pat_Dot_Term (bv,t) ->
-          let uu____60658 =
-            let uu____60665 =
-              let uu____60670 = FStar_TypeChecker_NBETerm.embed e_bv cb bv
-                 in
-              FStar_TypeChecker_NBETerm.as_arg uu____60670  in
-            let uu____60671 =
-              let uu____60678 =
-                let uu____60683 = FStar_TypeChecker_NBETerm.embed e_term cb t
-                   in
-                FStar_TypeChecker_NBETerm.as_arg uu____60683  in
-              [uu____60678]  in
-            uu____60665 :: uu____60671  in
-          mkConstruct
-            FStar_Reflection_Data.ref_Pat_Dot_Term.FStar_Reflection_Data.fv
-            [] uu____60658
-       in
-    let unembed_pattern cb t =
-      match t with
-      | FStar_TypeChecker_NBETerm.Construct (fv,[],(c,uu____60713)::[]) when
-          FStar_Syntax_Syntax.fv_eq_lid fv
-            FStar_Reflection_Data.ref_Pat_Constant.FStar_Reflection_Data.lid
-          ->
-          let uu____60730 = FStar_TypeChecker_NBETerm.unembed e_const cb c
-             in
-          FStar_Util.bind_opt uu____60730
-            (fun c1  ->
-               FStar_All.pipe_left
-                 (fun _60737  -> FStar_Pervasives_Native.Some _60737)
-                 (FStar_Reflection_Data.Pat_Constant c1))
-      | FStar_TypeChecker_NBETerm.Construct
-          (fv,[],(ps,uu____60740)::(f,uu____60742)::[]) when
-          FStar_Syntax_Syntax.fv_eq_lid fv
-            FStar_Reflection_Data.ref_Pat_Cons.FStar_Reflection_Data.lid
-          ->
-          let uu____60763 = FStar_TypeChecker_NBETerm.unembed e_fv cb f  in
-          FStar_Util.bind_opt uu____60763
-            (fun f1  ->
-               let uu____60769 =
-                 let uu____60774 =
-                   let uu____60779 = e_pattern' ()  in
-                   FStar_TypeChecker_NBETerm.e_list uu____60779  in
-                 FStar_TypeChecker_NBETerm.unembed uu____60774 cb ps  in
-               FStar_Util.bind_opt uu____60769
-                 (fun ps1  ->
-                    FStar_All.pipe_left
-                      (fun _60792  -> FStar_Pervasives_Native.Some _60792)
-                      (FStar_Reflection_Data.Pat_Cons (f1, ps1))))
-      | FStar_TypeChecker_NBETerm.Construct (fv,[],(bv,uu____60797)::[]) when
-          FStar_Syntax_Syntax.fv_eq_lid fv
-            FStar_Reflection_Data.ref_Pat_Var.FStar_Reflection_Data.lid
-          ->
-          let uu____60814 = FStar_TypeChecker_NBETerm.unembed e_bv cb bv  in
-          FStar_Util.bind_opt uu____60814
-            (fun bv1  ->
-               FStar_All.pipe_left
-                 (fun _60821  -> FStar_Pervasives_Native.Some _60821)
-                 (FStar_Reflection_Data.Pat_Var bv1))
-      | FStar_TypeChecker_NBETerm.Construct (fv,[],(bv,uu____60824)::[]) when
-          FStar_Syntax_Syntax.fv_eq_lid fv
-            FStar_Reflection_Data.ref_Pat_Wild.FStar_Reflection_Data.lid
-          ->
-          let uu____60841 = FStar_TypeChecker_NBETerm.unembed e_bv cb bv  in
-          FStar_Util.bind_opt uu____60841
-            (fun bv1  ->
-               FStar_All.pipe_left
-                 (fun _60848  -> FStar_Pervasives_Native.Some _60848)
-                 (FStar_Reflection_Data.Pat_Wild bv1))
-      | FStar_TypeChecker_NBETerm.Construct
-          (fv,[],(t1,uu____60851)::(bv,uu____60853)::[]) when
-          FStar_Syntax_Syntax.fv_eq_lid fv
-            FStar_Reflection_Data.ref_Pat_Dot_Term.FStar_Reflection_Data.lid
-          ->
-          let uu____60874 = FStar_TypeChecker_NBETerm.unembed e_bv cb bv  in
-          FStar_Util.bind_opt uu____60874
-            (fun bv1  ->
-               let uu____60880 =
-                 FStar_TypeChecker_NBETerm.unembed e_term cb t1  in
-               FStar_Util.bind_opt uu____60880
-                 (fun t2  ->
-                    FStar_All.pipe_left
-                      (fun _60887  -> FStar_Pervasives_Native.Some _60887)
-                      (FStar_Reflection_Data.Pat_Dot_Term (bv1, t2))))
-      | uu____60888 ->
-          ((let uu____60890 =
-              let uu____60896 =
-                let uu____60898 = FStar_TypeChecker_NBETerm.t_to_string t  in
-                FStar_Util.format1 "Not an embedded pattern: %s" uu____60898
-                 in
-              (FStar_Errors.Warning_NotEmbedded, uu____60896)  in
-            FStar_Errors.log_issue FStar_Range.dummyRange uu____60890);
->>>>>>> 183df463
+              (FStar_Errors.Warning_NotEmbedded, uu____1517)  in
+            FStar_Errors.log_issue FStar_Range.dummyRange uu____1511);
            FStar_Pervasives_Native.None)
        in
     mk_emb' embed_pattern unembed_pattern
@@ -1062,13 +622,8 @@
       FStar_TypeChecker_NBETerm.embedding)
   =
   fun aq  ->
-<<<<<<< HEAD
-    let uu____60905 = e_term_aq aq  in
-    FStar_TypeChecker_NBETerm.e_tuple2 e_pattern uu____60905
-=======
-    let uu____60939 = e_term_aq aq  in
-    FStar_TypeChecker_NBETerm.e_tuple2 e_pattern uu____60939
->>>>>>> 183df463
+    let uu____1560 = e_term_aq aq  in
+    FStar_TypeChecker_NBETerm.e_tuple2 e_pattern uu____1560
   
 let (e_argv_aq :
   (FStar_Syntax_Syntax.bv * FStar_Syntax_Syntax.term'
@@ -1077,23 +632,13 @@
       FStar_TypeChecker_NBETerm.embedding)
   =
   fun aq  ->
-<<<<<<< HEAD
-    let uu____60936 = e_term_aq aq  in
-    FStar_TypeChecker_NBETerm.e_tuple2 uu____60936 e_aqualv
+    let uu____1591 = e_term_aq aq  in
+    FStar_TypeChecker_NBETerm.e_tuple2 uu____1591 e_aqualv
   
 let rec unlazy_as_t :
-  'Auu____60946 .
+  'Auu____1601 .
     FStar_Syntax_Syntax.lazy_kind ->
-      FStar_TypeChecker_NBETerm.t -> 'Auu____60946
-=======
-    let uu____60970 = e_term_aq aq  in
-    FStar_TypeChecker_NBETerm.e_tuple2 uu____60970 e_aqualv
-  
-let rec unlazy_as_t :
-  'Auu____60980 .
-    FStar_Syntax_Syntax.lazy_kind ->
-      FStar_TypeChecker_NBETerm.t -> 'Auu____60980
->>>>>>> 183df463
+      FStar_TypeChecker_NBETerm.t -> 'Auu____1601
   =
   fun k  ->
     fun t  ->
@@ -1101,17 +646,10 @@
       | FStar_TypeChecker_NBETerm.Lazy
           (FStar_Util.Inl
            { FStar_Syntax_Syntax.blob = v1; FStar_Syntax_Syntax.lkind = k';
-<<<<<<< HEAD
-             FStar_Syntax_Syntax.ltyp = uu____60959;
-             FStar_Syntax_Syntax.rng = uu____60960;_},uu____60961)
+             FStar_Syntax_Syntax.ltyp = uu____1614;
+             FStar_Syntax_Syntax.rng = uu____1615;_},uu____1616)
           when FStar_Syntax_Util.eq_lazy_kind k k' -> FStar_Dyn.undyn v1
-      | uu____60980 -> failwith "Not a Lazy of the expected kind (NBE)"
-=======
-             FStar_Syntax_Syntax.ltyp = uu____60993;
-             FStar_Syntax_Syntax.rng = uu____60994;_},uu____60995)
-          when FStar_Syntax_Util.eq_lazy_kind k k' -> FStar_Dyn.undyn v1
-      | uu____61014 -> failwith "Not a Lazy of the expected kind (NBE)"
->>>>>>> 183df463
+      | uu____1635 -> failwith "Not a Lazy of the expected kind (NBE)"
   
 let (e_term_view_aq :
   (FStar_Syntax_Syntax.bv * FStar_Syntax_Syntax.term'
@@ -1122,497 +660,246 @@
     let embed_term_view cb tv =
       match tv with
       | FStar_Reflection_Data.Tv_FVar fv ->
-<<<<<<< HEAD
-          let uu____61018 =
-            let uu____61025 =
-              let uu____61030 = FStar_TypeChecker_NBETerm.embed e_fv cb fv
+          let uu____1673 =
+            let uu____1680 =
+              let uu____1685 = FStar_TypeChecker_NBETerm.embed e_fv cb fv  in
+              FStar_TypeChecker_NBETerm.as_arg uu____1685  in
+            [uu____1680]  in
+          mkConstruct
+            FStar_Reflection_Data.ref_Tv_FVar.FStar_Reflection_Data.fv []
+            uu____1673
+      | FStar_Reflection_Data.Tv_BVar bv ->
+          let uu____1695 =
+            let uu____1702 =
+              let uu____1707 = FStar_TypeChecker_NBETerm.embed e_bv cb bv  in
+              FStar_TypeChecker_NBETerm.as_arg uu____1707  in
+            [uu____1702]  in
+          mkConstruct
+            FStar_Reflection_Data.ref_Tv_BVar.FStar_Reflection_Data.fv []
+            uu____1695
+      | FStar_Reflection_Data.Tv_Var bv ->
+          let uu____1717 =
+            let uu____1724 =
+              let uu____1729 = FStar_TypeChecker_NBETerm.embed e_bv cb bv  in
+              FStar_TypeChecker_NBETerm.as_arg uu____1729  in
+            [uu____1724]  in
+          mkConstruct
+            FStar_Reflection_Data.ref_Tv_Var.FStar_Reflection_Data.fv []
+            uu____1717
+      | FStar_Reflection_Data.Tv_App (hd1,a) ->
+          let uu____1740 =
+            let uu____1747 =
+              let uu____1752 =
+                let uu____1753 = e_term_aq aq  in
+                FStar_TypeChecker_NBETerm.embed uu____1753 cb hd1  in
+              FStar_TypeChecker_NBETerm.as_arg uu____1752  in
+            let uu____1756 =
+              let uu____1763 =
+                let uu____1768 =
+                  let uu____1769 = e_argv_aq aq  in
+                  FStar_TypeChecker_NBETerm.embed uu____1769 cb a  in
+                FStar_TypeChecker_NBETerm.as_arg uu____1768  in
+              [uu____1763]  in
+            uu____1747 :: uu____1756  in
+          mkConstruct
+            FStar_Reflection_Data.ref_Tv_App.FStar_Reflection_Data.fv []
+            uu____1740
+      | FStar_Reflection_Data.Tv_Abs (b,t) ->
+          let uu____1794 =
+            let uu____1801 =
+              let uu____1806 = FStar_TypeChecker_NBETerm.embed e_binder cb b
                  in
-              FStar_TypeChecker_NBETerm.as_arg uu____61030  in
-            [uu____61025]  in
-          mkConstruct
-            FStar_Reflection_Data.ref_Tv_FVar.FStar_Reflection_Data.fv []
-            uu____61018
-      | FStar_Reflection_Data.Tv_BVar bv ->
-          let uu____61040 =
-            let uu____61047 =
-              let uu____61052 = FStar_TypeChecker_NBETerm.embed e_bv cb bv
+              FStar_TypeChecker_NBETerm.as_arg uu____1806  in
+            let uu____1807 =
+              let uu____1814 =
+                let uu____1819 =
+                  let uu____1820 = e_term_aq aq  in
+                  FStar_TypeChecker_NBETerm.embed uu____1820 cb t  in
+                FStar_TypeChecker_NBETerm.as_arg uu____1819  in
+              [uu____1814]  in
+            uu____1801 :: uu____1807  in
+          mkConstruct
+            FStar_Reflection_Data.ref_Tv_Abs.FStar_Reflection_Data.fv []
+            uu____1794
+      | FStar_Reflection_Data.Tv_Arrow (b,c) ->
+          let uu____1837 =
+            let uu____1844 =
+              let uu____1849 = FStar_TypeChecker_NBETerm.embed e_binder cb b
                  in
-              FStar_TypeChecker_NBETerm.as_arg uu____61052  in
-            [uu____61047]  in
-          mkConstruct
-            FStar_Reflection_Data.ref_Tv_BVar.FStar_Reflection_Data.fv []
-            uu____61040
-      | FStar_Reflection_Data.Tv_Var bv ->
-          let uu____61062 =
-            let uu____61069 =
-              let uu____61074 = FStar_TypeChecker_NBETerm.embed e_bv cb bv
-                 in
-              FStar_TypeChecker_NBETerm.as_arg uu____61074  in
-            [uu____61069]  in
-          mkConstruct
-            FStar_Reflection_Data.ref_Tv_Var.FStar_Reflection_Data.fv []
-            uu____61062
-      | FStar_Reflection_Data.Tv_App (hd1,a) ->
-          let uu____61085 =
-            let uu____61092 =
-              let uu____61097 =
-                let uu____61098 = e_term_aq aq  in
-                FStar_TypeChecker_NBETerm.embed uu____61098 cb hd1  in
-              FStar_TypeChecker_NBETerm.as_arg uu____61097  in
-            let uu____61101 =
-              let uu____61108 =
-                let uu____61113 =
-                  let uu____61114 = e_argv_aq aq  in
-                  FStar_TypeChecker_NBETerm.embed uu____61114 cb a  in
-                FStar_TypeChecker_NBETerm.as_arg uu____61113  in
-              [uu____61108]  in
-            uu____61092 :: uu____61101  in
-          mkConstruct
-            FStar_Reflection_Data.ref_Tv_App.FStar_Reflection_Data.fv []
-            uu____61085
-      | FStar_Reflection_Data.Tv_Abs (b,t) ->
-          let uu____61139 =
-            let uu____61146 =
-              let uu____61151 = FStar_TypeChecker_NBETerm.embed e_binder cb b
-                 in
-              FStar_TypeChecker_NBETerm.as_arg uu____61151  in
-            let uu____61152 =
-              let uu____61159 =
-                let uu____61164 =
-                  let uu____61165 = e_term_aq aq  in
-                  FStar_TypeChecker_NBETerm.embed uu____61165 cb t  in
-                FStar_TypeChecker_NBETerm.as_arg uu____61164  in
-              [uu____61159]  in
-            uu____61146 :: uu____61152  in
-          mkConstruct
-            FStar_Reflection_Data.ref_Tv_Abs.FStar_Reflection_Data.fv []
-            uu____61139
-      | FStar_Reflection_Data.Tv_Arrow (b,c) ->
-          let uu____61182 =
-            let uu____61189 =
-              let uu____61194 = FStar_TypeChecker_NBETerm.embed e_binder cb b
-                 in
-              FStar_TypeChecker_NBETerm.as_arg uu____61194  in
-            let uu____61195 =
-              let uu____61202 =
-                let uu____61207 = FStar_TypeChecker_NBETerm.embed e_comp cb c
+              FStar_TypeChecker_NBETerm.as_arg uu____1849  in
+            let uu____1850 =
+              let uu____1857 =
+                let uu____1862 = FStar_TypeChecker_NBETerm.embed e_comp cb c
                    in
-                FStar_TypeChecker_NBETerm.as_arg uu____61207  in
-              [uu____61202]  in
-            uu____61189 :: uu____61195  in
+                FStar_TypeChecker_NBETerm.as_arg uu____1862  in
+              [uu____1857]  in
+            uu____1844 :: uu____1850  in
           mkConstruct
             FStar_Reflection_Data.ref_Tv_Arrow.FStar_Reflection_Data.fv []
-            uu____61182
+            uu____1837
       | FStar_Reflection_Data.Tv_Type u ->
-          let uu____61221 =
-            let uu____61228 =
-              let uu____61233 =
+          let uu____1876 =
+            let uu____1883 =
+              let uu____1888 =
                 FStar_TypeChecker_NBETerm.embed
                   FStar_TypeChecker_NBETerm.e_unit cb ()
                  in
-              FStar_TypeChecker_NBETerm.as_arg uu____61233  in
-            [uu____61228]  in
+              FStar_TypeChecker_NBETerm.as_arg uu____1888  in
+            [uu____1883]  in
           mkConstruct
             FStar_Reflection_Data.ref_Tv_Type.FStar_Reflection_Data.fv []
-            uu____61221
+            uu____1876
       | FStar_Reflection_Data.Tv_Refine (bv,t) ->
-          let uu____61244 =
-            let uu____61251 =
-              let uu____61256 = FStar_TypeChecker_NBETerm.embed e_bv cb bv
+          let uu____1899 =
+            let uu____1906 =
+              let uu____1911 = FStar_TypeChecker_NBETerm.embed e_bv cb bv  in
+              FStar_TypeChecker_NBETerm.as_arg uu____1911  in
+            let uu____1912 =
+              let uu____1919 =
+                let uu____1924 =
+                  let uu____1925 = e_term_aq aq  in
+                  FStar_TypeChecker_NBETerm.embed uu____1925 cb t  in
+                FStar_TypeChecker_NBETerm.as_arg uu____1924  in
+              [uu____1919]  in
+            uu____1906 :: uu____1912  in
+          mkConstruct
+            FStar_Reflection_Data.ref_Tv_Refine.FStar_Reflection_Data.fv []
+            uu____1899
+      | FStar_Reflection_Data.Tv_Const c ->
+          let uu____1941 =
+            let uu____1948 =
+              let uu____1953 = FStar_TypeChecker_NBETerm.embed e_const cb c
                  in
-              FStar_TypeChecker_NBETerm.as_arg uu____61256  in
-            let uu____61257 =
-              let uu____61264 =
-                let uu____61269 =
-                  let uu____61270 = e_term_aq aq  in
-                  FStar_TypeChecker_NBETerm.embed uu____61270 cb t  in
-                FStar_TypeChecker_NBETerm.as_arg uu____61269  in
-              [uu____61264]  in
-            uu____61251 :: uu____61257  in
-          mkConstruct
-            FStar_Reflection_Data.ref_Tv_Refine.FStar_Reflection_Data.fv []
-            uu____61244
-      | FStar_Reflection_Data.Tv_Const c ->
-          let uu____61286 =
-            let uu____61293 =
-              let uu____61298 = FStar_TypeChecker_NBETerm.embed e_const cb c
-                 in
-              FStar_TypeChecker_NBETerm.as_arg uu____61298  in
-            [uu____61293]  in
+              FStar_TypeChecker_NBETerm.as_arg uu____1953  in
+            [uu____1948]  in
           mkConstruct
             FStar_Reflection_Data.ref_Tv_Const.FStar_Reflection_Data.fv []
-            uu____61286
+            uu____1941
       | FStar_Reflection_Data.Tv_Uvar (u,d) ->
-          let uu____61309 =
-            let uu____61316 =
-              let uu____61321 =
+          let uu____1964 =
+            let uu____1971 =
+              let uu____1976 =
                 FStar_TypeChecker_NBETerm.embed
                   FStar_TypeChecker_NBETerm.e_int cb u
                  in
-              FStar_TypeChecker_NBETerm.as_arg uu____61321  in
-            let uu____61322 =
-              let uu____61329 =
-                let uu____61334 =
+              FStar_TypeChecker_NBETerm.as_arg uu____1976  in
+            let uu____1977 =
+              let uu____1984 =
+                let uu____1989 =
                   mk_lazy cb (u, d) FStar_Syntax_Util.t_ctx_uvar_and_sust
                     FStar_Syntax_Syntax.Lazy_uvar
                    in
-                FStar_TypeChecker_NBETerm.as_arg uu____61334  in
-              [uu____61329]  in
-            uu____61316 :: uu____61322  in
+                FStar_TypeChecker_NBETerm.as_arg uu____1989  in
+              [uu____1984]  in
+            uu____1971 :: uu____1977  in
           mkConstruct
             FStar_Reflection_Data.ref_Tv_Uvar.FStar_Reflection_Data.fv []
-            uu____61309
+            uu____1964
       | FStar_Reflection_Data.Tv_Let (r,b,t1,t2) ->
-          let uu____61357 =
-            let uu____61364 =
-              let uu____61369 =
+          let uu____2012 =
+            let uu____2019 =
+              let uu____2024 =
                 FStar_TypeChecker_NBETerm.embed
                   FStar_TypeChecker_NBETerm.e_bool cb r
                  in
-              FStar_TypeChecker_NBETerm.as_arg uu____61369  in
-            let uu____61371 =
-              let uu____61378 =
-                let uu____61383 = FStar_TypeChecker_NBETerm.embed e_bv cb b
+              FStar_TypeChecker_NBETerm.as_arg uu____2024  in
+            let uu____2026 =
+              let uu____2033 =
+                let uu____2038 = FStar_TypeChecker_NBETerm.embed e_bv cb b
                    in
-                FStar_TypeChecker_NBETerm.as_arg uu____61383  in
-              let uu____61384 =
-                let uu____61391 =
-                  let uu____61396 =
-                    let uu____61397 = e_term_aq aq  in
-                    FStar_TypeChecker_NBETerm.embed uu____61397 cb t1  in
-                  FStar_TypeChecker_NBETerm.as_arg uu____61396  in
-                let uu____61400 =
-                  let uu____61407 =
-                    let uu____61412 =
-                      let uu____61413 = e_term_aq aq  in
-                      FStar_TypeChecker_NBETerm.embed uu____61413 cb t2  in
-                    FStar_TypeChecker_NBETerm.as_arg uu____61412  in
-                  [uu____61407]  in
-                uu____61391 :: uu____61400  in
-              uu____61378 :: uu____61384  in
-            uu____61364 :: uu____61371  in
+                FStar_TypeChecker_NBETerm.as_arg uu____2038  in
+              let uu____2039 =
+                let uu____2046 =
+                  let uu____2051 =
+                    let uu____2052 = e_term_aq aq  in
+                    FStar_TypeChecker_NBETerm.embed uu____2052 cb t1  in
+                  FStar_TypeChecker_NBETerm.as_arg uu____2051  in
+                let uu____2055 =
+                  let uu____2062 =
+                    let uu____2067 =
+                      let uu____2068 = e_term_aq aq  in
+                      FStar_TypeChecker_NBETerm.embed uu____2068 cb t2  in
+                    FStar_TypeChecker_NBETerm.as_arg uu____2067  in
+                  [uu____2062]  in
+                uu____2046 :: uu____2055  in
+              uu____2033 :: uu____2039  in
+            uu____2019 :: uu____2026  in
           mkConstruct
             FStar_Reflection_Data.ref_Tv_Let.FStar_Reflection_Data.fv []
-            uu____61357
+            uu____2012
       | FStar_Reflection_Data.Tv_Match (t,brs) ->
-          let uu____61442 =
-            let uu____61449 =
-              let uu____61454 =
-                let uu____61455 = e_term_aq aq  in
-                FStar_TypeChecker_NBETerm.embed uu____61455 cb t  in
-              FStar_TypeChecker_NBETerm.as_arg uu____61454  in
-            let uu____61458 =
-              let uu____61465 =
-                let uu____61470 =
-                  let uu____61471 =
-                    let uu____61480 = e_branch_aq aq  in
-                    FStar_TypeChecker_NBETerm.e_list uu____61480  in
-                  FStar_TypeChecker_NBETerm.embed uu____61471 cb brs  in
-                FStar_TypeChecker_NBETerm.as_arg uu____61470  in
-              [uu____61465]  in
-            uu____61449 :: uu____61458  in
+          let uu____2097 =
+            let uu____2104 =
+              let uu____2109 =
+                let uu____2110 = e_term_aq aq  in
+                FStar_TypeChecker_NBETerm.embed uu____2110 cb t  in
+              FStar_TypeChecker_NBETerm.as_arg uu____2109  in
+            let uu____2113 =
+              let uu____2120 =
+                let uu____2125 =
+                  let uu____2126 =
+                    let uu____2135 = e_branch_aq aq  in
+                    FStar_TypeChecker_NBETerm.e_list uu____2135  in
+                  FStar_TypeChecker_NBETerm.embed uu____2126 cb brs  in
+                FStar_TypeChecker_NBETerm.as_arg uu____2125  in
+              [uu____2120]  in
+            uu____2104 :: uu____2113  in
           mkConstruct
             FStar_Reflection_Data.ref_Tv_Match.FStar_Reflection_Data.fv []
-            uu____61442
+            uu____2097
       | FStar_Reflection_Data.Tv_AscribedT (e,t,tacopt) ->
-          let uu____61516 =
-            let uu____61523 =
-              let uu____61528 =
-                let uu____61529 = e_term_aq aq  in
-                FStar_TypeChecker_NBETerm.embed uu____61529 cb e  in
-              FStar_TypeChecker_NBETerm.as_arg uu____61528  in
-            let uu____61532 =
-              let uu____61539 =
-                let uu____61544 =
-                  let uu____61545 = e_term_aq aq  in
-                  FStar_TypeChecker_NBETerm.embed uu____61545 cb t  in
-                FStar_TypeChecker_NBETerm.as_arg uu____61544  in
-              let uu____61548 =
-                let uu____61555 =
-                  let uu____61560 =
-                    let uu____61561 =
-                      let uu____61566 = e_term_aq aq  in
-                      FStar_TypeChecker_NBETerm.e_option uu____61566  in
-                    FStar_TypeChecker_NBETerm.embed uu____61561 cb tacopt  in
-                  FStar_TypeChecker_NBETerm.as_arg uu____61560  in
-                [uu____61555]  in
-              uu____61539 :: uu____61548  in
-            uu____61523 :: uu____61532  in
+          let uu____2171 =
+            let uu____2178 =
+              let uu____2183 =
+                let uu____2184 = e_term_aq aq  in
+                FStar_TypeChecker_NBETerm.embed uu____2184 cb e  in
+              FStar_TypeChecker_NBETerm.as_arg uu____2183  in
+            let uu____2187 =
+              let uu____2194 =
+                let uu____2199 =
+                  let uu____2200 = e_term_aq aq  in
+                  FStar_TypeChecker_NBETerm.embed uu____2200 cb t  in
+                FStar_TypeChecker_NBETerm.as_arg uu____2199  in
+              let uu____2203 =
+                let uu____2210 =
+                  let uu____2215 =
+                    let uu____2216 =
+                      let uu____2221 = e_term_aq aq  in
+                      FStar_TypeChecker_NBETerm.e_option uu____2221  in
+                    FStar_TypeChecker_NBETerm.embed uu____2216 cb tacopt  in
+                  FStar_TypeChecker_NBETerm.as_arg uu____2215  in
+                [uu____2210]  in
+              uu____2194 :: uu____2203  in
+            uu____2178 :: uu____2187  in
           mkConstruct
             FStar_Reflection_Data.ref_Tv_AscT.FStar_Reflection_Data.fv []
-            uu____61516
+            uu____2171
       | FStar_Reflection_Data.Tv_AscribedC (e,c,tacopt) ->
-          let uu____61594 =
-            let uu____61601 =
-              let uu____61606 =
-                let uu____61607 = e_term_aq aq  in
-                FStar_TypeChecker_NBETerm.embed uu____61607 cb e  in
-              FStar_TypeChecker_NBETerm.as_arg uu____61606  in
-            let uu____61610 =
-              let uu____61617 =
-                let uu____61622 = FStar_TypeChecker_NBETerm.embed e_comp cb c
+          let uu____2249 =
+            let uu____2256 =
+              let uu____2261 =
+                let uu____2262 = e_term_aq aq  in
+                FStar_TypeChecker_NBETerm.embed uu____2262 cb e  in
+              FStar_TypeChecker_NBETerm.as_arg uu____2261  in
+            let uu____2265 =
+              let uu____2272 =
+                let uu____2277 = FStar_TypeChecker_NBETerm.embed e_comp cb c
                    in
-                FStar_TypeChecker_NBETerm.as_arg uu____61622  in
-              let uu____61623 =
-                let uu____61630 =
-                  let uu____61635 =
-                    let uu____61636 =
-                      let uu____61641 = e_term_aq aq  in
-                      FStar_TypeChecker_NBETerm.e_option uu____61641  in
-                    FStar_TypeChecker_NBETerm.embed uu____61636 cb tacopt  in
-                  FStar_TypeChecker_NBETerm.as_arg uu____61635  in
-                [uu____61630]  in
-              uu____61617 :: uu____61623  in
-            uu____61601 :: uu____61610  in
+                FStar_TypeChecker_NBETerm.as_arg uu____2277  in
+              let uu____2278 =
+                let uu____2285 =
+                  let uu____2290 =
+                    let uu____2291 =
+                      let uu____2296 = e_term_aq aq  in
+                      FStar_TypeChecker_NBETerm.e_option uu____2296  in
+                    FStar_TypeChecker_NBETerm.embed uu____2291 cb tacopt  in
+                  FStar_TypeChecker_NBETerm.as_arg uu____2290  in
+                [uu____2285]  in
+              uu____2272 :: uu____2278  in
+            uu____2256 :: uu____2265  in
           mkConstruct
             FStar_Reflection_Data.ref_Tv_AscT.FStar_Reflection_Data.fv []
-            uu____61594
-=======
-          let uu____61052 =
-            let uu____61059 =
-              let uu____61064 = FStar_TypeChecker_NBETerm.embed e_fv cb fv
-                 in
-              FStar_TypeChecker_NBETerm.as_arg uu____61064  in
-            [uu____61059]  in
-          mkConstruct
-            FStar_Reflection_Data.ref_Tv_FVar.FStar_Reflection_Data.fv []
-            uu____61052
-      | FStar_Reflection_Data.Tv_BVar bv ->
-          let uu____61074 =
-            let uu____61081 =
-              let uu____61086 = FStar_TypeChecker_NBETerm.embed e_bv cb bv
-                 in
-              FStar_TypeChecker_NBETerm.as_arg uu____61086  in
-            [uu____61081]  in
-          mkConstruct
-            FStar_Reflection_Data.ref_Tv_BVar.FStar_Reflection_Data.fv []
-            uu____61074
-      | FStar_Reflection_Data.Tv_Var bv ->
-          let uu____61096 =
-            let uu____61103 =
-              let uu____61108 = FStar_TypeChecker_NBETerm.embed e_bv cb bv
-                 in
-              FStar_TypeChecker_NBETerm.as_arg uu____61108  in
-            [uu____61103]  in
-          mkConstruct
-            FStar_Reflection_Data.ref_Tv_Var.FStar_Reflection_Data.fv []
-            uu____61096
-      | FStar_Reflection_Data.Tv_App (hd1,a) ->
-          let uu____61119 =
-            let uu____61126 =
-              let uu____61131 =
-                let uu____61132 = e_term_aq aq  in
-                FStar_TypeChecker_NBETerm.embed uu____61132 cb hd1  in
-              FStar_TypeChecker_NBETerm.as_arg uu____61131  in
-            let uu____61135 =
-              let uu____61142 =
-                let uu____61147 =
-                  let uu____61148 = e_argv_aq aq  in
-                  FStar_TypeChecker_NBETerm.embed uu____61148 cb a  in
-                FStar_TypeChecker_NBETerm.as_arg uu____61147  in
-              [uu____61142]  in
-            uu____61126 :: uu____61135  in
-          mkConstruct
-            FStar_Reflection_Data.ref_Tv_App.FStar_Reflection_Data.fv []
-            uu____61119
-      | FStar_Reflection_Data.Tv_Abs (b,t) ->
-          let uu____61173 =
-            let uu____61180 =
-              let uu____61185 = FStar_TypeChecker_NBETerm.embed e_binder cb b
-                 in
-              FStar_TypeChecker_NBETerm.as_arg uu____61185  in
-            let uu____61186 =
-              let uu____61193 =
-                let uu____61198 =
-                  let uu____61199 = e_term_aq aq  in
-                  FStar_TypeChecker_NBETerm.embed uu____61199 cb t  in
-                FStar_TypeChecker_NBETerm.as_arg uu____61198  in
-              [uu____61193]  in
-            uu____61180 :: uu____61186  in
-          mkConstruct
-            FStar_Reflection_Data.ref_Tv_Abs.FStar_Reflection_Data.fv []
-            uu____61173
-      | FStar_Reflection_Data.Tv_Arrow (b,c) ->
-          let uu____61216 =
-            let uu____61223 =
-              let uu____61228 = FStar_TypeChecker_NBETerm.embed e_binder cb b
-                 in
-              FStar_TypeChecker_NBETerm.as_arg uu____61228  in
-            let uu____61229 =
-              let uu____61236 =
-                let uu____61241 = FStar_TypeChecker_NBETerm.embed e_comp cb c
-                   in
-                FStar_TypeChecker_NBETerm.as_arg uu____61241  in
-              [uu____61236]  in
-            uu____61223 :: uu____61229  in
-          mkConstruct
-            FStar_Reflection_Data.ref_Tv_Arrow.FStar_Reflection_Data.fv []
-            uu____61216
-      | FStar_Reflection_Data.Tv_Type u ->
-          let uu____61255 =
-            let uu____61262 =
-              let uu____61267 =
-                FStar_TypeChecker_NBETerm.embed
-                  FStar_TypeChecker_NBETerm.e_unit cb ()
-                 in
-              FStar_TypeChecker_NBETerm.as_arg uu____61267  in
-            [uu____61262]  in
-          mkConstruct
-            FStar_Reflection_Data.ref_Tv_Type.FStar_Reflection_Data.fv []
-            uu____61255
-      | FStar_Reflection_Data.Tv_Refine (bv,t) ->
-          let uu____61278 =
-            let uu____61285 =
-              let uu____61290 = FStar_TypeChecker_NBETerm.embed e_bv cb bv
-                 in
-              FStar_TypeChecker_NBETerm.as_arg uu____61290  in
-            let uu____61291 =
-              let uu____61298 =
-                let uu____61303 =
-                  let uu____61304 = e_term_aq aq  in
-                  FStar_TypeChecker_NBETerm.embed uu____61304 cb t  in
-                FStar_TypeChecker_NBETerm.as_arg uu____61303  in
-              [uu____61298]  in
-            uu____61285 :: uu____61291  in
-          mkConstruct
-            FStar_Reflection_Data.ref_Tv_Refine.FStar_Reflection_Data.fv []
-            uu____61278
-      | FStar_Reflection_Data.Tv_Const c ->
-          let uu____61320 =
-            let uu____61327 =
-              let uu____61332 = FStar_TypeChecker_NBETerm.embed e_const cb c
-                 in
-              FStar_TypeChecker_NBETerm.as_arg uu____61332  in
-            [uu____61327]  in
-          mkConstruct
-            FStar_Reflection_Data.ref_Tv_Const.FStar_Reflection_Data.fv []
-            uu____61320
-      | FStar_Reflection_Data.Tv_Uvar (u,d) ->
-          let uu____61343 =
-            let uu____61350 =
-              let uu____61355 =
-                FStar_TypeChecker_NBETerm.embed
-                  FStar_TypeChecker_NBETerm.e_int cb u
-                 in
-              FStar_TypeChecker_NBETerm.as_arg uu____61355  in
-            let uu____61356 =
-              let uu____61363 =
-                let uu____61368 =
-                  mk_lazy cb (u, d) FStar_Syntax_Util.t_ctx_uvar_and_sust
-                    FStar_Syntax_Syntax.Lazy_uvar
-                   in
-                FStar_TypeChecker_NBETerm.as_arg uu____61368  in
-              [uu____61363]  in
-            uu____61350 :: uu____61356  in
-          mkConstruct
-            FStar_Reflection_Data.ref_Tv_Uvar.FStar_Reflection_Data.fv []
-            uu____61343
-      | FStar_Reflection_Data.Tv_Let (r,b,t1,t2) ->
-          let uu____61391 =
-            let uu____61398 =
-              let uu____61403 =
-                FStar_TypeChecker_NBETerm.embed
-                  FStar_TypeChecker_NBETerm.e_bool cb r
-                 in
-              FStar_TypeChecker_NBETerm.as_arg uu____61403  in
-            let uu____61405 =
-              let uu____61412 =
-                let uu____61417 = FStar_TypeChecker_NBETerm.embed e_bv cb b
-                   in
-                FStar_TypeChecker_NBETerm.as_arg uu____61417  in
-              let uu____61418 =
-                let uu____61425 =
-                  let uu____61430 =
-                    let uu____61431 = e_term_aq aq  in
-                    FStar_TypeChecker_NBETerm.embed uu____61431 cb t1  in
-                  FStar_TypeChecker_NBETerm.as_arg uu____61430  in
-                let uu____61434 =
-                  let uu____61441 =
-                    let uu____61446 =
-                      let uu____61447 = e_term_aq aq  in
-                      FStar_TypeChecker_NBETerm.embed uu____61447 cb t2  in
-                    FStar_TypeChecker_NBETerm.as_arg uu____61446  in
-                  [uu____61441]  in
-                uu____61425 :: uu____61434  in
-              uu____61412 :: uu____61418  in
-            uu____61398 :: uu____61405  in
-          mkConstruct
-            FStar_Reflection_Data.ref_Tv_Let.FStar_Reflection_Data.fv []
-            uu____61391
-      | FStar_Reflection_Data.Tv_Match (t,brs) ->
-          let uu____61476 =
-            let uu____61483 =
-              let uu____61488 =
-                let uu____61489 = e_term_aq aq  in
-                FStar_TypeChecker_NBETerm.embed uu____61489 cb t  in
-              FStar_TypeChecker_NBETerm.as_arg uu____61488  in
-            let uu____61492 =
-              let uu____61499 =
-                let uu____61504 =
-                  let uu____61505 =
-                    let uu____61514 = e_branch_aq aq  in
-                    FStar_TypeChecker_NBETerm.e_list uu____61514  in
-                  FStar_TypeChecker_NBETerm.embed uu____61505 cb brs  in
-                FStar_TypeChecker_NBETerm.as_arg uu____61504  in
-              [uu____61499]  in
-            uu____61483 :: uu____61492  in
-          mkConstruct
-            FStar_Reflection_Data.ref_Tv_Match.FStar_Reflection_Data.fv []
-            uu____61476
-      | FStar_Reflection_Data.Tv_AscribedT (e,t,tacopt) ->
-          let uu____61550 =
-            let uu____61557 =
-              let uu____61562 =
-                let uu____61563 = e_term_aq aq  in
-                FStar_TypeChecker_NBETerm.embed uu____61563 cb e  in
-              FStar_TypeChecker_NBETerm.as_arg uu____61562  in
-            let uu____61566 =
-              let uu____61573 =
-                let uu____61578 =
-                  let uu____61579 = e_term_aq aq  in
-                  FStar_TypeChecker_NBETerm.embed uu____61579 cb t  in
-                FStar_TypeChecker_NBETerm.as_arg uu____61578  in
-              let uu____61582 =
-                let uu____61589 =
-                  let uu____61594 =
-                    let uu____61595 =
-                      let uu____61600 = e_term_aq aq  in
-                      FStar_TypeChecker_NBETerm.e_option uu____61600  in
-                    FStar_TypeChecker_NBETerm.embed uu____61595 cb tacopt  in
-                  FStar_TypeChecker_NBETerm.as_arg uu____61594  in
-                [uu____61589]  in
-              uu____61573 :: uu____61582  in
-            uu____61557 :: uu____61566  in
-          mkConstruct
-            FStar_Reflection_Data.ref_Tv_AscT.FStar_Reflection_Data.fv []
-            uu____61550
-      | FStar_Reflection_Data.Tv_AscribedC (e,c,tacopt) ->
-          let uu____61628 =
-            let uu____61635 =
-              let uu____61640 =
-                let uu____61641 = e_term_aq aq  in
-                FStar_TypeChecker_NBETerm.embed uu____61641 cb e  in
-              FStar_TypeChecker_NBETerm.as_arg uu____61640  in
-            let uu____61644 =
-              let uu____61651 =
-                let uu____61656 = FStar_TypeChecker_NBETerm.embed e_comp cb c
-                   in
-                FStar_TypeChecker_NBETerm.as_arg uu____61656  in
-              let uu____61657 =
-                let uu____61664 =
-                  let uu____61669 =
-                    let uu____61670 =
-                      let uu____61675 = e_term_aq aq  in
-                      FStar_TypeChecker_NBETerm.e_option uu____61675  in
-                    FStar_TypeChecker_NBETerm.embed uu____61670 cb tacopt  in
-                  FStar_TypeChecker_NBETerm.as_arg uu____61669  in
-                [uu____61664]  in
-              uu____61651 :: uu____61657  in
-            uu____61635 :: uu____61644  in
-          mkConstruct
-            FStar_Reflection_Data.ref_Tv_AscT.FStar_Reflection_Data.fv []
-            uu____61628
->>>>>>> 183df463
+            uu____2249
       | FStar_Reflection_Data.Tv_Unknown  ->
           mkConstruct
             FStar_Reflection_Data.ref_Tv_Unknown.FStar_Reflection_Data.fv []
@@ -1621,503 +908,250 @@
     let unembed_term_view cb t =
       match t with
       | FStar_TypeChecker_NBETerm.Construct
-<<<<<<< HEAD
-          (fv,uu____61682,(b,uu____61684)::[]) when
+          (fv,uu____2337,(b,uu____2339)::[]) when
           FStar_Syntax_Syntax.fv_eq_lid fv
             FStar_Reflection_Data.ref_Tv_Var.FStar_Reflection_Data.lid
           ->
-          let uu____61703 = FStar_TypeChecker_NBETerm.unembed e_bv cb b  in
-          FStar_Util.bind_opt uu____61703
+          let uu____2358 = FStar_TypeChecker_NBETerm.unembed e_bv cb b  in
+          FStar_Util.bind_opt uu____2358
             (fun b1  ->
                FStar_All.pipe_left
-                 (fun _61710  -> FStar_Pervasives_Native.Some _61710)
+                 (fun _2365  -> FStar_Pervasives_Native.Some _2365)
                  (FStar_Reflection_Data.Tv_Var b1))
       | FStar_TypeChecker_NBETerm.Construct
-          (fv,uu____61712,(b,uu____61714)::[]) when
+          (fv,uu____2367,(b,uu____2369)::[]) when
           FStar_Syntax_Syntax.fv_eq_lid fv
             FStar_Reflection_Data.ref_Tv_BVar.FStar_Reflection_Data.lid
           ->
-          let uu____61733 = FStar_TypeChecker_NBETerm.unembed e_bv cb b  in
-          FStar_Util.bind_opt uu____61733
+          let uu____2388 = FStar_TypeChecker_NBETerm.unembed e_bv cb b  in
+          FStar_Util.bind_opt uu____2388
             (fun b1  ->
                FStar_All.pipe_left
-                 (fun _61740  -> FStar_Pervasives_Native.Some _61740)
+                 (fun _2395  -> FStar_Pervasives_Native.Some _2395)
                  (FStar_Reflection_Data.Tv_BVar b1))
       | FStar_TypeChecker_NBETerm.Construct
-          (fv,uu____61742,(f,uu____61744)::[]) when
+          (fv,uu____2397,(f,uu____2399)::[]) when
           FStar_Syntax_Syntax.fv_eq_lid fv
             FStar_Reflection_Data.ref_Tv_FVar.FStar_Reflection_Data.lid
           ->
-          let uu____61763 = FStar_TypeChecker_NBETerm.unembed e_fv cb f  in
-          FStar_Util.bind_opt uu____61763
+          let uu____2418 = FStar_TypeChecker_NBETerm.unembed e_fv cb f  in
+          FStar_Util.bind_opt uu____2418
             (fun f1  ->
                FStar_All.pipe_left
-                 (fun _61770  -> FStar_Pervasives_Native.Some _61770)
+                 (fun _2425  -> FStar_Pervasives_Native.Some _2425)
                  (FStar_Reflection_Data.Tv_FVar f1))
       | FStar_TypeChecker_NBETerm.Construct
-          (fv,uu____61772,(r,uu____61774)::(l,uu____61776)::[]) when
+          (fv,uu____2427,(r,uu____2429)::(l,uu____2431)::[]) when
           FStar_Syntax_Syntax.fv_eq_lid fv
             FStar_Reflection_Data.ref_Tv_App.FStar_Reflection_Data.lid
           ->
-          let uu____61799 = FStar_TypeChecker_NBETerm.unembed e_term cb l  in
-          FStar_Util.bind_opt uu____61799
+          let uu____2454 = FStar_TypeChecker_NBETerm.unembed e_term cb l  in
+          FStar_Util.bind_opt uu____2454
             (fun l1  ->
-               let uu____61805 =
-                 FStar_TypeChecker_NBETerm.unembed e_argv cb r  in
-               FStar_Util.bind_opt uu____61805
+               let uu____2460 = FStar_TypeChecker_NBETerm.unembed e_argv cb r
+                  in
+               FStar_Util.bind_opt uu____2460
                  (fun r1  ->
                     FStar_All.pipe_left
-                      (fun _61812  -> FStar_Pervasives_Native.Some _61812)
+                      (fun _2467  -> FStar_Pervasives_Native.Some _2467)
                       (FStar_Reflection_Data.Tv_App (l1, r1))))
       | FStar_TypeChecker_NBETerm.Construct
-          (fv,uu____61814,(t1,uu____61816)::(b,uu____61818)::[]) when
+          (fv,uu____2469,(t1,uu____2471)::(b,uu____2473)::[]) when
           FStar_Syntax_Syntax.fv_eq_lid fv
             FStar_Reflection_Data.ref_Tv_Abs.FStar_Reflection_Data.lid
           ->
-          let uu____61841 = FStar_TypeChecker_NBETerm.unembed e_binder cb b
+          let uu____2496 = FStar_TypeChecker_NBETerm.unembed e_binder cb b
              in
-          FStar_Util.bind_opt uu____61841
+          FStar_Util.bind_opt uu____2496
             (fun b1  ->
-               let uu____61847 =
+               let uu____2502 =
                  FStar_TypeChecker_NBETerm.unembed e_term cb t1  in
-               FStar_Util.bind_opt uu____61847
+               FStar_Util.bind_opt uu____2502
                  (fun t2  ->
                     FStar_All.pipe_left
-                      (fun _61854  -> FStar_Pervasives_Native.Some _61854)
+                      (fun _2509  -> FStar_Pervasives_Native.Some _2509)
                       (FStar_Reflection_Data.Tv_Abs (b1, t2))))
       | FStar_TypeChecker_NBETerm.Construct
-          (fv,uu____61856,(t1,uu____61858)::(b,uu____61860)::[]) when
+          (fv,uu____2511,(t1,uu____2513)::(b,uu____2515)::[]) when
           FStar_Syntax_Syntax.fv_eq_lid fv
             FStar_Reflection_Data.ref_Tv_Arrow.FStar_Reflection_Data.lid
           ->
-          let uu____61883 = FStar_TypeChecker_NBETerm.unembed e_binder cb b
+          let uu____2538 = FStar_TypeChecker_NBETerm.unembed e_binder cb b
              in
-          FStar_Util.bind_opt uu____61883
+          FStar_Util.bind_opt uu____2538
             (fun b1  ->
-               let uu____61889 =
+               let uu____2544 =
                  FStar_TypeChecker_NBETerm.unembed e_comp cb t1  in
-               FStar_Util.bind_opt uu____61889
+               FStar_Util.bind_opt uu____2544
                  (fun c  ->
                     FStar_All.pipe_left
-                      (fun _61896  -> FStar_Pervasives_Native.Some _61896)
+                      (fun _2551  -> FStar_Pervasives_Native.Some _2551)
                       (FStar_Reflection_Data.Tv_Arrow (b1, c))))
       | FStar_TypeChecker_NBETerm.Construct
-          (fv,uu____61898,(u,uu____61900)::[]) when
+          (fv,uu____2553,(u,uu____2555)::[]) when
           FStar_Syntax_Syntax.fv_eq_lid fv
             FStar_Reflection_Data.ref_Tv_Type.FStar_Reflection_Data.lid
           ->
-          let uu____61919 =
+          let uu____2574 =
             FStar_TypeChecker_NBETerm.unembed
               FStar_TypeChecker_NBETerm.e_unit cb u
              in
-          FStar_Util.bind_opt uu____61919
+          FStar_Util.bind_opt uu____2574
             (fun u1  ->
                FStar_All.pipe_left
-                 (fun _61926  -> FStar_Pervasives_Native.Some _61926)
+                 (fun _2581  -> FStar_Pervasives_Native.Some _2581)
                  (FStar_Reflection_Data.Tv_Type ()))
       | FStar_TypeChecker_NBETerm.Construct
-          (fv,uu____61928,(t1,uu____61930)::(b,uu____61932)::[]) when
+          (fv,uu____2583,(t1,uu____2585)::(b,uu____2587)::[]) when
           FStar_Syntax_Syntax.fv_eq_lid fv
             FStar_Reflection_Data.ref_Tv_Refine.FStar_Reflection_Data.lid
           ->
-          let uu____61955 = FStar_TypeChecker_NBETerm.unembed e_bv cb b  in
-          FStar_Util.bind_opt uu____61955
+          let uu____2610 = FStar_TypeChecker_NBETerm.unembed e_bv cb b  in
+          FStar_Util.bind_opt uu____2610
             (fun b1  ->
-               let uu____61961 =
+               let uu____2616 =
                  FStar_TypeChecker_NBETerm.unembed e_term cb t1  in
-               FStar_Util.bind_opt uu____61961
+               FStar_Util.bind_opt uu____2616
                  (fun t2  ->
                     FStar_All.pipe_left
-                      (fun _61968  -> FStar_Pervasives_Native.Some _61968)
+                      (fun _2623  -> FStar_Pervasives_Native.Some _2623)
                       (FStar_Reflection_Data.Tv_Refine (b1, t2))))
       | FStar_TypeChecker_NBETerm.Construct
-          (fv,uu____61970,(c,uu____61972)::[]) when
+          (fv,uu____2625,(c,uu____2627)::[]) when
           FStar_Syntax_Syntax.fv_eq_lid fv
             FStar_Reflection_Data.ref_Tv_Const.FStar_Reflection_Data.lid
           ->
-          let uu____61991 = FStar_TypeChecker_NBETerm.unembed e_const cb c
-             in
-          FStar_Util.bind_opt uu____61991
+          let uu____2646 = FStar_TypeChecker_NBETerm.unembed e_const cb c  in
+          FStar_Util.bind_opt uu____2646
             (fun c1  ->
                FStar_All.pipe_left
-                 (fun _61998  -> FStar_Pervasives_Native.Some _61998)
+                 (fun _2653  -> FStar_Pervasives_Native.Some _2653)
                  (FStar_Reflection_Data.Tv_Const c1))
       | FStar_TypeChecker_NBETerm.Construct
-          (fv,uu____62000,(l,uu____62002)::(u,uu____62004)::[]) when
+          (fv,uu____2655,(l,uu____2657)::(u,uu____2659)::[]) when
           FStar_Syntax_Syntax.fv_eq_lid fv
             FStar_Reflection_Data.ref_Tv_Uvar.FStar_Reflection_Data.lid
           ->
-          let uu____62027 =
+          let uu____2682 =
             FStar_TypeChecker_NBETerm.unembed FStar_TypeChecker_NBETerm.e_int
               cb u
              in
-          FStar_Util.bind_opt uu____62027
+          FStar_Util.bind_opt uu____2682
             (fun u1  ->
                let ctx_u_s = unlazy_as_t FStar_Syntax_Syntax.Lazy_uvar l  in
                FStar_All.pipe_left
-                 (fun _62036  -> FStar_Pervasives_Native.Some _62036)
+                 (fun _2691  -> FStar_Pervasives_Native.Some _2691)
                  (FStar_Reflection_Data.Tv_Uvar (u1, ctx_u_s)))
       | FStar_TypeChecker_NBETerm.Construct
-          (fv,uu____62038,(t2,uu____62040)::(t1,uu____62042)::(b,uu____62044)::
-           (r,uu____62046)::[])
-=======
-          (fv,uu____61716,(b,uu____61718)::[]) when
-          FStar_Syntax_Syntax.fv_eq_lid fv
-            FStar_Reflection_Data.ref_Tv_Var.FStar_Reflection_Data.lid
-          ->
-          let uu____61737 = FStar_TypeChecker_NBETerm.unembed e_bv cb b  in
-          FStar_Util.bind_opt uu____61737
-            (fun b1  ->
-               FStar_All.pipe_left
-                 (fun _61744  -> FStar_Pervasives_Native.Some _61744)
-                 (FStar_Reflection_Data.Tv_Var b1))
-      | FStar_TypeChecker_NBETerm.Construct
-          (fv,uu____61746,(b,uu____61748)::[]) when
-          FStar_Syntax_Syntax.fv_eq_lid fv
-            FStar_Reflection_Data.ref_Tv_BVar.FStar_Reflection_Data.lid
-          ->
-          let uu____61767 = FStar_TypeChecker_NBETerm.unembed e_bv cb b  in
-          FStar_Util.bind_opt uu____61767
-            (fun b1  ->
-               FStar_All.pipe_left
-                 (fun _61774  -> FStar_Pervasives_Native.Some _61774)
-                 (FStar_Reflection_Data.Tv_BVar b1))
-      | FStar_TypeChecker_NBETerm.Construct
-          (fv,uu____61776,(f,uu____61778)::[]) when
-          FStar_Syntax_Syntax.fv_eq_lid fv
-            FStar_Reflection_Data.ref_Tv_FVar.FStar_Reflection_Data.lid
-          ->
-          let uu____61797 = FStar_TypeChecker_NBETerm.unembed e_fv cb f  in
-          FStar_Util.bind_opt uu____61797
-            (fun f1  ->
-               FStar_All.pipe_left
-                 (fun _61804  -> FStar_Pervasives_Native.Some _61804)
-                 (FStar_Reflection_Data.Tv_FVar f1))
-      | FStar_TypeChecker_NBETerm.Construct
-          (fv,uu____61806,(r,uu____61808)::(l,uu____61810)::[]) when
-          FStar_Syntax_Syntax.fv_eq_lid fv
-            FStar_Reflection_Data.ref_Tv_App.FStar_Reflection_Data.lid
-          ->
-          let uu____61833 = FStar_TypeChecker_NBETerm.unembed e_term cb l  in
-          FStar_Util.bind_opt uu____61833
-            (fun l1  ->
-               let uu____61839 =
-                 FStar_TypeChecker_NBETerm.unembed e_argv cb r  in
-               FStar_Util.bind_opt uu____61839
-                 (fun r1  ->
-                    FStar_All.pipe_left
-                      (fun _61846  -> FStar_Pervasives_Native.Some _61846)
-                      (FStar_Reflection_Data.Tv_App (l1, r1))))
-      | FStar_TypeChecker_NBETerm.Construct
-          (fv,uu____61848,(t1,uu____61850)::(b,uu____61852)::[]) when
-          FStar_Syntax_Syntax.fv_eq_lid fv
-            FStar_Reflection_Data.ref_Tv_Abs.FStar_Reflection_Data.lid
-          ->
-          let uu____61875 = FStar_TypeChecker_NBETerm.unembed e_binder cb b
-             in
-          FStar_Util.bind_opt uu____61875
-            (fun b1  ->
-               let uu____61881 =
-                 FStar_TypeChecker_NBETerm.unembed e_term cb t1  in
-               FStar_Util.bind_opt uu____61881
-                 (fun t2  ->
-                    FStar_All.pipe_left
-                      (fun _61888  -> FStar_Pervasives_Native.Some _61888)
-                      (FStar_Reflection_Data.Tv_Abs (b1, t2))))
-      | FStar_TypeChecker_NBETerm.Construct
-          (fv,uu____61890,(t1,uu____61892)::(b,uu____61894)::[]) when
-          FStar_Syntax_Syntax.fv_eq_lid fv
-            FStar_Reflection_Data.ref_Tv_Arrow.FStar_Reflection_Data.lid
-          ->
-          let uu____61917 = FStar_TypeChecker_NBETerm.unembed e_binder cb b
-             in
-          FStar_Util.bind_opt uu____61917
-            (fun b1  ->
-               let uu____61923 =
-                 FStar_TypeChecker_NBETerm.unembed e_comp cb t1  in
-               FStar_Util.bind_opt uu____61923
-                 (fun c  ->
-                    FStar_All.pipe_left
-                      (fun _61930  -> FStar_Pervasives_Native.Some _61930)
-                      (FStar_Reflection_Data.Tv_Arrow (b1, c))))
-      | FStar_TypeChecker_NBETerm.Construct
-          (fv,uu____61932,(u,uu____61934)::[]) when
-          FStar_Syntax_Syntax.fv_eq_lid fv
-            FStar_Reflection_Data.ref_Tv_Type.FStar_Reflection_Data.lid
-          ->
-          let uu____61953 =
-            FStar_TypeChecker_NBETerm.unembed
-              FStar_TypeChecker_NBETerm.e_unit cb u
-             in
-          FStar_Util.bind_opt uu____61953
-            (fun u1  ->
-               FStar_All.pipe_left
-                 (fun _61960  -> FStar_Pervasives_Native.Some _61960)
-                 (FStar_Reflection_Data.Tv_Type ()))
-      | FStar_TypeChecker_NBETerm.Construct
-          (fv,uu____61962,(t1,uu____61964)::(b,uu____61966)::[]) when
-          FStar_Syntax_Syntax.fv_eq_lid fv
-            FStar_Reflection_Data.ref_Tv_Refine.FStar_Reflection_Data.lid
-          ->
-          let uu____61989 = FStar_TypeChecker_NBETerm.unembed e_bv cb b  in
-          FStar_Util.bind_opt uu____61989
-            (fun b1  ->
-               let uu____61995 =
-                 FStar_TypeChecker_NBETerm.unembed e_term cb t1  in
-               FStar_Util.bind_opt uu____61995
-                 (fun t2  ->
-                    FStar_All.pipe_left
-                      (fun _62002  -> FStar_Pervasives_Native.Some _62002)
-                      (FStar_Reflection_Data.Tv_Refine (b1, t2))))
-      | FStar_TypeChecker_NBETerm.Construct
-          (fv,uu____62004,(c,uu____62006)::[]) when
-          FStar_Syntax_Syntax.fv_eq_lid fv
-            FStar_Reflection_Data.ref_Tv_Const.FStar_Reflection_Data.lid
-          ->
-          let uu____62025 = FStar_TypeChecker_NBETerm.unembed e_const cb c
-             in
-          FStar_Util.bind_opt uu____62025
-            (fun c1  ->
-               FStar_All.pipe_left
-                 (fun _62032  -> FStar_Pervasives_Native.Some _62032)
-                 (FStar_Reflection_Data.Tv_Const c1))
-      | FStar_TypeChecker_NBETerm.Construct
-          (fv,uu____62034,(l,uu____62036)::(u,uu____62038)::[]) when
-          FStar_Syntax_Syntax.fv_eq_lid fv
-            FStar_Reflection_Data.ref_Tv_Uvar.FStar_Reflection_Data.lid
-          ->
-          let uu____62061 =
-            FStar_TypeChecker_NBETerm.unembed FStar_TypeChecker_NBETerm.e_int
-              cb u
-             in
-          FStar_Util.bind_opt uu____62061
-            (fun u1  ->
-               let ctx_u_s = unlazy_as_t FStar_Syntax_Syntax.Lazy_uvar l  in
-               FStar_All.pipe_left
-                 (fun _62070  -> FStar_Pervasives_Native.Some _62070)
-                 (FStar_Reflection_Data.Tv_Uvar (u1, ctx_u_s)))
-      | FStar_TypeChecker_NBETerm.Construct
-          (fv,uu____62072,(t2,uu____62074)::(t1,uu____62076)::(b,uu____62078)::
-           (r,uu____62080)::[])
->>>>>>> 183df463
+          (fv,uu____2693,(t2,uu____2695)::(t1,uu____2697)::(b,uu____2699)::
+           (r,uu____2701)::[])
           when
           FStar_Syntax_Syntax.fv_eq_lid fv
             FStar_Reflection_Data.ref_Tv_Let.FStar_Reflection_Data.lid
           ->
-<<<<<<< HEAD
-          let uu____62077 =
+          let uu____2732 =
             FStar_TypeChecker_NBETerm.unembed
               FStar_TypeChecker_NBETerm.e_bool cb r
              in
-          FStar_Util.bind_opt uu____62077
+          FStar_Util.bind_opt uu____2732
             (fun r1  ->
-               let uu____62087 = FStar_TypeChecker_NBETerm.unembed e_bv cb b
+               let uu____2742 = FStar_TypeChecker_NBETerm.unembed e_bv cb b
                   in
-               FStar_Util.bind_opt uu____62087
+               FStar_Util.bind_opt uu____2742
                  (fun b1  ->
-                    let uu____62093 =
+                    let uu____2748 =
                       FStar_TypeChecker_NBETerm.unembed e_term cb t1  in
-                    FStar_Util.bind_opt uu____62093
+                    FStar_Util.bind_opt uu____2748
                       (fun t11  ->
-                         let uu____62099 =
+                         let uu____2754 =
                            FStar_TypeChecker_NBETerm.unembed e_term cb t2  in
-                         FStar_Util.bind_opt uu____62099
+                         FStar_Util.bind_opt uu____2754
                            (fun t21  ->
                               FStar_All.pipe_left
-                                (fun _62106  ->
-                                   FStar_Pervasives_Native.Some _62106)
+                                (fun _2761  ->
+                                   FStar_Pervasives_Native.Some _2761)
                                 (FStar_Reflection_Data.Tv_Let
                                    (r1, b1, t11, t21))))))
       | FStar_TypeChecker_NBETerm.Construct
-          (fv,uu____62109,(brs,uu____62111)::(t1,uu____62113)::[]) when
+          (fv,uu____2764,(brs,uu____2766)::(t1,uu____2768)::[]) when
           FStar_Syntax_Syntax.fv_eq_lid fv
             FStar_Reflection_Data.ref_Tv_Match.FStar_Reflection_Data.lid
           ->
-          let uu____62136 = FStar_TypeChecker_NBETerm.unembed e_term cb t1
-             in
-          FStar_Util.bind_opt uu____62136
+          let uu____2791 = FStar_TypeChecker_NBETerm.unembed e_term cb t1  in
+          FStar_Util.bind_opt uu____2791
             (fun t2  ->
-               let uu____62142 =
-                 let uu____62147 = FStar_TypeChecker_NBETerm.e_list e_branch
+               let uu____2797 =
+                 let uu____2802 = FStar_TypeChecker_NBETerm.e_list e_branch
                     in
-                 FStar_TypeChecker_NBETerm.unembed uu____62147 cb brs  in
-               FStar_Util.bind_opt uu____62142
+                 FStar_TypeChecker_NBETerm.unembed uu____2802 cb brs  in
+               FStar_Util.bind_opt uu____2797
                  (fun brs1  ->
                     FStar_All.pipe_left
-                      (fun _62162  -> FStar_Pervasives_Native.Some _62162)
+                      (fun _2817  -> FStar_Pervasives_Native.Some _2817)
                       (FStar_Reflection_Data.Tv_Match (t2, brs1))))
       | FStar_TypeChecker_NBETerm.Construct
-          (fv,uu____62166,(tacopt,uu____62168)::(t1,uu____62170)::(e,uu____62172)::[])
-=======
-          let uu____62111 =
-            FStar_TypeChecker_NBETerm.unembed
-              FStar_TypeChecker_NBETerm.e_bool cb r
-             in
-          FStar_Util.bind_opt uu____62111
-            (fun r1  ->
-               let uu____62121 = FStar_TypeChecker_NBETerm.unembed e_bv cb b
-                  in
-               FStar_Util.bind_opt uu____62121
-                 (fun b1  ->
-                    let uu____62127 =
-                      FStar_TypeChecker_NBETerm.unembed e_term cb t1  in
-                    FStar_Util.bind_opt uu____62127
-                      (fun t11  ->
-                         let uu____62133 =
-                           FStar_TypeChecker_NBETerm.unembed e_term cb t2  in
-                         FStar_Util.bind_opt uu____62133
-                           (fun t21  ->
-                              FStar_All.pipe_left
-                                (fun _62140  ->
-                                   FStar_Pervasives_Native.Some _62140)
-                                (FStar_Reflection_Data.Tv_Let
-                                   (r1, b1, t11, t21))))))
-      | FStar_TypeChecker_NBETerm.Construct
-          (fv,uu____62143,(brs,uu____62145)::(t1,uu____62147)::[]) when
-          FStar_Syntax_Syntax.fv_eq_lid fv
-            FStar_Reflection_Data.ref_Tv_Match.FStar_Reflection_Data.lid
-          ->
-          let uu____62170 = FStar_TypeChecker_NBETerm.unembed e_term cb t1
-             in
-          FStar_Util.bind_opt uu____62170
-            (fun t2  ->
-               let uu____62176 =
-                 let uu____62181 = FStar_TypeChecker_NBETerm.e_list e_branch
-                    in
-                 FStar_TypeChecker_NBETerm.unembed uu____62181 cb brs  in
-               FStar_Util.bind_opt uu____62176
-                 (fun brs1  ->
-                    FStar_All.pipe_left
-                      (fun _62196  -> FStar_Pervasives_Native.Some _62196)
-                      (FStar_Reflection_Data.Tv_Match (t2, brs1))))
-      | FStar_TypeChecker_NBETerm.Construct
-          (fv,uu____62200,(tacopt,uu____62202)::(t1,uu____62204)::(e,uu____62206)::[])
->>>>>>> 183df463
+          (fv,uu____2821,(tacopt,uu____2823)::(t1,uu____2825)::(e,uu____2827)::[])
           when
           FStar_Syntax_Syntax.fv_eq_lid fv
             FStar_Reflection_Data.ref_Tv_AscT.FStar_Reflection_Data.lid
           ->
-<<<<<<< HEAD
-          let uu____62199 = FStar_TypeChecker_NBETerm.unembed e_term cb e  in
-          FStar_Util.bind_opt uu____62199
+          let uu____2854 = FStar_TypeChecker_NBETerm.unembed e_term cb e  in
+          FStar_Util.bind_opt uu____2854
             (fun e1  ->
-               let uu____62205 =
+               let uu____2860 =
                  FStar_TypeChecker_NBETerm.unembed e_term cb t1  in
-               FStar_Util.bind_opt uu____62205
+               FStar_Util.bind_opt uu____2860
                  (fun t2  ->
-                    let uu____62211 =
-                      let uu____62216 =
+                    let uu____2866 =
+                      let uu____2871 =
                         FStar_TypeChecker_NBETerm.e_option e_term  in
-                      FStar_TypeChecker_NBETerm.unembed uu____62216 cb tacopt
+                      FStar_TypeChecker_NBETerm.unembed uu____2871 cb tacopt
                        in
-                    FStar_Util.bind_opt uu____62211
+                    FStar_Util.bind_opt uu____2866
                       (fun tacopt1  ->
                          FStar_All.pipe_left
-                           (fun _62231  ->
-                              FStar_Pervasives_Native.Some _62231)
+                           (fun _2886  -> FStar_Pervasives_Native.Some _2886)
                            (FStar_Reflection_Data.Tv_AscribedT
                               (e1, t2, tacopt1)))))
       | FStar_TypeChecker_NBETerm.Construct
-          (fv,uu____62235,(tacopt,uu____62237)::(c,uu____62239)::(e,uu____62241)::[])
-=======
-          let uu____62233 = FStar_TypeChecker_NBETerm.unembed e_term cb e  in
-          FStar_Util.bind_opt uu____62233
+          (fv,uu____2890,(tacopt,uu____2892)::(c,uu____2894)::(e,uu____2896)::[])
+          when
+          FStar_Syntax_Syntax.fv_eq_lid fv
+            FStar_Reflection_Data.ref_Tv_AscC.FStar_Reflection_Data.lid
+          ->
+          let uu____2923 = FStar_TypeChecker_NBETerm.unembed e_term cb e  in
+          FStar_Util.bind_opt uu____2923
             (fun e1  ->
-               let uu____62239 =
-                 FStar_TypeChecker_NBETerm.unembed e_term cb t1  in
-               FStar_Util.bind_opt uu____62239
-                 (fun t2  ->
-                    let uu____62245 =
-                      let uu____62250 =
+               let uu____2929 = FStar_TypeChecker_NBETerm.unembed e_comp cb c
+                  in
+               FStar_Util.bind_opt uu____2929
+                 (fun c1  ->
+                    let uu____2935 =
+                      let uu____2940 =
                         FStar_TypeChecker_NBETerm.e_option e_term  in
-                      FStar_TypeChecker_NBETerm.unembed uu____62250 cb tacopt
+                      FStar_TypeChecker_NBETerm.unembed uu____2940 cb tacopt
                        in
-                    FStar_Util.bind_opt uu____62245
+                    FStar_Util.bind_opt uu____2935
                       (fun tacopt1  ->
                          FStar_All.pipe_left
-                           (fun _62265  ->
-                              FStar_Pervasives_Native.Some _62265)
-                           (FStar_Reflection_Data.Tv_AscribedT
-                              (e1, t2, tacopt1)))))
-      | FStar_TypeChecker_NBETerm.Construct
-          (fv,uu____62269,(tacopt,uu____62271)::(c,uu____62273)::(e,uu____62275)::[])
->>>>>>> 183df463
-          when
-          FStar_Syntax_Syntax.fv_eq_lid fv
-            FStar_Reflection_Data.ref_Tv_AscC.FStar_Reflection_Data.lid
-          ->
-<<<<<<< HEAD
-          let uu____62268 = FStar_TypeChecker_NBETerm.unembed e_term cb e  in
-          FStar_Util.bind_opt uu____62268
-            (fun e1  ->
-               let uu____62274 =
-                 FStar_TypeChecker_NBETerm.unembed e_comp cb c  in
-               FStar_Util.bind_opt uu____62274
-                 (fun c1  ->
-                    let uu____62280 =
-                      let uu____62285 =
-                        FStar_TypeChecker_NBETerm.e_option e_term  in
-                      FStar_TypeChecker_NBETerm.unembed uu____62285 cb tacopt
-                       in
-                    FStar_Util.bind_opt uu____62280
-                      (fun tacopt1  ->
-                         FStar_All.pipe_left
-                           (fun _62300  ->
-                              FStar_Pervasives_Native.Some _62300)
+                           (fun _2955  -> FStar_Pervasives_Native.Some _2955)
                            (FStar_Reflection_Data.Tv_AscribedC
                               (e1, c1, tacopt1)))))
-      | FStar_TypeChecker_NBETerm.Construct (fv,uu____62304,[]) when
-=======
-          let uu____62302 = FStar_TypeChecker_NBETerm.unembed e_term cb e  in
-          FStar_Util.bind_opt uu____62302
-            (fun e1  ->
-               let uu____62308 =
-                 FStar_TypeChecker_NBETerm.unembed e_comp cb c  in
-               FStar_Util.bind_opt uu____62308
-                 (fun c1  ->
-                    let uu____62314 =
-                      let uu____62319 =
-                        FStar_TypeChecker_NBETerm.e_option e_term  in
-                      FStar_TypeChecker_NBETerm.unembed uu____62319 cb tacopt
-                       in
-                    FStar_Util.bind_opt uu____62314
-                      (fun tacopt1  ->
-                         FStar_All.pipe_left
-                           (fun _62334  ->
-                              FStar_Pervasives_Native.Some _62334)
-                           (FStar_Reflection_Data.Tv_AscribedC
-                              (e1, c1, tacopt1)))))
-      | FStar_TypeChecker_NBETerm.Construct (fv,uu____62338,[]) when
->>>>>>> 183df463
+      | FStar_TypeChecker_NBETerm.Construct (fv,uu____2959,[]) when
           FStar_Syntax_Syntax.fv_eq_lid fv
             FStar_Reflection_Data.ref_Tv_Unknown.FStar_Reflection_Data.lid
           ->
           FStar_All.pipe_left
-<<<<<<< HEAD
-            (fun _62321  -> FStar_Pervasives_Native.Some _62321)
+            (fun _2976  -> FStar_Pervasives_Native.Some _2976)
             FStar_Reflection_Data.Tv_Unknown
-      | uu____62322 ->
-          ((let uu____62324 =
-              let uu____62330 =
-                let uu____62332 = FStar_TypeChecker_NBETerm.t_to_string t  in
-                FStar_Util.format1 "Not an embedded term_view: %s"
-                  uu____62332
+      | uu____2977 ->
+          ((let uu____2979 =
+              let uu____2985 =
+                let uu____2987 = FStar_TypeChecker_NBETerm.t_to_string t  in
+                FStar_Util.format1 "Not an embedded term_view: %s" uu____2987
                  in
-              (FStar_Errors.Warning_NotEmbedded, uu____62330)  in
-            FStar_Errors.log_issue FStar_Range.dummyRange uu____62324);
-=======
-            (fun _62355  -> FStar_Pervasives_Native.Some _62355)
-            FStar_Reflection_Data.Tv_Unknown
-      | uu____62356 ->
-          ((let uu____62358 =
-              let uu____62364 =
-                let uu____62366 = FStar_TypeChecker_NBETerm.t_to_string t  in
-                FStar_Util.format1 "Not an embedded term_view: %s"
-                  uu____62366
-                 in
-              (FStar_Errors.Warning_NotEmbedded, uu____62364)  in
-            FStar_Errors.log_issue FStar_Range.dummyRange uu____62358);
->>>>>>> 183df463
+              (FStar_Errors.Warning_NotEmbedded, uu____2985)  in
+            FStar_Errors.log_issue FStar_Range.dummyRange uu____2979);
            FStar_Pervasives_Native.None)
        in
     mk_emb' embed_term_view unembed_term_view
@@ -2129,137 +1163,71 @@
 let (e_bv_view :
   FStar_Reflection_Data.bv_view FStar_TypeChecker_NBETerm.embedding) =
   let embed_bv_view cb bvv =
-<<<<<<< HEAD
-    let uu____62359 =
-      let uu____62366 =
-        let uu____62371 =
+    let uu____3014 =
+      let uu____3021 =
+        let uu____3026 =
           FStar_TypeChecker_NBETerm.embed FStar_TypeChecker_NBETerm.e_string
             cb bvv.FStar_Reflection_Data.bv_ppname
            in
-        FStar_TypeChecker_NBETerm.as_arg uu____62371  in
-      let uu____62373 =
-        let uu____62380 =
-          let uu____62385 =
+        FStar_TypeChecker_NBETerm.as_arg uu____3026  in
+      let uu____3028 =
+        let uu____3035 =
+          let uu____3040 =
             FStar_TypeChecker_NBETerm.embed FStar_TypeChecker_NBETerm.e_int
               cb bvv.FStar_Reflection_Data.bv_index
              in
-          FStar_TypeChecker_NBETerm.as_arg uu____62385  in
-        let uu____62386 =
-          let uu____62393 =
-            let uu____62398 =
+          FStar_TypeChecker_NBETerm.as_arg uu____3040  in
+        let uu____3041 =
+          let uu____3048 =
+            let uu____3053 =
               FStar_TypeChecker_NBETerm.embed e_term cb
                 bvv.FStar_Reflection_Data.bv_sort
                in
-            FStar_TypeChecker_NBETerm.as_arg uu____62398  in
-          [uu____62393]  in
-        uu____62380 :: uu____62386  in
-      uu____62366 :: uu____62373  in
+            FStar_TypeChecker_NBETerm.as_arg uu____3053  in
+          [uu____3048]  in
+        uu____3035 :: uu____3041  in
+      uu____3021 :: uu____3028  in
     mkConstruct FStar_Reflection_Data.ref_Mk_bv.FStar_Reflection_Data.fv []
-      uu____62359
-=======
-    let uu____62393 =
-      let uu____62400 =
-        let uu____62405 =
-          FStar_TypeChecker_NBETerm.embed FStar_TypeChecker_NBETerm.e_string
-            cb bvv.FStar_Reflection_Data.bv_ppname
-           in
-        FStar_TypeChecker_NBETerm.as_arg uu____62405  in
-      let uu____62407 =
-        let uu____62414 =
-          let uu____62419 =
-            FStar_TypeChecker_NBETerm.embed FStar_TypeChecker_NBETerm.e_int
-              cb bvv.FStar_Reflection_Data.bv_index
-             in
-          FStar_TypeChecker_NBETerm.as_arg uu____62419  in
-        let uu____62420 =
-          let uu____62427 =
-            let uu____62432 =
-              FStar_TypeChecker_NBETerm.embed e_term cb
-                bvv.FStar_Reflection_Data.bv_sort
-               in
-            FStar_TypeChecker_NBETerm.as_arg uu____62432  in
-          [uu____62427]  in
-        uu____62414 :: uu____62420  in
-      uu____62400 :: uu____62407  in
-    mkConstruct FStar_Reflection_Data.ref_Mk_bv.FStar_Reflection_Data.fv []
-      uu____62393
->>>>>>> 183df463
+      uu____3014
      in
   let unembed_bv_view cb t =
     match t with
     | FStar_TypeChecker_NBETerm.Construct
-<<<<<<< HEAD
-        (fv,uu____62431,(s,uu____62433)::(idx,uu____62435)::(nm,uu____62437)::[])
-=======
-        (fv,uu____62465,(s,uu____62467)::(idx,uu____62469)::(nm,uu____62471)::[])
->>>>>>> 183df463
+        (fv,uu____3086,(s,uu____3088)::(idx,uu____3090)::(nm,uu____3092)::[])
         when
         FStar_Syntax_Syntax.fv_eq_lid fv
           FStar_Reflection_Data.ref_Mk_bv.FStar_Reflection_Data.lid
         ->
-<<<<<<< HEAD
-        let uu____62464 =
+        let uu____3119 =
           FStar_TypeChecker_NBETerm.unembed
             FStar_TypeChecker_NBETerm.e_string cb nm
            in
-        FStar_Util.bind_opt uu____62464
+        FStar_Util.bind_opt uu____3119
           (fun nm1  ->
-             let uu____62474 =
+             let uu____3129 =
                FStar_TypeChecker_NBETerm.unembed
                  FStar_TypeChecker_NBETerm.e_int cb idx
                 in
-             FStar_Util.bind_opt uu____62474
+             FStar_Util.bind_opt uu____3129
                (fun idx1  ->
-                  let uu____62480 =
+                  let uu____3135 =
                     FStar_TypeChecker_NBETerm.unembed e_term cb s  in
-                  FStar_Util.bind_opt uu____62480
+                  FStar_Util.bind_opt uu____3135
                     (fun s1  ->
                        FStar_All.pipe_left
-                         (fun _62487  -> FStar_Pervasives_Native.Some _62487)
-=======
-        let uu____62498 =
-          FStar_TypeChecker_NBETerm.unembed
-            FStar_TypeChecker_NBETerm.e_string cb nm
-           in
-        FStar_Util.bind_opt uu____62498
-          (fun nm1  ->
-             let uu____62508 =
-               FStar_TypeChecker_NBETerm.unembed
-                 FStar_TypeChecker_NBETerm.e_int cb idx
-                in
-             FStar_Util.bind_opt uu____62508
-               (fun idx1  ->
-                  let uu____62514 =
-                    FStar_TypeChecker_NBETerm.unembed e_term cb s  in
-                  FStar_Util.bind_opt uu____62514
-                    (fun s1  ->
-                       FStar_All.pipe_left
-                         (fun _62521  -> FStar_Pervasives_Native.Some _62521)
->>>>>>> 183df463
+                         (fun _3142  -> FStar_Pervasives_Native.Some _3142)
                          {
                            FStar_Reflection_Data.bv_ppname = nm1;
                            FStar_Reflection_Data.bv_index = idx1;
                            FStar_Reflection_Data.bv_sort = s1
                          })))
-<<<<<<< HEAD
-    | uu____62488 ->
-        ((let uu____62490 =
-            let uu____62496 =
-              let uu____62498 = FStar_TypeChecker_NBETerm.t_to_string t  in
-              FStar_Util.format1 "Not an embedded bv_view: %s" uu____62498
-               in
-            (FStar_Errors.Warning_NotEmbedded, uu____62496)  in
-          FStar_Errors.log_issue FStar_Range.dummyRange uu____62490);
-=======
-    | uu____62522 ->
-        ((let uu____62524 =
-            let uu____62530 =
-              let uu____62532 = FStar_TypeChecker_NBETerm.t_to_string t  in
-              FStar_Util.format1 "Not an embedded bv_view: %s" uu____62532
-               in
-            (FStar_Errors.Warning_NotEmbedded, uu____62530)  in
-          FStar_Errors.log_issue FStar_Range.dummyRange uu____62524);
->>>>>>> 183df463
+    | uu____3143 ->
+        ((let uu____3145 =
+            let uu____3151 =
+              let uu____3153 = FStar_TypeChecker_NBETerm.t_to_string t  in
+              FStar_Util.format1 "Not an embedded bv_view: %s" uu____3153  in
+            (FStar_Errors.Warning_NotEmbedded, uu____3151)  in
+          FStar_Errors.log_issue FStar_Range.dummyRange uu____3145);
          FStar_Pervasives_Native.None)
      in
   mk_emb' embed_bv_view unembed_bv_view
@@ -2270,75 +1238,39 @@
   let embed_comp_view cb cv =
     match cv with
     | FStar_Reflection_Data.C_Total (t,md) ->
-<<<<<<< HEAD
-        let uu____62522 =
-          let uu____62529 =
-            let uu____62534 = FStar_TypeChecker_NBETerm.embed e_term cb t  in
-            FStar_TypeChecker_NBETerm.as_arg uu____62534  in
-          let uu____62535 =
-            let uu____62542 =
-              let uu____62547 =
-                let uu____62548 = FStar_TypeChecker_NBETerm.e_option e_term
+        let uu____3177 =
+          let uu____3184 =
+            let uu____3189 = FStar_TypeChecker_NBETerm.embed e_term cb t  in
+            FStar_TypeChecker_NBETerm.as_arg uu____3189  in
+          let uu____3190 =
+            let uu____3197 =
+              let uu____3202 =
+                let uu____3203 = FStar_TypeChecker_NBETerm.e_option e_term
                    in
-                FStar_TypeChecker_NBETerm.embed uu____62548 cb md  in
-              FStar_TypeChecker_NBETerm.as_arg uu____62547  in
-            [uu____62542]  in
-          uu____62529 :: uu____62535  in
+                FStar_TypeChecker_NBETerm.embed uu____3203 cb md  in
+              FStar_TypeChecker_NBETerm.as_arg uu____3202  in
+            [uu____3197]  in
+          uu____3184 :: uu____3190  in
         mkConstruct
           FStar_Reflection_Data.ref_C_Total.FStar_Reflection_Data.fv []
-          uu____62522
+          uu____3177
     | FStar_Reflection_Data.C_Lemma (pre,post) ->
         let post1 = FStar_Syntax_Util.unthunk_lemma_post post  in
-        let uu____62572 =
-          let uu____62579 =
-            let uu____62584 = FStar_TypeChecker_NBETerm.embed e_term cb pre
+        let uu____3227 =
+          let uu____3234 =
+            let uu____3239 = FStar_TypeChecker_NBETerm.embed e_term cb pre
                in
-            FStar_TypeChecker_NBETerm.as_arg uu____62584  in
-          let uu____62585 =
-            let uu____62592 =
-              let uu____62597 =
+            FStar_TypeChecker_NBETerm.as_arg uu____3239  in
+          let uu____3240 =
+            let uu____3247 =
+              let uu____3252 =
                 FStar_TypeChecker_NBETerm.embed e_term cb post1  in
-              FStar_TypeChecker_NBETerm.as_arg uu____62597  in
-            [uu____62592]  in
-          uu____62579 :: uu____62585  in
+              FStar_TypeChecker_NBETerm.as_arg uu____3252  in
+            [uu____3247]  in
+          uu____3234 :: uu____3240  in
         mkConstruct
           FStar_Reflection_Data.ref_C_Lemma.FStar_Reflection_Data.fv []
-          uu____62572
-=======
-        let uu____62556 =
-          let uu____62563 =
-            let uu____62568 = FStar_TypeChecker_NBETerm.embed e_term cb t  in
-            FStar_TypeChecker_NBETerm.as_arg uu____62568  in
-          let uu____62569 =
-            let uu____62576 =
-              let uu____62581 =
-                let uu____62582 = FStar_TypeChecker_NBETerm.e_option e_term
-                   in
-                FStar_TypeChecker_NBETerm.embed uu____62582 cb md  in
-              FStar_TypeChecker_NBETerm.as_arg uu____62581  in
-            [uu____62576]  in
-          uu____62563 :: uu____62569  in
-        mkConstruct
-          FStar_Reflection_Data.ref_C_Total.FStar_Reflection_Data.fv []
-          uu____62556
-    | FStar_Reflection_Data.C_Lemma (pre,post) ->
-        let post1 = FStar_Syntax_Util.unthunk_lemma_post post  in
-        let uu____62606 =
-          let uu____62613 =
-            let uu____62618 = FStar_TypeChecker_NBETerm.embed e_term cb pre
-               in
-            FStar_TypeChecker_NBETerm.as_arg uu____62618  in
-          let uu____62619 =
-            let uu____62626 =
-              let uu____62631 =
-                FStar_TypeChecker_NBETerm.embed e_term cb post1  in
-              FStar_TypeChecker_NBETerm.as_arg uu____62631  in
-            [uu____62626]  in
-          uu____62613 :: uu____62619  in
-        mkConstruct
-          FStar_Reflection_Data.ref_C_Lemma.FStar_Reflection_Data.fv []
-          uu____62606
->>>>>>> 183df463
+          uu____3227
     | FStar_Reflection_Data.C_Unknown  ->
         mkConstruct
           FStar_Reflection_Data.ref_C_Unknown.FStar_Reflection_Data.fv [] []
@@ -2346,100 +1278,51 @@
   let unembed_comp_view cb t =
     match t with
     | FStar_TypeChecker_NBETerm.Construct
-<<<<<<< HEAD
-        (fv,uu____62630,(md,uu____62632)::(t1,uu____62634)::[]) when
+        (fv,uu____3285,(md,uu____3287)::(t1,uu____3289)::[]) when
         FStar_Syntax_Syntax.fv_eq_lid fv
           FStar_Reflection_Data.ref_C_Total.FStar_Reflection_Data.lid
         ->
-        let uu____62657 = FStar_TypeChecker_NBETerm.unembed e_term cb t1  in
-        FStar_Util.bind_opt uu____62657
+        let uu____3312 = FStar_TypeChecker_NBETerm.unembed e_term cb t1  in
+        FStar_Util.bind_opt uu____3312
           (fun t2  ->
-             let uu____62663 =
-               let uu____62668 = FStar_TypeChecker_NBETerm.e_option e_term
-                  in
-               FStar_TypeChecker_NBETerm.unembed uu____62668 cb md  in
-             FStar_Util.bind_opt uu____62663
+             let uu____3318 =
+               let uu____3323 = FStar_TypeChecker_NBETerm.e_option e_term  in
+               FStar_TypeChecker_NBETerm.unembed uu____3323 cb md  in
+             FStar_Util.bind_opt uu____3318
                (fun md1  ->
                   FStar_All.pipe_left
-                    (fun _62683  -> FStar_Pervasives_Native.Some _62683)
+                    (fun _3338  -> FStar_Pervasives_Native.Some _3338)
                     (FStar_Reflection_Data.C_Total (t2, md1))))
     | FStar_TypeChecker_NBETerm.Construct
-        (fv,uu____62687,(post,uu____62689)::(pre,uu____62691)::[]) when
+        (fv,uu____3342,(post,uu____3344)::(pre,uu____3346)::[]) when
         FStar_Syntax_Syntax.fv_eq_lid fv
           FStar_Reflection_Data.ref_C_Lemma.FStar_Reflection_Data.lid
         ->
-        let uu____62714 = FStar_TypeChecker_NBETerm.unembed e_term cb pre  in
-        FStar_Util.bind_opt uu____62714
+        let uu____3369 = FStar_TypeChecker_NBETerm.unembed e_term cb pre  in
+        FStar_Util.bind_opt uu____3369
           (fun pre1  ->
-             let uu____62720 =
+             let uu____3375 =
                FStar_TypeChecker_NBETerm.unembed e_term cb post  in
-             FStar_Util.bind_opt uu____62720
+             FStar_Util.bind_opt uu____3375
                (fun post1  ->
                   FStar_All.pipe_left
-                    (fun _62727  -> FStar_Pervasives_Native.Some _62727)
+                    (fun _3382  -> FStar_Pervasives_Native.Some _3382)
                     (FStar_Reflection_Data.C_Lemma (pre1, post1))))
-    | FStar_TypeChecker_NBETerm.Construct (fv,uu____62729,[]) when
-=======
-        (fv,uu____62664,(md,uu____62666)::(t1,uu____62668)::[]) when
-        FStar_Syntax_Syntax.fv_eq_lid fv
-          FStar_Reflection_Data.ref_C_Total.FStar_Reflection_Data.lid
-        ->
-        let uu____62691 = FStar_TypeChecker_NBETerm.unembed e_term cb t1  in
-        FStar_Util.bind_opt uu____62691
-          (fun t2  ->
-             let uu____62697 =
-               let uu____62702 = FStar_TypeChecker_NBETerm.e_option e_term
-                  in
-               FStar_TypeChecker_NBETerm.unembed uu____62702 cb md  in
-             FStar_Util.bind_opt uu____62697
-               (fun md1  ->
-                  FStar_All.pipe_left
-                    (fun _62717  -> FStar_Pervasives_Native.Some _62717)
-                    (FStar_Reflection_Data.C_Total (t2, md1))))
-    | FStar_TypeChecker_NBETerm.Construct
-        (fv,uu____62721,(post,uu____62723)::(pre,uu____62725)::[]) when
-        FStar_Syntax_Syntax.fv_eq_lid fv
-          FStar_Reflection_Data.ref_C_Lemma.FStar_Reflection_Data.lid
-        ->
-        let uu____62748 = FStar_TypeChecker_NBETerm.unembed e_term cb pre  in
-        FStar_Util.bind_opt uu____62748
-          (fun pre1  ->
-             let uu____62754 =
-               FStar_TypeChecker_NBETerm.unembed e_term cb post  in
-             FStar_Util.bind_opt uu____62754
-               (fun post1  ->
-                  FStar_All.pipe_left
-                    (fun _62761  -> FStar_Pervasives_Native.Some _62761)
-                    (FStar_Reflection_Data.C_Lemma (pre1, post1))))
-    | FStar_TypeChecker_NBETerm.Construct (fv,uu____62763,[]) when
->>>>>>> 183df463
+    | FStar_TypeChecker_NBETerm.Construct (fv,uu____3384,[]) when
         FStar_Syntax_Syntax.fv_eq_lid fv
           FStar_Reflection_Data.ref_C_Unknown.FStar_Reflection_Data.lid
         ->
         FStar_All.pipe_left
-<<<<<<< HEAD
-          (fun _62746  -> FStar_Pervasives_Native.Some _62746)
+          (fun _3401  -> FStar_Pervasives_Native.Some _3401)
           FStar_Reflection_Data.C_Unknown
-    | uu____62747 ->
-        ((let uu____62749 =
-            let uu____62755 =
-              let uu____62757 = FStar_TypeChecker_NBETerm.t_to_string t  in
-              FStar_Util.format1 "Not an embedded comp_view: %s" uu____62757
+    | uu____3402 ->
+        ((let uu____3404 =
+            let uu____3410 =
+              let uu____3412 = FStar_TypeChecker_NBETerm.t_to_string t  in
+              FStar_Util.format1 "Not an embedded comp_view: %s" uu____3412
                in
-            (FStar_Errors.Warning_NotEmbedded, uu____62755)  in
-          FStar_Errors.log_issue FStar_Range.dummyRange uu____62749);
-=======
-          (fun _62780  -> FStar_Pervasives_Native.Some _62780)
-          FStar_Reflection_Data.C_Unknown
-    | uu____62781 ->
-        ((let uu____62783 =
-            let uu____62789 =
-              let uu____62791 = FStar_TypeChecker_NBETerm.t_to_string t  in
-              FStar_Util.format1 "Not an embedded comp_view: %s" uu____62791
-               in
-            (FStar_Errors.Warning_NotEmbedded, uu____62789)  in
-          FStar_Errors.log_issue FStar_Range.dummyRange uu____62783);
->>>>>>> 183df463
+            (FStar_Errors.Warning_NotEmbedded, uu____3410)  in
+          FStar_Errors.log_issue FStar_Range.dummyRange uu____3404);
          FStar_Pervasives_Native.None)
      in
   mk_emb' embed_comp_view unembed_comp_view
@@ -2454,55 +1337,29 @@
      in
   let unembed_order cb t =
     match t with
-<<<<<<< HEAD
-    | FStar_TypeChecker_NBETerm.Construct (fv,uu____62803,[]) when
+    | FStar_TypeChecker_NBETerm.Construct (fv,uu____3458,[]) when
         FStar_Syntax_Syntax.fv_eq_lid fv FStar_Reflection_Data.ord_Lt_lid ->
         FStar_Pervasives_Native.Some FStar_Order.Lt
-    | FStar_TypeChecker_NBETerm.Construct (fv,uu____62819,[]) when
+    | FStar_TypeChecker_NBETerm.Construct (fv,uu____3474,[]) when
         FStar_Syntax_Syntax.fv_eq_lid fv FStar_Reflection_Data.ord_Eq_lid ->
         FStar_Pervasives_Native.Some FStar_Order.Eq
-    | FStar_TypeChecker_NBETerm.Construct (fv,uu____62835,[]) when
+    | FStar_TypeChecker_NBETerm.Construct (fv,uu____3490,[]) when
         FStar_Syntax_Syntax.fv_eq_lid fv FStar_Reflection_Data.ord_Gt_lid ->
         FStar_Pervasives_Native.Some FStar_Order.Gt
-    | uu____62850 ->
-        ((let uu____62852 =
-            let uu____62858 =
-              let uu____62860 = FStar_TypeChecker_NBETerm.t_to_string t  in
-              FStar_Util.format1 "Not an embedded order: %s" uu____62860  in
-            (FStar_Errors.Warning_NotEmbedded, uu____62858)  in
-          FStar_Errors.log_issue FStar_Range.dummyRange uu____62852);
+    | uu____3505 ->
+        ((let uu____3507 =
+            let uu____3513 =
+              let uu____3515 = FStar_TypeChecker_NBETerm.t_to_string t  in
+              FStar_Util.format1 "Not an embedded order: %s" uu____3515  in
+            (FStar_Errors.Warning_NotEmbedded, uu____3513)  in
+          FStar_Errors.log_issue FStar_Range.dummyRange uu____3507);
          FStar_Pervasives_Native.None)
      in
-  let uu____62864 =
+  let uu____3519 =
     FStar_Syntax_Syntax.lid_as_fv FStar_Parser_Const.order_lid
       FStar_Syntax_Syntax.delta_constant FStar_Pervasives_Native.None
      in
-  mk_emb' embed_order unembed_order uu____62864 
-=======
-    | FStar_TypeChecker_NBETerm.Construct (fv,uu____62837,[]) when
-        FStar_Syntax_Syntax.fv_eq_lid fv FStar_Reflection_Data.ord_Lt_lid ->
-        FStar_Pervasives_Native.Some FStar_Order.Lt
-    | FStar_TypeChecker_NBETerm.Construct (fv,uu____62853,[]) when
-        FStar_Syntax_Syntax.fv_eq_lid fv FStar_Reflection_Data.ord_Eq_lid ->
-        FStar_Pervasives_Native.Some FStar_Order.Eq
-    | FStar_TypeChecker_NBETerm.Construct (fv,uu____62869,[]) when
-        FStar_Syntax_Syntax.fv_eq_lid fv FStar_Reflection_Data.ord_Gt_lid ->
-        FStar_Pervasives_Native.Some FStar_Order.Gt
-    | uu____62884 ->
-        ((let uu____62886 =
-            let uu____62892 =
-              let uu____62894 = FStar_TypeChecker_NBETerm.t_to_string t  in
-              FStar_Util.format1 "Not an embedded order: %s" uu____62894  in
-            (FStar_Errors.Warning_NotEmbedded, uu____62892)  in
-          FStar_Errors.log_issue FStar_Range.dummyRange uu____62886);
-         FStar_Pervasives_Native.None)
-     in
-  let uu____62898 =
-    FStar_Syntax_Syntax.lid_as_fv FStar_Parser_Const.order_lid
-      FStar_Syntax_Syntax.delta_constant FStar_Pervasives_Native.None
-     in
-  mk_emb' embed_order unembed_order uu____62898 
->>>>>>> 183df463
+  mk_emb' embed_order unembed_order uu____3519 
 let (e_sigelt :
   FStar_Syntax_Syntax.sigelt FStar_TypeChecker_NBETerm.embedding) =
   let embed_sigelt cb se =
@@ -2515,33 +1372,18 @@
         (FStar_Util.Inl
          { FStar_Syntax_Syntax.blob = b;
            FStar_Syntax_Syntax.lkind = FStar_Syntax_Syntax.Lazy_sigelt ;
-<<<<<<< HEAD
-           FStar_Syntax_Syntax.ltyp = uu____62895;
-           FStar_Syntax_Syntax.rng = uu____62896;_},uu____62897)
-        ->
-        let uu____62916 = FStar_Dyn.undyn b  in
-        FStar_Pervasives_Native.Some uu____62916
-    | uu____62917 ->
-        ((let uu____62919 =
-            let uu____62925 =
-              let uu____62927 = FStar_TypeChecker_NBETerm.t_to_string t  in
-              FStar_Util.format1 "Not an embedded sigelt: %s" uu____62927  in
-            (FStar_Errors.Warning_NotEmbedded, uu____62925)  in
-          FStar_Errors.log_issue FStar_Range.dummyRange uu____62919);
-=======
-           FStar_Syntax_Syntax.ltyp = uu____62929;
-           FStar_Syntax_Syntax.rng = uu____62930;_},uu____62931)
-        ->
-        let uu____62950 = FStar_Dyn.undyn b  in
-        FStar_Pervasives_Native.Some uu____62950
-    | uu____62951 ->
-        ((let uu____62953 =
-            let uu____62959 =
-              let uu____62961 = FStar_TypeChecker_NBETerm.t_to_string t  in
-              FStar_Util.format1 "Not an embedded sigelt: %s" uu____62961  in
-            (FStar_Errors.Warning_NotEmbedded, uu____62959)  in
-          FStar_Errors.log_issue FStar_Range.dummyRange uu____62953);
->>>>>>> 183df463
+           FStar_Syntax_Syntax.ltyp = uu____3550;
+           FStar_Syntax_Syntax.rng = uu____3551;_},uu____3552)
+        ->
+        let uu____3571 = FStar_Dyn.undyn b  in
+        FStar_Pervasives_Native.Some uu____3571
+    | uu____3572 ->
+        ((let uu____3574 =
+            let uu____3580 =
+              let uu____3582 = FStar_TypeChecker_NBETerm.t_to_string t  in
+              FStar_Util.format1 "Not an embedded sigelt: %s" uu____3582  in
+            (FStar_Errors.Warning_NotEmbedded, uu____3580)  in
+          FStar_Errors.log_issue FStar_Range.dummyRange uu____3574);
          FStar_Pervasives_Native.None)
      in
   mk_emb' embed_sigelt unembed_sigelt
@@ -2553,31 +1395,17 @@
       FStar_TypeChecker_NBETerm.e_string
      in
   let embed_ident cb i =
-<<<<<<< HEAD
-    let uu____62956 =
-      let uu____62962 = FStar_Ident.range_of_id i  in
-      let uu____62963 = FStar_Ident.text_of_id i  in
-      (uu____62962, uu____62963)  in
-    FStar_TypeChecker_NBETerm.embed repr cb uu____62956  in
+    let uu____3611 =
+      let uu____3617 = FStar_Ident.range_of_id i  in
+      let uu____3618 = FStar_Ident.text_of_id i  in (uu____3617, uu____3618)
+       in
+    FStar_TypeChecker_NBETerm.embed repr cb uu____3611  in
   let unembed_ident cb t =
-    let uu____62986 = FStar_TypeChecker_NBETerm.unembed repr cb t  in
-    match uu____62986 with
+    let uu____3641 = FStar_TypeChecker_NBETerm.unembed repr cb t  in
+    match uu____3641 with
     | FStar_Pervasives_Native.Some (rng,s) ->
-        let uu____63010 = FStar_Ident.mk_ident (s, rng)  in
-        FStar_Pervasives_Native.Some uu____63010
-=======
-    let uu____62990 =
-      let uu____62996 = FStar_Ident.range_of_id i  in
-      let uu____62997 = FStar_Ident.text_of_id i  in
-      (uu____62996, uu____62997)  in
-    FStar_TypeChecker_NBETerm.embed repr cb uu____62990  in
-  let unembed_ident cb t =
-    let uu____63020 = FStar_TypeChecker_NBETerm.unembed repr cb t  in
-    match uu____63020 with
-    | FStar_Pervasives_Native.Some (rng,s) ->
-        let uu____63044 = FStar_Ident.mk_ident (s, rng)  in
-        FStar_Pervasives_Native.Some uu____63044
->>>>>>> 183df463
+        let uu____3665 = FStar_Ident.mk_ident (s, rng)  in
+        FStar_Pervasives_Native.Some uu____3665
     | FStar_Pervasives_Native.None  -> FStar_Pervasives_Native.None  in
   let range_fv =
     FStar_Syntax_Syntax.lid_as_fv FStar_Parser_Const.range_lid
@@ -2588,67 +1416,35 @@
       FStar_Syntax_Syntax.delta_constant FStar_Pervasives_Native.None
      in
   let et =
-<<<<<<< HEAD
-    let uu____63020 =
-      let uu____63028 =
+    let uu____3675 =
+      let uu____3683 =
         FStar_Ident.string_of_lid FStar_Parser_Const.lid_tuple2  in
-      let uu____63030 =
-        let uu____63033 = fv_as_emb_typ range_fv  in
-        let uu____63034 =
-          let uu____63037 = fv_as_emb_typ string_fv  in [uu____63037]  in
-        uu____63033 :: uu____63034  in
-      (uu____63028, uu____63030)  in
-    FStar_Syntax_Syntax.ET_app uu____63020  in
-  let uu____63041 =
-    let uu____63042 =
+      let uu____3685 =
+        let uu____3688 = fv_as_emb_typ range_fv  in
+        let uu____3689 =
+          let uu____3692 = fv_as_emb_typ string_fv  in [uu____3692]  in
+        uu____3688 :: uu____3689  in
+      (uu____3683, uu____3685)  in
+    FStar_Syntax_Syntax.ET_app uu____3675  in
+  let uu____3696 =
+    let uu____3697 =
       FStar_Syntax_Syntax.lid_as_fv FStar_Parser_Const.lid_tuple2
         FStar_Syntax_Syntax.delta_constant FStar_Pervasives_Native.None
        in
-    let uu____63043 =
-      let uu____63050 =
-        let uu____63055 = mkFV range_fv [] []  in
-        FStar_TypeChecker_NBETerm.as_arg uu____63055  in
-      let uu____63060 =
-        let uu____63067 =
-          let uu____63072 = mkFV string_fv [] []  in
-          FStar_TypeChecker_NBETerm.as_arg uu____63072  in
-        [uu____63067]  in
-      uu____63050 :: uu____63060  in
-    mkFV uu____63042 [FStar_Syntax_Syntax.U_zero; FStar_Syntax_Syntax.U_zero]
-      uu____63043
-     in
-  FStar_TypeChecker_NBETerm.mk_emb embed_ident unembed_ident uu____63041 et 
-=======
-    let uu____63054 =
-      let uu____63062 =
-        FStar_Ident.string_of_lid FStar_Parser_Const.lid_tuple2  in
-      let uu____63064 =
-        let uu____63067 = fv_as_emb_typ range_fv  in
-        let uu____63068 =
-          let uu____63071 = fv_as_emb_typ string_fv  in [uu____63071]  in
-        uu____63067 :: uu____63068  in
-      (uu____63062, uu____63064)  in
-    FStar_Syntax_Syntax.ET_app uu____63054  in
-  let uu____63075 =
-    let uu____63076 =
-      FStar_Syntax_Syntax.lid_as_fv FStar_Parser_Const.lid_tuple2
-        FStar_Syntax_Syntax.delta_constant FStar_Pervasives_Native.None
-       in
-    let uu____63077 =
-      let uu____63084 =
-        let uu____63089 = mkFV range_fv [] []  in
-        FStar_TypeChecker_NBETerm.as_arg uu____63089  in
-      let uu____63094 =
-        let uu____63101 =
-          let uu____63106 = mkFV string_fv [] []  in
-          FStar_TypeChecker_NBETerm.as_arg uu____63106  in
-        [uu____63101]  in
-      uu____63084 :: uu____63094  in
-    mkFV uu____63076 [FStar_Syntax_Syntax.U_zero; FStar_Syntax_Syntax.U_zero]
-      uu____63077
-     in
-  FStar_TypeChecker_NBETerm.mk_emb embed_ident unembed_ident uu____63075 et 
->>>>>>> 183df463
+    let uu____3698 =
+      let uu____3705 =
+        let uu____3710 = mkFV range_fv [] []  in
+        FStar_TypeChecker_NBETerm.as_arg uu____3710  in
+      let uu____3715 =
+        let uu____3722 =
+          let uu____3727 = mkFV string_fv [] []  in
+          FStar_TypeChecker_NBETerm.as_arg uu____3727  in
+        [uu____3722]  in
+      uu____3705 :: uu____3715  in
+    mkFV uu____3697 [FStar_Syntax_Syntax.U_zero; FStar_Syntax_Syntax.U_zero]
+      uu____3698
+     in
+  FStar_TypeChecker_NBETerm.mk_emb embed_ident unembed_ident uu____3696 et 
 let (e_univ_name :
   FStar_Syntax_Syntax.univ_name FStar_TypeChecker_NBETerm.embedding) =
   e_ident 
@@ -2664,181 +1460,91 @@
   let embed_sigelt_view cb sev =
     match sev with
     | FStar_Reflection_Data.Sg_Let (r,fv,univs1,ty,t) ->
-<<<<<<< HEAD
-        let uu____63129 =
-          let uu____63136 =
-            let uu____63141 =
+        let uu____3784 =
+          let uu____3791 =
+            let uu____3796 =
               FStar_TypeChecker_NBETerm.embed
                 FStar_TypeChecker_NBETerm.e_bool cb r
                in
-            FStar_TypeChecker_NBETerm.as_arg uu____63141  in
-          let uu____63143 =
-            let uu____63150 =
-              let uu____63155 = FStar_TypeChecker_NBETerm.embed e_fv cb fv
+            FStar_TypeChecker_NBETerm.as_arg uu____3796  in
+          let uu____3798 =
+            let uu____3805 =
+              let uu____3810 = FStar_TypeChecker_NBETerm.embed e_fv cb fv  in
+              FStar_TypeChecker_NBETerm.as_arg uu____3810  in
+            let uu____3811 =
+              let uu____3818 =
+                let uu____3823 =
+                  FStar_TypeChecker_NBETerm.embed e_univ_names cb univs1  in
+                FStar_TypeChecker_NBETerm.as_arg uu____3823  in
+              let uu____3826 =
+                let uu____3833 =
+                  let uu____3838 =
+                    FStar_TypeChecker_NBETerm.embed e_term cb ty  in
+                  FStar_TypeChecker_NBETerm.as_arg uu____3838  in
+                let uu____3839 =
+                  let uu____3846 =
+                    let uu____3851 =
+                      FStar_TypeChecker_NBETerm.embed e_term cb t  in
+                    FStar_TypeChecker_NBETerm.as_arg uu____3851  in
+                  [uu____3846]  in
+                uu____3833 :: uu____3839  in
+              uu____3818 :: uu____3826  in
+            uu____3805 :: uu____3811  in
+          uu____3791 :: uu____3798  in
+        mkConstruct FStar_Reflection_Data.ref_Sg_Let.FStar_Reflection_Data.fv
+          [] uu____3784
+    | FStar_Reflection_Data.Sg_Constructor (nm,ty) ->
+        let uu____3878 =
+          let uu____3885 =
+            let uu____3890 =
+              FStar_TypeChecker_NBETerm.embed e_string_list cb nm  in
+            FStar_TypeChecker_NBETerm.as_arg uu____3890  in
+          let uu____3894 =
+            let uu____3901 =
+              let uu____3906 = FStar_TypeChecker_NBETerm.embed e_term cb ty
                  in
-              FStar_TypeChecker_NBETerm.as_arg uu____63155  in
-            let uu____63156 =
-              let uu____63163 =
-                let uu____63168 =
-                  FStar_TypeChecker_NBETerm.embed e_univ_names cb univs1  in
-                FStar_TypeChecker_NBETerm.as_arg uu____63168  in
-              let uu____63171 =
-                let uu____63178 =
-                  let uu____63183 =
-                    FStar_TypeChecker_NBETerm.embed e_term cb ty  in
-                  FStar_TypeChecker_NBETerm.as_arg uu____63183  in
-                let uu____63184 =
-                  let uu____63191 =
-                    let uu____63196 =
-                      FStar_TypeChecker_NBETerm.embed e_term cb t  in
-                    FStar_TypeChecker_NBETerm.as_arg uu____63196  in
-                  [uu____63191]  in
-                uu____63178 :: uu____63184  in
-              uu____63163 :: uu____63171  in
-            uu____63150 :: uu____63156  in
-          uu____63136 :: uu____63143  in
-        mkConstruct FStar_Reflection_Data.ref_Sg_Let.FStar_Reflection_Data.fv
-          [] uu____63129
-    | FStar_Reflection_Data.Sg_Constructor (nm,ty) ->
-        let uu____63223 =
-          let uu____63230 =
-            let uu____63235 =
-              FStar_TypeChecker_NBETerm.embed e_string_list cb nm  in
-            FStar_TypeChecker_NBETerm.as_arg uu____63235  in
-          let uu____63239 =
-            let uu____63246 =
-              let uu____63251 = FStar_TypeChecker_NBETerm.embed e_term cb ty
-                 in
-              FStar_TypeChecker_NBETerm.as_arg uu____63251  in
-            [uu____63246]  in
-          uu____63230 :: uu____63239  in
+              FStar_TypeChecker_NBETerm.as_arg uu____3906  in
+            [uu____3901]  in
+          uu____3885 :: uu____3894  in
         mkConstruct
           FStar_Reflection_Data.ref_Sg_Constructor.FStar_Reflection_Data.fv
-          [] uu____63223
+          [] uu____3878
     | FStar_Reflection_Data.Sg_Inductive (nm,univs1,bs,t,dcs) ->
-        let uu____63281 =
-          let uu____63288 =
-            let uu____63293 =
+        let uu____3936 =
+          let uu____3943 =
+            let uu____3948 =
               FStar_TypeChecker_NBETerm.embed e_string_list cb nm  in
-            FStar_TypeChecker_NBETerm.as_arg uu____63293  in
-          let uu____63297 =
-            let uu____63304 =
-              let uu____63309 =
+            FStar_TypeChecker_NBETerm.as_arg uu____3948  in
+          let uu____3952 =
+            let uu____3959 =
+              let uu____3964 =
                 FStar_TypeChecker_NBETerm.embed e_univ_names cb univs1  in
-              FStar_TypeChecker_NBETerm.as_arg uu____63309  in
-            let uu____63312 =
-              let uu____63319 =
-                let uu____63324 =
+              FStar_TypeChecker_NBETerm.as_arg uu____3964  in
+            let uu____3967 =
+              let uu____3974 =
+                let uu____3979 =
                   FStar_TypeChecker_NBETerm.embed e_binders cb bs  in
-                FStar_TypeChecker_NBETerm.as_arg uu____63324  in
-              let uu____63325 =
-                let uu____63332 =
-                  let uu____63337 =
+                FStar_TypeChecker_NBETerm.as_arg uu____3979  in
+              let uu____3980 =
+                let uu____3987 =
+                  let uu____3992 =
                     FStar_TypeChecker_NBETerm.embed e_term cb t  in
-                  FStar_TypeChecker_NBETerm.as_arg uu____63337  in
-                let uu____63338 =
-                  let uu____63345 =
-                    let uu____63350 =
-                      let uu____63351 =
+                  FStar_TypeChecker_NBETerm.as_arg uu____3992  in
+                let uu____3993 =
+                  let uu____4000 =
+                    let uu____4005 =
+                      let uu____4006 =
                         FStar_TypeChecker_NBETerm.e_list e_string_list  in
-                      FStar_TypeChecker_NBETerm.embed uu____63351 cb dcs  in
-                    FStar_TypeChecker_NBETerm.as_arg uu____63350  in
-                  [uu____63345]  in
-                uu____63332 :: uu____63338  in
-              uu____63319 :: uu____63325  in
-            uu____63304 :: uu____63312  in
-          uu____63288 :: uu____63297  in
+                      FStar_TypeChecker_NBETerm.embed uu____4006 cb dcs  in
+                    FStar_TypeChecker_NBETerm.as_arg uu____4005  in
+                  [uu____4000]  in
+                uu____3987 :: uu____3993  in
+              uu____3974 :: uu____3980  in
+            uu____3959 :: uu____3967  in
+          uu____3943 :: uu____3952  in
         mkConstruct
           FStar_Reflection_Data.ref_Sg_Inductive.FStar_Reflection_Data.fv []
-          uu____63281
-=======
-        let uu____63163 =
-          let uu____63170 =
-            let uu____63175 =
-              FStar_TypeChecker_NBETerm.embed
-                FStar_TypeChecker_NBETerm.e_bool cb r
-               in
-            FStar_TypeChecker_NBETerm.as_arg uu____63175  in
-          let uu____63177 =
-            let uu____63184 =
-              let uu____63189 = FStar_TypeChecker_NBETerm.embed e_fv cb fv
-                 in
-              FStar_TypeChecker_NBETerm.as_arg uu____63189  in
-            let uu____63190 =
-              let uu____63197 =
-                let uu____63202 =
-                  FStar_TypeChecker_NBETerm.embed e_univ_names cb univs1  in
-                FStar_TypeChecker_NBETerm.as_arg uu____63202  in
-              let uu____63205 =
-                let uu____63212 =
-                  let uu____63217 =
-                    FStar_TypeChecker_NBETerm.embed e_term cb ty  in
-                  FStar_TypeChecker_NBETerm.as_arg uu____63217  in
-                let uu____63218 =
-                  let uu____63225 =
-                    let uu____63230 =
-                      FStar_TypeChecker_NBETerm.embed e_term cb t  in
-                    FStar_TypeChecker_NBETerm.as_arg uu____63230  in
-                  [uu____63225]  in
-                uu____63212 :: uu____63218  in
-              uu____63197 :: uu____63205  in
-            uu____63184 :: uu____63190  in
-          uu____63170 :: uu____63177  in
-        mkConstruct FStar_Reflection_Data.ref_Sg_Let.FStar_Reflection_Data.fv
-          [] uu____63163
-    | FStar_Reflection_Data.Sg_Constructor (nm,ty) ->
-        let uu____63257 =
-          let uu____63264 =
-            let uu____63269 =
-              FStar_TypeChecker_NBETerm.embed e_string_list cb nm  in
-            FStar_TypeChecker_NBETerm.as_arg uu____63269  in
-          let uu____63273 =
-            let uu____63280 =
-              let uu____63285 = FStar_TypeChecker_NBETerm.embed e_term cb ty
-                 in
-              FStar_TypeChecker_NBETerm.as_arg uu____63285  in
-            [uu____63280]  in
-          uu____63264 :: uu____63273  in
-        mkConstruct
-          FStar_Reflection_Data.ref_Sg_Constructor.FStar_Reflection_Data.fv
-          [] uu____63257
-    | FStar_Reflection_Data.Sg_Inductive (nm,univs1,bs,t,dcs) ->
-        let uu____63315 =
-          let uu____63322 =
-            let uu____63327 =
-              FStar_TypeChecker_NBETerm.embed e_string_list cb nm  in
-            FStar_TypeChecker_NBETerm.as_arg uu____63327  in
-          let uu____63331 =
-            let uu____63338 =
-              let uu____63343 =
-                FStar_TypeChecker_NBETerm.embed e_univ_names cb univs1  in
-              FStar_TypeChecker_NBETerm.as_arg uu____63343  in
-            let uu____63346 =
-              let uu____63353 =
-                let uu____63358 =
-                  FStar_TypeChecker_NBETerm.embed e_binders cb bs  in
-                FStar_TypeChecker_NBETerm.as_arg uu____63358  in
-              let uu____63359 =
-                let uu____63366 =
-                  let uu____63371 =
-                    FStar_TypeChecker_NBETerm.embed e_term cb t  in
-                  FStar_TypeChecker_NBETerm.as_arg uu____63371  in
-                let uu____63372 =
-                  let uu____63379 =
-                    let uu____63384 =
-                      let uu____63385 =
-                        FStar_TypeChecker_NBETerm.e_list e_string_list  in
-                      FStar_TypeChecker_NBETerm.embed uu____63385 cb dcs  in
-                    FStar_TypeChecker_NBETerm.as_arg uu____63384  in
-                  [uu____63379]  in
-                uu____63366 :: uu____63372  in
-              uu____63353 :: uu____63359  in
-            uu____63338 :: uu____63346  in
-          uu____63322 :: uu____63331  in
-        mkConstruct
-          FStar_Reflection_Data.ref_Sg_Inductive.FStar_Reflection_Data.fv []
-          uu____63315
->>>>>>> 183df463
+          uu____3936
     | FStar_Reflection_Data.Unk  ->
         mkConstruct FStar_Reflection_Data.ref_Unk.FStar_Reflection_Data.fv []
           []
@@ -2846,179 +1552,91 @@
   let unembed_sigelt_view cb t =
     match t with
     | FStar_TypeChecker_NBETerm.Construct
-<<<<<<< HEAD
-        (fv,uu____63411,(dcs,uu____63413)::(t1,uu____63415)::(bs,uu____63417)::
-         (us,uu____63419)::(nm,uu____63421)::[])
-=======
-        (fv,uu____63445,(dcs,uu____63447)::(t1,uu____63449)::(bs,uu____63451)::
-         (us,uu____63453)::(nm,uu____63455)::[])
->>>>>>> 183df463
+        (fv,uu____4066,(dcs,uu____4068)::(t1,uu____4070)::(bs,uu____4072)::
+         (us,uu____4074)::(nm,uu____4076)::[])
         when
         FStar_Syntax_Syntax.fv_eq_lid fv
           FStar_Reflection_Data.ref_Sg_Inductive.FStar_Reflection_Data.lid
         ->
-<<<<<<< HEAD
-        let uu____63456 =
+        let uu____4111 =
           FStar_TypeChecker_NBETerm.unembed e_string_list cb nm  in
-        FStar_Util.bind_opt uu____63456
+        FStar_Util.bind_opt uu____4111
           (fun nm1  ->
-             let uu____63474 =
+             let uu____4129 =
                FStar_TypeChecker_NBETerm.unembed e_univ_names cb us  in
-             FStar_Util.bind_opt uu____63474
+             FStar_Util.bind_opt uu____4129
                (fun us1  ->
-                  let uu____63488 =
+                  let uu____4143 =
                     FStar_TypeChecker_NBETerm.unembed e_binders cb bs  in
-                  FStar_Util.bind_opt uu____63488
+                  FStar_Util.bind_opt uu____4143
                     (fun bs1  ->
-                       let uu____63494 =
+                       let uu____4149 =
                          FStar_TypeChecker_NBETerm.unembed e_term cb t1  in
-                       FStar_Util.bind_opt uu____63494
+                       FStar_Util.bind_opt uu____4149
                          (fun t2  ->
-                            let uu____63500 =
-                              let uu____63508 =
+                            let uu____4155 =
+                              let uu____4163 =
                                 FStar_TypeChecker_NBETerm.e_list
                                   e_string_list
                                  in
-                              FStar_TypeChecker_NBETerm.unembed uu____63508
-                                cb dcs
+                              FStar_TypeChecker_NBETerm.unembed uu____4163 cb
+                                dcs
                                in
-                            FStar_Util.bind_opt uu____63500
+                            FStar_Util.bind_opt uu____4155
                               (fun dcs1  ->
                                  FStar_All.pipe_left
-                                   (fun _63538  ->
-                                      FStar_Pervasives_Native.Some _63538)
+                                   (fun _4193  ->
+                                      FStar_Pervasives_Native.Some _4193)
                                    (FStar_Reflection_Data.Sg_Inductive
                                       (nm1, us1, bs1, t2, dcs1)))))))
     | FStar_TypeChecker_NBETerm.Construct
-        (fv,uu____63546,(t1,uu____63548)::(ty,uu____63550)::(univs1,uu____63552)::
-         (fvar1,uu____63554)::(r,uu____63556)::[])
-=======
-        let uu____63490 =
-          FStar_TypeChecker_NBETerm.unembed e_string_list cb nm  in
-        FStar_Util.bind_opt uu____63490
-          (fun nm1  ->
-             let uu____63508 =
-               FStar_TypeChecker_NBETerm.unembed e_univ_names cb us  in
-             FStar_Util.bind_opt uu____63508
-               (fun us1  ->
-                  let uu____63522 =
-                    FStar_TypeChecker_NBETerm.unembed e_binders cb bs  in
-                  FStar_Util.bind_opt uu____63522
-                    (fun bs1  ->
-                       let uu____63528 =
-                         FStar_TypeChecker_NBETerm.unembed e_term cb t1  in
-                       FStar_Util.bind_opt uu____63528
-                         (fun t2  ->
-                            let uu____63534 =
-                              let uu____63542 =
-                                FStar_TypeChecker_NBETerm.e_list
-                                  e_string_list
-                                 in
-                              FStar_TypeChecker_NBETerm.unembed uu____63542
-                                cb dcs
-                               in
-                            FStar_Util.bind_opt uu____63534
-                              (fun dcs1  ->
-                                 FStar_All.pipe_left
-                                   (fun _63572  ->
-                                      FStar_Pervasives_Native.Some _63572)
-                                   (FStar_Reflection_Data.Sg_Inductive
-                                      (nm1, us1, bs1, t2, dcs1)))))))
-    | FStar_TypeChecker_NBETerm.Construct
-        (fv,uu____63580,(t1,uu____63582)::(ty,uu____63584)::(univs1,uu____63586)::
-         (fvar1,uu____63588)::(r,uu____63590)::[])
->>>>>>> 183df463
+        (fv,uu____4201,(t1,uu____4203)::(ty,uu____4205)::(univs1,uu____4207)::
+         (fvar1,uu____4209)::(r,uu____4211)::[])
         when
         FStar_Syntax_Syntax.fv_eq_lid fv
           FStar_Reflection_Data.ref_Sg_Let.FStar_Reflection_Data.lid
         ->
-<<<<<<< HEAD
-        let uu____63591 =
+        let uu____4246 =
           FStar_TypeChecker_NBETerm.unembed FStar_TypeChecker_NBETerm.e_bool
             cb r
            in
-        FStar_Util.bind_opt uu____63591
+        FStar_Util.bind_opt uu____4246
           (fun r1  ->
-             let uu____63601 =
-               FStar_TypeChecker_NBETerm.unembed e_fv cb fvar1  in
-             FStar_Util.bind_opt uu____63601
+             let uu____4256 = FStar_TypeChecker_NBETerm.unembed e_fv cb fvar1
+                in
+             FStar_Util.bind_opt uu____4256
                (fun fvar2  ->
-                  let uu____63607 =
+                  let uu____4262 =
                     FStar_TypeChecker_NBETerm.unembed e_univ_names cb univs1
                      in
-                  FStar_Util.bind_opt uu____63607
+                  FStar_Util.bind_opt uu____4262
                     (fun univs2  ->
-                       let uu____63621 =
+                       let uu____4276 =
                          FStar_TypeChecker_NBETerm.unembed e_term cb ty  in
-                       FStar_Util.bind_opt uu____63621
+                       FStar_Util.bind_opt uu____4276
                          (fun ty1  ->
-                            let uu____63627 =
+                            let uu____4282 =
                               FStar_TypeChecker_NBETerm.unembed e_term cb t1
                                in
-                            FStar_Util.bind_opt uu____63627
+                            FStar_Util.bind_opt uu____4282
                               (fun t2  ->
                                  FStar_All.pipe_left
-                                   (fun _63634  ->
-                                      FStar_Pervasives_Native.Some _63634)
+                                   (fun _4289  ->
+                                      FStar_Pervasives_Native.Some _4289)
                                    (FStar_Reflection_Data.Sg_Let
                                       (r1, fvar2, univs2, ty1, t2)))))))
-    | FStar_TypeChecker_NBETerm.Construct (fv,uu____63639,[]) when
+    | FStar_TypeChecker_NBETerm.Construct (fv,uu____4294,[]) when
         FStar_Syntax_Syntax.fv_eq_lid fv
           FStar_Reflection_Data.ref_Unk.FStar_Reflection_Data.lid
         -> FStar_Pervasives_Native.Some FStar_Reflection_Data.Unk
-    | uu____63654 ->
-        ((let uu____63656 =
-            let uu____63662 =
-              let uu____63664 = FStar_TypeChecker_NBETerm.t_to_string t  in
-              FStar_Util.format1 "Not an embedded sigelt_view: %s"
-                uu____63664
+    | uu____4309 ->
+        ((let uu____4311 =
+            let uu____4317 =
+              let uu____4319 = FStar_TypeChecker_NBETerm.t_to_string t  in
+              FStar_Util.format1 "Not an embedded sigelt_view: %s" uu____4319
                in
-            (FStar_Errors.Warning_NotEmbedded, uu____63662)  in
-          FStar_Errors.log_issue FStar_Range.dummyRange uu____63656);
-=======
-        let uu____63625 =
-          FStar_TypeChecker_NBETerm.unembed FStar_TypeChecker_NBETerm.e_bool
-            cb r
-           in
-        FStar_Util.bind_opt uu____63625
-          (fun r1  ->
-             let uu____63635 =
-               FStar_TypeChecker_NBETerm.unembed e_fv cb fvar1  in
-             FStar_Util.bind_opt uu____63635
-               (fun fvar2  ->
-                  let uu____63641 =
-                    FStar_TypeChecker_NBETerm.unembed e_univ_names cb univs1
-                     in
-                  FStar_Util.bind_opt uu____63641
-                    (fun univs2  ->
-                       let uu____63655 =
-                         FStar_TypeChecker_NBETerm.unembed e_term cb ty  in
-                       FStar_Util.bind_opt uu____63655
-                         (fun ty1  ->
-                            let uu____63661 =
-                              FStar_TypeChecker_NBETerm.unembed e_term cb t1
-                               in
-                            FStar_Util.bind_opt uu____63661
-                              (fun t2  ->
-                                 FStar_All.pipe_left
-                                   (fun _63668  ->
-                                      FStar_Pervasives_Native.Some _63668)
-                                   (FStar_Reflection_Data.Sg_Let
-                                      (r1, fvar2, univs2, ty1, t2)))))))
-    | FStar_TypeChecker_NBETerm.Construct (fv,uu____63673,[]) when
-        FStar_Syntax_Syntax.fv_eq_lid fv
-          FStar_Reflection_Data.ref_Unk.FStar_Reflection_Data.lid
-        -> FStar_Pervasives_Native.Some FStar_Reflection_Data.Unk
-    | uu____63688 ->
-        ((let uu____63690 =
-            let uu____63696 =
-              let uu____63698 = FStar_TypeChecker_NBETerm.t_to_string t  in
-              FStar_Util.format1 "Not an embedded sigelt_view: %s"
-                uu____63698
-               in
-            (FStar_Errors.Warning_NotEmbedded, uu____63696)  in
-          FStar_Errors.log_issue FStar_Range.dummyRange uu____63690);
->>>>>>> 183df463
+            (FStar_Errors.Warning_NotEmbedded, uu____4317)  in
+          FStar_Errors.log_issue FStar_Range.dummyRange uu____4311);
          FStar_Pervasives_Native.None)
      in
   mk_emb' embed_sigelt_view unembed_sigelt_view
@@ -3031,135 +1649,70 @@
         mkConstruct FStar_Reflection_Data.ref_E_Unit.FStar_Reflection_Data.fv
           [] []
     | FStar_Reflection_Data.Var i ->
-<<<<<<< HEAD
-        let uu____63687 =
-          let uu____63694 =
-=======
-        let uu____63721 =
-          let uu____63728 =
->>>>>>> 183df463
+        let uu____4342 =
+          let uu____4349 =
             FStar_TypeChecker_NBETerm.as_arg
               (FStar_TypeChecker_NBETerm.Constant
                  (FStar_TypeChecker_NBETerm.Int i))
              in
-<<<<<<< HEAD
-          [uu____63694]  in
+          [uu____4349]  in
         mkConstruct FStar_Reflection_Data.ref_E_Var.FStar_Reflection_Data.fv
-          [] uu____63687
+          [] uu____4342
     | FStar_Reflection_Data.Mult (e1,e2) ->
-        let uu____63709 =
-          let uu____63716 =
-            let uu____63721 = embed_exp cb e1  in
-            FStar_TypeChecker_NBETerm.as_arg uu____63721  in
-          let uu____63722 =
-            let uu____63729 =
-              let uu____63734 = embed_exp cb e2  in
-              FStar_TypeChecker_NBETerm.as_arg uu____63734  in
-            [uu____63729]  in
-          uu____63716 :: uu____63722  in
+        let uu____4364 =
+          let uu____4371 =
+            let uu____4376 = embed_exp cb e1  in
+            FStar_TypeChecker_NBETerm.as_arg uu____4376  in
+          let uu____4377 =
+            let uu____4384 =
+              let uu____4389 = embed_exp cb e2  in
+              FStar_TypeChecker_NBETerm.as_arg uu____4389  in
+            [uu____4384]  in
+          uu____4371 :: uu____4377  in
         mkConstruct FStar_Reflection_Data.ref_E_Mult.FStar_Reflection_Data.fv
-          [] uu____63709
+          [] uu____4364
      in
   let rec unembed_exp cb t =
     match t with
-    | FStar_TypeChecker_NBETerm.Construct (fv,uu____63763,[]) when
-=======
-          [uu____63728]  in
-        mkConstruct FStar_Reflection_Data.ref_E_Var.FStar_Reflection_Data.fv
-          [] uu____63721
-    | FStar_Reflection_Data.Mult (e1,e2) ->
-        let uu____63743 =
-          let uu____63750 =
-            let uu____63755 = embed_exp cb e1  in
-            FStar_TypeChecker_NBETerm.as_arg uu____63755  in
-          let uu____63756 =
-            let uu____63763 =
-              let uu____63768 = embed_exp cb e2  in
-              FStar_TypeChecker_NBETerm.as_arg uu____63768  in
-            [uu____63763]  in
-          uu____63750 :: uu____63756  in
-        mkConstruct FStar_Reflection_Data.ref_E_Mult.FStar_Reflection_Data.fv
-          [] uu____63743
-     in
-  let rec unembed_exp cb t =
-    match t with
-    | FStar_TypeChecker_NBETerm.Construct (fv,uu____63797,[]) when
->>>>>>> 183df463
+    | FStar_TypeChecker_NBETerm.Construct (fv,uu____4418,[]) when
         FStar_Syntax_Syntax.fv_eq_lid fv
           FStar_Reflection_Data.ref_E_Unit.FStar_Reflection_Data.lid
         -> FStar_Pervasives_Native.Some FStar_Reflection_Data.Unit
-    | FStar_TypeChecker_NBETerm.Construct
-<<<<<<< HEAD
-        (fv,uu____63779,(i,uu____63781)::[]) when
+    | FStar_TypeChecker_NBETerm.Construct (fv,uu____4434,(i,uu____4436)::[])
+        when
         FStar_Syntax_Syntax.fv_eq_lid fv
           FStar_Reflection_Data.ref_E_Var.FStar_Reflection_Data.lid
         ->
-        let uu____63800 =
+        let uu____4455 =
           FStar_TypeChecker_NBETerm.unembed FStar_TypeChecker_NBETerm.e_int
             cb i
            in
-        FStar_Util.bind_opt uu____63800
+        FStar_Util.bind_opt uu____4455
           (fun i1  ->
              FStar_All.pipe_left
-               (fun _63807  -> FStar_Pervasives_Native.Some _63807)
+               (fun _4462  -> FStar_Pervasives_Native.Some _4462)
                (FStar_Reflection_Data.Var i1))
     | FStar_TypeChecker_NBETerm.Construct
-        (fv,uu____63809,(e2,uu____63811)::(e1,uu____63813)::[]) when
+        (fv,uu____4464,(e2,uu____4466)::(e1,uu____4468)::[]) when
         FStar_Syntax_Syntax.fv_eq_lid fv
           FStar_Reflection_Data.ref_E_Mult.FStar_Reflection_Data.lid
         ->
-        let uu____63836 = unembed_exp cb e1  in
-        FStar_Util.bind_opt uu____63836
+        let uu____4491 = unembed_exp cb e1  in
+        FStar_Util.bind_opt uu____4491
           (fun e11  ->
-             let uu____63842 = unembed_exp cb e2  in
-             FStar_Util.bind_opt uu____63842
+             let uu____4497 = unembed_exp cb e2  in
+             FStar_Util.bind_opt uu____4497
                (fun e21  ->
                   FStar_All.pipe_left
-                    (fun _63849  -> FStar_Pervasives_Native.Some _63849)
+                    (fun _4504  -> FStar_Pervasives_Native.Some _4504)
                     (FStar_Reflection_Data.Mult (e11, e21))))
-    | uu____63850 ->
-        ((let uu____63852 =
-            let uu____63858 =
-              let uu____63860 = FStar_TypeChecker_NBETerm.t_to_string t  in
-              FStar_Util.format1 "Not an embedded exp: %s" uu____63860  in
-            (FStar_Errors.Warning_NotEmbedded, uu____63858)  in
-          FStar_Errors.log_issue FStar_Range.dummyRange uu____63852);
-=======
-        (fv,uu____63813,(i,uu____63815)::[]) when
-        FStar_Syntax_Syntax.fv_eq_lid fv
-          FStar_Reflection_Data.ref_E_Var.FStar_Reflection_Data.lid
-        ->
-        let uu____63834 =
-          FStar_TypeChecker_NBETerm.unembed FStar_TypeChecker_NBETerm.e_int
-            cb i
-           in
-        FStar_Util.bind_opt uu____63834
-          (fun i1  ->
-             FStar_All.pipe_left
-               (fun _63841  -> FStar_Pervasives_Native.Some _63841)
-               (FStar_Reflection_Data.Var i1))
-    | FStar_TypeChecker_NBETerm.Construct
-        (fv,uu____63843,(e2,uu____63845)::(e1,uu____63847)::[]) when
-        FStar_Syntax_Syntax.fv_eq_lid fv
-          FStar_Reflection_Data.ref_E_Mult.FStar_Reflection_Data.lid
-        ->
-        let uu____63870 = unembed_exp cb e1  in
-        FStar_Util.bind_opt uu____63870
-          (fun e11  ->
-             let uu____63876 = unembed_exp cb e2  in
-             FStar_Util.bind_opt uu____63876
-               (fun e21  ->
-                  FStar_All.pipe_left
-                    (fun _63883  -> FStar_Pervasives_Native.Some _63883)
-                    (FStar_Reflection_Data.Mult (e11, e21))))
-    | uu____63884 ->
-        ((let uu____63886 =
-            let uu____63892 =
-              let uu____63894 = FStar_TypeChecker_NBETerm.t_to_string t  in
-              FStar_Util.format1 "Not an embedded exp: %s" uu____63894  in
-            (FStar_Errors.Warning_NotEmbedded, uu____63892)  in
-          FStar_Errors.log_issue FStar_Range.dummyRange uu____63886);
->>>>>>> 183df463
+    | uu____4505 ->
+        ((let uu____4507 =
+            let uu____4513 =
+              let uu____4515 = FStar_TypeChecker_NBETerm.t_to_string t  in
+              FStar_Util.format1 "Not an embedded exp: %s" uu____4515  in
+            (FStar_Errors.Warning_NotEmbedded, uu____4513)  in
+          FStar_Errors.log_issue FStar_Range.dummyRange uu____4507);
          FStar_Pervasives_Native.None)
      in
   mk_emb' embed_exp unembed_exp FStar_Reflection_Data.fstar_refl_exp_fv 
