
open Prims
<<<<<<< HEAD
open FStar_Pervasives

let doc_to_string : FStar_Pprint.document  ->  Prims.string = (fun doc1 -> (FStar_Pprint.pretty_string (FStar_Util.float_of_string "1.0") (Prims.parse_int "100") doc1))


let parser_term_to_string : FStar_Parser_AST.term  ->  Prims.string = (fun t -> (

let uu____11 = (FStar_Parser_ToDocument.term_to_document t)
in (doc_to_string uu____11)))


let parser_pat_to_string : FStar_Parser_AST.pattern  ->  Prims.string = (fun t -> (

let uu____17 = (FStar_Parser_ToDocument.pat_to_document t)
in (doc_to_string uu____17)))


let map_opt : 'Auu____26 'Auu____27 . unit  ->  ('Auu____26  ->  'Auu____27 FStar_Pervasives_Native.option)  ->  'Auu____26 Prims.list  ->  'Auu____27 Prims.list = (fun uu____43 -> FStar_List.filter_map)


let bv_as_unique_ident : FStar_Syntax_Syntax.bv  ->  FStar_Ident.ident = (fun x -> (

let unique_name = (

let uu____50 = ((FStar_Util.starts_with FStar_Ident.reserved_prefix x.FStar_Syntax_Syntax.ppname.FStar_Ident.idText) || (FStar_Options.print_real_names ()))
in (match (uu____50) with
| true -> begin
(

let uu____51 = (FStar_Util.string_of_int x.FStar_Syntax_Syntax.index)
in (Prims.strcat x.FStar_Syntax_Syntax.ppname.FStar_Ident.idText uu____51))
end
| uu____52 -> begin
x.FStar_Syntax_Syntax.ppname.FStar_Ident.idText
end))
in (FStar_Ident.mk_ident ((unique_name), (x.FStar_Syntax_Syntax.ppname.FStar_Ident.idRange)))))


let filter_imp : 'Auu____57 . ('Auu____57 * FStar_Syntax_Syntax.arg_qualifier FStar_Pervasives_Native.option) Prims.list  ->  ('Auu____57 * FStar_Syntax_Syntax.arg_qualifier FStar_Pervasives_Native.option) Prims.list = (fun a -> (FStar_All.pipe_right a (FStar_List.filter (fun uu___70_112 -> (match (uu___70_112) with
| (uu____119, FStar_Pervasives_Native.Some (FStar_Syntax_Syntax.Implicit (uu____120))) -> begin
false
end
| uu____123 -> begin
true
end)))))


let filter_pattern_imp : 'Auu____134 . ('Auu____134 * Prims.bool) Prims.list  ->  ('Auu____134 * Prims.bool) Prims.list = (fun xs -> (FStar_List.filter (fun uu____165 -> (match (uu____165) with
| (uu____170, is_implicit1) -> begin
(not (is_implicit1))
end)) xs))


let label : Prims.string  ->  FStar_Parser_AST.term  ->  FStar_Parser_AST.term = (fun s t -> (match ((Prims.op_Equality s "")) with
| true -> begin
t
end
| uu____182 -> begin
(FStar_Parser_AST.mk_term (FStar_Parser_AST.Labeled (((t), (s), (true)))) t.FStar_Parser_AST.range FStar_Parser_AST.Un)
end))


let resugar_arg_qual : FStar_Syntax_Syntax.arg_qualifier FStar_Pervasives_Native.option  ->  FStar_Parser_AST.arg_qualifier FStar_Pervasives_Native.option FStar_Pervasives_Native.option = (fun q -> (match (q) with
| FStar_Pervasives_Native.None -> begin
FStar_Pervasives_Native.Some (FStar_Pervasives_Native.None)
end
| FStar_Pervasives_Native.Some (FStar_Syntax_Syntax.Implicit (b)) -> begin
(match (b) with
| true -> begin
FStar_Pervasives_Native.None
end
| uu____213 -> begin
FStar_Pervasives_Native.Some (FStar_Pervasives_Native.Some (FStar_Parser_AST.Implicit))
end)
end
| FStar_Pervasives_Native.Some (FStar_Syntax_Syntax.Equality) -> begin
FStar_Pervasives_Native.Some (FStar_Pervasives_Native.Some (FStar_Parser_AST.Equality))
end))


let resugar_imp : FStar_Syntax_Syntax.arg_qualifier FStar_Pervasives_Native.option  ->  FStar_Parser_AST.imp = (fun q -> (match (q) with
| FStar_Pervasives_Native.None -> begin
FStar_Parser_AST.Nothing
end
| FStar_Pervasives_Native.Some (FStar_Syntax_Syntax.Implicit (false)) -> begin
FStar_Parser_AST.Hash
end
| FStar_Pervasives_Native.Some (FStar_Syntax_Syntax.Equality) -> begin
FStar_Parser_AST.Nothing
end
| FStar_Pervasives_Native.Some (FStar_Syntax_Syntax.Implicit (true)) -> begin
FStar_Parser_AST.Nothing
end))


let rec universe_to_int : Prims.int  ->  FStar_Syntax_Syntax.universe  ->  (Prims.int * FStar_Syntax_Syntax.universe) = (fun n1 u -> (match (u) with
| FStar_Syntax_Syntax.U_succ (u1) -> begin
(universe_to_int (n1 + (Prims.parse_int "1")) u1)
end
| uu____246 -> begin
((n1), (u))
end))


let universe_to_string : FStar_Ident.ident Prims.list  ->  Prims.string = (fun univs1 -> (

let uu____256 = (FStar_Options.print_universes ())
in (match (uu____256) with
| true -> begin
(

let uu____257 = (FStar_List.map (fun x -> x.FStar_Ident.idText) univs1)
in (FStar_All.pipe_right uu____257 (FStar_String.concat ", ")))
end
| uu____264 -> begin
""
end)))


let rec resugar_universe' : FStar_Syntax_DsEnv.env  ->  FStar_Syntax_Syntax.universe  ->  FStar_Range.range  ->  FStar_Parser_AST.term = (fun env u r -> (resugar_universe u r))
and resugar_universe : FStar_Syntax_Syntax.universe  ->  FStar_Range.range  ->  FStar_Parser_AST.term = (fun u r -> (

let mk1 = (fun a r1 -> (FStar_Parser_AST.mk_term a r1 FStar_Parser_AST.Un))
in (match (u) with
| FStar_Syntax_Syntax.U_zero -> begin
(mk1 (FStar_Parser_AST.Const (FStar_Const.Const_int ((("0"), (FStar_Pervasives_Native.None))))) r)
end
| FStar_Syntax_Syntax.U_succ (uu____311) -> begin
(

let uu____312 = (universe_to_int (Prims.parse_int "0") u)
in (match (uu____312) with
| (n1, u1) -> begin
(match (u1) with
| FStar_Syntax_Syntax.U_zero -> begin
(

let uu____319 = (

let uu____320 = (

let uu____321 = (

let uu____332 = (FStar_Util.string_of_int n1)
in ((uu____332), (FStar_Pervasives_Native.None)))
in FStar_Const.Const_int (uu____321))
in FStar_Parser_AST.Const (uu____320))
in (mk1 uu____319 r))
end
| uu____343 -> begin
(

let e1 = (

let uu____345 = (

let uu____346 = (

let uu____347 = (

let uu____358 = (FStar_Util.string_of_int n1)
in ((uu____358), (FStar_Pervasives_Native.None)))
in FStar_Const.Const_int (uu____347))
in FStar_Parser_AST.Const (uu____346))
in (mk1 uu____345 r))
in (

let e2 = (resugar_universe u1 r)
in (

let uu____370 = (

let uu____371 = (

let uu____378 = (FStar_Ident.id_of_text "+")
in ((uu____378), ((e1)::(e2)::[])))
in FStar_Parser_AST.Op (uu____371))
in (mk1 uu____370 r))))
end)
end))
end
| FStar_Syntax_Syntax.U_max (l) -> begin
(match (l) with
| [] -> begin
(failwith "Impossible: U_max without arguments")
end
| uu____384 -> begin
(

let t = (

let uu____388 = (

let uu____389 = (FStar_Ident.lid_of_path (("max")::[]) r)
in FStar_Parser_AST.Var (uu____389))
in (mk1 uu____388 r))
in (FStar_List.fold_left (fun acc x -> (

let uu____395 = (

let uu____396 = (

let uu____403 = (resugar_universe x r)
in ((acc), (uu____403), (FStar_Parser_AST.Nothing)))
in FStar_Parser_AST.App (uu____396))
in (mk1 uu____395 r))) t l))
end)
end
| FStar_Syntax_Syntax.U_name (u1) -> begin
(mk1 (FStar_Parser_AST.Uvar (u1)) r)
end
| FStar_Syntax_Syntax.U_unif (uu____405) -> begin
(mk1 FStar_Parser_AST.Wild r)
end
| FStar_Syntax_Syntax.U_bvar (x) -> begin
(

let id1 = (

let uu____416 = (

let uu____421 = (

let uu____422 = (FStar_Util.string_of_int x)
in (FStar_Util.strcat "uu__univ_bvar_" uu____422))
in ((uu____421), (r)))
in (FStar_Ident.mk_ident uu____416))
in (mk1 (FStar_Parser_AST.Uvar (id1)) r))
end
| FStar_Syntax_Syntax.U_unknown -> begin
(mk1 FStar_Parser_AST.Wild r)
end)))


let string_to_op : Prims.string  ->  (Prims.string * Prims.int FStar_Pervasives_Native.option) FStar_Pervasives_Native.option = (fun s -> (

let name_of_op = (fun uu___71_449 -> (match (uu___71_449) with
| "Amp" -> begin
FStar_Pervasives_Native.Some ((("&"), (FStar_Pervasives_Native.None)))
end
| "At" -> begin
FStar_Pervasives_Native.Some ((("@"), (FStar_Pervasives_Native.None)))
end
| "Plus" -> begin
FStar_Pervasives_Native.Some ((("+"), (FStar_Pervasives_Native.None)))
end
| "Minus" -> begin
FStar_Pervasives_Native.Some ((("-"), (FStar_Pervasives_Native.None)))
end
| "Subtraction" -> begin
FStar_Pervasives_Native.Some ((("-"), (FStar_Pervasives_Native.Some ((Prims.parse_int "2")))))
end
| "Tilde" -> begin
FStar_Pervasives_Native.Some ((("~"), (FStar_Pervasives_Native.None)))
end
| "Slash" -> begin
FStar_Pervasives_Native.Some ((("/"), (FStar_Pervasives_Native.None)))
end
| "Backslash" -> begin
FStar_Pervasives_Native.Some ((("\\"), (FStar_Pervasives_Native.None)))
end
| "Less" -> begin
FStar_Pervasives_Native.Some ((("<"), (FStar_Pervasives_Native.None)))
end
| "Equals" -> begin
FStar_Pervasives_Native.Some ((("="), (FStar_Pervasives_Native.None)))
end
| "Greater" -> begin
FStar_Pervasives_Native.Some (((">"), (FStar_Pervasives_Native.None)))
end
| "Underscore" -> begin
FStar_Pervasives_Native.Some ((("_"), (FStar_Pervasives_Native.None)))
end
| "Bar" -> begin
FStar_Pervasives_Native.Some ((("|"), (FStar_Pervasives_Native.None)))
end
| "Bang" -> begin
FStar_Pervasives_Native.Some ((("!"), (FStar_Pervasives_Native.None)))
end
| "Hat" -> begin
FStar_Pervasives_Native.Some ((("^"), (FStar_Pervasives_Native.None)))
end
| "Percent" -> begin
FStar_Pervasives_Native.Some ((("%"), (FStar_Pervasives_Native.None)))
end
| "Star" -> begin
FStar_Pervasives_Native.Some ((("*"), (FStar_Pervasives_Native.None)))
end
| "Question" -> begin
FStar_Pervasives_Native.Some ((("?"), (FStar_Pervasives_Native.None)))
end
| "Colon" -> begin
FStar_Pervasives_Native.Some (((":"), (FStar_Pervasives_Native.None)))
end
| "Dollar" -> begin
FStar_Pervasives_Native.Some ((("$"), (FStar_Pervasives_Native.None)))
end
| "Dot" -> begin
FStar_Pervasives_Native.Some ((("."), (FStar_Pervasives_Native.None)))
end
| uu____626 -> begin
FStar_Pervasives_Native.None
end))
in (match (s) with
| "op_String_Assignment" -> begin
FStar_Pervasives_Native.Some (((".[]<-"), (FStar_Pervasives_Native.None)))
end
| "op_Array_Assignment" -> begin
FStar_Pervasives_Native.Some (((".()<-"), (FStar_Pervasives_Native.None)))
end
| "op_String_Access" -> begin
FStar_Pervasives_Native.Some (((".[]"), (FStar_Pervasives_Native.None)))
end
| "op_Array_Access" -> begin
FStar_Pervasives_Native.Some (((".()"), (FStar_Pervasives_Native.None)))
end
| uu____673 -> begin
(match ((FStar_Util.starts_with s "op_")) with
| true -> begin
(

let s1 = (

let uu____685 = (FStar_Util.substring_from s (FStar_String.length "op_"))
in (FStar_Util.split uu____685 "_"))
in (match (s1) with
| (op)::[] -> begin
(name_of_op op)
end
| uu____695 -> begin
(

let op = (

let uu____699 = (FStar_List.map name_of_op s1)
in (FStar_List.fold_left (fun acc x -> (match (x) with
| FStar_Pervasives_Native.Some (op, uu____741) -> begin
(Prims.strcat acc op)
end
| FStar_Pervasives_Native.None -> begin
(failwith "wrong composed operator format")
end)) "" uu____699))
in FStar_Pervasives_Native.Some (((op), (FStar_Pervasives_Native.None))))
end))
end
| uu____766 -> begin
FStar_Pervasives_Native.None
end)
end)))


type expected_arity =
Prims.int FStar_Pervasives_Native.option


let rec resugar_term_as_op : FStar_Syntax_Syntax.term  ->  (Prims.string * expected_arity) FStar_Pervasives_Native.option = (fun t -> (

let infix_prim_ops = (((FStar_Parser_Const.op_Addition), ("+")))::(((FStar_Parser_Const.op_Subtraction), ("-")))::(((FStar_Parser_Const.op_Minus), ("-")))::(((FStar_Parser_Const.op_Multiply), ("*")))::(((FStar_Parser_Const.op_Division), ("/")))::(((FStar_Parser_Const.op_Modulus), ("%")))::(((FStar_Parser_Const.read_lid), ("!")))::(((FStar_Parser_Const.list_append_lid), ("@")))::(((FStar_Parser_Const.list_tot_append_lid), ("@")))::(((FStar_Parser_Const.strcat_lid), ("^")))::(((FStar_Parser_Const.pipe_right_lid), ("|>")))::(((FStar_Parser_Const.pipe_left_lid), ("<|")))::(((FStar_Parser_Const.op_Eq), ("=")))::(((FStar_Parser_Const.op_ColonEq), (":=")))::(((FStar_Parser_Const.op_notEq), ("<>")))::(((FStar_Parser_Const.not_lid), ("~")))::(((FStar_Parser_Const.op_And), ("&&")))::(((FStar_Parser_Const.op_Or), ("||")))::(((FStar_Parser_Const.op_LTE), ("<=")))::(((FStar_Parser_Const.op_GTE), (">=")))::(((FStar_Parser_Const.op_LT), ("<")))::(((FStar_Parser_Const.op_GT), (">")))::(((FStar_Parser_Const.op_Modulus), ("mod")))::(((FStar_Parser_Const.and_lid), ("/\\")))::(((FStar_Parser_Const.or_lid), ("\\/")))::(((FStar_Parser_Const.imp_lid), ("==>")))::(((FStar_Parser_Const.iff_lid), ("<==>")))::(((FStar_Parser_Const.precedes_lid), ("<<")))::(((FStar_Parser_Const.eq2_lid), ("==")))::(((FStar_Parser_Const.eq3_lid), ("===")))::(((FStar_Parser_Const.forall_lid), ("forall")))::(((FStar_Parser_Const.exists_lid), ("exists")))::(((FStar_Parser_Const.salloc_lid), ("alloc")))::[]
in (

let fallback = (fun fv -> (

let uu____949 = (FStar_All.pipe_right infix_prim_ops (FStar_Util.find_opt (fun d -> (FStar_Syntax_Syntax.fv_eq_lid fv (FStar_Pervasives_Native.fst d)))))
in (match (uu____949) with
| FStar_Pervasives_Native.Some (op) -> begin
FStar_Pervasives_Native.Some ((((FStar_Pervasives_Native.snd op)), (FStar_Pervasives_Native.None)))
end
| uu____1003 -> begin
(

let length1 = (FStar_String.length fv.FStar_Syntax_Syntax.fv_name.FStar_Syntax_Syntax.v.FStar_Ident.nsstr)
in (

let str = (match ((Prims.op_Equality length1 (Prims.parse_int "0"))) with
| true -> begin
fv.FStar_Syntax_Syntax.fv_name.FStar_Syntax_Syntax.v.FStar_Ident.str
end
| uu____1016 -> begin
(FStar_Util.substring_from fv.FStar_Syntax_Syntax.fv_name.FStar_Syntax_Syntax.v.FStar_Ident.str (length1 + (Prims.parse_int "1")))
end)
in (match ((FStar_Util.starts_with str "dtuple")) with
| true -> begin
FStar_Pervasives_Native.Some ((("dtuple"), (FStar_Pervasives_Native.None)))
end
| uu____1039 -> begin
(match ((FStar_Util.starts_with str "tuple")) with
| true -> begin
FStar_Pervasives_Native.Some ((("tuple"), (FStar_Pervasives_Native.None)))
end
| uu____1056 -> begin
(match ((FStar_Util.starts_with str "try_with")) with
| true -> begin
FStar_Pervasives_Native.Some ((("try_with"), (FStar_Pervasives_Native.None)))
end
| uu____1073 -> begin
(

let uu____1074 = (FStar_Syntax_Syntax.fv_eq_lid fv FStar_Parser_Const.sread_lid)
in (match (uu____1074) with
| true -> begin
FStar_Pervasives_Native.Some (((fv.FStar_Syntax_Syntax.fv_name.FStar_Syntax_Syntax.v.FStar_Ident.str), (FStar_Pervasives_Native.None)))
end
| uu____1091 -> begin
FStar_Pervasives_Native.None
end))
end)
end)
end)))
end)))
in (

let uu____1098 = (

let uu____1099 = (FStar_Syntax_Subst.compress t)
in uu____1099.FStar_Syntax_Syntax.n)
in (match (uu____1098) with
| FStar_Syntax_Syntax.Tm_fvar (fv) -> begin
(

let length1 = (FStar_String.length fv.FStar_Syntax_Syntax.fv_name.FStar_Syntax_Syntax.v.FStar_Ident.nsstr)
in (

let s = (match ((Prims.op_Equality length1 (Prims.parse_int "0"))) with
| true -> begin
fv.FStar_Syntax_Syntax.fv_name.FStar_Syntax_Syntax.v.FStar_Ident.str
end
| uu____1115 -> begin
(FStar_Util.substring_from fv.FStar_Syntax_Syntax.fv_name.FStar_Syntax_Syntax.v.FStar_Ident.str (length1 + (Prims.parse_int "1")))
end)
in (

let uu____1122 = (string_to_op s)
in (match (uu____1122) with
| FStar_Pervasives_Native.Some (t1) -> begin
FStar_Pervasives_Native.Some (t1)
end
| uu____1156 -> begin
(fallback fv)
end))))
end
| FStar_Syntax_Syntax.Tm_uinst (e, us) -> begin
(resugar_term_as_op e)
end
| uu____1171 -> begin
FStar_Pervasives_Native.None
end)))))


let is_true_pat : FStar_Syntax_Syntax.pat  ->  Prims.bool = (fun p -> (match (p.FStar_Syntax_Syntax.v) with
| FStar_Syntax_Syntax.Pat_constant (FStar_Const.Const_bool (true)) -> begin
true
end
| uu____1181 -> begin
false
end))


let is_wild_pat : FStar_Syntax_Syntax.pat  ->  Prims.bool = (fun p -> (match (p.FStar_Syntax_Syntax.v) with
| FStar_Syntax_Syntax.Pat_wild (uu____1187) -> begin
true
end
| uu____1188 -> begin
false
end))


let is_tuple_constructor_lid : FStar_Ident.lident  ->  Prims.bool = (fun lid -> ((FStar_Parser_Const.is_tuple_data_lid' lid) || (FStar_Parser_Const.is_dtuple_data_lid' lid)))


let may_shorten : FStar_Ident.lident  ->  Prims.bool = (fun lid -> (match (lid.FStar_Ident.str) with
| "Prims.Nil" -> begin
false
end
| "Prims.Cons" -> begin
false
end
| uu____1199 -> begin
(

let uu____1200 = (is_tuple_constructor_lid lid)
in (not (uu____1200)))
end))


let maybe_shorten_fv : FStar_Syntax_DsEnv.env  ->  FStar_Syntax_Syntax.fv  ->  FStar_Ident.lid = (fun env fv -> (

let lid = fv.FStar_Syntax_Syntax.fv_name.FStar_Syntax_Syntax.v
in (

let uu____1212 = (may_shorten lid)
in (match (uu____1212) with
| true -> begin
(FStar_Syntax_DsEnv.shorten_lid env lid)
end
| uu____1213 -> begin
lid
end))))


let rec resugar_term' : FStar_Syntax_DsEnv.env  ->  FStar_Syntax_Syntax.term  ->  FStar_Parser_AST.term = (fun env t -> (

let mk1 = (fun a -> (FStar_Parser_AST.mk_term a t.FStar_Syntax_Syntax.pos FStar_Parser_AST.Un))
in (

let name = (fun a r -> (

let uu____1325 = (FStar_Ident.lid_of_path ((a)::[]) r)
in FStar_Parser_AST.Name (uu____1325)))
in (

let uu____1326 = (

let uu____1327 = (FStar_Syntax_Subst.compress t)
in uu____1327.FStar_Syntax_Syntax.n)
in (match (uu____1326) with
| FStar_Syntax_Syntax.Tm_delayed (uu____1330) -> begin
(failwith "Tm_delayed is impossible after compress")
end
| FStar_Syntax_Syntax.Tm_lazy (i) -> begin
(

let uu____1356 = (FStar_Syntax_Util.unfold_lazy i)
in (resugar_term' env uu____1356))
end
| FStar_Syntax_Syntax.Tm_bvar (x) -> begin
(

let l = (

let uu____1359 = (

let uu____1362 = (bv_as_unique_ident x)
in (uu____1362)::[])
in (FStar_Ident.lid_of_ids uu____1359))
in (mk1 (FStar_Parser_AST.Var (l))))
end
| FStar_Syntax_Syntax.Tm_name (x) -> begin
(

let l = (

let uu____1365 = (

let uu____1368 = (bv_as_unique_ident x)
in (uu____1368)::[])
in (FStar_Ident.lid_of_ids uu____1365))
in (mk1 (FStar_Parser_AST.Var (l))))
end
| FStar_Syntax_Syntax.Tm_fvar (fv) -> begin
(

let a = fv.FStar_Syntax_Syntax.fv_name.FStar_Syntax_Syntax.v
in (

let length1 = (FStar_String.length fv.FStar_Syntax_Syntax.fv_name.FStar_Syntax_Syntax.v.FStar_Ident.nsstr)
in (

let s = (match ((Prims.op_Equality length1 (Prims.parse_int "0"))) with
| true -> begin
a.FStar_Ident.str
end
| uu____1377 -> begin
(FStar_Util.substring_from a.FStar_Ident.str (length1 + (Prims.parse_int "1")))
end)
in (

let is_prefix = (Prims.strcat FStar_Ident.reserved_prefix "is_")
in (match ((FStar_Util.starts_with s is_prefix)) with
| true -> begin
(

let rest = (FStar_Util.substring_from s (FStar_String.length is_prefix))
in (

let uu____1386 = (

let uu____1387 = (FStar_Ident.lid_of_path ((rest)::[]) t.FStar_Syntax_Syntax.pos)
in FStar_Parser_AST.Discrim (uu____1387))
in (mk1 uu____1386)))
end
| uu____1388 -> begin
(match ((FStar_Util.starts_with s FStar_Syntax_Util.field_projector_prefix)) with
| true -> begin
(

let rest = (FStar_Util.substring_from s (FStar_String.length FStar_Syntax_Util.field_projector_prefix))
in (

let r = (FStar_Util.split rest FStar_Syntax_Util.field_projector_sep)
in (match (r) with
| (fst1)::(snd1)::[] -> begin
(

let l = (FStar_Ident.lid_of_path ((fst1)::[]) t.FStar_Syntax_Syntax.pos)
in (

let r1 = (FStar_Ident.mk_ident ((snd1), (t.FStar_Syntax_Syntax.pos)))
in (mk1 (FStar_Parser_AST.Projector (((l), (r1)))))))
end
| uu____1397 -> begin
(failwith "wrong projector format")
end)))
end
| uu____1400 -> begin
(

let uu____1401 = (((FStar_Ident.lid_equals a FStar_Parser_Const.assert_lid) || (FStar_Ident.lid_equals a FStar_Parser_Const.assume_lid)) || (

let uu____1404 = (

let uu____1406 = (FStar_String.get s (Prims.parse_int "0"))
in (FStar_Char.uppercase uu____1406))
in (

let uu____1408 = (FStar_String.get s (Prims.parse_int "0"))
in (Prims.op_disEquality uu____1404 uu____1408))))
in (match (uu____1401) with
| true -> begin
(

let uu____1411 = (

let uu____1412 = (maybe_shorten_fv env fv)
in FStar_Parser_AST.Var (uu____1412))
in (mk1 uu____1411))
end
| uu____1413 -> begin
(

let uu____1414 = (

let uu____1415 = (

let uu____1426 = (maybe_shorten_fv env fv)
in ((uu____1426), ([])))
in FStar_Parser_AST.Construct (uu____1415))
in (mk1 uu____1414))
end))
end)
end)))))
end
| FStar_Syntax_Syntax.Tm_uinst (e, universes) -> begin
(

let e1 = (resugar_term' env e)
in (

let uu____1444 = (FStar_Options.print_universes ())
in (match (uu____1444) with
| true -> begin
(

let univs1 = (FStar_List.map (fun x -> (resugar_universe x t.FStar_Syntax_Syntax.pos)) universes)
in (match (e1) with
| {FStar_Parser_AST.tm = FStar_Parser_AST.Construct (hd1, args); FStar_Parser_AST.range = r; FStar_Parser_AST.level = l} -> begin
(

let args1 = (

let uu____1473 = (FStar_List.map (fun u -> ((u), (FStar_Parser_AST.UnivApp))) univs1)
in (FStar_List.append args uu____1473))
in (FStar_Parser_AST.mk_term (FStar_Parser_AST.Construct (((hd1), (args1)))) r l))
end
| uu____1496 -> begin
(FStar_List.fold_left (fun acc u -> (mk1 (FStar_Parser_AST.App (((acc), (u), (FStar_Parser_AST.UnivApp)))))) e1 univs1)
end))
end
| uu____1501 -> begin
e1
end)))
end
| FStar_Syntax_Syntax.Tm_constant (c) -> begin
(

let uu____1503 = (FStar_Syntax_Syntax.is_teff t)
in (match (uu____1503) with
| true -> begin
(

let uu____1504 = (name "Effect" t.FStar_Syntax_Syntax.pos)
in (mk1 uu____1504))
end
| uu____1505 -> begin
(mk1 (FStar_Parser_AST.Const (c)))
end))
end
| FStar_Syntax_Syntax.Tm_type (u) -> begin
(

let uu____1507 = (match (u) with
| FStar_Syntax_Syntax.U_zero -> begin
(("Type0"), (false))
end
| FStar_Syntax_Syntax.U_unknown -> begin
(("Type"), (false))
end
| uu____1516 -> begin
(("Type"), (true))
end)
in (match (uu____1507) with
| (nm, needs_app) -> begin
(

let typ = (

let uu____1520 = (name nm t.FStar_Syntax_Syntax.pos)
in (mk1 uu____1520))
in (

let uu____1521 = (needs_app && (FStar_Options.print_universes ()))
in (match (uu____1521) with
| true -> begin
(

let uu____1522 = (

let uu____1523 = (

let uu____1530 = (resugar_universe u t.FStar_Syntax_Syntax.pos)
in ((typ), (uu____1530), (FStar_Parser_AST.UnivApp)))
in FStar_Parser_AST.App (uu____1523))
in (mk1 uu____1522))
end
| uu____1531 -> begin
typ
end)))
end))
end
| FStar_Syntax_Syntax.Tm_abs (xs, body, uu____1534) -> begin
(

let uu____1555 = (FStar_Syntax_Subst.open_term xs body)
in (match (uu____1555) with
| (xs1, body1) -> begin
(

let xs2 = (

let uu____1563 = (FStar_Options.print_implicits ())
in (match (uu____1563) with
| true -> begin
xs1
end
| uu____1564 -> begin
(filter_imp xs1)
end))
in (

let body_bv = (FStar_Syntax_Free.names body1)
in (

let patterns = (FStar_All.pipe_right xs2 (FStar_List.choose (fun uu____1580 -> (match (uu____1580) with
| (x, qual) -> begin
(resugar_bv_as_pat env x qual body_bv)
end))))
in (

let body2 = (resugar_term' env body1)
in (mk1 (FStar_Parser_AST.Abs (((patterns), (body2)))))))))
end))
end
| FStar_Syntax_Syntax.Tm_arrow (xs, body) -> begin
(

let uu____1610 = (FStar_Syntax_Subst.open_comp xs body)
in (match (uu____1610) with
| (xs1, body1) -> begin
(

let xs2 = (

let uu____1618 = (FStar_Options.print_implicits ())
in (match (uu____1618) with
| true -> begin
xs1
end
| uu____1619 -> begin
(filter_imp xs1)
end))
in (

let body2 = (resugar_comp' env body1)
in (

let xs3 = (

let uu____1624 = (FStar_All.pipe_right xs2 ((map_opt ()) (fun b -> (resugar_binder' env b t.FStar_Syntax_Syntax.pos))))
in (FStar_All.pipe_right uu____1624 FStar_List.rev))
in (

let rec aux = (fun body3 uu___72_1647 -> (match (uu___72_1647) with
| [] -> begin
body3
end
| (hd1)::tl1 -> begin
(

let body4 = (mk1 (FStar_Parser_AST.Product ((((hd1)::[]), (body3)))))
in (aux body4 tl1))
end))
in (aux body2 xs3)))))
end))
end
| FStar_Syntax_Syntax.Tm_refine (x, phi) -> begin
(

let uu____1663 = (

let uu____1668 = (

let uu____1669 = (FStar_Syntax_Syntax.mk_binder x)
in (uu____1669)::[])
in (FStar_Syntax_Subst.open_term uu____1668 phi))
in (match (uu____1663) with
| (x1, phi1) -> begin
(

let b = (

let uu____1673 = (

let uu____1676 = (FStar_List.hd x1)
in (resugar_binder' env uu____1676 t.FStar_Syntax_Syntax.pos))
in (FStar_Util.must uu____1673))
in (

let uu____1681 = (

let uu____1682 = (

let uu____1687 = (resugar_term' env phi1)
in ((b), (uu____1687)))
in FStar_Parser_AST.Refine (uu____1682))
in (mk1 uu____1681)))
end))
end
| FStar_Syntax_Syntax.Tm_app ({FStar_Syntax_Syntax.n = FStar_Syntax_Syntax.Tm_fvar (fv); FStar_Syntax_Syntax.pos = uu____1689; FStar_Syntax_Syntax.vars = uu____1690}, ((e, uu____1692))::[]) when ((

let uu____1723 = (FStar_Options.print_implicits ())
in (not (uu____1723))) && (FStar_Syntax_Syntax.fv_eq_lid fv FStar_Parser_Const.b2p_lid)) -> begin
(resugar_term' env e)
end
| FStar_Syntax_Syntax.Tm_app ({FStar_Syntax_Syntax.n = FStar_Syntax_Syntax.Tm_fvar (fv); FStar_Syntax_Syntax.pos = uu____1725; FStar_Syntax_Syntax.vars = uu____1726}, ((t_base, uu____1728))::((f, uu____1730))::[]) when (FStar_Syntax_Syntax.fv_eq_lid fv FStar_Parser_Const.t_refine_lid) -> begin
(

let uu____1769 = (

let uu____1770 = (FStar_Syntax_Subst.compress f)
in uu____1770.FStar_Syntax_Syntax.n)
in (match (uu____1769) with
| FStar_Syntax_Syntax.Tm_abs ((x)::[], f1, uu____1775) -> begin
(

let t1 = (FStar_Syntax_Syntax.mk (FStar_Syntax_Syntax.Tm_refine ((((FStar_Pervasives_Native.fst x)), (f1)))) FStar_Pervasives_Native.None t.FStar_Syntax_Syntax.pos)
in (resugar_term' env t1))
end
| uu____1807 -> begin
(

let x = (FStar_Syntax_Syntax.new_bv (FStar_Pervasives_Native.Some (t.FStar_Syntax_Syntax.pos)) t_base)
in (

let phi = (

let uu____1812 = (

let uu____1817 = (

let uu____1818 = (

let uu____1819 = (FStar_Syntax_Syntax.bv_to_name x)
in (FStar_Syntax_Syntax.as_arg uu____1819))
in (uu____1818)::[])
in (FStar_Syntax_Syntax.mk_Tm_app f uu____1817))
in (uu____1812 FStar_Pervasives_Native.None t.FStar_Syntax_Syntax.pos))
in (

let uu____1822 = (FStar_Syntax_Util.refine x phi)
in (resugar_term' env uu____1822))))
end))
end
| FStar_Syntax_Syntax.Tm_app ({FStar_Syntax_Syntax.n = FStar_Syntax_Syntax.Tm_uinst ({FStar_Syntax_Syntax.n = FStar_Syntax_Syntax.Tm_fvar (fv); FStar_Syntax_Syntax.pos = uu____1824; FStar_Syntax_Syntax.vars = uu____1825}, uu____1826); FStar_Syntax_Syntax.pos = uu____1827; FStar_Syntax_Syntax.vars = uu____1828}, ((t_base, uu____1830))::((f, uu____1832))::[]) when (FStar_Syntax_Syntax.fv_eq_lid fv FStar_Parser_Const.t_refine_lid) -> begin
(

let uu____1875 = (

let uu____1876 = (FStar_Syntax_Subst.compress f)
in uu____1876.FStar_Syntax_Syntax.n)
in (match (uu____1875) with
| FStar_Syntax_Syntax.Tm_abs ((x)::[], f1, uu____1881) -> begin
(

let t1 = (FStar_Syntax_Syntax.mk (FStar_Syntax_Syntax.Tm_refine ((((FStar_Pervasives_Native.fst x)), (f1)))) FStar_Pervasives_Native.None t.FStar_Syntax_Syntax.pos)
in (resugar_term' env t1))
end
| uu____1913 -> begin
(

let x = (FStar_Syntax_Syntax.new_bv (FStar_Pervasives_Native.Some (t.FStar_Syntax_Syntax.pos)) t_base)
in (

let phi = (

let uu____1918 = (

let uu____1923 = (

let uu____1924 = (

let uu____1925 = (FStar_Syntax_Syntax.bv_to_name x)
in (FStar_Syntax_Syntax.as_arg uu____1925))
in (uu____1924)::[])
in (FStar_Syntax_Syntax.mk_Tm_app f uu____1923))
in (uu____1918 FStar_Pervasives_Native.None t.FStar_Syntax_Syntax.pos))
in (

let uu____1928 = (FStar_Syntax_Util.refine x phi)
in (resugar_term' env uu____1928))))
end))
end
| FStar_Syntax_Syntax.Tm_app (e, args) -> begin
(

let rec last1 = (fun uu___73_1972 -> (match (uu___73_1972) with
| (hd1)::[] -> begin
(hd1)::[]
end
| (hd1)::tl1 -> begin
(last1 tl1)
end
| uu____2042 -> begin
(failwith "last of an empty list")
end))
in (

let rec last_two = (fun uu___74_2080 -> (match (uu___74_2080) with
| [] -> begin
(failwith "last two elements of a list with less than two elements ")
end
| (uu____2111)::[] -> begin
(failwith "last two elements of a list with less than two elements ")
end
| (a1)::(a2)::[] -> begin
(a1)::(a2)::[]
end
| (uu____2188)::t1 -> begin
(last_two t1)
end))
in (

let resugar_as_app = (fun e1 args1 -> (

let args2 = (FStar_List.map (fun uu____2259 -> (match (uu____2259) with
| (e2, qual) -> begin
(

let uu____2276 = (resugar_term' env e2)
in (

let uu____2277 = (resugar_imp qual)
in ((uu____2276), (uu____2277))))
end)) args1)
in (

let uu____2278 = (resugar_term' env e1)
in (match (uu____2278) with
| {FStar_Parser_AST.tm = FStar_Parser_AST.Construct (hd1, previous_args); FStar_Parser_AST.range = r; FStar_Parser_AST.level = l} -> begin
(FStar_Parser_AST.mk_term (FStar_Parser_AST.Construct (((hd1), ((FStar_List.append previous_args args2))))) r l)
end
| e2 -> begin
(FStar_List.fold_left (fun acc uu____2315 -> (match (uu____2315) with
| (x, qual) -> begin
(mk1 (FStar_Parser_AST.App (((acc), (x), (qual)))))
end)) e2 args2)
end))))
in (

let args1 = (

let uu____2331 = (FStar_Options.print_implicits ())
in (match (uu____2331) with
| true -> begin
args
end
| uu____2340 -> begin
(filter_imp args)
end))
in (

let uu____2343 = (resugar_term_as_op e)
in (match (uu____2343) with
| FStar_Pervasives_Native.None -> begin
(resugar_as_app e args1)
end
| FStar_Pervasives_Native.Some ("tuple", uu____2354) -> begin
(match (args1) with
| ((fst1, uu____2360))::((snd1, uu____2362))::rest -> begin
(

let e1 = (

let uu____2393 = (

let uu____2394 = (

let uu____2401 = (FStar_Ident.id_of_text "*")
in (

let uu____2402 = (

let uu____2405 = (resugar_term' env fst1)
in (

let uu____2406 = (

let uu____2409 = (resugar_term' env snd1)
in (uu____2409)::[])
in (uu____2405)::uu____2406))
in ((uu____2401), (uu____2402))))
in FStar_Parser_AST.Op (uu____2394))
in (mk1 uu____2393))
in (FStar_List.fold_left (fun acc uu____2422 -> (match (uu____2422) with
| (x, uu____2428) -> begin
(

let uu____2429 = (

let uu____2430 = (

let uu____2437 = (FStar_Ident.id_of_text "*")
in (

let uu____2438 = (

let uu____2441 = (

let uu____2444 = (resugar_term' env x)
in (uu____2444)::[])
in (e1)::uu____2441)
in ((uu____2437), (uu____2438))))
in FStar_Parser_AST.Op (uu____2430))
in (mk1 uu____2429))
end)) e1 rest))
end
| uu____2447 -> begin
(resugar_as_app e args1)
end)
end
| FStar_Pervasives_Native.Some ("dtuple", uu____2456) when ((FStar_List.length args1) > (Prims.parse_int "0")) -> begin
(

let args2 = (last1 args1)
in (

let body = (match (args2) with
| ((b, uu____2482))::[] -> begin
b
end
| uu____2499 -> begin
(failwith "wrong arguments to dtuple")
end)
in (

let uu____2510 = (

let uu____2511 = (FStar_Syntax_Subst.compress body)
in uu____2511.FStar_Syntax_Syntax.n)
in (match (uu____2510) with
| FStar_Syntax_Syntax.Tm_abs (xs, body1, uu____2516) -> begin
(

let uu____2537 = (FStar_Syntax_Subst.open_term xs body1)
in (match (uu____2537) with
| (xs1, body2) -> begin
(

let xs2 = (

let uu____2545 = (FStar_Options.print_implicits ())
in (match (uu____2545) with
| true -> begin
xs1
end
| uu____2546 -> begin
(filter_imp xs1)
end))
in (

let xs3 = (FStar_All.pipe_right xs2 ((map_opt ()) (fun b -> (resugar_binder' env b t.FStar_Syntax_Syntax.pos))))
in (

let body3 = (resugar_term' env body2)
in (mk1 (FStar_Parser_AST.Sum (((xs3), (body3))))))))
end))
end
| uu____2557 -> begin
(

let args3 = (FStar_All.pipe_right args2 (FStar_List.map (fun uu____2578 -> (match (uu____2578) with
| (e1, qual) -> begin
(resugar_term' env e1)
end))))
in (

let e1 = (resugar_term' env e)
in (FStar_List.fold_left (fun acc x -> (mk1 (FStar_Parser_AST.App (((acc), (x), (FStar_Parser_AST.Nothing)))))) e1 args3)))
end))))
end
| FStar_Pervasives_Native.Some ("dtuple", uu____2590) -> begin
(resugar_as_app e args1)
end
| FStar_Pervasives_Native.Some (ref_read, uu____2596) when (Prims.op_Equality ref_read FStar_Parser_Const.sread_lid.FStar_Ident.str) -> begin
(

let uu____2601 = (FStar_List.hd args1)
in (match (uu____2601) with
| (t1, uu____2615) -> begin
(

let uu____2620 = (

let uu____2621 = (FStar_Syntax_Subst.compress t1)
in uu____2621.FStar_Syntax_Syntax.n)
in (match (uu____2620) with
| FStar_Syntax_Syntax.Tm_fvar (fv) when (FStar_Syntax_Util.field_projector_contains_constructor fv.FStar_Syntax_Syntax.fv_name.FStar_Syntax_Syntax.v.FStar_Ident.str) -> begin
(

let f = (FStar_Ident.lid_of_path ((fv.FStar_Syntax_Syntax.fv_name.FStar_Syntax_Syntax.v.FStar_Ident.str)::[]) t1.FStar_Syntax_Syntax.pos)
in (

let uu____2626 = (

let uu____2627 = (

let uu____2632 = (resugar_term' env t1)
in ((uu____2632), (f)))
in FStar_Parser_AST.Project (uu____2627))
in (mk1 uu____2626)))
end
| uu____2633 -> begin
(resugar_term' env t1)
end))
end))
end
| FStar_Pervasives_Native.Some ("try_with", uu____2634) when ((FStar_List.length args1) > (Prims.parse_int "1")) -> begin
(

let new_args = (last_two args1)
in (

let uu____2654 = (match (new_args) with
| ((a1, uu____2672))::((a2, uu____2674))::[] -> begin
((a1), (a2))
end
| uu____2705 -> begin
(failwith "wrong arguments to try_with")
end)
in (match (uu____2654) with
| (body, handler) -> begin
(

let decomp = (fun term -> (

let uu____2738 = (

let uu____2739 = (FStar_Syntax_Subst.compress term)
in uu____2739.FStar_Syntax_Syntax.n)
in (match (uu____2738) with
| FStar_Syntax_Syntax.Tm_abs (x, e1, uu____2744) -> begin
(

let uu____2765 = (FStar_Syntax_Subst.open_term x e1)
in (match (uu____2765) with
| (x1, e2) -> begin
e2
end))
end
| uu____2772 -> begin
(failwith "wrong argument format to try_with")
end)))
in (

let body1 = (

let uu____2774 = (decomp body)
in (resugar_term' env uu____2774))
in (

let handler1 = (

let uu____2776 = (decomp handler)
in (resugar_term' env uu____2776))
in (

let rec resugar_body = (fun t1 -> (match (t1.FStar_Parser_AST.tm) with
| FStar_Parser_AST.Match (e1, ((uu____2784, uu____2785, b))::[]) -> begin
b
end
| FStar_Parser_AST.Let (uu____2817, uu____2818, b) -> begin
b
end
| FStar_Parser_AST.Ascribed (t11, t2, t3) -> begin
(

let uu____2855 = (

let uu____2856 = (

let uu____2865 = (resugar_body t11)
in ((uu____2865), (t2), (t3)))
in FStar_Parser_AST.Ascribed (uu____2856))
in (mk1 uu____2855))
end
| uu____2868 -> begin
(failwith "unexpected body format to try_with")
end))
in (

let e1 = (resugar_body body1)
in (

let rec resugar_branches = (fun t1 -> (match (t1.FStar_Parser_AST.tm) with
| FStar_Parser_AST.Match (e2, branches) -> begin
branches
end
| FStar_Parser_AST.Ascribed (t11, t2, t3) -> begin
(resugar_branches t11)
end
| uu____2925 -> begin
[]
end))
in (

let branches = (resugar_branches handler1)
in (mk1 (FStar_Parser_AST.TryWith (((e1), (branches))))))))))))
end)))
end
| FStar_Pervasives_Native.Some ("try_with", uu____2955) -> begin
(resugar_as_app e args1)
end
| FStar_Pervasives_Native.Some (op, uu____2961) when ((Prims.op_Equality op "forall") || (Prims.op_Equality op "exists")) -> begin
(

let rec uncurry = (fun xs pat t1 -> (match (t1.FStar_Parser_AST.tm) with
| FStar_Parser_AST.QExists (x, p, body) -> begin
(uncurry (FStar_List.append x xs) (FStar_List.append p pat) body)
end
| FStar_Parser_AST.QForall (x, p, body) -> begin
(uncurry (FStar_List.append x xs) (FStar_List.append p pat) body)
end
| uu____3052 -> begin
((xs), (pat), (t1))
end))
in (

let resugar = (fun body -> (

let uu____3065 = (

let uu____3066 = (FStar_Syntax_Subst.compress body)
in uu____3066.FStar_Syntax_Syntax.n)
in (match (uu____3065) with
| FStar_Syntax_Syntax.Tm_abs (xs, body1, uu____3071) -> begin
(

let uu____3092 = (FStar_Syntax_Subst.open_term xs body1)
in (match (uu____3092) with
| (xs1, body2) -> begin
(

let xs2 = (

let uu____3100 = (FStar_Options.print_implicits ())
in (match (uu____3100) with
| true -> begin
xs1
end
| uu____3101 -> begin
(filter_imp xs1)
end))
in (

let xs3 = (FStar_All.pipe_right xs2 ((map_opt ()) (fun b -> (resugar_binder' env b t.FStar_Syntax_Syntax.pos))))
in (

let uu____3109 = (

let uu____3118 = (

let uu____3119 = (FStar_Syntax_Subst.compress body2)
in uu____3119.FStar_Syntax_Syntax.n)
in (match (uu____3118) with
| FStar_Syntax_Syntax.Tm_meta (e1, m) -> begin
(

let body3 = (resugar_term' env e1)
in (

let uu____3137 = (match (m) with
| FStar_Syntax_Syntax.Meta_pattern (pats) -> begin
(

let uu____3165 = (FStar_List.map (fun es -> (FStar_All.pipe_right es (FStar_List.map (fun uu____3201 -> (match (uu____3201) with
| (e2, uu____3207) -> begin
(resugar_term' env e2)
end))))) pats)
in ((uu____3165), (body3)))
end
| FStar_Syntax_Syntax.Meta_labeled (s, r, p) -> begin
(

let uu____3215 = (mk1 (FStar_Parser_AST.Labeled (((body3), (s), (p)))))
in (([]), (uu____3215)))
end
| uu____3222 -> begin
(failwith "wrong pattern format for QForall/QExists")
end)
in (match (uu____3137) with
| (pats, body4) -> begin
((pats), (body4))
end)))
end
| uu____3253 -> begin
(

let uu____3254 = (resugar_term' env body2)
in (([]), (uu____3254)))
end))
in (match (uu____3109) with
| (pats, body3) -> begin
(

let uu____3271 = (uncurry xs3 pats body3)
in (match (uu____3271) with
| (xs4, pats1, body4) -> begin
(

let xs5 = (FStar_All.pipe_right xs4 FStar_List.rev)
in (match ((Prims.op_Equality op "forall")) with
| true -> begin
(mk1 (FStar_Parser_AST.QForall (((xs5), (pats1), (body4)))))
end
| uu____3312 -> begin
(mk1 (FStar_Parser_AST.QExists (((xs5), (pats1), (body4)))))
end))
end))
end))))
end))
end
| uu____3319 -> begin
(match ((Prims.op_Equality op "forall")) with
| true -> begin
(

let uu____3320 = (

let uu____3321 = (

let uu____3334 = (resugar_term' env body)
in (([]), (([])::[]), (uu____3334)))
in FStar_Parser_AST.QForall (uu____3321))
in (mk1 uu____3320))
end
| uu____3345 -> begin
(

let uu____3346 = (

let uu____3347 = (

let uu____3360 = (resugar_term' env body)
in (([]), (([])::[]), (uu____3360)))
in FStar_Parser_AST.QExists (uu____3347))
in (mk1 uu____3346))
end)
end)))
in (match (((FStar_List.length args1) > (Prims.parse_int "0"))) with
| true -> begin
(

let args2 = (last1 args1)
in (match (args2) with
| ((b, uu____3387))::[] -> begin
(resugar b)
end
| uu____3404 -> begin
(failwith "wrong args format to QForall")
end))
end
| uu____3413 -> begin
(resugar_as_app e args1)
end)))
end
| FStar_Pervasives_Native.Some ("alloc", uu____3414) -> begin
(

let uu____3419 = (FStar_List.hd args1)
in (match (uu____3419) with
| (e1, uu____3433) -> begin
(resugar_term' env e1)
end))
end
| FStar_Pervasives_Native.Some (op, expected_arity) -> begin
(

let op1 = (FStar_Ident.id_of_text op)
in (

let resugar = (fun args2 -> (FStar_All.pipe_right args2 (FStar_List.map (fun uu____3502 -> (match (uu____3502) with
| (e1, qual) -> begin
(

let uu____3519 = (resugar_term' env e1)
in (

let uu____3520 = (resugar_imp qual)
in ((uu____3519), (uu____3520))))
end)))))
in (match (expected_arity) with
| FStar_Pervasives_Native.None -> begin
(

let resugared_args = (resugar args1)
in (

let expect_n = (FStar_Parser_ToDocument.handleable_args_length op1)
in (match (((FStar_List.length resugared_args) >= expect_n)) with
| true -> begin
(

let uu____3533 = (FStar_Util.first_N expect_n resugared_args)
in (match (uu____3533) with
| (op_args, rest) -> begin
(

let head1 = (

let uu____3581 = (

let uu____3582 = (

let uu____3589 = (FStar_List.map FStar_Pervasives_Native.fst op_args)
in ((op1), (uu____3589)))
in FStar_Parser_AST.Op (uu____3582))
in (mk1 uu____3581))
in (FStar_List.fold_left (fun head2 uu____3607 -> (match (uu____3607) with
| (arg, qual) -> begin
(mk1 (FStar_Parser_AST.App (((head2), (arg), (qual)))))
end)) head1 rest))
end))
end
| uu____3614 -> begin
(resugar_as_app e args1)
end)))
end
| FStar_Pervasives_Native.Some (n1) when (Prims.op_Equality (FStar_List.length args1) n1) -> begin
(

let uu____3622 = (

let uu____3623 = (

let uu____3630 = (

let uu____3633 = (resugar args1)
in (FStar_List.map FStar_Pervasives_Native.fst uu____3633))
in ((op1), (uu____3630)))
in FStar_Parser_AST.Op (uu____3623))
in (mk1 uu____3622))
end
| uu____3646 -> begin
(resugar_as_app e args1)
end)))
end))))))
end
| FStar_Syntax_Syntax.Tm_match (e, ((pat, wopt, t1))::[]) -> begin
(

let uu____3715 = (FStar_Syntax_Subst.open_branch ((pat), (wopt), (t1)))
in (match (uu____3715) with
| (pat1, wopt1, t2) -> begin
(

let branch_bv = (FStar_Syntax_Free.names t2)
in (

let bnds = (

let uu____3761 = (

let uu____3774 = (

let uu____3779 = (resugar_pat' env pat1 branch_bv)
in (

let uu____3780 = (resugar_term' env e)
in ((uu____3779), (uu____3780))))
in ((FStar_Pervasives_Native.None), (uu____3774)))
in (uu____3761)::[])
in (

let body = (resugar_term' env t2)
in (mk1 (FStar_Parser_AST.Let (((FStar_Parser_AST.NoLetQualifier), (bnds), (body))))))))
end))
end
| FStar_Syntax_Syntax.Tm_match (e, ((pat1, uu____3832, t1))::((pat2, uu____3835, t2))::[]) when ((is_true_pat pat1) && (is_wild_pat pat2)) -> begin
(

let uu____3931 = (

let uu____3932 = (

let uu____3939 = (resugar_term' env e)
in (

let uu____3940 = (resugar_term' env t1)
in (

let uu____3941 = (resugar_term' env t2)
in ((uu____3939), (uu____3940), (uu____3941)))))
in FStar_Parser_AST.If (uu____3932))
in (mk1 uu____3931))
end
| FStar_Syntax_Syntax.Tm_match (e, branches) -> begin
(

let resugar_branch = (fun uu____4007 -> (match (uu____4007) with
| (pat, wopt, b) -> begin
(

let uu____4049 = (FStar_Syntax_Subst.open_branch ((pat), (wopt), (b)))
in (match (uu____4049) with
| (pat1, wopt1, b1) -> begin
(

let branch_bv = (FStar_Syntax_Free.names b1)
in (

let pat2 = (resugar_pat' env pat1 branch_bv)
in (

let wopt2 = (match (wopt1) with
| FStar_Pervasives_Native.None -> begin
FStar_Pervasives_Native.None
end
| FStar_Pervasives_Native.Some (e1) -> begin
(

let uu____4101 = (resugar_term' env e1)
in FStar_Pervasives_Native.Some (uu____4101))
end)
in (

let b2 = (resugar_term' env b1)
in ((pat2), (wopt2), (b2))))))
end))
end))
in (

let uu____4105 = (

let uu____4106 = (

let uu____4121 = (resugar_term' env e)
in (

let uu____4122 = (FStar_List.map resugar_branch branches)
in ((uu____4121), (uu____4122))))
in FStar_Parser_AST.Match (uu____4106))
in (mk1 uu____4105)))
end
| FStar_Syntax_Syntax.Tm_ascribed (e, (asc, tac_opt), uu____4168) -> begin
(

let term = (match (asc) with
| FStar_Util.Inl (n1) -> begin
(resugar_term' env n1)
end
| FStar_Util.Inr (n1) -> begin
(resugar_comp' env n1)
end)
in (

let tac_opt1 = (FStar_Option.map (resugar_term' env) tac_opt)
in (

let uu____4235 = (

let uu____4236 = (

let uu____4245 = (resugar_term' env e)
in ((uu____4245), (term), (tac_opt1)))
in FStar_Parser_AST.Ascribed (uu____4236))
in (mk1 uu____4235))))
end
| FStar_Syntax_Syntax.Tm_let ((is_rec, source_lbs), body) -> begin
(

let mk_pat = (fun a -> (FStar_Parser_AST.mk_pattern a t.FStar_Syntax_Syntax.pos))
in (

let uu____4271 = (FStar_Syntax_Subst.open_let_rec source_lbs body)
in (match (uu____4271) with
| (source_lbs1, body1) -> begin
(

let resugar_one_binding = (fun bnd -> (

let attrs_opt = (match (bnd.FStar_Syntax_Syntax.lbattrs) with
| [] -> begin
FStar_Pervasives_Native.None
end
| tms -> begin
(

let uu____4324 = (FStar_List.map (resugar_term' env) tms)
in FStar_Pervasives_Native.Some (uu____4324))
end)
in (

let uu____4329 = (

let uu____4334 = (FStar_Syntax_Util.mk_conj bnd.FStar_Syntax_Syntax.lbtyp bnd.FStar_Syntax_Syntax.lbdef)
in (FStar_Syntax_Subst.open_univ_vars bnd.FStar_Syntax_Syntax.lbunivs uu____4334))
in (match (uu____4329) with
| (univs1, td) -> begin
(

let uu____4353 = (

let uu____4362 = (

let uu____4363 = (FStar_Syntax_Subst.compress td)
in uu____4363.FStar_Syntax_Syntax.n)
in (match (uu____4362) with
| FStar_Syntax_Syntax.Tm_app (uu____4374, ((t1, uu____4376))::((d, uu____4378))::[]) -> begin
((t1), (d))
end
| uu____4421 -> begin
(failwith "wrong let binding format")
end))
in (match (uu____4353) with
| (typ, def) -> begin
(

let uu____4456 = (

let uu____4463 = (

let uu____4464 = (FStar_Syntax_Subst.compress def)
in uu____4464.FStar_Syntax_Syntax.n)
in (match (uu____4463) with
| FStar_Syntax_Syntax.Tm_abs (b, t1, uu____4475) -> begin
(

let uu____4496 = (FStar_Syntax_Subst.open_term b t1)
in (match (uu____4496) with
| (b1, t2) -> begin
(

let b2 = (

let uu____4510 = (FStar_Options.print_implicits ())
in (match (uu____4510) with
| true -> begin
b1
end
| uu____4511 -> begin
(filter_imp b1)
end))
in ((b2), (t2), (true)))
end))
end
| uu____4512 -> begin
(([]), (def), (false))
end))
in (match (uu____4456) with
| (binders, term, is_pat_app) -> begin
(

let uu____4544 = (match (bnd.FStar_Syntax_Syntax.lbname) with
| FStar_Util.Inr (fv) -> begin
(((mk_pat (FStar_Parser_AST.PatName (fv.FStar_Syntax_Syntax.fv_name.FStar_Syntax_Syntax.v)))), (term))
end
| FStar_Util.Inl (bv) -> begin
(

let uu____4555 = (

let uu____4556 = (

let uu____4557 = (

let uu____4564 = (bv_as_unique_ident bv)
in ((uu____4564), (FStar_Pervasives_Native.None)))
in FStar_Parser_AST.PatVar (uu____4557))
in (mk_pat uu____4556))
in ((uu____4555), (term)))
end)
in (match (uu____4544) with
| (pat, term1) -> begin
(

let uu____4585 = (match (is_pat_app) with
| true -> begin
(

let args = (FStar_All.pipe_right binders ((map_opt ()) (fun uu____4617 -> (match (uu____4617) with
| (bv, q) -> begin
(

let uu____4632 = (resugar_arg_qual q)
in (FStar_Util.map_opt uu____4632 (fun q1 -> (

let uu____4644 = (

let uu____4645 = (

let uu____4652 = (bv_as_unique_ident bv)
in ((uu____4652), (q1)))
in FStar_Parser_AST.PatVar (uu____4645))
in (mk_pat uu____4644)))))
end))))
in (

let uu____4655 = (

let uu____4660 = (resugar_term' env term1)
in (((mk_pat (FStar_Parser_AST.PatApp (((pat), (args)))))), (uu____4660)))
in (

let uu____4663 = (universe_to_string univs1)
in ((uu____4655), (uu____4663)))))
end
| uu____4668 -> begin
(

let uu____4669 = (

let uu____4674 = (resugar_term' env term1)
in ((pat), (uu____4674)))
in (

let uu____4675 = (universe_to_string univs1)
in ((uu____4669), (uu____4675))))
end)
in ((attrs_opt), (uu____4585)))
end))
end))
end))
end))))
in (

let r = (FStar_List.map resugar_one_binding source_lbs1)
in (

let bnds = (

let f = (fun uu____4775 -> (match (uu____4775) with
| (attrs, (pb, univs1)) -> begin
(

let uu____4831 = (

let uu____4832 = (FStar_Options.print_universes ())
in (not (uu____4832)))
in (match (uu____4831) with
| true -> begin
((attrs), (pb))
end
| uu____4853 -> begin
((attrs), ((((FStar_Pervasives_Native.fst pb)), ((label univs1 (FStar_Pervasives_Native.snd pb))))))
end))
end))
in (FStar_List.map f r))
in (

let body2 = (resugar_term' env body1)
in (mk1 (FStar_Parser_AST.Let ((((match (is_rec) with
| true -> begin
FStar_Parser_AST.Rec
end
| uu____4905 -> begin
FStar_Parser_AST.NoLetQualifier
end)), (bnds), (body2)))))))))
end)))
end
| FStar_Syntax_Syntax.Tm_uvar (u, uu____4907) -> begin
(

let s = (

let uu____4933 = (

let uu____4934 = (FStar_Syntax_Unionfind.uvar_id u)
in (FStar_All.pipe_right uu____4934 FStar_Util.string_of_int))
in (Prims.strcat "?u" uu____4933))
in (

let uu____4935 = (mk1 FStar_Parser_AST.Wild)
in (label s uu____4935)))
end
| FStar_Syntax_Syntax.Tm_quoted (tm, qi) -> begin
(

let qi1 = (match (qi.FStar_Syntax_Syntax.qkind) with
| FStar_Syntax_Syntax.Quote_static -> begin
FStar_Parser_AST.Static
end
| FStar_Syntax_Syntax.Quote_dynamic -> begin
FStar_Parser_AST.Dynamic
end)
in (

let uu____4943 = (

let uu____4944 = (

let uu____4949 = (resugar_term' env tm)
in ((uu____4949), (qi1)))
in FStar_Parser_AST.Quote (uu____4944))
in (mk1 uu____4943)))
end
| FStar_Syntax_Syntax.Tm_meta (e, m) -> begin
(

let resugar_meta_desugared = (fun uu___75_4961 -> (match (uu___75_4961) with
| FStar_Syntax_Syntax.Sequence -> begin
(

let term = (resugar_term' env e)
in (

let rec resugar_seq = (fun t1 -> (match (t1.FStar_Parser_AST.tm) with
| FStar_Parser_AST.Let (uu____4969, ((uu____4970, (p, t11)))::[], t2) -> begin
(mk1 (FStar_Parser_AST.Seq (((t11), (t2)))))
end
| FStar_Parser_AST.Ascribed (t11, t2, t3) -> begin
(

let uu____5031 = (

let uu____5032 = (

let uu____5041 = (resugar_seq t11)
in ((uu____5041), (t2), (t3)))
in FStar_Parser_AST.Ascribed (uu____5032))
in (mk1 uu____5031))
end
| uu____5044 -> begin
t1
end))
in (resugar_seq term)))
end
| FStar_Syntax_Syntax.Primop -> begin
(resugar_term' env e)
end
| FStar_Syntax_Syntax.Masked_effect -> begin
(resugar_term' env e)
end
| FStar_Syntax_Syntax.Meta_smt_pat -> begin
(resugar_term' env e)
end
| FStar_Syntax_Syntax.Mutable_alloc -> begin
(

let term = (resugar_term' env e)
in (match (term.FStar_Parser_AST.tm) with
| FStar_Parser_AST.Let (FStar_Parser_AST.NoLetQualifier, l, t1) -> begin
(mk1 (FStar_Parser_AST.Let (((FStar_Parser_AST.Mutable), (l), (t1)))))
end
| uu____5090 -> begin
(failwith "mutable_alloc should have let term with no qualifier")
end))
end
| FStar_Syntax_Syntax.Mutable_rval -> begin
(

let fv = (FStar_Syntax_Syntax.lid_as_fv FStar_Parser_Const.sread_lid FStar_Syntax_Syntax.delta_constant FStar_Pervasives_Native.None)
in (

let uu____5092 = (

let uu____5093 = (FStar_Syntax_Subst.compress e)
in uu____5093.FStar_Syntax_Syntax.n)
in (match (uu____5092) with
| FStar_Syntax_Syntax.Tm_app ({FStar_Syntax_Syntax.n = FStar_Syntax_Syntax.Tm_fvar (fv1); FStar_Syntax_Syntax.pos = uu____5097; FStar_Syntax_Syntax.vars = uu____5098}, ((term, uu____5100))::[]) -> begin
(resugar_term' env term)
end
| uu____5129 -> begin
(failwith "mutable_rval should have app term")
end)))
end))
in (match (m) with
| FStar_Syntax_Syntax.Meta_pattern (pats) -> begin
(

let pats1 = (FStar_All.pipe_right (FStar_List.flatten pats) (FStar_List.map (fun uu____5167 -> (match (uu____5167) with
| (x, uu____5173) -> begin
(resugar_term' env x)
end))))
in (mk1 (FStar_Parser_AST.Attributes (pats1))))
end
| FStar_Syntax_Syntax.Meta_labeled (l, uu____5175, p) -> begin
(

let uu____5177 = (

let uu____5178 = (

let uu____5185 = (resugar_term' env e)
in ((uu____5185), (l), (p)))
in FStar_Parser_AST.Labeled (uu____5178))
in (mk1 uu____5177))
end
| FStar_Syntax_Syntax.Meta_desugared (i) -> begin
(resugar_meta_desugared i)
end
| FStar_Syntax_Syntax.Meta_named (t1) -> begin
(mk1 (FStar_Parser_AST.Name (t1)))
end
| FStar_Syntax_Syntax.Meta_monadic (name1, t1) -> begin
(

let uu____5194 = (

let uu____5195 = (

let uu____5204 = (resugar_term' env e)
in (

let uu____5205 = (

let uu____5206 = (

let uu____5207 = (

let uu____5218 = (

let uu____5225 = (

let uu____5230 = (resugar_term' env t1)
in ((uu____5230), (FStar_Parser_AST.Nothing)))
in (uu____5225)::[])
in ((name1), (uu____5218)))
in FStar_Parser_AST.Construct (uu____5207))
in (mk1 uu____5206))
in ((uu____5204), (uu____5205), (FStar_Pervasives_Native.None))))
in FStar_Parser_AST.Ascribed (uu____5195))
in (mk1 uu____5194))
end
| FStar_Syntax_Syntax.Meta_monadic_lift (name1, uu____5248, t1) -> begin
(

let uu____5254 = (

let uu____5255 = (

let uu____5264 = (resugar_term' env e)
in (

let uu____5265 = (

let uu____5266 = (

let uu____5267 = (

let uu____5278 = (

let uu____5285 = (

let uu____5290 = (resugar_term' env t1)
in ((uu____5290), (FStar_Parser_AST.Nothing)))
in (uu____5285)::[])
in ((name1), (uu____5278)))
in FStar_Parser_AST.Construct (uu____5267))
in (mk1 uu____5266))
in ((uu____5264), (uu____5265), (FStar_Pervasives_Native.None))))
in FStar_Parser_AST.Ascribed (uu____5255))
in (mk1 uu____5254))
end))
end
| FStar_Syntax_Syntax.Tm_unknown -> begin
(mk1 FStar_Parser_AST.Wild)
end)))))
and resugar_comp' : FStar_Syntax_DsEnv.env  ->  FStar_Syntax_Syntax.comp  ->  FStar_Parser_AST.term = (fun env c -> (

let mk1 = (fun a -> (FStar_Parser_AST.mk_term a c.FStar_Syntax_Syntax.pos FStar_Parser_AST.Un))
in (match (c.FStar_Syntax_Syntax.n) with
| FStar_Syntax_Syntax.Total (typ, u) -> begin
(

let t = (resugar_term' env typ)
in (match (u) with
| FStar_Pervasives_Native.None -> begin
(mk1 (FStar_Parser_AST.Construct (((FStar_Parser_Const.effect_Tot_lid), ((((t), (FStar_Parser_AST.Nothing)))::[])))))
end
| FStar_Pervasives_Native.Some (u1) -> begin
(

let uu____5341 = (FStar_Options.print_universes ())
in (match (uu____5341) with
| true -> begin
(

let u2 = (resugar_universe u1 c.FStar_Syntax_Syntax.pos)
in (mk1 (FStar_Parser_AST.Construct (((FStar_Parser_Const.effect_Tot_lid), ((((u2), (FStar_Parser_AST.UnivApp)))::(((t), (FStar_Parser_AST.Nothing)))::[]))))))
end
| uu____5361 -> begin
(mk1 (FStar_Parser_AST.Construct (((FStar_Parser_Const.effect_Tot_lid), ((((t), (FStar_Parser_AST.Nothing)))::[])))))
end))
end))
end
| FStar_Syntax_Syntax.GTotal (typ, u) -> begin
(

let t = (resugar_term' env typ)
in (match (u) with
| FStar_Pervasives_Native.None -> begin
(mk1 (FStar_Parser_AST.Construct (((FStar_Parser_Const.effect_GTot_lid), ((((t), (FStar_Parser_AST.Nothing)))::[])))))
end
| FStar_Pervasives_Native.Some (u1) -> begin
(

let uu____5402 = (FStar_Options.print_universes ())
in (match (uu____5402) with
| true -> begin
(

let u2 = (resugar_universe u1 c.FStar_Syntax_Syntax.pos)
in (mk1 (FStar_Parser_AST.Construct (((FStar_Parser_Const.effect_GTot_lid), ((((u2), (FStar_Parser_AST.UnivApp)))::(((t), (FStar_Parser_AST.Nothing)))::[]))))))
end
| uu____5422 -> begin
(mk1 (FStar_Parser_AST.Construct (((FStar_Parser_Const.effect_GTot_lid), ((((t), (FStar_Parser_AST.Nothing)))::[])))))
end))
end))
end
| FStar_Syntax_Syntax.Comp (c1) -> begin
(

let result = (

let uu____5443 = (resugar_term' env c1.FStar_Syntax_Syntax.result_typ)
in ((uu____5443), (FStar_Parser_AST.Nothing)))
in (

let uu____5444 = (FStar_Options.print_effect_args ())
in (match (uu____5444) with
| true -> begin
(

let universe = (FStar_List.map (fun u -> (resugar_universe u)) c1.FStar_Syntax_Syntax.comp_univs)
in (

let args = (

let uu____5465 = (FStar_Ident.lid_equals c1.FStar_Syntax_Syntax.effect_name FStar_Parser_Const.effect_Lemma_lid)
in (match (uu____5465) with
| true -> begin
(match (c1.FStar_Syntax_Syntax.effect_args) with
| (pre)::(post)::(pats)::[] -> begin
(

let post1 = (

let uu____5534 = (FStar_Syntax_Util.unthunk_lemma_post (FStar_Pervasives_Native.fst post))
in ((uu____5534), ((FStar_Pervasives_Native.snd post))))
in (

let uu____5543 = (

let uu____5552 = (FStar_Syntax_Util.is_fvar FStar_Parser_Const.true_lid (FStar_Pervasives_Native.fst pre))
in (match (uu____5552) with
| true -> begin
[]
end
| uu____5569 -> begin
(pre)::[]
end))
in (

let uu____5582 = (

let uu____5591 = (

let uu____5600 = (FStar_Syntax_Util.is_fvar FStar_Parser_Const.nil_lid (FStar_Pervasives_Native.fst pats))
in (match (uu____5600) with
| true -> begin
[]
end
| uu____5617 -> begin
(pats)::[]
end))
in (FStar_List.append ((post1)::[]) uu____5591))
in (FStar_List.append uu____5543 uu____5582))))
end
| uu____5654 -> begin
c1.FStar_Syntax_Syntax.effect_args
end)
end
| uu____5663 -> begin
c1.FStar_Syntax_Syntax.effect_args
end))
in (

let args1 = (FStar_List.map (fun uu____5683 -> (match (uu____5683) with
| (e, uu____5693) -> begin
(

let uu____5694 = (resugar_term' env e)
in ((uu____5694), (FStar_Parser_AST.Nothing)))
end)) args)
in (

let rec aux = (fun l uu___76_5719 -> (match (uu___76_5719) with
| [] -> begin
l
end
| (hd1)::tl1 -> begin
(match (hd1) with
| FStar_Syntax_Syntax.DECREASES (e) -> begin
(

let e1 = (

let uu____5752 = (resugar_term' env e)
in ((uu____5752), (FStar_Parser_AST.Nothing)))
in (aux ((e1)::l) tl1))
end
| uu____5757 -> begin
(aux l tl1)
end)
end))
in (

let decrease = (aux [] c1.FStar_Syntax_Syntax.flags)
in (mk1 (FStar_Parser_AST.Construct (((c1.FStar_Syntax_Syntax.effect_name), ((FStar_List.append ((result)::decrease) args1)))))))))))
end
| uu____5783 -> begin
(mk1 (FStar_Parser_AST.Construct (((c1.FStar_Syntax_Syntax.effect_name), ((result)::[])))))
end)))
end)))
and resugar_binder' : FStar_Syntax_DsEnv.env  ->  FStar_Syntax_Syntax.binder  ->  FStar_Range.range  ->  FStar_Parser_AST.binder FStar_Pervasives_Native.option = (fun env b r -> (

let uu____5803 = b
in (match (uu____5803) with
| (x, aq) -> begin
(

let uu____5808 = (resugar_arg_qual aq)
in (FStar_Util.map_opt uu____5808 (fun imp -> (

let e = (resugar_term' env x.FStar_Syntax_Syntax.sort)
in (match (e.FStar_Parser_AST.tm) with
| FStar_Parser_AST.Wild -> begin
(

let uu____5822 = (

let uu____5823 = (bv_as_unique_ident x)
in FStar_Parser_AST.Variable (uu____5823))
in (FStar_Parser_AST.mk_binder uu____5822 r FStar_Parser_AST.Type_level imp))
end
| uu____5824 -> begin
(

let uu____5825 = (FStar_Syntax_Syntax.is_null_bv x)
in (match (uu____5825) with
| true -> begin
(FStar_Parser_AST.mk_binder (FStar_Parser_AST.NoName (e)) r FStar_Parser_AST.Type_level imp)
end
| uu____5826 -> begin
(

let uu____5827 = (

let uu____5828 = (

let uu____5833 = (bv_as_unique_ident x)
in ((uu____5833), (e)))
in FStar_Parser_AST.Annotated (uu____5828))
in (FStar_Parser_AST.mk_binder uu____5827 r FStar_Parser_AST.Type_level imp))
end))
end)))))
end)))
and resugar_bv_as_pat' : FStar_Syntax_DsEnv.env  ->  FStar_Syntax_Syntax.bv  ->  FStar_Parser_AST.arg_qualifier FStar_Pervasives_Native.option  ->  FStar_Syntax_Syntax.bv FStar_Util.set  ->  FStar_Syntax_Syntax.term' FStar_Syntax_Syntax.syntax FStar_Pervasives_Native.option  ->  FStar_Parser_AST.pattern = (fun env v1 aqual body_bv typ_opt -> (

let mk1 = (fun a -> (

let uu____5853 = (FStar_Syntax_Syntax.range_of_bv v1)
in (FStar_Parser_AST.mk_pattern a uu____5853)))
in (

let used = (FStar_Util.set_mem v1 body_bv)
in (

let pat = (

let uu____5856 = (match (used) with
| true -> begin
(

let uu____5857 = (

let uu____5864 = (bv_as_unique_ident v1)
in ((uu____5864), (aqual)))
in FStar_Parser_AST.PatVar (uu____5857))
end
| uu____5867 -> begin
FStar_Parser_AST.PatWild
end)
in (mk1 uu____5856))
in (match (typ_opt) with
| FStar_Pervasives_Native.None -> begin
pat
end
| FStar_Pervasives_Native.Some ({FStar_Syntax_Syntax.n = FStar_Syntax_Syntax.Tm_unknown; FStar_Syntax_Syntax.pos = uu____5870; FStar_Syntax_Syntax.vars = uu____5871}) -> begin
pat
end
| FStar_Pervasives_Native.Some (typ) -> begin
(

let uu____5881 = (FStar_Options.print_bound_var_types ())
in (match (uu____5881) with
| true -> begin
(

let uu____5882 = (

let uu____5883 = (

let uu____5894 = (

let uu____5901 = (resugar_term' env typ)
in ((uu____5901), (FStar_Pervasives_Native.None)))
in ((pat), (uu____5894)))
in FStar_Parser_AST.PatAscribed (uu____5883))
in (mk1 uu____5882))
end
| uu____5910 -> begin
pat
end))
end)))))
and resugar_bv_as_pat : FStar_Syntax_DsEnv.env  ->  FStar_Syntax_Syntax.bv  ->  FStar_Syntax_Syntax.aqual  ->  FStar_Syntax_Syntax.bv FStar_Util.set  ->  FStar_Parser_AST.pattern FStar_Pervasives_Native.option = (fun env x qual body_bv -> (

let uu____5919 = (resugar_arg_qual qual)
in (FStar_Util.map_opt uu____5919 (fun aqual -> (

let uu____5931 = (

let uu____5936 = (FStar_Syntax_Subst.compress x.FStar_Syntax_Syntax.sort)
in (FStar_All.pipe_left (fun _0_16 -> FStar_Pervasives_Native.Some (_0_16)) uu____5936))
in (resugar_bv_as_pat' env x aqual body_bv uu____5931))))))
and resugar_pat' : FStar_Syntax_DsEnv.env  ->  FStar_Syntax_Syntax.pat  ->  FStar_Syntax_Syntax.bv FStar_Util.set  ->  FStar_Parser_AST.pattern = (fun env p branch_bv -> (

let mk1 = (fun a -> (FStar_Parser_AST.mk_pattern a p.FStar_Syntax_Syntax.p))
in (

let to_arg_qual = (fun bopt -> (FStar_Util.bind_opt bopt (fun b -> (match (b) with
| true -> begin
FStar_Pervasives_Native.Some (FStar_Parser_AST.Implicit)
end
| uu____5966 -> begin
FStar_Pervasives_Native.None
end))))
in (

let may_drop_implicits = (fun args -> ((

let uu____5991 = (FStar_Options.print_implicits ())
in (not (uu____5991))) && (

let uu____5993 = (FStar_List.existsML (fun uu____6004 -> (match (uu____6004) with
| (pattern, is_implicit1) -> begin
(

let might_be_used = (match (pattern.FStar_Syntax_Syntax.v) with
| FStar_Syntax_Syntax.Pat_var (bv) -> begin
(FStar_Util.set_mem bv branch_bv)
end
| FStar_Syntax_Syntax.Pat_dot_term (bv, uu____6020) -> begin
(FStar_Util.set_mem bv branch_bv)
end
| FStar_Syntax_Syntax.Pat_wild (uu____6025) -> begin
false
end
| uu____6026 -> begin
true
end)
in (is_implicit1 && might_be_used))
end)) args)
in (not (uu____5993)))))
in (

let resugar_plain_pat_cons' = (fun fv args -> (mk1 (FStar_Parser_AST.PatApp ((((mk1 (FStar_Parser_AST.PatName (fv.FStar_Syntax_Syntax.fv_name.FStar_Syntax_Syntax.v)))), (args))))))
in (

let rec resugar_plain_pat_cons = (fun fv args -> (

let args1 = (

let uu____6091 = (may_drop_implicits args)
in (match (uu____6091) with
| true -> begin
(filter_pattern_imp args)
end
| uu____6102 -> begin
args
end))
in (

let args2 = (FStar_List.map (fun uu____6113 -> (match (uu____6113) with
| (p1, b) -> begin
(aux p1 (FStar_Pervasives_Native.Some (b)))
end)) args1)
in (resugar_plain_pat_cons' fv args2))))
and aux = (fun p1 imp_opt -> (match (p1.FStar_Syntax_Syntax.v) with
| FStar_Syntax_Syntax.Pat_constant (c) -> begin
(mk1 (FStar_Parser_AST.PatConst (c)))
end
| FStar_Syntax_Syntax.Pat_cons (fv, []) -> begin
(mk1 (FStar_Parser_AST.PatName (fv.FStar_Syntax_Syntax.fv_name.FStar_Syntax_Syntax.v)))
end
| FStar_Syntax_Syntax.Pat_cons (fv, args) when ((FStar_Ident.lid_equals fv.FStar_Syntax_Syntax.fv_name.FStar_Syntax_Syntax.v FStar_Parser_Const.nil_lid) && (may_drop_implicits args)) -> begin
((

let uu____6159 = (

let uu____6160 = (

let uu____6161 = (filter_pattern_imp args)
in (FStar_List.isEmpty uu____6161))
in (not (uu____6160)))
in (match (uu____6159) with
| true -> begin
(FStar_Errors.log_issue p1.FStar_Syntax_Syntax.p ((FStar_Errors.Warning_NilGivenExplicitArgs), ("Prims.Nil given explicit arguments")))
end
| uu____6178 -> begin
()
end));
(mk1 (FStar_Parser_AST.PatList ([])));
)
end
| FStar_Syntax_Syntax.Pat_cons (fv, args) when ((FStar_Ident.lid_equals fv.FStar_Syntax_Syntax.fv_name.FStar_Syntax_Syntax.v FStar_Parser_Const.cons_lid) && (may_drop_implicits args)) -> begin
(

let uu____6197 = (filter_pattern_imp args)
in (match (uu____6197) with
| ((hd1, false))::((tl1, false))::[] -> begin
(

let hd' = (aux hd1 (FStar_Pervasives_Native.Some (false)))
in (

let uu____6237 = (aux tl1 (FStar_Pervasives_Native.Some (false)))
in (match (uu____6237) with
| {FStar_Parser_AST.pat = FStar_Parser_AST.PatList (tl'); FStar_Parser_AST.prange = p2} -> begin
(FStar_Parser_AST.mk_pattern (FStar_Parser_AST.PatList ((hd')::tl')) p2)
end
| tl' -> begin
(resugar_plain_pat_cons' fv ((hd')::(tl')::[]))
end)))
end
| args' -> begin
((

let uu____6253 = (

let uu____6258 = (

let uu____6259 = (FStar_All.pipe_left FStar_Util.string_of_int (FStar_List.length args'))
in (FStar_Util.format1 "Prims.Cons applied to %s explicit arguments" uu____6259))
in ((FStar_Errors.Warning_ConsAppliedExplicitArgs), (uu____6258)))
in (FStar_Errors.log_issue p1.FStar_Syntax_Syntax.p uu____6253));
(resugar_plain_pat_cons fv args);
)
end))
end
| FStar_Syntax_Syntax.Pat_cons (fv, args) when ((is_tuple_constructor_lid fv.FStar_Syntax_Syntax.fv_name.FStar_Syntax_Syntax.v) && (may_drop_implicits args)) -> begin
(

let args1 = (FStar_All.pipe_right args (FStar_List.filter_map (fun uu____6304 -> (match (uu____6304) with
| (p2, is_implicit1) -> begin
(match (is_implicit1) with
| true -> begin
FStar_Pervasives_Native.None
end
| uu____6315 -> begin
(

let uu____6316 = (aux p2 (FStar_Pervasives_Native.Some (false)))
in FStar_Pervasives_Native.Some (uu____6316))
end)
end))))
in (

let is_dependent_tuple = (FStar_Parser_Const.is_dtuple_data_lid' fv.FStar_Syntax_Syntax.fv_name.FStar_Syntax_Syntax.v)
in (mk1 (FStar_Parser_AST.PatTuple (((args1), (is_dependent_tuple)))))))
end
| FStar_Syntax_Syntax.Pat_cons ({FStar_Syntax_Syntax.fv_name = uu____6320; FStar_Syntax_Syntax.fv_delta = uu____6321; FStar_Syntax_Syntax.fv_qual = FStar_Pervasives_Native.Some (FStar_Syntax_Syntax.Record_ctor (name, fields))}, args) -> begin
(

let fields1 = (

let uu____6348 = (FStar_All.pipe_right fields (FStar_List.map (fun f -> (FStar_Ident.lid_of_ids ((f)::[])))))
in (FStar_All.pipe_right uu____6348 FStar_List.rev))
in (

let args1 = (

let uu____6364 = (FStar_All.pipe_right args (FStar_List.map (fun uu____6384 -> (match (uu____6384) with
| (p2, b) -> begin
(aux p2 (FStar_Pervasives_Native.Some (b)))
end))))
in (FStar_All.pipe_right uu____6364 FStar_List.rev))
in (

let rec map21 = (fun l1 l2 -> (match (((l1), (l2))) with
| ([], []) -> begin
[]
end
| ([], (hd1)::tl1) -> begin
[]
end
| ((hd1)::tl1, []) -> begin
(

let uu____6458 = (map21 tl1 [])
in (((hd1), ((mk1 FStar_Parser_AST.PatWild))))::uu____6458)
end
| ((hd1)::tl1, (hd2)::tl2) -> begin
(

let uu____6481 = (map21 tl1 tl2)
in (((hd1), (hd2)))::uu____6481)
end))
in (

let args2 = (

let uu____6499 = (map21 fields1 args1)
in (FStar_All.pipe_right uu____6499 FStar_List.rev))
in (mk1 (FStar_Parser_AST.PatRecord (args2)))))))
end
| FStar_Syntax_Syntax.Pat_cons (fv, args) -> begin
(resugar_plain_pat_cons fv args)
end
| FStar_Syntax_Syntax.Pat_var (v1) -> begin
(

let uu____6541 = (string_to_op v1.FStar_Syntax_Syntax.ppname.FStar_Ident.idText)
in (match (uu____6541) with
| FStar_Pervasives_Native.Some (op, uu____6551) -> begin
(

let uu____6562 = (

let uu____6563 = (FStar_Ident.mk_ident ((op), (v1.FStar_Syntax_Syntax.ppname.FStar_Ident.idRange)))
in FStar_Parser_AST.PatOp (uu____6563))
in (mk1 uu____6562))
end
| FStar_Pervasives_Native.None -> begin
(

let uu____6570 = (to_arg_qual imp_opt)
in (resugar_bv_as_pat' env v1 uu____6570 branch_bv FStar_Pervasives_Native.None))
end))
end
| FStar_Syntax_Syntax.Pat_wild (uu____6575) -> begin
(mk1 FStar_Parser_AST.PatWild)
end
| FStar_Syntax_Syntax.Pat_dot_term (bv, term) -> begin
(resugar_bv_as_pat' env bv (FStar_Pervasives_Native.Some (FStar_Parser_AST.Implicit)) branch_bv (FStar_Pervasives_Native.Some (term)))
end))
in (aux p FStar_Pervasives_Native.None)))))))


let resugar_qualifier : FStar_Syntax_Syntax.qualifier  ->  FStar_Parser_AST.qualifier FStar_Pervasives_Native.option = (fun uu___77_6590 -> (match (uu___77_6590) with
| FStar_Syntax_Syntax.Assumption -> begin
FStar_Pervasives_Native.Some (FStar_Parser_AST.Assumption)
end
| FStar_Syntax_Syntax.New -> begin
FStar_Pervasives_Native.Some (FStar_Parser_AST.New)
end
| FStar_Syntax_Syntax.Private -> begin
FStar_Pervasives_Native.Some (FStar_Parser_AST.Private)
end
| FStar_Syntax_Syntax.Unfold_for_unification_and_vcgen -> begin
FStar_Pervasives_Native.Some (FStar_Parser_AST.Unfold_for_unification_and_vcgen)
end
| FStar_Syntax_Syntax.Visible_default -> begin
(match (true) with
| true -> begin
FStar_Pervasives_Native.None
end
| uu____6595 -> begin
FStar_Pervasives_Native.Some (FStar_Parser_AST.Visible)
end)
end
| FStar_Syntax_Syntax.Irreducible -> begin
FStar_Pervasives_Native.Some (FStar_Parser_AST.Irreducible)
end
| FStar_Syntax_Syntax.Abstract -> begin
FStar_Pervasives_Native.Some (FStar_Parser_AST.Abstract)
end
| FStar_Syntax_Syntax.Inline_for_extraction -> begin
FStar_Pervasives_Native.Some (FStar_Parser_AST.Inline_for_extraction)
end
| FStar_Syntax_Syntax.NoExtract -> begin
FStar_Pervasives_Native.Some (FStar_Parser_AST.NoExtract)
end
| FStar_Syntax_Syntax.Noeq -> begin
FStar_Pervasives_Native.Some (FStar_Parser_AST.Noeq)
end
| FStar_Syntax_Syntax.Unopteq -> begin
FStar_Pervasives_Native.Some (FStar_Parser_AST.Unopteq)
end
| FStar_Syntax_Syntax.TotalEffect -> begin
FStar_Pervasives_Native.Some (FStar_Parser_AST.TotalEffect)
end
| FStar_Syntax_Syntax.Reifiable -> begin
FStar_Pervasives_Native.Some (FStar_Parser_AST.Reifiable)
end
| FStar_Syntax_Syntax.Reflectable (uu____6596) -> begin
FStar_Pervasives_Native.Some (FStar_Parser_AST.Reflectable)
end
| FStar_Syntax_Syntax.Discriminator (uu____6597) -> begin
FStar_Pervasives_Native.None
end
| FStar_Syntax_Syntax.Projector (uu____6598) -> begin
FStar_Pervasives_Native.None
end
| FStar_Syntax_Syntax.RecordType (uu____6603) -> begin
FStar_Pervasives_Native.None
end
| FStar_Syntax_Syntax.RecordConstructor (uu____6612) -> begin
FStar_Pervasives_Native.None
end
| FStar_Syntax_Syntax.Action (uu____6621) -> begin
FStar_Pervasives_Native.None
end
| FStar_Syntax_Syntax.ExceptionConstructor -> begin
FStar_Pervasives_Native.None
end
| FStar_Syntax_Syntax.HasMaskedEffect -> begin
FStar_Pervasives_Native.None
end
| FStar_Syntax_Syntax.Effect -> begin
FStar_Pervasives_Native.Some (FStar_Parser_AST.Effect_qual)
end
| FStar_Syntax_Syntax.OnlyName -> begin
FStar_Pervasives_Native.None
end))


let resugar_pragma : FStar_Syntax_Syntax.pragma  ->  FStar_Parser_AST.pragma = (fun uu___78_6626 -> (match (uu___78_6626) with
| FStar_Syntax_Syntax.SetOptions (s) -> begin
FStar_Parser_AST.SetOptions (s)
end
| FStar_Syntax_Syntax.ResetOptions (s) -> begin
FStar_Parser_AST.ResetOptions (s)
end
| FStar_Syntax_Syntax.LightOff -> begin
FStar_Parser_AST.LightOff
end))


let resugar_typ : FStar_Syntax_DsEnv.env  ->  FStar_Syntax_Syntax.sigelt Prims.list  ->  FStar_Syntax_Syntax.sigelt  ->  (FStar_Syntax_Syntax.sigelts * FStar_Parser_AST.tycon) = (fun env datacon_ses se -> (match (se.FStar_Syntax_Syntax.sigel) with
| FStar_Syntax_Syntax.Sig_inductive_typ (tylid, uvs, bs, t, uu____6662, datacons) -> begin
(

let uu____6672 = (FStar_All.pipe_right datacon_ses (FStar_List.partition (fun se1 -> (match (se1.FStar_Syntax_Syntax.sigel) with
| FStar_Syntax_Syntax.Sig_datacon (uu____6699, uu____6700, uu____6701, inductive_lid, uu____6703, uu____6704) -> begin
(FStar_Ident.lid_equals inductive_lid tylid)
end
| uu____6709 -> begin
(failwith "unexpected")
end))))
in (match (uu____6672) with
| (current_datacons, other_datacons) -> begin
(

let bs1 = (

let uu____6726 = (FStar_Options.print_implicits ())
in (match (uu____6726) with
| true -> begin
bs
end
| uu____6727 -> begin
(filter_imp bs)
end))
in (

let bs2 = (FStar_All.pipe_right bs1 ((map_opt ()) (fun b -> (resugar_binder' env b t.FStar_Syntax_Syntax.pos))))
in (

let tyc = (

let uu____6736 = (FStar_All.pipe_right se.FStar_Syntax_Syntax.sigquals (FStar_Util.for_some (fun uu___79_6741 -> (match (uu___79_6741) with
| FStar_Syntax_Syntax.RecordType (uu____6742) -> begin
true
end
| uu____6751 -> begin
false
end))))
in (match (uu____6736) with
| true -> begin
(

let resugar_datacon_as_fields = (fun fields se1 -> (match (se1.FStar_Syntax_Syntax.sigel) with
| FStar_Syntax_Syntax.Sig_datacon (uu____6803, univs1, term, uu____6806, num, uu____6808) -> begin
(

let uu____6813 = (

let uu____6814 = (FStar_Syntax_Subst.compress term)
in uu____6814.FStar_Syntax_Syntax.n)
in (match (uu____6813) with
| FStar_Syntax_Syntax.Tm_arrow (bs3, uu____6828) -> begin
(

let mfields = (FStar_All.pipe_right bs3 (FStar_List.map (fun uu____6889 -> (match (uu____6889) with
| (b, qual) -> begin
(

let uu____6904 = (

let uu____6905 = (bv_as_unique_ident b)
in (FStar_Syntax_Util.unmangle_field_name uu____6905))
in (

let uu____6906 = (resugar_term' env b.FStar_Syntax_Syntax.sort)
in ((uu____6904), (uu____6906), (FStar_Pervasives_Native.None))))
end))))
in (FStar_List.append mfields fields))
end
| uu____6917 -> begin
(failwith "unexpected")
end))
end
| uu____6928 -> begin
(failwith "unexpected")
end))
in (

let fields = (FStar_List.fold_left resugar_datacon_as_fields [] current_datacons)
in FStar_Parser_AST.TyconRecord (((tylid.FStar_Ident.ident), (bs2), (FStar_Pervasives_Native.None), (fields)))))
end
| uu____6982 -> begin
(

let resugar_datacon = (fun constructors se1 -> (match (se1.FStar_Syntax_Syntax.sigel) with
| FStar_Syntax_Syntax.Sig_datacon (l, univs1, term, uu____7053, num, uu____7055) -> begin
(

let c = (

let uu____7073 = (

let uu____7076 = (resugar_term' env term)
in FStar_Pervasives_Native.Some (uu____7076))
in ((l.FStar_Ident.ident), (uu____7073), (FStar_Pervasives_Native.None), (false)))
in (c)::constructors)
end
| uu____7093 -> begin
(failwith "unexpected")
end))
in (

let constructors = (FStar_List.fold_left resugar_datacon [] current_datacons)
in FStar_Parser_AST.TyconVariant (((tylid.FStar_Ident.ident), (bs2), (FStar_Pervasives_Native.None), (constructors)))))
end))
in ((other_datacons), (tyc)))))
end))
end
| uu____7169 -> begin
(failwith "Impossible : only Sig_inductive_typ can be resugared as types")
end))


let mk_decl : FStar_Range.range  ->  FStar_Syntax_Syntax.qualifier Prims.list  ->  FStar_Parser_AST.decl'  ->  FStar_Parser_AST.decl = (fun r q d' -> (

let uu____7193 = (FStar_List.choose resugar_qualifier q)
in {FStar_Parser_AST.d = d'; FStar_Parser_AST.drange = r; FStar_Parser_AST.doc = FStar_Pervasives_Native.None; FStar_Parser_AST.quals = uu____7193; FStar_Parser_AST.attrs = []}))


let decl'_to_decl : FStar_Syntax_Syntax.sigelt  ->  FStar_Parser_AST.decl'  ->  FStar_Parser_AST.decl = (fun se d' -> (mk_decl se.FStar_Syntax_Syntax.sigrng se.FStar_Syntax_Syntax.sigquals d'))


let resugar_tscheme'' : FStar_Syntax_DsEnv.env  ->  Prims.string  ->  FStar_Syntax_Syntax.tscheme  ->  FStar_Parser_AST.decl = (fun env name ts -> (

let uu____7219 = ts
in (match (uu____7219) with
| (univs1, typ) -> begin
(

let name1 = (FStar_Ident.mk_ident ((name), (typ.FStar_Syntax_Syntax.pos)))
in (

let uu____7227 = (

let uu____7228 = (

let uu____7241 = (

let uu____7250 = (

let uu____7257 = (

let uu____7258 = (

let uu____7271 = (resugar_term' env typ)
in ((name1), ([]), (FStar_Pervasives_Native.None), (uu____7271)))
in FStar_Parser_AST.TyconAbbrev (uu____7258))
in ((uu____7257), (FStar_Pervasives_Native.None)))
in (uu____7250)::[])
in ((false), (uu____7241)))
in FStar_Parser_AST.Tycon (uu____7228))
in (mk_decl typ.FStar_Syntax_Syntax.pos [] uu____7227)))
end)))


let resugar_tscheme' : FStar_Syntax_DsEnv.env  ->  FStar_Syntax_Syntax.tscheme  ->  FStar_Parser_AST.decl = (fun env ts -> (resugar_tscheme'' env "tsheme" ts))


let resugar_eff_decl' : FStar_Syntax_DsEnv.env  ->  Prims.bool  ->  FStar_Range.range  ->  FStar_Syntax_Syntax.qualifier Prims.list  ->  FStar_Syntax_Syntax.eff_decl  ->  FStar_Parser_AST.decl = (fun env for_free r q ed -> (

let resugar_action = (fun d for_free1 -> (

let action_params = (FStar_Syntax_Subst.open_binders d.FStar_Syntax_Syntax.action_params)
in (

let uu____7349 = (FStar_Syntax_Subst.open_term action_params d.FStar_Syntax_Syntax.action_defn)
in (match (uu____7349) with
| (bs, action_defn) -> begin
(

let uu____7356 = (FStar_Syntax_Subst.open_term action_params d.FStar_Syntax_Syntax.action_typ)
in (match (uu____7356) with
| (bs1, action_typ) -> begin
(

let action_params1 = (

let uu____7364 = (FStar_Options.print_implicits ())
in (match (uu____7364) with
| true -> begin
action_params
end
| uu____7365 -> begin
(filter_imp action_params)
end))
in (

let action_params2 = (

let uu____7369 = (FStar_All.pipe_right action_params1 ((map_opt ()) (fun b -> (resugar_binder' env b r))))
in (FStar_All.pipe_right uu____7369 FStar_List.rev))
in (

let action_defn1 = (resugar_term' env action_defn)
in (

let action_typ1 = (resugar_term' env action_typ)
in (match (for_free1) with
| true -> begin
(

let a = (

let uu____7383 = (

let uu____7394 = (FStar_Ident.lid_of_str "construct")
in ((uu____7394), ((((action_defn1), (FStar_Parser_AST.Nothing)))::(((action_typ1), (FStar_Parser_AST.Nothing)))::[])))
in FStar_Parser_AST.Construct (uu____7383))
in (

let t = (FStar_Parser_AST.mk_term a r FStar_Parser_AST.Un)
in (mk_decl r q (FStar_Parser_AST.Tycon (((false), ((((FStar_Parser_AST.TyconAbbrev (((d.FStar_Syntax_Syntax.action_name.FStar_Ident.ident), (action_params2), (FStar_Pervasives_Native.None), (t)))), (FStar_Pervasives_Native.None)))::[])))))))
end
| uu____7440 -> begin
(mk_decl r q (FStar_Parser_AST.Tycon (((false), ((((FStar_Parser_AST.TyconAbbrev (((d.FStar_Syntax_Syntax.action_name.FStar_Ident.ident), (action_params2), (FStar_Pervasives_Native.None), (action_defn1)))), (FStar_Pervasives_Native.None)))::[])))))
end)))))
end))
end))))
in (

let eff_name = ed.FStar_Syntax_Syntax.mname.FStar_Ident.ident
in (

let uu____7468 = (FStar_Syntax_Subst.open_term ed.FStar_Syntax_Syntax.binders ed.FStar_Syntax_Syntax.signature)
in (match (uu____7468) with
| (eff_binders, eff_typ) -> begin
(

let eff_binders1 = (

let uu____7476 = (FStar_Options.print_implicits ())
in (match (uu____7476) with
| true -> begin
eff_binders
end
| uu____7477 -> begin
(filter_imp eff_binders)
end))
in (

let eff_binders2 = (

let uu____7481 = (FStar_All.pipe_right eff_binders1 ((map_opt ()) (fun b -> (resugar_binder' env b r))))
in (FStar_All.pipe_right uu____7481 FStar_List.rev))
in (

let eff_typ1 = (resugar_term' env eff_typ)
in (

let ret_wp = (resugar_tscheme'' env "ret_wp" ed.FStar_Syntax_Syntax.ret_wp)
in (

let bind_wp = (resugar_tscheme'' env "bind_wp" ed.FStar_Syntax_Syntax.ret_wp)
in (

let if_then_else1 = (resugar_tscheme'' env "if_then_else" ed.FStar_Syntax_Syntax.if_then_else)
in (

let ite_wp = (resugar_tscheme'' env "ite_wp" ed.FStar_Syntax_Syntax.ite_wp)
in (

let stronger = (resugar_tscheme'' env "stronger" ed.FStar_Syntax_Syntax.stronger)
in (

let close_wp = (resugar_tscheme'' env "close_wp" ed.FStar_Syntax_Syntax.close_wp)
in (

let assert_p = (resugar_tscheme'' env "assert_p" ed.FStar_Syntax_Syntax.assert_p)
in (

let assume_p = (resugar_tscheme'' env "assume_p" ed.FStar_Syntax_Syntax.assume_p)
in (

let null_wp = (resugar_tscheme'' env "null_wp" ed.FStar_Syntax_Syntax.null_wp)
in (

let trivial = (resugar_tscheme'' env "trivial" ed.FStar_Syntax_Syntax.trivial)
in (

let repr = (resugar_tscheme'' env "repr" (([]), (ed.FStar_Syntax_Syntax.repr)))
in (

let return_repr = (resugar_tscheme'' env "return_repr" ed.FStar_Syntax_Syntax.return_repr)
in (

let bind_repr = (resugar_tscheme'' env "bind_repr" ed.FStar_Syntax_Syntax.bind_repr)
in (

let mandatory_members_decls = (match (for_free) with
| true -> begin
(repr)::(return_repr)::(bind_repr)::[]
end
| uu____7513 -> begin
(repr)::(return_repr)::(bind_repr)::(ret_wp)::(bind_wp)::(if_then_else1)::(ite_wp)::(stronger)::(close_wp)::(assert_p)::(assume_p)::(null_wp)::(trivial)::[]
end)
in (

let actions = (FStar_All.pipe_right ed.FStar_Syntax_Syntax.actions (FStar_List.map (fun a -> (resugar_action a false))))
in (

let decls = (FStar_List.append mandatory_members_decls actions)
in (mk_decl r q (FStar_Parser_AST.NewEffect (FStar_Parser_AST.DefineEffect (((eff_name), (eff_binders2), (eff_typ1), (decls)))))))))))))))))))))))))
end)))))


let resugar_sigelt' : FStar_Syntax_DsEnv.env  ->  FStar_Syntax_Syntax.sigelt  ->  FStar_Parser_AST.decl FStar_Pervasives_Native.option = (fun env se -> (match (se.FStar_Syntax_Syntax.sigel) with
| FStar_Syntax_Syntax.Sig_bundle (ses, uu____7545) -> begin
(

let uu____7554 = (FStar_All.pipe_right ses (FStar_List.partition (fun se1 -> (match (se1.FStar_Syntax_Syntax.sigel) with
| FStar_Syntax_Syntax.Sig_inductive_typ (uu____7576) -> begin
true
end
| FStar_Syntax_Syntax.Sig_declare_typ (uu____7593) -> begin
true
end
| FStar_Syntax_Syntax.Sig_datacon (uu____7600) -> begin
false
end
| uu____7615 -> begin
(failwith "Found a sigelt which is neither a type declaration or a data constructor in a sigelt")
end))))
in (match (uu____7554) with
| (decl_typ_ses, datacon_ses) -> begin
(

let retrieve_datacons_and_resugar = (fun uu____7651 se1 -> (match (uu____7651) with
| (datacon_ses1, tycons) -> begin
(

let uu____7677 = (resugar_typ env datacon_ses1 se1)
in (match (uu____7677) with
| (datacon_ses2, tyc) -> begin
((datacon_ses2), ((tyc)::tycons))
end))
end))
in (

let uu____7692 = (FStar_List.fold_left retrieve_datacons_and_resugar ((datacon_ses), ([])) decl_typ_ses)
in (match (uu____7692) with
| (leftover_datacons, tycons) -> begin
(match (leftover_datacons) with
| [] -> begin
(

let uu____7727 = (

let uu____7728 = (

let uu____7729 = (

let uu____7742 = (FStar_List.map (fun tyc -> ((tyc), (FStar_Pervasives_Native.None))) tycons)
in ((false), (uu____7742)))
in FStar_Parser_AST.Tycon (uu____7729))
in (decl'_to_decl se uu____7728))
in FStar_Pervasives_Native.Some (uu____7727))
end
| (se1)::[] -> begin
(match (se1.FStar_Syntax_Syntax.sigel) with
| FStar_Syntax_Syntax.Sig_datacon (l, uu____7773, uu____7774, uu____7775, uu____7776, uu____7777) -> begin
(

let uu____7782 = (decl'_to_decl se1 (FStar_Parser_AST.Exception (((l.FStar_Ident.ident), (FStar_Pervasives_Native.None)))))
in FStar_Pervasives_Native.Some (uu____7782))
end
| uu____7785 -> begin
(failwith "wrong format for resguar to Exception")
end)
end
| uu____7788 -> begin
(failwith "Should not happen hopefully")
end)
end)))
end))
end
| FStar_Syntax_Syntax.Sig_let (lbs, uu____7794) -> begin
(

let uu____7799 = (FStar_All.pipe_right se.FStar_Syntax_Syntax.sigquals (FStar_Util.for_some (fun uu___80_7805 -> (match (uu___80_7805) with
| FStar_Syntax_Syntax.Projector (uu____7806, uu____7807) -> begin
true
end
| FStar_Syntax_Syntax.Discriminator (uu____7808) -> begin
true
end
| uu____7809 -> begin
false
end))))
in (match (uu____7799) with
| true -> begin
FStar_Pervasives_Native.None
end
| uu____7812 -> begin
(

let mk1 = (fun e -> (FStar_Syntax_Syntax.mk e FStar_Pervasives_Native.None se.FStar_Syntax_Syntax.sigrng))
in (

let dummy = (mk1 FStar_Syntax_Syntax.Tm_unknown)
in (

let desugared_let = (mk1 (FStar_Syntax_Syntax.Tm_let (((lbs), (dummy)))))
in (

let t = (resugar_term' env desugared_let)
in (match (t.FStar_Parser_AST.tm) with
| FStar_Parser_AST.Let (isrec, lets, uu____7834) -> begin
(

let uu____7863 = (

let uu____7864 = (

let uu____7865 = (

let uu____7876 = (FStar_List.map FStar_Pervasives_Native.snd lets)
in ((isrec), (uu____7876)))
in FStar_Parser_AST.TopLevelLet (uu____7865))
in (decl'_to_decl se uu____7864))
in FStar_Pervasives_Native.Some (uu____7863))
end
| uu____7913 -> begin
(failwith "Should not happen hopefully")
end)))))
end))
end
| FStar_Syntax_Syntax.Sig_assume (lid, uu____7917, fml) -> begin
(

let uu____7919 = (

let uu____7920 = (

let uu____7921 = (

let uu____7926 = (resugar_term' env fml)
in ((lid.FStar_Ident.ident), (uu____7926)))
in FStar_Parser_AST.Assume (uu____7921))
in (decl'_to_decl se uu____7920))
in FStar_Pervasives_Native.Some (uu____7919))
end
| FStar_Syntax_Syntax.Sig_new_effect (ed) -> begin
(

let uu____7928 = (resugar_eff_decl' env false se.FStar_Syntax_Syntax.sigrng se.FStar_Syntax_Syntax.sigquals ed)
in FStar_Pervasives_Native.Some (uu____7928))
end
| FStar_Syntax_Syntax.Sig_new_effect_for_free (ed) -> begin
(

let uu____7930 = (resugar_eff_decl' env true se.FStar_Syntax_Syntax.sigrng se.FStar_Syntax_Syntax.sigquals ed)
in FStar_Pervasives_Native.Some (uu____7930))
end
| FStar_Syntax_Syntax.Sig_sub_effect (e) -> begin
(

let src = e.FStar_Syntax_Syntax.source
in (

let dst = e.FStar_Syntax_Syntax.target
in (

let lift_wp = (match (e.FStar_Syntax_Syntax.lift_wp) with
| FStar_Pervasives_Native.Some (uu____7939, t) -> begin
(

let uu____7951 = (resugar_term' env t)
in FStar_Pervasives_Native.Some (uu____7951))
end
| uu____7952 -> begin
FStar_Pervasives_Native.None
end)
in (

let lift = (match (e.FStar_Syntax_Syntax.lift) with
| FStar_Pervasives_Native.Some (uu____7960, t) -> begin
(

let uu____7972 = (resugar_term' env t)
in FStar_Pervasives_Native.Some (uu____7972))
end
| uu____7973 -> begin
FStar_Pervasives_Native.None
end)
in (

let op = (match (((lift_wp), (lift))) with
| (FStar_Pervasives_Native.Some (t), FStar_Pervasives_Native.None) -> begin
FStar_Parser_AST.NonReifiableLift (t)
end
| (FStar_Pervasives_Native.Some (wp), FStar_Pervasives_Native.Some (t)) -> begin
FStar_Parser_AST.ReifiableLift (((wp), (t)))
end
| (FStar_Pervasives_Native.None, FStar_Pervasives_Native.Some (t)) -> begin
FStar_Parser_AST.LiftForFree (t)
end
| uu____7997 -> begin
(failwith "Should not happen hopefully")
end)
in (

let uu____8006 = (decl'_to_decl se (FStar_Parser_AST.SubEffect ({FStar_Parser_AST.msource = src; FStar_Parser_AST.mdest = dst; FStar_Parser_AST.lift_op = op})))
in FStar_Pervasives_Native.Some (uu____8006)))))))
end
| FStar_Syntax_Syntax.Sig_effect_abbrev (lid, vs, bs, c, flags1) -> begin
(

let uu____8016 = (FStar_Syntax_Subst.open_comp bs c)
in (match (uu____8016) with
| (bs1, c1) -> begin
(

let bs2 = (

let uu____8026 = (FStar_Options.print_implicits ())
in (match (uu____8026) with
| true -> begin
bs1
end
| uu____8027 -> begin
(filter_imp bs1)
end))
in (

let bs3 = (FStar_All.pipe_right bs2 ((map_opt ()) (fun b -> (resugar_binder' env b se.FStar_Syntax_Syntax.sigrng))))
in (

let uu____8035 = (

let uu____8036 = (

let uu____8037 = (

let uu____8050 = (

let uu____8059 = (

let uu____8066 = (

let uu____8067 = (

let uu____8080 = (resugar_comp' env c1)
in ((lid.FStar_Ident.ident), (bs3), (FStar_Pervasives_Native.None), (uu____8080)))
in FStar_Parser_AST.TyconAbbrev (uu____8067))
in ((uu____8066), (FStar_Pervasives_Native.None)))
in (uu____8059)::[])
in ((false), (uu____8050)))
in FStar_Parser_AST.Tycon (uu____8037))
in (decl'_to_decl se uu____8036))
in FStar_Pervasives_Native.Some (uu____8035))))
end))
end
| FStar_Syntax_Syntax.Sig_pragma (p) -> begin
(

let uu____8108 = (decl'_to_decl se (FStar_Parser_AST.Pragma ((resugar_pragma p))))
in FStar_Pervasives_Native.Some (uu____8108))
end
| FStar_Syntax_Syntax.Sig_declare_typ (lid, uvs, t) -> begin
(

let uu____8112 = (FStar_All.pipe_right se.FStar_Syntax_Syntax.sigquals (FStar_Util.for_some (fun uu___81_8118 -> (match (uu___81_8118) with
| FStar_Syntax_Syntax.Projector (uu____8119, uu____8120) -> begin
true
end
| FStar_Syntax_Syntax.Discriminator (uu____8121) -> begin
true
end
| uu____8122 -> begin
false
end))))
in (match (uu____8112) with
| true -> begin
FStar_Pervasives_Native.None
end
| uu____8125 -> begin
(

let t' = (

let uu____8127 = ((

let uu____8130 = (FStar_Options.print_universes ())
in (not (uu____8130))) || (FStar_List.isEmpty uvs))
in (match (uu____8127) with
| true -> begin
(resugar_term' env t)
end
| uu____8131 -> begin
(

let uu____8132 = (FStar_Syntax_Subst.open_univ_vars uvs t)
in (match (uu____8132) with
| (uvs1, t1) -> begin
(

let universes = (universe_to_string uvs1)
in (

let uu____8140 = (resugar_term' env t1)
in (label universes uu____8140)))
end))
end))
in (

let uu____8141 = (decl'_to_decl se (FStar_Parser_AST.Val (((lid.FStar_Ident.ident), (t')))))
in FStar_Pervasives_Native.Some (uu____8141)))
end))
end
| FStar_Syntax_Syntax.Sig_splice (ids, t) -> begin
(

let uu____8148 = (

let uu____8149 = (

let uu____8150 = (

let uu____8157 = (FStar_List.map (fun l -> l.FStar_Ident.ident) ids)
in (

let uu____8162 = (resugar_term' env t)
in ((uu____8157), (uu____8162))))
in FStar_Parser_AST.Splice (uu____8150))
in (decl'_to_decl se uu____8149))
in FStar_Pervasives_Native.Some (uu____8148))
end
| FStar_Syntax_Syntax.Sig_inductive_typ (uu____8165) -> begin
FStar_Pervasives_Native.None
end
| FStar_Syntax_Syntax.Sig_datacon (uu____8182) -> begin
FStar_Pervasives_Native.None
end
| FStar_Syntax_Syntax.Sig_main (uu____8197) -> begin
FStar_Pervasives_Native.None
end))


let empty_env : FStar_Syntax_DsEnv.env = (FStar_Syntax_DsEnv.empty_env ())


let noenv : 'a . (FStar_Syntax_DsEnv.env  ->  'a)  ->  'a = (fun f -> (f empty_env))


let resugar_term : FStar_Syntax_Syntax.term  ->  FStar_Parser_AST.term = (fun t -> (

let uu____8218 = (noenv resugar_term')
in (uu____8218 t)))


let resugar_sigelt : FStar_Syntax_Syntax.sigelt  ->  FStar_Parser_AST.decl FStar_Pervasives_Native.option = (fun se -> (

let uu____8235 = (noenv resugar_sigelt')
in (uu____8235 se)))


let resugar_comp : FStar_Syntax_Syntax.comp  ->  FStar_Parser_AST.term = (fun c -> (

let uu____8252 = (noenv resugar_comp')
in (uu____8252 c)))


let resugar_pat : FStar_Syntax_Syntax.pat  ->  FStar_Syntax_Syntax.bv FStar_Util.set  ->  FStar_Parser_AST.pattern = (fun p branch_bv -> (

let uu____8274 = (noenv resugar_pat')
in (uu____8274 p branch_bv)))


let resugar_binder : FStar_Syntax_Syntax.binder  ->  FStar_Range.range  ->  FStar_Parser_AST.binder FStar_Pervasives_Native.option = (fun b r -> (

let uu____8307 = (noenv resugar_binder')
in (uu____8307 b r)))


let resugar_tscheme : FStar_Syntax_Syntax.tscheme  ->  FStar_Parser_AST.decl = (fun ts -> (

let uu____8331 = (noenv resugar_tscheme')
in (uu____8331 ts)))


let resugar_eff_decl : Prims.bool  ->  FStar_Range.range  ->  FStar_Syntax_Syntax.qualifier Prims.list  ->  FStar_Syntax_Syntax.eff_decl  ->  FStar_Parser_AST.decl = (fun for_free r q ed -> (

let uu____8363 = (noenv resugar_eff_decl')
in (uu____8363 for_free r q ed)))



=======
let (doc_to_string : FStar_Pprint.document -> Prims.string) =
  fun doc1  ->
    FStar_Pprint.pretty_string (FStar_Util.float_of_string "1.0")
      (Prims.parse_int "100") doc1
  
let (parser_term_to_string : FStar_Parser_AST.term -> Prims.string) =
  fun t  ->
    let uu____11 = FStar_Parser_ToDocument.term_to_document t  in
    doc_to_string uu____11
  
let (parser_pat_to_string : FStar_Parser_AST.pattern -> Prims.string) =
  fun t  ->
    let uu____17 = FStar_Parser_ToDocument.pat_to_document t  in
    doc_to_string uu____17
  
let map_opt :
  'Auu____26 'Auu____27 .
    unit ->
      ('Auu____26 -> 'Auu____27 FStar_Pervasives_Native.option) ->
        'Auu____26 Prims.list -> 'Auu____27 Prims.list
  = fun uu____43  -> FStar_List.filter_map 
let (bv_as_unique_ident : FStar_Syntax_Syntax.bv -> FStar_Ident.ident) =
  fun x  ->
    let unique_name =
      let uu____50 =
        (FStar_Util.starts_with FStar_Ident.reserved_prefix
           (x.FStar_Syntax_Syntax.ppname).FStar_Ident.idText)
          || (FStar_Options.print_real_names ())
         in
      if uu____50
      then
        let uu____51 = FStar_Util.string_of_int x.FStar_Syntax_Syntax.index
           in
        Prims.strcat (x.FStar_Syntax_Syntax.ppname).FStar_Ident.idText
          uu____51
      else (x.FStar_Syntax_Syntax.ppname).FStar_Ident.idText  in
    FStar_Ident.mk_ident
      (unique_name, ((x.FStar_Syntax_Syntax.ppname).FStar_Ident.idRange))
  
let filter_imp :
  'Auu____57 .
    ('Auu____57,FStar_Syntax_Syntax.arg_qualifier
                  FStar_Pervasives_Native.option)
      FStar_Pervasives_Native.tuple2 Prims.list ->
      ('Auu____57,FStar_Syntax_Syntax.arg_qualifier
                    FStar_Pervasives_Native.option)
        FStar_Pervasives_Native.tuple2 Prims.list
  =
  fun a  ->
    FStar_All.pipe_right a
      (FStar_List.filter
         (fun uu___94_112  ->
            match uu___94_112 with
            | (uu____119,FStar_Pervasives_Native.Some
               (FStar_Syntax_Syntax.Implicit uu____120)) -> false
            | uu____123 -> true))
  
let filter_pattern_imp :
  'Auu____134 .
    ('Auu____134,Prims.bool) FStar_Pervasives_Native.tuple2 Prims.list ->
      ('Auu____134,Prims.bool) FStar_Pervasives_Native.tuple2 Prims.list
  =
  fun xs  ->
    FStar_List.filter
      (fun uu____165  ->
         match uu____165 with
         | (uu____170,is_implicit1) -> Prims.op_Negation is_implicit1) xs
  
let (label : Prims.string -> FStar_Parser_AST.term -> FStar_Parser_AST.term)
  =
  fun s  ->
    fun t  ->
      if s = ""
      then t
      else
        FStar_Parser_AST.mk_term (FStar_Parser_AST.Labeled (t, s, true))
          t.FStar_Parser_AST.range FStar_Parser_AST.Un
  
let (resugar_arg_qual :
  FStar_Syntax_Syntax.arg_qualifier FStar_Pervasives_Native.option ->
    FStar_Parser_AST.arg_qualifier FStar_Pervasives_Native.option
      FStar_Pervasives_Native.option)
  =
  fun q  ->
    match q with
    | FStar_Pervasives_Native.None  ->
        FStar_Pervasives_Native.Some FStar_Pervasives_Native.None
    | FStar_Pervasives_Native.Some (FStar_Syntax_Syntax.Implicit b) ->
        if b
        then FStar_Pervasives_Native.None
        else
          FStar_Pervasives_Native.Some
            (FStar_Pervasives_Native.Some FStar_Parser_AST.Implicit)
    | FStar_Pervasives_Native.Some (FStar_Syntax_Syntax.Equality ) ->
        FStar_Pervasives_Native.Some
          (FStar_Pervasives_Native.Some FStar_Parser_AST.Equality)
  
let (resugar_imp :
  FStar_Syntax_Syntax.arg_qualifier FStar_Pervasives_Native.option ->
    FStar_Parser_AST.imp)
  =
  fun q  ->
    match q with
    | FStar_Pervasives_Native.None  -> FStar_Parser_AST.Nothing
    | FStar_Pervasives_Native.Some (FStar_Syntax_Syntax.Implicit (false )) ->
        FStar_Parser_AST.Hash
    | FStar_Pervasives_Native.Some (FStar_Syntax_Syntax.Equality ) ->
        FStar_Parser_AST.Nothing
    | FStar_Pervasives_Native.Some (FStar_Syntax_Syntax.Implicit (true )) ->
        FStar_Parser_AST.Nothing
  
let rec (universe_to_int :
  Prims.int ->
    FStar_Syntax_Syntax.universe ->
      (Prims.int,FStar_Syntax_Syntax.universe) FStar_Pervasives_Native.tuple2)
  =
  fun n1  ->
    fun u  ->
      match u with
      | FStar_Syntax_Syntax.U_succ u1 ->
          universe_to_int (n1 + (Prims.parse_int "1")) u1
      | uu____246 -> (n1, u)
  
let (universe_to_string : FStar_Ident.ident Prims.list -> Prims.string) =
  fun univs1  ->
    let uu____256 = FStar_Options.print_universes ()  in
    if uu____256
    then
      let uu____257 = FStar_List.map (fun x  -> x.FStar_Ident.idText) univs1
         in
      FStar_All.pipe_right uu____257 (FStar_String.concat ", ")
    else ""
  
let rec (resugar_universe' :
  FStar_Syntax_DsEnv.env ->
    FStar_Syntax_Syntax.universe ->
      FStar_Range.range -> FStar_Parser_AST.term)
  = fun env  -> fun u  -> fun r  -> resugar_universe u r

and (resugar_universe :
  FStar_Syntax_Syntax.universe -> FStar_Range.range -> FStar_Parser_AST.term)
  =
  fun u  ->
    fun r  ->
      let mk1 a r1 = FStar_Parser_AST.mk_term a r1 FStar_Parser_AST.Un  in
      match u with
      | FStar_Syntax_Syntax.U_zero  ->
          mk1
            (FStar_Parser_AST.Const
               (FStar_Const.Const_int ("0", FStar_Pervasives_Native.None))) r
      | FStar_Syntax_Syntax.U_succ uu____311 ->
          let uu____312 = universe_to_int (Prims.parse_int "0") u  in
          (match uu____312 with
           | (n1,u1) ->
               (match u1 with
                | FStar_Syntax_Syntax.U_zero  ->
                    let uu____319 =
                      let uu____320 =
                        let uu____321 =
                          let uu____332 = FStar_Util.string_of_int n1  in
                          (uu____332, FStar_Pervasives_Native.None)  in
                        FStar_Const.Const_int uu____321  in
                      FStar_Parser_AST.Const uu____320  in
                    mk1 uu____319 r
                | uu____343 ->
                    let e1 =
                      let uu____345 =
                        let uu____346 =
                          let uu____347 =
                            let uu____358 = FStar_Util.string_of_int n1  in
                            (uu____358, FStar_Pervasives_Native.None)  in
                          FStar_Const.Const_int uu____347  in
                        FStar_Parser_AST.Const uu____346  in
                      mk1 uu____345 r  in
                    let e2 = resugar_universe u1 r  in
                    let uu____370 =
                      let uu____371 =
                        let uu____378 = FStar_Ident.id_of_text "+"  in
                        (uu____378, [e1; e2])  in
                      FStar_Parser_AST.Op uu____371  in
                    mk1 uu____370 r))
      | FStar_Syntax_Syntax.U_max l ->
          (match l with
           | [] -> failwith "Impossible: U_max without arguments"
           | uu____384 ->
               let t =
                 let uu____388 =
                   let uu____389 = FStar_Ident.lid_of_path ["max"] r  in
                   FStar_Parser_AST.Var uu____389  in
                 mk1 uu____388 r  in
               FStar_List.fold_left
                 (fun acc  ->
                    fun x  ->
                      let uu____395 =
                        let uu____396 =
                          let uu____403 = resugar_universe x r  in
                          (acc, uu____403, FStar_Parser_AST.Nothing)  in
                        FStar_Parser_AST.App uu____396  in
                      mk1 uu____395 r) t l)
      | FStar_Syntax_Syntax.U_name u1 -> mk1 (FStar_Parser_AST.Uvar u1) r
      | FStar_Syntax_Syntax.U_unif uu____405 -> mk1 FStar_Parser_AST.Wild r
      | FStar_Syntax_Syntax.U_bvar x ->
          let id1 =
            let uu____416 =
              let uu____421 =
                let uu____422 = FStar_Util.string_of_int x  in
                FStar_Util.strcat "uu__univ_bvar_" uu____422  in
              (uu____421, r)  in
            FStar_Ident.mk_ident uu____416  in
          mk1 (FStar_Parser_AST.Uvar id1) r
      | FStar_Syntax_Syntax.U_unknown  -> mk1 FStar_Parser_AST.Wild r

let (string_to_op :
  Prims.string ->
    (Prims.string,Prims.int FStar_Pervasives_Native.option)
      FStar_Pervasives_Native.tuple2 FStar_Pervasives_Native.option)
  =
  fun s  ->
    let name_of_op uu___95_449 =
      match uu___95_449 with
      | "Amp" ->
          FStar_Pervasives_Native.Some ("&", FStar_Pervasives_Native.None)
      | "At" ->
          FStar_Pervasives_Native.Some ("@", FStar_Pervasives_Native.None)
      | "Plus" ->
          FStar_Pervasives_Native.Some ("+", FStar_Pervasives_Native.None)
      | "Minus" ->
          FStar_Pervasives_Native.Some ("-", FStar_Pervasives_Native.None)
      | "Subtraction" ->
          FStar_Pervasives_Native.Some
            ("-", (FStar_Pervasives_Native.Some (Prims.parse_int "2")))
      | "Tilde" ->
          FStar_Pervasives_Native.Some ("~", FStar_Pervasives_Native.None)
      | "Slash" ->
          FStar_Pervasives_Native.Some ("/", FStar_Pervasives_Native.None)
      | "Backslash" ->
          FStar_Pervasives_Native.Some ("\\", FStar_Pervasives_Native.None)
      | "Less" ->
          FStar_Pervasives_Native.Some ("<", FStar_Pervasives_Native.None)
      | "Equals" ->
          FStar_Pervasives_Native.Some ("=", FStar_Pervasives_Native.None)
      | "Greater" ->
          FStar_Pervasives_Native.Some (">", FStar_Pervasives_Native.None)
      | "Underscore" ->
          FStar_Pervasives_Native.Some ("_", FStar_Pervasives_Native.None)
      | "Bar" ->
          FStar_Pervasives_Native.Some ("|", FStar_Pervasives_Native.None)
      | "Bang" ->
          FStar_Pervasives_Native.Some ("!", FStar_Pervasives_Native.None)
      | "Hat" ->
          FStar_Pervasives_Native.Some ("^", FStar_Pervasives_Native.None)
      | "Percent" ->
          FStar_Pervasives_Native.Some ("%", FStar_Pervasives_Native.None)
      | "Star" ->
          FStar_Pervasives_Native.Some ("*", FStar_Pervasives_Native.None)
      | "Question" ->
          FStar_Pervasives_Native.Some ("?", FStar_Pervasives_Native.None)
      | "Colon" ->
          FStar_Pervasives_Native.Some (":", FStar_Pervasives_Native.None)
      | "Dollar" ->
          FStar_Pervasives_Native.Some ("$", FStar_Pervasives_Native.None)
      | "Dot" ->
          FStar_Pervasives_Native.Some (".", FStar_Pervasives_Native.None)
      | uu____626 -> FStar_Pervasives_Native.None  in
    match s with
    | "op_String_Assignment" ->
        FStar_Pervasives_Native.Some (".[]<-", FStar_Pervasives_Native.None)
    | "op_Array_Assignment" ->
        FStar_Pervasives_Native.Some (".()<-", FStar_Pervasives_Native.None)
    | "op_String_Access" ->
        FStar_Pervasives_Native.Some (".[]", FStar_Pervasives_Native.None)
    | "op_Array_Access" ->
        FStar_Pervasives_Native.Some (".()", FStar_Pervasives_Native.None)
    | uu____673 ->
        if FStar_Util.starts_with s "op_"
        then
          let s1 =
            let uu____685 =
              FStar_Util.substring_from s (FStar_String.length "op_")  in
            FStar_Util.split uu____685 "_"  in
          (match s1 with
           | op::[] -> name_of_op op
           | uu____695 ->
               let op =
                 let uu____699 = FStar_List.map name_of_op s1  in
                 FStar_List.fold_left
                   (fun acc  ->
                      fun x  ->
                        match x with
                        | FStar_Pervasives_Native.Some (op,uu____741) ->
                            Prims.strcat acc op
                        | FStar_Pervasives_Native.None  ->
                            failwith "wrong composed operator format") ""
                   uu____699
                  in
               FStar_Pervasives_Native.Some
                 (op, FStar_Pervasives_Native.None))
        else FStar_Pervasives_Native.None
  
type expected_arity = Prims.int FStar_Pervasives_Native.option
let rec (resugar_term_as_op :
  FStar_Syntax_Syntax.term ->
    (Prims.string,expected_arity) FStar_Pervasives_Native.tuple2
      FStar_Pervasives_Native.option)
  =
  fun t  ->
    let infix_prim_ops =
      [(FStar_Parser_Const.op_Addition, "+");
      (FStar_Parser_Const.op_Subtraction, "-");
      (FStar_Parser_Const.op_Minus, "-");
      (FStar_Parser_Const.op_Multiply, "*");
      (FStar_Parser_Const.op_Division, "/");
      (FStar_Parser_Const.op_Modulus, "%");
      (FStar_Parser_Const.read_lid, "!");
      (FStar_Parser_Const.list_append_lid, "@");
      (FStar_Parser_Const.list_tot_append_lid, "@");
      (FStar_Parser_Const.strcat_lid, "^");
      (FStar_Parser_Const.pipe_right_lid, "|>");
      (FStar_Parser_Const.pipe_left_lid, "<|");
      (FStar_Parser_Const.op_Eq, "=");
      (FStar_Parser_Const.op_ColonEq, ":=");
      (FStar_Parser_Const.op_notEq, "<>");
      (FStar_Parser_Const.not_lid, "~");
      (FStar_Parser_Const.op_And, "&&");
      (FStar_Parser_Const.op_Or, "||");
      (FStar_Parser_Const.op_LTE, "<=");
      (FStar_Parser_Const.op_GTE, ">=");
      (FStar_Parser_Const.op_LT, "<");
      (FStar_Parser_Const.op_GT, ">");
      (FStar_Parser_Const.op_Modulus, "mod");
      (FStar_Parser_Const.and_lid, "/\\");
      (FStar_Parser_Const.or_lid, "\\/");
      (FStar_Parser_Const.imp_lid, "==>");
      (FStar_Parser_Const.iff_lid, "<==>");
      (FStar_Parser_Const.precedes_lid, "<<");
      (FStar_Parser_Const.eq2_lid, "==");
      (FStar_Parser_Const.eq3_lid, "===");
      (FStar_Parser_Const.forall_lid, "forall");
      (FStar_Parser_Const.exists_lid, "exists");
      (FStar_Parser_Const.salloc_lid, "alloc")]  in
    let fallback fv =
      let uu____949 =
        FStar_All.pipe_right infix_prim_ops
          (FStar_Util.find_opt
             (fun d  ->
                FStar_Syntax_Syntax.fv_eq_lid fv
                  (FStar_Pervasives_Native.fst d)))
         in
      match uu____949 with
      | FStar_Pervasives_Native.Some op ->
          FStar_Pervasives_Native.Some
            ((FStar_Pervasives_Native.snd op), FStar_Pervasives_Native.None)
      | uu____1003 ->
          let length1 =
            FStar_String.length
              ((fv.FStar_Syntax_Syntax.fv_name).FStar_Syntax_Syntax.v).FStar_Ident.nsstr
             in
          let str =
            if length1 = (Prims.parse_int "0")
            then
              ((fv.FStar_Syntax_Syntax.fv_name).FStar_Syntax_Syntax.v).FStar_Ident.str
            else
              FStar_Util.substring_from
                ((fv.FStar_Syntax_Syntax.fv_name).FStar_Syntax_Syntax.v).FStar_Ident.str
                (length1 + (Prims.parse_int "1"))
             in
          if FStar_Util.starts_with str "dtuple"
          then
            FStar_Pervasives_Native.Some
              ("dtuple", FStar_Pervasives_Native.None)
          else
            if FStar_Util.starts_with str "tuple"
            then
              FStar_Pervasives_Native.Some
                ("tuple", FStar_Pervasives_Native.None)
            else
              if FStar_Util.starts_with str "try_with"
              then
                FStar_Pervasives_Native.Some
                  ("try_with", FStar_Pervasives_Native.None)
              else
                (let uu____1074 =
                   FStar_Syntax_Syntax.fv_eq_lid fv
                     FStar_Parser_Const.sread_lid
                    in
                 if uu____1074
                 then
                   FStar_Pervasives_Native.Some
                     ((((fv.FStar_Syntax_Syntax.fv_name).FStar_Syntax_Syntax.v).FStar_Ident.str),
                       FStar_Pervasives_Native.None)
                 else FStar_Pervasives_Native.None)
       in
    let uu____1098 =
      let uu____1099 = FStar_Syntax_Subst.compress t  in
      uu____1099.FStar_Syntax_Syntax.n  in
    match uu____1098 with
    | FStar_Syntax_Syntax.Tm_fvar fv ->
        let length1 =
          FStar_String.length
            ((fv.FStar_Syntax_Syntax.fv_name).FStar_Syntax_Syntax.v).FStar_Ident.nsstr
           in
        let s =
          if length1 = (Prims.parse_int "0")
          then
            ((fv.FStar_Syntax_Syntax.fv_name).FStar_Syntax_Syntax.v).FStar_Ident.str
          else
            FStar_Util.substring_from
              ((fv.FStar_Syntax_Syntax.fv_name).FStar_Syntax_Syntax.v).FStar_Ident.str
              (length1 + (Prims.parse_int "1"))
           in
        let uu____1122 = string_to_op s  in
        (match uu____1122 with
         | FStar_Pervasives_Native.Some t1 -> FStar_Pervasives_Native.Some t1
         | uu____1156 -> fallback fv)
    | FStar_Syntax_Syntax.Tm_uinst (e,us) -> resugar_term_as_op e
    | uu____1171 -> FStar_Pervasives_Native.None
  
let (is_true_pat : FStar_Syntax_Syntax.pat -> Prims.bool) =
  fun p  ->
    match p.FStar_Syntax_Syntax.v with
    | FStar_Syntax_Syntax.Pat_constant (FStar_Const.Const_bool (true )) ->
        true
    | uu____1181 -> false
  
let (is_wild_pat : FStar_Syntax_Syntax.pat -> Prims.bool) =
  fun p  ->
    match p.FStar_Syntax_Syntax.v with
    | FStar_Syntax_Syntax.Pat_wild uu____1187 -> true
    | uu____1188 -> false
  
let (is_tuple_constructor_lid : FStar_Ident.lident -> Prims.bool) =
  fun lid  ->
    (FStar_Parser_Const.is_tuple_data_lid' lid) ||
      (FStar_Parser_Const.is_dtuple_data_lid' lid)
  
let (may_shorten : FStar_Ident.lident -> Prims.bool) =
  fun lid  ->
    match lid.FStar_Ident.str with
    | "Prims.Nil" -> false
    | "Prims.Cons" -> false
    | uu____1199 ->
        let uu____1200 = is_tuple_constructor_lid lid  in
        Prims.op_Negation uu____1200
  
let (maybe_shorten_fv :
  FStar_Syntax_DsEnv.env -> FStar_Syntax_Syntax.fv -> FStar_Ident.lid) =
  fun env  ->
    fun fv  ->
      let lid = (fv.FStar_Syntax_Syntax.fv_name).FStar_Syntax_Syntax.v  in
      let uu____1212 = may_shorten lid  in
      if uu____1212 then FStar_Syntax_DsEnv.shorten_lid env lid else lid
  
let rec (resugar_term' :
  FStar_Syntax_DsEnv.env -> FStar_Syntax_Syntax.term -> FStar_Parser_AST.term)
  =
  fun env  ->
    fun t  ->
      let mk1 a =
        FStar_Parser_AST.mk_term a t.FStar_Syntax_Syntax.pos
          FStar_Parser_AST.Un
         in
      let name a r =
        let uu____1325 = FStar_Ident.lid_of_path [a] r  in
        FStar_Parser_AST.Name uu____1325  in
      let uu____1326 =
        let uu____1327 = FStar_Syntax_Subst.compress t  in
        uu____1327.FStar_Syntax_Syntax.n  in
      match uu____1326 with
      | FStar_Syntax_Syntax.Tm_delayed uu____1330 ->
          failwith "Tm_delayed is impossible after compress"
      | FStar_Syntax_Syntax.Tm_lazy i ->
          let uu____1356 = FStar_Syntax_Util.unfold_lazy i  in
          resugar_term' env uu____1356
      | FStar_Syntax_Syntax.Tm_bvar x ->
          let l =
            let uu____1359 =
              let uu____1362 = bv_as_unique_ident x  in [uu____1362]  in
            FStar_Ident.lid_of_ids uu____1359  in
          mk1 (FStar_Parser_AST.Var l)
      | FStar_Syntax_Syntax.Tm_name x ->
          let l =
            let uu____1365 =
              let uu____1368 = bv_as_unique_ident x  in [uu____1368]  in
            FStar_Ident.lid_of_ids uu____1365  in
          mk1 (FStar_Parser_AST.Var l)
      | FStar_Syntax_Syntax.Tm_fvar fv ->
          let a = (fv.FStar_Syntax_Syntax.fv_name).FStar_Syntax_Syntax.v  in
          let length1 =
            FStar_String.length
              ((fv.FStar_Syntax_Syntax.fv_name).FStar_Syntax_Syntax.v).FStar_Ident.nsstr
             in
          let s =
            if length1 = (Prims.parse_int "0")
            then a.FStar_Ident.str
            else
              FStar_Util.substring_from a.FStar_Ident.str
                (length1 + (Prims.parse_int "1"))
             in
          let is_prefix = Prims.strcat FStar_Ident.reserved_prefix "is_"  in
          if FStar_Util.starts_with s is_prefix
          then
            let rest =
              FStar_Util.substring_from s (FStar_String.length is_prefix)  in
            let uu____1386 =
              let uu____1387 =
                FStar_Ident.lid_of_path [rest] t.FStar_Syntax_Syntax.pos  in
              FStar_Parser_AST.Discrim uu____1387  in
            mk1 uu____1386
          else
            if
              FStar_Util.starts_with s
                FStar_Syntax_Util.field_projector_prefix
            then
              (let rest =
                 FStar_Util.substring_from s
                   (FStar_String.length
                      FStar_Syntax_Util.field_projector_prefix)
                  in
               let r =
                 FStar_Util.split rest FStar_Syntax_Util.field_projector_sep
                  in
               match r with
               | fst1::snd1::[] ->
                   let l =
                     FStar_Ident.lid_of_path [fst1] t.FStar_Syntax_Syntax.pos
                      in
                   let r1 =
                     FStar_Ident.mk_ident (snd1, (t.FStar_Syntax_Syntax.pos))
                      in
                   mk1 (FStar_Parser_AST.Projector (l, r1))
               | uu____1397 -> failwith "wrong projector format")
            else
              (let uu____1401 =
                 ((FStar_Ident.lid_equals a FStar_Parser_Const.assert_lid) ||
                    (FStar_Ident.lid_equals a FStar_Parser_Const.assume_lid))
                   ||
                   (let uu____1404 =
                      let uu____1406 =
                        FStar_String.get s (Prims.parse_int "0")  in
                      FStar_Char.uppercase uu____1406  in
                    let uu____1408 = FStar_String.get s (Prims.parse_int "0")
                       in
                    uu____1404 <> uu____1408)
                  in
               if uu____1401
               then
                 let uu____1411 =
                   let uu____1412 = maybe_shorten_fv env fv  in
                   FStar_Parser_AST.Var uu____1412  in
                 mk1 uu____1411
               else
                 (let uu____1414 =
                    let uu____1415 =
                      let uu____1426 = maybe_shorten_fv env fv  in
                      (uu____1426, [])  in
                    FStar_Parser_AST.Construct uu____1415  in
                  mk1 uu____1414))
      | FStar_Syntax_Syntax.Tm_uinst (e,universes) ->
          let e1 = resugar_term' env e  in
          let uu____1444 = FStar_Options.print_universes ()  in
          if uu____1444
          then
            let univs1 =
              FStar_List.map
                (fun x  -> resugar_universe x t.FStar_Syntax_Syntax.pos)
                universes
               in
            (match e1 with
             | { FStar_Parser_AST.tm = FStar_Parser_AST.Construct (hd1,args);
                 FStar_Parser_AST.range = r; FStar_Parser_AST.level = l;_} ->
                 let args1 =
                   let uu____1473 =
                     FStar_List.map (fun u  -> (u, FStar_Parser_AST.UnivApp))
                       univs1
                      in
                   FStar_List.append args uu____1473  in
                 FStar_Parser_AST.mk_term
                   (FStar_Parser_AST.Construct (hd1, args1)) r l
             | uu____1496 ->
                 FStar_List.fold_left
                   (fun acc  ->
                      fun u  ->
                        mk1
                          (FStar_Parser_AST.App
                             (acc, u, FStar_Parser_AST.UnivApp))) e1 univs1)
          else e1
      | FStar_Syntax_Syntax.Tm_constant c ->
          let uu____1503 = FStar_Syntax_Syntax.is_teff t  in
          if uu____1503
          then
            let uu____1504 = name "Effect" t.FStar_Syntax_Syntax.pos  in
            mk1 uu____1504
          else mk1 (FStar_Parser_AST.Const c)
      | FStar_Syntax_Syntax.Tm_type u ->
          let uu____1507 =
            match u with
            | FStar_Syntax_Syntax.U_zero  -> ("Type0", false)
            | FStar_Syntax_Syntax.U_unknown  -> ("Type", false)
            | uu____1516 -> ("Type", true)  in
          (match uu____1507 with
           | (nm,needs_app) ->
               let typ =
                 let uu____1520 = name nm t.FStar_Syntax_Syntax.pos  in
                 mk1 uu____1520  in
               let uu____1521 =
                 needs_app && (FStar_Options.print_universes ())  in
               if uu____1521
               then
                 let uu____1522 =
                   let uu____1523 =
                     let uu____1530 =
                       resugar_universe u t.FStar_Syntax_Syntax.pos  in
                     (typ, uu____1530, FStar_Parser_AST.UnivApp)  in
                   FStar_Parser_AST.App uu____1523  in
                 mk1 uu____1522
               else typ)
      | FStar_Syntax_Syntax.Tm_abs (xs,body,uu____1534) ->
          let uu____1555 = FStar_Syntax_Subst.open_term xs body  in
          (match uu____1555 with
           | (xs1,body1) ->
               let xs2 =
                 let uu____1563 = FStar_Options.print_implicits ()  in
                 if uu____1563 then xs1 else filter_imp xs1  in
               let body_bv = FStar_Syntax_Free.names body1  in
               let patterns =
                 FStar_All.pipe_right xs2
                   (FStar_List.choose
                      (fun uu____1580  ->
                         match uu____1580 with
                         | (x,qual) -> resugar_bv_as_pat env x qual body_bv))
                  in
               let body2 = resugar_term' env body1  in
               mk1 (FStar_Parser_AST.Abs (patterns, body2)))
      | FStar_Syntax_Syntax.Tm_arrow (xs,body) ->
          let uu____1610 = FStar_Syntax_Subst.open_comp xs body  in
          (match uu____1610 with
           | (xs1,body1) ->
               let xs2 =
                 let uu____1618 = FStar_Options.print_implicits ()  in
                 if uu____1618 then xs1 else filter_imp xs1  in
               let body2 = resugar_comp' env body1  in
               let xs3 =
                 let uu____1624 =
                   FStar_All.pipe_right xs2
                     ((map_opt ())
                        (fun b  ->
                           resugar_binder' env b t.FStar_Syntax_Syntax.pos))
                    in
                 FStar_All.pipe_right uu____1624 FStar_List.rev  in
               let rec aux body3 uu___96_1647 =
                 match uu___96_1647 with
                 | [] -> body3
                 | hd1::tl1 ->
                     let body4 =
                       mk1 (FStar_Parser_AST.Product ([hd1], body3))  in
                     aux body4 tl1
                  in
               aux body2 xs3)
      | FStar_Syntax_Syntax.Tm_refine (x,phi) ->
          let uu____1663 =
            let uu____1668 =
              let uu____1669 = FStar_Syntax_Syntax.mk_binder x  in
              [uu____1669]  in
            FStar_Syntax_Subst.open_term uu____1668 phi  in
          (match uu____1663 with
           | (x1,phi1) ->
               let b =
                 let uu____1673 =
                   let uu____1676 = FStar_List.hd x1  in
                   resugar_binder' env uu____1676 t.FStar_Syntax_Syntax.pos
                    in
                 FStar_Util.must uu____1673  in
               let uu____1681 =
                 let uu____1682 =
                   let uu____1687 = resugar_term' env phi1  in
                   (b, uu____1687)  in
                 FStar_Parser_AST.Refine uu____1682  in
               mk1 uu____1681)
      | FStar_Syntax_Syntax.Tm_app
          ({ FStar_Syntax_Syntax.n = FStar_Syntax_Syntax.Tm_fvar fv;
             FStar_Syntax_Syntax.pos = uu____1689;
             FStar_Syntax_Syntax.vars = uu____1690;_},(e,uu____1692)::[])
          when
          (let uu____1723 = FStar_Options.print_implicits ()  in
           Prims.op_Negation uu____1723) &&
            (FStar_Syntax_Syntax.fv_eq_lid fv FStar_Parser_Const.b2t_lid)
          -> resugar_term' env e
      | FStar_Syntax_Syntax.Tm_app (e,args) ->
          let rec last1 uu___97_1767 =
            match uu___97_1767 with
            | hd1::[] -> [hd1]
            | hd1::tl1 -> last1 tl1
            | uu____1837 -> failwith "last of an empty list"  in
          let rec last_two uu___98_1875 =
            match uu___98_1875 with
            | [] ->
                failwith
                  "last two elements of a list with less than two elements "
            | uu____1906::[] ->
                failwith
                  "last two elements of a list with less than two elements "
            | a1::a2::[] -> [a1; a2]
            | uu____1983::t1 -> last_two t1  in
          let resugar_as_app e1 args1 =
            let args2 =
              FStar_List.map
                (fun uu____2054  ->
                   match uu____2054 with
                   | (e2,qual) ->
                       let uu____2071 = resugar_term' env e2  in
                       let uu____2072 = resugar_imp qual  in
                       (uu____2071, uu____2072)) args1
               in
            let uu____2073 = resugar_term' env e1  in
            match uu____2073 with
            | {
                FStar_Parser_AST.tm = FStar_Parser_AST.Construct
                  (hd1,previous_args);
                FStar_Parser_AST.range = r; FStar_Parser_AST.level = l;_} ->
                FStar_Parser_AST.mk_term
                  (FStar_Parser_AST.Construct
                     (hd1, (FStar_List.append previous_args args2))) r l
            | e2 ->
                FStar_List.fold_left
                  (fun acc  ->
                     fun uu____2110  ->
                       match uu____2110 with
                       | (x,qual) ->
                           mk1 (FStar_Parser_AST.App (acc, x, qual))) e2
                  args2
             in
          let args1 =
            let uu____2126 = FStar_Options.print_implicits ()  in
            if uu____2126 then args else filter_imp args  in
          let uu____2138 = resugar_term_as_op e  in
          (match uu____2138 with
           | FStar_Pervasives_Native.None  -> resugar_as_app e args1
           | FStar_Pervasives_Native.Some ("tuple",uu____2149) ->
               (match args1 with
                | (fst1,uu____2155)::(snd1,uu____2157)::rest ->
                    let e1 =
                      let uu____2188 =
                        let uu____2189 =
                          let uu____2196 = FStar_Ident.id_of_text "*"  in
                          let uu____2197 =
                            let uu____2200 = resugar_term' env fst1  in
                            let uu____2201 =
                              let uu____2204 = resugar_term' env snd1  in
                              [uu____2204]  in
                            uu____2200 :: uu____2201  in
                          (uu____2196, uu____2197)  in
                        FStar_Parser_AST.Op uu____2189  in
                      mk1 uu____2188  in
                    FStar_List.fold_left
                      (fun acc  ->
                         fun uu____2217  ->
                           match uu____2217 with
                           | (x,uu____2223) ->
                               let uu____2224 =
                                 let uu____2225 =
                                   let uu____2232 =
                                     FStar_Ident.id_of_text "*"  in
                                   let uu____2233 =
                                     let uu____2236 =
                                       let uu____2239 = resugar_term' env x
                                          in
                                       [uu____2239]  in
                                     e1 :: uu____2236  in
                                   (uu____2232, uu____2233)  in
                                 FStar_Parser_AST.Op uu____2225  in
                               mk1 uu____2224) e1 rest
                | uu____2242 -> resugar_as_app e args1)
           | FStar_Pervasives_Native.Some ("dtuple",uu____2251) when
               (FStar_List.length args1) > (Prims.parse_int "0") ->
               let args2 = last1 args1  in
               let body =
                 match args2 with
                 | (b,uu____2277)::[] -> b
                 | uu____2294 -> failwith "wrong arguments to dtuple"  in
               let uu____2305 =
                 let uu____2306 = FStar_Syntax_Subst.compress body  in
                 uu____2306.FStar_Syntax_Syntax.n  in
               (match uu____2305 with
                | FStar_Syntax_Syntax.Tm_abs (xs,body1,uu____2311) ->
                    let uu____2332 = FStar_Syntax_Subst.open_term xs body1
                       in
                    (match uu____2332 with
                     | (xs1,body2) ->
                         let xs2 =
                           let uu____2340 = FStar_Options.print_implicits ()
                              in
                           if uu____2340 then xs1 else filter_imp xs1  in
                         let xs3 =
                           FStar_All.pipe_right xs2
                             ((map_opt ())
                                (fun b  ->
                                   resugar_binder' env b
                                     t.FStar_Syntax_Syntax.pos))
                            in
                         let body3 = resugar_term' env body2  in
                         mk1 (FStar_Parser_AST.Sum (xs3, body3)))
                | uu____2352 ->
                    let args3 =
                      FStar_All.pipe_right args2
                        (FStar_List.map
                           (fun uu____2373  ->
                              match uu____2373 with
                              | (e1,qual) -> resugar_term' env e1))
                       in
                    let e1 = resugar_term' env e  in
                    FStar_List.fold_left
                      (fun acc  ->
                         fun x  ->
                           mk1
                             (FStar_Parser_AST.App
                                (acc, x, FStar_Parser_AST.Nothing))) e1 args3)
           | FStar_Pervasives_Native.Some ("dtuple",uu____2385) ->
               resugar_as_app e args1
           | FStar_Pervasives_Native.Some (ref_read,uu____2391) when
               ref_read = FStar_Parser_Const.sread_lid.FStar_Ident.str ->
               let uu____2396 = FStar_List.hd args1  in
               (match uu____2396 with
                | (t1,uu____2410) ->
                    let uu____2415 =
                      let uu____2416 = FStar_Syntax_Subst.compress t1  in
                      uu____2416.FStar_Syntax_Syntax.n  in
                    (match uu____2415 with
                     | FStar_Syntax_Syntax.Tm_fvar fv when
                         FStar_Syntax_Util.field_projector_contains_constructor
                           ((fv.FStar_Syntax_Syntax.fv_name).FStar_Syntax_Syntax.v).FStar_Ident.str
                         ->
                         let f =
                           FStar_Ident.lid_of_path
                             [((fv.FStar_Syntax_Syntax.fv_name).FStar_Syntax_Syntax.v).FStar_Ident.str]
                             t1.FStar_Syntax_Syntax.pos
                            in
                         let uu____2421 =
                           let uu____2422 =
                             let uu____2427 = resugar_term' env t1  in
                             (uu____2427, f)  in
                           FStar_Parser_AST.Project uu____2422  in
                         mk1 uu____2421
                     | uu____2428 -> resugar_term' env t1))
           | FStar_Pervasives_Native.Some ("try_with",uu____2429) when
               (FStar_List.length args1) > (Prims.parse_int "1") ->
               let new_args = last_two args1  in
               let uu____2449 =
                 match new_args with
                 | (a1,uu____2467)::(a2,uu____2469)::[] -> (a1, a2)
                 | uu____2500 -> failwith "wrong arguments to try_with"  in
               (match uu____2449 with
                | (body,handler) ->
                    let decomp term =
                      let uu____2533 =
                        let uu____2534 = FStar_Syntax_Subst.compress term  in
                        uu____2534.FStar_Syntax_Syntax.n  in
                      match uu____2533 with
                      | FStar_Syntax_Syntax.Tm_abs (x,e1,uu____2539) ->
                          let uu____2560 = FStar_Syntax_Subst.open_term x e1
                             in
                          (match uu____2560 with | (x1,e2) -> e2)
                      | uu____2567 ->
                          failwith "wrong argument format to try_with"
                       in
                    let body1 =
                      let uu____2569 = decomp body  in
                      resugar_term' env uu____2569  in
                    let handler1 =
                      let uu____2571 = decomp handler  in
                      resugar_term' env uu____2571  in
                    let rec resugar_body t1 =
                      match t1.FStar_Parser_AST.tm with
                      | FStar_Parser_AST.Match
                          (e1,(uu____2579,uu____2580,b)::[]) -> b
                      | FStar_Parser_AST.Let (uu____2612,uu____2613,b) -> b
                      | FStar_Parser_AST.Ascribed (t11,t2,t3) ->
                          let uu____2650 =
                            let uu____2651 =
                              let uu____2660 = resugar_body t11  in
                              (uu____2660, t2, t3)  in
                            FStar_Parser_AST.Ascribed uu____2651  in
                          mk1 uu____2650
                      | uu____2663 ->
                          failwith "unexpected body format to try_with"
                       in
                    let e1 = resugar_body body1  in
                    let rec resugar_branches t1 =
                      match t1.FStar_Parser_AST.tm with
                      | FStar_Parser_AST.Match (e2,branches) -> branches
                      | FStar_Parser_AST.Ascribed (t11,t2,t3) ->
                          resugar_branches t11
                      | uu____2720 -> []  in
                    let branches = resugar_branches handler1  in
                    mk1 (FStar_Parser_AST.TryWith (e1, branches)))
           | FStar_Pervasives_Native.Some ("try_with",uu____2750) ->
               resugar_as_app e args1
           | FStar_Pervasives_Native.Some (op,uu____2756) when
               (op = "forall") || (op = "exists") ->
               let rec uncurry xs pat t1 =
                 match t1.FStar_Parser_AST.tm with
                 | FStar_Parser_AST.QExists (x,p,body) ->
                     uncurry (FStar_List.append x xs)
                       (FStar_List.append p pat) body
                 | FStar_Parser_AST.QForall (x,p,body) ->
                     uncurry (FStar_List.append x xs)
                       (FStar_List.append p pat) body
                 | uu____2847 -> (xs, pat, t1)  in
               let resugar body =
                 let uu____2860 =
                   let uu____2861 = FStar_Syntax_Subst.compress body  in
                   uu____2861.FStar_Syntax_Syntax.n  in
                 match uu____2860 with
                 | FStar_Syntax_Syntax.Tm_abs (xs,body1,uu____2866) ->
                     let uu____2887 = FStar_Syntax_Subst.open_term xs body1
                        in
                     (match uu____2887 with
                      | (xs1,body2) ->
                          let xs2 =
                            let uu____2895 = FStar_Options.print_implicits ()
                               in
                            if uu____2895 then xs1 else filter_imp xs1  in
                          let xs3 =
                            FStar_All.pipe_right xs2
                              ((map_opt ())
                                 (fun b  ->
                                    resugar_binder' env b
                                      t.FStar_Syntax_Syntax.pos))
                             in
                          let uu____2904 =
                            let uu____2913 =
                              let uu____2914 =
                                FStar_Syntax_Subst.compress body2  in
                              uu____2914.FStar_Syntax_Syntax.n  in
                            match uu____2913 with
                            | FStar_Syntax_Syntax.Tm_meta (e1,m) ->
                                let body3 = resugar_term' env e1  in
                                let uu____2932 =
                                  match m with
                                  | FStar_Syntax_Syntax.Meta_pattern pats ->
                                      let uu____2960 =
                                        FStar_List.map
                                          (fun es  ->
                                             FStar_All.pipe_right es
                                               (FStar_List.map
                                                  (fun uu____2996  ->
                                                     match uu____2996 with
                                                     | (e2,uu____3002) ->
                                                         resugar_term' env e2)))
                                          pats
                                         in
                                      (uu____2960, body3)
                                  | FStar_Syntax_Syntax.Meta_labeled 
                                      (s,r,p) ->
                                      let uu____3010 =
                                        mk1
                                          (FStar_Parser_AST.Labeled
                                             (body3, s, p))
                                         in
                                      ([], uu____3010)
                                  | uu____3017 ->
                                      failwith
                                        "wrong pattern format for QForall/QExists"
                                   in
                                (match uu____2932 with
                                 | (pats,body4) -> (pats, body4))
                            | uu____3048 ->
                                let uu____3049 = resugar_term' env body2  in
                                ([], uu____3049)
                             in
                          (match uu____2904 with
                           | (pats,body3) ->
                               let uu____3066 = uncurry xs3 pats body3  in
                               (match uu____3066 with
                                | (xs4,pats1,body4) ->
                                    let xs5 =
                                      FStar_All.pipe_right xs4 FStar_List.rev
                                       in
                                    if op = "forall"
                                    then
                                      mk1
                                        (FStar_Parser_AST.QForall
                                           (xs5, pats1, body4))
                                    else
                                      mk1
                                        (FStar_Parser_AST.QExists
                                           (xs5, pats1, body4)))))
                 | uu____3114 ->
                     if op = "forall"
                     then
                       let uu____3115 =
                         let uu____3116 =
                           let uu____3129 = resugar_term' env body  in
                           ([], [[]], uu____3129)  in
                         FStar_Parser_AST.QForall uu____3116  in
                       mk1 uu____3115
                     else
                       (let uu____3141 =
                          let uu____3142 =
                            let uu____3155 = resugar_term' env body  in
                            ([], [[]], uu____3155)  in
                          FStar_Parser_AST.QExists uu____3142  in
                        mk1 uu____3141)
                  in
               if (FStar_List.length args1) > (Prims.parse_int "0")
               then
                 let args2 = last1 args1  in
                 (match args2 with
                  | (b,uu____3182)::[] -> resugar b
                  | uu____3199 -> failwith "wrong args format to QForall")
               else resugar_as_app e args1
           | FStar_Pervasives_Native.Some ("alloc",uu____3209) ->
               let uu____3214 = FStar_List.hd args1  in
               (match uu____3214 with
                | (e1,uu____3228) -> resugar_term' env e1)
           | FStar_Pervasives_Native.Some (op,expected_arity) ->
               let op1 = FStar_Ident.id_of_text op  in
               let resugar args2 =
                 FStar_All.pipe_right args2
                   (FStar_List.map
                      (fun uu____3297  ->
                         match uu____3297 with
                         | (e1,qual) ->
                             let uu____3314 = resugar_term' env e1  in
                             let uu____3315 = resugar_imp qual  in
                             (uu____3314, uu____3315)))
                  in
               (match expected_arity with
                | FStar_Pervasives_Native.None  ->
                    let resugared_args = resugar args1  in
                    let expect_n =
                      FStar_Parser_ToDocument.handleable_args_length op1  in
                    if (FStar_List.length resugared_args) >= expect_n
                    then
                      let uu____3328 =
                        FStar_Util.first_N expect_n resugared_args  in
                      (match uu____3328 with
                       | (op_args,rest) ->
                           let head1 =
                             let uu____3376 =
                               let uu____3377 =
                                 let uu____3384 =
                                   FStar_List.map FStar_Pervasives_Native.fst
                                     op_args
                                    in
                                 (op1, uu____3384)  in
                               FStar_Parser_AST.Op uu____3377  in
                             mk1 uu____3376  in
                           FStar_List.fold_left
                             (fun head2  ->
                                fun uu____3402  ->
                                  match uu____3402 with
                                  | (arg,qual) ->
                                      mk1
                                        (FStar_Parser_AST.App
                                           (head2, arg, qual))) head1 rest)
                    else resugar_as_app e args1
                | FStar_Pervasives_Native.Some n1 when
                    (FStar_List.length args1) = n1 ->
                    let uu____3417 =
                      let uu____3418 =
                        let uu____3425 =
                          let uu____3428 = resugar args1  in
                          FStar_List.map FStar_Pervasives_Native.fst
                            uu____3428
                           in
                        (op1, uu____3425)  in
                      FStar_Parser_AST.Op uu____3418  in
                    mk1 uu____3417
                | uu____3441 -> resugar_as_app e args1))
      | FStar_Syntax_Syntax.Tm_match (e,(pat,wopt,t1)::[]) ->
          let uu____3510 = FStar_Syntax_Subst.open_branch (pat, wopt, t1)  in
          (match uu____3510 with
           | (pat1,wopt1,t2) ->
               let branch_bv = FStar_Syntax_Free.names t2  in
               let bnds =
                 let uu____3556 =
                   let uu____3569 =
                     let uu____3574 = resugar_pat' env pat1 branch_bv  in
                     let uu____3575 = resugar_term' env e  in
                     (uu____3574, uu____3575)  in
                   (FStar_Pervasives_Native.None, uu____3569)  in
                 [uu____3556]  in
               let body = resugar_term' env t2  in
               mk1
                 (FStar_Parser_AST.Let
                    (FStar_Parser_AST.NoLetQualifier, bnds, body)))
      | FStar_Syntax_Syntax.Tm_match
          (e,(pat1,uu____3627,t1)::(pat2,uu____3630,t2)::[]) when
          (is_true_pat pat1) && (is_wild_pat pat2) ->
          let uu____3726 =
            let uu____3727 =
              let uu____3734 = resugar_term' env e  in
              let uu____3735 = resugar_term' env t1  in
              let uu____3736 = resugar_term' env t2  in
              (uu____3734, uu____3735, uu____3736)  in
            FStar_Parser_AST.If uu____3727  in
          mk1 uu____3726
      | FStar_Syntax_Syntax.Tm_match (e,branches) ->
          let resugar_branch uu____3802 =
            match uu____3802 with
            | (pat,wopt,b) ->
                let uu____3844 =
                  FStar_Syntax_Subst.open_branch (pat, wopt, b)  in
                (match uu____3844 with
                 | (pat1,wopt1,b1) ->
                     let branch_bv = FStar_Syntax_Free.names b1  in
                     let pat2 = resugar_pat' env pat1 branch_bv  in
                     let wopt2 =
                       match wopt1 with
                       | FStar_Pervasives_Native.None  ->
                           FStar_Pervasives_Native.None
                       | FStar_Pervasives_Native.Some e1 ->
                           let uu____3896 = resugar_term' env e1  in
                           FStar_Pervasives_Native.Some uu____3896
                        in
                     let b2 = resugar_term' env b1  in (pat2, wopt2, b2))
             in
          let uu____3900 =
            let uu____3901 =
              let uu____3916 = resugar_term' env e  in
              let uu____3917 = FStar_List.map resugar_branch branches  in
              (uu____3916, uu____3917)  in
            FStar_Parser_AST.Match uu____3901  in
          mk1 uu____3900
      | FStar_Syntax_Syntax.Tm_ascribed (e,(asc,tac_opt),uu____3963) ->
          let term =
            match asc with
            | FStar_Util.Inl n1 -> resugar_term' env n1
            | FStar_Util.Inr n1 -> resugar_comp' env n1  in
          let tac_opt1 = FStar_Option.map (resugar_term' env) tac_opt  in
          let uu____4030 =
            let uu____4031 =
              let uu____4040 = resugar_term' env e  in
              (uu____4040, term, tac_opt1)  in
            FStar_Parser_AST.Ascribed uu____4031  in
          mk1 uu____4030
      | FStar_Syntax_Syntax.Tm_let ((is_rec,source_lbs),body) ->
          let mk_pat a =
            FStar_Parser_AST.mk_pattern a t.FStar_Syntax_Syntax.pos  in
          let uu____4066 = FStar_Syntax_Subst.open_let_rec source_lbs body
             in
          (match uu____4066 with
           | (source_lbs1,body1) ->
               let resugar_one_binding bnd =
                 let attrs_opt =
                   match bnd.FStar_Syntax_Syntax.lbattrs with
                   | [] -> FStar_Pervasives_Native.None
                   | tms ->
                       let uu____4119 =
                         FStar_List.map (resugar_term' env) tms  in
                       FStar_Pervasives_Native.Some uu____4119
                    in
                 let uu____4124 =
                   let uu____4129 =
                     FStar_Syntax_Util.mk_conj bnd.FStar_Syntax_Syntax.lbtyp
                       bnd.FStar_Syntax_Syntax.lbdef
                      in
                   FStar_Syntax_Subst.open_univ_vars
                     bnd.FStar_Syntax_Syntax.lbunivs uu____4129
                    in
                 match uu____4124 with
                 | (univs1,td) ->
                     let uu____4148 =
                       let uu____4157 =
                         let uu____4158 = FStar_Syntax_Subst.compress td  in
                         uu____4158.FStar_Syntax_Syntax.n  in
                       match uu____4157 with
                       | FStar_Syntax_Syntax.Tm_app
                           (uu____4169,(t1,uu____4171)::(d,uu____4173)::[])
                           -> (t1, d)
                       | uu____4216 -> failwith "wrong let binding format"
                        in
                     (match uu____4148 with
                      | (typ,def) ->
                          let uu____4251 =
                            let uu____4258 =
                              let uu____4259 =
                                FStar_Syntax_Subst.compress def  in
                              uu____4259.FStar_Syntax_Syntax.n  in
                            match uu____4258 with
                            | FStar_Syntax_Syntax.Tm_abs (b,t1,uu____4270) ->
                                let uu____4291 =
                                  FStar_Syntax_Subst.open_term b t1  in
                                (match uu____4291 with
                                 | (b1,t2) ->
                                     let b2 =
                                       let uu____4305 =
                                         FStar_Options.print_implicits ()  in
                                       if uu____4305
                                       then b1
                                       else filter_imp b1  in
                                     (b2, t2, true))
                            | uu____4307 -> ([], def, false)  in
                          (match uu____4251 with
                           | (binders,term,is_pat_app) ->
                               let uu____4339 =
                                 match bnd.FStar_Syntax_Syntax.lbname with
                                 | FStar_Util.Inr fv ->
                                     ((mk_pat
                                         (FStar_Parser_AST.PatName
                                            ((fv.FStar_Syntax_Syntax.fv_name).FStar_Syntax_Syntax.v))),
                                       term)
                                 | FStar_Util.Inl bv ->
                                     let uu____4350 =
                                       let uu____4351 =
                                         let uu____4352 =
                                           let uu____4359 =
                                             bv_as_unique_ident bv  in
                                           (uu____4359,
                                             FStar_Pervasives_Native.None)
                                            in
                                         FStar_Parser_AST.PatVar uu____4352
                                          in
                                       mk_pat uu____4351  in
                                     (uu____4350, term)
                                  in
                               (match uu____4339 with
                                | (pat,term1) ->
                                    let uu____4380 =
                                      if is_pat_app
                                      then
                                        let args =
                                          FStar_All.pipe_right binders
                                            ((map_opt ())
                                               (fun uu____4412  ->
                                                  match uu____4412 with
                                                  | (bv,q) ->
                                                      let uu____4427 =
                                                        resugar_arg_qual q
                                                         in
                                                      FStar_Util.map_opt
                                                        uu____4427
                                                        (fun q1  ->
                                                           let uu____4439 =
                                                             let uu____4440 =
                                                               let uu____4447
                                                                 =
                                                                 bv_as_unique_ident
                                                                   bv
                                                                  in
                                                               (uu____4447,
                                                                 q1)
                                                                in
                                                             FStar_Parser_AST.PatVar
                                                               uu____4440
                                                              in
                                                           mk_pat uu____4439)))
                                           in
                                        let uu____4450 =
                                          let uu____4455 =
                                            resugar_term' env term1  in
                                          ((mk_pat
                                              (FStar_Parser_AST.PatApp
                                                 (pat, args))), uu____4455)
                                           in
                                        let uu____4458 =
                                          universe_to_string univs1  in
                                        (uu____4450, uu____4458)
                                      else
                                        (let uu____4464 =
                                           let uu____4469 =
                                             resugar_term' env term1  in
                                           (pat, uu____4469)  in
                                         let uu____4470 =
                                           universe_to_string univs1  in
                                         (uu____4464, uu____4470))
                                       in
                                    (attrs_opt, uu____4380))))
                  in
               let r = FStar_List.map resugar_one_binding source_lbs1  in
               let bnds =
                 let f uu____4570 =
                   match uu____4570 with
                   | (attrs,(pb,univs1)) ->
                       let uu____4626 =
                         let uu____4627 = FStar_Options.print_universes ()
                            in
                         Prims.op_Negation uu____4627  in
                       if uu____4626
                       then (attrs, pb)
                       else
                         (attrs,
                           ((FStar_Pervasives_Native.fst pb),
                             (label univs1 (FStar_Pervasives_Native.snd pb))))
                    in
                 FStar_List.map f r  in
               let body2 = resugar_term' env body1  in
               mk1
                 (FStar_Parser_AST.Let
                    ((if is_rec
                      then FStar_Parser_AST.Rec
                      else FStar_Parser_AST.NoLetQualifier), bnds, body2)))
      | FStar_Syntax_Syntax.Tm_uvar (u,uu____4702) ->
          let s =
            let uu____4728 =
              let uu____4729 = FStar_Syntax_Unionfind.uvar_id u  in
              FStar_All.pipe_right uu____4729 FStar_Util.string_of_int  in
            Prims.strcat "?u" uu____4728  in
          let uu____4730 = mk1 FStar_Parser_AST.Wild  in label s uu____4730
      | FStar_Syntax_Syntax.Tm_quoted (tm,qi) ->
          let qi1 =
            match qi.FStar_Syntax_Syntax.qkind with
            | FStar_Syntax_Syntax.Quote_static  -> FStar_Parser_AST.Static
            | FStar_Syntax_Syntax.Quote_dynamic  -> FStar_Parser_AST.Dynamic
             in
          let uu____4738 =
            let uu____4739 =
              let uu____4744 = resugar_term' env tm  in (uu____4744, qi1)  in
            FStar_Parser_AST.Quote uu____4739  in
          mk1 uu____4738
      | FStar_Syntax_Syntax.Tm_meta (e,m) ->
          let resugar_meta_desugared uu___99_4756 =
            match uu___99_4756 with
            | FStar_Syntax_Syntax.Sequence  ->
                let term = resugar_term' env e  in
                let rec resugar_seq t1 =
                  match t1.FStar_Parser_AST.tm with
                  | FStar_Parser_AST.Let
                      (uu____4764,(uu____4765,(p,t11))::[],t2) ->
                      mk1 (FStar_Parser_AST.Seq (t11, t2))
                  | FStar_Parser_AST.Ascribed (t11,t2,t3) ->
                      let uu____4826 =
                        let uu____4827 =
                          let uu____4836 = resugar_seq t11  in
                          (uu____4836, t2, t3)  in
                        FStar_Parser_AST.Ascribed uu____4827  in
                      mk1 uu____4826
                  | uu____4839 -> t1  in
                resugar_seq term
            | FStar_Syntax_Syntax.Primop  -> resugar_term' env e
            | FStar_Syntax_Syntax.Masked_effect  -> resugar_term' env e
            | FStar_Syntax_Syntax.Meta_smt_pat  -> resugar_term' env e
            | FStar_Syntax_Syntax.Mutable_alloc  ->
                let term = resugar_term' env e  in
                (match term.FStar_Parser_AST.tm with
                 | FStar_Parser_AST.Let
                     (FStar_Parser_AST.NoLetQualifier ,l,t1) ->
                     mk1
                       (FStar_Parser_AST.Let
                          (FStar_Parser_AST.Mutable, l, t1))
                 | uu____4885 ->
                     failwith
                       "mutable_alloc should have let term with no qualifier")
            | FStar_Syntax_Syntax.Mutable_rval  ->
                let fv =
                  FStar_Syntax_Syntax.lid_as_fv FStar_Parser_Const.sread_lid
                    FStar_Syntax_Syntax.delta_constant
                    FStar_Pervasives_Native.None
                   in
                let uu____4887 =
                  let uu____4888 = FStar_Syntax_Subst.compress e  in
                  uu____4888.FStar_Syntax_Syntax.n  in
                (match uu____4887 with
                 | FStar_Syntax_Syntax.Tm_app
                     ({
                        FStar_Syntax_Syntax.n = FStar_Syntax_Syntax.Tm_fvar
                          fv1;
                        FStar_Syntax_Syntax.pos = uu____4892;
                        FStar_Syntax_Syntax.vars = uu____4893;_},(term,uu____4895)::[])
                     -> resugar_term' env term
                 | uu____4924 -> failwith "mutable_rval should have app term")
             in
          (match m with
           | FStar_Syntax_Syntax.Meta_pattern pats ->
               let pats1 =
                 FStar_All.pipe_right (FStar_List.flatten pats)
                   (FStar_List.map
                      (fun uu____4962  ->
                         match uu____4962 with
                         | (x,uu____4968) -> resugar_term' env x))
                  in
               mk1 (FStar_Parser_AST.Attributes pats1)
           | FStar_Syntax_Syntax.Meta_labeled (l,uu____4970,p) ->
               let uu____4972 =
                 let uu____4973 =
                   let uu____4980 = resugar_term' env e  in
                   (uu____4980, l, p)  in
                 FStar_Parser_AST.Labeled uu____4973  in
               mk1 uu____4972
           | FStar_Syntax_Syntax.Meta_desugared i -> resugar_meta_desugared i
           | FStar_Syntax_Syntax.Meta_named t1 ->
               mk1 (FStar_Parser_AST.Name t1)
           | FStar_Syntax_Syntax.Meta_monadic (name1,t1) ->
               let uu____4989 =
                 let uu____4990 =
                   let uu____4999 = resugar_term' env e  in
                   let uu____5000 =
                     let uu____5001 =
                       let uu____5002 =
                         let uu____5013 =
                           let uu____5020 =
                             let uu____5025 = resugar_term' env t1  in
                             (uu____5025, FStar_Parser_AST.Nothing)  in
                           [uu____5020]  in
                         (name1, uu____5013)  in
                       FStar_Parser_AST.Construct uu____5002  in
                     mk1 uu____5001  in
                   (uu____4999, uu____5000, FStar_Pervasives_Native.None)  in
                 FStar_Parser_AST.Ascribed uu____4990  in
               mk1 uu____4989
           | FStar_Syntax_Syntax.Meta_monadic_lift (name1,uu____5043,t1) ->
               let uu____5049 =
                 let uu____5050 =
                   let uu____5059 = resugar_term' env e  in
                   let uu____5060 =
                     let uu____5061 =
                       let uu____5062 =
                         let uu____5073 =
                           let uu____5080 =
                             let uu____5085 = resugar_term' env t1  in
                             (uu____5085, FStar_Parser_AST.Nothing)  in
                           [uu____5080]  in
                         (name1, uu____5073)  in
                       FStar_Parser_AST.Construct uu____5062  in
                     mk1 uu____5061  in
                   (uu____5059, uu____5060, FStar_Pervasives_Native.None)  in
                 FStar_Parser_AST.Ascribed uu____5050  in
               mk1 uu____5049)
      | FStar_Syntax_Syntax.Tm_unknown  -> mk1 FStar_Parser_AST.Wild

and (resugar_comp' :
  FStar_Syntax_DsEnv.env -> FStar_Syntax_Syntax.comp -> FStar_Parser_AST.term)
  =
  fun env  ->
    fun c  ->
      let mk1 a =
        FStar_Parser_AST.mk_term a c.FStar_Syntax_Syntax.pos
          FStar_Parser_AST.Un
         in
      match c.FStar_Syntax_Syntax.n with
      | FStar_Syntax_Syntax.Total (typ,u) ->
          let t = resugar_term' env typ  in
          (match u with
           | FStar_Pervasives_Native.None  ->
               mk1
                 (FStar_Parser_AST.Construct
                    (FStar_Parser_Const.effect_Tot_lid,
                      [(t, FStar_Parser_AST.Nothing)]))
           | FStar_Pervasives_Native.Some u1 ->
               let uu____5136 = FStar_Options.print_universes ()  in
               if uu____5136
               then
                 let u2 = resugar_universe u1 c.FStar_Syntax_Syntax.pos  in
                 mk1
                   (FStar_Parser_AST.Construct
                      (FStar_Parser_Const.effect_Tot_lid,
                        [(u2, FStar_Parser_AST.UnivApp);
                        (t, FStar_Parser_AST.Nothing)]))
               else
                 mk1
                   (FStar_Parser_AST.Construct
                      (FStar_Parser_Const.effect_Tot_lid,
                        [(t, FStar_Parser_AST.Nothing)])))
      | FStar_Syntax_Syntax.GTotal (typ,u) ->
          let t = resugar_term' env typ  in
          (match u with
           | FStar_Pervasives_Native.None  ->
               mk1
                 (FStar_Parser_AST.Construct
                    (FStar_Parser_Const.effect_GTot_lid,
                      [(t, FStar_Parser_AST.Nothing)]))
           | FStar_Pervasives_Native.Some u1 ->
               let uu____5197 = FStar_Options.print_universes ()  in
               if uu____5197
               then
                 let u2 = resugar_universe u1 c.FStar_Syntax_Syntax.pos  in
                 mk1
                   (FStar_Parser_AST.Construct
                      (FStar_Parser_Const.effect_GTot_lid,
                        [(u2, FStar_Parser_AST.UnivApp);
                        (t, FStar_Parser_AST.Nothing)]))
               else
                 mk1
                   (FStar_Parser_AST.Construct
                      (FStar_Parser_Const.effect_GTot_lid,
                        [(t, FStar_Parser_AST.Nothing)])))
      | FStar_Syntax_Syntax.Comp c1 ->
          let result =
            let uu____5238 =
              resugar_term' env c1.FStar_Syntax_Syntax.result_typ  in
            (uu____5238, FStar_Parser_AST.Nothing)  in
          let uu____5239 = FStar_Options.print_effect_args ()  in
          if uu____5239
          then
            let universe =
              FStar_List.map (fun u  -> resugar_universe u)
                c1.FStar_Syntax_Syntax.comp_univs
               in
            let args =
              let uu____5260 =
                FStar_Ident.lid_equals c1.FStar_Syntax_Syntax.effect_name
                  FStar_Parser_Const.effect_Lemma_lid
                 in
              if uu____5260
              then
                match c1.FStar_Syntax_Syntax.effect_args with
                | pre::post::pats::[] ->
                    let post1 =
                      let uu____5329 =
                        FStar_Syntax_Util.unthunk_lemma_post
                          (FStar_Pervasives_Native.fst post)
                         in
                      (uu____5329, (FStar_Pervasives_Native.snd post))  in
                    let uu____5338 =
                      let uu____5347 =
                        FStar_Syntax_Util.is_fvar FStar_Parser_Const.true_lid
                          (FStar_Pervasives_Native.fst pre)
                         in
                      if uu____5347 then [] else [pre]  in
                    let uu____5377 =
                      let uu____5386 =
                        let uu____5395 =
                          FStar_Syntax_Util.is_fvar
                            FStar_Parser_Const.nil_lid
                            (FStar_Pervasives_Native.fst pats)
                           in
                        if uu____5395 then [] else [pats]  in
                      FStar_List.append [post1] uu____5386  in
                    FStar_List.append uu____5338 uu____5377
                | uu____5449 -> c1.FStar_Syntax_Syntax.effect_args
              else c1.FStar_Syntax_Syntax.effect_args  in
            let args1 =
              FStar_List.map
                (fun uu____5478  ->
                   match uu____5478 with
                   | (e,uu____5488) ->
                       let uu____5489 = resugar_term' env e  in
                       (uu____5489, FStar_Parser_AST.Nothing)) args
               in
            let rec aux l uu___100_5514 =
              match uu___100_5514 with
              | [] -> l
              | hd1::tl1 ->
                  (match hd1 with
                   | FStar_Syntax_Syntax.DECREASES e ->
                       let e1 =
                         let uu____5547 = resugar_term' env e  in
                         (uu____5547, FStar_Parser_AST.Nothing)  in
                       aux (e1 :: l) tl1
                   | uu____5552 -> aux l tl1)
               in
            let decrease = aux [] c1.FStar_Syntax_Syntax.flags  in
            mk1
              (FStar_Parser_AST.Construct
                 ((c1.FStar_Syntax_Syntax.effect_name),
                   (FStar_List.append (result :: decrease) args1)))
          else
            mk1
              (FStar_Parser_AST.Construct
                 ((c1.FStar_Syntax_Syntax.effect_name), [result]))

and (resugar_binder' :
  FStar_Syntax_DsEnv.env ->
    FStar_Syntax_Syntax.binder ->
      FStar_Range.range ->
        FStar_Parser_AST.binder FStar_Pervasives_Native.option)
  =
  fun env  ->
    fun b  ->
      fun r  ->
        let uu____5598 = b  in
        match uu____5598 with
        | (x,aq) ->
            let uu____5603 = resugar_arg_qual aq  in
            FStar_Util.map_opt uu____5603
              (fun imp  ->
                 let e = resugar_term' env x.FStar_Syntax_Syntax.sort  in
                 match e.FStar_Parser_AST.tm with
                 | FStar_Parser_AST.Wild  ->
                     let uu____5617 =
                       let uu____5618 = bv_as_unique_ident x  in
                       FStar_Parser_AST.Variable uu____5618  in
                     FStar_Parser_AST.mk_binder uu____5617 r
                       FStar_Parser_AST.Type_level imp
                 | uu____5619 ->
                     let uu____5620 = FStar_Syntax_Syntax.is_null_bv x  in
                     if uu____5620
                     then
                       FStar_Parser_AST.mk_binder (FStar_Parser_AST.NoName e)
                         r FStar_Parser_AST.Type_level imp
                     else
                       (let uu____5622 =
                          let uu____5623 =
                            let uu____5628 = bv_as_unique_ident x  in
                            (uu____5628, e)  in
                          FStar_Parser_AST.Annotated uu____5623  in
                        FStar_Parser_AST.mk_binder uu____5622 r
                          FStar_Parser_AST.Type_level imp))

and (resugar_bv_as_pat' :
  FStar_Syntax_DsEnv.env ->
    FStar_Syntax_Syntax.bv ->
      FStar_Parser_AST.arg_qualifier FStar_Pervasives_Native.option ->
        FStar_Syntax_Syntax.bv FStar_Util.set ->
          FStar_Syntax_Syntax.term' FStar_Syntax_Syntax.syntax
            FStar_Pervasives_Native.option -> FStar_Parser_AST.pattern)
  =
  fun env  ->
    fun v1  ->
      fun aqual  ->
        fun body_bv  ->
          fun typ_opt  ->
            let mk1 a =
              let uu____5648 = FStar_Syntax_Syntax.range_of_bv v1  in
              FStar_Parser_AST.mk_pattern a uu____5648  in
            let used = FStar_Util.set_mem v1 body_bv  in
            let pat =
              let uu____5651 =
                if used
                then
                  let uu____5652 =
                    let uu____5659 = bv_as_unique_ident v1  in
                    (uu____5659, aqual)  in
                  FStar_Parser_AST.PatVar uu____5652
                else FStar_Parser_AST.PatWild  in
              mk1 uu____5651  in
            match typ_opt with
            | FStar_Pervasives_Native.None  -> pat
            | FStar_Pervasives_Native.Some
                { FStar_Syntax_Syntax.n = FStar_Syntax_Syntax.Tm_unknown ;
                  FStar_Syntax_Syntax.pos = uu____5665;
                  FStar_Syntax_Syntax.vars = uu____5666;_}
                -> pat
            | FStar_Pervasives_Native.Some typ ->
                let uu____5676 = FStar_Options.print_bound_var_types ()  in
                if uu____5676
                then
                  let uu____5677 =
                    let uu____5678 =
                      let uu____5689 =
                        let uu____5696 = resugar_term' env typ  in
                        (uu____5696, FStar_Pervasives_Native.None)  in
                      (pat, uu____5689)  in
                    FStar_Parser_AST.PatAscribed uu____5678  in
                  mk1 uu____5677
                else pat

and (resugar_bv_as_pat :
  FStar_Syntax_DsEnv.env ->
    FStar_Syntax_Syntax.bv ->
      FStar_Syntax_Syntax.aqual ->
        FStar_Syntax_Syntax.bv FStar_Util.set ->
          FStar_Parser_AST.pattern FStar_Pervasives_Native.option)
  =
  fun env  ->
    fun x  ->
      fun qual  ->
        fun body_bv  ->
          let uu____5714 = resugar_arg_qual qual  in
          FStar_Util.map_opt uu____5714
            (fun aqual  ->
               let uu____5726 =
                 let uu____5731 =
                   FStar_Syntax_Subst.compress x.FStar_Syntax_Syntax.sort  in
                 FStar_All.pipe_left
                   (fun _0_16  -> FStar_Pervasives_Native.Some _0_16)
                   uu____5731
                  in
               resugar_bv_as_pat' env x aqual body_bv uu____5726)

and (resugar_pat' :
  FStar_Syntax_DsEnv.env ->
    FStar_Syntax_Syntax.pat ->
      FStar_Syntax_Syntax.bv FStar_Util.set -> FStar_Parser_AST.pattern)
  =
  fun env  ->
    fun p  ->
      fun branch_bv  ->
        let mk1 a = FStar_Parser_AST.mk_pattern a p.FStar_Syntax_Syntax.p  in
        let to_arg_qual bopt =
          FStar_Util.bind_opt bopt
            (fun b  ->
               if b
               then FStar_Pervasives_Native.Some FStar_Parser_AST.Implicit
               else FStar_Pervasives_Native.None)
           in
        let may_drop_implicits args =
          (let uu____5786 = FStar_Options.print_implicits ()  in
           Prims.op_Negation uu____5786) &&
            (let uu____5788 =
               FStar_List.existsML
                 (fun uu____5799  ->
                    match uu____5799 with
                    | (pattern,is_implicit1) ->
                        let might_be_used =
                          match pattern.FStar_Syntax_Syntax.v with
                          | FStar_Syntax_Syntax.Pat_var bv ->
                              FStar_Util.set_mem bv branch_bv
                          | FStar_Syntax_Syntax.Pat_dot_term (bv,uu____5815)
                              -> FStar_Util.set_mem bv branch_bv
                          | FStar_Syntax_Syntax.Pat_wild uu____5820 -> false
                          | uu____5821 -> true  in
                        is_implicit1 && might_be_used) args
                in
             Prims.op_Negation uu____5788)
           in
        let resugar_plain_pat_cons' fv args =
          mk1
            (FStar_Parser_AST.PatApp
               ((mk1
                   (FStar_Parser_AST.PatName
                      ((fv.FStar_Syntax_Syntax.fv_name).FStar_Syntax_Syntax.v))),
                 args))
           in
        let rec resugar_plain_pat_cons fv args =
          let args1 =
            let uu____5886 = may_drop_implicits args  in
            if uu____5886 then filter_pattern_imp args else args  in
          let args2 =
            FStar_List.map
              (fun uu____5908  ->
                 match uu____5908 with
                 | (p1,b) -> aux p1 (FStar_Pervasives_Native.Some b)) args1
             in
          resugar_plain_pat_cons' fv args2
        
        and aux p1 imp_opt =
          match p1.FStar_Syntax_Syntax.v with
          | FStar_Syntax_Syntax.Pat_constant c ->
              mk1 (FStar_Parser_AST.PatConst c)
          | FStar_Syntax_Syntax.Pat_cons (fv,[]) ->
              mk1
                (FStar_Parser_AST.PatName
                   ((fv.FStar_Syntax_Syntax.fv_name).FStar_Syntax_Syntax.v))
          | FStar_Syntax_Syntax.Pat_cons (fv,args) when
              (FStar_Ident.lid_equals
                 (fv.FStar_Syntax_Syntax.fv_name).FStar_Syntax_Syntax.v
                 FStar_Parser_Const.nil_lid)
                && (may_drop_implicits args)
              ->
              ((let uu____5954 =
                  let uu____5955 =
                    let uu____5956 = filter_pattern_imp args  in
                    FStar_List.isEmpty uu____5956  in
                  Prims.op_Negation uu____5955  in
                if uu____5954
                then
                  FStar_Errors.log_issue p1.FStar_Syntax_Syntax.p
                    (FStar_Errors.Warning_NilGivenExplicitArgs,
                      "Prims.Nil given explicit arguments")
                else ());
               mk1 (FStar_Parser_AST.PatList []))
          | FStar_Syntax_Syntax.Pat_cons (fv,args) when
              (FStar_Ident.lid_equals
                 (fv.FStar_Syntax_Syntax.fv_name).FStar_Syntax_Syntax.v
                 FStar_Parser_Const.cons_lid)
                && (may_drop_implicits args)
              ->
              let uu____5992 = filter_pattern_imp args  in
              (match uu____5992 with
               | (hd1,false )::(tl1,false )::[] ->
                   let hd' = aux hd1 (FStar_Pervasives_Native.Some false)  in
                   let uu____6032 =
                     aux tl1 (FStar_Pervasives_Native.Some false)  in
                   (match uu____6032 with
                    | { FStar_Parser_AST.pat = FStar_Parser_AST.PatList tl';
                        FStar_Parser_AST.prange = p2;_} ->
                        FStar_Parser_AST.mk_pattern
                          (FStar_Parser_AST.PatList (hd' :: tl')) p2
                    | tl' -> resugar_plain_pat_cons' fv [hd'; tl'])
               | args' ->
                   ((let uu____6048 =
                       let uu____6053 =
                         let uu____6054 =
                           FStar_All.pipe_left FStar_Util.string_of_int
                             (FStar_List.length args')
                            in
                         FStar_Util.format1
                           "Prims.Cons applied to %s explicit arguments"
                           uu____6054
                          in
                       (FStar_Errors.Warning_ConsAppliedExplicitArgs,
                         uu____6053)
                        in
                     FStar_Errors.log_issue p1.FStar_Syntax_Syntax.p
                       uu____6048);
                    resugar_plain_pat_cons fv args))
          | FStar_Syntax_Syntax.Pat_cons (fv,args) when
              (is_tuple_constructor_lid
                 (fv.FStar_Syntax_Syntax.fv_name).FStar_Syntax_Syntax.v)
                && (may_drop_implicits args)
              ->
              let args1 =
                FStar_All.pipe_right args
                  (FStar_List.filter_map
                     (fun uu____6099  ->
                        match uu____6099 with
                        | (p2,is_implicit1) ->
                            if is_implicit1
                            then FStar_Pervasives_Native.None
                            else
                              (let uu____6111 =
                                 aux p2 (FStar_Pervasives_Native.Some false)
                                  in
                               FStar_Pervasives_Native.Some uu____6111)))
                 in
              let is_dependent_tuple =
                FStar_Parser_Const.is_dtuple_data_lid'
                  (fv.FStar_Syntax_Syntax.fv_name).FStar_Syntax_Syntax.v
                 in
              mk1 (FStar_Parser_AST.PatTuple (args1, is_dependent_tuple))
          | FStar_Syntax_Syntax.Pat_cons
              ({ FStar_Syntax_Syntax.fv_name = uu____6115;
                 FStar_Syntax_Syntax.fv_delta = uu____6116;
                 FStar_Syntax_Syntax.fv_qual = FStar_Pervasives_Native.Some
                   (FStar_Syntax_Syntax.Record_ctor (name,fields));_},args)
              ->
              let fields1 =
                let uu____6143 =
                  FStar_All.pipe_right fields
                    (FStar_List.map (fun f  -> FStar_Ident.lid_of_ids [f]))
                   in
                FStar_All.pipe_right uu____6143 FStar_List.rev  in
              let args1 =
                let uu____6159 =
                  FStar_All.pipe_right args
                    (FStar_List.map
                       (fun uu____6179  ->
                          match uu____6179 with
                          | (p2,b) -> aux p2 (FStar_Pervasives_Native.Some b)))
                   in
                FStar_All.pipe_right uu____6159 FStar_List.rev  in
              let rec map21 l1 l2 =
                match (l1, l2) with
                | ([],[]) -> []
                | ([],hd1::tl1) -> []
                | (hd1::tl1,[]) ->
                    let uu____6253 = map21 tl1 []  in
                    (hd1, (mk1 FStar_Parser_AST.PatWild)) :: uu____6253
                | (hd1::tl1,hd2::tl2) ->
                    let uu____6276 = map21 tl1 tl2  in (hd1, hd2) ::
                      uu____6276
                 in
              let args2 =
                let uu____6294 = map21 fields1 args1  in
                FStar_All.pipe_right uu____6294 FStar_List.rev  in
              mk1 (FStar_Parser_AST.PatRecord args2)
          | FStar_Syntax_Syntax.Pat_cons (fv,args) ->
              resugar_plain_pat_cons fv args
          | FStar_Syntax_Syntax.Pat_var v1 ->
              let uu____6336 =
                string_to_op
                  (v1.FStar_Syntax_Syntax.ppname).FStar_Ident.idText
                 in
              (match uu____6336 with
               | FStar_Pervasives_Native.Some (op,uu____6346) ->
                   let uu____6357 =
                     let uu____6358 =
                       FStar_Ident.mk_ident
                         (op,
                           ((v1.FStar_Syntax_Syntax.ppname).FStar_Ident.idRange))
                        in
                     FStar_Parser_AST.PatOp uu____6358  in
                   mk1 uu____6357
               | FStar_Pervasives_Native.None  ->
                   let uu____6365 = to_arg_qual imp_opt  in
                   resugar_bv_as_pat' env v1 uu____6365 branch_bv
                     FStar_Pervasives_Native.None)
          | FStar_Syntax_Syntax.Pat_wild uu____6370 ->
              mk1 FStar_Parser_AST.PatWild
          | FStar_Syntax_Syntax.Pat_dot_term (bv,term) ->
              resugar_bv_as_pat' env bv
                (FStar_Pervasives_Native.Some FStar_Parser_AST.Implicit)
                branch_bv (FStar_Pervasives_Native.Some term)
         in aux p FStar_Pervasives_Native.None

let (resugar_qualifier :
  FStar_Syntax_Syntax.qualifier ->
    FStar_Parser_AST.qualifier FStar_Pervasives_Native.option)
  =
  fun uu___101_6385  ->
    match uu___101_6385 with
    | FStar_Syntax_Syntax.Assumption  ->
        FStar_Pervasives_Native.Some FStar_Parser_AST.Assumption
    | FStar_Syntax_Syntax.New  ->
        FStar_Pervasives_Native.Some FStar_Parser_AST.New
    | FStar_Syntax_Syntax.Private  ->
        FStar_Pervasives_Native.Some FStar_Parser_AST.Private
    | FStar_Syntax_Syntax.Unfold_for_unification_and_vcgen  ->
        FStar_Pervasives_Native.Some
          FStar_Parser_AST.Unfold_for_unification_and_vcgen
    | FStar_Syntax_Syntax.Visible_default  ->
        if true
        then FStar_Pervasives_Native.None
        else FStar_Pervasives_Native.Some FStar_Parser_AST.Visible
    | FStar_Syntax_Syntax.Irreducible  ->
        FStar_Pervasives_Native.Some FStar_Parser_AST.Irreducible
    | FStar_Syntax_Syntax.Abstract  ->
        FStar_Pervasives_Native.Some FStar_Parser_AST.Abstract
    | FStar_Syntax_Syntax.Inline_for_extraction  ->
        FStar_Pervasives_Native.Some FStar_Parser_AST.Inline_for_extraction
    | FStar_Syntax_Syntax.NoExtract  ->
        FStar_Pervasives_Native.Some FStar_Parser_AST.NoExtract
    | FStar_Syntax_Syntax.Noeq  ->
        FStar_Pervasives_Native.Some FStar_Parser_AST.Noeq
    | FStar_Syntax_Syntax.Unopteq  ->
        FStar_Pervasives_Native.Some FStar_Parser_AST.Unopteq
    | FStar_Syntax_Syntax.TotalEffect  ->
        FStar_Pervasives_Native.Some FStar_Parser_AST.TotalEffect
    | FStar_Syntax_Syntax.Logic  ->
        if true
        then FStar_Pervasives_Native.None
        else FStar_Pervasives_Native.Some FStar_Parser_AST.Logic
    | FStar_Syntax_Syntax.Reifiable  ->
        FStar_Pervasives_Native.Some FStar_Parser_AST.Reifiable
    | FStar_Syntax_Syntax.Reflectable uu____6394 ->
        FStar_Pervasives_Native.Some FStar_Parser_AST.Reflectable
    | FStar_Syntax_Syntax.Discriminator uu____6395 ->
        FStar_Pervasives_Native.None
    | FStar_Syntax_Syntax.Projector uu____6396 ->
        FStar_Pervasives_Native.None
    | FStar_Syntax_Syntax.RecordType uu____6401 ->
        FStar_Pervasives_Native.None
    | FStar_Syntax_Syntax.RecordConstructor uu____6410 ->
        FStar_Pervasives_Native.None
    | FStar_Syntax_Syntax.Action uu____6419 -> FStar_Pervasives_Native.None
    | FStar_Syntax_Syntax.ExceptionConstructor  ->
        FStar_Pervasives_Native.None
    | FStar_Syntax_Syntax.HasMaskedEffect  -> FStar_Pervasives_Native.None
    | FStar_Syntax_Syntax.Effect  ->
        FStar_Pervasives_Native.Some FStar_Parser_AST.Effect_qual
    | FStar_Syntax_Syntax.OnlyName  -> FStar_Pervasives_Native.None
  
let (resugar_pragma : FStar_Syntax_Syntax.pragma -> FStar_Parser_AST.pragma)
  =
  fun uu___102_6424  ->
    match uu___102_6424 with
    | FStar_Syntax_Syntax.SetOptions s -> FStar_Parser_AST.SetOptions s
    | FStar_Syntax_Syntax.ResetOptions s -> FStar_Parser_AST.ResetOptions s
    | FStar_Syntax_Syntax.LightOff  -> FStar_Parser_AST.LightOff
  
let (resugar_typ :
  FStar_Syntax_DsEnv.env ->
    FStar_Syntax_Syntax.sigelt Prims.list ->
      FStar_Syntax_Syntax.sigelt ->
        (FStar_Syntax_Syntax.sigelts,FStar_Parser_AST.tycon)
          FStar_Pervasives_Native.tuple2)
  =
  fun env  ->
    fun datacon_ses  ->
      fun se  ->
        match se.FStar_Syntax_Syntax.sigel with
        | FStar_Syntax_Syntax.Sig_inductive_typ
            (tylid,uvs,bs,t,uu____6460,datacons) ->
            let uu____6470 =
              FStar_All.pipe_right datacon_ses
                (FStar_List.partition
                   (fun se1  ->
                      match se1.FStar_Syntax_Syntax.sigel with
                      | FStar_Syntax_Syntax.Sig_datacon
                          (uu____6497,uu____6498,uu____6499,inductive_lid,uu____6501,uu____6502)
                          -> FStar_Ident.lid_equals inductive_lid tylid
                      | uu____6507 -> failwith "unexpected"))
               in
            (match uu____6470 with
             | (current_datacons,other_datacons) ->
                 let bs1 =
                   let uu____6524 = FStar_Options.print_implicits ()  in
                   if uu____6524 then bs else filter_imp bs  in
                 let bs2 =
                   FStar_All.pipe_right bs1
                     ((map_opt ())
                        (fun b  ->
                           resugar_binder' env b t.FStar_Syntax_Syntax.pos))
                    in
                 let tyc =
                   let uu____6534 =
                     FStar_All.pipe_right se.FStar_Syntax_Syntax.sigquals
                       (FStar_Util.for_some
                          (fun uu___103_6539  ->
                             match uu___103_6539 with
                             | FStar_Syntax_Syntax.RecordType uu____6540 ->
                                 true
                             | uu____6549 -> false))
                      in
                   if uu____6534
                   then
                     let resugar_datacon_as_fields fields se1 =
                       match se1.FStar_Syntax_Syntax.sigel with
                       | FStar_Syntax_Syntax.Sig_datacon
                           (uu____6601,univs1,term,uu____6604,num,uu____6606)
                           ->
                           let uu____6611 =
                             let uu____6612 =
                               FStar_Syntax_Subst.compress term  in
                             uu____6612.FStar_Syntax_Syntax.n  in
                           (match uu____6611 with
                            | FStar_Syntax_Syntax.Tm_arrow (bs3,uu____6626)
                                ->
                                let mfields =
                                  FStar_All.pipe_right bs3
                                    (FStar_List.map
                                       (fun uu____6687  ->
                                          match uu____6687 with
                                          | (b,qual) ->
                                              let uu____6702 =
                                                let uu____6703 =
                                                  bv_as_unique_ident b  in
                                                FStar_Syntax_Util.unmangle_field_name
                                                  uu____6703
                                                 in
                                              let uu____6704 =
                                                resugar_term' env
                                                  b.FStar_Syntax_Syntax.sort
                                                 in
                                              (uu____6702, uu____6704,
                                                FStar_Pervasives_Native.None)))
                                   in
                                FStar_List.append mfields fields
                            | uu____6715 -> failwith "unexpected")
                       | uu____6726 -> failwith "unexpected"  in
                     let fields =
                       FStar_List.fold_left resugar_datacon_as_fields []
                         current_datacons
                        in
                     FStar_Parser_AST.TyconRecord
                       ((tylid.FStar_Ident.ident), bs2,
                         FStar_Pervasives_Native.None, fields)
                   else
                     (let resugar_datacon constructors se1 =
                        match se1.FStar_Syntax_Syntax.sigel with
                        | FStar_Syntax_Syntax.Sig_datacon
                            (l,univs1,term,uu____6851,num,uu____6853) ->
                            let c =
                              let uu____6871 =
                                let uu____6874 = resugar_term' env term  in
                                FStar_Pervasives_Native.Some uu____6874  in
                              ((l.FStar_Ident.ident), uu____6871,
                                FStar_Pervasives_Native.None, false)
                               in
                            c :: constructors
                        | uu____6891 -> failwith "unexpected"  in
                      let constructors =
                        FStar_List.fold_left resugar_datacon []
                          current_datacons
                         in
                      FStar_Parser_AST.TyconVariant
                        ((tylid.FStar_Ident.ident), bs2,
                          FStar_Pervasives_Native.None, constructors))
                    in
                 (other_datacons, tyc))
        | uu____6967 ->
            failwith
              "Impossible : only Sig_inductive_typ can be resugared as types"
  
let (mk_decl :
  FStar_Range.range ->
    FStar_Syntax_Syntax.qualifier Prims.list ->
      FStar_Parser_AST.decl' -> FStar_Parser_AST.decl)
  =
  fun r  ->
    fun q  ->
      fun d'  ->
        let uu____6991 = FStar_List.choose resugar_qualifier q  in
        {
          FStar_Parser_AST.d = d';
          FStar_Parser_AST.drange = r;
          FStar_Parser_AST.doc = FStar_Pervasives_Native.None;
          FStar_Parser_AST.quals = uu____6991;
          FStar_Parser_AST.attrs = []
        }
  
let (decl'_to_decl :
  FStar_Syntax_Syntax.sigelt ->
    FStar_Parser_AST.decl' -> FStar_Parser_AST.decl)
  =
  fun se  ->
    fun d'  ->
      mk_decl se.FStar_Syntax_Syntax.sigrng se.FStar_Syntax_Syntax.sigquals
        d'
  
let (resugar_tscheme'' :
  FStar_Syntax_DsEnv.env ->
    Prims.string -> FStar_Syntax_Syntax.tscheme -> FStar_Parser_AST.decl)
  =
  fun env  ->
    fun name  ->
      fun ts  ->
        let uu____7017 = ts  in
        match uu____7017 with
        | (univs1,typ) ->
            let name1 =
              FStar_Ident.mk_ident (name, (typ.FStar_Syntax_Syntax.pos))  in
            let uu____7025 =
              let uu____7026 =
                let uu____7039 =
                  let uu____7048 =
                    let uu____7055 =
                      let uu____7056 =
                        let uu____7069 = resugar_term' env typ  in
                        (name1, [], FStar_Pervasives_Native.None, uu____7069)
                         in
                      FStar_Parser_AST.TyconAbbrev uu____7056  in
                    (uu____7055, FStar_Pervasives_Native.None)  in
                  [uu____7048]  in
                (false, uu____7039)  in
              FStar_Parser_AST.Tycon uu____7026  in
            mk_decl typ.FStar_Syntax_Syntax.pos [] uu____7025
  
let (resugar_tscheme' :
  FStar_Syntax_DsEnv.env ->
    FStar_Syntax_Syntax.tscheme -> FStar_Parser_AST.decl)
  = fun env  -> fun ts  -> resugar_tscheme'' env "tsheme" ts 
let (resugar_eff_decl' :
  FStar_Syntax_DsEnv.env ->
    Prims.bool ->
      FStar_Range.range ->
        FStar_Syntax_Syntax.qualifier Prims.list ->
          FStar_Syntax_Syntax.eff_decl -> FStar_Parser_AST.decl)
  =
  fun env  ->
    fun for_free  ->
      fun r  ->
        fun q  ->
          fun ed  ->
            let resugar_action d for_free1 =
              let action_params =
                FStar_Syntax_Subst.open_binders
                  d.FStar_Syntax_Syntax.action_params
                 in
              let uu____7147 =
                FStar_Syntax_Subst.open_term action_params
                  d.FStar_Syntax_Syntax.action_defn
                 in
              match uu____7147 with
              | (bs,action_defn) ->
                  let uu____7154 =
                    FStar_Syntax_Subst.open_term action_params
                      d.FStar_Syntax_Syntax.action_typ
                     in
                  (match uu____7154 with
                   | (bs1,action_typ) ->
                       let action_params1 =
                         let uu____7162 = FStar_Options.print_implicits ()
                            in
                         if uu____7162
                         then action_params
                         else filter_imp action_params  in
                       let action_params2 =
                         let uu____7167 =
                           FStar_All.pipe_right action_params1
                             ((map_opt ())
                                (fun b  -> resugar_binder' env b r))
                            in
                         FStar_All.pipe_right uu____7167 FStar_List.rev  in
                       let action_defn1 = resugar_term' env action_defn  in
                       let action_typ1 = resugar_term' env action_typ  in
                       if for_free1
                       then
                         let a =
                           let uu____7181 =
                             let uu____7192 =
                               FStar_Ident.lid_of_str "construct"  in
                             (uu____7192,
                               [(action_defn1, FStar_Parser_AST.Nothing);
                               (action_typ1, FStar_Parser_AST.Nothing)])
                              in
                           FStar_Parser_AST.Construct uu____7181  in
                         let t =
                           FStar_Parser_AST.mk_term a r FStar_Parser_AST.Un
                            in
                         mk_decl r q
                           (FStar_Parser_AST.Tycon
                              (false,
                                [((FStar_Parser_AST.TyconAbbrev
                                     (((d.FStar_Syntax_Syntax.action_name).FStar_Ident.ident),
                                       action_params2,
                                       FStar_Pervasives_Native.None, t)),
                                   FStar_Pervasives_Native.None)]))
                       else
                         mk_decl r q
                           (FStar_Parser_AST.Tycon
                              (false,
                                [((FStar_Parser_AST.TyconAbbrev
                                     (((d.FStar_Syntax_Syntax.action_name).FStar_Ident.ident),
                                       action_params2,
                                       FStar_Pervasives_Native.None,
                                       action_defn1)),
                                   FStar_Pervasives_Native.None)])))
               in
            let eff_name = (ed.FStar_Syntax_Syntax.mname).FStar_Ident.ident
               in
            let uu____7266 =
              FStar_Syntax_Subst.open_term ed.FStar_Syntax_Syntax.binders
                ed.FStar_Syntax_Syntax.signature
               in
            match uu____7266 with
            | (eff_binders,eff_typ) ->
                let eff_binders1 =
                  let uu____7274 = FStar_Options.print_implicits ()  in
                  if uu____7274 then eff_binders else filter_imp eff_binders
                   in
                let eff_binders2 =
                  let uu____7279 =
                    FStar_All.pipe_right eff_binders1
                      ((map_opt ()) (fun b  -> resugar_binder' env b r))
                     in
                  FStar_All.pipe_right uu____7279 FStar_List.rev  in
                let eff_typ1 = resugar_term' env eff_typ  in
                let ret_wp =
                  resugar_tscheme'' env "ret_wp"
                    ed.FStar_Syntax_Syntax.ret_wp
                   in
                let bind_wp =
                  resugar_tscheme'' env "bind_wp"
                    ed.FStar_Syntax_Syntax.ret_wp
                   in
                let if_then_else1 =
                  resugar_tscheme'' env "if_then_else"
                    ed.FStar_Syntax_Syntax.if_then_else
                   in
                let ite_wp =
                  resugar_tscheme'' env "ite_wp"
                    ed.FStar_Syntax_Syntax.ite_wp
                   in
                let stronger =
                  resugar_tscheme'' env "stronger"
                    ed.FStar_Syntax_Syntax.stronger
                   in
                let close_wp =
                  resugar_tscheme'' env "close_wp"
                    ed.FStar_Syntax_Syntax.close_wp
                   in
                let assert_p =
                  resugar_tscheme'' env "assert_p"
                    ed.FStar_Syntax_Syntax.assert_p
                   in
                let assume_p =
                  resugar_tscheme'' env "assume_p"
                    ed.FStar_Syntax_Syntax.assume_p
                   in
                let null_wp =
                  resugar_tscheme'' env "null_wp"
                    ed.FStar_Syntax_Syntax.null_wp
                   in
                let trivial =
                  resugar_tscheme'' env "trivial"
                    ed.FStar_Syntax_Syntax.trivial
                   in
                let repr =
                  resugar_tscheme'' env "repr"
                    ([], (ed.FStar_Syntax_Syntax.repr))
                   in
                let return_repr =
                  resugar_tscheme'' env "return_repr"
                    ed.FStar_Syntax_Syntax.return_repr
                   in
                let bind_repr =
                  resugar_tscheme'' env "bind_repr"
                    ed.FStar_Syntax_Syntax.bind_repr
                   in
                let mandatory_members_decls =
                  if for_free
                  then [repr; return_repr; bind_repr]
                  else
                    [repr;
                    return_repr;
                    bind_repr;
                    ret_wp;
                    bind_wp;
                    if_then_else1;
                    ite_wp;
                    stronger;
                    close_wp;
                    assert_p;
                    assume_p;
                    null_wp;
                    trivial]
                   in
                let actions =
                  FStar_All.pipe_right ed.FStar_Syntax_Syntax.actions
                    (FStar_List.map (fun a  -> resugar_action a false))
                   in
                let decls = FStar_List.append mandatory_members_decls actions
                   in
                mk_decl r q
                  (FStar_Parser_AST.NewEffect
                     (FStar_Parser_AST.DefineEffect
                        (eff_name, eff_binders2, eff_typ1, decls)))
  
let (resugar_sigelt' :
  FStar_Syntax_DsEnv.env ->
    FStar_Syntax_Syntax.sigelt ->
      FStar_Parser_AST.decl FStar_Pervasives_Native.option)
  =
  fun env  ->
    fun se  ->
      match se.FStar_Syntax_Syntax.sigel with
      | FStar_Syntax_Syntax.Sig_bundle (ses,uu____7343) ->
          let uu____7352 =
            FStar_All.pipe_right ses
              (FStar_List.partition
                 (fun se1  ->
                    match se1.FStar_Syntax_Syntax.sigel with
                    | FStar_Syntax_Syntax.Sig_inductive_typ uu____7374 ->
                        true
                    | FStar_Syntax_Syntax.Sig_declare_typ uu____7391 -> true
                    | FStar_Syntax_Syntax.Sig_datacon uu____7398 -> false
                    | uu____7413 ->
                        failwith
                          "Found a sigelt which is neither a type declaration or a data constructor in a sigelt"))
             in
          (match uu____7352 with
           | (decl_typ_ses,datacon_ses) ->
               let retrieve_datacons_and_resugar uu____7449 se1 =
                 match uu____7449 with
                 | (datacon_ses1,tycons) ->
                     let uu____7475 = resugar_typ env datacon_ses1 se1  in
                     (match uu____7475 with
                      | (datacon_ses2,tyc) -> (datacon_ses2, (tyc :: tycons)))
                  in
               let uu____7490 =
                 FStar_List.fold_left retrieve_datacons_and_resugar
                   (datacon_ses, []) decl_typ_ses
                  in
               (match uu____7490 with
                | (leftover_datacons,tycons) ->
                    (match leftover_datacons with
                     | [] ->
                         let uu____7525 =
                           let uu____7526 =
                             let uu____7527 =
                               let uu____7540 =
                                 FStar_List.map
                                   (fun tyc  ->
                                      (tyc, FStar_Pervasives_Native.None))
                                   tycons
                                  in
                               (false, uu____7540)  in
                             FStar_Parser_AST.Tycon uu____7527  in
                           decl'_to_decl se uu____7526  in
                         FStar_Pervasives_Native.Some uu____7525
                     | se1::[] ->
                         (match se1.FStar_Syntax_Syntax.sigel with
                          | FStar_Syntax_Syntax.Sig_datacon
                              (l,uu____7571,uu____7572,uu____7573,uu____7574,uu____7575)
                              ->
                              let uu____7580 =
                                decl'_to_decl se1
                                  (FStar_Parser_AST.Exception
                                     ((l.FStar_Ident.ident),
                                       FStar_Pervasives_Native.None))
                                 in
                              FStar_Pervasives_Native.Some uu____7580
                          | uu____7583 ->
                              failwith
                                "wrong format for resguar to Exception")
                     | uu____7586 -> failwith "Should not happen hopefully")))
      | FStar_Syntax_Syntax.Sig_let (lbs,uu____7592) ->
          let uu____7597 =
            FStar_All.pipe_right se.FStar_Syntax_Syntax.sigquals
              (FStar_Util.for_some
                 (fun uu___104_7603  ->
                    match uu___104_7603 with
                    | FStar_Syntax_Syntax.Projector (uu____7604,uu____7605)
                        -> true
                    | FStar_Syntax_Syntax.Discriminator uu____7606 -> true
                    | uu____7607 -> false))
             in
          if uu____7597
          then FStar_Pervasives_Native.None
          else
            (let mk1 e =
               FStar_Syntax_Syntax.mk e FStar_Pervasives_Native.None
                 se.FStar_Syntax_Syntax.sigrng
                in
             let dummy = mk1 FStar_Syntax_Syntax.Tm_unknown  in
             let desugared_let =
               mk1 (FStar_Syntax_Syntax.Tm_let (lbs, dummy))  in
             let t = resugar_term' env desugared_let  in
             match t.FStar_Parser_AST.tm with
             | FStar_Parser_AST.Let (isrec,lets,uu____7632) ->
                 let uu____7661 =
                   let uu____7662 =
                     let uu____7663 =
                       let uu____7674 =
                         FStar_List.map FStar_Pervasives_Native.snd lets  in
                       (isrec, uu____7674)  in
                     FStar_Parser_AST.TopLevelLet uu____7663  in
                   decl'_to_decl se uu____7662  in
                 FStar_Pervasives_Native.Some uu____7661
             | uu____7711 -> failwith "Should not happen hopefully")
      | FStar_Syntax_Syntax.Sig_assume (lid,uu____7715,fml) ->
          let uu____7717 =
            let uu____7718 =
              let uu____7719 =
                let uu____7724 = resugar_term' env fml  in
                ((lid.FStar_Ident.ident), uu____7724)  in
              FStar_Parser_AST.Assume uu____7719  in
            decl'_to_decl se uu____7718  in
          FStar_Pervasives_Native.Some uu____7717
      | FStar_Syntax_Syntax.Sig_new_effect ed ->
          let uu____7726 =
            resugar_eff_decl' env false se.FStar_Syntax_Syntax.sigrng
              se.FStar_Syntax_Syntax.sigquals ed
             in
          FStar_Pervasives_Native.Some uu____7726
      | FStar_Syntax_Syntax.Sig_new_effect_for_free ed ->
          let uu____7728 =
            resugar_eff_decl' env true se.FStar_Syntax_Syntax.sigrng
              se.FStar_Syntax_Syntax.sigquals ed
             in
          FStar_Pervasives_Native.Some uu____7728
      | FStar_Syntax_Syntax.Sig_sub_effect e ->
          let src = e.FStar_Syntax_Syntax.source  in
          let dst = e.FStar_Syntax_Syntax.target  in
          let lift_wp =
            match e.FStar_Syntax_Syntax.lift_wp with
            | FStar_Pervasives_Native.Some (uu____7737,t) ->
                let uu____7749 = resugar_term' env t  in
                FStar_Pervasives_Native.Some uu____7749
            | uu____7750 -> FStar_Pervasives_Native.None  in
          let lift =
            match e.FStar_Syntax_Syntax.lift with
            | FStar_Pervasives_Native.Some (uu____7758,t) ->
                let uu____7770 = resugar_term' env t  in
                FStar_Pervasives_Native.Some uu____7770
            | uu____7771 -> FStar_Pervasives_Native.None  in
          let op =
            match (lift_wp, lift) with
            | (FStar_Pervasives_Native.Some t,FStar_Pervasives_Native.None )
                -> FStar_Parser_AST.NonReifiableLift t
            | (FStar_Pervasives_Native.Some wp,FStar_Pervasives_Native.Some
               t) -> FStar_Parser_AST.ReifiableLift (wp, t)
            | (FStar_Pervasives_Native.None ,FStar_Pervasives_Native.Some t)
                -> FStar_Parser_AST.LiftForFree t
            | uu____7795 -> failwith "Should not happen hopefully"  in
          let uu____7804 =
            decl'_to_decl se
              (FStar_Parser_AST.SubEffect
                 {
                   FStar_Parser_AST.msource = src;
                   FStar_Parser_AST.mdest = dst;
                   FStar_Parser_AST.lift_op = op
                 })
             in
          FStar_Pervasives_Native.Some uu____7804
      | FStar_Syntax_Syntax.Sig_effect_abbrev (lid,vs,bs,c,flags1) ->
          let uu____7814 = FStar_Syntax_Subst.open_comp bs c  in
          (match uu____7814 with
           | (bs1,c1) ->
               let bs2 =
                 let uu____7824 = FStar_Options.print_implicits ()  in
                 if uu____7824 then bs1 else filter_imp bs1  in
               let bs3 =
                 FStar_All.pipe_right bs2
                   ((map_opt ())
                      (fun b  ->
                         resugar_binder' env b se.FStar_Syntax_Syntax.sigrng))
                  in
               let uu____7833 =
                 let uu____7834 =
                   let uu____7835 =
                     let uu____7848 =
                       let uu____7857 =
                         let uu____7864 =
                           let uu____7865 =
                             let uu____7878 = resugar_comp' env c1  in
                             ((lid.FStar_Ident.ident), bs3,
                               FStar_Pervasives_Native.None, uu____7878)
                              in
                           FStar_Parser_AST.TyconAbbrev uu____7865  in
                         (uu____7864, FStar_Pervasives_Native.None)  in
                       [uu____7857]  in
                     (false, uu____7848)  in
                   FStar_Parser_AST.Tycon uu____7835  in
                 decl'_to_decl se uu____7834  in
               FStar_Pervasives_Native.Some uu____7833)
      | FStar_Syntax_Syntax.Sig_pragma p ->
          let uu____7906 =
            decl'_to_decl se (FStar_Parser_AST.Pragma (resugar_pragma p))  in
          FStar_Pervasives_Native.Some uu____7906
      | FStar_Syntax_Syntax.Sig_declare_typ (lid,uvs,t) ->
          let uu____7910 =
            FStar_All.pipe_right se.FStar_Syntax_Syntax.sigquals
              (FStar_Util.for_some
                 (fun uu___105_7916  ->
                    match uu___105_7916 with
                    | FStar_Syntax_Syntax.Projector (uu____7917,uu____7918)
                        -> true
                    | FStar_Syntax_Syntax.Discriminator uu____7919 -> true
                    | uu____7920 -> false))
             in
          if uu____7910
          then FStar_Pervasives_Native.None
          else
            (let t' =
               let uu____7925 =
                 (let uu____7928 = FStar_Options.print_universes ()  in
                  Prims.op_Negation uu____7928) || (FStar_List.isEmpty uvs)
                  in
               if uu____7925
               then resugar_term' env t
               else
                 (let uu____7930 = FStar_Syntax_Subst.open_univ_vars uvs t
                     in
                  match uu____7930 with
                  | (uvs1,t1) ->
                      let universes = universe_to_string uvs1  in
                      let uu____7938 = resugar_term' env t1  in
                      label universes uu____7938)
                in
             let uu____7939 =
               decl'_to_decl se
                 (FStar_Parser_AST.Val ((lid.FStar_Ident.ident), t'))
                in
             FStar_Pervasives_Native.Some uu____7939)
      | FStar_Syntax_Syntax.Sig_splice (ids,t) ->
          let uu____7946 =
            let uu____7947 =
              let uu____7948 =
                let uu____7955 =
                  FStar_List.map (fun l  -> l.FStar_Ident.ident) ids  in
                let uu____7960 = resugar_term' env t  in
                (uu____7955, uu____7960)  in
              FStar_Parser_AST.Splice uu____7948  in
            decl'_to_decl se uu____7947  in
          FStar_Pervasives_Native.Some uu____7946
      | FStar_Syntax_Syntax.Sig_inductive_typ uu____7963 ->
          FStar_Pervasives_Native.None
      | FStar_Syntax_Syntax.Sig_datacon uu____7980 ->
          FStar_Pervasives_Native.None
      | FStar_Syntax_Syntax.Sig_main uu____7995 ->
          FStar_Pervasives_Native.None
  
let (empty_env : FStar_Syntax_DsEnv.env) = FStar_Syntax_DsEnv.empty_env () 
let noenv : 'a . (FStar_Syntax_DsEnv.env -> 'a) -> 'a = fun f  -> f empty_env 
let (resugar_term : FStar_Syntax_Syntax.term -> FStar_Parser_AST.term) =
  fun t  -> let uu____8016 = noenv resugar_term'  in uu____8016 t 
let (resugar_sigelt :
  FStar_Syntax_Syntax.sigelt ->
    FStar_Parser_AST.decl FStar_Pervasives_Native.option)
  = fun se  -> let uu____8033 = noenv resugar_sigelt'  in uu____8033 se 
let (resugar_comp : FStar_Syntax_Syntax.comp -> FStar_Parser_AST.term) =
  fun c  -> let uu____8050 = noenv resugar_comp'  in uu____8050 c 
let (resugar_pat :
  FStar_Syntax_Syntax.pat ->
    FStar_Syntax_Syntax.bv FStar_Util.set -> FStar_Parser_AST.pattern)
  =
  fun p  ->
    fun branch_bv  ->
      let uu____8072 = noenv resugar_pat'  in uu____8072 p branch_bv
  
let (resugar_binder :
  FStar_Syntax_Syntax.binder ->
    FStar_Range.range ->
      FStar_Parser_AST.binder FStar_Pervasives_Native.option)
  =
  fun b  ->
    fun r  -> let uu____8105 = noenv resugar_binder'  in uu____8105 b r
  
let (resugar_tscheme : FStar_Syntax_Syntax.tscheme -> FStar_Parser_AST.decl)
  = fun ts  -> let uu____8129 = noenv resugar_tscheme'  in uu____8129 ts 
let (resugar_eff_decl :
  Prims.bool ->
    FStar_Range.range ->
      FStar_Syntax_Syntax.qualifier Prims.list ->
        FStar_Syntax_Syntax.eff_decl -> FStar_Parser_AST.decl)
  =
  fun for_free  ->
    fun r  ->
      fun q  ->
        fun ed  ->
          let uu____8161 = noenv resugar_eff_decl'  in
          uu____8161 for_free r q ed
  
>>>>>>> ca297a09
<|MERGE_RESOLUTION|>--- conflicted
+++ resolved
@@ -1,3262 +1,4 @@
-
 open Prims
-<<<<<<< HEAD
-open FStar_Pervasives
-
-let doc_to_string : FStar_Pprint.document  ->  Prims.string = (fun doc1 -> (FStar_Pprint.pretty_string (FStar_Util.float_of_string "1.0") (Prims.parse_int "100") doc1))
-
-
-let parser_term_to_string : FStar_Parser_AST.term  ->  Prims.string = (fun t -> (
-
-let uu____11 = (FStar_Parser_ToDocument.term_to_document t)
-in (doc_to_string uu____11)))
-
-
-let parser_pat_to_string : FStar_Parser_AST.pattern  ->  Prims.string = (fun t -> (
-
-let uu____17 = (FStar_Parser_ToDocument.pat_to_document t)
-in (doc_to_string uu____17)))
-
-
-let map_opt : 'Auu____26 'Auu____27 . unit  ->  ('Auu____26  ->  'Auu____27 FStar_Pervasives_Native.option)  ->  'Auu____26 Prims.list  ->  'Auu____27 Prims.list = (fun uu____43 -> FStar_List.filter_map)
-
-
-let bv_as_unique_ident : FStar_Syntax_Syntax.bv  ->  FStar_Ident.ident = (fun x -> (
-
-let unique_name = (
-
-let uu____50 = ((FStar_Util.starts_with FStar_Ident.reserved_prefix x.FStar_Syntax_Syntax.ppname.FStar_Ident.idText) || (FStar_Options.print_real_names ()))
-in (match (uu____50) with
-| true -> begin
-(
-
-let uu____51 = (FStar_Util.string_of_int x.FStar_Syntax_Syntax.index)
-in (Prims.strcat x.FStar_Syntax_Syntax.ppname.FStar_Ident.idText uu____51))
-end
-| uu____52 -> begin
-x.FStar_Syntax_Syntax.ppname.FStar_Ident.idText
-end))
-in (FStar_Ident.mk_ident ((unique_name), (x.FStar_Syntax_Syntax.ppname.FStar_Ident.idRange)))))
-
-
-let filter_imp : 'Auu____57 . ('Auu____57 * FStar_Syntax_Syntax.arg_qualifier FStar_Pervasives_Native.option) Prims.list  ->  ('Auu____57 * FStar_Syntax_Syntax.arg_qualifier FStar_Pervasives_Native.option) Prims.list = (fun a -> (FStar_All.pipe_right a (FStar_List.filter (fun uu___70_112 -> (match (uu___70_112) with
-| (uu____119, FStar_Pervasives_Native.Some (FStar_Syntax_Syntax.Implicit (uu____120))) -> begin
-false
-end
-| uu____123 -> begin
-true
-end)))))
-
-
-let filter_pattern_imp : 'Auu____134 . ('Auu____134 * Prims.bool) Prims.list  ->  ('Auu____134 * Prims.bool) Prims.list = (fun xs -> (FStar_List.filter (fun uu____165 -> (match (uu____165) with
-| (uu____170, is_implicit1) -> begin
-(not (is_implicit1))
-end)) xs))
-
-
-let label : Prims.string  ->  FStar_Parser_AST.term  ->  FStar_Parser_AST.term = (fun s t -> (match ((Prims.op_Equality s "")) with
-| true -> begin
-t
-end
-| uu____182 -> begin
-(FStar_Parser_AST.mk_term (FStar_Parser_AST.Labeled (((t), (s), (true)))) t.FStar_Parser_AST.range FStar_Parser_AST.Un)
-end))
-
-
-let resugar_arg_qual : FStar_Syntax_Syntax.arg_qualifier FStar_Pervasives_Native.option  ->  FStar_Parser_AST.arg_qualifier FStar_Pervasives_Native.option FStar_Pervasives_Native.option = (fun q -> (match (q) with
-| FStar_Pervasives_Native.None -> begin
-FStar_Pervasives_Native.Some (FStar_Pervasives_Native.None)
-end
-| FStar_Pervasives_Native.Some (FStar_Syntax_Syntax.Implicit (b)) -> begin
-(match (b) with
-| true -> begin
-FStar_Pervasives_Native.None
-end
-| uu____213 -> begin
-FStar_Pervasives_Native.Some (FStar_Pervasives_Native.Some (FStar_Parser_AST.Implicit))
-end)
-end
-| FStar_Pervasives_Native.Some (FStar_Syntax_Syntax.Equality) -> begin
-FStar_Pervasives_Native.Some (FStar_Pervasives_Native.Some (FStar_Parser_AST.Equality))
-end))
-
-
-let resugar_imp : FStar_Syntax_Syntax.arg_qualifier FStar_Pervasives_Native.option  ->  FStar_Parser_AST.imp = (fun q -> (match (q) with
-| FStar_Pervasives_Native.None -> begin
-FStar_Parser_AST.Nothing
-end
-| FStar_Pervasives_Native.Some (FStar_Syntax_Syntax.Implicit (false)) -> begin
-FStar_Parser_AST.Hash
-end
-| FStar_Pervasives_Native.Some (FStar_Syntax_Syntax.Equality) -> begin
-FStar_Parser_AST.Nothing
-end
-| FStar_Pervasives_Native.Some (FStar_Syntax_Syntax.Implicit (true)) -> begin
-FStar_Parser_AST.Nothing
-end))
-
-
-let rec universe_to_int : Prims.int  ->  FStar_Syntax_Syntax.universe  ->  (Prims.int * FStar_Syntax_Syntax.universe) = (fun n1 u -> (match (u) with
-| FStar_Syntax_Syntax.U_succ (u1) -> begin
-(universe_to_int (n1 + (Prims.parse_int "1")) u1)
-end
-| uu____246 -> begin
-((n1), (u))
-end))
-
-
-let universe_to_string : FStar_Ident.ident Prims.list  ->  Prims.string = (fun univs1 -> (
-
-let uu____256 = (FStar_Options.print_universes ())
-in (match (uu____256) with
-| true -> begin
-(
-
-let uu____257 = (FStar_List.map (fun x -> x.FStar_Ident.idText) univs1)
-in (FStar_All.pipe_right uu____257 (FStar_String.concat ", ")))
-end
-| uu____264 -> begin
-""
-end)))
-
-
-let rec resugar_universe' : FStar_Syntax_DsEnv.env  ->  FStar_Syntax_Syntax.universe  ->  FStar_Range.range  ->  FStar_Parser_AST.term = (fun env u r -> (resugar_universe u r))
-and resugar_universe : FStar_Syntax_Syntax.universe  ->  FStar_Range.range  ->  FStar_Parser_AST.term = (fun u r -> (
-
-let mk1 = (fun a r1 -> (FStar_Parser_AST.mk_term a r1 FStar_Parser_AST.Un))
-in (match (u) with
-| FStar_Syntax_Syntax.U_zero -> begin
-(mk1 (FStar_Parser_AST.Const (FStar_Const.Const_int ((("0"), (FStar_Pervasives_Native.None))))) r)
-end
-| FStar_Syntax_Syntax.U_succ (uu____311) -> begin
-(
-
-let uu____312 = (universe_to_int (Prims.parse_int "0") u)
-in (match (uu____312) with
-| (n1, u1) -> begin
-(match (u1) with
-| FStar_Syntax_Syntax.U_zero -> begin
-(
-
-let uu____319 = (
-
-let uu____320 = (
-
-let uu____321 = (
-
-let uu____332 = (FStar_Util.string_of_int n1)
-in ((uu____332), (FStar_Pervasives_Native.None)))
-in FStar_Const.Const_int (uu____321))
-in FStar_Parser_AST.Const (uu____320))
-in (mk1 uu____319 r))
-end
-| uu____343 -> begin
-(
-
-let e1 = (
-
-let uu____345 = (
-
-let uu____346 = (
-
-let uu____347 = (
-
-let uu____358 = (FStar_Util.string_of_int n1)
-in ((uu____358), (FStar_Pervasives_Native.None)))
-in FStar_Const.Const_int (uu____347))
-in FStar_Parser_AST.Const (uu____346))
-in (mk1 uu____345 r))
-in (
-
-let e2 = (resugar_universe u1 r)
-in (
-
-let uu____370 = (
-
-let uu____371 = (
-
-let uu____378 = (FStar_Ident.id_of_text "+")
-in ((uu____378), ((e1)::(e2)::[])))
-in FStar_Parser_AST.Op (uu____371))
-in (mk1 uu____370 r))))
-end)
-end))
-end
-| FStar_Syntax_Syntax.U_max (l) -> begin
-(match (l) with
-| [] -> begin
-(failwith "Impossible: U_max without arguments")
-end
-| uu____384 -> begin
-(
-
-let t = (
-
-let uu____388 = (
-
-let uu____389 = (FStar_Ident.lid_of_path (("max")::[]) r)
-in FStar_Parser_AST.Var (uu____389))
-in (mk1 uu____388 r))
-in (FStar_List.fold_left (fun acc x -> (
-
-let uu____395 = (
-
-let uu____396 = (
-
-let uu____403 = (resugar_universe x r)
-in ((acc), (uu____403), (FStar_Parser_AST.Nothing)))
-in FStar_Parser_AST.App (uu____396))
-in (mk1 uu____395 r))) t l))
-end)
-end
-| FStar_Syntax_Syntax.U_name (u1) -> begin
-(mk1 (FStar_Parser_AST.Uvar (u1)) r)
-end
-| FStar_Syntax_Syntax.U_unif (uu____405) -> begin
-(mk1 FStar_Parser_AST.Wild r)
-end
-| FStar_Syntax_Syntax.U_bvar (x) -> begin
-(
-
-let id1 = (
-
-let uu____416 = (
-
-let uu____421 = (
-
-let uu____422 = (FStar_Util.string_of_int x)
-in (FStar_Util.strcat "uu__univ_bvar_" uu____422))
-in ((uu____421), (r)))
-in (FStar_Ident.mk_ident uu____416))
-in (mk1 (FStar_Parser_AST.Uvar (id1)) r))
-end
-| FStar_Syntax_Syntax.U_unknown -> begin
-(mk1 FStar_Parser_AST.Wild r)
-end)))
-
-
-let string_to_op : Prims.string  ->  (Prims.string * Prims.int FStar_Pervasives_Native.option) FStar_Pervasives_Native.option = (fun s -> (
-
-let name_of_op = (fun uu___71_449 -> (match (uu___71_449) with
-| "Amp" -> begin
-FStar_Pervasives_Native.Some ((("&"), (FStar_Pervasives_Native.None)))
-end
-| "At" -> begin
-FStar_Pervasives_Native.Some ((("@"), (FStar_Pervasives_Native.None)))
-end
-| "Plus" -> begin
-FStar_Pervasives_Native.Some ((("+"), (FStar_Pervasives_Native.None)))
-end
-| "Minus" -> begin
-FStar_Pervasives_Native.Some ((("-"), (FStar_Pervasives_Native.None)))
-end
-| "Subtraction" -> begin
-FStar_Pervasives_Native.Some ((("-"), (FStar_Pervasives_Native.Some ((Prims.parse_int "2")))))
-end
-| "Tilde" -> begin
-FStar_Pervasives_Native.Some ((("~"), (FStar_Pervasives_Native.None)))
-end
-| "Slash" -> begin
-FStar_Pervasives_Native.Some ((("/"), (FStar_Pervasives_Native.None)))
-end
-| "Backslash" -> begin
-FStar_Pervasives_Native.Some ((("\\"), (FStar_Pervasives_Native.None)))
-end
-| "Less" -> begin
-FStar_Pervasives_Native.Some ((("<"), (FStar_Pervasives_Native.None)))
-end
-| "Equals" -> begin
-FStar_Pervasives_Native.Some ((("="), (FStar_Pervasives_Native.None)))
-end
-| "Greater" -> begin
-FStar_Pervasives_Native.Some (((">"), (FStar_Pervasives_Native.None)))
-end
-| "Underscore" -> begin
-FStar_Pervasives_Native.Some ((("_"), (FStar_Pervasives_Native.None)))
-end
-| "Bar" -> begin
-FStar_Pervasives_Native.Some ((("|"), (FStar_Pervasives_Native.None)))
-end
-| "Bang" -> begin
-FStar_Pervasives_Native.Some ((("!"), (FStar_Pervasives_Native.None)))
-end
-| "Hat" -> begin
-FStar_Pervasives_Native.Some ((("^"), (FStar_Pervasives_Native.None)))
-end
-| "Percent" -> begin
-FStar_Pervasives_Native.Some ((("%"), (FStar_Pervasives_Native.None)))
-end
-| "Star" -> begin
-FStar_Pervasives_Native.Some ((("*"), (FStar_Pervasives_Native.None)))
-end
-| "Question" -> begin
-FStar_Pervasives_Native.Some ((("?"), (FStar_Pervasives_Native.None)))
-end
-| "Colon" -> begin
-FStar_Pervasives_Native.Some (((":"), (FStar_Pervasives_Native.None)))
-end
-| "Dollar" -> begin
-FStar_Pervasives_Native.Some ((("$"), (FStar_Pervasives_Native.None)))
-end
-| "Dot" -> begin
-FStar_Pervasives_Native.Some ((("."), (FStar_Pervasives_Native.None)))
-end
-| uu____626 -> begin
-FStar_Pervasives_Native.None
-end))
-in (match (s) with
-| "op_String_Assignment" -> begin
-FStar_Pervasives_Native.Some (((".[]<-"), (FStar_Pervasives_Native.None)))
-end
-| "op_Array_Assignment" -> begin
-FStar_Pervasives_Native.Some (((".()<-"), (FStar_Pervasives_Native.None)))
-end
-| "op_String_Access" -> begin
-FStar_Pervasives_Native.Some (((".[]"), (FStar_Pervasives_Native.None)))
-end
-| "op_Array_Access" -> begin
-FStar_Pervasives_Native.Some (((".()"), (FStar_Pervasives_Native.None)))
-end
-| uu____673 -> begin
-(match ((FStar_Util.starts_with s "op_")) with
-| true -> begin
-(
-
-let s1 = (
-
-let uu____685 = (FStar_Util.substring_from s (FStar_String.length "op_"))
-in (FStar_Util.split uu____685 "_"))
-in (match (s1) with
-| (op)::[] -> begin
-(name_of_op op)
-end
-| uu____695 -> begin
-(
-
-let op = (
-
-let uu____699 = (FStar_List.map name_of_op s1)
-in (FStar_List.fold_left (fun acc x -> (match (x) with
-| FStar_Pervasives_Native.Some (op, uu____741) -> begin
-(Prims.strcat acc op)
-end
-| FStar_Pervasives_Native.None -> begin
-(failwith "wrong composed operator format")
-end)) "" uu____699))
-in FStar_Pervasives_Native.Some (((op), (FStar_Pervasives_Native.None))))
-end))
-end
-| uu____766 -> begin
-FStar_Pervasives_Native.None
-end)
-end)))
-
-
-type expected_arity =
-Prims.int FStar_Pervasives_Native.option
-
-
-let rec resugar_term_as_op : FStar_Syntax_Syntax.term  ->  (Prims.string * expected_arity) FStar_Pervasives_Native.option = (fun t -> (
-
-let infix_prim_ops = (((FStar_Parser_Const.op_Addition), ("+")))::(((FStar_Parser_Const.op_Subtraction), ("-")))::(((FStar_Parser_Const.op_Minus), ("-")))::(((FStar_Parser_Const.op_Multiply), ("*")))::(((FStar_Parser_Const.op_Division), ("/")))::(((FStar_Parser_Const.op_Modulus), ("%")))::(((FStar_Parser_Const.read_lid), ("!")))::(((FStar_Parser_Const.list_append_lid), ("@")))::(((FStar_Parser_Const.list_tot_append_lid), ("@")))::(((FStar_Parser_Const.strcat_lid), ("^")))::(((FStar_Parser_Const.pipe_right_lid), ("|>")))::(((FStar_Parser_Const.pipe_left_lid), ("<|")))::(((FStar_Parser_Const.op_Eq), ("=")))::(((FStar_Parser_Const.op_ColonEq), (":=")))::(((FStar_Parser_Const.op_notEq), ("<>")))::(((FStar_Parser_Const.not_lid), ("~")))::(((FStar_Parser_Const.op_And), ("&&")))::(((FStar_Parser_Const.op_Or), ("||")))::(((FStar_Parser_Const.op_LTE), ("<=")))::(((FStar_Parser_Const.op_GTE), (">=")))::(((FStar_Parser_Const.op_LT), ("<")))::(((FStar_Parser_Const.op_GT), (">")))::(((FStar_Parser_Const.op_Modulus), ("mod")))::(((FStar_Parser_Const.and_lid), ("/\\")))::(((FStar_Parser_Const.or_lid), ("\\/")))::(((FStar_Parser_Const.imp_lid), ("==>")))::(((FStar_Parser_Const.iff_lid), ("<==>")))::(((FStar_Parser_Const.precedes_lid), ("<<")))::(((FStar_Parser_Const.eq2_lid), ("==")))::(((FStar_Parser_Const.eq3_lid), ("===")))::(((FStar_Parser_Const.forall_lid), ("forall")))::(((FStar_Parser_Const.exists_lid), ("exists")))::(((FStar_Parser_Const.salloc_lid), ("alloc")))::[]
-in (
-
-let fallback = (fun fv -> (
-
-let uu____949 = (FStar_All.pipe_right infix_prim_ops (FStar_Util.find_opt (fun d -> (FStar_Syntax_Syntax.fv_eq_lid fv (FStar_Pervasives_Native.fst d)))))
-in (match (uu____949) with
-| FStar_Pervasives_Native.Some (op) -> begin
-FStar_Pervasives_Native.Some ((((FStar_Pervasives_Native.snd op)), (FStar_Pervasives_Native.None)))
-end
-| uu____1003 -> begin
-(
-
-let length1 = (FStar_String.length fv.FStar_Syntax_Syntax.fv_name.FStar_Syntax_Syntax.v.FStar_Ident.nsstr)
-in (
-
-let str = (match ((Prims.op_Equality length1 (Prims.parse_int "0"))) with
-| true -> begin
-fv.FStar_Syntax_Syntax.fv_name.FStar_Syntax_Syntax.v.FStar_Ident.str
-end
-| uu____1016 -> begin
-(FStar_Util.substring_from fv.FStar_Syntax_Syntax.fv_name.FStar_Syntax_Syntax.v.FStar_Ident.str (length1 + (Prims.parse_int "1")))
-end)
-in (match ((FStar_Util.starts_with str "dtuple")) with
-| true -> begin
-FStar_Pervasives_Native.Some ((("dtuple"), (FStar_Pervasives_Native.None)))
-end
-| uu____1039 -> begin
-(match ((FStar_Util.starts_with str "tuple")) with
-| true -> begin
-FStar_Pervasives_Native.Some ((("tuple"), (FStar_Pervasives_Native.None)))
-end
-| uu____1056 -> begin
-(match ((FStar_Util.starts_with str "try_with")) with
-| true -> begin
-FStar_Pervasives_Native.Some ((("try_with"), (FStar_Pervasives_Native.None)))
-end
-| uu____1073 -> begin
-(
-
-let uu____1074 = (FStar_Syntax_Syntax.fv_eq_lid fv FStar_Parser_Const.sread_lid)
-in (match (uu____1074) with
-| true -> begin
-FStar_Pervasives_Native.Some (((fv.FStar_Syntax_Syntax.fv_name.FStar_Syntax_Syntax.v.FStar_Ident.str), (FStar_Pervasives_Native.None)))
-end
-| uu____1091 -> begin
-FStar_Pervasives_Native.None
-end))
-end)
-end)
-end)))
-end)))
-in (
-
-let uu____1098 = (
-
-let uu____1099 = (FStar_Syntax_Subst.compress t)
-in uu____1099.FStar_Syntax_Syntax.n)
-in (match (uu____1098) with
-| FStar_Syntax_Syntax.Tm_fvar (fv) -> begin
-(
-
-let length1 = (FStar_String.length fv.FStar_Syntax_Syntax.fv_name.FStar_Syntax_Syntax.v.FStar_Ident.nsstr)
-in (
-
-let s = (match ((Prims.op_Equality length1 (Prims.parse_int "0"))) with
-| true -> begin
-fv.FStar_Syntax_Syntax.fv_name.FStar_Syntax_Syntax.v.FStar_Ident.str
-end
-| uu____1115 -> begin
-(FStar_Util.substring_from fv.FStar_Syntax_Syntax.fv_name.FStar_Syntax_Syntax.v.FStar_Ident.str (length1 + (Prims.parse_int "1")))
-end)
-in (
-
-let uu____1122 = (string_to_op s)
-in (match (uu____1122) with
-| FStar_Pervasives_Native.Some (t1) -> begin
-FStar_Pervasives_Native.Some (t1)
-end
-| uu____1156 -> begin
-(fallback fv)
-end))))
-end
-| FStar_Syntax_Syntax.Tm_uinst (e, us) -> begin
-(resugar_term_as_op e)
-end
-| uu____1171 -> begin
-FStar_Pervasives_Native.None
-end)))))
-
-
-let is_true_pat : FStar_Syntax_Syntax.pat  ->  Prims.bool = (fun p -> (match (p.FStar_Syntax_Syntax.v) with
-| FStar_Syntax_Syntax.Pat_constant (FStar_Const.Const_bool (true)) -> begin
-true
-end
-| uu____1181 -> begin
-false
-end))
-
-
-let is_wild_pat : FStar_Syntax_Syntax.pat  ->  Prims.bool = (fun p -> (match (p.FStar_Syntax_Syntax.v) with
-| FStar_Syntax_Syntax.Pat_wild (uu____1187) -> begin
-true
-end
-| uu____1188 -> begin
-false
-end))
-
-
-let is_tuple_constructor_lid : FStar_Ident.lident  ->  Prims.bool = (fun lid -> ((FStar_Parser_Const.is_tuple_data_lid' lid) || (FStar_Parser_Const.is_dtuple_data_lid' lid)))
-
-
-let may_shorten : FStar_Ident.lident  ->  Prims.bool = (fun lid -> (match (lid.FStar_Ident.str) with
-| "Prims.Nil" -> begin
-false
-end
-| "Prims.Cons" -> begin
-false
-end
-| uu____1199 -> begin
-(
-
-let uu____1200 = (is_tuple_constructor_lid lid)
-in (not (uu____1200)))
-end))
-
-
-let maybe_shorten_fv : FStar_Syntax_DsEnv.env  ->  FStar_Syntax_Syntax.fv  ->  FStar_Ident.lid = (fun env fv -> (
-
-let lid = fv.FStar_Syntax_Syntax.fv_name.FStar_Syntax_Syntax.v
-in (
-
-let uu____1212 = (may_shorten lid)
-in (match (uu____1212) with
-| true -> begin
-(FStar_Syntax_DsEnv.shorten_lid env lid)
-end
-| uu____1213 -> begin
-lid
-end))))
-
-
-let rec resugar_term' : FStar_Syntax_DsEnv.env  ->  FStar_Syntax_Syntax.term  ->  FStar_Parser_AST.term = (fun env t -> (
-
-let mk1 = (fun a -> (FStar_Parser_AST.mk_term a t.FStar_Syntax_Syntax.pos FStar_Parser_AST.Un))
-in (
-
-let name = (fun a r -> (
-
-let uu____1325 = (FStar_Ident.lid_of_path ((a)::[]) r)
-in FStar_Parser_AST.Name (uu____1325)))
-in (
-
-let uu____1326 = (
-
-let uu____1327 = (FStar_Syntax_Subst.compress t)
-in uu____1327.FStar_Syntax_Syntax.n)
-in (match (uu____1326) with
-| FStar_Syntax_Syntax.Tm_delayed (uu____1330) -> begin
-(failwith "Tm_delayed is impossible after compress")
-end
-| FStar_Syntax_Syntax.Tm_lazy (i) -> begin
-(
-
-let uu____1356 = (FStar_Syntax_Util.unfold_lazy i)
-in (resugar_term' env uu____1356))
-end
-| FStar_Syntax_Syntax.Tm_bvar (x) -> begin
-(
-
-let l = (
-
-let uu____1359 = (
-
-let uu____1362 = (bv_as_unique_ident x)
-in (uu____1362)::[])
-in (FStar_Ident.lid_of_ids uu____1359))
-in (mk1 (FStar_Parser_AST.Var (l))))
-end
-| FStar_Syntax_Syntax.Tm_name (x) -> begin
-(
-
-let l = (
-
-let uu____1365 = (
-
-let uu____1368 = (bv_as_unique_ident x)
-in (uu____1368)::[])
-in (FStar_Ident.lid_of_ids uu____1365))
-in (mk1 (FStar_Parser_AST.Var (l))))
-end
-| FStar_Syntax_Syntax.Tm_fvar (fv) -> begin
-(
-
-let a = fv.FStar_Syntax_Syntax.fv_name.FStar_Syntax_Syntax.v
-in (
-
-let length1 = (FStar_String.length fv.FStar_Syntax_Syntax.fv_name.FStar_Syntax_Syntax.v.FStar_Ident.nsstr)
-in (
-
-let s = (match ((Prims.op_Equality length1 (Prims.parse_int "0"))) with
-| true -> begin
-a.FStar_Ident.str
-end
-| uu____1377 -> begin
-(FStar_Util.substring_from a.FStar_Ident.str (length1 + (Prims.parse_int "1")))
-end)
-in (
-
-let is_prefix = (Prims.strcat FStar_Ident.reserved_prefix "is_")
-in (match ((FStar_Util.starts_with s is_prefix)) with
-| true -> begin
-(
-
-let rest = (FStar_Util.substring_from s (FStar_String.length is_prefix))
-in (
-
-let uu____1386 = (
-
-let uu____1387 = (FStar_Ident.lid_of_path ((rest)::[]) t.FStar_Syntax_Syntax.pos)
-in FStar_Parser_AST.Discrim (uu____1387))
-in (mk1 uu____1386)))
-end
-| uu____1388 -> begin
-(match ((FStar_Util.starts_with s FStar_Syntax_Util.field_projector_prefix)) with
-| true -> begin
-(
-
-let rest = (FStar_Util.substring_from s (FStar_String.length FStar_Syntax_Util.field_projector_prefix))
-in (
-
-let r = (FStar_Util.split rest FStar_Syntax_Util.field_projector_sep)
-in (match (r) with
-| (fst1)::(snd1)::[] -> begin
-(
-
-let l = (FStar_Ident.lid_of_path ((fst1)::[]) t.FStar_Syntax_Syntax.pos)
-in (
-
-let r1 = (FStar_Ident.mk_ident ((snd1), (t.FStar_Syntax_Syntax.pos)))
-in (mk1 (FStar_Parser_AST.Projector (((l), (r1)))))))
-end
-| uu____1397 -> begin
-(failwith "wrong projector format")
-end)))
-end
-| uu____1400 -> begin
-(
-
-let uu____1401 = (((FStar_Ident.lid_equals a FStar_Parser_Const.assert_lid) || (FStar_Ident.lid_equals a FStar_Parser_Const.assume_lid)) || (
-
-let uu____1404 = (
-
-let uu____1406 = (FStar_String.get s (Prims.parse_int "0"))
-in (FStar_Char.uppercase uu____1406))
-in (
-
-let uu____1408 = (FStar_String.get s (Prims.parse_int "0"))
-in (Prims.op_disEquality uu____1404 uu____1408))))
-in (match (uu____1401) with
-| true -> begin
-(
-
-let uu____1411 = (
-
-let uu____1412 = (maybe_shorten_fv env fv)
-in FStar_Parser_AST.Var (uu____1412))
-in (mk1 uu____1411))
-end
-| uu____1413 -> begin
-(
-
-let uu____1414 = (
-
-let uu____1415 = (
-
-let uu____1426 = (maybe_shorten_fv env fv)
-in ((uu____1426), ([])))
-in FStar_Parser_AST.Construct (uu____1415))
-in (mk1 uu____1414))
-end))
-end)
-end)))))
-end
-| FStar_Syntax_Syntax.Tm_uinst (e, universes) -> begin
-(
-
-let e1 = (resugar_term' env e)
-in (
-
-let uu____1444 = (FStar_Options.print_universes ())
-in (match (uu____1444) with
-| true -> begin
-(
-
-let univs1 = (FStar_List.map (fun x -> (resugar_universe x t.FStar_Syntax_Syntax.pos)) universes)
-in (match (e1) with
-| {FStar_Parser_AST.tm = FStar_Parser_AST.Construct (hd1, args); FStar_Parser_AST.range = r; FStar_Parser_AST.level = l} -> begin
-(
-
-let args1 = (
-
-let uu____1473 = (FStar_List.map (fun u -> ((u), (FStar_Parser_AST.UnivApp))) univs1)
-in (FStar_List.append args uu____1473))
-in (FStar_Parser_AST.mk_term (FStar_Parser_AST.Construct (((hd1), (args1)))) r l))
-end
-| uu____1496 -> begin
-(FStar_List.fold_left (fun acc u -> (mk1 (FStar_Parser_AST.App (((acc), (u), (FStar_Parser_AST.UnivApp)))))) e1 univs1)
-end))
-end
-| uu____1501 -> begin
-e1
-end)))
-end
-| FStar_Syntax_Syntax.Tm_constant (c) -> begin
-(
-
-let uu____1503 = (FStar_Syntax_Syntax.is_teff t)
-in (match (uu____1503) with
-| true -> begin
-(
-
-let uu____1504 = (name "Effect" t.FStar_Syntax_Syntax.pos)
-in (mk1 uu____1504))
-end
-| uu____1505 -> begin
-(mk1 (FStar_Parser_AST.Const (c)))
-end))
-end
-| FStar_Syntax_Syntax.Tm_type (u) -> begin
-(
-
-let uu____1507 = (match (u) with
-| FStar_Syntax_Syntax.U_zero -> begin
-(("Type0"), (false))
-end
-| FStar_Syntax_Syntax.U_unknown -> begin
-(("Type"), (false))
-end
-| uu____1516 -> begin
-(("Type"), (true))
-end)
-in (match (uu____1507) with
-| (nm, needs_app) -> begin
-(
-
-let typ = (
-
-let uu____1520 = (name nm t.FStar_Syntax_Syntax.pos)
-in (mk1 uu____1520))
-in (
-
-let uu____1521 = (needs_app && (FStar_Options.print_universes ()))
-in (match (uu____1521) with
-| true -> begin
-(
-
-let uu____1522 = (
-
-let uu____1523 = (
-
-let uu____1530 = (resugar_universe u t.FStar_Syntax_Syntax.pos)
-in ((typ), (uu____1530), (FStar_Parser_AST.UnivApp)))
-in FStar_Parser_AST.App (uu____1523))
-in (mk1 uu____1522))
-end
-| uu____1531 -> begin
-typ
-end)))
-end))
-end
-| FStar_Syntax_Syntax.Tm_abs (xs, body, uu____1534) -> begin
-(
-
-let uu____1555 = (FStar_Syntax_Subst.open_term xs body)
-in (match (uu____1555) with
-| (xs1, body1) -> begin
-(
-
-let xs2 = (
-
-let uu____1563 = (FStar_Options.print_implicits ())
-in (match (uu____1563) with
-| true -> begin
-xs1
-end
-| uu____1564 -> begin
-(filter_imp xs1)
-end))
-in (
-
-let body_bv = (FStar_Syntax_Free.names body1)
-in (
-
-let patterns = (FStar_All.pipe_right xs2 (FStar_List.choose (fun uu____1580 -> (match (uu____1580) with
-| (x, qual) -> begin
-(resugar_bv_as_pat env x qual body_bv)
-end))))
-in (
-
-let body2 = (resugar_term' env body1)
-in (mk1 (FStar_Parser_AST.Abs (((patterns), (body2)))))))))
-end))
-end
-| FStar_Syntax_Syntax.Tm_arrow (xs, body) -> begin
-(
-
-let uu____1610 = (FStar_Syntax_Subst.open_comp xs body)
-in (match (uu____1610) with
-| (xs1, body1) -> begin
-(
-
-let xs2 = (
-
-let uu____1618 = (FStar_Options.print_implicits ())
-in (match (uu____1618) with
-| true -> begin
-xs1
-end
-| uu____1619 -> begin
-(filter_imp xs1)
-end))
-in (
-
-let body2 = (resugar_comp' env body1)
-in (
-
-let xs3 = (
-
-let uu____1624 = (FStar_All.pipe_right xs2 ((map_opt ()) (fun b -> (resugar_binder' env b t.FStar_Syntax_Syntax.pos))))
-in (FStar_All.pipe_right uu____1624 FStar_List.rev))
-in (
-
-let rec aux = (fun body3 uu___72_1647 -> (match (uu___72_1647) with
-| [] -> begin
-body3
-end
-| (hd1)::tl1 -> begin
-(
-
-let body4 = (mk1 (FStar_Parser_AST.Product ((((hd1)::[]), (body3)))))
-in (aux body4 tl1))
-end))
-in (aux body2 xs3)))))
-end))
-end
-| FStar_Syntax_Syntax.Tm_refine (x, phi) -> begin
-(
-
-let uu____1663 = (
-
-let uu____1668 = (
-
-let uu____1669 = (FStar_Syntax_Syntax.mk_binder x)
-in (uu____1669)::[])
-in (FStar_Syntax_Subst.open_term uu____1668 phi))
-in (match (uu____1663) with
-| (x1, phi1) -> begin
-(
-
-let b = (
-
-let uu____1673 = (
-
-let uu____1676 = (FStar_List.hd x1)
-in (resugar_binder' env uu____1676 t.FStar_Syntax_Syntax.pos))
-in (FStar_Util.must uu____1673))
-in (
-
-let uu____1681 = (
-
-let uu____1682 = (
-
-let uu____1687 = (resugar_term' env phi1)
-in ((b), (uu____1687)))
-in FStar_Parser_AST.Refine (uu____1682))
-in (mk1 uu____1681)))
-end))
-end
-| FStar_Syntax_Syntax.Tm_app ({FStar_Syntax_Syntax.n = FStar_Syntax_Syntax.Tm_fvar (fv); FStar_Syntax_Syntax.pos = uu____1689; FStar_Syntax_Syntax.vars = uu____1690}, ((e, uu____1692))::[]) when ((
-
-let uu____1723 = (FStar_Options.print_implicits ())
-in (not (uu____1723))) && (FStar_Syntax_Syntax.fv_eq_lid fv FStar_Parser_Const.b2p_lid)) -> begin
-(resugar_term' env e)
-end
-| FStar_Syntax_Syntax.Tm_app ({FStar_Syntax_Syntax.n = FStar_Syntax_Syntax.Tm_fvar (fv); FStar_Syntax_Syntax.pos = uu____1725; FStar_Syntax_Syntax.vars = uu____1726}, ((t_base, uu____1728))::((f, uu____1730))::[]) when (FStar_Syntax_Syntax.fv_eq_lid fv FStar_Parser_Const.t_refine_lid) -> begin
-(
-
-let uu____1769 = (
-
-let uu____1770 = (FStar_Syntax_Subst.compress f)
-in uu____1770.FStar_Syntax_Syntax.n)
-in (match (uu____1769) with
-| FStar_Syntax_Syntax.Tm_abs ((x)::[], f1, uu____1775) -> begin
-(
-
-let t1 = (FStar_Syntax_Syntax.mk (FStar_Syntax_Syntax.Tm_refine ((((FStar_Pervasives_Native.fst x)), (f1)))) FStar_Pervasives_Native.None t.FStar_Syntax_Syntax.pos)
-in (resugar_term' env t1))
-end
-| uu____1807 -> begin
-(
-
-let x = (FStar_Syntax_Syntax.new_bv (FStar_Pervasives_Native.Some (t.FStar_Syntax_Syntax.pos)) t_base)
-in (
-
-let phi = (
-
-let uu____1812 = (
-
-let uu____1817 = (
-
-let uu____1818 = (
-
-let uu____1819 = (FStar_Syntax_Syntax.bv_to_name x)
-in (FStar_Syntax_Syntax.as_arg uu____1819))
-in (uu____1818)::[])
-in (FStar_Syntax_Syntax.mk_Tm_app f uu____1817))
-in (uu____1812 FStar_Pervasives_Native.None t.FStar_Syntax_Syntax.pos))
-in (
-
-let uu____1822 = (FStar_Syntax_Util.refine x phi)
-in (resugar_term' env uu____1822))))
-end))
-end
-| FStar_Syntax_Syntax.Tm_app ({FStar_Syntax_Syntax.n = FStar_Syntax_Syntax.Tm_uinst ({FStar_Syntax_Syntax.n = FStar_Syntax_Syntax.Tm_fvar (fv); FStar_Syntax_Syntax.pos = uu____1824; FStar_Syntax_Syntax.vars = uu____1825}, uu____1826); FStar_Syntax_Syntax.pos = uu____1827; FStar_Syntax_Syntax.vars = uu____1828}, ((t_base, uu____1830))::((f, uu____1832))::[]) when (FStar_Syntax_Syntax.fv_eq_lid fv FStar_Parser_Const.t_refine_lid) -> begin
-(
-
-let uu____1875 = (
-
-let uu____1876 = (FStar_Syntax_Subst.compress f)
-in uu____1876.FStar_Syntax_Syntax.n)
-in (match (uu____1875) with
-| FStar_Syntax_Syntax.Tm_abs ((x)::[], f1, uu____1881) -> begin
-(
-
-let t1 = (FStar_Syntax_Syntax.mk (FStar_Syntax_Syntax.Tm_refine ((((FStar_Pervasives_Native.fst x)), (f1)))) FStar_Pervasives_Native.None t.FStar_Syntax_Syntax.pos)
-in (resugar_term' env t1))
-end
-| uu____1913 -> begin
-(
-
-let x = (FStar_Syntax_Syntax.new_bv (FStar_Pervasives_Native.Some (t.FStar_Syntax_Syntax.pos)) t_base)
-in (
-
-let phi = (
-
-let uu____1918 = (
-
-let uu____1923 = (
-
-let uu____1924 = (
-
-let uu____1925 = (FStar_Syntax_Syntax.bv_to_name x)
-in (FStar_Syntax_Syntax.as_arg uu____1925))
-in (uu____1924)::[])
-in (FStar_Syntax_Syntax.mk_Tm_app f uu____1923))
-in (uu____1918 FStar_Pervasives_Native.None t.FStar_Syntax_Syntax.pos))
-in (
-
-let uu____1928 = (FStar_Syntax_Util.refine x phi)
-in (resugar_term' env uu____1928))))
-end))
-end
-| FStar_Syntax_Syntax.Tm_app (e, args) -> begin
-(
-
-let rec last1 = (fun uu___73_1972 -> (match (uu___73_1972) with
-| (hd1)::[] -> begin
-(hd1)::[]
-end
-| (hd1)::tl1 -> begin
-(last1 tl1)
-end
-| uu____2042 -> begin
-(failwith "last of an empty list")
-end))
-in (
-
-let rec last_two = (fun uu___74_2080 -> (match (uu___74_2080) with
-| [] -> begin
-(failwith "last two elements of a list with less than two elements ")
-end
-| (uu____2111)::[] -> begin
-(failwith "last two elements of a list with less than two elements ")
-end
-| (a1)::(a2)::[] -> begin
-(a1)::(a2)::[]
-end
-| (uu____2188)::t1 -> begin
-(last_two t1)
-end))
-in (
-
-let resugar_as_app = (fun e1 args1 -> (
-
-let args2 = (FStar_List.map (fun uu____2259 -> (match (uu____2259) with
-| (e2, qual) -> begin
-(
-
-let uu____2276 = (resugar_term' env e2)
-in (
-
-let uu____2277 = (resugar_imp qual)
-in ((uu____2276), (uu____2277))))
-end)) args1)
-in (
-
-let uu____2278 = (resugar_term' env e1)
-in (match (uu____2278) with
-| {FStar_Parser_AST.tm = FStar_Parser_AST.Construct (hd1, previous_args); FStar_Parser_AST.range = r; FStar_Parser_AST.level = l} -> begin
-(FStar_Parser_AST.mk_term (FStar_Parser_AST.Construct (((hd1), ((FStar_List.append previous_args args2))))) r l)
-end
-| e2 -> begin
-(FStar_List.fold_left (fun acc uu____2315 -> (match (uu____2315) with
-| (x, qual) -> begin
-(mk1 (FStar_Parser_AST.App (((acc), (x), (qual)))))
-end)) e2 args2)
-end))))
-in (
-
-let args1 = (
-
-let uu____2331 = (FStar_Options.print_implicits ())
-in (match (uu____2331) with
-| true -> begin
-args
-end
-| uu____2340 -> begin
-(filter_imp args)
-end))
-in (
-
-let uu____2343 = (resugar_term_as_op e)
-in (match (uu____2343) with
-| FStar_Pervasives_Native.None -> begin
-(resugar_as_app e args1)
-end
-| FStar_Pervasives_Native.Some ("tuple", uu____2354) -> begin
-(match (args1) with
-| ((fst1, uu____2360))::((snd1, uu____2362))::rest -> begin
-(
-
-let e1 = (
-
-let uu____2393 = (
-
-let uu____2394 = (
-
-let uu____2401 = (FStar_Ident.id_of_text "*")
-in (
-
-let uu____2402 = (
-
-let uu____2405 = (resugar_term' env fst1)
-in (
-
-let uu____2406 = (
-
-let uu____2409 = (resugar_term' env snd1)
-in (uu____2409)::[])
-in (uu____2405)::uu____2406))
-in ((uu____2401), (uu____2402))))
-in FStar_Parser_AST.Op (uu____2394))
-in (mk1 uu____2393))
-in (FStar_List.fold_left (fun acc uu____2422 -> (match (uu____2422) with
-| (x, uu____2428) -> begin
-(
-
-let uu____2429 = (
-
-let uu____2430 = (
-
-let uu____2437 = (FStar_Ident.id_of_text "*")
-in (
-
-let uu____2438 = (
-
-let uu____2441 = (
-
-let uu____2444 = (resugar_term' env x)
-in (uu____2444)::[])
-in (e1)::uu____2441)
-in ((uu____2437), (uu____2438))))
-in FStar_Parser_AST.Op (uu____2430))
-in (mk1 uu____2429))
-end)) e1 rest))
-end
-| uu____2447 -> begin
-(resugar_as_app e args1)
-end)
-end
-| FStar_Pervasives_Native.Some ("dtuple", uu____2456) when ((FStar_List.length args1) > (Prims.parse_int "0")) -> begin
-(
-
-let args2 = (last1 args1)
-in (
-
-let body = (match (args2) with
-| ((b, uu____2482))::[] -> begin
-b
-end
-| uu____2499 -> begin
-(failwith "wrong arguments to dtuple")
-end)
-in (
-
-let uu____2510 = (
-
-let uu____2511 = (FStar_Syntax_Subst.compress body)
-in uu____2511.FStar_Syntax_Syntax.n)
-in (match (uu____2510) with
-| FStar_Syntax_Syntax.Tm_abs (xs, body1, uu____2516) -> begin
-(
-
-let uu____2537 = (FStar_Syntax_Subst.open_term xs body1)
-in (match (uu____2537) with
-| (xs1, body2) -> begin
-(
-
-let xs2 = (
-
-let uu____2545 = (FStar_Options.print_implicits ())
-in (match (uu____2545) with
-| true -> begin
-xs1
-end
-| uu____2546 -> begin
-(filter_imp xs1)
-end))
-in (
-
-let xs3 = (FStar_All.pipe_right xs2 ((map_opt ()) (fun b -> (resugar_binder' env b t.FStar_Syntax_Syntax.pos))))
-in (
-
-let body3 = (resugar_term' env body2)
-in (mk1 (FStar_Parser_AST.Sum (((xs3), (body3))))))))
-end))
-end
-| uu____2557 -> begin
-(
-
-let args3 = (FStar_All.pipe_right args2 (FStar_List.map (fun uu____2578 -> (match (uu____2578) with
-| (e1, qual) -> begin
-(resugar_term' env e1)
-end))))
-in (
-
-let e1 = (resugar_term' env e)
-in (FStar_List.fold_left (fun acc x -> (mk1 (FStar_Parser_AST.App (((acc), (x), (FStar_Parser_AST.Nothing)))))) e1 args3)))
-end))))
-end
-| FStar_Pervasives_Native.Some ("dtuple", uu____2590) -> begin
-(resugar_as_app e args1)
-end
-| FStar_Pervasives_Native.Some (ref_read, uu____2596) when (Prims.op_Equality ref_read FStar_Parser_Const.sread_lid.FStar_Ident.str) -> begin
-(
-
-let uu____2601 = (FStar_List.hd args1)
-in (match (uu____2601) with
-| (t1, uu____2615) -> begin
-(
-
-let uu____2620 = (
-
-let uu____2621 = (FStar_Syntax_Subst.compress t1)
-in uu____2621.FStar_Syntax_Syntax.n)
-in (match (uu____2620) with
-| FStar_Syntax_Syntax.Tm_fvar (fv) when (FStar_Syntax_Util.field_projector_contains_constructor fv.FStar_Syntax_Syntax.fv_name.FStar_Syntax_Syntax.v.FStar_Ident.str) -> begin
-(
-
-let f = (FStar_Ident.lid_of_path ((fv.FStar_Syntax_Syntax.fv_name.FStar_Syntax_Syntax.v.FStar_Ident.str)::[]) t1.FStar_Syntax_Syntax.pos)
-in (
-
-let uu____2626 = (
-
-let uu____2627 = (
-
-let uu____2632 = (resugar_term' env t1)
-in ((uu____2632), (f)))
-in FStar_Parser_AST.Project (uu____2627))
-in (mk1 uu____2626)))
-end
-| uu____2633 -> begin
-(resugar_term' env t1)
-end))
-end))
-end
-| FStar_Pervasives_Native.Some ("try_with", uu____2634) when ((FStar_List.length args1) > (Prims.parse_int "1")) -> begin
-(
-
-let new_args = (last_two args1)
-in (
-
-let uu____2654 = (match (new_args) with
-| ((a1, uu____2672))::((a2, uu____2674))::[] -> begin
-((a1), (a2))
-end
-| uu____2705 -> begin
-(failwith "wrong arguments to try_with")
-end)
-in (match (uu____2654) with
-| (body, handler) -> begin
-(
-
-let decomp = (fun term -> (
-
-let uu____2738 = (
-
-let uu____2739 = (FStar_Syntax_Subst.compress term)
-in uu____2739.FStar_Syntax_Syntax.n)
-in (match (uu____2738) with
-| FStar_Syntax_Syntax.Tm_abs (x, e1, uu____2744) -> begin
-(
-
-let uu____2765 = (FStar_Syntax_Subst.open_term x e1)
-in (match (uu____2765) with
-| (x1, e2) -> begin
-e2
-end))
-end
-| uu____2772 -> begin
-(failwith "wrong argument format to try_with")
-end)))
-in (
-
-let body1 = (
-
-let uu____2774 = (decomp body)
-in (resugar_term' env uu____2774))
-in (
-
-let handler1 = (
-
-let uu____2776 = (decomp handler)
-in (resugar_term' env uu____2776))
-in (
-
-let rec resugar_body = (fun t1 -> (match (t1.FStar_Parser_AST.tm) with
-| FStar_Parser_AST.Match (e1, ((uu____2784, uu____2785, b))::[]) -> begin
-b
-end
-| FStar_Parser_AST.Let (uu____2817, uu____2818, b) -> begin
-b
-end
-| FStar_Parser_AST.Ascribed (t11, t2, t3) -> begin
-(
-
-let uu____2855 = (
-
-let uu____2856 = (
-
-let uu____2865 = (resugar_body t11)
-in ((uu____2865), (t2), (t3)))
-in FStar_Parser_AST.Ascribed (uu____2856))
-in (mk1 uu____2855))
-end
-| uu____2868 -> begin
-(failwith "unexpected body format to try_with")
-end))
-in (
-
-let e1 = (resugar_body body1)
-in (
-
-let rec resugar_branches = (fun t1 -> (match (t1.FStar_Parser_AST.tm) with
-| FStar_Parser_AST.Match (e2, branches) -> begin
-branches
-end
-| FStar_Parser_AST.Ascribed (t11, t2, t3) -> begin
-(resugar_branches t11)
-end
-| uu____2925 -> begin
-[]
-end))
-in (
-
-let branches = (resugar_branches handler1)
-in (mk1 (FStar_Parser_AST.TryWith (((e1), (branches))))))))))))
-end)))
-end
-| FStar_Pervasives_Native.Some ("try_with", uu____2955) -> begin
-(resugar_as_app e args1)
-end
-| FStar_Pervasives_Native.Some (op, uu____2961) when ((Prims.op_Equality op "forall") || (Prims.op_Equality op "exists")) -> begin
-(
-
-let rec uncurry = (fun xs pat t1 -> (match (t1.FStar_Parser_AST.tm) with
-| FStar_Parser_AST.QExists (x, p, body) -> begin
-(uncurry (FStar_List.append x xs) (FStar_List.append p pat) body)
-end
-| FStar_Parser_AST.QForall (x, p, body) -> begin
-(uncurry (FStar_List.append x xs) (FStar_List.append p pat) body)
-end
-| uu____3052 -> begin
-((xs), (pat), (t1))
-end))
-in (
-
-let resugar = (fun body -> (
-
-let uu____3065 = (
-
-let uu____3066 = (FStar_Syntax_Subst.compress body)
-in uu____3066.FStar_Syntax_Syntax.n)
-in (match (uu____3065) with
-| FStar_Syntax_Syntax.Tm_abs (xs, body1, uu____3071) -> begin
-(
-
-let uu____3092 = (FStar_Syntax_Subst.open_term xs body1)
-in (match (uu____3092) with
-| (xs1, body2) -> begin
-(
-
-let xs2 = (
-
-let uu____3100 = (FStar_Options.print_implicits ())
-in (match (uu____3100) with
-| true -> begin
-xs1
-end
-| uu____3101 -> begin
-(filter_imp xs1)
-end))
-in (
-
-let xs3 = (FStar_All.pipe_right xs2 ((map_opt ()) (fun b -> (resugar_binder' env b t.FStar_Syntax_Syntax.pos))))
-in (
-
-let uu____3109 = (
-
-let uu____3118 = (
-
-let uu____3119 = (FStar_Syntax_Subst.compress body2)
-in uu____3119.FStar_Syntax_Syntax.n)
-in (match (uu____3118) with
-| FStar_Syntax_Syntax.Tm_meta (e1, m) -> begin
-(
-
-let body3 = (resugar_term' env e1)
-in (
-
-let uu____3137 = (match (m) with
-| FStar_Syntax_Syntax.Meta_pattern (pats) -> begin
-(
-
-let uu____3165 = (FStar_List.map (fun es -> (FStar_All.pipe_right es (FStar_List.map (fun uu____3201 -> (match (uu____3201) with
-| (e2, uu____3207) -> begin
-(resugar_term' env e2)
-end))))) pats)
-in ((uu____3165), (body3)))
-end
-| FStar_Syntax_Syntax.Meta_labeled (s, r, p) -> begin
-(
-
-let uu____3215 = (mk1 (FStar_Parser_AST.Labeled (((body3), (s), (p)))))
-in (([]), (uu____3215)))
-end
-| uu____3222 -> begin
-(failwith "wrong pattern format for QForall/QExists")
-end)
-in (match (uu____3137) with
-| (pats, body4) -> begin
-((pats), (body4))
-end)))
-end
-| uu____3253 -> begin
-(
-
-let uu____3254 = (resugar_term' env body2)
-in (([]), (uu____3254)))
-end))
-in (match (uu____3109) with
-| (pats, body3) -> begin
-(
-
-let uu____3271 = (uncurry xs3 pats body3)
-in (match (uu____3271) with
-| (xs4, pats1, body4) -> begin
-(
-
-let xs5 = (FStar_All.pipe_right xs4 FStar_List.rev)
-in (match ((Prims.op_Equality op "forall")) with
-| true -> begin
-(mk1 (FStar_Parser_AST.QForall (((xs5), (pats1), (body4)))))
-end
-| uu____3312 -> begin
-(mk1 (FStar_Parser_AST.QExists (((xs5), (pats1), (body4)))))
-end))
-end))
-end))))
-end))
-end
-| uu____3319 -> begin
-(match ((Prims.op_Equality op "forall")) with
-| true -> begin
-(
-
-let uu____3320 = (
-
-let uu____3321 = (
-
-let uu____3334 = (resugar_term' env body)
-in (([]), (([])::[]), (uu____3334)))
-in FStar_Parser_AST.QForall (uu____3321))
-in (mk1 uu____3320))
-end
-| uu____3345 -> begin
-(
-
-let uu____3346 = (
-
-let uu____3347 = (
-
-let uu____3360 = (resugar_term' env body)
-in (([]), (([])::[]), (uu____3360)))
-in FStar_Parser_AST.QExists (uu____3347))
-in (mk1 uu____3346))
-end)
-end)))
-in (match (((FStar_List.length args1) > (Prims.parse_int "0"))) with
-| true -> begin
-(
-
-let args2 = (last1 args1)
-in (match (args2) with
-| ((b, uu____3387))::[] -> begin
-(resugar b)
-end
-| uu____3404 -> begin
-(failwith "wrong args format to QForall")
-end))
-end
-| uu____3413 -> begin
-(resugar_as_app e args1)
-end)))
-end
-| FStar_Pervasives_Native.Some ("alloc", uu____3414) -> begin
-(
-
-let uu____3419 = (FStar_List.hd args1)
-in (match (uu____3419) with
-| (e1, uu____3433) -> begin
-(resugar_term' env e1)
-end))
-end
-| FStar_Pervasives_Native.Some (op, expected_arity) -> begin
-(
-
-let op1 = (FStar_Ident.id_of_text op)
-in (
-
-let resugar = (fun args2 -> (FStar_All.pipe_right args2 (FStar_List.map (fun uu____3502 -> (match (uu____3502) with
-| (e1, qual) -> begin
-(
-
-let uu____3519 = (resugar_term' env e1)
-in (
-
-let uu____3520 = (resugar_imp qual)
-in ((uu____3519), (uu____3520))))
-end)))))
-in (match (expected_arity) with
-| FStar_Pervasives_Native.None -> begin
-(
-
-let resugared_args = (resugar args1)
-in (
-
-let expect_n = (FStar_Parser_ToDocument.handleable_args_length op1)
-in (match (((FStar_List.length resugared_args) >= expect_n)) with
-| true -> begin
-(
-
-let uu____3533 = (FStar_Util.first_N expect_n resugared_args)
-in (match (uu____3533) with
-| (op_args, rest) -> begin
-(
-
-let head1 = (
-
-let uu____3581 = (
-
-let uu____3582 = (
-
-let uu____3589 = (FStar_List.map FStar_Pervasives_Native.fst op_args)
-in ((op1), (uu____3589)))
-in FStar_Parser_AST.Op (uu____3582))
-in (mk1 uu____3581))
-in (FStar_List.fold_left (fun head2 uu____3607 -> (match (uu____3607) with
-| (arg, qual) -> begin
-(mk1 (FStar_Parser_AST.App (((head2), (arg), (qual)))))
-end)) head1 rest))
-end))
-end
-| uu____3614 -> begin
-(resugar_as_app e args1)
-end)))
-end
-| FStar_Pervasives_Native.Some (n1) when (Prims.op_Equality (FStar_List.length args1) n1) -> begin
-(
-
-let uu____3622 = (
-
-let uu____3623 = (
-
-let uu____3630 = (
-
-let uu____3633 = (resugar args1)
-in (FStar_List.map FStar_Pervasives_Native.fst uu____3633))
-in ((op1), (uu____3630)))
-in FStar_Parser_AST.Op (uu____3623))
-in (mk1 uu____3622))
-end
-| uu____3646 -> begin
-(resugar_as_app e args1)
-end)))
-end))))))
-end
-| FStar_Syntax_Syntax.Tm_match (e, ((pat, wopt, t1))::[]) -> begin
-(
-
-let uu____3715 = (FStar_Syntax_Subst.open_branch ((pat), (wopt), (t1)))
-in (match (uu____3715) with
-| (pat1, wopt1, t2) -> begin
-(
-
-let branch_bv = (FStar_Syntax_Free.names t2)
-in (
-
-let bnds = (
-
-let uu____3761 = (
-
-let uu____3774 = (
-
-let uu____3779 = (resugar_pat' env pat1 branch_bv)
-in (
-
-let uu____3780 = (resugar_term' env e)
-in ((uu____3779), (uu____3780))))
-in ((FStar_Pervasives_Native.None), (uu____3774)))
-in (uu____3761)::[])
-in (
-
-let body = (resugar_term' env t2)
-in (mk1 (FStar_Parser_AST.Let (((FStar_Parser_AST.NoLetQualifier), (bnds), (body))))))))
-end))
-end
-| FStar_Syntax_Syntax.Tm_match (e, ((pat1, uu____3832, t1))::((pat2, uu____3835, t2))::[]) when ((is_true_pat pat1) && (is_wild_pat pat2)) -> begin
-(
-
-let uu____3931 = (
-
-let uu____3932 = (
-
-let uu____3939 = (resugar_term' env e)
-in (
-
-let uu____3940 = (resugar_term' env t1)
-in (
-
-let uu____3941 = (resugar_term' env t2)
-in ((uu____3939), (uu____3940), (uu____3941)))))
-in FStar_Parser_AST.If (uu____3932))
-in (mk1 uu____3931))
-end
-| FStar_Syntax_Syntax.Tm_match (e, branches) -> begin
-(
-
-let resugar_branch = (fun uu____4007 -> (match (uu____4007) with
-| (pat, wopt, b) -> begin
-(
-
-let uu____4049 = (FStar_Syntax_Subst.open_branch ((pat), (wopt), (b)))
-in (match (uu____4049) with
-| (pat1, wopt1, b1) -> begin
-(
-
-let branch_bv = (FStar_Syntax_Free.names b1)
-in (
-
-let pat2 = (resugar_pat' env pat1 branch_bv)
-in (
-
-let wopt2 = (match (wopt1) with
-| FStar_Pervasives_Native.None -> begin
-FStar_Pervasives_Native.None
-end
-| FStar_Pervasives_Native.Some (e1) -> begin
-(
-
-let uu____4101 = (resugar_term' env e1)
-in FStar_Pervasives_Native.Some (uu____4101))
-end)
-in (
-
-let b2 = (resugar_term' env b1)
-in ((pat2), (wopt2), (b2))))))
-end))
-end))
-in (
-
-let uu____4105 = (
-
-let uu____4106 = (
-
-let uu____4121 = (resugar_term' env e)
-in (
-
-let uu____4122 = (FStar_List.map resugar_branch branches)
-in ((uu____4121), (uu____4122))))
-in FStar_Parser_AST.Match (uu____4106))
-in (mk1 uu____4105)))
-end
-| FStar_Syntax_Syntax.Tm_ascribed (e, (asc, tac_opt), uu____4168) -> begin
-(
-
-let term = (match (asc) with
-| FStar_Util.Inl (n1) -> begin
-(resugar_term' env n1)
-end
-| FStar_Util.Inr (n1) -> begin
-(resugar_comp' env n1)
-end)
-in (
-
-let tac_opt1 = (FStar_Option.map (resugar_term' env) tac_opt)
-in (
-
-let uu____4235 = (
-
-let uu____4236 = (
-
-let uu____4245 = (resugar_term' env e)
-in ((uu____4245), (term), (tac_opt1)))
-in FStar_Parser_AST.Ascribed (uu____4236))
-in (mk1 uu____4235))))
-end
-| FStar_Syntax_Syntax.Tm_let ((is_rec, source_lbs), body) -> begin
-(
-
-let mk_pat = (fun a -> (FStar_Parser_AST.mk_pattern a t.FStar_Syntax_Syntax.pos))
-in (
-
-let uu____4271 = (FStar_Syntax_Subst.open_let_rec source_lbs body)
-in (match (uu____4271) with
-| (source_lbs1, body1) -> begin
-(
-
-let resugar_one_binding = (fun bnd -> (
-
-let attrs_opt = (match (bnd.FStar_Syntax_Syntax.lbattrs) with
-| [] -> begin
-FStar_Pervasives_Native.None
-end
-| tms -> begin
-(
-
-let uu____4324 = (FStar_List.map (resugar_term' env) tms)
-in FStar_Pervasives_Native.Some (uu____4324))
-end)
-in (
-
-let uu____4329 = (
-
-let uu____4334 = (FStar_Syntax_Util.mk_conj bnd.FStar_Syntax_Syntax.lbtyp bnd.FStar_Syntax_Syntax.lbdef)
-in (FStar_Syntax_Subst.open_univ_vars bnd.FStar_Syntax_Syntax.lbunivs uu____4334))
-in (match (uu____4329) with
-| (univs1, td) -> begin
-(
-
-let uu____4353 = (
-
-let uu____4362 = (
-
-let uu____4363 = (FStar_Syntax_Subst.compress td)
-in uu____4363.FStar_Syntax_Syntax.n)
-in (match (uu____4362) with
-| FStar_Syntax_Syntax.Tm_app (uu____4374, ((t1, uu____4376))::((d, uu____4378))::[]) -> begin
-((t1), (d))
-end
-| uu____4421 -> begin
-(failwith "wrong let binding format")
-end))
-in (match (uu____4353) with
-| (typ, def) -> begin
-(
-
-let uu____4456 = (
-
-let uu____4463 = (
-
-let uu____4464 = (FStar_Syntax_Subst.compress def)
-in uu____4464.FStar_Syntax_Syntax.n)
-in (match (uu____4463) with
-| FStar_Syntax_Syntax.Tm_abs (b, t1, uu____4475) -> begin
-(
-
-let uu____4496 = (FStar_Syntax_Subst.open_term b t1)
-in (match (uu____4496) with
-| (b1, t2) -> begin
-(
-
-let b2 = (
-
-let uu____4510 = (FStar_Options.print_implicits ())
-in (match (uu____4510) with
-| true -> begin
-b1
-end
-| uu____4511 -> begin
-(filter_imp b1)
-end))
-in ((b2), (t2), (true)))
-end))
-end
-| uu____4512 -> begin
-(([]), (def), (false))
-end))
-in (match (uu____4456) with
-| (binders, term, is_pat_app) -> begin
-(
-
-let uu____4544 = (match (bnd.FStar_Syntax_Syntax.lbname) with
-| FStar_Util.Inr (fv) -> begin
-(((mk_pat (FStar_Parser_AST.PatName (fv.FStar_Syntax_Syntax.fv_name.FStar_Syntax_Syntax.v)))), (term))
-end
-| FStar_Util.Inl (bv) -> begin
-(
-
-let uu____4555 = (
-
-let uu____4556 = (
-
-let uu____4557 = (
-
-let uu____4564 = (bv_as_unique_ident bv)
-in ((uu____4564), (FStar_Pervasives_Native.None)))
-in FStar_Parser_AST.PatVar (uu____4557))
-in (mk_pat uu____4556))
-in ((uu____4555), (term)))
-end)
-in (match (uu____4544) with
-| (pat, term1) -> begin
-(
-
-let uu____4585 = (match (is_pat_app) with
-| true -> begin
-(
-
-let args = (FStar_All.pipe_right binders ((map_opt ()) (fun uu____4617 -> (match (uu____4617) with
-| (bv, q) -> begin
-(
-
-let uu____4632 = (resugar_arg_qual q)
-in (FStar_Util.map_opt uu____4632 (fun q1 -> (
-
-let uu____4644 = (
-
-let uu____4645 = (
-
-let uu____4652 = (bv_as_unique_ident bv)
-in ((uu____4652), (q1)))
-in FStar_Parser_AST.PatVar (uu____4645))
-in (mk_pat uu____4644)))))
-end))))
-in (
-
-let uu____4655 = (
-
-let uu____4660 = (resugar_term' env term1)
-in (((mk_pat (FStar_Parser_AST.PatApp (((pat), (args)))))), (uu____4660)))
-in (
-
-let uu____4663 = (universe_to_string univs1)
-in ((uu____4655), (uu____4663)))))
-end
-| uu____4668 -> begin
-(
-
-let uu____4669 = (
-
-let uu____4674 = (resugar_term' env term1)
-in ((pat), (uu____4674)))
-in (
-
-let uu____4675 = (universe_to_string univs1)
-in ((uu____4669), (uu____4675))))
-end)
-in ((attrs_opt), (uu____4585)))
-end))
-end))
-end))
-end))))
-in (
-
-let r = (FStar_List.map resugar_one_binding source_lbs1)
-in (
-
-let bnds = (
-
-let f = (fun uu____4775 -> (match (uu____4775) with
-| (attrs, (pb, univs1)) -> begin
-(
-
-let uu____4831 = (
-
-let uu____4832 = (FStar_Options.print_universes ())
-in (not (uu____4832)))
-in (match (uu____4831) with
-| true -> begin
-((attrs), (pb))
-end
-| uu____4853 -> begin
-((attrs), ((((FStar_Pervasives_Native.fst pb)), ((label univs1 (FStar_Pervasives_Native.snd pb))))))
-end))
-end))
-in (FStar_List.map f r))
-in (
-
-let body2 = (resugar_term' env body1)
-in (mk1 (FStar_Parser_AST.Let ((((match (is_rec) with
-| true -> begin
-FStar_Parser_AST.Rec
-end
-| uu____4905 -> begin
-FStar_Parser_AST.NoLetQualifier
-end)), (bnds), (body2)))))))))
-end)))
-end
-| FStar_Syntax_Syntax.Tm_uvar (u, uu____4907) -> begin
-(
-
-let s = (
-
-let uu____4933 = (
-
-let uu____4934 = (FStar_Syntax_Unionfind.uvar_id u)
-in (FStar_All.pipe_right uu____4934 FStar_Util.string_of_int))
-in (Prims.strcat "?u" uu____4933))
-in (
-
-let uu____4935 = (mk1 FStar_Parser_AST.Wild)
-in (label s uu____4935)))
-end
-| FStar_Syntax_Syntax.Tm_quoted (tm, qi) -> begin
-(
-
-let qi1 = (match (qi.FStar_Syntax_Syntax.qkind) with
-| FStar_Syntax_Syntax.Quote_static -> begin
-FStar_Parser_AST.Static
-end
-| FStar_Syntax_Syntax.Quote_dynamic -> begin
-FStar_Parser_AST.Dynamic
-end)
-in (
-
-let uu____4943 = (
-
-let uu____4944 = (
-
-let uu____4949 = (resugar_term' env tm)
-in ((uu____4949), (qi1)))
-in FStar_Parser_AST.Quote (uu____4944))
-in (mk1 uu____4943)))
-end
-| FStar_Syntax_Syntax.Tm_meta (e, m) -> begin
-(
-
-let resugar_meta_desugared = (fun uu___75_4961 -> (match (uu___75_4961) with
-| FStar_Syntax_Syntax.Sequence -> begin
-(
-
-let term = (resugar_term' env e)
-in (
-
-let rec resugar_seq = (fun t1 -> (match (t1.FStar_Parser_AST.tm) with
-| FStar_Parser_AST.Let (uu____4969, ((uu____4970, (p, t11)))::[], t2) -> begin
-(mk1 (FStar_Parser_AST.Seq (((t11), (t2)))))
-end
-| FStar_Parser_AST.Ascribed (t11, t2, t3) -> begin
-(
-
-let uu____5031 = (
-
-let uu____5032 = (
-
-let uu____5041 = (resugar_seq t11)
-in ((uu____5041), (t2), (t3)))
-in FStar_Parser_AST.Ascribed (uu____5032))
-in (mk1 uu____5031))
-end
-| uu____5044 -> begin
-t1
-end))
-in (resugar_seq term)))
-end
-| FStar_Syntax_Syntax.Primop -> begin
-(resugar_term' env e)
-end
-| FStar_Syntax_Syntax.Masked_effect -> begin
-(resugar_term' env e)
-end
-| FStar_Syntax_Syntax.Meta_smt_pat -> begin
-(resugar_term' env e)
-end
-| FStar_Syntax_Syntax.Mutable_alloc -> begin
-(
-
-let term = (resugar_term' env e)
-in (match (term.FStar_Parser_AST.tm) with
-| FStar_Parser_AST.Let (FStar_Parser_AST.NoLetQualifier, l, t1) -> begin
-(mk1 (FStar_Parser_AST.Let (((FStar_Parser_AST.Mutable), (l), (t1)))))
-end
-| uu____5090 -> begin
-(failwith "mutable_alloc should have let term with no qualifier")
-end))
-end
-| FStar_Syntax_Syntax.Mutable_rval -> begin
-(
-
-let fv = (FStar_Syntax_Syntax.lid_as_fv FStar_Parser_Const.sread_lid FStar_Syntax_Syntax.delta_constant FStar_Pervasives_Native.None)
-in (
-
-let uu____5092 = (
-
-let uu____5093 = (FStar_Syntax_Subst.compress e)
-in uu____5093.FStar_Syntax_Syntax.n)
-in (match (uu____5092) with
-| FStar_Syntax_Syntax.Tm_app ({FStar_Syntax_Syntax.n = FStar_Syntax_Syntax.Tm_fvar (fv1); FStar_Syntax_Syntax.pos = uu____5097; FStar_Syntax_Syntax.vars = uu____5098}, ((term, uu____5100))::[]) -> begin
-(resugar_term' env term)
-end
-| uu____5129 -> begin
-(failwith "mutable_rval should have app term")
-end)))
-end))
-in (match (m) with
-| FStar_Syntax_Syntax.Meta_pattern (pats) -> begin
-(
-
-let pats1 = (FStar_All.pipe_right (FStar_List.flatten pats) (FStar_List.map (fun uu____5167 -> (match (uu____5167) with
-| (x, uu____5173) -> begin
-(resugar_term' env x)
-end))))
-in (mk1 (FStar_Parser_AST.Attributes (pats1))))
-end
-| FStar_Syntax_Syntax.Meta_labeled (l, uu____5175, p) -> begin
-(
-
-let uu____5177 = (
-
-let uu____5178 = (
-
-let uu____5185 = (resugar_term' env e)
-in ((uu____5185), (l), (p)))
-in FStar_Parser_AST.Labeled (uu____5178))
-in (mk1 uu____5177))
-end
-| FStar_Syntax_Syntax.Meta_desugared (i) -> begin
-(resugar_meta_desugared i)
-end
-| FStar_Syntax_Syntax.Meta_named (t1) -> begin
-(mk1 (FStar_Parser_AST.Name (t1)))
-end
-| FStar_Syntax_Syntax.Meta_monadic (name1, t1) -> begin
-(
-
-let uu____5194 = (
-
-let uu____5195 = (
-
-let uu____5204 = (resugar_term' env e)
-in (
-
-let uu____5205 = (
-
-let uu____5206 = (
-
-let uu____5207 = (
-
-let uu____5218 = (
-
-let uu____5225 = (
-
-let uu____5230 = (resugar_term' env t1)
-in ((uu____5230), (FStar_Parser_AST.Nothing)))
-in (uu____5225)::[])
-in ((name1), (uu____5218)))
-in FStar_Parser_AST.Construct (uu____5207))
-in (mk1 uu____5206))
-in ((uu____5204), (uu____5205), (FStar_Pervasives_Native.None))))
-in FStar_Parser_AST.Ascribed (uu____5195))
-in (mk1 uu____5194))
-end
-| FStar_Syntax_Syntax.Meta_monadic_lift (name1, uu____5248, t1) -> begin
-(
-
-let uu____5254 = (
-
-let uu____5255 = (
-
-let uu____5264 = (resugar_term' env e)
-in (
-
-let uu____5265 = (
-
-let uu____5266 = (
-
-let uu____5267 = (
-
-let uu____5278 = (
-
-let uu____5285 = (
-
-let uu____5290 = (resugar_term' env t1)
-in ((uu____5290), (FStar_Parser_AST.Nothing)))
-in (uu____5285)::[])
-in ((name1), (uu____5278)))
-in FStar_Parser_AST.Construct (uu____5267))
-in (mk1 uu____5266))
-in ((uu____5264), (uu____5265), (FStar_Pervasives_Native.None))))
-in FStar_Parser_AST.Ascribed (uu____5255))
-in (mk1 uu____5254))
-end))
-end
-| FStar_Syntax_Syntax.Tm_unknown -> begin
-(mk1 FStar_Parser_AST.Wild)
-end)))))
-and resugar_comp' : FStar_Syntax_DsEnv.env  ->  FStar_Syntax_Syntax.comp  ->  FStar_Parser_AST.term = (fun env c -> (
-
-let mk1 = (fun a -> (FStar_Parser_AST.mk_term a c.FStar_Syntax_Syntax.pos FStar_Parser_AST.Un))
-in (match (c.FStar_Syntax_Syntax.n) with
-| FStar_Syntax_Syntax.Total (typ, u) -> begin
-(
-
-let t = (resugar_term' env typ)
-in (match (u) with
-| FStar_Pervasives_Native.None -> begin
-(mk1 (FStar_Parser_AST.Construct (((FStar_Parser_Const.effect_Tot_lid), ((((t), (FStar_Parser_AST.Nothing)))::[])))))
-end
-| FStar_Pervasives_Native.Some (u1) -> begin
-(
-
-let uu____5341 = (FStar_Options.print_universes ())
-in (match (uu____5341) with
-| true -> begin
-(
-
-let u2 = (resugar_universe u1 c.FStar_Syntax_Syntax.pos)
-in (mk1 (FStar_Parser_AST.Construct (((FStar_Parser_Const.effect_Tot_lid), ((((u2), (FStar_Parser_AST.UnivApp)))::(((t), (FStar_Parser_AST.Nothing)))::[]))))))
-end
-| uu____5361 -> begin
-(mk1 (FStar_Parser_AST.Construct (((FStar_Parser_Const.effect_Tot_lid), ((((t), (FStar_Parser_AST.Nothing)))::[])))))
-end))
-end))
-end
-| FStar_Syntax_Syntax.GTotal (typ, u) -> begin
-(
-
-let t = (resugar_term' env typ)
-in (match (u) with
-| FStar_Pervasives_Native.None -> begin
-(mk1 (FStar_Parser_AST.Construct (((FStar_Parser_Const.effect_GTot_lid), ((((t), (FStar_Parser_AST.Nothing)))::[])))))
-end
-| FStar_Pervasives_Native.Some (u1) -> begin
-(
-
-let uu____5402 = (FStar_Options.print_universes ())
-in (match (uu____5402) with
-| true -> begin
-(
-
-let u2 = (resugar_universe u1 c.FStar_Syntax_Syntax.pos)
-in (mk1 (FStar_Parser_AST.Construct (((FStar_Parser_Const.effect_GTot_lid), ((((u2), (FStar_Parser_AST.UnivApp)))::(((t), (FStar_Parser_AST.Nothing)))::[]))))))
-end
-| uu____5422 -> begin
-(mk1 (FStar_Parser_AST.Construct (((FStar_Parser_Const.effect_GTot_lid), ((((t), (FStar_Parser_AST.Nothing)))::[])))))
-end))
-end))
-end
-| FStar_Syntax_Syntax.Comp (c1) -> begin
-(
-
-let result = (
-
-let uu____5443 = (resugar_term' env c1.FStar_Syntax_Syntax.result_typ)
-in ((uu____5443), (FStar_Parser_AST.Nothing)))
-in (
-
-let uu____5444 = (FStar_Options.print_effect_args ())
-in (match (uu____5444) with
-| true -> begin
-(
-
-let universe = (FStar_List.map (fun u -> (resugar_universe u)) c1.FStar_Syntax_Syntax.comp_univs)
-in (
-
-let args = (
-
-let uu____5465 = (FStar_Ident.lid_equals c1.FStar_Syntax_Syntax.effect_name FStar_Parser_Const.effect_Lemma_lid)
-in (match (uu____5465) with
-| true -> begin
-(match (c1.FStar_Syntax_Syntax.effect_args) with
-| (pre)::(post)::(pats)::[] -> begin
-(
-
-let post1 = (
-
-let uu____5534 = (FStar_Syntax_Util.unthunk_lemma_post (FStar_Pervasives_Native.fst post))
-in ((uu____5534), ((FStar_Pervasives_Native.snd post))))
-in (
-
-let uu____5543 = (
-
-let uu____5552 = (FStar_Syntax_Util.is_fvar FStar_Parser_Const.true_lid (FStar_Pervasives_Native.fst pre))
-in (match (uu____5552) with
-| true -> begin
-[]
-end
-| uu____5569 -> begin
-(pre)::[]
-end))
-in (
-
-let uu____5582 = (
-
-let uu____5591 = (
-
-let uu____5600 = (FStar_Syntax_Util.is_fvar FStar_Parser_Const.nil_lid (FStar_Pervasives_Native.fst pats))
-in (match (uu____5600) with
-| true -> begin
-[]
-end
-| uu____5617 -> begin
-(pats)::[]
-end))
-in (FStar_List.append ((post1)::[]) uu____5591))
-in (FStar_List.append uu____5543 uu____5582))))
-end
-| uu____5654 -> begin
-c1.FStar_Syntax_Syntax.effect_args
-end)
-end
-| uu____5663 -> begin
-c1.FStar_Syntax_Syntax.effect_args
-end))
-in (
-
-let args1 = (FStar_List.map (fun uu____5683 -> (match (uu____5683) with
-| (e, uu____5693) -> begin
-(
-
-let uu____5694 = (resugar_term' env e)
-in ((uu____5694), (FStar_Parser_AST.Nothing)))
-end)) args)
-in (
-
-let rec aux = (fun l uu___76_5719 -> (match (uu___76_5719) with
-| [] -> begin
-l
-end
-| (hd1)::tl1 -> begin
-(match (hd1) with
-| FStar_Syntax_Syntax.DECREASES (e) -> begin
-(
-
-let e1 = (
-
-let uu____5752 = (resugar_term' env e)
-in ((uu____5752), (FStar_Parser_AST.Nothing)))
-in (aux ((e1)::l) tl1))
-end
-| uu____5757 -> begin
-(aux l tl1)
-end)
-end))
-in (
-
-let decrease = (aux [] c1.FStar_Syntax_Syntax.flags)
-in (mk1 (FStar_Parser_AST.Construct (((c1.FStar_Syntax_Syntax.effect_name), ((FStar_List.append ((result)::decrease) args1)))))))))))
-end
-| uu____5783 -> begin
-(mk1 (FStar_Parser_AST.Construct (((c1.FStar_Syntax_Syntax.effect_name), ((result)::[])))))
-end)))
-end)))
-and resugar_binder' : FStar_Syntax_DsEnv.env  ->  FStar_Syntax_Syntax.binder  ->  FStar_Range.range  ->  FStar_Parser_AST.binder FStar_Pervasives_Native.option = (fun env b r -> (
-
-let uu____5803 = b
-in (match (uu____5803) with
-| (x, aq) -> begin
-(
-
-let uu____5808 = (resugar_arg_qual aq)
-in (FStar_Util.map_opt uu____5808 (fun imp -> (
-
-let e = (resugar_term' env x.FStar_Syntax_Syntax.sort)
-in (match (e.FStar_Parser_AST.tm) with
-| FStar_Parser_AST.Wild -> begin
-(
-
-let uu____5822 = (
-
-let uu____5823 = (bv_as_unique_ident x)
-in FStar_Parser_AST.Variable (uu____5823))
-in (FStar_Parser_AST.mk_binder uu____5822 r FStar_Parser_AST.Type_level imp))
-end
-| uu____5824 -> begin
-(
-
-let uu____5825 = (FStar_Syntax_Syntax.is_null_bv x)
-in (match (uu____5825) with
-| true -> begin
-(FStar_Parser_AST.mk_binder (FStar_Parser_AST.NoName (e)) r FStar_Parser_AST.Type_level imp)
-end
-| uu____5826 -> begin
-(
-
-let uu____5827 = (
-
-let uu____5828 = (
-
-let uu____5833 = (bv_as_unique_ident x)
-in ((uu____5833), (e)))
-in FStar_Parser_AST.Annotated (uu____5828))
-in (FStar_Parser_AST.mk_binder uu____5827 r FStar_Parser_AST.Type_level imp))
-end))
-end)))))
-end)))
-and resugar_bv_as_pat' : FStar_Syntax_DsEnv.env  ->  FStar_Syntax_Syntax.bv  ->  FStar_Parser_AST.arg_qualifier FStar_Pervasives_Native.option  ->  FStar_Syntax_Syntax.bv FStar_Util.set  ->  FStar_Syntax_Syntax.term' FStar_Syntax_Syntax.syntax FStar_Pervasives_Native.option  ->  FStar_Parser_AST.pattern = (fun env v1 aqual body_bv typ_opt -> (
-
-let mk1 = (fun a -> (
-
-let uu____5853 = (FStar_Syntax_Syntax.range_of_bv v1)
-in (FStar_Parser_AST.mk_pattern a uu____5853)))
-in (
-
-let used = (FStar_Util.set_mem v1 body_bv)
-in (
-
-let pat = (
-
-let uu____5856 = (match (used) with
-| true -> begin
-(
-
-let uu____5857 = (
-
-let uu____5864 = (bv_as_unique_ident v1)
-in ((uu____5864), (aqual)))
-in FStar_Parser_AST.PatVar (uu____5857))
-end
-| uu____5867 -> begin
-FStar_Parser_AST.PatWild
-end)
-in (mk1 uu____5856))
-in (match (typ_opt) with
-| FStar_Pervasives_Native.None -> begin
-pat
-end
-| FStar_Pervasives_Native.Some ({FStar_Syntax_Syntax.n = FStar_Syntax_Syntax.Tm_unknown; FStar_Syntax_Syntax.pos = uu____5870; FStar_Syntax_Syntax.vars = uu____5871}) -> begin
-pat
-end
-| FStar_Pervasives_Native.Some (typ) -> begin
-(
-
-let uu____5881 = (FStar_Options.print_bound_var_types ())
-in (match (uu____5881) with
-| true -> begin
-(
-
-let uu____5882 = (
-
-let uu____5883 = (
-
-let uu____5894 = (
-
-let uu____5901 = (resugar_term' env typ)
-in ((uu____5901), (FStar_Pervasives_Native.None)))
-in ((pat), (uu____5894)))
-in FStar_Parser_AST.PatAscribed (uu____5883))
-in (mk1 uu____5882))
-end
-| uu____5910 -> begin
-pat
-end))
-end)))))
-and resugar_bv_as_pat : FStar_Syntax_DsEnv.env  ->  FStar_Syntax_Syntax.bv  ->  FStar_Syntax_Syntax.aqual  ->  FStar_Syntax_Syntax.bv FStar_Util.set  ->  FStar_Parser_AST.pattern FStar_Pervasives_Native.option = (fun env x qual body_bv -> (
-
-let uu____5919 = (resugar_arg_qual qual)
-in (FStar_Util.map_opt uu____5919 (fun aqual -> (
-
-let uu____5931 = (
-
-let uu____5936 = (FStar_Syntax_Subst.compress x.FStar_Syntax_Syntax.sort)
-in (FStar_All.pipe_left (fun _0_16 -> FStar_Pervasives_Native.Some (_0_16)) uu____5936))
-in (resugar_bv_as_pat' env x aqual body_bv uu____5931))))))
-and resugar_pat' : FStar_Syntax_DsEnv.env  ->  FStar_Syntax_Syntax.pat  ->  FStar_Syntax_Syntax.bv FStar_Util.set  ->  FStar_Parser_AST.pattern = (fun env p branch_bv -> (
-
-let mk1 = (fun a -> (FStar_Parser_AST.mk_pattern a p.FStar_Syntax_Syntax.p))
-in (
-
-let to_arg_qual = (fun bopt -> (FStar_Util.bind_opt bopt (fun b -> (match (b) with
-| true -> begin
-FStar_Pervasives_Native.Some (FStar_Parser_AST.Implicit)
-end
-| uu____5966 -> begin
-FStar_Pervasives_Native.None
-end))))
-in (
-
-let may_drop_implicits = (fun args -> ((
-
-let uu____5991 = (FStar_Options.print_implicits ())
-in (not (uu____5991))) && (
-
-let uu____5993 = (FStar_List.existsML (fun uu____6004 -> (match (uu____6004) with
-| (pattern, is_implicit1) -> begin
-(
-
-let might_be_used = (match (pattern.FStar_Syntax_Syntax.v) with
-| FStar_Syntax_Syntax.Pat_var (bv) -> begin
-(FStar_Util.set_mem bv branch_bv)
-end
-| FStar_Syntax_Syntax.Pat_dot_term (bv, uu____6020) -> begin
-(FStar_Util.set_mem bv branch_bv)
-end
-| FStar_Syntax_Syntax.Pat_wild (uu____6025) -> begin
-false
-end
-| uu____6026 -> begin
-true
-end)
-in (is_implicit1 && might_be_used))
-end)) args)
-in (not (uu____5993)))))
-in (
-
-let resugar_plain_pat_cons' = (fun fv args -> (mk1 (FStar_Parser_AST.PatApp ((((mk1 (FStar_Parser_AST.PatName (fv.FStar_Syntax_Syntax.fv_name.FStar_Syntax_Syntax.v)))), (args))))))
-in (
-
-let rec resugar_plain_pat_cons = (fun fv args -> (
-
-let args1 = (
-
-let uu____6091 = (may_drop_implicits args)
-in (match (uu____6091) with
-| true -> begin
-(filter_pattern_imp args)
-end
-| uu____6102 -> begin
-args
-end))
-in (
-
-let args2 = (FStar_List.map (fun uu____6113 -> (match (uu____6113) with
-| (p1, b) -> begin
-(aux p1 (FStar_Pervasives_Native.Some (b)))
-end)) args1)
-in (resugar_plain_pat_cons' fv args2))))
-and aux = (fun p1 imp_opt -> (match (p1.FStar_Syntax_Syntax.v) with
-| FStar_Syntax_Syntax.Pat_constant (c) -> begin
-(mk1 (FStar_Parser_AST.PatConst (c)))
-end
-| FStar_Syntax_Syntax.Pat_cons (fv, []) -> begin
-(mk1 (FStar_Parser_AST.PatName (fv.FStar_Syntax_Syntax.fv_name.FStar_Syntax_Syntax.v)))
-end
-| FStar_Syntax_Syntax.Pat_cons (fv, args) when ((FStar_Ident.lid_equals fv.FStar_Syntax_Syntax.fv_name.FStar_Syntax_Syntax.v FStar_Parser_Const.nil_lid) && (may_drop_implicits args)) -> begin
-((
-
-let uu____6159 = (
-
-let uu____6160 = (
-
-let uu____6161 = (filter_pattern_imp args)
-in (FStar_List.isEmpty uu____6161))
-in (not (uu____6160)))
-in (match (uu____6159) with
-| true -> begin
-(FStar_Errors.log_issue p1.FStar_Syntax_Syntax.p ((FStar_Errors.Warning_NilGivenExplicitArgs), ("Prims.Nil given explicit arguments")))
-end
-| uu____6178 -> begin
-()
-end));
-(mk1 (FStar_Parser_AST.PatList ([])));
-)
-end
-| FStar_Syntax_Syntax.Pat_cons (fv, args) when ((FStar_Ident.lid_equals fv.FStar_Syntax_Syntax.fv_name.FStar_Syntax_Syntax.v FStar_Parser_Const.cons_lid) && (may_drop_implicits args)) -> begin
-(
-
-let uu____6197 = (filter_pattern_imp args)
-in (match (uu____6197) with
-| ((hd1, false))::((tl1, false))::[] -> begin
-(
-
-let hd' = (aux hd1 (FStar_Pervasives_Native.Some (false)))
-in (
-
-let uu____6237 = (aux tl1 (FStar_Pervasives_Native.Some (false)))
-in (match (uu____6237) with
-| {FStar_Parser_AST.pat = FStar_Parser_AST.PatList (tl'); FStar_Parser_AST.prange = p2} -> begin
-(FStar_Parser_AST.mk_pattern (FStar_Parser_AST.PatList ((hd')::tl')) p2)
-end
-| tl' -> begin
-(resugar_plain_pat_cons' fv ((hd')::(tl')::[]))
-end)))
-end
-| args' -> begin
-((
-
-let uu____6253 = (
-
-let uu____6258 = (
-
-let uu____6259 = (FStar_All.pipe_left FStar_Util.string_of_int (FStar_List.length args'))
-in (FStar_Util.format1 "Prims.Cons applied to %s explicit arguments" uu____6259))
-in ((FStar_Errors.Warning_ConsAppliedExplicitArgs), (uu____6258)))
-in (FStar_Errors.log_issue p1.FStar_Syntax_Syntax.p uu____6253));
-(resugar_plain_pat_cons fv args);
-)
-end))
-end
-| FStar_Syntax_Syntax.Pat_cons (fv, args) when ((is_tuple_constructor_lid fv.FStar_Syntax_Syntax.fv_name.FStar_Syntax_Syntax.v) && (may_drop_implicits args)) -> begin
-(
-
-let args1 = (FStar_All.pipe_right args (FStar_List.filter_map (fun uu____6304 -> (match (uu____6304) with
-| (p2, is_implicit1) -> begin
-(match (is_implicit1) with
-| true -> begin
-FStar_Pervasives_Native.None
-end
-| uu____6315 -> begin
-(
-
-let uu____6316 = (aux p2 (FStar_Pervasives_Native.Some (false)))
-in FStar_Pervasives_Native.Some (uu____6316))
-end)
-end))))
-in (
-
-let is_dependent_tuple = (FStar_Parser_Const.is_dtuple_data_lid' fv.FStar_Syntax_Syntax.fv_name.FStar_Syntax_Syntax.v)
-in (mk1 (FStar_Parser_AST.PatTuple (((args1), (is_dependent_tuple)))))))
-end
-| FStar_Syntax_Syntax.Pat_cons ({FStar_Syntax_Syntax.fv_name = uu____6320; FStar_Syntax_Syntax.fv_delta = uu____6321; FStar_Syntax_Syntax.fv_qual = FStar_Pervasives_Native.Some (FStar_Syntax_Syntax.Record_ctor (name, fields))}, args) -> begin
-(
-
-let fields1 = (
-
-let uu____6348 = (FStar_All.pipe_right fields (FStar_List.map (fun f -> (FStar_Ident.lid_of_ids ((f)::[])))))
-in (FStar_All.pipe_right uu____6348 FStar_List.rev))
-in (
-
-let args1 = (
-
-let uu____6364 = (FStar_All.pipe_right args (FStar_List.map (fun uu____6384 -> (match (uu____6384) with
-| (p2, b) -> begin
-(aux p2 (FStar_Pervasives_Native.Some (b)))
-end))))
-in (FStar_All.pipe_right uu____6364 FStar_List.rev))
-in (
-
-let rec map21 = (fun l1 l2 -> (match (((l1), (l2))) with
-| ([], []) -> begin
-[]
-end
-| ([], (hd1)::tl1) -> begin
-[]
-end
-| ((hd1)::tl1, []) -> begin
-(
-
-let uu____6458 = (map21 tl1 [])
-in (((hd1), ((mk1 FStar_Parser_AST.PatWild))))::uu____6458)
-end
-| ((hd1)::tl1, (hd2)::tl2) -> begin
-(
-
-let uu____6481 = (map21 tl1 tl2)
-in (((hd1), (hd2)))::uu____6481)
-end))
-in (
-
-let args2 = (
-
-let uu____6499 = (map21 fields1 args1)
-in (FStar_All.pipe_right uu____6499 FStar_List.rev))
-in (mk1 (FStar_Parser_AST.PatRecord (args2)))))))
-end
-| FStar_Syntax_Syntax.Pat_cons (fv, args) -> begin
-(resugar_plain_pat_cons fv args)
-end
-| FStar_Syntax_Syntax.Pat_var (v1) -> begin
-(
-
-let uu____6541 = (string_to_op v1.FStar_Syntax_Syntax.ppname.FStar_Ident.idText)
-in (match (uu____6541) with
-| FStar_Pervasives_Native.Some (op, uu____6551) -> begin
-(
-
-let uu____6562 = (
-
-let uu____6563 = (FStar_Ident.mk_ident ((op), (v1.FStar_Syntax_Syntax.ppname.FStar_Ident.idRange)))
-in FStar_Parser_AST.PatOp (uu____6563))
-in (mk1 uu____6562))
-end
-| FStar_Pervasives_Native.None -> begin
-(
-
-let uu____6570 = (to_arg_qual imp_opt)
-in (resugar_bv_as_pat' env v1 uu____6570 branch_bv FStar_Pervasives_Native.None))
-end))
-end
-| FStar_Syntax_Syntax.Pat_wild (uu____6575) -> begin
-(mk1 FStar_Parser_AST.PatWild)
-end
-| FStar_Syntax_Syntax.Pat_dot_term (bv, term) -> begin
-(resugar_bv_as_pat' env bv (FStar_Pervasives_Native.Some (FStar_Parser_AST.Implicit)) branch_bv (FStar_Pervasives_Native.Some (term)))
-end))
-in (aux p FStar_Pervasives_Native.None)))))))
-
-
-let resugar_qualifier : FStar_Syntax_Syntax.qualifier  ->  FStar_Parser_AST.qualifier FStar_Pervasives_Native.option = (fun uu___77_6590 -> (match (uu___77_6590) with
-| FStar_Syntax_Syntax.Assumption -> begin
-FStar_Pervasives_Native.Some (FStar_Parser_AST.Assumption)
-end
-| FStar_Syntax_Syntax.New -> begin
-FStar_Pervasives_Native.Some (FStar_Parser_AST.New)
-end
-| FStar_Syntax_Syntax.Private -> begin
-FStar_Pervasives_Native.Some (FStar_Parser_AST.Private)
-end
-| FStar_Syntax_Syntax.Unfold_for_unification_and_vcgen -> begin
-FStar_Pervasives_Native.Some (FStar_Parser_AST.Unfold_for_unification_and_vcgen)
-end
-| FStar_Syntax_Syntax.Visible_default -> begin
-(match (true) with
-| true -> begin
-FStar_Pervasives_Native.None
-end
-| uu____6595 -> begin
-FStar_Pervasives_Native.Some (FStar_Parser_AST.Visible)
-end)
-end
-| FStar_Syntax_Syntax.Irreducible -> begin
-FStar_Pervasives_Native.Some (FStar_Parser_AST.Irreducible)
-end
-| FStar_Syntax_Syntax.Abstract -> begin
-FStar_Pervasives_Native.Some (FStar_Parser_AST.Abstract)
-end
-| FStar_Syntax_Syntax.Inline_for_extraction -> begin
-FStar_Pervasives_Native.Some (FStar_Parser_AST.Inline_for_extraction)
-end
-| FStar_Syntax_Syntax.NoExtract -> begin
-FStar_Pervasives_Native.Some (FStar_Parser_AST.NoExtract)
-end
-| FStar_Syntax_Syntax.Noeq -> begin
-FStar_Pervasives_Native.Some (FStar_Parser_AST.Noeq)
-end
-| FStar_Syntax_Syntax.Unopteq -> begin
-FStar_Pervasives_Native.Some (FStar_Parser_AST.Unopteq)
-end
-| FStar_Syntax_Syntax.TotalEffect -> begin
-FStar_Pervasives_Native.Some (FStar_Parser_AST.TotalEffect)
-end
-| FStar_Syntax_Syntax.Reifiable -> begin
-FStar_Pervasives_Native.Some (FStar_Parser_AST.Reifiable)
-end
-| FStar_Syntax_Syntax.Reflectable (uu____6596) -> begin
-FStar_Pervasives_Native.Some (FStar_Parser_AST.Reflectable)
-end
-| FStar_Syntax_Syntax.Discriminator (uu____6597) -> begin
-FStar_Pervasives_Native.None
-end
-| FStar_Syntax_Syntax.Projector (uu____6598) -> begin
-FStar_Pervasives_Native.None
-end
-| FStar_Syntax_Syntax.RecordType (uu____6603) -> begin
-FStar_Pervasives_Native.None
-end
-| FStar_Syntax_Syntax.RecordConstructor (uu____6612) -> begin
-FStar_Pervasives_Native.None
-end
-| FStar_Syntax_Syntax.Action (uu____6621) -> begin
-FStar_Pervasives_Native.None
-end
-| FStar_Syntax_Syntax.ExceptionConstructor -> begin
-FStar_Pervasives_Native.None
-end
-| FStar_Syntax_Syntax.HasMaskedEffect -> begin
-FStar_Pervasives_Native.None
-end
-| FStar_Syntax_Syntax.Effect -> begin
-FStar_Pervasives_Native.Some (FStar_Parser_AST.Effect_qual)
-end
-| FStar_Syntax_Syntax.OnlyName -> begin
-FStar_Pervasives_Native.None
-end))
-
-
-let resugar_pragma : FStar_Syntax_Syntax.pragma  ->  FStar_Parser_AST.pragma = (fun uu___78_6626 -> (match (uu___78_6626) with
-| FStar_Syntax_Syntax.SetOptions (s) -> begin
-FStar_Parser_AST.SetOptions (s)
-end
-| FStar_Syntax_Syntax.ResetOptions (s) -> begin
-FStar_Parser_AST.ResetOptions (s)
-end
-| FStar_Syntax_Syntax.LightOff -> begin
-FStar_Parser_AST.LightOff
-end))
-
-
-let resugar_typ : FStar_Syntax_DsEnv.env  ->  FStar_Syntax_Syntax.sigelt Prims.list  ->  FStar_Syntax_Syntax.sigelt  ->  (FStar_Syntax_Syntax.sigelts * FStar_Parser_AST.tycon) = (fun env datacon_ses se -> (match (se.FStar_Syntax_Syntax.sigel) with
-| FStar_Syntax_Syntax.Sig_inductive_typ (tylid, uvs, bs, t, uu____6662, datacons) -> begin
-(
-
-let uu____6672 = (FStar_All.pipe_right datacon_ses (FStar_List.partition (fun se1 -> (match (se1.FStar_Syntax_Syntax.sigel) with
-| FStar_Syntax_Syntax.Sig_datacon (uu____6699, uu____6700, uu____6701, inductive_lid, uu____6703, uu____6704) -> begin
-(FStar_Ident.lid_equals inductive_lid tylid)
-end
-| uu____6709 -> begin
-(failwith "unexpected")
-end))))
-in (match (uu____6672) with
-| (current_datacons, other_datacons) -> begin
-(
-
-let bs1 = (
-
-let uu____6726 = (FStar_Options.print_implicits ())
-in (match (uu____6726) with
-| true -> begin
-bs
-end
-| uu____6727 -> begin
-(filter_imp bs)
-end))
-in (
-
-let bs2 = (FStar_All.pipe_right bs1 ((map_opt ()) (fun b -> (resugar_binder' env b t.FStar_Syntax_Syntax.pos))))
-in (
-
-let tyc = (
-
-let uu____6736 = (FStar_All.pipe_right se.FStar_Syntax_Syntax.sigquals (FStar_Util.for_some (fun uu___79_6741 -> (match (uu___79_6741) with
-| FStar_Syntax_Syntax.RecordType (uu____6742) -> begin
-true
-end
-| uu____6751 -> begin
-false
-end))))
-in (match (uu____6736) with
-| true -> begin
-(
-
-let resugar_datacon_as_fields = (fun fields se1 -> (match (se1.FStar_Syntax_Syntax.sigel) with
-| FStar_Syntax_Syntax.Sig_datacon (uu____6803, univs1, term, uu____6806, num, uu____6808) -> begin
-(
-
-let uu____6813 = (
-
-let uu____6814 = (FStar_Syntax_Subst.compress term)
-in uu____6814.FStar_Syntax_Syntax.n)
-in (match (uu____6813) with
-| FStar_Syntax_Syntax.Tm_arrow (bs3, uu____6828) -> begin
-(
-
-let mfields = (FStar_All.pipe_right bs3 (FStar_List.map (fun uu____6889 -> (match (uu____6889) with
-| (b, qual) -> begin
-(
-
-let uu____6904 = (
-
-let uu____6905 = (bv_as_unique_ident b)
-in (FStar_Syntax_Util.unmangle_field_name uu____6905))
-in (
-
-let uu____6906 = (resugar_term' env b.FStar_Syntax_Syntax.sort)
-in ((uu____6904), (uu____6906), (FStar_Pervasives_Native.None))))
-end))))
-in (FStar_List.append mfields fields))
-end
-| uu____6917 -> begin
-(failwith "unexpected")
-end))
-end
-| uu____6928 -> begin
-(failwith "unexpected")
-end))
-in (
-
-let fields = (FStar_List.fold_left resugar_datacon_as_fields [] current_datacons)
-in FStar_Parser_AST.TyconRecord (((tylid.FStar_Ident.ident), (bs2), (FStar_Pervasives_Native.None), (fields)))))
-end
-| uu____6982 -> begin
-(
-
-let resugar_datacon = (fun constructors se1 -> (match (se1.FStar_Syntax_Syntax.sigel) with
-| FStar_Syntax_Syntax.Sig_datacon (l, univs1, term, uu____7053, num, uu____7055) -> begin
-(
-
-let c = (
-
-let uu____7073 = (
-
-let uu____7076 = (resugar_term' env term)
-in FStar_Pervasives_Native.Some (uu____7076))
-in ((l.FStar_Ident.ident), (uu____7073), (FStar_Pervasives_Native.None), (false)))
-in (c)::constructors)
-end
-| uu____7093 -> begin
-(failwith "unexpected")
-end))
-in (
-
-let constructors = (FStar_List.fold_left resugar_datacon [] current_datacons)
-in FStar_Parser_AST.TyconVariant (((tylid.FStar_Ident.ident), (bs2), (FStar_Pervasives_Native.None), (constructors)))))
-end))
-in ((other_datacons), (tyc)))))
-end))
-end
-| uu____7169 -> begin
-(failwith "Impossible : only Sig_inductive_typ can be resugared as types")
-end))
-
-
-let mk_decl : FStar_Range.range  ->  FStar_Syntax_Syntax.qualifier Prims.list  ->  FStar_Parser_AST.decl'  ->  FStar_Parser_AST.decl = (fun r q d' -> (
-
-let uu____7193 = (FStar_List.choose resugar_qualifier q)
-in {FStar_Parser_AST.d = d'; FStar_Parser_AST.drange = r; FStar_Parser_AST.doc = FStar_Pervasives_Native.None; FStar_Parser_AST.quals = uu____7193; FStar_Parser_AST.attrs = []}))
-
-
-let decl'_to_decl : FStar_Syntax_Syntax.sigelt  ->  FStar_Parser_AST.decl'  ->  FStar_Parser_AST.decl = (fun se d' -> (mk_decl se.FStar_Syntax_Syntax.sigrng se.FStar_Syntax_Syntax.sigquals d'))
-
-
-let resugar_tscheme'' : FStar_Syntax_DsEnv.env  ->  Prims.string  ->  FStar_Syntax_Syntax.tscheme  ->  FStar_Parser_AST.decl = (fun env name ts -> (
-
-let uu____7219 = ts
-in (match (uu____7219) with
-| (univs1, typ) -> begin
-(
-
-let name1 = (FStar_Ident.mk_ident ((name), (typ.FStar_Syntax_Syntax.pos)))
-in (
-
-let uu____7227 = (
-
-let uu____7228 = (
-
-let uu____7241 = (
-
-let uu____7250 = (
-
-let uu____7257 = (
-
-let uu____7258 = (
-
-let uu____7271 = (resugar_term' env typ)
-in ((name1), ([]), (FStar_Pervasives_Native.None), (uu____7271)))
-in FStar_Parser_AST.TyconAbbrev (uu____7258))
-in ((uu____7257), (FStar_Pervasives_Native.None)))
-in (uu____7250)::[])
-in ((false), (uu____7241)))
-in FStar_Parser_AST.Tycon (uu____7228))
-in (mk_decl typ.FStar_Syntax_Syntax.pos [] uu____7227)))
-end)))
-
-
-let resugar_tscheme' : FStar_Syntax_DsEnv.env  ->  FStar_Syntax_Syntax.tscheme  ->  FStar_Parser_AST.decl = (fun env ts -> (resugar_tscheme'' env "tsheme" ts))
-
-
-let resugar_eff_decl' : FStar_Syntax_DsEnv.env  ->  Prims.bool  ->  FStar_Range.range  ->  FStar_Syntax_Syntax.qualifier Prims.list  ->  FStar_Syntax_Syntax.eff_decl  ->  FStar_Parser_AST.decl = (fun env for_free r q ed -> (
-
-let resugar_action = (fun d for_free1 -> (
-
-let action_params = (FStar_Syntax_Subst.open_binders d.FStar_Syntax_Syntax.action_params)
-in (
-
-let uu____7349 = (FStar_Syntax_Subst.open_term action_params d.FStar_Syntax_Syntax.action_defn)
-in (match (uu____7349) with
-| (bs, action_defn) -> begin
-(
-
-let uu____7356 = (FStar_Syntax_Subst.open_term action_params d.FStar_Syntax_Syntax.action_typ)
-in (match (uu____7356) with
-| (bs1, action_typ) -> begin
-(
-
-let action_params1 = (
-
-let uu____7364 = (FStar_Options.print_implicits ())
-in (match (uu____7364) with
-| true -> begin
-action_params
-end
-| uu____7365 -> begin
-(filter_imp action_params)
-end))
-in (
-
-let action_params2 = (
-
-let uu____7369 = (FStar_All.pipe_right action_params1 ((map_opt ()) (fun b -> (resugar_binder' env b r))))
-in (FStar_All.pipe_right uu____7369 FStar_List.rev))
-in (
-
-let action_defn1 = (resugar_term' env action_defn)
-in (
-
-let action_typ1 = (resugar_term' env action_typ)
-in (match (for_free1) with
-| true -> begin
-(
-
-let a = (
-
-let uu____7383 = (
-
-let uu____7394 = (FStar_Ident.lid_of_str "construct")
-in ((uu____7394), ((((action_defn1), (FStar_Parser_AST.Nothing)))::(((action_typ1), (FStar_Parser_AST.Nothing)))::[])))
-in FStar_Parser_AST.Construct (uu____7383))
-in (
-
-let t = (FStar_Parser_AST.mk_term a r FStar_Parser_AST.Un)
-in (mk_decl r q (FStar_Parser_AST.Tycon (((false), ((((FStar_Parser_AST.TyconAbbrev (((d.FStar_Syntax_Syntax.action_name.FStar_Ident.ident), (action_params2), (FStar_Pervasives_Native.None), (t)))), (FStar_Pervasives_Native.None)))::[])))))))
-end
-| uu____7440 -> begin
-(mk_decl r q (FStar_Parser_AST.Tycon (((false), ((((FStar_Parser_AST.TyconAbbrev (((d.FStar_Syntax_Syntax.action_name.FStar_Ident.ident), (action_params2), (FStar_Pervasives_Native.None), (action_defn1)))), (FStar_Pervasives_Native.None)))::[])))))
-end)))))
-end))
-end))))
-in (
-
-let eff_name = ed.FStar_Syntax_Syntax.mname.FStar_Ident.ident
-in (
-
-let uu____7468 = (FStar_Syntax_Subst.open_term ed.FStar_Syntax_Syntax.binders ed.FStar_Syntax_Syntax.signature)
-in (match (uu____7468) with
-| (eff_binders, eff_typ) -> begin
-(
-
-let eff_binders1 = (
-
-let uu____7476 = (FStar_Options.print_implicits ())
-in (match (uu____7476) with
-| true -> begin
-eff_binders
-end
-| uu____7477 -> begin
-(filter_imp eff_binders)
-end))
-in (
-
-let eff_binders2 = (
-
-let uu____7481 = (FStar_All.pipe_right eff_binders1 ((map_opt ()) (fun b -> (resugar_binder' env b r))))
-in (FStar_All.pipe_right uu____7481 FStar_List.rev))
-in (
-
-let eff_typ1 = (resugar_term' env eff_typ)
-in (
-
-let ret_wp = (resugar_tscheme'' env "ret_wp" ed.FStar_Syntax_Syntax.ret_wp)
-in (
-
-let bind_wp = (resugar_tscheme'' env "bind_wp" ed.FStar_Syntax_Syntax.ret_wp)
-in (
-
-let if_then_else1 = (resugar_tscheme'' env "if_then_else" ed.FStar_Syntax_Syntax.if_then_else)
-in (
-
-let ite_wp = (resugar_tscheme'' env "ite_wp" ed.FStar_Syntax_Syntax.ite_wp)
-in (
-
-let stronger = (resugar_tscheme'' env "stronger" ed.FStar_Syntax_Syntax.stronger)
-in (
-
-let close_wp = (resugar_tscheme'' env "close_wp" ed.FStar_Syntax_Syntax.close_wp)
-in (
-
-let assert_p = (resugar_tscheme'' env "assert_p" ed.FStar_Syntax_Syntax.assert_p)
-in (
-
-let assume_p = (resugar_tscheme'' env "assume_p" ed.FStar_Syntax_Syntax.assume_p)
-in (
-
-let null_wp = (resugar_tscheme'' env "null_wp" ed.FStar_Syntax_Syntax.null_wp)
-in (
-
-let trivial = (resugar_tscheme'' env "trivial" ed.FStar_Syntax_Syntax.trivial)
-in (
-
-let repr = (resugar_tscheme'' env "repr" (([]), (ed.FStar_Syntax_Syntax.repr)))
-in (
-
-let return_repr = (resugar_tscheme'' env "return_repr" ed.FStar_Syntax_Syntax.return_repr)
-in (
-
-let bind_repr = (resugar_tscheme'' env "bind_repr" ed.FStar_Syntax_Syntax.bind_repr)
-in (
-
-let mandatory_members_decls = (match (for_free) with
-| true -> begin
-(repr)::(return_repr)::(bind_repr)::[]
-end
-| uu____7513 -> begin
-(repr)::(return_repr)::(bind_repr)::(ret_wp)::(bind_wp)::(if_then_else1)::(ite_wp)::(stronger)::(close_wp)::(assert_p)::(assume_p)::(null_wp)::(trivial)::[]
-end)
-in (
-
-let actions = (FStar_All.pipe_right ed.FStar_Syntax_Syntax.actions (FStar_List.map (fun a -> (resugar_action a false))))
-in (
-
-let decls = (FStar_List.append mandatory_members_decls actions)
-in (mk_decl r q (FStar_Parser_AST.NewEffect (FStar_Parser_AST.DefineEffect (((eff_name), (eff_binders2), (eff_typ1), (decls)))))))))))))))))))))))))
-end)))))
-
-
-let resugar_sigelt' : FStar_Syntax_DsEnv.env  ->  FStar_Syntax_Syntax.sigelt  ->  FStar_Parser_AST.decl FStar_Pervasives_Native.option = (fun env se -> (match (se.FStar_Syntax_Syntax.sigel) with
-| FStar_Syntax_Syntax.Sig_bundle (ses, uu____7545) -> begin
-(
-
-let uu____7554 = (FStar_All.pipe_right ses (FStar_List.partition (fun se1 -> (match (se1.FStar_Syntax_Syntax.sigel) with
-| FStar_Syntax_Syntax.Sig_inductive_typ (uu____7576) -> begin
-true
-end
-| FStar_Syntax_Syntax.Sig_declare_typ (uu____7593) -> begin
-true
-end
-| FStar_Syntax_Syntax.Sig_datacon (uu____7600) -> begin
-false
-end
-| uu____7615 -> begin
-(failwith "Found a sigelt which is neither a type declaration or a data constructor in a sigelt")
-end))))
-in (match (uu____7554) with
-| (decl_typ_ses, datacon_ses) -> begin
-(
-
-let retrieve_datacons_and_resugar = (fun uu____7651 se1 -> (match (uu____7651) with
-| (datacon_ses1, tycons) -> begin
-(
-
-let uu____7677 = (resugar_typ env datacon_ses1 se1)
-in (match (uu____7677) with
-| (datacon_ses2, tyc) -> begin
-((datacon_ses2), ((tyc)::tycons))
-end))
-end))
-in (
-
-let uu____7692 = (FStar_List.fold_left retrieve_datacons_and_resugar ((datacon_ses), ([])) decl_typ_ses)
-in (match (uu____7692) with
-| (leftover_datacons, tycons) -> begin
-(match (leftover_datacons) with
-| [] -> begin
-(
-
-let uu____7727 = (
-
-let uu____7728 = (
-
-let uu____7729 = (
-
-let uu____7742 = (FStar_List.map (fun tyc -> ((tyc), (FStar_Pervasives_Native.None))) tycons)
-in ((false), (uu____7742)))
-in FStar_Parser_AST.Tycon (uu____7729))
-in (decl'_to_decl se uu____7728))
-in FStar_Pervasives_Native.Some (uu____7727))
-end
-| (se1)::[] -> begin
-(match (se1.FStar_Syntax_Syntax.sigel) with
-| FStar_Syntax_Syntax.Sig_datacon (l, uu____7773, uu____7774, uu____7775, uu____7776, uu____7777) -> begin
-(
-
-let uu____7782 = (decl'_to_decl se1 (FStar_Parser_AST.Exception (((l.FStar_Ident.ident), (FStar_Pervasives_Native.None)))))
-in FStar_Pervasives_Native.Some (uu____7782))
-end
-| uu____7785 -> begin
-(failwith "wrong format for resguar to Exception")
-end)
-end
-| uu____7788 -> begin
-(failwith "Should not happen hopefully")
-end)
-end)))
-end))
-end
-| FStar_Syntax_Syntax.Sig_let (lbs, uu____7794) -> begin
-(
-
-let uu____7799 = (FStar_All.pipe_right se.FStar_Syntax_Syntax.sigquals (FStar_Util.for_some (fun uu___80_7805 -> (match (uu___80_7805) with
-| FStar_Syntax_Syntax.Projector (uu____7806, uu____7807) -> begin
-true
-end
-| FStar_Syntax_Syntax.Discriminator (uu____7808) -> begin
-true
-end
-| uu____7809 -> begin
-false
-end))))
-in (match (uu____7799) with
-| true -> begin
-FStar_Pervasives_Native.None
-end
-| uu____7812 -> begin
-(
-
-let mk1 = (fun e -> (FStar_Syntax_Syntax.mk e FStar_Pervasives_Native.None se.FStar_Syntax_Syntax.sigrng))
-in (
-
-let dummy = (mk1 FStar_Syntax_Syntax.Tm_unknown)
-in (
-
-let desugared_let = (mk1 (FStar_Syntax_Syntax.Tm_let (((lbs), (dummy)))))
-in (
-
-let t = (resugar_term' env desugared_let)
-in (match (t.FStar_Parser_AST.tm) with
-| FStar_Parser_AST.Let (isrec, lets, uu____7834) -> begin
-(
-
-let uu____7863 = (
-
-let uu____7864 = (
-
-let uu____7865 = (
-
-let uu____7876 = (FStar_List.map FStar_Pervasives_Native.snd lets)
-in ((isrec), (uu____7876)))
-in FStar_Parser_AST.TopLevelLet (uu____7865))
-in (decl'_to_decl se uu____7864))
-in FStar_Pervasives_Native.Some (uu____7863))
-end
-| uu____7913 -> begin
-(failwith "Should not happen hopefully")
-end)))))
-end))
-end
-| FStar_Syntax_Syntax.Sig_assume (lid, uu____7917, fml) -> begin
-(
-
-let uu____7919 = (
-
-let uu____7920 = (
-
-let uu____7921 = (
-
-let uu____7926 = (resugar_term' env fml)
-in ((lid.FStar_Ident.ident), (uu____7926)))
-in FStar_Parser_AST.Assume (uu____7921))
-in (decl'_to_decl se uu____7920))
-in FStar_Pervasives_Native.Some (uu____7919))
-end
-| FStar_Syntax_Syntax.Sig_new_effect (ed) -> begin
-(
-
-let uu____7928 = (resugar_eff_decl' env false se.FStar_Syntax_Syntax.sigrng se.FStar_Syntax_Syntax.sigquals ed)
-in FStar_Pervasives_Native.Some (uu____7928))
-end
-| FStar_Syntax_Syntax.Sig_new_effect_for_free (ed) -> begin
-(
-
-let uu____7930 = (resugar_eff_decl' env true se.FStar_Syntax_Syntax.sigrng se.FStar_Syntax_Syntax.sigquals ed)
-in FStar_Pervasives_Native.Some (uu____7930))
-end
-| FStar_Syntax_Syntax.Sig_sub_effect (e) -> begin
-(
-
-let src = e.FStar_Syntax_Syntax.source
-in (
-
-let dst = e.FStar_Syntax_Syntax.target
-in (
-
-let lift_wp = (match (e.FStar_Syntax_Syntax.lift_wp) with
-| FStar_Pervasives_Native.Some (uu____7939, t) -> begin
-(
-
-let uu____7951 = (resugar_term' env t)
-in FStar_Pervasives_Native.Some (uu____7951))
-end
-| uu____7952 -> begin
-FStar_Pervasives_Native.None
-end)
-in (
-
-let lift = (match (e.FStar_Syntax_Syntax.lift) with
-| FStar_Pervasives_Native.Some (uu____7960, t) -> begin
-(
-
-let uu____7972 = (resugar_term' env t)
-in FStar_Pervasives_Native.Some (uu____7972))
-end
-| uu____7973 -> begin
-FStar_Pervasives_Native.None
-end)
-in (
-
-let op = (match (((lift_wp), (lift))) with
-| (FStar_Pervasives_Native.Some (t), FStar_Pervasives_Native.None) -> begin
-FStar_Parser_AST.NonReifiableLift (t)
-end
-| (FStar_Pervasives_Native.Some (wp), FStar_Pervasives_Native.Some (t)) -> begin
-FStar_Parser_AST.ReifiableLift (((wp), (t)))
-end
-| (FStar_Pervasives_Native.None, FStar_Pervasives_Native.Some (t)) -> begin
-FStar_Parser_AST.LiftForFree (t)
-end
-| uu____7997 -> begin
-(failwith "Should not happen hopefully")
-end)
-in (
-
-let uu____8006 = (decl'_to_decl se (FStar_Parser_AST.SubEffect ({FStar_Parser_AST.msource = src; FStar_Parser_AST.mdest = dst; FStar_Parser_AST.lift_op = op})))
-in FStar_Pervasives_Native.Some (uu____8006)))))))
-end
-| FStar_Syntax_Syntax.Sig_effect_abbrev (lid, vs, bs, c, flags1) -> begin
-(
-
-let uu____8016 = (FStar_Syntax_Subst.open_comp bs c)
-in (match (uu____8016) with
-| (bs1, c1) -> begin
-(
-
-let bs2 = (
-
-let uu____8026 = (FStar_Options.print_implicits ())
-in (match (uu____8026) with
-| true -> begin
-bs1
-end
-| uu____8027 -> begin
-(filter_imp bs1)
-end))
-in (
-
-let bs3 = (FStar_All.pipe_right bs2 ((map_opt ()) (fun b -> (resugar_binder' env b se.FStar_Syntax_Syntax.sigrng))))
-in (
-
-let uu____8035 = (
-
-let uu____8036 = (
-
-let uu____8037 = (
-
-let uu____8050 = (
-
-let uu____8059 = (
-
-let uu____8066 = (
-
-let uu____8067 = (
-
-let uu____8080 = (resugar_comp' env c1)
-in ((lid.FStar_Ident.ident), (bs3), (FStar_Pervasives_Native.None), (uu____8080)))
-in FStar_Parser_AST.TyconAbbrev (uu____8067))
-in ((uu____8066), (FStar_Pervasives_Native.None)))
-in (uu____8059)::[])
-in ((false), (uu____8050)))
-in FStar_Parser_AST.Tycon (uu____8037))
-in (decl'_to_decl se uu____8036))
-in FStar_Pervasives_Native.Some (uu____8035))))
-end))
-end
-| FStar_Syntax_Syntax.Sig_pragma (p) -> begin
-(
-
-let uu____8108 = (decl'_to_decl se (FStar_Parser_AST.Pragma ((resugar_pragma p))))
-in FStar_Pervasives_Native.Some (uu____8108))
-end
-| FStar_Syntax_Syntax.Sig_declare_typ (lid, uvs, t) -> begin
-(
-
-let uu____8112 = (FStar_All.pipe_right se.FStar_Syntax_Syntax.sigquals (FStar_Util.for_some (fun uu___81_8118 -> (match (uu___81_8118) with
-| FStar_Syntax_Syntax.Projector (uu____8119, uu____8120) -> begin
-true
-end
-| FStar_Syntax_Syntax.Discriminator (uu____8121) -> begin
-true
-end
-| uu____8122 -> begin
-false
-end))))
-in (match (uu____8112) with
-| true -> begin
-FStar_Pervasives_Native.None
-end
-| uu____8125 -> begin
-(
-
-let t' = (
-
-let uu____8127 = ((
-
-let uu____8130 = (FStar_Options.print_universes ())
-in (not (uu____8130))) || (FStar_List.isEmpty uvs))
-in (match (uu____8127) with
-| true -> begin
-(resugar_term' env t)
-end
-| uu____8131 -> begin
-(
-
-let uu____8132 = (FStar_Syntax_Subst.open_univ_vars uvs t)
-in (match (uu____8132) with
-| (uvs1, t1) -> begin
-(
-
-let universes = (universe_to_string uvs1)
-in (
-
-let uu____8140 = (resugar_term' env t1)
-in (label universes uu____8140)))
-end))
-end))
-in (
-
-let uu____8141 = (decl'_to_decl se (FStar_Parser_AST.Val (((lid.FStar_Ident.ident), (t')))))
-in FStar_Pervasives_Native.Some (uu____8141)))
-end))
-end
-| FStar_Syntax_Syntax.Sig_splice (ids, t) -> begin
-(
-
-let uu____8148 = (
-
-let uu____8149 = (
-
-let uu____8150 = (
-
-let uu____8157 = (FStar_List.map (fun l -> l.FStar_Ident.ident) ids)
-in (
-
-let uu____8162 = (resugar_term' env t)
-in ((uu____8157), (uu____8162))))
-in FStar_Parser_AST.Splice (uu____8150))
-in (decl'_to_decl se uu____8149))
-in FStar_Pervasives_Native.Some (uu____8148))
-end
-| FStar_Syntax_Syntax.Sig_inductive_typ (uu____8165) -> begin
-FStar_Pervasives_Native.None
-end
-| FStar_Syntax_Syntax.Sig_datacon (uu____8182) -> begin
-FStar_Pervasives_Native.None
-end
-| FStar_Syntax_Syntax.Sig_main (uu____8197) -> begin
-FStar_Pervasives_Native.None
-end))
-
-
-let empty_env : FStar_Syntax_DsEnv.env = (FStar_Syntax_DsEnv.empty_env ())
-
-
-let noenv : 'a . (FStar_Syntax_DsEnv.env  ->  'a)  ->  'a = (fun f -> (f empty_env))
-
-
-let resugar_term : FStar_Syntax_Syntax.term  ->  FStar_Parser_AST.term = (fun t -> (
-
-let uu____8218 = (noenv resugar_term')
-in (uu____8218 t)))
-
-
-let resugar_sigelt : FStar_Syntax_Syntax.sigelt  ->  FStar_Parser_AST.decl FStar_Pervasives_Native.option = (fun se -> (
-
-let uu____8235 = (noenv resugar_sigelt')
-in (uu____8235 se)))
-
-
-let resugar_comp : FStar_Syntax_Syntax.comp  ->  FStar_Parser_AST.term = (fun c -> (
-
-let uu____8252 = (noenv resugar_comp')
-in (uu____8252 c)))
-
-
-let resugar_pat : FStar_Syntax_Syntax.pat  ->  FStar_Syntax_Syntax.bv FStar_Util.set  ->  FStar_Parser_AST.pattern = (fun p branch_bv -> (
-
-let uu____8274 = (noenv resugar_pat')
-in (uu____8274 p branch_bv)))
-
-
-let resugar_binder : FStar_Syntax_Syntax.binder  ->  FStar_Range.range  ->  FStar_Parser_AST.binder FStar_Pervasives_Native.option = (fun b r -> (
-
-let uu____8307 = (noenv resugar_binder')
-in (uu____8307 b r)))
-
-
-let resugar_tscheme : FStar_Syntax_Syntax.tscheme  ->  FStar_Parser_AST.decl = (fun ts -> (
-
-let uu____8331 = (noenv resugar_tscheme')
-in (uu____8331 ts)))
-
-
-let resugar_eff_decl : Prims.bool  ->  FStar_Range.range  ->  FStar_Syntax_Syntax.qualifier Prims.list  ->  FStar_Syntax_Syntax.eff_decl  ->  FStar_Parser_AST.decl = (fun for_free r q ed -> (
-
-let uu____8363 = (noenv resugar_eff_decl')
-in (uu____8363 for_free r q ed)))
-
-
-
-=======
 let (doc_to_string : FStar_Pprint.document -> Prims.string) =
   fun doc1  ->
     FStar_Pprint.pretty_string (FStar_Util.float_of_string "1.0")
@@ -5822,5 +2564,4 @@
         fun ed  ->
           let uu____8161 = noenv resugar_eff_decl'  in
           uu____8161 for_free r q ed
-  
->>>>>>> ca297a09
+  