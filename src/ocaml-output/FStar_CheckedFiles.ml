--- conflicted
+++ resolved
@@ -286,7 +286,7 @@
                  in
               FStar_All.pipe_right uu____1011 FStar_Pervasives_Native.snd  in
             FStar_All.pipe_right uu____1010
-              (fun uu____1063  -> FStar_Util.Inr uu____1063)
+              (fun _1063  -> FStar_Util.Inr _1063)
         | (Unknown ,parsing_data) ->
             let uu____1075 = hash_dependences deps fn  in
             (match uu____1075 with
@@ -298,7 +298,7 @@
                  let uu____1140 =
                    FStar_All.pipe_right checked_fn load_tc_result  in
                  (match uu____1140 with
-                  | (deps_dig,tc_result1) ->
+                  | (deps_dig,tc_result) ->
                       if deps_dig = deps_dig'
                       then
                         let elt1 =
@@ -309,7 +309,7 @@
                           (uu____1213, parsing_data)  in
                         (FStar_Util.smap_add mcache checked_fn elt1;
                          (let validate_iface_cache uu____1227 =
-                            let iface =
+                            let iface1 =
                               let uu____1232 =
                                 FStar_All.pipe_right fn
                                   FStar_Parser_Dep.lowercase_module_name
@@ -317,15 +317,15 @@
                               FStar_All.pipe_right uu____1232
                                 (FStar_Parser_Dep.interface_of deps)
                                in
-                            match iface with
+                            match iface1 with
                             | FStar_Pervasives_Native.None  -> ()
-                            | FStar_Pervasives_Native.Some iface1 ->
+                            | FStar_Pervasives_Native.Some iface2 ->
                                 (try
                                    (fun uu___143_1249  ->
                                       match () with
                                       | () ->
                                           let iface_checked_fn =
-                                            FStar_All.pipe_right iface1
+                                            FStar_All.pipe_right iface2
                                               FStar_Parser_Dep.cache_file_name
                                              in
                                           let uu____1254 =
@@ -349,7 +349,7 @@
                                            | uu____1277 -> ())) ()
                                  with | uu___142_1281 -> ())
                              in
-                          validate_iface_cache (); FStar_Util.Inr tc_result1))
+                          validate_iface_cache (); FStar_Util.Inr tc_result))
                       else
                         ((let uu____1287 =
                             FStar_Options.debug_at_level_no_module
@@ -420,8 +420,7 @@
                let uu____1482 = FStar_Parser_Dep.cache_file_name file_name
                   in
                FStar_All.pipe_right uu____1482
-                 (fun uu____1489  -> FStar_Pervasives_Native.Some uu____1489))
-          ()
+                 (fun _1489  -> FStar_Pervasives_Native.Some _1489)) ()
       with | uu___171_1491 -> FStar_Pervasives_Native.None  in
     match cache_file with
     | FStar_Pervasives_Native.None  -> FStar_Pervasives_Native.None
@@ -441,7 +440,7 @@
     fun fn  ->
       let load_it uu____1560 =
         let cache_file = FStar_Parser_Dep.cache_file_name fn  in
-        let fail msg cache_file1 =
+        let fail1 msg cache_file1 =
           let suppress_warning =
             (FStar_Options.should_verify_file fn) ||
               (FStar_ST.op_Bang already_failed)
@@ -464,22 +463,6 @@
                 (FStar_Errors.Warning_CachedFile, uu____1638)  in
               FStar_Errors.log_issue uu____1625 uu____1632))
           else ()  in
-<<<<<<< HEAD
-        let uu____1634 =
-          let uu____1640 =
-            let uu____1641 = FStar_Extraction_ML_UEnv.tcenv_of_uenv env  in
-            FStar_TypeChecker_Env.dep_graph uu____1641  in
-          load_checked_file_with_tc_result uu____1640 fn cache_file  in
-        match uu____1634 with
-        | FStar_Util.Inl msg ->
-            (fail msg cache_file; FStar_Pervasives_Native.None)
-        | FStar_Util.Inr tc_result1 ->
-            ((let uu____1651 =
-                FStar_Options.debug_at_level_no_module
-                  (FStar_Options.Other "CheckedFiles")
-                 in
-              if uu____1651
-=======
         let uu____1644 =
           let uu____1650 =
             FStar_TypeChecker_Env.dep_graph
@@ -495,17 +478,12 @@
                   (FStar_Options.Other "CheckedFiles")
                  in
               if uu____1670
->>>>>>> 58121a84
               then
                 FStar_Util.print1
                   "Successfully loaded module from checked file %s\n"
                   cache_file
               else ());
-<<<<<<< HEAD
-             FStar_Pervasives_Native.Some tc_result1)
-=======
              FStar_Pervasives_Native.Some (tc_result, cache_file))
->>>>>>> 58121a84
          in
       FStar_Profiling.profile load_it FStar_Pervasives_Native.None
         "FStar.CheckedFiles"
@@ -525,31 +503,6 @@
   fun env  ->
     fun fn  ->
       fun parsing_data  ->
-<<<<<<< HEAD
-        fun tc_result1  ->
-          let uu____1703 =
-            (FStar_Options.cache_checked_modules ()) &&
-              (let uu____1706 = FStar_Options.cache_off ()  in
-               Prims.op_Negation uu____1706)
-             in
-          if uu____1703
-          then
-            let cache_file = FStar_Parser_Dep.cache_file_name fn  in
-            let digest =
-              let uu____1725 =
-                let uu____1726 = FStar_Extraction_ML_UEnv.tcenv_of_uenv env
-                   in
-                FStar_TypeChecker_Env.dep_graph uu____1726  in
-              hash_dependences uu____1725 fn  in
-            match digest with
-            | FStar_Util.Inr hashes ->
-                let tc_result2 =
-                  let uu___221_1746 = tc_result1  in
-                  {
-                    checked_module = (uu___221_1746.checked_module);
-                    mii = (uu___221_1746.mii);
-                    smt_decls = (uu___221_1746.smt_decls);
-=======
         fun tc_result  ->
           let uu____1733 =
             (FStar_Options.cache_checked_modules ()) &&
@@ -573,42 +526,19 @@
                     checked_module = (uu___221_1775.checked_module);
                     mii = (uu___221_1775.mii);
                     smt_decls = (uu___221_1775.smt_decls);
->>>>>>> 58121a84
                     tc_time = Prims.int_zero;
                     extraction_time = Prims.int_zero
                   }  in
                 let stage1 =
-<<<<<<< HEAD
-                  let uu____1750 = FStar_Util.digest_of_file fn  in
-                  {
-                    version = cache_version_number;
-                    digest = uu____1750;
-=======
                   let uu____1779 = FStar_Util.digest_of_file fn  in
                   {
                     version = cache_version_number;
                     digest = uu____1779;
->>>>>>> 58121a84
                     parsing_data
                   }  in
-                let stage2 = { deps_dig = hashes; tc_res = tc_result2 }  in
+                let stage2 = { deps_dig = hashes; tc_res = tc_result1 }  in
                 store_values_to_cache cache_file stage1 stage2
             | FStar_Util.Inl msg ->
-<<<<<<< HEAD
-                let uu____1764 =
-                  let uu____1765 =
-                    FStar_Range.mk_pos Prims.int_zero Prims.int_zero  in
-                  let uu____1768 =
-                    FStar_Range.mk_pos Prims.int_zero Prims.int_zero  in
-                  FStar_Range.mk_range fn uu____1765 uu____1768  in
-                let uu____1771 =
-                  let uu____1777 =
-                    FStar_Util.format2 "%s was not written since %s"
-                      cache_file msg
-                     in
-                  (FStar_Errors.Warning_FileNotWritten, uu____1777)  in
-                FStar_Errors.log_issue uu____1764 uu____1771
-=======
                 let uu____1793 =
                   let uu____1794 =
                     FStar_Range.mk_pos Prims.int_zero Prims.int_zero  in
@@ -622,6 +552,5 @@
                      in
                   (FStar_Errors.Warning_FileNotWritten, uu____1806)  in
                 FStar_Errors.log_issue uu____1793 uu____1800
->>>>>>> 58121a84
           else ()
   