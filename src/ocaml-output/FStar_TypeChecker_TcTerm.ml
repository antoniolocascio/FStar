
open Prims
<<<<<<< HEAD
let instantiate_both: FStar_TypeChecker_Env.env -> FStar_TypeChecker_Env.env
  =
  fun env  ->
    let uu___86_4 = env in
    {
      FStar_TypeChecker_Env.solver = (uu___86_4.FStar_TypeChecker_Env.solver);
      FStar_TypeChecker_Env.range = (uu___86_4.FStar_TypeChecker_Env.range);
      FStar_TypeChecker_Env.curmodule =
        (uu___86_4.FStar_TypeChecker_Env.curmodule);
      FStar_TypeChecker_Env.gamma = (uu___86_4.FStar_TypeChecker_Env.gamma);
      FStar_TypeChecker_Env.gamma_cache =
        (uu___86_4.FStar_TypeChecker_Env.gamma_cache);
      FStar_TypeChecker_Env.modules =
        (uu___86_4.FStar_TypeChecker_Env.modules);
      FStar_TypeChecker_Env.expected_typ =
        (uu___86_4.FStar_TypeChecker_Env.expected_typ);
      FStar_TypeChecker_Env.sigtab = (uu___86_4.FStar_TypeChecker_Env.sigtab);
      FStar_TypeChecker_Env.is_pattern =
        (uu___86_4.FStar_TypeChecker_Env.is_pattern);
      FStar_TypeChecker_Env.instantiate_imp = true;
      FStar_TypeChecker_Env.effects =
        (uu___86_4.FStar_TypeChecker_Env.effects);
      FStar_TypeChecker_Env.generalize =
        (uu___86_4.FStar_TypeChecker_Env.generalize);
      FStar_TypeChecker_Env.letrecs =
        (uu___86_4.FStar_TypeChecker_Env.letrecs);
      FStar_TypeChecker_Env.top_level =
        (uu___86_4.FStar_TypeChecker_Env.top_level);
      FStar_TypeChecker_Env.check_uvars =
        (uu___86_4.FStar_TypeChecker_Env.check_uvars);
      FStar_TypeChecker_Env.use_eq = (uu___86_4.FStar_TypeChecker_Env.use_eq);
      FStar_TypeChecker_Env.is_iface =
        (uu___86_4.FStar_TypeChecker_Env.is_iface);
      FStar_TypeChecker_Env.admit = (uu___86_4.FStar_TypeChecker_Env.admit);
      FStar_TypeChecker_Env.lax = (uu___86_4.FStar_TypeChecker_Env.lax);
      FStar_TypeChecker_Env.lax_universes =
        (uu___86_4.FStar_TypeChecker_Env.lax_universes);
      FStar_TypeChecker_Env.type_of =
        (uu___86_4.FStar_TypeChecker_Env.type_of);
      FStar_TypeChecker_Env.universe_of =
        (uu___86_4.FStar_TypeChecker_Env.universe_of);
      FStar_TypeChecker_Env.use_bv_sorts =
        (uu___86_4.FStar_TypeChecker_Env.use_bv_sorts);
      FStar_TypeChecker_Env.qname_and_index =
        (uu___86_4.FStar_TypeChecker_Env.qname_and_index)
    }
let no_inst: FStar_TypeChecker_Env.env -> FStar_TypeChecker_Env.env =
  fun env  ->
    let uu___87_8 = env in
    {
      FStar_TypeChecker_Env.solver = (uu___87_8.FStar_TypeChecker_Env.solver);
      FStar_TypeChecker_Env.range = (uu___87_8.FStar_TypeChecker_Env.range);
      FStar_TypeChecker_Env.curmodule =
        (uu___87_8.FStar_TypeChecker_Env.curmodule);
      FStar_TypeChecker_Env.gamma = (uu___87_8.FStar_TypeChecker_Env.gamma);
      FStar_TypeChecker_Env.gamma_cache =
        (uu___87_8.FStar_TypeChecker_Env.gamma_cache);
      FStar_TypeChecker_Env.modules =
        (uu___87_8.FStar_TypeChecker_Env.modules);
      FStar_TypeChecker_Env.expected_typ =
        (uu___87_8.FStar_TypeChecker_Env.expected_typ);
      FStar_TypeChecker_Env.sigtab = (uu___87_8.FStar_TypeChecker_Env.sigtab);
      FStar_TypeChecker_Env.is_pattern =
        (uu___87_8.FStar_TypeChecker_Env.is_pattern);
      FStar_TypeChecker_Env.instantiate_imp = false;
      FStar_TypeChecker_Env.effects =
        (uu___87_8.FStar_TypeChecker_Env.effects);
      FStar_TypeChecker_Env.generalize =
        (uu___87_8.FStar_TypeChecker_Env.generalize);
      FStar_TypeChecker_Env.letrecs =
        (uu___87_8.FStar_TypeChecker_Env.letrecs);
      FStar_TypeChecker_Env.top_level =
        (uu___87_8.FStar_TypeChecker_Env.top_level);
      FStar_TypeChecker_Env.check_uvars =
        (uu___87_8.FStar_TypeChecker_Env.check_uvars);
      FStar_TypeChecker_Env.use_eq = (uu___87_8.FStar_TypeChecker_Env.use_eq);
      FStar_TypeChecker_Env.is_iface =
        (uu___87_8.FStar_TypeChecker_Env.is_iface);
      FStar_TypeChecker_Env.admit = (uu___87_8.FStar_TypeChecker_Env.admit);
      FStar_TypeChecker_Env.lax = (uu___87_8.FStar_TypeChecker_Env.lax);
      FStar_TypeChecker_Env.lax_universes =
        (uu___87_8.FStar_TypeChecker_Env.lax_universes);
      FStar_TypeChecker_Env.type_of =
        (uu___87_8.FStar_TypeChecker_Env.type_of);
      FStar_TypeChecker_Env.universe_of =
        (uu___87_8.FStar_TypeChecker_Env.universe_of);
      FStar_TypeChecker_Env.use_bv_sorts =
        (uu___87_8.FStar_TypeChecker_Env.use_bv_sorts);
      FStar_TypeChecker_Env.qname_and_index =
        (uu___87_8.FStar_TypeChecker_Env.qname_and_index)
    }
let mk_lex_list:
  (FStar_Syntax_Syntax.term',FStar_Syntax_Syntax.term')
    FStar_Syntax_Syntax.syntax Prims.list ->
    (FStar_Syntax_Syntax.term',FStar_Syntax_Syntax.term')
      FStar_Syntax_Syntax.syntax
  =
  fun vs  ->
    FStar_List.fold_right
      (fun v1  ->
         fun tl1  ->
           let r =
             if tl1.FStar_Syntax_Syntax.pos = FStar_Range.dummyRange
             then v1.FStar_Syntax_Syntax.pos
             else
               FStar_Range.union_ranges v1.FStar_Syntax_Syntax.pos
                 tl1.FStar_Syntax_Syntax.pos in
           let uu____34 =
             let uu____35 =
               let uu____36 = FStar_Syntax_Syntax.as_arg v1 in
               let uu____37 =
                 let uu____39 = FStar_Syntax_Syntax.as_arg tl1 in [uu____39] in
               uu____36 :: uu____37 in
             FStar_Syntax_Syntax.mk_Tm_app FStar_Syntax_Util.lex_pair
               uu____35 in
           uu____34 (Some (FStar_Syntax_Util.lex_t.FStar_Syntax_Syntax.n)) r)
      vs FStar_Syntax_Util.lex_top
let is_eq: FStar_Syntax_Syntax.arg_qualifier Prims.option -> Prims.bool =
  fun uu___80_47  ->
    match uu___80_47 with
    | Some (FStar_Syntax_Syntax.Equality ) -> true
    | uu____49 -> false
let steps env =
  [FStar_TypeChecker_Normalize.Beta;
  FStar_TypeChecker_Normalize.Eager_unfolding]
let unfold_whnf:
  FStar_TypeChecker_Env.env ->
    FStar_Syntax_Syntax.term -> FStar_Syntax_Syntax.term
  =
  fun env  ->
    fun t  ->
      FStar_TypeChecker_Normalize.normalize
        [FStar_TypeChecker_Normalize.WHNF;
        FStar_TypeChecker_Normalize.UnfoldUntil
          FStar_Syntax_Syntax.Delta_constant;
        FStar_TypeChecker_Normalize.Beta] env t
let norm:
  FStar_TypeChecker_Env.env ->
    FStar_Syntax_Syntax.term -> FStar_Syntax_Syntax.term
  =
  fun env  ->
    fun t  -> FStar_TypeChecker_Normalize.normalize (steps env) env t
let norm_c:
  FStar_TypeChecker_Env.env ->
    FStar_Syntax_Syntax.comp -> FStar_Syntax_Syntax.comp
  =
  fun env  ->
    fun c  -> FStar_TypeChecker_Normalize.normalize_comp (steps env) env c
let check_no_escape:
  FStar_Syntax_Syntax.term Prims.option ->
    FStar_TypeChecker_Env.env ->
      FStar_Syntax_Syntax.bv Prims.list ->
        FStar_Syntax_Syntax.term -> FStar_Syntax_Syntax.term
  =
  fun head_opt  ->
    fun env  ->
      fun fvs  ->
        fun kt  ->
          let rec aux try_norm t =
            match fvs with
            | [] -> t
            | uu____100 ->
                let t1 = if try_norm then norm env t else t in
                let fvs' = FStar_Syntax_Free.names t1 in
                let uu____106 =
                  FStar_List.tryFind (fun x  -> FStar_Util.set_mem x fvs')
                    fvs in
                (match uu____106 with
                 | None  -> t1
                 | Some x ->
                     if Prims.op_Negation try_norm
                     then aux true t1
                     else
                       (let fail uu____114 =
                          let msg =
                            match head_opt with
                            | None  ->
                                let uu____116 =
                                  FStar_Syntax_Print.bv_to_string x in
                                FStar_Util.format1
                                  "Bound variables '%s' escapes; add a type annotation"
                                  uu____116
                            | Some head1 ->
                                let uu____118 =
                                  FStar_Syntax_Print.bv_to_string x in
                                let uu____119 =
                                  FStar_TypeChecker_Normalize.term_to_string
                                    env head1 in
                                FStar_Util.format2
                                  "Bound variables '%s' in the type of '%s' escape because of impure applications; add explicit let-bindings"
                                  uu____118 uu____119 in
                          let uu____120 =
                            let uu____121 =
                              let uu____124 =
                                FStar_TypeChecker_Env.get_range env in
                              (msg, uu____124) in
                            FStar_Errors.Error uu____121 in
                          Prims.raise uu____120 in
                        let s =
                          let uu____126 =
                            let uu____127 = FStar_Syntax_Util.type_u () in
                            FStar_All.pipe_left Prims.fst uu____127 in
                          FStar_TypeChecker_Util.new_uvar env uu____126 in
                        let uu____132 =
                          FStar_TypeChecker_Rel.try_teq true env t1 s in
                        match uu____132 with
                        | Some g ->
                            (FStar_TypeChecker_Rel.force_trivial_guard env g;
                             s)
                        | uu____136 -> fail ())) in
          aux false kt
let push_binding env b = FStar_TypeChecker_Env.push_bv env (Prims.fst b)
let maybe_extend_subst:
  FStar_Syntax_Syntax.subst_t ->
    FStar_Syntax_Syntax.binder ->
      (FStar_Syntax_Syntax.term',FStar_Syntax_Syntax.term')
        FStar_Syntax_Syntax.syntax -> FStar_Syntax_Syntax.subst_t
  =
  fun s  ->
    fun b  ->
      fun v1  ->
        let uu____167 = FStar_Syntax_Syntax.is_null_binder b in
        if uu____167
        then s
        else (FStar_Syntax_Syntax.NT ((Prims.fst b), v1)) :: s
let set_lcomp_result:
  FStar_Syntax_Syntax.lcomp ->
    (FStar_Syntax_Syntax.term',FStar_Syntax_Syntax.term')
      FStar_Syntax_Syntax.syntax -> FStar_Syntax_Syntax.lcomp
  =
  fun lc  ->
    fun t  ->
      let uu___88_181 = lc in
      {
        FStar_Syntax_Syntax.eff_name =
          (uu___88_181.FStar_Syntax_Syntax.eff_name);
        FStar_Syntax_Syntax.res_typ = t;
        FStar_Syntax_Syntax.cflags = (uu___88_181.FStar_Syntax_Syntax.cflags);
        FStar_Syntax_Syntax.comp =
          (fun uu____182  ->
             let uu____183 = lc.FStar_Syntax_Syntax.comp () in
             FStar_Syntax_Util.set_result_typ uu____183 t)
      }
let memo_tk:
  FStar_Syntax_Syntax.term ->
    FStar_Syntax_Syntax.typ -> FStar_Syntax_Syntax.term
  =
  fun e  ->
    fun t  ->
      FStar_ST.write e.FStar_Syntax_Syntax.tk
        (Some (t.FStar_Syntax_Syntax.n));
      e
let value_check_expected_typ:
  FStar_TypeChecker_Env.env ->
    FStar_Syntax_Syntax.term ->
      (FStar_Syntax_Syntax.term,FStar_Syntax_Syntax.lcomp) FStar_Util.either
        ->
        FStar_TypeChecker_Env.guard_t ->
          (FStar_Syntax_Syntax.term* FStar_Syntax_Syntax.lcomp*
            FStar_TypeChecker_Env.guard_t)
  =
  fun env  ->
    fun e  ->
      fun tlc  ->
        fun guard  ->
          let should_return t =
            let uu____222 =
              let uu____223 = FStar_Syntax_Subst.compress t in
              uu____223.FStar_Syntax_Syntax.n in
            match uu____222 with
            | FStar_Syntax_Syntax.Tm_arrow (uu____226,c) ->
                let uu____238 =
                  FStar_TypeChecker_Util.is_pure_or_ghost_effect env
                    (FStar_Syntax_Util.comp_effect_name c) in
                if uu____238
                then
                  let t1 =
                    FStar_All.pipe_left FStar_Syntax_Util.unrefine
                      (FStar_Syntax_Util.comp_result c) in
                  let uu____240 =
                    let uu____241 = FStar_Syntax_Subst.compress t1 in
                    uu____241.FStar_Syntax_Syntax.n in
                  (match uu____240 with
                   | FStar_Syntax_Syntax.Tm_fvar fv when
                       FStar_Syntax_Syntax.fv_eq_lid fv
                         FStar_Syntax_Const.unit_lid
                       -> false
                   | FStar_Syntax_Syntax.Tm_constant uu____245 -> false
                   | uu____246 -> true)
                else false
            | uu____248 -> true in
          let lc =
            match tlc with
            | FStar_Util.Inl t ->
                let uu____251 =
                  let uu____254 =
                    (let uu____255 = should_return t in
                     Prims.op_Negation uu____255) ||
                      (let uu____256 =
                         FStar_TypeChecker_Env.should_verify env in
                       Prims.op_Negation uu____256) in
                  if uu____254
                  then FStar_Syntax_Syntax.mk_Total t
                  else FStar_TypeChecker_Util.return_value env t e in
                FStar_Syntax_Util.lcomp_of_comp uu____251
            | FStar_Util.Inr lc -> lc in
          let t = lc.FStar_Syntax_Syntax.res_typ in
          let uu____264 =
            let uu____268 = FStar_TypeChecker_Env.expected_typ env in
            match uu____268 with
            | None  -> let uu____273 = memo_tk e t in (uu____273, lc, guard)
            | Some t' ->
                ((let uu____276 =
                    FStar_TypeChecker_Env.debug env FStar_Options.High in
                  if uu____276
                  then
                    let uu____277 = FStar_Syntax_Print.term_to_string t in
                    let uu____278 = FStar_Syntax_Print.term_to_string t' in
                    FStar_Util.print2
                      "Computed return type %s; expected type %s\n" uu____277
                      uu____278
                  else ());
                 (let uu____280 =
                    FStar_TypeChecker_Util.maybe_coerce_bool_to_type env e lc
                      t' in
                  match uu____280 with
                  | (e1,lc1) ->
                      let t1 = lc1.FStar_Syntax_Syntax.res_typ in
                      let uu____291 =
                        FStar_TypeChecker_Util.check_and_ascribe env e1 t1 t' in
                      (match uu____291 with
                       | (e2,g) ->
                           ((let uu____300 =
                               FStar_TypeChecker_Env.debug env
                                 FStar_Options.High in
                             if uu____300
                             then
                               let uu____301 =
                                 FStar_Syntax_Print.term_to_string t1 in
                               let uu____302 =
                                 FStar_Syntax_Print.term_to_string t' in
                               let uu____303 =
                                 FStar_TypeChecker_Rel.guard_to_string env g in
                               let uu____304 =
                                 FStar_TypeChecker_Rel.guard_to_string env
                                   guard in
                               FStar_Util.print4
                                 "check_and_ascribe: type is %s<:%s \tguard is %s, %s\n"
                                 uu____301 uu____302 uu____303 uu____304
                             else ());
                            (let msg =
                               let uu____310 =
                                 FStar_TypeChecker_Rel.is_trivial g in
                               if uu____310
                               then None
                               else
                                 FStar_All.pipe_left
                                   (fun _0_28  -> Some _0_28)
                                   (FStar_TypeChecker_Err.subtyping_failed
                                      env t1 t') in
                             let g1 =
                               FStar_TypeChecker_Rel.conj_guard g guard in
                             let uu____325 =
                               FStar_TypeChecker_Util.strengthen_precondition
                                 msg env e2 lc1 g1 in
                             match uu____325 with
                             | (lc2,g2) ->
                                 let uu____333 = memo_tk e2 t' in
                                 (uu____333, (set_lcomp_result lc2 t'), g2)))))) in
          match uu____264 with
          | (e1,lc1,g) ->
              ((let uu____341 =
                  FStar_TypeChecker_Env.debug env FStar_Options.Low in
                if uu____341
                then
                  let uu____342 = FStar_Syntax_Print.lcomp_to_string lc1 in
                  FStar_Util.print1 "Return comp type is %s\n" uu____342
                else ());
               (e1, lc1, g))
let comp_check_expected_typ:
  FStar_TypeChecker_Env.env ->
    FStar_Syntax_Syntax.term ->
      FStar_Syntax_Syntax.lcomp ->
        (FStar_Syntax_Syntax.term* FStar_Syntax_Syntax.lcomp*
          FStar_TypeChecker_Env.guard_t)
  =
  fun env  ->
    fun e  ->
      fun lc  ->
        let uu____359 = FStar_TypeChecker_Env.expected_typ env in
        match uu____359 with
        | None  -> (e, lc, FStar_TypeChecker_Rel.trivial_guard)
        | Some t ->
            let uu____365 =
              FStar_TypeChecker_Util.maybe_coerce_bool_to_type env e lc t in
            (match uu____365 with
             | (e1,lc1) ->
                 FStar_TypeChecker_Util.weaken_result_typ env e1 lc1 t)
let check_expected_effect:
  FStar_TypeChecker_Env.env ->
    FStar_Syntax_Syntax.comp Prims.option ->
      (FStar_Syntax_Syntax.term* FStar_Syntax_Syntax.comp) ->
        (FStar_Syntax_Syntax.term* FStar_Syntax_Syntax.comp*
          FStar_TypeChecker_Env.guard_t)
  =
  fun env  ->
    fun copt  ->
      fun uu____387  ->
        match uu____387 with
        | (e,c) ->
            let expected_c_opt =
              match copt with
              | Some uu____402 -> copt
              | None  ->
                  let uu____403 =
                    ((FStar_Options.ml_ish ()) &&
                       (FStar_Ident.lid_equals
                          FStar_Syntax_Const.effect_ALL_lid
                          (FStar_Syntax_Util.comp_effect_name c)))
                      ||
                      (((FStar_Options.ml_ish ()) &&
                          env.FStar_TypeChecker_Env.lax)
                         &&
                         (let uu____404 =
                            FStar_Syntax_Util.is_pure_or_ghost_comp c in
                          Prims.op_Negation uu____404)) in
                  if uu____403
                  then
                    let uu____406 =
                      FStar_Syntax_Util.ml_comp
                        (FStar_Syntax_Util.comp_result c)
                        e.FStar_Syntax_Syntax.pos in
                    Some uu____406
                  else
                    (let uu____408 = FStar_Syntax_Util.is_tot_or_gtot_comp c in
                     if uu____408
                     then None
                     else
                       (let uu____411 = FStar_Syntax_Util.is_pure_comp c in
                        if uu____411
                        then
                          let uu____413 =
                            FStar_Syntax_Syntax.mk_Total
                              (FStar_Syntax_Util.comp_result c) in
                          Some uu____413
                        else
                          (let uu____415 =
                             FStar_Syntax_Util.is_pure_or_ghost_comp c in
                           if uu____415
                           then
                             let uu____417 =
                               FStar_Syntax_Syntax.mk_GTotal
                                 (FStar_Syntax_Util.comp_result c) in
                             Some uu____417
                           else None))) in
            (match expected_c_opt with
             | None  ->
                 let uu____422 = norm_c env c in
                 (e, uu____422, FStar_TypeChecker_Rel.trivial_guard)
             | Some expected_c ->
                 ((let uu____425 =
                     FStar_TypeChecker_Env.debug env FStar_Options.Low in
                   if uu____425
                   then
                     let uu____426 = FStar_Syntax_Print.term_to_string e in
                     let uu____427 = FStar_Syntax_Print.comp_to_string c in
                     let uu____428 =
                       FStar_Syntax_Print.comp_to_string expected_c in
                     FStar_Util.print3
                       "\n\n(%s) About to check\n\t%s\nagainst expected effect\n\t%s\n"
                       uu____426 uu____427 uu____428
                   else ());
                  (let c1 = norm_c env c in
                   (let uu____432 =
                      FStar_TypeChecker_Env.debug env FStar_Options.Low in
                    if uu____432
                    then
                      let uu____433 = FStar_Syntax_Print.term_to_string e in
                      let uu____434 = FStar_Syntax_Print.comp_to_string c1 in
                      let uu____435 =
                        FStar_Syntax_Print.comp_to_string expected_c in
                      FStar_Util.print3
                        "\n\nAfter normalization (%s) About to check\n\t%s\nagainst expected effect\n\t%s\n"
                        uu____433 uu____434 uu____435
                    else ());
                   (let uu____437 =
                      FStar_TypeChecker_Util.check_comp env e c1 expected_c in
                    match uu____437 with
                    | (e1,uu____445,g) ->
                        let g1 =
                          let uu____448 = FStar_TypeChecker_Env.get_range env in
                          FStar_TypeChecker_Util.label_guard uu____448
                            "could not prove post-condition" g in
                        ((let uu____450 =
                            FStar_TypeChecker_Env.debug env FStar_Options.Low in
                          if uu____450
                          then
                            let uu____451 =
                              FStar_Range.string_of_range
                                e1.FStar_Syntax_Syntax.pos in
                            let uu____452 =
                              FStar_TypeChecker_Rel.guard_to_string env g1 in
                            FStar_Util.print2
                              "(%s) DONE check_expected_effect; guard is: %s\n"
                              uu____451 uu____452
                          else ());
                         (let e2 =
                            FStar_TypeChecker_Util.maybe_lift env e1
                              (FStar_Syntax_Util.comp_effect_name c1)
                              (FStar_Syntax_Util.comp_effect_name expected_c)
                              (FStar_Syntax_Util.comp_result c1) in
                          (e2, expected_c, g1)))))))
let no_logical_guard env uu____474 =
  match uu____474 with
  | (te,kt,f) ->
      let uu____481 = FStar_TypeChecker_Rel.guard_form f in
      (match uu____481 with
       | FStar_TypeChecker_Common.Trivial  -> (te, kt, f)
       | FStar_TypeChecker_Common.NonTrivial f1 ->
           let uu____486 =
             let uu____487 =
               let uu____490 =
                 FStar_TypeChecker_Err.unexpected_non_trivial_precondition_on_term
                   env f1 in
               let uu____491 = FStar_TypeChecker_Env.get_range env in
               (uu____490, uu____491) in
             FStar_Errors.Error uu____487 in
           Prims.raise uu____486)
let print_expected_ty: FStar_TypeChecker_Env.env -> Prims.unit =
  fun env  ->
    let uu____498 = FStar_TypeChecker_Env.expected_typ env in
    match uu____498 with
    | None  -> FStar_Util.print_string "Expected type is None"
    | Some t ->
        let uu____501 = FStar_Syntax_Print.term_to_string t in
        FStar_Util.print1 "Expected type is %s" uu____501
let check_smt_pat env t bs c =
  let uu____536 = FStar_Syntax_Util.is_smt_lemma t in
  if uu____536
  then
    match c.FStar_Syntax_Syntax.n with
    | FStar_Syntax_Syntax.Comp
        { FStar_Syntax_Syntax.comp_univs = uu____537;
          FStar_Syntax_Syntax.effect_name = uu____538;
          FStar_Syntax_Syntax.result_typ = uu____539;
          FStar_Syntax_Syntax.effect_args = _pre::_post::(pats,uu____543)::[];
          FStar_Syntax_Syntax.flags = uu____544;_}
        ->
        let pat_vars =
          let uu____578 =
            FStar_TypeChecker_Normalize.normalize
              [FStar_TypeChecker_Normalize.Beta] env pats in
          FStar_Syntax_Free.names uu____578 in
        let uu____579 =
          FStar_All.pipe_right bs
            (FStar_Util.find_opt
               (fun uu____591  ->
                  match uu____591 with
                  | (b,uu____595) ->
                      let uu____596 = FStar_Util.set_mem b pat_vars in
                      Prims.op_Negation uu____596)) in
        (match uu____579 with
         | None  -> ()
         | Some (x,uu____600) ->
             let uu____603 =
               let uu____604 = FStar_Syntax_Print.bv_to_string x in
               FStar_Util.format1
                 "Pattern misses at least one bound variable: %s" uu____604 in
             FStar_Errors.warn t.FStar_Syntax_Syntax.pos uu____603)
    | uu____605 -> failwith "Impossible"
  else ()
let guard_letrecs:
  FStar_TypeChecker_Env.env ->
    FStar_Syntax_Syntax.binders ->
      (FStar_Syntax_Syntax.comp',Prims.unit) FStar_Syntax_Syntax.syntax ->
        (FStar_Syntax_Syntax.lbname* FStar_Syntax_Syntax.typ) Prims.list
  =
  fun env  ->
    fun actuals  ->
      fun expected_c  ->
        let uu____626 =
          let uu____627 = FStar_TypeChecker_Env.should_verify env in
          Prims.op_Negation uu____627 in
        if uu____626
        then env.FStar_TypeChecker_Env.letrecs
        else
          (match env.FStar_TypeChecker_Env.letrecs with
           | [] -> []
           | letrecs ->
               let r = FStar_TypeChecker_Env.get_range env in
               let env1 =
                 let uu___89_645 = env in
                 {
                   FStar_TypeChecker_Env.solver =
                     (uu___89_645.FStar_TypeChecker_Env.solver);
                   FStar_TypeChecker_Env.range =
                     (uu___89_645.FStar_TypeChecker_Env.range);
                   FStar_TypeChecker_Env.curmodule =
                     (uu___89_645.FStar_TypeChecker_Env.curmodule);
                   FStar_TypeChecker_Env.gamma =
                     (uu___89_645.FStar_TypeChecker_Env.gamma);
                   FStar_TypeChecker_Env.gamma_cache =
                     (uu___89_645.FStar_TypeChecker_Env.gamma_cache);
                   FStar_TypeChecker_Env.modules =
                     (uu___89_645.FStar_TypeChecker_Env.modules);
                   FStar_TypeChecker_Env.expected_typ =
                     (uu___89_645.FStar_TypeChecker_Env.expected_typ);
                   FStar_TypeChecker_Env.sigtab =
                     (uu___89_645.FStar_TypeChecker_Env.sigtab);
                   FStar_TypeChecker_Env.is_pattern =
                     (uu___89_645.FStar_TypeChecker_Env.is_pattern);
                   FStar_TypeChecker_Env.instantiate_imp =
                     (uu___89_645.FStar_TypeChecker_Env.instantiate_imp);
                   FStar_TypeChecker_Env.effects =
                     (uu___89_645.FStar_TypeChecker_Env.effects);
                   FStar_TypeChecker_Env.generalize =
                     (uu___89_645.FStar_TypeChecker_Env.generalize);
                   FStar_TypeChecker_Env.letrecs = [];
                   FStar_TypeChecker_Env.top_level =
                     (uu___89_645.FStar_TypeChecker_Env.top_level);
                   FStar_TypeChecker_Env.check_uvars =
                     (uu___89_645.FStar_TypeChecker_Env.check_uvars);
                   FStar_TypeChecker_Env.use_eq =
                     (uu___89_645.FStar_TypeChecker_Env.use_eq);
                   FStar_TypeChecker_Env.is_iface =
                     (uu___89_645.FStar_TypeChecker_Env.is_iface);
                   FStar_TypeChecker_Env.admit =
                     (uu___89_645.FStar_TypeChecker_Env.admit);
                   FStar_TypeChecker_Env.lax =
                     (uu___89_645.FStar_TypeChecker_Env.lax);
                   FStar_TypeChecker_Env.lax_universes =
                     (uu___89_645.FStar_TypeChecker_Env.lax_universes);
                   FStar_TypeChecker_Env.type_of =
                     (uu___89_645.FStar_TypeChecker_Env.type_of);
                   FStar_TypeChecker_Env.universe_of =
                     (uu___89_645.FStar_TypeChecker_Env.universe_of);
                   FStar_TypeChecker_Env.use_bv_sorts =
                     (uu___89_645.FStar_TypeChecker_Env.use_bv_sorts);
                   FStar_TypeChecker_Env.qname_and_index =
                     (uu___89_645.FStar_TypeChecker_Env.qname_and_index)
                 } in
               let precedes =
                 FStar_TypeChecker_Util.fvar_const env1
                   FStar_Syntax_Const.precedes_lid in
               let decreases_clause bs c =
                 let filter_types_and_functions bs1 =
                   FStar_All.pipe_right bs1
                     (FStar_List.collect
                        (fun uu____668  ->
                           match uu____668 with
                           | (b,uu____673) ->
                               let t =
                                 let uu____675 =
                                   FStar_Syntax_Util.unrefine
                                     b.FStar_Syntax_Syntax.sort in
                                 unfold_whnf env1 uu____675 in
                               (match t.FStar_Syntax_Syntax.n with
                                | FStar_Syntax_Syntax.Tm_type _
                                  |FStar_Syntax_Syntax.Tm_arrow _ -> []
                                | uu____679 ->
                                    let uu____680 =
                                      FStar_Syntax_Syntax.bv_to_name b in
                                    [uu____680]))) in
                 let as_lex_list dec =
                   let uu____685 = FStar_Syntax_Util.head_and_args dec in
                   match uu____685 with
                   | (head1,uu____696) ->
                       (match head1.FStar_Syntax_Syntax.n with
                        | FStar_Syntax_Syntax.Tm_fvar fv when
                            FStar_Syntax_Syntax.fv_eq_lid fv
                              FStar_Syntax_Const.lexcons_lid
                            -> dec
                        | uu____712 -> mk_lex_list [dec]) in
                 let cflags = FStar_Syntax_Util.comp_flags c in
                 let uu____715 =
                   FStar_All.pipe_right cflags
                     (FStar_List.tryFind
                        (fun uu___81_719  ->
                           match uu___81_719 with
                           | FStar_Syntax_Syntax.DECREASES uu____720 -> true
                           | uu____723 -> false)) in
                 match uu____715 with
                 | Some (FStar_Syntax_Syntax.DECREASES dec) ->
                     as_lex_list dec
                 | uu____727 ->
                     let xs =
                       FStar_All.pipe_right bs filter_types_and_functions in
                     (match xs with
                      | x::[] -> x
                      | uu____733 -> mk_lex_list xs) in
               let previous_dec = decreases_clause actuals expected_c in
               let guard_one_letrec uu____745 =
                 match uu____745 with
                 | (l,t) ->
                     let uu____754 =
                       let uu____755 = FStar_Syntax_Subst.compress t in
                       uu____755.FStar_Syntax_Syntax.n in
                     (match uu____754 with
                      | FStar_Syntax_Syntax.Tm_arrow (formals,c) ->
                          let formals1 =
                            FStar_All.pipe_right formals
                              (FStar_List.map
                                 (fun uu____788  ->
                                    match uu____788 with
                                    | (x,imp) ->
                                        let uu____795 =
                                          FStar_Syntax_Syntax.is_null_bv x in
                                        if uu____795
                                        then
                                          let uu____798 =
                                            let uu____799 =
                                              let uu____801 =
                                                FStar_Syntax_Syntax.range_of_bv
                                                  x in
                                              Some uu____801 in
                                            FStar_Syntax_Syntax.new_bv
                                              uu____799
                                              x.FStar_Syntax_Syntax.sort in
                                          (uu____798, imp)
                                        else (x, imp))) in
                          let uu____803 =
                            FStar_Syntax_Subst.open_comp formals1 c in
                          (match uu____803 with
                           | (formals2,c1) ->
                               let dec = decreases_clause formals2 c1 in
                               let precedes1 =
                                 let uu____816 =
                                   let uu____817 =
                                     let uu____818 =
                                       FStar_Syntax_Syntax.as_arg dec in
                                     let uu____819 =
                                       let uu____821 =
                                         FStar_Syntax_Syntax.as_arg
                                           previous_dec in
                                       [uu____821] in
                                     uu____818 :: uu____819 in
                                   FStar_Syntax_Syntax.mk_Tm_app precedes
                                     uu____817 in
                                 uu____816 None r in
                               let uu____826 = FStar_Util.prefix formals2 in
                               (match uu____826 with
                                | (bs,(last1,imp)) ->
                                    let last2 =
                                      let uu___90_852 = last1 in
                                      let uu____853 =
                                        FStar_Syntax_Util.refine last1
                                          precedes1 in
                                      {
                                        FStar_Syntax_Syntax.ppname =
                                          (uu___90_852.FStar_Syntax_Syntax.ppname);
                                        FStar_Syntax_Syntax.index =
                                          (uu___90_852.FStar_Syntax_Syntax.index);
                                        FStar_Syntax_Syntax.sort = uu____853
                                      } in
                                    let refined_formals =
                                      FStar_List.append bs [(last2, imp)] in
                                    let t' =
                                      FStar_Syntax_Util.arrow refined_formals
                                        c1 in
                                    ((let uu____870 =
                                        FStar_TypeChecker_Env.debug env1
                                          FStar_Options.Low in
                                      if uu____870
                                      then
                                        let uu____871 =
                                          FStar_Syntax_Print.lbname_to_string
                                            l in
                                        let uu____872 =
                                          FStar_Syntax_Print.term_to_string t in
                                        let uu____873 =
                                          FStar_Syntax_Print.term_to_string
                                            t' in
                                        FStar_Util.print3
                                          "Refined let rec %s\n\tfrom type %s\n\tto type %s\n"
                                          uu____871 uu____872 uu____873
                                      else ());
                                     (l, t'))))
                      | uu____877 ->
                          Prims.raise
                            (FStar_Errors.Error
                               ("Annotated type of 'let rec' must be an arrow",
                                 (t.FStar_Syntax_Syntax.pos)))) in
               FStar_All.pipe_right letrecs (FStar_List.map guard_one_letrec))
let rec tc_term:
  FStar_TypeChecker_Env.env ->
    FStar_Syntax_Syntax.term ->
      (FStar_Syntax_Syntax.term* FStar_Syntax_Syntax.lcomp*
        FStar_TypeChecker_Env.guard_t)
  =
  fun env  ->
    fun e  ->
      tc_maybe_toplevel_term
        (let uu___91_1149 = env in
         {
           FStar_TypeChecker_Env.solver =
             (uu___91_1149.FStar_TypeChecker_Env.solver);
           FStar_TypeChecker_Env.range =
             (uu___91_1149.FStar_TypeChecker_Env.range);
           FStar_TypeChecker_Env.curmodule =
             (uu___91_1149.FStar_TypeChecker_Env.curmodule);
           FStar_TypeChecker_Env.gamma =
             (uu___91_1149.FStar_TypeChecker_Env.gamma);
           FStar_TypeChecker_Env.gamma_cache =
             (uu___91_1149.FStar_TypeChecker_Env.gamma_cache);
           FStar_TypeChecker_Env.modules =
             (uu___91_1149.FStar_TypeChecker_Env.modules);
           FStar_TypeChecker_Env.expected_typ =
             (uu___91_1149.FStar_TypeChecker_Env.expected_typ);
           FStar_TypeChecker_Env.sigtab =
             (uu___91_1149.FStar_TypeChecker_Env.sigtab);
           FStar_TypeChecker_Env.is_pattern =
             (uu___91_1149.FStar_TypeChecker_Env.is_pattern);
           FStar_TypeChecker_Env.instantiate_imp =
             (uu___91_1149.FStar_TypeChecker_Env.instantiate_imp);
           FStar_TypeChecker_Env.effects =
             (uu___91_1149.FStar_TypeChecker_Env.effects);
           FStar_TypeChecker_Env.generalize =
             (uu___91_1149.FStar_TypeChecker_Env.generalize);
           FStar_TypeChecker_Env.letrecs =
             (uu___91_1149.FStar_TypeChecker_Env.letrecs);
           FStar_TypeChecker_Env.top_level = false;
           FStar_TypeChecker_Env.check_uvars =
             (uu___91_1149.FStar_TypeChecker_Env.check_uvars);
           FStar_TypeChecker_Env.use_eq =
             (uu___91_1149.FStar_TypeChecker_Env.use_eq);
           FStar_TypeChecker_Env.is_iface =
             (uu___91_1149.FStar_TypeChecker_Env.is_iface);
           FStar_TypeChecker_Env.admit =
             (uu___91_1149.FStar_TypeChecker_Env.admit);
           FStar_TypeChecker_Env.lax =
             (uu___91_1149.FStar_TypeChecker_Env.lax);
           FStar_TypeChecker_Env.lax_universes =
             (uu___91_1149.FStar_TypeChecker_Env.lax_universes);
           FStar_TypeChecker_Env.type_of =
             (uu___91_1149.FStar_TypeChecker_Env.type_of);
           FStar_TypeChecker_Env.universe_of =
             (uu___91_1149.FStar_TypeChecker_Env.universe_of);
           FStar_TypeChecker_Env.use_bv_sorts =
             (uu___91_1149.FStar_TypeChecker_Env.use_bv_sorts);
           FStar_TypeChecker_Env.qname_and_index =
             (uu___91_1149.FStar_TypeChecker_Env.qname_and_index)
         }) e
and tc_maybe_toplevel_term:
  FStar_TypeChecker_Env.env ->
    FStar_Syntax_Syntax.term ->
      (FStar_Syntax_Syntax.term* FStar_Syntax_Syntax.lcomp*
        FStar_TypeChecker_Env.guard_t)
  =
  fun env  ->
    fun e  ->
      let env1 =
        if e.FStar_Syntax_Syntax.pos = FStar_Range.dummyRange
        then env
        else FStar_TypeChecker_Env.set_range env e.FStar_Syntax_Syntax.pos in
      (let uu____1158 = FStar_TypeChecker_Env.debug env1 FStar_Options.Low in
       if uu____1158
       then
         let uu____1159 =
           let uu____1160 = FStar_TypeChecker_Env.get_range env1 in
           FStar_All.pipe_left FStar_Range.string_of_range uu____1160 in
         let uu____1161 = FStar_Syntax_Print.tag_of_term e in
         FStar_Util.print2 "%s (%s)\n" uu____1159 uu____1161
       else ());
      (let top = FStar_Syntax_Subst.compress e in
       match top.FStar_Syntax_Syntax.n with
       | FStar_Syntax_Syntax.Tm_delayed uu____1167 -> failwith "Impossible"
       | FStar_Syntax_Syntax.Tm_uinst _
         |FStar_Syntax_Syntax.Tm_uvar _
          |FStar_Syntax_Syntax.Tm_bvar _
           |FStar_Syntax_Syntax.Tm_name _
            |FStar_Syntax_Syntax.Tm_fvar _
             |FStar_Syntax_Syntax.Tm_constant _
              |FStar_Syntax_Syntax.Tm_abs _
               |FStar_Syntax_Syntax.Tm_arrow _
                |FStar_Syntax_Syntax.Tm_refine _
                 |FStar_Syntax_Syntax.Tm_type _
                  |FStar_Syntax_Syntax.Tm_unknown 
           -> tc_value env1 e
       | FStar_Syntax_Syntax.Tm_meta
           (e1,FStar_Syntax_Syntax.Meta_desugared
            (FStar_Syntax_Syntax.Meta_smt_pat ))
           ->
           let uu____1206 = tc_tot_or_gtot_term env1 e1 in
           (match uu____1206 with
            | (e2,c,g) ->
                let g1 =
                  let uu___92_1217 = g in
                  {
                    FStar_TypeChecker_Env.guard_f =
                      FStar_TypeChecker_Common.Trivial;
                    FStar_TypeChecker_Env.deferred =
                      (uu___92_1217.FStar_TypeChecker_Env.deferred);
                    FStar_TypeChecker_Env.univ_ineqs =
                      (uu___92_1217.FStar_TypeChecker_Env.univ_ineqs);
                    FStar_TypeChecker_Env.implicits =
                      (uu___92_1217.FStar_TypeChecker_Env.implicits)
                  } in
                (e2, c, g1))
       | FStar_Syntax_Syntax.Tm_meta
           (e1,FStar_Syntax_Syntax.Meta_pattern pats) ->
           let uu____1230 = FStar_Syntax_Util.type_u () in
           (match uu____1230 with
            | (t,u) ->
                let uu____1238 = tc_check_tot_or_gtot_term env1 e1 t in
                (match uu____1238 with
                 | (e2,c,g) ->
                     let uu____1248 =
                       let uu____1257 =
                         FStar_TypeChecker_Env.clear_expected_typ env1 in
                       match uu____1257 with
                       | (env2,uu____1270) -> tc_pats env2 pats in
                     (match uu____1248 with
                      | (pats1,g') ->
                          let g'1 =
                            let uu___93_1291 = g' in
                            {
                              FStar_TypeChecker_Env.guard_f =
                                FStar_TypeChecker_Common.Trivial;
                              FStar_TypeChecker_Env.deferred =
                                (uu___93_1291.FStar_TypeChecker_Env.deferred);
                              FStar_TypeChecker_Env.univ_ineqs =
                                (uu___93_1291.FStar_TypeChecker_Env.univ_ineqs);
                              FStar_TypeChecker_Env.implicits =
                                (uu___93_1291.FStar_TypeChecker_Env.implicits)
                            } in
                          let uu____1292 =
                            (FStar_Syntax_Syntax.mk
                               (FStar_Syntax_Syntax.Tm_meta
                                  (e2,
                                    (FStar_Syntax_Syntax.Meta_pattern pats1))))
                              (Some (t.FStar_Syntax_Syntax.n))
                              top.FStar_Syntax_Syntax.pos in
                          let uu____1303 =
                            FStar_TypeChecker_Rel.conj_guard g g'1 in
                          (uu____1292, c, uu____1303))))
       | FStar_Syntax_Syntax.Tm_meta
           (e1,FStar_Syntax_Syntax.Meta_desugared
            (FStar_Syntax_Syntax.Sequence ))
           ->
           let uu____1311 =
             let uu____1312 = FStar_Syntax_Subst.compress e1 in
             uu____1312.FStar_Syntax_Syntax.n in
           (match uu____1311 with
            | FStar_Syntax_Syntax.Tm_let
                ((uu____1318,{ FStar_Syntax_Syntax.lbname = x;
                               FStar_Syntax_Syntax.lbunivs = uu____1320;
                               FStar_Syntax_Syntax.lbtyp = uu____1321;
                               FStar_Syntax_Syntax.lbeff = uu____1322;
                               FStar_Syntax_Syntax.lbdef = e11;_}::[]),e2)
                ->
                let uu____1340 =
                  let uu____1344 =
                    FStar_TypeChecker_Env.set_expected_typ env1
                      FStar_TypeChecker_Common.t_unit in
                  tc_term uu____1344 e11 in
                (match uu____1340 with
                 | (e12,c1,g1) ->
                     let uu____1351 = tc_term env1 e2 in
                     (match uu____1351 with
                      | (e21,c2,g2) ->
                          let c =
                            FStar_TypeChecker_Util.bind
                              e12.FStar_Syntax_Syntax.pos env1 (Some e12) c1
                              (None, c2) in
                          let e13 =
                            FStar_TypeChecker_Util.maybe_lift env1 e12
                              c1.FStar_Syntax_Syntax.eff_name
                              c.FStar_Syntax_Syntax.eff_name
                              c1.FStar_Syntax_Syntax.res_typ in
                          let e22 =
                            FStar_TypeChecker_Util.maybe_lift env1 e21
                              c2.FStar_Syntax_Syntax.eff_name
                              c.FStar_Syntax_Syntax.eff_name
                              c2.FStar_Syntax_Syntax.res_typ in
                          let e3 =
                            let uu____1368 =
                              let uu____1371 =
                                let uu____1372 =
                                  let uu____1380 =
                                    let uu____1384 =
                                      let uu____1386 =
                                        FStar_Syntax_Syntax.mk_lb
                                          (x, [],
                                            (c1.FStar_Syntax_Syntax.eff_name),
                                            FStar_TypeChecker_Common.t_unit,
                                            e13) in
                                      [uu____1386] in
                                    (false, uu____1384) in
                                  (uu____1380, e22) in
                                FStar_Syntax_Syntax.Tm_let uu____1372 in
                              FStar_Syntax_Syntax.mk uu____1371 in
                            uu____1368
                              (Some
                                 ((c.FStar_Syntax_Syntax.res_typ).FStar_Syntax_Syntax.n))
                              e1.FStar_Syntax_Syntax.pos in
                          let e4 =
                            FStar_TypeChecker_Util.maybe_monadic env1 e3
                              c.FStar_Syntax_Syntax.eff_name
                              c.FStar_Syntax_Syntax.res_typ in
                          let e5 =
                            (FStar_Syntax_Syntax.mk
                               (FStar_Syntax_Syntax.Tm_meta
                                  (e4,
                                    (FStar_Syntax_Syntax.Meta_desugared
                                       FStar_Syntax_Syntax.Sequence))))
                              (Some
                                 ((c.FStar_Syntax_Syntax.res_typ).FStar_Syntax_Syntax.n))
                              top.FStar_Syntax_Syntax.pos in
                          let uu____1416 =
                            FStar_TypeChecker_Rel.conj_guard g1 g2 in
                          (e5, c, uu____1416)))
            | uu____1419 ->
                let uu____1420 = tc_term env1 e1 in
                (match uu____1420 with
                 | (e2,c,g) ->
                     let e3 =
                       (FStar_Syntax_Syntax.mk
                          (FStar_Syntax_Syntax.Tm_meta
                             (e2,
                               (FStar_Syntax_Syntax.Meta_desugared
                                  FStar_Syntax_Syntax.Sequence))))
                         (Some
                            ((c.FStar_Syntax_Syntax.res_typ).FStar_Syntax_Syntax.n))
                         top.FStar_Syntax_Syntax.pos in
                     (e3, c, g)))
       | FStar_Syntax_Syntax.Tm_meta
           (e1,FStar_Syntax_Syntax.Meta_monadic uu____1444) ->
           tc_term env1 e1
       | FStar_Syntax_Syntax.Tm_meta (e1,m) ->
           let uu____1459 = tc_term env1 e1 in
           (match uu____1459 with
            | (e2,c,g) ->
                let e3 =
                  (FStar_Syntax_Syntax.mk
                     (FStar_Syntax_Syntax.Tm_meta (e2, m)))
                    (Some
                       ((c.FStar_Syntax_Syntax.res_typ).FStar_Syntax_Syntax.n))
                    top.FStar_Syntax_Syntax.pos in
                (e3, c, g))
       | FStar_Syntax_Syntax.Tm_ascribed
           (e1,(FStar_Util.Inr expected_c,topt),uu____1485) ->
           let uu____1521 = FStar_TypeChecker_Env.clear_expected_typ env1 in
           (match uu____1521 with
            | (env0,uu____1529) ->
                let uu____1532 = tc_comp env0 expected_c in
                (match uu____1532 with
                 | (expected_c1,uu____1540,g) ->
                     let t_res = FStar_Syntax_Util.comp_result expected_c1 in
                     let uu____1545 =
                       let uu____1549 =
                         FStar_TypeChecker_Env.set_expected_typ env0 t_res in
                       tc_term uu____1549 e1 in
                     (match uu____1545 with
                      | (e2,c',g') ->
                          let uu____1556 =
                            let uu____1560 =
                              let uu____1563 = c'.FStar_Syntax_Syntax.comp () in
                              (e2, uu____1563) in
                            check_expected_effect env0 (Some expected_c1)
                              uu____1560 in
                          (match uu____1556 with
                           | (e3,expected_c2,g'') ->
                               let e4 =
                                 (FStar_Syntax_Syntax.mk
                                    (FStar_Syntax_Syntax.Tm_ascribed
                                       (e3, ((FStar_Util.Inl t_res), None),
                                         (Some
                                            (FStar_Syntax_Util.comp_effect_name
                                               expected_c2)))))
                                   (Some (t_res.FStar_Syntax_Syntax.n))
                                   top.FStar_Syntax_Syntax.pos in
                               let lc =
                                 FStar_Syntax_Util.lcomp_of_comp expected_c2 in
                               let f =
                                 let uu____1614 =
                                   FStar_TypeChecker_Rel.conj_guard g' g'' in
                                 FStar_TypeChecker_Rel.conj_guard g
                                   uu____1614 in
                               let topt1 = tc_tactic_opt env0 topt in
                               let f1 =
                                 match topt1 with
                                 | None  -> f
                                 | Some tactic ->
                                     FStar_TypeChecker_Rel.map_guard f
                                       (FStar_TypeChecker_Common.mk_by_tactic
                                          tactic) in
                               let uu____1619 =
                                 comp_check_expected_typ env1 e4 lc in
                               (match uu____1619 with
                                | (e5,c,f2) ->
                                    let uu____1629 =
                                      FStar_TypeChecker_Rel.conj_guard f1 f2 in
                                    (e5, c, uu____1629))))))
       | FStar_Syntax_Syntax.Tm_ascribed
           (e1,(FStar_Util.Inl t,topt),uu____1633) ->
           let uu____1669 = FStar_Syntax_Util.type_u () in
           (match uu____1669 with
            | (k,u) ->
                let uu____1677 = tc_check_tot_or_gtot_term env1 t k in
                (match uu____1677 with
                 | (t1,uu____1685,f) ->
                     let uu____1687 =
                       let uu____1691 =
                         FStar_TypeChecker_Env.set_expected_typ env1 t1 in
                       tc_term uu____1691 e1 in
                     (match uu____1687 with
                      | (e2,c,g) ->
                          let uu____1698 =
                            let uu____1701 =
                              FStar_TypeChecker_Env.set_range env1
                                t1.FStar_Syntax_Syntax.pos in
                            FStar_TypeChecker_Util.strengthen_precondition
                              (Some
                                 (fun uu____1704  ->
                                    FStar_TypeChecker_Err.ill_kinded_type))
                              uu____1701 e2 c f in
                          (match uu____1698 with
                           | (c1,f1) ->
                               let uu____1710 =
                                 let uu____1714 =
                                   (FStar_Syntax_Syntax.mk
                                      (FStar_Syntax_Syntax.Tm_ascribed
                                         (e2, ((FStar_Util.Inl t1), None),
                                           (Some
                                              (c1.FStar_Syntax_Syntax.eff_name)))))
                                     (Some (t1.FStar_Syntax_Syntax.n))
                                     top.FStar_Syntax_Syntax.pos in
                                 comp_check_expected_typ env1 uu____1714 c1 in
                               (match uu____1710 with
                                | (e3,c2,f2) ->
                                    let uu____1750 =
                                      let uu____1751 =
                                        FStar_TypeChecker_Rel.conj_guard g f2 in
                                      FStar_TypeChecker_Rel.conj_guard f1
                                        uu____1751 in
                                    (e3, c2, uu____1750))))))
       | FStar_Syntax_Syntax.Tm_app
         ({
            FStar_Syntax_Syntax.n = FStar_Syntax_Syntax.Tm_constant
              (FStar_Const.Const_reify );
            FStar_Syntax_Syntax.tk = _; FStar_Syntax_Syntax.pos = _;
            FStar_Syntax_Syntax.vars = _;_},a::hd1::rest)
         |FStar_Syntax_Syntax.Tm_app
         ({
            FStar_Syntax_Syntax.n = FStar_Syntax_Syntax.Tm_constant
              (FStar_Const.Const_reflect _);
            FStar_Syntax_Syntax.tk = _; FStar_Syntax_Syntax.pos = _;
            FStar_Syntax_Syntax.vars = _;_},a::hd1::rest)
           ->
           let rest1 = hd1 :: rest in
           let uu____1828 = FStar_Syntax_Util.head_and_args top in
           (match uu____1828 with
            | (unary_op,uu____1842) ->
                let head1 =
                  let uu____1860 =
                    FStar_Range.union_ranges unary_op.FStar_Syntax_Syntax.pos
                      (Prims.fst a).FStar_Syntax_Syntax.pos in
                  (FStar_Syntax_Syntax.mk
                     (FStar_Syntax_Syntax.Tm_app (unary_op, [a]))) None
                    uu____1860 in
                let t =
                  (FStar_Syntax_Syntax.mk
                     (FStar_Syntax_Syntax.Tm_app (head1, rest1))) None
                    top.FStar_Syntax_Syntax.pos in
                tc_term env1 t)
       | FStar_Syntax_Syntax.Tm_app
           ({
              FStar_Syntax_Syntax.n = FStar_Syntax_Syntax.Tm_constant
                (FStar_Const.Const_reify );
              FStar_Syntax_Syntax.tk = uu____1904;
              FStar_Syntax_Syntax.pos = uu____1905;
              FStar_Syntax_Syntax.vars = uu____1906;_},(e1,aqual)::[])
           ->
           (if FStar_Option.isSome aqual
            then
              FStar_Errors.warn e1.FStar_Syntax_Syntax.pos
                "Qualifier on argument to reify is irrelevant and will be ignored"
            else ();
            (let uu____1932 =
               let uu____1936 = FStar_TypeChecker_Env.clear_expected_typ env1 in
               match uu____1936 with | (env0,uu____1944) -> tc_term env0 e1 in
             match uu____1932 with
             | (e2,c,g) ->
                 let uu____1953 = FStar_Syntax_Util.head_and_args top in
                 (match uu____1953 with
                  | (reify_op,uu____1967) ->
                      let u_c =
                        let uu____1983 =
                          tc_term env1 c.FStar_Syntax_Syntax.res_typ in
                        match uu____1983 with
                        | (uu____1987,c',uu____1989) ->
                            let uu____1990 =
                              let uu____1991 =
                                FStar_Syntax_Subst.compress
                                  c'.FStar_Syntax_Syntax.res_typ in
                              uu____1991.FStar_Syntax_Syntax.n in
                            (match uu____1990 with
                             | FStar_Syntax_Syntax.Tm_type u -> u
                             | uu____1995 ->
                                 let uu____1996 = FStar_Syntax_Util.type_u () in
                                 (match uu____1996 with
                                  | (t,u) ->
                                      let g_opt =
                                        FStar_TypeChecker_Rel.try_teq true
                                          env1 c'.FStar_Syntax_Syntax.res_typ
                                          t in
                                      ((match g_opt with
                                        | Some g' ->
                                            FStar_TypeChecker_Rel.force_trivial_guard
                                              env1 g'
                                        | None  ->
                                            let uu____2005 =
                                              let uu____2006 =
                                                FStar_Syntax_Print.lcomp_to_string
                                                  c' in
                                              let uu____2007 =
                                                FStar_Syntax_Print.term_to_string
                                                  c.FStar_Syntax_Syntax.res_typ in
                                              let uu____2008 =
                                                FStar_Syntax_Print.term_to_string
                                                  c'.FStar_Syntax_Syntax.res_typ in
                                              FStar_Util.format3
                                                "Unexpected result type of computation. The computation type %s of the term %s should have type Type n for some level n but has type %s"
                                                uu____2006 uu____2007
                                                uu____2008 in
                                            failwith uu____2005);
                                       u))) in
                      let repr =
                        let uu____2010 = c.FStar_Syntax_Syntax.comp () in
                        FStar_TypeChecker_Env.reify_comp env1 uu____2010 u_c in
                      let e3 =
                        (FStar_Syntax_Syntax.mk
                           (FStar_Syntax_Syntax.Tm_app
                              (reify_op, [(e2, aqual)])))
                          (Some (repr.FStar_Syntax_Syntax.n))
                          top.FStar_Syntax_Syntax.pos in
                      let c1 =
                        let uu____2032 = FStar_Syntax_Syntax.mk_Total repr in
                        FStar_All.pipe_right uu____2032
                          FStar_Syntax_Util.lcomp_of_comp in
                      let uu____2033 = comp_check_expected_typ env1 e3 c1 in
                      (match uu____2033 with
                       | (e4,c2,g') ->
                           let uu____2043 =
                             FStar_TypeChecker_Rel.conj_guard g g' in
                           (e4, c2, uu____2043)))))
       | FStar_Syntax_Syntax.Tm_app
           ({
              FStar_Syntax_Syntax.n = FStar_Syntax_Syntax.Tm_constant
                (FStar_Const.Const_reflect l);
              FStar_Syntax_Syntax.tk = uu____2045;
              FStar_Syntax_Syntax.pos = uu____2046;
              FStar_Syntax_Syntax.vars = uu____2047;_},(e1,aqual)::[])
           ->
           (if FStar_Option.isSome aqual
            then
              FStar_Errors.warn e1.FStar_Syntax_Syntax.pos
                "Qualifier on argument to reflect is irrelevant and will be ignored"
            else ();
            (let no_reflect uu____2079 =
               let uu____2080 =
                 let uu____2081 =
                   let uu____2084 =
                     FStar_Util.format1 "Effect %s cannot be reified"
                       l.FStar_Ident.str in
                   (uu____2084, (e1.FStar_Syntax_Syntax.pos)) in
                 FStar_Errors.Error uu____2081 in
               Prims.raise uu____2080 in
             let uu____2088 = FStar_Syntax_Util.head_and_args top in
             match uu____2088 with
             | (reflect_op,uu____2102) ->
                 let uu____2117 =
                   FStar_TypeChecker_Env.effect_decl_opt env1 l in
                 (match uu____2117 with
                  | None  -> no_reflect ()
                  | Some ed ->
                      let uu____2123 =
                        let uu____2124 =
                          FStar_All.pipe_right
                            ed.FStar_Syntax_Syntax.qualifiers
                            FStar_Syntax_Syntax.contains_reflectable in
                        Prims.op_Negation uu____2124 in
                      if uu____2123
                      then no_reflect ()
                      else
                        (let uu____2130 =
                           FStar_TypeChecker_Env.clear_expected_typ env1 in
                         match uu____2130 with
                         | (env_no_ex,topt) ->
                             let uu____2141 =
                               let u = FStar_TypeChecker_Env.new_u_univ () in
                               let repr =
                                 FStar_TypeChecker_Env.inst_effect_fun_with
                                   [u] env1 ed
                                   ([], (ed.FStar_Syntax_Syntax.repr)) in
                               let t =
                                 let uu____2156 =
                                   let uu____2159 =
                                     let uu____2160 =
                                       let uu____2170 =
                                         let uu____2172 =
                                           FStar_Syntax_Syntax.as_arg
                                             FStar_Syntax_Syntax.tun in
                                         let uu____2173 =
                                           let uu____2175 =
                                             FStar_Syntax_Syntax.as_arg
                                               FStar_Syntax_Syntax.tun in
                                           [uu____2175] in
                                         uu____2172 :: uu____2173 in
                                       (repr, uu____2170) in
                                     FStar_Syntax_Syntax.Tm_app uu____2160 in
                                   FStar_Syntax_Syntax.mk uu____2159 in
                                 uu____2156 None top.FStar_Syntax_Syntax.pos in
                               let uu____2185 =
                                 let uu____2189 =
                                   let uu____2190 =
                                     FStar_TypeChecker_Env.clear_expected_typ
                                       env1 in
                                   FStar_All.pipe_right uu____2190 Prims.fst in
                                 tc_tot_or_gtot_term uu____2189 t in
                               match uu____2185 with
                               | (t1,uu____2207,g) ->
                                   let uu____2209 =
                                     let uu____2210 =
                                       FStar_Syntax_Subst.compress t1 in
                                     uu____2210.FStar_Syntax_Syntax.n in
                                   (match uu____2209 with
                                    | FStar_Syntax_Syntax.Tm_app
                                        (uu____2221,(res,uu____2223)::
                                         (wp,uu____2225)::[])
                                        -> (t1, res, wp, g)
                                    | uu____2259 -> failwith "Impossible") in
                             (match uu____2141 with
                              | (expected_repr_typ,res_typ,wp,g0) ->
                                  let uu____2283 =
                                    let uu____2286 =
                                      tc_tot_or_gtot_term env_no_ex e1 in
                                    match uu____2286 with
                                    | (e2,c,g) ->
                                        ((let uu____2296 =
                                            let uu____2297 =
                                              FStar_Syntax_Util.is_total_lcomp
                                                c in
                                            FStar_All.pipe_left
                                              Prims.op_Negation uu____2297 in
                                          if uu____2296
                                          then
                                            FStar_TypeChecker_Err.add_errors
                                              env1
                                              [("Expected Tot, got a GTot computation",
                                                 (e2.FStar_Syntax_Syntax.pos))]
                                          else ());
                                         (let uu____2303 =
                                            FStar_TypeChecker_Rel.try_teq
                                              true env_no_ex
                                              c.FStar_Syntax_Syntax.res_typ
                                              expected_repr_typ in
                                          match uu____2303 with
                                          | None  ->
                                              ((let uu____2308 =
                                                  let uu____2312 =
                                                    let uu____2315 =
                                                      let uu____2316 =
                                                        FStar_Syntax_Print.term_to_string
                                                          ed.FStar_Syntax_Syntax.repr in
                                                      let uu____2317 =
                                                        FStar_Syntax_Print.term_to_string
                                                          c.FStar_Syntax_Syntax.res_typ in
                                                      FStar_Util.format2
                                                        "Expected an instance of %s; got %s"
                                                        uu____2316 uu____2317 in
                                                    (uu____2315,
                                                      (e2.FStar_Syntax_Syntax.pos)) in
                                                  [uu____2312] in
                                                FStar_TypeChecker_Err.add_errors
                                                  env1 uu____2308);
                                               (let uu____2322 =
                                                  FStar_TypeChecker_Rel.conj_guard
                                                    g g0 in
                                                (e2, uu____2322)))
                                          | Some g' ->
                                              let uu____2324 =
                                                let uu____2325 =
                                                  FStar_TypeChecker_Rel.conj_guard
                                                    g g0 in
                                                FStar_TypeChecker_Rel.conj_guard
                                                  g' uu____2325 in
                                              (e2, uu____2324))) in
                                  (match uu____2283 with
                                   | (e2,g) ->
                                       let c =
                                         let uu____2332 =
                                           let uu____2333 =
                                             let uu____2334 =
                                               let uu____2335 =
                                                 env1.FStar_TypeChecker_Env.universe_of
                                                   env1 res_typ in
                                               [uu____2335] in
                                             let uu____2336 =
                                               let uu____2342 =
                                                 FStar_Syntax_Syntax.as_arg
                                                   wp in
                                               [uu____2342] in
                                             {
                                               FStar_Syntax_Syntax.comp_univs
                                                 = uu____2334;
                                               FStar_Syntax_Syntax.effect_name
                                                 =
                                                 (ed.FStar_Syntax_Syntax.mname);
                                               FStar_Syntax_Syntax.result_typ
                                                 = res_typ;
                                               FStar_Syntax_Syntax.effect_args
                                                 = uu____2336;
                                               FStar_Syntax_Syntax.flags = []
                                             } in
                                           FStar_Syntax_Syntax.mk_Comp
                                             uu____2333 in
                                         FStar_All.pipe_right uu____2332
                                           FStar_Syntax_Util.lcomp_of_comp in
                                       let e3 =
                                         (FStar_Syntax_Syntax.mk
                                            (FStar_Syntax_Syntax.Tm_app
                                               (reflect_op, [(e2, aqual)])))
                                           (Some
                                              (res_typ.FStar_Syntax_Syntax.n))
                                           top.FStar_Syntax_Syntax.pos in
                                       let uu____2363 =
                                         comp_check_expected_typ env1 e3 c in
                                       (match uu____2363 with
                                        | (e4,c1,g') ->
                                            let uu____2373 =
                                              FStar_TypeChecker_Rel.conj_guard
                                                g' g in
                                            (e4, c1, uu____2373))))))))
       | FStar_Syntax_Syntax.Tm_app (head1,args) ->
           let env0 = env1 in
           let env2 =
             let uu____2392 =
               let uu____2393 = FStar_TypeChecker_Env.clear_expected_typ env1 in
               FStar_All.pipe_right uu____2393 Prims.fst in
             FStar_All.pipe_right uu____2392 instantiate_both in
           ((let uu____2402 =
               FStar_TypeChecker_Env.debug env2 FStar_Options.High in
             if uu____2402
             then
               let uu____2403 =
                 FStar_Range.string_of_range top.FStar_Syntax_Syntax.pos in
               let uu____2404 = FStar_Syntax_Print.term_to_string top in
               FStar_Util.print2 "(%s) Checking app %s\n" uu____2403
                 uu____2404
             else ());
            (let uu____2406 = tc_term (no_inst env2) head1 in
             match uu____2406 with
             | (head2,chead,g_head) ->
                 let uu____2416 =
                   let uu____2420 =
                     (Prims.op_Negation env2.FStar_TypeChecker_Env.lax) &&
                       (FStar_TypeChecker_Util.short_circuit_head head2) in
                   if uu____2420
                   then
                     let uu____2424 = FStar_TypeChecker_Env.expected_typ env0 in
                     check_short_circuit_args env2 head2 chead g_head args
                       uu____2424
                   else
                     (let uu____2427 =
                        FStar_TypeChecker_Env.expected_typ env0 in
                      check_application_args env2 head2 chead g_head args
                        uu____2427) in
                 (match uu____2416 with
                  | (e1,c,g) ->
                      ((let uu____2436 =
                          FStar_TypeChecker_Env.debug env2
                            FStar_Options.Extreme in
                        if uu____2436
                        then
                          let uu____2437 =
                            FStar_TypeChecker_Rel.print_pending_implicits g in
                          FStar_Util.print1
                            "Introduced {%s} implicits in application\n"
                            uu____2437
                        else ());
                       (let c1 =
                          let uu____2440 =
                            ((FStar_TypeChecker_Env.should_verify env2) &&
                               (let uu____2441 =
                                  FStar_Syntax_Util.is_lcomp_partial_return c in
                                Prims.op_Negation uu____2441))
                              && (FStar_Syntax_Util.is_pure_or_ghost_lcomp c) in
                          if uu____2440
                          then
                            FStar_TypeChecker_Util.maybe_assume_result_eq_pure_term
                              env2 e1 c
                          else c in
                        let uu____2443 = comp_check_expected_typ env0 e1 c1 in
                        match uu____2443 with
                        | (e2,c2,g') ->
                            let gimp =
                              let uu____2454 =
                                let uu____2455 =
                                  FStar_Syntax_Subst.compress head2 in
                                uu____2455.FStar_Syntax_Syntax.n in
                              match uu____2454 with
                              | FStar_Syntax_Syntax.Tm_uvar (u,uu____2459) ->
                                  let imp =
                                    ("head of application is a uvar", env0,
                                      u, e2,
                                      (c2.FStar_Syntax_Syntax.res_typ),
                                      (head2.FStar_Syntax_Syntax.pos)) in
                                  let uu___94_2491 =
                                    FStar_TypeChecker_Rel.trivial_guard in
                                  {
                                    FStar_TypeChecker_Env.guard_f =
                                      (uu___94_2491.FStar_TypeChecker_Env.guard_f);
                                    FStar_TypeChecker_Env.deferred =
                                      (uu___94_2491.FStar_TypeChecker_Env.deferred);
                                    FStar_TypeChecker_Env.univ_ineqs =
                                      (uu___94_2491.FStar_TypeChecker_Env.univ_ineqs);
                                    FStar_TypeChecker_Env.implicits = [imp]
                                  }
                              | uu____2516 ->
                                  FStar_TypeChecker_Rel.trivial_guard in
                            let gres =
                              let uu____2518 =
                                FStar_TypeChecker_Rel.conj_guard g' gimp in
                              FStar_TypeChecker_Rel.conj_guard g uu____2518 in
                            ((let uu____2520 =
                                FStar_TypeChecker_Env.debug env2
                                  FStar_Options.Extreme in
                              if uu____2520
                              then
                                let uu____2521 =
                                  FStar_Syntax_Print.term_to_string e2 in
                                let uu____2522 =
                                  FStar_TypeChecker_Rel.guard_to_string env2
                                    gres in
                                FStar_Util.print2
                                  "Guard from application node %s is %s\n"
                                  uu____2521 uu____2522
                              else ());
                             (e2, c2, gres)))))))
       | FStar_Syntax_Syntax.Tm_match (e1,eqns) ->
           let uu____2552 = FStar_TypeChecker_Env.clear_expected_typ env1 in
           (match uu____2552 with
            | (env11,topt) ->
                let env12 = instantiate_both env11 in
                let uu____2564 = tc_term env12 e1 in
                (match uu____2564 with
                 | (e11,c1,g1) ->
                     let uu____2574 =
                       match topt with
                       | Some t -> (env1, t)
                       | None  ->
                           let uu____2580 = FStar_Syntax_Util.type_u () in
                           (match uu____2580 with
                            | (k,uu____2586) ->
                                let res_t =
                                  FStar_TypeChecker_Util.new_uvar env1 k in
                                let uu____2588 =
                                  FStar_TypeChecker_Env.set_expected_typ env1
                                    res_t in
                                (uu____2588, res_t)) in
                     (match uu____2574 with
                      | (env_branches,res_t) ->
                          ((let uu____2595 =
                              FStar_TypeChecker_Env.debug env1
                                FStar_Options.Extreme in
                            if uu____2595
                            then
                              let uu____2596 =
                                FStar_Syntax_Print.term_to_string res_t in
                              FStar_Util.print1
                                "Tm_match: expected type of branches is %s\n"
                                uu____2596
                            else ());
                           (let guard_x =
                              FStar_Syntax_Syntax.new_bv
                                (Some (e11.FStar_Syntax_Syntax.pos))
                                c1.FStar_Syntax_Syntax.res_typ in
                            let t_eqns =
                              FStar_All.pipe_right eqns
                                (FStar_List.map (tc_eqn guard_x env_branches)) in
                            let uu____2647 =
                              let uu____2650 =
                                FStar_List.fold_right
                                  (fun uu____2669  ->
                                     fun uu____2670  ->
                                       match (uu____2669, uu____2670) with
                                       | ((uu____2702,f,c,g),(caccum,gaccum))
                                           ->
                                           let uu____2735 =
                                             FStar_TypeChecker_Rel.conj_guard
                                               g gaccum in
                                           (((f, c) :: caccum), uu____2735))
                                  t_eqns
                                  ([], FStar_TypeChecker_Rel.trivial_guard) in
                              match uu____2650 with
                              | (cases,g) ->
                                  let uu____2756 =
                                    FStar_TypeChecker_Util.bind_cases env1
                                      res_t cases in
                                  (uu____2756, g) in
                            match uu____2647 with
                            | (c_branches,g_branches) ->
                                let cres =
                                  FStar_TypeChecker_Util.bind
                                    e11.FStar_Syntax_Syntax.pos env1
                                    (Some e11) c1
                                    ((Some guard_x), c_branches) in
                                let e2 =
                                  let mk_match scrutinee =
                                    let branches =
                                      FStar_All.pipe_right t_eqns
                                        (FStar_List.map
                                           (fun uu____2809  ->
                                              match uu____2809 with
                                              | ((pat,wopt,br),uu____2825,lc,uu____2827)
                                                  ->
                                                  let uu____2834 =
                                                    FStar_TypeChecker_Util.maybe_lift
                                                      env1 br
                                                      lc.FStar_Syntax_Syntax.eff_name
                                                      cres.FStar_Syntax_Syntax.eff_name
                                                      lc.FStar_Syntax_Syntax.res_typ in
                                                  (pat, wopt, uu____2834))) in
                                    let e2 =
                                      (FStar_Syntax_Syntax.mk
                                         (FStar_Syntax_Syntax.Tm_match
                                            (scrutinee, branches)))
                                        (Some
                                           ((cres.FStar_Syntax_Syntax.res_typ).FStar_Syntax_Syntax.n))
                                        top.FStar_Syntax_Syntax.pos in
                                    let e3 =
                                      FStar_TypeChecker_Util.maybe_monadic
                                        env1 e2
                                        cres.FStar_Syntax_Syntax.eff_name
                                        cres.FStar_Syntax_Syntax.res_typ in
                                    (FStar_Syntax_Syntax.mk
                                       (FStar_Syntax_Syntax.Tm_ascribed
                                          (e3,
                                            ((FStar_Util.Inl
                                                (cres.FStar_Syntax_Syntax.res_typ)),
                                              None),
                                            (Some
                                               (cres.FStar_Syntax_Syntax.eff_name)))))
                                      None e3.FStar_Syntax_Syntax.pos in
                                  let uu____2890 =
                                    FStar_TypeChecker_Util.is_pure_or_ghost_effect
                                      env1 c1.FStar_Syntax_Syntax.eff_name in
                                  if uu____2890
                                  then mk_match e11
                                  else
                                    (let e_match =
                                       let uu____2897 =
                                         FStar_Syntax_Syntax.bv_to_name
                                           guard_x in
                                       mk_match uu____2897 in
                                     let lb =
                                       let uu____2901 =
                                         FStar_TypeChecker_Env.norm_eff_name
                                           env1
                                           c1.FStar_Syntax_Syntax.eff_name in
                                       {
                                         FStar_Syntax_Syntax.lbname =
                                           (FStar_Util.Inl guard_x);
                                         FStar_Syntax_Syntax.lbunivs = [];
                                         FStar_Syntax_Syntax.lbtyp =
                                           (c1.FStar_Syntax_Syntax.res_typ);
                                         FStar_Syntax_Syntax.lbeff =
                                           uu____2901;
                                         FStar_Syntax_Syntax.lbdef = e11
                                       } in
                                     let e2 =
                                       let uu____2905 =
                                         let uu____2908 =
                                           let uu____2909 =
                                             let uu____2917 =
                                               let uu____2918 =
                                                 let uu____2919 =
                                                   FStar_Syntax_Syntax.mk_binder
                                                     guard_x in
                                                 [uu____2919] in
                                               FStar_Syntax_Subst.close
                                                 uu____2918 e_match in
                                             ((false, [lb]), uu____2917) in
                                           FStar_Syntax_Syntax.Tm_let
                                             uu____2909 in
                                         FStar_Syntax_Syntax.mk uu____2908 in
                                       uu____2905
                                         (Some
                                            ((cres.FStar_Syntax_Syntax.res_typ).FStar_Syntax_Syntax.n))
                                         top.FStar_Syntax_Syntax.pos in
                                     FStar_TypeChecker_Util.maybe_monadic
                                       env1 e2
                                       cres.FStar_Syntax_Syntax.eff_name
                                       cres.FStar_Syntax_Syntax.res_typ) in
                                ((let uu____2933 =
                                    FStar_TypeChecker_Env.debug env1
                                      FStar_Options.Extreme in
                                  if uu____2933
                                  then
                                    let uu____2934 =
                                      FStar_Range.string_of_range
                                        top.FStar_Syntax_Syntax.pos in
                                    let uu____2935 =
                                      let uu____2936 =
                                        cres.FStar_Syntax_Syntax.comp () in
                                      FStar_All.pipe_left
                                        FStar_Syntax_Print.comp_to_string
                                        uu____2936 in
                                    FStar_Util.print2 "(%s) comp type = %s\n"
                                      uu____2934 uu____2935
                                  else ());
                                 (let uu____2938 =
                                    FStar_TypeChecker_Rel.conj_guard g1
                                      g_branches in
                                  (e2, cres, uu____2938))))))))
       | FStar_Syntax_Syntax.Tm_let
           ((false
             ,{ FStar_Syntax_Syntax.lbname = FStar_Util.Inr uu____2941;
                FStar_Syntax_Syntax.lbunivs = uu____2942;
                FStar_Syntax_Syntax.lbtyp = uu____2943;
                FStar_Syntax_Syntax.lbeff = uu____2944;
                FStar_Syntax_Syntax.lbdef = uu____2945;_}::[]),uu____2946)
           ->
           ((let uu____2961 =
               FStar_TypeChecker_Env.debug env1 FStar_Options.Low in
             if uu____2961
             then
               let uu____2962 = FStar_Syntax_Print.term_to_string top in
               FStar_Util.print1 "%s\n" uu____2962
             else ());
            check_top_level_let env1 top)
       | FStar_Syntax_Syntax.Tm_let ((false ,uu____2964),uu____2965) ->
           check_inner_let env1 top
       | FStar_Syntax_Syntax.Tm_let
           ((true
             ,{ FStar_Syntax_Syntax.lbname = FStar_Util.Inr uu____2975;
                FStar_Syntax_Syntax.lbunivs = uu____2976;
                FStar_Syntax_Syntax.lbtyp = uu____2977;
                FStar_Syntax_Syntax.lbeff = uu____2978;
                FStar_Syntax_Syntax.lbdef = uu____2979;_}::uu____2980),uu____2981)
           ->
           ((let uu____2997 =
               FStar_TypeChecker_Env.debug env1 FStar_Options.Low in
             if uu____2997
             then
               let uu____2998 = FStar_Syntax_Print.term_to_string top in
               FStar_Util.print1 "%s\n" uu____2998
             else ());
            check_top_level_let_rec env1 top)
       | FStar_Syntax_Syntax.Tm_let ((true ,uu____3000),uu____3001) ->
           check_inner_let_rec env1 top)
and tc_tactic_opt:
  FStar_TypeChecker_Env.env ->
    (FStar_Syntax_Syntax.term',FStar_Syntax_Syntax.term')
      FStar_Syntax_Syntax.syntax Prims.option ->
      FStar_Syntax_Syntax.term Prims.option
  =
  fun env  ->
    fun topt  ->
      match topt with
      | None  -> None
      | Some tactic ->
          let uu____3024 =
            tc_check_tot_or_gtot_term env tactic
              FStar_TypeChecker_Common.t_tactic_unit in
          (match uu____3024 with
           | (tactic1,uu____3030,uu____3031) -> Some tactic1)
and tc_value:
  FStar_TypeChecker_Env.env ->
    FStar_Syntax_Syntax.term ->
      (FStar_Syntax_Syntax.term* FStar_Syntax_Syntax.lcomp*
        FStar_TypeChecker_Env.guard_t)
  =
  fun env  ->
    fun e  ->
      let check_instantiated_fvar env1 v1 dc e1 t =
        let uu____3066 = FStar_TypeChecker_Util.maybe_instantiate env1 e1 t in
        match uu____3066 with
        | (e2,t1,implicits) ->
            let tc =
              let uu____3079 = FStar_TypeChecker_Env.should_verify env1 in
              if uu____3079
              then FStar_Util.Inl t1
              else
                (let uu____3083 =
                   let uu____3084 = FStar_Syntax_Syntax.mk_Total t1 in
                   FStar_All.pipe_left FStar_Syntax_Util.lcomp_of_comp
                     uu____3084 in
                 FStar_Util.Inr uu____3083) in
            let is_data_ctor uu___82_3093 =
              match uu___82_3093 with
              | Some (FStar_Syntax_Syntax.Data_ctor )|Some
                (FStar_Syntax_Syntax.Record_ctor _) -> true
              | uu____3096 -> false in
            let uu____3098 =
              (is_data_ctor dc) &&
                (let uu____3099 =
                   FStar_TypeChecker_Env.is_datacon env1
                     v1.FStar_Syntax_Syntax.v in
                 Prims.op_Negation uu____3099) in
            if uu____3098
            then
              let uu____3105 =
                let uu____3106 =
                  let uu____3109 =
                    FStar_Util.format1 "Expected a data constructor; got %s"
                      (v1.FStar_Syntax_Syntax.v).FStar_Ident.str in
                  let uu____3112 = FStar_TypeChecker_Env.get_range env1 in
                  (uu____3109, uu____3112) in
                FStar_Errors.Error uu____3106 in
              Prims.raise uu____3105
            else value_check_expected_typ env1 e2 tc implicits in
      let env1 =
        FStar_TypeChecker_Env.set_range env e.FStar_Syntax_Syntax.pos in
      let top = FStar_Syntax_Subst.compress e in
      match top.FStar_Syntax_Syntax.n with
      | FStar_Syntax_Syntax.Tm_bvar x ->
          let uu____3123 =
            let uu____3124 = FStar_Syntax_Print.term_to_string top in
            FStar_Util.format1
              "Impossible: Violation of locally nameless convention: %s"
              uu____3124 in
          failwith uu____3123
      | FStar_Syntax_Syntax.Tm_uvar (u,t1) ->
          let g =
            let uu____3143 =
              let uu____3144 = FStar_Syntax_Subst.compress t1 in
              uu____3144.FStar_Syntax_Syntax.n in
            match uu____3143 with
            | FStar_Syntax_Syntax.Tm_arrow uu____3147 ->
                FStar_TypeChecker_Rel.trivial_guard
            | uu____3155 ->
                let imp =
                  ("uvar in term", env1, u, top, t1,
                    (top.FStar_Syntax_Syntax.pos)) in
                let uu___95_3175 = FStar_TypeChecker_Rel.trivial_guard in
                {
                  FStar_TypeChecker_Env.guard_f =
                    (uu___95_3175.FStar_TypeChecker_Env.guard_f);
                  FStar_TypeChecker_Env.deferred =
                    (uu___95_3175.FStar_TypeChecker_Env.deferred);
                  FStar_TypeChecker_Env.univ_ineqs =
                    (uu___95_3175.FStar_TypeChecker_Env.univ_ineqs);
                  FStar_TypeChecker_Env.implicits = [imp]
                } in
          value_check_expected_typ env1 e (FStar_Util.Inl t1) g
      | FStar_Syntax_Syntax.Tm_unknown  ->
          let r = FStar_TypeChecker_Env.get_range env1 in
          let uu____3203 =
            let uu____3210 = FStar_TypeChecker_Env.expected_typ env1 in
            match uu____3210 with
            | None  ->
                let uu____3218 = FStar_Syntax_Util.type_u () in
                (match uu____3218 with
                 | (k,u) ->
                     FStar_TypeChecker_Util.new_implicit_var
                       "type of user-provided implicit term" r env1 k)
            | Some t -> (t, [], FStar_TypeChecker_Rel.trivial_guard) in
          (match uu____3203 with
           | (t,uu____3239,g0) ->
               let uu____3247 =
                 FStar_TypeChecker_Util.new_implicit_var
                   "user-provided implicit term" r env1 t in
               (match uu____3247 with
                | (e1,uu____3258,g1) ->
                    let uu____3266 =
                      let uu____3267 = FStar_Syntax_Syntax.mk_Total t in
                      FStar_All.pipe_right uu____3267
                        FStar_Syntax_Util.lcomp_of_comp in
                    let uu____3268 = FStar_TypeChecker_Rel.conj_guard g0 g1 in
                    (e1, uu____3266, uu____3268)))
      | FStar_Syntax_Syntax.Tm_name x ->
          let uu____3270 =
            if env1.FStar_TypeChecker_Env.use_bv_sorts
            then
              let uu____3279 = FStar_Syntax_Syntax.range_of_bv x in
              ((x.FStar_Syntax_Syntax.sort), uu____3279)
            else FStar_TypeChecker_Env.lookup_bv env1 x in
          (match uu____3270 with
           | (t,rng) ->
               let x1 =
                 FStar_Syntax_Syntax.set_range_of_bv
                   (let uu___96_3293 = x in
                    {
                      FStar_Syntax_Syntax.ppname =
                        (uu___96_3293.FStar_Syntax_Syntax.ppname);
                      FStar_Syntax_Syntax.index =
                        (uu___96_3293.FStar_Syntax_Syntax.index);
                      FStar_Syntax_Syntax.sort = t
                    }) rng in
               (FStar_TypeChecker_Common.insert_bv x1 t;
                (let e1 = FStar_Syntax_Syntax.bv_to_name x1 in
                 let uu____3296 =
                   FStar_TypeChecker_Util.maybe_instantiate env1 e1 t in
                 match uu____3296 with
                 | (e2,t1,implicits) ->
                     let tc =
                       let uu____3309 =
                         FStar_TypeChecker_Env.should_verify env1 in
                       if uu____3309
                       then FStar_Util.Inl t1
                       else
                         (let uu____3313 =
                            let uu____3314 = FStar_Syntax_Syntax.mk_Total t1 in
                            FStar_All.pipe_left
                              FStar_Syntax_Util.lcomp_of_comp uu____3314 in
                          FStar_Util.Inr uu____3313) in
                     value_check_expected_typ env1 e2 tc implicits)))
      | FStar_Syntax_Syntax.Tm_uinst
          ({ FStar_Syntax_Syntax.n = FStar_Syntax_Syntax.Tm_fvar fv;
             FStar_Syntax_Syntax.tk = uu____3320;
             FStar_Syntax_Syntax.pos = uu____3321;
             FStar_Syntax_Syntax.vars = uu____3322;_},us)
          ->
          let us1 = FStar_List.map (tc_universe env1) us in
          let uu____3330 =
            FStar_TypeChecker_Env.lookup_lid env1
              (fv.FStar_Syntax_Syntax.fv_name).FStar_Syntax_Syntax.v in
          (match uu____3330 with
           | ((us',t),range) ->
               (if (FStar_List.length us1) <> (FStar_List.length us')
                then
                  (let uu____3352 =
                     let uu____3353 =
                       let uu____3356 = FStar_TypeChecker_Env.get_range env1 in
                       ("Unexpected number of universe instantiations",
                         uu____3356) in
                     FStar_Errors.Error uu____3353 in
                   Prims.raise uu____3352)
                else
                  FStar_List.iter2
                    (fun u'  ->
                       fun u  ->
                         match u' with
                         | FStar_Syntax_Syntax.U_unif u'' ->
                             FStar_Unionfind.change u'' (Some u)
                         | uu____3364 -> failwith "Impossible") us' us1;
                (let fv' =
                   let uu___97_3366 = fv in
                   {
                     FStar_Syntax_Syntax.fv_name =
                       (let uu___98_3367 = fv.FStar_Syntax_Syntax.fv_name in
                        {
                          FStar_Syntax_Syntax.v =
                            (uu___98_3367.FStar_Syntax_Syntax.v);
                          FStar_Syntax_Syntax.ty = t;
                          FStar_Syntax_Syntax.p =
                            (uu___98_3367.FStar_Syntax_Syntax.p)
                        });
                     FStar_Syntax_Syntax.fv_delta =
                       (uu___97_3366.FStar_Syntax_Syntax.fv_delta);
                     FStar_Syntax_Syntax.fv_qual =
                       (uu___97_3366.FStar_Syntax_Syntax.fv_qual)
                   } in
                 let fv'1 = FStar_Syntax_Syntax.set_range_of_fv fv' range in
                 FStar_TypeChecker_Common.insert_fv fv'1 t;
                 (let e1 =
                    let uu____3383 =
                      (FStar_Syntax_Syntax.mk
                         (FStar_Syntax_Syntax.Tm_fvar fv'1))
                        (Some (t.FStar_Syntax_Syntax.n))
                        e.FStar_Syntax_Syntax.pos in
                    FStar_Syntax_Syntax.mk_Tm_uinst uu____3383 us1 in
                  check_instantiated_fvar env1
                    fv'1.FStar_Syntax_Syntax.fv_name
                    fv'1.FStar_Syntax_Syntax.fv_qual e1 t))))
      | FStar_Syntax_Syntax.Tm_fvar fv ->
          let uu____3395 =
            FStar_TypeChecker_Env.lookup_lid env1
              (fv.FStar_Syntax_Syntax.fv_name).FStar_Syntax_Syntax.v in
          (match uu____3395 with
           | ((us,t),range) ->
               ((let uu____3413 =
                   FStar_All.pipe_left (FStar_TypeChecker_Env.debug env1)
                     (FStar_Options.Other "Range") in
                 if uu____3413
                 then
                   let uu____3414 =
                     let uu____3415 = FStar_Syntax_Syntax.lid_of_fv fv in
                     FStar_Syntax_Print.lid_to_string uu____3415 in
                   let uu____3416 =
                     FStar_Range.string_of_range e.FStar_Syntax_Syntax.pos in
                   let uu____3417 = FStar_Range.string_of_range range in
                   let uu____3418 = FStar_Range.string_of_use_range range in
                   let uu____3419 = FStar_Syntax_Print.term_to_string t in
                   FStar_Util.print5
                     "Lookup up fvar %s at location %s (lid range = defined at %s, used at %s); got type %s"
                     uu____3414 uu____3416 uu____3417 uu____3418 uu____3419
                 else ());
                (let fv' =
                   let uu___99_3422 = fv in
                   {
                     FStar_Syntax_Syntax.fv_name =
                       (let uu___100_3423 = fv.FStar_Syntax_Syntax.fv_name in
                        {
                          FStar_Syntax_Syntax.v =
                            (uu___100_3423.FStar_Syntax_Syntax.v);
                          FStar_Syntax_Syntax.ty = t;
                          FStar_Syntax_Syntax.p =
                            (uu___100_3423.FStar_Syntax_Syntax.p)
                        });
                     FStar_Syntax_Syntax.fv_delta =
                       (uu___99_3422.FStar_Syntax_Syntax.fv_delta);
                     FStar_Syntax_Syntax.fv_qual =
                       (uu___99_3422.FStar_Syntax_Syntax.fv_qual)
                   } in
                 let fv'1 = FStar_Syntax_Syntax.set_range_of_fv fv' range in
                 FStar_TypeChecker_Common.insert_fv fv'1 t;
                 (let e1 =
                    let uu____3439 =
                      (FStar_Syntax_Syntax.mk
                         (FStar_Syntax_Syntax.Tm_fvar fv'1))
                        (Some (t.FStar_Syntax_Syntax.n))
                        e.FStar_Syntax_Syntax.pos in
                    FStar_Syntax_Syntax.mk_Tm_uinst uu____3439 us in
                  check_instantiated_fvar env1
                    fv'1.FStar_Syntax_Syntax.fv_name
                    fv'1.FStar_Syntax_Syntax.fv_qual e1 t))))
      | FStar_Syntax_Syntax.Tm_constant c ->
          let t = tc_constant top.FStar_Syntax_Syntax.pos c in
          let e1 =
            (FStar_Syntax_Syntax.mk (FStar_Syntax_Syntax.Tm_constant c))
              (Some (t.FStar_Syntax_Syntax.n)) e.FStar_Syntax_Syntax.pos in
          value_check_expected_typ env1 e1 (FStar_Util.Inl t)
            FStar_TypeChecker_Rel.trivial_guard
      | FStar_Syntax_Syntax.Tm_arrow (bs,c) ->
          let uu____3475 = FStar_Syntax_Subst.open_comp bs c in
          (match uu____3475 with
           | (bs1,c1) ->
               let env0 = env1 in
               let uu____3484 = FStar_TypeChecker_Env.clear_expected_typ env1 in
               (match uu____3484 with
                | (env2,uu____3492) ->
                    let uu____3495 = tc_binders env2 bs1 in
                    (match uu____3495 with
                     | (bs2,env3,g,us) ->
                         let uu____3507 = tc_comp env3 c1 in
                         (match uu____3507 with
                          | (c2,uc,f) ->
                              let e1 =
                                let uu___101_3520 =
                                  FStar_Syntax_Util.arrow bs2 c2 in
                                {
                                  FStar_Syntax_Syntax.n =
                                    (uu___101_3520.FStar_Syntax_Syntax.n);
                                  FStar_Syntax_Syntax.tk =
                                    (uu___101_3520.FStar_Syntax_Syntax.tk);
                                  FStar_Syntax_Syntax.pos =
                                    (top.FStar_Syntax_Syntax.pos);
                                  FStar_Syntax_Syntax.vars =
                                    (uu___101_3520.FStar_Syntax_Syntax.vars)
                                } in
                              (check_smt_pat env3 e1 bs2 c2;
                               (let u = FStar_Syntax_Syntax.U_max (uc :: us) in
                                let t =
                                  (FStar_Syntax_Syntax.mk
                                     (FStar_Syntax_Syntax.Tm_type u)) None
                                    top.FStar_Syntax_Syntax.pos in
                                let g1 =
                                  let uu____3541 =
                                    FStar_TypeChecker_Rel.close_guard_univs
                                      us bs2 f in
                                  FStar_TypeChecker_Rel.conj_guard g
                                    uu____3541 in
                                value_check_expected_typ env0 e1
                                  (FStar_Util.Inl t) g1))))))
      | FStar_Syntax_Syntax.Tm_type u ->
          let u1 = tc_universe env1 u in
          let t =
            (FStar_Syntax_Syntax.mk
               (FStar_Syntax_Syntax.Tm_type (FStar_Syntax_Syntax.U_succ u1)))
              None top.FStar_Syntax_Syntax.pos in
          let e1 =
            (FStar_Syntax_Syntax.mk (FStar_Syntax_Syntax.Tm_type u1))
              (Some (t.FStar_Syntax_Syntax.n)) top.FStar_Syntax_Syntax.pos in
          value_check_expected_typ env1 e1 (FStar_Util.Inl t)
            FStar_TypeChecker_Rel.trivial_guard
      | FStar_Syntax_Syntax.Tm_refine (x,phi) ->
          let uu____3576 =
            let uu____3579 =
              let uu____3580 = FStar_Syntax_Syntax.mk_binder x in
              [uu____3580] in
            FStar_Syntax_Subst.open_term uu____3579 phi in
          (match uu____3576 with
           | (x1,phi1) ->
               let env0 = env1 in
               let uu____3587 = FStar_TypeChecker_Env.clear_expected_typ env1 in
               (match uu____3587 with
                | (env2,uu____3595) ->
                    let uu____3598 =
                      let uu____3605 = FStar_List.hd x1 in
                      tc_binder env2 uu____3605 in
                    (match uu____3598 with
                     | (x2,env3,f1,u) ->
                         ((let uu____3622 =
                             FStar_TypeChecker_Env.debug env3
                               FStar_Options.High in
                           if uu____3622
                           then
                             let uu____3623 =
                               FStar_Range.string_of_range
                                 top.FStar_Syntax_Syntax.pos in
                             let uu____3624 =
                               FStar_Syntax_Print.term_to_string phi1 in
                             let uu____3625 =
                               FStar_Syntax_Print.bv_to_string (Prims.fst x2) in
                             FStar_Util.print3
                               "(%s) Checking refinement formula %s; binder is %s\n"
                               uu____3623 uu____3624 uu____3625
                           else ());
                          (let uu____3627 = FStar_Syntax_Util.type_u () in
                           match uu____3627 with
                           | (t_phi,uu____3634) ->
                               let uu____3635 =
                                 tc_check_tot_or_gtot_term env3 phi1 t_phi in
                               (match uu____3635 with
                                | (phi2,uu____3643,f2) ->
                                    let e1 =
                                      let uu___102_3648 =
                                        FStar_Syntax_Util.refine
                                          (Prims.fst x2) phi2 in
                                      {
                                        FStar_Syntax_Syntax.n =
                                          (uu___102_3648.FStar_Syntax_Syntax.n);
                                        FStar_Syntax_Syntax.tk =
                                          (uu___102_3648.FStar_Syntax_Syntax.tk);
                                        FStar_Syntax_Syntax.pos =
                                          (top.FStar_Syntax_Syntax.pos);
                                        FStar_Syntax_Syntax.vars =
                                          (uu___102_3648.FStar_Syntax_Syntax.vars)
                                      } in
                                    let t =
                                      (FStar_Syntax_Syntax.mk
                                         (FStar_Syntax_Syntax.Tm_type u))
                                        None top.FStar_Syntax_Syntax.pos in
                                    let g =
                                      let uu____3667 =
                                        FStar_TypeChecker_Rel.close_guard_univs
                                          [u] [x2] f2 in
                                      FStar_TypeChecker_Rel.conj_guard f1
                                        uu____3667 in
                                    value_check_expected_typ env0 e1
                                      (FStar_Util.Inl t) g))))))
      | FStar_Syntax_Syntax.Tm_abs (bs,body,uu____3676) ->
          let bs1 = FStar_TypeChecker_Util.maybe_add_implicit_binders env1 bs in
          ((let uu____3701 =
              FStar_TypeChecker_Env.debug env1 FStar_Options.Low in
            if uu____3701
            then
              let uu____3702 =
                FStar_Syntax_Print.term_to_string
                  (let uu___103_3703 = top in
                   {
                     FStar_Syntax_Syntax.n =
                       (FStar_Syntax_Syntax.Tm_abs (bs1, body, None));
                     FStar_Syntax_Syntax.tk =
                       (uu___103_3703.FStar_Syntax_Syntax.tk);
                     FStar_Syntax_Syntax.pos =
                       (uu___103_3703.FStar_Syntax_Syntax.pos);
                     FStar_Syntax_Syntax.vars =
                       (uu___103_3703.FStar_Syntax_Syntax.vars)
                   }) in
              FStar_Util.print1 "Abstraction is: %s\n" uu____3702
            else ());
           (let uu____3722 = FStar_Syntax_Subst.open_term bs1 body in
            match uu____3722 with | (bs2,body1) -> tc_abs env1 top bs2 body1))
      | uu____3730 ->
          let uu____3731 =
            let uu____3732 = FStar_Syntax_Print.term_to_string top in
            let uu____3733 = FStar_Syntax_Print.tag_of_term top in
            FStar_Util.format2 "Unexpected value: %s (%s)" uu____3732
              uu____3733 in
          failwith uu____3731
and tc_constant:
  FStar_Range.range -> FStar_Const.sconst -> FStar_Syntax_Syntax.typ =
  fun r  ->
    fun c  ->
      match c with
      | FStar_Const.Const_unit  -> FStar_TypeChecker_Common.t_unit
      | FStar_Const.Const_bool uu____3739 -> FStar_TypeChecker_Common.t_bool
      | FStar_Const.Const_int (uu____3740,None ) ->
          FStar_TypeChecker_Common.t_int
      | FStar_Const.Const_int (uu____3746,Some uu____3747) ->
          failwith "machine integers should be desugared"
      | FStar_Const.Const_string uu____3755 ->
          FStar_TypeChecker_Common.t_string
      | FStar_Const.Const_float uu____3759 ->
          FStar_TypeChecker_Common.t_float
      | FStar_Const.Const_char uu____3760 -> FStar_TypeChecker_Common.t_char
      | FStar_Const.Const_effect  -> FStar_Syntax_Util.ktype0
      | FStar_Const.Const_range uu____3761 ->
          FStar_TypeChecker_Common.t_range
      | uu____3762 ->
          Prims.raise (FStar_Errors.Error ("Unsupported constant", r))
and tc_comp:
  FStar_TypeChecker_Env.env ->
    FStar_Syntax_Syntax.comp ->
      (FStar_Syntax_Syntax.comp* FStar_Syntax_Syntax.universe*
        FStar_TypeChecker_Env.guard_t)
  =
  fun env  ->
    fun c  ->
      let c0 = c in
      match c.FStar_Syntax_Syntax.n with
      | FStar_Syntax_Syntax.Total (t,uu____3773) ->
          let uu____3780 = FStar_Syntax_Util.type_u () in
          (match uu____3780 with
           | (k,u) ->
               let uu____3788 = tc_check_tot_or_gtot_term env t k in
               (match uu____3788 with
                | (t1,uu____3796,g) ->
                    let uu____3798 =
                      FStar_Syntax_Syntax.mk_Total' t1 (Some u) in
                    (uu____3798, u, g)))
      | FStar_Syntax_Syntax.GTotal (t,uu____3800) ->
          let uu____3807 = FStar_Syntax_Util.type_u () in
          (match uu____3807 with
           | (k,u) ->
               let uu____3815 = tc_check_tot_or_gtot_term env t k in
               (match uu____3815 with
                | (t1,uu____3823,g) ->
                    let uu____3825 =
                      FStar_Syntax_Syntax.mk_GTotal' t1 (Some u) in
                    (uu____3825, u, g)))
      | FStar_Syntax_Syntax.Comp c1 ->
          let head1 =
            FStar_Syntax_Syntax.fvar c1.FStar_Syntax_Syntax.effect_name
              FStar_Syntax_Syntax.Delta_constant None in
          let head2 =
            match c1.FStar_Syntax_Syntax.comp_univs with
            | [] -> head1
            | us ->
                (FStar_Syntax_Syntax.mk
                   (FStar_Syntax_Syntax.Tm_uinst (head1, us))) None
                  c0.FStar_Syntax_Syntax.pos in
          let tc =
            let uu____3841 =
              let uu____3842 =
                let uu____3843 =
                  FStar_Syntax_Syntax.as_arg
                    c1.FStar_Syntax_Syntax.result_typ in
                uu____3843 :: (c1.FStar_Syntax_Syntax.effect_args) in
              FStar_Syntax_Syntax.mk_Tm_app head2 uu____3842 in
            uu____3841 None
              (c1.FStar_Syntax_Syntax.result_typ).FStar_Syntax_Syntax.pos in
          let uu____3848 =
            tc_check_tot_or_gtot_term env tc FStar_Syntax_Syntax.teff in
          (match uu____3848 with
           | (tc1,uu____3856,f) ->
               let uu____3858 = FStar_Syntax_Util.head_and_args tc1 in
               (match uu____3858 with
                | (head3,args) ->
                    let comp_univs =
                      let uu____3888 =
                        let uu____3889 = FStar_Syntax_Subst.compress head3 in
                        uu____3889.FStar_Syntax_Syntax.n in
                      match uu____3888 with
                      | FStar_Syntax_Syntax.Tm_uinst (uu____3892,us) -> us
                      | uu____3898 -> [] in
                    let uu____3899 = FStar_Syntax_Util.head_and_args tc1 in
                    (match uu____3899 with
                     | (uu____3912,args1) ->
                         let uu____3928 =
                           let uu____3940 = FStar_List.hd args1 in
                           let uu____3949 = FStar_List.tl args1 in
                           (uu____3940, uu____3949) in
                         (match uu____3928 with
                          | (res,args2) ->
                              let uu____3991 =
                                let uu____3996 =
                                  FStar_All.pipe_right
                                    c1.FStar_Syntax_Syntax.flags
                                    (FStar_List.map
                                       (fun uu___83_4006  ->
                                          match uu___83_4006 with
                                          | FStar_Syntax_Syntax.DECREASES e
                                              ->
                                              let uu____4012 =
                                                FStar_TypeChecker_Env.clear_expected_typ
                                                  env in
                                              (match uu____4012 with
                                               | (env1,uu____4019) ->
                                                   let uu____4022 =
                                                     tc_tot_or_gtot_term env1
                                                       e in
                                                   (match uu____4022 with
                                                    | (e1,uu____4029,g) ->
                                                        ((FStar_Syntax_Syntax.DECREASES
                                                            e1), g)))
                                          | f1 ->
                                              (f1,
                                                FStar_TypeChecker_Rel.trivial_guard))) in
                                FStar_All.pipe_right uu____3996
                                  FStar_List.unzip in
                              (match uu____3991 with
                               | (flags,guards) ->
                                   let u =
                                     env.FStar_TypeChecker_Env.universe_of
                                       env (Prims.fst res) in
                                   let c2 =
                                     FStar_Syntax_Syntax.mk_Comp
                                       (let uu___104_4052 = c1 in
                                        {
                                          FStar_Syntax_Syntax.comp_univs =
                                            comp_univs;
                                          FStar_Syntax_Syntax.effect_name =
                                            (uu___104_4052.FStar_Syntax_Syntax.effect_name);
                                          FStar_Syntax_Syntax.result_typ =
                                            (Prims.fst res);
                                          FStar_Syntax_Syntax.effect_args =
                                            args2;
                                          FStar_Syntax_Syntax.flags =
                                            (uu___104_4052.FStar_Syntax_Syntax.flags)
                                        }) in
                                   let u_c =
                                     let uu____4056 =
                                       FStar_TypeChecker_Env.effect_repr env
                                         c2 u in
                                     match uu____4056 with
                                     | None  -> u
                                     | Some tm ->
                                         env.FStar_TypeChecker_Env.universe_of
                                           env tm in
                                   let uu____4059 =
                                     FStar_List.fold_left
                                       FStar_TypeChecker_Rel.conj_guard f
                                       guards in
                                   (c2, u_c, uu____4059))))))
and tc_universe:
  FStar_TypeChecker_Env.env ->
    FStar_Syntax_Syntax.universe -> FStar_Syntax_Syntax.universe
  =
  fun env  ->
    fun u  ->
      let rec aux u1 =
        let u2 = FStar_Syntax_Subst.compress_univ u1 in
        match u2 with
        | FStar_Syntax_Syntax.U_bvar uu____4067 ->
            failwith "Impossible: locally nameless"
        | FStar_Syntax_Syntax.U_unknown  -> failwith "Unknown universe"
        | FStar_Syntax_Syntax.U_unif _|FStar_Syntax_Syntax.U_zero  -> u2
        | FStar_Syntax_Syntax.U_succ u3 ->
            let uu____4070 = aux u3 in FStar_Syntax_Syntax.U_succ uu____4070
        | FStar_Syntax_Syntax.U_max us ->
            let uu____4073 = FStar_List.map aux us in
            FStar_Syntax_Syntax.U_max uu____4073
        | FStar_Syntax_Syntax.U_name x -> u2 in
      if env.FStar_TypeChecker_Env.lax_universes
      then FStar_Syntax_Syntax.U_zero
      else
        (match u with
         | FStar_Syntax_Syntax.U_unknown  ->
             let uu____4077 = FStar_Syntax_Util.type_u () in
             FStar_All.pipe_right uu____4077 Prims.snd
         | uu____4082 -> aux u)
and tc_abs:
  FStar_TypeChecker_Env.env ->
    FStar_Syntax_Syntax.term ->
      FStar_Syntax_Syntax.binders ->
        FStar_Syntax_Syntax.term ->
          (FStar_Syntax_Syntax.term* FStar_Syntax_Syntax.lcomp*
            FStar_TypeChecker_Env.guard_t)
  =
  fun env  ->
    fun top  ->
      fun bs  ->
        fun body  ->
          let fail msg t =
            let uu____4103 =
              let uu____4104 =
                let uu____4107 =
                  FStar_TypeChecker_Err.expected_a_term_of_type_t_got_a_function
                    env msg t top in
                (uu____4107, (top.FStar_Syntax_Syntax.pos)) in
              FStar_Errors.Error uu____4104 in
            Prims.raise uu____4103 in
          let check_binders env1 bs1 bs_expected =
            let rec aux uu____4161 bs2 bs_expected1 =
              match uu____4161 with
              | (env2,out,g,subst1) ->
                  (match (bs2, bs_expected1) with
                   | ([],[]) -> (env2, (FStar_List.rev out), None, g, subst1)
                   | ((hd1,imp)::bs3,(hd_expected,imp')::bs_expected2) ->
                       ((match (imp, imp') with
                         | (None ,Some (FStar_Syntax_Syntax.Implicit _))
                           |(Some (FStar_Syntax_Syntax.Implicit _),None ) ->
                             let uu____4258 =
                               let uu____4259 =
                                 let uu____4262 =
                                   let uu____4263 =
                                     FStar_Syntax_Print.bv_to_string hd1 in
                                   FStar_Util.format1
                                     "Inconsistent implicit argument annotation on argument %s"
                                     uu____4263 in
                                 let uu____4264 =
                                   FStar_Syntax_Syntax.range_of_bv hd1 in
                                 (uu____4262, uu____4264) in
                               FStar_Errors.Error uu____4259 in
                             Prims.raise uu____4258
                         | uu____4265 -> ());
                        (let expected_t =
                           FStar_Syntax_Subst.subst subst1
                             hd_expected.FStar_Syntax_Syntax.sort in
                         let uu____4269 =
                           let uu____4272 =
                             let uu____4273 =
                               FStar_Syntax_Util.unmeta
                                 hd1.FStar_Syntax_Syntax.sort in
                             uu____4273.FStar_Syntax_Syntax.n in
                           match uu____4272 with
                           | FStar_Syntax_Syntax.Tm_unknown  ->
                               (expected_t, g)
                           | uu____4278 ->
                               ((let uu____4280 =
                                   FStar_TypeChecker_Env.debug env2
                                     FStar_Options.High in
                                 if uu____4280
                                 then
                                   let uu____4281 =
                                     FStar_Syntax_Print.bv_to_string hd1 in
                                   FStar_Util.print1 "Checking binder %s\n"
                                     uu____4281
                                 else ());
                                (let uu____4283 =
                                   tc_tot_or_gtot_term env2
                                     hd1.FStar_Syntax_Syntax.sort in
                                 match uu____4283 with
                                 | (t,uu____4290,g1) ->
                                     let g2 =
                                       let uu____4293 =
                                         FStar_TypeChecker_Env.get_range env2 in
                                       let uu____4294 =
                                         FStar_TypeChecker_Rel.teq env2 t
                                           expected_t in
                                       FStar_TypeChecker_Util.label_guard
                                         uu____4293
                                         "Type annotation on parameter incompatible with the expected type"
                                         uu____4294 in
                                     let g3 =
                                       let uu____4296 =
                                         FStar_TypeChecker_Rel.conj_guard g1
                                           g2 in
                                       FStar_TypeChecker_Rel.conj_guard g
                                         uu____4296 in
                                     (t, g3))) in
                         match uu____4269 with
                         | (t,g1) ->
                             let hd2 =
                               let uu___105_4312 = hd1 in
                               {
                                 FStar_Syntax_Syntax.ppname =
                                   (uu___105_4312.FStar_Syntax_Syntax.ppname);
                                 FStar_Syntax_Syntax.index =
                                   (uu___105_4312.FStar_Syntax_Syntax.index);
                                 FStar_Syntax_Syntax.sort = t
                               } in
                             let b = (hd2, imp) in
                             let b_expected = (hd_expected, imp') in
                             let env3 = push_binding env2 b in
                             let subst2 =
                               let uu____4321 =
                                 FStar_Syntax_Syntax.bv_to_name hd2 in
                               maybe_extend_subst subst1 b_expected
                                 uu____4321 in
                             aux (env3, (b :: out), g1, subst2) bs3
                               bs_expected2))
                   | (rest,[]) ->
                       (env2, (FStar_List.rev out),
                         (Some (FStar_Util.Inl rest)), g, subst1)
                   | ([],rest) ->
                       (env2, (FStar_List.rev out),
                         (Some (FStar_Util.Inr rest)), g, subst1)) in
            aux (env1, [], FStar_TypeChecker_Rel.trivial_guard, []) bs1
              bs_expected in
          let rec expected_function_typ1 env1 t0 body1 =
            match t0 with
            | None  ->
                ((match env1.FStar_TypeChecker_Env.letrecs with
                  | [] -> ()
                  | uu____4423 ->
                      failwith
                        "Impossible: Can't have a let rec annotation but no expected type");
                 (let uu____4427 = tc_binders env1 bs in
                  match uu____4427 with
                  | (bs1,envbody,g,uu____4448) ->
                      let uu____4449 =
                        let uu____4456 =
                          let uu____4457 = FStar_Syntax_Subst.compress body1 in
                          uu____4457.FStar_Syntax_Syntax.n in
                        match uu____4456 with
                        | FStar_Syntax_Syntax.Tm_ascribed
                            (e,(FStar_Util.Inr c,tacopt),uu____4469) ->
                            let uu____4505 = tc_comp envbody c in
                            (match uu____4505 with
                             | (c1,uu____4516,g') ->
                                 let uu____4518 =
                                   tc_tactic_opt envbody tacopt in
                                 let uu____4520 =
                                   FStar_TypeChecker_Rel.conj_guard g g' in
                                 ((Some c1), uu____4518, body1, uu____4520))
                        | uu____4523 -> (None, None, body1, g) in
                      (match uu____4449 with
                       | (copt,tacopt,body2,g1) ->
                           (None, bs1, [], copt, tacopt, envbody, body2, g1))))
            | Some t ->
                let t1 = FStar_Syntax_Subst.compress t in
                let rec as_function_typ norm1 t2 =
                  let uu____4582 =
                    let uu____4583 = FStar_Syntax_Subst.compress t2 in
                    uu____4583.FStar_Syntax_Syntax.n in
                  match uu____4582 with
                  | FStar_Syntax_Syntax.Tm_uvar _|FStar_Syntax_Syntax.Tm_app
                    ({ FStar_Syntax_Syntax.n = FStar_Syntax_Syntax.Tm_uvar _;
                       FStar_Syntax_Syntax.tk = _;
                       FStar_Syntax_Syntax.pos = _;
                       FStar_Syntax_Syntax.vars = _;_},_)
                      ->
                      ((match env1.FStar_TypeChecker_Env.letrecs with
                        | [] -> ()
                        | uu____4616 -> failwith "Impossible");
                       (let uu____4620 = tc_binders env1 bs in
                        match uu____4620 with
                        | (bs1,envbody,g,uu____4642) ->
                            let uu____4643 =
                              FStar_TypeChecker_Env.clear_expected_typ
                                envbody in
                            (match uu____4643 with
                             | (envbody1,uu____4662) ->
                                 ((Some (t2, true)), bs1, [], None, None,
                                   envbody1, body1, g))))
                  | FStar_Syntax_Syntax.Tm_refine (b,uu____4674) ->
                      let uu____4679 =
                        as_function_typ norm1 b.FStar_Syntax_Syntax.sort in
                      (match uu____4679 with
                       | (uu____4708,bs1,bs',copt,tacopt,env2,body2,g) ->
                           ((Some (t2, false)), bs1, bs', copt, tacopt, env2,
                             body2, g))
                  | FStar_Syntax_Syntax.Tm_arrow (bs_expected,c_expected) ->
                      let uu____4748 =
                        FStar_Syntax_Subst.open_comp bs_expected c_expected in
                      (match uu____4748 with
                       | (bs_expected1,c_expected1) ->
                           let check_actuals_against_formals env2 bs1
                             bs_expected2 =
                             let rec handle_more uu____4811 c_expected2 =
                               match uu____4811 with
                               | (env3,bs2,more,guard,subst1) ->
                                   (match more with
                                    | None  ->
                                        let uu____4872 =
                                          FStar_Syntax_Subst.subst_comp
                                            subst1 c_expected2 in
                                        (env3, bs2, guard, uu____4872)
                                    | Some (FStar_Util.Inr more_bs_expected)
                                        ->
                                        let c =
                                          let uu____4889 =
                                            FStar_Syntax_Util.arrow
                                              more_bs_expected c_expected2 in
                                          FStar_Syntax_Syntax.mk_Total
                                            uu____4889 in
                                        let uu____4890 =
                                          FStar_Syntax_Subst.subst_comp
                                            subst1 c in
                                        (env3, bs2, guard, uu____4890)
                                    | Some (FStar_Util.Inl more_bs) ->
                                        let c =
                                          FStar_Syntax_Subst.subst_comp
                                            subst1 c_expected2 in
                                        if FStar_Syntax_Util.is_named_tot c
                                        then
                                          let t3 =
                                            unfold_whnf env3
                                              (FStar_Syntax_Util.comp_result
                                                 c) in
                                          (match t3.FStar_Syntax_Syntax.n
                                           with
                                           | FStar_Syntax_Syntax.Tm_arrow
                                               (bs_expected3,c_expected3) ->
                                               let uu____4931 =
                                                 check_binders env3 more_bs
                                                   bs_expected3 in
                                               (match uu____4931 with
                                                | (env4,bs',more1,guard',subst2)
                                                    ->
                                                    let uu____4958 =
                                                      let uu____4974 =
                                                        FStar_TypeChecker_Rel.conj_guard
                                                          guard guard' in
                                                      (env4,
                                                        (FStar_List.append
                                                           bs2 bs'), more1,
                                                        uu____4974, subst2) in
                                                    handle_more uu____4958
                                                      c_expected3)
                                           | uu____4983 ->
                                               let uu____4984 =
                                                 let uu____4985 =
                                                   FStar_Syntax_Print.term_to_string
                                                     t3 in
                                                 FStar_Util.format1
                                                   "More arguments than annotated type (%s)"
                                                   uu____4985 in
                                               fail uu____4984 t3)
                                        else
                                          fail
                                            "Function definition takes more arguments than expected from its annotated type"
                                            t2) in
                             let uu____5001 =
                               check_binders env2 bs1 bs_expected2 in
                             handle_more uu____5001 c_expected1 in
                           let mk_letrec_env envbody bs1 c =
                             let letrecs = guard_letrecs envbody bs1 c in
                             let envbody1 =
                               let uu___106_5039 = envbody in
                               {
                                 FStar_TypeChecker_Env.solver =
                                   (uu___106_5039.FStar_TypeChecker_Env.solver);
                                 FStar_TypeChecker_Env.range =
                                   (uu___106_5039.FStar_TypeChecker_Env.range);
                                 FStar_TypeChecker_Env.curmodule =
                                   (uu___106_5039.FStar_TypeChecker_Env.curmodule);
                                 FStar_TypeChecker_Env.gamma =
                                   (uu___106_5039.FStar_TypeChecker_Env.gamma);
                                 FStar_TypeChecker_Env.gamma_cache =
                                   (uu___106_5039.FStar_TypeChecker_Env.gamma_cache);
                                 FStar_TypeChecker_Env.modules =
                                   (uu___106_5039.FStar_TypeChecker_Env.modules);
                                 FStar_TypeChecker_Env.expected_typ =
                                   (uu___106_5039.FStar_TypeChecker_Env.expected_typ);
                                 FStar_TypeChecker_Env.sigtab =
                                   (uu___106_5039.FStar_TypeChecker_Env.sigtab);
                                 FStar_TypeChecker_Env.is_pattern =
                                   (uu___106_5039.FStar_TypeChecker_Env.is_pattern);
                                 FStar_TypeChecker_Env.instantiate_imp =
                                   (uu___106_5039.FStar_TypeChecker_Env.instantiate_imp);
                                 FStar_TypeChecker_Env.effects =
                                   (uu___106_5039.FStar_TypeChecker_Env.effects);
                                 FStar_TypeChecker_Env.generalize =
                                   (uu___106_5039.FStar_TypeChecker_Env.generalize);
                                 FStar_TypeChecker_Env.letrecs = [];
                                 FStar_TypeChecker_Env.top_level =
                                   (uu___106_5039.FStar_TypeChecker_Env.top_level);
                                 FStar_TypeChecker_Env.check_uvars =
                                   (uu___106_5039.FStar_TypeChecker_Env.check_uvars);
                                 FStar_TypeChecker_Env.use_eq =
                                   (uu___106_5039.FStar_TypeChecker_Env.use_eq);
                                 FStar_TypeChecker_Env.is_iface =
                                   (uu___106_5039.FStar_TypeChecker_Env.is_iface);
                                 FStar_TypeChecker_Env.admit =
                                   (uu___106_5039.FStar_TypeChecker_Env.admit);
                                 FStar_TypeChecker_Env.lax =
                                   (uu___106_5039.FStar_TypeChecker_Env.lax);
                                 FStar_TypeChecker_Env.lax_universes =
                                   (uu___106_5039.FStar_TypeChecker_Env.lax_universes);
                                 FStar_TypeChecker_Env.type_of =
                                   (uu___106_5039.FStar_TypeChecker_Env.type_of);
                                 FStar_TypeChecker_Env.universe_of =
                                   (uu___106_5039.FStar_TypeChecker_Env.universe_of);
                                 FStar_TypeChecker_Env.use_bv_sorts =
                                   (uu___106_5039.FStar_TypeChecker_Env.use_bv_sorts);
                                 FStar_TypeChecker_Env.qname_and_index =
                                   (uu___106_5039.FStar_TypeChecker_Env.qname_and_index)
                               } in
                             FStar_All.pipe_right letrecs
                               (FStar_List.fold_left
                                  (fun uu____5053  ->
                                     fun uu____5054  ->
                                       match (uu____5053, uu____5054) with
                                       | ((env2,letrec_binders),(l,t3)) ->
                                           let uu____5079 =
                                             let uu____5083 =
                                               let uu____5084 =
                                                 FStar_TypeChecker_Env.clear_expected_typ
                                                   env2 in
                                               FStar_All.pipe_right
                                                 uu____5084 Prims.fst in
                                             tc_term uu____5083 t3 in
                                           (match uu____5079 with
                                            | (t4,uu____5096,uu____5097) ->
                                                let env3 =
                                                  FStar_TypeChecker_Env.push_let_binding
                                                    env2 l ([], t4) in
                                                let lb =
                                                  match l with
                                                  | FStar_Util.Inl x ->
                                                      let uu____5104 =
                                                        FStar_Syntax_Syntax.mk_binder
                                                          (let uu___107_5105
                                                             = x in
                                                           {
                                                             FStar_Syntax_Syntax.ppname
                                                               =
                                                               (uu___107_5105.FStar_Syntax_Syntax.ppname);
                                                             FStar_Syntax_Syntax.index
                                                               =
                                                               (uu___107_5105.FStar_Syntax_Syntax.index);
                                                             FStar_Syntax_Syntax.sort
                                                               = t4
                                                           }) in
                                                      uu____5104 ::
                                                        letrec_binders
                                                  | uu____5106 ->
                                                      letrec_binders in
                                                (env3, lb))) (envbody1, [])) in
                           let uu____5109 =
                             check_actuals_against_formals env1 bs
                               bs_expected1 in
                           (match uu____5109 with
                            | (envbody,bs1,g,c) ->
                                let uu____5141 =
                                  let uu____5145 =
                                    FStar_TypeChecker_Env.should_verify env1 in
                                  if uu____5145
                                  then mk_letrec_env envbody bs1 c
                                  else (envbody, []) in
                                (match uu____5141 with
                                 | (envbody1,letrecs) ->
                                     let envbody2 =
                                       FStar_TypeChecker_Env.set_expected_typ
                                         envbody1
                                         (FStar_Syntax_Util.comp_result c) in
                                     ((Some (t2, false)), bs1, letrecs,
                                       (Some c), None, envbody2, body1, g))))
                  | uu____5181 ->
                      if Prims.op_Negation norm1
                      then
                        let uu____5196 = unfold_whnf env1 t2 in
                        as_function_typ true uu____5196
                      else
                        (let uu____5198 =
                           expected_function_typ1 env1 None body1 in
                         match uu____5198 with
                         | (uu____5226,bs1,uu____5228,c_opt,tacopt,envbody,body2,g)
                             ->
                             ((Some (t2, false)), bs1, [], c_opt, tacopt,
                               envbody, body2, g)) in
                as_function_typ false t1 in
          let use_eq = env.FStar_TypeChecker_Env.use_eq in
          let uu____5253 = FStar_TypeChecker_Env.clear_expected_typ env in
          match uu____5253 with
          | (env1,topt) ->
              ((let uu____5265 =
                  FStar_TypeChecker_Env.debug env1 FStar_Options.High in
                if uu____5265
                then
                  let uu____5266 =
                    match topt with
                    | None  -> "None"
                    | Some t -> FStar_Syntax_Print.term_to_string t in
                  FStar_Util.print2
                    "!!!!!!!!!!!!!!!Expected type is %s, top_level=%s\n"
                    uu____5266
                    (if env1.FStar_TypeChecker_Env.top_level
                     then "true"
                     else "false")
                else ());
               (let uu____5270 = expected_function_typ1 env1 topt body in
                match uu____5270 with
                | (tfun_opt,bs1,letrec_binders,c_opt,tacopt,envbody,body1,g)
                    ->
                    let uu____5305 =
                      tc_term
                        (let uu___108_5309 = envbody in
                         {
                           FStar_TypeChecker_Env.solver =
                             (uu___108_5309.FStar_TypeChecker_Env.solver);
                           FStar_TypeChecker_Env.range =
                             (uu___108_5309.FStar_TypeChecker_Env.range);
                           FStar_TypeChecker_Env.curmodule =
                             (uu___108_5309.FStar_TypeChecker_Env.curmodule);
                           FStar_TypeChecker_Env.gamma =
                             (uu___108_5309.FStar_TypeChecker_Env.gamma);
                           FStar_TypeChecker_Env.gamma_cache =
                             (uu___108_5309.FStar_TypeChecker_Env.gamma_cache);
                           FStar_TypeChecker_Env.modules =
                             (uu___108_5309.FStar_TypeChecker_Env.modules);
                           FStar_TypeChecker_Env.expected_typ =
                             (uu___108_5309.FStar_TypeChecker_Env.expected_typ);
                           FStar_TypeChecker_Env.sigtab =
                             (uu___108_5309.FStar_TypeChecker_Env.sigtab);
                           FStar_TypeChecker_Env.is_pattern =
                             (uu___108_5309.FStar_TypeChecker_Env.is_pattern);
                           FStar_TypeChecker_Env.instantiate_imp =
                             (uu___108_5309.FStar_TypeChecker_Env.instantiate_imp);
                           FStar_TypeChecker_Env.effects =
                             (uu___108_5309.FStar_TypeChecker_Env.effects);
                           FStar_TypeChecker_Env.generalize =
                             (uu___108_5309.FStar_TypeChecker_Env.generalize);
                           FStar_TypeChecker_Env.letrecs =
                             (uu___108_5309.FStar_TypeChecker_Env.letrecs);
                           FStar_TypeChecker_Env.top_level = false;
                           FStar_TypeChecker_Env.check_uvars =
                             (uu___108_5309.FStar_TypeChecker_Env.check_uvars);
                           FStar_TypeChecker_Env.use_eq = use_eq;
                           FStar_TypeChecker_Env.is_iface =
                             (uu___108_5309.FStar_TypeChecker_Env.is_iface);
                           FStar_TypeChecker_Env.admit =
                             (uu___108_5309.FStar_TypeChecker_Env.admit);
                           FStar_TypeChecker_Env.lax =
                             (uu___108_5309.FStar_TypeChecker_Env.lax);
                           FStar_TypeChecker_Env.lax_universes =
                             (uu___108_5309.FStar_TypeChecker_Env.lax_universes);
                           FStar_TypeChecker_Env.type_of =
                             (uu___108_5309.FStar_TypeChecker_Env.type_of);
                           FStar_TypeChecker_Env.universe_of =
                             (uu___108_5309.FStar_TypeChecker_Env.universe_of);
                           FStar_TypeChecker_Env.use_bv_sorts =
                             (uu___108_5309.FStar_TypeChecker_Env.use_bv_sorts);
                           FStar_TypeChecker_Env.qname_and_index =
                             (uu___108_5309.FStar_TypeChecker_Env.qname_and_index)
                         }) body1 in
                    (match uu____5305 with
                     | (body2,cbody,guard_body) ->
                         let guard_body1 =
                           FStar_TypeChecker_Rel.solve_deferred_constraints
                             envbody guard_body in
                         ((let uu____5318 =
                             FStar_All.pipe_left
                               (FStar_TypeChecker_Env.debug env1)
                               (FStar_Options.Other "Implicits") in
                           if uu____5318
                           then
                             let uu____5319 =
                               FStar_All.pipe_left FStar_Util.string_of_int
                                 (FStar_List.length
                                    guard_body1.FStar_TypeChecker_Env.implicits) in
                             let uu____5328 =
                               let uu____5329 =
                                 cbody.FStar_Syntax_Syntax.comp () in
                               FStar_All.pipe_left
                                 FStar_Syntax_Print.comp_to_string uu____5329 in
                             FStar_Util.print2
                               "Introduced %s implicits in body of abstraction\nAfter solving constraints, cbody is %s\n"
                               uu____5319 uu____5328
                           else ());
                          (let uu____5331 =
                             let uu____5335 =
                               let uu____5338 =
                                 cbody.FStar_Syntax_Syntax.comp () in
                               (body2, uu____5338) in
                             check_expected_effect
                               (let uu___109_5343 = envbody in
                                {
                                  FStar_TypeChecker_Env.solver =
                                    (uu___109_5343.FStar_TypeChecker_Env.solver);
                                  FStar_TypeChecker_Env.range =
                                    (uu___109_5343.FStar_TypeChecker_Env.range);
                                  FStar_TypeChecker_Env.curmodule =
                                    (uu___109_5343.FStar_TypeChecker_Env.curmodule);
                                  FStar_TypeChecker_Env.gamma =
                                    (uu___109_5343.FStar_TypeChecker_Env.gamma);
                                  FStar_TypeChecker_Env.gamma_cache =
                                    (uu___109_5343.FStar_TypeChecker_Env.gamma_cache);
                                  FStar_TypeChecker_Env.modules =
                                    (uu___109_5343.FStar_TypeChecker_Env.modules);
                                  FStar_TypeChecker_Env.expected_typ =
                                    (uu___109_5343.FStar_TypeChecker_Env.expected_typ);
                                  FStar_TypeChecker_Env.sigtab =
                                    (uu___109_5343.FStar_TypeChecker_Env.sigtab);
                                  FStar_TypeChecker_Env.is_pattern =
                                    (uu___109_5343.FStar_TypeChecker_Env.is_pattern);
                                  FStar_TypeChecker_Env.instantiate_imp =
                                    (uu___109_5343.FStar_TypeChecker_Env.instantiate_imp);
                                  FStar_TypeChecker_Env.effects =
                                    (uu___109_5343.FStar_TypeChecker_Env.effects);
                                  FStar_TypeChecker_Env.generalize =
                                    (uu___109_5343.FStar_TypeChecker_Env.generalize);
                                  FStar_TypeChecker_Env.letrecs =
                                    (uu___109_5343.FStar_TypeChecker_Env.letrecs);
                                  FStar_TypeChecker_Env.top_level =
                                    (uu___109_5343.FStar_TypeChecker_Env.top_level);
                                  FStar_TypeChecker_Env.check_uvars =
                                    (uu___109_5343.FStar_TypeChecker_Env.check_uvars);
                                  FStar_TypeChecker_Env.use_eq = use_eq;
                                  FStar_TypeChecker_Env.is_iface =
                                    (uu___109_5343.FStar_TypeChecker_Env.is_iface);
                                  FStar_TypeChecker_Env.admit =
                                    (uu___109_5343.FStar_TypeChecker_Env.admit);
                                  FStar_TypeChecker_Env.lax =
                                    (uu___109_5343.FStar_TypeChecker_Env.lax);
                                  FStar_TypeChecker_Env.lax_universes =
                                    (uu___109_5343.FStar_TypeChecker_Env.lax_universes);
                                  FStar_TypeChecker_Env.type_of =
                                    (uu___109_5343.FStar_TypeChecker_Env.type_of);
                                  FStar_TypeChecker_Env.universe_of =
                                    (uu___109_5343.FStar_TypeChecker_Env.universe_of);
                                  FStar_TypeChecker_Env.use_bv_sorts =
                                    (uu___109_5343.FStar_TypeChecker_Env.use_bv_sorts);
                                  FStar_TypeChecker_Env.qname_and_index =
                                    (uu___109_5343.FStar_TypeChecker_Env.qname_and_index)
                                }) c_opt uu____5335 in
                           match uu____5331 with
                           | (body3,cbody1,guard) ->
                               let guard1 =
                                 FStar_TypeChecker_Rel.conj_guard guard_body1
                                   guard in
                               let guard2 =
                                 let uu____5352 =
                                   env1.FStar_TypeChecker_Env.top_level ||
                                     (let uu____5353 =
                                        FStar_TypeChecker_Env.should_verify
                                          env1 in
                                      Prims.op_Negation uu____5353) in
                                 if uu____5352
                                 then
                                   let uu____5354 =
                                     FStar_TypeChecker_Rel.conj_guard g
                                       guard1 in
                                   FStar_TypeChecker_Rel.discharge_guard
                                     envbody uu____5354
                                 else
                                   (let guard2 =
                                      let uu____5357 =
                                        FStar_TypeChecker_Rel.conj_guard g
                                          guard1 in
                                      FStar_TypeChecker_Rel.close_guard env1
                                        (FStar_List.append bs1 letrec_binders)
                                        uu____5357 in
                                    guard2) in
                               let tfun_computed =
                                 FStar_Syntax_Util.arrow bs1 cbody1 in
                               let e =
                                 let uu____5364 =
                                   let uu____5371 =
                                     let uu____5377 =
                                       FStar_All.pipe_right
                                         (FStar_Util.dflt cbody1 c_opt)
                                         FStar_Syntax_Util.lcomp_of_comp in
                                     FStar_All.pipe_right uu____5377
                                       (fun _0_29  -> FStar_Util.Inl _0_29) in
                                   Some uu____5371 in
                                 FStar_Syntax_Util.abs bs1 body3 uu____5364 in
                               let uu____5391 =
                                 match tfun_opt with
                                 | Some (t,use_teq) ->
                                     let t1 = FStar_Syntax_Subst.compress t in
                                     (match t1.FStar_Syntax_Syntax.n with
                                      | FStar_Syntax_Syntax.Tm_arrow
                                          uu____5406 -> (e, t1, guard2)
                                      | uu____5414 ->
                                          let uu____5415 =
                                            if use_teq
                                            then
                                              let uu____5420 =
                                                FStar_TypeChecker_Rel.teq
                                                  env1 t1 tfun_computed in
                                              (e, uu____5420)
                                            else
                                              FStar_TypeChecker_Util.check_and_ascribe
                                                env1 e tfun_computed t1 in
                                          (match uu____5415 with
                                           | (e1,guard') ->
                                               let uu____5427 =
                                                 FStar_TypeChecker_Rel.conj_guard
                                                   guard2 guard' in
                                               (e1, t1, uu____5427)))
                                 | None  -> (e, tfun_computed, guard2) in
                               (match uu____5391 with
                                | (e1,tfun,guard3) ->
                                    let c =
                                      if env1.FStar_TypeChecker_Env.top_level
                                      then FStar_Syntax_Syntax.mk_Total tfun
                                      else
                                        FStar_TypeChecker_Util.return_value
                                          env1 tfun e1 in
                                    let uu____5440 =
                                      FStar_TypeChecker_Util.strengthen_precondition
                                        None env1 e1
                                        (FStar_Syntax_Util.lcomp_of_comp c)
                                        guard3 in
                                    (match uu____5440 with
                                     | (c1,g1) -> (e1, c1, g1))))))))
and check_application_args:
  FStar_TypeChecker_Env.env ->
    FStar_Syntax_Syntax.term ->
      FStar_Syntax_Syntax.lcomp ->
        FStar_TypeChecker_Env.guard_t ->
          ((FStar_Syntax_Syntax.term',FStar_Syntax_Syntax.term')
            FStar_Syntax_Syntax.syntax* FStar_Syntax_Syntax.aqual) Prims.list
            ->
            FStar_Syntax_Syntax.typ Prims.option ->
              ((FStar_Syntax_Syntax.term',FStar_Syntax_Syntax.term')
                FStar_Syntax_Syntax.syntax* FStar_Syntax_Syntax.lcomp*
                FStar_TypeChecker_Env.guard_t)
  =
  fun env  ->
    fun head1  ->
      fun chead  ->
        fun ghead  ->
          fun args  ->
            fun expected_topt  ->
              let n_args = FStar_List.length args in
              let r = FStar_TypeChecker_Env.get_range env in
              let thead = chead.FStar_Syntax_Syntax.res_typ in
              (let uu____5476 =
                 FStar_TypeChecker_Env.debug env FStar_Options.High in
               if uu____5476
               then
                 let uu____5477 =
                   FStar_Range.string_of_range head1.FStar_Syntax_Syntax.pos in
                 let uu____5478 = FStar_Syntax_Print.term_to_string thead in
                 FStar_Util.print2 "(%s) Type of head is %s\n" uu____5477
                   uu____5478
               else ());
              (let monadic_application uu____5520 subst1 arg_comps_rev
                 arg_rets guard fvs bs =
                 match uu____5520 with
                 | (head2,chead1,ghead1,cres) ->
                     let rt =
                       check_no_escape (Some head2) env fvs
                         cres.FStar_Syntax_Syntax.res_typ in
                     let cres1 =
                       let uu___110_5561 = cres in
                       {
                         FStar_Syntax_Syntax.eff_name =
                           (uu___110_5561.FStar_Syntax_Syntax.eff_name);
                         FStar_Syntax_Syntax.res_typ = rt;
                         FStar_Syntax_Syntax.cflags =
                           (uu___110_5561.FStar_Syntax_Syntax.cflags);
                         FStar_Syntax_Syntax.comp =
                           (uu___110_5561.FStar_Syntax_Syntax.comp)
                       } in
                     let uu____5562 =
                       match bs with
                       | [] ->
                           let cres2 =
                             FStar_TypeChecker_Util.subst_lcomp subst1 cres1 in
                           let g =
                             FStar_TypeChecker_Rel.conj_guard ghead1 guard in
                           let refine_with_equality =
                             (FStar_Syntax_Util.is_pure_or_ghost_lcomp cres2)
                               &&
                               (FStar_All.pipe_right arg_comps_rev
                                  (FStar_Util.for_some
                                     (fun uu___84_5589  ->
                                        match uu___84_5589 with
                                        | (uu____5598,uu____5599,FStar_Util.Inl
                                           uu____5600) -> false
                                        | (uu____5611,uu____5612,FStar_Util.Inr
                                           c) ->
                                            let uu____5622 =
                                              FStar_Syntax_Util.is_pure_or_ghost_lcomp
                                                c in
                                            Prims.op_Negation uu____5622))) in
                           let cres3 =
                             if refine_with_equality
                             then
                               let uu____5624 =
                                 (FStar_Syntax_Syntax.mk_Tm_app head2
                                    (FStar_List.rev arg_rets))
                                   (Some
                                      ((cres2.FStar_Syntax_Syntax.res_typ).FStar_Syntax_Syntax.n))
                                   r in
                               FStar_TypeChecker_Util.maybe_assume_result_eq_pure_term
                                 env uu____5624 cres2
                             else
                               ((let uu____5635 =
                                   FStar_TypeChecker_Env.debug env
                                     FStar_Options.Low in
                                 if uu____5635
                                 then
                                   let uu____5636 =
                                     FStar_Syntax_Print.term_to_string head2 in
                                   let uu____5637 =
                                     FStar_Syntax_Print.lcomp_to_string cres2 in
                                   let uu____5638 =
                                     FStar_TypeChecker_Rel.guard_to_string
                                       env g in
                                   FStar_Util.print3
                                     "Not refining result: f=%s; cres=%s; guard=%s\n"
                                     uu____5636 uu____5637 uu____5638
                                 else ());
                                cres2) in
                           (cres3, g)
                       | uu____5640 ->
                           let g =
                             let uu____5645 =
                               FStar_TypeChecker_Rel.conj_guard ghead1 guard in
                             FStar_All.pipe_right uu____5645
                               (FStar_TypeChecker_Rel.solve_deferred_constraints
                                  env) in
                           let uu____5646 =
                             let uu____5647 =
                               let uu____5650 =
                                 let uu____5651 =
                                   let uu____5652 =
                                     cres1.FStar_Syntax_Syntax.comp () in
                                   FStar_Syntax_Util.arrow bs uu____5652 in
                                 FStar_All.pipe_left
                                   (FStar_Syntax_Subst.subst subst1)
                                   uu____5651 in
                               FStar_Syntax_Syntax.mk_Total uu____5650 in
                             FStar_All.pipe_left
                               FStar_Syntax_Util.lcomp_of_comp uu____5647 in
                           (uu____5646, g) in
                     (match uu____5562 with
                      | (cres2,guard1) ->
                          ((let uu____5663 =
                              FStar_TypeChecker_Env.debug env
                                FStar_Options.Low in
                            if uu____5663
                            then
                              let uu____5664 =
                                FStar_Syntax_Print.lcomp_to_string cres2 in
                              FStar_Util.print1
                                "\t Type of result cres is %s\n" uu____5664
                            else ());
                           (let comp =
                              FStar_List.fold_left
                                (fun out_c  ->
                                   fun uu____5680  ->
                                     match uu____5680 with
                                     | ((e,q),x,c) ->
                                         (match c with
                                          | FStar_Util.Inl (eff_name,arg_typ)
                                              -> out_c
                                          | FStar_Util.Inr c1 ->
                                              FStar_TypeChecker_Util.bind
                                                e.FStar_Syntax_Syntax.pos env
                                                None c1 (x, out_c))) cres2
                                arg_comps_rev in
                            let comp1 =
                              FStar_TypeChecker_Util.bind
                                head2.FStar_Syntax_Syntax.pos env None chead1
                                (None, comp) in
                            let shortcuts_evaluation_order =
                              let uu____5726 =
                                let uu____5727 =
                                  FStar_Syntax_Subst.compress head2 in
                                uu____5727.FStar_Syntax_Syntax.n in
                              match uu____5726 with
                              | FStar_Syntax_Syntax.Tm_fvar fv ->
                                  (FStar_Syntax_Syntax.fv_eq_lid fv
                                     FStar_Syntax_Const.op_And)
                                    ||
                                    (FStar_Syntax_Syntax.fv_eq_lid fv
                                       FStar_Syntax_Const.op_Or)
                              | uu____5731 -> false in
                            let app =
                              if shortcuts_evaluation_order
                              then
                                let args1 =
                                  FStar_List.fold_left
                                    (fun args1  ->
                                       fun uu____5745  ->
                                         match uu____5745 with
                                         | (arg,uu____5757,uu____5758) -> arg
                                             :: args1) [] arg_comps_rev in
                                let app =
                                  (FStar_Syntax_Syntax.mk_Tm_app head2 args1)
                                    (Some
                                       ((comp1.FStar_Syntax_Syntax.res_typ).FStar_Syntax_Syntax.n))
                                    r in
                                let app1 =
                                  FStar_TypeChecker_Util.maybe_lift env app
                                    cres2.FStar_Syntax_Syntax.eff_name
                                    comp1.FStar_Syntax_Syntax.eff_name
                                    comp1.FStar_Syntax_Syntax.res_typ in
                                FStar_TypeChecker_Util.maybe_monadic env app1
                                  comp1.FStar_Syntax_Syntax.eff_name
                                  comp1.FStar_Syntax_Syntax.res_typ
                              else
                                (let uu____5778 =
                                   let map_fun uu____5817 =
                                     match uu____5817 with
                                     | ((e,q),uu____5841,c0) ->
                                         (match c0 with
                                          | FStar_Util.Inl uu____5866 ->
                                              (None, (e, q))
                                          | FStar_Util.Inr c when
                                              FStar_Syntax_Util.is_pure_or_ghost_lcomp
                                                c
                                              -> (None, (e, q))
                                          | FStar_Util.Inr c ->
                                              let x =
                                                FStar_Syntax_Syntax.new_bv
                                                  None
                                                  c.FStar_Syntax_Syntax.res_typ in
                                              let e1 =
                                                FStar_TypeChecker_Util.maybe_lift
                                                  env e
                                                  c.FStar_Syntax_Syntax.eff_name
                                                  comp1.FStar_Syntax_Syntax.eff_name
                                                  c.FStar_Syntax_Syntax.res_typ in
                                              let uu____5909 =
                                                let uu____5912 =
                                                  FStar_Syntax_Syntax.bv_to_name
                                                    x in
                                                (uu____5912, q) in
                                              ((Some
                                                  (x,
                                                    (c.FStar_Syntax_Syntax.eff_name),
                                                    (c.FStar_Syntax_Syntax.res_typ),
                                                    e1)), uu____5909)) in
                                   let uu____5930 =
                                     let uu____5944 =
                                       let uu____5957 =
                                         let uu____5969 =
                                           let uu____5978 =
                                             FStar_Syntax_Syntax.as_arg head2 in
                                           (uu____5978, None,
                                             (FStar_Util.Inr chead1)) in
                                         uu____5969 :: arg_comps_rev in
                                       FStar_List.map map_fun uu____5957 in
                                     FStar_All.pipe_left FStar_List.split
                                       uu____5944 in
                                   match uu____5930 with
                                   | (lifted_args,reverse_args) ->
                                       let uu____6087 =
                                         let uu____6088 =
                                           FStar_List.hd reverse_args in
                                         Prims.fst uu____6088 in
                                       let uu____6093 =
                                         let uu____6097 =
                                           FStar_List.tl reverse_args in
                                         FStar_List.rev uu____6097 in
                                       (lifted_args, uu____6087, uu____6093) in
                                 match uu____5778 with
                                 | (lifted_args,head3,args1) ->
                                     let app =
                                       (FStar_Syntax_Syntax.mk_Tm_app head3
                                          args1)
                                         (Some
                                            ((comp1.FStar_Syntax_Syntax.res_typ).FStar_Syntax_Syntax.n))
                                         r in
                                     let app1 =
                                       FStar_TypeChecker_Util.maybe_lift env
                                         app
                                         cres2.FStar_Syntax_Syntax.eff_name
                                         comp1.FStar_Syntax_Syntax.eff_name
                                         comp1.FStar_Syntax_Syntax.res_typ in
                                     let app2 =
                                       FStar_TypeChecker_Util.maybe_monadic
                                         env app1
                                         comp1.FStar_Syntax_Syntax.eff_name
                                         comp1.FStar_Syntax_Syntax.res_typ in
                                     let bind_lifted_args e uu___85_6165 =
                                       match uu___85_6165 with
                                       | None  -> e
                                       | Some (x,m,t,e1) ->
                                           let lb =
                                             FStar_Syntax_Util.mk_letbinding
                                               (FStar_Util.Inl x) [] t m e1 in
                                           let letbinding =
                                             let uu____6207 =
                                               let uu____6210 =
                                                 let uu____6211 =
                                                   let uu____6219 =
                                                     let uu____6220 =
                                                       let uu____6221 =
                                                         FStar_Syntax_Syntax.mk_binder
                                                           x in
                                                       [uu____6221] in
                                                     FStar_Syntax_Subst.close
                                                       uu____6220 e in
                                                   ((false, [lb]),
                                                     uu____6219) in
                                                 FStar_Syntax_Syntax.Tm_let
                                                   uu____6211 in
                                               FStar_Syntax_Syntax.mk
                                                 uu____6210 in
                                             uu____6207 None
                                               e.FStar_Syntax_Syntax.pos in
                                           (FStar_Syntax_Syntax.mk
                                              (FStar_Syntax_Syntax.Tm_meta
                                                 (letbinding,
                                                   (FStar_Syntax_Syntax.Meta_monadic
                                                      (m,
                                                        (comp1.FStar_Syntax_Syntax.res_typ))))))
                                             None e.FStar_Syntax_Syntax.pos in
                                     FStar_List.fold_left bind_lifted_args
                                       app2 lifted_args) in
                            let uu____6255 =
                              FStar_TypeChecker_Util.strengthen_precondition
                                None env app comp1 guard1 in
                            match uu____6255 with
                            | (comp2,g) -> (app, comp2, g)))) in
               let rec tc_args head_info uu____6313 bs args1 =
                 match uu____6313 with
                 | (subst1,outargs,arg_rets,g,fvs) ->
                     (match (bs, args1) with
                      | ((x,Some (FStar_Syntax_Syntax.Implicit uu____6408))::rest,
                         (uu____6410,None )::uu____6411) ->
                          let t =
                            FStar_Syntax_Subst.subst subst1
                              x.FStar_Syntax_Syntax.sort in
                          let t1 = check_no_escape (Some head1) env fvs t in
                          let uu____6448 =
                            FStar_TypeChecker_Util.new_implicit_var
                              "Instantiating implicit argument in application"
                              head1.FStar_Syntax_Syntax.pos env t1 in
                          (match uu____6448 with
                           | (varg,uu____6459,implicits) ->
                               let subst2 =
                                 (FStar_Syntax_Syntax.NT (x, varg)) :: subst1 in
                               let arg =
                                 let uu____6472 =
                                   FStar_Syntax_Syntax.as_implicit true in
                                 (varg, uu____6472) in
                               let uu____6473 =
                                 let uu____6495 =
                                   FStar_TypeChecker_Rel.conj_guard implicits
                                     g in
                                 (subst2,
                                   ((arg, None,
                                      (FStar_Util.Inl
                                         (FStar_Syntax_Const.effect_Tot_lid,
                                           t1))) :: outargs), (arg ::
                                   arg_rets), uu____6495, fvs) in
                               tc_args head_info uu____6473 rest args1)
                      | ((x,aqual)::rest,(e,aq)::rest') ->
                          ((match (aqual, aq) with
                            | (Some (FStar_Syntax_Syntax.Implicit _),Some
                               (FStar_Syntax_Syntax.Implicit _))
                              |(None ,None )
                               |(Some (FStar_Syntax_Syntax.Equality ),None )
                                -> ()
                            | uu____6586 ->
                                Prims.raise
                                  (FStar_Errors.Error
                                     ("Inconsistent implicit qualifier",
                                       (e.FStar_Syntax_Syntax.pos))));
                           (let targ =
                              FStar_Syntax_Subst.subst subst1
                                x.FStar_Syntax_Syntax.sort in
                            let x1 =
                              let uu___111_6593 = x in
                              {
                                FStar_Syntax_Syntax.ppname =
                                  (uu___111_6593.FStar_Syntax_Syntax.ppname);
                                FStar_Syntax_Syntax.index =
                                  (uu___111_6593.FStar_Syntax_Syntax.index);
                                FStar_Syntax_Syntax.sort = targ
                              } in
                            (let uu____6595 =
                               FStar_TypeChecker_Env.debug env
                                 FStar_Options.Extreme in
                             if uu____6595
                             then
                               let uu____6596 =
                                 FStar_Syntax_Print.term_to_string targ in
                               FStar_Util.print1
                                 "\tType of arg (after subst) = %s\n"
                                 uu____6596
                             else ());
                            (let targ1 =
                               check_no_escape (Some head1) env fvs targ in
                             let env1 =
                               FStar_TypeChecker_Env.set_expected_typ env
                                 targ1 in
                             let env2 =
                               let uu___112_6601 = env1 in
                               {
                                 FStar_TypeChecker_Env.solver =
                                   (uu___112_6601.FStar_TypeChecker_Env.solver);
                                 FStar_TypeChecker_Env.range =
                                   (uu___112_6601.FStar_TypeChecker_Env.range);
                                 FStar_TypeChecker_Env.curmodule =
                                   (uu___112_6601.FStar_TypeChecker_Env.curmodule);
                                 FStar_TypeChecker_Env.gamma =
                                   (uu___112_6601.FStar_TypeChecker_Env.gamma);
                                 FStar_TypeChecker_Env.gamma_cache =
                                   (uu___112_6601.FStar_TypeChecker_Env.gamma_cache);
                                 FStar_TypeChecker_Env.modules =
                                   (uu___112_6601.FStar_TypeChecker_Env.modules);
                                 FStar_TypeChecker_Env.expected_typ =
                                   (uu___112_6601.FStar_TypeChecker_Env.expected_typ);
                                 FStar_TypeChecker_Env.sigtab =
                                   (uu___112_6601.FStar_TypeChecker_Env.sigtab);
                                 FStar_TypeChecker_Env.is_pattern =
                                   (uu___112_6601.FStar_TypeChecker_Env.is_pattern);
                                 FStar_TypeChecker_Env.instantiate_imp =
                                   (uu___112_6601.FStar_TypeChecker_Env.instantiate_imp);
                                 FStar_TypeChecker_Env.effects =
                                   (uu___112_6601.FStar_TypeChecker_Env.effects);
                                 FStar_TypeChecker_Env.generalize =
                                   (uu___112_6601.FStar_TypeChecker_Env.generalize);
                                 FStar_TypeChecker_Env.letrecs =
                                   (uu___112_6601.FStar_TypeChecker_Env.letrecs);
                                 FStar_TypeChecker_Env.top_level =
                                   (uu___112_6601.FStar_TypeChecker_Env.top_level);
                                 FStar_TypeChecker_Env.check_uvars =
                                   (uu___112_6601.FStar_TypeChecker_Env.check_uvars);
                                 FStar_TypeChecker_Env.use_eq = (is_eq aqual);
                                 FStar_TypeChecker_Env.is_iface =
                                   (uu___112_6601.FStar_TypeChecker_Env.is_iface);
                                 FStar_TypeChecker_Env.admit =
                                   (uu___112_6601.FStar_TypeChecker_Env.admit);
                                 FStar_TypeChecker_Env.lax =
                                   (uu___112_6601.FStar_TypeChecker_Env.lax);
                                 FStar_TypeChecker_Env.lax_universes =
                                   (uu___112_6601.FStar_TypeChecker_Env.lax_universes);
                                 FStar_TypeChecker_Env.type_of =
                                   (uu___112_6601.FStar_TypeChecker_Env.type_of);
                                 FStar_TypeChecker_Env.universe_of =
                                   (uu___112_6601.FStar_TypeChecker_Env.universe_of);
                                 FStar_TypeChecker_Env.use_bv_sorts =
                                   (uu___112_6601.FStar_TypeChecker_Env.use_bv_sorts);
                                 FStar_TypeChecker_Env.qname_and_index =
                                   (uu___112_6601.FStar_TypeChecker_Env.qname_and_index)
                               } in
                             (let uu____6603 =
                                FStar_TypeChecker_Env.debug env2
                                  FStar_Options.High in
                              if uu____6603
                              then
                                let uu____6604 =
                                  FStar_Syntax_Print.tag_of_term e in
                                let uu____6605 =
                                  FStar_Syntax_Print.term_to_string e in
                                let uu____6606 =
                                  FStar_Syntax_Print.term_to_string targ1 in
                                FStar_Util.print3
                                  "Checking arg (%s) %s at type %s\n"
                                  uu____6604 uu____6605 uu____6606
                              else ());
                             (let uu____6608 = tc_term env2 e in
                              match uu____6608 with
                              | (e1,c,g_e) ->
                                  let g1 =
                                    FStar_TypeChecker_Rel.conj_guard g g_e in
                                  let arg = (e1, aq) in
                                  let uu____6624 =
                                    FStar_Syntax_Util.is_tot_or_gtot_lcomp c in
                                  if uu____6624
                                  then
                                    let subst2 =
                                      let uu____6629 = FStar_List.hd bs in
                                      maybe_extend_subst subst1 uu____6629 e1 in
                                    tc_args head_info
                                      (subst2,
                                        ((arg, None,
                                           (FStar_Util.Inl
                                              ((c.FStar_Syntax_Syntax.eff_name),
                                                (c.FStar_Syntax_Syntax.res_typ))))
                                        :: outargs), (arg :: arg_rets), g1,
                                        fvs) rest rest'
                                  else
                                    (let uu____6685 =
                                       FStar_TypeChecker_Util.is_pure_or_ghost_effect
                                         env2 c.FStar_Syntax_Syntax.eff_name in
                                     if uu____6685
                                     then
                                       let subst2 =
                                         let uu____6690 = FStar_List.hd bs in
                                         maybe_extend_subst subst1 uu____6690
                                           e1 in
                                       tc_args head_info
                                         (subst2,
                                           ((arg, (Some x1),
                                              (FStar_Util.Inr c)) ::
                                           outargs), (arg :: arg_rets), g1,
                                           fvs) rest rest'
                                     else
                                       (let uu____6736 =
                                          let uu____6737 = FStar_List.hd bs in
                                          FStar_Syntax_Syntax.is_null_binder
                                            uu____6737 in
                                        if uu____6736
                                        then
                                          let newx =
                                            FStar_Syntax_Syntax.new_bv
                                              (Some
                                                 (e1.FStar_Syntax_Syntax.pos))
                                              c.FStar_Syntax_Syntax.res_typ in
                                          let arg' =
                                            let uu____6746 =
                                              FStar_Syntax_Syntax.bv_to_name
                                                newx in
                                            FStar_All.pipe_left
                                              FStar_Syntax_Syntax.as_arg
                                              uu____6746 in
                                          tc_args head_info
                                            (subst1,
                                              ((arg, (Some newx),
                                                 (FStar_Util.Inr c)) ::
                                              outargs), (arg' :: arg_rets),
                                              g1, fvs) rest rest'
                                        else
                                          (let uu____6784 =
                                             let uu____6806 =
                                               let uu____6808 =
                                                 let uu____6809 =
                                                   FStar_Syntax_Syntax.bv_to_name
                                                     x1 in
                                                 FStar_Syntax_Syntax.as_arg
                                                   uu____6809 in
                                               uu____6808 :: arg_rets in
                                             (subst1,
                                               ((arg, (Some x1),
                                                  (FStar_Util.Inr c)) ::
                                               outargs), uu____6806, g1, (x1
                                               :: fvs)) in
                                           tc_args head_info uu____6784 rest
                                             rest')))))))
                      | (uu____6846,[]) ->
                          monadic_application head_info subst1 outargs
                            arg_rets g fvs bs
                      | ([],arg::uu____6867) ->
                          let uu____6897 =
                            monadic_application head_info subst1 outargs
                              arg_rets g fvs [] in
                          (match uu____6897 with
                           | (head2,chead1,ghead1) ->
                               let rec aux norm1 tres =
                                 let tres1 =
                                   let uu____6920 =
                                     FStar_Syntax_Subst.compress tres in
                                   FStar_All.pipe_right uu____6920
                                     FStar_Syntax_Util.unrefine in
                                 match tres1.FStar_Syntax_Syntax.n with
                                 | FStar_Syntax_Syntax.Tm_arrow (bs1,cres')
                                     ->
                                     let uu____6936 =
                                       FStar_Syntax_Subst.open_comp bs1 cres' in
                                     (match uu____6936 with
                                      | (bs2,cres'1) ->
                                          let head_info1 =
                                            (head2, chead1, ghead1,
                                              (FStar_Syntax_Util.lcomp_of_comp
                                                 cres'1)) in
                                          ((let uu____6950 =
                                              FStar_TypeChecker_Env.debug env
                                                FStar_Options.Low in
                                            if uu____6950
                                            then
                                              let uu____6951 =
                                                FStar_Range.string_of_range
                                                  tres1.FStar_Syntax_Syntax.pos in
                                              FStar_Util.print1
                                                "%s: Warning: Potentially redundant explicit currying of a function type \n"
                                                uu____6951
                                            else ());
                                           tc_args head_info1
                                             ([], [], [],
                                               FStar_TypeChecker_Rel.trivial_guard,
                                               []) bs2 args1))
                                 | uu____6981 when Prims.op_Negation norm1 ->
                                     let uu____6982 = unfold_whnf env tres1 in
                                     aux true uu____6982
                                 | uu____6983 ->
                                     let uu____6984 =
                                       let uu____6985 =
                                         let uu____6988 =
                                           let uu____6989 =
                                             FStar_TypeChecker_Normalize.term_to_string
                                               env thead in
                                           let uu____6990 =
                                             FStar_Util.string_of_int n_args in
                                           FStar_Util.format2
                                             "Too many arguments to function of type %s; got %s arguments"
                                             uu____6989 uu____6990 in
                                         let uu____6994 =
                                           FStar_Syntax_Syntax.argpos arg in
                                         (uu____6988, uu____6994) in
                                       FStar_Errors.Error uu____6985 in
                                     Prims.raise uu____6984 in
                               aux false chead1.FStar_Syntax_Syntax.res_typ)) in
               let rec check_function_app tf =
                 let uu____7007 =
                   let uu____7008 = unfold_whnf env tf in
                   uu____7008.FStar_Syntax_Syntax.n in
                 match uu____7007 with
                 | FStar_Syntax_Syntax.Tm_uvar _|FStar_Syntax_Syntax.Tm_app
                   ({ FStar_Syntax_Syntax.n = FStar_Syntax_Syntax.Tm_uvar _;
                      FStar_Syntax_Syntax.tk = _;
                      FStar_Syntax_Syntax.pos = _;
                      FStar_Syntax_Syntax.vars = _;_},_)
                     ->
                     let rec tc_args1 env1 args1 =
                       match args1 with
                       | [] -> ([], [], FStar_TypeChecker_Rel.trivial_guard)
                       | (e,imp)::tl1 ->
                           let uu____7084 = tc_term env1 e in
                           (match uu____7084 with
                            | (e1,c,g_e) ->
                                let uu____7097 = tc_args1 env1 tl1 in
                                (match uu____7097 with
                                 | (args2,comps,g_rest) ->
                                     let uu____7119 =
                                       FStar_TypeChecker_Rel.conj_guard g_e
                                         g_rest in
                                     (((e1, imp) :: args2),
                                       (((e1.FStar_Syntax_Syntax.pos), c) ::
                                       comps), uu____7119))) in
                     let uu____7130 = tc_args1 env args in
                     (match uu____7130 with
                      | (args1,comps,g_args) ->
                          let bs =
                            let uu____7152 =
                              FStar_All.pipe_right comps
                                (FStar_List.map
                                   (fun uu____7172  ->
                                      match uu____7172 with
                                      | (uu____7180,c) ->
                                          ((c.FStar_Syntax_Syntax.res_typ),
                                            None))) in
                            FStar_Syntax_Util.null_binders_of_tks uu____7152 in
                          let ml_or_tot t r1 =
                            let uu____7196 = FStar_Options.ml_ish () in
                            if uu____7196
                            then FStar_Syntax_Util.ml_comp t r1
                            else FStar_Syntax_Syntax.mk_Total t in
                          let cres =
                            let uu____7199 =
                              let uu____7202 =
                                let uu____7203 = FStar_Syntax_Util.type_u () in
                                FStar_All.pipe_right uu____7203 Prims.fst in
                              FStar_TypeChecker_Util.new_uvar env uu____7202 in
                            ml_or_tot uu____7199 r in
                          let bs_cres = FStar_Syntax_Util.arrow bs cres in
                          ((let uu____7212 =
                              FStar_All.pipe_left
                                (FStar_TypeChecker_Env.debug env)
                                FStar_Options.Extreme in
                            if uu____7212
                            then
                              let uu____7213 =
                                FStar_Syntax_Print.term_to_string head1 in
                              let uu____7214 =
                                FStar_Syntax_Print.term_to_string tf in
                              let uu____7215 =
                                FStar_Syntax_Print.term_to_string bs_cres in
                              FStar_Util.print3
                                "Forcing the type of %s from %s to %s\n"
                                uu____7213 uu____7214 uu____7215
                            else ());
                           (let uu____7218 =
                              FStar_TypeChecker_Rel.teq env tf bs_cres in
                            FStar_All.pipe_left
                              (FStar_TypeChecker_Rel.force_trivial_guard env)
                              uu____7218);
                           (let comp =
                              let uu____7220 =
                                FStar_All.pipe_left
                                  FStar_Syntax_Util.lcomp_of_comp cres in
                              FStar_List.fold_right
                                (fun uu____7225  ->
                                   fun out  ->
                                     match uu____7225 with
                                     | (r1,c) ->
                                         FStar_TypeChecker_Util.bind r1 env
                                           None c (None, out))
                                (((head1.FStar_Syntax_Syntax.pos), chead) ::
                                comps) uu____7220 in
                            let uu____7234 =
                              (FStar_Syntax_Syntax.mk_Tm_app head1 args1)
                                (Some
                                   ((comp.FStar_Syntax_Syntax.res_typ).FStar_Syntax_Syntax.n))
                                r in
                            let uu____7241 =
                              FStar_TypeChecker_Rel.conj_guard ghead g_args in
                            (uu____7234, comp, uu____7241))))
                 | FStar_Syntax_Syntax.Tm_arrow (bs,c) ->
                     let uu____7256 = FStar_Syntax_Subst.open_comp bs c in
                     (match uu____7256 with
                      | (bs1,c1) ->
                          let head_info =
                            (head1, chead, ghead,
                              (FStar_Syntax_Util.lcomp_of_comp c1)) in
                          tc_args head_info
                            ([], [], [], FStar_TypeChecker_Rel.trivial_guard,
                              []) bs1 args)
                 | FStar_Syntax_Syntax.Tm_refine (bv,uu____7300) ->
                     check_function_app bv.FStar_Syntax_Syntax.sort
                 | FStar_Syntax_Syntax.Tm_ascribed (t,uu____7306,uu____7307)
                     -> check_function_app t
                 | uu____7336 ->
                     let uu____7337 =
                       let uu____7338 =
                         let uu____7341 =
                           FStar_TypeChecker_Err.expected_function_typ env tf in
                         (uu____7341, (head1.FStar_Syntax_Syntax.pos)) in
                       FStar_Errors.Error uu____7338 in
                     Prims.raise uu____7337 in
               check_function_app thead)
and check_short_circuit_args:
  FStar_TypeChecker_Env.env ->
    FStar_Syntax_Syntax.term ->
      FStar_Syntax_Syntax.lcomp ->
        FStar_TypeChecker_Env.guard_t ->
          ((FStar_Syntax_Syntax.term',FStar_Syntax_Syntax.term')
            FStar_Syntax_Syntax.syntax* FStar_Syntax_Syntax.aqual) Prims.list
            ->
            FStar_Syntax_Syntax.typ Prims.option ->
              (FStar_Syntax_Syntax.term* FStar_Syntax_Syntax.lcomp*
                FStar_TypeChecker_Env.guard_t)
  =
  fun env  ->
    fun head1  ->
      fun chead  ->
        fun g_head  ->
          fun args  ->
            fun expected_topt  ->
              let r = FStar_TypeChecker_Env.get_range env in
              let tf =
                FStar_Syntax_Subst.compress chead.FStar_Syntax_Syntax.res_typ in
              match tf.FStar_Syntax_Syntax.n with
              | FStar_Syntax_Syntax.Tm_arrow (bs,c) when
                  (FStar_Syntax_Util.is_total_comp c) &&
                    ((FStar_List.length bs) = (FStar_List.length args))
                  ->
                  let res_t = FStar_Syntax_Util.comp_result c in
                  let uu____7392 =
                    FStar_List.fold_left2
                      (fun uu____7405  ->
                         fun uu____7406  ->
                           fun uu____7407  ->
                             match (uu____7405, uu____7406, uu____7407) with
                             | ((seen,guard,ghost),(e,aq),(b,aq')) ->
                                 (if aq <> aq'
                                  then
                                    Prims.raise
                                      (FStar_Errors.Error
                                         ("Inconsistent implicit qualifiers",
                                           (e.FStar_Syntax_Syntax.pos)))
                                  else ();
                                  (let uu____7451 =
                                     tc_check_tot_or_gtot_term env e
                                       b.FStar_Syntax_Syntax.sort in
                                   match uu____7451 with
                                   | (e1,c1,g) ->
                                       let short =
                                         FStar_TypeChecker_Util.short_circuit
                                           head1 seen in
                                       let g1 =
                                         let uu____7463 =
                                           FStar_TypeChecker_Rel.guard_of_guard_formula
                                             short in
                                         FStar_TypeChecker_Rel.imp_guard
                                           uu____7463 g in
                                       let ghost1 =
                                         ghost ||
                                           ((let uu____7465 =
                                               FStar_Syntax_Util.is_total_lcomp
                                                 c1 in
                                             Prims.op_Negation uu____7465) &&
                                              (let uu____7466 =
                                                 FStar_TypeChecker_Util.is_pure_effect
                                                   env
                                                   c1.FStar_Syntax_Syntax.eff_name in
                                               Prims.op_Negation uu____7466)) in
                                       let uu____7467 =
                                         let uu____7473 =
                                           let uu____7479 =
                                             FStar_Syntax_Syntax.as_arg e1 in
                                           [uu____7479] in
                                         FStar_List.append seen uu____7473 in
                                       let uu____7484 =
                                         FStar_TypeChecker_Rel.conj_guard
                                           guard g1 in
                                       (uu____7467, uu____7484, ghost1))))
                      ([], g_head, false) args bs in
                  (match uu____7392 with
                   | (args1,guard,ghost) ->
                       let e =
                         (FStar_Syntax_Syntax.mk_Tm_app head1 args1)
                           (Some (res_t.FStar_Syntax_Syntax.n)) r in
                       let c1 =
                         if ghost
                         then
                           let uu____7513 =
                             FStar_Syntax_Syntax.mk_GTotal res_t in
                           FStar_All.pipe_right uu____7513
                             FStar_Syntax_Util.lcomp_of_comp
                         else FStar_Syntax_Util.lcomp_of_comp c in
                       let uu____7515 =
                         FStar_TypeChecker_Util.strengthen_precondition None
                           env e c1 guard in
                       (match uu____7515 with | (c2,g) -> (e, c2, g)))
              | uu____7527 ->
                  check_application_args env head1 chead g_head args
                    expected_topt
and tc_eqn:
  FStar_Syntax_Syntax.bv ->
    FStar_TypeChecker_Env.env ->
      ((FStar_Syntax_Syntax.pat',FStar_Syntax_Syntax.term')
        FStar_Syntax_Syntax.withinfo_t*
        (FStar_Syntax_Syntax.term',FStar_Syntax_Syntax.term')
        FStar_Syntax_Syntax.syntax Prims.option*
        (FStar_Syntax_Syntax.term',FStar_Syntax_Syntax.term')
        FStar_Syntax_Syntax.syntax) ->
        ((FStar_Syntax_Syntax.pat* FStar_Syntax_Syntax.term Prims.option*
          FStar_Syntax_Syntax.term)* FStar_Syntax_Syntax.term*
          FStar_Syntax_Syntax.lcomp* FStar_TypeChecker_Env.guard_t)
  =
  fun scrutinee  ->
    fun env  ->
      fun branch1  ->
        let uu____7549 = FStar_Syntax_Subst.open_branch branch1 in
        match uu____7549 with
        | (pattern,when_clause,branch_exp) ->
            let uu____7575 = branch1 in
            (match uu____7575 with
             | (cpat,uu____7595,cbr) ->
                 let tc_pat allow_implicits pat_t p0 =
                   let uu____7637 =
                     FStar_TypeChecker_Util.pat_as_exps allow_implicits env
                       p0 in
                   match uu____7637 with
                   | (pat_bvs1,exps,p) ->
                       ((let uu____7659 =
                           FStar_TypeChecker_Env.debug env FStar_Options.High in
                         if uu____7659
                         then
                           let uu____7660 =
                             FStar_Syntax_Print.pat_to_string p0 in
                           let uu____7661 =
                             FStar_Syntax_Print.pat_to_string p in
                           FStar_Util.print2 "Pattern %s elaborated to %s\n"
                             uu____7660 uu____7661
                         else ());
                        (let pat_env =
                           FStar_List.fold_left FStar_TypeChecker_Env.push_bv
                             env pat_bvs1 in
                         let uu____7664 =
                           FStar_TypeChecker_Env.clear_expected_typ pat_env in
                         match uu____7664 with
                         | (env1,uu____7677) ->
                             let env11 =
                               let uu___113_7681 = env1 in
                               {
                                 FStar_TypeChecker_Env.solver =
                                   (uu___113_7681.FStar_TypeChecker_Env.solver);
                                 FStar_TypeChecker_Env.range =
                                   (uu___113_7681.FStar_TypeChecker_Env.range);
                                 FStar_TypeChecker_Env.curmodule =
                                   (uu___113_7681.FStar_TypeChecker_Env.curmodule);
                                 FStar_TypeChecker_Env.gamma =
                                   (uu___113_7681.FStar_TypeChecker_Env.gamma);
                                 FStar_TypeChecker_Env.gamma_cache =
                                   (uu___113_7681.FStar_TypeChecker_Env.gamma_cache);
                                 FStar_TypeChecker_Env.modules =
                                   (uu___113_7681.FStar_TypeChecker_Env.modules);
                                 FStar_TypeChecker_Env.expected_typ =
                                   (uu___113_7681.FStar_TypeChecker_Env.expected_typ);
                                 FStar_TypeChecker_Env.sigtab =
                                   (uu___113_7681.FStar_TypeChecker_Env.sigtab);
                                 FStar_TypeChecker_Env.is_pattern = true;
                                 FStar_TypeChecker_Env.instantiate_imp =
                                   (uu___113_7681.FStar_TypeChecker_Env.instantiate_imp);
                                 FStar_TypeChecker_Env.effects =
                                   (uu___113_7681.FStar_TypeChecker_Env.effects);
                                 FStar_TypeChecker_Env.generalize =
                                   (uu___113_7681.FStar_TypeChecker_Env.generalize);
                                 FStar_TypeChecker_Env.letrecs =
                                   (uu___113_7681.FStar_TypeChecker_Env.letrecs);
                                 FStar_TypeChecker_Env.top_level =
                                   (uu___113_7681.FStar_TypeChecker_Env.top_level);
                                 FStar_TypeChecker_Env.check_uvars =
                                   (uu___113_7681.FStar_TypeChecker_Env.check_uvars);
                                 FStar_TypeChecker_Env.use_eq =
                                   (uu___113_7681.FStar_TypeChecker_Env.use_eq);
                                 FStar_TypeChecker_Env.is_iface =
                                   (uu___113_7681.FStar_TypeChecker_Env.is_iface);
                                 FStar_TypeChecker_Env.admit =
                                   (uu___113_7681.FStar_TypeChecker_Env.admit);
                                 FStar_TypeChecker_Env.lax =
                                   (uu___113_7681.FStar_TypeChecker_Env.lax);
                                 FStar_TypeChecker_Env.lax_universes =
                                   (uu___113_7681.FStar_TypeChecker_Env.lax_universes);
                                 FStar_TypeChecker_Env.type_of =
                                   (uu___113_7681.FStar_TypeChecker_Env.type_of);
                                 FStar_TypeChecker_Env.universe_of =
                                   (uu___113_7681.FStar_TypeChecker_Env.universe_of);
                                 FStar_TypeChecker_Env.use_bv_sorts =
                                   (uu___113_7681.FStar_TypeChecker_Env.use_bv_sorts);
                                 FStar_TypeChecker_Env.qname_and_index =
                                   (uu___113_7681.FStar_TypeChecker_Env.qname_and_index)
                               } in
                             let expected_pat_t =
                               FStar_TypeChecker_Rel.unrefine env pat_t in
                             let uu____7683 =
                               let uu____7688 =
                                 FStar_All.pipe_right exps
                                   (FStar_List.map
                                      (fun e  ->
                                         (let uu____7700 =
                                            FStar_TypeChecker_Env.debug env
                                              FStar_Options.High in
                                          if uu____7700
                                          then
                                            let uu____7701 =
                                              FStar_Syntax_Print.term_to_string
                                                e in
                                            let uu____7702 =
                                              FStar_Syntax_Print.term_to_string
                                                pat_t in
                                            FStar_Util.print2
                                              "Checking pattern expression %s against expected type %s\n"
                                              uu____7701 uu____7702
                                          else ());
                                         (let uu____7704 = tc_term env11 e in
                                          match uu____7704 with
                                          | (e1,lc,g) ->
                                              ((let uu____7714 =
                                                  FStar_TypeChecker_Env.debug
                                                    env FStar_Options.High in
                                                if uu____7714
                                                then
                                                  let uu____7715 =
                                                    FStar_TypeChecker_Normalize.term_to_string
                                                      env e1 in
                                                  let uu____7716 =
                                                    FStar_TypeChecker_Normalize.term_to_string
                                                      env
                                                      lc.FStar_Syntax_Syntax.res_typ in
                                                  FStar_Util.print2
                                                    "Pre-checked pattern expression %s at type %s\n"
                                                    uu____7715 uu____7716
                                                else ());
                                               (let g' =
                                                  FStar_TypeChecker_Rel.teq
                                                    env
                                                    lc.FStar_Syntax_Syntax.res_typ
                                                    expected_pat_t in
                                                let g1 =
                                                  FStar_TypeChecker_Rel.conj_guard
                                                    g g' in
                                                let uu____7720 =
                                                  let uu____7721 =
                                                    FStar_TypeChecker_Rel.discharge_guard
                                                      env
                                                      (let uu___114_7722 = g1 in
                                                       {
                                                         FStar_TypeChecker_Env.guard_f
                                                           =
                                                           FStar_TypeChecker_Common.Trivial;
                                                         FStar_TypeChecker_Env.deferred
                                                           =
                                                           (uu___114_7722.FStar_TypeChecker_Env.deferred);
                                                         FStar_TypeChecker_Env.univ_ineqs
                                                           =
                                                           (uu___114_7722.FStar_TypeChecker_Env.univ_ineqs);
                                                         FStar_TypeChecker_Env.implicits
                                                           =
                                                           (uu___114_7722.FStar_TypeChecker_Env.implicits)
                                                       }) in
                                                  FStar_All.pipe_right
                                                    uu____7721
                                                    FStar_TypeChecker_Rel.resolve_implicits in
                                                let e' =
                                                  FStar_TypeChecker_Normalize.normalize
                                                    [FStar_TypeChecker_Normalize.Beta]
                                                    env e1 in
                                                let uvars_to_string uvs =
                                                  let uu____7736 =
                                                    let uu____7738 =
                                                      FStar_All.pipe_right
                                                        uvs
                                                        FStar_Util.set_elements in
                                                    FStar_All.pipe_right
                                                      uu____7738
                                                      (FStar_List.map
                                                         (fun uu____7762  ->
                                                            match uu____7762
                                                            with
                                                            | (u,uu____7767)
                                                                ->
                                                                FStar_Syntax_Print.uvar_to_string
                                                                  u)) in
                                                  FStar_All.pipe_right
                                                    uu____7736
                                                    (FStar_String.concat ", ") in
                                                let uvs1 =
                                                  FStar_Syntax_Free.uvars e' in
                                                let uvs2 =
                                                  FStar_Syntax_Free.uvars
                                                    expected_pat_t in
                                                (let uu____7780 =
                                                   let uu____7781 =
                                                     FStar_Util.set_is_subset_of
                                                       uvs1 uvs2 in
                                                   FStar_All.pipe_left
                                                     Prims.op_Negation
                                                     uu____7781 in
                                                 if uu____7780
                                                 then
                                                   let unresolved =
                                                     let uu____7788 =
                                                       FStar_Util.set_difference
                                                         uvs1 uvs2 in
                                                     FStar_All.pipe_right
                                                       uu____7788
                                                       FStar_Util.set_elements in
                                                   let uu____7802 =
                                                     let uu____7803 =
                                                       let uu____7806 =
                                                         let uu____7807 =
                                                           FStar_TypeChecker_Normalize.term_to_string
                                                             env e' in
                                                         let uu____7808 =
                                                           FStar_TypeChecker_Normalize.term_to_string
                                                             env
                                                             expected_pat_t in
                                                         let uu____7809 =
                                                           let uu____7810 =
                                                             FStar_All.pipe_right
                                                               unresolved
                                                               (FStar_List.map
                                                                  (fun
                                                                    uu____7822
                                                                     ->
                                                                    match uu____7822
                                                                    with
                                                                    | 
                                                                    (u,uu____7830)
                                                                    ->
                                                                    FStar_Syntax_Print.uvar_to_string
                                                                    u)) in
                                                           FStar_All.pipe_right
                                                             uu____7810
                                                             (FStar_String.concat
                                                                ", ") in
                                                         FStar_Util.format3
                                                           "Implicit pattern variables in %s could not be resolved against expected type %s;Variables {%s} were unresolved; please bind them explicitly"
                                                           uu____7807
                                                           uu____7808
                                                           uu____7809 in
                                                       (uu____7806,
                                                         (p.FStar_Syntax_Syntax.p)) in
                                                     FStar_Errors.Error
                                                       uu____7803 in
                                                   Prims.raise uu____7802
                                                 else ());
                                                (let uu____7845 =
                                                   FStar_TypeChecker_Env.debug
                                                     env FStar_Options.High in
                                                 if uu____7845
                                                 then
                                                   let uu____7846 =
                                                     FStar_TypeChecker_Normalize.term_to_string
                                                       env e1 in
                                                   FStar_Util.print1
                                                     "Done checking pattern expression %s\n"
                                                     uu____7846
                                                 else ());
                                                (e1, e')))))) in
                               FStar_All.pipe_right uu____7688
                                 FStar_List.unzip in
                             (match uu____7683 with
                              | (exps1,norm_exps) ->
                                  let p1 =
                                    FStar_TypeChecker_Util.decorate_pattern
                                      env p exps1 in
                                  (p1, pat_bvs1, pat_env, exps1, norm_exps)))) in
                 let pat_t = scrutinee.FStar_Syntax_Syntax.sort in
                 let scrutinee_tm = FStar_Syntax_Syntax.bv_to_name scrutinee in
                 let uu____7877 =
                   let uu____7881 =
                     FStar_TypeChecker_Env.push_bv env scrutinee in
                   FStar_All.pipe_right uu____7881
                     FStar_TypeChecker_Env.clear_expected_typ in
                 (match uu____7877 with
                  | (scrutinee_env,uu____7894) ->
                      let uu____7897 = tc_pat true pat_t pattern in
                      (match uu____7897 with
                       | (pattern1,pat_bvs1,pat_env,disj_exps,norm_disj_exps)
                           ->
                           let uu____7925 =
                             match when_clause with
                             | None  ->
                                 (None, FStar_TypeChecker_Rel.trivial_guard)
                             | Some e ->
                                 let uu____7940 =
                                   FStar_TypeChecker_Env.should_verify env in
                                 if uu____7940
                                 then
                                   Prims.raise
                                     (FStar_Errors.Error
                                        ("When clauses are not yet supported in --verify mode; they will be some day",
                                          (e.FStar_Syntax_Syntax.pos)))
                                 else
                                   (let uu____7948 =
                                      let uu____7952 =
                                        FStar_TypeChecker_Env.set_expected_typ
                                          pat_env
                                          FStar_TypeChecker_Common.t_bool in
                                      tc_term uu____7952 e in
                                    match uu____7948 with
                                    | (e1,c,g) -> ((Some e1), g)) in
                           (match uu____7925 with
                            | (when_clause1,g_when) ->
                                let uu____7972 = tc_term pat_env branch_exp in
                                (match uu____7972 with
                                 | (branch_exp1,c,g_branch) ->
                                     let when_condition =
                                       match when_clause1 with
                                       | None  -> None
                                       | Some w ->
                                           let uu____7991 =
                                             FStar_Syntax_Util.mk_eq2
                                               FStar_Syntax_Syntax.U_zero
                                               FStar_Syntax_Util.t_bool w
                                               FStar_Syntax_Const.exp_true_bool in
                                           FStar_All.pipe_left
                                             (fun _0_30  -> Some _0_30)
                                             uu____7991 in
                                     let uu____7993 =
                                       let eqs =
                                         let uu____7999 =
                                           let uu____8000 =
                                             FStar_TypeChecker_Env.should_verify
                                               env in
                                           Prims.op_Negation uu____8000 in
                                         if uu____7999
                                         then None
                                         else
                                           FStar_All.pipe_right disj_exps
                                             (FStar_List.fold_left
                                                (fun fopt  ->
                                                   fun e  ->
                                                     let e1 =
                                                       FStar_Syntax_Subst.compress
                                                         e in
                                                     match e1.FStar_Syntax_Syntax.n
                                                     with
                                                     | FStar_Syntax_Syntax.Tm_uvar
                                                       _
                                                       |FStar_Syntax_Syntax.Tm_constant
                                                        _
                                                        |FStar_Syntax_Syntax.Tm_fvar
                                                        _ -> fopt
                                                     | uu____8014 ->
                                                         let clause =
                                                           let uu____8016 =
                                                             env.FStar_TypeChecker_Env.universe_of
                                                               env pat_t in
                                                           FStar_Syntax_Util.mk_eq2
                                                             uu____8016 pat_t
                                                             scrutinee_tm e1 in
                                                         (match fopt with
                                                          | None  ->
                                                              Some clause
                                                          | Some f ->
                                                              let uu____8019
                                                                =
                                                                FStar_Syntax_Util.mk_disj
                                                                  clause f in
                                                              FStar_All.pipe_left
                                                                (fun _0_31 
                                                                   ->
                                                                   Some _0_31)
                                                                uu____8019))
                                                None) in
                                       let uu____8029 =
                                         FStar_TypeChecker_Util.strengthen_precondition
                                           None env branch_exp1 c g_branch in
                                       match uu____8029 with
                                       | (c1,g_branch1) ->
                                           let uu____8039 =
                                             match (eqs, when_condition) with
                                             | uu____8046 when
                                                 let uu____8051 =
                                                   FStar_TypeChecker_Env.should_verify
                                                     env in
                                                 Prims.op_Negation uu____8051
                                                 -> (c1, g_when)
                                             | (None ,None ) -> (c1, g_when)
                                             | (Some f,None ) ->
                                                 let gf =
                                                   FStar_TypeChecker_Common.NonTrivial
                                                     f in
                                                 let g =
                                                   FStar_TypeChecker_Rel.guard_of_guard_formula
                                                     gf in
                                                 let uu____8059 =
                                                   FStar_TypeChecker_Util.weaken_precondition
                                                     env c1 gf in
                                                 let uu____8060 =
                                                   FStar_TypeChecker_Rel.imp_guard
                                                     g g_when in
                                                 (uu____8059, uu____8060)
                                             | (Some f,Some w) ->
                                                 let g_f =
                                                   FStar_TypeChecker_Common.NonTrivial
                                                     f in
                                                 let g_fw =
                                                   let uu____8067 =
                                                     FStar_Syntax_Util.mk_conj
                                                       f w in
                                                   FStar_TypeChecker_Common.NonTrivial
                                                     uu____8067 in
                                                 let uu____8068 =
                                                   FStar_TypeChecker_Util.weaken_precondition
                                                     env c1 g_fw in
                                                 let uu____8069 =
                                                   let uu____8070 =
                                                     FStar_TypeChecker_Rel.guard_of_guard_formula
                                                       g_f in
                                                   FStar_TypeChecker_Rel.imp_guard
                                                     uu____8070 g_when in
                                                 (uu____8068, uu____8069)
                                             | (None ,Some w) ->
                                                 let g_w =
                                                   FStar_TypeChecker_Common.NonTrivial
                                                     w in
                                                 let g =
                                                   FStar_TypeChecker_Rel.guard_of_guard_formula
                                                     g_w in
                                                 let uu____8076 =
                                                   FStar_TypeChecker_Util.weaken_precondition
                                                     env c1 g_w in
                                                 (uu____8076, g_when) in
                                           (match uu____8039 with
                                            | (c_weak,g_when_weak) ->
                                                let binders =
                                                  FStar_List.map
                                                    FStar_Syntax_Syntax.mk_binder
                                                    pat_bvs1 in
                                                let uu____8084 =
                                                  FStar_TypeChecker_Util.close_comp
                                                    env pat_bvs1 c_weak in
                                                let uu____8085 =
                                                  FStar_TypeChecker_Rel.close_guard
                                                    env binders g_when_weak in
                                                (uu____8084, uu____8085,
                                                  g_branch1)) in
                                     (match uu____7993 with
                                      | (c1,g_when1,g_branch1) ->
                                          let branch_guard =
                                            let uu____8098 =
                                              let uu____8099 =
                                                FStar_TypeChecker_Env.should_verify
                                                  env in
                                              Prims.op_Negation uu____8099 in
                                            if uu____8098
                                            then FStar_Syntax_Util.t_true
                                            else
                                              (let rec build_branch_guard
                                                 scrutinee_tm1 pat_exp =
                                                 let discriminate
                                                   scrutinee_tm2 f =
                                                   let uu____8130 =
                                                     let uu____8131 =
                                                       let uu____8132 =
                                                         let uu____8134 =
                                                           let uu____8138 =
                                                             FStar_TypeChecker_Env.typ_of_datacon
                                                               env
                                                               f.FStar_Syntax_Syntax.v in
                                                           FStar_TypeChecker_Env.datacons_of_typ
                                                             env uu____8138 in
                                                         Prims.snd uu____8134 in
                                                       FStar_List.length
                                                         uu____8132 in
                                                     uu____8131 >
                                                       (Prims.parse_int "1") in
                                                   if uu____8130
                                                   then
                                                     let discriminator =
                                                       FStar_Syntax_Util.mk_discriminator
                                                         f.FStar_Syntax_Syntax.v in
                                                     let uu____8147 =
                                                       FStar_TypeChecker_Env.try_lookup_lid
                                                         env discriminator in
                                                     match uu____8147 with
                                                     | None  -> []
                                                     | uu____8158 ->
                                                         let disc =
                                                           FStar_Syntax_Syntax.fvar
                                                             discriminator
                                                             FStar_Syntax_Syntax.Delta_equational
                                                             None in
                                                         let disc1 =
                                                           let uu____8168 =
                                                             let uu____8169 =
                                                               let uu____8170
                                                                 =
                                                                 FStar_Syntax_Syntax.as_arg
                                                                   scrutinee_tm2 in
                                                               [uu____8170] in
                                                             FStar_Syntax_Syntax.mk_Tm_app
                                                               disc
                                                               uu____8169 in
                                                           uu____8168 None
                                                             scrutinee_tm2.FStar_Syntax_Syntax.pos in
                                                         let uu____8175 =
                                                           FStar_Syntax_Util.mk_eq2
                                                             FStar_Syntax_Syntax.U_zero
                                                             FStar_Syntax_Util.t_bool
                                                             disc1
                                                             FStar_Syntax_Const.exp_true_bool in
                                                         [uu____8175]
                                                   else [] in
                                                 let fail uu____8183 =
                                                   let uu____8184 =
                                                     let uu____8185 =
                                                       FStar_Range.string_of_range
                                                         pat_exp.FStar_Syntax_Syntax.pos in
                                                     let uu____8186 =
                                                       FStar_Syntax_Print.term_to_string
                                                         pat_exp in
                                                     let uu____8187 =
                                                       FStar_Syntax_Print.tag_of_term
                                                         pat_exp in
                                                     FStar_Util.format3
                                                       "tc_eqn: Impossible (%s) %s (%s)"
                                                       uu____8185 uu____8186
                                                       uu____8187 in
                                                   failwith uu____8184 in
                                                 let rec head_constructor t =
                                                   match t.FStar_Syntax_Syntax.n
                                                   with
                                                   | FStar_Syntax_Syntax.Tm_fvar
                                                       fv ->
                                                       fv.FStar_Syntax_Syntax.fv_name
                                                   | FStar_Syntax_Syntax.Tm_uinst
                                                       (t1,uu____8208) ->
                                                       head_constructor t1
                                                   | uu____8214 -> fail () in
                                                 let pat_exp1 =
                                                   let uu____8217 =
                                                     FStar_Syntax_Subst.compress
                                                       pat_exp in
                                                   FStar_All.pipe_right
                                                     uu____8217
                                                     FStar_Syntax_Util.unmeta in
                                                 match pat_exp1.FStar_Syntax_Syntax.n
                                                 with
                                                 | FStar_Syntax_Syntax.Tm_uvar
                                                   _
                                                   |FStar_Syntax_Syntax.Tm_app
                                                    ({
                                                       FStar_Syntax_Syntax.n
                                                         =
                                                         FStar_Syntax_Syntax.Tm_uvar
                                                         _;
                                                       FStar_Syntax_Syntax.tk
                                                         = _;
                                                       FStar_Syntax_Syntax.pos
                                                         = _;
                                                       FStar_Syntax_Syntax.vars
                                                         = _;_},_)
                                                    |FStar_Syntax_Syntax.Tm_name
                                                     _
                                                     |FStar_Syntax_Syntax.Tm_constant
                                                     (FStar_Const.Const_unit
                                                     ) -> []
                                                 | FStar_Syntax_Syntax.Tm_constant
                                                     c2 ->
                                                     let uu____8234 =
                                                       let uu____8235 =
                                                         tc_constant
                                                           pat_exp1.FStar_Syntax_Syntax.pos
                                                           c2 in
                                                       FStar_Syntax_Util.mk_eq2
                                                         FStar_Syntax_Syntax.U_zero
                                                         uu____8235
                                                         scrutinee_tm1
                                                         pat_exp1 in
                                                     [uu____8234]
                                                 | FStar_Syntax_Syntax.Tm_uinst
                                                   _
                                                   |FStar_Syntax_Syntax.Tm_fvar
                                                   _ ->
                                                     let f =
                                                       head_constructor
                                                         pat_exp1 in
                                                     let uu____8243 =
                                                       let uu____8244 =
                                                         FStar_TypeChecker_Env.is_datacon
                                                           env
                                                           f.FStar_Syntax_Syntax.v in
                                                       Prims.op_Negation
                                                         uu____8244 in
                                                     if uu____8243
                                                     then []
                                                     else
                                                       (let uu____8251 =
                                                          head_constructor
                                                            pat_exp1 in
                                                        discriminate
                                                          scrutinee_tm1
                                                          uu____8251)
                                                 | FStar_Syntax_Syntax.Tm_app
                                                     (head1,args) ->
                                                     let f =
                                                       head_constructor head1 in
                                                     let uu____8278 =
                                                       let uu____8279 =
                                                         FStar_TypeChecker_Env.is_datacon
                                                           env
                                                           f.FStar_Syntax_Syntax.v in
                                                       Prims.op_Negation
                                                         uu____8279 in
                                                     if uu____8278
                                                     then []
                                                     else
                                                       (let sub_term_guards =
                                                          let uu____8288 =
                                                            FStar_All.pipe_right
                                                              args
                                                              (FStar_List.mapi
                                                                 (fun i  ->
                                                                    fun
                                                                    uu____8304
                                                                     ->
                                                                    match uu____8304
                                                                    with
                                                                    | 
                                                                    (ei,uu____8311)
                                                                    ->
                                                                    let projector
                                                                    =
                                                                    FStar_TypeChecker_Env.lookup_projector
                                                                    env
                                                                    f.FStar_Syntax_Syntax.v
                                                                    i in
                                                                    let uu____8321
                                                                    =
                                                                    FStar_TypeChecker_Env.try_lookup_lid
                                                                    env
                                                                    projector in
                                                                    (match uu____8321
                                                                    with
                                                                    | 
                                                                    None  ->
                                                                    []
                                                                    | 
                                                                    uu____8332
                                                                    ->
                                                                    let sub_term
                                                                    =
                                                                    let uu____8341
                                                                    =
                                                                    let uu____8342
                                                                    =
                                                                    FStar_Syntax_Syntax.fvar
                                                                    (FStar_Ident.set_lid_range
                                                                    projector
                                                                    f.FStar_Syntax_Syntax.p)
                                                                    FStar_Syntax_Syntax.Delta_equational
                                                                    None in
                                                                    let uu____8347
                                                                    =
                                                                    let uu____8348
                                                                    =
                                                                    FStar_Syntax_Syntax.as_arg
                                                                    scrutinee_tm1 in
                                                                    [uu____8348] in
                                                                    FStar_Syntax_Syntax.mk_Tm_app
                                                                    uu____8342
                                                                    uu____8347 in
                                                                    uu____8341
                                                                    None
                                                                    f.FStar_Syntax_Syntax.p in
                                                                    build_branch_guard
                                                                    sub_term
                                                                    ei))) in
                                                          FStar_All.pipe_right
                                                            uu____8288
                                                            FStar_List.flatten in
                                                        let uu____8360 =
                                                          discriminate
                                                            scrutinee_tm1 f in
                                                        FStar_List.append
                                                          uu____8360
                                                          sub_term_guards)
                                                 | uu____8364 -> [] in
                                               let build_and_check_branch_guard
                                                 scrutinee_tm1 pat =
                                                 let uu____8376 =
                                                   let uu____8377 =
                                                     FStar_TypeChecker_Env.should_verify
                                                       env in
                                                   Prims.op_Negation
                                                     uu____8377 in
                                                 if uu____8376
                                                 then
                                                   FStar_TypeChecker_Util.fvar_const
                                                     env
                                                     FStar_Syntax_Const.true_lid
                                                 else
                                                   (let t =
                                                      let uu____8380 =
                                                        build_branch_guard
                                                          scrutinee_tm1 pat in
                                                      FStar_All.pipe_left
                                                        FStar_Syntax_Util.mk_conj_l
                                                        uu____8380 in
                                                    let uu____8383 =
                                                      FStar_Syntax_Util.type_u
                                                        () in
                                                    match uu____8383 with
                                                    | (k,uu____8387) ->
                                                        let uu____8388 =
                                                          tc_check_tot_or_gtot_term
                                                            scrutinee_env t k in
                                                        (match uu____8388
                                                         with
                                                         | (t1,uu____8393,uu____8394)
                                                             -> t1)) in
                                               let branch_guard =
                                                 let uu____8396 =
                                                   FStar_All.pipe_right
                                                     norm_disj_exps
                                                     (FStar_List.map
                                                        (build_and_check_branch_guard
                                                           scrutinee_tm)) in
                                                 FStar_All.pipe_right
                                                   uu____8396
                                                   FStar_Syntax_Util.mk_disj_l in
                                               let branch_guard1 =
                                                 match when_condition with
                                                 | None  -> branch_guard
                                                 | Some w ->
                                                     FStar_Syntax_Util.mk_conj
                                                       branch_guard w in
                                               branch_guard1) in
                                          let guard =
                                            FStar_TypeChecker_Rel.conj_guard
                                              g_when1 g_branch1 in
                                          ((let uu____8407 =
                                              FStar_TypeChecker_Env.debug env
                                                FStar_Options.High in
                                            if uu____8407
                                            then
                                              let uu____8408 =
                                                FStar_TypeChecker_Rel.guard_to_string
                                                  env guard in
                                              FStar_All.pipe_left
                                                (FStar_Util.print1
                                                   "Carrying guard from match: %s\n")
                                                uu____8408
                                            else ());
                                           (let uu____8410 =
                                              FStar_Syntax_Subst.close_branch
                                                (pattern1, when_clause1,
                                                  branch_exp1) in
                                            (uu____8410, branch_guard, c1,
                                              guard)))))))))
and check_top_level_let:
  FStar_TypeChecker_Env.env ->
    FStar_Syntax_Syntax.term ->
      (FStar_Syntax_Syntax.term* FStar_Syntax_Syntax.lcomp*
        FStar_TypeChecker_Env.guard_t)
  =
  fun env  ->
    fun e  ->
      let env1 = instantiate_both env in
      match e.FStar_Syntax_Syntax.n with
      | FStar_Syntax_Syntax.Tm_let ((false ,lb::[]),e2) ->
          let uu____8428 = check_let_bound_def true env1 lb in
          (match uu____8428 with
           | (e1,univ_vars1,c1,g1,annotated) ->
               let uu____8442 =
                 if
                   annotated &&
                     (Prims.op_Negation env1.FStar_TypeChecker_Env.generalize)
                 then (g1, e1, univ_vars1, c1)
                 else
                   (let g11 =
                      let uu____8453 =
                        FStar_TypeChecker_Rel.solve_deferred_constraints env1
                          g1 in
                      FStar_All.pipe_right uu____8453
                        FStar_TypeChecker_Rel.resolve_implicits in
                    let uu____8455 =
                      let uu____8460 =
                        let uu____8466 =
                          let uu____8471 =
                            let uu____8479 = c1.FStar_Syntax_Syntax.comp () in
                            ((lb.FStar_Syntax_Syntax.lbname), e1, uu____8479) in
                          [uu____8471] in
                        FStar_TypeChecker_Util.generalize env1 uu____8466 in
                      FStar_List.hd uu____8460 in
                    match uu____8455 with
                    | (uu____8508,univs1,e11,c11) ->
                        (g11, e11, univs1,
                          (FStar_Syntax_Util.lcomp_of_comp c11))) in
               (match uu____8442 with
                | (g11,e11,univ_vars2,c11) ->
                    let uu____8519 =
                      let uu____8524 =
                        FStar_TypeChecker_Env.should_verify env1 in
                      if uu____8524
                      then
                        let uu____8529 =
                          FStar_TypeChecker_Util.check_top_level env1 g11 c11 in
                        match uu____8529 with
                        | (ok,c12) ->
                            (if ok
                             then (e2, c12)
                             else
                               ((let uu____8546 =
                                   FStar_Options.warn_top_level_effects () in
                                 if uu____8546
                                 then
                                   let uu____8547 =
                                     FStar_TypeChecker_Env.get_range env1 in
                                   FStar_Errors.warn uu____8547
                                     FStar_TypeChecker_Err.top_level_effect
                                 else ());
                                (let uu____8549 =
                                   (FStar_Syntax_Syntax.mk
                                      (FStar_Syntax_Syntax.Tm_meta
                                         (e2,
                                           (FStar_Syntax_Syntax.Meta_desugared
                                              FStar_Syntax_Syntax.Masked_effect))))
                                     None e2.FStar_Syntax_Syntax.pos in
                                 (uu____8549, c12))))
                      else
                        (FStar_TypeChecker_Rel.force_trivial_guard env1 g11;
                         (let c =
                            let uu____8567 = c11.FStar_Syntax_Syntax.comp () in
                            FStar_All.pipe_right uu____8567
                              (FStar_TypeChecker_Normalize.normalize_comp
                                 [FStar_TypeChecker_Normalize.Beta] env1) in
                          let e21 =
                            let uu____8575 = FStar_Syntax_Util.is_pure_comp c in
                            if uu____8575
                            then e2
                            else
                              (FStar_Syntax_Syntax.mk
                                 (FStar_Syntax_Syntax.Tm_meta
                                    (e2,
                                      (FStar_Syntax_Syntax.Meta_desugared
                                         FStar_Syntax_Syntax.Masked_effect))))
                                None e2.FStar_Syntax_Syntax.pos in
                          (e21, c))) in
                    (match uu____8519 with
                     | (e21,c12) ->
                         let cres =
                           FStar_TypeChecker_Env.null_wp_for_eff env1
                             (FStar_Syntax_Util.comp_effect_name c12)
                             FStar_Syntax_Syntax.U_zero
                             FStar_TypeChecker_Common.t_unit in
                         (FStar_ST.write e21.FStar_Syntax_Syntax.tk
                            (Some
                               (FStar_TypeChecker_Common.t_unit.FStar_Syntax_Syntax.n));
                          (let lb1 =
                             FStar_Syntax_Util.close_univs_and_mk_letbinding
                               None lb.FStar_Syntax_Syntax.lbname univ_vars2
                               (FStar_Syntax_Util.comp_result c12)
                               (FStar_Syntax_Util.comp_effect_name c12) e11 in
                           let uu____8607 =
                             (FStar_Syntax_Syntax.mk
                                (FStar_Syntax_Syntax.Tm_let
                                   ((false, [lb1]), e21)))
                               (Some
                                  (FStar_TypeChecker_Common.t_unit.FStar_Syntax_Syntax.n))
                               e.FStar_Syntax_Syntax.pos in
                           (uu____8607,
                             (FStar_Syntax_Util.lcomp_of_comp cres),
                             FStar_TypeChecker_Rel.trivial_guard))))))
      | uu____8626 -> failwith "Impossible"
and check_inner_let:
  FStar_TypeChecker_Env.env ->
    FStar_Syntax_Syntax.term ->
      (FStar_Syntax_Syntax.term* FStar_Syntax_Syntax.lcomp*
        FStar_TypeChecker_Env.guard_t)
  =
  fun env  ->
    fun e  ->
      let env1 = instantiate_both env in
      match e.FStar_Syntax_Syntax.n with
      | FStar_Syntax_Syntax.Tm_let ((false ,lb::[]),e2) ->
          let env2 =
            let uu___115_8647 = env1 in
            {
              FStar_TypeChecker_Env.solver =
                (uu___115_8647.FStar_TypeChecker_Env.solver);
              FStar_TypeChecker_Env.range =
                (uu___115_8647.FStar_TypeChecker_Env.range);
              FStar_TypeChecker_Env.curmodule =
                (uu___115_8647.FStar_TypeChecker_Env.curmodule);
              FStar_TypeChecker_Env.gamma =
                (uu___115_8647.FStar_TypeChecker_Env.gamma);
              FStar_TypeChecker_Env.gamma_cache =
                (uu___115_8647.FStar_TypeChecker_Env.gamma_cache);
              FStar_TypeChecker_Env.modules =
                (uu___115_8647.FStar_TypeChecker_Env.modules);
              FStar_TypeChecker_Env.expected_typ =
                (uu___115_8647.FStar_TypeChecker_Env.expected_typ);
              FStar_TypeChecker_Env.sigtab =
                (uu___115_8647.FStar_TypeChecker_Env.sigtab);
              FStar_TypeChecker_Env.is_pattern =
                (uu___115_8647.FStar_TypeChecker_Env.is_pattern);
              FStar_TypeChecker_Env.instantiate_imp =
                (uu___115_8647.FStar_TypeChecker_Env.instantiate_imp);
              FStar_TypeChecker_Env.effects =
                (uu___115_8647.FStar_TypeChecker_Env.effects);
              FStar_TypeChecker_Env.generalize =
                (uu___115_8647.FStar_TypeChecker_Env.generalize);
              FStar_TypeChecker_Env.letrecs =
                (uu___115_8647.FStar_TypeChecker_Env.letrecs);
              FStar_TypeChecker_Env.top_level = false;
              FStar_TypeChecker_Env.check_uvars =
                (uu___115_8647.FStar_TypeChecker_Env.check_uvars);
              FStar_TypeChecker_Env.use_eq =
                (uu___115_8647.FStar_TypeChecker_Env.use_eq);
              FStar_TypeChecker_Env.is_iface =
                (uu___115_8647.FStar_TypeChecker_Env.is_iface);
              FStar_TypeChecker_Env.admit =
                (uu___115_8647.FStar_TypeChecker_Env.admit);
              FStar_TypeChecker_Env.lax =
                (uu___115_8647.FStar_TypeChecker_Env.lax);
              FStar_TypeChecker_Env.lax_universes =
                (uu___115_8647.FStar_TypeChecker_Env.lax_universes);
              FStar_TypeChecker_Env.type_of =
                (uu___115_8647.FStar_TypeChecker_Env.type_of);
              FStar_TypeChecker_Env.universe_of =
                (uu___115_8647.FStar_TypeChecker_Env.universe_of);
              FStar_TypeChecker_Env.use_bv_sorts =
                (uu___115_8647.FStar_TypeChecker_Env.use_bv_sorts);
              FStar_TypeChecker_Env.qname_and_index =
                (uu___115_8647.FStar_TypeChecker_Env.qname_and_index)
            } in
          let uu____8648 =
            let uu____8654 =
              let uu____8655 = FStar_TypeChecker_Env.clear_expected_typ env2 in
              FStar_All.pipe_right uu____8655 Prims.fst in
            check_let_bound_def false uu____8654 lb in
          (match uu____8648 with
           | (e1,uu____8667,c1,g1,annotated) ->
               let x =
                 let uu___116_8672 =
                   FStar_Util.left lb.FStar_Syntax_Syntax.lbname in
                 {
                   FStar_Syntax_Syntax.ppname =
                     (uu___116_8672.FStar_Syntax_Syntax.ppname);
                   FStar_Syntax_Syntax.index =
                     (uu___116_8672.FStar_Syntax_Syntax.index);
                   FStar_Syntax_Syntax.sort =
                     (c1.FStar_Syntax_Syntax.res_typ)
                 } in
               let uu____8673 =
                 let uu____8676 =
                   let uu____8677 = FStar_Syntax_Syntax.mk_binder x in
                   [uu____8677] in
                 FStar_Syntax_Subst.open_term uu____8676 e2 in
               (match uu____8673 with
                | (xb,e21) ->
                    let xbinder = FStar_List.hd xb in
                    let x1 = Prims.fst xbinder in
                    let uu____8689 =
                      let uu____8693 = FStar_TypeChecker_Env.push_bv env2 x1 in
                      tc_term uu____8693 e21 in
                    (match uu____8689 with
                     | (e22,c2,g2) ->
                         let cres =
                           FStar_TypeChecker_Util.bind
                             e1.FStar_Syntax_Syntax.pos env2 (Some e1) c1
                             ((Some x1), c2) in
                         let e11 =
                           FStar_TypeChecker_Util.maybe_lift env2 e1
                             c1.FStar_Syntax_Syntax.eff_name
                             cres.FStar_Syntax_Syntax.eff_name
                             c1.FStar_Syntax_Syntax.res_typ in
                         let e23 =
                           FStar_TypeChecker_Util.maybe_lift env2 e22
                             c2.FStar_Syntax_Syntax.eff_name
                             cres.FStar_Syntax_Syntax.eff_name
                             c2.FStar_Syntax_Syntax.res_typ in
                         let lb1 =
                           FStar_Syntax_Util.mk_letbinding
                             (FStar_Util.Inl x1) []
                             c1.FStar_Syntax_Syntax.res_typ
                             c1.FStar_Syntax_Syntax.eff_name e11 in
                         let e3 =
                           let uu____8708 =
                             let uu____8711 =
                               let uu____8712 =
                                 let uu____8720 =
                                   FStar_Syntax_Subst.close xb e23 in
                                 ((false, [lb1]), uu____8720) in
                               FStar_Syntax_Syntax.Tm_let uu____8712 in
                             FStar_Syntax_Syntax.mk uu____8711 in
                           uu____8708
                             (Some
                                ((cres.FStar_Syntax_Syntax.res_typ).FStar_Syntax_Syntax.n))
                             e.FStar_Syntax_Syntax.pos in
                         let e4 =
                           FStar_TypeChecker_Util.maybe_monadic env2 e3
                             cres.FStar_Syntax_Syntax.eff_name
                             cres.FStar_Syntax_Syntax.res_typ in
                         let x_eq_e1 =
                           let uu____8735 =
                             let uu____8736 =
                               env2.FStar_TypeChecker_Env.universe_of env2
                                 c1.FStar_Syntax_Syntax.res_typ in
                             let uu____8737 =
                               FStar_Syntax_Syntax.bv_to_name x1 in
                             FStar_Syntax_Util.mk_eq2 uu____8736
                               c1.FStar_Syntax_Syntax.res_typ uu____8737 e11 in
                           FStar_All.pipe_left
                             (fun _0_32  ->
                                FStar_TypeChecker_Common.NonTrivial _0_32)
                             uu____8735 in
                         let g21 =
                           let uu____8739 =
                             let uu____8740 =
                               FStar_TypeChecker_Rel.guard_of_guard_formula
                                 x_eq_e1 in
                             FStar_TypeChecker_Rel.imp_guard uu____8740 g2 in
                           FStar_TypeChecker_Rel.close_guard env2 xb
                             uu____8739 in
                         let guard = FStar_TypeChecker_Rel.conj_guard g1 g21 in
                         let uu____8742 =
                           let uu____8743 =
                             FStar_TypeChecker_Env.expected_typ env2 in
                           FStar_Option.isSome uu____8743 in
                         if uu____8742
                         then
                           let tt =
                             let uu____8749 =
                               FStar_TypeChecker_Env.expected_typ env2 in
                             FStar_All.pipe_right uu____8749 FStar_Option.get in
                           ((let uu____8753 =
                               FStar_All.pipe_left
                                 (FStar_TypeChecker_Env.debug env2)
                                 (FStar_Options.Other "Exports") in
                             if uu____8753
                             then
                               let uu____8754 =
                                 FStar_Syntax_Print.term_to_string tt in
                               let uu____8755 =
                                 FStar_Syntax_Print.term_to_string
                                   cres.FStar_Syntax_Syntax.res_typ in
                               FStar_Util.print2
                                 "Got expected type from env %s\ncres.res_typ=%s\n"
                                 uu____8754 uu____8755
                             else ());
                            (e4, cres, guard))
                         else
                           (let t =
                              check_no_escape None env2 [x1]
                                cres.FStar_Syntax_Syntax.res_typ in
                            (let uu____8760 =
                               FStar_All.pipe_left
                                 (FStar_TypeChecker_Env.debug env2)
                                 (FStar_Options.Other "Exports") in
                             if uu____8760
                             then
                               let uu____8761 =
                                 FStar_Syntax_Print.term_to_string
                                   cres.FStar_Syntax_Syntax.res_typ in
                               let uu____8762 =
                                 FStar_Syntax_Print.term_to_string t in
                               FStar_Util.print2
                                 "Checked %s has no escaping types; normalized to %s\n"
                                 uu____8761 uu____8762
                             else ());
                            (e4,
                              ((let uu___117_8764 = cres in
                                {
                                  FStar_Syntax_Syntax.eff_name =
                                    (uu___117_8764.FStar_Syntax_Syntax.eff_name);
                                  FStar_Syntax_Syntax.res_typ = t;
                                  FStar_Syntax_Syntax.cflags =
                                    (uu___117_8764.FStar_Syntax_Syntax.cflags);
                                  FStar_Syntax_Syntax.comp =
                                    (uu___117_8764.FStar_Syntax_Syntax.comp)
                                })), guard)))))
      | uu____8765 -> failwith "Impossible"
and check_top_level_let_rec:
  FStar_TypeChecker_Env.env ->
    FStar_Syntax_Syntax.term ->
      (FStar_Syntax_Syntax.term* FStar_Syntax_Syntax.lcomp*
        FStar_TypeChecker_Env.guard_t)
  =
  fun env  ->
    fun top  ->
      let env1 = instantiate_both env in
      match top.FStar_Syntax_Syntax.n with
      | FStar_Syntax_Syntax.Tm_let ((true ,lbs),e2) ->
          let uu____8786 = FStar_Syntax_Subst.open_let_rec lbs e2 in
          (match uu____8786 with
           | (lbs1,e21) ->
               let uu____8797 = FStar_TypeChecker_Env.clear_expected_typ env1 in
               (match uu____8797 with
                | (env0,topt) ->
                    let uu____8808 = build_let_rec_env true env0 lbs1 in
                    (match uu____8808 with
                     | (lbs2,rec_env) ->
                         let uu____8819 = check_let_recs rec_env lbs2 in
                         (match uu____8819 with
                          | (lbs3,g_lbs) ->
                              let g_lbs1 =
                                let uu____8831 =
                                  FStar_TypeChecker_Rel.solve_deferred_constraints
                                    env1 g_lbs in
                                FStar_All.pipe_right uu____8831
                                  FStar_TypeChecker_Rel.resolve_implicits in
                              let all_lb_names =
                                let uu____8835 =
                                  FStar_All.pipe_right lbs3
                                    (FStar_List.map
                                       (fun lb  ->
                                          FStar_Util.right
                                            lb.FStar_Syntax_Syntax.lbname)) in
                                FStar_All.pipe_right uu____8835
                                  (fun _0_33  -> Some _0_33) in
                              let lbs4 =
                                if
                                  Prims.op_Negation
                                    env1.FStar_TypeChecker_Env.generalize
                                then
                                  FStar_All.pipe_right lbs3
                                    (FStar_List.map
                                       (fun lb  ->
                                          if
                                            lb.FStar_Syntax_Syntax.lbunivs =
                                              []
                                          then lb
                                          else
                                            FStar_Syntax_Util.close_univs_and_mk_letbinding
                                              all_lb_names
                                              lb.FStar_Syntax_Syntax.lbname
                                              lb.FStar_Syntax_Syntax.lbunivs
                                              lb.FStar_Syntax_Syntax.lbtyp
                                              lb.FStar_Syntax_Syntax.lbeff
                                              lb.FStar_Syntax_Syntax.lbdef))
                                else
                                  (let ecs =
                                     let uu____8859 =
                                       FStar_All.pipe_right lbs3
                                         (FStar_List.map
                                            (fun lb  ->
                                               let uu____8881 =
                                                 FStar_Syntax_Syntax.mk_Total
                                                   lb.FStar_Syntax_Syntax.lbtyp in
                                               ((lb.FStar_Syntax_Syntax.lbname),
                                                 (lb.FStar_Syntax_Syntax.lbdef),
                                                 uu____8881))) in
                                     FStar_TypeChecker_Util.generalize env1
                                       uu____8859 in
                                   FStar_All.pipe_right ecs
                                     (FStar_List.map
                                        (fun uu____8901  ->
                                           match uu____8901 with
                                           | (x,uvs,e,c) ->
                                               FStar_Syntax_Util.close_univs_and_mk_letbinding
                                                 all_lb_names x uvs
                                                 (FStar_Syntax_Util.comp_result
                                                    c)
                                                 (FStar_Syntax_Util.comp_effect_name
                                                    c) e))) in
                              let cres =
                                let uu____8926 =
                                  FStar_Syntax_Syntax.mk_Total
                                    FStar_TypeChecker_Common.t_unit in
                                FStar_All.pipe_left
                                  FStar_Syntax_Util.lcomp_of_comp uu____8926 in
                              (FStar_ST.write e21.FStar_Syntax_Syntax.tk
                                 (Some
                                    (FStar_TypeChecker_Common.t_unit.FStar_Syntax_Syntax.n));
                               (let uu____8935 =
                                  FStar_Syntax_Subst.close_let_rec lbs4 e21 in
                                match uu____8935 with
                                | (lbs5,e22) ->
                                    let uu____8946 =
                                      (FStar_Syntax_Syntax.mk
                                         (FStar_Syntax_Syntax.Tm_let
                                            ((true, lbs5), e22)))
                                        (Some
                                           (FStar_TypeChecker_Common.t_unit.FStar_Syntax_Syntax.n))
                                        top.FStar_Syntax_Syntax.pos in
                                    let uu____8961 =
                                      FStar_TypeChecker_Rel.discharge_guard
                                        env1 g_lbs1 in
                                    (uu____8946, cres, uu____8961)))))))
      | uu____8964 -> failwith "Impossible"
and check_inner_let_rec:
  FStar_TypeChecker_Env.env ->
    FStar_Syntax_Syntax.term ->
      (FStar_Syntax_Syntax.term* FStar_Syntax_Syntax.lcomp*
        FStar_TypeChecker_Env.guard_t)
  =
  fun env  ->
    fun top  ->
      let env1 = instantiate_both env in
      match top.FStar_Syntax_Syntax.n with
      | FStar_Syntax_Syntax.Tm_let ((true ,lbs),e2) ->
          let uu____8985 = FStar_Syntax_Subst.open_let_rec lbs e2 in
          (match uu____8985 with
           | (lbs1,e21) ->
               let uu____8996 = FStar_TypeChecker_Env.clear_expected_typ env1 in
               (match uu____8996 with
                | (env0,topt) ->
                    let uu____9007 = build_let_rec_env false env0 lbs1 in
                    (match uu____9007 with
                     | (lbs2,rec_env) ->
                         let uu____9018 = check_let_recs rec_env lbs2 in
                         (match uu____9018 with
                          | (lbs3,g_lbs) ->
                              let uu____9029 =
                                FStar_All.pipe_right lbs3
                                  (FStar_Util.fold_map
                                     (fun env2  ->
                                        fun lb  ->
                                          let x =
                                            let uu___118_9040 =
                                              FStar_Util.left
                                                lb.FStar_Syntax_Syntax.lbname in
                                            {
                                              FStar_Syntax_Syntax.ppname =
                                                (uu___118_9040.FStar_Syntax_Syntax.ppname);
                                              FStar_Syntax_Syntax.index =
                                                (uu___118_9040.FStar_Syntax_Syntax.index);
                                              FStar_Syntax_Syntax.sort =
                                                (lb.FStar_Syntax_Syntax.lbtyp)
                                            } in
                                          let lb1 =
                                            let uu___119_9042 = lb in
                                            {
                                              FStar_Syntax_Syntax.lbname =
                                                (FStar_Util.Inl x);
                                              FStar_Syntax_Syntax.lbunivs =
                                                (uu___119_9042.FStar_Syntax_Syntax.lbunivs);
                                              FStar_Syntax_Syntax.lbtyp =
                                                (uu___119_9042.FStar_Syntax_Syntax.lbtyp);
                                              FStar_Syntax_Syntax.lbeff =
                                                (uu___119_9042.FStar_Syntax_Syntax.lbeff);
                                              FStar_Syntax_Syntax.lbdef =
                                                (uu___119_9042.FStar_Syntax_Syntax.lbdef)
                                            } in
                                          let env3 =
                                            FStar_TypeChecker_Env.push_let_binding
                                              env2
                                              lb1.FStar_Syntax_Syntax.lbname
                                              ([],
                                                (lb1.FStar_Syntax_Syntax.lbtyp)) in
                                          (env3, lb1)) env1) in
                              (match uu____9029 with
                               | (env2,lbs4) ->
                                   let bvs =
                                     FStar_All.pipe_right lbs4
                                       (FStar_List.map
                                          (fun lb  ->
                                             FStar_Util.left
                                               lb.FStar_Syntax_Syntax.lbname)) in
                                   let uu____9059 = tc_term env2 e21 in
                                   (match uu____9059 with
                                    | (e22,cres,g2) ->
                                        let guard =
                                          let uu____9070 =
                                            let uu____9071 =
                                              FStar_List.map
                                                FStar_Syntax_Syntax.mk_binder
                                                bvs in
                                            FStar_TypeChecker_Rel.close_guard
                                              env2 uu____9071 g2 in
                                          FStar_TypeChecker_Rel.conj_guard
                                            g_lbs uu____9070 in
                                        let cres1 =
                                          FStar_TypeChecker_Util.close_comp
                                            env2 bvs cres in
                                        let tres =
                                          norm env2
                                            cres1.FStar_Syntax_Syntax.res_typ in
                                        let cres2 =
                                          let uu___120_9075 = cres1 in
                                          {
                                            FStar_Syntax_Syntax.eff_name =
                                              (uu___120_9075.FStar_Syntax_Syntax.eff_name);
                                            FStar_Syntax_Syntax.res_typ =
                                              tres;
                                            FStar_Syntax_Syntax.cflags =
                                              (uu___120_9075.FStar_Syntax_Syntax.cflags);
                                            FStar_Syntax_Syntax.comp =
                                              (uu___120_9075.FStar_Syntax_Syntax.comp)
                                          } in
                                        let uu____9076 =
                                          FStar_Syntax_Subst.close_let_rec
                                            lbs4 e22 in
                                        (match uu____9076 with
                                         | (lbs5,e23) ->
                                             let e =
                                               (FStar_Syntax_Syntax.mk
                                                  (FStar_Syntax_Syntax.Tm_let
                                                     ((true, lbs5), e23)))
                                                 (Some
                                                    (tres.FStar_Syntax_Syntax.n))
                                                 top.FStar_Syntax_Syntax.pos in
                                             (match topt with
                                              | Some uu____9105 ->
                                                  (e, cres2, guard)
                                              | None  ->
                                                  let tres1 =
                                                    check_no_escape None env2
                                                      bvs tres in
                                                  let cres3 =
                                                    let uu___121_9110 = cres2 in
                                                    {
                                                      FStar_Syntax_Syntax.eff_name
                                                        =
                                                        (uu___121_9110.FStar_Syntax_Syntax.eff_name);
                                                      FStar_Syntax_Syntax.res_typ
                                                        = tres1;
                                                      FStar_Syntax_Syntax.cflags
                                                        =
                                                        (uu___121_9110.FStar_Syntax_Syntax.cflags);
                                                      FStar_Syntax_Syntax.comp
                                                        =
                                                        (uu___121_9110.FStar_Syntax_Syntax.comp)
                                                    } in
                                                  (e, cres3, guard)))))))))
      | uu____9113 -> failwith "Impossible"
and build_let_rec_env:
  Prims.bool ->
    FStar_TypeChecker_Env.env ->
      FStar_Syntax_Syntax.letbinding Prims.list ->
        (FStar_Syntax_Syntax.letbinding Prims.list*
          FStar_TypeChecker_Env.env_t)
  =
  fun top_level  ->
    fun env  ->
      fun lbs  ->
        let env0 = env in
        let termination_check_enabled t =
          let uu____9129 = FStar_Syntax_Util.arrow_formals_comp t in
          match uu____9129 with
          | (uu____9135,c) ->
              let quals =
                FStar_TypeChecker_Env.lookup_effect_quals env
                  (FStar_Syntax_Util.comp_effect_name c) in
              FStar_All.pipe_right quals
                (FStar_List.contains FStar_Syntax_Syntax.TotalEffect) in
        let uu____9146 =
          FStar_List.fold_left
            (fun uu____9153  ->
               fun lb  ->
                 match uu____9153 with
                 | (lbs1,env1) ->
                     let uu____9165 =
                       FStar_TypeChecker_Util.extract_let_rec_annotation env1
                         lb in
                     (match uu____9165 with
                      | (univ_vars1,t,check_t) ->
                          let env2 =
                            FStar_TypeChecker_Env.push_univ_vars env1
                              univ_vars1 in
                          let e =
                            FStar_Syntax_Util.unascribe
                              lb.FStar_Syntax_Syntax.lbdef in
                          let t1 =
                            if Prims.op_Negation check_t
                            then t
                            else
                              (let uu____9179 =
                                 let uu____9183 =
                                   let uu____9184 =
                                     FStar_Syntax_Util.type_u () in
                                   FStar_All.pipe_left Prims.fst uu____9184 in
                                 tc_check_tot_or_gtot_term
                                   (let uu___122_9189 = env0 in
                                    {
                                      FStar_TypeChecker_Env.solver =
                                        (uu___122_9189.FStar_TypeChecker_Env.solver);
                                      FStar_TypeChecker_Env.range =
                                        (uu___122_9189.FStar_TypeChecker_Env.range);
                                      FStar_TypeChecker_Env.curmodule =
                                        (uu___122_9189.FStar_TypeChecker_Env.curmodule);
                                      FStar_TypeChecker_Env.gamma =
                                        (uu___122_9189.FStar_TypeChecker_Env.gamma);
                                      FStar_TypeChecker_Env.gamma_cache =
                                        (uu___122_9189.FStar_TypeChecker_Env.gamma_cache);
                                      FStar_TypeChecker_Env.modules =
                                        (uu___122_9189.FStar_TypeChecker_Env.modules);
                                      FStar_TypeChecker_Env.expected_typ =
                                        (uu___122_9189.FStar_TypeChecker_Env.expected_typ);
                                      FStar_TypeChecker_Env.sigtab =
                                        (uu___122_9189.FStar_TypeChecker_Env.sigtab);
                                      FStar_TypeChecker_Env.is_pattern =
                                        (uu___122_9189.FStar_TypeChecker_Env.is_pattern);
                                      FStar_TypeChecker_Env.instantiate_imp =
                                        (uu___122_9189.FStar_TypeChecker_Env.instantiate_imp);
                                      FStar_TypeChecker_Env.effects =
                                        (uu___122_9189.FStar_TypeChecker_Env.effects);
                                      FStar_TypeChecker_Env.generalize =
                                        (uu___122_9189.FStar_TypeChecker_Env.generalize);
                                      FStar_TypeChecker_Env.letrecs =
                                        (uu___122_9189.FStar_TypeChecker_Env.letrecs);
                                      FStar_TypeChecker_Env.top_level =
                                        (uu___122_9189.FStar_TypeChecker_Env.top_level);
                                      FStar_TypeChecker_Env.check_uvars =
                                        true;
                                      FStar_TypeChecker_Env.use_eq =
                                        (uu___122_9189.FStar_TypeChecker_Env.use_eq);
                                      FStar_TypeChecker_Env.is_iface =
                                        (uu___122_9189.FStar_TypeChecker_Env.is_iface);
                                      FStar_TypeChecker_Env.admit =
                                        (uu___122_9189.FStar_TypeChecker_Env.admit);
                                      FStar_TypeChecker_Env.lax =
                                        (uu___122_9189.FStar_TypeChecker_Env.lax);
                                      FStar_TypeChecker_Env.lax_universes =
                                        (uu___122_9189.FStar_TypeChecker_Env.lax_universes);
                                      FStar_TypeChecker_Env.type_of =
                                        (uu___122_9189.FStar_TypeChecker_Env.type_of);
                                      FStar_TypeChecker_Env.universe_of =
                                        (uu___122_9189.FStar_TypeChecker_Env.universe_of);
                                      FStar_TypeChecker_Env.use_bv_sorts =
                                        (uu___122_9189.FStar_TypeChecker_Env.use_bv_sorts);
                                      FStar_TypeChecker_Env.qname_and_index =
                                        (uu___122_9189.FStar_TypeChecker_Env.qname_and_index)
                                    }) t uu____9183 in
                               match uu____9179 with
                               | (t1,uu____9191,g) ->
                                   let g1 =
                                     FStar_TypeChecker_Rel.resolve_implicits
                                       g in
                                   ((let uu____9195 =
                                       FStar_TypeChecker_Rel.discharge_guard
                                         env2 g1 in
                                     FStar_All.pipe_left Prims.ignore
                                       uu____9195);
                                    norm env0 t1)) in
                          let env3 =
                            let uu____9197 =
                              (termination_check_enabled t1) &&
                                (FStar_TypeChecker_Env.should_verify env2) in
                            if uu____9197
                            then
                              let uu___123_9198 = env2 in
                              {
                                FStar_TypeChecker_Env.solver =
                                  (uu___123_9198.FStar_TypeChecker_Env.solver);
                                FStar_TypeChecker_Env.range =
                                  (uu___123_9198.FStar_TypeChecker_Env.range);
                                FStar_TypeChecker_Env.curmodule =
                                  (uu___123_9198.FStar_TypeChecker_Env.curmodule);
                                FStar_TypeChecker_Env.gamma =
                                  (uu___123_9198.FStar_TypeChecker_Env.gamma);
                                FStar_TypeChecker_Env.gamma_cache =
                                  (uu___123_9198.FStar_TypeChecker_Env.gamma_cache);
                                FStar_TypeChecker_Env.modules =
                                  (uu___123_9198.FStar_TypeChecker_Env.modules);
                                FStar_TypeChecker_Env.expected_typ =
                                  (uu___123_9198.FStar_TypeChecker_Env.expected_typ);
                                FStar_TypeChecker_Env.sigtab =
                                  (uu___123_9198.FStar_TypeChecker_Env.sigtab);
                                FStar_TypeChecker_Env.is_pattern =
                                  (uu___123_9198.FStar_TypeChecker_Env.is_pattern);
                                FStar_TypeChecker_Env.instantiate_imp =
                                  (uu___123_9198.FStar_TypeChecker_Env.instantiate_imp);
                                FStar_TypeChecker_Env.effects =
                                  (uu___123_9198.FStar_TypeChecker_Env.effects);
                                FStar_TypeChecker_Env.generalize =
                                  (uu___123_9198.FStar_TypeChecker_Env.generalize);
                                FStar_TypeChecker_Env.letrecs =
                                  (((lb.FStar_Syntax_Syntax.lbname), t1) ::
                                  (env2.FStar_TypeChecker_Env.letrecs));
                                FStar_TypeChecker_Env.top_level =
                                  (uu___123_9198.FStar_TypeChecker_Env.top_level);
                                FStar_TypeChecker_Env.check_uvars =
                                  (uu___123_9198.FStar_TypeChecker_Env.check_uvars);
                                FStar_TypeChecker_Env.use_eq =
                                  (uu___123_9198.FStar_TypeChecker_Env.use_eq);
                                FStar_TypeChecker_Env.is_iface =
                                  (uu___123_9198.FStar_TypeChecker_Env.is_iface);
                                FStar_TypeChecker_Env.admit =
                                  (uu___123_9198.FStar_TypeChecker_Env.admit);
                                FStar_TypeChecker_Env.lax =
                                  (uu___123_9198.FStar_TypeChecker_Env.lax);
                                FStar_TypeChecker_Env.lax_universes =
                                  (uu___123_9198.FStar_TypeChecker_Env.lax_universes);
                                FStar_TypeChecker_Env.type_of =
                                  (uu___123_9198.FStar_TypeChecker_Env.type_of);
                                FStar_TypeChecker_Env.universe_of =
                                  (uu___123_9198.FStar_TypeChecker_Env.universe_of);
                                FStar_TypeChecker_Env.use_bv_sorts =
                                  (uu___123_9198.FStar_TypeChecker_Env.use_bv_sorts);
                                FStar_TypeChecker_Env.qname_and_index =
                                  (uu___123_9198.FStar_TypeChecker_Env.qname_and_index)
                              }
                            else
                              FStar_TypeChecker_Env.push_let_binding env2
                                lb.FStar_Syntax_Syntax.lbname ([], t1) in
                          let lb1 =
                            let uu___124_9208 = lb in
                            {
                              FStar_Syntax_Syntax.lbname =
                                (uu___124_9208.FStar_Syntax_Syntax.lbname);
                              FStar_Syntax_Syntax.lbunivs = univ_vars1;
                              FStar_Syntax_Syntax.lbtyp = t1;
                              FStar_Syntax_Syntax.lbeff =
                                (uu___124_9208.FStar_Syntax_Syntax.lbeff);
                              FStar_Syntax_Syntax.lbdef = e
                            } in
                          ((lb1 :: lbs1), env3))) ([], env) lbs in
        match uu____9146 with | (lbs1,env1) -> ((FStar_List.rev lbs1), env1)
and check_let_recs:
  FStar_TypeChecker_Env.env_t ->
    FStar_Syntax_Syntax.letbinding Prims.list ->
      (FStar_Syntax_Syntax.letbinding Prims.list*
        FStar_TypeChecker_Env.guard_t)
  =
  fun env  ->
    fun lbs  ->
      let uu____9222 =
        let uu____9227 =
          FStar_All.pipe_right lbs
            (FStar_List.map
               (fun lb  ->
                  let uu____9238 =
                    let uu____9242 =
                      FStar_TypeChecker_Env.set_expected_typ env
                        lb.FStar_Syntax_Syntax.lbtyp in
                    tc_tot_or_gtot_term uu____9242
                      lb.FStar_Syntax_Syntax.lbdef in
                  match uu____9238 with
                  | (e,c,g) ->
                      ((let uu____9249 =
                          let uu____9250 = FStar_Syntax_Util.is_total_lcomp c in
                          Prims.op_Negation uu____9250 in
                        if uu____9249
                        then
                          Prims.raise
                            (FStar_Errors.Error
                               ("Expected let rec to be a Tot term; got effect GTot",
                                 (e.FStar_Syntax_Syntax.pos)))
                        else ());
                       (let lb1 =
                          FStar_Syntax_Util.mk_letbinding
                            lb.FStar_Syntax_Syntax.lbname
                            lb.FStar_Syntax_Syntax.lbunivs
                            lb.FStar_Syntax_Syntax.lbtyp
                            FStar_Syntax_Const.effect_Tot_lid e in
                        (lb1, g))))) in
        FStar_All.pipe_right uu____9227 FStar_List.unzip in
      match uu____9222 with
      | (lbs1,gs) ->
          let g_lbs =
            FStar_List.fold_right FStar_TypeChecker_Rel.conj_guard gs
              FStar_TypeChecker_Rel.trivial_guard in
          (lbs1, g_lbs)
and check_let_bound_def:
  Prims.bool ->
    FStar_TypeChecker_Env.env ->
      FStar_Syntax_Syntax.letbinding ->
        (FStar_Syntax_Syntax.term* FStar_Syntax_Syntax.univ_names*
          FStar_Syntax_Syntax.lcomp* FStar_TypeChecker_Env.guard_t*
          Prims.bool)
  =
  fun top_level  ->
    fun env  ->
      fun lb  ->
        let uu____9279 = FStar_TypeChecker_Env.clear_expected_typ env in
        match uu____9279 with
        | (env1,uu____9289) ->
            let e1 = lb.FStar_Syntax_Syntax.lbdef in
            let uu____9295 = check_lbtyp top_level env lb in
            (match uu____9295 with
             | (topt,wf_annot,univ_vars1,univ_opening,env11) ->
                 (if (Prims.op_Negation top_level) && (univ_vars1 <> [])
                  then
                    Prims.raise
                      (FStar_Errors.Error
                         ("Inner let-bound definitions cannot be universe polymorphic",
                           (e1.FStar_Syntax_Syntax.pos)))
                  else ();
                  (let e11 = FStar_Syntax_Subst.subst univ_opening e1 in
                   let uu____9321 =
                     tc_maybe_toplevel_term
                       (let uu___125_9325 = env11 in
                        {
                          FStar_TypeChecker_Env.solver =
                            (uu___125_9325.FStar_TypeChecker_Env.solver);
                          FStar_TypeChecker_Env.range =
                            (uu___125_9325.FStar_TypeChecker_Env.range);
                          FStar_TypeChecker_Env.curmodule =
                            (uu___125_9325.FStar_TypeChecker_Env.curmodule);
                          FStar_TypeChecker_Env.gamma =
                            (uu___125_9325.FStar_TypeChecker_Env.gamma);
                          FStar_TypeChecker_Env.gamma_cache =
                            (uu___125_9325.FStar_TypeChecker_Env.gamma_cache);
                          FStar_TypeChecker_Env.modules =
                            (uu___125_9325.FStar_TypeChecker_Env.modules);
                          FStar_TypeChecker_Env.expected_typ =
                            (uu___125_9325.FStar_TypeChecker_Env.expected_typ);
                          FStar_TypeChecker_Env.sigtab =
                            (uu___125_9325.FStar_TypeChecker_Env.sigtab);
                          FStar_TypeChecker_Env.is_pattern =
                            (uu___125_9325.FStar_TypeChecker_Env.is_pattern);
                          FStar_TypeChecker_Env.instantiate_imp =
                            (uu___125_9325.FStar_TypeChecker_Env.instantiate_imp);
                          FStar_TypeChecker_Env.effects =
                            (uu___125_9325.FStar_TypeChecker_Env.effects);
                          FStar_TypeChecker_Env.generalize =
                            (uu___125_9325.FStar_TypeChecker_Env.generalize);
                          FStar_TypeChecker_Env.letrecs =
                            (uu___125_9325.FStar_TypeChecker_Env.letrecs);
                          FStar_TypeChecker_Env.top_level = top_level;
                          FStar_TypeChecker_Env.check_uvars =
                            (uu___125_9325.FStar_TypeChecker_Env.check_uvars);
                          FStar_TypeChecker_Env.use_eq =
                            (uu___125_9325.FStar_TypeChecker_Env.use_eq);
                          FStar_TypeChecker_Env.is_iface =
                            (uu___125_9325.FStar_TypeChecker_Env.is_iface);
                          FStar_TypeChecker_Env.admit =
                            (uu___125_9325.FStar_TypeChecker_Env.admit);
                          FStar_TypeChecker_Env.lax =
                            (uu___125_9325.FStar_TypeChecker_Env.lax);
                          FStar_TypeChecker_Env.lax_universes =
                            (uu___125_9325.FStar_TypeChecker_Env.lax_universes);
                          FStar_TypeChecker_Env.type_of =
                            (uu___125_9325.FStar_TypeChecker_Env.type_of);
                          FStar_TypeChecker_Env.universe_of =
                            (uu___125_9325.FStar_TypeChecker_Env.universe_of);
                          FStar_TypeChecker_Env.use_bv_sorts =
                            (uu___125_9325.FStar_TypeChecker_Env.use_bv_sorts);
                          FStar_TypeChecker_Env.qname_and_index =
                            (uu___125_9325.FStar_TypeChecker_Env.qname_and_index)
                        }) e11 in
                   match uu____9321 with
                   | (e12,c1,g1) ->
                       let uu____9334 =
                         let uu____9337 =
                           FStar_TypeChecker_Env.set_range env11
                             e12.FStar_Syntax_Syntax.pos in
                         FStar_TypeChecker_Util.strengthen_precondition
                           (Some
                              (fun uu____9340  ->
                                 FStar_TypeChecker_Err.ill_kinded_type))
                           uu____9337 e12 c1 wf_annot in
                       (match uu____9334 with
                        | (c11,guard_f) ->
                            let g11 =
                              FStar_TypeChecker_Rel.conj_guard g1 guard_f in
                            ((let uu____9350 =
                                FStar_TypeChecker_Env.debug env
                                  FStar_Options.Extreme in
                              if uu____9350
                              then
                                let uu____9351 =
                                  FStar_Syntax_Print.lbname_to_string
                                    lb.FStar_Syntax_Syntax.lbname in
                                let uu____9352 =
                                  FStar_Syntax_Print.term_to_string
                                    c11.FStar_Syntax_Syntax.res_typ in
                                let uu____9353 =
                                  FStar_TypeChecker_Rel.guard_to_string env
                                    g11 in
                                FStar_Util.print3
                                  "checked top-level def %s, result type is %s, guard is %s\n"
                                  uu____9351 uu____9352 uu____9353
                              else ());
                             (e12, univ_vars1, c11, g11,
                               (FStar_Option.isSome topt)))))))
and check_lbtyp:
  Prims.bool ->
    FStar_TypeChecker_Env.env ->
      FStar_Syntax_Syntax.letbinding ->
        (FStar_Syntax_Syntax.typ Prims.option* FStar_TypeChecker_Env.guard_t*
          FStar_Syntax_Syntax.univ_names* FStar_Syntax_Syntax.subst_elt
          Prims.list* FStar_TypeChecker_Env.env)
  =
  fun top_level  ->
    fun env  ->
      fun lb  ->
        let t = FStar_Syntax_Subst.compress lb.FStar_Syntax_Syntax.lbtyp in
        match t.FStar_Syntax_Syntax.n with
        | FStar_Syntax_Syntax.Tm_unknown  ->
            (if lb.FStar_Syntax_Syntax.lbunivs <> []
             then
               failwith
                 "Impossible: non-empty universe variables but the type is unknown"
             else ();
             (None, FStar_TypeChecker_Rel.trivial_guard, [], [], env))
        | uu____9379 ->
            let uu____9380 =
              FStar_Syntax_Subst.univ_var_opening
                lb.FStar_Syntax_Syntax.lbunivs in
            (match uu____9380 with
             | (univ_opening,univ_vars1) ->
                 let t1 = FStar_Syntax_Subst.subst univ_opening t in
                 let env1 =
                   FStar_TypeChecker_Env.push_univ_vars env univ_vars1 in
                 if
                   top_level &&
                     (Prims.op_Negation env.FStar_TypeChecker_Env.generalize)
                 then
                   let uu____9407 =
                     FStar_TypeChecker_Env.set_expected_typ env1 t1 in
                   ((Some t1), FStar_TypeChecker_Rel.trivial_guard,
                     univ_vars1, univ_opening, uu____9407)
                 else
                   (let uu____9412 = FStar_Syntax_Util.type_u () in
                    match uu____9412 with
                    | (k,uu____9423) ->
                        let uu____9424 = tc_check_tot_or_gtot_term env1 t1 k in
                        (match uu____9424 with
                         | (t2,uu____9436,g) ->
                             ((let uu____9439 =
                                 FStar_TypeChecker_Env.debug env
                                   FStar_Options.Medium in
                               if uu____9439
                               then
                                 let uu____9440 =
                                   let uu____9441 =
                                     FStar_Syntax_Syntax.range_of_lbname
                                       lb.FStar_Syntax_Syntax.lbname in
                                   FStar_Range.string_of_range uu____9441 in
                                 let uu____9442 =
                                   FStar_Syntax_Print.term_to_string t2 in
                                 FStar_Util.print2
                                   "(%s) Checked type annotation %s\n"
                                   uu____9440 uu____9442
                               else ());
                              (let t3 = norm env1 t2 in
                               let uu____9445 =
                                 FStar_TypeChecker_Env.set_expected_typ env1
                                   t3 in
                               ((Some t3), g, univ_vars1, univ_opening,
                                 uu____9445))))))
and tc_binder:
  FStar_TypeChecker_Env.env ->
    (FStar_Syntax_Syntax.bv* FStar_Syntax_Syntax.aqual) ->
      ((FStar_Syntax_Syntax.bv* FStar_Syntax_Syntax.aqual)*
        FStar_TypeChecker_Env.env* FStar_TypeChecker_Env.guard_t*
        FStar_Syntax_Syntax.universe)
  =
  fun env  ->
    fun uu____9450  ->
      match uu____9450 with
      | (x,imp) ->
          let uu____9461 = FStar_Syntax_Util.type_u () in
          (match uu____9461 with
           | (tu,u) ->
               ((let uu____9473 =
                   FStar_TypeChecker_Env.debug env FStar_Options.Extreme in
                 if uu____9473
                 then
                   let uu____9474 = FStar_Syntax_Print.bv_to_string x in
                   let uu____9475 =
                     FStar_Syntax_Print.term_to_string
                       x.FStar_Syntax_Syntax.sort in
                   let uu____9476 = FStar_Syntax_Print.term_to_string tu in
                   FStar_Util.print3 "Checking binders %s:%s at type %s\n"
                     uu____9474 uu____9475 uu____9476
                 else ());
                (let uu____9478 =
                   tc_check_tot_or_gtot_term env x.FStar_Syntax_Syntax.sort
                     tu in
                 match uu____9478 with
                 | (t,uu____9489,g) ->
                     let x1 =
                       ((let uu___126_9494 = x in
                         {
                           FStar_Syntax_Syntax.ppname =
                             (uu___126_9494.FStar_Syntax_Syntax.ppname);
                           FStar_Syntax_Syntax.index =
                             (uu___126_9494.FStar_Syntax_Syntax.index);
                           FStar_Syntax_Syntax.sort = t
                         }), imp) in
                     ((let uu____9496 =
                         FStar_TypeChecker_Env.debug env FStar_Options.High in
                       if uu____9496
                       then
                         let uu____9497 =
                           FStar_Syntax_Print.bv_to_string (Prims.fst x1) in
                         let uu____9498 = FStar_Syntax_Print.term_to_string t in
                         FStar_Util.print2 "Pushing binder %s at type %s\n"
                           uu____9497 uu____9498
                       else ());
                      (let uu____9500 = push_binding env x1 in
                       (x1, uu____9500, g, u))))))
and tc_binders:
  FStar_TypeChecker_Env.env ->
    FStar_Syntax_Syntax.binders ->
      ((FStar_Syntax_Syntax.bv* FStar_Syntax_Syntax.aqual) Prims.list*
        FStar_TypeChecker_Env.env* FStar_TypeChecker_Env.guard_t*
        FStar_Syntax_Syntax.universe Prims.list)
  =
  fun env  ->
    fun bs  ->
      let rec aux env1 bs1 =
        match bs1 with
        | [] -> ([], env1, FStar_TypeChecker_Rel.trivial_guard, [])
        | b::bs2 ->
            let uu____9551 = tc_binder env1 b in
            (match uu____9551 with
             | (b1,env',g,u) ->
                 let uu____9574 = aux env' bs2 in
                 (match uu____9574 with
                  | (bs3,env'1,g',us) ->
                      let uu____9603 =
                        let uu____9604 =
                          FStar_TypeChecker_Rel.close_guard_univs [u] [b1] g' in
                        FStar_TypeChecker_Rel.conj_guard g uu____9604 in
                      ((b1 :: bs3), env'1, uu____9603, (u :: us)))) in
      aux env bs
and tc_pats:
  FStar_TypeChecker_Env.env ->
    ((FStar_Syntax_Syntax.term',FStar_Syntax_Syntax.term')
      FStar_Syntax_Syntax.syntax* FStar_Syntax_Syntax.aqual) Prims.list
      Prims.list ->
      (FStar_Syntax_Syntax.args Prims.list* FStar_TypeChecker_Env.guard_t)
  =
  fun env  ->
    fun pats  ->
      let tc_args env1 args =
        FStar_List.fold_right
          (fun uu____9647  ->
             fun uu____9648  ->
               match (uu____9647, uu____9648) with
               | ((t,imp),(args1,g)) ->
                   let uu____9685 = tc_term env1 t in
                   (match uu____9685 with
                    | (t1,uu____9695,g') ->
                        let uu____9697 =
                          FStar_TypeChecker_Rel.conj_guard g g' in
                        (((t1, imp) :: args1), uu____9697))) args
          ([], FStar_TypeChecker_Rel.trivial_guard) in
      FStar_List.fold_right
        (fun p  ->
           fun uu____9715  ->
             match uu____9715 with
             | (pats1,g) ->
                 let uu____9729 = tc_args env p in
                 (match uu____9729 with
                  | (args,g') ->
                      let uu____9737 = FStar_TypeChecker_Rel.conj_guard g g' in
                      ((args :: pats1), uu____9737))) pats
        ([], FStar_TypeChecker_Rel.trivial_guard)
and tc_tot_or_gtot_term:
  FStar_TypeChecker_Env.env ->
    FStar_Syntax_Syntax.term ->
      (FStar_Syntax_Syntax.term* FStar_Syntax_Syntax.lcomp*
        FStar_TypeChecker_Env.guard_t)
  =
  fun env  ->
    fun e  ->
      let uu____9745 = tc_maybe_toplevel_term env e in
      match uu____9745 with
      | (e1,c,g) ->
          let uu____9755 = FStar_Syntax_Util.is_tot_or_gtot_lcomp c in
          if uu____9755
          then (e1, c, g)
          else
            (let g1 = FStar_TypeChecker_Rel.solve_deferred_constraints env g in
             let c1 = c.FStar_Syntax_Syntax.comp () in
             let c2 = norm_c env c1 in
             let uu____9765 =
               let uu____9768 =
                 FStar_TypeChecker_Util.is_pure_effect env
                   (FStar_Syntax_Util.comp_effect_name c2) in
               if uu____9768
               then
                 let uu____9771 =
                   FStar_Syntax_Syntax.mk_Total
                     (FStar_Syntax_Util.comp_result c2) in
                 (uu____9771, false)
               else
                 (let uu____9773 =
                    FStar_Syntax_Syntax.mk_GTotal
                      (FStar_Syntax_Util.comp_result c2) in
                  (uu____9773, true)) in
             match uu____9765 with
             | (target_comp,allow_ghost) ->
                 let uu____9779 =
                   FStar_TypeChecker_Rel.sub_comp env c2 target_comp in
                 (match uu____9779 with
                  | Some g' ->
                      let uu____9785 = FStar_TypeChecker_Rel.conj_guard g1 g' in
                      (e1, (FStar_Syntax_Util.lcomp_of_comp target_comp),
                        uu____9785)
                  | uu____9786 ->
                      if allow_ghost
                      then
                        let uu____9791 =
                          let uu____9792 =
                            let uu____9795 =
                              FStar_TypeChecker_Err.expected_ghost_expression
                                e1 c2 in
                            (uu____9795, (e1.FStar_Syntax_Syntax.pos)) in
                          FStar_Errors.Error uu____9792 in
                        Prims.raise uu____9791
                      else
                        (let uu____9800 =
                           let uu____9801 =
                             let uu____9804 =
                               FStar_TypeChecker_Err.expected_pure_expression
                                 e1 c2 in
                             (uu____9804, (e1.FStar_Syntax_Syntax.pos)) in
                           FStar_Errors.Error uu____9801 in
                         Prims.raise uu____9800)))
and tc_check_tot_or_gtot_term:
  FStar_TypeChecker_Env.env ->
    FStar_Syntax_Syntax.term ->
      FStar_Syntax_Syntax.typ ->
        (FStar_Syntax_Syntax.term* FStar_Syntax_Syntax.lcomp*
          FStar_TypeChecker_Env.guard_t)
  =
  fun env  ->
    fun e  ->
      fun t  ->
        let env1 = FStar_TypeChecker_Env.set_expected_typ env t in
        tc_tot_or_gtot_term env1 e
and tc_trivial_guard:
  FStar_TypeChecker_Env.env ->
    FStar_Syntax_Syntax.term ->
      (FStar_Syntax_Syntax.term* FStar_Syntax_Syntax.lcomp)
  =
  fun env  ->
    fun t  ->
      let uu____9817 = tc_tot_or_gtot_term env t in
      match uu____9817 with
      | (t1,c,g) ->
          (FStar_TypeChecker_Rel.force_trivial_guard env g; (t1, c))
let type_of_tot_term:
  FStar_TypeChecker_Env.env ->
    FStar_Syntax_Syntax.term ->
      (FStar_Syntax_Syntax.term* FStar_Syntax_Syntax.typ*
        FStar_TypeChecker_Env.guard_t)
  =
  fun env  ->
    fun e  ->
      (let uu____9837 =
         FStar_All.pipe_left (FStar_TypeChecker_Env.debug env)
           (FStar_Options.Other "RelCheck") in
       if uu____9837
       then
         let uu____9838 = FStar_Syntax_Print.term_to_string e in
         FStar_Util.print1 "Checking term %s\n" uu____9838
       else ());
      (let env1 =
         let uu___127_9841 = env in
         {
           FStar_TypeChecker_Env.solver =
             (uu___127_9841.FStar_TypeChecker_Env.solver);
           FStar_TypeChecker_Env.range =
             (uu___127_9841.FStar_TypeChecker_Env.range);
           FStar_TypeChecker_Env.curmodule =
             (uu___127_9841.FStar_TypeChecker_Env.curmodule);
           FStar_TypeChecker_Env.gamma =
             (uu___127_9841.FStar_TypeChecker_Env.gamma);
           FStar_TypeChecker_Env.gamma_cache =
             (uu___127_9841.FStar_TypeChecker_Env.gamma_cache);
           FStar_TypeChecker_Env.modules =
             (uu___127_9841.FStar_TypeChecker_Env.modules);
           FStar_TypeChecker_Env.expected_typ =
             (uu___127_9841.FStar_TypeChecker_Env.expected_typ);
           FStar_TypeChecker_Env.sigtab =
             (uu___127_9841.FStar_TypeChecker_Env.sigtab);
           FStar_TypeChecker_Env.is_pattern =
             (uu___127_9841.FStar_TypeChecker_Env.is_pattern);
           FStar_TypeChecker_Env.instantiate_imp =
             (uu___127_9841.FStar_TypeChecker_Env.instantiate_imp);
           FStar_TypeChecker_Env.effects =
             (uu___127_9841.FStar_TypeChecker_Env.effects);
           FStar_TypeChecker_Env.generalize =
             (uu___127_9841.FStar_TypeChecker_Env.generalize);
           FStar_TypeChecker_Env.letrecs = [];
           FStar_TypeChecker_Env.top_level = false;
           FStar_TypeChecker_Env.check_uvars =
             (uu___127_9841.FStar_TypeChecker_Env.check_uvars);
           FStar_TypeChecker_Env.use_eq =
             (uu___127_9841.FStar_TypeChecker_Env.use_eq);
           FStar_TypeChecker_Env.is_iface =
             (uu___127_9841.FStar_TypeChecker_Env.is_iface);
           FStar_TypeChecker_Env.admit =
             (uu___127_9841.FStar_TypeChecker_Env.admit);
           FStar_TypeChecker_Env.lax =
             (uu___127_9841.FStar_TypeChecker_Env.lax);
           FStar_TypeChecker_Env.lax_universes =
             (uu___127_9841.FStar_TypeChecker_Env.lax_universes);
           FStar_TypeChecker_Env.type_of =
             (uu___127_9841.FStar_TypeChecker_Env.type_of);
           FStar_TypeChecker_Env.universe_of =
             (uu___127_9841.FStar_TypeChecker_Env.universe_of);
           FStar_TypeChecker_Env.use_bv_sorts = true;
           FStar_TypeChecker_Env.qname_and_index =
             (uu___127_9841.FStar_TypeChecker_Env.qname_and_index)
         } in
       let uu____9844 =
         try tc_tot_or_gtot_term env1 e
         with
         | FStar_Errors.Error (msg,uu____9860) ->
             let uu____9861 =
               let uu____9862 =
                 let uu____9865 = FStar_TypeChecker_Env.get_range env1 in
                 ((Prims.strcat "Implicit argument: " msg), uu____9865) in
               FStar_Errors.Error uu____9862 in
             Prims.raise uu____9861 in
       match uu____9844 with
       | (t,c,g) ->
           let uu____9875 = FStar_Syntax_Util.is_total_lcomp c in
           if uu____9875
           then (t, (c.FStar_Syntax_Syntax.res_typ), g)
           else
             (let uu____9882 =
                let uu____9883 =
                  let uu____9886 =
                    let uu____9887 = FStar_Syntax_Print.term_to_string e in
                    FStar_Util.format1
                      "Implicit argument: Expected a total term; got a ghost term: %s"
                      uu____9887 in
                  let uu____9888 = FStar_TypeChecker_Env.get_range env1 in
                  (uu____9886, uu____9888) in
                FStar_Errors.Error uu____9883 in
              Prims.raise uu____9882))
let level_of_type_fail env e t =
  let uu____9909 =
    let uu____9910 =
      let uu____9913 =
        let uu____9914 = FStar_Syntax_Print.term_to_string e in
        FStar_Util.format2 "Expected a term of type 'Type'; got %s : %s"
          uu____9914 t in
      let uu____9915 = FStar_TypeChecker_Env.get_range env in
      (uu____9913, uu____9915) in
    FStar_Errors.Error uu____9910 in
  Prims.raise uu____9909
let level_of_type:
  FStar_TypeChecker_Env.env ->
    FStar_Syntax_Syntax.term ->
      FStar_Syntax_Syntax.term -> FStar_Syntax_Syntax.universe
  =
  fun env  ->
    fun e  ->
      fun t  ->
        let rec aux retry t1 =
          let uu____9932 =
            let uu____9933 = FStar_Syntax_Util.unrefine t1 in
            uu____9933.FStar_Syntax_Syntax.n in
          match uu____9932 with
          | FStar_Syntax_Syntax.Tm_type u -> u
          | uu____9937 ->
              if retry
              then
                let t2 =
                  FStar_TypeChecker_Normalize.normalize
                    [FStar_TypeChecker_Normalize.UnfoldUntil
                       FStar_Syntax_Syntax.Delta_constant] env t1 in
                aux false t2
              else
                (let uu____9940 = FStar_Syntax_Util.type_u () in
                 match uu____9940 with
                 | (t_u,u) ->
                     let env1 =
                       let uu___130_9946 = env in
                       {
                         FStar_TypeChecker_Env.solver =
                           (uu___130_9946.FStar_TypeChecker_Env.solver);
                         FStar_TypeChecker_Env.range =
                           (uu___130_9946.FStar_TypeChecker_Env.range);
                         FStar_TypeChecker_Env.curmodule =
                           (uu___130_9946.FStar_TypeChecker_Env.curmodule);
                         FStar_TypeChecker_Env.gamma =
                           (uu___130_9946.FStar_TypeChecker_Env.gamma);
                         FStar_TypeChecker_Env.gamma_cache =
                           (uu___130_9946.FStar_TypeChecker_Env.gamma_cache);
                         FStar_TypeChecker_Env.modules =
                           (uu___130_9946.FStar_TypeChecker_Env.modules);
                         FStar_TypeChecker_Env.expected_typ =
                           (uu___130_9946.FStar_TypeChecker_Env.expected_typ);
                         FStar_TypeChecker_Env.sigtab =
                           (uu___130_9946.FStar_TypeChecker_Env.sigtab);
                         FStar_TypeChecker_Env.is_pattern =
                           (uu___130_9946.FStar_TypeChecker_Env.is_pattern);
                         FStar_TypeChecker_Env.instantiate_imp =
                           (uu___130_9946.FStar_TypeChecker_Env.instantiate_imp);
                         FStar_TypeChecker_Env.effects =
                           (uu___130_9946.FStar_TypeChecker_Env.effects);
                         FStar_TypeChecker_Env.generalize =
                           (uu___130_9946.FStar_TypeChecker_Env.generalize);
                         FStar_TypeChecker_Env.letrecs =
                           (uu___130_9946.FStar_TypeChecker_Env.letrecs);
                         FStar_TypeChecker_Env.top_level =
                           (uu___130_9946.FStar_TypeChecker_Env.top_level);
                         FStar_TypeChecker_Env.check_uvars =
                           (uu___130_9946.FStar_TypeChecker_Env.check_uvars);
                         FStar_TypeChecker_Env.use_eq =
                           (uu___130_9946.FStar_TypeChecker_Env.use_eq);
                         FStar_TypeChecker_Env.is_iface =
                           (uu___130_9946.FStar_TypeChecker_Env.is_iface);
                         FStar_TypeChecker_Env.admit =
                           (uu___130_9946.FStar_TypeChecker_Env.admit);
                         FStar_TypeChecker_Env.lax = true;
                         FStar_TypeChecker_Env.lax_universes =
                           (uu___130_9946.FStar_TypeChecker_Env.lax_universes);
                         FStar_TypeChecker_Env.type_of =
                           (uu___130_9946.FStar_TypeChecker_Env.type_of);
                         FStar_TypeChecker_Env.universe_of =
                           (uu___130_9946.FStar_TypeChecker_Env.universe_of);
                         FStar_TypeChecker_Env.use_bv_sorts =
                           (uu___130_9946.FStar_TypeChecker_Env.use_bv_sorts);
                         FStar_TypeChecker_Env.qname_and_index =
                           (uu___130_9946.FStar_TypeChecker_Env.qname_and_index)
                       } in
                     let g = FStar_TypeChecker_Rel.teq env1 t1 t_u in
                     ((match g.FStar_TypeChecker_Env.guard_f with
                       | FStar_TypeChecker_Common.NonTrivial f ->
                           let uu____9950 =
                             FStar_Syntax_Print.term_to_string t1 in
                           level_of_type_fail env1 e uu____9950
                       | uu____9951 ->
                           FStar_TypeChecker_Rel.force_trivial_guard env1 g);
                      u)) in
        aux true t
let rec universe_of_aux:
  FStar_TypeChecker_Env.env ->
    FStar_Syntax_Syntax.term ->
      (FStar_Syntax_Syntax.term',FStar_Syntax_Syntax.term')
        FStar_Syntax_Syntax.syntax
  =
  fun env  ->
    fun e  ->
      let uu____9960 =
        let uu____9961 = FStar_Syntax_Subst.compress e in
        uu____9961.FStar_Syntax_Syntax.n in
      match uu____9960 with
      | FStar_Syntax_Syntax.Tm_bvar _
        |FStar_Syntax_Syntax.Tm_unknown |FStar_Syntax_Syntax.Tm_delayed _ ->
          failwith "Impossible"
      | FStar_Syntax_Syntax.Tm_let uu____9970 ->
          let e1 = FStar_TypeChecker_Normalize.normalize [] env e in
          universe_of_aux env e1
      | FStar_Syntax_Syntax.Tm_abs (bs,t,uu____9981) ->
          level_of_type_fail env e "arrow type"
      | FStar_Syntax_Syntax.Tm_uvar (uu____10006,t) -> t
      | FStar_Syntax_Syntax.Tm_meta (t,uu____10021) -> universe_of_aux env t
      | FStar_Syntax_Syntax.Tm_name n1 -> n1.FStar_Syntax_Syntax.sort
      | FStar_Syntax_Syntax.Tm_fvar fv ->
          let uu____10028 =
            FStar_TypeChecker_Env.lookup_lid env
              (fv.FStar_Syntax_Syntax.fv_name).FStar_Syntax_Syntax.v in
          (match uu____10028 with | ((uu____10039,t),uu____10041) -> t)
      | FStar_Syntax_Syntax.Tm_ascribed
          (uu____10044,(FStar_Util.Inl t,uu____10046),uu____10047) -> t
      | FStar_Syntax_Syntax.Tm_ascribed
          (uu____10083,(FStar_Util.Inr c,uu____10085),uu____10086) ->
          FStar_Syntax_Util.comp_result c
      | FStar_Syntax_Syntax.Tm_type u ->
          (FStar_Syntax_Syntax.mk
             (FStar_Syntax_Syntax.Tm_type (FStar_Syntax_Syntax.U_succ u)))
            None e.FStar_Syntax_Syntax.pos
      | FStar_Syntax_Syntax.Tm_constant sc ->
          tc_constant e.FStar_Syntax_Syntax.pos sc
      | FStar_Syntax_Syntax.Tm_uinst
          ({ FStar_Syntax_Syntax.n = FStar_Syntax_Syntax.Tm_fvar fv;
             FStar_Syntax_Syntax.tk = uu____10133;
             FStar_Syntax_Syntax.pos = uu____10134;
             FStar_Syntax_Syntax.vars = uu____10135;_},us)
          ->
          let uu____10141 =
            FStar_TypeChecker_Env.lookup_lid env
              (fv.FStar_Syntax_Syntax.fv_name).FStar_Syntax_Syntax.v in
          (match uu____10141 with
           | ((us',t),uu____10154) ->
               (if (FStar_List.length us) <> (FStar_List.length us')
                then
                  (let uu____10162 =
                     let uu____10163 =
                       let uu____10166 = FStar_TypeChecker_Env.get_range env in
                       ("Unexpected number of universe instantiations",
                         uu____10166) in
                     FStar_Errors.Error uu____10163 in
                   Prims.raise uu____10162)
                else
                  FStar_List.iter2
                    (fun u'  ->
                       fun u  ->
                         match u' with
                         | FStar_Syntax_Syntax.U_unif u'' ->
                             FStar_Unionfind.change u'' (Some u)
                         | uu____10174 -> failwith "Impossible") us' us;
                t))
      | FStar_Syntax_Syntax.Tm_uinst uu____10175 ->
          failwith "Impossible: Tm_uinst's head must be an fvar"
      | FStar_Syntax_Syntax.Tm_refine (x,uu____10183) ->
          universe_of_aux env x.FStar_Syntax_Syntax.sort
      | FStar_Syntax_Syntax.Tm_arrow (bs,c) ->
          let uu____10200 = FStar_Syntax_Subst.open_comp bs c in
          (match uu____10200 with
           | (bs1,c1) ->
               let us =
                 FStar_List.map
                   (fun uu____10211  ->
                      match uu____10211 with
                      | (b,uu____10215) ->
                          let uu____10216 =
                            universe_of_aux env b.FStar_Syntax_Syntax.sort in
                          level_of_type env b.FStar_Syntax_Syntax.sort
                            uu____10216) bs1 in
               let u_res =
                 let res = FStar_Syntax_Util.comp_result c1 in
                 let uu____10221 = universe_of_aux env res in
                 level_of_type env res uu____10221 in
               let u_c =
                 let uu____10223 =
                   FStar_TypeChecker_Env.effect_repr env c1 u_res in
                 match uu____10223 with
                 | None  -> u_res
                 | Some trepr ->
                     let uu____10226 = universe_of_aux env trepr in
                     level_of_type env trepr uu____10226 in
               let u =
                 FStar_TypeChecker_Normalize.normalize_universe env
                   (FStar_Syntax_Syntax.U_max (u_c :: us)) in
               (FStar_Syntax_Syntax.mk (FStar_Syntax_Syntax.Tm_type u)) None
                 e.FStar_Syntax_Syntax.pos)
      | FStar_Syntax_Syntax.Tm_app (hd1,args) ->
          let rec type_of_head retry hd2 args1 =
            let hd3 = FStar_Syntax_Subst.compress hd2 in
            match hd3.FStar_Syntax_Syntax.n with
            | FStar_Syntax_Syntax.Tm_unknown 
              |FStar_Syntax_Syntax.Tm_bvar _|FStar_Syntax_Syntax.Tm_delayed _
                -> failwith "Impossible"
            | FStar_Syntax_Syntax.Tm_fvar _
              |FStar_Syntax_Syntax.Tm_name _
               |FStar_Syntax_Syntax.Tm_uvar _
                |FStar_Syntax_Syntax.Tm_uinst _
                 |FStar_Syntax_Syntax.Tm_ascribed _
                  |FStar_Syntax_Syntax.Tm_refine _
                   |FStar_Syntax_Syntax.Tm_constant _
                    |FStar_Syntax_Syntax.Tm_arrow _
                     |FStar_Syntax_Syntax.Tm_meta _
                      |FStar_Syntax_Syntax.Tm_type _
                ->
                let uu____10312 = universe_of_aux env hd3 in
                (uu____10312, args1)
            | FStar_Syntax_Syntax.Tm_match (uu____10322,hd4::uu____10324) ->
                let uu____10371 = FStar_Syntax_Subst.open_branch hd4 in
                (match uu____10371 with
                 | (uu____10381,uu____10382,hd5) ->
                     let uu____10398 = FStar_Syntax_Util.head_and_args hd5 in
                     (match uu____10398 with
                      | (hd6,args2) -> type_of_head retry hd6 args2))
            | uu____10433 when retry ->
                let e1 =
                  FStar_TypeChecker_Normalize.normalize
                    [FStar_TypeChecker_Normalize.Beta;
                    FStar_TypeChecker_Normalize.NoDeltaSteps] env e in
                let uu____10435 = FStar_Syntax_Util.head_and_args e1 in
                (match uu____10435 with
                 | (hd4,args2) -> type_of_head false hd4 args2)
            | uu____10470 ->
                let uu____10471 =
                  FStar_TypeChecker_Env.clear_expected_typ env in
                (match uu____10471 with
                 | (env1,uu____10485) ->
                     let env2 =
                       let uu___131_10489 = env1 in
                       {
                         FStar_TypeChecker_Env.solver =
                           (uu___131_10489.FStar_TypeChecker_Env.solver);
                         FStar_TypeChecker_Env.range =
                           (uu___131_10489.FStar_TypeChecker_Env.range);
                         FStar_TypeChecker_Env.curmodule =
                           (uu___131_10489.FStar_TypeChecker_Env.curmodule);
                         FStar_TypeChecker_Env.gamma =
                           (uu___131_10489.FStar_TypeChecker_Env.gamma);
                         FStar_TypeChecker_Env.gamma_cache =
                           (uu___131_10489.FStar_TypeChecker_Env.gamma_cache);
                         FStar_TypeChecker_Env.modules =
                           (uu___131_10489.FStar_TypeChecker_Env.modules);
                         FStar_TypeChecker_Env.expected_typ =
                           (uu___131_10489.FStar_TypeChecker_Env.expected_typ);
                         FStar_TypeChecker_Env.sigtab =
                           (uu___131_10489.FStar_TypeChecker_Env.sigtab);
                         FStar_TypeChecker_Env.is_pattern =
                           (uu___131_10489.FStar_TypeChecker_Env.is_pattern);
                         FStar_TypeChecker_Env.instantiate_imp =
                           (uu___131_10489.FStar_TypeChecker_Env.instantiate_imp);
                         FStar_TypeChecker_Env.effects =
                           (uu___131_10489.FStar_TypeChecker_Env.effects);
                         FStar_TypeChecker_Env.generalize =
                           (uu___131_10489.FStar_TypeChecker_Env.generalize);
                         FStar_TypeChecker_Env.letrecs =
                           (uu___131_10489.FStar_TypeChecker_Env.letrecs);
                         FStar_TypeChecker_Env.top_level = false;
                         FStar_TypeChecker_Env.check_uvars =
                           (uu___131_10489.FStar_TypeChecker_Env.check_uvars);
                         FStar_TypeChecker_Env.use_eq =
                           (uu___131_10489.FStar_TypeChecker_Env.use_eq);
                         FStar_TypeChecker_Env.is_iface =
                           (uu___131_10489.FStar_TypeChecker_Env.is_iface);
                         FStar_TypeChecker_Env.admit =
                           (uu___131_10489.FStar_TypeChecker_Env.admit);
                         FStar_TypeChecker_Env.lax = true;
                         FStar_TypeChecker_Env.lax_universes =
                           (uu___131_10489.FStar_TypeChecker_Env.lax_universes);
                         FStar_TypeChecker_Env.type_of =
                           (uu___131_10489.FStar_TypeChecker_Env.type_of);
                         FStar_TypeChecker_Env.universe_of =
                           (uu___131_10489.FStar_TypeChecker_Env.universe_of);
                         FStar_TypeChecker_Env.use_bv_sorts = true;
                         FStar_TypeChecker_Env.qname_and_index =
                           (uu___131_10489.FStar_TypeChecker_Env.qname_and_index)
                       } in
                     ((let uu____10491 =
                         FStar_All.pipe_left
                           (FStar_TypeChecker_Env.debug env2)
                           (FStar_Options.Other "UniverseOf") in
                       if uu____10491
                       then
                         let uu____10492 =
                           let uu____10493 =
                             FStar_TypeChecker_Env.get_range env2 in
                           FStar_Range.string_of_range uu____10493 in
                         let uu____10494 =
                           FStar_Syntax_Print.term_to_string hd3 in
                         FStar_Util.print2 "%s: About to type-check %s\n"
                           uu____10492 uu____10494
                       else ());
                      (let uu____10496 = tc_term env2 hd3 in
                       match uu____10496 with
                       | (uu____10509,{
                                        FStar_Syntax_Syntax.eff_name =
                                          uu____10510;
                                        FStar_Syntax_Syntax.res_typ = t;
                                        FStar_Syntax_Syntax.cflags =
                                          uu____10512;
                                        FStar_Syntax_Syntax.comp =
                                          uu____10513;_},g)
                           ->
                           ((let uu____10523 =
                               FStar_TypeChecker_Rel.solve_deferred_constraints
                                 env2 g in
                             FStar_All.pipe_right uu____10523 Prims.ignore);
                            (t, args1))))) in
          let uu____10531 = type_of_head true hd1 args in
          (match uu____10531 with
           | (t,args1) ->
               let t1 =
                 FStar_TypeChecker_Normalize.normalize
                   [FStar_TypeChecker_Normalize.UnfoldUntil
                      FStar_Syntax_Syntax.Delta_constant] env t in
               let uu____10560 = FStar_Syntax_Util.arrow_formals_comp t1 in
               (match uu____10560 with
                | (bs,res) ->
                    let res1 = FStar_Syntax_Util.comp_result res in
                    if (FStar_List.length bs) = (FStar_List.length args1)
                    then
                      let subst1 = FStar_Syntax_Util.subst_of_list bs args1 in
                      FStar_Syntax_Subst.subst subst1 res1
                    else
                      (let uu____10593 =
                         FStar_Syntax_Print.term_to_string res1 in
                       level_of_type_fail env e uu____10593)))
      | FStar_Syntax_Syntax.Tm_match (uu____10596,hd1::uu____10598) ->
          let uu____10645 = FStar_Syntax_Subst.open_branch hd1 in
          (match uu____10645 with
           | (uu____10648,uu____10649,hd2) -> universe_of_aux env hd2)
      | FStar_Syntax_Syntax.Tm_match (uu____10665,[]) ->
          level_of_type_fail env e "empty match cases"
let universe_of:
  FStar_TypeChecker_Env.env ->
    FStar_Syntax_Syntax.term -> FStar_Syntax_Syntax.universe
  =
  fun env  ->
    fun e  ->
      let uu____10699 = universe_of_aux env e in
      level_of_type env e uu____10699
let tc_tparams:
  FStar_TypeChecker_Env.env_t ->
    FStar_Syntax_Syntax.binders ->
      (FStar_Syntax_Syntax.binders* FStar_TypeChecker_Env.env*
        FStar_Syntax_Syntax.universes)
  =
  fun env  ->
    fun tps  ->
      let uu____10712 = tc_binders env tps in
      match uu____10712 with
      | (tps1,env1,g,us) ->
          (FStar_TypeChecker_Rel.force_trivial_guard env1 g; (tps1, env1, us))
=======

let instantiate_both : FStar_TypeChecker_Env.env  ->  FStar_TypeChecker_Env.env = (fun env -> (

let uu___86_4 = env
in {FStar_TypeChecker_Env.solver = uu___86_4.FStar_TypeChecker_Env.solver; FStar_TypeChecker_Env.range = uu___86_4.FStar_TypeChecker_Env.range; FStar_TypeChecker_Env.curmodule = uu___86_4.FStar_TypeChecker_Env.curmodule; FStar_TypeChecker_Env.gamma = uu___86_4.FStar_TypeChecker_Env.gamma; FStar_TypeChecker_Env.gamma_cache = uu___86_4.FStar_TypeChecker_Env.gamma_cache; FStar_TypeChecker_Env.modules = uu___86_4.FStar_TypeChecker_Env.modules; FStar_TypeChecker_Env.expected_typ = uu___86_4.FStar_TypeChecker_Env.expected_typ; FStar_TypeChecker_Env.sigtab = uu___86_4.FStar_TypeChecker_Env.sigtab; FStar_TypeChecker_Env.is_pattern = uu___86_4.FStar_TypeChecker_Env.is_pattern; FStar_TypeChecker_Env.instantiate_imp = true; FStar_TypeChecker_Env.effects = uu___86_4.FStar_TypeChecker_Env.effects; FStar_TypeChecker_Env.generalize = uu___86_4.FStar_TypeChecker_Env.generalize; FStar_TypeChecker_Env.letrecs = uu___86_4.FStar_TypeChecker_Env.letrecs; FStar_TypeChecker_Env.top_level = uu___86_4.FStar_TypeChecker_Env.top_level; FStar_TypeChecker_Env.check_uvars = uu___86_4.FStar_TypeChecker_Env.check_uvars; FStar_TypeChecker_Env.use_eq = uu___86_4.FStar_TypeChecker_Env.use_eq; FStar_TypeChecker_Env.is_iface = uu___86_4.FStar_TypeChecker_Env.is_iface; FStar_TypeChecker_Env.admit = uu___86_4.FStar_TypeChecker_Env.admit; FStar_TypeChecker_Env.lax = uu___86_4.FStar_TypeChecker_Env.lax; FStar_TypeChecker_Env.lax_universes = uu___86_4.FStar_TypeChecker_Env.lax_universes; FStar_TypeChecker_Env.type_of = uu___86_4.FStar_TypeChecker_Env.type_of; FStar_TypeChecker_Env.universe_of = uu___86_4.FStar_TypeChecker_Env.universe_of; FStar_TypeChecker_Env.use_bv_sorts = uu___86_4.FStar_TypeChecker_Env.use_bv_sorts; FStar_TypeChecker_Env.qname_and_index = uu___86_4.FStar_TypeChecker_Env.qname_and_index}))


let no_inst : FStar_TypeChecker_Env.env  ->  FStar_TypeChecker_Env.env = (fun env -> (

let uu___87_8 = env
in {FStar_TypeChecker_Env.solver = uu___87_8.FStar_TypeChecker_Env.solver; FStar_TypeChecker_Env.range = uu___87_8.FStar_TypeChecker_Env.range; FStar_TypeChecker_Env.curmodule = uu___87_8.FStar_TypeChecker_Env.curmodule; FStar_TypeChecker_Env.gamma = uu___87_8.FStar_TypeChecker_Env.gamma; FStar_TypeChecker_Env.gamma_cache = uu___87_8.FStar_TypeChecker_Env.gamma_cache; FStar_TypeChecker_Env.modules = uu___87_8.FStar_TypeChecker_Env.modules; FStar_TypeChecker_Env.expected_typ = uu___87_8.FStar_TypeChecker_Env.expected_typ; FStar_TypeChecker_Env.sigtab = uu___87_8.FStar_TypeChecker_Env.sigtab; FStar_TypeChecker_Env.is_pattern = uu___87_8.FStar_TypeChecker_Env.is_pattern; FStar_TypeChecker_Env.instantiate_imp = false; FStar_TypeChecker_Env.effects = uu___87_8.FStar_TypeChecker_Env.effects; FStar_TypeChecker_Env.generalize = uu___87_8.FStar_TypeChecker_Env.generalize; FStar_TypeChecker_Env.letrecs = uu___87_8.FStar_TypeChecker_Env.letrecs; FStar_TypeChecker_Env.top_level = uu___87_8.FStar_TypeChecker_Env.top_level; FStar_TypeChecker_Env.check_uvars = uu___87_8.FStar_TypeChecker_Env.check_uvars; FStar_TypeChecker_Env.use_eq = uu___87_8.FStar_TypeChecker_Env.use_eq; FStar_TypeChecker_Env.is_iface = uu___87_8.FStar_TypeChecker_Env.is_iface; FStar_TypeChecker_Env.admit = uu___87_8.FStar_TypeChecker_Env.admit; FStar_TypeChecker_Env.lax = uu___87_8.FStar_TypeChecker_Env.lax; FStar_TypeChecker_Env.lax_universes = uu___87_8.FStar_TypeChecker_Env.lax_universes; FStar_TypeChecker_Env.type_of = uu___87_8.FStar_TypeChecker_Env.type_of; FStar_TypeChecker_Env.universe_of = uu___87_8.FStar_TypeChecker_Env.universe_of; FStar_TypeChecker_Env.use_bv_sorts = uu___87_8.FStar_TypeChecker_Env.use_bv_sorts; FStar_TypeChecker_Env.qname_and_index = uu___87_8.FStar_TypeChecker_Env.qname_and_index}))


let mk_lex_list : (FStar_Syntax_Syntax.term', FStar_Syntax_Syntax.term') FStar_Syntax_Syntax.syntax Prims.list  ->  (FStar_Syntax_Syntax.term', FStar_Syntax_Syntax.term') FStar_Syntax_Syntax.syntax = (fun vs -> (FStar_List.fold_right (fun v1 tl1 -> (

let r = (match ((tl1.FStar_Syntax_Syntax.pos = FStar_Range.dummyRange)) with
| true -> begin
v1.FStar_Syntax_Syntax.pos
end
| uu____33 -> begin
(FStar_Range.union_ranges v1.FStar_Syntax_Syntax.pos tl1.FStar_Syntax_Syntax.pos)
end)
in (

let uu____34 = (

let uu____35 = (

let uu____36 = (FStar_Syntax_Syntax.as_arg v1)
in (

let uu____37 = (

let uu____39 = (FStar_Syntax_Syntax.as_arg tl1)
in (uu____39)::[])
in (uu____36)::uu____37))
in (FStar_Syntax_Syntax.mk_Tm_app FStar_Syntax_Util.lex_pair uu____35))
in (uu____34 (Some (FStar_Syntax_Util.lex_t.FStar_Syntax_Syntax.n)) r)))) vs FStar_Syntax_Util.lex_top))


let is_eq : FStar_Syntax_Syntax.arg_qualifier Prims.option  ->  Prims.bool = (fun uu___80_47 -> (match (uu___80_47) with
| Some (FStar_Syntax_Syntax.Equality) -> begin
true
end
| uu____49 -> begin
false
end))


let steps = (fun env -> (FStar_TypeChecker_Normalize.Beta)::(FStar_TypeChecker_Normalize.Eager_unfolding)::[])


let unfold_whnf : FStar_TypeChecker_Env.env  ->  FStar_Syntax_Syntax.term  ->  FStar_Syntax_Syntax.term = (fun env t -> (FStar_TypeChecker_Normalize.normalize ((FStar_TypeChecker_Normalize.WHNF)::(FStar_TypeChecker_Normalize.UnfoldUntil (FStar_Syntax_Syntax.Delta_constant))::(FStar_TypeChecker_Normalize.Beta)::[]) env t))


let norm : FStar_TypeChecker_Env.env  ->  FStar_Syntax_Syntax.term  ->  FStar_Syntax_Syntax.term = (fun env t -> (FStar_TypeChecker_Normalize.normalize (steps env) env t))


let norm_c : FStar_TypeChecker_Env.env  ->  FStar_Syntax_Syntax.comp  ->  FStar_Syntax_Syntax.comp = (fun env c -> (FStar_TypeChecker_Normalize.normalize_comp (steps env) env c))


let check_no_escape : FStar_Syntax_Syntax.term Prims.option  ->  FStar_TypeChecker_Env.env  ->  FStar_Syntax_Syntax.bv Prims.list  ->  FStar_Syntax_Syntax.term  ->  FStar_Syntax_Syntax.term = (fun head_opt env fvs kt -> (

let rec aux = (fun try_norm t -> (match (fvs) with
| [] -> begin
t
end
| uu____100 -> begin
(

let t1 = (match (try_norm) with
| true -> begin
(norm env t)
end
| uu____103 -> begin
t
end)
in (

let fvs' = (FStar_Syntax_Free.names t1)
in (

let uu____106 = (FStar_List.tryFind (fun x -> (FStar_Util.set_mem x fvs')) fvs)
in (match (uu____106) with
| None -> begin
t1
end
| Some (x) -> begin
(match ((not (try_norm))) with
| true -> begin
(aux true t1)
end
| uu____110 -> begin
(

let fail = (fun uu____114 -> (

let msg = (match (head_opt) with
| None -> begin
(

let uu____116 = (FStar_Syntax_Print.bv_to_string x)
in (FStar_Util.format1 "Bound variables \'%s\' escapes; add a type annotation" uu____116))
end
| Some (head1) -> begin
(

let uu____118 = (FStar_Syntax_Print.bv_to_string x)
in (

let uu____119 = (FStar_TypeChecker_Normalize.term_to_string env head1)
in (FStar_Util.format2 "Bound variables \'%s\' in the type of \'%s\' escape because of impure applications; add explicit let-bindings" uu____118 uu____119)))
end)
in (

let uu____120 = (

let uu____121 = (

let uu____124 = (FStar_TypeChecker_Env.get_range env)
in ((msg), (uu____124)))
in FStar_Errors.Error (uu____121))
in (Prims.raise uu____120))))
in (

let s = (

let uu____126 = (

let uu____127 = (FStar_Syntax_Util.type_u ())
in (FStar_All.pipe_left Prims.fst uu____127))
in (FStar_TypeChecker_Util.new_uvar env uu____126))
in (

let uu____132 = (FStar_TypeChecker_Rel.try_teq true env t1 s)
in (match (uu____132) with
| Some (g) -> begin
((FStar_TypeChecker_Rel.force_trivial_guard env g);
s;
)
end
| uu____136 -> begin
(fail ())
end))))
end)
end))))
end))
in (aux false kt)))


let push_binding = (fun env b -> (FStar_TypeChecker_Env.push_bv env (Prims.fst b)))


let maybe_extend_subst : FStar_Syntax_Syntax.subst_t  ->  FStar_Syntax_Syntax.binder  ->  (FStar_Syntax_Syntax.term', FStar_Syntax_Syntax.term') FStar_Syntax_Syntax.syntax  ->  FStar_Syntax_Syntax.subst_t = (fun s b v1 -> (

let uu____167 = (FStar_Syntax_Syntax.is_null_binder b)
in (match (uu____167) with
| true -> begin
s
end
| uu____168 -> begin
(FStar_Syntax_Syntax.NT ((((Prims.fst b)), (v1))))::s
end)))


let set_lcomp_result : FStar_Syntax_Syntax.lcomp  ->  (FStar_Syntax_Syntax.term', FStar_Syntax_Syntax.term') FStar_Syntax_Syntax.syntax  ->  FStar_Syntax_Syntax.lcomp = (fun lc t -> (

let uu___88_181 = lc
in {FStar_Syntax_Syntax.eff_name = uu___88_181.FStar_Syntax_Syntax.eff_name; FStar_Syntax_Syntax.res_typ = t; FStar_Syntax_Syntax.cflags = uu___88_181.FStar_Syntax_Syntax.cflags; FStar_Syntax_Syntax.comp = (fun uu____182 -> (

let uu____183 = (lc.FStar_Syntax_Syntax.comp ())
in (FStar_Syntax_Util.set_result_typ uu____183 t)))}))


let memo_tk : FStar_Syntax_Syntax.term  ->  FStar_Syntax_Syntax.typ  ->  FStar_Syntax_Syntax.term = (fun e t -> ((FStar_ST.write e.FStar_Syntax_Syntax.tk (Some (t.FStar_Syntax_Syntax.n)));
e;
))


let value_check_expected_typ : FStar_TypeChecker_Env.env  ->  FStar_Syntax_Syntax.term  ->  (FStar_Syntax_Syntax.typ, FStar_Syntax_Syntax.lcomp) FStar_Util.either  ->  FStar_TypeChecker_Env.guard_t  ->  (FStar_Syntax_Syntax.term * FStar_Syntax_Syntax.lcomp * FStar_TypeChecker_Env.guard_t) = (fun env e tlc guard -> (

let should_return = (fun t -> (

let uu____222 = (

let uu____223 = (FStar_Syntax_Subst.compress t)
in uu____223.FStar_Syntax_Syntax.n)
in (match (uu____222) with
| FStar_Syntax_Syntax.Tm_arrow (uu____226, c) -> begin
(

let uu____238 = (FStar_TypeChecker_Util.is_pure_or_ghost_effect env (FStar_Syntax_Util.comp_effect_name c))
in (match (uu____238) with
| true -> begin
(

let t1 = (FStar_All.pipe_left FStar_Syntax_Util.unrefine (FStar_Syntax_Util.comp_result c))
in (

let uu____240 = (

let uu____241 = (FStar_Syntax_Subst.compress t1)
in uu____241.FStar_Syntax_Syntax.n)
in (match (uu____240) with
| FStar_Syntax_Syntax.Tm_fvar (fv) when (FStar_Syntax_Syntax.fv_eq_lid fv FStar_Syntax_Const.unit_lid) -> begin
false
end
| FStar_Syntax_Syntax.Tm_constant (uu____245) -> begin
false
end
| uu____246 -> begin
true
end)))
end
| uu____247 -> begin
false
end))
end
| uu____248 -> begin
true
end)))
in (

let lc = (match (tlc) with
| FStar_Util.Inl (t) -> begin
(

let uu____251 = (

let uu____254 = ((

let uu____255 = (should_return t)
in (not (uu____255))) || (

let uu____256 = (FStar_TypeChecker_Env.should_verify env)
in (not (uu____256))))
in (match (uu____254) with
| true -> begin
(FStar_Syntax_Syntax.mk_Total t)
end
| uu____259 -> begin
(FStar_TypeChecker_Util.return_value env t e)
end))
in (FStar_Syntax_Util.lcomp_of_comp uu____251))
end
| FStar_Util.Inr (lc) -> begin
lc
end)
in (

let t = lc.FStar_Syntax_Syntax.res_typ
in (

let uu____264 = (

let uu____268 = (FStar_TypeChecker_Env.expected_typ env)
in (match (uu____268) with
| None -> begin
(

let uu____273 = (memo_tk e t)
in ((uu____273), (lc), (guard)))
end
| Some (t') -> begin
((

let uu____276 = (FStar_TypeChecker_Env.debug env FStar_Options.High)
in (match (uu____276) with
| true -> begin
(

let uu____277 = (FStar_Syntax_Print.term_to_string t)
in (

let uu____278 = (FStar_Syntax_Print.term_to_string t')
in (FStar_Util.print2 "Computed return type %s; expected type %s\n" uu____277 uu____278)))
end
| uu____279 -> begin
()
end));
(

let uu____280 = (FStar_TypeChecker_Util.maybe_coerce_bool_to_type env e lc t')
in (match (uu____280) with
| (e1, lc1) -> begin
(

let t1 = lc1.FStar_Syntax_Syntax.res_typ
in (

let uu____291 = (FStar_TypeChecker_Util.check_and_ascribe env e1 t1 t')
in (match (uu____291) with
| (e2, g) -> begin
((

let uu____300 = (FStar_TypeChecker_Env.debug env FStar_Options.High)
in (match (uu____300) with
| true -> begin
(

let uu____301 = (FStar_Syntax_Print.term_to_string t1)
in (

let uu____302 = (FStar_Syntax_Print.term_to_string t')
in (

let uu____303 = (FStar_TypeChecker_Rel.guard_to_string env g)
in (

let uu____304 = (FStar_TypeChecker_Rel.guard_to_string env guard)
in (FStar_Util.print4 "check_and_ascribe: type is %s<:%s \tguard is %s, %s\n" uu____301 uu____302 uu____303 uu____304)))))
end
| uu____305 -> begin
()
end));
(

let msg = (

let uu____310 = (FStar_TypeChecker_Rel.is_trivial g)
in (match (uu____310) with
| true -> begin
None
end
| uu____316 -> begin
(FStar_All.pipe_left (fun _0_28 -> Some (_0_28)) (FStar_TypeChecker_Err.subtyping_failed env t1 t'))
end))
in (

let g1 = (FStar_TypeChecker_Rel.conj_guard g guard)
in (

let uu____325 = (FStar_TypeChecker_Util.strengthen_precondition msg env e2 lc1 g1)
in (match (uu____325) with
| (lc2, g2) -> begin
(

let uu____333 = (memo_tk e2 t')
in ((uu____333), ((set_lcomp_result lc2 t')), (g2)))
end))));
)
end)))
end));
)
end))
in (match (uu____264) with
| (e1, lc1, g) -> begin
((

let uu____341 = (FStar_TypeChecker_Env.debug env FStar_Options.Low)
in (match (uu____341) with
| true -> begin
(

let uu____342 = (FStar_Syntax_Print.lcomp_to_string lc1)
in (FStar_Util.print1 "Return comp type is %s\n" uu____342))
end
| uu____343 -> begin
()
end));
((e1), (lc1), (g));
)
end))))))


let comp_check_expected_typ : FStar_TypeChecker_Env.env  ->  FStar_Syntax_Syntax.term  ->  FStar_Syntax_Syntax.lcomp  ->  (FStar_Syntax_Syntax.term * FStar_Syntax_Syntax.lcomp * FStar_TypeChecker_Env.guard_t) = (fun env e lc -> (

let uu____359 = (FStar_TypeChecker_Env.expected_typ env)
in (match (uu____359) with
| None -> begin
((e), (lc), (FStar_TypeChecker_Rel.trivial_guard))
end
| Some (t) -> begin
(

let uu____365 = (FStar_TypeChecker_Util.maybe_coerce_bool_to_type env e lc t)
in (match (uu____365) with
| (e1, lc1) -> begin
(FStar_TypeChecker_Util.weaken_result_typ env e1 lc1 t)
end))
end)))


let check_expected_effect : FStar_TypeChecker_Env.env  ->  FStar_Syntax_Syntax.comp Prims.option  ->  (FStar_Syntax_Syntax.term * FStar_Syntax_Syntax.comp)  ->  (FStar_Syntax_Syntax.term * FStar_Syntax_Syntax.comp * FStar_TypeChecker_Env.guard_t) = (fun env copt uu____387 -> (match (uu____387) with
| (e, c) -> begin
(

let expected_c_opt = (match (copt) with
| Some (uu____402) -> begin
copt
end
| None -> begin
(

let uu____403 = (((FStar_Options.ml_ish ()) && (FStar_Ident.lid_equals FStar_Syntax_Const.effect_ALL_lid (FStar_Syntax_Util.comp_effect_name c))) || (((FStar_Options.ml_ish ()) && env.FStar_TypeChecker_Env.lax) && (

let uu____404 = (FStar_Syntax_Util.is_pure_or_ghost_comp c)
in (not (uu____404)))))
in (match (uu____403) with
| true -> begin
(

let uu____406 = (FStar_Syntax_Util.ml_comp (FStar_Syntax_Util.comp_result c) e.FStar_Syntax_Syntax.pos)
in Some (uu____406))
end
| uu____407 -> begin
(

let uu____408 = (FStar_Syntax_Util.is_tot_or_gtot_comp c)
in (match (uu____408) with
| true -> begin
None
end
| uu____410 -> begin
(

let uu____411 = (FStar_Syntax_Util.is_pure_comp c)
in (match (uu____411) with
| true -> begin
(

let uu____413 = (FStar_Syntax_Syntax.mk_Total (FStar_Syntax_Util.comp_result c))
in Some (uu____413))
end
| uu____414 -> begin
(

let uu____415 = (FStar_Syntax_Util.is_pure_or_ghost_comp c)
in (match (uu____415) with
| true -> begin
(

let uu____417 = (FStar_Syntax_Syntax.mk_GTotal (FStar_Syntax_Util.comp_result c))
in Some (uu____417))
end
| uu____418 -> begin
None
end))
end))
end))
end))
end)
in (match (expected_c_opt) with
| None -> begin
(

let uu____422 = (norm_c env c)
in ((e), (uu____422), (FStar_TypeChecker_Rel.trivial_guard)))
end
| Some (expected_c) -> begin
((

let uu____425 = (FStar_TypeChecker_Env.debug env FStar_Options.Low)
in (match (uu____425) with
| true -> begin
(

let uu____426 = (FStar_Syntax_Print.term_to_string e)
in (

let uu____427 = (FStar_Syntax_Print.comp_to_string c)
in (

let uu____428 = (FStar_Syntax_Print.comp_to_string expected_c)
in (FStar_Util.print3 "\n\n(%s) About to check\n\t%s\nagainst expected effect\n\t%s\n" uu____426 uu____427 uu____428))))
end
| uu____429 -> begin
()
end));
(

let c1 = (norm_c env c)
in ((

let uu____432 = (FStar_TypeChecker_Env.debug env FStar_Options.Low)
in (match (uu____432) with
| true -> begin
(

let uu____433 = (FStar_Syntax_Print.term_to_string e)
in (

let uu____434 = (FStar_Syntax_Print.comp_to_string c1)
in (

let uu____435 = (FStar_Syntax_Print.comp_to_string expected_c)
in (FStar_Util.print3 "\n\nAfter normalization (%s) About to check\n\t%s\nagainst expected effect\n\t%s\n" uu____433 uu____434 uu____435))))
end
| uu____436 -> begin
()
end));
(

let uu____437 = (FStar_TypeChecker_Util.check_comp env e c1 expected_c)
in (match (uu____437) with
| (e1, uu____445, g) -> begin
(

let g1 = (

let uu____448 = (FStar_TypeChecker_Env.get_range env)
in (FStar_TypeChecker_Util.label_guard uu____448 "could not prove post-condition" g))
in ((

let uu____450 = (FStar_TypeChecker_Env.debug env FStar_Options.Low)
in (match (uu____450) with
| true -> begin
(

let uu____451 = (FStar_Range.string_of_range e1.FStar_Syntax_Syntax.pos)
in (

let uu____452 = (FStar_TypeChecker_Rel.guard_to_string env g1)
in (FStar_Util.print2 "(%s) DONE check_expected_effect; guard is: %s\n" uu____451 uu____452)))
end
| uu____453 -> begin
()
end));
(

let e2 = (FStar_TypeChecker_Util.maybe_lift env e1 (FStar_Syntax_Util.comp_effect_name c1) (FStar_Syntax_Util.comp_effect_name expected_c) (FStar_Syntax_Util.comp_result c1))
in ((e2), (expected_c), (g1)));
))
end));
));
)
end))
end))


let no_logical_guard = (fun env uu____474 -> (match (uu____474) with
| (te, kt, f) -> begin
(

let uu____481 = (FStar_TypeChecker_Rel.guard_form f)
in (match (uu____481) with
| FStar_TypeChecker_Common.Trivial -> begin
((te), (kt), (f))
end
| FStar_TypeChecker_Common.NonTrivial (f1) -> begin
(

let uu____486 = (

let uu____487 = (

let uu____490 = (FStar_TypeChecker_Err.unexpected_non_trivial_precondition_on_term env f1)
in (

let uu____491 = (FStar_TypeChecker_Env.get_range env)
in ((uu____490), (uu____491))))
in FStar_Errors.Error (uu____487))
in (Prims.raise uu____486))
end))
end))


let print_expected_ty : FStar_TypeChecker_Env.env  ->  Prims.unit = (fun env -> (

let uu____498 = (FStar_TypeChecker_Env.expected_typ env)
in (match (uu____498) with
| None -> begin
(FStar_Util.print_string "Expected type is None")
end
| Some (t) -> begin
(

let uu____501 = (FStar_Syntax_Print.term_to_string t)
in (FStar_Util.print1 "Expected type is %s" uu____501))
end)))


let check_smt_pat = (fun env t bs c -> (

let uu____536 = (FStar_Syntax_Util.is_smt_lemma t)
in (match (uu____536) with
| true -> begin
(match (c.FStar_Syntax_Syntax.n) with
| FStar_Syntax_Syntax.Comp ({FStar_Syntax_Syntax.comp_univs = uu____537; FStar_Syntax_Syntax.effect_name = uu____538; FStar_Syntax_Syntax.result_typ = uu____539; FStar_Syntax_Syntax.effect_args = (_pre)::(_post)::((pats, uu____543))::[]; FStar_Syntax_Syntax.flags = uu____544}) -> begin
(

let pat_vars = (

let uu____578 = (FStar_TypeChecker_Normalize.normalize ((FStar_TypeChecker_Normalize.Beta)::[]) env pats)
in (FStar_Syntax_Free.names uu____578))
in (

let uu____579 = (FStar_All.pipe_right bs (FStar_Util.find_opt (fun uu____591 -> (match (uu____591) with
| (b, uu____595) -> begin
(

let uu____596 = (FStar_Util.set_mem b pat_vars)
in (not (uu____596)))
end))))
in (match (uu____579) with
| None -> begin
()
end
| Some (x, uu____600) -> begin
(

let uu____603 = (

let uu____604 = (FStar_Syntax_Print.bv_to_string x)
in (FStar_Util.format1 "Pattern misses at least one bound variable: %s" uu____604))
in (FStar_Errors.warn t.FStar_Syntax_Syntax.pos uu____603))
end)))
end
| uu____605 -> begin
(failwith "Impossible")
end)
end
| uu____606 -> begin
()
end)))


let guard_letrecs : FStar_TypeChecker_Env.env  ->  FStar_Syntax_Syntax.binders  ->  (FStar_Syntax_Syntax.comp', Prims.unit) FStar_Syntax_Syntax.syntax  ->  (FStar_Syntax_Syntax.lbname * FStar_Syntax_Syntax.typ) Prims.list = (fun env actuals expected_c -> (

let uu____626 = (

let uu____627 = (FStar_TypeChecker_Env.should_verify env)
in (not (uu____627)))
in (match (uu____626) with
| true -> begin
env.FStar_TypeChecker_Env.letrecs
end
| uu____631 -> begin
(match (env.FStar_TypeChecker_Env.letrecs) with
| [] -> begin
[]
end
| letrecs -> begin
(

let r = (FStar_TypeChecker_Env.get_range env)
in (

let env1 = (

let uu___89_645 = env
in {FStar_TypeChecker_Env.solver = uu___89_645.FStar_TypeChecker_Env.solver; FStar_TypeChecker_Env.range = uu___89_645.FStar_TypeChecker_Env.range; FStar_TypeChecker_Env.curmodule = uu___89_645.FStar_TypeChecker_Env.curmodule; FStar_TypeChecker_Env.gamma = uu___89_645.FStar_TypeChecker_Env.gamma; FStar_TypeChecker_Env.gamma_cache = uu___89_645.FStar_TypeChecker_Env.gamma_cache; FStar_TypeChecker_Env.modules = uu___89_645.FStar_TypeChecker_Env.modules; FStar_TypeChecker_Env.expected_typ = uu___89_645.FStar_TypeChecker_Env.expected_typ; FStar_TypeChecker_Env.sigtab = uu___89_645.FStar_TypeChecker_Env.sigtab; FStar_TypeChecker_Env.is_pattern = uu___89_645.FStar_TypeChecker_Env.is_pattern; FStar_TypeChecker_Env.instantiate_imp = uu___89_645.FStar_TypeChecker_Env.instantiate_imp; FStar_TypeChecker_Env.effects = uu___89_645.FStar_TypeChecker_Env.effects; FStar_TypeChecker_Env.generalize = uu___89_645.FStar_TypeChecker_Env.generalize; FStar_TypeChecker_Env.letrecs = []; FStar_TypeChecker_Env.top_level = uu___89_645.FStar_TypeChecker_Env.top_level; FStar_TypeChecker_Env.check_uvars = uu___89_645.FStar_TypeChecker_Env.check_uvars; FStar_TypeChecker_Env.use_eq = uu___89_645.FStar_TypeChecker_Env.use_eq; FStar_TypeChecker_Env.is_iface = uu___89_645.FStar_TypeChecker_Env.is_iface; FStar_TypeChecker_Env.admit = uu___89_645.FStar_TypeChecker_Env.admit; FStar_TypeChecker_Env.lax = uu___89_645.FStar_TypeChecker_Env.lax; FStar_TypeChecker_Env.lax_universes = uu___89_645.FStar_TypeChecker_Env.lax_universes; FStar_TypeChecker_Env.type_of = uu___89_645.FStar_TypeChecker_Env.type_of; FStar_TypeChecker_Env.universe_of = uu___89_645.FStar_TypeChecker_Env.universe_of; FStar_TypeChecker_Env.use_bv_sorts = uu___89_645.FStar_TypeChecker_Env.use_bv_sorts; FStar_TypeChecker_Env.qname_and_index = uu___89_645.FStar_TypeChecker_Env.qname_and_index})
in (

let precedes = (FStar_TypeChecker_Util.fvar_const env1 FStar_Syntax_Const.precedes_lid)
in (

let decreases_clause = (fun bs c -> (

let filter_types_and_functions = (fun bs1 -> (FStar_All.pipe_right bs1 (FStar_List.collect (fun uu____668 -> (match (uu____668) with
| (b, uu____673) -> begin
(

let t = (

let uu____675 = (FStar_Syntax_Util.unrefine b.FStar_Syntax_Syntax.sort)
in (unfold_whnf env1 uu____675))
in (match (t.FStar_Syntax_Syntax.n) with
| (FStar_Syntax_Syntax.Tm_type (_)) | (FStar_Syntax_Syntax.Tm_arrow (_)) -> begin
[]
end
| uu____679 -> begin
(

let uu____680 = (FStar_Syntax_Syntax.bv_to_name b)
in (uu____680)::[])
end))
end)))))
in (

let as_lex_list = (fun dec -> (

let uu____685 = (FStar_Syntax_Util.head_and_args dec)
in (match (uu____685) with
| (head1, uu____696) -> begin
(match (head1.FStar_Syntax_Syntax.n) with
| FStar_Syntax_Syntax.Tm_fvar (fv) when (FStar_Syntax_Syntax.fv_eq_lid fv FStar_Syntax_Const.lexcons_lid) -> begin
dec
end
| uu____712 -> begin
(mk_lex_list ((dec)::[]))
end)
end)))
in (

let cflags = (FStar_Syntax_Util.comp_flags c)
in (

let uu____715 = (FStar_All.pipe_right cflags (FStar_List.tryFind (fun uu___81_719 -> (match (uu___81_719) with
| FStar_Syntax_Syntax.DECREASES (uu____720) -> begin
true
end
| uu____723 -> begin
false
end))))
in (match (uu____715) with
| Some (FStar_Syntax_Syntax.DECREASES (dec)) -> begin
(as_lex_list dec)
end
| uu____727 -> begin
(

let xs = (FStar_All.pipe_right bs filter_types_and_functions)
in (match (xs) with
| (x)::[] -> begin
x
end
| uu____733 -> begin
(mk_lex_list xs)
end))
end))))))
in (

let previous_dec = (decreases_clause actuals expected_c)
in (

let guard_one_letrec = (fun uu____745 -> (match (uu____745) with
| (l, t) -> begin
(

let uu____754 = (

let uu____755 = (FStar_Syntax_Subst.compress t)
in uu____755.FStar_Syntax_Syntax.n)
in (match (uu____754) with
| FStar_Syntax_Syntax.Tm_arrow (formals, c) -> begin
(

let formals1 = (FStar_All.pipe_right formals (FStar_List.map (fun uu____788 -> (match (uu____788) with
| (x, imp) -> begin
(

let uu____795 = (FStar_Syntax_Syntax.is_null_bv x)
in (match (uu____795) with
| true -> begin
(

let uu____798 = (

let uu____799 = (

let uu____801 = (FStar_Syntax_Syntax.range_of_bv x)
in Some (uu____801))
in (FStar_Syntax_Syntax.new_bv uu____799 x.FStar_Syntax_Syntax.sort))
in ((uu____798), (imp)))
end
| uu____802 -> begin
((x), (imp))
end))
end))))
in (

let uu____803 = (FStar_Syntax_Subst.open_comp formals1 c)
in (match (uu____803) with
| (formals2, c1) -> begin
(

let dec = (decreases_clause formals2 c1)
in (

let precedes1 = (

let uu____816 = (

let uu____817 = (

let uu____818 = (FStar_Syntax_Syntax.as_arg dec)
in (

let uu____819 = (

let uu____821 = (FStar_Syntax_Syntax.as_arg previous_dec)
in (uu____821)::[])
in (uu____818)::uu____819))
in (FStar_Syntax_Syntax.mk_Tm_app precedes uu____817))
in (uu____816 None r))
in (

let uu____826 = (FStar_Util.prefix formals2)
in (match (uu____826) with
| (bs, (last1, imp)) -> begin
(

let last2 = (

let uu___90_852 = last1
in (

let uu____853 = (FStar_Syntax_Util.refine last1 precedes1)
in {FStar_Syntax_Syntax.ppname = uu___90_852.FStar_Syntax_Syntax.ppname; FStar_Syntax_Syntax.index = uu___90_852.FStar_Syntax_Syntax.index; FStar_Syntax_Syntax.sort = uu____853}))
in (

let refined_formals = (FStar_List.append bs ((((last2), (imp)))::[]))
in (

let t' = (FStar_Syntax_Util.arrow refined_formals c1)
in ((

let uu____870 = (FStar_TypeChecker_Env.debug env1 FStar_Options.Low)
in (match (uu____870) with
| true -> begin
(

let uu____871 = (FStar_Syntax_Print.lbname_to_string l)
in (

let uu____872 = (FStar_Syntax_Print.term_to_string t)
in (

let uu____873 = (FStar_Syntax_Print.term_to_string t')
in (FStar_Util.print3 "Refined let rec %s\n\tfrom type %s\n\tto type %s\n" uu____871 uu____872 uu____873))))
end
| uu____874 -> begin
()
end));
((l), (t'));
))))
end))))
end)))
end
| uu____877 -> begin
(Prims.raise (FStar_Errors.Error ((("Annotated type of \'let rec\' must be an arrow"), (t.FStar_Syntax_Syntax.pos)))))
end))
end))
in (FStar_All.pipe_right letrecs (FStar_List.map guard_one_letrec))))))))
end)
end)))


let rec tc_term : FStar_TypeChecker_Env.env  ->  FStar_Syntax_Syntax.term  ->  (FStar_Syntax_Syntax.term * FStar_Syntax_Syntax.lcomp * FStar_TypeChecker_Env.guard_t) = (fun env e -> (tc_maybe_toplevel_term (

let uu___91_1149 = env
in {FStar_TypeChecker_Env.solver = uu___91_1149.FStar_TypeChecker_Env.solver; FStar_TypeChecker_Env.range = uu___91_1149.FStar_TypeChecker_Env.range; FStar_TypeChecker_Env.curmodule = uu___91_1149.FStar_TypeChecker_Env.curmodule; FStar_TypeChecker_Env.gamma = uu___91_1149.FStar_TypeChecker_Env.gamma; FStar_TypeChecker_Env.gamma_cache = uu___91_1149.FStar_TypeChecker_Env.gamma_cache; FStar_TypeChecker_Env.modules = uu___91_1149.FStar_TypeChecker_Env.modules; FStar_TypeChecker_Env.expected_typ = uu___91_1149.FStar_TypeChecker_Env.expected_typ; FStar_TypeChecker_Env.sigtab = uu___91_1149.FStar_TypeChecker_Env.sigtab; FStar_TypeChecker_Env.is_pattern = uu___91_1149.FStar_TypeChecker_Env.is_pattern; FStar_TypeChecker_Env.instantiate_imp = uu___91_1149.FStar_TypeChecker_Env.instantiate_imp; FStar_TypeChecker_Env.effects = uu___91_1149.FStar_TypeChecker_Env.effects; FStar_TypeChecker_Env.generalize = uu___91_1149.FStar_TypeChecker_Env.generalize; FStar_TypeChecker_Env.letrecs = uu___91_1149.FStar_TypeChecker_Env.letrecs; FStar_TypeChecker_Env.top_level = false; FStar_TypeChecker_Env.check_uvars = uu___91_1149.FStar_TypeChecker_Env.check_uvars; FStar_TypeChecker_Env.use_eq = uu___91_1149.FStar_TypeChecker_Env.use_eq; FStar_TypeChecker_Env.is_iface = uu___91_1149.FStar_TypeChecker_Env.is_iface; FStar_TypeChecker_Env.admit = uu___91_1149.FStar_TypeChecker_Env.admit; FStar_TypeChecker_Env.lax = uu___91_1149.FStar_TypeChecker_Env.lax; FStar_TypeChecker_Env.lax_universes = uu___91_1149.FStar_TypeChecker_Env.lax_universes; FStar_TypeChecker_Env.type_of = uu___91_1149.FStar_TypeChecker_Env.type_of; FStar_TypeChecker_Env.universe_of = uu___91_1149.FStar_TypeChecker_Env.universe_of; FStar_TypeChecker_Env.use_bv_sorts = uu___91_1149.FStar_TypeChecker_Env.use_bv_sorts; FStar_TypeChecker_Env.qname_and_index = uu___91_1149.FStar_TypeChecker_Env.qname_and_index}) e))
and tc_maybe_toplevel_term : FStar_TypeChecker_Env.env  ->  FStar_Syntax_Syntax.term  ->  (FStar_Syntax_Syntax.term * FStar_Syntax_Syntax.lcomp * FStar_TypeChecker_Env.guard_t) = (fun env e -> (

let env1 = (match ((e.FStar_Syntax_Syntax.pos = FStar_Range.dummyRange)) with
| true -> begin
env
end
| uu____1156 -> begin
(FStar_TypeChecker_Env.set_range env e.FStar_Syntax_Syntax.pos)
end)
in ((

let uu____1158 = (FStar_TypeChecker_Env.debug env1 FStar_Options.Low)
in (match (uu____1158) with
| true -> begin
(

let uu____1159 = (

let uu____1160 = (FStar_TypeChecker_Env.get_range env1)
in (FStar_All.pipe_left FStar_Range.string_of_range uu____1160))
in (

let uu____1161 = (FStar_Syntax_Print.tag_of_term e)
in (FStar_Util.print2 "%s (%s)\n" uu____1159 uu____1161)))
end
| uu____1162 -> begin
()
end));
(

let top = (FStar_Syntax_Subst.compress e)
in (match (top.FStar_Syntax_Syntax.n) with
| FStar_Syntax_Syntax.Tm_delayed (uu____1167) -> begin
(failwith "Impossible")
end
| (FStar_Syntax_Syntax.Tm_uinst (_)) | (FStar_Syntax_Syntax.Tm_uvar (_)) | (FStar_Syntax_Syntax.Tm_bvar (_)) | (FStar_Syntax_Syntax.Tm_name (_)) | (FStar_Syntax_Syntax.Tm_fvar (_)) | (FStar_Syntax_Syntax.Tm_constant (_)) | (FStar_Syntax_Syntax.Tm_abs (_)) | (FStar_Syntax_Syntax.Tm_arrow (_)) | (FStar_Syntax_Syntax.Tm_refine (_)) | (FStar_Syntax_Syntax.Tm_type (_)) | (FStar_Syntax_Syntax.Tm_unknown) -> begin
(tc_value env1 e)
end
| FStar_Syntax_Syntax.Tm_meta (e1, FStar_Syntax_Syntax.Meta_desugared (FStar_Syntax_Syntax.Meta_smt_pat)) -> begin
(

let uu____1206 = (tc_tot_or_gtot_term env1 e1)
in (match (uu____1206) with
| (e2, c, g) -> begin
(

let g1 = (

let uu___92_1217 = g
in {FStar_TypeChecker_Env.guard_f = FStar_TypeChecker_Common.Trivial; FStar_TypeChecker_Env.deferred = uu___92_1217.FStar_TypeChecker_Env.deferred; FStar_TypeChecker_Env.univ_ineqs = uu___92_1217.FStar_TypeChecker_Env.univ_ineqs; FStar_TypeChecker_Env.implicits = uu___92_1217.FStar_TypeChecker_Env.implicits})
in ((e2), (c), (g1)))
end))
end
| FStar_Syntax_Syntax.Tm_meta (e1, FStar_Syntax_Syntax.Meta_pattern (pats)) -> begin
(

let uu____1230 = (FStar_Syntax_Util.type_u ())
in (match (uu____1230) with
| (t, u) -> begin
(

let uu____1238 = (tc_check_tot_or_gtot_term env1 e1 t)
in (match (uu____1238) with
| (e2, c, g) -> begin
(

let uu____1248 = (

let uu____1257 = (FStar_TypeChecker_Env.clear_expected_typ env1)
in (match (uu____1257) with
| (env2, uu____1270) -> begin
(tc_pats env2 pats)
end))
in (match (uu____1248) with
| (pats1, g') -> begin
(

let g'1 = (

let uu___93_1291 = g'
in {FStar_TypeChecker_Env.guard_f = FStar_TypeChecker_Common.Trivial; FStar_TypeChecker_Env.deferred = uu___93_1291.FStar_TypeChecker_Env.deferred; FStar_TypeChecker_Env.univ_ineqs = uu___93_1291.FStar_TypeChecker_Env.univ_ineqs; FStar_TypeChecker_Env.implicits = uu___93_1291.FStar_TypeChecker_Env.implicits})
in (

let uu____1292 = ((FStar_Syntax_Syntax.mk (FStar_Syntax_Syntax.Tm_meta (((e2), (FStar_Syntax_Syntax.Meta_pattern (pats1)))))) (Some (t.FStar_Syntax_Syntax.n)) top.FStar_Syntax_Syntax.pos)
in (

let uu____1303 = (FStar_TypeChecker_Rel.conj_guard g g'1)
in ((uu____1292), (c), (uu____1303)))))
end))
end))
end))
end
| FStar_Syntax_Syntax.Tm_meta (e1, FStar_Syntax_Syntax.Meta_desugared (FStar_Syntax_Syntax.Sequence)) -> begin
(

let uu____1311 = (

let uu____1312 = (FStar_Syntax_Subst.compress e1)
in uu____1312.FStar_Syntax_Syntax.n)
in (match (uu____1311) with
| FStar_Syntax_Syntax.Tm_let ((uu____1318, ({FStar_Syntax_Syntax.lbname = x; FStar_Syntax_Syntax.lbunivs = uu____1320; FStar_Syntax_Syntax.lbtyp = uu____1321; FStar_Syntax_Syntax.lbeff = uu____1322; FStar_Syntax_Syntax.lbdef = e11})::[]), e2) -> begin
(

let uu____1340 = (

let uu____1344 = (FStar_TypeChecker_Env.set_expected_typ env1 FStar_TypeChecker_Common.t_unit)
in (tc_term uu____1344 e11))
in (match (uu____1340) with
| (e12, c1, g1) -> begin
(

let uu____1351 = (tc_term env1 e2)
in (match (uu____1351) with
| (e21, c2, g2) -> begin
(

let c = (FStar_TypeChecker_Util.bind e12.FStar_Syntax_Syntax.pos env1 (Some (e12)) c1 ((None), (c2)))
in (

let e13 = (FStar_TypeChecker_Util.maybe_lift env1 e12 c1.FStar_Syntax_Syntax.eff_name c.FStar_Syntax_Syntax.eff_name c1.FStar_Syntax_Syntax.res_typ)
in (

let e22 = (FStar_TypeChecker_Util.maybe_lift env1 e21 c2.FStar_Syntax_Syntax.eff_name c.FStar_Syntax_Syntax.eff_name c2.FStar_Syntax_Syntax.res_typ)
in (

let e3 = (

let uu____1368 = (

let uu____1371 = (

let uu____1372 = (

let uu____1380 = (

let uu____1384 = (

let uu____1386 = (FStar_Syntax_Syntax.mk_lb ((x), ([]), (c1.FStar_Syntax_Syntax.eff_name), (FStar_TypeChecker_Common.t_unit), (e13)))
in (uu____1386)::[])
in ((false), (uu____1384)))
in ((uu____1380), (e22)))
in FStar_Syntax_Syntax.Tm_let (uu____1372))
in (FStar_Syntax_Syntax.mk uu____1371))
in (uu____1368 (Some (c.FStar_Syntax_Syntax.res_typ.FStar_Syntax_Syntax.n)) e1.FStar_Syntax_Syntax.pos))
in (

let e4 = (FStar_TypeChecker_Util.maybe_monadic env1 e3 c.FStar_Syntax_Syntax.eff_name c.FStar_Syntax_Syntax.res_typ)
in (

let e5 = ((FStar_Syntax_Syntax.mk (FStar_Syntax_Syntax.Tm_meta (((e4), (FStar_Syntax_Syntax.Meta_desugared (FStar_Syntax_Syntax.Sequence)))))) (Some (c.FStar_Syntax_Syntax.res_typ.FStar_Syntax_Syntax.n)) top.FStar_Syntax_Syntax.pos)
in (

let uu____1416 = (FStar_TypeChecker_Rel.conj_guard g1 g2)
in ((e5), (c), (uu____1416)))))))))
end))
end))
end
| uu____1419 -> begin
(

let uu____1420 = (tc_term env1 e1)
in (match (uu____1420) with
| (e2, c, g) -> begin
(

let e3 = ((FStar_Syntax_Syntax.mk (FStar_Syntax_Syntax.Tm_meta (((e2), (FStar_Syntax_Syntax.Meta_desugared (FStar_Syntax_Syntax.Sequence)))))) (Some (c.FStar_Syntax_Syntax.res_typ.FStar_Syntax_Syntax.n)) top.FStar_Syntax_Syntax.pos)
in ((e3), (c), (g)))
end))
end))
end
| FStar_Syntax_Syntax.Tm_meta (e1, FStar_Syntax_Syntax.Meta_monadic (uu____1444)) -> begin
(tc_term env1 e1)
end
| FStar_Syntax_Syntax.Tm_meta (e1, m) -> begin
(

let uu____1459 = (tc_term env1 e1)
in (match (uu____1459) with
| (e2, c, g) -> begin
(

let e3 = ((FStar_Syntax_Syntax.mk (FStar_Syntax_Syntax.Tm_meta (((e2), (m))))) (Some (c.FStar_Syntax_Syntax.res_typ.FStar_Syntax_Syntax.n)) top.FStar_Syntax_Syntax.pos)
in ((e3), (c), (g)))
end))
end
| FStar_Syntax_Syntax.Tm_ascribed (e1, (FStar_Util.Inr (expected_c), topt), uu____1485) -> begin
(

let uu____1521 = (FStar_TypeChecker_Env.clear_expected_typ env1)
in (match (uu____1521) with
| (env0, uu____1529) -> begin
(

let uu____1532 = (tc_comp env0 expected_c)
in (match (uu____1532) with
| (expected_c1, uu____1540, g) -> begin
(

let t_res = (FStar_Syntax_Util.comp_result expected_c1)
in (

let uu____1545 = (

let uu____1549 = (FStar_TypeChecker_Env.set_expected_typ env0 t_res)
in (tc_term uu____1549 e1))
in (match (uu____1545) with
| (e2, c', g') -> begin
(

let uu____1556 = (

let uu____1560 = (

let uu____1563 = (c'.FStar_Syntax_Syntax.comp ())
in ((e2), (uu____1563)))
in (check_expected_effect env0 (Some (expected_c1)) uu____1560))
in (match (uu____1556) with
| (e3, expected_c2, g'') -> begin
(

let e4 = ((FStar_Syntax_Syntax.mk (FStar_Syntax_Syntax.Tm_ascribed (((e3), (((FStar_Util.Inl (t_res)), (None))), (Some ((FStar_Syntax_Util.comp_effect_name expected_c2))))))) (Some (t_res.FStar_Syntax_Syntax.n)) top.FStar_Syntax_Syntax.pos)
in (

let lc = (FStar_Syntax_Util.lcomp_of_comp expected_c2)
in (

let f = (

let uu____1614 = (FStar_TypeChecker_Rel.conj_guard g' g'')
in (FStar_TypeChecker_Rel.conj_guard g uu____1614))
in (

let topt1 = (tc_tactic_opt env0 topt)
in (

let f1 = (match (topt1) with
| None -> begin
f
end
| Some (tactic) -> begin
(FStar_TypeChecker_Rel.map_guard f (FStar_TypeChecker_Common.mk_by_tactic tactic))
end)
in (

let uu____1619 = (comp_check_expected_typ env1 e4 lc)
in (match (uu____1619) with
| (e5, c, f2) -> begin
(

let uu____1629 = (FStar_TypeChecker_Rel.conj_guard f1 f2)
in ((e5), (c), (uu____1629)))
end)))))))
end))
end)))
end))
end))
end
| FStar_Syntax_Syntax.Tm_ascribed (e1, (FStar_Util.Inl (t), topt), uu____1633) -> begin
(

let uu____1669 = (FStar_Syntax_Util.type_u ())
in (match (uu____1669) with
| (k, u) -> begin
(

let uu____1677 = (tc_check_tot_or_gtot_term env1 t k)
in (match (uu____1677) with
| (t1, uu____1685, f) -> begin
(

let uu____1687 = (

let uu____1691 = (FStar_TypeChecker_Env.set_expected_typ env1 t1)
in (tc_term uu____1691 e1))
in (match (uu____1687) with
| (e2, c, g) -> begin
(

let uu____1698 = (

let uu____1701 = (FStar_TypeChecker_Env.set_range env1 t1.FStar_Syntax_Syntax.pos)
in (FStar_TypeChecker_Util.strengthen_precondition (Some ((fun uu____1704 -> FStar_TypeChecker_Err.ill_kinded_type))) uu____1701 e2 c f))
in (match (uu____1698) with
| (c1, f1) -> begin
(

let uu____1710 = (

let uu____1714 = ((FStar_Syntax_Syntax.mk (FStar_Syntax_Syntax.Tm_ascribed (((e2), (((FStar_Util.Inl (t1)), (None))), (Some (c1.FStar_Syntax_Syntax.eff_name)))))) (Some (t1.FStar_Syntax_Syntax.n)) top.FStar_Syntax_Syntax.pos)
in (comp_check_expected_typ env1 uu____1714 c1))
in (match (uu____1710) with
| (e3, c2, f2) -> begin
(

let uu____1750 = (

let uu____1751 = (FStar_TypeChecker_Rel.conj_guard g f2)
in (FStar_TypeChecker_Rel.conj_guard f1 uu____1751))
in ((e3), (c2), (uu____1750)))
end))
end))
end))
end))
end))
end
| (FStar_Syntax_Syntax.Tm_app ({FStar_Syntax_Syntax.n = FStar_Syntax_Syntax.Tm_constant (FStar_Const.Const_reify); FStar_Syntax_Syntax.tk = _; FStar_Syntax_Syntax.pos = _; FStar_Syntax_Syntax.vars = _}, (a)::(hd1)::rest)) | (FStar_Syntax_Syntax.Tm_app ({FStar_Syntax_Syntax.n = FStar_Syntax_Syntax.Tm_constant (FStar_Const.Const_reflect (_)); FStar_Syntax_Syntax.tk = _; FStar_Syntax_Syntax.pos = _; FStar_Syntax_Syntax.vars = _}, (a)::(hd1)::rest)) -> begin
(

let rest1 = (hd1)::rest
in (

let uu____1828 = (FStar_Syntax_Util.head_and_args top)
in (match (uu____1828) with
| (unary_op, uu____1842) -> begin
(

let head1 = (

let uu____1860 = (FStar_Range.union_ranges unary_op.FStar_Syntax_Syntax.pos (Prims.fst a).FStar_Syntax_Syntax.pos)
in ((FStar_Syntax_Syntax.mk (FStar_Syntax_Syntax.Tm_app (((unary_op), ((a)::[]))))) None uu____1860))
in (

let t = ((FStar_Syntax_Syntax.mk (FStar_Syntax_Syntax.Tm_app (((head1), (rest1))))) None top.FStar_Syntax_Syntax.pos)
in (tc_term env1 t)))
end)))
end
| FStar_Syntax_Syntax.Tm_app ({FStar_Syntax_Syntax.n = FStar_Syntax_Syntax.Tm_constant (FStar_Const.Const_reify); FStar_Syntax_Syntax.tk = uu____1904; FStar_Syntax_Syntax.pos = uu____1905; FStar_Syntax_Syntax.vars = uu____1906}, ((e1, aqual))::[]) -> begin
((match ((FStar_Option.isSome aqual)) with
| true -> begin
(FStar_Errors.warn e1.FStar_Syntax_Syntax.pos "Qualifier on argument to reify is irrelevant and will be ignored")
end
| uu____1931 -> begin
()
end);
(

let uu____1932 = (

let uu____1936 = (FStar_TypeChecker_Env.clear_expected_typ env1)
in (match (uu____1936) with
| (env0, uu____1944) -> begin
(tc_term env0 e1)
end))
in (match (uu____1932) with
| (e2, c, g) -> begin
(

let uu____1953 = (FStar_Syntax_Util.head_and_args top)
in (match (uu____1953) with
| (reify_op, uu____1967) -> begin
(

let u_c = (

let uu____1983 = (tc_term env1 c.FStar_Syntax_Syntax.res_typ)
in (match (uu____1983) with
| (uu____1987, c', uu____1989) -> begin
(

let uu____1990 = (

let uu____1991 = (FStar_Syntax_Subst.compress c'.FStar_Syntax_Syntax.res_typ)
in uu____1991.FStar_Syntax_Syntax.n)
in (match (uu____1990) with
| FStar_Syntax_Syntax.Tm_type (u) -> begin
u
end
| uu____1995 -> begin
(

let uu____1996 = (FStar_Syntax_Util.type_u ())
in (match (uu____1996) with
| (t, u) -> begin
(

let g_opt = (FStar_TypeChecker_Rel.try_teq true env1 c'.FStar_Syntax_Syntax.res_typ t)
in ((match (g_opt) with
| Some (g') -> begin
(FStar_TypeChecker_Rel.force_trivial_guard env1 g')
end
| None -> begin
(

let uu____2005 = (

let uu____2006 = (FStar_Syntax_Print.lcomp_to_string c')
in (

let uu____2007 = (FStar_Syntax_Print.term_to_string c.FStar_Syntax_Syntax.res_typ)
in (

let uu____2008 = (FStar_Syntax_Print.term_to_string c'.FStar_Syntax_Syntax.res_typ)
in (FStar_Util.format3 "Unexpected result type of computation. The computation type %s of the term %s should have type Type n for some level n but has type %s" uu____2006 uu____2007 uu____2008))))
in (failwith uu____2005))
end);
u;
))
end))
end))
end))
in (

let repr = (

let uu____2010 = (c.FStar_Syntax_Syntax.comp ())
in (FStar_TypeChecker_Env.reify_comp env1 uu____2010 u_c))
in (

let e3 = ((FStar_Syntax_Syntax.mk (FStar_Syntax_Syntax.Tm_app (((reify_op), ((((e2), (aqual)))::[]))))) (Some (repr.FStar_Syntax_Syntax.n)) top.FStar_Syntax_Syntax.pos)
in (

let c1 = (

let uu____2032 = (FStar_Syntax_Syntax.mk_Total repr)
in (FStar_All.pipe_right uu____2032 FStar_Syntax_Util.lcomp_of_comp))
in (

let uu____2033 = (comp_check_expected_typ env1 e3 c1)
in (match (uu____2033) with
| (e4, c2, g') -> begin
(

let uu____2043 = (FStar_TypeChecker_Rel.conj_guard g g')
in ((e4), (c2), (uu____2043)))
end))))))
end))
end));
)
end
| FStar_Syntax_Syntax.Tm_app ({FStar_Syntax_Syntax.n = FStar_Syntax_Syntax.Tm_constant (FStar_Const.Const_reflect (l)); FStar_Syntax_Syntax.tk = uu____2045; FStar_Syntax_Syntax.pos = uu____2046; FStar_Syntax_Syntax.vars = uu____2047}, ((e1, aqual))::[]) -> begin
((match ((FStar_Option.isSome aqual)) with
| true -> begin
(FStar_Errors.warn e1.FStar_Syntax_Syntax.pos "Qualifier on argument to reflect is irrelevant and will be ignored")
end
| uu____2072 -> begin
()
end);
(

let no_reflect = (fun uu____2079 -> (

let uu____2080 = (

let uu____2081 = (

let uu____2084 = (FStar_Util.format1 "Effect %s cannot be reified" l.FStar_Ident.str)
in ((uu____2084), (e1.FStar_Syntax_Syntax.pos)))
in FStar_Errors.Error (uu____2081))
in (Prims.raise uu____2080)))
in (

let uu____2088 = (FStar_Syntax_Util.head_and_args top)
in (match (uu____2088) with
| (reflect_op, uu____2102) -> begin
(

let uu____2117 = (FStar_TypeChecker_Env.effect_decl_opt env1 l)
in (match (uu____2117) with
| None -> begin
(no_reflect ())
end
| Some (ed) -> begin
(

let uu____2123 = (

let uu____2124 = (FStar_All.pipe_right ed.FStar_Syntax_Syntax.qualifiers FStar_Syntax_Syntax.contains_reflectable)
in (not (uu____2124)))
in (match (uu____2123) with
| true -> begin
(no_reflect ())
end
| uu____2129 -> begin
(

let uu____2130 = (FStar_TypeChecker_Env.clear_expected_typ env1)
in (match (uu____2130) with
| (env_no_ex, topt) -> begin
(

let uu____2141 = (

let u = (FStar_TypeChecker_Env.new_u_univ ())
in (

let repr = (FStar_TypeChecker_Env.inst_effect_fun_with ((u)::[]) env1 ed (([]), (ed.FStar_Syntax_Syntax.repr)))
in (

let t = (

let uu____2156 = (

let uu____2159 = (

let uu____2160 = (

let uu____2170 = (

let uu____2172 = (FStar_Syntax_Syntax.as_arg FStar_Syntax_Syntax.tun)
in (

let uu____2173 = (

let uu____2175 = (FStar_Syntax_Syntax.as_arg FStar_Syntax_Syntax.tun)
in (uu____2175)::[])
in (uu____2172)::uu____2173))
in ((repr), (uu____2170)))
in FStar_Syntax_Syntax.Tm_app (uu____2160))
in (FStar_Syntax_Syntax.mk uu____2159))
in (uu____2156 None top.FStar_Syntax_Syntax.pos))
in (

let uu____2185 = (

let uu____2189 = (

let uu____2190 = (FStar_TypeChecker_Env.clear_expected_typ env1)
in (FStar_All.pipe_right uu____2190 Prims.fst))
in (tc_tot_or_gtot_term uu____2189 t))
in (match (uu____2185) with
| (t1, uu____2207, g) -> begin
(

let uu____2209 = (

let uu____2210 = (FStar_Syntax_Subst.compress t1)
in uu____2210.FStar_Syntax_Syntax.n)
in (match (uu____2209) with
| FStar_Syntax_Syntax.Tm_app (uu____2221, ((res, uu____2223))::((wp, uu____2225))::[]) -> begin
((t1), (res), (wp), (g))
end
| uu____2259 -> begin
(failwith "Impossible")
end))
end)))))
in (match (uu____2141) with
| (expected_repr_typ, res_typ, wp, g0) -> begin
(

let uu____2283 = (

let uu____2286 = (tc_tot_or_gtot_term env_no_ex e1)
in (match (uu____2286) with
| (e2, c, g) -> begin
((

let uu____2296 = (

let uu____2297 = (FStar_Syntax_Util.is_total_lcomp c)
in (FStar_All.pipe_left Prims.op_Negation uu____2297))
in (match (uu____2296) with
| true -> begin
(FStar_TypeChecker_Err.add_errors env1 (((("Expected Tot, got a GTot computation"), (e2.FStar_Syntax_Syntax.pos)))::[]))
end
| uu____2302 -> begin
()
end));
(

let uu____2303 = (FStar_TypeChecker_Rel.try_teq true env_no_ex c.FStar_Syntax_Syntax.res_typ expected_repr_typ)
in (match (uu____2303) with
| None -> begin
((

let uu____2308 = (

let uu____2312 = (

let uu____2315 = (

let uu____2316 = (FStar_Syntax_Print.term_to_string ed.FStar_Syntax_Syntax.repr)
in (

let uu____2317 = (FStar_Syntax_Print.term_to_string c.FStar_Syntax_Syntax.res_typ)
in (FStar_Util.format2 "Expected an instance of %s; got %s" uu____2316 uu____2317)))
in ((uu____2315), (e2.FStar_Syntax_Syntax.pos)))
in (uu____2312)::[])
in (FStar_TypeChecker_Err.add_errors env1 uu____2308));
(

let uu____2322 = (FStar_TypeChecker_Rel.conj_guard g g0)
in ((e2), (uu____2322)));
)
end
| Some (g') -> begin
(

let uu____2324 = (

let uu____2325 = (FStar_TypeChecker_Rel.conj_guard g g0)
in (FStar_TypeChecker_Rel.conj_guard g' uu____2325))
in ((e2), (uu____2324)))
end));
)
end))
in (match (uu____2283) with
| (e2, g) -> begin
(

let c = (

let uu____2332 = (

let uu____2333 = (

let uu____2334 = (

let uu____2335 = (env1.FStar_TypeChecker_Env.universe_of env1 res_typ)
in (uu____2335)::[])
in (

let uu____2336 = (

let uu____2342 = (FStar_Syntax_Syntax.as_arg wp)
in (uu____2342)::[])
in {FStar_Syntax_Syntax.comp_univs = uu____2334; FStar_Syntax_Syntax.effect_name = ed.FStar_Syntax_Syntax.mname; FStar_Syntax_Syntax.result_typ = res_typ; FStar_Syntax_Syntax.effect_args = uu____2336; FStar_Syntax_Syntax.flags = []}))
in (FStar_Syntax_Syntax.mk_Comp uu____2333))
in (FStar_All.pipe_right uu____2332 FStar_Syntax_Util.lcomp_of_comp))
in (

let e3 = ((FStar_Syntax_Syntax.mk (FStar_Syntax_Syntax.Tm_app (((reflect_op), ((((e2), (aqual)))::[]))))) (Some (res_typ.FStar_Syntax_Syntax.n)) top.FStar_Syntax_Syntax.pos)
in (

let uu____2363 = (comp_check_expected_typ env1 e3 c)
in (match (uu____2363) with
| (e4, c1, g') -> begin
(

let uu____2373 = (FStar_TypeChecker_Rel.conj_guard g' g)
in ((e4), (c1), (uu____2373)))
end))))
end))
end))
end))
end))
end))
end)));
)
end
| FStar_Syntax_Syntax.Tm_app (head1, args) -> begin
(

let env0 = env1
in (

let env2 = (

let uu____2392 = (

let uu____2393 = (FStar_TypeChecker_Env.clear_expected_typ env1)
in (FStar_All.pipe_right uu____2393 Prims.fst))
in (FStar_All.pipe_right uu____2392 instantiate_both))
in ((

let uu____2402 = (FStar_TypeChecker_Env.debug env2 FStar_Options.High)
in (match (uu____2402) with
| true -> begin
(

let uu____2403 = (FStar_Range.string_of_range top.FStar_Syntax_Syntax.pos)
in (

let uu____2404 = (FStar_Syntax_Print.term_to_string top)
in (FStar_Util.print2 "(%s) Checking app %s\n" uu____2403 uu____2404)))
end
| uu____2405 -> begin
()
end));
(

let uu____2406 = (tc_term (no_inst env2) head1)
in (match (uu____2406) with
| (head2, chead, g_head) -> begin
(

let uu____2416 = (

let uu____2420 = ((not (env2.FStar_TypeChecker_Env.lax)) && (FStar_TypeChecker_Util.short_circuit_head head2))
in (match (uu____2420) with
| true -> begin
(

let uu____2424 = (FStar_TypeChecker_Env.expected_typ env0)
in (check_short_circuit_args env2 head2 chead g_head args uu____2424))
end
| uu____2426 -> begin
(

let uu____2427 = (FStar_TypeChecker_Env.expected_typ env0)
in (check_application_args env2 head2 chead g_head args uu____2427))
end))
in (match (uu____2416) with
| (e1, c, g) -> begin
((

let uu____2436 = (FStar_TypeChecker_Env.debug env2 FStar_Options.Extreme)
in (match (uu____2436) with
| true -> begin
(

let uu____2437 = (FStar_TypeChecker_Rel.print_pending_implicits g)
in (FStar_Util.print1 "Introduced {%s} implicits in application\n" uu____2437))
end
| uu____2438 -> begin
()
end));
(

let c1 = (

let uu____2440 = (((FStar_TypeChecker_Env.should_verify env2) && (

let uu____2441 = (FStar_Syntax_Util.is_lcomp_partial_return c)
in (not (uu____2441)))) && (FStar_Syntax_Util.is_pure_or_ghost_lcomp c))
in (match (uu____2440) with
| true -> begin
(FStar_TypeChecker_Util.maybe_assume_result_eq_pure_term env2 e1 c)
end
| uu____2442 -> begin
c
end))
in (

let uu____2443 = (comp_check_expected_typ env0 e1 c1)
in (match (uu____2443) with
| (e2, c2, g') -> begin
(

let gimp = (

let uu____2454 = (

let uu____2455 = (FStar_Syntax_Subst.compress head2)
in uu____2455.FStar_Syntax_Syntax.n)
in (match (uu____2454) with
| FStar_Syntax_Syntax.Tm_uvar (u, uu____2459) -> begin
(

let imp = (("head of application is a uvar"), (env0), (u), (e2), (c2.FStar_Syntax_Syntax.res_typ), (head2.FStar_Syntax_Syntax.pos))
in (

let uu___94_2491 = FStar_TypeChecker_Rel.trivial_guard
in {FStar_TypeChecker_Env.guard_f = uu___94_2491.FStar_TypeChecker_Env.guard_f; FStar_TypeChecker_Env.deferred = uu___94_2491.FStar_TypeChecker_Env.deferred; FStar_TypeChecker_Env.univ_ineqs = uu___94_2491.FStar_TypeChecker_Env.univ_ineqs; FStar_TypeChecker_Env.implicits = (imp)::[]}))
end
| uu____2516 -> begin
FStar_TypeChecker_Rel.trivial_guard
end))
in (

let gres = (

let uu____2518 = (FStar_TypeChecker_Rel.conj_guard g' gimp)
in (FStar_TypeChecker_Rel.conj_guard g uu____2518))
in ((

let uu____2520 = (FStar_TypeChecker_Env.debug env2 FStar_Options.Extreme)
in (match (uu____2520) with
| true -> begin
(

let uu____2521 = (FStar_Syntax_Print.term_to_string e2)
in (

let uu____2522 = (FStar_TypeChecker_Rel.guard_to_string env2 gres)
in (FStar_Util.print2 "Guard from application node %s is %s\n" uu____2521 uu____2522)))
end
| uu____2523 -> begin
()
end));
((e2), (c2), (gres));
)))
end)));
)
end))
end));
)))
end
| FStar_Syntax_Syntax.Tm_match (e1, eqns) -> begin
(

let uu____2552 = (FStar_TypeChecker_Env.clear_expected_typ env1)
in (match (uu____2552) with
| (env11, topt) -> begin
(

let env12 = (instantiate_both env11)
in (

let uu____2564 = (tc_term env12 e1)
in (match (uu____2564) with
| (e11, c1, g1) -> begin
(

let uu____2574 = (match (topt) with
| Some (t) -> begin
((env1), (t))
end
| None -> begin
(

let uu____2580 = (FStar_Syntax_Util.type_u ())
in (match (uu____2580) with
| (k, uu____2586) -> begin
(

let res_t = (FStar_TypeChecker_Util.new_uvar env1 k)
in (

let uu____2588 = (FStar_TypeChecker_Env.set_expected_typ env1 res_t)
in ((uu____2588), (res_t))))
end))
end)
in (match (uu____2574) with
| (env_branches, res_t) -> begin
((

let uu____2595 = (FStar_TypeChecker_Env.debug env1 FStar_Options.Extreme)
in (match (uu____2595) with
| true -> begin
(

let uu____2596 = (FStar_Syntax_Print.term_to_string res_t)
in (FStar_Util.print1 "Tm_match: expected type of branches is %s\n" uu____2596))
end
| uu____2597 -> begin
()
end));
(

let guard_x = (FStar_Syntax_Syntax.new_bv (Some (e11.FStar_Syntax_Syntax.pos)) c1.FStar_Syntax_Syntax.res_typ)
in (

let t_eqns = (FStar_All.pipe_right eqns (FStar_List.map (tc_eqn guard_x env_branches)))
in (

let uu____2647 = (

let uu____2650 = (FStar_List.fold_right (fun uu____2669 uu____2670 -> (match (((uu____2669), (uu____2670))) with
| ((uu____2702, f, c, g), (caccum, gaccum)) -> begin
(

let uu____2735 = (FStar_TypeChecker_Rel.conj_guard g gaccum)
in (((((f), (c)))::caccum), (uu____2735)))
end)) t_eqns (([]), (FStar_TypeChecker_Rel.trivial_guard)))
in (match (uu____2650) with
| (cases, g) -> begin
(

let uu____2756 = (FStar_TypeChecker_Util.bind_cases env1 res_t cases)
in ((uu____2756), (g)))
end))
in (match (uu____2647) with
| (c_branches, g_branches) -> begin
(

let cres = (FStar_TypeChecker_Util.bind e11.FStar_Syntax_Syntax.pos env1 (Some (e11)) c1 ((Some (guard_x)), (c_branches)))
in (

let e2 = (

let mk_match = (fun scrutinee -> (

let branches = (FStar_All.pipe_right t_eqns (FStar_List.map (fun uu____2809 -> (match (uu____2809) with
| ((pat, wopt, br), uu____2825, lc, uu____2827) -> begin
(

let uu____2834 = (FStar_TypeChecker_Util.maybe_lift env1 br lc.FStar_Syntax_Syntax.eff_name cres.FStar_Syntax_Syntax.eff_name lc.FStar_Syntax_Syntax.res_typ)
in ((pat), (wopt), (uu____2834)))
end))))
in (

let e2 = ((FStar_Syntax_Syntax.mk (FStar_Syntax_Syntax.Tm_match (((scrutinee), (branches))))) (Some (cres.FStar_Syntax_Syntax.res_typ.FStar_Syntax_Syntax.n)) top.FStar_Syntax_Syntax.pos)
in (

let e3 = (FStar_TypeChecker_Util.maybe_monadic env1 e2 cres.FStar_Syntax_Syntax.eff_name cres.FStar_Syntax_Syntax.res_typ)
in ((FStar_Syntax_Syntax.mk (FStar_Syntax_Syntax.Tm_ascribed (((e3), (((FStar_Util.Inl (cres.FStar_Syntax_Syntax.res_typ)), (None))), (Some (cres.FStar_Syntax_Syntax.eff_name)))))) None e3.FStar_Syntax_Syntax.pos)))))
in (

let uu____2890 = (FStar_TypeChecker_Util.is_pure_or_ghost_effect env1 c1.FStar_Syntax_Syntax.eff_name)
in (match (uu____2890) with
| true -> begin
(mk_match e11)
end
| uu____2893 -> begin
(

let e_match = (

let uu____2897 = (FStar_Syntax_Syntax.bv_to_name guard_x)
in (mk_match uu____2897))
in (

let lb = (

let uu____2901 = (FStar_TypeChecker_Env.norm_eff_name env1 c1.FStar_Syntax_Syntax.eff_name)
in {FStar_Syntax_Syntax.lbname = FStar_Util.Inl (guard_x); FStar_Syntax_Syntax.lbunivs = []; FStar_Syntax_Syntax.lbtyp = c1.FStar_Syntax_Syntax.res_typ; FStar_Syntax_Syntax.lbeff = uu____2901; FStar_Syntax_Syntax.lbdef = e11})
in (

let e2 = (

let uu____2905 = (

let uu____2908 = (

let uu____2909 = (

let uu____2917 = (

let uu____2918 = (

let uu____2919 = (FStar_Syntax_Syntax.mk_binder guard_x)
in (uu____2919)::[])
in (FStar_Syntax_Subst.close uu____2918 e_match))
in ((((false), ((lb)::[]))), (uu____2917)))
in FStar_Syntax_Syntax.Tm_let (uu____2909))
in (FStar_Syntax_Syntax.mk uu____2908))
in (uu____2905 (Some (cres.FStar_Syntax_Syntax.res_typ.FStar_Syntax_Syntax.n)) top.FStar_Syntax_Syntax.pos))
in (FStar_TypeChecker_Util.maybe_monadic env1 e2 cres.FStar_Syntax_Syntax.eff_name cres.FStar_Syntax_Syntax.res_typ))))
end)))
in ((

let uu____2933 = (FStar_TypeChecker_Env.debug env1 FStar_Options.Extreme)
in (match (uu____2933) with
| true -> begin
(

let uu____2934 = (FStar_Range.string_of_range top.FStar_Syntax_Syntax.pos)
in (

let uu____2935 = (

let uu____2936 = (cres.FStar_Syntax_Syntax.comp ())
in (FStar_All.pipe_left FStar_Syntax_Print.comp_to_string uu____2936))
in (FStar_Util.print2 "(%s) comp type = %s\n" uu____2934 uu____2935)))
end
| uu____2937 -> begin
()
end));
(

let uu____2938 = (FStar_TypeChecker_Rel.conj_guard g1 g_branches)
in ((e2), (cres), (uu____2938)));
)))
end))));
)
end))
end)))
end))
end
| FStar_Syntax_Syntax.Tm_let ((false, ({FStar_Syntax_Syntax.lbname = FStar_Util.Inr (uu____2941); FStar_Syntax_Syntax.lbunivs = uu____2942; FStar_Syntax_Syntax.lbtyp = uu____2943; FStar_Syntax_Syntax.lbeff = uu____2944; FStar_Syntax_Syntax.lbdef = uu____2945})::[]), uu____2946) -> begin
((

let uu____2961 = (FStar_TypeChecker_Env.debug env1 FStar_Options.Low)
in (match (uu____2961) with
| true -> begin
(

let uu____2962 = (FStar_Syntax_Print.term_to_string top)
in (FStar_Util.print1 "%s\n" uu____2962))
end
| uu____2963 -> begin
()
end));
(check_top_level_let env1 top);
)
end
| FStar_Syntax_Syntax.Tm_let ((false, uu____2964), uu____2965) -> begin
(check_inner_let env1 top)
end
| FStar_Syntax_Syntax.Tm_let ((true, ({FStar_Syntax_Syntax.lbname = FStar_Util.Inr (uu____2975); FStar_Syntax_Syntax.lbunivs = uu____2976; FStar_Syntax_Syntax.lbtyp = uu____2977; FStar_Syntax_Syntax.lbeff = uu____2978; FStar_Syntax_Syntax.lbdef = uu____2979})::uu____2980), uu____2981) -> begin
((

let uu____2997 = (FStar_TypeChecker_Env.debug env1 FStar_Options.Low)
in (match (uu____2997) with
| true -> begin
(

let uu____2998 = (FStar_Syntax_Print.term_to_string top)
in (FStar_Util.print1 "%s\n" uu____2998))
end
| uu____2999 -> begin
()
end));
(check_top_level_let_rec env1 top);
)
end
| FStar_Syntax_Syntax.Tm_let ((true, uu____3000), uu____3001) -> begin
(check_inner_let_rec env1 top)
end));
)))
and tc_tactic_opt : FStar_TypeChecker_Env.env  ->  (FStar_Syntax_Syntax.term', FStar_Syntax_Syntax.term') FStar_Syntax_Syntax.syntax Prims.option  ->  FStar_Syntax_Syntax.term Prims.option = (fun env topt -> (match (topt) with
| None -> begin
None
end
| Some (tactic) -> begin
(

let uu____3024 = (tc_check_tot_or_gtot_term env tactic FStar_TypeChecker_Common.t_tactic_unit)
in (match (uu____3024) with
| (tactic1, uu____3030, uu____3031) -> begin
Some (tactic1)
end))
end))
and tc_value : FStar_TypeChecker_Env.env  ->  FStar_Syntax_Syntax.term  ->  (FStar_Syntax_Syntax.term * FStar_Syntax_Syntax.lcomp * FStar_TypeChecker_Env.guard_t) = (fun env e -> (

let check_instantiated_fvar = (fun env1 v1 dc e1 t -> (

let uu____3066 = (FStar_TypeChecker_Util.maybe_instantiate env1 e1 t)
in (match (uu____3066) with
| (e2, t1, implicits) -> begin
(

let tc = (

let uu____3079 = (FStar_TypeChecker_Env.should_verify env1)
in (match (uu____3079) with
| true -> begin
FStar_Util.Inl (t1)
end
| uu____3082 -> begin
(

let uu____3083 = (

let uu____3084 = (FStar_Syntax_Syntax.mk_Total t1)
in (FStar_All.pipe_left FStar_Syntax_Util.lcomp_of_comp uu____3084))
in FStar_Util.Inr (uu____3083))
end))
in (

let is_data_ctor = (fun uu___82_3093 -> (match (uu___82_3093) with
| (Some (FStar_Syntax_Syntax.Data_ctor)) | (Some (FStar_Syntax_Syntax.Record_ctor (_))) -> begin
true
end
| uu____3096 -> begin
false
end))
in (

let uu____3098 = ((is_data_ctor dc) && (

let uu____3099 = (FStar_TypeChecker_Env.is_datacon env1 v1.FStar_Syntax_Syntax.v)
in (not (uu____3099))))
in (match (uu____3098) with
| true -> begin
(

let uu____3105 = (

let uu____3106 = (

let uu____3109 = (FStar_Util.format1 "Expected a data constructor; got %s" v1.FStar_Syntax_Syntax.v.FStar_Ident.str)
in (

let uu____3112 = (FStar_TypeChecker_Env.get_range env1)
in ((uu____3109), (uu____3112))))
in FStar_Errors.Error (uu____3106))
in (Prims.raise uu____3105))
end
| uu____3116 -> begin
(value_check_expected_typ env1 e2 tc implicits)
end))))
end)))
in (

let env1 = (FStar_TypeChecker_Env.set_range env e.FStar_Syntax_Syntax.pos)
in (

let top = (FStar_Syntax_Subst.compress e)
in (match (top.FStar_Syntax_Syntax.n) with
| FStar_Syntax_Syntax.Tm_bvar (x) -> begin
(

let uu____3123 = (

let uu____3124 = (FStar_Syntax_Print.term_to_string top)
in (FStar_Util.format1 "Impossible: Violation of locally nameless convention: %s" uu____3124))
in (failwith uu____3123))
end
| FStar_Syntax_Syntax.Tm_uvar (u, t1) -> begin
(

let g = (

let uu____3143 = (

let uu____3144 = (FStar_Syntax_Subst.compress t1)
in uu____3144.FStar_Syntax_Syntax.n)
in (match (uu____3143) with
| FStar_Syntax_Syntax.Tm_arrow (uu____3147) -> begin
FStar_TypeChecker_Rel.trivial_guard
end
| uu____3155 -> begin
(

let imp = (("uvar in term"), (env1), (u), (top), (t1), (top.FStar_Syntax_Syntax.pos))
in (

let uu___95_3175 = FStar_TypeChecker_Rel.trivial_guard
in {FStar_TypeChecker_Env.guard_f = uu___95_3175.FStar_TypeChecker_Env.guard_f; FStar_TypeChecker_Env.deferred = uu___95_3175.FStar_TypeChecker_Env.deferred; FStar_TypeChecker_Env.univ_ineqs = uu___95_3175.FStar_TypeChecker_Env.univ_ineqs; FStar_TypeChecker_Env.implicits = (imp)::[]}))
end))
in (value_check_expected_typ env1 e (FStar_Util.Inl (t1)) g))
end
| FStar_Syntax_Syntax.Tm_unknown -> begin
(

let r = (FStar_TypeChecker_Env.get_range env1)
in (

let uu____3203 = (

let uu____3210 = (FStar_TypeChecker_Env.expected_typ env1)
in (match (uu____3210) with
| None -> begin
(

let uu____3218 = (FStar_Syntax_Util.type_u ())
in (match (uu____3218) with
| (k, u) -> begin
(FStar_TypeChecker_Util.new_implicit_var "type of user-provided implicit term" r env1 k)
end))
end
| Some (t) -> begin
((t), ([]), (FStar_TypeChecker_Rel.trivial_guard))
end))
in (match (uu____3203) with
| (t, uu____3239, g0) -> begin
(

let uu____3247 = (FStar_TypeChecker_Util.new_implicit_var "user-provided implicit term" r env1 t)
in (match (uu____3247) with
| (e1, uu____3258, g1) -> begin
(

let uu____3266 = (

let uu____3267 = (FStar_Syntax_Syntax.mk_Total t)
in (FStar_All.pipe_right uu____3267 FStar_Syntax_Util.lcomp_of_comp))
in (

let uu____3268 = (FStar_TypeChecker_Rel.conj_guard g0 g1)
in ((e1), (uu____3266), (uu____3268))))
end))
end)))
end
| FStar_Syntax_Syntax.Tm_name (x) -> begin
(

let uu____3270 = (match (env1.FStar_TypeChecker_Env.use_bv_sorts) with
| true -> begin
(

let uu____3279 = (FStar_Syntax_Syntax.range_of_bv x)
in ((x.FStar_Syntax_Syntax.sort), (uu____3279)))
end
| uu____3282 -> begin
(FStar_TypeChecker_Env.lookup_bv env1 x)
end)
in (match (uu____3270) with
| (t, rng) -> begin
(

let x1 = (FStar_Syntax_Syntax.set_range_of_bv (

let uu___96_3293 = x
in {FStar_Syntax_Syntax.ppname = uu___96_3293.FStar_Syntax_Syntax.ppname; FStar_Syntax_Syntax.index = uu___96_3293.FStar_Syntax_Syntax.index; FStar_Syntax_Syntax.sort = t}) rng)
in ((FStar_TypeChecker_Common.insert_bv x1 t);
(

let e1 = (FStar_Syntax_Syntax.bv_to_name x1)
in (

let uu____3296 = (FStar_TypeChecker_Util.maybe_instantiate env1 e1 t)
in (match (uu____3296) with
| (e2, t1, implicits) -> begin
(

let tc = (

let uu____3309 = (FStar_TypeChecker_Env.should_verify env1)
in (match (uu____3309) with
| true -> begin
FStar_Util.Inl (t1)
end
| uu____3312 -> begin
(

let uu____3313 = (

let uu____3314 = (FStar_Syntax_Syntax.mk_Total t1)
in (FStar_All.pipe_left FStar_Syntax_Util.lcomp_of_comp uu____3314))
in FStar_Util.Inr (uu____3313))
end))
in (value_check_expected_typ env1 e2 tc implicits))
end)));
))
end))
end
| FStar_Syntax_Syntax.Tm_uinst ({FStar_Syntax_Syntax.n = FStar_Syntax_Syntax.Tm_fvar (fv); FStar_Syntax_Syntax.tk = uu____3320; FStar_Syntax_Syntax.pos = uu____3321; FStar_Syntax_Syntax.vars = uu____3322}, us) -> begin
(

let us1 = (FStar_List.map (tc_universe env1) us)
in (

let uu____3330 = (FStar_TypeChecker_Env.lookup_lid env1 fv.FStar_Syntax_Syntax.fv_name.FStar_Syntax_Syntax.v)
in (match (uu____3330) with
| ((us', t), range) -> begin
((match (((FStar_List.length us1) <> (FStar_List.length us'))) with
| true -> begin
(

let uu____3352 = (

let uu____3353 = (

let uu____3356 = (FStar_TypeChecker_Env.get_range env1)
in (("Unexpected number of universe instantiations"), (uu____3356)))
in FStar_Errors.Error (uu____3353))
in (Prims.raise uu____3352))
end
| uu____3357 -> begin
(FStar_List.iter2 (fun u' u -> (match (u') with
| FStar_Syntax_Syntax.U_unif (u'') -> begin
(FStar_Unionfind.change u'' (Some (u)))
end
| uu____3364 -> begin
(failwith "Impossible")
end)) us' us1)
end);
(

let fv' = (

let uu___97_3366 = fv
in {FStar_Syntax_Syntax.fv_name = (

let uu___98_3367 = fv.FStar_Syntax_Syntax.fv_name
in {FStar_Syntax_Syntax.v = uu___98_3367.FStar_Syntax_Syntax.v; FStar_Syntax_Syntax.ty = t; FStar_Syntax_Syntax.p = uu___98_3367.FStar_Syntax_Syntax.p}); FStar_Syntax_Syntax.fv_delta = uu___97_3366.FStar_Syntax_Syntax.fv_delta; FStar_Syntax_Syntax.fv_qual = uu___97_3366.FStar_Syntax_Syntax.fv_qual})
in (

let fv'1 = (FStar_Syntax_Syntax.set_range_of_fv fv' range)
in ((FStar_TypeChecker_Common.insert_fv fv'1 t);
(

let e1 = (

let uu____3383 = ((FStar_Syntax_Syntax.mk (FStar_Syntax_Syntax.Tm_fvar (fv'1))) (Some (t.FStar_Syntax_Syntax.n)) e.FStar_Syntax_Syntax.pos)
in (FStar_Syntax_Syntax.mk_Tm_uinst uu____3383 us1))
in (check_instantiated_fvar env1 fv'1.FStar_Syntax_Syntax.fv_name fv'1.FStar_Syntax_Syntax.fv_qual e1 t));
)));
)
end)))
end
| FStar_Syntax_Syntax.Tm_fvar (fv) -> begin
(

let uu____3395 = (FStar_TypeChecker_Env.lookup_lid env1 fv.FStar_Syntax_Syntax.fv_name.FStar_Syntax_Syntax.v)
in (match (uu____3395) with
| ((us, t), range) -> begin
((

let uu____3413 = (FStar_All.pipe_left (FStar_TypeChecker_Env.debug env1) (FStar_Options.Other ("Range")))
in (match (uu____3413) with
| true -> begin
(

let uu____3414 = (

let uu____3415 = (FStar_Syntax_Syntax.lid_of_fv fv)
in (FStar_Syntax_Print.lid_to_string uu____3415))
in (

let uu____3416 = (FStar_Range.string_of_range e.FStar_Syntax_Syntax.pos)
in (

let uu____3417 = (FStar_Range.string_of_range range)
in (

let uu____3418 = (FStar_Range.string_of_use_range range)
in (

let uu____3419 = (FStar_Syntax_Print.term_to_string t)
in (FStar_Util.print5 "Lookup up fvar %s at location %s (lid range = defined at %s, used at %s); got type %s" uu____3414 uu____3416 uu____3417 uu____3418 uu____3419))))))
end
| uu____3420 -> begin
()
end));
(

let fv' = (

let uu___99_3422 = fv
in {FStar_Syntax_Syntax.fv_name = (

let uu___100_3423 = fv.FStar_Syntax_Syntax.fv_name
in {FStar_Syntax_Syntax.v = uu___100_3423.FStar_Syntax_Syntax.v; FStar_Syntax_Syntax.ty = t; FStar_Syntax_Syntax.p = uu___100_3423.FStar_Syntax_Syntax.p}); FStar_Syntax_Syntax.fv_delta = uu___99_3422.FStar_Syntax_Syntax.fv_delta; FStar_Syntax_Syntax.fv_qual = uu___99_3422.FStar_Syntax_Syntax.fv_qual})
in (

let fv'1 = (FStar_Syntax_Syntax.set_range_of_fv fv' range)
in ((FStar_TypeChecker_Common.insert_fv fv'1 t);
(

let e1 = (

let uu____3439 = ((FStar_Syntax_Syntax.mk (FStar_Syntax_Syntax.Tm_fvar (fv'1))) (Some (t.FStar_Syntax_Syntax.n)) e.FStar_Syntax_Syntax.pos)
in (FStar_Syntax_Syntax.mk_Tm_uinst uu____3439 us))
in (check_instantiated_fvar env1 fv'1.FStar_Syntax_Syntax.fv_name fv'1.FStar_Syntax_Syntax.fv_qual e1 t));
)));
)
end))
end
| FStar_Syntax_Syntax.Tm_constant (c) -> begin
(

let t = (tc_constant top.FStar_Syntax_Syntax.pos c)
in (

let e1 = ((FStar_Syntax_Syntax.mk (FStar_Syntax_Syntax.Tm_constant (c))) (Some (t.FStar_Syntax_Syntax.n)) e.FStar_Syntax_Syntax.pos)
in (value_check_expected_typ env1 e1 (FStar_Util.Inl (t)) FStar_TypeChecker_Rel.trivial_guard)))
end
| FStar_Syntax_Syntax.Tm_arrow (bs, c) -> begin
(

let uu____3475 = (FStar_Syntax_Subst.open_comp bs c)
in (match (uu____3475) with
| (bs1, c1) -> begin
(

let env0 = env1
in (

let uu____3484 = (FStar_TypeChecker_Env.clear_expected_typ env1)
in (match (uu____3484) with
| (env2, uu____3492) -> begin
(

let uu____3495 = (tc_binders env2 bs1)
in (match (uu____3495) with
| (bs2, env3, g, us) -> begin
(

let uu____3507 = (tc_comp env3 c1)
in (match (uu____3507) with
| (c2, uc, f) -> begin
(

let e1 = (

let uu___101_3520 = (FStar_Syntax_Util.arrow bs2 c2)
in {FStar_Syntax_Syntax.n = uu___101_3520.FStar_Syntax_Syntax.n; FStar_Syntax_Syntax.tk = uu___101_3520.FStar_Syntax_Syntax.tk; FStar_Syntax_Syntax.pos = top.FStar_Syntax_Syntax.pos; FStar_Syntax_Syntax.vars = uu___101_3520.FStar_Syntax_Syntax.vars})
in ((check_smt_pat env3 e1 bs2 c2);
(

let u = FStar_Syntax_Syntax.U_max ((uc)::us)
in (

let t = ((FStar_Syntax_Syntax.mk (FStar_Syntax_Syntax.Tm_type (u))) None top.FStar_Syntax_Syntax.pos)
in (

let g1 = (

let uu____3541 = (FStar_TypeChecker_Rel.close_guard_univs us bs2 f)
in (FStar_TypeChecker_Rel.conj_guard g uu____3541))
in (value_check_expected_typ env0 e1 (FStar_Util.Inl (t)) g1))));
))
end))
end))
end)))
end))
end
| FStar_Syntax_Syntax.Tm_type (u) -> begin
(

let u1 = (tc_universe env1 u)
in (

let t = ((FStar_Syntax_Syntax.mk (FStar_Syntax_Syntax.Tm_type (FStar_Syntax_Syntax.U_succ (u1)))) None top.FStar_Syntax_Syntax.pos)
in (

let e1 = ((FStar_Syntax_Syntax.mk (FStar_Syntax_Syntax.Tm_type (u1))) (Some (t.FStar_Syntax_Syntax.n)) top.FStar_Syntax_Syntax.pos)
in (value_check_expected_typ env1 e1 (FStar_Util.Inl (t)) FStar_TypeChecker_Rel.trivial_guard))))
end
| FStar_Syntax_Syntax.Tm_refine (x, phi) -> begin
(

let uu____3576 = (

let uu____3579 = (

let uu____3580 = (FStar_Syntax_Syntax.mk_binder x)
in (uu____3580)::[])
in (FStar_Syntax_Subst.open_term uu____3579 phi))
in (match (uu____3576) with
| (x1, phi1) -> begin
(

let env0 = env1
in (

let uu____3587 = (FStar_TypeChecker_Env.clear_expected_typ env1)
in (match (uu____3587) with
| (env2, uu____3595) -> begin
(

let uu____3598 = (

let uu____3605 = (FStar_List.hd x1)
in (tc_binder env2 uu____3605))
in (match (uu____3598) with
| (x2, env3, f1, u) -> begin
((

let uu____3622 = (FStar_TypeChecker_Env.debug env3 FStar_Options.High)
in (match (uu____3622) with
| true -> begin
(

let uu____3623 = (FStar_Range.string_of_range top.FStar_Syntax_Syntax.pos)
in (

let uu____3624 = (FStar_Syntax_Print.term_to_string phi1)
in (

let uu____3625 = (FStar_Syntax_Print.bv_to_string (Prims.fst x2))
in (FStar_Util.print3 "(%s) Checking refinement formula %s; binder is %s\n" uu____3623 uu____3624 uu____3625))))
end
| uu____3626 -> begin
()
end));
(

let uu____3627 = (FStar_Syntax_Util.type_u ())
in (match (uu____3627) with
| (t_phi, uu____3634) -> begin
(

let uu____3635 = (tc_check_tot_or_gtot_term env3 phi1 t_phi)
in (match (uu____3635) with
| (phi2, uu____3643, f2) -> begin
(

let e1 = (

let uu___102_3648 = (FStar_Syntax_Util.refine (Prims.fst x2) phi2)
in {FStar_Syntax_Syntax.n = uu___102_3648.FStar_Syntax_Syntax.n; FStar_Syntax_Syntax.tk = uu___102_3648.FStar_Syntax_Syntax.tk; FStar_Syntax_Syntax.pos = top.FStar_Syntax_Syntax.pos; FStar_Syntax_Syntax.vars = uu___102_3648.FStar_Syntax_Syntax.vars})
in (

let t = ((FStar_Syntax_Syntax.mk (FStar_Syntax_Syntax.Tm_type (u))) None top.FStar_Syntax_Syntax.pos)
in (

let g = (

let uu____3667 = (FStar_TypeChecker_Rel.close_guard_univs ((u)::[]) ((x2)::[]) f2)
in (FStar_TypeChecker_Rel.conj_guard f1 uu____3667))
in (value_check_expected_typ env0 e1 (FStar_Util.Inl (t)) g))))
end))
end));
)
end))
end)))
end))
end
| FStar_Syntax_Syntax.Tm_abs (bs, body, uu____3676) -> begin
(

let bs1 = (FStar_TypeChecker_Util.maybe_add_implicit_binders env1 bs)
in ((

let uu____3701 = (FStar_TypeChecker_Env.debug env1 FStar_Options.Low)
in (match (uu____3701) with
| true -> begin
(

let uu____3702 = (FStar_Syntax_Print.term_to_string (

let uu___103_3703 = top
in {FStar_Syntax_Syntax.n = FStar_Syntax_Syntax.Tm_abs (((bs1), (body), (None))); FStar_Syntax_Syntax.tk = uu___103_3703.FStar_Syntax_Syntax.tk; FStar_Syntax_Syntax.pos = uu___103_3703.FStar_Syntax_Syntax.pos; FStar_Syntax_Syntax.vars = uu___103_3703.FStar_Syntax_Syntax.vars}))
in (FStar_Util.print1 "Abstraction is: %s\n" uu____3702))
end
| uu____3721 -> begin
()
end));
(

let uu____3722 = (FStar_Syntax_Subst.open_term bs1 body)
in (match (uu____3722) with
| (bs2, body1) -> begin
(tc_abs env1 top bs2 body1)
end));
))
end
| uu____3730 -> begin
(

let uu____3731 = (

let uu____3732 = (FStar_Syntax_Print.term_to_string top)
in (

let uu____3733 = (FStar_Syntax_Print.tag_of_term top)
in (FStar_Util.format2 "Unexpected value: %s (%s)" uu____3732 uu____3733)))
in (failwith uu____3731))
end)))))
and tc_constant : FStar_Range.range  ->  FStar_Const.sconst  ->  FStar_Syntax_Syntax.typ = (fun r c -> (match (c) with
| FStar_Const.Const_unit -> begin
FStar_TypeChecker_Common.t_unit
end
| FStar_Const.Const_bool (uu____3739) -> begin
FStar_TypeChecker_Common.t_bool
end
| FStar_Const.Const_int (uu____3740, None) -> begin
FStar_TypeChecker_Common.t_int
end
| FStar_Const.Const_int (uu____3746, Some (uu____3747)) -> begin
(failwith "machine integers should be desugared")
end
| FStar_Const.Const_string (uu____3755) -> begin
FStar_TypeChecker_Common.t_string
end
| FStar_Const.Const_float (uu____3759) -> begin
FStar_TypeChecker_Common.t_float
end
| FStar_Const.Const_char (uu____3760) -> begin
FStar_TypeChecker_Common.t_char
end
| FStar_Const.Const_effect -> begin
FStar_Syntax_Util.ktype0
end
| FStar_Const.Const_range (uu____3761) -> begin
FStar_TypeChecker_Common.t_range
end
| uu____3762 -> begin
(Prims.raise (FStar_Errors.Error ((("Unsupported constant"), (r)))))
end))
and tc_comp : FStar_TypeChecker_Env.env  ->  FStar_Syntax_Syntax.comp  ->  (FStar_Syntax_Syntax.comp * FStar_Syntax_Syntax.universe * FStar_TypeChecker_Env.guard_t) = (fun env c -> (

let c0 = c
in (match (c.FStar_Syntax_Syntax.n) with
| FStar_Syntax_Syntax.Total (t, uu____3773) -> begin
(

let uu____3780 = (FStar_Syntax_Util.type_u ())
in (match (uu____3780) with
| (k, u) -> begin
(

let uu____3788 = (tc_check_tot_or_gtot_term env t k)
in (match (uu____3788) with
| (t1, uu____3796, g) -> begin
(

let uu____3798 = (FStar_Syntax_Syntax.mk_Total' t1 (Some (u)))
in ((uu____3798), (u), (g)))
end))
end))
end
| FStar_Syntax_Syntax.GTotal (t, uu____3800) -> begin
(

let uu____3807 = (FStar_Syntax_Util.type_u ())
in (match (uu____3807) with
| (k, u) -> begin
(

let uu____3815 = (tc_check_tot_or_gtot_term env t k)
in (match (uu____3815) with
| (t1, uu____3823, g) -> begin
(

let uu____3825 = (FStar_Syntax_Syntax.mk_GTotal' t1 (Some (u)))
in ((uu____3825), (u), (g)))
end))
end))
end
| FStar_Syntax_Syntax.Comp (c1) -> begin
(

let head1 = (FStar_Syntax_Syntax.fvar c1.FStar_Syntax_Syntax.effect_name FStar_Syntax_Syntax.Delta_constant None)
in (

let head2 = (match (c1.FStar_Syntax_Syntax.comp_univs) with
| [] -> begin
head1
end
| us -> begin
((FStar_Syntax_Syntax.mk (FStar_Syntax_Syntax.Tm_uinst (((head1), (us))))) None c0.FStar_Syntax_Syntax.pos)
end)
in (

let tc = (

let uu____3841 = (

let uu____3842 = (

let uu____3843 = (FStar_Syntax_Syntax.as_arg c1.FStar_Syntax_Syntax.result_typ)
in (uu____3843)::c1.FStar_Syntax_Syntax.effect_args)
in (FStar_Syntax_Syntax.mk_Tm_app head2 uu____3842))
in (uu____3841 None c1.FStar_Syntax_Syntax.result_typ.FStar_Syntax_Syntax.pos))
in (

let uu____3848 = (tc_check_tot_or_gtot_term env tc FStar_Syntax_Syntax.teff)
in (match (uu____3848) with
| (tc1, uu____3856, f) -> begin
(

let uu____3858 = (FStar_Syntax_Util.head_and_args tc1)
in (match (uu____3858) with
| (head3, args) -> begin
(

let comp_univs = (

let uu____3888 = (

let uu____3889 = (FStar_Syntax_Subst.compress head3)
in uu____3889.FStar_Syntax_Syntax.n)
in (match (uu____3888) with
| FStar_Syntax_Syntax.Tm_uinst (uu____3892, us) -> begin
us
end
| uu____3898 -> begin
[]
end))
in (

let uu____3899 = (FStar_Syntax_Util.head_and_args tc1)
in (match (uu____3899) with
| (uu____3912, args1) -> begin
(

let uu____3928 = (

let uu____3940 = (FStar_List.hd args1)
in (

let uu____3949 = (FStar_List.tl args1)
in ((uu____3940), (uu____3949))))
in (match (uu____3928) with
| (res, args2) -> begin
(

let uu____3991 = (

let uu____3996 = (FStar_All.pipe_right c1.FStar_Syntax_Syntax.flags (FStar_List.map (fun uu___83_4006 -> (match (uu___83_4006) with
| FStar_Syntax_Syntax.DECREASES (e) -> begin
(

let uu____4012 = (FStar_TypeChecker_Env.clear_expected_typ env)
in (match (uu____4012) with
| (env1, uu____4019) -> begin
(

let uu____4022 = (tc_tot_or_gtot_term env1 e)
in (match (uu____4022) with
| (e1, uu____4029, g) -> begin
((FStar_Syntax_Syntax.DECREASES (e1)), (g))
end))
end))
end
| f1 -> begin
((f1), (FStar_TypeChecker_Rel.trivial_guard))
end))))
in (FStar_All.pipe_right uu____3996 FStar_List.unzip))
in (match (uu____3991) with
| (flags, guards) -> begin
(

let u = (env.FStar_TypeChecker_Env.universe_of env (Prims.fst res))
in (

let c2 = (FStar_Syntax_Syntax.mk_Comp (

let uu___104_4052 = c1
in {FStar_Syntax_Syntax.comp_univs = comp_univs; FStar_Syntax_Syntax.effect_name = uu___104_4052.FStar_Syntax_Syntax.effect_name; FStar_Syntax_Syntax.result_typ = (Prims.fst res); FStar_Syntax_Syntax.effect_args = args2; FStar_Syntax_Syntax.flags = uu___104_4052.FStar_Syntax_Syntax.flags}))
in (

let u_c = (

let uu____4056 = (FStar_TypeChecker_Env.effect_repr env c2 u)
in (match (uu____4056) with
| None -> begin
u
end
| Some (tm) -> begin
(env.FStar_TypeChecker_Env.universe_of env tm)
end))
in (

let uu____4059 = (FStar_List.fold_left FStar_TypeChecker_Rel.conj_guard f guards)
in ((c2), (u_c), (uu____4059))))))
end))
end))
end)))
end))
end)))))
end)))
and tc_universe : FStar_TypeChecker_Env.env  ->  FStar_Syntax_Syntax.universe  ->  FStar_Syntax_Syntax.universe = (fun env u -> (

let rec aux = (fun u1 -> (

let u2 = (FStar_Syntax_Subst.compress_univ u1)
in (match (u2) with
| FStar_Syntax_Syntax.U_bvar (uu____4067) -> begin
(failwith "Impossible: locally nameless")
end
| FStar_Syntax_Syntax.U_unknown -> begin
(failwith "Unknown universe")
end
| (FStar_Syntax_Syntax.U_unif (_)) | (FStar_Syntax_Syntax.U_zero) -> begin
u2
end
| FStar_Syntax_Syntax.U_succ (u3) -> begin
(

let uu____4070 = (aux u3)
in FStar_Syntax_Syntax.U_succ (uu____4070))
end
| FStar_Syntax_Syntax.U_max (us) -> begin
(

let uu____4073 = (FStar_List.map aux us)
in FStar_Syntax_Syntax.U_max (uu____4073))
end
| FStar_Syntax_Syntax.U_name (x) -> begin
u2
end)))
in (match (env.FStar_TypeChecker_Env.lax_universes) with
| true -> begin
FStar_Syntax_Syntax.U_zero
end
| uu____4076 -> begin
(match (u) with
| FStar_Syntax_Syntax.U_unknown -> begin
(

let uu____4077 = (FStar_Syntax_Util.type_u ())
in (FStar_All.pipe_right uu____4077 Prims.snd))
end
| uu____4082 -> begin
(aux u)
end)
end)))
and tc_abs : FStar_TypeChecker_Env.env  ->  FStar_Syntax_Syntax.term  ->  FStar_Syntax_Syntax.binders  ->  FStar_Syntax_Syntax.term  ->  (FStar_Syntax_Syntax.term * FStar_Syntax_Syntax.lcomp * FStar_TypeChecker_Env.guard_t) = (fun env top bs body -> (

let fail = (fun msg t -> (

let uu____4103 = (

let uu____4104 = (

let uu____4107 = (FStar_TypeChecker_Err.expected_a_term_of_type_t_got_a_function env msg t top)
in ((uu____4107), (top.FStar_Syntax_Syntax.pos)))
in FStar_Errors.Error (uu____4104))
in (Prims.raise uu____4103)))
in (

let check_binders = (fun env1 bs1 bs_expected -> (

let rec aux = (fun uu____4161 bs2 bs_expected1 -> (match (uu____4161) with
| (env2, out, g, subst1) -> begin
(match (((bs2), (bs_expected1))) with
| ([], []) -> begin
((env2), ((FStar_List.rev out)), (None), (g), (subst1))
end
| (((hd1, imp))::bs3, ((hd_expected, imp'))::bs_expected2) -> begin
((match (((imp), (imp'))) with
| ((None, Some (FStar_Syntax_Syntax.Implicit (_)))) | ((Some (FStar_Syntax_Syntax.Implicit (_)), None)) -> begin
(

let uu____4258 = (

let uu____4259 = (

let uu____4262 = (

let uu____4263 = (FStar_Syntax_Print.bv_to_string hd1)
in (FStar_Util.format1 "Inconsistent implicit argument annotation on argument %s" uu____4263))
in (

let uu____4264 = (FStar_Syntax_Syntax.range_of_bv hd1)
in ((uu____4262), (uu____4264))))
in FStar_Errors.Error (uu____4259))
in (Prims.raise uu____4258))
end
| uu____4265 -> begin
()
end);
(

let expected_t = (FStar_Syntax_Subst.subst subst1 hd_expected.FStar_Syntax_Syntax.sort)
in (

let uu____4269 = (

let uu____4272 = (

let uu____4273 = (FStar_Syntax_Util.unmeta hd1.FStar_Syntax_Syntax.sort)
in uu____4273.FStar_Syntax_Syntax.n)
in (match (uu____4272) with
| FStar_Syntax_Syntax.Tm_unknown -> begin
((expected_t), (g))
end
| uu____4278 -> begin
((

let uu____4280 = (FStar_TypeChecker_Env.debug env2 FStar_Options.High)
in (match (uu____4280) with
| true -> begin
(

let uu____4281 = (FStar_Syntax_Print.bv_to_string hd1)
in (FStar_Util.print1 "Checking binder %s\n" uu____4281))
end
| uu____4282 -> begin
()
end));
(

let uu____4283 = (tc_tot_or_gtot_term env2 hd1.FStar_Syntax_Syntax.sort)
in (match (uu____4283) with
| (t, uu____4290, g1) -> begin
(

let g2 = (

let uu____4293 = (FStar_TypeChecker_Env.get_range env2)
in (

let uu____4294 = (FStar_TypeChecker_Rel.teq env2 t expected_t)
in (FStar_TypeChecker_Util.label_guard uu____4293 "Type annotation on parameter incompatible with the expected type" uu____4294)))
in (

let g3 = (

let uu____4296 = (FStar_TypeChecker_Rel.conj_guard g1 g2)
in (FStar_TypeChecker_Rel.conj_guard g uu____4296))
in ((t), (g3))))
end));
)
end))
in (match (uu____4269) with
| (t, g1) -> begin
(

let hd2 = (

let uu___105_4312 = hd1
in {FStar_Syntax_Syntax.ppname = uu___105_4312.FStar_Syntax_Syntax.ppname; FStar_Syntax_Syntax.index = uu___105_4312.FStar_Syntax_Syntax.index; FStar_Syntax_Syntax.sort = t})
in (

let b = ((hd2), (imp))
in (

let b_expected = ((hd_expected), (imp'))
in (

let env3 = (push_binding env2 b)
in (

let subst2 = (

let uu____4321 = (FStar_Syntax_Syntax.bv_to_name hd2)
in (maybe_extend_subst subst1 b_expected uu____4321))
in (aux ((env3), ((b)::out), (g1), (subst2)) bs3 bs_expected2))))))
end)));
)
end
| (rest, []) -> begin
((env2), ((FStar_List.rev out)), (Some (FStar_Util.Inl (rest))), (g), (subst1))
end
| ([], rest) -> begin
((env2), ((FStar_List.rev out)), (Some (FStar_Util.Inr (rest))), (g), (subst1))
end)
end))
in (aux ((env1), ([]), (FStar_TypeChecker_Rel.trivial_guard), ([])) bs1 bs_expected)))
in (

let rec expected_function_typ1 = (fun env1 t0 body1 -> (match (t0) with
| None -> begin
((match (env1.FStar_TypeChecker_Env.letrecs) with
| [] -> begin
()
end
| uu____4423 -> begin
(failwith "Impossible: Can\'t have a let rec annotation but no expected type")
end);
(

let uu____4427 = (tc_binders env1 bs)
in (match (uu____4427) with
| (bs1, envbody, g, uu____4448) -> begin
(

let uu____4449 = (

let uu____4456 = (

let uu____4457 = (FStar_Syntax_Subst.compress body1)
in uu____4457.FStar_Syntax_Syntax.n)
in (match (uu____4456) with
| FStar_Syntax_Syntax.Tm_ascribed (e, (FStar_Util.Inr (c), tacopt), uu____4469) -> begin
(

let uu____4505 = (tc_comp envbody c)
in (match (uu____4505) with
| (c1, uu____4516, g') -> begin
(

let uu____4518 = (tc_tactic_opt envbody tacopt)
in (

let uu____4520 = (FStar_TypeChecker_Rel.conj_guard g g')
in ((Some (c1)), (uu____4518), (body1), (uu____4520))))
end))
end
| uu____4523 -> begin
((None), (None), (body1), (g))
end))
in (match (uu____4449) with
| (copt, tacopt, body2, g1) -> begin
((None), (bs1), ([]), (copt), (tacopt), (envbody), (body2), (g1))
end))
end));
)
end
| Some (t) -> begin
(

let t1 = (FStar_Syntax_Subst.compress t)
in (

let rec as_function_typ = (fun norm1 t2 -> (

let uu____4582 = (

let uu____4583 = (FStar_Syntax_Subst.compress t2)
in uu____4583.FStar_Syntax_Syntax.n)
in (match (uu____4582) with
| (FStar_Syntax_Syntax.Tm_uvar (_)) | (FStar_Syntax_Syntax.Tm_app ({FStar_Syntax_Syntax.n = FStar_Syntax_Syntax.Tm_uvar (_); FStar_Syntax_Syntax.tk = _; FStar_Syntax_Syntax.pos = _; FStar_Syntax_Syntax.vars = _}, _)) -> begin
((match (env1.FStar_TypeChecker_Env.letrecs) with
| [] -> begin
()
end
| uu____4616 -> begin
(failwith "Impossible")
end);
(

let uu____4620 = (tc_binders env1 bs)
in (match (uu____4620) with
| (bs1, envbody, g, uu____4642) -> begin
(

let uu____4643 = (FStar_TypeChecker_Env.clear_expected_typ envbody)
in (match (uu____4643) with
| (envbody1, uu____4662) -> begin
((Some (((t2), (true)))), (bs1), ([]), (None), (None), (envbody1), (body1), (g))
end))
end));
)
end
| FStar_Syntax_Syntax.Tm_refine (b, uu____4674) -> begin
(

let uu____4679 = (as_function_typ norm1 b.FStar_Syntax_Syntax.sort)
in (match (uu____4679) with
| (uu____4708, bs1, bs', copt, tacopt, env2, body2, g) -> begin
((Some (((t2), (false)))), (bs1), (bs'), (copt), (tacopt), (env2), (body2), (g))
end))
end
| FStar_Syntax_Syntax.Tm_arrow (bs_expected, c_expected) -> begin
(

let uu____4748 = (FStar_Syntax_Subst.open_comp bs_expected c_expected)
in (match (uu____4748) with
| (bs_expected1, c_expected1) -> begin
(

let check_actuals_against_formals = (fun env2 bs1 bs_expected2 -> (

let rec handle_more = (fun uu____4811 c_expected2 -> (match (uu____4811) with
| (env3, bs2, more, guard, subst1) -> begin
(match (more) with
| None -> begin
(

let uu____4872 = (FStar_Syntax_Subst.subst_comp subst1 c_expected2)
in ((env3), (bs2), (guard), (uu____4872)))
end
| Some (FStar_Util.Inr (more_bs_expected)) -> begin
(

let c = (

let uu____4889 = (FStar_Syntax_Util.arrow more_bs_expected c_expected2)
in (FStar_Syntax_Syntax.mk_Total uu____4889))
in (

let uu____4890 = (FStar_Syntax_Subst.subst_comp subst1 c)
in ((env3), (bs2), (guard), (uu____4890))))
end
| Some (FStar_Util.Inl (more_bs)) -> begin
(

let c = (FStar_Syntax_Subst.subst_comp subst1 c_expected2)
in (match ((FStar_Syntax_Util.is_named_tot c)) with
| true -> begin
(

let t3 = (unfold_whnf env3 (FStar_Syntax_Util.comp_result c))
in (match (t3.FStar_Syntax_Syntax.n) with
| FStar_Syntax_Syntax.Tm_arrow (bs_expected3, c_expected3) -> begin
(

let uu____4931 = (check_binders env3 more_bs bs_expected3)
in (match (uu____4931) with
| (env4, bs', more1, guard', subst2) -> begin
(

let uu____4958 = (

let uu____4974 = (FStar_TypeChecker_Rel.conj_guard guard guard')
in ((env4), ((FStar_List.append bs2 bs')), (more1), (uu____4974), (subst2)))
in (handle_more uu____4958 c_expected3))
end))
end
| uu____4983 -> begin
(

let uu____4984 = (

let uu____4985 = (FStar_Syntax_Print.term_to_string t3)
in (FStar_Util.format1 "More arguments than annotated type (%s)" uu____4985))
in (fail uu____4984 t3))
end))
end
| uu____4993 -> begin
(fail "Function definition takes more arguments than expected from its annotated type" t2)
end))
end)
end))
in (

let uu____5001 = (check_binders env2 bs1 bs_expected2)
in (handle_more uu____5001 c_expected1))))
in (

let mk_letrec_env = (fun envbody bs1 c -> (

let letrecs = (guard_letrecs envbody bs1 c)
in (

let envbody1 = (

let uu___106_5039 = envbody
in {FStar_TypeChecker_Env.solver = uu___106_5039.FStar_TypeChecker_Env.solver; FStar_TypeChecker_Env.range = uu___106_5039.FStar_TypeChecker_Env.range; FStar_TypeChecker_Env.curmodule = uu___106_5039.FStar_TypeChecker_Env.curmodule; FStar_TypeChecker_Env.gamma = uu___106_5039.FStar_TypeChecker_Env.gamma; FStar_TypeChecker_Env.gamma_cache = uu___106_5039.FStar_TypeChecker_Env.gamma_cache; FStar_TypeChecker_Env.modules = uu___106_5039.FStar_TypeChecker_Env.modules; FStar_TypeChecker_Env.expected_typ = uu___106_5039.FStar_TypeChecker_Env.expected_typ; FStar_TypeChecker_Env.sigtab = uu___106_5039.FStar_TypeChecker_Env.sigtab; FStar_TypeChecker_Env.is_pattern = uu___106_5039.FStar_TypeChecker_Env.is_pattern; FStar_TypeChecker_Env.instantiate_imp = uu___106_5039.FStar_TypeChecker_Env.instantiate_imp; FStar_TypeChecker_Env.effects = uu___106_5039.FStar_TypeChecker_Env.effects; FStar_TypeChecker_Env.generalize = uu___106_5039.FStar_TypeChecker_Env.generalize; FStar_TypeChecker_Env.letrecs = []; FStar_TypeChecker_Env.top_level = uu___106_5039.FStar_TypeChecker_Env.top_level; FStar_TypeChecker_Env.check_uvars = uu___106_5039.FStar_TypeChecker_Env.check_uvars; FStar_TypeChecker_Env.use_eq = uu___106_5039.FStar_TypeChecker_Env.use_eq; FStar_TypeChecker_Env.is_iface = uu___106_5039.FStar_TypeChecker_Env.is_iface; FStar_TypeChecker_Env.admit = uu___106_5039.FStar_TypeChecker_Env.admit; FStar_TypeChecker_Env.lax = uu___106_5039.FStar_TypeChecker_Env.lax; FStar_TypeChecker_Env.lax_universes = uu___106_5039.FStar_TypeChecker_Env.lax_universes; FStar_TypeChecker_Env.type_of = uu___106_5039.FStar_TypeChecker_Env.type_of; FStar_TypeChecker_Env.universe_of = uu___106_5039.FStar_TypeChecker_Env.universe_of; FStar_TypeChecker_Env.use_bv_sorts = uu___106_5039.FStar_TypeChecker_Env.use_bv_sorts; FStar_TypeChecker_Env.qname_and_index = uu___106_5039.FStar_TypeChecker_Env.qname_and_index})
in (FStar_All.pipe_right letrecs (FStar_List.fold_left (fun uu____5053 uu____5054 -> (match (((uu____5053), (uu____5054))) with
| ((env2, letrec_binders), (l, t3)) -> begin
(

let uu____5079 = (

let uu____5083 = (

let uu____5084 = (FStar_TypeChecker_Env.clear_expected_typ env2)
in (FStar_All.pipe_right uu____5084 Prims.fst))
in (tc_term uu____5083 t3))
in (match (uu____5079) with
| (t4, uu____5096, uu____5097) -> begin
(

let env3 = (FStar_TypeChecker_Env.push_let_binding env2 l (([]), (t4)))
in (

let lb = (match (l) with
| FStar_Util.Inl (x) -> begin
(

let uu____5104 = (FStar_Syntax_Syntax.mk_binder (

let uu___107_5105 = x
in {FStar_Syntax_Syntax.ppname = uu___107_5105.FStar_Syntax_Syntax.ppname; FStar_Syntax_Syntax.index = uu___107_5105.FStar_Syntax_Syntax.index; FStar_Syntax_Syntax.sort = t4}))
in (uu____5104)::letrec_binders)
end
| uu____5106 -> begin
letrec_binders
end)
in ((env3), (lb))))
end))
end)) ((envbody1), ([])))))))
in (

let uu____5109 = (check_actuals_against_formals env1 bs bs_expected1)
in (match (uu____5109) with
| (envbody, bs1, g, c) -> begin
(

let uu____5141 = (

let uu____5145 = (FStar_TypeChecker_Env.should_verify env1)
in (match (uu____5145) with
| true -> begin
(mk_letrec_env envbody bs1 c)
end
| uu____5149 -> begin
((envbody), ([]))
end))
in (match (uu____5141) with
| (envbody1, letrecs) -> begin
(

let envbody2 = (FStar_TypeChecker_Env.set_expected_typ envbody1 (FStar_Syntax_Util.comp_result c))
in ((Some (((t2), (false)))), (bs1), (letrecs), (Some (c)), (None), (envbody2), (body1), (g)))
end))
end))))
end))
end
| uu____5181 -> begin
(match ((not (norm1))) with
| true -> begin
(

let uu____5196 = (unfold_whnf env1 t2)
in (as_function_typ true uu____5196))
end
| uu____5197 -> begin
(

let uu____5198 = (expected_function_typ1 env1 None body1)
in (match (uu____5198) with
| (uu____5226, bs1, uu____5228, c_opt, tacopt, envbody, body2, g) -> begin
((Some (((t2), (false)))), (bs1), ([]), (c_opt), (tacopt), (envbody), (body2), (g))
end))
end)
end)))
in (as_function_typ false t1)))
end))
in (

let use_eq = env.FStar_TypeChecker_Env.use_eq
in (

let uu____5253 = (FStar_TypeChecker_Env.clear_expected_typ env)
in (match (uu____5253) with
| (env1, topt) -> begin
((

let uu____5265 = (FStar_TypeChecker_Env.debug env1 FStar_Options.High)
in (match (uu____5265) with
| true -> begin
(

let uu____5266 = (match (topt) with
| None -> begin
"None"
end
| Some (t) -> begin
(FStar_Syntax_Print.term_to_string t)
end)
in (FStar_Util.print2 "!!!!!!!!!!!!!!!Expected type is %s, top_level=%s\n" uu____5266 (match (env1.FStar_TypeChecker_Env.top_level) with
| true -> begin
"true"
end
| uu____5268 -> begin
"false"
end)))
end
| uu____5269 -> begin
()
end));
(

let uu____5270 = (expected_function_typ1 env1 topt body)
in (match (uu____5270) with
| (tfun_opt, bs1, letrec_binders, c_opt, tacopt, envbody, body1, g) -> begin
(

let uu____5305 = (tc_term (

let uu___108_5309 = envbody
in {FStar_TypeChecker_Env.solver = uu___108_5309.FStar_TypeChecker_Env.solver; FStar_TypeChecker_Env.range = uu___108_5309.FStar_TypeChecker_Env.range; FStar_TypeChecker_Env.curmodule = uu___108_5309.FStar_TypeChecker_Env.curmodule; FStar_TypeChecker_Env.gamma = uu___108_5309.FStar_TypeChecker_Env.gamma; FStar_TypeChecker_Env.gamma_cache = uu___108_5309.FStar_TypeChecker_Env.gamma_cache; FStar_TypeChecker_Env.modules = uu___108_5309.FStar_TypeChecker_Env.modules; FStar_TypeChecker_Env.expected_typ = uu___108_5309.FStar_TypeChecker_Env.expected_typ; FStar_TypeChecker_Env.sigtab = uu___108_5309.FStar_TypeChecker_Env.sigtab; FStar_TypeChecker_Env.is_pattern = uu___108_5309.FStar_TypeChecker_Env.is_pattern; FStar_TypeChecker_Env.instantiate_imp = uu___108_5309.FStar_TypeChecker_Env.instantiate_imp; FStar_TypeChecker_Env.effects = uu___108_5309.FStar_TypeChecker_Env.effects; FStar_TypeChecker_Env.generalize = uu___108_5309.FStar_TypeChecker_Env.generalize; FStar_TypeChecker_Env.letrecs = uu___108_5309.FStar_TypeChecker_Env.letrecs; FStar_TypeChecker_Env.top_level = false; FStar_TypeChecker_Env.check_uvars = uu___108_5309.FStar_TypeChecker_Env.check_uvars; FStar_TypeChecker_Env.use_eq = use_eq; FStar_TypeChecker_Env.is_iface = uu___108_5309.FStar_TypeChecker_Env.is_iface; FStar_TypeChecker_Env.admit = uu___108_5309.FStar_TypeChecker_Env.admit; FStar_TypeChecker_Env.lax = uu___108_5309.FStar_TypeChecker_Env.lax; FStar_TypeChecker_Env.lax_universes = uu___108_5309.FStar_TypeChecker_Env.lax_universes; FStar_TypeChecker_Env.type_of = uu___108_5309.FStar_TypeChecker_Env.type_of; FStar_TypeChecker_Env.universe_of = uu___108_5309.FStar_TypeChecker_Env.universe_of; FStar_TypeChecker_Env.use_bv_sorts = uu___108_5309.FStar_TypeChecker_Env.use_bv_sorts; FStar_TypeChecker_Env.qname_and_index = uu___108_5309.FStar_TypeChecker_Env.qname_and_index}) body1)
in (match (uu____5305) with
| (body2, cbody, guard_body) -> begin
(

let guard_body1 = (FStar_TypeChecker_Rel.solve_deferred_constraints envbody guard_body)
in ((

let uu____5318 = (FStar_All.pipe_left (FStar_TypeChecker_Env.debug env1) (FStar_Options.Other ("Implicits")))
in (match (uu____5318) with
| true -> begin
(

let uu____5319 = (FStar_All.pipe_left FStar_Util.string_of_int (FStar_List.length guard_body1.FStar_TypeChecker_Env.implicits))
in (

let uu____5328 = (

let uu____5329 = (cbody.FStar_Syntax_Syntax.comp ())
in (FStar_All.pipe_left FStar_Syntax_Print.comp_to_string uu____5329))
in (FStar_Util.print2 "Introduced %s implicits in body of abstraction\nAfter solving constraints, cbody is %s\n" uu____5319 uu____5328)))
end
| uu____5330 -> begin
()
end));
(

let uu____5331 = (

let uu____5335 = (

let uu____5338 = (cbody.FStar_Syntax_Syntax.comp ())
in ((body2), (uu____5338)))
in (check_expected_effect (

let uu___109_5343 = envbody
in {FStar_TypeChecker_Env.solver = uu___109_5343.FStar_TypeChecker_Env.solver; FStar_TypeChecker_Env.range = uu___109_5343.FStar_TypeChecker_Env.range; FStar_TypeChecker_Env.curmodule = uu___109_5343.FStar_TypeChecker_Env.curmodule; FStar_TypeChecker_Env.gamma = uu___109_5343.FStar_TypeChecker_Env.gamma; FStar_TypeChecker_Env.gamma_cache = uu___109_5343.FStar_TypeChecker_Env.gamma_cache; FStar_TypeChecker_Env.modules = uu___109_5343.FStar_TypeChecker_Env.modules; FStar_TypeChecker_Env.expected_typ = uu___109_5343.FStar_TypeChecker_Env.expected_typ; FStar_TypeChecker_Env.sigtab = uu___109_5343.FStar_TypeChecker_Env.sigtab; FStar_TypeChecker_Env.is_pattern = uu___109_5343.FStar_TypeChecker_Env.is_pattern; FStar_TypeChecker_Env.instantiate_imp = uu___109_5343.FStar_TypeChecker_Env.instantiate_imp; FStar_TypeChecker_Env.effects = uu___109_5343.FStar_TypeChecker_Env.effects; FStar_TypeChecker_Env.generalize = uu___109_5343.FStar_TypeChecker_Env.generalize; FStar_TypeChecker_Env.letrecs = uu___109_5343.FStar_TypeChecker_Env.letrecs; FStar_TypeChecker_Env.top_level = uu___109_5343.FStar_TypeChecker_Env.top_level; FStar_TypeChecker_Env.check_uvars = uu___109_5343.FStar_TypeChecker_Env.check_uvars; FStar_TypeChecker_Env.use_eq = use_eq; FStar_TypeChecker_Env.is_iface = uu___109_5343.FStar_TypeChecker_Env.is_iface; FStar_TypeChecker_Env.admit = uu___109_5343.FStar_TypeChecker_Env.admit; FStar_TypeChecker_Env.lax = uu___109_5343.FStar_TypeChecker_Env.lax; FStar_TypeChecker_Env.lax_universes = uu___109_5343.FStar_TypeChecker_Env.lax_universes; FStar_TypeChecker_Env.type_of = uu___109_5343.FStar_TypeChecker_Env.type_of; FStar_TypeChecker_Env.universe_of = uu___109_5343.FStar_TypeChecker_Env.universe_of; FStar_TypeChecker_Env.use_bv_sorts = uu___109_5343.FStar_TypeChecker_Env.use_bv_sorts; FStar_TypeChecker_Env.qname_and_index = uu___109_5343.FStar_TypeChecker_Env.qname_and_index}) c_opt uu____5335))
in (match (uu____5331) with
| (body3, cbody1, guard) -> begin
(

let guard1 = (FStar_TypeChecker_Rel.conj_guard guard_body1 guard)
in (

let guard2 = (

let uu____5352 = (env1.FStar_TypeChecker_Env.top_level || (

let uu____5353 = (FStar_TypeChecker_Env.should_verify env1)
in (not (uu____5353))))
in (match (uu____5352) with
| true -> begin
(

let uu____5354 = (FStar_TypeChecker_Rel.conj_guard g guard1)
in (FStar_TypeChecker_Rel.discharge_guard envbody uu____5354))
end
| uu____5355 -> begin
(

let guard2 = (

let uu____5357 = (FStar_TypeChecker_Rel.conj_guard g guard1)
in (FStar_TypeChecker_Rel.close_guard env1 (FStar_List.append bs1 letrec_binders) uu____5357))
in guard2)
end))
in (

let tfun_computed = (FStar_Syntax_Util.arrow bs1 cbody1)
in (

let e = (

let uu____5364 = (

let uu____5371 = (

let uu____5377 = (FStar_All.pipe_right (FStar_Util.dflt cbody1 c_opt) FStar_Syntax_Util.lcomp_of_comp)
in (FStar_All.pipe_right uu____5377 (fun _0_29 -> FStar_Util.Inl (_0_29))))
in Some (uu____5371))
in (FStar_Syntax_Util.abs bs1 body3 uu____5364))
in (

let uu____5391 = (match (tfun_opt) with
| Some (t, use_teq) -> begin
(

let t1 = (FStar_Syntax_Subst.compress t)
in (match (t1.FStar_Syntax_Syntax.n) with
| FStar_Syntax_Syntax.Tm_arrow (uu____5406) -> begin
((e), (t1), (guard2))
end
| uu____5414 -> begin
(

let uu____5415 = (match (use_teq) with
| true -> begin
(

let uu____5420 = (FStar_TypeChecker_Rel.teq env1 t1 tfun_computed)
in ((e), (uu____5420)))
end
| uu____5421 -> begin
(FStar_TypeChecker_Util.check_and_ascribe env1 e tfun_computed t1)
end)
in (match (uu____5415) with
| (e1, guard') -> begin
(

let uu____5427 = (FStar_TypeChecker_Rel.conj_guard guard2 guard')
in ((e1), (t1), (uu____5427)))
end))
end))
end
| None -> begin
((e), (tfun_computed), (guard2))
end)
in (match (uu____5391) with
| (e1, tfun, guard3) -> begin
(

let c = (match (env1.FStar_TypeChecker_Env.top_level) with
| true -> begin
(FStar_Syntax_Syntax.mk_Total tfun)
end
| uu____5439 -> begin
(FStar_TypeChecker_Util.return_value env1 tfun e1)
end)
in (

let uu____5440 = (FStar_TypeChecker_Util.strengthen_precondition None env1 e1 (FStar_Syntax_Util.lcomp_of_comp c) guard3)
in (match (uu____5440) with
| (c1, g1) -> begin
((e1), (c1), (g1))
end)))
end))))))
end));
))
end))
end));
)
end)))))))
and check_application_args : FStar_TypeChecker_Env.env  ->  FStar_Syntax_Syntax.term  ->  FStar_Syntax_Syntax.lcomp  ->  FStar_TypeChecker_Env.guard_t  ->  ((FStar_Syntax_Syntax.term', FStar_Syntax_Syntax.term') FStar_Syntax_Syntax.syntax * FStar_Syntax_Syntax.aqual) Prims.list  ->  FStar_Syntax_Syntax.typ Prims.option  ->  (FStar_Syntax_Syntax.term * FStar_Syntax_Syntax.lcomp * FStar_TypeChecker_Env.guard_t) = (fun env head1 chead ghead args expected_topt -> (

let n_args = (FStar_List.length args)
in (

let r = (FStar_TypeChecker_Env.get_range env)
in (

let thead = chead.FStar_Syntax_Syntax.res_typ
in ((

let uu____5476 = (FStar_TypeChecker_Env.debug env FStar_Options.High)
in (match (uu____5476) with
| true -> begin
(

let uu____5477 = (FStar_Range.string_of_range head1.FStar_Syntax_Syntax.pos)
in (

let uu____5478 = (FStar_Syntax_Print.term_to_string thead)
in (FStar_Util.print2 "(%s) Type of head is %s\n" uu____5477 uu____5478)))
end
| uu____5479 -> begin
()
end));
(

let monadic_application = (fun uu____5520 subst1 arg_comps_rev arg_rets guard fvs bs -> (match (uu____5520) with
| (head2, chead1, ghead1, cres) -> begin
(

let rt = (check_no_escape (Some (head2)) env fvs cres.FStar_Syntax_Syntax.res_typ)
in (

let cres1 = (

let uu___110_5561 = cres
in {FStar_Syntax_Syntax.eff_name = uu___110_5561.FStar_Syntax_Syntax.eff_name; FStar_Syntax_Syntax.res_typ = rt; FStar_Syntax_Syntax.cflags = uu___110_5561.FStar_Syntax_Syntax.cflags; FStar_Syntax_Syntax.comp = uu___110_5561.FStar_Syntax_Syntax.comp})
in (

let uu____5562 = (match (bs) with
| [] -> begin
(

let cres2 = (FStar_TypeChecker_Util.subst_lcomp subst1 cres1)
in (

let g = (FStar_TypeChecker_Rel.conj_guard ghead1 guard)
in (

let refine_with_equality = ((FStar_Syntax_Util.is_pure_or_ghost_lcomp cres2) && (FStar_All.pipe_right arg_comps_rev (FStar_Util.for_some (fun uu___84_5589 -> (match (uu___84_5589) with
| (uu____5598, uu____5599, FStar_Util.Inl (uu____5600)) -> begin
false
end
| (uu____5611, uu____5612, FStar_Util.Inr (c)) -> begin
(

let uu____5622 = (FStar_Syntax_Util.is_pure_or_ghost_lcomp c)
in (not (uu____5622)))
end)))))
in (

let cres3 = (match (refine_with_equality) with
| true -> begin
(

let uu____5624 = ((FStar_Syntax_Syntax.mk_Tm_app head2 (FStar_List.rev arg_rets)) (Some (cres2.FStar_Syntax_Syntax.res_typ.FStar_Syntax_Syntax.n)) r)
in (FStar_TypeChecker_Util.maybe_assume_result_eq_pure_term env uu____5624 cres2))
end
| uu____5633 -> begin
((

let uu____5635 = (FStar_TypeChecker_Env.debug env FStar_Options.Low)
in (match (uu____5635) with
| true -> begin
(

let uu____5636 = (FStar_Syntax_Print.term_to_string head2)
in (

let uu____5637 = (FStar_Syntax_Print.lcomp_to_string cres2)
in (

let uu____5638 = (FStar_TypeChecker_Rel.guard_to_string env g)
in (FStar_Util.print3 "Not refining result: f=%s; cres=%s; guard=%s\n" uu____5636 uu____5637 uu____5638))))
end
| uu____5639 -> begin
()
end));
cres2;
)
end)
in ((cres3), (g))))))
end
| uu____5640 -> begin
(

let g = (

let uu____5645 = (FStar_TypeChecker_Rel.conj_guard ghead1 guard)
in (FStar_All.pipe_right uu____5645 (FStar_TypeChecker_Rel.solve_deferred_constraints env)))
in (

let uu____5646 = (

let uu____5647 = (

let uu____5650 = (

let uu____5651 = (

let uu____5652 = (cres1.FStar_Syntax_Syntax.comp ())
in (FStar_Syntax_Util.arrow bs uu____5652))
in (FStar_All.pipe_left (FStar_Syntax_Subst.subst subst1) uu____5651))
in (FStar_Syntax_Syntax.mk_Total uu____5650))
in (FStar_All.pipe_left FStar_Syntax_Util.lcomp_of_comp uu____5647))
in ((uu____5646), (g))))
end)
in (match (uu____5562) with
| (cres2, guard1) -> begin
((

let uu____5663 = (FStar_TypeChecker_Env.debug env FStar_Options.Low)
in (match (uu____5663) with
| true -> begin
(

let uu____5664 = (FStar_Syntax_Print.lcomp_to_string cres2)
in (FStar_Util.print1 "\t Type of result cres is %s\n" uu____5664))
end
| uu____5665 -> begin
()
end));
(

let comp = (FStar_List.fold_left (fun out_c uu____5680 -> (match (uu____5680) with
| ((e, q), x, c) -> begin
(match (c) with
| FStar_Util.Inl (eff_name, arg_typ) -> begin
out_c
end
| FStar_Util.Inr (c1) -> begin
(FStar_TypeChecker_Util.bind e.FStar_Syntax_Syntax.pos env None c1 ((x), (out_c)))
end)
end)) cres2 arg_comps_rev)
in (

let comp1 = (FStar_TypeChecker_Util.bind head2.FStar_Syntax_Syntax.pos env None chead1 ((None), (comp)))
in (

let shortcuts_evaluation_order = (

let uu____5726 = (

let uu____5727 = (FStar_Syntax_Subst.compress head2)
in uu____5727.FStar_Syntax_Syntax.n)
in (match (uu____5726) with
| FStar_Syntax_Syntax.Tm_fvar (fv) -> begin
((FStar_Syntax_Syntax.fv_eq_lid fv FStar_Syntax_Const.op_And) || (FStar_Syntax_Syntax.fv_eq_lid fv FStar_Syntax_Const.op_Or))
end
| uu____5731 -> begin
false
end))
in (

let app = (match (shortcuts_evaluation_order) with
| true -> begin
(

let args1 = (FStar_List.fold_left (fun args1 uu____5745 -> (match (uu____5745) with
| (arg, uu____5757, uu____5758) -> begin
(arg)::args1
end)) [] arg_comps_rev)
in (

let app = ((FStar_Syntax_Syntax.mk_Tm_app head2 args1) (Some (comp1.FStar_Syntax_Syntax.res_typ.FStar_Syntax_Syntax.n)) r)
in (

let app1 = (FStar_TypeChecker_Util.maybe_lift env app cres2.FStar_Syntax_Syntax.eff_name comp1.FStar_Syntax_Syntax.eff_name comp1.FStar_Syntax_Syntax.res_typ)
in (FStar_TypeChecker_Util.maybe_monadic env app1 comp1.FStar_Syntax_Syntax.eff_name comp1.FStar_Syntax_Syntax.res_typ))))
end
| uu____5777 -> begin
(

let uu____5778 = (

let map_fun = (fun uu____5817 -> (match (uu____5817) with
| ((e, q), uu____5841, c0) -> begin
(match (c0) with
| FStar_Util.Inl (uu____5866) -> begin
((None), (((e), (q))))
end
| FStar_Util.Inr (c) when (FStar_Syntax_Util.is_pure_or_ghost_lcomp c) -> begin
((None), (((e), (q))))
end
| FStar_Util.Inr (c) -> begin
(

let x = (FStar_Syntax_Syntax.new_bv None c.FStar_Syntax_Syntax.res_typ)
in (

let e1 = (FStar_TypeChecker_Util.maybe_lift env e c.FStar_Syntax_Syntax.eff_name comp1.FStar_Syntax_Syntax.eff_name c.FStar_Syntax_Syntax.res_typ)
in (

let uu____5909 = (

let uu____5912 = (FStar_Syntax_Syntax.bv_to_name x)
in ((uu____5912), (q)))
in ((Some (((x), (c.FStar_Syntax_Syntax.eff_name), (c.FStar_Syntax_Syntax.res_typ), (e1)))), (uu____5909)))))
end)
end))
in (

let uu____5930 = (

let uu____5944 = (

let uu____5957 = (

let uu____5969 = (

let uu____5978 = (FStar_Syntax_Syntax.as_arg head2)
in ((uu____5978), (None), (FStar_Util.Inr (chead1))))
in (uu____5969)::arg_comps_rev)
in (FStar_List.map map_fun uu____5957))
in (FStar_All.pipe_left FStar_List.split uu____5944))
in (match (uu____5930) with
| (lifted_args, reverse_args) -> begin
(

let uu____6087 = (

let uu____6088 = (FStar_List.hd reverse_args)
in (Prims.fst uu____6088))
in (

let uu____6093 = (

let uu____6097 = (FStar_List.tl reverse_args)
in (FStar_List.rev uu____6097))
in ((lifted_args), (uu____6087), (uu____6093))))
end)))
in (match (uu____5778) with
| (lifted_args, head3, args1) -> begin
(

let app = ((FStar_Syntax_Syntax.mk_Tm_app head3 args1) (Some (comp1.FStar_Syntax_Syntax.res_typ.FStar_Syntax_Syntax.n)) r)
in (

let app1 = (FStar_TypeChecker_Util.maybe_lift env app cres2.FStar_Syntax_Syntax.eff_name comp1.FStar_Syntax_Syntax.eff_name comp1.FStar_Syntax_Syntax.res_typ)
in (

let app2 = (FStar_TypeChecker_Util.maybe_monadic env app1 comp1.FStar_Syntax_Syntax.eff_name comp1.FStar_Syntax_Syntax.res_typ)
in (

let bind_lifted_args = (fun e uu___85_6165 -> (match (uu___85_6165) with
| None -> begin
e
end
| Some (x, m, t, e1) -> begin
(

let lb = (FStar_Syntax_Util.mk_letbinding (FStar_Util.Inl (x)) [] t m e1)
in (

let letbinding = (

let uu____6207 = (

let uu____6210 = (

let uu____6211 = (

let uu____6219 = (

let uu____6220 = (

let uu____6221 = (FStar_Syntax_Syntax.mk_binder x)
in (uu____6221)::[])
in (FStar_Syntax_Subst.close uu____6220 e))
in ((((false), ((lb)::[]))), (uu____6219)))
in FStar_Syntax_Syntax.Tm_let (uu____6211))
in (FStar_Syntax_Syntax.mk uu____6210))
in (uu____6207 None e.FStar_Syntax_Syntax.pos))
in ((FStar_Syntax_Syntax.mk (FStar_Syntax_Syntax.Tm_meta (((letbinding), (FStar_Syntax_Syntax.Meta_monadic (((m), (comp1.FStar_Syntax_Syntax.res_typ)))))))) None e.FStar_Syntax_Syntax.pos)))
end))
in (FStar_List.fold_left bind_lifted_args app2 lifted_args)))))
end))
end)
in (

let uu____6255 = (FStar_TypeChecker_Util.strengthen_precondition None env app comp1 guard1)
in (match (uu____6255) with
| (comp2, g) -> begin
((app), (comp2), (g))
end))))));
)
end))))
end))
in (

let rec tc_args = (fun head_info uu____6313 bs args1 -> (match (uu____6313) with
| (subst1, outargs, arg_rets, g, fvs) -> begin
(match (((bs), (args1))) with
| (((x, Some (FStar_Syntax_Syntax.Implicit (uu____6408))))::rest, ((uu____6410, None))::uu____6411) -> begin
(

let t = (FStar_Syntax_Subst.subst subst1 x.FStar_Syntax_Syntax.sort)
in (

let t1 = (check_no_escape (Some (head1)) env fvs t)
in (

let uu____6448 = (FStar_TypeChecker_Util.new_implicit_var "Instantiating implicit argument in application" head1.FStar_Syntax_Syntax.pos env t1)
in (match (uu____6448) with
| (varg, uu____6459, implicits) -> begin
(

let subst2 = (FStar_Syntax_Syntax.NT (((x), (varg))))::subst1
in (

let arg = (

let uu____6472 = (FStar_Syntax_Syntax.as_implicit true)
in ((varg), (uu____6472)))
in (

let uu____6473 = (

let uu____6495 = (FStar_TypeChecker_Rel.conj_guard implicits g)
in ((subst2), ((((arg), (None), (FStar_Util.Inl (((FStar_Syntax_Const.effect_Tot_lid), (t1))))))::outargs), ((arg)::arg_rets), (uu____6495), (fvs)))
in (tc_args head_info uu____6473 rest args1))))
end))))
end
| (((x, aqual))::rest, ((e, aq))::rest') -> begin
((match (((aqual), (aq))) with
| ((Some (FStar_Syntax_Syntax.Implicit (_)), Some (FStar_Syntax_Syntax.Implicit (_)))) | ((None, None)) | ((Some (FStar_Syntax_Syntax.Equality), None)) -> begin
()
end
| uu____6586 -> begin
(Prims.raise (FStar_Errors.Error ((("Inconsistent implicit qualifier"), (e.FStar_Syntax_Syntax.pos)))))
end);
(

let targ = (FStar_Syntax_Subst.subst subst1 x.FStar_Syntax_Syntax.sort)
in (

let x1 = (

let uu___111_6593 = x
in {FStar_Syntax_Syntax.ppname = uu___111_6593.FStar_Syntax_Syntax.ppname; FStar_Syntax_Syntax.index = uu___111_6593.FStar_Syntax_Syntax.index; FStar_Syntax_Syntax.sort = targ})
in ((

let uu____6595 = (FStar_TypeChecker_Env.debug env FStar_Options.Extreme)
in (match (uu____6595) with
| true -> begin
(

let uu____6596 = (FStar_Syntax_Print.term_to_string targ)
in (FStar_Util.print1 "\tType of arg (after subst) = %s\n" uu____6596))
end
| uu____6597 -> begin
()
end));
(

let targ1 = (check_no_escape (Some (head1)) env fvs targ)
in (

let env1 = (FStar_TypeChecker_Env.set_expected_typ env targ1)
in (

let env2 = (

let uu___112_6601 = env1
in {FStar_TypeChecker_Env.solver = uu___112_6601.FStar_TypeChecker_Env.solver; FStar_TypeChecker_Env.range = uu___112_6601.FStar_TypeChecker_Env.range; FStar_TypeChecker_Env.curmodule = uu___112_6601.FStar_TypeChecker_Env.curmodule; FStar_TypeChecker_Env.gamma = uu___112_6601.FStar_TypeChecker_Env.gamma; FStar_TypeChecker_Env.gamma_cache = uu___112_6601.FStar_TypeChecker_Env.gamma_cache; FStar_TypeChecker_Env.modules = uu___112_6601.FStar_TypeChecker_Env.modules; FStar_TypeChecker_Env.expected_typ = uu___112_6601.FStar_TypeChecker_Env.expected_typ; FStar_TypeChecker_Env.sigtab = uu___112_6601.FStar_TypeChecker_Env.sigtab; FStar_TypeChecker_Env.is_pattern = uu___112_6601.FStar_TypeChecker_Env.is_pattern; FStar_TypeChecker_Env.instantiate_imp = uu___112_6601.FStar_TypeChecker_Env.instantiate_imp; FStar_TypeChecker_Env.effects = uu___112_6601.FStar_TypeChecker_Env.effects; FStar_TypeChecker_Env.generalize = uu___112_6601.FStar_TypeChecker_Env.generalize; FStar_TypeChecker_Env.letrecs = uu___112_6601.FStar_TypeChecker_Env.letrecs; FStar_TypeChecker_Env.top_level = uu___112_6601.FStar_TypeChecker_Env.top_level; FStar_TypeChecker_Env.check_uvars = uu___112_6601.FStar_TypeChecker_Env.check_uvars; FStar_TypeChecker_Env.use_eq = (is_eq aqual); FStar_TypeChecker_Env.is_iface = uu___112_6601.FStar_TypeChecker_Env.is_iface; FStar_TypeChecker_Env.admit = uu___112_6601.FStar_TypeChecker_Env.admit; FStar_TypeChecker_Env.lax = uu___112_6601.FStar_TypeChecker_Env.lax; FStar_TypeChecker_Env.lax_universes = uu___112_6601.FStar_TypeChecker_Env.lax_universes; FStar_TypeChecker_Env.type_of = uu___112_6601.FStar_TypeChecker_Env.type_of; FStar_TypeChecker_Env.universe_of = uu___112_6601.FStar_TypeChecker_Env.universe_of; FStar_TypeChecker_Env.use_bv_sorts = uu___112_6601.FStar_TypeChecker_Env.use_bv_sorts; FStar_TypeChecker_Env.qname_and_index = uu___112_6601.FStar_TypeChecker_Env.qname_and_index})
in ((

let uu____6603 = (FStar_TypeChecker_Env.debug env2 FStar_Options.High)
in (match (uu____6603) with
| true -> begin
(

let uu____6604 = (FStar_Syntax_Print.tag_of_term e)
in (

let uu____6605 = (FStar_Syntax_Print.term_to_string e)
in (

let uu____6606 = (FStar_Syntax_Print.term_to_string targ1)
in (FStar_Util.print3 "Checking arg (%s) %s at type %s\n" uu____6604 uu____6605 uu____6606))))
end
| uu____6607 -> begin
()
end));
(

let uu____6608 = (tc_term env2 e)
in (match (uu____6608) with
| (e1, c, g_e) -> begin
(

let g1 = (FStar_TypeChecker_Rel.conj_guard g g_e)
in (

let arg = ((e1), (aq))
in (

let uu____6624 = (FStar_Syntax_Util.is_tot_or_gtot_lcomp c)
in (match (uu____6624) with
| true -> begin
(

let subst2 = (

let uu____6629 = (FStar_List.hd bs)
in (maybe_extend_subst subst1 uu____6629 e1))
in (tc_args head_info ((subst2), ((((arg), (None), (FStar_Util.Inl (((c.FStar_Syntax_Syntax.eff_name), (c.FStar_Syntax_Syntax.res_typ))))))::outargs), ((arg)::arg_rets), (g1), (fvs)) rest rest'))
end
| uu____6684 -> begin
(

let uu____6685 = (FStar_TypeChecker_Util.is_pure_or_ghost_effect env2 c.FStar_Syntax_Syntax.eff_name)
in (match (uu____6685) with
| true -> begin
(

let subst2 = (

let uu____6690 = (FStar_List.hd bs)
in (maybe_extend_subst subst1 uu____6690 e1))
in (tc_args head_info ((subst2), ((((arg), (Some (x1)), (FStar_Util.Inr (c))))::outargs), ((arg)::arg_rets), (g1), (fvs)) rest rest'))
end
| uu____6735 -> begin
(

let uu____6736 = (

let uu____6737 = (FStar_List.hd bs)
in (FStar_Syntax_Syntax.is_null_binder uu____6737))
in (match (uu____6736) with
| true -> begin
(

let newx = (FStar_Syntax_Syntax.new_bv (Some (e1.FStar_Syntax_Syntax.pos)) c.FStar_Syntax_Syntax.res_typ)
in (

let arg' = (

let uu____6746 = (FStar_Syntax_Syntax.bv_to_name newx)
in (FStar_All.pipe_left FStar_Syntax_Syntax.as_arg uu____6746))
in (tc_args head_info ((subst1), ((((arg), (Some (newx)), (FStar_Util.Inr (c))))::outargs), ((arg')::arg_rets), (g1), (fvs)) rest rest')))
end
| uu____6783 -> begin
(

let uu____6784 = (

let uu____6806 = (

let uu____6808 = (

let uu____6809 = (FStar_Syntax_Syntax.bv_to_name x1)
in (FStar_Syntax_Syntax.as_arg uu____6809))
in (uu____6808)::arg_rets)
in ((subst1), ((((arg), (Some (x1)), (FStar_Util.Inr (c))))::outargs), (uu____6806), (g1), ((x1)::fvs)))
in (tc_args head_info uu____6784 rest rest'))
end))
end))
end))))
end));
))));
)));
)
end
| (uu____6846, []) -> begin
(monadic_application head_info subst1 outargs arg_rets g fvs bs)
end
| ([], (arg)::uu____6867) -> begin
(

let uu____6897 = (monadic_application head_info subst1 outargs arg_rets g fvs [])
in (match (uu____6897) with
| (head2, chead1, ghead1) -> begin
(

let rec aux = (fun norm1 tres -> (

let tres1 = (

let uu____6920 = (FStar_Syntax_Subst.compress tres)
in (FStar_All.pipe_right uu____6920 FStar_Syntax_Util.unrefine))
in (match (tres1.FStar_Syntax_Syntax.n) with
| FStar_Syntax_Syntax.Tm_arrow (bs1, cres') -> begin
(

let uu____6936 = (FStar_Syntax_Subst.open_comp bs1 cres')
in (match (uu____6936) with
| (bs2, cres'1) -> begin
(

let head_info1 = ((head2), (chead1), (ghead1), ((FStar_Syntax_Util.lcomp_of_comp cres'1)))
in ((

let uu____6950 = (FStar_TypeChecker_Env.debug env FStar_Options.Low)
in (match (uu____6950) with
| true -> begin
(

let uu____6951 = (FStar_Range.string_of_range tres1.FStar_Syntax_Syntax.pos)
in (FStar_Util.print1 "%s: Warning: Potentially redundant explicit currying of a function type \n" uu____6951))
end
| uu____6952 -> begin
()
end));
(tc_args head_info1 (([]), ([]), ([]), (FStar_TypeChecker_Rel.trivial_guard), ([])) bs2 args1);
))
end))
end
| uu____6981 when (not (norm1)) -> begin
(

let uu____6982 = (unfold_whnf env tres1)
in (aux true uu____6982))
end
| uu____6983 -> begin
(

let uu____6984 = (

let uu____6985 = (

let uu____6988 = (

let uu____6989 = (FStar_TypeChecker_Normalize.term_to_string env thead)
in (

let uu____6990 = (FStar_Util.string_of_int n_args)
in (FStar_Util.format2 "Too many arguments to function of type %s; got %s arguments" uu____6989 uu____6990)))
in (

let uu____6994 = (FStar_Syntax_Syntax.argpos arg)
in ((uu____6988), (uu____6994))))
in FStar_Errors.Error (uu____6985))
in (Prims.raise uu____6984))
end)))
in (aux false chead1.FStar_Syntax_Syntax.res_typ))
end))
end)
end))
in (

let rec check_function_app = (fun tf -> (

let uu____7007 = (

let uu____7008 = (unfold_whnf env tf)
in uu____7008.FStar_Syntax_Syntax.n)
in (match (uu____7007) with
| (FStar_Syntax_Syntax.Tm_uvar (_)) | (FStar_Syntax_Syntax.Tm_app ({FStar_Syntax_Syntax.n = FStar_Syntax_Syntax.Tm_uvar (_); FStar_Syntax_Syntax.tk = _; FStar_Syntax_Syntax.pos = _; FStar_Syntax_Syntax.vars = _}, _)) -> begin
(

let rec tc_args1 = (fun env1 args1 -> (match (args1) with
| [] -> begin
(([]), ([]), (FStar_TypeChecker_Rel.trivial_guard))
end
| ((e, imp))::tl1 -> begin
(

let uu____7084 = (tc_term env1 e)
in (match (uu____7084) with
| (e1, c, g_e) -> begin
(

let uu____7097 = (tc_args1 env1 tl1)
in (match (uu____7097) with
| (args2, comps, g_rest) -> begin
(

let uu____7119 = (FStar_TypeChecker_Rel.conj_guard g_e g_rest)
in (((((e1), (imp)))::args2), ((((e1.FStar_Syntax_Syntax.pos), (c)))::comps), (uu____7119)))
end))
end))
end))
in (

let uu____7130 = (tc_args1 env args)
in (match (uu____7130) with
| (args1, comps, g_args) -> begin
(

let bs = (

let uu____7152 = (FStar_All.pipe_right comps (FStar_List.map (fun uu____7172 -> (match (uu____7172) with
| (uu____7180, c) -> begin
((c.FStar_Syntax_Syntax.res_typ), (None))
end))))
in (FStar_Syntax_Util.null_binders_of_tks uu____7152))
in (

let ml_or_tot = (fun t r1 -> (

let uu____7196 = (FStar_Options.ml_ish ())
in (match (uu____7196) with
| true -> begin
(FStar_Syntax_Util.ml_comp t r1)
end
| uu____7197 -> begin
(FStar_Syntax_Syntax.mk_Total t)
end)))
in (

let cres = (

let uu____7199 = (

let uu____7202 = (

let uu____7203 = (FStar_Syntax_Util.type_u ())
in (FStar_All.pipe_right uu____7203 Prims.fst))
in (FStar_TypeChecker_Util.new_uvar env uu____7202))
in (ml_or_tot uu____7199 r))
in (

let bs_cres = (FStar_Syntax_Util.arrow bs cres)
in ((

let uu____7212 = (FStar_All.pipe_left (FStar_TypeChecker_Env.debug env) FStar_Options.Extreme)
in (match (uu____7212) with
| true -> begin
(

let uu____7213 = (FStar_Syntax_Print.term_to_string head1)
in (

let uu____7214 = (FStar_Syntax_Print.term_to_string tf)
in (

let uu____7215 = (FStar_Syntax_Print.term_to_string bs_cres)
in (FStar_Util.print3 "Forcing the type of %s from %s to %s\n" uu____7213 uu____7214 uu____7215))))
end
| uu____7216 -> begin
()
end));
(

let uu____7218 = (FStar_TypeChecker_Rel.teq env tf bs_cres)
in (FStar_All.pipe_left (FStar_TypeChecker_Rel.force_trivial_guard env) uu____7218));
(

let comp = (

let uu____7220 = (FStar_All.pipe_left FStar_Syntax_Util.lcomp_of_comp cres)
in (FStar_List.fold_right (fun uu____7225 out -> (match (uu____7225) with
| (r1, c) -> begin
(FStar_TypeChecker_Util.bind r1 env None c ((None), (out)))
end)) ((((head1.FStar_Syntax_Syntax.pos), (chead)))::comps) uu____7220))
in (

let uu____7234 = ((FStar_Syntax_Syntax.mk_Tm_app head1 args1) (Some (comp.FStar_Syntax_Syntax.res_typ.FStar_Syntax_Syntax.n)) r)
in (

let uu____7241 = (FStar_TypeChecker_Rel.conj_guard ghead g_args)
in ((uu____7234), (comp), (uu____7241)))));
)))))
end)))
end
| FStar_Syntax_Syntax.Tm_arrow (bs, c) -> begin
(

let uu____7256 = (FStar_Syntax_Subst.open_comp bs c)
in (match (uu____7256) with
| (bs1, c1) -> begin
(

let head_info = ((head1), (chead), (ghead), ((FStar_Syntax_Util.lcomp_of_comp c1)))
in (tc_args head_info (([]), ([]), ([]), (FStar_TypeChecker_Rel.trivial_guard), ([])) bs1 args))
end))
end
| FStar_Syntax_Syntax.Tm_refine (bv, uu____7300) -> begin
(check_function_app bv.FStar_Syntax_Syntax.sort)
end
| FStar_Syntax_Syntax.Tm_ascribed (t, uu____7306, uu____7307) -> begin
(check_function_app t)
end
| uu____7336 -> begin
(

let uu____7337 = (

let uu____7338 = (

let uu____7341 = (FStar_TypeChecker_Err.expected_function_typ env tf)
in ((uu____7341), (head1.FStar_Syntax_Syntax.pos)))
in FStar_Errors.Error (uu____7338))
in (Prims.raise uu____7337))
end)))
in (check_function_app thead))));
)))))
and check_short_circuit_args : FStar_TypeChecker_Env.env  ->  FStar_Syntax_Syntax.term  ->  FStar_Syntax_Syntax.lcomp  ->  FStar_TypeChecker_Env.guard_t  ->  ((FStar_Syntax_Syntax.term', FStar_Syntax_Syntax.term') FStar_Syntax_Syntax.syntax * FStar_Syntax_Syntax.aqual) Prims.list  ->  FStar_Syntax_Syntax.typ Prims.option  ->  (FStar_Syntax_Syntax.term * FStar_Syntax_Syntax.lcomp * FStar_TypeChecker_Env.guard_t) = (fun env head1 chead g_head args expected_topt -> (

let r = (FStar_TypeChecker_Env.get_range env)
in (

let tf = (FStar_Syntax_Subst.compress chead.FStar_Syntax_Syntax.res_typ)
in (match (tf.FStar_Syntax_Syntax.n) with
| FStar_Syntax_Syntax.Tm_arrow (bs, c) when ((FStar_Syntax_Util.is_total_comp c) && ((FStar_List.length bs) = (FStar_List.length args))) -> begin
(

let res_t = (FStar_Syntax_Util.comp_result c)
in (

let uu____7392 = (FStar_List.fold_left2 (fun uu____7405 uu____7406 uu____7407 -> (match (((uu____7405), (uu____7406), (uu____7407))) with
| ((seen, guard, ghost), (e, aq), (b, aq')) -> begin
((match ((aq <> aq')) with
| true -> begin
(Prims.raise (FStar_Errors.Error ((("Inconsistent implicit qualifiers"), (e.FStar_Syntax_Syntax.pos)))))
end
| uu____7450 -> begin
()
end);
(

let uu____7451 = (tc_check_tot_or_gtot_term env e b.FStar_Syntax_Syntax.sort)
in (match (uu____7451) with
| (e1, c1, g) -> begin
(

let short = (FStar_TypeChecker_Util.short_circuit head1 seen)
in (

let g1 = (

let uu____7463 = (FStar_TypeChecker_Rel.guard_of_guard_formula short)
in (FStar_TypeChecker_Rel.imp_guard uu____7463 g))
in (

let ghost1 = (ghost || ((

let uu____7465 = (FStar_Syntax_Util.is_total_lcomp c1)
in (not (uu____7465))) && (

let uu____7466 = (FStar_TypeChecker_Util.is_pure_effect env c1.FStar_Syntax_Syntax.eff_name)
in (not (uu____7466)))))
in (

let uu____7467 = (

let uu____7473 = (

let uu____7479 = (FStar_Syntax_Syntax.as_arg e1)
in (uu____7479)::[])
in (FStar_List.append seen uu____7473))
in (

let uu____7484 = (FStar_TypeChecker_Rel.conj_guard guard g1)
in ((uu____7467), (uu____7484), (ghost1)))))))
end));
)
end)) (([]), (g_head), (false)) args bs)
in (match (uu____7392) with
| (args1, guard, ghost) -> begin
(

let e = ((FStar_Syntax_Syntax.mk_Tm_app head1 args1) (Some (res_t.FStar_Syntax_Syntax.n)) r)
in (

let c1 = (match (ghost) with
| true -> begin
(

let uu____7513 = (FStar_Syntax_Syntax.mk_GTotal res_t)
in (FStar_All.pipe_right uu____7513 FStar_Syntax_Util.lcomp_of_comp))
end
| uu____7514 -> begin
(FStar_Syntax_Util.lcomp_of_comp c)
end)
in (

let uu____7515 = (FStar_TypeChecker_Util.strengthen_precondition None env e c1 guard)
in (match (uu____7515) with
| (c2, g) -> begin
((e), (c2), (g))
end))))
end)))
end
| uu____7527 -> begin
(check_application_args env head1 chead g_head args expected_topt)
end))))
and tc_eqn : FStar_Syntax_Syntax.bv  ->  FStar_TypeChecker_Env.env  ->  ((FStar_Syntax_Syntax.pat', FStar_Syntax_Syntax.term') FStar_Syntax_Syntax.withinfo_t * (FStar_Syntax_Syntax.term', FStar_Syntax_Syntax.term') FStar_Syntax_Syntax.syntax Prims.option * (FStar_Syntax_Syntax.term', FStar_Syntax_Syntax.term') FStar_Syntax_Syntax.syntax)  ->  ((FStar_Syntax_Syntax.pat * FStar_Syntax_Syntax.term Prims.option * FStar_Syntax_Syntax.term) * FStar_Syntax_Syntax.term * FStar_Syntax_Syntax.lcomp * FStar_TypeChecker_Env.guard_t) = (fun scrutinee env branch1 -> (

let uu____7549 = (FStar_Syntax_Subst.open_branch branch1)
in (match (uu____7549) with
| (pattern, when_clause, branch_exp) -> begin
(

let uu____7575 = branch1
in (match (uu____7575) with
| (cpat, uu____7595, cbr) -> begin
(

let tc_pat = (fun allow_implicits pat_t p0 -> (

let uu____7637 = (FStar_TypeChecker_Util.pat_as_exps allow_implicits env p0)
in (match (uu____7637) with
| (pat_bvs1, exps, p) -> begin
((

let uu____7659 = (FStar_TypeChecker_Env.debug env FStar_Options.High)
in (match (uu____7659) with
| true -> begin
(

let uu____7660 = (FStar_Syntax_Print.pat_to_string p0)
in (

let uu____7661 = (FStar_Syntax_Print.pat_to_string p)
in (FStar_Util.print2 "Pattern %s elaborated to %s\n" uu____7660 uu____7661)))
end
| uu____7662 -> begin
()
end));
(

let pat_env = (FStar_List.fold_left FStar_TypeChecker_Env.push_bv env pat_bvs1)
in (

let uu____7664 = (FStar_TypeChecker_Env.clear_expected_typ pat_env)
in (match (uu____7664) with
| (env1, uu____7677) -> begin
(

let env11 = (

let uu___113_7681 = env1
in {FStar_TypeChecker_Env.solver = uu___113_7681.FStar_TypeChecker_Env.solver; FStar_TypeChecker_Env.range = uu___113_7681.FStar_TypeChecker_Env.range; FStar_TypeChecker_Env.curmodule = uu___113_7681.FStar_TypeChecker_Env.curmodule; FStar_TypeChecker_Env.gamma = uu___113_7681.FStar_TypeChecker_Env.gamma; FStar_TypeChecker_Env.gamma_cache = uu___113_7681.FStar_TypeChecker_Env.gamma_cache; FStar_TypeChecker_Env.modules = uu___113_7681.FStar_TypeChecker_Env.modules; FStar_TypeChecker_Env.expected_typ = uu___113_7681.FStar_TypeChecker_Env.expected_typ; FStar_TypeChecker_Env.sigtab = uu___113_7681.FStar_TypeChecker_Env.sigtab; FStar_TypeChecker_Env.is_pattern = true; FStar_TypeChecker_Env.instantiate_imp = uu___113_7681.FStar_TypeChecker_Env.instantiate_imp; FStar_TypeChecker_Env.effects = uu___113_7681.FStar_TypeChecker_Env.effects; FStar_TypeChecker_Env.generalize = uu___113_7681.FStar_TypeChecker_Env.generalize; FStar_TypeChecker_Env.letrecs = uu___113_7681.FStar_TypeChecker_Env.letrecs; FStar_TypeChecker_Env.top_level = uu___113_7681.FStar_TypeChecker_Env.top_level; FStar_TypeChecker_Env.check_uvars = uu___113_7681.FStar_TypeChecker_Env.check_uvars; FStar_TypeChecker_Env.use_eq = uu___113_7681.FStar_TypeChecker_Env.use_eq; FStar_TypeChecker_Env.is_iface = uu___113_7681.FStar_TypeChecker_Env.is_iface; FStar_TypeChecker_Env.admit = uu___113_7681.FStar_TypeChecker_Env.admit; FStar_TypeChecker_Env.lax = uu___113_7681.FStar_TypeChecker_Env.lax; FStar_TypeChecker_Env.lax_universes = uu___113_7681.FStar_TypeChecker_Env.lax_universes; FStar_TypeChecker_Env.type_of = uu___113_7681.FStar_TypeChecker_Env.type_of; FStar_TypeChecker_Env.universe_of = uu___113_7681.FStar_TypeChecker_Env.universe_of; FStar_TypeChecker_Env.use_bv_sorts = uu___113_7681.FStar_TypeChecker_Env.use_bv_sorts; FStar_TypeChecker_Env.qname_and_index = uu___113_7681.FStar_TypeChecker_Env.qname_and_index})
in (

let expected_pat_t = (FStar_TypeChecker_Rel.unrefine env pat_t)
in (

let uu____7683 = (

let uu____7688 = (FStar_All.pipe_right exps (FStar_List.map (fun e -> ((

let uu____7700 = (FStar_TypeChecker_Env.debug env FStar_Options.High)
in (match (uu____7700) with
| true -> begin
(

let uu____7701 = (FStar_Syntax_Print.term_to_string e)
in (

let uu____7702 = (FStar_Syntax_Print.term_to_string pat_t)
in (FStar_Util.print2 "Checking pattern expression %s against expected type %s\n" uu____7701 uu____7702)))
end
| uu____7703 -> begin
()
end));
(

let uu____7704 = (tc_term env11 e)
in (match (uu____7704) with
| (e1, lc, g) -> begin
((

let uu____7714 = (FStar_TypeChecker_Env.debug env FStar_Options.High)
in (match (uu____7714) with
| true -> begin
(

let uu____7715 = (FStar_TypeChecker_Normalize.term_to_string env e1)
in (

let uu____7716 = (FStar_TypeChecker_Normalize.term_to_string env lc.FStar_Syntax_Syntax.res_typ)
in (FStar_Util.print2 "Pre-checked pattern expression %s at type %s\n" uu____7715 uu____7716)))
end
| uu____7717 -> begin
()
end));
(

let g' = (FStar_TypeChecker_Rel.teq env lc.FStar_Syntax_Syntax.res_typ expected_pat_t)
in (

let g1 = (FStar_TypeChecker_Rel.conj_guard g g')
in (

let uu____7720 = (

let uu____7721 = (FStar_TypeChecker_Rel.discharge_guard env (

let uu___114_7722 = g1
in {FStar_TypeChecker_Env.guard_f = FStar_TypeChecker_Common.Trivial; FStar_TypeChecker_Env.deferred = uu___114_7722.FStar_TypeChecker_Env.deferred; FStar_TypeChecker_Env.univ_ineqs = uu___114_7722.FStar_TypeChecker_Env.univ_ineqs; FStar_TypeChecker_Env.implicits = uu___114_7722.FStar_TypeChecker_Env.implicits}))
in (FStar_All.pipe_right uu____7721 FStar_TypeChecker_Rel.resolve_implicits))
in (

let e' = (FStar_TypeChecker_Normalize.normalize ((FStar_TypeChecker_Normalize.Beta)::[]) env e1)
in (

let uvars_to_string = (fun uvs -> (

let uu____7736 = (

let uu____7738 = (FStar_All.pipe_right uvs FStar_Util.set_elements)
in (FStar_All.pipe_right uu____7738 (FStar_List.map (fun uu____7762 -> (match (uu____7762) with
| (u, uu____7767) -> begin
(FStar_Syntax_Print.uvar_to_string u)
end)))))
in (FStar_All.pipe_right uu____7736 (FStar_String.concat ", "))))
in (

let uvs1 = (FStar_Syntax_Free.uvars e')
in (

let uvs2 = (FStar_Syntax_Free.uvars expected_pat_t)
in ((

let uu____7780 = (

let uu____7781 = (FStar_Util.set_is_subset_of uvs1 uvs2)
in (FStar_All.pipe_left Prims.op_Negation uu____7781))
in (match (uu____7780) with
| true -> begin
(

let unresolved = (

let uu____7788 = (FStar_Util.set_difference uvs1 uvs2)
in (FStar_All.pipe_right uu____7788 FStar_Util.set_elements))
in (

let uu____7802 = (

let uu____7803 = (

let uu____7806 = (

let uu____7807 = (FStar_TypeChecker_Normalize.term_to_string env e')
in (

let uu____7808 = (FStar_TypeChecker_Normalize.term_to_string env expected_pat_t)
in (

let uu____7809 = (

let uu____7810 = (FStar_All.pipe_right unresolved (FStar_List.map (fun uu____7822 -> (match (uu____7822) with
| (u, uu____7830) -> begin
(FStar_Syntax_Print.uvar_to_string u)
end))))
in (FStar_All.pipe_right uu____7810 (FStar_String.concat ", ")))
in (FStar_Util.format3 "Implicit pattern variables in %s could not be resolved against expected type %s;Variables {%s} were unresolved; please bind them explicitly" uu____7807 uu____7808 uu____7809))))
in ((uu____7806), (p.FStar_Syntax_Syntax.p)))
in FStar_Errors.Error (uu____7803))
in (Prims.raise uu____7802)))
end
| uu____7843 -> begin
()
end));
(

let uu____7845 = (FStar_TypeChecker_Env.debug env FStar_Options.High)
in (match (uu____7845) with
| true -> begin
(

let uu____7846 = (FStar_TypeChecker_Normalize.term_to_string env e1)
in (FStar_Util.print1 "Done checking pattern expression %s\n" uu____7846))
end
| uu____7847 -> begin
()
end));
((e1), (e'));
))))))));
)
end));
))))
in (FStar_All.pipe_right uu____7688 FStar_List.unzip))
in (match (uu____7683) with
| (exps1, norm_exps) -> begin
(

let p1 = (FStar_TypeChecker_Util.decorate_pattern env p exps1)
in ((p1), (pat_bvs1), (pat_env), (exps1), (norm_exps)))
end))))
end)));
)
end)))
in (

let pat_t = scrutinee.FStar_Syntax_Syntax.sort
in (

let scrutinee_tm = (FStar_Syntax_Syntax.bv_to_name scrutinee)
in (

let uu____7877 = (

let uu____7881 = (FStar_TypeChecker_Env.push_bv env scrutinee)
in (FStar_All.pipe_right uu____7881 FStar_TypeChecker_Env.clear_expected_typ))
in (match (uu____7877) with
| (scrutinee_env, uu____7894) -> begin
(

let uu____7897 = (tc_pat true pat_t pattern)
in (match (uu____7897) with
| (pattern1, pat_bvs1, pat_env, disj_exps, norm_disj_exps) -> begin
(

let uu____7925 = (match (when_clause) with
| None -> begin
((None), (FStar_TypeChecker_Rel.trivial_guard))
end
| Some (e) -> begin
(

let uu____7940 = (FStar_TypeChecker_Env.should_verify env)
in (match (uu____7940) with
| true -> begin
(Prims.raise (FStar_Errors.Error ((("When clauses are not yet supported in --verify mode; they will be some day"), (e.FStar_Syntax_Syntax.pos)))))
end
| uu____7947 -> begin
(

let uu____7948 = (

let uu____7952 = (FStar_TypeChecker_Env.set_expected_typ pat_env FStar_TypeChecker_Common.t_bool)
in (tc_term uu____7952 e))
in (match (uu____7948) with
| (e1, c, g) -> begin
((Some (e1)), (g))
end))
end))
end)
in (match (uu____7925) with
| (when_clause1, g_when) -> begin
(

let uu____7972 = (tc_term pat_env branch_exp)
in (match (uu____7972) with
| (branch_exp1, c, g_branch) -> begin
(

let when_condition = (match (when_clause1) with
| None -> begin
None
end
| Some (w) -> begin
(

let uu____7991 = (FStar_Syntax_Util.mk_eq2 FStar_Syntax_Syntax.U_zero FStar_Syntax_Util.t_bool w FStar_Syntax_Const.exp_true_bool)
in (FStar_All.pipe_left (fun _0_30 -> Some (_0_30)) uu____7991))
end)
in (

let uu____7993 = (

let eqs = (

let uu____7999 = (

let uu____8000 = (FStar_TypeChecker_Env.should_verify env)
in (not (uu____8000)))
in (match (uu____7999) with
| true -> begin
None
end
| uu____8002 -> begin
(FStar_All.pipe_right disj_exps (FStar_List.fold_left (fun fopt e -> (

let e1 = (FStar_Syntax_Subst.compress e)
in (match (e1.FStar_Syntax_Syntax.n) with
| (FStar_Syntax_Syntax.Tm_uvar (_)) | (FStar_Syntax_Syntax.Tm_constant (_)) | (FStar_Syntax_Syntax.Tm_fvar (_)) -> begin
fopt
end
| uu____8014 -> begin
(

let clause = (

let uu____8016 = (env.FStar_TypeChecker_Env.universe_of env pat_t)
in (FStar_Syntax_Util.mk_eq2 uu____8016 pat_t scrutinee_tm e1))
in (match (fopt) with
| None -> begin
Some (clause)
end
| Some (f) -> begin
(

let uu____8019 = (FStar_Syntax_Util.mk_disj clause f)
in (FStar_All.pipe_left (fun _0_31 -> Some (_0_31)) uu____8019))
end))
end))) None))
end))
in (

let uu____8029 = (FStar_TypeChecker_Util.strengthen_precondition None env branch_exp1 c g_branch)
in (match (uu____8029) with
| (c1, g_branch1) -> begin
(

let uu____8039 = (match (((eqs), (when_condition))) with
| uu____8046 when (

let uu____8051 = (FStar_TypeChecker_Env.should_verify env)
in (not (uu____8051))) -> begin
((c1), (g_when))
end
| (None, None) -> begin
((c1), (g_when))
end
| (Some (f), None) -> begin
(

let gf = FStar_TypeChecker_Common.NonTrivial (f)
in (

let g = (FStar_TypeChecker_Rel.guard_of_guard_formula gf)
in (

let uu____8059 = (FStar_TypeChecker_Util.weaken_precondition env c1 gf)
in (

let uu____8060 = (FStar_TypeChecker_Rel.imp_guard g g_when)
in ((uu____8059), (uu____8060))))))
end
| (Some (f), Some (w)) -> begin
(

let g_f = FStar_TypeChecker_Common.NonTrivial (f)
in (

let g_fw = (

let uu____8067 = (FStar_Syntax_Util.mk_conj f w)
in FStar_TypeChecker_Common.NonTrivial (uu____8067))
in (

let uu____8068 = (FStar_TypeChecker_Util.weaken_precondition env c1 g_fw)
in (

let uu____8069 = (

let uu____8070 = (FStar_TypeChecker_Rel.guard_of_guard_formula g_f)
in (FStar_TypeChecker_Rel.imp_guard uu____8070 g_when))
in ((uu____8068), (uu____8069))))))
end
| (None, Some (w)) -> begin
(

let g_w = FStar_TypeChecker_Common.NonTrivial (w)
in (

let g = (FStar_TypeChecker_Rel.guard_of_guard_formula g_w)
in (

let uu____8076 = (FStar_TypeChecker_Util.weaken_precondition env c1 g_w)
in ((uu____8076), (g_when)))))
end)
in (match (uu____8039) with
| (c_weak, g_when_weak) -> begin
(

let binders = (FStar_List.map FStar_Syntax_Syntax.mk_binder pat_bvs1)
in (

let uu____8084 = (FStar_TypeChecker_Util.close_comp env pat_bvs1 c_weak)
in (

let uu____8085 = (FStar_TypeChecker_Rel.close_guard env binders g_when_weak)
in ((uu____8084), (uu____8085), (g_branch1)))))
end))
end)))
in (match (uu____7993) with
| (c1, g_when1, g_branch1) -> begin
(

let branch_guard = (

let uu____8098 = (

let uu____8099 = (FStar_TypeChecker_Env.should_verify env)
in (not (uu____8099)))
in (match (uu____8098) with
| true -> begin
FStar_Syntax_Util.t_true
end
| uu____8100 -> begin
(

let rec build_branch_guard = (fun scrutinee_tm1 pat_exp -> (

let discriminate = (fun scrutinee_tm2 f -> (

let uu____8130 = (

let uu____8131 = (

let uu____8132 = (

let uu____8134 = (

let uu____8138 = (FStar_TypeChecker_Env.typ_of_datacon env f.FStar_Syntax_Syntax.v)
in (FStar_TypeChecker_Env.datacons_of_typ env uu____8138))
in (Prims.snd uu____8134))
in (FStar_List.length uu____8132))
in (uu____8131 > (Prims.parse_int "1")))
in (match (uu____8130) with
| true -> begin
(

let discriminator = (FStar_Syntax_Util.mk_discriminator f.FStar_Syntax_Syntax.v)
in (

let uu____8147 = (FStar_TypeChecker_Env.try_lookup_lid env discriminator)
in (match (uu____8147) with
| None -> begin
[]
end
| uu____8158 -> begin
(

let disc = (FStar_Syntax_Syntax.fvar discriminator FStar_Syntax_Syntax.Delta_equational None)
in (

let disc1 = (

let uu____8168 = (

let uu____8169 = (

let uu____8170 = (FStar_Syntax_Syntax.as_arg scrutinee_tm2)
in (uu____8170)::[])
in (FStar_Syntax_Syntax.mk_Tm_app disc uu____8169))
in (uu____8168 None scrutinee_tm2.FStar_Syntax_Syntax.pos))
in (

let uu____8175 = (FStar_Syntax_Util.mk_eq2 FStar_Syntax_Syntax.U_zero FStar_Syntax_Util.t_bool disc1 FStar_Syntax_Const.exp_true_bool)
in (uu____8175)::[])))
end)))
end
| uu____8176 -> begin
[]
end)))
in (

let fail = (fun uu____8183 -> (

let uu____8184 = (

let uu____8185 = (FStar_Range.string_of_range pat_exp.FStar_Syntax_Syntax.pos)
in (

let uu____8186 = (FStar_Syntax_Print.term_to_string pat_exp)
in (

let uu____8187 = (FStar_Syntax_Print.tag_of_term pat_exp)
in (FStar_Util.format3 "tc_eqn: Impossible (%s) %s (%s)" uu____8185 uu____8186 uu____8187))))
in (failwith uu____8184)))
in (

let rec head_constructor = (fun t -> (match (t.FStar_Syntax_Syntax.n) with
| FStar_Syntax_Syntax.Tm_fvar (fv) -> begin
fv.FStar_Syntax_Syntax.fv_name
end
| FStar_Syntax_Syntax.Tm_uinst (t1, uu____8208) -> begin
(head_constructor t1)
end
| uu____8214 -> begin
(fail ())
end))
in (

let pat_exp1 = (

let uu____8217 = (FStar_Syntax_Subst.compress pat_exp)
in (FStar_All.pipe_right uu____8217 FStar_Syntax_Util.unmeta))
in (match (pat_exp1.FStar_Syntax_Syntax.n) with
| (FStar_Syntax_Syntax.Tm_uvar (_)) | (FStar_Syntax_Syntax.Tm_app ({FStar_Syntax_Syntax.n = FStar_Syntax_Syntax.Tm_uvar (_); FStar_Syntax_Syntax.tk = _; FStar_Syntax_Syntax.pos = _; FStar_Syntax_Syntax.vars = _}, _)) | (FStar_Syntax_Syntax.Tm_name (_)) | (FStar_Syntax_Syntax.Tm_constant (FStar_Const.Const_unit)) -> begin
[]
end
| FStar_Syntax_Syntax.Tm_constant (c2) -> begin
(

let uu____8234 = (

let uu____8235 = (tc_constant pat_exp1.FStar_Syntax_Syntax.pos c2)
in (FStar_Syntax_Util.mk_eq2 FStar_Syntax_Syntax.U_zero uu____8235 scrutinee_tm1 pat_exp1))
in (uu____8234)::[])
end
| (FStar_Syntax_Syntax.Tm_uinst (_)) | (FStar_Syntax_Syntax.Tm_fvar (_)) -> begin
(

let f = (head_constructor pat_exp1)
in (

let uu____8243 = (

let uu____8244 = (FStar_TypeChecker_Env.is_datacon env f.FStar_Syntax_Syntax.v)
in (not (uu____8244)))
in (match (uu____8243) with
| true -> begin
[]
end
| uu____8250 -> begin
(

let uu____8251 = (head_constructor pat_exp1)
in (discriminate scrutinee_tm1 uu____8251))
end)))
end
| FStar_Syntax_Syntax.Tm_app (head1, args) -> begin
(

let f = (head_constructor head1)
in (

let uu____8278 = (

let uu____8279 = (FStar_TypeChecker_Env.is_datacon env f.FStar_Syntax_Syntax.v)
in (not (uu____8279)))
in (match (uu____8278) with
| true -> begin
[]
end
| uu____8285 -> begin
(

let sub_term_guards = (

let uu____8288 = (FStar_All.pipe_right args (FStar_List.mapi (fun i uu____8304 -> (match (uu____8304) with
| (ei, uu____8311) -> begin
(

let projector = (FStar_TypeChecker_Env.lookup_projector env f.FStar_Syntax_Syntax.v i)
in (

let uu____8321 = (FStar_TypeChecker_Env.try_lookup_lid env projector)
in (match (uu____8321) with
| None -> begin
[]
end
| uu____8332 -> begin
(

let sub_term = (

let uu____8341 = (

let uu____8342 = (FStar_Syntax_Syntax.fvar (FStar_Ident.set_lid_range projector f.FStar_Syntax_Syntax.p) FStar_Syntax_Syntax.Delta_equational None)
in (

let uu____8347 = (

let uu____8348 = (FStar_Syntax_Syntax.as_arg scrutinee_tm1)
in (uu____8348)::[])
in (FStar_Syntax_Syntax.mk_Tm_app uu____8342 uu____8347)))
in (uu____8341 None f.FStar_Syntax_Syntax.p))
in (build_branch_guard sub_term ei))
end)))
end))))
in (FStar_All.pipe_right uu____8288 FStar_List.flatten))
in (

let uu____8360 = (discriminate scrutinee_tm1 f)
in (FStar_List.append uu____8360 sub_term_guards)))
end)))
end
| uu____8364 -> begin
[]
end))))))
in (

let build_and_check_branch_guard = (fun scrutinee_tm1 pat -> (

let uu____8376 = (

let uu____8377 = (FStar_TypeChecker_Env.should_verify env)
in (not (uu____8377)))
in (match (uu____8376) with
| true -> begin
(FStar_TypeChecker_Util.fvar_const env FStar_Syntax_Const.true_lid)
end
| uu____8378 -> begin
(

let t = (

let uu____8380 = (build_branch_guard scrutinee_tm1 pat)
in (FStar_All.pipe_left FStar_Syntax_Util.mk_conj_l uu____8380))
in (

let uu____8383 = (FStar_Syntax_Util.type_u ())
in (match (uu____8383) with
| (k, uu____8387) -> begin
(

let uu____8388 = (tc_check_tot_or_gtot_term scrutinee_env t k)
in (match (uu____8388) with
| (t1, uu____8393, uu____8394) -> begin
t1
end))
end)))
end)))
in (

let branch_guard = (

let uu____8396 = (FStar_All.pipe_right norm_disj_exps (FStar_List.map (build_and_check_branch_guard scrutinee_tm)))
in (FStar_All.pipe_right uu____8396 FStar_Syntax_Util.mk_disj_l))
in (

let branch_guard1 = (match (when_condition) with
| None -> begin
branch_guard
end
| Some (w) -> begin
(FStar_Syntax_Util.mk_conj branch_guard w)
end)
in branch_guard1))))
end))
in (

let guard = (FStar_TypeChecker_Rel.conj_guard g_when1 g_branch1)
in ((

let uu____8407 = (FStar_TypeChecker_Env.debug env FStar_Options.High)
in (match (uu____8407) with
| true -> begin
(

let uu____8408 = (FStar_TypeChecker_Rel.guard_to_string env guard)
in (FStar_All.pipe_left (FStar_Util.print1 "Carrying guard from match: %s\n") uu____8408))
end
| uu____8409 -> begin
()
end));
(

let uu____8410 = (FStar_Syntax_Subst.close_branch ((pattern1), (when_clause1), (branch_exp1)))
in ((uu____8410), (branch_guard), (c1), (guard)));
)))
end)))
end))
end))
end))
end)))))
end))
end)))
and check_top_level_let : FStar_TypeChecker_Env.env  ->  FStar_Syntax_Syntax.term  ->  (FStar_Syntax_Syntax.term * FStar_Syntax_Syntax.lcomp * FStar_TypeChecker_Env.guard_t) = (fun env e -> (

let env1 = (instantiate_both env)
in (match (e.FStar_Syntax_Syntax.n) with
| FStar_Syntax_Syntax.Tm_let ((false, (lb)::[]), e2) -> begin
(

let uu____8428 = (check_let_bound_def true env1 lb)
in (match (uu____8428) with
| (e1, univ_vars1, c1, g1, annotated) -> begin
(

let uu____8442 = (match ((annotated && (not (env1.FStar_TypeChecker_Env.generalize)))) with
| true -> begin
((g1), (e1), (univ_vars1), (c1))
end
| uu____8451 -> begin
(

let g11 = (

let uu____8453 = (FStar_TypeChecker_Rel.solve_deferred_constraints env1 g1)
in (FStar_All.pipe_right uu____8453 FStar_TypeChecker_Rel.resolve_implicits))
in (

let uu____8455 = (

let uu____8460 = (

let uu____8466 = (

let uu____8471 = (

let uu____8479 = (c1.FStar_Syntax_Syntax.comp ())
in ((lb.FStar_Syntax_Syntax.lbname), (e1), (uu____8479)))
in (uu____8471)::[])
in (FStar_TypeChecker_Util.generalize env1 uu____8466))
in (FStar_List.hd uu____8460))
in (match (uu____8455) with
| (uu____8508, univs1, e11, c11) -> begin
((g11), (e11), (univs1), ((FStar_Syntax_Util.lcomp_of_comp c11)))
end)))
end)
in (match (uu____8442) with
| (g11, e11, univ_vars2, c11) -> begin
(

let uu____8519 = (

let uu____8524 = (FStar_TypeChecker_Env.should_verify env1)
in (match (uu____8524) with
| true -> begin
(

let uu____8529 = (FStar_TypeChecker_Util.check_top_level env1 g11 c11)
in (match (uu____8529) with
| (ok, c12) -> begin
(match (ok) with
| true -> begin
((e2), (c12))
end
| uu____8544 -> begin
((

let uu____8546 = (FStar_Options.warn_top_level_effects ())
in (match (uu____8546) with
| true -> begin
(

let uu____8547 = (FStar_TypeChecker_Env.get_range env1)
in (FStar_Errors.warn uu____8547 FStar_TypeChecker_Err.top_level_effect))
end
| uu____8548 -> begin
()
end));
(

let uu____8549 = ((FStar_Syntax_Syntax.mk (FStar_Syntax_Syntax.Tm_meta (((e2), (FStar_Syntax_Syntax.Meta_desugared (FStar_Syntax_Syntax.Masked_effect)))))) None e2.FStar_Syntax_Syntax.pos)
in ((uu____8549), (c12)));
)
end)
end))
end
| uu____8564 -> begin
((FStar_TypeChecker_Rel.force_trivial_guard env1 g11);
(

let c = (

let uu____8567 = (c11.FStar_Syntax_Syntax.comp ())
in (FStar_All.pipe_right uu____8567 (FStar_TypeChecker_Normalize.normalize_comp ((FStar_TypeChecker_Normalize.Beta)::[]) env1)))
in (

let e21 = (

let uu____8575 = (FStar_Syntax_Util.is_pure_comp c)
in (match (uu____8575) with
| true -> begin
e2
end
| uu____8578 -> begin
((FStar_Syntax_Syntax.mk (FStar_Syntax_Syntax.Tm_meta (((e2), (FStar_Syntax_Syntax.Meta_desugared (FStar_Syntax_Syntax.Masked_effect)))))) None e2.FStar_Syntax_Syntax.pos)
end))
in ((e21), (c))));
)
end))
in (match (uu____8519) with
| (e21, c12) -> begin
(

let cres = (FStar_TypeChecker_Env.null_wp_for_eff env1 (FStar_Syntax_Util.comp_effect_name c12) FStar_Syntax_Syntax.U_zero FStar_TypeChecker_Common.t_unit)
in ((FStar_ST.write e21.FStar_Syntax_Syntax.tk (Some (FStar_TypeChecker_Common.t_unit.FStar_Syntax_Syntax.n)));
(

let lb1 = (FStar_Syntax_Util.close_univs_and_mk_letbinding None lb.FStar_Syntax_Syntax.lbname univ_vars2 (FStar_Syntax_Util.comp_result c12) (FStar_Syntax_Util.comp_effect_name c12) e11)
in (

let uu____8607 = ((FStar_Syntax_Syntax.mk (FStar_Syntax_Syntax.Tm_let (((((false), ((lb1)::[]))), (e21))))) (Some (FStar_TypeChecker_Common.t_unit.FStar_Syntax_Syntax.n)) e.FStar_Syntax_Syntax.pos)
in ((uu____8607), ((FStar_Syntax_Util.lcomp_of_comp cres)), (FStar_TypeChecker_Rel.trivial_guard))));
))
end))
end))
end))
end
| uu____8626 -> begin
(failwith "Impossible")
end)))
and check_inner_let : FStar_TypeChecker_Env.env  ->  FStar_Syntax_Syntax.term  ->  (FStar_Syntax_Syntax.term * FStar_Syntax_Syntax.lcomp * FStar_TypeChecker_Env.guard_t) = (fun env e -> (

let env1 = (instantiate_both env)
in (match (e.FStar_Syntax_Syntax.n) with
| FStar_Syntax_Syntax.Tm_let ((false, (lb)::[]), e2) -> begin
(

let env2 = (

let uu___115_8647 = env1
in {FStar_TypeChecker_Env.solver = uu___115_8647.FStar_TypeChecker_Env.solver; FStar_TypeChecker_Env.range = uu___115_8647.FStar_TypeChecker_Env.range; FStar_TypeChecker_Env.curmodule = uu___115_8647.FStar_TypeChecker_Env.curmodule; FStar_TypeChecker_Env.gamma = uu___115_8647.FStar_TypeChecker_Env.gamma; FStar_TypeChecker_Env.gamma_cache = uu___115_8647.FStar_TypeChecker_Env.gamma_cache; FStar_TypeChecker_Env.modules = uu___115_8647.FStar_TypeChecker_Env.modules; FStar_TypeChecker_Env.expected_typ = uu___115_8647.FStar_TypeChecker_Env.expected_typ; FStar_TypeChecker_Env.sigtab = uu___115_8647.FStar_TypeChecker_Env.sigtab; FStar_TypeChecker_Env.is_pattern = uu___115_8647.FStar_TypeChecker_Env.is_pattern; FStar_TypeChecker_Env.instantiate_imp = uu___115_8647.FStar_TypeChecker_Env.instantiate_imp; FStar_TypeChecker_Env.effects = uu___115_8647.FStar_TypeChecker_Env.effects; FStar_TypeChecker_Env.generalize = uu___115_8647.FStar_TypeChecker_Env.generalize; FStar_TypeChecker_Env.letrecs = uu___115_8647.FStar_TypeChecker_Env.letrecs; FStar_TypeChecker_Env.top_level = false; FStar_TypeChecker_Env.check_uvars = uu___115_8647.FStar_TypeChecker_Env.check_uvars; FStar_TypeChecker_Env.use_eq = uu___115_8647.FStar_TypeChecker_Env.use_eq; FStar_TypeChecker_Env.is_iface = uu___115_8647.FStar_TypeChecker_Env.is_iface; FStar_TypeChecker_Env.admit = uu___115_8647.FStar_TypeChecker_Env.admit; FStar_TypeChecker_Env.lax = uu___115_8647.FStar_TypeChecker_Env.lax; FStar_TypeChecker_Env.lax_universes = uu___115_8647.FStar_TypeChecker_Env.lax_universes; FStar_TypeChecker_Env.type_of = uu___115_8647.FStar_TypeChecker_Env.type_of; FStar_TypeChecker_Env.universe_of = uu___115_8647.FStar_TypeChecker_Env.universe_of; FStar_TypeChecker_Env.use_bv_sorts = uu___115_8647.FStar_TypeChecker_Env.use_bv_sorts; FStar_TypeChecker_Env.qname_and_index = uu___115_8647.FStar_TypeChecker_Env.qname_and_index})
in (

let uu____8648 = (

let uu____8654 = (

let uu____8655 = (FStar_TypeChecker_Env.clear_expected_typ env2)
in (FStar_All.pipe_right uu____8655 Prims.fst))
in (check_let_bound_def false uu____8654 lb))
in (match (uu____8648) with
| (e1, uu____8667, c1, g1, annotated) -> begin
(

let x = (

let uu___116_8672 = (FStar_Util.left lb.FStar_Syntax_Syntax.lbname)
in {FStar_Syntax_Syntax.ppname = uu___116_8672.FStar_Syntax_Syntax.ppname; FStar_Syntax_Syntax.index = uu___116_8672.FStar_Syntax_Syntax.index; FStar_Syntax_Syntax.sort = c1.FStar_Syntax_Syntax.res_typ})
in (

let uu____8673 = (

let uu____8676 = (

let uu____8677 = (FStar_Syntax_Syntax.mk_binder x)
in (uu____8677)::[])
in (FStar_Syntax_Subst.open_term uu____8676 e2))
in (match (uu____8673) with
| (xb, e21) -> begin
(

let xbinder = (FStar_List.hd xb)
in (

let x1 = (Prims.fst xbinder)
in (

let uu____8689 = (

let uu____8693 = (FStar_TypeChecker_Env.push_bv env2 x1)
in (tc_term uu____8693 e21))
in (match (uu____8689) with
| (e22, c2, g2) -> begin
(

let cres = (FStar_TypeChecker_Util.bind e1.FStar_Syntax_Syntax.pos env2 (Some (e1)) c1 ((Some (x1)), (c2)))
in (

let e11 = (FStar_TypeChecker_Util.maybe_lift env2 e1 c1.FStar_Syntax_Syntax.eff_name cres.FStar_Syntax_Syntax.eff_name c1.FStar_Syntax_Syntax.res_typ)
in (

let e23 = (FStar_TypeChecker_Util.maybe_lift env2 e22 c2.FStar_Syntax_Syntax.eff_name cres.FStar_Syntax_Syntax.eff_name c2.FStar_Syntax_Syntax.res_typ)
in (

let lb1 = (FStar_Syntax_Util.mk_letbinding (FStar_Util.Inl (x1)) [] c1.FStar_Syntax_Syntax.res_typ c1.FStar_Syntax_Syntax.eff_name e11)
in (

let e3 = (

let uu____8708 = (

let uu____8711 = (

let uu____8712 = (

let uu____8720 = (FStar_Syntax_Subst.close xb e23)
in ((((false), ((lb1)::[]))), (uu____8720)))
in FStar_Syntax_Syntax.Tm_let (uu____8712))
in (FStar_Syntax_Syntax.mk uu____8711))
in (uu____8708 (Some (cres.FStar_Syntax_Syntax.res_typ.FStar_Syntax_Syntax.n)) e.FStar_Syntax_Syntax.pos))
in (

let e4 = (FStar_TypeChecker_Util.maybe_monadic env2 e3 cres.FStar_Syntax_Syntax.eff_name cres.FStar_Syntax_Syntax.res_typ)
in (

let x_eq_e1 = (

let uu____8735 = (

let uu____8736 = (env2.FStar_TypeChecker_Env.universe_of env2 c1.FStar_Syntax_Syntax.res_typ)
in (

let uu____8737 = (FStar_Syntax_Syntax.bv_to_name x1)
in (FStar_Syntax_Util.mk_eq2 uu____8736 c1.FStar_Syntax_Syntax.res_typ uu____8737 e11)))
in (FStar_All.pipe_left (fun _0_32 -> FStar_TypeChecker_Common.NonTrivial (_0_32)) uu____8735))
in (

let g21 = (

let uu____8739 = (

let uu____8740 = (FStar_TypeChecker_Rel.guard_of_guard_formula x_eq_e1)
in (FStar_TypeChecker_Rel.imp_guard uu____8740 g2))
in (FStar_TypeChecker_Rel.close_guard env2 xb uu____8739))
in (

let guard = (FStar_TypeChecker_Rel.conj_guard g1 g21)
in (

let uu____8742 = (

let uu____8743 = (FStar_TypeChecker_Env.expected_typ env2)
in (FStar_Option.isSome uu____8743))
in (match (uu____8742) with
| true -> begin
(

let tt = (

let uu____8749 = (FStar_TypeChecker_Env.expected_typ env2)
in (FStar_All.pipe_right uu____8749 FStar_Option.get))
in ((

let uu____8753 = (FStar_All.pipe_left (FStar_TypeChecker_Env.debug env2) (FStar_Options.Other ("Exports")))
in (match (uu____8753) with
| true -> begin
(

let uu____8754 = (FStar_Syntax_Print.term_to_string tt)
in (

let uu____8755 = (FStar_Syntax_Print.term_to_string cres.FStar_Syntax_Syntax.res_typ)
in (FStar_Util.print2 "Got expected type from env %s\ncres.res_typ=%s\n" uu____8754 uu____8755)))
end
| uu____8756 -> begin
()
end));
((e4), (cres), (guard));
))
end
| uu____8757 -> begin
(

let t = (check_no_escape None env2 ((x1)::[]) cres.FStar_Syntax_Syntax.res_typ)
in ((

let uu____8760 = (FStar_All.pipe_left (FStar_TypeChecker_Env.debug env2) (FStar_Options.Other ("Exports")))
in (match (uu____8760) with
| true -> begin
(

let uu____8761 = (FStar_Syntax_Print.term_to_string cres.FStar_Syntax_Syntax.res_typ)
in (

let uu____8762 = (FStar_Syntax_Print.term_to_string t)
in (FStar_Util.print2 "Checked %s has no escaping types; normalized to %s\n" uu____8761 uu____8762)))
end
| uu____8763 -> begin
()
end));
((e4), ((

let uu___117_8764 = cres
in {FStar_Syntax_Syntax.eff_name = uu___117_8764.FStar_Syntax_Syntax.eff_name; FStar_Syntax_Syntax.res_typ = t; FStar_Syntax_Syntax.cflags = uu___117_8764.FStar_Syntax_Syntax.cflags; FStar_Syntax_Syntax.comp = uu___117_8764.FStar_Syntax_Syntax.comp})), (guard));
))
end)))))))))))
end))))
end)))
end)))
end
| uu____8765 -> begin
(failwith "Impossible")
end)))
and check_top_level_let_rec : FStar_TypeChecker_Env.env  ->  FStar_Syntax_Syntax.term  ->  (FStar_Syntax_Syntax.term * FStar_Syntax_Syntax.lcomp * FStar_TypeChecker_Env.guard_t) = (fun env top -> (

let env1 = (instantiate_both env)
in (match (top.FStar_Syntax_Syntax.n) with
| FStar_Syntax_Syntax.Tm_let ((true, lbs), e2) -> begin
(

let uu____8786 = (FStar_Syntax_Subst.open_let_rec lbs e2)
in (match (uu____8786) with
| (lbs1, e21) -> begin
(

let uu____8797 = (FStar_TypeChecker_Env.clear_expected_typ env1)
in (match (uu____8797) with
| (env0, topt) -> begin
(

let uu____8808 = (build_let_rec_env true env0 lbs1)
in (match (uu____8808) with
| (lbs2, rec_env) -> begin
(

let uu____8819 = (check_let_recs rec_env lbs2)
in (match (uu____8819) with
| (lbs3, g_lbs) -> begin
(

let g_lbs1 = (

let uu____8831 = (FStar_TypeChecker_Rel.solve_deferred_constraints env1 g_lbs)
in (FStar_All.pipe_right uu____8831 FStar_TypeChecker_Rel.resolve_implicits))
in (

let all_lb_names = (

let uu____8835 = (FStar_All.pipe_right lbs3 (FStar_List.map (fun lb -> (FStar_Util.right lb.FStar_Syntax_Syntax.lbname))))
in (FStar_All.pipe_right uu____8835 (fun _0_33 -> Some (_0_33))))
in (

let lbs4 = (match ((not (env1.FStar_TypeChecker_Env.generalize))) with
| true -> begin
(FStar_All.pipe_right lbs3 (FStar_List.map (fun lb -> (match ((lb.FStar_Syntax_Syntax.lbunivs = [])) with
| true -> begin
lb
end
| uu____8851 -> begin
(FStar_Syntax_Util.close_univs_and_mk_letbinding all_lb_names lb.FStar_Syntax_Syntax.lbname lb.FStar_Syntax_Syntax.lbunivs lb.FStar_Syntax_Syntax.lbtyp lb.FStar_Syntax_Syntax.lbeff lb.FStar_Syntax_Syntax.lbdef)
end))))
end
| uu____8852 -> begin
(

let ecs = (

let uu____8859 = (FStar_All.pipe_right lbs3 (FStar_List.map (fun lb -> (

let uu____8881 = (FStar_Syntax_Syntax.mk_Total lb.FStar_Syntax_Syntax.lbtyp)
in ((lb.FStar_Syntax_Syntax.lbname), (lb.FStar_Syntax_Syntax.lbdef), (uu____8881))))))
in (FStar_TypeChecker_Util.generalize env1 uu____8859))
in (FStar_All.pipe_right ecs (FStar_List.map (fun uu____8901 -> (match (uu____8901) with
| (x, uvs, e, c) -> begin
(FStar_Syntax_Util.close_univs_and_mk_letbinding all_lb_names x uvs (FStar_Syntax_Util.comp_result c) (FStar_Syntax_Util.comp_effect_name c) e)
end)))))
end)
in (

let cres = (

let uu____8926 = (FStar_Syntax_Syntax.mk_Total FStar_TypeChecker_Common.t_unit)
in (FStar_All.pipe_left FStar_Syntax_Util.lcomp_of_comp uu____8926))
in ((FStar_ST.write e21.FStar_Syntax_Syntax.tk (Some (FStar_TypeChecker_Common.t_unit.FStar_Syntax_Syntax.n)));
(

let uu____8935 = (FStar_Syntax_Subst.close_let_rec lbs4 e21)
in (match (uu____8935) with
| (lbs5, e22) -> begin
(

let uu____8946 = ((FStar_Syntax_Syntax.mk (FStar_Syntax_Syntax.Tm_let (((((true), (lbs5))), (e22))))) (Some (FStar_TypeChecker_Common.t_unit.FStar_Syntax_Syntax.n)) top.FStar_Syntax_Syntax.pos)
in (

let uu____8961 = (FStar_TypeChecker_Rel.discharge_guard env1 g_lbs1)
in ((uu____8946), (cres), (uu____8961))))
end));
)))))
end))
end))
end))
end))
end
| uu____8964 -> begin
(failwith "Impossible")
end)))
and check_inner_let_rec : FStar_TypeChecker_Env.env  ->  FStar_Syntax_Syntax.term  ->  (FStar_Syntax_Syntax.term * FStar_Syntax_Syntax.lcomp * FStar_TypeChecker_Env.guard_t) = (fun env top -> (

let env1 = (instantiate_both env)
in (match (top.FStar_Syntax_Syntax.n) with
| FStar_Syntax_Syntax.Tm_let ((true, lbs), e2) -> begin
(

let uu____8985 = (FStar_Syntax_Subst.open_let_rec lbs e2)
in (match (uu____8985) with
| (lbs1, e21) -> begin
(

let uu____8996 = (FStar_TypeChecker_Env.clear_expected_typ env1)
in (match (uu____8996) with
| (env0, topt) -> begin
(

let uu____9007 = (build_let_rec_env false env0 lbs1)
in (match (uu____9007) with
| (lbs2, rec_env) -> begin
(

let uu____9018 = (check_let_recs rec_env lbs2)
in (match (uu____9018) with
| (lbs3, g_lbs) -> begin
(

let uu____9029 = (FStar_All.pipe_right lbs3 (FStar_Util.fold_map (fun env2 lb -> (

let x = (

let uu___118_9040 = (FStar_Util.left lb.FStar_Syntax_Syntax.lbname)
in {FStar_Syntax_Syntax.ppname = uu___118_9040.FStar_Syntax_Syntax.ppname; FStar_Syntax_Syntax.index = uu___118_9040.FStar_Syntax_Syntax.index; FStar_Syntax_Syntax.sort = lb.FStar_Syntax_Syntax.lbtyp})
in (

let lb1 = (

let uu___119_9042 = lb
in {FStar_Syntax_Syntax.lbname = FStar_Util.Inl (x); FStar_Syntax_Syntax.lbunivs = uu___119_9042.FStar_Syntax_Syntax.lbunivs; FStar_Syntax_Syntax.lbtyp = uu___119_9042.FStar_Syntax_Syntax.lbtyp; FStar_Syntax_Syntax.lbeff = uu___119_9042.FStar_Syntax_Syntax.lbeff; FStar_Syntax_Syntax.lbdef = uu___119_9042.FStar_Syntax_Syntax.lbdef})
in (

let env3 = (FStar_TypeChecker_Env.push_let_binding env2 lb1.FStar_Syntax_Syntax.lbname (([]), (lb1.FStar_Syntax_Syntax.lbtyp)))
in ((env3), (lb1)))))) env1))
in (match (uu____9029) with
| (env2, lbs4) -> begin
(

let bvs = (FStar_All.pipe_right lbs4 (FStar_List.map (fun lb -> (FStar_Util.left lb.FStar_Syntax_Syntax.lbname))))
in (

let uu____9059 = (tc_term env2 e21)
in (match (uu____9059) with
| (e22, cres, g2) -> begin
(

let guard = (

let uu____9070 = (

let uu____9071 = (FStar_List.map FStar_Syntax_Syntax.mk_binder bvs)
in (FStar_TypeChecker_Rel.close_guard env2 uu____9071 g2))
in (FStar_TypeChecker_Rel.conj_guard g_lbs uu____9070))
in (

let cres1 = (FStar_TypeChecker_Util.close_comp env2 bvs cres)
in (

let tres = (norm env2 cres1.FStar_Syntax_Syntax.res_typ)
in (

let cres2 = (

let uu___120_9075 = cres1
in {FStar_Syntax_Syntax.eff_name = uu___120_9075.FStar_Syntax_Syntax.eff_name; FStar_Syntax_Syntax.res_typ = tres; FStar_Syntax_Syntax.cflags = uu___120_9075.FStar_Syntax_Syntax.cflags; FStar_Syntax_Syntax.comp = uu___120_9075.FStar_Syntax_Syntax.comp})
in (

let uu____9076 = (FStar_Syntax_Subst.close_let_rec lbs4 e22)
in (match (uu____9076) with
| (lbs5, e23) -> begin
(

let e = ((FStar_Syntax_Syntax.mk (FStar_Syntax_Syntax.Tm_let (((((true), (lbs5))), (e23))))) (Some (tres.FStar_Syntax_Syntax.n)) top.FStar_Syntax_Syntax.pos)
in (match (topt) with
| Some (uu____9105) -> begin
((e), (cres2), (guard))
end
| None -> begin
(

let tres1 = (check_no_escape None env2 bvs tres)
in (

let cres3 = (

let uu___121_9110 = cres2
in {FStar_Syntax_Syntax.eff_name = uu___121_9110.FStar_Syntax_Syntax.eff_name; FStar_Syntax_Syntax.res_typ = tres1; FStar_Syntax_Syntax.cflags = uu___121_9110.FStar_Syntax_Syntax.cflags; FStar_Syntax_Syntax.comp = uu___121_9110.FStar_Syntax_Syntax.comp})
in ((e), (cres3), (guard))))
end))
end))))))
end)))
end))
end))
end))
end))
end))
end
| uu____9113 -> begin
(failwith "Impossible")
end)))
and build_let_rec_env : Prims.bool  ->  FStar_TypeChecker_Env.env  ->  FStar_Syntax_Syntax.letbinding Prims.list  ->  (FStar_Syntax_Syntax.letbinding Prims.list * FStar_TypeChecker_Env.env_t) = (fun top_level env lbs -> (

let env0 = env
in (

let termination_check_enabled = (fun t -> (

let uu____9129 = (FStar_Syntax_Util.arrow_formals_comp t)
in (match (uu____9129) with
| (uu____9135, c) -> begin
(

let quals = (FStar_TypeChecker_Env.lookup_effect_quals env (FStar_Syntax_Util.comp_effect_name c))
in (FStar_All.pipe_right quals (FStar_List.contains FStar_Syntax_Syntax.TotalEffect)))
end)))
in (

let uu____9146 = (FStar_List.fold_left (fun uu____9153 lb -> (match (uu____9153) with
| (lbs1, env1) -> begin
(

let uu____9165 = (FStar_TypeChecker_Util.extract_let_rec_annotation env1 lb)
in (match (uu____9165) with
| (univ_vars1, t, check_t) -> begin
(

let env2 = (FStar_TypeChecker_Env.push_univ_vars env1 univ_vars1)
in (

let e = (FStar_Syntax_Util.unascribe lb.FStar_Syntax_Syntax.lbdef)
in (

let t1 = (match ((not (check_t))) with
| true -> begin
t
end
| uu____9178 -> begin
(

let uu____9179 = (

let uu____9183 = (

let uu____9184 = (FStar_Syntax_Util.type_u ())
in (FStar_All.pipe_left Prims.fst uu____9184))
in (tc_check_tot_or_gtot_term (

let uu___122_9189 = env0
in {FStar_TypeChecker_Env.solver = uu___122_9189.FStar_TypeChecker_Env.solver; FStar_TypeChecker_Env.range = uu___122_9189.FStar_TypeChecker_Env.range; FStar_TypeChecker_Env.curmodule = uu___122_9189.FStar_TypeChecker_Env.curmodule; FStar_TypeChecker_Env.gamma = uu___122_9189.FStar_TypeChecker_Env.gamma; FStar_TypeChecker_Env.gamma_cache = uu___122_9189.FStar_TypeChecker_Env.gamma_cache; FStar_TypeChecker_Env.modules = uu___122_9189.FStar_TypeChecker_Env.modules; FStar_TypeChecker_Env.expected_typ = uu___122_9189.FStar_TypeChecker_Env.expected_typ; FStar_TypeChecker_Env.sigtab = uu___122_9189.FStar_TypeChecker_Env.sigtab; FStar_TypeChecker_Env.is_pattern = uu___122_9189.FStar_TypeChecker_Env.is_pattern; FStar_TypeChecker_Env.instantiate_imp = uu___122_9189.FStar_TypeChecker_Env.instantiate_imp; FStar_TypeChecker_Env.effects = uu___122_9189.FStar_TypeChecker_Env.effects; FStar_TypeChecker_Env.generalize = uu___122_9189.FStar_TypeChecker_Env.generalize; FStar_TypeChecker_Env.letrecs = uu___122_9189.FStar_TypeChecker_Env.letrecs; FStar_TypeChecker_Env.top_level = uu___122_9189.FStar_TypeChecker_Env.top_level; FStar_TypeChecker_Env.check_uvars = true; FStar_TypeChecker_Env.use_eq = uu___122_9189.FStar_TypeChecker_Env.use_eq; FStar_TypeChecker_Env.is_iface = uu___122_9189.FStar_TypeChecker_Env.is_iface; FStar_TypeChecker_Env.admit = uu___122_9189.FStar_TypeChecker_Env.admit; FStar_TypeChecker_Env.lax = uu___122_9189.FStar_TypeChecker_Env.lax; FStar_TypeChecker_Env.lax_universes = uu___122_9189.FStar_TypeChecker_Env.lax_universes; FStar_TypeChecker_Env.type_of = uu___122_9189.FStar_TypeChecker_Env.type_of; FStar_TypeChecker_Env.universe_of = uu___122_9189.FStar_TypeChecker_Env.universe_of; FStar_TypeChecker_Env.use_bv_sorts = uu___122_9189.FStar_TypeChecker_Env.use_bv_sorts; FStar_TypeChecker_Env.qname_and_index = uu___122_9189.FStar_TypeChecker_Env.qname_and_index}) t uu____9183))
in (match (uu____9179) with
| (t1, uu____9191, g) -> begin
(

let g1 = (FStar_TypeChecker_Rel.resolve_implicits g)
in ((

let uu____9195 = (FStar_TypeChecker_Rel.discharge_guard env2 g1)
in (FStar_All.pipe_left Prims.ignore uu____9195));
(norm env0 t1);
))
end))
end)
in (

let env3 = (

let uu____9197 = ((termination_check_enabled t1) && (FStar_TypeChecker_Env.should_verify env2))
in (match (uu____9197) with
| true -> begin
(

let uu___123_9198 = env2
in {FStar_TypeChecker_Env.solver = uu___123_9198.FStar_TypeChecker_Env.solver; FStar_TypeChecker_Env.range = uu___123_9198.FStar_TypeChecker_Env.range; FStar_TypeChecker_Env.curmodule = uu___123_9198.FStar_TypeChecker_Env.curmodule; FStar_TypeChecker_Env.gamma = uu___123_9198.FStar_TypeChecker_Env.gamma; FStar_TypeChecker_Env.gamma_cache = uu___123_9198.FStar_TypeChecker_Env.gamma_cache; FStar_TypeChecker_Env.modules = uu___123_9198.FStar_TypeChecker_Env.modules; FStar_TypeChecker_Env.expected_typ = uu___123_9198.FStar_TypeChecker_Env.expected_typ; FStar_TypeChecker_Env.sigtab = uu___123_9198.FStar_TypeChecker_Env.sigtab; FStar_TypeChecker_Env.is_pattern = uu___123_9198.FStar_TypeChecker_Env.is_pattern; FStar_TypeChecker_Env.instantiate_imp = uu___123_9198.FStar_TypeChecker_Env.instantiate_imp; FStar_TypeChecker_Env.effects = uu___123_9198.FStar_TypeChecker_Env.effects; FStar_TypeChecker_Env.generalize = uu___123_9198.FStar_TypeChecker_Env.generalize; FStar_TypeChecker_Env.letrecs = (((lb.FStar_Syntax_Syntax.lbname), (t1)))::env2.FStar_TypeChecker_Env.letrecs; FStar_TypeChecker_Env.top_level = uu___123_9198.FStar_TypeChecker_Env.top_level; FStar_TypeChecker_Env.check_uvars = uu___123_9198.FStar_TypeChecker_Env.check_uvars; FStar_TypeChecker_Env.use_eq = uu___123_9198.FStar_TypeChecker_Env.use_eq; FStar_TypeChecker_Env.is_iface = uu___123_9198.FStar_TypeChecker_Env.is_iface; FStar_TypeChecker_Env.admit = uu___123_9198.FStar_TypeChecker_Env.admit; FStar_TypeChecker_Env.lax = uu___123_9198.FStar_TypeChecker_Env.lax; FStar_TypeChecker_Env.lax_universes = uu___123_9198.FStar_TypeChecker_Env.lax_universes; FStar_TypeChecker_Env.type_of = uu___123_9198.FStar_TypeChecker_Env.type_of; FStar_TypeChecker_Env.universe_of = uu___123_9198.FStar_TypeChecker_Env.universe_of; FStar_TypeChecker_Env.use_bv_sorts = uu___123_9198.FStar_TypeChecker_Env.use_bv_sorts; FStar_TypeChecker_Env.qname_and_index = uu___123_9198.FStar_TypeChecker_Env.qname_and_index})
end
| uu____9205 -> begin
(FStar_TypeChecker_Env.push_let_binding env2 lb.FStar_Syntax_Syntax.lbname (([]), (t1)))
end))
in (

let lb1 = (

let uu___124_9208 = lb
in {FStar_Syntax_Syntax.lbname = uu___124_9208.FStar_Syntax_Syntax.lbname; FStar_Syntax_Syntax.lbunivs = univ_vars1; FStar_Syntax_Syntax.lbtyp = t1; FStar_Syntax_Syntax.lbeff = uu___124_9208.FStar_Syntax_Syntax.lbeff; FStar_Syntax_Syntax.lbdef = e})
in (((lb1)::lbs1), (env3)))))))
end))
end)) (([]), (env)) lbs)
in (match (uu____9146) with
| (lbs1, env1) -> begin
(((FStar_List.rev lbs1)), (env1))
end)))))
and check_let_recs : FStar_TypeChecker_Env.env_t  ->  FStar_Syntax_Syntax.letbinding Prims.list  ->  (FStar_Syntax_Syntax.letbinding Prims.list * FStar_TypeChecker_Env.guard_t) = (fun env lbs -> (

let uu____9222 = (

let uu____9227 = (FStar_All.pipe_right lbs (FStar_List.map (fun lb -> (

let uu____9238 = (

let uu____9242 = (FStar_TypeChecker_Env.set_expected_typ env lb.FStar_Syntax_Syntax.lbtyp)
in (tc_tot_or_gtot_term uu____9242 lb.FStar_Syntax_Syntax.lbdef))
in (match (uu____9238) with
| (e, c, g) -> begin
((

let uu____9249 = (

let uu____9250 = (FStar_Syntax_Util.is_total_lcomp c)
in (not (uu____9250)))
in (match (uu____9249) with
| true -> begin
(Prims.raise (FStar_Errors.Error ((("Expected let rec to be a Tot term; got effect GTot"), (e.FStar_Syntax_Syntax.pos)))))
end
| uu____9251 -> begin
()
end));
(

let lb1 = (FStar_Syntax_Util.mk_letbinding lb.FStar_Syntax_Syntax.lbname lb.FStar_Syntax_Syntax.lbunivs lb.FStar_Syntax_Syntax.lbtyp FStar_Syntax_Const.effect_Tot_lid e)
in ((lb1), (g)));
)
end)))))
in (FStar_All.pipe_right uu____9227 FStar_List.unzip))
in (match (uu____9222) with
| (lbs1, gs) -> begin
(

let g_lbs = (FStar_List.fold_right FStar_TypeChecker_Rel.conj_guard gs FStar_TypeChecker_Rel.trivial_guard)
in ((lbs1), (g_lbs)))
end)))
and check_let_bound_def : Prims.bool  ->  FStar_TypeChecker_Env.env  ->  FStar_Syntax_Syntax.letbinding  ->  (FStar_Syntax_Syntax.term * FStar_Syntax_Syntax.univ_names * FStar_Syntax_Syntax.lcomp * FStar_TypeChecker_Env.guard_t * Prims.bool) = (fun top_level env lb -> (

let uu____9279 = (FStar_TypeChecker_Env.clear_expected_typ env)
in (match (uu____9279) with
| (env1, uu____9289) -> begin
(

let e1 = lb.FStar_Syntax_Syntax.lbdef
in (

let uu____9295 = (check_lbtyp top_level env lb)
in (match (uu____9295) with
| (topt, wf_annot, univ_vars1, univ_opening, env11) -> begin
((match (((not (top_level)) && (univ_vars1 <> []))) with
| true -> begin
(Prims.raise (FStar_Errors.Error ((("Inner let-bound definitions cannot be universe polymorphic"), (e1.FStar_Syntax_Syntax.pos)))))
end
| uu____9318 -> begin
()
end);
(

let e11 = (FStar_Syntax_Subst.subst univ_opening e1)
in (

let uu____9321 = (tc_maybe_toplevel_term (

let uu___125_9325 = env11
in {FStar_TypeChecker_Env.solver = uu___125_9325.FStar_TypeChecker_Env.solver; FStar_TypeChecker_Env.range = uu___125_9325.FStar_TypeChecker_Env.range; FStar_TypeChecker_Env.curmodule = uu___125_9325.FStar_TypeChecker_Env.curmodule; FStar_TypeChecker_Env.gamma = uu___125_9325.FStar_TypeChecker_Env.gamma; FStar_TypeChecker_Env.gamma_cache = uu___125_9325.FStar_TypeChecker_Env.gamma_cache; FStar_TypeChecker_Env.modules = uu___125_9325.FStar_TypeChecker_Env.modules; FStar_TypeChecker_Env.expected_typ = uu___125_9325.FStar_TypeChecker_Env.expected_typ; FStar_TypeChecker_Env.sigtab = uu___125_9325.FStar_TypeChecker_Env.sigtab; FStar_TypeChecker_Env.is_pattern = uu___125_9325.FStar_TypeChecker_Env.is_pattern; FStar_TypeChecker_Env.instantiate_imp = uu___125_9325.FStar_TypeChecker_Env.instantiate_imp; FStar_TypeChecker_Env.effects = uu___125_9325.FStar_TypeChecker_Env.effects; FStar_TypeChecker_Env.generalize = uu___125_9325.FStar_TypeChecker_Env.generalize; FStar_TypeChecker_Env.letrecs = uu___125_9325.FStar_TypeChecker_Env.letrecs; FStar_TypeChecker_Env.top_level = top_level; FStar_TypeChecker_Env.check_uvars = uu___125_9325.FStar_TypeChecker_Env.check_uvars; FStar_TypeChecker_Env.use_eq = uu___125_9325.FStar_TypeChecker_Env.use_eq; FStar_TypeChecker_Env.is_iface = uu___125_9325.FStar_TypeChecker_Env.is_iface; FStar_TypeChecker_Env.admit = uu___125_9325.FStar_TypeChecker_Env.admit; FStar_TypeChecker_Env.lax = uu___125_9325.FStar_TypeChecker_Env.lax; FStar_TypeChecker_Env.lax_universes = uu___125_9325.FStar_TypeChecker_Env.lax_universes; FStar_TypeChecker_Env.type_of = uu___125_9325.FStar_TypeChecker_Env.type_of; FStar_TypeChecker_Env.universe_of = uu___125_9325.FStar_TypeChecker_Env.universe_of; FStar_TypeChecker_Env.use_bv_sorts = uu___125_9325.FStar_TypeChecker_Env.use_bv_sorts; FStar_TypeChecker_Env.qname_and_index = uu___125_9325.FStar_TypeChecker_Env.qname_and_index}) e11)
in (match (uu____9321) with
| (e12, c1, g1) -> begin
(

let uu____9334 = (

let uu____9337 = (FStar_TypeChecker_Env.set_range env11 e12.FStar_Syntax_Syntax.pos)
in (FStar_TypeChecker_Util.strengthen_precondition (Some ((fun uu____9340 -> FStar_TypeChecker_Err.ill_kinded_type))) uu____9337 e12 c1 wf_annot))
in (match (uu____9334) with
| (c11, guard_f) -> begin
(

let g11 = (FStar_TypeChecker_Rel.conj_guard g1 guard_f)
in ((

let uu____9350 = (FStar_TypeChecker_Env.debug env FStar_Options.Extreme)
in (match (uu____9350) with
| true -> begin
(

let uu____9351 = (FStar_Syntax_Print.lbname_to_string lb.FStar_Syntax_Syntax.lbname)
in (

let uu____9352 = (FStar_Syntax_Print.term_to_string c11.FStar_Syntax_Syntax.res_typ)
in (

let uu____9353 = (FStar_TypeChecker_Rel.guard_to_string env g11)
in (FStar_Util.print3 "checked top-level def %s, result type is %s, guard is %s\n" uu____9351 uu____9352 uu____9353))))
end
| uu____9354 -> begin
()
end));
((e12), (univ_vars1), (c11), (g11), ((FStar_Option.isSome topt)));
))
end))
end)));
)
end)))
end)))
and check_lbtyp : Prims.bool  ->  FStar_TypeChecker_Env.env  ->  FStar_Syntax_Syntax.letbinding  ->  (FStar_Syntax_Syntax.typ Prims.option * FStar_TypeChecker_Env.guard_t * FStar_Syntax_Syntax.univ_names * FStar_Syntax_Syntax.subst_elt Prims.list * FStar_TypeChecker_Env.env) = (fun top_level env lb -> (

let t = (FStar_Syntax_Subst.compress lb.FStar_Syntax_Syntax.lbtyp)
in (match (t.FStar_Syntax_Syntax.n) with
| FStar_Syntax_Syntax.Tm_unknown -> begin
((match ((lb.FStar_Syntax_Syntax.lbunivs <> [])) with
| true -> begin
(failwith "Impossible: non-empty universe variables but the type is unknown")
end
| uu____9375 -> begin
()
end);
((None), (FStar_TypeChecker_Rel.trivial_guard), ([]), ([]), (env));
)
end
| uu____9379 -> begin
(

let uu____9380 = (FStar_Syntax_Subst.univ_var_opening lb.FStar_Syntax_Syntax.lbunivs)
in (match (uu____9380) with
| (univ_opening, univ_vars1) -> begin
(

let t1 = (FStar_Syntax_Subst.subst univ_opening t)
in (

let env1 = (FStar_TypeChecker_Env.push_univ_vars env univ_vars1)
in (match ((top_level && (not (env.FStar_TypeChecker_Env.generalize)))) with
| true -> begin
(

let uu____9407 = (FStar_TypeChecker_Env.set_expected_typ env1 t1)
in ((Some (t1)), (FStar_TypeChecker_Rel.trivial_guard), (univ_vars1), (univ_opening), (uu____9407)))
end
| uu____9411 -> begin
(

let uu____9412 = (FStar_Syntax_Util.type_u ())
in (match (uu____9412) with
| (k, uu____9423) -> begin
(

let uu____9424 = (tc_check_tot_or_gtot_term env1 t1 k)
in (match (uu____9424) with
| (t2, uu____9436, g) -> begin
((

let uu____9439 = (FStar_TypeChecker_Env.debug env FStar_Options.Medium)
in (match (uu____9439) with
| true -> begin
(

let uu____9440 = (

let uu____9441 = (FStar_Syntax_Syntax.range_of_lbname lb.FStar_Syntax_Syntax.lbname)
in (FStar_Range.string_of_range uu____9441))
in (

let uu____9442 = (FStar_Syntax_Print.term_to_string t2)
in (FStar_Util.print2 "(%s) Checked type annotation %s\n" uu____9440 uu____9442)))
end
| uu____9443 -> begin
()
end));
(

let t3 = (norm env1 t2)
in (

let uu____9445 = (FStar_TypeChecker_Env.set_expected_typ env1 t3)
in ((Some (t3)), (g), (univ_vars1), (univ_opening), (uu____9445))));
)
end))
end))
end)))
end))
end)))
and tc_binder : FStar_TypeChecker_Env.env  ->  (FStar_Syntax_Syntax.bv * FStar_Syntax_Syntax.aqual)  ->  ((FStar_Syntax_Syntax.bv * FStar_Syntax_Syntax.aqual) * FStar_TypeChecker_Env.env * FStar_TypeChecker_Env.guard_t * FStar_Syntax_Syntax.universe) = (fun env uu____9450 -> (match (uu____9450) with
| (x, imp) -> begin
(

let uu____9461 = (FStar_Syntax_Util.type_u ())
in (match (uu____9461) with
| (tu, u) -> begin
((

let uu____9473 = (FStar_TypeChecker_Env.debug env FStar_Options.Extreme)
in (match (uu____9473) with
| true -> begin
(

let uu____9474 = (FStar_Syntax_Print.bv_to_string x)
in (

let uu____9475 = (FStar_Syntax_Print.term_to_string x.FStar_Syntax_Syntax.sort)
in (

let uu____9476 = (FStar_Syntax_Print.term_to_string tu)
in (FStar_Util.print3 "Checking binders %s:%s at type %s\n" uu____9474 uu____9475 uu____9476))))
end
| uu____9477 -> begin
()
end));
(

let uu____9478 = (tc_check_tot_or_gtot_term env x.FStar_Syntax_Syntax.sort tu)
in (match (uu____9478) with
| (t, uu____9489, g) -> begin
(

let x1 = (((

let uu___126_9494 = x
in {FStar_Syntax_Syntax.ppname = uu___126_9494.FStar_Syntax_Syntax.ppname; FStar_Syntax_Syntax.index = uu___126_9494.FStar_Syntax_Syntax.index; FStar_Syntax_Syntax.sort = t})), (imp))
in ((

let uu____9496 = (FStar_TypeChecker_Env.debug env FStar_Options.High)
in (match (uu____9496) with
| true -> begin
(

let uu____9497 = (FStar_Syntax_Print.bv_to_string (Prims.fst x1))
in (

let uu____9498 = (FStar_Syntax_Print.term_to_string t)
in (FStar_Util.print2 "Pushing binder %s at type %s\n" uu____9497 uu____9498)))
end
| uu____9499 -> begin
()
end));
(

let uu____9500 = (push_binding env x1)
in ((x1), (uu____9500), (g), (u)));
))
end));
)
end))
end))
and tc_binders : FStar_TypeChecker_Env.env  ->  FStar_Syntax_Syntax.binders  ->  (FStar_Syntax_Syntax.binders * FStar_TypeChecker_Env.env * FStar_TypeChecker_Env.guard_t * FStar_Syntax_Syntax.universes) = (fun env bs -> (

let rec aux = (fun env1 bs1 -> (match (bs1) with
| [] -> begin
(([]), (env1), (FStar_TypeChecker_Rel.trivial_guard), ([]))
end
| (b)::bs2 -> begin
(

let uu____9551 = (tc_binder env1 b)
in (match (uu____9551) with
| (b1, env', g, u) -> begin
(

let uu____9574 = (aux env' bs2)
in (match (uu____9574) with
| (bs3, env'1, g', us) -> begin
(

let uu____9603 = (

let uu____9604 = (FStar_TypeChecker_Rel.close_guard_univs ((u)::[]) ((b1)::[]) g')
in (FStar_TypeChecker_Rel.conj_guard g uu____9604))
in (((b1)::bs3), (env'1), (uu____9603), ((u)::us)))
end))
end))
end))
in (aux env bs)))
and tc_pats : FStar_TypeChecker_Env.env  ->  ((FStar_Syntax_Syntax.term', FStar_Syntax_Syntax.term') FStar_Syntax_Syntax.syntax * FStar_Syntax_Syntax.aqual) Prims.list Prims.list  ->  (((FStar_Syntax_Syntax.term', FStar_Syntax_Syntax.term') FStar_Syntax_Syntax.syntax * FStar_Syntax_Syntax.aqual) Prims.list Prims.list * FStar_TypeChecker_Env.guard_t) = (fun env pats -> (

let tc_args = (fun env1 args -> (FStar_List.fold_right (fun uu____9647 uu____9648 -> (match (((uu____9647), (uu____9648))) with
| ((t, imp), (args1, g)) -> begin
(

let uu____9685 = (tc_term env1 t)
in (match (uu____9685) with
| (t1, uu____9695, g') -> begin
(

let uu____9697 = (FStar_TypeChecker_Rel.conj_guard g g')
in (((((t1), (imp)))::args1), (uu____9697)))
end))
end)) args (([]), (FStar_TypeChecker_Rel.trivial_guard))))
in (FStar_List.fold_right (fun p uu____9715 -> (match (uu____9715) with
| (pats1, g) -> begin
(

let uu____9729 = (tc_args env p)
in (match (uu____9729) with
| (args, g') -> begin
(

let uu____9737 = (FStar_TypeChecker_Rel.conj_guard g g')
in (((args)::pats1), (uu____9737)))
end))
end)) pats (([]), (FStar_TypeChecker_Rel.trivial_guard)))))
and tc_tot_or_gtot_term : FStar_TypeChecker_Env.env  ->  FStar_Syntax_Syntax.term  ->  (FStar_Syntax_Syntax.term * FStar_Syntax_Syntax.lcomp * FStar_TypeChecker_Env.guard_t) = (fun env e -> (

let uu____9745 = (tc_maybe_toplevel_term env e)
in (match (uu____9745) with
| (e1, c, g) -> begin
(

let uu____9755 = (FStar_Syntax_Util.is_tot_or_gtot_lcomp c)
in (match (uu____9755) with
| true -> begin
((e1), (c), (g))
end
| uu____9759 -> begin
(

let g1 = (FStar_TypeChecker_Rel.solve_deferred_constraints env g)
in (

let c1 = (c.FStar_Syntax_Syntax.comp ())
in (

let c2 = (norm_c env c1)
in (

let uu____9765 = (

let uu____9768 = (FStar_TypeChecker_Util.is_pure_effect env (FStar_Syntax_Util.comp_effect_name c2))
in (match (uu____9768) with
| true -> begin
(

let uu____9771 = (FStar_Syntax_Syntax.mk_Total (FStar_Syntax_Util.comp_result c2))
in ((uu____9771), (false)))
end
| uu____9772 -> begin
(

let uu____9773 = (FStar_Syntax_Syntax.mk_GTotal (FStar_Syntax_Util.comp_result c2))
in ((uu____9773), (true)))
end))
in (match (uu____9765) with
| (target_comp, allow_ghost) -> begin
(

let uu____9779 = (FStar_TypeChecker_Rel.sub_comp env c2 target_comp)
in (match (uu____9779) with
| Some (g') -> begin
(

let uu____9785 = (FStar_TypeChecker_Rel.conj_guard g1 g')
in ((e1), ((FStar_Syntax_Util.lcomp_of_comp target_comp)), (uu____9785)))
end
| uu____9786 -> begin
(match (allow_ghost) with
| true -> begin
(

let uu____9791 = (

let uu____9792 = (

let uu____9795 = (FStar_TypeChecker_Err.expected_ghost_expression e1 c2)
in ((uu____9795), (e1.FStar_Syntax_Syntax.pos)))
in FStar_Errors.Error (uu____9792))
in (Prims.raise uu____9791))
end
| uu____9799 -> begin
(

let uu____9800 = (

let uu____9801 = (

let uu____9804 = (FStar_TypeChecker_Err.expected_pure_expression e1 c2)
in ((uu____9804), (e1.FStar_Syntax_Syntax.pos)))
in FStar_Errors.Error (uu____9801))
in (Prims.raise uu____9800))
end)
end))
end)))))
end))
end)))
and tc_check_tot_or_gtot_term : FStar_TypeChecker_Env.env  ->  FStar_Syntax_Syntax.term  ->  FStar_Syntax_Syntax.typ  ->  (FStar_Syntax_Syntax.term * FStar_Syntax_Syntax.lcomp * FStar_TypeChecker_Env.guard_t) = (fun env e t -> (

let env1 = (FStar_TypeChecker_Env.set_expected_typ env t)
in (tc_tot_or_gtot_term env1 e)))
and tc_trivial_guard : FStar_TypeChecker_Env.env  ->  FStar_Syntax_Syntax.term  ->  (FStar_Syntax_Syntax.term * FStar_Syntax_Syntax.lcomp) = (fun env t -> (

let uu____9817 = (tc_tot_or_gtot_term env t)
in (match (uu____9817) with
| (t1, c, g) -> begin
((FStar_TypeChecker_Rel.force_trivial_guard env g);
((t1), (c));
)
end)))


let type_of_tot_term : FStar_TypeChecker_Env.env  ->  FStar_Syntax_Syntax.term  ->  (FStar_Syntax_Syntax.term * FStar_Syntax_Syntax.typ * FStar_TypeChecker_Env.guard_t) = (fun env e -> ((

let uu____9837 = (FStar_All.pipe_left (FStar_TypeChecker_Env.debug env) (FStar_Options.Other ("RelCheck")))
in (match (uu____9837) with
| true -> begin
(

let uu____9838 = (FStar_Syntax_Print.term_to_string e)
in (FStar_Util.print1 "Checking term %s\n" uu____9838))
end
| uu____9839 -> begin
()
end));
(

let env1 = (

let uu___127_9841 = env
in {FStar_TypeChecker_Env.solver = uu___127_9841.FStar_TypeChecker_Env.solver; FStar_TypeChecker_Env.range = uu___127_9841.FStar_TypeChecker_Env.range; FStar_TypeChecker_Env.curmodule = uu___127_9841.FStar_TypeChecker_Env.curmodule; FStar_TypeChecker_Env.gamma = uu___127_9841.FStar_TypeChecker_Env.gamma; FStar_TypeChecker_Env.gamma_cache = uu___127_9841.FStar_TypeChecker_Env.gamma_cache; FStar_TypeChecker_Env.modules = uu___127_9841.FStar_TypeChecker_Env.modules; FStar_TypeChecker_Env.expected_typ = uu___127_9841.FStar_TypeChecker_Env.expected_typ; FStar_TypeChecker_Env.sigtab = uu___127_9841.FStar_TypeChecker_Env.sigtab; FStar_TypeChecker_Env.is_pattern = uu___127_9841.FStar_TypeChecker_Env.is_pattern; FStar_TypeChecker_Env.instantiate_imp = uu___127_9841.FStar_TypeChecker_Env.instantiate_imp; FStar_TypeChecker_Env.effects = uu___127_9841.FStar_TypeChecker_Env.effects; FStar_TypeChecker_Env.generalize = uu___127_9841.FStar_TypeChecker_Env.generalize; FStar_TypeChecker_Env.letrecs = []; FStar_TypeChecker_Env.top_level = false; FStar_TypeChecker_Env.check_uvars = uu___127_9841.FStar_TypeChecker_Env.check_uvars; FStar_TypeChecker_Env.use_eq = uu___127_9841.FStar_TypeChecker_Env.use_eq; FStar_TypeChecker_Env.is_iface = uu___127_9841.FStar_TypeChecker_Env.is_iface; FStar_TypeChecker_Env.admit = uu___127_9841.FStar_TypeChecker_Env.admit; FStar_TypeChecker_Env.lax = uu___127_9841.FStar_TypeChecker_Env.lax; FStar_TypeChecker_Env.lax_universes = uu___127_9841.FStar_TypeChecker_Env.lax_universes; FStar_TypeChecker_Env.type_of = uu___127_9841.FStar_TypeChecker_Env.type_of; FStar_TypeChecker_Env.universe_of = uu___127_9841.FStar_TypeChecker_Env.universe_of; FStar_TypeChecker_Env.use_bv_sorts = true; FStar_TypeChecker_Env.qname_and_index = uu___127_9841.FStar_TypeChecker_Env.qname_and_index})
in (

let uu____9844 = try
(match (()) with
| () -> begin
(tc_tot_or_gtot_term env1 e)
end)
with
| FStar_Errors.Error (msg, uu____9860) -> begin
(

let uu____9861 = (

let uu____9862 = (

let uu____9865 = (FStar_TypeChecker_Env.get_range env1)
in (((Prims.strcat "Implicit argument: " msg)), (uu____9865)))
in FStar_Errors.Error (uu____9862))
in (Prims.raise uu____9861))
end
in (match (uu____9844) with
| (t, c, g) -> begin
(

let uu____9875 = (FStar_Syntax_Util.is_total_lcomp c)
in (match (uu____9875) with
| true -> begin
((t), (c.FStar_Syntax_Syntax.res_typ), (g))
end
| uu____9881 -> begin
(

let uu____9882 = (

let uu____9883 = (

let uu____9886 = (

let uu____9887 = (FStar_Syntax_Print.term_to_string e)
in (FStar_Util.format1 "Implicit argument: Expected a total term; got a ghost term: %s" uu____9887))
in (

let uu____9888 = (FStar_TypeChecker_Env.get_range env1)
in ((uu____9886), (uu____9888))))
in FStar_Errors.Error (uu____9883))
in (Prims.raise uu____9882))
end))
end)));
))


let level_of_type_fail = (fun env e t -> (

let uu____9909 = (

let uu____9910 = (

let uu____9913 = (

let uu____9914 = (FStar_Syntax_Print.term_to_string e)
in (FStar_Util.format2 "Expected a term of type \'Type\'; got %s : %s" uu____9914 t))
in (

let uu____9915 = (FStar_TypeChecker_Env.get_range env)
in ((uu____9913), (uu____9915))))
in FStar_Errors.Error (uu____9910))
in (Prims.raise uu____9909)))


let level_of_type : FStar_TypeChecker_Env.env  ->  FStar_Syntax_Syntax.term  ->  FStar_Syntax_Syntax.term  ->  FStar_Syntax_Syntax.universe = (fun env e t -> (

let rec aux = (fun retry t1 -> (

let uu____9932 = (

let uu____9933 = (FStar_Syntax_Util.unrefine t1)
in uu____9933.FStar_Syntax_Syntax.n)
in (match (uu____9932) with
| FStar_Syntax_Syntax.Tm_type (u) -> begin
u
end
| uu____9937 -> begin
(match (retry) with
| true -> begin
(

let t2 = (FStar_TypeChecker_Normalize.normalize ((FStar_TypeChecker_Normalize.UnfoldUntil (FStar_Syntax_Syntax.Delta_constant))::[]) env t1)
in (aux false t2))
end
| uu____9939 -> begin
(

let uu____9940 = (FStar_Syntax_Util.type_u ())
in (match (uu____9940) with
| (t_u, u) -> begin
(

let env1 = (

let uu___130_9946 = env
in {FStar_TypeChecker_Env.solver = uu___130_9946.FStar_TypeChecker_Env.solver; FStar_TypeChecker_Env.range = uu___130_9946.FStar_TypeChecker_Env.range; FStar_TypeChecker_Env.curmodule = uu___130_9946.FStar_TypeChecker_Env.curmodule; FStar_TypeChecker_Env.gamma = uu___130_9946.FStar_TypeChecker_Env.gamma; FStar_TypeChecker_Env.gamma_cache = uu___130_9946.FStar_TypeChecker_Env.gamma_cache; FStar_TypeChecker_Env.modules = uu___130_9946.FStar_TypeChecker_Env.modules; FStar_TypeChecker_Env.expected_typ = uu___130_9946.FStar_TypeChecker_Env.expected_typ; FStar_TypeChecker_Env.sigtab = uu___130_9946.FStar_TypeChecker_Env.sigtab; FStar_TypeChecker_Env.is_pattern = uu___130_9946.FStar_TypeChecker_Env.is_pattern; FStar_TypeChecker_Env.instantiate_imp = uu___130_9946.FStar_TypeChecker_Env.instantiate_imp; FStar_TypeChecker_Env.effects = uu___130_9946.FStar_TypeChecker_Env.effects; FStar_TypeChecker_Env.generalize = uu___130_9946.FStar_TypeChecker_Env.generalize; FStar_TypeChecker_Env.letrecs = uu___130_9946.FStar_TypeChecker_Env.letrecs; FStar_TypeChecker_Env.top_level = uu___130_9946.FStar_TypeChecker_Env.top_level; FStar_TypeChecker_Env.check_uvars = uu___130_9946.FStar_TypeChecker_Env.check_uvars; FStar_TypeChecker_Env.use_eq = uu___130_9946.FStar_TypeChecker_Env.use_eq; FStar_TypeChecker_Env.is_iface = uu___130_9946.FStar_TypeChecker_Env.is_iface; FStar_TypeChecker_Env.admit = uu___130_9946.FStar_TypeChecker_Env.admit; FStar_TypeChecker_Env.lax = true; FStar_TypeChecker_Env.lax_universes = uu___130_9946.FStar_TypeChecker_Env.lax_universes; FStar_TypeChecker_Env.type_of = uu___130_9946.FStar_TypeChecker_Env.type_of; FStar_TypeChecker_Env.universe_of = uu___130_9946.FStar_TypeChecker_Env.universe_of; FStar_TypeChecker_Env.use_bv_sorts = uu___130_9946.FStar_TypeChecker_Env.use_bv_sorts; FStar_TypeChecker_Env.qname_and_index = uu___130_9946.FStar_TypeChecker_Env.qname_and_index})
in (

let g = (FStar_TypeChecker_Rel.teq env1 t1 t_u)
in ((match (g.FStar_TypeChecker_Env.guard_f) with
| FStar_TypeChecker_Common.NonTrivial (f) -> begin
(

let uu____9950 = (FStar_Syntax_Print.term_to_string t1)
in (level_of_type_fail env1 e uu____9950))
end
| uu____9951 -> begin
(FStar_TypeChecker_Rel.force_trivial_guard env1 g)
end);
u;
)))
end))
end)
end)))
in (aux true t)))


let rec universe_of_aux : FStar_TypeChecker_Env.env  ->  FStar_Syntax_Syntax.term  ->  (FStar_Syntax_Syntax.term', FStar_Syntax_Syntax.term') FStar_Syntax_Syntax.syntax = (fun env e -> (

let uu____9960 = (

let uu____9961 = (FStar_Syntax_Subst.compress e)
in uu____9961.FStar_Syntax_Syntax.n)
in (match (uu____9960) with
| (FStar_Syntax_Syntax.Tm_bvar (_)) | (FStar_Syntax_Syntax.Tm_unknown) | (FStar_Syntax_Syntax.Tm_delayed (_)) -> begin
(failwith "Impossible")
end
| FStar_Syntax_Syntax.Tm_let (uu____9970) -> begin
(

let e1 = (FStar_TypeChecker_Normalize.normalize [] env e)
in (universe_of_aux env e1))
end
| FStar_Syntax_Syntax.Tm_abs (bs, t, uu____9981) -> begin
(level_of_type_fail env e "arrow type")
end
| FStar_Syntax_Syntax.Tm_uvar (uu____10006, t) -> begin
t
end
| FStar_Syntax_Syntax.Tm_meta (t, uu____10021) -> begin
(universe_of_aux env t)
end
| FStar_Syntax_Syntax.Tm_name (n1) -> begin
n1.FStar_Syntax_Syntax.sort
end
| FStar_Syntax_Syntax.Tm_fvar (fv) -> begin
(

let uu____10028 = (FStar_TypeChecker_Env.lookup_lid env fv.FStar_Syntax_Syntax.fv_name.FStar_Syntax_Syntax.v)
in (match (uu____10028) with
| ((uu____10039, t), uu____10041) -> begin
t
end))
end
| FStar_Syntax_Syntax.Tm_ascribed (uu____10044, (FStar_Util.Inl (t), uu____10046), uu____10047) -> begin
t
end
| FStar_Syntax_Syntax.Tm_ascribed (uu____10083, (FStar_Util.Inr (c), uu____10085), uu____10086) -> begin
(FStar_Syntax_Util.comp_result c)
end
| FStar_Syntax_Syntax.Tm_type (u) -> begin
((FStar_Syntax_Syntax.mk (FStar_Syntax_Syntax.Tm_type (FStar_Syntax_Syntax.U_succ (u)))) None e.FStar_Syntax_Syntax.pos)
end
| FStar_Syntax_Syntax.Tm_constant (sc) -> begin
(tc_constant e.FStar_Syntax_Syntax.pos sc)
end
| FStar_Syntax_Syntax.Tm_uinst ({FStar_Syntax_Syntax.n = FStar_Syntax_Syntax.Tm_fvar (fv); FStar_Syntax_Syntax.tk = uu____10133; FStar_Syntax_Syntax.pos = uu____10134; FStar_Syntax_Syntax.vars = uu____10135}, us) -> begin
(

let uu____10141 = (FStar_TypeChecker_Env.lookup_lid env fv.FStar_Syntax_Syntax.fv_name.FStar_Syntax_Syntax.v)
in (match (uu____10141) with
| ((us', t), uu____10154) -> begin
((match (((FStar_List.length us) <> (FStar_List.length us'))) with
| true -> begin
(

let uu____10162 = (

let uu____10163 = (

let uu____10166 = (FStar_TypeChecker_Env.get_range env)
in (("Unexpected number of universe instantiations"), (uu____10166)))
in FStar_Errors.Error (uu____10163))
in (Prims.raise uu____10162))
end
| uu____10167 -> begin
(FStar_List.iter2 (fun u' u -> (match (u') with
| FStar_Syntax_Syntax.U_unif (u'') -> begin
(FStar_Unionfind.change u'' (Some (u)))
end
| uu____10174 -> begin
(failwith "Impossible")
end)) us' us)
end);
t;
)
end))
end
| FStar_Syntax_Syntax.Tm_uinst (uu____10175) -> begin
(failwith "Impossible: Tm_uinst\'s head must be an fvar")
end
| FStar_Syntax_Syntax.Tm_refine (x, uu____10183) -> begin
(universe_of_aux env x.FStar_Syntax_Syntax.sort)
end
| FStar_Syntax_Syntax.Tm_arrow (bs, c) -> begin
(

let uu____10200 = (FStar_Syntax_Subst.open_comp bs c)
in (match (uu____10200) with
| (bs1, c1) -> begin
(

let us = (FStar_List.map (fun uu____10211 -> (match (uu____10211) with
| (b, uu____10215) -> begin
(

let uu____10216 = (universe_of_aux env b.FStar_Syntax_Syntax.sort)
in (level_of_type env b.FStar_Syntax_Syntax.sort uu____10216))
end)) bs1)
in (

let u_res = (

let res = (FStar_Syntax_Util.comp_result c1)
in (

let uu____10221 = (universe_of_aux env res)
in (level_of_type env res uu____10221)))
in (

let u_c = (

let uu____10223 = (FStar_TypeChecker_Env.effect_repr env c1 u_res)
in (match (uu____10223) with
| None -> begin
u_res
end
| Some (trepr) -> begin
(

let uu____10226 = (universe_of_aux env trepr)
in (level_of_type env trepr uu____10226))
end))
in (

let u = (FStar_TypeChecker_Normalize.normalize_universe env (FStar_Syntax_Syntax.U_max ((u_c)::us)))
in ((FStar_Syntax_Syntax.mk (FStar_Syntax_Syntax.Tm_type (u))) None e.FStar_Syntax_Syntax.pos)))))
end))
end
| FStar_Syntax_Syntax.Tm_app (hd1, args) -> begin
(

let rec type_of_head = (fun retry hd2 args1 -> (

let hd3 = (FStar_Syntax_Subst.compress hd2)
in (match (hd3.FStar_Syntax_Syntax.n) with
| (FStar_Syntax_Syntax.Tm_unknown) | (FStar_Syntax_Syntax.Tm_bvar (_)) | (FStar_Syntax_Syntax.Tm_delayed (_)) -> begin
(failwith "Impossible")
end
| (FStar_Syntax_Syntax.Tm_fvar (_)) | (FStar_Syntax_Syntax.Tm_name (_)) | (FStar_Syntax_Syntax.Tm_uvar (_)) | (FStar_Syntax_Syntax.Tm_uinst (_)) | (FStar_Syntax_Syntax.Tm_ascribed (_)) | (FStar_Syntax_Syntax.Tm_refine (_)) | (FStar_Syntax_Syntax.Tm_constant (_)) | (FStar_Syntax_Syntax.Tm_arrow (_)) | (FStar_Syntax_Syntax.Tm_meta (_)) | (FStar_Syntax_Syntax.Tm_type (_)) -> begin
(

let uu____10312 = (universe_of_aux env hd3)
in ((uu____10312), (args1)))
end
| FStar_Syntax_Syntax.Tm_match (uu____10322, (hd4)::uu____10324) -> begin
(

let uu____10371 = (FStar_Syntax_Subst.open_branch hd4)
in (match (uu____10371) with
| (uu____10381, uu____10382, hd5) -> begin
(

let uu____10398 = (FStar_Syntax_Util.head_and_args hd5)
in (match (uu____10398) with
| (hd6, args2) -> begin
(type_of_head retry hd6 args2)
end))
end))
end
| uu____10433 when retry -> begin
(

let e1 = (FStar_TypeChecker_Normalize.normalize ((FStar_TypeChecker_Normalize.Beta)::(FStar_TypeChecker_Normalize.NoDeltaSteps)::[]) env e)
in (

let uu____10435 = (FStar_Syntax_Util.head_and_args e1)
in (match (uu____10435) with
| (hd4, args2) -> begin
(type_of_head false hd4 args2)
end)))
end
| uu____10470 -> begin
(

let uu____10471 = (FStar_TypeChecker_Env.clear_expected_typ env)
in (match (uu____10471) with
| (env1, uu____10485) -> begin
(

let env2 = (

let uu___131_10489 = env1
in {FStar_TypeChecker_Env.solver = uu___131_10489.FStar_TypeChecker_Env.solver; FStar_TypeChecker_Env.range = uu___131_10489.FStar_TypeChecker_Env.range; FStar_TypeChecker_Env.curmodule = uu___131_10489.FStar_TypeChecker_Env.curmodule; FStar_TypeChecker_Env.gamma = uu___131_10489.FStar_TypeChecker_Env.gamma; FStar_TypeChecker_Env.gamma_cache = uu___131_10489.FStar_TypeChecker_Env.gamma_cache; FStar_TypeChecker_Env.modules = uu___131_10489.FStar_TypeChecker_Env.modules; FStar_TypeChecker_Env.expected_typ = uu___131_10489.FStar_TypeChecker_Env.expected_typ; FStar_TypeChecker_Env.sigtab = uu___131_10489.FStar_TypeChecker_Env.sigtab; FStar_TypeChecker_Env.is_pattern = uu___131_10489.FStar_TypeChecker_Env.is_pattern; FStar_TypeChecker_Env.instantiate_imp = uu___131_10489.FStar_TypeChecker_Env.instantiate_imp; FStar_TypeChecker_Env.effects = uu___131_10489.FStar_TypeChecker_Env.effects; FStar_TypeChecker_Env.generalize = uu___131_10489.FStar_TypeChecker_Env.generalize; FStar_TypeChecker_Env.letrecs = uu___131_10489.FStar_TypeChecker_Env.letrecs; FStar_TypeChecker_Env.top_level = false; FStar_TypeChecker_Env.check_uvars = uu___131_10489.FStar_TypeChecker_Env.check_uvars; FStar_TypeChecker_Env.use_eq = uu___131_10489.FStar_TypeChecker_Env.use_eq; FStar_TypeChecker_Env.is_iface = uu___131_10489.FStar_TypeChecker_Env.is_iface; FStar_TypeChecker_Env.admit = uu___131_10489.FStar_TypeChecker_Env.admit; FStar_TypeChecker_Env.lax = true; FStar_TypeChecker_Env.lax_universes = uu___131_10489.FStar_TypeChecker_Env.lax_universes; FStar_TypeChecker_Env.type_of = uu___131_10489.FStar_TypeChecker_Env.type_of; FStar_TypeChecker_Env.universe_of = uu___131_10489.FStar_TypeChecker_Env.universe_of; FStar_TypeChecker_Env.use_bv_sorts = true; FStar_TypeChecker_Env.qname_and_index = uu___131_10489.FStar_TypeChecker_Env.qname_and_index})
in ((

let uu____10491 = (FStar_All.pipe_left (FStar_TypeChecker_Env.debug env2) (FStar_Options.Other ("UniverseOf")))
in (match (uu____10491) with
| true -> begin
(

let uu____10492 = (

let uu____10493 = (FStar_TypeChecker_Env.get_range env2)
in (FStar_Range.string_of_range uu____10493))
in (

let uu____10494 = (FStar_Syntax_Print.term_to_string hd3)
in (FStar_Util.print2 "%s: About to type-check %s\n" uu____10492 uu____10494)))
end
| uu____10495 -> begin
()
end));
(

let uu____10496 = (tc_term env2 hd3)
in (match (uu____10496) with
| (uu____10509, {FStar_Syntax_Syntax.eff_name = uu____10510; FStar_Syntax_Syntax.res_typ = t; FStar_Syntax_Syntax.cflags = uu____10512; FStar_Syntax_Syntax.comp = uu____10513}, g) -> begin
((

let uu____10523 = (FStar_TypeChecker_Rel.solve_deferred_constraints env2 g)
in (FStar_All.pipe_right uu____10523 Prims.ignore));
((t), (args1));
)
end));
))
end))
end)))
in (

let uu____10531 = (type_of_head true hd1 args)
in (match (uu____10531) with
| (t, args1) -> begin
(

let t1 = (FStar_TypeChecker_Normalize.normalize ((FStar_TypeChecker_Normalize.UnfoldUntil (FStar_Syntax_Syntax.Delta_constant))::[]) env t)
in (

let uu____10560 = (FStar_Syntax_Util.arrow_formals_comp t1)
in (match (uu____10560) with
| (bs, res) -> begin
(

let res1 = (FStar_Syntax_Util.comp_result res)
in (match (((FStar_List.length bs) = (FStar_List.length args1))) with
| true -> begin
(

let subst1 = (FStar_Syntax_Util.subst_of_list bs args1)
in (FStar_Syntax_Subst.subst subst1 res1))
end
| uu____10592 -> begin
(

let uu____10593 = (FStar_Syntax_Print.term_to_string res1)
in (level_of_type_fail env e uu____10593))
end))
end)))
end)))
end
| FStar_Syntax_Syntax.Tm_match (uu____10596, (hd1)::uu____10598) -> begin
(

let uu____10645 = (FStar_Syntax_Subst.open_branch hd1)
in (match (uu____10645) with
| (uu____10648, uu____10649, hd2) -> begin
(universe_of_aux env hd2)
end))
end
| FStar_Syntax_Syntax.Tm_match (uu____10665, []) -> begin
(level_of_type_fail env e "empty match cases")
end)))


let universe_of : FStar_TypeChecker_Env.env  ->  FStar_Syntax_Syntax.term  ->  FStar_Syntax_Syntax.universe = (fun env e -> (

let uu____10699 = (universe_of_aux env e)
in (level_of_type env e uu____10699)))


let tc_tparams : FStar_TypeChecker_Env.env_t  ->  FStar_Syntax_Syntax.binders  ->  (FStar_Syntax_Syntax.binders * FStar_TypeChecker_Env.env * FStar_Syntax_Syntax.universes) = (fun env tps -> (

let uu____10712 = (tc_binders env tps)
in (match (uu____10712) with
| (tps1, env1, g, us) -> begin
((FStar_TypeChecker_Rel.force_trivial_guard env1 g);
((tps1), (env1), (us));
)
end)))



>>>>>>> 54787939
<|MERGE_RESOLUTION|>--- conflicted
+++ resolved
@@ -1,6168 +1,5 @@
 
 open Prims
-<<<<<<< HEAD
-let instantiate_both: FStar_TypeChecker_Env.env -> FStar_TypeChecker_Env.env
-  =
-  fun env  ->
-    let uu___86_4 = env in
-    {
-      FStar_TypeChecker_Env.solver = (uu___86_4.FStar_TypeChecker_Env.solver);
-      FStar_TypeChecker_Env.range = (uu___86_4.FStar_TypeChecker_Env.range);
-      FStar_TypeChecker_Env.curmodule =
-        (uu___86_4.FStar_TypeChecker_Env.curmodule);
-      FStar_TypeChecker_Env.gamma = (uu___86_4.FStar_TypeChecker_Env.gamma);
-      FStar_TypeChecker_Env.gamma_cache =
-        (uu___86_4.FStar_TypeChecker_Env.gamma_cache);
-      FStar_TypeChecker_Env.modules =
-        (uu___86_4.FStar_TypeChecker_Env.modules);
-      FStar_TypeChecker_Env.expected_typ =
-        (uu___86_4.FStar_TypeChecker_Env.expected_typ);
-      FStar_TypeChecker_Env.sigtab = (uu___86_4.FStar_TypeChecker_Env.sigtab);
-      FStar_TypeChecker_Env.is_pattern =
-        (uu___86_4.FStar_TypeChecker_Env.is_pattern);
-      FStar_TypeChecker_Env.instantiate_imp = true;
-      FStar_TypeChecker_Env.effects =
-        (uu___86_4.FStar_TypeChecker_Env.effects);
-      FStar_TypeChecker_Env.generalize =
-        (uu___86_4.FStar_TypeChecker_Env.generalize);
-      FStar_TypeChecker_Env.letrecs =
-        (uu___86_4.FStar_TypeChecker_Env.letrecs);
-      FStar_TypeChecker_Env.top_level =
-        (uu___86_4.FStar_TypeChecker_Env.top_level);
-      FStar_TypeChecker_Env.check_uvars =
-        (uu___86_4.FStar_TypeChecker_Env.check_uvars);
-      FStar_TypeChecker_Env.use_eq = (uu___86_4.FStar_TypeChecker_Env.use_eq);
-      FStar_TypeChecker_Env.is_iface =
-        (uu___86_4.FStar_TypeChecker_Env.is_iface);
-      FStar_TypeChecker_Env.admit = (uu___86_4.FStar_TypeChecker_Env.admit);
-      FStar_TypeChecker_Env.lax = (uu___86_4.FStar_TypeChecker_Env.lax);
-      FStar_TypeChecker_Env.lax_universes =
-        (uu___86_4.FStar_TypeChecker_Env.lax_universes);
-      FStar_TypeChecker_Env.type_of =
-        (uu___86_4.FStar_TypeChecker_Env.type_of);
-      FStar_TypeChecker_Env.universe_of =
-        (uu___86_4.FStar_TypeChecker_Env.universe_of);
-      FStar_TypeChecker_Env.use_bv_sorts =
-        (uu___86_4.FStar_TypeChecker_Env.use_bv_sorts);
-      FStar_TypeChecker_Env.qname_and_index =
-        (uu___86_4.FStar_TypeChecker_Env.qname_and_index)
-    }
-let no_inst: FStar_TypeChecker_Env.env -> FStar_TypeChecker_Env.env =
-  fun env  ->
-    let uu___87_8 = env in
-    {
-      FStar_TypeChecker_Env.solver = (uu___87_8.FStar_TypeChecker_Env.solver);
-      FStar_TypeChecker_Env.range = (uu___87_8.FStar_TypeChecker_Env.range);
-      FStar_TypeChecker_Env.curmodule =
-        (uu___87_8.FStar_TypeChecker_Env.curmodule);
-      FStar_TypeChecker_Env.gamma = (uu___87_8.FStar_TypeChecker_Env.gamma);
-      FStar_TypeChecker_Env.gamma_cache =
-        (uu___87_8.FStar_TypeChecker_Env.gamma_cache);
-      FStar_TypeChecker_Env.modules =
-        (uu___87_8.FStar_TypeChecker_Env.modules);
-      FStar_TypeChecker_Env.expected_typ =
-        (uu___87_8.FStar_TypeChecker_Env.expected_typ);
-      FStar_TypeChecker_Env.sigtab = (uu___87_8.FStar_TypeChecker_Env.sigtab);
-      FStar_TypeChecker_Env.is_pattern =
-        (uu___87_8.FStar_TypeChecker_Env.is_pattern);
-      FStar_TypeChecker_Env.instantiate_imp = false;
-      FStar_TypeChecker_Env.effects =
-        (uu___87_8.FStar_TypeChecker_Env.effects);
-      FStar_TypeChecker_Env.generalize =
-        (uu___87_8.FStar_TypeChecker_Env.generalize);
-      FStar_TypeChecker_Env.letrecs =
-        (uu___87_8.FStar_TypeChecker_Env.letrecs);
-      FStar_TypeChecker_Env.top_level =
-        (uu___87_8.FStar_TypeChecker_Env.top_level);
-      FStar_TypeChecker_Env.check_uvars =
-        (uu___87_8.FStar_TypeChecker_Env.check_uvars);
-      FStar_TypeChecker_Env.use_eq = (uu___87_8.FStar_TypeChecker_Env.use_eq);
-      FStar_TypeChecker_Env.is_iface =
-        (uu___87_8.FStar_TypeChecker_Env.is_iface);
-      FStar_TypeChecker_Env.admit = (uu___87_8.FStar_TypeChecker_Env.admit);
-      FStar_TypeChecker_Env.lax = (uu___87_8.FStar_TypeChecker_Env.lax);
-      FStar_TypeChecker_Env.lax_universes =
-        (uu___87_8.FStar_TypeChecker_Env.lax_universes);
-      FStar_TypeChecker_Env.type_of =
-        (uu___87_8.FStar_TypeChecker_Env.type_of);
-      FStar_TypeChecker_Env.universe_of =
-        (uu___87_8.FStar_TypeChecker_Env.universe_of);
-      FStar_TypeChecker_Env.use_bv_sorts =
-        (uu___87_8.FStar_TypeChecker_Env.use_bv_sorts);
-      FStar_TypeChecker_Env.qname_and_index =
-        (uu___87_8.FStar_TypeChecker_Env.qname_and_index)
-    }
-let mk_lex_list:
-  (FStar_Syntax_Syntax.term',FStar_Syntax_Syntax.term')
-    FStar_Syntax_Syntax.syntax Prims.list ->
-    (FStar_Syntax_Syntax.term',FStar_Syntax_Syntax.term')
-      FStar_Syntax_Syntax.syntax
-  =
-  fun vs  ->
-    FStar_List.fold_right
-      (fun v1  ->
-         fun tl1  ->
-           let r =
-             if tl1.FStar_Syntax_Syntax.pos = FStar_Range.dummyRange
-             then v1.FStar_Syntax_Syntax.pos
-             else
-               FStar_Range.union_ranges v1.FStar_Syntax_Syntax.pos
-                 tl1.FStar_Syntax_Syntax.pos in
-           let uu____34 =
-             let uu____35 =
-               let uu____36 = FStar_Syntax_Syntax.as_arg v1 in
-               let uu____37 =
-                 let uu____39 = FStar_Syntax_Syntax.as_arg tl1 in [uu____39] in
-               uu____36 :: uu____37 in
-             FStar_Syntax_Syntax.mk_Tm_app FStar_Syntax_Util.lex_pair
-               uu____35 in
-           uu____34 (Some (FStar_Syntax_Util.lex_t.FStar_Syntax_Syntax.n)) r)
-      vs FStar_Syntax_Util.lex_top
-let is_eq: FStar_Syntax_Syntax.arg_qualifier Prims.option -> Prims.bool =
-  fun uu___80_47  ->
-    match uu___80_47 with
-    | Some (FStar_Syntax_Syntax.Equality ) -> true
-    | uu____49 -> false
-let steps env =
-  [FStar_TypeChecker_Normalize.Beta;
-  FStar_TypeChecker_Normalize.Eager_unfolding]
-let unfold_whnf:
-  FStar_TypeChecker_Env.env ->
-    FStar_Syntax_Syntax.term -> FStar_Syntax_Syntax.term
-  =
-  fun env  ->
-    fun t  ->
-      FStar_TypeChecker_Normalize.normalize
-        [FStar_TypeChecker_Normalize.WHNF;
-        FStar_TypeChecker_Normalize.UnfoldUntil
-          FStar_Syntax_Syntax.Delta_constant;
-        FStar_TypeChecker_Normalize.Beta] env t
-let norm:
-  FStar_TypeChecker_Env.env ->
-    FStar_Syntax_Syntax.term -> FStar_Syntax_Syntax.term
-  =
-  fun env  ->
-    fun t  -> FStar_TypeChecker_Normalize.normalize (steps env) env t
-let norm_c:
-  FStar_TypeChecker_Env.env ->
-    FStar_Syntax_Syntax.comp -> FStar_Syntax_Syntax.comp
-  =
-  fun env  ->
-    fun c  -> FStar_TypeChecker_Normalize.normalize_comp (steps env) env c
-let check_no_escape:
-  FStar_Syntax_Syntax.term Prims.option ->
-    FStar_TypeChecker_Env.env ->
-      FStar_Syntax_Syntax.bv Prims.list ->
-        FStar_Syntax_Syntax.term -> FStar_Syntax_Syntax.term
-  =
-  fun head_opt  ->
-    fun env  ->
-      fun fvs  ->
-        fun kt  ->
-          let rec aux try_norm t =
-            match fvs with
-            | [] -> t
-            | uu____100 ->
-                let t1 = if try_norm then norm env t else t in
-                let fvs' = FStar_Syntax_Free.names t1 in
-                let uu____106 =
-                  FStar_List.tryFind (fun x  -> FStar_Util.set_mem x fvs')
-                    fvs in
-                (match uu____106 with
-                 | None  -> t1
-                 | Some x ->
-                     if Prims.op_Negation try_norm
-                     then aux true t1
-                     else
-                       (let fail uu____114 =
-                          let msg =
-                            match head_opt with
-                            | None  ->
-                                let uu____116 =
-                                  FStar_Syntax_Print.bv_to_string x in
-                                FStar_Util.format1
-                                  "Bound variables '%s' escapes; add a type annotation"
-                                  uu____116
-                            | Some head1 ->
-                                let uu____118 =
-                                  FStar_Syntax_Print.bv_to_string x in
-                                let uu____119 =
-                                  FStar_TypeChecker_Normalize.term_to_string
-                                    env head1 in
-                                FStar_Util.format2
-                                  "Bound variables '%s' in the type of '%s' escape because of impure applications; add explicit let-bindings"
-                                  uu____118 uu____119 in
-                          let uu____120 =
-                            let uu____121 =
-                              let uu____124 =
-                                FStar_TypeChecker_Env.get_range env in
-                              (msg, uu____124) in
-                            FStar_Errors.Error uu____121 in
-                          Prims.raise uu____120 in
-                        let s =
-                          let uu____126 =
-                            let uu____127 = FStar_Syntax_Util.type_u () in
-                            FStar_All.pipe_left Prims.fst uu____127 in
-                          FStar_TypeChecker_Util.new_uvar env uu____126 in
-                        let uu____132 =
-                          FStar_TypeChecker_Rel.try_teq true env t1 s in
-                        match uu____132 with
-                        | Some g ->
-                            (FStar_TypeChecker_Rel.force_trivial_guard env g;
-                             s)
-                        | uu____136 -> fail ())) in
-          aux false kt
-let push_binding env b = FStar_TypeChecker_Env.push_bv env (Prims.fst b)
-let maybe_extend_subst:
-  FStar_Syntax_Syntax.subst_t ->
-    FStar_Syntax_Syntax.binder ->
-      (FStar_Syntax_Syntax.term',FStar_Syntax_Syntax.term')
-        FStar_Syntax_Syntax.syntax -> FStar_Syntax_Syntax.subst_t
-  =
-  fun s  ->
-    fun b  ->
-      fun v1  ->
-        let uu____167 = FStar_Syntax_Syntax.is_null_binder b in
-        if uu____167
-        then s
-        else (FStar_Syntax_Syntax.NT ((Prims.fst b), v1)) :: s
-let set_lcomp_result:
-  FStar_Syntax_Syntax.lcomp ->
-    (FStar_Syntax_Syntax.term',FStar_Syntax_Syntax.term')
-      FStar_Syntax_Syntax.syntax -> FStar_Syntax_Syntax.lcomp
-  =
-  fun lc  ->
-    fun t  ->
-      let uu___88_181 = lc in
-      {
-        FStar_Syntax_Syntax.eff_name =
-          (uu___88_181.FStar_Syntax_Syntax.eff_name);
-        FStar_Syntax_Syntax.res_typ = t;
-        FStar_Syntax_Syntax.cflags = (uu___88_181.FStar_Syntax_Syntax.cflags);
-        FStar_Syntax_Syntax.comp =
-          (fun uu____182  ->
-             let uu____183 = lc.FStar_Syntax_Syntax.comp () in
-             FStar_Syntax_Util.set_result_typ uu____183 t)
-      }
-let memo_tk:
-  FStar_Syntax_Syntax.term ->
-    FStar_Syntax_Syntax.typ -> FStar_Syntax_Syntax.term
-  =
-  fun e  ->
-    fun t  ->
-      FStar_ST.write e.FStar_Syntax_Syntax.tk
-        (Some (t.FStar_Syntax_Syntax.n));
-      e
-let value_check_expected_typ:
-  FStar_TypeChecker_Env.env ->
-    FStar_Syntax_Syntax.term ->
-      (FStar_Syntax_Syntax.term,FStar_Syntax_Syntax.lcomp) FStar_Util.either
-        ->
-        FStar_TypeChecker_Env.guard_t ->
-          (FStar_Syntax_Syntax.term* FStar_Syntax_Syntax.lcomp*
-            FStar_TypeChecker_Env.guard_t)
-  =
-  fun env  ->
-    fun e  ->
-      fun tlc  ->
-        fun guard  ->
-          let should_return t =
-            let uu____222 =
-              let uu____223 = FStar_Syntax_Subst.compress t in
-              uu____223.FStar_Syntax_Syntax.n in
-            match uu____222 with
-            | FStar_Syntax_Syntax.Tm_arrow (uu____226,c) ->
-                let uu____238 =
-                  FStar_TypeChecker_Util.is_pure_or_ghost_effect env
-                    (FStar_Syntax_Util.comp_effect_name c) in
-                if uu____238
-                then
-                  let t1 =
-                    FStar_All.pipe_left FStar_Syntax_Util.unrefine
-                      (FStar_Syntax_Util.comp_result c) in
-                  let uu____240 =
-                    let uu____241 = FStar_Syntax_Subst.compress t1 in
-                    uu____241.FStar_Syntax_Syntax.n in
-                  (match uu____240 with
-                   | FStar_Syntax_Syntax.Tm_fvar fv when
-                       FStar_Syntax_Syntax.fv_eq_lid fv
-                         FStar_Syntax_Const.unit_lid
-                       -> false
-                   | FStar_Syntax_Syntax.Tm_constant uu____245 -> false
-                   | uu____246 -> true)
-                else false
-            | uu____248 -> true in
-          let lc =
-            match tlc with
-            | FStar_Util.Inl t ->
-                let uu____251 =
-                  let uu____254 =
-                    (let uu____255 = should_return t in
-                     Prims.op_Negation uu____255) ||
-                      (let uu____256 =
-                         FStar_TypeChecker_Env.should_verify env in
-                       Prims.op_Negation uu____256) in
-                  if uu____254
-                  then FStar_Syntax_Syntax.mk_Total t
-                  else FStar_TypeChecker_Util.return_value env t e in
-                FStar_Syntax_Util.lcomp_of_comp uu____251
-            | FStar_Util.Inr lc -> lc in
-          let t = lc.FStar_Syntax_Syntax.res_typ in
-          let uu____264 =
-            let uu____268 = FStar_TypeChecker_Env.expected_typ env in
-            match uu____268 with
-            | None  -> let uu____273 = memo_tk e t in (uu____273, lc, guard)
-            | Some t' ->
-                ((let uu____276 =
-                    FStar_TypeChecker_Env.debug env FStar_Options.High in
-                  if uu____276
-                  then
-                    let uu____277 = FStar_Syntax_Print.term_to_string t in
-                    let uu____278 = FStar_Syntax_Print.term_to_string t' in
-                    FStar_Util.print2
-                      "Computed return type %s; expected type %s\n" uu____277
-                      uu____278
-                  else ());
-                 (let uu____280 =
-                    FStar_TypeChecker_Util.maybe_coerce_bool_to_type env e lc
-                      t' in
-                  match uu____280 with
-                  | (e1,lc1) ->
-                      let t1 = lc1.FStar_Syntax_Syntax.res_typ in
-                      let uu____291 =
-                        FStar_TypeChecker_Util.check_and_ascribe env e1 t1 t' in
-                      (match uu____291 with
-                       | (e2,g) ->
-                           ((let uu____300 =
-                               FStar_TypeChecker_Env.debug env
-                                 FStar_Options.High in
-                             if uu____300
-                             then
-                               let uu____301 =
-                                 FStar_Syntax_Print.term_to_string t1 in
-                               let uu____302 =
-                                 FStar_Syntax_Print.term_to_string t' in
-                               let uu____303 =
-                                 FStar_TypeChecker_Rel.guard_to_string env g in
-                               let uu____304 =
-                                 FStar_TypeChecker_Rel.guard_to_string env
-                                   guard in
-                               FStar_Util.print4
-                                 "check_and_ascribe: type is %s<:%s \tguard is %s, %s\n"
-                                 uu____301 uu____302 uu____303 uu____304
-                             else ());
-                            (let msg =
-                               let uu____310 =
-                                 FStar_TypeChecker_Rel.is_trivial g in
-                               if uu____310
-                               then None
-                               else
-                                 FStar_All.pipe_left
-                                   (fun _0_28  -> Some _0_28)
-                                   (FStar_TypeChecker_Err.subtyping_failed
-                                      env t1 t') in
-                             let g1 =
-                               FStar_TypeChecker_Rel.conj_guard g guard in
-                             let uu____325 =
-                               FStar_TypeChecker_Util.strengthen_precondition
-                                 msg env e2 lc1 g1 in
-                             match uu____325 with
-                             | (lc2,g2) ->
-                                 let uu____333 = memo_tk e2 t' in
-                                 (uu____333, (set_lcomp_result lc2 t'), g2)))))) in
-          match uu____264 with
-          | (e1,lc1,g) ->
-              ((let uu____341 =
-                  FStar_TypeChecker_Env.debug env FStar_Options.Low in
-                if uu____341
-                then
-                  let uu____342 = FStar_Syntax_Print.lcomp_to_string lc1 in
-                  FStar_Util.print1 "Return comp type is %s\n" uu____342
-                else ());
-               (e1, lc1, g))
-let comp_check_expected_typ:
-  FStar_TypeChecker_Env.env ->
-    FStar_Syntax_Syntax.term ->
-      FStar_Syntax_Syntax.lcomp ->
-        (FStar_Syntax_Syntax.term* FStar_Syntax_Syntax.lcomp*
-          FStar_TypeChecker_Env.guard_t)
-  =
-  fun env  ->
-    fun e  ->
-      fun lc  ->
-        let uu____359 = FStar_TypeChecker_Env.expected_typ env in
-        match uu____359 with
-        | None  -> (e, lc, FStar_TypeChecker_Rel.trivial_guard)
-        | Some t ->
-            let uu____365 =
-              FStar_TypeChecker_Util.maybe_coerce_bool_to_type env e lc t in
-            (match uu____365 with
-             | (e1,lc1) ->
-                 FStar_TypeChecker_Util.weaken_result_typ env e1 lc1 t)
-let check_expected_effect:
-  FStar_TypeChecker_Env.env ->
-    FStar_Syntax_Syntax.comp Prims.option ->
-      (FStar_Syntax_Syntax.term* FStar_Syntax_Syntax.comp) ->
-        (FStar_Syntax_Syntax.term* FStar_Syntax_Syntax.comp*
-          FStar_TypeChecker_Env.guard_t)
-  =
-  fun env  ->
-    fun copt  ->
-      fun uu____387  ->
-        match uu____387 with
-        | (e,c) ->
-            let expected_c_opt =
-              match copt with
-              | Some uu____402 -> copt
-              | None  ->
-                  let uu____403 =
-                    ((FStar_Options.ml_ish ()) &&
-                       (FStar_Ident.lid_equals
-                          FStar_Syntax_Const.effect_ALL_lid
-                          (FStar_Syntax_Util.comp_effect_name c)))
-                      ||
-                      (((FStar_Options.ml_ish ()) &&
-                          env.FStar_TypeChecker_Env.lax)
-                         &&
-                         (let uu____404 =
-                            FStar_Syntax_Util.is_pure_or_ghost_comp c in
-                          Prims.op_Negation uu____404)) in
-                  if uu____403
-                  then
-                    let uu____406 =
-                      FStar_Syntax_Util.ml_comp
-                        (FStar_Syntax_Util.comp_result c)
-                        e.FStar_Syntax_Syntax.pos in
-                    Some uu____406
-                  else
-                    (let uu____408 = FStar_Syntax_Util.is_tot_or_gtot_comp c in
-                     if uu____408
-                     then None
-                     else
-                       (let uu____411 = FStar_Syntax_Util.is_pure_comp c in
-                        if uu____411
-                        then
-                          let uu____413 =
-                            FStar_Syntax_Syntax.mk_Total
-                              (FStar_Syntax_Util.comp_result c) in
-                          Some uu____413
-                        else
-                          (let uu____415 =
-                             FStar_Syntax_Util.is_pure_or_ghost_comp c in
-                           if uu____415
-                           then
-                             let uu____417 =
-                               FStar_Syntax_Syntax.mk_GTotal
-                                 (FStar_Syntax_Util.comp_result c) in
-                             Some uu____417
-                           else None))) in
-            (match expected_c_opt with
-             | None  ->
-                 let uu____422 = norm_c env c in
-                 (e, uu____422, FStar_TypeChecker_Rel.trivial_guard)
-             | Some expected_c ->
-                 ((let uu____425 =
-                     FStar_TypeChecker_Env.debug env FStar_Options.Low in
-                   if uu____425
-                   then
-                     let uu____426 = FStar_Syntax_Print.term_to_string e in
-                     let uu____427 = FStar_Syntax_Print.comp_to_string c in
-                     let uu____428 =
-                       FStar_Syntax_Print.comp_to_string expected_c in
-                     FStar_Util.print3
-                       "\n\n(%s) About to check\n\t%s\nagainst expected effect\n\t%s\n"
-                       uu____426 uu____427 uu____428
-                   else ());
-                  (let c1 = norm_c env c in
-                   (let uu____432 =
-                      FStar_TypeChecker_Env.debug env FStar_Options.Low in
-                    if uu____432
-                    then
-                      let uu____433 = FStar_Syntax_Print.term_to_string e in
-                      let uu____434 = FStar_Syntax_Print.comp_to_string c1 in
-                      let uu____435 =
-                        FStar_Syntax_Print.comp_to_string expected_c in
-                      FStar_Util.print3
-                        "\n\nAfter normalization (%s) About to check\n\t%s\nagainst expected effect\n\t%s\n"
-                        uu____433 uu____434 uu____435
-                    else ());
-                   (let uu____437 =
-                      FStar_TypeChecker_Util.check_comp env e c1 expected_c in
-                    match uu____437 with
-                    | (e1,uu____445,g) ->
-                        let g1 =
-                          let uu____448 = FStar_TypeChecker_Env.get_range env in
-                          FStar_TypeChecker_Util.label_guard uu____448
-                            "could not prove post-condition" g in
-                        ((let uu____450 =
-                            FStar_TypeChecker_Env.debug env FStar_Options.Low in
-                          if uu____450
-                          then
-                            let uu____451 =
-                              FStar_Range.string_of_range
-                                e1.FStar_Syntax_Syntax.pos in
-                            let uu____452 =
-                              FStar_TypeChecker_Rel.guard_to_string env g1 in
-                            FStar_Util.print2
-                              "(%s) DONE check_expected_effect; guard is: %s\n"
-                              uu____451 uu____452
-                          else ());
-                         (let e2 =
-                            FStar_TypeChecker_Util.maybe_lift env e1
-                              (FStar_Syntax_Util.comp_effect_name c1)
-                              (FStar_Syntax_Util.comp_effect_name expected_c)
-                              (FStar_Syntax_Util.comp_result c1) in
-                          (e2, expected_c, g1)))))))
-let no_logical_guard env uu____474 =
-  match uu____474 with
-  | (te,kt,f) ->
-      let uu____481 = FStar_TypeChecker_Rel.guard_form f in
-      (match uu____481 with
-       | FStar_TypeChecker_Common.Trivial  -> (te, kt, f)
-       | FStar_TypeChecker_Common.NonTrivial f1 ->
-           let uu____486 =
-             let uu____487 =
-               let uu____490 =
-                 FStar_TypeChecker_Err.unexpected_non_trivial_precondition_on_term
-                   env f1 in
-               let uu____491 = FStar_TypeChecker_Env.get_range env in
-               (uu____490, uu____491) in
-             FStar_Errors.Error uu____487 in
-           Prims.raise uu____486)
-let print_expected_ty: FStar_TypeChecker_Env.env -> Prims.unit =
-  fun env  ->
-    let uu____498 = FStar_TypeChecker_Env.expected_typ env in
-    match uu____498 with
-    | None  -> FStar_Util.print_string "Expected type is None"
-    | Some t ->
-        let uu____501 = FStar_Syntax_Print.term_to_string t in
-        FStar_Util.print1 "Expected type is %s" uu____501
-let check_smt_pat env t bs c =
-  let uu____536 = FStar_Syntax_Util.is_smt_lemma t in
-  if uu____536
-  then
-    match c.FStar_Syntax_Syntax.n with
-    | FStar_Syntax_Syntax.Comp
-        { FStar_Syntax_Syntax.comp_univs = uu____537;
-          FStar_Syntax_Syntax.effect_name = uu____538;
-          FStar_Syntax_Syntax.result_typ = uu____539;
-          FStar_Syntax_Syntax.effect_args = _pre::_post::(pats,uu____543)::[];
-          FStar_Syntax_Syntax.flags = uu____544;_}
-        ->
-        let pat_vars =
-          let uu____578 =
-            FStar_TypeChecker_Normalize.normalize
-              [FStar_TypeChecker_Normalize.Beta] env pats in
-          FStar_Syntax_Free.names uu____578 in
-        let uu____579 =
-          FStar_All.pipe_right bs
-            (FStar_Util.find_opt
-               (fun uu____591  ->
-                  match uu____591 with
-                  | (b,uu____595) ->
-                      let uu____596 = FStar_Util.set_mem b pat_vars in
-                      Prims.op_Negation uu____596)) in
-        (match uu____579 with
-         | None  -> ()
-         | Some (x,uu____600) ->
-             let uu____603 =
-               let uu____604 = FStar_Syntax_Print.bv_to_string x in
-               FStar_Util.format1
-                 "Pattern misses at least one bound variable: %s" uu____604 in
-             FStar_Errors.warn t.FStar_Syntax_Syntax.pos uu____603)
-    | uu____605 -> failwith "Impossible"
-  else ()
-let guard_letrecs:
-  FStar_TypeChecker_Env.env ->
-    FStar_Syntax_Syntax.binders ->
-      (FStar_Syntax_Syntax.comp',Prims.unit) FStar_Syntax_Syntax.syntax ->
-        (FStar_Syntax_Syntax.lbname* FStar_Syntax_Syntax.typ) Prims.list
-  =
-  fun env  ->
-    fun actuals  ->
-      fun expected_c  ->
-        let uu____626 =
-          let uu____627 = FStar_TypeChecker_Env.should_verify env in
-          Prims.op_Negation uu____627 in
-        if uu____626
-        then env.FStar_TypeChecker_Env.letrecs
-        else
-          (match env.FStar_TypeChecker_Env.letrecs with
-           | [] -> []
-           | letrecs ->
-               let r = FStar_TypeChecker_Env.get_range env in
-               let env1 =
-                 let uu___89_645 = env in
-                 {
-                   FStar_TypeChecker_Env.solver =
-                     (uu___89_645.FStar_TypeChecker_Env.solver);
-                   FStar_TypeChecker_Env.range =
-                     (uu___89_645.FStar_TypeChecker_Env.range);
-                   FStar_TypeChecker_Env.curmodule =
-                     (uu___89_645.FStar_TypeChecker_Env.curmodule);
-                   FStar_TypeChecker_Env.gamma =
-                     (uu___89_645.FStar_TypeChecker_Env.gamma);
-                   FStar_TypeChecker_Env.gamma_cache =
-                     (uu___89_645.FStar_TypeChecker_Env.gamma_cache);
-                   FStar_TypeChecker_Env.modules =
-                     (uu___89_645.FStar_TypeChecker_Env.modules);
-                   FStar_TypeChecker_Env.expected_typ =
-                     (uu___89_645.FStar_TypeChecker_Env.expected_typ);
-                   FStar_TypeChecker_Env.sigtab =
-                     (uu___89_645.FStar_TypeChecker_Env.sigtab);
-                   FStar_TypeChecker_Env.is_pattern =
-                     (uu___89_645.FStar_TypeChecker_Env.is_pattern);
-                   FStar_TypeChecker_Env.instantiate_imp =
-                     (uu___89_645.FStar_TypeChecker_Env.instantiate_imp);
-                   FStar_TypeChecker_Env.effects =
-                     (uu___89_645.FStar_TypeChecker_Env.effects);
-                   FStar_TypeChecker_Env.generalize =
-                     (uu___89_645.FStar_TypeChecker_Env.generalize);
-                   FStar_TypeChecker_Env.letrecs = [];
-                   FStar_TypeChecker_Env.top_level =
-                     (uu___89_645.FStar_TypeChecker_Env.top_level);
-                   FStar_TypeChecker_Env.check_uvars =
-                     (uu___89_645.FStar_TypeChecker_Env.check_uvars);
-                   FStar_TypeChecker_Env.use_eq =
-                     (uu___89_645.FStar_TypeChecker_Env.use_eq);
-                   FStar_TypeChecker_Env.is_iface =
-                     (uu___89_645.FStar_TypeChecker_Env.is_iface);
-                   FStar_TypeChecker_Env.admit =
-                     (uu___89_645.FStar_TypeChecker_Env.admit);
-                   FStar_TypeChecker_Env.lax =
-                     (uu___89_645.FStar_TypeChecker_Env.lax);
-                   FStar_TypeChecker_Env.lax_universes =
-                     (uu___89_645.FStar_TypeChecker_Env.lax_universes);
-                   FStar_TypeChecker_Env.type_of =
-                     (uu___89_645.FStar_TypeChecker_Env.type_of);
-                   FStar_TypeChecker_Env.universe_of =
-                     (uu___89_645.FStar_TypeChecker_Env.universe_of);
-                   FStar_TypeChecker_Env.use_bv_sorts =
-                     (uu___89_645.FStar_TypeChecker_Env.use_bv_sorts);
-                   FStar_TypeChecker_Env.qname_and_index =
-                     (uu___89_645.FStar_TypeChecker_Env.qname_and_index)
-                 } in
-               let precedes =
-                 FStar_TypeChecker_Util.fvar_const env1
-                   FStar_Syntax_Const.precedes_lid in
-               let decreases_clause bs c =
-                 let filter_types_and_functions bs1 =
-                   FStar_All.pipe_right bs1
-                     (FStar_List.collect
-                        (fun uu____668  ->
-                           match uu____668 with
-                           | (b,uu____673) ->
-                               let t =
-                                 let uu____675 =
-                                   FStar_Syntax_Util.unrefine
-                                     b.FStar_Syntax_Syntax.sort in
-                                 unfold_whnf env1 uu____675 in
-                               (match t.FStar_Syntax_Syntax.n with
-                                | FStar_Syntax_Syntax.Tm_type _
-                                  |FStar_Syntax_Syntax.Tm_arrow _ -> []
-                                | uu____679 ->
-                                    let uu____680 =
-                                      FStar_Syntax_Syntax.bv_to_name b in
-                                    [uu____680]))) in
-                 let as_lex_list dec =
-                   let uu____685 = FStar_Syntax_Util.head_and_args dec in
-                   match uu____685 with
-                   | (head1,uu____696) ->
-                       (match head1.FStar_Syntax_Syntax.n with
-                        | FStar_Syntax_Syntax.Tm_fvar fv when
-                            FStar_Syntax_Syntax.fv_eq_lid fv
-                              FStar_Syntax_Const.lexcons_lid
-                            -> dec
-                        | uu____712 -> mk_lex_list [dec]) in
-                 let cflags = FStar_Syntax_Util.comp_flags c in
-                 let uu____715 =
-                   FStar_All.pipe_right cflags
-                     (FStar_List.tryFind
-                        (fun uu___81_719  ->
-                           match uu___81_719 with
-                           | FStar_Syntax_Syntax.DECREASES uu____720 -> true
-                           | uu____723 -> false)) in
-                 match uu____715 with
-                 | Some (FStar_Syntax_Syntax.DECREASES dec) ->
-                     as_lex_list dec
-                 | uu____727 ->
-                     let xs =
-                       FStar_All.pipe_right bs filter_types_and_functions in
-                     (match xs with
-                      | x::[] -> x
-                      | uu____733 -> mk_lex_list xs) in
-               let previous_dec = decreases_clause actuals expected_c in
-               let guard_one_letrec uu____745 =
-                 match uu____745 with
-                 | (l,t) ->
-                     let uu____754 =
-                       let uu____755 = FStar_Syntax_Subst.compress t in
-                       uu____755.FStar_Syntax_Syntax.n in
-                     (match uu____754 with
-                      | FStar_Syntax_Syntax.Tm_arrow (formals,c) ->
-                          let formals1 =
-                            FStar_All.pipe_right formals
-                              (FStar_List.map
-                                 (fun uu____788  ->
-                                    match uu____788 with
-                                    | (x,imp) ->
-                                        let uu____795 =
-                                          FStar_Syntax_Syntax.is_null_bv x in
-                                        if uu____795
-                                        then
-                                          let uu____798 =
-                                            let uu____799 =
-                                              let uu____801 =
-                                                FStar_Syntax_Syntax.range_of_bv
-                                                  x in
-                                              Some uu____801 in
-                                            FStar_Syntax_Syntax.new_bv
-                                              uu____799
-                                              x.FStar_Syntax_Syntax.sort in
-                                          (uu____798, imp)
-                                        else (x, imp))) in
-                          let uu____803 =
-                            FStar_Syntax_Subst.open_comp formals1 c in
-                          (match uu____803 with
-                           | (formals2,c1) ->
-                               let dec = decreases_clause formals2 c1 in
-                               let precedes1 =
-                                 let uu____816 =
-                                   let uu____817 =
-                                     let uu____818 =
-                                       FStar_Syntax_Syntax.as_arg dec in
-                                     let uu____819 =
-                                       let uu____821 =
-                                         FStar_Syntax_Syntax.as_arg
-                                           previous_dec in
-                                       [uu____821] in
-                                     uu____818 :: uu____819 in
-                                   FStar_Syntax_Syntax.mk_Tm_app precedes
-                                     uu____817 in
-                                 uu____816 None r in
-                               let uu____826 = FStar_Util.prefix formals2 in
-                               (match uu____826 with
-                                | (bs,(last1,imp)) ->
-                                    let last2 =
-                                      let uu___90_852 = last1 in
-                                      let uu____853 =
-                                        FStar_Syntax_Util.refine last1
-                                          precedes1 in
-                                      {
-                                        FStar_Syntax_Syntax.ppname =
-                                          (uu___90_852.FStar_Syntax_Syntax.ppname);
-                                        FStar_Syntax_Syntax.index =
-                                          (uu___90_852.FStar_Syntax_Syntax.index);
-                                        FStar_Syntax_Syntax.sort = uu____853
-                                      } in
-                                    let refined_formals =
-                                      FStar_List.append bs [(last2, imp)] in
-                                    let t' =
-                                      FStar_Syntax_Util.arrow refined_formals
-                                        c1 in
-                                    ((let uu____870 =
-                                        FStar_TypeChecker_Env.debug env1
-                                          FStar_Options.Low in
-                                      if uu____870
-                                      then
-                                        let uu____871 =
-                                          FStar_Syntax_Print.lbname_to_string
-                                            l in
-                                        let uu____872 =
-                                          FStar_Syntax_Print.term_to_string t in
-                                        let uu____873 =
-                                          FStar_Syntax_Print.term_to_string
-                                            t' in
-                                        FStar_Util.print3
-                                          "Refined let rec %s\n\tfrom type %s\n\tto type %s\n"
-                                          uu____871 uu____872 uu____873
-                                      else ());
-                                     (l, t'))))
-                      | uu____877 ->
-                          Prims.raise
-                            (FStar_Errors.Error
-                               ("Annotated type of 'let rec' must be an arrow",
-                                 (t.FStar_Syntax_Syntax.pos)))) in
-               FStar_All.pipe_right letrecs (FStar_List.map guard_one_letrec))
-let rec tc_term:
-  FStar_TypeChecker_Env.env ->
-    FStar_Syntax_Syntax.term ->
-      (FStar_Syntax_Syntax.term* FStar_Syntax_Syntax.lcomp*
-        FStar_TypeChecker_Env.guard_t)
-  =
-  fun env  ->
-    fun e  ->
-      tc_maybe_toplevel_term
-        (let uu___91_1149 = env in
-         {
-           FStar_TypeChecker_Env.solver =
-             (uu___91_1149.FStar_TypeChecker_Env.solver);
-           FStar_TypeChecker_Env.range =
-             (uu___91_1149.FStar_TypeChecker_Env.range);
-           FStar_TypeChecker_Env.curmodule =
-             (uu___91_1149.FStar_TypeChecker_Env.curmodule);
-           FStar_TypeChecker_Env.gamma =
-             (uu___91_1149.FStar_TypeChecker_Env.gamma);
-           FStar_TypeChecker_Env.gamma_cache =
-             (uu___91_1149.FStar_TypeChecker_Env.gamma_cache);
-           FStar_TypeChecker_Env.modules =
-             (uu___91_1149.FStar_TypeChecker_Env.modules);
-           FStar_TypeChecker_Env.expected_typ =
-             (uu___91_1149.FStar_TypeChecker_Env.expected_typ);
-           FStar_TypeChecker_Env.sigtab =
-             (uu___91_1149.FStar_TypeChecker_Env.sigtab);
-           FStar_TypeChecker_Env.is_pattern =
-             (uu___91_1149.FStar_TypeChecker_Env.is_pattern);
-           FStar_TypeChecker_Env.instantiate_imp =
-             (uu___91_1149.FStar_TypeChecker_Env.instantiate_imp);
-           FStar_TypeChecker_Env.effects =
-             (uu___91_1149.FStar_TypeChecker_Env.effects);
-           FStar_TypeChecker_Env.generalize =
-             (uu___91_1149.FStar_TypeChecker_Env.generalize);
-           FStar_TypeChecker_Env.letrecs =
-             (uu___91_1149.FStar_TypeChecker_Env.letrecs);
-           FStar_TypeChecker_Env.top_level = false;
-           FStar_TypeChecker_Env.check_uvars =
-             (uu___91_1149.FStar_TypeChecker_Env.check_uvars);
-           FStar_TypeChecker_Env.use_eq =
-             (uu___91_1149.FStar_TypeChecker_Env.use_eq);
-           FStar_TypeChecker_Env.is_iface =
-             (uu___91_1149.FStar_TypeChecker_Env.is_iface);
-           FStar_TypeChecker_Env.admit =
-             (uu___91_1149.FStar_TypeChecker_Env.admit);
-           FStar_TypeChecker_Env.lax =
-             (uu___91_1149.FStar_TypeChecker_Env.lax);
-           FStar_TypeChecker_Env.lax_universes =
-             (uu___91_1149.FStar_TypeChecker_Env.lax_universes);
-           FStar_TypeChecker_Env.type_of =
-             (uu___91_1149.FStar_TypeChecker_Env.type_of);
-           FStar_TypeChecker_Env.universe_of =
-             (uu___91_1149.FStar_TypeChecker_Env.universe_of);
-           FStar_TypeChecker_Env.use_bv_sorts =
-             (uu___91_1149.FStar_TypeChecker_Env.use_bv_sorts);
-           FStar_TypeChecker_Env.qname_and_index =
-             (uu___91_1149.FStar_TypeChecker_Env.qname_and_index)
-         }) e
-and tc_maybe_toplevel_term:
-  FStar_TypeChecker_Env.env ->
-    FStar_Syntax_Syntax.term ->
-      (FStar_Syntax_Syntax.term* FStar_Syntax_Syntax.lcomp*
-        FStar_TypeChecker_Env.guard_t)
-  =
-  fun env  ->
-    fun e  ->
-      let env1 =
-        if e.FStar_Syntax_Syntax.pos = FStar_Range.dummyRange
-        then env
-        else FStar_TypeChecker_Env.set_range env e.FStar_Syntax_Syntax.pos in
-      (let uu____1158 = FStar_TypeChecker_Env.debug env1 FStar_Options.Low in
-       if uu____1158
-       then
-         let uu____1159 =
-           let uu____1160 = FStar_TypeChecker_Env.get_range env1 in
-           FStar_All.pipe_left FStar_Range.string_of_range uu____1160 in
-         let uu____1161 = FStar_Syntax_Print.tag_of_term e in
-         FStar_Util.print2 "%s (%s)\n" uu____1159 uu____1161
-       else ());
-      (let top = FStar_Syntax_Subst.compress e in
-       match top.FStar_Syntax_Syntax.n with
-       | FStar_Syntax_Syntax.Tm_delayed uu____1167 -> failwith "Impossible"
-       | FStar_Syntax_Syntax.Tm_uinst _
-         |FStar_Syntax_Syntax.Tm_uvar _
-          |FStar_Syntax_Syntax.Tm_bvar _
-           |FStar_Syntax_Syntax.Tm_name _
-            |FStar_Syntax_Syntax.Tm_fvar _
-             |FStar_Syntax_Syntax.Tm_constant _
-              |FStar_Syntax_Syntax.Tm_abs _
-               |FStar_Syntax_Syntax.Tm_arrow _
-                |FStar_Syntax_Syntax.Tm_refine _
-                 |FStar_Syntax_Syntax.Tm_type _
-                  |FStar_Syntax_Syntax.Tm_unknown 
-           -> tc_value env1 e
-       | FStar_Syntax_Syntax.Tm_meta
-           (e1,FStar_Syntax_Syntax.Meta_desugared
-            (FStar_Syntax_Syntax.Meta_smt_pat ))
-           ->
-           let uu____1206 = tc_tot_or_gtot_term env1 e1 in
-           (match uu____1206 with
-            | (e2,c,g) ->
-                let g1 =
-                  let uu___92_1217 = g in
-                  {
-                    FStar_TypeChecker_Env.guard_f =
-                      FStar_TypeChecker_Common.Trivial;
-                    FStar_TypeChecker_Env.deferred =
-                      (uu___92_1217.FStar_TypeChecker_Env.deferred);
-                    FStar_TypeChecker_Env.univ_ineqs =
-                      (uu___92_1217.FStar_TypeChecker_Env.univ_ineqs);
-                    FStar_TypeChecker_Env.implicits =
-                      (uu___92_1217.FStar_TypeChecker_Env.implicits)
-                  } in
-                (e2, c, g1))
-       | FStar_Syntax_Syntax.Tm_meta
-           (e1,FStar_Syntax_Syntax.Meta_pattern pats) ->
-           let uu____1230 = FStar_Syntax_Util.type_u () in
-           (match uu____1230 with
-            | (t,u) ->
-                let uu____1238 = tc_check_tot_or_gtot_term env1 e1 t in
-                (match uu____1238 with
-                 | (e2,c,g) ->
-                     let uu____1248 =
-                       let uu____1257 =
-                         FStar_TypeChecker_Env.clear_expected_typ env1 in
-                       match uu____1257 with
-                       | (env2,uu____1270) -> tc_pats env2 pats in
-                     (match uu____1248 with
-                      | (pats1,g') ->
-                          let g'1 =
-                            let uu___93_1291 = g' in
-                            {
-                              FStar_TypeChecker_Env.guard_f =
-                                FStar_TypeChecker_Common.Trivial;
-                              FStar_TypeChecker_Env.deferred =
-                                (uu___93_1291.FStar_TypeChecker_Env.deferred);
-                              FStar_TypeChecker_Env.univ_ineqs =
-                                (uu___93_1291.FStar_TypeChecker_Env.univ_ineqs);
-                              FStar_TypeChecker_Env.implicits =
-                                (uu___93_1291.FStar_TypeChecker_Env.implicits)
-                            } in
-                          let uu____1292 =
-                            (FStar_Syntax_Syntax.mk
-                               (FStar_Syntax_Syntax.Tm_meta
-                                  (e2,
-                                    (FStar_Syntax_Syntax.Meta_pattern pats1))))
-                              (Some (t.FStar_Syntax_Syntax.n))
-                              top.FStar_Syntax_Syntax.pos in
-                          let uu____1303 =
-                            FStar_TypeChecker_Rel.conj_guard g g'1 in
-                          (uu____1292, c, uu____1303))))
-       | FStar_Syntax_Syntax.Tm_meta
-           (e1,FStar_Syntax_Syntax.Meta_desugared
-            (FStar_Syntax_Syntax.Sequence ))
-           ->
-           let uu____1311 =
-             let uu____1312 = FStar_Syntax_Subst.compress e1 in
-             uu____1312.FStar_Syntax_Syntax.n in
-           (match uu____1311 with
-            | FStar_Syntax_Syntax.Tm_let
-                ((uu____1318,{ FStar_Syntax_Syntax.lbname = x;
-                               FStar_Syntax_Syntax.lbunivs = uu____1320;
-                               FStar_Syntax_Syntax.lbtyp = uu____1321;
-                               FStar_Syntax_Syntax.lbeff = uu____1322;
-                               FStar_Syntax_Syntax.lbdef = e11;_}::[]),e2)
-                ->
-                let uu____1340 =
-                  let uu____1344 =
-                    FStar_TypeChecker_Env.set_expected_typ env1
-                      FStar_TypeChecker_Common.t_unit in
-                  tc_term uu____1344 e11 in
-                (match uu____1340 with
-                 | (e12,c1,g1) ->
-                     let uu____1351 = tc_term env1 e2 in
-                     (match uu____1351 with
-                      | (e21,c2,g2) ->
-                          let c =
-                            FStar_TypeChecker_Util.bind
-                              e12.FStar_Syntax_Syntax.pos env1 (Some e12) c1
-                              (None, c2) in
-                          let e13 =
-                            FStar_TypeChecker_Util.maybe_lift env1 e12
-                              c1.FStar_Syntax_Syntax.eff_name
-                              c.FStar_Syntax_Syntax.eff_name
-                              c1.FStar_Syntax_Syntax.res_typ in
-                          let e22 =
-                            FStar_TypeChecker_Util.maybe_lift env1 e21
-                              c2.FStar_Syntax_Syntax.eff_name
-                              c.FStar_Syntax_Syntax.eff_name
-                              c2.FStar_Syntax_Syntax.res_typ in
-                          let e3 =
-                            let uu____1368 =
-                              let uu____1371 =
-                                let uu____1372 =
-                                  let uu____1380 =
-                                    let uu____1384 =
-                                      let uu____1386 =
-                                        FStar_Syntax_Syntax.mk_lb
-                                          (x, [],
-                                            (c1.FStar_Syntax_Syntax.eff_name),
-                                            FStar_TypeChecker_Common.t_unit,
-                                            e13) in
-                                      [uu____1386] in
-                                    (false, uu____1384) in
-                                  (uu____1380, e22) in
-                                FStar_Syntax_Syntax.Tm_let uu____1372 in
-                              FStar_Syntax_Syntax.mk uu____1371 in
-                            uu____1368
-                              (Some
-                                 ((c.FStar_Syntax_Syntax.res_typ).FStar_Syntax_Syntax.n))
-                              e1.FStar_Syntax_Syntax.pos in
-                          let e4 =
-                            FStar_TypeChecker_Util.maybe_monadic env1 e3
-                              c.FStar_Syntax_Syntax.eff_name
-                              c.FStar_Syntax_Syntax.res_typ in
-                          let e5 =
-                            (FStar_Syntax_Syntax.mk
-                               (FStar_Syntax_Syntax.Tm_meta
-                                  (e4,
-                                    (FStar_Syntax_Syntax.Meta_desugared
-                                       FStar_Syntax_Syntax.Sequence))))
-                              (Some
-                                 ((c.FStar_Syntax_Syntax.res_typ).FStar_Syntax_Syntax.n))
-                              top.FStar_Syntax_Syntax.pos in
-                          let uu____1416 =
-                            FStar_TypeChecker_Rel.conj_guard g1 g2 in
-                          (e5, c, uu____1416)))
-            | uu____1419 ->
-                let uu____1420 = tc_term env1 e1 in
-                (match uu____1420 with
-                 | (e2,c,g) ->
-                     let e3 =
-                       (FStar_Syntax_Syntax.mk
-                          (FStar_Syntax_Syntax.Tm_meta
-                             (e2,
-                               (FStar_Syntax_Syntax.Meta_desugared
-                                  FStar_Syntax_Syntax.Sequence))))
-                         (Some
-                            ((c.FStar_Syntax_Syntax.res_typ).FStar_Syntax_Syntax.n))
-                         top.FStar_Syntax_Syntax.pos in
-                     (e3, c, g)))
-       | FStar_Syntax_Syntax.Tm_meta
-           (e1,FStar_Syntax_Syntax.Meta_monadic uu____1444) ->
-           tc_term env1 e1
-       | FStar_Syntax_Syntax.Tm_meta (e1,m) ->
-           let uu____1459 = tc_term env1 e1 in
-           (match uu____1459 with
-            | (e2,c,g) ->
-                let e3 =
-                  (FStar_Syntax_Syntax.mk
-                     (FStar_Syntax_Syntax.Tm_meta (e2, m)))
-                    (Some
-                       ((c.FStar_Syntax_Syntax.res_typ).FStar_Syntax_Syntax.n))
-                    top.FStar_Syntax_Syntax.pos in
-                (e3, c, g))
-       | FStar_Syntax_Syntax.Tm_ascribed
-           (e1,(FStar_Util.Inr expected_c,topt),uu____1485) ->
-           let uu____1521 = FStar_TypeChecker_Env.clear_expected_typ env1 in
-           (match uu____1521 with
-            | (env0,uu____1529) ->
-                let uu____1532 = tc_comp env0 expected_c in
-                (match uu____1532 with
-                 | (expected_c1,uu____1540,g) ->
-                     let t_res = FStar_Syntax_Util.comp_result expected_c1 in
-                     let uu____1545 =
-                       let uu____1549 =
-                         FStar_TypeChecker_Env.set_expected_typ env0 t_res in
-                       tc_term uu____1549 e1 in
-                     (match uu____1545 with
-                      | (e2,c',g') ->
-                          let uu____1556 =
-                            let uu____1560 =
-                              let uu____1563 = c'.FStar_Syntax_Syntax.comp () in
-                              (e2, uu____1563) in
-                            check_expected_effect env0 (Some expected_c1)
-                              uu____1560 in
-                          (match uu____1556 with
-                           | (e3,expected_c2,g'') ->
-                               let e4 =
-                                 (FStar_Syntax_Syntax.mk
-                                    (FStar_Syntax_Syntax.Tm_ascribed
-                                       (e3, ((FStar_Util.Inl t_res), None),
-                                         (Some
-                                            (FStar_Syntax_Util.comp_effect_name
-                                               expected_c2)))))
-                                   (Some (t_res.FStar_Syntax_Syntax.n))
-                                   top.FStar_Syntax_Syntax.pos in
-                               let lc =
-                                 FStar_Syntax_Util.lcomp_of_comp expected_c2 in
-                               let f =
-                                 let uu____1614 =
-                                   FStar_TypeChecker_Rel.conj_guard g' g'' in
-                                 FStar_TypeChecker_Rel.conj_guard g
-                                   uu____1614 in
-                               let topt1 = tc_tactic_opt env0 topt in
-                               let f1 =
-                                 match topt1 with
-                                 | None  -> f
-                                 | Some tactic ->
-                                     FStar_TypeChecker_Rel.map_guard f
-                                       (FStar_TypeChecker_Common.mk_by_tactic
-                                          tactic) in
-                               let uu____1619 =
-                                 comp_check_expected_typ env1 e4 lc in
-                               (match uu____1619 with
-                                | (e5,c,f2) ->
-                                    let uu____1629 =
-                                      FStar_TypeChecker_Rel.conj_guard f1 f2 in
-                                    (e5, c, uu____1629))))))
-       | FStar_Syntax_Syntax.Tm_ascribed
-           (e1,(FStar_Util.Inl t,topt),uu____1633) ->
-           let uu____1669 = FStar_Syntax_Util.type_u () in
-           (match uu____1669 with
-            | (k,u) ->
-                let uu____1677 = tc_check_tot_or_gtot_term env1 t k in
-                (match uu____1677 with
-                 | (t1,uu____1685,f) ->
-                     let uu____1687 =
-                       let uu____1691 =
-                         FStar_TypeChecker_Env.set_expected_typ env1 t1 in
-                       tc_term uu____1691 e1 in
-                     (match uu____1687 with
-                      | (e2,c,g) ->
-                          let uu____1698 =
-                            let uu____1701 =
-                              FStar_TypeChecker_Env.set_range env1
-                                t1.FStar_Syntax_Syntax.pos in
-                            FStar_TypeChecker_Util.strengthen_precondition
-                              (Some
-                                 (fun uu____1704  ->
-                                    FStar_TypeChecker_Err.ill_kinded_type))
-                              uu____1701 e2 c f in
-                          (match uu____1698 with
-                           | (c1,f1) ->
-                               let uu____1710 =
-                                 let uu____1714 =
-                                   (FStar_Syntax_Syntax.mk
-                                      (FStar_Syntax_Syntax.Tm_ascribed
-                                         (e2, ((FStar_Util.Inl t1), None),
-                                           (Some
-                                              (c1.FStar_Syntax_Syntax.eff_name)))))
-                                     (Some (t1.FStar_Syntax_Syntax.n))
-                                     top.FStar_Syntax_Syntax.pos in
-                                 comp_check_expected_typ env1 uu____1714 c1 in
-                               (match uu____1710 with
-                                | (e3,c2,f2) ->
-                                    let uu____1750 =
-                                      let uu____1751 =
-                                        FStar_TypeChecker_Rel.conj_guard g f2 in
-                                      FStar_TypeChecker_Rel.conj_guard f1
-                                        uu____1751 in
-                                    (e3, c2, uu____1750))))))
-       | FStar_Syntax_Syntax.Tm_app
-         ({
-            FStar_Syntax_Syntax.n = FStar_Syntax_Syntax.Tm_constant
-              (FStar_Const.Const_reify );
-            FStar_Syntax_Syntax.tk = _; FStar_Syntax_Syntax.pos = _;
-            FStar_Syntax_Syntax.vars = _;_},a::hd1::rest)
-         |FStar_Syntax_Syntax.Tm_app
-         ({
-            FStar_Syntax_Syntax.n = FStar_Syntax_Syntax.Tm_constant
-              (FStar_Const.Const_reflect _);
-            FStar_Syntax_Syntax.tk = _; FStar_Syntax_Syntax.pos = _;
-            FStar_Syntax_Syntax.vars = _;_},a::hd1::rest)
-           ->
-           let rest1 = hd1 :: rest in
-           let uu____1828 = FStar_Syntax_Util.head_and_args top in
-           (match uu____1828 with
-            | (unary_op,uu____1842) ->
-                let head1 =
-                  let uu____1860 =
-                    FStar_Range.union_ranges unary_op.FStar_Syntax_Syntax.pos
-                      (Prims.fst a).FStar_Syntax_Syntax.pos in
-                  (FStar_Syntax_Syntax.mk
-                     (FStar_Syntax_Syntax.Tm_app (unary_op, [a]))) None
-                    uu____1860 in
-                let t =
-                  (FStar_Syntax_Syntax.mk
-                     (FStar_Syntax_Syntax.Tm_app (head1, rest1))) None
-                    top.FStar_Syntax_Syntax.pos in
-                tc_term env1 t)
-       | FStar_Syntax_Syntax.Tm_app
-           ({
-              FStar_Syntax_Syntax.n = FStar_Syntax_Syntax.Tm_constant
-                (FStar_Const.Const_reify );
-              FStar_Syntax_Syntax.tk = uu____1904;
-              FStar_Syntax_Syntax.pos = uu____1905;
-              FStar_Syntax_Syntax.vars = uu____1906;_},(e1,aqual)::[])
-           ->
-           (if FStar_Option.isSome aqual
-            then
-              FStar_Errors.warn e1.FStar_Syntax_Syntax.pos
-                "Qualifier on argument to reify is irrelevant and will be ignored"
-            else ();
-            (let uu____1932 =
-               let uu____1936 = FStar_TypeChecker_Env.clear_expected_typ env1 in
-               match uu____1936 with | (env0,uu____1944) -> tc_term env0 e1 in
-             match uu____1932 with
-             | (e2,c,g) ->
-                 let uu____1953 = FStar_Syntax_Util.head_and_args top in
-                 (match uu____1953 with
-                  | (reify_op,uu____1967) ->
-                      let u_c =
-                        let uu____1983 =
-                          tc_term env1 c.FStar_Syntax_Syntax.res_typ in
-                        match uu____1983 with
-                        | (uu____1987,c',uu____1989) ->
-                            let uu____1990 =
-                              let uu____1991 =
-                                FStar_Syntax_Subst.compress
-                                  c'.FStar_Syntax_Syntax.res_typ in
-                              uu____1991.FStar_Syntax_Syntax.n in
-                            (match uu____1990 with
-                             | FStar_Syntax_Syntax.Tm_type u -> u
-                             | uu____1995 ->
-                                 let uu____1996 = FStar_Syntax_Util.type_u () in
-                                 (match uu____1996 with
-                                  | (t,u) ->
-                                      let g_opt =
-                                        FStar_TypeChecker_Rel.try_teq true
-                                          env1 c'.FStar_Syntax_Syntax.res_typ
-                                          t in
-                                      ((match g_opt with
-                                        | Some g' ->
-                                            FStar_TypeChecker_Rel.force_trivial_guard
-                                              env1 g'
-                                        | None  ->
-                                            let uu____2005 =
-                                              let uu____2006 =
-                                                FStar_Syntax_Print.lcomp_to_string
-                                                  c' in
-                                              let uu____2007 =
-                                                FStar_Syntax_Print.term_to_string
-                                                  c.FStar_Syntax_Syntax.res_typ in
-                                              let uu____2008 =
-                                                FStar_Syntax_Print.term_to_string
-                                                  c'.FStar_Syntax_Syntax.res_typ in
-                                              FStar_Util.format3
-                                                "Unexpected result type of computation. The computation type %s of the term %s should have type Type n for some level n but has type %s"
-                                                uu____2006 uu____2007
-                                                uu____2008 in
-                                            failwith uu____2005);
-                                       u))) in
-                      let repr =
-                        let uu____2010 = c.FStar_Syntax_Syntax.comp () in
-                        FStar_TypeChecker_Env.reify_comp env1 uu____2010 u_c in
-                      let e3 =
-                        (FStar_Syntax_Syntax.mk
-                           (FStar_Syntax_Syntax.Tm_app
-                              (reify_op, [(e2, aqual)])))
-                          (Some (repr.FStar_Syntax_Syntax.n))
-                          top.FStar_Syntax_Syntax.pos in
-                      let c1 =
-                        let uu____2032 = FStar_Syntax_Syntax.mk_Total repr in
-                        FStar_All.pipe_right uu____2032
-                          FStar_Syntax_Util.lcomp_of_comp in
-                      let uu____2033 = comp_check_expected_typ env1 e3 c1 in
-                      (match uu____2033 with
-                       | (e4,c2,g') ->
-                           let uu____2043 =
-                             FStar_TypeChecker_Rel.conj_guard g g' in
-                           (e4, c2, uu____2043)))))
-       | FStar_Syntax_Syntax.Tm_app
-           ({
-              FStar_Syntax_Syntax.n = FStar_Syntax_Syntax.Tm_constant
-                (FStar_Const.Const_reflect l);
-              FStar_Syntax_Syntax.tk = uu____2045;
-              FStar_Syntax_Syntax.pos = uu____2046;
-              FStar_Syntax_Syntax.vars = uu____2047;_},(e1,aqual)::[])
-           ->
-           (if FStar_Option.isSome aqual
-            then
-              FStar_Errors.warn e1.FStar_Syntax_Syntax.pos
-                "Qualifier on argument to reflect is irrelevant and will be ignored"
-            else ();
-            (let no_reflect uu____2079 =
-               let uu____2080 =
-                 let uu____2081 =
-                   let uu____2084 =
-                     FStar_Util.format1 "Effect %s cannot be reified"
-                       l.FStar_Ident.str in
-                   (uu____2084, (e1.FStar_Syntax_Syntax.pos)) in
-                 FStar_Errors.Error uu____2081 in
-               Prims.raise uu____2080 in
-             let uu____2088 = FStar_Syntax_Util.head_and_args top in
-             match uu____2088 with
-             | (reflect_op,uu____2102) ->
-                 let uu____2117 =
-                   FStar_TypeChecker_Env.effect_decl_opt env1 l in
-                 (match uu____2117 with
-                  | None  -> no_reflect ()
-                  | Some ed ->
-                      let uu____2123 =
-                        let uu____2124 =
-                          FStar_All.pipe_right
-                            ed.FStar_Syntax_Syntax.qualifiers
-                            FStar_Syntax_Syntax.contains_reflectable in
-                        Prims.op_Negation uu____2124 in
-                      if uu____2123
-                      then no_reflect ()
-                      else
-                        (let uu____2130 =
-                           FStar_TypeChecker_Env.clear_expected_typ env1 in
-                         match uu____2130 with
-                         | (env_no_ex,topt) ->
-                             let uu____2141 =
-                               let u = FStar_TypeChecker_Env.new_u_univ () in
-                               let repr =
-                                 FStar_TypeChecker_Env.inst_effect_fun_with
-                                   [u] env1 ed
-                                   ([], (ed.FStar_Syntax_Syntax.repr)) in
-                               let t =
-                                 let uu____2156 =
-                                   let uu____2159 =
-                                     let uu____2160 =
-                                       let uu____2170 =
-                                         let uu____2172 =
-                                           FStar_Syntax_Syntax.as_arg
-                                             FStar_Syntax_Syntax.tun in
-                                         let uu____2173 =
-                                           let uu____2175 =
-                                             FStar_Syntax_Syntax.as_arg
-                                               FStar_Syntax_Syntax.tun in
-                                           [uu____2175] in
-                                         uu____2172 :: uu____2173 in
-                                       (repr, uu____2170) in
-                                     FStar_Syntax_Syntax.Tm_app uu____2160 in
-                                   FStar_Syntax_Syntax.mk uu____2159 in
-                                 uu____2156 None top.FStar_Syntax_Syntax.pos in
-                               let uu____2185 =
-                                 let uu____2189 =
-                                   let uu____2190 =
-                                     FStar_TypeChecker_Env.clear_expected_typ
-                                       env1 in
-                                   FStar_All.pipe_right uu____2190 Prims.fst in
-                                 tc_tot_or_gtot_term uu____2189 t in
-                               match uu____2185 with
-                               | (t1,uu____2207,g) ->
-                                   let uu____2209 =
-                                     let uu____2210 =
-                                       FStar_Syntax_Subst.compress t1 in
-                                     uu____2210.FStar_Syntax_Syntax.n in
-                                   (match uu____2209 with
-                                    | FStar_Syntax_Syntax.Tm_app
-                                        (uu____2221,(res,uu____2223)::
-                                         (wp,uu____2225)::[])
-                                        -> (t1, res, wp, g)
-                                    | uu____2259 -> failwith "Impossible") in
-                             (match uu____2141 with
-                              | (expected_repr_typ,res_typ,wp,g0) ->
-                                  let uu____2283 =
-                                    let uu____2286 =
-                                      tc_tot_or_gtot_term env_no_ex e1 in
-                                    match uu____2286 with
-                                    | (e2,c,g) ->
-                                        ((let uu____2296 =
-                                            let uu____2297 =
-                                              FStar_Syntax_Util.is_total_lcomp
-                                                c in
-                                            FStar_All.pipe_left
-                                              Prims.op_Negation uu____2297 in
-                                          if uu____2296
-                                          then
-                                            FStar_TypeChecker_Err.add_errors
-                                              env1
-                                              [("Expected Tot, got a GTot computation",
-                                                 (e2.FStar_Syntax_Syntax.pos))]
-                                          else ());
-                                         (let uu____2303 =
-                                            FStar_TypeChecker_Rel.try_teq
-                                              true env_no_ex
-                                              c.FStar_Syntax_Syntax.res_typ
-                                              expected_repr_typ in
-                                          match uu____2303 with
-                                          | None  ->
-                                              ((let uu____2308 =
-                                                  let uu____2312 =
-                                                    let uu____2315 =
-                                                      let uu____2316 =
-                                                        FStar_Syntax_Print.term_to_string
-                                                          ed.FStar_Syntax_Syntax.repr in
-                                                      let uu____2317 =
-                                                        FStar_Syntax_Print.term_to_string
-                                                          c.FStar_Syntax_Syntax.res_typ in
-                                                      FStar_Util.format2
-                                                        "Expected an instance of %s; got %s"
-                                                        uu____2316 uu____2317 in
-                                                    (uu____2315,
-                                                      (e2.FStar_Syntax_Syntax.pos)) in
-                                                  [uu____2312] in
-                                                FStar_TypeChecker_Err.add_errors
-                                                  env1 uu____2308);
-                                               (let uu____2322 =
-                                                  FStar_TypeChecker_Rel.conj_guard
-                                                    g g0 in
-                                                (e2, uu____2322)))
-                                          | Some g' ->
-                                              let uu____2324 =
-                                                let uu____2325 =
-                                                  FStar_TypeChecker_Rel.conj_guard
-                                                    g g0 in
-                                                FStar_TypeChecker_Rel.conj_guard
-                                                  g' uu____2325 in
-                                              (e2, uu____2324))) in
-                                  (match uu____2283 with
-                                   | (e2,g) ->
-                                       let c =
-                                         let uu____2332 =
-                                           let uu____2333 =
-                                             let uu____2334 =
-                                               let uu____2335 =
-                                                 env1.FStar_TypeChecker_Env.universe_of
-                                                   env1 res_typ in
-                                               [uu____2335] in
-                                             let uu____2336 =
-                                               let uu____2342 =
-                                                 FStar_Syntax_Syntax.as_arg
-                                                   wp in
-                                               [uu____2342] in
-                                             {
-                                               FStar_Syntax_Syntax.comp_univs
-                                                 = uu____2334;
-                                               FStar_Syntax_Syntax.effect_name
-                                                 =
-                                                 (ed.FStar_Syntax_Syntax.mname);
-                                               FStar_Syntax_Syntax.result_typ
-                                                 = res_typ;
-                                               FStar_Syntax_Syntax.effect_args
-                                                 = uu____2336;
-                                               FStar_Syntax_Syntax.flags = []
-                                             } in
-                                           FStar_Syntax_Syntax.mk_Comp
-                                             uu____2333 in
-                                         FStar_All.pipe_right uu____2332
-                                           FStar_Syntax_Util.lcomp_of_comp in
-                                       let e3 =
-                                         (FStar_Syntax_Syntax.mk
-                                            (FStar_Syntax_Syntax.Tm_app
-                                               (reflect_op, [(e2, aqual)])))
-                                           (Some
-                                              (res_typ.FStar_Syntax_Syntax.n))
-                                           top.FStar_Syntax_Syntax.pos in
-                                       let uu____2363 =
-                                         comp_check_expected_typ env1 e3 c in
-                                       (match uu____2363 with
-                                        | (e4,c1,g') ->
-                                            let uu____2373 =
-                                              FStar_TypeChecker_Rel.conj_guard
-                                                g' g in
-                                            (e4, c1, uu____2373))))))))
-       | FStar_Syntax_Syntax.Tm_app (head1,args) ->
-           let env0 = env1 in
-           let env2 =
-             let uu____2392 =
-               let uu____2393 = FStar_TypeChecker_Env.clear_expected_typ env1 in
-               FStar_All.pipe_right uu____2393 Prims.fst in
-             FStar_All.pipe_right uu____2392 instantiate_both in
-           ((let uu____2402 =
-               FStar_TypeChecker_Env.debug env2 FStar_Options.High in
-             if uu____2402
-             then
-               let uu____2403 =
-                 FStar_Range.string_of_range top.FStar_Syntax_Syntax.pos in
-               let uu____2404 = FStar_Syntax_Print.term_to_string top in
-               FStar_Util.print2 "(%s) Checking app %s\n" uu____2403
-                 uu____2404
-             else ());
-            (let uu____2406 = tc_term (no_inst env2) head1 in
-             match uu____2406 with
-             | (head2,chead,g_head) ->
-                 let uu____2416 =
-                   let uu____2420 =
-                     (Prims.op_Negation env2.FStar_TypeChecker_Env.lax) &&
-                       (FStar_TypeChecker_Util.short_circuit_head head2) in
-                   if uu____2420
-                   then
-                     let uu____2424 = FStar_TypeChecker_Env.expected_typ env0 in
-                     check_short_circuit_args env2 head2 chead g_head args
-                       uu____2424
-                   else
-                     (let uu____2427 =
-                        FStar_TypeChecker_Env.expected_typ env0 in
-                      check_application_args env2 head2 chead g_head args
-                        uu____2427) in
-                 (match uu____2416 with
-                  | (e1,c,g) ->
-                      ((let uu____2436 =
-                          FStar_TypeChecker_Env.debug env2
-                            FStar_Options.Extreme in
-                        if uu____2436
-                        then
-                          let uu____2437 =
-                            FStar_TypeChecker_Rel.print_pending_implicits g in
-                          FStar_Util.print1
-                            "Introduced {%s} implicits in application\n"
-                            uu____2437
-                        else ());
-                       (let c1 =
-                          let uu____2440 =
-                            ((FStar_TypeChecker_Env.should_verify env2) &&
-                               (let uu____2441 =
-                                  FStar_Syntax_Util.is_lcomp_partial_return c in
-                                Prims.op_Negation uu____2441))
-                              && (FStar_Syntax_Util.is_pure_or_ghost_lcomp c) in
-                          if uu____2440
-                          then
-                            FStar_TypeChecker_Util.maybe_assume_result_eq_pure_term
-                              env2 e1 c
-                          else c in
-                        let uu____2443 = comp_check_expected_typ env0 e1 c1 in
-                        match uu____2443 with
-                        | (e2,c2,g') ->
-                            let gimp =
-                              let uu____2454 =
-                                let uu____2455 =
-                                  FStar_Syntax_Subst.compress head2 in
-                                uu____2455.FStar_Syntax_Syntax.n in
-                              match uu____2454 with
-                              | FStar_Syntax_Syntax.Tm_uvar (u,uu____2459) ->
-                                  let imp =
-                                    ("head of application is a uvar", env0,
-                                      u, e2,
-                                      (c2.FStar_Syntax_Syntax.res_typ),
-                                      (head2.FStar_Syntax_Syntax.pos)) in
-                                  let uu___94_2491 =
-                                    FStar_TypeChecker_Rel.trivial_guard in
-                                  {
-                                    FStar_TypeChecker_Env.guard_f =
-                                      (uu___94_2491.FStar_TypeChecker_Env.guard_f);
-                                    FStar_TypeChecker_Env.deferred =
-                                      (uu___94_2491.FStar_TypeChecker_Env.deferred);
-                                    FStar_TypeChecker_Env.univ_ineqs =
-                                      (uu___94_2491.FStar_TypeChecker_Env.univ_ineqs);
-                                    FStar_TypeChecker_Env.implicits = [imp]
-                                  }
-                              | uu____2516 ->
-                                  FStar_TypeChecker_Rel.trivial_guard in
-                            let gres =
-                              let uu____2518 =
-                                FStar_TypeChecker_Rel.conj_guard g' gimp in
-                              FStar_TypeChecker_Rel.conj_guard g uu____2518 in
-                            ((let uu____2520 =
-                                FStar_TypeChecker_Env.debug env2
-                                  FStar_Options.Extreme in
-                              if uu____2520
-                              then
-                                let uu____2521 =
-                                  FStar_Syntax_Print.term_to_string e2 in
-                                let uu____2522 =
-                                  FStar_TypeChecker_Rel.guard_to_string env2
-                                    gres in
-                                FStar_Util.print2
-                                  "Guard from application node %s is %s\n"
-                                  uu____2521 uu____2522
-                              else ());
-                             (e2, c2, gres)))))))
-       | FStar_Syntax_Syntax.Tm_match (e1,eqns) ->
-           let uu____2552 = FStar_TypeChecker_Env.clear_expected_typ env1 in
-           (match uu____2552 with
-            | (env11,topt) ->
-                let env12 = instantiate_both env11 in
-                let uu____2564 = tc_term env12 e1 in
-                (match uu____2564 with
-                 | (e11,c1,g1) ->
-                     let uu____2574 =
-                       match topt with
-                       | Some t -> (env1, t)
-                       | None  ->
-                           let uu____2580 = FStar_Syntax_Util.type_u () in
-                           (match uu____2580 with
-                            | (k,uu____2586) ->
-                                let res_t =
-                                  FStar_TypeChecker_Util.new_uvar env1 k in
-                                let uu____2588 =
-                                  FStar_TypeChecker_Env.set_expected_typ env1
-                                    res_t in
-                                (uu____2588, res_t)) in
-                     (match uu____2574 with
-                      | (env_branches,res_t) ->
-                          ((let uu____2595 =
-                              FStar_TypeChecker_Env.debug env1
-                                FStar_Options.Extreme in
-                            if uu____2595
-                            then
-                              let uu____2596 =
-                                FStar_Syntax_Print.term_to_string res_t in
-                              FStar_Util.print1
-                                "Tm_match: expected type of branches is %s\n"
-                                uu____2596
-                            else ());
-                           (let guard_x =
-                              FStar_Syntax_Syntax.new_bv
-                                (Some (e11.FStar_Syntax_Syntax.pos))
-                                c1.FStar_Syntax_Syntax.res_typ in
-                            let t_eqns =
-                              FStar_All.pipe_right eqns
-                                (FStar_List.map (tc_eqn guard_x env_branches)) in
-                            let uu____2647 =
-                              let uu____2650 =
-                                FStar_List.fold_right
-                                  (fun uu____2669  ->
-                                     fun uu____2670  ->
-                                       match (uu____2669, uu____2670) with
-                                       | ((uu____2702,f,c,g),(caccum,gaccum))
-                                           ->
-                                           let uu____2735 =
-                                             FStar_TypeChecker_Rel.conj_guard
-                                               g gaccum in
-                                           (((f, c) :: caccum), uu____2735))
-                                  t_eqns
-                                  ([], FStar_TypeChecker_Rel.trivial_guard) in
-                              match uu____2650 with
-                              | (cases,g) ->
-                                  let uu____2756 =
-                                    FStar_TypeChecker_Util.bind_cases env1
-                                      res_t cases in
-                                  (uu____2756, g) in
-                            match uu____2647 with
-                            | (c_branches,g_branches) ->
-                                let cres =
-                                  FStar_TypeChecker_Util.bind
-                                    e11.FStar_Syntax_Syntax.pos env1
-                                    (Some e11) c1
-                                    ((Some guard_x), c_branches) in
-                                let e2 =
-                                  let mk_match scrutinee =
-                                    let branches =
-                                      FStar_All.pipe_right t_eqns
-                                        (FStar_List.map
-                                           (fun uu____2809  ->
-                                              match uu____2809 with
-                                              | ((pat,wopt,br),uu____2825,lc,uu____2827)
-                                                  ->
-                                                  let uu____2834 =
-                                                    FStar_TypeChecker_Util.maybe_lift
-                                                      env1 br
-                                                      lc.FStar_Syntax_Syntax.eff_name
-                                                      cres.FStar_Syntax_Syntax.eff_name
-                                                      lc.FStar_Syntax_Syntax.res_typ in
-                                                  (pat, wopt, uu____2834))) in
-                                    let e2 =
-                                      (FStar_Syntax_Syntax.mk
-                                         (FStar_Syntax_Syntax.Tm_match
-                                            (scrutinee, branches)))
-                                        (Some
-                                           ((cres.FStar_Syntax_Syntax.res_typ).FStar_Syntax_Syntax.n))
-                                        top.FStar_Syntax_Syntax.pos in
-                                    let e3 =
-                                      FStar_TypeChecker_Util.maybe_monadic
-                                        env1 e2
-                                        cres.FStar_Syntax_Syntax.eff_name
-                                        cres.FStar_Syntax_Syntax.res_typ in
-                                    (FStar_Syntax_Syntax.mk
-                                       (FStar_Syntax_Syntax.Tm_ascribed
-                                          (e3,
-                                            ((FStar_Util.Inl
-                                                (cres.FStar_Syntax_Syntax.res_typ)),
-                                              None),
-                                            (Some
-                                               (cres.FStar_Syntax_Syntax.eff_name)))))
-                                      None e3.FStar_Syntax_Syntax.pos in
-                                  let uu____2890 =
-                                    FStar_TypeChecker_Util.is_pure_or_ghost_effect
-                                      env1 c1.FStar_Syntax_Syntax.eff_name in
-                                  if uu____2890
-                                  then mk_match e11
-                                  else
-                                    (let e_match =
-                                       let uu____2897 =
-                                         FStar_Syntax_Syntax.bv_to_name
-                                           guard_x in
-                                       mk_match uu____2897 in
-                                     let lb =
-                                       let uu____2901 =
-                                         FStar_TypeChecker_Env.norm_eff_name
-                                           env1
-                                           c1.FStar_Syntax_Syntax.eff_name in
-                                       {
-                                         FStar_Syntax_Syntax.lbname =
-                                           (FStar_Util.Inl guard_x);
-                                         FStar_Syntax_Syntax.lbunivs = [];
-                                         FStar_Syntax_Syntax.lbtyp =
-                                           (c1.FStar_Syntax_Syntax.res_typ);
-                                         FStar_Syntax_Syntax.lbeff =
-                                           uu____2901;
-                                         FStar_Syntax_Syntax.lbdef = e11
-                                       } in
-                                     let e2 =
-                                       let uu____2905 =
-                                         let uu____2908 =
-                                           let uu____2909 =
-                                             let uu____2917 =
-                                               let uu____2918 =
-                                                 let uu____2919 =
-                                                   FStar_Syntax_Syntax.mk_binder
-                                                     guard_x in
-                                                 [uu____2919] in
-                                               FStar_Syntax_Subst.close
-                                                 uu____2918 e_match in
-                                             ((false, [lb]), uu____2917) in
-                                           FStar_Syntax_Syntax.Tm_let
-                                             uu____2909 in
-                                         FStar_Syntax_Syntax.mk uu____2908 in
-                                       uu____2905
-                                         (Some
-                                            ((cres.FStar_Syntax_Syntax.res_typ).FStar_Syntax_Syntax.n))
-                                         top.FStar_Syntax_Syntax.pos in
-                                     FStar_TypeChecker_Util.maybe_monadic
-                                       env1 e2
-                                       cres.FStar_Syntax_Syntax.eff_name
-                                       cres.FStar_Syntax_Syntax.res_typ) in
-                                ((let uu____2933 =
-                                    FStar_TypeChecker_Env.debug env1
-                                      FStar_Options.Extreme in
-                                  if uu____2933
-                                  then
-                                    let uu____2934 =
-                                      FStar_Range.string_of_range
-                                        top.FStar_Syntax_Syntax.pos in
-                                    let uu____2935 =
-                                      let uu____2936 =
-                                        cres.FStar_Syntax_Syntax.comp () in
-                                      FStar_All.pipe_left
-                                        FStar_Syntax_Print.comp_to_string
-                                        uu____2936 in
-                                    FStar_Util.print2 "(%s) comp type = %s\n"
-                                      uu____2934 uu____2935
-                                  else ());
-                                 (let uu____2938 =
-                                    FStar_TypeChecker_Rel.conj_guard g1
-                                      g_branches in
-                                  (e2, cres, uu____2938))))))))
-       | FStar_Syntax_Syntax.Tm_let
-           ((false
-             ,{ FStar_Syntax_Syntax.lbname = FStar_Util.Inr uu____2941;
-                FStar_Syntax_Syntax.lbunivs = uu____2942;
-                FStar_Syntax_Syntax.lbtyp = uu____2943;
-                FStar_Syntax_Syntax.lbeff = uu____2944;
-                FStar_Syntax_Syntax.lbdef = uu____2945;_}::[]),uu____2946)
-           ->
-           ((let uu____2961 =
-               FStar_TypeChecker_Env.debug env1 FStar_Options.Low in
-             if uu____2961
-             then
-               let uu____2962 = FStar_Syntax_Print.term_to_string top in
-               FStar_Util.print1 "%s\n" uu____2962
-             else ());
-            check_top_level_let env1 top)
-       | FStar_Syntax_Syntax.Tm_let ((false ,uu____2964),uu____2965) ->
-           check_inner_let env1 top
-       | FStar_Syntax_Syntax.Tm_let
-           ((true
-             ,{ FStar_Syntax_Syntax.lbname = FStar_Util.Inr uu____2975;
-                FStar_Syntax_Syntax.lbunivs = uu____2976;
-                FStar_Syntax_Syntax.lbtyp = uu____2977;
-                FStar_Syntax_Syntax.lbeff = uu____2978;
-                FStar_Syntax_Syntax.lbdef = uu____2979;_}::uu____2980),uu____2981)
-           ->
-           ((let uu____2997 =
-               FStar_TypeChecker_Env.debug env1 FStar_Options.Low in
-             if uu____2997
-             then
-               let uu____2998 = FStar_Syntax_Print.term_to_string top in
-               FStar_Util.print1 "%s\n" uu____2998
-             else ());
-            check_top_level_let_rec env1 top)
-       | FStar_Syntax_Syntax.Tm_let ((true ,uu____3000),uu____3001) ->
-           check_inner_let_rec env1 top)
-and tc_tactic_opt:
-  FStar_TypeChecker_Env.env ->
-    (FStar_Syntax_Syntax.term',FStar_Syntax_Syntax.term')
-      FStar_Syntax_Syntax.syntax Prims.option ->
-      FStar_Syntax_Syntax.term Prims.option
-  =
-  fun env  ->
-    fun topt  ->
-      match topt with
-      | None  -> None
-      | Some tactic ->
-          let uu____3024 =
-            tc_check_tot_or_gtot_term env tactic
-              FStar_TypeChecker_Common.t_tactic_unit in
-          (match uu____3024 with
-           | (tactic1,uu____3030,uu____3031) -> Some tactic1)
-and tc_value:
-  FStar_TypeChecker_Env.env ->
-    FStar_Syntax_Syntax.term ->
-      (FStar_Syntax_Syntax.term* FStar_Syntax_Syntax.lcomp*
-        FStar_TypeChecker_Env.guard_t)
-  =
-  fun env  ->
-    fun e  ->
-      let check_instantiated_fvar env1 v1 dc e1 t =
-        let uu____3066 = FStar_TypeChecker_Util.maybe_instantiate env1 e1 t in
-        match uu____3066 with
-        | (e2,t1,implicits) ->
-            let tc =
-              let uu____3079 = FStar_TypeChecker_Env.should_verify env1 in
-              if uu____3079
-              then FStar_Util.Inl t1
-              else
-                (let uu____3083 =
-                   let uu____3084 = FStar_Syntax_Syntax.mk_Total t1 in
-                   FStar_All.pipe_left FStar_Syntax_Util.lcomp_of_comp
-                     uu____3084 in
-                 FStar_Util.Inr uu____3083) in
-            let is_data_ctor uu___82_3093 =
-              match uu___82_3093 with
-              | Some (FStar_Syntax_Syntax.Data_ctor )|Some
-                (FStar_Syntax_Syntax.Record_ctor _) -> true
-              | uu____3096 -> false in
-            let uu____3098 =
-              (is_data_ctor dc) &&
-                (let uu____3099 =
-                   FStar_TypeChecker_Env.is_datacon env1
-                     v1.FStar_Syntax_Syntax.v in
-                 Prims.op_Negation uu____3099) in
-            if uu____3098
-            then
-              let uu____3105 =
-                let uu____3106 =
-                  let uu____3109 =
-                    FStar_Util.format1 "Expected a data constructor; got %s"
-                      (v1.FStar_Syntax_Syntax.v).FStar_Ident.str in
-                  let uu____3112 = FStar_TypeChecker_Env.get_range env1 in
-                  (uu____3109, uu____3112) in
-                FStar_Errors.Error uu____3106 in
-              Prims.raise uu____3105
-            else value_check_expected_typ env1 e2 tc implicits in
-      let env1 =
-        FStar_TypeChecker_Env.set_range env e.FStar_Syntax_Syntax.pos in
-      let top = FStar_Syntax_Subst.compress e in
-      match top.FStar_Syntax_Syntax.n with
-      | FStar_Syntax_Syntax.Tm_bvar x ->
-          let uu____3123 =
-            let uu____3124 = FStar_Syntax_Print.term_to_string top in
-            FStar_Util.format1
-              "Impossible: Violation of locally nameless convention: %s"
-              uu____3124 in
-          failwith uu____3123
-      | FStar_Syntax_Syntax.Tm_uvar (u,t1) ->
-          let g =
-            let uu____3143 =
-              let uu____3144 = FStar_Syntax_Subst.compress t1 in
-              uu____3144.FStar_Syntax_Syntax.n in
-            match uu____3143 with
-            | FStar_Syntax_Syntax.Tm_arrow uu____3147 ->
-                FStar_TypeChecker_Rel.trivial_guard
-            | uu____3155 ->
-                let imp =
-                  ("uvar in term", env1, u, top, t1,
-                    (top.FStar_Syntax_Syntax.pos)) in
-                let uu___95_3175 = FStar_TypeChecker_Rel.trivial_guard in
-                {
-                  FStar_TypeChecker_Env.guard_f =
-                    (uu___95_3175.FStar_TypeChecker_Env.guard_f);
-                  FStar_TypeChecker_Env.deferred =
-                    (uu___95_3175.FStar_TypeChecker_Env.deferred);
-                  FStar_TypeChecker_Env.univ_ineqs =
-                    (uu___95_3175.FStar_TypeChecker_Env.univ_ineqs);
-                  FStar_TypeChecker_Env.implicits = [imp]
-                } in
-          value_check_expected_typ env1 e (FStar_Util.Inl t1) g
-      | FStar_Syntax_Syntax.Tm_unknown  ->
-          let r = FStar_TypeChecker_Env.get_range env1 in
-          let uu____3203 =
-            let uu____3210 = FStar_TypeChecker_Env.expected_typ env1 in
-            match uu____3210 with
-            | None  ->
-                let uu____3218 = FStar_Syntax_Util.type_u () in
-                (match uu____3218 with
-                 | (k,u) ->
-                     FStar_TypeChecker_Util.new_implicit_var
-                       "type of user-provided implicit term" r env1 k)
-            | Some t -> (t, [], FStar_TypeChecker_Rel.trivial_guard) in
-          (match uu____3203 with
-           | (t,uu____3239,g0) ->
-               let uu____3247 =
-                 FStar_TypeChecker_Util.new_implicit_var
-                   "user-provided implicit term" r env1 t in
-               (match uu____3247 with
-                | (e1,uu____3258,g1) ->
-                    let uu____3266 =
-                      let uu____3267 = FStar_Syntax_Syntax.mk_Total t in
-                      FStar_All.pipe_right uu____3267
-                        FStar_Syntax_Util.lcomp_of_comp in
-                    let uu____3268 = FStar_TypeChecker_Rel.conj_guard g0 g1 in
-                    (e1, uu____3266, uu____3268)))
-      | FStar_Syntax_Syntax.Tm_name x ->
-          let uu____3270 =
-            if env1.FStar_TypeChecker_Env.use_bv_sorts
-            then
-              let uu____3279 = FStar_Syntax_Syntax.range_of_bv x in
-              ((x.FStar_Syntax_Syntax.sort), uu____3279)
-            else FStar_TypeChecker_Env.lookup_bv env1 x in
-          (match uu____3270 with
-           | (t,rng) ->
-               let x1 =
-                 FStar_Syntax_Syntax.set_range_of_bv
-                   (let uu___96_3293 = x in
-                    {
-                      FStar_Syntax_Syntax.ppname =
-                        (uu___96_3293.FStar_Syntax_Syntax.ppname);
-                      FStar_Syntax_Syntax.index =
-                        (uu___96_3293.FStar_Syntax_Syntax.index);
-                      FStar_Syntax_Syntax.sort = t
-                    }) rng in
-               (FStar_TypeChecker_Common.insert_bv x1 t;
-                (let e1 = FStar_Syntax_Syntax.bv_to_name x1 in
-                 let uu____3296 =
-                   FStar_TypeChecker_Util.maybe_instantiate env1 e1 t in
-                 match uu____3296 with
-                 | (e2,t1,implicits) ->
-                     let tc =
-                       let uu____3309 =
-                         FStar_TypeChecker_Env.should_verify env1 in
-                       if uu____3309
-                       then FStar_Util.Inl t1
-                       else
-                         (let uu____3313 =
-                            let uu____3314 = FStar_Syntax_Syntax.mk_Total t1 in
-                            FStar_All.pipe_left
-                              FStar_Syntax_Util.lcomp_of_comp uu____3314 in
-                          FStar_Util.Inr uu____3313) in
-                     value_check_expected_typ env1 e2 tc implicits)))
-      | FStar_Syntax_Syntax.Tm_uinst
-          ({ FStar_Syntax_Syntax.n = FStar_Syntax_Syntax.Tm_fvar fv;
-             FStar_Syntax_Syntax.tk = uu____3320;
-             FStar_Syntax_Syntax.pos = uu____3321;
-             FStar_Syntax_Syntax.vars = uu____3322;_},us)
-          ->
-          let us1 = FStar_List.map (tc_universe env1) us in
-          let uu____3330 =
-            FStar_TypeChecker_Env.lookup_lid env1
-              (fv.FStar_Syntax_Syntax.fv_name).FStar_Syntax_Syntax.v in
-          (match uu____3330 with
-           | ((us',t),range) ->
-               (if (FStar_List.length us1) <> (FStar_List.length us')
-                then
-                  (let uu____3352 =
-                     let uu____3353 =
-                       let uu____3356 = FStar_TypeChecker_Env.get_range env1 in
-                       ("Unexpected number of universe instantiations",
-                         uu____3356) in
-                     FStar_Errors.Error uu____3353 in
-                   Prims.raise uu____3352)
-                else
-                  FStar_List.iter2
-                    (fun u'  ->
-                       fun u  ->
-                         match u' with
-                         | FStar_Syntax_Syntax.U_unif u'' ->
-                             FStar_Unionfind.change u'' (Some u)
-                         | uu____3364 -> failwith "Impossible") us' us1;
-                (let fv' =
-                   let uu___97_3366 = fv in
-                   {
-                     FStar_Syntax_Syntax.fv_name =
-                       (let uu___98_3367 = fv.FStar_Syntax_Syntax.fv_name in
-                        {
-                          FStar_Syntax_Syntax.v =
-                            (uu___98_3367.FStar_Syntax_Syntax.v);
-                          FStar_Syntax_Syntax.ty = t;
-                          FStar_Syntax_Syntax.p =
-                            (uu___98_3367.FStar_Syntax_Syntax.p)
-                        });
-                     FStar_Syntax_Syntax.fv_delta =
-                       (uu___97_3366.FStar_Syntax_Syntax.fv_delta);
-                     FStar_Syntax_Syntax.fv_qual =
-                       (uu___97_3366.FStar_Syntax_Syntax.fv_qual)
-                   } in
-                 let fv'1 = FStar_Syntax_Syntax.set_range_of_fv fv' range in
-                 FStar_TypeChecker_Common.insert_fv fv'1 t;
-                 (let e1 =
-                    let uu____3383 =
-                      (FStar_Syntax_Syntax.mk
-                         (FStar_Syntax_Syntax.Tm_fvar fv'1))
-                        (Some (t.FStar_Syntax_Syntax.n))
-                        e.FStar_Syntax_Syntax.pos in
-                    FStar_Syntax_Syntax.mk_Tm_uinst uu____3383 us1 in
-                  check_instantiated_fvar env1
-                    fv'1.FStar_Syntax_Syntax.fv_name
-                    fv'1.FStar_Syntax_Syntax.fv_qual e1 t))))
-      | FStar_Syntax_Syntax.Tm_fvar fv ->
-          let uu____3395 =
-            FStar_TypeChecker_Env.lookup_lid env1
-              (fv.FStar_Syntax_Syntax.fv_name).FStar_Syntax_Syntax.v in
-          (match uu____3395 with
-           | ((us,t),range) ->
-               ((let uu____3413 =
-                   FStar_All.pipe_left (FStar_TypeChecker_Env.debug env1)
-                     (FStar_Options.Other "Range") in
-                 if uu____3413
-                 then
-                   let uu____3414 =
-                     let uu____3415 = FStar_Syntax_Syntax.lid_of_fv fv in
-                     FStar_Syntax_Print.lid_to_string uu____3415 in
-                   let uu____3416 =
-                     FStar_Range.string_of_range e.FStar_Syntax_Syntax.pos in
-                   let uu____3417 = FStar_Range.string_of_range range in
-                   let uu____3418 = FStar_Range.string_of_use_range range in
-                   let uu____3419 = FStar_Syntax_Print.term_to_string t in
-                   FStar_Util.print5
-                     "Lookup up fvar %s at location %s (lid range = defined at %s, used at %s); got type %s"
-                     uu____3414 uu____3416 uu____3417 uu____3418 uu____3419
-                 else ());
-                (let fv' =
-                   let uu___99_3422 = fv in
-                   {
-                     FStar_Syntax_Syntax.fv_name =
-                       (let uu___100_3423 = fv.FStar_Syntax_Syntax.fv_name in
-                        {
-                          FStar_Syntax_Syntax.v =
-                            (uu___100_3423.FStar_Syntax_Syntax.v);
-                          FStar_Syntax_Syntax.ty = t;
-                          FStar_Syntax_Syntax.p =
-                            (uu___100_3423.FStar_Syntax_Syntax.p)
-                        });
-                     FStar_Syntax_Syntax.fv_delta =
-                       (uu___99_3422.FStar_Syntax_Syntax.fv_delta);
-                     FStar_Syntax_Syntax.fv_qual =
-                       (uu___99_3422.FStar_Syntax_Syntax.fv_qual)
-                   } in
-                 let fv'1 = FStar_Syntax_Syntax.set_range_of_fv fv' range in
-                 FStar_TypeChecker_Common.insert_fv fv'1 t;
-                 (let e1 =
-                    let uu____3439 =
-                      (FStar_Syntax_Syntax.mk
-                         (FStar_Syntax_Syntax.Tm_fvar fv'1))
-                        (Some (t.FStar_Syntax_Syntax.n))
-                        e.FStar_Syntax_Syntax.pos in
-                    FStar_Syntax_Syntax.mk_Tm_uinst uu____3439 us in
-                  check_instantiated_fvar env1
-                    fv'1.FStar_Syntax_Syntax.fv_name
-                    fv'1.FStar_Syntax_Syntax.fv_qual e1 t))))
-      | FStar_Syntax_Syntax.Tm_constant c ->
-          let t = tc_constant top.FStar_Syntax_Syntax.pos c in
-          let e1 =
-            (FStar_Syntax_Syntax.mk (FStar_Syntax_Syntax.Tm_constant c))
-              (Some (t.FStar_Syntax_Syntax.n)) e.FStar_Syntax_Syntax.pos in
-          value_check_expected_typ env1 e1 (FStar_Util.Inl t)
-            FStar_TypeChecker_Rel.trivial_guard
-      | FStar_Syntax_Syntax.Tm_arrow (bs,c) ->
-          let uu____3475 = FStar_Syntax_Subst.open_comp bs c in
-          (match uu____3475 with
-           | (bs1,c1) ->
-               let env0 = env1 in
-               let uu____3484 = FStar_TypeChecker_Env.clear_expected_typ env1 in
-               (match uu____3484 with
-                | (env2,uu____3492) ->
-                    let uu____3495 = tc_binders env2 bs1 in
-                    (match uu____3495 with
-                     | (bs2,env3,g,us) ->
-                         let uu____3507 = tc_comp env3 c1 in
-                         (match uu____3507 with
-                          | (c2,uc,f) ->
-                              let e1 =
-                                let uu___101_3520 =
-                                  FStar_Syntax_Util.arrow bs2 c2 in
-                                {
-                                  FStar_Syntax_Syntax.n =
-                                    (uu___101_3520.FStar_Syntax_Syntax.n);
-                                  FStar_Syntax_Syntax.tk =
-                                    (uu___101_3520.FStar_Syntax_Syntax.tk);
-                                  FStar_Syntax_Syntax.pos =
-                                    (top.FStar_Syntax_Syntax.pos);
-                                  FStar_Syntax_Syntax.vars =
-                                    (uu___101_3520.FStar_Syntax_Syntax.vars)
-                                } in
-                              (check_smt_pat env3 e1 bs2 c2;
-                               (let u = FStar_Syntax_Syntax.U_max (uc :: us) in
-                                let t =
-                                  (FStar_Syntax_Syntax.mk
-                                     (FStar_Syntax_Syntax.Tm_type u)) None
-                                    top.FStar_Syntax_Syntax.pos in
-                                let g1 =
-                                  let uu____3541 =
-                                    FStar_TypeChecker_Rel.close_guard_univs
-                                      us bs2 f in
-                                  FStar_TypeChecker_Rel.conj_guard g
-                                    uu____3541 in
-                                value_check_expected_typ env0 e1
-                                  (FStar_Util.Inl t) g1))))))
-      | FStar_Syntax_Syntax.Tm_type u ->
-          let u1 = tc_universe env1 u in
-          let t =
-            (FStar_Syntax_Syntax.mk
-               (FStar_Syntax_Syntax.Tm_type (FStar_Syntax_Syntax.U_succ u1)))
-              None top.FStar_Syntax_Syntax.pos in
-          let e1 =
-            (FStar_Syntax_Syntax.mk (FStar_Syntax_Syntax.Tm_type u1))
-              (Some (t.FStar_Syntax_Syntax.n)) top.FStar_Syntax_Syntax.pos in
-          value_check_expected_typ env1 e1 (FStar_Util.Inl t)
-            FStar_TypeChecker_Rel.trivial_guard
-      | FStar_Syntax_Syntax.Tm_refine (x,phi) ->
-          let uu____3576 =
-            let uu____3579 =
-              let uu____3580 = FStar_Syntax_Syntax.mk_binder x in
-              [uu____3580] in
-            FStar_Syntax_Subst.open_term uu____3579 phi in
-          (match uu____3576 with
-           | (x1,phi1) ->
-               let env0 = env1 in
-               let uu____3587 = FStar_TypeChecker_Env.clear_expected_typ env1 in
-               (match uu____3587 with
-                | (env2,uu____3595) ->
-                    let uu____3598 =
-                      let uu____3605 = FStar_List.hd x1 in
-                      tc_binder env2 uu____3605 in
-                    (match uu____3598 with
-                     | (x2,env3,f1,u) ->
-                         ((let uu____3622 =
-                             FStar_TypeChecker_Env.debug env3
-                               FStar_Options.High in
-                           if uu____3622
-                           then
-                             let uu____3623 =
-                               FStar_Range.string_of_range
-                                 top.FStar_Syntax_Syntax.pos in
-                             let uu____3624 =
-                               FStar_Syntax_Print.term_to_string phi1 in
-                             let uu____3625 =
-                               FStar_Syntax_Print.bv_to_string (Prims.fst x2) in
-                             FStar_Util.print3
-                               "(%s) Checking refinement formula %s; binder is %s\n"
-                               uu____3623 uu____3624 uu____3625
-                           else ());
-                          (let uu____3627 = FStar_Syntax_Util.type_u () in
-                           match uu____3627 with
-                           | (t_phi,uu____3634) ->
-                               let uu____3635 =
-                                 tc_check_tot_or_gtot_term env3 phi1 t_phi in
-                               (match uu____3635 with
-                                | (phi2,uu____3643,f2) ->
-                                    let e1 =
-                                      let uu___102_3648 =
-                                        FStar_Syntax_Util.refine
-                                          (Prims.fst x2) phi2 in
-                                      {
-                                        FStar_Syntax_Syntax.n =
-                                          (uu___102_3648.FStar_Syntax_Syntax.n);
-                                        FStar_Syntax_Syntax.tk =
-                                          (uu___102_3648.FStar_Syntax_Syntax.tk);
-                                        FStar_Syntax_Syntax.pos =
-                                          (top.FStar_Syntax_Syntax.pos);
-                                        FStar_Syntax_Syntax.vars =
-                                          (uu___102_3648.FStar_Syntax_Syntax.vars)
-                                      } in
-                                    let t =
-                                      (FStar_Syntax_Syntax.mk
-                                         (FStar_Syntax_Syntax.Tm_type u))
-                                        None top.FStar_Syntax_Syntax.pos in
-                                    let g =
-                                      let uu____3667 =
-                                        FStar_TypeChecker_Rel.close_guard_univs
-                                          [u] [x2] f2 in
-                                      FStar_TypeChecker_Rel.conj_guard f1
-                                        uu____3667 in
-                                    value_check_expected_typ env0 e1
-                                      (FStar_Util.Inl t) g))))))
-      | FStar_Syntax_Syntax.Tm_abs (bs,body,uu____3676) ->
-          let bs1 = FStar_TypeChecker_Util.maybe_add_implicit_binders env1 bs in
-          ((let uu____3701 =
-              FStar_TypeChecker_Env.debug env1 FStar_Options.Low in
-            if uu____3701
-            then
-              let uu____3702 =
-                FStar_Syntax_Print.term_to_string
-                  (let uu___103_3703 = top in
-                   {
-                     FStar_Syntax_Syntax.n =
-                       (FStar_Syntax_Syntax.Tm_abs (bs1, body, None));
-                     FStar_Syntax_Syntax.tk =
-                       (uu___103_3703.FStar_Syntax_Syntax.tk);
-                     FStar_Syntax_Syntax.pos =
-                       (uu___103_3703.FStar_Syntax_Syntax.pos);
-                     FStar_Syntax_Syntax.vars =
-                       (uu___103_3703.FStar_Syntax_Syntax.vars)
-                   }) in
-              FStar_Util.print1 "Abstraction is: %s\n" uu____3702
-            else ());
-           (let uu____3722 = FStar_Syntax_Subst.open_term bs1 body in
-            match uu____3722 with | (bs2,body1) -> tc_abs env1 top bs2 body1))
-      | uu____3730 ->
-          let uu____3731 =
-            let uu____3732 = FStar_Syntax_Print.term_to_string top in
-            let uu____3733 = FStar_Syntax_Print.tag_of_term top in
-            FStar_Util.format2 "Unexpected value: %s (%s)" uu____3732
-              uu____3733 in
-          failwith uu____3731
-and tc_constant:
-  FStar_Range.range -> FStar_Const.sconst -> FStar_Syntax_Syntax.typ =
-  fun r  ->
-    fun c  ->
-      match c with
-      | FStar_Const.Const_unit  -> FStar_TypeChecker_Common.t_unit
-      | FStar_Const.Const_bool uu____3739 -> FStar_TypeChecker_Common.t_bool
-      | FStar_Const.Const_int (uu____3740,None ) ->
-          FStar_TypeChecker_Common.t_int
-      | FStar_Const.Const_int (uu____3746,Some uu____3747) ->
-          failwith "machine integers should be desugared"
-      | FStar_Const.Const_string uu____3755 ->
-          FStar_TypeChecker_Common.t_string
-      | FStar_Const.Const_float uu____3759 ->
-          FStar_TypeChecker_Common.t_float
-      | FStar_Const.Const_char uu____3760 -> FStar_TypeChecker_Common.t_char
-      | FStar_Const.Const_effect  -> FStar_Syntax_Util.ktype0
-      | FStar_Const.Const_range uu____3761 ->
-          FStar_TypeChecker_Common.t_range
-      | uu____3762 ->
-          Prims.raise (FStar_Errors.Error ("Unsupported constant", r))
-and tc_comp:
-  FStar_TypeChecker_Env.env ->
-    FStar_Syntax_Syntax.comp ->
-      (FStar_Syntax_Syntax.comp* FStar_Syntax_Syntax.universe*
-        FStar_TypeChecker_Env.guard_t)
-  =
-  fun env  ->
-    fun c  ->
-      let c0 = c in
-      match c.FStar_Syntax_Syntax.n with
-      | FStar_Syntax_Syntax.Total (t,uu____3773) ->
-          let uu____3780 = FStar_Syntax_Util.type_u () in
-          (match uu____3780 with
-           | (k,u) ->
-               let uu____3788 = tc_check_tot_or_gtot_term env t k in
-               (match uu____3788 with
-                | (t1,uu____3796,g) ->
-                    let uu____3798 =
-                      FStar_Syntax_Syntax.mk_Total' t1 (Some u) in
-                    (uu____3798, u, g)))
-      | FStar_Syntax_Syntax.GTotal (t,uu____3800) ->
-          let uu____3807 = FStar_Syntax_Util.type_u () in
-          (match uu____3807 with
-           | (k,u) ->
-               let uu____3815 = tc_check_tot_or_gtot_term env t k in
-               (match uu____3815 with
-                | (t1,uu____3823,g) ->
-                    let uu____3825 =
-                      FStar_Syntax_Syntax.mk_GTotal' t1 (Some u) in
-                    (uu____3825, u, g)))
-      | FStar_Syntax_Syntax.Comp c1 ->
-          let head1 =
-            FStar_Syntax_Syntax.fvar c1.FStar_Syntax_Syntax.effect_name
-              FStar_Syntax_Syntax.Delta_constant None in
-          let head2 =
-            match c1.FStar_Syntax_Syntax.comp_univs with
-            | [] -> head1
-            | us ->
-                (FStar_Syntax_Syntax.mk
-                   (FStar_Syntax_Syntax.Tm_uinst (head1, us))) None
-                  c0.FStar_Syntax_Syntax.pos in
-          let tc =
-            let uu____3841 =
-              let uu____3842 =
-                let uu____3843 =
-                  FStar_Syntax_Syntax.as_arg
-                    c1.FStar_Syntax_Syntax.result_typ in
-                uu____3843 :: (c1.FStar_Syntax_Syntax.effect_args) in
-              FStar_Syntax_Syntax.mk_Tm_app head2 uu____3842 in
-            uu____3841 None
-              (c1.FStar_Syntax_Syntax.result_typ).FStar_Syntax_Syntax.pos in
-          let uu____3848 =
-            tc_check_tot_or_gtot_term env tc FStar_Syntax_Syntax.teff in
-          (match uu____3848 with
-           | (tc1,uu____3856,f) ->
-               let uu____3858 = FStar_Syntax_Util.head_and_args tc1 in
-               (match uu____3858 with
-                | (head3,args) ->
-                    let comp_univs =
-                      let uu____3888 =
-                        let uu____3889 = FStar_Syntax_Subst.compress head3 in
-                        uu____3889.FStar_Syntax_Syntax.n in
-                      match uu____3888 with
-                      | FStar_Syntax_Syntax.Tm_uinst (uu____3892,us) -> us
-                      | uu____3898 -> [] in
-                    let uu____3899 = FStar_Syntax_Util.head_and_args tc1 in
-                    (match uu____3899 with
-                     | (uu____3912,args1) ->
-                         let uu____3928 =
-                           let uu____3940 = FStar_List.hd args1 in
-                           let uu____3949 = FStar_List.tl args1 in
-                           (uu____3940, uu____3949) in
-                         (match uu____3928 with
-                          | (res,args2) ->
-                              let uu____3991 =
-                                let uu____3996 =
-                                  FStar_All.pipe_right
-                                    c1.FStar_Syntax_Syntax.flags
-                                    (FStar_List.map
-                                       (fun uu___83_4006  ->
-                                          match uu___83_4006 with
-                                          | FStar_Syntax_Syntax.DECREASES e
-                                              ->
-                                              let uu____4012 =
-                                                FStar_TypeChecker_Env.clear_expected_typ
-                                                  env in
-                                              (match uu____4012 with
-                                               | (env1,uu____4019) ->
-                                                   let uu____4022 =
-                                                     tc_tot_or_gtot_term env1
-                                                       e in
-                                                   (match uu____4022 with
-                                                    | (e1,uu____4029,g) ->
-                                                        ((FStar_Syntax_Syntax.DECREASES
-                                                            e1), g)))
-                                          | f1 ->
-                                              (f1,
-                                                FStar_TypeChecker_Rel.trivial_guard))) in
-                                FStar_All.pipe_right uu____3996
-                                  FStar_List.unzip in
-                              (match uu____3991 with
-                               | (flags,guards) ->
-                                   let u =
-                                     env.FStar_TypeChecker_Env.universe_of
-                                       env (Prims.fst res) in
-                                   let c2 =
-                                     FStar_Syntax_Syntax.mk_Comp
-                                       (let uu___104_4052 = c1 in
-                                        {
-                                          FStar_Syntax_Syntax.comp_univs =
-                                            comp_univs;
-                                          FStar_Syntax_Syntax.effect_name =
-                                            (uu___104_4052.FStar_Syntax_Syntax.effect_name);
-                                          FStar_Syntax_Syntax.result_typ =
-                                            (Prims.fst res);
-                                          FStar_Syntax_Syntax.effect_args =
-                                            args2;
-                                          FStar_Syntax_Syntax.flags =
-                                            (uu___104_4052.FStar_Syntax_Syntax.flags)
-                                        }) in
-                                   let u_c =
-                                     let uu____4056 =
-                                       FStar_TypeChecker_Env.effect_repr env
-                                         c2 u in
-                                     match uu____4056 with
-                                     | None  -> u
-                                     | Some tm ->
-                                         env.FStar_TypeChecker_Env.universe_of
-                                           env tm in
-                                   let uu____4059 =
-                                     FStar_List.fold_left
-                                       FStar_TypeChecker_Rel.conj_guard f
-                                       guards in
-                                   (c2, u_c, uu____4059))))))
-and tc_universe:
-  FStar_TypeChecker_Env.env ->
-    FStar_Syntax_Syntax.universe -> FStar_Syntax_Syntax.universe
-  =
-  fun env  ->
-    fun u  ->
-      let rec aux u1 =
-        let u2 = FStar_Syntax_Subst.compress_univ u1 in
-        match u2 with
-        | FStar_Syntax_Syntax.U_bvar uu____4067 ->
-            failwith "Impossible: locally nameless"
-        | FStar_Syntax_Syntax.U_unknown  -> failwith "Unknown universe"
-        | FStar_Syntax_Syntax.U_unif _|FStar_Syntax_Syntax.U_zero  -> u2
-        | FStar_Syntax_Syntax.U_succ u3 ->
-            let uu____4070 = aux u3 in FStar_Syntax_Syntax.U_succ uu____4070
-        | FStar_Syntax_Syntax.U_max us ->
-            let uu____4073 = FStar_List.map aux us in
-            FStar_Syntax_Syntax.U_max uu____4073
-        | FStar_Syntax_Syntax.U_name x -> u2 in
-      if env.FStar_TypeChecker_Env.lax_universes
-      then FStar_Syntax_Syntax.U_zero
-      else
-        (match u with
-         | FStar_Syntax_Syntax.U_unknown  ->
-             let uu____4077 = FStar_Syntax_Util.type_u () in
-             FStar_All.pipe_right uu____4077 Prims.snd
-         | uu____4082 -> aux u)
-and tc_abs:
-  FStar_TypeChecker_Env.env ->
-    FStar_Syntax_Syntax.term ->
-      FStar_Syntax_Syntax.binders ->
-        FStar_Syntax_Syntax.term ->
-          (FStar_Syntax_Syntax.term* FStar_Syntax_Syntax.lcomp*
-            FStar_TypeChecker_Env.guard_t)
-  =
-  fun env  ->
-    fun top  ->
-      fun bs  ->
-        fun body  ->
-          let fail msg t =
-            let uu____4103 =
-              let uu____4104 =
-                let uu____4107 =
-                  FStar_TypeChecker_Err.expected_a_term_of_type_t_got_a_function
-                    env msg t top in
-                (uu____4107, (top.FStar_Syntax_Syntax.pos)) in
-              FStar_Errors.Error uu____4104 in
-            Prims.raise uu____4103 in
-          let check_binders env1 bs1 bs_expected =
-            let rec aux uu____4161 bs2 bs_expected1 =
-              match uu____4161 with
-              | (env2,out,g,subst1) ->
-                  (match (bs2, bs_expected1) with
-                   | ([],[]) -> (env2, (FStar_List.rev out), None, g, subst1)
-                   | ((hd1,imp)::bs3,(hd_expected,imp')::bs_expected2) ->
-                       ((match (imp, imp') with
-                         | (None ,Some (FStar_Syntax_Syntax.Implicit _))
-                           |(Some (FStar_Syntax_Syntax.Implicit _),None ) ->
-                             let uu____4258 =
-                               let uu____4259 =
-                                 let uu____4262 =
-                                   let uu____4263 =
-                                     FStar_Syntax_Print.bv_to_string hd1 in
-                                   FStar_Util.format1
-                                     "Inconsistent implicit argument annotation on argument %s"
-                                     uu____4263 in
-                                 let uu____4264 =
-                                   FStar_Syntax_Syntax.range_of_bv hd1 in
-                                 (uu____4262, uu____4264) in
-                               FStar_Errors.Error uu____4259 in
-                             Prims.raise uu____4258
-                         | uu____4265 -> ());
-                        (let expected_t =
-                           FStar_Syntax_Subst.subst subst1
-                             hd_expected.FStar_Syntax_Syntax.sort in
-                         let uu____4269 =
-                           let uu____4272 =
-                             let uu____4273 =
-                               FStar_Syntax_Util.unmeta
-                                 hd1.FStar_Syntax_Syntax.sort in
-                             uu____4273.FStar_Syntax_Syntax.n in
-                           match uu____4272 with
-                           | FStar_Syntax_Syntax.Tm_unknown  ->
-                               (expected_t, g)
-                           | uu____4278 ->
-                               ((let uu____4280 =
-                                   FStar_TypeChecker_Env.debug env2
-                                     FStar_Options.High in
-                                 if uu____4280
-                                 then
-                                   let uu____4281 =
-                                     FStar_Syntax_Print.bv_to_string hd1 in
-                                   FStar_Util.print1 "Checking binder %s\n"
-                                     uu____4281
-                                 else ());
-                                (let uu____4283 =
-                                   tc_tot_or_gtot_term env2
-                                     hd1.FStar_Syntax_Syntax.sort in
-                                 match uu____4283 with
-                                 | (t,uu____4290,g1) ->
-                                     let g2 =
-                                       let uu____4293 =
-                                         FStar_TypeChecker_Env.get_range env2 in
-                                       let uu____4294 =
-                                         FStar_TypeChecker_Rel.teq env2 t
-                                           expected_t in
-                                       FStar_TypeChecker_Util.label_guard
-                                         uu____4293
-                                         "Type annotation on parameter incompatible with the expected type"
-                                         uu____4294 in
-                                     let g3 =
-                                       let uu____4296 =
-                                         FStar_TypeChecker_Rel.conj_guard g1
-                                           g2 in
-                                       FStar_TypeChecker_Rel.conj_guard g
-                                         uu____4296 in
-                                     (t, g3))) in
-                         match uu____4269 with
-                         | (t,g1) ->
-                             let hd2 =
-                               let uu___105_4312 = hd1 in
-                               {
-                                 FStar_Syntax_Syntax.ppname =
-                                   (uu___105_4312.FStar_Syntax_Syntax.ppname);
-                                 FStar_Syntax_Syntax.index =
-                                   (uu___105_4312.FStar_Syntax_Syntax.index);
-                                 FStar_Syntax_Syntax.sort = t
-                               } in
-                             let b = (hd2, imp) in
-                             let b_expected = (hd_expected, imp') in
-                             let env3 = push_binding env2 b in
-                             let subst2 =
-                               let uu____4321 =
-                                 FStar_Syntax_Syntax.bv_to_name hd2 in
-                               maybe_extend_subst subst1 b_expected
-                                 uu____4321 in
-                             aux (env3, (b :: out), g1, subst2) bs3
-                               bs_expected2))
-                   | (rest,[]) ->
-                       (env2, (FStar_List.rev out),
-                         (Some (FStar_Util.Inl rest)), g, subst1)
-                   | ([],rest) ->
-                       (env2, (FStar_List.rev out),
-                         (Some (FStar_Util.Inr rest)), g, subst1)) in
-            aux (env1, [], FStar_TypeChecker_Rel.trivial_guard, []) bs1
-              bs_expected in
-          let rec expected_function_typ1 env1 t0 body1 =
-            match t0 with
-            | None  ->
-                ((match env1.FStar_TypeChecker_Env.letrecs with
-                  | [] -> ()
-                  | uu____4423 ->
-                      failwith
-                        "Impossible: Can't have a let rec annotation but no expected type");
-                 (let uu____4427 = tc_binders env1 bs in
-                  match uu____4427 with
-                  | (bs1,envbody,g,uu____4448) ->
-                      let uu____4449 =
-                        let uu____4456 =
-                          let uu____4457 = FStar_Syntax_Subst.compress body1 in
-                          uu____4457.FStar_Syntax_Syntax.n in
-                        match uu____4456 with
-                        | FStar_Syntax_Syntax.Tm_ascribed
-                            (e,(FStar_Util.Inr c,tacopt),uu____4469) ->
-                            let uu____4505 = tc_comp envbody c in
-                            (match uu____4505 with
-                             | (c1,uu____4516,g') ->
-                                 let uu____4518 =
-                                   tc_tactic_opt envbody tacopt in
-                                 let uu____4520 =
-                                   FStar_TypeChecker_Rel.conj_guard g g' in
-                                 ((Some c1), uu____4518, body1, uu____4520))
-                        | uu____4523 -> (None, None, body1, g) in
-                      (match uu____4449 with
-                       | (copt,tacopt,body2,g1) ->
-                           (None, bs1, [], copt, tacopt, envbody, body2, g1))))
-            | Some t ->
-                let t1 = FStar_Syntax_Subst.compress t in
-                let rec as_function_typ norm1 t2 =
-                  let uu____4582 =
-                    let uu____4583 = FStar_Syntax_Subst.compress t2 in
-                    uu____4583.FStar_Syntax_Syntax.n in
-                  match uu____4582 with
-                  | FStar_Syntax_Syntax.Tm_uvar _|FStar_Syntax_Syntax.Tm_app
-                    ({ FStar_Syntax_Syntax.n = FStar_Syntax_Syntax.Tm_uvar _;
-                       FStar_Syntax_Syntax.tk = _;
-                       FStar_Syntax_Syntax.pos = _;
-                       FStar_Syntax_Syntax.vars = _;_},_)
-                      ->
-                      ((match env1.FStar_TypeChecker_Env.letrecs with
-                        | [] -> ()
-                        | uu____4616 -> failwith "Impossible");
-                       (let uu____4620 = tc_binders env1 bs in
-                        match uu____4620 with
-                        | (bs1,envbody,g,uu____4642) ->
-                            let uu____4643 =
-                              FStar_TypeChecker_Env.clear_expected_typ
-                                envbody in
-                            (match uu____4643 with
-                             | (envbody1,uu____4662) ->
-                                 ((Some (t2, true)), bs1, [], None, None,
-                                   envbody1, body1, g))))
-                  | FStar_Syntax_Syntax.Tm_refine (b,uu____4674) ->
-                      let uu____4679 =
-                        as_function_typ norm1 b.FStar_Syntax_Syntax.sort in
-                      (match uu____4679 with
-                       | (uu____4708,bs1,bs',copt,tacopt,env2,body2,g) ->
-                           ((Some (t2, false)), bs1, bs', copt, tacopt, env2,
-                             body2, g))
-                  | FStar_Syntax_Syntax.Tm_arrow (bs_expected,c_expected) ->
-                      let uu____4748 =
-                        FStar_Syntax_Subst.open_comp bs_expected c_expected in
-                      (match uu____4748 with
-                       | (bs_expected1,c_expected1) ->
-                           let check_actuals_against_formals env2 bs1
-                             bs_expected2 =
-                             let rec handle_more uu____4811 c_expected2 =
-                               match uu____4811 with
-                               | (env3,bs2,more,guard,subst1) ->
-                                   (match more with
-                                    | None  ->
-                                        let uu____4872 =
-                                          FStar_Syntax_Subst.subst_comp
-                                            subst1 c_expected2 in
-                                        (env3, bs2, guard, uu____4872)
-                                    | Some (FStar_Util.Inr more_bs_expected)
-                                        ->
-                                        let c =
-                                          let uu____4889 =
-                                            FStar_Syntax_Util.arrow
-                                              more_bs_expected c_expected2 in
-                                          FStar_Syntax_Syntax.mk_Total
-                                            uu____4889 in
-                                        let uu____4890 =
-                                          FStar_Syntax_Subst.subst_comp
-                                            subst1 c in
-                                        (env3, bs2, guard, uu____4890)
-                                    | Some (FStar_Util.Inl more_bs) ->
-                                        let c =
-                                          FStar_Syntax_Subst.subst_comp
-                                            subst1 c_expected2 in
-                                        if FStar_Syntax_Util.is_named_tot c
-                                        then
-                                          let t3 =
-                                            unfold_whnf env3
-                                              (FStar_Syntax_Util.comp_result
-                                                 c) in
-                                          (match t3.FStar_Syntax_Syntax.n
-                                           with
-                                           | FStar_Syntax_Syntax.Tm_arrow
-                                               (bs_expected3,c_expected3) ->
-                                               let uu____4931 =
-                                                 check_binders env3 more_bs
-                                                   bs_expected3 in
-                                               (match uu____4931 with
-                                                | (env4,bs',more1,guard',subst2)
-                                                    ->
-                                                    let uu____4958 =
-                                                      let uu____4974 =
-                                                        FStar_TypeChecker_Rel.conj_guard
-                                                          guard guard' in
-                                                      (env4,
-                                                        (FStar_List.append
-                                                           bs2 bs'), more1,
-                                                        uu____4974, subst2) in
-                                                    handle_more uu____4958
-                                                      c_expected3)
-                                           | uu____4983 ->
-                                               let uu____4984 =
-                                                 let uu____4985 =
-                                                   FStar_Syntax_Print.term_to_string
-                                                     t3 in
-                                                 FStar_Util.format1
-                                                   "More arguments than annotated type (%s)"
-                                                   uu____4985 in
-                                               fail uu____4984 t3)
-                                        else
-                                          fail
-                                            "Function definition takes more arguments than expected from its annotated type"
-                                            t2) in
-                             let uu____5001 =
-                               check_binders env2 bs1 bs_expected2 in
-                             handle_more uu____5001 c_expected1 in
-                           let mk_letrec_env envbody bs1 c =
-                             let letrecs = guard_letrecs envbody bs1 c in
-                             let envbody1 =
-                               let uu___106_5039 = envbody in
-                               {
-                                 FStar_TypeChecker_Env.solver =
-                                   (uu___106_5039.FStar_TypeChecker_Env.solver);
-                                 FStar_TypeChecker_Env.range =
-                                   (uu___106_5039.FStar_TypeChecker_Env.range);
-                                 FStar_TypeChecker_Env.curmodule =
-                                   (uu___106_5039.FStar_TypeChecker_Env.curmodule);
-                                 FStar_TypeChecker_Env.gamma =
-                                   (uu___106_5039.FStar_TypeChecker_Env.gamma);
-                                 FStar_TypeChecker_Env.gamma_cache =
-                                   (uu___106_5039.FStar_TypeChecker_Env.gamma_cache);
-                                 FStar_TypeChecker_Env.modules =
-                                   (uu___106_5039.FStar_TypeChecker_Env.modules);
-                                 FStar_TypeChecker_Env.expected_typ =
-                                   (uu___106_5039.FStar_TypeChecker_Env.expected_typ);
-                                 FStar_TypeChecker_Env.sigtab =
-                                   (uu___106_5039.FStar_TypeChecker_Env.sigtab);
-                                 FStar_TypeChecker_Env.is_pattern =
-                                   (uu___106_5039.FStar_TypeChecker_Env.is_pattern);
-                                 FStar_TypeChecker_Env.instantiate_imp =
-                                   (uu___106_5039.FStar_TypeChecker_Env.instantiate_imp);
-                                 FStar_TypeChecker_Env.effects =
-                                   (uu___106_5039.FStar_TypeChecker_Env.effects);
-                                 FStar_TypeChecker_Env.generalize =
-                                   (uu___106_5039.FStar_TypeChecker_Env.generalize);
-                                 FStar_TypeChecker_Env.letrecs = [];
-                                 FStar_TypeChecker_Env.top_level =
-                                   (uu___106_5039.FStar_TypeChecker_Env.top_level);
-                                 FStar_TypeChecker_Env.check_uvars =
-                                   (uu___106_5039.FStar_TypeChecker_Env.check_uvars);
-                                 FStar_TypeChecker_Env.use_eq =
-                                   (uu___106_5039.FStar_TypeChecker_Env.use_eq);
-                                 FStar_TypeChecker_Env.is_iface =
-                                   (uu___106_5039.FStar_TypeChecker_Env.is_iface);
-                                 FStar_TypeChecker_Env.admit =
-                                   (uu___106_5039.FStar_TypeChecker_Env.admit);
-                                 FStar_TypeChecker_Env.lax =
-                                   (uu___106_5039.FStar_TypeChecker_Env.lax);
-                                 FStar_TypeChecker_Env.lax_universes =
-                                   (uu___106_5039.FStar_TypeChecker_Env.lax_universes);
-                                 FStar_TypeChecker_Env.type_of =
-                                   (uu___106_5039.FStar_TypeChecker_Env.type_of);
-                                 FStar_TypeChecker_Env.universe_of =
-                                   (uu___106_5039.FStar_TypeChecker_Env.universe_of);
-                                 FStar_TypeChecker_Env.use_bv_sorts =
-                                   (uu___106_5039.FStar_TypeChecker_Env.use_bv_sorts);
-                                 FStar_TypeChecker_Env.qname_and_index =
-                                   (uu___106_5039.FStar_TypeChecker_Env.qname_and_index)
-                               } in
-                             FStar_All.pipe_right letrecs
-                               (FStar_List.fold_left
-                                  (fun uu____5053  ->
-                                     fun uu____5054  ->
-                                       match (uu____5053, uu____5054) with
-                                       | ((env2,letrec_binders),(l,t3)) ->
-                                           let uu____5079 =
-                                             let uu____5083 =
-                                               let uu____5084 =
-                                                 FStar_TypeChecker_Env.clear_expected_typ
-                                                   env2 in
-                                               FStar_All.pipe_right
-                                                 uu____5084 Prims.fst in
-                                             tc_term uu____5083 t3 in
-                                           (match uu____5079 with
-                                            | (t4,uu____5096,uu____5097) ->
-                                                let env3 =
-                                                  FStar_TypeChecker_Env.push_let_binding
-                                                    env2 l ([], t4) in
-                                                let lb =
-                                                  match l with
-                                                  | FStar_Util.Inl x ->
-                                                      let uu____5104 =
-                                                        FStar_Syntax_Syntax.mk_binder
-                                                          (let uu___107_5105
-                                                             = x in
-                                                           {
-                                                             FStar_Syntax_Syntax.ppname
-                                                               =
-                                                               (uu___107_5105.FStar_Syntax_Syntax.ppname);
-                                                             FStar_Syntax_Syntax.index
-                                                               =
-                                                               (uu___107_5105.FStar_Syntax_Syntax.index);
-                                                             FStar_Syntax_Syntax.sort
-                                                               = t4
-                                                           }) in
-                                                      uu____5104 ::
-                                                        letrec_binders
-                                                  | uu____5106 ->
-                                                      letrec_binders in
-                                                (env3, lb))) (envbody1, [])) in
-                           let uu____5109 =
-                             check_actuals_against_formals env1 bs
-                               bs_expected1 in
-                           (match uu____5109 with
-                            | (envbody,bs1,g,c) ->
-                                let uu____5141 =
-                                  let uu____5145 =
-                                    FStar_TypeChecker_Env.should_verify env1 in
-                                  if uu____5145
-                                  then mk_letrec_env envbody bs1 c
-                                  else (envbody, []) in
-                                (match uu____5141 with
-                                 | (envbody1,letrecs) ->
-                                     let envbody2 =
-                                       FStar_TypeChecker_Env.set_expected_typ
-                                         envbody1
-                                         (FStar_Syntax_Util.comp_result c) in
-                                     ((Some (t2, false)), bs1, letrecs,
-                                       (Some c), None, envbody2, body1, g))))
-                  | uu____5181 ->
-                      if Prims.op_Negation norm1
-                      then
-                        let uu____5196 = unfold_whnf env1 t2 in
-                        as_function_typ true uu____5196
-                      else
-                        (let uu____5198 =
-                           expected_function_typ1 env1 None body1 in
-                         match uu____5198 with
-                         | (uu____5226,bs1,uu____5228,c_opt,tacopt,envbody,body2,g)
-                             ->
-                             ((Some (t2, false)), bs1, [], c_opt, tacopt,
-                               envbody, body2, g)) in
-                as_function_typ false t1 in
-          let use_eq = env.FStar_TypeChecker_Env.use_eq in
-          let uu____5253 = FStar_TypeChecker_Env.clear_expected_typ env in
-          match uu____5253 with
-          | (env1,topt) ->
-              ((let uu____5265 =
-                  FStar_TypeChecker_Env.debug env1 FStar_Options.High in
-                if uu____5265
-                then
-                  let uu____5266 =
-                    match topt with
-                    | None  -> "None"
-                    | Some t -> FStar_Syntax_Print.term_to_string t in
-                  FStar_Util.print2
-                    "!!!!!!!!!!!!!!!Expected type is %s, top_level=%s\n"
-                    uu____5266
-                    (if env1.FStar_TypeChecker_Env.top_level
-                     then "true"
-                     else "false")
-                else ());
-               (let uu____5270 = expected_function_typ1 env1 topt body in
-                match uu____5270 with
-                | (tfun_opt,bs1,letrec_binders,c_opt,tacopt,envbody,body1,g)
-                    ->
-                    let uu____5305 =
-                      tc_term
-                        (let uu___108_5309 = envbody in
-                         {
-                           FStar_TypeChecker_Env.solver =
-                             (uu___108_5309.FStar_TypeChecker_Env.solver);
-                           FStar_TypeChecker_Env.range =
-                             (uu___108_5309.FStar_TypeChecker_Env.range);
-                           FStar_TypeChecker_Env.curmodule =
-                             (uu___108_5309.FStar_TypeChecker_Env.curmodule);
-                           FStar_TypeChecker_Env.gamma =
-                             (uu___108_5309.FStar_TypeChecker_Env.gamma);
-                           FStar_TypeChecker_Env.gamma_cache =
-                             (uu___108_5309.FStar_TypeChecker_Env.gamma_cache);
-                           FStar_TypeChecker_Env.modules =
-                             (uu___108_5309.FStar_TypeChecker_Env.modules);
-                           FStar_TypeChecker_Env.expected_typ =
-                             (uu___108_5309.FStar_TypeChecker_Env.expected_typ);
-                           FStar_TypeChecker_Env.sigtab =
-                             (uu___108_5309.FStar_TypeChecker_Env.sigtab);
-                           FStar_TypeChecker_Env.is_pattern =
-                             (uu___108_5309.FStar_TypeChecker_Env.is_pattern);
-                           FStar_TypeChecker_Env.instantiate_imp =
-                             (uu___108_5309.FStar_TypeChecker_Env.instantiate_imp);
-                           FStar_TypeChecker_Env.effects =
-                             (uu___108_5309.FStar_TypeChecker_Env.effects);
-                           FStar_TypeChecker_Env.generalize =
-                             (uu___108_5309.FStar_TypeChecker_Env.generalize);
-                           FStar_TypeChecker_Env.letrecs =
-                             (uu___108_5309.FStar_TypeChecker_Env.letrecs);
-                           FStar_TypeChecker_Env.top_level = false;
-                           FStar_TypeChecker_Env.check_uvars =
-                             (uu___108_5309.FStar_TypeChecker_Env.check_uvars);
-                           FStar_TypeChecker_Env.use_eq = use_eq;
-                           FStar_TypeChecker_Env.is_iface =
-                             (uu___108_5309.FStar_TypeChecker_Env.is_iface);
-                           FStar_TypeChecker_Env.admit =
-                             (uu___108_5309.FStar_TypeChecker_Env.admit);
-                           FStar_TypeChecker_Env.lax =
-                             (uu___108_5309.FStar_TypeChecker_Env.lax);
-                           FStar_TypeChecker_Env.lax_universes =
-                             (uu___108_5309.FStar_TypeChecker_Env.lax_universes);
-                           FStar_TypeChecker_Env.type_of =
-                             (uu___108_5309.FStar_TypeChecker_Env.type_of);
-                           FStar_TypeChecker_Env.universe_of =
-                             (uu___108_5309.FStar_TypeChecker_Env.universe_of);
-                           FStar_TypeChecker_Env.use_bv_sorts =
-                             (uu___108_5309.FStar_TypeChecker_Env.use_bv_sorts);
-                           FStar_TypeChecker_Env.qname_and_index =
-                             (uu___108_5309.FStar_TypeChecker_Env.qname_and_index)
-                         }) body1 in
-                    (match uu____5305 with
-                     | (body2,cbody,guard_body) ->
-                         let guard_body1 =
-                           FStar_TypeChecker_Rel.solve_deferred_constraints
-                             envbody guard_body in
-                         ((let uu____5318 =
-                             FStar_All.pipe_left
-                               (FStar_TypeChecker_Env.debug env1)
-                               (FStar_Options.Other "Implicits") in
-                           if uu____5318
-                           then
-                             let uu____5319 =
-                               FStar_All.pipe_left FStar_Util.string_of_int
-                                 (FStar_List.length
-                                    guard_body1.FStar_TypeChecker_Env.implicits) in
-                             let uu____5328 =
-                               let uu____5329 =
-                                 cbody.FStar_Syntax_Syntax.comp () in
-                               FStar_All.pipe_left
-                                 FStar_Syntax_Print.comp_to_string uu____5329 in
-                             FStar_Util.print2
-                               "Introduced %s implicits in body of abstraction\nAfter solving constraints, cbody is %s\n"
-                               uu____5319 uu____5328
-                           else ());
-                          (let uu____5331 =
-                             let uu____5335 =
-                               let uu____5338 =
-                                 cbody.FStar_Syntax_Syntax.comp () in
-                               (body2, uu____5338) in
-                             check_expected_effect
-                               (let uu___109_5343 = envbody in
-                                {
-                                  FStar_TypeChecker_Env.solver =
-                                    (uu___109_5343.FStar_TypeChecker_Env.solver);
-                                  FStar_TypeChecker_Env.range =
-                                    (uu___109_5343.FStar_TypeChecker_Env.range);
-                                  FStar_TypeChecker_Env.curmodule =
-                                    (uu___109_5343.FStar_TypeChecker_Env.curmodule);
-                                  FStar_TypeChecker_Env.gamma =
-                                    (uu___109_5343.FStar_TypeChecker_Env.gamma);
-                                  FStar_TypeChecker_Env.gamma_cache =
-                                    (uu___109_5343.FStar_TypeChecker_Env.gamma_cache);
-                                  FStar_TypeChecker_Env.modules =
-                                    (uu___109_5343.FStar_TypeChecker_Env.modules);
-                                  FStar_TypeChecker_Env.expected_typ =
-                                    (uu___109_5343.FStar_TypeChecker_Env.expected_typ);
-                                  FStar_TypeChecker_Env.sigtab =
-                                    (uu___109_5343.FStar_TypeChecker_Env.sigtab);
-                                  FStar_TypeChecker_Env.is_pattern =
-                                    (uu___109_5343.FStar_TypeChecker_Env.is_pattern);
-                                  FStar_TypeChecker_Env.instantiate_imp =
-                                    (uu___109_5343.FStar_TypeChecker_Env.instantiate_imp);
-                                  FStar_TypeChecker_Env.effects =
-                                    (uu___109_5343.FStar_TypeChecker_Env.effects);
-                                  FStar_TypeChecker_Env.generalize =
-                                    (uu___109_5343.FStar_TypeChecker_Env.generalize);
-                                  FStar_TypeChecker_Env.letrecs =
-                                    (uu___109_5343.FStar_TypeChecker_Env.letrecs);
-                                  FStar_TypeChecker_Env.top_level =
-                                    (uu___109_5343.FStar_TypeChecker_Env.top_level);
-                                  FStar_TypeChecker_Env.check_uvars =
-                                    (uu___109_5343.FStar_TypeChecker_Env.check_uvars);
-                                  FStar_TypeChecker_Env.use_eq = use_eq;
-                                  FStar_TypeChecker_Env.is_iface =
-                                    (uu___109_5343.FStar_TypeChecker_Env.is_iface);
-                                  FStar_TypeChecker_Env.admit =
-                                    (uu___109_5343.FStar_TypeChecker_Env.admit);
-                                  FStar_TypeChecker_Env.lax =
-                                    (uu___109_5343.FStar_TypeChecker_Env.lax);
-                                  FStar_TypeChecker_Env.lax_universes =
-                                    (uu___109_5343.FStar_TypeChecker_Env.lax_universes);
-                                  FStar_TypeChecker_Env.type_of =
-                                    (uu___109_5343.FStar_TypeChecker_Env.type_of);
-                                  FStar_TypeChecker_Env.universe_of =
-                                    (uu___109_5343.FStar_TypeChecker_Env.universe_of);
-                                  FStar_TypeChecker_Env.use_bv_sorts =
-                                    (uu___109_5343.FStar_TypeChecker_Env.use_bv_sorts);
-                                  FStar_TypeChecker_Env.qname_and_index =
-                                    (uu___109_5343.FStar_TypeChecker_Env.qname_and_index)
-                                }) c_opt uu____5335 in
-                           match uu____5331 with
-                           | (body3,cbody1,guard) ->
-                               let guard1 =
-                                 FStar_TypeChecker_Rel.conj_guard guard_body1
-                                   guard in
-                               let guard2 =
-                                 let uu____5352 =
-                                   env1.FStar_TypeChecker_Env.top_level ||
-                                     (let uu____5353 =
-                                        FStar_TypeChecker_Env.should_verify
-                                          env1 in
-                                      Prims.op_Negation uu____5353) in
-                                 if uu____5352
-                                 then
-                                   let uu____5354 =
-                                     FStar_TypeChecker_Rel.conj_guard g
-                                       guard1 in
-                                   FStar_TypeChecker_Rel.discharge_guard
-                                     envbody uu____5354
-                                 else
-                                   (let guard2 =
-                                      let uu____5357 =
-                                        FStar_TypeChecker_Rel.conj_guard g
-                                          guard1 in
-                                      FStar_TypeChecker_Rel.close_guard env1
-                                        (FStar_List.append bs1 letrec_binders)
-                                        uu____5357 in
-                                    guard2) in
-                               let tfun_computed =
-                                 FStar_Syntax_Util.arrow bs1 cbody1 in
-                               let e =
-                                 let uu____5364 =
-                                   let uu____5371 =
-                                     let uu____5377 =
-                                       FStar_All.pipe_right
-                                         (FStar_Util.dflt cbody1 c_opt)
-                                         FStar_Syntax_Util.lcomp_of_comp in
-                                     FStar_All.pipe_right uu____5377
-                                       (fun _0_29  -> FStar_Util.Inl _0_29) in
-                                   Some uu____5371 in
-                                 FStar_Syntax_Util.abs bs1 body3 uu____5364 in
-                               let uu____5391 =
-                                 match tfun_opt with
-                                 | Some (t,use_teq) ->
-                                     let t1 = FStar_Syntax_Subst.compress t in
-                                     (match t1.FStar_Syntax_Syntax.n with
-                                      | FStar_Syntax_Syntax.Tm_arrow
-                                          uu____5406 -> (e, t1, guard2)
-                                      | uu____5414 ->
-                                          let uu____5415 =
-                                            if use_teq
-                                            then
-                                              let uu____5420 =
-                                                FStar_TypeChecker_Rel.teq
-                                                  env1 t1 tfun_computed in
-                                              (e, uu____5420)
-                                            else
-                                              FStar_TypeChecker_Util.check_and_ascribe
-                                                env1 e tfun_computed t1 in
-                                          (match uu____5415 with
-                                           | (e1,guard') ->
-                                               let uu____5427 =
-                                                 FStar_TypeChecker_Rel.conj_guard
-                                                   guard2 guard' in
-                                               (e1, t1, uu____5427)))
-                                 | None  -> (e, tfun_computed, guard2) in
-                               (match uu____5391 with
-                                | (e1,tfun,guard3) ->
-                                    let c =
-                                      if env1.FStar_TypeChecker_Env.top_level
-                                      then FStar_Syntax_Syntax.mk_Total tfun
-                                      else
-                                        FStar_TypeChecker_Util.return_value
-                                          env1 tfun e1 in
-                                    let uu____5440 =
-                                      FStar_TypeChecker_Util.strengthen_precondition
-                                        None env1 e1
-                                        (FStar_Syntax_Util.lcomp_of_comp c)
-                                        guard3 in
-                                    (match uu____5440 with
-                                     | (c1,g1) -> (e1, c1, g1))))))))
-and check_application_args:
-  FStar_TypeChecker_Env.env ->
-    FStar_Syntax_Syntax.term ->
-      FStar_Syntax_Syntax.lcomp ->
-        FStar_TypeChecker_Env.guard_t ->
-          ((FStar_Syntax_Syntax.term',FStar_Syntax_Syntax.term')
-            FStar_Syntax_Syntax.syntax* FStar_Syntax_Syntax.aqual) Prims.list
-            ->
-            FStar_Syntax_Syntax.typ Prims.option ->
-              ((FStar_Syntax_Syntax.term',FStar_Syntax_Syntax.term')
-                FStar_Syntax_Syntax.syntax* FStar_Syntax_Syntax.lcomp*
-                FStar_TypeChecker_Env.guard_t)
-  =
-  fun env  ->
-    fun head1  ->
-      fun chead  ->
-        fun ghead  ->
-          fun args  ->
-            fun expected_topt  ->
-              let n_args = FStar_List.length args in
-              let r = FStar_TypeChecker_Env.get_range env in
-              let thead = chead.FStar_Syntax_Syntax.res_typ in
-              (let uu____5476 =
-                 FStar_TypeChecker_Env.debug env FStar_Options.High in
-               if uu____5476
-               then
-                 let uu____5477 =
-                   FStar_Range.string_of_range head1.FStar_Syntax_Syntax.pos in
-                 let uu____5478 = FStar_Syntax_Print.term_to_string thead in
-                 FStar_Util.print2 "(%s) Type of head is %s\n" uu____5477
-                   uu____5478
-               else ());
-              (let monadic_application uu____5520 subst1 arg_comps_rev
-                 arg_rets guard fvs bs =
-                 match uu____5520 with
-                 | (head2,chead1,ghead1,cres) ->
-                     let rt =
-                       check_no_escape (Some head2) env fvs
-                         cres.FStar_Syntax_Syntax.res_typ in
-                     let cres1 =
-                       let uu___110_5561 = cres in
-                       {
-                         FStar_Syntax_Syntax.eff_name =
-                           (uu___110_5561.FStar_Syntax_Syntax.eff_name);
-                         FStar_Syntax_Syntax.res_typ = rt;
-                         FStar_Syntax_Syntax.cflags =
-                           (uu___110_5561.FStar_Syntax_Syntax.cflags);
-                         FStar_Syntax_Syntax.comp =
-                           (uu___110_5561.FStar_Syntax_Syntax.comp)
-                       } in
-                     let uu____5562 =
-                       match bs with
-                       | [] ->
-                           let cres2 =
-                             FStar_TypeChecker_Util.subst_lcomp subst1 cres1 in
-                           let g =
-                             FStar_TypeChecker_Rel.conj_guard ghead1 guard in
-                           let refine_with_equality =
-                             (FStar_Syntax_Util.is_pure_or_ghost_lcomp cres2)
-                               &&
-                               (FStar_All.pipe_right arg_comps_rev
-                                  (FStar_Util.for_some
-                                     (fun uu___84_5589  ->
-                                        match uu___84_5589 with
-                                        | (uu____5598,uu____5599,FStar_Util.Inl
-                                           uu____5600) -> false
-                                        | (uu____5611,uu____5612,FStar_Util.Inr
-                                           c) ->
-                                            let uu____5622 =
-                                              FStar_Syntax_Util.is_pure_or_ghost_lcomp
-                                                c in
-                                            Prims.op_Negation uu____5622))) in
-                           let cres3 =
-                             if refine_with_equality
-                             then
-                               let uu____5624 =
-                                 (FStar_Syntax_Syntax.mk_Tm_app head2
-                                    (FStar_List.rev arg_rets))
-                                   (Some
-                                      ((cres2.FStar_Syntax_Syntax.res_typ).FStar_Syntax_Syntax.n))
-                                   r in
-                               FStar_TypeChecker_Util.maybe_assume_result_eq_pure_term
-                                 env uu____5624 cres2
-                             else
-                               ((let uu____5635 =
-                                   FStar_TypeChecker_Env.debug env
-                                     FStar_Options.Low in
-                                 if uu____5635
-                                 then
-                                   let uu____5636 =
-                                     FStar_Syntax_Print.term_to_string head2 in
-                                   let uu____5637 =
-                                     FStar_Syntax_Print.lcomp_to_string cres2 in
-                                   let uu____5638 =
-                                     FStar_TypeChecker_Rel.guard_to_string
-                                       env g in
-                                   FStar_Util.print3
-                                     "Not refining result: f=%s; cres=%s; guard=%s\n"
-                                     uu____5636 uu____5637 uu____5638
-                                 else ());
-                                cres2) in
-                           (cres3, g)
-                       | uu____5640 ->
-                           let g =
-                             let uu____5645 =
-                               FStar_TypeChecker_Rel.conj_guard ghead1 guard in
-                             FStar_All.pipe_right uu____5645
-                               (FStar_TypeChecker_Rel.solve_deferred_constraints
-                                  env) in
-                           let uu____5646 =
-                             let uu____5647 =
-                               let uu____5650 =
-                                 let uu____5651 =
-                                   let uu____5652 =
-                                     cres1.FStar_Syntax_Syntax.comp () in
-                                   FStar_Syntax_Util.arrow bs uu____5652 in
-                                 FStar_All.pipe_left
-                                   (FStar_Syntax_Subst.subst subst1)
-                                   uu____5651 in
-                               FStar_Syntax_Syntax.mk_Total uu____5650 in
-                             FStar_All.pipe_left
-                               FStar_Syntax_Util.lcomp_of_comp uu____5647 in
-                           (uu____5646, g) in
-                     (match uu____5562 with
-                      | (cres2,guard1) ->
-                          ((let uu____5663 =
-                              FStar_TypeChecker_Env.debug env
-                                FStar_Options.Low in
-                            if uu____5663
-                            then
-                              let uu____5664 =
-                                FStar_Syntax_Print.lcomp_to_string cres2 in
-                              FStar_Util.print1
-                                "\t Type of result cres is %s\n" uu____5664
-                            else ());
-                           (let comp =
-                              FStar_List.fold_left
-                                (fun out_c  ->
-                                   fun uu____5680  ->
-                                     match uu____5680 with
-                                     | ((e,q),x,c) ->
-                                         (match c with
-                                          | FStar_Util.Inl (eff_name,arg_typ)
-                                              -> out_c
-                                          | FStar_Util.Inr c1 ->
-                                              FStar_TypeChecker_Util.bind
-                                                e.FStar_Syntax_Syntax.pos env
-                                                None c1 (x, out_c))) cres2
-                                arg_comps_rev in
-                            let comp1 =
-                              FStar_TypeChecker_Util.bind
-                                head2.FStar_Syntax_Syntax.pos env None chead1
-                                (None, comp) in
-                            let shortcuts_evaluation_order =
-                              let uu____5726 =
-                                let uu____5727 =
-                                  FStar_Syntax_Subst.compress head2 in
-                                uu____5727.FStar_Syntax_Syntax.n in
-                              match uu____5726 with
-                              | FStar_Syntax_Syntax.Tm_fvar fv ->
-                                  (FStar_Syntax_Syntax.fv_eq_lid fv
-                                     FStar_Syntax_Const.op_And)
-                                    ||
-                                    (FStar_Syntax_Syntax.fv_eq_lid fv
-                                       FStar_Syntax_Const.op_Or)
-                              | uu____5731 -> false in
-                            let app =
-                              if shortcuts_evaluation_order
-                              then
-                                let args1 =
-                                  FStar_List.fold_left
-                                    (fun args1  ->
-                                       fun uu____5745  ->
-                                         match uu____5745 with
-                                         | (arg,uu____5757,uu____5758) -> arg
-                                             :: args1) [] arg_comps_rev in
-                                let app =
-                                  (FStar_Syntax_Syntax.mk_Tm_app head2 args1)
-                                    (Some
-                                       ((comp1.FStar_Syntax_Syntax.res_typ).FStar_Syntax_Syntax.n))
-                                    r in
-                                let app1 =
-                                  FStar_TypeChecker_Util.maybe_lift env app
-                                    cres2.FStar_Syntax_Syntax.eff_name
-                                    comp1.FStar_Syntax_Syntax.eff_name
-                                    comp1.FStar_Syntax_Syntax.res_typ in
-                                FStar_TypeChecker_Util.maybe_monadic env app1
-                                  comp1.FStar_Syntax_Syntax.eff_name
-                                  comp1.FStar_Syntax_Syntax.res_typ
-                              else
-                                (let uu____5778 =
-                                   let map_fun uu____5817 =
-                                     match uu____5817 with
-                                     | ((e,q),uu____5841,c0) ->
-                                         (match c0 with
-                                          | FStar_Util.Inl uu____5866 ->
-                                              (None, (e, q))
-                                          | FStar_Util.Inr c when
-                                              FStar_Syntax_Util.is_pure_or_ghost_lcomp
-                                                c
-                                              -> (None, (e, q))
-                                          | FStar_Util.Inr c ->
-                                              let x =
-                                                FStar_Syntax_Syntax.new_bv
-                                                  None
-                                                  c.FStar_Syntax_Syntax.res_typ in
-                                              let e1 =
-                                                FStar_TypeChecker_Util.maybe_lift
-                                                  env e
-                                                  c.FStar_Syntax_Syntax.eff_name
-                                                  comp1.FStar_Syntax_Syntax.eff_name
-                                                  c.FStar_Syntax_Syntax.res_typ in
-                                              let uu____5909 =
-                                                let uu____5912 =
-                                                  FStar_Syntax_Syntax.bv_to_name
-                                                    x in
-                                                (uu____5912, q) in
-                                              ((Some
-                                                  (x,
-                                                    (c.FStar_Syntax_Syntax.eff_name),
-                                                    (c.FStar_Syntax_Syntax.res_typ),
-                                                    e1)), uu____5909)) in
-                                   let uu____5930 =
-                                     let uu____5944 =
-                                       let uu____5957 =
-                                         let uu____5969 =
-                                           let uu____5978 =
-                                             FStar_Syntax_Syntax.as_arg head2 in
-                                           (uu____5978, None,
-                                             (FStar_Util.Inr chead1)) in
-                                         uu____5969 :: arg_comps_rev in
-                                       FStar_List.map map_fun uu____5957 in
-                                     FStar_All.pipe_left FStar_List.split
-                                       uu____5944 in
-                                   match uu____5930 with
-                                   | (lifted_args,reverse_args) ->
-                                       let uu____6087 =
-                                         let uu____6088 =
-                                           FStar_List.hd reverse_args in
-                                         Prims.fst uu____6088 in
-                                       let uu____6093 =
-                                         let uu____6097 =
-                                           FStar_List.tl reverse_args in
-                                         FStar_List.rev uu____6097 in
-                                       (lifted_args, uu____6087, uu____6093) in
-                                 match uu____5778 with
-                                 | (lifted_args,head3,args1) ->
-                                     let app =
-                                       (FStar_Syntax_Syntax.mk_Tm_app head3
-                                          args1)
-                                         (Some
-                                            ((comp1.FStar_Syntax_Syntax.res_typ).FStar_Syntax_Syntax.n))
-                                         r in
-                                     let app1 =
-                                       FStar_TypeChecker_Util.maybe_lift env
-                                         app
-                                         cres2.FStar_Syntax_Syntax.eff_name
-                                         comp1.FStar_Syntax_Syntax.eff_name
-                                         comp1.FStar_Syntax_Syntax.res_typ in
-                                     let app2 =
-                                       FStar_TypeChecker_Util.maybe_monadic
-                                         env app1
-                                         comp1.FStar_Syntax_Syntax.eff_name
-                                         comp1.FStar_Syntax_Syntax.res_typ in
-                                     let bind_lifted_args e uu___85_6165 =
-                                       match uu___85_6165 with
-                                       | None  -> e
-                                       | Some (x,m,t,e1) ->
-                                           let lb =
-                                             FStar_Syntax_Util.mk_letbinding
-                                               (FStar_Util.Inl x) [] t m e1 in
-                                           let letbinding =
-                                             let uu____6207 =
-                                               let uu____6210 =
-                                                 let uu____6211 =
-                                                   let uu____6219 =
-                                                     let uu____6220 =
-                                                       let uu____6221 =
-                                                         FStar_Syntax_Syntax.mk_binder
-                                                           x in
-                                                       [uu____6221] in
-                                                     FStar_Syntax_Subst.close
-                                                       uu____6220 e in
-                                                   ((false, [lb]),
-                                                     uu____6219) in
-                                                 FStar_Syntax_Syntax.Tm_let
-                                                   uu____6211 in
-                                               FStar_Syntax_Syntax.mk
-                                                 uu____6210 in
-                                             uu____6207 None
-                                               e.FStar_Syntax_Syntax.pos in
-                                           (FStar_Syntax_Syntax.mk
-                                              (FStar_Syntax_Syntax.Tm_meta
-                                                 (letbinding,
-                                                   (FStar_Syntax_Syntax.Meta_monadic
-                                                      (m,
-                                                        (comp1.FStar_Syntax_Syntax.res_typ))))))
-                                             None e.FStar_Syntax_Syntax.pos in
-                                     FStar_List.fold_left bind_lifted_args
-                                       app2 lifted_args) in
-                            let uu____6255 =
-                              FStar_TypeChecker_Util.strengthen_precondition
-                                None env app comp1 guard1 in
-                            match uu____6255 with
-                            | (comp2,g) -> (app, comp2, g)))) in
-               let rec tc_args head_info uu____6313 bs args1 =
-                 match uu____6313 with
-                 | (subst1,outargs,arg_rets,g,fvs) ->
-                     (match (bs, args1) with
-                      | ((x,Some (FStar_Syntax_Syntax.Implicit uu____6408))::rest,
-                         (uu____6410,None )::uu____6411) ->
-                          let t =
-                            FStar_Syntax_Subst.subst subst1
-                              x.FStar_Syntax_Syntax.sort in
-                          let t1 = check_no_escape (Some head1) env fvs t in
-                          let uu____6448 =
-                            FStar_TypeChecker_Util.new_implicit_var
-                              "Instantiating implicit argument in application"
-                              head1.FStar_Syntax_Syntax.pos env t1 in
-                          (match uu____6448 with
-                           | (varg,uu____6459,implicits) ->
-                               let subst2 =
-                                 (FStar_Syntax_Syntax.NT (x, varg)) :: subst1 in
-                               let arg =
-                                 let uu____6472 =
-                                   FStar_Syntax_Syntax.as_implicit true in
-                                 (varg, uu____6472) in
-                               let uu____6473 =
-                                 let uu____6495 =
-                                   FStar_TypeChecker_Rel.conj_guard implicits
-                                     g in
-                                 (subst2,
-                                   ((arg, None,
-                                      (FStar_Util.Inl
-                                         (FStar_Syntax_Const.effect_Tot_lid,
-                                           t1))) :: outargs), (arg ::
-                                   arg_rets), uu____6495, fvs) in
-                               tc_args head_info uu____6473 rest args1)
-                      | ((x,aqual)::rest,(e,aq)::rest') ->
-                          ((match (aqual, aq) with
-                            | (Some (FStar_Syntax_Syntax.Implicit _),Some
-                               (FStar_Syntax_Syntax.Implicit _))
-                              |(None ,None )
-                               |(Some (FStar_Syntax_Syntax.Equality ),None )
-                                -> ()
-                            | uu____6586 ->
-                                Prims.raise
-                                  (FStar_Errors.Error
-                                     ("Inconsistent implicit qualifier",
-                                       (e.FStar_Syntax_Syntax.pos))));
-                           (let targ =
-                              FStar_Syntax_Subst.subst subst1
-                                x.FStar_Syntax_Syntax.sort in
-                            let x1 =
-                              let uu___111_6593 = x in
-                              {
-                                FStar_Syntax_Syntax.ppname =
-                                  (uu___111_6593.FStar_Syntax_Syntax.ppname);
-                                FStar_Syntax_Syntax.index =
-                                  (uu___111_6593.FStar_Syntax_Syntax.index);
-                                FStar_Syntax_Syntax.sort = targ
-                              } in
-                            (let uu____6595 =
-                               FStar_TypeChecker_Env.debug env
-                                 FStar_Options.Extreme in
-                             if uu____6595
-                             then
-                               let uu____6596 =
-                                 FStar_Syntax_Print.term_to_string targ in
-                               FStar_Util.print1
-                                 "\tType of arg (after subst) = %s\n"
-                                 uu____6596
-                             else ());
-                            (let targ1 =
-                               check_no_escape (Some head1) env fvs targ in
-                             let env1 =
-                               FStar_TypeChecker_Env.set_expected_typ env
-                                 targ1 in
-                             let env2 =
-                               let uu___112_6601 = env1 in
-                               {
-                                 FStar_TypeChecker_Env.solver =
-                                   (uu___112_6601.FStar_TypeChecker_Env.solver);
-                                 FStar_TypeChecker_Env.range =
-                                   (uu___112_6601.FStar_TypeChecker_Env.range);
-                                 FStar_TypeChecker_Env.curmodule =
-                                   (uu___112_6601.FStar_TypeChecker_Env.curmodule);
-                                 FStar_TypeChecker_Env.gamma =
-                                   (uu___112_6601.FStar_TypeChecker_Env.gamma);
-                                 FStar_TypeChecker_Env.gamma_cache =
-                                   (uu___112_6601.FStar_TypeChecker_Env.gamma_cache);
-                                 FStar_TypeChecker_Env.modules =
-                                   (uu___112_6601.FStar_TypeChecker_Env.modules);
-                                 FStar_TypeChecker_Env.expected_typ =
-                                   (uu___112_6601.FStar_TypeChecker_Env.expected_typ);
-                                 FStar_TypeChecker_Env.sigtab =
-                                   (uu___112_6601.FStar_TypeChecker_Env.sigtab);
-                                 FStar_TypeChecker_Env.is_pattern =
-                                   (uu___112_6601.FStar_TypeChecker_Env.is_pattern);
-                                 FStar_TypeChecker_Env.instantiate_imp =
-                                   (uu___112_6601.FStar_TypeChecker_Env.instantiate_imp);
-                                 FStar_TypeChecker_Env.effects =
-                                   (uu___112_6601.FStar_TypeChecker_Env.effects);
-                                 FStar_TypeChecker_Env.generalize =
-                                   (uu___112_6601.FStar_TypeChecker_Env.generalize);
-                                 FStar_TypeChecker_Env.letrecs =
-                                   (uu___112_6601.FStar_TypeChecker_Env.letrecs);
-                                 FStar_TypeChecker_Env.top_level =
-                                   (uu___112_6601.FStar_TypeChecker_Env.top_level);
-                                 FStar_TypeChecker_Env.check_uvars =
-                                   (uu___112_6601.FStar_TypeChecker_Env.check_uvars);
-                                 FStar_TypeChecker_Env.use_eq = (is_eq aqual);
-                                 FStar_TypeChecker_Env.is_iface =
-                                   (uu___112_6601.FStar_TypeChecker_Env.is_iface);
-                                 FStar_TypeChecker_Env.admit =
-                                   (uu___112_6601.FStar_TypeChecker_Env.admit);
-                                 FStar_TypeChecker_Env.lax =
-                                   (uu___112_6601.FStar_TypeChecker_Env.lax);
-                                 FStar_TypeChecker_Env.lax_universes =
-                                   (uu___112_6601.FStar_TypeChecker_Env.lax_universes);
-                                 FStar_TypeChecker_Env.type_of =
-                                   (uu___112_6601.FStar_TypeChecker_Env.type_of);
-                                 FStar_TypeChecker_Env.universe_of =
-                                   (uu___112_6601.FStar_TypeChecker_Env.universe_of);
-                                 FStar_TypeChecker_Env.use_bv_sorts =
-                                   (uu___112_6601.FStar_TypeChecker_Env.use_bv_sorts);
-                                 FStar_TypeChecker_Env.qname_and_index =
-                                   (uu___112_6601.FStar_TypeChecker_Env.qname_and_index)
-                               } in
-                             (let uu____6603 =
-                                FStar_TypeChecker_Env.debug env2
-                                  FStar_Options.High in
-                              if uu____6603
-                              then
-                                let uu____6604 =
-                                  FStar_Syntax_Print.tag_of_term e in
-                                let uu____6605 =
-                                  FStar_Syntax_Print.term_to_string e in
-                                let uu____6606 =
-                                  FStar_Syntax_Print.term_to_string targ1 in
-                                FStar_Util.print3
-                                  "Checking arg (%s) %s at type %s\n"
-                                  uu____6604 uu____6605 uu____6606
-                              else ());
-                             (let uu____6608 = tc_term env2 e in
-                              match uu____6608 with
-                              | (e1,c,g_e) ->
-                                  let g1 =
-                                    FStar_TypeChecker_Rel.conj_guard g g_e in
-                                  let arg = (e1, aq) in
-                                  let uu____6624 =
-                                    FStar_Syntax_Util.is_tot_or_gtot_lcomp c in
-                                  if uu____6624
-                                  then
-                                    let subst2 =
-                                      let uu____6629 = FStar_List.hd bs in
-                                      maybe_extend_subst subst1 uu____6629 e1 in
-                                    tc_args head_info
-                                      (subst2,
-                                        ((arg, None,
-                                           (FStar_Util.Inl
-                                              ((c.FStar_Syntax_Syntax.eff_name),
-                                                (c.FStar_Syntax_Syntax.res_typ))))
-                                        :: outargs), (arg :: arg_rets), g1,
-                                        fvs) rest rest'
-                                  else
-                                    (let uu____6685 =
-                                       FStar_TypeChecker_Util.is_pure_or_ghost_effect
-                                         env2 c.FStar_Syntax_Syntax.eff_name in
-                                     if uu____6685
-                                     then
-                                       let subst2 =
-                                         let uu____6690 = FStar_List.hd bs in
-                                         maybe_extend_subst subst1 uu____6690
-                                           e1 in
-                                       tc_args head_info
-                                         (subst2,
-                                           ((arg, (Some x1),
-                                              (FStar_Util.Inr c)) ::
-                                           outargs), (arg :: arg_rets), g1,
-                                           fvs) rest rest'
-                                     else
-                                       (let uu____6736 =
-                                          let uu____6737 = FStar_List.hd bs in
-                                          FStar_Syntax_Syntax.is_null_binder
-                                            uu____6737 in
-                                        if uu____6736
-                                        then
-                                          let newx =
-                                            FStar_Syntax_Syntax.new_bv
-                                              (Some
-                                                 (e1.FStar_Syntax_Syntax.pos))
-                                              c.FStar_Syntax_Syntax.res_typ in
-                                          let arg' =
-                                            let uu____6746 =
-                                              FStar_Syntax_Syntax.bv_to_name
-                                                newx in
-                                            FStar_All.pipe_left
-                                              FStar_Syntax_Syntax.as_arg
-                                              uu____6746 in
-                                          tc_args head_info
-                                            (subst1,
-                                              ((arg, (Some newx),
-                                                 (FStar_Util.Inr c)) ::
-                                              outargs), (arg' :: arg_rets),
-                                              g1, fvs) rest rest'
-                                        else
-                                          (let uu____6784 =
-                                             let uu____6806 =
-                                               let uu____6808 =
-                                                 let uu____6809 =
-                                                   FStar_Syntax_Syntax.bv_to_name
-                                                     x1 in
-                                                 FStar_Syntax_Syntax.as_arg
-                                                   uu____6809 in
-                                               uu____6808 :: arg_rets in
-                                             (subst1,
-                                               ((arg, (Some x1),
-                                                  (FStar_Util.Inr c)) ::
-                                               outargs), uu____6806, g1, (x1
-                                               :: fvs)) in
-                                           tc_args head_info uu____6784 rest
-                                             rest')))))))
-                      | (uu____6846,[]) ->
-                          monadic_application head_info subst1 outargs
-                            arg_rets g fvs bs
-                      | ([],arg::uu____6867) ->
-                          let uu____6897 =
-                            monadic_application head_info subst1 outargs
-                              arg_rets g fvs [] in
-                          (match uu____6897 with
-                           | (head2,chead1,ghead1) ->
-                               let rec aux norm1 tres =
-                                 let tres1 =
-                                   let uu____6920 =
-                                     FStar_Syntax_Subst.compress tres in
-                                   FStar_All.pipe_right uu____6920
-                                     FStar_Syntax_Util.unrefine in
-                                 match tres1.FStar_Syntax_Syntax.n with
-                                 | FStar_Syntax_Syntax.Tm_arrow (bs1,cres')
-                                     ->
-                                     let uu____6936 =
-                                       FStar_Syntax_Subst.open_comp bs1 cres' in
-                                     (match uu____6936 with
-                                      | (bs2,cres'1) ->
-                                          let head_info1 =
-                                            (head2, chead1, ghead1,
-                                              (FStar_Syntax_Util.lcomp_of_comp
-                                                 cres'1)) in
-                                          ((let uu____6950 =
-                                              FStar_TypeChecker_Env.debug env
-                                                FStar_Options.Low in
-                                            if uu____6950
-                                            then
-                                              let uu____6951 =
-                                                FStar_Range.string_of_range
-                                                  tres1.FStar_Syntax_Syntax.pos in
-                                              FStar_Util.print1
-                                                "%s: Warning: Potentially redundant explicit currying of a function type \n"
-                                                uu____6951
-                                            else ());
-                                           tc_args head_info1
-                                             ([], [], [],
-                                               FStar_TypeChecker_Rel.trivial_guard,
-                                               []) bs2 args1))
-                                 | uu____6981 when Prims.op_Negation norm1 ->
-                                     let uu____6982 = unfold_whnf env tres1 in
-                                     aux true uu____6982
-                                 | uu____6983 ->
-                                     let uu____6984 =
-                                       let uu____6985 =
-                                         let uu____6988 =
-                                           let uu____6989 =
-                                             FStar_TypeChecker_Normalize.term_to_string
-                                               env thead in
-                                           let uu____6990 =
-                                             FStar_Util.string_of_int n_args in
-                                           FStar_Util.format2
-                                             "Too many arguments to function of type %s; got %s arguments"
-                                             uu____6989 uu____6990 in
-                                         let uu____6994 =
-                                           FStar_Syntax_Syntax.argpos arg in
-                                         (uu____6988, uu____6994) in
-                                       FStar_Errors.Error uu____6985 in
-                                     Prims.raise uu____6984 in
-                               aux false chead1.FStar_Syntax_Syntax.res_typ)) in
-               let rec check_function_app tf =
-                 let uu____7007 =
-                   let uu____7008 = unfold_whnf env tf in
-                   uu____7008.FStar_Syntax_Syntax.n in
-                 match uu____7007 with
-                 | FStar_Syntax_Syntax.Tm_uvar _|FStar_Syntax_Syntax.Tm_app
-                   ({ FStar_Syntax_Syntax.n = FStar_Syntax_Syntax.Tm_uvar _;
-                      FStar_Syntax_Syntax.tk = _;
-                      FStar_Syntax_Syntax.pos = _;
-                      FStar_Syntax_Syntax.vars = _;_},_)
-                     ->
-                     let rec tc_args1 env1 args1 =
-                       match args1 with
-                       | [] -> ([], [], FStar_TypeChecker_Rel.trivial_guard)
-                       | (e,imp)::tl1 ->
-                           let uu____7084 = tc_term env1 e in
-                           (match uu____7084 with
-                            | (e1,c,g_e) ->
-                                let uu____7097 = tc_args1 env1 tl1 in
-                                (match uu____7097 with
-                                 | (args2,comps,g_rest) ->
-                                     let uu____7119 =
-                                       FStar_TypeChecker_Rel.conj_guard g_e
-                                         g_rest in
-                                     (((e1, imp) :: args2),
-                                       (((e1.FStar_Syntax_Syntax.pos), c) ::
-                                       comps), uu____7119))) in
-                     let uu____7130 = tc_args1 env args in
-                     (match uu____7130 with
-                      | (args1,comps,g_args) ->
-                          let bs =
-                            let uu____7152 =
-                              FStar_All.pipe_right comps
-                                (FStar_List.map
-                                   (fun uu____7172  ->
-                                      match uu____7172 with
-                                      | (uu____7180,c) ->
-                                          ((c.FStar_Syntax_Syntax.res_typ),
-                                            None))) in
-                            FStar_Syntax_Util.null_binders_of_tks uu____7152 in
-                          let ml_or_tot t r1 =
-                            let uu____7196 = FStar_Options.ml_ish () in
-                            if uu____7196
-                            then FStar_Syntax_Util.ml_comp t r1
-                            else FStar_Syntax_Syntax.mk_Total t in
-                          let cres =
-                            let uu____7199 =
-                              let uu____7202 =
-                                let uu____7203 = FStar_Syntax_Util.type_u () in
-                                FStar_All.pipe_right uu____7203 Prims.fst in
-                              FStar_TypeChecker_Util.new_uvar env uu____7202 in
-                            ml_or_tot uu____7199 r in
-                          let bs_cres = FStar_Syntax_Util.arrow bs cres in
-                          ((let uu____7212 =
-                              FStar_All.pipe_left
-                                (FStar_TypeChecker_Env.debug env)
-                                FStar_Options.Extreme in
-                            if uu____7212
-                            then
-                              let uu____7213 =
-                                FStar_Syntax_Print.term_to_string head1 in
-                              let uu____7214 =
-                                FStar_Syntax_Print.term_to_string tf in
-                              let uu____7215 =
-                                FStar_Syntax_Print.term_to_string bs_cres in
-                              FStar_Util.print3
-                                "Forcing the type of %s from %s to %s\n"
-                                uu____7213 uu____7214 uu____7215
-                            else ());
-                           (let uu____7218 =
-                              FStar_TypeChecker_Rel.teq env tf bs_cres in
-                            FStar_All.pipe_left
-                              (FStar_TypeChecker_Rel.force_trivial_guard env)
-                              uu____7218);
-                           (let comp =
-                              let uu____7220 =
-                                FStar_All.pipe_left
-                                  FStar_Syntax_Util.lcomp_of_comp cres in
-                              FStar_List.fold_right
-                                (fun uu____7225  ->
-                                   fun out  ->
-                                     match uu____7225 with
-                                     | (r1,c) ->
-                                         FStar_TypeChecker_Util.bind r1 env
-                                           None c (None, out))
-                                (((head1.FStar_Syntax_Syntax.pos), chead) ::
-                                comps) uu____7220 in
-                            let uu____7234 =
-                              (FStar_Syntax_Syntax.mk_Tm_app head1 args1)
-                                (Some
-                                   ((comp.FStar_Syntax_Syntax.res_typ).FStar_Syntax_Syntax.n))
-                                r in
-                            let uu____7241 =
-                              FStar_TypeChecker_Rel.conj_guard ghead g_args in
-                            (uu____7234, comp, uu____7241))))
-                 | FStar_Syntax_Syntax.Tm_arrow (bs,c) ->
-                     let uu____7256 = FStar_Syntax_Subst.open_comp bs c in
-                     (match uu____7256 with
-                      | (bs1,c1) ->
-                          let head_info =
-                            (head1, chead, ghead,
-                              (FStar_Syntax_Util.lcomp_of_comp c1)) in
-                          tc_args head_info
-                            ([], [], [], FStar_TypeChecker_Rel.trivial_guard,
-                              []) bs1 args)
-                 | FStar_Syntax_Syntax.Tm_refine (bv,uu____7300) ->
-                     check_function_app bv.FStar_Syntax_Syntax.sort
-                 | FStar_Syntax_Syntax.Tm_ascribed (t,uu____7306,uu____7307)
-                     -> check_function_app t
-                 | uu____7336 ->
-                     let uu____7337 =
-                       let uu____7338 =
-                         let uu____7341 =
-                           FStar_TypeChecker_Err.expected_function_typ env tf in
-                         (uu____7341, (head1.FStar_Syntax_Syntax.pos)) in
-                       FStar_Errors.Error uu____7338 in
-                     Prims.raise uu____7337 in
-               check_function_app thead)
-and check_short_circuit_args:
-  FStar_TypeChecker_Env.env ->
-    FStar_Syntax_Syntax.term ->
-      FStar_Syntax_Syntax.lcomp ->
-        FStar_TypeChecker_Env.guard_t ->
-          ((FStar_Syntax_Syntax.term',FStar_Syntax_Syntax.term')
-            FStar_Syntax_Syntax.syntax* FStar_Syntax_Syntax.aqual) Prims.list
-            ->
-            FStar_Syntax_Syntax.typ Prims.option ->
-              (FStar_Syntax_Syntax.term* FStar_Syntax_Syntax.lcomp*
-                FStar_TypeChecker_Env.guard_t)
-  =
-  fun env  ->
-    fun head1  ->
-      fun chead  ->
-        fun g_head  ->
-          fun args  ->
-            fun expected_topt  ->
-              let r = FStar_TypeChecker_Env.get_range env in
-              let tf =
-                FStar_Syntax_Subst.compress chead.FStar_Syntax_Syntax.res_typ in
-              match tf.FStar_Syntax_Syntax.n with
-              | FStar_Syntax_Syntax.Tm_arrow (bs,c) when
-                  (FStar_Syntax_Util.is_total_comp c) &&
-                    ((FStar_List.length bs) = (FStar_List.length args))
-                  ->
-                  let res_t = FStar_Syntax_Util.comp_result c in
-                  let uu____7392 =
-                    FStar_List.fold_left2
-                      (fun uu____7405  ->
-                         fun uu____7406  ->
-                           fun uu____7407  ->
-                             match (uu____7405, uu____7406, uu____7407) with
-                             | ((seen,guard,ghost),(e,aq),(b,aq')) ->
-                                 (if aq <> aq'
-                                  then
-                                    Prims.raise
-                                      (FStar_Errors.Error
-                                         ("Inconsistent implicit qualifiers",
-                                           (e.FStar_Syntax_Syntax.pos)))
-                                  else ();
-                                  (let uu____7451 =
-                                     tc_check_tot_or_gtot_term env e
-                                       b.FStar_Syntax_Syntax.sort in
-                                   match uu____7451 with
-                                   | (e1,c1,g) ->
-                                       let short =
-                                         FStar_TypeChecker_Util.short_circuit
-                                           head1 seen in
-                                       let g1 =
-                                         let uu____7463 =
-                                           FStar_TypeChecker_Rel.guard_of_guard_formula
-                                             short in
-                                         FStar_TypeChecker_Rel.imp_guard
-                                           uu____7463 g in
-                                       let ghost1 =
-                                         ghost ||
-                                           ((let uu____7465 =
-                                               FStar_Syntax_Util.is_total_lcomp
-                                                 c1 in
-                                             Prims.op_Negation uu____7465) &&
-                                              (let uu____7466 =
-                                                 FStar_TypeChecker_Util.is_pure_effect
-                                                   env
-                                                   c1.FStar_Syntax_Syntax.eff_name in
-                                               Prims.op_Negation uu____7466)) in
-                                       let uu____7467 =
-                                         let uu____7473 =
-                                           let uu____7479 =
-                                             FStar_Syntax_Syntax.as_arg e1 in
-                                           [uu____7479] in
-                                         FStar_List.append seen uu____7473 in
-                                       let uu____7484 =
-                                         FStar_TypeChecker_Rel.conj_guard
-                                           guard g1 in
-                                       (uu____7467, uu____7484, ghost1))))
-                      ([], g_head, false) args bs in
-                  (match uu____7392 with
-                   | (args1,guard,ghost) ->
-                       let e =
-                         (FStar_Syntax_Syntax.mk_Tm_app head1 args1)
-                           (Some (res_t.FStar_Syntax_Syntax.n)) r in
-                       let c1 =
-                         if ghost
-                         then
-                           let uu____7513 =
-                             FStar_Syntax_Syntax.mk_GTotal res_t in
-                           FStar_All.pipe_right uu____7513
-                             FStar_Syntax_Util.lcomp_of_comp
-                         else FStar_Syntax_Util.lcomp_of_comp c in
-                       let uu____7515 =
-                         FStar_TypeChecker_Util.strengthen_precondition None
-                           env e c1 guard in
-                       (match uu____7515 with | (c2,g) -> (e, c2, g)))
-              | uu____7527 ->
-                  check_application_args env head1 chead g_head args
-                    expected_topt
-and tc_eqn:
-  FStar_Syntax_Syntax.bv ->
-    FStar_TypeChecker_Env.env ->
-      ((FStar_Syntax_Syntax.pat',FStar_Syntax_Syntax.term')
-        FStar_Syntax_Syntax.withinfo_t*
-        (FStar_Syntax_Syntax.term',FStar_Syntax_Syntax.term')
-        FStar_Syntax_Syntax.syntax Prims.option*
-        (FStar_Syntax_Syntax.term',FStar_Syntax_Syntax.term')
-        FStar_Syntax_Syntax.syntax) ->
-        ((FStar_Syntax_Syntax.pat* FStar_Syntax_Syntax.term Prims.option*
-          FStar_Syntax_Syntax.term)* FStar_Syntax_Syntax.term*
-          FStar_Syntax_Syntax.lcomp* FStar_TypeChecker_Env.guard_t)
-  =
-  fun scrutinee  ->
-    fun env  ->
-      fun branch1  ->
-        let uu____7549 = FStar_Syntax_Subst.open_branch branch1 in
-        match uu____7549 with
-        | (pattern,when_clause,branch_exp) ->
-            let uu____7575 = branch1 in
-            (match uu____7575 with
-             | (cpat,uu____7595,cbr) ->
-                 let tc_pat allow_implicits pat_t p0 =
-                   let uu____7637 =
-                     FStar_TypeChecker_Util.pat_as_exps allow_implicits env
-                       p0 in
-                   match uu____7637 with
-                   | (pat_bvs1,exps,p) ->
-                       ((let uu____7659 =
-                           FStar_TypeChecker_Env.debug env FStar_Options.High in
-                         if uu____7659
-                         then
-                           let uu____7660 =
-                             FStar_Syntax_Print.pat_to_string p0 in
-                           let uu____7661 =
-                             FStar_Syntax_Print.pat_to_string p in
-                           FStar_Util.print2 "Pattern %s elaborated to %s\n"
-                             uu____7660 uu____7661
-                         else ());
-                        (let pat_env =
-                           FStar_List.fold_left FStar_TypeChecker_Env.push_bv
-                             env pat_bvs1 in
-                         let uu____7664 =
-                           FStar_TypeChecker_Env.clear_expected_typ pat_env in
-                         match uu____7664 with
-                         | (env1,uu____7677) ->
-                             let env11 =
-                               let uu___113_7681 = env1 in
-                               {
-                                 FStar_TypeChecker_Env.solver =
-                                   (uu___113_7681.FStar_TypeChecker_Env.solver);
-                                 FStar_TypeChecker_Env.range =
-                                   (uu___113_7681.FStar_TypeChecker_Env.range);
-                                 FStar_TypeChecker_Env.curmodule =
-                                   (uu___113_7681.FStar_TypeChecker_Env.curmodule);
-                                 FStar_TypeChecker_Env.gamma =
-                                   (uu___113_7681.FStar_TypeChecker_Env.gamma);
-                                 FStar_TypeChecker_Env.gamma_cache =
-                                   (uu___113_7681.FStar_TypeChecker_Env.gamma_cache);
-                                 FStar_TypeChecker_Env.modules =
-                                   (uu___113_7681.FStar_TypeChecker_Env.modules);
-                                 FStar_TypeChecker_Env.expected_typ =
-                                   (uu___113_7681.FStar_TypeChecker_Env.expected_typ);
-                                 FStar_TypeChecker_Env.sigtab =
-                                   (uu___113_7681.FStar_TypeChecker_Env.sigtab);
-                                 FStar_TypeChecker_Env.is_pattern = true;
-                                 FStar_TypeChecker_Env.instantiate_imp =
-                                   (uu___113_7681.FStar_TypeChecker_Env.instantiate_imp);
-                                 FStar_TypeChecker_Env.effects =
-                                   (uu___113_7681.FStar_TypeChecker_Env.effects);
-                                 FStar_TypeChecker_Env.generalize =
-                                   (uu___113_7681.FStar_TypeChecker_Env.generalize);
-                                 FStar_TypeChecker_Env.letrecs =
-                                   (uu___113_7681.FStar_TypeChecker_Env.letrecs);
-                                 FStar_TypeChecker_Env.top_level =
-                                   (uu___113_7681.FStar_TypeChecker_Env.top_level);
-                                 FStar_TypeChecker_Env.check_uvars =
-                                   (uu___113_7681.FStar_TypeChecker_Env.check_uvars);
-                                 FStar_TypeChecker_Env.use_eq =
-                                   (uu___113_7681.FStar_TypeChecker_Env.use_eq);
-                                 FStar_TypeChecker_Env.is_iface =
-                                   (uu___113_7681.FStar_TypeChecker_Env.is_iface);
-                                 FStar_TypeChecker_Env.admit =
-                                   (uu___113_7681.FStar_TypeChecker_Env.admit);
-                                 FStar_TypeChecker_Env.lax =
-                                   (uu___113_7681.FStar_TypeChecker_Env.lax);
-                                 FStar_TypeChecker_Env.lax_universes =
-                                   (uu___113_7681.FStar_TypeChecker_Env.lax_universes);
-                                 FStar_TypeChecker_Env.type_of =
-                                   (uu___113_7681.FStar_TypeChecker_Env.type_of);
-                                 FStar_TypeChecker_Env.universe_of =
-                                   (uu___113_7681.FStar_TypeChecker_Env.universe_of);
-                                 FStar_TypeChecker_Env.use_bv_sorts =
-                                   (uu___113_7681.FStar_TypeChecker_Env.use_bv_sorts);
-                                 FStar_TypeChecker_Env.qname_and_index =
-                                   (uu___113_7681.FStar_TypeChecker_Env.qname_and_index)
-                               } in
-                             let expected_pat_t =
-                               FStar_TypeChecker_Rel.unrefine env pat_t in
-                             let uu____7683 =
-                               let uu____7688 =
-                                 FStar_All.pipe_right exps
-                                   (FStar_List.map
-                                      (fun e  ->
-                                         (let uu____7700 =
-                                            FStar_TypeChecker_Env.debug env
-                                              FStar_Options.High in
-                                          if uu____7700
-                                          then
-                                            let uu____7701 =
-                                              FStar_Syntax_Print.term_to_string
-                                                e in
-                                            let uu____7702 =
-                                              FStar_Syntax_Print.term_to_string
-                                                pat_t in
-                                            FStar_Util.print2
-                                              "Checking pattern expression %s against expected type %s\n"
-                                              uu____7701 uu____7702
-                                          else ());
-                                         (let uu____7704 = tc_term env11 e in
-                                          match uu____7704 with
-                                          | (e1,lc,g) ->
-                                              ((let uu____7714 =
-                                                  FStar_TypeChecker_Env.debug
-                                                    env FStar_Options.High in
-                                                if uu____7714
-                                                then
-                                                  let uu____7715 =
-                                                    FStar_TypeChecker_Normalize.term_to_string
-                                                      env e1 in
-                                                  let uu____7716 =
-                                                    FStar_TypeChecker_Normalize.term_to_string
-                                                      env
-                                                      lc.FStar_Syntax_Syntax.res_typ in
-                                                  FStar_Util.print2
-                                                    "Pre-checked pattern expression %s at type %s\n"
-                                                    uu____7715 uu____7716
-                                                else ());
-                                               (let g' =
-                                                  FStar_TypeChecker_Rel.teq
-                                                    env
-                                                    lc.FStar_Syntax_Syntax.res_typ
-                                                    expected_pat_t in
-                                                let g1 =
-                                                  FStar_TypeChecker_Rel.conj_guard
-                                                    g g' in
-                                                let uu____7720 =
-                                                  let uu____7721 =
-                                                    FStar_TypeChecker_Rel.discharge_guard
-                                                      env
-                                                      (let uu___114_7722 = g1 in
-                                                       {
-                                                         FStar_TypeChecker_Env.guard_f
-                                                           =
-                                                           FStar_TypeChecker_Common.Trivial;
-                                                         FStar_TypeChecker_Env.deferred
-                                                           =
-                                                           (uu___114_7722.FStar_TypeChecker_Env.deferred);
-                                                         FStar_TypeChecker_Env.univ_ineqs
-                                                           =
-                                                           (uu___114_7722.FStar_TypeChecker_Env.univ_ineqs);
-                                                         FStar_TypeChecker_Env.implicits
-                                                           =
-                                                           (uu___114_7722.FStar_TypeChecker_Env.implicits)
-                                                       }) in
-                                                  FStar_All.pipe_right
-                                                    uu____7721
-                                                    FStar_TypeChecker_Rel.resolve_implicits in
-                                                let e' =
-                                                  FStar_TypeChecker_Normalize.normalize
-                                                    [FStar_TypeChecker_Normalize.Beta]
-                                                    env e1 in
-                                                let uvars_to_string uvs =
-                                                  let uu____7736 =
-                                                    let uu____7738 =
-                                                      FStar_All.pipe_right
-                                                        uvs
-                                                        FStar_Util.set_elements in
-                                                    FStar_All.pipe_right
-                                                      uu____7738
-                                                      (FStar_List.map
-                                                         (fun uu____7762  ->
-                                                            match uu____7762
-                                                            with
-                                                            | (u,uu____7767)
-                                                                ->
-                                                                FStar_Syntax_Print.uvar_to_string
-                                                                  u)) in
-                                                  FStar_All.pipe_right
-                                                    uu____7736
-                                                    (FStar_String.concat ", ") in
-                                                let uvs1 =
-                                                  FStar_Syntax_Free.uvars e' in
-                                                let uvs2 =
-                                                  FStar_Syntax_Free.uvars
-                                                    expected_pat_t in
-                                                (let uu____7780 =
-                                                   let uu____7781 =
-                                                     FStar_Util.set_is_subset_of
-                                                       uvs1 uvs2 in
-                                                   FStar_All.pipe_left
-                                                     Prims.op_Negation
-                                                     uu____7781 in
-                                                 if uu____7780
-                                                 then
-                                                   let unresolved =
-                                                     let uu____7788 =
-                                                       FStar_Util.set_difference
-                                                         uvs1 uvs2 in
-                                                     FStar_All.pipe_right
-                                                       uu____7788
-                                                       FStar_Util.set_elements in
-                                                   let uu____7802 =
-                                                     let uu____7803 =
-                                                       let uu____7806 =
-                                                         let uu____7807 =
-                                                           FStar_TypeChecker_Normalize.term_to_string
-                                                             env e' in
-                                                         let uu____7808 =
-                                                           FStar_TypeChecker_Normalize.term_to_string
-                                                             env
-                                                             expected_pat_t in
-                                                         let uu____7809 =
-                                                           let uu____7810 =
-                                                             FStar_All.pipe_right
-                                                               unresolved
-                                                               (FStar_List.map
-                                                                  (fun
-                                                                    uu____7822
-                                                                     ->
-                                                                    match uu____7822
-                                                                    with
-                                                                    | 
-                                                                    (u,uu____7830)
-                                                                    ->
-                                                                    FStar_Syntax_Print.uvar_to_string
-                                                                    u)) in
-                                                           FStar_All.pipe_right
-                                                             uu____7810
-                                                             (FStar_String.concat
-                                                                ", ") in
-                                                         FStar_Util.format3
-                                                           "Implicit pattern variables in %s could not be resolved against expected type %s;Variables {%s} were unresolved; please bind them explicitly"
-                                                           uu____7807
-                                                           uu____7808
-                                                           uu____7809 in
-                                                       (uu____7806,
-                                                         (p.FStar_Syntax_Syntax.p)) in
-                                                     FStar_Errors.Error
-                                                       uu____7803 in
-                                                   Prims.raise uu____7802
-                                                 else ());
-                                                (let uu____7845 =
-                                                   FStar_TypeChecker_Env.debug
-                                                     env FStar_Options.High in
-                                                 if uu____7845
-                                                 then
-                                                   let uu____7846 =
-                                                     FStar_TypeChecker_Normalize.term_to_string
-                                                       env e1 in
-                                                   FStar_Util.print1
-                                                     "Done checking pattern expression %s\n"
-                                                     uu____7846
-                                                 else ());
-                                                (e1, e')))))) in
-                               FStar_All.pipe_right uu____7688
-                                 FStar_List.unzip in
-                             (match uu____7683 with
-                              | (exps1,norm_exps) ->
-                                  let p1 =
-                                    FStar_TypeChecker_Util.decorate_pattern
-                                      env p exps1 in
-                                  (p1, pat_bvs1, pat_env, exps1, norm_exps)))) in
-                 let pat_t = scrutinee.FStar_Syntax_Syntax.sort in
-                 let scrutinee_tm = FStar_Syntax_Syntax.bv_to_name scrutinee in
-                 let uu____7877 =
-                   let uu____7881 =
-                     FStar_TypeChecker_Env.push_bv env scrutinee in
-                   FStar_All.pipe_right uu____7881
-                     FStar_TypeChecker_Env.clear_expected_typ in
-                 (match uu____7877 with
-                  | (scrutinee_env,uu____7894) ->
-                      let uu____7897 = tc_pat true pat_t pattern in
-                      (match uu____7897 with
-                       | (pattern1,pat_bvs1,pat_env,disj_exps,norm_disj_exps)
-                           ->
-                           let uu____7925 =
-                             match when_clause with
-                             | None  ->
-                                 (None, FStar_TypeChecker_Rel.trivial_guard)
-                             | Some e ->
-                                 let uu____7940 =
-                                   FStar_TypeChecker_Env.should_verify env in
-                                 if uu____7940
-                                 then
-                                   Prims.raise
-                                     (FStar_Errors.Error
-                                        ("When clauses are not yet supported in --verify mode; they will be some day",
-                                          (e.FStar_Syntax_Syntax.pos)))
-                                 else
-                                   (let uu____7948 =
-                                      let uu____7952 =
-                                        FStar_TypeChecker_Env.set_expected_typ
-                                          pat_env
-                                          FStar_TypeChecker_Common.t_bool in
-                                      tc_term uu____7952 e in
-                                    match uu____7948 with
-                                    | (e1,c,g) -> ((Some e1), g)) in
-                           (match uu____7925 with
-                            | (when_clause1,g_when) ->
-                                let uu____7972 = tc_term pat_env branch_exp in
-                                (match uu____7972 with
-                                 | (branch_exp1,c,g_branch) ->
-                                     let when_condition =
-                                       match when_clause1 with
-                                       | None  -> None
-                                       | Some w ->
-                                           let uu____7991 =
-                                             FStar_Syntax_Util.mk_eq2
-                                               FStar_Syntax_Syntax.U_zero
-                                               FStar_Syntax_Util.t_bool w
-                                               FStar_Syntax_Const.exp_true_bool in
-                                           FStar_All.pipe_left
-                                             (fun _0_30  -> Some _0_30)
-                                             uu____7991 in
-                                     let uu____7993 =
-                                       let eqs =
-                                         let uu____7999 =
-                                           let uu____8000 =
-                                             FStar_TypeChecker_Env.should_verify
-                                               env in
-                                           Prims.op_Negation uu____8000 in
-                                         if uu____7999
-                                         then None
-                                         else
-                                           FStar_All.pipe_right disj_exps
-                                             (FStar_List.fold_left
-                                                (fun fopt  ->
-                                                   fun e  ->
-                                                     let e1 =
-                                                       FStar_Syntax_Subst.compress
-                                                         e in
-                                                     match e1.FStar_Syntax_Syntax.n
-                                                     with
-                                                     | FStar_Syntax_Syntax.Tm_uvar
-                                                       _
-                                                       |FStar_Syntax_Syntax.Tm_constant
-                                                        _
-                                                        |FStar_Syntax_Syntax.Tm_fvar
-                                                        _ -> fopt
-                                                     | uu____8014 ->
-                                                         let clause =
-                                                           let uu____8016 =
-                                                             env.FStar_TypeChecker_Env.universe_of
-                                                               env pat_t in
-                                                           FStar_Syntax_Util.mk_eq2
-                                                             uu____8016 pat_t
-                                                             scrutinee_tm e1 in
-                                                         (match fopt with
-                                                          | None  ->
-                                                              Some clause
-                                                          | Some f ->
-                                                              let uu____8019
-                                                                =
-                                                                FStar_Syntax_Util.mk_disj
-                                                                  clause f in
-                                                              FStar_All.pipe_left
-                                                                (fun _0_31 
-                                                                   ->
-                                                                   Some _0_31)
-                                                                uu____8019))
-                                                None) in
-                                       let uu____8029 =
-                                         FStar_TypeChecker_Util.strengthen_precondition
-                                           None env branch_exp1 c g_branch in
-                                       match uu____8029 with
-                                       | (c1,g_branch1) ->
-                                           let uu____8039 =
-                                             match (eqs, when_condition) with
-                                             | uu____8046 when
-                                                 let uu____8051 =
-                                                   FStar_TypeChecker_Env.should_verify
-                                                     env in
-                                                 Prims.op_Negation uu____8051
-                                                 -> (c1, g_when)
-                                             | (None ,None ) -> (c1, g_when)
-                                             | (Some f,None ) ->
-                                                 let gf =
-                                                   FStar_TypeChecker_Common.NonTrivial
-                                                     f in
-                                                 let g =
-                                                   FStar_TypeChecker_Rel.guard_of_guard_formula
-                                                     gf in
-                                                 let uu____8059 =
-                                                   FStar_TypeChecker_Util.weaken_precondition
-                                                     env c1 gf in
-                                                 let uu____8060 =
-                                                   FStar_TypeChecker_Rel.imp_guard
-                                                     g g_when in
-                                                 (uu____8059, uu____8060)
-                                             | (Some f,Some w) ->
-                                                 let g_f =
-                                                   FStar_TypeChecker_Common.NonTrivial
-                                                     f in
-                                                 let g_fw =
-                                                   let uu____8067 =
-                                                     FStar_Syntax_Util.mk_conj
-                                                       f w in
-                                                   FStar_TypeChecker_Common.NonTrivial
-                                                     uu____8067 in
-                                                 let uu____8068 =
-                                                   FStar_TypeChecker_Util.weaken_precondition
-                                                     env c1 g_fw in
-                                                 let uu____8069 =
-                                                   let uu____8070 =
-                                                     FStar_TypeChecker_Rel.guard_of_guard_formula
-                                                       g_f in
-                                                   FStar_TypeChecker_Rel.imp_guard
-                                                     uu____8070 g_when in
-                                                 (uu____8068, uu____8069)
-                                             | (None ,Some w) ->
-                                                 let g_w =
-                                                   FStar_TypeChecker_Common.NonTrivial
-                                                     w in
-                                                 let g =
-                                                   FStar_TypeChecker_Rel.guard_of_guard_formula
-                                                     g_w in
-                                                 let uu____8076 =
-                                                   FStar_TypeChecker_Util.weaken_precondition
-                                                     env c1 g_w in
-                                                 (uu____8076, g_when) in
-                                           (match uu____8039 with
-                                            | (c_weak,g_when_weak) ->
-                                                let binders =
-                                                  FStar_List.map
-                                                    FStar_Syntax_Syntax.mk_binder
-                                                    pat_bvs1 in
-                                                let uu____8084 =
-                                                  FStar_TypeChecker_Util.close_comp
-                                                    env pat_bvs1 c_weak in
-                                                let uu____8085 =
-                                                  FStar_TypeChecker_Rel.close_guard
-                                                    env binders g_when_weak in
-                                                (uu____8084, uu____8085,
-                                                  g_branch1)) in
-                                     (match uu____7993 with
-                                      | (c1,g_when1,g_branch1) ->
-                                          let branch_guard =
-                                            let uu____8098 =
-                                              let uu____8099 =
-                                                FStar_TypeChecker_Env.should_verify
-                                                  env in
-                                              Prims.op_Negation uu____8099 in
-                                            if uu____8098
-                                            then FStar_Syntax_Util.t_true
-                                            else
-                                              (let rec build_branch_guard
-                                                 scrutinee_tm1 pat_exp =
-                                                 let discriminate
-                                                   scrutinee_tm2 f =
-                                                   let uu____8130 =
-                                                     let uu____8131 =
-                                                       let uu____8132 =
-                                                         let uu____8134 =
-                                                           let uu____8138 =
-                                                             FStar_TypeChecker_Env.typ_of_datacon
-                                                               env
-                                                               f.FStar_Syntax_Syntax.v in
-                                                           FStar_TypeChecker_Env.datacons_of_typ
-                                                             env uu____8138 in
-                                                         Prims.snd uu____8134 in
-                                                       FStar_List.length
-                                                         uu____8132 in
-                                                     uu____8131 >
-                                                       (Prims.parse_int "1") in
-                                                   if uu____8130
-                                                   then
-                                                     let discriminator =
-                                                       FStar_Syntax_Util.mk_discriminator
-                                                         f.FStar_Syntax_Syntax.v in
-                                                     let uu____8147 =
-                                                       FStar_TypeChecker_Env.try_lookup_lid
-                                                         env discriminator in
-                                                     match uu____8147 with
-                                                     | None  -> []
-                                                     | uu____8158 ->
-                                                         let disc =
-                                                           FStar_Syntax_Syntax.fvar
-                                                             discriminator
-                                                             FStar_Syntax_Syntax.Delta_equational
-                                                             None in
-                                                         let disc1 =
-                                                           let uu____8168 =
-                                                             let uu____8169 =
-                                                               let uu____8170
-                                                                 =
-                                                                 FStar_Syntax_Syntax.as_arg
-                                                                   scrutinee_tm2 in
-                                                               [uu____8170] in
-                                                             FStar_Syntax_Syntax.mk_Tm_app
-                                                               disc
-                                                               uu____8169 in
-                                                           uu____8168 None
-                                                             scrutinee_tm2.FStar_Syntax_Syntax.pos in
-                                                         let uu____8175 =
-                                                           FStar_Syntax_Util.mk_eq2
-                                                             FStar_Syntax_Syntax.U_zero
-                                                             FStar_Syntax_Util.t_bool
-                                                             disc1
-                                                             FStar_Syntax_Const.exp_true_bool in
-                                                         [uu____8175]
-                                                   else [] in
-                                                 let fail uu____8183 =
-                                                   let uu____8184 =
-                                                     let uu____8185 =
-                                                       FStar_Range.string_of_range
-                                                         pat_exp.FStar_Syntax_Syntax.pos in
-                                                     let uu____8186 =
-                                                       FStar_Syntax_Print.term_to_string
-                                                         pat_exp in
-                                                     let uu____8187 =
-                                                       FStar_Syntax_Print.tag_of_term
-                                                         pat_exp in
-                                                     FStar_Util.format3
-                                                       "tc_eqn: Impossible (%s) %s (%s)"
-                                                       uu____8185 uu____8186
-                                                       uu____8187 in
-                                                   failwith uu____8184 in
-                                                 let rec head_constructor t =
-                                                   match t.FStar_Syntax_Syntax.n
-                                                   with
-                                                   | FStar_Syntax_Syntax.Tm_fvar
-                                                       fv ->
-                                                       fv.FStar_Syntax_Syntax.fv_name
-                                                   | FStar_Syntax_Syntax.Tm_uinst
-                                                       (t1,uu____8208) ->
-                                                       head_constructor t1
-                                                   | uu____8214 -> fail () in
-                                                 let pat_exp1 =
-                                                   let uu____8217 =
-                                                     FStar_Syntax_Subst.compress
-                                                       pat_exp in
-                                                   FStar_All.pipe_right
-                                                     uu____8217
-                                                     FStar_Syntax_Util.unmeta in
-                                                 match pat_exp1.FStar_Syntax_Syntax.n
-                                                 with
-                                                 | FStar_Syntax_Syntax.Tm_uvar
-                                                   _
-                                                   |FStar_Syntax_Syntax.Tm_app
-                                                    ({
-                                                       FStar_Syntax_Syntax.n
-                                                         =
-                                                         FStar_Syntax_Syntax.Tm_uvar
-                                                         _;
-                                                       FStar_Syntax_Syntax.tk
-                                                         = _;
-                                                       FStar_Syntax_Syntax.pos
-                                                         = _;
-                                                       FStar_Syntax_Syntax.vars
-                                                         = _;_},_)
-                                                    |FStar_Syntax_Syntax.Tm_name
-                                                     _
-                                                     |FStar_Syntax_Syntax.Tm_constant
-                                                     (FStar_Const.Const_unit
-                                                     ) -> []
-                                                 | FStar_Syntax_Syntax.Tm_constant
-                                                     c2 ->
-                                                     let uu____8234 =
-                                                       let uu____8235 =
-                                                         tc_constant
-                                                           pat_exp1.FStar_Syntax_Syntax.pos
-                                                           c2 in
-                                                       FStar_Syntax_Util.mk_eq2
-                                                         FStar_Syntax_Syntax.U_zero
-                                                         uu____8235
-                                                         scrutinee_tm1
-                                                         pat_exp1 in
-                                                     [uu____8234]
-                                                 | FStar_Syntax_Syntax.Tm_uinst
-                                                   _
-                                                   |FStar_Syntax_Syntax.Tm_fvar
-                                                   _ ->
-                                                     let f =
-                                                       head_constructor
-                                                         pat_exp1 in
-                                                     let uu____8243 =
-                                                       let uu____8244 =
-                                                         FStar_TypeChecker_Env.is_datacon
-                                                           env
-                                                           f.FStar_Syntax_Syntax.v in
-                                                       Prims.op_Negation
-                                                         uu____8244 in
-                                                     if uu____8243
-                                                     then []
-                                                     else
-                                                       (let uu____8251 =
-                                                          head_constructor
-                                                            pat_exp1 in
-                                                        discriminate
-                                                          scrutinee_tm1
-                                                          uu____8251)
-                                                 | FStar_Syntax_Syntax.Tm_app
-                                                     (head1,args) ->
-                                                     let f =
-                                                       head_constructor head1 in
-                                                     let uu____8278 =
-                                                       let uu____8279 =
-                                                         FStar_TypeChecker_Env.is_datacon
-                                                           env
-                                                           f.FStar_Syntax_Syntax.v in
-                                                       Prims.op_Negation
-                                                         uu____8279 in
-                                                     if uu____8278
-                                                     then []
-                                                     else
-                                                       (let sub_term_guards =
-                                                          let uu____8288 =
-                                                            FStar_All.pipe_right
-                                                              args
-                                                              (FStar_List.mapi
-                                                                 (fun i  ->
-                                                                    fun
-                                                                    uu____8304
-                                                                     ->
-                                                                    match uu____8304
-                                                                    with
-                                                                    | 
-                                                                    (ei,uu____8311)
-                                                                    ->
-                                                                    let projector
-                                                                    =
-                                                                    FStar_TypeChecker_Env.lookup_projector
-                                                                    env
-                                                                    f.FStar_Syntax_Syntax.v
-                                                                    i in
-                                                                    let uu____8321
-                                                                    =
-                                                                    FStar_TypeChecker_Env.try_lookup_lid
-                                                                    env
-                                                                    projector in
-                                                                    (match uu____8321
-                                                                    with
-                                                                    | 
-                                                                    None  ->
-                                                                    []
-                                                                    | 
-                                                                    uu____8332
-                                                                    ->
-                                                                    let sub_term
-                                                                    =
-                                                                    let uu____8341
-                                                                    =
-                                                                    let uu____8342
-                                                                    =
-                                                                    FStar_Syntax_Syntax.fvar
-                                                                    (FStar_Ident.set_lid_range
-                                                                    projector
-                                                                    f.FStar_Syntax_Syntax.p)
-                                                                    FStar_Syntax_Syntax.Delta_equational
-                                                                    None in
-                                                                    let uu____8347
-                                                                    =
-                                                                    let uu____8348
-                                                                    =
-                                                                    FStar_Syntax_Syntax.as_arg
-                                                                    scrutinee_tm1 in
-                                                                    [uu____8348] in
-                                                                    FStar_Syntax_Syntax.mk_Tm_app
-                                                                    uu____8342
-                                                                    uu____8347 in
-                                                                    uu____8341
-                                                                    None
-                                                                    f.FStar_Syntax_Syntax.p in
-                                                                    build_branch_guard
-                                                                    sub_term
-                                                                    ei))) in
-                                                          FStar_All.pipe_right
-                                                            uu____8288
-                                                            FStar_List.flatten in
-                                                        let uu____8360 =
-                                                          discriminate
-                                                            scrutinee_tm1 f in
-                                                        FStar_List.append
-                                                          uu____8360
-                                                          sub_term_guards)
-                                                 | uu____8364 -> [] in
-                                               let build_and_check_branch_guard
-                                                 scrutinee_tm1 pat =
-                                                 let uu____8376 =
-                                                   let uu____8377 =
-                                                     FStar_TypeChecker_Env.should_verify
-                                                       env in
-                                                   Prims.op_Negation
-                                                     uu____8377 in
-                                                 if uu____8376
-                                                 then
-                                                   FStar_TypeChecker_Util.fvar_const
-                                                     env
-                                                     FStar_Syntax_Const.true_lid
-                                                 else
-                                                   (let t =
-                                                      let uu____8380 =
-                                                        build_branch_guard
-                                                          scrutinee_tm1 pat in
-                                                      FStar_All.pipe_left
-                                                        FStar_Syntax_Util.mk_conj_l
-                                                        uu____8380 in
-                                                    let uu____8383 =
-                                                      FStar_Syntax_Util.type_u
-                                                        () in
-                                                    match uu____8383 with
-                                                    | (k,uu____8387) ->
-                                                        let uu____8388 =
-                                                          tc_check_tot_or_gtot_term
-                                                            scrutinee_env t k in
-                                                        (match uu____8388
-                                                         with
-                                                         | (t1,uu____8393,uu____8394)
-                                                             -> t1)) in
-                                               let branch_guard =
-                                                 let uu____8396 =
-                                                   FStar_All.pipe_right
-                                                     norm_disj_exps
-                                                     (FStar_List.map
-                                                        (build_and_check_branch_guard
-                                                           scrutinee_tm)) in
-                                                 FStar_All.pipe_right
-                                                   uu____8396
-                                                   FStar_Syntax_Util.mk_disj_l in
-                                               let branch_guard1 =
-                                                 match when_condition with
-                                                 | None  -> branch_guard
-                                                 | Some w ->
-                                                     FStar_Syntax_Util.mk_conj
-                                                       branch_guard w in
-                                               branch_guard1) in
-                                          let guard =
-                                            FStar_TypeChecker_Rel.conj_guard
-                                              g_when1 g_branch1 in
-                                          ((let uu____8407 =
-                                              FStar_TypeChecker_Env.debug env
-                                                FStar_Options.High in
-                                            if uu____8407
-                                            then
-                                              let uu____8408 =
-                                                FStar_TypeChecker_Rel.guard_to_string
-                                                  env guard in
-                                              FStar_All.pipe_left
-                                                (FStar_Util.print1
-                                                   "Carrying guard from match: %s\n")
-                                                uu____8408
-                                            else ());
-                                           (let uu____8410 =
-                                              FStar_Syntax_Subst.close_branch
-                                                (pattern1, when_clause1,
-                                                  branch_exp1) in
-                                            (uu____8410, branch_guard, c1,
-                                              guard)))))))))
-and check_top_level_let:
-  FStar_TypeChecker_Env.env ->
-    FStar_Syntax_Syntax.term ->
-      (FStar_Syntax_Syntax.term* FStar_Syntax_Syntax.lcomp*
-        FStar_TypeChecker_Env.guard_t)
-  =
-  fun env  ->
-    fun e  ->
-      let env1 = instantiate_both env in
-      match e.FStar_Syntax_Syntax.n with
-      | FStar_Syntax_Syntax.Tm_let ((false ,lb::[]),e2) ->
-          let uu____8428 = check_let_bound_def true env1 lb in
-          (match uu____8428 with
-           | (e1,univ_vars1,c1,g1,annotated) ->
-               let uu____8442 =
-                 if
-                   annotated &&
-                     (Prims.op_Negation env1.FStar_TypeChecker_Env.generalize)
-                 then (g1, e1, univ_vars1, c1)
-                 else
-                   (let g11 =
-                      let uu____8453 =
-                        FStar_TypeChecker_Rel.solve_deferred_constraints env1
-                          g1 in
-                      FStar_All.pipe_right uu____8453
-                        FStar_TypeChecker_Rel.resolve_implicits in
-                    let uu____8455 =
-                      let uu____8460 =
-                        let uu____8466 =
-                          let uu____8471 =
-                            let uu____8479 = c1.FStar_Syntax_Syntax.comp () in
-                            ((lb.FStar_Syntax_Syntax.lbname), e1, uu____8479) in
-                          [uu____8471] in
-                        FStar_TypeChecker_Util.generalize env1 uu____8466 in
-                      FStar_List.hd uu____8460 in
-                    match uu____8455 with
-                    | (uu____8508,univs1,e11,c11) ->
-                        (g11, e11, univs1,
-                          (FStar_Syntax_Util.lcomp_of_comp c11))) in
-               (match uu____8442 with
-                | (g11,e11,univ_vars2,c11) ->
-                    let uu____8519 =
-                      let uu____8524 =
-                        FStar_TypeChecker_Env.should_verify env1 in
-                      if uu____8524
-                      then
-                        let uu____8529 =
-                          FStar_TypeChecker_Util.check_top_level env1 g11 c11 in
-                        match uu____8529 with
-                        | (ok,c12) ->
-                            (if ok
-                             then (e2, c12)
-                             else
-                               ((let uu____8546 =
-                                   FStar_Options.warn_top_level_effects () in
-                                 if uu____8546
-                                 then
-                                   let uu____8547 =
-                                     FStar_TypeChecker_Env.get_range env1 in
-                                   FStar_Errors.warn uu____8547
-                                     FStar_TypeChecker_Err.top_level_effect
-                                 else ());
-                                (let uu____8549 =
-                                   (FStar_Syntax_Syntax.mk
-                                      (FStar_Syntax_Syntax.Tm_meta
-                                         (e2,
-                                           (FStar_Syntax_Syntax.Meta_desugared
-                                              FStar_Syntax_Syntax.Masked_effect))))
-                                     None e2.FStar_Syntax_Syntax.pos in
-                                 (uu____8549, c12))))
-                      else
-                        (FStar_TypeChecker_Rel.force_trivial_guard env1 g11;
-                         (let c =
-                            let uu____8567 = c11.FStar_Syntax_Syntax.comp () in
-                            FStar_All.pipe_right uu____8567
-                              (FStar_TypeChecker_Normalize.normalize_comp
-                                 [FStar_TypeChecker_Normalize.Beta] env1) in
-                          let e21 =
-                            let uu____8575 = FStar_Syntax_Util.is_pure_comp c in
-                            if uu____8575
-                            then e2
-                            else
-                              (FStar_Syntax_Syntax.mk
-                                 (FStar_Syntax_Syntax.Tm_meta
-                                    (e2,
-                                      (FStar_Syntax_Syntax.Meta_desugared
-                                         FStar_Syntax_Syntax.Masked_effect))))
-                                None e2.FStar_Syntax_Syntax.pos in
-                          (e21, c))) in
-                    (match uu____8519 with
-                     | (e21,c12) ->
-                         let cres =
-                           FStar_TypeChecker_Env.null_wp_for_eff env1
-                             (FStar_Syntax_Util.comp_effect_name c12)
-                             FStar_Syntax_Syntax.U_zero
-                             FStar_TypeChecker_Common.t_unit in
-                         (FStar_ST.write e21.FStar_Syntax_Syntax.tk
-                            (Some
-                               (FStar_TypeChecker_Common.t_unit.FStar_Syntax_Syntax.n));
-                          (let lb1 =
-                             FStar_Syntax_Util.close_univs_and_mk_letbinding
-                               None lb.FStar_Syntax_Syntax.lbname univ_vars2
-                               (FStar_Syntax_Util.comp_result c12)
-                               (FStar_Syntax_Util.comp_effect_name c12) e11 in
-                           let uu____8607 =
-                             (FStar_Syntax_Syntax.mk
-                                (FStar_Syntax_Syntax.Tm_let
-                                   ((false, [lb1]), e21)))
-                               (Some
-                                  (FStar_TypeChecker_Common.t_unit.FStar_Syntax_Syntax.n))
-                               e.FStar_Syntax_Syntax.pos in
-                           (uu____8607,
-                             (FStar_Syntax_Util.lcomp_of_comp cres),
-                             FStar_TypeChecker_Rel.trivial_guard))))))
-      | uu____8626 -> failwith "Impossible"
-and check_inner_let:
-  FStar_TypeChecker_Env.env ->
-    FStar_Syntax_Syntax.term ->
-      (FStar_Syntax_Syntax.term* FStar_Syntax_Syntax.lcomp*
-        FStar_TypeChecker_Env.guard_t)
-  =
-  fun env  ->
-    fun e  ->
-      let env1 = instantiate_both env in
-      match e.FStar_Syntax_Syntax.n with
-      | FStar_Syntax_Syntax.Tm_let ((false ,lb::[]),e2) ->
-          let env2 =
-            let uu___115_8647 = env1 in
-            {
-              FStar_TypeChecker_Env.solver =
-                (uu___115_8647.FStar_TypeChecker_Env.solver);
-              FStar_TypeChecker_Env.range =
-                (uu___115_8647.FStar_TypeChecker_Env.range);
-              FStar_TypeChecker_Env.curmodule =
-                (uu___115_8647.FStar_TypeChecker_Env.curmodule);
-              FStar_TypeChecker_Env.gamma =
-                (uu___115_8647.FStar_TypeChecker_Env.gamma);
-              FStar_TypeChecker_Env.gamma_cache =
-                (uu___115_8647.FStar_TypeChecker_Env.gamma_cache);
-              FStar_TypeChecker_Env.modules =
-                (uu___115_8647.FStar_TypeChecker_Env.modules);
-              FStar_TypeChecker_Env.expected_typ =
-                (uu___115_8647.FStar_TypeChecker_Env.expected_typ);
-              FStar_TypeChecker_Env.sigtab =
-                (uu___115_8647.FStar_TypeChecker_Env.sigtab);
-              FStar_TypeChecker_Env.is_pattern =
-                (uu___115_8647.FStar_TypeChecker_Env.is_pattern);
-              FStar_TypeChecker_Env.instantiate_imp =
-                (uu___115_8647.FStar_TypeChecker_Env.instantiate_imp);
-              FStar_TypeChecker_Env.effects =
-                (uu___115_8647.FStar_TypeChecker_Env.effects);
-              FStar_TypeChecker_Env.generalize =
-                (uu___115_8647.FStar_TypeChecker_Env.generalize);
-              FStar_TypeChecker_Env.letrecs =
-                (uu___115_8647.FStar_TypeChecker_Env.letrecs);
-              FStar_TypeChecker_Env.top_level = false;
-              FStar_TypeChecker_Env.check_uvars =
-                (uu___115_8647.FStar_TypeChecker_Env.check_uvars);
-              FStar_TypeChecker_Env.use_eq =
-                (uu___115_8647.FStar_TypeChecker_Env.use_eq);
-              FStar_TypeChecker_Env.is_iface =
-                (uu___115_8647.FStar_TypeChecker_Env.is_iface);
-              FStar_TypeChecker_Env.admit =
-                (uu___115_8647.FStar_TypeChecker_Env.admit);
-              FStar_TypeChecker_Env.lax =
-                (uu___115_8647.FStar_TypeChecker_Env.lax);
-              FStar_TypeChecker_Env.lax_universes =
-                (uu___115_8647.FStar_TypeChecker_Env.lax_universes);
-              FStar_TypeChecker_Env.type_of =
-                (uu___115_8647.FStar_TypeChecker_Env.type_of);
-              FStar_TypeChecker_Env.universe_of =
-                (uu___115_8647.FStar_TypeChecker_Env.universe_of);
-              FStar_TypeChecker_Env.use_bv_sorts =
-                (uu___115_8647.FStar_TypeChecker_Env.use_bv_sorts);
-              FStar_TypeChecker_Env.qname_and_index =
-                (uu___115_8647.FStar_TypeChecker_Env.qname_and_index)
-            } in
-          let uu____8648 =
-            let uu____8654 =
-              let uu____8655 = FStar_TypeChecker_Env.clear_expected_typ env2 in
-              FStar_All.pipe_right uu____8655 Prims.fst in
-            check_let_bound_def false uu____8654 lb in
-          (match uu____8648 with
-           | (e1,uu____8667,c1,g1,annotated) ->
-               let x =
-                 let uu___116_8672 =
-                   FStar_Util.left lb.FStar_Syntax_Syntax.lbname in
-                 {
-                   FStar_Syntax_Syntax.ppname =
-                     (uu___116_8672.FStar_Syntax_Syntax.ppname);
-                   FStar_Syntax_Syntax.index =
-                     (uu___116_8672.FStar_Syntax_Syntax.index);
-                   FStar_Syntax_Syntax.sort =
-                     (c1.FStar_Syntax_Syntax.res_typ)
-                 } in
-               let uu____8673 =
-                 let uu____8676 =
-                   let uu____8677 = FStar_Syntax_Syntax.mk_binder x in
-                   [uu____8677] in
-                 FStar_Syntax_Subst.open_term uu____8676 e2 in
-               (match uu____8673 with
-                | (xb,e21) ->
-                    let xbinder = FStar_List.hd xb in
-                    let x1 = Prims.fst xbinder in
-                    let uu____8689 =
-                      let uu____8693 = FStar_TypeChecker_Env.push_bv env2 x1 in
-                      tc_term uu____8693 e21 in
-                    (match uu____8689 with
-                     | (e22,c2,g2) ->
-                         let cres =
-                           FStar_TypeChecker_Util.bind
-                             e1.FStar_Syntax_Syntax.pos env2 (Some e1) c1
-                             ((Some x1), c2) in
-                         let e11 =
-                           FStar_TypeChecker_Util.maybe_lift env2 e1
-                             c1.FStar_Syntax_Syntax.eff_name
-                             cres.FStar_Syntax_Syntax.eff_name
-                             c1.FStar_Syntax_Syntax.res_typ in
-                         let e23 =
-                           FStar_TypeChecker_Util.maybe_lift env2 e22
-                             c2.FStar_Syntax_Syntax.eff_name
-                             cres.FStar_Syntax_Syntax.eff_name
-                             c2.FStar_Syntax_Syntax.res_typ in
-                         let lb1 =
-                           FStar_Syntax_Util.mk_letbinding
-                             (FStar_Util.Inl x1) []
-                             c1.FStar_Syntax_Syntax.res_typ
-                             c1.FStar_Syntax_Syntax.eff_name e11 in
-                         let e3 =
-                           let uu____8708 =
-                             let uu____8711 =
-                               let uu____8712 =
-                                 let uu____8720 =
-                                   FStar_Syntax_Subst.close xb e23 in
-                                 ((false, [lb1]), uu____8720) in
-                               FStar_Syntax_Syntax.Tm_let uu____8712 in
-                             FStar_Syntax_Syntax.mk uu____8711 in
-                           uu____8708
-                             (Some
-                                ((cres.FStar_Syntax_Syntax.res_typ).FStar_Syntax_Syntax.n))
-                             e.FStar_Syntax_Syntax.pos in
-                         let e4 =
-                           FStar_TypeChecker_Util.maybe_monadic env2 e3
-                             cres.FStar_Syntax_Syntax.eff_name
-                             cres.FStar_Syntax_Syntax.res_typ in
-                         let x_eq_e1 =
-                           let uu____8735 =
-                             let uu____8736 =
-                               env2.FStar_TypeChecker_Env.universe_of env2
-                                 c1.FStar_Syntax_Syntax.res_typ in
-                             let uu____8737 =
-                               FStar_Syntax_Syntax.bv_to_name x1 in
-                             FStar_Syntax_Util.mk_eq2 uu____8736
-                               c1.FStar_Syntax_Syntax.res_typ uu____8737 e11 in
-                           FStar_All.pipe_left
-                             (fun _0_32  ->
-                                FStar_TypeChecker_Common.NonTrivial _0_32)
-                             uu____8735 in
-                         let g21 =
-                           let uu____8739 =
-                             let uu____8740 =
-                               FStar_TypeChecker_Rel.guard_of_guard_formula
-                                 x_eq_e1 in
-                             FStar_TypeChecker_Rel.imp_guard uu____8740 g2 in
-                           FStar_TypeChecker_Rel.close_guard env2 xb
-                             uu____8739 in
-                         let guard = FStar_TypeChecker_Rel.conj_guard g1 g21 in
-                         let uu____8742 =
-                           let uu____8743 =
-                             FStar_TypeChecker_Env.expected_typ env2 in
-                           FStar_Option.isSome uu____8743 in
-                         if uu____8742
-                         then
-                           let tt =
-                             let uu____8749 =
-                               FStar_TypeChecker_Env.expected_typ env2 in
-                             FStar_All.pipe_right uu____8749 FStar_Option.get in
-                           ((let uu____8753 =
-                               FStar_All.pipe_left
-                                 (FStar_TypeChecker_Env.debug env2)
-                                 (FStar_Options.Other "Exports") in
-                             if uu____8753
-                             then
-                               let uu____8754 =
-                                 FStar_Syntax_Print.term_to_string tt in
-                               let uu____8755 =
-                                 FStar_Syntax_Print.term_to_string
-                                   cres.FStar_Syntax_Syntax.res_typ in
-                               FStar_Util.print2
-                                 "Got expected type from env %s\ncres.res_typ=%s\n"
-                                 uu____8754 uu____8755
-                             else ());
-                            (e4, cres, guard))
-                         else
-                           (let t =
-                              check_no_escape None env2 [x1]
-                                cres.FStar_Syntax_Syntax.res_typ in
-                            (let uu____8760 =
-                               FStar_All.pipe_left
-                                 (FStar_TypeChecker_Env.debug env2)
-                                 (FStar_Options.Other "Exports") in
-                             if uu____8760
-                             then
-                               let uu____8761 =
-                                 FStar_Syntax_Print.term_to_string
-                                   cres.FStar_Syntax_Syntax.res_typ in
-                               let uu____8762 =
-                                 FStar_Syntax_Print.term_to_string t in
-                               FStar_Util.print2
-                                 "Checked %s has no escaping types; normalized to %s\n"
-                                 uu____8761 uu____8762
-                             else ());
-                            (e4,
-                              ((let uu___117_8764 = cres in
-                                {
-                                  FStar_Syntax_Syntax.eff_name =
-                                    (uu___117_8764.FStar_Syntax_Syntax.eff_name);
-                                  FStar_Syntax_Syntax.res_typ = t;
-                                  FStar_Syntax_Syntax.cflags =
-                                    (uu___117_8764.FStar_Syntax_Syntax.cflags);
-                                  FStar_Syntax_Syntax.comp =
-                                    (uu___117_8764.FStar_Syntax_Syntax.comp)
-                                })), guard)))))
-      | uu____8765 -> failwith "Impossible"
-and check_top_level_let_rec:
-  FStar_TypeChecker_Env.env ->
-    FStar_Syntax_Syntax.term ->
-      (FStar_Syntax_Syntax.term* FStar_Syntax_Syntax.lcomp*
-        FStar_TypeChecker_Env.guard_t)
-  =
-  fun env  ->
-    fun top  ->
-      let env1 = instantiate_both env in
-      match top.FStar_Syntax_Syntax.n with
-      | FStar_Syntax_Syntax.Tm_let ((true ,lbs),e2) ->
-          let uu____8786 = FStar_Syntax_Subst.open_let_rec lbs e2 in
-          (match uu____8786 with
-           | (lbs1,e21) ->
-               let uu____8797 = FStar_TypeChecker_Env.clear_expected_typ env1 in
-               (match uu____8797 with
-                | (env0,topt) ->
-                    let uu____8808 = build_let_rec_env true env0 lbs1 in
-                    (match uu____8808 with
-                     | (lbs2,rec_env) ->
-                         let uu____8819 = check_let_recs rec_env lbs2 in
-                         (match uu____8819 with
-                          | (lbs3,g_lbs) ->
-                              let g_lbs1 =
-                                let uu____8831 =
-                                  FStar_TypeChecker_Rel.solve_deferred_constraints
-                                    env1 g_lbs in
-                                FStar_All.pipe_right uu____8831
-                                  FStar_TypeChecker_Rel.resolve_implicits in
-                              let all_lb_names =
-                                let uu____8835 =
-                                  FStar_All.pipe_right lbs3
-                                    (FStar_List.map
-                                       (fun lb  ->
-                                          FStar_Util.right
-                                            lb.FStar_Syntax_Syntax.lbname)) in
-                                FStar_All.pipe_right uu____8835
-                                  (fun _0_33  -> Some _0_33) in
-                              let lbs4 =
-                                if
-                                  Prims.op_Negation
-                                    env1.FStar_TypeChecker_Env.generalize
-                                then
-                                  FStar_All.pipe_right lbs3
-                                    (FStar_List.map
-                                       (fun lb  ->
-                                          if
-                                            lb.FStar_Syntax_Syntax.lbunivs =
-                                              []
-                                          then lb
-                                          else
-                                            FStar_Syntax_Util.close_univs_and_mk_letbinding
-                                              all_lb_names
-                                              lb.FStar_Syntax_Syntax.lbname
-                                              lb.FStar_Syntax_Syntax.lbunivs
-                                              lb.FStar_Syntax_Syntax.lbtyp
-                                              lb.FStar_Syntax_Syntax.lbeff
-                                              lb.FStar_Syntax_Syntax.lbdef))
-                                else
-                                  (let ecs =
-                                     let uu____8859 =
-                                       FStar_All.pipe_right lbs3
-                                         (FStar_List.map
-                                            (fun lb  ->
-                                               let uu____8881 =
-                                                 FStar_Syntax_Syntax.mk_Total
-                                                   lb.FStar_Syntax_Syntax.lbtyp in
-                                               ((lb.FStar_Syntax_Syntax.lbname),
-                                                 (lb.FStar_Syntax_Syntax.lbdef),
-                                                 uu____8881))) in
-                                     FStar_TypeChecker_Util.generalize env1
-                                       uu____8859 in
-                                   FStar_All.pipe_right ecs
-                                     (FStar_List.map
-                                        (fun uu____8901  ->
-                                           match uu____8901 with
-                                           | (x,uvs,e,c) ->
-                                               FStar_Syntax_Util.close_univs_and_mk_letbinding
-                                                 all_lb_names x uvs
-                                                 (FStar_Syntax_Util.comp_result
-                                                    c)
-                                                 (FStar_Syntax_Util.comp_effect_name
-                                                    c) e))) in
-                              let cres =
-                                let uu____8926 =
-                                  FStar_Syntax_Syntax.mk_Total
-                                    FStar_TypeChecker_Common.t_unit in
-                                FStar_All.pipe_left
-                                  FStar_Syntax_Util.lcomp_of_comp uu____8926 in
-                              (FStar_ST.write e21.FStar_Syntax_Syntax.tk
-                                 (Some
-                                    (FStar_TypeChecker_Common.t_unit.FStar_Syntax_Syntax.n));
-                               (let uu____8935 =
-                                  FStar_Syntax_Subst.close_let_rec lbs4 e21 in
-                                match uu____8935 with
-                                | (lbs5,e22) ->
-                                    let uu____8946 =
-                                      (FStar_Syntax_Syntax.mk
-                                         (FStar_Syntax_Syntax.Tm_let
-                                            ((true, lbs5), e22)))
-                                        (Some
-                                           (FStar_TypeChecker_Common.t_unit.FStar_Syntax_Syntax.n))
-                                        top.FStar_Syntax_Syntax.pos in
-                                    let uu____8961 =
-                                      FStar_TypeChecker_Rel.discharge_guard
-                                        env1 g_lbs1 in
-                                    (uu____8946, cres, uu____8961)))))))
-      | uu____8964 -> failwith "Impossible"
-and check_inner_let_rec:
-  FStar_TypeChecker_Env.env ->
-    FStar_Syntax_Syntax.term ->
-      (FStar_Syntax_Syntax.term* FStar_Syntax_Syntax.lcomp*
-        FStar_TypeChecker_Env.guard_t)
-  =
-  fun env  ->
-    fun top  ->
-      let env1 = instantiate_both env in
-      match top.FStar_Syntax_Syntax.n with
-      | FStar_Syntax_Syntax.Tm_let ((true ,lbs),e2) ->
-          let uu____8985 = FStar_Syntax_Subst.open_let_rec lbs e2 in
-          (match uu____8985 with
-           | (lbs1,e21) ->
-               let uu____8996 = FStar_TypeChecker_Env.clear_expected_typ env1 in
-               (match uu____8996 with
-                | (env0,topt) ->
-                    let uu____9007 = build_let_rec_env false env0 lbs1 in
-                    (match uu____9007 with
-                     | (lbs2,rec_env) ->
-                         let uu____9018 = check_let_recs rec_env lbs2 in
-                         (match uu____9018 with
-                          | (lbs3,g_lbs) ->
-                              let uu____9029 =
-                                FStar_All.pipe_right lbs3
-                                  (FStar_Util.fold_map
-                                     (fun env2  ->
-                                        fun lb  ->
-                                          let x =
-                                            let uu___118_9040 =
-                                              FStar_Util.left
-                                                lb.FStar_Syntax_Syntax.lbname in
-                                            {
-                                              FStar_Syntax_Syntax.ppname =
-                                                (uu___118_9040.FStar_Syntax_Syntax.ppname);
-                                              FStar_Syntax_Syntax.index =
-                                                (uu___118_9040.FStar_Syntax_Syntax.index);
-                                              FStar_Syntax_Syntax.sort =
-                                                (lb.FStar_Syntax_Syntax.lbtyp)
-                                            } in
-                                          let lb1 =
-                                            let uu___119_9042 = lb in
-                                            {
-                                              FStar_Syntax_Syntax.lbname =
-                                                (FStar_Util.Inl x);
-                                              FStar_Syntax_Syntax.lbunivs =
-                                                (uu___119_9042.FStar_Syntax_Syntax.lbunivs);
-                                              FStar_Syntax_Syntax.lbtyp =
-                                                (uu___119_9042.FStar_Syntax_Syntax.lbtyp);
-                                              FStar_Syntax_Syntax.lbeff =
-                                                (uu___119_9042.FStar_Syntax_Syntax.lbeff);
-                                              FStar_Syntax_Syntax.lbdef =
-                                                (uu___119_9042.FStar_Syntax_Syntax.lbdef)
-                                            } in
-                                          let env3 =
-                                            FStar_TypeChecker_Env.push_let_binding
-                                              env2
-                                              lb1.FStar_Syntax_Syntax.lbname
-                                              ([],
-                                                (lb1.FStar_Syntax_Syntax.lbtyp)) in
-                                          (env3, lb1)) env1) in
-                              (match uu____9029 with
-                               | (env2,lbs4) ->
-                                   let bvs =
-                                     FStar_All.pipe_right lbs4
-                                       (FStar_List.map
-                                          (fun lb  ->
-                                             FStar_Util.left
-                                               lb.FStar_Syntax_Syntax.lbname)) in
-                                   let uu____9059 = tc_term env2 e21 in
-                                   (match uu____9059 with
-                                    | (e22,cres,g2) ->
-                                        let guard =
-                                          let uu____9070 =
-                                            let uu____9071 =
-                                              FStar_List.map
-                                                FStar_Syntax_Syntax.mk_binder
-                                                bvs in
-                                            FStar_TypeChecker_Rel.close_guard
-                                              env2 uu____9071 g2 in
-                                          FStar_TypeChecker_Rel.conj_guard
-                                            g_lbs uu____9070 in
-                                        let cres1 =
-                                          FStar_TypeChecker_Util.close_comp
-                                            env2 bvs cres in
-                                        let tres =
-                                          norm env2
-                                            cres1.FStar_Syntax_Syntax.res_typ in
-                                        let cres2 =
-                                          let uu___120_9075 = cres1 in
-                                          {
-                                            FStar_Syntax_Syntax.eff_name =
-                                              (uu___120_9075.FStar_Syntax_Syntax.eff_name);
-                                            FStar_Syntax_Syntax.res_typ =
-                                              tres;
-                                            FStar_Syntax_Syntax.cflags =
-                                              (uu___120_9075.FStar_Syntax_Syntax.cflags);
-                                            FStar_Syntax_Syntax.comp =
-                                              (uu___120_9075.FStar_Syntax_Syntax.comp)
-                                          } in
-                                        let uu____9076 =
-                                          FStar_Syntax_Subst.close_let_rec
-                                            lbs4 e22 in
-                                        (match uu____9076 with
-                                         | (lbs5,e23) ->
-                                             let e =
-                                               (FStar_Syntax_Syntax.mk
-                                                  (FStar_Syntax_Syntax.Tm_let
-                                                     ((true, lbs5), e23)))
-                                                 (Some
-                                                    (tres.FStar_Syntax_Syntax.n))
-                                                 top.FStar_Syntax_Syntax.pos in
-                                             (match topt with
-                                              | Some uu____9105 ->
-                                                  (e, cres2, guard)
-                                              | None  ->
-                                                  let tres1 =
-                                                    check_no_escape None env2
-                                                      bvs tres in
-                                                  let cres3 =
-                                                    let uu___121_9110 = cres2 in
-                                                    {
-                                                      FStar_Syntax_Syntax.eff_name
-                                                        =
-                                                        (uu___121_9110.FStar_Syntax_Syntax.eff_name);
-                                                      FStar_Syntax_Syntax.res_typ
-                                                        = tres1;
-                                                      FStar_Syntax_Syntax.cflags
-                                                        =
-                                                        (uu___121_9110.FStar_Syntax_Syntax.cflags);
-                                                      FStar_Syntax_Syntax.comp
-                                                        =
-                                                        (uu___121_9110.FStar_Syntax_Syntax.comp)
-                                                    } in
-                                                  (e, cres3, guard)))))))))
-      | uu____9113 -> failwith "Impossible"
-and build_let_rec_env:
-  Prims.bool ->
-    FStar_TypeChecker_Env.env ->
-      FStar_Syntax_Syntax.letbinding Prims.list ->
-        (FStar_Syntax_Syntax.letbinding Prims.list*
-          FStar_TypeChecker_Env.env_t)
-  =
-  fun top_level  ->
-    fun env  ->
-      fun lbs  ->
-        let env0 = env in
-        let termination_check_enabled t =
-          let uu____9129 = FStar_Syntax_Util.arrow_formals_comp t in
-          match uu____9129 with
-          | (uu____9135,c) ->
-              let quals =
-                FStar_TypeChecker_Env.lookup_effect_quals env
-                  (FStar_Syntax_Util.comp_effect_name c) in
-              FStar_All.pipe_right quals
-                (FStar_List.contains FStar_Syntax_Syntax.TotalEffect) in
-        let uu____9146 =
-          FStar_List.fold_left
-            (fun uu____9153  ->
-               fun lb  ->
-                 match uu____9153 with
-                 | (lbs1,env1) ->
-                     let uu____9165 =
-                       FStar_TypeChecker_Util.extract_let_rec_annotation env1
-                         lb in
-                     (match uu____9165 with
-                      | (univ_vars1,t,check_t) ->
-                          let env2 =
-                            FStar_TypeChecker_Env.push_univ_vars env1
-                              univ_vars1 in
-                          let e =
-                            FStar_Syntax_Util.unascribe
-                              lb.FStar_Syntax_Syntax.lbdef in
-                          let t1 =
-                            if Prims.op_Negation check_t
-                            then t
-                            else
-                              (let uu____9179 =
-                                 let uu____9183 =
-                                   let uu____9184 =
-                                     FStar_Syntax_Util.type_u () in
-                                   FStar_All.pipe_left Prims.fst uu____9184 in
-                                 tc_check_tot_or_gtot_term
-                                   (let uu___122_9189 = env0 in
-                                    {
-                                      FStar_TypeChecker_Env.solver =
-                                        (uu___122_9189.FStar_TypeChecker_Env.solver);
-                                      FStar_TypeChecker_Env.range =
-                                        (uu___122_9189.FStar_TypeChecker_Env.range);
-                                      FStar_TypeChecker_Env.curmodule =
-                                        (uu___122_9189.FStar_TypeChecker_Env.curmodule);
-                                      FStar_TypeChecker_Env.gamma =
-                                        (uu___122_9189.FStar_TypeChecker_Env.gamma);
-                                      FStar_TypeChecker_Env.gamma_cache =
-                                        (uu___122_9189.FStar_TypeChecker_Env.gamma_cache);
-                                      FStar_TypeChecker_Env.modules =
-                                        (uu___122_9189.FStar_TypeChecker_Env.modules);
-                                      FStar_TypeChecker_Env.expected_typ =
-                                        (uu___122_9189.FStar_TypeChecker_Env.expected_typ);
-                                      FStar_TypeChecker_Env.sigtab =
-                                        (uu___122_9189.FStar_TypeChecker_Env.sigtab);
-                                      FStar_TypeChecker_Env.is_pattern =
-                                        (uu___122_9189.FStar_TypeChecker_Env.is_pattern);
-                                      FStar_TypeChecker_Env.instantiate_imp =
-                                        (uu___122_9189.FStar_TypeChecker_Env.instantiate_imp);
-                                      FStar_TypeChecker_Env.effects =
-                                        (uu___122_9189.FStar_TypeChecker_Env.effects);
-                                      FStar_TypeChecker_Env.generalize =
-                                        (uu___122_9189.FStar_TypeChecker_Env.generalize);
-                                      FStar_TypeChecker_Env.letrecs =
-                                        (uu___122_9189.FStar_TypeChecker_Env.letrecs);
-                                      FStar_TypeChecker_Env.top_level =
-                                        (uu___122_9189.FStar_TypeChecker_Env.top_level);
-                                      FStar_TypeChecker_Env.check_uvars =
-                                        true;
-                                      FStar_TypeChecker_Env.use_eq =
-                                        (uu___122_9189.FStar_TypeChecker_Env.use_eq);
-                                      FStar_TypeChecker_Env.is_iface =
-                                        (uu___122_9189.FStar_TypeChecker_Env.is_iface);
-                                      FStar_TypeChecker_Env.admit =
-                                        (uu___122_9189.FStar_TypeChecker_Env.admit);
-                                      FStar_TypeChecker_Env.lax =
-                                        (uu___122_9189.FStar_TypeChecker_Env.lax);
-                                      FStar_TypeChecker_Env.lax_universes =
-                                        (uu___122_9189.FStar_TypeChecker_Env.lax_universes);
-                                      FStar_TypeChecker_Env.type_of =
-                                        (uu___122_9189.FStar_TypeChecker_Env.type_of);
-                                      FStar_TypeChecker_Env.universe_of =
-                                        (uu___122_9189.FStar_TypeChecker_Env.universe_of);
-                                      FStar_TypeChecker_Env.use_bv_sorts =
-                                        (uu___122_9189.FStar_TypeChecker_Env.use_bv_sorts);
-                                      FStar_TypeChecker_Env.qname_and_index =
-                                        (uu___122_9189.FStar_TypeChecker_Env.qname_and_index)
-                                    }) t uu____9183 in
-                               match uu____9179 with
-                               | (t1,uu____9191,g) ->
-                                   let g1 =
-                                     FStar_TypeChecker_Rel.resolve_implicits
-                                       g in
-                                   ((let uu____9195 =
-                                       FStar_TypeChecker_Rel.discharge_guard
-                                         env2 g1 in
-                                     FStar_All.pipe_left Prims.ignore
-                                       uu____9195);
-                                    norm env0 t1)) in
-                          let env3 =
-                            let uu____9197 =
-                              (termination_check_enabled t1) &&
-                                (FStar_TypeChecker_Env.should_verify env2) in
-                            if uu____9197
-                            then
-                              let uu___123_9198 = env2 in
-                              {
-                                FStar_TypeChecker_Env.solver =
-                                  (uu___123_9198.FStar_TypeChecker_Env.solver);
-                                FStar_TypeChecker_Env.range =
-                                  (uu___123_9198.FStar_TypeChecker_Env.range);
-                                FStar_TypeChecker_Env.curmodule =
-                                  (uu___123_9198.FStar_TypeChecker_Env.curmodule);
-                                FStar_TypeChecker_Env.gamma =
-                                  (uu___123_9198.FStar_TypeChecker_Env.gamma);
-                                FStar_TypeChecker_Env.gamma_cache =
-                                  (uu___123_9198.FStar_TypeChecker_Env.gamma_cache);
-                                FStar_TypeChecker_Env.modules =
-                                  (uu___123_9198.FStar_TypeChecker_Env.modules);
-                                FStar_TypeChecker_Env.expected_typ =
-                                  (uu___123_9198.FStar_TypeChecker_Env.expected_typ);
-                                FStar_TypeChecker_Env.sigtab =
-                                  (uu___123_9198.FStar_TypeChecker_Env.sigtab);
-                                FStar_TypeChecker_Env.is_pattern =
-                                  (uu___123_9198.FStar_TypeChecker_Env.is_pattern);
-                                FStar_TypeChecker_Env.instantiate_imp =
-                                  (uu___123_9198.FStar_TypeChecker_Env.instantiate_imp);
-                                FStar_TypeChecker_Env.effects =
-                                  (uu___123_9198.FStar_TypeChecker_Env.effects);
-                                FStar_TypeChecker_Env.generalize =
-                                  (uu___123_9198.FStar_TypeChecker_Env.generalize);
-                                FStar_TypeChecker_Env.letrecs =
-                                  (((lb.FStar_Syntax_Syntax.lbname), t1) ::
-                                  (env2.FStar_TypeChecker_Env.letrecs));
-                                FStar_TypeChecker_Env.top_level =
-                                  (uu___123_9198.FStar_TypeChecker_Env.top_level);
-                                FStar_TypeChecker_Env.check_uvars =
-                                  (uu___123_9198.FStar_TypeChecker_Env.check_uvars);
-                                FStar_TypeChecker_Env.use_eq =
-                                  (uu___123_9198.FStar_TypeChecker_Env.use_eq);
-                                FStar_TypeChecker_Env.is_iface =
-                                  (uu___123_9198.FStar_TypeChecker_Env.is_iface);
-                                FStar_TypeChecker_Env.admit =
-                                  (uu___123_9198.FStar_TypeChecker_Env.admit);
-                                FStar_TypeChecker_Env.lax =
-                                  (uu___123_9198.FStar_TypeChecker_Env.lax);
-                                FStar_TypeChecker_Env.lax_universes =
-                                  (uu___123_9198.FStar_TypeChecker_Env.lax_universes);
-                                FStar_TypeChecker_Env.type_of =
-                                  (uu___123_9198.FStar_TypeChecker_Env.type_of);
-                                FStar_TypeChecker_Env.universe_of =
-                                  (uu___123_9198.FStar_TypeChecker_Env.universe_of);
-                                FStar_TypeChecker_Env.use_bv_sorts =
-                                  (uu___123_9198.FStar_TypeChecker_Env.use_bv_sorts);
-                                FStar_TypeChecker_Env.qname_and_index =
-                                  (uu___123_9198.FStar_TypeChecker_Env.qname_and_index)
-                              }
-                            else
-                              FStar_TypeChecker_Env.push_let_binding env2
-                                lb.FStar_Syntax_Syntax.lbname ([], t1) in
-                          let lb1 =
-                            let uu___124_9208 = lb in
-                            {
-                              FStar_Syntax_Syntax.lbname =
-                                (uu___124_9208.FStar_Syntax_Syntax.lbname);
-                              FStar_Syntax_Syntax.lbunivs = univ_vars1;
-                              FStar_Syntax_Syntax.lbtyp = t1;
-                              FStar_Syntax_Syntax.lbeff =
-                                (uu___124_9208.FStar_Syntax_Syntax.lbeff);
-                              FStar_Syntax_Syntax.lbdef = e
-                            } in
-                          ((lb1 :: lbs1), env3))) ([], env) lbs in
-        match uu____9146 with | (lbs1,env1) -> ((FStar_List.rev lbs1), env1)
-and check_let_recs:
-  FStar_TypeChecker_Env.env_t ->
-    FStar_Syntax_Syntax.letbinding Prims.list ->
-      (FStar_Syntax_Syntax.letbinding Prims.list*
-        FStar_TypeChecker_Env.guard_t)
-  =
-  fun env  ->
-    fun lbs  ->
-      let uu____9222 =
-        let uu____9227 =
-          FStar_All.pipe_right lbs
-            (FStar_List.map
-               (fun lb  ->
-                  let uu____9238 =
-                    let uu____9242 =
-                      FStar_TypeChecker_Env.set_expected_typ env
-                        lb.FStar_Syntax_Syntax.lbtyp in
-                    tc_tot_or_gtot_term uu____9242
-                      lb.FStar_Syntax_Syntax.lbdef in
-                  match uu____9238 with
-                  | (e,c,g) ->
-                      ((let uu____9249 =
-                          let uu____9250 = FStar_Syntax_Util.is_total_lcomp c in
-                          Prims.op_Negation uu____9250 in
-                        if uu____9249
-                        then
-                          Prims.raise
-                            (FStar_Errors.Error
-                               ("Expected let rec to be a Tot term; got effect GTot",
-                                 (e.FStar_Syntax_Syntax.pos)))
-                        else ());
-                       (let lb1 =
-                          FStar_Syntax_Util.mk_letbinding
-                            lb.FStar_Syntax_Syntax.lbname
-                            lb.FStar_Syntax_Syntax.lbunivs
-                            lb.FStar_Syntax_Syntax.lbtyp
-                            FStar_Syntax_Const.effect_Tot_lid e in
-                        (lb1, g))))) in
-        FStar_All.pipe_right uu____9227 FStar_List.unzip in
-      match uu____9222 with
-      | (lbs1,gs) ->
-          let g_lbs =
-            FStar_List.fold_right FStar_TypeChecker_Rel.conj_guard gs
-              FStar_TypeChecker_Rel.trivial_guard in
-          (lbs1, g_lbs)
-and check_let_bound_def:
-  Prims.bool ->
-    FStar_TypeChecker_Env.env ->
-      FStar_Syntax_Syntax.letbinding ->
-        (FStar_Syntax_Syntax.term* FStar_Syntax_Syntax.univ_names*
-          FStar_Syntax_Syntax.lcomp* FStar_TypeChecker_Env.guard_t*
-          Prims.bool)
-  =
-  fun top_level  ->
-    fun env  ->
-      fun lb  ->
-        let uu____9279 = FStar_TypeChecker_Env.clear_expected_typ env in
-        match uu____9279 with
-        | (env1,uu____9289) ->
-            let e1 = lb.FStar_Syntax_Syntax.lbdef in
-            let uu____9295 = check_lbtyp top_level env lb in
-            (match uu____9295 with
-             | (topt,wf_annot,univ_vars1,univ_opening,env11) ->
-                 (if (Prims.op_Negation top_level) && (univ_vars1 <> [])
-                  then
-                    Prims.raise
-                      (FStar_Errors.Error
-                         ("Inner let-bound definitions cannot be universe polymorphic",
-                           (e1.FStar_Syntax_Syntax.pos)))
-                  else ();
-                  (let e11 = FStar_Syntax_Subst.subst univ_opening e1 in
-                   let uu____9321 =
-                     tc_maybe_toplevel_term
-                       (let uu___125_9325 = env11 in
-                        {
-                          FStar_TypeChecker_Env.solver =
-                            (uu___125_9325.FStar_TypeChecker_Env.solver);
-                          FStar_TypeChecker_Env.range =
-                            (uu___125_9325.FStar_TypeChecker_Env.range);
-                          FStar_TypeChecker_Env.curmodule =
-                            (uu___125_9325.FStar_TypeChecker_Env.curmodule);
-                          FStar_TypeChecker_Env.gamma =
-                            (uu___125_9325.FStar_TypeChecker_Env.gamma);
-                          FStar_TypeChecker_Env.gamma_cache =
-                            (uu___125_9325.FStar_TypeChecker_Env.gamma_cache);
-                          FStar_TypeChecker_Env.modules =
-                            (uu___125_9325.FStar_TypeChecker_Env.modules);
-                          FStar_TypeChecker_Env.expected_typ =
-                            (uu___125_9325.FStar_TypeChecker_Env.expected_typ);
-                          FStar_TypeChecker_Env.sigtab =
-                            (uu___125_9325.FStar_TypeChecker_Env.sigtab);
-                          FStar_TypeChecker_Env.is_pattern =
-                            (uu___125_9325.FStar_TypeChecker_Env.is_pattern);
-                          FStar_TypeChecker_Env.instantiate_imp =
-                            (uu___125_9325.FStar_TypeChecker_Env.instantiate_imp);
-                          FStar_TypeChecker_Env.effects =
-                            (uu___125_9325.FStar_TypeChecker_Env.effects);
-                          FStar_TypeChecker_Env.generalize =
-                            (uu___125_9325.FStar_TypeChecker_Env.generalize);
-                          FStar_TypeChecker_Env.letrecs =
-                            (uu___125_9325.FStar_TypeChecker_Env.letrecs);
-                          FStar_TypeChecker_Env.top_level = top_level;
-                          FStar_TypeChecker_Env.check_uvars =
-                            (uu___125_9325.FStar_TypeChecker_Env.check_uvars);
-                          FStar_TypeChecker_Env.use_eq =
-                            (uu___125_9325.FStar_TypeChecker_Env.use_eq);
-                          FStar_TypeChecker_Env.is_iface =
-                            (uu___125_9325.FStar_TypeChecker_Env.is_iface);
-                          FStar_TypeChecker_Env.admit =
-                            (uu___125_9325.FStar_TypeChecker_Env.admit);
-                          FStar_TypeChecker_Env.lax =
-                            (uu___125_9325.FStar_TypeChecker_Env.lax);
-                          FStar_TypeChecker_Env.lax_universes =
-                            (uu___125_9325.FStar_TypeChecker_Env.lax_universes);
-                          FStar_TypeChecker_Env.type_of =
-                            (uu___125_9325.FStar_TypeChecker_Env.type_of);
-                          FStar_TypeChecker_Env.universe_of =
-                            (uu___125_9325.FStar_TypeChecker_Env.universe_of);
-                          FStar_TypeChecker_Env.use_bv_sorts =
-                            (uu___125_9325.FStar_TypeChecker_Env.use_bv_sorts);
-                          FStar_TypeChecker_Env.qname_and_index =
-                            (uu___125_9325.FStar_TypeChecker_Env.qname_and_index)
-                        }) e11 in
-                   match uu____9321 with
-                   | (e12,c1,g1) ->
-                       let uu____9334 =
-                         let uu____9337 =
-                           FStar_TypeChecker_Env.set_range env11
-                             e12.FStar_Syntax_Syntax.pos in
-                         FStar_TypeChecker_Util.strengthen_precondition
-                           (Some
-                              (fun uu____9340  ->
-                                 FStar_TypeChecker_Err.ill_kinded_type))
-                           uu____9337 e12 c1 wf_annot in
-                       (match uu____9334 with
-                        | (c11,guard_f) ->
-                            let g11 =
-                              FStar_TypeChecker_Rel.conj_guard g1 guard_f in
-                            ((let uu____9350 =
-                                FStar_TypeChecker_Env.debug env
-                                  FStar_Options.Extreme in
-                              if uu____9350
-                              then
-                                let uu____9351 =
-                                  FStar_Syntax_Print.lbname_to_string
-                                    lb.FStar_Syntax_Syntax.lbname in
-                                let uu____9352 =
-                                  FStar_Syntax_Print.term_to_string
-                                    c11.FStar_Syntax_Syntax.res_typ in
-                                let uu____9353 =
-                                  FStar_TypeChecker_Rel.guard_to_string env
-                                    g11 in
-                                FStar_Util.print3
-                                  "checked top-level def %s, result type is %s, guard is %s\n"
-                                  uu____9351 uu____9352 uu____9353
-                              else ());
-                             (e12, univ_vars1, c11, g11,
-                               (FStar_Option.isSome topt)))))))
-and check_lbtyp:
-  Prims.bool ->
-    FStar_TypeChecker_Env.env ->
-      FStar_Syntax_Syntax.letbinding ->
-        (FStar_Syntax_Syntax.typ Prims.option* FStar_TypeChecker_Env.guard_t*
-          FStar_Syntax_Syntax.univ_names* FStar_Syntax_Syntax.subst_elt
-          Prims.list* FStar_TypeChecker_Env.env)
-  =
-  fun top_level  ->
-    fun env  ->
-      fun lb  ->
-        let t = FStar_Syntax_Subst.compress lb.FStar_Syntax_Syntax.lbtyp in
-        match t.FStar_Syntax_Syntax.n with
-        | FStar_Syntax_Syntax.Tm_unknown  ->
-            (if lb.FStar_Syntax_Syntax.lbunivs <> []
-             then
-               failwith
-                 "Impossible: non-empty universe variables but the type is unknown"
-             else ();
-             (None, FStar_TypeChecker_Rel.trivial_guard, [], [], env))
-        | uu____9379 ->
-            let uu____9380 =
-              FStar_Syntax_Subst.univ_var_opening
-                lb.FStar_Syntax_Syntax.lbunivs in
-            (match uu____9380 with
-             | (univ_opening,univ_vars1) ->
-                 let t1 = FStar_Syntax_Subst.subst univ_opening t in
-                 let env1 =
-                   FStar_TypeChecker_Env.push_univ_vars env univ_vars1 in
-                 if
-                   top_level &&
-                     (Prims.op_Negation env.FStar_TypeChecker_Env.generalize)
-                 then
-                   let uu____9407 =
-                     FStar_TypeChecker_Env.set_expected_typ env1 t1 in
-                   ((Some t1), FStar_TypeChecker_Rel.trivial_guard,
-                     univ_vars1, univ_opening, uu____9407)
-                 else
-                   (let uu____9412 = FStar_Syntax_Util.type_u () in
-                    match uu____9412 with
-                    | (k,uu____9423) ->
-                        let uu____9424 = tc_check_tot_or_gtot_term env1 t1 k in
-                        (match uu____9424 with
-                         | (t2,uu____9436,g) ->
-                             ((let uu____9439 =
-                                 FStar_TypeChecker_Env.debug env
-                                   FStar_Options.Medium in
-                               if uu____9439
-                               then
-                                 let uu____9440 =
-                                   let uu____9441 =
-                                     FStar_Syntax_Syntax.range_of_lbname
-                                       lb.FStar_Syntax_Syntax.lbname in
-                                   FStar_Range.string_of_range uu____9441 in
-                                 let uu____9442 =
-                                   FStar_Syntax_Print.term_to_string t2 in
-                                 FStar_Util.print2
-                                   "(%s) Checked type annotation %s\n"
-                                   uu____9440 uu____9442
-                               else ());
-                              (let t3 = norm env1 t2 in
-                               let uu____9445 =
-                                 FStar_TypeChecker_Env.set_expected_typ env1
-                                   t3 in
-                               ((Some t3), g, univ_vars1, univ_opening,
-                                 uu____9445))))))
-and tc_binder:
-  FStar_TypeChecker_Env.env ->
-    (FStar_Syntax_Syntax.bv* FStar_Syntax_Syntax.aqual) ->
-      ((FStar_Syntax_Syntax.bv* FStar_Syntax_Syntax.aqual)*
-        FStar_TypeChecker_Env.env* FStar_TypeChecker_Env.guard_t*
-        FStar_Syntax_Syntax.universe)
-  =
-  fun env  ->
-    fun uu____9450  ->
-      match uu____9450 with
-      | (x,imp) ->
-          let uu____9461 = FStar_Syntax_Util.type_u () in
-          (match uu____9461 with
-           | (tu,u) ->
-               ((let uu____9473 =
-                   FStar_TypeChecker_Env.debug env FStar_Options.Extreme in
-                 if uu____9473
-                 then
-                   let uu____9474 = FStar_Syntax_Print.bv_to_string x in
-                   let uu____9475 =
-                     FStar_Syntax_Print.term_to_string
-                       x.FStar_Syntax_Syntax.sort in
-                   let uu____9476 = FStar_Syntax_Print.term_to_string tu in
-                   FStar_Util.print3 "Checking binders %s:%s at type %s\n"
-                     uu____9474 uu____9475 uu____9476
-                 else ());
-                (let uu____9478 =
-                   tc_check_tot_or_gtot_term env x.FStar_Syntax_Syntax.sort
-                     tu in
-                 match uu____9478 with
-                 | (t,uu____9489,g) ->
-                     let x1 =
-                       ((let uu___126_9494 = x in
-                         {
-                           FStar_Syntax_Syntax.ppname =
-                             (uu___126_9494.FStar_Syntax_Syntax.ppname);
-                           FStar_Syntax_Syntax.index =
-                             (uu___126_9494.FStar_Syntax_Syntax.index);
-                           FStar_Syntax_Syntax.sort = t
-                         }), imp) in
-                     ((let uu____9496 =
-                         FStar_TypeChecker_Env.debug env FStar_Options.High in
-                       if uu____9496
-                       then
-                         let uu____9497 =
-                           FStar_Syntax_Print.bv_to_string (Prims.fst x1) in
-                         let uu____9498 = FStar_Syntax_Print.term_to_string t in
-                         FStar_Util.print2 "Pushing binder %s at type %s\n"
-                           uu____9497 uu____9498
-                       else ());
-                      (let uu____9500 = push_binding env x1 in
-                       (x1, uu____9500, g, u))))))
-and tc_binders:
-  FStar_TypeChecker_Env.env ->
-    FStar_Syntax_Syntax.binders ->
-      ((FStar_Syntax_Syntax.bv* FStar_Syntax_Syntax.aqual) Prims.list*
-        FStar_TypeChecker_Env.env* FStar_TypeChecker_Env.guard_t*
-        FStar_Syntax_Syntax.universe Prims.list)
-  =
-  fun env  ->
-    fun bs  ->
-      let rec aux env1 bs1 =
-        match bs1 with
-        | [] -> ([], env1, FStar_TypeChecker_Rel.trivial_guard, [])
-        | b::bs2 ->
-            let uu____9551 = tc_binder env1 b in
-            (match uu____9551 with
-             | (b1,env',g,u) ->
-                 let uu____9574 = aux env' bs2 in
-                 (match uu____9574 with
-                  | (bs3,env'1,g',us) ->
-                      let uu____9603 =
-                        let uu____9604 =
-                          FStar_TypeChecker_Rel.close_guard_univs [u] [b1] g' in
-                        FStar_TypeChecker_Rel.conj_guard g uu____9604 in
-                      ((b1 :: bs3), env'1, uu____9603, (u :: us)))) in
-      aux env bs
-and tc_pats:
-  FStar_TypeChecker_Env.env ->
-    ((FStar_Syntax_Syntax.term',FStar_Syntax_Syntax.term')
-      FStar_Syntax_Syntax.syntax* FStar_Syntax_Syntax.aqual) Prims.list
-      Prims.list ->
-      (FStar_Syntax_Syntax.args Prims.list* FStar_TypeChecker_Env.guard_t)
-  =
-  fun env  ->
-    fun pats  ->
-      let tc_args env1 args =
-        FStar_List.fold_right
-          (fun uu____9647  ->
-             fun uu____9648  ->
-               match (uu____9647, uu____9648) with
-               | ((t,imp),(args1,g)) ->
-                   let uu____9685 = tc_term env1 t in
-                   (match uu____9685 with
-                    | (t1,uu____9695,g') ->
-                        let uu____9697 =
-                          FStar_TypeChecker_Rel.conj_guard g g' in
-                        (((t1, imp) :: args1), uu____9697))) args
-          ([], FStar_TypeChecker_Rel.trivial_guard) in
-      FStar_List.fold_right
-        (fun p  ->
-           fun uu____9715  ->
-             match uu____9715 with
-             | (pats1,g) ->
-                 let uu____9729 = tc_args env p in
-                 (match uu____9729 with
-                  | (args,g') ->
-                      let uu____9737 = FStar_TypeChecker_Rel.conj_guard g g' in
-                      ((args :: pats1), uu____9737))) pats
-        ([], FStar_TypeChecker_Rel.trivial_guard)
-and tc_tot_or_gtot_term:
-  FStar_TypeChecker_Env.env ->
-    FStar_Syntax_Syntax.term ->
-      (FStar_Syntax_Syntax.term* FStar_Syntax_Syntax.lcomp*
-        FStar_TypeChecker_Env.guard_t)
-  =
-  fun env  ->
-    fun e  ->
-      let uu____9745 = tc_maybe_toplevel_term env e in
-      match uu____9745 with
-      | (e1,c,g) ->
-          let uu____9755 = FStar_Syntax_Util.is_tot_or_gtot_lcomp c in
-          if uu____9755
-          then (e1, c, g)
-          else
-            (let g1 = FStar_TypeChecker_Rel.solve_deferred_constraints env g in
-             let c1 = c.FStar_Syntax_Syntax.comp () in
-             let c2 = norm_c env c1 in
-             let uu____9765 =
-               let uu____9768 =
-                 FStar_TypeChecker_Util.is_pure_effect env
-                   (FStar_Syntax_Util.comp_effect_name c2) in
-               if uu____9768
-               then
-                 let uu____9771 =
-                   FStar_Syntax_Syntax.mk_Total
-                     (FStar_Syntax_Util.comp_result c2) in
-                 (uu____9771, false)
-               else
-                 (let uu____9773 =
-                    FStar_Syntax_Syntax.mk_GTotal
-                      (FStar_Syntax_Util.comp_result c2) in
-                  (uu____9773, true)) in
-             match uu____9765 with
-             | (target_comp,allow_ghost) ->
-                 let uu____9779 =
-                   FStar_TypeChecker_Rel.sub_comp env c2 target_comp in
-                 (match uu____9779 with
-                  | Some g' ->
-                      let uu____9785 = FStar_TypeChecker_Rel.conj_guard g1 g' in
-                      (e1, (FStar_Syntax_Util.lcomp_of_comp target_comp),
-                        uu____9785)
-                  | uu____9786 ->
-                      if allow_ghost
-                      then
-                        let uu____9791 =
-                          let uu____9792 =
-                            let uu____9795 =
-                              FStar_TypeChecker_Err.expected_ghost_expression
-                                e1 c2 in
-                            (uu____9795, (e1.FStar_Syntax_Syntax.pos)) in
-                          FStar_Errors.Error uu____9792 in
-                        Prims.raise uu____9791
-                      else
-                        (let uu____9800 =
-                           let uu____9801 =
-                             let uu____9804 =
-                               FStar_TypeChecker_Err.expected_pure_expression
-                                 e1 c2 in
-                             (uu____9804, (e1.FStar_Syntax_Syntax.pos)) in
-                           FStar_Errors.Error uu____9801 in
-                         Prims.raise uu____9800)))
-and tc_check_tot_or_gtot_term:
-  FStar_TypeChecker_Env.env ->
-    FStar_Syntax_Syntax.term ->
-      FStar_Syntax_Syntax.typ ->
-        (FStar_Syntax_Syntax.term* FStar_Syntax_Syntax.lcomp*
-          FStar_TypeChecker_Env.guard_t)
-  =
-  fun env  ->
-    fun e  ->
-      fun t  ->
-        let env1 = FStar_TypeChecker_Env.set_expected_typ env t in
-        tc_tot_or_gtot_term env1 e
-and tc_trivial_guard:
-  FStar_TypeChecker_Env.env ->
-    FStar_Syntax_Syntax.term ->
-      (FStar_Syntax_Syntax.term* FStar_Syntax_Syntax.lcomp)
-  =
-  fun env  ->
-    fun t  ->
-      let uu____9817 = tc_tot_or_gtot_term env t in
-      match uu____9817 with
-      | (t1,c,g) ->
-          (FStar_TypeChecker_Rel.force_trivial_guard env g; (t1, c))
-let type_of_tot_term:
-  FStar_TypeChecker_Env.env ->
-    FStar_Syntax_Syntax.term ->
-      (FStar_Syntax_Syntax.term* FStar_Syntax_Syntax.typ*
-        FStar_TypeChecker_Env.guard_t)
-  =
-  fun env  ->
-    fun e  ->
-      (let uu____9837 =
-         FStar_All.pipe_left (FStar_TypeChecker_Env.debug env)
-           (FStar_Options.Other "RelCheck") in
-       if uu____9837
-       then
-         let uu____9838 = FStar_Syntax_Print.term_to_string e in
-         FStar_Util.print1 "Checking term %s\n" uu____9838
-       else ());
-      (let env1 =
-         let uu___127_9841 = env in
-         {
-           FStar_TypeChecker_Env.solver =
-             (uu___127_9841.FStar_TypeChecker_Env.solver);
-           FStar_TypeChecker_Env.range =
-             (uu___127_9841.FStar_TypeChecker_Env.range);
-           FStar_TypeChecker_Env.curmodule =
-             (uu___127_9841.FStar_TypeChecker_Env.curmodule);
-           FStar_TypeChecker_Env.gamma =
-             (uu___127_9841.FStar_TypeChecker_Env.gamma);
-           FStar_TypeChecker_Env.gamma_cache =
-             (uu___127_9841.FStar_TypeChecker_Env.gamma_cache);
-           FStar_TypeChecker_Env.modules =
-             (uu___127_9841.FStar_TypeChecker_Env.modules);
-           FStar_TypeChecker_Env.expected_typ =
-             (uu___127_9841.FStar_TypeChecker_Env.expected_typ);
-           FStar_TypeChecker_Env.sigtab =
-             (uu___127_9841.FStar_TypeChecker_Env.sigtab);
-           FStar_TypeChecker_Env.is_pattern =
-             (uu___127_9841.FStar_TypeChecker_Env.is_pattern);
-           FStar_TypeChecker_Env.instantiate_imp =
-             (uu___127_9841.FStar_TypeChecker_Env.instantiate_imp);
-           FStar_TypeChecker_Env.effects =
-             (uu___127_9841.FStar_TypeChecker_Env.effects);
-           FStar_TypeChecker_Env.generalize =
-             (uu___127_9841.FStar_TypeChecker_Env.generalize);
-           FStar_TypeChecker_Env.letrecs = [];
-           FStar_TypeChecker_Env.top_level = false;
-           FStar_TypeChecker_Env.check_uvars =
-             (uu___127_9841.FStar_TypeChecker_Env.check_uvars);
-           FStar_TypeChecker_Env.use_eq =
-             (uu___127_9841.FStar_TypeChecker_Env.use_eq);
-           FStar_TypeChecker_Env.is_iface =
-             (uu___127_9841.FStar_TypeChecker_Env.is_iface);
-           FStar_TypeChecker_Env.admit =
-             (uu___127_9841.FStar_TypeChecker_Env.admit);
-           FStar_TypeChecker_Env.lax =
-             (uu___127_9841.FStar_TypeChecker_Env.lax);
-           FStar_TypeChecker_Env.lax_universes =
-             (uu___127_9841.FStar_TypeChecker_Env.lax_universes);
-           FStar_TypeChecker_Env.type_of =
-             (uu___127_9841.FStar_TypeChecker_Env.type_of);
-           FStar_TypeChecker_Env.universe_of =
-             (uu___127_9841.FStar_TypeChecker_Env.universe_of);
-           FStar_TypeChecker_Env.use_bv_sorts = true;
-           FStar_TypeChecker_Env.qname_and_index =
-             (uu___127_9841.FStar_TypeChecker_Env.qname_and_index)
-         } in
-       let uu____9844 =
-         try tc_tot_or_gtot_term env1 e
-         with
-         | FStar_Errors.Error (msg,uu____9860) ->
-             let uu____9861 =
-               let uu____9862 =
-                 let uu____9865 = FStar_TypeChecker_Env.get_range env1 in
-                 ((Prims.strcat "Implicit argument: " msg), uu____9865) in
-               FStar_Errors.Error uu____9862 in
-             Prims.raise uu____9861 in
-       match uu____9844 with
-       | (t,c,g) ->
-           let uu____9875 = FStar_Syntax_Util.is_total_lcomp c in
-           if uu____9875
-           then (t, (c.FStar_Syntax_Syntax.res_typ), g)
-           else
-             (let uu____9882 =
-                let uu____9883 =
-                  let uu____9886 =
-                    let uu____9887 = FStar_Syntax_Print.term_to_string e in
-                    FStar_Util.format1
-                      "Implicit argument: Expected a total term; got a ghost term: %s"
-                      uu____9887 in
-                  let uu____9888 = FStar_TypeChecker_Env.get_range env1 in
-                  (uu____9886, uu____9888) in
-                FStar_Errors.Error uu____9883 in
-              Prims.raise uu____9882))
-let level_of_type_fail env e t =
-  let uu____9909 =
-    let uu____9910 =
-      let uu____9913 =
-        let uu____9914 = FStar_Syntax_Print.term_to_string e in
-        FStar_Util.format2 "Expected a term of type 'Type'; got %s : %s"
-          uu____9914 t in
-      let uu____9915 = FStar_TypeChecker_Env.get_range env in
-      (uu____9913, uu____9915) in
-    FStar_Errors.Error uu____9910 in
-  Prims.raise uu____9909
-let level_of_type:
-  FStar_TypeChecker_Env.env ->
-    FStar_Syntax_Syntax.term ->
-      FStar_Syntax_Syntax.term -> FStar_Syntax_Syntax.universe
-  =
-  fun env  ->
-    fun e  ->
-      fun t  ->
-        let rec aux retry t1 =
-          let uu____9932 =
-            let uu____9933 = FStar_Syntax_Util.unrefine t1 in
-            uu____9933.FStar_Syntax_Syntax.n in
-          match uu____9932 with
-          | FStar_Syntax_Syntax.Tm_type u -> u
-          | uu____9937 ->
-              if retry
-              then
-                let t2 =
-                  FStar_TypeChecker_Normalize.normalize
-                    [FStar_TypeChecker_Normalize.UnfoldUntil
-                       FStar_Syntax_Syntax.Delta_constant] env t1 in
-                aux false t2
-              else
-                (let uu____9940 = FStar_Syntax_Util.type_u () in
-                 match uu____9940 with
-                 | (t_u,u) ->
-                     let env1 =
-                       let uu___130_9946 = env in
-                       {
-                         FStar_TypeChecker_Env.solver =
-                           (uu___130_9946.FStar_TypeChecker_Env.solver);
-                         FStar_TypeChecker_Env.range =
-                           (uu___130_9946.FStar_TypeChecker_Env.range);
-                         FStar_TypeChecker_Env.curmodule =
-                           (uu___130_9946.FStar_TypeChecker_Env.curmodule);
-                         FStar_TypeChecker_Env.gamma =
-                           (uu___130_9946.FStar_TypeChecker_Env.gamma);
-                         FStar_TypeChecker_Env.gamma_cache =
-                           (uu___130_9946.FStar_TypeChecker_Env.gamma_cache);
-                         FStar_TypeChecker_Env.modules =
-                           (uu___130_9946.FStar_TypeChecker_Env.modules);
-                         FStar_TypeChecker_Env.expected_typ =
-                           (uu___130_9946.FStar_TypeChecker_Env.expected_typ);
-                         FStar_TypeChecker_Env.sigtab =
-                           (uu___130_9946.FStar_TypeChecker_Env.sigtab);
-                         FStar_TypeChecker_Env.is_pattern =
-                           (uu___130_9946.FStar_TypeChecker_Env.is_pattern);
-                         FStar_TypeChecker_Env.instantiate_imp =
-                           (uu___130_9946.FStar_TypeChecker_Env.instantiate_imp);
-                         FStar_TypeChecker_Env.effects =
-                           (uu___130_9946.FStar_TypeChecker_Env.effects);
-                         FStar_TypeChecker_Env.generalize =
-                           (uu___130_9946.FStar_TypeChecker_Env.generalize);
-                         FStar_TypeChecker_Env.letrecs =
-                           (uu___130_9946.FStar_TypeChecker_Env.letrecs);
-                         FStar_TypeChecker_Env.top_level =
-                           (uu___130_9946.FStar_TypeChecker_Env.top_level);
-                         FStar_TypeChecker_Env.check_uvars =
-                           (uu___130_9946.FStar_TypeChecker_Env.check_uvars);
-                         FStar_TypeChecker_Env.use_eq =
-                           (uu___130_9946.FStar_TypeChecker_Env.use_eq);
-                         FStar_TypeChecker_Env.is_iface =
-                           (uu___130_9946.FStar_TypeChecker_Env.is_iface);
-                         FStar_TypeChecker_Env.admit =
-                           (uu___130_9946.FStar_TypeChecker_Env.admit);
-                         FStar_TypeChecker_Env.lax = true;
-                         FStar_TypeChecker_Env.lax_universes =
-                           (uu___130_9946.FStar_TypeChecker_Env.lax_universes);
-                         FStar_TypeChecker_Env.type_of =
-                           (uu___130_9946.FStar_TypeChecker_Env.type_of);
-                         FStar_TypeChecker_Env.universe_of =
-                           (uu___130_9946.FStar_TypeChecker_Env.universe_of);
-                         FStar_TypeChecker_Env.use_bv_sorts =
-                           (uu___130_9946.FStar_TypeChecker_Env.use_bv_sorts);
-                         FStar_TypeChecker_Env.qname_and_index =
-                           (uu___130_9946.FStar_TypeChecker_Env.qname_and_index)
-                       } in
-                     let g = FStar_TypeChecker_Rel.teq env1 t1 t_u in
-                     ((match g.FStar_TypeChecker_Env.guard_f with
-                       | FStar_TypeChecker_Common.NonTrivial f ->
-                           let uu____9950 =
-                             FStar_Syntax_Print.term_to_string t1 in
-                           level_of_type_fail env1 e uu____9950
-                       | uu____9951 ->
-                           FStar_TypeChecker_Rel.force_trivial_guard env1 g);
-                      u)) in
-        aux true t
-let rec universe_of_aux:
-  FStar_TypeChecker_Env.env ->
-    FStar_Syntax_Syntax.term ->
-      (FStar_Syntax_Syntax.term',FStar_Syntax_Syntax.term')
-        FStar_Syntax_Syntax.syntax
-  =
-  fun env  ->
-    fun e  ->
-      let uu____9960 =
-        let uu____9961 = FStar_Syntax_Subst.compress e in
-        uu____9961.FStar_Syntax_Syntax.n in
-      match uu____9960 with
-      | FStar_Syntax_Syntax.Tm_bvar _
-        |FStar_Syntax_Syntax.Tm_unknown |FStar_Syntax_Syntax.Tm_delayed _ ->
-          failwith "Impossible"
-      | FStar_Syntax_Syntax.Tm_let uu____9970 ->
-          let e1 = FStar_TypeChecker_Normalize.normalize [] env e in
-          universe_of_aux env e1
-      | FStar_Syntax_Syntax.Tm_abs (bs,t,uu____9981) ->
-          level_of_type_fail env e "arrow type"
-      | FStar_Syntax_Syntax.Tm_uvar (uu____10006,t) -> t
-      | FStar_Syntax_Syntax.Tm_meta (t,uu____10021) -> universe_of_aux env t
-      | FStar_Syntax_Syntax.Tm_name n1 -> n1.FStar_Syntax_Syntax.sort
-      | FStar_Syntax_Syntax.Tm_fvar fv ->
-          let uu____10028 =
-            FStar_TypeChecker_Env.lookup_lid env
-              (fv.FStar_Syntax_Syntax.fv_name).FStar_Syntax_Syntax.v in
-          (match uu____10028 with | ((uu____10039,t),uu____10041) -> t)
-      | FStar_Syntax_Syntax.Tm_ascribed
-          (uu____10044,(FStar_Util.Inl t,uu____10046),uu____10047) -> t
-      | FStar_Syntax_Syntax.Tm_ascribed
-          (uu____10083,(FStar_Util.Inr c,uu____10085),uu____10086) ->
-          FStar_Syntax_Util.comp_result c
-      | FStar_Syntax_Syntax.Tm_type u ->
-          (FStar_Syntax_Syntax.mk
-             (FStar_Syntax_Syntax.Tm_type (FStar_Syntax_Syntax.U_succ u)))
-            None e.FStar_Syntax_Syntax.pos
-      | FStar_Syntax_Syntax.Tm_constant sc ->
-          tc_constant e.FStar_Syntax_Syntax.pos sc
-      | FStar_Syntax_Syntax.Tm_uinst
-          ({ FStar_Syntax_Syntax.n = FStar_Syntax_Syntax.Tm_fvar fv;
-             FStar_Syntax_Syntax.tk = uu____10133;
-             FStar_Syntax_Syntax.pos = uu____10134;
-             FStar_Syntax_Syntax.vars = uu____10135;_},us)
-          ->
-          let uu____10141 =
-            FStar_TypeChecker_Env.lookup_lid env
-              (fv.FStar_Syntax_Syntax.fv_name).FStar_Syntax_Syntax.v in
-          (match uu____10141 with
-           | ((us',t),uu____10154) ->
-               (if (FStar_List.length us) <> (FStar_List.length us')
-                then
-                  (let uu____10162 =
-                     let uu____10163 =
-                       let uu____10166 = FStar_TypeChecker_Env.get_range env in
-                       ("Unexpected number of universe instantiations",
-                         uu____10166) in
-                     FStar_Errors.Error uu____10163 in
-                   Prims.raise uu____10162)
-                else
-                  FStar_List.iter2
-                    (fun u'  ->
-                       fun u  ->
-                         match u' with
-                         | FStar_Syntax_Syntax.U_unif u'' ->
-                             FStar_Unionfind.change u'' (Some u)
-                         | uu____10174 -> failwith "Impossible") us' us;
-                t))
-      | FStar_Syntax_Syntax.Tm_uinst uu____10175 ->
-          failwith "Impossible: Tm_uinst's head must be an fvar"
-      | FStar_Syntax_Syntax.Tm_refine (x,uu____10183) ->
-          universe_of_aux env x.FStar_Syntax_Syntax.sort
-      | FStar_Syntax_Syntax.Tm_arrow (bs,c) ->
-          let uu____10200 = FStar_Syntax_Subst.open_comp bs c in
-          (match uu____10200 with
-           | (bs1,c1) ->
-               let us =
-                 FStar_List.map
-                   (fun uu____10211  ->
-                      match uu____10211 with
-                      | (b,uu____10215) ->
-                          let uu____10216 =
-                            universe_of_aux env b.FStar_Syntax_Syntax.sort in
-                          level_of_type env b.FStar_Syntax_Syntax.sort
-                            uu____10216) bs1 in
-               let u_res =
-                 let res = FStar_Syntax_Util.comp_result c1 in
-                 let uu____10221 = universe_of_aux env res in
-                 level_of_type env res uu____10221 in
-               let u_c =
-                 let uu____10223 =
-                   FStar_TypeChecker_Env.effect_repr env c1 u_res in
-                 match uu____10223 with
-                 | None  -> u_res
-                 | Some trepr ->
-                     let uu____10226 = universe_of_aux env trepr in
-                     level_of_type env trepr uu____10226 in
-               let u =
-                 FStar_TypeChecker_Normalize.normalize_universe env
-                   (FStar_Syntax_Syntax.U_max (u_c :: us)) in
-               (FStar_Syntax_Syntax.mk (FStar_Syntax_Syntax.Tm_type u)) None
-                 e.FStar_Syntax_Syntax.pos)
-      | FStar_Syntax_Syntax.Tm_app (hd1,args) ->
-          let rec type_of_head retry hd2 args1 =
-            let hd3 = FStar_Syntax_Subst.compress hd2 in
-            match hd3.FStar_Syntax_Syntax.n with
-            | FStar_Syntax_Syntax.Tm_unknown 
-              |FStar_Syntax_Syntax.Tm_bvar _|FStar_Syntax_Syntax.Tm_delayed _
-                -> failwith "Impossible"
-            | FStar_Syntax_Syntax.Tm_fvar _
-              |FStar_Syntax_Syntax.Tm_name _
-               |FStar_Syntax_Syntax.Tm_uvar _
-                |FStar_Syntax_Syntax.Tm_uinst _
-                 |FStar_Syntax_Syntax.Tm_ascribed _
-                  |FStar_Syntax_Syntax.Tm_refine _
-                   |FStar_Syntax_Syntax.Tm_constant _
-                    |FStar_Syntax_Syntax.Tm_arrow _
-                     |FStar_Syntax_Syntax.Tm_meta _
-                      |FStar_Syntax_Syntax.Tm_type _
-                ->
-                let uu____10312 = universe_of_aux env hd3 in
-                (uu____10312, args1)
-            | FStar_Syntax_Syntax.Tm_match (uu____10322,hd4::uu____10324) ->
-                let uu____10371 = FStar_Syntax_Subst.open_branch hd4 in
-                (match uu____10371 with
-                 | (uu____10381,uu____10382,hd5) ->
-                     let uu____10398 = FStar_Syntax_Util.head_and_args hd5 in
-                     (match uu____10398 with
-                      | (hd6,args2) -> type_of_head retry hd6 args2))
-            | uu____10433 when retry ->
-                let e1 =
-                  FStar_TypeChecker_Normalize.normalize
-                    [FStar_TypeChecker_Normalize.Beta;
-                    FStar_TypeChecker_Normalize.NoDeltaSteps] env e in
-                let uu____10435 = FStar_Syntax_Util.head_and_args e1 in
-                (match uu____10435 with
-                 | (hd4,args2) -> type_of_head false hd4 args2)
-            | uu____10470 ->
-                let uu____10471 =
-                  FStar_TypeChecker_Env.clear_expected_typ env in
-                (match uu____10471 with
-                 | (env1,uu____10485) ->
-                     let env2 =
-                       let uu___131_10489 = env1 in
-                       {
-                         FStar_TypeChecker_Env.solver =
-                           (uu___131_10489.FStar_TypeChecker_Env.solver);
-                         FStar_TypeChecker_Env.range =
-                           (uu___131_10489.FStar_TypeChecker_Env.range);
-                         FStar_TypeChecker_Env.curmodule =
-                           (uu___131_10489.FStar_TypeChecker_Env.curmodule);
-                         FStar_TypeChecker_Env.gamma =
-                           (uu___131_10489.FStar_TypeChecker_Env.gamma);
-                         FStar_TypeChecker_Env.gamma_cache =
-                           (uu___131_10489.FStar_TypeChecker_Env.gamma_cache);
-                         FStar_TypeChecker_Env.modules =
-                           (uu___131_10489.FStar_TypeChecker_Env.modules);
-                         FStar_TypeChecker_Env.expected_typ =
-                           (uu___131_10489.FStar_TypeChecker_Env.expected_typ);
-                         FStar_TypeChecker_Env.sigtab =
-                           (uu___131_10489.FStar_TypeChecker_Env.sigtab);
-                         FStar_TypeChecker_Env.is_pattern =
-                           (uu___131_10489.FStar_TypeChecker_Env.is_pattern);
-                         FStar_TypeChecker_Env.instantiate_imp =
-                           (uu___131_10489.FStar_TypeChecker_Env.instantiate_imp);
-                         FStar_TypeChecker_Env.effects =
-                           (uu___131_10489.FStar_TypeChecker_Env.effects);
-                         FStar_TypeChecker_Env.generalize =
-                           (uu___131_10489.FStar_TypeChecker_Env.generalize);
-                         FStar_TypeChecker_Env.letrecs =
-                           (uu___131_10489.FStar_TypeChecker_Env.letrecs);
-                         FStar_TypeChecker_Env.top_level = false;
-                         FStar_TypeChecker_Env.check_uvars =
-                           (uu___131_10489.FStar_TypeChecker_Env.check_uvars);
-                         FStar_TypeChecker_Env.use_eq =
-                           (uu___131_10489.FStar_TypeChecker_Env.use_eq);
-                         FStar_TypeChecker_Env.is_iface =
-                           (uu___131_10489.FStar_TypeChecker_Env.is_iface);
-                         FStar_TypeChecker_Env.admit =
-                           (uu___131_10489.FStar_TypeChecker_Env.admit);
-                         FStar_TypeChecker_Env.lax = true;
-                         FStar_TypeChecker_Env.lax_universes =
-                           (uu___131_10489.FStar_TypeChecker_Env.lax_universes);
-                         FStar_TypeChecker_Env.type_of =
-                           (uu___131_10489.FStar_TypeChecker_Env.type_of);
-                         FStar_TypeChecker_Env.universe_of =
-                           (uu___131_10489.FStar_TypeChecker_Env.universe_of);
-                         FStar_TypeChecker_Env.use_bv_sorts = true;
-                         FStar_TypeChecker_Env.qname_and_index =
-                           (uu___131_10489.FStar_TypeChecker_Env.qname_and_index)
-                       } in
-                     ((let uu____10491 =
-                         FStar_All.pipe_left
-                           (FStar_TypeChecker_Env.debug env2)
-                           (FStar_Options.Other "UniverseOf") in
-                       if uu____10491
-                       then
-                         let uu____10492 =
-                           let uu____10493 =
-                             FStar_TypeChecker_Env.get_range env2 in
-                           FStar_Range.string_of_range uu____10493 in
-                         let uu____10494 =
-                           FStar_Syntax_Print.term_to_string hd3 in
-                         FStar_Util.print2 "%s: About to type-check %s\n"
-                           uu____10492 uu____10494
-                       else ());
-                      (let uu____10496 = tc_term env2 hd3 in
-                       match uu____10496 with
-                       | (uu____10509,{
-                                        FStar_Syntax_Syntax.eff_name =
-                                          uu____10510;
-                                        FStar_Syntax_Syntax.res_typ = t;
-                                        FStar_Syntax_Syntax.cflags =
-                                          uu____10512;
-                                        FStar_Syntax_Syntax.comp =
-                                          uu____10513;_},g)
-                           ->
-                           ((let uu____10523 =
-                               FStar_TypeChecker_Rel.solve_deferred_constraints
-                                 env2 g in
-                             FStar_All.pipe_right uu____10523 Prims.ignore);
-                            (t, args1))))) in
-          let uu____10531 = type_of_head true hd1 args in
-          (match uu____10531 with
-           | (t,args1) ->
-               let t1 =
-                 FStar_TypeChecker_Normalize.normalize
-                   [FStar_TypeChecker_Normalize.UnfoldUntil
-                      FStar_Syntax_Syntax.Delta_constant] env t in
-               let uu____10560 = FStar_Syntax_Util.arrow_formals_comp t1 in
-               (match uu____10560 with
-                | (bs,res) ->
-                    let res1 = FStar_Syntax_Util.comp_result res in
-                    if (FStar_List.length bs) = (FStar_List.length args1)
-                    then
-                      let subst1 = FStar_Syntax_Util.subst_of_list bs args1 in
-                      FStar_Syntax_Subst.subst subst1 res1
-                    else
-                      (let uu____10593 =
-                         FStar_Syntax_Print.term_to_string res1 in
-                       level_of_type_fail env e uu____10593)))
-      | FStar_Syntax_Syntax.Tm_match (uu____10596,hd1::uu____10598) ->
-          let uu____10645 = FStar_Syntax_Subst.open_branch hd1 in
-          (match uu____10645 with
-           | (uu____10648,uu____10649,hd2) -> universe_of_aux env hd2)
-      | FStar_Syntax_Syntax.Tm_match (uu____10665,[]) ->
-          level_of_type_fail env e "empty match cases"
-let universe_of:
-  FStar_TypeChecker_Env.env ->
-    FStar_Syntax_Syntax.term -> FStar_Syntax_Syntax.universe
-  =
-  fun env  ->
-    fun e  ->
-      let uu____10699 = universe_of_aux env e in
-      level_of_type env e uu____10699
-let tc_tparams:
-  FStar_TypeChecker_Env.env_t ->
-    FStar_Syntax_Syntax.binders ->
-      (FStar_Syntax_Syntax.binders* FStar_TypeChecker_Env.env*
-        FStar_Syntax_Syntax.universes)
-  =
-  fun env  ->
-    fun tps  ->
-      let uu____10712 = tc_binders env tps in
-      match uu____10712 with
-      | (tps1,env1,g,us) ->
-          (FStar_TypeChecker_Rel.force_trivial_guard env1 g; (tps1, env1, us))
-=======
 
 let instantiate_both : FStar_TypeChecker_Env.env  ->  FStar_TypeChecker_Env.env = (fun env -> (
 
@@ -12185,4 +6022,3 @@
 
 
 
->>>>>>> 54787939
