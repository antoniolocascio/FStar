
open Prims

let handle_err : Prims.bool  ->  Prims.exn  ->  Prims.unit = (fun warning e -> (match (e) with
| FStar_Syntax_Syntax.Error (msg, r) -> begin
(let _127_6 = (let _127_5 = (FStar_Range.string_of_range r)
in (FStar_Util.format3 "%s : %s\n%s\n" _127_5 (if warning then begin
"Warning"
end else begin
"Error"
end) msg))
in (FStar_Util.print_string _127_6))
end
| FStar_Util.NYI (s) -> begin
(let _127_7 = (FStar_Util.format1 "Feature not yet implemented: %s" s)
in (FStar_Util.print_string _127_7))
end
| FStar_Syntax_Syntax.Err (s) -> begin
(let _127_8 = (FStar_Util.format1 "Error: %s" s)
in (FStar_Util.print_string _127_8))
end
| _38_23 -> begin
(Prims.raise e)
end))


let handleable : Prims.exn  ->  Prims.bool = (fun _38_1 -> (match (_38_1) with
| (FStar_Syntax_Syntax.Error (_)) | (FStar_Util.NYI (_)) | (FStar_Syntax_Syntax.Err (_)) -> begin
true
end
| _38_35 -> begin
false
end))


let mk_discriminator : FStar_Ident.lident  ->  FStar_Ident.lident = (fun lid -> (FStar_Ident.lid_of_ids (FStar_List.append lid.FStar_Ident.ns (((FStar_Ident.mk_ident ((Prims.strcat "is_" lid.FStar_Ident.ident.FStar_Ident.idText), lid.FStar_Ident.ident.FStar_Ident.idRange)))::[]))))


let is_name : FStar_Ident.lident  ->  Prims.bool = (fun lid -> (

let c = (FStar_Util.char_at lid.FStar_Ident.ident.FStar_Ident.idText 0)
in (FStar_Util.is_upper c)))


let arg_of_non_null_binder = (fun _38_41 -> (match (_38_41) with
| (b, imp) -> begin
(let _127_16 = (FStar_Syntax_Syntax.bv_to_name b)
in (_127_16, imp))
end))


let args_of_non_null_binders : FStar_Syntax_Syntax.binders  ->  (FStar_Syntax_Syntax.term * FStar_Syntax_Syntax.arg_qualifier Prims.option) Prims.list = (fun binders -> (FStar_All.pipe_right binders (FStar_List.collect (fun b -> if (FStar_Syntax_Syntax.is_null_binder b) then begin
[]
end else begin
(let _127_20 = (arg_of_non_null_binder b)
in (_127_20)::[])
end))))


let args_of_binders : FStar_Syntax_Syntax.binders  ->  ((FStar_Syntax_Syntax.bv * FStar_Syntax_Syntax.arg_qualifier Prims.option) Prims.list * (FStar_Syntax_Syntax.term * FStar_Syntax_Syntax.arg_qualifier Prims.option) Prims.list) = (fun binders -> (let _127_27 = (FStar_All.pipe_right binders (FStar_List.map (fun b -> if (FStar_Syntax_Syntax.is_null_binder b) then begin
(

let b = (let _127_24 = (FStar_Syntax_Syntax.new_bv None (Prims.fst b).FStar_Syntax_Syntax.sort)
in (_127_24, (Prims.snd b)))
in (let _127_25 = (arg_of_non_null_binder b)
in (b, _127_25)))
end else begin
(let _127_26 = (arg_of_non_null_binder b)
in (b, _127_26))
end)))
in (FStar_All.pipe_right _127_27 FStar_List.unzip)))


let name_binders : FStar_Syntax_Syntax.binder Prims.list  ->  (FStar_Syntax_Syntax.bv * FStar_Syntax_Syntax.arg_qualifier Prims.option) Prims.list = (fun binders -> (FStar_All.pipe_right binders (FStar_List.mapi (fun i b -> if (FStar_Syntax_Syntax.is_null_binder b) then begin
(

let _38_52 = b
in (match (_38_52) with
| (a, imp) -> begin
(

let b = (let _127_33 = (let _127_32 = (FStar_Util.string_of_int i)
in (Prims.strcat "_" _127_32))
in (FStar_Ident.id_of_text _127_33))
in (

let b = {FStar_Syntax_Syntax.ppname = b; FStar_Syntax_Syntax.index = 0; FStar_Syntax_Syntax.sort = a.FStar_Syntax_Syntax.sort}
in (b, imp)))
end))
end else begin
b
end))))


let name_function_binders = (fun t -> (match (t.FStar_Syntax_Syntax.n) with
| FStar_Syntax_Syntax.Tm_arrow (binders, comp) -> begin
(let _127_37 = (let _127_36 = (let _127_35 = (name_binders binders)
in (_127_35, comp))
in FStar_Syntax_Syntax.Tm_arrow (_127_36))
in (FStar_Syntax_Syntax.mk _127_37 None t.FStar_Syntax_Syntax.pos))
end
| _38_61 -> begin
t
end))


let null_binders_of_tks : (FStar_Syntax_Syntax.typ * FStar_Syntax_Syntax.aqual) Prims.list  ->  (FStar_Syntax_Syntax.bv * FStar_Syntax_Syntax.aqual) Prims.list = (fun tks -> (FStar_All.pipe_right tks (FStar_List.map (fun _38_65 -> (match (_38_65) with
| (t, imp) -> begin
(let _127_42 = (let _127_41 = (FStar_Syntax_Syntax.null_binder t)
in (FStar_All.pipe_left Prims.fst _127_41))
in (_127_42, imp))
end)))))


let binders_of_tks : (FStar_Syntax_Syntax.typ * FStar_Syntax_Syntax.aqual) Prims.list  ->  (FStar_Syntax_Syntax.bv * FStar_Syntax_Syntax.aqual) Prims.list = (fun tks -> (FStar_All.pipe_right tks (FStar_List.map (fun _38_69 -> (match (_38_69) with
| (t, imp) -> begin
(let _127_46 = (FStar_Syntax_Syntax.new_bv (Some (t.FStar_Syntax_Syntax.pos)) t)
in (_127_46, imp))
end)))))


let binders_of_freevars : FStar_Syntax_Syntax.bv FStar_Util.set  ->  FStar_Syntax_Syntax.binder Prims.list = (fun fvs -> (let _127_49 = (FStar_Util.set_elements fvs)
in (FStar_All.pipe_right _127_49 (FStar_List.map FStar_Syntax_Syntax.mk_binder))))


let mk_subst = (fun s -> (s)::[])


let subst_of_list : FStar_Syntax_Syntax.binders  ->  FStar_Syntax_Syntax.args  ->  FStar_Syntax_Syntax.subst_t = (fun formals actuals -> if ((FStar_List.length formals) = (FStar_List.length actuals)) then begin
(FStar_List.fold_right2 (fun f a out -> (FStar_Syntax_Syntax.NT (((Prims.fst f), (Prims.fst a))))::out) formals actuals [])
end else begin
(FStar_All.failwith "Ill-formed substitution")
end)


let rename_binders : FStar_Syntax_Syntax.binders  ->  FStar_Syntax_Syntax.binders  ->  FStar_Syntax_Syntax.subst_t = (fun replace_xs with_ys -> if ((FStar_List.length replace_xs) = (FStar_List.length with_ys)) then begin
(FStar_List.map2 (fun _38_82 _38_86 -> (match ((_38_82, _38_86)) with
| ((x, _38_81), (y, _38_85)) -> begin
(let _127_65 = (let _127_64 = (FStar_Syntax_Syntax.bv_to_name y)
in (x, _127_64))
in FStar_Syntax_Syntax.NT (_127_65))
end)) replace_xs with_ys)
end else begin
(FStar_All.failwith "Ill-formed substitution")
end)


let rec unmeta : FStar_Syntax_Syntax.term  ->  FStar_Syntax_Syntax.term = (fun e -> (

let e = (FStar_Syntax_Subst.compress e)
in (match (e.FStar_Syntax_Syntax.n) with
| (FStar_Syntax_Syntax.Tm_meta (e, _)) | (FStar_Syntax_Syntax.Tm_ascribed (e, _, _)) -> begin
(unmeta e)
end
| _38_101 -> begin
e
end)))


let rec univ_kernel : FStar_Syntax_Syntax.universe  ->  (FStar_Syntax_Syntax.universe * Prims.int) = (fun u -> (match (u) with
| (FStar_Syntax_Syntax.U_unknown) | (FStar_Syntax_Syntax.U_name (_)) | (FStar_Syntax_Syntax.U_unif (_)) | (FStar_Syntax_Syntax.U_zero) -> begin
(u, 0)
end
| FStar_Syntax_Syntax.U_succ (u) -> begin
(

let _38_115 = (univ_kernel u)
in (match (_38_115) with
| (k, n) -> begin
(k, (n + 1))
end))
end
| (FStar_Syntax_Syntax.U_max (_)) | (FStar_Syntax_Syntax.U_bvar (_)) -> begin
(FStar_All.failwith "Imposible")
end))


let constant_univ_as_nat : FStar_Syntax_Syntax.universe  ->  Prims.int = (fun u -> (let _127_72 = (univ_kernel u)
in (Prims.snd _127_72)))


let rec compare_univs : FStar_Syntax_Syntax.universe  ->  FStar_Syntax_Syntax.universe  ->  Prims.int = (fun u1 u2 -> (match ((u1, u2)) with
| ((FStar_Syntax_Syntax.U_bvar (_), _)) | ((_, FStar_Syntax_Syntax.U_bvar (_))) -> begin
(FStar_All.failwith "Impossible: compare_univs")
end
| (FStar_Syntax_Syntax.U_unknown, FStar_Syntax_Syntax.U_unknown) -> begin
0
end
| (FStar_Syntax_Syntax.U_unknown, _38_142) -> begin
(- (1))
end
| (_38_145, FStar_Syntax_Syntax.U_unknown) -> begin
1
end
| (FStar_Syntax_Syntax.U_zero, FStar_Syntax_Syntax.U_zero) -> begin
0
end
| (FStar_Syntax_Syntax.U_zero, _38_153) -> begin
(- (1))
end
| (_38_156, FStar_Syntax_Syntax.U_zero) -> begin
1
end
| (FStar_Syntax_Syntax.U_name (u1), FStar_Syntax_Syntax.U_name (u2)) -> begin
(FStar_String.compare u1.FStar_Ident.idText u2.FStar_Ident.idText)
end
| (FStar_Syntax_Syntax.U_name (_38_165), FStar_Syntax_Syntax.U_unif (_38_168)) -> begin
(- (1))
end
| (FStar_Syntax_Syntax.U_unif (_38_172), FStar_Syntax_Syntax.U_name (_38_175)) -> begin
1
end
| (FStar_Syntax_Syntax.U_unif (u1), FStar_Syntax_Syntax.U_unif (u2)) -> begin
((FStar_Unionfind.uvar_id u1) - (FStar_Unionfind.uvar_id u2))
end
| (FStar_Syntax_Syntax.U_max (us1), FStar_Syntax_Syntax.U_max (us2)) -> begin
(

let n1 = (FStar_List.length us1)
in (

let n2 = (FStar_List.length us2)
in if (n1 <> n2) then begin
(n1 - n2)
end else begin
(

let copt = (let _127_78 = (FStar_List.zip us1 us2)
in (FStar_Util.find_map _127_78 (fun _38_192 -> (match (_38_192) with
| (u1, u2) -> begin
(

let c = (compare_univs u1 u2)
in if (c <> 0) then begin
Some (c)
end else begin
None
end)
end))))
in (match (copt) with
| None -> begin
0
end
| Some (c) -> begin
c
end))
end))
end
| (FStar_Syntax_Syntax.U_max (_38_199), _38_202) -> begin
(- (1))
end
| (_38_205, FStar_Syntax_Syntax.U_max (_38_207)) -> begin
1
end
| _38_211 -> begin
(

let _38_214 = (univ_kernel u1)
in (match (_38_214) with
| (k1, n1) -> begin
(

let _38_217 = (univ_kernel u2)
in (match (_38_217) with
| (k2, n2) -> begin
(

let r = (compare_univs k1 k2)
in if (r = 0) then begin
(n1 - n2)
end else begin
r
end)
end))
end))
end))


let eq_univs : FStar_Syntax_Syntax.universe  ->  FStar_Syntax_Syntax.universe  ->  Prims.bool = (fun u1 u2 -> ((compare_univs u1 u2) = 0))


let ml_comp : FStar_Syntax_Syntax.typ  ->  FStar_Range.range  ->  FStar_Syntax_Syntax.comp = (fun t r -> (let _127_88 = (let _127_87 = (FStar_Ident.set_lid_range FStar_Syntax_Const.effect_ML_lid r)
in {FStar_Syntax_Syntax.effect_name = _127_87; FStar_Syntax_Syntax.result_typ = t; FStar_Syntax_Syntax.effect_args = []; FStar_Syntax_Syntax.flags = (FStar_Syntax_Syntax.MLEFFECT)::[]})
in (FStar_Syntax_Syntax.mk_Comp _127_88)))


let comp_set_flags : FStar_Syntax_Syntax.comp  ->  FStar_Syntax_Syntax.cflags Prims.list  ->  FStar_Syntax_Syntax.comp = (fun c f -> (match (c.FStar_Syntax_Syntax.n) with
| (FStar_Syntax_Syntax.Total (_)) | (FStar_Syntax_Syntax.GTotal (_)) -> begin
c
end
| FStar_Syntax_Syntax.Comp (ct) -> begin
(

let _38_233 = c
in {FStar_Syntax_Syntax.n = FStar_Syntax_Syntax.Comp ((

let _38_235 = ct
in {FStar_Syntax_Syntax.effect_name = _38_235.FStar_Syntax_Syntax.effect_name; FStar_Syntax_Syntax.result_typ = _38_235.FStar_Syntax_Syntax.result_typ; FStar_Syntax_Syntax.effect_args = _38_235.FStar_Syntax_Syntax.effect_args; FStar_Syntax_Syntax.flags = f})); FStar_Syntax_Syntax.tk = _38_233.FStar_Syntax_Syntax.tk; FStar_Syntax_Syntax.pos = _38_233.FStar_Syntax_Syntax.pos; FStar_Syntax_Syntax.vars = _38_233.FStar_Syntax_Syntax.vars})
end))


let comp_flags = (fun c -> (match (c.FStar_Syntax_Syntax.n) with
| FStar_Syntax_Syntax.Total (_38_239) -> begin
(FStar_Syntax_Syntax.TOTAL)::[]
end
| FStar_Syntax_Syntax.GTotal (_38_242) -> begin
(FStar_Syntax_Syntax.SOMETRIVIAL)::[]
end
| FStar_Syntax_Syntax.Comp (ct) -> begin
ct.FStar_Syntax_Syntax.flags
end))


let comp_effect_name = (fun c -> (match (c.FStar_Syntax_Syntax.n) with
| FStar_Syntax_Syntax.Comp (c) -> begin
c.FStar_Syntax_Syntax.effect_name
end
| FStar_Syntax_Syntax.Total (_38_250) -> begin
FStar_Syntax_Const.effect_Tot_lid
end
| FStar_Syntax_Syntax.GTotal (_38_253) -> begin
FStar_Syntax_Const.effect_GTot_lid
end))


let comp_to_comp_typ : FStar_Syntax_Syntax.comp  ->  FStar_Syntax_Syntax.comp_typ = (fun c -> (match (c.FStar_Syntax_Syntax.n) with
| FStar_Syntax_Syntax.Comp (c) -> begin
c
end
| FStar_Syntax_Syntax.Total (t) -> begin
{FStar_Syntax_Syntax.effect_name = FStar_Syntax_Const.effect_Tot_lid; FStar_Syntax_Syntax.result_typ = t; FStar_Syntax_Syntax.effect_args = []; FStar_Syntax_Syntax.flags = (FStar_Syntax_Syntax.TOTAL)::[]}
end
| FStar_Syntax_Syntax.GTotal (t) -> begin
{FStar_Syntax_Syntax.effect_name = FStar_Syntax_Const.effect_GTot_lid; FStar_Syntax_Syntax.result_typ = t; FStar_Syntax_Syntax.effect_args = []; FStar_Syntax_Syntax.flags = (FStar_Syntax_Syntax.SOMETRIVIAL)::[]}
end))


let is_total_comp = (fun c -> (FStar_All.pipe_right (comp_flags c) (FStar_Util.for_some (fun _38_2 -> (match (_38_2) with
| (FStar_Syntax_Syntax.TOTAL) | (FStar_Syntax_Syntax.RETURN) -> begin
true
end
| _38_267 -> begin
false
end)))))


let is_total_lcomp : FStar_Syntax_Syntax.lcomp  ->  Prims.bool = (fun c -> ((FStar_Ident.lid_equals c.FStar_Syntax_Syntax.eff_name FStar_Syntax_Const.effect_Tot_lid) || (FStar_All.pipe_right c.FStar_Syntax_Syntax.cflags (FStar_Util.for_some (fun _38_3 -> (match (_38_3) with
| (FStar_Syntax_Syntax.TOTAL) | (FStar_Syntax_Syntax.RETURN) -> begin
true
end
| _38_273 -> begin
false
end))))))


let is_tot_or_gtot_lcomp : FStar_Syntax_Syntax.lcomp  ->  Prims.bool = (fun c -> (((FStar_Ident.lid_equals c.FStar_Syntax_Syntax.eff_name FStar_Syntax_Const.effect_Tot_lid) || (FStar_Ident.lid_equals c.FStar_Syntax_Syntax.eff_name FStar_Syntax_Const.effect_GTot_lid)) || (FStar_All.pipe_right c.FStar_Syntax_Syntax.cflags (FStar_Util.for_some (fun _38_4 -> (match (_38_4) with
| (FStar_Syntax_Syntax.TOTAL) | (FStar_Syntax_Syntax.RETURN) -> begin
true
end
| _38_279 -> begin
false
end))))))


let is_partial_return = (fun c -> (FStar_All.pipe_right (comp_flags c) (FStar_Util.for_some (fun _38_5 -> (match (_38_5) with
| (FStar_Syntax_Syntax.RETURN) | (FStar_Syntax_Syntax.PARTIAL_RETURN) -> begin
true
end
| _38_285 -> begin
false
end)))))


let is_lcomp_partial_return : FStar_Syntax_Syntax.lcomp  ->  Prims.bool = (fun c -> (FStar_All.pipe_right c.FStar_Syntax_Syntax.cflags (FStar_Util.for_some (fun _38_6 -> (match (_38_6) with
| (FStar_Syntax_Syntax.RETURN) | (FStar_Syntax_Syntax.PARTIAL_RETURN) -> begin
true
end
| _38_291 -> begin
false
end)))))


let is_tot_or_gtot_comp = (fun c -> ((is_total_comp c) || (FStar_Ident.lid_equals FStar_Syntax_Const.effect_GTot_lid (comp_effect_name c))))


let is_pure_comp = (fun c -> (match (c.FStar_Syntax_Syntax.n) with
| FStar_Syntax_Syntax.Total (_38_295) -> begin
true
end
| FStar_Syntax_Syntax.GTotal (_38_298) -> begin
false
end
| FStar_Syntax_Syntax.Comp (ct) -> begin
((((is_total_comp c) || (FStar_Ident.lid_equals ct.FStar_Syntax_Syntax.effect_name FStar_Syntax_Const.effect_PURE_lid)) || (FStar_Ident.lid_equals ct.FStar_Syntax_Syntax.effect_name FStar_Syntax_Const.effect_Pure_lid)) || (FStar_All.pipe_right ct.FStar_Syntax_Syntax.flags (FStar_Util.for_some (fun _38_7 -> (match (_38_7) with
| FStar_Syntax_Syntax.LEMMA -> begin
true
end
| _38_305 -> begin
false
end)))))
end))


let is_ghost_effect : FStar_Ident.lident  ->  Prims.bool = (fun l -> (((FStar_Ident.lid_equals FStar_Syntax_Const.effect_GTot_lid l) || (FStar_Ident.lid_equals FStar_Syntax_Const.effect_GHOST_lid l)) || (FStar_Ident.lid_equals FStar_Syntax_Const.effect_Ghost_lid l)))


let is_pure_or_ghost_comp = (fun c -> ((is_pure_comp c) || (is_ghost_effect (comp_effect_name c))))


let is_pure_lcomp : FStar_Syntax_Syntax.lcomp  ->  Prims.bool = (fun lc -> ((((is_total_lcomp lc) || (FStar_Ident.lid_equals lc.FStar_Syntax_Syntax.eff_name FStar_Syntax_Const.effect_PURE_lid)) || (FStar_Ident.lid_equals lc.FStar_Syntax_Syntax.eff_name FStar_Syntax_Const.effect_Pure_lid)) || (FStar_All.pipe_right lc.FStar_Syntax_Syntax.cflags (FStar_Util.for_some (fun _38_8 -> (match (_38_8) with
| FStar_Syntax_Syntax.LEMMA -> begin
true
end
| _38_312 -> begin
false
end))))))


let is_pure_or_ghost_lcomp : FStar_Syntax_Syntax.lcomp  ->  Prims.bool = (fun lc -> ((is_pure_lcomp lc) || (is_ghost_effect lc.FStar_Syntax_Syntax.eff_name)))


let is_pure_or_ghost_function : FStar_Syntax_Syntax.term  ->  Prims.bool = (fun t -> (match ((let _127_123 = (FStar_Syntax_Subst.compress t)
in _127_123.FStar_Syntax_Syntax.n)) with
| FStar_Syntax_Syntax.Tm_arrow (_38_316, c) -> begin
(is_pure_or_ghost_comp c)
end
| _38_321 -> begin
true
end))


let is_lemma : FStar_Syntax_Syntax.term  ->  Prims.bool = (fun t -> (match ((let _127_126 = (FStar_Syntax_Subst.compress t)
in _127_126.FStar_Syntax_Syntax.n)) with
| FStar_Syntax_Syntax.Tm_arrow (_38_324, c) -> begin
(match (c.FStar_Syntax_Syntax.n) with
| FStar_Syntax_Syntax.Comp (ct) -> begin
(FStar_Ident.lid_equals ct.FStar_Syntax_Syntax.effect_name FStar_Syntax_Const.effect_Lemma_lid)
end
| _38_331 -> begin
false
end)
end
| _38_333 -> begin
false
end))


let head_and_args : FStar_Syntax_Syntax.term  ->  (FStar_Syntax_Syntax.term * FStar_Syntax_Syntax.args) = (fun t -> (

let t = (FStar_Syntax_Subst.compress t)
in (match (t.FStar_Syntax_Syntax.n) with
| FStar_Syntax_Syntax.Tm_app (head, args) -> begin
(head, args)
end
| _38_341 -> begin
(t, [])
end)))


let un_uinst : FStar_Syntax_Syntax.term  ->  FStar_Syntax_Syntax.term = (fun t -> (

let t = (FStar_Syntax_Subst.compress t)
in (match (t.FStar_Syntax_Syntax.n) with
| FStar_Syntax_Syntax.Tm_uinst (t, _38_346) -> begin
(FStar_Syntax_Subst.compress t)
end
| _38_350 -> begin
t
end)))


let is_smt_lemma : FStar_Syntax_Syntax.term  ->  Prims.bool = (fun t -> (match ((let _127_133 = (FStar_Syntax_Subst.compress t)
in _127_133.FStar_Syntax_Syntax.n)) with
| FStar_Syntax_Syntax.Tm_arrow (_38_353, c) -> begin
(match (c.FStar_Syntax_Syntax.n) with
| FStar_Syntax_Syntax.Comp (ct) when (FStar_Ident.lid_equals ct.FStar_Syntax_Syntax.effect_name FStar_Syntax_Const.effect_Lemma_lid) -> begin
(match (ct.FStar_Syntax_Syntax.effect_args) with
| _req::_ens::(pats, _38_363)::_38_360 -> begin
(

let pats' = (unmeta pats)
in (

let _38_374 = (head_and_args pats')
in (match (_38_374) with
| (head, _38_373) -> begin
(match ((let _127_134 = (un_uinst head)
in _127_134.FStar_Syntax_Syntax.n)) with
| FStar_Syntax_Syntax.Tm_fvar (fv) -> begin
(FStar_Syntax_Syntax.fv_eq_lid fv FStar_Syntax_Const.cons_lid)
end
| _38_378 -> begin
false
end)
end)))
end
| _38_380 -> begin
false
end)
end
| _38_382 -> begin
false
end)
end
| _38_384 -> begin
false
end))


let is_ml_comp = (fun c -> (match (c.FStar_Syntax_Syntax.n) with
| FStar_Syntax_Syntax.Comp (c) -> begin
((FStar_Ident.lid_equals c.FStar_Syntax_Syntax.effect_name FStar_Syntax_Const.effect_ML_lid) || (FStar_All.pipe_right c.FStar_Syntax_Syntax.flags (FStar_Util.for_some (fun _38_9 -> (match (_38_9) with
| FStar_Syntax_Syntax.MLEFFECT -> begin
true
end
| _38_391 -> begin
false
end)))))
end
| _38_393 -> begin
false
end))


let comp_result = (fun c -> (match (c.FStar_Syntax_Syntax.n) with
| (FStar_Syntax_Syntax.Total (t)) | (FStar_Syntax_Syntax.GTotal (t)) -> begin
t
end
| FStar_Syntax_Syntax.Comp (ct) -> begin
ct.FStar_Syntax_Syntax.result_typ
end))


let set_result_typ = (fun c t -> (match (c.FStar_Syntax_Syntax.n) with
| FStar_Syntax_Syntax.Total (_38_403) -> begin
(FStar_Syntax_Syntax.mk_Total t)
end
| FStar_Syntax_Syntax.GTotal (_38_406) -> begin
(FStar_Syntax_Syntax.mk_GTotal t)
end
| FStar_Syntax_Syntax.Comp (ct) -> begin
(FStar_Syntax_Syntax.mk_Comp (

let _38_410 = ct
in {FStar_Syntax_Syntax.effect_name = _38_410.FStar_Syntax_Syntax.effect_name; FStar_Syntax_Syntax.result_typ = t; FStar_Syntax_Syntax.effect_args = _38_410.FStar_Syntax_Syntax.effect_args; FStar_Syntax_Syntax.flags = _38_410.FStar_Syntax_Syntax.flags}))
end))


let is_trivial_wp = (fun c -> (FStar_All.pipe_right (comp_flags c) (FStar_Util.for_some (fun _38_10 -> (match (_38_10) with
| (FStar_Syntax_Syntax.TOTAL) | (FStar_Syntax_Syntax.RETURN) -> begin
true
end
| _38_417 -> begin
false
end)))))


let primops : FStar_Ident.lident Prims.list = (FStar_Syntax_Const.op_Eq)::(FStar_Syntax_Const.op_notEq)::(FStar_Syntax_Const.op_LT)::(FStar_Syntax_Const.op_LTE)::(FStar_Syntax_Const.op_GT)::(FStar_Syntax_Const.op_GTE)::(FStar_Syntax_Const.op_Subtraction)::(FStar_Syntax_Const.op_Minus)::(FStar_Syntax_Const.op_Addition)::(FStar_Syntax_Const.op_Multiply)::(FStar_Syntax_Const.op_Division)::(FStar_Syntax_Const.op_Modulus)::(FStar_Syntax_Const.op_And)::(FStar_Syntax_Const.op_Or)::(FStar_Syntax_Const.op_Negation)::[]


let is_primop_lid : FStar_Ident.lident  ->  Prims.bool = (fun l -> (FStar_All.pipe_right primops (FStar_Util.for_some (FStar_Ident.lid_equals l))))


let is_primop = (fun f -> (match (f.FStar_Syntax_Syntax.n) with
| FStar_Syntax_Syntax.Tm_fvar (fv) -> begin
(is_primop_lid fv.FStar_Syntax_Syntax.fv_name.FStar_Syntax_Syntax.v)
end
| _38_423 -> begin
false
end))


let rec unascribe : FStar_Syntax_Syntax.term  ->  FStar_Syntax_Syntax.term = (fun e -> (

let e = (FStar_Syntax_Subst.compress e)
in (match (e.FStar_Syntax_Syntax.n) with
| FStar_Syntax_Syntax.Tm_ascribed (e, _38_428, _38_430) -> begin
(unascribe e)
end
| _38_434 -> begin
e
end)))


let rec ascribe = (fun t k -> (match (t.FStar_Syntax_Syntax.n) with
| FStar_Syntax_Syntax.Tm_ascribed (t', _38_439, _38_441) -> begin
(ascribe t' k)
end
| _38_445 -> begin
(FStar_Syntax_Syntax.mk (FStar_Syntax_Syntax.Tm_ascribed ((t, k, None))) None t.FStar_Syntax_Syntax.pos)
end))


let rec unrefine : FStar_Syntax_Syntax.term  ->  FStar_Syntax_Syntax.term = (fun t -> (

let t = (FStar_Syntax_Subst.compress t)
in (match (t.FStar_Syntax_Syntax.n) with
| FStar_Syntax_Syntax.Tm_refine (x, _38_450) -> begin
(unrefine x.FStar_Syntax_Syntax.sort)
end
| FStar_Syntax_Syntax.Tm_ascribed (t, _38_455, _38_457) -> begin
(unrefine t)
end
| _38_461 -> begin
t
end)))


let is_fun : FStar_Syntax_Syntax.term  ->  Prims.bool = (fun e -> (match ((let _127_153 = (FStar_Syntax_Subst.compress e)
in _127_153.FStar_Syntax_Syntax.n)) with
| FStar_Syntax_Syntax.Tm_abs (_38_464) -> begin
true
end
| _38_467 -> begin
false
end))


let is_function_typ : FStar_Syntax_Syntax.term  ->  Prims.bool = (fun t -> (match ((let _127_156 = (FStar_Syntax_Subst.compress t)
in _127_156.FStar_Syntax_Syntax.n)) with
| FStar_Syntax_Syntax.Tm_arrow (_38_470) -> begin
true
end
| _38_473 -> begin
false
end))


let rec pre_typ : FStar_Syntax_Syntax.term  ->  FStar_Syntax_Syntax.term = (fun t -> (

let t = (FStar_Syntax_Subst.compress t)
in (match (t.FStar_Syntax_Syntax.n) with
| FStar_Syntax_Syntax.Tm_refine (x, _38_478) -> begin
(pre_typ x.FStar_Syntax_Syntax.sort)
end
| FStar_Syntax_Syntax.Tm_ascribed (t, _38_483, _38_485) -> begin
(pre_typ t)
end
| _38_489 -> begin
t
end)))


let destruct : FStar_Syntax_Syntax.term  ->  FStar_Ident.lident  ->  FStar_Syntax_Syntax.args Prims.option = (fun typ lid -> (

let typ = (FStar_Syntax_Subst.compress typ)
in (match ((let _127_163 = (un_uinst typ)
in _127_163.FStar_Syntax_Syntax.n)) with
| FStar_Syntax_Syntax.Tm_app (head, args) -> begin
(

let head = (un_uinst head)
in (match (head.FStar_Syntax_Syntax.n) with
| FStar_Syntax_Syntax.Tm_fvar (tc) when (FStar_Syntax_Syntax.fv_eq_lid tc lid) -> begin
Some (args)
end
| _38_501 -> begin
None
end))
end
| FStar_Syntax_Syntax.Tm_fvar (tc) when (FStar_Syntax_Syntax.fv_eq_lid tc lid) -> begin
Some ([])
end
| _38_505 -> begin
None
end)))


let rec lids_of_sigelt : FStar_Syntax_Syntax.sigelt  ->  FStar_Ident.lident Prims.list = (fun se -> (match (se) with
| (FStar_Syntax_Syntax.Sig_let (_, _, lids, _)) | (FStar_Syntax_Syntax.Sig_bundle (_, _, lids, _)) -> begin
lids
end
| (FStar_Syntax_Syntax.Sig_inductive_typ (lid, _, _, _, _, _, _, _)) | (FStar_Syntax_Syntax.Sig_effect_abbrev (lid, _, _, _, _, _)) | (FStar_Syntax_Syntax.Sig_datacon (lid, _, _, _, _, _, _, _)) | (FStar_Syntax_Syntax.Sig_declare_typ (lid, _, _, _, _)) | (FStar_Syntax_Syntax.Sig_assume (lid, _, _, _)) -> begin
(lid)::[]
end
| FStar_Syntax_Syntax.Sig_new_effect (n, _38_589) -> begin
(n.FStar_Syntax_Syntax.mname)::[]
end
| (FStar_Syntax_Syntax.Sig_sub_effect (_)) | (FStar_Syntax_Syntax.Sig_pragma (_)) | (FStar_Syntax_Syntax.Sig_main (_)) -> begin
[]
end))


let lid_of_sigelt : FStar_Syntax_Syntax.sigelt  ->  FStar_Ident.lident Prims.option = (fun se -> (match ((lids_of_sigelt se)) with
| l::[] -> begin
Some (l)
end
| _38_605 -> begin
None
end))


let range_of_sigelt : FStar_Syntax_Syntax.sigelt  ->  FStar_Range.range = (fun x -> (match (x) with
| (FStar_Syntax_Syntax.Sig_bundle (_, _, _, r)) | (FStar_Syntax_Syntax.Sig_inductive_typ (_, _, _, _, _, _, _, r)) | (FStar_Syntax_Syntax.Sig_effect_abbrev (_, _, _, _, _, r)) | (FStar_Syntax_Syntax.Sig_datacon (_, _, _, _, _, _, _, r)) | (FStar_Syntax_Syntax.Sig_declare_typ (_, _, _, _, r)) | (FStar_Syntax_Syntax.Sig_assume (_, _, _, r)) | (FStar_Syntax_Syntax.Sig_let (_, r, _, _)) | (FStar_Syntax_Syntax.Sig_main (_, r)) | (FStar_Syntax_Syntax.Sig_pragma (_, r)) | (FStar_Syntax_Syntax.Sig_new_effect (_, r)) | (FStar_Syntax_Syntax.Sig_sub_effect (_, r)) -> begin
r
end))


let range_of_lb = (fun _38_11 -> (match (_38_11) with
| (FStar_Util.Inl (x), _38_706, _38_708) -> begin
(FStar_Syntax_Syntax.range_of_bv x)
end
| (FStar_Util.Inr (l), _38_713, _38_715) -> begin
(FStar_Ident.range_of_lid l)
end))


let range_of_arg = (fun _38_720 -> (match (_38_720) with
| (hd, _38_719) -> begin
hd.FStar_Syntax_Syntax.pos
end))


let range_of_args = (fun args r -> (FStar_All.pipe_right args (FStar_List.fold_left (fun r a -> (FStar_Range.union_ranges r (range_of_arg a))) r)))


let mk_app = (fun f args -> (

let r = (range_of_args args f.FStar_Syntax_Syntax.pos)
in (FStar_Syntax_Syntax.mk (FStar_Syntax_Syntax.Tm_app ((f, args))) None r)))


let mk_data = (fun l args -> (match (args) with
| [] -> begin
(let _127_182 = (let _127_181 = (let _127_180 = (FStar_Syntax_Syntax.fvar l FStar_Syntax_Syntax.Delta_constant (Some (FStar_Syntax_Syntax.Data_ctor)))
in (_127_180, FStar_Syntax_Syntax.Meta_desugared (FStar_Syntax_Syntax.Data_app)))
in FStar_Syntax_Syntax.Tm_meta (_127_181))
in (FStar_Syntax_Syntax.mk _127_182 None (FStar_Ident.range_of_lid l)))
end
| _38_732 -> begin
(

let e = (let _127_183 = (FStar_Syntax_Syntax.fvar l FStar_Syntax_Syntax.Delta_constant (Some (FStar_Syntax_Syntax.Data_ctor)))
in (mk_app _127_183 args))
in (FStar_Syntax_Syntax.mk (FStar_Syntax_Syntax.Tm_meta ((e, FStar_Syntax_Syntax.Meta_desugared (FStar_Syntax_Syntax.Data_app)))) None e.FStar_Syntax_Syntax.pos))
end))


let mangle_field_name : FStar_Ident.ident  ->  FStar_Ident.ident = (fun x -> (FStar_Ident.mk_ident ((Prims.strcat "^fname^" x.FStar_Ident.idText), x.FStar_Ident.idRange)))


let unmangle_field_name : FStar_Ident.ident  ->  FStar_Ident.ident = (fun x -> if (FStar_Util.starts_with x.FStar_Ident.idText "^fname^") then begin
(let _127_189 = (let _127_188 = (FStar_Util.substring_from x.FStar_Ident.idText 7)
in (_127_188, x.FStar_Ident.idRange))
in (FStar_Ident.mk_ident _127_189))
end else begin
x
end)


let mk_field_projector_name : FStar_Ident.lident  ->  FStar_Syntax_Syntax.bv  ->  Prims.int  ->  (FStar_Ident.lident * FStar_Syntax_Syntax.bv) = (fun lid x i -> (

let nm = if (FStar_Syntax_Syntax.is_null_bv x) then begin
(let _127_199 = (let _127_198 = (let _127_196 = (FStar_Util.string_of_int i)
in (Prims.strcat "_" _127_196))
in (let _127_197 = (FStar_Syntax_Syntax.range_of_bv x)
in (_127_198, _127_197)))
in (FStar_Ident.mk_ident _127_199))
end else begin
x.FStar_Syntax_Syntax.ppname
end
in (

let y = (

let _38_740 = x
in {FStar_Syntax_Syntax.ppname = nm; FStar_Syntax_Syntax.index = _38_740.FStar_Syntax_Syntax.index; FStar_Syntax_Syntax.sort = _38_740.FStar_Syntax_Syntax.sort})
in (let _127_203 = (let _127_202 = (let _127_201 = (let _127_200 = (unmangle_field_name nm)
in (_127_200)::[])
in (FStar_List.append (FStar_Ident.ids_of_lid lid) _127_201))
in (FStar_Ident.lid_of_ids _127_202))
in (_127_203, y)))))


let set_uvar = (fun uv t -> (match ((FStar_Unionfind.find uv)) with
| FStar_Syntax_Syntax.Fixed (_38_746) -> begin
(let _127_208 = (let _127_207 = (let _127_206 = (FStar_Unionfind.uvar_id uv)
in (FStar_All.pipe_left FStar_Util.string_of_int _127_206))
in (FStar_Util.format1 "Changing a fixed uvar! ?%s\n" _127_207))
in (FStar_All.failwith _127_208))
end
| _38_749 -> begin
(FStar_Unionfind.change uv (FStar_Syntax_Syntax.Fixed (t)))
end))


let qualifier_equal : FStar_Syntax_Syntax.qualifier  ->  FStar_Syntax_Syntax.qualifier  ->  Prims.bool = (fun q1 q2 -> (match ((q1, q2)) with
| (FStar_Syntax_Syntax.Discriminator (l1), FStar_Syntax_Syntax.Discriminator (l2)) -> begin
(FStar_Ident.lid_equals l1 l2)
end
| (FStar_Syntax_Syntax.Projector (l1a, l1b), FStar_Syntax_Syntax.Projector (l2a, l2b)) -> begin
((FStar_Ident.lid_equals l1a l2a) && (l1b.FStar_Ident.idText = l2b.FStar_Ident.idText))
end
| ((FStar_Syntax_Syntax.RecordType (f1), FStar_Syntax_Syntax.RecordType (f2))) | ((FStar_Syntax_Syntax.RecordConstructor (f1), FStar_Syntax_Syntax.RecordConstructor (f2))) -> begin
(((FStar_List.length f1) = (FStar_List.length f2)) && (FStar_List.forall2 FStar_Ident.lid_equals f1 f2))
end
| (FStar_Syntax_Syntax.DefaultEffect (Some (l1)), FStar_Syntax_Syntax.DefaultEffect (Some (l2))) -> begin
(FStar_Ident.lid_equals l1 l2)
end
| _38_782 -> begin
(q1 = q2)
end))


let rec arrow_formals_comp : FStar_Syntax_Syntax.term  ->  ((FStar_Syntax_Syntax.bv * FStar_Syntax_Syntax.arg_qualifier Prims.option) Prims.list * FStar_Syntax_Syntax.comp) = (fun k -> (

let k = (FStar_Syntax_Subst.compress k)
in (match (k.FStar_Syntax_Syntax.n) with
| FStar_Syntax_Syntax.Tm_arrow (bs, c) -> begin
(

let _38_791 = (FStar_Syntax_Subst.open_comp bs c)
in (match (_38_791) with
| (bs, c) -> begin
if (is_tot_or_gtot_comp c) then begin
(

let _38_794 = (arrow_formals_comp (comp_result c))
in (match (_38_794) with
| (bs', k) -> begin
((FStar_List.append bs bs'), k)
end))
end else begin
(bs, c)
end
end))
end
| _38_796 -> begin
(let _127_215 = (FStar_Syntax_Syntax.mk_Total k)
in ([], _127_215))
end)))


let rec arrow_formals : FStar_Syntax_Syntax.term  ->  ((FStar_Syntax_Syntax.bv * FStar_Syntax_Syntax.arg_qualifier Prims.option) Prims.list * FStar_Syntax_Syntax.typ) = (fun k -> (

let _38_800 = (arrow_formals_comp k)
in (match (_38_800) with
| (bs, c) -> begin
(bs, (comp_result c))
end)))


let rec abs_formals : FStar_Syntax_Syntax.term  ->  ((FStar_Syntax_Syntax.bv * FStar_Syntax_Syntax.arg_qualifier Prims.option) Prims.list * FStar_Syntax_Syntax.term) = (fun t -> (match ((let _127_220 = (FStar_Syntax_Subst.compress t)
in _127_220.FStar_Syntax_Syntax.n)) with
| FStar_Syntax_Syntax.Tm_abs (bs, t, _38_805) -> begin
(

let _38_810 = (abs_formals t)
in (match (_38_810) with
| (bs', t) -> begin
(FStar_Syntax_Subst.open_term (FStar_List.append bs bs') t)
end))
end
| _38_812 -> begin
([], t)
end))


let abs : (FStar_Syntax_Syntax.bv * FStar_Syntax_Syntax.arg_qualifier Prims.option) Prims.list  ->  FStar_Syntax_Syntax.term  ->  FStar_Syntax_Syntax.lcomp Prims.option  ->  FStar_Syntax_Syntax.term = (fun bs t lopt -> (match (bs) with
| [] -> begin
t
end
| _38_818 -> begin
(

let body = (let _127_227 = (FStar_Syntax_Subst.close bs t)
in (FStar_Syntax_Subst.compress _127_227))
in (match ((body.FStar_Syntax_Syntax.n, lopt)) with
| (FStar_Syntax_Syntax.Tm_abs (bs', t, lopt'), None) -> begin
(let _127_231 = (let _127_230 = (let _127_229 = (let _127_228 = (FStar_Syntax_Subst.close_binders bs)
in (FStar_List.append _127_228 bs'))
in (_127_229, t, lopt))
in FStar_Syntax_Syntax.Tm_abs (_127_230))
in (FStar_Syntax_Syntax.mk _127_231 None t.FStar_Syntax_Syntax.pos))
end
| _38_828 -> begin
(

let lopt = (match (lopt) with
| None -> begin
None
end
| Some (lc) -> begin
(let _127_232 = (FStar_Syntax_Subst.close_lcomp bs lc)
in Some (_127_232))
end)
in (let _127_235 = (let _127_234 = (let _127_233 = (FStar_Syntax_Subst.close_binders bs)
in (_127_233, body, lopt))
in FStar_Syntax_Syntax.Tm_abs (_127_234))
in (FStar_Syntax_Syntax.mk _127_235 None t.FStar_Syntax_Syntax.pos)))
end))
end))


let arrow : (FStar_Syntax_Syntax.bv * FStar_Syntax_Syntax.arg_qualifier Prims.option) Prims.list  ->  (FStar_Syntax_Syntax.comp', Prims.unit) FStar_Syntax_Syntax.syntax  ->  FStar_Syntax_Syntax.typ = (fun bs c -> (match (bs) with
| [] -> begin
(comp_result c)
end
| _38_837 -> begin
(let _127_243 = (let _127_242 = (let _127_241 = (FStar_Syntax_Subst.close_binders bs)
in (let _127_240 = (FStar_Syntax_Subst.close_comp bs c)
in (_127_241, _127_240)))
in FStar_Syntax_Syntax.Tm_arrow (_127_242))
in (FStar_Syntax_Syntax.mk _127_243 None c.FStar_Syntax_Syntax.pos))
end))


let refine : FStar_Syntax_Syntax.bv  ->  FStar_Syntax_Syntax.term  ->  (FStar_Syntax_Syntax.term', FStar_Syntax_Syntax.term') FStar_Syntax_Syntax.syntax = (fun b t -> (let _127_255 = (let _127_251 = (let _127_250 = (let _127_249 = (let _127_248 = (FStar_Syntax_Syntax.mk_binder b)
in (_127_248)::[])
in (FStar_Syntax_Subst.close _127_249 t))
in (b, _127_250))
in FStar_Syntax_Syntax.Tm_refine (_127_251))
in (let _127_254 = (FStar_ST.read b.FStar_Syntax_Syntax.sort.FStar_Syntax_Syntax.tk)
in (let _127_253 = (let _127_252 = (FStar_Syntax_Syntax.range_of_bv b)
in (FStar_Range.union_ranges _127_252 t.FStar_Syntax_Syntax.pos))
in (FStar_Syntax_Syntax.mk _127_255 _127_254 _127_253)))))


let branch : FStar_Syntax_Syntax.branch  ->  FStar_Syntax_Syntax.branch = (fun b -> (FStar_Syntax_Subst.close_branch b))


let mk_letbinding : FStar_Syntax_Syntax.lbname  ->  FStar_Syntax_Syntax.univ_name Prims.list  ->  FStar_Syntax_Syntax.typ  ->  FStar_Ident.lident  ->  FStar_Syntax_Syntax.term  ->  FStar_Syntax_Syntax.letbinding = (fun lbname univ_vars typ eff def -> {FStar_Syntax_Syntax.lbname = lbname; FStar_Syntax_Syntax.lbunivs = univ_vars; FStar_Syntax_Syntax.lbtyp = typ; FStar_Syntax_Syntax.lbeff = eff; FStar_Syntax_Syntax.lbdef = def})


let close_univs_and_mk_letbinding : FStar_Syntax_Syntax.fv Prims.list Prims.option  ->  FStar_Syntax_Syntax.lbname  ->  FStar_Syntax_Syntax.univ_name Prims.list  ->  FStar_Syntax_Syntax.term  ->  FStar_Ident.lident  ->  FStar_Syntax_Syntax.term  ->  FStar_Syntax_Syntax.letbinding = (fun recs lbname univ_vars typ eff def -> (
<<<<<<< HEAD

let def = (match (recs) with
| None -> begin
=======
# 526 "FStar.Syntax.Util.fst"
let def = (match ((recs, univ_vars)) with
| ((None, _)) | ((_, [])) -> begin
>>>>>>> 4813d57e
def
end
| (Some (fvs), _28_863) -> begin
(
<<<<<<< HEAD

let universes = (FStar_All.pipe_right univ_vars (FStar_List.map (fun _127_280 -> FStar_Syntax_Syntax.U_name (_127_280))))
in (

=======
# 530 "FStar.Syntax.Util.fst"
let universes = (FStar_All.pipe_right univ_vars (FStar_List.map (fun _107_280 -> FStar_Syntax_Syntax.U_name (_107_280))))
in (
# 531 "FStar.Syntax.Util.fst"
>>>>>>> 4813d57e
let inst = (FStar_All.pipe_right fvs (FStar_List.map (fun fv -> (fv.FStar_Syntax_Syntax.fv_name.FStar_Syntax_Syntax.v, universes))))
in (FStar_Syntax_InstFV.instantiate inst def)))
end)
in (
<<<<<<< HEAD

let typ = (FStar_Syntax_Subst.close_univ_vars univ_vars typ)
in (

let def = (FStar_Syntax_Subst.close_univ_vars univ_vars def)
in (mk_letbinding lbname univ_vars typ eff def)))))


let open_univ_vars_binders_and_comp : FStar_Syntax_Syntax.univ_names  ->  (FStar_Syntax_Syntax.bv * FStar_Syntax_Syntax.arg_qualifier Prims.option) Prims.list  ->  FStar_Syntax_Syntax.comp  ->  (FStar_Syntax_Syntax.univ_names * (FStar_Syntax_Syntax.bv * FStar_Syntax_Syntax.arg_qualifier Prims.option) Prims.list * FStar_Syntax_Syntax.comp) = (fun uvs binders c -> (match (binders) with
| [] -> begin
(

let _38_867 = (FStar_Syntax_Subst.open_univ_vars_comp uvs c)
in (match (_38_867) with
=======
# 533 "FStar.Syntax.Util.fst"
let typ = (FStar_Syntax_Subst.close_univ_vars univ_vars typ)
in (
# 534 "FStar.Syntax.Util.fst"
let def = (FStar_Syntax_Subst.close_univ_vars univ_vars def)
in (mk_letbinding lbname univ_vars typ eff def)))))

# 537 "FStar.Syntax.Util.fst"
let open_univ_vars_binders_and_comp : FStar_Syntax_Syntax.univ_names  ->  (FStar_Syntax_Syntax.bv * FStar_Syntax_Syntax.arg_qualifier Prims.option) Prims.list  ->  FStar_Syntax_Syntax.comp  ->  (FStar_Syntax_Syntax.univ_names * (FStar_Syntax_Syntax.bv * FStar_Syntax_Syntax.arg_qualifier Prims.option) Prims.list * FStar_Syntax_Syntax.comp) = (fun uvs binders c -> (match (binders) with
| [] -> begin
(
# 540 "FStar.Syntax.Util.fst"
let _28_877 = (FStar_Syntax_Subst.open_univ_vars_comp uvs c)
in (match (_28_877) with
>>>>>>> 4813d57e
| (uvs, c) -> begin
(uvs, [], c)
end))
end
<<<<<<< HEAD
| _38_869 -> begin
(

let t' = (arrow binders c)
in (

let _38_873 = (FStar_Syntax_Subst.open_univ_vars uvs t')
in (match (_38_873) with
=======
| _28_879 -> begin
(
# 543 "FStar.Syntax.Util.fst"
let t' = (arrow binders c)
in (
# 544 "FStar.Syntax.Util.fst"
let _28_883 = (FStar_Syntax_Subst.open_univ_vars uvs t')
in (match (_28_883) with
>>>>>>> 4813d57e
| (uvs, t') -> begin
(match ((let _127_288 = (FStar_Syntax_Subst.compress t')
in _127_288.FStar_Syntax_Syntax.n)) with
| FStar_Syntax_Syntax.Tm_arrow (binders, c) -> begin
(uvs, binders, c)
end
<<<<<<< HEAD
| _38_879 -> begin
=======
| _28_889 -> begin
>>>>>>> 4813d57e
(FStar_All.failwith "Impossible")
end)
end)))
end))

<<<<<<< HEAD

=======
# 552 "FStar.Syntax.Util.fst"
>>>>>>> 4813d57e
let is_tuple_constructor : FStar_Syntax_Syntax.typ  ->  Prims.bool = (fun t -> (match (t.FStar_Syntax_Syntax.n) with
| FStar_Syntax_Syntax.Tm_fvar (fv) -> begin
(FStar_Util.starts_with fv.FStar_Syntax_Syntax.fv_name.FStar_Syntax_Syntax.v.FStar_Ident.str "Prims.tuple")
end
<<<<<<< HEAD
| _38_884 -> begin
false
end))


let mk_tuple_lid : Prims.int  ->  FStar_Range.range  ->  FStar_Ident.lident = (fun n r -> (

let t = (let _127_295 = (FStar_Util.string_of_int n)
in (FStar_Util.format1 "tuple%s" _127_295))
in (let _127_296 = (FStar_Syntax_Const.pconst t)
in (FStar_Ident.set_lid_range _127_296 r))))


let mk_tuple_data_lid : Prims.int  ->  FStar_Range.range  ->  FStar_Ident.lident = (fun n r -> (

let t = (let _127_301 = (FStar_Util.string_of_int n)
in (FStar_Util.format1 "Mktuple%s" _127_301))
in (let _127_302 = (FStar_Syntax_Const.pconst t)
in (FStar_Ident.set_lid_range _127_302 r))))


let is_tuple_data_lid : FStar_Ident.lident  ->  Prims.int  ->  Prims.bool = (fun f n -> (let _127_307 = (mk_tuple_data_lid n FStar_Range.dummyRange)
in (FStar_Ident.lid_equals f _127_307)))


=======
| _28_894 -> begin
false
end))

# 556 "FStar.Syntax.Util.fst"
let mk_tuple_lid : Prims.int  ->  FStar_Range.range  ->  FStar_Ident.lident = (fun n r -> (
# 557 "FStar.Syntax.Util.fst"
let t = (let _107_295 = (FStar_Util.string_of_int n)
in (FStar_Util.format1 "tuple%s" _107_295))
in (let _107_296 = (FStar_Syntax_Const.pconst t)
in (FStar_Ident.set_lid_range _107_296 r))))

# 560 "FStar.Syntax.Util.fst"
let mk_tuple_data_lid : Prims.int  ->  FStar_Range.range  ->  FStar_Ident.lident = (fun n r -> (
# 561 "FStar.Syntax.Util.fst"
let t = (let _107_301 = (FStar_Util.string_of_int n)
in (FStar_Util.format1 "Mktuple%s" _107_301))
in (let _107_302 = (FStar_Syntax_Const.pconst t)
in (FStar_Ident.set_lid_range _107_302 r))))

# 564 "FStar.Syntax.Util.fst"
let is_tuple_data_lid : FStar_Ident.lident  ->  Prims.int  ->  Prims.bool = (fun f n -> (let _107_307 = (mk_tuple_data_lid n FStar_Range.dummyRange)
in (FStar_Ident.lid_equals f _107_307)))

# 567 "FStar.Syntax.Util.fst"
>>>>>>> 4813d57e
let is_dtuple_constructor : FStar_Syntax_Syntax.typ  ->  Prims.bool = (fun t -> (match (t.FStar_Syntax_Syntax.n) with
| FStar_Syntax_Syntax.Tm_fvar (fv) -> begin
(FStar_Util.starts_with fv.FStar_Syntax_Syntax.fv_name.FStar_Syntax_Syntax.v.FStar_Ident.str "Prims.dtuple")
end
<<<<<<< HEAD
| _38_897 -> begin
false
end))


let mk_dtuple_lid : Prims.int  ->  FStar_Range.range  ->  FStar_Ident.lident = (fun n r -> (

let t = (let _127_314 = (FStar_Util.string_of_int n)
in (FStar_Util.format1 "dtuple%s" _127_314))
in (let _127_315 = (FStar_Syntax_Const.pconst t)
in (FStar_Ident.set_lid_range _127_315 r))))


let mk_dtuple_data_lid : Prims.int  ->  FStar_Range.range  ->  FStar_Ident.lident = (fun n r -> (

let t = (let _127_320 = (FStar_Util.string_of_int n)
in (FStar_Util.format1 "Mkdtuple%s" _127_320))
in (let _127_321 = (FStar_Syntax_Const.pconst t)
in (FStar_Ident.set_lid_range _127_321 r))))


let is_lid_equality : FStar_Ident.lident  ->  Prims.bool = (fun x -> (FStar_Ident.lid_equals x FStar_Syntax_Const.eq2_lid))


let is_forall : FStar_Ident.lident  ->  Prims.bool = (fun lid -> (FStar_Ident.lid_equals lid FStar_Syntax_Const.forall_lid))


let is_exists : FStar_Ident.lident  ->  Prims.bool = (fun lid -> (FStar_Ident.lid_equals lid FStar_Syntax_Const.exists_lid))


let is_qlid : FStar_Ident.lident  ->  Prims.bool = (fun lid -> ((is_forall lid) || (is_exists lid)))


let is_equality = (fun x -> (is_lid_equality x.FStar_Syntax_Syntax.v))


let lid_is_connective : FStar_Ident.lident  ->  Prims.bool = (

let lst = (FStar_Syntax_Const.and_lid)::(FStar_Syntax_Const.or_lid)::(FStar_Syntax_Const.not_lid)::(FStar_Syntax_Const.iff_lid)::(FStar_Syntax_Const.imp_lid)::[]
in (fun lid -> (FStar_Util.for_some (FStar_Ident.lid_equals lid) lst)))


let is_constructor : FStar_Syntax_Syntax.term  ->  FStar_Ident.lident  ->  Prims.bool = (fun t lid -> (match ((let _127_337 = (pre_typ t)
in _127_337.FStar_Syntax_Syntax.n)) with
| FStar_Syntax_Syntax.Tm_fvar (tc) -> begin
(FStar_Ident.lid_equals tc.FStar_Syntax_Syntax.fv_name.FStar_Syntax_Syntax.v lid)
end
| _38_916 -> begin
false
end))


let rec is_constructed_typ : FStar_Syntax_Syntax.term  ->  FStar_Ident.lident  ->  Prims.bool = (fun t lid -> (match ((let _127_342 = (pre_typ t)
in _127_342.FStar_Syntax_Syntax.n)) with
| FStar_Syntax_Syntax.Tm_fvar (_38_920) -> begin
(is_constructor t lid)
end
| FStar_Syntax_Syntax.Tm_app (t, _38_924) -> begin
(is_constructed_typ t lid)
end
| _38_928 -> begin
false
end))


let rec get_tycon : FStar_Syntax_Syntax.term  ->  FStar_Syntax_Syntax.term Prims.option = (fun t -> (

=======
| _28_907 -> begin
false
end))

# 571 "FStar.Syntax.Util.fst"
let mk_dtuple_lid : Prims.int  ->  FStar_Range.range  ->  FStar_Ident.lident = (fun n r -> (
# 572 "FStar.Syntax.Util.fst"
let t = (let _107_314 = (FStar_Util.string_of_int n)
in (FStar_Util.format1 "dtuple%s" _107_314))
in (let _107_315 = (FStar_Syntax_Const.pconst t)
in (FStar_Ident.set_lid_range _107_315 r))))

# 575 "FStar.Syntax.Util.fst"
let mk_dtuple_data_lid : Prims.int  ->  FStar_Range.range  ->  FStar_Ident.lident = (fun n r -> (
# 576 "FStar.Syntax.Util.fst"
let t = (let _107_320 = (FStar_Util.string_of_int n)
in (FStar_Util.format1 "Mkdtuple%s" _107_320))
in (let _107_321 = (FStar_Syntax_Const.pconst t)
in (FStar_Ident.set_lid_range _107_321 r))))

# 579 "FStar.Syntax.Util.fst"
let is_lid_equality : FStar_Ident.lident  ->  Prims.bool = (fun x -> (FStar_Ident.lid_equals x FStar_Syntax_Const.eq2_lid))

# 581 "FStar.Syntax.Util.fst"
let is_forall : FStar_Ident.lident  ->  Prims.bool = (fun lid -> (FStar_Ident.lid_equals lid FStar_Syntax_Const.forall_lid))

# 582 "FStar.Syntax.Util.fst"
let is_exists : FStar_Ident.lident  ->  Prims.bool = (fun lid -> (FStar_Ident.lid_equals lid FStar_Syntax_Const.exists_lid))

# 583 "FStar.Syntax.Util.fst"
let is_qlid : FStar_Ident.lident  ->  Prims.bool = (fun lid -> ((is_forall lid) || (is_exists lid)))

# 584 "FStar.Syntax.Util.fst"
let is_equality = (fun x -> (is_lid_equality x.FStar_Syntax_Syntax.v))

# 586 "FStar.Syntax.Util.fst"
let lid_is_connective : FStar_Ident.lident  ->  Prims.bool = (
# 587 "FStar.Syntax.Util.fst"
let lst = (FStar_Syntax_Const.and_lid)::(FStar_Syntax_Const.or_lid)::(FStar_Syntax_Const.not_lid)::(FStar_Syntax_Const.iff_lid)::(FStar_Syntax_Const.imp_lid)::[]
in (fun lid -> (FStar_Util.for_some (FStar_Ident.lid_equals lid) lst)))

# 591 "FStar.Syntax.Util.fst"
let is_constructor : FStar_Syntax_Syntax.term  ->  FStar_Ident.lident  ->  Prims.bool = (fun t lid -> (match ((let _107_337 = (pre_typ t)
in _107_337.FStar_Syntax_Syntax.n)) with
| FStar_Syntax_Syntax.Tm_fvar (tc) -> begin
(FStar_Ident.lid_equals tc.FStar_Syntax_Syntax.fv_name.FStar_Syntax_Syntax.v lid)
end
| _28_926 -> begin
false
end))

# 596 "FStar.Syntax.Util.fst"
let rec is_constructed_typ : FStar_Syntax_Syntax.term  ->  FStar_Ident.lident  ->  Prims.bool = (fun t lid -> (match ((let _107_342 = (pre_typ t)
in _107_342.FStar_Syntax_Syntax.n)) with
| FStar_Syntax_Syntax.Tm_fvar (_28_930) -> begin
(is_constructor t lid)
end
| FStar_Syntax_Syntax.Tm_app (t, _28_934) -> begin
(is_constructed_typ t lid)
end
| _28_938 -> begin
false
end))

# 601 "FStar.Syntax.Util.fst"
let rec get_tycon : FStar_Syntax_Syntax.term  ->  FStar_Syntax_Syntax.term Prims.option = (fun t -> (
# 602 "FStar.Syntax.Util.fst"
>>>>>>> 4813d57e
let t = (pre_typ t)
in (match (t.FStar_Syntax_Syntax.n) with
| (FStar_Syntax_Syntax.Tm_bvar (_)) | (FStar_Syntax_Syntax.Tm_name (_)) | (FStar_Syntax_Syntax.Tm_fvar (_)) -> begin
Some (t)
end
<<<<<<< HEAD
| FStar_Syntax_Syntax.Tm_app (t, _38_942) -> begin
(get_tycon t)
end
| _38_946 -> begin
None
end)))


let sortByFieldName = (fun fn_a_l -> (FStar_All.pipe_right fn_a_l (FStar_List.sortWith (fun _38_952 _38_956 -> (match ((_38_952, _38_956)) with
| ((fn1, _38_951), (fn2, _38_955)) -> begin
(FStar_String.compare (FStar_Ident.text_of_lid fn1) (FStar_Ident.text_of_lid fn2))
end)))))


let is_interpreted : FStar_Ident.lident  ->  Prims.bool = (fun l -> (

let theory_syms = (FStar_Syntax_Const.op_Eq)::(FStar_Syntax_Const.op_notEq)::(FStar_Syntax_Const.op_LT)::(FStar_Syntax_Const.op_LTE)::(FStar_Syntax_Const.op_GT)::(FStar_Syntax_Const.op_GTE)::(FStar_Syntax_Const.op_Subtraction)::(FStar_Syntax_Const.op_Minus)::(FStar_Syntax_Const.op_Addition)::(FStar_Syntax_Const.op_Multiply)::(FStar_Syntax_Const.op_Division)::(FStar_Syntax_Const.op_Modulus)::(FStar_Syntax_Const.op_And)::(FStar_Syntax_Const.op_Or)::(FStar_Syntax_Const.op_Negation)::[]
in (FStar_Util.for_some (FStar_Ident.lid_equals l) theory_syms)))


let ktype : (FStar_Syntax_Syntax.term', FStar_Syntax_Syntax.term') FStar_Syntax_Syntax.syntax = (FStar_Syntax_Syntax.mk (FStar_Syntax_Syntax.Tm_type (FStar_Syntax_Syntax.U_unknown)) None FStar_Range.dummyRange)


let ktype0 : (FStar_Syntax_Syntax.term', FStar_Syntax_Syntax.term') FStar_Syntax_Syntax.syntax = (FStar_Syntax_Syntax.mk (FStar_Syntax_Syntax.Tm_type (FStar_Syntax_Syntax.U_zero)) None FStar_Range.dummyRange)


let type_u : Prims.unit  ->  (FStar_Syntax_Syntax.typ * FStar_Syntax_Syntax.universe) = (fun _38_959 -> (match (()) with
| () -> begin
(

let u = (let _127_353 = (FStar_Unionfind.fresh None)
in (FStar_All.pipe_left (fun _127_352 -> FStar_Syntax_Syntax.U_unif (_127_352)) _127_353))
in (let _127_354 = (FStar_Syntax_Syntax.mk (FStar_Syntax_Syntax.Tm_type (u)) None FStar_Range.dummyRange)
in (_127_354, u)))
end))


let kt_kt : (FStar_Syntax_Syntax.term', FStar_Syntax_Syntax.term') FStar_Syntax_Syntax.syntax = (FStar_Syntax_Const.kunary ktype0 ktype0)


let kt_kt_kt : (FStar_Syntax_Syntax.term', FStar_Syntax_Syntax.term') FStar_Syntax_Syntax.syntax = (FStar_Syntax_Const.kbin ktype0 ktype0 ktype0)


let fvar_const : FStar_Ident.lident  ->  FStar_Syntax_Syntax.term = (fun l -> (FStar_Syntax_Syntax.fvar l FStar_Syntax_Syntax.Delta_constant None))


let tand : FStar_Syntax_Syntax.term = (fvar_const FStar_Syntax_Const.and_lid)


let tor : FStar_Syntax_Syntax.term = (fvar_const FStar_Syntax_Const.or_lid)


let timp : FStar_Syntax_Syntax.term = (fvar_const FStar_Syntax_Const.imp_lid)


let tiff : FStar_Syntax_Syntax.term = (fvar_const FStar_Syntax_Const.iff_lid)


let t_bool : FStar_Syntax_Syntax.term = (fvar_const FStar_Syntax_Const.bool_lid)


let t_false : FStar_Syntax_Syntax.term = (fvar_const FStar_Syntax_Const.false_lid)


let t_true : FStar_Syntax_Syntax.term = (fvar_const FStar_Syntax_Const.true_lid)


let b2t_v : FStar_Syntax_Syntax.term = (fvar_const FStar_Syntax_Const.b2t_lid)


let t_not : FStar_Syntax_Syntax.term = (fvar_const FStar_Syntax_Const.not_lid)


=======
| FStar_Syntax_Syntax.Tm_app (t, _28_952) -> begin
(get_tycon t)
end
| _28_956 -> begin
None
end)))

# 610 "FStar.Syntax.Util.fst"
let sortByFieldName = (fun fn_a_l -> (FStar_All.pipe_right fn_a_l (FStar_List.sortWith (fun _28_962 _28_966 -> (match ((_28_962, _28_966)) with
| ((fn1, _28_961), (fn2, _28_965)) -> begin
(FStar_String.compare (FStar_Ident.text_of_lid fn1) (FStar_Ident.text_of_lid fn2))
end)))))

# 617 "FStar.Syntax.Util.fst"
let is_interpreted : FStar_Ident.lident  ->  Prims.bool = (fun l -> (
# 618 "FStar.Syntax.Util.fst"
let theory_syms = (FStar_Syntax_Const.op_Eq)::(FStar_Syntax_Const.op_notEq)::(FStar_Syntax_Const.op_LT)::(FStar_Syntax_Const.op_LTE)::(FStar_Syntax_Const.op_GT)::(FStar_Syntax_Const.op_GTE)::(FStar_Syntax_Const.op_Subtraction)::(FStar_Syntax_Const.op_Minus)::(FStar_Syntax_Const.op_Addition)::(FStar_Syntax_Const.op_Multiply)::(FStar_Syntax_Const.op_Division)::(FStar_Syntax_Const.op_Modulus)::(FStar_Syntax_Const.op_And)::(FStar_Syntax_Const.op_Or)::(FStar_Syntax_Const.op_Negation)::[]
in (FStar_Util.for_some (FStar_Ident.lid_equals l) theory_syms)))

# 640 "FStar.Syntax.Util.fst"
let ktype : (FStar_Syntax_Syntax.term', FStar_Syntax_Syntax.term') FStar_Syntax_Syntax.syntax = (FStar_Syntax_Syntax.mk (FStar_Syntax_Syntax.Tm_type (FStar_Syntax_Syntax.U_unknown)) None FStar_Range.dummyRange)

# 641 "FStar.Syntax.Util.fst"
let ktype0 : (FStar_Syntax_Syntax.term', FStar_Syntax_Syntax.term') FStar_Syntax_Syntax.syntax = (FStar_Syntax_Syntax.mk (FStar_Syntax_Syntax.Tm_type (FStar_Syntax_Syntax.U_zero)) None FStar_Range.dummyRange)

# 644 "FStar.Syntax.Util.fst"
let type_u : Prims.unit  ->  (FStar_Syntax_Syntax.typ * FStar_Syntax_Syntax.universe) = (fun _28_969 -> (match (()) with
| () -> begin
(
# 645 "FStar.Syntax.Util.fst"
let u = (let _107_353 = (FStar_Unionfind.fresh None)
in (FStar_All.pipe_left (fun _107_352 -> FStar_Syntax_Syntax.U_unif (_107_352)) _107_353))
in (let _107_354 = (FStar_Syntax_Syntax.mk (FStar_Syntax_Syntax.Tm_type (u)) None FStar_Range.dummyRange)
in (_107_354, u)))
end))

# 648 "FStar.Syntax.Util.fst"
let kt_kt : (FStar_Syntax_Syntax.term', FStar_Syntax_Syntax.term') FStar_Syntax_Syntax.syntax = (FStar_Syntax_Const.kunary ktype0 ktype0)

# 649 "FStar.Syntax.Util.fst"
let kt_kt_kt : (FStar_Syntax_Syntax.term', FStar_Syntax_Syntax.term') FStar_Syntax_Syntax.syntax = (FStar_Syntax_Const.kbin ktype0 ktype0 ktype0)

# 651 "FStar.Syntax.Util.fst"
let fvar_const : FStar_Ident.lident  ->  FStar_Syntax_Syntax.term = (fun l -> (FStar_Syntax_Syntax.fvar l FStar_Syntax_Syntax.Delta_constant None))

# 652 "FStar.Syntax.Util.fst"
let tand : FStar_Syntax_Syntax.term = (fvar_const FStar_Syntax_Const.and_lid)

# 653 "FStar.Syntax.Util.fst"
let tor : FStar_Syntax_Syntax.term = (fvar_const FStar_Syntax_Const.or_lid)

# 654 "FStar.Syntax.Util.fst"
let timp : FStar_Syntax_Syntax.term = (fvar_const FStar_Syntax_Const.imp_lid)

# 655 "FStar.Syntax.Util.fst"
let tiff : FStar_Syntax_Syntax.term = (fvar_const FStar_Syntax_Const.iff_lid)

# 656 "FStar.Syntax.Util.fst"
let t_bool : FStar_Syntax_Syntax.term = (fvar_const FStar_Syntax_Const.bool_lid)

# 657 "FStar.Syntax.Util.fst"
let t_false : FStar_Syntax_Syntax.term = (fvar_const FStar_Syntax_Const.false_lid)

# 658 "FStar.Syntax.Util.fst"
let t_true : FStar_Syntax_Syntax.term = (fvar_const FStar_Syntax_Const.true_lid)

# 659 "FStar.Syntax.Util.fst"
let b2t_v : FStar_Syntax_Syntax.term = (fvar_const FStar_Syntax_Const.b2t_lid)

# 660 "FStar.Syntax.Util.fst"
let t_not : FStar_Syntax_Syntax.term = (fvar_const FStar_Syntax_Const.not_lid)

# 662 "FStar.Syntax.Util.fst"
>>>>>>> 4813d57e
let mk_conj_opt : FStar_Syntax_Syntax.term Prims.option  ->  FStar_Syntax_Syntax.term  ->  FStar_Syntax_Syntax.term Prims.option = (fun phi1 phi2 -> (match (phi1) with
| None -> begin
Some (phi2)
end
| Some (phi1) -> begin
<<<<<<< HEAD
(let _127_368 = (let _127_367 = (let _127_365 = (let _127_364 = (let _127_363 = (FStar_Syntax_Syntax.as_arg phi1)
in (let _127_362 = (let _127_361 = (FStar_Syntax_Syntax.as_arg phi2)
in (_127_361)::[])
in (_127_363)::_127_362))
in (tand, _127_364))
in FStar_Syntax_Syntax.Tm_app (_127_365))
in (let _127_366 = (FStar_Range.union_ranges phi1.FStar_Syntax_Syntax.pos phi2.FStar_Syntax_Syntax.pos)
in (FStar_Syntax_Syntax.mk _127_367 None _127_366)))
in Some (_127_368))
end))


let mk_binop = (fun op_t phi1 phi2 -> (let _127_378 = (let _127_376 = (let _127_375 = (let _127_374 = (FStar_Syntax_Syntax.as_arg phi1)
in (let _127_373 = (let _127_372 = (FStar_Syntax_Syntax.as_arg phi2)
in (_127_372)::[])
in (_127_374)::_127_373))
in (op_t, _127_375))
in FStar_Syntax_Syntax.Tm_app (_127_376))
in (let _127_377 = (FStar_Range.union_ranges phi1.FStar_Syntax_Syntax.pos phi2.FStar_Syntax_Syntax.pos)
in (FStar_Syntax_Syntax.mk _127_378 None _127_377))))


let mk_neg = (fun phi -> (let _127_383 = (let _127_382 = (let _127_381 = (let _127_380 = (FStar_Syntax_Syntax.as_arg phi)
in (_127_380)::[])
in (t_not, _127_381))
in FStar_Syntax_Syntax.Tm_app (_127_382))
in (FStar_Syntax_Syntax.mk _127_383 None phi.FStar_Syntax_Syntax.pos)))


let mk_conj = (fun phi1 phi2 -> (mk_binop tand phi1 phi2))


=======
(let _107_368 = (let _107_367 = (let _107_365 = (let _107_364 = (let _107_363 = (FStar_Syntax_Syntax.as_arg phi1)
in (let _107_362 = (let _107_361 = (FStar_Syntax_Syntax.as_arg phi2)
in (_107_361)::[])
in (_107_363)::_107_362))
in (tand, _107_364))
in FStar_Syntax_Syntax.Tm_app (_107_365))
in (let _107_366 = (FStar_Range.union_ranges phi1.FStar_Syntax_Syntax.pos phi2.FStar_Syntax_Syntax.pos)
in (FStar_Syntax_Syntax.mk _107_367 None _107_366)))
in Some (_107_368))
end))

# 665 "FStar.Syntax.Util.fst"
let mk_binop = (fun op_t phi1 phi2 -> (let _107_378 = (let _107_376 = (let _107_375 = (let _107_374 = (FStar_Syntax_Syntax.as_arg phi1)
in (let _107_373 = (let _107_372 = (FStar_Syntax_Syntax.as_arg phi2)
in (_107_372)::[])
in (_107_374)::_107_373))
in (op_t, _107_375))
in FStar_Syntax_Syntax.Tm_app (_107_376))
in (let _107_377 = (FStar_Range.union_ranges phi1.FStar_Syntax_Syntax.pos phi2.FStar_Syntax_Syntax.pos)
in (FStar_Syntax_Syntax.mk _107_378 None _107_377))))

# 666 "FStar.Syntax.Util.fst"
let mk_neg = (fun phi -> (let _107_383 = (let _107_382 = (let _107_381 = (let _107_380 = (FStar_Syntax_Syntax.as_arg phi)
in (_107_380)::[])
in (t_not, _107_381))
in FStar_Syntax_Syntax.Tm_app (_107_382))
in (FStar_Syntax_Syntax.mk _107_383 None phi.FStar_Syntax_Syntax.pos)))

# 667 "FStar.Syntax.Util.fst"
let mk_conj = (fun phi1 phi2 -> (mk_binop tand phi1 phi2))

# 668 "FStar.Syntax.Util.fst"
>>>>>>> 4813d57e
let mk_conj_l : FStar_Syntax_Syntax.term Prims.list  ->  FStar_Syntax_Syntax.term = (fun phi -> (match (phi) with
| [] -> begin
(FStar_Syntax_Syntax.fvar FStar_Syntax_Const.true_lid FStar_Syntax_Syntax.Delta_constant None)
end
| hd::tl -> begin
(FStar_List.fold_right mk_conj tl hd)
end))

<<<<<<< HEAD

let mk_disj = (fun phi1 phi2 -> (mk_binop tor phi1 phi2))


=======
# 671 "FStar.Syntax.Util.fst"
let mk_disj = (fun phi1 phi2 -> (mk_binop tor phi1 phi2))

# 672 "FStar.Syntax.Util.fst"
>>>>>>> 4813d57e
let mk_disj_l : FStar_Syntax_Syntax.term Prims.list  ->  FStar_Syntax_Syntax.term = (fun phi -> (match (phi) with
| [] -> begin
t_false
end
| hd::tl -> begin
(FStar_List.fold_right mk_disj tl hd)
end))

<<<<<<< HEAD

let mk_imp : FStar_Syntax_Syntax.term  ->  FStar_Syntax_Syntax.term  ->  FStar_Syntax_Syntax.term = (fun phi1 phi2 -> (match ((let _127_396 = (FStar_Syntax_Subst.compress phi1)
in _127_396.FStar_Syntax_Syntax.n)) with
=======
# 675 "FStar.Syntax.Util.fst"
let mk_imp : FStar_Syntax_Syntax.term  ->  FStar_Syntax_Syntax.term  ->  FStar_Syntax_Syntax.term = (fun phi1 phi2 -> (match ((let _107_396 = (FStar_Syntax_Subst.compress phi1)
in _107_396.FStar_Syntax_Syntax.n)) with
>>>>>>> 4813d57e
| FStar_Syntax_Syntax.Tm_fvar (tc) when (FStar_Syntax_Syntax.fv_eq_lid tc FStar_Syntax_Const.false_lid) -> begin
t_true
end
| FStar_Syntax_Syntax.Tm_fvar (tc) when (FStar_Syntax_Syntax.fv_eq_lid tc FStar_Syntax_Const.true_lid) -> begin
phi2
end
<<<<<<< HEAD
| _38_992 -> begin
(match ((let _127_397 = (FStar_Syntax_Subst.compress phi2)
in _127_397.FStar_Syntax_Syntax.n)) with
| FStar_Syntax_Syntax.Tm_fvar (tc) when ((FStar_Syntax_Syntax.fv_eq_lid tc FStar_Syntax_Const.true_lid) || (FStar_Syntax_Syntax.fv_eq_lid tc FStar_Syntax_Const.false_lid)) -> begin
phi2
end
| _38_996 -> begin
=======
| _28_1002 -> begin
(match ((let _107_397 = (FStar_Syntax_Subst.compress phi2)
in _107_397.FStar_Syntax_Syntax.n)) with
| FStar_Syntax_Syntax.Tm_fvar (tc) when ((FStar_Syntax_Syntax.fv_eq_lid tc FStar_Syntax_Const.true_lid) || (FStar_Syntax_Syntax.fv_eq_lid tc FStar_Syntax_Const.false_lid)) -> begin
phi2
end
| _28_1006 -> begin
>>>>>>> 4813d57e
(mk_binop timp phi1 phi2)
end)
end))

<<<<<<< HEAD

let mk_iff = (fun phi1 phi2 -> (mk_binop tiff phi1 phi2))


let b2t = (fun e -> (let _127_404 = (let _127_403 = (let _127_402 = (let _127_401 = (FStar_Syntax_Syntax.as_arg e)
in (_127_401)::[])
in (b2t_v, _127_402))
in FStar_Syntax_Syntax.Tm_app (_127_403))
in (FStar_Syntax_Syntax.mk _127_404 None e.FStar_Syntax_Syntax.pos)))


let teq : FStar_Syntax_Syntax.term = (fvar_const FStar_Syntax_Const.eq2_lid)


let mk_eq = (fun t1 t2 e1 e2 -> (let _127_415 = (let _127_413 = (let _127_412 = (let _127_411 = (FStar_Syntax_Syntax.as_arg e1)
in (let _127_410 = (let _127_409 = (FStar_Syntax_Syntax.as_arg e2)
in (_127_409)::[])
in (_127_411)::_127_410))
in (teq, _127_412))
in FStar_Syntax_Syntax.Tm_app (_127_413))
in (let _127_414 = (FStar_Range.union_ranges e1.FStar_Syntax_Syntax.pos e2.FStar_Syntax_Syntax.pos)
in (FStar_Syntax_Syntax.mk _127_415 None _127_414))))


let mk_has_type = (fun t x t' -> (

let t_has_type = (fvar_const FStar_Syntax_Const.has_type_lid)
in (

let t_has_type = (FStar_Syntax_Syntax.mk (FStar_Syntax_Syntax.Tm_uinst ((t_has_type, (FStar_Syntax_Syntax.U_zero)::(FStar_Syntax_Syntax.U_zero)::[]))) None FStar_Range.dummyRange)
in (let _127_426 = (let _127_425 = (let _127_424 = (let _127_423 = (FStar_Syntax_Syntax.iarg t)
in (let _127_422 = (let _127_421 = (FStar_Syntax_Syntax.as_arg x)
in (let _127_420 = (let _127_419 = (FStar_Syntax_Syntax.as_arg t')
in (_127_419)::[])
in (_127_421)::_127_420))
in (_127_423)::_127_422))
in (t_has_type, _127_424))
in FStar_Syntax_Syntax.Tm_app (_127_425))
in (FStar_Syntax_Syntax.mk _127_426 None FStar_Range.dummyRange)))))


let lex_t : FStar_Syntax_Syntax.term = (fvar_const FStar_Syntax_Const.lex_t_lid)


let lex_top : FStar_Syntax_Syntax.term = (FStar_Syntax_Syntax.fvar FStar_Syntax_Const.lextop_lid FStar_Syntax_Syntax.Delta_constant (Some (FStar_Syntax_Syntax.Data_ctor)))


let lex_pair : FStar_Syntax_Syntax.term = (FStar_Syntax_Syntax.fvar FStar_Syntax_Const.lexcons_lid FStar_Syntax_Syntax.Delta_constant (Some (FStar_Syntax_Syntax.Data_ctor)))


let tforall : FStar_Syntax_Syntax.term = (FStar_Syntax_Syntax.fvar FStar_Syntax_Const.forall_lid (FStar_Syntax_Syntax.Delta_unfoldable (1)) None)


let lcomp_of_comp : FStar_Syntax_Syntax.comp  ->  FStar_Syntax_Syntax.lcomp = (fun c0 -> (

let c = (comp_to_comp_typ c0)
in {FStar_Syntax_Syntax.eff_name = c.FStar_Syntax_Syntax.effect_name; FStar_Syntax_Syntax.res_typ = c.FStar_Syntax_Syntax.result_typ; FStar_Syntax_Syntax.cflags = c.FStar_Syntax_Syntax.flags; FStar_Syntax_Syntax.comp = (fun _38_1011 -> (match (()) with
=======
# 685 "FStar.Syntax.Util.fst"
let mk_iff = (fun phi1 phi2 -> (mk_binop tiff phi1 phi2))

# 686 "FStar.Syntax.Util.fst"
let b2t = (fun e -> (let _107_404 = (let _107_403 = (let _107_402 = (let _107_401 = (FStar_Syntax_Syntax.as_arg e)
in (_107_401)::[])
in (b2t_v, _107_402))
in FStar_Syntax_Syntax.Tm_app (_107_403))
in (FStar_Syntax_Syntax.mk _107_404 None e.FStar_Syntax_Syntax.pos)))

# 688 "FStar.Syntax.Util.fst"
let teq : FStar_Syntax_Syntax.term = (fvar_const FStar_Syntax_Const.eq2_lid)

# 690 "FStar.Syntax.Util.fst"
let mk_eq = (fun t1 t2 e1 e2 -> (let _107_415 = (let _107_413 = (let _107_412 = (let _107_411 = (FStar_Syntax_Syntax.as_arg e1)
in (let _107_410 = (let _107_409 = (FStar_Syntax_Syntax.as_arg e2)
in (_107_409)::[])
in (_107_411)::_107_410))
in (teq, _107_412))
in FStar_Syntax_Syntax.Tm_app (_107_413))
in (let _107_414 = (FStar_Range.union_ranges e1.FStar_Syntax_Syntax.pos e2.FStar_Syntax_Syntax.pos)
in (FStar_Syntax_Syntax.mk _107_415 None _107_414))))

# 692 "FStar.Syntax.Util.fst"
let mk_has_type = (fun t x t' -> (
# 693 "FStar.Syntax.Util.fst"
let t_has_type = (fvar_const FStar_Syntax_Const.has_type_lid)
in (
# 694 "FStar.Syntax.Util.fst"
let t_has_type = (FStar_Syntax_Syntax.mk (FStar_Syntax_Syntax.Tm_uinst ((t_has_type, (FStar_Syntax_Syntax.U_zero)::(FStar_Syntax_Syntax.U_zero)::[]))) None FStar_Range.dummyRange)
in (let _107_426 = (let _107_425 = (let _107_424 = (let _107_423 = (FStar_Syntax_Syntax.iarg t)
in (let _107_422 = (let _107_421 = (FStar_Syntax_Syntax.as_arg x)
in (let _107_420 = (let _107_419 = (FStar_Syntax_Syntax.as_arg t')
in (_107_419)::[])
in (_107_421)::_107_420))
in (_107_423)::_107_422))
in (t_has_type, _107_424))
in FStar_Syntax_Syntax.Tm_app (_107_425))
in (FStar_Syntax_Syntax.mk _107_426 None FStar_Range.dummyRange)))))

# 697 "FStar.Syntax.Util.fst"
let lex_t : FStar_Syntax_Syntax.term = (fvar_const FStar_Syntax_Const.lex_t_lid)

# 698 "FStar.Syntax.Util.fst"
let lex_top : FStar_Syntax_Syntax.term = (FStar_Syntax_Syntax.fvar FStar_Syntax_Const.lextop_lid FStar_Syntax_Syntax.Delta_constant (Some (FStar_Syntax_Syntax.Data_ctor)))

# 699 "FStar.Syntax.Util.fst"
let lex_pair : FStar_Syntax_Syntax.term = (FStar_Syntax_Syntax.fvar FStar_Syntax_Const.lexcons_lid FStar_Syntax_Syntax.Delta_constant (Some (FStar_Syntax_Syntax.Data_ctor)))

# 700 "FStar.Syntax.Util.fst"
let tforall : FStar_Syntax_Syntax.term = (FStar_Syntax_Syntax.fvar FStar_Syntax_Const.forall_lid (FStar_Syntax_Syntax.Delta_unfoldable (1)) None)

# 702 "FStar.Syntax.Util.fst"
let lcomp_of_comp : FStar_Syntax_Syntax.comp  ->  FStar_Syntax_Syntax.lcomp = (fun c0 -> (
# 703 "FStar.Syntax.Util.fst"
let c = (comp_to_comp_typ c0)
in {FStar_Syntax_Syntax.eff_name = c.FStar_Syntax_Syntax.effect_name; FStar_Syntax_Syntax.res_typ = c.FStar_Syntax_Syntax.result_typ; FStar_Syntax_Syntax.cflags = c.FStar_Syntax_Syntax.flags; FStar_Syntax_Syntax.comp = (fun _28_1021 -> (match (()) with
>>>>>>> 4813d57e
| () -> begin
c0
end))}))

<<<<<<< HEAD

let mk_forall : FStar_Syntax_Syntax.bv  ->  FStar_Syntax_Syntax.typ  ->  (FStar_Syntax_Syntax.term', FStar_Syntax_Syntax.term') FStar_Syntax_Syntax.syntax = (fun x body -> (let _127_443 = (let _127_442 = (let _127_441 = (let _127_440 = (let _127_439 = (let _127_438 = (let _127_434 = (FStar_Syntax_Syntax.mk_binder x)
in (_127_434)::[])
in (let _127_437 = (let _127_436 = (let _127_435 = (FStar_Syntax_Syntax.mk_Total ktype0)
in (FStar_All.pipe_left lcomp_of_comp _127_435))
in Some (_127_436))
in (abs _127_438 body _127_437)))
in (FStar_Syntax_Syntax.as_arg _127_439))
in (_127_440)::[])
in (tforall, _127_441))
in FStar_Syntax_Syntax.Tm_app (_127_442))
in (FStar_Syntax_Syntax.mk _127_443 None FStar_Range.dummyRange)))


=======
# 709 "FStar.Syntax.Util.fst"
let mk_forall : FStar_Syntax_Syntax.bv  ->  FStar_Syntax_Syntax.typ  ->  (FStar_Syntax_Syntax.term', FStar_Syntax_Syntax.term') FStar_Syntax_Syntax.syntax = (fun x body -> (let _107_443 = (let _107_442 = (let _107_441 = (let _107_440 = (let _107_439 = (let _107_438 = (let _107_434 = (FStar_Syntax_Syntax.mk_binder x)
in (_107_434)::[])
in (let _107_437 = (let _107_436 = (let _107_435 = (FStar_Syntax_Syntax.mk_Total ktype0)
in (FStar_All.pipe_left lcomp_of_comp _107_435))
in Some (_107_436))
in (abs _107_438 body _107_437)))
in (FStar_Syntax_Syntax.as_arg _107_439))
in (_107_440)::[])
in (tforall, _107_441))
in FStar_Syntax_Syntax.Tm_app (_107_442))
in (FStar_Syntax_Syntax.mk _107_443 None FStar_Range.dummyRange)))

# 712 "FStar.Syntax.Util.fst"
>>>>>>> 4813d57e
let rec close_forall : FStar_Syntax_Syntax.binder Prims.list  ->  FStar_Syntax_Syntax.typ  ->  FStar_Syntax_Syntax.typ = (fun bs f -> (FStar_List.fold_right (fun b f -> if (FStar_Syntax_Syntax.is_null_binder b) then begin
f
end else begin
(mk_forall (Prims.fst b) f)
end) bs f))

<<<<<<< HEAD

let rec is_wild_pat = (fun p -> (match (p.FStar_Syntax_Syntax.v) with
| FStar_Syntax_Syntax.Pat_wild (_38_1020) -> begin
true
end
| _38_1023 -> begin
false
end))


let if_then_else = (fun b t1 t2 -> (

let then_branch = (let _127_454 = (FStar_Syntax_Syntax.withinfo (FStar_Syntax_Syntax.Pat_constant (FStar_Const.Const_bool (true))) FStar_Syntax_Syntax.tun.FStar_Syntax_Syntax.n t1.FStar_Syntax_Syntax.pos)
in (_127_454, None, t1))
in (

let else_branch = (let _127_455 = (FStar_Syntax_Syntax.withinfo (FStar_Syntax_Syntax.Pat_constant (FStar_Const.Const_bool (false))) FStar_Syntax_Syntax.tun.FStar_Syntax_Syntax.n t2.FStar_Syntax_Syntax.pos)
in (_127_455, None, t2))
in (let _127_457 = (let _127_456 = (FStar_Range.union_ranges t1.FStar_Syntax_Syntax.pos t2.FStar_Syntax_Syntax.pos)
in (FStar_Range.union_ranges b.FStar_Syntax_Syntax.pos _127_456))
in (FStar_Syntax_Syntax.mk (FStar_Syntax_Syntax.Tm_match ((b, (then_branch)::(else_branch)::[]))) None _127_457)))))


type qpats =
FStar_Syntax_Syntax.args Prims.list


=======
# 715 "FStar.Syntax.Util.fst"
let rec is_wild_pat = (fun p -> (match (p.FStar_Syntax_Syntax.v) with
| FStar_Syntax_Syntax.Pat_wild (_28_1030) -> begin
true
end
| _28_1033 -> begin
false
end))

# 720 "FStar.Syntax.Util.fst"
let if_then_else = (fun b t1 t2 -> (
# 721 "FStar.Syntax.Util.fst"
let then_branch = (let _107_454 = (FStar_Syntax_Syntax.withinfo (FStar_Syntax_Syntax.Pat_constant (FStar_Const.Const_bool (true))) FStar_Syntax_Syntax.tun.FStar_Syntax_Syntax.n t1.FStar_Syntax_Syntax.pos)
in (_107_454, None, t1))
in (
# 722 "FStar.Syntax.Util.fst"
let else_branch = (let _107_455 = (FStar_Syntax_Syntax.withinfo (FStar_Syntax_Syntax.Pat_constant (FStar_Const.Const_bool (false))) FStar_Syntax_Syntax.tun.FStar_Syntax_Syntax.n t2.FStar_Syntax_Syntax.pos)
in (_107_455, None, t2))
in (let _107_457 = (let _107_456 = (FStar_Range.union_ranges t1.FStar_Syntax_Syntax.pos t2.FStar_Syntax_Syntax.pos)
in (FStar_Range.union_ranges b.FStar_Syntax_Syntax.pos _107_456))
in (FStar_Syntax_Syntax.mk (FStar_Syntax_Syntax.Tm_match ((b, (then_branch)::(else_branch)::[]))) None _107_457)))))

# 728 "FStar.Syntax.Util.fst"
type qpats =
FStar_Syntax_Syntax.args Prims.list

# 729 "FStar.Syntax.Util.fst"
>>>>>>> 4813d57e
type connective =
| QAll of (FStar_Syntax_Syntax.binders * qpats * FStar_Syntax_Syntax.typ)
| QEx of (FStar_Syntax_Syntax.binders * qpats * FStar_Syntax_Syntax.typ)
| BaseConn of (FStar_Ident.lident * FStar_Syntax_Syntax.args)

<<<<<<< HEAD

=======
# 730 "FStar.Syntax.Util.fst"
>>>>>>> 4813d57e
let is_QAll = (fun _discr_ -> (match (_discr_) with
| QAll (_) -> begin
true
end
| _ -> begin
false
end))

<<<<<<< HEAD

=======
# 731 "FStar.Syntax.Util.fst"
>>>>>>> 4813d57e
let is_QEx = (fun _discr_ -> (match (_discr_) with
| QEx (_) -> begin
true
end
| _ -> begin
false
end))

<<<<<<< HEAD

=======
# 732 "FStar.Syntax.Util.fst"
>>>>>>> 4813d57e
let is_BaseConn = (fun _discr_ -> (match (_discr_) with
| BaseConn (_) -> begin
true
end
| _ -> begin
false
end))

<<<<<<< HEAD

let ___QAll____0 = (fun projectee -> (match (projectee) with
| QAll (_38_1031) -> begin
_38_1031
end))


let ___QEx____0 = (fun projectee -> (match (projectee) with
| QEx (_38_1034) -> begin
_38_1034
end))


let ___BaseConn____0 = (fun projectee -> (match (projectee) with
| BaseConn (_38_1037) -> begin
_38_1037
end))


let destruct_typ_as_formula : FStar_Syntax_Syntax.term  ->  connective Prims.option = (fun f -> (

let destruct_base_conn = (fun f -> (

let connectives = ((FStar_Syntax_Const.true_lid, 0))::((FStar_Syntax_Const.false_lid, 0))::((FStar_Syntax_Const.and_lid, 2))::((FStar_Syntax_Const.or_lid, 2))::((FStar_Syntax_Const.imp_lid, 2))::((FStar_Syntax_Const.iff_lid, 2))::((FStar_Syntax_Const.ite_lid, 3))::((FStar_Syntax_Const.not_lid, 1))::((FStar_Syntax_Const.eq2_lid, 4))::((FStar_Syntax_Const.eq2_lid, 2))::[]
in (

let rec aux = (fun f _38_1046 -> (match (_38_1046) with
| (lid, arity) -> begin
(

let _38_1049 = (head_and_args f)
in (match (_38_1049) with
| (t, args) -> begin
(

=======
# 730 "FStar.Syntax.Util.fst"
let ___QAll____0 = (fun projectee -> (match (projectee) with
| QAll (_28_1041) -> begin
_28_1041
end))

# 731 "FStar.Syntax.Util.fst"
let ___QEx____0 = (fun projectee -> (match (projectee) with
| QEx (_28_1044) -> begin
_28_1044
end))

# 732 "FStar.Syntax.Util.fst"
let ___BaseConn____0 = (fun projectee -> (match (projectee) with
| BaseConn (_28_1047) -> begin
_28_1047
end))

# 734 "FStar.Syntax.Util.fst"
let destruct_typ_as_formula : FStar_Syntax_Syntax.term  ->  connective Prims.option = (fun f -> (
# 735 "FStar.Syntax.Util.fst"
let destruct_base_conn = (fun f -> (
# 736 "FStar.Syntax.Util.fst"
let connectives = ((FStar_Syntax_Const.true_lid, 0))::((FStar_Syntax_Const.false_lid, 0))::((FStar_Syntax_Const.and_lid, 2))::((FStar_Syntax_Const.or_lid, 2))::((FStar_Syntax_Const.imp_lid, 2))::((FStar_Syntax_Const.iff_lid, 2))::((FStar_Syntax_Const.ite_lid, 3))::((FStar_Syntax_Const.not_lid, 1))::((FStar_Syntax_Const.eq2_lid, 4))::((FStar_Syntax_Const.eq2_lid, 2))::[]
in (
# 747 "FStar.Syntax.Util.fst"
let rec aux = (fun f _28_1056 -> (match (_28_1056) with
| (lid, arity) -> begin
(
# 748 "FStar.Syntax.Util.fst"
let _28_1059 = (head_and_args f)
in (match (_28_1059) with
| (t, args) -> begin
(
# 749 "FStar.Syntax.Util.fst"
>>>>>>> 4813d57e
let t = (un_uinst t)
in if ((is_constructor t lid) && ((FStar_List.length args) = arity)) then begin
Some (BaseConn ((lid, args)))
end else begin
None
end)
end))
end))
in (FStar_Util.find_map connectives (aux f)))))
in (
<<<<<<< HEAD

let patterns = (fun t -> (

=======
# 756 "FStar.Syntax.Util.fst"
let patterns = (fun t -> (
# 757 "FStar.Syntax.Util.fst"
>>>>>>> 4813d57e
let t = (FStar_Syntax_Subst.compress t)
in (match (t.FStar_Syntax_Syntax.n) with
| FStar_Syntax_Syntax.Tm_meta (t, FStar_Syntax_Syntax.Meta_pattern (pats)) -> begin
(let _127_510 = (FStar_Syntax_Subst.compress t)
in (pats, _127_510))
end
<<<<<<< HEAD
| _38_1060 -> begin
(let _127_511 = (FStar_Syntax_Subst.compress t)
in ([], _127_511))
end)))
in (

let destruct_q_conn = (fun t -> (

=======
| _28_1070 -> begin
(let _107_511 = (FStar_Syntax_Subst.compress t)
in ([], _107_511))
end)))
in (
# 762 "FStar.Syntax.Util.fst"
let destruct_q_conn = (fun t -> (
# 763 "FStar.Syntax.Util.fst"
>>>>>>> 4813d57e
let is_q = (fun fa fv -> if fa then begin
(is_forall fv.FStar_Syntax_Syntax.fv_name.FStar_Syntax_Syntax.v)
end else begin
(is_exists fv.FStar_Syntax_Syntax.fv_name.FStar_Syntax_Syntax.v)
end)
in (
<<<<<<< HEAD

let flat = (fun t -> (

let _38_1070 = (head_and_args t)
in (match (_38_1070) with
| (t, args) -> begin
(let _127_523 = (un_uinst t)
in (let _127_522 = (FStar_All.pipe_right args (FStar_List.map (fun _38_1073 -> (match (_38_1073) with
=======
# 764 "FStar.Syntax.Util.fst"
let flat = (fun t -> (
# 765 "FStar.Syntax.Util.fst"
let _28_1080 = (head_and_args t)
in (match (_28_1080) with
| (t, args) -> begin
(let _107_523 = (un_uinst t)
in (let _107_522 = (FStar_All.pipe_right args (FStar_List.map (fun _28_1083 -> (match (_28_1083) with
>>>>>>> 4813d57e
| (t, imp) -> begin
(let _127_521 = (unascribe t)
in (_127_521, imp))
end))))
in (_127_523, _127_522)))
end)))
in (
<<<<<<< HEAD

let rec aux = (fun qopt out t -> (match ((let _127_530 = (flat t)
in (qopt, _127_530))) with
=======
# 767 "FStar.Syntax.Util.fst"
let rec aux = (fun qopt out t -> (match ((let _107_530 = (flat t)
in (qopt, _107_530))) with
>>>>>>> 4813d57e
| ((Some (fa), ({FStar_Syntax_Syntax.n = FStar_Syntax_Syntax.Tm_fvar (tc); FStar_Syntax_Syntax.tk = _; FStar_Syntax_Syntax.pos = _; FStar_Syntax_Syntax.vars = _}, ({FStar_Syntax_Syntax.n = FStar_Syntax_Syntax.Tm_abs (b::[], t2, _); FStar_Syntax_Syntax.tk = _; FStar_Syntax_Syntax.pos = _; FStar_Syntax_Syntax.vars = _}, _)::[]))) | ((Some (fa), ({FStar_Syntax_Syntax.n = FStar_Syntax_Syntax.Tm_fvar (tc); FStar_Syntax_Syntax.tk = _; FStar_Syntax_Syntax.pos = _; FStar_Syntax_Syntax.vars = _}, _::({FStar_Syntax_Syntax.n = FStar_Syntax_Syntax.Tm_abs (b::[], t2, _); FStar_Syntax_Syntax.tk = _; FStar_Syntax_Syntax.pos = _; FStar_Syntax_Syntax.vars = _}, _)::[]))) when (is_q fa tc) -> begin
(aux qopt ((b)::out) t2)
end
| ((None, ({FStar_Syntax_Syntax.n = FStar_Syntax_Syntax.Tm_fvar (tc); FStar_Syntax_Syntax.tk = _; FStar_Syntax_Syntax.pos = _; FStar_Syntax_Syntax.vars = _}, ({FStar_Syntax_Syntax.n = FStar_Syntax_Syntax.Tm_abs (b::[], t2, _); FStar_Syntax_Syntax.tk = _; FStar_Syntax_Syntax.pos = _; FStar_Syntax_Syntax.vars = _}, _)::[]))) | ((None, ({FStar_Syntax_Syntax.n = FStar_Syntax_Syntax.Tm_fvar (tc); FStar_Syntax_Syntax.tk = _; FStar_Syntax_Syntax.pos = _; FStar_Syntax_Syntax.vars = _}, _::({FStar_Syntax_Syntax.n = FStar_Syntax_Syntax.Tm_abs (b::[], t2, _); FStar_Syntax_Syntax.tk = _; FStar_Syntax_Syntax.pos = _; FStar_Syntax_Syntax.vars = _}, _)::[]))) when (is_qlid tc.FStar_Syntax_Syntax.fv_name.FStar_Syntax_Syntax.v) -> begin
(aux (Some ((is_forall tc.FStar_Syntax_Syntax.fv_name.FStar_Syntax_Syntax.v))) ((b)::out) t2)
end
<<<<<<< HEAD
| (Some (b), _38_1200) -> begin
(

let bs = (FStar_List.rev out)
in (

let _38_1205 = (FStar_Syntax_Subst.open_term bs t)
in (match (_38_1205) with
| (bs, t) -> begin
(

let _38_1208 = (patterns t)
in (match (_38_1208) with
=======
| (Some (b), _28_1210) -> begin
(
# 779 "FStar.Syntax.Util.fst"
let bs = (FStar_List.rev out)
in (
# 780 "FStar.Syntax.Util.fst"
let _28_1215 = (FStar_Syntax_Subst.open_term bs t)
in (match (_28_1215) with
| (bs, t) -> begin
(
# 781 "FStar.Syntax.Util.fst"
let _28_1218 = (patterns t)
in (match (_28_1218) with
>>>>>>> 4813d57e
| (pats, body) -> begin
if b then begin
Some (QAll ((bs, pats, body)))
end else begin
Some (QEx ((bs, pats, body)))
end
end))
end)))
end
<<<<<<< HEAD
| _38_1210 -> begin
=======
| _28_1220 -> begin
>>>>>>> 4813d57e
None
end))
in (aux None [] t)))))
in (
<<<<<<< HEAD

=======
# 789 "FStar.Syntax.Util.fst"
>>>>>>> 4813d57e
let phi = (FStar_Syntax_Subst.compress f)
in (match ((destruct_base_conn phi)) with
| Some (b) -> begin
Some (b)
end
| None -> begin
(destruct_q_conn phi)
end))))))



<|MERGE_RESOLUTION|>--- conflicted
+++ resolved
@@ -1,89 +1,89 @@
 
 open Prims
-
+# 29 "FStar.Syntax.Util.fst"
 let handle_err : Prims.bool  ->  Prims.exn  ->  Prims.unit = (fun warning e -> (match (e) with
 | FStar_Syntax_Syntax.Error (msg, r) -> begin
-(let _127_6 = (let _127_5 = (FStar_Range.string_of_range r)
-in (FStar_Util.format3 "%s : %s\n%s\n" _127_5 (if warning then begin
+(let _107_6 = (let _107_5 = (FStar_Range.string_of_range r)
+in (FStar_Util.format3 "%s : %s\n%s\n" _107_5 (if warning then begin
 "Warning"
 end else begin
 "Error"
 end) msg))
-in (FStar_Util.print_string _127_6))
+in (FStar_Util.print_string _107_6))
 end
 | FStar_Util.NYI (s) -> begin
-(let _127_7 = (FStar_Util.format1 "Feature not yet implemented: %s" s)
-in (FStar_Util.print_string _127_7))
+(let _107_7 = (FStar_Util.format1 "Feature not yet implemented: %s" s)
+in (FStar_Util.print_string _107_7))
 end
 | FStar_Syntax_Syntax.Err (s) -> begin
-(let _127_8 = (FStar_Util.format1 "Error: %s" s)
-in (FStar_Util.print_string _127_8))
-end
-| _38_23 -> begin
+(let _107_8 = (FStar_Util.format1 "Error: %s" s)
+in (FStar_Util.print_string _107_8))
+end
+| _28_23 -> begin
 (Prims.raise e)
 end))
 
-
-let handleable : Prims.exn  ->  Prims.bool = (fun _38_1 -> (match (_38_1) with
+# 39 "FStar.Syntax.Util.fst"
+let handleable : Prims.exn  ->  Prims.bool = (fun _28_1 -> (match (_28_1) with
 | (FStar_Syntax_Syntax.Error (_)) | (FStar_Util.NYI (_)) | (FStar_Syntax_Syntax.Err (_)) -> begin
 true
 end
-| _38_35 -> begin
-false
-end))
-
-
+| _28_35 -> begin
+false
+end))
+
+# 50 "FStar.Syntax.Util.fst"
 let mk_discriminator : FStar_Ident.lident  ->  FStar_Ident.lident = (fun lid -> (FStar_Ident.lid_of_ids (FStar_List.append lid.FStar_Ident.ns (((FStar_Ident.mk_ident ((Prims.strcat "is_" lid.FStar_Ident.ident.FStar_Ident.idText), lid.FStar_Ident.ident.FStar_Ident.idRange)))::[]))))
 
-
+# 53 "FStar.Syntax.Util.fst"
 let is_name : FStar_Ident.lident  ->  Prims.bool = (fun lid -> (
-
+# 54 "FStar.Syntax.Util.fst"
 let c = (FStar_Util.char_at lid.FStar_Ident.ident.FStar_Ident.idText 0)
 in (FStar_Util.is_upper c)))
 
-
-let arg_of_non_null_binder = (fun _38_41 -> (match (_38_41) with
+# 57 "FStar.Syntax.Util.fst"
+let arg_of_non_null_binder = (fun _28_41 -> (match (_28_41) with
 | (b, imp) -> begin
-(let _127_16 = (FStar_Syntax_Syntax.bv_to_name b)
-in (_127_16, imp))
-end))
-
-
+(let _107_16 = (FStar_Syntax_Syntax.bv_to_name b)
+in (_107_16, imp))
+end))
+
+# 59 "FStar.Syntax.Util.fst"
 let args_of_non_null_binders : FStar_Syntax_Syntax.binders  ->  (FStar_Syntax_Syntax.term * FStar_Syntax_Syntax.arg_qualifier Prims.option) Prims.list = (fun binders -> (FStar_All.pipe_right binders (FStar_List.collect (fun b -> if (FStar_Syntax_Syntax.is_null_binder b) then begin
 []
 end else begin
-(let _127_20 = (arg_of_non_null_binder b)
-in (_127_20)::[])
+(let _107_20 = (arg_of_non_null_binder b)
+in (_107_20)::[])
 end))))
 
-
-let args_of_binders : FStar_Syntax_Syntax.binders  ->  ((FStar_Syntax_Syntax.bv * FStar_Syntax_Syntax.arg_qualifier Prims.option) Prims.list * (FStar_Syntax_Syntax.term * FStar_Syntax_Syntax.arg_qualifier Prims.option) Prims.list) = (fun binders -> (let _127_27 = (FStar_All.pipe_right binders (FStar_List.map (fun b -> if (FStar_Syntax_Syntax.is_null_binder b) then begin
-(
-
-let b = (let _127_24 = (FStar_Syntax_Syntax.new_bv None (Prims.fst b).FStar_Syntax_Syntax.sort)
-in (_127_24, (Prims.snd b)))
-in (let _127_25 = (arg_of_non_null_binder b)
-in (b, _127_25)))
+# 64 "FStar.Syntax.Util.fst"
+let args_of_binders : FStar_Syntax_Syntax.binders  ->  ((FStar_Syntax_Syntax.bv * FStar_Syntax_Syntax.arg_qualifier Prims.option) Prims.list * (FStar_Syntax_Syntax.term * FStar_Syntax_Syntax.arg_qualifier Prims.option) Prims.list) = (fun binders -> (let _107_27 = (FStar_All.pipe_right binders (FStar_List.map (fun b -> if (FStar_Syntax_Syntax.is_null_binder b) then begin
+(
+# 67 "FStar.Syntax.Util.fst"
+let b = (let _107_24 = (FStar_Syntax_Syntax.new_bv None (Prims.fst b).FStar_Syntax_Syntax.sort)
+in (_107_24, (Prims.snd b)))
+in (let _107_25 = (arg_of_non_null_binder b)
+in (b, _107_25)))
 end else begin
-(let _127_26 = (arg_of_non_null_binder b)
-in (b, _127_26))
+(let _107_26 = (arg_of_non_null_binder b)
+in (b, _107_26))
 end)))
-in (FStar_All.pipe_right _127_27 FStar_List.unzip)))
-
-
+in (FStar_All.pipe_right _107_27 FStar_List.unzip)))
+
+# 71 "FStar.Syntax.Util.fst"
 let name_binders : FStar_Syntax_Syntax.binder Prims.list  ->  (FStar_Syntax_Syntax.bv * FStar_Syntax_Syntax.arg_qualifier Prims.option) Prims.list = (fun binders -> (FStar_All.pipe_right binders (FStar_List.mapi (fun i b -> if (FStar_Syntax_Syntax.is_null_binder b) then begin
 (
-
-let _38_52 = b
-in (match (_38_52) with
+# 74 "FStar.Syntax.Util.fst"
+let _28_52 = b
+in (match (_28_52) with
 | (a, imp) -> begin
 (
-
-let b = (let _127_33 = (let _127_32 = (FStar_Util.string_of_int i)
-in (Prims.strcat "_" _127_32))
-in (FStar_Ident.id_of_text _127_33))
-in (
-
+# 75 "FStar.Syntax.Util.fst"
+let b = (let _107_33 = (let _107_32 = (FStar_Util.string_of_int i)
+in (Prims.strcat "_" _107_32))
+in (FStar_Ident.id_of_text _107_33))
+in (
+# 76 "FStar.Syntax.Util.fst"
 let b = {FStar_Syntax_Syntax.ppname = b; FStar_Syntax_Syntax.index = 0; FStar_Syntax_Syntax.sort = a.FStar_Syntax_Syntax.sort}
 in (b, imp)))
 end))
@@ -91,81 +91,81 @@
 b
 end))))
 
-
+# 80 "FStar.Syntax.Util.fst"
 let name_function_binders = (fun t -> (match (t.FStar_Syntax_Syntax.n) with
 | FStar_Syntax_Syntax.Tm_arrow (binders, comp) -> begin
-(let _127_37 = (let _127_36 = (let _127_35 = (name_binders binders)
-in (_127_35, comp))
-in FStar_Syntax_Syntax.Tm_arrow (_127_36))
-in (FStar_Syntax_Syntax.mk _127_37 None t.FStar_Syntax_Syntax.pos))
-end
-| _38_61 -> begin
+(let _107_37 = (let _107_36 = (let _107_35 = (name_binders binders)
+in (_107_35, comp))
+in FStar_Syntax_Syntax.Tm_arrow (_107_36))
+in (FStar_Syntax_Syntax.mk _107_37 None t.FStar_Syntax_Syntax.pos))
+end
+| _28_61 -> begin
 t
 end))
 
-
-let null_binders_of_tks : (FStar_Syntax_Syntax.typ * FStar_Syntax_Syntax.aqual) Prims.list  ->  (FStar_Syntax_Syntax.bv * FStar_Syntax_Syntax.aqual) Prims.list = (fun tks -> (FStar_All.pipe_right tks (FStar_List.map (fun _38_65 -> (match (_38_65) with
+# 84 "FStar.Syntax.Util.fst"
+let null_binders_of_tks : (FStar_Syntax_Syntax.typ * FStar_Syntax_Syntax.aqual) Prims.list  ->  (FStar_Syntax_Syntax.bv * FStar_Syntax_Syntax.aqual) Prims.list = (fun tks -> (FStar_All.pipe_right tks (FStar_List.map (fun _28_65 -> (match (_28_65) with
 | (t, imp) -> begin
-(let _127_42 = (let _127_41 = (FStar_Syntax_Syntax.null_binder t)
-in (FStar_All.pipe_left Prims.fst _127_41))
-in (_127_42, imp))
+(let _107_42 = (let _107_41 = (FStar_Syntax_Syntax.null_binder t)
+in (FStar_All.pipe_left Prims.fst _107_41))
+in (_107_42, imp))
 end)))))
 
-
-let binders_of_tks : (FStar_Syntax_Syntax.typ * FStar_Syntax_Syntax.aqual) Prims.list  ->  (FStar_Syntax_Syntax.bv * FStar_Syntax_Syntax.aqual) Prims.list = (fun tks -> (FStar_All.pipe_right tks (FStar_List.map (fun _38_69 -> (match (_38_69) with
+# 87 "FStar.Syntax.Util.fst"
+let binders_of_tks : (FStar_Syntax_Syntax.typ * FStar_Syntax_Syntax.aqual) Prims.list  ->  (FStar_Syntax_Syntax.bv * FStar_Syntax_Syntax.aqual) Prims.list = (fun tks -> (FStar_All.pipe_right tks (FStar_List.map (fun _28_69 -> (match (_28_69) with
 | (t, imp) -> begin
-(let _127_46 = (FStar_Syntax_Syntax.new_bv (Some (t.FStar_Syntax_Syntax.pos)) t)
-in (_127_46, imp))
+(let _107_46 = (FStar_Syntax_Syntax.new_bv (Some (t.FStar_Syntax_Syntax.pos)) t)
+in (_107_46, imp))
 end)))))
 
-
-let binders_of_freevars : FStar_Syntax_Syntax.bv FStar_Util.set  ->  FStar_Syntax_Syntax.binder Prims.list = (fun fvs -> (let _127_49 = (FStar_Util.set_elements fvs)
-in (FStar_All.pipe_right _127_49 (FStar_List.map FStar_Syntax_Syntax.mk_binder))))
-
-
+# 90 "FStar.Syntax.Util.fst"
+let binders_of_freevars : FStar_Syntax_Syntax.bv FStar_Util.set  ->  FStar_Syntax_Syntax.binder Prims.list = (fun fvs -> (let _107_49 = (FStar_Util.set_elements fvs)
+in (FStar_All.pipe_right _107_49 (FStar_List.map FStar_Syntax_Syntax.mk_binder))))
+
+# 92 "FStar.Syntax.Util.fst"
 let mk_subst = (fun s -> (s)::[])
 
-
+# 94 "FStar.Syntax.Util.fst"
 let subst_of_list : FStar_Syntax_Syntax.binders  ->  FStar_Syntax_Syntax.args  ->  FStar_Syntax_Syntax.subst_t = (fun formals actuals -> if ((FStar_List.length formals) = (FStar_List.length actuals)) then begin
 (FStar_List.fold_right2 (fun f a out -> (FStar_Syntax_Syntax.NT (((Prims.fst f), (Prims.fst a))))::out) formals actuals [])
 end else begin
 (FStar_All.failwith "Ill-formed substitution")
 end)
 
-
+# 99 "FStar.Syntax.Util.fst"
 let rename_binders : FStar_Syntax_Syntax.binders  ->  FStar_Syntax_Syntax.binders  ->  FStar_Syntax_Syntax.subst_t = (fun replace_xs with_ys -> if ((FStar_List.length replace_xs) = (FStar_List.length with_ys)) then begin
-(FStar_List.map2 (fun _38_82 _38_86 -> (match ((_38_82, _38_86)) with
-| ((x, _38_81), (y, _38_85)) -> begin
-(let _127_65 = (let _127_64 = (FStar_Syntax_Syntax.bv_to_name y)
-in (x, _127_64))
-in FStar_Syntax_Syntax.NT (_127_65))
+(FStar_List.map2 (fun _28_82 _28_86 -> (match ((_28_82, _28_86)) with
+| ((x, _28_81), (y, _28_85)) -> begin
+(let _107_65 = (let _107_64 = (FStar_Syntax_Syntax.bv_to_name y)
+in (x, _107_64))
+in FStar_Syntax_Syntax.NT (_107_65))
 end)) replace_xs with_ys)
 end else begin
 (FStar_All.failwith "Ill-formed substitution")
 end)
 
-
+# 106 "FStar.Syntax.Util.fst"
 let rec unmeta : FStar_Syntax_Syntax.term  ->  FStar_Syntax_Syntax.term = (fun e -> (
-
+# 107 "FStar.Syntax.Util.fst"
 let e = (FStar_Syntax_Subst.compress e)
 in (match (e.FStar_Syntax_Syntax.n) with
 | (FStar_Syntax_Syntax.Tm_meta (e, _)) | (FStar_Syntax_Syntax.Tm_ascribed (e, _, _)) -> begin
 (unmeta e)
 end
-| _38_101 -> begin
+| _28_101 -> begin
 e
 end)))
 
-
+# 119 "FStar.Syntax.Util.fst"
 let rec univ_kernel : FStar_Syntax_Syntax.universe  ->  (FStar_Syntax_Syntax.universe * Prims.int) = (fun u -> (match (u) with
 | (FStar_Syntax_Syntax.U_unknown) | (FStar_Syntax_Syntax.U_name (_)) | (FStar_Syntax_Syntax.U_unif (_)) | (FStar_Syntax_Syntax.U_zero) -> begin
 (u, 0)
 end
 | FStar_Syntax_Syntax.U_succ (u) -> begin
 (
-
-let _38_115 = (univ_kernel u)
-in (match (_38_115) with
+# 124 "FStar.Syntax.Util.fst"
+let _28_115 = (univ_kernel u)
+in (match (_28_115) with
 | (k, n) -> begin
 (k, (n + 1))
 end))
@@ -174,11 +174,11 @@
 (FStar_All.failwith "Imposible")
 end))
 
-
-let constant_univ_as_nat : FStar_Syntax_Syntax.universe  ->  Prims.int = (fun u -> (let _127_72 = (univ_kernel u)
-in (Prims.snd _127_72)))
-
-
+# 130 "FStar.Syntax.Util.fst"
+let constant_univ_as_nat : FStar_Syntax_Syntax.universe  ->  Prims.int = (fun u -> (let _107_72 = (univ_kernel u)
+in (Prims.snd _107_72)))
+
+# 138 "FStar.Syntax.Util.fst"
 let rec compare_univs : FStar_Syntax_Syntax.universe  ->  FStar_Syntax_Syntax.universe  ->  Prims.int = (fun u1 u2 -> (match ((u1, u2)) with
 | ((FStar_Syntax_Syntax.U_bvar (_), _)) | ((_, FStar_Syntax_Syntax.U_bvar (_))) -> begin
 (FStar_All.failwith "Impossible: compare_univs")
@@ -186,28 +186,28 @@
 | (FStar_Syntax_Syntax.U_unknown, FStar_Syntax_Syntax.U_unknown) -> begin
 0
 end
-| (FStar_Syntax_Syntax.U_unknown, _38_142) -> begin
+| (FStar_Syntax_Syntax.U_unknown, _28_142) -> begin
 (- (1))
 end
-| (_38_145, FStar_Syntax_Syntax.U_unknown) -> begin
+| (_28_145, FStar_Syntax_Syntax.U_unknown) -> begin
 1
 end
 | (FStar_Syntax_Syntax.U_zero, FStar_Syntax_Syntax.U_zero) -> begin
 0
 end
-| (FStar_Syntax_Syntax.U_zero, _38_153) -> begin
+| (FStar_Syntax_Syntax.U_zero, _28_153) -> begin
 (- (1))
 end
-| (_38_156, FStar_Syntax_Syntax.U_zero) -> begin
+| (_28_156, FStar_Syntax_Syntax.U_zero) -> begin
 1
 end
 | (FStar_Syntax_Syntax.U_name (u1), FStar_Syntax_Syntax.U_name (u2)) -> begin
 (FStar_String.compare u1.FStar_Ident.idText u2.FStar_Ident.idText)
 end
-| (FStar_Syntax_Syntax.U_name (_38_165), FStar_Syntax_Syntax.U_unif (_38_168)) -> begin
+| (FStar_Syntax_Syntax.U_name (_28_165), FStar_Syntax_Syntax.U_unif (_28_168)) -> begin
 (- (1))
 end
-| (FStar_Syntax_Syntax.U_unif (_38_172), FStar_Syntax_Syntax.U_name (_38_175)) -> begin
+| (FStar_Syntax_Syntax.U_unif (_28_172), FStar_Syntax_Syntax.U_name (_28_175)) -> begin
 1
 end
 | (FStar_Syntax_Syntax.U_unif (u1), FStar_Syntax_Syntax.U_unif (u2)) -> begin
@@ -215,21 +215,21 @@
 end
 | (FStar_Syntax_Syntax.U_max (us1), FStar_Syntax_Syntax.U_max (us2)) -> begin
 (
-
+# 157 "FStar.Syntax.Util.fst"
 let n1 = (FStar_List.length us1)
 in (
-
+# 158 "FStar.Syntax.Util.fst"
 let n2 = (FStar_List.length us2)
 in if (n1 <> n2) then begin
 (n1 - n2)
 end else begin
 (
-
-let copt = (let _127_78 = (FStar_List.zip us1 us2)
-in (FStar_Util.find_map _127_78 (fun _38_192 -> (match (_38_192) with
+# 161 "FStar.Syntax.Util.fst"
+let copt = (let _107_78 = (FStar_List.zip us1 us2)
+in (FStar_Util.find_map _107_78 (fun _28_192 -> (match (_28_192) with
 | (u1, u2) -> begin
 (
-
+# 162 "FStar.Syntax.Util.fst"
 let c = (compare_univs u1 u2)
 in if (c <> 0) then begin
 Some (c)
@@ -246,25 +246,25 @@
 end))
 end))
 end
-| (FStar_Syntax_Syntax.U_max (_38_199), _38_202) -> begin
+| (FStar_Syntax_Syntax.U_max (_28_199), _28_202) -> begin
 (- (1))
 end
-| (_38_205, FStar_Syntax_Syntax.U_max (_38_207)) -> begin
+| (_28_205, FStar_Syntax_Syntax.U_max (_28_207)) -> begin
 1
 end
-| _38_211 -> begin
-(
-
-let _38_214 = (univ_kernel u1)
-in (match (_38_214) with
+| _28_211 -> begin
+(
+# 175 "FStar.Syntax.Util.fst"
+let _28_214 = (univ_kernel u1)
+in (match (_28_214) with
 | (k1, n1) -> begin
 (
-
-let _38_217 = (univ_kernel u2)
-in (match (_38_217) with
+# 176 "FStar.Syntax.Util.fst"
+let _28_217 = (univ_kernel u2)
+in (match (_28_217) with
 | (k2, n2) -> begin
 (
-
+# 177 "FStar.Syntax.Util.fst"
 let r = (compare_univs k1 k2)
 in if (r = 0) then begin
 (n1 - n2)
@@ -275,54 +275,54 @@
 end))
 end))
 
-
+# 182 "FStar.Syntax.Util.fst"
 let eq_univs : FStar_Syntax_Syntax.universe  ->  FStar_Syntax_Syntax.universe  ->  Prims.bool = (fun u1 u2 -> ((compare_univs u1 u2) = 0))
 
-
-let ml_comp : FStar_Syntax_Syntax.typ  ->  FStar_Range.range  ->  FStar_Syntax_Syntax.comp = (fun t r -> (let _127_88 = (let _127_87 = (FStar_Ident.set_lid_range FStar_Syntax_Const.effect_ML_lid r)
-in {FStar_Syntax_Syntax.effect_name = _127_87; FStar_Syntax_Syntax.result_typ = t; FStar_Syntax_Syntax.effect_args = []; FStar_Syntax_Syntax.flags = (FStar_Syntax_Syntax.MLEFFECT)::[]})
-in (FStar_Syntax_Syntax.mk_Comp _127_88)))
-
-
+# 188 "FStar.Syntax.Util.fst"
+let ml_comp : FStar_Syntax_Syntax.typ  ->  FStar_Range.range  ->  FStar_Syntax_Syntax.comp = (fun t r -> (let _107_88 = (let _107_87 = (FStar_Ident.set_lid_range FStar_Syntax_Const.effect_ML_lid r)
+in {FStar_Syntax_Syntax.effect_name = _107_87; FStar_Syntax_Syntax.result_typ = t; FStar_Syntax_Syntax.effect_args = []; FStar_Syntax_Syntax.flags = (FStar_Syntax_Syntax.MLEFFECT)::[]})
+in (FStar_Syntax_Syntax.mk_Comp _107_88)))
+
+# 204 "FStar.Syntax.Util.fst"
 let comp_set_flags : FStar_Syntax_Syntax.comp  ->  FStar_Syntax_Syntax.cflags Prims.list  ->  FStar_Syntax_Syntax.comp = (fun c f -> (match (c.FStar_Syntax_Syntax.n) with
 | (FStar_Syntax_Syntax.Total (_)) | (FStar_Syntax_Syntax.GTotal (_)) -> begin
 c
 end
 | FStar_Syntax_Syntax.Comp (ct) -> begin
 (
-
-let _38_233 = c
+# 207 "FStar.Syntax.Util.fst"
+let _28_233 = c
 in {FStar_Syntax_Syntax.n = FStar_Syntax_Syntax.Comp ((
-
-let _38_235 = ct
-in {FStar_Syntax_Syntax.effect_name = _38_235.FStar_Syntax_Syntax.effect_name; FStar_Syntax_Syntax.result_typ = _38_235.FStar_Syntax_Syntax.result_typ; FStar_Syntax_Syntax.effect_args = _38_235.FStar_Syntax_Syntax.effect_args; FStar_Syntax_Syntax.flags = f})); FStar_Syntax_Syntax.tk = _38_233.FStar_Syntax_Syntax.tk; FStar_Syntax_Syntax.pos = _38_233.FStar_Syntax_Syntax.pos; FStar_Syntax_Syntax.vars = _38_233.FStar_Syntax_Syntax.vars})
-end))
-
-
+# 207 "FStar.Syntax.Util.fst"
+let _28_235 = ct
+in {FStar_Syntax_Syntax.effect_name = _28_235.FStar_Syntax_Syntax.effect_name; FStar_Syntax_Syntax.result_typ = _28_235.FStar_Syntax_Syntax.result_typ; FStar_Syntax_Syntax.effect_args = _28_235.FStar_Syntax_Syntax.effect_args; FStar_Syntax_Syntax.flags = f})); FStar_Syntax_Syntax.tk = _28_233.FStar_Syntax_Syntax.tk; FStar_Syntax_Syntax.pos = _28_233.FStar_Syntax_Syntax.pos; FStar_Syntax_Syntax.vars = _28_233.FStar_Syntax_Syntax.vars})
+end))
+
+# 209 "FStar.Syntax.Util.fst"
 let comp_flags = (fun c -> (match (c.FStar_Syntax_Syntax.n) with
-| FStar_Syntax_Syntax.Total (_38_239) -> begin
+| FStar_Syntax_Syntax.Total (_28_239) -> begin
 (FStar_Syntax_Syntax.TOTAL)::[]
 end
-| FStar_Syntax_Syntax.GTotal (_38_242) -> begin
+| FStar_Syntax_Syntax.GTotal (_28_242) -> begin
 (FStar_Syntax_Syntax.SOMETRIVIAL)::[]
 end
 | FStar_Syntax_Syntax.Comp (ct) -> begin
 ct.FStar_Syntax_Syntax.flags
 end))
 
-
+# 214 "FStar.Syntax.Util.fst"
 let comp_effect_name = (fun c -> (match (c.FStar_Syntax_Syntax.n) with
 | FStar_Syntax_Syntax.Comp (c) -> begin
 c.FStar_Syntax_Syntax.effect_name
 end
-| FStar_Syntax_Syntax.Total (_38_250) -> begin
+| FStar_Syntax_Syntax.Total (_28_250) -> begin
 FStar_Syntax_Const.effect_Tot_lid
 end
-| FStar_Syntax_Syntax.GTotal (_38_253) -> begin
+| FStar_Syntax_Syntax.GTotal (_28_253) -> begin
 FStar_Syntax_Const.effect_GTot_lid
 end))
 
-
+# 219 "FStar.Syntax.Util.fst"
 let comp_to_comp_typ : FStar_Syntax_Syntax.comp  ->  FStar_Syntax_Syntax.comp_typ = (fun c -> (match (c.FStar_Syntax_Syntax.n) with
 | FStar_Syntax_Syntax.Comp (c) -> begin
 c
@@ -334,194 +334,194 @@
 {FStar_Syntax_Syntax.effect_name = FStar_Syntax_Const.effect_GTot_lid; FStar_Syntax_Syntax.result_typ = t; FStar_Syntax_Syntax.effect_args = []; FStar_Syntax_Syntax.flags = (FStar_Syntax_Syntax.SOMETRIVIAL)::[]}
 end))
 
-
-let is_total_comp = (fun c -> (FStar_All.pipe_right (comp_flags c) (FStar_Util.for_some (fun _38_2 -> (match (_38_2) with
+# 225 "FStar.Syntax.Util.fst"
+let is_total_comp = (fun c -> (FStar_All.pipe_right (comp_flags c) (FStar_Util.for_some (fun _28_2 -> (match (_28_2) with
 | (FStar_Syntax_Syntax.TOTAL) | (FStar_Syntax_Syntax.RETURN) -> begin
 true
 end
-| _38_267 -> begin
+| _28_267 -> begin
 false
 end)))))
 
-
-let is_total_lcomp : FStar_Syntax_Syntax.lcomp  ->  Prims.bool = (fun c -> ((FStar_Ident.lid_equals c.FStar_Syntax_Syntax.eff_name FStar_Syntax_Const.effect_Tot_lid) || (FStar_All.pipe_right c.FStar_Syntax_Syntax.cflags (FStar_Util.for_some (fun _38_3 -> (match (_38_3) with
+# 228 "FStar.Syntax.Util.fst"
+let is_total_lcomp : FStar_Syntax_Syntax.lcomp  ->  Prims.bool = (fun c -> ((FStar_Ident.lid_equals c.FStar_Syntax_Syntax.eff_name FStar_Syntax_Const.effect_Tot_lid) || (FStar_All.pipe_right c.FStar_Syntax_Syntax.cflags (FStar_Util.for_some (fun _28_3 -> (match (_28_3) with
 | (FStar_Syntax_Syntax.TOTAL) | (FStar_Syntax_Syntax.RETURN) -> begin
 true
 end
-| _38_273 -> begin
+| _28_273 -> begin
 false
 end))))))
 
-
-let is_tot_or_gtot_lcomp : FStar_Syntax_Syntax.lcomp  ->  Prims.bool = (fun c -> (((FStar_Ident.lid_equals c.FStar_Syntax_Syntax.eff_name FStar_Syntax_Const.effect_Tot_lid) || (FStar_Ident.lid_equals c.FStar_Syntax_Syntax.eff_name FStar_Syntax_Const.effect_GTot_lid)) || (FStar_All.pipe_right c.FStar_Syntax_Syntax.cflags (FStar_Util.for_some (fun _38_4 -> (match (_38_4) with
+# 230 "FStar.Syntax.Util.fst"
+let is_tot_or_gtot_lcomp : FStar_Syntax_Syntax.lcomp  ->  Prims.bool = (fun c -> (((FStar_Ident.lid_equals c.FStar_Syntax_Syntax.eff_name FStar_Syntax_Const.effect_Tot_lid) || (FStar_Ident.lid_equals c.FStar_Syntax_Syntax.eff_name FStar_Syntax_Const.effect_GTot_lid)) || (FStar_All.pipe_right c.FStar_Syntax_Syntax.cflags (FStar_Util.for_some (fun _28_4 -> (match (_28_4) with
 | (FStar_Syntax_Syntax.TOTAL) | (FStar_Syntax_Syntax.RETURN) -> begin
 true
 end
-| _38_279 -> begin
+| _28_279 -> begin
 false
 end))))))
 
-
-let is_partial_return = (fun c -> (FStar_All.pipe_right (comp_flags c) (FStar_Util.for_some (fun _38_5 -> (match (_38_5) with
+# 234 "FStar.Syntax.Util.fst"
+let is_partial_return = (fun c -> (FStar_All.pipe_right (comp_flags c) (FStar_Util.for_some (fun _28_5 -> (match (_28_5) with
 | (FStar_Syntax_Syntax.RETURN) | (FStar_Syntax_Syntax.PARTIAL_RETURN) -> begin
 true
 end
-| _38_285 -> begin
+| _28_285 -> begin
 false
 end)))))
 
-
-let is_lcomp_partial_return : FStar_Syntax_Syntax.lcomp  ->  Prims.bool = (fun c -> (FStar_All.pipe_right c.FStar_Syntax_Syntax.cflags (FStar_Util.for_some (fun _38_6 -> (match (_38_6) with
+# 236 "FStar.Syntax.Util.fst"
+let is_lcomp_partial_return : FStar_Syntax_Syntax.lcomp  ->  Prims.bool = (fun c -> (FStar_All.pipe_right c.FStar_Syntax_Syntax.cflags (FStar_Util.for_some (fun _28_6 -> (match (_28_6) with
 | (FStar_Syntax_Syntax.RETURN) | (FStar_Syntax_Syntax.PARTIAL_RETURN) -> begin
 true
 end
-| _38_291 -> begin
+| _28_291 -> begin
 false
 end)))))
 
-
+# 238 "FStar.Syntax.Util.fst"
 let is_tot_or_gtot_comp = (fun c -> ((is_total_comp c) || (FStar_Ident.lid_equals FStar_Syntax_Const.effect_GTot_lid (comp_effect_name c))))
 
-
+# 242 "FStar.Syntax.Util.fst"
 let is_pure_comp = (fun c -> (match (c.FStar_Syntax_Syntax.n) with
-| FStar_Syntax_Syntax.Total (_38_295) -> begin
-true
-end
-| FStar_Syntax_Syntax.GTotal (_38_298) -> begin
+| FStar_Syntax_Syntax.Total (_28_295) -> begin
+true
+end
+| FStar_Syntax_Syntax.GTotal (_28_298) -> begin
 false
 end
 | FStar_Syntax_Syntax.Comp (ct) -> begin
-((((is_total_comp c) || (FStar_Ident.lid_equals ct.FStar_Syntax_Syntax.effect_name FStar_Syntax_Const.effect_PURE_lid)) || (FStar_Ident.lid_equals ct.FStar_Syntax_Syntax.effect_name FStar_Syntax_Const.effect_Pure_lid)) || (FStar_All.pipe_right ct.FStar_Syntax_Syntax.flags (FStar_Util.for_some (fun _38_7 -> (match (_38_7) with
+((((is_total_comp c) || (FStar_Ident.lid_equals ct.FStar_Syntax_Syntax.effect_name FStar_Syntax_Const.effect_PURE_lid)) || (FStar_Ident.lid_equals ct.FStar_Syntax_Syntax.effect_name FStar_Syntax_Const.effect_Pure_lid)) || (FStar_All.pipe_right ct.FStar_Syntax_Syntax.flags (FStar_Util.for_some (fun _28_7 -> (match (_28_7) with
 | FStar_Syntax_Syntax.LEMMA -> begin
 true
 end
-| _38_305 -> begin
+| _28_305 -> begin
 false
 end)))))
 end))
 
-
+# 250 "FStar.Syntax.Util.fst"
 let is_ghost_effect : FStar_Ident.lident  ->  Prims.bool = (fun l -> (((FStar_Ident.lid_equals FStar_Syntax_Const.effect_GTot_lid l) || (FStar_Ident.lid_equals FStar_Syntax_Const.effect_GHOST_lid l)) || (FStar_Ident.lid_equals FStar_Syntax_Const.effect_Ghost_lid l)))
 
-
+# 255 "FStar.Syntax.Util.fst"
 let is_pure_or_ghost_comp = (fun c -> ((is_pure_comp c) || (is_ghost_effect (comp_effect_name c))))
 
-
-let is_pure_lcomp : FStar_Syntax_Syntax.lcomp  ->  Prims.bool = (fun lc -> ((((is_total_lcomp lc) || (FStar_Ident.lid_equals lc.FStar_Syntax_Syntax.eff_name FStar_Syntax_Const.effect_PURE_lid)) || (FStar_Ident.lid_equals lc.FStar_Syntax_Syntax.eff_name FStar_Syntax_Const.effect_Pure_lid)) || (FStar_All.pipe_right lc.FStar_Syntax_Syntax.cflags (FStar_Util.for_some (fun _38_8 -> (match (_38_8) with
+# 257 "FStar.Syntax.Util.fst"
+let is_pure_lcomp : FStar_Syntax_Syntax.lcomp  ->  Prims.bool = (fun lc -> ((((is_total_lcomp lc) || (FStar_Ident.lid_equals lc.FStar_Syntax_Syntax.eff_name FStar_Syntax_Const.effect_PURE_lid)) || (FStar_Ident.lid_equals lc.FStar_Syntax_Syntax.eff_name FStar_Syntax_Const.effect_Pure_lid)) || (FStar_All.pipe_right lc.FStar_Syntax_Syntax.cflags (FStar_Util.for_some (fun _28_8 -> (match (_28_8) with
 | FStar_Syntax_Syntax.LEMMA -> begin
 true
 end
-| _38_312 -> begin
+| _28_312 -> begin
 false
 end))))))
 
-
+# 263 "FStar.Syntax.Util.fst"
 let is_pure_or_ghost_lcomp : FStar_Syntax_Syntax.lcomp  ->  Prims.bool = (fun lc -> ((is_pure_lcomp lc) || (is_ghost_effect lc.FStar_Syntax_Syntax.eff_name)))
 
-
-let is_pure_or_ghost_function : FStar_Syntax_Syntax.term  ->  Prims.bool = (fun t -> (match ((let _127_123 = (FStar_Syntax_Subst.compress t)
-in _127_123.FStar_Syntax_Syntax.n)) with
-| FStar_Syntax_Syntax.Tm_arrow (_38_316, c) -> begin
+# 266 "FStar.Syntax.Util.fst"
+let is_pure_or_ghost_function : FStar_Syntax_Syntax.term  ->  Prims.bool = (fun t -> (match ((let _107_123 = (FStar_Syntax_Subst.compress t)
+in _107_123.FStar_Syntax_Syntax.n)) with
+| FStar_Syntax_Syntax.Tm_arrow (_28_316, c) -> begin
 (is_pure_or_ghost_comp c)
 end
-| _38_321 -> begin
-true
-end))
-
-
-let is_lemma : FStar_Syntax_Syntax.term  ->  Prims.bool = (fun t -> (match ((let _127_126 = (FStar_Syntax_Subst.compress t)
-in _127_126.FStar_Syntax_Syntax.n)) with
-| FStar_Syntax_Syntax.Tm_arrow (_38_324, c) -> begin
+| _28_321 -> begin
+true
+end))
+
+# 270 "FStar.Syntax.Util.fst"
+let is_lemma : FStar_Syntax_Syntax.term  ->  Prims.bool = (fun t -> (match ((let _107_126 = (FStar_Syntax_Subst.compress t)
+in _107_126.FStar_Syntax_Syntax.n)) with
+| FStar_Syntax_Syntax.Tm_arrow (_28_324, c) -> begin
 (match (c.FStar_Syntax_Syntax.n) with
 | FStar_Syntax_Syntax.Comp (ct) -> begin
 (FStar_Ident.lid_equals ct.FStar_Syntax_Syntax.effect_name FStar_Syntax_Const.effect_Lemma_lid)
 end
-| _38_331 -> begin
+| _28_331 -> begin
 false
 end)
 end
-| _38_333 -> begin
-false
-end))
-
-
+| _28_333 -> begin
+false
+end))
+
+# 279 "FStar.Syntax.Util.fst"
 let head_and_args : FStar_Syntax_Syntax.term  ->  (FStar_Syntax_Syntax.term * FStar_Syntax_Syntax.args) = (fun t -> (
-
+# 280 "FStar.Syntax.Util.fst"
 let t = (FStar_Syntax_Subst.compress t)
 in (match (t.FStar_Syntax_Syntax.n) with
 | FStar_Syntax_Syntax.Tm_app (head, args) -> begin
 (head, args)
 end
-| _38_341 -> begin
+| _28_341 -> begin
 (t, [])
 end)))
 
-
+# 285 "FStar.Syntax.Util.fst"
 let un_uinst : FStar_Syntax_Syntax.term  ->  FStar_Syntax_Syntax.term = (fun t -> (
-
+# 286 "FStar.Syntax.Util.fst"
 let t = (FStar_Syntax_Subst.compress t)
 in (match (t.FStar_Syntax_Syntax.n) with
-| FStar_Syntax_Syntax.Tm_uinst (t, _38_346) -> begin
+| FStar_Syntax_Syntax.Tm_uinst (t, _28_346) -> begin
 (FStar_Syntax_Subst.compress t)
 end
-| _38_350 -> begin
+| _28_350 -> begin
 t
 end)))
 
-
-let is_smt_lemma : FStar_Syntax_Syntax.term  ->  Prims.bool = (fun t -> (match ((let _127_133 = (FStar_Syntax_Subst.compress t)
-in _127_133.FStar_Syntax_Syntax.n)) with
-| FStar_Syntax_Syntax.Tm_arrow (_38_353, c) -> begin
+# 291 "FStar.Syntax.Util.fst"
+let is_smt_lemma : FStar_Syntax_Syntax.term  ->  Prims.bool = (fun t -> (match ((let _107_133 = (FStar_Syntax_Subst.compress t)
+in _107_133.FStar_Syntax_Syntax.n)) with
+| FStar_Syntax_Syntax.Tm_arrow (_28_353, c) -> begin
 (match (c.FStar_Syntax_Syntax.n) with
 | FStar_Syntax_Syntax.Comp (ct) when (FStar_Ident.lid_equals ct.FStar_Syntax_Syntax.effect_name FStar_Syntax_Const.effect_Lemma_lid) -> begin
 (match (ct.FStar_Syntax_Syntax.effect_args) with
-| _req::_ens::(pats, _38_363)::_38_360 -> begin
-(
-
+| _req::_ens::(pats, _28_363)::_28_360 -> begin
+(
+# 297 "FStar.Syntax.Util.fst"
 let pats' = (unmeta pats)
 in (
-
-let _38_374 = (head_and_args pats')
-in (match (_38_374) with
-| (head, _38_373) -> begin
-(match ((let _127_134 = (un_uinst head)
-in _127_134.FStar_Syntax_Syntax.n)) with
+# 298 "FStar.Syntax.Util.fst"
+let _28_374 = (head_and_args pats')
+in (match (_28_374) with
+| (head, _28_373) -> begin
+(match ((let _107_134 = (un_uinst head)
+in _107_134.FStar_Syntax_Syntax.n)) with
 | FStar_Syntax_Syntax.Tm_fvar (fv) -> begin
 (FStar_Syntax_Syntax.fv_eq_lid fv FStar_Syntax_Const.cons_lid)
 end
-| _38_378 -> begin
+| _28_378 -> begin
 false
 end)
 end)))
 end
-| _38_380 -> begin
+| _28_380 -> begin
 false
 end)
 end
-| _38_382 -> begin
+| _28_382 -> begin
 false
 end)
 end
-| _38_384 -> begin
-false
-end))
-
-
+| _28_384 -> begin
+false
+end))
+
+# 309 "FStar.Syntax.Util.fst"
 let is_ml_comp = (fun c -> (match (c.FStar_Syntax_Syntax.n) with
 | FStar_Syntax_Syntax.Comp (c) -> begin
-((FStar_Ident.lid_equals c.FStar_Syntax_Syntax.effect_name FStar_Syntax_Const.effect_ML_lid) || (FStar_All.pipe_right c.FStar_Syntax_Syntax.flags (FStar_Util.for_some (fun _38_9 -> (match (_38_9) with
+((FStar_Ident.lid_equals c.FStar_Syntax_Syntax.effect_name FStar_Syntax_Const.effect_ML_lid) || (FStar_All.pipe_right c.FStar_Syntax_Syntax.flags (FStar_Util.for_some (fun _28_9 -> (match (_28_9) with
 | FStar_Syntax_Syntax.MLEFFECT -> begin
 true
 end
-| _38_391 -> begin
+| _28_391 -> begin
 false
 end)))))
 end
-| _38_393 -> begin
-false
-end))
-
-
+| _28_393 -> begin
+false
+end))
+
+# 315 "FStar.Syntax.Util.fst"
 let comp_result = (fun c -> (match (c.FStar_Syntax_Syntax.n) with
 | (FStar_Syntax_Syntax.Total (t)) | (FStar_Syntax_Syntax.GTotal (t)) -> begin
 t
@@ -530,142 +530,142 @@
 ct.FStar_Syntax_Syntax.result_typ
 end))
 
-
+# 320 "FStar.Syntax.Util.fst"
 let set_result_typ = (fun c t -> (match (c.FStar_Syntax_Syntax.n) with
-| FStar_Syntax_Syntax.Total (_38_403) -> begin
+| FStar_Syntax_Syntax.Total (_28_403) -> begin
 (FStar_Syntax_Syntax.mk_Total t)
 end
-| FStar_Syntax_Syntax.GTotal (_38_406) -> begin
+| FStar_Syntax_Syntax.GTotal (_28_406) -> begin
 (FStar_Syntax_Syntax.mk_GTotal t)
 end
 | FStar_Syntax_Syntax.Comp (ct) -> begin
 (FStar_Syntax_Syntax.mk_Comp (
-
-let _38_410 = ct
-in {FStar_Syntax_Syntax.effect_name = _38_410.FStar_Syntax_Syntax.effect_name; FStar_Syntax_Syntax.result_typ = t; FStar_Syntax_Syntax.effect_args = _38_410.FStar_Syntax_Syntax.effect_args; FStar_Syntax_Syntax.flags = _38_410.FStar_Syntax_Syntax.flags}))
-end))
-
-
-let is_trivial_wp = (fun c -> (FStar_All.pipe_right (comp_flags c) (FStar_Util.for_some (fun _38_10 -> (match (_38_10) with
+# 323 "FStar.Syntax.Util.fst"
+let _28_410 = ct
+in {FStar_Syntax_Syntax.effect_name = _28_410.FStar_Syntax_Syntax.effect_name; FStar_Syntax_Syntax.result_typ = t; FStar_Syntax_Syntax.effect_args = _28_410.FStar_Syntax_Syntax.effect_args; FStar_Syntax_Syntax.flags = _28_410.FStar_Syntax_Syntax.flags}))
+end))
+
+# 325 "FStar.Syntax.Util.fst"
+let is_trivial_wp = (fun c -> (FStar_All.pipe_right (comp_flags c) (FStar_Util.for_some (fun _28_10 -> (match (_28_10) with
 | (FStar_Syntax_Syntax.TOTAL) | (FStar_Syntax_Syntax.RETURN) -> begin
 true
 end
-| _38_417 -> begin
+| _28_417 -> begin
 false
 end)))))
 
-
+# 331 "FStar.Syntax.Util.fst"
 let primops : FStar_Ident.lident Prims.list = (FStar_Syntax_Const.op_Eq)::(FStar_Syntax_Const.op_notEq)::(FStar_Syntax_Const.op_LT)::(FStar_Syntax_Const.op_LTE)::(FStar_Syntax_Const.op_GT)::(FStar_Syntax_Const.op_GTE)::(FStar_Syntax_Const.op_Subtraction)::(FStar_Syntax_Const.op_Minus)::(FStar_Syntax_Const.op_Addition)::(FStar_Syntax_Const.op_Multiply)::(FStar_Syntax_Const.op_Division)::(FStar_Syntax_Const.op_Modulus)::(FStar_Syntax_Const.op_And)::(FStar_Syntax_Const.op_Or)::(FStar_Syntax_Const.op_Negation)::[]
 
-
+# 347 "FStar.Syntax.Util.fst"
 let is_primop_lid : FStar_Ident.lident  ->  Prims.bool = (fun l -> (FStar_All.pipe_right primops (FStar_Util.for_some (FStar_Ident.lid_equals l))))
 
-
+# 349 "FStar.Syntax.Util.fst"
 let is_primop = (fun f -> (match (f.FStar_Syntax_Syntax.n) with
 | FStar_Syntax_Syntax.Tm_fvar (fv) -> begin
 (is_primop_lid fv.FStar_Syntax_Syntax.fv_name.FStar_Syntax_Syntax.v)
 end
-| _38_423 -> begin
-false
-end))
-
-
+| _28_423 -> begin
+false
+end))
+
+# 353 "FStar.Syntax.Util.fst"
 let rec unascribe : FStar_Syntax_Syntax.term  ->  FStar_Syntax_Syntax.term = (fun e -> (
-
+# 354 "FStar.Syntax.Util.fst"
 let e = (FStar_Syntax_Subst.compress e)
 in (match (e.FStar_Syntax_Syntax.n) with
-| FStar_Syntax_Syntax.Tm_ascribed (e, _38_428, _38_430) -> begin
+| FStar_Syntax_Syntax.Tm_ascribed (e, _28_428, _28_430) -> begin
 (unascribe e)
 end
-| _38_434 -> begin
+| _28_434 -> begin
 e
 end)))
 
-
+# 359 "FStar.Syntax.Util.fst"
 let rec ascribe = (fun t k -> (match (t.FStar_Syntax_Syntax.n) with
-| FStar_Syntax_Syntax.Tm_ascribed (t', _38_439, _38_441) -> begin
+| FStar_Syntax_Syntax.Tm_ascribed (t', _28_439, _28_441) -> begin
 (ascribe t' k)
 end
-| _38_445 -> begin
+| _28_445 -> begin
 (FStar_Syntax_Syntax.mk (FStar_Syntax_Syntax.Tm_ascribed ((t, k, None))) None t.FStar_Syntax_Syntax.pos)
 end))
 
-
+# 363 "FStar.Syntax.Util.fst"
 let rec unrefine : FStar_Syntax_Syntax.term  ->  FStar_Syntax_Syntax.term = (fun t -> (
-
+# 364 "FStar.Syntax.Util.fst"
 let t = (FStar_Syntax_Subst.compress t)
 in (match (t.FStar_Syntax_Syntax.n) with
-| FStar_Syntax_Syntax.Tm_refine (x, _38_450) -> begin
+| FStar_Syntax_Syntax.Tm_refine (x, _28_450) -> begin
 (unrefine x.FStar_Syntax_Syntax.sort)
 end
-| FStar_Syntax_Syntax.Tm_ascribed (t, _38_455, _38_457) -> begin
+| FStar_Syntax_Syntax.Tm_ascribed (t, _28_455, _28_457) -> begin
 (unrefine t)
 end
-| _38_461 -> begin
+| _28_461 -> begin
 t
 end)))
 
-
-let is_fun : FStar_Syntax_Syntax.term  ->  Prims.bool = (fun e -> (match ((let _127_153 = (FStar_Syntax_Subst.compress e)
-in _127_153.FStar_Syntax_Syntax.n)) with
-| FStar_Syntax_Syntax.Tm_abs (_38_464) -> begin
-true
-end
-| _38_467 -> begin
-false
-end))
-
-
-let is_function_typ : FStar_Syntax_Syntax.term  ->  Prims.bool = (fun t -> (match ((let _127_156 = (FStar_Syntax_Subst.compress t)
-in _127_156.FStar_Syntax_Syntax.n)) with
-| FStar_Syntax_Syntax.Tm_arrow (_38_470) -> begin
-true
-end
-| _38_473 -> begin
-false
-end))
-
-
+# 370 "FStar.Syntax.Util.fst"
+let is_fun : FStar_Syntax_Syntax.term  ->  Prims.bool = (fun e -> (match ((let _107_153 = (FStar_Syntax_Subst.compress e)
+in _107_153.FStar_Syntax_Syntax.n)) with
+| FStar_Syntax_Syntax.Tm_abs (_28_464) -> begin
+true
+end
+| _28_467 -> begin
+false
+end))
+
+# 374 "FStar.Syntax.Util.fst"
+let is_function_typ : FStar_Syntax_Syntax.term  ->  Prims.bool = (fun t -> (match ((let _107_156 = (FStar_Syntax_Subst.compress t)
+in _107_156.FStar_Syntax_Syntax.n)) with
+| FStar_Syntax_Syntax.Tm_arrow (_28_470) -> begin
+true
+end
+| _28_473 -> begin
+false
+end))
+
+# 378 "FStar.Syntax.Util.fst"
 let rec pre_typ : FStar_Syntax_Syntax.term  ->  FStar_Syntax_Syntax.term = (fun t -> (
-
+# 379 "FStar.Syntax.Util.fst"
 let t = (FStar_Syntax_Subst.compress t)
 in (match (t.FStar_Syntax_Syntax.n) with
-| FStar_Syntax_Syntax.Tm_refine (x, _38_478) -> begin
+| FStar_Syntax_Syntax.Tm_refine (x, _28_478) -> begin
 (pre_typ x.FStar_Syntax_Syntax.sort)
 end
-| FStar_Syntax_Syntax.Tm_ascribed (t, _38_483, _38_485) -> begin
+| FStar_Syntax_Syntax.Tm_ascribed (t, _28_483, _28_485) -> begin
 (pre_typ t)
 end
-| _38_489 -> begin
+| _28_489 -> begin
 t
 end)))
 
-
+# 385 "FStar.Syntax.Util.fst"
 let destruct : FStar_Syntax_Syntax.term  ->  FStar_Ident.lident  ->  FStar_Syntax_Syntax.args Prims.option = (fun typ lid -> (
-
+# 386 "FStar.Syntax.Util.fst"
 let typ = (FStar_Syntax_Subst.compress typ)
-in (match ((let _127_163 = (un_uinst typ)
-in _127_163.FStar_Syntax_Syntax.n)) with
+in (match ((let _107_163 = (un_uinst typ)
+in _107_163.FStar_Syntax_Syntax.n)) with
 | FStar_Syntax_Syntax.Tm_app (head, args) -> begin
 (
-
+# 389 "FStar.Syntax.Util.fst"
 let head = (un_uinst head)
 in (match (head.FStar_Syntax_Syntax.n) with
 | FStar_Syntax_Syntax.Tm_fvar (tc) when (FStar_Syntax_Syntax.fv_eq_lid tc lid) -> begin
 Some (args)
 end
-| _38_501 -> begin
+| _28_501 -> begin
 None
 end))
 end
 | FStar_Syntax_Syntax.Tm_fvar (tc) when (FStar_Syntax_Syntax.fv_eq_lid tc lid) -> begin
 Some ([])
 end
-| _38_505 -> begin
+| _28_505 -> begin
 None
 end)))
 
-
+# 397 "FStar.Syntax.Util.fst"
 let rec lids_of_sigelt : FStar_Syntax_Syntax.sigelt  ->  FStar_Ident.lident Prims.list = (fun se -> (match (se) with
 | (FStar_Syntax_Syntax.Sig_let (_, _, lids, _)) | (FStar_Syntax_Syntax.Sig_bundle (_, _, lids, _)) -> begin
 lids
@@ -673,117 +673,117 @@
 | (FStar_Syntax_Syntax.Sig_inductive_typ (lid, _, _, _, _, _, _, _)) | (FStar_Syntax_Syntax.Sig_effect_abbrev (lid, _, _, _, _, _)) | (FStar_Syntax_Syntax.Sig_datacon (lid, _, _, _, _, _, _, _)) | (FStar_Syntax_Syntax.Sig_declare_typ (lid, _, _, _, _)) | (FStar_Syntax_Syntax.Sig_assume (lid, _, _, _)) -> begin
 (lid)::[]
 end
-| FStar_Syntax_Syntax.Sig_new_effect (n, _38_589) -> begin
+| FStar_Syntax_Syntax.Sig_new_effect (n, _28_589) -> begin
 (n.FStar_Syntax_Syntax.mname)::[]
 end
 | (FStar_Syntax_Syntax.Sig_sub_effect (_)) | (FStar_Syntax_Syntax.Sig_pragma (_)) | (FStar_Syntax_Syntax.Sig_main (_)) -> begin
 []
 end))
 
-
+# 410 "FStar.Syntax.Util.fst"
 let lid_of_sigelt : FStar_Syntax_Syntax.sigelt  ->  FStar_Ident.lident Prims.option = (fun se -> (match ((lids_of_sigelt se)) with
 | l::[] -> begin
 Some (l)
 end
-| _38_605 -> begin
+| _28_605 -> begin
 None
 end))
 
-
+# 414 "FStar.Syntax.Util.fst"
 let range_of_sigelt : FStar_Syntax_Syntax.sigelt  ->  FStar_Range.range = (fun x -> (match (x) with
 | (FStar_Syntax_Syntax.Sig_bundle (_, _, _, r)) | (FStar_Syntax_Syntax.Sig_inductive_typ (_, _, _, _, _, _, _, r)) | (FStar_Syntax_Syntax.Sig_effect_abbrev (_, _, _, _, _, r)) | (FStar_Syntax_Syntax.Sig_datacon (_, _, _, _, _, _, _, r)) | (FStar_Syntax_Syntax.Sig_declare_typ (_, _, _, _, r)) | (FStar_Syntax_Syntax.Sig_assume (_, _, _, r)) | (FStar_Syntax_Syntax.Sig_let (_, r, _, _)) | (FStar_Syntax_Syntax.Sig_main (_, r)) | (FStar_Syntax_Syntax.Sig_pragma (_, r)) | (FStar_Syntax_Syntax.Sig_new_effect (_, r)) | (FStar_Syntax_Syntax.Sig_sub_effect (_, r)) -> begin
 r
 end))
 
-
-let range_of_lb = (fun _38_11 -> (match (_38_11) with
-| (FStar_Util.Inl (x), _38_706, _38_708) -> begin
+# 427 "FStar.Syntax.Util.fst"
+let range_of_lb = (fun _28_11 -> (match (_28_11) with
+| (FStar_Util.Inl (x), _28_706, _28_708) -> begin
 (FStar_Syntax_Syntax.range_of_bv x)
 end
-| (FStar_Util.Inr (l), _38_713, _38_715) -> begin
+| (FStar_Util.Inr (l), _28_713, _28_715) -> begin
 (FStar_Ident.range_of_lid l)
 end))
 
-
-let range_of_arg = (fun _38_720 -> (match (_38_720) with
-| (hd, _38_719) -> begin
+# 431 "FStar.Syntax.Util.fst"
+let range_of_arg = (fun _28_720 -> (match (_28_720) with
+| (hd, _28_719) -> begin
 hd.FStar_Syntax_Syntax.pos
 end))
 
-
+# 433 "FStar.Syntax.Util.fst"
 let range_of_args = (fun args r -> (FStar_All.pipe_right args (FStar_List.fold_left (fun r a -> (FStar_Range.union_ranges r (range_of_arg a))) r)))
 
-
+# 436 "FStar.Syntax.Util.fst"
 let mk_app = (fun f args -> (
-
+# 437 "FStar.Syntax.Util.fst"
 let r = (range_of_args args f.FStar_Syntax_Syntax.pos)
 in (FStar_Syntax_Syntax.mk (FStar_Syntax_Syntax.Tm_app ((f, args))) None r)))
 
-
+# 440 "FStar.Syntax.Util.fst"
 let mk_data = (fun l args -> (match (args) with
 | [] -> begin
-(let _127_182 = (let _127_181 = (let _127_180 = (FStar_Syntax_Syntax.fvar l FStar_Syntax_Syntax.Delta_constant (Some (FStar_Syntax_Syntax.Data_ctor)))
-in (_127_180, FStar_Syntax_Syntax.Meta_desugared (FStar_Syntax_Syntax.Data_app)))
-in FStar_Syntax_Syntax.Tm_meta (_127_181))
-in (FStar_Syntax_Syntax.mk _127_182 None (FStar_Ident.range_of_lid l)))
-end
-| _38_732 -> begin
-(
-
-let e = (let _127_183 = (FStar_Syntax_Syntax.fvar l FStar_Syntax_Syntax.Delta_constant (Some (FStar_Syntax_Syntax.Data_ctor)))
-in (mk_app _127_183 args))
+(let _107_182 = (let _107_181 = (let _107_180 = (FStar_Syntax_Syntax.fvar l FStar_Syntax_Syntax.Delta_constant (Some (FStar_Syntax_Syntax.Data_ctor)))
+in (_107_180, FStar_Syntax_Syntax.Meta_desugared (FStar_Syntax_Syntax.Data_app)))
+in FStar_Syntax_Syntax.Tm_meta (_107_181))
+in (FStar_Syntax_Syntax.mk _107_182 None (FStar_Ident.range_of_lid l)))
+end
+| _28_732 -> begin
+(
+# 445 "FStar.Syntax.Util.fst"
+let e = (let _107_183 = (FStar_Syntax_Syntax.fvar l FStar_Syntax_Syntax.Delta_constant (Some (FStar_Syntax_Syntax.Data_ctor)))
+in (mk_app _107_183 args))
 in (FStar_Syntax_Syntax.mk (FStar_Syntax_Syntax.Tm_meta ((e, FStar_Syntax_Syntax.Meta_desugared (FStar_Syntax_Syntax.Data_app)))) None e.FStar_Syntax_Syntax.pos))
 end))
 
-
+# 448 "FStar.Syntax.Util.fst"
 let mangle_field_name : FStar_Ident.ident  ->  FStar_Ident.ident = (fun x -> (FStar_Ident.mk_ident ((Prims.strcat "^fname^" x.FStar_Ident.idText), x.FStar_Ident.idRange)))
 
-
+# 449 "FStar.Syntax.Util.fst"
 let unmangle_field_name : FStar_Ident.ident  ->  FStar_Ident.ident = (fun x -> if (FStar_Util.starts_with x.FStar_Ident.idText "^fname^") then begin
-(let _127_189 = (let _127_188 = (FStar_Util.substring_from x.FStar_Ident.idText 7)
-in (_127_188, x.FStar_Ident.idRange))
-in (FStar_Ident.mk_ident _127_189))
+(let _107_189 = (let _107_188 = (FStar_Util.substring_from x.FStar_Ident.idText 7)
+in (_107_188, x.FStar_Ident.idRange))
+in (FStar_Ident.mk_ident _107_189))
 end else begin
 x
 end)
 
-
+# 454 "FStar.Syntax.Util.fst"
 let mk_field_projector_name : FStar_Ident.lident  ->  FStar_Syntax_Syntax.bv  ->  Prims.int  ->  (FStar_Ident.lident * FStar_Syntax_Syntax.bv) = (fun lid x i -> (
-
+# 455 "FStar.Syntax.Util.fst"
 let nm = if (FStar_Syntax_Syntax.is_null_bv x) then begin
-(let _127_199 = (let _127_198 = (let _127_196 = (FStar_Util.string_of_int i)
-in (Prims.strcat "_" _127_196))
-in (let _127_197 = (FStar_Syntax_Syntax.range_of_bv x)
-in (_127_198, _127_197)))
-in (FStar_Ident.mk_ident _127_199))
+(let _107_199 = (let _107_198 = (let _107_196 = (FStar_Util.string_of_int i)
+in (Prims.strcat "_" _107_196))
+in (let _107_197 = (FStar_Syntax_Syntax.range_of_bv x)
+in (_107_198, _107_197)))
+in (FStar_Ident.mk_ident _107_199))
 end else begin
 x.FStar_Syntax_Syntax.ppname
 end
 in (
-
+# 458 "FStar.Syntax.Util.fst"
 let y = (
-
-let _38_740 = x
-in {FStar_Syntax_Syntax.ppname = nm; FStar_Syntax_Syntax.index = _38_740.FStar_Syntax_Syntax.index; FStar_Syntax_Syntax.sort = _38_740.FStar_Syntax_Syntax.sort})
-in (let _127_203 = (let _127_202 = (let _127_201 = (let _127_200 = (unmangle_field_name nm)
-in (_127_200)::[])
-in (FStar_List.append (FStar_Ident.ids_of_lid lid) _127_201))
-in (FStar_Ident.lid_of_ids _127_202))
-in (_127_203, y)))))
-
-
+# 458 "FStar.Syntax.Util.fst"
+let _28_740 = x
+in {FStar_Syntax_Syntax.ppname = nm; FStar_Syntax_Syntax.index = _28_740.FStar_Syntax_Syntax.index; FStar_Syntax_Syntax.sort = _28_740.FStar_Syntax_Syntax.sort})
+in (let _107_203 = (let _107_202 = (let _107_201 = (let _107_200 = (unmangle_field_name nm)
+in (_107_200)::[])
+in (FStar_List.append (FStar_Ident.ids_of_lid lid) _107_201))
+in (FStar_Ident.lid_of_ids _107_202))
+in (_107_203, y)))))
+
+# 461 "FStar.Syntax.Util.fst"
 let set_uvar = (fun uv t -> (match ((FStar_Unionfind.find uv)) with
-| FStar_Syntax_Syntax.Fixed (_38_746) -> begin
-(let _127_208 = (let _127_207 = (let _127_206 = (FStar_Unionfind.uvar_id uv)
-in (FStar_All.pipe_left FStar_Util.string_of_int _127_206))
-in (FStar_Util.format1 "Changing a fixed uvar! ?%s\n" _127_207))
-in (FStar_All.failwith _127_208))
-end
-| _38_749 -> begin
+| FStar_Syntax_Syntax.Fixed (_28_746) -> begin
+(let _107_208 = (let _107_207 = (let _107_206 = (FStar_Unionfind.uvar_id uv)
+in (FStar_All.pipe_left FStar_Util.string_of_int _107_206))
+in (FStar_Util.format1 "Changing a fixed uvar! ?%s\n" _107_207))
+in (FStar_All.failwith _107_208))
+end
+| _28_749 -> begin
 (FStar_Unionfind.change uv (FStar_Syntax_Syntax.Fixed (t)))
 end))
 
-
+# 466 "FStar.Syntax.Util.fst"
 let qualifier_equal : FStar_Syntax_Syntax.qualifier  ->  FStar_Syntax_Syntax.qualifier  ->  Prims.bool = (fun q1 q2 -> (match ((q1, q2)) with
 | (FStar_Syntax_Syntax.Discriminator (l1), FStar_Syntax_Syntax.Discriminator (l2)) -> begin
 (FStar_Ident.lid_equals l1 l2)
@@ -797,26 +797,26 @@
 | (FStar_Syntax_Syntax.DefaultEffect (Some (l1)), FStar_Syntax_Syntax.DefaultEffect (Some (l2))) -> begin
 (FStar_Ident.lid_equals l1 l2)
 end
-| _38_782 -> begin
+| _28_782 -> begin
 (q1 = q2)
 end))
 
-
+# 478 "FStar.Syntax.Util.fst"
 let rec arrow_formals_comp : FStar_Syntax_Syntax.term  ->  ((FStar_Syntax_Syntax.bv * FStar_Syntax_Syntax.arg_qualifier Prims.option) Prims.list * FStar_Syntax_Syntax.comp) = (fun k -> (
-
+# 479 "FStar.Syntax.Util.fst"
 let k = (FStar_Syntax_Subst.compress k)
 in (match (k.FStar_Syntax_Syntax.n) with
 | FStar_Syntax_Syntax.Tm_arrow (bs, c) -> begin
 (
-
-let _38_791 = (FStar_Syntax_Subst.open_comp bs c)
-in (match (_38_791) with
+# 482 "FStar.Syntax.Util.fst"
+let _28_791 = (FStar_Syntax_Subst.open_comp bs c)
+in (match (_28_791) with
 | (bs, c) -> begin
 if (is_tot_or_gtot_comp c) then begin
 (
-
-let _38_794 = (arrow_formals_comp (comp_result c))
-in (match (_38_794) with
+# 484 "FStar.Syntax.Util.fst"
+let _28_794 = (arrow_formals_comp (comp_result c))
+in (match (_28_794) with
 | (bs', k) -> begin
 ((FStar_List.append bs bs'), k)
 end))
@@ -825,148 +825,119 @@
 end
 end))
 end
-| _38_796 -> begin
-(let _127_215 = (FStar_Syntax_Syntax.mk_Total k)
-in ([], _127_215))
+| _28_796 -> begin
+(let _107_215 = (FStar_Syntax_Syntax.mk_Total k)
+in ([], _107_215))
 end)))
 
-
+# 489 "FStar.Syntax.Util.fst"
 let rec arrow_formals : FStar_Syntax_Syntax.term  ->  ((FStar_Syntax_Syntax.bv * FStar_Syntax_Syntax.arg_qualifier Prims.option) Prims.list * FStar_Syntax_Syntax.typ) = (fun k -> (
-
-let _38_800 = (arrow_formals_comp k)
-in (match (_38_800) with
+# 490 "FStar.Syntax.Util.fst"
+let _28_800 = (arrow_formals_comp k)
+in (match (_28_800) with
 | (bs, c) -> begin
 (bs, (comp_result c))
 end)))
 
-
-let rec abs_formals : FStar_Syntax_Syntax.term  ->  ((FStar_Syntax_Syntax.bv * FStar_Syntax_Syntax.arg_qualifier Prims.option) Prims.list * FStar_Syntax_Syntax.term) = (fun t -> (match ((let _127_220 = (FStar_Syntax_Subst.compress t)
-in _127_220.FStar_Syntax_Syntax.n)) with
-| FStar_Syntax_Syntax.Tm_abs (bs, t, _38_805) -> begin
-(
-
-let _38_810 = (abs_formals t)
-in (match (_38_810) with
+# 493 "FStar.Syntax.Util.fst"
+let rec abs_formals : FStar_Syntax_Syntax.term  ->  ((FStar_Syntax_Syntax.bv * FStar_Syntax_Syntax.arg_qualifier Prims.option) Prims.list * FStar_Syntax_Syntax.term) = (fun t -> (match ((let _107_220 = (FStar_Syntax_Subst.compress t)
+in _107_220.FStar_Syntax_Syntax.n)) with
+| FStar_Syntax_Syntax.Tm_abs (bs, t, _28_805) -> begin
+(
+# 495 "FStar.Syntax.Util.fst"
+let _28_810 = (abs_formals t)
+in (match (_28_810) with
 | (bs', t) -> begin
 (FStar_Syntax_Subst.open_term (FStar_List.append bs bs') t)
 end))
 end
-| _38_812 -> begin
+| _28_812 -> begin
 ([], t)
 end))
 
-
+# 499 "FStar.Syntax.Util.fst"
 let abs : (FStar_Syntax_Syntax.bv * FStar_Syntax_Syntax.arg_qualifier Prims.option) Prims.list  ->  FStar_Syntax_Syntax.term  ->  FStar_Syntax_Syntax.lcomp Prims.option  ->  FStar_Syntax_Syntax.term = (fun bs t lopt -> (match (bs) with
 | [] -> begin
 t
 end
-| _38_818 -> begin
-(
-
-let body = (let _127_227 = (FStar_Syntax_Subst.close bs t)
-in (FStar_Syntax_Subst.compress _127_227))
+| _28_818 -> begin
+(
+# 502 "FStar.Syntax.Util.fst"
+let body = (let _107_227 = (FStar_Syntax_Subst.close bs t)
+in (FStar_Syntax_Subst.compress _107_227))
 in (match ((body.FStar_Syntax_Syntax.n, lopt)) with
 | (FStar_Syntax_Syntax.Tm_abs (bs', t, lopt'), None) -> begin
-(let _127_231 = (let _127_230 = (let _127_229 = (let _127_228 = (FStar_Syntax_Subst.close_binders bs)
-in (FStar_List.append _127_228 bs'))
-in (_127_229, t, lopt))
-in FStar_Syntax_Syntax.Tm_abs (_127_230))
-in (FStar_Syntax_Syntax.mk _127_231 None t.FStar_Syntax_Syntax.pos))
-end
-| _38_828 -> begin
-(
-
+(let _107_231 = (let _107_230 = (let _107_229 = (let _107_228 = (FStar_Syntax_Subst.close_binders bs)
+in (FStar_List.append _107_228 bs'))
+in (_107_229, t, lopt))
+in FStar_Syntax_Syntax.Tm_abs (_107_230))
+in (FStar_Syntax_Syntax.mk _107_231 None t.FStar_Syntax_Syntax.pos))
+end
+| _28_828 -> begin
+(
+# 507 "FStar.Syntax.Util.fst"
 let lopt = (match (lopt) with
 | None -> begin
 None
 end
 | Some (lc) -> begin
-(let _127_232 = (FStar_Syntax_Subst.close_lcomp bs lc)
-in Some (_127_232))
+(let _107_232 = (FStar_Syntax_Subst.close_lcomp bs lc)
+in Some (_107_232))
 end)
-in (let _127_235 = (let _127_234 = (let _127_233 = (FStar_Syntax_Subst.close_binders bs)
-in (_127_233, body, lopt))
-in FStar_Syntax_Syntax.Tm_abs (_127_234))
-in (FStar_Syntax_Syntax.mk _127_235 None t.FStar_Syntax_Syntax.pos)))
-end))
-end))
-
-
+in (let _107_235 = (let _107_234 = (let _107_233 = (FStar_Syntax_Subst.close_binders bs)
+in (_107_233, body, lopt))
+in FStar_Syntax_Syntax.Tm_abs (_107_234))
+in (FStar_Syntax_Syntax.mk _107_235 None t.FStar_Syntax_Syntax.pos)))
+end))
+end))
+
+# 512 "FStar.Syntax.Util.fst"
 let arrow : (FStar_Syntax_Syntax.bv * FStar_Syntax_Syntax.arg_qualifier Prims.option) Prims.list  ->  (FStar_Syntax_Syntax.comp', Prims.unit) FStar_Syntax_Syntax.syntax  ->  FStar_Syntax_Syntax.typ = (fun bs c -> (match (bs) with
 | [] -> begin
 (comp_result c)
 end
-| _38_837 -> begin
-(let _127_243 = (let _127_242 = (let _127_241 = (FStar_Syntax_Subst.close_binders bs)
-in (let _127_240 = (FStar_Syntax_Subst.close_comp bs c)
-in (_127_241, _127_240)))
-in FStar_Syntax_Syntax.Tm_arrow (_127_242))
-in (FStar_Syntax_Syntax.mk _127_243 None c.FStar_Syntax_Syntax.pos))
-end))
-
-
-let refine : FStar_Syntax_Syntax.bv  ->  FStar_Syntax_Syntax.term  ->  (FStar_Syntax_Syntax.term', FStar_Syntax_Syntax.term') FStar_Syntax_Syntax.syntax = (fun b t -> (let _127_255 = (let _127_251 = (let _127_250 = (let _127_249 = (let _127_248 = (FStar_Syntax_Syntax.mk_binder b)
-in (_127_248)::[])
-in (FStar_Syntax_Subst.close _127_249 t))
-in (b, _127_250))
-in FStar_Syntax_Syntax.Tm_refine (_127_251))
-in (let _127_254 = (FStar_ST.read b.FStar_Syntax_Syntax.sort.FStar_Syntax_Syntax.tk)
-in (let _127_253 = (let _127_252 = (FStar_Syntax_Syntax.range_of_bv b)
-in (FStar_Range.union_ranges _127_252 t.FStar_Syntax_Syntax.pos))
-in (FStar_Syntax_Syntax.mk _127_255 _127_254 _127_253)))))
-
-
+| _28_837 -> begin
+(let _107_243 = (let _107_242 = (let _107_241 = (FStar_Syntax_Subst.close_binders bs)
+in (let _107_240 = (FStar_Syntax_Subst.close_comp bs c)
+in (_107_241, _107_240)))
+in FStar_Syntax_Syntax.Tm_arrow (_107_242))
+in (FStar_Syntax_Syntax.mk _107_243 None c.FStar_Syntax_Syntax.pos))
+end))
+
+# 515 "FStar.Syntax.Util.fst"
+let refine : FStar_Syntax_Syntax.bv  ->  FStar_Syntax_Syntax.term  ->  (FStar_Syntax_Syntax.term', FStar_Syntax_Syntax.term') FStar_Syntax_Syntax.syntax = (fun b t -> (let _107_255 = (let _107_251 = (let _107_250 = (let _107_249 = (let _107_248 = (FStar_Syntax_Syntax.mk_binder b)
+in (_107_248)::[])
+in (FStar_Syntax_Subst.close _107_249 t))
+in (b, _107_250))
+in FStar_Syntax_Syntax.Tm_refine (_107_251))
+in (let _107_254 = (FStar_ST.read b.FStar_Syntax_Syntax.sort.FStar_Syntax_Syntax.tk)
+in (let _107_253 = (let _107_252 = (FStar_Syntax_Syntax.range_of_bv b)
+in (FStar_Range.union_ranges _107_252 t.FStar_Syntax_Syntax.pos))
+in (FStar_Syntax_Syntax.mk _107_255 _107_254 _107_253)))))
+
+# 516 "FStar.Syntax.Util.fst"
 let branch : FStar_Syntax_Syntax.branch  ->  FStar_Syntax_Syntax.branch = (fun b -> (FStar_Syntax_Subst.close_branch b))
 
-
+# 518 "FStar.Syntax.Util.fst"
 let mk_letbinding : FStar_Syntax_Syntax.lbname  ->  FStar_Syntax_Syntax.univ_name Prims.list  ->  FStar_Syntax_Syntax.typ  ->  FStar_Ident.lident  ->  FStar_Syntax_Syntax.term  ->  FStar_Syntax_Syntax.letbinding = (fun lbname univ_vars typ eff def -> {FStar_Syntax_Syntax.lbname = lbname; FStar_Syntax_Syntax.lbunivs = univ_vars; FStar_Syntax_Syntax.lbtyp = typ; FStar_Syntax_Syntax.lbeff = eff; FStar_Syntax_Syntax.lbdef = def})
 
-
+# 525 "FStar.Syntax.Util.fst"
 let close_univs_and_mk_letbinding : FStar_Syntax_Syntax.fv Prims.list Prims.option  ->  FStar_Syntax_Syntax.lbname  ->  FStar_Syntax_Syntax.univ_name Prims.list  ->  FStar_Syntax_Syntax.term  ->  FStar_Ident.lident  ->  FStar_Syntax_Syntax.term  ->  FStar_Syntax_Syntax.letbinding = (fun recs lbname univ_vars typ eff def -> (
-<<<<<<< HEAD
-
-let def = (match (recs) with
-| None -> begin
-=======
 # 526 "FStar.Syntax.Util.fst"
 let def = (match ((recs, univ_vars)) with
 | ((None, _)) | ((_, [])) -> begin
->>>>>>> 4813d57e
 def
 end
 | (Some (fvs), _28_863) -> begin
 (
-<<<<<<< HEAD
-
-let universes = (FStar_All.pipe_right univ_vars (FStar_List.map (fun _127_280 -> FStar_Syntax_Syntax.U_name (_127_280))))
-in (
-
-=======
 # 530 "FStar.Syntax.Util.fst"
 let universes = (FStar_All.pipe_right univ_vars (FStar_List.map (fun _107_280 -> FStar_Syntax_Syntax.U_name (_107_280))))
 in (
 # 531 "FStar.Syntax.Util.fst"
->>>>>>> 4813d57e
 let inst = (FStar_All.pipe_right fvs (FStar_List.map (fun fv -> (fv.FStar_Syntax_Syntax.fv_name.FStar_Syntax_Syntax.v, universes))))
 in (FStar_Syntax_InstFV.instantiate inst def)))
 end)
 in (
-<<<<<<< HEAD
-
-let typ = (FStar_Syntax_Subst.close_univ_vars univ_vars typ)
-in (
-
-let def = (FStar_Syntax_Subst.close_univ_vars univ_vars def)
-in (mk_letbinding lbname univ_vars typ eff def)))))
-
-
-let open_univ_vars_binders_and_comp : FStar_Syntax_Syntax.univ_names  ->  (FStar_Syntax_Syntax.bv * FStar_Syntax_Syntax.arg_qualifier Prims.option) Prims.list  ->  FStar_Syntax_Syntax.comp  ->  (FStar_Syntax_Syntax.univ_names * (FStar_Syntax_Syntax.bv * FStar_Syntax_Syntax.arg_qualifier Prims.option) Prims.list * FStar_Syntax_Syntax.comp) = (fun uvs binders c -> (match (binders) with
-| [] -> begin
-(
-
-let _38_867 = (FStar_Syntax_Subst.open_univ_vars_comp uvs c)
-in (match (_38_867) with
-=======
 # 533 "FStar.Syntax.Util.fst"
 let typ = (FStar_Syntax_Subst.close_univ_vars univ_vars typ)
 in (
@@ -981,21 +952,10 @@
 # 540 "FStar.Syntax.Util.fst"
 let _28_877 = (FStar_Syntax_Subst.open_univ_vars_comp uvs c)
 in (match (_28_877) with
->>>>>>> 4813d57e
 | (uvs, c) -> begin
 (uvs, [], c)
 end))
 end
-<<<<<<< HEAD
-| _38_869 -> begin
-(
-
-let t' = (arrow binders c)
-in (
-
-let _38_873 = (FStar_Syntax_Subst.open_univ_vars uvs t')
-in (match (_38_873) with
-=======
 | _28_879 -> begin
 (
 # 543 "FStar.Syntax.Util.fst"
@@ -1004,59 +964,23 @@
 # 544 "FStar.Syntax.Util.fst"
 let _28_883 = (FStar_Syntax_Subst.open_univ_vars uvs t')
 in (match (_28_883) with
->>>>>>> 4813d57e
 | (uvs, t') -> begin
-(match ((let _127_288 = (FStar_Syntax_Subst.compress t')
-in _127_288.FStar_Syntax_Syntax.n)) with
+(match ((let _107_288 = (FStar_Syntax_Subst.compress t')
+in _107_288.FStar_Syntax_Syntax.n)) with
 | FStar_Syntax_Syntax.Tm_arrow (binders, c) -> begin
 (uvs, binders, c)
 end
-<<<<<<< HEAD
-| _38_879 -> begin
-=======
 | _28_889 -> begin
->>>>>>> 4813d57e
 (FStar_All.failwith "Impossible")
 end)
 end)))
 end))
 
-<<<<<<< HEAD
-
-=======
 # 552 "FStar.Syntax.Util.fst"
->>>>>>> 4813d57e
 let is_tuple_constructor : FStar_Syntax_Syntax.typ  ->  Prims.bool = (fun t -> (match (t.FStar_Syntax_Syntax.n) with
 | FStar_Syntax_Syntax.Tm_fvar (fv) -> begin
 (FStar_Util.starts_with fv.FStar_Syntax_Syntax.fv_name.FStar_Syntax_Syntax.v.FStar_Ident.str "Prims.tuple")
 end
-<<<<<<< HEAD
-| _38_884 -> begin
-false
-end))
-
-
-let mk_tuple_lid : Prims.int  ->  FStar_Range.range  ->  FStar_Ident.lident = (fun n r -> (
-
-let t = (let _127_295 = (FStar_Util.string_of_int n)
-in (FStar_Util.format1 "tuple%s" _127_295))
-in (let _127_296 = (FStar_Syntax_Const.pconst t)
-in (FStar_Ident.set_lid_range _127_296 r))))
-
-
-let mk_tuple_data_lid : Prims.int  ->  FStar_Range.range  ->  FStar_Ident.lident = (fun n r -> (
-
-let t = (let _127_301 = (FStar_Util.string_of_int n)
-in (FStar_Util.format1 "Mktuple%s" _127_301))
-in (let _127_302 = (FStar_Syntax_Const.pconst t)
-in (FStar_Ident.set_lid_range _127_302 r))))
-
-
-let is_tuple_data_lid : FStar_Ident.lident  ->  Prims.int  ->  Prims.bool = (fun f n -> (let _127_307 = (mk_tuple_data_lid n FStar_Range.dummyRange)
-in (FStar_Ident.lid_equals f _127_307)))
-
-
-=======
 | _28_894 -> begin
 false
 end))
@@ -1082,80 +1006,10 @@
 in (FStar_Ident.lid_equals f _107_307)))
 
 # 567 "FStar.Syntax.Util.fst"
->>>>>>> 4813d57e
 let is_dtuple_constructor : FStar_Syntax_Syntax.typ  ->  Prims.bool = (fun t -> (match (t.FStar_Syntax_Syntax.n) with
 | FStar_Syntax_Syntax.Tm_fvar (fv) -> begin
 (FStar_Util.starts_with fv.FStar_Syntax_Syntax.fv_name.FStar_Syntax_Syntax.v.FStar_Ident.str "Prims.dtuple")
 end
-<<<<<<< HEAD
-| _38_897 -> begin
-false
-end))
-
-
-let mk_dtuple_lid : Prims.int  ->  FStar_Range.range  ->  FStar_Ident.lident = (fun n r -> (
-
-let t = (let _127_314 = (FStar_Util.string_of_int n)
-in (FStar_Util.format1 "dtuple%s" _127_314))
-in (let _127_315 = (FStar_Syntax_Const.pconst t)
-in (FStar_Ident.set_lid_range _127_315 r))))
-
-
-let mk_dtuple_data_lid : Prims.int  ->  FStar_Range.range  ->  FStar_Ident.lident = (fun n r -> (
-
-let t = (let _127_320 = (FStar_Util.string_of_int n)
-in (FStar_Util.format1 "Mkdtuple%s" _127_320))
-in (let _127_321 = (FStar_Syntax_Const.pconst t)
-in (FStar_Ident.set_lid_range _127_321 r))))
-
-
-let is_lid_equality : FStar_Ident.lident  ->  Prims.bool = (fun x -> (FStar_Ident.lid_equals x FStar_Syntax_Const.eq2_lid))
-
-
-let is_forall : FStar_Ident.lident  ->  Prims.bool = (fun lid -> (FStar_Ident.lid_equals lid FStar_Syntax_Const.forall_lid))
-
-
-let is_exists : FStar_Ident.lident  ->  Prims.bool = (fun lid -> (FStar_Ident.lid_equals lid FStar_Syntax_Const.exists_lid))
-
-
-let is_qlid : FStar_Ident.lident  ->  Prims.bool = (fun lid -> ((is_forall lid) || (is_exists lid)))
-
-
-let is_equality = (fun x -> (is_lid_equality x.FStar_Syntax_Syntax.v))
-
-
-let lid_is_connective : FStar_Ident.lident  ->  Prims.bool = (
-
-let lst = (FStar_Syntax_Const.and_lid)::(FStar_Syntax_Const.or_lid)::(FStar_Syntax_Const.not_lid)::(FStar_Syntax_Const.iff_lid)::(FStar_Syntax_Const.imp_lid)::[]
-in (fun lid -> (FStar_Util.for_some (FStar_Ident.lid_equals lid) lst)))
-
-
-let is_constructor : FStar_Syntax_Syntax.term  ->  FStar_Ident.lident  ->  Prims.bool = (fun t lid -> (match ((let _127_337 = (pre_typ t)
-in _127_337.FStar_Syntax_Syntax.n)) with
-| FStar_Syntax_Syntax.Tm_fvar (tc) -> begin
-(FStar_Ident.lid_equals tc.FStar_Syntax_Syntax.fv_name.FStar_Syntax_Syntax.v lid)
-end
-| _38_916 -> begin
-false
-end))
-
-
-let rec is_constructed_typ : FStar_Syntax_Syntax.term  ->  FStar_Ident.lident  ->  Prims.bool = (fun t lid -> (match ((let _127_342 = (pre_typ t)
-in _127_342.FStar_Syntax_Syntax.n)) with
-| FStar_Syntax_Syntax.Tm_fvar (_38_920) -> begin
-(is_constructor t lid)
-end
-| FStar_Syntax_Syntax.Tm_app (t, _38_924) -> begin
-(is_constructed_typ t lid)
-end
-| _38_928 -> begin
-false
-end))
-
-
-let rec get_tycon : FStar_Syntax_Syntax.term  ->  FStar_Syntax_Syntax.term Prims.option = (fun t -> (
-
-=======
 | _28_907 -> begin
 false
 end))
@@ -1223,87 +1077,11 @@
 # 601 "FStar.Syntax.Util.fst"
 let rec get_tycon : FStar_Syntax_Syntax.term  ->  FStar_Syntax_Syntax.term Prims.option = (fun t -> (
 # 602 "FStar.Syntax.Util.fst"
->>>>>>> 4813d57e
 let t = (pre_typ t)
 in (match (t.FStar_Syntax_Syntax.n) with
 | (FStar_Syntax_Syntax.Tm_bvar (_)) | (FStar_Syntax_Syntax.Tm_name (_)) | (FStar_Syntax_Syntax.Tm_fvar (_)) -> begin
 Some (t)
 end
-<<<<<<< HEAD
-| FStar_Syntax_Syntax.Tm_app (t, _38_942) -> begin
-(get_tycon t)
-end
-| _38_946 -> begin
-None
-end)))
-
-
-let sortByFieldName = (fun fn_a_l -> (FStar_All.pipe_right fn_a_l (FStar_List.sortWith (fun _38_952 _38_956 -> (match ((_38_952, _38_956)) with
-| ((fn1, _38_951), (fn2, _38_955)) -> begin
-(FStar_String.compare (FStar_Ident.text_of_lid fn1) (FStar_Ident.text_of_lid fn2))
-end)))))
-
-
-let is_interpreted : FStar_Ident.lident  ->  Prims.bool = (fun l -> (
-
-let theory_syms = (FStar_Syntax_Const.op_Eq)::(FStar_Syntax_Const.op_notEq)::(FStar_Syntax_Const.op_LT)::(FStar_Syntax_Const.op_LTE)::(FStar_Syntax_Const.op_GT)::(FStar_Syntax_Const.op_GTE)::(FStar_Syntax_Const.op_Subtraction)::(FStar_Syntax_Const.op_Minus)::(FStar_Syntax_Const.op_Addition)::(FStar_Syntax_Const.op_Multiply)::(FStar_Syntax_Const.op_Division)::(FStar_Syntax_Const.op_Modulus)::(FStar_Syntax_Const.op_And)::(FStar_Syntax_Const.op_Or)::(FStar_Syntax_Const.op_Negation)::[]
-in (FStar_Util.for_some (FStar_Ident.lid_equals l) theory_syms)))
-
-
-let ktype : (FStar_Syntax_Syntax.term', FStar_Syntax_Syntax.term') FStar_Syntax_Syntax.syntax = (FStar_Syntax_Syntax.mk (FStar_Syntax_Syntax.Tm_type (FStar_Syntax_Syntax.U_unknown)) None FStar_Range.dummyRange)
-
-
-let ktype0 : (FStar_Syntax_Syntax.term', FStar_Syntax_Syntax.term') FStar_Syntax_Syntax.syntax = (FStar_Syntax_Syntax.mk (FStar_Syntax_Syntax.Tm_type (FStar_Syntax_Syntax.U_zero)) None FStar_Range.dummyRange)
-
-
-let type_u : Prims.unit  ->  (FStar_Syntax_Syntax.typ * FStar_Syntax_Syntax.universe) = (fun _38_959 -> (match (()) with
-| () -> begin
-(
-
-let u = (let _127_353 = (FStar_Unionfind.fresh None)
-in (FStar_All.pipe_left (fun _127_352 -> FStar_Syntax_Syntax.U_unif (_127_352)) _127_353))
-in (let _127_354 = (FStar_Syntax_Syntax.mk (FStar_Syntax_Syntax.Tm_type (u)) None FStar_Range.dummyRange)
-in (_127_354, u)))
-end))
-
-
-let kt_kt : (FStar_Syntax_Syntax.term', FStar_Syntax_Syntax.term') FStar_Syntax_Syntax.syntax = (FStar_Syntax_Const.kunary ktype0 ktype0)
-
-
-let kt_kt_kt : (FStar_Syntax_Syntax.term', FStar_Syntax_Syntax.term') FStar_Syntax_Syntax.syntax = (FStar_Syntax_Const.kbin ktype0 ktype0 ktype0)
-
-
-let fvar_const : FStar_Ident.lident  ->  FStar_Syntax_Syntax.term = (fun l -> (FStar_Syntax_Syntax.fvar l FStar_Syntax_Syntax.Delta_constant None))
-
-
-let tand : FStar_Syntax_Syntax.term = (fvar_const FStar_Syntax_Const.and_lid)
-
-
-let tor : FStar_Syntax_Syntax.term = (fvar_const FStar_Syntax_Const.or_lid)
-
-
-let timp : FStar_Syntax_Syntax.term = (fvar_const FStar_Syntax_Const.imp_lid)
-
-
-let tiff : FStar_Syntax_Syntax.term = (fvar_const FStar_Syntax_Const.iff_lid)
-
-
-let t_bool : FStar_Syntax_Syntax.term = (fvar_const FStar_Syntax_Const.bool_lid)
-
-
-let t_false : FStar_Syntax_Syntax.term = (fvar_const FStar_Syntax_Const.false_lid)
-
-
-let t_true : FStar_Syntax_Syntax.term = (fvar_const FStar_Syntax_Const.true_lid)
-
-
-let b2t_v : FStar_Syntax_Syntax.term = (fvar_const FStar_Syntax_Const.b2t_lid)
-
-
-let t_not : FStar_Syntax_Syntax.term = (fvar_const FStar_Syntax_Const.not_lid)
-
-
-=======
 | FStar_Syntax_Syntax.Tm_app (t, _28_952) -> begin
 (get_tycon t)
 end
@@ -1377,46 +1155,11 @@
 let t_not : FStar_Syntax_Syntax.term = (fvar_const FStar_Syntax_Const.not_lid)
 
 # 662 "FStar.Syntax.Util.fst"
->>>>>>> 4813d57e
 let mk_conj_opt : FStar_Syntax_Syntax.term Prims.option  ->  FStar_Syntax_Syntax.term  ->  FStar_Syntax_Syntax.term Prims.option = (fun phi1 phi2 -> (match (phi1) with
 | None -> begin
 Some (phi2)
 end
 | Some (phi1) -> begin
-<<<<<<< HEAD
-(let _127_368 = (let _127_367 = (let _127_365 = (let _127_364 = (let _127_363 = (FStar_Syntax_Syntax.as_arg phi1)
-in (let _127_362 = (let _127_361 = (FStar_Syntax_Syntax.as_arg phi2)
-in (_127_361)::[])
-in (_127_363)::_127_362))
-in (tand, _127_364))
-in FStar_Syntax_Syntax.Tm_app (_127_365))
-in (let _127_366 = (FStar_Range.union_ranges phi1.FStar_Syntax_Syntax.pos phi2.FStar_Syntax_Syntax.pos)
-in (FStar_Syntax_Syntax.mk _127_367 None _127_366)))
-in Some (_127_368))
-end))
-
-
-let mk_binop = (fun op_t phi1 phi2 -> (let _127_378 = (let _127_376 = (let _127_375 = (let _127_374 = (FStar_Syntax_Syntax.as_arg phi1)
-in (let _127_373 = (let _127_372 = (FStar_Syntax_Syntax.as_arg phi2)
-in (_127_372)::[])
-in (_127_374)::_127_373))
-in (op_t, _127_375))
-in FStar_Syntax_Syntax.Tm_app (_127_376))
-in (let _127_377 = (FStar_Range.union_ranges phi1.FStar_Syntax_Syntax.pos phi2.FStar_Syntax_Syntax.pos)
-in (FStar_Syntax_Syntax.mk _127_378 None _127_377))))
-
-
-let mk_neg = (fun phi -> (let _127_383 = (let _127_382 = (let _127_381 = (let _127_380 = (FStar_Syntax_Syntax.as_arg phi)
-in (_127_380)::[])
-in (t_not, _127_381))
-in FStar_Syntax_Syntax.Tm_app (_127_382))
-in (FStar_Syntax_Syntax.mk _127_383 None phi.FStar_Syntax_Syntax.pos)))
-
-
-let mk_conj = (fun phi1 phi2 -> (mk_binop tand phi1 phi2))
-
-
-=======
 (let _107_368 = (let _107_367 = (let _107_365 = (let _107_364 = (let _107_363 = (FStar_Syntax_Syntax.as_arg phi1)
 in (let _107_362 = (let _107_361 = (FStar_Syntax_Syntax.as_arg phi2)
 in (_107_361)::[])
@@ -1449,7 +1192,6 @@
 let mk_conj = (fun phi1 phi2 -> (mk_binop tand phi1 phi2))
 
 # 668 "FStar.Syntax.Util.fst"
->>>>>>> 4813d57e
 let mk_conj_l : FStar_Syntax_Syntax.term Prims.list  ->  FStar_Syntax_Syntax.term = (fun phi -> (match (phi) with
 | [] -> begin
 (FStar_Syntax_Syntax.fvar FStar_Syntax_Const.true_lid FStar_Syntax_Syntax.Delta_constant None)
@@ -1458,17 +1200,10 @@
 (FStar_List.fold_right mk_conj tl hd)
 end))
 
-<<<<<<< HEAD
-
-let mk_disj = (fun phi1 phi2 -> (mk_binop tor phi1 phi2))
-
-
-=======
 # 671 "FStar.Syntax.Util.fst"
 let mk_disj = (fun phi1 phi2 -> (mk_binop tor phi1 phi2))
 
 # 672 "FStar.Syntax.Util.fst"
->>>>>>> 4813d57e
 let mk_disj_l : FStar_Syntax_Syntax.term Prims.list  ->  FStar_Syntax_Syntax.term = (fun phi -> (match (phi) with
 | [] -> begin
 t_false
@@ -1477,30 +1212,15 @@
 (FStar_List.fold_right mk_disj tl hd)
 end))
 
-<<<<<<< HEAD
-
-let mk_imp : FStar_Syntax_Syntax.term  ->  FStar_Syntax_Syntax.term  ->  FStar_Syntax_Syntax.term = (fun phi1 phi2 -> (match ((let _127_396 = (FStar_Syntax_Subst.compress phi1)
-in _127_396.FStar_Syntax_Syntax.n)) with
-=======
 # 675 "FStar.Syntax.Util.fst"
 let mk_imp : FStar_Syntax_Syntax.term  ->  FStar_Syntax_Syntax.term  ->  FStar_Syntax_Syntax.term = (fun phi1 phi2 -> (match ((let _107_396 = (FStar_Syntax_Subst.compress phi1)
 in _107_396.FStar_Syntax_Syntax.n)) with
->>>>>>> 4813d57e
 | FStar_Syntax_Syntax.Tm_fvar (tc) when (FStar_Syntax_Syntax.fv_eq_lid tc FStar_Syntax_Const.false_lid) -> begin
 t_true
 end
 | FStar_Syntax_Syntax.Tm_fvar (tc) when (FStar_Syntax_Syntax.fv_eq_lid tc FStar_Syntax_Const.true_lid) -> begin
 phi2
 end
-<<<<<<< HEAD
-| _38_992 -> begin
-(match ((let _127_397 = (FStar_Syntax_Subst.compress phi2)
-in _127_397.FStar_Syntax_Syntax.n)) with
-| FStar_Syntax_Syntax.Tm_fvar (tc) when ((FStar_Syntax_Syntax.fv_eq_lid tc FStar_Syntax_Const.true_lid) || (FStar_Syntax_Syntax.fv_eq_lid tc FStar_Syntax_Const.false_lid)) -> begin
-phi2
-end
-| _38_996 -> begin
-=======
 | _28_1002 -> begin
 (match ((let _107_397 = (FStar_Syntax_Subst.compress phi2)
 in _107_397.FStar_Syntax_Syntax.n)) with
@@ -1508,70 +1228,10 @@
 phi2
 end
 | _28_1006 -> begin
->>>>>>> 4813d57e
 (mk_binop timp phi1 phi2)
 end)
 end))
 
-<<<<<<< HEAD
-
-let mk_iff = (fun phi1 phi2 -> (mk_binop tiff phi1 phi2))
-
-
-let b2t = (fun e -> (let _127_404 = (let _127_403 = (let _127_402 = (let _127_401 = (FStar_Syntax_Syntax.as_arg e)
-in (_127_401)::[])
-in (b2t_v, _127_402))
-in FStar_Syntax_Syntax.Tm_app (_127_403))
-in (FStar_Syntax_Syntax.mk _127_404 None e.FStar_Syntax_Syntax.pos)))
-
-
-let teq : FStar_Syntax_Syntax.term = (fvar_const FStar_Syntax_Const.eq2_lid)
-
-
-let mk_eq = (fun t1 t2 e1 e2 -> (let _127_415 = (let _127_413 = (let _127_412 = (let _127_411 = (FStar_Syntax_Syntax.as_arg e1)
-in (let _127_410 = (let _127_409 = (FStar_Syntax_Syntax.as_arg e2)
-in (_127_409)::[])
-in (_127_411)::_127_410))
-in (teq, _127_412))
-in FStar_Syntax_Syntax.Tm_app (_127_413))
-in (let _127_414 = (FStar_Range.union_ranges e1.FStar_Syntax_Syntax.pos e2.FStar_Syntax_Syntax.pos)
-in (FStar_Syntax_Syntax.mk _127_415 None _127_414))))
-
-
-let mk_has_type = (fun t x t' -> (
-
-let t_has_type = (fvar_const FStar_Syntax_Const.has_type_lid)
-in (
-
-let t_has_type = (FStar_Syntax_Syntax.mk (FStar_Syntax_Syntax.Tm_uinst ((t_has_type, (FStar_Syntax_Syntax.U_zero)::(FStar_Syntax_Syntax.U_zero)::[]))) None FStar_Range.dummyRange)
-in (let _127_426 = (let _127_425 = (let _127_424 = (let _127_423 = (FStar_Syntax_Syntax.iarg t)
-in (let _127_422 = (let _127_421 = (FStar_Syntax_Syntax.as_arg x)
-in (let _127_420 = (let _127_419 = (FStar_Syntax_Syntax.as_arg t')
-in (_127_419)::[])
-in (_127_421)::_127_420))
-in (_127_423)::_127_422))
-in (t_has_type, _127_424))
-in FStar_Syntax_Syntax.Tm_app (_127_425))
-in (FStar_Syntax_Syntax.mk _127_426 None FStar_Range.dummyRange)))))
-
-
-let lex_t : FStar_Syntax_Syntax.term = (fvar_const FStar_Syntax_Const.lex_t_lid)
-
-
-let lex_top : FStar_Syntax_Syntax.term = (FStar_Syntax_Syntax.fvar FStar_Syntax_Const.lextop_lid FStar_Syntax_Syntax.Delta_constant (Some (FStar_Syntax_Syntax.Data_ctor)))
-
-
-let lex_pair : FStar_Syntax_Syntax.term = (FStar_Syntax_Syntax.fvar FStar_Syntax_Const.lexcons_lid FStar_Syntax_Syntax.Delta_constant (Some (FStar_Syntax_Syntax.Data_ctor)))
-
-
-let tforall : FStar_Syntax_Syntax.term = (FStar_Syntax_Syntax.fvar FStar_Syntax_Const.forall_lid (FStar_Syntax_Syntax.Delta_unfoldable (1)) None)
-
-
-let lcomp_of_comp : FStar_Syntax_Syntax.comp  ->  FStar_Syntax_Syntax.lcomp = (fun c0 -> (
-
-let c = (comp_to_comp_typ c0)
-in {FStar_Syntax_Syntax.eff_name = c.FStar_Syntax_Syntax.effect_name; FStar_Syntax_Syntax.res_typ = c.FStar_Syntax_Syntax.result_typ; FStar_Syntax_Syntax.cflags = c.FStar_Syntax_Syntax.flags; FStar_Syntax_Syntax.comp = (fun _38_1011 -> (match (()) with
-=======
 # 685 "FStar.Syntax.Util.fst"
 let mk_iff = (fun phi1 phi2 -> (mk_binop tiff phi1 phi2))
 
@@ -1629,27 +1289,10 @@
 # 703 "FStar.Syntax.Util.fst"
 let c = (comp_to_comp_typ c0)
 in {FStar_Syntax_Syntax.eff_name = c.FStar_Syntax_Syntax.effect_name; FStar_Syntax_Syntax.res_typ = c.FStar_Syntax_Syntax.result_typ; FStar_Syntax_Syntax.cflags = c.FStar_Syntax_Syntax.flags; FStar_Syntax_Syntax.comp = (fun _28_1021 -> (match (()) with
->>>>>>> 4813d57e
 | () -> begin
 c0
 end))}))
 
-<<<<<<< HEAD
-
-let mk_forall : FStar_Syntax_Syntax.bv  ->  FStar_Syntax_Syntax.typ  ->  (FStar_Syntax_Syntax.term', FStar_Syntax_Syntax.term') FStar_Syntax_Syntax.syntax = (fun x body -> (let _127_443 = (let _127_442 = (let _127_441 = (let _127_440 = (let _127_439 = (let _127_438 = (let _127_434 = (FStar_Syntax_Syntax.mk_binder x)
-in (_127_434)::[])
-in (let _127_437 = (let _127_436 = (let _127_435 = (FStar_Syntax_Syntax.mk_Total ktype0)
-in (FStar_All.pipe_left lcomp_of_comp _127_435))
-in Some (_127_436))
-in (abs _127_438 body _127_437)))
-in (FStar_Syntax_Syntax.as_arg _127_439))
-in (_127_440)::[])
-in (tforall, _127_441))
-in FStar_Syntax_Syntax.Tm_app (_127_442))
-in (FStar_Syntax_Syntax.mk _127_443 None FStar_Range.dummyRange)))
-
-
-=======
 # 709 "FStar.Syntax.Util.fst"
 let mk_forall : FStar_Syntax_Syntax.bv  ->  FStar_Syntax_Syntax.typ  ->  (FStar_Syntax_Syntax.term', FStar_Syntax_Syntax.term') FStar_Syntax_Syntax.syntax = (fun x body -> (let _107_443 = (let _107_442 = (let _107_441 = (let _107_440 = (let _107_439 = (let _107_438 = (let _107_434 = (FStar_Syntax_Syntax.mk_binder x)
 in (_107_434)::[])
@@ -1664,42 +1307,12 @@
 in (FStar_Syntax_Syntax.mk _107_443 None FStar_Range.dummyRange)))
 
 # 712 "FStar.Syntax.Util.fst"
->>>>>>> 4813d57e
 let rec close_forall : FStar_Syntax_Syntax.binder Prims.list  ->  FStar_Syntax_Syntax.typ  ->  FStar_Syntax_Syntax.typ = (fun bs f -> (FStar_List.fold_right (fun b f -> if (FStar_Syntax_Syntax.is_null_binder b) then begin
 f
 end else begin
 (mk_forall (Prims.fst b) f)
 end) bs f))
 
-<<<<<<< HEAD
-
-let rec is_wild_pat = (fun p -> (match (p.FStar_Syntax_Syntax.v) with
-| FStar_Syntax_Syntax.Pat_wild (_38_1020) -> begin
-true
-end
-| _38_1023 -> begin
-false
-end))
-
-
-let if_then_else = (fun b t1 t2 -> (
-
-let then_branch = (let _127_454 = (FStar_Syntax_Syntax.withinfo (FStar_Syntax_Syntax.Pat_constant (FStar_Const.Const_bool (true))) FStar_Syntax_Syntax.tun.FStar_Syntax_Syntax.n t1.FStar_Syntax_Syntax.pos)
-in (_127_454, None, t1))
-in (
-
-let else_branch = (let _127_455 = (FStar_Syntax_Syntax.withinfo (FStar_Syntax_Syntax.Pat_constant (FStar_Const.Const_bool (false))) FStar_Syntax_Syntax.tun.FStar_Syntax_Syntax.n t2.FStar_Syntax_Syntax.pos)
-in (_127_455, None, t2))
-in (let _127_457 = (let _127_456 = (FStar_Range.union_ranges t1.FStar_Syntax_Syntax.pos t2.FStar_Syntax_Syntax.pos)
-in (FStar_Range.union_ranges b.FStar_Syntax_Syntax.pos _127_456))
-in (FStar_Syntax_Syntax.mk (FStar_Syntax_Syntax.Tm_match ((b, (then_branch)::(else_branch)::[]))) None _127_457)))))
-
-
-type qpats =
-FStar_Syntax_Syntax.args Prims.list
-
-
-=======
 # 715 "FStar.Syntax.Util.fst"
 let rec is_wild_pat = (fun p -> (match (p.FStar_Syntax_Syntax.v) with
 | FStar_Syntax_Syntax.Pat_wild (_28_1030) -> begin
@@ -1727,17 +1340,12 @@
 FStar_Syntax_Syntax.args Prims.list
 
 # 729 "FStar.Syntax.Util.fst"
->>>>>>> 4813d57e
 type connective =
 | QAll of (FStar_Syntax_Syntax.binders * qpats * FStar_Syntax_Syntax.typ)
 | QEx of (FStar_Syntax_Syntax.binders * qpats * FStar_Syntax_Syntax.typ)
 | BaseConn of (FStar_Ident.lident * FStar_Syntax_Syntax.args)
 
-<<<<<<< HEAD
-
-=======
 # 730 "FStar.Syntax.Util.fst"
->>>>>>> 4813d57e
 let is_QAll = (fun _discr_ -> (match (_discr_) with
 | QAll (_) -> begin
 true
@@ -1746,11 +1354,7 @@
 false
 end))
 
-<<<<<<< HEAD
-
-=======
 # 731 "FStar.Syntax.Util.fst"
->>>>>>> 4813d57e
 let is_QEx = (fun _discr_ -> (match (_discr_) with
 | QEx (_) -> begin
 true
@@ -1759,11 +1363,7 @@
 false
 end))
 
-<<<<<<< HEAD
-
-=======
 # 732 "FStar.Syntax.Util.fst"
->>>>>>> 4813d57e
 let is_BaseConn = (fun _discr_ -> (match (_discr_) with
 | BaseConn (_) -> begin
 true
@@ -1772,43 +1372,6 @@
 false
 end))
 
-<<<<<<< HEAD
-
-let ___QAll____0 = (fun projectee -> (match (projectee) with
-| QAll (_38_1031) -> begin
-_38_1031
-end))
-
-
-let ___QEx____0 = (fun projectee -> (match (projectee) with
-| QEx (_38_1034) -> begin
-_38_1034
-end))
-
-
-let ___BaseConn____0 = (fun projectee -> (match (projectee) with
-| BaseConn (_38_1037) -> begin
-_38_1037
-end))
-
-
-let destruct_typ_as_formula : FStar_Syntax_Syntax.term  ->  connective Prims.option = (fun f -> (
-
-let destruct_base_conn = (fun f -> (
-
-let connectives = ((FStar_Syntax_Const.true_lid, 0))::((FStar_Syntax_Const.false_lid, 0))::((FStar_Syntax_Const.and_lid, 2))::((FStar_Syntax_Const.or_lid, 2))::((FStar_Syntax_Const.imp_lid, 2))::((FStar_Syntax_Const.iff_lid, 2))::((FStar_Syntax_Const.ite_lid, 3))::((FStar_Syntax_Const.not_lid, 1))::((FStar_Syntax_Const.eq2_lid, 4))::((FStar_Syntax_Const.eq2_lid, 2))::[]
-in (
-
-let rec aux = (fun f _38_1046 -> (match (_38_1046) with
-| (lid, arity) -> begin
-(
-
-let _38_1049 = (head_and_args f)
-in (match (_38_1049) with
-| (t, args) -> begin
-(
-
-=======
 # 730 "FStar.Syntax.Util.fst"
 let ___QAll____0 = (fun projectee -> (match (projectee) with
 | QAll (_28_1041) -> begin
@@ -1844,7 +1407,6 @@
 | (t, args) -> begin
 (
 # 749 "FStar.Syntax.Util.fst"
->>>>>>> 4813d57e
 let t = (un_uinst t)
 in if ((is_constructor t lid) && ((FStar_List.length args) = arity)) then begin
 Some (BaseConn ((lid, args)))
@@ -1855,31 +1417,15 @@
 end))
 in (FStar_Util.find_map connectives (aux f)))))
 in (
-<<<<<<< HEAD
-
-let patterns = (fun t -> (
-
-=======
 # 756 "FStar.Syntax.Util.fst"
 let patterns = (fun t -> (
 # 757 "FStar.Syntax.Util.fst"
->>>>>>> 4813d57e
 let t = (FStar_Syntax_Subst.compress t)
 in (match (t.FStar_Syntax_Syntax.n) with
 | FStar_Syntax_Syntax.Tm_meta (t, FStar_Syntax_Syntax.Meta_pattern (pats)) -> begin
-(let _127_510 = (FStar_Syntax_Subst.compress t)
-in (pats, _127_510))
-end
-<<<<<<< HEAD
-| _38_1060 -> begin
-(let _127_511 = (FStar_Syntax_Subst.compress t)
-in ([], _127_511))
-end)))
-in (
-
-let destruct_q_conn = (fun t -> (
-
-=======
+(let _107_510 = (FStar_Syntax_Subst.compress t)
+in (pats, _107_510))
+end
 | _28_1070 -> begin
 (let _107_511 = (FStar_Syntax_Subst.compress t)
 in ([], _107_511))
@@ -1888,23 +1434,12 @@
 # 762 "FStar.Syntax.Util.fst"
 let destruct_q_conn = (fun t -> (
 # 763 "FStar.Syntax.Util.fst"
->>>>>>> 4813d57e
 let is_q = (fun fa fv -> if fa then begin
 (is_forall fv.FStar_Syntax_Syntax.fv_name.FStar_Syntax_Syntax.v)
 end else begin
 (is_exists fv.FStar_Syntax_Syntax.fv_name.FStar_Syntax_Syntax.v)
 end)
 in (
-<<<<<<< HEAD
-
-let flat = (fun t -> (
-
-let _38_1070 = (head_and_args t)
-in (match (_38_1070) with
-| (t, args) -> begin
-(let _127_523 = (un_uinst t)
-in (let _127_522 = (FStar_All.pipe_right args (FStar_List.map (fun _38_1073 -> (match (_38_1073) with
-=======
 # 764 "FStar.Syntax.Util.fst"
 let flat = (fun t -> (
 # 765 "FStar.Syntax.Util.fst"
@@ -1913,44 +1448,22 @@
 | (t, args) -> begin
 (let _107_523 = (un_uinst t)
 in (let _107_522 = (FStar_All.pipe_right args (FStar_List.map (fun _28_1083 -> (match (_28_1083) with
->>>>>>> 4813d57e
 | (t, imp) -> begin
-(let _127_521 = (unascribe t)
-in (_127_521, imp))
+(let _107_521 = (unascribe t)
+in (_107_521, imp))
 end))))
-in (_127_523, _127_522)))
+in (_107_523, _107_522)))
 end)))
 in (
-<<<<<<< HEAD
-
-let rec aux = (fun qopt out t -> (match ((let _127_530 = (flat t)
-in (qopt, _127_530))) with
-=======
 # 767 "FStar.Syntax.Util.fst"
 let rec aux = (fun qopt out t -> (match ((let _107_530 = (flat t)
 in (qopt, _107_530))) with
->>>>>>> 4813d57e
 | ((Some (fa), ({FStar_Syntax_Syntax.n = FStar_Syntax_Syntax.Tm_fvar (tc); FStar_Syntax_Syntax.tk = _; FStar_Syntax_Syntax.pos = _; FStar_Syntax_Syntax.vars = _}, ({FStar_Syntax_Syntax.n = FStar_Syntax_Syntax.Tm_abs (b::[], t2, _); FStar_Syntax_Syntax.tk = _; FStar_Syntax_Syntax.pos = _; FStar_Syntax_Syntax.vars = _}, _)::[]))) | ((Some (fa), ({FStar_Syntax_Syntax.n = FStar_Syntax_Syntax.Tm_fvar (tc); FStar_Syntax_Syntax.tk = _; FStar_Syntax_Syntax.pos = _; FStar_Syntax_Syntax.vars = _}, _::({FStar_Syntax_Syntax.n = FStar_Syntax_Syntax.Tm_abs (b::[], t2, _); FStar_Syntax_Syntax.tk = _; FStar_Syntax_Syntax.pos = _; FStar_Syntax_Syntax.vars = _}, _)::[]))) when (is_q fa tc) -> begin
 (aux qopt ((b)::out) t2)
 end
 | ((None, ({FStar_Syntax_Syntax.n = FStar_Syntax_Syntax.Tm_fvar (tc); FStar_Syntax_Syntax.tk = _; FStar_Syntax_Syntax.pos = _; FStar_Syntax_Syntax.vars = _}, ({FStar_Syntax_Syntax.n = FStar_Syntax_Syntax.Tm_abs (b::[], t2, _); FStar_Syntax_Syntax.tk = _; FStar_Syntax_Syntax.pos = _; FStar_Syntax_Syntax.vars = _}, _)::[]))) | ((None, ({FStar_Syntax_Syntax.n = FStar_Syntax_Syntax.Tm_fvar (tc); FStar_Syntax_Syntax.tk = _; FStar_Syntax_Syntax.pos = _; FStar_Syntax_Syntax.vars = _}, _::({FStar_Syntax_Syntax.n = FStar_Syntax_Syntax.Tm_abs (b::[], t2, _); FStar_Syntax_Syntax.tk = _; FStar_Syntax_Syntax.pos = _; FStar_Syntax_Syntax.vars = _}, _)::[]))) when (is_qlid tc.FStar_Syntax_Syntax.fv_name.FStar_Syntax_Syntax.v) -> begin
 (aux (Some ((is_forall tc.FStar_Syntax_Syntax.fv_name.FStar_Syntax_Syntax.v))) ((b)::out) t2)
 end
-<<<<<<< HEAD
-| (Some (b), _38_1200) -> begin
-(
-
-let bs = (FStar_List.rev out)
-in (
-
-let _38_1205 = (FStar_Syntax_Subst.open_term bs t)
-in (match (_38_1205) with
-| (bs, t) -> begin
-(
-
-let _38_1208 = (patterns t)
-in (match (_38_1208) with
-=======
 | (Some (b), _28_1210) -> begin
 (
 # 779 "FStar.Syntax.Util.fst"
@@ -1964,7 +1477,6 @@
 # 781 "FStar.Syntax.Util.fst"
 let _28_1218 = (patterns t)
 in (match (_28_1218) with
->>>>>>> 4813d57e
 | (pats, body) -> begin
 if b then begin
 Some (QAll ((bs, pats, body)))
@@ -1974,20 +1486,12 @@
 end))
 end)))
 end
-<<<<<<< HEAD
-| _38_1210 -> begin
-=======
 | _28_1220 -> begin
->>>>>>> 4813d57e
 None
 end))
 in (aux None [] t)))))
 in (
-<<<<<<< HEAD
-
-=======
 # 789 "FStar.Syntax.Util.fst"
->>>>>>> 4813d57e
 let phi = (FStar_Syntax_Subst.compress f)
 in (match ((destruct_base_conn phi)) with
 | Some (b) -> begin
