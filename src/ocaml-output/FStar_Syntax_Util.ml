open Prims
let (qual_id :FStar_Ident.lident -> FStar_Ident.ident -> FStar_Ident.lident)=
  fun lid  ->
    fun id  ->
      let uu____9 =
        FStar_Ident.lid_of_ids
          (FStar_List.append lid.FStar_Ident.ns [lid.FStar_Ident.ident; id]) in
      FStar_Ident.set_lid_range uu____9 id.FStar_Ident.idRange
let (mk_discriminator :FStar_Ident.lident -> FStar_Ident.lident)=
  fun lid  ->
    FStar_Ident.lid_of_ids
      (FStar_List.append lid.FStar_Ident.ns
         [FStar_Ident.mk_ident
            ((Prims.strcat FStar_Ident.reserved_prefix
                (Prims.strcat "is_"
                   (lid.FStar_Ident.ident).FStar_Ident.idText)),
              ((lid.FStar_Ident.ident).FStar_Ident.idRange))])
let (is_name :FStar_Ident.lident -> Prims.bool)=
  fun lid  ->
    let c =
      FStar_Util.char_at (lid.FStar_Ident.ident).FStar_Ident.idText
        (Prims.parse_int "0") in
    FStar_Util.is_upper c
let arg_of_non_null_binder :
  'Auu____23 .
    (FStar_Syntax_Syntax.bv,'Auu____23) FStar_Pervasives_Native.tuple2 ->
      (FStar_Syntax_Syntax.term,'Auu____23) FStar_Pervasives_Native.tuple2=
  fun uu____35  ->
    match uu____35 with
    | (b,imp) ->
        let uu____42 = FStar_Syntax_Syntax.bv_to_name b in (uu____42, imp)
let (args_of_non_null_binders
  :FStar_Syntax_Syntax.binders ->
     (FStar_Syntax_Syntax.term,FStar_Syntax_Syntax.aqual)
       FStar_Pervasives_Native.tuple2 Prims.list)=
  fun binders  ->
    FStar_All.pipe_right binders
      (FStar_List.collect
         (fun b  ->
            let uu____66 = FStar_Syntax_Syntax.is_null_binder b in
            if uu____66
            then []
            else (let uu____78 = arg_of_non_null_binder b in [uu____78])))
let (args_of_binders
  :FStar_Syntax_Syntax.binders ->
     (FStar_Syntax_Syntax.binders,FStar_Syntax_Syntax.args)
       FStar_Pervasives_Native.tuple2)=
  fun binders  ->
    let uu____103 =
      FStar_All.pipe_right binders
        (FStar_List.map
           (fun b  ->
              let uu____149 = FStar_Syntax_Syntax.is_null_binder b in
              if uu____149
              then
                let b1 =
                  let uu____167 =
                    FStar_Syntax_Syntax.new_bv FStar_Pervasives_Native.None
                      (FStar_Pervasives_Native.fst b).FStar_Syntax_Syntax.sort in
                  (uu____167, (FStar_Pervasives_Native.snd b)) in
                let uu____168 = arg_of_non_null_binder b1 in (b1, uu____168)
              else
                (let uu____182 = arg_of_non_null_binder b in (b, uu____182)))) in
    FStar_All.pipe_right uu____103 FStar_List.unzip
let (name_binders
  :FStar_Syntax_Syntax.binder Prims.list ->
     (FStar_Syntax_Syntax.bv,FStar_Syntax_Syntax.aqual)
       FStar_Pervasives_Native.tuple2 Prims.list)=
  fun binders  ->
    FStar_All.pipe_right binders
      (FStar_List.mapi
         (fun i  ->
            fun b  ->
              let uu____265 = FStar_Syntax_Syntax.is_null_binder b in
              if uu____265
              then
                let uu____270 = b in
                match uu____270 with
                | (a,imp) ->
                    let b1 =
                      let uu____278 =
                        let uu____279 = FStar_Util.string_of_int i in
                        Prims.strcat "_" uu____279 in
                      FStar_Ident.id_of_text uu____278 in
                    let b2 =
                      {
                        FStar_Syntax_Syntax.ppname = b1;
                        FStar_Syntax_Syntax.index = (Prims.parse_int "0");
                        FStar_Syntax_Syntax.sort =
                          (a.FStar_Syntax_Syntax.sort)
                      } in
                    (b2, imp)
              else b))
let (name_function_binders
  :FStar_Syntax_Syntax.term' FStar_Syntax_Syntax.syntax ->
     FStar_Syntax_Syntax.term' FStar_Syntax_Syntax.syntax)=
  fun t  ->
    match t.FStar_Syntax_Syntax.n with
    | FStar_Syntax_Syntax.Tm_arrow (binders,comp) ->
        let uu____312 =
          let uu____315 =
            let uu____316 =
              let uu____329 = name_binders binders in (uu____329, comp) in
            FStar_Syntax_Syntax.Tm_arrow uu____316 in
          FStar_Syntax_Syntax.mk uu____315 in
        uu____312 FStar_Pervasives_Native.None t.FStar_Syntax_Syntax.pos
    | uu____347 -> t
let (null_binders_of_tks
  :(FStar_Syntax_Syntax.typ,FStar_Syntax_Syntax.aqual)
     FStar_Pervasives_Native.tuple2 Prims.list -> FStar_Syntax_Syntax.binders)=
  fun tks  ->
    FStar_All.pipe_right tks
      (FStar_List.map
         (fun uu____388  ->
            match uu____388 with
            | (t,imp) ->
                let uu____399 =
                  let uu____400 = FStar_Syntax_Syntax.null_binder t in
                  FStar_All.pipe_left FStar_Pervasives_Native.fst uu____400 in
                (uu____399, imp)))
let (binders_of_tks
  :(FStar_Syntax_Syntax.typ,FStar_Syntax_Syntax.aqual)
     FStar_Pervasives_Native.tuple2 Prims.list -> FStar_Syntax_Syntax.binders)=
  fun tks  ->
    FStar_All.pipe_right tks
      (FStar_List.map
         (fun uu____451  ->
            match uu____451 with
            | (t,imp) ->
                let uu____468 =
                  FStar_Syntax_Syntax.new_bv
                    (FStar_Pervasives_Native.Some (t.FStar_Syntax_Syntax.pos))
                    t in
                (uu____468, imp)))
let (binders_of_freevars
  :FStar_Syntax_Syntax.bv FStar_Util.set ->
     FStar_Syntax_Syntax.binder Prims.list)=
  fun fvs  ->
    let uu____479 = FStar_Util.set_elements fvs in
    FStar_All.pipe_right uu____479
      (FStar_List.map FStar_Syntax_Syntax.mk_binder)
let mk_subst : 'Auu____490 . 'Auu____490 -> 'Auu____490 Prims.list=
  fun s  -> [s]
let (subst_of_list
  :FStar_Syntax_Syntax.binders ->
     FStar_Syntax_Syntax.args -> FStar_Syntax_Syntax.subst_t)=
  fun formals  ->
    fun actuals  ->
      if (FStar_List.length formals) = (FStar_List.length actuals)
      then
        FStar_List.fold_right2
          (fun f  ->
             fun a  ->
               fun out  ->
                 (FStar_Syntax_Syntax.NT
                    ((FStar_Pervasives_Native.fst f),
                      (FStar_Pervasives_Native.fst a)))
                 :: out) formals actuals []
      else failwith "Ill-formed substitution"
let (rename_binders
  :FStar_Syntax_Syntax.binders ->
     FStar_Syntax_Syntax.binders -> FStar_Syntax_Syntax.subst_t)=
  fun replace_xs  ->
    fun with_ys  ->
      if (FStar_List.length replace_xs) = (FStar_List.length with_ys)
      then
        FStar_List.map2
          (fun uu____581  ->
             fun uu____582  ->
               match (uu____581, uu____582) with
               | ((x,uu____600),(y,uu____602)) ->
                   let uu____611 =
                     let uu____618 = FStar_Syntax_Syntax.bv_to_name y in
                     (x, uu____618) in
                   FStar_Syntax_Syntax.NT uu____611) replace_xs with_ys
      else failwith "Ill-formed substitution"
let rec (unmeta :FStar_Syntax_Syntax.term -> FStar_Syntax_Syntax.term)=
  fun e  ->
    let e1 = FStar_Syntax_Subst.compress e in
    match e1.FStar_Syntax_Syntax.n with
    | FStar_Syntax_Syntax.Tm_meta (e2,uu____626) -> unmeta e2
    | FStar_Syntax_Syntax.Tm_ascribed (e2,uu____632,uu____633) -> unmeta e2
    | uu____674 -> e1
let rec (univ_kernel
  :FStar_Syntax_Syntax.universe ->
     (FStar_Syntax_Syntax.universe,Prims.int) FStar_Pervasives_Native.tuple2)=
  fun u  ->
    match u with
    | FStar_Syntax_Syntax.U_unknown  -> (u, (Prims.parse_int "0"))
    | FStar_Syntax_Syntax.U_name uu____687 -> (u, (Prims.parse_int "0"))
    | FStar_Syntax_Syntax.U_unif uu____688 -> (u, (Prims.parse_int "0"))
    | FStar_Syntax_Syntax.U_zero  -> (u, (Prims.parse_int "0"))
    | FStar_Syntax_Syntax.U_succ u1 ->
        let uu____698 = univ_kernel u1 in
        (match uu____698 with | (k,n1) -> (k, (n1 + (Prims.parse_int "1"))))
    | FStar_Syntax_Syntax.U_max uu____709 ->
        failwith "Imposible: univ_kernel (U_max _)"
    | FStar_Syntax_Syntax.U_bvar uu____716 ->
        failwith "Imposible: univ_kernel (U_bvar _)"
let (constant_univ_as_nat :FStar_Syntax_Syntax.universe -> Prims.int)=
  fun u  ->
    let uu____725 = univ_kernel u in FStar_Pervasives_Native.snd uu____725
let rec (compare_univs
  :FStar_Syntax_Syntax.universe -> FStar_Syntax_Syntax.universe -> Prims.int)=
  fun u1  ->
    fun u2  ->
      match (u1, u2) with
      | (FStar_Syntax_Syntax.U_bvar uu____738,uu____739) ->
          failwith "Impossible: compare_univs"
      | (uu____740,FStar_Syntax_Syntax.U_bvar uu____741) ->
          failwith "Impossible: compare_univs"
      | (FStar_Syntax_Syntax.U_unknown ,FStar_Syntax_Syntax.U_unknown ) ->
          Prims.parse_int "0"
      | (FStar_Syntax_Syntax.U_unknown ,uu____742) -> - (Prims.parse_int "1")
      | (uu____743,FStar_Syntax_Syntax.U_unknown ) -> Prims.parse_int "1"
      | (FStar_Syntax_Syntax.U_zero ,FStar_Syntax_Syntax.U_zero ) ->
          Prims.parse_int "0"
      | (FStar_Syntax_Syntax.U_zero ,uu____744) -> - (Prims.parse_int "1")
      | (uu____745,FStar_Syntax_Syntax.U_zero ) -> Prims.parse_int "1"
      | (FStar_Syntax_Syntax.U_name u11,FStar_Syntax_Syntax.U_name u21) ->
          FStar_String.compare u11.FStar_Ident.idText u21.FStar_Ident.idText
      | (FStar_Syntax_Syntax.U_name uu____748,FStar_Syntax_Syntax.U_unif
         uu____749) -> - (Prims.parse_int "1")
      | (FStar_Syntax_Syntax.U_unif uu____758,FStar_Syntax_Syntax.U_name
         uu____759) -> Prims.parse_int "1"
      | (FStar_Syntax_Syntax.U_unif u11,FStar_Syntax_Syntax.U_unif u21) ->
          let uu____786 = FStar_Syntax_Unionfind.univ_uvar_id u11 in
          let uu____787 = FStar_Syntax_Unionfind.univ_uvar_id u21 in
          uu____786 - uu____787
      | (FStar_Syntax_Syntax.U_max us1,FStar_Syntax_Syntax.U_max us2) ->
          let n1 = FStar_List.length us1 in
          let n2 = FStar_List.length us2 in
          if n1 <> n2
          then n1 - n2
          else
            (let copt =
               let uu____818 = FStar_List.zip us1 us2 in
               FStar_Util.find_map uu____818
                 (fun uu____833  ->
                    match uu____833 with
                    | (u11,u21) ->
                        let c = compare_univs u11 u21 in
                        if c <> (Prims.parse_int "0")
                        then FStar_Pervasives_Native.Some c
                        else FStar_Pervasives_Native.None) in
             match copt with
             | FStar_Pervasives_Native.None  -> Prims.parse_int "0"
             | FStar_Pervasives_Native.Some c -> c)
      | (FStar_Syntax_Syntax.U_max uu____847,uu____848) ->
          - (Prims.parse_int "1")
      | (uu____851,FStar_Syntax_Syntax.U_max uu____852) ->
          Prims.parse_int "1"
      | uu____855 ->
          let uu____860 = univ_kernel u1 in
          (match uu____860 with
           | (k1,n1) ->
               let uu____867 = univ_kernel u2 in
               (match uu____867 with
                | (k2,n2) ->
                    let r = compare_univs k1 k2 in
                    if r = (Prims.parse_int "0") then n1 - n2 else r))
let (eq_univs
  :FStar_Syntax_Syntax.universe -> FStar_Syntax_Syntax.universe -> Prims.bool)=
  fun u1  ->
    fun u2  ->
      let uu____884 = compare_univs u1 u2 in
      uu____884 = (Prims.parse_int "0")
let (ml_comp
  :FStar_Syntax_Syntax.term' FStar_Syntax_Syntax.syntax ->
     FStar_Range.range -> FStar_Syntax_Syntax.comp)=
  fun t  ->
    fun r  ->
      FStar_Syntax_Syntax.mk_Comp
        {
          FStar_Syntax_Syntax.comp_univs = [FStar_Syntax_Syntax.U_zero];
          FStar_Syntax_Syntax.effect_name =
            (FStar_Ident.set_lid_range FStar_Parser_Const.effect_ML_lid r);
          FStar_Syntax_Syntax.result_typ = t;
          FStar_Syntax_Syntax.effect_args = [];
          FStar_Syntax_Syntax.flags = [FStar_Syntax_Syntax.MLEFFECT]
        }
let (comp_effect_name
  :FStar_Syntax_Syntax.comp' FStar_Syntax_Syntax.syntax -> FStar_Ident.lident)=
  fun c  ->
    match c.FStar_Syntax_Syntax.n with
    | FStar_Syntax_Syntax.Comp c1 -> c1.FStar_Syntax_Syntax.effect_name
    | FStar_Syntax_Syntax.Total uu____912 ->
        FStar_Parser_Const.effect_Tot_lid
    | FStar_Syntax_Syntax.GTotal uu____921 ->
        FStar_Parser_Const.effect_GTot_lid
let (comp_flags
  :FStar_Syntax_Syntax.comp' FStar_Syntax_Syntax.syntax ->
     FStar_Syntax_Syntax.cflags Prims.list)=
  fun c  ->
    match c.FStar_Syntax_Syntax.n with
    | FStar_Syntax_Syntax.Total uu____942 -> [FStar_Syntax_Syntax.TOTAL]
    | FStar_Syntax_Syntax.GTotal uu____951 ->
        [FStar_Syntax_Syntax.SOMETRIVIAL]
    | FStar_Syntax_Syntax.Comp ct -> ct.FStar_Syntax_Syntax.flags
let (comp_set_flags
  :FStar_Syntax_Syntax.comp ->
     FStar_Syntax_Syntax.cflags Prims.list ->
       FStar_Syntax_Syntax.comp' FStar_Syntax_Syntax.syntax)=
  fun c  ->
    fun f  ->
      let comp_to_comp_typ c1 =
        match c1.FStar_Syntax_Syntax.n with
        | FStar_Syntax_Syntax.Comp c2 -> c2
        | FStar_Syntax_Syntax.Total (t,u_opt) ->
            let uu____990 =
              let uu____991 = FStar_Util.map_opt u_opt (fun x  -> [x]) in
              FStar_Util.dflt [] uu____991 in
            {
              FStar_Syntax_Syntax.comp_univs = uu____990;
              FStar_Syntax_Syntax.effect_name = (comp_effect_name c1);
              FStar_Syntax_Syntax.result_typ = t;
              FStar_Syntax_Syntax.effect_args = [];
              FStar_Syntax_Syntax.flags = (comp_flags c1)
            }
        | FStar_Syntax_Syntax.GTotal (t,u_opt) ->
            let uu____1018 =
              let uu____1019 = FStar_Util.map_opt u_opt (fun x  -> [x]) in
              FStar_Util.dflt [] uu____1019 in
            {
              FStar_Syntax_Syntax.comp_univs = uu____1018;
              FStar_Syntax_Syntax.effect_name = (comp_effect_name c1);
              FStar_Syntax_Syntax.result_typ = t;
              FStar_Syntax_Syntax.effect_args = [];
              FStar_Syntax_Syntax.flags = (comp_flags c1)
            } in
      let uu___169_1036 = c in
      let uu____1037 =
        let uu____1038 =
          let uu___170_1039 = comp_to_comp_typ c in
          {
            FStar_Syntax_Syntax.comp_univs =
              (uu___170_1039.FStar_Syntax_Syntax.comp_univs);
            FStar_Syntax_Syntax.effect_name =
              (uu___170_1039.FStar_Syntax_Syntax.effect_name);
            FStar_Syntax_Syntax.result_typ =
              (uu___170_1039.FStar_Syntax_Syntax.result_typ);
            FStar_Syntax_Syntax.effect_args =
              (uu___170_1039.FStar_Syntax_Syntax.effect_args);
            FStar_Syntax_Syntax.flags = f
          } in
        FStar_Syntax_Syntax.Comp uu____1038 in
      {
        FStar_Syntax_Syntax.n = uu____1037;
        FStar_Syntax_Syntax.pos = (uu___169_1036.FStar_Syntax_Syntax.pos);
        FStar_Syntax_Syntax.vars = (uu___169_1036.FStar_Syntax_Syntax.vars)
      }
let (comp_to_comp_typ
  :FStar_Syntax_Syntax.comp -> FStar_Syntax_Syntax.comp_typ)=
  fun c  ->
    match c.FStar_Syntax_Syntax.n with
    | FStar_Syntax_Syntax.Comp c1 -> c1
    | FStar_Syntax_Syntax.Total (t,FStar_Pervasives_Native.Some u) ->
        {
          FStar_Syntax_Syntax.comp_univs = [u];
          FStar_Syntax_Syntax.effect_name = (comp_effect_name c);
          FStar_Syntax_Syntax.result_typ = t;
          FStar_Syntax_Syntax.effect_args = [];
          FStar_Syntax_Syntax.flags = (comp_flags c)
        }
    | FStar_Syntax_Syntax.GTotal (t,FStar_Pervasives_Native.Some u) ->
        {
          FStar_Syntax_Syntax.comp_univs = [u];
          FStar_Syntax_Syntax.effect_name = (comp_effect_name c);
          FStar_Syntax_Syntax.result_typ = t;
          FStar_Syntax_Syntax.effect_args = [];
          FStar_Syntax_Syntax.flags = (comp_flags c)
        }
    | uu____1073 ->
        failwith "Assertion failed: Computation type without universe"
let (is_named_tot
  :FStar_Syntax_Syntax.comp' FStar_Syntax_Syntax.syntax -> Prims.bool)=
  fun c  ->
    match c.FStar_Syntax_Syntax.n with
    | FStar_Syntax_Syntax.Comp c1 ->
        FStar_Ident.lid_equals c1.FStar_Syntax_Syntax.effect_name
          FStar_Parser_Const.effect_Tot_lid
    | FStar_Syntax_Syntax.Total uu____1083 -> true
    | FStar_Syntax_Syntax.GTotal uu____1092 -> false
let (is_total_comp
  :FStar_Syntax_Syntax.comp' FStar_Syntax_Syntax.syntax -> Prims.bool)=
  fun c  ->
    (FStar_Ident.lid_equals (comp_effect_name c)
       FStar_Parser_Const.effect_Tot_lid)
      ||
      (FStar_All.pipe_right (comp_flags c)
         (FStar_Util.for_some
            (fun uu___157_1112  ->
               match uu___157_1112 with
               | FStar_Syntax_Syntax.TOTAL  -> true
               | FStar_Syntax_Syntax.RETURN  -> true
               | uu____1113 -> false)))
let (is_total_lcomp :FStar_Syntax_Syntax.lcomp -> Prims.bool)=
  fun c  ->
    (FStar_Ident.lid_equals c.FStar_Syntax_Syntax.eff_name
       FStar_Parser_Const.effect_Tot_lid)
      ||
      (FStar_All.pipe_right c.FStar_Syntax_Syntax.cflags
         (FStar_Util.for_some
            (fun uu___158_1121  ->
               match uu___158_1121 with
               | FStar_Syntax_Syntax.TOTAL  -> true
               | FStar_Syntax_Syntax.RETURN  -> true
               | uu____1122 -> false)))
let (is_tot_or_gtot_lcomp :FStar_Syntax_Syntax.lcomp -> Prims.bool)=
  fun c  ->
    ((FStar_Ident.lid_equals c.FStar_Syntax_Syntax.eff_name
        FStar_Parser_Const.effect_Tot_lid)
       ||
       (FStar_Ident.lid_equals c.FStar_Syntax_Syntax.eff_name
          FStar_Parser_Const.effect_GTot_lid))
      ||
      (FStar_All.pipe_right c.FStar_Syntax_Syntax.cflags
         (FStar_Util.for_some
            (fun uu___159_1130  ->
               match uu___159_1130 with
               | FStar_Syntax_Syntax.TOTAL  -> true
               | FStar_Syntax_Syntax.RETURN  -> true
               | uu____1131 -> false)))
let (is_partial_return
  :FStar_Syntax_Syntax.comp' FStar_Syntax_Syntax.syntax -> Prims.bool)=
  fun c  ->
    FStar_All.pipe_right (comp_flags c)
      (FStar_Util.for_some
         (fun uu___160_1143  ->
            match uu___160_1143 with
            | FStar_Syntax_Syntax.RETURN  -> true
            | FStar_Syntax_Syntax.PARTIAL_RETURN  -> true
            | uu____1144 -> false))
let (is_lcomp_partial_return :FStar_Syntax_Syntax.lcomp -> Prims.bool)=
  fun c  ->
    FStar_All.pipe_right c.FStar_Syntax_Syntax.cflags
      (FStar_Util.for_some
         (fun uu___161_1152  ->
            match uu___161_1152 with
            | FStar_Syntax_Syntax.RETURN  -> true
            | FStar_Syntax_Syntax.PARTIAL_RETURN  -> true
            | uu____1153 -> false))
let (is_tot_or_gtot_comp
  :FStar_Syntax_Syntax.comp' FStar_Syntax_Syntax.syntax -> Prims.bool)=
  fun c  ->
    (is_total_comp c) ||
      (FStar_Ident.lid_equals FStar_Parser_Const.effect_GTot_lid
         (comp_effect_name c))
let (is_pure_effect :FStar_Ident.lident -> Prims.bool)=
  fun l  ->
    ((FStar_Ident.lid_equals l FStar_Parser_Const.effect_Tot_lid) ||
       (FStar_Ident.lid_equals l FStar_Parser_Const.effect_PURE_lid))
      || (FStar_Ident.lid_equals l FStar_Parser_Const.effect_Pure_lid)
let (is_pure_comp
  :FStar_Syntax_Syntax.comp' FStar_Syntax_Syntax.syntax -> Prims.bool)=
  fun c  ->
    match c.FStar_Syntax_Syntax.n with
    | FStar_Syntax_Syntax.Total uu____1174 -> true
    | FStar_Syntax_Syntax.GTotal uu____1183 -> false
    | FStar_Syntax_Syntax.Comp ct ->
        ((is_total_comp c) ||
           (is_pure_effect ct.FStar_Syntax_Syntax.effect_name))
          ||
          (FStar_All.pipe_right ct.FStar_Syntax_Syntax.flags
             (FStar_Util.for_some
                (fun uu___162_1196  ->
                   match uu___162_1196 with
                   | FStar_Syntax_Syntax.LEMMA  -> true
                   | uu____1197 -> false)))
let (is_ghost_effect :FStar_Ident.lident -> Prims.bool)=
  fun l  ->
    ((FStar_Ident.lid_equals FStar_Parser_Const.effect_GTot_lid l) ||
       (FStar_Ident.lid_equals FStar_Parser_Const.effect_GHOST_lid l))
      || (FStar_Ident.lid_equals FStar_Parser_Const.effect_Ghost_lid l)
let (is_pure_or_ghost_comp
  :FStar_Syntax_Syntax.comp' FStar_Syntax_Syntax.syntax -> Prims.bool)=
  fun c  -> (is_pure_comp c) || (is_ghost_effect (comp_effect_name c))
let (is_pure_lcomp :FStar_Syntax_Syntax.lcomp -> Prims.bool)=
  fun lc  ->
    ((is_total_lcomp lc) || (is_pure_effect lc.FStar_Syntax_Syntax.eff_name))
      ||
      (FStar_All.pipe_right lc.FStar_Syntax_Syntax.cflags
         (FStar_Util.for_some
            (fun uu___163_1217  ->
               match uu___163_1217 with
               | FStar_Syntax_Syntax.LEMMA  -> true
               | uu____1218 -> false)))
let (is_pure_or_ghost_lcomp :FStar_Syntax_Syntax.lcomp -> Prims.bool)=
  fun lc  ->
    (is_pure_lcomp lc) || (is_ghost_effect lc.FStar_Syntax_Syntax.eff_name)
let (is_pure_or_ghost_function :FStar_Syntax_Syntax.term -> Prims.bool)=
  fun t  ->
    let uu____1227 =
      let uu____1228 = FStar_Syntax_Subst.compress t in
      uu____1228.FStar_Syntax_Syntax.n in
    match uu____1227 with
    | FStar_Syntax_Syntax.Tm_arrow (uu____1231,c) -> is_pure_or_ghost_comp c
    | uu____1249 -> true
let (is_lemma_comp
  :FStar_Syntax_Syntax.comp' FStar_Syntax_Syntax.syntax -> Prims.bool)=
  fun c  ->
    match c.FStar_Syntax_Syntax.n with
    | FStar_Syntax_Syntax.Comp ct ->
        FStar_Ident.lid_equals ct.FStar_Syntax_Syntax.effect_name
          FStar_Parser_Const.effect_Lemma_lid
    | uu____1259 -> false
let (is_lemma :FStar_Syntax_Syntax.term -> Prims.bool)=
  fun t  ->
    let uu____1264 =
      let uu____1265 = FStar_Syntax_Subst.compress t in
      uu____1265.FStar_Syntax_Syntax.n in
    match uu____1264 with
    | FStar_Syntax_Syntax.Tm_arrow (uu____1268,c) -> is_lemma_comp c
    | uu____1286 -> false
let (head_and_args
  :FStar_Syntax_Syntax.term ->
     (FStar_Syntax_Syntax.term' FStar_Syntax_Syntax.syntax,(FStar_Syntax_Syntax.term'
                                                              FStar_Syntax_Syntax.syntax,
                                                             FStar_Syntax_Syntax.aqual)
                                                             FStar_Pervasives_Native.tuple2
                                                             Prims.list)
       FStar_Pervasives_Native.tuple2)=
  fun t  ->
    let t1 = FStar_Syntax_Subst.compress t in
    match t1.FStar_Syntax_Syntax.n with
    | FStar_Syntax_Syntax.Tm_app (head1,args) -> (head1, args)
    | uu____1352 -> (t1, [])
let rec (head_and_args'
  :FStar_Syntax_Syntax.term ->
     (FStar_Syntax_Syntax.term,(FStar_Syntax_Syntax.term'
                                  FStar_Syntax_Syntax.syntax,FStar_Syntax_Syntax.aqual)
                                 FStar_Pervasives_Native.tuple2 Prims.list)
       FStar_Pervasives_Native.tuple2)=
  fun t  ->
    let t1 = FStar_Syntax_Subst.compress t in
    match t1.FStar_Syntax_Syntax.n with
    | FStar_Syntax_Syntax.Tm_app (head1,args) ->
        let uu____1418 = head_and_args' head1 in
        (match uu____1418 with
         | (head2,args') -> (head2, (FStar_List.append args' args)))
    | uu____1475 -> (t1, [])
let (un_uinst :FStar_Syntax_Syntax.term -> FStar_Syntax_Syntax.term)=
  fun t  ->
    let t1 = FStar_Syntax_Subst.compress t in
    match t1.FStar_Syntax_Syntax.n with
    | FStar_Syntax_Syntax.Tm_uinst (t2,uu____1496) ->
        FStar_Syntax_Subst.compress t2
    | uu____1501 -> t1
let (is_smt_lemma :FStar_Syntax_Syntax.term -> Prims.bool)=
  fun t  ->
    let uu____1506 =
      let uu____1507 = FStar_Syntax_Subst.compress t in
      uu____1507.FStar_Syntax_Syntax.n in
    match uu____1506 with
    | FStar_Syntax_Syntax.Tm_arrow (uu____1510,c) ->
        (match c.FStar_Syntax_Syntax.n with
         | FStar_Syntax_Syntax.Comp ct when
             FStar_Ident.lid_equals ct.FStar_Syntax_Syntax.effect_name
               FStar_Parser_Const.effect_Lemma_lid
             ->
             (match ct.FStar_Syntax_Syntax.effect_args with
              | _req::_ens::(pats,uu____1532)::uu____1533 ->
                  let pats' = unmeta pats in
                  let uu____1577 = head_and_args pats' in
                  (match uu____1577 with
                   | (head1,uu____1593) ->
                       let uu____1614 =
                         let uu____1615 = un_uinst head1 in
                         uu____1615.FStar_Syntax_Syntax.n in
                       (match uu____1614 with
                        | FStar_Syntax_Syntax.Tm_fvar fv ->
                            FStar_Syntax_Syntax.fv_eq_lid fv
                              FStar_Parser_Const.cons_lid
                        | uu____1619 -> false))
              | uu____1620 -> false)
         | uu____1629 -> false)
    | uu____1630 -> false
let (is_ml_comp
  :FStar_Syntax_Syntax.comp' FStar_Syntax_Syntax.syntax -> Prims.bool)=
  fun c  ->
    match c.FStar_Syntax_Syntax.n with
    | FStar_Syntax_Syntax.Comp c1 ->
        (FStar_Ident.lid_equals c1.FStar_Syntax_Syntax.effect_name
           FStar_Parser_Const.effect_ML_lid)
          ||
          (FStar_All.pipe_right c1.FStar_Syntax_Syntax.flags
             (FStar_Util.for_some
                (fun uu___164_1643  ->
                   match uu___164_1643 with
                   | FStar_Syntax_Syntax.MLEFFECT  -> true
                   | uu____1644 -> false)))
    | uu____1645 -> false
let (comp_result
  :FStar_Syntax_Syntax.comp' FStar_Syntax_Syntax.syntax ->
     FStar_Syntax_Syntax.term' FStar_Syntax_Syntax.syntax)=
  fun c  ->
    match c.FStar_Syntax_Syntax.n with
    | FStar_Syntax_Syntax.Total (t,uu____1659) -> t
    | FStar_Syntax_Syntax.GTotal (t,uu____1669) -> t
    | FStar_Syntax_Syntax.Comp ct -> ct.FStar_Syntax_Syntax.result_typ
let (set_result_typ
  :FStar_Syntax_Syntax.comp' FStar_Syntax_Syntax.syntax ->
     FStar_Syntax_Syntax.typ -> FStar_Syntax_Syntax.comp)=
  fun c  ->
    fun t  ->
      match c.FStar_Syntax_Syntax.n with
      | FStar_Syntax_Syntax.Total uu____1691 ->
          FStar_Syntax_Syntax.mk_Total t
      | FStar_Syntax_Syntax.GTotal uu____1700 ->
          FStar_Syntax_Syntax.mk_GTotal t
      | FStar_Syntax_Syntax.Comp ct ->
          FStar_Syntax_Syntax.mk_Comp
            (let uu___171_1712 = ct in
             {
               FStar_Syntax_Syntax.comp_univs =
                 (uu___171_1712.FStar_Syntax_Syntax.comp_univs);
               FStar_Syntax_Syntax.effect_name =
                 (uu___171_1712.FStar_Syntax_Syntax.effect_name);
               FStar_Syntax_Syntax.result_typ = t;
               FStar_Syntax_Syntax.effect_args =
                 (uu___171_1712.FStar_Syntax_Syntax.effect_args);
               FStar_Syntax_Syntax.flags =
                 (uu___171_1712.FStar_Syntax_Syntax.flags)
             })
let (is_trivial_wp
  :FStar_Syntax_Syntax.comp' FStar_Syntax_Syntax.syntax -> Prims.bool)=
  fun c  ->
    FStar_All.pipe_right (comp_flags c)
      (FStar_Util.for_some
         (fun uu___165_1724  ->
            match uu___165_1724 with
            | FStar_Syntax_Syntax.TOTAL  -> true
            | FStar_Syntax_Syntax.RETURN  -> true
            | uu____1725 -> false))
let (primops :FStar_Ident.lident Prims.list)=
  [FStar_Parser_Const.op_Eq;
  FStar_Parser_Const.op_notEq;
  FStar_Parser_Const.op_LT;
  FStar_Parser_Const.op_LTE;
  FStar_Parser_Const.op_GT;
  FStar_Parser_Const.op_GTE;
  FStar_Parser_Const.op_Subtraction;
  FStar_Parser_Const.op_Minus;
  FStar_Parser_Const.op_Addition;
  FStar_Parser_Const.op_Multiply;
  FStar_Parser_Const.op_Division;
  FStar_Parser_Const.op_Modulus;
  FStar_Parser_Const.op_And;
  FStar_Parser_Const.op_Or;
  FStar_Parser_Const.op_Negation]
let (is_primop_lid :FStar_Ident.lident -> Prims.bool)=
  fun l  ->
    FStar_All.pipe_right primops
      (FStar_Util.for_some (FStar_Ident.lid_equals l))
let (is_primop
  :FStar_Syntax_Syntax.term' FStar_Syntax_Syntax.syntax -> Prims.bool)=
  fun f  ->
    match f.FStar_Syntax_Syntax.n with
    | FStar_Syntax_Syntax.Tm_fvar fv ->
        is_primop_lid (fv.FStar_Syntax_Syntax.fv_name).FStar_Syntax_Syntax.v
    | uu____1743 -> false
let rec (unascribe :FStar_Syntax_Syntax.term -> FStar_Syntax_Syntax.term)=
  fun e  ->
    let e1 = FStar_Syntax_Subst.compress e in
    match e1.FStar_Syntax_Syntax.n with
    | FStar_Syntax_Syntax.Tm_ascribed (e2,uu____1750,uu____1751) ->
        unascribe e2
    | uu____1792 -> e1
let rec (ascribe
  :FStar_Syntax_Syntax.term' FStar_Syntax_Syntax.syntax ->
     ((FStar_Syntax_Syntax.term' FStar_Syntax_Syntax.syntax,FStar_Syntax_Syntax.comp'
                                                              FStar_Syntax_Syntax.syntax)
        FStar_Util.either,FStar_Syntax_Syntax.term'
                            FStar_Syntax_Syntax.syntax
                            FStar_Pervasives_Native.option)
       FStar_Pervasives_Native.tuple2 ->
       FStar_Syntax_Syntax.term' FStar_Syntax_Syntax.syntax)=
  fun t  ->
    fun k  ->
      match t.FStar_Syntax_Syntax.n with
      | FStar_Syntax_Syntax.Tm_ascribed (t',uu____1842,uu____1843) ->
          ascribe t' k
      | uu____1884 ->
          FStar_Syntax_Syntax.mk
            (FStar_Syntax_Syntax.Tm_ascribed
               (t, k, FStar_Pervasives_Native.None))
            FStar_Pervasives_Native.None t.FStar_Syntax_Syntax.pos
type eq_result =
  | Equal
  | NotEqual
  | Unknown
let (uu___is_Equal :eq_result -> Prims.bool)=
  fun projectee  ->
    match projectee with | Equal  -> true | uu____1909 -> false
let (uu___is_NotEqual :eq_result -> Prims.bool)=
  fun projectee  ->
    match projectee with | NotEqual  -> true | uu____1914 -> false
let (uu___is_Unknown :eq_result -> Prims.bool)=
  fun projectee  ->
    match projectee with | Unknown  -> true | uu____1919 -> false
let rec (eq_tm
  :FStar_Syntax_Syntax.term -> FStar_Syntax_Syntax.term -> eq_result)=
  fun t1  ->
    fun t2  ->
      let canon_app t =
        let uu____1940 =
          let uu____1953 = unascribe t in head_and_args' uu____1953 in
        match uu____1940 with
        | (hd1,args) ->
            FStar_Syntax_Syntax.mk_Tm_app hd1 args
              FStar_Pervasives_Native.None t.FStar_Syntax_Syntax.pos in
      let t11 = canon_app t1 in
      let t21 = canon_app t2 in
      let equal_if uu___166_1983 = if uu___166_1983 then Equal else Unknown in
      let equal_iff uu___167_1988 = if uu___167_1988 then Equal else NotEqual in
      let eq_and f g = match f with | Equal  -> g () | uu____2002 -> Unknown in
      let eq_inj f g =
        match (f, g) with
        | (Equal ,Equal ) -> Equal
        | (NotEqual ,uu____2010) -> NotEqual
        | (uu____2011,NotEqual ) -> NotEqual
        | (Unknown ,uu____2012) -> Unknown
        | (uu____2013,Unknown ) -> Unknown in
      let equal_data f1 args1 f2 args2 =
        let uu____2051 = FStar_Syntax_Syntax.fv_eq f1 f2 in
        if uu____2051
        then
          let uu____2055 = FStar_List.zip args1 args2 in
          FStar_All.pipe_left
            (FStar_List.fold_left
               (fun acc  ->
                  fun uu____2113  ->
                    match uu____2113 with
                    | ((a1,q1),(a2,q2)) ->
                        let uu____2141 = eq_tm a1 a2 in eq_inj acc uu____2141)
               Equal) uu____2055
        else NotEqual in
      match ((t11.FStar_Syntax_Syntax.n), (t21.FStar_Syntax_Syntax.n)) with
      | (FStar_Syntax_Syntax.Tm_name a,FStar_Syntax_Syntax.Tm_name b) ->
          equal_if (FStar_Syntax_Syntax.bv_eq a b)
      | (FStar_Syntax_Syntax.Tm_fvar f,FStar_Syntax_Syntax.Tm_fvar g) ->
          if
            (f.FStar_Syntax_Syntax.fv_qual =
               (FStar_Pervasives_Native.Some FStar_Syntax_Syntax.Data_ctor))
              &&
              (g.FStar_Syntax_Syntax.fv_qual =
                 (FStar_Pervasives_Native.Some FStar_Syntax_Syntax.Data_ctor))
          then equal_data f [] g []
          else
            (let uu____2160 = FStar_Syntax_Syntax.fv_eq f g in
             equal_if uu____2160)
      | (FStar_Syntax_Syntax.Tm_uinst (f,us),FStar_Syntax_Syntax.Tm_uinst
         (g,vs)) ->
          let uu____2173 = eq_tm f g in
          eq_and uu____2173
            (fun uu____2176  ->
               let uu____2177 = eq_univs_list us vs in equal_if uu____2177)
      | (FStar_Syntax_Syntax.Tm_constant c,FStar_Syntax_Syntax.Tm_constant d)
          ->
          let uu____2180 = FStar_Const.eq_const c d in equal_iff uu____2180
      | (FStar_Syntax_Syntax.Tm_uvar
         (u1,uu____2182),FStar_Syntax_Syntax.Tm_uvar (u2,uu____2184)) ->
          let uu____2233 = FStar_Syntax_Unionfind.equiv u1 u2 in
          equal_if uu____2233
      | (FStar_Syntax_Syntax.Tm_app (h1,args1),FStar_Syntax_Syntax.Tm_app
         (h2,args2)) ->
          let uu____2278 =
            let uu____2283 =
              let uu____2284 = un_uinst h1 in
              uu____2284.FStar_Syntax_Syntax.n in
            let uu____2287 =
              let uu____2288 = un_uinst h2 in
              uu____2288.FStar_Syntax_Syntax.n in
            (uu____2283, uu____2287) in
          (match uu____2278 with
           | (FStar_Syntax_Syntax.Tm_fvar f1,FStar_Syntax_Syntax.Tm_fvar f2)
               when
               (f1.FStar_Syntax_Syntax.fv_qual =
                  (FStar_Pervasives_Native.Some FStar_Syntax_Syntax.Data_ctor))
                 &&
                 (f2.FStar_Syntax_Syntax.fv_qual =
                    (FStar_Pervasives_Native.Some
                       FStar_Syntax_Syntax.Data_ctor))
               -> equal_data f1 args1 f2 args2
           | uu____2297 ->
               let uu____2302 = eq_tm h1 h2 in
               eq_and uu____2302 (fun uu____2304  -> eq_args args1 args2))
      | (FStar_Syntax_Syntax.Tm_type u,FStar_Syntax_Syntax.Tm_type v1) ->
          let uu____2307 = eq_univs u v1 in equal_if uu____2307
      | (FStar_Syntax_Syntax.Tm_meta (t12,uu____2309),uu____2310) ->
          eq_tm t12 t21
      | (uu____2315,FStar_Syntax_Syntax.Tm_meta (t22,uu____2317)) ->
          eq_tm t11 t22
      | uu____2322 -> Unknown
and (eq_args
  :FStar_Syntax_Syntax.args -> FStar_Syntax_Syntax.args -> eq_result)=
  fun a1  ->
    fun a2  ->
      match (a1, a2) with
      | ([],[]) -> Equal
      | ((a,uu____2358)::a11,(b,uu____2361)::b1) ->
          let uu____2415 = eq_tm a b in
          (match uu____2415 with
           | Equal  -> eq_args a11 b1
           | uu____2416 -> Unknown)
      | uu____2417 -> Unknown
and (eq_univs_list
  :FStar_Syntax_Syntax.universes ->
     FStar_Syntax_Syntax.universes -> Prims.bool)=
  fun us  ->
    fun vs  ->
      ((FStar_List.length us) = (FStar_List.length vs)) &&
        (FStar_List.forall2 eq_univs us vs)
let rec (unrefine :FStar_Syntax_Syntax.term -> FStar_Syntax_Syntax.term)=
  fun t  ->
    let t1 = FStar_Syntax_Subst.compress t in
    match t1.FStar_Syntax_Syntax.n with
    | FStar_Syntax_Syntax.Tm_refine (x,uu____2430) ->
        unrefine x.FStar_Syntax_Syntax.sort
    | FStar_Syntax_Syntax.Tm_ascribed (t2,uu____2436,uu____2437) ->
        unrefine t2
    | uu____2478 -> t1
let rec (is_unit :FStar_Syntax_Syntax.term -> Prims.bool)=
  fun t  ->
    let uu____2483 =
      let uu____2484 = unrefine t in uu____2484.FStar_Syntax_Syntax.n in
    match uu____2483 with
    | FStar_Syntax_Syntax.Tm_type uu____2487 -> true
    | FStar_Syntax_Syntax.Tm_fvar fv ->
        (FStar_Syntax_Syntax.fv_eq_lid fv FStar_Parser_Const.unit_lid) ||
          (FStar_Syntax_Syntax.fv_eq_lid fv FStar_Parser_Const.squash_lid)
    | FStar_Syntax_Syntax.Tm_uinst (t1,uu____2490) -> is_unit t1
    | uu____2495 -> false
let rec (non_informative :FStar_Syntax_Syntax.term -> Prims.bool)=
  fun t  ->
    let uu____2500 =
      let uu____2501 = unrefine t in uu____2501.FStar_Syntax_Syntax.n in
    match uu____2500 with
    | FStar_Syntax_Syntax.Tm_type uu____2504 -> true
    | FStar_Syntax_Syntax.Tm_fvar fv ->
        ((FStar_Syntax_Syntax.fv_eq_lid fv FStar_Parser_Const.unit_lid) ||
           (FStar_Syntax_Syntax.fv_eq_lid fv FStar_Parser_Const.squash_lid))
          || (FStar_Syntax_Syntax.fv_eq_lid fv FStar_Parser_Const.erased_lid)
    | FStar_Syntax_Syntax.Tm_app (head1,uu____2507) -> non_informative head1
    | FStar_Syntax_Syntax.Tm_uinst (t1,uu____2529) -> non_informative t1
    | FStar_Syntax_Syntax.Tm_arrow (uu____2534,c) ->
        (is_tot_or_gtot_comp c) && (non_informative (comp_result c))
    | uu____2552 -> false
let (is_fun :FStar_Syntax_Syntax.term -> Prims.bool)=
  fun e  ->
    let uu____2557 =
      let uu____2558 = FStar_Syntax_Subst.compress e in
      uu____2558.FStar_Syntax_Syntax.n in
    match uu____2557 with
    | FStar_Syntax_Syntax.Tm_abs uu____2561 -> true
    | uu____2578 -> false
let (is_function_typ :FStar_Syntax_Syntax.term -> Prims.bool)=
  fun t  ->
    let uu____2583 =
      let uu____2584 = FStar_Syntax_Subst.compress t in
      uu____2584.FStar_Syntax_Syntax.n in
    match uu____2583 with
    | FStar_Syntax_Syntax.Tm_arrow uu____2587 -> true
    | uu____2600 -> false
let rec (pre_typ :FStar_Syntax_Syntax.term -> FStar_Syntax_Syntax.term)=
  fun t  ->
    let t1 = FStar_Syntax_Subst.compress t in
    match t1.FStar_Syntax_Syntax.n with
    | FStar_Syntax_Syntax.Tm_refine (x,uu____2607) ->
        pre_typ x.FStar_Syntax_Syntax.sort
    | FStar_Syntax_Syntax.Tm_ascribed (t2,uu____2613,uu____2614) ->
        pre_typ t2
    | uu____2655 -> t1
let (destruct
  :FStar_Syntax_Syntax.term ->
     FStar_Ident.lident ->
       (FStar_Syntax_Syntax.term' FStar_Syntax_Syntax.syntax,FStar_Syntax_Syntax.aqual)
         FStar_Pervasives_Native.tuple2 Prims.list
         FStar_Pervasives_Native.option)=
  fun typ  ->
    fun lid  ->
      let typ1 = FStar_Syntax_Subst.compress typ in
      let uu____2675 =
        let uu____2676 = un_uinst typ1 in uu____2676.FStar_Syntax_Syntax.n in
      match uu____2675 with
      | FStar_Syntax_Syntax.Tm_app (head1,args) ->
          let head2 = un_uinst head1 in
          (match head2.FStar_Syntax_Syntax.n with
           | FStar_Syntax_Syntax.Tm_fvar tc when
               FStar_Syntax_Syntax.fv_eq_lid tc lid ->
               FStar_Pervasives_Native.Some args
           | uu____2731 -> FStar_Pervasives_Native.None)
      | FStar_Syntax_Syntax.Tm_fvar tc when
          FStar_Syntax_Syntax.fv_eq_lid tc lid ->
          FStar_Pervasives_Native.Some []
      | uu____2755 -> FStar_Pervasives_Native.None
let (lids_of_sigelt
  :FStar_Syntax_Syntax.sigelt -> FStar_Ident.lident Prims.list)=
  fun se  ->
    match se.FStar_Syntax_Syntax.sigel with
    | FStar_Syntax_Syntax.Sig_let (uu____2772,lids) -> lids
    | FStar_Syntax_Syntax.Sig_bundle (uu____2778,lids) -> lids
    | FStar_Syntax_Syntax.Sig_inductive_typ
        (lid,uu____2789,uu____2790,uu____2791,uu____2792,uu____2793) -> 
        [lid]
    | FStar_Syntax_Syntax.Sig_effect_abbrev
        (lid,uu____2803,uu____2804,uu____2805,uu____2806) -> [lid]
    | FStar_Syntax_Syntax.Sig_datacon
        (lid,uu____2812,uu____2813,uu____2814,uu____2815,uu____2816) -> 
        [lid]
    | FStar_Syntax_Syntax.Sig_declare_typ (lid,uu____2822,uu____2823) ->
        [lid]
    | FStar_Syntax_Syntax.Sig_assume (lid,uu____2825,uu____2826) -> [lid]
    | FStar_Syntax_Syntax.Sig_new_effect_for_free n1 ->
        [n1.FStar_Syntax_Syntax.mname]
    | FStar_Syntax_Syntax.Sig_new_effect n1 -> [n1.FStar_Syntax_Syntax.mname]
    | FStar_Syntax_Syntax.Sig_sub_effect uu____2829 -> []
    | FStar_Syntax_Syntax.Sig_pragma uu____2830 -> []
    | FStar_Syntax_Syntax.Sig_main uu____2831 -> []
let (lid_of_sigelt
  :FStar_Syntax_Syntax.sigelt ->
     FStar_Ident.lident FStar_Pervasives_Native.option)=
  fun se  ->
    match lids_of_sigelt se with
    | l::[] -> FStar_Pervasives_Native.Some l
    | uu____2843 -> FStar_Pervasives_Native.None
let (quals_of_sigelt
  :FStar_Syntax_Syntax.sigelt -> FStar_Syntax_Syntax.qualifier Prims.list)=
  fun x  -> x.FStar_Syntax_Syntax.sigquals
let (range_of_sigelt :FStar_Syntax_Syntax.sigelt -> FStar_Range.range)=
  fun x  -> x.FStar_Syntax_Syntax.sigrng
let range_of_lb :
  'Auu____2862 'Auu____2863 .
    ((FStar_Syntax_Syntax.bv,FStar_Ident.lid) FStar_Util.either,'Auu____2863,
      'Auu____2862) FStar_Pervasives_Native.tuple3 -> FStar_Range.range=
<<<<<<< HEAD
  fun uu___168_2877  ->
    match uu___168_2877 with
=======
  fun uu___164_2877  ->
    match uu___164_2877 with
>>>>>>> d76249f4
    | (FStar_Util.Inl x,uu____2889,uu____2890) ->
        FStar_Syntax_Syntax.range_of_bv x
    | (FStar_Util.Inr l,uu____2896,uu____2897) -> FStar_Ident.range_of_lid l
let range_of_arg :
  'Auu____2908 'Auu____2909 .
    ('Auu____2909 FStar_Syntax_Syntax.syntax,'Auu____2908)
      FStar_Pervasives_Native.tuple2 -> FStar_Range.range=
  fun uu____2919  ->
    match uu____2919 with | (hd1,uu____2927) -> hd1.FStar_Syntax_Syntax.pos
let range_of_args :
  'Auu____2940 'Auu____2941 .
    ('Auu____2941 FStar_Syntax_Syntax.syntax,'Auu____2940)
      FStar_Pervasives_Native.tuple2 Prims.list ->
      FStar_Range.range -> FStar_Range.range=
  fun args  ->
    fun r  ->
      FStar_All.pipe_right args
        (FStar_List.fold_left
           (fun r1  -> fun a  -> FStar_Range.union_ranges r1 (range_of_arg a))
           r)
let (mk_app
  :FStar_Syntax_Syntax.term' FStar_Syntax_Syntax.syntax ->
     (FStar_Syntax_Syntax.term' FStar_Syntax_Syntax.syntax,FStar_Syntax_Syntax.aqual)
       FStar_Pervasives_Native.tuple2 Prims.list ->
       FStar_Syntax_Syntax.term' FStar_Syntax_Syntax.syntax)=
  fun f  ->
    fun args  ->
      let r = range_of_args args f.FStar_Syntax_Syntax.pos in
      FStar_Syntax_Syntax.mk (FStar_Syntax_Syntax.Tm_app (f, args))
        FStar_Pervasives_Native.None r
let (mk_data
  :FStar_Ident.lident ->
     (FStar_Syntax_Syntax.term' FStar_Syntax_Syntax.syntax,FStar_Syntax_Syntax.aqual)
       FStar_Pervasives_Native.tuple2 Prims.list ->
       FStar_Syntax_Syntax.term' FStar_Syntax_Syntax.syntax)=
  fun l  ->
    fun args  ->
      match args with
      | [] ->
          let uu____3065 =
            let uu____3068 =
              let uu____3069 =
                let uu____3076 =
                  FStar_Syntax_Syntax.fvar l
                    FStar_Syntax_Syntax.Delta_constant
                    (FStar_Pervasives_Native.Some
                       FStar_Syntax_Syntax.Data_ctor) in
                (uu____3076,
                  (FStar_Syntax_Syntax.Meta_desugared
                     FStar_Syntax_Syntax.Data_app)) in
              FStar_Syntax_Syntax.Tm_meta uu____3069 in
            FStar_Syntax_Syntax.mk uu____3068 in
          uu____3065 FStar_Pervasives_Native.None
            (FStar_Ident.range_of_lid l)
      | uu____3080 ->
          let e =
            let uu____3092 =
              FStar_Syntax_Syntax.fvar l FStar_Syntax_Syntax.Delta_constant
                (FStar_Pervasives_Native.Some FStar_Syntax_Syntax.Data_ctor) in
            mk_app uu____3092 args in
          FStar_Syntax_Syntax.mk
            (FStar_Syntax_Syntax.Tm_meta
               (e,
                 (FStar_Syntax_Syntax.Meta_desugared
                    FStar_Syntax_Syntax.Data_app)))
            FStar_Pervasives_Native.None e.FStar_Syntax_Syntax.pos
let (mangle_field_name :FStar_Ident.ident -> FStar_Ident.ident)=
  fun x  ->
    FStar_Ident.mk_ident
      ((Prims.strcat "__fname__" x.FStar_Ident.idText),
        (x.FStar_Ident.idRange))
let (unmangle_field_name :FStar_Ident.ident -> FStar_Ident.ident)=
  fun x  ->
    if FStar_Util.starts_with x.FStar_Ident.idText "__fname__"
    then
      let uu____3105 =
        let uu____3110 =
          FStar_Util.substring_from x.FStar_Ident.idText
            (Prims.parse_int "9") in
        (uu____3110, (x.FStar_Ident.idRange)) in
      FStar_Ident.mk_ident uu____3105
    else x
let (field_projector_prefix :Prims.string)= "__proj__"
let (field_projector_sep :Prims.string)= "__item__"
let (field_projector_contains_constructor :Prims.string -> Prims.bool)=
  fun s  -> FStar_Util.starts_with s field_projector_prefix
let (mk_field_projector_name_from_string
  :Prims.string -> Prims.string -> Prims.string)=
  fun constr  ->
    fun field  ->
      Prims.strcat field_projector_prefix
        (Prims.strcat constr (Prims.strcat field_projector_sep field))
let (mk_field_projector_name_from_ident
  :FStar_Ident.lident -> FStar_Ident.ident -> FStar_Ident.lident)=
  fun lid  ->
    fun i  ->
      let j = unmangle_field_name i in
      let jtext = j.FStar_Ident.idText in
      let newi =
        if field_projector_contains_constructor jtext
        then j
        else
          FStar_Ident.mk_ident
            ((mk_field_projector_name_from_string
                (lid.FStar_Ident.ident).FStar_Ident.idText jtext),
              (i.FStar_Ident.idRange)) in
      FStar_Ident.lid_of_ids (FStar_List.append lid.FStar_Ident.ns [newi])
let (mk_field_projector_name
  :FStar_Ident.lident ->
     FStar_Syntax_Syntax.bv ->
       Prims.int ->
         (FStar_Ident.lident,FStar_Syntax_Syntax.bv)
           FStar_Pervasives_Native.tuple2)=
  fun lid  ->
    fun x  ->
      fun i  ->
        let nm =
          let uu____3153 = FStar_Syntax_Syntax.is_null_bv x in
          if uu____3153
          then
            let uu____3154 =
              let uu____3159 =
                let uu____3160 = FStar_Util.string_of_int i in
                Prims.strcat "_" uu____3160 in
              let uu____3161 = FStar_Syntax_Syntax.range_of_bv x in
              (uu____3159, uu____3161) in
            FStar_Ident.mk_ident uu____3154
          else x.FStar_Syntax_Syntax.ppname in
        let y =
          let uu___172_3164 = x in
          {
            FStar_Syntax_Syntax.ppname = nm;
            FStar_Syntax_Syntax.index =
              (uu___172_3164.FStar_Syntax_Syntax.index);
            FStar_Syntax_Syntax.sort =
              (uu___172_3164.FStar_Syntax_Syntax.sort)
          } in
        let uu____3165 = mk_field_projector_name_from_ident lid nm in
        (uu____3165, y)
let (set_uvar
  :FStar_Syntax_Syntax.uvar -> FStar_Syntax_Syntax.term -> Prims.unit)=
  fun uv  ->
    fun t  ->
      let uu____3174 = FStar_Syntax_Unionfind.find uv in
      match uu____3174 with
      | FStar_Pervasives_Native.Some uu____3177 ->
          let uu____3178 =
            let uu____3179 =
              let uu____3180 = FStar_Syntax_Unionfind.uvar_id uv in
              FStar_All.pipe_left FStar_Util.string_of_int uu____3180 in
            FStar_Util.format1 "Changing a fixed uvar! ?%s\n" uu____3179 in
          failwith uu____3178
      | uu____3181 -> FStar_Syntax_Unionfind.change uv t
let (qualifier_equal
  :FStar_Syntax_Syntax.qualifier ->
     FStar_Syntax_Syntax.qualifier -> Prims.bool)=
  fun q1  ->
    fun q2  ->
      match (q1, q2) with
      | (FStar_Syntax_Syntax.Discriminator
         l1,FStar_Syntax_Syntax.Discriminator l2) ->
          FStar_Ident.lid_equals l1 l2
      | (FStar_Syntax_Syntax.Projector
         (l1a,l1b),FStar_Syntax_Syntax.Projector (l2a,l2b)) ->
          (FStar_Ident.lid_equals l1a l2a) &&
            (l1b.FStar_Ident.idText = l2b.FStar_Ident.idText)
      | (FStar_Syntax_Syntax.RecordType
         (ns1,f1),FStar_Syntax_Syntax.RecordType (ns2,f2)) ->
          ((((FStar_List.length ns1) = (FStar_List.length ns2)) &&
              (FStar_List.forall2
                 (fun x1  ->
                    fun x2  -> x1.FStar_Ident.idText = x2.FStar_Ident.idText)
                 f1 f2))
             && ((FStar_List.length f1) = (FStar_List.length f2)))
            &&
            (FStar_List.forall2
               (fun x1  ->
                  fun x2  -> x1.FStar_Ident.idText = x2.FStar_Ident.idText)
               f1 f2)
      | (FStar_Syntax_Syntax.RecordConstructor
         (ns1,f1),FStar_Syntax_Syntax.RecordConstructor (ns2,f2)) ->
          ((((FStar_List.length ns1) = (FStar_List.length ns2)) &&
              (FStar_List.forall2
                 (fun x1  ->
                    fun x2  -> x1.FStar_Ident.idText = x2.FStar_Ident.idText)
                 f1 f2))
             && ((FStar_List.length f1) = (FStar_List.length f2)))
            &&
            (FStar_List.forall2
               (fun x1  ->
                  fun x2  -> x1.FStar_Ident.idText = x2.FStar_Ident.idText)
               f1 f2)
      | uu____3254 -> q1 = q2
let (abs
  :FStar_Syntax_Syntax.binders ->
     FStar_Syntax_Syntax.term ->
       FStar_Syntax_Syntax.residual_comp FStar_Pervasives_Native.option ->
         FStar_Syntax_Syntax.term)=
  fun bs  ->
    fun t  ->
      fun lopt  ->
        let close_lopt lopt1 =
          match lopt1 with
          | FStar_Pervasives_Native.None  -> FStar_Pervasives_Native.None
          | FStar_Pervasives_Native.Some rc ->
              let uu____3288 =
                let uu___173_3289 = rc in
                let uu____3290 =
                  FStar_Util.map_opt rc.FStar_Syntax_Syntax.residual_typ
                    (FStar_Syntax_Subst.close bs) in
                {
                  FStar_Syntax_Syntax.residual_effect =
                    (uu___173_3289.FStar_Syntax_Syntax.residual_effect);
                  FStar_Syntax_Syntax.residual_typ = uu____3290;
                  FStar_Syntax_Syntax.residual_flags =
                    (uu___173_3289.FStar_Syntax_Syntax.residual_flags)
                } in
              FStar_Pervasives_Native.Some uu____3288 in
        match bs with
        | [] -> t
        | uu____3301 ->
            let body =
              let uu____3303 = FStar_Syntax_Subst.close bs t in
              FStar_Syntax_Subst.compress uu____3303 in
            (match ((body.FStar_Syntax_Syntax.n), lopt) with
             | (FStar_Syntax_Syntax.Tm_abs
                (bs',t1,lopt'),FStar_Pervasives_Native.None ) ->
                 let uu____3331 =
                   let uu____3334 =
                     let uu____3335 =
                       let uu____3352 =
                         let uu____3359 = FStar_Syntax_Subst.close_binders bs in
                         FStar_List.append uu____3359 bs' in
                       let uu____3370 = close_lopt lopt' in
                       (uu____3352, t1, uu____3370) in
                     FStar_Syntax_Syntax.Tm_abs uu____3335 in
                   FStar_Syntax_Syntax.mk uu____3334 in
                 uu____3331 FStar_Pervasives_Native.None
                   t1.FStar_Syntax_Syntax.pos
             | uu____3386 ->
                 let uu____3393 =
                   let uu____3396 =
                     let uu____3397 =
                       let uu____3414 = FStar_Syntax_Subst.close_binders bs in
                       let uu____3415 = close_lopt lopt in
                       (uu____3414, body, uu____3415) in
                     FStar_Syntax_Syntax.Tm_abs uu____3397 in
                   FStar_Syntax_Syntax.mk uu____3396 in
                 uu____3393 FStar_Pervasives_Native.None
                   t.FStar_Syntax_Syntax.pos)
let (arrow
  :(FStar_Syntax_Syntax.bv,FStar_Syntax_Syntax.aqual)
     FStar_Pervasives_Native.tuple2 Prims.list ->
     FStar_Syntax_Syntax.comp' FStar_Syntax_Syntax.syntax ->
       FStar_Syntax_Syntax.term' FStar_Syntax_Syntax.syntax)=
  fun bs  ->
    fun c  ->
      match bs with
      | [] -> comp_result c
      | uu____3455 ->
          let uu____3462 =
            let uu____3465 =
              let uu____3466 =
                let uu____3479 = FStar_Syntax_Subst.close_binders bs in
                let uu____3480 = FStar_Syntax_Subst.close_comp bs c in
                (uu____3479, uu____3480) in
              FStar_Syntax_Syntax.Tm_arrow uu____3466 in
            FStar_Syntax_Syntax.mk uu____3465 in
          uu____3462 FStar_Pervasives_Native.None c.FStar_Syntax_Syntax.pos
let (flat_arrow
  :(FStar_Syntax_Syntax.bv,FStar_Syntax_Syntax.aqual)
     FStar_Pervasives_Native.tuple2 Prims.list ->
     FStar_Syntax_Syntax.comp' FStar_Syntax_Syntax.syntax ->
       FStar_Syntax_Syntax.term' FStar_Syntax_Syntax.syntax)=
  fun bs  ->
    fun c  ->
      let t = arrow bs c in
      let uu____3513 =
        let uu____3514 = FStar_Syntax_Subst.compress t in
        uu____3514.FStar_Syntax_Syntax.n in
      match uu____3513 with
      | FStar_Syntax_Syntax.Tm_arrow (bs1,c1) ->
          (match c1.FStar_Syntax_Syntax.n with
           | FStar_Syntax_Syntax.Total (tres,uu____3540) ->
               let uu____3549 =
                 let uu____3550 = FStar_Syntax_Subst.compress tres in
                 uu____3550.FStar_Syntax_Syntax.n in
               (match uu____3549 with
                | FStar_Syntax_Syntax.Tm_arrow (bs',c') ->
                    FStar_Syntax_Syntax.mk
                      (FStar_Syntax_Syntax.Tm_arrow
                         ((FStar_List.append bs1 bs'), c'))
                      FStar_Pervasives_Native.None t.FStar_Syntax_Syntax.pos
                | uu____3585 -> t)
           | uu____3586 -> t)
      | uu____3587 -> t
let (refine
  :FStar_Syntax_Syntax.bv ->
     FStar_Syntax_Syntax.term ->
       FStar_Syntax_Syntax.term' FStar_Syntax_Syntax.syntax)=
  fun b  ->
    fun t  ->
      let uu____3598 =
        let uu____3599 = FStar_Syntax_Syntax.range_of_bv b in
        FStar_Range.union_ranges uu____3599 t.FStar_Syntax_Syntax.pos in
      let uu____3600 =
        let uu____3603 =
          let uu____3604 =
            let uu____3611 =
              let uu____3612 =
                let uu____3613 = FStar_Syntax_Syntax.mk_binder b in
                [uu____3613] in
              FStar_Syntax_Subst.close uu____3612 t in
            (b, uu____3611) in
          FStar_Syntax_Syntax.Tm_refine uu____3604 in
        FStar_Syntax_Syntax.mk uu____3603 in
      uu____3600 FStar_Pervasives_Native.None uu____3598
let (branch :FStar_Syntax_Syntax.branch -> FStar_Syntax_Syntax.branch)=
  fun b  -> FStar_Syntax_Subst.close_branch b
let rec (arrow_formals_comp
  :FStar_Syntax_Syntax.term ->
     ((FStar_Syntax_Syntax.bv,FStar_Syntax_Syntax.aqual)
        FStar_Pervasives_Native.tuple2 Prims.list,FStar_Syntax_Syntax.comp)
       FStar_Pervasives_Native.tuple2)=
  fun k  ->
    let k1 = FStar_Syntax_Subst.compress k in
    match k1.FStar_Syntax_Syntax.n with
    | FStar_Syntax_Syntax.Tm_arrow (bs,c) ->
        let uu____3664 = FStar_Syntax_Subst.open_comp bs c in
        (match uu____3664 with
         | (bs1,c1) ->
             let uu____3681 = is_tot_or_gtot_comp c1 in
             if uu____3681
             then
               let uu____3692 = arrow_formals_comp (comp_result c1) in
               (match uu____3692 with
                | (bs',k2) -> ((FStar_List.append bs1 bs'), k2))
             else (bs1, c1))
    | uu____3738 ->
        let uu____3739 = FStar_Syntax_Syntax.mk_Total k1 in ([], uu____3739)
let rec (arrow_formals
  :FStar_Syntax_Syntax.term ->
     ((FStar_Syntax_Syntax.bv,FStar_Syntax_Syntax.aqual)
        FStar_Pervasives_Native.tuple2 Prims.list,FStar_Syntax_Syntax.term'
                                                    FStar_Syntax_Syntax.syntax)
       FStar_Pervasives_Native.tuple2)=
  fun k  ->
    let uu____3766 = arrow_formals_comp k in
    match uu____3766 with | (bs,c) -> (bs, (comp_result c))
let (abs_formals
  :FStar_Syntax_Syntax.term ->
     (FStar_Syntax_Syntax.binders,FStar_Syntax_Syntax.term,FStar_Syntax_Syntax.residual_comp
                                                             FStar_Pervasives_Native.option)
       FStar_Pervasives_Native.tuple3)=
  fun t  ->
    let subst_lcomp_opt s l =
      match l with
      | FStar_Pervasives_Native.Some rc ->
          let uu____3843 =
            let uu___174_3844 = rc in
            let uu____3845 =
              FStar_Util.map_opt rc.FStar_Syntax_Syntax.residual_typ
                (FStar_Syntax_Subst.subst s) in
            {
              FStar_Syntax_Syntax.residual_effect =
                (uu___174_3844.FStar_Syntax_Syntax.residual_effect);
              FStar_Syntax_Syntax.residual_typ = uu____3845;
              FStar_Syntax_Syntax.residual_flags =
                (uu___174_3844.FStar_Syntax_Syntax.residual_flags)
            } in
          FStar_Pervasives_Native.Some uu____3843
      | uu____3852 -> l in
    let rec aux t1 abs_body_lcomp =
      let uu____3880 =
        let uu____3881 =
          let uu____3884 = FStar_Syntax_Subst.compress t1 in
          FStar_All.pipe_left unascribe uu____3884 in
        uu____3881.FStar_Syntax_Syntax.n in
      match uu____3880 with
      | FStar_Syntax_Syntax.Tm_abs (bs,t2,what) ->
          let uu____3922 = aux t2 what in
          (match uu____3922 with
           | (bs',t3,what1) -> ((FStar_List.append bs bs'), t3, what1))
      | uu____3982 -> ([], t1, abs_body_lcomp) in
    let uu____3995 = aux t FStar_Pervasives_Native.None in
    match uu____3995 with
    | (bs,t1,abs_body_lcomp) ->
        let uu____4037 = FStar_Syntax_Subst.open_term' bs t1 in
        (match uu____4037 with
         | (bs1,t2,opening) ->
             let abs_body_lcomp1 = subst_lcomp_opt opening abs_body_lcomp in
             (bs1, t2, abs_body_lcomp1))
let (mk_letbinding
  :(FStar_Syntax_Syntax.bv,FStar_Syntax_Syntax.fv) FStar_Util.either ->
     FStar_Syntax_Syntax.univ_name Prims.list ->
       FStar_Syntax_Syntax.term' FStar_Syntax_Syntax.syntax ->
         FStar_Ident.lident ->
           FStar_Syntax_Syntax.term' FStar_Syntax_Syntax.syntax ->
             FStar_Syntax_Syntax.letbinding)=
  fun lbname  ->
    fun univ_vars  ->
      fun typ  ->
        fun eff  ->
          fun def  ->
            {
              FStar_Syntax_Syntax.lbname = lbname;
              FStar_Syntax_Syntax.lbunivs = univ_vars;
              FStar_Syntax_Syntax.lbtyp = typ;
              FStar_Syntax_Syntax.lbeff = eff;
              FStar_Syntax_Syntax.lbdef = def
            }
let (close_univs_and_mk_letbinding
  :FStar_Syntax_Syntax.fv Prims.list FStar_Pervasives_Native.option ->
     (FStar_Syntax_Syntax.bv,FStar_Syntax_Syntax.fv) FStar_Util.either ->
       FStar_Ident.ident Prims.list ->
         FStar_Syntax_Syntax.term ->
           FStar_Ident.lident ->
             FStar_Syntax_Syntax.term -> FStar_Syntax_Syntax.letbinding)=
  fun recs  ->
    fun lbname  ->
      fun univ_vars  ->
        fun typ  ->
          fun eff  ->
            fun def  ->
              let def1 =
                match (recs, univ_vars) with
                | (FStar_Pervasives_Native.None ,uu____4151) -> def
                | (uu____4162,[]) -> def
                | (FStar_Pervasives_Native.Some fvs,uu____4174) ->
                    let universes =
                      FStar_All.pipe_right univ_vars
                        (FStar_List.map
                           (fun _0_28  -> FStar_Syntax_Syntax.U_name _0_28)) in
                    let inst1 =
                      FStar_All.pipe_right fvs
                        (FStar_List.map
                           (fun fv  ->
                              (((fv.FStar_Syntax_Syntax.fv_name).FStar_Syntax_Syntax.v),
                                universes))) in
                    FStar_Syntax_InstFV.instantiate inst1 def in
              let typ1 = FStar_Syntax_Subst.close_univ_vars univ_vars typ in
              let def2 = FStar_Syntax_Subst.close_univ_vars univ_vars def1 in
              mk_letbinding lbname univ_vars typ1 eff def2
let (open_univ_vars_binders_and_comp
  :FStar_Syntax_Syntax.univ_names ->
     (FStar_Syntax_Syntax.bv,FStar_Syntax_Syntax.aqual)
       FStar_Pervasives_Native.tuple2 Prims.list ->
       FStar_Syntax_Syntax.comp ->
         (FStar_Syntax_Syntax.univ_names,(FStar_Syntax_Syntax.bv,FStar_Syntax_Syntax.aqual)
                                           FStar_Pervasives_Native.tuple2
                                           Prims.list,FStar_Syntax_Syntax.comp)
           FStar_Pervasives_Native.tuple3)=
  fun uvs  ->
    fun binders  ->
      fun c  ->
        match binders with
        | [] ->
            let uu____4277 = FStar_Syntax_Subst.open_univ_vars_comp uvs c in
            (match uu____4277 with | (uvs1,c1) -> (uvs1, [], c1))
        | uu____4306 ->
            let t' = arrow binders c in
            let uu____4316 = FStar_Syntax_Subst.open_univ_vars uvs t' in
            (match uu____4316 with
             | (uvs1,t'1) ->
                 let uu____4335 =
                   let uu____4336 = FStar_Syntax_Subst.compress t'1 in
                   uu____4336.FStar_Syntax_Syntax.n in
                 (match uu____4335 with
                  | FStar_Syntax_Syntax.Tm_arrow (binders1,c1) ->
                      (uvs1, binders1, c1)
                  | uu____4377 -> failwith "Impossible"))
let (is_tuple_constructor :FStar_Syntax_Syntax.typ -> Prims.bool)=
  fun t  ->
    match t.FStar_Syntax_Syntax.n with
    | FStar_Syntax_Syntax.Tm_fvar fv ->
        FStar_Parser_Const.is_tuple_constructor_string
          ((fv.FStar_Syntax_Syntax.fv_name).FStar_Syntax_Syntax.v).FStar_Ident.str
    | uu____4395 -> false
let (is_dtuple_constructor :FStar_Syntax_Syntax.typ -> Prims.bool)=
  fun t  ->
    match t.FStar_Syntax_Syntax.n with
    | FStar_Syntax_Syntax.Tm_fvar fv ->
        FStar_Parser_Const.is_dtuple_constructor_lid
          (fv.FStar_Syntax_Syntax.fv_name).FStar_Syntax_Syntax.v
    | uu____4401 -> false
let (is_lid_equality :FStar_Ident.lident -> Prims.bool)=
  fun x  -> FStar_Ident.lid_equals x FStar_Parser_Const.eq2_lid
let (is_forall :FStar_Ident.lident -> Prims.bool)=
  fun lid  -> FStar_Ident.lid_equals lid FStar_Parser_Const.forall_lid
let (is_exists :FStar_Ident.lident -> Prims.bool)=
  fun lid  -> FStar_Ident.lid_equals lid FStar_Parser_Const.exists_lid
let (is_qlid :FStar_Ident.lident -> Prims.bool)=
  fun lid  -> (is_forall lid) || (is_exists lid)
let (is_equality
  :FStar_Ident.lident FStar_Syntax_Syntax.withinfo_t -> Prims.bool)=
  fun x  -> is_lid_equality x.FStar_Syntax_Syntax.v
let (lid_is_connective :FStar_Ident.lident -> Prims.bool)=
  let lst =
    [FStar_Parser_Const.and_lid;
    FStar_Parser_Const.or_lid;
    FStar_Parser_Const.not_lid;
    FStar_Parser_Const.iff_lid;
    FStar_Parser_Const.imp_lid] in
  fun lid  -> FStar_Util.for_some (FStar_Ident.lid_equals lid) lst
let (is_constructor
  :FStar_Syntax_Syntax.term -> FStar_Ident.lident -> Prims.bool)=
  fun t  ->
    fun lid  ->
      let uu____4441 =
        let uu____4442 = pre_typ t in uu____4442.FStar_Syntax_Syntax.n in
      match uu____4441 with
      | FStar_Syntax_Syntax.Tm_fvar tc ->
          FStar_Ident.lid_equals
            (tc.FStar_Syntax_Syntax.fv_name).FStar_Syntax_Syntax.v lid
      | uu____4446 -> false
let rec (is_constructed_typ
  :FStar_Syntax_Syntax.term -> FStar_Ident.lident -> Prims.bool)=
  fun t  ->
    fun lid  ->
      let uu____4455 =
        let uu____4456 = pre_typ t in uu____4456.FStar_Syntax_Syntax.n in
      match uu____4455 with
      | FStar_Syntax_Syntax.Tm_fvar uu____4459 -> is_constructor t lid
      | FStar_Syntax_Syntax.Tm_app (t1,uu____4461) ->
          is_constructed_typ t1 lid
      | uu____4482 -> false
let rec (get_tycon
  :FStar_Syntax_Syntax.term ->
     FStar_Syntax_Syntax.term FStar_Pervasives_Native.option)=
  fun t  ->
    let t1 = pre_typ t in
    match t1.FStar_Syntax_Syntax.n with
    | FStar_Syntax_Syntax.Tm_bvar uu____4492 ->
        FStar_Pervasives_Native.Some t1
    | FStar_Syntax_Syntax.Tm_name uu____4493 ->
        FStar_Pervasives_Native.Some t1
    | FStar_Syntax_Syntax.Tm_fvar uu____4494 ->
        FStar_Pervasives_Native.Some t1
    | FStar_Syntax_Syntax.Tm_app (t2,uu____4496) -> get_tycon t2
    | uu____4517 -> FStar_Pervasives_Native.None
let (is_interpreted :FStar_Ident.lident -> Prims.bool)=
  fun l  ->
    let theory_syms =
      [FStar_Parser_Const.op_Eq;
      FStar_Parser_Const.op_notEq;
      FStar_Parser_Const.op_LT;
      FStar_Parser_Const.op_LTE;
      FStar_Parser_Const.op_GT;
      FStar_Parser_Const.op_GTE;
      FStar_Parser_Const.op_Subtraction;
      FStar_Parser_Const.op_Minus;
      FStar_Parser_Const.op_Addition;
      FStar_Parser_Const.op_Multiply;
      FStar_Parser_Const.op_Division;
      FStar_Parser_Const.op_Modulus;
      FStar_Parser_Const.op_And;
      FStar_Parser_Const.op_Or;
      FStar_Parser_Const.op_Negation] in
    FStar_Util.for_some (FStar_Ident.lid_equals l) theory_syms
let (is_fstar_tactics_embed :FStar_Syntax_Syntax.term -> Prims.bool)=
  fun t  ->
    let uu____4529 =
      let uu____4530 = un_uinst t in uu____4530.FStar_Syntax_Syntax.n in
    match uu____4529 with
    | FStar_Syntax_Syntax.Tm_fvar fv ->
        FStar_Syntax_Syntax.fv_eq_lid fv
          FStar_Parser_Const.fstar_refl_embed_lid
    | uu____4534 -> false
let (is_fstar_tactics_by_tactic :FStar_Syntax_Syntax.term -> Prims.bool)=
  fun t  ->
    let uu____4539 =
      let uu____4540 = un_uinst t in uu____4540.FStar_Syntax_Syntax.n in
    match uu____4539 with
    | FStar_Syntax_Syntax.Tm_fvar fv ->
        FStar_Syntax_Syntax.fv_eq_lid fv FStar_Parser_Const.by_tactic_lid
    | uu____4544 -> false
let (ktype :FStar_Syntax_Syntax.term' FStar_Syntax_Syntax.syntax)=
  FStar_Syntax_Syntax.mk
    (FStar_Syntax_Syntax.Tm_type FStar_Syntax_Syntax.U_unknown)
    FStar_Pervasives_Native.None FStar_Range.dummyRange
let (ktype0 :FStar_Syntax_Syntax.term' FStar_Syntax_Syntax.syntax)=
  FStar_Syntax_Syntax.mk
    (FStar_Syntax_Syntax.Tm_type FStar_Syntax_Syntax.U_zero)
    FStar_Pervasives_Native.None FStar_Range.dummyRange
let (type_u
  :Prims.unit ->
     (FStar_Syntax_Syntax.typ,FStar_Syntax_Syntax.universe)
       FStar_Pervasives_Native.tuple2)=
  fun uu____4556  ->
    let u =
      let uu____4562 = FStar_Syntax_Unionfind.univ_fresh () in
      FStar_All.pipe_left (fun _0_29  -> FStar_Syntax_Syntax.U_unif _0_29)
        uu____4562 in
    let uu____4579 =
      FStar_Syntax_Syntax.mk (FStar_Syntax_Syntax.Tm_type u)
        FStar_Pervasives_Native.None FStar_Range.dummyRange in
    (uu____4579, u)
let (attr_substitute :FStar_Syntax_Syntax.term' FStar_Syntax_Syntax.syntax)=
  FStar_Syntax_Syntax.mk
    (FStar_Syntax_Syntax.Tm_constant
       (FStar_Const.Const_string
          ((FStar_Util.bytes_of_string "substitute"), FStar_Range.dummyRange)))
    FStar_Pervasives_Native.None FStar_Range.dummyRange
let (exp_true_bool :FStar_Syntax_Syntax.term' FStar_Syntax_Syntax.syntax)=
  FStar_Syntax_Syntax.mk
    (FStar_Syntax_Syntax.Tm_constant (FStar_Const.Const_bool true))
    FStar_Pervasives_Native.None FStar_Range.dummyRange
let (exp_false_bool :FStar_Syntax_Syntax.term' FStar_Syntax_Syntax.syntax)=
  FStar_Syntax_Syntax.mk
    (FStar_Syntax_Syntax.Tm_constant (FStar_Const.Const_bool false))
    FStar_Pervasives_Native.None FStar_Range.dummyRange
let (exp_unit :FStar_Syntax_Syntax.term' FStar_Syntax_Syntax.syntax)=
  FStar_Syntax_Syntax.mk
    (FStar_Syntax_Syntax.Tm_constant FStar_Const.Const_unit)
    FStar_Pervasives_Native.None FStar_Range.dummyRange
let (exp_int :Prims.string -> FStar_Syntax_Syntax.term)=
  fun s  ->
    FStar_Syntax_Syntax.mk
      (FStar_Syntax_Syntax.Tm_constant
         (FStar_Const.Const_int (s, FStar_Pervasives_Native.None)))
      FStar_Pervasives_Native.None FStar_Range.dummyRange
let (exp_string :Prims.string -> FStar_Syntax_Syntax.term)=
  fun s  ->
    FStar_Syntax_Syntax.mk
      (FStar_Syntax_Syntax.Tm_constant
         (FStar_Const.Const_string
            ((FStar_Util.unicode_of_string s), FStar_Range.dummyRange)))
      FStar_Pervasives_Native.None FStar_Range.dummyRange
let (fvar_const :FStar_Ident.lident -> FStar_Syntax_Syntax.term)=
  fun l  ->
    FStar_Syntax_Syntax.fvar l FStar_Syntax_Syntax.Delta_constant
      FStar_Pervasives_Native.None
let (tand :FStar_Syntax_Syntax.term)= fvar_const FStar_Parser_Const.and_lid
let (tor :FStar_Syntax_Syntax.term)= fvar_const FStar_Parser_Const.or_lid
let (timp :FStar_Syntax_Syntax.term)=
  FStar_Syntax_Syntax.fvar FStar_Parser_Const.imp_lid
    (FStar_Syntax_Syntax.Delta_defined_at_level (Prims.parse_int "1"))
    FStar_Pervasives_Native.None
let (tiff :FStar_Syntax_Syntax.term)=
  FStar_Syntax_Syntax.fvar FStar_Parser_Const.iff_lid
    (FStar_Syntax_Syntax.Delta_defined_at_level (Prims.parse_int "2"))
    FStar_Pervasives_Native.None
let (t_bool :FStar_Syntax_Syntax.term)=
  fvar_const FStar_Parser_Const.bool_lid
let (t_false :FStar_Syntax_Syntax.term)=
  fvar_const FStar_Parser_Const.false_lid
let (t_true :FStar_Syntax_Syntax.term)=
  fvar_const FStar_Parser_Const.true_lid
let (b2t_v :FStar_Syntax_Syntax.term)= fvar_const FStar_Parser_Const.b2t_lid
let (t_not :FStar_Syntax_Syntax.term)= fvar_const FStar_Parser_Const.not_lid
let (mk_conj_opt
  :FStar_Syntax_Syntax.term FStar_Pervasives_Native.option ->
     FStar_Syntax_Syntax.term ->
       FStar_Syntax_Syntax.term FStar_Pervasives_Native.option)=
  fun phi1  ->
    fun phi2  ->
      match phi1 with
      | FStar_Pervasives_Native.None  -> FStar_Pervasives_Native.Some phi2
      | FStar_Pervasives_Native.Some phi11 ->
          let uu____4635 =
            let uu____4638 =
              FStar_Range.union_ranges phi11.FStar_Syntax_Syntax.pos
                phi2.FStar_Syntax_Syntax.pos in
            let uu____4639 =
              let uu____4642 =
                let uu____4643 =
                  let uu____4658 =
                    let uu____4661 = FStar_Syntax_Syntax.as_arg phi11 in
                    let uu____4662 =
                      let uu____4665 = FStar_Syntax_Syntax.as_arg phi2 in
                      [uu____4665] in
                    uu____4661 :: uu____4662 in
                  (tand, uu____4658) in
                FStar_Syntax_Syntax.Tm_app uu____4643 in
              FStar_Syntax_Syntax.mk uu____4642 in
            uu____4639 FStar_Pervasives_Native.None uu____4638 in
          FStar_Pervasives_Native.Some uu____4635
let (mk_binop
  :FStar_Syntax_Syntax.term' FStar_Syntax_Syntax.syntax ->
     FStar_Syntax_Syntax.term ->
       FStar_Syntax_Syntax.term ->
         FStar_Syntax_Syntax.term' FStar_Syntax_Syntax.syntax)=
  fun op_t  ->
    fun phi1  ->
      fun phi2  ->
        let uu____4691 =
          FStar_Range.union_ranges phi1.FStar_Syntax_Syntax.pos
            phi2.FStar_Syntax_Syntax.pos in
        let uu____4692 =
          let uu____4695 =
            let uu____4696 =
              let uu____4711 =
                let uu____4714 = FStar_Syntax_Syntax.as_arg phi1 in
                let uu____4715 =
                  let uu____4718 = FStar_Syntax_Syntax.as_arg phi2 in
                  [uu____4718] in
                uu____4714 :: uu____4715 in
              (op_t, uu____4711) in
            FStar_Syntax_Syntax.Tm_app uu____4696 in
          FStar_Syntax_Syntax.mk uu____4695 in
        uu____4692 FStar_Pervasives_Native.None uu____4691
let (mk_neg
  :FStar_Syntax_Syntax.term ->
     FStar_Syntax_Syntax.term' FStar_Syntax_Syntax.syntax)=
  fun phi  ->
    let uu____4732 =
      let uu____4735 =
        let uu____4736 =
          let uu____4751 =
            let uu____4754 = FStar_Syntax_Syntax.as_arg phi in [uu____4754] in
          (t_not, uu____4751) in
        FStar_Syntax_Syntax.Tm_app uu____4736 in
      FStar_Syntax_Syntax.mk uu____4735 in
    uu____4732 FStar_Pervasives_Native.None phi.FStar_Syntax_Syntax.pos
let (mk_conj
  :FStar_Syntax_Syntax.term ->
     FStar_Syntax_Syntax.term ->
       FStar_Syntax_Syntax.term' FStar_Syntax_Syntax.syntax)=
  fun phi1  -> fun phi2  -> mk_binop tand phi1 phi2
let (mk_conj_l
  :FStar_Syntax_Syntax.term Prims.list -> FStar_Syntax_Syntax.term)=
  fun phi  ->
    match phi with
    | [] ->
        FStar_Syntax_Syntax.fvar FStar_Parser_Const.true_lid
          FStar_Syntax_Syntax.Delta_constant FStar_Pervasives_Native.None
    | hd1::tl1 -> FStar_List.fold_right mk_conj tl1 hd1
let (mk_disj
  :FStar_Syntax_Syntax.term ->
     FStar_Syntax_Syntax.term ->
       FStar_Syntax_Syntax.term' FStar_Syntax_Syntax.syntax)=
  fun phi1  -> fun phi2  -> mk_binop tor phi1 phi2
let (mk_disj_l
  :FStar_Syntax_Syntax.term Prims.list -> FStar_Syntax_Syntax.term)=
  fun phi  ->
    match phi with
    | [] -> t_false
    | hd1::tl1 -> FStar_List.fold_right mk_disj tl1 hd1
let (mk_imp
  :FStar_Syntax_Syntax.term ->
     FStar_Syntax_Syntax.term -> FStar_Syntax_Syntax.term)=
  fun phi1  -> fun phi2  -> mk_binop timp phi1 phi2
let (mk_iff
  :FStar_Syntax_Syntax.term ->
     FStar_Syntax_Syntax.term -> FStar_Syntax_Syntax.term)=
  fun phi1  -> fun phi2  -> mk_binop tiff phi1 phi2
let (b2t
  :FStar_Syntax_Syntax.term ->
     FStar_Syntax_Syntax.term' FStar_Syntax_Syntax.syntax)=
  fun e  ->
    let uu____4826 =
      let uu____4829 =
        let uu____4830 =
          let uu____4845 =
            let uu____4848 = FStar_Syntax_Syntax.as_arg e in [uu____4848] in
          (b2t_v, uu____4845) in
        FStar_Syntax_Syntax.Tm_app uu____4830 in
      FStar_Syntax_Syntax.mk uu____4829 in
    uu____4826 FStar_Pervasives_Native.None e.FStar_Syntax_Syntax.pos
let (teq :FStar_Syntax_Syntax.term)= fvar_const FStar_Parser_Const.eq2_lid
let (mk_untyped_eq2
  :FStar_Syntax_Syntax.term ->
     FStar_Syntax_Syntax.term ->
       FStar_Syntax_Syntax.term' FStar_Syntax_Syntax.syntax)=
  fun e1  ->
    fun e2  ->
      let uu____4864 =
        FStar_Range.union_ranges e1.FStar_Syntax_Syntax.pos
          e2.FStar_Syntax_Syntax.pos in
      let uu____4865 =
        let uu____4868 =
          let uu____4869 =
            let uu____4884 =
              let uu____4887 = FStar_Syntax_Syntax.as_arg e1 in
              let uu____4888 =
                let uu____4891 = FStar_Syntax_Syntax.as_arg e2 in
                [uu____4891] in
              uu____4887 :: uu____4888 in
            (teq, uu____4884) in
          FStar_Syntax_Syntax.Tm_app uu____4869 in
        FStar_Syntax_Syntax.mk uu____4868 in
      uu____4865 FStar_Pervasives_Native.None uu____4864
let (mk_eq2
  :FStar_Syntax_Syntax.universe ->
     FStar_Syntax_Syntax.typ ->
       FStar_Syntax_Syntax.term ->
         FStar_Syntax_Syntax.term -> FStar_Syntax_Syntax.term)=
  fun u  ->
    fun t  ->
      fun e1  ->
        fun e2  ->
          let eq_inst = FStar_Syntax_Syntax.mk_Tm_uinst teq [u] in
          let uu____4914 =
            FStar_Range.union_ranges e1.FStar_Syntax_Syntax.pos
              e2.FStar_Syntax_Syntax.pos in
          let uu____4915 =
            let uu____4918 =
              let uu____4919 =
                let uu____4934 =
                  let uu____4937 = FStar_Syntax_Syntax.iarg t in
                  let uu____4938 =
                    let uu____4941 = FStar_Syntax_Syntax.as_arg e1 in
                    let uu____4942 =
                      let uu____4945 = FStar_Syntax_Syntax.as_arg e2 in
                      [uu____4945] in
                    uu____4941 :: uu____4942 in
                  uu____4937 :: uu____4938 in
                (eq_inst, uu____4934) in
              FStar_Syntax_Syntax.Tm_app uu____4919 in
            FStar_Syntax_Syntax.mk uu____4918 in
          uu____4915 FStar_Pervasives_Native.None uu____4914
let (mk_has_type
  :FStar_Syntax_Syntax.term ->
     FStar_Syntax_Syntax.term ->
       FStar_Syntax_Syntax.term ->
         FStar_Syntax_Syntax.term' FStar_Syntax_Syntax.syntax)=
  fun t  ->
    fun x  ->
      fun t'  ->
        let t_has_type = fvar_const FStar_Parser_Const.has_type_lid in
        let t_has_type1 =
          FStar_Syntax_Syntax.mk
            (FStar_Syntax_Syntax.Tm_uinst
               (t_has_type,
                 [FStar_Syntax_Syntax.U_zero; FStar_Syntax_Syntax.U_zero]))
            FStar_Pervasives_Native.None FStar_Range.dummyRange in
        let uu____4971 =
          let uu____4974 =
            let uu____4975 =
              let uu____4990 =
                let uu____4993 = FStar_Syntax_Syntax.iarg t in
                let uu____4994 =
                  let uu____4997 = FStar_Syntax_Syntax.as_arg x in
                  let uu____4998 =
                    let uu____5001 = FStar_Syntax_Syntax.as_arg t' in
                    [uu____5001] in
                  uu____4997 :: uu____4998 in
                uu____4993 :: uu____4994 in
              (t_has_type1, uu____4990) in
            FStar_Syntax_Syntax.Tm_app uu____4975 in
          FStar_Syntax_Syntax.mk uu____4974 in
        uu____4971 FStar_Pervasives_Native.None FStar_Range.dummyRange
let (lex_t :FStar_Syntax_Syntax.term)=
  fvar_const FStar_Parser_Const.lex_t_lid
let (lex_top :FStar_Syntax_Syntax.term' FStar_Syntax_Syntax.syntax)=
  let uu____5011 =
    let uu____5014 =
      let uu____5015 =
        let uu____5022 =
          FStar_Syntax_Syntax.fvar FStar_Parser_Const.lextop_lid
            FStar_Syntax_Syntax.Delta_constant
            (FStar_Pervasives_Native.Some FStar_Syntax_Syntax.Data_ctor) in
        (uu____5022, [FStar_Syntax_Syntax.U_zero]) in
      FStar_Syntax_Syntax.Tm_uinst uu____5015 in
    FStar_Syntax_Syntax.mk uu____5014 in
  uu____5011 FStar_Pervasives_Native.None FStar_Range.dummyRange
let (lex_pair :FStar_Syntax_Syntax.term)=
  FStar_Syntax_Syntax.fvar FStar_Parser_Const.lexcons_lid
    FStar_Syntax_Syntax.Delta_constant
    (FStar_Pervasives_Native.Some FStar_Syntax_Syntax.Data_ctor)
let (tforall :FStar_Syntax_Syntax.term)=
  FStar_Syntax_Syntax.fvar FStar_Parser_Const.forall_lid
    (FStar_Syntax_Syntax.Delta_defined_at_level (Prims.parse_int "1"))
    FStar_Pervasives_Native.None
let (t_haseq :FStar_Syntax_Syntax.term)=
  FStar_Syntax_Syntax.fvar FStar_Parser_Const.haseq_lid
    FStar_Syntax_Syntax.Delta_constant FStar_Pervasives_Native.None
let (lcomp_of_comp
  :FStar_Syntax_Syntax.comp' FStar_Syntax_Syntax.syntax ->
     FStar_Syntax_Syntax.lcomp)=
  fun c0  ->
    let uu____5036 =
      match c0.FStar_Syntax_Syntax.n with
      | FStar_Syntax_Syntax.Total uu____5049 ->
          (FStar_Parser_Const.effect_Tot_lid, [FStar_Syntax_Syntax.TOTAL])
      | FStar_Syntax_Syntax.GTotal uu____5060 ->
          (FStar_Parser_Const.effect_GTot_lid,
            [FStar_Syntax_Syntax.SOMETRIVIAL])
      | FStar_Syntax_Syntax.Comp c ->
          ((c.FStar_Syntax_Syntax.effect_name),
            (c.FStar_Syntax_Syntax.flags)) in
    match uu____5036 with
    | (eff_name,flags) ->
        {
          FStar_Syntax_Syntax.eff_name = eff_name;
          FStar_Syntax_Syntax.res_typ = (comp_result c0);
          FStar_Syntax_Syntax.cflags = flags;
          FStar_Syntax_Syntax.comp = ((fun uu____5081  -> c0))
        }
let (mk_residual_comp
  :FStar_Ident.lident ->
     FStar_Syntax_Syntax.term' FStar_Syntax_Syntax.syntax
       FStar_Pervasives_Native.option ->
       FStar_Syntax_Syntax.cflags Prims.list ->
         FStar_Syntax_Syntax.residual_comp)=
  fun l  ->
    fun t  ->
      fun f  ->
        {
          FStar_Syntax_Syntax.residual_effect = l;
          FStar_Syntax_Syntax.residual_typ = t;
          FStar_Syntax_Syntax.residual_flags = f
        }
let (residual_tot
  :FStar_Syntax_Syntax.term' FStar_Syntax_Syntax.syntax ->
     FStar_Syntax_Syntax.residual_comp)=
  fun t  ->
    {
      FStar_Syntax_Syntax.residual_effect = FStar_Parser_Const.effect_Tot_lid;
      FStar_Syntax_Syntax.residual_typ = (FStar_Pervasives_Native.Some t);
      FStar_Syntax_Syntax.residual_flags = [FStar_Syntax_Syntax.TOTAL]
    }
let (residual_comp_of_comp
  :FStar_Syntax_Syntax.comp -> FStar_Syntax_Syntax.residual_comp)=
  fun c  ->
    {
      FStar_Syntax_Syntax.residual_effect = (comp_effect_name c);
      FStar_Syntax_Syntax.residual_typ =
        (FStar_Pervasives_Native.Some (comp_result c));
      FStar_Syntax_Syntax.residual_flags = (comp_flags c)
    }
let (residual_comp_of_lcomp
  :FStar_Syntax_Syntax.lcomp -> FStar_Syntax_Syntax.residual_comp)=
  fun lc  ->
    {
      FStar_Syntax_Syntax.residual_effect = (lc.FStar_Syntax_Syntax.eff_name);
      FStar_Syntax_Syntax.residual_typ =
        (FStar_Pervasives_Native.Some (lc.FStar_Syntax_Syntax.res_typ));
      FStar_Syntax_Syntax.residual_flags = (lc.FStar_Syntax_Syntax.cflags)
    }
let (mk_forall_aux
  :FStar_Syntax_Syntax.term' FStar_Syntax_Syntax.syntax ->
     FStar_Syntax_Syntax.bv ->
       FStar_Syntax_Syntax.term ->
         FStar_Syntax_Syntax.term' FStar_Syntax_Syntax.syntax)=
  fun fa  ->
    fun x  ->
      fun body  ->
        let uu____5146 =
          let uu____5149 =
            let uu____5150 =
              let uu____5165 =
                let uu____5168 =
                  FStar_Syntax_Syntax.iarg x.FStar_Syntax_Syntax.sort in
                let uu____5169 =
                  let uu____5172 =
                    let uu____5173 =
                      let uu____5174 =
                        let uu____5175 = FStar_Syntax_Syntax.mk_binder x in
                        [uu____5175] in
                      abs uu____5174 body
                        (FStar_Pervasives_Native.Some (residual_tot ktype0)) in
                    FStar_Syntax_Syntax.as_arg uu____5173 in
                  [uu____5172] in
                uu____5168 :: uu____5169 in
              (fa, uu____5165) in
            FStar_Syntax_Syntax.Tm_app uu____5150 in
          FStar_Syntax_Syntax.mk uu____5149 in
        uu____5146 FStar_Pervasives_Native.None FStar_Range.dummyRange
let (mk_forall_no_univ
  :FStar_Syntax_Syntax.bv ->
     FStar_Syntax_Syntax.typ -> FStar_Syntax_Syntax.typ)=
  fun x  -> fun body  -> mk_forall_aux tforall x body
let (mk_forall
  :FStar_Syntax_Syntax.universe ->
     FStar_Syntax_Syntax.bv ->
       FStar_Syntax_Syntax.typ -> FStar_Syntax_Syntax.typ)=
  fun u  ->
    fun x  ->
      fun body  ->
        let tforall1 = FStar_Syntax_Syntax.mk_Tm_uinst tforall [u] in
        mk_forall_aux tforall1 x body
let (close_forall_no_univs
  :FStar_Syntax_Syntax.binder Prims.list ->
     FStar_Syntax_Syntax.typ -> FStar_Syntax_Syntax.typ)=
  fun bs  ->
    fun f  ->
      FStar_List.fold_right
        (fun b  ->
           fun f1  ->
             let uu____5221 = FStar_Syntax_Syntax.is_null_binder b in
             if uu____5221
             then f1
             else mk_forall_no_univ (FStar_Pervasives_Native.fst b) f1) bs f
let rec (is_wild_pat
  :FStar_Syntax_Syntax.pat' FStar_Syntax_Syntax.withinfo_t -> Prims.bool)=
  fun p  ->
    match p.FStar_Syntax_Syntax.v with
    | FStar_Syntax_Syntax.Pat_wild uu____5231 -> true
    | uu____5232 -> false
let (if_then_else
  :FStar_Syntax_Syntax.term' FStar_Syntax_Syntax.syntax ->
     FStar_Syntax_Syntax.term' FStar_Syntax_Syntax.syntax ->
       FStar_Syntax_Syntax.term' FStar_Syntax_Syntax.syntax ->
         FStar_Syntax_Syntax.term' FStar_Syntax_Syntax.syntax)=
  fun b  ->
    fun t1  ->
      fun t2  ->
        let then_branch =
          let uu____5274 =
            FStar_Syntax_Syntax.withinfo
              (FStar_Syntax_Syntax.Pat_constant (FStar_Const.Const_bool true))
              t1.FStar_Syntax_Syntax.pos in
          (uu____5274, FStar_Pervasives_Native.None, t1) in
        let else_branch =
          let uu____5302 =
            FStar_Syntax_Syntax.withinfo
              (FStar_Syntax_Syntax.Pat_constant
                 (FStar_Const.Const_bool false)) t2.FStar_Syntax_Syntax.pos in
          (uu____5302, FStar_Pervasives_Native.None, t2) in
        let uu____5315 =
          let uu____5316 =
            FStar_Range.union_ranges t1.FStar_Syntax_Syntax.pos
              t2.FStar_Syntax_Syntax.pos in
          FStar_Range.union_ranges b.FStar_Syntax_Syntax.pos uu____5316 in
        FStar_Syntax_Syntax.mk
          (FStar_Syntax_Syntax.Tm_match (b, [then_branch; else_branch]))
          FStar_Pervasives_Native.None uu____5315
let (mk_squash
  :FStar_Syntax_Syntax.term ->
     FStar_Syntax_Syntax.term' FStar_Syntax_Syntax.syntax)=
  fun p  ->
    let sq =
      FStar_Syntax_Syntax.fvar FStar_Parser_Const.squash_lid
        (FStar_Syntax_Syntax.Delta_defined_at_level (Prims.parse_int "1"))
        FStar_Pervasives_Native.None in
    let uu____5384 =
      FStar_Syntax_Syntax.mk_Tm_uinst sq [FStar_Syntax_Syntax.U_zero] in
    let uu____5387 =
      let uu____5396 = FStar_Syntax_Syntax.as_arg p in [uu____5396] in
    mk_app uu____5384 uu____5387
let (un_squash
  :FStar_Syntax_Syntax.term ->
     FStar_Syntax_Syntax.term' FStar_Syntax_Syntax.syntax
       FStar_Pervasives_Native.option)=
  fun t  ->
    let uu____5405 = head_and_args t in
    match uu____5405 with
    | (head1,args) ->
        let uu____5446 =
          let uu____5459 =
            let uu____5460 = un_uinst head1 in
            uu____5460.FStar_Syntax_Syntax.n in
          (uu____5459, args) in
        (match uu____5446 with
         | (FStar_Syntax_Syntax.Tm_fvar fv,(p,uu____5477)::[]) when
             FStar_Syntax_Syntax.fv_eq_lid fv FStar_Parser_Const.squash_lid
             -> FStar_Pervasives_Native.Some p
         | (FStar_Syntax_Syntax.Tm_refine (b,p),[]) ->
             (match (b.FStar_Syntax_Syntax.sort).FStar_Syntax_Syntax.n with
              | FStar_Syntax_Syntax.Tm_fvar fv when
                  FStar_Syntax_Syntax.fv_eq_lid fv
                    FStar_Parser_Const.unit_lid
                  ->
                  let uu____5529 =
                    let uu____5534 =
                      let uu____5535 = FStar_Syntax_Syntax.mk_binder b in
                      [uu____5535] in
                    FStar_Syntax_Subst.open_term uu____5534 p in
                  (match uu____5529 with
                   | (bs,p1) ->
                       let b1 =
                         match bs with
                         | b1::[] -> b1
                         | uu____5564 -> failwith "impossible" in
                       let uu____5569 =
                         let uu____5570 = FStar_Syntax_Free.names p1 in
                         FStar_Util.set_mem (FStar_Pervasives_Native.fst b1)
                           uu____5570 in
                       if uu____5569
                       then FStar_Pervasives_Native.None
                       else FStar_Pervasives_Native.Some p1)
              | uu____5580 -> FStar_Pervasives_Native.None)
         | uu____5583 -> FStar_Pervasives_Native.None)
let (arrow_one
  :FStar_Syntax_Syntax.typ ->
     (FStar_Syntax_Syntax.binder,FStar_Syntax_Syntax.comp)
       FStar_Pervasives_Native.tuple2 FStar_Pervasives_Native.option)=
  fun t  ->
    let uu____5614 =
      let uu____5615 = FStar_Syntax_Subst.compress t in
      uu____5615.FStar_Syntax_Syntax.n in
    match uu____5614 with
    | FStar_Syntax_Syntax.Tm_arrow ([],c) ->
        failwith "fatal: empty binders on arrow?"
    | FStar_Syntax_Syntax.Tm_arrow (b::[],c) ->
        FStar_Pervasives_Native.Some (b, c)
    | FStar_Syntax_Syntax.Tm_arrow (b::bs,c) ->
        let uu____5712 =
          let uu____5721 =
            let uu____5722 = arrow bs c in
            FStar_Syntax_Syntax.mk_Total uu____5722 in
          (b, uu____5721) in
        FStar_Pervasives_Native.Some uu____5712
    | uu____5735 -> FStar_Pervasives_Native.None
let (is_free_in
  :FStar_Syntax_Syntax.bv -> FStar_Syntax_Syntax.term -> Prims.bool)=
  fun bv  ->
    fun t  ->
      let uu____5748 = FStar_Syntax_Free.names t in
      FStar_Util.set_mem bv uu____5748
type qpats = FStar_Syntax_Syntax.args Prims.list
type connective =
  | QAll of (FStar_Syntax_Syntax.binders,qpats,FStar_Syntax_Syntax.typ)
  FStar_Pervasives_Native.tuple3
  | QEx of (FStar_Syntax_Syntax.binders,qpats,FStar_Syntax_Syntax.typ)
  FStar_Pervasives_Native.tuple3
  | BaseConn of (FStar_Ident.lident,FStar_Syntax_Syntax.args)
  FStar_Pervasives_Native.tuple2
let (uu___is_QAll :connective -> Prims.bool)=
  fun projectee  ->
    match projectee with | QAll _0 -> true | uu____5792 -> false
let (__proj__QAll__item___0
  :connective ->
     (FStar_Syntax_Syntax.binders,qpats,FStar_Syntax_Syntax.typ)
       FStar_Pervasives_Native.tuple3)=
  fun projectee  -> match projectee with | QAll _0 -> _0
let (uu___is_QEx :connective -> Prims.bool)=
  fun projectee  ->
    match projectee with | QEx _0 -> true | uu____5830 -> false
let (__proj__QEx__item___0
  :connective ->
     (FStar_Syntax_Syntax.binders,qpats,FStar_Syntax_Syntax.typ)
       FStar_Pervasives_Native.tuple3)=
  fun projectee  -> match projectee with | QEx _0 -> _0
let (uu___is_BaseConn :connective -> Prims.bool)=
  fun projectee  ->
    match projectee with | BaseConn _0 -> true | uu____5866 -> false
let (__proj__BaseConn__item___0
  :connective ->
     (FStar_Ident.lident,FStar_Syntax_Syntax.args)
       FStar_Pervasives_Native.tuple2)=
  fun projectee  -> match projectee with | BaseConn _0 -> _0
let (destruct_typ_as_formula
  :FStar_Syntax_Syntax.term -> connective FStar_Pervasives_Native.option)=
  fun f  ->
    let rec unmeta_monadic f1 =
      let f2 = FStar_Syntax_Subst.compress f1 in
      match f2.FStar_Syntax_Syntax.n with
      | FStar_Syntax_Syntax.Tm_meta
          (t,FStar_Syntax_Syntax.Meta_monadic uu____5901) -> unmeta_monadic t
      | FStar_Syntax_Syntax.Tm_meta
          (t,FStar_Syntax_Syntax.Meta_monadic_lift uu____5913) ->
          unmeta_monadic t
      | uu____5926 -> f2 in
    let destruct_base_conn f1 =
      let connectives =
        [(FStar_Parser_Const.true_lid, (Prims.parse_int "0"));
        (FStar_Parser_Const.false_lid, (Prims.parse_int "0"));
        (FStar_Parser_Const.and_lid, (Prims.parse_int "2"));
        (FStar_Parser_Const.or_lid, (Prims.parse_int "2"));
        (FStar_Parser_Const.imp_lid, (Prims.parse_int "2"));
        (FStar_Parser_Const.iff_lid, (Prims.parse_int "2"));
        (FStar_Parser_Const.ite_lid, (Prims.parse_int "3"));
        (FStar_Parser_Const.not_lid, (Prims.parse_int "1"));
        (FStar_Parser_Const.eq2_lid, (Prims.parse_int "3"));
        (FStar_Parser_Const.eq2_lid, (Prims.parse_int "2"));
        (FStar_Parser_Const.eq3_lid, (Prims.parse_int "4"));
        (FStar_Parser_Const.eq3_lid, (Prims.parse_int "2"))] in
      let aux f2 uu____6004 =
        match uu____6004 with
        | (lid,arity) ->
            let uu____6013 =
              let uu____6028 = unmeta_monadic f2 in head_and_args uu____6028 in
            (match uu____6013 with
             | (t,args) ->
                 let t1 = un_uinst t in
                 let uu____6054 =
                   (is_constructor t1 lid) &&
                     ((FStar_List.length args) = arity) in
                 if uu____6054
                 then FStar_Pervasives_Native.Some (BaseConn (lid, args))
                 else FStar_Pervasives_Native.None) in
      FStar_Util.find_map connectives (aux f1) in
    let patterns t =
      let t1 = FStar_Syntax_Subst.compress t in
      match t1.FStar_Syntax_Syntax.n with
      | FStar_Syntax_Syntax.Tm_meta
          (t2,FStar_Syntax_Syntax.Meta_pattern pats) ->
          let uu____6129 = FStar_Syntax_Subst.compress t2 in
          (pats, uu____6129)
      | uu____6140 ->
          let uu____6141 = FStar_Syntax_Subst.compress t1 in ([], uu____6141) in
    let destruct_q_conn t =
      let is_q fa fv =
        if fa
        then is_forall (fv.FStar_Syntax_Syntax.fv_name).FStar_Syntax_Syntax.v
        else is_exists (fv.FStar_Syntax_Syntax.fv_name).FStar_Syntax_Syntax.v in
      let flat t1 =
        let uu____6188 = head_and_args t1 in
        match uu____6188 with
        | (t2,args) ->
            let uu____6235 = un_uinst t2 in
            let uu____6236 =
              FStar_All.pipe_right args
                (FStar_List.map
                   (fun uu____6269  ->
                      match uu____6269 with
                      | (t3,imp) ->
                          let uu____6280 = unascribe t3 in (uu____6280, imp))) in
            (uu____6235, uu____6236) in
      let rec aux qopt out t1 =
        let uu____6315 = let uu____6332 = flat t1 in (qopt, uu____6332) in
        match uu____6315 with
        | (FStar_Pervasives_Native.Some
           fa,({ FStar_Syntax_Syntax.n = FStar_Syntax_Syntax.Tm_fvar tc;
                 FStar_Syntax_Syntax.pos = uu____6359;
                 FStar_Syntax_Syntax.vars = uu____6360;_},({
                                                             FStar_Syntax_Syntax.n
                                                               =
                                                               FStar_Syntax_Syntax.Tm_abs
                                                               (b::[],t2,uu____6363);
                                                             FStar_Syntax_Syntax.pos
                                                               = uu____6364;
                                                             FStar_Syntax_Syntax.vars
                                                               = uu____6365;_},uu____6366)::[]))
            when is_q fa tc -> aux qopt (b :: out) t2
        | (FStar_Pervasives_Native.Some
           fa,({ FStar_Syntax_Syntax.n = FStar_Syntax_Syntax.Tm_fvar tc;
                 FStar_Syntax_Syntax.pos = uu____6443;
                 FStar_Syntax_Syntax.vars = uu____6444;_},uu____6445::
               ({
                  FStar_Syntax_Syntax.n = FStar_Syntax_Syntax.Tm_abs
                    (b::[],t2,uu____6448);
                  FStar_Syntax_Syntax.pos = uu____6449;
                  FStar_Syntax_Syntax.vars = uu____6450;_},uu____6451)::[]))
            when is_q fa tc -> aux qopt (b :: out) t2
        | (FStar_Pervasives_Native.None
           ,({ FStar_Syntax_Syntax.n = FStar_Syntax_Syntax.Tm_fvar tc;
               FStar_Syntax_Syntax.pos = uu____6539;
               FStar_Syntax_Syntax.vars = uu____6540;_},({
                                                           FStar_Syntax_Syntax.n
                                                             =
                                                             FStar_Syntax_Syntax.Tm_abs
                                                             (b::[],t2,uu____6543);
                                                           FStar_Syntax_Syntax.pos
                                                             = uu____6544;
                                                           FStar_Syntax_Syntax.vars
                                                             = uu____6545;_},uu____6546)::[]))
            when
            is_qlid (tc.FStar_Syntax_Syntax.fv_name).FStar_Syntax_Syntax.v ->
            aux
              (FStar_Pervasives_Native.Some
                 (is_forall
                    (tc.FStar_Syntax_Syntax.fv_name).FStar_Syntax_Syntax.v))
              (b :: out) t2
        | (FStar_Pervasives_Native.None
           ,({ FStar_Syntax_Syntax.n = FStar_Syntax_Syntax.Tm_fvar tc;
               FStar_Syntax_Syntax.pos = uu____6622;
               FStar_Syntax_Syntax.vars = uu____6623;_},uu____6624::({
                                                                    FStar_Syntax_Syntax.n
                                                                    =
                                                                    FStar_Syntax_Syntax.Tm_abs
                                                                    (b::[],t2,uu____6627);
                                                                    FStar_Syntax_Syntax.pos
                                                                    =
                                                                    uu____6628;
                                                                    FStar_Syntax_Syntax.vars
                                                                    =
                                                                    uu____6629;_},uu____6630)::[]))
            when
            is_qlid (tc.FStar_Syntax_Syntax.fv_name).FStar_Syntax_Syntax.v ->
            aux
              (FStar_Pervasives_Native.Some
                 (is_forall
                    (tc.FStar_Syntax_Syntax.fv_name).FStar_Syntax_Syntax.v))
              (b :: out) t2
        | (FStar_Pervasives_Native.Some b,uu____6718) ->
            let bs = FStar_List.rev out in
            let uu____6752 = FStar_Syntax_Subst.open_term bs t1 in
            (match uu____6752 with
             | (bs1,t2) ->
                 let uu____6761 = patterns t2 in
                 (match uu____6761 with
                  | (pats,body) ->
                      if b
                      then
                        FStar_Pervasives_Native.Some (QAll (bs1, pats, body))
                      else
                        FStar_Pervasives_Native.Some (QEx (bs1, pats, body))))
        | uu____6823 -> FStar_Pervasives_Native.None in
      aux FStar_Pervasives_Native.None [] t in
    let u_connectives =
      [(FStar_Parser_Const.true_lid, FStar_Parser_Const.c_true_lid,
         (Prims.parse_int "0"));
      (FStar_Parser_Const.false_lid, FStar_Parser_Const.c_false_lid,
        (Prims.parse_int "0"));
      (FStar_Parser_Const.and_lid, FStar_Parser_Const.c_and_lid,
        (Prims.parse_int "2"));
      (FStar_Parser_Const.or_lid, FStar_Parser_Const.c_or_lid,
        (Prims.parse_int "2"))] in
    let destruct_sq_base_conn t =
      let uu____6889 = un_squash t in
      FStar_Util.bind_opt uu____6889
        (fun t1  ->
           let uu____6905 = head_and_args' t1 in
           match uu____6905 with
           | (hd1,args) ->
               let uu____6938 =
                 let uu____6943 =
                   let uu____6944 = un_uinst hd1 in
                   uu____6944.FStar_Syntax_Syntax.n in
                 (uu____6943, (FStar_List.length args)) in
               (match uu____6938 with
                | (FStar_Syntax_Syntax.Tm_fvar fv,_0_30) when
                    (_0_30 = (Prims.parse_int "2")) &&
                      (FStar_Syntax_Syntax.fv_eq_lid fv
                         FStar_Parser_Const.c_and_lid)
                    ->
                    FStar_Pervasives_Native.Some
                      (BaseConn (FStar_Parser_Const.and_lid, args))
                | (FStar_Syntax_Syntax.Tm_fvar fv,_0_31) when
                    (_0_31 = (Prims.parse_int "2")) &&
                      (FStar_Syntax_Syntax.fv_eq_lid fv
                         FStar_Parser_Const.c_or_lid)
                    ->
                    FStar_Pervasives_Native.Some
                      (BaseConn (FStar_Parser_Const.or_lid, args))
                | (FStar_Syntax_Syntax.Tm_fvar fv,_0_32) when
                    (_0_32 = (Prims.parse_int "2")) &&
                      (FStar_Syntax_Syntax.fv_eq_lid fv
                         FStar_Parser_Const.c_eq2_lid)
                    ->
                    FStar_Pervasives_Native.Some
                      (BaseConn (FStar_Parser_Const.eq2_lid, args))
                | (FStar_Syntax_Syntax.Tm_fvar fv,_0_33) when
                    (_0_33 = (Prims.parse_int "3")) &&
                      (FStar_Syntax_Syntax.fv_eq_lid fv
                         FStar_Parser_Const.c_eq2_lid)
                    ->
                    FStar_Pervasives_Native.Some
                      (BaseConn (FStar_Parser_Const.eq2_lid, args))
                | (FStar_Syntax_Syntax.Tm_fvar fv,_0_34) when
                    (_0_34 = (Prims.parse_int "2")) &&
                      (FStar_Syntax_Syntax.fv_eq_lid fv
                         FStar_Parser_Const.c_eq3_lid)
                    ->
                    FStar_Pervasives_Native.Some
                      (BaseConn (FStar_Parser_Const.eq3_lid, args))
                | (FStar_Syntax_Syntax.Tm_fvar fv,_0_35) when
                    (_0_35 = (Prims.parse_int "4")) &&
                      (FStar_Syntax_Syntax.fv_eq_lid fv
                         FStar_Parser_Const.c_eq3_lid)
                    ->
                    FStar_Pervasives_Native.Some
                      (BaseConn (FStar_Parser_Const.eq3_lid, args))
                | (FStar_Syntax_Syntax.Tm_fvar fv,_0_36) when
                    (_0_36 = (Prims.parse_int "0")) &&
                      (FStar_Syntax_Syntax.fv_eq_lid fv
                         FStar_Parser_Const.c_true_lid)
                    ->
                    FStar_Pervasives_Native.Some
                      (BaseConn (FStar_Parser_Const.true_lid, args))
                | (FStar_Syntax_Syntax.Tm_fvar fv,_0_37) when
                    (_0_37 = (Prims.parse_int "0")) &&
                      (FStar_Syntax_Syntax.fv_eq_lid fv
                         FStar_Parser_Const.c_false_lid)
                    ->
                    FStar_Pervasives_Native.Some
                      (BaseConn (FStar_Parser_Const.false_lid, args))
                | uu____7027 -> FStar_Pervasives_Native.None)) in
    let rec destruct_sq_forall t =
      let uu____7050 = un_squash t in
      FStar_Util.bind_opt uu____7050
        (fun t1  ->
           let uu____7065 = arrow_one t1 in
           match uu____7065 with
           | FStar_Pervasives_Native.Some (b,c) ->
               let uu____7080 =
                 let uu____7081 = is_tot_or_gtot_comp c in
                 Prims.op_Negation uu____7081 in
               if uu____7080
               then FStar_Pervasives_Native.None
               else
                 (let q =
                    let uu____7088 = comp_to_comp_typ c in
                    uu____7088.FStar_Syntax_Syntax.result_typ in
                  let uu____7089 = FStar_Syntax_Subst.open_term [b] q in
                  match uu____7089 with
                  | (bs,q1) ->
                      let b1 =
                        match bs with
                        | b1::[] -> b1
                        | uu____7120 -> failwith "impossible" in
                      let uu____7125 =
                        is_free_in (FStar_Pervasives_Native.fst b1) q1 in
                      if uu____7125
                      then
                        let uu____7128 = patterns q1 in
                        (match uu____7128 with
                         | (pats,q2) ->
                             FStar_All.pipe_left maybe_collect
                               (FStar_Pervasives_Native.Some
                                  (QAll ([b1], pats, q2))))
                      else
                        (let uu____7196 =
                           let uu____7197 =
                             let uu____7202 =
                               let uu____7205 =
                                 FStar_Syntax_Syntax.as_arg
                                   (FStar_Pervasives_Native.fst b1).FStar_Syntax_Syntax.sort in
                               let uu____7206 =
                                 let uu____7209 =
                                   FStar_Syntax_Syntax.as_arg q1 in
                                 [uu____7209] in
                               uu____7205 :: uu____7206 in
                             (FStar_Parser_Const.imp_lid, uu____7202) in
                           BaseConn uu____7197 in
                         FStar_Pervasives_Native.Some uu____7196))
           | uu____7212 -> FStar_Pervasives_Native.None)
    and destruct_sq_exists t =
      let uu____7220 = un_squash t in
      FStar_Util.bind_opt uu____7220
        (fun t1  ->
           let uu____7251 = head_and_args' t1 in
           match uu____7251 with
           | (hd1,args) ->
               let uu____7284 =
                 let uu____7297 =
                   let uu____7298 = un_uinst hd1 in
                   uu____7298.FStar_Syntax_Syntax.n in
                 (uu____7297, args) in
               (match uu____7284 with
                | (FStar_Syntax_Syntax.Tm_fvar
                   fv,(a1,uu____7313)::(a2,uu____7315)::[]) when
                    FStar_Syntax_Syntax.fv_eq_lid fv
                      FStar_Parser_Const.dtuple2_lid
                    ->
                    let uu____7350 =
                      let uu____7351 = FStar_Syntax_Subst.compress a2 in
                      uu____7351.FStar_Syntax_Syntax.n in
                    (match uu____7350 with
                     | FStar_Syntax_Syntax.Tm_abs (b::[],q,uu____7358) ->
                         let uu____7385 = FStar_Syntax_Subst.open_term [b] q in
                         (match uu____7385 with
                          | (bs,q1) ->
                              let b1 =
                                match bs with
                                | b1::[] -> b1
                                | uu____7424 -> failwith "impossible" in
                              let uu____7429 = patterns q1 in
                              (match uu____7429 with
                               | (pats,q2) ->
                                   FStar_All.pipe_left maybe_collect
                                     (FStar_Pervasives_Native.Some
                                        (QEx ([b1], pats, q2)))))
                     | uu____7496 -> FStar_Pervasives_Native.None)
                | uu____7497 -> FStar_Pervasives_Native.None))
    and maybe_collect f1 =
      match f1 with
      | FStar_Pervasives_Native.Some (QAll (bs,pats,phi)) ->
          let uu____7518 = destruct_sq_forall phi in
          (match uu____7518 with
           | FStar_Pervasives_Native.Some (QAll (bs',pats',psi)) ->
               FStar_All.pipe_left
                 (fun _0_38  -> FStar_Pervasives_Native.Some _0_38)
                 (QAll
                    ((FStar_List.append bs bs'),
                      (FStar_List.append pats pats'), psi))
           | uu____7540 -> f1)
      | FStar_Pervasives_Native.Some (QEx (bs,pats,phi)) ->
          let uu____7546 = destruct_sq_exists phi in
          (match uu____7546 with
           | FStar_Pervasives_Native.Some (QEx (bs',pats',psi)) ->
               FStar_All.pipe_left
                 (fun _0_39  -> FStar_Pervasives_Native.Some _0_39)
                 (QEx
                    ((FStar_List.append bs bs'),
                      (FStar_List.append pats pats'), psi))
           | uu____7568 -> f1)
      | uu____7571 -> f1 in
    let phi = unmeta_monadic f in
    let uu____7575 = destruct_base_conn phi in
    FStar_Util.catch_opt uu____7575
      (fun uu____7580  ->
         let uu____7581 = destruct_q_conn phi in
         FStar_Util.catch_opt uu____7581
           (fun uu____7586  ->
              let uu____7587 = destruct_sq_base_conn phi in
              FStar_Util.catch_opt uu____7587
                (fun uu____7592  ->
                   let uu____7593 = destruct_sq_forall phi in
                   FStar_Util.catch_opt uu____7593
                     (fun uu____7598  ->
                        let uu____7599 = destruct_sq_exists phi in
                        FStar_Util.catch_opt uu____7599
                          (fun uu____7603  -> FStar_Pervasives_Native.None)))))
let (action_as_lb
  :FStar_Ident.lident ->
     FStar_Syntax_Syntax.action -> FStar_Syntax_Syntax.sigelt)=
  fun eff_lid  ->
    fun a  ->
      let lb =
        let uu____7613 =
          let uu____7618 =
            FStar_Syntax_Syntax.lid_as_fv a.FStar_Syntax_Syntax.action_name
              FStar_Syntax_Syntax.Delta_equational
              FStar_Pervasives_Native.None in
          FStar_Util.Inr uu____7618 in
        let uu____7619 =
          let uu____7620 =
            FStar_Syntax_Syntax.mk_Total a.FStar_Syntax_Syntax.action_typ in
          arrow a.FStar_Syntax_Syntax.action_params uu____7620 in
        let uu____7623 =
          abs a.FStar_Syntax_Syntax.action_params
            a.FStar_Syntax_Syntax.action_defn FStar_Pervasives_Native.None in
        close_univs_and_mk_letbinding FStar_Pervasives_Native.None uu____7613
          a.FStar_Syntax_Syntax.action_univs uu____7619
          FStar_Parser_Const.effect_Tot_lid uu____7623 in
      {
        FStar_Syntax_Syntax.sigel =
          (FStar_Syntax_Syntax.Sig_let
             ((false, [lb]), [a.FStar_Syntax_Syntax.action_name]));
        FStar_Syntax_Syntax.sigrng =
          ((a.FStar_Syntax_Syntax.action_defn).FStar_Syntax_Syntax.pos);
        FStar_Syntax_Syntax.sigquals =
          [FStar_Syntax_Syntax.Visible_default;
          FStar_Syntax_Syntax.Action eff_lid];
        FStar_Syntax_Syntax.sigmeta = FStar_Syntax_Syntax.default_sigmeta;
        FStar_Syntax_Syntax.sigattrs = []
      }
let (mk_reify
  :FStar_Syntax_Syntax.term' FStar_Syntax_Syntax.syntax ->
     FStar_Syntax_Syntax.term' FStar_Syntax_Syntax.syntax)=
  fun t  ->
    let reify_ =
      FStar_Syntax_Syntax.mk
        (FStar_Syntax_Syntax.Tm_constant FStar_Const.Const_reify)
        FStar_Pervasives_Native.None t.FStar_Syntax_Syntax.pos in
    let uu____7649 =
      let uu____7652 =
        let uu____7653 =
          let uu____7668 =
            let uu____7671 = FStar_Syntax_Syntax.as_arg t in [uu____7671] in
          (reify_, uu____7668) in
        FStar_Syntax_Syntax.Tm_app uu____7653 in
      FStar_Syntax_Syntax.mk uu____7652 in
    uu____7649 FStar_Pervasives_Native.None t.FStar_Syntax_Syntax.pos
let rec (delta_qualifier
  :FStar_Syntax_Syntax.term -> FStar_Syntax_Syntax.delta_depth)=
  fun t  ->
    let t1 = FStar_Syntax_Subst.compress t in
    match t1.FStar_Syntax_Syntax.n with
    | FStar_Syntax_Syntax.Tm_delayed uu____7684 -> failwith "Impossible"
    | FStar_Syntax_Syntax.Tm_fvar fv -> fv.FStar_Syntax_Syntax.fv_delta
    | FStar_Syntax_Syntax.Tm_bvar uu____7710 ->
        FStar_Syntax_Syntax.Delta_equational
    | FStar_Syntax_Syntax.Tm_name uu____7711 ->
        FStar_Syntax_Syntax.Delta_equational
    | FStar_Syntax_Syntax.Tm_match uu____7712 ->
        FStar_Syntax_Syntax.Delta_equational
    | FStar_Syntax_Syntax.Tm_uvar uu____7735 ->
        FStar_Syntax_Syntax.Delta_equational
    | FStar_Syntax_Syntax.Tm_unknown  -> FStar_Syntax_Syntax.Delta_equational
    | FStar_Syntax_Syntax.Tm_type uu____7752 ->
        FStar_Syntax_Syntax.Delta_constant
    | FStar_Syntax_Syntax.Tm_constant uu____7753 ->
        FStar_Syntax_Syntax.Delta_constant
    | FStar_Syntax_Syntax.Tm_arrow uu____7754 ->
        FStar_Syntax_Syntax.Delta_constant
    | FStar_Syntax_Syntax.Tm_uinst (t2,uu____7768) -> delta_qualifier t2
    | FStar_Syntax_Syntax.Tm_refine
        ({ FStar_Syntax_Syntax.ppname = uu____7773;
           FStar_Syntax_Syntax.index = uu____7774;
           FStar_Syntax_Syntax.sort = t2;_},uu____7776)
        -> delta_qualifier t2
    | FStar_Syntax_Syntax.Tm_meta (t2,uu____7784) -> delta_qualifier t2
    | FStar_Syntax_Syntax.Tm_ascribed (t2,uu____7790,uu____7791) ->
        delta_qualifier t2
    | FStar_Syntax_Syntax.Tm_app (t2,uu____7833) -> delta_qualifier t2
    | FStar_Syntax_Syntax.Tm_abs (uu____7854,t2,uu____7856) ->
        delta_qualifier t2
    | FStar_Syntax_Syntax.Tm_let (uu____7877,t2) -> delta_qualifier t2
let rec (incr_delta_depth
  :FStar_Syntax_Syntax.delta_depth -> FStar_Syntax_Syntax.delta_depth)=
  fun d  ->
    match d with
    | FStar_Syntax_Syntax.Delta_equational  -> d
    | FStar_Syntax_Syntax.Delta_constant  ->
        FStar_Syntax_Syntax.Delta_defined_at_level (Prims.parse_int "1")
    | FStar_Syntax_Syntax.Delta_defined_at_level i ->
        FStar_Syntax_Syntax.Delta_defined_at_level
          (i + (Prims.parse_int "1"))
    | FStar_Syntax_Syntax.Delta_abstract d1 -> incr_delta_depth d1
let (incr_delta_qualifier
  :FStar_Syntax_Syntax.term -> FStar_Syntax_Syntax.delta_depth)=
  fun t  -> let uu____7905 = delta_qualifier t in incr_delta_depth uu____7905
let (is_unknown :FStar_Syntax_Syntax.term -> Prims.bool)=
  fun t  ->
    let uu____7910 =
      let uu____7911 = FStar_Syntax_Subst.compress t in
      uu____7911.FStar_Syntax_Syntax.n in
    match uu____7910 with
    | FStar_Syntax_Syntax.Tm_unknown  -> true
    | uu____7914 -> false
let rec (list_elements
  :FStar_Syntax_Syntax.term ->
     FStar_Syntax_Syntax.term Prims.list FStar_Pervasives_Native.option)=
  fun e  ->
    let uu____7927 = let uu____7942 = unmeta e in head_and_args uu____7942 in
    match uu____7927 with
    | (head1,args) ->
        let uu____7969 =
          let uu____7982 =
            let uu____7983 = un_uinst head1 in
            uu____7983.FStar_Syntax_Syntax.n in
          (uu____7982, args) in
        (match uu____7969 with
         | (FStar_Syntax_Syntax.Tm_fvar fv,uu____7999) when
             FStar_Syntax_Syntax.fv_eq_lid fv FStar_Parser_Const.nil_lid ->
             FStar_Pervasives_Native.Some []
         | (FStar_Syntax_Syntax.Tm_fvar
            fv,uu____8019::(hd1,uu____8021)::(tl1,uu____8023)::[]) when
             FStar_Syntax_Syntax.fv_eq_lid fv FStar_Parser_Const.cons_lid ->
             let uu____8070 =
               let uu____8075 =
                 let uu____8080 = list_elements tl1 in
                 FStar_Util.must uu____8080 in
               hd1 :: uu____8075 in
             FStar_Pervasives_Native.Some uu____8070
         | uu____8093 -> FStar_Pervasives_Native.None)
let rec apply_last :
  'Auu____8114 .
    ('Auu____8114 -> 'Auu____8114) ->
      'Auu____8114 Prims.list -> 'Auu____8114 Prims.list=
  fun f  ->
    fun l  ->
      match l with
      | [] -> failwith "apply_last: got empty list"
      | a::[] -> let uu____8137 = f a in [uu____8137]
      | x::xs -> let uu____8142 = apply_last f xs in x :: uu____8142
let (dm4f_lid
  :FStar_Syntax_Syntax.eff_decl -> Prims.string -> FStar_Ident.lident)=
  fun ed  ->
    fun name  ->
      let p = FStar_Ident.path_of_lid ed.FStar_Syntax_Syntax.mname in
      let p' =
        apply_last
          (fun s  ->
             Prims.strcat "_dm4f_" (Prims.strcat s (Prims.strcat "_" name)))
          p in
      FStar_Ident.lid_of_path p' FStar_Range.dummyRange
let rec (mk_list
  :FStar_Syntax_Syntax.term ->
     FStar_Range.range ->
       FStar_Syntax_Syntax.term Prims.list -> FStar_Syntax_Syntax.term)=
  fun typ  ->
    fun rng  ->
      fun l  ->
        let ctor l1 =
          let uu____8183 =
            let uu____8186 =
              let uu____8187 =
                FStar_Syntax_Syntax.lid_as_fv l1
                  FStar_Syntax_Syntax.Delta_constant
                  (FStar_Pervasives_Native.Some FStar_Syntax_Syntax.Data_ctor) in
              FStar_Syntax_Syntax.Tm_fvar uu____8187 in
            FStar_Syntax_Syntax.mk uu____8186 in
          uu____8183 FStar_Pervasives_Native.None rng in
        let cons1 args pos =
          let uu____8200 =
            let uu____8201 =
              let uu____8202 = ctor FStar_Parser_Const.cons_lid in
              FStar_Syntax_Syntax.mk_Tm_uinst uu____8202
                [FStar_Syntax_Syntax.U_zero] in
            FStar_Syntax_Syntax.mk_Tm_app uu____8201 args in
          uu____8200 FStar_Pervasives_Native.None pos in
        let nil args pos =
          let uu____8214 =
            let uu____8215 =
              let uu____8216 = ctor FStar_Parser_Const.nil_lid in
              FStar_Syntax_Syntax.mk_Tm_uinst uu____8216
                [FStar_Syntax_Syntax.U_zero] in
            FStar_Syntax_Syntax.mk_Tm_app uu____8215 args in
          uu____8214 FStar_Pervasives_Native.None pos in
        let uu____8219 =
          let uu____8220 =
            let uu____8221 = FStar_Syntax_Syntax.iarg typ in [uu____8221] in
          nil uu____8220 rng in
        FStar_List.fold_right
          (fun t  ->
             fun a  ->
               let uu____8227 =
                 let uu____8228 = FStar_Syntax_Syntax.iarg typ in
                 let uu____8229 =
                   let uu____8232 = FStar_Syntax_Syntax.as_arg t in
                   let uu____8233 =
                     let uu____8236 = FStar_Syntax_Syntax.as_arg a in
                     [uu____8236] in
                   uu____8232 :: uu____8233 in
                 uu____8228 :: uu____8229 in
               cons1 uu____8227 t.FStar_Syntax_Syntax.pos) l uu____8219
let (uvar_from_id
  :Prims.int ->
     FStar_Syntax_Syntax.typ ->
       FStar_Syntax_Syntax.term' FStar_Syntax_Syntax.syntax)=
  fun id  ->
    fun t  ->
      let uu____8247 =
        let uu____8250 =
          let uu____8251 =
            let uu____8268 = FStar_Syntax_Unionfind.from_id id in
            (uu____8268, t) in
          FStar_Syntax_Syntax.Tm_uvar uu____8251 in
        FStar_Syntax_Syntax.mk uu____8250 in
      uu____8247 FStar_Pervasives_Native.None FStar_Range.dummyRange
let rec eqlist :
  'a .
    ('a -> 'a -> Prims.bool) -> 'a Prims.list -> 'a Prims.list -> Prims.bool=
  fun eq1  ->
    fun xs  ->
      fun ys  ->
        match (xs, ys) with
        | ([],[]) -> true
        | (x::xs1,y::ys1) -> (eq1 x y) && (eqlist eq1 xs1 ys1)
        | uu____8331 -> false
let eqsum :
  'a 'b .
    ('a -> 'a -> Prims.bool) ->
      ('b -> 'b -> Prims.bool) ->
        ('a,'b) FStar_Util.either -> ('a,'b) FStar_Util.either -> Prims.bool=
  fun e1  ->
    fun e2  ->
      fun x  ->
        fun y  ->
          match (x, y) with
          | (FStar_Util.Inl x1,FStar_Util.Inl y1) -> e1 x1 y1
          | (FStar_Util.Inr x1,FStar_Util.Inr y1) -> e2 x1 y1
          | uu____8434 -> false
let eqprod :
  'a 'b .
    ('a -> 'a -> Prims.bool) ->
      ('b -> 'b -> Prims.bool) ->
        ('a,'b) FStar_Pervasives_Native.tuple2 ->
          ('a,'b) FStar_Pervasives_Native.tuple2 -> Prims.bool=
  fun e1  ->
    fun e2  ->
      fun x  ->
        fun y  ->
          match (x, y) with | ((x1,x2),(y1,y2)) -> (e1 x1 y1) && (e2 x2 y2)
let eqopt :
  'a .
    ('a -> 'a -> Prims.bool) ->
      'a FStar_Pervasives_Native.option ->
        'a FStar_Pervasives_Native.option -> Prims.bool=
  fun e  ->
    fun x  ->
      fun y  ->
        match (x, y) with
        | (FStar_Pervasives_Native.Some x1,FStar_Pervasives_Native.Some y1)
            -> e x1 y1
        | uu____8582 -> false
let rec (term_eq
  :FStar_Syntax_Syntax.term' FStar_Syntax_Syntax.syntax ->
     FStar_Syntax_Syntax.term' FStar_Syntax_Syntax.syntax -> Prims.bool)=
  fun t1  ->
    fun t2  ->
      let canon_app t =
        match t.FStar_Syntax_Syntax.n with
        | FStar_Syntax_Syntax.Tm_app uu____8701 ->
            let uu____8716 = head_and_args' t in
            (match uu____8716 with
             | (hd1,args) ->
                 let uu___175_8749 = t in
                 {
                   FStar_Syntax_Syntax.n =
                     (FStar_Syntax_Syntax.Tm_app (hd1, args));
                   FStar_Syntax_Syntax.pos =
                     (uu___175_8749.FStar_Syntax_Syntax.pos);
                   FStar_Syntax_Syntax.vars =
                     (uu___175_8749.FStar_Syntax_Syntax.vars)
                 })
        | uu____8760 -> t in
      let t11 = canon_app t1 in
      let t21 = canon_app t2 in
      match ((t11.FStar_Syntax_Syntax.n), (t21.FStar_Syntax_Syntax.n)) with
      | (FStar_Syntax_Syntax.Tm_bvar x,FStar_Syntax_Syntax.Tm_bvar y) ->
          x.FStar_Syntax_Syntax.index = y.FStar_Syntax_Syntax.index
      | (FStar_Syntax_Syntax.Tm_name x,FStar_Syntax_Syntax.Tm_name y) ->
          FStar_Syntax_Syntax.bv_eq x y
      | (FStar_Syntax_Syntax.Tm_fvar x,FStar_Syntax_Syntax.Tm_fvar y) ->
          FStar_Syntax_Syntax.fv_eq x y
      | (FStar_Syntax_Syntax.Tm_uinst (t12,us1),FStar_Syntax_Syntax.Tm_uinst
         (t22,us2)) -> (eqlist eq_univs us1 us2) && (term_eq t12 t22)
      | (FStar_Syntax_Syntax.Tm_constant x,FStar_Syntax_Syntax.Tm_constant y)
          -> x = y
      | (FStar_Syntax_Syntax.Tm_type x,FStar_Syntax_Syntax.Tm_type y) ->
          x = y
      | (FStar_Syntax_Syntax.Tm_abs (b1,t12,k1),FStar_Syntax_Syntax.Tm_abs
         (b2,t22,k2)) -> (eqlist binder_eq b1 b2) && (term_eq t12 t22)
      | (FStar_Syntax_Syntax.Tm_app (f1,a1),FStar_Syntax_Syntax.Tm_app
         (f2,a2)) -> (term_eq f1 f2) && (eqlist arg_eq a1 a2)
      | (FStar_Syntax_Syntax.Tm_arrow (b1,c1),FStar_Syntax_Syntax.Tm_arrow
         (b2,c2)) -> (eqlist binder_eq b1 b2) && (comp_eq c1 c2)
      | (FStar_Syntax_Syntax.Tm_refine (b1,t12),FStar_Syntax_Syntax.Tm_refine
         (b2,t22)) -> (FStar_Syntax_Syntax.bv_eq b1 b2) && (term_eq t12 t22)
      | (FStar_Syntax_Syntax.Tm_match (t12,bs1),FStar_Syntax_Syntax.Tm_match
         (t22,bs2)) -> (term_eq t12 t22) && (eqlist branch_eq bs1 bs2)
      | (uu____9031,uu____9032) -> false
and (arg_eq
  :(FStar_Syntax_Syntax.term' FStar_Syntax_Syntax.syntax,FStar_Syntax_Syntax.aqual)
     FStar_Pervasives_Native.tuple2 ->
     (FStar_Syntax_Syntax.term' FStar_Syntax_Syntax.syntax,FStar_Syntax_Syntax.aqual)
       FStar_Pervasives_Native.tuple2 -> Prims.bool)=
  fun a1  -> fun a2  -> eqprod term_eq (fun q1  -> fun q2  -> q1 = q2) a1 a2
and (binder_eq
  :(FStar_Syntax_Syntax.bv,FStar_Syntax_Syntax.aqual)
     FStar_Pervasives_Native.tuple2 ->
     (FStar_Syntax_Syntax.bv,FStar_Syntax_Syntax.aqual)
       FStar_Pervasives_Native.tuple2 -> Prims.bool)=
  fun b1  ->
    fun b2  ->
      eqprod
        (fun b11  ->
           fun b21  ->
             term_eq b11.FStar_Syntax_Syntax.sort
               b21.FStar_Syntax_Syntax.sort) (fun q1  -> fun q2  -> q1 = q2)
        b1 b2
and (lcomp_eq
  :FStar_Syntax_Syntax.lcomp -> FStar_Syntax_Syntax.lcomp -> Prims.bool)=
  fun c1  -> fun c2  -> false
and (residual_eq
  :FStar_Syntax_Syntax.residual_comp ->
     FStar_Syntax_Syntax.residual_comp -> Prims.bool)=
  fun r1  -> fun r2  -> false
and (comp_eq
  :FStar_Syntax_Syntax.comp' FStar_Syntax_Syntax.syntax ->
     FStar_Syntax_Syntax.comp' FStar_Syntax_Syntax.syntax -> Prims.bool)=
  fun c1  ->
    fun c2  ->
      match ((c1.FStar_Syntax_Syntax.n), (c2.FStar_Syntax_Syntax.n)) with
      | (FStar_Syntax_Syntax.Total (t1,u1),FStar_Syntax_Syntax.Total (t2,u2))
          -> term_eq t1 t2
      | (FStar_Syntax_Syntax.GTotal (t1,u1),FStar_Syntax_Syntax.GTotal
         (t2,u2)) -> term_eq t1 t2
      | (FStar_Syntax_Syntax.Comp c11,FStar_Syntax_Syntax.Comp c21) ->
          ((((c11.FStar_Syntax_Syntax.comp_univs =
                c21.FStar_Syntax_Syntax.comp_univs)
               &&
               (c11.FStar_Syntax_Syntax.effect_name =
                  c21.FStar_Syntax_Syntax.effect_name))
              &&
              (term_eq c11.FStar_Syntax_Syntax.result_typ
                 c21.FStar_Syntax_Syntax.result_typ))
             &&
             (eqlist arg_eq c11.FStar_Syntax_Syntax.effect_args
                c21.FStar_Syntax_Syntax.effect_args))
            &&
            (eq_flags c11.FStar_Syntax_Syntax.flags
               c21.FStar_Syntax_Syntax.flags)
      | (uu____9129,uu____9130) -> false
and (eq_flags
  :FStar_Syntax_Syntax.cflags Prims.list ->
     FStar_Syntax_Syntax.cflags Prims.list -> Prims.bool)=
  fun f1  -> fun f2  -> false
and (branch_eq
  :(FStar_Syntax_Syntax.pat' FStar_Syntax_Syntax.withinfo_t,FStar_Syntax_Syntax.term'
                                                              FStar_Syntax_Syntax.syntax
                                                              FStar_Pervasives_Native.option,
     FStar_Syntax_Syntax.term' FStar_Syntax_Syntax.syntax)
     FStar_Pervasives_Native.tuple3 ->
     (FStar_Syntax_Syntax.pat' FStar_Syntax_Syntax.withinfo_t,FStar_Syntax_Syntax.term'
                                                                FStar_Syntax_Syntax.syntax
                                                                FStar_Pervasives_Native.option,
       FStar_Syntax_Syntax.term' FStar_Syntax_Syntax.syntax)
       FStar_Pervasives_Native.tuple3 -> Prims.bool)=
  fun uu____9137  ->
    fun uu____9138  ->
      match (uu____9137, uu____9138) with | ((p1,w1,t1),(p2,w2,t2)) -> false
let rec (bottom_fold
  :(FStar_Syntax_Syntax.term -> FStar_Syntax_Syntax.term) ->
     FStar_Syntax_Syntax.term -> FStar_Syntax_Syntax.term)=
  fun f  ->
    fun t  ->
      let ff = bottom_fold f in
      let tn =
        let uu____9278 = FStar_Syntax_Subst.compress t in
        uu____9278.FStar_Syntax_Syntax.n in
      let tn1 =
        match tn with
        | FStar_Syntax_Syntax.Tm_app (f1,args) ->
            let uu____9304 =
              let uu____9319 = ff f1 in
              let uu____9320 =
                FStar_List.map
                  (fun uu____9339  ->
                     match uu____9339 with
                     | (a,q) -> let uu____9350 = ff a in (uu____9350, q))
                  args in
              (uu____9319, uu____9320) in
            FStar_Syntax_Syntax.Tm_app uu____9304
        | FStar_Syntax_Syntax.Tm_abs (bs,t1,k) ->
            let uu____9380 = FStar_Syntax_Subst.open_term bs t1 in
            (match uu____9380 with
             | (bs1,t') ->
                 let t'' = ff t' in
                 let uu____9388 =
                   let uu____9405 = FStar_Syntax_Subst.close bs1 t'' in
                   (bs1, uu____9405, k) in
                 FStar_Syntax_Syntax.Tm_abs uu____9388)
        | FStar_Syntax_Syntax.Tm_arrow (bs,k) -> tn
        | FStar_Syntax_Syntax.Tm_uinst (t1,us) ->
            let uu____9432 = let uu____9439 = ff t1 in (uu____9439, us) in
            FStar_Syntax_Syntax.Tm_uinst uu____9432
        | uu____9440 -> tn in
      f
        (let uu___176_9443 = t in
         {
           FStar_Syntax_Syntax.n = tn1;
           FStar_Syntax_Syntax.pos = (uu___176_9443.FStar_Syntax_Syntax.pos);
           FStar_Syntax_Syntax.vars =
             (uu___176_9443.FStar_Syntax_Syntax.vars)
         })
let rec (sizeof :FStar_Syntax_Syntax.term -> Prims.int)=
  fun t  ->
    match t.FStar_Syntax_Syntax.n with
    | FStar_Syntax_Syntax.Tm_delayed uu____9448 ->
        let uu____9473 =
          let uu____9474 = FStar_Syntax_Subst.compress t in sizeof uu____9474 in
        (Prims.parse_int "1") + uu____9473
    | FStar_Syntax_Syntax.Tm_bvar bv ->
        let uu____9476 = sizeof bv.FStar_Syntax_Syntax.sort in
        (Prims.parse_int "1") + uu____9476
    | FStar_Syntax_Syntax.Tm_name bv ->
        let uu____9478 = sizeof bv.FStar_Syntax_Syntax.sort in
        (Prims.parse_int "1") + uu____9478
    | FStar_Syntax_Syntax.Tm_uinst (t1,us) ->
        let uu____9485 = sizeof t1 in (FStar_List.length us) + uu____9485
    | FStar_Syntax_Syntax.Tm_abs (bs,t1,uu____9488) ->
        let uu____9509 = sizeof t1 in
        let uu____9510 =
          FStar_List.fold_left
            (fun acc  ->
               fun uu____9521  ->
                 match uu____9521 with
                 | (bv,uu____9527) ->
                     let uu____9528 = sizeof bv.FStar_Syntax_Syntax.sort in
                     acc + uu____9528) (Prims.parse_int "0") bs in
        uu____9509 + uu____9510
    | FStar_Syntax_Syntax.Tm_app (hd1,args) ->
        let uu____9551 = sizeof hd1 in
        let uu____9552 =
          FStar_List.fold_left
            (fun acc  ->
               fun uu____9563  ->
                 match uu____9563 with
                 | (arg,uu____9569) ->
                     let uu____9570 = sizeof arg in acc + uu____9570)
            (Prims.parse_int "0") args in
        uu____9551 + uu____9552
    | uu____9571 -> Prims.parse_int "1"
let (is_synth_by_tactic :FStar_Syntax_Syntax.term -> Prims.bool)=
  fun t  ->
    let uu____9576 =
      let uu____9577 = un_uinst t in uu____9577.FStar_Syntax_Syntax.n in
    match uu____9576 with
    | FStar_Syntax_Syntax.Tm_fvar fv ->
        FStar_Syntax_Syntax.fv_eq_lid fv FStar_Parser_Const.synth_lid
    | uu____9581 -> false
let mk_alien :
  'a .
    'a ->
      Prims.string ->
        FStar_Range.range FStar_Pervasives_Native.option ->
          FStar_Syntax_Syntax.term=
  fun b  ->
    fun s  ->
      fun r  ->
        let uu____9607 =
          let uu____9610 =
            let uu____9611 =
              let uu____9618 =
                let uu____9619 =
                  let uu____9624 = FStar_Dyn.mkdyn b in (uu____9624, s) in
                FStar_Syntax_Syntax.Meta_alien uu____9619 in
              (FStar_Syntax_Syntax.tun, uu____9618) in
            FStar_Syntax_Syntax.Tm_meta uu____9611 in
          FStar_Syntax_Syntax.mk uu____9610 in
        uu____9607 FStar_Pervasives_Native.None
          (match r with
           | FStar_Pervasives_Native.Some r1 -> r1
           | FStar_Pervasives_Native.None  -> FStar_Range.dummyRange)
let (un_alien :FStar_Syntax_Syntax.term -> FStar_Dyn.dyn)=
  fun t  ->
    match t.FStar_Syntax_Syntax.n with
    | FStar_Syntax_Syntax.Tm_meta
        (uu____9636,FStar_Syntax_Syntax.Meta_alien (blob,uu____9638)) -> blob
    | uu____9643 -> failwith "unexpected: term was not an alien embedding"<|MERGE_RESOLUTION|>--- conflicted
+++ resolved
@@ -328,26 +328,26 @@
               FStar_Syntax_Syntax.effect_args = [];
               FStar_Syntax_Syntax.flags = (comp_flags c1)
             } in
-      let uu___169_1036 = c in
+      let uu___165_1036 = c in
       let uu____1037 =
         let uu____1038 =
-          let uu___170_1039 = comp_to_comp_typ c in
+          let uu___166_1039 = comp_to_comp_typ c in
           {
             FStar_Syntax_Syntax.comp_univs =
-              (uu___170_1039.FStar_Syntax_Syntax.comp_univs);
+              (uu___166_1039.FStar_Syntax_Syntax.comp_univs);
             FStar_Syntax_Syntax.effect_name =
-              (uu___170_1039.FStar_Syntax_Syntax.effect_name);
+              (uu___166_1039.FStar_Syntax_Syntax.effect_name);
             FStar_Syntax_Syntax.result_typ =
-              (uu___170_1039.FStar_Syntax_Syntax.result_typ);
+              (uu___166_1039.FStar_Syntax_Syntax.result_typ);
             FStar_Syntax_Syntax.effect_args =
-              (uu___170_1039.FStar_Syntax_Syntax.effect_args);
+              (uu___166_1039.FStar_Syntax_Syntax.effect_args);
             FStar_Syntax_Syntax.flags = f
           } in
         FStar_Syntax_Syntax.Comp uu____1038 in
       {
         FStar_Syntax_Syntax.n = uu____1037;
-        FStar_Syntax_Syntax.pos = (uu___169_1036.FStar_Syntax_Syntax.pos);
-        FStar_Syntax_Syntax.vars = (uu___169_1036.FStar_Syntax_Syntax.vars)
+        FStar_Syntax_Syntax.pos = (uu___165_1036.FStar_Syntax_Syntax.pos);
+        FStar_Syntax_Syntax.vars = (uu___165_1036.FStar_Syntax_Syntax.vars)
       }
 let (comp_to_comp_typ
   :FStar_Syntax_Syntax.comp -> FStar_Syntax_Syntax.comp_typ)=
@@ -389,8 +389,8 @@
       ||
       (FStar_All.pipe_right (comp_flags c)
          (FStar_Util.for_some
-            (fun uu___157_1112  ->
-               match uu___157_1112 with
+            (fun uu___153_1112  ->
+               match uu___153_1112 with
                | FStar_Syntax_Syntax.TOTAL  -> true
                | FStar_Syntax_Syntax.RETURN  -> true
                | uu____1113 -> false)))
@@ -401,8 +401,8 @@
       ||
       (FStar_All.pipe_right c.FStar_Syntax_Syntax.cflags
          (FStar_Util.for_some
-            (fun uu___158_1121  ->
-               match uu___158_1121 with
+            (fun uu___154_1121  ->
+               match uu___154_1121 with
                | FStar_Syntax_Syntax.TOTAL  -> true
                | FStar_Syntax_Syntax.RETURN  -> true
                | uu____1122 -> false)))
@@ -416,8 +416,8 @@
       ||
       (FStar_All.pipe_right c.FStar_Syntax_Syntax.cflags
          (FStar_Util.for_some
-            (fun uu___159_1130  ->
-               match uu___159_1130 with
+            (fun uu___155_1130  ->
+               match uu___155_1130 with
                | FStar_Syntax_Syntax.TOTAL  -> true
                | FStar_Syntax_Syntax.RETURN  -> true
                | uu____1131 -> false)))
@@ -426,8 +426,8 @@
   fun c  ->
     FStar_All.pipe_right (comp_flags c)
       (FStar_Util.for_some
-         (fun uu___160_1143  ->
-            match uu___160_1143 with
+         (fun uu___156_1143  ->
+            match uu___156_1143 with
             | FStar_Syntax_Syntax.RETURN  -> true
             | FStar_Syntax_Syntax.PARTIAL_RETURN  -> true
             | uu____1144 -> false))
@@ -435,8 +435,8 @@
   fun c  ->
     FStar_All.pipe_right c.FStar_Syntax_Syntax.cflags
       (FStar_Util.for_some
-         (fun uu___161_1152  ->
-            match uu___161_1152 with
+         (fun uu___157_1152  ->
+            match uu___157_1152 with
             | FStar_Syntax_Syntax.RETURN  -> true
             | FStar_Syntax_Syntax.PARTIAL_RETURN  -> true
             | uu____1153 -> false))
@@ -463,8 +463,8 @@
           ||
           (FStar_All.pipe_right ct.FStar_Syntax_Syntax.flags
              (FStar_Util.for_some
-                (fun uu___162_1196  ->
-                   match uu___162_1196 with
+                (fun uu___158_1196  ->
+                   match uu___158_1196 with
                    | FStar_Syntax_Syntax.LEMMA  -> true
                    | uu____1197 -> false)))
 let (is_ghost_effect :FStar_Ident.lident -> Prims.bool)=
@@ -481,8 +481,8 @@
       ||
       (FStar_All.pipe_right lc.FStar_Syntax_Syntax.cflags
          (FStar_Util.for_some
-            (fun uu___163_1217  ->
-               match uu___163_1217 with
+            (fun uu___159_1217  ->
+               match uu___159_1217 with
                | FStar_Syntax_Syntax.LEMMA  -> true
                | uu____1218 -> false)))
 let (is_pure_or_ghost_lcomp :FStar_Syntax_Syntax.lcomp -> Prims.bool)=
@@ -585,8 +585,8 @@
           ||
           (FStar_All.pipe_right c1.FStar_Syntax_Syntax.flags
              (FStar_Util.for_some
-                (fun uu___164_1643  ->
-                   match uu___164_1643 with
+                (fun uu___160_1643  ->
+                   match uu___160_1643 with
                    | FStar_Syntax_Syntax.MLEFFECT  -> true
                    | uu____1644 -> false)))
     | uu____1645 -> false
@@ -610,25 +610,25 @@
           FStar_Syntax_Syntax.mk_GTotal t
       | FStar_Syntax_Syntax.Comp ct ->
           FStar_Syntax_Syntax.mk_Comp
-            (let uu___171_1712 = ct in
+            (let uu___167_1712 = ct in
              {
                FStar_Syntax_Syntax.comp_univs =
-                 (uu___171_1712.FStar_Syntax_Syntax.comp_univs);
+                 (uu___167_1712.FStar_Syntax_Syntax.comp_univs);
                FStar_Syntax_Syntax.effect_name =
-                 (uu___171_1712.FStar_Syntax_Syntax.effect_name);
+                 (uu___167_1712.FStar_Syntax_Syntax.effect_name);
                FStar_Syntax_Syntax.result_typ = t;
                FStar_Syntax_Syntax.effect_args =
-                 (uu___171_1712.FStar_Syntax_Syntax.effect_args);
+                 (uu___167_1712.FStar_Syntax_Syntax.effect_args);
                FStar_Syntax_Syntax.flags =
-                 (uu___171_1712.FStar_Syntax_Syntax.flags)
+                 (uu___167_1712.FStar_Syntax_Syntax.flags)
              })
 let (is_trivial_wp
   :FStar_Syntax_Syntax.comp' FStar_Syntax_Syntax.syntax -> Prims.bool)=
   fun c  ->
     FStar_All.pipe_right (comp_flags c)
       (FStar_Util.for_some
-         (fun uu___165_1724  ->
-            match uu___165_1724 with
+         (fun uu___161_1724  ->
+            match uu___161_1724 with
             | FStar_Syntax_Syntax.TOTAL  -> true
             | FStar_Syntax_Syntax.RETURN  -> true
             | uu____1725 -> false))
@@ -711,8 +711,8 @@
               FStar_Pervasives_Native.None t.FStar_Syntax_Syntax.pos in
       let t11 = canon_app t1 in
       let t21 = canon_app t2 in
-      let equal_if uu___166_1983 = if uu___166_1983 then Equal else Unknown in
-      let equal_iff uu___167_1988 = if uu___167_1988 then Equal else NotEqual in
+      let equal_if uu___162_1983 = if uu___162_1983 then Equal else Unknown in
+      let equal_iff uu___163_1988 = if uu___163_1988 then Equal else NotEqual in
       let eq_and f g = match f with | Equal  -> g () | uu____2002 -> Unknown in
       let eq_inj f g =
         match (f, g) with
@@ -933,13 +933,8 @@
   'Auu____2862 'Auu____2863 .
     ((FStar_Syntax_Syntax.bv,FStar_Ident.lid) FStar_Util.either,'Auu____2863,
       'Auu____2862) FStar_Pervasives_Native.tuple3 -> FStar_Range.range=
-<<<<<<< HEAD
-  fun uu___168_2877  ->
-    match uu___168_2877 with
-=======
   fun uu___164_2877  ->
     match uu___164_2877 with
->>>>>>> d76249f4
     | (FStar_Util.Inl x,uu____2889,uu____2890) ->
         FStar_Syntax_Syntax.range_of_bv x
     | (FStar_Util.Inr l,uu____2896,uu____2897) -> FStar_Ident.range_of_lid l
@@ -1069,13 +1064,13 @@
             FStar_Ident.mk_ident uu____3154
           else x.FStar_Syntax_Syntax.ppname in
         let y =
-          let uu___172_3164 = x in
+          let uu___168_3164 = x in
           {
             FStar_Syntax_Syntax.ppname = nm;
             FStar_Syntax_Syntax.index =
-              (uu___172_3164.FStar_Syntax_Syntax.index);
+              (uu___168_3164.FStar_Syntax_Syntax.index);
             FStar_Syntax_Syntax.sort =
-              (uu___172_3164.FStar_Syntax_Syntax.sort)
+              (uu___168_3164.FStar_Syntax_Syntax.sort)
           } in
         let uu____3165 = mk_field_projector_name_from_ident lid nm in
         (uu____3165, y)
@@ -1146,16 +1141,16 @@
           | FStar_Pervasives_Native.None  -> FStar_Pervasives_Native.None
           | FStar_Pervasives_Native.Some rc ->
               let uu____3288 =
-                let uu___173_3289 = rc in
+                let uu___169_3289 = rc in
                 let uu____3290 =
                   FStar_Util.map_opt rc.FStar_Syntax_Syntax.residual_typ
                     (FStar_Syntax_Subst.close bs) in
                 {
                   FStar_Syntax_Syntax.residual_effect =
-                    (uu___173_3289.FStar_Syntax_Syntax.residual_effect);
+                    (uu___169_3289.FStar_Syntax_Syntax.residual_effect);
                   FStar_Syntax_Syntax.residual_typ = uu____3290;
                   FStar_Syntax_Syntax.residual_flags =
-                    (uu___173_3289.FStar_Syntax_Syntax.residual_flags)
+                    (uu___169_3289.FStar_Syntax_Syntax.residual_flags)
                 } in
               FStar_Pervasives_Native.Some uu____3288 in
         match bs with
@@ -1299,16 +1294,16 @@
       match l with
       | FStar_Pervasives_Native.Some rc ->
           let uu____3843 =
-            let uu___174_3844 = rc in
+            let uu___170_3844 = rc in
             let uu____3845 =
               FStar_Util.map_opt rc.FStar_Syntax_Syntax.residual_typ
                 (FStar_Syntax_Subst.subst s) in
             {
               FStar_Syntax_Syntax.residual_effect =
-                (uu___174_3844.FStar_Syntax_Syntax.residual_effect);
+                (uu___170_3844.FStar_Syntax_Syntax.residual_effect);
               FStar_Syntax_Syntax.residual_typ = uu____3845;
               FStar_Syntax_Syntax.residual_flags =
-                (uu___174_3844.FStar_Syntax_Syntax.residual_flags)
+                (uu___170_3844.FStar_Syntax_Syntax.residual_flags)
             } in
           FStar_Pervasives_Native.Some uu____3843
       | uu____3852 -> l in
@@ -2703,14 +2698,14 @@
             let uu____8716 = head_and_args' t in
             (match uu____8716 with
              | (hd1,args) ->
-                 let uu___175_8749 = t in
+                 let uu___171_8749 = t in
                  {
                    FStar_Syntax_Syntax.n =
                      (FStar_Syntax_Syntax.Tm_app (hd1, args));
                    FStar_Syntax_Syntax.pos =
-                     (uu___175_8749.FStar_Syntax_Syntax.pos);
+                     (uu___171_8749.FStar_Syntax_Syntax.pos);
                    FStar_Syntax_Syntax.vars =
-                     (uu___175_8749.FStar_Syntax_Syntax.vars)
+                     (uu___171_8749.FStar_Syntax_Syntax.vars)
                  })
         | uu____8760 -> t in
       let t11 = canon_app t1 in
@@ -2846,12 +2841,12 @@
             FStar_Syntax_Syntax.Tm_uinst uu____9432
         | uu____9440 -> tn in
       f
-        (let uu___176_9443 = t in
+        (let uu___172_9443 = t in
          {
            FStar_Syntax_Syntax.n = tn1;
-           FStar_Syntax_Syntax.pos = (uu___176_9443.FStar_Syntax_Syntax.pos);
+           FStar_Syntax_Syntax.pos = (uu___172_9443.FStar_Syntax_Syntax.pos);
            FStar_Syntax_Syntax.vars =
-             (uu___176_9443.FStar_Syntax_Syntax.vars)
+             (uu___172_9443.FStar_Syntax_Syntax.vars)
          })
 let rec (sizeof :FStar_Syntax_Syntax.term -> Prims.int)=
   fun t  ->
