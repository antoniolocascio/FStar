--- conflicted
+++ resolved
@@ -1,1513 +1,5 @@
 
 open Prims
-<<<<<<< HEAD
-let subst_to_string s =
-  let uu____14 =
-    FStar_All.pipe_right s
-      (FStar_List.map
-         (fun uu____22  ->
-            match uu____22 with
-            | (b,uu____26) ->
-                (b.FStar_Syntax_Syntax.ppname).FStar_Ident.idText)) in
-  FStar_All.pipe_right uu____14 (FStar_String.concat ", ")
-let rec apply_until_some f s =
-  match s with
-  | [] -> None
-  | s0::rest ->
-      let uu____61 = f s0 in
-      (match uu____61 with
-       | None  -> apply_until_some f rest
-       | Some st -> Some (rest, st))
-let map_some_curry f x uu___98_101 =
-  match uu___98_101 with | None  -> x | Some (a,b) -> f a b
-let apply_until_some_then_map f s g t =
-  let uu____162 = apply_until_some f s in
-  FStar_All.pipe_right uu____162 (map_some_curry g t)
-let compose_subst s1 s2 =
-  let s = FStar_List.append (Prims.fst s1) (Prims.fst s2) in
-  let ropt =
-    match Prims.snd s2 with
-    | Some uu____217 -> Prims.snd s2
-    | uu____220 -> Prims.snd s1 in
-  (s, ropt)
-let delay:
-  (FStar_Syntax_Syntax.term',FStar_Syntax_Syntax.term')
-    FStar_Syntax_Syntax.syntax ->
-    (FStar_Syntax_Syntax.subst_elt Prims.list Prims.list* FStar_Range.range
-      Prims.option) -> FStar_Syntax_Syntax.term
-  =
-  fun t  ->
-    fun s  ->
-      match t.FStar_Syntax_Syntax.n with
-      | FStar_Syntax_Syntax.Tm_delayed (FStar_Util.Inl (t',s'),m) ->
-          FStar_Syntax_Syntax.mk_Tm_delayed
-            (FStar_Util.Inl (t', (compose_subst s' s)))
-            t.FStar_Syntax_Syntax.pos
-      | uu____316 ->
-          FStar_Syntax_Syntax.mk_Tm_delayed (FStar_Util.Inl (t, s))
-            t.FStar_Syntax_Syntax.pos
-let rec force_uvar':
-  (FStar_Syntax_Syntax.term',FStar_Syntax_Syntax.term')
-    FStar_Syntax_Syntax.syntax ->
-    (FStar_Syntax_Syntax.term',FStar_Syntax_Syntax.term')
-      FStar_Syntax_Syntax.syntax
-  =
-  fun t  ->
-    match t.FStar_Syntax_Syntax.n with
-    | FStar_Syntax_Syntax.Tm_uvar (uv,uu____347) ->
-        let uu____360 = FStar_Unionfind.find uv in
-        (match uu____360 with
-         | FStar_Syntax_Syntax.Fixed t' -> force_uvar' t'
-         | uu____374 -> t)
-    | uu____378 -> t
-let force_uvar:
-  (FStar_Syntax_Syntax.term',FStar_Syntax_Syntax.term')
-    FStar_Syntax_Syntax.syntax ->
-    (FStar_Syntax_Syntax.term',FStar_Syntax_Syntax.term')
-      FStar_Syntax_Syntax.syntax
-  =
-  fun t  ->
-    let t' = force_uvar' t in
-    let uu____391 = FStar_Util.physical_equality t t' in
-    if uu____391
-    then t
-    else delay t' ([], (Some (t.FStar_Syntax_Syntax.pos)))
-let rec force_delayed_thunk:
-  (FStar_Syntax_Syntax.term',FStar_Syntax_Syntax.term')
-    FStar_Syntax_Syntax.syntax ->
-    (FStar_Syntax_Syntax.term',FStar_Syntax_Syntax.term')
-      FStar_Syntax_Syntax.syntax
-  =
-  fun t  ->
-    match t.FStar_Syntax_Syntax.n with
-    | FStar_Syntax_Syntax.Tm_delayed (f,m) ->
-        let uu____450 = FStar_ST.read m in
-        (match uu____450 with
-         | None  ->
-             (match f with
-              | FStar_Util.Inr c ->
-                  let t' =
-                    let uu____486 = c () in force_delayed_thunk uu____486 in
-                  (FStar_ST.write m (Some t'); t')
-              | uu____497 -> t)
-         | Some t' ->
-             let t'1 = force_delayed_thunk t' in
-             (FStar_ST.write m (Some t'1); t'1))
-    | uu____529 -> t
-let rec compress_univ:
-  FStar_Syntax_Syntax.universe -> FStar_Syntax_Syntax.universe =
-  fun u  ->
-    match u with
-    | FStar_Syntax_Syntax.U_unif u' ->
-        let uu____536 = FStar_Unionfind.find u' in
-        (match uu____536 with | Some u1 -> compress_univ u1 | uu____540 -> u)
-    | uu____542 -> u
-let subst_bv:
-  FStar_Syntax_Syntax.bv ->
-    FStar_Syntax_Syntax.subst_elt Prims.list ->
-      FStar_Syntax_Syntax.term Prims.option
-  =
-  fun a  ->
-    fun s  ->
-      FStar_Util.find_map s
-        (fun uu___99_552  ->
-           match uu___99_552 with
-           | FStar_Syntax_Syntax.DB (i,x) when
-               i = a.FStar_Syntax_Syntax.index ->
-               let uu____556 =
-                 let uu____557 =
-                   let uu____558 = FStar_Syntax_Syntax.range_of_bv a in
-                   FStar_Syntax_Syntax.set_range_of_bv x uu____558 in
-                 FStar_Syntax_Syntax.bv_to_name uu____557 in
-               Some uu____556
-           | uu____559 -> None)
-let subst_nm:
-  FStar_Syntax_Syntax.bv ->
-    FStar_Syntax_Syntax.subst_elt Prims.list ->
-      FStar_Syntax_Syntax.term Prims.option
-  =
-  fun a  ->
-    fun s  ->
-      FStar_Util.find_map s
-        (fun uu___100_569  ->
-           match uu___100_569 with
-           | FStar_Syntax_Syntax.NM (x,i) when FStar_Syntax_Syntax.bv_eq a x
-               ->
-               let uu____573 =
-                 FStar_Syntax_Syntax.bv_to_tm
-                   (let uu___105_574 = a in
-                    {
-                      FStar_Syntax_Syntax.ppname =
-                        (uu___105_574.FStar_Syntax_Syntax.ppname);
-                      FStar_Syntax_Syntax.index = i;
-                      FStar_Syntax_Syntax.sort =
-                        (uu___105_574.FStar_Syntax_Syntax.sort)
-                    }) in
-               Some uu____573
-           | FStar_Syntax_Syntax.NT (x,t) when FStar_Syntax_Syntax.bv_eq a x
-               -> Some t
-           | uu____583 -> None)
-let subst_univ_bv:
-  Prims.int ->
-    FStar_Syntax_Syntax.subst_elt Prims.list ->
-      FStar_Syntax_Syntax.universe Prims.option
-  =
-  fun x  ->
-    fun s  ->
-      FStar_Util.find_map s
-        (fun uu___101_593  ->
-           match uu___101_593 with
-           | FStar_Syntax_Syntax.UN (y,t) when x = y -> Some t
-           | uu____597 -> None)
-let subst_univ_nm:
-  FStar_Syntax_Syntax.univ_name ->
-    FStar_Syntax_Syntax.subst_elt Prims.list ->
-      FStar_Syntax_Syntax.universe Prims.option
-  =
-  fun x  ->
-    fun s  ->
-      FStar_Util.find_map s
-        (fun uu___102_607  ->
-           match uu___102_607 with
-           | FStar_Syntax_Syntax.UD (y,i) when
-               x.FStar_Ident.idText = y.FStar_Ident.idText ->
-               Some (FStar_Syntax_Syntax.U_bvar i)
-           | uu____611 -> None)
-let rec subst_univ:
-  FStar_Syntax_Syntax.subst_elt Prims.list Prims.list ->
-    FStar_Syntax_Syntax.universe -> FStar_Syntax_Syntax.universe
-  =
-  fun s  ->
-    fun u  ->
-      let u1 = compress_univ u in
-      match u1 with
-      | FStar_Syntax_Syntax.U_bvar x ->
-          apply_until_some_then_map (subst_univ_bv x) s subst_univ u1
-      | FStar_Syntax_Syntax.U_name x ->
-          apply_until_some_then_map (subst_univ_nm x) s subst_univ u1
-      | FStar_Syntax_Syntax.U_zero 
-        |FStar_Syntax_Syntax.U_unknown |FStar_Syntax_Syntax.U_unif _ -> u1
-      | FStar_Syntax_Syntax.U_succ u2 ->
-          let uu____629 = subst_univ s u2 in
-          FStar_Syntax_Syntax.U_succ uu____629
-      | FStar_Syntax_Syntax.U_max us ->
-          let uu____632 = FStar_List.map (subst_univ s) us in
-          FStar_Syntax_Syntax.U_max uu____632
-let tag_with_range t s =
-  match Prims.snd s with
-  | None  -> t
-  | Some r ->
-      let r1 = FStar_Range.set_use_range t.FStar_Syntax_Syntax.pos r in
-      let t' =
-        match t.FStar_Syntax_Syntax.n with
-        | FStar_Syntax_Syntax.Tm_bvar bv ->
-            let uu____665 = FStar_Syntax_Syntax.set_range_of_bv bv r1 in
-            FStar_Syntax_Syntax.Tm_bvar uu____665
-        | FStar_Syntax_Syntax.Tm_name bv ->
-            let uu____667 = FStar_Syntax_Syntax.set_range_of_bv bv r1 in
-            FStar_Syntax_Syntax.Tm_name uu____667
-        | FStar_Syntax_Syntax.Tm_fvar fv ->
-            let l = FStar_Syntax_Syntax.lid_of_fv fv in
-            let v1 =
-              let uu___106_675 = fv.FStar_Syntax_Syntax.fv_name in
-              {
-                FStar_Syntax_Syntax.v = (FStar_Ident.set_lid_range l r1);
-                FStar_Syntax_Syntax.ty =
-                  (uu___106_675.FStar_Syntax_Syntax.ty);
-                FStar_Syntax_Syntax.p = (uu___106_675.FStar_Syntax_Syntax.p)
-              } in
-            let fv1 =
-              let uu___107_691 = fv in
-              {
-                FStar_Syntax_Syntax.fv_name = v1;
-                FStar_Syntax_Syntax.fv_delta =
-                  (uu___107_691.FStar_Syntax_Syntax.fv_delta);
-                FStar_Syntax_Syntax.fv_qual =
-                  (uu___107_691.FStar_Syntax_Syntax.fv_qual)
-              } in
-            FStar_Syntax_Syntax.Tm_fvar fv1
-        | t' -> t' in
-      let uu___108_693 = t in
-      {
-        FStar_Syntax_Syntax.n = t';
-        FStar_Syntax_Syntax.tk = (uu___108_693.FStar_Syntax_Syntax.tk);
-        FStar_Syntax_Syntax.pos = r1;
-        FStar_Syntax_Syntax.vars = (uu___108_693.FStar_Syntax_Syntax.vars)
-      }
-let tag_lid_with_range l s =
-  match Prims.snd s with
-  | None  -> l
-  | Some r ->
-      let uu____720 =
-        FStar_Range.set_use_range (FStar_Ident.range_of_lid l) r in
-      FStar_Ident.set_lid_range l uu____720
-let mk_range:
-  FStar_Range.range -> FStar_Syntax_Syntax.subst_ts -> FStar_Range.range =
-  fun r  ->
-    fun s  ->
-      match Prims.snd s with
-      | None  -> r
-      | Some r' -> FStar_Range.set_use_range r r'
-let rec subst':
-  FStar_Syntax_Syntax.subst_ts ->
-    (FStar_Syntax_Syntax.term',FStar_Syntax_Syntax.term')
-      FStar_Syntax_Syntax.syntax ->
-      (FStar_Syntax_Syntax.term',FStar_Syntax_Syntax.term')
-        FStar_Syntax_Syntax.syntax
-  =
-  fun s  ->
-    fun t  ->
-      let subst_tail tl1 = subst' (tl1, (Prims.snd s)) in
-      match s with
-      | ([],None )|([]::[],None ) -> t
-      | uu____802 ->
-          let t0 = force_delayed_thunk t in
-          (match t0.FStar_Syntax_Syntax.n with
-           | FStar_Syntax_Syntax.Tm_unknown 
-             |FStar_Syntax_Syntax.Tm_constant _
-              |FStar_Syntax_Syntax.Tm_fvar _|FStar_Syntax_Syntax.Tm_uvar _ ->
-               tag_with_range t0 s
-           | FStar_Syntax_Syntax.Tm_delayed (FStar_Util.Inl (t',s'),m) ->
-               FStar_Syntax_Syntax.mk_Tm_delayed
-                 (FStar_Util.Inl (t', (compose_subst s' s)))
-                 t.FStar_Syntax_Syntax.pos
-           | FStar_Syntax_Syntax.Tm_delayed
-               (FStar_Util.Inr uu____883,uu____884) ->
-               failwith
-                 "Impossible: force_delayed_thunk removes lazy delayed nodes"
-           | FStar_Syntax_Syntax.Tm_bvar a ->
-               apply_until_some_then_map (subst_bv a) (Prims.fst s)
-                 subst_tail t0
-           | FStar_Syntax_Syntax.Tm_name a ->
-               apply_until_some_then_map (subst_nm a) (Prims.fst s)
-                 subst_tail t0
-           | FStar_Syntax_Syntax.Tm_type u ->
-               let uu____940 = mk_range t0.FStar_Syntax_Syntax.pos s in
-               let uu____941 =
-                 let uu____944 =
-                   let uu____945 = subst_univ (Prims.fst s) u in
-                   FStar_Syntax_Syntax.Tm_type uu____945 in
-                 FStar_Syntax_Syntax.mk uu____944 in
-               uu____941 None uu____940
-           | uu____957 ->
-               let uu____958 = mk_range t.FStar_Syntax_Syntax.pos s in
-               FStar_Syntax_Syntax.mk_Tm_delayed (FStar_Util.Inl (t0, s))
-                 uu____958)
-and subst_flags':
-  FStar_Syntax_Syntax.subst_ts ->
-    FStar_Syntax_Syntax.cflags Prims.list ->
-      FStar_Syntax_Syntax.cflags Prims.list
-  =
-  fun s  ->
-    fun flags  ->
-      FStar_All.pipe_right flags
-        (FStar_List.map
-           (fun uu___103_972  ->
-              match uu___103_972 with
-              | FStar_Syntax_Syntax.DECREASES a ->
-                  let uu____976 = subst' s a in
-                  FStar_Syntax_Syntax.DECREASES uu____976
-              | f -> f))
-and subst_comp_typ':
-  (FStar_Syntax_Syntax.subst_elt Prims.list Prims.list* FStar_Range.range
-    Prims.option) ->
-    FStar_Syntax_Syntax.comp_typ -> FStar_Syntax_Syntax.comp_typ
-  =
-  fun s  ->
-    fun t  ->
-      match s with
-      | ([],None )|([]::[],None ) -> t
-      | uu____996 ->
-          let uu___109_1002 = t in
-          let uu____1003 =
-            FStar_List.map (subst_univ (Prims.fst s))
-              t.FStar_Syntax_Syntax.comp_univs in
-          let uu____1007 =
-            tag_lid_with_range t.FStar_Syntax_Syntax.effect_name s in
-          let uu____1010 = subst' s t.FStar_Syntax_Syntax.result_typ in
-          let uu____1013 =
-            FStar_List.map
-              (fun uu____1027  ->
-                 match uu____1027 with
-                 | (t1,imp) ->
-                     let uu____1042 = subst' s t1 in (uu____1042, imp))
-              t.FStar_Syntax_Syntax.effect_args in
-          let uu____1047 = subst_flags' s t.FStar_Syntax_Syntax.flags in
-          {
-            FStar_Syntax_Syntax.comp_univs = uu____1003;
-            FStar_Syntax_Syntax.effect_name = uu____1007;
-            FStar_Syntax_Syntax.result_typ = uu____1010;
-            FStar_Syntax_Syntax.effect_args = uu____1013;
-            FStar_Syntax_Syntax.flags = uu____1047
-          }
-and subst_comp':
-  (FStar_Syntax_Syntax.subst_elt Prims.list Prims.list* FStar_Range.range
-    Prims.option) ->
-    (FStar_Syntax_Syntax.comp',Prims.unit) FStar_Syntax_Syntax.syntax ->
-      (FStar_Syntax_Syntax.comp',Prims.unit) FStar_Syntax_Syntax.syntax
-  =
-  fun s  ->
-    fun t  ->
-      match s with
-      | ([],None )|([]::[],None ) -> t
-      | uu____1069 ->
-          (match t.FStar_Syntax_Syntax.n with
-           | FStar_Syntax_Syntax.Total (t1,uopt) ->
-               let uu____1085 = subst' s t1 in
-               let uu____1086 =
-                 FStar_Option.map (subst_univ (Prims.fst s)) uopt in
-               FStar_Syntax_Syntax.mk_Total' uu____1085 uu____1086
-           | FStar_Syntax_Syntax.GTotal (t1,uopt) ->
-               let uu____1099 = subst' s t1 in
-               let uu____1100 =
-                 FStar_Option.map (subst_univ (Prims.fst s)) uopt in
-               FStar_Syntax_Syntax.mk_GTotal' uu____1099 uu____1100
-           | FStar_Syntax_Syntax.Comp ct ->
-               let uu____1106 = subst_comp_typ' s ct in
-               FStar_Syntax_Syntax.mk_Comp uu____1106)
-let shift:
-  Prims.int -> FStar_Syntax_Syntax.subst_elt -> FStar_Syntax_Syntax.subst_elt
-  =
-  fun n1  ->
-    fun s  ->
-      match s with
-      | FStar_Syntax_Syntax.DB (i,t) -> FStar_Syntax_Syntax.DB ((i + n1), t)
-      | FStar_Syntax_Syntax.UN (i,t) -> FStar_Syntax_Syntax.UN ((i + n1), t)
-      | FStar_Syntax_Syntax.NM (x,i) -> FStar_Syntax_Syntax.NM (x, (i + n1))
-      | FStar_Syntax_Syntax.UD (x,i) -> FStar_Syntax_Syntax.UD (x, (i + n1))
-      | FStar_Syntax_Syntax.NT uu____1121 -> s
-let shift_subst:
-  Prims.int ->
-    FStar_Syntax_Syntax.subst_t -> FStar_Syntax_Syntax.subst_elt Prims.list
-  = fun n1  -> fun s  -> FStar_List.map (shift n1) s
-let shift_subst' n1 s =
-  let uu____1153 =
-    FStar_All.pipe_right (Prims.fst s) (FStar_List.map (shift_subst n1)) in
-  (uu____1153, (Prims.snd s))
-let subst_binder' s uu____1175 =
-  match uu____1175 with
-  | (x,imp) ->
-      let uu____1180 =
-        let uu___110_1181 = x in
-        let uu____1182 = subst' s x.FStar_Syntax_Syntax.sort in
-        {
-          FStar_Syntax_Syntax.ppname =
-            (uu___110_1181.FStar_Syntax_Syntax.ppname);
-          FStar_Syntax_Syntax.index =
-            (uu___110_1181.FStar_Syntax_Syntax.index);
-          FStar_Syntax_Syntax.sort = uu____1182
-        } in
-      (uu____1180, imp)
-let subst_binders' s bs =
-  FStar_All.pipe_right bs
-    (FStar_List.mapi
-       (fun i  ->
-          fun b  ->
-            if i = (Prims.parse_int "0")
-            then subst_binder' s b
-            else
-              (let uu____1223 = shift_subst' i s in
-               subst_binder' uu____1223 b)))
-let subst_binders:
-  FStar_Syntax_Syntax.subst_elt Prims.list ->
-    FStar_Syntax_Syntax.binders ->
-      (FStar_Syntax_Syntax.bv* FStar_Syntax_Syntax.aqual) Prims.list
-  = fun s  -> fun bs  -> subst_binders' ([s], None) bs
-let subst_arg' s uu____1257 =
-  match uu____1257 with
-  | (t,imp) -> let uu____1268 = subst' s t in (uu____1268, imp)
-let subst_args' s = FStar_List.map (subst_arg' s)
-let subst_pat':
-  (FStar_Syntax_Syntax.subst_t Prims.list* FStar_Range.range Prims.option) ->
-    (FStar_Syntax_Syntax.pat',FStar_Syntax_Syntax.term')
-      FStar_Syntax_Syntax.withinfo_t -> (FStar_Syntax_Syntax.pat* Prims.int)
-  =
-  fun s  ->
-    fun p  ->
-      let rec aux n1 p1 =
-        match p1.FStar_Syntax_Syntax.v with
-        | FStar_Syntax_Syntax.Pat_disj [] ->
-            failwith "Impossible: empty disjunction"
-        | FStar_Syntax_Syntax.Pat_constant uu____1343 -> (p1, n1)
-        | FStar_Syntax_Syntax.Pat_disj (p2::ps) ->
-            let uu____1355 = aux n1 p2 in
-            (match uu____1355 with
-             | (p3,m) ->
-                 let ps1 =
-                   FStar_List.map
-                     (fun p4  ->
-                        let uu____1369 = aux n1 p4 in Prims.fst uu____1369)
-                     ps in
-                 ((let uu___111_1374 = p3 in
-                   {
-                     FStar_Syntax_Syntax.v =
-                       (FStar_Syntax_Syntax.Pat_disj (p3 :: ps1));
-                     FStar_Syntax_Syntax.ty =
-                       (uu___111_1374.FStar_Syntax_Syntax.ty);
-                     FStar_Syntax_Syntax.p =
-                       (uu___111_1374.FStar_Syntax_Syntax.p)
-                   }), m))
-        | FStar_Syntax_Syntax.Pat_cons (fv,pats) ->
-            let uu____1387 =
-              FStar_All.pipe_right pats
-                (FStar_List.fold_left
-                   (fun uu____1412  ->
-                      fun uu____1413  ->
-                        match (uu____1412, uu____1413) with
-                        | ((pats1,n2),(p2,imp)) ->
-                            let uu____1460 = aux n2 p2 in
-                            (match uu____1460 with
-                             | (p3,m) -> (((p3, imp) :: pats1), m))) 
-                   ([], n1)) in
-            (match uu____1387 with
-             | (pats1,n2) ->
-                 ((let uu___112_1492 = p1 in
-                   {
-                     FStar_Syntax_Syntax.v =
-                       (FStar_Syntax_Syntax.Pat_cons
-                          (fv, (FStar_List.rev pats1)));
-                     FStar_Syntax_Syntax.ty =
-                       (uu___112_1492.FStar_Syntax_Syntax.ty);
-                     FStar_Syntax_Syntax.p =
-                       (uu___112_1492.FStar_Syntax_Syntax.p)
-                   }), n2))
-        | FStar_Syntax_Syntax.Pat_var x ->
-            let s1 = shift_subst' n1 s in
-            let x1 =
-              let uu___113_1508 = x in
-              let uu____1509 = subst' s1 x.FStar_Syntax_Syntax.sort in
-              {
-                FStar_Syntax_Syntax.ppname =
-                  (uu___113_1508.FStar_Syntax_Syntax.ppname);
-                FStar_Syntax_Syntax.index =
-                  (uu___113_1508.FStar_Syntax_Syntax.index);
-                FStar_Syntax_Syntax.sort = uu____1509
-              } in
-            ((let uu___114_1514 = p1 in
-              {
-                FStar_Syntax_Syntax.v = (FStar_Syntax_Syntax.Pat_var x1);
-                FStar_Syntax_Syntax.ty =
-                  (uu___114_1514.FStar_Syntax_Syntax.ty);
-                FStar_Syntax_Syntax.p = (uu___114_1514.FStar_Syntax_Syntax.p)
-              }), (n1 + (Prims.parse_int "1")))
-        | FStar_Syntax_Syntax.Pat_wild x ->
-            let s1 = shift_subst' n1 s in
-            let x1 =
-              let uu___115_1525 = x in
-              let uu____1526 = subst' s1 x.FStar_Syntax_Syntax.sort in
-              {
-                FStar_Syntax_Syntax.ppname =
-                  (uu___115_1525.FStar_Syntax_Syntax.ppname);
-                FStar_Syntax_Syntax.index =
-                  (uu___115_1525.FStar_Syntax_Syntax.index);
-                FStar_Syntax_Syntax.sort = uu____1526
-              } in
-            ((let uu___116_1531 = p1 in
-              {
-                FStar_Syntax_Syntax.v = (FStar_Syntax_Syntax.Pat_wild x1);
-                FStar_Syntax_Syntax.ty =
-                  (uu___116_1531.FStar_Syntax_Syntax.ty);
-                FStar_Syntax_Syntax.p = (uu___116_1531.FStar_Syntax_Syntax.p)
-              }), (n1 + (Prims.parse_int "1")))
-        | FStar_Syntax_Syntax.Pat_dot_term (x,t0) ->
-            let s1 = shift_subst' n1 s in
-            let x1 =
-              let uu___117_1547 = x in
-              let uu____1548 = subst' s1 x.FStar_Syntax_Syntax.sort in
-              {
-                FStar_Syntax_Syntax.ppname =
-                  (uu___117_1547.FStar_Syntax_Syntax.ppname);
-                FStar_Syntax_Syntax.index =
-                  (uu___117_1547.FStar_Syntax_Syntax.index);
-                FStar_Syntax_Syntax.sort = uu____1548
-              } in
-            let t01 = subst' s1 t0 in
-            ((let uu___118_1556 = p1 in
-              {
-                FStar_Syntax_Syntax.v =
-                  (FStar_Syntax_Syntax.Pat_dot_term (x1, t01));
-                FStar_Syntax_Syntax.ty =
-                  (uu___118_1556.FStar_Syntax_Syntax.ty);
-                FStar_Syntax_Syntax.p = (uu___118_1556.FStar_Syntax_Syntax.p)
-              }), n1) in
-      aux (Prims.parse_int "0") p
-let push_subst_lcomp s lopt =
-  match lopt with
-  | None |Some (FStar_Util.Inr _) -> lopt
-  | Some (FStar_Util.Inl l) ->
-      let uu____1590 =
-        let uu____1593 =
-          let uu___119_1594 = l in
-          let uu____1595 = subst' s l.FStar_Syntax_Syntax.res_typ in
-          {
-            FStar_Syntax_Syntax.eff_name =
-              (uu___119_1594.FStar_Syntax_Syntax.eff_name);
-            FStar_Syntax_Syntax.res_typ = uu____1595;
-            FStar_Syntax_Syntax.cflags =
-              (uu___119_1594.FStar_Syntax_Syntax.cflags);
-            FStar_Syntax_Syntax.comp =
-              (fun uu____1598  ->
-                 let uu____1599 = l.FStar_Syntax_Syntax.comp () in
-                 subst_comp' s uu____1599)
-          } in
-        FStar_Util.Inl uu____1593 in
-      Some uu____1590
-let push_subst:
-  FStar_Syntax_Syntax.subst_ts ->
-    (FStar_Syntax_Syntax.term',FStar_Syntax_Syntax.term')
-      FStar_Syntax_Syntax.syntax ->
-      (FStar_Syntax_Syntax.term',FStar_Syntax_Syntax.term')
-        FStar_Syntax_Syntax.syntax
-  =
-  fun s  ->
-    fun t  ->
-      let mk1 t' =
-        let uu____1622 = mk_range t.FStar_Syntax_Syntax.pos s in
-        (FStar_Syntax_Syntax.mk t') None uu____1622 in
-      match t.FStar_Syntax_Syntax.n with
-      | FStar_Syntax_Syntax.Tm_delayed uu____1633 -> failwith "Impossible"
-      | FStar_Syntax_Syntax.Tm_constant _
-        |FStar_Syntax_Syntax.Tm_fvar _
-         |FStar_Syntax_Syntax.Tm_unknown |FStar_Syntax_Syntax.Tm_uvar _ ->
-          tag_with_range t s
-      | FStar_Syntax_Syntax.Tm_type _
-        |FStar_Syntax_Syntax.Tm_bvar _|FStar_Syntax_Syntax.Tm_name _ ->
-          subst' s t
-      | FStar_Syntax_Syntax.Tm_uinst (t',us) ->
-          let us1 = FStar_List.map (subst_univ (Prims.fst s)) us in
-          let uu____1675 = FStar_Syntax_Syntax.mk_Tm_uinst t' us1 in
-          tag_with_range uu____1675 s
-      | FStar_Syntax_Syntax.Tm_app (t0,args) ->
-          let uu____1696 =
-            let uu____1697 =
-              let uu____1707 = subst' s t0 in
-              let uu____1710 = (subst_args' s) args in
-              (uu____1707, uu____1710) in
-            FStar_Syntax_Syntax.Tm_app uu____1697 in
-          mk1 uu____1696
-      | FStar_Syntax_Syntax.Tm_ascribed (t0,(annot,topt),lopt) ->
-          let annot1 =
-            match annot with
-            | FStar_Util.Inl t1 ->
-                let uu____1782 = subst' s t1 in FStar_Util.Inl uu____1782
-            | FStar_Util.Inr c ->
-                let uu____1796 = subst_comp' s c in FStar_Util.Inr uu____1796 in
-          let uu____1803 =
-            let uu____1804 =
-              let uu____1822 = subst' s t0 in
-              let uu____1825 =
-                let uu____1837 = FStar_Util.map_opt topt (subst' s) in
-                (annot1, uu____1837) in
-              (uu____1822, uu____1825, lopt) in
-            FStar_Syntax_Syntax.Tm_ascribed uu____1804 in
-          mk1 uu____1803
-      | FStar_Syntax_Syntax.Tm_abs (bs,body,lopt) ->
-          let n1 = FStar_List.length bs in
-          let s' = shift_subst' n1 s in
-          let uu____1905 =
-            let uu____1906 =
-              let uu____1921 = subst_binders' s bs in
-              let uu____1925 = subst' s' body in
-              let uu____1928 = push_subst_lcomp s' lopt in
-              (uu____1921, uu____1925, uu____1928) in
-            FStar_Syntax_Syntax.Tm_abs uu____1906 in
-          mk1 uu____1905
-      | FStar_Syntax_Syntax.Tm_arrow (bs,comp) ->
-          let n1 = FStar_List.length bs in
-          let uu____1965 =
-            let uu____1966 =
-              let uu____1974 = subst_binders' s bs in
-              let uu____1978 =
-                let uu____1981 = shift_subst' n1 s in
-                subst_comp' uu____1981 comp in
-              (uu____1974, uu____1978) in
-            FStar_Syntax_Syntax.Tm_arrow uu____1966 in
-          mk1 uu____1965
-      | FStar_Syntax_Syntax.Tm_refine (x,phi) ->
-          let x1 =
-            let uu___120_2002 = x in
-            let uu____2003 = subst' s x.FStar_Syntax_Syntax.sort in
-            {
-              FStar_Syntax_Syntax.ppname =
-                (uu___120_2002.FStar_Syntax_Syntax.ppname);
-              FStar_Syntax_Syntax.index =
-                (uu___120_2002.FStar_Syntax_Syntax.index);
-              FStar_Syntax_Syntax.sort = uu____2003
-            } in
-          let phi1 =
-            let uu____2009 = shift_subst' (Prims.parse_int "1") s in
-            subst' uu____2009 phi in
-          mk1 (FStar_Syntax_Syntax.Tm_refine (x1, phi1))
-      | FStar_Syntax_Syntax.Tm_match (t0,pats) ->
-          let t01 = subst' s t0 in
-          let pats1 =
-            FStar_All.pipe_right pats
-              (FStar_List.map
-                 (fun uu____2092  ->
-                    match uu____2092 with
-                    | (pat,wopt,branch) ->
-                        let uu____2128 = subst_pat' s pat in
-                        (match uu____2128 with
-                         | (pat1,n1) ->
-                             let s1 = shift_subst' n1 s in
-                             let wopt1 =
-                               match wopt with
-                               | None  -> None
-                               | Some w ->
-                                   let uu____2163 = subst' s1 w in
-                                   Some uu____2163 in
-                             let branch1 = subst' s1 branch in
-                             (pat1, wopt1, branch1)))) in
-          mk1 (FStar_Syntax_Syntax.Tm_match (t01, pats1))
-      | FStar_Syntax_Syntax.Tm_let ((is_rec,lbs),body) ->
-          let n1 = FStar_List.length lbs in
-          let sn = shift_subst' n1 s in
-          let body1 = subst' sn body in
-          let lbs1 =
-            FStar_All.pipe_right lbs
-              (FStar_List.map
-                 (fun lb  ->
-                    let lbt = subst' s lb.FStar_Syntax_Syntax.lbtyp in
-                    let lbd =
-                      let uu____2223 =
-                        is_rec &&
-                          (FStar_Util.is_left lb.FStar_Syntax_Syntax.lbname) in
-                      if uu____2223
-                      then subst' sn lb.FStar_Syntax_Syntax.lbdef
-                      else subst' s lb.FStar_Syntax_Syntax.lbdef in
-                    let lbname =
-                      match lb.FStar_Syntax_Syntax.lbname with
-                      | FStar_Util.Inl x ->
-                          FStar_Util.Inl
-                            (let uu___121_2233 = x in
-                             {
-                               FStar_Syntax_Syntax.ppname =
-                                 (uu___121_2233.FStar_Syntax_Syntax.ppname);
-                               FStar_Syntax_Syntax.index =
-                                 (uu___121_2233.FStar_Syntax_Syntax.index);
-                               FStar_Syntax_Syntax.sort = lbt
-                             })
-                      | FStar_Util.Inr fv ->
-                          FStar_Util.Inr
-                            (let uu___122_2235 = fv in
-                             {
-                               FStar_Syntax_Syntax.fv_name =
-                                 (let uu___123_2236 =
-                                    fv.FStar_Syntax_Syntax.fv_name in
-                                  {
-                                    FStar_Syntax_Syntax.v =
-                                      (uu___123_2236.FStar_Syntax_Syntax.v);
-                                    FStar_Syntax_Syntax.ty = lbt;
-                                    FStar_Syntax_Syntax.p =
-                                      (uu___123_2236.FStar_Syntax_Syntax.p)
-                                  });
-                               FStar_Syntax_Syntax.fv_delta =
-                                 (uu___122_2235.FStar_Syntax_Syntax.fv_delta);
-                               FStar_Syntax_Syntax.fv_qual =
-                                 (uu___122_2235.FStar_Syntax_Syntax.fv_qual)
-                             }) in
-                    let uu___124_2251 = lb in
-                    {
-                      FStar_Syntax_Syntax.lbname = lbname;
-                      FStar_Syntax_Syntax.lbunivs =
-                        (uu___124_2251.FStar_Syntax_Syntax.lbunivs);
-                      FStar_Syntax_Syntax.lbtyp = lbt;
-                      FStar_Syntax_Syntax.lbeff =
-                        (uu___124_2251.FStar_Syntax_Syntax.lbeff);
-                      FStar_Syntax_Syntax.lbdef = lbd
-                    })) in
-          mk1 (FStar_Syntax_Syntax.Tm_let ((is_rec, lbs1), body1))
-      | FStar_Syntax_Syntax.Tm_meta (t0,FStar_Syntax_Syntax.Meta_pattern ps)
-          ->
-          let uu____2270 =
-            let uu____2271 =
-              let uu____2276 = subst' s t0 in
-              let uu____2279 =
-                let uu____2280 =
-                  FStar_All.pipe_right ps (FStar_List.map (subst_args' s)) in
-                FStar_Syntax_Syntax.Meta_pattern uu____2280 in
-              (uu____2276, uu____2279) in
-            FStar_Syntax_Syntax.Tm_meta uu____2271 in
-          mk1 uu____2270
-      | FStar_Syntax_Syntax.Tm_meta
-          (t0,FStar_Syntax_Syntax.Meta_monadic (m,t1)) ->
-          let uu____2322 =
-            let uu____2323 =
-              let uu____2328 = subst' s t0 in
-              let uu____2331 =
-                let uu____2332 =
-                  let uu____2337 = subst' s t1 in (m, uu____2337) in
-                FStar_Syntax_Syntax.Meta_monadic uu____2332 in
-              (uu____2328, uu____2331) in
-            FStar_Syntax_Syntax.Tm_meta uu____2323 in
-          mk1 uu____2322
-      | FStar_Syntax_Syntax.Tm_meta
-          (t0,FStar_Syntax_Syntax.Meta_monadic_lift (m1,m2,t1)) ->
-          let uu____2356 =
-            let uu____2357 =
-              let uu____2362 = subst' s t0 in
-              let uu____2365 =
-                let uu____2366 =
-                  let uu____2372 = subst' s t1 in (m1, m2, uu____2372) in
-                FStar_Syntax_Syntax.Meta_monadic_lift uu____2366 in
-              (uu____2362, uu____2365) in
-            FStar_Syntax_Syntax.Tm_meta uu____2357 in
-          mk1 uu____2356
-      | FStar_Syntax_Syntax.Tm_meta (t1,m) ->
-          let uu____2385 =
-            let uu____2386 = let uu____2391 = subst' s t1 in (uu____2391, m) in
-            FStar_Syntax_Syntax.Tm_meta uu____2386 in
-          mk1 uu____2385
-let rec compress: FStar_Syntax_Syntax.term -> FStar_Syntax_Syntax.term =
-  fun t  ->
-    let t1 = force_delayed_thunk t in
-    match t1.FStar_Syntax_Syntax.n with
-    | FStar_Syntax_Syntax.Tm_delayed (FStar_Util.Inl (t2,s),memo) ->
-        let t' = let uu____2454 = push_subst s t2 in compress uu____2454 in
-        (FStar_Unionfind.update_in_tx memo (Some t'); t')
-    | uu____2461 ->
-        let t' = force_uvar t1 in
-        (match t'.FStar_Syntax_Syntax.n with
-         | FStar_Syntax_Syntax.Tm_delayed uu____2465 -> compress t'
-         | uu____2486 -> t')
-let subst:
-  FStar_Syntax_Syntax.subst_elt Prims.list ->
-    FStar_Syntax_Syntax.term ->
-      (FStar_Syntax_Syntax.term',FStar_Syntax_Syntax.term')
-        FStar_Syntax_Syntax.syntax
-  = fun s  -> fun t  -> subst' ([s], None) t
-let set_use_range:
-  FStar_Range.range ->
-    FStar_Syntax_Syntax.term ->
-      (FStar_Syntax_Syntax.term',FStar_Syntax_Syntax.term')
-        FStar_Syntax_Syntax.syntax
-  =
-  fun r  ->
-    fun t  ->
-      subst'
-        ([],
-          (Some
-             (let uu___125_2510 = r in
-              {
-                FStar_Range.def_range = (r.FStar_Range.use_range);
-                FStar_Range.use_range = (uu___125_2510.FStar_Range.use_range)
-              }))) t
-let subst_comp:
-  FStar_Syntax_Syntax.subst_elt Prims.list ->
-    FStar_Syntax_Syntax.comp ->
-      (FStar_Syntax_Syntax.comp',Prims.unit) FStar_Syntax_Syntax.syntax
-  = fun s  -> fun t  -> subst_comp' ([s], None) t
-let closing_subst bs =
-  let uu____2538 =
-    FStar_List.fold_right
-      (fun uu____2547  ->
-         fun uu____2548  ->
-           match (uu____2547, uu____2548) with
-           | ((x,uu____2563),(subst1,n1)) ->
-               (((FStar_Syntax_Syntax.NM (x, n1)) :: subst1),
-                 (n1 + (Prims.parse_int "1")))) bs
-      ([], (Prims.parse_int "0")) in
-  FStar_All.pipe_right uu____2538 Prims.fst
-let open_binders' bs =
-  let rec aux bs1 o =
-    match bs1 with
-    | [] -> ([], o)
-    | (x,imp)::bs' ->
-        let x' =
-          let uu___126_2643 = FStar_Syntax_Syntax.freshen_bv x in
-          let uu____2644 = subst o x.FStar_Syntax_Syntax.sort in
-          {
-            FStar_Syntax_Syntax.ppname =
-              (uu___126_2643.FStar_Syntax_Syntax.ppname);
-            FStar_Syntax_Syntax.index =
-              (uu___126_2643.FStar_Syntax_Syntax.index);
-            FStar_Syntax_Syntax.sort = uu____2644
-          } in
-        let o1 =
-          let uu____2649 = shift_subst (Prims.parse_int "1") o in
-          (FStar_Syntax_Syntax.DB ((Prims.parse_int "0"), x')) :: uu____2649 in
-        let uu____2651 = aux bs' o1 in
-        (match uu____2651 with | (bs'1,o2) -> (((x', imp) :: bs'1), o2)) in
-  aux bs []
-let open_binders:
-  FStar_Syntax_Syntax.binders ->
-    (FStar_Syntax_Syntax.bv* FStar_Syntax_Syntax.aqual) Prims.list
-  = fun bs  -> let uu____2683 = open_binders' bs in Prims.fst uu____2683
-let open_term':
-  FStar_Syntax_Syntax.binders ->
-    FStar_Syntax_Syntax.term ->
-      (FStar_Syntax_Syntax.binders* FStar_Syntax_Syntax.term*
-        FStar_Syntax_Syntax.subst_t)
-  =
-  fun bs  ->
-    fun t  ->
-      let uu____2703 = open_binders' bs in
-      match uu____2703 with
-      | (bs',opening) ->
-          let uu____2723 = subst opening t in (bs', uu____2723, opening)
-let open_term:
-  FStar_Syntax_Syntax.binders ->
-    FStar_Syntax_Syntax.term ->
-      (FStar_Syntax_Syntax.binders* FStar_Syntax_Syntax.term)
-  =
-  fun bs  ->
-    fun t  ->
-      let uu____2736 = open_term' bs t in
-      match uu____2736 with | (b,t1,uu____2744) -> (b, t1)
-let open_comp:
-  FStar_Syntax_Syntax.binders ->
-    FStar_Syntax_Syntax.comp ->
-      (FStar_Syntax_Syntax.binders* FStar_Syntax_Syntax.comp)
-  =
-  fun bs  ->
-    fun t  ->
-      let uu____2753 = open_binders' bs in
-      match uu____2753 with
-      | (bs',opening) ->
-          let uu____2772 = subst_comp opening t in (bs', uu____2772)
-let open_pat:
-  FStar_Syntax_Syntax.pat ->
-    (FStar_Syntax_Syntax.pat* FStar_Syntax_Syntax.subst_t)
-  =
-  fun p  ->
-    let rec aux_disj sub1 renaming p1 =
-      match p1.FStar_Syntax_Syntax.v with
-      | FStar_Syntax_Syntax.Pat_disj uu____2809 -> failwith "impossible"
-      | FStar_Syntax_Syntax.Pat_constant uu____2815 -> p1
-      | FStar_Syntax_Syntax.Pat_cons (fv,pats) ->
-          let uu___127_2828 = p1 in
-          let uu____2831 =
-            let uu____2832 =
-              let uu____2840 =
-                FStar_All.pipe_right pats
-                  (FStar_List.map
-                     (fun uu____2864  ->
-                        match uu____2864 with
-                        | (p2,b) ->
-                            let uu____2879 = aux_disj sub1 renaming p2 in
-                            (uu____2879, b))) in
-              (fv, uu____2840) in
-            FStar_Syntax_Syntax.Pat_cons uu____2832 in
-          {
-            FStar_Syntax_Syntax.v = uu____2831;
-            FStar_Syntax_Syntax.ty = (uu___127_2828.FStar_Syntax_Syntax.ty);
-            FStar_Syntax_Syntax.p = (uu___127_2828.FStar_Syntax_Syntax.p)
-          }
-      | FStar_Syntax_Syntax.Pat_var x ->
-          let yopt =
-            FStar_Util.find_map renaming
-              (fun uu___104_2894  ->
-                 match uu___104_2894 with
-                 | (x',y) when
-                     (x.FStar_Syntax_Syntax.ppname).FStar_Ident.idText =
-                       (x'.FStar_Syntax_Syntax.ppname).FStar_Ident.idText
-                     -> Some y
-                 | uu____2900 -> None) in
-          let y =
-            match yopt with
-            | None  ->
-                let uu___128_2904 = FStar_Syntax_Syntax.freshen_bv x in
-                let uu____2905 = subst sub1 x.FStar_Syntax_Syntax.sort in
-                {
-                  FStar_Syntax_Syntax.ppname =
-                    (uu___128_2904.FStar_Syntax_Syntax.ppname);
-                  FStar_Syntax_Syntax.index =
-                    (uu___128_2904.FStar_Syntax_Syntax.index);
-                  FStar_Syntax_Syntax.sort = uu____2905
-                }
-            | Some y -> y in
-          let uu___129_2909 = p1 in
-          {
-            FStar_Syntax_Syntax.v = (FStar_Syntax_Syntax.Pat_var y);
-            FStar_Syntax_Syntax.ty = (uu___129_2909.FStar_Syntax_Syntax.ty);
-            FStar_Syntax_Syntax.p = (uu___129_2909.FStar_Syntax_Syntax.p)
-          }
-      | FStar_Syntax_Syntax.Pat_wild x ->
-          let x' =
-            let uu___130_2914 = FStar_Syntax_Syntax.freshen_bv x in
-            let uu____2915 = subst sub1 x.FStar_Syntax_Syntax.sort in
-            {
-              FStar_Syntax_Syntax.ppname =
-                (uu___130_2914.FStar_Syntax_Syntax.ppname);
-              FStar_Syntax_Syntax.index =
-                (uu___130_2914.FStar_Syntax_Syntax.index);
-              FStar_Syntax_Syntax.sort = uu____2915
-            } in
-          let uu___131_2918 = p1 in
-          {
-            FStar_Syntax_Syntax.v = (FStar_Syntax_Syntax.Pat_wild x');
-            FStar_Syntax_Syntax.ty = (uu___131_2918.FStar_Syntax_Syntax.ty);
-            FStar_Syntax_Syntax.p = (uu___131_2918.FStar_Syntax_Syntax.p)
-          }
-      | FStar_Syntax_Syntax.Pat_dot_term (x,t0) ->
-          let x1 =
-            let uu___132_2928 = x in
-            let uu____2929 = subst sub1 x.FStar_Syntax_Syntax.sort in
-            {
-              FStar_Syntax_Syntax.ppname =
-                (uu___132_2928.FStar_Syntax_Syntax.ppname);
-              FStar_Syntax_Syntax.index =
-                (uu___132_2928.FStar_Syntax_Syntax.index);
-              FStar_Syntax_Syntax.sort = uu____2929
-            } in
-          let t01 = subst sub1 t0 in
-          let uu___133_2933 = p1 in
-          {
-            FStar_Syntax_Syntax.v =
-              (FStar_Syntax_Syntax.Pat_dot_term (x1, t01));
-            FStar_Syntax_Syntax.ty = (uu___133_2933.FStar_Syntax_Syntax.ty);
-            FStar_Syntax_Syntax.p = (uu___133_2933.FStar_Syntax_Syntax.p)
-          } in
-    let rec aux sub1 renaming p1 =
-      match p1.FStar_Syntax_Syntax.v with
-      | FStar_Syntax_Syntax.Pat_disj [] ->
-          failwith "Impossible: empty disjunction"
-      | FStar_Syntax_Syntax.Pat_constant uu____2987 -> (p1, sub1, renaming)
-      | FStar_Syntax_Syntax.Pat_disj (p2::ps) ->
-          let uu____3003 = aux sub1 renaming p2 in
-          (match uu____3003 with
-           | (p3,sub2,renaming1) ->
-               let ps1 = FStar_List.map (aux_disj sub2 renaming1) ps in
-               ((let uu___134_3051 = p3 in
-                 {
-                   FStar_Syntax_Syntax.v =
-                     (FStar_Syntax_Syntax.Pat_disj (p3 :: ps1));
-                   FStar_Syntax_Syntax.ty =
-                     (uu___134_3051.FStar_Syntax_Syntax.ty);
-                   FStar_Syntax_Syntax.p =
-                     (uu___134_3051.FStar_Syntax_Syntax.p)
-                 }), sub2, renaming1))
-      | FStar_Syntax_Syntax.Pat_cons (fv,pats) ->
-          let uu____3068 =
-            FStar_All.pipe_right pats
-              (FStar_List.fold_left
-                 (fun uu____3114  ->
-                    fun uu____3115  ->
-                      match (uu____3114, uu____3115) with
-                      | ((pats1,sub2,renaming1),(p2,imp)) ->
-                          let uu____3203 = aux sub2 renaming1 p2 in
-                          (match uu____3203 with
-                           | (p3,sub3,renaming2) ->
-                               (((p3, imp) :: pats1), sub3, renaming2)))
-                 ([], sub1, renaming)) in
-          (match uu____3068 with
-           | (pats1,sub2,renaming1) ->
-               ((let uu___135_3304 = p1 in
-                 {
-                   FStar_Syntax_Syntax.v =
-                     (FStar_Syntax_Syntax.Pat_cons
-                        (fv, (FStar_List.rev pats1)));
-                   FStar_Syntax_Syntax.ty =
-                     (uu___135_3304.FStar_Syntax_Syntax.ty);
-                   FStar_Syntax_Syntax.p =
-                     (uu___135_3304.FStar_Syntax_Syntax.p)
-                 }), sub2, renaming1))
-      | FStar_Syntax_Syntax.Pat_var x ->
-          let x' =
-            let uu___136_3318 = FStar_Syntax_Syntax.freshen_bv x in
-            let uu____3319 = subst sub1 x.FStar_Syntax_Syntax.sort in
-            {
-              FStar_Syntax_Syntax.ppname =
-                (uu___136_3318.FStar_Syntax_Syntax.ppname);
-              FStar_Syntax_Syntax.index =
-                (uu___136_3318.FStar_Syntax_Syntax.index);
-              FStar_Syntax_Syntax.sort = uu____3319
-            } in
-          let sub2 =
-            let uu____3324 = shift_subst (Prims.parse_int "1") sub1 in
-            (FStar_Syntax_Syntax.DB ((Prims.parse_int "0"), x')) ::
-              uu____3324 in
-          ((let uu___137_3332 = p1 in
-            {
-              FStar_Syntax_Syntax.v = (FStar_Syntax_Syntax.Pat_var x');
-              FStar_Syntax_Syntax.ty = (uu___137_3332.FStar_Syntax_Syntax.ty);
-              FStar_Syntax_Syntax.p = (uu___137_3332.FStar_Syntax_Syntax.p)
-            }), sub2, ((x, x') :: renaming))
-      | FStar_Syntax_Syntax.Pat_wild x ->
-          let x' =
-            let uu___138_3339 = FStar_Syntax_Syntax.freshen_bv x in
-            let uu____3340 = subst sub1 x.FStar_Syntax_Syntax.sort in
-            {
-              FStar_Syntax_Syntax.ppname =
-                (uu___138_3339.FStar_Syntax_Syntax.ppname);
-              FStar_Syntax_Syntax.index =
-                (uu___138_3339.FStar_Syntax_Syntax.index);
-              FStar_Syntax_Syntax.sort = uu____3340
-            } in
-          let sub2 =
-            let uu____3345 = shift_subst (Prims.parse_int "1") sub1 in
-            (FStar_Syntax_Syntax.DB ((Prims.parse_int "0"), x')) ::
-              uu____3345 in
-          ((let uu___139_3353 = p1 in
-            {
-              FStar_Syntax_Syntax.v = (FStar_Syntax_Syntax.Pat_wild x');
-              FStar_Syntax_Syntax.ty = (uu___139_3353.FStar_Syntax_Syntax.ty);
-              FStar_Syntax_Syntax.p = (uu___139_3353.FStar_Syntax_Syntax.p)
-            }), sub2, ((x, x') :: renaming))
-      | FStar_Syntax_Syntax.Pat_dot_term (x,t0) ->
-          let x1 =
-            let uu___140_3365 = x in
-            let uu____3366 = subst sub1 x.FStar_Syntax_Syntax.sort in
-            {
-              FStar_Syntax_Syntax.ppname =
-                (uu___140_3365.FStar_Syntax_Syntax.ppname);
-              FStar_Syntax_Syntax.index =
-                (uu___140_3365.FStar_Syntax_Syntax.index);
-              FStar_Syntax_Syntax.sort = uu____3366
-            } in
-          let t01 = subst sub1 t0 in
-          ((let uu___141_3376 = p1 in
-            {
-              FStar_Syntax_Syntax.v =
-                (FStar_Syntax_Syntax.Pat_dot_term (x1, t01));
-              FStar_Syntax_Syntax.ty = (uu___141_3376.FStar_Syntax_Syntax.ty);
-              FStar_Syntax_Syntax.p = (uu___141_3376.FStar_Syntax_Syntax.p)
-            }), sub1, renaming) in
-    let uu____3379 = aux [] [] p in
-    match uu____3379 with | (p1,sub1,uu____3395) -> (p1, sub1)
-let open_branch: FStar_Syntax_Syntax.branch -> FStar_Syntax_Syntax.branch =
-  fun uu____3413  ->
-    match uu____3413 with
-    | (p,wopt,e) ->
-        let uu____3431 = open_pat p in
-        (match uu____3431 with
-         | (p1,opening) ->
-             let wopt1 =
-               match wopt with
-               | None  -> None
-               | Some w ->
-                   let uu____3446 = subst opening w in Some uu____3446 in
-             let e1 = subst opening e in (p1, wopt1, e1))
-let close:
-  FStar_Syntax_Syntax.binders ->
-    FStar_Syntax_Syntax.term -> FStar_Syntax_Syntax.term
-  =
-  fun bs  ->
-    fun t  -> let uu____3455 = closing_subst bs in subst uu____3455 t
-let close_comp:
-  FStar_Syntax_Syntax.binders ->
-    FStar_Syntax_Syntax.comp -> FStar_Syntax_Syntax.comp
-  =
-  fun bs  ->
-    fun c  -> let uu____3463 = closing_subst bs in subst_comp uu____3463 c
-let close_binders:
-  FStar_Syntax_Syntax.binders ->
-    (FStar_Syntax_Syntax.bv* FStar_Syntax_Syntax.aqual) Prims.list
-  =
-  fun bs  ->
-    let rec aux s bs1 =
-      match bs1 with
-      | [] -> []
-      | (x,imp)::tl1 ->
-          let x1 =
-            let uu___142_3496 = x in
-            let uu____3497 = subst s x.FStar_Syntax_Syntax.sort in
-            {
-              FStar_Syntax_Syntax.ppname =
-                (uu___142_3496.FStar_Syntax_Syntax.ppname);
-              FStar_Syntax_Syntax.index =
-                (uu___142_3496.FStar_Syntax_Syntax.index);
-              FStar_Syntax_Syntax.sort = uu____3497
-            } in
-          let s' =
-            let uu____3502 = shift_subst (Prims.parse_int "1") s in
-            (FStar_Syntax_Syntax.NM (x1, (Prims.parse_int "0"))) ::
-              uu____3502 in
-          let uu____3504 = aux s' tl1 in (x1, imp) :: uu____3504 in
-    aux [] bs
-let close_lcomp:
-  FStar_Syntax_Syntax.binders ->
-    FStar_Syntax_Syntax.lcomp -> FStar_Syntax_Syntax.lcomp
-  =
-  fun bs  ->
-    fun lc  ->
-      let s = closing_subst bs in
-      let uu___143_3518 = lc in
-      let uu____3519 = subst s lc.FStar_Syntax_Syntax.res_typ in
-      {
-        FStar_Syntax_Syntax.eff_name =
-          (uu___143_3518.FStar_Syntax_Syntax.eff_name);
-        FStar_Syntax_Syntax.res_typ = uu____3519;
-        FStar_Syntax_Syntax.cflags =
-          (uu___143_3518.FStar_Syntax_Syntax.cflags);
-        FStar_Syntax_Syntax.comp =
-          (fun uu____3522  ->
-             let uu____3523 = lc.FStar_Syntax_Syntax.comp () in
-             subst_comp s uu____3523)
-      }
-let close_pat:
-  (FStar_Syntax_Syntax.pat',FStar_Syntax_Syntax.term')
-    FStar_Syntax_Syntax.withinfo_t ->
-    ((FStar_Syntax_Syntax.pat',FStar_Syntax_Syntax.term')
-      FStar_Syntax_Syntax.withinfo_t* FStar_Syntax_Syntax.subst_elt
-      Prims.list)
-  =
-  fun p  ->
-    let rec aux sub1 p1 =
-      match p1.FStar_Syntax_Syntax.v with
-      | FStar_Syntax_Syntax.Pat_disj [] ->
-          failwith "Impossible: empty disjunction"
-      | FStar_Syntax_Syntax.Pat_constant uu____3566 -> (p1, sub1)
-      | FStar_Syntax_Syntax.Pat_disj (p2::ps) ->
-          let uu____3579 = aux sub1 p2 in
-          (match uu____3579 with
-           | (p3,sub2) ->
-               let ps1 =
-                 FStar_List.map
-                   (fun p4  ->
-                      let uu____3609 = aux sub2 p4 in Prims.fst uu____3609)
-                   ps in
-               ((let uu___144_3621 = p3 in
-                 {
-                   FStar_Syntax_Syntax.v =
-                     (FStar_Syntax_Syntax.Pat_disj (p3 :: ps1));
-                   FStar_Syntax_Syntax.ty =
-                     (uu___144_3621.FStar_Syntax_Syntax.ty);
-                   FStar_Syntax_Syntax.p =
-                     (uu___144_3621.FStar_Syntax_Syntax.p)
-                 }), sub2))
-      | FStar_Syntax_Syntax.Pat_cons (fv,pats) ->
-          let uu____3638 =
-            FStar_All.pipe_right pats
-              (FStar_List.fold_left
-                 (fun uu____3672  ->
-                    fun uu____3673  ->
-                      match (uu____3672, uu____3673) with
-                      | ((pats1,sub2),(p2,imp)) ->
-                          let uu____3738 = aux sub2 p2 in
-                          (match uu____3738 with
-                           | (p3,sub3) -> (((p3, imp) :: pats1), sub3)))
-                 ([], sub1)) in
-          (match uu____3638 with
-           | (pats1,sub2) ->
-               ((let uu___145_3804 = p1 in
-                 {
-                   FStar_Syntax_Syntax.v =
-                     (FStar_Syntax_Syntax.Pat_cons
-                        (fv, (FStar_List.rev pats1)));
-                   FStar_Syntax_Syntax.ty =
-                     (uu___145_3804.FStar_Syntax_Syntax.ty);
-                   FStar_Syntax_Syntax.p =
-                     (uu___145_3804.FStar_Syntax_Syntax.p)
-                 }), sub2))
-      | FStar_Syntax_Syntax.Pat_var x ->
-          let x1 =
-            let uu___146_3818 = x in
-            let uu____3819 = subst sub1 x.FStar_Syntax_Syntax.sort in
-            {
-              FStar_Syntax_Syntax.ppname =
-                (uu___146_3818.FStar_Syntax_Syntax.ppname);
-              FStar_Syntax_Syntax.index =
-                (uu___146_3818.FStar_Syntax_Syntax.index);
-              FStar_Syntax_Syntax.sort = uu____3819
-            } in
-          let sub2 =
-            let uu____3824 = shift_subst (Prims.parse_int "1") sub1 in
-            (FStar_Syntax_Syntax.NM (x1, (Prims.parse_int "0"))) ::
-              uu____3824 in
-          ((let uu___147_3829 = p1 in
-            {
-              FStar_Syntax_Syntax.v = (FStar_Syntax_Syntax.Pat_var x1);
-              FStar_Syntax_Syntax.ty = (uu___147_3829.FStar_Syntax_Syntax.ty);
-              FStar_Syntax_Syntax.p = (uu___147_3829.FStar_Syntax_Syntax.p)
-            }), sub2)
-      | FStar_Syntax_Syntax.Pat_wild x ->
-          let x1 =
-            let uu___148_3834 = x in
-            let uu____3835 = subst sub1 x.FStar_Syntax_Syntax.sort in
-            {
-              FStar_Syntax_Syntax.ppname =
-                (uu___148_3834.FStar_Syntax_Syntax.ppname);
-              FStar_Syntax_Syntax.index =
-                (uu___148_3834.FStar_Syntax_Syntax.index);
-              FStar_Syntax_Syntax.sort = uu____3835
-            } in
-          let sub2 =
-            let uu____3840 = shift_subst (Prims.parse_int "1") sub1 in
-            (FStar_Syntax_Syntax.NM (x1, (Prims.parse_int "0"))) ::
-              uu____3840 in
-          ((let uu___149_3845 = p1 in
-            {
-              FStar_Syntax_Syntax.v = (FStar_Syntax_Syntax.Pat_wild x1);
-              FStar_Syntax_Syntax.ty = (uu___149_3845.FStar_Syntax_Syntax.ty);
-              FStar_Syntax_Syntax.p = (uu___149_3845.FStar_Syntax_Syntax.p)
-            }), sub2)
-      | FStar_Syntax_Syntax.Pat_dot_term (x,t0) ->
-          let x1 =
-            let uu___150_3855 = x in
-            let uu____3856 = subst sub1 x.FStar_Syntax_Syntax.sort in
-            {
-              FStar_Syntax_Syntax.ppname =
-                (uu___150_3855.FStar_Syntax_Syntax.ppname);
-              FStar_Syntax_Syntax.index =
-                (uu___150_3855.FStar_Syntax_Syntax.index);
-              FStar_Syntax_Syntax.sort = uu____3856
-            } in
-          let t01 = subst sub1 t0 in
-          ((let uu___151_3863 = p1 in
-            {
-              FStar_Syntax_Syntax.v =
-                (FStar_Syntax_Syntax.Pat_dot_term (x1, t01));
-              FStar_Syntax_Syntax.ty = (uu___151_3863.FStar_Syntax_Syntax.ty);
-              FStar_Syntax_Syntax.p = (uu___151_3863.FStar_Syntax_Syntax.p)
-            }), sub1) in
-    aux [] p
-let close_branch: FStar_Syntax_Syntax.branch -> FStar_Syntax_Syntax.branch =
-  fun uu____3868  ->
-    match uu____3868 with
-    | (p,wopt,e) ->
-        let uu____3886 = close_pat p in
-        (match uu____3886 with
-         | (p1,closing) ->
-             let wopt1 =
-               match wopt with
-               | None  -> None
-               | Some w ->
-                   let uu____3910 = subst closing w in Some uu____3910 in
-             let e1 = subst closing e in (p1, wopt1, e1))
-let univ_var_opening:
-  FStar_Syntax_Syntax.univ_names ->
-    (FStar_Syntax_Syntax.subst_elt Prims.list* FStar_Syntax_Syntax.univ_name
-      Prims.list)
-  =
-  fun us  ->
-    let n1 = (FStar_List.length us) - (Prims.parse_int "1") in
-    let uu____3926 =
-      let uu____3931 =
-        FStar_All.pipe_right us
-          (FStar_List.mapi
-             (fun i  ->
-                fun u  ->
-                  let u' =
-                    FStar_Syntax_Syntax.new_univ_name
-                      (Some (u.FStar_Ident.idRange)) in
-                  ((FStar_Syntax_Syntax.UN
-                      ((n1 - i), (FStar_Syntax_Syntax.U_name u'))), u'))) in
-      FStar_All.pipe_right uu____3931 FStar_List.unzip in
-    match uu____3926 with | (s,us') -> (s, us')
-let open_univ_vars:
-  FStar_Syntax_Syntax.univ_names ->
-    FStar_Syntax_Syntax.term ->
-      (FStar_Syntax_Syntax.univ_names* FStar_Syntax_Syntax.term)
-  =
-  fun us  ->
-    fun t  ->
-      let uu____3972 = univ_var_opening us in
-      match uu____3972 with | (s,us') -> let t1 = subst s t in (us', t1)
-let open_univ_vars_comp:
-  FStar_Syntax_Syntax.univ_names ->
-    FStar_Syntax_Syntax.comp ->
-      (FStar_Syntax_Syntax.univ_names* FStar_Syntax_Syntax.comp)
-  =
-  fun us  ->
-    fun c  ->
-      let uu____3997 = univ_var_opening us in
-      match uu____3997 with
-      | (s,us') -> let uu____4010 = subst_comp s c in (us', uu____4010)
-let close_univ_vars:
-  FStar_Syntax_Syntax.univ_names ->
-    FStar_Syntax_Syntax.term -> FStar_Syntax_Syntax.term
-  =
-  fun us  ->
-    fun t  ->
-      let n1 = (FStar_List.length us) - (Prims.parse_int "1") in
-      let s =
-        FStar_All.pipe_right us
-          (FStar_List.mapi
-             (fun i  -> fun u  -> FStar_Syntax_Syntax.UD (u, (n1 - i)))) in
-      subst s t
-let close_univ_vars_comp:
-  FStar_Syntax_Syntax.univ_names ->
-    FStar_Syntax_Syntax.comp -> FStar_Syntax_Syntax.comp
-  =
-  fun us  ->
-    fun c  ->
-      let n1 = (FStar_List.length us) - (Prims.parse_int "1") in
-      let s =
-        FStar_All.pipe_right us
-          (FStar_List.mapi
-             (fun i  -> fun u  -> FStar_Syntax_Syntax.UD (u, (n1 - i)))) in
-      subst_comp s c
-let open_let_rec:
-  FStar_Syntax_Syntax.letbinding Prims.list ->
-    FStar_Syntax_Syntax.term ->
-      (FStar_Syntax_Syntax.letbinding Prims.list* FStar_Syntax_Syntax.term)
-  =
-  fun lbs  ->
-    fun t  ->
-      let uu____4053 = FStar_Syntax_Syntax.is_top_level lbs in
-      if uu____4053
-      then (lbs, t)
-      else
-        (let uu____4059 =
-           FStar_List.fold_right
-             (fun lb  ->
-                fun uu____4071  ->
-                  match uu____4071 with
-                  | (i,lbs1,out) ->
-                      let x =
-                        let uu____4090 =
-                          FStar_Util.left lb.FStar_Syntax_Syntax.lbname in
-                        FStar_Syntax_Syntax.freshen_bv uu____4090 in
-                      ((i + (Prims.parse_int "1")),
-                        ((let uu___152_4093 = lb in
-                          {
-                            FStar_Syntax_Syntax.lbname = (FStar_Util.Inl x);
-                            FStar_Syntax_Syntax.lbunivs =
-                              (uu___152_4093.FStar_Syntax_Syntax.lbunivs);
-                            FStar_Syntax_Syntax.lbtyp =
-                              (uu___152_4093.FStar_Syntax_Syntax.lbtyp);
-                            FStar_Syntax_Syntax.lbeff =
-                              (uu___152_4093.FStar_Syntax_Syntax.lbeff);
-                            FStar_Syntax_Syntax.lbdef =
-                              (uu___152_4093.FStar_Syntax_Syntax.lbdef)
-                          }) :: lbs1), ((FStar_Syntax_Syntax.DB (i, x)) ::
-                        out))) lbs ((Prims.parse_int "0"), [], []) in
-         match uu____4059 with
-         | (n_let_recs,lbs1,let_rec_opening) ->
-             let lbs2 =
-               FStar_All.pipe_right lbs1
-                 (FStar_List.map
-                    (fun lb  ->
-                       let uu____4111 =
-                         FStar_List.fold_right
-                           (fun u  ->
-                              fun uu____4123  ->
-                                match uu____4123 with
-                                | (i,us,out) ->
-                                    let u1 =
-                                      FStar_Syntax_Syntax.new_univ_name None in
-                                    ((i + (Prims.parse_int "1")), (u1 :: us),
-                                      ((FStar_Syntax_Syntax.UN
-                                          (i,
-                                            (FStar_Syntax_Syntax.U_name u1)))
-                                      :: out)))
-                           lb.FStar_Syntax_Syntax.lbunivs
-                           (n_let_recs, [], let_rec_opening) in
-                       match uu____4111 with
-                       | (uu____4146,us,u_let_rec_opening) ->
-                           let uu___153_4153 = lb in
-                           let uu____4154 =
-                             subst u_let_rec_opening
-                               lb.FStar_Syntax_Syntax.lbdef in
-                           {
-                             FStar_Syntax_Syntax.lbname =
-                               (uu___153_4153.FStar_Syntax_Syntax.lbname);
-                             FStar_Syntax_Syntax.lbunivs = us;
-                             FStar_Syntax_Syntax.lbtyp =
-                               (uu___153_4153.FStar_Syntax_Syntax.lbtyp);
-                             FStar_Syntax_Syntax.lbeff =
-                               (uu___153_4153.FStar_Syntax_Syntax.lbeff);
-                             FStar_Syntax_Syntax.lbdef = uu____4154
-                           })) in
-             let t1 = subst let_rec_opening t in (lbs2, t1))
-let close_let_rec:
-  FStar_Syntax_Syntax.letbinding Prims.list ->
-    FStar_Syntax_Syntax.term ->
-      (FStar_Syntax_Syntax.letbinding Prims.list* FStar_Syntax_Syntax.term)
-  =
-  fun lbs  ->
-    fun t  ->
-      let uu____4170 = FStar_Syntax_Syntax.is_top_level lbs in
-      if uu____4170
-      then (lbs, t)
-      else
-        (let uu____4176 =
-           FStar_List.fold_right
-             (fun lb  ->
-                fun uu____4184  ->
-                  match uu____4184 with
-                  | (i,out) ->
-                      let uu____4195 =
-                        let uu____4197 =
-                          let uu____4198 =
-                            let uu____4201 =
-                              FStar_Util.left lb.FStar_Syntax_Syntax.lbname in
-                            (uu____4201, i) in
-                          FStar_Syntax_Syntax.NM uu____4198 in
-                        uu____4197 :: out in
-                      ((i + (Prims.parse_int "1")), uu____4195)) lbs
-             ((Prims.parse_int "0"), []) in
-         match uu____4176 with
-         | (n_let_recs,let_rec_closing) ->
-             let lbs1 =
-               FStar_All.pipe_right lbs
-                 (FStar_List.map
-                    (fun lb  ->
-                       let uu____4216 =
-                         FStar_List.fold_right
-                           (fun u  ->
-                              fun uu____4224  ->
-                                match uu____4224 with
-                                | (i,out) ->
-                                    ((i + (Prims.parse_int "1")),
-                                      ((FStar_Syntax_Syntax.UD (u, i)) ::
-                                      out))) lb.FStar_Syntax_Syntax.lbunivs
-                           (n_let_recs, let_rec_closing) in
-                       match uu____4216 with
-                       | (uu____4237,u_let_rec_closing) ->
-                           let uu___154_4241 = lb in
-                           let uu____4242 =
-                             subst u_let_rec_closing
-                               lb.FStar_Syntax_Syntax.lbdef in
-                           {
-                             FStar_Syntax_Syntax.lbname =
-                               (uu___154_4241.FStar_Syntax_Syntax.lbname);
-                             FStar_Syntax_Syntax.lbunivs =
-                               (uu___154_4241.FStar_Syntax_Syntax.lbunivs);
-                             FStar_Syntax_Syntax.lbtyp =
-                               (uu___154_4241.FStar_Syntax_Syntax.lbtyp);
-                             FStar_Syntax_Syntax.lbeff =
-                               (uu___154_4241.FStar_Syntax_Syntax.lbeff);
-                             FStar_Syntax_Syntax.lbdef = uu____4242
-                           })) in
-             let t1 = subst let_rec_closing t in (lbs1, t1))
-let close_tscheme:
-  FStar_Syntax_Syntax.binders ->
-    FStar_Syntax_Syntax.tscheme ->
-      (FStar_Syntax_Syntax.univ_name Prims.list* FStar_Syntax_Syntax.term)
-  =
-  fun binders  ->
-    fun uu____4252  ->
-      match uu____4252 with
-      | (us,t) ->
-          let n1 = (FStar_List.length binders) - (Prims.parse_int "1") in
-          let k = FStar_List.length us in
-          let s =
-            FStar_List.mapi
-              (fun i  ->
-                 fun uu____4270  ->
-                   match uu____4270 with
-                   | (x,uu____4274) ->
-                       FStar_Syntax_Syntax.NM (x, (k + (n1 - i)))) binders in
-          let t1 = subst s t in (us, t1)
-let close_univ_vars_tscheme:
-  FStar_Syntax_Syntax.univ_names ->
-    FStar_Syntax_Syntax.tscheme ->
-      (FStar_Syntax_Syntax.univ_name Prims.list* FStar_Syntax_Syntax.term)
-  =
-  fun us  ->
-    fun uu____4285  ->
-      match uu____4285 with
-      | (us',t) ->
-          let n1 = (FStar_List.length us) - (Prims.parse_int "1") in
-          let k = FStar_List.length us' in
-          let s =
-            FStar_List.mapi
-              (fun i  -> fun x  -> FStar_Syntax_Syntax.UD (x, (k + (n1 - i))))
-              us in
-          let uu____4303 = subst s t in (us', uu____4303)
-let opening_of_binders:
-  FStar_Syntax_Syntax.binders -> FStar_Syntax_Syntax.subst_elt Prims.list =
-  fun bs  ->
-    let n1 = (FStar_List.length bs) - (Prims.parse_int "1") in
-    FStar_All.pipe_right bs
-      (FStar_List.mapi
-         (fun i  ->
-            fun uu____4318  ->
-              match uu____4318 with
-              | (x,uu____4322) -> FStar_Syntax_Syntax.DB ((n1 - i), x)))
-=======
 
 let subst_to_string = (fun s -> (
 
@@ -3205,4 +1697,3 @@
 
 
 
->>>>>>> 54787939
