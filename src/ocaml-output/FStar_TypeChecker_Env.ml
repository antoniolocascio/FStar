
open Prims

type binding =
| Binding_var of FStar_Syntax_Syntax.bv
| Binding_lid of (FStar_Ident.lident * FStar_Syntax_Syntax.tscheme)
| Binding_sig of (FStar_Ident.lident Prims.list * FStar_Syntax_Syntax.sigelt)
| Binding_univ of FStar_Syntax_Syntax.univ_name
| Binding_sig_inst of (FStar_Ident.lident Prims.list * FStar_Syntax_Syntax.sigelt * FStar_Syntax_Syntax.universes)


let is_Binding_var = (fun _discr_ -> (match (_discr_) with
| Binding_var (_) -> begin
true
end
| _ -> begin
false
end))


let is_Binding_lid = (fun _discr_ -> (match (_discr_) with
| Binding_lid (_) -> begin
true
end
| _ -> begin
false
end))


let is_Binding_sig = (fun _discr_ -> (match (_discr_) with
| Binding_sig (_) -> begin
true
end
| _ -> begin
false
end))


let is_Binding_univ = (fun _discr_ -> (match (_discr_) with
| Binding_univ (_) -> begin
true
end
| _ -> begin
false
end))


let is_Binding_sig_inst = (fun _discr_ -> (match (_discr_) with
| Binding_sig_inst (_) -> begin
true
end
| _ -> begin
false
end))


let ___Binding_var____0 = (fun projectee -> (match (projectee) with
| Binding_var (_52_15) -> begin
_52_15
end))


let ___Binding_lid____0 = (fun projectee -> (match (projectee) with
| Binding_lid (_52_18) -> begin
_52_18
end))


let ___Binding_sig____0 = (fun projectee -> (match (projectee) with
| Binding_sig (_52_21) -> begin
_52_21
end))


let ___Binding_univ____0 = (fun projectee -> (match (projectee) with
| Binding_univ (_52_24) -> begin
_52_24
end))


let ___Binding_sig_inst____0 = (fun projectee -> (match (projectee) with
| Binding_sig_inst (_52_27) -> begin
_52_27
end))


type delta_level =
| NoDelta
| OnlyInline
| Unfold of FStar_Syntax_Syntax.delta_depth


let is_NoDelta = (fun _discr_ -> (match (_discr_) with
| NoDelta (_) -> begin
true
end
| _ -> begin
false
end))


let is_OnlyInline = (fun _discr_ -> (match (_discr_) with
| OnlyInline (_) -> begin
true
end
| _ -> begin
false
end))


let is_Unfold = (fun _discr_ -> (match (_discr_) with
| Unfold (_) -> begin
true
end
| _ -> begin
false
end))


let ___Unfold____0 = (fun projectee -> (match (projectee) with
| Unfold (_52_30) -> begin
_52_30
end))


type mlift =
FStar_Syntax_Syntax.typ  ->  FStar_Syntax_Syntax.typ  ->  FStar_Syntax_Syntax.typ


type edge =
{msource : FStar_Ident.lident; mtarget : FStar_Ident.lident; mlift : FStar_Syntax_Syntax.typ  ->  FStar_Syntax_Syntax.typ  ->  FStar_Syntax_Syntax.typ}


let is_Mkedge : edge  ->  Prims.bool = (Obj.magic ((fun _ -> (FStar_All.failwith "Not yet implemented:is_Mkedge"))))


type effects =
{decls : FStar_Syntax_Syntax.eff_decl Prims.list; order : edge Prims.list; joins : (FStar_Ident.lident * FStar_Ident.lident * FStar_Ident.lident * mlift * mlift) Prims.list}


let is_Mkeffects : effects  ->  Prims.bool = (Obj.magic ((fun _ -> (FStar_All.failwith "Not yet implemented:is_Mkeffects"))))


type cached_elt =
((FStar_Syntax_Syntax.universes * FStar_Syntax_Syntax.typ), (FStar_Syntax_Syntax.sigelt * FStar_Syntax_Syntax.universes Prims.option)) FStar_Util.either


type env =
{solver : solver_t; range : FStar_Range.range; curmodule : FStar_Ident.lident; gamma : binding Prims.list; gamma_cache : cached_elt FStar_Util.smap; modules : FStar_Syntax_Syntax.modul Prims.list; expected_typ : FStar_Syntax_Syntax.typ Prims.option; sigtab : FStar_Syntax_Syntax.sigelt FStar_Util.smap; is_pattern : Prims.bool; instantiate_imp : Prims.bool; effects : effects; generalize : Prims.bool; letrecs : (FStar_Syntax_Syntax.lbname * FStar_Syntax_Syntax.typ) Prims.list; top_level : Prims.bool; check_uvars : Prims.bool; use_eq : Prims.bool; is_iface : Prims.bool; admit : Prims.bool; lax : Prims.bool; lax_universes : Prims.bool; type_of : env  ->  FStar_Syntax_Syntax.term  ->  (FStar_Syntax_Syntax.term * FStar_Syntax_Syntax.typ * guard_t); universe_of : env  ->  FStar_Syntax_Syntax.term  ->  FStar_Syntax_Syntax.universe; use_bv_sorts : Prims.bool; qname_and_index : (FStar_Ident.lident * Prims.int) Prims.option} 
 and solver_t =
{init : env  ->  Prims.unit; push : Prims.string  ->  Prims.unit; pop : Prims.string  ->  Prims.unit; mark : Prims.string  ->  Prims.unit; reset_mark : Prims.string  ->  Prims.unit; commit_mark : Prims.string  ->  Prims.unit; encode_modul : env  ->  FStar_Syntax_Syntax.modul  ->  Prims.unit; encode_sig : env  ->  FStar_Syntax_Syntax.sigelt  ->  Prims.unit; solve : (Prims.unit  ->  Prims.string) Prims.option  ->  env  ->  FStar_Syntax_Syntax.typ  ->  Prims.unit; is_trivial : env  ->  FStar_Syntax_Syntax.typ  ->  Prims.bool; finish : Prims.unit  ->  Prims.unit; refresh : Prims.unit  ->  Prims.unit} 
 and guard_t =
{guard_f : FStar_TypeChecker_Common.guard_formula; deferred : FStar_TypeChecker_Common.deferred; univ_ineqs : FStar_TypeChecker_Common.univ_ineq Prims.list; implicits : (Prims.string * env * FStar_Syntax_Syntax.uvar * FStar_Syntax_Syntax.term * FStar_Syntax_Syntax.typ * FStar_Range.range) Prims.list}


let is_Mkenv : env  ->  Prims.bool = (Obj.magic ((fun _ -> (FStar_All.failwith "Not yet implemented:is_Mkenv"))))


let is_Mksolver_t : solver_t  ->  Prims.bool = (Obj.magic ((fun _ -> (FStar_All.failwith "Not yet implemented:is_Mksolver_t"))))


let is_Mkguard_t : guard_t  ->  Prims.bool = (Obj.magic ((fun _ -> (FStar_All.failwith "Not yet implemented:is_Mkguard_t"))))


type env_t =
env


type implicits =
(env * FStar_Syntax_Syntax.uvar * FStar_Syntax_Syntax.term * FStar_Syntax_Syntax.typ * FStar_Range.range) Prims.list


type sigtable =
FStar_Syntax_Syntax.sigelt FStar_Util.smap


let should_verify : env  ->  Prims.bool = (fun env -> (((not (env.lax)) && (not (env.admit))) && (FStar_Options.should_verify env.curmodule.FStar_Ident.str)))


let visible_at : delta_level  ->  FStar_Syntax_Syntax.qualifier  ->  Prims.bool = (fun d q -> (match (((d), (q))) with
| ((NoDelta, _)) | ((OnlyInline, FStar_Syntax_Syntax.Inline)) | ((Unfold (_), FStar_Syntax_Syntax.Inline)) | ((Unfold (_), FStar_Syntax_Syntax.Unfoldable)) -> begin
true
end
| _52_104 -> begin
false
end))


let glb_delta : delta_level  ->  delta_level  ->  delta_level = (fun d1 d2 -> (match (((d1), (d2))) with
| ((NoDelta, _)) | ((_, NoDelta)) -> begin
NoDelta
end
| ((OnlyInline, _)) | ((_, OnlyInline)) -> begin
OnlyInline
end
| (Unfold (l1), Unfold (l2)) -> begin
(

let rec aux = (fun l1 l2 -> (match (((l1), (l2))) with
| ((FStar_Syntax_Syntax.Delta_constant, _)) | ((_, FStar_Syntax_Syntax.Delta_constant)) -> begin
FStar_Syntax_Syntax.Delta_constant
end
| ((FStar_Syntax_Syntax.Delta_equational, l)) | ((l, FStar_Syntax_Syntax.Delta_equational)) -> begin
l
end
| (FStar_Syntax_Syntax.Delta_unfoldable (i), FStar_Syntax_Syntax.Delta_unfoldable (j)) -> begin
(

let k = if (i < j) then begin
i
end else begin
j
end
in FStar_Syntax_Syntax.Delta_unfoldable (k))
end
| (FStar_Syntax_Syntax.Delta_abstract (l1), _52_153) -> begin
(aux l1 l2)
end
| (_52_156, FStar_Syntax_Syntax.Delta_abstract (l2)) -> begin
(aux l1 l2)
end))
in (let _146_398 = (aux l1 l2)
in Unfold (_146_398)))
end))


let default_table_size : Prims.int = (Prims.parse_int "200")


let new_sigtab = (fun _52_160 -> (match (()) with
| () -> begin
(FStar_Util.smap_create default_table_size)
end))


let new_gamma_cache = (fun _52_161 -> (match (()) with
| () -> begin
(FStar_Util.smap_create (Prims.parse_int "100"))
end))


let initial_env : (env  ->  FStar_Syntax_Syntax.term  ->  (FStar_Syntax_Syntax.term * FStar_Syntax_Syntax.typ * guard_t))  ->  (env  ->  FStar_Syntax_Syntax.term  ->  FStar_Syntax_Syntax.universe)  ->  solver_t  ->  FStar_Ident.lident  ->  env = (fun type_of universe_of solver module_lid -> (let _146_430 = (new_gamma_cache ())
in (let _146_429 = (new_sigtab ())
in {solver = solver; range = FStar_Range.dummyRange; curmodule = module_lid; gamma = []; gamma_cache = _146_430; modules = []; expected_typ = None; sigtab = _146_429; is_pattern = false; instantiate_imp = true; effects = {decls = []; order = []; joins = []}; generalize = true; letrecs = []; top_level = false; check_uvars = false; use_eq = false; is_iface = false; admit = false; lax = false; lax_universes = false; type_of = type_of; universe_of = universe_of; use_bv_sorts = false; qname_and_index = None})))


let sigtab : env  ->  FStar_Syntax_Syntax.sigelt FStar_Util.smap = (fun env -> env.sigtab)


let gamma_cache : env  ->  cached_elt FStar_Util.smap = (fun env -> env.gamma_cache)


type env_stack_ops =
{es_push : env  ->  env; es_mark : env  ->  env; es_reset_mark : env  ->  env; es_commit_mark : env  ->  env; es_pop : env  ->  env; es_incr_query_index : env  ->  env}


let is_Mkenv_stack_ops : env_stack_ops  ->  Prims.bool = (Obj.magic ((fun _ -> (FStar_All.failwith "Not yet implemented:is_Mkenv_stack_ops"))))


let stack_ops : env_stack_ops = (

let query_indices = (FStar_Util.mk_ref (([])::[]))
in (

let push_query_indices = (fun _52_177 -> (match (()) with
| () -> begin
(match ((FStar_ST.read query_indices)) with
| [] -> begin
(FStar_All.failwith "Empty query indices!")
end
| _52_180 -> begin
(let _146_495 = (let _146_494 = (let _146_492 = (FStar_ST.read query_indices)
in (FStar_List.hd _146_492))
in (let _146_493 = (FStar_ST.read query_indices)
in (_146_494)::_146_493))
in (FStar_ST.op_Colon_Equals query_indices _146_495))
end)
end))
in (

let pop_query_indices = (fun _52_182 -> (match (()) with
| () -> begin
(match ((FStar_ST.read query_indices)) with
| [] -> begin
(FStar_All.failwith "Empty query indices!")
end
| (hd)::tl -> begin
(FStar_ST.op_Colon_Equals query_indices tl)
end)
end))
in (

let add_query_index = (fun _52_190 -> (match (_52_190) with
| (l, n) -> begin
(match ((FStar_ST.read query_indices)) with
| (hd)::tl -> begin
(FStar_ST.op_Colon_Equals query_indices (((((l), (n)))::hd)::tl))
end
| _52_195 -> begin
(FStar_All.failwith "Empty query indices")
end)
end))
in (

let peek_query_indices = (fun _52_197 -> (match (()) with
| () -> begin
(let _146_502 = (FStar_ST.read query_indices)
in (FStar_List.hd _146_502))
end))
in (

let commit_query_index_mark = (fun _52_199 -> (match (()) with
| () -> begin
(match ((FStar_ST.read query_indices)) with
| (hd)::(_52_202)::tl -> begin
(FStar_ST.op_Colon_Equals query_indices ((hd)::tl))
end
| _52_207 -> begin
(FStar_All.failwith "Unmarked query index stack")
end)
end))
in (

let stack = (FStar_Util.mk_ref [])
in (

let push_stack = (fun env -> (

let _52_211 = (let _146_508 = (let _146_507 = (FStar_ST.read stack)
in (env)::_146_507)
in (FStar_ST.op_Colon_Equals stack _146_508))
in (

let _52_213 = env
in (let _146_510 = (FStar_Util.smap_copy (gamma_cache env))
in (let _146_509 = (FStar_Util.smap_copy (sigtab env))
in {solver = _52_213.solver; range = _52_213.range; curmodule = _52_213.curmodule; gamma = _52_213.gamma; gamma_cache = _146_510; modules = _52_213.modules; expected_typ = _52_213.expected_typ; sigtab = _146_509; is_pattern = _52_213.is_pattern; instantiate_imp = _52_213.instantiate_imp; effects = _52_213.effects; generalize = _52_213.generalize; letrecs = _52_213.letrecs; top_level = _52_213.top_level; check_uvars = _52_213.check_uvars; use_eq = _52_213.use_eq; is_iface = _52_213.is_iface; admit = _52_213.admit; lax = _52_213.lax; lax_universes = _52_213.lax_universes; type_of = _52_213.type_of; universe_of = _52_213.universe_of; use_bv_sorts = _52_213.use_bv_sorts; qname_and_index = _52_213.qname_and_index})))))
in (

let pop_stack = (fun env -> (match ((FStar_ST.read stack)) with
| (env)::tl -> begin
(

let _52_220 = (FStar_ST.op_Colon_Equals stack tl)
in env)
end
| _52_223 -> begin
(FStar_All.failwith "Impossible: Too many pops")
end))
in (

let push = (fun env -> (

let _52_226 = (push_query_indices ())
in (push_stack env)))
in (

let pop = (fun env -> (

let _52_230 = (pop_query_indices ())
in (pop_stack env)))
in (

let mark = (fun env -> (

let _52_234 = (push_query_indices ())
in (push_stack env)))
in (

let commit_mark = (fun env -> (

let _52_238 = (commit_query_index_mark ())
in (

let _52_240 = (let _146_521 = (pop_stack env)
in (Prims.ignore _146_521))
in env)))
in (

let reset_mark = (fun env -> (

let _52_244 = (pop_query_indices ())
in (pop_stack env)))
in (

let incr_query_index = (fun env -> (

let qix = (peek_query_indices ())
in (match (env.qname_and_index) with
| None -> begin
env
end
| Some (l, n) -> begin
(match ((FStar_All.pipe_right qix (FStar_List.tryFind (fun _52_257 -> (match (_52_257) with
| (m, _52_256) -> begin
(FStar_Ident.lid_equals l m)
end))))) with
| None -> begin
(

let next = (n + (Prims.parse_int "1"))
in (

let _52_260 = (add_query_index ((l), (next)))
in (

let _52_262 = env
in {solver = _52_262.solver; range = _52_262.range; curmodule = _52_262.curmodule; gamma = _52_262.gamma; gamma_cache = _52_262.gamma_cache; modules = _52_262.modules; expected_typ = _52_262.expected_typ; sigtab = _52_262.sigtab; is_pattern = _52_262.is_pattern; instantiate_imp = _52_262.instantiate_imp; effects = _52_262.effects; generalize = _52_262.generalize; letrecs = _52_262.letrecs; top_level = _52_262.top_level; check_uvars = _52_262.check_uvars; use_eq = _52_262.use_eq; is_iface = _52_262.is_iface; admit = _52_262.admit; lax = _52_262.lax; lax_universes = _52_262.lax_universes; type_of = _52_262.type_of; universe_of = _52_262.universe_of; use_bv_sorts = _52_262.use_bv_sorts; qname_and_index = Some (((l), (next)))})))
end
| Some (_52_265, m) -> begin
(

let next = (m + (Prims.parse_int "1"))
in (

let _52_270 = (add_query_index ((l), (next)))
in (

let _52_272 = env
in {solver = _52_272.solver; range = _52_272.range; curmodule = _52_272.curmodule; gamma = _52_272.gamma; gamma_cache = _52_272.gamma_cache; modules = _52_272.modules; expected_typ = _52_272.expected_typ; sigtab = _52_272.sigtab; is_pattern = _52_272.is_pattern; instantiate_imp = _52_272.instantiate_imp; effects = _52_272.effects; generalize = _52_272.generalize; letrecs = _52_272.letrecs; top_level = _52_272.top_level; check_uvars = _52_272.check_uvars; use_eq = _52_272.use_eq; is_iface = _52_272.is_iface; admit = _52_272.admit; lax = _52_272.lax; lax_universes = _52_272.lax_universes; type_of = _52_272.type_of; universe_of = _52_272.universe_of; use_bv_sorts = _52_272.use_bv_sorts; qname_and_index = Some (((l), (next)))})))
end)
end)))
in {es_push = push; es_mark = push; es_reset_mark = pop; es_commit_mark = commit_mark; es_pop = pop; es_incr_query_index = incr_query_index})))))))))))))))


let push : env  ->  Prims.string  ->  env = (fun env msg -> (

let _52_276 = (env.solver.push msg)
in (stack_ops.es_push env)))


let mark : env  ->  env = (fun env -> (

let _52_279 = (env.solver.mark "USER MARK")
in (stack_ops.es_mark env)))


let commit_mark : env  ->  env = (fun env -> (

let _52_282 = (env.solver.commit_mark "USER MARK")
in (stack_ops.es_commit_mark env)))


let reset_mark : env  ->  env = (fun env -> (

let _52_285 = (env.solver.reset_mark "USER MARK")
in (stack_ops.es_reset_mark env)))


let pop : env  ->  Prims.string  ->  env = (fun env msg -> (

let _52_289 = (env.solver.pop msg)
in (stack_ops.es_pop env)))


let incr_query_index : env  ->  env = (fun env -> (stack_ops.es_incr_query_index env))


let debug : env  ->  FStar_Options.debug_level_t  ->  Prims.bool = (fun env l -> (FStar_Options.debug_at_level env.curmodule.FStar_Ident.str l))


let set_range : env  ->  FStar_Range.range  ->  env = (fun e r -> if (r = FStar_Range.dummyRange) then begin
e
end else begin
(

let _52_296 = e
in {solver = _52_296.solver; range = r; curmodule = _52_296.curmodule; gamma = _52_296.gamma; gamma_cache = _52_296.gamma_cache; modules = _52_296.modules; expected_typ = _52_296.expected_typ; sigtab = _52_296.sigtab; is_pattern = _52_296.is_pattern; instantiate_imp = _52_296.instantiate_imp; effects = _52_296.effects; generalize = _52_296.generalize; letrecs = _52_296.letrecs; top_level = _52_296.top_level; check_uvars = _52_296.check_uvars; use_eq = _52_296.use_eq; is_iface = _52_296.is_iface; admit = _52_296.admit; lax = _52_296.lax; lax_universes = _52_296.lax_universes; type_of = _52_296.type_of; universe_of = _52_296.universe_of; use_bv_sorts = _52_296.use_bv_sorts; qname_and_index = _52_296.qname_and_index})
end)


let get_range : env  ->  FStar_Range.range = (fun e -> e.range)


let modules : env  ->  FStar_Syntax_Syntax.modul Prims.list = (fun env -> env.modules)


let current_module : env  ->  FStar_Ident.lident = (fun env -> env.curmodule)


let set_current_module : env  ->  FStar_Ident.lident  ->  env = (fun env lid -> (

let _52_303 = env
in {solver = _52_303.solver; range = _52_303.range; curmodule = lid; gamma = _52_303.gamma; gamma_cache = _52_303.gamma_cache; modules = _52_303.modules; expected_typ = _52_303.expected_typ; sigtab = _52_303.sigtab; is_pattern = _52_303.is_pattern; instantiate_imp = _52_303.instantiate_imp; effects = _52_303.effects; generalize = _52_303.generalize; letrecs = _52_303.letrecs; top_level = _52_303.top_level; check_uvars = _52_303.check_uvars; use_eq = _52_303.use_eq; is_iface = _52_303.is_iface; admit = _52_303.admit; lax = _52_303.lax; lax_universes = _52_303.lax_universes; type_of = _52_303.type_of; universe_of = _52_303.universe_of; use_bv_sorts = _52_303.use_bv_sorts; qname_and_index = _52_303.qname_and_index}))


let has_interface : env  ->  FStar_Ident.lident  ->  Prims.bool = (fun env l -> (FStar_All.pipe_right env.modules (FStar_Util.for_some (fun m -> (m.FStar_Syntax_Syntax.is_interface && (FStar_Ident.lid_equals m.FStar_Syntax_Syntax.name l))))))


let find_in_sigtab : env  ->  FStar_Ident.lident  ->  FStar_Syntax_Syntax.sigelt Prims.option = (fun env lid -> (FStar_Util.smap_try_find (sigtab env) (FStar_Ident.text_of_lid lid)))


let name_not_found : FStar_Ident.lid  ->  Prims.string = (fun l -> (FStar_Util.format1 "Name \"%s\" not found" l.FStar_Ident.str))


let variable_not_found : FStar_Syntax_Syntax.bv  ->  Prims.string = (fun v -> (let _146_574 = (FStar_Syntax_Print.bv_to_string v)
in (FStar_Util.format1 "Variable \"%s\" not found" _146_574)))


let new_u_univ : Prims.unit  ->  FStar_Syntax_Syntax.universe = (fun _52_312 -> (match (()) with
| () -> begin
(let _146_577 = (FStar_Unionfind.fresh None)
in FStar_Syntax_Syntax.U_unif (_146_577))
end))


let inst_tscheme_with : FStar_Syntax_Syntax.tscheme  ->  FStar_Syntax_Syntax.universes  ->  (FStar_Syntax_Syntax.universes * FStar_Syntax_Syntax.term) = (fun ts us -> (match (((ts), (us))) with
| (([], t), []) -> begin
(([]), (t))
end
| ((formals, t), _52_324) -> begin
(

let _52_326 = ()
in (

let n = ((FStar_List.length formals) - (Prims.parse_int "1"))
in (

let vs = (FStar_All.pipe_right us (FStar_List.mapi (fun i u -> FStar_Syntax_Syntax.UN ((((n - i)), (u))))))
in (let _146_584 = (FStar_Syntax_Subst.subst vs t)
in ((us), (_146_584))))))
end))


let inst_tscheme : FStar_Syntax_Syntax.tscheme  ->  (FStar_Syntax_Syntax.universes * FStar_Syntax_Syntax.term) = (fun _52_1 -> (match (_52_1) with
| ([], t) -> begin
(([]), (t))
end
| (us, t) -> begin
(

let us' = (FStar_All.pipe_right us (FStar_List.map (fun _52_339 -> (new_u_univ ()))))
in (inst_tscheme_with ((us), (t)) us'))
end))


let inst_tscheme_with_range : FStar_Range.range  ->  FStar_Syntax_Syntax.tscheme  ->  (FStar_Syntax_Syntax.universes * FStar_Syntax_Syntax.term) = (fun r t -> (

let _52_346 = (inst_tscheme t)
in (match (_52_346) with
| (us, t) -> begin
(let _146_592 = (FStar_Syntax_Subst.set_use_range r t)
in ((us), (_146_592)))
end)))


let inst_effect_fun_with : FStar_Syntax_Syntax.universes  ->  env  ->  FStar_Syntax_Syntax.eff_decl  ->  FStar_Syntax_Syntax.tscheme  ->  FStar_Syntax_Syntax.term = (fun insts env ed _52_352 -> (match (_52_352) with
| (us, t) -> begin
(match (ed.FStar_Syntax_Syntax.binders) with
| [] -> begin
(

let univs = (FStar_List.append ed.FStar_Syntax_Syntax.univs us)
in (

let _52_355 = if ((FStar_List.length insts) <> (FStar_List.length univs)) then begin
(let _146_605 = (let _146_604 = (FStar_All.pipe_left FStar_Util.string_of_int (FStar_List.length univs))
in (let _146_603 = (FStar_All.pipe_left FStar_Util.string_of_int (FStar_List.length insts))
in (let _146_602 = (FStar_Syntax_Print.lid_to_string ed.FStar_Syntax_Syntax.mname)
in (let _146_601 = (FStar_Syntax_Print.term_to_string t)
in (FStar_Util.format4 "Expected %s instantiations; got %s; failed universe instantiation in effect %s\n\t%s\n" _146_604 _146_603 _146_602 _146_601)))))
in (FStar_All.failwith _146_605))
end else begin
()
end
in (let _146_606 = (inst_tscheme_with (((FStar_List.append ed.FStar_Syntax_Syntax.univs us)), (t)) insts)
in (Prims.snd _146_606))))
end
| _52_358 -> begin
(let _146_608 = (let _146_607 = (FStar_Syntax_Print.lid_to_string ed.FStar_Syntax_Syntax.mname)
in (FStar_Util.format1 "Unexpected use of an uninstantiated effect: %s\n" _146_607))
in (FStar_All.failwith _146_608))
end)
end))


type tri =
| Yes
| No
| Maybe


let is_Yes = (fun _discr_ -> (match (_discr_) with
| Yes (_) -> begin
true
end
| _ -> begin
false
end))


let is_No = (fun _discr_ -> (match (_discr_) with
| No (_) -> begin
true
end
| _ -> begin
false
end))


let is_Maybe = (fun _discr_ -> (match (_discr_) with
| Maybe (_) -> begin
true
end
| _ -> begin
false
end))


let in_cur_mod : env  ->  FStar_Ident.lident  ->  tri = (fun env l -> (

let cur = (current_module env)
in if (l.FStar_Ident.nsstr = cur.FStar_Ident.str) then begin
Yes
end else begin
if (FStar_Util.starts_with l.FStar_Ident.nsstr cur.FStar_Ident.str) then begin
(

let lns = (FStar_List.append l.FStar_Ident.ns ((l.FStar_Ident.ident)::[]))
in (

let cur = (FStar_List.append cur.FStar_Ident.ns ((cur.FStar_Ident.ident)::[]))
in (

let rec aux = (fun c l -> (match (((c), (l))) with
| ([], _52_369) -> begin
Maybe
end
| (_52_372, []) -> begin
No
end
| ((hd)::tl, (hd')::tl') when (hd.FStar_Ident.idText = hd'.FStar_Ident.idText) -> begin
(aux tl tl')
end
| _52_383 -> begin
No
end))
in (aux cur lns))))
end else begin
No
end
end))


let lookup_qname : env  ->  FStar_Ident.lident  ->  ((FStar_Syntax_Syntax.universes * FStar_Syntax_Syntax.typ), (FStar_Syntax_Syntax.sigelt * FStar_Syntax_Syntax.universes Prims.option)) FStar_Util.either Prims.option = (fun env lid -> (

let cur_mod = (in_cur_mod env lid)
in (

let cache = (fun t -> (

let _52_389 = (FStar_Util.smap_add (gamma_cache env) lid.FStar_Ident.str t)
in Some (t)))
in (

let found = if (cur_mod <> No) then begin
(match ((FStar_Util.smap_try_find (gamma_cache env) lid.FStar_Ident.str)) with
| None -> begin
(FStar_Util.find_map env.gamma (fun _52_2 -> (match (_52_2) with
| Binding_lid (l, t) -> begin
if (FStar_Ident.lid_equals lid l) then begin
(let _146_628 = (let _146_627 = (inst_tscheme t)
in FStar_Util.Inl (_146_627))
in Some (_146_628))
end else begin
None
end
end
| Binding_sig (_52_398, FStar_Syntax_Syntax.Sig_bundle (ses, _52_401, _52_403, _52_405)) -> begin
(FStar_Util.find_map ses (fun se -> if (let _146_630 = (FStar_Syntax_Util.lids_of_sigelt se)
in (FStar_All.pipe_right _146_630 (FStar_Util.for_some (FStar_Ident.lid_equals lid)))) then begin
(cache (FStar_Util.Inr (((se), (None)))))
end else begin
None
end))
end
| Binding_sig (lids, s) -> begin
(

let maybe_cache = (fun t -> (match (s) with
| FStar_Syntax_Syntax.Sig_declare_typ (_52_418) -> begin
Some (t)
end
| _52_421 -> begin
(cache t)
end))
in if (FStar_All.pipe_right lids (FStar_Util.for_some (FStar_Ident.lid_equals lid))) then begin
(maybe_cache (FStar_Util.Inr (((s), (None)))))
end else begin
None
end)
end
| Binding_sig_inst (lids, s, us) -> begin
if (FStar_All.pipe_right lids (FStar_Util.for_some (FStar_Ident.lid_equals lid))) then begin
Some (FStar_Util.Inr (((s), (Some (us)))))
end else begin
None
end
end
| _52_428 -> begin
None
end)))
end
| se -> begin
se
end)
end else begin
None
end
in if (FStar_Util.is_some found) then begin
found
end else begin
if ((cur_mod <> Yes) || (has_interface env env.curmodule)) then begin
(match ((find_in_sigtab env lid)) with
| Some (se) -> begin
Some (FStar_Util.Inr (((se), (None))))
end
| None -> begin
None
end)
end else begin
None
end
end))))


let rec add_sigelt : env  ->  FStar_Syntax_Syntax.sigelt  ->  Prims.unit = (fun env se -> (match (se) with
| FStar_Syntax_Syntax.Sig_bundle (ses, _52_438, _52_440, _52_442) -> begin
(add_sigelts env ses)
end
| _52_446 -> begin
(

let lids = (FStar_Syntax_Util.lids_of_sigelt se)
in (

let _52_449 = (FStar_List.iter (fun l -> (FStar_Util.smap_add (sigtab env) l.FStar_Ident.str se)) lids)
in (match (se) with
| FStar_Syntax_Syntax.Sig_new_effect (ne, _52_453) -> begin
(FStar_All.pipe_right ne.FStar_Syntax_Syntax.actions (FStar_List.iter (fun a -> (

let se_let = (FStar_Syntax_Util.action_as_lb a)
in (FStar_Util.smap_add (sigtab env) a.FStar_Syntax_Syntax.action_name.FStar_Ident.str se_let)))))
end
| _52_459 -> begin
()
end)))
end))
and add_sigelts : env  ->  FStar_Syntax_Syntax.sigelt Prims.list  ->  Prims.unit = (fun env ses -> (FStar_All.pipe_right ses (FStar_List.iter (add_sigelt env))))


let try_lookup_bv : env  ->  FStar_Syntax_Syntax.bv  ->  FStar_Syntax_Syntax.term Prims.option = (fun env bv -> (FStar_Util.find_map env.gamma (fun _52_3 -> (match (_52_3) with
| Binding_var (id) when (FStar_Syntax_Syntax.bv_eq id bv) -> begin
Some (id.FStar_Syntax_Syntax.sort)
end
| _52_468 -> begin
None
end))))


let lookup_type_of_let : FStar_Syntax_Syntax.sigelt  ->  FStar_Ident.lident  ->  (FStar_Syntax_Syntax.universes * FStar_Syntax_Syntax.term) Prims.option = (fun se lid -> (match (se) with
| FStar_Syntax_Syntax.Sig_let ((_52_472, (lb)::[]), _52_477, _52_479, _52_481) -> begin
(let _146_652 = (inst_tscheme ((lb.FStar_Syntax_Syntax.lbunivs), (lb.FStar_Syntax_Syntax.lbtyp)))
in Some (_146_652))
end
| FStar_Syntax_Syntax.Sig_let ((_52_485, lbs), _52_489, _52_491, _52_493) -> begin
(FStar_Util.find_map lbs (fun lb -> (match (lb.FStar_Syntax_Syntax.lbname) with
| FStar_Util.Inl (_52_498) -> begin
(FStar_All.failwith "impossible")
end
| FStar_Util.Inr (fv) -> begin
if (FStar_Syntax_Syntax.fv_eq_lid fv lid) then begin
(let _146_654 = (inst_tscheme ((lb.FStar_Syntax_Syntax.lbunivs), (lb.FStar_Syntax_Syntax.lbtyp)))
in Some (_146_654))
end else begin
None
end
end)))
end
| _52_503 -> begin
None
end))


let effect_signature : FStar_Syntax_Syntax.sigelt  ->  (FStar_Syntax_Syntax.universes * FStar_Syntax_Syntax.term) Prims.option = (fun se -> (match (se) with
| FStar_Syntax_Syntax.Sig_new_effect (ne, _52_507) -> begin
(let _146_660 = (let _146_659 = (let _146_658 = (let _146_657 = (FStar_Syntax_Syntax.mk_Total ne.FStar_Syntax_Syntax.signature)
in (FStar_Syntax_Util.arrow ne.FStar_Syntax_Syntax.binders _146_657))
in ((ne.FStar_Syntax_Syntax.univs), (_146_658)))
in (inst_tscheme _146_659))
in Some (_146_660))
end
| FStar_Syntax_Syntax.Sig_effect_abbrev (lid, us, binders, _52_514, _52_516, _52_518) -> begin
(let _146_664 = (let _146_663 = (let _146_662 = (let _146_661 = (FStar_Syntax_Syntax.mk_Total FStar_Syntax_Syntax.teff)
in (FStar_Syntax_Util.arrow binders _146_661))
in ((us), (_146_662)))
in (inst_tscheme _146_663))
in Some (_146_664))
end
| _52_522 -> begin
None
end))


let try_lookup_lid_aux : env  ->  FStar_Ident.lident  ->  (FStar_Syntax_Syntax.universes * (FStar_Syntax_Syntax.term', FStar_Syntax_Syntax.term') FStar_Syntax_Syntax.syntax) Prims.option = (fun env lid -> (

let mapper = (fun _52_4 -> (match (_52_4) with
| FStar_Util.Inl (t) -> begin
Some (t)
end
| FStar_Util.Inr (FStar_Syntax_Syntax.Sig_datacon (_52_529, uvs, t, _52_533, _52_535, _52_537, _52_539, _52_541), None) -> begin
(let _146_671 = (inst_tscheme ((uvs), (t)))
in Some (_146_671))
end
| FStar_Util.Inr (FStar_Syntax_Syntax.Sig_declare_typ (l, uvs, t, qs, _52_552), None) -> begin
if ((in_cur_mod env l) = Yes) then begin
if ((FStar_All.pipe_right qs (FStar_List.contains FStar_Syntax_Syntax.Assumption)) || env.is_iface) then begin
(let _146_672 = (inst_tscheme ((uvs), (t)))
in Some (_146_672))
end else begin
None
end
end else begin
(let _146_673 = (inst_tscheme ((uvs), (t)))
in Some (_146_673))
end
end
| FStar_Util.Inr (FStar_Syntax_Syntax.Sig_inductive_typ (lid, uvs, tps, k, _52_563, _52_565, _52_567, _52_569), None) -> begin
(match (tps) with
| [] -> begin
(let _146_675 = (inst_tscheme ((uvs), (k)))
in (FStar_All.pipe_left (fun _146_674 -> Some (_146_674)) _146_675))
end
| _52_577 -> begin
(let _146_680 = (let _146_679 = (let _146_678 = (let _146_677 = (FStar_Syntax_Syntax.mk_Total k)
in (FStar_Syntax_Util.flat_arrow tps _146_677))
in ((uvs), (_146_678)))
in (inst_tscheme _146_679))
in (FStar_All.pipe_left (fun _146_676 -> Some (_146_676)) _146_680))
end)
end
| FStar_Util.Inr (FStar_Syntax_Syntax.Sig_inductive_typ (lid, uvs, tps, k, _52_583, _52_585, _52_587, _52_589), Some (us)) -> begin
(match (tps) with
| [] -> begin
(let _146_682 = (inst_tscheme_with ((uvs), (k)) us)
in (FStar_All.pipe_left (fun _146_681 -> Some (_146_681)) _146_682))
end
| _52_598 -> begin
(let _146_687 = (let _146_686 = (let _146_685 = (let _146_684 = (FStar_Syntax_Syntax.mk_Total k)
in (FStar_Syntax_Util.flat_arrow tps _146_684))
in ((uvs), (_146_685)))
in (inst_tscheme_with _146_686 us))
in (FStar_All.pipe_left (fun _146_683 -> Some (_146_683)) _146_687))
end)
end
| FStar_Util.Inr (se) -> begin
(match (se) with
| (FStar_Syntax_Syntax.Sig_let (_52_602), None) -> begin
(lookup_type_of_let (Prims.fst se) lid)
end
| _52_607 -> begin
(effect_signature (Prims.fst se))
end)
end))
in (match ((let _146_688 = (lookup_qname env lid)
in (FStar_Util.bind_opt _146_688 mapper))) with
| Some (us, t) -> begin
Some (((us), ((

let _52_613 = t
in {FStar_Syntax_Syntax.n = _52_613.FStar_Syntax_Syntax.n; FStar_Syntax_Syntax.tk = _52_613.FStar_Syntax_Syntax.tk; FStar_Syntax_Syntax.pos = (FStar_Ident.range_of_lid lid); FStar_Syntax_Syntax.vars = _52_613.FStar_Syntax_Syntax.vars}))))
end
| None -> begin
None
end)))


let lid_exists : env  ->  FStar_Ident.lident  ->  Prims.bool = (fun env l -> (match ((lookup_qname env l)) with
| None -> begin
false
end
| Some (_52_620) -> begin
true
end))


let lookup_bv : env  ->  FStar_Syntax_Syntax.bv  ->  FStar_Syntax_Syntax.typ = (fun env bv -> (match ((try_lookup_bv env bv)) with
| None -> begin
(let _146_700 = (let _146_699 = (let _146_698 = (variable_not_found bv)
in (let _146_697 = (FStar_Syntax_Syntax.range_of_bv bv)
in ((_146_698), (_146_697))))
in FStar_Syntax_Syntax.Error (_146_699))
in (Prims.raise _146_700))
end
| Some (t) -> begin
(let _146_701 = (FStar_Syntax_Syntax.range_of_bv bv)
in (FStar_Syntax_Subst.set_use_range _146_701 t))
end))


let try_lookup_lid : env  ->  FStar_Ident.lident  ->  (FStar_Syntax_Syntax.universes * FStar_Syntax_Syntax.typ) Prims.option = (fun env l -> (match ((try_lookup_lid_aux env l)) with
| None -> begin
None
end
| Some (us, t) -> begin
(let _146_707 = (let _146_706 = (FStar_Syntax_Subst.set_use_range (FStar_Ident.range_of_lid l) t)
in ((us), (_146_706)))
in Some (_146_707))
end))


let lookup_lid : env  ->  FStar_Ident.lident  ->  (FStar_Syntax_Syntax.universes * FStar_Syntax_Syntax.typ) = (fun env l -> (match ((try_lookup_lid env l)) with
| None -> begin
(let _146_714 = (let _146_713 = (let _146_712 = (name_not_found l)
in ((_146_712), ((FStar_Ident.range_of_lid l))))
in FStar_Syntax_Syntax.Error (_146_713))
in (Prims.raise _146_714))
end
| Some (us, t) -> begin
((us), (t))
end))


let lookup_univ : env  ->  FStar_Syntax_Syntax.univ_name  ->  Prims.bool = (fun env x -> (FStar_All.pipe_right (FStar_List.find (fun _52_5 -> (match (_52_5) with
| Binding_univ (y) -> begin
(x.FStar_Ident.idText = y.FStar_Ident.idText)
end
| _52_647 -> begin
false
end)) env.gamma) FStar_Option.isSome))


let try_lookup_val_decl : env  ->  FStar_Ident.lident  ->  (FStar_Syntax_Syntax.tscheme * FStar_Syntax_Syntax.qualifier Prims.list) Prims.option = (fun env lid -> (match ((lookup_qname env lid)) with
| Some (FStar_Util.Inr (FStar_Syntax_Syntax.Sig_declare_typ (_52_651, uvs, t, q, _52_656), None)) -> begin
(let _146_729 = (let _146_728 = (let _146_727 = (FStar_Syntax_Subst.set_use_range (FStar_Ident.range_of_lid lid) t)
in ((uvs), (_146_727)))
in ((_146_728), (q)))
in Some (_146_729))
end
| _52_664 -> begin
None
end))


let lookup_val_decl : env  ->  FStar_Ident.lident  ->  (FStar_Syntax_Syntax.universes * FStar_Syntax_Syntax.typ) = (fun env lid -> (match ((lookup_qname env lid)) with
| Some (FStar_Util.Inr (FStar_Syntax_Syntax.Sig_declare_typ (_52_668, uvs, t, _52_672, _52_674), None)) -> begin
(inst_tscheme_with_range (FStar_Ident.range_of_lid lid) ((uvs), (t)))
end
| _52_682 -> begin
(let _146_736 = (let _146_735 = (let _146_734 = (name_not_found lid)
in ((_146_734), ((FStar_Ident.range_of_lid lid))))
in FStar_Syntax_Syntax.Error (_146_735))
in (Prims.raise _146_736))
end))


let lookup_datacon : env  ->  FStar_Ident.lident  ->  (FStar_Syntax_Syntax.universes * FStar_Syntax_Syntax.typ) = (fun env lid -> (match ((lookup_qname env lid)) with
| Some (FStar_Util.Inr (FStar_Syntax_Syntax.Sig_datacon (_52_686, uvs, t, _52_690, _52_692, _52_694, _52_696, _52_698), None)) -> begin
(inst_tscheme_with_range (FStar_Ident.range_of_lid lid) ((uvs), (t)))
end
| _52_706 -> begin
(let _146_743 = (let _146_742 = (let _146_741 = (name_not_found lid)
in ((_146_741), ((FStar_Ident.range_of_lid lid))))
in FStar_Syntax_Syntax.Error (_146_742))
in (Prims.raise _146_743))
end))


let datacons_of_typ : env  ->  FStar_Ident.lident  ->  FStar_Ident.lident Prims.list = (fun env lid -> (match ((lookup_qname env lid)) with
| Some (FStar_Util.Inr (FStar_Syntax_Syntax.Sig_inductive_typ (_52_710, _52_712, _52_714, _52_716, _52_718, dcs, _52_721, _52_723), _52_727)) -> begin
dcs
end
| _52_732 -> begin
[]
end))


let typ_of_datacon : env  ->  FStar_Ident.lident  ->  FStar_Ident.lident = (fun env lid -> (match ((lookup_qname env lid)) with
| Some (FStar_Util.Inr (FStar_Syntax_Syntax.Sig_datacon (_52_736, _52_738, _52_740, l, _52_743, _52_745, _52_747, _52_749), _52_753)) -> begin
l
end
| _52_758 -> begin
(let _146_753 = (let _146_752 = (FStar_Syntax_Print.lid_to_string lid)
in (FStar_Util.format1 "Not a datacon: %s" _146_752))
in (FStar_All.failwith _146_753))
end))


let lookup_definition : delta_level  ->  env  ->  FStar_Ident.lident  ->  (FStar_Syntax_Syntax.univ_names * FStar_Syntax_Syntax.term) Prims.option = (fun delta_level env lid -> (match ((lookup_qname env lid)) with
| Some (FStar_Util.Inr (se, None)) -> begin
(match (se) with
| FStar_Syntax_Syntax.Sig_let ((_52_768, lbs), _52_772, _52_774, quals) when (FStar_Util.for_some (visible_at delta_level) quals) -> begin
(FStar_Util.find_map lbs (fun lb -> (

let fv = (FStar_Util.right lb.FStar_Syntax_Syntax.lbname)
in if (FStar_Syntax_Syntax.fv_eq_lid fv lid) then begin
(let _146_763 = (let _146_762 = (let _146_761 = (FStar_Syntax_Util.unascribe lb.FStar_Syntax_Syntax.lbdef)
in (FStar_Syntax_Subst.set_use_range (FStar_Ident.range_of_lid lid) _146_761))
in ((lb.FStar_Syntax_Syntax.lbunivs), (_146_762)))
in Some (_146_763))
end else begin
None
end)))
end
| _52_781 -> begin
None
end)
end
| _52_783 -> begin
None
end))


let try_lookup_effect_lid : env  ->  FStar_Ident.lident  ->  FStar_Syntax_Syntax.term Prims.option = (fun env ftv -> (match ((lookup_qname env ftv)) with
| Some (FStar_Util.Inr (se, None)) -> begin
(match ((effect_signature se)) with
| None -> begin
None
end
| Some (_52_793, t) -> begin
(let _146_768 = (FStar_Syntax_Subst.set_use_range (FStar_Ident.range_of_lid ftv) t)
in Some (_146_768))
end)
end
| _52_798 -> begin
None
end))


let lookup_effect_lid : env  ->  FStar_Ident.lident  ->  FStar_Syntax_Syntax.term = (fun env ftv -> (match ((try_lookup_effect_lid env ftv)) with
| None -> begin
(let _146_775 = (let _146_774 = (let _146_773 = (name_not_found ftv)
in ((_146_773), ((FStar_Ident.range_of_lid ftv))))
in FStar_Syntax_Syntax.Error (_146_774))
in (Prims.raise _146_775))
end
| Some (k) -> begin
k
end))


let lookup_effect_abbrev : env  ->  FStar_Syntax_Syntax.universes  ->  FStar_Ident.lident  ->  (FStar_Syntax_Syntax.binders * FStar_Syntax_Syntax.comp) Prims.option = (fun env univ_insts lid0 -> (match ((lookup_qname env lid0)) with
| Some (FStar_Util.Inr (FStar_Syntax_Syntax.Sig_effect_abbrev (lid, univs, binders, c, quals, _52_813), None)) -> begin
(

let lid = (let _146_782 = (FStar_Range.set_use_range (FStar_Ident.range_of_lid lid) (FStar_Ident.range_of_lid lid0))
in (FStar_Ident.set_lid_range lid _146_782))
in if (FStar_All.pipe_right quals (FStar_Util.for_some (fun _52_6 -> (match (_52_6) with
| FStar_Syntax_Syntax.Irreducible -> begin
true
end
| _52_824 -> begin
false
end)))) then begin
None
end else begin
(

let insts = if ((FStar_List.length univ_insts) = (FStar_List.length univs)) then begin
univ_insts
end else begin
if ((FStar_Ident.lid_equals lid FStar_Syntax_Const.effect_Lemma_lid) && ((FStar_List.length univ_insts) = (Prims.parse_int "1"))) then begin
(FStar_List.append univ_insts ((FStar_Syntax_Syntax.U_zero)::[]))
end else begin
(let _146_786 = (let _146_785 = (FStar_Syntax_Print.lid_to_string lid)
in (let _146_784 = (FStar_All.pipe_right (FStar_List.length univ_insts) FStar_Util.string_of_int)
in (FStar_Util.format2 "Unexpected instantiation of effect %s with %s universes" _146_785 _146_784)))
in (FStar_All.failwith _146_786))
end
end
in (match (((binders), (univs))) with
| ([], _52_828) -> begin
(FStar_All.failwith "Unexpected effect abbreviation with no arguments")
end
| (_52_831, (_52_838)::(_52_835)::_52_833) when (not ((FStar_Ident.lid_equals lid FStar_Syntax_Const.effect_Lemma_lid))) -> begin
(let _146_789 = (let _146_788 = (FStar_Syntax_Print.lid_to_string lid)
in (let _146_787 = (FStar_All.pipe_left FStar_Util.string_of_int (FStar_List.length univs))
in (FStar_Util.format2 "Unexpected effect abbreviation %s; polymorphic in %s universes" _146_788 _146_787)))
in (FStar_All.failwith _146_789))
end
| _52_842 -> begin
(

let _52_846 = (let _146_791 = (let _146_790 = (FStar_Syntax_Util.arrow binders c)
in ((univs), (_146_790)))
in (inst_tscheme_with _146_791 insts))
in (match (_52_846) with
| (_52_844, t) -> begin
(

let t = (FStar_Syntax_Subst.set_use_range (FStar_Ident.range_of_lid lid) t)
in (match ((let _146_792 = (FStar_Syntax_Subst.compress t)
in _146_792.FStar_Syntax_Syntax.n)) with
| FStar_Syntax_Syntax.Tm_arrow (binders, c) -> begin
Some (((binders), (c)))
end
| _52_853 -> begin
(FStar_All.failwith "Impossible")
end))
end))
end))
end)
end
| _52_855 -> begin
None
end))


let norm_eff_name : env  ->  FStar_Ident.lident  ->  FStar_Ident.lident = (

let cache = (FStar_Util.smap_create (Prims.parse_int "20"))
in (fun env l -> (

let rec find = (fun l -> (match ((lookup_effect_abbrev env ((FStar_Syntax_Syntax.U_unknown)::[]) l)) with
| None -> begin
None
end
| Some (_52_863, c) -> begin
(

let l = (FStar_Syntax_Util.comp_effect_name c)
in (match ((find l)) with
| None -> begin
Some (l)
end
| Some (l') -> begin
Some (l')
end))
end))
in (

let res = (match ((FStar_Util.smap_try_find cache l.FStar_Ident.str)) with
| Some (l) -> begin
l
end
| None -> begin
(match ((find l)) with
| None -> begin
l
end
| Some (m) -> begin
(

let _52_877 = (FStar_Util.smap_add cache l.FStar_Ident.str m)
in m)
end)
end)
in (FStar_Ident.set_lid_range res (FStar_Ident.range_of_lid l))))))


let lookup_effect_quals : env  ->  FStar_Ident.lident  ->  FStar_Syntax_Syntax.qualifier Prims.list = (fun env l -> (

let l = (norm_eff_name env l)
in (match ((lookup_qname env l)) with
| Some (FStar_Util.Inr (FStar_Syntax_Syntax.Sig_new_effect (ne, _52_885), _52_889)) -> begin
ne.FStar_Syntax_Syntax.qualifiers
end
| _52_894 -> begin
[]
end)))


let lookup_projector : env  ->  FStar_Ident.lident  ->  Prims.int  ->  FStar_Ident.lident = (fun env lid i -> (

let fail = (fun _52_899 -> (match (()) with
| () -> begin
(let _146_813 = (let _146_812 = (FStar_Util.string_of_int i)
in (let _146_811 = (FStar_Syntax_Print.lid_to_string lid)
in (FStar_Util.format2 "Impossible: projecting field #%s from constructor %s is undefined" _146_812 _146_811)))
in (FStar_All.failwith _146_813))
end))
in (

let _52_903 = (lookup_datacon env lid)
in (match (_52_903) with
| (_52_901, t) -> begin
(match ((let _146_814 = (FStar_Syntax_Subst.compress t)
in _146_814.FStar_Syntax_Syntax.n)) with
| FStar_Syntax_Syntax.Tm_arrow (binders, _52_906) -> begin
if ((i < (Prims.parse_int "0")) || (i >= (FStar_List.length binders))) then begin
(fail ())
end else begin
(

let b = (FStar_List.nth binders i)
in (let _146_815 = (FStar_Syntax_Util.mk_field_projector_name lid (Prims.fst b) i)
in (FStar_All.pipe_right _146_815 Prims.fst)))
end
end
| _52_911 -> begin
(fail ())
end)
end))))


let is_projector : env  ->  FStar_Ident.lident  ->  Prims.bool = (fun env l -> (match ((lookup_qname env l)) with
| Some (FStar_Util.Inr (FStar_Syntax_Syntax.Sig_declare_typ (_52_915, _52_917, _52_919, quals, _52_922), _52_926)) -> begin
(FStar_Util.for_some (fun _52_7 -> (match (_52_7) with
| FStar_Syntax_Syntax.Projector (_52_932) -> begin
true
end
| _52_935 -> begin
false
end)) quals)
end
| _52_937 -> begin
false
end))


let is_datacon : env  ->  FStar_Ident.lident  ->  Prims.bool = (fun env lid -> (match ((lookup_qname env lid)) with
| Some (FStar_Util.Inr (FStar_Syntax_Syntax.Sig_datacon (_52_941, _52_943, _52_945, _52_947, _52_949, _52_951, _52_953, _52_955), _52_959)) -> begin
true
end
| _52_964 -> begin
false
end))


let is_record : env  ->  FStar_Ident.lident  ->  Prims.bool = (fun env lid -> (match ((lookup_qname env lid)) with
| Some (FStar_Util.Inr (FStar_Syntax_Syntax.Sig_inductive_typ (_52_968, _52_970, _52_972, _52_974, _52_976, _52_978, tags, _52_981), _52_985)) -> begin
(FStar_Util.for_some (fun _52_8 -> (match (_52_8) with
| (FStar_Syntax_Syntax.RecordType (_)) | (FStar_Syntax_Syntax.RecordConstructor (_)) -> begin
true
end
| _52_997 -> begin
false
end)) tags)
end
| _52_999 -> begin
false
end))


let is_interpreted : env  ->  FStar_Syntax_Syntax.term  ->  Prims.bool = (

let interpreted_symbols = (FStar_Syntax_Const.op_Eq)::(FStar_Syntax_Const.op_notEq)::(FStar_Syntax_Const.op_LT)::(FStar_Syntax_Const.op_LTE)::(FStar_Syntax_Const.op_GT)::(FStar_Syntax_Const.op_GTE)::(FStar_Syntax_Const.op_Subtraction)::(FStar_Syntax_Const.op_Minus)::(FStar_Syntax_Const.op_Addition)::(FStar_Syntax_Const.op_Multiply)::(FStar_Syntax_Const.op_Division)::(FStar_Syntax_Const.op_Modulus)::(FStar_Syntax_Const.op_And)::(FStar_Syntax_Const.op_Or)::(FStar_Syntax_Const.op_Negation)::[]
in (fun env head -> (match ((let _146_834 = (FStar_Syntax_Util.un_uinst head)
in _146_834.FStar_Syntax_Syntax.n)) with
| FStar_Syntax_Syntax.Tm_fvar (fv) -> begin
(fv.FStar_Syntax_Syntax.fv_delta = FStar_Syntax_Syntax.Delta_equational)
end
| _52_1006 -> begin
false
end)))


let is_type_constructor : env  ->  FStar_Ident.lident  ->  Prims.bool = (fun env lid -> (

let mapper = (fun _52_9 -> (match (_52_9) with
| FStar_Util.Inl (_52_1011) -> begin
Some (false)
end
| FStar_Util.Inr (se, _52_1015) -> begin
(match (se) with
| FStar_Syntax_Syntax.Sig_declare_typ (_52_1019, _52_1021, _52_1023, qs, _52_1026) -> begin
Some ((FStar_List.contains FStar_Syntax_Syntax.New qs))
end
| FStar_Syntax_Syntax.Sig_inductive_typ (_52_1030) -> begin
Some (true)
end
| _52_1033 -> begin
Some (false)
end)
end))
in (match ((let _146_841 = (lookup_qname env lid)
in (FStar_Util.bind_opt _146_841 mapper))) with
| Some (b) -> begin
b
end
| None -> begin
false
end)))


let effect_decl_opt : env  ->  FStar_Ident.lident  ->  FStar_Syntax_Syntax.eff_decl Prims.option = (fun env l -> (FStar_All.pipe_right env.effects.decls (FStar_Util.find_opt (fun d -> (FStar_Ident.lid_equals d.FStar_Syntax_Syntax.mname l)))))


let get_effect_decl : env  ->  FStar_Ident.lident  ->  FStar_Syntax_Syntax.eff_decl = (fun env l -> (match ((effect_decl_opt env l)) with
| None -> begin
(let _146_853 = (let _146_852 = (let _146_851 = (name_not_found l)
in ((_146_851), ((FStar_Ident.range_of_lid l))))
in FStar_Syntax_Syntax.Error (_146_852))
in (Prims.raise _146_853))
end
| Some (md) -> begin
md
end))


let join : env  ->  FStar_Ident.lident  ->  FStar_Ident.lident  ->  (FStar_Ident.lident * mlift * mlift) = (fun env l1 l2 -> if (FStar_Ident.lid_equals l1 l2) then begin
((l1), ((fun t wp -> wp)), ((fun t wp -> wp)))
end else begin
if (((FStar_Ident.lid_equals l1 FStar_Syntax_Const.effect_GTot_lid) && (FStar_Ident.lid_equals l2 FStar_Syntax_Const.effect_Tot_lid)) || ((FStar_Ident.lid_equals l2 FStar_Syntax_Const.effect_GTot_lid) && (FStar_Ident.lid_equals l1 FStar_Syntax_Const.effect_Tot_lid))) then begin
((FStar_Syntax_Const.effect_GTot_lid), ((fun t wp -> wp)), ((fun t wp -> wp)))
end else begin
(match ((FStar_All.pipe_right env.effects.joins (FStar_Util.find_opt (fun _52_1065 -> (match (_52_1065) with
| (m1, m2, _52_1060, _52_1062, _52_1064) -> begin
((FStar_Ident.lid_equals l1 m1) && (FStar_Ident.lid_equals l2 m2))
end))))) with
| None -> begin
(let _146_929 = (let _146_928 = (let _146_927 = (let _146_926 = (FStar_Syntax_Print.lid_to_string l1)
in (let _146_925 = (FStar_Syntax_Print.lid_to_string l2)
in (FStar_Util.format2 "Effects %s and %s cannot be composed" _146_926 _146_925)))
in ((_146_927), (env.range)))
in FStar_Syntax_Syntax.Error (_146_928))
in (Prims.raise _146_929))
end
| Some (_52_1068, _52_1070, m3, j1, j2) -> begin
((m3), (j1), (j2))
end)
end
end)


let monad_leq : env  ->  FStar_Ident.lident  ->  FStar_Ident.lident  ->  edge Prims.option = (fun env l1 l2 -> if ((FStar_Ident.lid_equals l1 l2) || ((FStar_Ident.lid_equals l1 FStar_Syntax_Const.effect_Tot_lid) && (FStar_Ident.lid_equals l2 FStar_Syntax_Const.effect_GTot_lid))) then begin
Some ({msource = l1; mtarget = l2; mlift = (fun t wp -> wp)})
end else begin
(FStar_All.pipe_right env.effects.order (FStar_Util.find_opt (fun e -> ((FStar_Ident.lid_equals l1 e.msource) && (FStar_Ident.lid_equals l2 e.mtarget)))))
end)


let wp_sig_aux : FStar_Syntax_Syntax.eff_decl Prims.list  ->  FStar_Ident.lident  ->  (FStar_Syntax_Syntax.bv * FStar_Syntax_Syntax.term) = (fun decls m -> (match ((FStar_All.pipe_right decls (FStar_Util.find_opt (fun d -> (FStar_Ident.lid_equals d.FStar_Syntax_Syntax.mname m))))) with
| None -> begin
(let _146_944 = (FStar_Util.format1 "Impossible: declaration for monad %s not found" m.FStar_Ident.str)
in (FStar_All.failwith _146_944))
end
| Some (md) -> begin
(

let _52_1091 = (inst_tscheme ((md.FStar_Syntax_Syntax.univs), (md.FStar_Syntax_Syntax.signature)))
in (match (_52_1091) with
| (_52_1089, s) -> begin
(

let s = (FStar_Syntax_Subst.compress s)
in (match (((md.FStar_Syntax_Syntax.binders), (s.FStar_Syntax_Syntax.n))) with
| ([], FStar_Syntax_Syntax.Tm_arrow (((a, _52_1100))::((wp, _52_1096))::[], c)) when (FStar_Syntax_Syntax.is_teff (FStar_Syntax_Util.comp_result c)) -> begin
((a), (wp.FStar_Syntax_Syntax.sort))
end
| _52_1108 -> begin
(FStar_All.failwith "Impossible")
end))
end))
end))


let wp_signature : env  ->  FStar_Ident.lident  ->  (FStar_Syntax_Syntax.bv * FStar_Syntax_Syntax.term) = (fun env m -> (wp_sig_aux env.effects.decls m))


let build_lattice : env  ->  FStar_Syntax_Syntax.sigelt  ->  env = (fun env se -> (match (se) with
| FStar_Syntax_Syntax.Sig_new_effect (ne, _52_1115) -> begin
(

let effects = (

let _52_1118 = env.effects
in {decls = (ne)::env.effects.decls; order = _52_1118.order; joins = _52_1118.joins})
in (

let _52_1121 = env
in {solver = _52_1121.solver; range = _52_1121.range; curmodule = _52_1121.curmodule; gamma = _52_1121.gamma; gamma_cache = _52_1121.gamma_cache; modules = _52_1121.modules; expected_typ = _52_1121.expected_typ; sigtab = _52_1121.sigtab; is_pattern = _52_1121.is_pattern; instantiate_imp = _52_1121.instantiate_imp; effects = effects; generalize = _52_1121.generalize; letrecs = _52_1121.letrecs; top_level = _52_1121.top_level; check_uvars = _52_1121.check_uvars; use_eq = _52_1121.use_eq; is_iface = _52_1121.is_iface; admit = _52_1121.admit; lax = _52_1121.lax; lax_universes = _52_1121.lax_universes; type_of = _52_1121.type_of; universe_of = _52_1121.universe_of; use_bv_sorts = _52_1121.use_bv_sorts; qname_and_index = _52_1121.qname_and_index}))
end
| FStar_Syntax_Syntax.Sig_sub_effect (sub, _52_1125) -> begin
(

let compose_edges = (fun e1 e2 -> {msource = e1.msource; mtarget = e2.mtarget; mlift = (fun r wp1 -> (let _146_959 = (e1.mlift r wp1)
in (e2.mlift r _146_959)))})
in (

let mk_lift = (fun lift_t r wp1 -> (

let _52_1140 = (inst_tscheme lift_t)
in (match (_52_1140) with
| (_52_1138, lift_t) -> begin
(let _146_971 = (let _146_970 = (let _146_969 = (let _146_968 = (FStar_Syntax_Syntax.as_arg r)
in (let _146_967 = (let _146_966 = (FStar_Syntax_Syntax.as_arg wp1)
in (_146_966)::[])
in (_146_968)::_146_967))
in ((lift_t), (_146_969)))
in FStar_Syntax_Syntax.Tm_app (_146_970))
in (FStar_Syntax_Syntax.mk _146_971 None wp1.FStar_Syntax_Syntax.pos))
end)))
in (

let sub_lift_wp = (match (sub.FStar_Syntax_Syntax.lift_wp) with
| Some (sub_lift_wp) -> begin
sub_lift_wp
end
| None -> begin
(FStar_All.failwith "sub effect should\'ve been elaborated at this stage")
end)
in (

let edge = {msource = sub.FStar_Syntax_Syntax.source; mtarget = sub.FStar_Syntax_Syntax.target; mlift = (mk_lift sub_lift_wp)}
in (

let id_edge = (fun l -> {msource = sub.FStar_Syntax_Syntax.source; mtarget = sub.FStar_Syntax_Syntax.target; mlift = (fun t wp -> wp)})
in (

let print_mlift = (fun l -> (

let arg = (let _146_988 = (FStar_Ident.lid_of_path (("ARG")::[]) FStar_Range.dummyRange)
in (FStar_Syntax_Syntax.lid_as_fv _146_988 FStar_Syntax_Syntax.Delta_constant None))
in (

let wp = (let _146_989 = (FStar_Ident.lid_of_path (("WP")::[]) FStar_Range.dummyRange)
in (FStar_Syntax_Syntax.lid_as_fv _146_989 FStar_Syntax_Syntax.Delta_constant None))
in (let _146_990 = (l arg wp)
in (FStar_Syntax_Print.term_to_string _146_990)))))
in (

let order = (edge)::env.effects.order
in (

let ms = (FStar_All.pipe_right env.effects.decls (FStar_List.map (fun e -> e.FStar_Syntax_Syntax.mname)))
in (

<<<<<<< HEAD
let find_edge = (fun order _52_1157 -> (match (_52_1157) with
=======
let find_edge = (fun order _52_1144 -> (match (_52_1144) with
>>>>>>> 35732020
| (i, j) -> begin
if (FStar_Ident.lid_equals i j) then begin
(FStar_All.pipe_right (id_edge i) (fun _146_996 -> Some (_146_996)))
end else begin
(FStar_All.pipe_right order (FStar_Util.find_opt (fun e -> ((FStar_Ident.lid_equals e.msource i) && (FStar_Ident.lid_equals e.mtarget j)))))
end
end))
in (

let order = (FStar_All.pipe_right ms (FStar_List.fold_left (fun order k -> (let _146_1004 = (FStar_All.pipe_right ms (FStar_List.collect (fun i -> if (FStar_Ident.lid_equals i k) then begin
[]
end else begin
(FStar_All.pipe_right ms (FStar_List.collect (fun j -> if (FStar_Ident.lid_equals j k) then begin
[]
end else begin
(match ((let _146_1003 = (find_edge order ((i), (k)))
in (let _146_1002 = (find_edge order ((k), (j)))
in ((_146_1003), (_146_1002))))) with
| (Some (e1), Some (e2)) -> begin
((compose_edges e1 e2))::[]
end
<<<<<<< HEAD
| _52_1169 -> begin
=======
| _52_1156 -> begin
>>>>>>> 35732020
[]
end)
end)))
end)))
in (FStar_List.append order _146_1004))) order))
in (

let order = (FStar_Util.remove_dups (fun e1 e2 -> ((FStar_Ident.lid_equals e1.msource e2.msource) && (FStar_Ident.lid_equals e1.mtarget e2.mtarget))) order)
in (

<<<<<<< HEAD
let _52_1175 = (FStar_All.pipe_right order (FStar_List.iter (fun edge -> if ((FStar_Ident.lid_equals edge.msource FStar_Syntax_Const.effect_DIV_lid) && (let _146_1008 = (lookup_effect_quals env edge.mtarget)
in (FStar_All.pipe_right _146_1008 (FStar_List.contains FStar_Syntax_Syntax.TotalEffect)))) then begin
(let _146_1012 = (let _146_1011 = (let _146_1010 = (FStar_Util.format1 "Divergent computations cannot be included in an effect %s marked \'total\'" edge.mtarget.FStar_Ident.str)
in (let _146_1009 = (get_range env)
in ((_146_1010), (_146_1009))))
in FStar_Syntax_Syntax.Error (_146_1011))
in (Prims.raise _146_1012))
=======
let _52_1162 = (FStar_All.pipe_right order (FStar_List.iter (fun edge -> if ((FStar_Ident.lid_equals edge.msource FStar_Syntax_Const.effect_DIV_lid) && (let _146_990 = (lookup_effect_quals env edge.mtarget)
in (FStar_All.pipe_right _146_990 (FStar_List.contains FStar_Syntax_Syntax.TotalEffect)))) then begin
(let _146_994 = (let _146_993 = (let _146_992 = (FStar_Util.format1 "Divergent computations cannot be included in an effect %s marked \'total\'" edge.mtarget.FStar_Ident.str)
in (let _146_991 = (get_range env)
in ((_146_992), (_146_991))))
in FStar_Syntax_Syntax.Error (_146_993))
in (Prims.raise _146_994))
>>>>>>> 35732020
end else begin
()
end)))
in (

let joins = (FStar_All.pipe_right ms (FStar_List.collect (fun i -> (FStar_All.pipe_right ms (FStar_List.collect (fun j -> (

let join_opt = (FStar_All.pipe_right ms (FStar_List.fold_left (fun bopt k -> (match ((let _146_1102 = (find_edge order ((i), (k)))
in (let _146_1101 = (find_edge order ((j), (k)))
in ((_146_1102), (_146_1101))))) with
| (Some (ik), Some (jk)) -> begin
(match (bopt) with
| None -> begin
Some (((k), (ik), (jk)))
end
<<<<<<< HEAD
| Some (ub, _52_1189, _52_1191) -> begin
if ((let _146_1103 = (find_edge order ((k), (ub)))
in (FStar_Util.is_some _146_1103)) && (not ((let _146_1104 = (find_edge order ((ub), (k)))
in (FStar_Util.is_some _146_1104))))) then begin
=======
| Some (ub, _52_1176, _52_1178) -> begin
if ((let _146_1085 = (find_edge order ((k), (ub)))
in (FStar_Util.is_some _146_1085)) && (not ((let _146_1086 = (find_edge order ((ub), (k)))
in (FStar_Util.is_some _146_1086))))) then begin
>>>>>>> 35732020
Some (((k), (ik), (jk)))
end else begin
bopt
end
end)
end
<<<<<<< HEAD
| _52_1195 -> begin
=======
| _52_1182 -> begin
>>>>>>> 35732020
bopt
end)) None))
in (match (join_opt) with
| None -> begin
[]
end
| Some (k, e1, e2) -> begin
(((i), (j), (k), (e1.mlift), (e2.mlift)))::[]
end))))))))
in (

let effects = (

<<<<<<< HEAD
let _52_1204 = env.effects
in {decls = _52_1204.decls; order = order; joins = joins})
in (

let _52_1207 = env
in {solver = _52_1207.solver; range = _52_1207.range; curmodule = _52_1207.curmodule; gamma = _52_1207.gamma; gamma_cache = _52_1207.gamma_cache; modules = _52_1207.modules; expected_typ = _52_1207.expected_typ; sigtab = _52_1207.sigtab; is_pattern = _52_1207.is_pattern; instantiate_imp = _52_1207.instantiate_imp; effects = effects; generalize = _52_1207.generalize; letrecs = _52_1207.letrecs; top_level = _52_1207.top_level; check_uvars = _52_1207.check_uvars; use_eq = _52_1207.use_eq; is_iface = _52_1207.is_iface; admit = _52_1207.admit; lax = _52_1207.lax; lax_universes = _52_1207.lax_universes; type_of = _52_1207.type_of; universe_of = _52_1207.universe_of; use_bv_sorts = _52_1207.use_bv_sorts; qname_and_index = _52_1207.qname_and_index}))))))))))))))
end
| _52_1210 -> begin
=======
let _52_1191 = env.effects
in {decls = _52_1191.decls; order = order; joins = joins})
in (

let _52_1194 = env
in {solver = _52_1194.solver; range = _52_1194.range; curmodule = _52_1194.curmodule; gamma = _52_1194.gamma; gamma_cache = _52_1194.gamma_cache; modules = _52_1194.modules; expected_typ = _52_1194.expected_typ; sigtab = _52_1194.sigtab; is_pattern = _52_1194.is_pattern; instantiate_imp = _52_1194.instantiate_imp; effects = effects; generalize = _52_1194.generalize; letrecs = _52_1194.letrecs; top_level = _52_1194.top_level; check_uvars = _52_1194.check_uvars; use_eq = _52_1194.use_eq; is_iface = _52_1194.is_iface; admit = _52_1194.admit; lax = _52_1194.lax; lax_universes = _52_1194.lax_universes; type_of = _52_1194.type_of; universe_of = _52_1194.universe_of; use_bv_sorts = _52_1194.use_bv_sorts; qname_and_index = _52_1194.qname_and_index})))))))))))))))
end
| _52_1197 -> begin
>>>>>>> 35732020
env
end))


let push_in_gamma : env  ->  binding  ->  env = (fun env s -> (

let rec push = (fun x rest -> (match (rest) with
| ((Binding_sig (_))::_) | ((Binding_sig_inst (_))::_) -> begin
(x)::rest
end
| [] -> begin
(x)::[]
end
| (local)::rest -> begin
(let _146_1153 = (push x rest)
in (local)::_146_1153)
end))
in (

<<<<<<< HEAD
let _52_1232 = env
in (let _146_1154 = (push s env.gamma)
in {solver = _52_1232.solver; range = _52_1232.range; curmodule = _52_1232.curmodule; gamma = _146_1154; gamma_cache = _52_1232.gamma_cache; modules = _52_1232.modules; expected_typ = _52_1232.expected_typ; sigtab = _52_1232.sigtab; is_pattern = _52_1232.is_pattern; instantiate_imp = _52_1232.instantiate_imp; effects = _52_1232.effects; generalize = _52_1232.generalize; letrecs = _52_1232.letrecs; top_level = _52_1232.top_level; check_uvars = _52_1232.check_uvars; use_eq = _52_1232.use_eq; is_iface = _52_1232.is_iface; admit = _52_1232.admit; lax = _52_1232.lax; lax_universes = _52_1232.lax_universes; type_of = _52_1232.type_of; universe_of = _52_1232.universe_of; use_bv_sorts = _52_1232.use_bv_sorts; qname_and_index = _52_1232.qname_and_index}))))
=======
let _52_1219 = env
in (let _146_1136 = (push s env.gamma)
in {solver = _52_1219.solver; range = _52_1219.range; curmodule = _52_1219.curmodule; gamma = _146_1136; gamma_cache = _52_1219.gamma_cache; modules = _52_1219.modules; expected_typ = _52_1219.expected_typ; sigtab = _52_1219.sigtab; is_pattern = _52_1219.is_pattern; instantiate_imp = _52_1219.instantiate_imp; effects = _52_1219.effects; generalize = _52_1219.generalize; letrecs = _52_1219.letrecs; top_level = _52_1219.top_level; check_uvars = _52_1219.check_uvars; use_eq = _52_1219.use_eq; is_iface = _52_1219.is_iface; admit = _52_1219.admit; lax = _52_1219.lax; lax_universes = _52_1219.lax_universes; type_of = _52_1219.type_of; universe_of = _52_1219.universe_of; use_bv_sorts = _52_1219.use_bv_sorts; qname_and_index = _52_1219.qname_and_index}))))
>>>>>>> 35732020


let push_sigelt : env  ->  FStar_Syntax_Syntax.sigelt  ->  env = (fun env s -> (

let env = (let _146_1161 = (let _146_1160 = (let _146_1159 = (FStar_Syntax_Util.lids_of_sigelt s)
in ((_146_1159), (s)))
in Binding_sig (_146_1160))
in (push_in_gamma env _146_1161))
in (build_lattice env s)))


let push_sigelt_inst : env  ->  FStar_Syntax_Syntax.sigelt  ->  FStar_Syntax_Syntax.universes  ->  env = (fun env s us -> (

let env = (let _146_1170 = (let _146_1169 = (let _146_1168 = (FStar_Syntax_Util.lids_of_sigelt s)
in ((_146_1168), (s), (us)))
in Binding_sig_inst (_146_1169))
in (push_in_gamma env _146_1170))
in (build_lattice env s)))


let push_local_binding : env  ->  binding  ->  env = (fun env b -> (

<<<<<<< HEAD
let _52_1243 = env
in {solver = _52_1243.solver; range = _52_1243.range; curmodule = _52_1243.curmodule; gamma = (b)::env.gamma; gamma_cache = _52_1243.gamma_cache; modules = _52_1243.modules; expected_typ = _52_1243.expected_typ; sigtab = _52_1243.sigtab; is_pattern = _52_1243.is_pattern; instantiate_imp = _52_1243.instantiate_imp; effects = _52_1243.effects; generalize = _52_1243.generalize; letrecs = _52_1243.letrecs; top_level = _52_1243.top_level; check_uvars = _52_1243.check_uvars; use_eq = _52_1243.use_eq; is_iface = _52_1243.is_iface; admit = _52_1243.admit; lax = _52_1243.lax; lax_universes = _52_1243.lax_universes; type_of = _52_1243.type_of; universe_of = _52_1243.universe_of; use_bv_sorts = _52_1243.use_bv_sorts; qname_and_index = _52_1243.qname_and_index}))
=======
let _52_1230 = env
in {solver = _52_1230.solver; range = _52_1230.range; curmodule = _52_1230.curmodule; gamma = (b)::env.gamma; gamma_cache = _52_1230.gamma_cache; modules = _52_1230.modules; expected_typ = _52_1230.expected_typ; sigtab = _52_1230.sigtab; is_pattern = _52_1230.is_pattern; instantiate_imp = _52_1230.instantiate_imp; effects = _52_1230.effects; generalize = _52_1230.generalize; letrecs = _52_1230.letrecs; top_level = _52_1230.top_level; check_uvars = _52_1230.check_uvars; use_eq = _52_1230.use_eq; is_iface = _52_1230.is_iface; admit = _52_1230.admit; lax = _52_1230.lax; lax_universes = _52_1230.lax_universes; type_of = _52_1230.type_of; universe_of = _52_1230.universe_of; use_bv_sorts = _52_1230.use_bv_sorts; qname_and_index = _52_1230.qname_and_index}))
>>>>>>> 35732020


let push_bv : env  ->  FStar_Syntax_Syntax.bv  ->  env = (fun env x -> (push_local_binding env (Binding_var (x))))


<<<<<<< HEAD
let push_binders : env  ->  FStar_Syntax_Syntax.binders  ->  env = (fun env bs -> (FStar_List.fold_left (fun env _52_1253 -> (match (_52_1253) with
| (x, _52_1252) -> begin
=======
let push_binders : env  ->  FStar_Syntax_Syntax.binders  ->  env = (fun env bs -> (FStar_List.fold_left (fun env _52_1240 -> (match (_52_1240) with
| (x, _52_1239) -> begin
>>>>>>> 35732020
(push_bv env x)
end)) env bs))


let binding_of_lb : FStar_Syntax_Syntax.lbname  ->  (FStar_Ident.ident Prims.list * FStar_Syntax_Syntax.term)  ->  binding = (fun x t -> (match (x) with
| FStar_Util.Inl (x) -> begin
(

<<<<<<< HEAD
let _52_1258 = ()
=======
let _52_1245 = ()
>>>>>>> 35732020
in (

let x = (

<<<<<<< HEAD
let _52_1260 = x
in {FStar_Syntax_Syntax.ppname = _52_1260.FStar_Syntax_Syntax.ppname; FStar_Syntax_Syntax.index = _52_1260.FStar_Syntax_Syntax.index; FStar_Syntax_Syntax.sort = (Prims.snd t)})
=======
let _52_1247 = x
in {FStar_Syntax_Syntax.ppname = _52_1247.FStar_Syntax_Syntax.ppname; FStar_Syntax_Syntax.index = _52_1247.FStar_Syntax_Syntax.index; FStar_Syntax_Syntax.sort = (Prims.snd t)})
>>>>>>> 35732020
in Binding_var (x)))
end
| FStar_Util.Inr (fv) -> begin
Binding_lid (((fv.FStar_Syntax_Syntax.fv_name.FStar_Syntax_Syntax.v), (t)))
end))


let push_let_binding : env  ->  FStar_Syntax_Syntax.lbname  ->  FStar_Syntax_Syntax.tscheme  ->  env = (fun env lb ts -> (push_local_binding env (binding_of_lb lb ts)))


let push_module : env  ->  FStar_Syntax_Syntax.modul  ->  env = (fun env m -> (

<<<<<<< HEAD
let _52_1270 = (add_sigelts env m.FStar_Syntax_Syntax.exports)
in (

let _52_1272 = env
in {solver = _52_1272.solver; range = _52_1272.range; curmodule = _52_1272.curmodule; gamma = []; gamma_cache = _52_1272.gamma_cache; modules = (m)::env.modules; expected_typ = None; sigtab = _52_1272.sigtab; is_pattern = _52_1272.is_pattern; instantiate_imp = _52_1272.instantiate_imp; effects = _52_1272.effects; generalize = _52_1272.generalize; letrecs = _52_1272.letrecs; top_level = _52_1272.top_level; check_uvars = _52_1272.check_uvars; use_eq = _52_1272.use_eq; is_iface = _52_1272.is_iface; admit = _52_1272.admit; lax = _52_1272.lax; lax_universes = _52_1272.lax_universes; type_of = _52_1272.type_of; universe_of = _52_1272.universe_of; use_bv_sorts = _52_1272.use_bv_sorts; qname_and_index = _52_1272.qname_and_index})))
=======
let _52_1257 = (add_sigelts env m.FStar_Syntax_Syntax.exports)
in (

let _52_1259 = env
in {solver = _52_1259.solver; range = _52_1259.range; curmodule = _52_1259.curmodule; gamma = []; gamma_cache = _52_1259.gamma_cache; modules = (m)::env.modules; expected_typ = None; sigtab = _52_1259.sigtab; is_pattern = _52_1259.is_pattern; instantiate_imp = _52_1259.instantiate_imp; effects = _52_1259.effects; generalize = _52_1259.generalize; letrecs = _52_1259.letrecs; top_level = _52_1259.top_level; check_uvars = _52_1259.check_uvars; use_eq = _52_1259.use_eq; is_iface = _52_1259.is_iface; admit = _52_1259.admit; lax = _52_1259.lax; lax_universes = _52_1259.lax_universes; type_of = _52_1259.type_of; universe_of = _52_1259.universe_of; use_bv_sorts = _52_1259.use_bv_sorts; qname_and_index = _52_1259.qname_and_index})))
>>>>>>> 35732020


let push_univ_vars : env  ->  FStar_Syntax_Syntax.univ_names  ->  env = (fun env xs -> (FStar_List.fold_left (fun env x -> (push_local_binding env (Binding_univ (x)))) env xs))


let set_expected_typ : env  ->  FStar_Syntax_Syntax.typ  ->  env = (fun env t -> (

<<<<<<< HEAD
let _52_1280 = env
in {solver = _52_1280.solver; range = _52_1280.range; curmodule = _52_1280.curmodule; gamma = _52_1280.gamma; gamma_cache = _52_1280.gamma_cache; modules = _52_1280.modules; expected_typ = Some (t); sigtab = _52_1280.sigtab; is_pattern = _52_1280.is_pattern; instantiate_imp = _52_1280.instantiate_imp; effects = _52_1280.effects; generalize = _52_1280.generalize; letrecs = _52_1280.letrecs; top_level = _52_1280.top_level; check_uvars = _52_1280.check_uvars; use_eq = false; is_iface = _52_1280.is_iface; admit = _52_1280.admit; lax = _52_1280.lax; lax_universes = _52_1280.lax_universes; type_of = _52_1280.type_of; universe_of = _52_1280.universe_of; use_bv_sorts = _52_1280.use_bv_sorts; qname_and_index = _52_1280.qname_and_index}))
=======
let _52_1267 = env
in {solver = _52_1267.solver; range = _52_1267.range; curmodule = _52_1267.curmodule; gamma = _52_1267.gamma; gamma_cache = _52_1267.gamma_cache; modules = _52_1267.modules; expected_typ = Some (t); sigtab = _52_1267.sigtab; is_pattern = _52_1267.is_pattern; instantiate_imp = _52_1267.instantiate_imp; effects = _52_1267.effects; generalize = _52_1267.generalize; letrecs = _52_1267.letrecs; top_level = _52_1267.top_level; check_uvars = _52_1267.check_uvars; use_eq = false; is_iface = _52_1267.is_iface; admit = _52_1267.admit; lax = _52_1267.lax; lax_universes = _52_1267.lax_universes; type_of = _52_1267.type_of; universe_of = _52_1267.universe_of; use_bv_sorts = _52_1267.use_bv_sorts; qname_and_index = _52_1267.qname_and_index}))
>>>>>>> 35732020


let expected_typ : env  ->  FStar_Syntax_Syntax.typ Prims.option = (fun env -> (match (env.expected_typ) with
| None -> begin
None
end
| Some (t) -> begin
Some (t)
end))


let clear_expected_typ : env  ->  (env * FStar_Syntax_Syntax.typ Prims.option) = (fun env -> (let _146_1213 = (expected_typ env)
in (((

<<<<<<< HEAD
let _52_1287 = env
in {solver = _52_1287.solver; range = _52_1287.range; curmodule = _52_1287.curmodule; gamma = _52_1287.gamma; gamma_cache = _52_1287.gamma_cache; modules = _52_1287.modules; expected_typ = None; sigtab = _52_1287.sigtab; is_pattern = _52_1287.is_pattern; instantiate_imp = _52_1287.instantiate_imp; effects = _52_1287.effects; generalize = _52_1287.generalize; letrecs = _52_1287.letrecs; top_level = _52_1287.top_level; check_uvars = _52_1287.check_uvars; use_eq = false; is_iface = _52_1287.is_iface; admit = _52_1287.admit; lax = _52_1287.lax; lax_universes = _52_1287.lax_universes; type_of = _52_1287.type_of; universe_of = _52_1287.universe_of; use_bv_sorts = _52_1287.use_bv_sorts; qname_and_index = _52_1287.qname_and_index})), (_146_1213))))
=======
let _52_1274 = env
in {solver = _52_1274.solver; range = _52_1274.range; curmodule = _52_1274.curmodule; gamma = _52_1274.gamma; gamma_cache = _52_1274.gamma_cache; modules = _52_1274.modules; expected_typ = None; sigtab = _52_1274.sigtab; is_pattern = _52_1274.is_pattern; instantiate_imp = _52_1274.instantiate_imp; effects = _52_1274.effects; generalize = _52_1274.generalize; letrecs = _52_1274.letrecs; top_level = _52_1274.top_level; check_uvars = _52_1274.check_uvars; use_eq = false; is_iface = _52_1274.is_iface; admit = _52_1274.admit; lax = _52_1274.lax; lax_universes = _52_1274.lax_universes; type_of = _52_1274.type_of; universe_of = _52_1274.universe_of; use_bv_sorts = _52_1274.use_bv_sorts; qname_and_index = _52_1274.qname_and_index})), (_146_1195))))
>>>>>>> 35732020


let finish_module : env  ->  FStar_Syntax_Syntax.modul  ->  env = (

let empty_lid = (FStar_Ident.lid_of_ids (((FStar_Ident.id_of_text ""))::[]))
in (fun env m -> (

let sigs = if (FStar_Ident.lid_equals m.FStar_Syntax_Syntax.name FStar_Syntax_Const.prims_lid) then begin
<<<<<<< HEAD
(let _146_1219 = (FStar_All.pipe_right env.gamma (FStar_List.collect (fun _52_10 -> (match (_52_10) with
| Binding_sig (_52_1294, se) -> begin
(se)::[]
end
| _52_1299 -> begin
=======
(let _146_1201 = (FStar_All.pipe_right env.gamma (FStar_List.collect (fun _52_10 -> (match (_52_10) with
| Binding_sig (_52_1281, se) -> begin
(se)::[]
end
| _52_1286 -> begin
>>>>>>> 35732020
[]
end))))
in (FStar_All.pipe_right _146_1219 FStar_List.rev))
end else begin
m.FStar_Syntax_Syntax.exports
end
in (

<<<<<<< HEAD
let _52_1301 = (add_sigelts env sigs)
in (

let _52_1303 = env
in {solver = _52_1303.solver; range = _52_1303.range; curmodule = empty_lid; gamma = []; gamma_cache = _52_1303.gamma_cache; modules = (m)::env.modules; expected_typ = _52_1303.expected_typ; sigtab = _52_1303.sigtab; is_pattern = _52_1303.is_pattern; instantiate_imp = _52_1303.instantiate_imp; effects = _52_1303.effects; generalize = _52_1303.generalize; letrecs = _52_1303.letrecs; top_level = _52_1303.top_level; check_uvars = _52_1303.check_uvars; use_eq = _52_1303.use_eq; is_iface = _52_1303.is_iface; admit = _52_1303.admit; lax = _52_1303.lax; lax_universes = _52_1303.lax_universes; type_of = _52_1303.type_of; universe_of = _52_1303.universe_of; use_bv_sorts = _52_1303.use_bv_sorts; qname_and_index = _52_1303.qname_and_index})))))
=======
let _52_1288 = (add_sigelts env sigs)
in (

let _52_1290 = env
in {solver = _52_1290.solver; range = _52_1290.range; curmodule = empty_lid; gamma = []; gamma_cache = _52_1290.gamma_cache; modules = (m)::env.modules; expected_typ = _52_1290.expected_typ; sigtab = _52_1290.sigtab; is_pattern = _52_1290.is_pattern; instantiate_imp = _52_1290.instantiate_imp; effects = _52_1290.effects; generalize = _52_1290.generalize; letrecs = _52_1290.letrecs; top_level = _52_1290.top_level; check_uvars = _52_1290.check_uvars; use_eq = _52_1290.use_eq; is_iface = _52_1290.is_iface; admit = _52_1290.admit; lax = _52_1290.lax; lax_universes = _52_1290.lax_universes; type_of = _52_1290.type_of; universe_of = _52_1290.universe_of; use_bv_sorts = _52_1290.use_bv_sorts; qname_and_index = _52_1290.qname_and_index})))))
>>>>>>> 35732020


let uvars_in_env : env  ->  FStar_Syntax_Syntax.uvars = (fun env -> (

let no_uvs = (FStar_Syntax_Syntax.new_uv_set ())
in (

let ext = (fun out uvs -> (FStar_Util.set_union out uvs))
in (

let rec aux = (fun out g -> (match (g) with
| [] -> begin
out
end
<<<<<<< HEAD
| (Binding_univ (_52_1316))::tl -> begin
=======
| (Binding_univ (_52_1303))::tl -> begin
>>>>>>> 35732020
(aux out tl)
end
| ((Binding_lid (_, (_, t)))::tl) | ((Binding_var ({FStar_Syntax_Syntax.ppname = _; FStar_Syntax_Syntax.index = _; FStar_Syntax_Syntax.sort = t}))::tl) -> begin
(let _146_1231 = (let _146_1230 = (FStar_Syntax_Free.uvars t)
in (ext out _146_1230))
in (aux _146_1231 tl))
end
| ((Binding_sig (_))::_) | ((Binding_sig_inst (_))::_) -> begin
out
end))
in (aux no_uvs env.gamma)))))


let univ_vars : env  ->  FStar_Syntax_Syntax.universe_uvar FStar_Util.set = (fun env -> (

let no_univs = FStar_Syntax_Syntax.no_universe_uvars
in (

let ext = (fun out uvs -> (FStar_Util.set_union out uvs))
in (

let rec aux = (fun out g -> (match (g) with
| [] -> begin
out
end
| ((Binding_sig_inst (_))::tl) | ((Binding_univ (_))::tl) -> begin
(aux out tl)
end
| ((Binding_lid (_, (_, t)))::tl) | ((Binding_var ({FStar_Syntax_Syntax.ppname = _; FStar_Syntax_Syntax.index = _; FStar_Syntax_Syntax.sort = t}))::tl) -> begin
(let _146_1243 = (let _146_1242 = (FStar_Syntax_Free.univs t)
in (ext out _146_1242))
in (aux _146_1243 tl))
end
<<<<<<< HEAD
| (Binding_sig (_52_1386))::_52_1384 -> begin
=======
| (Binding_sig (_52_1373))::_52_1371 -> begin
>>>>>>> 35732020
out
end))
in (aux no_univs env.gamma)))))


let bound_vars_of_bindings : binding Prims.list  ->  FStar_Syntax_Syntax.bv Prims.list = (fun bs -> (FStar_All.pipe_right bs (FStar_List.collect (fun _52_11 -> (match (_52_11) with
| Binding_var (x) -> begin
(x)::[]
end
| (Binding_lid (_)) | (Binding_sig (_)) | (Binding_univ (_)) | (Binding_sig_inst (_)) -> begin
[]
end)))))


let binders_of_bindings : binding Prims.list  ->  FStar_Syntax_Syntax.binders = (fun bs -> (let _146_1250 = (let _146_1249 = (bound_vars_of_bindings bs)
in (FStar_All.pipe_right _146_1249 (FStar_List.map FStar_Syntax_Syntax.mk_binder)))
in (FStar_All.pipe_right _146_1250 FStar_List.rev)))


let bound_vars : env  ->  FStar_Syntax_Syntax.bv Prims.list = (fun env -> (bound_vars_of_bindings env.gamma))


let all_binders : env  ->  FStar_Syntax_Syntax.binders = (fun env -> (binders_of_bindings env.gamma))


let fold_env = (fun env f a -> (FStar_List.fold_right (fun e a -> (f a e)) env.gamma a))


let lidents : env  ->  FStar_Ident.lident Prims.list = (fun env -> (

let keys = (FStar_List.fold_left (fun keys _52_12 -> (match (_52_12) with
<<<<<<< HEAD
| Binding_sig (lids, _52_1418) -> begin
(FStar_List.append lids keys)
end
| _52_1422 -> begin
keys
end)) [] env.gamma)
in (FStar_Util.smap_fold (sigtab env) (fun _52_1424 v keys -> (let _146_1273 = (FStar_Syntax_Util.lids_of_sigelt v)
in (FStar_List.append _146_1273 keys))) keys)))


let dummy_solver : solver_t = {init = (fun _52_1428 -> ()); push = (fun _52_1430 -> ()); pop = (fun _52_1432 -> ()); mark = (fun _52_1434 -> ()); reset_mark = (fun _52_1436 -> ()); commit_mark = (fun _52_1438 -> ()); encode_modul = (fun _52_1440 _52_1442 -> ()); encode_sig = (fun _52_1444 _52_1446 -> ()); solve = (fun _52_1448 _52_1450 _52_1452 -> ()); is_trivial = (fun _52_1454 _52_1456 -> false); finish = (fun _52_1458 -> ()); refresh = (fun _52_1459 -> ())}
=======
| Binding_sig (lids, _52_1405) -> begin
(FStar_List.append lids keys)
end
| _52_1409 -> begin
keys
end)) [] env.gamma)
in (FStar_Util.smap_fold (sigtab env) (fun _52_1411 v keys -> (let _146_1255 = (FStar_Syntax_Util.lids_of_sigelt v)
in (FStar_List.append _146_1255 keys))) keys)))


let dummy_solver : solver_t = {init = (fun _52_1415 -> ()); push = (fun _52_1417 -> ()); pop = (fun _52_1419 -> ()); mark = (fun _52_1421 -> ()); reset_mark = (fun _52_1423 -> ()); commit_mark = (fun _52_1425 -> ()); encode_modul = (fun _52_1427 _52_1429 -> ()); encode_sig = (fun _52_1431 _52_1433 -> ()); solve = (fun _52_1435 _52_1437 _52_1439 -> ()); is_trivial = (fun _52_1441 _52_1443 -> false); finish = (fun _52_1445 -> ()); refresh = (fun _52_1446 -> ())}
>>>>>>> 35732020



<|MERGE_RESOLUTION|>--- conflicted
+++ resolved
@@ -535,17 +535,7 @@
 end))
 
 
-let inst_tscheme_with_range : FStar_Range.range  ->  FStar_Syntax_Syntax.tscheme  ->  (FStar_Syntax_Syntax.universes * FStar_Syntax_Syntax.term) = (fun r t -> (
-
-let _52_346 = (inst_tscheme t)
-in (match (_52_346) with
-| (us, t) -> begin
-(let _146_592 = (FStar_Syntax_Subst.set_use_range r t)
-in ((us), (_146_592)))
-end)))
-
-
-let inst_effect_fun_with : FStar_Syntax_Syntax.universes  ->  env  ->  FStar_Syntax_Syntax.eff_decl  ->  FStar_Syntax_Syntax.tscheme  ->  FStar_Syntax_Syntax.term = (fun insts env ed _52_352 -> (match (_52_352) with
+let inst_effect_fun_with : FStar_Syntax_Syntax.universes  ->  env  ->  FStar_Syntax_Syntax.eff_decl  ->  FStar_Syntax_Syntax.tscheme  ->  FStar_Syntax_Syntax.term = (fun insts env ed _52_347 -> (match (_52_347) with
 | (us, t) -> begin
 (match (ed.FStar_Syntax_Syntax.binders) with
 | [] -> begin
@@ -554,23 +544,23 @@
 let univs = (FStar_List.append ed.FStar_Syntax_Syntax.univs us)
 in (
 
-let _52_355 = if ((FStar_List.length insts) <> (FStar_List.length univs)) then begin
-(let _146_605 = (let _146_604 = (FStar_All.pipe_left FStar_Util.string_of_int (FStar_List.length univs))
-in (let _146_603 = (FStar_All.pipe_left FStar_Util.string_of_int (FStar_List.length insts))
-in (let _146_602 = (FStar_Syntax_Print.lid_to_string ed.FStar_Syntax_Syntax.mname)
-in (let _146_601 = (FStar_Syntax_Print.term_to_string t)
-in (FStar_Util.format4 "Expected %s instantiations; got %s; failed universe instantiation in effect %s\n\t%s\n" _146_604 _146_603 _146_602 _146_601)))))
-in (FStar_All.failwith _146_605))
+let _52_350 = if ((FStar_List.length insts) <> (FStar_List.length univs)) then begin
+(let _146_600 = (let _146_599 = (FStar_All.pipe_left FStar_Util.string_of_int (FStar_List.length univs))
+in (let _146_598 = (FStar_All.pipe_left FStar_Util.string_of_int (FStar_List.length insts))
+in (let _146_597 = (FStar_Syntax_Print.lid_to_string ed.FStar_Syntax_Syntax.mname)
+in (let _146_596 = (FStar_Syntax_Print.term_to_string t)
+in (FStar_Util.format4 "Expected %s instantiations; got %s; failed universe instantiation in effect %s\n\t%s\n" _146_599 _146_598 _146_597 _146_596)))))
+in (FStar_All.failwith _146_600))
 end else begin
 ()
 end
-in (let _146_606 = (inst_tscheme_with (((FStar_List.append ed.FStar_Syntax_Syntax.univs us)), (t)) insts)
-in (Prims.snd _146_606))))
-end
-| _52_358 -> begin
-(let _146_608 = (let _146_607 = (FStar_Syntax_Print.lid_to_string ed.FStar_Syntax_Syntax.mname)
-in (FStar_Util.format1 "Unexpected use of an uninstantiated effect: %s\n" _146_607))
-in (FStar_All.failwith _146_608))
+in (let _146_601 = (inst_tscheme_with (((FStar_List.append ed.FStar_Syntax_Syntax.univs us)), (t)) insts)
+in (Prims.snd _146_601))))
+end
+| _52_353 -> begin
+(let _146_603 = (let _146_602 = (FStar_Syntax_Print.lid_to_string ed.FStar_Syntax_Syntax.mname)
+in (FStar_Util.format1 "Unexpected use of an uninstantiated effect: %s\n" _146_602))
+in (FStar_All.failwith _146_603))
 end)
 end))
 
@@ -624,16 +614,16 @@
 in (
 
 let rec aux = (fun c l -> (match (((c), (l))) with
-| ([], _52_369) -> begin
+| ([], _52_364) -> begin
 Maybe
 end
-| (_52_372, []) -> begin
+| (_52_367, []) -> begin
 No
 end
 | ((hd)::tl, (hd')::tl') when (hd.FStar_Ident.idText = hd'.FStar_Ident.idText) -> begin
 (aux tl tl')
 end
-| _52_383 -> begin
+| _52_378 -> begin
 No
 end))
 in (aux cur lns))))
@@ -650,7 +640,7 @@
 
 let cache = (fun t -> (
 
-let _52_389 = (FStar_Util.smap_add (gamma_cache env) lid.FStar_Ident.str t)
+let _52_384 = (FStar_Util.smap_add (gamma_cache env) lid.FStar_Ident.str t)
 in Some (t)))
 in (
 
@@ -660,16 +650,16 @@
 (FStar_Util.find_map env.gamma (fun _52_2 -> (match (_52_2) with
 | Binding_lid (l, t) -> begin
 if (FStar_Ident.lid_equals lid l) then begin
-(let _146_628 = (let _146_627 = (inst_tscheme t)
-in FStar_Util.Inl (_146_627))
-in Some (_146_628))
-end else begin
-None
-end
-end
-| Binding_sig (_52_398, FStar_Syntax_Syntax.Sig_bundle (ses, _52_401, _52_403, _52_405)) -> begin
-(FStar_Util.find_map ses (fun se -> if (let _146_630 = (FStar_Syntax_Util.lids_of_sigelt se)
-in (FStar_All.pipe_right _146_630 (FStar_Util.for_some (FStar_Ident.lid_equals lid)))) then begin
+(let _146_623 = (let _146_622 = (inst_tscheme t)
+in FStar_Util.Inl (_146_622))
+in Some (_146_623))
+end else begin
+None
+end
+end
+| Binding_sig (_52_393, FStar_Syntax_Syntax.Sig_bundle (ses, _52_396, _52_398, _52_400)) -> begin
+(FStar_Util.find_map ses (fun se -> if (let _146_625 = (FStar_Syntax_Util.lids_of_sigelt se)
+in (FStar_All.pipe_right _146_625 (FStar_Util.for_some (FStar_Ident.lid_equals lid)))) then begin
 (cache (FStar_Util.Inr (((se), (None)))))
 end else begin
 None
@@ -679,10 +669,10 @@
 (
 
 let maybe_cache = (fun t -> (match (s) with
-| FStar_Syntax_Syntax.Sig_declare_typ (_52_418) -> begin
+| FStar_Syntax_Syntax.Sig_declare_typ (_52_413) -> begin
 Some (t)
 end
-| _52_421 -> begin
+| _52_416 -> begin
 (cache t)
 end))
 in if (FStar_All.pipe_right lids (FStar_Util.for_some (FStar_Ident.lid_equals lid))) then begin
@@ -698,7 +688,7 @@
 None
 end
 end
-| _52_428 -> begin
+| _52_423 -> begin
 None
 end)))
 end
@@ -725,25 +715,34 @@
 end))))
 
 
+let lid_exists : env  ->  FStar_Ident.lident  ->  Prims.bool = (fun env l -> (match ((lookup_qname env l)) with
+| None -> begin
+false
+end
+| Some (_52_433) -> begin
+true
+end))
+
+
 let rec add_sigelt : env  ->  FStar_Syntax_Syntax.sigelt  ->  Prims.unit = (fun env se -> (match (se) with
-| FStar_Syntax_Syntax.Sig_bundle (ses, _52_438, _52_440, _52_442) -> begin
+| FStar_Syntax_Syntax.Sig_bundle (ses, _52_439, _52_441, _52_443) -> begin
 (add_sigelts env ses)
 end
-| _52_446 -> begin
+| _52_447 -> begin
 (
 
 let lids = (FStar_Syntax_Util.lids_of_sigelt se)
 in (
 
-let _52_449 = (FStar_List.iter (fun l -> (FStar_Util.smap_add (sigtab env) l.FStar_Ident.str se)) lids)
+let _52_450 = (FStar_List.iter (fun l -> (FStar_Util.smap_add (sigtab env) l.FStar_Ident.str se)) lids)
 in (match (se) with
-| FStar_Syntax_Syntax.Sig_new_effect (ne, _52_453) -> begin
+| FStar_Syntax_Syntax.Sig_new_effect (ne, _52_454) -> begin
 (FStar_All.pipe_right ne.FStar_Syntax_Syntax.actions (FStar_List.iter (fun a -> (
 
 let se_let = (FStar_Syntax_Util.action_as_lb a)
 in (FStar_Util.smap_add (sigtab env) a.FStar_Syntax_Syntax.action_name.FStar_Ident.str se_let)))))
 end
-| _52_459 -> begin
+| _52_460 -> begin
 ()
 end)))
 end))
@@ -754,303 +753,314 @@
 | Binding_var (id) when (FStar_Syntax_Syntax.bv_eq id bv) -> begin
 Some (id.FStar_Syntax_Syntax.sort)
 end
-| _52_468 -> begin
+| _52_469 -> begin
 None
 end))))
 
 
+let lookup_univ : env  ->  FStar_Syntax_Syntax.univ_name  ->  Prims.bool = (fun env x -> (FStar_All.pipe_right (FStar_List.find (fun _52_4 -> (match (_52_4) with
+| Binding_univ (y) -> begin
+(x.FStar_Ident.idText = y.FStar_Ident.idText)
+end
+| _52_476 -> begin
+false
+end)) env.gamma) FStar_Option.isSome))
+
+
 let lookup_type_of_let : FStar_Syntax_Syntax.sigelt  ->  FStar_Ident.lident  ->  (FStar_Syntax_Syntax.universes * FStar_Syntax_Syntax.term) Prims.option = (fun se lid -> (match (se) with
-| FStar_Syntax_Syntax.Sig_let ((_52_472, (lb)::[]), _52_477, _52_479, _52_481) -> begin
-(let _146_652 = (inst_tscheme ((lb.FStar_Syntax_Syntax.lbunivs), (lb.FStar_Syntax_Syntax.lbtyp)))
-in Some (_146_652))
-end
-| FStar_Syntax_Syntax.Sig_let ((_52_485, lbs), _52_489, _52_491, _52_493) -> begin
+| FStar_Syntax_Syntax.Sig_let ((_52_480, (lb)::[]), _52_485, _52_487, _52_489) -> begin
+(let _146_659 = (inst_tscheme ((lb.FStar_Syntax_Syntax.lbunivs), (lb.FStar_Syntax_Syntax.lbtyp)))
+in Some (_146_659))
+end
+| FStar_Syntax_Syntax.Sig_let ((_52_493, lbs), _52_497, _52_499, _52_501) -> begin
 (FStar_Util.find_map lbs (fun lb -> (match (lb.FStar_Syntax_Syntax.lbname) with
-| FStar_Util.Inl (_52_498) -> begin
+| FStar_Util.Inl (_52_506) -> begin
 (FStar_All.failwith "impossible")
 end
 | FStar_Util.Inr (fv) -> begin
 if (FStar_Syntax_Syntax.fv_eq_lid fv lid) then begin
-(let _146_654 = (inst_tscheme ((lb.FStar_Syntax_Syntax.lbunivs), (lb.FStar_Syntax_Syntax.lbtyp)))
-in Some (_146_654))
+(let _146_661 = (inst_tscheme ((lb.FStar_Syntax_Syntax.lbunivs), (lb.FStar_Syntax_Syntax.lbtyp)))
+in Some (_146_661))
 end else begin
 None
 end
 end)))
 end
-| _52_503 -> begin
-None
+| _52_511 -> begin
+None
+end))
+
+
+let lookup_bv : env  ->  FStar_Syntax_Syntax.bv  ->  FStar_Syntax_Syntax.typ = (fun env bv -> (match ((try_lookup_bv env bv)) with
+| None -> begin
+(let _146_669 = (let _146_668 = (let _146_667 = (variable_not_found bv)
+in (let _146_666 = (FStar_Syntax_Syntax.range_of_bv bv)
+in ((_146_667), (_146_666))))
+in FStar_Syntax_Syntax.Error (_146_668))
+in (Prims.raise _146_669))
+end
+| Some (t) -> begin
+t
 end))
 
 
 let effect_signature : FStar_Syntax_Syntax.sigelt  ->  (FStar_Syntax_Syntax.universes * FStar_Syntax_Syntax.term) Prims.option = (fun se -> (match (se) with
-| FStar_Syntax_Syntax.Sig_new_effect (ne, _52_507) -> begin
-(let _146_660 = (let _146_659 = (let _146_658 = (let _146_657 = (FStar_Syntax_Syntax.mk_Total ne.FStar_Syntax_Syntax.signature)
-in (FStar_Syntax_Util.arrow ne.FStar_Syntax_Syntax.binders _146_657))
-in ((ne.FStar_Syntax_Syntax.univs), (_146_658)))
-in (inst_tscheme _146_659))
-in Some (_146_660))
-end
-| FStar_Syntax_Syntax.Sig_effect_abbrev (lid, us, binders, _52_514, _52_516, _52_518) -> begin
-(let _146_664 = (let _146_663 = (let _146_662 = (let _146_661 = (FStar_Syntax_Syntax.mk_Total FStar_Syntax_Syntax.teff)
-in (FStar_Syntax_Util.arrow binders _146_661))
-in ((us), (_146_662)))
-in (inst_tscheme _146_663))
-in Some (_146_664))
-end
-| _52_522 -> begin
-None
-end))
-
-
-let try_lookup_lid_aux : env  ->  FStar_Ident.lident  ->  (FStar_Syntax_Syntax.universes * (FStar_Syntax_Syntax.term', FStar_Syntax_Syntax.term') FStar_Syntax_Syntax.syntax) Prims.option = (fun env lid -> (
-
-let mapper = (fun _52_4 -> (match (_52_4) with
+| FStar_Syntax_Syntax.Sig_new_effect (ne, _52_520) -> begin
+(let _146_675 = (let _146_674 = (let _146_673 = (let _146_672 = (FStar_Syntax_Syntax.mk_Total ne.FStar_Syntax_Syntax.signature)
+in (FStar_Syntax_Util.arrow ne.FStar_Syntax_Syntax.binders _146_672))
+in ((ne.FStar_Syntax_Syntax.univs), (_146_673)))
+in (inst_tscheme _146_674))
+in Some (_146_675))
+end
+| FStar_Syntax_Syntax.Sig_effect_abbrev (lid, us, binders, _52_527, _52_529, _52_531) -> begin
+(let _146_679 = (let _146_678 = (let _146_677 = (let _146_676 = (FStar_Syntax_Syntax.mk_Total FStar_Syntax_Syntax.teff)
+in (FStar_Syntax_Util.arrow binders _146_676))
+in ((us), (_146_677)))
+in (inst_tscheme _146_678))
+in Some (_146_679))
+end
+| _52_535 -> begin
+None
+end))
+
+
+let try_lookup_effect_lid : env  ->  FStar_Ident.lident  ->  FStar_Syntax_Syntax.term Prims.option = (fun env ftv -> (match ((lookup_qname env ftv)) with
+| Some (FStar_Util.Inr (se, None)) -> begin
+(match ((effect_signature se)) with
+| None -> begin
+None
+end
+| Some (_52_545, t) -> begin
+Some (t)
+end)
+end
+| _52_550 -> begin
+None
+end))
+
+
+let try_lookup_lid : env  ->  FStar_Ident.lident  ->  (FStar_Syntax_Syntax.universes * FStar_Syntax_Syntax.typ) Prims.option = (fun env lid -> (
+
+let mapper = (fun _52_5 -> (match (_52_5) with
 | FStar_Util.Inl (t) -> begin
 Some (t)
 end
-| FStar_Util.Inr (FStar_Syntax_Syntax.Sig_datacon (_52_529, uvs, t, _52_533, _52_535, _52_537, _52_539, _52_541), None) -> begin
-(let _146_671 = (inst_tscheme ((uvs), (t)))
-in Some (_146_671))
-end
-| FStar_Util.Inr (FStar_Syntax_Syntax.Sig_declare_typ (l, uvs, t, qs, _52_552), None) -> begin
+| FStar_Util.Inr (FStar_Syntax_Syntax.Sig_datacon (_52_557, uvs, t, _52_561, _52_563, _52_565, _52_567, _52_569), None) -> begin
+(let _146_690 = (inst_tscheme ((uvs), (t)))
+in Some (_146_690))
+end
+| FStar_Util.Inr (FStar_Syntax_Syntax.Sig_declare_typ (l, uvs, t, qs, _52_580), None) -> begin
 if ((in_cur_mod env l) = Yes) then begin
 if ((FStar_All.pipe_right qs (FStar_List.contains FStar_Syntax_Syntax.Assumption)) || env.is_iface) then begin
-(let _146_672 = (inst_tscheme ((uvs), (t)))
-in Some (_146_672))
-end else begin
-None
-end
-end else begin
-(let _146_673 = (inst_tscheme ((uvs), (t)))
-in Some (_146_673))
-end
-end
-| FStar_Util.Inr (FStar_Syntax_Syntax.Sig_inductive_typ (lid, uvs, tps, k, _52_563, _52_565, _52_567, _52_569), None) -> begin
+(let _146_691 = (inst_tscheme ((uvs), (t)))
+in Some (_146_691))
+end else begin
+None
+end
+end else begin
+(let _146_692 = (inst_tscheme ((uvs), (t)))
+in Some (_146_692))
+end
+end
+| FStar_Util.Inr (FStar_Syntax_Syntax.Sig_inductive_typ (lid, uvs, tps, k, _52_591, _52_593, _52_595, _52_597), None) -> begin
 (match (tps) with
 | [] -> begin
-(let _146_675 = (inst_tscheme ((uvs), (k)))
-in (FStar_All.pipe_left (fun _146_674 -> Some (_146_674)) _146_675))
-end
-| _52_577 -> begin
-(let _146_680 = (let _146_679 = (let _146_678 = (let _146_677 = (FStar_Syntax_Syntax.mk_Total k)
-in (FStar_Syntax_Util.flat_arrow tps _146_677))
-in ((uvs), (_146_678)))
-in (inst_tscheme _146_679))
-in (FStar_All.pipe_left (fun _146_676 -> Some (_146_676)) _146_680))
-end)
-end
-| FStar_Util.Inr (FStar_Syntax_Syntax.Sig_inductive_typ (lid, uvs, tps, k, _52_583, _52_585, _52_587, _52_589), Some (us)) -> begin
+(let _146_694 = (inst_tscheme ((uvs), (k)))
+in (FStar_All.pipe_left (fun _146_693 -> Some (_146_693)) _146_694))
+end
+| _52_605 -> begin
+(let _146_699 = (let _146_698 = (let _146_697 = (let _146_696 = (FStar_Syntax_Syntax.mk_Total k)
+in (FStar_Syntax_Util.flat_arrow tps _146_696))
+in ((uvs), (_146_697)))
+in (inst_tscheme _146_698))
+in (FStar_All.pipe_left (fun _146_695 -> Some (_146_695)) _146_699))
+end)
+end
+| FStar_Util.Inr (FStar_Syntax_Syntax.Sig_inductive_typ (lid, uvs, tps, k, _52_611, _52_613, _52_615, _52_617), Some (us)) -> begin
 (match (tps) with
 | [] -> begin
-(let _146_682 = (inst_tscheme_with ((uvs), (k)) us)
-in (FStar_All.pipe_left (fun _146_681 -> Some (_146_681)) _146_682))
-end
-| _52_598 -> begin
-(let _146_687 = (let _146_686 = (let _146_685 = (let _146_684 = (FStar_Syntax_Syntax.mk_Total k)
-in (FStar_Syntax_Util.flat_arrow tps _146_684))
-in ((uvs), (_146_685)))
-in (inst_tscheme_with _146_686 us))
-in (FStar_All.pipe_left (fun _146_683 -> Some (_146_683)) _146_687))
+(let _146_701 = (inst_tscheme_with ((uvs), (k)) us)
+in (FStar_All.pipe_left (fun _146_700 -> Some (_146_700)) _146_701))
+end
+| _52_626 -> begin
+(let _146_706 = (let _146_705 = (let _146_704 = (let _146_703 = (FStar_Syntax_Syntax.mk_Total k)
+in (FStar_Syntax_Util.flat_arrow tps _146_703))
+in ((uvs), (_146_704)))
+in (inst_tscheme_with _146_705 us))
+in (FStar_All.pipe_left (fun _146_702 -> Some (_146_702)) _146_706))
 end)
 end
 | FStar_Util.Inr (se) -> begin
 (match (se) with
-| (FStar_Syntax_Syntax.Sig_let (_52_602), None) -> begin
+| (FStar_Syntax_Syntax.Sig_let (_52_630), None) -> begin
 (lookup_type_of_let (Prims.fst se) lid)
 end
-| _52_607 -> begin
+| _52_635 -> begin
 (effect_signature (Prims.fst se))
 end)
 end))
-in (match ((let _146_688 = (lookup_qname env lid)
-in (FStar_Util.bind_opt _146_688 mapper))) with
+in (match ((let _146_707 = (lookup_qname env lid)
+in (FStar_Util.bind_opt _146_707 mapper))) with
 | Some (us, t) -> begin
 Some (((us), ((
 
-let _52_613 = t
-in {FStar_Syntax_Syntax.n = _52_613.FStar_Syntax_Syntax.n; FStar_Syntax_Syntax.tk = _52_613.FStar_Syntax_Syntax.tk; FStar_Syntax_Syntax.pos = (FStar_Ident.range_of_lid lid); FStar_Syntax_Syntax.vars = _52_613.FStar_Syntax_Syntax.vars}))))
+let _52_641 = t
+in {FStar_Syntax_Syntax.n = _52_641.FStar_Syntax_Syntax.n; FStar_Syntax_Syntax.tk = _52_641.FStar_Syntax_Syntax.tk; FStar_Syntax_Syntax.pos = (FStar_Ident.range_of_lid lid); FStar_Syntax_Syntax.vars = _52_641.FStar_Syntax_Syntax.vars}))))
 end
 | None -> begin
 None
 end)))
 
 
-let lid_exists : env  ->  FStar_Ident.lident  ->  Prims.bool = (fun env l -> (match ((lookup_qname env l)) with
-| None -> begin
-false
-end
-| Some (_52_620) -> begin
-true
-end))
-
-
-let lookup_bv : env  ->  FStar_Syntax_Syntax.bv  ->  FStar_Syntax_Syntax.typ = (fun env bv -> (match ((try_lookup_bv env bv)) with
-| None -> begin
-(let _146_700 = (let _146_699 = (let _146_698 = (variable_not_found bv)
-in (let _146_697 = (FStar_Syntax_Syntax.range_of_bv bv)
-in ((_146_698), (_146_697))))
-in FStar_Syntax_Syntax.Error (_146_699))
-in (Prims.raise _146_700))
-end
-| Some (t) -> begin
-(let _146_701 = (FStar_Syntax_Syntax.range_of_bv bv)
-in (FStar_Syntax_Subst.set_use_range _146_701 t))
-end))
-
-
-let try_lookup_lid : env  ->  FStar_Ident.lident  ->  (FStar_Syntax_Syntax.universes * FStar_Syntax_Syntax.typ) Prims.option = (fun env l -> (match ((try_lookup_lid_aux env l)) with
-| None -> begin
-None
-end
-| Some (us, t) -> begin
-(let _146_707 = (let _146_706 = (FStar_Syntax_Subst.set_use_range (FStar_Ident.range_of_lid l) t)
-in ((us), (_146_706)))
-in Some (_146_707))
-end))
+let is_type_constructor : env  ->  FStar_Ident.lident  ->  Prims.bool = (fun env lid -> (
+
+let mapper = (fun _52_6 -> (match (_52_6) with
+| FStar_Util.Inl (_52_648) -> begin
+Some (false)
+end
+| FStar_Util.Inr (se, _52_652) -> begin
+(match (se) with
+| FStar_Syntax_Syntax.Sig_declare_typ (_52_656, _52_658, _52_660, qs, _52_663) -> begin
+Some ((FStar_List.contains FStar_Syntax_Syntax.New qs))
+end
+| FStar_Syntax_Syntax.Sig_inductive_typ (_52_667) -> begin
+Some (true)
+end
+| _52_670 -> begin
+Some (false)
+end)
+end))
+in (match ((let _146_714 = (lookup_qname env lid)
+in (FStar_Util.bind_opt _146_714 mapper))) with
+| Some (b) -> begin
+b
+end
+| None -> begin
+false
+end)))
 
 
 let lookup_lid : env  ->  FStar_Ident.lident  ->  (FStar_Syntax_Syntax.universes * FStar_Syntax_Syntax.typ) = (fun env l -> (match ((try_lookup_lid env l)) with
 | None -> begin
-(let _146_714 = (let _146_713 = (let _146_712 = (name_not_found l)
-in ((_146_712), ((FStar_Ident.range_of_lid l))))
-in FStar_Syntax_Syntax.Error (_146_713))
-in (Prims.raise _146_714))
-end
-| Some (us, t) -> begin
-((us), (t))
-end))
-
-
-let lookup_univ : env  ->  FStar_Syntax_Syntax.univ_name  ->  Prims.bool = (fun env x -> (FStar_All.pipe_right (FStar_List.find (fun _52_5 -> (match (_52_5) with
-| Binding_univ (y) -> begin
-(x.FStar_Ident.idText = y.FStar_Ident.idText)
-end
-| _52_647 -> begin
-false
-end)) env.gamma) FStar_Option.isSome))
-
-
-let try_lookup_val_decl : env  ->  FStar_Ident.lident  ->  (FStar_Syntax_Syntax.tscheme * FStar_Syntax_Syntax.qualifier Prims.list) Prims.option = (fun env lid -> (match ((lookup_qname env lid)) with
-| Some (FStar_Util.Inr (FStar_Syntax_Syntax.Sig_declare_typ (_52_651, uvs, t, q, _52_656), None)) -> begin
-(let _146_729 = (let _146_728 = (let _146_727 = (FStar_Syntax_Subst.set_use_range (FStar_Ident.range_of_lid lid) t)
-in ((uvs), (_146_727)))
-in ((_146_728), (q)))
-in Some (_146_729))
-end
-| _52_664 -> begin
-None
+(let _146_721 = (let _146_720 = (let _146_719 = (name_not_found l)
+in ((_146_719), ((FStar_Ident.range_of_lid l))))
+in FStar_Syntax_Syntax.Error (_146_720))
+in (Prims.raise _146_721))
+end
+| Some (x) -> begin
+x
 end))
 
 
 let lookup_val_decl : env  ->  FStar_Ident.lident  ->  (FStar_Syntax_Syntax.universes * FStar_Syntax_Syntax.typ) = (fun env lid -> (match ((lookup_qname env lid)) with
-| Some (FStar_Util.Inr (FStar_Syntax_Syntax.Sig_declare_typ (_52_668, uvs, t, _52_672, _52_674), None)) -> begin
-(inst_tscheme_with_range (FStar_Ident.range_of_lid lid) ((uvs), (t)))
-end
-| _52_682 -> begin
-(let _146_736 = (let _146_735 = (let _146_734 = (name_not_found lid)
-in ((_146_734), ((FStar_Ident.range_of_lid lid))))
-in FStar_Syntax_Syntax.Error (_146_735))
-in (Prims.raise _146_736))
+| Some (FStar_Util.Inr (FStar_Syntax_Syntax.Sig_declare_typ (_52_683, uvs, t, _52_687, _52_689), None)) -> begin
+(inst_tscheme ((uvs), (t)))
+end
+| _52_697 -> begin
+(let _146_728 = (let _146_727 = (let _146_726 = (name_not_found lid)
+in ((_146_726), ((FStar_Ident.range_of_lid lid))))
+in FStar_Syntax_Syntax.Error (_146_727))
+in (Prims.raise _146_728))
 end))
 
 
 let lookup_datacon : env  ->  FStar_Ident.lident  ->  (FStar_Syntax_Syntax.universes * FStar_Syntax_Syntax.typ) = (fun env lid -> (match ((lookup_qname env lid)) with
-| Some (FStar_Util.Inr (FStar_Syntax_Syntax.Sig_datacon (_52_686, uvs, t, _52_690, _52_692, _52_694, _52_696, _52_698), None)) -> begin
-(inst_tscheme_with_range (FStar_Ident.range_of_lid lid) ((uvs), (t)))
-end
-| _52_706 -> begin
-(let _146_743 = (let _146_742 = (let _146_741 = (name_not_found lid)
-in ((_146_741), ((FStar_Ident.range_of_lid lid))))
-in FStar_Syntax_Syntax.Error (_146_742))
-in (Prims.raise _146_743))
-end))
-
-
-let datacons_of_typ : env  ->  FStar_Ident.lident  ->  FStar_Ident.lident Prims.list = (fun env lid -> (match ((lookup_qname env lid)) with
-| Some (FStar_Util.Inr (FStar_Syntax_Syntax.Sig_inductive_typ (_52_710, _52_712, _52_714, _52_716, _52_718, dcs, _52_721, _52_723), _52_727)) -> begin
-dcs
-end
-| _52_732 -> begin
-[]
-end))
-
-
-let typ_of_datacon : env  ->  FStar_Ident.lident  ->  FStar_Ident.lident = (fun env lid -> (match ((lookup_qname env lid)) with
-| Some (FStar_Util.Inr (FStar_Syntax_Syntax.Sig_datacon (_52_736, _52_738, _52_740, l, _52_743, _52_745, _52_747, _52_749), _52_753)) -> begin
-l
-end
-| _52_758 -> begin
-(let _146_753 = (let _146_752 = (FStar_Syntax_Print.lid_to_string lid)
-in (FStar_Util.format1 "Not a datacon: %s" _146_752))
-in (FStar_All.failwith _146_753))
+| Some (FStar_Util.Inr (FStar_Syntax_Syntax.Sig_datacon (_52_701, uvs, t, _52_705, _52_707, _52_709, _52_711, _52_713), None)) -> begin
+(inst_tscheme ((uvs), (t)))
+end
+| _52_721 -> begin
+(let _146_735 = (let _146_734 = (let _146_733 = (name_not_found lid)
+in ((_146_733), ((FStar_Ident.range_of_lid lid))))
+in FStar_Syntax_Syntax.Error (_146_734))
+in (Prims.raise _146_735))
 end))
 
 
 let lookup_definition : delta_level  ->  env  ->  FStar_Ident.lident  ->  (FStar_Syntax_Syntax.univ_names * FStar_Syntax_Syntax.term) Prims.option = (fun delta_level env lid -> (match ((lookup_qname env lid)) with
 | Some (FStar_Util.Inr (se, None)) -> begin
 (match (se) with
-| FStar_Syntax_Syntax.Sig_let ((_52_768, lbs), _52_772, _52_774, quals) when (FStar_Util.for_some (visible_at delta_level) quals) -> begin
+| FStar_Syntax_Syntax.Sig_let ((_52_731, lbs), _52_735, _52_737, quals) when (FStar_Util.for_some (visible_at delta_level) quals) -> begin
 (FStar_Util.find_map lbs (fun lb -> (
 
 let fv = (FStar_Util.right lb.FStar_Syntax_Syntax.lbname)
 in if (FStar_Syntax_Syntax.fv_eq_lid fv lid) then begin
-(let _146_763 = (let _146_762 = (let _146_761 = (FStar_Syntax_Util.unascribe lb.FStar_Syntax_Syntax.lbdef)
-in (FStar_Syntax_Subst.set_use_range (FStar_Ident.range_of_lid lid) _146_761))
-in ((lb.FStar_Syntax_Syntax.lbunivs), (_146_762)))
-in Some (_146_763))
+(let _146_744 = (let _146_743 = (FStar_Syntax_Util.unascribe lb.FStar_Syntax_Syntax.lbdef)
+in ((lb.FStar_Syntax_Syntax.lbunivs), (_146_743)))
+in Some (_146_744))
 end else begin
 None
 end)))
 end
-| _52_781 -> begin
-None
-end)
-end
-| _52_783 -> begin
-None
-end))
-
-
-let try_lookup_effect_lid : env  ->  FStar_Ident.lident  ->  FStar_Syntax_Syntax.term Prims.option = (fun env ftv -> (match ((lookup_qname env ftv)) with
-| Some (FStar_Util.Inr (se, None)) -> begin
-(match ((effect_signature se)) with
-| None -> begin
-None
-end
-| Some (_52_793, t) -> begin
-(let _146_768 = (FStar_Syntax_Subst.set_use_range (FStar_Ident.range_of_lid ftv) t)
-in Some (_146_768))
-end)
-end
-| _52_798 -> begin
+| _52_744 -> begin
+None
+end)
+end
+| _52_746 -> begin
 None
 end))
 
 
 let lookup_effect_lid : env  ->  FStar_Ident.lident  ->  FStar_Syntax_Syntax.term = (fun env ftv -> (match ((try_lookup_effect_lid env ftv)) with
 | None -> begin
-(let _146_775 = (let _146_774 = (let _146_773 = (name_not_found ftv)
-in ((_146_773), ((FStar_Ident.range_of_lid ftv))))
-in FStar_Syntax_Syntax.Error (_146_774))
-in (Prims.raise _146_775))
+(let _146_751 = (let _146_750 = (let _146_749 = (name_not_found ftv)
+in ((_146_749), ((FStar_Ident.range_of_lid ftv))))
+in FStar_Syntax_Syntax.Error (_146_750))
+in (Prims.raise _146_751))
 end
 | Some (k) -> begin
 k
 end))
 
 
-let lookup_effect_abbrev : env  ->  FStar_Syntax_Syntax.universes  ->  FStar_Ident.lident  ->  (FStar_Syntax_Syntax.binders * FStar_Syntax_Syntax.comp) Prims.option = (fun env univ_insts lid0 -> (match ((lookup_qname env lid0)) with
-| Some (FStar_Util.Inr (FStar_Syntax_Syntax.Sig_effect_abbrev (lid, univs, binders, c, quals, _52_813), None)) -> begin
-(
-
-let lid = (let _146_782 = (FStar_Range.set_use_range (FStar_Ident.range_of_lid lid) (FStar_Ident.range_of_lid lid0))
-in (FStar_Ident.set_lid_range lid _146_782))
-in if (FStar_All.pipe_right quals (FStar_Util.for_some (fun _52_6 -> (match (_52_6) with
+let lookup_projector : env  ->  FStar_Ident.lident  ->  Prims.int  ->  FStar_Ident.lident = (fun env lid i -> (
+
+let fail = (fun _52_756 -> (match (()) with
+| () -> begin
+(let _146_762 = (let _146_761 = (FStar_Util.string_of_int i)
+in (let _146_760 = (FStar_Syntax_Print.lid_to_string lid)
+in (FStar_Util.format2 "Impossible: projecting field #%s from constructor %s is undefined" _146_761 _146_760)))
+in (FStar_All.failwith _146_762))
+end))
+in (
+
+let _52_760 = (lookup_datacon env lid)
+in (match (_52_760) with
+| (_52_758, t) -> begin
+(match ((let _146_763 = (FStar_Syntax_Subst.compress t)
+in _146_763.FStar_Syntax_Syntax.n)) with
+| FStar_Syntax_Syntax.Tm_arrow (binders, _52_763) -> begin
+if ((i < (Prims.parse_int "0")) || (i >= (FStar_List.length binders))) then begin
+(fail ())
+end else begin
+(
+
+let b = (FStar_List.nth binders i)
+in (let _146_764 = (FStar_Syntax_Util.mk_field_projector_name lid (Prims.fst b) i)
+in (FStar_All.pipe_right _146_764 Prims.fst)))
+end
+end
+| _52_768 -> begin
+(fail ())
+end)
+end))))
+
+
+let try_lookup_val_decl : env  ->  FStar_Ident.lident  ->  (FStar_Syntax_Syntax.tscheme * FStar_Syntax_Syntax.qualifier Prims.list) Prims.option = (fun env lid -> (match ((lookup_qname env lid)) with
+| Some (FStar_Util.Inr (FStar_Syntax_Syntax.Sig_declare_typ (_52_772, uvs, t, q, _52_777), None)) -> begin
+Some (((((uvs), (t))), (q)))
+end
+| _52_785 -> begin
+None
+end))
+
+
+let lookup_effect_abbrev : env  ->  FStar_Syntax_Syntax.universes  ->  FStar_Ident.lident  ->  (FStar_Syntax_Syntax.binders * FStar_Syntax_Syntax.comp) Prims.option = (fun env univ_insts lid -> (match ((lookup_qname env lid)) with
+| Some (FStar_Util.Inr (FStar_Syntax_Syntax.Sig_effect_abbrev (lid, univs, binders, c, quals, _52_795), None)) -> begin
+if (FStar_All.pipe_right quals (FStar_Util.for_some (fun _52_7 -> (match (_52_7) with
 | FStar_Syntax_Syntax.Irreducible -> begin
 true
 end
-| _52_824 -> begin
+| _52_805 -> begin
 false
 end)))) then begin
 None
@@ -1063,46 +1073,43 @@
 if ((FStar_Ident.lid_equals lid FStar_Syntax_Const.effect_Lemma_lid) && ((FStar_List.length univ_insts) = (Prims.parse_int "1"))) then begin
 (FStar_List.append univ_insts ((FStar_Syntax_Syntax.U_zero)::[]))
 end else begin
-(let _146_786 = (let _146_785 = (FStar_Syntax_Print.lid_to_string lid)
-in (let _146_784 = (FStar_All.pipe_right (FStar_List.length univ_insts) FStar_Util.string_of_int)
-in (FStar_Util.format2 "Unexpected instantiation of effect %s with %s universes" _146_785 _146_784)))
-in (FStar_All.failwith _146_786))
+(let _146_778 = (let _146_777 = (FStar_Syntax_Print.lid_to_string lid)
+in (let _146_776 = (FStar_All.pipe_right (FStar_List.length univ_insts) FStar_Util.string_of_int)
+in (FStar_Util.format2 "Unexpected instantiation of effect %s with %s universes" _146_777 _146_776)))
+in (FStar_All.failwith _146_778))
 end
 end
 in (match (((binders), (univs))) with
-| ([], _52_828) -> begin
+| ([], _52_809) -> begin
 (FStar_All.failwith "Unexpected effect abbreviation with no arguments")
 end
-| (_52_831, (_52_838)::(_52_835)::_52_833) when (not ((FStar_Ident.lid_equals lid FStar_Syntax_Const.effect_Lemma_lid))) -> begin
-(let _146_789 = (let _146_788 = (FStar_Syntax_Print.lid_to_string lid)
-in (let _146_787 = (FStar_All.pipe_left FStar_Util.string_of_int (FStar_List.length univs))
-in (FStar_Util.format2 "Unexpected effect abbreviation %s; polymorphic in %s universes" _146_788 _146_787)))
-in (FStar_All.failwith _146_789))
-end
-| _52_842 -> begin
-(
-
-let _52_846 = (let _146_791 = (let _146_790 = (FStar_Syntax_Util.arrow binders c)
-in ((univs), (_146_790)))
-in (inst_tscheme_with _146_791 insts))
-in (match (_52_846) with
-| (_52_844, t) -> begin
-(
-
-let t = (FStar_Syntax_Subst.set_use_range (FStar_Ident.range_of_lid lid) t)
-in (match ((let _146_792 = (FStar_Syntax_Subst.compress t)
-in _146_792.FStar_Syntax_Syntax.n)) with
+| (_52_812, (_52_819)::(_52_816)::_52_814) when (not ((FStar_Ident.lid_equals lid FStar_Syntax_Const.effect_Lemma_lid))) -> begin
+(let _146_781 = (let _146_780 = (FStar_Syntax_Print.lid_to_string lid)
+in (let _146_779 = (FStar_All.pipe_left FStar_Util.string_of_int (FStar_List.length univs))
+in (FStar_Util.format2 "Unexpected effect abbreviation %s; polymorphic in %s universes" _146_780 _146_779)))
+in (FStar_All.failwith _146_781))
+end
+| _52_823 -> begin
+(
+
+let _52_827 = (let _146_783 = (let _146_782 = (FStar_Syntax_Util.arrow binders c)
+in ((univs), (_146_782)))
+in (inst_tscheme_with _146_783 insts))
+in (match (_52_827) with
+| (_52_825, t) -> begin
+(match ((let _146_784 = (FStar_Syntax_Subst.compress t)
+in _146_784.FStar_Syntax_Syntax.n)) with
 | FStar_Syntax_Syntax.Tm_arrow (binders, c) -> begin
 Some (((binders), (c)))
 end
-| _52_853 -> begin
+| _52_833 -> begin
 (FStar_All.failwith "Impossible")
-end))
-end))
-end))
-end)
-end
-| _52_855 -> begin
+end)
+end))
+end))
+end
+end
+| _52_835 -> begin
 None
 end))
 
@@ -1116,7 +1123,7 @@
 | None -> begin
 None
 end
-| Some (_52_863, c) -> begin
+| Some (_52_843, c) -> begin
 (
 
 let l = (FStar_Syntax_Util.comp_effect_name c)
@@ -1142,136 +1149,95 @@
 | Some (m) -> begin
 (
 
-let _52_877 = (FStar_Util.smap_add cache l.FStar_Ident.str m)
+let _52_857 = (FStar_Util.smap_add cache l.FStar_Ident.str m)
 in m)
 end)
 end)
-in (FStar_Ident.set_lid_range res (FStar_Ident.range_of_lid l))))))
+in res))))
 
 
 let lookup_effect_quals : env  ->  FStar_Ident.lident  ->  FStar_Syntax_Syntax.qualifier Prims.list = (fun env l -> (
 
 let l = (norm_eff_name env l)
 in (match ((lookup_qname env l)) with
-| Some (FStar_Util.Inr (FStar_Syntax_Syntax.Sig_new_effect (ne, _52_885), _52_889)) -> begin
+| Some (FStar_Util.Inr (FStar_Syntax_Syntax.Sig_new_effect (ne, _52_865), _52_869)) -> begin
 ne.FStar_Syntax_Syntax.qualifiers
 end
-| _52_894 -> begin
+| _52_874 -> begin
 []
 end)))
 
 
-let lookup_projector : env  ->  FStar_Ident.lident  ->  Prims.int  ->  FStar_Ident.lident = (fun env lid i -> (
-
-let fail = (fun _52_899 -> (match (()) with
-| () -> begin
-(let _146_813 = (let _146_812 = (FStar_Util.string_of_int i)
-in (let _146_811 = (FStar_Syntax_Print.lid_to_string lid)
-in (FStar_Util.format2 "Impossible: projecting field #%s from constructor %s is undefined" _146_812 _146_811)))
-in (FStar_All.failwith _146_813))
-end))
-in (
-
-let _52_903 = (lookup_datacon env lid)
-in (match (_52_903) with
-| (_52_901, t) -> begin
-(match ((let _146_814 = (FStar_Syntax_Subst.compress t)
-in _146_814.FStar_Syntax_Syntax.n)) with
-| FStar_Syntax_Syntax.Tm_arrow (binders, _52_906) -> begin
-if ((i < (Prims.parse_int "0")) || (i >= (FStar_List.length binders))) then begin
-(fail ())
-end else begin
-(
-
-let b = (FStar_List.nth binders i)
-in (let _146_815 = (FStar_Syntax_Util.mk_field_projector_name lid (Prims.fst b) i)
-in (FStar_All.pipe_right _146_815 Prims.fst)))
-end
-end
-| _52_911 -> begin
-(fail ())
-end)
-end))))
-
-
-let is_projector : env  ->  FStar_Ident.lident  ->  Prims.bool = (fun env l -> (match ((lookup_qname env l)) with
-| Some (FStar_Util.Inr (FStar_Syntax_Syntax.Sig_declare_typ (_52_915, _52_917, _52_919, quals, _52_922), _52_926)) -> begin
-(FStar_Util.for_some (fun _52_7 -> (match (_52_7) with
-| FStar_Syntax_Syntax.Projector (_52_932) -> begin
+let datacons_of_typ : env  ->  FStar_Ident.lident  ->  FStar_Ident.lident Prims.list = (fun env lid -> (match ((lookup_qname env lid)) with
+| Some (FStar_Util.Inr (FStar_Syntax_Syntax.Sig_inductive_typ (_52_878, _52_880, _52_882, _52_884, _52_886, dcs, _52_889, _52_891), _52_895)) -> begin
+dcs
+end
+| _52_900 -> begin
+[]
+end))
+
+
+let typ_of_datacon : env  ->  FStar_Ident.lident  ->  FStar_Ident.lident = (fun env lid -> (match ((lookup_qname env lid)) with
+| Some (FStar_Util.Inr (FStar_Syntax_Syntax.Sig_datacon (_52_904, _52_906, _52_908, l, _52_911, _52_913, _52_915, _52_917), _52_921)) -> begin
+l
+end
+| _52_926 -> begin
+(let _146_804 = (let _146_803 = (FStar_Syntax_Print.lid_to_string lid)
+in (FStar_Util.format1 "Not a datacon: %s" _146_803))
+in (FStar_All.failwith _146_804))
+end))
+
+
+let is_datacon : env  ->  FStar_Ident.lident  ->  Prims.bool = (fun env lid -> (match ((lookup_qname env lid)) with
+| Some (FStar_Util.Inr (FStar_Syntax_Syntax.Sig_datacon (_52_930, _52_932, _52_934, _52_936, _52_938, _52_940, _52_942, _52_944), _52_948)) -> begin
 true
 end
-| _52_935 -> begin
-false
-end)) quals)
-end
-| _52_937 -> begin
-false
-end))
-
-
-let is_datacon : env  ->  FStar_Ident.lident  ->  Prims.bool = (fun env lid -> (match ((lookup_qname env lid)) with
-| Some (FStar_Util.Inr (FStar_Syntax_Syntax.Sig_datacon (_52_941, _52_943, _52_945, _52_947, _52_949, _52_951, _52_953, _52_955), _52_959)) -> begin
-true
-end
-| _52_964 -> begin
+| _52_953 -> begin
 false
 end))
 
 
 let is_record : env  ->  FStar_Ident.lident  ->  Prims.bool = (fun env lid -> (match ((lookup_qname env lid)) with
-| Some (FStar_Util.Inr (FStar_Syntax_Syntax.Sig_inductive_typ (_52_968, _52_970, _52_972, _52_974, _52_976, _52_978, tags, _52_981), _52_985)) -> begin
+| Some (FStar_Util.Inr (FStar_Syntax_Syntax.Sig_inductive_typ (_52_957, _52_959, _52_961, _52_963, _52_965, _52_967, tags, _52_970), _52_974)) -> begin
 (FStar_Util.for_some (fun _52_8 -> (match (_52_8) with
 | (FStar_Syntax_Syntax.RecordType (_)) | (FStar_Syntax_Syntax.RecordConstructor (_)) -> begin
 true
 end
-| _52_997 -> begin
+| _52_986 -> begin
 false
 end)) tags)
 end
-| _52_999 -> begin
-false
-end))
-
-
-let is_interpreted : env  ->  FStar_Syntax_Syntax.term  ->  Prims.bool = (
-
-let interpreted_symbols = (FStar_Syntax_Const.op_Eq)::(FStar_Syntax_Const.op_notEq)::(FStar_Syntax_Const.op_LT)::(FStar_Syntax_Const.op_LTE)::(FStar_Syntax_Const.op_GT)::(FStar_Syntax_Const.op_GTE)::(FStar_Syntax_Const.op_Subtraction)::(FStar_Syntax_Const.op_Minus)::(FStar_Syntax_Const.op_Addition)::(FStar_Syntax_Const.op_Multiply)::(FStar_Syntax_Const.op_Division)::(FStar_Syntax_Const.op_Modulus)::(FStar_Syntax_Const.op_And)::(FStar_Syntax_Const.op_Or)::(FStar_Syntax_Const.op_Negation)::[]
-in (fun env head -> (match ((let _146_834 = (FStar_Syntax_Util.un_uinst head)
-in _146_834.FStar_Syntax_Syntax.n)) with
+| _52_988 -> begin
+false
+end))
+
+
+let is_projector : env  ->  FStar_Ident.lident  ->  Prims.bool = (fun env l -> (match ((lookup_qname env l)) with
+| Some (FStar_Util.Inr (FStar_Syntax_Syntax.Sig_declare_typ (_52_992, _52_994, _52_996, quals, _52_999), _52_1003)) -> begin
+(FStar_Util.for_some (fun _52_9 -> (match (_52_9) with
+| FStar_Syntax_Syntax.Projector (_52_1009) -> begin
+true
+end
+| _52_1012 -> begin
+false
+end)) quals)
+end
+| _52_1014 -> begin
+false
+end))
+
+
+let interpreted_symbols : FStar_Ident.lident Prims.list = (FStar_Syntax_Const.op_Eq)::(FStar_Syntax_Const.op_notEq)::(FStar_Syntax_Const.op_LT)::(FStar_Syntax_Const.op_LTE)::(FStar_Syntax_Const.op_GT)::(FStar_Syntax_Const.op_GTE)::(FStar_Syntax_Const.op_Subtraction)::(FStar_Syntax_Const.op_Minus)::(FStar_Syntax_Const.op_Addition)::(FStar_Syntax_Const.op_Multiply)::(FStar_Syntax_Const.op_Division)::(FStar_Syntax_Const.op_Modulus)::(FStar_Syntax_Const.op_And)::(FStar_Syntax_Const.op_Or)::(FStar_Syntax_Const.op_Negation)::[]
+
+
+let is_interpreted : env  ->  FStar_Syntax_Syntax.term  ->  Prims.bool = (fun env head -> (match ((let _146_823 = (FStar_Syntax_Util.un_uinst head)
+in _146_823.FStar_Syntax_Syntax.n)) with
 | FStar_Syntax_Syntax.Tm_fvar (fv) -> begin
 (fv.FStar_Syntax_Syntax.fv_delta = FStar_Syntax_Syntax.Delta_equational)
 end
-| _52_1006 -> begin
-false
-end)))
-
-
-let is_type_constructor : env  ->  FStar_Ident.lident  ->  Prims.bool = (fun env lid -> (
-
-let mapper = (fun _52_9 -> (match (_52_9) with
-| FStar_Util.Inl (_52_1011) -> begin
-Some (false)
-end
-| FStar_Util.Inr (se, _52_1015) -> begin
-(match (se) with
-| FStar_Syntax_Syntax.Sig_declare_typ (_52_1019, _52_1021, _52_1023, qs, _52_1026) -> begin
-Some ((FStar_List.contains FStar_Syntax_Syntax.New qs))
-end
-| FStar_Syntax_Syntax.Sig_inductive_typ (_52_1030) -> begin
-Some (true)
-end
-| _52_1033 -> begin
-Some (false)
-end)
-end))
-in (match ((let _146_841 = (lookup_qname env lid)
-in (FStar_Util.bind_opt _146_841 mapper))) with
-| Some (b) -> begin
-b
-end
-| None -> begin
-false
-end)))
+| _52_1020 -> begin
+false
+end))
 
 
 let effect_decl_opt : env  ->  FStar_Ident.lident  ->  FStar_Syntax_Syntax.eff_decl Prims.option = (fun env l -> (FStar_All.pipe_right env.effects.decls (FStar_Util.find_opt (fun d -> (FStar_Ident.lid_equals d.FStar_Syntax_Syntax.mname l)))))
@@ -1279,10 +1245,10 @@
 
 let get_effect_decl : env  ->  FStar_Ident.lident  ->  FStar_Syntax_Syntax.eff_decl = (fun env l -> (match ((effect_decl_opt env l)) with
 | None -> begin
-(let _146_853 = (let _146_852 = (let _146_851 = (name_not_found l)
-in ((_146_851), ((FStar_Ident.range_of_lid l))))
-in FStar_Syntax_Syntax.Error (_146_852))
-in (Prims.raise _146_853))
+(let _146_835 = (let _146_834 = (let _146_833 = (name_not_found l)
+in ((_146_833), ((FStar_Ident.range_of_lid l))))
+in FStar_Syntax_Syntax.Error (_146_834))
+in (Prims.raise _146_835))
 end
 | Some (md) -> begin
 md
@@ -1295,19 +1261,19 @@
 if (((FStar_Ident.lid_equals l1 FStar_Syntax_Const.effect_GTot_lid) && (FStar_Ident.lid_equals l2 FStar_Syntax_Const.effect_Tot_lid)) || ((FStar_Ident.lid_equals l2 FStar_Syntax_Const.effect_GTot_lid) && (FStar_Ident.lid_equals l1 FStar_Syntax_Const.effect_Tot_lid))) then begin
 ((FStar_Syntax_Const.effect_GTot_lid), ((fun t wp -> wp)), ((fun t wp -> wp)))
 end else begin
-(match ((FStar_All.pipe_right env.effects.joins (FStar_Util.find_opt (fun _52_1065 -> (match (_52_1065) with
-| (m1, m2, _52_1060, _52_1062, _52_1064) -> begin
+(match ((FStar_All.pipe_right env.effects.joins (FStar_Util.find_opt (fun _52_1048 -> (match (_52_1048) with
+| (m1, m2, _52_1043, _52_1045, _52_1047) -> begin
 ((FStar_Ident.lid_equals l1 m1) && (FStar_Ident.lid_equals l2 m2))
 end))))) with
 | None -> begin
-(let _146_929 = (let _146_928 = (let _146_927 = (let _146_926 = (FStar_Syntax_Print.lid_to_string l1)
-in (let _146_925 = (FStar_Syntax_Print.lid_to_string l2)
-in (FStar_Util.format2 "Effects %s and %s cannot be composed" _146_926 _146_925)))
-in ((_146_927), (env.range)))
-in FStar_Syntax_Syntax.Error (_146_928))
-in (Prims.raise _146_929))
-end
-| Some (_52_1068, _52_1070, m3, j1, j2) -> begin
+(let _146_911 = (let _146_910 = (let _146_909 = (let _146_908 = (FStar_Syntax_Print.lid_to_string l1)
+in (let _146_907 = (FStar_Syntax_Print.lid_to_string l2)
+in (FStar_Util.format2 "Effects %s and %s cannot be composed" _146_908 _146_907)))
+in ((_146_909), (env.range)))
+in FStar_Syntax_Syntax.Error (_146_910))
+in (Prims.raise _146_911))
+end
+| Some (_52_1051, _52_1053, m3, j1, j2) -> begin
 ((m3), (j1), (j2))
 end)
 end
@@ -1323,23 +1289,23 @@
 
 let wp_sig_aux : FStar_Syntax_Syntax.eff_decl Prims.list  ->  FStar_Ident.lident  ->  (FStar_Syntax_Syntax.bv * FStar_Syntax_Syntax.term) = (fun decls m -> (match ((FStar_All.pipe_right decls (FStar_Util.find_opt (fun d -> (FStar_Ident.lid_equals d.FStar_Syntax_Syntax.mname m))))) with
 | None -> begin
-(let _146_944 = (FStar_Util.format1 "Impossible: declaration for monad %s not found" m.FStar_Ident.str)
-in (FStar_All.failwith _146_944))
+(let _146_926 = (FStar_Util.format1 "Impossible: declaration for monad %s not found" m.FStar_Ident.str)
+in (FStar_All.failwith _146_926))
 end
 | Some (md) -> begin
 (
 
-let _52_1091 = (inst_tscheme ((md.FStar_Syntax_Syntax.univs), (md.FStar_Syntax_Syntax.signature)))
-in (match (_52_1091) with
-| (_52_1089, s) -> begin
+let _52_1074 = (inst_tscheme ((md.FStar_Syntax_Syntax.univs), (md.FStar_Syntax_Syntax.signature)))
+in (match (_52_1074) with
+| (_52_1072, s) -> begin
 (
 
 let s = (FStar_Syntax_Subst.compress s)
 in (match (((md.FStar_Syntax_Syntax.binders), (s.FStar_Syntax_Syntax.n))) with
-| ([], FStar_Syntax_Syntax.Tm_arrow (((a, _52_1100))::((wp, _52_1096))::[], c)) when (FStar_Syntax_Syntax.is_teff (FStar_Syntax_Util.comp_result c)) -> begin
+| ([], FStar_Syntax_Syntax.Tm_arrow (((a, _52_1083))::((wp, _52_1079))::[], c)) when (FStar_Syntax_Syntax.is_teff (FStar_Syntax_Util.comp_result c)) -> begin
 ((a), (wp.FStar_Syntax_Syntax.sort))
 end
-| _52_1108 -> begin
+| _52_1091 -> begin
 (FStar_All.failwith "Impossible")
 end))
 end))
@@ -1350,37 +1316,37 @@
 
 
 let build_lattice : env  ->  FStar_Syntax_Syntax.sigelt  ->  env = (fun env se -> (match (se) with
-| FStar_Syntax_Syntax.Sig_new_effect (ne, _52_1115) -> begin
+| FStar_Syntax_Syntax.Sig_new_effect (ne, _52_1098) -> begin
 (
 
 let effects = (
 
-let _52_1118 = env.effects
-in {decls = (ne)::env.effects.decls; order = _52_1118.order; joins = _52_1118.joins})
-in (
-
-let _52_1121 = env
-in {solver = _52_1121.solver; range = _52_1121.range; curmodule = _52_1121.curmodule; gamma = _52_1121.gamma; gamma_cache = _52_1121.gamma_cache; modules = _52_1121.modules; expected_typ = _52_1121.expected_typ; sigtab = _52_1121.sigtab; is_pattern = _52_1121.is_pattern; instantiate_imp = _52_1121.instantiate_imp; effects = effects; generalize = _52_1121.generalize; letrecs = _52_1121.letrecs; top_level = _52_1121.top_level; check_uvars = _52_1121.check_uvars; use_eq = _52_1121.use_eq; is_iface = _52_1121.is_iface; admit = _52_1121.admit; lax = _52_1121.lax; lax_universes = _52_1121.lax_universes; type_of = _52_1121.type_of; universe_of = _52_1121.universe_of; use_bv_sorts = _52_1121.use_bv_sorts; qname_and_index = _52_1121.qname_and_index}))
-end
-| FStar_Syntax_Syntax.Sig_sub_effect (sub, _52_1125) -> begin
-(
-
-let compose_edges = (fun e1 e2 -> {msource = e1.msource; mtarget = e2.mtarget; mlift = (fun r wp1 -> (let _146_959 = (e1.mlift r wp1)
-in (e2.mlift r _146_959)))})
+let _52_1101 = env.effects
+in {decls = (ne)::env.effects.decls; order = _52_1101.order; joins = _52_1101.joins})
+in (
+
+let _52_1104 = env
+in {solver = _52_1104.solver; range = _52_1104.range; curmodule = _52_1104.curmodule; gamma = _52_1104.gamma; gamma_cache = _52_1104.gamma_cache; modules = _52_1104.modules; expected_typ = _52_1104.expected_typ; sigtab = _52_1104.sigtab; is_pattern = _52_1104.is_pattern; instantiate_imp = _52_1104.instantiate_imp; effects = effects; generalize = _52_1104.generalize; letrecs = _52_1104.letrecs; top_level = _52_1104.top_level; check_uvars = _52_1104.check_uvars; use_eq = _52_1104.use_eq; is_iface = _52_1104.is_iface; admit = _52_1104.admit; lax = _52_1104.lax; lax_universes = _52_1104.lax_universes; type_of = _52_1104.type_of; universe_of = _52_1104.universe_of; use_bv_sorts = _52_1104.use_bv_sorts; qname_and_index = _52_1104.qname_and_index}))
+end
+| FStar_Syntax_Syntax.Sig_sub_effect (sub, _52_1108) -> begin
+(
+
+let compose_edges = (fun e1 e2 -> {msource = e1.msource; mtarget = e2.mtarget; mlift = (fun r wp1 -> (let _146_941 = (e1.mlift r wp1)
+in (e2.mlift r _146_941)))})
 in (
 
 let mk_lift = (fun lift_t r wp1 -> (
 
-let _52_1140 = (inst_tscheme lift_t)
-in (match (_52_1140) with
-| (_52_1138, lift_t) -> begin
-(let _146_971 = (let _146_970 = (let _146_969 = (let _146_968 = (FStar_Syntax_Syntax.as_arg r)
-in (let _146_967 = (let _146_966 = (FStar_Syntax_Syntax.as_arg wp1)
-in (_146_966)::[])
-in (_146_968)::_146_967))
-in ((lift_t), (_146_969)))
-in FStar_Syntax_Syntax.Tm_app (_146_970))
-in (FStar_Syntax_Syntax.mk _146_971 None wp1.FStar_Syntax_Syntax.pos))
+let _52_1123 = (inst_tscheme lift_t)
+in (match (_52_1123) with
+| (_52_1121, lift_t) -> begin
+(let _146_953 = (let _146_952 = (let _146_951 = (let _146_950 = (FStar_Syntax_Syntax.as_arg r)
+in (let _146_949 = (let _146_948 = (FStar_Syntax_Syntax.as_arg wp1)
+in (_146_948)::[])
+in (_146_950)::_146_949))
+in ((lift_t), (_146_951)))
+in FStar_Syntax_Syntax.Tm_app (_146_952))
+in (FStar_Syntax_Syntax.mk _146_953 None wp1.FStar_Syntax_Syntax.pos))
 end)))
 in (
 
@@ -1401,14 +1367,14 @@
 
 let print_mlift = (fun l -> (
 
-let arg = (let _146_988 = (FStar_Ident.lid_of_path (("ARG")::[]) FStar_Range.dummyRange)
-in (FStar_Syntax_Syntax.lid_as_fv _146_988 FStar_Syntax_Syntax.Delta_constant None))
-in (
-
-let wp = (let _146_989 = (FStar_Ident.lid_of_path (("WP")::[]) FStar_Range.dummyRange)
-in (FStar_Syntax_Syntax.lid_as_fv _146_989 FStar_Syntax_Syntax.Delta_constant None))
-in (let _146_990 = (l arg wp)
-in (FStar_Syntax_Print.term_to_string _146_990)))))
+let arg = (let _146_970 = (FStar_Ident.lid_of_path (("ARG")::[]) FStar_Range.dummyRange)
+in (FStar_Syntax_Syntax.lid_as_fv _146_970 FStar_Syntax_Syntax.Delta_constant None))
+in (
+
+let wp = (let _146_971 = (FStar_Ident.lid_of_path (("WP")::[]) FStar_Range.dummyRange)
+in (FStar_Syntax_Syntax.lid_as_fv _146_971 FStar_Syntax_Syntax.Delta_constant None))
+in (let _146_972 = (l arg wp)
+in (FStar_Syntax_Print.term_to_string _146_972)))))
 in (
 
 let order = (edge)::env.effects.order
@@ -1417,56 +1383,39 @@
 let ms = (FStar_All.pipe_right env.effects.decls (FStar_List.map (fun e -> e.FStar_Syntax_Syntax.mname)))
 in (
 
-<<<<<<< HEAD
-let find_edge = (fun order _52_1157 -> (match (_52_1157) with
-=======
 let find_edge = (fun order _52_1144 -> (match (_52_1144) with
->>>>>>> 35732020
 | (i, j) -> begin
 if (FStar_Ident.lid_equals i j) then begin
-(FStar_All.pipe_right (id_edge i) (fun _146_996 -> Some (_146_996)))
+(FStar_All.pipe_right (id_edge i) (fun _146_978 -> Some (_146_978)))
 end else begin
 (FStar_All.pipe_right order (FStar_Util.find_opt (fun e -> ((FStar_Ident.lid_equals e.msource i) && (FStar_Ident.lid_equals e.mtarget j)))))
 end
 end))
 in (
 
-let order = (FStar_All.pipe_right ms (FStar_List.fold_left (fun order k -> (let _146_1004 = (FStar_All.pipe_right ms (FStar_List.collect (fun i -> if (FStar_Ident.lid_equals i k) then begin
+let order = (FStar_All.pipe_right ms (FStar_List.fold_left (fun order k -> (let _146_986 = (FStar_All.pipe_right ms (FStar_List.collect (fun i -> if (FStar_Ident.lid_equals i k) then begin
 []
 end else begin
 (FStar_All.pipe_right ms (FStar_List.collect (fun j -> if (FStar_Ident.lid_equals j k) then begin
 []
 end else begin
-(match ((let _146_1003 = (find_edge order ((i), (k)))
-in (let _146_1002 = (find_edge order ((k), (j)))
-in ((_146_1003), (_146_1002))))) with
+(match ((let _146_985 = (find_edge order ((i), (k)))
+in (let _146_984 = (find_edge order ((k), (j)))
+in ((_146_985), (_146_984))))) with
 | (Some (e1), Some (e2)) -> begin
 ((compose_edges e1 e2))::[]
 end
-<<<<<<< HEAD
-| _52_1169 -> begin
-=======
 | _52_1156 -> begin
->>>>>>> 35732020
 []
 end)
 end)))
 end)))
-in (FStar_List.append order _146_1004))) order))
+in (FStar_List.append order _146_986))) order))
 in (
 
 let order = (FStar_Util.remove_dups (fun e1 e2 -> ((FStar_Ident.lid_equals e1.msource e2.msource) && (FStar_Ident.lid_equals e1.mtarget e2.mtarget))) order)
 in (
 
-<<<<<<< HEAD
-let _52_1175 = (FStar_All.pipe_right order (FStar_List.iter (fun edge -> if ((FStar_Ident.lid_equals edge.msource FStar_Syntax_Const.effect_DIV_lid) && (let _146_1008 = (lookup_effect_quals env edge.mtarget)
-in (FStar_All.pipe_right _146_1008 (FStar_List.contains FStar_Syntax_Syntax.TotalEffect)))) then begin
-(let _146_1012 = (let _146_1011 = (let _146_1010 = (FStar_Util.format1 "Divergent computations cannot be included in an effect %s marked \'total\'" edge.mtarget.FStar_Ident.str)
-in (let _146_1009 = (get_range env)
-in ((_146_1010), (_146_1009))))
-in FStar_Syntax_Syntax.Error (_146_1011))
-in (Prims.raise _146_1012))
-=======
 let _52_1162 = (FStar_All.pipe_right order (FStar_List.iter (fun edge -> if ((FStar_Ident.lid_equals edge.msource FStar_Syntax_Const.effect_DIV_lid) && (let _146_990 = (lookup_effect_quals env edge.mtarget)
 in (FStar_All.pipe_right _146_990 (FStar_List.contains FStar_Syntax_Syntax.TotalEffect)))) then begin
 (let _146_994 = (let _146_993 = (let _146_992 = (FStar_Util.format1 "Divergent computations cannot be included in an effect %s marked \'total\'" edge.mtarget.FStar_Ident.str)
@@ -1474,7 +1423,6 @@
 in ((_146_992), (_146_991))))
 in FStar_Syntax_Syntax.Error (_146_993))
 in (Prims.raise _146_994))
->>>>>>> 35732020
 end else begin
 ()
 end)))
@@ -1482,36 +1430,25 @@
 
 let joins = (FStar_All.pipe_right ms (FStar_List.collect (fun i -> (FStar_All.pipe_right ms (FStar_List.collect (fun j -> (
 
-let join_opt = (FStar_All.pipe_right ms (FStar_List.fold_left (fun bopt k -> (match ((let _146_1102 = (find_edge order ((i), (k)))
-in (let _146_1101 = (find_edge order ((j), (k)))
-in ((_146_1102), (_146_1101))))) with
+let join_opt = (FStar_All.pipe_right ms (FStar_List.fold_left (fun bopt k -> (match ((let _146_1084 = (find_edge order ((i), (k)))
+in (let _146_1083 = (find_edge order ((j), (k)))
+in ((_146_1084), (_146_1083))))) with
 | (Some (ik), Some (jk)) -> begin
 (match (bopt) with
 | None -> begin
 Some (((k), (ik), (jk)))
 end
-<<<<<<< HEAD
-| Some (ub, _52_1189, _52_1191) -> begin
-if ((let _146_1103 = (find_edge order ((k), (ub)))
-in (FStar_Util.is_some _146_1103)) && (not ((let _146_1104 = (find_edge order ((ub), (k)))
-in (FStar_Util.is_some _146_1104))))) then begin
-=======
 | Some (ub, _52_1176, _52_1178) -> begin
 if ((let _146_1085 = (find_edge order ((k), (ub)))
 in (FStar_Util.is_some _146_1085)) && (not ((let _146_1086 = (find_edge order ((ub), (k)))
 in (FStar_Util.is_some _146_1086))))) then begin
->>>>>>> 35732020
 Some (((k), (ik), (jk)))
 end else begin
 bopt
 end
 end)
 end
-<<<<<<< HEAD
-| _52_1195 -> begin
-=======
 | _52_1182 -> begin
->>>>>>> 35732020
 bopt
 end)) None))
 in (match (join_opt) with
@@ -1525,16 +1462,6 @@
 
 let effects = (
 
-<<<<<<< HEAD
-let _52_1204 = env.effects
-in {decls = _52_1204.decls; order = order; joins = joins})
-in (
-
-let _52_1207 = env
-in {solver = _52_1207.solver; range = _52_1207.range; curmodule = _52_1207.curmodule; gamma = _52_1207.gamma; gamma_cache = _52_1207.gamma_cache; modules = _52_1207.modules; expected_typ = _52_1207.expected_typ; sigtab = _52_1207.sigtab; is_pattern = _52_1207.is_pattern; instantiate_imp = _52_1207.instantiate_imp; effects = effects; generalize = _52_1207.generalize; letrecs = _52_1207.letrecs; top_level = _52_1207.top_level; check_uvars = _52_1207.check_uvars; use_eq = _52_1207.use_eq; is_iface = _52_1207.is_iface; admit = _52_1207.admit; lax = _52_1207.lax; lax_universes = _52_1207.lax_universes; type_of = _52_1207.type_of; universe_of = _52_1207.universe_of; use_bv_sorts = _52_1207.use_bv_sorts; qname_and_index = _52_1207.qname_and_index}))))))))))))))
-end
-| _52_1210 -> begin
-=======
 let _52_1191 = env.effects
 in {decls = _52_1191.decls; order = order; joins = joins})
 in (
@@ -1543,7 +1470,6 @@
 in {solver = _52_1194.solver; range = _52_1194.range; curmodule = _52_1194.curmodule; gamma = _52_1194.gamma; gamma_cache = _52_1194.gamma_cache; modules = _52_1194.modules; expected_typ = _52_1194.expected_typ; sigtab = _52_1194.sigtab; is_pattern = _52_1194.is_pattern; instantiate_imp = _52_1194.instantiate_imp; effects = effects; generalize = _52_1194.generalize; letrecs = _52_1194.letrecs; top_level = _52_1194.top_level; check_uvars = _52_1194.check_uvars; use_eq = _52_1194.use_eq; is_iface = _52_1194.is_iface; admit = _52_1194.admit; lax = _52_1194.lax; lax_universes = _52_1194.lax_universes; type_of = _52_1194.type_of; universe_of = _52_1194.universe_of; use_bv_sorts = _52_1194.use_bv_sorts; qname_and_index = _52_1194.qname_and_index})))))))))))))))
 end
 | _52_1197 -> begin
->>>>>>> 35732020
 env
 end))
 
@@ -1558,61 +1484,45 @@
 (x)::[]
 end
 | (local)::rest -> begin
-(let _146_1153 = (push x rest)
-in (local)::_146_1153)
-end))
-in (
-
-<<<<<<< HEAD
-let _52_1232 = env
-in (let _146_1154 = (push s env.gamma)
-in {solver = _52_1232.solver; range = _52_1232.range; curmodule = _52_1232.curmodule; gamma = _146_1154; gamma_cache = _52_1232.gamma_cache; modules = _52_1232.modules; expected_typ = _52_1232.expected_typ; sigtab = _52_1232.sigtab; is_pattern = _52_1232.is_pattern; instantiate_imp = _52_1232.instantiate_imp; effects = _52_1232.effects; generalize = _52_1232.generalize; letrecs = _52_1232.letrecs; top_level = _52_1232.top_level; check_uvars = _52_1232.check_uvars; use_eq = _52_1232.use_eq; is_iface = _52_1232.is_iface; admit = _52_1232.admit; lax = _52_1232.lax; lax_universes = _52_1232.lax_universes; type_of = _52_1232.type_of; universe_of = _52_1232.universe_of; use_bv_sorts = _52_1232.use_bv_sorts; qname_and_index = _52_1232.qname_and_index}))))
-=======
+(let _146_1135 = (push x rest)
+in (local)::_146_1135)
+end))
+in (
+
 let _52_1219 = env
 in (let _146_1136 = (push s env.gamma)
 in {solver = _52_1219.solver; range = _52_1219.range; curmodule = _52_1219.curmodule; gamma = _146_1136; gamma_cache = _52_1219.gamma_cache; modules = _52_1219.modules; expected_typ = _52_1219.expected_typ; sigtab = _52_1219.sigtab; is_pattern = _52_1219.is_pattern; instantiate_imp = _52_1219.instantiate_imp; effects = _52_1219.effects; generalize = _52_1219.generalize; letrecs = _52_1219.letrecs; top_level = _52_1219.top_level; check_uvars = _52_1219.check_uvars; use_eq = _52_1219.use_eq; is_iface = _52_1219.is_iface; admit = _52_1219.admit; lax = _52_1219.lax; lax_universes = _52_1219.lax_universes; type_of = _52_1219.type_of; universe_of = _52_1219.universe_of; use_bv_sorts = _52_1219.use_bv_sorts; qname_and_index = _52_1219.qname_and_index}))))
->>>>>>> 35732020
 
 
 let push_sigelt : env  ->  FStar_Syntax_Syntax.sigelt  ->  env = (fun env s -> (
 
-let env = (let _146_1161 = (let _146_1160 = (let _146_1159 = (FStar_Syntax_Util.lids_of_sigelt s)
-in ((_146_1159), (s)))
-in Binding_sig (_146_1160))
-in (push_in_gamma env _146_1161))
+let env = (let _146_1143 = (let _146_1142 = (let _146_1141 = (FStar_Syntax_Util.lids_of_sigelt s)
+in ((_146_1141), (s)))
+in Binding_sig (_146_1142))
+in (push_in_gamma env _146_1143))
 in (build_lattice env s)))
 
 
 let push_sigelt_inst : env  ->  FStar_Syntax_Syntax.sigelt  ->  FStar_Syntax_Syntax.universes  ->  env = (fun env s us -> (
 
-let env = (let _146_1170 = (let _146_1169 = (let _146_1168 = (FStar_Syntax_Util.lids_of_sigelt s)
-in ((_146_1168), (s), (us)))
-in Binding_sig_inst (_146_1169))
-in (push_in_gamma env _146_1170))
+let env = (let _146_1152 = (let _146_1151 = (let _146_1150 = (FStar_Syntax_Util.lids_of_sigelt s)
+in ((_146_1150), (s), (us)))
+in Binding_sig_inst (_146_1151))
+in (push_in_gamma env _146_1152))
 in (build_lattice env s)))
 
 
 let push_local_binding : env  ->  binding  ->  env = (fun env b -> (
 
-<<<<<<< HEAD
-let _52_1243 = env
-in {solver = _52_1243.solver; range = _52_1243.range; curmodule = _52_1243.curmodule; gamma = (b)::env.gamma; gamma_cache = _52_1243.gamma_cache; modules = _52_1243.modules; expected_typ = _52_1243.expected_typ; sigtab = _52_1243.sigtab; is_pattern = _52_1243.is_pattern; instantiate_imp = _52_1243.instantiate_imp; effects = _52_1243.effects; generalize = _52_1243.generalize; letrecs = _52_1243.letrecs; top_level = _52_1243.top_level; check_uvars = _52_1243.check_uvars; use_eq = _52_1243.use_eq; is_iface = _52_1243.is_iface; admit = _52_1243.admit; lax = _52_1243.lax; lax_universes = _52_1243.lax_universes; type_of = _52_1243.type_of; universe_of = _52_1243.universe_of; use_bv_sorts = _52_1243.use_bv_sorts; qname_and_index = _52_1243.qname_and_index}))
-=======
 let _52_1230 = env
 in {solver = _52_1230.solver; range = _52_1230.range; curmodule = _52_1230.curmodule; gamma = (b)::env.gamma; gamma_cache = _52_1230.gamma_cache; modules = _52_1230.modules; expected_typ = _52_1230.expected_typ; sigtab = _52_1230.sigtab; is_pattern = _52_1230.is_pattern; instantiate_imp = _52_1230.instantiate_imp; effects = _52_1230.effects; generalize = _52_1230.generalize; letrecs = _52_1230.letrecs; top_level = _52_1230.top_level; check_uvars = _52_1230.check_uvars; use_eq = _52_1230.use_eq; is_iface = _52_1230.is_iface; admit = _52_1230.admit; lax = _52_1230.lax; lax_universes = _52_1230.lax_universes; type_of = _52_1230.type_of; universe_of = _52_1230.universe_of; use_bv_sorts = _52_1230.use_bv_sorts; qname_and_index = _52_1230.qname_and_index}))
->>>>>>> 35732020
 
 
 let push_bv : env  ->  FStar_Syntax_Syntax.bv  ->  env = (fun env x -> (push_local_binding env (Binding_var (x))))
 
 
-<<<<<<< HEAD
-let push_binders : env  ->  FStar_Syntax_Syntax.binders  ->  env = (fun env bs -> (FStar_List.fold_left (fun env _52_1253 -> (match (_52_1253) with
-| (x, _52_1252) -> begin
-=======
 let push_binders : env  ->  FStar_Syntax_Syntax.binders  ->  env = (fun env bs -> (FStar_List.fold_left (fun env _52_1240 -> (match (_52_1240) with
 | (x, _52_1239) -> begin
->>>>>>> 35732020
 (push_bv env x)
 end)) env bs))
 
@@ -1621,22 +1531,13 @@
 | FStar_Util.Inl (x) -> begin
 (
 
-<<<<<<< HEAD
-let _52_1258 = ()
-=======
 let _52_1245 = ()
->>>>>>> 35732020
 in (
 
 let x = (
 
-<<<<<<< HEAD
-let _52_1260 = x
-in {FStar_Syntax_Syntax.ppname = _52_1260.FStar_Syntax_Syntax.ppname; FStar_Syntax_Syntax.index = _52_1260.FStar_Syntax_Syntax.index; FStar_Syntax_Syntax.sort = (Prims.snd t)})
-=======
 let _52_1247 = x
 in {FStar_Syntax_Syntax.ppname = _52_1247.FStar_Syntax_Syntax.ppname; FStar_Syntax_Syntax.index = _52_1247.FStar_Syntax_Syntax.index; FStar_Syntax_Syntax.sort = (Prims.snd t)})
->>>>>>> 35732020
 in Binding_var (x)))
 end
 | FStar_Util.Inr (fv) -> begin
@@ -1649,19 +1550,11 @@
 
 let push_module : env  ->  FStar_Syntax_Syntax.modul  ->  env = (fun env m -> (
 
-<<<<<<< HEAD
-let _52_1270 = (add_sigelts env m.FStar_Syntax_Syntax.exports)
-in (
-
-let _52_1272 = env
-in {solver = _52_1272.solver; range = _52_1272.range; curmodule = _52_1272.curmodule; gamma = []; gamma_cache = _52_1272.gamma_cache; modules = (m)::env.modules; expected_typ = None; sigtab = _52_1272.sigtab; is_pattern = _52_1272.is_pattern; instantiate_imp = _52_1272.instantiate_imp; effects = _52_1272.effects; generalize = _52_1272.generalize; letrecs = _52_1272.letrecs; top_level = _52_1272.top_level; check_uvars = _52_1272.check_uvars; use_eq = _52_1272.use_eq; is_iface = _52_1272.is_iface; admit = _52_1272.admit; lax = _52_1272.lax; lax_universes = _52_1272.lax_universes; type_of = _52_1272.type_of; universe_of = _52_1272.universe_of; use_bv_sorts = _52_1272.use_bv_sorts; qname_and_index = _52_1272.qname_and_index})))
-=======
 let _52_1257 = (add_sigelts env m.FStar_Syntax_Syntax.exports)
 in (
 
 let _52_1259 = env
 in {solver = _52_1259.solver; range = _52_1259.range; curmodule = _52_1259.curmodule; gamma = []; gamma_cache = _52_1259.gamma_cache; modules = (m)::env.modules; expected_typ = None; sigtab = _52_1259.sigtab; is_pattern = _52_1259.is_pattern; instantiate_imp = _52_1259.instantiate_imp; effects = _52_1259.effects; generalize = _52_1259.generalize; letrecs = _52_1259.letrecs; top_level = _52_1259.top_level; check_uvars = _52_1259.check_uvars; use_eq = _52_1259.use_eq; is_iface = _52_1259.is_iface; admit = _52_1259.admit; lax = _52_1259.lax; lax_universes = _52_1259.lax_universes; type_of = _52_1259.type_of; universe_of = _52_1259.universe_of; use_bv_sorts = _52_1259.use_bv_sorts; qname_and_index = _52_1259.qname_and_index})))
->>>>>>> 35732020
 
 
 let push_univ_vars : env  ->  FStar_Syntax_Syntax.univ_names  ->  env = (fun env xs -> (FStar_List.fold_left (fun env x -> (push_local_binding env (Binding_univ (x)))) env xs))
@@ -1669,13 +1562,8 @@
 
 let set_expected_typ : env  ->  FStar_Syntax_Syntax.typ  ->  env = (fun env t -> (
 
-<<<<<<< HEAD
-let _52_1280 = env
-in {solver = _52_1280.solver; range = _52_1280.range; curmodule = _52_1280.curmodule; gamma = _52_1280.gamma; gamma_cache = _52_1280.gamma_cache; modules = _52_1280.modules; expected_typ = Some (t); sigtab = _52_1280.sigtab; is_pattern = _52_1280.is_pattern; instantiate_imp = _52_1280.instantiate_imp; effects = _52_1280.effects; generalize = _52_1280.generalize; letrecs = _52_1280.letrecs; top_level = _52_1280.top_level; check_uvars = _52_1280.check_uvars; use_eq = false; is_iface = _52_1280.is_iface; admit = _52_1280.admit; lax = _52_1280.lax; lax_universes = _52_1280.lax_universes; type_of = _52_1280.type_of; universe_of = _52_1280.universe_of; use_bv_sorts = _52_1280.use_bv_sorts; qname_and_index = _52_1280.qname_and_index}))
-=======
 let _52_1267 = env
 in {solver = _52_1267.solver; range = _52_1267.range; curmodule = _52_1267.curmodule; gamma = _52_1267.gamma; gamma_cache = _52_1267.gamma_cache; modules = _52_1267.modules; expected_typ = Some (t); sigtab = _52_1267.sigtab; is_pattern = _52_1267.is_pattern; instantiate_imp = _52_1267.instantiate_imp; effects = _52_1267.effects; generalize = _52_1267.generalize; letrecs = _52_1267.letrecs; top_level = _52_1267.top_level; check_uvars = _52_1267.check_uvars; use_eq = false; is_iface = _52_1267.is_iface; admit = _52_1267.admit; lax = _52_1267.lax; lax_universes = _52_1267.lax_universes; type_of = _52_1267.type_of; universe_of = _52_1267.universe_of; use_bv_sorts = _52_1267.use_bv_sorts; qname_and_index = _52_1267.qname_and_index}))
->>>>>>> 35732020
 
 
 let expected_typ : env  ->  FStar_Syntax_Syntax.typ Prims.option = (fun env -> (match (env.expected_typ) with
@@ -1687,16 +1575,11 @@
 end))
 
 
-let clear_expected_typ : env  ->  (env * FStar_Syntax_Syntax.typ Prims.option) = (fun env -> (let _146_1213 = (expected_typ env)
+let clear_expected_typ : env  ->  (env * FStar_Syntax_Syntax.typ Prims.option) = (fun env -> (let _146_1195 = (expected_typ env)
 in (((
 
-<<<<<<< HEAD
-let _52_1287 = env
-in {solver = _52_1287.solver; range = _52_1287.range; curmodule = _52_1287.curmodule; gamma = _52_1287.gamma; gamma_cache = _52_1287.gamma_cache; modules = _52_1287.modules; expected_typ = None; sigtab = _52_1287.sigtab; is_pattern = _52_1287.is_pattern; instantiate_imp = _52_1287.instantiate_imp; effects = _52_1287.effects; generalize = _52_1287.generalize; letrecs = _52_1287.letrecs; top_level = _52_1287.top_level; check_uvars = _52_1287.check_uvars; use_eq = false; is_iface = _52_1287.is_iface; admit = _52_1287.admit; lax = _52_1287.lax; lax_universes = _52_1287.lax_universes; type_of = _52_1287.type_of; universe_of = _52_1287.universe_of; use_bv_sorts = _52_1287.use_bv_sorts; qname_and_index = _52_1287.qname_and_index})), (_146_1213))))
-=======
 let _52_1274 = env
 in {solver = _52_1274.solver; range = _52_1274.range; curmodule = _52_1274.curmodule; gamma = _52_1274.gamma; gamma_cache = _52_1274.gamma_cache; modules = _52_1274.modules; expected_typ = None; sigtab = _52_1274.sigtab; is_pattern = _52_1274.is_pattern; instantiate_imp = _52_1274.instantiate_imp; effects = _52_1274.effects; generalize = _52_1274.generalize; letrecs = _52_1274.letrecs; top_level = _52_1274.top_level; check_uvars = _52_1274.check_uvars; use_eq = false; is_iface = _52_1274.is_iface; admit = _52_1274.admit; lax = _52_1274.lax; lax_universes = _52_1274.lax_universes; type_of = _52_1274.type_of; universe_of = _52_1274.universe_of; use_bv_sorts = _52_1274.use_bv_sorts; qname_and_index = _52_1274.qname_and_index})), (_146_1195))))
->>>>>>> 35732020
 
 
 let finish_module : env  ->  FStar_Syntax_Syntax.modul  ->  env = (
@@ -1705,40 +1588,24 @@
 in (fun env m -> (
 
 let sigs = if (FStar_Ident.lid_equals m.FStar_Syntax_Syntax.name FStar_Syntax_Const.prims_lid) then begin
-<<<<<<< HEAD
-(let _146_1219 = (FStar_All.pipe_right env.gamma (FStar_List.collect (fun _52_10 -> (match (_52_10) with
-| Binding_sig (_52_1294, se) -> begin
-(se)::[]
-end
-| _52_1299 -> begin
-=======
 (let _146_1201 = (FStar_All.pipe_right env.gamma (FStar_List.collect (fun _52_10 -> (match (_52_10) with
 | Binding_sig (_52_1281, se) -> begin
 (se)::[]
 end
 | _52_1286 -> begin
->>>>>>> 35732020
 []
 end))))
-in (FStar_All.pipe_right _146_1219 FStar_List.rev))
+in (FStar_All.pipe_right _146_1201 FStar_List.rev))
 end else begin
 m.FStar_Syntax_Syntax.exports
 end
 in (
 
-<<<<<<< HEAD
-let _52_1301 = (add_sigelts env sigs)
-in (
-
-let _52_1303 = env
-in {solver = _52_1303.solver; range = _52_1303.range; curmodule = empty_lid; gamma = []; gamma_cache = _52_1303.gamma_cache; modules = (m)::env.modules; expected_typ = _52_1303.expected_typ; sigtab = _52_1303.sigtab; is_pattern = _52_1303.is_pattern; instantiate_imp = _52_1303.instantiate_imp; effects = _52_1303.effects; generalize = _52_1303.generalize; letrecs = _52_1303.letrecs; top_level = _52_1303.top_level; check_uvars = _52_1303.check_uvars; use_eq = _52_1303.use_eq; is_iface = _52_1303.is_iface; admit = _52_1303.admit; lax = _52_1303.lax; lax_universes = _52_1303.lax_universes; type_of = _52_1303.type_of; universe_of = _52_1303.universe_of; use_bv_sorts = _52_1303.use_bv_sorts; qname_and_index = _52_1303.qname_and_index})))))
-=======
 let _52_1288 = (add_sigelts env sigs)
 in (
 
 let _52_1290 = env
 in {solver = _52_1290.solver; range = _52_1290.range; curmodule = empty_lid; gamma = []; gamma_cache = _52_1290.gamma_cache; modules = (m)::env.modules; expected_typ = _52_1290.expected_typ; sigtab = _52_1290.sigtab; is_pattern = _52_1290.is_pattern; instantiate_imp = _52_1290.instantiate_imp; effects = _52_1290.effects; generalize = _52_1290.generalize; letrecs = _52_1290.letrecs; top_level = _52_1290.top_level; check_uvars = _52_1290.check_uvars; use_eq = _52_1290.use_eq; is_iface = _52_1290.is_iface; admit = _52_1290.admit; lax = _52_1290.lax; lax_universes = _52_1290.lax_universes; type_of = _52_1290.type_of; universe_of = _52_1290.universe_of; use_bv_sorts = _52_1290.use_bv_sorts; qname_and_index = _52_1290.qname_and_index})))))
->>>>>>> 35732020
 
 
 let uvars_in_env : env  ->  FStar_Syntax_Syntax.uvars = (fun env -> (
@@ -1753,17 +1620,13 @@
 | [] -> begin
 out
 end
-<<<<<<< HEAD
-| (Binding_univ (_52_1316))::tl -> begin
-=======
 | (Binding_univ (_52_1303))::tl -> begin
->>>>>>> 35732020
 (aux out tl)
 end
 | ((Binding_lid (_, (_, t)))::tl) | ((Binding_var ({FStar_Syntax_Syntax.ppname = _; FStar_Syntax_Syntax.index = _; FStar_Syntax_Syntax.sort = t}))::tl) -> begin
-(let _146_1231 = (let _146_1230 = (FStar_Syntax_Free.uvars t)
-in (ext out _146_1230))
-in (aux _146_1231 tl))
+(let _146_1213 = (let _146_1212 = (FStar_Syntax_Free.uvars t)
+in (ext out _146_1212))
+in (aux _146_1213 tl))
 end
 | ((Binding_sig (_))::_) | ((Binding_sig_inst (_))::_) -> begin
 out
@@ -1787,15 +1650,11 @@
 (aux out tl)
 end
 | ((Binding_lid (_, (_, t)))::tl) | ((Binding_var ({FStar_Syntax_Syntax.ppname = _; FStar_Syntax_Syntax.index = _; FStar_Syntax_Syntax.sort = t}))::tl) -> begin
-(let _146_1243 = (let _146_1242 = (FStar_Syntax_Free.univs t)
-in (ext out _146_1242))
-in (aux _146_1243 tl))
-end
-<<<<<<< HEAD
-| (Binding_sig (_52_1386))::_52_1384 -> begin
-=======
+(let _146_1225 = (let _146_1224 = (FStar_Syntax_Free.univs t)
+in (ext out _146_1224))
+in (aux _146_1225 tl))
+end
 | (Binding_sig (_52_1373))::_52_1371 -> begin
->>>>>>> 35732020
 out
 end))
 in (aux no_univs env.gamma)))))
@@ -1810,9 +1669,9 @@
 end)))))
 
 
-let binders_of_bindings : binding Prims.list  ->  FStar_Syntax_Syntax.binders = (fun bs -> (let _146_1250 = (let _146_1249 = (bound_vars_of_bindings bs)
-in (FStar_All.pipe_right _146_1249 (FStar_List.map FStar_Syntax_Syntax.mk_binder)))
-in (FStar_All.pipe_right _146_1250 FStar_List.rev)))
+let binders_of_bindings : binding Prims.list  ->  FStar_Syntax_Syntax.binders = (fun bs -> (let _146_1232 = (let _146_1231 = (bound_vars_of_bindings bs)
+in (FStar_All.pipe_right _146_1231 (FStar_List.map FStar_Syntax_Syntax.mk_binder)))
+in (FStar_All.pipe_right _146_1232 FStar_List.rev)))
 
 
 let bound_vars : env  ->  FStar_Syntax_Syntax.bv Prims.list = (fun env -> (bound_vars_of_bindings env.gamma))
@@ -1827,19 +1686,6 @@
 let lidents : env  ->  FStar_Ident.lident Prims.list = (fun env -> (
 
 let keys = (FStar_List.fold_left (fun keys _52_12 -> (match (_52_12) with
-<<<<<<< HEAD
-| Binding_sig (lids, _52_1418) -> begin
-(FStar_List.append lids keys)
-end
-| _52_1422 -> begin
-keys
-end)) [] env.gamma)
-in (FStar_Util.smap_fold (sigtab env) (fun _52_1424 v keys -> (let _146_1273 = (FStar_Syntax_Util.lids_of_sigelt v)
-in (FStar_List.append _146_1273 keys))) keys)))
-
-
-let dummy_solver : solver_t = {init = (fun _52_1428 -> ()); push = (fun _52_1430 -> ()); pop = (fun _52_1432 -> ()); mark = (fun _52_1434 -> ()); reset_mark = (fun _52_1436 -> ()); commit_mark = (fun _52_1438 -> ()); encode_modul = (fun _52_1440 _52_1442 -> ()); encode_sig = (fun _52_1444 _52_1446 -> ()); solve = (fun _52_1448 _52_1450 _52_1452 -> ()); is_trivial = (fun _52_1454 _52_1456 -> false); finish = (fun _52_1458 -> ()); refresh = (fun _52_1459 -> ())}
-=======
 | Binding_sig (lids, _52_1405) -> begin
 (FStar_List.append lids keys)
 end
@@ -1851,7 +1697,6 @@
 
 
 let dummy_solver : solver_t = {init = (fun _52_1415 -> ()); push = (fun _52_1417 -> ()); pop = (fun _52_1419 -> ()); mark = (fun _52_1421 -> ()); reset_mark = (fun _52_1423 -> ()); commit_mark = (fun _52_1425 -> ()); encode_modul = (fun _52_1427 _52_1429 -> ()); encode_sig = (fun _52_1431 _52_1433 -> ()); solve = (fun _52_1435 _52_1437 _52_1439 -> ()); is_trivial = (fun _52_1441 _52_1443 -> false); finish = (fun _52_1445 -> ()); refresh = (fun _52_1446 -> ())}
->>>>>>> 35732020
-
-
-
+
+
+
