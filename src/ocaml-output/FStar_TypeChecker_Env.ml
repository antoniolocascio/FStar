--- conflicted
+++ resolved
@@ -151,2077 +151,6 @@
       * FStar_Syntax_Syntax.typ * FStar_Range.range) Prims.list
     }
 type implicits =
-<<<<<<< HEAD
-(Prims.string * env * FStar_Syntax_Syntax.uvar * FStar_Syntax_Syntax.term * FStar_Syntax_Syntax.typ * FStar_Range.range) Prims.list
-
-
-type env_t =
-env
-
-
-type sigtable =
-FStar_Syntax_Syntax.sigelt FStar_Util.smap
-
-
-let should_verify : env  ->  Prims.bool = (fun env -> (((not (env.lax)) && (not (env.admit))) && (FStar_Options.should_verify env.curmodule.FStar_Ident.str)))
-
-
-let visible_at : delta_level  ->  FStar_Syntax_Syntax.qualifier  ->  Prims.bool = (fun d q -> (match (((d), (q))) with
-| ((NoDelta, _)) | ((Eager_unfolding_only, FStar_Syntax_Syntax.Unfold_for_unification_and_vcgen)) | ((Unfold (_), FStar_Syntax_Syntax.Unfold_for_unification_and_vcgen)) | ((Unfold (_), FStar_Syntax_Syntax.Visible_default)) -> begin
-true
-end
-| (Inlining, FStar_Syntax_Syntax.Inline_for_extraction) -> begin
-true
-end
-| uu____773 -> begin
-false
-end))
-
-
-let default_table_size : Prims.int = (Prims.parse_int "200")
-
-
-let new_sigtab = (fun uu____783 -> (FStar_Util.smap_create default_table_size))
-
-
-let new_gamma_cache = (fun uu____791 -> (FStar_Util.smap_create (Prims.parse_int "100")))
-
-
-let initial_env : (env  ->  FStar_Syntax_Syntax.term  ->  (FStar_Syntax_Syntax.term * FStar_Syntax_Syntax.typ * guard_t))  ->  (env  ->  FStar_Syntax_Syntax.term  ->  FStar_Syntax_Syntax.universe)  ->  solver_t  ->  FStar_Ident.lident  ->  env = (fun type_of universe_of solver module_lid -> (
-
-let uu____830 = (new_gamma_cache ())
-in (
-
-let uu____832 = (new_sigtab ())
-in {solver = solver; range = FStar_Range.dummyRange; curmodule = module_lid; gamma = []; gamma_cache = uu____830; modules = []; expected_typ = None; sigtab = uu____832; is_pattern = false; instantiate_imp = true; effects = {decls = []; order = []; joins = []}; generalize = true; letrecs = []; top_level = false; check_uvars = false; use_eq = false; is_iface = false; admit = false; lax = false; lax_universes = false; type_of = type_of; universe_of = universe_of; use_bv_sorts = false; qname_and_index = None})))
-
-
-let sigtab : env  ->  FStar_Syntax_Syntax.sigelt FStar_Util.smap = (fun env -> env.sigtab)
-
-
-let gamma_cache : env  ->  cached_elt FStar_Util.smap = (fun env -> env.gamma_cache)
-
-
-let query_indices : (FStar_Ident.lident * Prims.int) Prims.list Prims.list FStar_ST.ref = (FStar_Util.mk_ref (([])::[]))
-
-
-let push_query_indices : Prims.unit  ->  Prims.unit = (fun uu____872 -> (
-
-let uu____873 = (FStar_ST.read query_indices)
-in (match (uu____873) with
-| [] -> begin
-(failwith "Empty query indices!")
-end
-| uu____887 -> begin
-(
-
-let uu____892 = (
-
-let uu____897 = (
-
-let uu____901 = (FStar_ST.read query_indices)
-in (FStar_List.hd uu____901))
-in (
-
-let uu____915 = (FStar_ST.read query_indices)
-in (uu____897)::uu____915))
-in (FStar_ST.write query_indices uu____892))
-end)))
-
-
-let pop_query_indices : Prims.unit  ->  Prims.unit = (fun uu____937 -> (
-
-let uu____938 = (FStar_ST.read query_indices)
-in (match (uu____938) with
-| [] -> begin
-(failwith "Empty query indices!")
-end
-| (hd)::tl -> begin
-(FStar_ST.write query_indices tl)
-end)))
-
-
-let add_query_index : (FStar_Ident.lident * Prims.int)  ->  Prims.unit = (fun uu____974 -> (match (uu____974) with
-| (l, n) -> begin
-(
-
-let uu____979 = (FStar_ST.read query_indices)
-in (match (uu____979) with
-| (hd)::tl -> begin
-(FStar_ST.write query_indices (((((l), (n)))::hd)::tl))
-end
-| uu____1013 -> begin
-(failwith "Empty query indices")
-end))
-end))
-
-
-let peek_query_indices : Prims.unit  ->  (FStar_Ident.lident * Prims.int) Prims.list = (fun uu____1023 -> (
-
-let uu____1024 = (FStar_ST.read query_indices)
-in (FStar_List.hd uu____1024)))
-
-
-let commit_query_index_mark : Prims.unit  ->  Prims.unit = (fun uu____1040 -> (
-
-let uu____1041 = (FStar_ST.read query_indices)
-in (match (uu____1041) with
-| (hd)::(uu____1053)::tl -> begin
-(FStar_ST.write query_indices ((hd)::tl))
-end
-| uu____1080 -> begin
-(failwith "Unmarked query index stack")
-end)))
-
-
-let stack : env Prims.list FStar_ST.ref = (FStar_Util.mk_ref [])
-
-
-let push_stack : env  ->  env = (fun env -> ((
-
-let uu____1094 = (
-
-let uu____1096 = (FStar_ST.read stack)
-in (env)::uu____1096)
-in (FStar_ST.write stack uu____1094));
-(
-
-let uu___106_1104 = env
-in (
-
-let uu____1105 = (FStar_Util.smap_copy (gamma_cache env))
-in (
-
-let uu____1107 = (FStar_Util.smap_copy (sigtab env))
-in {solver = uu___106_1104.solver; range = uu___106_1104.range; curmodule = uu___106_1104.curmodule; gamma = uu___106_1104.gamma; gamma_cache = uu____1105; modules = uu___106_1104.modules; expected_typ = uu___106_1104.expected_typ; sigtab = uu____1107; is_pattern = uu___106_1104.is_pattern; instantiate_imp = uu___106_1104.instantiate_imp; effects = uu___106_1104.effects; generalize = uu___106_1104.generalize; letrecs = uu___106_1104.letrecs; top_level = uu___106_1104.top_level; check_uvars = uu___106_1104.check_uvars; use_eq = uu___106_1104.use_eq; is_iface = uu___106_1104.is_iface; admit = uu___106_1104.admit; lax = uu___106_1104.lax; lax_universes = uu___106_1104.lax_universes; type_of = uu___106_1104.type_of; universe_of = uu___106_1104.universe_of; use_bv_sorts = uu___106_1104.use_bv_sorts; qname_and_index = uu___106_1104.qname_and_index})));
-))
-
-
-let pop_stack : Prims.unit  ->  env = (fun uu____1111 -> (
-
-let uu____1112 = (FStar_ST.read stack)
-in (match (uu____1112) with
-| (env)::tl -> begin
-((FStar_ST.write stack tl);
-env;
-)
-end
-| uu____1124 -> begin
-(failwith "Impossible: Too many pops")
-end)))
-
-
-let cleanup_interactive : env  ->  Prims.unit = (fun env -> (env.solver.pop ""))
-
-
-let push : env  ->  Prims.string  ->  env = (fun env msg -> ((push_query_indices ());
-(env.solver.push msg);
-(push_stack env);
-))
-
-
-let pop : env  ->  Prims.string  ->  env = (fun env msg -> ((env.solver.pop msg);
-(pop_query_indices ());
-(pop_stack ());
-))
-
-
-let mark : env  ->  env = (fun env -> ((env.solver.mark "USER MARK");
-(push_query_indices ());
-(push_stack env);
-))
-
-
-let commit_mark : env  ->  env = (fun env -> ((commit_query_index_mark ());
-(env.solver.commit_mark "USER MARK");
-(
-
-let uu____1156 = (pop_stack ())
-in ());
-env;
-))
-
-
-let reset_mark : env  ->  env = (fun env -> ((env.solver.reset_mark "USER MARK");
-(pop_query_indices ());
-(pop_stack ());
-))
-
-
-let incr_query_index : env  ->  env = (fun env -> (
-
-let qix = (peek_query_indices ())
-in (match (env.qname_and_index) with
-| None -> begin
-env
-end
-| Some (l, n) -> begin
-(
-
-let uu____1175 = (FStar_All.pipe_right qix (FStar_List.tryFind (fun uu____1187 -> (match (uu____1187) with
-| (m, uu____1191) -> begin
-(FStar_Ident.lid_equals l m)
-end))))
-in (match (uu____1175) with
-| None -> begin
-(
-
-let next = (n + (Prims.parse_int "1"))
-in ((add_query_index ((l), (next)));
-(
-
-let uu___107_1196 = env
-in {solver = uu___107_1196.solver; range = uu___107_1196.range; curmodule = uu___107_1196.curmodule; gamma = uu___107_1196.gamma; gamma_cache = uu___107_1196.gamma_cache; modules = uu___107_1196.modules; expected_typ = uu___107_1196.expected_typ; sigtab = uu___107_1196.sigtab; is_pattern = uu___107_1196.is_pattern; instantiate_imp = uu___107_1196.instantiate_imp; effects = uu___107_1196.effects; generalize = uu___107_1196.generalize; letrecs = uu___107_1196.letrecs; top_level = uu___107_1196.top_level; check_uvars = uu___107_1196.check_uvars; use_eq = uu___107_1196.use_eq; is_iface = uu___107_1196.is_iface; admit = uu___107_1196.admit; lax = uu___107_1196.lax; lax_universes = uu___107_1196.lax_universes; type_of = uu___107_1196.type_of; universe_of = uu___107_1196.universe_of; use_bv_sorts = uu___107_1196.use_bv_sorts; qname_and_index = Some (((l), (next)))});
-))
-end
-| Some (uu____1199, m) -> begin
-(
-
-let next = (m + (Prims.parse_int "1"))
-in ((add_query_index ((l), (next)));
-(
-
-let uu___108_1205 = env
-in {solver = uu___108_1205.solver; range = uu___108_1205.range; curmodule = uu___108_1205.curmodule; gamma = uu___108_1205.gamma; gamma_cache = uu___108_1205.gamma_cache; modules = uu___108_1205.modules; expected_typ = uu___108_1205.expected_typ; sigtab = uu___108_1205.sigtab; is_pattern = uu___108_1205.is_pattern; instantiate_imp = uu___108_1205.instantiate_imp; effects = uu___108_1205.effects; generalize = uu___108_1205.generalize; letrecs = uu___108_1205.letrecs; top_level = uu___108_1205.top_level; check_uvars = uu___108_1205.check_uvars; use_eq = uu___108_1205.use_eq; is_iface = uu___108_1205.is_iface; admit = uu___108_1205.admit; lax = uu___108_1205.lax; lax_universes = uu___108_1205.lax_universes; type_of = uu___108_1205.type_of; universe_of = uu___108_1205.universe_of; use_bv_sorts = uu___108_1205.use_bv_sorts; qname_and_index = Some (((l), (next)))});
-))
-end))
-end)))
-
-
-let debug : env  ->  FStar_Options.debug_level_t  ->  Prims.bool = (fun env l -> (FStar_Options.debug_at_level env.curmodule.FStar_Ident.str l))
-
-
-let set_range : env  ->  FStar_Range.range  ->  env = (fun e r -> (match ((r = FStar_Range.dummyRange)) with
-| true -> begin
-e
-end
-| uu____1220 -> begin
-(
-
-let uu___109_1221 = e
-in {solver = uu___109_1221.solver; range = r; curmodule = uu___109_1221.curmodule; gamma = uu___109_1221.gamma; gamma_cache = uu___109_1221.gamma_cache; modules = uu___109_1221.modules; expected_typ = uu___109_1221.expected_typ; sigtab = uu___109_1221.sigtab; is_pattern = uu___109_1221.is_pattern; instantiate_imp = uu___109_1221.instantiate_imp; effects = uu___109_1221.effects; generalize = uu___109_1221.generalize; letrecs = uu___109_1221.letrecs; top_level = uu___109_1221.top_level; check_uvars = uu___109_1221.check_uvars; use_eq = uu___109_1221.use_eq; is_iface = uu___109_1221.is_iface; admit = uu___109_1221.admit; lax = uu___109_1221.lax; lax_universes = uu___109_1221.lax_universes; type_of = uu___109_1221.type_of; universe_of = uu___109_1221.universe_of; use_bv_sorts = uu___109_1221.use_bv_sorts; qname_and_index = uu___109_1221.qname_and_index})
-end))
-
-
-let get_range : env  ->  FStar_Range.range = (fun e -> e.range)
-
-
-let modules : env  ->  FStar_Syntax_Syntax.modul Prims.list = (fun env -> env.modules)
-
-
-let current_module : env  ->  FStar_Ident.lident = (fun env -> env.curmodule)
-
-
-let set_current_module : env  ->  FStar_Ident.lident  ->  env = (fun env lid -> (
-
-let uu___110_1238 = env
-in {solver = uu___110_1238.solver; range = uu___110_1238.range; curmodule = lid; gamma = uu___110_1238.gamma; gamma_cache = uu___110_1238.gamma_cache; modules = uu___110_1238.modules; expected_typ = uu___110_1238.expected_typ; sigtab = uu___110_1238.sigtab; is_pattern = uu___110_1238.is_pattern; instantiate_imp = uu___110_1238.instantiate_imp; effects = uu___110_1238.effects; generalize = uu___110_1238.generalize; letrecs = uu___110_1238.letrecs; top_level = uu___110_1238.top_level; check_uvars = uu___110_1238.check_uvars; use_eq = uu___110_1238.use_eq; is_iface = uu___110_1238.is_iface; admit = uu___110_1238.admit; lax = uu___110_1238.lax; lax_universes = uu___110_1238.lax_universes; type_of = uu___110_1238.type_of; universe_of = uu___110_1238.universe_of; use_bv_sorts = uu___110_1238.use_bv_sorts; qname_and_index = uu___110_1238.qname_and_index}))
-
-
-let has_interface : env  ->  FStar_Ident.lident  ->  Prims.bool = (fun env l -> (FStar_All.pipe_right env.modules (FStar_Util.for_some (fun m -> (m.FStar_Syntax_Syntax.is_interface && (FStar_Ident.lid_equals m.FStar_Syntax_Syntax.name l))))))
-
-
-let find_in_sigtab : env  ->  FStar_Ident.lident  ->  FStar_Syntax_Syntax.sigelt Prims.option = (fun env lid -> (FStar_Util.smap_try_find (sigtab env) (FStar_Ident.text_of_lid lid)))
-
-
-let name_not_found : FStar_Ident.lid  ->  Prims.string = (fun l -> (FStar_Util.format1 "Name \"%s\" not found" l.FStar_Ident.str))
-
-
-let variable_not_found : FStar_Syntax_Syntax.bv  ->  Prims.string = (fun v -> (
-
-let uu____1260 = (FStar_Syntax_Print.bv_to_string v)
-in (FStar_Util.format1 "Variable \"%s\" not found" uu____1260)))
-
-
-let new_u_univ : Prims.unit  ->  FStar_Syntax_Syntax.universe = (fun uu____1263 -> (
-
-let uu____1264 = (FStar_Unionfind.fresh None)
-in FStar_Syntax_Syntax.U_unif (uu____1264)))
-
-
-let inst_tscheme_with : FStar_Syntax_Syntax.tscheme  ->  FStar_Syntax_Syntax.universes  ->  (FStar_Syntax_Syntax.universes * FStar_Syntax_Syntax.term) = (fun ts us -> (match (((ts), (us))) with
-| (([], t), []) -> begin
-(([]), (t))
-end
-| ((formals, t), uu____1287) -> begin
-(
-
-let n = ((FStar_List.length formals) - (Prims.parse_int "1"))
-in (
-
-let vs = (FStar_All.pipe_right us (FStar_List.mapi (fun i u -> FStar_Syntax_Syntax.UN ((((n - i)), (u))))))
-in (
-
-let uu____1303 = (FStar_Syntax_Subst.subst vs t)
-in ((us), (uu____1303)))))
-end))
-
-
-let inst_tscheme : FStar_Syntax_Syntax.tscheme  ->  (FStar_Syntax_Syntax.universes * FStar_Syntax_Syntax.term) = (fun uu___93_1308 -> (match (uu___93_1308) with
-| ([], t) -> begin
-(([]), (t))
-end
-| (us, t) -> begin
-(
-
-let us' = (FStar_All.pipe_right us (FStar_List.map (fun uu____1322 -> (new_u_univ ()))))
-in (inst_tscheme_with ((us), (t)) us'))
-end))
-
-
-let inst_tscheme_with_range : FStar_Range.range  ->  FStar_Syntax_Syntax.tscheme  ->  (FStar_Syntax_Syntax.universes * FStar_Syntax_Syntax.term) = (fun r t -> (
-
-let uu____1332 = (inst_tscheme t)
-in (match (uu____1332) with
-| (us, t) -> begin
-(
-
-let uu____1339 = (FStar_Syntax_Subst.set_use_range r t)
-in ((us), (uu____1339)))
-end)))
-
-
-let inst_effect_fun_with : FStar_Syntax_Syntax.universes  ->  env  ->  FStar_Syntax_Syntax.eff_decl  ->  FStar_Syntax_Syntax.tscheme  ->  FStar_Syntax_Syntax.term = (fun insts env ed uu____1351 -> (match (uu____1351) with
-| (us, t) -> begin
-(match (ed.FStar_Syntax_Syntax.binders) with
-| [] -> begin
-(
-
-let univs = (FStar_List.append ed.FStar_Syntax_Syntax.univs us)
-in ((match (((FStar_List.length insts) <> (FStar_List.length univs))) with
-| true -> begin
-(
-
-let uu____1365 = (
-
-let uu____1366 = (FStar_All.pipe_left FStar_Util.string_of_int (FStar_List.length univs))
-in (
-
-let uu____1369 = (FStar_All.pipe_left FStar_Util.string_of_int (FStar_List.length insts))
-in (
-
-let uu____1372 = (FStar_Syntax_Print.lid_to_string ed.FStar_Syntax_Syntax.mname)
-in (
-
-let uu____1373 = (FStar_Syntax_Print.term_to_string t)
-in (FStar_Util.format4 "Expected %s instantiations; got %s; failed universe instantiation in effect %s\n\t%s\n" uu____1366 uu____1369 uu____1372 uu____1373)))))
-in (failwith uu____1365))
-end
-| uu____1374 -> begin
-()
-end);
-(
-
-let uu____1375 = (inst_tscheme_with (((FStar_List.append ed.FStar_Syntax_Syntax.univs us)), (t)) insts)
-in (Prims.snd uu____1375));
-))
-end
-| uu____1379 -> begin
-(
-
-let uu____1380 = (
-
-let uu____1381 = (FStar_Syntax_Print.lid_to_string ed.FStar_Syntax_Syntax.mname)
-in (FStar_Util.format1 "Unexpected use of an uninstantiated effect: %s\n" uu____1381))
-in (failwith uu____1380))
-end)
-end))
-
-type tri =
-| Yes
-| No
-| Maybe
-
-
-let uu___is_Yes : tri  ->  Prims.bool = (fun projectee -> (match (projectee) with
-| Yes -> begin
-true
-end
-| uu____1385 -> begin
-false
-end))
-
-
-let uu___is_No : tri  ->  Prims.bool = (fun projectee -> (match (projectee) with
-| No -> begin
-true
-end
-| uu____1389 -> begin
-false
-end))
-
-
-let uu___is_Maybe : tri  ->  Prims.bool = (fun projectee -> (match (projectee) with
-| Maybe -> begin
-true
-end
-| uu____1393 -> begin
-false
-end))
-
-
-let in_cur_mod : env  ->  FStar_Ident.lident  ->  tri = (fun env l -> (
-
-let cur = (current_module env)
-in (match ((l.FStar_Ident.nsstr = cur.FStar_Ident.str)) with
-| true -> begin
-Yes
-end
-| uu____1401 -> begin
-(match ((FStar_Util.starts_with l.FStar_Ident.nsstr cur.FStar_Ident.str)) with
-| true -> begin
-(
-
-let lns = (FStar_List.append l.FStar_Ident.ns ((l.FStar_Ident.ident)::[]))
-in (
-
-let cur = (FStar_List.append cur.FStar_Ident.ns ((cur.FStar_Ident.ident)::[]))
-in (
-
-let rec aux = (fun c l -> (match (((c), (l))) with
-| ([], uu____1419) -> begin
-Maybe
-end
-| (uu____1423, []) -> begin
-No
-end
-| ((hd)::tl, (hd')::tl') when (hd.FStar_Ident.idText = hd'.FStar_Ident.idText) -> begin
-(aux tl tl')
-end
-| uu____1435 -> begin
-No
-end))
-in (aux cur lns))))
-end
-| uu____1440 -> begin
-No
-end)
-end)))
-
-
-let lookup_qname : env  ->  FStar_Ident.lident  ->  ((FStar_Syntax_Syntax.universes * FStar_Syntax_Syntax.typ), (FStar_Syntax_Syntax.sigelt * FStar_Syntax_Syntax.universes Prims.option)) FStar_Util.either Prims.option = (fun env lid -> (
-
-let cur_mod = (in_cur_mod env lid)
-in (
-
-let cache = (fun t -> ((FStar_Util.smap_add (gamma_cache env) lid.FStar_Ident.str t);
-Some (t);
-))
-in (
-
-let found = (match ((cur_mod <> No)) with
-| true -> begin
-(
-
-let uu____1487 = (FStar_Util.smap_try_find (gamma_cache env) lid.FStar_Ident.str)
-in (match (uu____1487) with
-| None -> begin
-(FStar_Util.find_map env.gamma (fun uu___94_1504 -> (match (uu___94_1504) with
-| Binding_lid (l, t) -> begin
-(match ((FStar_Ident.lid_equals lid l)) with
-| true -> begin
-(
-
-let uu____1523 = (
-
-let uu____1531 = (inst_tscheme t)
-in FStar_Util.Inl (uu____1531))
-in Some (uu____1523))
-end
-| uu____1546 -> begin
-None
-end)
-end
-| Binding_sig (uu____1554, FStar_Syntax_Syntax.Sig_bundle (ses, uu____1556, uu____1557, uu____1558)) -> begin
-(FStar_Util.find_map ses (fun se -> (
-
-let uu____1568 = (FStar_All.pipe_right (FStar_Syntax_Util.lids_of_sigelt se) (FStar_Util.for_some (FStar_Ident.lid_equals lid)))
-in (match (uu____1568) with
-| true -> begin
-(cache (FStar_Util.Inr (((se), (None)))))
-end
-| uu____1577 -> begin
-None
-end))))
-end
-| Binding_sig (lids, s) -> begin
-(
-
-let maybe_cache = (fun t -> (match (s) with
-| FStar_Syntax_Syntax.Sig_declare_typ (uu____1588) -> begin
-Some (t)
-end
-| uu____1595 -> begin
-(cache t)
-end))
-in (
-
-let uu____1596 = (FStar_All.pipe_right lids (FStar_Util.for_some (FStar_Ident.lid_equals lid)))
-in (match (uu____1596) with
-| true -> begin
-(maybe_cache (FStar_Util.Inr (((s), (None)))))
-end
-| uu____1612 -> begin
-None
-end)))
-end
-| Binding_sig_inst (lids, s, us) -> begin
-(
-
-let uu____1625 = (FStar_All.pipe_right lids (FStar_Util.for_some (FStar_Ident.lid_equals lid)))
-in (match (uu____1625) with
-| true -> begin
-Some (FStar_Util.Inr (((s), (Some (us)))))
-end
-| uu____1648 -> begin
-None
-end))
-end
-| uu____1656 -> begin
-None
-end)))
-end
-| se -> begin
-se
-end))
-end
-| uu____1666 -> begin
-None
-end)
-in (match ((FStar_Util.is_some found)) with
-| true -> begin
-found
-end
-| uu____1689 -> begin
-(
-
-let uu____1690 = ((cur_mod <> Yes) || (has_interface env env.curmodule))
-in (match (uu____1690) with
-| true -> begin
-(
-
-let uu____1699 = (find_in_sigtab env lid)
-in (match (uu____1699) with
-| Some (se) -> begin
-Some (FStar_Util.Inr (((se), (None))))
-end
-| None -> begin
-None
-end))
-end
-| uu____1730 -> begin
-None
-end))
-end)))))
-
-
-let rec add_sigelt : env  ->  FStar_Syntax_Syntax.sigelt  ->  Prims.unit = (fun env se -> (match (se) with
-| FStar_Syntax_Syntax.Sig_bundle (ses, uu____1750, uu____1751, uu____1752) -> begin
-(add_sigelts env ses)
-end
-| uu____1759 -> begin
-(
-
-let lids = (FStar_Syntax_Util.lids_of_sigelt se)
-in ((FStar_List.iter (fun l -> (FStar_Util.smap_add (sigtab env) l.FStar_Ident.str se)) lids);
-(match (se) with
-| FStar_Syntax_Syntax.Sig_new_effect (ne, uu____1765) -> begin
-(FStar_All.pipe_right ne.FStar_Syntax_Syntax.actions (FStar_List.iter (fun a -> (
-
-let se_let = (FStar_Syntax_Util.action_as_lb ne.FStar_Syntax_Syntax.mname a)
-in (FStar_Util.smap_add (sigtab env) a.FStar_Syntax_Syntax.action_name.FStar_Ident.str se_let)))))
-end
-| uu____1769 -> begin
-()
-end);
-))
-end))
-and add_sigelts : env  ->  FStar_Syntax_Syntax.sigelt Prims.list  ->  Prims.unit = (fun env ses -> (FStar_All.pipe_right ses (FStar_List.iter (add_sigelt env))))
-
-
-let try_lookup_bv : env  ->  FStar_Syntax_Syntax.bv  ->  (FStar_Syntax_Syntax.term', FStar_Syntax_Syntax.term') FStar_Syntax_Syntax.syntax Prims.option = (fun env bv -> (FStar_Util.find_map env.gamma (fun uu___95_1785 -> (match (uu___95_1785) with
-| Binding_var (id) when (FStar_Syntax_Syntax.bv_eq id bv) -> begin
-Some (id.FStar_Syntax_Syntax.sort)
-end
-| uu____1792 -> begin
-None
-end))))
-
-
-let lookup_type_of_let : FStar_Syntax_Syntax.sigelt  ->  FStar_Ident.lident  ->  (FStar_Syntax_Syntax.universes * FStar_Syntax_Syntax.term) Prims.option = (fun se lid -> (match (se) with
-| FStar_Syntax_Syntax.Sig_let ((uu____1807, (lb)::[]), uu____1809, uu____1810, uu____1811, uu____1812) -> begin
-(
-
-let uu____1823 = (inst_tscheme ((lb.FStar_Syntax_Syntax.lbunivs), (lb.FStar_Syntax_Syntax.lbtyp)))
-in Some (uu____1823))
-end
-| FStar_Syntax_Syntax.Sig_let ((uu____1831, lbs), uu____1833, uu____1834, uu____1835, uu____1836) -> begin
-(FStar_Util.find_map lbs (fun lb -> (match (lb.FStar_Syntax_Syntax.lbname) with
-| FStar_Util.Inl (uu____1854) -> begin
-(failwith "impossible")
-end
-| FStar_Util.Inr (fv) -> begin
-(
-
-let uu____1859 = (FStar_Syntax_Syntax.fv_eq_lid fv lid)
-in (match (uu____1859) with
-| true -> begin
-(
-
-let uu____1863 = (inst_tscheme ((lb.FStar_Syntax_Syntax.lbunivs), (lb.FStar_Syntax_Syntax.lbtyp)))
-in Some (uu____1863))
-end
-| uu____1871 -> begin
-None
-end))
-end)))
-end
-| uu____1874 -> begin
-None
-end))
-
-
-let effect_signature : FStar_Syntax_Syntax.sigelt  ->  (FStar_Syntax_Syntax.universes * FStar_Syntax_Syntax.term) Prims.option = (fun se -> (match (se) with
-| FStar_Syntax_Syntax.Sig_new_effect (ne, uu____1887) -> begin
-(
-
-let uu____1888 = (
-
-let uu____1891 = (
-
-let uu____1892 = (
-
-let uu____1895 = (FStar_Syntax_Syntax.mk_Total ne.FStar_Syntax_Syntax.signature)
-in (FStar_Syntax_Util.arrow ne.FStar_Syntax_Syntax.binders uu____1895))
-in ((ne.FStar_Syntax_Syntax.univs), (uu____1892)))
-in (inst_tscheme uu____1891))
-in Some (uu____1888))
-end
-| FStar_Syntax_Syntax.Sig_effect_abbrev (lid, us, binders, uu____1905, uu____1906, uu____1907, uu____1908) -> begin
-(
-
-let uu____1913 = (
-
-let uu____1916 = (
-
-let uu____1917 = (
-
-let uu____1920 = (FStar_Syntax_Syntax.mk_Total FStar_Syntax_Syntax.teff)
-in (FStar_Syntax_Util.arrow binders uu____1920))
-in ((us), (uu____1917)))
-in (inst_tscheme uu____1916))
-in Some (uu____1913))
-end
-| uu____1927 -> begin
-None
-end))
-
-
-let try_lookup_lid_aux : env  ->  FStar_Ident.lident  ->  (FStar_Syntax_Syntax.universes * (FStar_Syntax_Syntax.term', FStar_Syntax_Syntax.term') FStar_Syntax_Syntax.syntax) Prims.option = (fun env lid -> (
-
-let mapper = (fun uu___96_1954 -> (match (uu___96_1954) with
-| FStar_Util.Inl (t) -> begin
-Some (t)
-end
-| FStar_Util.Inr (FStar_Syntax_Syntax.Sig_datacon (uu____1975, uvs, t, uu____1978, uu____1979, uu____1980, uu____1981, uu____1982), None) -> begin
-(
-
-let uu____1993 = (inst_tscheme ((uvs), (t)))
-in Some (uu____1993))
-end
-| FStar_Util.Inr (FStar_Syntax_Syntax.Sig_declare_typ (l, uvs, t, qs, uu____2002), None) -> begin
-(
-
-let uu____2011 = (
-
-let uu____2012 = (in_cur_mod env l)
-in (uu____2012 = Yes))
-in (match (uu____2011) with
-| true -> begin
-(
-
-let uu____2016 = ((FStar_All.pipe_right qs (FStar_List.contains FStar_Syntax_Syntax.Assumption)) || env.is_iface)
-in (match (uu____2016) with
-| true -> begin
-(
-
-let uu____2021 = (inst_tscheme ((uvs), (t)))
-in Some (uu____2021))
-end
-| uu____2026 -> begin
-None
-end))
-end
-| uu____2029 -> begin
-(
-
-let uu____2030 = (inst_tscheme ((uvs), (t)))
-in Some (uu____2030))
-end))
-end
-| FStar_Util.Inr (FStar_Syntax_Syntax.Sig_inductive_typ (lid, uvs, tps, k, uu____2039, uu____2040, uu____2041, uu____2042), None) -> begin
-(match (tps) with
-| [] -> begin
-(
-
-let uu____2060 = (inst_tscheme ((uvs), (k)))
-in (FStar_All.pipe_left (fun _0_28 -> Some (_0_28)) uu____2060))
-end
-| uu____2070 -> begin
-(
-
-let uu____2071 = (
-
-let uu____2074 = (
-
-let uu____2075 = (
-
-let uu____2078 = (FStar_Syntax_Syntax.mk_Total k)
-in (FStar_Syntax_Util.flat_arrow tps uu____2078))
-in ((uvs), (uu____2075)))
-in (inst_tscheme uu____2074))
-in (FStar_All.pipe_left (fun _0_29 -> Some (_0_29)) uu____2071))
-end)
-end
-| FStar_Util.Inr (FStar_Syntax_Syntax.Sig_inductive_typ (lid, uvs, tps, k, uu____2094, uu____2095, uu____2096, uu____2097), Some (us)) -> begin
-(match (tps) with
-| [] -> begin
-(
-
-let uu____2116 = (inst_tscheme_with ((uvs), (k)) us)
-in (FStar_All.pipe_left (fun _0_30 -> Some (_0_30)) uu____2116))
-end
-| uu____2126 -> begin
-(
-
-let uu____2127 = (
-
-let uu____2130 = (
-
-let uu____2131 = (
-
-let uu____2134 = (FStar_Syntax_Syntax.mk_Total k)
-in (FStar_Syntax_Util.flat_arrow tps uu____2134))
-in ((uvs), (uu____2131)))
-in (inst_tscheme_with uu____2130 us))
-in (FStar_All.pipe_left (fun _0_31 -> Some (_0_31)) uu____2127))
-end)
-end
-| FStar_Util.Inr (se) -> begin
-(match (se) with
-| (FStar_Syntax_Syntax.Sig_let (uu____2158), None) -> begin
-(lookup_type_of_let (Prims.fst se) lid)
-end
-| uu____2169 -> begin
-(effect_signature (Prims.fst se))
-end)
-end))
-in (
-
-let uu____2174 = (
-
-let uu____2178 = (lookup_qname env lid)
-in (FStar_Util.bind_opt uu____2178 mapper))
-in (match (uu____2174) with
-| Some (us, t) -> begin
-Some (((us), ((
-
-let uu___111_2211 = t
-in {FStar_Syntax_Syntax.n = uu___111_2211.FStar_Syntax_Syntax.n; FStar_Syntax_Syntax.tk = uu___111_2211.FStar_Syntax_Syntax.tk; FStar_Syntax_Syntax.pos = (FStar_Ident.range_of_lid lid); FStar_Syntax_Syntax.vars = uu___111_2211.FStar_Syntax_Syntax.vars}))))
-end
-| None -> begin
-None
-end))))
-
-
-let lid_exists : env  ->  FStar_Ident.lident  ->  Prims.bool = (fun env l -> (
-
-let uu____2228 = (lookup_qname env l)
-in (match (uu____2228) with
-| None -> begin
-false
-end
-| Some (uu____2244) -> begin
-true
-end)))
-
-
-let lookup_bv : env  ->  FStar_Syntax_Syntax.bv  ->  FStar_Syntax_Syntax.typ = (fun env bv -> (
-
-let uu____2265 = (try_lookup_bv env bv)
-in (match (uu____2265) with
-| None -> begin
-(
-
-let uu____2271 = (
-
-let uu____2272 = (
-
-let uu____2275 = (variable_not_found bv)
-in (
-
-let uu____2276 = (FStar_Syntax_Syntax.range_of_bv bv)
-in ((uu____2275), (uu____2276))))
-in FStar_Errors.Error (uu____2272))
-in (Prims.raise uu____2271))
-end
-| Some (t) -> begin
-(
-
-let uu____2282 = (FStar_Syntax_Syntax.range_of_bv bv)
-in (FStar_Syntax_Subst.set_use_range uu____2282 t))
-end)))
-
-
-let try_lookup_lid : env  ->  FStar_Ident.lident  ->  (FStar_Syntax_Syntax.universes * FStar_Syntax_Syntax.typ) Prims.option = (fun env l -> (
-
-let uu____2292 = (try_lookup_lid_aux env l)
-in (match (uu____2292) with
-| None -> begin
-None
-end
-| Some (us, t) -> begin
-(
-
-let uu____2317 = (
-
-let uu____2320 = (FStar_Syntax_Subst.set_use_range (FStar_Ident.range_of_lid l) t)
-in ((us), (uu____2320)))
-in Some (uu____2317))
-end)))
-
-
-let lookup_lid : env  ->  FStar_Ident.lident  ->  (FStar_Syntax_Syntax.universes * FStar_Syntax_Syntax.typ) = (fun env l -> (
-
-let uu____2331 = (try_lookup_lid env l)
-in (match (uu____2331) with
-| None -> begin
-(
-
-let uu____2339 = (
-
-let uu____2340 = (
-
-let uu____2343 = (name_not_found l)
-in ((uu____2343), ((FStar_Ident.range_of_lid l))))
-in FStar_Errors.Error (uu____2340))
-in (Prims.raise uu____2339))
-end
-| Some (us, t) -> begin
-((us), (t))
-end)))
-
-
-let lookup_univ : env  ->  FStar_Syntax_Syntax.univ_name  ->  Prims.bool = (fun env x -> (FStar_All.pipe_right (FStar_List.find (fun uu___97_2357 -> (match (uu___97_2357) with
-| Binding_univ (y) -> begin
-(x.FStar_Ident.idText = y.FStar_Ident.idText)
-end
-| uu____2359 -> begin
-false
-end)) env.gamma) FStar_Option.isSome))
-
-
-let try_lookup_val_decl : env  ->  FStar_Ident.lident  ->  (FStar_Syntax_Syntax.tscheme * FStar_Syntax_Syntax.qualifier Prims.list) Prims.option = (fun env lid -> (
-
-let uu____2370 = (lookup_qname env lid)
-in (match (uu____2370) with
-| Some (FStar_Util.Inr (FStar_Syntax_Syntax.Sig_declare_typ (uu____2383, uvs, t, q, uu____2387), None)) -> begin
-(
-
-let uu____2403 = (
-
-let uu____2409 = (
-
-let uu____2412 = (FStar_Syntax_Subst.set_use_range (FStar_Ident.range_of_lid lid) t)
-in ((uvs), (uu____2412)))
-in ((uu____2409), (q)))
-in Some (uu____2403))
-end
-| uu____2421 -> begin
-None
-end)))
-
-
-let lookup_val_decl : env  ->  FStar_Ident.lident  ->  (FStar_Syntax_Syntax.universes * FStar_Syntax_Syntax.typ) = (fun env lid -> (
-
-let uu____2441 = (lookup_qname env lid)
-in (match (uu____2441) with
-| Some (FStar_Util.Inr (FStar_Syntax_Syntax.Sig_declare_typ (uu____2452, uvs, t, uu____2455, uu____2456), None)) -> begin
-(inst_tscheme_with_range (FStar_Ident.range_of_lid lid) ((uvs), (t)))
-end
-| uu____2472 -> begin
-(
-
-let uu____2481 = (
-
-let uu____2482 = (
-
-let uu____2485 = (name_not_found lid)
-in ((uu____2485), ((FStar_Ident.range_of_lid lid))))
-in FStar_Errors.Error (uu____2482))
-in (Prims.raise uu____2481))
-end)))
-
-
-let lookup_datacon : env  ->  FStar_Ident.lident  ->  (FStar_Syntax_Syntax.universes * FStar_Syntax_Syntax.typ) = (fun env lid -> (
-
-let uu____2496 = (lookup_qname env lid)
-in (match (uu____2496) with
-| Some (FStar_Util.Inr (FStar_Syntax_Syntax.Sig_datacon (uu____2507, uvs, t, uu____2510, uu____2511, uu____2512, uu____2513, uu____2514), None)) -> begin
-(inst_tscheme_with_range (FStar_Ident.range_of_lid lid) ((uvs), (t)))
-end
-| uu____2532 -> begin
-(
-
-let uu____2541 = (
-
-let uu____2542 = (
-
-let uu____2545 = (name_not_found lid)
-in ((uu____2545), ((FStar_Ident.range_of_lid lid))))
-in FStar_Errors.Error (uu____2542))
-in (Prims.raise uu____2541))
-end)))
-
-
-let datacons_of_typ : env  ->  FStar_Ident.lident  ->  (Prims.bool * FStar_Ident.lident Prims.list) = (fun env lid -> (
-
-let uu____2557 = (lookup_qname env lid)
-in (match (uu____2557) with
-| Some (FStar_Util.Inr (FStar_Syntax_Syntax.Sig_inductive_typ (uu____2569, uu____2570, uu____2571, uu____2572, uu____2573, dcs, uu____2575, uu____2576), uu____2577)) -> begin
-((true), (dcs))
-end
-| uu____2599 -> begin
-((false), ([]))
-end)))
-
-
-let typ_of_datacon : env  ->  FStar_Ident.lident  ->  FStar_Ident.lident = (fun env lid -> (
-
-let uu____2615 = (lookup_qname env lid)
-in (match (uu____2615) with
-| Some (FStar_Util.Inr (FStar_Syntax_Syntax.Sig_datacon (uu____2624, uu____2625, uu____2626, l, uu____2628, uu____2629, uu____2630, uu____2631), uu____2632)) -> begin
-l
-end
-| uu____2651 -> begin
-(
-
-let uu____2660 = (
-
-let uu____2661 = (FStar_Syntax_Print.lid_to_string lid)
-in (FStar_Util.format1 "Not a datacon: %s" uu____2661))
-in (failwith uu____2660))
-end)))
-
-
-let lookup_definition : delta_level Prims.list  ->  env  ->  FStar_Ident.lident  ->  (FStar_Syntax_Syntax.univ_names * FStar_Syntax_Syntax.term) Prims.option = (fun delta_levels env lid -> (
-
-let visible = (fun quals -> (FStar_All.pipe_right delta_levels (FStar_Util.for_some (fun dl -> (FStar_All.pipe_right quals (FStar_Util.for_some (visible_at dl)))))))
-in (
-
-let uu____2685 = (lookup_qname env lid)
-in (match (uu____2685) with
-| Some (FStar_Util.Inr (se, None)) -> begin
-(match (se) with
-| FStar_Syntax_Syntax.Sig_let ((uu____2714, lbs), uu____2716, uu____2717, quals, uu____2719) when (visible quals) -> begin
-(FStar_Util.find_map lbs (fun lb -> (
-
-let fv = (FStar_Util.right lb.FStar_Syntax_Syntax.lbname)
-in (
-
-let uu____2736 = (FStar_Syntax_Syntax.fv_eq_lid fv lid)
-in (match (uu____2736) with
-| true -> begin
-(
-
-let uu____2741 = (
-
-let uu____2745 = (
-
-let uu____2746 = (FStar_Syntax_Util.unascribe lb.FStar_Syntax_Syntax.lbdef)
-in (FStar_Syntax_Subst.set_use_range (FStar_Ident.range_of_lid lid) uu____2746))
-in ((lb.FStar_Syntax_Syntax.lbunivs), (uu____2745)))
-in Some (uu____2741))
-end
-| uu____2751 -> begin
-None
-end)))))
-end
-| uu____2755 -> begin
-None
-end)
-end
-| uu____2758 -> begin
-None
-end))))
-
-
-let try_lookup_effect_lid : env  ->  FStar_Ident.lident  ->  FStar_Syntax_Syntax.term Prims.option = (fun env ftv -> (
-
-let uu____2777 = (lookup_qname env ftv)
-in (match (uu____2777) with
-| Some (FStar_Util.Inr (se, None)) -> begin
-(
-
-let uu____2801 = (effect_signature se)
-in (match (uu____2801) with
-| None -> begin
-None
-end
-| Some (uu____2808, t) -> begin
-(
-
-let uu____2812 = (FStar_Syntax_Subst.set_use_range (FStar_Ident.range_of_lid ftv) t)
-in Some (uu____2812))
-end))
-end
-| uu____2813 -> begin
-None
-end)))
-
-
-let lookup_effect_lid : env  ->  FStar_Ident.lident  ->  FStar_Syntax_Syntax.term = (fun env ftv -> (
-
-let uu____2828 = (try_lookup_effect_lid env ftv)
-in (match (uu____2828) with
-| None -> begin
-(
-
-let uu____2830 = (
-
-let uu____2831 = (
-
-let uu____2834 = (name_not_found ftv)
-in ((uu____2834), ((FStar_Ident.range_of_lid ftv))))
-in FStar_Errors.Error (uu____2831))
-in (Prims.raise uu____2830))
-end
-| Some (k) -> begin
-k
-end)))
-
-
-let lookup_effect_abbrev : env  ->  FStar_Syntax_Syntax.universes  ->  FStar_Ident.lident  ->  (FStar_Syntax_Syntax.binders * FStar_Syntax_Syntax.comp) Prims.option = (fun env univ_insts lid0 -> (
-
-let uu____2848 = (lookup_qname env lid0)
-in (match (uu____2848) with
-| Some (FStar_Util.Inr (FStar_Syntax_Syntax.Sig_effect_abbrev (lid, univs, binders, c, quals, uu____2865, uu____2866), None)) -> begin
-(
-
-let lid = (
-
-let uu____2885 = (FStar_Range.set_use_range (FStar_Ident.range_of_lid lid) (FStar_Ident.range_of_lid lid0))
-in (FStar_Ident.set_lid_range lid uu____2885))
-in (
-
-let uu____2886 = (FStar_All.pipe_right quals (FStar_Util.for_some (fun uu___98_2888 -> (match (uu___98_2888) with
-| FStar_Syntax_Syntax.Irreducible -> begin
-true
-end
-| uu____2889 -> begin
-false
-end))))
-in (match (uu____2886) with
-| true -> begin
-None
-end
-| uu____2895 -> begin
-(
-
-let insts = (match (((FStar_List.length univ_insts) = (FStar_List.length univs))) with
-| true -> begin
-univ_insts
-end
-| uu____2901 -> begin
-(match (((FStar_Ident.lid_equals lid FStar_Syntax_Const.effect_Lemma_lid) && ((FStar_List.length univ_insts) = (Prims.parse_int "1")))) with
-| true -> begin
-(FStar_List.append univ_insts ((FStar_Syntax_Syntax.U_zero)::[]))
-end
-| uu____2904 -> begin
-(
-
-let uu____2905 = (
-
-let uu____2906 = (FStar_Syntax_Print.lid_to_string lid)
-in (
-
-let uu____2907 = (FStar_All.pipe_right (FStar_List.length univ_insts) FStar_Util.string_of_int)
-in (FStar_Util.format2 "Unexpected instantiation of effect %s with %s universes" uu____2906 uu____2907)))
-in (failwith uu____2905))
-end)
-end)
-in (match (((binders), (univs))) with
-| ([], uu____2913) -> begin
-(failwith "Unexpected effect abbreviation with no arguments")
-end
-| (uu____2922, (uu____2923)::(uu____2924)::uu____2925) when (not ((FStar_Ident.lid_equals lid FStar_Syntax_Const.effect_Lemma_lid))) -> begin
-(
-
-let uu____2928 = (
-
-let uu____2929 = (FStar_Syntax_Print.lid_to_string lid)
-in (
-
-let uu____2930 = (FStar_All.pipe_left FStar_Util.string_of_int (FStar_List.length univs))
-in (FStar_Util.format2 "Unexpected effect abbreviation %s; polymorphic in %s universes" uu____2929 uu____2930)))
-in (failwith uu____2928))
-end
-| uu____2936 -> begin
-(
-
-let uu____2939 = (
-
-let uu____2942 = (
-
-let uu____2943 = (FStar_Syntax_Util.arrow binders c)
-in ((univs), (uu____2943)))
-in (inst_tscheme_with uu____2942 insts))
-in (match (uu____2939) with
-| (uu____2951, t) -> begin
-(
-
-let t = (FStar_Syntax_Subst.set_use_range (FStar_Ident.range_of_lid lid) t)
-in (
-
-let uu____2954 = (
-
-let uu____2955 = (FStar_Syntax_Subst.compress t)
-in uu____2955.FStar_Syntax_Syntax.n)
-in (match (uu____2954) with
-| FStar_Syntax_Syntax.Tm_arrow (binders, c) -> begin
-Some (((binders), (c)))
-end
-| uu____2985 -> begin
-(failwith "Impossible")
-end)))
-end))
-end))
-end)))
-end
-| uu____2989 -> begin
-None
-end)))
-
-
-let norm_eff_name : env  ->  FStar_Ident.lident  ->  FStar_Ident.lident = (
-
-let cache = (FStar_Util.smap_create (Prims.parse_int "20"))
-in (fun env l -> (
-
-let rec find = (fun l -> (
-
-let uu____3013 = (lookup_effect_abbrev env ((FStar_Syntax_Syntax.U_unknown)::[]) l)
-in (match (uu____3013) with
-| None -> begin
-None
-end
-| Some (uu____3020, c) -> begin
-(
-
-let l = (FStar_Syntax_Util.comp_effect_name c)
-in (
-
-let uu____3025 = (find l)
-in (match (uu____3025) with
-| None -> begin
-Some (l)
-end
-| Some (l') -> begin
-Some (l')
-end)))
-end)))
-in (
-
-let res = (
-
-let uu____3030 = (FStar_Util.smap_try_find cache l.FStar_Ident.str)
-in (match (uu____3030) with
-| Some (l) -> begin
-l
-end
-| None -> begin
-(
-
-let uu____3033 = (find l)
-in (match (uu____3033) with
-| None -> begin
-l
-end
-| Some (m) -> begin
-((FStar_Util.smap_add cache l.FStar_Ident.str m);
-m;
-)
-end))
-end))
-in (FStar_Ident.set_lid_range res (FStar_Ident.range_of_lid l))))))
-
-
-let lookup_effect_quals : env  ->  FStar_Ident.lident  ->  FStar_Syntax_Syntax.qualifier Prims.list = (fun env l -> (
-
-let l = (norm_eff_name env l)
-in (
-
-let uu____3045 = (lookup_qname env l)
-in (match (uu____3045) with
-| Some (FStar_Util.Inr (FStar_Syntax_Syntax.Sig_new_effect (ne, uu____3056), uu____3057)) -> begin
-ne.FStar_Syntax_Syntax.qualifiers
-end
-| uu____3072 -> begin
-[]
-end))))
-
-
-let lookup_projector : env  ->  FStar_Ident.lident  ->  Prims.int  ->  FStar_Ident.lident = (fun env lid i -> (
-
-let fail = (fun uu____3093 -> (
-
-let uu____3094 = (
-
-let uu____3095 = (FStar_Util.string_of_int i)
-in (
-
-let uu____3096 = (FStar_Syntax_Print.lid_to_string lid)
-in (FStar_Util.format2 "Impossible: projecting field #%s from constructor %s is undefined" uu____3095 uu____3096)))
-in (failwith uu____3094)))
-in (
-
-let uu____3097 = (lookup_datacon env lid)
-in (match (uu____3097) with
-| (uu____3100, t) -> begin
-(
-
-let uu____3102 = (
-
-let uu____3103 = (FStar_Syntax_Subst.compress t)
-in uu____3103.FStar_Syntax_Syntax.n)
-in (match (uu____3102) with
-| FStar_Syntax_Syntax.Tm_arrow (binders, uu____3107) -> begin
-(match (((i < (Prims.parse_int "0")) || (i >= (FStar_List.length binders)))) with
-| true -> begin
-(fail ())
-end
-| uu____3122 -> begin
-(
-
-let b = (FStar_List.nth binders i)
-in (
-
-let uu____3128 = (FStar_Syntax_Util.mk_field_projector_name lid (Prims.fst b) i)
-in (FStar_All.pipe_right uu____3128 Prims.fst)))
-end)
-end
-| uu____3133 -> begin
-(fail ())
-end))
-end))))
-
-
-let is_projector : env  ->  FStar_Ident.lident  ->  Prims.bool = (fun env l -> (
-
-let uu____3140 = (lookup_qname env l)
-in (match (uu____3140) with
-| Some (FStar_Util.Inr (FStar_Syntax_Syntax.Sig_declare_typ (uu____3149, uu____3150, uu____3151, quals, uu____3153), uu____3154)) -> begin
-(FStar_Util.for_some (fun uu___99_3171 -> (match (uu___99_3171) with
-| FStar_Syntax_Syntax.Projector (uu____3172) -> begin
-true
-end
-| uu____3175 -> begin
-false
-end)) quals)
-end
-| uu____3176 -> begin
-false
-end)))
-
-
-let is_datacon : env  ->  FStar_Ident.lident  ->  Prims.bool = (fun env lid -> (
-
-let uu____3191 = (lookup_qname env lid)
-in (match (uu____3191) with
-| Some (FStar_Util.Inr (FStar_Syntax_Syntax.Sig_datacon (uu____3200, uu____3201, uu____3202, uu____3203, uu____3204, uu____3205, uu____3206, uu____3207), uu____3208)) -> begin
-true
-end
-| uu____3227 -> begin
-false
-end)))
-
-
-let is_record : env  ->  FStar_Ident.lident  ->  Prims.bool = (fun env lid -> (
-
-let uu____3242 = (lookup_qname env lid)
-in (match (uu____3242) with
-| Some (FStar_Util.Inr (FStar_Syntax_Syntax.Sig_inductive_typ (uu____3251, uu____3252, uu____3253, uu____3254, uu____3255, uu____3256, tags, uu____3258), uu____3259)) -> begin
-(FStar_Util.for_some (fun uu___100_3280 -> (match (uu___100_3280) with
-| (FStar_Syntax_Syntax.RecordType (_)) | (FStar_Syntax_Syntax.RecordConstructor (_)) -> begin
-true
-end
-| uu____3283 -> begin
-false
-end)) tags)
-end
-| uu____3284 -> begin
-false
-end)))
-
-
-let is_action : env  ->  FStar_Ident.lident  ->  Prims.bool = (fun env lid -> (
-
-let uu____3299 = (lookup_qname env lid)
-in (match (uu____3299) with
-| Some (FStar_Util.Inr (FStar_Syntax_Syntax.Sig_let (uu____3308, uu____3309, uu____3310, tags, uu____3312), uu____3313)) -> begin
-(FStar_Util.for_some (fun uu___101_3334 -> (match (uu___101_3334) with
-| FStar_Syntax_Syntax.Action (uu____3335) -> begin
-true
-end
-| uu____3336 -> begin
-false
-end)) tags)
-end
-| uu____3337 -> begin
-false
-end)))
-
-
-let is_interpreted : env  ->  FStar_Syntax_Syntax.term  ->  Prims.bool = (
-
-let interpreted_symbols = (FStar_Syntax_Const.op_Eq)::(FStar_Syntax_Const.op_notEq)::(FStar_Syntax_Const.op_LT)::(FStar_Syntax_Const.op_LTE)::(FStar_Syntax_Const.op_GT)::(FStar_Syntax_Const.op_GTE)::(FStar_Syntax_Const.op_Subtraction)::(FStar_Syntax_Const.op_Minus)::(FStar_Syntax_Const.op_Addition)::(FStar_Syntax_Const.op_Multiply)::(FStar_Syntax_Const.op_Division)::(FStar_Syntax_Const.op_Modulus)::(FStar_Syntax_Const.op_And)::(FStar_Syntax_Const.op_Or)::(FStar_Syntax_Const.op_Negation)::[]
-in (fun env head -> (
-
-let uu____3354 = (
-
-let uu____3355 = (FStar_Syntax_Util.un_uinst head)
-in uu____3355.FStar_Syntax_Syntax.n)
-in (match (uu____3354) with
-| FStar_Syntax_Syntax.Tm_fvar (fv) -> begin
-(fv.FStar_Syntax_Syntax.fv_delta = FStar_Syntax_Syntax.Delta_equational)
-end
-| uu____3359 -> begin
-false
-end))))
-
-
-let is_type_constructor : env  ->  FStar_Ident.lident  ->  Prims.bool = (fun env lid -> (
-
-let mapper = (fun uu___102_3377 -> (match (uu___102_3377) with
-| FStar_Util.Inl (uu____3386) -> begin
-Some (false)
-end
-| FStar_Util.Inr (se, uu____3395) -> begin
-(match (se) with
-| FStar_Syntax_Syntax.Sig_declare_typ (uu____3404, uu____3405, uu____3406, qs, uu____3408) -> begin
-Some ((FStar_List.contains FStar_Syntax_Syntax.New qs))
-end
-| FStar_Syntax_Syntax.Sig_inductive_typ (uu____3411) -> begin
-Some (true)
-end
-| uu____3423 -> begin
-Some (false)
-end)
-end))
-in (
-
-let uu____3424 = (
-
-let uu____3426 = (lookup_qname env lid)
-in (FStar_Util.bind_opt uu____3426 mapper))
-in (match (uu____3424) with
-| Some (b) -> begin
-b
-end
-| None -> begin
-false
-end))))
-
-
-let num_inductive_ty_params : env  ->  FStar_Ident.lident  ->  Prims.int = (fun env lid -> (
-
-let uu____3449 = (lookup_qname env lid)
-in (match (uu____3449) with
-| Some (FStar_Util.Inr (FStar_Syntax_Syntax.Sig_inductive_typ (uu____3458, uu____3459, tps, uu____3461, uu____3462, uu____3463, uu____3464, uu____3465), uu____3466)) -> begin
-(FStar_List.length tps)
-end
-| uu____3490 -> begin
-(
-
-let uu____3499 = (
-
-let uu____3500 = (
-
-let uu____3503 = (name_not_found lid)
-in ((uu____3503), ((FStar_Ident.range_of_lid lid))))
-in FStar_Errors.Error (uu____3500))
-in (Prims.raise uu____3499))
-end)))
-
-
-let effect_decl_opt : env  ->  FStar_Ident.lident  ->  FStar_Syntax_Syntax.eff_decl Prims.option = (fun env l -> (FStar_All.pipe_right env.effects.decls (FStar_Util.find_opt (fun d -> (FStar_Ident.lid_equals d.FStar_Syntax_Syntax.mname l)))))
-
-
-let get_effect_decl : env  ->  FStar_Ident.lident  ->  FStar_Syntax_Syntax.eff_decl = (fun env l -> (
-
-let uu____3520 = (effect_decl_opt env l)
-in (match (uu____3520) with
-| None -> begin
-(
-
-let uu____3522 = (
-
-let uu____3523 = (
-
-let uu____3526 = (name_not_found l)
-in ((uu____3526), ((FStar_Ident.range_of_lid l))))
-in FStar_Errors.Error (uu____3523))
-in (Prims.raise uu____3522))
-end
-| Some (md) -> begin
-md
-end)))
-
-
-let join : env  ->  FStar_Ident.lident  ->  FStar_Ident.lident  ->  (FStar_Ident.lident * mlift * mlift) = (fun env l1 l2 -> (match ((FStar_Ident.lid_equals l1 l2)) with
-| true -> begin
-((l1), ((fun t wp -> wp)), ((fun t wp -> wp)))
-end
-| uu____3574 -> begin
-(match ((((FStar_Ident.lid_equals l1 FStar_Syntax_Const.effect_GTot_lid) && (FStar_Ident.lid_equals l2 FStar_Syntax_Const.effect_Tot_lid)) || ((FStar_Ident.lid_equals l2 FStar_Syntax_Const.effect_GTot_lid) && (FStar_Ident.lid_equals l1 FStar_Syntax_Const.effect_Tot_lid)))) with
-| true -> begin
-((FStar_Syntax_Const.effect_GTot_lid), ((fun t wp -> wp)), ((fun t wp -> wp)))
-end
-| uu____3598 -> begin
-(
-
-let uu____3599 = (FStar_All.pipe_right env.effects.joins (FStar_Util.find_opt (fun uu____3623 -> (match (uu____3623) with
-| (m1, m2, uu____3631, uu____3632, uu____3633) -> begin
-((FStar_Ident.lid_equals l1 m1) && (FStar_Ident.lid_equals l2 m2))
-end))))
-in (match (uu____3599) with
-| None -> begin
-(
-
-let uu____3650 = (
-
-let uu____3651 = (
-
-let uu____3654 = (
-
-let uu____3655 = (FStar_Syntax_Print.lid_to_string l1)
-in (
-
-let uu____3656 = (FStar_Syntax_Print.lid_to_string l2)
-in (FStar_Util.format2 "Effects %s and %s cannot be composed" uu____3655 uu____3656)))
-in ((uu____3654), (env.range)))
-in FStar_Errors.Error (uu____3651))
-in (Prims.raise uu____3650))
-end
-| Some (uu____3668, uu____3669, m3, j1, j2) -> begin
-((m3), (j1), (j2))
-end))
-end)
-end))
-
-
-let monad_leq : env  ->  FStar_Ident.lident  ->  FStar_Ident.lident  ->  edge Prims.option = (fun env l1 l2 -> (match (((FStar_Ident.lid_equals l1 l2) || ((FStar_Ident.lid_equals l1 FStar_Syntax_Const.effect_Tot_lid) && (FStar_Ident.lid_equals l2 FStar_Syntax_Const.effect_GTot_lid)))) with
-| true -> begin
-Some ({msource = l1; mtarget = l2; mlift = (fun t wp -> wp)})
-end
-| uu____3700 -> begin
-(FStar_All.pipe_right env.effects.order (FStar_Util.find_opt (fun e -> ((FStar_Ident.lid_equals l1 e.msource) && (FStar_Ident.lid_equals l2 e.mtarget)))))
-end))
-
-
-let wp_sig_aux : FStar_Syntax_Syntax.eff_decl Prims.list  ->  FStar_Ident.lident  ->  (FStar_Syntax_Syntax.bv * (FStar_Syntax_Syntax.term', FStar_Syntax_Syntax.term') FStar_Syntax_Syntax.syntax) = (fun decls m -> (
-
-let uu____3716 = (FStar_All.pipe_right decls (FStar_Util.find_opt (fun d -> (FStar_Ident.lid_equals d.FStar_Syntax_Syntax.mname m))))
-in (match (uu____3716) with
-| None -> begin
-(
-
-let uu____3725 = (FStar_Util.format1 "Impossible: declaration for monad %s not found" m.FStar_Ident.str)
-in (failwith uu____3725))
-end
-| Some (md) -> begin
-(
-
-let uu____3731 = (inst_tscheme ((md.FStar_Syntax_Syntax.univs), (md.FStar_Syntax_Syntax.signature)))
-in (match (uu____3731) with
-| (uu____3738, s) -> begin
-(
-
-let s = (FStar_Syntax_Subst.compress s)
-in (match (((md.FStar_Syntax_Syntax.binders), (s.FStar_Syntax_Syntax.n))) with
-| ([], FStar_Syntax_Syntax.Tm_arrow (((a, uu____3746))::((wp, uu____3748))::[], c)) when (FStar_Syntax_Syntax.is_teff (FStar_Syntax_Util.comp_result c)) -> begin
-((a), (wp.FStar_Syntax_Syntax.sort))
-end
-| uu____3770 -> begin
-(failwith "Impossible")
-end))
-end))
-end)))
-
-
-let wp_signature : env  ->  FStar_Ident.lident  ->  (FStar_Syntax_Syntax.bv * FStar_Syntax_Syntax.term) = (fun env m -> (wp_sig_aux env.effects.decls m))
-
-
-let null_wp_for_eff : env  ->  FStar_Ident.lident  ->  FStar_Syntax_Syntax.universe  ->  FStar_Syntax_Syntax.term  ->  FStar_Syntax_Syntax.comp = (fun env eff_name res_u res_t -> (match ((FStar_Ident.lid_equals eff_name FStar_Syntax_Const.effect_Tot_lid)) with
-| true -> begin
-(FStar_Syntax_Syntax.mk_Total' res_t (Some (res_u)))
-end
-| uu____3797 -> begin
-(match ((FStar_Ident.lid_equals eff_name FStar_Syntax_Const.effect_GTot_lid)) with
-| true -> begin
-(FStar_Syntax_Syntax.mk_GTotal' res_t (Some (res_u)))
-end
-| uu____3798 -> begin
-(
-
-let eff_name = (norm_eff_name env eff_name)
-in (
-
-let ed = (get_effect_decl env eff_name)
-in (
-
-let null_wp = (inst_effect_fun_with ((res_u)::[]) env ed ed.FStar_Syntax_Syntax.null_wp)
-in (
-
-let null_wp_res = (
-
-let uu____3805 = (get_range env)
-in (
-
-let uu____3806 = (
-
-let uu____3809 = (
-
-let uu____3810 = (
-
-let uu____3820 = (
-
-let uu____3822 = (FStar_Syntax_Syntax.as_arg res_t)
-in (uu____3822)::[])
-in ((null_wp), (uu____3820)))
-in FStar_Syntax_Syntax.Tm_app (uu____3810))
-in (FStar_Syntax_Syntax.mk uu____3809))
-in (uu____3806 None uu____3805)))
-in (
-
-let uu____3832 = (
-
-let uu____3833 = (
-
-let uu____3839 = (FStar_Syntax_Syntax.as_arg null_wp_res)
-in (uu____3839)::[])
-in {FStar_Syntax_Syntax.comp_univs = (res_u)::[]; FStar_Syntax_Syntax.effect_name = eff_name; FStar_Syntax_Syntax.result_typ = res_t; FStar_Syntax_Syntax.effect_args = uu____3833; FStar_Syntax_Syntax.flags = []})
-in (FStar_Syntax_Syntax.mk_Comp uu____3832))))))
-end)
-end))
-
-
-let build_lattice : env  ->  FStar_Syntax_Syntax.sigelt  ->  env = (fun env se -> (match (se) with
-| FStar_Syntax_Syntax.Sig_new_effect (ne, uu____3847) -> begin
-(
-
-let effects = (
-
-let uu___112_3849 = env.effects
-in {decls = (ne)::env.effects.decls; order = uu___112_3849.order; joins = uu___112_3849.joins})
-in (
-
-let uu___113_3850 = env
-in {solver = uu___113_3850.solver; range = uu___113_3850.range; curmodule = uu___113_3850.curmodule; gamma = uu___113_3850.gamma; gamma_cache = uu___113_3850.gamma_cache; modules = uu___113_3850.modules; expected_typ = uu___113_3850.expected_typ; sigtab = uu___113_3850.sigtab; is_pattern = uu___113_3850.is_pattern; instantiate_imp = uu___113_3850.instantiate_imp; effects = effects; generalize = uu___113_3850.generalize; letrecs = uu___113_3850.letrecs; top_level = uu___113_3850.top_level; check_uvars = uu___113_3850.check_uvars; use_eq = uu___113_3850.use_eq; is_iface = uu___113_3850.is_iface; admit = uu___113_3850.admit; lax = uu___113_3850.lax; lax_universes = uu___113_3850.lax_universes; type_of = uu___113_3850.type_of; universe_of = uu___113_3850.universe_of; use_bv_sorts = uu___113_3850.use_bv_sorts; qname_and_index = uu___113_3850.qname_and_index}))
-end
-| FStar_Syntax_Syntax.Sig_sub_effect (sub, uu____3852) -> begin
-(
-
-let compose_edges = (fun e1 e2 -> {msource = e1.msource; mtarget = e2.mtarget; mlift = (fun r wp1 -> (
-
-let uu____3862 = (e1.mlift r wp1)
-in (e2.mlift r uu____3862)))})
-in (
-
-let mk_lift = (fun lift_t r wp1 -> (
-
-let uu____3875 = (inst_tscheme lift_t)
-in (match (uu____3875) with
-| (uu____3880, lift_t) -> begin
-(
-
-let uu____3882 = (
-
-let uu____3885 = (
-
-let uu____3886 = (
-
-let uu____3896 = (
-
-let uu____3898 = (FStar_Syntax_Syntax.as_arg r)
-in (
-
-let uu____3899 = (
-
-let uu____3901 = (FStar_Syntax_Syntax.as_arg wp1)
-in (uu____3901)::[])
-in (uu____3898)::uu____3899))
-in ((lift_t), (uu____3896)))
-in FStar_Syntax_Syntax.Tm_app (uu____3886))
-in (FStar_Syntax_Syntax.mk uu____3885))
-in (uu____3882 None wp1.FStar_Syntax_Syntax.pos))
-end)))
-in (
-
-let sub_lift_wp = (match (sub.FStar_Syntax_Syntax.lift_wp) with
-| Some (sub_lift_wp) -> begin
-sub_lift_wp
-end
-| None -> begin
-(failwith "sub effect should\'ve been elaborated at this stage")
-end)
-in (
-
-let edge = {msource = sub.FStar_Syntax_Syntax.source; mtarget = sub.FStar_Syntax_Syntax.target; mlift = (mk_lift sub_lift_wp)}
-in (
-
-let id_edge = (fun l -> {msource = sub.FStar_Syntax_Syntax.source; mtarget = sub.FStar_Syntax_Syntax.target; mlift = (fun t wp -> wp)})
-in (
-
-let print_mlift = (fun l -> (
-
-let arg = (
-
-let uu____3935 = (FStar_Ident.lid_of_path (("ARG")::[]) FStar_Range.dummyRange)
-in (FStar_Syntax_Syntax.lid_as_fv uu____3935 FStar_Syntax_Syntax.Delta_constant None))
-in (
-
-let wp = (
-
-let uu____3937 = (FStar_Ident.lid_of_path (("WP")::[]) FStar_Range.dummyRange)
-in (FStar_Syntax_Syntax.lid_as_fv uu____3937 FStar_Syntax_Syntax.Delta_constant None))
-in (
-
-let uu____3938 = (l arg wp)
-in (FStar_Syntax_Print.term_to_string uu____3938)))))
-in (
-
-let order = (edge)::env.effects.order
-in (
-
-let ms = (FStar_All.pipe_right env.effects.decls (FStar_List.map (fun e -> e.FStar_Syntax_Syntax.mname)))
-in (
-
-let find_edge = (fun order uu____3956 -> (match (uu____3956) with
-| (i, j) -> begin
-(match ((FStar_Ident.lid_equals i j)) with
-| true -> begin
-(FStar_All.pipe_right (id_edge i) (fun _0_32 -> Some (_0_32)))
-end
-| uu____3965 -> begin
-(FStar_All.pipe_right order (FStar_Util.find_opt (fun e -> ((FStar_Ident.lid_equals e.msource i) && (FStar_Ident.lid_equals e.mtarget j)))))
-end)
-end))
-in (
-
-let order = (FStar_All.pipe_right ms (FStar_List.fold_left (fun order k -> (
-
-let uu____3977 = (FStar_All.pipe_right ms (FStar_List.collect (fun i -> (match ((FStar_Ident.lid_equals i k)) with
-| true -> begin
-[]
-end
-| uu____3983 -> begin
-(FStar_All.pipe_right ms (FStar_List.collect (fun j -> (match ((FStar_Ident.lid_equals j k)) with
-| true -> begin
-[]
-end
-| uu____3988 -> begin
-(
-
-let uu____3989 = (
-
-let uu____3994 = (find_edge order ((i), (k)))
-in (
-
-let uu____3996 = (find_edge order ((k), (j)))
-in ((uu____3994), (uu____3996))))
-in (match (uu____3989) with
-| (Some (e1), Some (e2)) -> begin
-(
-
-let uu____4005 = (compose_edges e1 e2)
-in (uu____4005)::[])
-end
-| uu____4006 -> begin
-[]
-end))
-end))))
-end))))
-in (FStar_List.append order uu____3977))) order))
-in (
-
-let order = (FStar_Util.remove_dups (fun e1 e2 -> ((FStar_Ident.lid_equals e1.msource e2.msource) && (FStar_Ident.lid_equals e1.mtarget e2.mtarget))) order)
-in ((FStar_All.pipe_right order (FStar_List.iter (fun edge -> (
-
-let uu____4018 = ((FStar_Ident.lid_equals edge.msource FStar_Syntax_Const.effect_DIV_lid) && (
-
-let uu____4019 = (lookup_effect_quals env edge.mtarget)
-in (FStar_All.pipe_right uu____4019 (FStar_List.contains FStar_Syntax_Syntax.TotalEffect))))
-in (match (uu____4018) with
-| true -> begin
-(
-
-let uu____4022 = (
-
-let uu____4023 = (
-
-let uu____4026 = (FStar_Util.format1 "Divergent computations cannot be included in an effect %s marked \'total\'" edge.mtarget.FStar_Ident.str)
-in (
-
-let uu____4027 = (get_range env)
-in ((uu____4026), (uu____4027))))
-in FStar_Errors.Error (uu____4023))
-in (Prims.raise uu____4022))
-end
-| uu____4028 -> begin
-()
-end)))));
-(
-
-let joins = (FStar_All.pipe_right ms (FStar_List.collect (fun i -> (FStar_All.pipe_right ms (FStar_List.collect (fun j -> (
-
-let join_opt = (FStar_All.pipe_right ms (FStar_List.fold_left (fun bopt k -> (
-
-let uu____4122 = (
-
-let uu____4127 = (find_edge order ((i), (k)))
-in (
-
-let uu____4129 = (find_edge order ((j), (k)))
-in ((uu____4127), (uu____4129))))
-in (match (uu____4122) with
-| (Some (ik), Some (jk)) -> begin
-(match (bopt) with
-| None -> begin
-Some (((k), (ik), (jk)))
-end
-| Some (ub, uu____4152, uu____4153) -> begin
-(
-
-let uu____4157 = ((
-
-let uu____4158 = (find_edge order ((k), (ub)))
-in (FStar_Util.is_some uu____4158)) && (
-
-let uu____4160 = (
-
-let uu____4161 = (find_edge order ((ub), (k)))
-in (FStar_Util.is_some uu____4161))
-in (not (uu____4160))))
-in (match (uu____4157) with
-| true -> begin
-Some (((k), (ik), (jk)))
-end
-| uu____4170 -> begin
-bopt
-end))
-end)
-end
-| uu____4171 -> begin
-bopt
-end))) None))
-in (match (join_opt) with
-| None -> begin
-[]
-end
-| Some (k, e1, e2) -> begin
-(((i), (j), (k), (e1.mlift), (e2.mlift)))::[]
-end))))))))
-in (
-
-let effects = (
-
-let uu___114_4250 = env.effects
-in {decls = uu___114_4250.decls; order = order; joins = joins})
-in (
-
-let uu___115_4251 = env
-in {solver = uu___115_4251.solver; range = uu___115_4251.range; curmodule = uu___115_4251.curmodule; gamma = uu___115_4251.gamma; gamma_cache = uu___115_4251.gamma_cache; modules = uu___115_4251.modules; expected_typ = uu___115_4251.expected_typ; sigtab = uu___115_4251.sigtab; is_pattern = uu___115_4251.is_pattern; instantiate_imp = uu___115_4251.instantiate_imp; effects = effects; generalize = uu___115_4251.generalize; letrecs = uu___115_4251.letrecs; top_level = uu___115_4251.top_level; check_uvars = uu___115_4251.check_uvars; use_eq = uu___115_4251.use_eq; is_iface = uu___115_4251.is_iface; admit = uu___115_4251.admit; lax = uu___115_4251.lax; lax_universes = uu___115_4251.lax_universes; type_of = uu___115_4251.type_of; universe_of = uu___115_4251.universe_of; use_bv_sorts = uu___115_4251.use_bv_sorts; qname_and_index = uu___115_4251.qname_and_index})));
-))))))))))))
-end
-| uu____4252 -> begin
-env
-end))
-
-
-let push_in_gamma : env  ->  binding  ->  env = (fun env s -> (
-
-let rec push = (fun x rest -> (match (rest) with
-| ((Binding_sig (_))::_) | ((Binding_sig_inst (_))::_) -> begin
-(x)::rest
-end
-| [] -> begin
-(x)::[]
-end
-| (local)::rest -> begin
-(
-
-let uu____4277 = (push x rest)
-in (local)::uu____4277)
-end))
-in (
-
-let uu___116_4279 = env
-in (
-
-let uu____4280 = (push s env.gamma)
-in {solver = uu___116_4279.solver; range = uu___116_4279.range; curmodule = uu___116_4279.curmodule; gamma = uu____4280; gamma_cache = uu___116_4279.gamma_cache; modules = uu___116_4279.modules; expected_typ = uu___116_4279.expected_typ; sigtab = uu___116_4279.sigtab; is_pattern = uu___116_4279.is_pattern; instantiate_imp = uu___116_4279.instantiate_imp; effects = uu___116_4279.effects; generalize = uu___116_4279.generalize; letrecs = uu___116_4279.letrecs; top_level = uu___116_4279.top_level; check_uvars = uu___116_4279.check_uvars; use_eq = uu___116_4279.use_eq; is_iface = uu___116_4279.is_iface; admit = uu___116_4279.admit; lax = uu___116_4279.lax; lax_universes = uu___116_4279.lax_universes; type_of = uu___116_4279.type_of; universe_of = uu___116_4279.universe_of; use_bv_sorts = uu___116_4279.use_bv_sorts; qname_and_index = uu___116_4279.qname_and_index}))))
-
-
-let push_sigelt : env  ->  FStar_Syntax_Syntax.sigelt  ->  env = (fun env s -> (
-
-let env = (push_in_gamma env (Binding_sig ((((FStar_Syntax_Util.lids_of_sigelt s)), (s)))))
-in (build_lattice env s)))
-
-
-let push_sigelt_inst : env  ->  FStar_Syntax_Syntax.sigelt  ->  FStar_Syntax_Syntax.universes  ->  env = (fun env s us -> (
-
-let env = (push_in_gamma env (Binding_sig_inst ((((FStar_Syntax_Util.lids_of_sigelt s)), (s), (us)))))
-in (build_lattice env s)))
-
-
-let push_local_binding : env  ->  binding  ->  env = (fun env b -> (
-
-let uu___117_4307 = env
-in {solver = uu___117_4307.solver; range = uu___117_4307.range; curmodule = uu___117_4307.curmodule; gamma = (b)::env.gamma; gamma_cache = uu___117_4307.gamma_cache; modules = uu___117_4307.modules; expected_typ = uu___117_4307.expected_typ; sigtab = uu___117_4307.sigtab; is_pattern = uu___117_4307.is_pattern; instantiate_imp = uu___117_4307.instantiate_imp; effects = uu___117_4307.effects; generalize = uu___117_4307.generalize; letrecs = uu___117_4307.letrecs; top_level = uu___117_4307.top_level; check_uvars = uu___117_4307.check_uvars; use_eq = uu___117_4307.use_eq; is_iface = uu___117_4307.is_iface; admit = uu___117_4307.admit; lax = uu___117_4307.lax; lax_universes = uu___117_4307.lax_universes; type_of = uu___117_4307.type_of; universe_of = uu___117_4307.universe_of; use_bv_sorts = uu___117_4307.use_bv_sorts; qname_and_index = uu___117_4307.qname_and_index}))
-
-
-let push_bv : env  ->  FStar_Syntax_Syntax.bv  ->  env = (fun env x -> (push_local_binding env (Binding_var (x))))
-
-
-let push_binders : env  ->  FStar_Syntax_Syntax.binders  ->  env = (fun env bs -> (FStar_List.fold_left (fun env uu____4323 -> (match (uu____4323) with
-| (x, uu____4327) -> begin
-(push_bv env x)
-end)) env bs))
-
-
-let binding_of_lb : FStar_Syntax_Syntax.lbname  ->  (FStar_Syntax_Syntax.univ_name Prims.list * (FStar_Syntax_Syntax.term', FStar_Syntax_Syntax.term') FStar_Syntax_Syntax.syntax)  ->  binding = (fun x t -> (match (x) with
-| FStar_Util.Inl (x) -> begin
-(
-
-let x = (
-
-let uu___118_4347 = x
-in {FStar_Syntax_Syntax.ppname = uu___118_4347.FStar_Syntax_Syntax.ppname; FStar_Syntax_Syntax.index = uu___118_4347.FStar_Syntax_Syntax.index; FStar_Syntax_Syntax.sort = (Prims.snd t)})
-in Binding_var (x))
-end
-| FStar_Util.Inr (fv) -> begin
-Binding_lid (((fv.FStar_Syntax_Syntax.fv_name.FStar_Syntax_Syntax.v), (t)))
-end))
-
-
-let push_let_binding : env  ->  FStar_Syntax_Syntax.lbname  ->  FStar_Syntax_Syntax.tscheme  ->  env = (fun env lb ts -> (push_local_binding env (binding_of_lb lb ts)))
-
-
-let push_module : env  ->  FStar_Syntax_Syntax.modul  ->  env = (fun env m -> ((add_sigelts env m.FStar_Syntax_Syntax.exports);
-(
-
-let uu___119_4377 = env
-in {solver = uu___119_4377.solver; range = uu___119_4377.range; curmodule = uu___119_4377.curmodule; gamma = []; gamma_cache = uu___119_4377.gamma_cache; modules = (m)::env.modules; expected_typ = None; sigtab = uu___119_4377.sigtab; is_pattern = uu___119_4377.is_pattern; instantiate_imp = uu___119_4377.instantiate_imp; effects = uu___119_4377.effects; generalize = uu___119_4377.generalize; letrecs = uu___119_4377.letrecs; top_level = uu___119_4377.top_level; check_uvars = uu___119_4377.check_uvars; use_eq = uu___119_4377.use_eq; is_iface = uu___119_4377.is_iface; admit = uu___119_4377.admit; lax = uu___119_4377.lax; lax_universes = uu___119_4377.lax_universes; type_of = uu___119_4377.type_of; universe_of = uu___119_4377.universe_of; use_bv_sorts = uu___119_4377.use_bv_sorts; qname_and_index = uu___119_4377.qname_and_index});
-))
-
-
-let push_univ_vars : env  ->  FStar_Syntax_Syntax.univ_names  ->  env = (fun env xs -> (FStar_List.fold_left (fun env x -> (push_local_binding env (Binding_univ (x)))) env xs))
-
-
-let set_expected_typ : env  ->  FStar_Syntax_Syntax.typ  ->  env = (fun env t -> (
-
-let uu___120_4392 = env
-in {solver = uu___120_4392.solver; range = uu___120_4392.range; curmodule = uu___120_4392.curmodule; gamma = uu___120_4392.gamma; gamma_cache = uu___120_4392.gamma_cache; modules = uu___120_4392.modules; expected_typ = Some (t); sigtab = uu___120_4392.sigtab; is_pattern = uu___120_4392.is_pattern; instantiate_imp = uu___120_4392.instantiate_imp; effects = uu___120_4392.effects; generalize = uu___120_4392.generalize; letrecs = uu___120_4392.letrecs; top_level = uu___120_4392.top_level; check_uvars = uu___120_4392.check_uvars; use_eq = false; is_iface = uu___120_4392.is_iface; admit = uu___120_4392.admit; lax = uu___120_4392.lax; lax_universes = uu___120_4392.lax_universes; type_of = uu___120_4392.type_of; universe_of = uu___120_4392.universe_of; use_bv_sorts = uu___120_4392.use_bv_sorts; qname_and_index = uu___120_4392.qname_and_index}))
-
-
-let expected_typ : env  ->  FStar_Syntax_Syntax.typ Prims.option = (fun env -> (match (env.expected_typ) with
-| None -> begin
-None
-end
-| Some (t) -> begin
-Some (t)
-end))
-
-
-let clear_expected_typ : env  ->  (env * FStar_Syntax_Syntax.typ Prims.option) = (fun env_ -> (
-
-let uu____4408 = (expected_typ env_)
-in (((
-
-let uu___121_4411 = env_
-in {solver = uu___121_4411.solver; range = uu___121_4411.range; curmodule = uu___121_4411.curmodule; gamma = uu___121_4411.gamma; gamma_cache = uu___121_4411.gamma_cache; modules = uu___121_4411.modules; expected_typ = None; sigtab = uu___121_4411.sigtab; is_pattern = uu___121_4411.is_pattern; instantiate_imp = uu___121_4411.instantiate_imp; effects = uu___121_4411.effects; generalize = uu___121_4411.generalize; letrecs = uu___121_4411.letrecs; top_level = uu___121_4411.top_level; check_uvars = uu___121_4411.check_uvars; use_eq = false; is_iface = uu___121_4411.is_iface; admit = uu___121_4411.admit; lax = uu___121_4411.lax; lax_universes = uu___121_4411.lax_universes; type_of = uu___121_4411.type_of; universe_of = uu___121_4411.universe_of; use_bv_sorts = uu___121_4411.use_bv_sorts; qname_and_index = uu___121_4411.qname_and_index})), (uu____4408))))
-
-
-let finish_module : env  ->  FStar_Syntax_Syntax.modul  ->  env = (
-
-let empty_lid = (FStar_Ident.lid_of_ids (((FStar_Ident.id_of_text ""))::[]))
-in (fun env m -> (
-
-let sigs = (match ((FStar_Ident.lid_equals m.FStar_Syntax_Syntax.name FStar_Syntax_Const.prims_lid)) with
-| true -> begin
-(
-
-let uu____4422 = (FStar_All.pipe_right env.gamma (FStar_List.collect (fun uu___103_4426 -> (match (uu___103_4426) with
-| Binding_sig (uu____4428, se) -> begin
-(se)::[]
-end
-| uu____4432 -> begin
-[]
-end))))
-in (FStar_All.pipe_right uu____4422 FStar_List.rev))
-end
-| uu____4435 -> begin
-m.FStar_Syntax_Syntax.exports
-end)
-in ((add_sigelts env sigs);
-(
-
-let uu___122_4437 = env
-in {solver = uu___122_4437.solver; range = uu___122_4437.range; curmodule = empty_lid; gamma = []; gamma_cache = uu___122_4437.gamma_cache; modules = (m)::env.modules; expected_typ = uu___122_4437.expected_typ; sigtab = uu___122_4437.sigtab; is_pattern = uu___122_4437.is_pattern; instantiate_imp = uu___122_4437.instantiate_imp; effects = uu___122_4437.effects; generalize = uu___122_4437.generalize; letrecs = uu___122_4437.letrecs; top_level = uu___122_4437.top_level; check_uvars = uu___122_4437.check_uvars; use_eq = uu___122_4437.use_eq; is_iface = uu___122_4437.is_iface; admit = uu___122_4437.admit; lax = uu___122_4437.lax; lax_universes = uu___122_4437.lax_universes; type_of = uu___122_4437.type_of; universe_of = uu___122_4437.universe_of; use_bv_sorts = uu___122_4437.use_bv_sorts; qname_and_index = uu___122_4437.qname_and_index});
-))))
-
-
-let uvars_in_env : env  ->  FStar_Syntax_Syntax.uvars = (fun env -> (
-
-let no_uvs = (FStar_Syntax_Syntax.new_uv_set ())
-in (
-
-let ext = (fun out uvs -> (FStar_Util.set_union out uvs))
-in (
-
-let rec aux = (fun out g -> (match (g) with
-| [] -> begin
-out
-end
-| (Binding_univ (uu____4487))::tl -> begin
-(aux out tl)
-end
-| ((Binding_lid (_, (_, t)))::tl) | ((Binding_var ({FStar_Syntax_Syntax.ppname = _; FStar_Syntax_Syntax.index = _; FStar_Syntax_Syntax.sort = t}))::tl) -> begin
-(
-
-let uu____4502 = (
-
-let uu____4506 = (FStar_Syntax_Free.uvars t)
-in (ext out uu____4506))
-in (aux uu____4502 tl))
-end
-| ((Binding_sig (_))::_) | ((Binding_sig_inst (_))::_) -> begin
-out
-end))
-in (aux no_uvs env.gamma)))))
-
-
-let univ_vars : env  ->  FStar_Syntax_Syntax.universe_uvar FStar_Util.set = (fun env -> (
-
-let no_univs = FStar_Syntax_Syntax.no_universe_uvars
-in (
-
-let ext = (fun out uvs -> (FStar_Util.set_union out uvs))
-in (
-
-let rec aux = (fun out g -> (match (g) with
-| [] -> begin
-out
-end
-| ((Binding_sig_inst (_))::tl) | ((Binding_univ (_))::tl) -> begin
-(aux out tl)
-end
-| ((Binding_lid (_, (_, t)))::tl) | ((Binding_var ({FStar_Syntax_Syntax.ppname = _; FStar_Syntax_Syntax.index = _; FStar_Syntax_Syntax.sort = t}))::tl) -> begin
-(
-
-let uu____4562 = (
-
-let uu____4564 = (FStar_Syntax_Free.univs t)
-in (ext out uu____4564))
-in (aux uu____4562 tl))
-end
-| (Binding_sig (uu____4566))::uu____4567 -> begin
-out
-end))
-in (aux no_univs env.gamma)))))
-
-
-let univnames : env  ->  FStar_Syntax_Syntax.univ_name FStar_Util.set = (fun env -> (
-
-let no_univ_names = FStar_Syntax_Syntax.no_universe_names
-in (
-
-let ext = (fun out uvs -> (FStar_Util.set_union out uvs))
-in (
-
-let rec aux = (fun out g -> (match (g) with
-| [] -> begin
-out
-end
-| (Binding_sig_inst (uu____4604))::tl -> begin
-(aux out tl)
-end
-| (Binding_univ (uname))::tl -> begin
-(
-
-let uu____4614 = (FStar_Util.set_add uname out)
-in (aux uu____4614 tl))
-end
-| ((Binding_lid (_, (_, t)))::tl) | ((Binding_var ({FStar_Syntax_Syntax.ppname = _; FStar_Syntax_Syntax.index = _; FStar_Syntax_Syntax.sort = t}))::tl) -> begin
-(
-
-let uu____4628 = (
-
-let uu____4630 = (FStar_Syntax_Free.univnames t)
-in (ext out uu____4630))
-in (aux uu____4628 tl))
-end
-| (Binding_sig (uu____4632))::uu____4633 -> begin
-out
-end))
-in (aux no_univ_names env.gamma)))))
-
-
-let bound_vars_of_bindings : binding Prims.list  ->  FStar_Syntax_Syntax.bv Prims.list = (fun bs -> (FStar_All.pipe_right bs (FStar_List.collect (fun uu___104_4649 -> (match (uu___104_4649) with
-| Binding_var (x) -> begin
-(x)::[]
-end
-| (Binding_lid (_)) | (Binding_sig (_)) | (Binding_univ (_)) | (Binding_sig_inst (_)) -> begin
-[]
-end)))))
-
-
-let binders_of_bindings : binding Prims.list  ->  FStar_Syntax_Syntax.binders = (fun bs -> (
-
-let uu____4661 = (
-
-let uu____4663 = (bound_vars_of_bindings bs)
-in (FStar_All.pipe_right uu____4663 (FStar_List.map FStar_Syntax_Syntax.mk_binder)))
-in (FStar_All.pipe_right uu____4661 FStar_List.rev)))
-
-
-let bound_vars : env  ->  FStar_Syntax_Syntax.bv Prims.list = (fun env -> (bound_vars_of_bindings env.gamma))
-
-
-let all_binders : env  ->  FStar_Syntax_Syntax.binders = (fun env -> (binders_of_bindings env.gamma))
-
-
-let fold_env = (fun env f a -> (FStar_List.fold_right (fun e a -> (f a e)) env.gamma a))
-
-
-let lidents : env  ->  FStar_Ident.lident Prims.list = (fun env -> (
-
-let keys = (FStar_List.fold_left (fun keys uu___105_4714 -> (match (uu___105_4714) with
-| Binding_sig (lids, uu____4718) -> begin
-(FStar_List.append lids keys)
-end
-| uu____4721 -> begin
-keys
-end)) [] env.gamma)
-in (FStar_Util.smap_fold (sigtab env) (fun uu____4723 v keys -> (FStar_List.append (FStar_Syntax_Util.lids_of_sigelt v) keys)) keys)))
-
-
-let dummy_solver : solver_t = {init = (fun uu____4727 -> ()); push = (fun uu____4728 -> ()); pop = (fun uu____4729 -> ()); mark = (fun uu____4730 -> ()); reset_mark = (fun uu____4731 -> ()); commit_mark = (fun uu____4732 -> ()); encode_modul = (fun uu____4733 uu____4734 -> ()); encode_sig = (fun uu____4735 uu____4736 -> ()); solve = (fun uu____4737 uu____4738 uu____4739 -> ()); is_trivial = (fun uu____4743 uu____4744 -> false); finish = (fun uu____4745 -> ()); refresh = (fun uu____4746 -> ())}
-
-
-
-=======
   (Prims.string * env * FStar_Syntax_Syntax.uvar * FStar_Syntax_Syntax.term *
     FStar_Syntax_Syntax.typ * FStar_Range.range) Prims.list
 type env_t = env
@@ -4362,5 +2291,4 @@
     is_trivial = (fun uu____4401  -> fun uu____4402  -> false);
     finish = (fun uu____4403  -> ());
     refresh = (fun uu____4404  -> ())
-  } 
->>>>>>> cb49b421
+  } 