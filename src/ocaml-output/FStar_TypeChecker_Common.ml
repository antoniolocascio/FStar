--- conflicted
+++ resolved
@@ -4,25 +4,12 @@
   | SUB 
   | SUBINV 
 let (uu___is_EQ : rel -> Prims.bool) =
-<<<<<<< HEAD
-  fun projectee  -> match projectee with | EQ  -> true | uu____50683 -> false 
+  fun projectee  -> match projectee with | EQ  -> true | uu____25 -> false 
 let (uu___is_SUB : rel -> Prims.bool) =
-  fun projectee  ->
-    match projectee with | SUB  -> true | uu____50694 -> false
-  
+  fun projectee  -> match projectee with | SUB  -> true | uu____36 -> false 
 let (uu___is_SUBINV : rel -> Prims.bool) =
   fun projectee  ->
-    match projectee with | SUBINV  -> true | uu____50705 -> false
-=======
-  fun projectee  -> match projectee with | EQ  -> true | uu____50717 -> false 
-let (uu___is_SUB : rel -> Prims.bool) =
-  fun projectee  ->
-    match projectee with | SUB  -> true | uu____50728 -> false
-  
-let (uu___is_SUBINV : rel -> Prims.bool) =
-  fun projectee  ->
-    match projectee with | SUBINV  -> true | uu____50739 -> false
->>>>>>> 183df463
+    match projectee with | SUBINV  -> true | uu____47 -> false
   
 type rank_t =
   | Rigid_rigid 
@@ -33,53 +20,27 @@
   | Flex_flex 
 let (uu___is_Rigid_rigid : rank_t -> Prims.bool) =
   fun projectee  ->
-<<<<<<< HEAD
-    match projectee with | Rigid_rigid  -> true | uu____50716 -> false
+    match projectee with | Rigid_rigid  -> true | uu____58 -> false
   
 let (uu___is_Flex_rigid_eq : rank_t -> Prims.bool) =
   fun projectee  ->
-    match projectee with | Flex_rigid_eq  -> true | uu____50727 -> false
-=======
-    match projectee with | Rigid_rigid  -> true | uu____50750 -> false
-  
-let (uu___is_Flex_rigid_eq : rank_t -> Prims.bool) =
-  fun projectee  ->
-    match projectee with | Flex_rigid_eq  -> true | uu____50761 -> false
->>>>>>> 183df463
+    match projectee with | Flex_rigid_eq  -> true | uu____69 -> false
   
 let (uu___is_Flex_flex_pattern_eq : rank_t -> Prims.bool) =
   fun projectee  ->
-    match projectee with
-    | Flex_flex_pattern_eq  -> true
-<<<<<<< HEAD
-    | uu____50738 -> false
+    match projectee with | Flex_flex_pattern_eq  -> true | uu____80 -> false
   
 let (uu___is_Flex_rigid : rank_t -> Prims.bool) =
   fun projectee  ->
-    match projectee with | Flex_rigid  -> true | uu____50749 -> false
+    match projectee with | Flex_rigid  -> true | uu____91 -> false
   
 let (uu___is_Rigid_flex : rank_t -> Prims.bool) =
   fun projectee  ->
-    match projectee with | Rigid_flex  -> true | uu____50760 -> false
+    match projectee with | Rigid_flex  -> true | uu____102 -> false
   
 let (uu___is_Flex_flex : rank_t -> Prims.bool) =
   fun projectee  ->
-    match projectee with | Flex_flex  -> true | uu____50771 -> false
-=======
-    | uu____50772 -> false
-  
-let (uu___is_Flex_rigid : rank_t -> Prims.bool) =
-  fun projectee  ->
-    match projectee with | Flex_rigid  -> true | uu____50783 -> false
-  
-let (uu___is_Rigid_flex : rank_t -> Prims.bool) =
-  fun projectee  ->
-    match projectee with | Rigid_flex  -> true | uu____50794 -> false
-  
-let (uu___is_Flex_flex : rank_t -> Prims.bool) =
-  fun projectee  ->
-    match projectee with | Flex_flex  -> true | uu____50805 -> false
->>>>>>> 183df463
+    match projectee with | Flex_flex  -> true | uu____113 -> false
   
 type 'a problem =
   {
@@ -163,36 +124,21 @@
   | CProb of FStar_Syntax_Syntax.comp problem 
 let (uu___is_TProb : prob -> Prims.bool) =
   fun projectee  ->
-<<<<<<< HEAD
-    match projectee with | TProb _0 -> true | uu____51199 -> false
-=======
-    match projectee with | TProb _0 -> true | uu____51233 -> false
->>>>>>> 183df463
+    match projectee with | TProb _0 -> true | uu____541 -> false
   
 let (__proj__TProb__item___0 : prob -> FStar_Syntax_Syntax.typ problem) =
   fun projectee  -> match projectee with | TProb _0 -> _0 
 let (uu___is_CProb : prob -> Prims.bool) =
   fun projectee  ->
-<<<<<<< HEAD
-    match projectee with | CProb _0 -> true | uu____51226 -> false
-=======
-    match projectee with | CProb _0 -> true | uu____51260 -> false
->>>>>>> 183df463
+    match projectee with | CProb _0 -> true | uu____568 -> false
   
 let (__proj__CProb__item___0 : prob -> FStar_Syntax_Syntax.comp problem) =
   fun projectee  -> match projectee with | CProb _0 -> _0 
 let (as_tprob : prob -> FStar_Syntax_Syntax.typ problem) =
-<<<<<<< HEAD
-  fun uu___429_51248  ->
-    match uu___429_51248 with
+  fun uu___0_590  ->
+    match uu___0_590 with
     | TProb p -> p
-    | uu____51254 -> failwith "Expected a TProb"
-=======
-  fun uu___429_51282  ->
-    match uu___429_51282 with
-    | TProb p -> p
-    | uu____51288 -> failwith "Expected a TProb"
->>>>>>> 183df463
+    | uu____596 -> failwith "Expected a TProb"
   
 type probs = prob Prims.list
 type guard_formula =
@@ -200,19 +146,11 @@
   | NonTrivial of FStar_Syntax_Syntax.formula 
 let (uu___is_Trivial : guard_formula -> Prims.bool) =
   fun projectee  ->
-<<<<<<< HEAD
-    match projectee with | Trivial  -> true | uu____51274 -> false
+    match projectee with | Trivial  -> true | uu____616 -> false
   
 let (uu___is_NonTrivial : guard_formula -> Prims.bool) =
   fun projectee  ->
-    match projectee with | NonTrivial _0 -> true | uu____51286 -> false
-=======
-    match projectee with | Trivial  -> true | uu____51308 -> false
-  
-let (uu___is_NonTrivial : guard_formula -> Prims.bool) =
-  fun projectee  ->
-    match projectee with | NonTrivial _0 -> true | uu____51320 -> false
->>>>>>> 183df463
+    match projectee with | NonTrivial _0 -> true | uu____628 -> false
   
 let (__proj__NonTrivial__item___0 :
   guard_formula -> FStar_Syntax_Syntax.formula) =
@@ -227,45 +165,24 @@
   fun tac  ->
     fun f  ->
       let t_by_tactic =
-<<<<<<< HEAD
-        let uu____51318 =
+        let uu____660 =
           FStar_Syntax_Syntax.tabbrev FStar_Parser_Const.by_tactic_lid  in
-        FStar_Syntax_Syntax.mk_Tm_uinst uu____51318
+        FStar_Syntax_Syntax.mk_Tm_uinst uu____660
           [FStar_Syntax_Syntax.U_zero]
          in
-      let uu____51319 =
-        let uu____51324 =
-          let uu____51325 =
-            FStar_Syntax_Syntax.iarg FStar_Syntax_Syntax.t_unit  in
-          let uu____51334 =
-            let uu____51345 = FStar_Syntax_Syntax.as_arg tac  in
-            let uu____51354 =
-              let uu____51365 = FStar_Syntax_Syntax.as_arg f  in
-              [uu____51365]  in
-            uu____51345 :: uu____51354  in
-          uu____51325 :: uu____51334  in
-        FStar_Syntax_Syntax.mk_Tm_app t_by_tactic uu____51324  in
-      uu____51319 FStar_Pervasives_Native.None FStar_Range.dummyRange
-=======
-        let uu____51352 =
-          FStar_Syntax_Syntax.tabbrev FStar_Parser_Const.by_tactic_lid  in
-        FStar_Syntax_Syntax.mk_Tm_uinst uu____51352
-          [FStar_Syntax_Syntax.U_zero]
-         in
-      let uu____51353 =
-        let uu____51358 =
-          let uu____51359 =
-            FStar_Syntax_Syntax.iarg FStar_Syntax_Syntax.t_unit  in
-          let uu____51368 =
-            let uu____51379 = FStar_Syntax_Syntax.as_arg tac  in
-            let uu____51388 =
-              let uu____51399 = FStar_Syntax_Syntax.as_arg f  in
-              [uu____51399]  in
-            uu____51379 :: uu____51388  in
-          uu____51359 :: uu____51368  in
-        FStar_Syntax_Syntax.mk_Tm_app t_by_tactic uu____51358  in
-      uu____51353 FStar_Pervasives_Native.None FStar_Range.dummyRange
->>>>>>> 183df463
+      let uu____661 =
+        let uu____666 =
+          let uu____667 = FStar_Syntax_Syntax.iarg FStar_Syntax_Syntax.t_unit
+             in
+          let uu____676 =
+            let uu____687 = FStar_Syntax_Syntax.as_arg tac  in
+            let uu____696 =
+              let uu____707 = FStar_Syntax_Syntax.as_arg f  in [uu____707]
+               in
+            uu____687 :: uu____696  in
+          uu____667 :: uu____676  in
+        FStar_Syntax_Syntax.mk_Tm_app t_by_tactic uu____666  in
+      uu____661 FStar_Pervasives_Native.None FStar_Range.dummyRange
   
 let rec (delta_depth_greater_than :
   FStar_Syntax_Syntax.delta_depth ->
@@ -278,45 +195,25 @@
          i,FStar_Syntax_Syntax.Delta_equational_at_level j) -> i > j
       | (FStar_Syntax_Syntax.Delta_constant_at_level
          i,FStar_Syntax_Syntax.Delta_constant_at_level j) -> i > j
-<<<<<<< HEAD
-      | (FStar_Syntax_Syntax.Delta_abstract d,uu____51428) ->
+      | (FStar_Syntax_Syntax.Delta_abstract d,uu____770) ->
           delta_depth_greater_than d m
-      | (uu____51429,FStar_Syntax_Syntax.Delta_abstract d) ->
+      | (uu____771,FStar_Syntax_Syntax.Delta_abstract d) ->
           delta_depth_greater_than l d
-      | (FStar_Syntax_Syntax.Delta_equational_at_level
-         uu____51431,uu____51432) -> true
-      | (uu____51435,FStar_Syntax_Syntax.Delta_equational_at_level
-         uu____51436) -> false
-=======
-      | (FStar_Syntax_Syntax.Delta_abstract d,uu____51462) ->
-          delta_depth_greater_than d m
-      | (uu____51463,FStar_Syntax_Syntax.Delta_abstract d) ->
-          delta_depth_greater_than l d
-      | (FStar_Syntax_Syntax.Delta_equational_at_level
-         uu____51465,uu____51466) -> true
-      | (uu____51469,FStar_Syntax_Syntax.Delta_equational_at_level
-         uu____51470) -> false
->>>>>>> 183df463
+      | (FStar_Syntax_Syntax.Delta_equational_at_level uu____773,uu____774)
+          -> true
+      | (uu____777,FStar_Syntax_Syntax.Delta_equational_at_level uu____778)
+          -> false
   
 let rec (decr_delta_depth :
   FStar_Syntax_Syntax.delta_depth ->
     FStar_Syntax_Syntax.delta_depth FStar_Pervasives_Native.option)
   =
-<<<<<<< HEAD
-  fun uu___430_51446  ->
-    match uu___430_51446 with
-    | FStar_Syntax_Syntax.Delta_constant_at_level _51449 when
-        _51449 = (Prims.parse_int "0") -> FStar_Pervasives_Native.None
-    | FStar_Syntax_Syntax.Delta_equational_at_level _51450 when
-        _51450 = (Prims.parse_int "0") -> FStar_Pervasives_Native.None
-=======
-  fun uu___430_51480  ->
-    match uu___430_51480 with
-    | FStar_Syntax_Syntax.Delta_constant_at_level _51483 when
-        _51483 = (Prims.parse_int "0") -> FStar_Pervasives_Native.None
-    | FStar_Syntax_Syntax.Delta_equational_at_level _51484 when
-        _51484 = (Prims.parse_int "0") -> FStar_Pervasives_Native.None
->>>>>>> 183df463
+  fun uu___1_788  ->
+    match uu___1_788 with
+    | FStar_Syntax_Syntax.Delta_constant_at_level _791 when
+        _791 = (Prims.parse_int "0") -> FStar_Pervasives_Native.None
+    | FStar_Syntax_Syntax.Delta_equational_at_level _792 when
+        _792 = (Prims.parse_int "0") -> FStar_Pervasives_Native.None
     | FStar_Syntax_Syntax.Delta_constant_at_level i ->
         FStar_Pervasives_Native.Some
           (FStar_Syntax_Syntax.Delta_constant_at_level
@@ -370,13 +267,8 @@
               then (aux, ((col, info) :: rest))
               else __insert ((c, i) :: aux) rest'
            in
-<<<<<<< HEAD
-        let uu____51732 = __insert [] col_infos  in
-        match uu____51732 with
-=======
-        let uu____51766 = __insert [] col_infos  in
-        match uu____51766 with
->>>>>>> 183df463
+        let uu____1074 = __insert [] col_infos  in
+        match uu____1074 with
         | (l,r) -> FStar_List.append (FStar_List.rev l) r
   
 let (find_nearest_preceding_col_info :
@@ -386,13 +278,8 @@
   =
   fun col  ->
     fun col_infos  ->
-<<<<<<< HEAD
-      let rec aux out uu___431_51853 =
-        match uu___431_51853 with
-=======
-      let rec aux out uu___431_51887 =
-        match uu___431_51887 with
->>>>>>> 183df463
+      let rec aux out uu___2_1195 =
+        match uu___2_1195 with
         | [] -> out
         | (c,i)::rest ->
             if c > col
@@ -428,13 +315,8 @@
     | { id_info_enabled; id_info_db; id_info_buffer;_} -> id_info_buffer
   
 let (id_info_table_empty : id_info_table) =
-<<<<<<< HEAD
-  let uu____51964 = FStar_Util.psmap_empty ()  in
-  { id_info_enabled = false; id_info_db = uu____51964; id_info_buffer = [] } 
-=======
-  let uu____51998 = FStar_Util.psmap_empty ()  in
-  { id_info_enabled = false; id_info_db = uu____51998; id_info_buffer = [] } 
->>>>>>> 183df463
+  let uu____1306 = FStar_Util.psmap_empty ()  in
+  { id_info_enabled = false; id_info_db = uu____1306; id_info_buffer = [] } 
 let (id_info__insert :
   (FStar_Syntax_Syntax.typ -> FStar_Syntax_Syntax.typ) ->
     (Prims.int * identifier_info) Prims.list FStar_Util.pimap
@@ -448,64 +330,33 @@
       fun info  ->
         let range = info.identifier_range  in
         let use_range1 =
-<<<<<<< HEAD
-          let uu____52022 = FStar_Range.use_range range  in
-          FStar_Range.set_def_range range uu____52022  in
+          let uu____1364 = FStar_Range.use_range range  in
+          FStar_Range.set_def_range range uu____1364  in
         let info1 =
-          let uu___568_52024 = info  in
-          let uu____52025 = ty_map info.identifier_ty  in
+          let uu___139_1366 = info  in
+          let uu____1367 = ty_map info.identifier_ty  in
           {
-            identifier = (uu___568_52024.identifier);
-            identifier_ty = uu____52025;
-=======
-          let uu____52056 = FStar_Range.use_range range  in
-          FStar_Range.set_def_range range uu____52056  in
-        let info1 =
-          let uu___568_52058 = info  in
-          let uu____52059 = ty_map info.identifier_ty  in
-          {
-            identifier = (uu___568_52058.identifier);
-            identifier_ty = uu____52059;
->>>>>>> 183df463
+            identifier = (uu___139_1366.identifier);
+            identifier_ty = uu____1367;
             identifier_range = use_range1
           }  in
         let fn = FStar_Range.file_of_range use_range1  in
         let start = FStar_Range.start_of_range use_range1  in
-<<<<<<< HEAD
-        let uu____52029 =
-          let uu____52036 = FStar_Range.line_of_pos start  in
-          let uu____52038 = FStar_Range.col_of_pos start  in
-          (uu____52036, uu____52038)  in
-        match uu____52029 with
+        let uu____1371 =
+          let uu____1378 = FStar_Range.line_of_pos start  in
+          let uu____1380 = FStar_Range.col_of_pos start  in
+          (uu____1378, uu____1380)  in
+        match uu____1371 with
         | (row,col) ->
             let rows =
-              let uu____52069 = FStar_Util.pimap_empty ()  in
-              FStar_Util.psmap_find_default db fn uu____52069  in
+              let uu____1411 = FStar_Util.pimap_empty ()  in
+              FStar_Util.psmap_find_default db fn uu____1411  in
             let cols = FStar_Util.pimap_find_default rows row []  in
-            let uu____52115 =
-              let uu____52125 = insert_col_info col info1 cols  in
-              FStar_All.pipe_right uu____52125
-                (FStar_Util.pimap_add rows row)
+            let uu____1457 =
+              let uu____1467 = insert_col_info col info1 cols  in
+              FStar_All.pipe_right uu____1467 (FStar_Util.pimap_add rows row)
                in
-            FStar_All.pipe_right uu____52115 (FStar_Util.psmap_add db fn)
-=======
-        let uu____52063 =
-          let uu____52070 = FStar_Range.line_of_pos start  in
-          let uu____52072 = FStar_Range.col_of_pos start  in
-          (uu____52070, uu____52072)  in
-        match uu____52063 with
-        | (row,col) ->
-            let rows =
-              let uu____52103 = FStar_Util.pimap_empty ()  in
-              FStar_Util.psmap_find_default db fn uu____52103  in
-            let cols = FStar_Util.pimap_find_default rows row []  in
-            let uu____52149 =
-              let uu____52159 = insert_col_info col info1 cols  in
-              FStar_All.pipe_right uu____52159
-                (FStar_Util.pimap_add rows row)
-               in
-            FStar_All.pipe_right uu____52149 (FStar_Util.psmap_add db fn)
->>>>>>> 183df463
+            FStar_All.pipe_right uu____1457 (FStar_Util.psmap_add db fn)
   
 let (id_info_insert :
   id_info_table ->
@@ -519,17 +370,10 @@
           let info =
             { identifier = id1; identifier_ty = ty; identifier_range = range
             }  in
-<<<<<<< HEAD
-          let uu___583_52215 = table  in
+          let uu___154_1557 = table  in
           {
-            id_info_enabled = (uu___583_52215.id_info_enabled);
-            id_info_db = (uu___583_52215.id_info_db);
-=======
-          let uu___583_52249 = table  in
-          {
-            id_info_enabled = (uu___583_52249.id_info_enabled);
-            id_info_db = (uu___583_52249.id_info_db);
->>>>>>> 183df463
+            id_info_enabled = (uu___154_1557.id_info_enabled);
+            id_info_db = (uu___154_1557.id_info_db);
             id_info_buffer = (info :: (table.id_info_buffer))
           }
   
@@ -542,13 +386,8 @@
       fun ty  ->
         if table.id_info_enabled
         then
-<<<<<<< HEAD
-          let uu____52233 = FStar_Syntax_Syntax.range_of_bv bv  in
-          id_info_insert table (FStar_Util.Inl bv) ty uu____52233
-=======
-          let uu____52267 = FStar_Syntax_Syntax.range_of_bv bv  in
-          id_info_insert table (FStar_Util.Inl bv) ty uu____52267
->>>>>>> 183df463
+          let uu____1575 = FStar_Syntax_Syntax.range_of_bv bv  in
+          id_info_insert table (FStar_Util.Inl bv) ty uu____1575
         else table
   
 let (id_info_insert_fv :
@@ -560,33 +399,19 @@
       fun ty  ->
         if table.id_info_enabled
         then
-<<<<<<< HEAD
-          let uu____52253 = FStar_Syntax_Syntax.range_of_fv fv  in
-          id_info_insert table (FStar_Util.Inr fv) ty uu____52253
-=======
-          let uu____52287 = FStar_Syntax_Syntax.range_of_fv fv  in
-          id_info_insert table (FStar_Util.Inr fv) ty uu____52287
->>>>>>> 183df463
+          let uu____1595 = FStar_Syntax_Syntax.range_of_fv fv  in
+          id_info_insert table (FStar_Util.Inr fv) ty uu____1595
         else table
   
 let (id_info_toggle : id_info_table -> Prims.bool -> id_info_table) =
   fun table  ->
     fun enabled  ->
-<<<<<<< HEAD
-      let uu___595_52269 = table  in
-      let uu____52270 = enabled && (FStar_Options.ide ())  in
+      let uu___166_1611 = table  in
+      let uu____1612 = enabled && (FStar_Options.ide ())  in
       {
-        id_info_enabled = uu____52270;
-        id_info_db = (uu___595_52269.id_info_db);
-        id_info_buffer = (uu___595_52269.id_info_buffer)
-=======
-      let uu___595_52303 = table  in
-      let uu____52304 = enabled && (FStar_Options.ide ())  in
-      {
-        id_info_enabled = uu____52304;
-        id_info_db = (uu___595_52303.id_info_db);
-        id_info_buffer = (uu___595_52303.id_info_buffer)
->>>>>>> 183df463
+        id_info_enabled = uu____1612;
+        id_info_db = (uu___166_1611.id_info_db);
+        id_info_buffer = (uu___166_1611.id_info_buffer)
       }
   
 let (id_info_promote :
@@ -595,24 +420,14 @@
   =
   fun table  ->
     fun ty_map  ->
-<<<<<<< HEAD
-      let uu___599_52288 = table  in
-      let uu____52289 =
-=======
-      let uu___599_52322 = table  in
-      let uu____52323 =
->>>>>>> 183df463
+      let uu___170_1630 = table  in
+      let uu____1631 =
         FStar_List.fold_left (id_info__insert ty_map) table.id_info_db
           table.id_info_buffer
          in
       {
-<<<<<<< HEAD
-        id_info_enabled = (uu___599_52288.id_info_enabled);
-        id_info_db = uu____52289;
-=======
-        id_info_enabled = (uu___599_52322.id_info_enabled);
-        id_info_db = uu____52323;
->>>>>>> 183df463
+        id_info_enabled = (uu___170_1630.id_info_enabled);
+        id_info_db = uu____1631;
         id_info_buffer = []
       }
   
@@ -627,31 +442,17 @@
       fun row  ->
         fun col  ->
           let rows =
-<<<<<<< HEAD
-            let uu____52333 = FStar_Util.pimap_empty ()  in
-            FStar_Util.psmap_find_default table.id_info_db fn uu____52333  in
+            let uu____1675 = FStar_Util.pimap_empty ()  in
+            FStar_Util.psmap_find_default table.id_info_db fn uu____1675  in
           let cols = FStar_Util.pimap_find_default rows row []  in
-          let uu____52340 = find_nearest_preceding_col_info col cols  in
-          match uu____52340 with
+          let uu____1682 = find_nearest_preceding_col_info col cols  in
+          match uu____1682 with
           | FStar_Pervasives_Native.None  -> FStar_Pervasives_Native.None
           | FStar_Pervasives_Native.Some info ->
               let last_col =
-                let uu____52348 =
+                let uu____1690 =
                   FStar_Range.end_of_range info.identifier_range  in
-                FStar_Range.col_of_pos uu____52348  in
-=======
-            let uu____52367 = FStar_Util.pimap_empty ()  in
-            FStar_Util.psmap_find_default table.id_info_db fn uu____52367  in
-          let cols = FStar_Util.pimap_find_default rows row []  in
-          let uu____52374 = find_nearest_preceding_col_info col cols  in
-          match uu____52374 with
-          | FStar_Pervasives_Native.None  -> FStar_Pervasives_Native.None
-          | FStar_Pervasives_Native.Some info ->
-              let last_col =
-                let uu____52382 =
-                  FStar_Range.end_of_range info.identifier_range  in
-                FStar_Range.col_of_pos uu____52382  in
->>>>>>> 183df463
+                FStar_Range.col_of_pos uu____1690  in
               if col <= last_col
               then FStar_Pervasives_Native.Some info
               else FStar_Pervasives_Native.None
@@ -668,115 +469,58 @@
         fun g  ->
           fun bs  ->
             let print_gamma gamma =
-<<<<<<< HEAD
-              let uu____52395 =
+              let uu____1737 =
                 FStar_All.pipe_right gamma
                   (FStar_List.map
-                     (fun uu___432_52408  ->
-                        match uu___432_52408 with
+                     (fun uu___3_1750  ->
+                        match uu___3_1750 with
                         | FStar_Syntax_Syntax.Binding_var x ->
-                            let uu____52411 =
+                            let uu____1753 =
                               FStar_Syntax_Print.bv_to_string x  in
-                            Prims.op_Hat "Binding_var " uu____52411
+                            Prims.op_Hat "Binding_var " uu____1753
                         | FStar_Syntax_Syntax.Binding_univ u ->
                             Prims.op_Hat "Binding_univ " u.FStar_Ident.idText
-                        | FStar_Syntax_Syntax.Binding_lid (l,uu____52417) ->
-                            let uu____52434 = FStar_Ident.string_of_lid l  in
-                            Prims.op_Hat "Binding_lid " uu____52434))
+                        | FStar_Syntax_Syntax.Binding_lid (l,uu____1759) ->
+                            let uu____1776 = FStar_Ident.string_of_lid l  in
+                            Prims.op_Hat "Binding_lid " uu____1776))
                  in
-              FStar_All.pipe_right uu____52395 (FStar_String.concat "::\n")
+              FStar_All.pipe_right uu____1737 (FStar_String.concat "::\n")
                in
-            let fail1 uu____52447 =
-              let uu____52448 =
-                let uu____52450 = FStar_Range.string_of_range r  in
-                let uu____52452 = print_gamma g  in
-                let uu____52454 =
-                  FStar_Syntax_Print.binders_to_string ", " bs  in
+            let fail1 uu____1789 =
+              let uu____1790 =
+                let uu____1792 = FStar_Range.string_of_range r  in
+                let uu____1794 = print_gamma g  in
+                let uu____1796 = FStar_Syntax_Print.binders_to_string ", " bs
+                   in
                 FStar_Util.format5
                   "Invariant violation: gamma and binders are out of sync\n\treason=%s, range=%s, should_check=%s\n\t\n                               gamma=%s\n\tbinders=%s\n"
-                  reason uu____52450
-                  (if should_check then "true" else "false") uu____52452
-                  uu____52454
+                  reason uu____1792
+                  (if should_check then "true" else "false") uu____1794
+                  uu____1796
                  in
-              failwith uu____52448  in
+              failwith uu____1790  in
             if Prims.op_Negation should_check
             then ()
             else
-              (let uu____52467 =
-                 let uu____52492 =
+              (let uu____1809 =
+                 let uu____1834 =
                    FStar_Util.prefix_until
-                     (fun uu___433_52507  ->
-                        match uu___433_52507 with
-                        | FStar_Syntax_Syntax.Binding_var uu____52509 -> true
-                        | uu____52511 -> false) g
+                     (fun uu___4_1849  ->
+                        match uu___4_1849 with
+                        | FStar_Syntax_Syntax.Binding_var uu____1851 -> true
+                        | uu____1853 -> false) g
                     in
-                 (uu____52492, bs)  in
-               match uu____52467 with
+                 (uu____1834, bs)  in
+               match uu____1809 with
                | (FStar_Pervasives_Native.None ,[]) -> ()
                | (FStar_Pervasives_Native.Some
-                  (uu____52569,hd1,gamma_tail),uu____52572::uu____52573) ->
-                   let uu____52632 = FStar_Util.prefix bs  in
-                   (match uu____52632 with
-                    | (uu____52657,(x,uu____52659)) ->
+                  (uu____1911,hd1,gamma_tail),uu____1914::uu____1915) ->
+                   let uu____1974 = FStar_Util.prefix bs  in
+                   (match uu____1974 with
+                    | (uu____1999,(x,uu____2001)) ->
                         (match hd1 with
                          | FStar_Syntax_Syntax.Binding_var x' when
                              FStar_Syntax_Syntax.bv_eq x x' -> ()
-                         | uu____52687 -> fail1 ()))
-               | uu____52688 -> fail1 ())
-=======
-              let uu____52429 =
-                FStar_All.pipe_right gamma
-                  (FStar_List.map
-                     (fun uu___432_52442  ->
-                        match uu___432_52442 with
-                        | FStar_Syntax_Syntax.Binding_var x ->
-                            let uu____52445 =
-                              FStar_Syntax_Print.bv_to_string x  in
-                            Prims.op_Hat "Binding_var " uu____52445
-                        | FStar_Syntax_Syntax.Binding_univ u ->
-                            Prims.op_Hat "Binding_univ " u.FStar_Ident.idText
-                        | FStar_Syntax_Syntax.Binding_lid (l,uu____52451) ->
-                            let uu____52468 = FStar_Ident.string_of_lid l  in
-                            Prims.op_Hat "Binding_lid " uu____52468))
-                 in
-              FStar_All.pipe_right uu____52429 (FStar_String.concat "::\n")
-               in
-            let fail1 uu____52481 =
-              let uu____52482 =
-                let uu____52484 = FStar_Range.string_of_range r  in
-                let uu____52486 = print_gamma g  in
-                let uu____52488 =
-                  FStar_Syntax_Print.binders_to_string ", " bs  in
-                FStar_Util.format5
-                  "Invariant violation: gamma and binders are out of sync\n\treason=%s, range=%s, should_check=%s\n\t\n                               gamma=%s\n\tbinders=%s\n"
-                  reason uu____52484
-                  (if should_check then "true" else "false") uu____52486
-                  uu____52488
-                 in
-              failwith uu____52482  in
-            if Prims.op_Negation should_check
-            then ()
-            else
-              (let uu____52501 =
-                 let uu____52526 =
-                   FStar_Util.prefix_until
-                     (fun uu___433_52541  ->
-                        match uu___433_52541 with
-                        | FStar_Syntax_Syntax.Binding_var uu____52543 -> true
-                        | uu____52545 -> false) g
-                    in
-                 (uu____52526, bs)  in
-               match uu____52501 with
-               | (FStar_Pervasives_Native.None ,[]) -> ()
-               | (FStar_Pervasives_Native.Some
-                  (uu____52603,hd1,gamma_tail),uu____52606::uu____52607) ->
-                   let uu____52666 = FStar_Util.prefix bs  in
-                   (match uu____52666 with
-                    | (uu____52691,(x,uu____52693)) ->
-                        (match hd1 with
-                         | FStar_Syntax_Syntax.Binding_var x' when
-                             FStar_Syntax_Syntax.bv_eq x x' -> ()
-                         | uu____52721 -> fail1 ()))
-               | uu____52722 -> fail1 ())
->>>>>>> 183df463
+                         | uu____2029 -> fail1 ()))
+               | uu____2030 -> fail1 ())
   