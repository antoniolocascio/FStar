<<<<<<< HEAD

open Prims
type sort =
| Bool_sort
| Int_sort
| Kind_sort
| Type_sort
| Term_sort
| String_sort
| Ref_sort
| Fuel_sort
| Array of (sort * sort)
| Arrow of (sort * sort)
| Sort of Prims.string

let is_Bool_sort = (fun _discr_ -> (match (_discr_) with
| Bool_sort -> begin
true
end
| _ -> begin
false
end))

let is_Int_sort = (fun _discr_ -> (match (_discr_) with
| Int_sort -> begin
true
end
| _ -> begin
false
end))

let is_Kind_sort = (fun _discr_ -> (match (_discr_) with
| Kind_sort -> begin
true
end
| _ -> begin
false
end))

let is_Type_sort = (fun _discr_ -> (match (_discr_) with
| Type_sort -> begin
true
end
| _ -> begin
false
end))

let is_Term_sort = (fun _discr_ -> (match (_discr_) with
| Term_sort -> begin
true
end
| _ -> begin
false
end))

let is_String_sort = (fun _discr_ -> (match (_discr_) with
| String_sort -> begin
true
end
| _ -> begin
false
end))

let is_Ref_sort = (fun _discr_ -> (match (_discr_) with
| Ref_sort -> begin
true
end
| _ -> begin
false
end))

let is_Fuel_sort = (fun _discr_ -> (match (_discr_) with
| Fuel_sort -> begin
true
end
| _ -> begin
false
end))

let is_Array = (fun _discr_ -> (match (_discr_) with
| Array (_) -> begin
true
end
| _ -> begin
false
end))

let is_Arrow = (fun _discr_ -> (match (_discr_) with
| Arrow (_) -> begin
true
end
| _ -> begin
false
end))

let is_Sort = (fun _discr_ -> (match (_discr_) with
| Sort (_) -> begin
true
end
| _ -> begin
false
end))

let ___Array____0 = (fun projectee -> (match (projectee) with
| Array (_50_10) -> begin
_50_10
end))

let ___Arrow____0 = (fun projectee -> (match (projectee) with
| Arrow (_50_13) -> begin
_50_13
end))

let ___Sort____0 = (fun projectee -> (match (projectee) with
| Sort (_50_16) -> begin
_50_16
end))

let rec strSort = (fun x -> (match (x) with
| Bool_sort -> begin
"Bool"
end
| Int_sort -> begin
"Int"
end
| Kind_sort -> begin
"Kind"
end
| Type_sort -> begin
"Type"
end
| Term_sort -> begin
"Term"
end
| String_sort -> begin
"String"
end
| Ref_sort -> begin
"Ref"
end
| Fuel_sort -> begin
"Fuel"
end
| Array (s1, s2) -> begin
(let _116_54 = (strSort s1)
in (let _116_53 = (strSort s2)
in (FStar_Util.format2 "(Array %s %s)" _116_54 _116_53)))
end
| Arrow (s1, s2) -> begin
(let _116_56 = (strSort s1)
in (let _116_55 = (strSort s2)
in (FStar_Util.format2 "(%s -> %s)" _116_56 _116_55)))
end
| Sort (s) -> begin
s
end))

type op =
| True
| False
| Not
| And
| Or
| Imp
| Iff
| Eq
| LT
| LTE
| GT
| GTE
| Add
| Sub
| Div
| Mul
| Minus
| Mod
| ITE
| Var of Prims.string

let is_True = (fun _discr_ -> (match (_discr_) with
| True -> begin
true
end
| _ -> begin
false
end))

let is_False = (fun _discr_ -> (match (_discr_) with
| False -> begin
true
end
| _ -> begin
false
end))

let is_Not = (fun _discr_ -> (match (_discr_) with
| Not -> begin
true
end
| _ -> begin
false
end))

let is_And = (fun _discr_ -> (match (_discr_) with
| And -> begin
true
end
| _ -> begin
false
end))

let is_Or = (fun _discr_ -> (match (_discr_) with
| Or -> begin
true
end
| _ -> begin
false
end))

let is_Imp = (fun _discr_ -> (match (_discr_) with
| Imp -> begin
true
end
| _ -> begin
false
end))

let is_Iff = (fun _discr_ -> (match (_discr_) with
| Iff -> begin
true
end
| _ -> begin
false
end))

let is_Eq = (fun _discr_ -> (match (_discr_) with
| Eq -> begin
true
end
| _ -> begin
false
end))

let is_LT = (fun _discr_ -> (match (_discr_) with
| LT -> begin
true
end
| _ -> begin
false
end))

let is_LTE = (fun _discr_ -> (match (_discr_) with
| LTE -> begin
true
end
| _ -> begin
false
end))

let is_GT = (fun _discr_ -> (match (_discr_) with
| GT -> begin
true
end
| _ -> begin
false
end))

let is_GTE = (fun _discr_ -> (match (_discr_) with
| GTE -> begin
true
end
| _ -> begin
false
end))

let is_Add = (fun _discr_ -> (match (_discr_) with
| Add -> begin
true
end
| _ -> begin
false
end))

let is_Sub = (fun _discr_ -> (match (_discr_) with
| Sub -> begin
true
end
| _ -> begin
false
end))

let is_Div = (fun _discr_ -> (match (_discr_) with
| Div -> begin
true
end
| _ -> begin
false
end))

let is_Mul = (fun _discr_ -> (match (_discr_) with
| Mul -> begin
true
end
| _ -> begin
false
end))

let is_Minus = (fun _discr_ -> (match (_discr_) with
| Minus -> begin
true
end
| _ -> begin
false
end))

let is_Mod = (fun _discr_ -> (match (_discr_) with
| Mod -> begin
true
end
| _ -> begin
false
end))

let is_ITE = (fun _discr_ -> (match (_discr_) with
| ITE -> begin
true
end
| _ -> begin
false
end))

let is_Var = (fun _discr_ -> (match (_discr_) with
| Var (_) -> begin
true
end
| _ -> begin
false
end))

let ___Var____0 = (fun projectee -> (match (projectee) with
| Var (_50_38) -> begin
_50_38
end))

type qop =
| Forall
| Exists

let is_Forall = (fun _discr_ -> (match (_discr_) with
| Forall -> begin
true
end
| _ -> begin
false
end))

let is_Exists = (fun _discr_ -> (match (_discr_) with
| Exists -> begin
true
end
| _ -> begin
false
end))

type term' =
| Integer of Prims.string
| BoundV of Prims.int
| FreeV of fv
| App of (op * term Prims.list)
| Quant of (qop * pat Prims.list Prims.list * Prims.int Prims.option * sort Prims.list * term) 
 and term =
{tm : term'; hash : Prims.string; freevars : fvs FStar_Absyn_Syntax.memo} 
 and pat =
term 
 and fv =
(Prims.string * sort) 
 and fvs =
fv Prims.list

let is_Integer = (fun _discr_ -> (match (_discr_) with
| Integer (_) -> begin
true
end
| _ -> begin
false
end))

let is_BoundV = (fun _discr_ -> (match (_discr_) with
| BoundV (_) -> begin
true
end
| _ -> begin
false
end))

let is_FreeV = (fun _discr_ -> (match (_discr_) with
| FreeV (_) -> begin
true
end
| _ -> begin
false
end))

let is_App = (fun _discr_ -> (match (_discr_) with
| App (_) -> begin
true
end
| _ -> begin
false
end))

let is_Quant = (fun _discr_ -> (match (_discr_) with
| Quant (_) -> begin
true
end
| _ -> begin
false
end))

let is_Mkterm = (Obj.magic (fun _ -> (FStar_All.failwith "Not yet implemented:is_Mkterm")))

let ___Integer____0 = (fun projectee -> (match (projectee) with
| Integer (_50_44) -> begin
_50_44
end))

let ___BoundV____0 = (fun projectee -> (match (projectee) with
| BoundV (_50_47) -> begin
_50_47
end))

let ___FreeV____0 = (fun projectee -> (match (projectee) with
| FreeV (_50_50) -> begin
_50_50
end))

let ___App____0 = (fun projectee -> (match (projectee) with
| App (_50_53) -> begin
_50_53
end))

let ___Quant____0 = (fun projectee -> (match (projectee) with
| Quant (_50_56) -> begin
_50_56
end))

let fv_eq = (fun x y -> ((Prims.fst x) = (Prims.fst y)))

let fv_sort = (fun x -> (Prims.snd x))

let freevar_eq = (fun x y -> (match ((x.tm, y.tm)) with
| (FreeV (x), FreeV (y)) -> begin
(fv_eq x y)
end
| _50_69 -> begin
false
end))

let freevar_sort = (fun _50_1 -> (match (_50_1) with
| {tm = FreeV (x); hash = _50_74; freevars = _50_72} -> begin
(fv_sort x)
end
| _50_79 -> begin
(FStar_All.failwith "impossible")
end))

let fv_of_term = (fun _50_2 -> (match (_50_2) with
| {tm = FreeV (fv); hash = _50_84; freevars = _50_82} -> begin
fv
end
| _50_89 -> begin
(FStar_All.failwith "impossible")
end))

let rec freevars = (fun t -> (match (t.tm) with
| (Integer (_)) | (BoundV (_)) -> begin
[]
end
| FreeV (fv) -> begin
(fv)::[]
end
| App (_50_100, tms) -> begin
(FStar_List.collect freevars tms)
end
| Quant (_50_105, _50_107, _50_109, _50_111, t) -> begin
(freevars t)
end))

let free_variables = (fun t -> (match ((FStar_ST.read t.freevars)) with
| Some (b) -> begin
b
end
| None -> begin
(let fvs = (let _116_189 = (freevars t)
in (FStar_Util.remove_dups fv_eq _116_189))
in (let _50_120 = (FStar_ST.op_Colon_Equals t.freevars (Some (fvs)))
in fvs))
end))

let qop_to_string = (fun _50_3 -> (match (_50_3) with
| Forall -> begin
"forall"
end
| Exists -> begin
"exists"
end))

let op_to_string = (fun _50_4 -> (match (_50_4) with
| True -> begin
"true"
end
| False -> begin
"false"
end
| Not -> begin
"not"
end
| And -> begin
"and"
end
| Or -> begin
"or"
end
| Imp -> begin
"implies"
end
| Iff -> begin
"iff"
end
| Eq -> begin
"="
end
| LT -> begin
"<"
end
| LTE -> begin
"<="
end
| GT -> begin
">"
end
| GTE -> begin
">="
end
| Add -> begin
"+"
end
| Sub -> begin
"-"
end
| Div -> begin
"div"
end
| Mul -> begin
"*"
end
| Minus -> begin
"-"
end
| Mod -> begin
"mod"
end
| ITE -> begin
"ite"
end
| Var (s) -> begin
s
end))

let weightToSmt = (fun _50_5 -> (match (_50_5) with
| None -> begin
""
end
| Some (i) -> begin
(let _116_196 = (FStar_Util.string_of_int i)
in (FStar_Util.format1 ":weight %s\n" _116_196))
end))

let rec hash_of_term' = (fun t -> (match (t) with
| Integer (i) -> begin
i
end
| BoundV (i) -> begin
(let _116_199 = (FStar_Util.string_of_int i)
in (Prims.strcat "@" _116_199))
end
| FreeV (x) -> begin
(let _116_200 = (strSort (Prims.snd x))
in (Prims.strcat (Prims.strcat (Prims.fst x) ":") _116_200))
end
| App (op, tms) -> begin
(let _116_204 = (let _116_203 = (let _116_202 = (FStar_List.map (fun t -> t.hash) tms)
in (FStar_All.pipe_right _116_202 (FStar_String.concat " ")))
in (Prims.strcat (Prims.strcat "(" (op_to_string op)) _116_203))
in (Prims.strcat _116_204 ")"))
end
| Quant (qop, pats, wopt, sorts, body) -> begin
(let _116_212 = (let _116_205 = (FStar_List.map strSort sorts)
in (FStar_All.pipe_right _116_205 (FStar_String.concat " ")))
in (let _116_211 = (weightToSmt wopt)
in (let _116_210 = (let _116_209 = (FStar_All.pipe_right pats (FStar_List.map (fun pats -> (let _116_208 = (FStar_List.map (fun p -> p.hash) pats)
in (FStar_All.pipe_right _116_208 (FStar_String.concat " "))))))
in (FStar_All.pipe_right _116_209 (FStar_String.concat "; ")))
in (FStar_Util.format5 "(%s (%s)(! %s %s %s))" (qop_to_string qop) _116_212 body.hash _116_211 _116_210))))
end))

let __all_terms = (let _116_213 = (FStar_Util.smap_create 10000)
in (FStar_ST.alloc _116_213))

let all_terms = (fun _50_172 -> (match (()) with
| () -> begin
(FStar_ST.read __all_terms)
end))

let mk = (fun t -> (let key = (hash_of_term' t)
in (match ((let _116_218 = (all_terms ())
in (FStar_Util.smap_try_find _116_218 key))) with
| Some (tm) -> begin
tm
end
| None -> begin
(let tm = (let _116_219 = (FStar_Util.mk_ref None)
in {tm = t; hash = key; freevars = _116_219})
in (let _50_179 = (let _116_220 = (all_terms ())
in (FStar_Util.smap_add _116_220 key tm))
in tm))
end)))

let mkTrue = (mk (App ((True, []))))

let mkFalse = (mk (App ((False, []))))

let mkInteger = (fun i -> (mk (Integer (i))))

let mkInteger32 = (fun i -> (mkInteger (FStar_Util.string_of_int32 i)))

let mkInteger' = (fun i -> (let _116_227 = (FStar_Util.string_of_int i)
in (mkInteger _116_227)))

let mkBoundV = (fun i -> (mk (BoundV (i))))

let mkFreeV = (fun x -> (mk (FreeV (x))))

let mkApp' = (fun f -> (mk (App (f))))

let mkApp = (fun _50_189 -> (match (_50_189) with
| (s, args) -> begin
(mk (App ((Var (s), args))))
end))

let mkNot = (fun t -> (match (t.tm) with
| App (True, _50_193) -> begin
mkFalse
end
| App (False, _50_198) -> begin
mkTrue
end
| _50_202 -> begin
(mkApp' (Not, (t)::[]))
end))

let mkAnd = (fun _50_205 -> (match (_50_205) with
| (t1, t2) -> begin
(match ((t1.tm, t2.tm)) with
| (App (True, _50_208), _50_212) -> begin
t2
end
| (_50_215, App (True, _50_218)) -> begin
t1
end
| ((App (False, _), _)) | ((_, App (False, _))) -> begin
mkFalse
end
| (App (And, ts1), App (And, ts2)) -> begin
(mkApp' (And, (FStar_List.append ts1 ts2)))
end
| (_50_248, App (And, ts2)) -> begin
(mkApp' (And, (t1)::ts2))
end
| (App (And, ts1), _50_259) -> begin
(mkApp' (And, (FStar_List.append ts1 ((t2)::[]))))
end
| _50_262 -> begin
(mkApp' (And, (t1)::(t2)::[]))
end)
end))

let mkOr = (fun _50_265 -> (match (_50_265) with
| (t1, t2) -> begin
(match ((t1.tm, t2.tm)) with
| ((App (True, _), _)) | ((_, App (True, _))) -> begin
mkTrue
end
| (App (False, _50_284), _50_288) -> begin
t2
end
| (_50_291, App (False, _50_294)) -> begin
t1
end
| (App (Or, ts1), App (Or, ts2)) -> begin
(mkApp' (Or, (FStar_List.append ts1 ts2)))
end
| (_50_308, App (Or, ts2)) -> begin
(mkApp' (Or, (t1)::ts2))
end
| (App (Or, ts1), _50_319) -> begin
(mkApp' (Or, (FStar_List.append ts1 ((t2)::[]))))
end
| _50_322 -> begin
(mkApp' (Or, (t1)::(t2)::[]))
end)
end))

let mkImp = (fun _50_325 -> (match (_50_325) with
| (t1, t2) -> begin
(match ((t1.tm, t2.tm)) with
| (_50_327, App (True, _50_330)) -> begin
mkTrue
end
| (App (True, _50_336), _50_340) -> begin
t2
end
| (_50_343, App (Imp, t1'::t2'::[])) -> begin
(let _116_246 = (let _116_245 = (let _116_244 = (mkAnd (t1, t1'))
in (_116_244)::(t2')::[])
in (Imp, _116_245))
in (mkApp' _116_246))
end
| _50_352 -> begin
(mkApp' (Imp, (t1)::(t2)::[]))
end)
end))

let mk_bin_op = (fun op _50_356 -> (match (_50_356) with
| (t1, t2) -> begin
(mkApp' (op, (t1)::(t2)::[]))
end))

let mkMinus = (fun t -> (mkApp' (Minus, (t)::[])))

let mkIff = (mk_bin_op Iff)

let mkEq = (mk_bin_op Eq)

let mkLT = (mk_bin_op LT)

let mkLTE = (mk_bin_op LTE)

let mkGT = (mk_bin_op GT)

let mkGTE = (mk_bin_op GTE)

let mkAdd = (mk_bin_op Add)

let mkSub = (mk_bin_op Sub)

let mkDiv = (mk_bin_op Div)

let mkMul = (mk_bin_op Mul)

let mkMod = (mk_bin_op Mod)

let mkITE = (fun _50_361 -> (match (_50_361) with
| (t1, t2, t3) -> begin
(match ((t2.tm, t3.tm)) with
| (App (True, _50_364), App (True, _50_369)) -> begin
mkTrue
end
| (App (True, _50_375), _50_379) -> begin
(let _116_267 = (let _116_266 = (mkNot t1)
in (_116_266, t3))
in (mkImp _116_267))
end
| (_50_382, App (True, _50_385)) -> begin
(mkImp (t1, t2))
end
| (_50_390, _50_392) -> begin
(mkApp' (ITE, (t1)::(t2)::(t3)::[]))
end)
end))

let mkCases = (fun t -> (match (t) with
| [] -> begin
(FStar_All.failwith "Impos")
end
| hd::tl -> begin
(FStar_List.fold_left (fun out t -> (mkAnd (out, t))) hd tl)
end))

let mkQuant = (fun _50_406 -> (match (_50_406) with
| (qop, pats, wopt, vars, body) -> begin
if ((FStar_List.length vars) = 0) then begin
body
end else begin
(match (body.tm) with
| App (True, _50_409) -> begin
body
end
| _50_413 -> begin
(mk (Quant ((qop, pats, wopt, vars, body))))
end)
end
end))

let abstr = (fun fvs t -> (let nvars = (FStar_List.length fvs)
in (let index_of = (fun fv -> (match ((FStar_Util.try_find_index (fv_eq fv) fvs)) with
| None -> begin
None
end
| Some (i) -> begin
Some ((nvars - (i + 1)))
end))
in (let rec aux = (fun ix t -> (match ((FStar_ST.read t.freevars)) with
| Some ([]) -> begin
t
end
| _50_428 -> begin
(match (t.tm) with
| (Integer (_)) | (BoundV (_)) -> begin
t
end
| FreeV (x) -> begin
(match ((index_of x)) with
| None -> begin
t
end
| Some (i) -> begin
(mkBoundV (i + ix))
end)
end
| App (op, tms) -> begin
(let _116_285 = (let _116_284 = (FStar_List.map (aux ix) tms)
in (op, _116_284))
in (mkApp' _116_285))
end
| Quant (qop, pats, wopt, vars, body) -> begin
(let n = (FStar_List.length vars)
in (let _116_288 = (let _116_287 = (FStar_All.pipe_right pats (FStar_List.map (FStar_List.map (aux (ix + n)))))
in (let _116_286 = (aux (ix + n) body)
in (qop, _116_287, wopt, vars, _116_286)))
in (mkQuant _116_288)))
end)
end))
in (aux 0 t)))))

let inst = (fun tms t -> (let n = (FStar_List.length tms)
in (let rec aux = (fun shift t -> (match (t.tm) with
| (Integer (_)) | (FreeV (_)) -> begin
t
end
| BoundV (i) -> begin
if ((0 <= (i - shift)) && ((i - shift) < n)) then begin
(FStar_List.nth tms (i - shift))
end else begin
t
end
end
| App (op, tms) -> begin
(let _116_298 = (let _116_297 = (FStar_List.map (aux shift) tms)
in (op, _116_297))
in (mkApp' _116_298))
end
| Quant (qop, pats, wopt, vars, body) -> begin
(let m = (FStar_List.length vars)
in (let shift = (shift + m)
in (let _116_301 = (let _116_300 = (FStar_All.pipe_right pats (FStar_List.map (FStar_List.map (aux shift))))
in (let _116_299 = (aux shift body)
in (qop, _116_300, wopt, vars, _116_299)))
in (mkQuant _116_301))))
end))
in (aux 0 t))))

let mkQuant' = (fun _50_484 -> (match (_50_484) with
| (qop, pats, wopt, vars, body) -> begin
(let _116_307 = (let _116_306 = (FStar_All.pipe_right pats (FStar_List.map (FStar_List.map (abstr vars))))
in (let _116_305 = (FStar_List.map fv_sort vars)
in (let _116_304 = (abstr vars body)
in (qop, _116_306, wopt, _116_305, _116_304))))
in (mkQuant _116_307))
end))

let mkForall'' = (fun _50_489 -> (match (_50_489) with
| (pats, wopt, sorts, body) -> begin
(mkQuant (Forall, pats, wopt, sorts, body))
end))

let mkForall' = (fun _50_494 -> (match (_50_494) with
| (pats, wopt, vars, body) -> begin
(mkQuant' (Forall, pats, wopt, vars, body))
end))

let mkForall = (fun _50_498 -> (match (_50_498) with
| (pats, vars, body) -> begin
(mkQuant' (Forall, pats, None, vars, body))
end))

let mkExists = (fun _50_502 -> (match (_50_502) with
| (pats, vars, body) -> begin
(mkQuant' (Exists, pats, None, vars, body))
end))

type caption =
Prims.string Prims.option

type binders =
(Prims.string * sort) Prims.list

type projector =
(Prims.string * sort)

type constructor_t =
(Prims.string * projector Prims.list * sort * Prims.int)

type constructors =
constructor_t Prims.list

type decl =
| DefPrelude
| DeclFun of (Prims.string * sort Prims.list * sort * caption)
| DefineFun of (Prims.string * sort Prims.list * sort * term * caption)
| Assume of (term * caption)
| Caption of Prims.string
| Eval of term
| Echo of Prims.string
| Push
| Pop
| CheckSat

let is_DefPrelude = (fun _discr_ -> (match (_discr_) with
| DefPrelude -> begin
true
end
| _ -> begin
false
end))

let is_DeclFun = (fun _discr_ -> (match (_discr_) with
| DeclFun (_) -> begin
true
end
| _ -> begin
false
end))

let is_DefineFun = (fun _discr_ -> (match (_discr_) with
| DefineFun (_) -> begin
true
end
| _ -> begin
false
end))

let is_Assume = (fun _discr_ -> (match (_discr_) with
| Assume (_) -> begin
true
end
| _ -> begin
false
end))

let is_Caption = (fun _discr_ -> (match (_discr_) with
| Caption (_) -> begin
true
end
| _ -> begin
false
end))

let is_Eval = (fun _discr_ -> (match (_discr_) with
| Eval (_) -> begin
true
end
| _ -> begin
false
end))

let is_Echo = (fun _discr_ -> (match (_discr_) with
| Echo (_) -> begin
true
end
| _ -> begin
false
end))

let is_Push = (fun _discr_ -> (match (_discr_) with
| Push -> begin
true
end
| _ -> begin
false
end))

let is_Pop = (fun _discr_ -> (match (_discr_) with
| Pop -> begin
true
end
| _ -> begin
false
end))

let is_CheckSat = (fun _discr_ -> (match (_discr_) with
| CheckSat -> begin
true
end
| _ -> begin
false
end))

let ___DeclFun____0 = (fun projectee -> (match (projectee) with
| DeclFun (_50_505) -> begin
_50_505
end))

let ___DefineFun____0 = (fun projectee -> (match (projectee) with
| DefineFun (_50_508) -> begin
_50_508
end))

let ___Assume____0 = (fun projectee -> (match (projectee) with
| Assume (_50_511) -> begin
_50_511
end))

let ___Caption____0 = (fun projectee -> (match (projectee) with
| Caption (_50_514) -> begin
_50_514
end))

let ___Eval____0 = (fun projectee -> (match (projectee) with
| Eval (_50_517) -> begin
_50_517
end))

let ___Echo____0 = (fun projectee -> (match (projectee) with
| Echo (_50_520) -> begin
_50_520
end))

type decls_t =
decl Prims.list

let mkDefineFun = (fun _50_526 -> (match (_50_526) with
| (nm, vars, s, tm, c) -> begin
(let _116_408 = (let _116_407 = (FStar_List.map fv_sort vars)
in (let _116_406 = (abstr vars tm)
in (nm, _116_407, s, _116_406, c)))
in DefineFun (_116_408))
end))

let constr_id_of_sort = (fun sort -> (let _116_411 = (strSort sort)
in (FStar_Util.format1 "%s_constr_id" _116_411)))

let fresh_token = (fun _50_530 id -> (match (_50_530) with
| (tok_name, sort) -> begin
(let _116_424 = (let _116_423 = (let _116_422 = (let _116_421 = (mkInteger' id)
in (let _116_420 = (let _116_419 = (let _116_418 = (constr_id_of_sort sort)
in (let _116_417 = (let _116_416 = (mkApp (tok_name, []))
in (_116_416)::[])
in (_116_418, _116_417)))
in (mkApp _116_419))
in (_116_421, _116_420)))
in (mkEq _116_422))
in (_116_423, Some ("fresh token")))
in Assume (_116_424))
end))

let constructor_to_decl = (fun _50_536 -> (match (_50_536) with
| (name, projectors, sort, id) -> begin
(let id = (FStar_Util.string_of_int id)
in (let cdecl = (let _116_428 = (let _116_427 = (FStar_All.pipe_right projectors (FStar_List.map Prims.snd))
in (name, _116_427, sort, Some ("Constructor")))
in DeclFun (_116_428))
in (let n_bvars = (FStar_List.length projectors)
in (let bvar_name = (fun i -> (let _116_431 = (FStar_Util.string_of_int i)
in (Prims.strcat "x_" _116_431)))
in (let bvar_index = (fun i -> (n_bvars - (i + 1)))
in (let bvar = (fun i s -> (let _116_439 = (let _116_438 = (bvar_name i)
in (_116_438, s))
in (mkFreeV _116_439)))
in (let bvars = (FStar_All.pipe_right projectors (FStar_List.mapi (fun i _50_551 -> (match (_50_551) with
| (_50_549, s) -> begin
(bvar i s)
end))))
in (let bvar_names = (FStar_List.map fv_of_term bvars)
in (let capp = (mkApp (name, bvars))
in (let cid_app = (let _116_443 = (let _116_442 = (constr_id_of_sort sort)
in (_116_442, (capp)::[]))
in (mkApp _116_443))
in (let cid = (let _116_449 = (let _116_448 = (let _116_447 = (let _116_446 = (let _116_445 = (let _116_444 = (mkInteger id)
in (_116_444, cid_app))
in (mkEq _116_445))
in (((capp)::[])::[], bvar_names, _116_446))
in (mkForall _116_447))
in (_116_448, Some ("Constructor distinct")))
in Assume (_116_449))
in (let disc_name = (Prims.strcat "is-" name)
in (let xfv = ("x", sort)
in (let xx = (mkFreeV xfv)
in (let disc_eq = (let _116_454 = (let _116_453 = (let _116_451 = (let _116_450 = (constr_id_of_sort sort)
in (_116_450, (xx)::[]))
in (mkApp _116_451))
in (let _116_452 = (mkInteger id)
in (_116_453, _116_452)))
in (mkEq _116_454))
in (let proj_terms = (FStar_All.pipe_right projectors (FStar_List.map (fun _50_563 -> (match (_50_563) with
| (proj, s) -> begin
(mkApp (proj, (xx)::[]))
end))))
in (let disc_inv_body = (let _116_457 = (let _116_456 = (mkApp (name, proj_terms))
in (xx, _116_456))
in (mkEq _116_457))
in (let disc_ax = (mkAnd (disc_eq, disc_inv_body))
in (let disc = (mkDefineFun (disc_name, (xfv)::[], Bool_sort, disc_ax, Some ("Discriminator definition")))
in (let projs = (let _116_468 = (FStar_All.pipe_right projectors (FStar_List.mapi (fun i _50_571 -> (match (_50_571) with
| (name, s) -> begin
(let cproj_app = (mkApp (name, (capp)::[]))
in (let _116_467 = (let _116_466 = (let _116_465 = (let _116_464 = (let _116_463 = (let _116_462 = (let _116_461 = (let _116_460 = (bvar i s)
in (cproj_app, _116_460))
in (mkEq _116_461))
in (((capp)::[])::[], bvar_names, _116_462))
in (mkForall _116_463))
in (_116_464, Some ("Projection inverse")))
in Assume (_116_465))
in (_116_466)::[])
in (DeclFun ((name, (sort)::[], s, Some ("Projector"))))::_116_467))
end))))
in (FStar_All.pipe_right _116_468 FStar_List.flatten))
in (let _116_475 = (let _116_471 = (let _116_470 = (let _116_469 = (FStar_Util.format1 "<start constructor %s>" name)
in Caption (_116_469))
in (_116_470)::(cdecl)::(cid)::projs)
in (FStar_List.append _116_471 ((disc)::[])))
in (let _116_474 = (let _116_473 = (let _116_472 = (FStar_Util.format1 "</end constructor %s>" name)
in Caption (_116_472))
in (_116_473)::[])
in (FStar_List.append _116_475 _116_474)))))))))))))))))))))))
end))

let name_binders_inner = (fun outer_names start sorts -> (let _50_593 = (FStar_All.pipe_right sorts (FStar_List.fold_left (fun _50_580 s -> (match (_50_580) with
| (names, binders, n) -> begin
(let prefix = (match (s) with
| Type_sort -> begin
"@a"
end
| Term_sort -> begin
"@x"
end
| _50_585 -> begin
"@u"
end)
in (let nm = (let _116_484 = (FStar_Util.string_of_int n)
in (Prims.strcat prefix _116_484))
in (let names = ((nm, s))::names
in (let b = (let _116_485 = (strSort s)
in (FStar_Util.format2 "(%s %s)" nm _116_485))
in (names, (b)::binders, (n + 1))))))
end)) (outer_names, [], start)))
in (match (_50_593) with
| (names, binders, n) -> begin
(names, (FStar_List.rev binders), n)
end)))

let name_binders = (fun sorts -> (let _50_598 = (name_binders_inner [] 0 sorts)
in (match (_50_598) with
| (names, binders, n) -> begin
((FStar_List.rev names), binders)
end)))

let termToSmt = (fun t -> (let rec aux = (fun n names t -> (match (t.tm) with
| Integer (i) -> begin
i
end
| BoundV (i) -> begin
(let _116_496 = (FStar_List.nth names i)
in (FStar_All.pipe_right _116_496 Prims.fst))
end
| FreeV (x) -> begin
(Prims.fst x)
end
| App (op, []) -> begin
(op_to_string op)
end
| App (op, tms) -> begin
(let _116_498 = (let _116_497 = (FStar_List.map (aux n names) tms)
in (FStar_All.pipe_right _116_497 (FStar_String.concat "\n")))
in (FStar_Util.format2 "(%s %s)" (op_to_string op) _116_498))
end
| Quant (qop, pats, wopt, sorts, body) -> begin
(let _50_628 = (name_binders_inner names n sorts)
in (match (_50_628) with
| (names, binders, n) -> begin
(let binders = (FStar_All.pipe_right binders (FStar_String.concat " "))
in (let pats_str = (match (pats) with
| ([]::[]) | ([]) -> begin
""
end
| _50_634 -> begin
(let _116_504 = (FStar_All.pipe_right pats (FStar_List.map (fun pats -> (let _116_503 = (let _116_502 = (FStar_List.map (fun p -> (let _116_501 = (aux n names p)
in (FStar_Util.format1 "%s" _116_501))) pats)
in (FStar_String.concat " " _116_502))
in (FStar_Util.format1 "\n:pattern (%s)" _116_503)))))
in (FStar_All.pipe_right _116_504 (FStar_String.concat "\n")))
end)
in (match ((pats, wopt)) with
| (([]::[], None)) | (([], None)) -> begin
(let _116_505 = (aux n names body)
in (FStar_Util.format3 "(%s (%s)\n %s);;no pats\n" (qop_to_string qop) binders _116_505))
end
| _50_646 -> begin
(let _116_507 = (aux n names body)
in (let _116_506 = (weightToSmt wopt)
in (FStar_Util.format5 "(%s (%s)\n (! %s\n %s %s))" (qop_to_string qop) binders _116_507 _116_506 pats_str)))
end)))
end))
end))
in (aux 0 [] t)))

let caption_to_string = (fun _50_6 -> (match (_50_6) with
| None -> begin
""
end
| Some (c) -> begin
(let _50_653 = (FStar_Util.splitlines c)
in (match (_50_653) with
| hd::tl -> begin
(let suffix = (match (tl) with
| [] -> begin
""
end
| _50_656 -> begin
"..."
end)
in (FStar_Util.format2 ";;;;;;;;;;;;;;;;%s%s\n" hd suffix))
end))
end))

let rec declToSmt = (fun z3options decl -> (match (decl) with
| DefPrelude -> begin
(mkPrelude z3options)
end
| Caption (c) -> begin
(let _116_516 = (FStar_All.pipe_right (FStar_Util.splitlines c) (fun _50_7 -> (match (_50_7) with
| [] -> begin
""
end
| h::t -> begin
h
end)))
in (FStar_Util.format1 "\n; %s" _116_516))
end
| DeclFun (f, argsorts, retsort, c) -> begin
(let l = (FStar_List.map strSort argsorts)
in (let _116_518 = (caption_to_string c)
in (let _116_517 = (strSort retsort)
in (FStar_Util.format4 "%s(declare-fun %s (%s) %s)" _116_518 f (FStar_String.concat " " l) _116_517))))
end
| DefineFun (f, arg_sorts, retsort, body, c) -> begin
(let _50_684 = (name_binders arg_sorts)
in (match (_50_684) with
| (names, binders) -> begin
(let body = (let _116_519 = (FStar_List.map mkFreeV names)
in (inst _116_519 body))
in (let _116_522 = (caption_to_string c)
in (let _116_521 = (strSort retsort)
in (let _116_520 = (termToSmt body)
in (FStar_Util.format5 "%s(define-fun %s (%s) %s\n %s)" _116_522 f (FStar_String.concat " " binders) _116_521 _116_520)))))
end))
end
| Assume (t, c) -> begin
(let _116_524 = (caption_to_string c)
in (let _116_523 = (termToSmt t)
in (FStar_Util.format2 "%s(assert %s)" _116_524 _116_523)))
end
| Eval (t) -> begin
(let _116_525 = (termToSmt t)
in (FStar_Util.format1 "(eval %s)" _116_525))
end
| Echo (s) -> begin
(FStar_Util.format1 "(echo \"%s\")" s)
end
| CheckSat -> begin
"(check-sat)"
end
| Push -> begin
"(push)"
end
| Pop -> begin
"(pop)"
end))
and mkPrelude = (fun z3options -> (let basic = (Prims.strcat z3options "(declare-sort Ref)\n(declare-fun Ref_constr_id (Ref) Int)\n\n(declare-sort String)\n(declare-fun String_constr_id (String) Int)\n\n(declare-sort Kind)\n(declare-fun Kind_constr_id (Kind) Int)\n\n(declare-sort Type)\n(declare-fun Type_constr_id (Type) Int)\n\n(declare-sort Term)\n(declare-fun Term_constr_id (Term) Int)\n(declare-datatypes () ((Fuel \n(ZFuel) \n(SFuel (prec Fuel)))))\n(declare-fun MaxIFuel () Fuel)\n(declare-fun MaxFuel () Fuel)\n(declare-fun PreKind (Type) Kind)\n(declare-fun PreType (Term) Type)\n(declare-fun Valid (Type) Bool)\n(declare-fun HasKind (Type Kind) Bool)\n(declare-fun HasTypeFuel (Fuel Term Type) Bool)\n(define-fun HasTypeZ ((x Term) (t Type)) Bool\n(HasTypeFuel ZFuel x t))\n(define-fun HasType ((x Term) (t Type)) Bool\n(HasTypeFuel MaxIFuel x t))\n;;fuel irrelevance\n(assert (forall ((f Fuel) (x Term) (t Type))\n(! (= (HasTypeFuel (SFuel f) x t)\n(HasTypeZ x t))\n:pattern ((HasTypeFuel (SFuel f) x t)))))\n(define-fun  IsTyped ((x Term)) Bool\n(exists ((t Type)) (HasTypeZ x t)))\n(declare-fun ApplyEF (Term Fuel) Term)\n(declare-fun ApplyEE (Term Term) Term)\n(declare-fun ApplyET (Term Type) Term)\n(declare-fun ApplyTE (Type Term) Type)\n(declare-fun ApplyTT (Type Type) Type)\n(declare-fun Rank (Term) Int)\n(declare-fun Closure (Term) Term)\n(declare-fun ConsTerm (Term Term) Term)\n(declare-fun ConsType (Type Term) Term)\n(declare-fun ConsFuel (Fuel Term) Term)\n(declare-fun Precedes (Term Term) Type)\n(assert (forall ((t Type))\n(! (implies (exists ((e Term)) (HasType e t))\n(Valid t))\n:pattern ((Valid t)))))\n(assert (forall ((t1 Term) (t2 Term))\n(! (iff (Valid (Precedes t1 t2)) \n(< (Rank t1) (Rank t2)))\n:pattern ((Precedes t1 t2)))))\n(define-fun Prims.Precedes ((a Type) (b Type) (t1 Term) (t2 Term)) Type\n(Precedes t1 t2))\n")
in (let constrs = (("String_const", (("String_const_proj_0", Int_sort))::[], String_sort, 0))::(("Kind_type", [], Kind_sort, 0))::(("Kind_arrow", (("Kind_arrow_id", Int_sort))::[], Kind_sort, 1))::(("Kind_uvar", (("Kind_uvar_fst", Int_sort))::[], Kind_sort, 2))::(("Typ_fun", (("Typ_fun_id", Int_sort))::[], Type_sort, 1))::(("Typ_app", (("Typ_app_fst", Type_sort))::(("Typ_app_snd", Type_sort))::[], Type_sort, 2))::(("Typ_dep", (("Typ_dep_fst", Type_sort))::(("Typ_dep_snd", Term_sort))::[], Type_sort, 3))::(("Typ_uvar", (("Typ_uvar_fst", Int_sort))::[], Type_sort, 4))::(("Term_unit", [], Term_sort, 0))::(("BoxInt", (("BoxInt_proj_0", Int_sort))::[], Term_sort, 1))::(("BoxBool", (("BoxBool_proj_0", Bool_sort))::[], Term_sort, 2))::(("BoxString", (("BoxString_proj_0", String_sort))::[], Term_sort, 3))::(("BoxRef", (("BoxRef_proj_0", Ref_sort))::[], Term_sort, 4))::(("Exp_uvar", (("Exp_uvar_fst", Int_sort))::[], Term_sort, 5))::(("LexCons", (("LexCons_0", Term_sort))::(("LexCons_1", Term_sort))::[], Term_sort, 6))::[]
in (let bcons = (let _116_528 = (let _116_527 = (FStar_All.pipe_right constrs (FStar_List.collect constructor_to_decl))
in (FStar_All.pipe_right _116_527 (FStar_List.map (declToSmt z3options))))
in (FStar_All.pipe_right _116_528 (FStar_String.concat "\n")))
in (let lex_ordering = "\n(define-fun is-Prims.LexCons ((t Term)) Bool \n(is-LexCons t))\n(assert (forall ((x1 Term) (x2 Term) (y1 Term) (y2 Term))\n(iff (Valid (Precedes (LexCons x1 x2) (LexCons y1 y2)))\n(or (Valid (Precedes x1 y1))\n(and (= x1 y1)\n(Valid (Precedes x2 y2)))))))\n"
in (Prims.strcat (Prims.strcat basic bcons) lex_ordering))))))

let mk_Kind_type = (mkApp ("Kind_type", []))

let mk_Kind_uvar = (fun i -> (let _116_533 = (let _116_532 = (let _116_531 = (mkInteger' i)
in (_116_531)::[])
in ("Kind_uvar", _116_532))
in (mkApp _116_533)))

let mk_Typ_app = (fun t1 t2 -> (mkApp ("Typ_app", (t1)::(t2)::[])))

let mk_Typ_dep = (fun t1 t2 -> (mkApp ("Typ_dep", (t1)::(t2)::[])))

let mk_Typ_uvar = (fun i -> (let _116_546 = (let _116_545 = (let _116_544 = (mkInteger' i)
in (_116_544)::[])
in ("Typ_uvar", _116_545))
in (mkApp _116_546)))

let mk_Exp_uvar = (fun i -> (let _116_551 = (let _116_550 = (let _116_549 = (mkInteger' i)
in (_116_549)::[])
in ("Exp_uvar", _116_550))
in (mkApp _116_551)))

let mk_Term_unit = (mkApp ("Term_unit", []))

let boxInt = (fun t -> (mkApp ("BoxInt", (t)::[])))

let unboxInt = (fun t -> (mkApp ("BoxInt_proj_0", (t)::[])))

let boxBool = (fun t -> (mkApp ("BoxBool", (t)::[])))

let unboxBool = (fun t -> (mkApp ("BoxBool_proj_0", (t)::[])))

let boxString = (fun t -> (mkApp ("BoxString", (t)::[])))

let unboxString = (fun t -> (mkApp ("BoxString_proj_0", (t)::[])))

let boxRef = (fun t -> (mkApp ("BoxRef", (t)::[])))

let unboxRef = (fun t -> (mkApp ("BoxRef_proj_0", (t)::[])))

let boxTerm = (fun sort t -> (match (sort) with
| Int_sort -> begin
(boxInt t)
end
| Bool_sort -> begin
(boxBool t)
end
| String_sort -> begin
(boxString t)
end
| Ref_sort -> begin
(boxRef t)
end
| _50_724 -> begin
(Prims.raise FStar_Util.Impos)
end))

let unboxTerm = (fun sort t -> (match (sort) with
| Int_sort -> begin
(unboxInt t)
end
| Bool_sort -> begin
(unboxBool t)
end
| String_sort -> begin
(unboxString t)
end
| Ref_sort -> begin
(unboxRef t)
end
| _50_732 -> begin
(Prims.raise FStar_Util.Impos)
end))

let mk_PreKind = (fun t -> (mkApp ("PreKind", (t)::[])))

let mk_PreType = (fun t -> (mkApp ("PreType", (t)::[])))

let mk_Valid = (fun t -> (match (t.tm) with
| App (Var ("Prims.b2t"), {tm = App (Var ("Prims.op_Equality"), _50_747::t1::t2::[]); hash = _50_741; freevars = _50_739}::[]) -> begin
(mkEq (t1, t2))
end
| App (Var ("Prims.b2t"), {tm = App (Var ("Prims.op_disEquality"), _50_766::t1::t2::[]); hash = _50_760; freevars = _50_758}::[]) -> begin
(let _116_582 = (mkEq (t1, t2))
in (mkNot _116_582))
end
| App (Var ("Prims.b2t"), {tm = App (Var ("Prims.op_LessThanOrEqual"), t1::t2::[]); hash = _50_779; freevars = _50_777}::[]) -> begin
(let _116_585 = (let _116_584 = (unboxInt t1)
in (let _116_583 = (unboxInt t2)
in (_116_584, _116_583)))
in (mkLTE _116_585))
end
| App (Var ("Prims.b2t"), {tm = App (Var ("Prims.op_LessThan"), t1::t2::[]); hash = _50_796; freevars = _50_794}::[]) -> begin
(let _116_588 = (let _116_587 = (unboxInt t1)
in (let _116_586 = (unboxInt t2)
in (_116_587, _116_586)))
in (mkLT _116_588))
end
| App (Var ("Prims.b2t"), {tm = App (Var ("Prims.op_GreaterThanOrEqual"), t1::t2::[]); hash = _50_813; freevars = _50_811}::[]) -> begin
(let _116_591 = (let _116_590 = (unboxInt t1)
in (let _116_589 = (unboxInt t2)
in (_116_590, _116_589)))
in (mkGTE _116_591))
end
| App (Var ("Prims.b2t"), {tm = App (Var ("Prims.op_GreaterThan"), t1::t2::[]); hash = _50_830; freevars = _50_828}::[]) -> begin
(let _116_594 = (let _116_593 = (unboxInt t1)
in (let _116_592 = (unboxInt t2)
in (_116_593, _116_592)))
in (mkGT _116_594))
end
| App (Var ("Prims.b2t"), {tm = App (Var ("Prims.op_AmpAmp"), t1::t2::[]); hash = _50_847; freevars = _50_845}::[]) -> begin
(let _116_597 = (let _116_596 = (unboxBool t1)
in (let _116_595 = (unboxBool t2)
in (_116_596, _116_595)))
in (mkAnd _116_597))
end
| App (Var ("Prims.b2t"), {tm = App (Var ("Prims.op_BarBar"), t1::t2::[]); hash = _50_864; freevars = _50_862}::[]) -> begin
(let _116_600 = (let _116_599 = (unboxBool t1)
in (let _116_598 = (unboxBool t2)
in (_116_599, _116_598)))
in (mkOr _116_600))
end
| App (Var ("Prims.b2t"), {tm = App (Var ("Prims.op_Negation"), t::[]); hash = _50_881; freevars = _50_879}::[]) -> begin
(let _116_601 = (unboxBool t)
in (mkNot _116_601))
end
| App (Var ("Prims.b2t"), t::[]) -> begin
(unboxBool t)
end
| _50_899 -> begin
(mkApp ("Valid", (t)::[]))
end))

let mk_HasType = (fun v t -> (mkApp ("HasType", (v)::(t)::[])))

let mk_HasTypeZ = (fun v t -> (mkApp ("HasTypeZ", (v)::(t)::[])))

let mk_IsTyped = (fun v -> (mkApp ("IsTyped", (v)::[])))

let mk_HasTypeFuel = (fun f v t -> if (FStar_ST.read FStar_Options.unthrottle_inductives) then begin
(mk_HasType v t)
end else begin
(mkApp ("HasTypeFuel", (f)::(v)::(t)::[]))
end)

let mk_HasTypeWithFuel = (fun f v t -> (match (f) with
| None -> begin
(mk_HasType v t)
end
| Some (f) -> begin
(mk_HasTypeFuel f v t)
end))

let mk_Destruct = (fun v -> (mkApp ("Destruct", (v)::[])))

let mk_HasKind = (fun t k -> (mkApp ("HasKind", (t)::(k)::[])))

let mk_Rank = (fun x -> (mkApp ("Rank", (x)::[])))

let mk_tester = (fun n t -> (mkApp ((Prims.strcat "is-" n), (t)::[])))

let mk_ApplyTE = (fun t e -> (mkApp ("ApplyTE", (t)::(e)::[])))

let mk_ApplyTT = (fun t t' -> (mkApp ("ApplyTT", (t)::(t')::[])))

let mk_ApplyET = (fun e t -> (mkApp ("ApplyET", (e)::(t)::[])))

let mk_ApplyEE = (fun e e' -> (mkApp ("ApplyEE", (e)::(e')::[])))

let mk_ApplyEF = (fun e f -> (mkApp ("ApplyEF", (e)::(f)::[])))

let mk_String_const = (fun i -> (let _116_660 = (let _116_659 = (let _116_658 = (mkInteger' i)
in (_116_658)::[])
in ("String_const", _116_659))
in (mkApp _116_660)))

let mk_Precedes = (fun x1 x2 -> (let _116_665 = (mkApp ("Precedes", (x1)::(x2)::[]))
in (FStar_All.pipe_right _116_665 mk_Valid)))

let mk_LexCons = (fun x1 x2 -> (mkApp ("LexCons", (x1)::(x2)::[])))

let rec n_fuel = (fun n -> if (n = 0) then begin
(mkApp ("ZFuel", []))
end else begin
(let _116_674 = (let _116_673 = (let _116_672 = (n_fuel (n - 1))
in (_116_672)::[])
in ("SFuel", _116_673))
in (mkApp _116_674))
end)

let fuel_2 = (n_fuel 2)

let fuel_100 = (n_fuel 100)

let mk_and_opt = (fun p1 p2 -> (match ((p1, p2)) with
| (Some (p1), Some (p2)) -> begin
(let _116_679 = (mkAnd (p1, p2))
in Some (_116_679))
end
| ((Some (p), None)) | ((None, Some (p))) -> begin
Some (p)
end
| (None, None) -> begin
None
end))

let mk_and_opt_l = (fun pl -> (FStar_List.fold_left (fun out p -> (mk_and_opt p out)) None pl))

let mk_and_l = (fun l -> (match (l) with
| [] -> begin
mkTrue
end
| hd::tl -> begin
(FStar_List.fold_left (fun p1 p2 -> (mkAnd (p1, p2))) hd tl)
end))

let mk_or_l = (fun l -> (match (l) with
| [] -> begin
mkFalse
end
| hd::tl -> begin
(FStar_List.fold_left (fun p1 p2 -> (mkOr (p1, p2))) hd tl)
end))

let rec print_smt_term = (fun t -> (match (t.tm) with
| Integer (n) -> begin
(FStar_Util.format1 "Integer %s" n)
end
| BoundV (n) -> begin
(let _116_696 = (FStar_Util.string_of_int n)
in (FStar_Util.format1 "BoundV %s" _116_696))
end
| FreeV (fv) -> begin
(FStar_Util.format1 "FreeV %s" (Prims.fst fv))
end
| App (op, l) -> begin
(let _116_697 = (print_smt_term_list l)
in (FStar_Util.format2 "App %s [ %s ]" (op_to_string op) _116_697))
end
| Quant (qop, l, _50_984, _50_986, t) -> begin
(let _116_699 = (print_smt_term_list_list l)
in (let _116_698 = (print_smt_term t)
in (FStar_Util.format3 "Quant %s %s %s" (qop_to_string qop) _116_699 _116_698)))
end))
and print_smt_term_list = (fun l -> (FStar_List.fold_left (fun s t -> (let _116_703 = (print_smt_term t)
in (Prims.strcat (Prims.strcat s "; ") _116_703))) "" l))
and print_smt_term_list_list = (fun l -> (FStar_List.fold_left (fun s l -> (let _116_708 = (let _116_707 = (print_smt_term_list l)
in (Prims.strcat (Prims.strcat s "; [ ") _116_707))
in (Prims.strcat _116_708 " ] "))) "" l))



=======

open Prims
type sort =
| Bool_sort
| Int_sort
| Kind_sort
| Type_sort
| Term_sort
| String_sort
| Ref_sort
| Fuel_sort
| Array of (sort * sort)
| Arrow of (sort * sort)
| Sort of Prims.string

let is_Bool_sort = (fun _discr_ -> (match (_discr_) with
| Bool_sort -> begin
true
end
| _ -> begin
false
end))

let is_Int_sort = (fun _discr_ -> (match (_discr_) with
| Int_sort -> begin
true
end
| _ -> begin
false
end))

let is_Kind_sort = (fun _discr_ -> (match (_discr_) with
| Kind_sort -> begin
true
end
| _ -> begin
false
end))

let is_Type_sort = (fun _discr_ -> (match (_discr_) with
| Type_sort -> begin
true
end
| _ -> begin
false
end))

let is_Term_sort = (fun _discr_ -> (match (_discr_) with
| Term_sort -> begin
true
end
| _ -> begin
false
end))

let is_String_sort = (fun _discr_ -> (match (_discr_) with
| String_sort -> begin
true
end
| _ -> begin
false
end))

let is_Ref_sort = (fun _discr_ -> (match (_discr_) with
| Ref_sort -> begin
true
end
| _ -> begin
false
end))

let is_Fuel_sort = (fun _discr_ -> (match (_discr_) with
| Fuel_sort -> begin
true
end
| _ -> begin
false
end))

let is_Array = (fun _discr_ -> (match (_discr_) with
| Array (_) -> begin
true
end
| _ -> begin
false
end))

let is_Arrow = (fun _discr_ -> (match (_discr_) with
| Arrow (_) -> begin
true
end
| _ -> begin
false
end))

let is_Sort = (fun _discr_ -> (match (_discr_) with
| Sort (_) -> begin
true
end
| _ -> begin
false
end))

let ___Array____0 = (fun projectee -> (match (projectee) with
| Array (_51_10) -> begin
_51_10
end))

let ___Arrow____0 = (fun projectee -> (match (projectee) with
| Arrow (_51_13) -> begin
_51_13
end))

let ___Sort____0 = (fun projectee -> (match (projectee) with
| Sort (_51_16) -> begin
_51_16
end))

let rec strSort = (fun x -> (match (x) with
| Bool_sort -> begin
"Bool"
end
| Int_sort -> begin
"Int"
end
| Kind_sort -> begin
"Kind"
end
| Type_sort -> begin
"Type"
end
| Term_sort -> begin
"Term"
end
| String_sort -> begin
"String"
end
| Ref_sort -> begin
"Ref"
end
| Fuel_sort -> begin
"Fuel"
end
| Array (s1, s2) -> begin
(let _117_54 = (strSort s1)
in (let _117_53 = (strSort s2)
in (FStar_Util.format2 "(Array %s %s)" _117_54 _117_53)))
end
| Arrow (s1, s2) -> begin
(let _117_56 = (strSort s1)
in (let _117_55 = (strSort s2)
in (FStar_Util.format2 "(%s -> %s)" _117_56 _117_55)))
end
| Sort (s) -> begin
s
end))

type op =
| True
| False
| Not
| And
| Or
| Imp
| Iff
| Eq
| LT
| LTE
| GT
| GTE
| Add
| Sub
| Div
| Mul
| Minus
| Mod
| ITE
| Var of Prims.string

let is_True = (fun _discr_ -> (match (_discr_) with
| True -> begin
true
end
| _ -> begin
false
end))

let is_False = (fun _discr_ -> (match (_discr_) with
| False -> begin
true
end
| _ -> begin
false
end))

let is_Not = (fun _discr_ -> (match (_discr_) with
| Not -> begin
true
end
| _ -> begin
false
end))

let is_And = (fun _discr_ -> (match (_discr_) with
| And -> begin
true
end
| _ -> begin
false
end))

let is_Or = (fun _discr_ -> (match (_discr_) with
| Or -> begin
true
end
| _ -> begin
false
end))

let is_Imp = (fun _discr_ -> (match (_discr_) with
| Imp -> begin
true
end
| _ -> begin
false
end))

let is_Iff = (fun _discr_ -> (match (_discr_) with
| Iff -> begin
true
end
| _ -> begin
false
end))

let is_Eq = (fun _discr_ -> (match (_discr_) with
| Eq -> begin
true
end
| _ -> begin
false
end))

let is_LT = (fun _discr_ -> (match (_discr_) with
| LT -> begin
true
end
| _ -> begin
false
end))

let is_LTE = (fun _discr_ -> (match (_discr_) with
| LTE -> begin
true
end
| _ -> begin
false
end))

let is_GT = (fun _discr_ -> (match (_discr_) with
| GT -> begin
true
end
| _ -> begin
false
end))

let is_GTE = (fun _discr_ -> (match (_discr_) with
| GTE -> begin
true
end
| _ -> begin
false
end))

let is_Add = (fun _discr_ -> (match (_discr_) with
| Add -> begin
true
end
| _ -> begin
false
end))

let is_Sub = (fun _discr_ -> (match (_discr_) with
| Sub -> begin
true
end
| _ -> begin
false
end))

let is_Div = (fun _discr_ -> (match (_discr_) with
| Div -> begin
true
end
| _ -> begin
false
end))

let is_Mul = (fun _discr_ -> (match (_discr_) with
| Mul -> begin
true
end
| _ -> begin
false
end))

let is_Minus = (fun _discr_ -> (match (_discr_) with
| Minus -> begin
true
end
| _ -> begin
false
end))

let is_Mod = (fun _discr_ -> (match (_discr_) with
| Mod -> begin
true
end
| _ -> begin
false
end))

let is_ITE = (fun _discr_ -> (match (_discr_) with
| ITE -> begin
true
end
| _ -> begin
false
end))

let is_Var = (fun _discr_ -> (match (_discr_) with
| Var (_) -> begin
true
end
| _ -> begin
false
end))

let ___Var____0 = (fun projectee -> (match (projectee) with
| Var (_51_38) -> begin
_51_38
end))

type qop =
| Forall
| Exists

let is_Forall = (fun _discr_ -> (match (_discr_) with
| Forall -> begin
true
end
| _ -> begin
false
end))

let is_Exists = (fun _discr_ -> (match (_discr_) with
| Exists -> begin
true
end
| _ -> begin
false
end))

type term' =
| Integer of Prims.string
| BoundV of Prims.int
| FreeV of fv
| App of (op * term Prims.list)
| Quant of (qop * pat Prims.list Prims.list * Prims.int Prims.option * sort Prims.list * term) 
 and term =
{tm : term'; hash : Prims.string; freevars : fvs FStar_Absyn_Syntax.memo} 
 and pat =
term 
 and fv =
(Prims.string * sort) 
 and fvs =
fv Prims.list

let is_Integer = (fun _discr_ -> (match (_discr_) with
| Integer (_) -> begin
true
end
| _ -> begin
false
end))

let is_BoundV = (fun _discr_ -> (match (_discr_) with
| BoundV (_) -> begin
true
end
| _ -> begin
false
end))

let is_FreeV = (fun _discr_ -> (match (_discr_) with
| FreeV (_) -> begin
true
end
| _ -> begin
false
end))

let is_App = (fun _discr_ -> (match (_discr_) with
| App (_) -> begin
true
end
| _ -> begin
false
end))

let is_Quant = (fun _discr_ -> (match (_discr_) with
| Quant (_) -> begin
true
end
| _ -> begin
false
end))

let is_Mkterm = (Obj.magic ((fun _ -> (FStar_All.failwith "Not yet implemented:is_Mkterm"))))

let ___Integer____0 = (fun projectee -> (match (projectee) with
| Integer (_51_44) -> begin
_51_44
end))

let ___BoundV____0 = (fun projectee -> (match (projectee) with
| BoundV (_51_47) -> begin
_51_47
end))

let ___FreeV____0 = (fun projectee -> (match (projectee) with
| FreeV (_51_50) -> begin
_51_50
end))

let ___App____0 = (fun projectee -> (match (projectee) with
| App (_51_53) -> begin
_51_53
end))

let ___Quant____0 = (fun projectee -> (match (projectee) with
| Quant (_51_56) -> begin
_51_56
end))

let fv_eq = (fun x y -> ((Prims.fst x) = (Prims.fst y)))

let fv_sort = (fun x -> (Prims.snd x))

let freevar_eq = (fun x y -> (match ((x.tm, y.tm)) with
| (FreeV (x), FreeV (y)) -> begin
(fv_eq x y)
end
| _51_69 -> begin
false
end))

let freevar_sort = (fun _51_1 -> (match (_51_1) with
| {tm = FreeV (x); hash = _51_74; freevars = _51_72} -> begin
(fv_sort x)
end
| _51_79 -> begin
(FStar_All.failwith "impossible")
end))

let fv_of_term = (fun _51_2 -> (match (_51_2) with
| {tm = FreeV (fv); hash = _51_84; freevars = _51_82} -> begin
fv
end
| _51_89 -> begin
(FStar_All.failwith "impossible")
end))

let rec freevars = (fun t -> (match (t.tm) with
| (Integer (_)) | (BoundV (_)) -> begin
[]
end
| FreeV (fv) -> begin
(fv)::[]
end
| App (_51_100, tms) -> begin
(FStar_List.collect freevars tms)
end
| Quant (_51_105, _51_107, _51_109, _51_111, t) -> begin
(freevars t)
end))

let free_variables = (fun t -> (match ((FStar_ST.read t.freevars)) with
| Some (b) -> begin
b
end
| None -> begin
(let fvs = (let _117_189 = (freevars t)
in (FStar_Util.remove_dups fv_eq _117_189))
in (let _51_120 = (FStar_ST.op_Colon_Equals t.freevars (Some (fvs)))
in fvs))
end))

let qop_to_string = (fun _51_3 -> (match (_51_3) with
| Forall -> begin
"forall"
end
| Exists -> begin
"exists"
end))

let op_to_string = (fun _51_4 -> (match (_51_4) with
| True -> begin
"true"
end
| False -> begin
"false"
end
| Not -> begin
"not"
end
| And -> begin
"and"
end
| Or -> begin
"or"
end
| Imp -> begin
"implies"
end
| Iff -> begin
"iff"
end
| Eq -> begin
"="
end
| LT -> begin
"<"
end
| LTE -> begin
"<="
end
| GT -> begin
">"
end
| GTE -> begin
">="
end
| Add -> begin
"+"
end
| Sub -> begin
"-"
end
| Div -> begin
"div"
end
| Mul -> begin
"*"
end
| Minus -> begin
"-"
end
| Mod -> begin
"mod"
end
| ITE -> begin
"ite"
end
| Var (s) -> begin
s
end))

let weightToSmt = (fun _51_5 -> (match (_51_5) with
| None -> begin
""
end
| Some (i) -> begin
(let _117_196 = (FStar_Util.string_of_int i)
in (FStar_Util.format1 ":weight %s\n" _117_196))
end))

let rec hash_of_term' = (fun t -> (match (t) with
| Integer (i) -> begin
i
end
| BoundV (i) -> begin
(let _117_199 = (FStar_Util.string_of_int i)
in (Prims.strcat "@" _117_199))
end
| FreeV (x) -> begin
(let _117_200 = (strSort (Prims.snd x))
in (Prims.strcat (Prims.strcat (Prims.fst x) ":") _117_200))
end
| App (op, tms) -> begin
(let _117_204 = (let _117_203 = (let _117_202 = (FStar_List.map (fun t -> t.hash) tms)
in (FStar_All.pipe_right _117_202 (FStar_String.concat " ")))
in (Prims.strcat (Prims.strcat "(" (op_to_string op)) _117_203))
in (Prims.strcat _117_204 ")"))
end
| Quant (qop, pats, wopt, sorts, body) -> begin
(let _117_212 = (let _117_205 = (FStar_List.map strSort sorts)
in (FStar_All.pipe_right _117_205 (FStar_String.concat " ")))
in (let _117_211 = (weightToSmt wopt)
in (let _117_210 = (let _117_209 = (FStar_All.pipe_right pats (FStar_List.map (fun pats -> (let _117_208 = (FStar_List.map (fun p -> p.hash) pats)
in (FStar_All.pipe_right _117_208 (FStar_String.concat " "))))))
in (FStar_All.pipe_right _117_209 (FStar_String.concat "; ")))
in (FStar_Util.format5 "(%s (%s)(! %s %s %s))" (qop_to_string qop) _117_212 body.hash _117_211 _117_210))))
end))

let __all_terms = (let _117_213 = (FStar_Util.smap_create 10000)
in (FStar_ST.alloc _117_213))

let all_terms = (fun _51_172 -> (match (()) with
| () -> begin
(FStar_ST.read __all_terms)
end))

let mk = (fun t -> (let key = (hash_of_term' t)
in (match ((let _117_218 = (all_terms ())
in (FStar_Util.smap_try_find _117_218 key))) with
| Some (tm) -> begin
tm
end
| None -> begin
(let tm = (let _117_219 = (FStar_Util.mk_ref None)
in {tm = t; hash = key; freevars = _117_219})
in (let _51_179 = (let _117_220 = (all_terms ())
in (FStar_Util.smap_add _117_220 key tm))
in tm))
end)))

let mkTrue = (mk (App ((True, []))))

let mkFalse = (mk (App ((False, []))))

let mkInteger = (fun i -> (mk (Integer (i))))

let mkInteger32 = (fun i -> (mkInteger (FStar_Util.string_of_int32 i)))

let mkInteger' = (fun i -> (let _117_227 = (FStar_Util.string_of_int i)
in (mkInteger _117_227)))

let mkBoundV = (fun i -> (mk (BoundV (i))))

let mkFreeV = (fun x -> (mk (FreeV (x))))

let mkApp' = (fun f -> (mk (App (f))))

let mkApp = (fun _51_189 -> (match (_51_189) with
| (s, args) -> begin
(mk (App ((Var (s), args))))
end))

let mkNot = (fun t -> (match (t.tm) with
| App (True, _51_193) -> begin
mkFalse
end
| App (False, _51_198) -> begin
mkTrue
end
| _51_202 -> begin
(mkApp' (Not, (t)::[]))
end))

let mkAnd = (fun _51_205 -> (match (_51_205) with
| (t1, t2) -> begin
(match ((t1.tm, t2.tm)) with
| (App (True, _51_208), _51_212) -> begin
t2
end
| (_51_215, App (True, _51_218)) -> begin
t1
end
| ((App (False, _), _)) | ((_, App (False, _))) -> begin
mkFalse
end
| (App (And, ts1), App (And, ts2)) -> begin
(mkApp' (And, (FStar_List.append ts1 ts2)))
end
| (_51_248, App (And, ts2)) -> begin
(mkApp' (And, (t1)::ts2))
end
| (App (And, ts1), _51_259) -> begin
(mkApp' (And, (FStar_List.append ts1 ((t2)::[]))))
end
| _51_262 -> begin
(mkApp' (And, (t1)::(t2)::[]))
end)
end))

let mkOr = (fun _51_265 -> (match (_51_265) with
| (t1, t2) -> begin
(match ((t1.tm, t2.tm)) with
| ((App (True, _), _)) | ((_, App (True, _))) -> begin
mkTrue
end
| (App (False, _51_284), _51_288) -> begin
t2
end
| (_51_291, App (False, _51_294)) -> begin
t1
end
| (App (Or, ts1), App (Or, ts2)) -> begin
(mkApp' (Or, (FStar_List.append ts1 ts2)))
end
| (_51_308, App (Or, ts2)) -> begin
(mkApp' (Or, (t1)::ts2))
end
| (App (Or, ts1), _51_319) -> begin
(mkApp' (Or, (FStar_List.append ts1 ((t2)::[]))))
end
| _51_322 -> begin
(mkApp' (Or, (t1)::(t2)::[]))
end)
end))

let mkImp = (fun _51_325 -> (match (_51_325) with
| (t1, t2) -> begin
(match ((t1.tm, t2.tm)) with
| (_51_327, App (True, _51_330)) -> begin
mkTrue
end
| (App (True, _51_336), _51_340) -> begin
t2
end
| (_51_343, App (Imp, t1'::t2'::[])) -> begin
(let _117_246 = (let _117_245 = (let _117_244 = (mkAnd (t1, t1'))
in (_117_244)::(t2')::[])
in (Imp, _117_245))
in (mkApp' _117_246))
end
| _51_352 -> begin
(mkApp' (Imp, (t1)::(t2)::[]))
end)
end))

let mk_bin_op = (fun op _51_356 -> (match (_51_356) with
| (t1, t2) -> begin
(mkApp' (op, (t1)::(t2)::[]))
end))

let mkMinus = (fun t -> (mkApp' (Minus, (t)::[])))

let mkIff = (mk_bin_op Iff)

let mkEq = (mk_bin_op Eq)

let mkLT = (mk_bin_op LT)

let mkLTE = (mk_bin_op LTE)

let mkGT = (mk_bin_op GT)

let mkGTE = (mk_bin_op GTE)

let mkAdd = (mk_bin_op Add)

let mkSub = (mk_bin_op Sub)

let mkDiv = (mk_bin_op Div)

let mkMul = (mk_bin_op Mul)

let mkMod = (mk_bin_op Mod)

let mkITE = (fun _51_361 -> (match (_51_361) with
| (t1, t2, t3) -> begin
(match ((t2.tm, t3.tm)) with
| (App (True, _51_364), App (True, _51_369)) -> begin
mkTrue
end
| (App (True, _51_375), _51_379) -> begin
(let _117_267 = (let _117_266 = (mkNot t1)
in (_117_266, t3))
in (mkImp _117_267))
end
| (_51_382, App (True, _51_385)) -> begin
(mkImp (t1, t2))
end
| (_51_390, _51_392) -> begin
(mkApp' (ITE, (t1)::(t2)::(t3)::[]))
end)
end))

let mkCases = (fun t -> (match (t) with
| [] -> begin
(FStar_All.failwith "Impos")
end
| hd::tl -> begin
(FStar_List.fold_left (fun out t -> (mkAnd (out, t))) hd tl)
end))

let mkQuant = (fun _51_406 -> (match (_51_406) with
| (qop, pats, wopt, vars, body) -> begin
if ((FStar_List.length vars) = 0) then begin
body
end else begin
(match (body.tm) with
| App (True, _51_409) -> begin
body
end
| _51_413 -> begin
(mk (Quant ((qop, pats, wopt, vars, body))))
end)
end
end))

let abstr = (fun fvs t -> (let nvars = (FStar_List.length fvs)
in (let index_of = (fun fv -> (match ((FStar_Util.try_find_index (fv_eq fv) fvs)) with
| None -> begin
None
end
| Some (i) -> begin
Some ((nvars - (i + 1)))
end))
in (let rec aux = (fun ix t -> (match ((FStar_ST.read t.freevars)) with
| Some ([]) -> begin
t
end
| _51_428 -> begin
(match (t.tm) with
| (Integer (_)) | (BoundV (_)) -> begin
t
end
| FreeV (x) -> begin
(match ((index_of x)) with
| None -> begin
t
end
| Some (i) -> begin
(mkBoundV (i + ix))
end)
end
| App (op, tms) -> begin
(let _117_285 = (let _117_284 = (FStar_List.map (aux ix) tms)
in (op, _117_284))
in (mkApp' _117_285))
end
| Quant (qop, pats, wopt, vars, body) -> begin
(let n = (FStar_List.length vars)
in (let _117_288 = (let _117_287 = (FStar_All.pipe_right pats (FStar_List.map (FStar_List.map (aux (ix + n)))))
in (let _117_286 = (aux (ix + n) body)
in (qop, _117_287, wopt, vars, _117_286)))
in (mkQuant _117_288)))
end)
end))
in (aux 0 t)))))

let inst = (fun tms t -> (let n = (FStar_List.length tms)
in (let rec aux = (fun shift t -> (match (t.tm) with
| (Integer (_)) | (FreeV (_)) -> begin
t
end
| BoundV (i) -> begin
if ((0 <= (i - shift)) && ((i - shift) < n)) then begin
(FStar_List.nth tms (i - shift))
end else begin
t
end
end
| App (op, tms) -> begin
(let _117_298 = (let _117_297 = (FStar_List.map (aux shift) tms)
in (op, _117_297))
in (mkApp' _117_298))
end
| Quant (qop, pats, wopt, vars, body) -> begin
(let m = (FStar_List.length vars)
in (let shift = (shift + m)
in (let _117_301 = (let _117_300 = (FStar_All.pipe_right pats (FStar_List.map (FStar_List.map (aux shift))))
in (let _117_299 = (aux shift body)
in (qop, _117_300, wopt, vars, _117_299)))
in (mkQuant _117_301))))
end))
in (aux 0 t))))

let mkQuant' = (fun _51_484 -> (match (_51_484) with
| (qop, pats, wopt, vars, body) -> begin
(let _117_307 = (let _117_306 = (FStar_All.pipe_right pats (FStar_List.map (FStar_List.map (abstr vars))))
in (let _117_305 = (FStar_List.map fv_sort vars)
in (let _117_304 = (abstr vars body)
in (qop, _117_306, wopt, _117_305, _117_304))))
in (mkQuant _117_307))
end))

let mkForall'' = (fun _51_489 -> (match (_51_489) with
| (pats, wopt, sorts, body) -> begin
(mkQuant (Forall, pats, wopt, sorts, body))
end))

let mkForall' = (fun _51_494 -> (match (_51_494) with
| (pats, wopt, vars, body) -> begin
(mkQuant' (Forall, pats, wopt, vars, body))
end))

let mkForall = (fun _51_498 -> (match (_51_498) with
| (pats, vars, body) -> begin
(mkQuant' (Forall, pats, None, vars, body))
end))

let mkExists = (fun _51_502 -> (match (_51_502) with
| (pats, vars, body) -> begin
(mkQuant' (Exists, pats, None, vars, body))
end))

type caption =
Prims.string Prims.option

type binders =
(Prims.string * sort) Prims.list

type projector =
(Prims.string * sort)

type constructor_t =
(Prims.string * projector Prims.list * sort * Prims.int)

type constructors =
constructor_t Prims.list

type decl =
| DefPrelude
| DeclFun of (Prims.string * sort Prims.list * sort * caption)
| DefineFun of (Prims.string * sort Prims.list * sort * term * caption)
| Assume of (term * caption)
| Caption of Prims.string
| Eval of term
| Echo of Prims.string
| Push
| Pop
| CheckSat

let is_DefPrelude = (fun _discr_ -> (match (_discr_) with
| DefPrelude -> begin
true
end
| _ -> begin
false
end))

let is_DeclFun = (fun _discr_ -> (match (_discr_) with
| DeclFun (_) -> begin
true
end
| _ -> begin
false
end))

let is_DefineFun = (fun _discr_ -> (match (_discr_) with
| DefineFun (_) -> begin
true
end
| _ -> begin
false
end))

let is_Assume = (fun _discr_ -> (match (_discr_) with
| Assume (_) -> begin
true
end
| _ -> begin
false
end))

let is_Caption = (fun _discr_ -> (match (_discr_) with
| Caption (_) -> begin
true
end
| _ -> begin
false
end))

let is_Eval = (fun _discr_ -> (match (_discr_) with
| Eval (_) -> begin
true
end
| _ -> begin
false
end))

let is_Echo = (fun _discr_ -> (match (_discr_) with
| Echo (_) -> begin
true
end
| _ -> begin
false
end))

let is_Push = (fun _discr_ -> (match (_discr_) with
| Push -> begin
true
end
| _ -> begin
false
end))

let is_Pop = (fun _discr_ -> (match (_discr_) with
| Pop -> begin
true
end
| _ -> begin
false
end))

let is_CheckSat = (fun _discr_ -> (match (_discr_) with
| CheckSat -> begin
true
end
| _ -> begin
false
end))

let ___DeclFun____0 = (fun projectee -> (match (projectee) with
| DeclFun (_51_505) -> begin
_51_505
end))

let ___DefineFun____0 = (fun projectee -> (match (projectee) with
| DefineFun (_51_508) -> begin
_51_508
end))

let ___Assume____0 = (fun projectee -> (match (projectee) with
| Assume (_51_511) -> begin
_51_511
end))

let ___Caption____0 = (fun projectee -> (match (projectee) with
| Caption (_51_514) -> begin
_51_514
end))

let ___Eval____0 = (fun projectee -> (match (projectee) with
| Eval (_51_517) -> begin
_51_517
end))

let ___Echo____0 = (fun projectee -> (match (projectee) with
| Echo (_51_520) -> begin
_51_520
end))

type decls_t =
decl Prims.list

let mkDefineFun = (fun _51_526 -> (match (_51_526) with
| (nm, vars, s, tm, c) -> begin
(let _117_408 = (let _117_407 = (FStar_List.map fv_sort vars)
in (let _117_406 = (abstr vars tm)
in (nm, _117_407, s, _117_406, c)))
in DefineFun (_117_408))
end))

let constr_id_of_sort = (fun sort -> (let _117_411 = (strSort sort)
in (FStar_Util.format1 "%s_constr_id" _117_411)))

let fresh_token = (fun _51_530 id -> (match (_51_530) with
| (tok_name, sort) -> begin
(let _117_424 = (let _117_423 = (let _117_422 = (let _117_421 = (mkInteger' id)
in (let _117_420 = (let _117_419 = (let _117_418 = (constr_id_of_sort sort)
in (let _117_417 = (let _117_416 = (mkApp (tok_name, []))
in (_117_416)::[])
in (_117_418, _117_417)))
in (mkApp _117_419))
in (_117_421, _117_420)))
in (mkEq _117_422))
in (_117_423, Some ("fresh token")))
in Assume (_117_424))
end))

let constructor_to_decl = (fun _51_536 -> (match (_51_536) with
| (name, projectors, sort, id) -> begin
(let id = (FStar_Util.string_of_int id)
in (let cdecl = (let _117_428 = (let _117_427 = (FStar_All.pipe_right projectors (FStar_List.map Prims.snd))
in (name, _117_427, sort, Some ("Constructor")))
in DeclFun (_117_428))
in (let n_bvars = (FStar_List.length projectors)
in (let bvar_name = (fun i -> (let _117_431 = (FStar_Util.string_of_int i)
in (Prims.strcat "x_" _117_431)))
in (let bvar_index = (fun i -> (n_bvars - (i + 1)))
in (let bvar = (fun i s -> (let _117_439 = (let _117_438 = (bvar_name i)
in (_117_438, s))
in (mkFreeV _117_439)))
in (let bvars = (FStar_All.pipe_right projectors (FStar_List.mapi (fun i _51_551 -> (match (_51_551) with
| (_51_549, s) -> begin
(bvar i s)
end))))
in (let bvar_names = (FStar_List.map fv_of_term bvars)
in (let capp = (mkApp (name, bvars))
in (let cid_app = (let _117_443 = (let _117_442 = (constr_id_of_sort sort)
in (_117_442, (capp)::[]))
in (mkApp _117_443))
in (let cid = (let _117_449 = (let _117_448 = (let _117_447 = (let _117_446 = (let _117_445 = (let _117_444 = (mkInteger id)
in (_117_444, cid_app))
in (mkEq _117_445))
in (((capp)::[])::[], bvar_names, _117_446))
in (mkForall _117_447))
in (_117_448, Some ("Constructor distinct")))
in Assume (_117_449))
in (let disc_name = (Prims.strcat "is-" name)
in (let xfv = ("x", sort)
in (let xx = (mkFreeV xfv)
in (let disc_eq = (let _117_454 = (let _117_453 = (let _117_451 = (let _117_450 = (constr_id_of_sort sort)
in (_117_450, (xx)::[]))
in (mkApp _117_451))
in (let _117_452 = (mkInteger id)
in (_117_453, _117_452)))
in (mkEq _117_454))
in (let proj_terms = (FStar_All.pipe_right projectors (FStar_List.map (fun _51_563 -> (match (_51_563) with
| (proj, s) -> begin
(mkApp (proj, (xx)::[]))
end))))
in (let disc_inv_body = (let _117_457 = (let _117_456 = (mkApp (name, proj_terms))
in (xx, _117_456))
in (mkEq _117_457))
in (let disc_ax = (mkAnd (disc_eq, disc_inv_body))
in (let disc = (mkDefineFun (disc_name, (xfv)::[], Bool_sort, disc_ax, Some ("Discriminator definition")))
in (let projs = (let _117_468 = (FStar_All.pipe_right projectors (FStar_List.mapi (fun i _51_571 -> (match (_51_571) with
| (name, s) -> begin
(let cproj_app = (mkApp (name, (capp)::[]))
in (let _117_467 = (let _117_466 = (let _117_465 = (let _117_464 = (let _117_463 = (let _117_462 = (let _117_461 = (let _117_460 = (bvar i s)
in (cproj_app, _117_460))
in (mkEq _117_461))
in (((capp)::[])::[], bvar_names, _117_462))
in (mkForall _117_463))
in (_117_464, Some ("Projection inverse")))
in Assume (_117_465))
in (_117_466)::[])
in (DeclFun ((name, (sort)::[], s, Some ("Projector"))))::_117_467))
end))))
in (FStar_All.pipe_right _117_468 FStar_List.flatten))
in (let _117_475 = (let _117_471 = (let _117_470 = (let _117_469 = (FStar_Util.format1 "<start constructor %s>" name)
in Caption (_117_469))
in (_117_470)::(cdecl)::(cid)::projs)
in (FStar_List.append _117_471 ((disc)::[])))
in (let _117_474 = (let _117_473 = (let _117_472 = (FStar_Util.format1 "</end constructor %s>" name)
in Caption (_117_472))
in (_117_473)::[])
in (FStar_List.append _117_475 _117_474)))))))))))))))))))))))
end))

let name_binders_inner = (fun outer_names start sorts -> (let _51_593 = (FStar_All.pipe_right sorts (FStar_List.fold_left (fun _51_580 s -> (match (_51_580) with
| (names, binders, n) -> begin
(let prefix = (match (s) with
| Type_sort -> begin
"@a"
end
| Term_sort -> begin
"@x"
end
| _51_585 -> begin
"@u"
end)
in (let nm = (let _117_484 = (FStar_Util.string_of_int n)
in (Prims.strcat prefix _117_484))
in (let names = ((nm, s))::names
in (let b = (let _117_485 = (strSort s)
in (FStar_Util.format2 "(%s %s)" nm _117_485))
in (names, (b)::binders, (n + 1))))))
end)) (outer_names, [], start)))
in (match (_51_593) with
| (names, binders, n) -> begin
(names, (FStar_List.rev binders), n)
end)))

let name_binders = (fun sorts -> (let _51_598 = (name_binders_inner [] 0 sorts)
in (match (_51_598) with
| (names, binders, n) -> begin
((FStar_List.rev names), binders)
end)))

let termToSmt = (fun t -> (let rec aux = (fun n names t -> (match (t.tm) with
| Integer (i) -> begin
i
end
| BoundV (i) -> begin
(let _117_496 = (FStar_List.nth names i)
in (FStar_All.pipe_right _117_496 Prims.fst))
end
| FreeV (x) -> begin
(Prims.fst x)
end
| App (op, []) -> begin
(op_to_string op)
end
| App (op, tms) -> begin
(let _117_498 = (let _117_497 = (FStar_List.map (aux n names) tms)
in (FStar_All.pipe_right _117_497 (FStar_String.concat "\n")))
in (FStar_Util.format2 "(%s %s)" (op_to_string op) _117_498))
end
| Quant (qop, pats, wopt, sorts, body) -> begin
(let _51_628 = (name_binders_inner names n sorts)
in (match (_51_628) with
| (names, binders, n) -> begin
(let binders = (FStar_All.pipe_right binders (FStar_String.concat " "))
in (let pats_str = (match (pats) with
| ([]::[]) | ([]) -> begin
""
end
| _51_634 -> begin
(let _117_504 = (FStar_All.pipe_right pats (FStar_List.map (fun pats -> (let _117_503 = (let _117_502 = (FStar_List.map (fun p -> (let _117_501 = (aux n names p)
in (FStar_Util.format1 "%s" _117_501))) pats)
in (FStar_String.concat " " _117_502))
in (FStar_Util.format1 "\n:pattern (%s)" _117_503)))))
in (FStar_All.pipe_right _117_504 (FStar_String.concat "\n")))
end)
in (match ((pats, wopt)) with
| (([]::[], None)) | (([], None)) -> begin
(let _117_505 = (aux n names body)
in (FStar_Util.format3 "(%s (%s)\n %s);;no pats\n" (qop_to_string qop) binders _117_505))
end
| _51_646 -> begin
(let _117_507 = (aux n names body)
in (let _117_506 = (weightToSmt wopt)
in (FStar_Util.format5 "(%s (%s)\n (! %s\n %s %s))" (qop_to_string qop) binders _117_507 _117_506 pats_str)))
end)))
end))
end))
in (aux 0 [] t)))

let caption_to_string = (fun _51_6 -> (match (_51_6) with
| None -> begin
""
end
| Some (c) -> begin
(let _51_653 = (FStar_Util.splitlines c)
in (match (_51_653) with
| hd::tl -> begin
(let suffix = (match (tl) with
| [] -> begin
""
end
| _51_656 -> begin
"..."
end)
in (FStar_Util.format2 ";;;;;;;;;;;;;;;;%s%s\n" hd suffix))
end))
end))

let rec declToSmt = (fun z3options decl -> (match (decl) with
| DefPrelude -> begin
(mkPrelude z3options)
end
| Caption (c) -> begin
(let _117_516 = (FStar_All.pipe_right (FStar_Util.splitlines c) (fun _51_7 -> (match (_51_7) with
| [] -> begin
""
end
| h::t -> begin
h
end)))
in (FStar_Util.format1 "\n; %s" _117_516))
end
| DeclFun (f, argsorts, retsort, c) -> begin
(let l = (FStar_List.map strSort argsorts)
in (let _117_518 = (caption_to_string c)
in (let _117_517 = (strSort retsort)
in (FStar_Util.format4 "%s(declare-fun %s (%s) %s)" _117_518 f (FStar_String.concat " " l) _117_517))))
end
| DefineFun (f, arg_sorts, retsort, body, c) -> begin
(let _51_684 = (name_binders arg_sorts)
in (match (_51_684) with
| (names, binders) -> begin
(let body = (let _117_519 = (FStar_List.map mkFreeV names)
in (inst _117_519 body))
in (let _117_522 = (caption_to_string c)
in (let _117_521 = (strSort retsort)
in (let _117_520 = (termToSmt body)
in (FStar_Util.format5 "%s(define-fun %s (%s) %s\n %s)" _117_522 f (FStar_String.concat " " binders) _117_521 _117_520)))))
end))
end
| Assume (t, c) -> begin
(let _117_524 = (caption_to_string c)
in (let _117_523 = (termToSmt t)
in (FStar_Util.format2 "%s(assert %s)" _117_524 _117_523)))
end
| Eval (t) -> begin
(let _117_525 = (termToSmt t)
in (FStar_Util.format1 "(eval %s)" _117_525))
end
| Echo (s) -> begin
(FStar_Util.format1 "(echo \"%s\")" s)
end
| CheckSat -> begin
"(check-sat)"
end
| Push -> begin
"(push)"
end
| Pop -> begin
"(pop)"
end))
and mkPrelude = (fun z3options -> (let basic = (Prims.strcat z3options "(declare-sort Ref)\n(declare-fun Ref_constr_id (Ref) Int)\n\n(declare-sort String)\n(declare-fun String_constr_id (String) Int)\n\n(declare-sort Kind)\n(declare-fun Kind_constr_id (Kind) Int)\n\n(declare-sort Type)\n(declare-fun Type_constr_id (Type) Int)\n\n(declare-sort Term)\n(declare-fun Term_constr_id (Term) Int)\n(declare-datatypes () ((Fuel \n(ZFuel) \n(SFuel (prec Fuel)))))\n(declare-fun MaxIFuel () Fuel)\n(declare-fun MaxFuel () Fuel)\n(declare-fun PreKind (Type) Kind)\n(declare-fun PreType (Term) Type)\n(declare-fun Valid (Type) Bool)\n(declare-fun HasKind (Type Kind) Bool)\n(declare-fun HasTypeFuel (Fuel Term Type) Bool)\n(define-fun HasTypeZ ((x Term) (t Type)) Bool\n(HasTypeFuel ZFuel x t))\n(define-fun HasType ((x Term) (t Type)) Bool\n(HasTypeFuel MaxIFuel x t))\n;;fuel irrelevance\n(assert (forall ((f Fuel) (x Term) (t Type))\n(! (= (HasTypeFuel (SFuel f) x t)\n(HasTypeZ x t))\n:pattern ((HasTypeFuel (SFuel f) x t)))))\n(define-fun  IsTyped ((x Term)) Bool\n(exists ((t Type)) (HasTypeZ x t)))\n(declare-fun ApplyEF (Term Fuel) Term)\n(declare-fun ApplyEE (Term Term) Term)\n(declare-fun ApplyET (Term Type) Term)\n(declare-fun ApplyTE (Type Term) Type)\n(declare-fun ApplyTT (Type Type) Type)\n(declare-fun Rank (Term) Int)\n(declare-fun Closure (Term) Term)\n(declare-fun ConsTerm (Term Term) Term)\n(declare-fun ConsType (Type Term) Term)\n(declare-fun ConsFuel (Fuel Term) Term)\n(declare-fun Precedes (Term Term) Type)\n(assert (forall ((t Type))\n(! (implies (exists ((e Term)) (HasType e t))\n(Valid t))\n:pattern ((Valid t)))))\n(assert (forall ((t1 Term) (t2 Term))\n(! (iff (Valid (Precedes t1 t2)) \n(< (Rank t1) (Rank t2)))\n:pattern ((Precedes t1 t2)))))\n(define-fun Prims.Precedes ((a Type) (b Type) (t1 Term) (t2 Term)) Type\n(Precedes t1 t2))\n")
in (let constrs = (("String_const", (("String_const_proj_0", Int_sort))::[], String_sort, 0))::(("Kind_type", [], Kind_sort, 0))::(("Kind_arrow", (("Kind_arrow_id", Int_sort))::[], Kind_sort, 1))::(("Kind_uvar", (("Kind_uvar_fst", Int_sort))::[], Kind_sort, 2))::(("Typ_fun", (("Typ_fun_id", Int_sort))::[], Type_sort, 1))::(("Typ_app", (("Typ_app_fst", Type_sort))::(("Typ_app_snd", Type_sort))::[], Type_sort, 2))::(("Typ_dep", (("Typ_dep_fst", Type_sort))::(("Typ_dep_snd", Term_sort))::[], Type_sort, 3))::(("Typ_uvar", (("Typ_uvar_fst", Int_sort))::[], Type_sort, 4))::(("Term_unit", [], Term_sort, 0))::(("BoxInt", (("BoxInt_proj_0", Int_sort))::[], Term_sort, 1))::(("BoxBool", (("BoxBool_proj_0", Bool_sort))::[], Term_sort, 2))::(("BoxString", (("BoxString_proj_0", String_sort))::[], Term_sort, 3))::(("BoxRef", (("BoxRef_proj_0", Ref_sort))::[], Term_sort, 4))::(("Exp_uvar", (("Exp_uvar_fst", Int_sort))::[], Term_sort, 5))::(("LexCons", (("LexCons_0", Term_sort))::(("LexCons_1", Term_sort))::[], Term_sort, 6))::[]
in (let bcons = (let _117_528 = (let _117_527 = (FStar_All.pipe_right constrs (FStar_List.collect constructor_to_decl))
in (FStar_All.pipe_right _117_527 (FStar_List.map (declToSmt z3options))))
in (FStar_All.pipe_right _117_528 (FStar_String.concat "\n")))
in (let lex_ordering = "\n(define-fun is-Prims.LexCons ((t Term)) Bool \n(is-LexCons t))\n(assert (forall ((x1 Term) (x2 Term) (y1 Term) (y2 Term))\n(iff (Valid (Precedes (LexCons x1 x2) (LexCons y1 y2)))\n(or (Valid (Precedes x1 y1))\n(and (= x1 y1)\n(Valid (Precedes x2 y2)))))))\n"
in (Prims.strcat (Prims.strcat basic bcons) lex_ordering))))))

let mk_Kind_type = (mkApp ("Kind_type", []))

let mk_Kind_uvar = (fun i -> (let _117_533 = (let _117_532 = (let _117_531 = (mkInteger' i)
in (_117_531)::[])
in ("Kind_uvar", _117_532))
in (mkApp _117_533)))

let mk_Typ_app = (fun t1 t2 -> (mkApp ("Typ_app", (t1)::(t2)::[])))

let mk_Typ_dep = (fun t1 t2 -> (mkApp ("Typ_dep", (t1)::(t2)::[])))

let mk_Typ_uvar = (fun i -> (let _117_546 = (let _117_545 = (let _117_544 = (mkInteger' i)
in (_117_544)::[])
in ("Typ_uvar", _117_545))
in (mkApp _117_546)))

let mk_Exp_uvar = (fun i -> (let _117_551 = (let _117_550 = (let _117_549 = (mkInteger' i)
in (_117_549)::[])
in ("Exp_uvar", _117_550))
in (mkApp _117_551)))

let mk_Term_unit = (mkApp ("Term_unit", []))

let boxInt = (fun t -> (mkApp ("BoxInt", (t)::[])))

let unboxInt = (fun t -> (mkApp ("BoxInt_proj_0", (t)::[])))

let boxBool = (fun t -> (mkApp ("BoxBool", (t)::[])))

let unboxBool = (fun t -> (mkApp ("BoxBool_proj_0", (t)::[])))

let boxString = (fun t -> (mkApp ("BoxString", (t)::[])))

let unboxString = (fun t -> (mkApp ("BoxString_proj_0", (t)::[])))

let boxRef = (fun t -> (mkApp ("BoxRef", (t)::[])))

let unboxRef = (fun t -> (mkApp ("BoxRef_proj_0", (t)::[])))

let boxTerm = (fun sort t -> (match (sort) with
| Int_sort -> begin
(boxInt t)
end
| Bool_sort -> begin
(boxBool t)
end
| String_sort -> begin
(boxString t)
end
| Ref_sort -> begin
(boxRef t)
end
| _51_724 -> begin
(Prims.raise FStar_Util.Impos)
end))

let unboxTerm = (fun sort t -> (match (sort) with
| Int_sort -> begin
(unboxInt t)
end
| Bool_sort -> begin
(unboxBool t)
end
| String_sort -> begin
(unboxString t)
end
| Ref_sort -> begin
(unboxRef t)
end
| _51_732 -> begin
(Prims.raise FStar_Util.Impos)
end))

let mk_PreKind = (fun t -> (mkApp ("PreKind", (t)::[])))

let mk_PreType = (fun t -> (mkApp ("PreType", (t)::[])))

let mk_Valid = (fun t -> (match (t.tm) with
| App (Var ("Prims.b2t"), {tm = App (Var ("Prims.op_Equality"), _51_747::t1::t2::[]); hash = _51_741; freevars = _51_739}::[]) -> begin
(mkEq (t1, t2))
end
| App (Var ("Prims.b2t"), {tm = App (Var ("Prims.op_disEquality"), _51_766::t1::t2::[]); hash = _51_760; freevars = _51_758}::[]) -> begin
(let _117_582 = (mkEq (t1, t2))
in (mkNot _117_582))
end
| App (Var ("Prims.b2t"), {tm = App (Var ("Prims.op_LessThanOrEqual"), t1::t2::[]); hash = _51_779; freevars = _51_777}::[]) -> begin
(let _117_585 = (let _117_584 = (unboxInt t1)
in (let _117_583 = (unboxInt t2)
in (_117_584, _117_583)))
in (mkLTE _117_585))
end
| App (Var ("Prims.b2t"), {tm = App (Var ("Prims.op_LessThan"), t1::t2::[]); hash = _51_796; freevars = _51_794}::[]) -> begin
(let _117_588 = (let _117_587 = (unboxInt t1)
in (let _117_586 = (unboxInt t2)
in (_117_587, _117_586)))
in (mkLT _117_588))
end
| App (Var ("Prims.b2t"), {tm = App (Var ("Prims.op_GreaterThanOrEqual"), t1::t2::[]); hash = _51_813; freevars = _51_811}::[]) -> begin
(let _117_591 = (let _117_590 = (unboxInt t1)
in (let _117_589 = (unboxInt t2)
in (_117_590, _117_589)))
in (mkGTE _117_591))
end
| App (Var ("Prims.b2t"), {tm = App (Var ("Prims.op_GreaterThan"), t1::t2::[]); hash = _51_830; freevars = _51_828}::[]) -> begin
(let _117_594 = (let _117_593 = (unboxInt t1)
in (let _117_592 = (unboxInt t2)
in (_117_593, _117_592)))
in (mkGT _117_594))
end
| App (Var ("Prims.b2t"), {tm = App (Var ("Prims.op_AmpAmp"), t1::t2::[]); hash = _51_847; freevars = _51_845}::[]) -> begin
(let _117_597 = (let _117_596 = (unboxBool t1)
in (let _117_595 = (unboxBool t2)
in (_117_596, _117_595)))
in (mkAnd _117_597))
end
| App (Var ("Prims.b2t"), {tm = App (Var ("Prims.op_BarBar"), t1::t2::[]); hash = _51_864; freevars = _51_862}::[]) -> begin
(let _117_600 = (let _117_599 = (unboxBool t1)
in (let _117_598 = (unboxBool t2)
in (_117_599, _117_598)))
in (mkOr _117_600))
end
| App (Var ("Prims.b2t"), {tm = App (Var ("Prims.op_Negation"), t::[]); hash = _51_881; freevars = _51_879}::[]) -> begin
(let _117_601 = (unboxBool t)
in (mkNot _117_601))
end
| App (Var ("Prims.b2t"), t::[]) -> begin
(unboxBool t)
end
| _51_899 -> begin
(mkApp ("Valid", (t)::[]))
end))

let mk_HasType = (fun v t -> (mkApp ("HasType", (v)::(t)::[])))

let mk_HasTypeZ = (fun v t -> (mkApp ("HasTypeZ", (v)::(t)::[])))

let mk_IsTyped = (fun v -> (mkApp ("IsTyped", (v)::[])))

let mk_HasTypeFuel = (fun f v t -> if (FStar_ST.read FStar_Options.unthrottle_inductives) then begin
(mk_HasType v t)
end else begin
(mkApp ("HasTypeFuel", (f)::(v)::(t)::[]))
end)

let mk_HasTypeWithFuel = (fun f v t -> (match (f) with
| None -> begin
(mk_HasType v t)
end
| Some (f) -> begin
(mk_HasTypeFuel f v t)
end))

let mk_Destruct = (fun v -> (mkApp ("Destruct", (v)::[])))

let mk_HasKind = (fun t k -> (mkApp ("HasKind", (t)::(k)::[])))

let mk_Rank = (fun x -> (mkApp ("Rank", (x)::[])))

let mk_tester = (fun n t -> (mkApp ((Prims.strcat "is-" n), (t)::[])))

let mk_ApplyTE = (fun t e -> (mkApp ("ApplyTE", (t)::(e)::[])))

let mk_ApplyTT = (fun t t' -> (mkApp ("ApplyTT", (t)::(t')::[])))

let mk_ApplyET = (fun e t -> (mkApp ("ApplyET", (e)::(t)::[])))

let mk_ApplyEE = (fun e e' -> (mkApp ("ApplyEE", (e)::(e')::[])))

let mk_ApplyEF = (fun e f -> (mkApp ("ApplyEF", (e)::(f)::[])))

let mk_String_const = (fun i -> (let _117_660 = (let _117_659 = (let _117_658 = (mkInteger' i)
in (_117_658)::[])
in ("String_const", _117_659))
in (mkApp _117_660)))

let mk_Precedes = (fun x1 x2 -> (let _117_665 = (mkApp ("Precedes", (x1)::(x2)::[]))
in (FStar_All.pipe_right _117_665 mk_Valid)))

let mk_LexCons = (fun x1 x2 -> (mkApp ("LexCons", (x1)::(x2)::[])))

let rec n_fuel = (fun n -> if (n = 0) then begin
(mkApp ("ZFuel", []))
end else begin
(let _117_674 = (let _117_673 = (let _117_672 = (n_fuel (n - 1))
in (_117_672)::[])
in ("SFuel", _117_673))
in (mkApp _117_674))
end)

let fuel_2 = (n_fuel 2)

let fuel_100 = (n_fuel 100)

let mk_and_opt = (fun p1 p2 -> (match ((p1, p2)) with
| (Some (p1), Some (p2)) -> begin
(let _117_679 = (mkAnd (p1, p2))
in Some (_117_679))
end
| ((Some (p), None)) | ((None, Some (p))) -> begin
Some (p)
end
| (None, None) -> begin
None
end))

let mk_and_opt_l = (fun pl -> (FStar_List.fold_left (fun out p -> (mk_and_opt p out)) None pl))

let mk_and_l = (fun l -> (match (l) with
| [] -> begin
mkTrue
end
| hd::tl -> begin
(FStar_List.fold_left (fun p1 p2 -> (mkAnd (p1, p2))) hd tl)
end))

let mk_or_l = (fun l -> (match (l) with
| [] -> begin
mkFalse
end
| hd::tl -> begin
(FStar_List.fold_left (fun p1 p2 -> (mkOr (p1, p2))) hd tl)
end))

let rec print_smt_term = (fun t -> (match (t.tm) with
| Integer (n) -> begin
(FStar_Util.format1 "Integer %s" n)
end
| BoundV (n) -> begin
(let _117_696 = (FStar_Util.string_of_int n)
in (FStar_Util.format1 "BoundV %s" _117_696))
end
| FreeV (fv) -> begin
(FStar_Util.format1 "FreeV %s" (Prims.fst fv))
end
| App (op, l) -> begin
(let _117_697 = (print_smt_term_list l)
in (FStar_Util.format2 "App %s [ %s ]" (op_to_string op) _117_697))
end
| Quant (qop, l, _51_984, _51_986, t) -> begin
(let _117_699 = (print_smt_term_list_list l)
in (let _117_698 = (print_smt_term t)
in (FStar_Util.format3 "Quant %s %s %s" (qop_to_string qop) _117_699 _117_698)))
end))
and print_smt_term_list = (fun l -> (FStar_List.fold_left (fun s t -> (let _117_703 = (print_smt_term t)
in (Prims.strcat (Prims.strcat s "; ") _117_703))) "" l))
and print_smt_term_list_list = (fun l -> (FStar_List.fold_left (fun s l -> (let _117_708 = (let _117_707 = (print_smt_term_list l)
in (Prims.strcat (Prims.strcat s "; [ ") _117_707))
in (Prims.strcat _117_708 " ] "))) "" l))




>>>>>>> bbfa8f20
<|MERGE_RESOLUTION|>--- conflicted
+++ resolved
@@ -1,4 +1,3 @@
-<<<<<<< HEAD
 
 open Prims
 type sort =
@@ -103,18 +102,18 @@
 end))
 
 let ___Array____0 = (fun projectee -> (match (projectee) with
-| Array (_50_10) -> begin
-_50_10
+| Array (_51_10) -> begin
+_51_10
 end))
 
 let ___Arrow____0 = (fun projectee -> (match (projectee) with
-| Arrow (_50_13) -> begin
-_50_13
+| Arrow (_51_13) -> begin
+_51_13
 end))
 
 let ___Sort____0 = (fun projectee -> (match (projectee) with
-| Sort (_50_16) -> begin
-_50_16
+| Sort (_51_16) -> begin
+_51_16
 end))
 
 let rec strSort = (fun x -> (match (x) with
@@ -143,14 +142,14 @@
 "Fuel"
 end
 | Array (s1, s2) -> begin
-(let _116_54 = (strSort s1)
-in (let _116_53 = (strSort s2)
-in (FStar_Util.format2 "(Array %s %s)" _116_54 _116_53)))
+(let _118_54 = (strSort s1)
+in (let _118_53 = (strSort s2)
+in (FStar_Util.format2 "(Array %s %s)" _118_54 _118_53)))
 end
 | Arrow (s1, s2) -> begin
-(let _116_56 = (strSort s1)
-in (let _116_55 = (strSort s2)
-in (FStar_Util.format2 "(%s -> %s)" _116_56 _116_55)))
+(let _118_56 = (strSort s1)
+in (let _118_55 = (strSort s2)
+in (FStar_Util.format2 "(%s -> %s)" _118_56 _118_55)))
 end
 | Sort (s) -> begin
 s
@@ -339,8 +338,8 @@
 end))
 
 let ___Var____0 = (fun projectee -> (match (projectee) with
-| Var (_50_38) -> begin
-_50_38
+| Var (_51_38) -> begin
+_51_38
 end))
 
 type qop =
@@ -418,31 +417,31 @@
 false
 end))
 
-let is_Mkterm = (Obj.magic (fun _ -> (FStar_All.failwith "Not yet implemented:is_Mkterm")))
+let is_Mkterm = (Obj.magic ((fun _ -> (FStar_All.failwith "Not yet implemented:is_Mkterm"))))
 
 let ___Integer____0 = (fun projectee -> (match (projectee) with
-| Integer (_50_44) -> begin
-_50_44
+| Integer (_51_44) -> begin
+_51_44
 end))
 
 let ___BoundV____0 = (fun projectee -> (match (projectee) with
-| BoundV (_50_47) -> begin
-_50_47
+| BoundV (_51_47) -> begin
+_51_47
 end))
 
 let ___FreeV____0 = (fun projectee -> (match (projectee) with
-| FreeV (_50_50) -> begin
-_50_50
+| FreeV (_51_50) -> begin
+_51_50
 end))
 
 let ___App____0 = (fun projectee -> (match (projectee) with
-| App (_50_53) -> begin
-_50_53
+| App (_51_53) -> begin
+_51_53
 end))
 
 let ___Quant____0 = (fun projectee -> (match (projectee) with
-| Quant (_50_56) -> begin
-_50_56
+| Quant (_51_56) -> begin
+_51_56
 end))
 
 let fv_eq = (fun x y -> ((Prims.fst x) = (Prims.fst y)))
@@ -453,23 +452,23 @@
 | (FreeV (x), FreeV (y)) -> begin
 (fv_eq x y)
 end
-| _50_69 -> begin
-false
-end))
-
-let freevar_sort = (fun _50_1 -> (match (_50_1) with
-| {tm = FreeV (x); hash = _50_74; freevars = _50_72} -> begin
+| _51_69 -> begin
+false
+end))
+
+let freevar_sort = (fun _51_1 -> (match (_51_1) with
+| {tm = FreeV (x); hash = _51_74; freevars = _51_72} -> begin
 (fv_sort x)
 end
-| _50_79 -> begin
+| _51_79 -> begin
 (FStar_All.failwith "impossible")
 end))
 
-let fv_of_term = (fun _50_2 -> (match (_50_2) with
-| {tm = FreeV (fv); hash = _50_84; freevars = _50_82} -> begin
+let fv_of_term = (fun _51_2 -> (match (_51_2) with
+| {tm = FreeV (fv); hash = _51_84; freevars = _51_82} -> begin
 fv
 end
-| _50_89 -> begin
+| _51_89 -> begin
 (FStar_All.failwith "impossible")
 end))
 
@@ -480,10 +479,10 @@
 | FreeV (fv) -> begin
 (fv)::[]
 end
-| App (_50_100, tms) -> begin
+| App (_51_100, tms) -> begin
 (FStar_List.collect freevars tms)
 end
-| Quant (_50_105, _50_107, _50_109, _50_111, t) -> begin
+| Quant (_51_105, _51_107, _51_109, _51_111, t) -> begin
 (freevars t)
 end))
 
@@ -492,13 +491,13 @@
 b
 end
 | None -> begin
-(let fvs = (let _116_189 = (freevars t)
-in (FStar_Util.remove_dups fv_eq _116_189))
-in (let _50_120 = (FStar_ST.op_Colon_Equals t.freevars (Some (fvs)))
+(let fvs = (let _118_189 = (freevars t)
+in (FStar_Util.remove_dups fv_eq _118_189))
+in (let _51_120 = (FStar_ST.op_Colon_Equals t.freevars (Some (fvs)))
 in fvs))
 end))
 
-let qop_to_string = (fun _50_3 -> (match (_50_3) with
+let qop_to_string = (fun _51_3 -> (match (_51_3) with
 | Forall -> begin
 "forall"
 end
@@ -506,7 +505,7 @@
 "exists"
 end))
 
-let op_to_string = (fun _50_4 -> (match (_50_4) with
+let op_to_string = (fun _51_4 -> (match (_51_4) with
 | True -> begin
 "true"
 end
@@ -568,13 +567,13 @@
 s
 end))
 
-let weightToSmt = (fun _50_5 -> (match (_50_5) with
+let weightToSmt = (fun _51_5 -> (match (_51_5) with
 | None -> begin
 ""
 end
 | Some (i) -> begin
-(let _116_196 = (FStar_Util.string_of_int i)
-in (FStar_Util.format1 ":weight %s\n" _116_196))
+(let _118_196 = (FStar_Util.string_of_int i)
+in (FStar_Util.format1 ":weight %s\n" _118_196))
 end))
 
 let rec hash_of_term' = (fun t -> (match (t) with
@@ -582,48 +581,48 @@
 i
 end
 | BoundV (i) -> begin
-(let _116_199 = (FStar_Util.string_of_int i)
-in (Prims.strcat "@" _116_199))
+(let _118_199 = (FStar_Util.string_of_int i)
+in (Prims.strcat "@" _118_199))
 end
 | FreeV (x) -> begin
-(let _116_200 = (strSort (Prims.snd x))
-in (Prims.strcat (Prims.strcat (Prims.fst x) ":") _116_200))
+(let _118_200 = (strSort (Prims.snd x))
+in (Prims.strcat (Prims.strcat (Prims.fst x) ":") _118_200))
 end
 | App (op, tms) -> begin
-(let _116_204 = (let _116_203 = (let _116_202 = (FStar_List.map (fun t -> t.hash) tms)
-in (FStar_All.pipe_right _116_202 (FStar_String.concat " ")))
-in (Prims.strcat (Prims.strcat "(" (op_to_string op)) _116_203))
-in (Prims.strcat _116_204 ")"))
+(let _118_204 = (let _118_203 = (let _118_202 = (FStar_List.map (fun t -> t.hash) tms)
+in (FStar_All.pipe_right _118_202 (FStar_String.concat " ")))
+in (Prims.strcat (Prims.strcat "(" (op_to_string op)) _118_203))
+in (Prims.strcat _118_204 ")"))
 end
 | Quant (qop, pats, wopt, sorts, body) -> begin
-(let _116_212 = (let _116_205 = (FStar_List.map strSort sorts)
-in (FStar_All.pipe_right _116_205 (FStar_String.concat " ")))
-in (let _116_211 = (weightToSmt wopt)
-in (let _116_210 = (let _116_209 = (FStar_All.pipe_right pats (FStar_List.map (fun pats -> (let _116_208 = (FStar_List.map (fun p -> p.hash) pats)
-in (FStar_All.pipe_right _116_208 (FStar_String.concat " "))))))
-in (FStar_All.pipe_right _116_209 (FStar_String.concat "; ")))
-in (FStar_Util.format5 "(%s (%s)(! %s %s %s))" (qop_to_string qop) _116_212 body.hash _116_211 _116_210))))
-end))
-
-let __all_terms = (let _116_213 = (FStar_Util.smap_create 10000)
-in (FStar_ST.alloc _116_213))
-
-let all_terms = (fun _50_172 -> (match (()) with
+(let _118_212 = (let _118_205 = (FStar_List.map strSort sorts)
+in (FStar_All.pipe_right _118_205 (FStar_String.concat " ")))
+in (let _118_211 = (weightToSmt wopt)
+in (let _118_210 = (let _118_209 = (FStar_All.pipe_right pats (FStar_List.map (fun pats -> (let _118_208 = (FStar_List.map (fun p -> p.hash) pats)
+in (FStar_All.pipe_right _118_208 (FStar_String.concat " "))))))
+in (FStar_All.pipe_right _118_209 (FStar_String.concat "; ")))
+in (FStar_Util.format5 "(%s (%s)(! %s %s %s))" (qop_to_string qop) _118_212 body.hash _118_211 _118_210))))
+end))
+
+let __all_terms = (let _118_213 = (FStar_Util.smap_create 10000)
+in (FStar_ST.alloc _118_213))
+
+let all_terms = (fun _51_172 -> (match (()) with
 | () -> begin
 (FStar_ST.read __all_terms)
 end))
 
 let mk = (fun t -> (let key = (hash_of_term' t)
-in (match ((let _116_218 = (all_terms ())
-in (FStar_Util.smap_try_find _116_218 key))) with
+in (match ((let _118_218 = (all_terms ())
+in (FStar_Util.smap_try_find _118_218 key))) with
 | Some (tm) -> begin
 tm
 end
 | None -> begin
-(let tm = (let _116_219 = (FStar_Util.mk_ref None)
-in {tm = t; hash = key; freevars = _116_219})
-in (let _50_179 = (let _116_220 = (all_terms ())
-in (FStar_Util.smap_add _116_220 key tm))
+(let tm = (let _118_219 = (FStar_Util.mk_ref None)
+in {tm = t; hash = key; freevars = _118_219})
+in (let _51_179 = (let _118_220 = (all_terms ())
+in (FStar_Util.smap_add _118_220 key tm))
 in tm))
 end)))
 
@@ -635,8 +634,8 @@
 
 let mkInteger32 = (fun i -> (mkInteger (FStar_Util.string_of_int32 i)))
 
-let mkInteger' = (fun i -> (let _116_227 = (FStar_Util.string_of_int i)
-in (mkInteger _116_227)))
+let mkInteger' = (fun i -> (let _118_227 = (FStar_Util.string_of_int i)
+in (mkInteger _118_227)))
 
 let mkBoundV = (fun i -> (mk (BoundV (i))))
 
@@ -644,29 +643,29 @@
 
 let mkApp' = (fun f -> (mk (App (f))))
 
-let mkApp = (fun _50_189 -> (match (_50_189) with
+let mkApp = (fun _51_189 -> (match (_51_189) with
 | (s, args) -> begin
 (mk (App ((Var (s), args))))
 end))
 
 let mkNot = (fun t -> (match (t.tm) with
-| App (True, _50_193) -> begin
+| App (True, _51_193) -> begin
 mkFalse
 end
-| App (False, _50_198) -> begin
+| App (False, _51_198) -> begin
 mkTrue
 end
-| _50_202 -> begin
+| _51_202 -> begin
 (mkApp' (Not, (t)::[]))
 end))
 
-let mkAnd = (fun _50_205 -> (match (_50_205) with
+let mkAnd = (fun _51_205 -> (match (_51_205) with
 | (t1, t2) -> begin
 (match ((t1.tm, t2.tm)) with
-| (App (True, _50_208), _50_212) -> begin
+| (App (True, _51_208), _51_212) -> begin
 t2
 end
-| (_50_215, App (True, _50_218)) -> begin
+| (_51_215, App (True, _51_218)) -> begin
 t1
 end
 | ((App (False, _), _)) | ((_, App (False, _))) -> begin
@@ -675,64 +674,64 @@
 | (App (And, ts1), App (And, ts2)) -> begin
 (mkApp' (And, (FStar_List.append ts1 ts2)))
 end
-| (_50_248, App (And, ts2)) -> begin
+| (_51_248, App (And, ts2)) -> begin
 (mkApp' (And, (t1)::ts2))
 end
-| (App (And, ts1), _50_259) -> begin
+| (App (And, ts1), _51_259) -> begin
 (mkApp' (And, (FStar_List.append ts1 ((t2)::[]))))
 end
-| _50_262 -> begin
+| _51_262 -> begin
 (mkApp' (And, (t1)::(t2)::[]))
 end)
 end))
 
-let mkOr = (fun _50_265 -> (match (_50_265) with
+let mkOr = (fun _51_265 -> (match (_51_265) with
 | (t1, t2) -> begin
 (match ((t1.tm, t2.tm)) with
 | ((App (True, _), _)) | ((_, App (True, _))) -> begin
 mkTrue
 end
-| (App (False, _50_284), _50_288) -> begin
+| (App (False, _51_284), _51_288) -> begin
 t2
 end
-| (_50_291, App (False, _50_294)) -> begin
+| (_51_291, App (False, _51_294)) -> begin
 t1
 end
 | (App (Or, ts1), App (Or, ts2)) -> begin
 (mkApp' (Or, (FStar_List.append ts1 ts2)))
 end
-| (_50_308, App (Or, ts2)) -> begin
+| (_51_308, App (Or, ts2)) -> begin
 (mkApp' (Or, (t1)::ts2))
 end
-| (App (Or, ts1), _50_319) -> begin
+| (App (Or, ts1), _51_319) -> begin
 (mkApp' (Or, (FStar_List.append ts1 ((t2)::[]))))
 end
-| _50_322 -> begin
+| _51_322 -> begin
 (mkApp' (Or, (t1)::(t2)::[]))
 end)
 end))
 
-let mkImp = (fun _50_325 -> (match (_50_325) with
+let mkImp = (fun _51_325 -> (match (_51_325) with
 | (t1, t2) -> begin
 (match ((t1.tm, t2.tm)) with
-| (_50_327, App (True, _50_330)) -> begin
+| (_51_327, App (True, _51_330)) -> begin
 mkTrue
 end
-| (App (True, _50_336), _50_340) -> begin
+| (App (True, _51_336), _51_340) -> begin
 t2
 end
-| (_50_343, App (Imp, t1'::t2'::[])) -> begin
-(let _116_246 = (let _116_245 = (let _116_244 = (mkAnd (t1, t1'))
-in (_116_244)::(t2')::[])
-in (Imp, _116_245))
-in (mkApp' _116_246))
-end
-| _50_352 -> begin
+| (_51_343, App (Imp, t1'::t2'::[])) -> begin
+(let _118_246 = (let _118_245 = (let _118_244 = (mkAnd (t1, t1'))
+in (_118_244)::(t2')::[])
+in (Imp, _118_245))
+in (mkApp' _118_246))
+end
+| _51_352 -> begin
 (mkApp' (Imp, (t1)::(t2)::[]))
 end)
 end))
 
-let mk_bin_op = (fun op _50_356 -> (match (_50_356) with
+let mk_bin_op = (fun op _51_356 -> (match (_51_356) with
 | (t1, t2) -> begin
 (mkApp' (op, (t1)::(t2)::[]))
 end))
@@ -761,21 +760,21 @@
 
 let mkMod = (mk_bin_op Mod)
 
-let mkITE = (fun _50_361 -> (match (_50_361) with
+let mkITE = (fun _51_361 -> (match (_51_361) with
 | (t1, t2, t3) -> begin
 (match ((t2.tm, t3.tm)) with
-| (App (True, _50_364), App (True, _50_369)) -> begin
+| (App (True, _51_364), App (True, _51_369)) -> begin
 mkTrue
 end
-| (App (True, _50_375), _50_379) -> begin
-(let _116_267 = (let _116_266 = (mkNot t1)
-in (_116_266, t3))
-in (mkImp _116_267))
-end
-| (_50_382, App (True, _50_385)) -> begin
+| (App (True, _51_375), _51_379) -> begin
+(let _118_267 = (let _118_266 = (mkNot t1)
+in (_118_266, t3))
+in (mkImp _118_267))
+end
+| (_51_382, App (True, _51_385)) -> begin
 (mkImp (t1, t2))
 end
-| (_50_390, _50_392) -> begin
+| (_51_390, _51_392) -> begin
 (mkApp' (ITE, (t1)::(t2)::(t3)::[]))
 end)
 end))
@@ -788,16 +787,16 @@
 (FStar_List.fold_left (fun out t -> (mkAnd (out, t))) hd tl)
 end))
 
-let mkQuant = (fun _50_406 -> (match (_50_406) with
+let mkQuant = (fun _51_406 -> (match (_51_406) with
 | (qop, pats, wopt, vars, body) -> begin
 if ((FStar_List.length vars) = 0) then begin
 body
 end else begin
 (match (body.tm) with
-| App (True, _50_409) -> begin
+| App (True, _51_409) -> begin
 body
 end
-| _50_413 -> begin
+| _51_413 -> begin
 (mk (Quant ((qop, pats, wopt, vars, body))))
 end)
 end
@@ -815,7 +814,7 @@
 | Some ([]) -> begin
 t
 end
-| _50_428 -> begin
+| _51_428 -> begin
 (match (t.tm) with
 | (Integer (_)) | (BoundV (_)) -> begin
 t
@@ -830,16 +829,16 @@
 end)
 end
 | App (op, tms) -> begin
-(let _116_285 = (let _116_284 = (FStar_List.map (aux ix) tms)
-in (op, _116_284))
-in (mkApp' _116_285))
+(let _118_285 = (let _118_284 = (FStar_List.map (aux ix) tms)
+in (op, _118_284))
+in (mkApp' _118_285))
 end
 | Quant (qop, pats, wopt, vars, body) -> begin
 (let n = (FStar_List.length vars)
-in (let _116_288 = (let _116_287 = (FStar_All.pipe_right pats (FStar_List.map (FStar_List.map (aux (ix + n)))))
-in (let _116_286 = (aux (ix + n) body)
-in (qop, _116_287, wopt, vars, _116_286)))
-in (mkQuant _116_288)))
+in (let _118_288 = (let _118_287 = (FStar_All.pipe_right pats (FStar_List.map (FStar_List.map (aux (ix + n)))))
+in (let _118_286 = (aux (ix + n) body)
+in (qop, _118_287, wopt, vars, _118_286)))
+in (mkQuant _118_288)))
 end)
 end))
 in (aux 0 t)))))
@@ -857,45 +856,45 @@
 end
 end
 | App (op, tms) -> begin
-(let _116_298 = (let _116_297 = (FStar_List.map (aux shift) tms)
-in (op, _116_297))
-in (mkApp' _116_298))
+(let _118_298 = (let _118_297 = (FStar_List.map (aux shift) tms)
+in (op, _118_297))
+in (mkApp' _118_298))
 end
 | Quant (qop, pats, wopt, vars, body) -> begin
 (let m = (FStar_List.length vars)
 in (let shift = (shift + m)
-in (let _116_301 = (let _116_300 = (FStar_All.pipe_right pats (FStar_List.map (FStar_List.map (aux shift))))
-in (let _116_299 = (aux shift body)
-in (qop, _116_300, wopt, vars, _116_299)))
-in (mkQuant _116_301))))
+in (let _118_301 = (let _118_300 = (FStar_All.pipe_right pats (FStar_List.map (FStar_List.map (aux shift))))
+in (let _118_299 = (aux shift body)
+in (qop, _118_300, wopt, vars, _118_299)))
+in (mkQuant _118_301))))
 end))
 in (aux 0 t))))
 
-let mkQuant' = (fun _50_484 -> (match (_50_484) with
+let mkQuant' = (fun _51_484 -> (match (_51_484) with
 | (qop, pats, wopt, vars, body) -> begin
-(let _116_307 = (let _116_306 = (FStar_All.pipe_right pats (FStar_List.map (FStar_List.map (abstr vars))))
-in (let _116_305 = (FStar_List.map fv_sort vars)
-in (let _116_304 = (abstr vars body)
-in (qop, _116_306, wopt, _116_305, _116_304))))
-in (mkQuant _116_307))
-end))
-
-let mkForall'' = (fun _50_489 -> (match (_50_489) with
+(let _118_307 = (let _118_306 = (FStar_All.pipe_right pats (FStar_List.map (FStar_List.map (abstr vars))))
+in (let _118_305 = (FStar_List.map fv_sort vars)
+in (let _118_304 = (abstr vars body)
+in (qop, _118_306, wopt, _118_305, _118_304))))
+in (mkQuant _118_307))
+end))
+
+let mkForall'' = (fun _51_489 -> (match (_51_489) with
 | (pats, wopt, sorts, body) -> begin
 (mkQuant (Forall, pats, wopt, sorts, body))
 end))
 
-let mkForall' = (fun _50_494 -> (match (_50_494) with
+let mkForall' = (fun _51_494 -> (match (_51_494) with
 | (pats, wopt, vars, body) -> begin
 (mkQuant' (Forall, pats, wopt, vars, body))
 end))
 
-let mkForall = (fun _50_498 -> (match (_50_498) with
+let mkForall = (fun _51_498 -> (match (_51_498) with
 | (pats, vars, body) -> begin
 (mkQuant' (Forall, pats, None, vars, body))
 end))
 
-let mkExists = (fun _50_502 -> (match (_50_502) with
+let mkExists = (fun _51_502 -> (match (_51_502) with
 | (pats, vars, body) -> begin
 (mkQuant' (Exists, pats, None, vars, body))
 end))
@@ -1008,1554 +1007,6 @@
 end))
 
 let ___DeclFun____0 = (fun projectee -> (match (projectee) with
-| DeclFun (_50_505) -> begin
-_50_505
-end))
-
-let ___DefineFun____0 = (fun projectee -> (match (projectee) with
-| DefineFun (_50_508) -> begin
-_50_508
-end))
-
-let ___Assume____0 = (fun projectee -> (match (projectee) with
-| Assume (_50_511) -> begin
-_50_511
-end))
-
-let ___Caption____0 = (fun projectee -> (match (projectee) with
-| Caption (_50_514) -> begin
-_50_514
-end))
-
-let ___Eval____0 = (fun projectee -> (match (projectee) with
-| Eval (_50_517) -> begin
-_50_517
-end))
-
-let ___Echo____0 = (fun projectee -> (match (projectee) with
-| Echo (_50_520) -> begin
-_50_520
-end))
-
-type decls_t =
-decl Prims.list
-
-let mkDefineFun = (fun _50_526 -> (match (_50_526) with
-| (nm, vars, s, tm, c) -> begin
-(let _116_408 = (let _116_407 = (FStar_List.map fv_sort vars)
-in (let _116_406 = (abstr vars tm)
-in (nm, _116_407, s, _116_406, c)))
-in DefineFun (_116_408))
-end))
-
-let constr_id_of_sort = (fun sort -> (let _116_411 = (strSort sort)
-in (FStar_Util.format1 "%s_constr_id" _116_411)))
-
-let fresh_token = (fun _50_530 id -> (match (_50_530) with
-| (tok_name, sort) -> begin
-(let _116_424 = (let _116_423 = (let _116_422 = (let _116_421 = (mkInteger' id)
-in (let _116_420 = (let _116_419 = (let _116_418 = (constr_id_of_sort sort)
-in (let _116_417 = (let _116_416 = (mkApp (tok_name, []))
-in (_116_416)::[])
-in (_116_418, _116_417)))
-in (mkApp _116_419))
-in (_116_421, _116_420)))
-in (mkEq _116_422))
-in (_116_423, Some ("fresh token")))
-in Assume (_116_424))
-end))
-
-let constructor_to_decl = (fun _50_536 -> (match (_50_536) with
-| (name, projectors, sort, id) -> begin
-(let id = (FStar_Util.string_of_int id)
-in (let cdecl = (let _116_428 = (let _116_427 = (FStar_All.pipe_right projectors (FStar_List.map Prims.snd))
-in (name, _116_427, sort, Some ("Constructor")))
-in DeclFun (_116_428))
-in (let n_bvars = (FStar_List.length projectors)
-in (let bvar_name = (fun i -> (let _116_431 = (FStar_Util.string_of_int i)
-in (Prims.strcat "x_" _116_431)))
-in (let bvar_index = (fun i -> (n_bvars - (i + 1)))
-in (let bvar = (fun i s -> (let _116_439 = (let _116_438 = (bvar_name i)
-in (_116_438, s))
-in (mkFreeV _116_439)))
-in (let bvars = (FStar_All.pipe_right projectors (FStar_List.mapi (fun i _50_551 -> (match (_50_551) with
-| (_50_549, s) -> begin
-(bvar i s)
-end))))
-in (let bvar_names = (FStar_List.map fv_of_term bvars)
-in (let capp = (mkApp (name, bvars))
-in (let cid_app = (let _116_443 = (let _116_442 = (constr_id_of_sort sort)
-in (_116_442, (capp)::[]))
-in (mkApp _116_443))
-in (let cid = (let _116_449 = (let _116_448 = (let _116_447 = (let _116_446 = (let _116_445 = (let _116_444 = (mkInteger id)
-in (_116_444, cid_app))
-in (mkEq _116_445))
-in (((capp)::[])::[], bvar_names, _116_446))
-in (mkForall _116_447))
-in (_116_448, Some ("Constructor distinct")))
-in Assume (_116_449))
-in (let disc_name = (Prims.strcat "is-" name)
-in (let xfv = ("x", sort)
-in (let xx = (mkFreeV xfv)
-in (let disc_eq = (let _116_454 = (let _116_453 = (let _116_451 = (let _116_450 = (constr_id_of_sort sort)
-in (_116_450, (xx)::[]))
-in (mkApp _116_451))
-in (let _116_452 = (mkInteger id)
-in (_116_453, _116_452)))
-in (mkEq _116_454))
-in (let proj_terms = (FStar_All.pipe_right projectors (FStar_List.map (fun _50_563 -> (match (_50_563) with
-| (proj, s) -> begin
-(mkApp (proj, (xx)::[]))
-end))))
-in (let disc_inv_body = (let _116_457 = (let _116_456 = (mkApp (name, proj_terms))
-in (xx, _116_456))
-in (mkEq _116_457))
-in (let disc_ax = (mkAnd (disc_eq, disc_inv_body))
-in (let disc = (mkDefineFun (disc_name, (xfv)::[], Bool_sort, disc_ax, Some ("Discriminator definition")))
-in (let projs = (let _116_468 = (FStar_All.pipe_right projectors (FStar_List.mapi (fun i _50_571 -> (match (_50_571) with
-| (name, s) -> begin
-(let cproj_app = (mkApp (name, (capp)::[]))
-in (let _116_467 = (let _116_466 = (let _116_465 = (let _116_464 = (let _116_463 = (let _116_462 = (let _116_461 = (let _116_460 = (bvar i s)
-in (cproj_app, _116_460))
-in (mkEq _116_461))
-in (((capp)::[])::[], bvar_names, _116_462))
-in (mkForall _116_463))
-in (_116_464, Some ("Projection inverse")))
-in Assume (_116_465))
-in (_116_466)::[])
-in (DeclFun ((name, (sort)::[], s, Some ("Projector"))))::_116_467))
-end))))
-in (FStar_All.pipe_right _116_468 FStar_List.flatten))
-in (let _116_475 = (let _116_471 = (let _116_470 = (let _116_469 = (FStar_Util.format1 "<start constructor %s>" name)
-in Caption (_116_469))
-in (_116_470)::(cdecl)::(cid)::projs)
-in (FStar_List.append _116_471 ((disc)::[])))
-in (let _116_474 = (let _116_473 = (let _116_472 = (FStar_Util.format1 "</end constructor %s>" name)
-in Caption (_116_472))
-in (_116_473)::[])
-in (FStar_List.append _116_475 _116_474)))))))))))))))))))))))
-end))
-
-let name_binders_inner = (fun outer_names start sorts -> (let _50_593 = (FStar_All.pipe_right sorts (FStar_List.fold_left (fun _50_580 s -> (match (_50_580) with
-| (names, binders, n) -> begin
-(let prefix = (match (s) with
-| Type_sort -> begin
-"@a"
-end
-| Term_sort -> begin
-"@x"
-end
-| _50_585 -> begin
-"@u"
-end)
-in (let nm = (let _116_484 = (FStar_Util.string_of_int n)
-in (Prims.strcat prefix _116_484))
-in (let names = ((nm, s))::names
-in (let b = (let _116_485 = (strSort s)
-in (FStar_Util.format2 "(%s %s)" nm _116_485))
-in (names, (b)::binders, (n + 1))))))
-end)) (outer_names, [], start)))
-in (match (_50_593) with
-| (names, binders, n) -> begin
-(names, (FStar_List.rev binders), n)
-end)))
-
-let name_binders = (fun sorts -> (let _50_598 = (name_binders_inner [] 0 sorts)
-in (match (_50_598) with
-| (names, binders, n) -> begin
-((FStar_List.rev names), binders)
-end)))
-
-let termToSmt = (fun t -> (let rec aux = (fun n names t -> (match (t.tm) with
-| Integer (i) -> begin
-i
-end
-| BoundV (i) -> begin
-(let _116_496 = (FStar_List.nth names i)
-in (FStar_All.pipe_right _116_496 Prims.fst))
-end
-| FreeV (x) -> begin
-(Prims.fst x)
-end
-| App (op, []) -> begin
-(op_to_string op)
-end
-| App (op, tms) -> begin
-(let _116_498 = (let _116_497 = (FStar_List.map (aux n names) tms)
-in (FStar_All.pipe_right _116_497 (FStar_String.concat "\n")))
-in (FStar_Util.format2 "(%s %s)" (op_to_string op) _116_498))
-end
-| Quant (qop, pats, wopt, sorts, body) -> begin
-(let _50_628 = (name_binders_inner names n sorts)
-in (match (_50_628) with
-| (names, binders, n) -> begin
-(let binders = (FStar_All.pipe_right binders (FStar_String.concat " "))
-in (let pats_str = (match (pats) with
-| ([]::[]) | ([]) -> begin
-""
-end
-| _50_634 -> begin
-(let _116_504 = (FStar_All.pipe_right pats (FStar_List.map (fun pats -> (let _116_503 = (let _116_502 = (FStar_List.map (fun p -> (let _116_501 = (aux n names p)
-in (FStar_Util.format1 "%s" _116_501))) pats)
-in (FStar_String.concat " " _116_502))
-in (FStar_Util.format1 "\n:pattern (%s)" _116_503)))))
-in (FStar_All.pipe_right _116_504 (FStar_String.concat "\n")))
-end)
-in (match ((pats, wopt)) with
-| (([]::[], None)) | (([], None)) -> begin
-(let _116_505 = (aux n names body)
-in (FStar_Util.format3 "(%s (%s)\n %s);;no pats\n" (qop_to_string qop) binders _116_505))
-end
-| _50_646 -> begin
-(let _116_507 = (aux n names body)
-in (let _116_506 = (weightToSmt wopt)
-in (FStar_Util.format5 "(%s (%s)\n (! %s\n %s %s))" (qop_to_string qop) binders _116_507 _116_506 pats_str)))
-end)))
-end))
-end))
-in (aux 0 [] t)))
-
-let caption_to_string = (fun _50_6 -> (match (_50_6) with
-| None -> begin
-""
-end
-| Some (c) -> begin
-(let _50_653 = (FStar_Util.splitlines c)
-in (match (_50_653) with
-| hd::tl -> begin
-(let suffix = (match (tl) with
-| [] -> begin
-""
-end
-| _50_656 -> begin
-"..."
-end)
-in (FStar_Util.format2 ";;;;;;;;;;;;;;;;%s%s\n" hd suffix))
-end))
-end))
-
-let rec declToSmt = (fun z3options decl -> (match (decl) with
-| DefPrelude -> begin
-(mkPrelude z3options)
-end
-| Caption (c) -> begin
-(let _116_516 = (FStar_All.pipe_right (FStar_Util.splitlines c) (fun _50_7 -> (match (_50_7) with
-| [] -> begin
-""
-end
-| h::t -> begin
-h
-end)))
-in (FStar_Util.format1 "\n; %s" _116_516))
-end
-| DeclFun (f, argsorts, retsort, c) -> begin
-(let l = (FStar_List.map strSort argsorts)
-in (let _116_518 = (caption_to_string c)
-in (let _116_517 = (strSort retsort)
-in (FStar_Util.format4 "%s(declare-fun %s (%s) %s)" _116_518 f (FStar_String.concat " " l) _116_517))))
-end
-| DefineFun (f, arg_sorts, retsort, body, c) -> begin
-(let _50_684 = (name_binders arg_sorts)
-in (match (_50_684) with
-| (names, binders) -> begin
-(let body = (let _116_519 = (FStar_List.map mkFreeV names)
-in (inst _116_519 body))
-in (let _116_522 = (caption_to_string c)
-in (let _116_521 = (strSort retsort)
-in (let _116_520 = (termToSmt body)
-in (FStar_Util.format5 "%s(define-fun %s (%s) %s\n %s)" _116_522 f (FStar_String.concat " " binders) _116_521 _116_520)))))
-end))
-end
-| Assume (t, c) -> begin
-(let _116_524 = (caption_to_string c)
-in (let _116_523 = (termToSmt t)
-in (FStar_Util.format2 "%s(assert %s)" _116_524 _116_523)))
-end
-| Eval (t) -> begin
-(let _116_525 = (termToSmt t)
-in (FStar_Util.format1 "(eval %s)" _116_525))
-end
-| Echo (s) -> begin
-(FStar_Util.format1 "(echo \"%s\")" s)
-end
-| CheckSat -> begin
-"(check-sat)"
-end
-| Push -> begin
-"(push)"
-end
-| Pop -> begin
-"(pop)"
-end))
-and mkPrelude = (fun z3options -> (let basic = (Prims.strcat z3options "(declare-sort Ref)\n(declare-fun Ref_constr_id (Ref) Int)\n\n(declare-sort String)\n(declare-fun String_constr_id (String) Int)\n\n(declare-sort Kind)\n(declare-fun Kind_constr_id (Kind) Int)\n\n(declare-sort Type)\n(declare-fun Type_constr_id (Type) Int)\n\n(declare-sort Term)\n(declare-fun Term_constr_id (Term) Int)\n(declare-datatypes () ((Fuel \n(ZFuel) \n(SFuel (prec Fuel)))))\n(declare-fun MaxIFuel () Fuel)\n(declare-fun MaxFuel () Fuel)\n(declare-fun PreKind (Type) Kind)\n(declare-fun PreType (Term) Type)\n(declare-fun Valid (Type) Bool)\n(declare-fun HasKind (Type Kind) Bool)\n(declare-fun HasTypeFuel (Fuel Term Type) Bool)\n(define-fun HasTypeZ ((x Term) (t Type)) Bool\n(HasTypeFuel ZFuel x t))\n(define-fun HasType ((x Term) (t Type)) Bool\n(HasTypeFuel MaxIFuel x t))\n;;fuel irrelevance\n(assert (forall ((f Fuel) (x Term) (t Type))\n(! (= (HasTypeFuel (SFuel f) x t)\n(HasTypeZ x t))\n:pattern ((HasTypeFuel (SFuel f) x t)))))\n(define-fun  IsTyped ((x Term)) Bool\n(exists ((t Type)) (HasTypeZ x t)))\n(declare-fun ApplyEF (Term Fuel) Term)\n(declare-fun ApplyEE (Term Term) Term)\n(declare-fun ApplyET (Term Type) Term)\n(declare-fun ApplyTE (Type Term) Type)\n(declare-fun ApplyTT (Type Type) Type)\n(declare-fun Rank (Term) Int)\n(declare-fun Closure (Term) Term)\n(declare-fun ConsTerm (Term Term) Term)\n(declare-fun ConsType (Type Term) Term)\n(declare-fun ConsFuel (Fuel Term) Term)\n(declare-fun Precedes (Term Term) Type)\n(assert (forall ((t Type))\n(! (implies (exists ((e Term)) (HasType e t))\n(Valid t))\n:pattern ((Valid t)))))\n(assert (forall ((t1 Term) (t2 Term))\n(! (iff (Valid (Precedes t1 t2)) \n(< (Rank t1) (Rank t2)))\n:pattern ((Precedes t1 t2)))))\n(define-fun Prims.Precedes ((a Type) (b Type) (t1 Term) (t2 Term)) Type\n(Precedes t1 t2))\n")
-in (let constrs = (("String_const", (("String_const_proj_0", Int_sort))::[], String_sort, 0))::(("Kind_type", [], Kind_sort, 0))::(("Kind_arrow", (("Kind_arrow_id", Int_sort))::[], Kind_sort, 1))::(("Kind_uvar", (("Kind_uvar_fst", Int_sort))::[], Kind_sort, 2))::(("Typ_fun", (("Typ_fun_id", Int_sort))::[], Type_sort, 1))::(("Typ_app", (("Typ_app_fst", Type_sort))::(("Typ_app_snd", Type_sort))::[], Type_sort, 2))::(("Typ_dep", (("Typ_dep_fst", Type_sort))::(("Typ_dep_snd", Term_sort))::[], Type_sort, 3))::(("Typ_uvar", (("Typ_uvar_fst", Int_sort))::[], Type_sort, 4))::(("Term_unit", [], Term_sort, 0))::(("BoxInt", (("BoxInt_proj_0", Int_sort))::[], Term_sort, 1))::(("BoxBool", (("BoxBool_proj_0", Bool_sort))::[], Term_sort, 2))::(("BoxString", (("BoxString_proj_0", String_sort))::[], Term_sort, 3))::(("BoxRef", (("BoxRef_proj_0", Ref_sort))::[], Term_sort, 4))::(("Exp_uvar", (("Exp_uvar_fst", Int_sort))::[], Term_sort, 5))::(("LexCons", (("LexCons_0", Term_sort))::(("LexCons_1", Term_sort))::[], Term_sort, 6))::[]
-in (let bcons = (let _116_528 = (let _116_527 = (FStar_All.pipe_right constrs (FStar_List.collect constructor_to_decl))
-in (FStar_All.pipe_right _116_527 (FStar_List.map (declToSmt z3options))))
-in (FStar_All.pipe_right _116_528 (FStar_String.concat "\n")))
-in (let lex_ordering = "\n(define-fun is-Prims.LexCons ((t Term)) Bool \n(is-LexCons t))\n(assert (forall ((x1 Term) (x2 Term) (y1 Term) (y2 Term))\n(iff (Valid (Precedes (LexCons x1 x2) (LexCons y1 y2)))\n(or (Valid (Precedes x1 y1))\n(and (= x1 y1)\n(Valid (Precedes x2 y2)))))))\n"
-in (Prims.strcat (Prims.strcat basic bcons) lex_ordering))))))
-
-let mk_Kind_type = (mkApp ("Kind_type", []))
-
-let mk_Kind_uvar = (fun i -> (let _116_533 = (let _116_532 = (let _116_531 = (mkInteger' i)
-in (_116_531)::[])
-in ("Kind_uvar", _116_532))
-in (mkApp _116_533)))
-
-let mk_Typ_app = (fun t1 t2 -> (mkApp ("Typ_app", (t1)::(t2)::[])))
-
-let mk_Typ_dep = (fun t1 t2 -> (mkApp ("Typ_dep", (t1)::(t2)::[])))
-
-let mk_Typ_uvar = (fun i -> (let _116_546 = (let _116_545 = (let _116_544 = (mkInteger' i)
-in (_116_544)::[])
-in ("Typ_uvar", _116_545))
-in (mkApp _116_546)))
-
-let mk_Exp_uvar = (fun i -> (let _116_551 = (let _116_550 = (let _116_549 = (mkInteger' i)
-in (_116_549)::[])
-in ("Exp_uvar", _116_550))
-in (mkApp _116_551)))
-
-let mk_Term_unit = (mkApp ("Term_unit", []))
-
-let boxInt = (fun t -> (mkApp ("BoxInt", (t)::[])))
-
-let unboxInt = (fun t -> (mkApp ("BoxInt_proj_0", (t)::[])))
-
-let boxBool = (fun t -> (mkApp ("BoxBool", (t)::[])))
-
-let unboxBool = (fun t -> (mkApp ("BoxBool_proj_0", (t)::[])))
-
-let boxString = (fun t -> (mkApp ("BoxString", (t)::[])))
-
-let unboxString = (fun t -> (mkApp ("BoxString_proj_0", (t)::[])))
-
-let boxRef = (fun t -> (mkApp ("BoxRef", (t)::[])))
-
-let unboxRef = (fun t -> (mkApp ("BoxRef_proj_0", (t)::[])))
-
-let boxTerm = (fun sort t -> (match (sort) with
-| Int_sort -> begin
-(boxInt t)
-end
-| Bool_sort -> begin
-(boxBool t)
-end
-| String_sort -> begin
-(boxString t)
-end
-| Ref_sort -> begin
-(boxRef t)
-end
-| _50_724 -> begin
-(Prims.raise FStar_Util.Impos)
-end))
-
-let unboxTerm = (fun sort t -> (match (sort) with
-| Int_sort -> begin
-(unboxInt t)
-end
-| Bool_sort -> begin
-(unboxBool t)
-end
-| String_sort -> begin
-(unboxString t)
-end
-| Ref_sort -> begin
-(unboxRef t)
-end
-| _50_732 -> begin
-(Prims.raise FStar_Util.Impos)
-end))
-
-let mk_PreKind = (fun t -> (mkApp ("PreKind", (t)::[])))
-
-let mk_PreType = (fun t -> (mkApp ("PreType", (t)::[])))
-
-let mk_Valid = (fun t -> (match (t.tm) with
-| App (Var ("Prims.b2t"), {tm = App (Var ("Prims.op_Equality"), _50_747::t1::t2::[]); hash = _50_741; freevars = _50_739}::[]) -> begin
-(mkEq (t1, t2))
-end
-| App (Var ("Prims.b2t"), {tm = App (Var ("Prims.op_disEquality"), _50_766::t1::t2::[]); hash = _50_760; freevars = _50_758}::[]) -> begin
-(let _116_582 = (mkEq (t1, t2))
-in (mkNot _116_582))
-end
-| App (Var ("Prims.b2t"), {tm = App (Var ("Prims.op_LessThanOrEqual"), t1::t2::[]); hash = _50_779; freevars = _50_777}::[]) -> begin
-(let _116_585 = (let _116_584 = (unboxInt t1)
-in (let _116_583 = (unboxInt t2)
-in (_116_584, _116_583)))
-in (mkLTE _116_585))
-end
-| App (Var ("Prims.b2t"), {tm = App (Var ("Prims.op_LessThan"), t1::t2::[]); hash = _50_796; freevars = _50_794}::[]) -> begin
-(let _116_588 = (let _116_587 = (unboxInt t1)
-in (let _116_586 = (unboxInt t2)
-in (_116_587, _116_586)))
-in (mkLT _116_588))
-end
-| App (Var ("Prims.b2t"), {tm = App (Var ("Prims.op_GreaterThanOrEqual"), t1::t2::[]); hash = _50_813; freevars = _50_811}::[]) -> begin
-(let _116_591 = (let _116_590 = (unboxInt t1)
-in (let _116_589 = (unboxInt t2)
-in (_116_590, _116_589)))
-in (mkGTE _116_591))
-end
-| App (Var ("Prims.b2t"), {tm = App (Var ("Prims.op_GreaterThan"), t1::t2::[]); hash = _50_830; freevars = _50_828}::[]) -> begin
-(let _116_594 = (let _116_593 = (unboxInt t1)
-in (let _116_592 = (unboxInt t2)
-in (_116_593, _116_592)))
-in (mkGT _116_594))
-end
-| App (Var ("Prims.b2t"), {tm = App (Var ("Prims.op_AmpAmp"), t1::t2::[]); hash = _50_847; freevars = _50_845}::[]) -> begin
-(let _116_597 = (let _116_596 = (unboxBool t1)
-in (let _116_595 = (unboxBool t2)
-in (_116_596, _116_595)))
-in (mkAnd _116_597))
-end
-| App (Var ("Prims.b2t"), {tm = App (Var ("Prims.op_BarBar"), t1::t2::[]); hash = _50_864; freevars = _50_862}::[]) -> begin
-(let _116_600 = (let _116_599 = (unboxBool t1)
-in (let _116_598 = (unboxBool t2)
-in (_116_599, _116_598)))
-in (mkOr _116_600))
-end
-| App (Var ("Prims.b2t"), {tm = App (Var ("Prims.op_Negation"), t::[]); hash = _50_881; freevars = _50_879}::[]) -> begin
-(let _116_601 = (unboxBool t)
-in (mkNot _116_601))
-end
-| App (Var ("Prims.b2t"), t::[]) -> begin
-(unboxBool t)
-end
-| _50_899 -> begin
-(mkApp ("Valid", (t)::[]))
-end))
-
-let mk_HasType = (fun v t -> (mkApp ("HasType", (v)::(t)::[])))
-
-let mk_HasTypeZ = (fun v t -> (mkApp ("HasTypeZ", (v)::(t)::[])))
-
-let mk_IsTyped = (fun v -> (mkApp ("IsTyped", (v)::[])))
-
-let mk_HasTypeFuel = (fun f v t -> if (FStar_ST.read FStar_Options.unthrottle_inductives) then begin
-(mk_HasType v t)
-end else begin
-(mkApp ("HasTypeFuel", (f)::(v)::(t)::[]))
-end)
-
-let mk_HasTypeWithFuel = (fun f v t -> (match (f) with
-| None -> begin
-(mk_HasType v t)
-end
-| Some (f) -> begin
-(mk_HasTypeFuel f v t)
-end))
-
-let mk_Destruct = (fun v -> (mkApp ("Destruct", (v)::[])))
-
-let mk_HasKind = (fun t k -> (mkApp ("HasKind", (t)::(k)::[])))
-
-let mk_Rank = (fun x -> (mkApp ("Rank", (x)::[])))
-
-let mk_tester = (fun n t -> (mkApp ((Prims.strcat "is-" n), (t)::[])))
-
-let mk_ApplyTE = (fun t e -> (mkApp ("ApplyTE", (t)::(e)::[])))
-
-let mk_ApplyTT = (fun t t' -> (mkApp ("ApplyTT", (t)::(t')::[])))
-
-let mk_ApplyET = (fun e t -> (mkApp ("ApplyET", (e)::(t)::[])))
-
-let mk_ApplyEE = (fun e e' -> (mkApp ("ApplyEE", (e)::(e')::[])))
-
-let mk_ApplyEF = (fun e f -> (mkApp ("ApplyEF", (e)::(f)::[])))
-
-let mk_String_const = (fun i -> (let _116_660 = (let _116_659 = (let _116_658 = (mkInteger' i)
-in (_116_658)::[])
-in ("String_const", _116_659))
-in (mkApp _116_660)))
-
-let mk_Precedes = (fun x1 x2 -> (let _116_665 = (mkApp ("Precedes", (x1)::(x2)::[]))
-in (FStar_All.pipe_right _116_665 mk_Valid)))
-
-let mk_LexCons = (fun x1 x2 -> (mkApp ("LexCons", (x1)::(x2)::[])))
-
-let rec n_fuel = (fun n -> if (n = 0) then begin
-(mkApp ("ZFuel", []))
-end else begin
-(let _116_674 = (let _116_673 = (let _116_672 = (n_fuel (n - 1))
-in (_116_672)::[])
-in ("SFuel", _116_673))
-in (mkApp _116_674))
-end)
-
-let fuel_2 = (n_fuel 2)
-
-let fuel_100 = (n_fuel 100)
-
-let mk_and_opt = (fun p1 p2 -> (match ((p1, p2)) with
-| (Some (p1), Some (p2)) -> begin
-(let _116_679 = (mkAnd (p1, p2))
-in Some (_116_679))
-end
-| ((Some (p), None)) | ((None, Some (p))) -> begin
-Some (p)
-end
-| (None, None) -> begin
-None
-end))
-
-let mk_and_opt_l = (fun pl -> (FStar_List.fold_left (fun out p -> (mk_and_opt p out)) None pl))
-
-let mk_and_l = (fun l -> (match (l) with
-| [] -> begin
-mkTrue
-end
-| hd::tl -> begin
-(FStar_List.fold_left (fun p1 p2 -> (mkAnd (p1, p2))) hd tl)
-end))
-
-let mk_or_l = (fun l -> (match (l) with
-| [] -> begin
-mkFalse
-end
-| hd::tl -> begin
-(FStar_List.fold_left (fun p1 p2 -> (mkOr (p1, p2))) hd tl)
-end))
-
-let rec print_smt_term = (fun t -> (match (t.tm) with
-| Integer (n) -> begin
-(FStar_Util.format1 "Integer %s" n)
-end
-| BoundV (n) -> begin
-(let _116_696 = (FStar_Util.string_of_int n)
-in (FStar_Util.format1 "BoundV %s" _116_696))
-end
-| FreeV (fv) -> begin
-(FStar_Util.format1 "FreeV %s" (Prims.fst fv))
-end
-| App (op, l) -> begin
-(let _116_697 = (print_smt_term_list l)
-in (FStar_Util.format2 "App %s [ %s ]" (op_to_string op) _116_697))
-end
-| Quant (qop, l, _50_984, _50_986, t) -> begin
-(let _116_699 = (print_smt_term_list_list l)
-in (let _116_698 = (print_smt_term t)
-in (FStar_Util.format3 "Quant %s %s %s" (qop_to_string qop) _116_699 _116_698)))
-end))
-and print_smt_term_list = (fun l -> (FStar_List.fold_left (fun s t -> (let _116_703 = (print_smt_term t)
-in (Prims.strcat (Prims.strcat s "; ") _116_703))) "" l))
-and print_smt_term_list_list = (fun l -> (FStar_List.fold_left (fun s l -> (let _116_708 = (let _116_707 = (print_smt_term_list l)
-in (Prims.strcat (Prims.strcat s "; [ ") _116_707))
-in (Prims.strcat _116_708 " ] "))) "" l))
-
-
-
-=======
-
-open Prims
-type sort =
-| Bool_sort
-| Int_sort
-| Kind_sort
-| Type_sort
-| Term_sort
-| String_sort
-| Ref_sort
-| Fuel_sort
-| Array of (sort * sort)
-| Arrow of (sort * sort)
-| Sort of Prims.string
-
-let is_Bool_sort = (fun _discr_ -> (match (_discr_) with
-| Bool_sort -> begin
-true
-end
-| _ -> begin
-false
-end))
-
-let is_Int_sort = (fun _discr_ -> (match (_discr_) with
-| Int_sort -> begin
-true
-end
-| _ -> begin
-false
-end))
-
-let is_Kind_sort = (fun _discr_ -> (match (_discr_) with
-| Kind_sort -> begin
-true
-end
-| _ -> begin
-false
-end))
-
-let is_Type_sort = (fun _discr_ -> (match (_discr_) with
-| Type_sort -> begin
-true
-end
-| _ -> begin
-false
-end))
-
-let is_Term_sort = (fun _discr_ -> (match (_discr_) with
-| Term_sort -> begin
-true
-end
-| _ -> begin
-false
-end))
-
-let is_String_sort = (fun _discr_ -> (match (_discr_) with
-| String_sort -> begin
-true
-end
-| _ -> begin
-false
-end))
-
-let is_Ref_sort = (fun _discr_ -> (match (_discr_) with
-| Ref_sort -> begin
-true
-end
-| _ -> begin
-false
-end))
-
-let is_Fuel_sort = (fun _discr_ -> (match (_discr_) with
-| Fuel_sort -> begin
-true
-end
-| _ -> begin
-false
-end))
-
-let is_Array = (fun _discr_ -> (match (_discr_) with
-| Array (_) -> begin
-true
-end
-| _ -> begin
-false
-end))
-
-let is_Arrow = (fun _discr_ -> (match (_discr_) with
-| Arrow (_) -> begin
-true
-end
-| _ -> begin
-false
-end))
-
-let is_Sort = (fun _discr_ -> (match (_discr_) with
-| Sort (_) -> begin
-true
-end
-| _ -> begin
-false
-end))
-
-let ___Array____0 = (fun projectee -> (match (projectee) with
-| Array (_51_10) -> begin
-_51_10
-end))
-
-let ___Arrow____0 = (fun projectee -> (match (projectee) with
-| Arrow (_51_13) -> begin
-_51_13
-end))
-
-let ___Sort____0 = (fun projectee -> (match (projectee) with
-| Sort (_51_16) -> begin
-_51_16
-end))
-
-let rec strSort = (fun x -> (match (x) with
-| Bool_sort -> begin
-"Bool"
-end
-| Int_sort -> begin
-"Int"
-end
-| Kind_sort -> begin
-"Kind"
-end
-| Type_sort -> begin
-"Type"
-end
-| Term_sort -> begin
-"Term"
-end
-| String_sort -> begin
-"String"
-end
-| Ref_sort -> begin
-"Ref"
-end
-| Fuel_sort -> begin
-"Fuel"
-end
-| Array (s1, s2) -> begin
-(let _117_54 = (strSort s1)
-in (let _117_53 = (strSort s2)
-in (FStar_Util.format2 "(Array %s %s)" _117_54 _117_53)))
-end
-| Arrow (s1, s2) -> begin
-(let _117_56 = (strSort s1)
-in (let _117_55 = (strSort s2)
-in (FStar_Util.format2 "(%s -> %s)" _117_56 _117_55)))
-end
-| Sort (s) -> begin
-s
-end))
-
-type op =
-| True
-| False
-| Not
-| And
-| Or
-| Imp
-| Iff
-| Eq
-| LT
-| LTE
-| GT
-| GTE
-| Add
-| Sub
-| Div
-| Mul
-| Minus
-| Mod
-| ITE
-| Var of Prims.string
-
-let is_True = (fun _discr_ -> (match (_discr_) with
-| True -> begin
-true
-end
-| _ -> begin
-false
-end))
-
-let is_False = (fun _discr_ -> (match (_discr_) with
-| False -> begin
-true
-end
-| _ -> begin
-false
-end))
-
-let is_Not = (fun _discr_ -> (match (_discr_) with
-| Not -> begin
-true
-end
-| _ -> begin
-false
-end))
-
-let is_And = (fun _discr_ -> (match (_discr_) with
-| And -> begin
-true
-end
-| _ -> begin
-false
-end))
-
-let is_Or = (fun _discr_ -> (match (_discr_) with
-| Or -> begin
-true
-end
-| _ -> begin
-false
-end))
-
-let is_Imp = (fun _discr_ -> (match (_discr_) with
-| Imp -> begin
-true
-end
-| _ -> begin
-false
-end))
-
-let is_Iff = (fun _discr_ -> (match (_discr_) with
-| Iff -> begin
-true
-end
-| _ -> begin
-false
-end))
-
-let is_Eq = (fun _discr_ -> (match (_discr_) with
-| Eq -> begin
-true
-end
-| _ -> begin
-false
-end))
-
-let is_LT = (fun _discr_ -> (match (_discr_) with
-| LT -> begin
-true
-end
-| _ -> begin
-false
-end))
-
-let is_LTE = (fun _discr_ -> (match (_discr_) with
-| LTE -> begin
-true
-end
-| _ -> begin
-false
-end))
-
-let is_GT = (fun _discr_ -> (match (_discr_) with
-| GT -> begin
-true
-end
-| _ -> begin
-false
-end))
-
-let is_GTE = (fun _discr_ -> (match (_discr_) with
-| GTE -> begin
-true
-end
-| _ -> begin
-false
-end))
-
-let is_Add = (fun _discr_ -> (match (_discr_) with
-| Add -> begin
-true
-end
-| _ -> begin
-false
-end))
-
-let is_Sub = (fun _discr_ -> (match (_discr_) with
-| Sub -> begin
-true
-end
-| _ -> begin
-false
-end))
-
-let is_Div = (fun _discr_ -> (match (_discr_) with
-| Div -> begin
-true
-end
-| _ -> begin
-false
-end))
-
-let is_Mul = (fun _discr_ -> (match (_discr_) with
-| Mul -> begin
-true
-end
-| _ -> begin
-false
-end))
-
-let is_Minus = (fun _discr_ -> (match (_discr_) with
-| Minus -> begin
-true
-end
-| _ -> begin
-false
-end))
-
-let is_Mod = (fun _discr_ -> (match (_discr_) with
-| Mod -> begin
-true
-end
-| _ -> begin
-false
-end))
-
-let is_ITE = (fun _discr_ -> (match (_discr_) with
-| ITE -> begin
-true
-end
-| _ -> begin
-false
-end))
-
-let is_Var = (fun _discr_ -> (match (_discr_) with
-| Var (_) -> begin
-true
-end
-| _ -> begin
-false
-end))
-
-let ___Var____0 = (fun projectee -> (match (projectee) with
-| Var (_51_38) -> begin
-_51_38
-end))
-
-type qop =
-| Forall
-| Exists
-
-let is_Forall = (fun _discr_ -> (match (_discr_) with
-| Forall -> begin
-true
-end
-| _ -> begin
-false
-end))
-
-let is_Exists = (fun _discr_ -> (match (_discr_) with
-| Exists -> begin
-true
-end
-| _ -> begin
-false
-end))
-
-type term' =
-| Integer of Prims.string
-| BoundV of Prims.int
-| FreeV of fv
-| App of (op * term Prims.list)
-| Quant of (qop * pat Prims.list Prims.list * Prims.int Prims.option * sort Prims.list * term) 
- and term =
-{tm : term'; hash : Prims.string; freevars : fvs FStar_Absyn_Syntax.memo} 
- and pat =
-term 
- and fv =
-(Prims.string * sort) 
- and fvs =
-fv Prims.list
-
-let is_Integer = (fun _discr_ -> (match (_discr_) with
-| Integer (_) -> begin
-true
-end
-| _ -> begin
-false
-end))
-
-let is_BoundV = (fun _discr_ -> (match (_discr_) with
-| BoundV (_) -> begin
-true
-end
-| _ -> begin
-false
-end))
-
-let is_FreeV = (fun _discr_ -> (match (_discr_) with
-| FreeV (_) -> begin
-true
-end
-| _ -> begin
-false
-end))
-
-let is_App = (fun _discr_ -> (match (_discr_) with
-| App (_) -> begin
-true
-end
-| _ -> begin
-false
-end))
-
-let is_Quant = (fun _discr_ -> (match (_discr_) with
-| Quant (_) -> begin
-true
-end
-| _ -> begin
-false
-end))
-
-let is_Mkterm = (Obj.magic ((fun _ -> (FStar_All.failwith "Not yet implemented:is_Mkterm"))))
-
-let ___Integer____0 = (fun projectee -> (match (projectee) with
-| Integer (_51_44) -> begin
-_51_44
-end))
-
-let ___BoundV____0 = (fun projectee -> (match (projectee) with
-| BoundV (_51_47) -> begin
-_51_47
-end))
-
-let ___FreeV____0 = (fun projectee -> (match (projectee) with
-| FreeV (_51_50) -> begin
-_51_50
-end))
-
-let ___App____0 = (fun projectee -> (match (projectee) with
-| App (_51_53) -> begin
-_51_53
-end))
-
-let ___Quant____0 = (fun projectee -> (match (projectee) with
-| Quant (_51_56) -> begin
-_51_56
-end))
-
-let fv_eq = (fun x y -> ((Prims.fst x) = (Prims.fst y)))
-
-let fv_sort = (fun x -> (Prims.snd x))
-
-let freevar_eq = (fun x y -> (match ((x.tm, y.tm)) with
-| (FreeV (x), FreeV (y)) -> begin
-(fv_eq x y)
-end
-| _51_69 -> begin
-false
-end))
-
-let freevar_sort = (fun _51_1 -> (match (_51_1) with
-| {tm = FreeV (x); hash = _51_74; freevars = _51_72} -> begin
-(fv_sort x)
-end
-| _51_79 -> begin
-(FStar_All.failwith "impossible")
-end))
-
-let fv_of_term = (fun _51_2 -> (match (_51_2) with
-| {tm = FreeV (fv); hash = _51_84; freevars = _51_82} -> begin
-fv
-end
-| _51_89 -> begin
-(FStar_All.failwith "impossible")
-end))
-
-let rec freevars = (fun t -> (match (t.tm) with
-| (Integer (_)) | (BoundV (_)) -> begin
-[]
-end
-| FreeV (fv) -> begin
-(fv)::[]
-end
-| App (_51_100, tms) -> begin
-(FStar_List.collect freevars tms)
-end
-| Quant (_51_105, _51_107, _51_109, _51_111, t) -> begin
-(freevars t)
-end))
-
-let free_variables = (fun t -> (match ((FStar_ST.read t.freevars)) with
-| Some (b) -> begin
-b
-end
-| None -> begin
-(let fvs = (let _117_189 = (freevars t)
-in (FStar_Util.remove_dups fv_eq _117_189))
-in (let _51_120 = (FStar_ST.op_Colon_Equals t.freevars (Some (fvs)))
-in fvs))
-end))
-
-let qop_to_string = (fun _51_3 -> (match (_51_3) with
-| Forall -> begin
-"forall"
-end
-| Exists -> begin
-"exists"
-end))
-
-let op_to_string = (fun _51_4 -> (match (_51_4) with
-| True -> begin
-"true"
-end
-| False -> begin
-"false"
-end
-| Not -> begin
-"not"
-end
-| And -> begin
-"and"
-end
-| Or -> begin
-"or"
-end
-| Imp -> begin
-"implies"
-end
-| Iff -> begin
-"iff"
-end
-| Eq -> begin
-"="
-end
-| LT -> begin
-"<"
-end
-| LTE -> begin
-"<="
-end
-| GT -> begin
-">"
-end
-| GTE -> begin
-">="
-end
-| Add -> begin
-"+"
-end
-| Sub -> begin
-"-"
-end
-| Div -> begin
-"div"
-end
-| Mul -> begin
-"*"
-end
-| Minus -> begin
-"-"
-end
-| Mod -> begin
-"mod"
-end
-| ITE -> begin
-"ite"
-end
-| Var (s) -> begin
-s
-end))
-
-let weightToSmt = (fun _51_5 -> (match (_51_5) with
-| None -> begin
-""
-end
-| Some (i) -> begin
-(let _117_196 = (FStar_Util.string_of_int i)
-in (FStar_Util.format1 ":weight %s\n" _117_196))
-end))
-
-let rec hash_of_term' = (fun t -> (match (t) with
-| Integer (i) -> begin
-i
-end
-| BoundV (i) -> begin
-(let _117_199 = (FStar_Util.string_of_int i)
-in (Prims.strcat "@" _117_199))
-end
-| FreeV (x) -> begin
-(let _117_200 = (strSort (Prims.snd x))
-in (Prims.strcat (Prims.strcat (Prims.fst x) ":") _117_200))
-end
-| App (op, tms) -> begin
-(let _117_204 = (let _117_203 = (let _117_202 = (FStar_List.map (fun t -> t.hash) tms)
-in (FStar_All.pipe_right _117_202 (FStar_String.concat " ")))
-in (Prims.strcat (Prims.strcat "(" (op_to_string op)) _117_203))
-in (Prims.strcat _117_204 ")"))
-end
-| Quant (qop, pats, wopt, sorts, body) -> begin
-(let _117_212 = (let _117_205 = (FStar_List.map strSort sorts)
-in (FStar_All.pipe_right _117_205 (FStar_String.concat " ")))
-in (let _117_211 = (weightToSmt wopt)
-in (let _117_210 = (let _117_209 = (FStar_All.pipe_right pats (FStar_List.map (fun pats -> (let _117_208 = (FStar_List.map (fun p -> p.hash) pats)
-in (FStar_All.pipe_right _117_208 (FStar_String.concat " "))))))
-in (FStar_All.pipe_right _117_209 (FStar_String.concat "; ")))
-in (FStar_Util.format5 "(%s (%s)(! %s %s %s))" (qop_to_string qop) _117_212 body.hash _117_211 _117_210))))
-end))
-
-let __all_terms = (let _117_213 = (FStar_Util.smap_create 10000)
-in (FStar_ST.alloc _117_213))
-
-let all_terms = (fun _51_172 -> (match (()) with
-| () -> begin
-(FStar_ST.read __all_terms)
-end))
-
-let mk = (fun t -> (let key = (hash_of_term' t)
-in (match ((let _117_218 = (all_terms ())
-in (FStar_Util.smap_try_find _117_218 key))) with
-| Some (tm) -> begin
-tm
-end
-| None -> begin
-(let tm = (let _117_219 = (FStar_Util.mk_ref None)
-in {tm = t; hash = key; freevars = _117_219})
-in (let _51_179 = (let _117_220 = (all_terms ())
-in (FStar_Util.smap_add _117_220 key tm))
-in tm))
-end)))
-
-let mkTrue = (mk (App ((True, []))))
-
-let mkFalse = (mk (App ((False, []))))
-
-let mkInteger = (fun i -> (mk (Integer (i))))
-
-let mkInteger32 = (fun i -> (mkInteger (FStar_Util.string_of_int32 i)))
-
-let mkInteger' = (fun i -> (let _117_227 = (FStar_Util.string_of_int i)
-in (mkInteger _117_227)))
-
-let mkBoundV = (fun i -> (mk (BoundV (i))))
-
-let mkFreeV = (fun x -> (mk (FreeV (x))))
-
-let mkApp' = (fun f -> (mk (App (f))))
-
-let mkApp = (fun _51_189 -> (match (_51_189) with
-| (s, args) -> begin
-(mk (App ((Var (s), args))))
-end))
-
-let mkNot = (fun t -> (match (t.tm) with
-| App (True, _51_193) -> begin
-mkFalse
-end
-| App (False, _51_198) -> begin
-mkTrue
-end
-| _51_202 -> begin
-(mkApp' (Not, (t)::[]))
-end))
-
-let mkAnd = (fun _51_205 -> (match (_51_205) with
-| (t1, t2) -> begin
-(match ((t1.tm, t2.tm)) with
-| (App (True, _51_208), _51_212) -> begin
-t2
-end
-| (_51_215, App (True, _51_218)) -> begin
-t1
-end
-| ((App (False, _), _)) | ((_, App (False, _))) -> begin
-mkFalse
-end
-| (App (And, ts1), App (And, ts2)) -> begin
-(mkApp' (And, (FStar_List.append ts1 ts2)))
-end
-| (_51_248, App (And, ts2)) -> begin
-(mkApp' (And, (t1)::ts2))
-end
-| (App (And, ts1), _51_259) -> begin
-(mkApp' (And, (FStar_List.append ts1 ((t2)::[]))))
-end
-| _51_262 -> begin
-(mkApp' (And, (t1)::(t2)::[]))
-end)
-end))
-
-let mkOr = (fun _51_265 -> (match (_51_265) with
-| (t1, t2) -> begin
-(match ((t1.tm, t2.tm)) with
-| ((App (True, _), _)) | ((_, App (True, _))) -> begin
-mkTrue
-end
-| (App (False, _51_284), _51_288) -> begin
-t2
-end
-| (_51_291, App (False, _51_294)) -> begin
-t1
-end
-| (App (Or, ts1), App (Or, ts2)) -> begin
-(mkApp' (Or, (FStar_List.append ts1 ts2)))
-end
-| (_51_308, App (Or, ts2)) -> begin
-(mkApp' (Or, (t1)::ts2))
-end
-| (App (Or, ts1), _51_319) -> begin
-(mkApp' (Or, (FStar_List.append ts1 ((t2)::[]))))
-end
-| _51_322 -> begin
-(mkApp' (Or, (t1)::(t2)::[]))
-end)
-end))
-
-let mkImp = (fun _51_325 -> (match (_51_325) with
-| (t1, t2) -> begin
-(match ((t1.tm, t2.tm)) with
-| (_51_327, App (True, _51_330)) -> begin
-mkTrue
-end
-| (App (True, _51_336), _51_340) -> begin
-t2
-end
-| (_51_343, App (Imp, t1'::t2'::[])) -> begin
-(let _117_246 = (let _117_245 = (let _117_244 = (mkAnd (t1, t1'))
-in (_117_244)::(t2')::[])
-in (Imp, _117_245))
-in (mkApp' _117_246))
-end
-| _51_352 -> begin
-(mkApp' (Imp, (t1)::(t2)::[]))
-end)
-end))
-
-let mk_bin_op = (fun op _51_356 -> (match (_51_356) with
-| (t1, t2) -> begin
-(mkApp' (op, (t1)::(t2)::[]))
-end))
-
-let mkMinus = (fun t -> (mkApp' (Minus, (t)::[])))
-
-let mkIff = (mk_bin_op Iff)
-
-let mkEq = (mk_bin_op Eq)
-
-let mkLT = (mk_bin_op LT)
-
-let mkLTE = (mk_bin_op LTE)
-
-let mkGT = (mk_bin_op GT)
-
-let mkGTE = (mk_bin_op GTE)
-
-let mkAdd = (mk_bin_op Add)
-
-let mkSub = (mk_bin_op Sub)
-
-let mkDiv = (mk_bin_op Div)
-
-let mkMul = (mk_bin_op Mul)
-
-let mkMod = (mk_bin_op Mod)
-
-let mkITE = (fun _51_361 -> (match (_51_361) with
-| (t1, t2, t3) -> begin
-(match ((t2.tm, t3.tm)) with
-| (App (True, _51_364), App (True, _51_369)) -> begin
-mkTrue
-end
-| (App (True, _51_375), _51_379) -> begin
-(let _117_267 = (let _117_266 = (mkNot t1)
-in (_117_266, t3))
-in (mkImp _117_267))
-end
-| (_51_382, App (True, _51_385)) -> begin
-(mkImp (t1, t2))
-end
-| (_51_390, _51_392) -> begin
-(mkApp' (ITE, (t1)::(t2)::(t3)::[]))
-end)
-end))
-
-let mkCases = (fun t -> (match (t) with
-| [] -> begin
-(FStar_All.failwith "Impos")
-end
-| hd::tl -> begin
-(FStar_List.fold_left (fun out t -> (mkAnd (out, t))) hd tl)
-end))
-
-let mkQuant = (fun _51_406 -> (match (_51_406) with
-| (qop, pats, wopt, vars, body) -> begin
-if ((FStar_List.length vars) = 0) then begin
-body
-end else begin
-(match (body.tm) with
-| App (True, _51_409) -> begin
-body
-end
-| _51_413 -> begin
-(mk (Quant ((qop, pats, wopt, vars, body))))
-end)
-end
-end))
-
-let abstr = (fun fvs t -> (let nvars = (FStar_List.length fvs)
-in (let index_of = (fun fv -> (match ((FStar_Util.try_find_index (fv_eq fv) fvs)) with
-| None -> begin
-None
-end
-| Some (i) -> begin
-Some ((nvars - (i + 1)))
-end))
-in (let rec aux = (fun ix t -> (match ((FStar_ST.read t.freevars)) with
-| Some ([]) -> begin
-t
-end
-| _51_428 -> begin
-(match (t.tm) with
-| (Integer (_)) | (BoundV (_)) -> begin
-t
-end
-| FreeV (x) -> begin
-(match ((index_of x)) with
-| None -> begin
-t
-end
-| Some (i) -> begin
-(mkBoundV (i + ix))
-end)
-end
-| App (op, tms) -> begin
-(let _117_285 = (let _117_284 = (FStar_List.map (aux ix) tms)
-in (op, _117_284))
-in (mkApp' _117_285))
-end
-| Quant (qop, pats, wopt, vars, body) -> begin
-(let n = (FStar_List.length vars)
-in (let _117_288 = (let _117_287 = (FStar_All.pipe_right pats (FStar_List.map (FStar_List.map (aux (ix + n)))))
-in (let _117_286 = (aux (ix + n) body)
-in (qop, _117_287, wopt, vars, _117_286)))
-in (mkQuant _117_288)))
-end)
-end))
-in (aux 0 t)))))
-
-let inst = (fun tms t -> (let n = (FStar_List.length tms)
-in (let rec aux = (fun shift t -> (match (t.tm) with
-| (Integer (_)) | (FreeV (_)) -> begin
-t
-end
-| BoundV (i) -> begin
-if ((0 <= (i - shift)) && ((i - shift) < n)) then begin
-(FStar_List.nth tms (i - shift))
-end else begin
-t
-end
-end
-| App (op, tms) -> begin
-(let _117_298 = (let _117_297 = (FStar_List.map (aux shift) tms)
-in (op, _117_297))
-in (mkApp' _117_298))
-end
-| Quant (qop, pats, wopt, vars, body) -> begin
-(let m = (FStar_List.length vars)
-in (let shift = (shift + m)
-in (let _117_301 = (let _117_300 = (FStar_All.pipe_right pats (FStar_List.map (FStar_List.map (aux shift))))
-in (let _117_299 = (aux shift body)
-in (qop, _117_300, wopt, vars, _117_299)))
-in (mkQuant _117_301))))
-end))
-in (aux 0 t))))
-
-let mkQuant' = (fun _51_484 -> (match (_51_484) with
-| (qop, pats, wopt, vars, body) -> begin
-(let _117_307 = (let _117_306 = (FStar_All.pipe_right pats (FStar_List.map (FStar_List.map (abstr vars))))
-in (let _117_305 = (FStar_List.map fv_sort vars)
-in (let _117_304 = (abstr vars body)
-in (qop, _117_306, wopt, _117_305, _117_304))))
-in (mkQuant _117_307))
-end))
-
-let mkForall'' = (fun _51_489 -> (match (_51_489) with
-| (pats, wopt, sorts, body) -> begin
-(mkQuant (Forall, pats, wopt, sorts, body))
-end))
-
-let mkForall' = (fun _51_494 -> (match (_51_494) with
-| (pats, wopt, vars, body) -> begin
-(mkQuant' (Forall, pats, wopt, vars, body))
-end))
-
-let mkForall = (fun _51_498 -> (match (_51_498) with
-| (pats, vars, body) -> begin
-(mkQuant' (Forall, pats, None, vars, body))
-end))
-
-let mkExists = (fun _51_502 -> (match (_51_502) with
-| (pats, vars, body) -> begin
-(mkQuant' (Exists, pats, None, vars, body))
-end))
-
-type caption =
-Prims.string Prims.option
-
-type binders =
-(Prims.string * sort) Prims.list
-
-type projector =
-(Prims.string * sort)
-
-type constructor_t =
-(Prims.string * projector Prims.list * sort * Prims.int)
-
-type constructors =
-constructor_t Prims.list
-
-type decl =
-| DefPrelude
-| DeclFun of (Prims.string * sort Prims.list * sort * caption)
-| DefineFun of (Prims.string * sort Prims.list * sort * term * caption)
-| Assume of (term * caption)
-| Caption of Prims.string
-| Eval of term
-| Echo of Prims.string
-| Push
-| Pop
-| CheckSat
-
-let is_DefPrelude = (fun _discr_ -> (match (_discr_) with
-| DefPrelude -> begin
-true
-end
-| _ -> begin
-false
-end))
-
-let is_DeclFun = (fun _discr_ -> (match (_discr_) with
-| DeclFun (_) -> begin
-true
-end
-| _ -> begin
-false
-end))
-
-let is_DefineFun = (fun _discr_ -> (match (_discr_) with
-| DefineFun (_) -> begin
-true
-end
-| _ -> begin
-false
-end))
-
-let is_Assume = (fun _discr_ -> (match (_discr_) with
-| Assume (_) -> begin
-true
-end
-| _ -> begin
-false
-end))
-
-let is_Caption = (fun _discr_ -> (match (_discr_) with
-| Caption (_) -> begin
-true
-end
-| _ -> begin
-false
-end))
-
-let is_Eval = (fun _discr_ -> (match (_discr_) with
-| Eval (_) -> begin
-true
-end
-| _ -> begin
-false
-end))
-
-let is_Echo = (fun _discr_ -> (match (_discr_) with
-| Echo (_) -> begin
-true
-end
-| _ -> begin
-false
-end))
-
-let is_Push = (fun _discr_ -> (match (_discr_) with
-| Push -> begin
-true
-end
-| _ -> begin
-false
-end))
-
-let is_Pop = (fun _discr_ -> (match (_discr_) with
-| Pop -> begin
-true
-end
-| _ -> begin
-false
-end))
-
-let is_CheckSat = (fun _discr_ -> (match (_discr_) with
-| CheckSat -> begin
-true
-end
-| _ -> begin
-false
-end))
-
-let ___DeclFun____0 = (fun projectee -> (match (projectee) with
 | DeclFun (_51_505) -> begin
 _51_505
 end))
@@ -2590,98 +1041,98 @@
 
 let mkDefineFun = (fun _51_526 -> (match (_51_526) with
 | (nm, vars, s, tm, c) -> begin
-(let _117_408 = (let _117_407 = (FStar_List.map fv_sort vars)
-in (let _117_406 = (abstr vars tm)
-in (nm, _117_407, s, _117_406, c)))
-in DefineFun (_117_408))
-end))
-
-let constr_id_of_sort = (fun sort -> (let _117_411 = (strSort sort)
-in (FStar_Util.format1 "%s_constr_id" _117_411)))
+(let _118_408 = (let _118_407 = (FStar_List.map fv_sort vars)
+in (let _118_406 = (abstr vars tm)
+in (nm, _118_407, s, _118_406, c)))
+in DefineFun (_118_408))
+end))
+
+let constr_id_of_sort = (fun sort -> (let _118_411 = (strSort sort)
+in (FStar_Util.format1 "%s_constr_id" _118_411)))
 
 let fresh_token = (fun _51_530 id -> (match (_51_530) with
 | (tok_name, sort) -> begin
-(let _117_424 = (let _117_423 = (let _117_422 = (let _117_421 = (mkInteger' id)
-in (let _117_420 = (let _117_419 = (let _117_418 = (constr_id_of_sort sort)
-in (let _117_417 = (let _117_416 = (mkApp (tok_name, []))
-in (_117_416)::[])
-in (_117_418, _117_417)))
-in (mkApp _117_419))
-in (_117_421, _117_420)))
-in (mkEq _117_422))
-in (_117_423, Some ("fresh token")))
-in Assume (_117_424))
+(let _118_424 = (let _118_423 = (let _118_422 = (let _118_421 = (mkInteger' id)
+in (let _118_420 = (let _118_419 = (let _118_418 = (constr_id_of_sort sort)
+in (let _118_417 = (let _118_416 = (mkApp (tok_name, []))
+in (_118_416)::[])
+in (_118_418, _118_417)))
+in (mkApp _118_419))
+in (_118_421, _118_420)))
+in (mkEq _118_422))
+in (_118_423, Some ("fresh token")))
+in Assume (_118_424))
 end))
 
 let constructor_to_decl = (fun _51_536 -> (match (_51_536) with
 | (name, projectors, sort, id) -> begin
 (let id = (FStar_Util.string_of_int id)
-in (let cdecl = (let _117_428 = (let _117_427 = (FStar_All.pipe_right projectors (FStar_List.map Prims.snd))
-in (name, _117_427, sort, Some ("Constructor")))
-in DeclFun (_117_428))
+in (let cdecl = (let _118_428 = (let _118_427 = (FStar_All.pipe_right projectors (FStar_List.map Prims.snd))
+in (name, _118_427, sort, Some ("Constructor")))
+in DeclFun (_118_428))
 in (let n_bvars = (FStar_List.length projectors)
-in (let bvar_name = (fun i -> (let _117_431 = (FStar_Util.string_of_int i)
-in (Prims.strcat "x_" _117_431)))
+in (let bvar_name = (fun i -> (let _118_431 = (FStar_Util.string_of_int i)
+in (Prims.strcat "x_" _118_431)))
 in (let bvar_index = (fun i -> (n_bvars - (i + 1)))
-in (let bvar = (fun i s -> (let _117_439 = (let _117_438 = (bvar_name i)
-in (_117_438, s))
-in (mkFreeV _117_439)))
+in (let bvar = (fun i s -> (let _118_439 = (let _118_438 = (bvar_name i)
+in (_118_438, s))
+in (mkFreeV _118_439)))
 in (let bvars = (FStar_All.pipe_right projectors (FStar_List.mapi (fun i _51_551 -> (match (_51_551) with
 | (_51_549, s) -> begin
 (bvar i s)
 end))))
 in (let bvar_names = (FStar_List.map fv_of_term bvars)
 in (let capp = (mkApp (name, bvars))
-in (let cid_app = (let _117_443 = (let _117_442 = (constr_id_of_sort sort)
-in (_117_442, (capp)::[]))
-in (mkApp _117_443))
-in (let cid = (let _117_449 = (let _117_448 = (let _117_447 = (let _117_446 = (let _117_445 = (let _117_444 = (mkInteger id)
-in (_117_444, cid_app))
-in (mkEq _117_445))
-in (((capp)::[])::[], bvar_names, _117_446))
-in (mkForall _117_447))
-in (_117_448, Some ("Constructor distinct")))
-in Assume (_117_449))
+in (let cid_app = (let _118_443 = (let _118_442 = (constr_id_of_sort sort)
+in (_118_442, (capp)::[]))
+in (mkApp _118_443))
+in (let cid = (let _118_449 = (let _118_448 = (let _118_447 = (let _118_446 = (let _118_445 = (let _118_444 = (mkInteger id)
+in (_118_444, cid_app))
+in (mkEq _118_445))
+in (((capp)::[])::[], bvar_names, _118_446))
+in (mkForall _118_447))
+in (_118_448, Some ("Constructor distinct")))
+in Assume (_118_449))
 in (let disc_name = (Prims.strcat "is-" name)
 in (let xfv = ("x", sort)
 in (let xx = (mkFreeV xfv)
-in (let disc_eq = (let _117_454 = (let _117_453 = (let _117_451 = (let _117_450 = (constr_id_of_sort sort)
-in (_117_450, (xx)::[]))
-in (mkApp _117_451))
-in (let _117_452 = (mkInteger id)
-in (_117_453, _117_452)))
-in (mkEq _117_454))
+in (let disc_eq = (let _118_454 = (let _118_453 = (let _118_451 = (let _118_450 = (constr_id_of_sort sort)
+in (_118_450, (xx)::[]))
+in (mkApp _118_451))
+in (let _118_452 = (mkInteger id)
+in (_118_453, _118_452)))
+in (mkEq _118_454))
 in (let proj_terms = (FStar_All.pipe_right projectors (FStar_List.map (fun _51_563 -> (match (_51_563) with
 | (proj, s) -> begin
 (mkApp (proj, (xx)::[]))
 end))))
-in (let disc_inv_body = (let _117_457 = (let _117_456 = (mkApp (name, proj_terms))
-in (xx, _117_456))
-in (mkEq _117_457))
+in (let disc_inv_body = (let _118_457 = (let _118_456 = (mkApp (name, proj_terms))
+in (xx, _118_456))
+in (mkEq _118_457))
 in (let disc_ax = (mkAnd (disc_eq, disc_inv_body))
 in (let disc = (mkDefineFun (disc_name, (xfv)::[], Bool_sort, disc_ax, Some ("Discriminator definition")))
-in (let projs = (let _117_468 = (FStar_All.pipe_right projectors (FStar_List.mapi (fun i _51_571 -> (match (_51_571) with
+in (let projs = (let _118_468 = (FStar_All.pipe_right projectors (FStar_List.mapi (fun i _51_571 -> (match (_51_571) with
 | (name, s) -> begin
 (let cproj_app = (mkApp (name, (capp)::[]))
-in (let _117_467 = (let _117_466 = (let _117_465 = (let _117_464 = (let _117_463 = (let _117_462 = (let _117_461 = (let _117_460 = (bvar i s)
-in (cproj_app, _117_460))
-in (mkEq _117_461))
-in (((capp)::[])::[], bvar_names, _117_462))
-in (mkForall _117_463))
-in (_117_464, Some ("Projection inverse")))
-in Assume (_117_465))
-in (_117_466)::[])
-in (DeclFun ((name, (sort)::[], s, Some ("Projector"))))::_117_467))
+in (let _118_467 = (let _118_466 = (let _118_465 = (let _118_464 = (let _118_463 = (let _118_462 = (let _118_461 = (let _118_460 = (bvar i s)
+in (cproj_app, _118_460))
+in (mkEq _118_461))
+in (((capp)::[])::[], bvar_names, _118_462))
+in (mkForall _118_463))
+in (_118_464, Some ("Projection inverse")))
+in Assume (_118_465))
+in (_118_466)::[])
+in (DeclFun ((name, (sort)::[], s, Some ("Projector"))))::_118_467))
 end))))
-in (FStar_All.pipe_right _117_468 FStar_List.flatten))
-in (let _117_475 = (let _117_471 = (let _117_470 = (let _117_469 = (FStar_Util.format1 "<start constructor %s>" name)
-in Caption (_117_469))
-in (_117_470)::(cdecl)::(cid)::projs)
-in (FStar_List.append _117_471 ((disc)::[])))
-in (let _117_474 = (let _117_473 = (let _117_472 = (FStar_Util.format1 "</end constructor %s>" name)
-in Caption (_117_472))
-in (_117_473)::[])
-in (FStar_List.append _117_475 _117_474)))))))))))))))))))))))
+in (FStar_All.pipe_right _118_468 FStar_List.flatten))
+in (let _118_475 = (let _118_471 = (let _118_470 = (let _118_469 = (FStar_Util.format1 "<start constructor %s>" name)
+in Caption (_118_469))
+in (_118_470)::(cdecl)::(cid)::projs)
+in (FStar_List.append _118_471 ((disc)::[])))
+in (let _118_474 = (let _118_473 = (let _118_472 = (FStar_Util.format1 "</end constructor %s>" name)
+in Caption (_118_472))
+in (_118_473)::[])
+in (FStar_List.append _118_475 _118_474)))))))))))))))))))))))
 end))
 
 let name_binders_inner = (fun outer_names start sorts -> (let _51_593 = (FStar_All.pipe_right sorts (FStar_List.fold_left (fun _51_580 s -> (match (_51_580) with
@@ -2696,11 +1147,11 @@
 | _51_585 -> begin
 "@u"
 end)
-in (let nm = (let _117_484 = (FStar_Util.string_of_int n)
-in (Prims.strcat prefix _117_484))
+in (let nm = (let _118_484 = (FStar_Util.string_of_int n)
+in (Prims.strcat prefix _118_484))
 in (let names = ((nm, s))::names
-in (let b = (let _117_485 = (strSort s)
-in (FStar_Util.format2 "(%s %s)" nm _117_485))
+in (let b = (let _118_485 = (strSort s)
+in (FStar_Util.format2 "(%s %s)" nm _118_485))
 in (names, (b)::binders, (n + 1))))))
 end)) (outer_names, [], start)))
 in (match (_51_593) with
@@ -2719,8 +1170,8 @@
 i
 end
 | BoundV (i) -> begin
-(let _117_496 = (FStar_List.nth names i)
-in (FStar_All.pipe_right _117_496 Prims.fst))
+(let _118_496 = (FStar_List.nth names i)
+in (FStar_All.pipe_right _118_496 Prims.fst))
 end
 | FreeV (x) -> begin
 (Prims.fst x)
@@ -2729,9 +1180,9 @@
 (op_to_string op)
 end
 | App (op, tms) -> begin
-(let _117_498 = (let _117_497 = (FStar_List.map (aux n names) tms)
-in (FStar_All.pipe_right _117_497 (FStar_String.concat "\n")))
-in (FStar_Util.format2 "(%s %s)" (op_to_string op) _117_498))
+(let _118_498 = (let _118_497 = (FStar_List.map (aux n names) tms)
+in (FStar_All.pipe_right _118_497 (FStar_String.concat "\n")))
+in (FStar_Util.format2 "(%s %s)" (op_to_string op) _118_498))
 end
 | Quant (qop, pats, wopt, sorts, body) -> begin
 (let _51_628 = (name_binders_inner names n sorts)
@@ -2743,21 +1194,21 @@
 ""
 end
 | _51_634 -> begin
-(let _117_504 = (FStar_All.pipe_right pats (FStar_List.map (fun pats -> (let _117_503 = (let _117_502 = (FStar_List.map (fun p -> (let _117_501 = (aux n names p)
-in (FStar_Util.format1 "%s" _117_501))) pats)
-in (FStar_String.concat " " _117_502))
-in (FStar_Util.format1 "\n:pattern (%s)" _117_503)))))
-in (FStar_All.pipe_right _117_504 (FStar_String.concat "\n")))
+(let _118_504 = (FStar_All.pipe_right pats (FStar_List.map (fun pats -> (let _118_503 = (let _118_502 = (FStar_List.map (fun p -> (let _118_501 = (aux n names p)
+in (FStar_Util.format1 "%s" _118_501))) pats)
+in (FStar_String.concat " " _118_502))
+in (FStar_Util.format1 "\n:pattern (%s)" _118_503)))))
+in (FStar_All.pipe_right _118_504 (FStar_String.concat "\n")))
 end)
 in (match ((pats, wopt)) with
 | (([]::[], None)) | (([], None)) -> begin
-(let _117_505 = (aux n names body)
-in (FStar_Util.format3 "(%s (%s)\n %s);;no pats\n" (qop_to_string qop) binders _117_505))
+(let _118_505 = (aux n names body)
+in (FStar_Util.format3 "(%s (%s)\n %s);;no pats\n" (qop_to_string qop) binders _118_505))
 end
 | _51_646 -> begin
-(let _117_507 = (aux n names body)
-in (let _117_506 = (weightToSmt wopt)
-in (FStar_Util.format5 "(%s (%s)\n (! %s\n %s %s))" (qop_to_string qop) binders _117_507 _117_506 pats_str)))
+(let _118_507 = (aux n names body)
+in (let _118_506 = (weightToSmt wopt)
+in (FStar_Util.format5 "(%s (%s)\n (! %s\n %s %s))" (qop_to_string qop) binders _118_507 _118_506 pats_str)))
 end)))
 end))
 end))
@@ -2787,41 +1238,41 @@
 (mkPrelude z3options)
 end
 | Caption (c) -> begin
-(let _117_516 = (FStar_All.pipe_right (FStar_Util.splitlines c) (fun _51_7 -> (match (_51_7) with
+(let _118_516 = (FStar_All.pipe_right (FStar_Util.splitlines c) (fun _51_7 -> (match (_51_7) with
 | [] -> begin
 ""
 end
 | h::t -> begin
 h
 end)))
-in (FStar_Util.format1 "\n; %s" _117_516))
+in (FStar_Util.format1 "\n; %s" _118_516))
 end
 | DeclFun (f, argsorts, retsort, c) -> begin
 (let l = (FStar_List.map strSort argsorts)
-in (let _117_518 = (caption_to_string c)
-in (let _117_517 = (strSort retsort)
-in (FStar_Util.format4 "%s(declare-fun %s (%s) %s)" _117_518 f (FStar_String.concat " " l) _117_517))))
+in (let _118_518 = (caption_to_string c)
+in (let _118_517 = (strSort retsort)
+in (FStar_Util.format4 "%s(declare-fun %s (%s) %s)" _118_518 f (FStar_String.concat " " l) _118_517))))
 end
 | DefineFun (f, arg_sorts, retsort, body, c) -> begin
 (let _51_684 = (name_binders arg_sorts)
 in (match (_51_684) with
 | (names, binders) -> begin
-(let body = (let _117_519 = (FStar_List.map mkFreeV names)
-in (inst _117_519 body))
-in (let _117_522 = (caption_to_string c)
-in (let _117_521 = (strSort retsort)
-in (let _117_520 = (termToSmt body)
-in (FStar_Util.format5 "%s(define-fun %s (%s) %s\n %s)" _117_522 f (FStar_String.concat " " binders) _117_521 _117_520)))))
+(let body = (let _118_519 = (FStar_List.map mkFreeV names)
+in (inst _118_519 body))
+in (let _118_522 = (caption_to_string c)
+in (let _118_521 = (strSort retsort)
+in (let _118_520 = (termToSmt body)
+in (FStar_Util.format5 "%s(define-fun %s (%s) %s\n %s)" _118_522 f (FStar_String.concat " " binders) _118_521 _118_520)))))
 end))
 end
 | Assume (t, c) -> begin
-(let _117_524 = (caption_to_string c)
-in (let _117_523 = (termToSmt t)
-in (FStar_Util.format2 "%s(assert %s)" _117_524 _117_523)))
+(let _118_524 = (caption_to_string c)
+in (let _118_523 = (termToSmt t)
+in (FStar_Util.format2 "%s(assert %s)" _118_524 _118_523)))
 end
 | Eval (t) -> begin
-(let _117_525 = (termToSmt t)
-in (FStar_Util.format1 "(eval %s)" _117_525))
+(let _118_525 = (termToSmt t)
+in (FStar_Util.format1 "(eval %s)" _118_525))
 end
 | Echo (s) -> begin
 (FStar_Util.format1 "(echo \"%s\")" s)
@@ -2837,32 +1288,32 @@
 end))
 and mkPrelude = (fun z3options -> (let basic = (Prims.strcat z3options "(declare-sort Ref)\n(declare-fun Ref_constr_id (Ref) Int)\n\n(declare-sort String)\n(declare-fun String_constr_id (String) Int)\n\n(declare-sort Kind)\n(declare-fun Kind_constr_id (Kind) Int)\n\n(declare-sort Type)\n(declare-fun Type_constr_id (Type) Int)\n\n(declare-sort Term)\n(declare-fun Term_constr_id (Term) Int)\n(declare-datatypes () ((Fuel \n(ZFuel) \n(SFuel (prec Fuel)))))\n(declare-fun MaxIFuel () Fuel)\n(declare-fun MaxFuel () Fuel)\n(declare-fun PreKind (Type) Kind)\n(declare-fun PreType (Term) Type)\n(declare-fun Valid (Type) Bool)\n(declare-fun HasKind (Type Kind) Bool)\n(declare-fun HasTypeFuel (Fuel Term Type) Bool)\n(define-fun HasTypeZ ((x Term) (t Type)) Bool\n(HasTypeFuel ZFuel x t))\n(define-fun HasType ((x Term) (t Type)) Bool\n(HasTypeFuel MaxIFuel x t))\n;;fuel irrelevance\n(assert (forall ((f Fuel) (x Term) (t Type))\n(! (= (HasTypeFuel (SFuel f) x t)\n(HasTypeZ x t))\n:pattern ((HasTypeFuel (SFuel f) x t)))))\n(define-fun  IsTyped ((x Term)) Bool\n(exists ((t Type)) (HasTypeZ x t)))\n(declare-fun ApplyEF (Term Fuel) Term)\n(declare-fun ApplyEE (Term Term) Term)\n(declare-fun ApplyET (Term Type) Term)\n(declare-fun ApplyTE (Type Term) Type)\n(declare-fun ApplyTT (Type Type) Type)\n(declare-fun Rank (Term) Int)\n(declare-fun Closure (Term) Term)\n(declare-fun ConsTerm (Term Term) Term)\n(declare-fun ConsType (Type Term) Term)\n(declare-fun ConsFuel (Fuel Term) Term)\n(declare-fun Precedes (Term Term) Type)\n(assert (forall ((t Type))\n(! (implies (exists ((e Term)) (HasType e t))\n(Valid t))\n:pattern ((Valid t)))))\n(assert (forall ((t1 Term) (t2 Term))\n(! (iff (Valid (Precedes t1 t2)) \n(< (Rank t1) (Rank t2)))\n:pattern ((Precedes t1 t2)))))\n(define-fun Prims.Precedes ((a Type) (b Type) (t1 Term) (t2 Term)) Type\n(Precedes t1 t2))\n")
 in (let constrs = (("String_const", (("String_const_proj_0", Int_sort))::[], String_sort, 0))::(("Kind_type", [], Kind_sort, 0))::(("Kind_arrow", (("Kind_arrow_id", Int_sort))::[], Kind_sort, 1))::(("Kind_uvar", (("Kind_uvar_fst", Int_sort))::[], Kind_sort, 2))::(("Typ_fun", (("Typ_fun_id", Int_sort))::[], Type_sort, 1))::(("Typ_app", (("Typ_app_fst", Type_sort))::(("Typ_app_snd", Type_sort))::[], Type_sort, 2))::(("Typ_dep", (("Typ_dep_fst", Type_sort))::(("Typ_dep_snd", Term_sort))::[], Type_sort, 3))::(("Typ_uvar", (("Typ_uvar_fst", Int_sort))::[], Type_sort, 4))::(("Term_unit", [], Term_sort, 0))::(("BoxInt", (("BoxInt_proj_0", Int_sort))::[], Term_sort, 1))::(("BoxBool", (("BoxBool_proj_0", Bool_sort))::[], Term_sort, 2))::(("BoxString", (("BoxString_proj_0", String_sort))::[], Term_sort, 3))::(("BoxRef", (("BoxRef_proj_0", Ref_sort))::[], Term_sort, 4))::(("Exp_uvar", (("Exp_uvar_fst", Int_sort))::[], Term_sort, 5))::(("LexCons", (("LexCons_0", Term_sort))::(("LexCons_1", Term_sort))::[], Term_sort, 6))::[]
-in (let bcons = (let _117_528 = (let _117_527 = (FStar_All.pipe_right constrs (FStar_List.collect constructor_to_decl))
-in (FStar_All.pipe_right _117_527 (FStar_List.map (declToSmt z3options))))
-in (FStar_All.pipe_right _117_528 (FStar_String.concat "\n")))
+in (let bcons = (let _118_528 = (let _118_527 = (FStar_All.pipe_right constrs (FStar_List.collect constructor_to_decl))
+in (FStar_All.pipe_right _118_527 (FStar_List.map (declToSmt z3options))))
+in (FStar_All.pipe_right _118_528 (FStar_String.concat "\n")))
 in (let lex_ordering = "\n(define-fun is-Prims.LexCons ((t Term)) Bool \n(is-LexCons t))\n(assert (forall ((x1 Term) (x2 Term) (y1 Term) (y2 Term))\n(iff (Valid (Precedes (LexCons x1 x2) (LexCons y1 y2)))\n(or (Valid (Precedes x1 y1))\n(and (= x1 y1)\n(Valid (Precedes x2 y2)))))))\n"
 in (Prims.strcat (Prims.strcat basic bcons) lex_ordering))))))
 
 let mk_Kind_type = (mkApp ("Kind_type", []))
 
-let mk_Kind_uvar = (fun i -> (let _117_533 = (let _117_532 = (let _117_531 = (mkInteger' i)
-in (_117_531)::[])
-in ("Kind_uvar", _117_532))
-in (mkApp _117_533)))
+let mk_Kind_uvar = (fun i -> (let _118_533 = (let _118_532 = (let _118_531 = (mkInteger' i)
+in (_118_531)::[])
+in ("Kind_uvar", _118_532))
+in (mkApp _118_533)))
 
 let mk_Typ_app = (fun t1 t2 -> (mkApp ("Typ_app", (t1)::(t2)::[])))
 
 let mk_Typ_dep = (fun t1 t2 -> (mkApp ("Typ_dep", (t1)::(t2)::[])))
 
-let mk_Typ_uvar = (fun i -> (let _117_546 = (let _117_545 = (let _117_544 = (mkInteger' i)
-in (_117_544)::[])
-in ("Typ_uvar", _117_545))
-in (mkApp _117_546)))
-
-let mk_Exp_uvar = (fun i -> (let _117_551 = (let _117_550 = (let _117_549 = (mkInteger' i)
-in (_117_549)::[])
-in ("Exp_uvar", _117_550))
-in (mkApp _117_551)))
+let mk_Typ_uvar = (fun i -> (let _118_546 = (let _118_545 = (let _118_544 = (mkInteger' i)
+in (_118_544)::[])
+in ("Typ_uvar", _118_545))
+in (mkApp _118_546)))
+
+let mk_Exp_uvar = (fun i -> (let _118_551 = (let _118_550 = (let _118_549 = (mkInteger' i)
+in (_118_549)::[])
+in ("Exp_uvar", _118_550))
+in (mkApp _118_551)))
 
 let mk_Term_unit = (mkApp ("Term_unit", []))
 
@@ -2925,48 +1376,48 @@
 (mkEq (t1, t2))
 end
 | App (Var ("Prims.b2t"), {tm = App (Var ("Prims.op_disEquality"), _51_766::t1::t2::[]); hash = _51_760; freevars = _51_758}::[]) -> begin
-(let _117_582 = (mkEq (t1, t2))
-in (mkNot _117_582))
+(let _118_582 = (mkEq (t1, t2))
+in (mkNot _118_582))
 end
 | App (Var ("Prims.b2t"), {tm = App (Var ("Prims.op_LessThanOrEqual"), t1::t2::[]); hash = _51_779; freevars = _51_777}::[]) -> begin
-(let _117_585 = (let _117_584 = (unboxInt t1)
-in (let _117_583 = (unboxInt t2)
-in (_117_584, _117_583)))
-in (mkLTE _117_585))
+(let _118_585 = (let _118_584 = (unboxInt t1)
+in (let _118_583 = (unboxInt t2)
+in (_118_584, _118_583)))
+in (mkLTE _118_585))
 end
 | App (Var ("Prims.b2t"), {tm = App (Var ("Prims.op_LessThan"), t1::t2::[]); hash = _51_796; freevars = _51_794}::[]) -> begin
-(let _117_588 = (let _117_587 = (unboxInt t1)
-in (let _117_586 = (unboxInt t2)
-in (_117_587, _117_586)))
-in (mkLT _117_588))
+(let _118_588 = (let _118_587 = (unboxInt t1)
+in (let _118_586 = (unboxInt t2)
+in (_118_587, _118_586)))
+in (mkLT _118_588))
 end
 | App (Var ("Prims.b2t"), {tm = App (Var ("Prims.op_GreaterThanOrEqual"), t1::t2::[]); hash = _51_813; freevars = _51_811}::[]) -> begin
-(let _117_591 = (let _117_590 = (unboxInt t1)
-in (let _117_589 = (unboxInt t2)
-in (_117_590, _117_589)))
-in (mkGTE _117_591))
+(let _118_591 = (let _118_590 = (unboxInt t1)
+in (let _118_589 = (unboxInt t2)
+in (_118_590, _118_589)))
+in (mkGTE _118_591))
 end
 | App (Var ("Prims.b2t"), {tm = App (Var ("Prims.op_GreaterThan"), t1::t2::[]); hash = _51_830; freevars = _51_828}::[]) -> begin
-(let _117_594 = (let _117_593 = (unboxInt t1)
-in (let _117_592 = (unboxInt t2)
-in (_117_593, _117_592)))
-in (mkGT _117_594))
+(let _118_594 = (let _118_593 = (unboxInt t1)
+in (let _118_592 = (unboxInt t2)
+in (_118_593, _118_592)))
+in (mkGT _118_594))
 end
 | App (Var ("Prims.b2t"), {tm = App (Var ("Prims.op_AmpAmp"), t1::t2::[]); hash = _51_847; freevars = _51_845}::[]) -> begin
-(let _117_597 = (let _117_596 = (unboxBool t1)
-in (let _117_595 = (unboxBool t2)
-in (_117_596, _117_595)))
-in (mkAnd _117_597))
+(let _118_597 = (let _118_596 = (unboxBool t1)
+in (let _118_595 = (unboxBool t2)
+in (_118_596, _118_595)))
+in (mkAnd _118_597))
 end
 | App (Var ("Prims.b2t"), {tm = App (Var ("Prims.op_BarBar"), t1::t2::[]); hash = _51_864; freevars = _51_862}::[]) -> begin
-(let _117_600 = (let _117_599 = (unboxBool t1)
-in (let _117_598 = (unboxBool t2)
-in (_117_599, _117_598)))
-in (mkOr _117_600))
+(let _118_600 = (let _118_599 = (unboxBool t1)
+in (let _118_598 = (unboxBool t2)
+in (_118_599, _118_598)))
+in (mkOr _118_600))
 end
 | App (Var ("Prims.b2t"), {tm = App (Var ("Prims.op_Negation"), t::[]); hash = _51_881; freevars = _51_879}::[]) -> begin
-(let _117_601 = (unboxBool t)
-in (mkNot _117_601))
+(let _118_601 = (unboxBool t)
+in (mkNot _118_601))
 end
 | App (Var ("Prims.b2t"), t::[]) -> begin
 (unboxBool t)
@@ -3013,23 +1464,23 @@
 
 let mk_ApplyEF = (fun e f -> (mkApp ("ApplyEF", (e)::(f)::[])))
 
-let mk_String_const = (fun i -> (let _117_660 = (let _117_659 = (let _117_658 = (mkInteger' i)
-in (_117_658)::[])
-in ("String_const", _117_659))
-in (mkApp _117_660)))
-
-let mk_Precedes = (fun x1 x2 -> (let _117_665 = (mkApp ("Precedes", (x1)::(x2)::[]))
-in (FStar_All.pipe_right _117_665 mk_Valid)))
+let mk_String_const = (fun i -> (let _118_660 = (let _118_659 = (let _118_658 = (mkInteger' i)
+in (_118_658)::[])
+in ("String_const", _118_659))
+in (mkApp _118_660)))
+
+let mk_Precedes = (fun x1 x2 -> (let _118_665 = (mkApp ("Precedes", (x1)::(x2)::[]))
+in (FStar_All.pipe_right _118_665 mk_Valid)))
 
 let mk_LexCons = (fun x1 x2 -> (mkApp ("LexCons", (x1)::(x2)::[])))
 
 let rec n_fuel = (fun n -> if (n = 0) then begin
 (mkApp ("ZFuel", []))
 end else begin
-(let _117_674 = (let _117_673 = (let _117_672 = (n_fuel (n - 1))
-in (_117_672)::[])
-in ("SFuel", _117_673))
-in (mkApp _117_674))
+(let _118_674 = (let _118_673 = (let _118_672 = (n_fuel (n - 1))
+in (_118_672)::[])
+in ("SFuel", _118_673))
+in (mkApp _118_674))
 end)
 
 let fuel_2 = (n_fuel 2)
@@ -3038,8 +1489,8 @@
 
 let mk_and_opt = (fun p1 p2 -> (match ((p1, p2)) with
 | (Some (p1), Some (p2)) -> begin
-(let _117_679 = (mkAnd (p1, p2))
-in Some (_117_679))
+(let _118_679 = (mkAnd (p1, p2))
+in Some (_118_679))
 end
 | ((Some (p), None)) | ((None, Some (p))) -> begin
 Some (p)
@@ -3071,28 +1522,26 @@
 (FStar_Util.format1 "Integer %s" n)
 end
 | BoundV (n) -> begin
-(let _117_696 = (FStar_Util.string_of_int n)
-in (FStar_Util.format1 "BoundV %s" _117_696))
+(let _118_696 = (FStar_Util.string_of_int n)
+in (FStar_Util.format1 "BoundV %s" _118_696))
 end
 | FreeV (fv) -> begin
 (FStar_Util.format1 "FreeV %s" (Prims.fst fv))
 end
 | App (op, l) -> begin
-(let _117_697 = (print_smt_term_list l)
-in (FStar_Util.format2 "App %s [ %s ]" (op_to_string op) _117_697))
+(let _118_697 = (print_smt_term_list l)
+in (FStar_Util.format2 "App %s [ %s ]" (op_to_string op) _118_697))
 end
 | Quant (qop, l, _51_984, _51_986, t) -> begin
-(let _117_699 = (print_smt_term_list_list l)
-in (let _117_698 = (print_smt_term t)
-in (FStar_Util.format3 "Quant %s %s %s" (qop_to_string qop) _117_699 _117_698)))
-end))
-and print_smt_term_list = (fun l -> (FStar_List.fold_left (fun s t -> (let _117_703 = (print_smt_term t)
-in (Prims.strcat (Prims.strcat s "; ") _117_703))) "" l))
-and print_smt_term_list_list = (fun l -> (FStar_List.fold_left (fun s l -> (let _117_708 = (let _117_707 = (print_smt_term_list l)
-in (Prims.strcat (Prims.strcat s "; [ ") _117_707))
-in (Prims.strcat _117_708 " ] "))) "" l))
-
-
-
-
->>>>>>> bbfa8f20
+(let _118_699 = (print_smt_term_list_list l)
+in (let _118_698 = (print_smt_term t)
+in (FStar_Util.format3 "Quant %s %s %s" (qop_to_string qop) _118_699 _118_698)))
+end))
+and print_smt_term_list = (fun l -> (FStar_List.fold_left (fun s t -> (let _118_703 = (print_smt_term t)
+in (Prims.strcat (Prims.strcat s "; ") _118_703))) "" l))
+and print_smt_term_list_list = (fun l -> (FStar_List.fold_left (fun s l -> (let _118_708 = (let _118_707 = (print_smt_term_list l)
+in (Prims.strcat (Prims.strcat s "; [ ") _118_707))
+in (Prims.strcat _118_708 " ] "))) "" l))
+
+
+
