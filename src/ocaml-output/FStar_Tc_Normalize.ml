--- conflicted
+++ resolved
@@ -220,33 +220,18 @@
 
 let rec subst_of_env' : environment  ->  (((FStar_Absyn_Syntax.typ', (FStar_Absyn_Syntax.knd', Prims.unit) FStar_Absyn_Syntax.syntax) FStar_Absyn_Syntax.syntax FStar_Absyn_Syntax.bvdef * (FStar_Absyn_Syntax.typ', (FStar_Absyn_Syntax.knd', Prims.unit) FStar_Absyn_Syntax.syntax) FStar_Absyn_Syntax.syntax), ((FStar_Absyn_Syntax.exp', (FStar_Absyn_Syntax.typ', (FStar_Absyn_Syntax.knd', Prims.unit) FStar_Absyn_Syntax.syntax) FStar_Absyn_Syntax.syntax) FStar_Absyn_Syntax.syntax FStar_Absyn_Syntax.bvdef * (FStar_Absyn_Syntax.exp', (FStar_Absyn_Syntax.typ', (FStar_Absyn_Syntax.knd', Prims.unit) FStar_Absyn_Syntax.syntax) FStar_Absyn_Syntax.syntax) FStar_Absyn_Syntax.syntax)) FStar_Util.either Prims.list = (fun env -> (fold_env env (fun _44_67 v acc -> (match (v) with
 | T (a, (t, env')) -> begin
-<<<<<<< HEAD
-(let _142_113 = (let _142_112 = (let _142_111 = (let _142_110 = (subst_of_env' env')
-in (FStar_Absyn_Util.subst_typ _142_110 t))
-in ((a), (_142_111)))
-in FStar_Util.Inl (_142_112))
-in (_142_113)::acc)
+(let _143_113 = (let _143_112 = (let _143_111 = (let _143_110 = (subst_of_env' env')
+in (FStar_Absyn_Util.subst_typ _143_110 t))
+in ((a), (_143_111)))
+in FStar_Util.Inl (_143_112))
+in (_143_113)::acc)
 end
 | V (x, (v, env')) -> begin
-(let _142_117 = (let _142_116 = (let _142_115 = (let _142_114 = (subst_of_env' env')
-in (FStar_Absyn_Util.subst_exp _142_114 v))
-in ((x), (_142_115)))
-in FStar_Util.Inr (_142_116))
-in (_142_117)::acc)
-=======
-(let _141_113 = (let _141_112 = (let _141_111 = (let _141_110 = (subst_of_env' env')
-in (FStar_Absyn_Util.subst_typ _141_110 t))
-in ((a), (_141_111)))
-in FStar_Util.Inl (_141_112))
-in (_141_113)::acc)
-end
-| V (x, (v, env')) -> begin
-(let _141_117 = (let _141_116 = (let _141_115 = (let _141_114 = (subst_of_env' env')
-in (FStar_Absyn_Util.subst_exp _141_114 v))
-in ((x), (_141_115)))
-in FStar_Util.Inr (_141_116))
-in (_141_117)::acc)
->>>>>>> 325d5cd9
+(let _143_117 = (let _143_116 = (let _143_115 = (let _143_114 = (subst_of_env' env')
+in (FStar_Absyn_Util.subst_exp _143_114 v))
+in ((x), (_143_115)))
+in FStar_Util.Inr (_143_116))
+in (_143_117)::acc)
 end)) []))
 
 
@@ -258,13 +243,8 @@
 
 let rec eta_expand : FStar_Tc_Env.env  ->  FStar_Absyn_Syntax.typ  ->  FStar_Absyn_Syntax.typ = (fun tcenv t -> (
 
-<<<<<<< HEAD
-let k = (let _142_127 = (FStar_Tc_Recheck.recompute_kind t)
-in (FStar_All.pipe_right _142_127 FStar_Absyn_Util.compress_kind))
-=======
-let k = (let _141_127 = (FStar_Tc_Recheck.recompute_kind t)
-in (FStar_All.pipe_right _141_127 FStar_Absyn_Util.compress_kind))
->>>>>>> 325d5cd9
+let k = (let _143_127 = (FStar_Tc_Recheck.recompute_kind t)
+in (FStar_All.pipe_right _143_127 FStar_Absyn_Util.compress_kind))
 in (
 
 let rec aux = (fun t k -> (match (k.FStar_Absyn_Syntax.n) with
@@ -275,13 +255,8 @@
 (aux t k)
 end
 | FStar_Absyn_Syntax.Kind_arrow (binders, k') -> begin
-<<<<<<< HEAD
-(match ((let _142_132 = (FStar_Absyn_Util.unascribe_typ t)
-in _142_132.FStar_Absyn_Syntax.n)) with
-=======
-(match ((let _141_132 = (FStar_Absyn_Util.unascribe_typ t)
-in _141_132.FStar_Absyn_Syntax.n)) with
->>>>>>> 325d5cd9
+(match ((let _143_132 = (FStar_Absyn_Util.unascribe_typ t)
+in _143_132.FStar_Absyn_Syntax.n)) with
 | FStar_Absyn_Syntax.Typ_lam (real, body) -> begin
 (
 
@@ -292,13 +267,8 @@
 | ([], []) -> begin
 t
 end
-<<<<<<< HEAD
 | ((_44_129)::_44_127, []) -> begin
-(FStar_All.failwith "Ill-kinded type")
-=======
-| ((_43_129)::_43_127, []) -> begin
 (failwith "Ill-kinded type")
->>>>>>> 325d5cd9
 end
 | ([], more) -> begin
 (
@@ -331,19 +301,11 @@
 (failwith "Impossible")
 end
 | FStar_Absyn_Syntax.Kind_unknown -> begin
-<<<<<<< HEAD
-(let _142_140 = (let _142_139 = (let _142_137 = (FStar_Tc_Env.get_range tcenv)
-in (FStar_All.pipe_right _142_137 FStar_Range.string_of_range))
-in (let _142_138 = (FStar_Absyn_Print.typ_to_string t)
-in (FStar_Util.format2 "%s: Impossible: Kind_unknown: %s" _142_139 _142_138)))
-in (FStar_All.failwith _142_140))
-=======
-(let _141_140 = (let _141_139 = (let _141_137 = (FStar_Tc_Env.get_range tcenv)
-in (FStar_All.pipe_right _141_137 FStar_Range.string_of_range))
-in (let _141_138 = (FStar_Absyn_Print.typ_to_string t)
-in (FStar_Util.format2 "%s: Impossible: Kind_unknown: %s" _141_139 _141_138)))
-in (failwith _141_140))
->>>>>>> 325d5cd9
+(let _143_140 = (let _143_139 = (let _143_137 = (FStar_Tc_Env.get_range tcenv)
+in (FStar_All.pipe_right _143_137 FStar_Range.string_of_range))
+in (let _143_138 = (FStar_Absyn_Print.typ_to_string t)
+in (FStar_Util.format2 "%s: Impossible: Kind_unknown: %s" _143_139 _143_138)))
+in (failwith _143_140))
 end))
 in (aux t k))))
 
@@ -359,21 +321,12 @@
 
 let rec eta_expand_exp : FStar_Tc_Env.env  ->  FStar_Absyn_Syntax.exp  ->  FStar_Absyn_Syntax.exp = (fun tcenv e -> (
 
-<<<<<<< HEAD
-let t = (let _142_147 = (FStar_Tc_Recheck.recompute_typ e)
-in (FStar_All.pipe_right _142_147 FStar_Absyn_Util.compress_typ))
+let t = (let _143_147 = (FStar_Tc_Recheck.recompute_typ e)
+in (FStar_All.pipe_right _143_147 FStar_Absyn_Util.compress_typ))
 in (match (t.FStar_Absyn_Syntax.n) with
 | FStar_Absyn_Syntax.Typ_fun (bs, c) -> begin
-(match ((let _142_148 = (FStar_Absyn_Util.compress_exp e)
-in _142_148.FStar_Absyn_Syntax.n)) with
-=======
-let t = (let _141_147 = (FStar_Tc_Recheck.recompute_typ e)
-in (FStar_All.pipe_right _141_147 FStar_Absyn_Util.compress_typ))
-in (match (t.FStar_Absyn_Syntax.n) with
-| FStar_Absyn_Syntax.Typ_fun (bs, c) -> begin
-(match ((let _141_148 = (FStar_Absyn_Util.compress_exp e)
-in _141_148.FStar_Absyn_Syntax.n)) with
->>>>>>> 325d5cd9
+(match ((let _143_148 = (FStar_Absyn_Util.compress_exp e)
+in _143_148.FStar_Absyn_Syntax.n)) with
 | FStar_Absyn_Syntax.Exp_abs (bs', body) -> begin
 if ((FStar_List.length bs) = (FStar_List.length bs')) then begin
 e
@@ -387,15 +340,9 @@
 let _44_183 = (FStar_Absyn_Util.args_of_binders bs)
 in (match (_44_183) with
 | (bs, args) -> begin
-<<<<<<< HEAD
-(let _142_150 = (let _142_149 = (FStar_Absyn_Syntax.mk_Exp_app ((e), (args)) None e.FStar_Absyn_Syntax.pos)
-in ((bs), (_142_149)))
-in (FStar_Absyn_Syntax.mk_Exp_abs _142_150 (Some (t)) e.FStar_Absyn_Syntax.pos))
-=======
-(let _141_150 = (let _141_149 = (FStar_Absyn_Syntax.mk_Exp_app ((e), (args)) None e.FStar_Absyn_Syntax.pos)
-in ((bs), (_141_149)))
-in (FStar_Absyn_Syntax.mk_Exp_abs _141_150 (Some (t)) e.FStar_Absyn_Syntax.pos))
->>>>>>> 325d5cd9
+(let _143_150 = (let _143_149 = (FStar_Absyn_Syntax.mk_Exp_app ((e), (args)) None e.FStar_Absyn_Syntax.pos)
+in ((bs), (_143_149)))
+in (FStar_Absyn_Syntax.mk_Exp_abs _143_150 (Some (t)) e.FStar_Absyn_Syntax.pos))
 end))
 end)
 end
@@ -415,15 +362,9 @@
 
 let no_eta_cfg = (fun c -> (
 
-<<<<<<< HEAD
 let _44_192 = c
-in (let _142_155 = (no_eta c.steps)
-in {code = _44_192.code; environment = _44_192.environment; stack = _44_192.stack; close = _44_192.close; steps = _142_155})))
-=======
-let _43_192 = c
-in (let _141_155 = (no_eta c.steps)
-in {code = _43_192.code; environment = _43_192.environment; stack = _43_192.stack; close = _43_192.close; steps = _141_155})))
->>>>>>> 325d5cd9
+in (let _143_155 = (no_eta c.steps)
+in {code = _44_192.code; environment = _44_192.environment; stack = _44_192.stack; close = _44_192.close; steps = _143_155})))
 
 
 let whnf_only = (fun config -> (FStar_All.pipe_right config.steps (FStar_List.contains WHNF)))
@@ -459,51 +400,28 @@
 
 let binders' = (FStar_List.map (fun _44_3 -> (match (_44_3) with
 | (FStar_Util.Inl (b), imp) -> begin
-<<<<<<< HEAD
-(let _142_167 = (let _142_166 = (FStar_Absyn_Util.freshen_bvar b)
-in FStar_Util.Inl (_142_166))
-in ((_142_167), (imp)))
+(let _143_167 = (let _143_166 = (FStar_Absyn_Util.freshen_bvar b)
+in FStar_Util.Inl (_143_166))
+in ((_143_167), (imp)))
 end
 | (FStar_Util.Inr (b), imp) -> begin
-(let _142_169 = (let _142_168 = (FStar_Absyn_Util.freshen_bvar b)
-in FStar_Util.Inr (_142_168))
-in ((_142_169), (imp)))
+(let _143_169 = (let _143_168 = (FStar_Absyn_Util.freshen_bvar b)
+in FStar_Util.Inr (_143_168))
+in ((_143_169), (imp)))
 end)) binders)
 in (
 
-let subst = (let _142_171 = (let _142_170 = (FStar_Absyn_Util.args_of_binders binders')
-in (FStar_All.pipe_right _142_170 Prims.snd))
-in (FStar_Absyn_Util.subst_of_list binders _142_171))
-=======
-(let _141_167 = (let _141_166 = (FStar_Absyn_Util.freshen_bvar b)
-in FStar_Util.Inl (_141_166))
-in ((_141_167), (imp)))
-end
-| (FStar_Util.Inr (b), imp) -> begin
-(let _141_169 = (let _141_168 = (FStar_Absyn_Util.freshen_bvar b)
-in FStar_Util.Inr (_141_168))
-in ((_141_169), (imp)))
-end)) binders)
-in (
-
-let subst = (let _141_171 = (let _141_170 = (FStar_Absyn_Util.args_of_binders binders')
-in (FStar_All.pipe_right _141_170 Prims.snd))
-in (FStar_Absyn_Util.subst_of_list binders _141_171))
->>>>>>> 325d5cd9
+let subst = (let _143_171 = (let _143_170 = (FStar_Absyn_Util.args_of_binders binders')
+in (FStar_All.pipe_right _143_170 Prims.snd))
+in (FStar_Absyn_Util.subst_of_list binders _143_171))
 in (
 
 let cdef = (FStar_Absyn_Util.subst_comp subst cdef)
 in (
 
-<<<<<<< HEAD
-let subst = (let _142_173 = (let _142_172 = (FStar_Absyn_Syntax.targ c.FStar_Absyn_Syntax.result_typ)
-in (_142_172)::c.FStar_Absyn_Syntax.effect_args)
-in (FStar_Absyn_Util.subst_of_list binders' _142_173))
-=======
-let subst = (let _141_173 = (let _141_172 = (FStar_Absyn_Syntax.targ c.FStar_Absyn_Syntax.result_typ)
-in (_141_172)::c.FStar_Absyn_Syntax.effect_args)
-in (FStar_Absyn_Util.subst_of_list binders' _141_173))
->>>>>>> 325d5cd9
+let subst = (let _143_173 = (let _143_172 = (FStar_Absyn_Syntax.targ c.FStar_Absyn_Syntax.result_typ)
+in (_143_172)::c.FStar_Absyn_Syntax.effect_args)
+in (FStar_Absyn_Util.subst_of_list binders' _143_173))
 in (
 
 let c1 = (FStar_Absyn_Util.subst_comp subst cdef)
@@ -541,13 +459,8 @@
 end)))))
 
 
-<<<<<<< HEAD
-let rec is_head_symbol : (FStar_Absyn_Syntax.typ', (FStar_Absyn_Syntax.knd', Prims.unit) FStar_Absyn_Syntax.syntax) FStar_Absyn_Syntax.syntax  ->  Prims.bool = (fun t -> (match ((let _142_204 = (FStar_Absyn_Util.compress_typ t)
-in _142_204.FStar_Absyn_Syntax.n)) with
-=======
-let rec is_head_symbol : (FStar_Absyn_Syntax.typ', (FStar_Absyn_Syntax.knd', Prims.unit) FStar_Absyn_Syntax.syntax) FStar_Absyn_Syntax.syntax  ->  Prims.bool = (fun t -> (match ((let _141_204 = (FStar_Absyn_Util.compress_typ t)
-in _141_204.FStar_Absyn_Syntax.n)) with
->>>>>>> 325d5cd9
+let rec is_head_symbol : (FStar_Absyn_Syntax.typ', (FStar_Absyn_Syntax.knd', Prims.unit) FStar_Absyn_Syntax.syntax) FStar_Absyn_Syntax.syntax  ->  Prims.bool = (fun t -> (match ((let _143_204 = (FStar_Absyn_Util.compress_typ t)
+in _143_204.FStar_Absyn_Syntax.n)) with
 | (FStar_Absyn_Syntax.Typ_const (_)) | (FStar_Absyn_Syntax.Typ_lam (_)) -> begin
 true
 end
@@ -642,15 +555,9 @@
 if ((((FStar_Ident.lid_equals fv.FStar_Absyn_Syntax.v FStar_Absyn_Const.forall_lid) || (FStar_Ident.lid_equals fv.FStar_Absyn_Syntax.v FStar_Absyn_Const.allTyp_lid)) || (FStar_Ident.lid_equals fv.FStar_Absyn_Syntax.v FStar_Absyn_Const.exists_lid)) || (FStar_Ident.lid_equals fv.FStar_Absyn_Syntax.v FStar_Absyn_Const.exTyp_lid)) then begin
 (match (args) with
 | (((FStar_Util.Inl (t), _))::[]) | ((_)::((FStar_Util.Inl (t), _))::[]) -> begin
-<<<<<<< HEAD
-(match ((let _142_219 = (FStar_Absyn_Util.compress_typ t)
-in _142_219.FStar_Absyn_Syntax.n)) with
+(match ((let _143_219 = (FStar_Absyn_Util.compress_typ t)
+in _143_219.FStar_Absyn_Syntax.n)) with
 | FStar_Absyn_Syntax.Typ_lam ((_44_435)::[], body) -> begin
-=======
-(match ((let _141_219 = (FStar_Absyn_Util.compress_typ t)
-in _141_219.FStar_Absyn_Syntax.n)) with
-| FStar_Absyn_Syntax.Typ_lam ((_43_435)::[], body) -> begin
->>>>>>> 325d5cd9
 (match ((simp_t body)) with
 | Some (true) -> begin
 FStar_Absyn_Util.t_true
@@ -687,13 +594,8 @@
 
 let aux = (fun _44_455 -> (match (()) with
 | () -> begin
-<<<<<<< HEAD
-(let _142_245 = (sn tcenv cfg)
-in _142_245.code)
-=======
-(let _141_245 = (sn tcenv cfg)
-in _141_245.code)
->>>>>>> 325d5cd9
+(let _143_245 = (sn tcenv cfg)
+in _143_245.code)
 end))
 in (
 
@@ -720,29 +622,16 @@
 
 let args = (FStar_All.pipe_right config.stack.args (FStar_List.map (fun _44_4 -> (match (_44_4) with
 | ((FStar_Util.Inl (t), imp), env) -> begin
-<<<<<<< HEAD
-(let _142_257 = (let _142_256 = (let _142_255 = (sn tcenv (t_config t env s'))
-in _142_255.code)
-in (FStar_All.pipe_left (fun _142_254 -> FStar_Util.Inl (_142_254)) _142_256))
-in ((_142_257), (imp)))
+(let _143_257 = (let _143_256 = (let _143_255 = (sn tcenv (t_config t env s'))
+in _143_255.code)
+in (FStar_All.pipe_left (fun _143_254 -> FStar_Util.Inl (_143_254)) _143_256))
+in ((_143_257), (imp)))
 end
 | ((FStar_Util.Inr (v), imp), env) -> begin
-(let _142_261 = (let _142_260 = (let _142_259 = (wne tcenv (e_config v env s'))
-in _142_259.code)
-in (FStar_All.pipe_left (fun _142_258 -> FStar_Util.Inr (_142_258)) _142_260))
-in ((_142_261), (imp)))
-=======
-(let _141_257 = (let _141_256 = (let _141_255 = (sn tcenv (t_config t env s'))
-in _141_255.code)
-in (FStar_All.pipe_left (fun _141_254 -> FStar_Util.Inl (_141_254)) _141_256))
-in ((_141_257), (imp)))
-end
-| ((FStar_Util.Inr (v), imp), env) -> begin
-(let _141_261 = (let _141_260 = (let _141_259 = (wne tcenv (e_config v env s'))
-in _141_259.code)
-in (FStar_All.pipe_left (fun _141_258 -> FStar_Util.Inr (_141_258)) _141_260))
-in ((_141_261), (imp)))
->>>>>>> 325d5cd9
+(let _143_261 = (let _143_260 = (let _143_259 = (wne tcenv (e_config v env s'))
+in _143_259.code)
+in (FStar_All.pipe_left (fun _143_258 -> FStar_Util.Inr (_143_258)) _143_260))
+in ((_143_261), (imp)))
 end))))
 in (
 
@@ -767,15 +656,9 @@
 in if (has_eta config) then begin
 (
 
-<<<<<<< HEAD
 let _44_488 = config
-in (let _142_263 = (eta_expand tcenv t)
-in {code = _142_263; environment = _44_488.environment; stack = _44_488.stack; close = _44_488.close; steps = _44_488.steps}))
-=======
-let _43_488 = config
-in (let _141_263 = (eta_expand tcenv t)
-in {code = _141_263; environment = _43_488.environment; stack = _43_488.stack; close = _43_488.close; steps = _43_488.steps}))
->>>>>>> 325d5cd9
+in (let _143_263 = (eta_expand tcenv t)
+in {code = _143_263; environment = _44_488.environment; stack = _44_488.stack; close = _44_488.close; steps = _44_488.steps}))
 end else begin
 (
 
@@ -795,21 +678,12 @@
 
 let config = (
 
-<<<<<<< HEAD
 let _44_507 = cfg
-in (let _142_276 = (FStar_Absyn_Util.compress_typ cfg.code)
-in {code = _142_276; environment = _44_507.environment; stack = _44_507.stack; close = _44_507.close; steps = _44_507.steps}))
+in (let _143_276 = (FStar_Absyn_Util.compress_typ cfg.code)
+in {code = _143_276; environment = _44_507.environment; stack = _44_507.stack; close = _44_507.close; steps = _44_507.steps}))
 in (match (config.code.FStar_Absyn_Syntax.n) with
 | FStar_Absyn_Syntax.Typ_delayed (_44_511) -> begin
-(FStar_All.failwith "Impossible")
-=======
-let _43_507 = cfg
-in (let _141_276 = (FStar_Absyn_Util.compress_typ cfg.code)
-in {code = _141_276; environment = _43_507.environment; stack = _43_507.stack; close = _43_507.close; steps = _43_507.steps}))
-in (match (config.code.FStar_Absyn_Syntax.n) with
-| FStar_Absyn_Syntax.Typ_delayed (_43_511) -> begin
 (failwith "Impossible")
->>>>>>> 325d5cd9
 end
 | FStar_Absyn_Syntax.Typ_uvar (_44_514) -> begin
 (rebuild config)
@@ -848,13 +722,8 @@
 let _44_535 = config
 in {code = t; environment = e; stack = _44_535.stack; close = _44_535.close; steps = _44_535.steps}))
 end
-<<<<<<< HEAD
 | _44_538 -> begin
-(FStar_All.failwith "Impossible: expected a type")
-=======
-| _43_538 -> begin
 (failwith "Impossible: expected a type")
->>>>>>> 325d5cd9
 end)
 end
 | FStar_Absyn_Syntax.Typ_app (head, args) -> begin
@@ -894,25 +763,14 @@
 end)))
 in (
 
-<<<<<<< HEAD
-let t2_cfg = (let _142_289 = (let _142_288 = (no_eta config.steps)
-in {code = t2; environment = environment; stack = empty_stack; close = None; steps = _142_288})
-in (sn_delay tcenv _142_289))
+let t2_cfg = (let _143_289 = (let _143_288 = (no_eta config.steps)
+in {code = t2; environment = environment; stack = empty_stack; close = None; steps = _143_288})
+in (sn_delay tcenv _143_289))
 in (
 
 let _44_566 = t2_cfg
-in (let _142_290 = (mk_lam t2_cfg.code)
-in {code = _142_290; environment = _44_566.environment; stack = _44_566.stack; close = _44_566.close; steps = _44_566.steps}))))
-=======
-let t2_cfg = (let _141_289 = (let _141_288 = (no_eta config.steps)
-in {code = t2; environment = environment; stack = empty_stack; close = None; steps = _141_288})
-in (sn_delay tcenv _141_289))
-in (
-
-let _43_566 = t2_cfg
-in (let _141_290 = (mk_lam t2_cfg.code)
-in {code = _141_290; environment = _43_566.environment; stack = _43_566.stack; close = _43_566.close; steps = _43_566.steps}))))
->>>>>>> 325d5cd9
+in (let _143_290 = (mk_lam t2_cfg.code)
+in {code = _143_290; environment = _44_566.environment; stack = _44_566.stack; close = _44_566.close; steps = _44_566.steps}))))
 end))
 end
 | args -> begin
@@ -953,23 +811,13 @@
 | ((FStar_Util.Inr (x), _44_613), ((FStar_Util.Inr (v), _44_618), env)) -> begin
 V (((x.FStar_Absyn_Syntax.v), (((v), (env)))))
 end
-<<<<<<< HEAD
 | _44_624 -> begin
-(let _142_301 = (let _142_300 = (let _142_297 = (FStar_All.pipe_left FStar_Absyn_Syntax.argpos (Prims.fst actual))
-in (FStar_Range.string_of_range _142_297))
-in (let _142_299 = (FStar_Absyn_Print.binder_to_string formal)
-in (let _142_298 = (FStar_All.pipe_left FStar_Absyn_Print.arg_to_string (Prims.fst actual))
-in (FStar_Util.format3 "(%s) Impossible: ill-typed redex\n formal is %s\nactual is %s\n" _142_300 _142_299 _142_298))))
-in (FStar_All.failwith _142_301))
-=======
-| _43_624 -> begin
-(let _141_301 = (let _141_300 = (let _141_297 = (FStar_All.pipe_left FStar_Absyn_Syntax.argpos (Prims.fst actual))
-in (FStar_Range.string_of_range _141_297))
-in (let _141_299 = (FStar_Absyn_Print.binder_to_string formal)
-in (let _141_298 = (FStar_All.pipe_left FStar_Absyn_Print.arg_to_string (Prims.fst actual))
-in (FStar_Util.format3 "(%s) Impossible: ill-typed redex\n formal is %s\nactual is %s\n" _141_300 _141_299 _141_298))))
-in (failwith _141_301))
->>>>>>> 325d5cd9
+(let _143_301 = (let _143_300 = (let _143_297 = (FStar_All.pipe_left FStar_Absyn_Syntax.argpos (Prims.fst actual))
+in (FStar_Range.string_of_range _143_297))
+in (let _143_299 = (FStar_Absyn_Print.binder_to_string formal)
+in (let _143_298 = (FStar_All.pipe_left FStar_Absyn_Print.arg_to_string (Prims.fst actual))
+in (FStar_Util.format3 "(%s) Impossible: ill-typed redex\n formal is %s\nactual is %s\n" _143_300 _143_299 _143_298))))
+in (failwith _143_301))
 end)
 in (beta ((m)::env_entries) rest rest'))
 end))
@@ -993,62 +841,34 @@
 (
 
 let c2 = (sncomp tcenv (c_config comp environment config.steps))
-<<<<<<< HEAD
-in (let _142_305 = (
+in (let _143_305 = (
 
 let _44_643 = config
-in (let _142_304 = (FStar_All.pipe_left wk (FStar_Absyn_Syntax.mk_Typ_fun ((binders), (c2.code))))
-in {code = _142_304; environment = _44_643.environment; stack = _44_643.stack; close = _44_643.close; steps = _44_643.steps}))
-in (rebuild _142_305)))
+in (let _143_304 = (FStar_All.pipe_left wk (FStar_Absyn_Syntax.mk_Typ_fun ((binders), (c2.code))))
+in {code = _143_304; environment = _44_643.environment; stack = _44_643.stack; close = _44_643.close; steps = _44_643.steps}))
+in (rebuild _143_305)))
 end))
 end
 | FStar_Absyn_Syntax.Typ_refine (x, t) -> begin
-(match ((let _142_307 = (let _142_306 = (FStar_Absyn_Syntax.v_binder x)
-in (_142_306)::[])
-in (sn_binders tcenv _142_307 config.environment config.steps))) with
+(match ((let _143_307 = (let _143_306 = (FStar_Absyn_Syntax.v_binder x)
+in (_143_306)::[])
+in (sn_binders tcenv _143_307 config.environment config.steps))) with
 | (((FStar_Util.Inr (x), _44_652))::[], env) -> begin
 (
 
 let refine = (fun t -> (FStar_All.pipe_left wk (FStar_Absyn_Syntax.mk_Typ_refine ((x), (t)))))
-in (let _142_314 = (let _142_313 = (FStar_All.pipe_right config.steps (FStar_List.filter (fun _44_5 -> (match (_44_5) with
-=======
-in (let _141_305 = (
-
-let _43_643 = config
-in (let _141_304 = (FStar_All.pipe_left wk (FStar_Absyn_Syntax.mk_Typ_fun ((binders), (c2.code))))
-in {code = _141_304; environment = _43_643.environment; stack = _43_643.stack; close = _43_643.close; steps = _43_643.steps}))
-in (rebuild _141_305)))
-end))
-end
-| FStar_Absyn_Syntax.Typ_refine (x, t) -> begin
-(match ((let _141_307 = (let _141_306 = (FStar_Absyn_Syntax.v_binder x)
-in (_141_306)::[])
-in (sn_binders tcenv _141_307 config.environment config.steps))) with
-| (((FStar_Util.Inr (x), _43_652))::[], env) -> begin
-(
-
-let refine = (fun t -> (FStar_All.pipe_left wk (FStar_Absyn_Syntax.mk_Typ_refine ((x), (t)))))
-in (let _141_314 = (let _141_313 = (FStar_All.pipe_right config.steps (FStar_List.filter (fun _43_5 -> (match (_43_5) with
->>>>>>> 325d5cd9
+in (let _143_314 = (let _143_313 = (FStar_All.pipe_right config.steps (FStar_List.filter (fun _44_5 -> (match (_44_5) with
 | UnfoldOpaque -> begin
 false
 end
 | _44_662 -> begin
 true
 end))))
-<<<<<<< HEAD
-in {code = t; environment = env; stack = empty_stack; close = (close_with_config config refine); steps = _142_313})
-in (sn tcenv _142_314)))
+in {code = t; environment = env; stack = empty_stack; close = (close_with_config config refine); steps = _143_313})
+in (sn tcenv _143_314)))
 end
 | _44_664 -> begin
-(FStar_All.failwith "Impossible")
-=======
-in {code = t; environment = env; stack = empty_stack; close = (close_with_config config refine); steps = _141_313})
-in (sn tcenv _141_314)))
-end
-| _43_664 -> begin
 (failwith "Impossible")
->>>>>>> 325d5cd9
 end)
 end
 | FStar_Absyn_Syntax.Typ_meta (FStar_Absyn_Syntax.Meta_pattern (t, ps)) -> begin
@@ -1089,15 +909,9 @@
 if ((b' = None) || (Some (b) = b')) then begin
 (
 
-<<<<<<< HEAD
 let _44_698 = if (FStar_Tc_Env.debug tcenv FStar_Options.Low) then begin
-(let _142_321 = (FStar_Range.string_of_range sfx)
-in (FStar_Util.print2 "Stripping label %s because of enclosing refresh %s\n" l _142_321))
-=======
-let _43_698 = if (FStar_Tc_Env.debug tcenv FStar_Options.Low) then begin
-(let _141_321 = (FStar_Range.string_of_range sfx)
-in (FStar_Util.print2 "Stripping label %s because of enclosing refresh %s\n" l _141_321))
->>>>>>> 325d5cd9
+(let _143_321 = (FStar_Range.string_of_range sfx)
+in (FStar_Util.print2 "Stripping label %s because of enclosing refresh %s\n" l _143_321))
 end else begin
 ()
 end
@@ -1105,15 +919,9 @@
 end else begin
 (
 
-<<<<<<< HEAD
 let _44_700 = if (FStar_Tc_Env.debug tcenv FStar_Options.Low) then begin
-(let _142_322 = (FStar_Range.string_of_range sfx)
-in (FStar_Util.print1 "Normalizer refreshing label: %s\n" _142_322))
-=======
-let _43_700 = if (FStar_Tc_Env.debug tcenv FStar_Options.Low) then begin
-(let _141_322 = (FStar_Range.string_of_range sfx)
-in (FStar_Util.print1 "Normalizer refreshing label: %s\n" _141_322))
->>>>>>> 325d5cd9
+(let _143_322 = (FStar_Range.string_of_range sfx)
+in (FStar_Util.print1 "Normalizer refreshing label: %s\n" _143_322))
 end else begin
 ()
 end
@@ -1160,21 +968,12 @@
 end
 | FStar_Absyn_Syntax.Typ_meta (FStar_Absyn_Syntax.Meta_slack_formula (t1, t2, flag)) -> begin
 if (FStar_ST.read flag) then begin
-<<<<<<< HEAD
-(let _142_328 = (
+(let _143_328 = (
 
 let _44_730 = config
-in (let _142_327 = (FStar_Absyn_Util.mk_conj t1 t2)
-in {code = _142_327; environment = _44_730.environment; stack = _44_730.stack; close = _44_730.close; steps = _44_730.steps}))
-in (sn tcenv _142_328))
-=======
-(let _141_328 = (
-
-let _43_730 = config
-in (let _141_327 = (FStar_Absyn_Util.mk_conj t1 t2)
-in {code = _141_327; environment = _43_730.environment; stack = _43_730.stack; close = _43_730.close; steps = _43_730.steps}))
-in (sn tcenv _141_328))
->>>>>>> 325d5cd9
+in (let _143_327 = (FStar_Absyn_Util.mk_conj t1 t2)
+in {code = _143_327; environment = _44_730.environment; stack = _44_730.stack; close = _44_730.close; steps = _44_730.steps}))
+in (sn tcenv _143_328))
 end else begin
 (
 
@@ -1182,39 +981,21 @@
 in (
 
 let c2 = (sn tcenv (t_config t2 config.environment config.steps))
-<<<<<<< HEAD
-in (let _142_330 = (
+in (let _143_330 = (
 
 let _44_734 = config
-in (let _142_329 = (FStar_Absyn_Syntax.mk_Typ_meta (FStar_Absyn_Syntax.Meta_slack_formula (((c1.code), (c2.code), (flag)))))
-in {code = _142_329; environment = _44_734.environment; stack = _44_734.stack; close = _44_734.close; steps = _44_734.steps}))
-in (rebuild _142_330))))
+in (let _143_329 = (FStar_Absyn_Syntax.mk_Typ_meta (FStar_Absyn_Syntax.Meta_slack_formula (((c1.code), (c2.code), (flag)))))
+in {code = _143_329; environment = _44_734.environment; stack = _44_734.stack; close = _44_734.close; steps = _44_734.steps}))
+in (rebuild _143_330))))
 end
 end
 | (FStar_Absyn_Syntax.Typ_meta (FStar_Absyn_Syntax.Meta_named (_))) | (FStar_Absyn_Syntax.Typ_unknown) | (_) -> begin
-(let _142_335 = (let _142_334 = (let _142_331 = (FStar_Tc_Env.get_range tcenv)
-in (FStar_All.pipe_right _142_331 FStar_Range.string_of_range))
-in (let _142_333 = (FStar_Absyn_Print.tag_of_typ config.code)
-in (let _142_332 = (FStar_Absyn_Print.typ_to_string config.code)
-in (FStar_Util.format3 "(%s) Unexpected type (%s): %s" _142_334 _142_333 _142_332))))
-in (FStar_All.failwith _142_335))
-=======
-in (let _141_330 = (
-
-let _43_734 = config
-in (let _141_329 = (FStar_Absyn_Syntax.mk_Typ_meta (FStar_Absyn_Syntax.Meta_slack_formula (((c1.code), (c2.code), (flag)))))
-in {code = _141_329; environment = _43_734.environment; stack = _43_734.stack; close = _43_734.close; steps = _43_734.steps}))
-in (rebuild _141_330))))
-end
-end
-| (FStar_Absyn_Syntax.Typ_meta (FStar_Absyn_Syntax.Meta_named (_))) | (FStar_Absyn_Syntax.Typ_unknown) | (_) -> begin
-(let _141_335 = (let _141_334 = (let _141_331 = (FStar_Tc_Env.get_range tcenv)
-in (FStar_All.pipe_right _141_331 FStar_Range.string_of_range))
-in (let _141_333 = (FStar_Absyn_Print.tag_of_typ config.code)
-in (let _141_332 = (FStar_Absyn_Print.typ_to_string config.code)
-in (FStar_Util.format3 "(%s) Unexpected type (%s): %s" _141_334 _141_333 _141_332))))
-in (failwith _141_335))
->>>>>>> 325d5cd9
+(let _143_335 = (let _143_334 = (let _143_331 = (FStar_Tc_Env.get_range tcenv)
+in (FStar_All.pipe_right _143_331 FStar_Range.string_of_range))
+in (let _143_333 = (FStar_Absyn_Print.tag_of_typ config.code)
+in (let _143_332 = (FStar_Absyn_Print.typ_to_string config.code)
+in (FStar_Util.format3 "(%s) Unexpected type (%s): %s" _143_334 _143_333 _143_332))))
+in (failwith _143_335))
 end)
 end)))))
 and sn_binders : FStar_Tc_Env.env  ->  FStar_Absyn_Syntax.binders  ->  environment  ->  step Prims.list  ->  (FStar_Absyn_Syntax.binders * environment) = (fun tcenv binders env steps -> (
@@ -1226,13 +1007,8 @@
 let c = (snk tcenv (k_config a.FStar_Absyn_Syntax.sort env steps))
 in (
 
-<<<<<<< HEAD
-let b = (let _142_346 = (FStar_Absyn_Util.freshen_bvd a.FStar_Absyn_Syntax.v)
-in (FStar_Absyn_Util.bvd_to_bvar_s _142_346 c.code))
-=======
-let b = (let _141_346 = (FStar_Absyn_Util.freshen_bvd a.FStar_Absyn_Syntax.v)
-in (FStar_Absyn_Util.bvd_to_bvar_s _141_346 c.code))
->>>>>>> 325d5cd9
+let b = (let _143_346 = (FStar_Absyn_Util.freshen_bvd a.FStar_Absyn_Syntax.v)
+in (FStar_Absyn_Util.bvd_to_bvar_s _143_346 c.code))
 in (
 
 let btyp = (FStar_Absyn_Util.btvar_to_typ b)
@@ -1247,13 +1023,8 @@
 let c = (sn_delay tcenv (t_config x.FStar_Absyn_Syntax.sort env steps))
 in (
 
-<<<<<<< HEAD
-let y = (let _142_347 = (FStar_Absyn_Util.freshen_bvd x.FStar_Absyn_Syntax.v)
-in (FStar_Absyn_Util.bvd_to_bvar_s _142_347 c.code))
-=======
-let y = (let _141_347 = (FStar_Absyn_Util.freshen_bvd x.FStar_Absyn_Syntax.v)
-in (FStar_Absyn_Util.bvd_to_bvar_s _141_347 c.code))
->>>>>>> 325d5cd9
+let y = (let _143_347 = (FStar_Absyn_Util.freshen_bvd x.FStar_Absyn_Syntax.v)
+in (FStar_Absyn_Util.bvd_to_bvar_s _143_347 c.code))
 in (
 
 let yexp = (FStar_Absyn_Util.bvar_to_exp y)
@@ -1276,42 +1047,23 @@
 let ctconf = (sncomp_typ tcenv (with_new_code cfg ct))
 in (
 
-<<<<<<< HEAD
 let _44_778 = cfg
-in (let _142_350 = (FStar_Absyn_Syntax.mk_Comp ctconf.code)
-in {code = _142_350; environment = _44_778.environment; stack = _44_778.stack; close = _44_778.close; steps = _44_778.steps})))
+in (let _143_350 = (FStar_Absyn_Syntax.mk_Comp ctconf.code)
+in {code = _143_350; environment = _44_778.environment; stack = _44_778.stack; close = _44_778.close; steps = _44_778.steps})))
 end
 | FStar_Absyn_Syntax.Total (t) -> begin
 if (FStar_List.contains DeltaComp cfg.steps) then begin
-(let _142_354 = (let _142_353 = (let _142_352 = (let _142_351 = (FStar_Absyn_Syntax.mk_Total t)
-in (FStar_Absyn_Util.comp_to_comp_typ _142_351))
-in (FStar_All.pipe_left FStar_Absyn_Syntax.mk_Comp _142_352))
-in (with_new_code cfg _142_353))
-in (FStar_All.pipe_left (sncomp tcenv) _142_354))
-=======
-let _43_778 = cfg
-in (let _141_350 = (FStar_Absyn_Syntax.mk_Comp ctconf.code)
-in {code = _141_350; environment = _43_778.environment; stack = _43_778.stack; close = _43_778.close; steps = _43_778.steps})))
-end
-| FStar_Absyn_Syntax.Total (t) -> begin
-if (FStar_List.contains DeltaComp cfg.steps) then begin
-(let _141_354 = (let _141_353 = (let _141_352 = (let _141_351 = (FStar_Absyn_Syntax.mk_Total t)
-in (FStar_Absyn_Util.comp_to_comp_typ _141_351))
-in (FStar_All.pipe_left FStar_Absyn_Syntax.mk_Comp _141_352))
-in (with_new_code cfg _141_353))
-in (FStar_All.pipe_left (sncomp tcenv) _141_354))
->>>>>>> 325d5cd9
+(let _143_354 = (let _143_353 = (let _143_352 = (let _143_351 = (FStar_Absyn_Syntax.mk_Total t)
+in (FStar_Absyn_Util.comp_to_comp_typ _143_351))
+in (FStar_All.pipe_left FStar_Absyn_Syntax.mk_Comp _143_352))
+in (with_new_code cfg _143_353))
+in (FStar_All.pipe_left (sncomp tcenv) _143_354))
 end else begin
 (
 
 let t = (sn tcenv (with_new_code cfg t))
-<<<<<<< HEAD
-in (let _142_355 = (FStar_Absyn_Syntax.mk_Total t.code)
-in (with_new_code cfg _142_355)))
-=======
-in (let _141_355 = (FStar_Absyn_Syntax.mk_Total t.code)
-in (with_new_code cfg _141_355)))
->>>>>>> 325d5cd9
+in (let _143_355 = (FStar_Absyn_Syntax.mk_Total t.code)
+in (with_new_code cfg _143_355)))
 end
 end)))
 and sncomp_typ : FStar_Tc_Env.env  ->  FStar_Absyn_Syntax.comp_typ config  ->  FStar_Absyn_Syntax.comp_typ config = (fun tcenv cfg -> (
@@ -1332,26 +1084,16 @@
 in {code = c; environment = _44_794.environment; stack = _44_794.stack; close = _44_794.close; steps = _44_794.steps})))
 in (
 
-<<<<<<< HEAD
-let res = (let _142_368 = (sn tcenv (with_new_code cfg m.FStar_Absyn_Syntax.result_typ))
-in _142_368.code)
-=======
-let res = (let _141_368 = (sn tcenv (with_new_code cfg m.FStar_Absyn_Syntax.result_typ))
-in _141_368.code)
->>>>>>> 325d5cd9
+let res = (let _143_368 = (sn tcenv (with_new_code cfg m.FStar_Absyn_Syntax.result_typ))
+in _143_368.code)
 in (
 
 let sn_flags = (fun flags -> (FStar_All.pipe_right flags (FStar_List.map (fun _44_7 -> (match (_44_7) with
 | FStar_Absyn_Syntax.DECREASES (e) -> begin
 (
 
-<<<<<<< HEAD
-let e = (let _142_372 = (wne tcenv (e_config e cfg.environment cfg.steps))
-in _142_372.code)
-=======
-let e = (let _141_372 = (wne tcenv (e_config e cfg.environment cfg.steps))
-in _141_372.code)
->>>>>>> 325d5cd9
+let e = (let _143_372 = (wne tcenv (e_config e cfg.environment cfg.steps))
+in _143_372.code)
 in FStar_Absyn_Syntax.DECREASES (e))
 end
 | f -> begin
@@ -1359,17 +1101,10 @@
 end)))))
 in (
 
-<<<<<<< HEAD
-let _44_806 = (let _142_374 = (sn_flags m.FStar_Absyn_Syntax.flags)
-in (let _142_373 = (sn_args true tcenv cfg.environment cfg.steps m.FStar_Absyn_Syntax.effect_args)
-in ((_142_374), (_142_373))))
+let _44_806 = (let _143_374 = (sn_flags m.FStar_Absyn_Syntax.flags)
+in (let _143_373 = (sn_args true tcenv cfg.environment cfg.steps m.FStar_Absyn_Syntax.effect_args)
+in ((_143_374), (_143_373))))
 in (match (_44_806) with
-=======
-let _43_806 = (let _141_374 = (sn_flags m.FStar_Absyn_Syntax.flags)
-in (let _141_373 = (sn_args true tcenv cfg.environment cfg.steps m.FStar_Absyn_Syntax.effect_args)
-in ((_141_374), (_141_373))))
-in (match (_43_806) with
->>>>>>> 325d5cd9
 | (flags, args) -> begin
 (remake m.FStar_Absyn_Syntax.effect_name res args flags)
 end)))))
@@ -1379,13 +1114,8 @@
 | Some (_44_808) -> begin
 (
 
-<<<<<<< HEAD
-let c = (let _142_375 = (FStar_Absyn_Syntax.mk_Comp m)
-in (weak_norm_comp tcenv _142_375))
-=======
-let c = (let _141_375 = (FStar_Absyn_Syntax.mk_Comp m)
-in (weak_norm_comp tcenv _141_375))
->>>>>>> 325d5cd9
+let c = (let _143_375 = (FStar_Absyn_Syntax.mk_Comp m)
+in (weak_norm_comp tcenv _143_375))
 in (sncomp_typ tcenv (
 
 let _44_811 = cfg
@@ -1399,52 +1129,28 @@
 end)))
 and sn_args : Prims.bool  ->  FStar_Tc_Env.env  ->  environment  ->  step Prims.list  ->  FStar_Absyn_Syntax.args  ->  FStar_Absyn_Syntax.arg Prims.list = (fun delay tcenv env steps args -> (FStar_All.pipe_right args (FStar_List.map (fun _44_8 -> (match (_44_8) with
 | (FStar_Util.Inl (t), imp) when delay -> begin
-<<<<<<< HEAD
-(let _142_385 = (let _142_384 = (let _142_383 = (sn_delay tcenv (t_config t env steps))
-in _142_383.code)
-in (FStar_All.pipe_left (fun _142_382 -> FStar_Util.Inl (_142_382)) _142_384))
-in ((_142_385), (imp)))
+(let _143_385 = (let _143_384 = (let _143_383 = (sn_delay tcenv (t_config t env steps))
+in _143_383.code)
+in (FStar_All.pipe_left (fun _143_382 -> FStar_Util.Inl (_143_382)) _143_384))
+in ((_143_385), (imp)))
 end
 | (FStar_Util.Inl (t), imp) -> begin
-(let _142_389 = (let _142_388 = (let _142_387 = (sn tcenv (t_config t env steps))
-in _142_387.code)
-in (FStar_All.pipe_left (fun _142_386 -> FStar_Util.Inl (_142_386)) _142_388))
-in ((_142_389), (imp)))
+(let _143_389 = (let _143_388 = (let _143_387 = (sn tcenv (t_config t env steps))
+in _143_387.code)
+in (FStar_All.pipe_left (fun _143_386 -> FStar_Util.Inl (_143_386)) _143_388))
+in ((_143_389), (imp)))
 end
 | (FStar_Util.Inr (e), imp) -> begin
-(let _142_393 = (let _142_392 = (let _142_391 = (wne tcenv (e_config e env steps))
-in _142_391.code)
-in (FStar_All.pipe_left (fun _142_390 -> FStar_Util.Inr (_142_390)) _142_392))
-in ((_142_393), (imp)))
-=======
-(let _141_385 = (let _141_384 = (let _141_383 = (sn_delay tcenv (t_config t env steps))
-in _141_383.code)
-in (FStar_All.pipe_left (fun _141_382 -> FStar_Util.Inl (_141_382)) _141_384))
-in ((_141_385), (imp)))
-end
-| (FStar_Util.Inl (t), imp) -> begin
-(let _141_389 = (let _141_388 = (let _141_387 = (sn tcenv (t_config t env steps))
-in _141_387.code)
-in (FStar_All.pipe_left (fun _141_386 -> FStar_Util.Inl (_141_386)) _141_388))
-in ((_141_389), (imp)))
-end
-| (FStar_Util.Inr (e), imp) -> begin
-(let _141_393 = (let _141_392 = (let _141_391 = (wne tcenv (e_config e env steps))
-in _141_391.code)
-in (FStar_All.pipe_left (fun _141_390 -> FStar_Util.Inr (_141_390)) _141_392))
-in ((_141_393), (imp)))
->>>>>>> 325d5cd9
+(let _143_393 = (let _143_392 = (let _143_391 = (wne tcenv (e_config e env steps))
+in _143_391.code)
+in (FStar_All.pipe_left (fun _143_390 -> FStar_Util.Inr (_143_390)) _143_392))
+in ((_143_393), (imp)))
 end)))))
 and snk : FStar_Tc_Env.env  ->  FStar_Absyn_Syntax.knd config  ->  FStar_Absyn_Syntax.knd config = (fun tcenv cfg -> (
 
 let w = (fun f -> (f cfg.code.FStar_Absyn_Syntax.pos))
-<<<<<<< HEAD
-in (match ((let _142_403 = (FStar_Absyn_Util.compress_kind cfg.code)
-in _142_403.FStar_Absyn_Syntax.n)) with
-=======
-in (match ((let _141_403 = (FStar_Absyn_Util.compress_kind cfg.code)
-in _141_403.FStar_Absyn_Syntax.n)) with
->>>>>>> 325d5cd9
+in (match ((let _143_403 = (FStar_Absyn_Util.compress_kind cfg.code)
+in _143_403.FStar_Absyn_Syntax.n)) with
 | (FStar_Absyn_Syntax.Kind_delayed (_)) | (FStar_Absyn_Syntax.Kind_lam (_)) -> begin
 (failwith "Impossible")
 end
@@ -1454,23 +1160,13 @@
 | FStar_Absyn_Syntax.Kind_uvar (uv, args) -> begin
 (
 
-<<<<<<< HEAD
-let args = (let _142_404 = (no_eta cfg.steps)
-in (sn_args false tcenv cfg.environment _142_404 args))
+let args = (let _143_404 = (no_eta cfg.steps)
+in (sn_args false tcenv cfg.environment _143_404 args))
 in (
 
 let _44_850 = cfg
-in (let _142_406 = (FStar_All.pipe_left w (FStar_Absyn_Syntax.mk_Kind_uvar ((uv), (args))))
-in {code = _142_406; environment = _44_850.environment; stack = _44_850.stack; close = _44_850.close; steps = _44_850.steps})))
-=======
-let args = (let _141_404 = (no_eta cfg.steps)
-in (sn_args false tcenv cfg.environment _141_404 args))
-in (
-
-let _43_850 = cfg
-in (let _141_406 = (FStar_All.pipe_left w (FStar_Absyn_Syntax.mk_Kind_uvar ((uv), (args))))
-in {code = _141_406; environment = _43_850.environment; stack = _43_850.stack; close = _43_850.close; steps = _43_850.steps})))
->>>>>>> 325d5cd9
+in (let _143_406 = (FStar_All.pipe_left w (FStar_Absyn_Syntax.mk_Kind_uvar ((uv), (args))))
+in {code = _143_406; environment = _44_850.environment; stack = _44_850.stack; close = _44_850.close; steps = _44_850.steps})))
 end
 | FStar_Absyn_Syntax.Kind_abbrev ((l, args), {FStar_Absyn_Syntax.n = FStar_Absyn_Syntax.Kind_unknown; FStar_Absyn_Syntax.tk = _44_862; FStar_Absyn_Syntax.pos = _44_860; FStar_Absyn_Syntax.fvs = _44_858; FStar_Absyn_Syntax.uvs = _44_856}) -> begin
 (
@@ -1481,21 +1177,12 @@
 (
 
 let subst = (FStar_Absyn_Util.subst_of_list binders args)
-<<<<<<< HEAD
-in (let _142_408 = (
+in (let _143_408 = (
 
 let _44_873 = cfg
-in (let _142_407 = (FStar_Absyn_Util.subst_kind subst body)
-in {code = _142_407; environment = _44_873.environment; stack = _44_873.stack; close = _44_873.close; steps = _44_873.steps}))
-in (snk tcenv _142_408)))
-=======
-in (let _141_408 = (
-
-let _43_873 = cfg
-in (let _141_407 = (FStar_Absyn_Util.subst_kind subst body)
-in {code = _141_407; environment = _43_873.environment; stack = _43_873.stack; close = _43_873.close; steps = _43_873.steps}))
-in (snk tcenv _141_408)))
->>>>>>> 325d5cd9
+in (let _143_407 = (FStar_Absyn_Util.subst_kind subst body)
+in {code = _143_407; environment = _44_873.environment; stack = _44_873.stack; close = _44_873.close; steps = _44_873.steps}))
+in (snk tcenv _143_408)))
 end))
 end
 | FStar_Absyn_Syntax.Kind_abbrev (_44_876, k) -> begin
@@ -1526,15 +1213,9 @@
 | (bs, rhs) -> begin
 (
 
-<<<<<<< HEAD
 let _44_899 = cfg
-in (let _142_410 = (FStar_All.pipe_left w (FStar_Absyn_Syntax.mk_Kind_arrow ((bs), (rhs))))
-in {code = _142_410; environment = _44_899.environment; stack = _44_899.stack; close = _44_899.close; steps = _44_899.steps}))
-=======
-let _43_899 = cfg
-in (let _141_410 = (FStar_All.pipe_left w (FStar_Absyn_Syntax.mk_Kind_arrow ((bs), (rhs))))
-in {code = _141_410; environment = _43_899.environment; stack = _43_899.stack; close = _43_899.close; steps = _43_899.steps}))
->>>>>>> 325d5cd9
+in (let _143_410 = (FStar_All.pipe_left w (FStar_Absyn_Syntax.mk_Kind_arrow ((bs), (rhs))))
+in {code = _143_410; environment = _44_899.environment; stack = _44_899.stack; close = _44_899.close; steps = _44_899.steps}))
 end)))
 end))
 end
@@ -1566,49 +1247,26 @@
 
 let args = (FStar_All.pipe_right config.stack.args (FStar_List.map (fun _44_9 -> (match (_44_9) with
 | ((FStar_Util.Inl (t), imp), env) -> begin
-<<<<<<< HEAD
-(let _142_419 = (let _142_418 = (let _142_417 = (sn tcenv (t_config t env s'))
-in _142_417.code)
-in (FStar_All.pipe_left (fun _142_416 -> FStar_Util.Inl (_142_416)) _142_418))
-in ((_142_419), (imp)))
+(let _143_419 = (let _143_418 = (let _143_417 = (sn tcenv (t_config t env s'))
+in _143_417.code)
+in (FStar_All.pipe_left (fun _143_416 -> FStar_Util.Inl (_143_416)) _143_418))
+in ((_143_419), (imp)))
 end
 | ((FStar_Util.Inr (v), imp), env) -> begin
-(let _142_423 = (let _142_422 = (let _142_421 = (wne tcenv (e_config v env s'))
-in _142_421.code)
-in (FStar_All.pipe_left (fun _142_420 -> FStar_Util.Inr (_142_420)) _142_422))
-in ((_142_423), (imp)))
+(let _143_423 = (let _143_422 = (let _143_421 = (wne tcenv (e_config v env s'))
+in _143_421.code)
+in (FStar_All.pipe_left (fun _143_420 -> FStar_Util.Inr (_143_420)) _143_422))
+in ((_143_423), (imp)))
 end))))
 in (
 
 let _44_925 = config
-in (let _142_424 = (FStar_Absyn_Syntax.mk_Exp_app ((config.code), (args)) None config.code.FStar_Absyn_Syntax.pos)
-in {code = _142_424; environment = _44_925.environment; stack = empty_stack; close = _44_925.close; steps = _44_925.steps}))))
+in (let _143_424 = (FStar_Absyn_Syntax.mk_Exp_app ((config.code), (args)) None config.code.FStar_Absyn_Syntax.pos)
+in {code = _143_424; environment = _44_925.environment; stack = empty_stack; close = _44_925.close; steps = _44_925.steps}))))
 end)
 in (match (e.FStar_Absyn_Syntax.n) with
 | FStar_Absyn_Syntax.Exp_delayed (_44_928) -> begin
-(FStar_All.failwith "Impossible")
-=======
-(let _141_419 = (let _141_418 = (let _141_417 = (sn tcenv (t_config t env s'))
-in _141_417.code)
-in (FStar_All.pipe_left (fun _141_416 -> FStar_Util.Inl (_141_416)) _141_418))
-in ((_141_419), (imp)))
-end
-| ((FStar_Util.Inr (v), imp), env) -> begin
-(let _141_423 = (let _141_422 = (let _141_421 = (wne tcenv (e_config v env s'))
-in _141_421.code)
-in (FStar_All.pipe_left (fun _141_420 -> FStar_Util.Inr (_141_420)) _141_422))
-in ((_141_423), (imp)))
-end))))
-in (
-
-let _43_925 = config
-in (let _141_424 = (FStar_Absyn_Syntax.mk_Exp_app ((config.code), (args)) None config.code.FStar_Absyn_Syntax.pos)
-in {code = _141_424; environment = _43_925.environment; stack = empty_stack; close = _43_925.close; steps = _43_925.steps}))))
-end)
-in (match (e.FStar_Absyn_Syntax.n) with
-| FStar_Absyn_Syntax.Exp_delayed (_43_928) -> begin
 (failwith "Impossible")
->>>>>>> 325d5cd9
 end
 | (FStar_Absyn_Syntax.Exp_fvar (_)) | (FStar_Absyn_Syntax.Exp_constant (_)) | (FStar_Absyn_Syntax.Exp_uvar (_)) -> begin
 (FStar_All.pipe_right config rebuild)
@@ -1624,13 +1282,8 @@
 let _44_950 = config
 in {code = vc; environment = env; stack = _44_950.stack; close = _44_950.close; steps = _44_950.steps}))
 end
-<<<<<<< HEAD
 | _44_953 -> begin
-(FStar_All.failwith "Impossible: ill-typed term")
-=======
-| _43_953 -> begin
 (failwith "Impossible: ill-typed term")
->>>>>>> 325d5cd9
 end)
 end
 | FStar_Absyn_Syntax.Exp_app (head, args) -> begin
@@ -1678,37 +1331,20 @@
 let mk_abs = (fun t -> (FStar_Absyn_Syntax.mk_Exp_abs ((binders), (t)) None body.FStar_Absyn_Syntax.pos))
 in (
 
-<<<<<<< HEAD
-let c = (let _142_436 = (
+let c = (let _143_436 = (
 
 let _44_993 = config
-in (let _142_435 = (no_eta config.steps)
+in (let _143_435 = (no_eta config.steps)
 in {code = body; environment = env; stack = (
 
 let _44_995 = config.stack
-in {args = []}); close = _44_993.close; steps = _142_435}))
-in (wne tcenv _142_436))
+in {args = []}); close = _44_993.close; steps = _143_435}))
+in (wne tcenv _143_436))
 in (
 
 let _44_998 = c
-in (let _142_437 = (mk_abs c.code)
-in {code = _142_437; environment = _44_998.environment; stack = _44_998.stack; close = _44_998.close; steps = _44_998.steps}))))
-=======
-let c = (let _141_436 = (
-
-let _43_993 = config
-in (let _141_435 = (no_eta config.steps)
-in {code = body; environment = env; stack = (
-
-let _43_995 = config.stack
-in {args = []}); close = _43_993.close; steps = _141_435}))
-in (wne tcenv _141_436))
-in (
-
-let _43_998 = c
-in (let _141_437 = (mk_abs c.code)
-in {code = _141_437; environment = _43_998.environment; stack = _43_998.stack; close = _43_998.close; steps = _43_998.steps}))))
->>>>>>> 325d5cd9
+in (let _143_437 = (mk_abs c.code)
+in {code = _143_437; environment = _44_998.environment; stack = _44_998.stack; close = _44_998.close; steps = _44_998.steps}))))
 end)))
 end
 | ((formal)::rest, (actual)::rest') -> begin
@@ -1721,23 +1357,13 @@
 | ((FStar_Util.Inr (x), _44_1023), ((FStar_Util.Inr (v), _44_1028), env)) -> begin
 V (((x.FStar_Absyn_Syntax.v), (((v), (env)))))
 end
-<<<<<<< HEAD
 | _44_1034 -> begin
-(let _142_442 = (let _142_441 = (let _142_438 = (FStar_All.pipe_left FStar_Absyn_Syntax.argpos (Prims.fst actual))
-in (FStar_Range.string_of_range _142_438))
-in (let _142_440 = (FStar_Absyn_Print.binder_to_string formal)
-in (let _142_439 = (FStar_All.pipe_left FStar_Absyn_Print.arg_to_string (Prims.fst actual))
-in (FStar_Util.format3 "(%s) Impossible: ill-typed redex\n formal is %s\nactual is %s\n" _142_441 _142_440 _142_439))))
-in (FStar_All.failwith _142_442))
-=======
-| _43_1034 -> begin
-(let _141_442 = (let _141_441 = (let _141_438 = (FStar_All.pipe_left FStar_Absyn_Syntax.argpos (Prims.fst actual))
-in (FStar_Range.string_of_range _141_438))
-in (let _141_440 = (FStar_Absyn_Print.binder_to_string formal)
-in (let _141_439 = (FStar_All.pipe_left FStar_Absyn_Print.arg_to_string (Prims.fst actual))
-in (FStar_Util.format3 "(%s) Impossible: ill-typed redex\n formal is %s\nactual is %s\n" _141_441 _141_440 _141_439))))
-in (failwith _141_442))
->>>>>>> 325d5cd9
+(let _143_442 = (let _143_441 = (let _143_438 = (FStar_All.pipe_left FStar_Absyn_Syntax.argpos (Prims.fst actual))
+in (FStar_Range.string_of_range _143_438))
+in (let _143_440 = (FStar_Absyn_Print.binder_to_string formal)
+in (let _143_439 = (FStar_All.pipe_left FStar_Absyn_Print.arg_to_string (Prims.fst actual))
+in (FStar_Util.format3 "(%s) Impossible: ill-typed redex\n formal is %s\nactual is %s\n" _143_441 _143_440 _143_439))))
+in (failwith _143_442))
 end)
 in (beta ((m)::entries) rest rest'))
 end))
@@ -1770,21 +1396,12 @@
 end)) pats)
 end
 | FStar_Absyn_Syntax.Pat_var (x) -> begin
-<<<<<<< HEAD
-(let _142_448 = (FStar_Absyn_Syntax.v_binder x)
-in (_142_448)::[])
+(let _143_448 = (FStar_Absyn_Syntax.v_binder x)
+in (_143_448)::[])
 end
 | FStar_Absyn_Syntax.Pat_tvar (a) -> begin
-(let _142_449 = (FStar_Absyn_Syntax.t_binder a)
-in (_142_449)::[])
-=======
-(let _141_448 = (FStar_Absyn_Syntax.v_binder x)
-in (_141_448)::[])
-end
-| FStar_Absyn_Syntax.Pat_tvar (a) -> begin
-(let _141_449 = (FStar_Absyn_Syntax.t_binder a)
-in (_141_449)::[])
->>>>>>> 325d5cd9
+(let _143_449 = (FStar_Absyn_Syntax.t_binder a)
+in (_143_449)::[])
 end
 | (FStar_Absyn_Syntax.Pat_wild (_)) | (FStar_Absyn_Syntax.Pat_twild (_)) | (FStar_Absyn_Syntax.Pat_constant (_)) | (FStar_Absyn_Syntax.Pat_dot_term (_)) | (FStar_Absyn_Syntax.Pat_dot_typ (_)) -> begin
 []
@@ -1814,75 +1431,39 @@
 
 let rec norm_pat = (fun p -> (match (p.FStar_Absyn_Syntax.v) with
 | FStar_Absyn_Syntax.Pat_disj (pats) -> begin
-<<<<<<< HEAD
-(let _142_457 = (let _142_456 = (FStar_List.map norm_pat pats)
-in FStar_Absyn_Syntax.Pat_disj (_142_456))
-in (FStar_Absyn_Util.withinfo _142_457 None p.FStar_Absyn_Syntax.p))
+(let _143_457 = (let _143_456 = (FStar_List.map norm_pat pats)
+in FStar_Absyn_Syntax.Pat_disj (_143_456))
+in (FStar_Absyn_Util.withinfo _143_457 None p.FStar_Absyn_Syntax.p))
 end
 | FStar_Absyn_Syntax.Pat_cons (fv, q, pats) -> begin
-(let _142_462 = (let _142_461 = (let _142_460 = (FStar_List.map (fun _44_1109 -> (match (_44_1109) with
+(let _143_462 = (let _143_461 = (let _143_460 = (FStar_List.map (fun _44_1109 -> (match (_44_1109) with
 | (x, i) -> begin
-(let _142_459 = (norm_pat x)
-in ((_142_459), (i)))
+(let _143_459 = (norm_pat x)
+in ((_143_459), (i)))
 end)) pats)
-in ((fv), (q), (_142_460)))
-in FStar_Absyn_Syntax.Pat_cons (_142_461))
-in (FStar_Absyn_Util.withinfo _142_462 None p.FStar_Absyn_Syntax.p))
+in ((fv), (q), (_143_460)))
+in FStar_Absyn_Syntax.Pat_cons (_143_461))
+in (FStar_Absyn_Util.withinfo _143_462 None p.FStar_Absyn_Syntax.p))
 end
 | FStar_Absyn_Syntax.Pat_var (x) -> begin
-(let _142_464 = (let _142_463 = (norm_bvvar x)
-in FStar_Absyn_Syntax.Pat_var (_142_463))
-in (FStar_Absyn_Util.withinfo _142_464 None p.FStar_Absyn_Syntax.p))
+(let _143_464 = (let _143_463 = (norm_bvvar x)
+in FStar_Absyn_Syntax.Pat_var (_143_463))
+in (FStar_Absyn_Util.withinfo _143_464 None p.FStar_Absyn_Syntax.p))
 end
 | FStar_Absyn_Syntax.Pat_tvar (a) -> begin
-(let _142_466 = (let _142_465 = (norm_btvar a)
-in FStar_Absyn_Syntax.Pat_tvar (_142_465))
-in (FStar_Absyn_Util.withinfo _142_466 None p.FStar_Absyn_Syntax.p))
+(let _143_466 = (let _143_465 = (norm_btvar a)
+in FStar_Absyn_Syntax.Pat_tvar (_143_465))
+in (FStar_Absyn_Util.withinfo _143_466 None p.FStar_Absyn_Syntax.p))
 end
 | FStar_Absyn_Syntax.Pat_wild (x) -> begin
-(let _142_468 = (let _142_467 = (norm_bvvar x)
-in FStar_Absyn_Syntax.Pat_wild (_142_467))
-in (FStar_Absyn_Util.withinfo _142_468 None p.FStar_Absyn_Syntax.p))
+(let _143_468 = (let _143_467 = (norm_bvvar x)
+in FStar_Absyn_Syntax.Pat_wild (_143_467))
+in (FStar_Absyn_Util.withinfo _143_468 None p.FStar_Absyn_Syntax.p))
 end
 | FStar_Absyn_Syntax.Pat_twild (a) -> begin
-(let _142_470 = (let _142_469 = (norm_btvar a)
-in FStar_Absyn_Syntax.Pat_twild (_142_469))
-in (FStar_Absyn_Util.withinfo _142_470 None p.FStar_Absyn_Syntax.p))
-=======
-(let _141_457 = (let _141_456 = (FStar_List.map norm_pat pats)
-in FStar_Absyn_Syntax.Pat_disj (_141_456))
-in (FStar_Absyn_Util.withinfo _141_457 None p.FStar_Absyn_Syntax.p))
-end
-| FStar_Absyn_Syntax.Pat_cons (fv, q, pats) -> begin
-(let _141_462 = (let _141_461 = (let _141_460 = (FStar_List.map (fun _43_1109 -> (match (_43_1109) with
-| (x, i) -> begin
-(let _141_459 = (norm_pat x)
-in ((_141_459), (i)))
-end)) pats)
-in ((fv), (q), (_141_460)))
-in FStar_Absyn_Syntax.Pat_cons (_141_461))
-in (FStar_Absyn_Util.withinfo _141_462 None p.FStar_Absyn_Syntax.p))
-end
-| FStar_Absyn_Syntax.Pat_var (x) -> begin
-(let _141_464 = (let _141_463 = (norm_bvvar x)
-in FStar_Absyn_Syntax.Pat_var (_141_463))
-in (FStar_Absyn_Util.withinfo _141_464 None p.FStar_Absyn_Syntax.p))
-end
-| FStar_Absyn_Syntax.Pat_tvar (a) -> begin
-(let _141_466 = (let _141_465 = (norm_btvar a)
-in FStar_Absyn_Syntax.Pat_tvar (_141_465))
-in (FStar_Absyn_Util.withinfo _141_466 None p.FStar_Absyn_Syntax.p))
-end
-| FStar_Absyn_Syntax.Pat_wild (x) -> begin
-(let _141_468 = (let _141_467 = (norm_bvvar x)
-in FStar_Absyn_Syntax.Pat_wild (_141_467))
-in (FStar_Absyn_Util.withinfo _141_468 None p.FStar_Absyn_Syntax.p))
-end
-| FStar_Absyn_Syntax.Pat_twild (a) -> begin
-(let _141_470 = (let _141_469 = (norm_btvar a)
-in FStar_Absyn_Syntax.Pat_twild (_141_469))
-in (FStar_Absyn_Util.withinfo _141_470 None p.FStar_Absyn_Syntax.p))
->>>>>>> 325d5cd9
+(let _143_470 = (let _143_469 = (norm_btvar a)
+in FStar_Absyn_Syntax.Pat_twild (_143_469))
+in (FStar_Absyn_Util.withinfo _143_470 None p.FStar_Absyn_Syntax.p))
 end
 | FStar_Absyn_Syntax.Pat_constant (_44_1119) -> begin
 p
@@ -1891,33 +1472,19 @@
 (
 
 let e = (wne tcenv (e_config e config.environment config.steps))
-<<<<<<< HEAD
-in (let _142_473 = (let _142_472 = (let _142_471 = (norm_bvvar x)
-in ((_142_471), (e.code)))
-in FStar_Absyn_Syntax.Pat_dot_term (_142_472))
-in (FStar_Absyn_Util.withinfo _142_473 None p.FStar_Absyn_Syntax.p)))
-=======
-in (let _141_473 = (let _141_472 = (let _141_471 = (norm_bvvar x)
-in ((_141_471), (e.code)))
-in FStar_Absyn_Syntax.Pat_dot_term (_141_472))
-in (FStar_Absyn_Util.withinfo _141_473 None p.FStar_Absyn_Syntax.p)))
->>>>>>> 325d5cd9
+in (let _143_473 = (let _143_472 = (let _143_471 = (norm_bvvar x)
+in ((_143_471), (e.code)))
+in FStar_Absyn_Syntax.Pat_dot_term (_143_472))
+in (FStar_Absyn_Util.withinfo _143_473 None p.FStar_Absyn_Syntax.p)))
 end
 | FStar_Absyn_Syntax.Pat_dot_typ (a, t) -> begin
 (
 
 let t = (sn tcenv (t_config t config.environment config.steps))
-<<<<<<< HEAD
-in (let _142_476 = (let _142_475 = (let _142_474 = (norm_btvar a)
-in ((_142_474), (t.code)))
-in FStar_Absyn_Syntax.Pat_dot_typ (_142_475))
-in (FStar_Absyn_Util.withinfo _142_476 None p.FStar_Absyn_Syntax.p)))
-=======
-in (let _141_476 = (let _141_475 = (let _141_474 = (norm_btvar a)
-in ((_141_474), (t.code)))
-in FStar_Absyn_Syntax.Pat_dot_typ (_141_475))
-in (FStar_Absyn_Util.withinfo _141_476 None p.FStar_Absyn_Syntax.p)))
->>>>>>> 325d5cd9
+in (let _143_476 = (let _143_475 = (let _143_474 = (norm_btvar a)
+in ((_143_474), (t.code)))
+in FStar_Absyn_Syntax.Pat_dot_typ (_143_475))
+in (FStar_Absyn_Util.withinfo _143_476 None p.FStar_Absyn_Syntax.p)))
 end))
 in (
 
@@ -1956,17 +1523,10 @@
 
 let c_body = (wne tcenv (
 
-<<<<<<< HEAD
 let _44_1148 = config
 in {code = body; environment = env; stack = empty_stack; close = _44_1148.close; steps = _44_1148.steps}))
-in (let _142_479 = (norm_pat pat)
-in ((_142_479), (w), (c_body.code))))))))))))
-=======
-let _43_1148 = config
-in {code = body; environment = env; stack = empty_stack; close = _43_1148.close; steps = _43_1148.steps}))
-in (let _141_479 = (norm_pat pat)
-in ((_141_479), (w), (c_body.code))))))))))))
->>>>>>> 325d5cd9
+in (let _143_479 = (norm_pat pat)
+in ((_143_479), (w), (c_body.code))))))))))))
 end))
 in (
 
@@ -1999,20 +1559,12 @@
 | FStar_Util.Inl (x) -> begin
 (
 
-<<<<<<< HEAD
-let y = (let _142_482 = if is_rec then begin
-=======
-let y = (let _141_482 = if is_rec then begin
->>>>>>> 325d5cd9
+let y = (let _143_482 = if is_rec then begin
 x
 end else begin
 (FStar_Absyn_Util.freshen_bvd x)
 end
-<<<<<<< HEAD
-in (FStar_Absyn_Util.bvd_to_bvar_s _142_482 t.code))
-=======
-in (FStar_Absyn_Util.bvd_to_bvar_s _141_482 t.code))
->>>>>>> 325d5cd9
+in (FStar_Absyn_Util.bvd_to_bvar_s _143_482 t.code))
 in (
 
 let yexp = (FStar_Absyn_Util.bvar_to_exp y)
@@ -2026,15 +1578,9 @@
 end)
 in (match (_44_1182) with
 | (y, env) -> begin
-<<<<<<< HEAD
-(let _142_484 = (let _142_483 = (FStar_Absyn_Syntax.mk_lb ((y), (eff), (t.code), (c.code)))
-in (_142_483)::lbs)
-in ((env), (_142_484)))
-=======
-(let _141_484 = (let _141_483 = (FStar_Absyn_Syntax.mk_lb ((y), (eff), (t.code), (c.code)))
-in (_141_483)::lbs)
-in ((env), (_141_484)))
->>>>>>> 325d5cd9
+(let _143_484 = (let _143_483 = (FStar_Absyn_Syntax.mk_lb ((y), (eff), (t.code), (c.code)))
+in (_143_483)::lbs)
+in ((env), (_143_484)))
 end))))
 end)) ((config.environment), ([]))))
 in (match (_44_1185) with
@@ -2068,21 +1614,12 @@
 (
 
 let t = (sn tcenv (t_config t config.environment config.steps))
-<<<<<<< HEAD
-in (let _142_486 = (
+in (let _143_486 = (
 
 let _44_1202 = config
-in (let _142_485 = (FStar_Absyn_Syntax.mk_Exp_ascribed ((c.code), (t.code), (l)) None e.FStar_Absyn_Syntax.pos)
-in {code = _142_485; environment = _44_1202.environment; stack = _44_1202.stack; close = _44_1202.close; steps = _44_1202.steps}))
-in (rebuild _142_486)))
-=======
-in (let _141_486 = (
-
-let _43_1202 = config
-in (let _141_485 = (FStar_Absyn_Syntax.mk_Exp_ascribed ((c.code), (t.code), (l)) None e.FStar_Absyn_Syntax.pos)
-in {code = _141_485; environment = _43_1202.environment; stack = _43_1202.stack; close = _43_1202.close; steps = _43_1202.steps}))
-in (rebuild _141_486)))
->>>>>>> 325d5cd9
+in (let _143_485 = (FStar_Absyn_Syntax.mk_Exp_ascribed ((c.code), (t.code), (l)) None e.FStar_Absyn_Syntax.pos)
+in {code = _143_485; environment = _44_1202.environment; stack = _44_1202.stack; close = _44_1202.close; steps = _44_1202.steps}))
+in (rebuild _143_486)))
 end else begin
 c
 end)
@@ -2095,21 +1632,12 @@
 let _44_1209 = config
 in {code = e; environment = _44_1209.environment; stack = _44_1209.stack; close = _44_1209.close; steps = _44_1209.steps}))
 in if (is_stack_empty config) then begin
-<<<<<<< HEAD
-(let _142_488 = (
+(let _143_488 = (
 
 let _44_1212 = config
-in (let _142_487 = (FStar_Absyn_Syntax.mk_Exp_meta (FStar_Absyn_Syntax.Meta_desugared (((c.code), (info)))))
-in {code = _142_487; environment = _44_1212.environment; stack = _44_1212.stack; close = _44_1212.close; steps = _44_1212.steps}))
-in (rebuild _142_488))
-=======
-(let _141_488 = (
-
-let _43_1212 = config
-in (let _141_487 = (FStar_Absyn_Syntax.mk_Exp_meta (FStar_Absyn_Syntax.Meta_desugared (((c.code), (info)))))
-in {code = _141_487; environment = _43_1212.environment; stack = _43_1212.stack; close = _43_1212.close; steps = _43_1212.steps}))
-in (rebuild _141_488))
->>>>>>> 325d5cd9
+in (let _143_487 = (FStar_Absyn_Syntax.mk_Exp_meta (FStar_Absyn_Syntax.Meta_desugared (((c.code), (info)))))
+in {code = _143_487; environment = _44_1212.environment; stack = _44_1212.stack; close = _44_1212.close; steps = _44_1212.steps}))
+in (rebuild _143_488))
 end else begin
 c
 end)
@@ -2138,15 +1666,9 @@
 | FStar_Absyn_Syntax.Sig_let (lbs, r, l, b) -> begin
 (
 
-<<<<<<< HEAD
-let e = (let _142_512 = (let _142_511 = (FStar_Absyn_Syntax.mk_Exp_constant FStar_Const.Const_unit None r)
-in ((lbs), (_142_511)))
-in (FStar_Absyn_Syntax.mk_Exp_let _142_512 None r))
-=======
-let e = (let _141_512 = (let _141_511 = (FStar_Absyn_Syntax.mk_Exp_constant FStar_Const.Const_unit None r)
-in ((lbs), (_141_511)))
-in (FStar_Absyn_Syntax.mk_Exp_let _141_512 None r))
->>>>>>> 325d5cd9
+let e = (let _143_512 = (let _143_511 = (FStar_Absyn_Syntax.mk_Exp_constant FStar_Const.Const_unit None r)
+in ((lbs), (_143_511)))
+in (FStar_Absyn_Syntax.mk_Exp_let _143_512 None r))
 in (
 
 let e = (norm_exp ((Beta)::[]) tcenv e)
@@ -2154,13 +1676,8 @@
 | FStar_Absyn_Syntax.Exp_let (lbs, _44_1238) -> begin
 FStar_Absyn_Syntax.Sig_let (((lbs), (r), (l), (b)))
 end
-<<<<<<< HEAD
 | _44_1242 -> begin
-(FStar_All.failwith "Impossible")
-=======
-| _43_1242 -> begin
 (failwith "Impossible")
->>>>>>> 325d5cd9
 end)))
 end
 | s -> begin
@@ -2176,13 +1693,8 @@
 t
 end
 | (FStar_Absyn_Syntax.Typ_btvar (_)) | (FStar_Absyn_Syntax.Typ_const (_)) | (FStar_Absyn_Syntax.Typ_uvar (_)) | (FStar_Absyn_Syntax.Typ_app ({FStar_Absyn_Syntax.n = FStar_Absyn_Syntax.Typ_const (_); FStar_Absyn_Syntax.tk = _; FStar_Absyn_Syntax.pos = _; FStar_Absyn_Syntax.fvs = _; FStar_Absyn_Syntax.uvs = _}, _)) | (FStar_Absyn_Syntax.Typ_app ({FStar_Absyn_Syntax.n = FStar_Absyn_Syntax.Typ_btvar (_); FStar_Absyn_Syntax.tk = _; FStar_Absyn_Syntax.pos = _; FStar_Absyn_Syntax.fvs = _; FStar_Absyn_Syntax.uvs = _}, _)) -> begin
-<<<<<<< HEAD
-(let _142_517 = (eta_expand tcenv t)
-in (FStar_All.pipe_right _142_517 FStar_Absyn_Util.compress_typ))
-=======
-(let _141_517 = (eta_expand tcenv t)
-in (FStar_All.pipe_right _141_517 FStar_Absyn_Util.compress_typ))
->>>>>>> 325d5cd9
+(let _143_517 = (eta_expand tcenv t)
+in (FStar_All.pipe_right _143_517 FStar_Absyn_Util.compress_typ))
 end
 | (FStar_Absyn_Syntax.Typ_app ({FStar_Absyn_Syntax.n = FStar_Absyn_Syntax.Typ_uvar (_); FStar_Absyn_Syntax.tk = _; FStar_Absyn_Syntax.pos = _; FStar_Absyn_Syntax.fvs = _; FStar_Absyn_Syntax.uvs = _}, _)) | (_) -> begin
 (norm_typ ((WHNF)::(Beta)::(Eta)::[]) tcenv t)
@@ -2210,45 +1722,24 @@
 let normalize : FStar_Tc_Env.env  ->  FStar_Absyn_Syntax.typ  ->  FStar_Absyn_Syntax.typ = (fun tcenv t -> (norm_typ ((DeltaHard)::(Beta)::(Eta)::[]) tcenv t))
 
 
-<<<<<<< HEAD
-let exp_norm_to_string : FStar_Tc_Env.env  ->  FStar_Absyn_Syntax.exp  ->  Prims.string = (fun tcenv e -> (let _142_540 = (norm_exp ((Beta)::(SNComp)::(Unmeta)::[]) tcenv e)
-in (FStar_Absyn_Print.exp_to_string _142_540)))
-
-
-let typ_norm_to_string : FStar_Tc_Env.env  ->  FStar_Absyn_Syntax.typ  ->  Prims.string = (fun tcenv t -> (let _142_545 = (norm_typ ((Beta)::(SNComp)::(Unmeta)::[]) tcenv t)
-in (FStar_Absyn_Print.typ_to_string _142_545)))
-
-
-let kind_norm_to_string : FStar_Tc_Env.env  ->  FStar_Absyn_Syntax.knd  ->  Prims.string = (fun tcenv k -> (let _142_550 = (norm_kind ((Beta)::(SNComp)::(Unmeta)::[]) tcenv k)
-in (FStar_Absyn_Print.kind_to_string _142_550)))
-
-
-let formula_norm_to_string : FStar_Tc_Env.env  ->  FStar_Absyn_Syntax.typ  ->  Prims.string = (fun tcenv f -> (let _142_555 = (norm_typ ((Beta)::(SNComp)::(Unmeta)::[]) tcenv f)
-in (FStar_Absyn_Print.formula_to_string _142_555)))
-
-
-let comp_typ_norm_to_string : FStar_Tc_Env.env  ->  FStar_Absyn_Syntax.comp  ->  Prims.string = (fun tcenv c -> (let _142_560 = (norm_comp ((Beta)::(SNComp)::(Unmeta)::[]) tcenv c)
-in (FStar_Absyn_Print.comp_typ_to_string _142_560)))
-=======
-let exp_norm_to_string : FStar_Tc_Env.env  ->  FStar_Absyn_Syntax.exp  ->  Prims.string = (fun tcenv e -> (let _141_540 = (norm_exp ((Beta)::(SNComp)::(Unmeta)::[]) tcenv e)
-in (FStar_Absyn_Print.exp_to_string _141_540)))
-
-
-let typ_norm_to_string : FStar_Tc_Env.env  ->  FStar_Absyn_Syntax.typ  ->  Prims.string = (fun tcenv t -> (let _141_545 = (norm_typ ((Beta)::(SNComp)::(Unmeta)::[]) tcenv t)
-in (FStar_Absyn_Print.typ_to_string _141_545)))
-
-
-let kind_norm_to_string : FStar_Tc_Env.env  ->  FStar_Absyn_Syntax.knd  ->  Prims.string = (fun tcenv k -> (let _141_550 = (norm_kind ((Beta)::(SNComp)::(Unmeta)::[]) tcenv k)
-in (FStar_Absyn_Print.kind_to_string _141_550)))
-
-
-let formula_norm_to_string : FStar_Tc_Env.env  ->  FStar_Absyn_Syntax.typ  ->  Prims.string = (fun tcenv f -> (let _141_555 = (norm_typ ((Beta)::(SNComp)::(Unmeta)::[]) tcenv f)
-in (FStar_Absyn_Print.formula_to_string _141_555)))
-
-
-let comp_typ_norm_to_string : FStar_Tc_Env.env  ->  FStar_Absyn_Syntax.comp  ->  Prims.string = (fun tcenv c -> (let _141_560 = (norm_comp ((Beta)::(SNComp)::(Unmeta)::[]) tcenv c)
-in (FStar_Absyn_Print.comp_typ_to_string _141_560)))
->>>>>>> 325d5cd9
+let exp_norm_to_string : FStar_Tc_Env.env  ->  FStar_Absyn_Syntax.exp  ->  Prims.string = (fun tcenv e -> (let _143_540 = (norm_exp ((Beta)::(SNComp)::(Unmeta)::[]) tcenv e)
+in (FStar_Absyn_Print.exp_to_string _143_540)))
+
+
+let typ_norm_to_string : FStar_Tc_Env.env  ->  FStar_Absyn_Syntax.typ  ->  Prims.string = (fun tcenv t -> (let _143_545 = (norm_typ ((Beta)::(SNComp)::(Unmeta)::[]) tcenv t)
+in (FStar_Absyn_Print.typ_to_string _143_545)))
+
+
+let kind_norm_to_string : FStar_Tc_Env.env  ->  FStar_Absyn_Syntax.knd  ->  Prims.string = (fun tcenv k -> (let _143_550 = (norm_kind ((Beta)::(SNComp)::(Unmeta)::[]) tcenv k)
+in (FStar_Absyn_Print.kind_to_string _143_550)))
+
+
+let formula_norm_to_string : FStar_Tc_Env.env  ->  FStar_Absyn_Syntax.typ  ->  Prims.string = (fun tcenv f -> (let _143_555 = (norm_typ ((Beta)::(SNComp)::(Unmeta)::[]) tcenv f)
+in (FStar_Absyn_Print.formula_to_string _143_555)))
+
+
+let comp_typ_norm_to_string : FStar_Tc_Env.env  ->  FStar_Absyn_Syntax.comp  ->  Prims.string = (fun tcenv c -> (let _143_560 = (norm_comp ((Beta)::(SNComp)::(Unmeta)::[]) tcenv c)
+in (FStar_Absyn_Print.comp_typ_to_string _143_560)))
 
 
 let normalize_refinement : steps  ->  FStar_Tc_Env.env  ->  FStar_Absyn_Syntax.typ  ->  FStar_Absyn_Syntax.typ = (fun steps env t0 -> (
@@ -2266,29 +1757,16 @@
 let t0 = (aux x.FStar_Absyn_Syntax.sort)
 in (match (t0.FStar_Absyn_Syntax.n) with
 | FStar_Absyn_Syntax.Typ_refine (y, phi1) -> begin
-<<<<<<< HEAD
-(let _142_575 = (let _142_574 = (let _142_573 = (let _142_572 = (let _142_571 = (let _142_570 = (let _142_569 = (FStar_Absyn_Util.bvar_to_exp y)
-in ((x.FStar_Absyn_Syntax.v), (_142_569)))
-in FStar_Util.Inr (_142_570))
-in (_142_571)::[])
-in (FStar_Absyn_Util.subst_typ _142_572 phi))
-in (FStar_Absyn_Util.mk_conj phi1 _142_573))
-in ((y), (_142_574)))
-in (FStar_Absyn_Syntax.mk_Typ_refine _142_575 (Some (FStar_Absyn_Syntax.ktype)) t0.FStar_Absyn_Syntax.pos))
+(let _143_575 = (let _143_574 = (let _143_573 = (let _143_572 = (let _143_571 = (let _143_570 = (let _143_569 = (FStar_Absyn_Util.bvar_to_exp y)
+in ((x.FStar_Absyn_Syntax.v), (_143_569)))
+in FStar_Util.Inr (_143_570))
+in (_143_571)::[])
+in (FStar_Absyn_Util.subst_typ _143_572 phi))
+in (FStar_Absyn_Util.mk_conj phi1 _143_573))
+in ((y), (_143_574)))
+in (FStar_Absyn_Syntax.mk_Typ_refine _143_575 (Some (FStar_Absyn_Syntax.ktype)) t0.FStar_Absyn_Syntax.pos))
 end
 | _44_1351 -> begin
-=======
-(let _141_575 = (let _141_574 = (let _141_573 = (let _141_572 = (let _141_571 = (let _141_570 = (let _141_569 = (FStar_Absyn_Util.bvar_to_exp y)
-in ((x.FStar_Absyn_Syntax.v), (_141_569)))
-in FStar_Util.Inr (_141_570))
-in (_141_571)::[])
-in (FStar_Absyn_Util.subst_typ _141_572 phi))
-in (FStar_Absyn_Util.mk_conj phi1 _141_573))
-in ((y), (_141_574)))
-in (FStar_Absyn_Syntax.mk_Typ_refine _141_575 (Some (FStar_Absyn_Syntax.ktype)) t0.FStar_Absyn_Syntax.pos))
-end
-| _43_1351 -> begin
->>>>>>> 325d5cd9
 t
 end))
 end
