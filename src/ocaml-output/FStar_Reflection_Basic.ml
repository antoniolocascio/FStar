open Prims
let (get_env : unit -> FStar_TypeChecker_Env.env) =
  fun uu___ ->
    let uu___1 =
      FStar_ST.op_Bang FStar_TypeChecker_Normalize.reflection_env_hook in
    match uu___1 with
    | FStar_Pervasives_Native.None ->
        failwith "impossible: env_hook unset in reflection"
    | FStar_Pervasives_Native.Some e -> e
let (inspect_aqual :
  FStar_Syntax_Syntax.aqual -> FStar_Reflection_Data.aqualv) =
  fun aq ->
    match aq with
    | FStar_Pervasives_Native.Some (FStar_Syntax_Syntax.Implicit uu___) ->
        FStar_Reflection_Data.Q_Implicit
    | FStar_Pervasives_Native.Some (FStar_Syntax_Syntax.Meta t) ->
        FStar_Reflection_Data.Q_Meta t
    | FStar_Pervasives_Native.Some (FStar_Syntax_Syntax.Equality) ->
        FStar_Reflection_Data.Q_Explicit
    | FStar_Pervasives_Native.None -> FStar_Reflection_Data.Q_Explicit
let (pack_aqual : FStar_Reflection_Data.aqualv -> FStar_Syntax_Syntax.aqual)
  =
  fun aqv ->
    match aqv with
    | FStar_Reflection_Data.Q_Explicit -> FStar_Pervasives_Native.None
    | FStar_Reflection_Data.Q_Implicit ->
        FStar_Pervasives_Native.Some (FStar_Syntax_Syntax.Implicit false)
    | FStar_Reflection_Data.Q_Meta t ->
        FStar_Pervasives_Native.Some (FStar_Syntax_Syntax.Meta t)
let (inspect_fv : FStar_Syntax_Syntax.fv -> Prims.string Prims.list) =
  fun fv ->
    let uu___ = FStar_Syntax_Syntax.lid_of_fv fv in
    FStar_Ident.path_of_lid uu___
let (pack_fv : Prims.string Prims.list -> FStar_Syntax_Syntax.fv) =
  fun ns ->
    let lid = FStar_Parser_Const.p2l ns in
    let fallback uu___ =
      let quals =
        let uu___1 = FStar_Ident.lid_equals lid FStar_Parser_Const.cons_lid in
        if uu___1
        then FStar_Pervasives_Native.Some FStar_Syntax_Syntax.Data_ctor
        else
          (let uu___3 = FStar_Ident.lid_equals lid FStar_Parser_Const.nil_lid in
           if uu___3
           then FStar_Pervasives_Native.Some FStar_Syntax_Syntax.Data_ctor
           else
             (let uu___5 =
                FStar_Ident.lid_equals lid FStar_Parser_Const.some_lid in
              if uu___5
              then FStar_Pervasives_Native.Some FStar_Syntax_Syntax.Data_ctor
              else
                (let uu___7 =
                   FStar_Ident.lid_equals lid FStar_Parser_Const.none_lid in
                 if uu___7
                 then
                   FStar_Pervasives_Native.Some FStar_Syntax_Syntax.Data_ctor
                 else FStar_Pervasives_Native.None))) in
      let uu___1 = FStar_Parser_Const.p2l ns in
      FStar_Syntax_Syntax.lid_as_fv uu___1
        (FStar_Syntax_Syntax.Delta_constant_at_level (Prims.of_int (999)))
        quals in
    let uu___ =
      FStar_ST.op_Bang FStar_TypeChecker_Normalize.reflection_env_hook in
    match uu___ with
    | FStar_Pervasives_Native.None -> fallback ()
    | FStar_Pervasives_Native.Some env ->
        let qninfo = FStar_TypeChecker_Env.lookup_qname env lid in
        (match qninfo with
         | FStar_Pervasives_Native.Some (FStar_Util.Inr (se, _us), _rng) ->
             let quals = FStar_Syntax_DsEnv.fv_qual_of_se se in
             let uu___1 = FStar_Parser_Const.p2l ns in
             FStar_Syntax_Syntax.lid_as_fv uu___1
               (FStar_Syntax_Syntax.Delta_constant_at_level
                  (Prims.of_int (999))) quals
         | uu___1 -> fallback ())
let rec last : 'a . 'a Prims.list -> 'a =
  fun l ->
    match l with
    | [] -> failwith "last: empty list"
    | x::[] -> x
    | uu___::xs -> last xs
let rec init : 'a . 'a Prims.list -> 'a Prims.list =
  fun l ->
    match l with
    | [] -> failwith "init: empty list"
    | x::[] -> []
    | x::xs -> let uu___ = init xs in x :: uu___
let (inspect_const :
  FStar_Syntax_Syntax.sconst -> FStar_Reflection_Data.vconst) =
  fun c ->
    match c with
    | FStar_Const.Const_unit -> FStar_Reflection_Data.C_Unit
    | FStar_Const.Const_int (s, uu___) ->
        let uu___1 = FStar_BigInt.big_int_of_string s in
        FStar_Reflection_Data.C_Int uu___1
    | FStar_Const.Const_bool (true) -> FStar_Reflection_Data.C_True
    | FStar_Const.Const_bool (false) -> FStar_Reflection_Data.C_False
    | FStar_Const.Const_string (s, uu___) -> FStar_Reflection_Data.C_String s
    | FStar_Const.Const_range r -> FStar_Reflection_Data.C_Range r
    | FStar_Const.Const_reify -> FStar_Reflection_Data.C_Reify
    | FStar_Const.Const_reflect l ->
        let uu___ = FStar_Ident.path_of_lid l in
        FStar_Reflection_Data.C_Reflect uu___
    | uu___ ->
        let uu___1 =
          let uu___2 = FStar_Syntax_Print.const_to_string c in
          FStar_Util.format1 "unknown constant: %s" uu___2 in
        failwith uu___1
let rec (inspect_ln :
  FStar_Syntax_Syntax.term -> FStar_Reflection_Data.term_view) =
  fun t ->
    let t1 = FStar_Syntax_Util.unascribe t in
    let t2 = FStar_Syntax_Util.un_uinst t1 in
    let t3 = FStar_Syntax_Util.unlazy_emb t2 in
    match t3.FStar_Syntax_Syntax.n with
    | FStar_Syntax_Syntax.Tm_meta (t4, uu___) -> inspect_ln t4
    | FStar_Syntax_Syntax.Tm_name bv -> FStar_Reflection_Data.Tv_Var bv
    | FStar_Syntax_Syntax.Tm_bvar bv -> FStar_Reflection_Data.Tv_BVar bv
    | FStar_Syntax_Syntax.Tm_fvar fv -> FStar_Reflection_Data.Tv_FVar fv
    | FStar_Syntax_Syntax.Tm_app (hd, []) ->
        failwith "inspect_ln: empty arguments on Tm_app"
    | FStar_Syntax_Syntax.Tm_app (hd, args) ->
        let uu___ = last args in
        (match uu___ with
         | (a, q) ->
             let q' = inspect_aqual q in
             let uu___1 =
               let uu___2 =
                 let uu___3 = init args in FStar_Syntax_Util.mk_app hd uu___3 in
               (uu___2, (a, q')) in
             FStar_Reflection_Data.Tv_App uu___1)
    | FStar_Syntax_Syntax.Tm_abs ([], uu___, uu___1) ->
        failwith "inspect_ln: empty arguments on Tm_abs"
    | FStar_Syntax_Syntax.Tm_abs (b::bs, t4, k) ->
        let body =
          match bs with
          | [] -> t4
          | bs1 ->
              FStar_Syntax_Syntax.mk
                (FStar_Syntax_Syntax.Tm_abs (bs1, t4, k))
                t4.FStar_Syntax_Syntax.pos in
        FStar_Reflection_Data.Tv_Abs (b, body)
    | FStar_Syntax_Syntax.Tm_type uu___ -> FStar_Reflection_Data.Tv_Type ()
    | FStar_Syntax_Syntax.Tm_arrow ([], k) ->
        failwith "inspect_ln: empty binders on arrow"
    | FStar_Syntax_Syntax.Tm_arrow uu___ ->
        let uu___1 = FStar_Syntax_Util.arrow_one_ln t3 in
        (match uu___1 with
         | FStar_Pervasives_Native.Some (b, c) ->
             FStar_Reflection_Data.Tv_Arrow (b, c)
         | FStar_Pervasives_Native.None -> failwith "impossible")
    | FStar_Syntax_Syntax.Tm_refine (bv, t4) ->
        FStar_Reflection_Data.Tv_Refine (bv, t4)
    | FStar_Syntax_Syntax.Tm_constant c ->
        let uu___ = inspect_const c in FStar_Reflection_Data.Tv_Const uu___
    | FStar_Syntax_Syntax.Tm_uvar (ctx_u, s) ->
        let uu___ =
          let uu___1 =
            let uu___2 =
              FStar_Syntax_Unionfind.uvar_id
                ctx_u.FStar_Syntax_Syntax.ctx_uvar_head in
            FStar_BigInt.of_int_fs uu___2 in
          (uu___1, (ctx_u, s)) in
        FStar_Reflection_Data.Tv_Uvar uu___
    | FStar_Syntax_Syntax.Tm_let ((false, lb::[]), t21) ->
        if lb.FStar_Syntax_Syntax.lbunivs <> []
        then FStar_Reflection_Data.Tv_Unknown
        else
          (match lb.FStar_Syntax_Syntax.lbname with
           | FStar_Util.Inr uu___1 -> FStar_Reflection_Data.Tv_Unknown
           | FStar_Util.Inl bv ->
               FStar_Reflection_Data.Tv_Let
                 (false, (lb.FStar_Syntax_Syntax.lbattrs), bv,
                   (lb.FStar_Syntax_Syntax.lbdef), t21))
    | FStar_Syntax_Syntax.Tm_let ((true, lb::[]), t21) ->
        if lb.FStar_Syntax_Syntax.lbunivs <> []
        then FStar_Reflection_Data.Tv_Unknown
        else
          (match lb.FStar_Syntax_Syntax.lbname with
           | FStar_Util.Inr uu___1 -> FStar_Reflection_Data.Tv_Unknown
           | FStar_Util.Inl bv ->
               FStar_Reflection_Data.Tv_Let
                 (true, (lb.FStar_Syntax_Syntax.lbattrs), bv,
                   (lb.FStar_Syntax_Syntax.lbdef), t21))
    | FStar_Syntax_Syntax.Tm_match (t4, brs) ->
        let rec inspect_pat p =
          match p.FStar_Syntax_Syntax.v with
          | FStar_Syntax_Syntax.Pat_constant c ->
              let uu___ = inspect_const c in
              FStar_Reflection_Data.Pat_Constant uu___
          | FStar_Syntax_Syntax.Pat_cons (fv, ps) ->
              let uu___ =
                let uu___1 =
                  FStar_List.map
                    (fun uu___2 ->
                       match uu___2 with
                       | (p1, b) ->
                           let uu___3 = inspect_pat p1 in (uu___3, b)) ps in
                (fv, uu___1) in
              FStar_Reflection_Data.Pat_Cons uu___
          | FStar_Syntax_Syntax.Pat_var bv ->
              FStar_Reflection_Data.Pat_Var bv
          | FStar_Syntax_Syntax.Pat_wild bv ->
              FStar_Reflection_Data.Pat_Wild bv
          | FStar_Syntax_Syntax.Pat_dot_term (bv, t5) ->
              FStar_Reflection_Data.Pat_Dot_Term (bv, t5) in
        let brs1 =
          FStar_List.map
            (fun uu___ ->
               match uu___ with
               | (pat, uu___1, t5) ->
                   let uu___2 = inspect_pat pat in (uu___2, t5)) brs in
        FStar_Reflection_Data.Tv_Match (t4, brs1)
    | FStar_Syntax_Syntax.Tm_unknown -> FStar_Reflection_Data.Tv_Unknown
    | uu___ ->
        ((let uu___2 =
            let uu___3 =
              let uu___4 = FStar_Syntax_Print.tag_of_term t3 in
              let uu___5 = FStar_Syntax_Print.term_to_string t3 in
              FStar_Util.format2
                "inspect_ln: outside of expected syntax (%s, %s)\n" uu___4
                uu___5 in
            (FStar_Errors.Warning_CantInspect, uu___3) in
          FStar_Errors.log_issue t3.FStar_Syntax_Syntax.pos uu___2);
         FStar_Reflection_Data.Tv_Unknown)
let (inspect_comp :
  FStar_Syntax_Syntax.comp -> FStar_Reflection_Data.comp_view) =
  fun c ->
    let get_dec flags =
      let uu___ =
        FStar_List.tryFind
          (fun uu___1 ->
             match uu___1 with
             | FStar_Syntax_Syntax.DECREASES uu___2 -> true
             | uu___2 -> false) flags in
      match uu___ with
      | FStar_Pervasives_Native.None -> FStar_Pervasives_Native.None
      | FStar_Pervasives_Native.Some (FStar_Syntax_Syntax.DECREASES t) ->
          FStar_Pervasives_Native.Some t
      | uu___1 -> failwith "impossible" in
    match c.FStar_Syntax_Syntax.n with
    | FStar_Syntax_Syntax.Total (t, uu___) ->
        FStar_Reflection_Data.C_Total (t, FStar_Pervasives_Native.None)
    | FStar_Syntax_Syntax.GTotal (t, uu___) ->
        FStar_Reflection_Data.C_GTotal (t, FStar_Pervasives_Native.None)
    | FStar_Syntax_Syntax.Comp ct ->
        let uu___ =
          FStar_Ident.lid_equals ct.FStar_Syntax_Syntax.effect_name
            FStar_Parser_Const.effect_Lemma_lid in
        if uu___
        then
          (match ct.FStar_Syntax_Syntax.effect_args with
           | (pre, uu___1)::(post, uu___2)::(pats, uu___3)::uu___4 ->
               FStar_Reflection_Data.C_Lemma (pre, post, pats)
           | uu___1 ->
               failwith "inspect_comp: Lemma does not have enough arguments?")
        else
          (let uu___2 =
             FStar_Ident.lid_equals ct.FStar_Syntax_Syntax.effect_name
               FStar_Parser_Const.effect_Tot_lid in
           if uu___2
           then
             let md = get_dec ct.FStar_Syntax_Syntax.flags in
             FStar_Reflection_Data.C_Total
               ((ct.FStar_Syntax_Syntax.result_typ), md)
           else
             (let uu___4 =
                FStar_Ident.lid_equals ct.FStar_Syntax_Syntax.effect_name
                  FStar_Parser_Const.effect_GTot_lid in
              if uu___4
              then
                let md = get_dec ct.FStar_Syntax_Syntax.flags in
                FStar_Reflection_Data.C_GTotal
                  ((ct.FStar_Syntax_Syntax.result_typ), md)
              else
                (let inspect_arg uu___6 =
                   match uu___6 with
                   | (a, q) -> let uu___7 = inspect_aqual q in (a, uu___7) in
                 let uu___6 =
                   let uu___7 =
                     FStar_Ident.path_of_lid
                       ct.FStar_Syntax_Syntax.effect_name in
                   let uu___8 =
                     FStar_List.map inspect_arg
                       ct.FStar_Syntax_Syntax.effect_args in
                   ([], uu___7, (ct.FStar_Syntax_Syntax.result_typ), uu___8) in
                 FStar_Reflection_Data.C_Eff uu___6)))
let (pack_comp : FStar_Reflection_Data.comp_view -> FStar_Syntax_Syntax.comp)
  =
  fun cv ->
    match cv with
    | FStar_Reflection_Data.C_Total (t, FStar_Pervasives_Native.None) ->
        FStar_Syntax_Syntax.mk_Total t
    | FStar_Reflection_Data.C_Total (t, FStar_Pervasives_Native.Some d) ->
        let ct =
          {
            FStar_Syntax_Syntax.comp_univs = [FStar_Syntax_Syntax.U_zero];
            FStar_Syntax_Syntax.effect_name =
              FStar_Parser_Const.effect_Tot_lid;
            FStar_Syntax_Syntax.result_typ = t;
            FStar_Syntax_Syntax.effect_args = [];
            FStar_Syntax_Syntax.flags = [FStar_Syntax_Syntax.DECREASES d]
          } in
        FStar_Syntax_Syntax.mk_Comp ct
    | FStar_Reflection_Data.C_GTotal (t, FStar_Pervasives_Native.None) ->
        FStar_Syntax_Syntax.mk_GTotal t
    | FStar_Reflection_Data.C_GTotal (t, FStar_Pervasives_Native.Some d) ->
        let ct =
          {
            FStar_Syntax_Syntax.comp_univs = [FStar_Syntax_Syntax.U_zero];
            FStar_Syntax_Syntax.effect_name =
              FStar_Parser_Const.effect_GTot_lid;
            FStar_Syntax_Syntax.result_typ = t;
            FStar_Syntax_Syntax.effect_args = [];
            FStar_Syntax_Syntax.flags = [FStar_Syntax_Syntax.DECREASES d]
          } in
        FStar_Syntax_Syntax.mk_Comp ct
    | FStar_Reflection_Data.C_Lemma (pre, post, pats) ->
        let ct =
          let uu___ =
            let uu___1 = FStar_Syntax_Syntax.as_arg pre in
            let uu___2 =
              let uu___3 = FStar_Syntax_Syntax.as_arg post in
              let uu___4 =
                let uu___5 = FStar_Syntax_Syntax.as_arg pats in [uu___5] in
              uu___3 :: uu___4 in
            uu___1 :: uu___2 in
          {
            FStar_Syntax_Syntax.comp_univs = [];
            FStar_Syntax_Syntax.effect_name =
              FStar_Parser_Const.effect_Lemma_lid;
            FStar_Syntax_Syntax.result_typ = FStar_Syntax_Syntax.t_unit;
            FStar_Syntax_Syntax.effect_args = uu___;
            FStar_Syntax_Syntax.flags = []
          } in
        FStar_Syntax_Syntax.mk_Comp ct
    | FStar_Reflection_Data.C_Eff (us, ef, res, args) ->
        let pack_arg uu___ =
          match uu___ with
          | (a, q) -> let uu___1 = pack_aqual q in (a, uu___1) in
        let ct =
          let uu___ = FStar_Ident.lid_of_path ef FStar_Range.dummyRange in
          let uu___1 = FStar_List.map pack_arg args in
          {
            FStar_Syntax_Syntax.comp_univs = [];
            FStar_Syntax_Syntax.effect_name = uu___;
            FStar_Syntax_Syntax.result_typ = res;
            FStar_Syntax_Syntax.effect_args = uu___1;
            FStar_Syntax_Syntax.flags = []
          } in
        FStar_Syntax_Syntax.mk_Comp ct
let (pack_const : FStar_Reflection_Data.vconst -> FStar_Syntax_Syntax.sconst)
  =
  fun c ->
    match c with
    | FStar_Reflection_Data.C_Unit -> FStar_Const.Const_unit
    | FStar_Reflection_Data.C_Int i ->
        let uu___ =
          let uu___1 = FStar_BigInt.string_of_big_int i in
          (uu___1, FStar_Pervasives_Native.None) in
        FStar_Const.Const_int uu___
    | FStar_Reflection_Data.C_True -> FStar_Const.Const_bool true
    | FStar_Reflection_Data.C_False -> FStar_Const.Const_bool false
    | FStar_Reflection_Data.C_String s ->
        FStar_Const.Const_string (s, FStar_Range.dummyRange)
    | FStar_Reflection_Data.C_Range r -> FStar_Const.Const_range r
    | FStar_Reflection_Data.C_Reify -> FStar_Const.Const_reify
    | FStar_Reflection_Data.C_Reflect ns ->
        let uu___ = FStar_Ident.lid_of_path ns FStar_Range.dummyRange in
        FStar_Const.Const_reflect uu___
let (pack_ln : FStar_Reflection_Data.term_view -> FStar_Syntax_Syntax.term) =
  fun tv ->
    match tv with
    | FStar_Reflection_Data.Tv_Var bv -> FStar_Syntax_Syntax.bv_to_name bv
    | FStar_Reflection_Data.Tv_BVar bv -> FStar_Syntax_Syntax.bv_to_tm bv
    | FStar_Reflection_Data.Tv_FVar fv -> FStar_Syntax_Syntax.fv_to_tm fv
    | FStar_Reflection_Data.Tv_App (l, (r, q)) ->
        let q' = pack_aqual q in FStar_Syntax_Util.mk_app l [(r, q')]
    | FStar_Reflection_Data.Tv_Abs (b, t) ->
        FStar_Syntax_Syntax.mk
          (FStar_Syntax_Syntax.Tm_abs ([b], t, FStar_Pervasives_Native.None))
          t.FStar_Syntax_Syntax.pos
    | FStar_Reflection_Data.Tv_Arrow (b, c) ->
        FStar_Syntax_Syntax.mk (FStar_Syntax_Syntax.Tm_arrow ([b], c))
          c.FStar_Syntax_Syntax.pos
    | FStar_Reflection_Data.Tv_Type () -> FStar_Syntax_Util.ktype
    | FStar_Reflection_Data.Tv_Refine (bv, t) ->
        FStar_Syntax_Syntax.mk (FStar_Syntax_Syntax.Tm_refine (bv, t))
          t.FStar_Syntax_Syntax.pos
    | FStar_Reflection_Data.Tv_Const c ->
        let uu___ =
          let uu___1 = pack_const c in FStar_Syntax_Syntax.Tm_constant uu___1 in
        FStar_Syntax_Syntax.mk uu___ FStar_Range.dummyRange
    | FStar_Reflection_Data.Tv_Uvar (u, ctx_u_s) ->
        FStar_Syntax_Syntax.mk (FStar_Syntax_Syntax.Tm_uvar ctx_u_s)
          FStar_Range.dummyRange
    | FStar_Reflection_Data.Tv_Let (false, attrs, bv, t1, t2) ->
        let lb =
          FStar_Syntax_Util.mk_letbinding (FStar_Util.Inl bv) []
            bv.FStar_Syntax_Syntax.sort FStar_Parser_Const.effect_Tot_lid t1
            attrs FStar_Range.dummyRange in
        FStar_Syntax_Syntax.mk
          (FStar_Syntax_Syntax.Tm_let ((false, [lb]), t2))
          FStar_Range.dummyRange
    | FStar_Reflection_Data.Tv_Let (true, attrs, bv, t1, t2) ->
        let lb =
          FStar_Syntax_Util.mk_letbinding (FStar_Util.Inl bv) []
            bv.FStar_Syntax_Syntax.sort FStar_Parser_Const.effect_Tot_lid t1
            attrs FStar_Range.dummyRange in
        FStar_Syntax_Syntax.mk
          (FStar_Syntax_Syntax.Tm_let ((true, [lb]), t2))
          FStar_Range.dummyRange
    | FStar_Reflection_Data.Tv_Match (t, brs) ->
        let wrap v =
          {
            FStar_Syntax_Syntax.v = v;
            FStar_Syntax_Syntax.p = FStar_Range.dummyRange
          } in
        let rec pack_pat p =
          match p with
          | FStar_Reflection_Data.Pat_Constant c ->
              let uu___ =
                let uu___1 = pack_const c in
                FStar_Syntax_Syntax.Pat_constant uu___1 in
              FStar_All.pipe_left wrap uu___
          | FStar_Reflection_Data.Pat_Cons (fv, ps) ->
              let uu___ =
                let uu___1 =
                  let uu___2 =
                    FStar_List.map
                      (fun uu___3 ->
                         match uu___3 with
                         | (p1, b) -> let uu___4 = pack_pat p1 in (uu___4, b))
                      ps in
                  (fv, uu___2) in
                FStar_Syntax_Syntax.Pat_cons uu___1 in
              FStar_All.pipe_left wrap uu___
          | FStar_Reflection_Data.Pat_Var bv ->
              FStar_All.pipe_left wrap (FStar_Syntax_Syntax.Pat_var bv)
          | FStar_Reflection_Data.Pat_Wild bv ->
              FStar_All.pipe_left wrap (FStar_Syntax_Syntax.Pat_wild bv)
          | FStar_Reflection_Data.Pat_Dot_Term (bv, t1) ->
              FStar_All.pipe_left wrap
                (FStar_Syntax_Syntax.Pat_dot_term (bv, t1)) in
        let brs1 =
          FStar_List.map
            (fun uu___ ->
               match uu___ with
               | (pat, t1) ->
                   let uu___1 = pack_pat pat in
                   (uu___1, FStar_Pervasives_Native.None, t1)) brs in
        FStar_Syntax_Syntax.mk (FStar_Syntax_Syntax.Tm_match (t, brs1))
          FStar_Range.dummyRange
    | FStar_Reflection_Data.Tv_AscribedT (e, t, tacopt) ->
        FStar_Syntax_Syntax.mk
          (FStar_Syntax_Syntax.Tm_ascribed
             (e, ((FStar_Util.Inl t), tacopt), FStar_Pervasives_Native.None))
          FStar_Range.dummyRange
    | FStar_Reflection_Data.Tv_AscribedC (e, c, tacopt) ->
        FStar_Syntax_Syntax.mk
          (FStar_Syntax_Syntax.Tm_ascribed
             (e, ((FStar_Util.Inr c), tacopt), FStar_Pervasives_Native.None))
          FStar_Range.dummyRange
    | FStar_Reflection_Data.Tv_Unknown ->
        FStar_Syntax_Syntax.mk FStar_Syntax_Syntax.Tm_unknown
          FStar_Range.dummyRange
let (compare_bv :
  FStar_Syntax_Syntax.bv -> FStar_Syntax_Syntax.bv -> FStar_Order.order) =
  fun x ->
    fun y ->
      let n = FStar_Syntax_Syntax.order_bv x y in
      if n < Prims.int_zero
      then FStar_Order.Lt
      else if n = Prims.int_zero then FStar_Order.Eq else FStar_Order.Gt
let (is_free :
  FStar_Syntax_Syntax.bv -> FStar_Syntax_Syntax.term -> Prims.bool) =
  fun x -> fun t -> FStar_Syntax_Util.is_free_in x t
let (free_bvs :
  FStar_Syntax_Syntax.term -> FStar_Syntax_Syntax.bv Prims.list) =
  fun t ->
    let uu___ = FStar_Syntax_Free.names t in
    FStar_All.pipe_right uu___ FStar_Util.set_elements
let (free_uvars : FStar_Syntax_Syntax.term -> FStar_BigInt.t Prims.list) =
  fun t ->
    let uu___ =
      let uu___1 = FStar_Syntax_Free.uvars_uncached t in
      FStar_All.pipe_right uu___1 FStar_Util.set_elements in
    FStar_All.pipe_right uu___
      (FStar_List.map
         (fun u ->
            let uu___1 =
              FStar_Syntax_Unionfind.uvar_id
                u.FStar_Syntax_Syntax.ctx_uvar_head in
            FStar_BigInt.of_int_fs uu___1))
let (lookup_attr :
  FStar_Syntax_Syntax.term ->
    FStar_TypeChecker_Env.env -> FStar_Syntax_Syntax.fv Prims.list)
  =
  fun attr ->
    fun env ->
      let uu___ =
        let uu___1 = FStar_Syntax_Subst.compress attr in
        uu___1.FStar_Syntax_Syntax.n in
      match uu___ with
      | FStar_Syntax_Syntax.Tm_fvar fv ->
          let ses =
            let uu___1 =
              let uu___2 = FStar_Syntax_Syntax.lid_of_fv fv in
              FStar_Ident.string_of_lid uu___2 in
            FStar_TypeChecker_Env.lookup_attr env uu___1 in
          FStar_List.concatMap
            (fun se ->
               let uu___1 = FStar_Syntax_Util.lid_of_sigelt se in
               match uu___1 with
               | FStar_Pervasives_Native.None -> []
               | FStar_Pervasives_Native.Some l ->
                   let uu___2 =
                     FStar_Syntax_Syntax.lid_as_fv l
                       (FStar_Syntax_Syntax.Delta_constant_at_level
                          (Prims.of_int (999))) FStar_Pervasives_Native.None in
                   [uu___2]) ses
      | uu___1 -> []
let (all_defs_in_env :
  FStar_TypeChecker_Env.env -> FStar_Syntax_Syntax.fv Prims.list) =
  fun env ->
    let uu___ = FStar_TypeChecker_Env.lidents env in
    FStar_List.map
      (fun l ->
         FStar_Syntax_Syntax.lid_as_fv l
           (FStar_Syntax_Syntax.Delta_constant_at_level (Prims.of_int (999)))
           FStar_Pervasives_Native.None) uu___
let (defs_in_module :
  FStar_TypeChecker_Env.env ->
    FStar_Reflection_Data.name -> FStar_Syntax_Syntax.fv Prims.list)
  =
  fun env ->
    fun modul ->
      let uu___ = FStar_TypeChecker_Env.lidents env in
      FStar_List.concatMap
        (fun l ->
           let ns =
             let uu___1 =
               let uu___2 = FStar_Ident.ids_of_lid l in
               FStar_All.pipe_right uu___2 init in
             FStar_All.pipe_right uu___1
               (FStar_List.map FStar_Ident.string_of_id) in
           if ns = modul
           then
             let uu___1 =
               FStar_Syntax_Syntax.lid_as_fv l
                 (FStar_Syntax_Syntax.Delta_constant_at_level
                    (Prims.of_int (999))) FStar_Pervasives_Native.None in
             [uu___1]
           else []) uu___
let (lookup_typ :
  FStar_TypeChecker_Env.env ->
    Prims.string Prims.list ->
      FStar_Syntax_Syntax.sigelt FStar_Pervasives_Native.option)
  =
  fun env ->
    fun ns ->
      let lid = FStar_Parser_Const.p2l ns in
      FStar_TypeChecker_Env.lookup_sigelt env lid
let (sigelt_attrs :
  FStar_Syntax_Syntax.sigelt -> FStar_Syntax_Syntax.attribute Prims.list) =
  fun se -> se.FStar_Syntax_Syntax.sigattrs
let (set_sigelt_attrs :
  FStar_Syntax_Syntax.attribute Prims.list ->
    FStar_Syntax_Syntax.sigelt -> FStar_Syntax_Syntax.sigelt)
  =
  fun attrs ->
    fun se ->
      let uu___ = se in
      {
        FStar_Syntax_Syntax.sigel = (uu___.FStar_Syntax_Syntax.sigel);
        FStar_Syntax_Syntax.sigrng = (uu___.FStar_Syntax_Syntax.sigrng);
        FStar_Syntax_Syntax.sigquals = (uu___.FStar_Syntax_Syntax.sigquals);
        FStar_Syntax_Syntax.sigmeta = (uu___.FStar_Syntax_Syntax.sigmeta);
        FStar_Syntax_Syntax.sigattrs = attrs;
        FStar_Syntax_Syntax.sigopts = (uu___.FStar_Syntax_Syntax.sigopts)
      }
let (rd_to_syntax_qual :
  FStar_Reflection_Data.qualifier -> FStar_Syntax_Syntax.qualifier) =
  fun uu___ ->
    match uu___ with
    | FStar_Reflection_Data.Assumption -> FStar_Syntax_Syntax.Assumption
    | FStar_Reflection_Data.New -> FStar_Syntax_Syntax.New
    | FStar_Reflection_Data.Private -> FStar_Syntax_Syntax.Private
    | FStar_Reflection_Data.Unfold_for_unification_and_vcgen ->
        FStar_Syntax_Syntax.Unfold_for_unification_and_vcgen
    | FStar_Reflection_Data.Visible_default ->
        FStar_Syntax_Syntax.Visible_default
    | FStar_Reflection_Data.Irreducible -> FStar_Syntax_Syntax.Irreducible
    | FStar_Reflection_Data.Inline_for_extraction ->
        FStar_Syntax_Syntax.Inline_for_extraction
    | FStar_Reflection_Data.NoExtract -> FStar_Syntax_Syntax.NoExtract
    | FStar_Reflection_Data.Noeq -> FStar_Syntax_Syntax.Noeq
    | FStar_Reflection_Data.Unopteq -> FStar_Syntax_Syntax.Unopteq
    | FStar_Reflection_Data.TotalEffect -> FStar_Syntax_Syntax.TotalEffect
    | FStar_Reflection_Data.Logic -> FStar_Syntax_Syntax.Logic
    | FStar_Reflection_Data.Reifiable -> FStar_Syntax_Syntax.Reifiable
    | FStar_Reflection_Data.Reflectable l ->
        FStar_Syntax_Syntax.Reflectable l
    | FStar_Reflection_Data.Discriminator l ->
        FStar_Syntax_Syntax.Discriminator l
    | FStar_Reflection_Data.Projector (l, i) ->
        FStar_Syntax_Syntax.Projector (l, i)
    | FStar_Reflection_Data.RecordType (l1, l2) ->
        FStar_Syntax_Syntax.RecordType (l1, l2)
    | FStar_Reflection_Data.RecordConstructor (l1, l2) ->
        FStar_Syntax_Syntax.RecordConstructor (l1, l2)
    | FStar_Reflection_Data.Action l -> FStar_Syntax_Syntax.Action l
    | FStar_Reflection_Data.ExceptionConstructor ->
        FStar_Syntax_Syntax.ExceptionConstructor
    | FStar_Reflection_Data.HasMaskedEffect ->
        FStar_Syntax_Syntax.HasMaskedEffect
    | FStar_Reflection_Data.Effect -> FStar_Syntax_Syntax.Effect
    | FStar_Reflection_Data.OnlyName -> FStar_Syntax_Syntax.OnlyName
let (syntax_to_rd_qual :
  FStar_Syntax_Syntax.qualifier -> FStar_Reflection_Data.qualifier) =
  fun uu___ ->
    match uu___ with
    | FStar_Syntax_Syntax.Assumption -> FStar_Reflection_Data.Assumption
    | FStar_Syntax_Syntax.New -> FStar_Reflection_Data.New
    | FStar_Syntax_Syntax.Private -> FStar_Reflection_Data.Private
    | FStar_Syntax_Syntax.Unfold_for_unification_and_vcgen ->
        FStar_Reflection_Data.Unfold_for_unification_and_vcgen
    | FStar_Syntax_Syntax.Visible_default ->
        FStar_Reflection_Data.Visible_default
    | FStar_Syntax_Syntax.Irreducible -> FStar_Reflection_Data.Irreducible
    | FStar_Syntax_Syntax.Inline_for_extraction ->
        FStar_Reflection_Data.Inline_for_extraction
    | FStar_Syntax_Syntax.NoExtract -> FStar_Reflection_Data.NoExtract
    | FStar_Syntax_Syntax.Noeq -> FStar_Reflection_Data.Noeq
    | FStar_Syntax_Syntax.Unopteq -> FStar_Reflection_Data.Unopteq
    | FStar_Syntax_Syntax.TotalEffect -> FStar_Reflection_Data.TotalEffect
    | FStar_Syntax_Syntax.Logic -> FStar_Reflection_Data.Logic
    | FStar_Syntax_Syntax.Reifiable -> FStar_Reflection_Data.Reifiable
    | FStar_Syntax_Syntax.Reflectable l ->
        FStar_Reflection_Data.Reflectable l
    | FStar_Syntax_Syntax.Discriminator l ->
        FStar_Reflection_Data.Discriminator l
    | FStar_Syntax_Syntax.Projector (l, i) ->
        FStar_Reflection_Data.Projector (l, i)
    | FStar_Syntax_Syntax.RecordType (l1, l2) ->
        FStar_Reflection_Data.RecordType (l1, l2)
    | FStar_Syntax_Syntax.RecordConstructor (l1, l2) ->
        FStar_Reflection_Data.RecordConstructor (l1, l2)
    | FStar_Syntax_Syntax.Action l -> FStar_Reflection_Data.Action l
    | FStar_Syntax_Syntax.ExceptionConstructor ->
        FStar_Reflection_Data.ExceptionConstructor
    | FStar_Syntax_Syntax.HasMaskedEffect ->
        FStar_Reflection_Data.HasMaskedEffect
    | FStar_Syntax_Syntax.Effect -> FStar_Reflection_Data.Effect
    | FStar_Syntax_Syntax.OnlyName -> FStar_Reflection_Data.OnlyName
let (sigelt_quals :
  FStar_Syntax_Syntax.sigelt -> FStar_Reflection_Data.qualifier Prims.list) =
  fun se ->
    FStar_All.pipe_right se.FStar_Syntax_Syntax.sigquals
      (FStar_List.map syntax_to_rd_qual)
let (set_sigelt_quals :
  FStar_Reflection_Data.qualifier Prims.list ->
    FStar_Syntax_Syntax.sigelt -> FStar_Syntax_Syntax.sigelt)
  =
  fun quals ->
    fun se ->
      let uu___ = se in
      let uu___1 = FStar_List.map rd_to_syntax_qual quals in
      {
        FStar_Syntax_Syntax.sigel = (uu___.FStar_Syntax_Syntax.sigel);
        FStar_Syntax_Syntax.sigrng = (uu___.FStar_Syntax_Syntax.sigrng);
        FStar_Syntax_Syntax.sigquals = uu___1;
        FStar_Syntax_Syntax.sigmeta = (uu___.FStar_Syntax_Syntax.sigmeta);
        FStar_Syntax_Syntax.sigattrs = (uu___.FStar_Syntax_Syntax.sigattrs);
        FStar_Syntax_Syntax.sigopts = (uu___.FStar_Syntax_Syntax.sigopts)
      }
let (sigelt_opts :
  FStar_Syntax_Syntax.sigelt ->
    FStar_VConfig.vconfig FStar_Pervasives_Native.option)
  = fun se -> se.FStar_Syntax_Syntax.sigopts
let (embed_vconfig : FStar_VConfig.vconfig -> FStar_Syntax_Syntax.term) =
  fun vcfg ->
    let uu___ =
      FStar_Syntax_Embeddings.embed FStar_Syntax_Embeddings.e_vconfig vcfg in
    uu___ FStar_Range.dummyRange FStar_Pervasives_Native.None
      FStar_Syntax_Embeddings.id_norm_cb
let (inspect_sigelt :
  FStar_Syntax_Syntax.sigelt -> FStar_Reflection_Data.sigelt_view) =
  fun se ->
    match se.FStar_Syntax_Syntax.sigel with
    | FStar_Syntax_Syntax.Sig_let ((r, lb::[]), uu___) ->
        let fv =
          match lb.FStar_Syntax_Syntax.lbname with
          | FStar_Util.Inr fv1 -> fv1
          | FStar_Util.Inl uu___1 ->
              failwith "impossible: global Sig_let has bv" in
        let uu___1 =
          FStar_Syntax_Subst.univ_var_opening lb.FStar_Syntax_Syntax.lbunivs in
        (match uu___1 with
         | (s, us) ->
             let typ =
               FStar_Syntax_Subst.subst s lb.FStar_Syntax_Syntax.lbtyp in
             let def =
               FStar_Syntax_Subst.subst s lb.FStar_Syntax_Syntax.lbdef in
             FStar_Reflection_Data.Sg_Let (r, fv, us, typ, def))
    | FStar_Syntax_Syntax.Sig_inductive_typ
        (lid, us, param_bs, ty, _mutual, c_lids) ->
        let nm = FStar_Ident.path_of_lid lid in
        let uu___ = FStar_Syntax_Subst.univ_var_opening us in
        (match uu___ with
         | (s, us1) ->
             let param_bs1 = FStar_Syntax_Subst.subst_binders s param_bs in
             let ty1 = FStar_Syntax_Subst.subst s ty in
             let uu___1 = FStar_Syntax_Subst.open_term param_bs1 ty1 in
             (match uu___1 with
              | (param_bs2, ty2) ->
                  let inspect_ctor c_lid =
                    let uu___2 =
                      let uu___3 = get_env () in
                      FStar_TypeChecker_Env.lookup_sigelt uu___3 c_lid in
                    match uu___2 with
                    | FStar_Pervasives_Native.Some
                        {
                          FStar_Syntax_Syntax.sigel =
                            FStar_Syntax_Syntax.Sig_datacon
                            (lid1, us2, cty, _ty_lid_, nparam, _mutual1);
                          FStar_Syntax_Syntax.sigrng = uu___3;
                          FStar_Syntax_Syntax.sigquals = uu___4;
                          FStar_Syntax_Syntax.sigmeta = uu___5;
                          FStar_Syntax_Syntax.sigattrs = uu___6;
                          FStar_Syntax_Syntax.sigopts = uu___7;_}
                        ->
                        let cty1 = FStar_Syntax_Subst.subst s cty in
                        let uu___8 =
                          let uu___9 = get_env () in
                          FStar_TypeChecker_Normalize.get_n_binders uu___9
                            nparam cty1 in
                        (match uu___8 with
                         | (param_ctor_bs, c) ->
                             (if (FStar_List.length param_ctor_bs) <> nparam
                              then
                                failwith
                                  "impossible: inspect_sigelt: could not obtain sufficient ctor param binders"
                              else ();
                              (let uu___11 =
                                 let uu___12 =
                                   FStar_Syntax_Util.is_total_comp c in
                                 Prims.op_Negation uu___12 in
                               if uu___11
                               then
                                 failwith
                                   "impossible: inspect_sigelt: removed parameters and got an effectful comp"
                               else ());
                              (let cty2 = FStar_Syntax_Util.comp_result c in
                               let s' =
                                 FStar_List.map2
                                   (fun b1 ->
                                      fun b2 ->
                                        let uu___11 =
                                          let uu___12 =
                                            FStar_Syntax_Syntax.bv_to_name
                                              b2.FStar_Syntax_Syntax.binder_bv in
                                          ((b1.FStar_Syntax_Syntax.binder_bv),
                                            uu___12) in
                                        FStar_Syntax_Syntax.NT uu___11)
                                   param_ctor_bs param_bs2 in
                               let cty3 = FStar_Syntax_Subst.subst s' cty2 in
                               let cty4 = FStar_Syntax_Util.remove_inacc cty3 in
                               let uu___11 = FStar_Ident.path_of_lid lid1 in
                               (uu___11, cty4))))
                    | uu___3 ->
                        failwith
                          "impossible: inspect_sigelt: did not find ctor" in
                  let uu___2 =
                    let uu___3 = FStar_List.map inspect_ctor c_lids in
                    (nm, us1, param_bs2, ty2, uu___3) in
                  FStar_Reflection_Data.Sg_Inductive uu___2))
    | FStar_Syntax_Syntax.Sig_declare_typ (lid, us, ty) ->
        let nm = FStar_Ident.path_of_lid lid in
<<<<<<< HEAD
        let uu___ = FStar_Syntax_Subst.univ_var_opening us in
        (match uu___ with
         | (s, us1) ->
             let ty1 = FStar_Syntax_Subst.subst s ty in
             FStar_Reflection_Data.Sg_Val (nm, us1, ty1))
=======
        let uu___ = FStar_Syntax_Subst.open_univ_vars us ty in
        (match uu___ with
         | (us1, ty1) -> FStar_Reflection_Data.Sg_Val (nm, us1, ty1))
>>>>>>> a77ee875
    | uu___ -> FStar_Reflection_Data.Unk
let (pack_sigelt :
  FStar_Reflection_Data.sigelt_view -> FStar_Syntax_Syntax.sigelt) =
  fun sv ->
    match sv with
    | FStar_Reflection_Data.Sg_Let (r, fv, univs, typ, def) ->
        let s = FStar_Syntax_Subst.univ_var_closing univs in
        let typ1 = FStar_Syntax_Subst.subst s typ in
        let def1 = FStar_Syntax_Subst.subst s def in
        let lb =
          FStar_Syntax_Util.mk_letbinding (FStar_Util.Inr fv) univs typ1
            FStar_Parser_Const.effect_Tot_lid def1 []
            def1.FStar_Syntax_Syntax.pos in
        let uu___ =
          let uu___1 =
            let uu___2 =
              let uu___3 = FStar_Syntax_Syntax.lid_of_fv fv in [uu___3] in
            ((r, [lb]), uu___2) in
          FStar_Syntax_Syntax.Sig_let uu___1 in
        FStar_All.pipe_left FStar_Syntax_Syntax.mk_sigelt uu___
    | FStar_Reflection_Data.Sg_Inductive (nm, us_names, param_bs, ty, ctors)
        ->
        let ind_lid = FStar_Ident.lid_of_path nm FStar_Range.dummyRange in
        let s = FStar_Syntax_Subst.univ_var_closing us_names in
        let nparam = FStar_List.length param_bs in
        let pack_ctor c =
          let uu___ = c in
          match uu___ with
          | (nm1, ty1) ->
              let lid = FStar_Ident.lid_of_path nm1 FStar_Range.dummyRange in
              let ty2 =
                let uu___1 = FStar_Syntax_Syntax.mk_Total ty1 in
                FStar_Syntax_Util.arrow param_bs uu___1 in
              let ty3 = FStar_Syntax_Subst.subst s ty2 in
              FStar_All.pipe_left FStar_Syntax_Syntax.mk_sigelt
                (FStar_Syntax_Syntax.Sig_datacon
                   (lid, us_names, ty3, ind_lid, nparam, [])) in
        let ctor_ses = FStar_List.map pack_ctor ctors in
        let c_lids =
          FStar_List.map
            (fun se ->
               let uu___ = FStar_Syntax_Util.lid_of_sigelt se in
               FStar_Util.must uu___) ctor_ses in
        let ind_se =
          let param_bs1 = FStar_Syntax_Subst.close_binders param_bs in
          let ty1 = FStar_Syntax_Subst.close param_bs1 ty in
          let param_bs2 = FStar_Syntax_Subst.subst_binders s param_bs1 in
          let ty2 = FStar_Syntax_Subst.subst s ty1 in
          FStar_All.pipe_left FStar_Syntax_Syntax.mk_sigelt
            (FStar_Syntax_Syntax.Sig_inductive_typ
               (ind_lid, us_names, param_bs2, ty2, [], c_lids)) in
        let se =
          FStar_All.pipe_left FStar_Syntax_Syntax.mk_sigelt
            (FStar_Syntax_Syntax.Sig_bundle
               ((ind_se :: ctor_ses), (ind_lid :: c_lids))) in
        let uu___ = se in
        {
          FStar_Syntax_Syntax.sigel = (uu___.FStar_Syntax_Syntax.sigel);
          FStar_Syntax_Syntax.sigrng = (uu___.FStar_Syntax_Syntax.sigrng);
          FStar_Syntax_Syntax.sigquals = (FStar_Syntax_Syntax.Noeq ::
            (se.FStar_Syntax_Syntax.sigquals));
          FStar_Syntax_Syntax.sigmeta = (uu___.FStar_Syntax_Syntax.sigmeta);
          FStar_Syntax_Syntax.sigattrs = (uu___.FStar_Syntax_Syntax.sigattrs);
          FStar_Syntax_Syntax.sigopts = (uu___.FStar_Syntax_Syntax.sigopts)
        }
    | FStar_Reflection_Data.Sg_Val (nm, us_names, ty) ->
        let val_lid = FStar_Ident.lid_of_path nm FStar_Range.dummyRange in
<<<<<<< HEAD
        let s = FStar_Syntax_Subst.univ_var_closing us_names in
        let typ = FStar_Syntax_Subst.subst s ty in
=======
        let typ = FStar_Syntax_Subst.close_univ_vars us_names ty in
>>>>>>> a77ee875
        FStar_All.pipe_left FStar_Syntax_Syntax.mk_sigelt
          (FStar_Syntax_Syntax.Sig_declare_typ (val_lid, us_names, typ))
    | FStar_Reflection_Data.Unk -> failwith "packing Unk, sorry"
let (inspect_bv : FStar_Syntax_Syntax.bv -> FStar_Reflection_Data.bv_view) =
  fun bv ->
    let uu___ = FStar_Ident.string_of_id bv.FStar_Syntax_Syntax.ppname in
    let uu___1 = FStar_BigInt.of_int_fs bv.FStar_Syntax_Syntax.index in
    {
      FStar_Reflection_Data.bv_ppname = uu___;
      FStar_Reflection_Data.bv_index = uu___1;
      FStar_Reflection_Data.bv_sort = (bv.FStar_Syntax_Syntax.sort)
    }
let (pack_bv : FStar_Reflection_Data.bv_view -> FStar_Syntax_Syntax.bv) =
  fun bvv ->
    let uu___ =
      FStar_Ident.mk_ident
        ((bvv.FStar_Reflection_Data.bv_ppname), FStar_Range.dummyRange) in
    let uu___1 = FStar_BigInt.to_int_fs bvv.FStar_Reflection_Data.bv_index in
    {
      FStar_Syntax_Syntax.ppname = uu___;
      FStar_Syntax_Syntax.index = uu___1;
      FStar_Syntax_Syntax.sort = (bvv.FStar_Reflection_Data.bv_sort)
    }
let (inspect_binder :
  FStar_Syntax_Syntax.binder ->
    (FStar_Syntax_Syntax.bv * (FStar_Reflection_Data.aqualv *
      FStar_Syntax_Syntax.term Prims.list)))
  =
  fun b ->
    let uu___ =
      let uu___1 = inspect_aqual b.FStar_Syntax_Syntax.binder_qual in
      (uu___1, (b.FStar_Syntax_Syntax.binder_attrs)) in
    ((b.FStar_Syntax_Syntax.binder_bv), uu___)
let (pack_binder :
  FStar_Syntax_Syntax.bv ->
    FStar_Reflection_Data.aqualv ->
      FStar_Syntax_Syntax.term Prims.list -> FStar_Syntax_Syntax.binder)
  =
  fun bv ->
    fun aqv ->
      fun attrs ->
        let uu___ = pack_aqual aqv in
        {
          FStar_Syntax_Syntax.binder_bv = bv;
          FStar_Syntax_Syntax.binder_qual = uu___;
          FStar_Syntax_Syntax.binder_attrs = attrs
        }
let (moduleof : FStar_TypeChecker_Env.env -> Prims.string Prims.list) =
  fun e -> FStar_Ident.path_of_lid e.FStar_TypeChecker_Env.curmodule
let (env_open_modules :
  FStar_TypeChecker_Env.env -> FStar_Reflection_Data.name Prims.list) =
  fun e ->
    let uu___ = FStar_Syntax_DsEnv.open_modules e.FStar_TypeChecker_Env.dsenv in
    FStar_List.map
      (fun uu___1 ->
         match uu___1 with
         | (l, m) ->
             let uu___2 = FStar_Ident.ids_of_lid l in
             FStar_List.map FStar_Ident.string_of_id uu___2) uu___
let (binders_of_env :
  FStar_TypeChecker_Env.env -> FStar_Syntax_Syntax.binders) =
  fun e -> FStar_TypeChecker_Env.all_binders e
let (term_eq :
  FStar_Syntax_Syntax.term -> FStar_Syntax_Syntax.term -> Prims.bool) =
  fun t1 ->
    fun t2 ->
      let uu___ = FStar_Syntax_Util.un_uinst t1 in
      let uu___1 = FStar_Syntax_Util.un_uinst t2 in
      FStar_Syntax_Util.term_eq uu___ uu___1
let (term_to_string : FStar_Syntax_Syntax.term -> Prims.string) =
  fun t -> FStar_Syntax_Print.term_to_string t
let (comp_to_string : FStar_Syntax_Syntax.comp -> Prims.string) =
  fun c -> FStar_Syntax_Print.comp_to_string c
let (implode_qn : Prims.string Prims.list -> Prims.string) =
  fun ns -> FStar_String.concat "." ns
let (explode_qn : Prims.string -> Prims.string Prims.list) =
  fun s -> FStar_String.split [46] s
let (compare_string : Prims.string -> Prims.string -> FStar_BigInt.t) =
  fun s1 -> fun s2 -> FStar_BigInt.of_int_fs (FStar_String.compare s1 s2)
let (push_binder :
  FStar_TypeChecker_Env.env ->
    FStar_Syntax_Syntax.binder -> FStar_TypeChecker_Env.env)
  = fun e -> fun b -> FStar_TypeChecker_Env.push_binders e [b]
let (subst :
  FStar_Syntax_Syntax.bv ->
    FStar_Syntax_Syntax.term ->
      FStar_Syntax_Syntax.term -> FStar_Syntax_Syntax.term)
  =
  fun x ->
    fun n ->
      fun m -> FStar_Syntax_Subst.subst [FStar_Syntax_Syntax.NT (x, n)] m<|MERGE_RESOLUTION|>--- conflicted
+++ resolved
@@ -777,17 +777,9 @@
                   FStar_Reflection_Data.Sg_Inductive uu___2))
     | FStar_Syntax_Syntax.Sig_declare_typ (lid, us, ty) ->
         let nm = FStar_Ident.path_of_lid lid in
-<<<<<<< HEAD
-        let uu___ = FStar_Syntax_Subst.univ_var_opening us in
-        (match uu___ with
-         | (s, us1) ->
-             let ty1 = FStar_Syntax_Subst.subst s ty in
-             FStar_Reflection_Data.Sg_Val (nm, us1, ty1))
-=======
         let uu___ = FStar_Syntax_Subst.open_univ_vars us ty in
         (match uu___ with
          | (us1, ty1) -> FStar_Reflection_Data.Sg_Val (nm, us1, ty1))
->>>>>>> a77ee875
     | uu___ -> FStar_Reflection_Data.Unk
 let (pack_sigelt :
   FStar_Reflection_Data.sigelt_view -> FStar_Syntax_Syntax.sigelt) =
@@ -855,12 +847,7 @@
         }
     | FStar_Reflection_Data.Sg_Val (nm, us_names, ty) ->
         let val_lid = FStar_Ident.lid_of_path nm FStar_Range.dummyRange in
-<<<<<<< HEAD
-        let s = FStar_Syntax_Subst.univ_var_closing us_names in
-        let typ = FStar_Syntax_Subst.subst s ty in
-=======
         let typ = FStar_Syntax_Subst.close_univ_vars us_names ty in
->>>>>>> a77ee875
         FStar_All.pipe_left FStar_Syntax_Syntax.mk_sigelt
           (FStar_Syntax_Syntax.Sig_declare_typ (val_lid, us_names, typ))
     | FStar_Reflection_Data.Unk -> failwith "packing Unk, sorry"
