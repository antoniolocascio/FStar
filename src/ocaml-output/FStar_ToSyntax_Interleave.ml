--- conflicted
+++ resolved
@@ -1,17 +1,15 @@
 open Prims
-let (id_eq_lid : FStar_Ident.ident -> FStar_Ident.lident -> Prims.bool) =
+let id_eq_lid: FStar_Ident.ident -> FStar_Ident.lident -> Prims.bool =
   fun i  ->
     fun l  -> i.FStar_Ident.idText = (l.FStar_Ident.ident).FStar_Ident.idText
-  
-let (is_val : FStar_Ident.ident -> FStar_Parser_AST.decl -> Prims.bool) =
+let is_val: FStar_Ident.ident -> FStar_Parser_AST.decl -> Prims.bool =
   fun x  ->
     fun d  ->
       match d.FStar_Parser_AST.d with
       | FStar_Parser_AST.Val (y,uu____14) ->
           x.FStar_Ident.idText = y.FStar_Ident.idText
       | uu____15 -> false
-  
-let (is_type : FStar_Ident.ident -> FStar_Parser_AST.decl -> Prims.bool) =
+let is_type: FStar_Ident.ident -> FStar_Parser_AST.decl -> Prims.bool =
   fun x  ->
     fun d  ->
       match d.FStar_Parser_AST.d with
@@ -23,8 +21,7 @@
                   | (t,uu____65) ->
                       (FStar_Parser_AST.id_of_tycon t) = x.FStar_Ident.idText))
       | uu____70 -> false
-  
-let (definition_lids : FStar_Parser_AST.decl -> FStar_Ident.lid Prims.list) =
+let definition_lids: FStar_Parser_AST.decl -> FStar_Ident.lid Prims.list =
   fun d  ->
     match d.FStar_Parser_AST.d with
     | FStar_Parser_AST.TopLevelLet (uu____78,defs) ->
@@ -36,31 +33,29 @@
                 match uu___56_133 with
                 | (FStar_Parser_AST.TyconAbbrev
                    (id1,uu____143,uu____144,uu____145),uu____146) ->
-                    let uu____159 = FStar_Ident.lid_of_ids [id1]  in
+                    let uu____159 = FStar_Ident.lid_of_ids [id1] in
                     [uu____159]
                 | (FStar_Parser_AST.TyconRecord
                    (id1,uu____161,uu____162,uu____163),uu____164) ->
-                    let uu____197 = FStar_Ident.lid_of_ids [id1]  in
+                    let uu____197 = FStar_Ident.lid_of_ids [id1] in
                     [uu____197]
                 | (FStar_Parser_AST.TyconVariant
                    (id1,uu____199,uu____200,uu____201),uu____202) ->
-                    let uu____243 = FStar_Ident.lid_of_ids [id1]  in
+                    let uu____243 = FStar_Ident.lid_of_ids [id1] in
                     [uu____243]
                 | uu____244 -> []))
     | uu____251 -> []
-  
-let (is_definition_of :
-  FStar_Ident.ident -> FStar_Parser_AST.decl -> Prims.bool) =
+let is_definition_of:
+  FStar_Ident.ident -> FStar_Parser_AST.decl -> Prims.bool =
   fun x  ->
     fun d  ->
-      let uu____258 = definition_lids d  in
+      let uu____258 = definition_lids d in
       FStar_Util.for_some (id_eq_lid x) uu____258
-  
-let rec (prefix_with_iface_decls :
+let rec prefix_with_iface_decls:
   FStar_Parser_AST.decl Prims.list ->
     FStar_Parser_AST.decl ->
       (FStar_Parser_AST.decl Prims.list,FStar_Parser_AST.decl Prims.list)
-        FStar_Pervasives_Native.tuple2)
+        FStar_Pervasives_Native.tuple2
   =
   fun iface1  ->
     fun impl  ->
@@ -70,14 +65,8 @@
             (FStar_Parser_AST.Const
                (FStar_Const.Const_string
                   ("KremlinPrivate", (impl1.FStar_Parser_AST.drange))))
-<<<<<<< HEAD
-            impl1.FStar_Parser_AST.drange FStar_Parser_AST.Expr
-           in
-        let uu___59_292 = impl1  in
-=======
             impl1.FStar_Parser_AST.drange FStar_Parser_AST.Expr in
         let uu___60_292 = impl1 in
->>>>>>> 5b12fe7d
         {
           FStar_Parser_AST.d = (uu___60_292.FStar_Parser_AST.d);
           FStar_Parser_AST.drange = (uu___60_292.FStar_Parser_AST.drange);
@@ -85,7 +74,7 @@
           FStar_Parser_AST.quals = (uu___60_292.FStar_Parser_AST.quals);
           FStar_Parser_AST.attrs = (krem_private ::
             (impl1.FStar_Parser_AST.attrs))
-        }  in
+        } in
       match iface1 with
       | [] -> ([], [qualify_kremlin_private impl])
       | iface_hd::iface_tl ->
@@ -104,8 +93,8 @@
                    "Interface contains an abstract 'type' declaration; use 'val' instead")
                  impl.FStar_Parser_AST.drange
            | FStar_Parser_AST.Val (x,t) ->
-               let def_ids = definition_lids impl  in
-               let defines_x = FStar_Util.for_some (id_eq_lid x) def_ids  in
+               let def_ids = definition_lids impl in
+               let defines_x = FStar_Util.for_some (id_eq_lid x) def_ids in
                if Prims.op_Negation defines_x
                then
                  let uu____404 =
@@ -114,8 +103,7 @@
                         (fun y  ->
                            FStar_All.pipe_right iface_tl
                              (FStar_Util.for_some
-                                (is_val y.FStar_Ident.ident))))
-                    in
+                                (is_val y.FStar_Ident.ident)))) in
                  (if uu____404
                   then
                     let uu____419 =
@@ -123,17 +111,13 @@
                         let uu____425 =
                           let uu____426 =
                             FStar_All.pipe_right def_ids
-                              (FStar_List.map FStar_Ident.string_of_lid)
-                             in
+                              (FStar_List.map FStar_Ident.string_of_lid) in
                           FStar_All.pipe_right uu____426
-                            (FStar_String.concat ", ")
-                           in
+                            (FStar_String.concat ", ") in
                         FStar_Util.format2
                           "Expected the definition of %s to precede %s"
-                          x.FStar_Ident.idText uu____425
-                         in
-                      (FStar_Errors.Fatal_WrongDefinitionOrder, uu____424)
-                       in
+                          x.FStar_Ident.idText uu____425 in
+                      (FStar_Errors.Fatal_WrongDefinitionOrder, uu____424) in
                     FStar_Errors.raise_error uu____419
                       impl.FStar_Parser_AST.drange
                   else (iface1, [qualify_kremlin_private impl]))
@@ -141,8 +125,7 @@
                  (let mutually_defined_with_x =
                     FStar_All.pipe_right def_ids
                       (FStar_List.filter
-                         (fun y  -> Prims.op_Negation (id_eq_lid x y)))
-                     in
+                         (fun y  -> Prims.op_Negation (id_eq_lid x y))) in
                   let rec aux mutuals iface2 =
                     match (mutuals, iface2) with
                     | ([],uu____493) -> ([], iface2)
@@ -150,7 +133,7 @@
                     | (y::ys,iface_hd1::iface_tl1) ->
                         if is_val y.FStar_Ident.ident iface_hd1
                         then
-                          let uu____536 = aux ys iface_tl1  in
+                          let uu____536 = aux ys iface_tl1 in
                           (match uu____536 with
                            | (val_ys,iface3) ->
                                ((iface_hd1 :: val_ys), iface3))
@@ -158,43 +141,35 @@
                           (let uu____568 =
                              let uu____569 =
                                FStar_List.tryFind
-                                 (is_val y.FStar_Ident.ident) iface_tl1
-                                in
+                                 (is_val y.FStar_Ident.ident) iface_tl1 in
                              FStar_All.pipe_left FStar_Option.isSome
-                               uu____569
-                              in
+                               uu____569 in
                            if uu____568
                            then
                              let uu____582 =
                                let uu____587 =
                                  let uu____588 =
-                                   FStar_Parser_AST.decl_to_string iface_hd1
-                                    in
-                                 let uu____589 = FStar_Ident.string_of_lid y
-                                    in
+                                   FStar_Parser_AST.decl_to_string iface_hd1 in
+                                 let uu____589 = FStar_Ident.string_of_lid y in
                                  FStar_Util.format2
                                    "%s is out of order with the definition of %s"
-                                   uu____588 uu____589
-                                  in
+                                   uu____588 uu____589 in
                                (FStar_Errors.Fatal_WrongDefinitionOrder,
-                                 uu____587)
-                                in
+                                 uu____587) in
                              FStar_Errors.raise_error uu____582
                                iface_hd1.FStar_Parser_AST.drange
-                           else aux ys iface2)
-                     in
-                  let uu____599 = aux mutually_defined_with_x iface_tl  in
+                           else aux ys iface2) in
+                  let uu____599 = aux mutually_defined_with_x iface_tl in
                   match uu____599 with
                   | (take_iface,rest_iface) ->
                       (rest_iface,
                         (FStar_List.append (iface_hd :: take_iface) [impl])))
            | uu____630 ->
-               let uu____631 = prefix_with_iface_decls iface_tl impl  in
+               let uu____631 = prefix_with_iface_decls iface_tl impl in
                (match uu____631 with
                 | (iface2,ds) -> (iface2, (iface_hd :: ds))))
-  
-let (check_initial_interface :
-  FStar_Parser_AST.decl Prims.list -> FStar_Parser_AST.decl Prims.list) =
+let check_initial_interface:
+  FStar_Parser_AST.decl Prims.list -> FStar_Parser_AST.decl Prims.list =
   fun iface1  ->
     let rec aux iface2 =
       match iface2 with
@@ -215,25 +190,21 @@
                    "Interface contains an abstract 'type' declaration; use 'val' instead")
                  hd1.FStar_Parser_AST.drange
            | FStar_Parser_AST.Val (x,t) ->
-               let uu____750 = FStar_Util.for_some (is_definition_of x) tl1
-                  in
+               let uu____750 = FStar_Util.for_some (is_definition_of x) tl1 in
                if uu____750
                then
                  let uu____751 =
                    let uu____756 =
                      FStar_Util.format2
                        "'val %s' and 'let %s' cannot both be provided in an interface"
-                       x.FStar_Ident.idText x.FStar_Ident.idText
-                      in
-                   (FStar_Errors.Fatal_BothValAndLetInInterface, uu____756)
-                    in
+                       x.FStar_Ident.idText x.FStar_Ident.idText in
+                   (FStar_Errors.Fatal_BothValAndLetInInterface, uu____756) in
                  FStar_Errors.raise_error uu____751
                    hd1.FStar_Parser_AST.drange
                else
                  (let uu____758 =
                     FStar_All.pipe_right hd1.FStar_Parser_AST.quals
-                      (FStar_List.contains FStar_Parser_AST.Assumption)
-                     in
+                      (FStar_List.contains FStar_Parser_AST.Assumption) in
                   if uu____758
                   then
                     FStar_Errors.raise_error
@@ -241,8 +212,7 @@
                         "Interfaces cannot use `assume val x : t`; just write `val x : t` instead")
                       hd1.FStar_Parser_AST.drange
                   else ())
-           | uu____760 -> ())
-       in
+           | uu____760 -> ()) in
     aux iface1;
     FStar_All.pipe_right iface1
       (FStar_List.filter
@@ -250,32 +220,29 @@
             match d.FStar_Parser_AST.d with
             | FStar_Parser_AST.TopLevelModule uu____769 -> false
             | uu____770 -> true))
-  
-let rec (ml_mode_prefix_with_iface_decls :
+let rec ml_mode_prefix_with_iface_decls:
   FStar_Parser_AST.decl Prims.list ->
     FStar_Parser_AST.decl ->
       (FStar_Parser_AST.decl Prims.list,FStar_Parser_AST.decl Prims.list)
-        FStar_Pervasives_Native.tuple2)
+        FStar_Pervasives_Native.tuple2
   =
   fun iface1  ->
     fun impl  ->
       match impl.FStar_Parser_AST.d with
       | FStar_Parser_AST.TopLevelLet (uu____797,defs) ->
-          let xs = FStar_Parser_AST.lids_of_let defs  in
+          let xs = FStar_Parser_AST.lids_of_let defs in
           let uu____814 =
             FStar_List.partition
               (fun d  ->
                  FStar_All.pipe_right xs
                    (FStar_Util.for_some
-                      (fun x  -> is_val x.FStar_Ident.ident d))) iface1
-             in
+                      (fun x  -> is_val x.FStar_Ident.ident d))) iface1 in
           (match uu____814 with
            | (val_xs,rest_iface) ->
                (rest_iface, (FStar_List.append val_xs [impl])))
       | uu____851 -> (iface1, [impl])
-  
-let (ml_mode_check_initial_interface :
-  FStar_Parser_AST.decl Prims.list -> FStar_Parser_AST.decl Prims.list) =
+let ml_mode_check_initial_interface:
+  FStar_Parser_AST.decl Prims.list -> FStar_Parser_AST.decl Prims.list =
   fun iface1  ->
     FStar_All.pipe_right iface1
       (FStar_List.filter
@@ -283,75 +250,70 @@
             match d.FStar_Parser_AST.d with
             | FStar_Parser_AST.Val uu____872 -> true
             | uu____877 -> false))
-  
-let (prefix_one_decl :
+let prefix_one_decl:
   FStar_Parser_AST.decl Prims.list ->
     FStar_Parser_AST.decl ->
       (FStar_Parser_AST.decl Prims.list,FStar_Parser_AST.decl Prims.list)
-        FStar_Pervasives_Native.tuple2)
+        FStar_Pervasives_Native.tuple2
   =
   fun iface1  ->
     fun impl  ->
       match impl.FStar_Parser_AST.d with
       | FStar_Parser_AST.TopLevelModule uu____904 -> (iface1, [impl])
       | uu____909 ->
-          let uu____910 = FStar_Options.ml_ish ()  in
+          let uu____910 = FStar_Options.ml_ish () in
           if uu____910
           then ml_mode_prefix_with_iface_decls iface1 impl
           else prefix_with_iface_decls iface1 impl
-  
-let (initialize_interface :
+let initialize_interface:
   FStar_Ident.lident ->
-    FStar_Parser_AST.decl Prims.list -> Prims.unit FStar_ToSyntax_Env.withenv)
+    FStar_Parser_AST.decl Prims.list -> Prims.unit FStar_ToSyntax_Env.withenv
   =
   fun mname  ->
     fun l  ->
       fun env  ->
         let decls =
-          let uu____942 = FStar_Options.ml_ish ()  in
+          let uu____942 = FStar_Options.ml_ish () in
           if uu____942
           then ml_mode_check_initial_interface l
-          else check_initial_interface l  in
-        let uu____946 = FStar_ToSyntax_Env.iface_decls env mname  in
+          else check_initial_interface l in
+        let uu____946 = FStar_ToSyntax_Env.iface_decls env mname in
         match uu____946 with
         | FStar_Pervasives_Native.Some uu____955 ->
             let uu____960 =
               let uu____965 =
-                let uu____966 = FStar_Ident.string_of_lid mname  in
+                let uu____966 = FStar_Ident.string_of_lid mname in
                 FStar_Util.format1 "Interface %s has already been processed"
-                  uu____966
-                 in
-              (FStar_Errors.Fatal_InterfaceAlreadyProcessed, uu____965)  in
+                  uu____966 in
+              (FStar_Errors.Fatal_InterfaceAlreadyProcessed, uu____965) in
             FStar_Errors.raise_error uu____960
               (FStar_Ident.range_of_lid mname)
         | FStar_Pervasives_Native.None  ->
             let uu____973 =
-              FStar_ToSyntax_Env.set_iface_decls env mname decls  in
+              FStar_ToSyntax_Env.set_iface_decls env mname decls in
             ((), uu____973)
-  
-let (prefix_with_interface_decls :
+let prefix_with_interface_decls:
   FStar_Parser_AST.decl ->
-    FStar_Parser_AST.decl Prims.list FStar_ToSyntax_Env.withenv)
+    FStar_Parser_AST.decl Prims.list FStar_ToSyntax_Env.withenv
   =
   fun impl  ->
     fun env  ->
       let uu____990 =
-        let uu____995 = FStar_ToSyntax_Env.current_module env  in
-        FStar_ToSyntax_Env.iface_decls env uu____995  in
+        let uu____995 = FStar_ToSyntax_Env.current_module env in
+        FStar_ToSyntax_Env.iface_decls env uu____995 in
       match uu____990 with
       | FStar_Pervasives_Native.None  -> ([impl], env)
       | FStar_Pervasives_Native.Some iface1 ->
-          let uu____1011 = prefix_one_decl iface1 impl  in
+          let uu____1011 = prefix_one_decl iface1 impl in
           (match uu____1011 with
            | (iface2,impl1) ->
                let env1 =
-                 let uu____1037 = FStar_ToSyntax_Env.current_module env  in
-                 FStar_ToSyntax_Env.set_iface_decls env uu____1037 iface2  in
+                 let uu____1037 = FStar_ToSyntax_Env.current_module env in
+                 FStar_ToSyntax_Env.set_iface_decls env uu____1037 iface2 in
                (impl1, env1))
-  
-let (interleave_module :
+let interleave_module:
   FStar_Parser_AST.modul ->
-    Prims.bool -> FStar_Parser_AST.modul FStar_ToSyntax_Env.withenv)
+    Prims.bool -> FStar_Parser_AST.modul FStar_ToSyntax_Env.withenv
   =
   fun a  ->
     fun expect_complete_modul  ->
@@ -359,7 +321,7 @@
         match a with
         | FStar_Parser_AST.Interface uu____1059 -> (a, env)
         | FStar_Parser_AST.Module (l,impls) ->
-            let uu____1074 = FStar_ToSyntax_Env.iface_decls env l  in
+            let uu____1074 = FStar_ToSyntax_Env.iface_decls env l in
             (match uu____1074 with
              | FStar_Pervasives_Native.None  -> (a, env)
              | FStar_Pervasives_Native.Some iface1 ->
@@ -369,14 +331,12 @@
                         fun impl  ->
                           match uu____1114 with
                           | (iface2,impls1) ->
-                              let uu____1142 = prefix_one_decl iface2 impl
-                                 in
+                              let uu____1142 = prefix_one_decl iface2 impl in
                               (match uu____1142 with
                                | (iface3,impls') ->
                                    (iface3,
                                      (FStar_List.append impls1 impls'))))
-                     (iface1, []) impls
-                    in
+                     (iface1, []) impls in
                  (match uu____1090 with
                   | (iface2,impls1) ->
                       let uu____1191 =
@@ -392,22 +352,18 @@
                                    FStar_Parser_AST.quals = uu____1223;
                                    FStar_Parser_AST.attrs = uu____1224;_} ->
                                    true
-                               | uu____1231 -> false) iface2
-                           in
+                               | uu____1231 -> false) iface2 in
                         match uu____1200 with
                         | FStar_Pervasives_Native.None  -> (iface2, [])
                         | FStar_Pervasives_Native.Some (lets,one_val,rest) ->
-                            (lets, (one_val :: rest))
-                         in
+                            (lets, (one_val :: rest)) in
                       (match uu____1191 with
                        | (iface_lets,remaining_iface_vals) ->
-                           let impls2 = FStar_List.append impls1 iface_lets
-                              in
+                           let impls2 = FStar_List.append impls1 iface_lets in
                            let env1 =
                              FStar_ToSyntax_Env.set_iface_decls env l
-                               remaining_iface_vals
-                              in
-                           let a1 = FStar_Parser_AST.Module (l, impls2)  in
+                               remaining_iface_vals in
+                           let a1 = FStar_Parser_AST.Module (l, impls2) in
                            (match remaining_iface_vals with
                             | uu____1304::uu____1305 when
                                 expect_complete_modul ->
@@ -415,23 +371,18 @@
                                   let uu____1309 =
                                     FStar_List.map
                                       FStar_Parser_AST.decl_to_string
-                                      remaining_iface_vals
-                                     in
+                                      remaining_iface_vals in
                                   FStar_All.pipe_right uu____1309
-                                    (FStar_String.concat "\n\t")
-                                   in
+                                    (FStar_String.concat "\n\t") in
                                 let uu____1314 =
                                   let uu____1319 =
                                     let uu____1320 =
-                                      FStar_Ident.string_of_lid l  in
+                                      FStar_Ident.string_of_lid l in
                                     FStar_Util.format2
                                       "Some interface elements were not implemented by module %s:\n\t%s"
-                                      uu____1320 err
-                                     in
+                                      uu____1320 err in
                                   (FStar_Errors.Fatal_InterfaceNotImplementedByModule,
-                                    uu____1319)
-                                   in
+                                    uu____1319) in
                                 FStar_Errors.raise_error uu____1314
                                   (FStar_Ident.range_of_lid l)
-                            | uu____1325 -> (a1, env1)))))
-  +                            | uu____1325 -> (a1, env1)))))