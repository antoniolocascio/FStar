
let add_fuel = (fun x tl -> (match ((FStar_ST.read FStar_Options.unthrottle_inductives)) with
| true -> begin
tl
end
| false -> begin
(x)::tl
end))

let withenv = (fun c _53_40 -> (match (_53_40) with
| (a, b) -> begin
(a, b, c)
end))

let vargs = (fun args -> (FStar_List.filter (fun _53_1 -> (match (_53_1) with
| (FStar_Util.Inl (_53_44), _53_47) -> begin
false
end
| _53_50 -> begin
true
end)) args))

let escape = (fun s -> (FStar_Util.replace_char s '\'' '_'))

let escape_null_name = (fun a -> (match ((a.FStar_Absyn_Syntax.ppname.FStar_Absyn_Syntax.idText = "_")) with
| true -> begin
(Prims.strcat a.FStar_Absyn_Syntax.ppname.FStar_Absyn_Syntax.idText a.FStar_Absyn_Syntax.realname.FStar_Absyn_Syntax.idText)
end
| false -> begin
a.FStar_Absyn_Syntax.ppname.FStar_Absyn_Syntax.idText
end))

let mk_typ_projector_name = (fun lid a -> (let _119_14 = (FStar_Util.format2 "%s_%s" lid.FStar_Absyn_Syntax.str (escape_null_name a))
in (FStar_All.pipe_left escape _119_14)))

let mk_term_projector_name = (fun lid a -> (let a = (let _119_19 = (FStar_Absyn_Util.unmangle_field_name a.FStar_Absyn_Syntax.ppname)
in {FStar_Absyn_Syntax.ppname = _119_19; FStar_Absyn_Syntax.realname = a.FStar_Absyn_Syntax.realname})
in (let _119_20 = (FStar_Util.format2 "%s_%s" lid.FStar_Absyn_Syntax.str (escape_null_name a))
in (FStar_All.pipe_left escape _119_20))))

let primitive_projector_by_pos = (fun env lid i -> (let fail = (fun _53_62 -> (match (()) with
| () -> begin
(let _119_30 = (let _119_29 = (FStar_Util.string_of_int i)
in (FStar_Util.format2 "Projector %s on data constructor %s not found" _119_29 lid.FStar_Absyn_Syntax.str))
in (FStar_All.failwith _119_30))
end))
in (let t = (FStar_Tc_Env.lookup_datacon env lid)
in (match ((let _119_31 = (FStar_Absyn_Util.compress_typ t)
in _119_31.FStar_Absyn_Syntax.n)) with
| FStar_Absyn_Syntax.Typ_fun (binders, _53_66) -> begin
(match (((i < 0) || (i >= (FStar_List.length binders)))) with
| true -> begin
(fail ())
end
| false -> begin
(let b = (FStar_List.nth binders i)
in (match ((Prims.fst b)) with
| FStar_Util.Inl (a) -> begin
(mk_typ_projector_name lid a.FStar_Absyn_Syntax.v)
end
| FStar_Util.Inr (x) -> begin
(mk_term_projector_name lid x.FStar_Absyn_Syntax.v)
end))
end)
end
| _53_75 -> begin
(fail ())
end))))

let mk_term_projector_name_by_pos = (fun lid i -> (let _119_37 = (let _119_36 = (FStar_Util.string_of_int i)
in (FStar_Util.format2 "%s_%s" lid.FStar_Absyn_Syntax.str _119_36))
in (FStar_All.pipe_left escape _119_37)))

let mk_typ_projector = (fun lid a -> (let _119_43 = (let _119_42 = (mk_typ_projector_name lid a)
in (_119_42, FStar_ToSMT_Term.Arrow ((FStar_ToSMT_Term.Term_sort, FStar_ToSMT_Term.Type_sort))))
in (FStar_ToSMT_Term.mkFreeV _119_43)))

let mk_term_projector = (fun lid a -> (let _119_49 = (let _119_48 = (mk_term_projector_name lid a)
in (_119_48, FStar_ToSMT_Term.Arrow ((FStar_ToSMT_Term.Term_sort, FStar_ToSMT_Term.Term_sort))))
in (FStar_ToSMT_Term.mkFreeV _119_49)))

let mk_term_projector_by_pos = (fun lid i -> (let _119_55 = (let _119_54 = (mk_term_projector_name_by_pos lid i)
in (_119_54, FStar_ToSMT_Term.Arrow ((FStar_ToSMT_Term.Term_sort, FStar_ToSMT_Term.Term_sort))))
in (FStar_ToSMT_Term.mkFreeV _119_55)))

let mk_data_tester = (fun env l x -> (FStar_ToSMT_Term.mk_tester (escape l.FStar_Absyn_Syntax.str) x))

type varops_t =
{push : Prims.unit  ->  Prims.unit; pop : Prims.unit  ->  Prims.unit; mark : Prims.unit  ->  Prims.unit; reset_mark : Prims.unit  ->  Prims.unit; commit_mark : Prims.unit  ->  Prims.unit; new_var : FStar_Absyn_Syntax.ident  ->  FStar_Absyn_Syntax.ident  ->  Prims.string; new_fvar : FStar_Absyn_Syntax.lident  ->  Prims.string; fresh : Prims.string  ->  Prims.string; string_const : Prims.string  ->  FStar_ToSMT_Term.term; next_id : Prims.unit  ->  Prims.int}

let is_Mkvarops_t = (fun _ -> (FStar_All.failwith "Not yet implemented:is_Mkvarops_t"))

let varops = (let initial_ctr = 10
in (let ctr = (FStar_Util.mk_ref initial_ctr)
in (let new_scope = (fun _53_101 -> (match (()) with
| () -> begin
(let _119_159 = (FStar_Util.smap_create 100)
in (let _119_158 = (FStar_Util.smap_create 100)
in (_119_159, _119_158)))
end))
in (let scopes = (let _119_161 = (let _119_160 = (new_scope ())
in (_119_160)::[])
in (FStar_Util.mk_ref _119_161))
in (let mk_unique = (fun y -> (let y = (escape y)
in (let y = (match ((let _119_165 = (FStar_ST.read scopes)
in (FStar_Util.find_map _119_165 (fun _53_109 -> (match (_53_109) with
| (names, _53_108) -> begin
(FStar_Util.smap_try_find names y)
end))))) with
| None -> begin
y
end
| Some (_53_112) -> begin
(let _53_114 = (FStar_Util.incr ctr)
in (let _119_167 = (let _119_166 = (FStar_ST.read ctr)
in (FStar_Util.string_of_int _119_166))
in (Prims.strcat (Prims.strcat y "__") _119_167)))
end)
in (let top_scope = (let _119_169 = (let _119_168 = (FStar_ST.read scopes)
in (FStar_List.hd _119_168))
in (FStar_All.pipe_left Prims.fst _119_169))
in (let _53_118 = (FStar_Util.smap_add top_scope y true)
in y)))))
in (let new_var = (fun pp rn -> (let _119_175 = (let _119_174 = (FStar_All.pipe_left mk_unique pp.FStar_Absyn_Syntax.idText)
in (Prims.strcat _119_174 "__"))
in (Prims.strcat _119_175 rn.FStar_Absyn_Syntax.idText)))
in (let new_fvar = (fun lid -> (mk_unique lid.FStar_Absyn_Syntax.str))
in (let next_id = (fun _53_126 -> (match (()) with
| () -> begin
(let _53_127 = (FStar_Util.incr ctr)
in (FStar_ST.read ctr))
end))
in (let fresh = (fun pfx -> (let _119_183 = (let _119_182 = (next_id ())
in (FStar_All.pipe_left FStar_Util.string_of_int _119_182))
in (FStar_Util.format2 "%s_%s" pfx _119_183)))
in (let string_const = (fun s -> (match ((let _119_187 = (FStar_ST.read scopes)
in (FStar_Util.find_map _119_187 (fun _53_136 -> (match (_53_136) with
| (_53_134, strings) -> begin
(FStar_Util.smap_try_find strings s)
end))))) with
| Some (f) -> begin
f
end
| None -> begin
(let id = (next_id ())
in (let f = (let _119_188 = (FStar_ToSMT_Term.mk_String_const id)
in (FStar_All.pipe_left FStar_ToSMT_Term.boxString _119_188))
in (let top_scope = (let _119_190 = (let _119_189 = (FStar_ST.read scopes)
in (FStar_List.hd _119_189))
in (FStar_All.pipe_left Prims.snd _119_190))
in (let _53_143 = (FStar_Util.smap_add top_scope s f)
in f))))
end))
in (let push = (fun _53_146 -> (match (()) with
| () -> begin
(let _119_195 = (let _119_194 = (new_scope ())
in (let _119_193 = (FStar_ST.read scopes)
in (_119_194)::_119_193))
in (FStar_ST.op_Colon_Equals scopes _119_195))
end))
in (let pop = (fun _53_148 -> (match (()) with
| () -> begin
(let _119_199 = (let _119_198 = (FStar_ST.read scopes)
in (FStar_List.tl _119_198))
in (FStar_ST.op_Colon_Equals scopes _119_199))
end))
in (let mark = (fun _53_150 -> (match (()) with
| () -> begin
(push ())
end))
in (let reset_mark = (fun _53_152 -> (match (()) with
| () -> begin
(pop ())
end))
in (let commit_mark = (fun _53_154 -> (match (()) with
| () -> begin
(match ((FStar_ST.read scopes)) with
| (hd1, hd2)::(next1, next2)::tl -> begin
(let _53_167 = (FStar_Util.smap_fold hd1 (fun key value v -> (FStar_Util.smap_add next1 key value)) ())
in (let _53_172 = (FStar_Util.smap_fold hd2 (fun key value v -> (FStar_Util.smap_add next2 key value)) ())
in (FStar_ST.op_Colon_Equals scopes (((next1, next2))::tl))))
end
| _53_175 -> begin
(FStar_All.failwith "Impossible")
end)
end))
in {push = push; pop = pop; mark = mark; reset_mark = reset_mark; commit_mark = commit_mark; new_var = new_var; new_fvar = new_fvar; fresh = fresh; string_const = string_const; next_id = next_id})))))))))))))))

let unmangle = (fun x -> (let _119_215 = (let _119_214 = (FStar_Absyn_Util.unmangle_field_name x.FStar_Absyn_Syntax.ppname)
in (let _119_213 = (FStar_Absyn_Util.unmangle_field_name x.FStar_Absyn_Syntax.realname)
in (_119_214, _119_213)))
in (FStar_Absyn_Util.mkbvd _119_215)))

type binding =
| Binding_var of (FStar_Absyn_Syntax.bvvdef * FStar_ToSMT_Term.term)
| Binding_tvar of (FStar_Absyn_Syntax.btvdef * FStar_ToSMT_Term.term)
| Binding_fvar of (FStar_Absyn_Syntax.lident * Prims.string * FStar_ToSMT_Term.term Prims.option * FStar_ToSMT_Term.term Prims.option)
| Binding_ftvar of (FStar_Absyn_Syntax.lident * Prims.string * FStar_ToSMT_Term.term Prims.option)

let is_Binding_var = (fun _discr_ -> (match (_discr_) with
| Binding_var (_) -> begin
true
end
| _ -> begin
false
end))

let is_Binding_tvar = (fun _discr_ -> (match (_discr_) with
| Binding_tvar (_) -> begin
true
end
| _ -> begin
false
end))

let is_Binding_fvar = (fun _discr_ -> (match (_discr_) with
| Binding_fvar (_) -> begin
true
end
| _ -> begin
false
end))

let is_Binding_ftvar = (fun _discr_ -> (match (_discr_) with
| Binding_ftvar (_) -> begin
true
end
| _ -> begin
false
end))

let ___Binding_var____0 = (fun projectee -> (match (projectee) with
| Binding_var (_53_180) -> begin
_53_180
end))

let ___Binding_tvar____0 = (fun projectee -> (match (projectee) with
| Binding_tvar (_53_183) -> begin
_53_183
end))

let ___Binding_fvar____0 = (fun projectee -> (match (projectee) with
| Binding_fvar (_53_186) -> begin
_53_186
end))

let ___Binding_ftvar____0 = (fun projectee -> (match (projectee) with
| Binding_ftvar (_53_189) -> begin
_53_189
end))

let binder_of_eithervar = (fun v -> (v, None))

type env_t =
{bindings : binding Prims.list; depth : Prims.int; tcenv : FStar_Tc_Env.env; warn : Prims.bool; cache : (Prims.string * FStar_ToSMT_Term.sort Prims.list * FStar_ToSMT_Term.decl Prims.list) FStar_Util.smap; nolabels : Prims.bool; use_zfuel_name : Prims.bool; encode_non_total_function_typ : Prims.bool}

let is_Mkenv_t = (fun _ -> (FStar_All.failwith "Not yet implemented:is_Mkenv_t"))

let print_env = (fun e -> (let _119_301 = (FStar_All.pipe_right e.bindings (FStar_List.map (fun _53_2 -> (match (_53_2) with
| Binding_var (x, t) -> begin
(FStar_Absyn_Print.strBvd x)
end
| Binding_tvar (a, t) -> begin
(FStar_Absyn_Print.strBvd a)
end
| Binding_fvar (l, s, t, _53_214) -> begin
(FStar_Absyn_Print.sli l)
end
| Binding_ftvar (l, s, t) -> begin
(FStar_Absyn_Print.sli l)
end))))
in (FStar_All.pipe_right _119_301 (FStar_String.concat ", "))))

let lookup_binding = (fun env f -> (FStar_Util.find_map env.bindings f))

let caption_t = (fun env t -> (match ((FStar_Tc_Env.debug env.tcenv FStar_Options.Low)) with
| true -> begin
(let _119_311 = (FStar_Absyn_Print.typ_to_string t)
in Some (_119_311))
end
| false -> begin
None
end))

let fresh_fvar = (fun x s -> (let xsym = (varops.fresh x)
in (let _119_316 = (FStar_ToSMT_Term.mkFreeV (xsym, s))
in (xsym, _119_316))))

let gen_term_var = (fun env x -> (let ysym = (let _119_321 = (FStar_Util.string_of_int env.depth)
in (Prims.strcat "@x" _119_321))
in (let y = (FStar_ToSMT_Term.mkFreeV (ysym, FStar_ToSMT_Term.Term_sort))
in (ysym, y, (let _53_233 = env
in {bindings = (Binding_var ((x, y)))::env.bindings; depth = (env.depth + 1); tcenv = _53_233.tcenv; warn = _53_233.warn; cache = _53_233.cache; nolabels = _53_233.nolabels; use_zfuel_name = _53_233.use_zfuel_name; encode_non_total_function_typ = _53_233.encode_non_total_function_typ})))))

let new_term_constant = (fun env x -> (let ysym = (varops.new_var x.FStar_Absyn_Syntax.ppname x.FStar_Absyn_Syntax.realname)
in (let y = (FStar_ToSMT_Term.mkApp (ysym, []))
in (ysym, y, (let _53_239 = env
in {bindings = (Binding_var ((x, y)))::env.bindings; depth = _53_239.depth; tcenv = _53_239.tcenv; warn = _53_239.warn; cache = _53_239.cache; nolabels = _53_239.nolabels; use_zfuel_name = _53_239.use_zfuel_name; encode_non_total_function_typ = _53_239.encode_non_total_function_typ})))))

let push_term_var = (fun env x t -> (let _53_244 = env
in {bindings = (Binding_var ((x, t)))::env.bindings; depth = _53_244.depth; tcenv = _53_244.tcenv; warn = _53_244.warn; cache = _53_244.cache; nolabels = _53_244.nolabels; use_zfuel_name = _53_244.use_zfuel_name; encode_non_total_function_typ = _53_244.encode_non_total_function_typ}))

let lookup_term_var = (fun env a -> (match ((lookup_binding env (fun _53_3 -> (match (_53_3) with
| Binding_var (b, t) when (FStar_Absyn_Util.bvd_eq b a.FStar_Absyn_Syntax.v) -> begin
Some ((b, t))
end
| _53_254 -> begin
None
end)))) with
| None -> begin
(let _119_336 = (let _119_335 = (FStar_Absyn_Print.strBvd a.FStar_Absyn_Syntax.v)
in (FStar_Util.format1 "Bound term variable not found: %s" _119_335))
in (FStar_All.failwith _119_336))
end
| Some (b, t) -> begin
t
end))

let gen_typ_var = (fun env x -> (let ysym = (let _119_341 = (FStar_Util.string_of_int env.depth)
in (Prims.strcat "@a" _119_341))
in (let y = (FStar_ToSMT_Term.mkFreeV (ysym, FStar_ToSMT_Term.Type_sort))
in (ysym, y, (let _53_264 = env
in {bindings = (Binding_tvar ((x, y)))::env.bindings; depth = (env.depth + 1); tcenv = _53_264.tcenv; warn = _53_264.warn; cache = _53_264.cache; nolabels = _53_264.nolabels; use_zfuel_name = _53_264.use_zfuel_name; encode_non_total_function_typ = _53_264.encode_non_total_function_typ})))))

let new_typ_constant = (fun env x -> (let ysym = (varops.new_var x.FStar_Absyn_Syntax.ppname x.FStar_Absyn_Syntax.realname)
in (let y = (FStar_ToSMT_Term.mkApp (ysym, []))
in (ysym, y, (let _53_270 = env
in {bindings = (Binding_tvar ((x, y)))::env.bindings; depth = _53_270.depth; tcenv = _53_270.tcenv; warn = _53_270.warn; cache = _53_270.cache; nolabels = _53_270.nolabels; use_zfuel_name = _53_270.use_zfuel_name; encode_non_total_function_typ = _53_270.encode_non_total_function_typ})))))

let push_typ_var = (fun env x t -> (let _53_275 = env
in {bindings = (Binding_tvar ((x, t)))::env.bindings; depth = _53_275.depth; tcenv = _53_275.tcenv; warn = _53_275.warn; cache = _53_275.cache; nolabels = _53_275.nolabels; use_zfuel_name = _53_275.use_zfuel_name; encode_non_total_function_typ = _53_275.encode_non_total_function_typ}))

let lookup_typ_var = (fun env a -> (match ((lookup_binding env (fun _53_4 -> (match (_53_4) with
| Binding_tvar (b, t) when (FStar_Absyn_Util.bvd_eq b a.FStar_Absyn_Syntax.v) -> begin
Some ((b, t))
end
| _53_285 -> begin
None
end)))) with
| None -> begin
(let _119_356 = (let _119_355 = (FStar_Absyn_Print.strBvd a.FStar_Absyn_Syntax.v)
in (FStar_Util.format1 "Bound type variable not found: %s" _119_355))
in (FStar_All.failwith _119_356))
end
| Some (b, t) -> begin
t
end))

let new_term_constant_and_tok_from_lid = (fun env x -> (let fname = (varops.new_fvar x)
in (let ftok = (Prims.strcat fname "@tok")
in (let _119_367 = (let _53_295 = env
in (let _119_366 = (let _119_365 = (let _119_364 = (let _119_363 = (let _119_362 = (FStar_ToSMT_Term.mkApp (ftok, []))
in (FStar_All.pipe_left (fun _119_361 -> Some (_119_361)) _119_362))
in (x, fname, _119_363, None))
in Binding_fvar (_119_364))
in (_119_365)::env.bindings)
in {bindings = _119_366; depth = _53_295.depth; tcenv = _53_295.tcenv; warn = _53_295.warn; cache = _53_295.cache; nolabels = _53_295.nolabels; use_zfuel_name = _53_295.use_zfuel_name; encode_non_total_function_typ = _53_295.encode_non_total_function_typ}))
in (fname, ftok, _119_367)))))

let try_lookup_lid = (fun env a -> (lookup_binding env (fun _53_5 -> (match (_53_5) with
| Binding_fvar (b, t1, t2, t3) when (FStar_Absyn_Syntax.lid_equals b a) -> begin
Some ((t1, t2, t3))
end
| _53_307 -> begin
None
end))))

let lookup_lid = (fun env a -> (match ((try_lookup_lid env a)) with
| None -> begin
(let _119_378 = (let _119_377 = (FStar_Absyn_Print.sli a)
in (FStar_Util.format1 "Name not found: %s" _119_377))
in (FStar_All.failwith _119_378))
end
| Some (s) -> begin
s
end))

let push_free_var = (fun env x fname ftok -> (let _53_317 = env
in {bindings = (Binding_fvar ((x, fname, ftok, None)))::env.bindings; depth = _53_317.depth; tcenv = _53_317.tcenv; warn = _53_317.warn; cache = _53_317.cache; nolabels = _53_317.nolabels; use_zfuel_name = _53_317.use_zfuel_name; encode_non_total_function_typ = _53_317.encode_non_total_function_typ}))

let push_zfuel_name = (fun env x f -> (let _53_326 = (lookup_lid env x)
in (match (_53_326) with
| (t1, t2, _53_325) -> begin
(let t3 = (let _119_395 = (let _119_394 = (let _119_393 = (FStar_ToSMT_Term.mkApp ("ZFuel", []))
in (_119_393)::[])
in (f, _119_394))
in (FStar_ToSMT_Term.mkApp _119_395))
in (let _53_328 = env
in {bindings = (Binding_fvar ((x, t1, t2, Some (t3))))::env.bindings; depth = _53_328.depth; tcenv = _53_328.tcenv; warn = _53_328.warn; cache = _53_328.cache; nolabels = _53_328.nolabels; use_zfuel_name = _53_328.use_zfuel_name; encode_non_total_function_typ = _53_328.encode_non_total_function_typ}))
end)))

let lookup_free_var = (fun env a -> (let _53_335 = (lookup_lid env a.FStar_Absyn_Syntax.v)
in (match (_53_335) with
| (name, sym, zf_opt) -> begin
(match (zf_opt) with
| Some (f) when env.use_zfuel_name -> begin
f
end
| _53_339 -> begin
(match (sym) with
| Some (t) -> begin
(match (t.FStar_ToSMT_Term.tm) with
| FStar_ToSMT_Term.App (_53_343, fuel::[]) -> begin
(match ((let _119_399 = (let _119_398 = (FStar_ToSMT_Term.fv_of_term fuel)
in (FStar_All.pipe_right _119_398 Prims.fst))
in (FStar_Util.starts_with _119_399 "fuel"))) with
| true -> begin
(let _119_400 = (FStar_ToSMT_Term.mkFreeV (name, FStar_ToSMT_Term.Term_sort))
in (FStar_ToSMT_Term.mk_ApplyEF _119_400 fuel))
end
| false -> begin
t
end)
end
| _53_349 -> begin
t
end)
end
| _53_351 -> begin
(let _119_402 = (let _119_401 = (FStar_Absyn_Print.sli a.FStar_Absyn_Syntax.v)
in (FStar_Util.format1 "Name not found: %s" _119_401))
in (FStar_All.failwith _119_402))
end)
end)
end)))

let lookup_free_var_name = (fun env a -> (let _53_359 = (lookup_lid env a.FStar_Absyn_Syntax.v)
in (match (_53_359) with
| (x, _53_356, _53_358) -> begin
x
end)))

let lookup_free_var_sym = (fun env a -> (let _53_365 = (lookup_lid env a.FStar_Absyn_Syntax.v)
in (match (_53_365) with
| (name, sym, zf_opt) -> begin
(match (zf_opt) with
| Some ({FStar_ToSMT_Term.tm = FStar_ToSMT_Term.App (g, zf); FStar_ToSMT_Term.hash = _53_369; FStar_ToSMT_Term.freevars = _53_367}) when env.use_zfuel_name -> begin
(g, zf)
end
| _53_377 -> begin
(match (sym) with
| None -> begin
(FStar_ToSMT_Term.Var (name), [])
end
| Some (sym) -> begin
(match (sym.FStar_ToSMT_Term.tm) with
| FStar_ToSMT_Term.App (g, fuel::[]) -> begin
(g, (fuel)::[])
end
| _53_387 -> begin
(FStar_ToSMT_Term.Var (name), [])
end)
end)
end)
end)))

let new_typ_constant_and_tok_from_lid = (fun env x -> (let fname = (varops.new_fvar x)
in (let ftok = (Prims.strcat fname "@tok")
in (let _119_417 = (let _53_392 = env
in (let _119_416 = (let _119_415 = (let _119_414 = (let _119_413 = (let _119_412 = (FStar_ToSMT_Term.mkApp (ftok, []))
in (FStar_All.pipe_left (fun _119_411 -> Some (_119_411)) _119_412))
in (x, fname, _119_413))
in Binding_ftvar (_119_414))
in (_119_415)::env.bindings)
in {bindings = _119_416; depth = _53_392.depth; tcenv = _53_392.tcenv; warn = _53_392.warn; cache = _53_392.cache; nolabels = _53_392.nolabels; use_zfuel_name = _53_392.use_zfuel_name; encode_non_total_function_typ = _53_392.encode_non_total_function_typ}))
in (fname, ftok, _119_417)))))

let lookup_tlid = (fun env a -> (match ((lookup_binding env (fun _53_6 -> (match (_53_6) with
| Binding_ftvar (b, t1, t2) when (FStar_Absyn_Syntax.lid_equals b a) -> begin
Some ((t1, t2))
end
| _53_403 -> begin
None
end)))) with
| None -> begin
(let _119_424 = (let _119_423 = (FStar_Absyn_Print.sli a)
in (FStar_Util.format1 "Type name not found: %s" _119_423))
in (FStar_All.failwith _119_424))
end
| Some (s) -> begin
s
end))

let push_free_tvar = (fun env x fname ftok -> (let _53_411 = env
in {bindings = (Binding_ftvar ((x, fname, ftok)))::env.bindings; depth = _53_411.depth; tcenv = _53_411.tcenv; warn = _53_411.warn; cache = _53_411.cache; nolabels = _53_411.nolabels; use_zfuel_name = _53_411.use_zfuel_name; encode_non_total_function_typ = _53_411.encode_non_total_function_typ}))

let lookup_free_tvar = (fun env a -> (match ((let _119_435 = (lookup_tlid env a.FStar_Absyn_Syntax.v)
in (FStar_All.pipe_right _119_435 Prims.snd))) with
| None -> begin
(let _119_437 = (let _119_436 = (FStar_Absyn_Print.sli a.FStar_Absyn_Syntax.v)
in (FStar_Util.format1 "Type name not found: %s" _119_436))
in (FStar_All.failwith _119_437))
end
| Some (t) -> begin
t
end))

let lookup_free_tvar_name = (fun env a -> (let _119_440 = (lookup_tlid env a.FStar_Absyn_Syntax.v)
in (FStar_All.pipe_right _119_440 Prims.fst)))

let tok_of_name = (fun env nm -> (FStar_Util.find_map env.bindings (fun _53_7 -> (match (_53_7) with
| (Binding_fvar (_, nm', tok, _)) | (Binding_ftvar (_, nm', tok)) when (nm = nm') -> begin
tok
end
| _53_436 -> begin
None
end))))

let mkForall_fuel' = (fun n _53_441 -> (match (_53_441) with
| (pats, vars, body) -> begin
(let fallback = (fun _53_443 -> (match (()) with
| () -> begin
(FStar_ToSMT_Term.mkForall (pats, vars, body))
end))
in (match ((FStar_ST.read FStar_Options.unthrottle_inductives)) with
| true -> begin
(fallback ())
end
| false -> begin
(let _53_446 = (fresh_fvar "f" FStar_ToSMT_Term.Fuel_sort)
in (match (_53_446) with
| (fsym, fterm) -> begin
(let add_fuel = (fun tms -> (FStar_All.pipe_right tms (FStar_List.map (fun p -> (match (p.FStar_ToSMT_Term.tm) with
| FStar_ToSMT_Term.App (FStar_ToSMT_Term.Var ("HasType"), args) -> begin
(FStar_ToSMT_Term.mkApp ("HasTypeFuel", (fterm)::args))
end
| _53_456 -> begin
p
end)))))
in (let pats = (add_fuel pats)
in (let body = (match (body.FStar_ToSMT_Term.tm) with
| FStar_ToSMT_Term.App (FStar_ToSMT_Term.Imp, guard::body'::[]) -> begin
(let guard = (match (guard.FStar_ToSMT_Term.tm) with
| FStar_ToSMT_Term.App (FStar_ToSMT_Term.And, guards) -> begin
(let _119_453 = (add_fuel guards)
in (FStar_ToSMT_Term.mk_and_l _119_453))
end
| _53_469 -> begin
(let _119_454 = (add_fuel ((guard)::[]))
in (FStar_All.pipe_right _119_454 FStar_List.hd))
end)
in (FStar_ToSMT_Term.mkImp (guard, body')))
end
| _53_472 -> begin
body
end)
in (let vars = ((fsym, FStar_ToSMT_Term.Fuel_sort))::vars
in (FStar_ToSMT_Term.mkForall (pats, vars, body))))))
end))
end))
end))

let mkForall_fuel = (mkForall_fuel' 1)

let head_normal = (fun env t -> (let t = (FStar_Absyn_Util.unmeta_typ t)
in (match (t.FStar_Absyn_Syntax.n) with
| (FStar_Absyn_Syntax.Typ_fun (_)) | (FStar_Absyn_Syntax.Typ_refine (_)) | (FStar_Absyn_Syntax.Typ_btvar (_)) | (FStar_Absyn_Syntax.Typ_uvar (_)) | (FStar_Absyn_Syntax.Typ_lam (_)) -> begin
true
end
| (FStar_Absyn_Syntax.Typ_const (v)) | (FStar_Absyn_Syntax.Typ_app ({FStar_Absyn_Syntax.n = FStar_Absyn_Syntax.Typ_const (v); FStar_Absyn_Syntax.tk = _; FStar_Absyn_Syntax.pos = _; FStar_Absyn_Syntax.fvs = _; FStar_Absyn_Syntax.uvs = _}, _)) -> begin
(let _119_460 = (FStar_Tc_Env.lookup_typ_abbrev env.tcenv v.FStar_Absyn_Syntax.v)
in (FStar_All.pipe_right _119_460 FStar_Option.isNone))
end
| _53_510 -> begin
false
end)))

let whnf = (fun env t -> (match ((head_normal env t)) with
| true -> begin
t
end
| false -> begin
(FStar_Tc_Normalize.norm_typ ((FStar_Tc_Normalize.Beta)::(FStar_Tc_Normalize.WHNF)::(FStar_Tc_Normalize.DeltaHard)::[]) env.tcenv t)
end))

let whnf_e = (fun env e -> (FStar_Tc_Normalize.norm_exp ((FStar_Tc_Normalize.Beta)::(FStar_Tc_Normalize.WHNF)::[]) env.tcenv e))

let norm_t = (fun env t -> (FStar_Tc_Normalize.norm_typ ((FStar_Tc_Normalize.Beta)::[]) env.tcenv t))

let norm_k = (fun env k -> (FStar_Tc_Normalize.normalize_kind env.tcenv k))

let trivial_post = (fun t -> (let _119_482 = (let _119_481 = (let _119_479 = (FStar_Absyn_Syntax.null_v_binder t)
in (_119_479)::[])
in (let _119_480 = (FStar_Absyn_Util.ftv FStar_Absyn_Const.true_lid FStar_Absyn_Syntax.ktype)
in (_119_481, _119_480)))
in (FStar_Absyn_Syntax.mk_Typ_lam _119_482 None t.FStar_Absyn_Syntax.pos)))

let mk_ApplyE = (fun e vars -> (FStar_All.pipe_right vars (FStar_List.fold_left (fun out var -> (match ((Prims.snd var)) with
| FStar_ToSMT_Term.Type_sort -> begin
(let _119_489 = (FStar_ToSMT_Term.mkFreeV var)
in (FStar_ToSMT_Term.mk_ApplyET out _119_489))
end
| FStar_ToSMT_Term.Fuel_sort -> begin
(let _119_490 = (FStar_ToSMT_Term.mkFreeV var)
in (FStar_ToSMT_Term.mk_ApplyEF out _119_490))
end
| _53_527 -> begin
(let _119_491 = (FStar_ToSMT_Term.mkFreeV var)
in (FStar_ToSMT_Term.mk_ApplyEE out _119_491))
end)) e)))

let mk_ApplyE_args = (fun e args -> (FStar_All.pipe_right args (FStar_List.fold_left (fun out arg -> (match (arg) with
| FStar_Util.Inl (t) -> begin
(FStar_ToSMT_Term.mk_ApplyET out t)
end
| FStar_Util.Inr (e) -> begin
(FStar_ToSMT_Term.mk_ApplyEE out e)
end)) e)))

let mk_ApplyT = (fun t vars -> (FStar_All.pipe_right vars (FStar_List.fold_left (fun out var -> (match ((Prims.snd var)) with
| FStar_ToSMT_Term.Type_sort -> begin
(let _119_504 = (FStar_ToSMT_Term.mkFreeV var)
in (FStar_ToSMT_Term.mk_ApplyTT out _119_504))
end
| _53_542 -> begin
(let _119_505 = (FStar_ToSMT_Term.mkFreeV var)
in (FStar_ToSMT_Term.mk_ApplyTE out _119_505))
end)) t)))

let mk_ApplyT_args = (fun t args -> (FStar_All.pipe_right args (FStar_List.fold_left (fun out arg -> (match (arg) with
| FStar_Util.Inl (t) -> begin
(FStar_ToSMT_Term.mk_ApplyTT out t)
end
| FStar_Util.Inr (e) -> begin
(FStar_ToSMT_Term.mk_ApplyTE out e)
end)) t)))

let is_app = (fun _53_8 -> (match (_53_8) with
| (FStar_ToSMT_Term.Var ("ApplyTT")) | (FStar_ToSMT_Term.Var ("ApplyTE")) | (FStar_ToSMT_Term.Var ("ApplyET")) | (FStar_ToSMT_Term.Var ("ApplyEE")) -> begin
true
end
| _53_561 -> begin
false
end))

let is_eta = (fun env vars t -> (let rec aux = (fun t xs -> (match ((t.FStar_ToSMT_Term.tm, xs)) with
| (FStar_ToSMT_Term.App (app, f::{FStar_ToSMT_Term.tm = FStar_ToSMT_Term.FreeV (y); FStar_ToSMT_Term.hash = _53_572; FStar_ToSMT_Term.freevars = _53_570}::[]), x::xs) when ((is_app app) && (FStar_ToSMT_Term.fv_eq x y)) -> begin
(aux f xs)
end
| (FStar_ToSMT_Term.App (FStar_ToSMT_Term.Var (f), args), _53_590) -> begin
(match ((((FStar_List.length args) = (FStar_List.length vars)) && (FStar_List.forall2 (fun a v -> (match (a.FStar_ToSMT_Term.tm) with
| FStar_ToSMT_Term.FreeV (fv) -> begin
(FStar_ToSMT_Term.fv_eq fv v)
end
| _53_597 -> begin
false
end)) args vars))) with
| true -> begin
(tok_of_name env f)
end
| false -> begin
None
end)
end
| (_53_599, []) -> begin
(let fvs = (FStar_ToSMT_Term.free_variables t)
in (match ((FStar_All.pipe_right fvs (FStar_List.for_all (fun fv -> (not ((FStar_Util.for_some (FStar_ToSMT_Term.fv_eq fv) vars))))))) with
| true -> begin
Some (t)
end
| false -> begin
None
end))
end
| _53_605 -> begin
None
end))
in (aux t (FStar_List.rev vars))))

type label =
(FStar_ToSMT_Term.fv * Prims.string * FStar_Range.range)

type labels =
label Prims.list

type pattern =
{pat_vars : (FStar_Absyn_Syntax.either_var * FStar_ToSMT_Term.fv) Prims.list; pat_term : Prims.unit  ->  (FStar_ToSMT_Term.term * FStar_ToSMT_Term.decls_t); guard : FStar_ToSMT_Term.term  ->  FStar_ToSMT_Term.term; projections : FStar_ToSMT_Term.term  ->  (FStar_Absyn_Syntax.either_var * FStar_ToSMT_Term.term) Prims.list}

let is_Mkpattern = (fun _ -> (FStar_All.failwith "Not yet implemented:is_Mkpattern"))

exception Let_rec_unencodeable

let is_Let_rec_unencodeable = (fun _discr_ -> (match (_discr_) with
| Let_rec_unencodeable -> begin
true
end
| _ -> begin
false
end))

let encode_const = (fun _53_9 -> (match (_53_9) with
| FStar_Absyn_Syntax.Const_unit -> begin
FStar_ToSMT_Term.mk_Term_unit
end
| FStar_Absyn_Syntax.Const_bool (true) -> begin
(FStar_ToSMT_Term.boxBool FStar_ToSMT_Term.mkTrue)
end
| FStar_Absyn_Syntax.Const_bool (false) -> begin
(FStar_ToSMT_Term.boxBool FStar_ToSMT_Term.mkFalse)
end
| FStar_Absyn_Syntax.Const_char (c) -> begin
(let _119_561 = (FStar_ToSMT_Term.mkInteger' (FStar_Util.int_of_char c))
in (FStar_ToSMT_Term.boxInt _119_561))
end
| FStar_Absyn_Syntax.Const_uint8 (i) -> begin
(let _119_562 = (FStar_ToSMT_Term.mkInteger' (FStar_Util.int_of_uint8 i))
in (FStar_ToSMT_Term.boxInt _119_562))
end
| FStar_Absyn_Syntax.Const_int (i) -> begin
(let _119_563 = (FStar_ToSMT_Term.mkInteger i)
in (FStar_ToSMT_Term.boxInt _119_563))
end
| FStar_Absyn_Syntax.Const_int32 (i) -> begin
(let _119_567 = (let _119_566 = (let _119_565 = (let _119_564 = (FStar_ToSMT_Term.mkInteger32 i)
in (FStar_ToSMT_Term.boxInt _119_564))
in (_119_565)::[])
in ("FStar.Int32.Int32", _119_566))
in (FStar_ToSMT_Term.mkApp _119_567))
end
| FStar_Absyn_Syntax.Const_string (bytes, _53_627) -> begin
(let _119_568 = (FStar_All.pipe_left FStar_Util.string_of_bytes bytes)
in (varops.string_const _119_568))
end
| c -> begin
(let _119_570 = (let _119_569 = (FStar_Absyn_Print.const_to_string c)
in (FStar_Util.format1 "Unhandled constant: %s\n" _119_569))
in (FStar_All.failwith _119_570))
end))

let as_function_typ = (fun env t0 -> (let rec aux = (fun norm t -> (let t = (FStar_Absyn_Util.compress_typ t)
in (match (t.FStar_Absyn_Syntax.n) with
| FStar_Absyn_Syntax.Typ_fun (_53_638) -> begin
t
end
| FStar_Absyn_Syntax.Typ_refine (_53_641) -> begin
(let _119_579 = (FStar_Absyn_Util.unrefine t)
in (aux true _119_579))
end
| _53_644 -> begin
(match (norm) with
| true -> begin
(let _119_580 = (whnf env t)
in (aux false _119_580))
end
| false -> begin
(let _119_583 = (let _119_582 = (FStar_Range.string_of_range t0.FStar_Absyn_Syntax.pos)
in (let _119_581 = (FStar_Absyn_Print.typ_to_string t0)
in (FStar_Util.format2 "(%s) Expected a function typ; got %s" _119_582 _119_581)))
in (FStar_All.failwith _119_583))
end)
end)))
in (aux true t0)))

let rec encode_knd_term = (fun k env -> (match ((let _119_620 = (FStar_Absyn_Util.compress_kind k)
in _119_620.FStar_Absyn_Syntax.n)) with
| FStar_Absyn_Syntax.Kind_type -> begin
(FStar_ToSMT_Term.mk_Kind_type, [])
end
| FStar_Absyn_Syntax.Kind_abbrev (_53_649, k0) -> begin
(let _53_653 = (match ((FStar_Tc_Env.debug env.tcenv (FStar_Options.Other ("Encoding")))) with
| true -> begin
(let _119_622 = (FStar_Absyn_Print.kind_to_string k)
in (let _119_621 = (FStar_Absyn_Print.kind_to_string k0)
in (FStar_Util.fprint2 "Encoding kind abbrev %s, expanded to %s\n" _119_622 _119_621)))
end
| false -> begin
()
end)
in (encode_knd_term k0 env))
end
| FStar_Absyn_Syntax.Kind_uvar (uv, _53_657) -> begin
(let _119_624 = (let _119_623 = (FStar_Unionfind.uvar_id uv)
in (FStar_ToSMT_Term.mk_Kind_uvar _119_623))
in (_119_624, []))
end
| FStar_Absyn_Syntax.Kind_arrow (bs, kbody) -> begin
(let tsym = (let _119_625 = (varops.fresh "t")
in (_119_625, FStar_ToSMT_Term.Type_sort))
in (let t = (FStar_ToSMT_Term.mkFreeV tsym)
in (let _53_672 = (encode_binders None bs env)
in (match (_53_672) with
| (vars, guards, env', decls, _53_671) -> begin
(let app = (mk_ApplyT t vars)
in (let _53_676 = (encode_knd kbody env' app)
in (match (_53_676) with
| (kbody, decls') -> begin
(let rec aux = (fun app vars guards -> (match ((vars, guards)) with
| ([], []) -> begin
kbody
end
| (x::vars, g::guards) -> begin
(let app = (mk_ApplyT app ((x)::[]))
in (let body = (aux app vars guards)
in (let body = (match (vars) with
| [] -> begin
body
end
| _53_695 -> begin
(let _119_634 = (let _119_633 = (let _119_632 = (FStar_ToSMT_Term.mk_PreKind app)
in (FStar_ToSMT_Term.mk_tester "Kind_arrow" _119_632))
in (_119_633, body))
in (FStar_ToSMT_Term.mkAnd _119_634))
end)
in (let _119_636 = (let _119_635 = (FStar_ToSMT_Term.mkImp (g, body))
in ((app)::[], (x)::[], _119_635))
in (FStar_ToSMT_Term.mkForall _119_636)))))
end
| _53_698 -> begin
(FStar_All.failwith "Impossible: vars and guards are in 1-1 correspondence")
end))
in (let k_interp = (aux t vars guards)
in (let cvars = (let _119_638 = (FStar_ToSMT_Term.free_variables k_interp)
in (FStar_All.pipe_right _119_638 (FStar_List.filter (fun _53_703 -> (match (_53_703) with
| (x, _53_702) -> begin
(x <> (Prims.fst tsym))
end)))))
in (let tkey = (FStar_ToSMT_Term.mkForall ([], (tsym)::cvars, k_interp))
in (match ((FStar_Util.smap_try_find env.cache tkey.FStar_ToSMT_Term.hash)) with
| Some (k', sorts, _53_709) -> begin
(let _119_641 = (let _119_640 = (let _119_639 = (FStar_All.pipe_right cvars (FStar_List.map FStar_ToSMT_Term.mkFreeV))
in (k', _119_639))
in (FStar_ToSMT_Term.mkApp _119_640))
in (_119_641, []))
end
| None -> begin
(let ksym = (varops.fresh "Kind_arrow")
in (let cvar_sorts = (FStar_List.map Prims.snd cvars)
in (let caption = (match ((FStar_ST.read FStar_Options.logQueries)) with
| true -> begin
(let _119_642 = (FStar_Tc_Normalize.kind_norm_to_string env.tcenv k)
in Some (_119_642))
end
| false -> begin
None
end)
in (let kdecl = FStar_ToSMT_Term.DeclFun ((ksym, cvar_sorts, FStar_ToSMT_Term.Kind_sort, caption))
in (let k = (let _119_644 = (let _119_643 = (FStar_List.map FStar_ToSMT_Term.mkFreeV cvars)
in (ksym, _119_643))
in (FStar_ToSMT_Term.mkApp _119_644))
in (let t_has_k = (FStar_ToSMT_Term.mk_HasKind t k)
in (let k_interp = (let _119_653 = (let _119_652 = (let _119_651 = (let _119_650 = (let _119_649 = (let _119_648 = (let _119_647 = (let _119_646 = (let _119_645 = (FStar_ToSMT_Term.mk_PreKind t)
in (FStar_ToSMT_Term.mk_tester "Kind_arrow" _119_645))
in (_119_646, k_interp))
in (FStar_ToSMT_Term.mkAnd _119_647))
in (t_has_k, _119_648))
in (FStar_ToSMT_Term.mkIff _119_649))
in ((t_has_k)::[], (tsym)::cvars, _119_650))
in (FStar_ToSMT_Term.mkForall _119_651))
in (_119_652, Some ((Prims.strcat ksym " interpretation"))))
in FStar_ToSMT_Term.Assume (_119_653))
in (let k_decls = (FStar_List.append (FStar_List.append decls decls') ((kdecl)::(k_interp)::[]))
in (let _53_721 = (FStar_Util.smap_add env.cache tkey.FStar_ToSMT_Term.hash (ksym, cvar_sorts, k_decls))
in (k, k_decls))))))))))
end)))))
end)))
end))))
end
| _53_724 -> begin
(let _119_655 = (let _119_654 = (FStar_Absyn_Print.kind_to_string k)
in (FStar_Util.format1 "Unknown kind: %s" _119_654))
in (FStar_All.failwith _119_655))
end))
and encode_knd = (fun k env t -> (let _53_730 = (encode_knd_term k env)
in (match (_53_730) with
| (k, decls) -> begin
(let _119_659 = (FStar_ToSMT_Term.mk_HasKind t k)
in (_119_659, decls))
end)))
and encode_binders = (fun fuel_opt bs env -> (let _53_734 = (match ((FStar_Tc_Env.debug env.tcenv FStar_Options.Low)) with
| true -> begin
(let _119_663 = (FStar_Absyn_Print.binders_to_string ", " bs)
in (FStar_Util.fprint1 "Encoding binders %s\n" _119_663))
end
| false -> begin
()
end)
in (let _53_784 = (FStar_All.pipe_right bs (FStar_List.fold_left (fun _53_741 b -> (match (_53_741) with
| (vars, guards, env, decls, names) -> begin
(let _53_778 = (match ((Prims.fst b)) with
| FStar_Util.Inl ({FStar_Absyn_Syntax.v = a; FStar_Absyn_Syntax.sort = k; FStar_Absyn_Syntax.p = _53_744}) -> begin
(let a = (unmangle a)
in (let _53_753 = (gen_typ_var env a)
in (match (_53_753) with
| (aasym, aa, env') -> begin
(let _53_754 = (match ((FStar_Tc_Env.debug env.tcenv (FStar_Options.Other ("Encoding")))) with
| true -> begin
(let _119_667 = (FStar_Absyn_Print.strBvd a)
in (let _119_666 = (FStar_Absyn_Print.kind_to_string k)
in (FStar_Util.fprint3 "Encoding type binder %s (%s) at kind %s\n" _119_667 aasym _119_666)))
end
| false -> begin
()
end)
in (let _53_758 = (encode_knd k env aa)
in (match (_53_758) with
| (guard_a_k, decls') -> begin
((aasym, FStar_ToSMT_Term.Type_sort), guard_a_k, env', decls', FStar_Util.Inl (a))
end)))
end)))
end
| FStar_Util.Inr ({FStar_Absyn_Syntax.v = x; FStar_Absyn_Syntax.sort = t; FStar_Absyn_Syntax.p = _53_760}) -> begin
(let x = (unmangle x)
in (let _53_769 = (gen_term_var env x)
in (match (_53_769) with
| (xxsym, xx, env') -> begin
(let _53_772 = (let _119_668 = (norm_t env t)
in (encode_typ_pred fuel_opt _119_668 env xx))
in (match (_53_772) with
| (guard_x_t, decls') -> begin
((xxsym, FStar_ToSMT_Term.Term_sort), guard_x_t, env', decls', FStar_Util.Inr (x))
end))
end)))
end)
in (match (_53_778) with
| (v, g, env, decls', n) -> begin
((v)::vars, (g)::guards, env, (FStar_List.append decls decls'), (n)::names)
end))
end)) ([], [], env, [], [])))
in (match (_53_784) with
| (vars, guards, env, decls, names) -> begin
((FStar_List.rev vars), (FStar_List.rev guards), env, decls, (FStar_List.rev names))
end))))
and encode_typ_pred = (fun fuel_opt t env e -> (let t = (FStar_Absyn_Util.compress_typ t)
in (let _53_792 = (encode_typ_term t env)
in (match (_53_792) with
| (t, decls) -> begin
(let _119_673 = (FStar_ToSMT_Term.mk_HasTypeWithFuel fuel_opt e t)
in (_119_673, decls))
end))))
and encode_typ_pred' = (fun fuel_opt t env e -> (let t = (FStar_Absyn_Util.compress_typ t)
in (let _53_800 = (encode_typ_term t env)
in (match (_53_800) with
| (t, decls) -> begin
(match (fuel_opt) with
| None -> begin
(let _119_678 = (FStar_ToSMT_Term.mk_HasTypeZ e t)
in (_119_678, decls))
end
| Some (f) -> begin
(let _119_679 = (FStar_ToSMT_Term.mk_HasTypeFuel f e t)
in (_119_679, decls))
end)
end))))
and encode_typ_term = (fun t env -> (let t0 = (FStar_Absyn_Util.compress_typ t)
in (match (t0.FStar_Absyn_Syntax.n) with
| FStar_Absyn_Syntax.Typ_btvar (a) -> begin
(let _119_682 = (lookup_typ_var env a)
in (_119_682, []))
end
| FStar_Absyn_Syntax.Typ_const (fv) -> begin
(let _119_683 = (lookup_free_tvar env fv)
in (_119_683, []))
end
| FStar_Absyn_Syntax.Typ_fun (binders, res) -> begin
(match (((env.encode_non_total_function_typ && (FStar_Absyn_Util.is_pure_or_ghost_comp res)) || (FStar_Absyn_Util.is_tot_or_gtot_comp res))) with
| true -> begin
(let _53_821 = (encode_binders None binders env)
in (match (_53_821) with
| (vars, guards, env', decls, _53_820) -> begin
(let fsym = (let _119_684 = (varops.fresh "f")
in (_119_684, FStar_ToSMT_Term.Term_sort))
in (let f = (FStar_ToSMT_Term.mkFreeV fsym)
in (let app = (mk_ApplyE f vars)
in (let _53_827 = (FStar_Tc_Util.pure_or_ghost_pre_and_post env.tcenv res)
in (match (_53_827) with
| (pre_opt, res_t) -> begin
(let _53_830 = (encode_typ_pred None res_t env' app)
in (match (_53_830) with
| (res_pred, decls') -> begin
(let _53_839 = (match (pre_opt) with
| None -> begin
(let _119_685 = (FStar_ToSMT_Term.mk_and_l guards)
in (_119_685, decls))
end
| Some (pre) -> begin
(let _53_836 = (encode_formula pre env')
in (match (_53_836) with
| (guard, decls0) -> begin
(let _119_686 = (FStar_ToSMT_Term.mk_and_l ((guard)::guards))
in (_119_686, (FStar_List.append decls decls0)))
end))
end)
in (match (_53_839) with
| (guards, guard_decls) -> begin
(let t_interp = (let _119_688 = (let _119_687 = (FStar_ToSMT_Term.mkImp (guards, res_pred))
in ((app)::[], vars, _119_687))
in (FStar_ToSMT_Term.mkForall _119_688))
in (let cvars = (let _119_690 = (FStar_ToSMT_Term.free_variables t_interp)
in (FStar_All.pipe_right _119_690 (FStar_List.filter (fun _53_844 -> (match (_53_844) with
| (x, _53_843) -> begin
(x <> (Prims.fst fsym))
end)))))
in (let tkey = (FStar_ToSMT_Term.mkForall ([], (fsym)::cvars, t_interp))
in (match ((FStar_Util.smap_try_find env.cache tkey.FStar_ToSMT_Term.hash)) with
| Some (t', sorts, _53_850) -> begin
(let _119_693 = (let _119_692 = (let _119_691 = (FStar_All.pipe_right cvars (FStar_List.map FStar_ToSMT_Term.mkFreeV))
in (t', _119_691))
in (FStar_ToSMT_Term.mkApp _119_692))
in (_119_693, []))
end
| None -> begin
(let tsym = (varops.fresh "Typ_fun")
in (let cvar_sorts = (FStar_List.map Prims.snd cvars)
in (let caption = (match ((FStar_ST.read FStar_Options.logQueries)) with
| true -> begin
(let _119_694 = (FStar_Tc_Normalize.typ_norm_to_string env.tcenv t0)
in Some (_119_694))
end
| false -> begin
None
end)
in (let tdecl = FStar_ToSMT_Term.DeclFun ((tsym, cvar_sorts, FStar_ToSMT_Term.Type_sort, caption))
in (let t = (let _119_696 = (let _119_695 = (FStar_List.map FStar_ToSMT_Term.mkFreeV cvars)
in (tsym, _119_695))
in (FStar_ToSMT_Term.mkApp _119_696))
in (let t_has_kind = (FStar_ToSMT_Term.mk_HasKind t FStar_ToSMT_Term.mk_Kind_type)
in (let k_assumption = (let _119_698 = (let _119_697 = (FStar_ToSMT_Term.mkForall ((t_has_kind)::[], cvars, t_has_kind))
in (_119_697, Some ((Prims.strcat tsym " kinding"))))
in FStar_ToSMT_Term.Assume (_119_698))
in (let f_has_t = (FStar_ToSMT_Term.mk_HasType f t)
in (let f_has_t_z = (FStar_ToSMT_Term.mk_HasTypeZ f t)
in (let pre_typing = (let _119_705 = (let _119_704 = (let _119_703 = (let _119_702 = (let _119_701 = (let _119_700 = (let _119_699 = (FStar_ToSMT_Term.mk_PreType f)
in (FStar_ToSMT_Term.mk_tester "Typ_fun" _119_699))
in (f_has_t, _119_700))
in (FStar_ToSMT_Term.mkImp _119_701))
in ((f_has_t)::[], (fsym)::cvars, _119_702))
in (mkForall_fuel _119_703))
in (_119_704, Some ("pre-typing for functions")))
in FStar_ToSMT_Term.Assume (_119_705))
in (let t_interp = (let _119_709 = (let _119_708 = (let _119_707 = (let _119_706 = (FStar_ToSMT_Term.mkIff (f_has_t_z, t_interp))
in ((f_has_t_z)::[], (fsym)::cvars, _119_706))
in (FStar_ToSMT_Term.mkForall _119_707))
in (_119_708, Some ((Prims.strcat tsym " interpretation"))))
in FStar_ToSMT_Term.Assume (_119_709))
in (let t_decls = (FStar_List.append (FStar_List.append decls decls') ((tdecl)::(k_assumption)::(pre_typing)::(t_interp)::[]))
in (let _53_866 = (FStar_Util.smap_add env.cache tkey.FStar_ToSMT_Term.hash (tsym, cvar_sorts, t_decls))
in (t, t_decls))))))))))))))
end))))
end))
end))
end)))))
end))
end
| false -> begin
(let tsym = (varops.fresh "Non_total_Typ_fun")
in (let tdecl = FStar_ToSMT_Term.DeclFun ((tsym, [], FStar_ToSMT_Term.Type_sort, None))
in (let t = (FStar_ToSMT_Term.mkApp (tsym, []))
in (let t_kinding = (let _119_711 = (let _119_710 = (FStar_ToSMT_Term.mk_HasKind t FStar_ToSMT_Term.mk_Kind_type)
in (_119_710, None))
in FStar_ToSMT_Term.Assume (_119_711))
in (let fsym = ("f", FStar_ToSMT_Term.Term_sort)
in (let f = (FStar_ToSMT_Term.mkFreeV fsym)
in (let f_has_t = (FStar_ToSMT_Term.mk_HasType f t)
in (let t_interp = (let _119_718 = (let _119_717 = (let _119_716 = (let _119_715 = (let _119_714 = (let _119_713 = (let _119_712 = (FStar_ToSMT_Term.mk_PreType f)
in (FStar_ToSMT_Term.mk_tester "Typ_fun" _119_712))
in (f_has_t, _119_713))
in (FStar_ToSMT_Term.mkImp _119_714))
in ((f_has_t)::[], (fsym)::[], _119_715))
in (mkForall_fuel _119_716))
in (_119_717, Some ("pre-typing")))
in FStar_ToSMT_Term.Assume (_119_718))
in (t, (tdecl)::(t_kinding)::(t_interp)::[])))))))))
end)
end
| FStar_Absyn_Syntax.Typ_refine (_53_877) -> begin
(let _53_896 = (match ((FStar_Tc_Normalize.normalize_refinement env.tcenv t0)) with
| {FStar_Absyn_Syntax.n = FStar_Absyn_Syntax.Typ_refine (x, f); FStar_Absyn_Syntax.tk = _53_886; FStar_Absyn_Syntax.pos = _53_884; FStar_Absyn_Syntax.fvs = _53_882; FStar_Absyn_Syntax.uvs = _53_880} -> begin
(x, f)
end
| _53_893 -> begin
(FStar_All.failwith "impossible")
end)
in (match (_53_896) with
| (x, f) -> begin
(let _53_899 = (encode_typ_term x.FStar_Absyn_Syntax.sort env)
in (match (_53_899) with
| (base_t, decls) -> begin
(let _53_903 = (gen_term_var env x.FStar_Absyn_Syntax.v)
in (match (_53_903) with
| (x, xtm, env') -> begin
(let _53_906 = (encode_formula f env')
in (match (_53_906) with
| (refinement, decls') -> begin
(let _53_909 = (fresh_fvar "f" FStar_ToSMT_Term.Fuel_sort)
in (match (_53_909) with
| (fsym, fterm) -> begin
(let encoding = (let _119_720 = (let _119_719 = (FStar_ToSMT_Term.mk_HasTypeWithFuel (Some (fterm)) xtm base_t)
in (_119_719, refinement))
in (FStar_ToSMT_Term.mkAnd _119_720))
in (let cvars = (let _119_722 = (FStar_ToSMT_Term.free_variables encoding)
in (FStar_All.pipe_right _119_722 (FStar_List.filter (fun _53_914 -> (match (_53_914) with
| (y, _53_913) -> begin
((y <> x) && (y <> fsym))
end)))))
in (let xfv = (x, FStar_ToSMT_Term.Term_sort)
in (let ffv = (fsym, FStar_ToSMT_Term.Fuel_sort)
in (let tkey = (FStar_ToSMT_Term.mkForall ([], (ffv)::(xfv)::cvars, encoding))
in (match ((FStar_Util.smap_try_find env.cache tkey.FStar_ToSMT_Term.hash)) with
| Some (t, _53_921, _53_923) -> begin
(let _119_725 = (let _119_724 = (let _119_723 = (FStar_All.pipe_right cvars (FStar_List.map FStar_ToSMT_Term.mkFreeV))
in (t, _119_723))
in (FStar_ToSMT_Term.mkApp _119_724))
in (_119_725, []))
end
| None -> begin
(let tsym = (varops.fresh "Typ_refine")
in (let cvar_sorts = (FStar_List.map Prims.snd cvars)
in (let tdecl = FStar_ToSMT_Term.DeclFun ((tsym, cvar_sorts, FStar_ToSMT_Term.Type_sort, None))
in (let t = (let _119_727 = (let _119_726 = (FStar_List.map FStar_ToSMT_Term.mkFreeV cvars)
in (tsym, _119_726))
in (FStar_ToSMT_Term.mkApp _119_727))
in (let x_has_t = (FStar_ToSMT_Term.mk_HasTypeWithFuel (Some (fterm)) xtm t)
in (let t_has_kind = (FStar_ToSMT_Term.mk_HasKind t FStar_ToSMT_Term.mk_Kind_type)
in (let t_kinding = (FStar_ToSMT_Term.mkForall ((t_has_kind)::[], cvars, t_has_kind))
in (let assumption = (let _119_729 = (let _119_728 = (FStar_ToSMT_Term.mkIff (x_has_t, encoding))
in ((x_has_t)::[], (ffv)::(xfv)::cvars, _119_728))
in (FStar_ToSMT_Term.mkForall _119_729))
in (let t_decls = (let _119_736 = (let _119_735 = (let _119_734 = (let _119_733 = (let _119_732 = (let _119_731 = (let _119_730 = (FStar_Absyn_Print.typ_to_string t0)
in Some (_119_730))
in (assumption, _119_731))
in FStar_ToSMT_Term.Assume (_119_732))
in (_119_733)::[])
in (FStar_ToSMT_Term.Assume ((t_kinding, None)))::_119_734)
in (tdecl)::_119_735)
in (FStar_List.append (FStar_List.append decls decls') _119_736))
in (let _53_936 = (FStar_Util.smap_add env.cache tkey.FStar_ToSMT_Term.hash (tsym, cvar_sorts, t_decls))
in (t, t_decls)))))))))))
end))))))
end))
end))
end))
end))
end))
end
| FStar_Absyn_Syntax.Typ_uvar (uv, k) -> begin
(let ttm = (let _119_737 = (FStar_Unionfind.uvar_id uv)
in (FStar_ToSMT_Term.mk_Typ_uvar _119_737))
in (let _53_945 = (encode_knd k env ttm)
in (match (_53_945) with
| (t_has_k, decls) -> begin
(let d = FStar_ToSMT_Term.Assume ((t_has_k, None))
in (ttm, (d)::decls))
end)))
end
| FStar_Absyn_Syntax.Typ_app (head, args) -> begin
(let is_full_app = (fun _53_952 -> (match (()) with
| () -> begin
(let kk = (FStar_Tc_Recheck.recompute_kind head)
in (let _53_957 = (FStar_Absyn_Util.kind_formals kk)
in (match (_53_957) with
| (formals, _53_956) -> begin
((FStar_List.length formals) = (FStar_List.length args))
end)))
end))
in (let head = (FStar_Absyn_Util.compress_typ head)
in (match (head.FStar_Absyn_Syntax.n) with
| FStar_Absyn_Syntax.Typ_btvar (a) -> begin
(let head = (lookup_typ_var env a)
in (let _53_964 = (encode_args args env)
in (match (_53_964) with
| (args, decls) -> begin
(let t = (mk_ApplyT_args head args)
in (t, decls))
end)))
end
| FStar_Absyn_Syntax.Typ_const (fv) -> begin
(let _53_970 = (encode_args args env)
in (match (_53_970) with
| (args, decls) -> begin
(match ((is_full_app ())) with
| true -> begin
(let head = (lookup_free_tvar_name env fv)
in (let t = (let _119_742 = (let _119_741 = (FStar_List.map (fun _53_10 -> (match (_53_10) with
| (FStar_Util.Inl (t)) | (FStar_Util.Inr (t)) -> begin
t
end)) args)
in (head, _119_741))
in (FStar_ToSMT_Term.mkApp _119_742))
in (t, decls)))
end
| false -> begin
(let head = (lookup_free_tvar env fv)
in (let t = (mk_ApplyT_args head args)
in (t, decls)))
end)
end))
end
| FStar_Absyn_Syntax.Typ_uvar (uv, k) -> begin
(let ttm = (let _119_743 = (FStar_Unionfind.uvar_id uv)
in (FStar_ToSMT_Term.mk_Typ_uvar _119_743))
in (let _53_986 = (encode_knd k env ttm)
in (match (_53_986) with
| (t_has_k, decls) -> begin
(let d = FStar_ToSMT_Term.Assume ((t_has_k, None))
in (ttm, (d)::decls))
end)))
end
| _53_989 -> begin
(let t = (norm_t env t)
in (encode_typ_term t env))
end)))
end
| FStar_Absyn_Syntax.Typ_lam (bs, body) -> begin
(let _53_1001 = (encode_binders None bs env)
in (match (_53_1001) with
| (vars, guards, env, decls, _53_1000) -> begin
(let _53_1004 = (encode_typ_term body env)
in (match (_53_1004) with
| (body, decls') -> begin
(let key_body = (let _119_747 = (let _119_746 = (let _119_745 = (let _119_744 = (FStar_ToSMT_Term.mk_and_l guards)
in (_119_744, body))
in (FStar_ToSMT_Term.mkImp _119_745))
in ([], vars, _119_746))
in (FStar_ToSMT_Term.mkForall _119_747))
in (let cvars = (FStar_ToSMT_Term.free_variables key_body)
in (let tkey = (FStar_ToSMT_Term.mkForall ([], cvars, key_body))
in (match ((FStar_Util.smap_try_find env.cache tkey.FStar_ToSMT_Term.hash)) with
| Some (t, _53_1010, _53_1012) -> begin
(let _119_750 = (let _119_749 = (let _119_748 = (FStar_List.map FStar_ToSMT_Term.mkFreeV cvars)
in (t, _119_748))
in (FStar_ToSMT_Term.mkApp _119_749))
in (_119_750, []))
end
| None -> begin
(match ((is_eta env vars body)) with
| Some (head) -> begin
(head, [])
end
| None -> begin
(let cvar_sorts = (FStar_List.map Prims.snd cvars)
in (let tsym = (varops.fresh "Typ_lam")
in (let tdecl = FStar_ToSMT_Term.DeclFun ((tsym, cvar_sorts, FStar_ToSMT_Term.Type_sort, None))
in (let t = (let _119_752 = (let _119_751 = (FStar_List.map FStar_ToSMT_Term.mkFreeV cvars)
in (tsym, _119_751))
in (FStar_ToSMT_Term.mkApp _119_752))
in (let app = (mk_ApplyT t vars)
in (let interp = (let _119_759 = (let _119_758 = (let _119_757 = (let _119_756 = (let _119_755 = (let _119_754 = (FStar_ToSMT_Term.mk_and_l guards)
in (let _119_753 = (FStar_ToSMT_Term.mkEq (app, body))
in (_119_754, _119_753)))
in (FStar_ToSMT_Term.mkImp _119_755))
in ((app)::[], (FStar_List.append vars cvars), _119_756))
in (FStar_ToSMT_Term.mkForall _119_757))
in (_119_758, Some ("Typ_lam interpretation")))
in FStar_ToSMT_Term.Assume (_119_759))
in (let kinding = (let _53_1027 = (let _119_760 = (FStar_Tc_Recheck.recompute_kind t0)
in (encode_knd _119_760 env t))
in (match (_53_1027) with
| (ktm, decls'') -> begin
(let _119_764 = (let _119_763 = (let _119_762 = (let _119_761 = (FStar_ToSMT_Term.mkForall ((t)::[], cvars, ktm))
in (_119_761, Some ("Typ_lam kinding")))
in FStar_ToSMT_Term.Assume (_119_762))
in (_119_763)::[])
in (FStar_List.append decls'' _119_764))
end))
in (let t_decls = (FStar_List.append (FStar_List.append decls decls') ((tdecl)::(interp)::kinding))
in (let _53_1030 = (FStar_Util.smap_add env.cache tkey.FStar_ToSMT_Term.hash (tsym, cvar_sorts, t_decls))
in (t, t_decls))))))))))
end)
end))))
end))
end))
end
| FStar_Absyn_Syntax.Typ_ascribed (t, _53_1034) -> begin
(encode_typ_term t env)
end
| FStar_Absyn_Syntax.Typ_meta (_53_1038) -> begin
(let _119_765 = (FStar_Absyn_Util.unmeta_typ t0)
in (encode_typ_term _119_765 env))
end
| (FStar_Absyn_Syntax.Typ_delayed (_)) | (FStar_Absyn_Syntax.Typ_unknown) -> begin
(let _119_770 = (let _119_769 = (FStar_All.pipe_left FStar_Range.string_of_range t.FStar_Absyn_Syntax.pos)
in (let _119_768 = (FStar_Absyn_Print.tag_of_typ t0)
in (let _119_767 = (FStar_Absyn_Print.typ_to_string t0)
in (let _119_766 = (FStar_Absyn_Print.typ_to_string t)
in (FStar_Util.format4 "(%s) Impossible: %s\n%s\n%s\n" _119_769 _119_768 _119_767 _119_766)))))
in (FStar_All.failwith _119_770))
end)))
and encode_exp = (fun e env -> (let e = (FStar_Absyn_Visit.compress_exp_uvars e)
in (let e0 = e
in (match (e.FStar_Absyn_Syntax.n) with
| FStar_Absyn_Syntax.Exp_delayed (_53_1049) -> begin
(let _119_773 = (FStar_Absyn_Util.compress_exp e)
in (encode_exp _119_773 env))
end
| FStar_Absyn_Syntax.Exp_bvar (x) -> begin
(let t = (lookup_term_var env x)
in (t, []))
end
| FStar_Absyn_Syntax.Exp_fvar (v, _53_1056) -> begin
(let _119_774 = (lookup_free_var env v)
in (_119_774, []))
end
| FStar_Absyn_Syntax.Exp_constant (c) -> begin
(let _119_775 = (encode_const c)
in (_119_775, []))
end
| FStar_Absyn_Syntax.Exp_ascribed (e, t, _53_1064) -> begin
(let _53_1067 = (FStar_ST.op_Colon_Equals e.FStar_Absyn_Syntax.tk (Some (t)))
in (encode_exp e env))
end
| FStar_Absyn_Syntax.Exp_meta (FStar_Absyn_Syntax.Meta_desugared (e, _53_1071)) -> begin
(encode_exp e env)
end
| FStar_Absyn_Syntax.Exp_uvar (uv, _53_1077) -> begin
(let e = (let _119_776 = (FStar_Unionfind.uvar_id uv)
in (FStar_ToSMT_Term.mk_Exp_uvar _119_776))
in (e, []))
end
| FStar_Absyn_Syntax.Exp_abs (bs, body) -> begin
(let fallback = (fun _53_1086 -> (match (()) with
| () -> begin
(let f = (varops.fresh "Exp_abs")
in (let decl = FStar_ToSMT_Term.DeclFun ((f, [], FStar_ToSMT_Term.Term_sort, None))
in (let _119_779 = (FStar_ToSMT_Term.mkFreeV (f, FStar_ToSMT_Term.Term_sort))
in (_119_779, (decl)::[]))))
end))
in (match ((FStar_ST.read e.FStar_Absyn_Syntax.tk)) with
| None -> begin
(let _53_1090 = (FStar_Tc_Errors.warn e.FStar_Absyn_Syntax.pos "Losing precision when encoding a function literal")
in (fallback ()))
end
| Some (tfun) -> begin
(match ((let _119_780 = (FStar_Absyn_Util.is_pure_or_ghost_function tfun)
in (FStar_All.pipe_left Prims.op_Negation _119_780))) with
| true -> begin
(fallback ())
end
| false -> begin
(let tfun = (as_function_typ env tfun)
in (match (tfun.FStar_Absyn_Syntax.n) with
| FStar_Absyn_Syntax.Typ_fun (bs', c) -> begin
(let nformals = (FStar_List.length bs')
in (match (((nformals < (FStar_List.length bs)) && (FStar_Absyn_Util.is_total_comp c))) with
| true -> begin
(let _53_1102 = (FStar_Util.first_N nformals bs)
in (match (_53_1102) with
| (bs0, rest) -> begin
(let res_t = (match ((FStar_Absyn_Util.mk_subst_binder bs0 bs')) with
| Some (s) -> begin
(FStar_Absyn_Util.subst_typ s (FStar_Absyn_Util.comp_result c))
end
| _53_1106 -> begin
(FStar_All.failwith "Impossible")
end)
in (let e = (let _119_782 = (let _119_781 = (FStar_Absyn_Syntax.mk_Exp_abs (rest, body) (Some (res_t)) body.FStar_Absyn_Syntax.pos)
in (bs0, _119_781))
in (FStar_Absyn_Syntax.mk_Exp_abs _119_782 (Some (tfun)) e0.FStar_Absyn_Syntax.pos))
in (encode_exp e env)))
end))
end
| false -> begin
(let _53_1115 = (encode_binders None bs env)
in (match (_53_1115) with
| (vars, guards, envbody, decls, _53_1114) -> begin
(let _53_1118 = (encode_exp body envbody)
in (match (_53_1118) with
| (body, decls') -> begin
(let key_body = (let _119_786 = (let _119_785 = (let _119_784 = (let _119_783 = (FStar_ToSMT_Term.mk_and_l guards)
in (_119_783, body))
in (FStar_ToSMT_Term.mkImp _119_784))
in ([], vars, _119_785))
in (FStar_ToSMT_Term.mkForall _119_786))
in (let cvars = (FStar_ToSMT_Term.free_variables key_body)
in (let tkey = (FStar_ToSMT_Term.mkForall ([], cvars, key_body))
in (match ((FStar_Util.smap_try_find env.cache tkey.FStar_ToSMT_Term.hash)) with
| Some (t, _53_1124, _53_1126) -> begin
(let _119_789 = (let _119_788 = (let _119_787 = (FStar_List.map FStar_ToSMT_Term.mkFreeV cvars)
in (t, _119_787))
in (FStar_ToSMT_Term.mkApp _119_788))
in (_119_789, []))
end
| None -> begin
(match ((is_eta env vars body)) with
| Some (t) -> begin
(t, [])
end
| None -> begin
(let cvar_sorts = (FStar_List.map Prims.snd cvars)
in (let fsym = (varops.fresh "Exp_abs")
in (let fdecl = FStar_ToSMT_Term.DeclFun ((fsym, cvar_sorts, FStar_ToSMT_Term.Term_sort, None))
in (let f = (let _119_791 = (let _119_790 = (FStar_List.map FStar_ToSMT_Term.mkFreeV cvars)
in (fsym, _119_790))
in (FStar_ToSMT_Term.mkApp _119_791))
in (let app = (mk_ApplyE f vars)
in (let _53_1140 = (encode_typ_pred None tfun env f)
in (match (_53_1140) with
| (f_has_t, decls'') -> begin
(let typing_f = (let _119_793 = (let _119_792 = (FStar_ToSMT_Term.mkForall ((f)::[], cvars, f_has_t))
in (_119_792, Some ((Prims.strcat fsym " typing"))))
in FStar_ToSMT_Term.Assume (_119_793))
in (let interp_f = (let _119_800 = (let _119_799 = (let _119_798 = (let _119_797 = (let _119_796 = (let _119_795 = (FStar_ToSMT_Term.mk_IsTyped app)
in (let _119_794 = (FStar_ToSMT_Term.mkEq (app, body))
in (_119_795, _119_794)))
in (FStar_ToSMT_Term.mkImp _119_796))
in ((app)::[], (FStar_List.append vars cvars), _119_797))
in (FStar_ToSMT_Term.mkForall _119_798))
in (_119_799, Some ((Prims.strcat fsym " interpretation"))))
in FStar_ToSMT_Term.Assume (_119_800))
in (let f_decls = (FStar_List.append (FStar_List.append (FStar_List.append decls decls') ((fdecl)::decls'')) ((typing_f)::(interp_f)::[]))
in (let _53_1144 = (FStar_Util.smap_add env.cache tkey.FStar_ToSMT_Term.hash (fsym, cvar_sorts, f_decls))
in (f, f_decls)))))
end)))))))
end)
end))))
end))
end))
end))
end
| _53_1147 -> begin
(FStar_All.failwith "Impossible")
end))
end)
end))
end
| FStar_Absyn_Syntax.Exp_app ({FStar_Absyn_Syntax.n = FStar_Absyn_Syntax.Exp_fvar (l, _53_1158); FStar_Absyn_Syntax.tk = _53_1155; FStar_Absyn_Syntax.pos = _53_1153; FStar_Absyn_Syntax.fvs = _53_1151; FStar_Absyn_Syntax.uvs = _53_1149}, (FStar_Util.Inl (_53_1173), _53_1176)::(FStar_Util.Inr (v1), _53_1170)::(FStar_Util.Inr (v2), _53_1165)::[]) when (FStar_Absyn_Syntax.lid_equals l.FStar_Absyn_Syntax.v FStar_Absyn_Const.lexcons_lid) -> begin
(let _53_1183 = (encode_exp v1 env)
in (match (_53_1183) with
| (v1, decls1) -> begin
(let _53_1186 = (encode_exp v2 env)
in (match (_53_1186) with
| (v2, decls2) -> begin
(let _119_801 = (FStar_ToSMT_Term.mk_LexCons v1 v2)
in (_119_801, (FStar_List.append decls1 decls2)))
end))
end))
end
| FStar_Absyn_Syntax.Exp_app ({FStar_Absyn_Syntax.n = FStar_Absyn_Syntax.Exp_abs (_53_1196); FStar_Absyn_Syntax.tk = _53_1194; FStar_Absyn_Syntax.pos = _53_1192; FStar_Absyn_Syntax.fvs = _53_1190; FStar_Absyn_Syntax.uvs = _53_1188}, _53_1200) -> begin
(let _119_802 = (whnf_e env e)
in (encode_exp _119_802 env))
end
| FStar_Absyn_Syntax.Exp_app (head, args_e) -> begin
(let _53_1209 = (encode_args args_e env)
in (match (_53_1209) with
| (args, decls) -> begin
(let encode_partial_app = (fun ht_opt -> (let _53_1214 = (encode_exp head env)
in (match (_53_1214) with
| (head, decls') -> begin
(let app_tm = (mk_ApplyE_args head args)
in (match (ht_opt) with
| None -> begin
(app_tm, (FStar_List.append decls decls'))
end
| Some (formals, c) -> begin
(let _53_1223 = (FStar_Util.first_N (FStar_List.length args_e) formals)
in (match (_53_1223) with
| (formals, rest) -> begin
(let subst = (FStar_Absyn_Util.formals_for_actuals formals args_e)
in (let ty = (let _119_805 = (FStar_Absyn_Syntax.mk_Typ_fun (rest, c) (Some (FStar_Absyn_Syntax.ktype)) e0.FStar_Absyn_Syntax.pos)
in (FStar_All.pipe_right _119_805 (FStar_Absyn_Util.subst_typ subst)))
in (let _53_1228 = (encode_typ_pred None ty env app_tm)
in (match (_53_1228) with
| (has_type, decls'') -> begin
(let cvars = (FStar_ToSMT_Term.free_variables has_type)
in (let e_typing = (let _119_807 = (let _119_806 = (FStar_ToSMT_Term.mkForall ((has_type)::[], cvars, has_type))
in (_119_806, None))
in FStar_ToSMT_Term.Assume (_119_807))
in (app_tm, (FStar_List.append (FStar_List.append (FStar_List.append decls decls') decls'') ((e_typing)::[])))))
end))))
end))
end))
end)))
in (let encode_full_app = (fun fv -> (let _53_1235 = (lookup_free_var_sym env fv)
in (match (_53_1235) with
| (fname, fuel_args) -> begin
(let tm = (let _119_813 = (let _119_812 = (let _119_811 = (FStar_List.map (fun _53_11 -> (match (_53_11) with
| (FStar_Util.Inl (t)) | (FStar_Util.Inr (t)) -> begin
t
end)) args)
in (FStar_List.append fuel_args _119_811))
in (fname, _119_812))
in (FStar_ToSMT_Term.mkApp' _119_813))
in (tm, decls))
end)))
in (let head = (FStar_Absyn_Util.compress_exp head)
in (let _53_1242 = (match ((FStar_All.pipe_left (FStar_Tc_Env.debug env.tcenv) (FStar_Options.Other ("186")))) with
| true -> begin
(let _119_815 = (FStar_Absyn_Print.exp_to_string head)
in (let _119_814 = (FStar_Absyn_Print.exp_to_string e)
in (FStar_Util.fprint2 "Recomputing type for %s\nFull term is %s\n" _119_815 _119_814)))
end
| false -> begin
()
end)
in (let head_type = (let _119_818 = (let _119_817 = (let _119_816 = (FStar_Tc_Recheck.recompute_typ head)
in (FStar_Absyn_Util.unrefine _119_816))
in (whnf env _119_817))
in (FStar_All.pipe_left FStar_Absyn_Util.unrefine _119_818))
in (let _53_1245 = (match ((FStar_All.pipe_left (FStar_Tc_Env.debug env.tcenv) (FStar_Options.Other ("Encoding")))) with
| true -> begin
(let _119_821 = (FStar_Absyn_Print.exp_to_string head)
in (let _119_820 = (FStar_Absyn_Print.tag_of_exp head)
in (let _119_819 = (FStar_Absyn_Print.typ_to_string head_type)
in (FStar_Util.fprint3 "Recomputed type of head %s (%s) to be %s\n" _119_821 _119_820 _119_819))))
end
| false -> begin
()
end)
in (match ((FStar_Absyn_Util.function_formals head_type)) with
| None -> begin
(let _119_825 = (let _119_824 = (FStar_Range.string_of_range e0.FStar_Absyn_Syntax.pos)
in (let _119_823 = (FStar_Absyn_Print.exp_to_string e0)
in (let _119_822 = (FStar_Absyn_Print.typ_to_string head_type)
in (FStar_Util.format3 "(%s) term is %s; head type is %s\n" _119_824 _119_823 _119_822))))
in (FStar_All.failwith _119_825))
end
| Some (formals, c) -> begin
(match (head.FStar_Absyn_Syntax.n) with
| FStar_Absyn_Syntax.Exp_fvar (fv, _53_1254) when ((FStar_List.length formals) = (FStar_List.length args)) -> begin
(encode_full_app fv)
end
| _53_1258 -> begin
(match (((FStar_List.length formals) > (FStar_List.length args))) with
| true -> begin
(encode_partial_app (Some ((formals, c))))
end
| false -> begin
(encode_partial_app None)
end)
end)
end)))))))
end))
end
| FStar_Absyn_Syntax.Exp_let ((false, {FStar_Absyn_Syntax.lbname = FStar_Util.Inr (_53_1267); FStar_Absyn_Syntax.lbtyp = _53_1265; FStar_Absyn_Syntax.lbeff = _53_1263; FStar_Absyn_Syntax.lbdef = _53_1261}::[]), _53_1273) -> begin
(FStar_All.failwith "Impossible: already handled by encoding of Sig_let")
end
| FStar_Absyn_Syntax.Exp_let ((false, {FStar_Absyn_Syntax.lbname = FStar_Util.Inl (x); FStar_Absyn_Syntax.lbtyp = t1; FStar_Absyn_Syntax.lbeff = _53_1279; FStar_Absyn_Syntax.lbdef = e1}::[]), e2) -> begin
(let _53_1291 = (encode_exp e1 env)
in (match (_53_1291) with
| (ee1, decls1) -> begin
(let env' = (push_term_var env x ee1)
in (let _53_1295 = (encode_exp e2 env')
in (match (_53_1295) with
| (ee2, decls2) -> begin
(ee2, (FStar_List.append decls1 decls2))
end)))
end))
end
| FStar_Absyn_Syntax.Exp_let (_53_1297) -> begin
(let _53_1299 = (FStar_Tc_Errors.warn e.FStar_Absyn_Syntax.pos "Non-top-level recursive functions are not yet fully encoded to the SMT solver; you may not be able to prove some facts")
in (let e = (varops.fresh "let-rec")
in (let decl_e = FStar_ToSMT_Term.DeclFun ((e, [], FStar_ToSMT_Term.Term_sort, None))
in (let _119_826 = (FStar_ToSMT_Term.mkFreeV (e, FStar_ToSMT_Term.Term_sort))
in (_119_826, (decl_e)::[])))))
end
| FStar_Absyn_Syntax.Exp_match (e, pats) -> begin
(let _53_1309 = (encode_exp e env)
in (match (_53_1309) with
| (scr, decls) -> begin
(let _53_1349 = (FStar_List.fold_right (fun _53_1313 _53_1316 -> (match ((_53_1313, _53_1316)) with
| ((p, w, br), (else_case, decls)) -> begin
(let patterns = (encode_pat env p)
in (FStar_List.fold_right (fun _53_1320 _53_1323 -> (match ((_53_1320, _53_1323)) with
| ((env0, pattern), (else_case, decls)) -> begin
(let guard = (pattern.guard scr)
in (let projections = (pattern.projections scr)
in (let env = (FStar_All.pipe_right projections (FStar_List.fold_left (fun env _53_1329 -> (match (_53_1329) with
| (x, t) -> begin
(match (x) with
| FStar_Util.Inl (a) -> begin
(push_typ_var env a.FStar_Absyn_Syntax.v t)
end
| FStar_Util.Inr (x) -> begin
(push_term_var env x.FStar_Absyn_Syntax.v t)
end)
end)) env))
in (let _53_1343 = (match (w) with
| None -> begin
(guard, [])
end
| Some (w) -> begin
(let _53_1340 = (encode_exp w env)
in (match (_53_1340) with
| (w, decls2) -> begin
(let _119_837 = (let _119_836 = (let _119_835 = (let _119_834 = (let _119_833 = (FStar_ToSMT_Term.boxBool FStar_ToSMT_Term.mkTrue)
in (w, _119_833))
in (FStar_ToSMT_Term.mkEq _119_834))
in (guard, _119_835))
in (FStar_ToSMT_Term.mkAnd _119_836))
in (_119_837, decls2))
end))
end)
in (match (_53_1343) with
| (guard, decls2) -> begin
(let _53_1346 = (encode_exp br env)
in (match (_53_1346) with
| (br, decls3) -> begin
(let _119_838 = (FStar_ToSMT_Term.mkITE (guard, br, else_case))
in (_119_838, (FStar_List.append (FStar_List.append decls decls2) decls3)))
end))
end)))))
end)) patterns (else_case, decls)))
end)) pats (FStar_ToSMT_Term.mk_Term_unit, decls))
in (match (_53_1349) with
| (match_tm, decls) -> begin
(match_tm, decls)
end))
end))
end
| FStar_Absyn_Syntax.Exp_meta (_53_1351) -> begin
(let _119_841 = (let _119_840 = (FStar_Range.string_of_range e.FStar_Absyn_Syntax.pos)
in (let _119_839 = (FStar_Absyn_Print.exp_to_string e)
in (FStar_Util.format2 "(%s): Impossible: encode_exp got %s" _119_840 _119_839)))
in (FStar_All.failwith _119_841))
end))))
and encode_pat = (fun env pat -> (match (pat.FStar_Absyn_Syntax.v) with
| FStar_Absyn_Syntax.Pat_disj (ps) -> begin
(FStar_List.map (encode_one_pat env) ps)
end
| _53_1358 -> begin
(let _119_844 = (encode_one_pat env pat)
in (_119_844)::[])
end))
and encode_one_pat = (fun env pat -> (let _53_1361 = (match ((FStar_Tc_Env.debug env.tcenv FStar_Options.Low)) with
| true -> begin
(let _119_847 = (FStar_Absyn_Print.pat_to_string pat)
in (FStar_Util.fprint1 "Encoding pattern %s\n" _119_847))
end
| false -> begin
()
end)
in (let _53_1365 = (FStar_Tc_Util.decorated_pattern_as_either pat)
in (match (_53_1365) with
| (vars, pat_exp_or_typ) -> begin
(let _53_1386 = (FStar_All.pipe_right vars (FStar_List.fold_left (fun _53_1368 v -> (match (_53_1368) with
| (env, vars) -> begin
(match (v) with
| FStar_Util.Inl (a) -> begin
(let _53_1376 = (gen_typ_var env a.FStar_Absyn_Syntax.v)
in (match (_53_1376) with
| (aa, _53_1374, env) -> begin
(env, ((v, (aa, FStar_ToSMT_Term.Type_sort)))::vars)
end))
end
| FStar_Util.Inr (x) -> begin
(let _53_1383 = (gen_term_var env x.FStar_Absyn_Syntax.v)
in (match (_53_1383) with
| (xx, _53_1381, env) -> begin
(env, ((v, (xx, FStar_ToSMT_Term.Term_sort)))::vars)
end))
end)
end)) (env, [])))
in (match (_53_1386) with
| (env, vars) -> begin
(let rec mk_guard = (fun pat scrutinee -> (match (pat.FStar_Absyn_Syntax.v) with
| FStar_Absyn_Syntax.Pat_disj (_53_1391) -> begin
(FStar_All.failwith "Impossible")
end
| (FStar_Absyn_Syntax.Pat_var (_)) | (FStar_Absyn_Syntax.Pat_wild (_)) | (FStar_Absyn_Syntax.Pat_tvar (_)) | (FStar_Absyn_Syntax.Pat_twild (_)) | (FStar_Absyn_Syntax.Pat_dot_term (_)) | (FStar_Absyn_Syntax.Pat_dot_typ (_)) -> begin
FStar_ToSMT_Term.mkTrue
end
| FStar_Absyn_Syntax.Pat_constant (c) -> begin
(let _119_855 = (let _119_854 = (encode_const c)
in (scrutinee, _119_854))
in (FStar_ToSMT_Term.mkEq _119_855))
end
| FStar_Absyn_Syntax.Pat_cons (f, _53_1415, args) -> begin
(let is_f = (mk_data_tester env f.FStar_Absyn_Syntax.v scrutinee)
in (let sub_term_guards = (FStar_All.pipe_right args (FStar_List.mapi (fun i _53_1424 -> (match (_53_1424) with
| (arg, _53_1423) -> begin
(let proj = (primitive_projector_by_pos env.tcenv f.FStar_Absyn_Syntax.v i)
in (let _119_858 = (FStar_ToSMT_Term.mkApp (proj, (scrutinee)::[]))
in (mk_guard arg _119_858)))
end))))
in (FStar_ToSMT_Term.mk_and_l ((is_f)::sub_term_guards))))
end))
in (let rec mk_projections = (fun pat scrutinee -> (match (pat.FStar_Absyn_Syntax.v) with
| FStar_Absyn_Syntax.Pat_disj (_53_1431) -> begin
(FStar_All.failwith "Impossible")
end
| (FStar_Absyn_Syntax.Pat_dot_term (x, _)) | (FStar_Absyn_Syntax.Pat_var (x)) | (FStar_Absyn_Syntax.Pat_wild (x)) -> begin
((FStar_Util.Inr (x), scrutinee))::[]
end
| (FStar_Absyn_Syntax.Pat_dot_typ (a, _)) | (FStar_Absyn_Syntax.Pat_tvar (a)) | (FStar_Absyn_Syntax.Pat_twild (a)) -> begin
((FStar_Util.Inl (a), scrutinee))::[]
end
| FStar_Absyn_Syntax.Pat_constant (_53_1448) -> begin
[]
end
| FStar_Absyn_Syntax.Pat_cons (f, _53_1452, args) -> begin
(let _119_866 = (FStar_All.pipe_right args (FStar_List.mapi (fun i _53_1460 -> (match (_53_1460) with
| (arg, _53_1459) -> begin
(let proj = (primitive_projector_by_pos env.tcenv f.FStar_Absyn_Syntax.v i)
in (let _119_865 = (FStar_ToSMT_Term.mkApp (proj, (scrutinee)::[]))
in (mk_projections arg _119_865)))
end))))
in (FStar_All.pipe_right _119_866 FStar_List.flatten))
end))
in (let pat_term = (fun _53_1463 -> (match (()) with
| () -> begin
(match (pat_exp_or_typ) with
| FStar_Util.Inl (t) -> begin
(encode_typ_term t env)
end
| FStar_Util.Inr (e) -> begin
(encode_exp e env)
end)
end))
in (let pattern = {pat_vars = vars; pat_term = pat_term; guard = (mk_guard pat); projections = (mk_projections pat)}
in (env, pattern)))))
end))
end))))
and encode_args = (fun l env -> (let _53_1493 = (FStar_All.pipe_right l (FStar_List.fold_left (fun _53_1473 x -> (match (_53_1473) with
| (tms, decls) -> begin
(match (x) with
| (FStar_Util.Inl (t), _53_1478) -> begin
(let _53_1482 = (encode_typ_term t env)
in (match (_53_1482) with
| (t, decls') -> begin
((FStar_Util.Inl (t))::tms, (FStar_List.append decls decls'))
end))
end
| (FStar_Util.Inr (e), _53_1486) -> begin
(let _53_1490 = (encode_exp e env)
in (match (_53_1490) with
| (t, decls') -> begin
((FStar_Util.Inr (t))::tms, (FStar_List.append decls decls'))
end))
end)
end)) ([], [])))
in (match (_53_1493) with
| (l, decls) -> begin
((FStar_List.rev l), decls)
end)))
and encode_formula = (fun phi env -> (let _53_1499 = (encode_formula_with_labels phi env)
in (match (_53_1499) with
| (t, vars, decls) -> begin
(match (vars) with
| [] -> begin
(t, decls)
end
| _53_1502 -> begin
(FStar_All.failwith "Unexpected labels in formula")
end)
end)))
and encode_function_type_as_formula = (fun induction_on new_pats t env -> (let v_or_t_pat = (fun p -> (match ((let _119_881 = (FStar_Absyn_Util.unmeta_exp p)
in _119_881.FStar_Absyn_Syntax.n)) with
| FStar_Absyn_Syntax.Exp_app (_53_1510, (FStar_Util.Inl (_53_1517), _53_1520)::(FStar_Util.Inr (e), _53_1514)::[]) -> begin
(FStar_Absyn_Syntax.varg e)
end
| FStar_Absyn_Syntax.Exp_app (_53_1526, (FStar_Util.Inl (t), _53_1530)::[]) -> begin
(FStar_Absyn_Syntax.targ t)
end
| _53_1536 -> begin
(FStar_All.failwith "Unexpected pattern term")
end))
in (let rec lemma_pats = (fun p -> (match ((let _119_884 = (FStar_Absyn_Util.unmeta_exp p)
in _119_884.FStar_Absyn_Syntax.n)) with
| FStar_Absyn_Syntax.Exp_app (_53_1540, _53_1552::(FStar_Util.Inr (hd), _53_1549)::(FStar_Util.Inr (tl), _53_1544)::[]) -> begin
(let _119_886 = (v_or_t_pat hd)
in (let _119_885 = (lemma_pats tl)
in (_119_886)::_119_885))
end
| _53_1557 -> begin
[]
end))
in (let _53_1600 = (match ((let _119_887 = (FStar_Absyn_Util.compress_typ t)
in _119_887.FStar_Absyn_Syntax.n)) with
| FStar_Absyn_Syntax.Typ_fun (binders, {FStar_Absyn_Syntax.n = FStar_Absyn_Syntax.Comp (ct); FStar_Absyn_Syntax.tk = _53_1566; FStar_Absyn_Syntax.pos = _53_1564; FStar_Absyn_Syntax.fvs = _53_1562; FStar_Absyn_Syntax.uvs = _53_1560}) -> begin
(match (ct.FStar_Absyn_Syntax.effect_args) with
| (FStar_Util.Inl (pre), _53_1585)::(FStar_Util.Inl (post), _53_1580)::(FStar_Util.Inr (pats), _53_1575)::[] -> begin
(let pats' = (match (new_pats) with
| Some (new_pats') -> begin
new_pats'
end
| None -> begin
pats
end)
in (let _119_888 = (lemma_pats pats')
in (binders, pre, post, _119_888)))
end
| _53_1593 -> begin
(FStar_All.failwith "impos")
end)
end
| _53_1595 -> begin
(FStar_All.failwith "Impos")
end)
in (match (_53_1600) with
| (binders, pre, post, patterns) -> begin
(let _53_1607 = (encode_binders None binders env)
in (match (_53_1607) with
| (vars, guards, env, decls, _53_1606) -> begin
(let _53_1623 = (let _119_890 = (FStar_All.pipe_right patterns (FStar_List.map (fun _53_12 -> (match (_53_12) with
| (FStar_Util.Inl (t), _53_1612) -> begin
(encode_formula t env)
end
| (FStar_Util.Inr (e), _53_1617) -> begin
(encode_exp e (let _53_1619 = env
in {bindings = _53_1619.bindings; depth = _53_1619.depth; tcenv = _53_1619.tcenv; warn = _53_1619.warn; cache = _53_1619.cache; nolabels = _53_1619.nolabels; use_zfuel_name = true; encode_non_total_function_typ = _53_1619.encode_non_total_function_typ}))
end))))
in (FStar_All.pipe_right _119_890 FStar_List.unzip))
in (match (_53_1623) with
| (pats, decls') -> begin
(let pats = (match (induction_on) with
| None -> begin
pats
end
| Some (e) -> begin
(match (vars) with
| [] -> begin
pats
end
| l::[] -> begin
(let _119_892 = (let _119_891 = (FStar_ToSMT_Term.mkFreeV l)
in (FStar_ToSMT_Term.mk_Precedes _119_891 e))
in (_119_892)::pats)
end
| _53_1631 -> begin
(let rec aux = (fun tl vars -> (match (vars) with
| [] -> begin
(let _119_897 = (FStar_ToSMT_Term.mk_Precedes tl e)
in (_119_897)::pats)
end
| (x, FStar_ToSMT_Term.Term_sort)::vars -> begin
(let _119_899 = (let _119_898 = (FStar_ToSMT_Term.mkFreeV (x, FStar_ToSMT_Term.Term_sort))
in (FStar_ToSMT_Term.mk_LexCons _119_898 tl))
in (aux _119_899 vars))
end
| _53_1642 -> begin
pats
end))
in (let _119_900 = (FStar_ToSMT_Term.mkFreeV ("Prims.LexTop", FStar_ToSMT_Term.Term_sort))
in (aux _119_900 vars)))
end)
end)
in (let env = (let _53_1644 = env
in {bindings = _53_1644.bindings; depth = _53_1644.depth; tcenv = _53_1644.tcenv; warn = _53_1644.warn; cache = _53_1644.cache; nolabels = true; use_zfuel_name = _53_1644.use_zfuel_name; encode_non_total_function_typ = _53_1644.encode_non_total_function_typ})
in (let _53_1649 = (let _119_901 = (FStar_Absyn_Util.unmeta_typ pre)
in (encode_formula _119_901 env))
in (match (_53_1649) with
| (pre, decls'') -> begin
(let _53_1652 = (let _119_902 = (FStar_Absyn_Util.unmeta_typ post)
in (encode_formula _119_902 env))
in (match (_53_1652) with
| (post, decls''') -> begin
(let decls = (FStar_List.append (FStar_List.append (FStar_List.append decls (FStar_List.flatten decls')) decls'') decls''')
in (let _119_907 = (let _119_906 = (let _119_905 = (let _119_904 = (let _119_903 = (FStar_ToSMT_Term.mk_and_l ((pre)::guards))
in (_119_903, post))
in (FStar_ToSMT_Term.mkImp _119_904))
in (pats, vars, _119_905))
in (FStar_ToSMT_Term.mkForall _119_906))
in (_119_907, decls)))
end))
end))))
end))
end))
end)))))
and encode_formula_with_labels = (fun phi env -> (let enc = (fun f -> (fun l -> (let _53_1673 = (FStar_Util.fold_map (fun decls x -> (match ((Prims.fst x)) with
| FStar_Util.Inl (t) -> begin
(let _53_1665 = (encode_typ_term t env)
in (match (_53_1665) with
| (t, decls') -> begin
((FStar_List.append decls decls'), t)
end))
end
| FStar_Util.Inr (e) -> begin
(let _53_1670 = (encode_exp e env)
in (match (_53_1670) with
| (e, decls') -> begin
((FStar_List.append decls decls'), e)
end))
end)) [] l)
in (match (_53_1673) with
| (decls, args) -> begin
(let _119_925 = (f args)
in (_119_925, [], decls))
end))))
in (let enc_prop_c = (fun f -> (fun l -> (let _53_1693 = (FStar_List.fold_right (fun t _53_1681 -> (match (_53_1681) with
| (phis, labs, decls) -> begin
(match ((Prims.fst t)) with
| FStar_Util.Inl (t) -> begin
(let _53_1687 = (encode_formula_with_labels t env)
in (match (_53_1687) with
| (phi, labs', decls') -> begin
((phi)::phis, (FStar_List.append labs' labs), (FStar_List.append decls' decls))
end))
end
| _53_1689 -> begin
(FStar_All.failwith "Expected a formula")
end)
end)) l ([], [], []))
in (match (_53_1693) with
| (phis, labs, decls) -> begin
(let _119_941 = (f phis)
in (_119_941, labs, decls))
end))))
in (let const_op = (fun f _53_1696 -> (f, [], []))
in (let un_op = (fun f l -> (let _119_955 = (FStar_List.hd l)
in (FStar_All.pipe_left f _119_955)))
in (let bin_op = (fun f _53_13 -> (match (_53_13) with
| t1::t2::[] -> begin
(f (t1, t2))
end
| _53_1707 -> begin
(FStar_All.failwith "Impossible")
end))
in (let eq_op = (fun _53_14 -> (match (_53_14) with
| _53_1715::_53_1713::e1::e2::[] -> begin
(enc (bin_op FStar_ToSMT_Term.mkEq) ((e1)::(e2)::[]))
end
| l -> begin
(enc (bin_op FStar_ToSMT_Term.mkEq) l)
end))
in (let mk_imp = (fun _53_15 -> (match (_53_15) with
| (FStar_Util.Inl (lhs), _53_1728)::(FStar_Util.Inl (rhs), _53_1723)::[] -> begin
(let _53_1734 = (encode_formula_with_labels rhs env)
in (match (_53_1734) with
| (l1, labs1, decls1) -> begin
(match (l1.FStar_ToSMT_Term.tm) with
| FStar_ToSMT_Term.App (FStar_ToSMT_Term.True, _53_1737) -> begin
(l1, labs1, decls1)
end
| _53_1741 -> begin
(let _53_1745 = (encode_formula_with_labels lhs env)
in (match (_53_1745) with
| (l2, labs2, decls2) -> begin
(let _119_969 = (FStar_ToSMT_Term.mkImp (l2, l1))
in (_119_969, (FStar_List.append labs1 labs2), (FStar_List.append decls1 decls2)))
end))
end)
end))
end
| _53_1747 -> begin
(FStar_All.failwith "impossible")
end))
in (let mk_ite = (fun _53_16 -> (match (_53_16) with
| (FStar_Util.Inl (guard), _53_1763)::(FStar_Util.Inl (_then), _53_1758)::(FStar_Util.Inl (_else), _53_1753)::[] -> begin
(let _53_1769 = (encode_formula_with_labels guard env)
in (match (_53_1769) with
| (g, labs1, decls1) -> begin
(let _53_1773 = (encode_formula_with_labels _then env)
in (match (_53_1773) with
| (t, labs2, decls2) -> begin
(let _53_1777 = (encode_formula_with_labels _else env)
in (match (_53_1777) with
| (e, labs3, decls3) -> begin
(let res = (FStar_ToSMT_Term.mkITE (g, t, e))
in (res, (FStar_List.append (FStar_List.append labs1 labs2) labs3), (FStar_List.append (FStar_List.append decls1 decls2) decls3)))
end))
end))
end))
end
| _53_1780 -> begin
(FStar_All.failwith "impossible")
end))
in (let unboxInt_l = (fun f l -> (let _119_981 = (FStar_List.map FStar_ToSMT_Term.unboxInt l)
in (f _119_981)))
in (let connectives = (let _119_1042 = (let _119_990 = (FStar_All.pipe_left enc_prop_c (bin_op FStar_ToSMT_Term.mkAnd))
in (FStar_Absyn_Const.and_lid, _119_990))
in (let _119_1041 = (let _119_1040 = (let _119_996 = (FStar_All.pipe_left enc_prop_c (bin_op FStar_ToSMT_Term.mkOr))
in (FStar_Absyn_Const.or_lid, _119_996))
in (let _119_1039 = (let _119_1038 = (let _119_1037 = (let _119_1005 = (FStar_All.pipe_left enc_prop_c (bin_op FStar_ToSMT_Term.mkIff))
in (FStar_Absyn_Const.iff_lid, _119_1005))
in (let _119_1036 = (let _119_1035 = (let _119_1034 = (let _119_1014 = (FStar_All.pipe_left enc_prop_c (un_op FStar_ToSMT_Term.mkNot))
in (FStar_Absyn_Const.not_lid, _119_1014))
in (let _119_1033 = (let _119_1032 = (let _119_1020 = (FStar_All.pipe_left enc (bin_op FStar_ToSMT_Term.mkEq))
in (FStar_Absyn_Const.eqT_lid, _119_1020))
in (_119_1032)::((FStar_Absyn_Const.eq2_lid, eq_op))::((FStar_Absyn_Const.true_lid, (const_op FStar_ToSMT_Term.mkTrue)))::((FStar_Absyn_Const.false_lid, (const_op FStar_ToSMT_Term.mkFalse)))::[])
in (_119_1034)::_119_1033))
in ((FStar_Absyn_Const.ite_lid, mk_ite))::_119_1035)
in (_119_1037)::_119_1036))
in ((FStar_Absyn_Const.imp_lid, mk_imp))::_119_1038)
in (_119_1040)::_119_1039))
in (_119_1042)::_119_1041))
in (let fallback = (fun phi -> (match (phi.FStar_Absyn_Syntax.n) with
| FStar_Absyn_Syntax.Typ_meta (FStar_Absyn_Syntax.Meta_labeled (phi', msg, r, b)) -> begin
(let _53_1798 = (encode_formula_with_labels phi' env)
in (match (_53_1798) with
| (phi, labs, decls) -> begin
(match (env.nolabels) with
| true -> begin
(phi, [], decls)
end
| false -> begin
(let lvar = (let _119_1045 = (varops.fresh "label")
in (_119_1045, FStar_ToSMT_Term.Bool_sort))
in (let lterm = (FStar_ToSMT_Term.mkFreeV lvar)
in (let lphi = (FStar_ToSMT_Term.mkOr (lterm, phi))
in (lphi, ((lvar, msg, r))::labs, decls))))
end)
end))
end
| FStar_Absyn_Syntax.Typ_app ({FStar_Absyn_Syntax.n = FStar_Absyn_Syntax.Typ_const (ih); FStar_Absyn_Syntax.tk = _53_1809; FStar_Absyn_Syntax.pos = _53_1807; FStar_Absyn_Syntax.fvs = _53_1805; FStar_Absyn_Syntax.uvs = _53_1803}, _53_1824::(FStar_Util.Inr (l), _53_1821)::(FStar_Util.Inl (phi), _53_1816)::[]) when (FStar_Absyn_Syntax.lid_equals ih.FStar_Absyn_Syntax.v FStar_Absyn_Const.using_IH) -> begin
(match ((FStar_Absyn_Util.is_lemma phi)) with
| true -> begin
(let _53_1830 = (encode_exp l env)
in (match (_53_1830) with
| (e, decls) -> begin
(let _53_1833 = (encode_function_type_as_formula (Some (e)) None phi env)
in (match (_53_1833) with
| (f, decls') -> begin
(f, [], (FStar_List.append decls decls'))
end))
end))
end
| false -> begin
(FStar_ToSMT_Term.mkTrue, [], [])
end)
end
| FStar_Absyn_Syntax.Typ_app ({FStar_Absyn_Syntax.n = FStar_Absyn_Syntax.Typ_const (ih); FStar_Absyn_Syntax.tk = _53_1841; FStar_Absyn_Syntax.pos = _53_1839; FStar_Absyn_Syntax.fvs = _53_1837; FStar_Absyn_Syntax.uvs = _53_1835}, _53_1853::(FStar_Util.Inl (phi), _53_1849)::tl) when (FStar_Absyn_Syntax.lid_equals ih.FStar_Absyn_Syntax.v FStar_Absyn_Const.using_lem) -> begin
(match ((FStar_Absyn_Util.is_lemma phi)) with
| true -> begin
(let pat = (match (tl) with
| [] -> begin
None
end
| (FStar_Util.Inr (pat), _53_1861)::[] -> begin
Some (pat)
end)
in (let _53_1867 = (encode_function_type_as_formula None pat phi env)
in (match (_53_1867) with
| (f, decls) -> begin
(f, [], decls)
end)))
end
| false -> begin
(FStar_ToSMT_Term.mkTrue, [], [])
end)
end
| _53_1869 -> begin
(let _53_1872 = (encode_typ_term phi env)
in (match (_53_1872) with
| (tt, decls) -> begin
(let _119_1046 = (FStar_ToSMT_Term.mk_Valid tt)
in (_119_1046, [], decls))
end))
end))
in (let encode_q_body = (fun env bs ps body -> (let _53_1884 = (encode_binders None bs env)
in (match (_53_1884) with
| (vars, guards, env, decls, _53_1883) -> begin
(let _53_1900 = (let _119_1056 = (FStar_All.pipe_right ps (FStar_List.map (fun _53_17 -> (match (_53_17) with
| (FStar_Util.Inl (t), _53_1889) -> begin
(encode_typ_term t env)
end
| (FStar_Util.Inr (e), _53_1894) -> begin
(encode_exp e (let _53_1896 = env
in {bindings = _53_1896.bindings; depth = _53_1896.depth; tcenv = _53_1896.tcenv; warn = _53_1896.warn; cache = _53_1896.cache; nolabels = _53_1896.nolabels; use_zfuel_name = true; encode_non_total_function_typ = _53_1896.encode_non_total_function_typ}))
end))))
in (FStar_All.pipe_right _119_1056 FStar_List.unzip))
in (match (_53_1900) with
| (pats, decls') -> begin
(let _53_1904 = (encode_formula_with_labels body env)
in (match (_53_1904) with
| (body, labs, decls'') -> begin
(let _119_1057 = (FStar_ToSMT_Term.mk_and_l guards)
in (vars, pats, _119_1057, body, labs, (FStar_List.append (FStar_List.append decls (FStar_List.flatten decls')) decls'')))
end))
end))
end)))
in (let _53_1905 = (match ((FStar_Tc_Env.debug env.tcenv FStar_Options.Low)) with
| true -> begin
(let _119_1058 = (FStar_Absyn_Print.formula_to_string phi)
in (FStar_Util.fprint1 ">>>> Destructing as formula ... %s\n" _119_1058))
end
| false -> begin
()
end)
in (let phi = (FStar_Absyn_Util.compress_typ phi)
in (match ((FStar_Absyn_Util.destruct_typ_as_formula phi)) with
| None -> begin
(fallback phi)
end
| Some (FStar_Absyn_Util.BaseConn (op, arms)) -> begin
(match ((FStar_All.pipe_right connectives (FStar_List.tryFind (fun _53_1917 -> (match (_53_1917) with
| (l, _53_1916) -> begin
(FStar_Absyn_Syntax.lid_equals op l)
end))))) with
| None -> begin
(fallback phi)
end
| Some (_53_1920, f) -> begin
(f arms)
end)
end
| Some (FStar_Absyn_Util.QAll (vars, pats, body)) -> begin
(let _53_1930 = (match ((FStar_Tc_Env.debug env.tcenv FStar_Options.Low)) with
| true -> begin
(let _119_1075 = (FStar_All.pipe_right vars (FStar_Absyn_Print.binders_to_string "; "))
in (FStar_Util.fprint1 ">>>> Got QALL [%s]\n" _119_1075))
end
| false -> begin
()
end)
in (let _53_1938 = (encode_q_body env vars pats body)
in (match (_53_1938) with
| (vars, pats, guard, body, labs, decls) -> begin
(let _119_1078 = (let _119_1077 = (let _119_1076 = (FStar_ToSMT_Term.mkImp (guard, body))
in (pats, vars, _119_1076))
in (FStar_ToSMT_Term.mkForall _119_1077))
in (_119_1078, labs, decls))
end)))
end
| Some (FStar_Absyn_Util.QEx (vars, pats, body)) -> begin
(let _53_1951 = (encode_q_body env vars pats body)
in (match (_53_1951) with
| (vars, pats, guard, body, labs, decls) -> begin
(let _119_1081 = (let _119_1080 = (let _119_1079 = (FStar_ToSMT_Term.mkAnd (guard, body))
in (pats, vars, _119_1079))
in (FStar_ToSMT_Term.mkExists _119_1080))
in (_119_1081, labs, decls))
end))
end))))))))))))))))

type prims_t =
{mk : FStar_Absyn_Syntax.lident  ->  Prims.string  ->  FStar_ToSMT_Term.decl Prims.list; is : FStar_Absyn_Syntax.lident  ->  Prims.bool}

let is_Mkprims_t = (fun _ -> (FStar_All.failwith "Not yet implemented:is_Mkprims_t"))

let prims = (let _53_1957 = (fresh_fvar "a" FStar_ToSMT_Term.Type_sort)
in (match (_53_1957) with
| (asym, a) -> begin
(let _53_1960 = (fresh_fvar "x" FStar_ToSMT_Term.Term_sort)
in (match (_53_1960) with
| (xsym, x) -> begin
(let _53_1963 = (fresh_fvar "y" FStar_ToSMT_Term.Term_sort)
in (match (_53_1963) with
| (ysym, y) -> begin
(let deffun = (fun vars body x -> (FStar_ToSMT_Term.DefineFun ((x, vars, FStar_ToSMT_Term.Term_sort, body, None)))::[])
in (let quant = (fun vars body -> (fun x -> (let t1 = (let _119_1124 = (let _119_1123 = (FStar_List.map FStar_ToSMT_Term.mkFreeV vars)
in (x, _119_1123))
in (FStar_ToSMT_Term.mkApp _119_1124))
in (let vname_decl = (let _119_1126 = (let _119_1125 = (FStar_All.pipe_right vars (FStar_List.map Prims.snd))
in (x, _119_1125, FStar_ToSMT_Term.Term_sort, None))
in FStar_ToSMT_Term.DeclFun (_119_1126))
in (let _119_1132 = (let _119_1131 = (let _119_1130 = (let _119_1129 = (let _119_1128 = (let _119_1127 = (FStar_ToSMT_Term.mkEq (t1, body))
in ((t1)::[], vars, _119_1127))
in (FStar_ToSMT_Term.mkForall _119_1128))
in (_119_1129, None))
in FStar_ToSMT_Term.Assume (_119_1130))
in (_119_1131)::[])
in (vname_decl)::_119_1132)))))
in (let axy = ((asym, FStar_ToSMT_Term.Type_sort))::((xsym, FStar_ToSMT_Term.Term_sort))::((ysym, FStar_ToSMT_Term.Term_sort))::[]
in (let xy = ((xsym, FStar_ToSMT_Term.Term_sort))::((ysym, FStar_ToSMT_Term.Term_sort))::[]
in (let qx = ((xsym, FStar_ToSMT_Term.Term_sort))::[]
in (let prims = (let _119_1292 = (let _119_1141 = (let _119_1140 = (let _119_1139 = (FStar_ToSMT_Term.mkEq (x, y))
in (FStar_All.pipe_left FStar_ToSMT_Term.boxBool _119_1139))
in (quant axy _119_1140))
in (FStar_Absyn_Const.op_Eq, _119_1141))
in (let _119_1291 = (let _119_1290 = (let _119_1148 = (let _119_1147 = (let _119_1146 = (let _119_1145 = (FStar_ToSMT_Term.mkEq (x, y))
in (FStar_ToSMT_Term.mkNot _119_1145))
in (FStar_All.pipe_left FStar_ToSMT_Term.boxBool _119_1146))
in (quant axy _119_1147))
in (FStar_Absyn_Const.op_notEq, _119_1148))
in (let _119_1289 = (let _119_1288 = (let _119_1157 = (let _119_1156 = (let _119_1155 = (let _119_1154 = (let _119_1153 = (FStar_ToSMT_Term.unboxInt x)
in (let _119_1152 = (FStar_ToSMT_Term.unboxInt y)
in (_119_1153, _119_1152)))
in (FStar_ToSMT_Term.mkLT _119_1154))
in (FStar_All.pipe_left FStar_ToSMT_Term.boxBool _119_1155))
in (quant xy _119_1156))
in (FStar_Absyn_Const.op_LT, _119_1157))
in (let _119_1287 = (let _119_1286 = (let _119_1166 = (let _119_1165 = (let _119_1164 = (let _119_1163 = (let _119_1162 = (FStar_ToSMT_Term.unboxInt x)
in (let _119_1161 = (FStar_ToSMT_Term.unboxInt y)
in (_119_1162, _119_1161)))
in (FStar_ToSMT_Term.mkLTE _119_1163))
in (FStar_All.pipe_left FStar_ToSMT_Term.boxBool _119_1164))
in (quant xy _119_1165))
in (FStar_Absyn_Const.op_LTE, _119_1166))
in (let _119_1285 = (let _119_1284 = (let _119_1175 = (let _119_1174 = (let _119_1173 = (let _119_1172 = (let _119_1171 = (FStar_ToSMT_Term.unboxInt x)
in (let _119_1170 = (FStar_ToSMT_Term.unboxInt y)
in (_119_1171, _119_1170)))
in (FStar_ToSMT_Term.mkGT _119_1172))
in (FStar_All.pipe_left FStar_ToSMT_Term.boxBool _119_1173))
in (quant xy _119_1174))
in (FStar_Absyn_Const.op_GT, _119_1175))
in (let _119_1283 = (let _119_1282 = (let _119_1184 = (let _119_1183 = (let _119_1182 = (let _119_1181 = (let _119_1180 = (FStar_ToSMT_Term.unboxInt x)
in (let _119_1179 = (FStar_ToSMT_Term.unboxInt y)
in (_119_1180, _119_1179)))
in (FStar_ToSMT_Term.mkGTE _119_1181))
in (FStar_All.pipe_left FStar_ToSMT_Term.boxBool _119_1182))
in (quant xy _119_1183))
in (FStar_Absyn_Const.op_GTE, _119_1184))
in (let _119_1281 = (let _119_1280 = (let _119_1193 = (let _119_1192 = (let _119_1191 = (let _119_1190 = (let _119_1189 = (FStar_ToSMT_Term.unboxInt x)
in (let _119_1188 = (FStar_ToSMT_Term.unboxInt y)
in (_119_1189, _119_1188)))
in (FStar_ToSMT_Term.mkSub _119_1190))
in (FStar_All.pipe_left FStar_ToSMT_Term.boxInt _119_1191))
in (quant xy _119_1192))
in (FStar_Absyn_Const.op_Subtraction, _119_1193))
in (let _119_1279 = (let _119_1278 = (let _119_1200 = (let _119_1199 = (let _119_1198 = (let _119_1197 = (FStar_ToSMT_Term.unboxInt x)
in (FStar_ToSMT_Term.mkMinus _119_1197))
in (FStar_All.pipe_left FStar_ToSMT_Term.boxInt _119_1198))
in (quant qx _119_1199))
in (FStar_Absyn_Const.op_Minus, _119_1200))
in (let _119_1277 = (let _119_1276 = (let _119_1209 = (let _119_1208 = (let _119_1207 = (let _119_1206 = (let _119_1205 = (FStar_ToSMT_Term.unboxInt x)
in (let _119_1204 = (FStar_ToSMT_Term.unboxInt y)
in (_119_1205, _119_1204)))
in (FStar_ToSMT_Term.mkAdd _119_1206))
in (FStar_All.pipe_left FStar_ToSMT_Term.boxInt _119_1207))
in (quant xy _119_1208))
in (FStar_Absyn_Const.op_Addition, _119_1209))
in (let _119_1275 = (let _119_1274 = (let _119_1218 = (let _119_1217 = (let _119_1216 = (let _119_1215 = (let _119_1214 = (FStar_ToSMT_Term.unboxInt x)
in (let _119_1213 = (FStar_ToSMT_Term.unboxInt y)
in (_119_1214, _119_1213)))
in (FStar_ToSMT_Term.mkMul _119_1215))
in (FStar_All.pipe_left FStar_ToSMT_Term.boxInt _119_1216))
in (quant xy _119_1217))
in (FStar_Absyn_Const.op_Multiply, _119_1218))
in (let _119_1273 = (let _119_1272 = (let _119_1227 = (let _119_1226 = (let _119_1225 = (let _119_1224 = (let _119_1223 = (FStar_ToSMT_Term.unboxInt x)
in (let _119_1222 = (FStar_ToSMT_Term.unboxInt y)
in (_119_1223, _119_1222)))
in (FStar_ToSMT_Term.mkDiv _119_1224))
in (FStar_All.pipe_left FStar_ToSMT_Term.boxInt _119_1225))
in (quant xy _119_1226))
in (FStar_Absyn_Const.op_Division, _119_1227))
in (let _119_1271 = (let _119_1270 = (let _119_1236 = (let _119_1235 = (let _119_1234 = (let _119_1233 = (let _119_1232 = (FStar_ToSMT_Term.unboxInt x)
in (let _119_1231 = (FStar_ToSMT_Term.unboxInt y)
in (_119_1232, _119_1231)))
in (FStar_ToSMT_Term.mkMod _119_1233))
in (FStar_All.pipe_left FStar_ToSMT_Term.boxInt _119_1234))
in (quant xy _119_1235))
in (FStar_Absyn_Const.op_Modulus, _119_1236))
in (let _119_1269 = (let _119_1268 = (let _119_1245 = (let _119_1244 = (let _119_1243 = (let _119_1242 = (let _119_1241 = (FStar_ToSMT_Term.unboxBool x)
in (let _119_1240 = (FStar_ToSMT_Term.unboxBool y)
in (_119_1241, _119_1240)))
in (FStar_ToSMT_Term.mkAnd _119_1242))
in (FStar_All.pipe_left FStar_ToSMT_Term.boxBool _119_1243))
in (quant xy _119_1244))
in (FStar_Absyn_Const.op_And, _119_1245))
in (let _119_1267 = (let _119_1266 = (let _119_1254 = (let _119_1253 = (let _119_1252 = (let _119_1251 = (let _119_1250 = (FStar_ToSMT_Term.unboxBool x)
in (let _119_1249 = (FStar_ToSMT_Term.unboxBool y)
in (_119_1250, _119_1249)))
in (FStar_ToSMT_Term.mkOr _119_1251))
in (FStar_All.pipe_left FStar_ToSMT_Term.boxBool _119_1252))
in (quant xy _119_1253))
in (FStar_Absyn_Const.op_Or, _119_1254))
in (let _119_1265 = (let _119_1264 = (let _119_1261 = (let _119_1260 = (let _119_1259 = (let _119_1258 = (FStar_ToSMT_Term.unboxBool x)
in (FStar_ToSMT_Term.mkNot _119_1258))
in (FStar_All.pipe_left FStar_ToSMT_Term.boxBool _119_1259))
in (quant qx _119_1260))
in (FStar_Absyn_Const.op_Negation, _119_1261))
in (_119_1264)::[])
in (_119_1266)::_119_1265))
in (_119_1268)::_119_1267))
in (_119_1270)::_119_1269))
in (_119_1272)::_119_1271))
in (_119_1274)::_119_1273))
in (_119_1276)::_119_1275))
in (_119_1278)::_119_1277))
in (_119_1280)::_119_1279))
in (_119_1282)::_119_1281))
in (_119_1284)::_119_1283))
in (_119_1286)::_119_1285))
in (_119_1288)::_119_1287))
in (_119_1290)::_119_1289))
in (_119_1292)::_119_1291))
in (let mk = (fun l v -> (let _119_1324 = (FStar_All.pipe_right prims (FStar_List.filter (fun _53_1983 -> (match (_53_1983) with
| (l', _53_1982) -> begin
(FStar_Absyn_Syntax.lid_equals l l')
end))))
in (FStar_All.pipe_right _119_1324 (FStar_List.collect (fun _53_1987 -> (match (_53_1987) with
| (_53_1985, b) -> begin
(b v)
end))))))
in (let is = (fun l -> (FStar_All.pipe_right prims (FStar_Util.for_some (fun _53_1993 -> (match (_53_1993) with
| (l', _53_1992) -> begin
(FStar_Absyn_Syntax.lid_equals l l')
end)))))
in {mk = mk; is = is}))))))))
end))
end))
end))

let primitive_type_axioms = (let xx = ("x", FStar_ToSMT_Term.Term_sort)
in (let x = (FStar_ToSMT_Term.mkFreeV xx)
in (let yy = ("y", FStar_ToSMT_Term.Term_sort)
in (let y = (FStar_ToSMT_Term.mkFreeV yy)
in (let mk_unit = (fun _53_1999 tt -> (let typing_pred = (FStar_ToSMT_Term.mk_HasType x tt)
in (let _119_1356 = (let _119_1347 = (let _119_1346 = (FStar_ToSMT_Term.mk_HasType FStar_ToSMT_Term.mk_Term_unit tt)
in (_119_1346, Some ("unit typing")))
in FStar_ToSMT_Term.Assume (_119_1347))
in (let _119_1355 = (let _119_1354 = (let _119_1353 = (let _119_1352 = (let _119_1351 = (let _119_1350 = (let _119_1349 = (let _119_1348 = (FStar_ToSMT_Term.mkEq (x, FStar_ToSMT_Term.mk_Term_unit))
in (typing_pred, _119_1348))
in (FStar_ToSMT_Term.mkImp _119_1349))
in ((typing_pred)::[], (xx)::[], _119_1350))
in (mkForall_fuel _119_1351))
in (_119_1352, Some ("unit inversion")))
in FStar_ToSMT_Term.Assume (_119_1353))
in (_119_1354)::[])
in (_119_1356)::_119_1355))))
in (let mk_bool = (fun _53_2004 tt -> (let typing_pred = (FStar_ToSMT_Term.mk_HasType x tt)
in (let bb = ("b", FStar_ToSMT_Term.Bool_sort)
in (let b = (FStar_ToSMT_Term.mkFreeV bb)
in (let _119_1376 = (let _119_1366 = (let _119_1365 = (let _119_1364 = (let _119_1363 = (let _119_1362 = (let _119_1361 = (FStar_ToSMT_Term.mk_tester "BoxBool" x)
in (typing_pred, _119_1361))
in (FStar_ToSMT_Term.mkImp _119_1362))
in ((typing_pred)::[], (xx)::[], _119_1363))
in (mkForall_fuel _119_1364))
in (_119_1365, Some ("bool inversion")))
in FStar_ToSMT_Term.Assume (_119_1366))
in (let _119_1375 = (let _119_1374 = (let _119_1373 = (let _119_1372 = (let _119_1371 = (let _119_1370 = (let _119_1367 = (FStar_ToSMT_Term.boxBool b)
in (_119_1367)::[])
in (let _119_1369 = (let _119_1368 = (FStar_ToSMT_Term.boxBool b)
in (FStar_ToSMT_Term.mk_HasType _119_1368 tt))
in (_119_1370, (bb)::[], _119_1369)))
in (FStar_ToSMT_Term.mkForall _119_1371))
in (_119_1372, Some ("bool typing")))
in FStar_ToSMT_Term.Assume (_119_1373))
in (_119_1374)::[])
in (_119_1376)::_119_1375))))))
in (let mk_int = (fun _53_2011 tt -> (let typing_pred = (FStar_ToSMT_Term.mk_HasType x tt)
in (let typing_pred_y = (FStar_ToSMT_Term.mk_HasType y tt)
in (let aa = ("a", FStar_ToSMT_Term.Int_sort)
in (let a = (FStar_ToSMT_Term.mkFreeV aa)
in (let bb = ("b", FStar_ToSMT_Term.Int_sort)
in (let b = (FStar_ToSMT_Term.mkFreeV bb)
in (let precedes = (let _119_1388 = (let _119_1387 = (let _119_1386 = (let _119_1385 = (let _119_1384 = (let _119_1383 = (FStar_ToSMT_Term.boxInt a)
in (let _119_1382 = (let _119_1381 = (FStar_ToSMT_Term.boxInt b)
in (_119_1381)::[])
in (_119_1383)::_119_1382))
in (tt)::_119_1384)
in (tt)::_119_1385)
in ("Prims.Precedes", _119_1386))
in (FStar_ToSMT_Term.mkApp _119_1387))
in (FStar_All.pipe_left FStar_ToSMT_Term.mk_Valid _119_1388))
in (let precedes_y_x = (let _119_1389 = (FStar_ToSMT_Term.mkApp ("Precedes", (y)::(x)::[]))
in (FStar_All.pipe_left FStar_ToSMT_Term.mk_Valid _119_1389))
in (let _119_1430 = (let _119_1395 = (let _119_1394 = (let _119_1393 = (let _119_1392 = (let _119_1391 = (let _119_1390 = (FStar_ToSMT_Term.mk_tester "BoxInt" x)
in (typing_pred, _119_1390))
in (FStar_ToSMT_Term.mkImp _119_1391))
in ((typing_pred)::[], (xx)::[], _119_1392))
in (mkForall_fuel _119_1393))
in (_119_1394, Some ("int inversion")))
in FStar_ToSMT_Term.Assume (_119_1395))
in (let _119_1429 = (let _119_1428 = (let _119_1402 = (let _119_1401 = (let _119_1400 = (let _119_1399 = (let _119_1396 = (FStar_ToSMT_Term.boxInt b)
in (_119_1396)::[])
in (let _119_1398 = (let _119_1397 = (FStar_ToSMT_Term.boxInt b)
in (FStar_ToSMT_Term.mk_HasType _119_1397 tt))
in (_119_1399, (bb)::[], _119_1398)))
in (FStar_ToSMT_Term.mkForall _119_1400))
in (_119_1401, Some ("int typing")))
in FStar_ToSMT_Term.Assume (_119_1402))
in (let _119_1427 = (let _119_1426 = (let _119_1425 = (let _119_1424 = (let _119_1423 = (let _119_1422 = (let _119_1421 = (let _119_1420 = (let _119_1419 = (let _119_1418 = (let _119_1417 = (let _119_1416 = (let _119_1405 = (let _119_1404 = (FStar_ToSMT_Term.unboxInt x)
in (let _119_1403 = (FStar_ToSMT_Term.mkInteger' 0)
in (_119_1404, _119_1403)))
in (FStar_ToSMT_Term.mkGT _119_1405))
in (let _119_1415 = (let _119_1414 = (let _119_1408 = (let _119_1407 = (FStar_ToSMT_Term.unboxInt y)
in (let _119_1406 = (FStar_ToSMT_Term.mkInteger' 0)
in (_119_1407, _119_1406)))
in (FStar_ToSMT_Term.mkGTE _119_1408))
in (let _119_1413 = (let _119_1412 = (let _119_1411 = (let _119_1410 = (FStar_ToSMT_Term.unboxInt y)
in (let _119_1409 = (FStar_ToSMT_Term.unboxInt x)
in (_119_1410, _119_1409)))
in (FStar_ToSMT_Term.mkLT _119_1411))
in (_119_1412)::[])
in (_119_1414)::_119_1413))
in (_119_1416)::_119_1415))
in (typing_pred_y)::_119_1417)
in (typing_pred)::_119_1418)
in (FStar_ToSMT_Term.mk_and_l _119_1419))
in (_119_1420, precedes_y_x))
in (FStar_ToSMT_Term.mkImp _119_1421))
in ((typing_pred)::(typing_pred_y)::(precedes_y_x)::[], (xx)::(yy)::[], _119_1422))
in (mkForall_fuel _119_1423))
in (_119_1424, Some ("well-founded ordering on nat (alt)")))
in FStar_ToSMT_Term.Assume (_119_1425))
in (_119_1426)::[])
in (_119_1428)::_119_1427))
in (_119_1430)::_119_1429)))))))))))
in (let mk_int_alias = (fun _53_2023 tt -> (let _119_1439 = (let _119_1438 = (let _119_1437 = (let _119_1436 = (let _119_1435 = (FStar_ToSMT_Term.mkApp (FStar_Absyn_Const.int_lid.FStar_Absyn_Syntax.str, []))
in (tt, _119_1435))
in (FStar_ToSMT_Term.mkEq _119_1436))
in (_119_1437, Some ("mapping to int; for now")))
in FStar_ToSMT_Term.Assume (_119_1438))
in (_119_1439)::[]))
in (let mk_str = (fun _53_2027 tt -> (let typing_pred = (FStar_ToSMT_Term.mk_HasType x tt)
in (let bb = ("b", FStar_ToSMT_Term.String_sort)
in (let b = (FStar_ToSMT_Term.mkFreeV bb)
in (let _119_1459 = (let _119_1449 = (let _119_1448 = (let _119_1447 = (let _119_1446 = (let _119_1445 = (let _119_1444 = (FStar_ToSMT_Term.mk_tester "BoxString" x)
in (typing_pred, _119_1444))
in (FStar_ToSMT_Term.mkImp _119_1445))
in ((typing_pred)::[], (xx)::[], _119_1446))
in (mkForall_fuel _119_1447))
in (_119_1448, Some ("string inversion")))
in FStar_ToSMT_Term.Assume (_119_1449))
in (let _119_1458 = (let _119_1457 = (let _119_1456 = (let _119_1455 = (let _119_1454 = (let _119_1453 = (let _119_1450 = (FStar_ToSMT_Term.boxString b)
in (_119_1450)::[])
in (let _119_1452 = (let _119_1451 = (FStar_ToSMT_Term.boxString b)
in (FStar_ToSMT_Term.mk_HasType _119_1451 tt))
in (_119_1453, (bb)::[], _119_1452)))
in (FStar_ToSMT_Term.mkForall _119_1454))
in (_119_1455, Some ("string typing")))
in FStar_ToSMT_Term.Assume (_119_1456))
in (_119_1457)::[])
in (_119_1459)::_119_1458))))))
in (let mk_ref = (fun reft_name _53_2035 -> (let r = ("r", FStar_ToSMT_Term.Ref_sort)
in (let aa = ("a", FStar_ToSMT_Term.Type_sort)
in (let bb = ("b", FStar_ToSMT_Term.Type_sort)
in (let refa = (let _119_1466 = (let _119_1465 = (let _119_1464 = (FStar_ToSMT_Term.mkFreeV aa)
in (_119_1464)::[])
in (reft_name, _119_1465))
in (FStar_ToSMT_Term.mkApp _119_1466))
in (let refb = (let _119_1469 = (let _119_1468 = (let _119_1467 = (FStar_ToSMT_Term.mkFreeV bb)
in (_119_1467)::[])
in (reft_name, _119_1468))
in (FStar_ToSMT_Term.mkApp _119_1469))
in (let typing_pred = (FStar_ToSMT_Term.mk_HasType x refa)
in (let typing_pred_b = (FStar_ToSMT_Term.mk_HasType x refb)
in (let _119_1488 = (let _119_1475 = (let _119_1474 = (let _119_1473 = (let _119_1472 = (let _119_1471 = (let _119_1470 = (FStar_ToSMT_Term.mk_tester "BoxRef" x)
in (typing_pred, _119_1470))
in (FStar_ToSMT_Term.mkImp _119_1471))
in ((typing_pred)::[], (xx)::(aa)::[], _119_1472))
in (mkForall_fuel _119_1473))
in (_119_1474, Some ("ref inversion")))
in FStar_ToSMT_Term.Assume (_119_1475))
in (let _119_1487 = (let _119_1486 = (let _119_1485 = (let _119_1484 = (let _119_1483 = (let _119_1482 = (let _119_1481 = (let _119_1480 = (FStar_ToSMT_Term.mkAnd (typing_pred, typing_pred_b))
in (let _119_1479 = (let _119_1478 = (let _119_1477 = (FStar_ToSMT_Term.mkFreeV aa)
in (let _119_1476 = (FStar_ToSMT_Term.mkFreeV bb)
in (_119_1477, _119_1476)))
in (FStar_ToSMT_Term.mkEq _119_1478))
in (_119_1480, _119_1479)))
in (FStar_ToSMT_Term.mkImp _119_1481))
in ((typing_pred)::(typing_pred_b)::[], (xx)::(aa)::(bb)::[], _119_1482))
in (mkForall_fuel' 2 _119_1483))
in (_119_1484, Some ("ref typing is injective")))
in FStar_ToSMT_Term.Assume (_119_1485))
in (_119_1486)::[])
in (_119_1488)::_119_1487))))))))))
in (let mk_false_interp = (fun _53_2045 false_tm -> (let valid = (FStar_ToSMT_Term.mkApp ("Valid", (false_tm)::[]))
in (let _119_1495 = (let _119_1494 = (let _119_1493 = (FStar_ToSMT_Term.mkIff (FStar_ToSMT_Term.mkFalse, valid))
in (_119_1493, Some ("False interpretation")))
in FStar_ToSMT_Term.Assume (_119_1494))
in (_119_1495)::[])))
in (let mk_and_interp = (fun conj _53_2051 -> (let aa = ("a", FStar_ToSMT_Term.Type_sort)
in (let bb = ("b", FStar_ToSMT_Term.Type_sort)
in (let a = (FStar_ToSMT_Term.mkFreeV aa)
in (let b = (FStar_ToSMT_Term.mkFreeV bb)
in (let valid = (let _119_1502 = (let _119_1501 = (let _119_1500 = (FStar_ToSMT_Term.mkApp (conj, (a)::(b)::[]))
in (_119_1500)::[])
in ("Valid", _119_1501))
in (FStar_ToSMT_Term.mkApp _119_1502))
in (let valid_a = (FStar_ToSMT_Term.mkApp ("Valid", (a)::[]))
in (let valid_b = (FStar_ToSMT_Term.mkApp ("Valid", (b)::[]))
in (let _119_1509 = (let _119_1508 = (let _119_1507 = (let _119_1506 = (let _119_1505 = (let _119_1504 = (let _119_1503 = (FStar_ToSMT_Term.mkAnd (valid_a, valid_b))
in (_119_1503, valid))
in (FStar_ToSMT_Term.mkIff _119_1504))
in ((valid)::[], (aa)::(bb)::[], _119_1505))
in (FStar_ToSMT_Term.mkForall _119_1506))
in (_119_1507, Some ("/\\ interpretation")))
in FStar_ToSMT_Term.Assume (_119_1508))
in (_119_1509)::[])))))))))
in (let mk_or_interp = (fun disj _53_2062 -> (let aa = ("a", FStar_ToSMT_Term.Type_sort)
in (let bb = ("b", FStar_ToSMT_Term.Type_sort)
in (let a = (FStar_ToSMT_Term.mkFreeV aa)
in (let b = (FStar_ToSMT_Term.mkFreeV bb)
in (let valid = (let _119_1516 = (let _119_1515 = (let _119_1514 = (FStar_ToSMT_Term.mkApp (disj, (a)::(b)::[]))
in (_119_1514)::[])
in ("Valid", _119_1515))
in (FStar_ToSMT_Term.mkApp _119_1516))
in (let valid_a = (FStar_ToSMT_Term.mkApp ("Valid", (a)::[]))
in (let valid_b = (FStar_ToSMT_Term.mkApp ("Valid", (b)::[]))
in (let _119_1523 = (let _119_1522 = (let _119_1521 = (let _119_1520 = (let _119_1519 = (let _119_1518 = (let _119_1517 = (FStar_ToSMT_Term.mkOr (valid_a, valid_b))
in (_119_1517, valid))
in (FStar_ToSMT_Term.mkIff _119_1518))
in ((valid)::[], (aa)::(bb)::[], _119_1519))
in (FStar_ToSMT_Term.mkForall _119_1520))
in (_119_1521, Some ("\\/ interpretation")))
in FStar_ToSMT_Term.Assume (_119_1522))
in (_119_1523)::[])))))))))
in (let mk_eq2_interp = (fun eq2 tt -> (let aa = ("a", FStar_ToSMT_Term.Type_sort)
in (let bb = ("b", FStar_ToSMT_Term.Type_sort)
in (let xx = ("x", FStar_ToSMT_Term.Term_sort)
in (let yy = ("y", FStar_ToSMT_Term.Term_sort)
in (let a = (FStar_ToSMT_Term.mkFreeV aa)
in (let b = (FStar_ToSMT_Term.mkFreeV bb)
in (let x = (FStar_ToSMT_Term.mkFreeV xx)
in (let y = (FStar_ToSMT_Term.mkFreeV yy)
in (let valid = (let _119_1530 = (let _119_1529 = (let _119_1528 = (FStar_ToSMT_Term.mkApp (eq2, (a)::(b)::(x)::(y)::[]))
in (_119_1528)::[])
in ("Valid", _119_1529))
in (FStar_ToSMT_Term.mkApp _119_1530))
in (let _119_1537 = (let _119_1536 = (let _119_1535 = (let _119_1534 = (let _119_1533 = (let _119_1532 = (let _119_1531 = (FStar_ToSMT_Term.mkEq (x, y))
in (_119_1531, valid))
in (FStar_ToSMT_Term.mkIff _119_1532))
in ((valid)::[], (aa)::(bb)::(xx)::(yy)::[], _119_1533))
in (FStar_ToSMT_Term.mkForall _119_1534))
in (_119_1535, Some ("Eq2 interpretation")))
in FStar_ToSMT_Term.Assume (_119_1536))
in (_119_1537)::[])))))))))))
in (let mk_imp_interp = (fun imp tt -> (let aa = ("a", FStar_ToSMT_Term.Type_sort)
in (let bb = ("b", FStar_ToSMT_Term.Type_sort)
in (let a = (FStar_ToSMT_Term.mkFreeV aa)
in (let b = (FStar_ToSMT_Term.mkFreeV bb)
in (let valid = (let _119_1544 = (let _119_1543 = (let _119_1542 = (FStar_ToSMT_Term.mkApp (imp, (a)::(b)::[]))
in (_119_1542)::[])
in ("Valid", _119_1543))
in (FStar_ToSMT_Term.mkApp _119_1544))
in (let valid_a = (FStar_ToSMT_Term.mkApp ("Valid", (a)::[]))
in (let valid_b = (FStar_ToSMT_Term.mkApp ("Valid", (b)::[]))
in (let _119_1551 = (let _119_1550 = (let _119_1549 = (let _119_1548 = (let _119_1547 = (let _119_1546 = (let _119_1545 = (FStar_ToSMT_Term.mkImp (valid_a, valid_b))
in (_119_1545, valid))
in (FStar_ToSMT_Term.mkIff _119_1546))
in ((valid)::[], (aa)::(bb)::[], _119_1547))
in (FStar_ToSMT_Term.mkForall _119_1548))
in (_119_1549, Some ("==> interpretation")))
in FStar_ToSMT_Term.Assume (_119_1550))
in (_119_1551)::[])))))))))
in (let mk_iff_interp = (fun iff tt -> (let aa = ("a", FStar_ToSMT_Term.Type_sort)
in (let bb = ("b", FStar_ToSMT_Term.Type_sort)
in (let a = (FStar_ToSMT_Term.mkFreeV aa)
in (let b = (FStar_ToSMT_Term.mkFreeV bb)
in (let valid = (let _119_1558 = (let _119_1557 = (let _119_1556 = (FStar_ToSMT_Term.mkApp (iff, (a)::(b)::[]))
in (_119_1556)::[])
in ("Valid", _119_1557))
in (FStar_ToSMT_Term.mkApp _119_1558))
in (let valid_a = (FStar_ToSMT_Term.mkApp ("Valid", (a)::[]))
in (let valid_b = (FStar_ToSMT_Term.mkApp ("Valid", (b)::[]))
in (let _119_1565 = (let _119_1564 = (let _119_1563 = (let _119_1562 = (let _119_1561 = (let _119_1560 = (let _119_1559 = (FStar_ToSMT_Term.mkIff (valid_a, valid_b))
in (_119_1559, valid))
in (FStar_ToSMT_Term.mkIff _119_1560))
in ((valid)::[], (aa)::(bb)::[], _119_1561))
in (FStar_ToSMT_Term.mkForall _119_1562))
in (_119_1563, Some ("<==> interpretation")))
in FStar_ToSMT_Term.Assume (_119_1564))
in (_119_1565)::[])))))))))
in (let mk_forall_interp = (fun for_all tt -> (let aa = ("a", FStar_ToSMT_Term.Type_sort)
in (let bb = ("b", FStar_ToSMT_Term.Type_sort)
in (let xx = ("x", FStar_ToSMT_Term.Term_sort)
in (let a = (FStar_ToSMT_Term.mkFreeV aa)
in (let b = (FStar_ToSMT_Term.mkFreeV bb)
in (let x = (FStar_ToSMT_Term.mkFreeV xx)
in (let valid = (let _119_1572 = (let _119_1571 = (let _119_1570 = (FStar_ToSMT_Term.mkApp (for_all, (a)::(b)::[]))
in (_119_1570)::[])
in ("Valid", _119_1571))
in (FStar_ToSMT_Term.mkApp _119_1572))
in (let valid_b_x = (let _119_1575 = (let _119_1574 = (let _119_1573 = (FStar_ToSMT_Term.mk_ApplyTE b x)
in (_119_1573)::[])
in ("Valid", _119_1574))
in (FStar_ToSMT_Term.mkApp _119_1575))
in (let _119_1588 = (let _119_1587 = (let _119_1586 = (let _119_1585 = (let _119_1584 = (let _119_1583 = (let _119_1582 = (let _119_1581 = (let _119_1580 = (let _119_1576 = (FStar_ToSMT_Term.mk_HasTypeZ x a)
in (_119_1576)::[])
in (let _119_1579 = (let _119_1578 = (let _119_1577 = (FStar_ToSMT_Term.mk_HasTypeZ x a)
in (_119_1577, valid_b_x))
in (FStar_ToSMT_Term.mkImp _119_1578))
in (_119_1580, (xx)::[], _119_1579)))
in (FStar_ToSMT_Term.mkForall _119_1581))
in (_119_1582, valid))
in (FStar_ToSMT_Term.mkIff _119_1583))
in ((valid)::[], (aa)::(bb)::[], _119_1584))
in (FStar_ToSMT_Term.mkForall _119_1585))
in (_119_1586, Some ("forall interpretation")))
in FStar_ToSMT_Term.Assume (_119_1587))
in (_119_1588)::[]))))))))))
in (let mk_exists_interp = (fun for_all tt -> (let aa = ("a", FStar_ToSMT_Term.Type_sort)
in (let bb = ("b", FStar_ToSMT_Term.Type_sort)
in (let xx = ("x", FStar_ToSMT_Term.Term_sort)
in (let a = (FStar_ToSMT_Term.mkFreeV aa)
in (let b = (FStar_ToSMT_Term.mkFreeV bb)
in (let x = (FStar_ToSMT_Term.mkFreeV xx)
in (let valid = (let _119_1595 = (let _119_1594 = (let _119_1593 = (FStar_ToSMT_Term.mkApp (for_all, (a)::(b)::[]))
in (_119_1593)::[])
in ("Valid", _119_1594))
in (FStar_ToSMT_Term.mkApp _119_1595))
in (let valid_b_x = (let _119_1598 = (let _119_1597 = (let _119_1596 = (FStar_ToSMT_Term.mk_ApplyTE b x)
in (_119_1596)::[])
in ("Valid", _119_1597))
in (FStar_ToSMT_Term.mkApp _119_1598))
in (let _119_1611 = (let _119_1610 = (let _119_1609 = (let _119_1608 = (let _119_1607 = (let _119_1606 = (let _119_1605 = (let _119_1604 = (let _119_1603 = (let _119_1599 = (FStar_ToSMT_Term.mk_HasTypeZ x a)
in (_119_1599)::[])
in (let _119_1602 = (let _119_1601 = (let _119_1600 = (FStar_ToSMT_Term.mk_HasTypeZ x a)
in (_119_1600, valid_b_x))
in (FStar_ToSMT_Term.mkImp _119_1601))
in (_119_1603, (xx)::[], _119_1602)))
in (FStar_ToSMT_Term.mkExists _119_1604))
in (_119_1605, valid))
in (FStar_ToSMT_Term.mkIff _119_1606))
in ((valid)::[], (aa)::(bb)::[], _119_1607))
in (FStar_ToSMT_Term.mkForall _119_1608))
in (_119_1609, Some ("exists interpretation")))
in FStar_ToSMT_Term.Assume (_119_1610))
in (_119_1611)::[]))))))))))
in (let mk_foralltyp_interp = (fun for_all tt -> (let kk = ("k", FStar_ToSMT_Term.Kind_sort)
in (let aa = ("aa", FStar_ToSMT_Term.Type_sort)
in (let bb = ("bb", FStar_ToSMT_Term.Term_sort)
in (let k = (FStar_ToSMT_Term.mkFreeV kk)
in (let a = (FStar_ToSMT_Term.mkFreeV aa)
in (let b = (FStar_ToSMT_Term.mkFreeV bb)
in (let valid = (let _119_1618 = (let _119_1617 = (let _119_1616 = (FStar_ToSMT_Term.mkApp (for_all, (k)::(a)::[]))
in (_119_1616)::[])
in ("Valid", _119_1617))
in (FStar_ToSMT_Term.mkApp _119_1618))
in (let valid_a_b = (let _119_1621 = (let _119_1620 = (let _119_1619 = (FStar_ToSMT_Term.mk_ApplyTE a b)
in (_119_1619)::[])
in ("Valid", _119_1620))
in (FStar_ToSMT_Term.mkApp _119_1621))
in (let _119_1634 = (let _119_1633 = (let _119_1632 = (let _119_1631 = (let _119_1630 = (let _119_1629 = (let _119_1628 = (let _119_1627 = (let _119_1626 = (let _119_1622 = (FStar_ToSMT_Term.mk_HasKind b k)
in (_119_1622)::[])
in (let _119_1625 = (let _119_1624 = (let _119_1623 = (FStar_ToSMT_Term.mk_HasKind b k)
in (_119_1623, valid_a_b))
in (FStar_ToSMT_Term.mkImp _119_1624))
in (_119_1626, (bb)::[], _119_1625)))
in (FStar_ToSMT_Term.mkForall _119_1627))
in (_119_1628, valid))
in (FStar_ToSMT_Term.mkIff _119_1629))
in ((valid)::[], (kk)::(aa)::[], _119_1630))
in (FStar_ToSMT_Term.mkForall _119_1631))
in (_119_1632, Some ("ForallTyp interpretation")))
in FStar_ToSMT_Term.Assume (_119_1633))
in (_119_1634)::[]))))))))))
in (let mk_existstyp_interp = (fun for_some tt -> (let kk = ("k", FStar_ToSMT_Term.Kind_sort)
in (let aa = ("aa", FStar_ToSMT_Term.Type_sort)
in (let bb = ("bb", FStar_ToSMT_Term.Term_sort)
in (let k = (FStar_ToSMT_Term.mkFreeV kk)
in (let a = (FStar_ToSMT_Term.mkFreeV aa)
in (let b = (FStar_ToSMT_Term.mkFreeV bb)
in (let valid = (let _119_1641 = (let _119_1640 = (let _119_1639 = (FStar_ToSMT_Term.mkApp (for_some, (k)::(a)::[]))
in (_119_1639)::[])
in ("Valid", _119_1640))
in (FStar_ToSMT_Term.mkApp _119_1641))
in (let valid_a_b = (let _119_1644 = (let _119_1643 = (let _119_1642 = (FStar_ToSMT_Term.mk_ApplyTE a b)
in (_119_1642)::[])
in ("Valid", _119_1643))
in (FStar_ToSMT_Term.mkApp _119_1644))
in (let _119_1657 = (let _119_1656 = (let _119_1655 = (let _119_1654 = (let _119_1653 = (let _119_1652 = (let _119_1651 = (let _119_1650 = (let _119_1649 = (let _119_1645 = (FStar_ToSMT_Term.mk_HasKind b k)
in (_119_1645)::[])
in (let _119_1648 = (let _119_1647 = (let _119_1646 = (FStar_ToSMT_Term.mk_HasKind b k)
in (_119_1646, valid_a_b))
in (FStar_ToSMT_Term.mkImp _119_1647))
in (_119_1649, (bb)::[], _119_1648)))
in (FStar_ToSMT_Term.mkExists _119_1650))
in (_119_1651, valid))
in (FStar_ToSMT_Term.mkIff _119_1652))
in ((valid)::[], (kk)::(aa)::[], _119_1653))
in (FStar_ToSMT_Term.mkForall _119_1654))
in (_119_1655, Some ("ExistsTyp interpretation")))
in FStar_ToSMT_Term.Assume (_119_1656))
in (_119_1657)::[]))))))))))
in (let prims = ((FStar_Absyn_Const.unit_lid, mk_unit))::((FStar_Absyn_Const.bool_lid, mk_bool))::((FStar_Absyn_Const.int_lid, mk_int))::((FStar_Absyn_Const.string_lid, mk_str))::((FStar_Absyn_Const.ref_lid, mk_ref))::((FStar_Absyn_Const.char_lid, mk_int_alias))::((FStar_Absyn_Const.uint8_lid, mk_int_alias))::((FStar_Absyn_Const.false_lid, mk_false_interp))::((FStar_Absyn_Const.and_lid, mk_and_interp))::((FStar_Absyn_Const.or_lid, mk_or_interp))::((FStar_Absyn_Const.eq2_lid, mk_eq2_interp))::((FStar_Absyn_Const.imp_lid, mk_imp_interp))::((FStar_Absyn_Const.iff_lid, mk_iff_interp))::((FStar_Absyn_Const.forall_lid, mk_forall_interp))::((FStar_Absyn_Const.exists_lid, mk_exists_interp))::[]
in (fun t s tt -> (match ((FStar_Util.find_opt (fun _53_2155 -> (match (_53_2155) with
| (l, _53_2154) -> begin
(FStar_Absyn_Syntax.lid_equals l t)
end)) prims)) with
| None -> begin
[]
end
| Some (_53_2158, f) -> begin
(f s tt)
end)))))))))))))))))))))))

let rec encode_sigelt = (fun env se -> (let _53_2164 = (match ((FStar_Tc_Env.debug env.tcenv FStar_Options.Low)) with
| true -> begin
(let _119_1800 = (FStar_Absyn_Print.sigelt_to_string se)
in (FStar_All.pipe_left (FStar_Util.fprint1 ">>>>Encoding [%s]\n") _119_1800))
end
| false -> begin
()
end)
in (let nm = (match ((FStar_Absyn_Util.lid_of_sigelt se)) with
| None -> begin
""
end
| Some (l) -> begin
l.FStar_Absyn_Syntax.str
end)
in (let _53_2172 = (encode_sigelt' env se)
in (match (_53_2172) with
| (g, e) -> begin
(match (g) with
| [] -> begin
(let _119_1803 = (let _119_1802 = (let _119_1801 = (FStar_Util.format1 "<Skipped %s/>" nm)
in FStar_ToSMT_Term.Caption (_119_1801))
in (_119_1802)::[])
in (_119_1803, e))
end
| _53_2175 -> begin
(let _119_1810 = (let _119_1809 = (let _119_1805 = (let _119_1804 = (FStar_Util.format1 "<Start encoding %s>" nm)
in FStar_ToSMT_Term.Caption (_119_1804))
in (_119_1805)::g)
in (let _119_1808 = (let _119_1807 = (let _119_1806 = (FStar_Util.format1 "</end encoding %s>" nm)
in FStar_ToSMT_Term.Caption (_119_1806))
in (_119_1807)::[])
in (FStar_List.append _119_1809 _119_1808)))
in (_119_1810, e))
end)
end)))))
and encode_sigelt' = (fun env se -> (let should_skip = (fun l -> ((((FStar_Util.starts_with l.FStar_Absyn_Syntax.str "Prims.pure_") || (FStar_Util.starts_with l.FStar_Absyn_Syntax.str "Prims.ex_")) || (FStar_Util.starts_with l.FStar_Absyn_Syntax.str "Prims.st_")) || (FStar_Util.starts_with l.FStar_Absyn_Syntax.str "Prims.all_")))
in (match (se) with
| FStar_Absyn_Syntax.Sig_typ_abbrev (_53_2181, _53_2183, _53_2185, _53_2187, FStar_Absyn_Syntax.Effect::[], _53_2191) -> begin
([], env)
end
| FStar_Absyn_Syntax.Sig_typ_abbrev (lid, _53_2196, _53_2198, _53_2200, _53_2202, _53_2204) when (should_skip lid) -> begin
([], env)
end
| FStar_Absyn_Syntax.Sig_typ_abbrev (lid, _53_2209, _53_2211, _53_2213, _53_2215, _53_2217) when (FStar_Absyn_Syntax.lid_equals lid FStar_Absyn_Const.b2t_lid) -> begin
(let _53_2223 = (new_typ_constant_and_tok_from_lid env lid)
in (match (_53_2223) with
| (tname, ttok, env) -> begin
(let xx = ("x", FStar_ToSMT_Term.Term_sort)
in (let x = (FStar_ToSMT_Term.mkFreeV xx)
in (let valid_b2t_x = (let _119_1815 = (FStar_ToSMT_Term.mkApp ("Prims.b2t", (x)::[]))
in (FStar_ToSMT_Term.mk_Valid _119_1815))
in (let decls = (let _119_1823 = (let _119_1822 = (let _119_1821 = (let _119_1820 = (let _119_1819 = (let _119_1818 = (let _119_1817 = (let _119_1816 = (FStar_ToSMT_Term.mkApp ("BoxBool_proj_0", (x)::[]))
in (valid_b2t_x, _119_1816))
in (FStar_ToSMT_Term.mkEq _119_1817))
in ((valid_b2t_x)::[], (xx)::[], _119_1818))
in (FStar_ToSMT_Term.mkForall _119_1819))
in (_119_1820, Some ("b2t def")))
in FStar_ToSMT_Term.Assume (_119_1821))
in (_119_1822)::[])
in (FStar_ToSMT_Term.DeclFun ((tname, (FStar_ToSMT_Term.Term_sort)::[], FStar_ToSMT_Term.Type_sort, None)))::_119_1823)
in (decls, env)))))
end))
end
| FStar_Absyn_Syntax.Sig_typ_abbrev (lid, tps, _53_2231, t, tags, _53_2235) -> begin
(let _53_2241 = (new_typ_constant_and_tok_from_lid env lid)
in (match (_53_2241) with
| (tname, ttok, env) -> begin
(let _53_2250 = (match (t.FStar_Absyn_Syntax.n) with
| FStar_Absyn_Syntax.Typ_lam (tps', body) -> begin
((FStar_List.append tps tps'), body)
end
| _53_2247 -> begin
(tps, t)
end)
in (match (_53_2250) with
| (tps, t) -> begin
(let _53_2257 = (encode_binders None tps env)
in (match (_53_2257) with
| (vars, guards, env', binder_decls, _53_2256) -> begin
(let tok_app = (let _119_1824 = (FStar_ToSMT_Term.mkApp (ttok, []))
in (mk_ApplyT _119_1824 vars))
in (let tok_decl = FStar_ToSMT_Term.DeclFun ((ttok, [], FStar_ToSMT_Term.Type_sort, None))
in (let app = (let _119_1826 = (let _119_1825 = (FStar_List.map FStar_ToSMT_Term.mkFreeV vars)
in (tname, _119_1825))
in (FStar_ToSMT_Term.mkApp _119_1826))
in (let fresh_tok = (match (vars) with
| [] -> begin
[]
end
| _53_2263 -> begin
(let _119_1828 = (let _119_1827 = (varops.next_id ())
in (FStar_ToSMT_Term.fresh_token (ttok, FStar_ToSMT_Term.Type_sort) _119_1827))
in (_119_1828)::[])
end)
in (let decls = (let _119_1839 = (let _119_1832 = (let _119_1831 = (let _119_1830 = (let _119_1829 = (FStar_List.map Prims.snd vars)
in (tname, _119_1829, FStar_ToSMT_Term.Type_sort, None))
in FStar_ToSMT_Term.DeclFun (_119_1830))
in (_119_1831)::(tok_decl)::[])
in (FStar_List.append _119_1832 fresh_tok))
in (let _119_1838 = (let _119_1837 = (let _119_1836 = (let _119_1835 = (let _119_1834 = (let _119_1833 = (FStar_ToSMT_Term.mkEq (tok_app, app))
in ((tok_app)::[], vars, _119_1833))
in (FStar_ToSMT_Term.mkForall _119_1834))
in (_119_1835, Some ("name-token correspondence")))
in FStar_ToSMT_Term.Assume (_119_1836))
in (_119_1837)::[])
in (FStar_List.append _119_1839 _119_1838)))
in (let t = (whnf env t)
in (let _53_2275 = (match ((FStar_All.pipe_right tags (FStar_Util.for_some (fun _53_18 -> (match (_53_18) with
| FStar_Absyn_Syntax.Logic -> begin
true
end
| _53_2270 -> begin
false
end))))) with
| true -> begin
(let _119_1842 = (FStar_ToSMT_Term.mk_Valid app)
in (let _119_1841 = (encode_formula t env')
in (_119_1842, _119_1841)))
end
| false -> begin
(let _119_1843 = (encode_typ_term t env')
in (app, _119_1843))
end)
in (match (_53_2275) with
| (def, (body, decls1)) -> begin
(let abbrev_def = (let _119_1850 = (let _119_1849 = (let _119_1848 = (let _119_1847 = (let _119_1846 = (let _119_1845 = (FStar_ToSMT_Term.mk_and_l guards)
in (let _119_1844 = (FStar_ToSMT_Term.mkEq (def, body))
in (_119_1845, _119_1844)))
in (FStar_ToSMT_Term.mkImp _119_1846))
in ((def)::[], vars, _119_1847))
in (FStar_ToSMT_Term.mkForall _119_1848))
in (_119_1849, Some ("abbrev. elimination")))
in FStar_ToSMT_Term.Assume (_119_1850))
in (let kindingAx = (let _53_2279 = (let _119_1851 = (FStar_Tc_Recheck.recompute_kind t)
in (encode_knd _119_1851 env' app))
in (match (_53_2279) with
| (k, decls) -> begin
(let _119_1859 = (let _119_1858 = (let _119_1857 = (let _119_1856 = (let _119_1855 = (let _119_1854 = (let _119_1853 = (let _119_1852 = (FStar_ToSMT_Term.mk_and_l guards)
in (_119_1852, k))
in (FStar_ToSMT_Term.mkImp _119_1853))
in ((app)::[], vars, _119_1854))
in (FStar_ToSMT_Term.mkForall _119_1855))
in (_119_1856, Some ("abbrev. kinding")))
in FStar_ToSMT_Term.Assume (_119_1857))
in (_119_1858)::[])
in (FStar_List.append decls _119_1859))
end))
in (let g = (let _119_1860 = (primitive_type_axioms lid tname app)
in (FStar_List.append (FStar_List.append (FStar_List.append (FStar_List.append binder_decls decls) decls1) ((abbrev_def)::kindingAx)) _119_1860))
in (g, env))))
end))))))))
end))
end))
end))
end
| FStar_Absyn_Syntax.Sig_val_decl (lid, t, quals, _53_2286) -> begin
(let tt = (whnf env t)
in (let _53_2292 = (encode_free_var env lid t tt quals)
in (match (_53_2292) with
| (decls, env) -> begin
(match (((FStar_Absyn_Util.is_smt_lemma t) && ((FStar_All.pipe_right quals (FStar_List.contains FStar_Absyn_Syntax.Assumption)) || env.tcenv.FStar_Tc_Env.is_iface))) with
| true -> begin
(let _119_1862 = (let _119_1861 = (encode_smt_lemma env lid t)
in (FStar_List.append decls _119_1861))
in (_119_1862, env))
end
| false -> begin
(decls, env)
end)
end)))
end
| FStar_Absyn_Syntax.Sig_assume (l, f, _53_2296, _53_2298) -> begin
(let _53_2303 = (encode_formula f env)
in (match (_53_2303) with
| (f, decls) -> begin
(let g = (let _119_1867 = (let _119_1866 = (let _119_1865 = (let _119_1864 = (let _119_1863 = (FStar_Absyn_Print.sli l)
in (FStar_Util.format1 "Assumption: %s" _119_1863))
in Some (_119_1864))
in (f, _119_1865))
in FStar_ToSMT_Term.Assume (_119_1866))
in (_119_1867)::[])
in ((FStar_List.append decls g), env))
end))
end
| FStar_Absyn_Syntax.Sig_tycon (t, tps, k, _53_2309, datas, quals, _53_2313) when (FStar_Absyn_Syntax.lid_equals t FStar_Absyn_Const.precedes_lid) -> begin
(let _53_2319 = (new_typ_constant_and_tok_from_lid env t)
in (match (_53_2319) with
| (tname, ttok, env) -> begin
([], env)
end))
end
| FStar_Absyn_Syntax.Sig_tycon (t, _53_2322, _53_2324, _53_2326, _53_2328, _53_2330, _53_2332) when ((FStar_Absyn_Syntax.lid_equals t FStar_Absyn_Const.char_lid) || (FStar_Absyn_Syntax.lid_equals t FStar_Absyn_Const.uint8_lid)) -> begin
(let tname = t.FStar_Absyn_Syntax.str
in (let tsym = (FStar_ToSMT_Term.mkFreeV (tname, FStar_ToSMT_Term.Type_sort))
in (let decl = FStar_ToSMT_Term.DeclFun ((tname, [], FStar_ToSMT_Term.Type_sort, None))
in (let _119_1869 = (let _119_1868 = (primitive_type_axioms t tname tsym)
in (decl)::_119_1868)
in (_119_1869, (push_free_tvar env t tname (Some (tsym))))))))
end
| FStar_Absyn_Syntax.Sig_tycon (t, tps, k, _53_2342, datas, quals, _53_2346) -> begin
(let is_logical = (FStar_All.pipe_right quals (FStar_Util.for_some (fun _53_19 -> (match (_53_19) with
| (FStar_Absyn_Syntax.Logic) | (FStar_Absyn_Syntax.Assumption) -> begin
true
end
| _53_2353 -> begin
false
end))))
in (let constructor_or_logic_type_decl = (fun c -> (match (is_logical) with
| true -> begin
(let _53_2363 = c
in (match (_53_2363) with
| (name, args, _53_2360, _53_2362) -> begin
(let _119_1875 = (let _119_1874 = (let _119_1873 = (FStar_All.pipe_right args (FStar_List.map Prims.snd))
in (name, _119_1873, FStar_ToSMT_Term.Type_sort, None))
in FStar_ToSMT_Term.DeclFun (_119_1874))
in (_119_1875)::[])
end))
end
| false -> begin
(FStar_ToSMT_Term.constructor_to_decl c)
end))
in (let inversion_axioms = (fun tapp vars -> (match ((((FStar_List.length datas) = 0) || (FStar_All.pipe_right datas (FStar_Util.for_some (fun l -> (let _119_1881 = (FStar_Tc_Env.lookup_qname env.tcenv l)
in (FStar_All.pipe_right _119_1881 FStar_Option.isNone))))))) with
| true -> begin
[]
end
| false -> begin
(let _53_2370 = (fresh_fvar "x" FStar_ToSMT_Term.Term_sort)
in (match (_53_2370) with
| (xxsym, xx) -> begin
(let _53_2413 = (FStar_All.pipe_right datas (FStar_List.fold_left (fun _53_2373 l -> (match (_53_2373) with
| (out, decls) -> begin
(let data_t = (FStar_Tc_Env.lookup_datacon env.tcenv l)
in (let _53_2383 = (match ((FStar_Absyn_Util.function_formals data_t)) with
| Some (formals, res) -> begin
(formals, (FStar_Absyn_Util.comp_result res))
end
| None -> begin
([], data_t)
end)
in (match (_53_2383) with
| (args, res) -> begin
(let indices = (match ((let _119_1884 = (FStar_Absyn_Util.compress_typ res)
in _119_1884.FStar_Absyn_Syntax.n)) with
| FStar_Absyn_Syntax.Typ_app (_53_2385, indices) -> begin
indices
end
| _53_2390 -> begin
[]
end)
in (let env = (FStar_All.pipe_right args (FStar_List.fold_left (fun env a -> (match ((Prims.fst a)) with
| FStar_Util.Inl (a) -> begin
(let _119_1889 = (let _119_1888 = (let _119_1887 = (mk_typ_projector_name l a.FStar_Absyn_Syntax.v)
in (_119_1887, (xx)::[]))
in (FStar_ToSMT_Term.mkApp _119_1888))
in (push_typ_var env a.FStar_Absyn_Syntax.v _119_1889))
end
| FStar_Util.Inr (x) -> begin
(let _119_1892 = (let _119_1891 = (let _119_1890 = (mk_term_projector_name l x.FStar_Absyn_Syntax.v)
in (_119_1890, (xx)::[]))
in (FStar_ToSMT_Term.mkApp _119_1891))
in (push_term_var env x.FStar_Absyn_Syntax.v _119_1892))
end)) env))
in (let _53_2401 = (encode_args indices env)
in (match (_53_2401) with
| (indices, decls') -> begin
(let _53_2402 = (match (((FStar_List.length indices) <> (FStar_List.length vars))) with
| true -> begin
(FStar_All.failwith "Impossible")
end
| false -> begin
()
end)
in (let eqs = (let _119_1899 = (FStar_List.map2 (fun v a -> (match (a) with
| FStar_Util.Inl (a) -> begin
(let _119_1896 = (let _119_1895 = (FStar_ToSMT_Term.mkFreeV v)
in (_119_1895, a))
in (FStar_ToSMT_Term.mkEq _119_1896))
end
| FStar_Util.Inr (a) -> begin
(let _119_1898 = (let _119_1897 = (FStar_ToSMT_Term.mkFreeV v)
in (_119_1897, a))
in (FStar_ToSMT_Term.mkEq _119_1898))
end)) vars indices)
in (FStar_All.pipe_right _119_1899 FStar_ToSMT_Term.mk_and_l))
in (let _119_1904 = (let _119_1903 = (let _119_1902 = (let _119_1901 = (let _119_1900 = (mk_data_tester env l xx)
in (_119_1900, eqs))
in (FStar_ToSMT_Term.mkAnd _119_1901))
in (out, _119_1902))
in (FStar_ToSMT_Term.mkOr _119_1903))
in (_119_1904, (FStar_List.append decls decls')))))
end))))
end)))
end)) (FStar_ToSMT_Term.mkFalse, [])))
in (match (_53_2413) with
| (data_ax, decls) -> begin
(let _53_2416 = (fresh_fvar "f" FStar_ToSMT_Term.Fuel_sort)
in (match (_53_2416) with
| (ffsym, ff) -> begin
(let xx_has_type = (let _119_1905 = (FStar_ToSMT_Term.mkApp ("SFuel", (ff)::[]))
in (FStar_ToSMT_Term.mk_HasTypeFuel _119_1905 xx tapp))
in (let _119_1912 = (let _119_1911 = (let _119_1910 = (let _119_1909 = (let _119_1908 = (let _119_1907 = (add_fuel (ffsym, FStar_ToSMT_Term.Fuel_sort) (((xxsym, FStar_ToSMT_Term.Term_sort))::vars))
in (let _119_1906 = (FStar_ToSMT_Term.mkImp (xx_has_type, data_ax))
in ((xx_has_type)::[], _119_1907, _119_1906)))
in (FStar_ToSMT_Term.mkForall _119_1908))
in (_119_1909, Some ("inversion axiom")))
in FStar_ToSMT_Term.Assume (_119_1910))
in (_119_1911)::[])
in (FStar_List.append decls _119_1912)))
end))
end))
end))
end))
in (let k = (FStar_Absyn_Util.close_kind tps k)
in (let _53_2428 = (match ((let _119_1913 = (FStar_Absyn_Util.compress_kind k)
in _119_1913.FStar_Absyn_Syntax.n)) with
| FStar_Absyn_Syntax.Kind_arrow (bs, res) -> begin
(true, bs, res)
end
| _53_2424 -> begin
(false, [], k)
end)
in (match (_53_2428) with
| (is_kind_arrow, formals, res) -> begin
(let _53_2435 = (encode_binders None formals env)
in (match (_53_2435) with
| (vars, guards, env', binder_decls, _53_2434) -> begin
(let projection_axioms = (fun tapp vars -> (match ((FStar_All.pipe_right quals (FStar_Util.find_opt (fun _53_20 -> (match (_53_20) with
| FStar_Absyn_Syntax.Projector (_53_2441) -> begin
true
end
| _53_2444 -> begin
false
end))))) with
| Some (FStar_Absyn_Syntax.Projector (d, FStar_Util.Inl (a))) -> begin
(let rec projectee = (fun i _53_21 -> (match (_53_21) with
| [] -> begin
i
end
| f::tl -> begin
(match ((Prims.fst f)) with
| FStar_Util.Inl (_53_2459) -> begin
(projectee (i + 1) tl)
end
| FStar_Util.Inr (x) -> begin
(match ((x.FStar_Absyn_Syntax.v.FStar_Absyn_Syntax.ppname.FStar_Absyn_Syntax.idText = "projectee")) with
| true -> begin
i
end
| false -> begin
(projectee (i + 1) tl)
end)
end)
end))
in (let projectee_pos = (projectee 0 formals)
in (let _53_2474 = (match ((FStar_Util.first_N projectee_pos vars)) with
| (_53_2465, xx::suffix) -> begin
(xx, suffix)
end
| _53_2471 -> begin
(FStar_All.failwith "impossible")
end)
in (match (_53_2474) with
| (xx, suffix) -> begin
(let dproj_app = (let _119_1927 = (let _119_1926 = (let _119_1925 = (mk_typ_projector_name d a)
in (let _119_1924 = (let _119_1923 = (FStar_ToSMT_Term.mkFreeV xx)
in (_119_1923)::[])
in (_119_1925, _119_1924)))
in (FStar_ToSMT_Term.mkApp _119_1926))
in (mk_ApplyT _119_1927 suffix))
in (let _119_1932 = (let _119_1931 = (let _119_1930 = (let _119_1929 = (let _119_1928 = (FStar_ToSMT_Term.mkEq (tapp, dproj_app))
in ((tapp)::[], vars, _119_1928))
in (FStar_ToSMT_Term.mkForall _119_1929))
in (_119_1930, Some ("projector axiom")))
in FStar_ToSMT_Term.Assume (_119_1931))
in (_119_1932)::[]))
end))))
end
| _53_2477 -> begin
[]
end))
in (let pretype_axioms = (fun tapp vars -> (let _53_2483 = (fresh_fvar "x" FStar_ToSMT_Term.Term_sort)
in (match (_53_2483) with
| (xxsym, xx) -> begin
(let _53_2486 = (fresh_fvar "f" FStar_ToSMT_Term.Fuel_sort)
in (match (_53_2486) with
| (ffsym, ff) -> begin
(let xx_has_type = (FStar_ToSMT_Term.mk_HasTypeFuel ff xx tapp)
in (let _119_1945 = (let _119_1944 = (let _119_1943 = (let _119_1942 = (let _119_1941 = (let _119_1940 = (let _119_1939 = (let _119_1938 = (let _119_1937 = (FStar_ToSMT_Term.mkApp ("PreType", (xx)::[]))
in (tapp, _119_1937))
in (FStar_ToSMT_Term.mkEq _119_1938))
in (xx_has_type, _119_1939))
in (FStar_ToSMT_Term.mkImp _119_1940))
in ((xx_has_type)::[], ((xxsym, FStar_ToSMT_Term.Term_sort))::((ffsym, FStar_ToSMT_Term.Fuel_sort))::vars, _119_1941))
in (FStar_ToSMT_Term.mkForall _119_1942))
in (_119_1943, Some ("pretyping")))
in FStar_ToSMT_Term.Assume (_119_1944))
in (_119_1945)::[]))
end))
end)))
in (let _53_2491 = (new_typ_constant_and_tok_from_lid env t)
in (match (_53_2491) with
| (tname, ttok, env) -> begin
(let ttok_tm = (FStar_ToSMT_Term.mkApp (ttok, []))
in (let guard = (FStar_ToSMT_Term.mk_and_l guards)
in (let tapp = (let _119_1947 = (let _119_1946 = (FStar_List.map FStar_ToSMT_Term.mkFreeV vars)
in (tname, _119_1946))
in (FStar_ToSMT_Term.mkApp _119_1947))
in (let _53_2516 = (let tname_decl = (let _119_1951 = (let _119_1950 = (FStar_All.pipe_right vars (FStar_List.map (fun _53_2497 -> (match (_53_2497) with
| (n, s) -> begin
((Prims.strcat tname n), s)
end))))
in (let _119_1949 = (varops.next_id ())
in (tname, _119_1950, FStar_ToSMT_Term.Type_sort, _119_1949)))
in (constructor_or_logic_type_decl _119_1951))
in (let _53_2513 = (match (vars) with
| [] -> begin
(let _119_1955 = (let _119_1954 = (let _119_1953 = (FStar_ToSMT_Term.mkApp (tname, []))
in (FStar_All.pipe_left (fun _119_1952 -> Some (_119_1952)) _119_1953))
in (push_free_tvar env t tname _119_1954))
in ([], _119_1955))
end
| _53_2501 -> begin
(let ttok_decl = FStar_ToSMT_Term.DeclFun ((ttok, [], FStar_ToSMT_Term.Type_sort, Some ("token")))
in (let ttok_fresh = (let _119_1956 = (varops.next_id ())
in (FStar_ToSMT_Term.fresh_token (ttok, FStar_ToSMT_Term.Type_sort) _119_1956))
in (let ttok_app = (mk_ApplyT ttok_tm vars)
in (let pats = (match (((not (is_logical)) && (FStar_All.pipe_right quals (FStar_Util.for_some (fun _53_22 -> (match (_53_22) with
| FStar_Absyn_Syntax.Opaque -> begin
true
end
| _53_2508 -> begin
false
end)))))) with
| true -> begin
((ttok_app)::[])::((tapp)::[])::[]
end
| false -> begin
((ttok_app)::[])::[]
end)
in (let name_tok_corr = (let _119_1961 = (let _119_1960 = (let _119_1959 = (let _119_1958 = (FStar_ToSMT_Term.mkEq (ttok_app, tapp))
in (pats, None, vars, _119_1958))
in (FStar_ToSMT_Term.mkForall' _119_1959))
in (_119_1960, Some ("name-token correspondence")))
in FStar_ToSMT_Term.Assume (_119_1961))
in ((ttok_decl)::(ttok_fresh)::(name_tok_corr)::[], env))))))
end)
in (match (_53_2513) with
| (tok_decls, env) -> begin
((FStar_List.append tname_decl tok_decls), env)
end)))
in (match (_53_2516) with
| (decls, env) -> begin
(let kindingAx = (let _53_2519 = (encode_knd res env' tapp)
in (match (_53_2519) with
| (k, decls) -> begin
(let karr = (match (is_kind_arrow) with
| true -> begin
(let _119_1965 = (let _119_1964 = (let _119_1963 = (let _119_1962 = (FStar_ToSMT_Term.mk_PreKind ttok_tm)
in (FStar_ToSMT_Term.mk_tester "Kind_arrow" _119_1962))
in (_119_1963, Some ("kinding")))
in FStar_ToSMT_Term.Assume (_119_1964))
in (_119_1965)::[])
end
| false -> begin
[]
end)
in (let _119_1971 = (let _119_1970 = (let _119_1969 = (let _119_1968 = (let _119_1967 = (let _119_1966 = (FStar_ToSMT_Term.mkImp (guard, k))
in ((tapp)::[], vars, _119_1966))
in (FStar_ToSMT_Term.mkForall _119_1967))
in (_119_1968, Some ("kinding")))
in FStar_ToSMT_Term.Assume (_119_1969))
in (_119_1970)::[])
in (FStar_List.append (FStar_List.append decls karr) _119_1971)))
end))
in (let aux = (match (is_logical) with
| true -> begin
(let _119_1972 = (projection_axioms tapp vars)
in (FStar_List.append kindingAx _119_1972))
end
| false -> begin
(let _119_1979 = (let _119_1977 = (let _119_1975 = (let _119_1973 = (primitive_type_axioms t tname tapp)
in (FStar_List.append kindingAx _119_1973))
in (let _119_1974 = (inversion_axioms tapp vars)
in (FStar_List.append _119_1975 _119_1974)))
in (let _119_1976 = (projection_axioms tapp vars)
in (FStar_List.append _119_1977 _119_1976)))
in (let _119_1978 = (pretype_axioms tapp vars)
in (FStar_List.append _119_1979 _119_1978)))
end)
in (let g = (FStar_List.append (FStar_List.append decls binder_decls) aux)
in (g, env))))
end)))))
end))))
end))
end))))))
end
| FStar_Absyn_Syntax.Sig_datacon (d, _53_2526, _53_2528, _53_2530, _53_2532, _53_2534) when (FStar_Absyn_Syntax.lid_equals d FStar_Absyn_Const.lexcons_lid) -> begin
([], env)
end
| FStar_Absyn_Syntax.Sig_datacon (d, t, (_53_2540, tps, _53_2543), quals, _53_2547, drange) -> begin
(let t = (let _118_1981 = (FStar_List.map (fun _53_2554 -> (match (_53_2554) with
| (x, _53_2553) -> begin
(x, Some (FStar_Absyn_Syntax.Implicit))
end)) tps)
in (FStar_Absyn_Util.close_typ _118_1981 t))
in (let _53_2559 = (new_term_constant_and_tok_from_lid env d)
in (match (_53_2559) with
| (ddconstrsym, ddtok, env) -> begin
(let ddtok_tm = (FStar_ToSMT_Term.mkApp (ddtok, []))
in (let _53_2568 = (match ((FStar_Absyn_Util.function_formals t)) with
| Some (f, c) -> begin
(f, (FStar_Absyn_Util.comp_result c))
end
| None -> begin
([], t)
end)
in (match (_53_2568) with
| (formals, t_res) -> begin
(let _53_2571 = (fresh_fvar "f" FStar_ToSMT_Term.Fuel_sort)
in (match (_53_2571) with
| (fuel_var, fuel_tm) -> begin
(let s_fuel_tm = (FStar_ToSMT_Term.mkApp ("SFuel", (fuel_tm)::[]))
in (let _53_2578 = (encode_binders (Some (fuel_tm)) formals env)
in (match (_53_2578) with
| (vars, guards, env', binder_decls, names) -> begin
(let projectors = (FStar_All.pipe_right names (FStar_List.map (fun _53_23 -> (match (_53_23) with
| FStar_Util.Inl (a) -> begin
<<<<<<< HEAD
(let _119_1981 = (mk_typ_projector_name d a)
in (_119_1981, FStar_ToSMT_Term.Type_sort))
end
| FStar_Util.Inr (x) -> begin
(let _119_1982 = (mk_term_projector_name d x)
in (_119_1982, FStar_ToSMT_Term.Term_sort))
end))))
in (let datacons = (let _119_1984 = (let _119_1983 = (varops.next_id ())
in (ddconstrsym, projectors, FStar_ToSMT_Term.Term_sort, _119_1983))
in (FStar_All.pipe_right _119_1984 FStar_ToSMT_Term.constructor_to_decl))
=======
(let _118_1983 = (mk_typ_projector_name d a)
in (_118_1983, FStar_ToSMT_Term.Type_sort))
end
| FStar_Util.Inr (x) -> begin
(let _118_1984 = (mk_term_projector_name d x)
in (_118_1984, FStar_ToSMT_Term.Term_sort))
end))))
in (let datacons = (let _118_1986 = (let _118_1985 = (varops.next_id ())
in (ddconstrsym, projectors, FStar_ToSMT_Term.Term_sort, _118_1985))
in (FStar_All.pipe_right _118_1986 FStar_ToSMT_Term.constructor_to_decl))
>>>>>>> a1e45ddc
in (let app = (mk_ApplyE ddtok_tm vars)
in (let guard = (FStar_ToSMT_Term.mk_and_l guards)
in (let xvars = (FStar_List.map FStar_ToSMT_Term.mkFreeV vars)
in (let dapp = (FStar_ToSMT_Term.mkApp (ddconstrsym, xvars))
in (let _53_2592 = (encode_typ_pred None t env ddtok_tm)
in (match (_53_2592) with
| (tok_typing, decls3) -> begin
(let _53_2599 = (encode_binders (Some (fuel_tm)) formals env)
in (match (_53_2599) with
| (vars', guards', env'', decls_formals, _53_2598) -> begin
(let _53_2604 = (let xvars = (FStar_List.map FStar_ToSMT_Term.mkFreeV vars')
in (let dapp = (FStar_ToSMT_Term.mkApp (ddconstrsym, xvars))
in (encode_typ_pred (Some (fuel_tm)) t_res env'' dapp)))
in (match (_53_2604) with
| (ty_pred', decls_pred) -> begin
(let guard' = (FStar_ToSMT_Term.mk_and_l guards')
in (let proxy_fresh = (match (formals) with
| [] -> begin
[]
end
<<<<<<< HEAD
| _53_2599 -> begin
(let _119_1986 = (let _119_1985 = (varops.next_id ())
in (FStar_ToSMT_Term.fresh_token (ddtok, FStar_ToSMT_Term.Term_sort) _119_1985))
in (_119_1986)::[])
=======
| _53_2608 -> begin
(let _118_1988 = (let _118_1987 = (varops.next_id ())
in (FStar_ToSMT_Term.fresh_token (ddtok, FStar_ToSMT_Term.Term_sort) _118_1987))
in (_118_1988)::[])
>>>>>>> a1e45ddc
end)
in (let encode_elim = (fun _53_2611 -> (match (()) with
| () -> begin
(let _53_2614 = (FStar_Absyn_Util.head_and_args t_res)
in (match (_53_2614) with
| (head, args) -> begin
<<<<<<< HEAD
(match ((let _119_1989 = (FStar_Absyn_Util.compress_typ head)
in _119_1989.FStar_Absyn_Syntax.n)) with
=======
(match ((let _118_1991 = (FStar_Absyn_Util.compress_typ head)
in _118_1991.FStar_Absyn_Syntax.n)) with
>>>>>>> a1e45ddc
| FStar_Absyn_Syntax.Typ_const (fv) -> begin
(let encoded_head = (lookup_free_tvar_name env' fv)
in (let _53_2620 = (encode_args args env')
in (match (_53_2620) with
| (encoded_args, arg_decls) -> begin
(let _53_2644 = (FStar_List.fold_left (fun _53_2624 arg -> (match (_53_2624) with
| (env, arg_vars, eqns) -> begin
(match (arg) with
| FStar_Util.Inl (targ) -> begin
<<<<<<< HEAD
(let _53_2623 = (let _119_1992 = (FStar_Absyn_Util.new_bvd None)
in (gen_typ_var env _119_1992))
in (match (_53_2623) with
| (_53_2620, tv, env) -> begin
(let _119_1994 = (let _119_1993 = (FStar_ToSMT_Term.mkEq (targ, tv))
in (_119_1993)::eqns)
in (env, (tv)::arg_vars, _119_1994))
end))
end
| FStar_Util.Inr (varg) -> begin
(let _53_2630 = (let _119_1995 = (FStar_Absyn_Util.new_bvd None)
in (gen_term_var env _119_1995))
in (match (_53_2630) with
| (_53_2627, xv, env) -> begin
(let _119_1997 = (let _119_1996 = (FStar_ToSMT_Term.mkEq (varg, xv))
in (_119_1996)::eqns)
in (env, (xv)::arg_vars, _119_1997))
=======
(let _53_2632 = (let _118_1994 = (FStar_Absyn_Util.new_bvd None)
in (gen_typ_var env _118_1994))
in (match (_53_2632) with
| (_53_2629, tv, env) -> begin
(let _118_1996 = (let _118_1995 = (FStar_ToSMT_Term.mkEq (targ, tv))
in (_118_1995)::eqns)
in (env, (tv)::arg_vars, _118_1996))
end))
end
| FStar_Util.Inr (varg) -> begin
(let _53_2639 = (let _118_1997 = (FStar_Absyn_Util.new_bvd None)
in (gen_term_var env _118_1997))
in (match (_53_2639) with
| (_53_2636, xv, env) -> begin
(let _118_1999 = (let _118_1998 = (FStar_ToSMT_Term.mkEq (varg, xv))
in (_118_1998)::eqns)
in (env, (xv)::arg_vars, _118_1999))
>>>>>>> a1e45ddc
end))
end)
end)) (env', [], []) encoded_args)
in (match (_53_2644) with
| (_53_2641, arg_vars, eqns) -> begin
(let arg_vars = (FStar_List.rev arg_vars)
in (let ty = (FStar_ToSMT_Term.mkApp (encoded_head, arg_vars))
in (let xvars = (FStar_List.map FStar_ToSMT_Term.mkFreeV vars)
in (let dapp = (FStar_ToSMT_Term.mkApp (ddconstrsym, xvars))
in (let ty_pred = (FStar_ToSMT_Term.mk_HasTypeWithFuel (Some (s_fuel_tm)) dapp ty)
in (let arg_binders = (FStar_List.map FStar_ToSMT_Term.fv_of_term arg_vars)
<<<<<<< HEAD
in (let typing_inversion = (let _119_2004 = (let _119_2003 = (let _119_2002 = (let _119_2001 = (add_fuel (fuel_var, FStar_ToSMT_Term.Fuel_sort) (FStar_List.append vars arg_binders))
in (let _119_2000 = (let _119_1999 = (let _119_1998 = (FStar_ToSMT_Term.mk_and_l (FStar_List.append eqns guards))
in (ty_pred, _119_1998))
in (FStar_ToSMT_Term.mkImp _119_1999))
in ((ty_pred)::[], _119_2001, _119_2000)))
in (FStar_ToSMT_Term.mkForall _119_2002))
in (_119_2003, Some ("data constructor typing elim")))
in FStar_ToSMT_Term.Assume (_119_2004))
in (let subterm_ordering = (match ((FStar_Absyn_Syntax.lid_equals d FStar_Absyn_Const.lextop_lid)) with
| true -> begin
(let x = (let _119_2005 = (varops.fresh "x")
in (_119_2005, FStar_ToSMT_Term.Term_sort))
in (let xtm = (FStar_ToSMT_Term.mkFreeV x)
in (let _119_2014 = (let _119_2013 = (let _119_2012 = (let _119_2011 = (let _119_2006 = (FStar_ToSMT_Term.mk_Precedes xtm dapp)
in (_119_2006)::[])
in (let _119_2010 = (let _119_2009 = (let _119_2008 = (FStar_ToSMT_Term.mk_tester "LexCons" xtm)
in (let _119_2007 = (FStar_ToSMT_Term.mk_Precedes xtm dapp)
in (_119_2008, _119_2007)))
in (FStar_ToSMT_Term.mkImp _119_2009))
in (_119_2011, (x)::[], _119_2010)))
in (FStar_ToSMT_Term.mkForall _119_2012))
in (_119_2013, Some ("lextop is top")))
in FStar_ToSMT_Term.Assume (_119_2014))))
=======
in (let typing_inversion = (let _118_2006 = (let _118_2005 = (let _118_2004 = (let _118_2003 = (add_fuel (fuel_var, FStar_ToSMT_Term.Fuel_sort) (FStar_List.append vars arg_binders))
in (let _118_2002 = (let _118_2001 = (let _118_2000 = (FStar_ToSMT_Term.mk_and_l (FStar_List.append eqns guards))
in (ty_pred, _118_2000))
in (FStar_ToSMT_Term.mkImp _118_2001))
in ((ty_pred)::[], _118_2003, _118_2002)))
in (FStar_ToSMT_Term.mkForall _118_2004))
in (_118_2005, Some ("data constructor typing elim")))
in FStar_ToSMT_Term.Assume (_118_2006))
in (let subterm_ordering = (match ((FStar_Absyn_Syntax.lid_equals d FStar_Absyn_Const.lextop_lid)) with
| true -> begin
(let x = (let _118_2007 = (varops.fresh "x")
in (_118_2007, FStar_ToSMT_Term.Term_sort))
in (let xtm = (FStar_ToSMT_Term.mkFreeV x)
in (let _118_2016 = (let _118_2015 = (let _118_2014 = (let _118_2013 = (let _118_2008 = (FStar_ToSMT_Term.mk_Precedes xtm dapp)
in (_118_2008)::[])
in (let _118_2012 = (let _118_2011 = (let _118_2010 = (FStar_ToSMT_Term.mk_tester "LexCons" xtm)
in (let _118_2009 = (FStar_ToSMT_Term.mk_Precedes xtm dapp)
in (_118_2010, _118_2009)))
in (FStar_ToSMT_Term.mkImp _118_2011))
in (_118_2013, (x)::[], _118_2012)))
in (FStar_ToSMT_Term.mkForall _118_2014))
in (_118_2015, Some ("lextop is top")))
in FStar_ToSMT_Term.Assume (_118_2016))))
>>>>>>> a1e45ddc
end
| false -> begin
(let prec = (FStar_All.pipe_right vars (FStar_List.collect (fun v -> (match ((Prims.snd v)) with
| (FStar_ToSMT_Term.Type_sort) | (FStar_ToSMT_Term.Fuel_sort) -> begin
[]
end
| FStar_ToSMT_Term.Term_sort -> begin
<<<<<<< HEAD
(let _119_2017 = (let _119_2016 = (FStar_ToSMT_Term.mkFreeV v)
in (FStar_ToSMT_Term.mk_Precedes _119_2016 dapp))
in (_119_2017)::[])
=======
(let _118_2019 = (let _118_2018 = (FStar_ToSMT_Term.mkFreeV v)
in (FStar_ToSMT_Term.mk_Precedes _118_2018 dapp))
in (_118_2019)::[])
>>>>>>> a1e45ddc
end
| _53_2659 -> begin
(FStar_All.failwith "unexpected sort")
end))))
<<<<<<< HEAD
in (let _119_2024 = (let _119_2023 = (let _119_2022 = (let _119_2021 = (add_fuel (fuel_var, FStar_ToSMT_Term.Fuel_sort) (FStar_List.append vars arg_binders))
in (let _119_2020 = (let _119_2019 = (let _119_2018 = (FStar_ToSMT_Term.mk_and_l prec)
in (ty_pred, _119_2018))
in (FStar_ToSMT_Term.mkImp _119_2019))
in ((ty_pred)::[], _119_2021, _119_2020)))
in (FStar_ToSMT_Term.mkForall _119_2022))
in (_119_2023, Some ("subterm ordering")))
in FStar_ToSMT_Term.Assume (_119_2024)))
=======
in (let _118_2026 = (let _118_2025 = (let _118_2024 = (let _118_2023 = (add_fuel (fuel_var, FStar_ToSMT_Term.Fuel_sort) (FStar_List.append vars arg_binders))
in (let _118_2022 = (let _118_2021 = (let _118_2020 = (FStar_ToSMT_Term.mk_and_l prec)
in (ty_pred, _118_2020))
in (FStar_ToSMT_Term.mkImp _118_2021))
in ((ty_pred)::[], _118_2023, _118_2022)))
in (FStar_ToSMT_Term.mkForall _118_2024))
in (_118_2025, Some ("subterm ordering")))
in FStar_ToSMT_Term.Assume (_118_2026)))
>>>>>>> a1e45ddc
end)
in (arg_decls, (typing_inversion)::(subterm_ordering)::[])))))))))
end))
end)))
end
<<<<<<< HEAD
| _53_2654 -> begin
(let _53_2655 = (let _119_2027 = (let _119_2026 = (FStar_Absyn_Print.sli d)
in (let _119_2025 = (FStar_Absyn_Print.typ_to_string head)
in (FStar_Util.format2 "Constructor %s builds an unexpected type %s\n" _119_2026 _119_2025)))
in (FStar_Tc_Errors.warn drange _119_2027))
=======
| _53_2663 -> begin
(let _53_2664 = (let _118_2029 = (let _118_2028 = (FStar_Absyn_Print.sli d)
in (let _118_2027 = (FStar_Absyn_Print.typ_to_string head)
in (FStar_Util.format2 "Constructor %s builds an unexpected type %s\n" _118_2028 _118_2027)))
in (FStar_Tc_Errors.warn drange _118_2029))
>>>>>>> a1e45ddc
in ([], []))
end)
end))
end))
in (let _53_2668 = (encode_elim ())
in (match (_53_2668) with
| (decls2, elim) -> begin
<<<<<<< HEAD
(let g = (let _119_2052 = (let _119_2051 = (let _119_2036 = (let _119_2035 = (let _119_2034 = (let _119_2033 = (let _119_2032 = (let _119_2031 = (let _119_2030 = (let _119_2029 = (let _119_2028 = (FStar_Absyn_Print.sli d)
in (FStar_Util.format1 "data constructor proxy: %s" _119_2028))
in Some (_119_2029))
in (ddtok, [], FStar_ToSMT_Term.Term_sort, _119_2030))
in FStar_ToSMT_Term.DeclFun (_119_2031))
in (_119_2032)::[])
in (FStar_List.append (FStar_List.append (FStar_List.append binder_decls decls2) decls3) _119_2033))
in (FStar_List.append _119_2034 proxy_fresh))
in (FStar_List.append _119_2035 decls_formals))
in (FStar_List.append _119_2036 decls_pred))
in (let _119_2050 = (let _119_2049 = (let _119_2048 = (let _119_2040 = (let _119_2039 = (let _119_2038 = (let _119_2037 = (FStar_ToSMT_Term.mkEq (app, dapp))
in ((app)::[], vars, _119_2037))
in (FStar_ToSMT_Term.mkForall _119_2038))
in (_119_2039, Some ("equality for proxy")))
in FStar_ToSMT_Term.Assume (_119_2040))
in (let _119_2047 = (let _119_2046 = (let _119_2045 = (let _119_2044 = (let _119_2043 = (let _119_2042 = (add_fuel (fuel_var, FStar_ToSMT_Term.Fuel_sort) vars')
in (let _119_2041 = (FStar_ToSMT_Term.mkImp (guard', ty_pred'))
in ((ty_pred')::[], _119_2042, _119_2041)))
in (FStar_ToSMT_Term.mkForall _119_2043))
in (_119_2044, Some ("data constructor typing intro")))
in FStar_ToSMT_Term.Assume (_119_2045))
in (_119_2046)::[])
in (_119_2048)::_119_2047))
in (FStar_ToSMT_Term.Assume ((tok_typing, Some ("typing for data constructor proxy"))))::_119_2049)
in (FStar_List.append _119_2051 _119_2050)))
in (FStar_List.append _119_2052 elim))
=======
(let g = (let _118_2054 = (let _118_2053 = (let _118_2038 = (let _118_2037 = (let _118_2036 = (let _118_2035 = (let _118_2034 = (let _118_2033 = (let _118_2032 = (let _118_2031 = (let _118_2030 = (FStar_Absyn_Print.sli d)
in (FStar_Util.format1 "data constructor proxy: %s" _118_2030))
in Some (_118_2031))
in (ddtok, [], FStar_ToSMT_Term.Term_sort, _118_2032))
in FStar_ToSMT_Term.DeclFun (_118_2033))
in (_118_2034)::[])
in (FStar_List.append (FStar_List.append (FStar_List.append binder_decls decls2) decls3) _118_2035))
in (FStar_List.append _118_2036 proxy_fresh))
in (FStar_List.append _118_2037 decls_formals))
in (FStar_List.append _118_2038 decls_pred))
in (let _118_2052 = (let _118_2051 = (let _118_2050 = (let _118_2042 = (let _118_2041 = (let _118_2040 = (let _118_2039 = (FStar_ToSMT_Term.mkEq (app, dapp))
in ((app)::[], vars, _118_2039))
in (FStar_ToSMT_Term.mkForall _118_2040))
in (_118_2041, Some ("equality for proxy")))
in FStar_ToSMT_Term.Assume (_118_2042))
in (let _118_2049 = (let _118_2048 = (let _118_2047 = (let _118_2046 = (let _118_2045 = (let _118_2044 = (add_fuel (fuel_var, FStar_ToSMT_Term.Fuel_sort) vars')
in (let _118_2043 = (FStar_ToSMT_Term.mkImp (guard', ty_pred'))
in ((ty_pred')::[], _118_2044, _118_2043)))
in (FStar_ToSMT_Term.mkForall _118_2045))
in (_118_2046, Some ("data constructor typing intro")))
in FStar_ToSMT_Term.Assume (_118_2047))
in (_118_2048)::[])
in (_118_2050)::_118_2049))
in (FStar_ToSMT_Term.Assume ((tok_typing, Some ("typing for data constructor proxy"))))::_118_2051)
in (FStar_List.append _118_2053 _118_2052)))
in (FStar_List.append _118_2054 elim))
>>>>>>> a1e45ddc
in ((FStar_List.append datacons g), env))
end)))))
end))
end))
end))))))))
end)))
end))
end)))
end)))
end
| FStar_Absyn_Syntax.Sig_bundle (ses, _53_2672, _53_2674, _53_2676) -> begin
(let _53_2681 = (encode_signature env ses)
in (match (_53_2681) with
| (g, env) -> begin
(let _53_2693 = (FStar_All.pipe_right g (FStar_List.partition (fun _53_24 -> (match (_53_24) with
| FStar_ToSMT_Term.Assume (_53_2684, Some ("inversion axiom")) -> begin
false
end
| _53_2690 -> begin
true
end))))
in (match (_53_2693) with
| (g', inversions) -> begin
(let _53_2702 = (FStar_All.pipe_right g' (FStar_List.partition (fun _53_25 -> (match (_53_25) with
| FStar_ToSMT_Term.DeclFun (_53_2696) -> begin
true
end
| _53_2699 -> begin
false
end))))
in (match (_53_2702) with
| (decls, rest) -> begin
((FStar_List.append (FStar_List.append decls rest) inversions), env)
end))
end))
end))
end
| FStar_Absyn_Syntax.Sig_let (_53_2704, _53_2706, _53_2708, quals) when (FStar_All.pipe_right quals (FStar_Util.for_some (fun _53_26 -> (match (_53_26) with
| (FStar_Absyn_Syntax.Projector (_)) | (FStar_Absyn_Syntax.Discriminator (_)) -> begin
true
end
| _53_2720 -> begin
false
end)))) -> begin
([], env)
end
| FStar_Absyn_Syntax.Sig_let ((is_rec, bindings), _53_2725, _53_2727, quals) -> begin
(let eta_expand = (fun binders formals body t -> (let nbinders = (FStar_List.length binders)
in (let _53_2739 = (FStar_Util.first_N nbinders formals)
in (match (_53_2739) with
| (formals, extra_formals) -> begin
(let subst = (FStar_List.map2 (fun formal binder -> (match (((Prims.fst formal), (Prims.fst binder))) with
| (FStar_Util.Inl (a), FStar_Util.Inl (b)) -> begin
<<<<<<< HEAD
(let _119_2067 = (let _119_2066 = (FStar_Absyn_Util.btvar_to_typ b)
in (a.FStar_Absyn_Syntax.v, _119_2066))
in FStar_Util.Inl (_119_2067))
end
| (FStar_Util.Inr (x), FStar_Util.Inr (y)) -> begin
(let _119_2069 = (let _119_2068 = (FStar_Absyn_Util.bvar_to_exp y)
in (x.FStar_Absyn_Syntax.v, _119_2068))
in FStar_Util.Inr (_119_2069))
=======
(let _118_2069 = (let _118_2068 = (FStar_Absyn_Util.btvar_to_typ b)
in (a.FStar_Absyn_Syntax.v, _118_2068))
in FStar_Util.Inl (_118_2069))
end
| (FStar_Util.Inr (x), FStar_Util.Inr (y)) -> begin
(let _118_2071 = (let _118_2070 = (FStar_Absyn_Util.bvar_to_exp y)
in (x.FStar_Absyn_Syntax.v, _118_2070))
in FStar_Util.Inr (_118_2071))
>>>>>>> a1e45ddc
end
| _53_2753 -> begin
(FStar_All.failwith "Impossible")
end)) formals binders)
<<<<<<< HEAD
in (let extra_formals = (let _119_2070 = (FStar_Absyn_Util.subst_binders subst extra_formals)
in (FStar_All.pipe_right _119_2070 FStar_Absyn_Util.name_binders))
in (let body = (let _119_2076 = (let _119_2072 = (let _119_2071 = (FStar_Absyn_Util.args_of_binders extra_formals)
in (FStar_All.pipe_left Prims.snd _119_2071))
in (body, _119_2072))
in (let _119_2075 = (let _119_2074 = (FStar_Absyn_Util.subst_typ subst t)
in (FStar_All.pipe_left (fun _119_2073 -> Some (_119_2073)) _119_2074))
in (FStar_Absyn_Syntax.mk_Exp_app_flat _119_2076 _119_2075 body.FStar_Absyn_Syntax.pos)))
=======
in (let extra_formals = (let _118_2072 = (FStar_Absyn_Util.subst_binders subst extra_formals)
in (FStar_All.pipe_right _118_2072 FStar_Absyn_Util.name_binders))
in (let body = (let _118_2078 = (let _118_2074 = (let _118_2073 = (FStar_Absyn_Util.args_of_binders extra_formals)
in (FStar_All.pipe_left Prims.snd _118_2073))
in (body, _118_2074))
in (let _118_2077 = (let _118_2076 = (FStar_Absyn_Util.subst_typ subst t)
in (FStar_All.pipe_left (fun _118_2075 -> Some (_118_2075)) _118_2076))
in (FStar_Absyn_Syntax.mk_Exp_app_flat _118_2078 _118_2077 body.FStar_Absyn_Syntax.pos)))
>>>>>>> a1e45ddc
in ((FStar_List.append binders extra_formals), body))))
end))))
in (let destruct_bound_function = (fun flid t_norm e -> (match (e.FStar_Absyn_Syntax.n) with
| (FStar_Absyn_Syntax.Exp_ascribed ({FStar_Absyn_Syntax.n = FStar_Absyn_Syntax.Exp_abs (binders, body); FStar_Absyn_Syntax.tk = _; FStar_Absyn_Syntax.pos = _; FStar_Absyn_Syntax.fvs = _; FStar_Absyn_Syntax.uvs = _}, _, _)) | (FStar_Absyn_Syntax.Exp_abs (binders, body)) -> begin
(match (t_norm.FStar_Absyn_Syntax.n) with
| FStar_Absyn_Syntax.Typ_fun (formals, c) -> begin
(let nformals = (FStar_List.length formals)
in (let nbinders = (FStar_List.length binders)
in (let tres = (FStar_Absyn_Util.comp_result c)
in (match (((nformals < nbinders) && (FStar_Absyn_Util.is_total_comp c))) with
| true -> begin
(let _53_2791 = (FStar_Util.first_N nformals binders)
in (match (_53_2791) with
| (bs0, rest) -> begin
(let tres = (match ((FStar_Absyn_Util.mk_subst_binder bs0 formals)) with
| Some (s) -> begin
(FStar_Absyn_Util.subst_typ s tres)
end
| _53_2795 -> begin
(FStar_All.failwith "impossible")
end)
in (let body = (FStar_Absyn_Syntax.mk_Exp_abs (rest, body) (Some (tres)) body.FStar_Absyn_Syntax.pos)
in (bs0, body, bs0, tres)))
end))
end
| false -> begin
(match ((nformals > nbinders)) with
| true -> begin
(let _53_2800 = (eta_expand binders formals body tres)
in (match (_53_2800) with
| (binders, body) -> begin
(binders, body, formals, tres)
end))
end
| false -> begin
(binders, body, formals, tres)
end)
end))))
end
<<<<<<< HEAD
| _53_2793 -> begin
(let _119_2085 = (let _119_2084 = (FStar_Absyn_Print.exp_to_string e)
in (let _119_2083 = (FStar_Absyn_Print.typ_to_string t_norm)
in (FStar_Util.format3 "Impossible! let-bound lambda %s = %s has a type that\'s not a function: %s\n" flid.FStar_Absyn_Syntax.str _119_2084 _119_2083)))
in (FStar_All.failwith _119_2085))
=======
| _53_2802 -> begin
(let _118_2087 = (let _118_2086 = (FStar_Absyn_Print.exp_to_string e)
in (let _118_2085 = (FStar_Absyn_Print.typ_to_string t_norm)
in (FStar_Util.format3 "Impossible! let-bound lambda %s = %s has a type that\'s not a function: %s\n" flid.FStar_Absyn_Syntax.str _118_2086 _118_2085)))
in (FStar_All.failwith _118_2087))
>>>>>>> a1e45ddc
end)
end
| _53_2804 -> begin
(match (t_norm.FStar_Absyn_Syntax.n) with
| FStar_Absyn_Syntax.Typ_fun (formals, c) -> begin
(let tres = (FStar_Absyn_Util.comp_result c)
in (let _53_2812 = (eta_expand [] formals e tres)
in (match (_53_2812) with
| (binders, body) -> begin
(binders, body, formals, tres)
end)))
end
| _53_2814 -> begin
([], e, [], t_norm)
end)
end))
in (FStar_All.try_with (fun _53_2816 -> (match (()) with
| () -> begin
(match ((FStar_All.pipe_right quals (FStar_Util.for_some (fun _53_27 -> (match (_53_27) with
| FStar_Absyn_Syntax.Opaque -> begin
true
end
| _53_2827 -> begin
false
end))))) with
| true -> begin
([], env)
end
| false -> begin
(match ((FStar_All.pipe_right bindings (FStar_Util.for_some (fun lb -> (FStar_Absyn_Util.is_smt_lemma lb.FStar_Absyn_Syntax.lbtyp))))) with
| true -> begin
<<<<<<< HEAD
(let _119_2091 = (FStar_All.pipe_right bindings (FStar_List.collect (fun lb -> (match ((FStar_Absyn_Util.is_smt_lemma lb.FStar_Absyn_Syntax.lbtyp)) with
| true -> begin
(let _119_2090 = (FStar_Util.right lb.FStar_Absyn_Syntax.lbname)
in (encode_smt_lemma env _119_2090 lb.FStar_Absyn_Syntax.lbtyp))
=======
(let _118_2093 = (FStar_All.pipe_right bindings (FStar_List.collect (fun lb -> (match ((FStar_Absyn_Util.is_smt_lemma lb.FStar_Absyn_Syntax.lbtyp)) with
| true -> begin
(let _118_2092 = (FStar_Util.right lb.FStar_Absyn_Syntax.lbname)
in (encode_smt_lemma env _118_2092 lb.FStar_Absyn_Syntax.lbtyp))
>>>>>>> a1e45ddc
end
| false -> begin
(Prims.raise Let_rec_unencodeable)
end))))
<<<<<<< HEAD
in (_119_2091, env))
=======
in (_118_2093, env))
>>>>>>> a1e45ddc
end
| false -> begin
(let _53_2847 = (FStar_All.pipe_right bindings (FStar_List.fold_left (fun _53_2834 lb -> (match (_53_2834) with
| (toks, typs, decls, env) -> begin
(let _53_2836 = (match ((FStar_Absyn_Util.is_smt_lemma lb.FStar_Absyn_Syntax.lbtyp)) with
| true -> begin
(Prims.raise Let_rec_unencodeable)
end
| false -> begin
()
end)
<<<<<<< HEAD
in (let t_norm = (let _119_2094 = (whnf env lb.FStar_Absyn_Syntax.lbtyp)
in (FStar_All.pipe_right _119_2094 FStar_Absyn_Util.compress_typ))
in (let _53_2833 = (let _119_2095 = (FStar_Util.right lb.FStar_Absyn_Syntax.lbname)
in (declare_top_level_let env _119_2095 lb.FStar_Absyn_Syntax.lbtyp t_norm))
in (match (_53_2833) with
| (tok, decl, env) -> begin
(let _119_2098 = (let _119_2097 = (let _119_2096 = (FStar_Util.right lb.FStar_Absyn_Syntax.lbname)
in (_119_2096, tok))
in (_119_2097)::toks)
in (_119_2098, (t_norm)::typs, (decl)::decls, env))
=======
in (let t_norm = (let _118_2096 = (whnf env lb.FStar_Absyn_Syntax.lbtyp)
in (FStar_All.pipe_right _118_2096 FStar_Absyn_Util.compress_typ))
in (let _53_2842 = (let _118_2097 = (FStar_Util.right lb.FStar_Absyn_Syntax.lbname)
in (declare_top_level_let env _118_2097 lb.FStar_Absyn_Syntax.lbtyp t_norm))
in (match (_53_2842) with
| (tok, decl, env) -> begin
(let _118_2100 = (let _118_2099 = (let _118_2098 = (FStar_Util.right lb.FStar_Absyn_Syntax.lbname)
in (_118_2098, tok))
in (_118_2099)::toks)
in (_118_2100, (t_norm)::typs, (decl)::decls, env))
>>>>>>> a1e45ddc
end))))
end)) ([], [], [], env)))
in (match (_53_2847) with
| (toks, typs, decls, env) -> begin
(let toks = (FStar_List.rev toks)
in (let decls = (FStar_All.pipe_right (FStar_List.rev decls) FStar_List.flatten)
in (let typs = (FStar_List.rev typs)
in (match (((FStar_All.pipe_right quals (FStar_Util.for_some (fun _53_28 -> (match (_53_28) with
| FStar_Absyn_Syntax.HasMaskedEffect -> begin
true
end
| _53_2854 -> begin
false
<<<<<<< HEAD
end)))) || (FStar_All.pipe_right typs (FStar_Util.for_some (fun t -> ((FStar_Absyn_Util.is_lemma t) || (let _119_2101 = (FStar_Absyn_Util.is_pure_or_ghost_function t)
in (FStar_All.pipe_left Prims.op_Negation _119_2101)))))))) with
=======
end)))) || (FStar_All.pipe_right typs (FStar_Util.for_some (fun t -> ((FStar_Absyn_Util.is_lemma t) || (let _118_2103 = (FStar_Absyn_Util.is_pure_or_ghost_function t)
in (FStar_All.pipe_left Prims.op_Negation _118_2103)))))))) with
>>>>>>> a1e45ddc
| true -> begin
(decls, env)
end
| false -> begin
(match ((not (is_rec))) with
| true -> begin
(match ((bindings, typs, toks)) with
| ({FStar_Absyn_Syntax.lbname = _53_2862; FStar_Absyn_Syntax.lbtyp = _53_2860; FStar_Absyn_Syntax.lbeff = _53_2858; FStar_Absyn_Syntax.lbdef = e}::[], t_norm::[], (flid, (f, ftok))::[]) -> begin
(let _53_2878 = (destruct_bound_function flid t_norm e)
in (match (_53_2878) with
| (binders, body, formals, tres) -> begin
(let _53_2885 = (encode_binders None binders env)
in (match (_53_2885) with
| (vars, guards, env', binder_decls, _53_2884) -> begin
(let app = (match (vars) with
| [] -> begin
(FStar_ToSMT_Term.mkFreeV (f, FStar_ToSMT_Term.Term_sort))
end
<<<<<<< HEAD
| _53_2879 -> begin
(let _119_2103 = (let _119_2102 = (FStar_List.map FStar_ToSMT_Term.mkFreeV vars)
in (f, _119_2102))
in (FStar_ToSMT_Term.mkApp _119_2103))
=======
| _53_2888 -> begin
(let _118_2105 = (let _118_2104 = (FStar_List.map FStar_ToSMT_Term.mkFreeV vars)
in (f, _118_2104))
in (FStar_ToSMT_Term.mkApp _118_2105))
>>>>>>> a1e45ddc
end)
in (let _53_2892 = (encode_exp body env')
in (match (_53_2892) with
| (body, decls2) -> begin
<<<<<<< HEAD
(let eqn = (let _119_2112 = (let _119_2111 = (let _119_2108 = (let _119_2107 = (let _119_2106 = (let _119_2105 = (FStar_ToSMT_Term.mk_and_l guards)
in (let _119_2104 = (FStar_ToSMT_Term.mkEq (app, body))
in (_119_2105, _119_2104)))
in (FStar_ToSMT_Term.mkImp _119_2106))
in ((app)::[], vars, _119_2107))
in (FStar_ToSMT_Term.mkForall _119_2108))
in (let _119_2110 = (let _119_2109 = (FStar_Util.format1 "Equation for %s" flid.FStar_Absyn_Syntax.str)
in Some (_119_2109))
in (_119_2111, _119_2110)))
in FStar_ToSMT_Term.Assume (_119_2112))
=======
(let eqn = (let _118_2114 = (let _118_2113 = (let _118_2110 = (let _118_2109 = (let _118_2108 = (let _118_2107 = (FStar_ToSMT_Term.mk_and_l guards)
in (let _118_2106 = (FStar_ToSMT_Term.mkEq (app, body))
in (_118_2107, _118_2106)))
in (FStar_ToSMT_Term.mkImp _118_2108))
in ((app)::[], vars, _118_2109))
in (FStar_ToSMT_Term.mkForall _118_2110))
in (let _118_2112 = (let _118_2111 = (FStar_Util.format1 "Equation for %s" flid.FStar_Absyn_Syntax.str)
in Some (_118_2111))
in (_118_2113, _118_2112)))
in FStar_ToSMT_Term.Assume (_118_2114))
>>>>>>> a1e45ddc
in ((FStar_List.append (FStar_List.append (FStar_List.append decls binder_decls) decls2) ((eqn)::[])), env))
end)))
end))
end))
end
| _53_2895 -> begin
(FStar_All.failwith "Impossible")
end)
end
| false -> begin
<<<<<<< HEAD
(let fuel = (let _119_2113 = (varops.fresh "fuel")
in (_119_2113, FStar_ToSMT_Term.Fuel_sort))
=======
(let fuel = (let _118_2115 = (varops.fresh "fuel")
in (_118_2115, FStar_ToSMT_Term.Fuel_sort))
>>>>>>> a1e45ddc
in (let fuel_tm = (FStar_ToSMT_Term.mkFreeV fuel)
in (let env0 = env
in (let _53_2912 = (FStar_All.pipe_right toks (FStar_List.fold_left (fun _53_2901 _53_2906 -> (match ((_53_2901, _53_2906)) with
| ((gtoks, env), (flid, (f, ftok))) -> begin
(let g = (varops.new_fvar flid)
in (let gtok = (varops.new_fvar flid)
<<<<<<< HEAD
in (let env = (let _119_2118 = (let _119_2117 = (FStar_ToSMT_Term.mkApp (g, (fuel_tm)::[]))
in (FStar_All.pipe_left (fun _119_2116 -> Some (_119_2116)) _119_2117))
in (push_free_var env flid gtok _119_2118))
=======
in (let env = (let _118_2120 = (let _118_2119 = (FStar_ToSMT_Term.mkApp (g, (fuel_tm)::[]))
in (FStar_All.pipe_left (fun _118_2118 -> Some (_118_2118)) _118_2119))
in (push_free_var env flid gtok _118_2120))
>>>>>>> a1e45ddc
in (((flid, f, ftok, g, gtok))::gtoks, env))))
end)) ([], env)))
in (match (_53_2912) with
| (gtoks, env) -> begin
(let gtoks = (FStar_List.rev gtoks)
in (let encode_one_binding = (fun env0 _53_2921 t_norm _53_2930 -> (match ((_53_2921, _53_2930)) with
| ((flid, f, ftok, g, gtok), {FStar_Absyn_Syntax.lbname = _53_2929; FStar_Absyn_Syntax.lbtyp = _53_2927; FStar_Absyn_Syntax.lbeff = _53_2925; FStar_Absyn_Syntax.lbdef = e}) -> begin
(let _53_2935 = (destruct_bound_function flid t_norm e)
in (match (_53_2935) with
| (binders, body, formals, tres) -> begin
<<<<<<< HEAD
(let _53_2933 = (encode_binders None binders env)
in (match (_53_2933) with
| (vars, guards, env', binder_decls, _53_2932) -> begin
(let decl_g = (let _119_2129 = (let _119_2128 = (let _119_2127 = (FStar_List.map Prims.snd vars)
in (FStar_ToSMT_Term.Fuel_sort)::_119_2127)
in (g, _119_2128, FStar_ToSMT_Term.Term_sort, Some ("Fuel-instrumented function name")))
in FStar_ToSMT_Term.DeclFun (_119_2129))
=======
(let _53_2942 = (encode_binders None binders env)
in (match (_53_2942) with
| (vars, guards, env', binder_decls, _53_2941) -> begin
(let decl_g = (let _118_2131 = (let _118_2130 = (let _118_2129 = (FStar_List.map Prims.snd vars)
in (FStar_ToSMT_Term.Fuel_sort)::_118_2129)
in (g, _118_2130, FStar_ToSMT_Term.Term_sort, Some ("Fuel-instrumented function name")))
in FStar_ToSMT_Term.DeclFun (_118_2131))
>>>>>>> a1e45ddc
in (let env0 = (push_zfuel_name env0 flid g)
in (let decl_g_tok = FStar_ToSMT_Term.DeclFun ((gtok, [], FStar_ToSMT_Term.Term_sort, Some ("Token for fuel-instrumented partial applications")))
in (let vars_tm = (FStar_List.map FStar_ToSMT_Term.mkFreeV vars)
in (let app = (FStar_ToSMT_Term.mkApp (f, vars_tm))
<<<<<<< HEAD
in (let gsapp = (let _119_2132 = (let _119_2131 = (let _119_2130 = (FStar_ToSMT_Term.mkApp ("SFuel", (fuel_tm)::[]))
in (_119_2130)::vars_tm)
in (g, _119_2131))
in (FStar_ToSMT_Term.mkApp _119_2132))
in (let gmax = (let _119_2135 = (let _119_2134 = (let _119_2133 = (FStar_ToSMT_Term.mkApp ("MaxFuel", []))
in (_119_2133)::vars_tm)
in (g, _119_2134))
in (FStar_ToSMT_Term.mkApp _119_2135))
in (let _53_2943 = (encode_exp body env')
in (match (_53_2943) with
| (body_tm, decls2) -> begin
(let eqn_g = (let _119_2144 = (let _119_2143 = (let _119_2140 = (let _119_2139 = (let _119_2138 = (let _119_2137 = (FStar_ToSMT_Term.mk_and_l guards)
in (let _119_2136 = (FStar_ToSMT_Term.mkEq (gsapp, body_tm))
in (_119_2137, _119_2136)))
in (FStar_ToSMT_Term.mkImp _119_2138))
in ((gsapp)::[], (fuel)::vars, _119_2139))
in (FStar_ToSMT_Term.mkForall _119_2140))
in (let _119_2142 = (let _119_2141 = (FStar_Util.format1 "Equation for fuel-instrumented recursive function: %s" flid.FStar_Absyn_Syntax.str)
in Some (_119_2141))
in (_119_2143, _119_2142)))
in FStar_ToSMT_Term.Assume (_119_2144))
in (let eqn_f = (let _119_2148 = (let _119_2147 = (let _119_2146 = (let _119_2145 = (FStar_ToSMT_Term.mkEq (app, gmax))
in ((app)::[], vars, _119_2145))
in (FStar_ToSMT_Term.mkForall _119_2146))
in (_119_2147, Some ("Correspondence of recursive function to instrumented version")))
in FStar_ToSMT_Term.Assume (_119_2148))
in (let eqn_g' = (let _119_2157 = (let _119_2156 = (let _119_2155 = (let _119_2154 = (let _119_2153 = (let _119_2152 = (let _119_2151 = (let _119_2150 = (let _119_2149 = (FStar_ToSMT_Term.n_fuel 0)
in (_119_2149)::vars_tm)
in (g, _119_2150))
in (FStar_ToSMT_Term.mkApp _119_2151))
in (gsapp, _119_2152))
in (FStar_ToSMT_Term.mkEq _119_2153))
in ((gsapp)::[], (fuel)::vars, _119_2154))
in (FStar_ToSMT_Term.mkForall _119_2155))
in (_119_2156, Some ("Fuel irrelevance")))
in FStar_ToSMT_Term.Assume (_119_2157))
in (let _53_2966 = (let _53_2953 = (encode_binders None formals env0)
in (match (_53_2953) with
| (vars, v_guards, env, binder_decls, _53_2952) -> begin
(let vars_tm = (FStar_List.map FStar_ToSMT_Term.mkFreeV vars)
in (let gapp = (FStar_ToSMT_Term.mkApp (g, (fuel_tm)::vars_tm))
in (let tok_corr = (let tok_app = (let _119_2158 = (FStar_ToSMT_Term.mkFreeV (gtok, FStar_ToSMT_Term.Term_sort))
in (mk_ApplyE _119_2158 ((fuel)::vars)))
in (let _119_2162 = (let _119_2161 = (let _119_2160 = (let _119_2159 = (FStar_ToSMT_Term.mkEq (tok_app, gapp))
in ((tok_app)::[], (fuel)::vars, _119_2159))
in (FStar_ToSMT_Term.mkForall _119_2160))
in (_119_2161, Some ("Fuel token correspondence")))
in FStar_ToSMT_Term.Assume (_119_2162)))
in (let _53_2963 = (let _53_2960 = (encode_typ_pred None tres env gapp)
in (match (_53_2960) with
| (g_typing, d3) -> begin
(let _119_2170 = (let _119_2169 = (let _119_2168 = (let _119_2167 = (let _119_2166 = (let _119_2165 = (let _119_2164 = (let _119_2163 = (FStar_ToSMT_Term.mk_and_l v_guards)
in (_119_2163, g_typing))
in (FStar_ToSMT_Term.mkImp _119_2164))
in ((gapp)::[], (fuel)::vars, _119_2165))
in (FStar_ToSMT_Term.mkForall _119_2166))
in (_119_2167, None))
in FStar_ToSMT_Term.Assume (_119_2168))
in (_119_2169)::[])
in (d3, _119_2170))
end))
in (match (_53_2963) with
=======
in (let gsapp = (let _118_2134 = (let _118_2133 = (let _118_2132 = (FStar_ToSMT_Term.mkApp ("SFuel", (fuel_tm)::[]))
in (_118_2132)::vars_tm)
in (g, _118_2133))
in (FStar_ToSMT_Term.mkApp _118_2134))
in (let gmax = (let _118_2137 = (let _118_2136 = (let _118_2135 = (FStar_ToSMT_Term.mkApp ("MaxFuel", []))
in (_118_2135)::vars_tm)
in (g, _118_2136))
in (FStar_ToSMT_Term.mkApp _118_2137))
in (let _53_2952 = (encode_exp body env')
in (match (_53_2952) with
| (body_tm, decls2) -> begin
(let eqn_g = (let _118_2146 = (let _118_2145 = (let _118_2142 = (let _118_2141 = (let _118_2140 = (let _118_2139 = (FStar_ToSMT_Term.mk_and_l guards)
in (let _118_2138 = (FStar_ToSMT_Term.mkEq (gsapp, body_tm))
in (_118_2139, _118_2138)))
in (FStar_ToSMT_Term.mkImp _118_2140))
in ((gsapp)::[], (fuel)::vars, _118_2141))
in (FStar_ToSMT_Term.mkForall _118_2142))
in (let _118_2144 = (let _118_2143 = (FStar_Util.format1 "Equation for fuel-instrumented recursive function: %s" flid.FStar_Absyn_Syntax.str)
in Some (_118_2143))
in (_118_2145, _118_2144)))
in FStar_ToSMT_Term.Assume (_118_2146))
in (let eqn_f = (let _118_2150 = (let _118_2149 = (let _118_2148 = (let _118_2147 = (FStar_ToSMT_Term.mkEq (app, gmax))
in ((app)::[], vars, _118_2147))
in (FStar_ToSMT_Term.mkForall _118_2148))
in (_118_2149, Some ("Correspondence of recursive function to instrumented version")))
in FStar_ToSMT_Term.Assume (_118_2150))
in (let eqn_g' = (let _118_2159 = (let _118_2158 = (let _118_2157 = (let _118_2156 = (let _118_2155 = (let _118_2154 = (let _118_2153 = (let _118_2152 = (let _118_2151 = (FStar_ToSMT_Term.n_fuel 0)
in (_118_2151)::vars_tm)
in (g, _118_2152))
in (FStar_ToSMT_Term.mkApp _118_2153))
in (gsapp, _118_2154))
in (FStar_ToSMT_Term.mkEq _118_2155))
in ((gsapp)::[], (fuel)::vars, _118_2156))
in (FStar_ToSMT_Term.mkForall _118_2157))
in (_118_2158, Some ("Fuel irrelevance")))
in FStar_ToSMT_Term.Assume (_118_2159))
in (let _53_2975 = (let _53_2962 = (encode_binders None formals env0)
in (match (_53_2962) with
| (vars, v_guards, env, binder_decls, _53_2961) -> begin
(let vars_tm = (FStar_List.map FStar_ToSMT_Term.mkFreeV vars)
in (let gapp = (FStar_ToSMT_Term.mkApp (g, (fuel_tm)::vars_tm))
in (let tok_corr = (let tok_app = (let _118_2160 = (FStar_ToSMT_Term.mkFreeV (gtok, FStar_ToSMT_Term.Term_sort))
in (mk_ApplyE _118_2160 ((fuel)::vars)))
in (let _118_2164 = (let _118_2163 = (let _118_2162 = (let _118_2161 = (FStar_ToSMT_Term.mkEq (tok_app, gapp))
in ((tok_app)::[], (fuel)::vars, _118_2161))
in (FStar_ToSMT_Term.mkForall _118_2162))
in (_118_2163, Some ("Fuel token correspondence")))
in FStar_ToSMT_Term.Assume (_118_2164)))
in (let _53_2972 = (let _53_2969 = (encode_typ_pred None tres env gapp)
in (match (_53_2969) with
| (g_typing, d3) -> begin
(let _118_2172 = (let _118_2171 = (let _118_2170 = (let _118_2169 = (let _118_2168 = (let _118_2167 = (let _118_2166 = (let _118_2165 = (FStar_ToSMT_Term.mk_and_l v_guards)
in (_118_2165, g_typing))
in (FStar_ToSMT_Term.mkImp _118_2166))
in ((gapp)::[], (fuel)::vars, _118_2167))
in (FStar_ToSMT_Term.mkForall _118_2168))
in (_118_2169, None))
in FStar_ToSMT_Term.Assume (_118_2170))
in (_118_2171)::[])
in (d3, _118_2172))
end))
in (match (_53_2972) with
>>>>>>> a1e45ddc
| (aux_decls, typing_corr) -> begin
((FStar_List.append binder_decls aux_decls), (FStar_List.append typing_corr ((tok_corr)::[])))
end)))))
end))
in (match (_53_2975) with
| (aux_decls, g_typing) -> begin
((FStar_List.append (FStar_List.append (FStar_List.append binder_decls decls2) aux_decls) ((decl_g)::(decl_g_tok)::[])), (FStar_List.append ((eqn_g)::(eqn_g')::(eqn_f)::[]) g_typing), env0)
end)))))
end)))))))))
end))
end))
end))
<<<<<<< HEAD
in (let _53_2982 = (let _119_2173 = (FStar_List.zip3 gtoks typs bindings)
in (FStar_List.fold_left (fun _53_2970 _53_2974 -> (match ((_53_2970, _53_2974)) with
=======
in (let _53_2991 = (let _118_2175 = (FStar_List.zip3 gtoks typs bindings)
in (FStar_List.fold_left (fun _53_2979 _53_2983 -> (match ((_53_2979, _53_2983)) with
>>>>>>> a1e45ddc
| ((decls, eqns, env0), (gtok, ty, bs)) -> begin
(let _53_2987 = (encode_one_binding env0 gtok ty bs)
in (match (_53_2987) with
| (decls', eqns', env0) -> begin
((decls')::decls, (FStar_List.append eqns' eqns), env0)
end))
<<<<<<< HEAD
end)) ((decls)::[], [], env0) _119_2173))
in (match (_53_2982) with
| (decls, eqns, env0) -> begin
(let _53_2991 = (let _119_2175 = (FStar_All.pipe_right decls FStar_List.flatten)
in (FStar_All.pipe_right _119_2175 (FStar_List.partition (fun _53_29 -> (match (_53_29) with
| FStar_ToSMT_Term.DeclFun (_53_2985) -> begin
=======
end)) ((decls)::[], [], env0) _118_2175))
in (match (_53_2991) with
| (decls, eqns, env0) -> begin
(let _53_3000 = (let _118_2177 = (FStar_All.pipe_right decls FStar_List.flatten)
in (FStar_All.pipe_right _118_2177 (FStar_List.partition (fun _53_29 -> (match (_53_29) with
| FStar_ToSMT_Term.DeclFun (_53_2994) -> begin
>>>>>>> a1e45ddc
true
end
| _53_2997 -> begin
false
end)))))
in (match (_53_3000) with
| (prefix_decls, rest) -> begin
(let eqns = (FStar_List.rev eqns)
in ((FStar_List.append (FStar_List.append prefix_decls rest) eqns), env0))
end))
end))))
end)))))
end)
end))))
end))
end)
end)
end)) (fun _53_2815 -> (match (_53_2815) with
| Let_rec_unencodeable -> begin
<<<<<<< HEAD
(let msg = (let _119_2178 = (FStar_All.pipe_right bindings (FStar_List.map (fun lb -> (FStar_Absyn_Print.lbname_to_string lb.FStar_Absyn_Syntax.lbname))))
in (FStar_All.pipe_right _119_2178 (FStar_String.concat " and ")))
=======
(let msg = (let _118_2180 = (FStar_All.pipe_right bindings (FStar_List.map (fun lb -> (FStar_Absyn_Print.lbname_to_string lb.FStar_Absyn_Syntax.lbname))))
in (FStar_All.pipe_right _118_2180 (FStar_String.concat " and ")))
>>>>>>> a1e45ddc
in (let decl = FStar_ToSMT_Term.Caption ((Prims.strcat "let rec unencodeable: Skipping: " msg))
in ((decl)::[], env)))
end)))))
end
| (FStar_Absyn_Syntax.Sig_pragma (_)) | (FStar_Absyn_Syntax.Sig_main (_)) | (FStar_Absyn_Syntax.Sig_new_effect (_)) | (FStar_Absyn_Syntax.Sig_effect_abbrev (_)) | (FStar_Absyn_Syntax.Sig_kind_abbrev (_)) | (FStar_Absyn_Syntax.Sig_sub_effect (_)) -> begin
([], env)
end)))
and declare_top_level_let = (fun env x t t_norm -> (match ((try_lookup_lid env x)) with
| None -> begin
(let _53_3027 = (encode_free_var env x t t_norm [])
in (match (_53_3027) with
| (decls, env) -> begin
(let _53_3032 = (lookup_lid env x)
in (match (_53_3032) with
| (n, x', _53_3031) -> begin
((n, x'), decls, env)
end))
end))
end
| Some (n, x, _53_3036) -> begin
((n, x), [], env)
end))
and encode_smt_lemma = (fun env lid t -> (let _53_3044 = (encode_function_type_as_formula None None t env)
in (match (_53_3044) with
| (form, decls) -> begin
(FStar_List.append decls ((FStar_ToSMT_Term.Assume ((form, Some ((Prims.strcat "Lemma: " lid.FStar_Absyn_Syntax.str)))))::[]))
end)))
<<<<<<< HEAD
and encode_free_var = (fun env lid tt t_norm quals -> (match (((let _119_2191 = (FStar_Absyn_Util.is_pure_or_ghost_function t_norm)
in (FStar_All.pipe_left Prims.op_Negation _119_2191)) || (FStar_Absyn_Util.is_lemma t_norm))) with
=======
and encode_free_var = (fun env lid tt t_norm quals -> (match (((let _118_2193 = (FStar_Absyn_Util.is_pure_or_ghost_function t_norm)
in (FStar_All.pipe_left Prims.op_Negation _118_2193)) || (FStar_Absyn_Util.is_lemma t_norm))) with
>>>>>>> a1e45ddc
| true -> begin
(let _53_3053 = (new_term_constant_and_tok_from_lid env lid)
in (match (_53_3053) with
| (vname, vtok, env) -> begin
(let arg_sorts = (match (t_norm.FStar_Absyn_Syntax.n) with
| FStar_Absyn_Syntax.Typ_fun (binders, _53_3056) -> begin
(FStar_All.pipe_right binders (FStar_List.map (fun _53_30 -> (match (_53_30) with
| (FStar_Util.Inl (_53_3061), _53_3064) -> begin
FStar_ToSMT_Term.Type_sort
end
| _53_3067 -> begin
FStar_ToSMT_Term.Term_sort
end))))
end
| _53_3069 -> begin
[]
end)
in (let d = FStar_ToSMT_Term.DeclFun ((vname, arg_sorts, FStar_ToSMT_Term.Term_sort, Some ("Uninterpreted function symbol for impure function")))
in (let dd = FStar_ToSMT_Term.DeclFun ((vtok, [], FStar_ToSMT_Term.Term_sort, Some ("Uninterpreted name for impure function")))
in ((d)::(dd)::[], env))))
end))
end
| false -> begin
(match ((prims.is lid)) with
| true -> begin
(let vname = (varops.new_fvar lid)
in (let definition = (prims.mk lid vname)
in (let env = (push_free_var env lid vname None)
in (definition, env))))
end
| false -> begin
(let encode_non_total_function_typ = (lid.FStar_Absyn_Syntax.nsstr <> "Prims")
in (let _53_3086 = (match ((FStar_Absyn_Util.function_formals t_norm)) with
| Some (args, comp) -> begin
(match (encode_non_total_function_typ) with
| true -> begin
<<<<<<< HEAD
(let _119_2193 = (FStar_Tc_Util.pure_or_ghost_pre_and_post env.tcenv comp)
in (args, _119_2193))
=======
(let _118_2195 = (FStar_Tc_Util.pure_or_ghost_pre_and_post env.tcenv comp)
in (args, _118_2195))
>>>>>>> a1e45ddc
end
| false -> begin
(args, (None, (FStar_Absyn_Util.comp_result comp)))
end)
end
| None -> begin
([], (None, t_norm))
end)
in (match (_53_3086) with
| (formals, (pre_opt, res_t)) -> begin
(let _53_3090 = (new_term_constant_and_tok_from_lid env lid)
in (match (_53_3090) with
| (vname, vtok, env) -> begin
(let vtok_tm = (match (formals) with
| [] -> begin
(FStar_ToSMT_Term.mkFreeV (vname, FStar_ToSMT_Term.Term_sort))
end
| _53_3093 -> begin
(FStar_ToSMT_Term.mkApp (vtok, []))
end)
in (let mk_disc_proj_axioms = (fun guard encoded_res_t vapp vars -> (FStar_All.pipe_right quals (FStar_List.collect (fun _53_31 -> (match (_53_31) with
| FStar_Absyn_Syntax.Discriminator (d) -> begin
(let _53_3109 = (FStar_Util.prefix vars)
in (match (_53_3109) with
| (_53_3104, (xxsym, _53_3107)) -> begin
(let xx = (FStar_ToSMT_Term.mkFreeV (xxsym, FStar_ToSMT_Term.Term_sort))
<<<<<<< HEAD
in (let _119_2210 = (let _119_2209 = (let _119_2208 = (let _119_2207 = (let _119_2206 = (let _119_2205 = (let _119_2204 = (let _119_2203 = (FStar_ToSMT_Term.mk_tester (escape d.FStar_Absyn_Syntax.str) xx)
in (FStar_All.pipe_left FStar_ToSMT_Term.boxBool _119_2203))
in (vapp, _119_2204))
in (FStar_ToSMT_Term.mkEq _119_2205))
in ((vapp)::[], vars, _119_2206))
in (FStar_ToSMT_Term.mkForall _119_2207))
in (_119_2208, Some ("Discriminator equation")))
in FStar_ToSMT_Term.Assume (_119_2209))
in (_119_2210)::[]))
=======
in (let _118_2212 = (let _118_2211 = (let _118_2210 = (let _118_2209 = (let _118_2208 = (let _118_2207 = (let _118_2206 = (let _118_2205 = (FStar_ToSMT_Term.mk_tester (escape d.FStar_Absyn_Syntax.str) xx)
in (FStar_All.pipe_left FStar_ToSMT_Term.boxBool _118_2205))
in (vapp, _118_2206))
in (FStar_ToSMT_Term.mkEq _118_2207))
in ((vapp)::[], vars, _118_2208))
in (FStar_ToSMT_Term.mkForall _118_2209))
in (_118_2210, Some ("Discriminator equation")))
in FStar_ToSMT_Term.Assume (_118_2211))
in (_118_2212)::[]))
>>>>>>> a1e45ddc
end))
end
| FStar_Absyn_Syntax.Projector (d, FStar_Util.Inr (f)) -> begin
(let _53_3122 = (FStar_Util.prefix vars)
in (match (_53_3122) with
| (_53_3117, (xxsym, _53_3120)) -> begin
(let xx = (FStar_ToSMT_Term.mkFreeV (xxsym, FStar_ToSMT_Term.Term_sort))
<<<<<<< HEAD
in (let prim_app = (let _119_2212 = (let _119_2211 = (mk_term_projector_name d f)
in (_119_2211, (xx)::[]))
in (FStar_ToSMT_Term.mkApp _119_2212))
in (let _119_2217 = (let _119_2216 = (let _119_2215 = (let _119_2214 = (let _119_2213 = (FStar_ToSMT_Term.mkEq (vapp, prim_app))
in ((vapp)::[], vars, _119_2213))
in (FStar_ToSMT_Term.mkForall _119_2214))
in (_119_2215, Some ("Projector equation")))
in FStar_ToSMT_Term.Assume (_119_2216))
in (_119_2217)::[])))
end))
end
| _53_3117 -> begin
=======
in (let prim_app = (let _118_2214 = (let _118_2213 = (mk_term_projector_name d f)
in (_118_2213, (xx)::[]))
in (FStar_ToSMT_Term.mkApp _118_2214))
in (let _118_2219 = (let _118_2218 = (let _118_2217 = (let _118_2216 = (let _118_2215 = (FStar_ToSMT_Term.mkEq (vapp, prim_app))
in ((vapp)::[], vars, _118_2215))
in (FStar_ToSMT_Term.mkForall _118_2216))
in (_118_2217, Some ("Projector equation")))
in FStar_ToSMT_Term.Assume (_118_2218))
in (_118_2219)::[])))
end))
end
| _53_3126 -> begin
>>>>>>> a1e45ddc
[]
end)))))
in (let _53_3133 = (encode_binders None formals env)
in (match (_53_3133) with
| (vars, guards, env', decls1, _53_3132) -> begin
(let _53_3142 = (match (pre_opt) with
| None -> begin
<<<<<<< HEAD
(let _119_2218 = (FStar_ToSMT_Term.mk_and_l guards)
in (_119_2218, decls1))
=======
(let _118_2220 = (FStar_ToSMT_Term.mk_and_l guards)
in (_118_2220, decls1))
>>>>>>> a1e45ddc
end
| Some (p) -> begin
(let _53_3139 = (encode_formula p env')
in (match (_53_3139) with
| (g, ds) -> begin
<<<<<<< HEAD
(let _119_2219 = (FStar_ToSMT_Term.mk_and_l ((g)::guards))
in (_119_2219, (FStar_List.append decls1 ds)))
=======
(let _118_2221 = (FStar_ToSMT_Term.mk_and_l ((g)::guards))
in (_118_2221, (FStar_List.append decls1 ds)))
>>>>>>> a1e45ddc
end))
end)
in (match (_53_3142) with
| (guard, decls1) -> begin
(let vtok_app = (mk_ApplyE vtok_tm vars)
<<<<<<< HEAD
in (let vapp = (let _119_2221 = (let _119_2220 = (FStar_List.map FStar_ToSMT_Term.mkFreeV vars)
in (vname, _119_2220))
in (FStar_ToSMT_Term.mkApp _119_2221))
in (let _53_3164 = (let vname_decl = (let _119_2224 = (let _119_2223 = (FStar_All.pipe_right formals (FStar_List.map (fun _53_32 -> (match (_53_32) with
| (FStar_Util.Inl (_53_3138), _53_3141) -> begin
=======
in (let vapp = (let _118_2223 = (let _118_2222 = (FStar_List.map FStar_ToSMT_Term.mkFreeV vars)
in (vname, _118_2222))
in (FStar_ToSMT_Term.mkApp _118_2223))
in (let _53_3173 = (let vname_decl = (let _118_2226 = (let _118_2225 = (FStar_All.pipe_right formals (FStar_List.map (fun _53_32 -> (match (_53_32) with
| (FStar_Util.Inl (_53_3147), _53_3150) -> begin
>>>>>>> a1e45ddc
FStar_ToSMT_Term.Type_sort
end
| _53_3153 -> begin
FStar_ToSMT_Term.Term_sort
end))))
<<<<<<< HEAD
in (vname, _119_2223, FStar_ToSMT_Term.Term_sort, None))
in FStar_ToSMT_Term.DeclFun (_119_2224))
in (let _53_3151 = (let env = (let _53_3146 = env
in {bindings = _53_3146.bindings; depth = _53_3146.depth; tcenv = _53_3146.tcenv; warn = _53_3146.warn; cache = _53_3146.cache; nolabels = _53_3146.nolabels; use_zfuel_name = _53_3146.use_zfuel_name; encode_non_total_function_typ = encode_non_total_function_typ})
=======
in (vname, _118_2225, FStar_ToSMT_Term.Term_sort, None))
in FStar_ToSMT_Term.DeclFun (_118_2226))
in (let _53_3160 = (let env = (let _53_3155 = env
in {bindings = _53_3155.bindings; depth = _53_3155.depth; tcenv = _53_3155.tcenv; warn = _53_3155.warn; cache = _53_3155.cache; nolabels = _53_3155.nolabels; use_zfuel_name = _53_3155.use_zfuel_name; encode_non_total_function_typ = encode_non_total_function_typ})
>>>>>>> a1e45ddc
in (match ((not ((head_normal env tt)))) with
| true -> begin
(encode_typ_pred None tt env vtok_tm)
end
| false -> begin
(encode_typ_pred None t_norm env vtok_tm)
end))
in (match (_53_3160) with
| (tok_typing, decls2) -> begin
(let tok_typing = FStar_ToSMT_Term.Assume ((tok_typing, Some ("function token typing")))
in (let _53_3170 = (match (formals) with
| [] -> begin
<<<<<<< HEAD
(let _119_2228 = (let _119_2227 = (let _119_2226 = (FStar_ToSMT_Term.mkFreeV (vname, FStar_ToSMT_Term.Term_sort))
in (FStar_All.pipe_left (fun _119_2225 -> Some (_119_2225)) _119_2226))
in (push_free_var env lid vname _119_2227))
in ((FStar_List.append decls2 ((tok_typing)::[])), _119_2228))
=======
(let _118_2230 = (let _118_2229 = (let _118_2228 = (FStar_ToSMT_Term.mkFreeV (vname, FStar_ToSMT_Term.Term_sort))
in (FStar_All.pipe_left (fun _118_2227 -> Some (_118_2227)) _118_2228))
in (push_free_var env lid vname _118_2229))
in ((FStar_List.append decls2 ((tok_typing)::[])), _118_2230))
>>>>>>> a1e45ddc
end
| _53_3164 -> begin
(let vtok_decl = FStar_ToSMT_Term.DeclFun ((vtok, [], FStar_ToSMT_Term.Term_sort, None))
<<<<<<< HEAD
in (let vtok_fresh = (let _119_2229 = (varops.next_id ())
in (FStar_ToSMT_Term.fresh_token (vtok, FStar_ToSMT_Term.Term_sort) _119_2229))
in (let name_tok_corr = (let _119_2233 = (let _119_2232 = (let _119_2231 = (let _119_2230 = (FStar_ToSMT_Term.mkEq (vtok_app, vapp))
in ((vtok_app)::[], vars, _119_2230))
in (FStar_ToSMT_Term.mkForall _119_2231))
in (_119_2232, None))
in FStar_ToSMT_Term.Assume (_119_2233))
=======
in (let vtok_fresh = (let _118_2231 = (varops.next_id ())
in (FStar_ToSMT_Term.fresh_token (vtok, FStar_ToSMT_Term.Term_sort) _118_2231))
in (let name_tok_corr = (let _118_2235 = (let _118_2234 = (let _118_2233 = (let _118_2232 = (FStar_ToSMT_Term.mkEq (vtok_app, vapp))
in ((vtok_app)::[], vars, _118_2232))
in (FStar_ToSMT_Term.mkForall _118_2233))
in (_118_2234, None))
in FStar_ToSMT_Term.Assume (_118_2235))
>>>>>>> a1e45ddc
in ((FStar_List.append decls2 ((vtok_decl)::(vtok_fresh)::(name_tok_corr)::(tok_typing)::[])), env))))
end)
in (match (_53_3170) with
| (tok_decl, env) -> begin
((vname_decl)::tok_decl, env)
end)))
end)))
in (match (_53_3173) with
| (decls2, env) -> begin
(let _53_3181 = (let res_t = (FStar_Absyn_Util.compress_typ res_t)
in (let _53_3177 = (encode_typ_term res_t env')
in (match (_53_3177) with
| (encoded_res_t, decls) -> begin
<<<<<<< HEAD
(let _119_2234 = (FStar_ToSMT_Term.mk_HasType vapp encoded_res_t)
in (encoded_res_t, _119_2234, decls))
=======
(let _118_2236 = (FStar_ToSMT_Term.mk_HasType vapp encoded_res_t)
in (encoded_res_t, _118_2236, decls))
>>>>>>> a1e45ddc
end)))
in (match (_53_3181) with
| (encoded_res_t, ty_pred, decls3) -> begin
<<<<<<< HEAD
(let typingAx = (let _119_2238 = (let _119_2237 = (let _119_2236 = (let _119_2235 = (FStar_ToSMT_Term.mkImp (guard, ty_pred))
in ((vapp)::[], vars, _119_2235))
in (FStar_ToSMT_Term.mkForall _119_2236))
in (_119_2237, Some ("free var typing")))
in FStar_ToSMT_Term.Assume (_119_2238))
in (let g = (let _119_2240 = (let _119_2239 = (mk_disc_proj_axioms guard encoded_res_t vapp vars)
in (typingAx)::_119_2239)
in (FStar_List.append (FStar_List.append (FStar_List.append decls1 decls2) decls3) _119_2240))
=======
(let typingAx = (let _118_2240 = (let _118_2239 = (let _118_2238 = (let _118_2237 = (FStar_ToSMT_Term.mkImp (guard, ty_pred))
in ((vapp)::[], vars, _118_2237))
in (FStar_ToSMT_Term.mkForall _118_2238))
in (_118_2239, Some ("free var typing")))
in FStar_ToSMT_Term.Assume (_118_2240))
in (let g = (let _118_2242 = (let _118_2241 = (mk_disc_proj_axioms guard encoded_res_t vapp vars)
in (typingAx)::_118_2241)
in (FStar_List.append (FStar_List.append (FStar_List.append decls1 decls2) decls3) _118_2242))
>>>>>>> a1e45ddc
in (g, env)))
end))
end))))
end))
end))))
end))
end)))
end)
end))
and encode_signature = (fun env ses -> (FStar_All.pipe_right ses (FStar_List.fold_left (fun _53_3188 se -> (match (_53_3188) with
| (g, env) -> begin
(let _53_3192 = (encode_sigelt env se)
in (match (_53_3192) with
| (g', env) -> begin
((FStar_List.append g g'), env)
end))
end)) ([], env))))

let encode_env_bindings = (fun env bindings -> (let encode_binding = (fun b _53_3199 -> (match (_53_3199) with
| (decls, env) -> begin
(match (b) with
| FStar_Tc_Env.Binding_var (x, t0) -> begin
(let _53_3207 = (new_term_constant env x)
in (match (_53_3207) with
| (xxsym, xx, env') -> begin
(let t1 = (FStar_Tc_Normalize.norm_typ ((FStar_Tc_Normalize.DeltaHard)::(FStar_Tc_Normalize.Beta)::(FStar_Tc_Normalize.Eta)::(FStar_Tc_Normalize.EtaArgs)::(FStar_Tc_Normalize.Simplify)::[]) env.tcenv t0)
in (let _53_3209 = (match ((FStar_All.pipe_left (FStar_Tc_Env.debug env.tcenv) (FStar_Options.Other ("Encoding")))) with
| true -> begin
<<<<<<< HEAD
(let _119_2255 = (FStar_Absyn_Print.strBvd x)
in (let _119_2254 = (FStar_Absyn_Print.typ_to_string t0)
in (let _119_2253 = (FStar_Absyn_Print.typ_to_string t1)
in (FStar_Util.fprint3 "Normalized %s : %s to %s\n" _119_2255 _119_2254 _119_2253))))
=======
(let _118_2257 = (FStar_Absyn_Print.strBvd x)
in (let _118_2256 = (FStar_Absyn_Print.typ_to_string t0)
in (let _118_2255 = (FStar_Absyn_Print.typ_to_string t1)
in (FStar_Util.fprint3 "Normalized %s : %s to %s\n" _118_2257 _118_2256 _118_2255))))
>>>>>>> a1e45ddc
end
| false -> begin
()
end)
in (let _53_3213 = (encode_typ_pred None t1 env xx)
in (match (_53_3213) with
| (t, decls') -> begin
(let caption = (match ((FStar_ST.read FStar_Options.logQueries)) with
| true -> begin
<<<<<<< HEAD
(let _119_2259 = (let _119_2258 = (FStar_Absyn_Print.strBvd x)
in (let _119_2257 = (FStar_Absyn_Print.typ_to_string t0)
in (let _119_2256 = (FStar_Absyn_Print.typ_to_string t1)
in (FStar_Util.format3 "%s : %s (%s)" _119_2258 _119_2257 _119_2256))))
in Some (_119_2259))
=======
(let _118_2261 = (let _118_2260 = (FStar_Absyn_Print.strBvd x)
in (let _118_2259 = (FStar_Absyn_Print.typ_to_string t0)
in (let _118_2258 = (FStar_Absyn_Print.typ_to_string t1)
in (FStar_Util.format3 "%s : %s (%s)" _118_2260 _118_2259 _118_2258))))
in Some (_118_2261))
>>>>>>> a1e45ddc
end
| false -> begin
None
end)
in (let g = (FStar_List.append (FStar_List.append ((FStar_ToSMT_Term.DeclFun ((xxsym, [], FStar_ToSMT_Term.Term_sort, caption)))::[]) decls') ((FStar_ToSMT_Term.Assume ((t, None)))::[]))
in ((FStar_List.append decls g), env')))
end))))
end))
end
| FStar_Tc_Env.Binding_typ (a, k) -> begin
(let _53_3223 = (new_typ_constant env a)
in (match (_53_3223) with
| (aasym, aa, env') -> begin
(let _53_3226 = (encode_knd k env aa)
in (match (_53_3226) with
| (k, decls') -> begin
<<<<<<< HEAD
(let g = (let _119_2265 = (let _119_2264 = (let _119_2263 = (let _119_2262 = (let _119_2261 = (let _119_2260 = (FStar_Absyn_Print.strBvd a)
in Some (_119_2260))
in (aasym, [], FStar_ToSMT_Term.Type_sort, _119_2261))
in FStar_ToSMT_Term.DeclFun (_119_2262))
in (_119_2263)::[])
in (FStar_List.append _119_2264 decls'))
in (FStar_List.append _119_2265 ((FStar_ToSMT_Term.Assume ((k, None)))::[])))
=======
(let g = (let _118_2267 = (let _118_2266 = (let _118_2265 = (let _118_2264 = (let _118_2263 = (let _118_2262 = (FStar_Absyn_Print.strBvd a)
in Some (_118_2262))
in (aasym, [], FStar_ToSMT_Term.Type_sort, _118_2263))
in FStar_ToSMT_Term.DeclFun (_118_2264))
in (_118_2265)::[])
in (FStar_List.append _118_2266 decls'))
in (FStar_List.append _118_2267 ((FStar_ToSMT_Term.Assume ((k, None)))::[])))
>>>>>>> a1e45ddc
in ((FStar_List.append decls g), env'))
end))
end))
end
| FStar_Tc_Env.Binding_lid (x, t) -> begin
(let t_norm = (whnf env t)
in (let _53_3235 = (encode_free_var env x t t_norm [])
in (match (_53_3235) with
| (g, env') -> begin
((FStar_List.append decls g), env')
end)))
end
| FStar_Tc_Env.Binding_sig (se) -> begin
(let _53_3240 = (encode_sigelt env se)
in (match (_53_3240) with
| (g, env') -> begin
((FStar_List.append decls g), env')
end))
end)
end))
in (FStar_List.fold_right encode_binding bindings ([], env))))

let encode_labels = (fun labs -> (let prefix = (FStar_All.pipe_right labs (FStar_List.map (fun _53_3247 -> (match (_53_3247) with
| (l, _53_3244, _53_3246) -> begin
FStar_ToSMT_Term.DeclFun (((Prims.fst l), [], FStar_ToSMT_Term.Bool_sort, None))
end))))
<<<<<<< HEAD
in (let suffix = (FStar_All.pipe_right labs (FStar_List.collect (fun _53_3245 -> (match (_53_3245) with
| (l, _53_3242, _53_3244) -> begin
(let _119_2273 = (FStar_All.pipe_left (fun _119_2269 -> FStar_ToSMT_Term.Echo (_119_2269)) (Prims.fst l))
in (let _119_2272 = (let _119_2271 = (let _119_2270 = (FStar_ToSMT_Term.mkFreeV l)
in FStar_ToSMT_Term.Eval (_119_2270))
in (_119_2271)::[])
in (_119_2273)::_119_2272))
=======
in (let suffix = (FStar_All.pipe_right labs (FStar_List.collect (fun _53_3254 -> (match (_53_3254) with
| (l, _53_3251, _53_3253) -> begin
(let _118_2275 = (FStar_All.pipe_left (fun _118_2271 -> FStar_ToSMT_Term.Echo (_118_2271)) (Prims.fst l))
in (let _118_2274 = (let _118_2273 = (let _118_2272 = (FStar_ToSMT_Term.mkFreeV l)
in FStar_ToSMT_Term.Eval (_118_2272))
in (_118_2273)::[])
in (_118_2275)::_118_2274))
>>>>>>> a1e45ddc
end))))
in (prefix, suffix))))

let last_env = (FStar_Util.mk_ref [])

<<<<<<< HEAD
let init_env = (fun tcenv -> (let _119_2278 = (let _119_2277 = (let _119_2276 = (FStar_Util.smap_create 100)
in {bindings = []; depth = 0; tcenv = tcenv; warn = true; cache = _119_2276; nolabels = false; use_zfuel_name = false; encode_non_total_function_typ = true})
in (_119_2277)::[])
in (FStar_ST.op_Colon_Equals last_env _119_2278)))
=======
let init_env = (fun tcenv -> (let _118_2280 = (let _118_2279 = (let _118_2278 = (FStar_Util.smap_create 100)
in {bindings = []; depth = 0; tcenv = tcenv; warn = true; cache = _118_2278; nolabels = false; use_zfuel_name = false; encode_non_total_function_typ = true})
in (_118_2279)::[])
in (FStar_ST.op_Colon_Equals last_env _118_2280)))
>>>>>>> a1e45ddc

let get_env = (fun tcenv -> (match ((FStar_ST.read last_env)) with
| [] -> begin
(FStar_All.failwith "No env; call init first!")
end
| e::_53_3260 -> begin
(let _53_3263 = e
in {bindings = _53_3263.bindings; depth = _53_3263.depth; tcenv = tcenv; warn = _53_3263.warn; cache = _53_3263.cache; nolabels = _53_3263.nolabels; use_zfuel_name = _53_3263.use_zfuel_name; encode_non_total_function_typ = _53_3263.encode_non_total_function_typ})
end))

let set_env = (fun env -> (match ((FStar_ST.read last_env)) with
| [] -> begin
(FStar_All.failwith "Empty env stack")
end
| _53_3269::tl -> begin
(FStar_ST.op_Colon_Equals last_env ((env)::tl))
end))

let push_env = (fun _53_3271 -> (match (()) with
| () -> begin
(match ((FStar_ST.read last_env)) with
| [] -> begin
(FStar_All.failwith "Empty env stack")
end
| hd::tl -> begin
(let refs = (FStar_Util.smap_copy hd.cache)
in (let top = (let _53_3277 = hd
in {bindings = _53_3277.bindings; depth = _53_3277.depth; tcenv = _53_3277.tcenv; warn = _53_3277.warn; cache = refs; nolabels = _53_3277.nolabels; use_zfuel_name = _53_3277.use_zfuel_name; encode_non_total_function_typ = _53_3277.encode_non_total_function_typ})
in (FStar_ST.op_Colon_Equals last_env ((top)::(hd)::tl))))
end)
end))

let pop_env = (fun _53_3280 -> (match (()) with
| () -> begin
(match ((FStar_ST.read last_env)) with
| [] -> begin
(FStar_All.failwith "Popping an empty stack")
end
| _53_3284::tl -> begin
(FStar_ST.op_Colon_Equals last_env tl)
end)
end))

let mark_env = (fun _53_3286 -> (match (()) with
| () -> begin
(push_env ())
end))

let reset_mark_env = (fun _53_3287 -> (match (()) with
| () -> begin
(pop_env ())
end))

let commit_mark_env = (fun _53_3288 -> (match (()) with
| () -> begin
(match ((FStar_ST.read last_env)) with
| hd::_53_3291::tl -> begin
(FStar_ST.op_Colon_Equals last_env ((hd)::tl))
end
| _53_3296 -> begin
(FStar_All.failwith "Impossible")
end)
end))

let init = (fun tcenv -> (let _53_3298 = (init_env tcenv)
in (let _53_3300 = (FStar_ToSMT_Z3.init ())
in (FStar_ToSMT_Z3.giveZ3 ((FStar_ToSMT_Term.DefPrelude)::[])))))

let push = (fun msg -> (let _53_3303 = (push_env ())
in (let _53_3305 = (varops.push ())
in (FStar_ToSMT_Z3.push msg))))

<<<<<<< HEAD
let pop = (fun msg -> (let _53_3299 = (let _119_2299 = (pop_env ())
in (FStar_All.pipe_left Prims.ignore _119_2299))
in (let _53_3301 = (varops.pop ())
=======
let pop = (fun msg -> (let _53_3308 = (let _118_2301 = (pop_env ())
in (FStar_All.pipe_left Prims.ignore _118_2301))
in (let _53_3310 = (varops.pop ())
>>>>>>> a1e45ddc
in (FStar_ToSMT_Z3.pop msg))))

let mark = (fun msg -> (let _53_3313 = (mark_env ())
in (let _53_3315 = (varops.mark ())
in (FStar_ToSMT_Z3.mark msg))))

let reset_mark = (fun msg -> (let _53_3318 = (reset_mark_env ())
in (let _53_3320 = (varops.reset_mark ())
in (FStar_ToSMT_Z3.reset_mark msg))))

let commit_mark = (fun msg -> (let _53_3323 = (commit_mark_env ())
in (let _53_3325 = (varops.commit_mark ())
in (FStar_ToSMT_Z3.commit_mark msg))))

let encode_sig = (fun tcenv se -> (let caption = (fun decls -> (match ((FStar_ST.read FStar_Options.logQueries)) with
| true -> begin
<<<<<<< HEAD
(let _119_2313 = (let _119_2312 = (let _119_2311 = (FStar_Absyn_Print.sigelt_to_string_short se)
in (Prims.strcat "encoding sigelt " _119_2311))
in FStar_ToSMT_Term.Caption (_119_2312))
in (_119_2313)::decls)
=======
(let _118_2315 = (let _118_2314 = (let _118_2313 = (FStar_Absyn_Print.sigelt_to_string_short se)
in (Prims.strcat "encoding sigelt " _118_2313))
in FStar_ToSMT_Term.Caption (_118_2314))
in (_118_2315)::decls)
>>>>>>> a1e45ddc
end
| false -> begin
decls
end))
in (let env = (get_env tcenv)
in (let _53_3334 = (encode_sigelt env se)
in (match (_53_3334) with
| (decls, env) -> begin
<<<<<<< HEAD
(let _53_3326 = (set_env env)
in (let _119_2314 = (caption decls)
in (FStar_ToSMT_Z3.giveZ3 _119_2314)))
=======
(let _53_3335 = (set_env env)
in (let _118_2316 = (caption decls)
in (FStar_ToSMT_Z3.giveZ3 _118_2316)))
>>>>>>> a1e45ddc
end)))))

let encode_modul = (fun tcenv modul -> (let name = (FStar_Util.format2 "%s %s" (match (modul.FStar_Absyn_Syntax.is_interface) with
| true -> begin
"interface"
end
| false -> begin
"module"
end) modul.FStar_Absyn_Syntax.name.FStar_Absyn_Syntax.str)
in (let _53_3340 = (match ((FStar_Tc_Env.debug tcenv FStar_Options.Low)) with
| true -> begin
<<<<<<< HEAD
(let _119_2319 = (FStar_All.pipe_right (FStar_List.length modul.FStar_Absyn_Syntax.exports) FStar_Util.string_of_int)
in (FStar_Util.fprint2 "Encoding externals for %s ... %s exports\n" name _119_2319))
=======
(let _118_2321 = (FStar_All.pipe_right (FStar_List.length modul.FStar_Absyn_Syntax.exports) FStar_Util.string_of_int)
in (FStar_Util.fprint2 "Encoding externals for %s ... %s exports\n" name _118_2321))
>>>>>>> a1e45ddc
end
| false -> begin
()
end)
in (let env = (get_env tcenv)
in (let _53_3347 = (encode_signature (let _53_3343 = env
in {bindings = _53_3343.bindings; depth = _53_3343.depth; tcenv = _53_3343.tcenv; warn = false; cache = _53_3343.cache; nolabels = _53_3343.nolabels; use_zfuel_name = _53_3343.use_zfuel_name; encode_non_total_function_typ = _53_3343.encode_non_total_function_typ}) modul.FStar_Absyn_Syntax.exports)
in (match (_53_3347) with
| (decls, env) -> begin
(let caption = (fun decls -> (match ((FStar_ST.read FStar_Options.logQueries)) with
| true -> begin
(let msg = (Prims.strcat "Externals for " name)
in (FStar_List.append ((FStar_ToSMT_Term.Caption (msg))::decls) ((FStar_ToSMT_Term.Caption ((Prims.strcat "End " msg)))::[])))
end
| false -> begin
decls
end))
in (let _53_3353 = (set_env (let _53_3351 = env
in {bindings = _53_3351.bindings; depth = _53_3351.depth; tcenv = _53_3351.tcenv; warn = true; cache = _53_3351.cache; nolabels = _53_3351.nolabels; use_zfuel_name = _53_3351.use_zfuel_name; encode_non_total_function_typ = _53_3351.encode_non_total_function_typ}))
in (let _53_3355 = (match ((FStar_Tc_Env.debug tcenv FStar_Options.Low)) with
| true -> begin
(FStar_Util.fprint1 "Done encoding externals for %s\n" name)
end
| false -> begin
()
end)
in (let decls = (caption decls)
in (FStar_ToSMT_Z3.giveZ3 decls)))))
end))))))

<<<<<<< HEAD
let solve = (fun tcenv q -> (let _53_3351 = (let _119_2328 = (let _119_2327 = (let _119_2326 = (FStar_Tc_Env.get_range tcenv)
in (FStar_All.pipe_left FStar_Range.string_of_range _119_2326))
in (FStar_Util.format1 "Starting query at %s" _119_2327))
in (push _119_2328))
in (let pop = (fun _53_3354 -> (match (()) with
| () -> begin
(let _119_2333 = (let _119_2332 = (let _119_2331 = (FStar_Tc_Env.get_range tcenv)
in (FStar_All.pipe_left FStar_Range.string_of_range _119_2331))
in (FStar_Util.format1 "Ending query at %s" _119_2332))
in (pop _119_2333))
=======
let solve = (fun tcenv q -> (let _53_3360 = (let _118_2330 = (let _118_2329 = (let _118_2328 = (FStar_Tc_Env.get_range tcenv)
in (FStar_All.pipe_left FStar_Range.string_of_range _118_2328))
in (FStar_Util.format1 "Starting query at %s" _118_2329))
in (push _118_2330))
in (let pop = (fun _53_3363 -> (match (()) with
| () -> begin
(let _118_2335 = (let _118_2334 = (let _118_2333 = (FStar_Tc_Env.get_range tcenv)
in (FStar_All.pipe_left FStar_Range.string_of_range _118_2333))
in (FStar_Util.format1 "Ending query at %s" _118_2334))
in (pop _118_2335))
>>>>>>> a1e45ddc
end))
in (let _53_3393 = (let env = (get_env tcenv)
in (let bindings = (FStar_Tc_Env.fold_env tcenv (fun bs b -> (b)::bs) [])
<<<<<<< HEAD
in (let _53_3367 = (let _119_2337 = (FStar_List.filter (fun _53_33 -> (match (_53_33) with
| FStar_Tc_Env.Binding_sig (_53_3361) -> begin
=======
in (let _53_3376 = (let _118_2339 = (FStar_List.filter (fun _53_33 -> (match (_53_33) with
| FStar_Tc_Env.Binding_sig (_53_3370) -> begin
>>>>>>> a1e45ddc
false
end
| _53_3373 -> begin
true
end)) bindings)
<<<<<<< HEAD
in (encode_env_bindings env _119_2337))
in (match (_53_3367) with
=======
in (encode_env_bindings env _118_2339))
in (match (_53_3376) with
>>>>>>> a1e45ddc
| (env_decls, env) -> begin
(let _53_3377 = (match ((FStar_Tc_Env.debug tcenv FStar_Options.Low)) with
| true -> begin
<<<<<<< HEAD
(let _119_2338 = (FStar_Absyn_Print.formula_to_string q)
in (FStar_Util.fprint1 "Encoding query formula: %s\n" _119_2338))
=======
(let _118_2340 = (FStar_Absyn_Print.formula_to_string q)
in (FStar_Util.fprint1 "Encoding query formula: %s\n" _118_2340))
>>>>>>> a1e45ddc
end
| false -> begin
()
end)
in (let _53_3382 = (encode_formula_with_labels q env)
in (match (_53_3382) with
| (phi, labels, qdecls) -> begin
(let _53_3385 = (encode_labels labels)
in (match (_53_3385) with
| (label_prefix, label_suffix) -> begin
(let query_prelude = (FStar_List.append (FStar_List.append env_decls label_prefix) qdecls)
<<<<<<< HEAD
in (let qry = (let _119_2340 = (let _119_2339 = (FStar_ToSMT_Term.mkNot phi)
in (_119_2339, Some ("query")))
in FStar_ToSMT_Term.Assume (_119_2340))
=======
in (let qry = (let _118_2342 = (let _118_2341 = (FStar_ToSMT_Term.mkNot phi)
in (_118_2341, Some ("query")))
in FStar_ToSMT_Term.Assume (_118_2342))
>>>>>>> a1e45ddc
in (let suffix = (FStar_List.append label_suffix ((FStar_ToSMT_Term.Echo ("Done!"))::[]))
in (query_prelude, labels, qry, suffix))))
end))
end)))
end))))
in (match (_53_3393) with
| (prefix, labels, qry, suffix) -> begin
(match (qry) with
| FStar_ToSMT_Term.Assume ({FStar_ToSMT_Term.tm = FStar_ToSMT_Term.App (FStar_ToSMT_Term.False, _53_3400); FStar_ToSMT_Term.hash = _53_3397; FStar_ToSMT_Term.freevars = _53_3395}, _53_3405) -> begin
(let _53_3408 = (pop ())
in ())
end
| _53_3411 when tcenv.FStar_Tc_Env.admit -> begin
(let _53_3412 = (pop ())
in ())
end
| FStar_ToSMT_Term.Assume (q, _53_3416) -> begin
(let fresh = ((FStar_String.length q.FStar_ToSMT_Term.hash) >= 2048)
in (let _53_3420 = (FStar_ToSMT_Z3.giveZ3 prefix)
in (let with_fuel = (fun p _53_3426 -> (match (_53_3426) with
| (n, i) -> begin
<<<<<<< HEAD
(let _119_2363 = (let _119_2362 = (let _119_2347 = (let _119_2346 = (FStar_Util.string_of_int n)
in (let _119_2345 = (FStar_Util.string_of_int i)
in (FStar_Util.format2 "<fuel=\'%s\' ifuel=\'%s\'>" _119_2346 _119_2345)))
in FStar_ToSMT_Term.Caption (_119_2347))
in (let _119_2361 = (let _119_2360 = (let _119_2352 = (let _119_2351 = (let _119_2350 = (let _119_2349 = (FStar_ToSMT_Term.mkApp ("MaxFuel", []))
in (let _119_2348 = (FStar_ToSMT_Term.n_fuel n)
in (_119_2349, _119_2348)))
in (FStar_ToSMT_Term.mkEq _119_2350))
in (_119_2351, None))
in FStar_ToSMT_Term.Assume (_119_2352))
in (let _119_2359 = (let _119_2358 = (let _119_2357 = (let _119_2356 = (let _119_2355 = (let _119_2354 = (FStar_ToSMT_Term.mkApp ("MaxIFuel", []))
in (let _119_2353 = (FStar_ToSMT_Term.n_fuel i)
in (_119_2354, _119_2353)))
in (FStar_ToSMT_Term.mkEq _119_2355))
in (_119_2356, None))
in FStar_ToSMT_Term.Assume (_119_2357))
in (_119_2358)::(p)::(FStar_ToSMT_Term.CheckSat)::[])
in (_119_2360)::_119_2359))
in (_119_2362)::_119_2361))
in (FStar_List.append _119_2363 suffix))
end))
in (let check = (fun p -> (let initial_config = (let _119_2367 = (FStar_ST.read FStar_Options.initial_fuel)
in (let _119_2366 = (FStar_ST.read FStar_Options.initial_ifuel)
in (_119_2367, _119_2366)))
in (let alt_configs = (let _119_2386 = (let _119_2385 = (match (((FStar_ST.read FStar_Options.max_ifuel) > (FStar_ST.read FStar_Options.initial_ifuel))) with
| true -> begin
(let _119_2370 = (let _119_2369 = (FStar_ST.read FStar_Options.initial_fuel)
in (let _119_2368 = (FStar_ST.read FStar_Options.max_ifuel)
in (_119_2369, _119_2368)))
in (_119_2370)::[])
=======
(let _118_2365 = (let _118_2364 = (let _118_2349 = (let _118_2348 = (FStar_Util.string_of_int n)
in (let _118_2347 = (FStar_Util.string_of_int i)
in (FStar_Util.format2 "<fuel=\'%s\' ifuel=\'%s\'>" _118_2348 _118_2347)))
in FStar_ToSMT_Term.Caption (_118_2349))
in (let _118_2363 = (let _118_2362 = (let _118_2354 = (let _118_2353 = (let _118_2352 = (let _118_2351 = (FStar_ToSMT_Term.mkApp ("MaxFuel", []))
in (let _118_2350 = (FStar_ToSMT_Term.n_fuel n)
in (_118_2351, _118_2350)))
in (FStar_ToSMT_Term.mkEq _118_2352))
in (_118_2353, None))
in FStar_ToSMT_Term.Assume (_118_2354))
in (let _118_2361 = (let _118_2360 = (let _118_2359 = (let _118_2358 = (let _118_2357 = (let _118_2356 = (FStar_ToSMT_Term.mkApp ("MaxIFuel", []))
in (let _118_2355 = (FStar_ToSMT_Term.n_fuel i)
in (_118_2356, _118_2355)))
in (FStar_ToSMT_Term.mkEq _118_2357))
in (_118_2358, None))
in FStar_ToSMT_Term.Assume (_118_2359))
in (_118_2360)::(p)::(FStar_ToSMT_Term.CheckSat)::[])
in (_118_2362)::_118_2361))
in (_118_2364)::_118_2363))
in (FStar_List.append _118_2365 suffix))
end))
in (let check = (fun p -> (let initial_config = (let _118_2369 = (FStar_ST.read FStar_Options.initial_fuel)
in (let _118_2368 = (FStar_ST.read FStar_Options.initial_ifuel)
in (_118_2369, _118_2368)))
in (let alt_configs = (let _118_2388 = (let _118_2387 = (match (((FStar_ST.read FStar_Options.max_ifuel) > (FStar_ST.read FStar_Options.initial_ifuel))) with
| true -> begin
(let _118_2372 = (let _118_2371 = (FStar_ST.read FStar_Options.initial_fuel)
in (let _118_2370 = (FStar_ST.read FStar_Options.max_ifuel)
in (_118_2371, _118_2370)))
in (_118_2372)::[])
>>>>>>> a1e45ddc
end
| false -> begin
[]
end)
<<<<<<< HEAD
in (let _119_2384 = (let _119_2383 = (match ((((FStar_ST.read FStar_Options.max_fuel) / 2) > (FStar_ST.read FStar_Options.initial_fuel))) with
| true -> begin
(let _119_2373 = (let _119_2372 = ((FStar_ST.read FStar_Options.max_fuel) / 2)
in (let _119_2371 = (FStar_ST.read FStar_Options.max_ifuel)
in (_119_2372, _119_2371)))
in (_119_2373)::[])
=======
in (let _118_2386 = (let _118_2385 = (match ((((FStar_ST.read FStar_Options.max_fuel) / 2) > (FStar_ST.read FStar_Options.initial_fuel))) with
| true -> begin
(let _118_2375 = (let _118_2374 = ((FStar_ST.read FStar_Options.max_fuel) / 2)
in (let _118_2373 = (FStar_ST.read FStar_Options.max_ifuel)
in (_118_2374, _118_2373)))
in (_118_2375)::[])
>>>>>>> a1e45ddc
end
| false -> begin
[]
end)
<<<<<<< HEAD
in (let _119_2382 = (let _119_2381 = (match ((((FStar_ST.read FStar_Options.max_fuel) > (FStar_ST.read FStar_Options.initial_fuel)) && ((FStar_ST.read FStar_Options.max_ifuel) > (FStar_ST.read FStar_Options.initial_ifuel)))) with
| true -> begin
(let _119_2376 = (let _119_2375 = (FStar_ST.read FStar_Options.max_fuel)
in (let _119_2374 = (FStar_ST.read FStar_Options.max_ifuel)
in (_119_2375, _119_2374)))
in (_119_2376)::[])
=======
in (let _118_2384 = (let _118_2383 = (match ((((FStar_ST.read FStar_Options.max_fuel) > (FStar_ST.read FStar_Options.initial_fuel)) && ((FStar_ST.read FStar_Options.max_ifuel) > (FStar_ST.read FStar_Options.initial_ifuel)))) with
| true -> begin
(let _118_2378 = (let _118_2377 = (FStar_ST.read FStar_Options.max_fuel)
in (let _118_2376 = (FStar_ST.read FStar_Options.max_ifuel)
in (_118_2377, _118_2376)))
in (_118_2378)::[])
>>>>>>> a1e45ddc
end
| false -> begin
[]
end)
<<<<<<< HEAD
in (let _119_2380 = (let _119_2379 = (match (((FStar_ST.read FStar_Options.min_fuel) < (FStar_ST.read FStar_Options.initial_fuel))) with
| true -> begin
(let _119_2378 = (let _119_2377 = (FStar_ST.read FStar_Options.min_fuel)
in (_119_2377, 1))
in (_119_2378)::[])
=======
in (let _118_2382 = (let _118_2381 = (match (((FStar_ST.read FStar_Options.min_fuel) < (FStar_ST.read FStar_Options.initial_fuel))) with
| true -> begin
(let _118_2380 = (let _118_2379 = (FStar_ST.read FStar_Options.min_fuel)
in (_118_2379, 1))
in (_118_2380)::[])
>>>>>>> a1e45ddc
end
| false -> begin
[]
end)
<<<<<<< HEAD
in (_119_2379)::[])
in (_119_2381)::_119_2380))
in (_119_2383)::_119_2382))
in (_119_2385)::_119_2384))
in (FStar_List.flatten _119_2386))
=======
in (_118_2381)::[])
in (_118_2383)::_118_2382))
in (_118_2385)::_118_2384))
in (_118_2387)::_118_2386))
in (FStar_List.flatten _118_2388))
>>>>>>> a1e45ddc
in (let report = (fun errs -> (let errs = (match (errs) with
| [] -> begin
(("Unknown assertion failed", FStar_Absyn_Syntax.dummyRange))::[]
end
| _53_3435 -> begin
errs
end)
in (let _53_3437 = (match ((FStar_ST.read FStar_Options.print_fuels)) with
| true -> begin
<<<<<<< HEAD
(let _119_2394 = (let _119_2389 = (FStar_Tc_Env.get_range tcenv)
in (FStar_Range.string_of_range _119_2389))
in (let _119_2393 = (let _119_2390 = (FStar_ST.read FStar_Options.max_fuel)
in (FStar_All.pipe_right _119_2390 FStar_Util.string_of_int))
in (let _119_2392 = (let _119_2391 = (FStar_ST.read FStar_Options.max_ifuel)
in (FStar_All.pipe_right _119_2391 FStar_Util.string_of_int))
in (FStar_Util.fprint3 "(%s) Query failed with maximum fuel %s and ifuel %s\n" _119_2394 _119_2393 _119_2392))))
=======
(let _118_2396 = (let _118_2391 = (FStar_Tc_Env.get_range tcenv)
in (FStar_Range.string_of_range _118_2391))
in (let _118_2395 = (let _118_2392 = (FStar_ST.read FStar_Options.max_fuel)
in (FStar_All.pipe_right _118_2392 FStar_Util.string_of_int))
in (let _118_2394 = (let _118_2393 = (FStar_ST.read FStar_Options.max_ifuel)
in (FStar_All.pipe_right _118_2393 FStar_Util.string_of_int))
in (FStar_Util.fprint3 "(%s) Query failed with maximum fuel %s and ifuel %s\n" _118_2396 _118_2395 _118_2394))))
>>>>>>> a1e45ddc
end
| false -> begin
()
end)
in (FStar_Tc_Errors.add_errors tcenv errs))))
in (let rec try_alt_configs = (fun p errs _53_34 -> (match (_53_34) with
| [] -> begin
(report errs)
end
| mi::[] -> begin
(match (errs) with
| [] -> begin
<<<<<<< HEAD
(let _119_2405 = (with_fuel p mi)
in (FStar_ToSMT_Z3.ask fresh labels _119_2405 (cb mi p [])))
=======
(let _118_2407 = (with_fuel p mi)
in (FStar_ToSMT_Z3.ask fresh labels _118_2407 (cb mi p [])))
>>>>>>> a1e45ddc
end
| _53_3449 -> begin
(report errs)
end)
end
| mi::tl -> begin
<<<<<<< HEAD
(let _119_2407 = (with_fuel p mi)
in (FStar_ToSMT_Z3.ask fresh labels _119_2407 (fun _53_3446 -> (match (_53_3446) with
=======
(let _118_2409 = (with_fuel p mi)
in (FStar_ToSMT_Z3.ask fresh labels _118_2409 (fun _53_3455 -> (match (_53_3455) with
>>>>>>> a1e45ddc
| (ok, errs') -> begin
(match (errs) with
| [] -> begin
(cb mi p tl (ok, errs'))
end
| _53_3458 -> begin
(cb mi p tl (ok, errs))
end)
end))))
end))
and cb = (fun _53_3461 p alt _53_3466 -> (match ((_53_3461, _53_3466)) with
| ((prev_fuel, prev_ifuel), (ok, errs)) -> begin
(match (ok) with
| true -> begin
(match ((FStar_ST.read FStar_Options.print_fuels)) with
| true -> begin
<<<<<<< HEAD
(let _119_2415 = (let _119_2412 = (FStar_Tc_Env.get_range tcenv)
in (FStar_Range.string_of_range _119_2412))
in (let _119_2414 = (FStar_Util.string_of_int prev_fuel)
in (let _119_2413 = (FStar_Util.string_of_int prev_ifuel)
in (FStar_Util.fprint3 "(%s) Query succeeded with fuel %s and ifuel %s\n" _119_2415 _119_2414 _119_2413))))
=======
(let _118_2417 = (let _118_2414 = (FStar_Tc_Env.get_range tcenv)
in (FStar_Range.string_of_range _118_2414))
in (let _118_2416 = (FStar_Util.string_of_int prev_fuel)
in (let _118_2415 = (FStar_Util.string_of_int prev_ifuel)
in (FStar_Util.fprint3 "(%s) Query succeeded with fuel %s and ifuel %s\n" _118_2417 _118_2416 _118_2415))))
>>>>>>> a1e45ddc
end
| false -> begin
()
end)
end
| false -> begin
(try_alt_configs p errs alt)
end)
end))
<<<<<<< HEAD
in (let _119_2416 = (with_fuel p initial_config)
in (FStar_ToSMT_Z3.ask fresh labels _119_2416 (cb initial_config p alt_configs))))))))
in (let process_query = (fun q -> (match (((FStar_ST.read FStar_Options.split_cases) > 0)) with
| true -> begin
(let _53_3462 = (let _119_2422 = (FStar_ST.read FStar_Options.split_cases)
in (FStar_ToSMT_SplitQueryCases.can_handle_query _119_2422 q))
in (match (_53_3462) with
=======
in (let _118_2418 = (with_fuel p initial_config)
in (FStar_ToSMT_Z3.ask fresh labels _118_2418 (cb initial_config p alt_configs))))))))
in (let process_query = (fun q -> (match (((FStar_ST.read FStar_Options.split_cases) > 0)) with
| true -> begin
(let _53_3471 = (let _118_2424 = (FStar_ST.read FStar_Options.split_cases)
in (FStar_ToSMT_SplitQueryCases.can_handle_query _118_2424 q))
in (match (_53_3471) with
>>>>>>> a1e45ddc
| (b, cb) -> begin
(match (b) with
| true -> begin
(FStar_ToSMT_SplitQueryCases.handle_query cb check)
end
| false -> begin
(check q)
end)
end))
end
| false -> begin
(check q)
end))
in (let _53_3472 = (match ((FStar_ST.read FStar_Options.admit_smt_queries)) with
| true -> begin
()
end
| false -> begin
(process_query qry)
end)
in (pop ())))))))
end)
end)))))

let is_trivial = (fun tcenv q -> (let env = (get_env tcenv)
in (let _53_3477 = (push "query")
in (let _53_3484 = (encode_formula_with_labels q env)
in (match (_53_3484) with
| (f, _53_3481, _53_3483) -> begin
(let _53_3485 = (pop "query")
in (match (f.FStar_ToSMT_Term.tm) with
| FStar_ToSMT_Term.App (FStar_ToSMT_Term.True, _53_3489) -> begin
true
end
| _53_3493 -> begin
false
end))
end)))))

let solver = {FStar_Tc_Env.init = init; FStar_Tc_Env.push = push; FStar_Tc_Env.pop = pop; FStar_Tc_Env.mark = mark; FStar_Tc_Env.reset_mark = reset_mark; FStar_Tc_Env.commit_mark = commit_mark; FStar_Tc_Env.encode_modul = encode_modul; FStar_Tc_Env.encode_sig = encode_sig; FStar_Tc_Env.solve = solve; FStar_Tc_Env.is_trivial = is_trivial; FStar_Tc_Env.finish = FStar_ToSMT_Z3.finish; FStar_Tc_Env.refresh = FStar_ToSMT_Z3.refresh}

let dummy = {FStar_Tc_Env.init = (fun _53_3494 -> ()); FStar_Tc_Env.push = (fun _53_3496 -> ()); FStar_Tc_Env.pop = (fun _53_3498 -> ()); FStar_Tc_Env.mark = (fun _53_3500 -> ()); FStar_Tc_Env.reset_mark = (fun _53_3502 -> ()); FStar_Tc_Env.commit_mark = (fun _53_3504 -> ()); FStar_Tc_Env.encode_modul = (fun _53_3506 _53_3508 -> ()); FStar_Tc_Env.encode_sig = (fun _53_3510 _53_3512 -> ()); FStar_Tc_Env.solve = (fun _53_3514 _53_3516 -> ()); FStar_Tc_Env.is_trivial = (fun _53_3518 _53_3520 -> false); FStar_Tc_Env.finish = (fun _53_3522 -> ()); FStar_Tc_Env.refresh = (fun _53_3523 -> ())}



<|MERGE_RESOLUTION|>--- conflicted
+++ resolved
@@ -3138,11 +3138,11 @@
 ([], env)
 end
 | FStar_Absyn_Syntax.Sig_datacon (d, t, (_53_2540, tps, _53_2543), quals, _53_2547, drange) -> begin
-(let t = (let _118_1981 = (FStar_List.map (fun _53_2554 -> (match (_53_2554) with
+(let t = (let _119_1981 = (FStar_List.map (fun _53_2554 -> (match (_53_2554) with
 | (x, _53_2553) -> begin
 (x, Some (FStar_Absyn_Syntax.Implicit))
 end)) tps)
-in (FStar_Absyn_Util.close_typ _118_1981 t))
+in (FStar_Absyn_Util.close_typ _119_1981 t))
 in (let _53_2559 = (new_term_constant_and_tok_from_lid env d)
 in (match (_53_2559) with
 | (ddconstrsym, ddtok, env) -> begin
@@ -3165,29 +3165,16 @@
 | (vars, guards, env', binder_decls, names) -> begin
 (let projectors = (FStar_All.pipe_right names (FStar_List.map (fun _53_23 -> (match (_53_23) with
 | FStar_Util.Inl (a) -> begin
-<<<<<<< HEAD
-(let _119_1981 = (mk_typ_projector_name d a)
-in (_119_1981, FStar_ToSMT_Term.Type_sort))
+(let _119_1983 = (mk_typ_projector_name d a)
+in (_119_1983, FStar_ToSMT_Term.Type_sort))
 end
 | FStar_Util.Inr (x) -> begin
-(let _119_1982 = (mk_term_projector_name d x)
-in (_119_1982, FStar_ToSMT_Term.Term_sort))
-end))))
-in (let datacons = (let _119_1984 = (let _119_1983 = (varops.next_id ())
-in (ddconstrsym, projectors, FStar_ToSMT_Term.Term_sort, _119_1983))
-in (FStar_All.pipe_right _119_1984 FStar_ToSMT_Term.constructor_to_decl))
-=======
-(let _118_1983 = (mk_typ_projector_name d a)
-in (_118_1983, FStar_ToSMT_Term.Type_sort))
-end
-| FStar_Util.Inr (x) -> begin
-(let _118_1984 = (mk_term_projector_name d x)
-in (_118_1984, FStar_ToSMT_Term.Term_sort))
-end))))
-in (let datacons = (let _118_1986 = (let _118_1985 = (varops.next_id ())
-in (ddconstrsym, projectors, FStar_ToSMT_Term.Term_sort, _118_1985))
-in (FStar_All.pipe_right _118_1986 FStar_ToSMT_Term.constructor_to_decl))
->>>>>>> a1e45ddc
+(let _119_1984 = (mk_term_projector_name d x)
+in (_119_1984, FStar_ToSMT_Term.Term_sort))
+end))))
+in (let datacons = (let _119_1986 = (let _119_1985 = (varops.next_id ())
+in (ddconstrsym, projectors, FStar_ToSMT_Term.Term_sort, _119_1985))
+in (FStar_All.pipe_right _119_1986 FStar_ToSMT_Term.constructor_to_decl))
 in (let app = (mk_ApplyE ddtok_tm vars)
 in (let guard = (FStar_ToSMT_Term.mk_and_l guards)
 in (let xvars = (FStar_List.map FStar_ToSMT_Term.mkFreeV vars)
@@ -3208,30 +3195,18 @@
 | [] -> begin
 []
 end
-<<<<<<< HEAD
-| _53_2599 -> begin
-(let _119_1986 = (let _119_1985 = (varops.next_id ())
-in (FStar_ToSMT_Term.fresh_token (ddtok, FStar_ToSMT_Term.Term_sort) _119_1985))
-in (_119_1986)::[])
-=======
 | _53_2608 -> begin
-(let _118_1988 = (let _118_1987 = (varops.next_id ())
-in (FStar_ToSMT_Term.fresh_token (ddtok, FStar_ToSMT_Term.Term_sort) _118_1987))
-in (_118_1988)::[])
->>>>>>> a1e45ddc
+(let _119_1988 = (let _119_1987 = (varops.next_id ())
+in (FStar_ToSMT_Term.fresh_token (ddtok, FStar_ToSMT_Term.Term_sort) _119_1987))
+in (_119_1988)::[])
 end)
 in (let encode_elim = (fun _53_2611 -> (match (()) with
 | () -> begin
 (let _53_2614 = (FStar_Absyn_Util.head_and_args t_res)
 in (match (_53_2614) with
 | (head, args) -> begin
-<<<<<<< HEAD
-(match ((let _119_1989 = (FStar_Absyn_Util.compress_typ head)
-in _119_1989.FStar_Absyn_Syntax.n)) with
-=======
-(match ((let _118_1991 = (FStar_Absyn_Util.compress_typ head)
-in _118_1991.FStar_Absyn_Syntax.n)) with
->>>>>>> a1e45ddc
+(match ((let _119_1991 = (FStar_Absyn_Util.compress_typ head)
+in _119_1991.FStar_Absyn_Syntax.n)) with
 | FStar_Absyn_Syntax.Typ_const (fv) -> begin
 (let encoded_head = (lookup_free_tvar_name env' fv)
 in (let _53_2620 = (encode_args args env')
@@ -3241,43 +3216,23 @@
 | (env, arg_vars, eqns) -> begin
 (match (arg) with
 | FStar_Util.Inl (targ) -> begin
-<<<<<<< HEAD
-(let _53_2623 = (let _119_1992 = (FStar_Absyn_Util.new_bvd None)
-in (gen_typ_var env _119_1992))
-in (match (_53_2623) with
-| (_53_2620, tv, env) -> begin
-(let _119_1994 = (let _119_1993 = (FStar_ToSMT_Term.mkEq (targ, tv))
-in (_119_1993)::eqns)
-in (env, (tv)::arg_vars, _119_1994))
-end))
-end
-| FStar_Util.Inr (varg) -> begin
-(let _53_2630 = (let _119_1995 = (FStar_Absyn_Util.new_bvd None)
-in (gen_term_var env _119_1995))
-in (match (_53_2630) with
-| (_53_2627, xv, env) -> begin
-(let _119_1997 = (let _119_1996 = (FStar_ToSMT_Term.mkEq (varg, xv))
-in (_119_1996)::eqns)
-in (env, (xv)::arg_vars, _119_1997))
-=======
-(let _53_2632 = (let _118_1994 = (FStar_Absyn_Util.new_bvd None)
-in (gen_typ_var env _118_1994))
+(let _53_2632 = (let _119_1994 = (FStar_Absyn_Util.new_bvd None)
+in (gen_typ_var env _119_1994))
 in (match (_53_2632) with
 | (_53_2629, tv, env) -> begin
-(let _118_1996 = (let _118_1995 = (FStar_ToSMT_Term.mkEq (targ, tv))
-in (_118_1995)::eqns)
-in (env, (tv)::arg_vars, _118_1996))
+(let _119_1996 = (let _119_1995 = (FStar_ToSMT_Term.mkEq (targ, tv))
+in (_119_1995)::eqns)
+in (env, (tv)::arg_vars, _119_1996))
 end))
 end
 | FStar_Util.Inr (varg) -> begin
-(let _53_2639 = (let _118_1997 = (FStar_Absyn_Util.new_bvd None)
-in (gen_term_var env _118_1997))
+(let _53_2639 = (let _119_1997 = (FStar_Absyn_Util.new_bvd None)
+in (gen_term_var env _119_1997))
 in (match (_53_2639) with
 | (_53_2636, xv, env) -> begin
-(let _118_1999 = (let _118_1998 = (FStar_ToSMT_Term.mkEq (varg, xv))
-in (_118_1998)::eqns)
-in (env, (xv)::arg_vars, _118_1999))
->>>>>>> a1e45ddc
+(let _119_1999 = (let _119_1998 = (FStar_ToSMT_Term.mkEq (varg, xv))
+in (_119_1998)::eqns)
+in (env, (xv)::arg_vars, _119_1999))
 end))
 end)
 end)) (env', [], []) encoded_args)
@@ -3289,55 +3244,29 @@
 in (let dapp = (FStar_ToSMT_Term.mkApp (ddconstrsym, xvars))
 in (let ty_pred = (FStar_ToSMT_Term.mk_HasTypeWithFuel (Some (s_fuel_tm)) dapp ty)
 in (let arg_binders = (FStar_List.map FStar_ToSMT_Term.fv_of_term arg_vars)
-<<<<<<< HEAD
-in (let typing_inversion = (let _119_2004 = (let _119_2003 = (let _119_2002 = (let _119_2001 = (add_fuel (fuel_var, FStar_ToSMT_Term.Fuel_sort) (FStar_List.append vars arg_binders))
-in (let _119_2000 = (let _119_1999 = (let _119_1998 = (FStar_ToSMT_Term.mk_and_l (FStar_List.append eqns guards))
-in (ty_pred, _119_1998))
-in (FStar_ToSMT_Term.mkImp _119_1999))
-in ((ty_pred)::[], _119_2001, _119_2000)))
-in (FStar_ToSMT_Term.mkForall _119_2002))
-in (_119_2003, Some ("data constructor typing elim")))
-in FStar_ToSMT_Term.Assume (_119_2004))
+in (let typing_inversion = (let _119_2006 = (let _119_2005 = (let _119_2004 = (let _119_2003 = (add_fuel (fuel_var, FStar_ToSMT_Term.Fuel_sort) (FStar_List.append vars arg_binders))
+in (let _119_2002 = (let _119_2001 = (let _119_2000 = (FStar_ToSMT_Term.mk_and_l (FStar_List.append eqns guards))
+in (ty_pred, _119_2000))
+in (FStar_ToSMT_Term.mkImp _119_2001))
+in ((ty_pred)::[], _119_2003, _119_2002)))
+in (FStar_ToSMT_Term.mkForall _119_2004))
+in (_119_2005, Some ("data constructor typing elim")))
+in FStar_ToSMT_Term.Assume (_119_2006))
 in (let subterm_ordering = (match ((FStar_Absyn_Syntax.lid_equals d FStar_Absyn_Const.lextop_lid)) with
 | true -> begin
-(let x = (let _119_2005 = (varops.fresh "x")
-in (_119_2005, FStar_ToSMT_Term.Term_sort))
+(let x = (let _119_2007 = (varops.fresh "x")
+in (_119_2007, FStar_ToSMT_Term.Term_sort))
 in (let xtm = (FStar_ToSMT_Term.mkFreeV x)
-in (let _119_2014 = (let _119_2013 = (let _119_2012 = (let _119_2011 = (let _119_2006 = (FStar_ToSMT_Term.mk_Precedes xtm dapp)
-in (_119_2006)::[])
-in (let _119_2010 = (let _119_2009 = (let _119_2008 = (FStar_ToSMT_Term.mk_tester "LexCons" xtm)
-in (let _119_2007 = (FStar_ToSMT_Term.mk_Precedes xtm dapp)
-in (_119_2008, _119_2007)))
-in (FStar_ToSMT_Term.mkImp _119_2009))
-in (_119_2011, (x)::[], _119_2010)))
-in (FStar_ToSMT_Term.mkForall _119_2012))
-in (_119_2013, Some ("lextop is top")))
-in FStar_ToSMT_Term.Assume (_119_2014))))
-=======
-in (let typing_inversion = (let _118_2006 = (let _118_2005 = (let _118_2004 = (let _118_2003 = (add_fuel (fuel_var, FStar_ToSMT_Term.Fuel_sort) (FStar_List.append vars arg_binders))
-in (let _118_2002 = (let _118_2001 = (let _118_2000 = (FStar_ToSMT_Term.mk_and_l (FStar_List.append eqns guards))
-in (ty_pred, _118_2000))
-in (FStar_ToSMT_Term.mkImp _118_2001))
-in ((ty_pred)::[], _118_2003, _118_2002)))
-in (FStar_ToSMT_Term.mkForall _118_2004))
-in (_118_2005, Some ("data constructor typing elim")))
-in FStar_ToSMT_Term.Assume (_118_2006))
-in (let subterm_ordering = (match ((FStar_Absyn_Syntax.lid_equals d FStar_Absyn_Const.lextop_lid)) with
-| true -> begin
-(let x = (let _118_2007 = (varops.fresh "x")
-in (_118_2007, FStar_ToSMT_Term.Term_sort))
-in (let xtm = (FStar_ToSMT_Term.mkFreeV x)
-in (let _118_2016 = (let _118_2015 = (let _118_2014 = (let _118_2013 = (let _118_2008 = (FStar_ToSMT_Term.mk_Precedes xtm dapp)
-in (_118_2008)::[])
-in (let _118_2012 = (let _118_2011 = (let _118_2010 = (FStar_ToSMT_Term.mk_tester "LexCons" xtm)
-in (let _118_2009 = (FStar_ToSMT_Term.mk_Precedes xtm dapp)
-in (_118_2010, _118_2009)))
-in (FStar_ToSMT_Term.mkImp _118_2011))
-in (_118_2013, (x)::[], _118_2012)))
-in (FStar_ToSMT_Term.mkForall _118_2014))
-in (_118_2015, Some ("lextop is top")))
-in FStar_ToSMT_Term.Assume (_118_2016))))
->>>>>>> a1e45ddc
+in (let _119_2016 = (let _119_2015 = (let _119_2014 = (let _119_2013 = (let _119_2008 = (FStar_ToSMT_Term.mk_Precedes xtm dapp)
+in (_119_2008)::[])
+in (let _119_2012 = (let _119_2011 = (let _119_2010 = (FStar_ToSMT_Term.mk_tester "LexCons" xtm)
+in (let _119_2009 = (FStar_ToSMT_Term.mk_Precedes xtm dapp)
+in (_119_2010, _119_2009)))
+in (FStar_ToSMT_Term.mkImp _119_2011))
+in (_119_2013, (x)::[], _119_2012)))
+in (FStar_ToSMT_Term.mkForall _119_2014))
+in (_119_2015, Some ("lextop is top")))
+in FStar_ToSMT_Term.Assume (_119_2016))))
 end
 | false -> begin
 (let prec = (FStar_All.pipe_right vars (FStar_List.collect (fun v -> (match ((Prims.snd v)) with
@@ -3345,56 +3274,31 @@
 []
 end
 | FStar_ToSMT_Term.Term_sort -> begin
-<<<<<<< HEAD
-(let _119_2017 = (let _119_2016 = (FStar_ToSMT_Term.mkFreeV v)
-in (FStar_ToSMT_Term.mk_Precedes _119_2016 dapp))
-in (_119_2017)::[])
-=======
-(let _118_2019 = (let _118_2018 = (FStar_ToSMT_Term.mkFreeV v)
-in (FStar_ToSMT_Term.mk_Precedes _118_2018 dapp))
-in (_118_2019)::[])
->>>>>>> a1e45ddc
+(let _119_2019 = (let _119_2018 = (FStar_ToSMT_Term.mkFreeV v)
+in (FStar_ToSMT_Term.mk_Precedes _119_2018 dapp))
+in (_119_2019)::[])
 end
 | _53_2659 -> begin
 (FStar_All.failwith "unexpected sort")
 end))))
-<<<<<<< HEAD
-in (let _119_2024 = (let _119_2023 = (let _119_2022 = (let _119_2021 = (add_fuel (fuel_var, FStar_ToSMT_Term.Fuel_sort) (FStar_List.append vars arg_binders))
-in (let _119_2020 = (let _119_2019 = (let _119_2018 = (FStar_ToSMT_Term.mk_and_l prec)
-in (ty_pred, _119_2018))
-in (FStar_ToSMT_Term.mkImp _119_2019))
-in ((ty_pred)::[], _119_2021, _119_2020)))
-in (FStar_ToSMT_Term.mkForall _119_2022))
-in (_119_2023, Some ("subterm ordering")))
-in FStar_ToSMT_Term.Assume (_119_2024)))
-=======
-in (let _118_2026 = (let _118_2025 = (let _118_2024 = (let _118_2023 = (add_fuel (fuel_var, FStar_ToSMT_Term.Fuel_sort) (FStar_List.append vars arg_binders))
-in (let _118_2022 = (let _118_2021 = (let _118_2020 = (FStar_ToSMT_Term.mk_and_l prec)
-in (ty_pred, _118_2020))
-in (FStar_ToSMT_Term.mkImp _118_2021))
-in ((ty_pred)::[], _118_2023, _118_2022)))
-in (FStar_ToSMT_Term.mkForall _118_2024))
-in (_118_2025, Some ("subterm ordering")))
-in FStar_ToSMT_Term.Assume (_118_2026)))
->>>>>>> a1e45ddc
+in (let _119_2026 = (let _119_2025 = (let _119_2024 = (let _119_2023 = (add_fuel (fuel_var, FStar_ToSMT_Term.Fuel_sort) (FStar_List.append vars arg_binders))
+in (let _119_2022 = (let _119_2021 = (let _119_2020 = (FStar_ToSMT_Term.mk_and_l prec)
+in (ty_pred, _119_2020))
+in (FStar_ToSMT_Term.mkImp _119_2021))
+in ((ty_pred)::[], _119_2023, _119_2022)))
+in (FStar_ToSMT_Term.mkForall _119_2024))
+in (_119_2025, Some ("subterm ordering")))
+in FStar_ToSMT_Term.Assume (_119_2026)))
 end)
 in (arg_decls, (typing_inversion)::(subterm_ordering)::[])))))))))
 end))
 end)))
 end
-<<<<<<< HEAD
-| _53_2654 -> begin
-(let _53_2655 = (let _119_2027 = (let _119_2026 = (FStar_Absyn_Print.sli d)
-in (let _119_2025 = (FStar_Absyn_Print.typ_to_string head)
-in (FStar_Util.format2 "Constructor %s builds an unexpected type %s\n" _119_2026 _119_2025)))
-in (FStar_Tc_Errors.warn drange _119_2027))
-=======
 | _53_2663 -> begin
-(let _53_2664 = (let _118_2029 = (let _118_2028 = (FStar_Absyn_Print.sli d)
-in (let _118_2027 = (FStar_Absyn_Print.typ_to_string head)
-in (FStar_Util.format2 "Constructor %s builds an unexpected type %s\n" _118_2028 _118_2027)))
-in (FStar_Tc_Errors.warn drange _118_2029))
->>>>>>> a1e45ddc
+(let _53_2664 = (let _119_2029 = (let _119_2028 = (FStar_Absyn_Print.sli d)
+in (let _119_2027 = (FStar_Absyn_Print.typ_to_string head)
+in (FStar_Util.format2 "Constructor %s builds an unexpected type %s\n" _119_2028 _119_2027)))
+in (FStar_Tc_Errors.warn drange _119_2029))
 in ([], []))
 end)
 end))
@@ -3402,61 +3306,32 @@
 in (let _53_2668 = (encode_elim ())
 in (match (_53_2668) with
 | (decls2, elim) -> begin
-<<<<<<< HEAD
-(let g = (let _119_2052 = (let _119_2051 = (let _119_2036 = (let _119_2035 = (let _119_2034 = (let _119_2033 = (let _119_2032 = (let _119_2031 = (let _119_2030 = (let _119_2029 = (let _119_2028 = (FStar_Absyn_Print.sli d)
-in (FStar_Util.format1 "data constructor proxy: %s" _119_2028))
-in Some (_119_2029))
-in (ddtok, [], FStar_ToSMT_Term.Term_sort, _119_2030))
-in FStar_ToSMT_Term.DeclFun (_119_2031))
-in (_119_2032)::[])
-in (FStar_List.append (FStar_List.append (FStar_List.append binder_decls decls2) decls3) _119_2033))
-in (FStar_List.append _119_2034 proxy_fresh))
-in (FStar_List.append _119_2035 decls_formals))
-in (FStar_List.append _119_2036 decls_pred))
-in (let _119_2050 = (let _119_2049 = (let _119_2048 = (let _119_2040 = (let _119_2039 = (let _119_2038 = (let _119_2037 = (FStar_ToSMT_Term.mkEq (app, dapp))
-in ((app)::[], vars, _119_2037))
-in (FStar_ToSMT_Term.mkForall _119_2038))
-in (_119_2039, Some ("equality for proxy")))
-in FStar_ToSMT_Term.Assume (_119_2040))
-in (let _119_2047 = (let _119_2046 = (let _119_2045 = (let _119_2044 = (let _119_2043 = (let _119_2042 = (add_fuel (fuel_var, FStar_ToSMT_Term.Fuel_sort) vars')
-in (let _119_2041 = (FStar_ToSMT_Term.mkImp (guard', ty_pred'))
-in ((ty_pred')::[], _119_2042, _119_2041)))
-in (FStar_ToSMT_Term.mkForall _119_2043))
-in (_119_2044, Some ("data constructor typing intro")))
-in FStar_ToSMT_Term.Assume (_119_2045))
-in (_119_2046)::[])
-in (_119_2048)::_119_2047))
-in (FStar_ToSMT_Term.Assume ((tok_typing, Some ("typing for data constructor proxy"))))::_119_2049)
-in (FStar_List.append _119_2051 _119_2050)))
-in (FStar_List.append _119_2052 elim))
-=======
-(let g = (let _118_2054 = (let _118_2053 = (let _118_2038 = (let _118_2037 = (let _118_2036 = (let _118_2035 = (let _118_2034 = (let _118_2033 = (let _118_2032 = (let _118_2031 = (let _118_2030 = (FStar_Absyn_Print.sli d)
-in (FStar_Util.format1 "data constructor proxy: %s" _118_2030))
-in Some (_118_2031))
-in (ddtok, [], FStar_ToSMT_Term.Term_sort, _118_2032))
-in FStar_ToSMT_Term.DeclFun (_118_2033))
-in (_118_2034)::[])
-in (FStar_List.append (FStar_List.append (FStar_List.append binder_decls decls2) decls3) _118_2035))
-in (FStar_List.append _118_2036 proxy_fresh))
-in (FStar_List.append _118_2037 decls_formals))
-in (FStar_List.append _118_2038 decls_pred))
-in (let _118_2052 = (let _118_2051 = (let _118_2050 = (let _118_2042 = (let _118_2041 = (let _118_2040 = (let _118_2039 = (FStar_ToSMT_Term.mkEq (app, dapp))
-in ((app)::[], vars, _118_2039))
-in (FStar_ToSMT_Term.mkForall _118_2040))
-in (_118_2041, Some ("equality for proxy")))
-in FStar_ToSMT_Term.Assume (_118_2042))
-in (let _118_2049 = (let _118_2048 = (let _118_2047 = (let _118_2046 = (let _118_2045 = (let _118_2044 = (add_fuel (fuel_var, FStar_ToSMT_Term.Fuel_sort) vars')
-in (let _118_2043 = (FStar_ToSMT_Term.mkImp (guard', ty_pred'))
-in ((ty_pred')::[], _118_2044, _118_2043)))
-in (FStar_ToSMT_Term.mkForall _118_2045))
-in (_118_2046, Some ("data constructor typing intro")))
-in FStar_ToSMT_Term.Assume (_118_2047))
-in (_118_2048)::[])
-in (_118_2050)::_118_2049))
-in (FStar_ToSMT_Term.Assume ((tok_typing, Some ("typing for data constructor proxy"))))::_118_2051)
-in (FStar_List.append _118_2053 _118_2052)))
-in (FStar_List.append _118_2054 elim))
->>>>>>> a1e45ddc
+(let g = (let _119_2054 = (let _119_2053 = (let _119_2038 = (let _119_2037 = (let _119_2036 = (let _119_2035 = (let _119_2034 = (let _119_2033 = (let _119_2032 = (let _119_2031 = (let _119_2030 = (FStar_Absyn_Print.sli d)
+in (FStar_Util.format1 "data constructor proxy: %s" _119_2030))
+in Some (_119_2031))
+in (ddtok, [], FStar_ToSMT_Term.Term_sort, _119_2032))
+in FStar_ToSMT_Term.DeclFun (_119_2033))
+in (_119_2034)::[])
+in (FStar_List.append (FStar_List.append (FStar_List.append binder_decls decls2) decls3) _119_2035))
+in (FStar_List.append _119_2036 proxy_fresh))
+in (FStar_List.append _119_2037 decls_formals))
+in (FStar_List.append _119_2038 decls_pred))
+in (let _119_2052 = (let _119_2051 = (let _119_2050 = (let _119_2042 = (let _119_2041 = (let _119_2040 = (let _119_2039 = (FStar_ToSMT_Term.mkEq (app, dapp))
+in ((app)::[], vars, _119_2039))
+in (FStar_ToSMT_Term.mkForall _119_2040))
+in (_119_2041, Some ("equality for proxy")))
+in FStar_ToSMT_Term.Assume (_119_2042))
+in (let _119_2049 = (let _119_2048 = (let _119_2047 = (let _119_2046 = (let _119_2045 = (let _119_2044 = (add_fuel (fuel_var, FStar_ToSMT_Term.Fuel_sort) vars')
+in (let _119_2043 = (FStar_ToSMT_Term.mkImp (guard', ty_pred'))
+in ((ty_pred')::[], _119_2044, _119_2043)))
+in (FStar_ToSMT_Term.mkForall _119_2045))
+in (_119_2046, Some ("data constructor typing intro")))
+in FStar_ToSMT_Term.Assume (_119_2047))
+in (_119_2048)::[])
+in (_119_2050)::_119_2049))
+in (FStar_ToSMT_Term.Assume ((tok_typing, Some ("typing for data constructor proxy"))))::_119_2051)
+in (FStar_List.append _119_2053 _119_2052)))
+in (FStar_List.append _119_2054 elim))
 in ((FStar_List.append datacons g), env))
 end)))))
 end))
@@ -3510,48 +3385,26 @@
 | (formals, extra_formals) -> begin
 (let subst = (FStar_List.map2 (fun formal binder -> (match (((Prims.fst formal), (Prims.fst binder))) with
 | (FStar_Util.Inl (a), FStar_Util.Inl (b)) -> begin
-<<<<<<< HEAD
-(let _119_2067 = (let _119_2066 = (FStar_Absyn_Util.btvar_to_typ b)
-in (a.FStar_Absyn_Syntax.v, _119_2066))
-in FStar_Util.Inl (_119_2067))
+(let _119_2069 = (let _119_2068 = (FStar_Absyn_Util.btvar_to_typ b)
+in (a.FStar_Absyn_Syntax.v, _119_2068))
+in FStar_Util.Inl (_119_2069))
 end
 | (FStar_Util.Inr (x), FStar_Util.Inr (y)) -> begin
-(let _119_2069 = (let _119_2068 = (FStar_Absyn_Util.bvar_to_exp y)
-in (x.FStar_Absyn_Syntax.v, _119_2068))
-in FStar_Util.Inr (_119_2069))
-=======
-(let _118_2069 = (let _118_2068 = (FStar_Absyn_Util.btvar_to_typ b)
-in (a.FStar_Absyn_Syntax.v, _118_2068))
-in FStar_Util.Inl (_118_2069))
-end
-| (FStar_Util.Inr (x), FStar_Util.Inr (y)) -> begin
-(let _118_2071 = (let _118_2070 = (FStar_Absyn_Util.bvar_to_exp y)
-in (x.FStar_Absyn_Syntax.v, _118_2070))
-in FStar_Util.Inr (_118_2071))
->>>>>>> a1e45ddc
+(let _119_2071 = (let _119_2070 = (FStar_Absyn_Util.bvar_to_exp y)
+in (x.FStar_Absyn_Syntax.v, _119_2070))
+in FStar_Util.Inr (_119_2071))
 end
 | _53_2753 -> begin
 (FStar_All.failwith "Impossible")
 end)) formals binders)
-<<<<<<< HEAD
-in (let extra_formals = (let _119_2070 = (FStar_Absyn_Util.subst_binders subst extra_formals)
-in (FStar_All.pipe_right _119_2070 FStar_Absyn_Util.name_binders))
-in (let body = (let _119_2076 = (let _119_2072 = (let _119_2071 = (FStar_Absyn_Util.args_of_binders extra_formals)
-in (FStar_All.pipe_left Prims.snd _119_2071))
-in (body, _119_2072))
-in (let _119_2075 = (let _119_2074 = (FStar_Absyn_Util.subst_typ subst t)
-in (FStar_All.pipe_left (fun _119_2073 -> Some (_119_2073)) _119_2074))
-in (FStar_Absyn_Syntax.mk_Exp_app_flat _119_2076 _119_2075 body.FStar_Absyn_Syntax.pos)))
-=======
-in (let extra_formals = (let _118_2072 = (FStar_Absyn_Util.subst_binders subst extra_formals)
-in (FStar_All.pipe_right _118_2072 FStar_Absyn_Util.name_binders))
-in (let body = (let _118_2078 = (let _118_2074 = (let _118_2073 = (FStar_Absyn_Util.args_of_binders extra_formals)
-in (FStar_All.pipe_left Prims.snd _118_2073))
-in (body, _118_2074))
-in (let _118_2077 = (let _118_2076 = (FStar_Absyn_Util.subst_typ subst t)
-in (FStar_All.pipe_left (fun _118_2075 -> Some (_118_2075)) _118_2076))
-in (FStar_Absyn_Syntax.mk_Exp_app_flat _118_2078 _118_2077 body.FStar_Absyn_Syntax.pos)))
->>>>>>> a1e45ddc
+in (let extra_formals = (let _119_2072 = (FStar_Absyn_Util.subst_binders subst extra_formals)
+in (FStar_All.pipe_right _119_2072 FStar_Absyn_Util.name_binders))
+in (let body = (let _119_2078 = (let _119_2074 = (let _119_2073 = (FStar_Absyn_Util.args_of_binders extra_formals)
+in (FStar_All.pipe_left Prims.snd _119_2073))
+in (body, _119_2074))
+in (let _119_2077 = (let _119_2076 = (FStar_Absyn_Util.subst_typ subst t)
+in (FStar_All.pipe_left (fun _119_2075 -> Some (_119_2075)) _119_2076))
+in (FStar_Absyn_Syntax.mk_Exp_app_flat _119_2078 _119_2077 body.FStar_Absyn_Syntax.pos)))
 in ((FStar_List.append binders extra_formals), body))))
 end))))
 in (let destruct_bound_function = (fun flid t_norm e -> (match (e.FStar_Absyn_Syntax.n) with
@@ -3591,19 +3444,11 @@
 end)
 end))))
 end
-<<<<<<< HEAD
-| _53_2793 -> begin
-(let _119_2085 = (let _119_2084 = (FStar_Absyn_Print.exp_to_string e)
-in (let _119_2083 = (FStar_Absyn_Print.typ_to_string t_norm)
-in (FStar_Util.format3 "Impossible! let-bound lambda %s = %s has a type that\'s not a function: %s\n" flid.FStar_Absyn_Syntax.str _119_2084 _119_2083)))
-in (FStar_All.failwith _119_2085))
-=======
 | _53_2802 -> begin
-(let _118_2087 = (let _118_2086 = (FStar_Absyn_Print.exp_to_string e)
-in (let _118_2085 = (FStar_Absyn_Print.typ_to_string t_norm)
-in (FStar_Util.format3 "Impossible! let-bound lambda %s = %s has a type that\'s not a function: %s\n" flid.FStar_Absyn_Syntax.str _118_2086 _118_2085)))
-in (FStar_All.failwith _118_2087))
->>>>>>> a1e45ddc
+(let _119_2087 = (let _119_2086 = (FStar_Absyn_Print.exp_to_string e)
+in (let _119_2085 = (FStar_Absyn_Print.typ_to_string t_norm)
+in (FStar_Util.format3 "Impossible! let-bound lambda %s = %s has a type that\'s not a function: %s\n" flid.FStar_Absyn_Syntax.str _119_2086 _119_2085)))
+in (FStar_All.failwith _119_2087))
 end)
 end
 | _53_2804 -> begin
@@ -3635,26 +3480,15 @@
 | false -> begin
 (match ((FStar_All.pipe_right bindings (FStar_Util.for_some (fun lb -> (FStar_Absyn_Util.is_smt_lemma lb.FStar_Absyn_Syntax.lbtyp))))) with
 | true -> begin
-<<<<<<< HEAD
-(let _119_2091 = (FStar_All.pipe_right bindings (FStar_List.collect (fun lb -> (match ((FStar_Absyn_Util.is_smt_lemma lb.FStar_Absyn_Syntax.lbtyp)) with
-| true -> begin
-(let _119_2090 = (FStar_Util.right lb.FStar_Absyn_Syntax.lbname)
-in (encode_smt_lemma env _119_2090 lb.FStar_Absyn_Syntax.lbtyp))
-=======
-(let _118_2093 = (FStar_All.pipe_right bindings (FStar_List.collect (fun lb -> (match ((FStar_Absyn_Util.is_smt_lemma lb.FStar_Absyn_Syntax.lbtyp)) with
-| true -> begin
-(let _118_2092 = (FStar_Util.right lb.FStar_Absyn_Syntax.lbname)
-in (encode_smt_lemma env _118_2092 lb.FStar_Absyn_Syntax.lbtyp))
->>>>>>> a1e45ddc
+(let _119_2093 = (FStar_All.pipe_right bindings (FStar_List.collect (fun lb -> (match ((FStar_Absyn_Util.is_smt_lemma lb.FStar_Absyn_Syntax.lbtyp)) with
+| true -> begin
+(let _119_2092 = (FStar_Util.right lb.FStar_Absyn_Syntax.lbname)
+in (encode_smt_lemma env _119_2092 lb.FStar_Absyn_Syntax.lbtyp))
 end
 | false -> begin
 (Prims.raise Let_rec_unencodeable)
 end))))
-<<<<<<< HEAD
-in (_119_2091, env))
-=======
-in (_118_2093, env))
->>>>>>> a1e45ddc
+in (_119_2093, env))
 end
 | false -> begin
 (let _53_2847 = (FStar_All.pipe_right bindings (FStar_List.fold_left (fun _53_2834 lb -> (match (_53_2834) with
@@ -3666,29 +3500,16 @@
 | false -> begin
 ()
 end)
-<<<<<<< HEAD
-in (let t_norm = (let _119_2094 = (whnf env lb.FStar_Absyn_Syntax.lbtyp)
-in (FStar_All.pipe_right _119_2094 FStar_Absyn_Util.compress_typ))
-in (let _53_2833 = (let _119_2095 = (FStar_Util.right lb.FStar_Absyn_Syntax.lbname)
-in (declare_top_level_let env _119_2095 lb.FStar_Absyn_Syntax.lbtyp t_norm))
-in (match (_53_2833) with
-| (tok, decl, env) -> begin
-(let _119_2098 = (let _119_2097 = (let _119_2096 = (FStar_Util.right lb.FStar_Absyn_Syntax.lbname)
-in (_119_2096, tok))
-in (_119_2097)::toks)
-in (_119_2098, (t_norm)::typs, (decl)::decls, env))
-=======
-in (let t_norm = (let _118_2096 = (whnf env lb.FStar_Absyn_Syntax.lbtyp)
-in (FStar_All.pipe_right _118_2096 FStar_Absyn_Util.compress_typ))
-in (let _53_2842 = (let _118_2097 = (FStar_Util.right lb.FStar_Absyn_Syntax.lbname)
-in (declare_top_level_let env _118_2097 lb.FStar_Absyn_Syntax.lbtyp t_norm))
+in (let t_norm = (let _119_2096 = (whnf env lb.FStar_Absyn_Syntax.lbtyp)
+in (FStar_All.pipe_right _119_2096 FStar_Absyn_Util.compress_typ))
+in (let _53_2842 = (let _119_2097 = (FStar_Util.right lb.FStar_Absyn_Syntax.lbname)
+in (declare_top_level_let env _119_2097 lb.FStar_Absyn_Syntax.lbtyp t_norm))
 in (match (_53_2842) with
 | (tok, decl, env) -> begin
-(let _118_2100 = (let _118_2099 = (let _118_2098 = (FStar_Util.right lb.FStar_Absyn_Syntax.lbname)
-in (_118_2098, tok))
-in (_118_2099)::toks)
-in (_118_2100, (t_norm)::typs, (decl)::decls, env))
->>>>>>> a1e45ddc
+(let _119_2100 = (let _119_2099 = (let _119_2098 = (FStar_Util.right lb.FStar_Absyn_Syntax.lbname)
+in (_119_2098, tok))
+in (_119_2099)::toks)
+in (_119_2100, (t_norm)::typs, (decl)::decls, env))
 end))))
 end)) ([], [], [], env)))
 in (match (_53_2847) with
@@ -3702,13 +3523,8 @@
 end
 | _53_2854 -> begin
 false
-<<<<<<< HEAD
-end)))) || (FStar_All.pipe_right typs (FStar_Util.for_some (fun t -> ((FStar_Absyn_Util.is_lemma t) || (let _119_2101 = (FStar_Absyn_Util.is_pure_or_ghost_function t)
-in (FStar_All.pipe_left Prims.op_Negation _119_2101)))))))) with
-=======
-end)))) || (FStar_All.pipe_right typs (FStar_Util.for_some (fun t -> ((FStar_Absyn_Util.is_lemma t) || (let _118_2103 = (FStar_Absyn_Util.is_pure_or_ghost_function t)
-in (FStar_All.pipe_left Prims.op_Negation _118_2103)))))))) with
->>>>>>> a1e45ddc
+end)))) || (FStar_All.pipe_right typs (FStar_Util.for_some (fun t -> ((FStar_Absyn_Util.is_lemma t) || (let _119_2103 = (FStar_Absyn_Util.is_pure_or_ghost_function t)
+in (FStar_All.pipe_left Prims.op_Negation _119_2103)))))))) with
 | true -> begin
 (decls, env)
 end
@@ -3727,44 +3543,24 @@
 | [] -> begin
 (FStar_ToSMT_Term.mkFreeV (f, FStar_ToSMT_Term.Term_sort))
 end
-<<<<<<< HEAD
-| _53_2879 -> begin
-(let _119_2103 = (let _119_2102 = (FStar_List.map FStar_ToSMT_Term.mkFreeV vars)
-in (f, _119_2102))
-in (FStar_ToSMT_Term.mkApp _119_2103))
-=======
 | _53_2888 -> begin
-(let _118_2105 = (let _118_2104 = (FStar_List.map FStar_ToSMT_Term.mkFreeV vars)
-in (f, _118_2104))
-in (FStar_ToSMT_Term.mkApp _118_2105))
->>>>>>> a1e45ddc
+(let _119_2105 = (let _119_2104 = (FStar_List.map FStar_ToSMT_Term.mkFreeV vars)
+in (f, _119_2104))
+in (FStar_ToSMT_Term.mkApp _119_2105))
 end)
 in (let _53_2892 = (encode_exp body env')
 in (match (_53_2892) with
 | (body, decls2) -> begin
-<<<<<<< HEAD
-(let eqn = (let _119_2112 = (let _119_2111 = (let _119_2108 = (let _119_2107 = (let _119_2106 = (let _119_2105 = (FStar_ToSMT_Term.mk_and_l guards)
-in (let _119_2104 = (FStar_ToSMT_Term.mkEq (app, body))
-in (_119_2105, _119_2104)))
-in (FStar_ToSMT_Term.mkImp _119_2106))
-in ((app)::[], vars, _119_2107))
-in (FStar_ToSMT_Term.mkForall _119_2108))
-in (let _119_2110 = (let _119_2109 = (FStar_Util.format1 "Equation for %s" flid.FStar_Absyn_Syntax.str)
-in Some (_119_2109))
-in (_119_2111, _119_2110)))
-in FStar_ToSMT_Term.Assume (_119_2112))
-=======
-(let eqn = (let _118_2114 = (let _118_2113 = (let _118_2110 = (let _118_2109 = (let _118_2108 = (let _118_2107 = (FStar_ToSMT_Term.mk_and_l guards)
-in (let _118_2106 = (FStar_ToSMT_Term.mkEq (app, body))
-in (_118_2107, _118_2106)))
-in (FStar_ToSMT_Term.mkImp _118_2108))
-in ((app)::[], vars, _118_2109))
-in (FStar_ToSMT_Term.mkForall _118_2110))
-in (let _118_2112 = (let _118_2111 = (FStar_Util.format1 "Equation for %s" flid.FStar_Absyn_Syntax.str)
-in Some (_118_2111))
-in (_118_2113, _118_2112)))
-in FStar_ToSMT_Term.Assume (_118_2114))
->>>>>>> a1e45ddc
+(let eqn = (let _119_2114 = (let _119_2113 = (let _119_2110 = (let _119_2109 = (let _119_2108 = (let _119_2107 = (FStar_ToSMT_Term.mk_and_l guards)
+in (let _119_2106 = (FStar_ToSMT_Term.mkEq (app, body))
+in (_119_2107, _119_2106)))
+in (FStar_ToSMT_Term.mkImp _119_2108))
+in ((app)::[], vars, _119_2109))
+in (FStar_ToSMT_Term.mkForall _119_2110))
+in (let _119_2112 = (let _119_2111 = (FStar_Util.format1 "Equation for %s" flid.FStar_Absyn_Syntax.str)
+in Some (_119_2111))
+in (_119_2113, _119_2112)))
+in FStar_ToSMT_Term.Assume (_119_2114))
 in ((FStar_List.append (FStar_List.append (FStar_List.append decls binder_decls) decls2) ((eqn)::[])), env))
 end)))
 end))
@@ -3775,28 +3571,17 @@
 end)
 end
 | false -> begin
-<<<<<<< HEAD
-(let fuel = (let _119_2113 = (varops.fresh "fuel")
-in (_119_2113, FStar_ToSMT_Term.Fuel_sort))
-=======
-(let fuel = (let _118_2115 = (varops.fresh "fuel")
-in (_118_2115, FStar_ToSMT_Term.Fuel_sort))
->>>>>>> a1e45ddc
+(let fuel = (let _119_2115 = (varops.fresh "fuel")
+in (_119_2115, FStar_ToSMT_Term.Fuel_sort))
 in (let fuel_tm = (FStar_ToSMT_Term.mkFreeV fuel)
 in (let env0 = env
 in (let _53_2912 = (FStar_All.pipe_right toks (FStar_List.fold_left (fun _53_2901 _53_2906 -> (match ((_53_2901, _53_2906)) with
 | ((gtoks, env), (flid, (f, ftok))) -> begin
 (let g = (varops.new_fvar flid)
 in (let gtok = (varops.new_fvar flid)
-<<<<<<< HEAD
-in (let env = (let _119_2118 = (let _119_2117 = (FStar_ToSMT_Term.mkApp (g, (fuel_tm)::[]))
-in (FStar_All.pipe_left (fun _119_2116 -> Some (_119_2116)) _119_2117))
-in (push_free_var env flid gtok _119_2118))
-=======
-in (let env = (let _118_2120 = (let _118_2119 = (FStar_ToSMT_Term.mkApp (g, (fuel_tm)::[]))
-in (FStar_All.pipe_left (fun _118_2118 -> Some (_118_2118)) _118_2119))
-in (push_free_var env flid gtok _118_2120))
->>>>>>> a1e45ddc
+in (let env = (let _119_2120 = (let _119_2119 = (FStar_ToSMT_Term.mkApp (g, (fuel_tm)::[]))
+in (FStar_All.pipe_left (fun _119_2118 -> Some (_119_2118)) _119_2119))
+in (push_free_var env flid gtok _119_2120))
 in (((flid, f, ftok, g, gtok))::gtoks, env))))
 end)) ([], env)))
 in (match (_53_2912) with
@@ -3807,154 +3592,79 @@
 (let _53_2935 = (destruct_bound_function flid t_norm e)
 in (match (_53_2935) with
 | (binders, body, formals, tres) -> begin
-<<<<<<< HEAD
-(let _53_2933 = (encode_binders None binders env)
-in (match (_53_2933) with
-| (vars, guards, env', binder_decls, _53_2932) -> begin
-(let decl_g = (let _119_2129 = (let _119_2128 = (let _119_2127 = (FStar_List.map Prims.snd vars)
-in (FStar_ToSMT_Term.Fuel_sort)::_119_2127)
-in (g, _119_2128, FStar_ToSMT_Term.Term_sort, Some ("Fuel-instrumented function name")))
-in FStar_ToSMT_Term.DeclFun (_119_2129))
-=======
 (let _53_2942 = (encode_binders None binders env)
 in (match (_53_2942) with
 | (vars, guards, env', binder_decls, _53_2941) -> begin
-(let decl_g = (let _118_2131 = (let _118_2130 = (let _118_2129 = (FStar_List.map Prims.snd vars)
-in (FStar_ToSMT_Term.Fuel_sort)::_118_2129)
-in (g, _118_2130, FStar_ToSMT_Term.Term_sort, Some ("Fuel-instrumented function name")))
-in FStar_ToSMT_Term.DeclFun (_118_2131))
->>>>>>> a1e45ddc
+(let decl_g = (let _119_2131 = (let _119_2130 = (let _119_2129 = (FStar_List.map Prims.snd vars)
+in (FStar_ToSMT_Term.Fuel_sort)::_119_2129)
+in (g, _119_2130, FStar_ToSMT_Term.Term_sort, Some ("Fuel-instrumented function name")))
+in FStar_ToSMT_Term.DeclFun (_119_2131))
 in (let env0 = (push_zfuel_name env0 flid g)
 in (let decl_g_tok = FStar_ToSMT_Term.DeclFun ((gtok, [], FStar_ToSMT_Term.Term_sort, Some ("Token for fuel-instrumented partial applications")))
 in (let vars_tm = (FStar_List.map FStar_ToSMT_Term.mkFreeV vars)
 in (let app = (FStar_ToSMT_Term.mkApp (f, vars_tm))
-<<<<<<< HEAD
-in (let gsapp = (let _119_2132 = (let _119_2131 = (let _119_2130 = (FStar_ToSMT_Term.mkApp ("SFuel", (fuel_tm)::[]))
-in (_119_2130)::vars_tm)
-in (g, _119_2131))
-in (FStar_ToSMT_Term.mkApp _119_2132))
-in (let gmax = (let _119_2135 = (let _119_2134 = (let _119_2133 = (FStar_ToSMT_Term.mkApp ("MaxFuel", []))
-in (_119_2133)::vars_tm)
-in (g, _119_2134))
-in (FStar_ToSMT_Term.mkApp _119_2135))
-in (let _53_2943 = (encode_exp body env')
-in (match (_53_2943) with
-| (body_tm, decls2) -> begin
-(let eqn_g = (let _119_2144 = (let _119_2143 = (let _119_2140 = (let _119_2139 = (let _119_2138 = (let _119_2137 = (FStar_ToSMT_Term.mk_and_l guards)
-in (let _119_2136 = (FStar_ToSMT_Term.mkEq (gsapp, body_tm))
-in (_119_2137, _119_2136)))
-in (FStar_ToSMT_Term.mkImp _119_2138))
-in ((gsapp)::[], (fuel)::vars, _119_2139))
-in (FStar_ToSMT_Term.mkForall _119_2140))
-in (let _119_2142 = (let _119_2141 = (FStar_Util.format1 "Equation for fuel-instrumented recursive function: %s" flid.FStar_Absyn_Syntax.str)
-in Some (_119_2141))
-in (_119_2143, _119_2142)))
-in FStar_ToSMT_Term.Assume (_119_2144))
-in (let eqn_f = (let _119_2148 = (let _119_2147 = (let _119_2146 = (let _119_2145 = (FStar_ToSMT_Term.mkEq (app, gmax))
-in ((app)::[], vars, _119_2145))
-in (FStar_ToSMT_Term.mkForall _119_2146))
-in (_119_2147, Some ("Correspondence of recursive function to instrumented version")))
-in FStar_ToSMT_Term.Assume (_119_2148))
-in (let eqn_g' = (let _119_2157 = (let _119_2156 = (let _119_2155 = (let _119_2154 = (let _119_2153 = (let _119_2152 = (let _119_2151 = (let _119_2150 = (let _119_2149 = (FStar_ToSMT_Term.n_fuel 0)
-in (_119_2149)::vars_tm)
-in (g, _119_2150))
-in (FStar_ToSMT_Term.mkApp _119_2151))
-in (gsapp, _119_2152))
-in (FStar_ToSMT_Term.mkEq _119_2153))
-in ((gsapp)::[], (fuel)::vars, _119_2154))
-in (FStar_ToSMT_Term.mkForall _119_2155))
-in (_119_2156, Some ("Fuel irrelevance")))
-in FStar_ToSMT_Term.Assume (_119_2157))
-in (let _53_2966 = (let _53_2953 = (encode_binders None formals env0)
-in (match (_53_2953) with
-| (vars, v_guards, env, binder_decls, _53_2952) -> begin
-(let vars_tm = (FStar_List.map FStar_ToSMT_Term.mkFreeV vars)
-in (let gapp = (FStar_ToSMT_Term.mkApp (g, (fuel_tm)::vars_tm))
-in (let tok_corr = (let tok_app = (let _119_2158 = (FStar_ToSMT_Term.mkFreeV (gtok, FStar_ToSMT_Term.Term_sort))
-in (mk_ApplyE _119_2158 ((fuel)::vars)))
-in (let _119_2162 = (let _119_2161 = (let _119_2160 = (let _119_2159 = (FStar_ToSMT_Term.mkEq (tok_app, gapp))
-in ((tok_app)::[], (fuel)::vars, _119_2159))
-in (FStar_ToSMT_Term.mkForall _119_2160))
-in (_119_2161, Some ("Fuel token correspondence")))
-in FStar_ToSMT_Term.Assume (_119_2162)))
-in (let _53_2963 = (let _53_2960 = (encode_typ_pred None tres env gapp)
-in (match (_53_2960) with
-| (g_typing, d3) -> begin
-(let _119_2170 = (let _119_2169 = (let _119_2168 = (let _119_2167 = (let _119_2166 = (let _119_2165 = (let _119_2164 = (let _119_2163 = (FStar_ToSMT_Term.mk_and_l v_guards)
-in (_119_2163, g_typing))
-in (FStar_ToSMT_Term.mkImp _119_2164))
-in ((gapp)::[], (fuel)::vars, _119_2165))
-in (FStar_ToSMT_Term.mkForall _119_2166))
-in (_119_2167, None))
-in FStar_ToSMT_Term.Assume (_119_2168))
-in (_119_2169)::[])
-in (d3, _119_2170))
-end))
-in (match (_53_2963) with
-=======
-in (let gsapp = (let _118_2134 = (let _118_2133 = (let _118_2132 = (FStar_ToSMT_Term.mkApp ("SFuel", (fuel_tm)::[]))
-in (_118_2132)::vars_tm)
-in (g, _118_2133))
-in (FStar_ToSMT_Term.mkApp _118_2134))
-in (let gmax = (let _118_2137 = (let _118_2136 = (let _118_2135 = (FStar_ToSMT_Term.mkApp ("MaxFuel", []))
-in (_118_2135)::vars_tm)
-in (g, _118_2136))
-in (FStar_ToSMT_Term.mkApp _118_2137))
+in (let gsapp = (let _119_2134 = (let _119_2133 = (let _119_2132 = (FStar_ToSMT_Term.mkApp ("SFuel", (fuel_tm)::[]))
+in (_119_2132)::vars_tm)
+in (g, _119_2133))
+in (FStar_ToSMT_Term.mkApp _119_2134))
+in (let gmax = (let _119_2137 = (let _119_2136 = (let _119_2135 = (FStar_ToSMT_Term.mkApp ("MaxFuel", []))
+in (_119_2135)::vars_tm)
+in (g, _119_2136))
+in (FStar_ToSMT_Term.mkApp _119_2137))
 in (let _53_2952 = (encode_exp body env')
 in (match (_53_2952) with
 | (body_tm, decls2) -> begin
-(let eqn_g = (let _118_2146 = (let _118_2145 = (let _118_2142 = (let _118_2141 = (let _118_2140 = (let _118_2139 = (FStar_ToSMT_Term.mk_and_l guards)
-in (let _118_2138 = (FStar_ToSMT_Term.mkEq (gsapp, body_tm))
-in (_118_2139, _118_2138)))
-in (FStar_ToSMT_Term.mkImp _118_2140))
-in ((gsapp)::[], (fuel)::vars, _118_2141))
-in (FStar_ToSMT_Term.mkForall _118_2142))
-in (let _118_2144 = (let _118_2143 = (FStar_Util.format1 "Equation for fuel-instrumented recursive function: %s" flid.FStar_Absyn_Syntax.str)
-in Some (_118_2143))
-in (_118_2145, _118_2144)))
-in FStar_ToSMT_Term.Assume (_118_2146))
-in (let eqn_f = (let _118_2150 = (let _118_2149 = (let _118_2148 = (let _118_2147 = (FStar_ToSMT_Term.mkEq (app, gmax))
-in ((app)::[], vars, _118_2147))
-in (FStar_ToSMT_Term.mkForall _118_2148))
-in (_118_2149, Some ("Correspondence of recursive function to instrumented version")))
-in FStar_ToSMT_Term.Assume (_118_2150))
-in (let eqn_g' = (let _118_2159 = (let _118_2158 = (let _118_2157 = (let _118_2156 = (let _118_2155 = (let _118_2154 = (let _118_2153 = (let _118_2152 = (let _118_2151 = (FStar_ToSMT_Term.n_fuel 0)
-in (_118_2151)::vars_tm)
-in (g, _118_2152))
-in (FStar_ToSMT_Term.mkApp _118_2153))
-in (gsapp, _118_2154))
-in (FStar_ToSMT_Term.mkEq _118_2155))
-in ((gsapp)::[], (fuel)::vars, _118_2156))
-in (FStar_ToSMT_Term.mkForall _118_2157))
-in (_118_2158, Some ("Fuel irrelevance")))
-in FStar_ToSMT_Term.Assume (_118_2159))
+(let eqn_g = (let _119_2146 = (let _119_2145 = (let _119_2142 = (let _119_2141 = (let _119_2140 = (let _119_2139 = (FStar_ToSMT_Term.mk_and_l guards)
+in (let _119_2138 = (FStar_ToSMT_Term.mkEq (gsapp, body_tm))
+in (_119_2139, _119_2138)))
+in (FStar_ToSMT_Term.mkImp _119_2140))
+in ((gsapp)::[], (fuel)::vars, _119_2141))
+in (FStar_ToSMT_Term.mkForall _119_2142))
+in (let _119_2144 = (let _119_2143 = (FStar_Util.format1 "Equation for fuel-instrumented recursive function: %s" flid.FStar_Absyn_Syntax.str)
+in Some (_119_2143))
+in (_119_2145, _119_2144)))
+in FStar_ToSMT_Term.Assume (_119_2146))
+in (let eqn_f = (let _119_2150 = (let _119_2149 = (let _119_2148 = (let _119_2147 = (FStar_ToSMT_Term.mkEq (app, gmax))
+in ((app)::[], vars, _119_2147))
+in (FStar_ToSMT_Term.mkForall _119_2148))
+in (_119_2149, Some ("Correspondence of recursive function to instrumented version")))
+in FStar_ToSMT_Term.Assume (_119_2150))
+in (let eqn_g' = (let _119_2159 = (let _119_2158 = (let _119_2157 = (let _119_2156 = (let _119_2155 = (let _119_2154 = (let _119_2153 = (let _119_2152 = (let _119_2151 = (FStar_ToSMT_Term.n_fuel 0)
+in (_119_2151)::vars_tm)
+in (g, _119_2152))
+in (FStar_ToSMT_Term.mkApp _119_2153))
+in (gsapp, _119_2154))
+in (FStar_ToSMT_Term.mkEq _119_2155))
+in ((gsapp)::[], (fuel)::vars, _119_2156))
+in (FStar_ToSMT_Term.mkForall _119_2157))
+in (_119_2158, Some ("Fuel irrelevance")))
+in FStar_ToSMT_Term.Assume (_119_2159))
 in (let _53_2975 = (let _53_2962 = (encode_binders None formals env0)
 in (match (_53_2962) with
 | (vars, v_guards, env, binder_decls, _53_2961) -> begin
 (let vars_tm = (FStar_List.map FStar_ToSMT_Term.mkFreeV vars)
 in (let gapp = (FStar_ToSMT_Term.mkApp (g, (fuel_tm)::vars_tm))
-in (let tok_corr = (let tok_app = (let _118_2160 = (FStar_ToSMT_Term.mkFreeV (gtok, FStar_ToSMT_Term.Term_sort))
-in (mk_ApplyE _118_2160 ((fuel)::vars)))
-in (let _118_2164 = (let _118_2163 = (let _118_2162 = (let _118_2161 = (FStar_ToSMT_Term.mkEq (tok_app, gapp))
-in ((tok_app)::[], (fuel)::vars, _118_2161))
-in (FStar_ToSMT_Term.mkForall _118_2162))
-in (_118_2163, Some ("Fuel token correspondence")))
-in FStar_ToSMT_Term.Assume (_118_2164)))
+in (let tok_corr = (let tok_app = (let _119_2160 = (FStar_ToSMT_Term.mkFreeV (gtok, FStar_ToSMT_Term.Term_sort))
+in (mk_ApplyE _119_2160 ((fuel)::vars)))
+in (let _119_2164 = (let _119_2163 = (let _119_2162 = (let _119_2161 = (FStar_ToSMT_Term.mkEq (tok_app, gapp))
+in ((tok_app)::[], (fuel)::vars, _119_2161))
+in (FStar_ToSMT_Term.mkForall _119_2162))
+in (_119_2163, Some ("Fuel token correspondence")))
+in FStar_ToSMT_Term.Assume (_119_2164)))
 in (let _53_2972 = (let _53_2969 = (encode_typ_pred None tres env gapp)
 in (match (_53_2969) with
 | (g_typing, d3) -> begin
-(let _118_2172 = (let _118_2171 = (let _118_2170 = (let _118_2169 = (let _118_2168 = (let _118_2167 = (let _118_2166 = (let _118_2165 = (FStar_ToSMT_Term.mk_and_l v_guards)
-in (_118_2165, g_typing))
-in (FStar_ToSMT_Term.mkImp _118_2166))
-in ((gapp)::[], (fuel)::vars, _118_2167))
-in (FStar_ToSMT_Term.mkForall _118_2168))
-in (_118_2169, None))
-in FStar_ToSMT_Term.Assume (_118_2170))
-in (_118_2171)::[])
-in (d3, _118_2172))
+(let _119_2172 = (let _119_2171 = (let _119_2170 = (let _119_2169 = (let _119_2168 = (let _119_2167 = (let _119_2166 = (let _119_2165 = (FStar_ToSMT_Term.mk_and_l v_guards)
+in (_119_2165, g_typing))
+in (FStar_ToSMT_Term.mkImp _119_2166))
+in ((gapp)::[], (fuel)::vars, _119_2167))
+in (FStar_ToSMT_Term.mkForall _119_2168))
+in (_119_2169, None))
+in FStar_ToSMT_Term.Assume (_119_2170))
+in (_119_2171)::[])
+in (d3, _119_2172))
 end))
 in (match (_53_2972) with
->>>>>>> a1e45ddc
 | (aux_decls, typing_corr) -> begin
 ((FStar_List.append binder_decls aux_decls), (FStar_List.append typing_corr ((tok_corr)::[])))
 end)))))
@@ -3967,34 +3677,20 @@
 end))
 end))
 end))
-<<<<<<< HEAD
-in (let _53_2982 = (let _119_2173 = (FStar_List.zip3 gtoks typs bindings)
-in (FStar_List.fold_left (fun _53_2970 _53_2974 -> (match ((_53_2970, _53_2974)) with
-=======
-in (let _53_2991 = (let _118_2175 = (FStar_List.zip3 gtoks typs bindings)
+in (let _53_2991 = (let _119_2175 = (FStar_List.zip3 gtoks typs bindings)
 in (FStar_List.fold_left (fun _53_2979 _53_2983 -> (match ((_53_2979, _53_2983)) with
->>>>>>> a1e45ddc
 | ((decls, eqns, env0), (gtok, ty, bs)) -> begin
 (let _53_2987 = (encode_one_binding env0 gtok ty bs)
 in (match (_53_2987) with
 | (decls', eqns', env0) -> begin
 ((decls')::decls, (FStar_List.append eqns' eqns), env0)
 end))
-<<<<<<< HEAD
-end)) ((decls)::[], [], env0) _119_2173))
-in (match (_53_2982) with
-| (decls, eqns, env0) -> begin
-(let _53_2991 = (let _119_2175 = (FStar_All.pipe_right decls FStar_List.flatten)
-in (FStar_All.pipe_right _119_2175 (FStar_List.partition (fun _53_29 -> (match (_53_29) with
-| FStar_ToSMT_Term.DeclFun (_53_2985) -> begin
-=======
-end)) ((decls)::[], [], env0) _118_2175))
+end)) ((decls)::[], [], env0) _119_2175))
 in (match (_53_2991) with
 | (decls, eqns, env0) -> begin
-(let _53_3000 = (let _118_2177 = (FStar_All.pipe_right decls FStar_List.flatten)
-in (FStar_All.pipe_right _118_2177 (FStar_List.partition (fun _53_29 -> (match (_53_29) with
+(let _53_3000 = (let _119_2177 = (FStar_All.pipe_right decls FStar_List.flatten)
+in (FStar_All.pipe_right _119_2177 (FStar_List.partition (fun _53_29 -> (match (_53_29) with
 | FStar_ToSMT_Term.DeclFun (_53_2994) -> begin
->>>>>>> a1e45ddc
 true
 end
 | _53_2997 -> begin
@@ -4014,13 +3710,8 @@
 end)
 end)) (fun _53_2815 -> (match (_53_2815) with
 | Let_rec_unencodeable -> begin
-<<<<<<< HEAD
-(let msg = (let _119_2178 = (FStar_All.pipe_right bindings (FStar_List.map (fun lb -> (FStar_Absyn_Print.lbname_to_string lb.FStar_Absyn_Syntax.lbname))))
-in (FStar_All.pipe_right _119_2178 (FStar_String.concat " and ")))
-=======
-(let msg = (let _118_2180 = (FStar_All.pipe_right bindings (FStar_List.map (fun lb -> (FStar_Absyn_Print.lbname_to_string lb.FStar_Absyn_Syntax.lbname))))
-in (FStar_All.pipe_right _118_2180 (FStar_String.concat " and ")))
->>>>>>> a1e45ddc
+(let msg = (let _119_2180 = (FStar_All.pipe_right bindings (FStar_List.map (fun lb -> (FStar_Absyn_Print.lbname_to_string lb.FStar_Absyn_Syntax.lbname))))
+in (FStar_All.pipe_right _119_2180 (FStar_String.concat " and ")))
 in (let decl = FStar_ToSMT_Term.Caption ((Prims.strcat "let rec unencodeable: Skipping: " msg))
 in ((decl)::[], env)))
 end)))))
@@ -4048,13 +3739,8 @@
 | (form, decls) -> begin
 (FStar_List.append decls ((FStar_ToSMT_Term.Assume ((form, Some ((Prims.strcat "Lemma: " lid.FStar_Absyn_Syntax.str)))))::[]))
 end)))
-<<<<<<< HEAD
-and encode_free_var = (fun env lid tt t_norm quals -> (match (((let _119_2191 = (FStar_Absyn_Util.is_pure_or_ghost_function t_norm)
-in (FStar_All.pipe_left Prims.op_Negation _119_2191)) || (FStar_Absyn_Util.is_lemma t_norm))) with
-=======
-and encode_free_var = (fun env lid tt t_norm quals -> (match (((let _118_2193 = (FStar_Absyn_Util.is_pure_or_ghost_function t_norm)
-in (FStar_All.pipe_left Prims.op_Negation _118_2193)) || (FStar_Absyn_Util.is_lemma t_norm))) with
->>>>>>> a1e45ddc
+and encode_free_var = (fun env lid tt t_norm quals -> (match (((let _119_2193 = (FStar_Absyn_Util.is_pure_or_ghost_function t_norm)
+in (FStar_All.pipe_left Prims.op_Negation _119_2193)) || (FStar_Absyn_Util.is_lemma t_norm))) with
 | true -> begin
 (let _53_3053 = (new_term_constant_and_tok_from_lid env lid)
 in (match (_53_3053) with
@@ -4091,13 +3777,8 @@
 | Some (args, comp) -> begin
 (match (encode_non_total_function_typ) with
 | true -> begin
-<<<<<<< HEAD
-(let _119_2193 = (FStar_Tc_Util.pure_or_ghost_pre_and_post env.tcenv comp)
-in (args, _119_2193))
-=======
-(let _118_2195 = (FStar_Tc_Util.pure_or_ghost_pre_and_post env.tcenv comp)
-in (args, _118_2195))
->>>>>>> a1e45ddc
+(let _119_2195 = (FStar_Tc_Util.pure_or_ghost_pre_and_post env.tcenv comp)
+in (args, _119_2195))
 end
 | false -> begin
 (args, (None, (FStar_Absyn_Util.comp_result comp)))
@@ -4124,27 +3805,15 @@
 in (match (_53_3109) with
 | (_53_3104, (xxsym, _53_3107)) -> begin
 (let xx = (FStar_ToSMT_Term.mkFreeV (xxsym, FStar_ToSMT_Term.Term_sort))
-<<<<<<< HEAD
-in (let _119_2210 = (let _119_2209 = (let _119_2208 = (let _119_2207 = (let _119_2206 = (let _119_2205 = (let _119_2204 = (let _119_2203 = (FStar_ToSMT_Term.mk_tester (escape d.FStar_Absyn_Syntax.str) xx)
-in (FStar_All.pipe_left FStar_ToSMT_Term.boxBool _119_2203))
-in (vapp, _119_2204))
-in (FStar_ToSMT_Term.mkEq _119_2205))
-in ((vapp)::[], vars, _119_2206))
-in (FStar_ToSMT_Term.mkForall _119_2207))
-in (_119_2208, Some ("Discriminator equation")))
-in FStar_ToSMT_Term.Assume (_119_2209))
-in (_119_2210)::[]))
-=======
-in (let _118_2212 = (let _118_2211 = (let _118_2210 = (let _118_2209 = (let _118_2208 = (let _118_2207 = (let _118_2206 = (let _118_2205 = (FStar_ToSMT_Term.mk_tester (escape d.FStar_Absyn_Syntax.str) xx)
-in (FStar_All.pipe_left FStar_ToSMT_Term.boxBool _118_2205))
-in (vapp, _118_2206))
-in (FStar_ToSMT_Term.mkEq _118_2207))
-in ((vapp)::[], vars, _118_2208))
-in (FStar_ToSMT_Term.mkForall _118_2209))
-in (_118_2210, Some ("Discriminator equation")))
-in FStar_ToSMT_Term.Assume (_118_2211))
-in (_118_2212)::[]))
->>>>>>> a1e45ddc
+in (let _119_2212 = (let _119_2211 = (let _119_2210 = (let _119_2209 = (let _119_2208 = (let _119_2207 = (let _119_2206 = (let _119_2205 = (FStar_ToSMT_Term.mk_tester (escape d.FStar_Absyn_Syntax.str) xx)
+in (FStar_All.pipe_left FStar_ToSMT_Term.boxBool _119_2205))
+in (vapp, _119_2206))
+in (FStar_ToSMT_Term.mkEq _119_2207))
+in ((vapp)::[], vars, _119_2208))
+in (FStar_ToSMT_Term.mkForall _119_2209))
+in (_119_2210, Some ("Discriminator equation")))
+in FStar_ToSMT_Term.Assume (_119_2211))
+in (_119_2212)::[]))
 end))
 end
 | FStar_Absyn_Syntax.Projector (d, FStar_Util.Inr (f)) -> begin
@@ -4152,33 +3821,18 @@
 in (match (_53_3122) with
 | (_53_3117, (xxsym, _53_3120)) -> begin
 (let xx = (FStar_ToSMT_Term.mkFreeV (xxsym, FStar_ToSMT_Term.Term_sort))
-<<<<<<< HEAD
-in (let prim_app = (let _119_2212 = (let _119_2211 = (mk_term_projector_name d f)
-in (_119_2211, (xx)::[]))
-in (FStar_ToSMT_Term.mkApp _119_2212))
-in (let _119_2217 = (let _119_2216 = (let _119_2215 = (let _119_2214 = (let _119_2213 = (FStar_ToSMT_Term.mkEq (vapp, prim_app))
-in ((vapp)::[], vars, _119_2213))
-in (FStar_ToSMT_Term.mkForall _119_2214))
-in (_119_2215, Some ("Projector equation")))
-in FStar_ToSMT_Term.Assume (_119_2216))
-in (_119_2217)::[])))
-end))
-end
-| _53_3117 -> begin
-=======
-in (let prim_app = (let _118_2214 = (let _118_2213 = (mk_term_projector_name d f)
-in (_118_2213, (xx)::[]))
-in (FStar_ToSMT_Term.mkApp _118_2214))
-in (let _118_2219 = (let _118_2218 = (let _118_2217 = (let _118_2216 = (let _118_2215 = (FStar_ToSMT_Term.mkEq (vapp, prim_app))
-in ((vapp)::[], vars, _118_2215))
-in (FStar_ToSMT_Term.mkForall _118_2216))
-in (_118_2217, Some ("Projector equation")))
-in FStar_ToSMT_Term.Assume (_118_2218))
-in (_118_2219)::[])))
+in (let prim_app = (let _119_2214 = (let _119_2213 = (mk_term_projector_name d f)
+in (_119_2213, (xx)::[]))
+in (FStar_ToSMT_Term.mkApp _119_2214))
+in (let _119_2219 = (let _119_2218 = (let _119_2217 = (let _119_2216 = (let _119_2215 = (FStar_ToSMT_Term.mkEq (vapp, prim_app))
+in ((vapp)::[], vars, _119_2215))
+in (FStar_ToSMT_Term.mkForall _119_2216))
+in (_119_2217, Some ("Projector equation")))
+in FStar_ToSMT_Term.Assume (_119_2218))
+in (_119_2219)::[])))
 end))
 end
 | _53_3126 -> begin
->>>>>>> a1e45ddc
 []
 end)))))
 in (let _53_3133 = (encode_binders None formals env)
@@ -4186,59 +3840,34 @@
 | (vars, guards, env', decls1, _53_3132) -> begin
 (let _53_3142 = (match (pre_opt) with
 | None -> begin
-<<<<<<< HEAD
-(let _119_2218 = (FStar_ToSMT_Term.mk_and_l guards)
-in (_119_2218, decls1))
-=======
-(let _118_2220 = (FStar_ToSMT_Term.mk_and_l guards)
-in (_118_2220, decls1))
->>>>>>> a1e45ddc
+(let _119_2220 = (FStar_ToSMT_Term.mk_and_l guards)
+in (_119_2220, decls1))
 end
 | Some (p) -> begin
 (let _53_3139 = (encode_formula p env')
 in (match (_53_3139) with
 | (g, ds) -> begin
-<<<<<<< HEAD
-(let _119_2219 = (FStar_ToSMT_Term.mk_and_l ((g)::guards))
-in (_119_2219, (FStar_List.append decls1 ds)))
-=======
-(let _118_2221 = (FStar_ToSMT_Term.mk_and_l ((g)::guards))
-in (_118_2221, (FStar_List.append decls1 ds)))
->>>>>>> a1e45ddc
+(let _119_2221 = (FStar_ToSMT_Term.mk_and_l ((g)::guards))
+in (_119_2221, (FStar_List.append decls1 ds)))
 end))
 end)
 in (match (_53_3142) with
 | (guard, decls1) -> begin
 (let vtok_app = (mk_ApplyE vtok_tm vars)
-<<<<<<< HEAD
-in (let vapp = (let _119_2221 = (let _119_2220 = (FStar_List.map FStar_ToSMT_Term.mkFreeV vars)
-in (vname, _119_2220))
-in (FStar_ToSMT_Term.mkApp _119_2221))
-in (let _53_3164 = (let vname_decl = (let _119_2224 = (let _119_2223 = (FStar_All.pipe_right formals (FStar_List.map (fun _53_32 -> (match (_53_32) with
-| (FStar_Util.Inl (_53_3138), _53_3141) -> begin
-=======
-in (let vapp = (let _118_2223 = (let _118_2222 = (FStar_List.map FStar_ToSMT_Term.mkFreeV vars)
-in (vname, _118_2222))
-in (FStar_ToSMT_Term.mkApp _118_2223))
-in (let _53_3173 = (let vname_decl = (let _118_2226 = (let _118_2225 = (FStar_All.pipe_right formals (FStar_List.map (fun _53_32 -> (match (_53_32) with
+in (let vapp = (let _119_2223 = (let _119_2222 = (FStar_List.map FStar_ToSMT_Term.mkFreeV vars)
+in (vname, _119_2222))
+in (FStar_ToSMT_Term.mkApp _119_2223))
+in (let _53_3173 = (let vname_decl = (let _119_2226 = (let _119_2225 = (FStar_All.pipe_right formals (FStar_List.map (fun _53_32 -> (match (_53_32) with
 | (FStar_Util.Inl (_53_3147), _53_3150) -> begin
->>>>>>> a1e45ddc
 FStar_ToSMT_Term.Type_sort
 end
 | _53_3153 -> begin
 FStar_ToSMT_Term.Term_sort
 end))))
-<<<<<<< HEAD
-in (vname, _119_2223, FStar_ToSMT_Term.Term_sort, None))
-in FStar_ToSMT_Term.DeclFun (_119_2224))
-in (let _53_3151 = (let env = (let _53_3146 = env
-in {bindings = _53_3146.bindings; depth = _53_3146.depth; tcenv = _53_3146.tcenv; warn = _53_3146.warn; cache = _53_3146.cache; nolabels = _53_3146.nolabels; use_zfuel_name = _53_3146.use_zfuel_name; encode_non_total_function_typ = encode_non_total_function_typ})
-=======
-in (vname, _118_2225, FStar_ToSMT_Term.Term_sort, None))
-in FStar_ToSMT_Term.DeclFun (_118_2226))
+in (vname, _119_2225, FStar_ToSMT_Term.Term_sort, None))
+in FStar_ToSMT_Term.DeclFun (_119_2226))
 in (let _53_3160 = (let env = (let _53_3155 = env
 in {bindings = _53_3155.bindings; depth = _53_3155.depth; tcenv = _53_3155.tcenv; warn = _53_3155.warn; cache = _53_3155.cache; nolabels = _53_3155.nolabels; use_zfuel_name = _53_3155.use_zfuel_name; encode_non_total_function_typ = encode_non_total_function_typ})
->>>>>>> a1e45ddc
 in (match ((not ((head_normal env tt)))) with
 | true -> begin
 (encode_typ_pred None tt env vtok_tm)
@@ -4251,37 +3880,20 @@
 (let tok_typing = FStar_ToSMT_Term.Assume ((tok_typing, Some ("function token typing")))
 in (let _53_3170 = (match (formals) with
 | [] -> begin
-<<<<<<< HEAD
-(let _119_2228 = (let _119_2227 = (let _119_2226 = (FStar_ToSMT_Term.mkFreeV (vname, FStar_ToSMT_Term.Term_sort))
-in (FStar_All.pipe_left (fun _119_2225 -> Some (_119_2225)) _119_2226))
-in (push_free_var env lid vname _119_2227))
-in ((FStar_List.append decls2 ((tok_typing)::[])), _119_2228))
-=======
-(let _118_2230 = (let _118_2229 = (let _118_2228 = (FStar_ToSMT_Term.mkFreeV (vname, FStar_ToSMT_Term.Term_sort))
-in (FStar_All.pipe_left (fun _118_2227 -> Some (_118_2227)) _118_2228))
-in (push_free_var env lid vname _118_2229))
-in ((FStar_List.append decls2 ((tok_typing)::[])), _118_2230))
->>>>>>> a1e45ddc
+(let _119_2230 = (let _119_2229 = (let _119_2228 = (FStar_ToSMT_Term.mkFreeV (vname, FStar_ToSMT_Term.Term_sort))
+in (FStar_All.pipe_left (fun _119_2227 -> Some (_119_2227)) _119_2228))
+in (push_free_var env lid vname _119_2229))
+in ((FStar_List.append decls2 ((tok_typing)::[])), _119_2230))
 end
 | _53_3164 -> begin
 (let vtok_decl = FStar_ToSMT_Term.DeclFun ((vtok, [], FStar_ToSMT_Term.Term_sort, None))
-<<<<<<< HEAD
-in (let vtok_fresh = (let _119_2229 = (varops.next_id ())
-in (FStar_ToSMT_Term.fresh_token (vtok, FStar_ToSMT_Term.Term_sort) _119_2229))
-in (let name_tok_corr = (let _119_2233 = (let _119_2232 = (let _119_2231 = (let _119_2230 = (FStar_ToSMT_Term.mkEq (vtok_app, vapp))
-in ((vtok_app)::[], vars, _119_2230))
-in (FStar_ToSMT_Term.mkForall _119_2231))
-in (_119_2232, None))
-in FStar_ToSMT_Term.Assume (_119_2233))
-=======
-in (let vtok_fresh = (let _118_2231 = (varops.next_id ())
-in (FStar_ToSMT_Term.fresh_token (vtok, FStar_ToSMT_Term.Term_sort) _118_2231))
-in (let name_tok_corr = (let _118_2235 = (let _118_2234 = (let _118_2233 = (let _118_2232 = (FStar_ToSMT_Term.mkEq (vtok_app, vapp))
-in ((vtok_app)::[], vars, _118_2232))
-in (FStar_ToSMT_Term.mkForall _118_2233))
-in (_118_2234, None))
-in FStar_ToSMT_Term.Assume (_118_2235))
->>>>>>> a1e45ddc
+in (let vtok_fresh = (let _119_2231 = (varops.next_id ())
+in (FStar_ToSMT_Term.fresh_token (vtok, FStar_ToSMT_Term.Term_sort) _119_2231))
+in (let name_tok_corr = (let _119_2235 = (let _119_2234 = (let _119_2233 = (let _119_2232 = (FStar_ToSMT_Term.mkEq (vtok_app, vapp))
+in ((vtok_app)::[], vars, _119_2232))
+in (FStar_ToSMT_Term.mkForall _119_2233))
+in (_119_2234, None))
+in FStar_ToSMT_Term.Assume (_119_2235))
 in ((FStar_List.append decls2 ((vtok_decl)::(vtok_fresh)::(name_tok_corr)::(tok_typing)::[])), env))))
 end)
 in (match (_53_3170) with
@@ -4295,35 +3907,19 @@
 in (let _53_3177 = (encode_typ_term res_t env')
 in (match (_53_3177) with
 | (encoded_res_t, decls) -> begin
-<<<<<<< HEAD
-(let _119_2234 = (FStar_ToSMT_Term.mk_HasType vapp encoded_res_t)
-in (encoded_res_t, _119_2234, decls))
-=======
-(let _118_2236 = (FStar_ToSMT_Term.mk_HasType vapp encoded_res_t)
-in (encoded_res_t, _118_2236, decls))
->>>>>>> a1e45ddc
+(let _119_2236 = (FStar_ToSMT_Term.mk_HasType vapp encoded_res_t)
+in (encoded_res_t, _119_2236, decls))
 end)))
 in (match (_53_3181) with
 | (encoded_res_t, ty_pred, decls3) -> begin
-<<<<<<< HEAD
-(let typingAx = (let _119_2238 = (let _119_2237 = (let _119_2236 = (let _119_2235 = (FStar_ToSMT_Term.mkImp (guard, ty_pred))
-in ((vapp)::[], vars, _119_2235))
-in (FStar_ToSMT_Term.mkForall _119_2236))
-in (_119_2237, Some ("free var typing")))
-in FStar_ToSMT_Term.Assume (_119_2238))
-in (let g = (let _119_2240 = (let _119_2239 = (mk_disc_proj_axioms guard encoded_res_t vapp vars)
-in (typingAx)::_119_2239)
-in (FStar_List.append (FStar_List.append (FStar_List.append decls1 decls2) decls3) _119_2240))
-=======
-(let typingAx = (let _118_2240 = (let _118_2239 = (let _118_2238 = (let _118_2237 = (FStar_ToSMT_Term.mkImp (guard, ty_pred))
-in ((vapp)::[], vars, _118_2237))
-in (FStar_ToSMT_Term.mkForall _118_2238))
-in (_118_2239, Some ("free var typing")))
-in FStar_ToSMT_Term.Assume (_118_2240))
-in (let g = (let _118_2242 = (let _118_2241 = (mk_disc_proj_axioms guard encoded_res_t vapp vars)
-in (typingAx)::_118_2241)
-in (FStar_List.append (FStar_List.append (FStar_List.append decls1 decls2) decls3) _118_2242))
->>>>>>> a1e45ddc
+(let typingAx = (let _119_2240 = (let _119_2239 = (let _119_2238 = (let _119_2237 = (FStar_ToSMT_Term.mkImp (guard, ty_pred))
+in ((vapp)::[], vars, _119_2237))
+in (FStar_ToSMT_Term.mkForall _119_2238))
+in (_119_2239, Some ("free var typing")))
+in FStar_ToSMT_Term.Assume (_119_2240))
+in (let g = (let _119_2242 = (let _119_2241 = (mk_disc_proj_axioms guard encoded_res_t vapp vars)
+in (typingAx)::_119_2241)
+in (FStar_List.append (FStar_List.append (FStar_List.append decls1 decls2) decls3) _119_2242))
 in (g, env)))
 end))
 end))))
@@ -4352,17 +3948,10 @@
 (let t1 = (FStar_Tc_Normalize.norm_typ ((FStar_Tc_Normalize.DeltaHard)::(FStar_Tc_Normalize.Beta)::(FStar_Tc_Normalize.Eta)::(FStar_Tc_Normalize.EtaArgs)::(FStar_Tc_Normalize.Simplify)::[]) env.tcenv t0)
 in (let _53_3209 = (match ((FStar_All.pipe_left (FStar_Tc_Env.debug env.tcenv) (FStar_Options.Other ("Encoding")))) with
 | true -> begin
-<<<<<<< HEAD
-(let _119_2255 = (FStar_Absyn_Print.strBvd x)
-in (let _119_2254 = (FStar_Absyn_Print.typ_to_string t0)
-in (let _119_2253 = (FStar_Absyn_Print.typ_to_string t1)
-in (FStar_Util.fprint3 "Normalized %s : %s to %s\n" _119_2255 _119_2254 _119_2253))))
-=======
-(let _118_2257 = (FStar_Absyn_Print.strBvd x)
-in (let _118_2256 = (FStar_Absyn_Print.typ_to_string t0)
-in (let _118_2255 = (FStar_Absyn_Print.typ_to_string t1)
-in (FStar_Util.fprint3 "Normalized %s : %s to %s\n" _118_2257 _118_2256 _118_2255))))
->>>>>>> a1e45ddc
+(let _119_2257 = (FStar_Absyn_Print.strBvd x)
+in (let _119_2256 = (FStar_Absyn_Print.typ_to_string t0)
+in (let _119_2255 = (FStar_Absyn_Print.typ_to_string t1)
+in (FStar_Util.fprint3 "Normalized %s : %s to %s\n" _119_2257 _119_2256 _119_2255))))
 end
 | false -> begin
 ()
@@ -4372,19 +3961,11 @@
 | (t, decls') -> begin
 (let caption = (match ((FStar_ST.read FStar_Options.logQueries)) with
 | true -> begin
-<<<<<<< HEAD
-(let _119_2259 = (let _119_2258 = (FStar_Absyn_Print.strBvd x)
-in (let _119_2257 = (FStar_Absyn_Print.typ_to_string t0)
-in (let _119_2256 = (FStar_Absyn_Print.typ_to_string t1)
-in (FStar_Util.format3 "%s : %s (%s)" _119_2258 _119_2257 _119_2256))))
-in Some (_119_2259))
-=======
-(let _118_2261 = (let _118_2260 = (FStar_Absyn_Print.strBvd x)
-in (let _118_2259 = (FStar_Absyn_Print.typ_to_string t0)
-in (let _118_2258 = (FStar_Absyn_Print.typ_to_string t1)
-in (FStar_Util.format3 "%s : %s (%s)" _118_2260 _118_2259 _118_2258))))
-in Some (_118_2261))
->>>>>>> a1e45ddc
+(let _119_2261 = (let _119_2260 = (FStar_Absyn_Print.strBvd x)
+in (let _119_2259 = (FStar_Absyn_Print.typ_to_string t0)
+in (let _119_2258 = (FStar_Absyn_Print.typ_to_string t1)
+in (FStar_Util.format3 "%s : %s (%s)" _119_2260 _119_2259 _119_2258))))
+in Some (_119_2261))
 end
 | false -> begin
 None
@@ -4401,23 +3982,13 @@
 (let _53_3226 = (encode_knd k env aa)
 in (match (_53_3226) with
 | (k, decls') -> begin
-<<<<<<< HEAD
-(let g = (let _119_2265 = (let _119_2264 = (let _119_2263 = (let _119_2262 = (let _119_2261 = (let _119_2260 = (FStar_Absyn_Print.strBvd a)
-in Some (_119_2260))
-in (aasym, [], FStar_ToSMT_Term.Type_sort, _119_2261))
-in FStar_ToSMT_Term.DeclFun (_119_2262))
-in (_119_2263)::[])
-in (FStar_List.append _119_2264 decls'))
-in (FStar_List.append _119_2265 ((FStar_ToSMT_Term.Assume ((k, None)))::[])))
-=======
-(let g = (let _118_2267 = (let _118_2266 = (let _118_2265 = (let _118_2264 = (let _118_2263 = (let _118_2262 = (FStar_Absyn_Print.strBvd a)
-in Some (_118_2262))
-in (aasym, [], FStar_ToSMT_Term.Type_sort, _118_2263))
-in FStar_ToSMT_Term.DeclFun (_118_2264))
-in (_118_2265)::[])
-in (FStar_List.append _118_2266 decls'))
-in (FStar_List.append _118_2267 ((FStar_ToSMT_Term.Assume ((k, None)))::[])))
->>>>>>> a1e45ddc
+(let g = (let _119_2267 = (let _119_2266 = (let _119_2265 = (let _119_2264 = (let _119_2263 = (let _119_2262 = (FStar_Absyn_Print.strBvd a)
+in Some (_119_2262))
+in (aasym, [], FStar_ToSMT_Term.Type_sort, _119_2263))
+in FStar_ToSMT_Term.DeclFun (_119_2264))
+in (_119_2265)::[])
+in (FStar_List.append _119_2266 decls'))
+in (FStar_List.append _119_2267 ((FStar_ToSMT_Term.Assume ((k, None)))::[])))
 in ((FStar_List.append decls g), env'))
 end))
 end))
@@ -4444,39 +4015,22 @@
 | (l, _53_3244, _53_3246) -> begin
 FStar_ToSMT_Term.DeclFun (((Prims.fst l), [], FStar_ToSMT_Term.Bool_sort, None))
 end))))
-<<<<<<< HEAD
-in (let suffix = (FStar_All.pipe_right labs (FStar_List.collect (fun _53_3245 -> (match (_53_3245) with
-| (l, _53_3242, _53_3244) -> begin
-(let _119_2273 = (FStar_All.pipe_left (fun _119_2269 -> FStar_ToSMT_Term.Echo (_119_2269)) (Prims.fst l))
-in (let _119_2272 = (let _119_2271 = (let _119_2270 = (FStar_ToSMT_Term.mkFreeV l)
-in FStar_ToSMT_Term.Eval (_119_2270))
-in (_119_2271)::[])
-in (_119_2273)::_119_2272))
-=======
 in (let suffix = (FStar_All.pipe_right labs (FStar_List.collect (fun _53_3254 -> (match (_53_3254) with
 | (l, _53_3251, _53_3253) -> begin
-(let _118_2275 = (FStar_All.pipe_left (fun _118_2271 -> FStar_ToSMT_Term.Echo (_118_2271)) (Prims.fst l))
-in (let _118_2274 = (let _118_2273 = (let _118_2272 = (FStar_ToSMT_Term.mkFreeV l)
-in FStar_ToSMT_Term.Eval (_118_2272))
-in (_118_2273)::[])
-in (_118_2275)::_118_2274))
->>>>>>> a1e45ddc
+(let _119_2275 = (FStar_All.pipe_left (fun _119_2271 -> FStar_ToSMT_Term.Echo (_119_2271)) (Prims.fst l))
+in (let _119_2274 = (let _119_2273 = (let _119_2272 = (FStar_ToSMT_Term.mkFreeV l)
+in FStar_ToSMT_Term.Eval (_119_2272))
+in (_119_2273)::[])
+in (_119_2275)::_119_2274))
 end))))
 in (prefix, suffix))))
 
 let last_env = (FStar_Util.mk_ref [])
 
-<<<<<<< HEAD
-let init_env = (fun tcenv -> (let _119_2278 = (let _119_2277 = (let _119_2276 = (FStar_Util.smap_create 100)
-in {bindings = []; depth = 0; tcenv = tcenv; warn = true; cache = _119_2276; nolabels = false; use_zfuel_name = false; encode_non_total_function_typ = true})
-in (_119_2277)::[])
-in (FStar_ST.op_Colon_Equals last_env _119_2278)))
-=======
-let init_env = (fun tcenv -> (let _118_2280 = (let _118_2279 = (let _118_2278 = (FStar_Util.smap_create 100)
-in {bindings = []; depth = 0; tcenv = tcenv; warn = true; cache = _118_2278; nolabels = false; use_zfuel_name = false; encode_non_total_function_typ = true})
-in (_118_2279)::[])
-in (FStar_ST.op_Colon_Equals last_env _118_2280)))
->>>>>>> a1e45ddc
+let init_env = (fun tcenv -> (let _119_2280 = (let _119_2279 = (let _119_2278 = (FStar_Util.smap_create 100)
+in {bindings = []; depth = 0; tcenv = tcenv; warn = true; cache = _119_2278; nolabels = false; use_zfuel_name = false; encode_non_total_function_typ = true})
+in (_119_2279)::[])
+in (FStar_ST.op_Colon_Equals last_env _119_2280)))
 
 let get_env = (fun tcenv -> (match ((FStar_ST.read last_env)) with
 | [] -> begin
@@ -4549,15 +4103,9 @@
 in (let _53_3305 = (varops.push ())
 in (FStar_ToSMT_Z3.push msg))))
 
-<<<<<<< HEAD
-let pop = (fun msg -> (let _53_3299 = (let _119_2299 = (pop_env ())
-in (FStar_All.pipe_left Prims.ignore _119_2299))
-in (let _53_3301 = (varops.pop ())
-=======
-let pop = (fun msg -> (let _53_3308 = (let _118_2301 = (pop_env ())
-in (FStar_All.pipe_left Prims.ignore _118_2301))
+let pop = (fun msg -> (let _53_3308 = (let _119_2301 = (pop_env ())
+in (FStar_All.pipe_left Prims.ignore _119_2301))
 in (let _53_3310 = (varops.pop ())
->>>>>>> a1e45ddc
 in (FStar_ToSMT_Z3.pop msg))))
 
 let mark = (fun msg -> (let _53_3313 = (mark_env ())
@@ -4574,17 +4122,10 @@
 
 let encode_sig = (fun tcenv se -> (let caption = (fun decls -> (match ((FStar_ST.read FStar_Options.logQueries)) with
 | true -> begin
-<<<<<<< HEAD
-(let _119_2313 = (let _119_2312 = (let _119_2311 = (FStar_Absyn_Print.sigelt_to_string_short se)
-in (Prims.strcat "encoding sigelt " _119_2311))
-in FStar_ToSMT_Term.Caption (_119_2312))
-in (_119_2313)::decls)
-=======
-(let _118_2315 = (let _118_2314 = (let _118_2313 = (FStar_Absyn_Print.sigelt_to_string_short se)
-in (Prims.strcat "encoding sigelt " _118_2313))
-in FStar_ToSMT_Term.Caption (_118_2314))
-in (_118_2315)::decls)
->>>>>>> a1e45ddc
+(let _119_2315 = (let _119_2314 = (let _119_2313 = (FStar_Absyn_Print.sigelt_to_string_short se)
+in (Prims.strcat "encoding sigelt " _119_2313))
+in FStar_ToSMT_Term.Caption (_119_2314))
+in (_119_2315)::decls)
 end
 | false -> begin
 decls
@@ -4593,15 +4134,9 @@
 in (let _53_3334 = (encode_sigelt env se)
 in (match (_53_3334) with
 | (decls, env) -> begin
-<<<<<<< HEAD
-(let _53_3326 = (set_env env)
-in (let _119_2314 = (caption decls)
-in (FStar_ToSMT_Z3.giveZ3 _119_2314)))
-=======
 (let _53_3335 = (set_env env)
-in (let _118_2316 = (caption decls)
-in (FStar_ToSMT_Z3.giveZ3 _118_2316)))
->>>>>>> a1e45ddc
+in (let _119_2316 = (caption decls)
+in (FStar_ToSMT_Z3.giveZ3 _119_2316)))
 end)))))
 
 let encode_modul = (fun tcenv modul -> (let name = (FStar_Util.format2 "%s %s" (match (modul.FStar_Absyn_Syntax.is_interface) with
@@ -4613,13 +4148,8 @@
 end) modul.FStar_Absyn_Syntax.name.FStar_Absyn_Syntax.str)
 in (let _53_3340 = (match ((FStar_Tc_Env.debug tcenv FStar_Options.Low)) with
 | true -> begin
-<<<<<<< HEAD
-(let _119_2319 = (FStar_All.pipe_right (FStar_List.length modul.FStar_Absyn_Syntax.exports) FStar_Util.string_of_int)
-in (FStar_Util.fprint2 "Encoding externals for %s ... %s exports\n" name _119_2319))
-=======
-(let _118_2321 = (FStar_All.pipe_right (FStar_List.length modul.FStar_Absyn_Syntax.exports) FStar_Util.string_of_int)
-in (FStar_Util.fprint2 "Encoding externals for %s ... %s exports\n" name _118_2321))
->>>>>>> a1e45ddc
+(let _119_2321 = (FStar_All.pipe_right (FStar_List.length modul.FStar_Absyn_Syntax.exports) FStar_Util.string_of_int)
+in (FStar_Util.fprint2 "Encoding externals for %s ... %s exports\n" name _119_2321))
 end
 | false -> begin
 ()
@@ -4650,61 +4180,33 @@
 in (FStar_ToSMT_Z3.giveZ3 decls)))))
 end))))))
 
-<<<<<<< HEAD
-let solve = (fun tcenv q -> (let _53_3351 = (let _119_2328 = (let _119_2327 = (let _119_2326 = (FStar_Tc_Env.get_range tcenv)
-in (FStar_All.pipe_left FStar_Range.string_of_range _119_2326))
-in (FStar_Util.format1 "Starting query at %s" _119_2327))
-in (push _119_2328))
-in (let pop = (fun _53_3354 -> (match (()) with
-| () -> begin
-(let _119_2333 = (let _119_2332 = (let _119_2331 = (FStar_Tc_Env.get_range tcenv)
-in (FStar_All.pipe_left FStar_Range.string_of_range _119_2331))
-in (FStar_Util.format1 "Ending query at %s" _119_2332))
-in (pop _119_2333))
-=======
-let solve = (fun tcenv q -> (let _53_3360 = (let _118_2330 = (let _118_2329 = (let _118_2328 = (FStar_Tc_Env.get_range tcenv)
-in (FStar_All.pipe_left FStar_Range.string_of_range _118_2328))
-in (FStar_Util.format1 "Starting query at %s" _118_2329))
-in (push _118_2330))
+let solve = (fun tcenv q -> (let _53_3360 = (let _119_2330 = (let _119_2329 = (let _119_2328 = (FStar_Tc_Env.get_range tcenv)
+in (FStar_All.pipe_left FStar_Range.string_of_range _119_2328))
+in (FStar_Util.format1 "Starting query at %s" _119_2329))
+in (push _119_2330))
 in (let pop = (fun _53_3363 -> (match (()) with
 | () -> begin
-(let _118_2335 = (let _118_2334 = (let _118_2333 = (FStar_Tc_Env.get_range tcenv)
-in (FStar_All.pipe_left FStar_Range.string_of_range _118_2333))
-in (FStar_Util.format1 "Ending query at %s" _118_2334))
-in (pop _118_2335))
->>>>>>> a1e45ddc
+(let _119_2335 = (let _119_2334 = (let _119_2333 = (FStar_Tc_Env.get_range tcenv)
+in (FStar_All.pipe_left FStar_Range.string_of_range _119_2333))
+in (FStar_Util.format1 "Ending query at %s" _119_2334))
+in (pop _119_2335))
 end))
 in (let _53_3393 = (let env = (get_env tcenv)
 in (let bindings = (FStar_Tc_Env.fold_env tcenv (fun bs b -> (b)::bs) [])
-<<<<<<< HEAD
-in (let _53_3367 = (let _119_2337 = (FStar_List.filter (fun _53_33 -> (match (_53_33) with
-| FStar_Tc_Env.Binding_sig (_53_3361) -> begin
-=======
-in (let _53_3376 = (let _118_2339 = (FStar_List.filter (fun _53_33 -> (match (_53_33) with
+in (let _53_3376 = (let _119_2339 = (FStar_List.filter (fun _53_33 -> (match (_53_33) with
 | FStar_Tc_Env.Binding_sig (_53_3370) -> begin
->>>>>>> a1e45ddc
 false
 end
 | _53_3373 -> begin
 true
 end)) bindings)
-<<<<<<< HEAD
-in (encode_env_bindings env _119_2337))
-in (match (_53_3367) with
-=======
-in (encode_env_bindings env _118_2339))
+in (encode_env_bindings env _119_2339))
 in (match (_53_3376) with
->>>>>>> a1e45ddc
 | (env_decls, env) -> begin
 (let _53_3377 = (match ((FStar_Tc_Env.debug tcenv FStar_Options.Low)) with
 | true -> begin
-<<<<<<< HEAD
-(let _119_2338 = (FStar_Absyn_Print.formula_to_string q)
-in (FStar_Util.fprint1 "Encoding query formula: %s\n" _119_2338))
-=======
-(let _118_2340 = (FStar_Absyn_Print.formula_to_string q)
-in (FStar_Util.fprint1 "Encoding query formula: %s\n" _118_2340))
->>>>>>> a1e45ddc
+(let _119_2340 = (FStar_Absyn_Print.formula_to_string q)
+in (FStar_Util.fprint1 "Encoding query formula: %s\n" _119_2340))
 end
 | false -> begin
 ()
@@ -4716,15 +4218,9 @@
 in (match (_53_3385) with
 | (label_prefix, label_suffix) -> begin
 (let query_prelude = (FStar_List.append (FStar_List.append env_decls label_prefix) qdecls)
-<<<<<<< HEAD
-in (let qry = (let _119_2340 = (let _119_2339 = (FStar_ToSMT_Term.mkNot phi)
-in (_119_2339, Some ("query")))
-in FStar_ToSMT_Term.Assume (_119_2340))
-=======
-in (let qry = (let _118_2342 = (let _118_2341 = (FStar_ToSMT_Term.mkNot phi)
-in (_118_2341, Some ("query")))
-in FStar_ToSMT_Term.Assume (_118_2342))
->>>>>>> a1e45ddc
+in (let qry = (let _119_2342 = (let _119_2341 = (FStar_ToSMT_Term.mkNot phi)
+in (_119_2341, Some ("query")))
+in FStar_ToSMT_Term.Assume (_119_2342))
 in (let suffix = (FStar_List.append label_suffix ((FStar_ToSMT_Term.Echo ("Done!"))::[]))
 in (query_prelude, labels, qry, suffix))))
 end))
@@ -4746,141 +4242,74 @@
 in (let _53_3420 = (FStar_ToSMT_Z3.giveZ3 prefix)
 in (let with_fuel = (fun p _53_3426 -> (match (_53_3426) with
 | (n, i) -> begin
-<<<<<<< HEAD
-(let _119_2363 = (let _119_2362 = (let _119_2347 = (let _119_2346 = (FStar_Util.string_of_int n)
-in (let _119_2345 = (FStar_Util.string_of_int i)
-in (FStar_Util.format2 "<fuel=\'%s\' ifuel=\'%s\'>" _119_2346 _119_2345)))
-in FStar_ToSMT_Term.Caption (_119_2347))
-in (let _119_2361 = (let _119_2360 = (let _119_2352 = (let _119_2351 = (let _119_2350 = (let _119_2349 = (FStar_ToSMT_Term.mkApp ("MaxFuel", []))
-in (let _119_2348 = (FStar_ToSMT_Term.n_fuel n)
-in (_119_2349, _119_2348)))
-in (FStar_ToSMT_Term.mkEq _119_2350))
-in (_119_2351, None))
-in FStar_ToSMT_Term.Assume (_119_2352))
-in (let _119_2359 = (let _119_2358 = (let _119_2357 = (let _119_2356 = (let _119_2355 = (let _119_2354 = (FStar_ToSMT_Term.mkApp ("MaxIFuel", []))
-in (let _119_2353 = (FStar_ToSMT_Term.n_fuel i)
-in (_119_2354, _119_2353)))
-in (FStar_ToSMT_Term.mkEq _119_2355))
-in (_119_2356, None))
-in FStar_ToSMT_Term.Assume (_119_2357))
-in (_119_2358)::(p)::(FStar_ToSMT_Term.CheckSat)::[])
-in (_119_2360)::_119_2359))
+(let _119_2365 = (let _119_2364 = (let _119_2349 = (let _119_2348 = (FStar_Util.string_of_int n)
+in (let _119_2347 = (FStar_Util.string_of_int i)
+in (FStar_Util.format2 "<fuel=\'%s\' ifuel=\'%s\'>" _119_2348 _119_2347)))
+in FStar_ToSMT_Term.Caption (_119_2349))
+in (let _119_2363 = (let _119_2362 = (let _119_2354 = (let _119_2353 = (let _119_2352 = (let _119_2351 = (FStar_ToSMT_Term.mkApp ("MaxFuel", []))
+in (let _119_2350 = (FStar_ToSMT_Term.n_fuel n)
+in (_119_2351, _119_2350)))
+in (FStar_ToSMT_Term.mkEq _119_2352))
+in (_119_2353, None))
+in FStar_ToSMT_Term.Assume (_119_2354))
+in (let _119_2361 = (let _119_2360 = (let _119_2359 = (let _119_2358 = (let _119_2357 = (let _119_2356 = (FStar_ToSMT_Term.mkApp ("MaxIFuel", []))
+in (let _119_2355 = (FStar_ToSMT_Term.n_fuel i)
+in (_119_2356, _119_2355)))
+in (FStar_ToSMT_Term.mkEq _119_2357))
+in (_119_2358, None))
+in FStar_ToSMT_Term.Assume (_119_2359))
+in (_119_2360)::(p)::(FStar_ToSMT_Term.CheckSat)::[])
 in (_119_2362)::_119_2361))
-in (FStar_List.append _119_2363 suffix))
-end))
-in (let check = (fun p -> (let initial_config = (let _119_2367 = (FStar_ST.read FStar_Options.initial_fuel)
-in (let _119_2366 = (FStar_ST.read FStar_Options.initial_ifuel)
-in (_119_2367, _119_2366)))
-in (let alt_configs = (let _119_2386 = (let _119_2385 = (match (((FStar_ST.read FStar_Options.max_ifuel) > (FStar_ST.read FStar_Options.initial_ifuel))) with
-| true -> begin
-(let _119_2370 = (let _119_2369 = (FStar_ST.read FStar_Options.initial_fuel)
-in (let _119_2368 = (FStar_ST.read FStar_Options.max_ifuel)
+in (_119_2364)::_119_2363))
+in (FStar_List.append _119_2365 suffix))
+end))
+in (let check = (fun p -> (let initial_config = (let _119_2369 = (FStar_ST.read FStar_Options.initial_fuel)
+in (let _119_2368 = (FStar_ST.read FStar_Options.initial_ifuel)
 in (_119_2369, _119_2368)))
-in (_119_2370)::[])
-=======
-(let _118_2365 = (let _118_2364 = (let _118_2349 = (let _118_2348 = (FStar_Util.string_of_int n)
-in (let _118_2347 = (FStar_Util.string_of_int i)
-in (FStar_Util.format2 "<fuel=\'%s\' ifuel=\'%s\'>" _118_2348 _118_2347)))
-in FStar_ToSMT_Term.Caption (_118_2349))
-in (let _118_2363 = (let _118_2362 = (let _118_2354 = (let _118_2353 = (let _118_2352 = (let _118_2351 = (FStar_ToSMT_Term.mkApp ("MaxFuel", []))
-in (let _118_2350 = (FStar_ToSMT_Term.n_fuel n)
-in (_118_2351, _118_2350)))
-in (FStar_ToSMT_Term.mkEq _118_2352))
-in (_118_2353, None))
-in FStar_ToSMT_Term.Assume (_118_2354))
-in (let _118_2361 = (let _118_2360 = (let _118_2359 = (let _118_2358 = (let _118_2357 = (let _118_2356 = (FStar_ToSMT_Term.mkApp ("MaxIFuel", []))
-in (let _118_2355 = (FStar_ToSMT_Term.n_fuel i)
-in (_118_2356, _118_2355)))
-in (FStar_ToSMT_Term.mkEq _118_2357))
-in (_118_2358, None))
-in FStar_ToSMT_Term.Assume (_118_2359))
-in (_118_2360)::(p)::(FStar_ToSMT_Term.CheckSat)::[])
-in (_118_2362)::_118_2361))
-in (_118_2364)::_118_2363))
-in (FStar_List.append _118_2365 suffix))
-end))
-in (let check = (fun p -> (let initial_config = (let _118_2369 = (FStar_ST.read FStar_Options.initial_fuel)
-in (let _118_2368 = (FStar_ST.read FStar_Options.initial_ifuel)
-in (_118_2369, _118_2368)))
-in (let alt_configs = (let _118_2388 = (let _118_2387 = (match (((FStar_ST.read FStar_Options.max_ifuel) > (FStar_ST.read FStar_Options.initial_ifuel))) with
-| true -> begin
-(let _118_2372 = (let _118_2371 = (FStar_ST.read FStar_Options.initial_fuel)
-in (let _118_2370 = (FStar_ST.read FStar_Options.max_ifuel)
-in (_118_2371, _118_2370)))
-in (_118_2372)::[])
->>>>>>> a1e45ddc
+in (let alt_configs = (let _119_2388 = (let _119_2387 = (match (((FStar_ST.read FStar_Options.max_ifuel) > (FStar_ST.read FStar_Options.initial_ifuel))) with
+| true -> begin
+(let _119_2372 = (let _119_2371 = (FStar_ST.read FStar_Options.initial_fuel)
+in (let _119_2370 = (FStar_ST.read FStar_Options.max_ifuel)
+in (_119_2371, _119_2370)))
+in (_119_2372)::[])
 end
 | false -> begin
 []
 end)
-<<<<<<< HEAD
-in (let _119_2384 = (let _119_2383 = (match ((((FStar_ST.read FStar_Options.max_fuel) / 2) > (FStar_ST.read FStar_Options.initial_fuel))) with
-| true -> begin
-(let _119_2373 = (let _119_2372 = ((FStar_ST.read FStar_Options.max_fuel) / 2)
-in (let _119_2371 = (FStar_ST.read FStar_Options.max_ifuel)
-in (_119_2372, _119_2371)))
-in (_119_2373)::[])
-=======
-in (let _118_2386 = (let _118_2385 = (match ((((FStar_ST.read FStar_Options.max_fuel) / 2) > (FStar_ST.read FStar_Options.initial_fuel))) with
-| true -> begin
-(let _118_2375 = (let _118_2374 = ((FStar_ST.read FStar_Options.max_fuel) / 2)
-in (let _118_2373 = (FStar_ST.read FStar_Options.max_ifuel)
-in (_118_2374, _118_2373)))
-in (_118_2375)::[])
->>>>>>> a1e45ddc
+in (let _119_2386 = (let _119_2385 = (match ((((FStar_ST.read FStar_Options.max_fuel) / 2) > (FStar_ST.read FStar_Options.initial_fuel))) with
+| true -> begin
+(let _119_2375 = (let _119_2374 = ((FStar_ST.read FStar_Options.max_fuel) / 2)
+in (let _119_2373 = (FStar_ST.read FStar_Options.max_ifuel)
+in (_119_2374, _119_2373)))
+in (_119_2375)::[])
 end
 | false -> begin
 []
 end)
-<<<<<<< HEAD
-in (let _119_2382 = (let _119_2381 = (match ((((FStar_ST.read FStar_Options.max_fuel) > (FStar_ST.read FStar_Options.initial_fuel)) && ((FStar_ST.read FStar_Options.max_ifuel) > (FStar_ST.read FStar_Options.initial_ifuel)))) with
-| true -> begin
-(let _119_2376 = (let _119_2375 = (FStar_ST.read FStar_Options.max_fuel)
-in (let _119_2374 = (FStar_ST.read FStar_Options.max_ifuel)
-in (_119_2375, _119_2374)))
-in (_119_2376)::[])
-=======
-in (let _118_2384 = (let _118_2383 = (match ((((FStar_ST.read FStar_Options.max_fuel) > (FStar_ST.read FStar_Options.initial_fuel)) && ((FStar_ST.read FStar_Options.max_ifuel) > (FStar_ST.read FStar_Options.initial_ifuel)))) with
-| true -> begin
-(let _118_2378 = (let _118_2377 = (FStar_ST.read FStar_Options.max_fuel)
-in (let _118_2376 = (FStar_ST.read FStar_Options.max_ifuel)
-in (_118_2377, _118_2376)))
-in (_118_2378)::[])
->>>>>>> a1e45ddc
+in (let _119_2384 = (let _119_2383 = (match ((((FStar_ST.read FStar_Options.max_fuel) > (FStar_ST.read FStar_Options.initial_fuel)) && ((FStar_ST.read FStar_Options.max_ifuel) > (FStar_ST.read FStar_Options.initial_ifuel)))) with
+| true -> begin
+(let _119_2378 = (let _119_2377 = (FStar_ST.read FStar_Options.max_fuel)
+in (let _119_2376 = (FStar_ST.read FStar_Options.max_ifuel)
+in (_119_2377, _119_2376)))
+in (_119_2378)::[])
 end
 | false -> begin
 []
 end)
-<<<<<<< HEAD
-in (let _119_2380 = (let _119_2379 = (match (((FStar_ST.read FStar_Options.min_fuel) < (FStar_ST.read FStar_Options.initial_fuel))) with
-| true -> begin
-(let _119_2378 = (let _119_2377 = (FStar_ST.read FStar_Options.min_fuel)
-in (_119_2377, 1))
-in (_119_2378)::[])
-=======
-in (let _118_2382 = (let _118_2381 = (match (((FStar_ST.read FStar_Options.min_fuel) < (FStar_ST.read FStar_Options.initial_fuel))) with
-| true -> begin
-(let _118_2380 = (let _118_2379 = (FStar_ST.read FStar_Options.min_fuel)
-in (_118_2379, 1))
-in (_118_2380)::[])
->>>>>>> a1e45ddc
+in (let _119_2382 = (let _119_2381 = (match (((FStar_ST.read FStar_Options.min_fuel) < (FStar_ST.read FStar_Options.initial_fuel))) with
+| true -> begin
+(let _119_2380 = (let _119_2379 = (FStar_ST.read FStar_Options.min_fuel)
+in (_119_2379, 1))
+in (_119_2380)::[])
 end
 | false -> begin
 []
 end)
-<<<<<<< HEAD
-in (_119_2379)::[])
-in (_119_2381)::_119_2380))
+in (_119_2381)::[])
 in (_119_2383)::_119_2382))
 in (_119_2385)::_119_2384))
-in (FStar_List.flatten _119_2386))
-=======
-in (_118_2381)::[])
-in (_118_2383)::_118_2382))
-in (_118_2385)::_118_2384))
-in (_118_2387)::_118_2386))
-in (FStar_List.flatten _118_2388))
->>>>>>> a1e45ddc
+in (_119_2387)::_119_2386))
+in (FStar_List.flatten _119_2388))
 in (let report = (fun errs -> (let errs = (match (errs) with
 | [] -> begin
 (("Unknown assertion failed", FStar_Absyn_Syntax.dummyRange))::[]
@@ -4890,23 +4319,13 @@
 end)
 in (let _53_3437 = (match ((FStar_ST.read FStar_Options.print_fuels)) with
 | true -> begin
-<<<<<<< HEAD
-(let _119_2394 = (let _119_2389 = (FStar_Tc_Env.get_range tcenv)
-in (FStar_Range.string_of_range _119_2389))
-in (let _119_2393 = (let _119_2390 = (FStar_ST.read FStar_Options.max_fuel)
-in (FStar_All.pipe_right _119_2390 FStar_Util.string_of_int))
-in (let _119_2392 = (let _119_2391 = (FStar_ST.read FStar_Options.max_ifuel)
-in (FStar_All.pipe_right _119_2391 FStar_Util.string_of_int))
-in (FStar_Util.fprint3 "(%s) Query failed with maximum fuel %s and ifuel %s\n" _119_2394 _119_2393 _119_2392))))
-=======
-(let _118_2396 = (let _118_2391 = (FStar_Tc_Env.get_range tcenv)
-in (FStar_Range.string_of_range _118_2391))
-in (let _118_2395 = (let _118_2392 = (FStar_ST.read FStar_Options.max_fuel)
-in (FStar_All.pipe_right _118_2392 FStar_Util.string_of_int))
-in (let _118_2394 = (let _118_2393 = (FStar_ST.read FStar_Options.max_ifuel)
-in (FStar_All.pipe_right _118_2393 FStar_Util.string_of_int))
-in (FStar_Util.fprint3 "(%s) Query failed with maximum fuel %s and ifuel %s\n" _118_2396 _118_2395 _118_2394))))
->>>>>>> a1e45ddc
+(let _119_2396 = (let _119_2391 = (FStar_Tc_Env.get_range tcenv)
+in (FStar_Range.string_of_range _119_2391))
+in (let _119_2395 = (let _119_2392 = (FStar_ST.read FStar_Options.max_fuel)
+in (FStar_All.pipe_right _119_2392 FStar_Util.string_of_int))
+in (let _119_2394 = (let _119_2393 = (FStar_ST.read FStar_Options.max_ifuel)
+in (FStar_All.pipe_right _119_2393 FStar_Util.string_of_int))
+in (FStar_Util.fprint3 "(%s) Query failed with maximum fuel %s and ifuel %s\n" _119_2396 _119_2395 _119_2394))))
 end
 | false -> begin
 ()
@@ -4919,26 +4338,16 @@
 | mi::[] -> begin
 (match (errs) with
 | [] -> begin
-<<<<<<< HEAD
-(let _119_2405 = (with_fuel p mi)
-in (FStar_ToSMT_Z3.ask fresh labels _119_2405 (cb mi p [])))
-=======
-(let _118_2407 = (with_fuel p mi)
-in (FStar_ToSMT_Z3.ask fresh labels _118_2407 (cb mi p [])))
->>>>>>> a1e45ddc
+(let _119_2407 = (with_fuel p mi)
+in (FStar_ToSMT_Z3.ask fresh labels _119_2407 (cb mi p [])))
 end
 | _53_3449 -> begin
 (report errs)
 end)
 end
 | mi::tl -> begin
-<<<<<<< HEAD
-(let _119_2407 = (with_fuel p mi)
-in (FStar_ToSMT_Z3.ask fresh labels _119_2407 (fun _53_3446 -> (match (_53_3446) with
-=======
-(let _118_2409 = (with_fuel p mi)
-in (FStar_ToSMT_Z3.ask fresh labels _118_2409 (fun _53_3455 -> (match (_53_3455) with
->>>>>>> a1e45ddc
+(let _119_2409 = (with_fuel p mi)
+in (FStar_ToSMT_Z3.ask fresh labels _119_2409 (fun _53_3455 -> (match (_53_3455) with
 | (ok, errs') -> begin
 (match (errs) with
 | [] -> begin
@@ -4955,19 +4364,11 @@
 | true -> begin
 (match ((FStar_ST.read FStar_Options.print_fuels)) with
 | true -> begin
-<<<<<<< HEAD
-(let _119_2415 = (let _119_2412 = (FStar_Tc_Env.get_range tcenv)
-in (FStar_Range.string_of_range _119_2412))
-in (let _119_2414 = (FStar_Util.string_of_int prev_fuel)
-in (let _119_2413 = (FStar_Util.string_of_int prev_ifuel)
-in (FStar_Util.fprint3 "(%s) Query succeeded with fuel %s and ifuel %s\n" _119_2415 _119_2414 _119_2413))))
-=======
-(let _118_2417 = (let _118_2414 = (FStar_Tc_Env.get_range tcenv)
-in (FStar_Range.string_of_range _118_2414))
-in (let _118_2416 = (FStar_Util.string_of_int prev_fuel)
-in (let _118_2415 = (FStar_Util.string_of_int prev_ifuel)
-in (FStar_Util.fprint3 "(%s) Query succeeded with fuel %s and ifuel %s\n" _118_2417 _118_2416 _118_2415))))
->>>>>>> a1e45ddc
+(let _119_2417 = (let _119_2414 = (FStar_Tc_Env.get_range tcenv)
+in (FStar_Range.string_of_range _119_2414))
+in (let _119_2416 = (FStar_Util.string_of_int prev_fuel)
+in (let _119_2415 = (FStar_Util.string_of_int prev_ifuel)
+in (FStar_Util.fprint3 "(%s) Query succeeded with fuel %s and ifuel %s\n" _119_2417 _119_2416 _119_2415))))
 end
 | false -> begin
 ()
@@ -4977,23 +4378,13 @@
 (try_alt_configs p errs alt)
 end)
 end))
-<<<<<<< HEAD
-in (let _119_2416 = (with_fuel p initial_config)
-in (FStar_ToSMT_Z3.ask fresh labels _119_2416 (cb initial_config p alt_configs))))))))
+in (let _119_2418 = (with_fuel p initial_config)
+in (FStar_ToSMT_Z3.ask fresh labels _119_2418 (cb initial_config p alt_configs))))))))
 in (let process_query = (fun q -> (match (((FStar_ST.read FStar_Options.split_cases) > 0)) with
 | true -> begin
-(let _53_3462 = (let _119_2422 = (FStar_ST.read FStar_Options.split_cases)
-in (FStar_ToSMT_SplitQueryCases.can_handle_query _119_2422 q))
-in (match (_53_3462) with
-=======
-in (let _118_2418 = (with_fuel p initial_config)
-in (FStar_ToSMT_Z3.ask fresh labels _118_2418 (cb initial_config p alt_configs))))))))
-in (let process_query = (fun q -> (match (((FStar_ST.read FStar_Options.split_cases) > 0)) with
-| true -> begin
-(let _53_3471 = (let _118_2424 = (FStar_ST.read FStar_Options.split_cases)
-in (FStar_ToSMT_SplitQueryCases.can_handle_query _118_2424 q))
+(let _53_3471 = (let _119_2424 = (FStar_ST.read FStar_Options.split_cases)
+in (FStar_ToSMT_SplitQueryCases.can_handle_query _119_2424 q))
 in (match (_53_3471) with
->>>>>>> a1e45ddc
 | (b, cb) -> begin
 (match (b) with
 | true -> begin
