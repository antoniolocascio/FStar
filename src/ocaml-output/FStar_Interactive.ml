open Prims
<<<<<<< HEAD

let tc_one_file = (fun remaining uenv -> (

let uu____26 = uenv
in (match (uu____26) with
| (dsenv, env) -> begin
(

let uu____40 = (match (remaining) with
| (intf)::(impl)::remaining when (FStar_Universal.needs_interleaving intf impl) -> begin
(

let uu____61 = (FStar_Universal.tc_one_file_and_intf (Some (intf)) impl dsenv env)
in (match (uu____61) with
| (uu____76, dsenv, env) -> begin
((((Some (intf)), (impl))), (dsenv), (env), (remaining))
end))
end
| (intf_or_impl)::remaining -> begin
(

let uu____93 = (FStar_Universal.tc_one_file_and_intf None intf_or_impl dsenv env)
in (match (uu____93) with
| (uu____108, dsenv, env) -> begin
((((None), (intf_or_impl))), (dsenv), (env), (remaining))
end))
end
| [] -> begin
(failwith "Impossible")
end)
in (match (uu____40) with
| ((intf, impl), dsenv, env, remaining) -> begin
((((intf), (impl))), (((dsenv), (env))), (None), (remaining))
end))
end)))


let tc_prims : Prims.unit  ->  (FStar_ToSyntax_Env.env * FStar_TypeChecker_Env.env) = (fun uu____165 -> (

let uu____166 = (FStar_Universal.tc_prims ())
in (match (uu____166) with
| (uu____174, dsenv, env) -> begin
((dsenv), (env))
end)))


type env_t =
(FStar_ToSyntax_Env.env * FStar_TypeChecker_Env.env)


type modul_t =
FStar_Syntax_Syntax.modul Prims.option


type stack_t =
(env_t * modul_t) Prims.list


let pop = (fun uu____199 msg -> (match (uu____199) with
| (uu____203, env) -> begin
((FStar_Universal.pop_context env msg);
(FStar_Options.pop ());
)
end))


let push : (FStar_ToSyntax_Env.env * FStar_TypeChecker_Env.env)  ->  Prims.bool  ->  Prims.bool  ->  Prims.string  ->  (FStar_ToSyntax_Env.env * FStar_TypeChecker_Env.env) = (fun uu____218 lax restore_cmd_line_options msg -> (match (uu____218) with
| (dsenv, env) -> begin
(

let env = (

let uu___164_229 = env
in {FStar_TypeChecker_Env.solver = uu___164_229.FStar_TypeChecker_Env.solver; FStar_TypeChecker_Env.range = uu___164_229.FStar_TypeChecker_Env.range; FStar_TypeChecker_Env.curmodule = uu___164_229.FStar_TypeChecker_Env.curmodule; FStar_TypeChecker_Env.gamma = uu___164_229.FStar_TypeChecker_Env.gamma; FStar_TypeChecker_Env.gamma_cache = uu___164_229.FStar_TypeChecker_Env.gamma_cache; FStar_TypeChecker_Env.modules = uu___164_229.FStar_TypeChecker_Env.modules; FStar_TypeChecker_Env.expected_typ = uu___164_229.FStar_TypeChecker_Env.expected_typ; FStar_TypeChecker_Env.sigtab = uu___164_229.FStar_TypeChecker_Env.sigtab; FStar_TypeChecker_Env.is_pattern = uu___164_229.FStar_TypeChecker_Env.is_pattern; FStar_TypeChecker_Env.instantiate_imp = uu___164_229.FStar_TypeChecker_Env.instantiate_imp; FStar_TypeChecker_Env.effects = uu___164_229.FStar_TypeChecker_Env.effects; FStar_TypeChecker_Env.generalize = uu___164_229.FStar_TypeChecker_Env.generalize; FStar_TypeChecker_Env.letrecs = uu___164_229.FStar_TypeChecker_Env.letrecs; FStar_TypeChecker_Env.top_level = uu___164_229.FStar_TypeChecker_Env.top_level; FStar_TypeChecker_Env.check_uvars = uu___164_229.FStar_TypeChecker_Env.check_uvars; FStar_TypeChecker_Env.use_eq = uu___164_229.FStar_TypeChecker_Env.use_eq; FStar_TypeChecker_Env.is_iface = uu___164_229.FStar_TypeChecker_Env.is_iface; FStar_TypeChecker_Env.admit = uu___164_229.FStar_TypeChecker_Env.admit; FStar_TypeChecker_Env.lax = lax; FStar_TypeChecker_Env.lax_universes = uu___164_229.FStar_TypeChecker_Env.lax_universes; FStar_TypeChecker_Env.type_of = uu___164_229.FStar_TypeChecker_Env.type_of; FStar_TypeChecker_Env.universe_of = uu___164_229.FStar_TypeChecker_Env.universe_of; FStar_TypeChecker_Env.use_bv_sorts = uu___164_229.FStar_TypeChecker_Env.use_bv_sorts; FStar_TypeChecker_Env.qname_and_index = uu___164_229.FStar_TypeChecker_Env.qname_and_index})
in (

let res = (FStar_Universal.push_context ((dsenv), (env)) msg)
in ((FStar_Options.push ());
(match (restore_cmd_line_options) with
| true -> begin
(

let uu____235 = (FStar_Options.restore_cmd_line_options false)
in (FStar_All.pipe_right uu____235 Prims.ignore))
end
| uu____236 -> begin
()
end);
res;
)))
end))


let mark : (FStar_ToSyntax_Env.env * FStar_TypeChecker_Env.env)  ->  (FStar_ToSyntax_Env.env * FStar_TypeChecker_Env.env) = (fun uu____243 -> (match (uu____243) with
| (dsenv, env) -> begin
(

let dsenv = (FStar_ToSyntax_Env.mark dsenv)
in (

let env = (FStar_TypeChecker_Env.mark env)
in ((FStar_Options.push ());
((dsenv), (env));
)))
end))


let reset_mark = (fun uu____263 -> (match (uu____263) with
| (uu____266, env) -> begin
(

let dsenv = (FStar_ToSyntax_Env.reset_mark ())
in (

let env = (FStar_TypeChecker_Env.reset_mark env)
in ((FStar_Options.pop ());
((dsenv), (env));
)))
end))


let cleanup = (fun uu____279 -> (match (uu____279) with
| (dsenv, env) -> begin
(FStar_TypeChecker_Env.cleanup_interactive env)
end))


let commit_mark : (FStar_ToSyntax_Env.env * FStar_TypeChecker_Env.env)  ->  (FStar_ToSyntax_Env.env * FStar_TypeChecker_Env.env) = (fun uu____290 -> (match (uu____290) with
| (dsenv, env) -> begin
(

let dsenv = (FStar_ToSyntax_Env.commit_mark dsenv)
in (

let env = (FStar_TypeChecker_Env.commit_mark env)
in ((dsenv), (env))))
end))


let check_frag : (FStar_ToSyntax_Env.env * FStar_TypeChecker_Env.env)  ->  FStar_Syntax_Syntax.modul Prims.option  ->  FStar_Parser_ParseIt.input_frag  ->  (FStar_Syntax_Syntax.modul Prims.option * (FStar_ToSyntax_Env.env * FStar_TypeChecker_Env.env) * Prims.int) Prims.option = (fun uu____315 curmod text -> (match (uu____315) with
| (dsenv, env) -> begin
try
(match (()) with
| () -> begin
(

let uu____345 = (FStar_Universal.tc_one_fragment curmod dsenv env text)
in (match (uu____345) with
| Some (m, dsenv, env) -> begin
(

let uu____367 = (

let uu____374 = (FStar_Errors.get_err_count ())
in ((m), (((dsenv), (env))), (uu____374)))
in Some (uu____367))
end
| uu____384 -> begin
None
end))
end)
with
| FStar_Errors.Error (msg, r) when (

let uu____406 = (FStar_Options.trace_error ())
in (not (uu____406))) -> begin
((FStar_TypeChecker_Err.add_errors env ((((msg), (r)))::[]));
None;
)
end
| FStar_Errors.Err (msg) when (

let uu____419 = (FStar_Options.trace_error ())
in (not (uu____419))) -> begin
((

let uu____421 = (

let uu____425 = (

let uu____428 = (FStar_TypeChecker_Env.get_range env)
in ((msg), (uu____428)))
in (uu____425)::[])
in (FStar_TypeChecker_Err.add_errors env uu____421));
None;
)
end
end))


let report_fail : Prims.unit  ->  Prims.unit = (fun uu____441 -> ((

let uu____443 = (FStar_Errors.report_all ())
in (FStar_All.pipe_right uu____443 Prims.ignore));
(FStar_ST.write FStar_Errors.num_errs (Prims.parse_int "0"));
))

type input_chunks =
| Push of (Prims.bool * Prims.int * Prims.int)
| Pop of Prims.string
| Code of (Prims.string * (Prims.string * Prims.string))


let uu___is_Push : input_chunks  ->  Prims.bool = (fun projectee -> (match (projectee) with
| Push (_0) -> begin
true
end
| uu____472 -> begin
false
end))


let __proj__Push__item___0 : input_chunks  ->  (Prims.bool * Prims.int * Prims.int) = (fun projectee -> (match (projectee) with
| Push (_0) -> begin
_0
end))


let uu___is_Pop : input_chunks  ->  Prims.bool = (fun projectee -> (match (projectee) with
| Pop (_0) -> begin
true
end
| uu____493 -> begin
false
end))


let __proj__Pop__item___0 : input_chunks  ->  Prims.string = (fun projectee -> (match (projectee) with
| Pop (_0) -> begin
_0
end))


let uu___is_Code : input_chunks  ->  Prims.bool = (fun projectee -> (match (projectee) with
| Code (_0) -> begin
true
end
| uu____509 -> begin
false
end))


let __proj__Code__item___0 : input_chunks  ->  (Prims.string * (Prims.string * Prims.string)) = (fun projectee -> (match (projectee) with
| Code (_0) -> begin
_0
end))

type interactive_state =
{chunk : FStar_Util.string_builder; stdin : FStar_Util.stream_reader Prims.option FStar_ST.ref; buffer : input_chunks Prims.list FStar_ST.ref; log : FStar_Util.file_handle Prims.option FStar_ST.ref}


let the_interactive_state : interactive_state = (

let uu____584 = (FStar_Util.new_string_builder ())
in (

let uu____585 = (FStar_Util.mk_ref None)
in (

let uu____590 = (FStar_Util.mk_ref [])
in (

let uu____595 = (FStar_Util.mk_ref None)
in {chunk = uu____584; stdin = uu____585; buffer = uu____590; log = uu____595}))))


let rec read_chunk : Prims.unit  ->  input_chunks = (fun uu____608 -> (

let s = the_interactive_state
in (

let log = (

let uu____613 = (FStar_Options.debug_any ())
in (match (uu____613) with
| true -> begin
(

let transcript = (

let uu____617 = (FStar_ST.read s.log)
in (match (uu____617) with
| Some (transcript) -> begin
transcript
end
| None -> begin
(

let transcript = (FStar_Util.open_file_for_writing "transcript")
in ((FStar_ST.write s.log (Some (transcript)));
transcript;
))
end))
in (fun line -> ((FStar_Util.append_to_file transcript line);
(FStar_Util.flush_file transcript);
)))
end
| uu____630 -> begin
(fun uu____631 -> ())
end))
in (

let stdin = (

let uu____633 = (FStar_ST.read s.stdin)
in (match (uu____633) with
| Some (i) -> begin
i
end
| None -> begin
(

let i = (FStar_Util.open_stdin ())
in ((FStar_ST.write s.stdin (Some (i)));
i;
))
end))
in (

let line = (

let uu____645 = (FStar_Util.read_line stdin)
in (match (uu____645) with
| None -> begin
(FStar_All.exit (Prims.parse_int "0"))
end
| Some (l) -> begin
l
end))
in ((log line);
(

let l = (FStar_Util.trim_string line)
in (match ((FStar_Util.starts_with l "#end")) with
| true -> begin
(

let responses = (match ((FStar_Util.split l " ")) with
| (uu____655)::(ok)::(fail)::[] -> begin
((ok), (fail))
end
| uu____658 -> begin
(("ok"), ("fail"))
end)
in (

let str = (FStar_Util.string_of_string_builder s.chunk)
in ((FStar_Util.clear_string_builder s.chunk);
Code (((str), (responses)));
)))
end
| uu____664 -> begin
(match ((FStar_Util.starts_with l "#pop")) with
| true -> begin
((FStar_Util.clear_string_builder s.chunk);
Pop (l);
)
end
| uu____666 -> begin
(match ((FStar_Util.starts_with l "#push")) with
| true -> begin
((FStar_Util.clear_string_builder s.chunk);
(

let lc_lax = (

let uu____669 = (FStar_Util.substring_from l (FStar_String.length "#push"))
in (FStar_Util.trim_string uu____669))
in (

let lc = (match ((FStar_Util.split lc_lax " ")) with
| (l)::(c)::("#lax")::[] -> begin
(

let uu____681 = (FStar_Util.int_of_string l)
in (

let uu____682 = (FStar_Util.int_of_string c)
in ((true), (uu____681), (uu____682))))
end
| (l)::(c)::[] -> begin
(

let uu____685 = (FStar_Util.int_of_string l)
in (

let uu____686 = (FStar_Util.int_of_string c)
in ((false), (uu____685), (uu____686))))
end
| uu____687 -> begin
((FStar_Util.print_warning (Prims.strcat "Error locations may be wrong, unrecognized string after #push: " lc_lax));
((false), ((Prims.parse_int "1")), ((Prims.parse_int "0")));
)
end)
in Push (lc)));
)
end
| uu____690 -> begin
(match ((l = "#finish")) with
| true -> begin
(FStar_All.exit (Prims.parse_int "0"))
end
| uu____691 -> begin
((FStar_Util.string_builder_append s.chunk line);
(FStar_Util.string_builder_append s.chunk "\n");
(read_chunk ());
)
end)
end)
end)
end));
))))))


let shift_chunk : Prims.unit  ->  input_chunks = (fun uu____696 -> (

let s = the_interactive_state
in (

let uu____698 = (FStar_ST.read s.buffer)
in (match (uu____698) with
| [] -> begin
(read_chunk ())
end
| (chunk)::chunks -> begin
((FStar_ST.write s.buffer chunks);
chunk;
)
end))))


let fill_buffer : Prims.unit  ->  Prims.unit = (fun uu____712 -> (

let s = the_interactive_state
in (

let uu____714 = (

let uu____716 = (FStar_ST.read s.buffer)
in (

let uu____721 = (

let uu____723 = (read_chunk ())
in (uu____723)::[])
in (FStar_List.append uu____716 uu____721)))
in (FStar_ST.write s.buffer uu____714))))


let deps_of_our_file : Prims.string  ->  (Prims.string Prims.list * Prims.string Prims.option) = (fun filename -> (

let deps = (FStar_Dependencies.find_deps_if_needed FStar_Parser_Dep.VerifyFigureItOut ((filename)::[]))
in (

let uu____736 = (FStar_List.partition (fun x -> (

let uu____742 = (FStar_Parser_Dep.lowercase_module_name x)
in (

let uu____743 = (FStar_Parser_Dep.lowercase_module_name filename)
in (uu____742 <> uu____743)))) deps)
in (match (uu____736) with
| (deps, same_name) -> begin
(

let maybe_intf = (match (same_name) with
| (intf)::(impl)::[] -> begin
((

let uu____760 = ((

let uu____761 = (FStar_Parser_Dep.is_interface intf)
in (not (uu____761))) || (

let uu____762 = (FStar_Parser_Dep.is_implementation impl)
in (not (uu____762))))
in (match (uu____760) with
| true -> begin
(

let uu____763 = (FStar_Util.format2 "Found %s and %s but not an interface + implementation" intf impl)
in (FStar_Util.print_warning uu____763))
end
| uu____764 -> begin
()
end));
Some (intf);
)
end
| (impl)::[] -> begin
None
end
| uu____766 -> begin
((

let uu____769 = (FStar_Util.format1 "Unexpected: ended up with %s" (FStar_String.concat " " same_name))
in (FStar_Util.print_warning uu____769));
None;
)
end)
in ((deps), (maybe_intf)))
end))))


type m_timestamps =
(Prims.string Prims.option * Prims.string * FStar_Util.time Prims.option * FStar_Util.time) Prims.list


let rec tc_deps : modul_t  ->  stack_t  ->  env_t  ->  Prims.string Prims.list  ->  m_timestamps  ->  (stack_t * env_t * m_timestamps) = (fun m stack env remaining ts -> (match (remaining) with
| [] -> begin
((stack), (env), (ts))
end
| uu____802 -> begin
(

let stack = (((env), (m)))::stack
in (

let env = (

let uu____813 = (FStar_Options.lax ())
in (push env uu____813 true "typecheck_modul"))
in (

let uu____814 = (tc_one_file remaining env)
in (match (uu____814) with
| ((intf, impl), env, modl, remaining) -> begin
(

let uu____847 = (

let intf_t = (match (intf) with
| Some (intf) -> begin
(

let uu____855 = (FStar_Util.get_file_last_modification_time intf)
in Some (uu____855))
end
| None -> begin
None
end)
in (

let impl_t = (FStar_Util.get_file_last_modification_time impl)
in ((intf_t), (impl_t))))
in (match (uu____847) with
| (intf_t, impl_t) -> begin
(tc_deps m stack env remaining ((((intf), (impl), (intf_t), (impl_t)))::ts))
end))
end))))
end))


let update_deps : Prims.string  ->  modul_t  ->  stack_t  ->  env_t  ->  m_timestamps  ->  (stack_t * env_t * m_timestamps) = (fun filename m stk env ts -> (

let is_stale = (fun intf impl intf_t impl_t -> (

let impl_mt = (FStar_Util.get_file_last_modification_time impl)
in ((FStar_Util.is_before impl_t impl_mt) || (match (((intf), (intf_t))) with
| (Some (intf), Some (intf_t)) -> begin
(

let intf_mt = (FStar_Util.get_file_last_modification_time intf)
in (FStar_Util.is_before intf_t intf_mt))
end
| (None, None) -> begin
false
end
| (uu____921, uu____922) -> begin
(failwith "Impossible, if the interface is None, the timestamp entry should also be None")
end))))
in (

let rec iterate = (fun depnames st env' ts good_stack good_ts -> (

let match_dep = (fun depnames intf impl -> (match (intf) with
| None -> begin
(match (depnames) with
| (dep)::depnames' -> begin
(match ((dep = impl)) with
| true -> begin
((true), (depnames'))
end
| uu____984 -> begin
((false), (depnames))
end)
end
| uu____986 -> begin
((false), (depnames))
end)
end
| Some (intf) -> begin
(match (depnames) with
| (depintf)::(dep)::depnames' -> begin
(match (((depintf = intf) && (dep = impl))) with
| true -> begin
((true), (depnames'))
end
| uu____1001 -> begin
((false), (depnames))
end)
end
| uu____1003 -> begin
((false), (depnames))
end)
end))
in (

let rec pop_tc_and_stack = (fun env stack ts -> (match (ts) with
| [] -> begin
env
end
| (uu____1050)::ts -> begin
((pop env "");
(

let uu____1072 = (

let uu____1080 = (FStar_List.hd stack)
in (

let uu____1085 = (FStar_List.tl stack)
in ((uu____1080), (uu____1085))))
in (match (uu____1072) with
| ((env, uu____1099), stack) -> begin
(pop_tc_and_stack env stack ts)
end));
)
end))
in (match (ts) with
| (ts_elt)::ts' -> begin
(

let uu____1133 = ts_elt
in (match (uu____1133) with
| (intf, impl, intf_t, impl_t) -> begin
(

let uu____1151 = (match_dep depnames intf impl)
in (match (uu____1151) with
| (b, depnames') -> begin
(

let uu____1162 = ((not (b)) || (is_stale intf impl intf_t impl_t))
in (match (uu____1162) with
| true -> begin
(

let env = (pop_tc_and_stack env' (FStar_List.rev_append st []) ts)
in (tc_deps m good_stack env depnames good_ts))
end
| uu____1173 -> begin
(

let uu____1174 = (

let uu____1182 = (FStar_List.hd st)
in (

let uu____1187 = (FStar_List.tl st)
in ((uu____1182), (uu____1187))))
in (match (uu____1174) with
| (stack_elt, st') -> begin
(iterate depnames' st' env' ts' ((stack_elt)::good_stack) ((ts_elt)::good_ts))
end))
end))
end))
end))
end
| [] -> begin
(tc_deps m good_stack env' depnames good_ts)
end))))
in (

let uu____1227 = (deps_of_our_file filename)
in (match (uu____1227) with
| (filenames, uu____1236) -> begin
(iterate filenames (FStar_List.rev_append stk []) env (FStar_List.rev_append ts []) [] [])
end)))))


let rec go : (Prims.int * Prims.int)  ->  Prims.string  ->  stack_t  ->  modul_t  ->  env_t  ->  m_timestamps  ->  Prims.unit = (fun line_col filename stack curmod env ts -> (

let uu____1287 = (shift_chunk ())
in (match (uu____1287) with
| Pop (msg) -> begin
((pop env msg);
(

let uu____1290 = (match (stack) with
| [] -> begin
((FStar_Util.print_error "too many pops");
(FStar_All.exit (Prims.parse_int "1"));
)
end
| (hd)::tl -> begin
((hd), (tl))
end)
in (match (uu____1290) with
| ((env, curmod), stack) -> begin
((match (((FStar_List.length stack) = (FStar_List.length ts))) with
| true -> begin
(cleanup env)
end
| uu____1353 -> begin
()
end);
(go line_col filename stack curmod env ts);
)
end));
)
end
| Push (lax, l, c) -> begin
(

let uu____1357 = (match (((FStar_List.length stack) = (FStar_List.length ts))) with
| true -> begin
(

let uu____1380 = (update_deps filename curmod stack env ts)
in ((true), (uu____1380)))
end
| uu____1387 -> begin
((false), (((stack), (env), (ts))))
end)
in (match (uu____1357) with
| (restore_cmd_line_options, (stack, env, ts)) -> begin
(

let stack = (((env), (curmod)))::stack
in (

let env = (push env lax restore_cmd_line_options "#push")
in (go ((l), (c)) filename stack curmod env ts)))
end))
end
| Code (text, (ok, fail)) -> begin
(

let fail = (fun curmod env_mark -> ((report_fail ());
(FStar_Util.print1 "%s\n" fail);
(

let env = (reset_mark env_mark)
in (go line_col filename stack curmod env ts));
))
in (

let env_mark = (mark env)
in (

let frag = {FStar_Parser_ParseIt.frag_text = text; FStar_Parser_ParseIt.frag_line = (Prims.fst line_col); FStar_Parser_ParseIt.frag_col = (Prims.snd line_col)}
in (

let res = (check_frag env_mark curmod frag)
in (match (res) with
| Some (curmod, env, n_errs) -> begin
(match ((n_errs = (Prims.parse_int "0"))) with
| true -> begin
((FStar_Util.print1 "\n%s\n" ok);
(

let env = (commit_mark env)
in (go line_col filename stack curmod env ts));
)
end
| uu____1459 -> begin
(fail curmod env_mark)
end)
end
| uu____1460 -> begin
(fail curmod env_mark)
end)))))
end)))


let interactive_mode : Prims.string  ->  Prims.unit = (fun filename -> ((

let uu____1472 = (

let uu____1473 = (FStar_Options.codegen ())
in (FStar_Option.isSome uu____1473))
in (match (uu____1472) with
| true -> begin
(FStar_Util.print_warning "code-generation is not supported in interactive mode, ignoring the codegen flag")
end
| uu____1475 -> begin
()
end));
(

let uu____1476 = (deps_of_our_file filename)
in (match (uu____1476) with
| (filenames, maybe_intf) -> begin
(

let env = (tc_prims ())
in (

let uu____1490 = (tc_deps None [] env filenames [])
in (match (uu____1490) with
| (stack, env, ts) -> begin
(

let uu____1505 = (match (maybe_intf) with
| Some (intf) -> begin
(

let frag = (

let uu____1518 = (FStar_Util.file_get_contents intf)
in {FStar_Parser_ParseIt.frag_text = uu____1518; FStar_Parser_ParseIt.frag_line = (Prims.parse_int "0"); FStar_Parser_ParseIt.frag_col = (Prims.parse_int "0")})
in (

let uu____1519 = (check_frag env None frag)
in (match (uu____1519) with
| Some (curmod, env, n_errs) -> begin
((match ((n_errs <> (Prims.parse_int "0"))) with
| true -> begin
((

let uu____1549 = (FStar_Util.format1 "Found the interface %s but it has errors!" intf)
in (FStar_Util.print_warning uu____1549));
(FStar_All.exit (Prims.parse_int "1"));
)
end
| uu____1550 -> begin
()
end);
(FStar_Util.print_string "Reminder: fst+fsti in interactive mode is unsound.\n");
((curmod), (env));
)
end
| None -> begin
((

let uu____1562 = (FStar_Util.format1 "Found the interface %s but could not parse it first!" intf)
in (FStar_Util.print_warning uu____1562));
(FStar_All.exit (Prims.parse_int "1"));
)
end)))
end
| None -> begin
((None), (env))
end)
in (match (uu____1505) with
| (initial_mod, env) -> begin
(

let uu____1577 = ((FStar_Options.record_hints ()) || (FStar_Options.use_hints ()))
in (match (uu____1577) with
| true -> begin
(

let uu____1578 = (

let uu____1579 = (FStar_Options.file_list ())
in (FStar_List.hd uu____1579))
in (FStar_SMTEncoding_Solver.with_hints_db uu____1578 (fun uu____1581 -> (go (((Prims.parse_int "1")), ((Prims.parse_int "0"))) filename stack initial_mod env ts))))
end
| uu____1582 -> begin
(go (((Prims.parse_int "1")), ((Prims.parse_int "0"))) filename stack initial_mod env ts)
end))
end))
end)))
end));
))



=======
let tc_one_file remaining uenv =
  let uu____26 = uenv  in
  match uu____26 with
  | (dsenv,env) ->
      let uu____40 =
        match remaining with
        | intf::impl::remaining when
            FStar_Universal.needs_interleaving intf impl ->
            let uu____61 =
              FStar_Universal.tc_one_file_and_intf (Some intf) impl dsenv env
               in
            (match uu____61 with
             | (uu____76,dsenv,env) ->
                 (((Some intf), impl), dsenv, env, remaining))
        | intf_or_impl::remaining ->
            let uu____93 =
              FStar_Universal.tc_one_file_and_intf None intf_or_impl dsenv
                env
               in
            (match uu____93 with
             | (uu____108,dsenv,env) ->
                 ((None, intf_or_impl), dsenv, env, remaining))
        | [] -> failwith "Impossible"  in
      (match uu____40 with
       | ((intf,impl),dsenv,env,remaining) ->
           ((intf, impl), (dsenv, env), None, remaining))
  
let tc_prims :
  Prims.unit -> (FStar_ToSyntax_Env.env * FStar_TypeChecker_Env.env) =
  fun uu____165  ->
    let uu____166 = FStar_Universal.tc_prims ()  in
    match uu____166 with | (uu____174,dsenv,env) -> (dsenv, env)
  
type env_t = (FStar_ToSyntax_Env.env * FStar_TypeChecker_Env.env)
type modul_t = FStar_Syntax_Syntax.modul Prims.option
type stack_t = (env_t * modul_t) Prims.list
let pop uu____199 msg =
  match uu____199 with
  | (uu____203,env) ->
      (FStar_Universal.pop_context env msg; FStar_Options.pop ())
  
let push :
  (FStar_ToSyntax_Env.env * FStar_TypeChecker_Env.env) ->
    Prims.bool ->
      Prims.bool ->
        Prims.string -> (FStar_ToSyntax_Env.env * FStar_TypeChecker_Env.env)
  =
  fun uu____218  ->
    fun lax  ->
      fun restore_cmd_line_options  ->
        fun msg  ->
          match uu____218 with
          | (dsenv,env) ->
              let env =
                let uu___164_229 = env  in
                {
                  FStar_TypeChecker_Env.solver =
                    (uu___164_229.FStar_TypeChecker_Env.solver);
                  FStar_TypeChecker_Env.range =
                    (uu___164_229.FStar_TypeChecker_Env.range);
                  FStar_TypeChecker_Env.curmodule =
                    (uu___164_229.FStar_TypeChecker_Env.curmodule);
                  FStar_TypeChecker_Env.gamma =
                    (uu___164_229.FStar_TypeChecker_Env.gamma);
                  FStar_TypeChecker_Env.gamma_cache =
                    (uu___164_229.FStar_TypeChecker_Env.gamma_cache);
                  FStar_TypeChecker_Env.modules =
                    (uu___164_229.FStar_TypeChecker_Env.modules);
                  FStar_TypeChecker_Env.expected_typ =
                    (uu___164_229.FStar_TypeChecker_Env.expected_typ);
                  FStar_TypeChecker_Env.sigtab =
                    (uu___164_229.FStar_TypeChecker_Env.sigtab);
                  FStar_TypeChecker_Env.is_pattern =
                    (uu___164_229.FStar_TypeChecker_Env.is_pattern);
                  FStar_TypeChecker_Env.instantiate_imp =
                    (uu___164_229.FStar_TypeChecker_Env.instantiate_imp);
                  FStar_TypeChecker_Env.effects =
                    (uu___164_229.FStar_TypeChecker_Env.effects);
                  FStar_TypeChecker_Env.generalize =
                    (uu___164_229.FStar_TypeChecker_Env.generalize);
                  FStar_TypeChecker_Env.letrecs =
                    (uu___164_229.FStar_TypeChecker_Env.letrecs);
                  FStar_TypeChecker_Env.top_level =
                    (uu___164_229.FStar_TypeChecker_Env.top_level);
                  FStar_TypeChecker_Env.check_uvars =
                    (uu___164_229.FStar_TypeChecker_Env.check_uvars);
                  FStar_TypeChecker_Env.use_eq =
                    (uu___164_229.FStar_TypeChecker_Env.use_eq);
                  FStar_TypeChecker_Env.is_iface =
                    (uu___164_229.FStar_TypeChecker_Env.is_iface);
                  FStar_TypeChecker_Env.admit =
                    (uu___164_229.FStar_TypeChecker_Env.admit);
                  FStar_TypeChecker_Env.lax = lax;
                  FStar_TypeChecker_Env.lax_universes =
                    (uu___164_229.FStar_TypeChecker_Env.lax_universes);
                  FStar_TypeChecker_Env.type_of =
                    (uu___164_229.FStar_TypeChecker_Env.type_of);
                  FStar_TypeChecker_Env.universe_of =
                    (uu___164_229.FStar_TypeChecker_Env.universe_of);
                  FStar_TypeChecker_Env.use_bv_sorts =
                    (uu___164_229.FStar_TypeChecker_Env.use_bv_sorts);
                  FStar_TypeChecker_Env.qname_and_index =
                    (uu___164_229.FStar_TypeChecker_Env.qname_and_index)
                }  in
              let res = FStar_Universal.push_context (dsenv, env) msg  in
              (FStar_Options.push ();
               (match restore_cmd_line_options with
                | true  ->
                    let _0_692 = FStar_Options.restore_cmd_line_options false
                       in
                    FStar_All.pipe_right _0_692 Prims.ignore
                | uu____235 -> ());
               res)
  
let mark :
  (FStar_ToSyntax_Env.env * FStar_TypeChecker_Env.env) ->
    (FStar_ToSyntax_Env.env * FStar_TypeChecker_Env.env)
  =
  fun uu____242  ->
    match uu____242 with
    | (dsenv,env) ->
        let dsenv = FStar_ToSyntax_Env.mark dsenv  in
        let env = FStar_TypeChecker_Env.mark env  in
        (FStar_Options.push (); (dsenv, env))
  
let reset_mark uu____262 =
  match uu____262 with
  | (uu____265,env) ->
      let dsenv = FStar_ToSyntax_Env.reset_mark ()  in
      let env = FStar_TypeChecker_Env.reset_mark env  in
      (FStar_Options.pop (); (dsenv, env))
  
let cleanup uu____278 =
  match uu____278 with
  | (dsenv,env) -> FStar_TypeChecker_Env.cleanup_interactive env 
let commit_mark :
  (FStar_ToSyntax_Env.env * FStar_TypeChecker_Env.env) ->
    (FStar_ToSyntax_Env.env * FStar_TypeChecker_Env.env)
  =
  fun uu____289  ->
    match uu____289 with
    | (dsenv,env) ->
        let dsenv = FStar_ToSyntax_Env.commit_mark dsenv  in
        let env = FStar_TypeChecker_Env.commit_mark env  in (dsenv, env)
  
let check_frag :
  (FStar_ToSyntax_Env.env * FStar_TypeChecker_Env.env) ->
    FStar_Syntax_Syntax.modul Prims.option ->
      FStar_Parser_ParseIt.input_frag ->
        (FStar_Syntax_Syntax.modul Prims.option * (FStar_ToSyntax_Env.env *
          FStar_TypeChecker_Env.env) * Prims.int) Prims.option
  =
  fun uu____314  ->
    fun curmod  ->
      fun text  ->
        match uu____314 with
        | (dsenv,env) ->
            FStar_All.try_with
              (fun uu___166_336  ->
                 match () with
                 | () ->
                     let uu____344 =
                       FStar_Universal.tc_one_fragment curmod dsenv env text
                        in
                     (match uu____344 with
                      | Some (m,dsenv,env) ->
                          Some
                            (let _0_693 = FStar_Errors.get_err_count ()  in
                             (m, (dsenv, env), _0_693))
                      | uu____375 -> None))
              (fun uu___165_387  ->
                 match uu___165_387 with
                 | FStar_Errors.Error (msg,r) when
                     Prims.op_Negation (FStar_Options.trace_error ()) ->
                     (FStar_TypeChecker_Err.add_errors env [(msg, r)]; None)
                 | FStar_Errors.Err msg when
                     Prims.op_Negation (FStar_Options.trace_error ()) ->
                     ((let _0_696 =
                         let _0_695 =
                           let _0_694 = FStar_TypeChecker_Env.get_range env
                              in
                           (msg, _0_694)  in
                         [_0_695]  in
                       FStar_TypeChecker_Err.add_errors env _0_696);
                      None))
  
let report_fail : Prims.unit -> Prims.unit =
  fun uu____422  ->
    (let _0_697 = FStar_Errors.report_all ()  in
     FStar_All.pipe_right _0_697 Prims.ignore);
    FStar_ST.write FStar_Errors.num_errs (Prims.parse_int "0")
  
type input_chunks =
  | Push of (Prims.bool * Prims.int * Prims.int) 
  | Pop of Prims.string 
  | Code of (Prims.string * (Prims.string * Prims.string)) 
let uu___is_Push : input_chunks -> Prims.bool =
  fun projectee  ->
    match projectee with | Push _0 -> true | uu____451 -> false
  
let __proj__Push__item___0 :
  input_chunks -> (Prims.bool * Prims.int * Prims.int) =
  fun projectee  -> match projectee with | Push _0 -> _0 
let uu___is_Pop : input_chunks -> Prims.bool =
  fun projectee  ->
    match projectee with | Pop _0 -> true | uu____472 -> false
  
let __proj__Pop__item___0 : input_chunks -> Prims.string =
  fun projectee  -> match projectee with | Pop _0 -> _0 
let uu___is_Code : input_chunks -> Prims.bool =
  fun projectee  ->
    match projectee with | Code _0 -> true | uu____488 -> false
  
let __proj__Code__item___0 :
  input_chunks -> (Prims.string * (Prims.string * Prims.string)) =
  fun projectee  -> match projectee with | Code _0 -> _0 
type interactive_state =
  {
  chunk: FStar_Util.string_builder ;
  stdin: FStar_Util.stream_reader Prims.option FStar_ST.ref ;
  buffer: input_chunks Prims.list FStar_ST.ref ;
  log: FStar_Util.file_handle Prims.option FStar_ST.ref }
let the_interactive_state : interactive_state =
  let _0_701 = FStar_Util.new_string_builder ()  in
  let _0_700 = FStar_Util.mk_ref None  in
  let _0_699 = FStar_Util.mk_ref []  in
  let _0_698 = FStar_Util.mk_ref None  in
  { chunk = _0_701; stdin = _0_700; buffer = _0_699; log = _0_698 } 
let rec read_chunk : Prims.unit -> input_chunks =
  fun uu____574  ->
    let s = the_interactive_state  in
    let log =
      let uu____579 = FStar_Options.debug_any ()  in
      match uu____579 with
      | true  ->
          let transcript =
            let uu____583 = FStar_ST.read s.log  in
            match uu____583 with
            | Some transcript -> transcript
            | None  ->
                let transcript =
                  FStar_Util.open_file_for_writing "transcript"  in
                (FStar_ST.write s.log (Some transcript); transcript)
             in
          (fun line  ->
             FStar_Util.append_to_file transcript line;
             FStar_Util.flush_file transcript)
      | uu____596 -> (fun uu____597  -> ())  in
    let stdin =
      let uu____599 = FStar_ST.read s.stdin  in
      match uu____599 with
      | Some i -> i
      | None  ->
          let i = FStar_Util.open_stdin ()  in
          (FStar_ST.write s.stdin (Some i); i)
       in
    let line =
      let uu____611 = FStar_Util.read_line stdin  in
      match uu____611 with
      | None  -> FStar_All.exit (Prims.parse_int "0")
      | Some l -> l  in
    log line;
    (let l = FStar_Util.trim_string line  in
     match FStar_Util.starts_with l "#end" with
     | true  ->
         let responses =
           match FStar_Util.split l " " with
           | uu____621::ok::fail::[] -> (ok, fail)
           | uu____624 -> ("ok", "fail")  in
         let str = FStar_Util.string_of_string_builder s.chunk  in
         (FStar_Util.clear_string_builder s.chunk; Code (str, responses))
     | uu____630 ->
         (match FStar_Util.starts_with l "#pop" with
          | true  -> (FStar_Util.clear_string_builder s.chunk; Pop l)
          | uu____632 ->
              (match FStar_Util.starts_with l "#push" with
               | true  ->
                   (FStar_Util.clear_string_builder s.chunk;
                    (let lc_lax =
                       FStar_Util.trim_string
                         (FStar_Util.substring_from l
                            (FStar_String.length "#push"))
                        in
                     let lc =
                       match FStar_Util.split lc_lax " " with
                       | l::c::"#lax"::[] ->
                           let _0_703 = FStar_Util.int_of_string l  in
                           let _0_702 = FStar_Util.int_of_string c  in
                           (true, _0_703, _0_702)
                       | l::c::[] ->
                           let _0_705 = FStar_Util.int_of_string l  in
                           let _0_704 = FStar_Util.int_of_string c  in
                           (false, _0_705, _0_704)
                       | uu____648 ->
                           (FStar_Util.print_warning
                              (Prims.strcat
                                 "Error locations may be wrong, unrecognized string after #push: "
                                 lc_lax);
                            (false, (Prims.parse_int "1"),
                              (Prims.parse_int "0")))
                        in
                     Push lc))
               | uu____651 ->
                   (match l = "#finish" with
                    | true  -> FStar_All.exit (Prims.parse_int "0")
                    | uu____652 ->
                        (FStar_Util.string_builder_append s.chunk line;
                         FStar_Util.string_builder_append s.chunk "\n";
                         read_chunk ())))))
  
let shift_chunk : Prims.unit -> input_chunks =
  fun uu____657  ->
    let s = the_interactive_state  in
    let uu____659 = FStar_ST.read s.buffer  in
    match uu____659 with
    | [] -> read_chunk ()
    | chunk::chunks -> (FStar_ST.write s.buffer chunks; chunk)
  
let fill_buffer : Prims.unit -> Prims.unit =
  fun uu____673  ->
    let s = the_interactive_state  in
    let _0_709 =
      let _0_708 = FStar_ST.read s.buffer  in
      let _0_707 = let _0_706 = read_chunk ()  in [_0_706]  in
      FStar_List.append _0_708 _0_707  in
    FStar_ST.write s.buffer _0_709
  
let deps_of_our_file :
  Prims.string -> (Prims.string Prims.list * Prims.string Prims.option) =
  fun filename  ->
    let deps =
      FStar_Dependencies.find_deps_if_needed
        FStar_Parser_Dep.VerifyFigureItOut [filename]
       in
    let uu____690 =
      FStar_List.partition
        (fun x  ->
           let _0_711 = FStar_Parser_Dep.lowercase_module_name x  in
           let _0_710 = FStar_Parser_Dep.lowercase_module_name filename  in
           _0_711 <> _0_710) deps
       in
    match uu____690 with
    | (deps,same_name) ->
        let maybe_intf =
          match same_name with
          | intf::impl::[] ->
              ((let uu____712 =
                  (Prims.op_Negation (FStar_Parser_Dep.is_interface intf)) ||
                    (Prims.op_Negation
                       (FStar_Parser_Dep.is_implementation impl))
                   in
                match uu____712 with
                | true  ->
                    FStar_Util.print_warning
                      (FStar_Util.format2
                         "Found %s and %s but not an interface + implementation"
                         intf impl)
                | uu____713 -> ());
               Some intf)
          | impl::[] -> None
          | uu____715 ->
              (FStar_Util.print_warning
                 (FStar_Util.format1 "Unexpected: ended up with %s"
                    (FStar_String.concat " " same_name));
               None)
           in
        (deps, maybe_intf)
  
type m_timestamps =
  (Prims.string Prims.option * Prims.string * FStar_Util.time Prims.option *
    FStar_Util.time) Prims.list
let rec tc_deps :
  modul_t ->
    stack_t ->
      env_t ->
        Prims.string Prims.list ->
          m_timestamps -> (stack_t * env_t * m_timestamps)
  =
  fun m  ->
    fun stack  ->
      fun env  ->
        fun remaining  ->
          fun ts  ->
            match remaining with
            | [] -> (stack, env, ts)
            | uu____750 ->
                let stack = (env, m) :: stack  in
                let env =
                  let _0_712 = FStar_Options.lax ()  in
                  push env _0_712 true "typecheck_modul"  in
                let uu____761 = tc_one_file remaining env  in
                (match uu____761 with
                 | ((intf,impl),env,modl,remaining) ->
                     let uu____794 =
                       let intf_t =
                         match intf with
                         | Some intf ->
                             Some
                               (FStar_Util.get_file_last_modification_time
                                  intf)
                         | None  -> None  in
                       let impl_t =
                         FStar_Util.get_file_last_modification_time impl  in
                       (intf_t, impl_t)  in
                     (match uu____794 with
                      | (intf_t,impl_t) ->
                          tc_deps m stack env remaining
                            ((intf, impl, intf_t, impl_t) :: ts)))
  
let update_deps :
  Prims.string ->
    modul_t ->
      stack_t -> env_t -> m_timestamps -> (stack_t * env_t * m_timestamps)
  =
  fun filename  ->
    fun m  ->
      fun stk  ->
        fun env  ->
          fun ts  ->
            let is_stale intf impl intf_t impl_t =
              let impl_mt = FStar_Util.get_file_last_modification_time impl
                 in
              (FStar_Util.is_before impl_t impl_mt) ||
                (match (intf, intf_t) with
                 | (Some intf,Some intf_t) ->
                     let intf_mt =
                       FStar_Util.get_file_last_modification_time intf  in
                     FStar_Util.is_before intf_t intf_mt
                 | (None ,None ) -> false
                 | (uu____867,uu____868) ->
                     failwith
                       "Impossible, if the interface is None, the timestamp entry should also be None")
               in
            let rec iterate depnames st env' ts good_stack good_ts =
              let match_dep depnames intf impl =
                match intf with
                | None  ->
                    (match depnames with
                     | dep::depnames' ->
                         (match dep = impl with
                          | true  -> (true, depnames')
                          | uu____930 -> (false, depnames))
                     | uu____932 -> (false, depnames))
                | Some intf ->
                    (match depnames with
                     | depintf::dep::depnames' ->
                         (match (depintf = intf) && (dep = impl) with
                          | true  -> (true, depnames')
                          | uu____947 -> (false, depnames))
                     | uu____949 -> (false, depnames))
                 in
              let rec pop_tc_and_stack env stack ts =
                match ts with
                | [] -> env
                | uu____996::ts ->
                    (pop env "";
                     (let uu____1018 =
                        let _0_714 = FStar_List.hd stack  in
                        let _0_713 = FStar_List.tl stack  in (_0_714, _0_713)
                         in
                      match uu____1018 with
                      | ((env,uu____1038),stack) ->
                          pop_tc_and_stack env stack ts))
                 in
              match ts with
              | ts_elt::ts' ->
                  let uu____1072 = ts_elt  in
                  (match uu____1072 with
                   | (intf,impl,intf_t,impl_t) ->
                       let uu____1090 = match_dep depnames intf impl  in
                       (match uu____1090 with
                        | (b,depnames') ->
                            let uu____1101 =
                              (Prims.op_Negation b) ||
                                (is_stale intf impl intf_t impl_t)
                               in
                            (match uu____1101 with
                             | true  ->
                                 let env =
                                   pop_tc_and_stack env'
                                     (FStar_List.rev_append st []) ts
                                    in
                                 tc_deps m good_stack env depnames good_ts
                             | uu____1112 ->
                                 let uu____1113 =
                                   let _0_716 = FStar_List.hd st  in
                                   let _0_715 = FStar_List.tl st  in
                                   (_0_716, _0_715)  in
                                 (match uu____1113 with
                                  | (stack_elt,st') ->
                                      iterate depnames' st' env' ts'
                                        (stack_elt :: good_stack) (ts_elt ::
                                        good_ts)))))
              | [] -> tc_deps m good_stack env' depnames good_ts  in
            let uu____1159 = deps_of_our_file filename  in
            match uu____1159 with
            | (filenames,uu____1168) ->
                iterate filenames (FStar_List.rev_append stk []) env
                  (FStar_List.rev_append ts []) [] []
  
let rec go :
  (Prims.int * Prims.int) ->
    Prims.string -> stack_t -> modul_t -> env_t -> m_timestamps -> Prims.unit
  =
  fun line_col  ->
    fun filename  ->
      fun stack  ->
        fun curmod  ->
          fun env  ->
            fun ts  ->
              let uu____1219 = shift_chunk ()  in
              match uu____1219 with
              | Pop msg ->
                  (pop env msg;
                   (let uu____1222 =
                      match stack with
                      | [] ->
                          (FStar_Util.print_error "too many pops";
                           FStar_All.exit (Prims.parse_int "1"))
                      | hd::tl -> (hd, tl)  in
                    match uu____1222 with
                    | ((env,curmod),stack) ->
                        ((match (FStar_List.length stack) =
                                  (FStar_List.length ts)
                          with
                          | true  -> cleanup env
                          | uu____1285 -> ());
                         go line_col filename stack curmod env ts)))
              | Push (lax,l,c) ->
                  let uu____1289 =
                    match (FStar_List.length stack) = (FStar_List.length ts)
                    with
                    | true  ->
                        let _0_717 = update_deps filename curmod stack env ts
                           in
                        (true, _0_717)
                    | uu____1315 -> (false, (stack, env, ts))  in
                  (match uu____1289 with
                   | (restore_cmd_line_options,(stack,env,ts)) ->
                       let stack = (env, curmod) :: stack  in
                       let env =
                         push env lax restore_cmd_line_options "#push"  in
                       go (l, c) filename stack curmod env ts)
              | Code (text,(ok,fail)) ->
                  let fail curmod env_mark =
                    report_fail ();
                    FStar_Util.print1 "%s\n" fail;
                    (let env = reset_mark env_mark  in
                     go line_col filename stack curmod env ts)
                     in
                  let env_mark = mark env  in
                  let frag =
                    {
                      FStar_Parser_ParseIt.frag_text = text;
                      FStar_Parser_ParseIt.frag_line = (Prims.fst line_col);
                      FStar_Parser_ParseIt.frag_col = (Prims.snd line_col)
                    }  in
                  let res = check_frag env_mark curmod frag  in
                  (match res with
                   | Some (curmod,env,n_errs) ->
                       (match n_errs = (Prims.parse_int "0") with
                        | true  ->
                            (FStar_Util.print1 "\n%s\n" ok;
                             (let env = commit_mark env  in
                              go line_col filename stack curmod env ts))
                        | uu____1387 -> fail curmod env_mark)
                   | uu____1388 -> fail curmod env_mark)
  
let interactive_mode : Prims.string -> Prims.unit =
  fun filename  ->
    (let uu____1400 = FStar_Option.isSome (FStar_Options.codegen ())  in
     match uu____1400 with
     | true  ->
         FStar_Util.print_warning
           "code-generation is not supported in interactive mode, ignoring the codegen flag"
     | uu____1401 -> ());
    (let uu____1402 = deps_of_our_file filename  in
     match uu____1402 with
     | (filenames,maybe_intf) ->
         let env = tc_prims ()  in
         let uu____1416 = tc_deps None [] env filenames []  in
         (match uu____1416 with
          | (stack,env,ts) ->
              let uu____1431 =
                match maybe_intf with
                | Some intf ->
                    let frag =
                      let _0_718 = FStar_Util.file_get_contents intf  in
                      {
                        FStar_Parser_ParseIt.frag_text = _0_718;
                        FStar_Parser_ParseIt.frag_line =
                          (Prims.parse_int "0");
                        FStar_Parser_ParseIt.frag_col = (Prims.parse_int "0")
                      }  in
                    let uu____1444 = check_frag env None frag  in
                    (match uu____1444 with
                     | Some (curmod,env,n_errs) ->
                         ((match n_errs <> (Prims.parse_int "0") with
                           | true  ->
                               (FStar_Util.print_warning
                                  (FStar_Util.format1
                                     "Found the interface %s but it has errors!"
                                     intf);
                                FStar_All.exit (Prims.parse_int "1"))
                           | uu____1474 -> ());
                          FStar_Util.print_string
                            "Reminder: fst+fsti in interactive mode is unsound.\n";
                          (curmod, env))
                     | None  ->
                         (FStar_Util.print_warning
                            (FStar_Util.format1
                               "Found the interface %s but could not parse it first!"
                               intf);
                          FStar_All.exit (Prims.parse_int "1")))
                | None  -> (None, env)  in
              (match uu____1431 with
               | (initial_mod,env) ->
                   let uu____1500 =
                     (FStar_Options.record_hints ()) ||
                       (FStar_Options.use_hints ())
                      in
                   (match uu____1500 with
                    | true  ->
                        let _0_719 =
                          FStar_List.hd (FStar_Options.file_list ())  in
                        FStar_SMTEncoding_Solver.with_hints_db _0_719
                          (fun uu____1501  ->
                             go
                               ((Prims.parse_int "1"), (Prims.parse_int "0"))
                               filename stack initial_mod env ts)
                    | uu____1502 ->
                        go ((Prims.parse_int "1"), (Prims.parse_int "0"))
                          filename stack initial_mod env ts))))
  
>>>>>>> cb49b421
<|MERGE_RESOLUTION|>--- conflicted
+++ resolved
@@ -1,876 +1,4 @@
 open Prims
-<<<<<<< HEAD
-
-let tc_one_file = (fun remaining uenv -> (
-
-let uu____26 = uenv
-in (match (uu____26) with
-| (dsenv, env) -> begin
-(
-
-let uu____40 = (match (remaining) with
-| (intf)::(impl)::remaining when (FStar_Universal.needs_interleaving intf impl) -> begin
-(
-
-let uu____61 = (FStar_Universal.tc_one_file_and_intf (Some (intf)) impl dsenv env)
-in (match (uu____61) with
-| (uu____76, dsenv, env) -> begin
-((((Some (intf)), (impl))), (dsenv), (env), (remaining))
-end))
-end
-| (intf_or_impl)::remaining -> begin
-(
-
-let uu____93 = (FStar_Universal.tc_one_file_and_intf None intf_or_impl dsenv env)
-in (match (uu____93) with
-| (uu____108, dsenv, env) -> begin
-((((None), (intf_or_impl))), (dsenv), (env), (remaining))
-end))
-end
-| [] -> begin
-(failwith "Impossible")
-end)
-in (match (uu____40) with
-| ((intf, impl), dsenv, env, remaining) -> begin
-((((intf), (impl))), (((dsenv), (env))), (None), (remaining))
-end))
-end)))
-
-
-let tc_prims : Prims.unit  ->  (FStar_ToSyntax_Env.env * FStar_TypeChecker_Env.env) = (fun uu____165 -> (
-
-let uu____166 = (FStar_Universal.tc_prims ())
-in (match (uu____166) with
-| (uu____174, dsenv, env) -> begin
-((dsenv), (env))
-end)))
-
-
-type env_t =
-(FStar_ToSyntax_Env.env * FStar_TypeChecker_Env.env)
-
-
-type modul_t =
-FStar_Syntax_Syntax.modul Prims.option
-
-
-type stack_t =
-(env_t * modul_t) Prims.list
-
-
-let pop = (fun uu____199 msg -> (match (uu____199) with
-| (uu____203, env) -> begin
-((FStar_Universal.pop_context env msg);
-(FStar_Options.pop ());
-)
-end))
-
-
-let push : (FStar_ToSyntax_Env.env * FStar_TypeChecker_Env.env)  ->  Prims.bool  ->  Prims.bool  ->  Prims.string  ->  (FStar_ToSyntax_Env.env * FStar_TypeChecker_Env.env) = (fun uu____218 lax restore_cmd_line_options msg -> (match (uu____218) with
-| (dsenv, env) -> begin
-(
-
-let env = (
-
-let uu___164_229 = env
-in {FStar_TypeChecker_Env.solver = uu___164_229.FStar_TypeChecker_Env.solver; FStar_TypeChecker_Env.range = uu___164_229.FStar_TypeChecker_Env.range; FStar_TypeChecker_Env.curmodule = uu___164_229.FStar_TypeChecker_Env.curmodule; FStar_TypeChecker_Env.gamma = uu___164_229.FStar_TypeChecker_Env.gamma; FStar_TypeChecker_Env.gamma_cache = uu___164_229.FStar_TypeChecker_Env.gamma_cache; FStar_TypeChecker_Env.modules = uu___164_229.FStar_TypeChecker_Env.modules; FStar_TypeChecker_Env.expected_typ = uu___164_229.FStar_TypeChecker_Env.expected_typ; FStar_TypeChecker_Env.sigtab = uu___164_229.FStar_TypeChecker_Env.sigtab; FStar_TypeChecker_Env.is_pattern = uu___164_229.FStar_TypeChecker_Env.is_pattern; FStar_TypeChecker_Env.instantiate_imp = uu___164_229.FStar_TypeChecker_Env.instantiate_imp; FStar_TypeChecker_Env.effects = uu___164_229.FStar_TypeChecker_Env.effects; FStar_TypeChecker_Env.generalize = uu___164_229.FStar_TypeChecker_Env.generalize; FStar_TypeChecker_Env.letrecs = uu___164_229.FStar_TypeChecker_Env.letrecs; FStar_TypeChecker_Env.top_level = uu___164_229.FStar_TypeChecker_Env.top_level; FStar_TypeChecker_Env.check_uvars = uu___164_229.FStar_TypeChecker_Env.check_uvars; FStar_TypeChecker_Env.use_eq = uu___164_229.FStar_TypeChecker_Env.use_eq; FStar_TypeChecker_Env.is_iface = uu___164_229.FStar_TypeChecker_Env.is_iface; FStar_TypeChecker_Env.admit = uu___164_229.FStar_TypeChecker_Env.admit; FStar_TypeChecker_Env.lax = lax; FStar_TypeChecker_Env.lax_universes = uu___164_229.FStar_TypeChecker_Env.lax_universes; FStar_TypeChecker_Env.type_of = uu___164_229.FStar_TypeChecker_Env.type_of; FStar_TypeChecker_Env.universe_of = uu___164_229.FStar_TypeChecker_Env.universe_of; FStar_TypeChecker_Env.use_bv_sorts = uu___164_229.FStar_TypeChecker_Env.use_bv_sorts; FStar_TypeChecker_Env.qname_and_index = uu___164_229.FStar_TypeChecker_Env.qname_and_index})
-in (
-
-let res = (FStar_Universal.push_context ((dsenv), (env)) msg)
-in ((FStar_Options.push ());
-(match (restore_cmd_line_options) with
-| true -> begin
-(
-
-let uu____235 = (FStar_Options.restore_cmd_line_options false)
-in (FStar_All.pipe_right uu____235 Prims.ignore))
-end
-| uu____236 -> begin
-()
-end);
-res;
-)))
-end))
-
-
-let mark : (FStar_ToSyntax_Env.env * FStar_TypeChecker_Env.env)  ->  (FStar_ToSyntax_Env.env * FStar_TypeChecker_Env.env) = (fun uu____243 -> (match (uu____243) with
-| (dsenv, env) -> begin
-(
-
-let dsenv = (FStar_ToSyntax_Env.mark dsenv)
-in (
-
-let env = (FStar_TypeChecker_Env.mark env)
-in ((FStar_Options.push ());
-((dsenv), (env));
-)))
-end))
-
-
-let reset_mark = (fun uu____263 -> (match (uu____263) with
-| (uu____266, env) -> begin
-(
-
-let dsenv = (FStar_ToSyntax_Env.reset_mark ())
-in (
-
-let env = (FStar_TypeChecker_Env.reset_mark env)
-in ((FStar_Options.pop ());
-((dsenv), (env));
-)))
-end))
-
-
-let cleanup = (fun uu____279 -> (match (uu____279) with
-| (dsenv, env) -> begin
-(FStar_TypeChecker_Env.cleanup_interactive env)
-end))
-
-
-let commit_mark : (FStar_ToSyntax_Env.env * FStar_TypeChecker_Env.env)  ->  (FStar_ToSyntax_Env.env * FStar_TypeChecker_Env.env) = (fun uu____290 -> (match (uu____290) with
-| (dsenv, env) -> begin
-(
-
-let dsenv = (FStar_ToSyntax_Env.commit_mark dsenv)
-in (
-
-let env = (FStar_TypeChecker_Env.commit_mark env)
-in ((dsenv), (env))))
-end))
-
-
-let check_frag : (FStar_ToSyntax_Env.env * FStar_TypeChecker_Env.env)  ->  FStar_Syntax_Syntax.modul Prims.option  ->  FStar_Parser_ParseIt.input_frag  ->  (FStar_Syntax_Syntax.modul Prims.option * (FStar_ToSyntax_Env.env * FStar_TypeChecker_Env.env) * Prims.int) Prims.option = (fun uu____315 curmod text -> (match (uu____315) with
-| (dsenv, env) -> begin
-try
-(match (()) with
-| () -> begin
-(
-
-let uu____345 = (FStar_Universal.tc_one_fragment curmod dsenv env text)
-in (match (uu____345) with
-| Some (m, dsenv, env) -> begin
-(
-
-let uu____367 = (
-
-let uu____374 = (FStar_Errors.get_err_count ())
-in ((m), (((dsenv), (env))), (uu____374)))
-in Some (uu____367))
-end
-| uu____384 -> begin
-None
-end))
-end)
-with
-| FStar_Errors.Error (msg, r) when (
-
-let uu____406 = (FStar_Options.trace_error ())
-in (not (uu____406))) -> begin
-((FStar_TypeChecker_Err.add_errors env ((((msg), (r)))::[]));
-None;
-)
-end
-| FStar_Errors.Err (msg) when (
-
-let uu____419 = (FStar_Options.trace_error ())
-in (not (uu____419))) -> begin
-((
-
-let uu____421 = (
-
-let uu____425 = (
-
-let uu____428 = (FStar_TypeChecker_Env.get_range env)
-in ((msg), (uu____428)))
-in (uu____425)::[])
-in (FStar_TypeChecker_Err.add_errors env uu____421));
-None;
-)
-end
-end))
-
-
-let report_fail : Prims.unit  ->  Prims.unit = (fun uu____441 -> ((
-
-let uu____443 = (FStar_Errors.report_all ())
-in (FStar_All.pipe_right uu____443 Prims.ignore));
-(FStar_ST.write FStar_Errors.num_errs (Prims.parse_int "0"));
-))
-
-type input_chunks =
-| Push of (Prims.bool * Prims.int * Prims.int)
-| Pop of Prims.string
-| Code of (Prims.string * (Prims.string * Prims.string))
-
-
-let uu___is_Push : input_chunks  ->  Prims.bool = (fun projectee -> (match (projectee) with
-| Push (_0) -> begin
-true
-end
-| uu____472 -> begin
-false
-end))
-
-
-let __proj__Push__item___0 : input_chunks  ->  (Prims.bool * Prims.int * Prims.int) = (fun projectee -> (match (projectee) with
-| Push (_0) -> begin
-_0
-end))
-
-
-let uu___is_Pop : input_chunks  ->  Prims.bool = (fun projectee -> (match (projectee) with
-| Pop (_0) -> begin
-true
-end
-| uu____493 -> begin
-false
-end))
-
-
-let __proj__Pop__item___0 : input_chunks  ->  Prims.string = (fun projectee -> (match (projectee) with
-| Pop (_0) -> begin
-_0
-end))
-
-
-let uu___is_Code : input_chunks  ->  Prims.bool = (fun projectee -> (match (projectee) with
-| Code (_0) -> begin
-true
-end
-| uu____509 -> begin
-false
-end))
-
-
-let __proj__Code__item___0 : input_chunks  ->  (Prims.string * (Prims.string * Prims.string)) = (fun projectee -> (match (projectee) with
-| Code (_0) -> begin
-_0
-end))
-
-type interactive_state =
-{chunk : FStar_Util.string_builder; stdin : FStar_Util.stream_reader Prims.option FStar_ST.ref; buffer : input_chunks Prims.list FStar_ST.ref; log : FStar_Util.file_handle Prims.option FStar_ST.ref}
-
-
-let the_interactive_state : interactive_state = (
-
-let uu____584 = (FStar_Util.new_string_builder ())
-in (
-
-let uu____585 = (FStar_Util.mk_ref None)
-in (
-
-let uu____590 = (FStar_Util.mk_ref [])
-in (
-
-let uu____595 = (FStar_Util.mk_ref None)
-in {chunk = uu____584; stdin = uu____585; buffer = uu____590; log = uu____595}))))
-
-
-let rec read_chunk : Prims.unit  ->  input_chunks = (fun uu____608 -> (
-
-let s = the_interactive_state
-in (
-
-let log = (
-
-let uu____613 = (FStar_Options.debug_any ())
-in (match (uu____613) with
-| true -> begin
-(
-
-let transcript = (
-
-let uu____617 = (FStar_ST.read s.log)
-in (match (uu____617) with
-| Some (transcript) -> begin
-transcript
-end
-| None -> begin
-(
-
-let transcript = (FStar_Util.open_file_for_writing "transcript")
-in ((FStar_ST.write s.log (Some (transcript)));
-transcript;
-))
-end))
-in (fun line -> ((FStar_Util.append_to_file transcript line);
-(FStar_Util.flush_file transcript);
-)))
-end
-| uu____630 -> begin
-(fun uu____631 -> ())
-end))
-in (
-
-let stdin = (
-
-let uu____633 = (FStar_ST.read s.stdin)
-in (match (uu____633) with
-| Some (i) -> begin
-i
-end
-| None -> begin
-(
-
-let i = (FStar_Util.open_stdin ())
-in ((FStar_ST.write s.stdin (Some (i)));
-i;
-))
-end))
-in (
-
-let line = (
-
-let uu____645 = (FStar_Util.read_line stdin)
-in (match (uu____645) with
-| None -> begin
-(FStar_All.exit (Prims.parse_int "0"))
-end
-| Some (l) -> begin
-l
-end))
-in ((log line);
-(
-
-let l = (FStar_Util.trim_string line)
-in (match ((FStar_Util.starts_with l "#end")) with
-| true -> begin
-(
-
-let responses = (match ((FStar_Util.split l " ")) with
-| (uu____655)::(ok)::(fail)::[] -> begin
-((ok), (fail))
-end
-| uu____658 -> begin
-(("ok"), ("fail"))
-end)
-in (
-
-let str = (FStar_Util.string_of_string_builder s.chunk)
-in ((FStar_Util.clear_string_builder s.chunk);
-Code (((str), (responses)));
-)))
-end
-| uu____664 -> begin
-(match ((FStar_Util.starts_with l "#pop")) with
-| true -> begin
-((FStar_Util.clear_string_builder s.chunk);
-Pop (l);
-)
-end
-| uu____666 -> begin
-(match ((FStar_Util.starts_with l "#push")) with
-| true -> begin
-((FStar_Util.clear_string_builder s.chunk);
-(
-
-let lc_lax = (
-
-let uu____669 = (FStar_Util.substring_from l (FStar_String.length "#push"))
-in (FStar_Util.trim_string uu____669))
-in (
-
-let lc = (match ((FStar_Util.split lc_lax " ")) with
-| (l)::(c)::("#lax")::[] -> begin
-(
-
-let uu____681 = (FStar_Util.int_of_string l)
-in (
-
-let uu____682 = (FStar_Util.int_of_string c)
-in ((true), (uu____681), (uu____682))))
-end
-| (l)::(c)::[] -> begin
-(
-
-let uu____685 = (FStar_Util.int_of_string l)
-in (
-
-let uu____686 = (FStar_Util.int_of_string c)
-in ((false), (uu____685), (uu____686))))
-end
-| uu____687 -> begin
-((FStar_Util.print_warning (Prims.strcat "Error locations may be wrong, unrecognized string after #push: " lc_lax));
-((false), ((Prims.parse_int "1")), ((Prims.parse_int "0")));
-)
-end)
-in Push (lc)));
-)
-end
-| uu____690 -> begin
-(match ((l = "#finish")) with
-| true -> begin
-(FStar_All.exit (Prims.parse_int "0"))
-end
-| uu____691 -> begin
-((FStar_Util.string_builder_append s.chunk line);
-(FStar_Util.string_builder_append s.chunk "\n");
-(read_chunk ());
-)
-end)
-end)
-end)
-end));
-))))))
-
-
-let shift_chunk : Prims.unit  ->  input_chunks = (fun uu____696 -> (
-
-let s = the_interactive_state
-in (
-
-let uu____698 = (FStar_ST.read s.buffer)
-in (match (uu____698) with
-| [] -> begin
-(read_chunk ())
-end
-| (chunk)::chunks -> begin
-((FStar_ST.write s.buffer chunks);
-chunk;
-)
-end))))
-
-
-let fill_buffer : Prims.unit  ->  Prims.unit = (fun uu____712 -> (
-
-let s = the_interactive_state
-in (
-
-let uu____714 = (
-
-let uu____716 = (FStar_ST.read s.buffer)
-in (
-
-let uu____721 = (
-
-let uu____723 = (read_chunk ())
-in (uu____723)::[])
-in (FStar_List.append uu____716 uu____721)))
-in (FStar_ST.write s.buffer uu____714))))
-
-
-let deps_of_our_file : Prims.string  ->  (Prims.string Prims.list * Prims.string Prims.option) = (fun filename -> (
-
-let deps = (FStar_Dependencies.find_deps_if_needed FStar_Parser_Dep.VerifyFigureItOut ((filename)::[]))
-in (
-
-let uu____736 = (FStar_List.partition (fun x -> (
-
-let uu____742 = (FStar_Parser_Dep.lowercase_module_name x)
-in (
-
-let uu____743 = (FStar_Parser_Dep.lowercase_module_name filename)
-in (uu____742 <> uu____743)))) deps)
-in (match (uu____736) with
-| (deps, same_name) -> begin
-(
-
-let maybe_intf = (match (same_name) with
-| (intf)::(impl)::[] -> begin
-((
-
-let uu____760 = ((
-
-let uu____761 = (FStar_Parser_Dep.is_interface intf)
-in (not (uu____761))) || (
-
-let uu____762 = (FStar_Parser_Dep.is_implementation impl)
-in (not (uu____762))))
-in (match (uu____760) with
-| true -> begin
-(
-
-let uu____763 = (FStar_Util.format2 "Found %s and %s but not an interface + implementation" intf impl)
-in (FStar_Util.print_warning uu____763))
-end
-| uu____764 -> begin
-()
-end));
-Some (intf);
-)
-end
-| (impl)::[] -> begin
-None
-end
-| uu____766 -> begin
-((
-
-let uu____769 = (FStar_Util.format1 "Unexpected: ended up with %s" (FStar_String.concat " " same_name))
-in (FStar_Util.print_warning uu____769));
-None;
-)
-end)
-in ((deps), (maybe_intf)))
-end))))
-
-
-type m_timestamps =
-(Prims.string Prims.option * Prims.string * FStar_Util.time Prims.option * FStar_Util.time) Prims.list
-
-
-let rec tc_deps : modul_t  ->  stack_t  ->  env_t  ->  Prims.string Prims.list  ->  m_timestamps  ->  (stack_t * env_t * m_timestamps) = (fun m stack env remaining ts -> (match (remaining) with
-| [] -> begin
-((stack), (env), (ts))
-end
-| uu____802 -> begin
-(
-
-let stack = (((env), (m)))::stack
-in (
-
-let env = (
-
-let uu____813 = (FStar_Options.lax ())
-in (push env uu____813 true "typecheck_modul"))
-in (
-
-let uu____814 = (tc_one_file remaining env)
-in (match (uu____814) with
-| ((intf, impl), env, modl, remaining) -> begin
-(
-
-let uu____847 = (
-
-let intf_t = (match (intf) with
-| Some (intf) -> begin
-(
-
-let uu____855 = (FStar_Util.get_file_last_modification_time intf)
-in Some (uu____855))
-end
-| None -> begin
-None
-end)
-in (
-
-let impl_t = (FStar_Util.get_file_last_modification_time impl)
-in ((intf_t), (impl_t))))
-in (match (uu____847) with
-| (intf_t, impl_t) -> begin
-(tc_deps m stack env remaining ((((intf), (impl), (intf_t), (impl_t)))::ts))
-end))
-end))))
-end))
-
-
-let update_deps : Prims.string  ->  modul_t  ->  stack_t  ->  env_t  ->  m_timestamps  ->  (stack_t * env_t * m_timestamps) = (fun filename m stk env ts -> (
-
-let is_stale = (fun intf impl intf_t impl_t -> (
-
-let impl_mt = (FStar_Util.get_file_last_modification_time impl)
-in ((FStar_Util.is_before impl_t impl_mt) || (match (((intf), (intf_t))) with
-| (Some (intf), Some (intf_t)) -> begin
-(
-
-let intf_mt = (FStar_Util.get_file_last_modification_time intf)
-in (FStar_Util.is_before intf_t intf_mt))
-end
-| (None, None) -> begin
-false
-end
-| (uu____921, uu____922) -> begin
-(failwith "Impossible, if the interface is None, the timestamp entry should also be None")
-end))))
-in (
-
-let rec iterate = (fun depnames st env' ts good_stack good_ts -> (
-
-let match_dep = (fun depnames intf impl -> (match (intf) with
-| None -> begin
-(match (depnames) with
-| (dep)::depnames' -> begin
-(match ((dep = impl)) with
-| true -> begin
-((true), (depnames'))
-end
-| uu____984 -> begin
-((false), (depnames))
-end)
-end
-| uu____986 -> begin
-((false), (depnames))
-end)
-end
-| Some (intf) -> begin
-(match (depnames) with
-| (depintf)::(dep)::depnames' -> begin
-(match (((depintf = intf) && (dep = impl))) with
-| true -> begin
-((true), (depnames'))
-end
-| uu____1001 -> begin
-((false), (depnames))
-end)
-end
-| uu____1003 -> begin
-((false), (depnames))
-end)
-end))
-in (
-
-let rec pop_tc_and_stack = (fun env stack ts -> (match (ts) with
-| [] -> begin
-env
-end
-| (uu____1050)::ts -> begin
-((pop env "");
-(
-
-let uu____1072 = (
-
-let uu____1080 = (FStar_List.hd stack)
-in (
-
-let uu____1085 = (FStar_List.tl stack)
-in ((uu____1080), (uu____1085))))
-in (match (uu____1072) with
-| ((env, uu____1099), stack) -> begin
-(pop_tc_and_stack env stack ts)
-end));
-)
-end))
-in (match (ts) with
-| (ts_elt)::ts' -> begin
-(
-
-let uu____1133 = ts_elt
-in (match (uu____1133) with
-| (intf, impl, intf_t, impl_t) -> begin
-(
-
-let uu____1151 = (match_dep depnames intf impl)
-in (match (uu____1151) with
-| (b, depnames') -> begin
-(
-
-let uu____1162 = ((not (b)) || (is_stale intf impl intf_t impl_t))
-in (match (uu____1162) with
-| true -> begin
-(
-
-let env = (pop_tc_and_stack env' (FStar_List.rev_append st []) ts)
-in (tc_deps m good_stack env depnames good_ts))
-end
-| uu____1173 -> begin
-(
-
-let uu____1174 = (
-
-let uu____1182 = (FStar_List.hd st)
-in (
-
-let uu____1187 = (FStar_List.tl st)
-in ((uu____1182), (uu____1187))))
-in (match (uu____1174) with
-| (stack_elt, st') -> begin
-(iterate depnames' st' env' ts' ((stack_elt)::good_stack) ((ts_elt)::good_ts))
-end))
-end))
-end))
-end))
-end
-| [] -> begin
-(tc_deps m good_stack env' depnames good_ts)
-end))))
-in (
-
-let uu____1227 = (deps_of_our_file filename)
-in (match (uu____1227) with
-| (filenames, uu____1236) -> begin
-(iterate filenames (FStar_List.rev_append stk []) env (FStar_List.rev_append ts []) [] [])
-end)))))
-
-
-let rec go : (Prims.int * Prims.int)  ->  Prims.string  ->  stack_t  ->  modul_t  ->  env_t  ->  m_timestamps  ->  Prims.unit = (fun line_col filename stack curmod env ts -> (
-
-let uu____1287 = (shift_chunk ())
-in (match (uu____1287) with
-| Pop (msg) -> begin
-((pop env msg);
-(
-
-let uu____1290 = (match (stack) with
-| [] -> begin
-((FStar_Util.print_error "too many pops");
-(FStar_All.exit (Prims.parse_int "1"));
-)
-end
-| (hd)::tl -> begin
-((hd), (tl))
-end)
-in (match (uu____1290) with
-| ((env, curmod), stack) -> begin
-((match (((FStar_List.length stack) = (FStar_List.length ts))) with
-| true -> begin
-(cleanup env)
-end
-| uu____1353 -> begin
-()
-end);
-(go line_col filename stack curmod env ts);
-)
-end));
-)
-end
-| Push (lax, l, c) -> begin
-(
-
-let uu____1357 = (match (((FStar_List.length stack) = (FStar_List.length ts))) with
-| true -> begin
-(
-
-let uu____1380 = (update_deps filename curmod stack env ts)
-in ((true), (uu____1380)))
-end
-| uu____1387 -> begin
-((false), (((stack), (env), (ts))))
-end)
-in (match (uu____1357) with
-| (restore_cmd_line_options, (stack, env, ts)) -> begin
-(
-
-let stack = (((env), (curmod)))::stack
-in (
-
-let env = (push env lax restore_cmd_line_options "#push")
-in (go ((l), (c)) filename stack curmod env ts)))
-end))
-end
-| Code (text, (ok, fail)) -> begin
-(
-
-let fail = (fun curmod env_mark -> ((report_fail ());
-(FStar_Util.print1 "%s\n" fail);
-(
-
-let env = (reset_mark env_mark)
-in (go line_col filename stack curmod env ts));
-))
-in (
-
-let env_mark = (mark env)
-in (
-
-let frag = {FStar_Parser_ParseIt.frag_text = text; FStar_Parser_ParseIt.frag_line = (Prims.fst line_col); FStar_Parser_ParseIt.frag_col = (Prims.snd line_col)}
-in (
-
-let res = (check_frag env_mark curmod frag)
-in (match (res) with
-| Some (curmod, env, n_errs) -> begin
-(match ((n_errs = (Prims.parse_int "0"))) with
-| true -> begin
-((FStar_Util.print1 "\n%s\n" ok);
-(
-
-let env = (commit_mark env)
-in (go line_col filename stack curmod env ts));
-)
-end
-| uu____1459 -> begin
-(fail curmod env_mark)
-end)
-end
-| uu____1460 -> begin
-(fail curmod env_mark)
-end)))))
-end)))
-
-
-let interactive_mode : Prims.string  ->  Prims.unit = (fun filename -> ((
-
-let uu____1472 = (
-
-let uu____1473 = (FStar_Options.codegen ())
-in (FStar_Option.isSome uu____1473))
-in (match (uu____1472) with
-| true -> begin
-(FStar_Util.print_warning "code-generation is not supported in interactive mode, ignoring the codegen flag")
-end
-| uu____1475 -> begin
-()
-end));
-(
-
-let uu____1476 = (deps_of_our_file filename)
-in (match (uu____1476) with
-| (filenames, maybe_intf) -> begin
-(
-
-let env = (tc_prims ())
-in (
-
-let uu____1490 = (tc_deps None [] env filenames [])
-in (match (uu____1490) with
-| (stack, env, ts) -> begin
-(
-
-let uu____1505 = (match (maybe_intf) with
-| Some (intf) -> begin
-(
-
-let frag = (
-
-let uu____1518 = (FStar_Util.file_get_contents intf)
-in {FStar_Parser_ParseIt.frag_text = uu____1518; FStar_Parser_ParseIt.frag_line = (Prims.parse_int "0"); FStar_Parser_ParseIt.frag_col = (Prims.parse_int "0")})
-in (
-
-let uu____1519 = (check_frag env None frag)
-in (match (uu____1519) with
-| Some (curmod, env, n_errs) -> begin
-((match ((n_errs <> (Prims.parse_int "0"))) with
-| true -> begin
-((
-
-let uu____1549 = (FStar_Util.format1 "Found the interface %s but it has errors!" intf)
-in (FStar_Util.print_warning uu____1549));
-(FStar_All.exit (Prims.parse_int "1"));
-)
-end
-| uu____1550 -> begin
-()
-end);
-(FStar_Util.print_string "Reminder: fst+fsti in interactive mode is unsound.\n");
-((curmod), (env));
-)
-end
-| None -> begin
-((
-
-let uu____1562 = (FStar_Util.format1 "Found the interface %s but could not parse it first!" intf)
-in (FStar_Util.print_warning uu____1562));
-(FStar_All.exit (Prims.parse_int "1"));
-)
-end)))
-end
-| None -> begin
-((None), (env))
-end)
-in (match (uu____1505) with
-| (initial_mod, env) -> begin
-(
-
-let uu____1577 = ((FStar_Options.record_hints ()) || (FStar_Options.use_hints ()))
-in (match (uu____1577) with
-| true -> begin
-(
-
-let uu____1578 = (
-
-let uu____1579 = (FStar_Options.file_list ())
-in (FStar_List.hd uu____1579))
-in (FStar_SMTEncoding_Solver.with_hints_db uu____1578 (fun uu____1581 -> (go (((Prims.parse_int "1")), ((Prims.parse_int "0"))) filename stack initial_mod env ts))))
-end
-| uu____1582 -> begin
-(go (((Prims.parse_int "1")), ((Prims.parse_int "0"))) filename stack initial_mod env ts)
-end))
-end))
-end)))
-end));
-))
-
-
-
-=======
 let tc_one_file remaining uenv =
   let uu____26 = uenv  in
   match uu____26 with
@@ -1504,5 +632,4 @@
                     | uu____1502 ->
                         go ((Prims.parse_int "1"), (Prims.parse_int "0"))
                           filename stack initial_mod env ts))))
-  
->>>>>>> cb49b421
+  