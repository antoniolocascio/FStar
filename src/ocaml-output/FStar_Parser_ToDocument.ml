--- conflicted
+++ resolved
@@ -451,17 +451,10 @@
 type token = (FStar_Char.char,Prims.string) FStar_Util.either
 type associativity_level =
   (associativity,token Prims.list) FStar_Pervasives_Native.tuple2
-<<<<<<< HEAD
-let (token_to_string
-  :(FStar_BaseTypes.char,Prims.string) FStar_Util.either -> Prims.string)=
-  fun uu___91_883  ->
-    match uu___91_883 with
-=======
 let token_to_string:
   (FStar_BaseTypes.char,Prims.string) FStar_Util.either -> Prims.string =
   fun uu___93_883  ->
     match uu___93_883 with
->>>>>>> 4e7bd426
     | FStar_Util.Inl c -> Prims.strcat (FStar_Util.string_of_char c) ".*"
     | FStar_Util.Inr s -> s
 let matches_token:
@@ -469,8 +462,8 @@
     (FStar_Char.char,Prims.string) FStar_Util.either -> Prims.bool
   =
   fun s  ->
-    fun uu___92_901  ->
-      match uu___92_901 with
+    fun uu___94_901  ->
+      match uu___94_901 with
       | FStar_Util.Inl c ->
           let uu____907 = FStar_String.get s (Prims.parse_int "0") in
           uu____907 = c
@@ -604,16 +597,10 @@
                                                                     Prims.string)
                                                                     FStar_Util.either
                                                                     Prims.list)
-<<<<<<< HEAD
-     FStar_Pervasives_Native.tuple2 Prims.list)=
-  let levels_from_associativity l uu___93_1567 =
-    match uu___93_1567 with
-=======
     FStar_Pervasives_Native.tuple2 Prims.list
   =
   let levels_from_associativity l uu___95_1567 =
     match uu___95_1567 with
->>>>>>> 4e7bd426
     | Left  -> (l, l, (l - (Prims.parse_int "1")))
     | Right  -> ((l - (Prims.parse_int "1")), l, l)
     | NonAssoc  -> (l, l, l) in
@@ -1082,15 +1069,9 @@
     | FStar_Parser_AST.Tycon (true ,uu____3310) ->
         failwith
           "Effect abbreviation is expected to be defined by an abbreviation"
-<<<<<<< HEAD
-and (p_pragma :FStar_Parser_AST.pragma -> FStar_Pprint.document)=
-  fun uu___94_3327  ->
-    match uu___94_3327 with
-=======
 and p_pragma: FStar_Parser_AST.pragma -> FStar_Pprint.document =
   fun uu___96_3327  ->
     match uu___96_3327 with
->>>>>>> 4e7bd426
     | FStar_Parser_AST.SetOptions s ->
         let uu____3329 = str "#set-options" in
         let uu____3330 =
@@ -1123,15 +1104,9 @@
         let uu____3370 = FStar_Pprint.optional p_fsdoc fsdoc_opt in
         let uu____3371 = p_typeDecl typedecl in
         FStar_Pprint.op_Hat_Hat uu____3370 uu____3371
-<<<<<<< HEAD
-and (p_typeDecl :FStar_Parser_AST.tycon -> FStar_Pprint.document)=
-  fun uu___95_3372  ->
-    match uu___95_3372 with
-=======
 and p_typeDecl: FStar_Parser_AST.tycon -> FStar_Pprint.document =
   fun uu___97_3372  ->
     match uu___97_3372 with
->>>>>>> 4e7bd426
     | FStar_Parser_AST.TyconAbstract (lid,bs,typ_opt) ->
         let empty' uu____3387 = FStar_Pprint.empty in
         p_typeDeclPrefix lid bs typ_opt empty'
@@ -1312,15 +1287,9 @@
                      FStar_Pprint.op_Hat_Hat uu____3780 uu____3781 in
                    FStar_Pprint.group uu____3779) in
         let uu____3782 = p_term e in prefix2 pat_doc uu____3782
-<<<<<<< HEAD
-and (p_newEffect :FStar_Parser_AST.effect_decl -> FStar_Pprint.document)=
-  fun uu___96_3783  ->
-    match uu___96_3783 with
-=======
 and p_newEffect: FStar_Parser_AST.effect_decl -> FStar_Pprint.document =
   fun uu___98_3783  ->
     match uu___98_3783 with
->>>>>>> 4e7bd426
     | FStar_Parser_AST.RedefineEffect (lid,bs,t) ->
         p_effectRedefinition lid bs t
     | FStar_Parser_AST.DefineEffect (lid,bs,t,eff_decls) ->
@@ -1423,15 +1392,9 @@
       let uu____3942 = braces_with_nesting lift_op_doc in
       FStar_Pprint.op_Hat_Hat FStar_Pprint.space uu____3942 in
     FStar_Pprint.op_Hat_Hat uu____3935 uu____3941
-<<<<<<< HEAD
-and (p_qualifier :FStar_Parser_AST.qualifier -> FStar_Pprint.document)=
-  fun uu___97_3943  ->
-    match uu___97_3943 with
-=======
 and p_qualifier: FStar_Parser_AST.qualifier -> FStar_Pprint.document =
   fun uu___99_3943  ->
     match uu___99_3943 with
->>>>>>> 4e7bd426
     | FStar_Parser_AST.Private  -> str "private"
     | FStar_Parser_AST.Abstract  -> str "abstract"
     | FStar_Parser_AST.Noeq  -> str "noeq"
@@ -1455,16 +1418,9 @@
   fun qs  ->
     let uu____3945 = FStar_Pprint.separate_map break1 p_qualifier qs in
     FStar_Pprint.group uu____3945
-<<<<<<< HEAD
-and (p_letqualifier
-  :FStar_Parser_AST.let_qualifier -> FStar_Pprint.document)=
-  fun uu___98_3946  ->
-    match uu___98_3946 with
-=======
 and p_letqualifier: FStar_Parser_AST.let_qualifier -> FStar_Pprint.document =
   fun uu___100_3946  ->
     match uu___100_3946 with
->>>>>>> 4e7bd426
     | FStar_Parser_AST.Rec  ->
         let uu____3947 = str "rec" in
         FStar_Pprint.op_Hat_Hat FStar_Pprint.space uu____3947
@@ -1472,15 +1428,9 @@
         let uu____3948 = str "mutable" in
         FStar_Pprint.op_Hat_Hat FStar_Pprint.space uu____3948
     | FStar_Parser_AST.NoLetQualifier  -> FStar_Pprint.empty
-<<<<<<< HEAD
-and (p_aqual :FStar_Parser_AST.arg_qualifier -> FStar_Pprint.document)=
-  fun uu___99_3949  ->
-    match uu___99_3949 with
-=======
 and p_aqual: FStar_Parser_AST.arg_qualifier -> FStar_Pprint.document =
   fun uu___101_3949  ->
     match uu___101_3949 with
->>>>>>> 4e7bd426
     | FStar_Parser_AST.Implicit  -> str "#"
     | FStar_Parser_AST.Equality  -> str "$"
 and p_disjunctivePattern: FStar_Parser_AST.pattern -> FStar_Pprint.document =
@@ -2034,17 +1984,10 @@
     | FStar_Parser_AST.QExists uu____4555 -> str "exists"
     | uu____4568 ->
         failwith "Imposible : p_quantifier called on a non-quantifier term"
-<<<<<<< HEAD
-and (p_trigger
-  :FStar_Parser_AST.term Prims.list Prims.list -> FStar_Pprint.document)=
-  fun uu___100_4569  ->
-    match uu___100_4569 with
-=======
 and p_trigger:
   FStar_Parser_AST.term Prims.list Prims.list -> FStar_Pprint.document =
   fun uu___102_4569  ->
     match uu___102_4569 with
->>>>>>> 4e7bd426
     | [] -> FStar_Pprint.empty
     | pats ->
         let uu____4581 =
@@ -2135,20 +2078,12 @@
             let uu____4714 = p_term e in maybe_paren uu____4714 in
           op_Hat_Slash_Plus_Hat uu____4706 uu____4713 in
         FStar_Pprint.group uu____4705
-<<<<<<< HEAD
-and (p_maybeWhen
-  :FStar_Parser_AST.term FStar_Pervasives_Native.option ->
-     FStar_Pprint.document)=
-  fun uu___101_4715  ->
-    match uu___101_4715 with
-=======
 and p_maybeWhen:
   FStar_Parser_AST.term FStar_Pervasives_Native.option ->
     FStar_Pprint.document
   =
   fun uu___103_4715  ->
     match uu___103_4715 with
->>>>>>> 4e7bd426
     | FStar_Pervasives_Native.None  -> FStar_Pprint.empty
     | FStar_Pervasives_Native.Some e ->
         let uu____4719 = str "when" in
@@ -2782,15 +2717,9 @@
         let uu____5794 = p_term e in soft_parens_with_nesting uu____5794
     | FStar_Parser_AST.Attributes uu____5795 ->
         let uu____5798 = p_term e in soft_parens_with_nesting uu____5798
-<<<<<<< HEAD
-and (p_constant :FStar_Const.sconst -> FStar_Pprint.document)=
-  fun uu___104_5799  ->
-    match uu___104_5799 with
-=======
 and p_constant: FStar_Const.sconst -> FStar_Pprint.document =
   fun uu___106_5799  ->
     match uu___106_5799 with
->>>>>>> 4e7bd426
     | FStar_Const.Const_effect  -> str "Effect"
     | FStar_Const.Const_unit  -> str "()"
     | FStar_Const.Const_bool b -> FStar_Pprint.doc_of_bool b
@@ -2808,12 +2737,12 @@
         let uu____5819 = str "B" in
         FStar_Pprint.op_Hat_Hat uu____5817 uu____5819
     | FStar_Const.Const_int (repr,sign_width_opt) ->
-        let signedness uu___102_5837 =
-          match uu___102_5837 with
+        let signedness uu___104_5837 =
+          match uu___104_5837 with
           | FStar_Const.Unsigned  -> str "u"
           | FStar_Const.Signed  -> FStar_Pprint.empty in
-        let width uu___103_5841 =
-          match uu___103_5841 with
+        let width uu___105_5841 =
+          match uu___105_5841 with
           | FStar_Const.Int8  -> str "y"
           | FStar_Const.Int16  -> str "s"
           | FStar_Const.Int32  -> str "l"
