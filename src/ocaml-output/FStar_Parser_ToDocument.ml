open Prims
let should_print_fs_typ_app : Prims.bool FStar_ST.ref =
  FStar_Util.mk_ref false 
let with_fs_typ_app b printer t =
  let b0 = FStar_ST.read should_print_fs_typ_app  in
  FStar_ST.write should_print_fs_typ_app b;
  (let res = printer t  in FStar_ST.write should_print_fs_typ_app b0; res) 
let should_unparen : Prims.bool FStar_ST.ref = FStar_Util.mk_ref true 
let rec unparen : FStar_Parser_AST.term -> FStar_Parser_AST.term =
  fun t  ->
    let uu____44 =
      let uu____45 = FStar_ST.read should_unparen  in
      Prims.op_Negation uu____45  in
    if uu____44
    then t
    else
      (match t.FStar_Parser_AST.tm with
       | FStar_Parser_AST.Paren t1 -> unparen t1
       | uu____50 -> t)
  
let str : Prims.string -> FStar_Pprint.document =
  fun s  -> FStar_Pprint.doc_of_string s 
let default_or_map n1 f x = match x with | None  -> n1 | Some x' -> f x' 
let prefix2 :
  FStar_Pprint.document -> FStar_Pprint.document -> FStar_Pprint.document =
  fun prefix_  ->
    fun body  ->
      FStar_Pprint.prefix (Prims.parse_int "2") (Prims.parse_int "1") prefix_
        body
  
let op_Hat_Slash_Plus_Hat :
  FStar_Pprint.document -> FStar_Pprint.document -> FStar_Pprint.document =
  fun prefix_  -> fun body  -> prefix2 prefix_ body 
let jump2 : FStar_Pprint.document -> FStar_Pprint.document =
  fun body  ->
    FStar_Pprint.jump (Prims.parse_int "2") (Prims.parse_int "1") body
  
let infix2 :
  FStar_Pprint.document ->
    FStar_Pprint.document -> FStar_Pprint.document -> FStar_Pprint.document
  = FStar_Pprint.infix (Prims.parse_int "2") (Prims.parse_int "1") 
let infix0 :
  FStar_Pprint.document ->
    FStar_Pprint.document -> FStar_Pprint.document -> FStar_Pprint.document
  = FStar_Pprint.infix (Prims.parse_int "0") (Prims.parse_int "1") 
let break1 : FStar_Pprint.document =
  FStar_Pprint.break_ (Prims.parse_int "1") 
let separate_break_map sep f l =
  let uu____132 =
    let uu____133 =
      let uu____134 = FStar_Pprint.op_Hat_Hat sep break1  in
      FStar_Pprint.op_Hat_Hat FStar_Pprint.space uu____134  in
    FStar_Pprint.separate_map uu____133 f l  in
  FStar_Pprint.group uu____132 
let precede_break_separate_map prec sep f l =
  let uu____164 =
    let uu____165 = FStar_Pprint.op_Hat_Hat prec FStar_Pprint.space  in
    let uu____166 =
      let uu____167 = FStar_List.hd l  in FStar_All.pipe_right uu____167 f
       in
    FStar_Pprint.precede uu____165 uu____166  in
  let uu____168 =
    let uu____169 = FStar_List.tl l  in
    FStar_Pprint.concat_map
      (fun x  ->
         let uu____172 =
           let uu____173 =
             let uu____174 = f x  in
             FStar_Pprint.op_Hat_Hat FStar_Pprint.space uu____174  in
           FStar_Pprint.op_Hat_Hat sep uu____173  in
         FStar_Pprint.op_Hat_Hat break1 uu____172) uu____169
     in
  FStar_Pprint.op_Hat_Hat uu____164 uu____168 
let concat_break_map f l =
  let uu____194 =
    FStar_Pprint.concat_map
      (fun x  ->
         let uu____196 = f x  in FStar_Pprint.op_Hat_Hat uu____196 break1) l
     in
  FStar_Pprint.group uu____194 
let parens_with_nesting : FStar_Pprint.document -> FStar_Pprint.document =
  fun contents  ->
    FStar_Pprint.surround (Prims.parse_int "2") (Prims.parse_int "0")
      FStar_Pprint.lparen contents FStar_Pprint.rparen
  
let soft_parens_with_nesting : FStar_Pprint.document -> FStar_Pprint.document
  =
  fun contents  ->
    FStar_Pprint.soft_surround (Prims.parse_int "2") (Prims.parse_int "0")
      FStar_Pprint.lparen contents FStar_Pprint.rparen
  
let braces_with_nesting : FStar_Pprint.document -> FStar_Pprint.document =
  fun contents  ->
    FStar_Pprint.surround (Prims.parse_int "2") (Prims.parse_int "1")
      FStar_Pprint.lbrace contents FStar_Pprint.rbrace
  
let soft_braces_with_nesting : FStar_Pprint.document -> FStar_Pprint.document
  =
  fun contents  ->
    FStar_Pprint.soft_surround (Prims.parse_int "2") (Prims.parse_int "1")
      FStar_Pprint.lbrace contents FStar_Pprint.rbrace
  
let brackets_with_nesting : FStar_Pprint.document -> FStar_Pprint.document =
  fun contents  ->
    FStar_Pprint.surround (Prims.parse_int "2") (Prims.parse_int "1")
      FStar_Pprint.lbracket contents FStar_Pprint.rbracket
  
let soft_brackets_with_nesting :
  FStar_Pprint.document -> FStar_Pprint.document =
  fun contents  ->
    FStar_Pprint.soft_surround (Prims.parse_int "2") (Prims.parse_int "1")
      FStar_Pprint.lbracket contents FStar_Pprint.rbracket
  
let soft_begin_end_with_nesting :
  FStar_Pprint.document -> FStar_Pprint.document =
  fun contents  ->
    let uu____218 = str "begin"  in
    let uu____219 = str "end"  in
    FStar_Pprint.soft_surround (Prims.parse_int "2") (Prims.parse_int "1")
      uu____218 contents uu____219
  
let separate_map_or_flow sep f l =
  if (FStar_List.length l) < (Prims.parse_int "10")
  then FStar_Pprint.separate_map sep f l
  else FStar_Pprint.flow_map sep f l 
let soft_surround_separate_map n1 b void_ opening sep closing f xs =
  if xs = []
  then void_
  else
    (let uu____299 = FStar_Pprint.separate_map sep f xs  in
     FStar_Pprint.soft_surround n1 b opening uu____299 closing)
  
let doc_of_fsdoc :
  (Prims.string * (Prims.string * Prims.string) Prims.list) ->
    FStar_Pprint.document
  =
  fun uu____307  ->
    match uu____307 with
    | (comment,keywords1) ->
        let uu____321 =
          let uu____322 =
            let uu____324 = str comment  in
            let uu____325 =
              let uu____327 =
                let uu____329 =
                  FStar_Pprint.separate_map FStar_Pprint.comma
                    (fun uu____332  ->
                       match uu____332 with
                       | (k,v1) ->
                           let uu____337 =
                             let uu____339 = str k  in
                             let uu____340 =
                               let uu____342 =
                                 let uu____344 = str v1  in [uu____344]  in
                               FStar_Pprint.rarrow :: uu____342  in
                             uu____339 :: uu____340  in
                           FStar_Pprint.concat uu____337) keywords1
                   in
                [uu____329]  in
              FStar_Pprint.space :: uu____327  in
            uu____324 :: uu____325  in
          FStar_Pprint.concat uu____322  in
        FStar_Pprint.group uu____321
  
let is_unit : FStar_Parser_AST.term -> Prims.bool =
  fun e  ->
    let uu____348 =
      let uu____349 = unparen e  in uu____349.FStar_Parser_AST.tm  in
    match uu____348 with
    | FStar_Parser_AST.Const (FStar_Const.Const_unit ) -> true
    | uu____350 -> false
  
let matches_var : FStar_Parser_AST.term -> FStar_Ident.ident -> Prims.bool =
  fun t  ->
    fun x  ->
      let uu____357 =
        let uu____358 = unparen t  in uu____358.FStar_Parser_AST.tm  in
      match uu____357 with
      | FStar_Parser_AST.Var y ->
          x.FStar_Ident.idText = (FStar_Ident.text_of_lid y)
      | uu____360 -> false
  
let is_tuple_constructor : FStar_Ident.lident -> Prims.bool =
  FStar_Parser_Const.is_tuple_data_lid' 
let is_dtuple_constructor : FStar_Ident.lident -> Prims.bool =
  FStar_Parser_Const.is_dtuple_data_lid' 
let is_list_structure :
  FStar_Ident.lident ->
    FStar_Ident.lident -> FStar_Parser_AST.term -> Prims.bool
  =
  fun cons_lid1  ->
    fun nil_lid1  ->
      let rec aux e =
        let uu____377 =
          let uu____378 = unparen e  in uu____378.FStar_Parser_AST.tm  in
        match uu____377 with
        | FStar_Parser_AST.Construct (lid,[]) ->
            FStar_Ident.lid_equals lid nil_lid1
        | FStar_Parser_AST.Construct (lid,uu____386::(e2,uu____388)::[]) ->
            (FStar_Ident.lid_equals lid cons_lid1) && (aux e2)
        | uu____400 -> false  in
      aux
  
let is_list : FStar_Parser_AST.term -> Prims.bool =
  is_list_structure FStar_Parser_Const.cons_lid FStar_Parser_Const.nil_lid 
let is_lex_list : FStar_Parser_AST.term -> Prims.bool =
  is_list_structure FStar_Parser_Const.lexcons_lid
    FStar_Parser_Const.lextop_lid
  
let rec extract_from_list :
  FStar_Parser_AST.term -> FStar_Parser_AST.term Prims.list =
  fun e  ->
    let uu____409 =
      let uu____410 = unparen e  in uu____410.FStar_Parser_AST.tm  in
    match uu____409 with
    | FStar_Parser_AST.Construct (uu____412,[]) -> []
    | FStar_Parser_AST.Construct
        (uu____418,(e1,FStar_Parser_AST.Nothing )::(e2,FStar_Parser_AST.Nothing
                                                    )::[])
        -> let uu____430 = extract_from_list e2  in e1 :: uu____430
    | uu____432 ->
        let uu____433 =
          let uu____434 = FStar_Parser_AST.term_to_string e  in
          FStar_Util.format1 "Not a list %s" uu____434  in
        failwith uu____433
  
let is_array : FStar_Parser_AST.term -> Prims.bool =
  fun e  ->
    let uu____439 =
      let uu____440 = unparen e  in uu____440.FStar_Parser_AST.tm  in
    match uu____439 with
    | FStar_Parser_AST.App
        ({ FStar_Parser_AST.tm = FStar_Parser_AST.Var lid;
           FStar_Parser_AST.range = uu____442;
           FStar_Parser_AST.level = uu____443;_},l,FStar_Parser_AST.Nothing
         )
        ->
        (FStar_Ident.lid_equals lid FStar_Parser_Const.array_mk_array_lid) &&
          (is_list l)
    | uu____445 -> false
  
let rec is_ref_set : FStar_Parser_AST.term -> Prims.bool =
  fun e  ->
    let uu____449 =
      let uu____450 = unparen e  in uu____450.FStar_Parser_AST.tm  in
    match uu____449 with
    | FStar_Parser_AST.Var maybe_empty_lid ->
        FStar_Ident.lid_equals maybe_empty_lid FStar_Parser_Const.tset_empty
    | FStar_Parser_AST.App
        ({ FStar_Parser_AST.tm = FStar_Parser_AST.Var maybe_singleton_lid;
           FStar_Parser_AST.range = uu____453;
           FStar_Parser_AST.level = uu____454;_},{
                                                   FStar_Parser_AST.tm =
                                                     FStar_Parser_AST.App
                                                     ({
                                                        FStar_Parser_AST.tm =
                                                          FStar_Parser_AST.Var
                                                          maybe_ref_lid;
                                                        FStar_Parser_AST.range
                                                          = uu____456;
                                                        FStar_Parser_AST.level
                                                          = uu____457;_},e1,FStar_Parser_AST.Nothing
                                                      );
                                                   FStar_Parser_AST.range =
                                                     uu____459;
                                                   FStar_Parser_AST.level =
                                                     uu____460;_},FStar_Parser_AST.Nothing
         )
        ->
        (FStar_Ident.lid_equals maybe_singleton_lid
           FStar_Parser_Const.tset_singleton)
          &&
          (FStar_Ident.lid_equals maybe_ref_lid FStar_Parser_Const.heap_ref)
    | FStar_Parser_AST.App
        ({
           FStar_Parser_AST.tm = FStar_Parser_AST.App
             ({ FStar_Parser_AST.tm = FStar_Parser_AST.Var maybe_union_lid;
                FStar_Parser_AST.range = uu____462;
                FStar_Parser_AST.level = uu____463;_},e1,FStar_Parser_AST.Nothing
              );
           FStar_Parser_AST.range = uu____465;
           FStar_Parser_AST.level = uu____466;_},e2,FStar_Parser_AST.Nothing
         )
        ->
        ((FStar_Ident.lid_equals maybe_union_lid
            FStar_Parser_Const.tset_union)
           && (is_ref_set e1))
          && (is_ref_set e2)
    | uu____468 -> false
  
let rec extract_from_ref_set :
  FStar_Parser_AST.term -> FStar_Parser_AST.term Prims.list =
  fun e  ->
    let uu____473 =
      let uu____474 = unparen e  in uu____474.FStar_Parser_AST.tm  in
    match uu____473 with
    | FStar_Parser_AST.Var uu____476 -> []
    | FStar_Parser_AST.App
        ({ FStar_Parser_AST.tm = FStar_Parser_AST.Var uu____477;
           FStar_Parser_AST.range = uu____478;
           FStar_Parser_AST.level = uu____479;_},{
                                                   FStar_Parser_AST.tm =
                                                     FStar_Parser_AST.App
                                                     ({
                                                        FStar_Parser_AST.tm =
                                                          FStar_Parser_AST.Var
                                                          uu____480;
                                                        FStar_Parser_AST.range
                                                          = uu____481;
                                                        FStar_Parser_AST.level
                                                          = uu____482;_},e1,FStar_Parser_AST.Nothing
                                                      );
                                                   FStar_Parser_AST.range =
                                                     uu____484;
                                                   FStar_Parser_AST.level =
                                                     uu____485;_},FStar_Parser_AST.Nothing
         )
        -> [e1]
    | FStar_Parser_AST.App
        ({
           FStar_Parser_AST.tm = FStar_Parser_AST.App
             ({ FStar_Parser_AST.tm = FStar_Parser_AST.Var uu____486;
                FStar_Parser_AST.range = uu____487;
                FStar_Parser_AST.level = uu____488;_},e1,FStar_Parser_AST.Nothing
              );
           FStar_Parser_AST.range = uu____490;
           FStar_Parser_AST.level = uu____491;_},e2,FStar_Parser_AST.Nothing
         )
        ->
        let uu____493 = extract_from_ref_set e1  in
        let uu____495 = extract_from_ref_set e2  in
        FStar_List.append uu____493 uu____495
    | uu____497 ->
        let uu____498 =
          let uu____499 = FStar_Parser_AST.term_to_string e  in
          FStar_Util.format1 "Not a ref set %s" uu____499  in
        failwith uu____498
  
let is_general_application : FStar_Parser_AST.term -> Prims.bool =
  fun e  ->
    let uu____504 = (is_array e) || (is_ref_set e)  in
    Prims.op_Negation uu____504
  
let is_general_construction : FStar_Parser_AST.term -> Prims.bool =
  fun e  ->
    let uu____508 = (is_list e) || (is_lex_list e)  in
    Prims.op_Negation uu____508
  
let is_general_prefix_op : FStar_Ident.ident -> Prims.bool =
  fun op  ->
    let op_starting_char =
      FStar_Util.char_at (FStar_Ident.text_of_id op) (Prims.parse_int "0")
       in
    ((op_starting_char = '!') || (op_starting_char = '?')) ||
      ((op_starting_char = '~') && ((FStar_Ident.text_of_id op) <> "~"))
  
let head_and_args :
  FStar_Parser_AST.term ->
    (FStar_Parser_AST.term * (FStar_Parser_AST.term * FStar_Parser_AST.imp)
      Prims.list)
  =
  fun e  ->
    let rec aux e1 acc =
      let uu____539 =
        let uu____540 = unparen e1  in uu____540.FStar_Parser_AST.tm  in
      match uu____539 with
      | FStar_Parser_AST.App (head1,arg,imp) -> aux head1 ((arg, imp) :: acc)
      | uu____551 -> (e1, acc)  in
    aux e []
  
type associativity =
  | Left 
  | Right 
  | NonAssoc 
let uu___is_Left : associativity -> Prims.bool =
  fun projectee  -> match projectee with | Left  -> true | uu____560 -> false 
let uu___is_Right : associativity -> Prims.bool =
  fun projectee  ->
    match projectee with | Right  -> true | uu____564 -> false
  
let uu___is_NonAssoc : associativity -> Prims.bool =
  fun projectee  ->
    match projectee with | NonAssoc  -> true | uu____568 -> false
  
type token = (FStar_Char.char,Prims.string) FStar_Util.either
type associativity_level = (associativity * token Prims.list)
let token_to_string :
  (FStar_BaseTypes.char,Prims.string) FStar_Util.either -> Prims.string =
<<<<<<< HEAD
  fun uu___98_578  ->
    match uu___98_578 with
=======
  fun uu___127_578  ->
    match uu___127_578 with
>>>>>>> b9b6b862
    | FStar_Util.Inl c -> Prims.strcat (FStar_Util.string_of_char c) ".*"
    | FStar_Util.Inr s -> s
  
let matches_token :
  Prims.string ->
    (FStar_Char.char,Prims.string) FStar_Util.either -> Prims.bool
  =
  fun s  ->
<<<<<<< HEAD
    fun uu___99_590  ->
      match uu___99_590 with
=======
    fun uu___128_590  ->
      match uu___128_590 with
>>>>>>> b9b6b862
      | FStar_Util.Inl c ->
          let uu____594 = FStar_String.get s (Prims.parse_int "0")  in
          uu____594 = c
      | FStar_Util.Inr s' -> s = s'
  
let matches_level s uu____612 =
  match uu____612 with
  | (assoc_levels,tokens) ->
      let uu____626 = FStar_List.tryFind (matches_token s) tokens  in
      uu____626 <> None
  
let opinfix4 uu____644 = (Right, [FStar_Util.Inr "**"]) 
let opinfix3 uu____659 =
  (Left, [FStar_Util.Inl '*'; FStar_Util.Inl '/'; FStar_Util.Inl '%']) 
let opinfix2 uu____678 = (Left, [FStar_Util.Inl '+'; FStar_Util.Inl '-']) 
let minus_lvl uu____695 = (Left, [FStar_Util.Inr "-"]) 
let opinfix1 uu____710 = (Right, [FStar_Util.Inl '@'; FStar_Util.Inl '^']) 
let pipe_right uu____727 = (Left, [FStar_Util.Inr "|>"]) 
let opinfix0d uu____742 = (Left, [FStar_Util.Inl '$']) 
let opinfix0c uu____757 =
  (Left, [FStar_Util.Inl '='; FStar_Util.Inl '<'; FStar_Util.Inl '>']) 
let equal uu____776 = (Left, [FStar_Util.Inr "="]) 
let opinfix0b uu____791 = (Left, [FStar_Util.Inl '&']) 
let opinfix0a uu____806 = (Left, [FStar_Util.Inl '|']) 
let colon_equals uu____821 = (NonAssoc, [FStar_Util.Inr ":="]) 
let amp uu____836 = (Right, [FStar_Util.Inr "&"]) 
let colon_colon uu____851 = (Right, [FStar_Util.Inr "::"]) 
let level_associativity_spec :
  (associativity * (FStar_Char.char,Prims.string) FStar_Util.either
    Prims.list) Prims.list
  =
  [opinfix4 ();
  opinfix3 ();
  opinfix2 ();
  opinfix1 ();
  pipe_right ();
  opinfix0d ();
  opinfix0c ();
  opinfix0b ();
  opinfix0a ();
  colon_equals ();
  amp ();
  colon_colon ()] 
let level_table :
  ((Prims.int * Prims.int * Prims.int) * (FStar_Char.char,Prims.string)
    FStar_Util.either Prims.list) Prims.list
  =
<<<<<<< HEAD
  let levels_from_associativity l uu___100_948 =
    match uu___100_948 with
=======
  let levels_from_associativity l uu___129_948 =
    match uu___129_948 with
>>>>>>> b9b6b862
    | Left  -> (l, l, (l - (Prims.parse_int "1")))
    | Right  -> ((l - (Prims.parse_int "1")), l, l)
    | NonAssoc  -> (l, l, l)  in
  FStar_List.mapi
    (fun i  ->
       fun uu____966  ->
         match uu____966 with
         | (assoc1,tokens) -> ((levels_from_associativity i assoc1), tokens))
    level_associativity_spec
  
let assign_levels :
  associativity_level Prims.list ->
    Prims.string -> (Prims.int * Prims.int * Prims.int)
  =
  fun token_associativity_spec  ->
    fun s  ->
      let uu____1008 = FStar_List.tryFind (matches_level s) level_table  in
      match uu____1008 with
      | Some (assoc_levels,uu____1033) -> assoc_levels
      | uu____1054 -> failwith (Prims.strcat "Unrecognized operator " s)
  
let max : Prims.int -> Prims.int -> Prims.int =
  fun k1  -> fun k2  -> if k1 > k2 then k1 else k2 
let max_level l =
  let find_level_and_max n1 level =
    let uu____1110 =
      FStar_List.tryFind
        (fun uu____1128  ->
           match uu____1128 with
           | (uu____1137,tokens) -> tokens = (Prims.snd level)) level_table
       in
    match uu____1110 with
    | Some ((uu____1157,l1,uu____1159),uu____1160) -> max n1 l1
    | None  ->
        let uu____1186 =
          let uu____1187 =
            let uu____1188 = FStar_List.map token_to_string (Prims.snd level)
               in
            FStar_String.concat "," uu____1188  in
          FStar_Util.format1 "Undefined associativity level %s" uu____1187
           in
        failwith uu____1186
     in
  FStar_List.fold_left find_level_and_max (Prims.parse_int "0") l 
let levels : Prims.string -> (Prims.int * Prims.int * Prims.int) =
  assign_levels level_associativity_spec 
let operatorInfix0ad12 uu____1213 =
  [opinfix0a ();
  opinfix0b ();
  opinfix0c ();
  opinfix0d ();
  opinfix1 ();
  opinfix2 ()] 
let is_operatorInfix0ad12 : FStar_Ident.ident -> Prims.bool =
  fun op  ->
    let uu____1252 =
      let uu____1259 =
        FStar_All.pipe_left matches_level (FStar_Ident.text_of_id op)  in
      FStar_List.tryFind uu____1259 (operatorInfix0ad12 ())  in
    uu____1252 <> None
  
let is_operatorInfix34 : FStar_Ident.ident -> Prims.bool =
  let opinfix34 = [opinfix3 (); opinfix4 ()]  in
  fun op  ->
    let uu____1315 =
      let uu____1322 =
        FStar_All.pipe_left matches_level (FStar_Ident.text_of_id op)  in
      FStar_List.tryFind uu____1322 opinfix34  in
    uu____1315 <> None
  
let handleable_args_length : FStar_Ident.ident -> Prims.int =
  fun op  ->
    let op_s = FStar_Ident.text_of_id op  in
    let uu____1357 =
      (is_general_prefix_op op) || (FStar_List.mem op_s ["-"; "~"])  in
    if uu____1357
    then (Prims.parse_int "1")
    else
      (let uu____1359 =
         ((is_operatorInfix0ad12 op) || (is_operatorInfix34 op)) ||
           (FStar_List.mem op_s
              ["<==>"; "==>"; "\\/"; "/\\"; "="; "|>"; ":="; ".()"; ".[]"])
          in
       if uu____1359
       then (Prims.parse_int "2")
       else
         if FStar_List.mem op_s [".()<-"; ".[]<-"]
         then (Prims.parse_int "3")
         else (Prims.parse_int "0"))
  
let handleable_op op args =
  match FStar_List.length args with
  | _0_26 when _0_26 = (Prims.parse_int "0") -> true
  | _0_27 when _0_27 = (Prims.parse_int "1") ->
      (is_general_prefix_op op) ||
        (FStar_List.mem (FStar_Ident.text_of_id op) ["-"; "~"])
  | _0_28 when _0_28 = (Prims.parse_int "2") ->
      ((is_operatorInfix0ad12 op) || (is_operatorInfix34 op)) ||
        (FStar_List.mem (FStar_Ident.text_of_id op)
           ["<==>"; "==>"; "\\/"; "/\\"; "="; "|>"; ":="; ".()"; ".[]"])
  | _0_29 when _0_29 = (Prims.parse_int "3") ->
      FStar_List.mem (FStar_Ident.text_of_id op) [".()<-"; ".[]<-"]
  | uu____1377 -> false 
let comment_stack :
  (Prims.string * FStar_Range.range) Prims.list FStar_ST.ref =
  FStar_Util.mk_ref [] 
let with_comment printer tm tmrange =
  let rec comments_before_pos acc print_pos lookahead_pos =
    let uu____1423 = FStar_ST.read comment_stack  in
    match uu____1423 with
    | [] -> (acc, false)
    | (comment,crange)::cs ->
        let uu____1444 = FStar_Range.range_before_pos crange print_pos  in
        if uu____1444
        then
          (FStar_ST.write comment_stack cs;
           (let uu____1453 =
              let uu____1454 =
                let uu____1455 = str comment  in
                FStar_Pprint.op_Hat_Hat uu____1455 FStar_Pprint.hardline  in
              FStar_Pprint.op_Hat_Hat acc uu____1454  in
            comments_before_pos uu____1453 print_pos lookahead_pos))
        else
          (let uu____1457 = FStar_Range.range_before_pos crange lookahead_pos
              in
           (acc, uu____1457))
     in
  let uu____1458 =
    let uu____1461 =
      let uu____1462 = FStar_Range.start_of_range tmrange  in
      FStar_Range.end_of_line uu____1462  in
    let uu____1463 = FStar_Range.end_of_range tmrange  in
    comments_before_pos FStar_Pprint.empty uu____1461 uu____1463  in
  match uu____1458 with
  | (comments,has_lookahead) ->
      let printed_e = printer tm  in
      let comments1 =
        if has_lookahead
        then
          let pos = FStar_Range.end_of_range tmrange  in
          let uu____1469 = comments_before_pos comments pos pos  in
          Prims.fst uu____1469
        else comments  in
      let uu____1473 = FStar_Pprint.op_Hat_Hat comments1 printed_e  in
      FStar_Pprint.group uu____1473
  
let rec place_comments_until_pos :
  Prims.int ->
    Prims.int ->
      FStar_Range.pos -> FStar_Pprint.document -> FStar_Pprint.document
  =
  fun k  ->
    fun lbegin  ->
      fun pos_end  ->
        fun doc1  ->
          let uu____1486 = FStar_ST.read comment_stack  in
          match uu____1486 with
          | (comment,crange)::cs when
              FStar_Range.range_before_pos crange pos_end ->
              (FStar_ST.write comment_stack cs;
               (let lnum =
                  let uu____1510 =
                    let uu____1511 =
                      let uu____1512 = FStar_Range.start_of_range crange  in
                      FStar_Range.line_of_pos uu____1512  in
                    uu____1511 - lbegin  in
                  max k uu____1510  in
                let doc2 =
                  let uu____1514 =
                    let uu____1515 =
                      FStar_Pprint.repeat lnum FStar_Pprint.hardline  in
                    let uu____1516 = str comment  in
                    FStar_Pprint.op_Hat_Hat uu____1515 uu____1516  in
                  FStar_Pprint.op_Hat_Hat doc1 uu____1514  in
                let uu____1517 =
                  let uu____1518 = FStar_Range.end_of_range crange  in
                  FStar_Range.line_of_pos uu____1518  in
                place_comments_until_pos (Prims.parse_int "1") uu____1517
                  pos_end doc2))
          | uu____1519 ->
              let lnum =
                let uu____1524 =
                  let uu____1525 = FStar_Range.line_of_pos pos_end  in
                  uu____1525 - lbegin  in
                max (Prims.parse_int "1") uu____1524  in
              let uu____1526 = FStar_Pprint.repeat lnum FStar_Pprint.hardline
                 in
              FStar_Pprint.op_Hat_Hat doc1 uu____1526
  
let separate_map_with_comments prefix1 sep f xs extract_range =
  let fold_fun uu____1575 x =
    match uu____1575 with
    | (last_line,doc1) ->
        let r = extract_range x  in
        let doc2 =
          let uu____1585 = FStar_Range.start_of_range r  in
          place_comments_until_pos (Prims.parse_int "1") last_line uu____1585
            doc1
           in
        let uu____1586 =
          let uu____1587 = FStar_Range.end_of_range r  in
          FStar_Range.line_of_pos uu____1587  in
        let uu____1588 =
          let uu____1589 =
            let uu____1590 = f x  in FStar_Pprint.op_Hat_Hat sep uu____1590
             in
          FStar_Pprint.op_Hat_Hat doc2 uu____1589  in
        (uu____1586, uu____1588)
     in
  let uu____1591 =
    let uu____1595 = FStar_List.hd xs  in
    let uu____1596 = FStar_List.tl xs  in (uu____1595, uu____1596)  in
  match uu____1591 with
  | (x,xs1) ->
      let init1 =
        let uu____1606 =
          let uu____1607 =
            let uu____1608 = extract_range x  in
            FStar_Range.end_of_range uu____1608  in
          FStar_Range.line_of_pos uu____1607  in
        let uu____1609 =
          let uu____1610 = f x  in FStar_Pprint.op_Hat_Hat prefix1 uu____1610
           in
        (uu____1606, uu____1609)  in
      let uu____1611 = FStar_List.fold_left fold_fun init1 xs1  in
      Prims.snd uu____1611
  
let rec p_decl : FStar_Parser_AST.decl -> FStar_Pprint.document =
  fun d  ->
    let uu____1857 =
      let uu____1858 = FStar_Pprint.optional p_fsdoc d.FStar_Parser_AST.doc
         in
      let uu____1859 =
        let uu____1860 = p_attributes d.FStar_Parser_AST.attrs  in
        let uu____1861 =
          let uu____1862 = p_qualifiers d.FStar_Parser_AST.quals  in
          let uu____1863 =
            let uu____1864 = p_rawDecl d  in
            FStar_Pprint.op_Hat_Hat
              (if d.FStar_Parser_AST.quals = []
               then FStar_Pprint.empty
               else break1) uu____1864
             in
          FStar_Pprint.op_Hat_Hat uu____1862 uu____1863  in
        FStar_Pprint.op_Hat_Hat uu____1860 uu____1861  in
      FStar_Pprint.op_Hat_Hat uu____1858 uu____1859  in
    FStar_Pprint.group uu____1857

and p_attributes : FStar_Parser_AST.attributes_ -> FStar_Pprint.document =
  fun attrs  ->
    let uu____1867 =
      let uu____1868 = str "@"  in
      FStar_Pprint.op_Hat_Hat FStar_Pprint.lbracket uu____1868  in
    let uu____1869 =
      FStar_Pprint.op_Hat_Hat FStar_Pprint.rbracket FStar_Pprint.hardline  in
    soft_surround_separate_map (Prims.parse_int "0") (Prims.parse_int "2")
      FStar_Pprint.empty uu____1867 FStar_Pprint.space uu____1869
      p_atomicTerm attrs

and p_fsdoc : FStar_Parser_AST.fsdoc -> FStar_Pprint.document =
  fun uu____1870  ->
    match uu____1870 with
    | (doc1,kwd_args) ->
        let kwd_args_doc =
          match kwd_args with
          | [] -> FStar_Pprint.empty
          | kwd_args1 ->
              let process_kwd_arg uu____1891 =
                match uu____1891 with
                | (kwd1,arg) ->
                    let uu____1896 = str "@"  in
                    let uu____1897 =
                      let uu____1898 = str kwd1  in
                      let uu____1899 =
                        let uu____1900 = str arg  in
                        FStar_Pprint.op_Hat_Hat FStar_Pprint.space uu____1900
                         in
                      FStar_Pprint.op_Hat_Hat uu____1898 uu____1899  in
                    FStar_Pprint.op_Hat_Hat uu____1896 uu____1897
                 in
              let uu____1901 =
                let uu____1902 =
                  FStar_Pprint.separate_map FStar_Pprint.hardline
                    process_kwd_arg kwd_args1
                   in
                FStar_Pprint.op_Hat_Hat uu____1902 FStar_Pprint.hardline  in
              FStar_Pprint.op_Hat_Hat FStar_Pprint.hardline uu____1901
           in
        let uu____1905 =
          let uu____1906 =
            let uu____1907 =
              let uu____1908 =
                let uu____1909 = str doc1  in
                let uu____1910 =
                  let uu____1911 =
                    let uu____1912 =
                      FStar_Pprint.op_Hat_Hat FStar_Pprint.rparen
                        FStar_Pprint.hardline
                       in
                    FStar_Pprint.op_Hat_Hat FStar_Pprint.star uu____1912  in
                  FStar_Pprint.op_Hat_Hat kwd_args_doc uu____1911  in
                FStar_Pprint.op_Hat_Hat uu____1909 uu____1910  in
              FStar_Pprint.op_Hat_Hat FStar_Pprint.star uu____1908  in
            FStar_Pprint.op_Hat_Hat FStar_Pprint.star uu____1907  in
          FStar_Pprint.op_Hat_Hat FStar_Pprint.lparen uu____1906  in
        FStar_Pprint.op_Hat_Hat FStar_Pprint.hardline uu____1905

and p_rawDecl : FStar_Parser_AST.decl -> FStar_Pprint.document =
  fun d  ->
    match d.FStar_Parser_AST.d with
    | FStar_Parser_AST.Open uid ->
        let uu____1915 =
          let uu____1916 = str "open"  in
          let uu____1917 = p_quident uid  in
          FStar_Pprint.op_Hat_Slash_Hat uu____1916 uu____1917  in
        FStar_Pprint.group uu____1915
    | FStar_Parser_AST.Include uid ->
        let uu____1919 =
          let uu____1920 = str "include"  in
          let uu____1921 = p_quident uid  in
          FStar_Pprint.op_Hat_Slash_Hat uu____1920 uu____1921  in
        FStar_Pprint.group uu____1919
    | FStar_Parser_AST.ModuleAbbrev (uid1,uid2) ->
        let uu____1924 =
          let uu____1925 = str "module"  in
          let uu____1926 =
            let uu____1927 =
              let uu____1928 = p_uident uid1  in
              let uu____1929 =
                FStar_Pprint.op_Hat_Hat FStar_Pprint.space
                  FStar_Pprint.equals
                 in
              FStar_Pprint.op_Hat_Hat uu____1928 uu____1929  in
            FStar_Pprint.op_Hat_Hat FStar_Pprint.space uu____1927  in
          FStar_Pprint.op_Hat_Hat uu____1925 uu____1926  in
        let uu____1930 = p_quident uid2  in
        op_Hat_Slash_Plus_Hat uu____1924 uu____1930
    | FStar_Parser_AST.TopLevelModule uid ->
        let uu____1932 =
          let uu____1933 = str "module"  in
          let uu____1934 =
            let uu____1935 = p_quident uid  in
            FStar_Pprint.op_Hat_Hat FStar_Pprint.space uu____1935  in
          FStar_Pprint.op_Hat_Hat uu____1933 uu____1934  in
        FStar_Pprint.group uu____1932
    | FStar_Parser_AST.Tycon
        (true ,(FStar_Parser_AST.TyconAbbrev (uid,tpars,None ,t),None )::[])
        ->
        let effect_prefix_doc =
          let uu____1954 = str "effect"  in
          let uu____1955 =
            let uu____1956 = p_uident uid  in
            FStar_Pprint.op_Hat_Hat FStar_Pprint.space uu____1956  in
          FStar_Pprint.op_Hat_Hat uu____1954 uu____1955  in
        let uu____1957 =
          let uu____1958 = p_typars tpars  in
          FStar_Pprint.surround (Prims.parse_int "2") (Prims.parse_int "1")
            effect_prefix_doc uu____1958 FStar_Pprint.equals
           in
        let uu____1959 = p_typ t  in
        op_Hat_Slash_Plus_Hat uu____1957 uu____1959
    | FStar_Parser_AST.Tycon (false ,tcdefs) ->
        let uu____1969 = str "type"  in
        let uu____1970 = str "and"  in
        precede_break_separate_map uu____1969 uu____1970 p_fsdocTypeDeclPairs
          tcdefs
    | FStar_Parser_AST.TopLevelLet (q,lbs) ->
        let let_doc =
          let uu____1983 = str "let"  in
          let uu____1984 =
            let uu____1985 = p_letqualifier q  in
            FStar_Pprint.op_Hat_Hat uu____1985 FStar_Pprint.space  in
          FStar_Pprint.op_Hat_Hat uu____1983 uu____1984  in
        let uu____1986 =
          let uu____1987 = str "and"  in
          FStar_Pprint.op_Hat_Hat uu____1987 FStar_Pprint.space  in
        separate_map_with_comments let_doc uu____1986 p_letbinding lbs
          (fun uu____1990  ->
             match uu____1990 with
             | (p,t) ->
                 FStar_Range.union_ranges p.FStar_Parser_AST.prange
                   t.FStar_Parser_AST.range)
    | FStar_Parser_AST.Val (lid,t) ->
        let uu____1997 =
          let uu____1998 = str "val"  in
          let uu____1999 =
            let uu____2000 =
              let uu____2001 = p_lident lid  in
              let uu____2002 =
                FStar_Pprint.op_Hat_Hat FStar_Pprint.space FStar_Pprint.colon
                 in
              FStar_Pprint.op_Hat_Hat uu____2001 uu____2002  in
            FStar_Pprint.op_Hat_Hat FStar_Pprint.space uu____2000  in
          FStar_Pprint.op_Hat_Hat uu____1998 uu____1999  in
        let uu____2003 = p_typ t  in
        op_Hat_Slash_Plus_Hat uu____1997 uu____2003
    | FStar_Parser_AST.Assume (id,t) ->
        let decl_keyword =
          let uu____2007 =
            let uu____2008 =
              FStar_Util.char_at id.FStar_Ident.idText (Prims.parse_int "0")
               in
            FStar_All.pipe_right uu____2008 FStar_Util.is_upper  in
          if uu____2007
          then FStar_Pprint.empty
          else
            (let uu____2010 = str "val"  in
             FStar_Pprint.op_Hat_Hat uu____2010 FStar_Pprint.space)
           in
        let uu____2011 =
          let uu____2012 =
            let uu____2013 = p_ident id  in
            let uu____2014 =
              FStar_Pprint.op_Hat_Hat FStar_Pprint.space FStar_Pprint.colon
               in
            FStar_Pprint.op_Hat_Hat uu____2013 uu____2014  in
          FStar_Pprint.op_Hat_Hat decl_keyword uu____2012  in
        let uu____2015 = p_typ t  in
        op_Hat_Slash_Plus_Hat uu____2011 uu____2015
    | FStar_Parser_AST.Exception (uid,t_opt) ->
        let uu____2020 = str "exception"  in
        let uu____2021 =
          let uu____2022 =
            let uu____2023 = p_uident uid  in
            let uu____2024 =
              FStar_Pprint.optional
                (fun t  ->
                   let uu____2026 = str "of"  in
                   let uu____2027 = p_typ t  in
                   op_Hat_Slash_Plus_Hat uu____2026 uu____2027) t_opt
               in
            FStar_Pprint.op_Hat_Hat uu____2023 uu____2024  in
          FStar_Pprint.op_Hat_Hat FStar_Pprint.space uu____2022  in
        FStar_Pprint.op_Hat_Hat uu____2020 uu____2021
    | FStar_Parser_AST.NewEffect ne ->
        let uu____2029 = str "new_effect"  in
        let uu____2030 =
          let uu____2031 = p_newEffect ne  in
          FStar_Pprint.op_Hat_Hat FStar_Pprint.space uu____2031  in
        FStar_Pprint.op_Hat_Hat uu____2029 uu____2030
    | FStar_Parser_AST.SubEffect se ->
        let uu____2033 = str "sub_effect"  in
        let uu____2034 =
          let uu____2035 = p_subEffect se  in
          FStar_Pprint.op_Hat_Hat FStar_Pprint.space uu____2035  in
        FStar_Pprint.op_Hat_Hat uu____2033 uu____2034
    | FStar_Parser_AST.Pragma p -> p_pragma p
    | FStar_Parser_AST.Fsdoc doc1 ->
        let uu____2038 = p_fsdoc doc1  in
        FStar_Pprint.op_Hat_Hat uu____2038 FStar_Pprint.hardline
    | FStar_Parser_AST.Main uu____2039 ->
        failwith "*Main declaration* : Is that really still in use ??"
    | FStar_Parser_AST.Tycon (true ,uu____2040) ->
        failwith
          "Effect abbreviation is expected to be defined by an abbreviation"
<<<<<<< HEAD

and p_pragma : FStar_Parser_AST.pragma -> FStar_Pprint.document =
  fun uu___101_2049  ->
    match uu___101_2049 with
=======
and p_pragma: FStar_Parser_AST.pragma -> FStar_Pprint.document =
  fun uu___130_2040  ->
    match uu___130_2040 with
>>>>>>> b9b6b862
    | FStar_Parser_AST.SetOptions s ->
        let uu____2051 = str "#set-options"  in
        let uu____2052 =
          let uu____2053 =
            let uu____2054 = str s  in FStar_Pprint.dquotes uu____2054  in
          FStar_Pprint.op_Hat_Hat FStar_Pprint.space uu____2053  in
        FStar_Pprint.op_Hat_Hat uu____2051 uu____2052
    | FStar_Parser_AST.ResetOptions s_opt ->
        let uu____2057 = str "#reset-options"  in
        let uu____2058 =
          FStar_Pprint.optional
            (fun s  ->
               let uu____2060 =
                 let uu____2061 = str s  in FStar_Pprint.dquotes uu____2061
                  in
               FStar_Pprint.op_Hat_Hat FStar_Pprint.space uu____2060) s_opt
           in
        FStar_Pprint.op_Hat_Hat uu____2057 uu____2058
    | FStar_Parser_AST.LightOff  ->
        (FStar_ST.write should_print_fs_typ_app true; str "#light \"off\"")

and p_typars : FStar_Parser_AST.binder Prims.list -> FStar_Pprint.document =
  fun bs  -> p_binders true bs

and p_fsdocTypeDeclPairs :
  (FStar_Parser_AST.tycon * FStar_Parser_AST.fsdoc Prims.option) ->
    FStar_Pprint.document
  =
  fun uu____2067  ->
    match uu____2067 with
    | (typedecl,fsdoc_opt) ->
<<<<<<< HEAD
        let uu____2075 = FStar_Pprint.optional p_fsdoc fsdoc_opt  in
        let uu____2076 = p_typeDecl typedecl  in
        FStar_Pprint.op_Hat_Hat uu____2075 uu____2076

and p_typeDecl : FStar_Parser_AST.tycon -> FStar_Pprint.document =
  fun uu___102_2077  ->
    match uu___102_2077 with
=======
        let uu____2066 = FStar_Pprint.optional p_fsdoc fsdoc_opt in
        let uu____2067 = p_typeDecl typedecl in
        FStar_Pprint.op_Hat_Hat uu____2066 uu____2067
and p_typeDecl: FStar_Parser_AST.tycon -> FStar_Pprint.document =
  fun uu___131_2068  ->
    match uu___131_2068 with
>>>>>>> b9b6b862
    | FStar_Parser_AST.TyconAbstract (lid,bs,typ_opt) ->
        let empty' uu____2088 = FStar_Pprint.empty  in
        p_typeDeclPrefix lid bs typ_opt empty'
    | FStar_Parser_AST.TyconAbbrev (lid,bs,typ_opt,t) ->
        let f uu____2100 =
          let uu____2101 = p_typ t  in prefix2 FStar_Pprint.equals uu____2101
           in
        p_typeDeclPrefix lid bs typ_opt f
    | FStar_Parser_AST.TyconRecord (lid,bs,typ_opt,record_field_decls) ->
        let p_recordFieldAndComments uu____2127 =
          match uu____2127 with
          | (lid1,t,doc_opt) ->
              let uu____2137 =
                FStar_Range.extend_to_end_of_line t.FStar_Parser_AST.range
                 in
              with_comment p_recordFieldDecl (lid1, t, doc_opt) uu____2137
           in
        let p_fields uu____2146 =
          let uu____2147 =
            let uu____2148 =
              let uu____2149 =
                let uu____2150 =
                  FStar_Pprint.op_Hat_Hat FStar_Pprint.semi break1  in
                FStar_Pprint.separate_map uu____2150 p_recordFieldAndComments
                  record_field_decls
                 in
              braces_with_nesting uu____2149  in
            FStar_Pprint.op_Hat_Hat FStar_Pprint.space uu____2148  in
          FStar_Pprint.op_Hat_Hat FStar_Pprint.equals uu____2147  in
        p_typeDeclPrefix lid bs typ_opt p_fields
    | FStar_Parser_AST.TyconVariant (lid,bs,typ_opt,ct_decls) ->
        let p_constructorBranchAndComments uu____2186 =
          match uu____2186 with
          | (uid,t_opt,doc_opt,use_of) ->
              let range =
                let uu____2202 =
                  let uu____2203 =
                    FStar_Util.map_opt t_opt
                      (fun t  -> t.FStar_Parser_AST.range)
                     in
                  FStar_Util.dflt uid.FStar_Ident.idRange uu____2203  in
                FStar_Range.extend_to_end_of_line uu____2202  in
              let p_constructorBranch decl =
                let uu____2222 =
                  let uu____2223 =
                    let uu____2224 = p_constructorDecl decl  in
                    FStar_Pprint.op_Hat_Hat FStar_Pprint.space uu____2224  in
                  FStar_Pprint.op_Hat_Hat FStar_Pprint.bar uu____2223  in
                FStar_Pprint.group uu____2222  in
              with_comment p_constructorBranch (uid, t_opt, doc_opt, use_of)
                range
           in
        let datacon_doc uu____2236 =
          let uu____2237 =
            FStar_Pprint.separate_map break1 p_constructorBranchAndComments
              ct_decls
             in
          FStar_Pprint.group uu____2237  in
        p_typeDeclPrefix lid bs typ_opt
          (fun uu____2244  ->
             let uu____2245 = datacon_doc ()  in
             prefix2 FStar_Pprint.equals uu____2245)

and p_typeDeclPrefix :
  FStar_Ident.ident ->
    FStar_Parser_AST.binder Prims.list ->
      FStar_Parser_AST.knd Prims.option ->
        (Prims.unit -> FStar_Pprint.document) -> FStar_Pprint.document
  =
  fun lid  ->
    fun bs  ->
      fun typ_opt  ->
        fun cont  ->
          if (bs = []) && (typ_opt = None)
          then
            let uu____2256 = p_ident lid  in
            let uu____2257 =
              let uu____2258 = cont ()  in
              FStar_Pprint.op_Hat_Hat FStar_Pprint.space uu____2258  in
            FStar_Pprint.op_Hat_Hat uu____2256 uu____2257
          else
            (let binders_doc =
               let uu____2261 = p_typars bs  in
               let uu____2262 =
                 FStar_Pprint.optional
                   (fun t  ->
                      let uu____2264 =
                        let uu____2265 =
                          let uu____2266 = p_typ t  in
                          FStar_Pprint.op_Hat_Hat FStar_Pprint.space
                            uu____2266
                           in
                        FStar_Pprint.op_Hat_Hat FStar_Pprint.colon uu____2265
                         in
                      FStar_Pprint.op_Hat_Hat break1 uu____2264) typ_opt
                  in
               FStar_Pprint.op_Hat_Hat uu____2261 uu____2262  in
             let uu____2267 = p_ident lid  in
             let uu____2268 = cont ()  in
             FStar_Pprint.surround (Prims.parse_int "2")
               (Prims.parse_int "1") uu____2267 binders_doc uu____2268)

and p_recordFieldDecl :
  (FStar_Ident.ident * FStar_Parser_AST.term * FStar_Parser_AST.fsdoc
    Prims.option) -> FStar_Pprint.document
  =
  fun uu____2269  ->
    match uu____2269 with
    | (lid,t,doc_opt) ->
        let uu____2279 =
          let uu____2280 = FStar_Pprint.optional p_fsdoc doc_opt  in
          let uu____2281 =
            let uu____2282 = p_lident lid  in
            let uu____2283 =
              let uu____2284 = p_typ t  in
              FStar_Pprint.op_Hat_Hat FStar_Pprint.colon uu____2284  in
            FStar_Pprint.op_Hat_Hat uu____2282 uu____2283  in
          FStar_Pprint.op_Hat_Hat uu____2280 uu____2281  in
        FStar_Pprint.group uu____2279

and p_constructorDecl :
  (FStar_Ident.ident * FStar_Parser_AST.term Prims.option *
    FStar_Parser_AST.fsdoc Prims.option * Prims.bool) ->
    FStar_Pprint.document
  =
  fun uu____2285  ->
    match uu____2285 with
    | (uid,t_opt,doc_opt,use_of) ->
        let sep = if use_of then str "of" else FStar_Pprint.colon  in
        let uid_doc = p_uident uid  in
        let uu____2303 = FStar_Pprint.optional p_fsdoc doc_opt  in
        let uu____2304 =
          let uu____2305 = FStar_Pprint.break_ (Prims.parse_int "0")  in
          let uu____2306 =
            default_or_map uid_doc
              (fun t  ->
                 let uu____2308 =
                   let uu____2309 =
                     FStar_Pprint.op_Hat_Hat FStar_Pprint.space sep  in
                   FStar_Pprint.op_Hat_Hat uid_doc uu____2309  in
                 let uu____2310 = p_typ t  in
                 op_Hat_Slash_Plus_Hat uu____2308 uu____2310) t_opt
             in
          FStar_Pprint.op_Hat_Hat uu____2305 uu____2306  in
        FStar_Pprint.op_Hat_Hat uu____2303 uu____2304

and p_letbinding :
  (FStar_Parser_AST.pattern * FStar_Parser_AST.term) -> FStar_Pprint.document
  =
  fun uu____2311  ->
    match uu____2311 with
    | (pat,e) ->
        let pat_doc =
          let uu____2317 =
            match pat.FStar_Parser_AST.pat with
            | FStar_Parser_AST.PatAscribed (pat1,t) ->
                let uu____2324 =
                  let uu____2325 =
                    let uu____2326 =
                      let uu____2327 =
                        let uu____2328 = p_tmArrow p_tmNoEq t  in
                        FStar_Pprint.op_Hat_Hat FStar_Pprint.space uu____2328
                         in
                      FStar_Pprint.op_Hat_Hat FStar_Pprint.colon uu____2327
                       in
                    FStar_Pprint.group uu____2326  in
                  FStar_Pprint.op_Hat_Hat break1 uu____2325  in
                (pat1, uu____2324)
            | uu____2329 -> (pat, FStar_Pprint.empty)  in
          match uu____2317 with
          | (pat1,ascr_doc) ->
              (match pat1.FStar_Parser_AST.pat with
               | FStar_Parser_AST.PatApp
                   ({
                      FStar_Parser_AST.pat = FStar_Parser_AST.PatVar
                        (x,uu____2333);
                      FStar_Parser_AST.prange = uu____2334;_},pats)
                   ->
                   let uu____2340 = p_lident x  in
                   let uu____2341 =
                     let uu____2342 =
                       FStar_Pprint.separate_map break1 p_atomicPattern pats
                        in
                     FStar_Pprint.op_Hat_Hat uu____2342 ascr_doc  in
                   FStar_Pprint.surround (Prims.parse_int "2")
                     (Prims.parse_int "1") uu____2340 uu____2341
                     FStar_Pprint.equals
               | uu____2343 ->
                   let uu____2344 =
                     let uu____2345 = p_tuplePattern pat1  in
                     let uu____2346 =
                       FStar_Pprint.op_Hat_Slash_Hat ascr_doc
<<<<<<< HEAD
                         FStar_Pprint.equals
                        in
                     FStar_Pprint.op_Hat_Hat uu____2345 uu____2346  in
                   FStar_Pprint.group uu____2344)
           in
        let uu____2347 = p_term e  in prefix2 pat_doc uu____2347

and p_newEffect : FStar_Parser_AST.effect_decl -> FStar_Pprint.document =
  fun uu___103_2348  ->
    match uu___103_2348 with
=======
                         FStar_Pprint.equals in
                     FStar_Pprint.op_Hat_Hat uu____2336 uu____2337 in
                   FStar_Pprint.group uu____2335) in
        let uu____2338 = p_term e in prefix2 pat_doc uu____2338
and p_newEffect: FStar_Parser_AST.effect_decl -> FStar_Pprint.document =
  fun uu___132_2339  ->
    match uu___132_2339 with
>>>>>>> b9b6b862
    | FStar_Parser_AST.RedefineEffect (lid,bs,t) ->
        p_effectRedefinition lid bs t
    | FStar_Parser_AST.DefineEffect (lid,bs,t,eff_decls) ->
        p_effectDefinition lid bs t eff_decls

and p_effectRedefinition :
  FStar_Ident.ident ->
    FStar_Parser_AST.binder Prims.list ->
      FStar_Parser_AST.term -> FStar_Pprint.document
  =
  fun uid  ->
    fun bs  ->
      fun t  ->
        let uu____2366 = p_uident uid  in
        let uu____2367 = p_binders true bs  in
        let uu____2368 =
          let uu____2369 = p_simpleTerm t  in
          prefix2 FStar_Pprint.equals uu____2369  in
        FStar_Pprint.surround (Prims.parse_int "2") (Prims.parse_int "1")
          uu____2366 uu____2367 uu____2368

and p_effectDefinition :
  FStar_Ident.ident ->
    FStar_Parser_AST.binder Prims.list ->
      FStar_Parser_AST.term ->
        FStar_Parser_AST.decl Prims.list -> FStar_Pprint.document
  =
  fun uid  ->
    fun bs  ->
      fun t  ->
        fun eff_decls  ->
          let uu____2376 =
            let uu____2377 =
              let uu____2378 =
                let uu____2379 = p_uident uid  in
                let uu____2380 = p_binders true bs  in
                let uu____2381 =
                  let uu____2382 = p_typ t  in
                  prefix2 FStar_Pprint.colon uu____2382  in
                FStar_Pprint.surround (Prims.parse_int "2")
                  (Prims.parse_int "1") uu____2379 uu____2380 uu____2381
                 in
              FStar_Pprint.group uu____2378  in
            let uu____2383 =
              let uu____2384 = str "with"  in
              let uu____2385 =
                separate_break_map FStar_Pprint.semi p_effectDecl eff_decls
                 in
              prefix2 uu____2384 uu____2385  in
            FStar_Pprint.op_Hat_Slash_Hat uu____2377 uu____2383  in
          braces_with_nesting uu____2376

and p_effectDecl : FStar_Parser_AST.decl -> FStar_Pprint.document =
  fun d  ->
    match d.FStar_Parser_AST.d with
    | FStar_Parser_AST.Tycon
        (false ,(FStar_Parser_AST.TyconAbbrev (lid,[],None ,e),None )::[]) ->
        let uu____2402 =
          let uu____2403 = p_lident lid  in
          let uu____2404 =
            FStar_Pprint.op_Hat_Hat FStar_Pprint.space FStar_Pprint.equals
             in
          FStar_Pprint.op_Hat_Hat uu____2403 uu____2404  in
        let uu____2405 = p_simpleTerm e  in prefix2 uu____2402 uu____2405
    | uu____2406 ->
        let uu____2407 =
          let uu____2408 = FStar_Parser_AST.decl_to_string d  in
          FStar_Util.format1
            "Not a declaration of an effect member... or at least I hope so : %s"
            uu____2408
           in
        failwith uu____2407

and p_subEffect : FStar_Parser_AST.lift -> FStar_Pprint.document =
  fun lift  ->
    let lift_op_doc =
      let lifts =
        match lift.FStar_Parser_AST.lift_op with
        | FStar_Parser_AST.NonReifiableLift t -> [("lift_wp", t)]
        | FStar_Parser_AST.ReifiableLift (t1,t2) ->
            [("lif_wp", t1); ("lift", t2)]
        | FStar_Parser_AST.LiftForFree t -> [("lift", t)]  in
      let p_lift uu____2441 =
        match uu____2441 with
        | (kwd1,t) ->
            let uu____2446 =
              let uu____2447 = str kwd1  in
              let uu____2448 =
                FStar_Pprint.op_Hat_Hat FStar_Pprint.space
<<<<<<< HEAD
                  FStar_Pprint.equals
                 in
              FStar_Pprint.op_Hat_Hat uu____2447 uu____2448  in
            let uu____2449 = p_simpleTerm t  in prefix2 uu____2446 uu____2449
         in
      separate_break_map FStar_Pprint.semi p_lift lifts  in
    let uu____2452 =
      let uu____2453 =
        let uu____2454 = p_quident lift.FStar_Parser_AST.msource  in
        let uu____2455 =
          let uu____2456 = str "~>"  in
          FStar_Pprint.op_Hat_Hat FStar_Pprint.space uu____2456  in
        FStar_Pprint.op_Hat_Hat uu____2454 uu____2455  in
      let uu____2457 = p_quident lift.FStar_Parser_AST.mdest  in
      prefix2 uu____2453 uu____2457  in
    let uu____2458 =
      let uu____2459 = braces_with_nesting lift_op_doc  in
      FStar_Pprint.op_Hat_Hat FStar_Pprint.space uu____2459  in
    FStar_Pprint.op_Hat_Hat uu____2452 uu____2458

and p_qualifier : FStar_Parser_AST.qualifier -> FStar_Pprint.document =
  fun uu___104_2460  ->
    match uu___104_2460 with
=======
                  FStar_Pprint.equals in
              FStar_Pprint.op_Hat_Hat uu____2438 uu____2439 in
            let uu____2440 = p_simpleTerm t in prefix2 uu____2437 uu____2440 in
      separate_break_map FStar_Pprint.semi p_lift lifts in
    let uu____2443 =
      let uu____2444 =
        let uu____2445 = p_quident lift.FStar_Parser_AST.msource in
        let uu____2446 =
          let uu____2447 = str "~>" in
          FStar_Pprint.op_Hat_Hat FStar_Pprint.space uu____2447 in
        FStar_Pprint.op_Hat_Hat uu____2445 uu____2446 in
      let uu____2448 = p_quident lift.FStar_Parser_AST.mdest in
      prefix2 uu____2444 uu____2448 in
    let uu____2449 =
      let uu____2450 = braces_with_nesting lift_op_doc in
      FStar_Pprint.op_Hat_Hat FStar_Pprint.space uu____2450 in
    FStar_Pprint.op_Hat_Hat uu____2443 uu____2449
and p_qualifier: FStar_Parser_AST.qualifier -> FStar_Pprint.document =
  fun uu___133_2451  ->
    match uu___133_2451 with
>>>>>>> b9b6b862
    | FStar_Parser_AST.Private  -> str "private"
    | FStar_Parser_AST.Abstract  -> str "abstract"
    | FStar_Parser_AST.Noeq  -> str "noeq"
    | FStar_Parser_AST.Unopteq  -> str "unopteq"
    | FStar_Parser_AST.Assumption  -> str "assume"
    | FStar_Parser_AST.DefaultEffect  -> str "default"
    | FStar_Parser_AST.TotalEffect  -> str "total"
    | FStar_Parser_AST.Effect_qual  -> FStar_Pprint.empty
    | FStar_Parser_AST.New  -> str "new"
    | FStar_Parser_AST.Inline  -> str "inline"
    | FStar_Parser_AST.Visible  -> FStar_Pprint.empty
    | FStar_Parser_AST.Unfold_for_unification_and_vcgen  -> str "unfold"
    | FStar_Parser_AST.Inline_for_extraction  -> str "inline_for_extraction"
    | FStar_Parser_AST.Irreducible  -> str "irreducible"
    | FStar_Parser_AST.NoExtract  -> str "noextract"
    | FStar_Parser_AST.Reifiable  -> str "reifiable"
    | FStar_Parser_AST.Reflectable  -> str "reflectable"
    | FStar_Parser_AST.Opaque  -> str "opaque"
    | FStar_Parser_AST.Logic  -> str "logic"

and p_qualifiers : FStar_Parser_AST.qualifiers -> FStar_Pprint.document =
  fun qs  ->
<<<<<<< HEAD
    let uu____2462 = FStar_Pprint.separate_map break1 p_qualifier qs  in
    FStar_Pprint.group uu____2462

and p_letqualifier : FStar_Parser_AST.let_qualifier -> FStar_Pprint.document
  =
  fun uu___105_2463  ->
    match uu___105_2463 with
=======
    let uu____2453 = FStar_Pprint.separate_map break1 p_qualifier qs in
    FStar_Pprint.group uu____2453
and p_letqualifier: FStar_Parser_AST.let_qualifier -> FStar_Pprint.document =
  fun uu___134_2454  ->
    match uu___134_2454 with
>>>>>>> b9b6b862
    | FStar_Parser_AST.Rec  ->
        let uu____2464 = str "rec"  in
        FStar_Pprint.op_Hat_Hat FStar_Pprint.space uu____2464
    | FStar_Parser_AST.Mutable  ->
        let uu____2465 = str "mutable"  in
        FStar_Pprint.op_Hat_Hat FStar_Pprint.space uu____2465
    | FStar_Parser_AST.NoLetQualifier  -> FStar_Pprint.empty
<<<<<<< HEAD

and p_aqual : FStar_Parser_AST.arg_qualifier -> FStar_Pprint.document =
  fun uu___106_2466  ->
    match uu___106_2466 with
=======
and p_aqual: FStar_Parser_AST.arg_qualifier -> FStar_Pprint.document =
  fun uu___135_2457  ->
    match uu___135_2457 with
>>>>>>> b9b6b862
    | FStar_Parser_AST.Implicit  -> str "#"
    | FStar_Parser_AST.Equality  -> str "$"

and p_disjunctivePattern : FStar_Parser_AST.pattern -> FStar_Pprint.document
  =
  fun p  ->
    match p.FStar_Parser_AST.pat with
    | FStar_Parser_AST.PatOr pats ->
        let uu____2470 =
          let uu____2471 =
            let uu____2472 =
              FStar_Pprint.op_Hat_Hat FStar_Pprint.bar FStar_Pprint.space  in
            FStar_Pprint.op_Hat_Hat break1 uu____2472  in
          FStar_Pprint.separate_map uu____2471 p_tuplePattern pats  in
        FStar_Pprint.group uu____2470
    | uu____2473 -> p_tuplePattern p

and p_tuplePattern : FStar_Parser_AST.pattern -> FStar_Pprint.document =
  fun p  ->
    match p.FStar_Parser_AST.pat with
    | FStar_Parser_AST.PatTuple (pats,false ) ->
        let uu____2478 =
          let uu____2479 = FStar_Pprint.op_Hat_Hat FStar_Pprint.comma break1
             in
          FStar_Pprint.separate_map uu____2479 p_constructorPattern pats  in
        FStar_Pprint.group uu____2478
    | uu____2480 -> p_constructorPattern p

and p_constructorPattern : FStar_Parser_AST.pattern -> FStar_Pprint.document
  =
  fun p  ->
    match p.FStar_Parser_AST.pat with
    | FStar_Parser_AST.PatApp
        ({ FStar_Parser_AST.pat = FStar_Parser_AST.PatName maybe_cons_lid;
           FStar_Parser_AST.prange = uu____2483;_},hd1::tl1::[])
        when
        FStar_Ident.lid_equals maybe_cons_lid FStar_Parser_Const.cons_lid ->
        let uu____2487 =
          FStar_Pprint.op_Hat_Hat FStar_Pprint.colon FStar_Pprint.colon  in
        let uu____2488 = p_constructorPattern hd1  in
        let uu____2489 = p_constructorPattern tl1  in
        infix0 uu____2487 uu____2488 uu____2489
    | FStar_Parser_AST.PatApp
        ({ FStar_Parser_AST.pat = FStar_Parser_AST.PatName uid;
           FStar_Parser_AST.prange = uu____2491;_},pats)
        ->
        let uu____2495 = p_quident uid  in
        let uu____2496 =
          FStar_Pprint.separate_map break1 p_atomicPattern pats  in
        prefix2 uu____2495 uu____2496
    | uu____2497 -> p_atomicPattern p

and p_atomicPattern : FStar_Parser_AST.pattern -> FStar_Pprint.document =
  fun p  ->
    match p.FStar_Parser_AST.pat with
    | FStar_Parser_AST.PatAscribed (pat,t) ->
        let uu____2501 =
          let uu____2504 =
            let uu____2505 = unparen t  in uu____2505.FStar_Parser_AST.tm  in
          ((pat.FStar_Parser_AST.pat), uu____2504)  in
        (match uu____2501 with
         | (FStar_Parser_AST.PatVar (lid,aqual),FStar_Parser_AST.Refine
            ({ FStar_Parser_AST.b = FStar_Parser_AST.Annotated (lid',t1);
               FStar_Parser_AST.brange = uu____2510;
               FStar_Parser_AST.blevel = uu____2511;
               FStar_Parser_AST.aqual = uu____2512;_},phi))
             when lid.FStar_Ident.idText = lid'.FStar_Ident.idText ->
             let uu____2516 =
               let uu____2517 = p_ident lid  in
               p_refinement aqual uu____2517 t1 phi  in
             soft_parens_with_nesting uu____2516
         | (FStar_Parser_AST.PatWild ,FStar_Parser_AST.Refine
            ({ FStar_Parser_AST.b = FStar_Parser_AST.NoName t1;
               FStar_Parser_AST.brange = uu____2519;
               FStar_Parser_AST.blevel = uu____2520;
               FStar_Parser_AST.aqual = uu____2521;_},phi))
             ->
             let uu____2523 =
               p_refinement None FStar_Pprint.underscore t1 phi  in
             soft_parens_with_nesting uu____2523
         | uu____2524 ->
             let uu____2527 =
               let uu____2528 = p_tuplePattern pat  in
               let uu____2529 =
                 let uu____2530 = FStar_Pprint.break_ (Prims.parse_int "0")
                    in
                 let uu____2531 =
                   let uu____2532 = p_typ t  in
                   FStar_Pprint.op_Hat_Hat FStar_Pprint.colon uu____2532  in
                 FStar_Pprint.op_Hat_Hat uu____2530 uu____2531  in
               FStar_Pprint.op_Hat_Hat uu____2528 uu____2529  in
             soft_parens_with_nesting uu____2527)
    | FStar_Parser_AST.PatList pats ->
        let uu____2535 =
          separate_break_map FStar_Pprint.semi p_tuplePattern pats  in
        FStar_Pprint.surround (Prims.parse_int "2") (Prims.parse_int "0")
          FStar_Pprint.lbracket uu____2535 FStar_Pprint.rbracket
    | FStar_Parser_AST.PatRecord pats ->
        let p_recordFieldPat uu____2545 =
          match uu____2545 with
          | (lid,pat) ->
              let uu____2550 = p_qlident lid  in
              let uu____2551 = p_tuplePattern pat  in
              infix2 FStar_Pprint.equals uu____2550 uu____2551
           in
        let uu____2552 =
          separate_break_map FStar_Pprint.semi p_recordFieldPat pats  in
        soft_braces_with_nesting uu____2552
    | FStar_Parser_AST.PatTuple (pats,true ) ->
        let uu____2558 =
          FStar_Pprint.op_Hat_Hat FStar_Pprint.lparen FStar_Pprint.bar  in
        let uu____2559 =
          separate_break_map FStar_Pprint.comma p_constructorPattern pats  in
        let uu____2560 =
          FStar_Pprint.op_Hat_Hat FStar_Pprint.bar FStar_Pprint.rparen  in
        FStar_Pprint.surround (Prims.parse_int "2") (Prims.parse_int "1")
          uu____2558 uu____2559 uu____2560
    | FStar_Parser_AST.PatTvar (tv,arg_qualifier_opt) -> p_tvar tv
    | FStar_Parser_AST.PatOp op ->
        let uu____2567 =
          let uu____2568 =
            let uu____2569 = str (FStar_Ident.text_of_id op)  in
            let uu____2570 =
              FStar_Pprint.op_Hat_Hat FStar_Pprint.space FStar_Pprint.rparen
               in
            FStar_Pprint.op_Hat_Hat uu____2569 uu____2570  in
          FStar_Pprint.op_Hat_Hat FStar_Pprint.space uu____2568  in
        FStar_Pprint.op_Hat_Hat FStar_Pprint.lparen uu____2567
    | FStar_Parser_AST.PatWild  -> FStar_Pprint.underscore
    | FStar_Parser_AST.PatConst c -> p_constant c
    | FStar_Parser_AST.PatVar (lid,aqual) ->
        let uu____2576 = FStar_Pprint.optional p_aqual aqual  in
        let uu____2577 = p_lident lid  in
        FStar_Pprint.op_Hat_Hat uu____2576 uu____2577
    | FStar_Parser_AST.PatName uid -> p_quident uid
    | FStar_Parser_AST.PatOr uu____2579 -> failwith "Inner or pattern !"
    | FStar_Parser_AST.PatApp
      ({ FStar_Parser_AST.pat = FStar_Parser_AST.PatName _;
         FStar_Parser_AST.prange = _;_},_)|FStar_Parser_AST.PatTuple
      (_,false ) ->
        let uu____2587 = p_tuplePattern p  in
        soft_parens_with_nesting uu____2587
    | uu____2588 ->
        let uu____2589 =
          let uu____2590 = FStar_Parser_AST.pat_to_string p  in
          FStar_Util.format1 "Invalid pattern %s" uu____2590  in
        failwith uu____2589

and p_binder : Prims.bool -> FStar_Parser_AST.binder -> FStar_Pprint.document
  =
  fun is_atomic  ->
    fun b  ->
      match b.FStar_Parser_AST.b with
      | FStar_Parser_AST.Variable lid ->
          let uu____2594 =
            FStar_Pprint.optional p_aqual b.FStar_Parser_AST.aqual  in
          let uu____2595 = p_lident lid  in
          FStar_Pprint.op_Hat_Hat uu____2594 uu____2595
      | FStar_Parser_AST.TVariable lid -> p_lident lid
      | FStar_Parser_AST.Annotated (lid,t) ->
          let doc1 =
            let uu____2600 =
              let uu____2601 = unparen t  in uu____2601.FStar_Parser_AST.tm
               in
            match uu____2600 with
            | FStar_Parser_AST.Refine
                ({ FStar_Parser_AST.b = FStar_Parser_AST.Annotated (lid',t1);
                   FStar_Parser_AST.brange = uu____2604;
                   FStar_Parser_AST.blevel = uu____2605;
                   FStar_Parser_AST.aqual = uu____2606;_},phi)
                when lid.FStar_Ident.idText = lid'.FStar_Ident.idText ->
                let uu____2608 = p_ident lid  in
                p_refinement b.FStar_Parser_AST.aqual uu____2608 t1 phi
            | uu____2609 ->
                let uu____2610 =
                  FStar_Pprint.optional p_aqual b.FStar_Parser_AST.aqual  in
                let uu____2611 =
                  let uu____2612 = p_lident lid  in
                  let uu____2613 =
                    let uu____2614 =
                      let uu____2615 =
                        FStar_Pprint.break_ (Prims.parse_int "0")  in
                      let uu____2616 = p_tmFormula t  in
                      FStar_Pprint.op_Hat_Hat uu____2615 uu____2616  in
                    FStar_Pprint.op_Hat_Hat FStar_Pprint.colon uu____2614  in
                  FStar_Pprint.op_Hat_Hat uu____2612 uu____2613  in
                FStar_Pprint.op_Hat_Hat uu____2610 uu____2611
             in
          if is_atomic
          then
            let uu____2617 =
              let uu____2618 =
                FStar_Pprint.op_Hat_Hat doc1 FStar_Pprint.rparen  in
              FStar_Pprint.op_Hat_Hat FStar_Pprint.lparen uu____2618  in
            FStar_Pprint.group uu____2617
          else FStar_Pprint.group doc1
      | FStar_Parser_AST.TAnnotated uu____2620 ->
          failwith "Is this still used ?"
      | FStar_Parser_AST.NoName t ->
          let uu____2624 =
            let uu____2625 = unparen t  in uu____2625.FStar_Parser_AST.tm  in
          (match uu____2624 with
           | FStar_Parser_AST.Refine
               ({ FStar_Parser_AST.b = FStar_Parser_AST.NoName t1;
                  FStar_Parser_AST.brange = uu____2627;
                  FStar_Parser_AST.blevel = uu____2628;
                  FStar_Parser_AST.aqual = uu____2629;_},phi)
               ->
               if is_atomic
               then
                 let uu____2631 =
                   let uu____2632 =
                     let uu____2633 =
                       p_refinement b.FStar_Parser_AST.aqual
                         FStar_Pprint.underscore t1 phi
                        in
                     FStar_Pprint.op_Hat_Hat uu____2633 FStar_Pprint.rparen
                      in
                   FStar_Pprint.op_Hat_Hat FStar_Pprint.lparen uu____2632  in
                 FStar_Pprint.group uu____2631
               else
                 (let uu____2635 =
                    p_refinement b.FStar_Parser_AST.aqual
                      FStar_Pprint.underscore t1 phi
                     in
                  FStar_Pprint.group uu____2635)
           | uu____2636 -> if is_atomic then p_atomicTerm t else p_appTerm t)

and p_refinement :
  FStar_Parser_AST.arg_qualifier Prims.option ->
    FStar_Pprint.document ->
      FStar_Parser_AST.term -> FStar_Parser_AST.term -> FStar_Pprint.document
  =
  fun aqual_opt  ->
    fun binder  ->
      fun t  ->
        fun phi  ->
          let uu____2643 = FStar_Pprint.optional p_aqual aqual_opt  in
          let uu____2644 =
            let uu____2645 =
              let uu____2646 =
                let uu____2647 = p_appTerm t  in
                let uu____2648 =
                  let uu____2649 = p_noSeqTerm phi  in
                  soft_braces_with_nesting uu____2649  in
                FStar_Pprint.op_Hat_Hat uu____2647 uu____2648  in
              FStar_Pprint.op_Hat_Hat FStar_Pprint.colon uu____2646  in
            FStar_Pprint.op_Hat_Hat binder uu____2645  in
          FStar_Pprint.op_Hat_Hat uu____2643 uu____2644

and p_binders :
  Prims.bool -> FStar_Parser_AST.binder Prims.list -> FStar_Pprint.document =
  fun is_atomic  ->
    fun bs  -> FStar_Pprint.separate_map break1 (p_binder is_atomic) bs

and p_qlident : FStar_Ident.lid -> FStar_Pprint.document =
  fun lid  -> str (FStar_Ident.text_of_lid lid)

and p_quident : FStar_Ident.lid -> FStar_Pprint.document =
  fun lid  -> str (FStar_Ident.text_of_lid lid)

and p_ident : FStar_Ident.ident -> FStar_Pprint.document =
  fun lid  -> str (FStar_Ident.text_of_id lid)

and p_lident : FStar_Ident.ident -> FStar_Pprint.document =
  fun lid  -> str (FStar_Ident.text_of_id lid)

and p_uident : FStar_Ident.ident -> FStar_Pprint.document =
  fun lid  -> str (FStar_Ident.text_of_id lid)

and p_tvar : FStar_Ident.ident -> FStar_Pprint.document =
  fun lid  -> str (FStar_Ident.text_of_id lid)

and p_lidentOrUnderscore : FStar_Ident.ident -> FStar_Pprint.document =
  fun id  ->
    if
      FStar_Util.starts_with FStar_Ident.reserved_prefix
        id.FStar_Ident.idText
    then FStar_Pprint.underscore
    else p_lident id

and p_term : FStar_Parser_AST.term -> FStar_Pprint.document =
  fun e  ->
    let uu____2662 =
      let uu____2663 = unparen e  in uu____2663.FStar_Parser_AST.tm  in
    match uu____2662 with
    | FStar_Parser_AST.Seq (e1,e2) ->
        let uu____2666 =
          let uu____2667 =
            let uu____2668 = p_noSeqTerm e1  in
            FStar_Pprint.op_Hat_Hat uu____2668 FStar_Pprint.semi  in
          FStar_Pprint.group uu____2667  in
        let uu____2669 = p_term e2  in
        FStar_Pprint.op_Hat_Slash_Hat uu____2666 uu____2669
    | FStar_Parser_AST.Bind (x,e1,e2) ->
        let uu____2673 =
          let uu____2674 =
            let uu____2675 = p_lident x  in
            let uu____2676 =
              let uu____2677 =
                let uu____2678 = p_noSeqTerm e1  in
                FStar_Pprint.op_Hat_Hat uu____2678 FStar_Pprint.semi  in
              FStar_Pprint.op_Hat_Hat FStar_Pprint.long_left_arrow uu____2677
               in
            FStar_Pprint.op_Hat_Hat uu____2675 uu____2676  in
          FStar_Pprint.group uu____2674  in
        let uu____2679 = p_term e2  in
        FStar_Pprint.op_Hat_Slash_Hat uu____2673 uu____2679
    | uu____2680 ->
        let uu____2681 = p_noSeqTerm e  in FStar_Pprint.group uu____2681

and p_noSeqTerm : FStar_Parser_AST.term -> FStar_Pprint.document =
  fun e  -> with_comment p_noSeqTerm' e e.FStar_Parser_AST.range

and p_noSeqTerm' : FStar_Parser_AST.term -> FStar_Pprint.document =
  fun e  ->
    let uu____2684 =
      let uu____2685 = unparen e  in uu____2685.FStar_Parser_AST.tm  in
    match uu____2684 with
    | FStar_Parser_AST.Ascribed (e1,t,None ) ->
        let uu____2689 =
          let uu____2690 = p_tmIff e1  in
          let uu____2691 =
            let uu____2692 =
              let uu____2693 = p_typ t  in
              FStar_Pprint.op_Hat_Slash_Hat FStar_Pprint.colon uu____2693  in
            FStar_Pprint.op_Hat_Hat FStar_Pprint.langle uu____2692  in
          FStar_Pprint.op_Hat_Slash_Hat uu____2690 uu____2691  in
        FStar_Pprint.group uu____2689
    | FStar_Parser_AST.Ascribed (e1,t,Some tac) ->
        let uu____2698 =
          let uu____2699 = p_tmIff e1  in
          let uu____2700 =
            let uu____2701 =
              let uu____2702 =
                let uu____2703 = p_typ t  in
                let uu____2704 =
                  let uu____2705 = str "by"  in
                  let uu____2706 = p_typ tac  in
                  FStar_Pprint.op_Hat_Slash_Hat uu____2705 uu____2706  in
                FStar_Pprint.op_Hat_Slash_Hat uu____2703 uu____2704  in
              FStar_Pprint.op_Hat_Slash_Hat FStar_Pprint.colon uu____2702  in
            FStar_Pprint.op_Hat_Hat FStar_Pprint.langle uu____2701  in
          FStar_Pprint.op_Hat_Slash_Hat uu____2699 uu____2700  in
        FStar_Pprint.group uu____2698
    | FStar_Parser_AST.Op
        ({ FStar_Ident.idText = ".()<-"; FStar_Ident.idRange = uu____2707;_},e1::e2::e3::[])
        ->
        let uu____2712 =
          let uu____2713 =
            let uu____2714 =
              let uu____2715 = p_atomicTermNotQUident e1  in
              let uu____2716 =
                let uu____2717 =
                  let uu____2718 =
                    let uu____2719 = p_term e2  in
                    soft_parens_with_nesting uu____2719  in
                  let uu____2720 =
                    FStar_Pprint.op_Hat_Hat FStar_Pprint.space
                      FStar_Pprint.larrow
                     in
                  FStar_Pprint.op_Hat_Hat uu____2718 uu____2720  in
                FStar_Pprint.op_Hat_Hat FStar_Pprint.dot uu____2717  in
              FStar_Pprint.op_Hat_Hat uu____2715 uu____2716  in
            FStar_Pprint.group uu____2714  in
          let uu____2721 =
            let uu____2722 = p_noSeqTerm e3  in jump2 uu____2722  in
          FStar_Pprint.op_Hat_Hat uu____2713 uu____2721  in
        FStar_Pprint.group uu____2712
    | FStar_Parser_AST.Op
        ({ FStar_Ident.idText = ".[]<-"; FStar_Ident.idRange = uu____2723;_},e1::e2::e3::[])
        ->
        let uu____2728 =
          let uu____2729 =
            let uu____2730 =
              let uu____2731 = p_atomicTermNotQUident e1  in
              let uu____2732 =
                let uu____2733 =
                  let uu____2734 =
                    let uu____2735 = p_term e2  in
                    soft_brackets_with_nesting uu____2735  in
                  let uu____2736 =
                    FStar_Pprint.op_Hat_Hat FStar_Pprint.space
                      FStar_Pprint.larrow
                     in
                  FStar_Pprint.op_Hat_Hat uu____2734 uu____2736  in
                FStar_Pprint.op_Hat_Hat FStar_Pprint.dot uu____2733  in
              FStar_Pprint.op_Hat_Hat uu____2731 uu____2732  in
            FStar_Pprint.group uu____2730  in
          let uu____2737 =
            let uu____2738 = p_noSeqTerm e3  in jump2 uu____2738  in
          FStar_Pprint.op_Hat_Hat uu____2729 uu____2737  in
        FStar_Pprint.group uu____2728
    | FStar_Parser_AST.Requires (e1,wtf) ->
        let uu____2744 =
          let uu____2745 = str "requires"  in
          let uu____2746 = p_typ e1  in
          FStar_Pprint.op_Hat_Slash_Hat uu____2745 uu____2746  in
        FStar_Pprint.group uu____2744
    | FStar_Parser_AST.Ensures (e1,wtf) ->
        let uu____2752 =
          let uu____2753 = str "ensures"  in
          let uu____2754 = p_typ e1  in
          FStar_Pprint.op_Hat_Slash_Hat uu____2753 uu____2754  in
        FStar_Pprint.group uu____2752
    | FStar_Parser_AST.Attributes es ->
        let uu____2757 =
          let uu____2758 = str "attributes"  in
          let uu____2759 = FStar_Pprint.separate_map break1 p_atomicTerm es
             in
          FStar_Pprint.op_Hat_Slash_Hat uu____2758 uu____2759  in
        FStar_Pprint.group uu____2757
    | FStar_Parser_AST.If (e1,e2,e3) ->
        let uu____2763 = is_unit e3  in
        if uu____2763
        then
          let uu____2764 =
            let uu____2765 =
              let uu____2766 = str "if"  in
              let uu____2767 = p_noSeqTerm e1  in
              op_Hat_Slash_Plus_Hat uu____2766 uu____2767  in
            let uu____2768 =
              let uu____2769 = str "then"  in
              let uu____2770 = p_noSeqTerm e2  in
              op_Hat_Slash_Plus_Hat uu____2769 uu____2770  in
            FStar_Pprint.op_Hat_Slash_Hat uu____2765 uu____2768  in
          FStar_Pprint.group uu____2764
        else
          (let e2_doc =
             let uu____2773 =
               let uu____2774 = unparen e2  in uu____2774.FStar_Parser_AST.tm
                in
             match uu____2773 with
             | FStar_Parser_AST.If (uu____2775,uu____2776,e31) when
                 is_unit e31 ->
                 let uu____2778 = p_noSeqTerm e2  in
                 soft_parens_with_nesting uu____2778
             | uu____2779 -> p_noSeqTerm e2  in
           let uu____2780 =
             let uu____2781 =
               let uu____2782 = str "if"  in
               let uu____2783 = p_noSeqTerm e1  in
               op_Hat_Slash_Plus_Hat uu____2782 uu____2783  in
             let uu____2784 =
               let uu____2785 =
                 let uu____2786 = str "then"  in
                 op_Hat_Slash_Plus_Hat uu____2786 e2_doc  in
               let uu____2787 =
                 let uu____2788 = str "else"  in
                 let uu____2789 = p_noSeqTerm e3  in
                 op_Hat_Slash_Plus_Hat uu____2788 uu____2789  in
               FStar_Pprint.op_Hat_Slash_Hat uu____2785 uu____2787  in
             FStar_Pprint.op_Hat_Slash_Hat uu____2781 uu____2784  in
           FStar_Pprint.group uu____2780)
    | FStar_Parser_AST.TryWith (e1,branches) ->
        let uu____2802 =
          let uu____2803 =
            let uu____2804 = str "try"  in
            let uu____2805 = p_noSeqTerm e1  in prefix2 uu____2804 uu____2805
             in
          let uu____2806 =
            let uu____2807 = str "with"  in
            let uu____2808 =
              FStar_Pprint.separate_map FStar_Pprint.hardline p_patternBranch
                branches
               in
            FStar_Pprint.op_Hat_Slash_Hat uu____2807 uu____2808  in
          FStar_Pprint.op_Hat_Slash_Hat uu____2803 uu____2806  in
        FStar_Pprint.group uu____2802
    | FStar_Parser_AST.Match (e1,branches) ->
        let uu____2825 =
          let uu____2826 =
            let uu____2827 = str "match"  in
            let uu____2828 = p_noSeqTerm e1  in
            let uu____2829 = str "with"  in
            FStar_Pprint.surround (Prims.parse_int "2") (Prims.parse_int "1")
              uu____2827 uu____2828 uu____2829
             in
          let uu____2830 =
            FStar_Pprint.separate_map FStar_Pprint.hardline p_patternBranch
              branches
             in
          FStar_Pprint.op_Hat_Slash_Hat uu____2826 uu____2830  in
        FStar_Pprint.group uu____2825
    | FStar_Parser_AST.LetOpen (uid,e1) ->
        let uu____2837 =
          let uu____2838 =
            let uu____2839 = str "let open"  in
            let uu____2840 = p_quident uid  in
            let uu____2841 = str "in"  in
            FStar_Pprint.surround (Prims.parse_int "2") (Prims.parse_int "1")
              uu____2839 uu____2840 uu____2841
             in
          let uu____2842 = p_term e1  in
          FStar_Pprint.op_Hat_Slash_Hat uu____2838 uu____2842  in
        FStar_Pprint.group uu____2837
    | FStar_Parser_AST.Let (q,lbs,e1) ->
        let let_doc =
          let uu____2853 = str "let"  in
          let uu____2854 = p_letqualifier q  in
          FStar_Pprint.op_Hat_Hat uu____2853 uu____2854  in
        let uu____2855 =
          let uu____2856 =
            let uu____2857 =
              let uu____2858 = str "and"  in
              precede_break_separate_map let_doc uu____2858 p_letbinding lbs
               in
            let uu____2861 = str "in"  in
            FStar_Pprint.op_Hat_Slash_Hat uu____2857 uu____2861  in
          FStar_Pprint.group uu____2856  in
        let uu____2862 = p_term e1  in
        FStar_Pprint.op_Hat_Slash_Hat uu____2855 uu____2862
    | FStar_Parser_AST.Abs
        ({ FStar_Parser_AST.pat = FStar_Parser_AST.PatVar (x,typ_opt);
           FStar_Parser_AST.prange = uu____2865;_}::[],{
                                                         FStar_Parser_AST.tm
                                                           =
                                                           FStar_Parser_AST.Match
                                                           (maybe_x,branches);
                                                         FStar_Parser_AST.range
                                                           = uu____2868;
                                                         FStar_Parser_AST.level
                                                           = uu____2869;_})
        when matches_var maybe_x x ->
        let uu____2883 =
          let uu____2884 = str "function"  in
          let uu____2885 =
            FStar_Pprint.separate_map FStar_Pprint.hardline p_patternBranch
              branches
             in
          FStar_Pprint.op_Hat_Slash_Hat uu____2884 uu____2885  in
        FStar_Pprint.group uu____2883
    | FStar_Parser_AST.Assign (id,e1) ->
        let uu____2892 =
          let uu____2893 = p_lident id  in
          let uu____2894 =
            let uu____2895 = p_noSeqTerm e1  in
            FStar_Pprint.op_Hat_Slash_Hat FStar_Pprint.larrow uu____2895  in
          FStar_Pprint.op_Hat_Slash_Hat uu____2893 uu____2894  in
        FStar_Pprint.group uu____2892
    | uu____2896 -> p_typ e

and p_typ : FStar_Parser_AST.term -> FStar_Pprint.document =
  fun e  -> with_comment p_typ' e e.FStar_Parser_AST.range

and p_typ' : FStar_Parser_AST.term -> FStar_Pprint.document =
  fun e  ->
    let uu____2899 =
      let uu____2900 = unparen e  in uu____2900.FStar_Parser_AST.tm  in
    match uu____2899 with
    | FStar_Parser_AST.QForall (bs,trigger,e1)|FStar_Parser_AST.QExists
      (bs,trigger,e1) ->
        let uu____2916 =
          let uu____2917 =
            let uu____2918 = p_quantifier e  in
            FStar_Pprint.op_Hat_Hat uu____2918 FStar_Pprint.space  in
          let uu____2919 = p_binders true bs  in
          FStar_Pprint.soft_surround (Prims.parse_int "2")
            (Prims.parse_int "0") uu____2917 uu____2919 FStar_Pprint.dot
           in
        let uu____2920 =
          let uu____2921 = p_trigger trigger  in
          let uu____2922 = p_noSeqTerm e1  in
          FStar_Pprint.op_Hat_Hat uu____2921 uu____2922  in
        prefix2 uu____2916 uu____2920
    | uu____2923 -> p_simpleTerm e

and p_quantifier : FStar_Parser_AST.term -> FStar_Pprint.document =
  fun e  ->
    let uu____2925 =
      let uu____2926 = unparen e  in uu____2926.FStar_Parser_AST.tm  in
    match uu____2925 with
    | FStar_Parser_AST.QForall uu____2927 -> str "forall"
    | FStar_Parser_AST.QExists uu____2934 -> str "exists"
    | uu____2941 ->
        failwith "Imposible : p_quantifier called on a non-quantifier term"

and p_trigger :
  FStar_Parser_AST.term Prims.list Prims.list -> FStar_Pprint.document =
<<<<<<< HEAD
  fun uu___107_2942  ->
    match uu___107_2942 with
=======
  fun uu___136_2933  ->
    match uu___136_2933 with
>>>>>>> b9b6b862
    | [] -> FStar_Pprint.empty
    | pats ->
        let uu____2949 =
          let uu____2950 =
            let uu____2951 = str "pattern"  in
            let uu____2952 =
              let uu____2953 =
                let uu____2954 = p_disjunctivePats pats  in jump2 uu____2954
                 in
              let uu____2955 =
                FStar_Pprint.op_Hat_Hat FStar_Pprint.rbrace break1  in
              FStar_Pprint.op_Hat_Slash_Hat uu____2953 uu____2955  in
            FStar_Pprint.op_Hat_Slash_Hat uu____2951 uu____2952  in
          FStar_Pprint.op_Hat_Hat FStar_Pprint.colon uu____2950  in
        FStar_Pprint.op_Hat_Hat FStar_Pprint.lbrace uu____2949

and p_disjunctivePats :
  FStar_Parser_AST.term Prims.list Prims.list -> FStar_Pprint.document =
  fun pats  ->
    let uu____2959 = str "\\/"  in
    FStar_Pprint.separate_map uu____2959 p_conjunctivePats pats

and p_conjunctivePats :
  FStar_Parser_AST.term Prims.list -> FStar_Pprint.document =
  fun pats  ->
    let uu____2963 =
      FStar_Pprint.separate_map FStar_Pprint.semi p_appTerm pats  in
    FStar_Pprint.group uu____2963

and p_simpleTerm : FStar_Parser_AST.term -> FStar_Pprint.document =
  fun e  ->
    let uu____2965 =
      let uu____2966 = unparen e  in uu____2966.FStar_Parser_AST.tm  in
    match uu____2965 with
    | FStar_Parser_AST.Abs (pats,e1) ->
        let uu____2971 =
          let uu____2972 = str "fun"  in
          let uu____2973 =
            let uu____2974 =
              FStar_Pprint.separate_map break1 p_atomicPattern pats  in
            FStar_Pprint.op_Hat_Slash_Hat uu____2974 FStar_Pprint.rarrow  in
          op_Hat_Slash_Plus_Hat uu____2972 uu____2973  in
        let uu____2975 = p_term e1  in
        op_Hat_Slash_Plus_Hat uu____2971 uu____2975
    | uu____2976 -> p_tmIff e

and p_maybeFocusArrow : Prims.bool -> FStar_Pprint.document =
  fun b  -> if b then str "~>" else FStar_Pprint.rarrow

and p_patternBranch :
  (FStar_Parser_AST.pattern * FStar_Parser_AST.term Prims.option *
    FStar_Parser_AST.term) -> FStar_Pprint.document
  =
  fun uu____2979  ->
    match uu____2979 with
    | (pat,when_opt,e) ->
        let maybe_paren =
          let uu____2992 =
            let uu____2993 = unparen e  in uu____2993.FStar_Parser_AST.tm  in
          match uu____2992 with
          | FStar_Parser_AST.Match _|FStar_Parser_AST.TryWith _ ->
              soft_begin_end_with_nesting
          | FStar_Parser_AST.Abs
              ({
                 FStar_Parser_AST.pat = FStar_Parser_AST.PatVar
                   (x,uu____2999);
                 FStar_Parser_AST.prange = uu____3000;_}::[],{
                                                               FStar_Parser_AST.tm
                                                                 =
                                                                 FStar_Parser_AST.Match
                                                                 (maybe_x,uu____3002);
                                                               FStar_Parser_AST.range
                                                                 = uu____3003;
                                                               FStar_Parser_AST.level
                                                                 = uu____3004;_})
              when matches_var maybe_x x -> soft_begin_end_with_nesting
          | uu____3018 -> (fun x  -> x)  in
        let uu____3020 =
          let uu____3021 =
            let uu____3022 =
              let uu____3023 =
                let uu____3024 =
                  let uu____3025 = p_disjunctivePattern pat  in
                  let uu____3026 =
                    let uu____3027 = p_maybeWhen when_opt  in
                    FStar_Pprint.op_Hat_Hat uu____3027 FStar_Pprint.rarrow
                     in
                  op_Hat_Slash_Plus_Hat uu____3025 uu____3026  in
                FStar_Pprint.op_Hat_Hat FStar_Pprint.space uu____3024  in
              FStar_Pprint.op_Hat_Hat FStar_Pprint.bar uu____3023  in
            FStar_Pprint.group uu____3022  in
          let uu____3028 =
            let uu____3029 = p_term e  in maybe_paren uu____3029  in
          op_Hat_Slash_Plus_Hat uu____3021 uu____3028  in
        FStar_Pprint.group uu____3020

and p_maybeWhen : FStar_Parser_AST.term Prims.option -> FStar_Pprint.document
  =
<<<<<<< HEAD
  fun uu___108_3030  ->
    match uu___108_3030 with
=======
  fun uu___137_3021  ->
    match uu___137_3021 with
>>>>>>> b9b6b862
    | None  -> FStar_Pprint.empty
    | Some e ->
        let uu____3033 = str "when"  in
        let uu____3034 =
          let uu____3035 = p_tmFormula e  in
          FStar_Pprint.op_Hat_Hat uu____3035 FStar_Pprint.space  in
        op_Hat_Slash_Plus_Hat uu____3033 uu____3034

and p_tmIff : FStar_Parser_AST.term -> FStar_Pprint.document =
  fun e  ->
    let uu____3037 =
      let uu____3038 = unparen e  in uu____3038.FStar_Parser_AST.tm  in
    match uu____3037 with
    | FStar_Parser_AST.Op
        ({ FStar_Ident.idText = "<==>"; FStar_Ident.idRange = uu____3039;_},e1::e2::[])
        ->
        let uu____3043 = str "<==>"  in
        let uu____3044 = p_tmImplies e1  in
        let uu____3045 = p_tmIff e2  in
        infix0 uu____3043 uu____3044 uu____3045
    | uu____3046 -> p_tmImplies e

and p_tmImplies : FStar_Parser_AST.term -> FStar_Pprint.document =
  fun e  ->
    let uu____3048 =
      let uu____3049 = unparen e  in uu____3049.FStar_Parser_AST.tm  in
    match uu____3048 with
    | FStar_Parser_AST.Op
        ({ FStar_Ident.idText = "==>"; FStar_Ident.idRange = uu____3050;_},e1::e2::[])
        ->
        let uu____3054 = str "==>"  in
        let uu____3055 = p_tmArrow p_tmFormula e1  in
        let uu____3056 = p_tmImplies e2  in
        infix0 uu____3054 uu____3055 uu____3056
    | uu____3057 -> p_tmArrow p_tmFormula e

and p_tmArrow :
  (FStar_Parser_AST.term -> FStar_Pprint.document) ->
    FStar_Parser_AST.term -> FStar_Pprint.document
  =
  fun p_Tm  ->
    fun e  ->
      let uu____3062 =
        let uu____3063 = unparen e  in uu____3063.FStar_Parser_AST.tm  in
      match uu____3062 with
      | FStar_Parser_AST.Product (bs,tgt) ->
          let uu____3068 =
            let uu____3069 =
              FStar_Pprint.concat_map
                (fun b  ->
                   let uu____3071 = p_binder false b  in
                   let uu____3072 =
                     let uu____3073 =
                       FStar_Pprint.op_Hat_Hat FStar_Pprint.rarrow break1  in
                     FStar_Pprint.op_Hat_Hat FStar_Pprint.space uu____3073
                      in
                   FStar_Pprint.op_Hat_Hat uu____3071 uu____3072) bs
               in
            let uu____3074 = p_tmArrow p_Tm tgt  in
            FStar_Pprint.op_Hat_Hat uu____3069 uu____3074  in
          FStar_Pprint.group uu____3068
      | uu____3075 -> p_Tm e

and p_tmFormula : FStar_Parser_AST.term -> FStar_Pprint.document =
  fun e  ->
    let uu____3077 =
      let uu____3078 = unparen e  in uu____3078.FStar_Parser_AST.tm  in
    match uu____3077 with
    | FStar_Parser_AST.Op
        ({ FStar_Ident.idText = "\\/"; FStar_Ident.idRange = uu____3079;_},e1::e2::[])
        ->
        let uu____3083 = str "\\/"  in
        let uu____3084 = p_tmFormula e1  in
        let uu____3085 = p_tmConjunction e2  in
        infix0 uu____3083 uu____3084 uu____3085
    | uu____3086 -> p_tmConjunction e

and p_tmConjunction : FStar_Parser_AST.term -> FStar_Pprint.document =
  fun e  ->
    let uu____3088 =
      let uu____3089 = unparen e  in uu____3089.FStar_Parser_AST.tm  in
    match uu____3088 with
    | FStar_Parser_AST.Op
        ({ FStar_Ident.idText = "/\\"; FStar_Ident.idRange = uu____3090;_},e1::e2::[])
        ->
        let uu____3094 = str "/\\"  in
        let uu____3095 = p_tmConjunction e1  in
        let uu____3096 = p_tmTuple e2  in
        infix0 uu____3094 uu____3095 uu____3096
    | uu____3097 -> p_tmTuple e

and p_tmTuple : FStar_Parser_AST.term -> FStar_Pprint.document =
  fun e  -> with_comment p_tmTuple' e e.FStar_Parser_AST.range

and p_tmTuple' : FStar_Parser_AST.term -> FStar_Pprint.document =
  fun e  ->
    let uu____3100 =
      let uu____3101 = unparen e  in uu____3101.FStar_Parser_AST.tm  in
    match uu____3100 with
    | FStar_Parser_AST.Construct (lid,args) when is_tuple_constructor lid ->
        let uu____3110 = FStar_Pprint.op_Hat_Hat FStar_Pprint.comma break1
           in
        FStar_Pprint.separate_map uu____3110
          (fun uu____3113  ->
             match uu____3113 with | (e1,uu____3117) -> p_tmEq e1) args
    | uu____3118 -> p_tmEq e

and paren_if :
  Prims.int -> Prims.int -> FStar_Pprint.document -> FStar_Pprint.document =
  fun curr  ->
    fun mine  ->
      fun doc1  ->
        if mine <= curr
        then doc1
        else
          (let uu____3123 =
             let uu____3124 =
               FStar_Pprint.op_Hat_Hat doc1 FStar_Pprint.rparen  in
             FStar_Pprint.op_Hat_Hat FStar_Pprint.lparen uu____3124  in
           FStar_Pprint.group uu____3123)

and p_tmEq : FStar_Parser_AST.term -> FStar_Pprint.document =
  fun e  ->
    let n1 =
      max_level
        (FStar_List.append [colon_equals (); pipe_right ()]
           (operatorInfix0ad12 ()))
       in
    p_tmEq' n1 e

and p_tmEq' : Prims.int -> FStar_Parser_AST.term -> FStar_Pprint.document =
  fun curr  ->
    fun e  ->
      let uu____3149 =
        let uu____3150 = unparen e  in uu____3150.FStar_Parser_AST.tm  in
      match uu____3149 with
      | FStar_Parser_AST.Op (op,e1::e2::[]) when
          ((is_operatorInfix0ad12 op) || ((FStar_Ident.text_of_id op) = "="))
            || ((FStar_Ident.text_of_id op) = "|>")
          ->
          let op1 = FStar_Ident.text_of_id op  in
          let uu____3156 = levels op1  in
          (match uu____3156 with
           | (left1,mine,right1) ->
               let uu____3163 =
                 let uu____3164 = FStar_All.pipe_left str op1  in
                 let uu____3165 = p_tmEq' left1 e1  in
                 let uu____3166 = p_tmEq' right1 e2  in
                 infix0 uu____3164 uu____3165 uu____3166  in
               paren_if curr mine uu____3163)
      | FStar_Parser_AST.Op
          ({ FStar_Ident.idText = ":="; FStar_Ident.idRange = uu____3167;_},e1::e2::[])
          ->
          let uu____3171 =
            let uu____3172 = p_tmEq e1  in
            let uu____3173 =
              let uu____3174 =
                let uu____3175 =
                  let uu____3176 = p_tmEq e2  in
                  op_Hat_Slash_Plus_Hat FStar_Pprint.equals uu____3176  in
                FStar_Pprint.op_Hat_Hat FStar_Pprint.colon uu____3175  in
              FStar_Pprint.op_Hat_Hat FStar_Pprint.space uu____3174  in
            FStar_Pprint.op_Hat_Hat uu____3172 uu____3173  in
          FStar_Pprint.group uu____3171
      | uu____3177 -> p_tmNoEq e

and p_tmNoEq : FStar_Parser_AST.term -> FStar_Pprint.document =
  fun e  ->
    let n1 = max_level [colon_colon (); amp (); opinfix3 (); opinfix4 ()]  in
    p_tmNoEq' n1 e

and p_tmNoEq' : Prims.int -> FStar_Parser_AST.term -> FStar_Pprint.document =
  fun curr  ->
    fun e  ->
      let uu____3207 =
        let uu____3208 = unparen e  in uu____3208.FStar_Parser_AST.tm  in
      match uu____3207 with
      | FStar_Parser_AST.Construct (lid,(e1,uu____3211)::(e2,uu____3213)::[])
          when
          (FStar_Ident.lid_equals lid FStar_Parser_Const.cons_lid) &&
            (let uu____3223 = is_list e  in Prims.op_Negation uu____3223)
          ->
          let op = "::"  in
          let uu____3225 = levels op  in
          (match uu____3225 with
           | (left1,mine,right1) ->
               let uu____3232 =
                 let uu____3233 = str op  in
                 let uu____3234 = p_tmNoEq' left1 e1  in
                 let uu____3235 = p_tmNoEq' right1 e2  in
                 infix0 uu____3233 uu____3234 uu____3235  in
               paren_if curr mine uu____3232)
      | FStar_Parser_AST.Sum (binders,res) ->
          let op = "&"  in
          let uu____3241 = levels op  in
          (match uu____3241 with
           | (left1,mine,right1) ->
               let p_dsumfst b =
                 let uu____3252 = p_binder false b  in
                 let uu____3253 =
                   let uu____3254 =
                     let uu____3255 = str op  in
                     FStar_Pprint.op_Hat_Hat uu____3255 break1  in
                   FStar_Pprint.op_Hat_Hat FStar_Pprint.space uu____3254  in
                 FStar_Pprint.op_Hat_Hat uu____3252 uu____3253  in
               let uu____3256 =
                 let uu____3257 = FStar_Pprint.concat_map p_dsumfst binders
                    in
                 let uu____3258 = p_tmNoEq' right1 res  in
                 FStar_Pprint.op_Hat_Hat uu____3257 uu____3258  in
               paren_if curr mine uu____3256)
      | FStar_Parser_AST.Op (op,e1::e2::[]) when is_operatorInfix34 op ->
          let op1 = FStar_Ident.text_of_id op  in
          let uu____3264 = levels op1  in
          (match uu____3264 with
           | (left1,mine,right1) ->
               let uu____3271 =
                 let uu____3272 = str op1  in
                 let uu____3273 = p_tmNoEq' left1 e1  in
                 let uu____3274 = p_tmNoEq' right1 e2  in
                 infix0 uu____3272 uu____3273 uu____3274  in
               paren_if curr mine uu____3271)
      | FStar_Parser_AST.Op
          ({ FStar_Ident.idText = "-"; FStar_Ident.idRange = uu____3275;_},e1::[])
          ->
          let uu____3278 = levels "-"  in
          (match uu____3278 with
           | (left1,mine,right1) ->
               let uu____3285 = p_tmNoEq' mine e1  in
               FStar_Pprint.op_Hat_Slash_Hat FStar_Pprint.minus uu____3285)
      | FStar_Parser_AST.NamedTyp (lid,e1) ->
          let uu____3288 =
            let uu____3289 = p_lidentOrUnderscore lid  in
            let uu____3290 =
              let uu____3291 = p_appTerm e1  in
              FStar_Pprint.op_Hat_Slash_Hat FStar_Pprint.colon uu____3291  in
            FStar_Pprint.op_Hat_Slash_Hat uu____3289 uu____3290  in
          FStar_Pprint.group uu____3288
      | FStar_Parser_AST.Refine (b,phi) -> p_refinedBinder b phi
      | FStar_Parser_AST.Record (with_opt,record_fields) ->
          let uu____3304 =
            let uu____3305 =
              default_or_map FStar_Pprint.empty p_with_clause with_opt  in
            let uu____3306 =
              let uu____3307 =
                FStar_Pprint.op_Hat_Hat FStar_Pprint.semi break1  in
              FStar_Pprint.separate_map uu____3307 p_simpleDef record_fields
               in
            FStar_Pprint.op_Hat_Hat uu____3305 uu____3306  in
          braces_with_nesting uu____3304
      | FStar_Parser_AST.Op
          ({ FStar_Ident.idText = "~"; FStar_Ident.idRange = uu____3310;_},e1::[])
          ->
          let uu____3313 =
            let uu____3314 = str "~"  in
            let uu____3315 = p_atomicTerm e1  in
            FStar_Pprint.op_Hat_Hat uu____3314 uu____3315  in
          FStar_Pprint.group uu____3313
      | uu____3316 -> p_appTerm e

and p_with_clause : FStar_Parser_AST.term -> FStar_Pprint.document =
  fun e  ->
    let uu____3318 = p_appTerm e  in
    let uu____3319 =
      let uu____3320 =
        let uu____3321 = str "with"  in
        FStar_Pprint.op_Hat_Hat uu____3321 break1  in
      FStar_Pprint.op_Hat_Hat FStar_Pprint.space uu____3320  in
    FStar_Pprint.op_Hat_Hat uu____3318 uu____3319

and p_refinedBinder :
  FStar_Parser_AST.binder -> FStar_Parser_AST.term -> FStar_Pprint.document =
  fun b  ->
    fun phi  ->
      match b.FStar_Parser_AST.b with
      | FStar_Parser_AST.Annotated (lid,t) ->
          let uu____3326 =
            let uu____3327 = p_lident lid  in
            p_refinement b.FStar_Parser_AST.aqual uu____3327 t phi  in
          soft_parens_with_nesting uu____3326
      | FStar_Parser_AST.TAnnotated uu____3328 ->
          failwith "Is this still used ?"
      | FStar_Parser_AST.Variable _
        |FStar_Parser_AST.TVariable _|FStar_Parser_AST.NoName _ ->
          let uu____3334 =
            let uu____3335 = FStar_Parser_AST.binder_to_string b  in
            FStar_Util.format1
              "Imposible : a refined binder ought to be annotated %s"
              uu____3335
             in
          failwith uu____3334

and p_simpleDef :
  (FStar_Ident.lid * FStar_Parser_AST.term) -> FStar_Pprint.document =
  fun uu____3336  ->
    match uu____3336 with
    | (lid,e) ->
        let uu____3341 =
          let uu____3342 = p_qlident lid  in
          let uu____3343 =
            let uu____3344 = p_tmIff e  in
            FStar_Pprint.op_Hat_Slash_Hat FStar_Pprint.equals uu____3344  in
          FStar_Pprint.op_Hat_Slash_Hat uu____3342 uu____3343  in
        FStar_Pprint.group uu____3341

and p_appTerm : FStar_Parser_AST.term -> FStar_Pprint.document =
  fun e  ->
    let uu____3346 =
      let uu____3347 = unparen e  in uu____3347.FStar_Parser_AST.tm  in
    match uu____3346 with
    | FStar_Parser_AST.App uu____3348 when is_general_application e ->
        let uu____3352 = head_and_args e  in
        (match uu____3352 with
         | (head1,args) ->
             let uu____3366 =
               let uu____3372 = FStar_ST.read should_print_fs_typ_app  in
               if uu____3372
               then
                 let uu____3380 =
                   FStar_Util.take
                     (fun uu____3391  ->
                        match uu____3391 with
                        | (uu____3394,aq) -> aq = FStar_Parser_AST.FsTypApp)
                     args
                    in
                 match uu____3380 with
                 | (fs_typ_args,args1) ->
                     let uu____3415 =
                       let uu____3416 = p_indexingTerm head1  in
                       let uu____3417 =
                         let uu____3418 =
                           FStar_Pprint.op_Hat_Hat FStar_Pprint.comma break1
                            in
                         soft_surround_separate_map (Prims.parse_int "2")
                           (Prims.parse_int "0") FStar_Pprint.empty
                           FStar_Pprint.langle uu____3418 FStar_Pprint.rangle
                           p_fsTypArg fs_typ_args
                          in
                       FStar_Pprint.op_Hat_Hat uu____3416 uu____3417  in
                     (uu____3415, args1)
               else
                 (let uu____3425 = p_indexingTerm head1  in
                  (uu____3425, args))
                in
             (match uu____3366 with
              | (head_doc,args1) ->
                  let uu____3437 =
                    let uu____3438 =
                      FStar_Pprint.op_Hat_Hat head_doc FStar_Pprint.space  in
                    soft_surround_separate_map (Prims.parse_int "2")
                      (Prims.parse_int "0") head_doc uu____3438 break1
                      FStar_Pprint.empty p_argTerm args1
                     in
                  FStar_Pprint.group uu____3437))
    | FStar_Parser_AST.Construct (lid,args) when
        (is_general_construction e) &&
          (Prims.op_Negation (is_dtuple_constructor lid))
        ->
        (match args with
         | [] -> p_quident lid
         | arg::[] ->
             let uu____3458 =
               let uu____3459 = p_quident lid  in
               let uu____3460 = p_argTerm arg  in
               FStar_Pprint.op_Hat_Slash_Hat uu____3459 uu____3460  in
             FStar_Pprint.group uu____3458
         | hd1::tl1 ->
             let uu____3470 =
               let uu____3471 =
                 let uu____3472 =
                   let uu____3473 = p_quident lid  in
                   let uu____3474 = p_argTerm hd1  in
                   prefix2 uu____3473 uu____3474  in
                 FStar_Pprint.group uu____3472  in
               let uu____3475 =
                 let uu____3476 =
                   FStar_Pprint.separate_map break1 p_argTerm tl1  in
                 jump2 uu____3476  in
               FStar_Pprint.op_Hat_Hat uu____3471 uu____3475  in
             FStar_Pprint.group uu____3470)
    | uu____3479 -> p_indexingTerm e

and p_argTerm :
  (FStar_Parser_AST.term * FStar_Parser_AST.imp) -> FStar_Pprint.document =
  fun arg_imp  ->
    match arg_imp with
    | ({ FStar_Parser_AST.tm = FStar_Parser_AST.Uvar uu____3483;
         FStar_Parser_AST.range = uu____3484;
         FStar_Parser_AST.level = uu____3485;_},FStar_Parser_AST.UnivApp
       ) -> p_univar (Prims.fst arg_imp)
    | (u,FStar_Parser_AST.UnivApp ) -> p_universe u
    | (e,FStar_Parser_AST.FsTypApp ) ->
        (FStar_Util.print_warning
           "Unexpected FsTypApp, output might not be formatted correctly.\n";
         (let uu____3489 = p_indexingTerm e  in
          FStar_Pprint.surround (Prims.parse_int "2") (Prims.parse_int "1")
            FStar_Pprint.langle uu____3489 FStar_Pprint.rangle))
    | (e,FStar_Parser_AST.Hash ) ->
        let uu____3491 = str "#"  in
        let uu____3492 = p_indexingTerm e  in
        FStar_Pprint.op_Hat_Hat uu____3491 uu____3492
    | (e,FStar_Parser_AST.Nothing ) -> p_indexingTerm e

and p_fsTypArg :
  (FStar_Parser_AST.term * FStar_Parser_AST.imp) -> FStar_Pprint.document =
  fun uu____3494  ->
    match uu____3494 with | (e,uu____3498) -> p_indexingTerm e

and p_indexingTerm_aux :
  (FStar_Parser_AST.term -> FStar_Pprint.document) ->
    FStar_Parser_AST.term -> FStar_Pprint.document
  =
  fun exit1  ->
    fun e  ->
      let uu____3503 =
        let uu____3504 = unparen e  in uu____3504.FStar_Parser_AST.tm  in
      match uu____3503 with
      | FStar_Parser_AST.Op
          ({ FStar_Ident.idText = ".()"; FStar_Ident.idRange = uu____3505;_},e1::e2::[])
          ->
          let uu____3509 =
            let uu____3510 = p_indexingTerm_aux p_atomicTermNotQUident e1  in
            let uu____3511 =
              let uu____3512 =
                let uu____3513 = p_term e2  in
                soft_parens_with_nesting uu____3513  in
              FStar_Pprint.op_Hat_Hat FStar_Pprint.dot uu____3512  in
            FStar_Pprint.op_Hat_Hat uu____3510 uu____3511  in
          FStar_Pprint.group uu____3509
      | FStar_Parser_AST.Op
          ({ FStar_Ident.idText = ".[]"; FStar_Ident.idRange = uu____3514;_},e1::e2::[])
          ->
          let uu____3518 =
            let uu____3519 = p_indexingTerm_aux p_atomicTermNotQUident e1  in
            let uu____3520 =
              let uu____3521 =
                let uu____3522 = p_term e2  in
                soft_brackets_with_nesting uu____3522  in
              FStar_Pprint.op_Hat_Hat FStar_Pprint.dot uu____3521  in
            FStar_Pprint.op_Hat_Hat uu____3519 uu____3520  in
          FStar_Pprint.group uu____3518
      | uu____3523 -> exit1 e

and p_indexingTerm : FStar_Parser_AST.term -> FStar_Pprint.document =
  fun e  -> p_indexingTerm_aux p_atomicTerm e

and p_atomicTerm : FStar_Parser_AST.term -> FStar_Pprint.document =
  fun e  ->
    let uu____3526 =
      let uu____3527 = unparen e  in uu____3527.FStar_Parser_AST.tm  in
    match uu____3526 with
    | FStar_Parser_AST.LetOpen (lid,e1) ->
        let uu____3530 = p_quident lid  in
        let uu____3531 =
          let uu____3532 =
            let uu____3533 = p_term e1  in
            soft_parens_with_nesting uu____3533  in
          FStar_Pprint.op_Hat_Hat FStar_Pprint.dot uu____3532  in
        FStar_Pprint.op_Hat_Hat uu____3530 uu____3531
    | FStar_Parser_AST.Name lid -> p_quident lid
    | FStar_Parser_AST.Op (op,e1::[]) when is_general_prefix_op op ->
        let uu____3538 = str (FStar_Ident.text_of_id op)  in
        let uu____3539 = p_atomicTerm e1  in
        FStar_Pprint.op_Hat_Hat uu____3538 uu____3539
    | uu____3540 -> p_atomicTermNotQUident e

and p_atomicTermNotQUident : FStar_Parser_AST.term -> FStar_Pprint.document =
  fun e  ->
    let uu____3542 =
      let uu____3543 = unparen e  in uu____3543.FStar_Parser_AST.tm  in
    match uu____3542 with
    | FStar_Parser_AST.Wild  -> FStar_Pprint.underscore
    | FStar_Parser_AST.Var lid when
        FStar_Ident.lid_equals lid FStar_Parser_Const.assert_lid ->
        str "assert"
    | FStar_Parser_AST.Tvar tv -> p_tvar tv
    | FStar_Parser_AST.Const c -> p_constant c
    | FStar_Parser_AST.Name lid when
        FStar_Ident.lid_equals lid FStar_Parser_Const.true_lid -> str "True"
    | FStar_Parser_AST.Name lid when
        FStar_Ident.lid_equals lid FStar_Parser_Const.false_lid ->
        str "False"
    | FStar_Parser_AST.Op (op,e1::[]) when is_general_prefix_op op ->
        let uu____3552 = str (FStar_Ident.text_of_id op)  in
        let uu____3553 = p_atomicTermNotQUident e1  in
        FStar_Pprint.op_Hat_Hat uu____3552 uu____3553
    | FStar_Parser_AST.Op (op,[]) ->
        let uu____3556 =
          let uu____3557 =
            let uu____3558 = str (FStar_Ident.text_of_id op)  in
            let uu____3559 =
              FStar_Pprint.op_Hat_Hat FStar_Pprint.space FStar_Pprint.rparen
               in
            FStar_Pprint.op_Hat_Hat uu____3558 uu____3559  in
          FStar_Pprint.op_Hat_Hat FStar_Pprint.space uu____3557  in
        FStar_Pprint.op_Hat_Hat FStar_Pprint.lparen uu____3556
    | FStar_Parser_AST.Construct (lid,args) when is_dtuple_constructor lid ->
        let uu____3568 =
          FStar_Pprint.op_Hat_Hat FStar_Pprint.lparen FStar_Pprint.bar  in
        let uu____3569 =
          let uu____3570 = FStar_Pprint.op_Hat_Hat FStar_Pprint.comma break1
             in
          let uu____3571 = FStar_List.map Prims.fst args  in
          FStar_Pprint.separate_map uu____3570 p_tmEq uu____3571  in
        let uu____3575 =
          FStar_Pprint.op_Hat_Hat FStar_Pprint.bar FStar_Pprint.rparen  in
        FStar_Pprint.surround (Prims.parse_int "2") (Prims.parse_int "1")
          uu____3568 uu____3569 uu____3575
    | FStar_Parser_AST.Project (e1,lid) ->
        let uu____3578 =
          let uu____3579 = p_atomicTermNotQUident e1  in
          let uu____3580 =
            let uu____3581 = p_qlident lid  in
            FStar_Pprint.op_Hat_Hat FStar_Pprint.dot uu____3581  in
          FStar_Pprint.prefix (Prims.parse_int "2") (Prims.parse_int "0")
            uu____3579 uu____3580
           in
        FStar_Pprint.group uu____3578
    | uu____3582 -> p_projectionLHS e

and p_projectionLHS : FStar_Parser_AST.term -> FStar_Pprint.document =
  fun e  ->
    let uu____3584 =
      let uu____3585 = unparen e  in uu____3585.FStar_Parser_AST.tm  in
    match uu____3584 with
    | FStar_Parser_AST.Var lid -> p_qlident lid
    | FStar_Parser_AST.Projector (constr_lid,field_lid) ->
        let uu____3589 = p_quident constr_lid  in
        let uu____3590 =
          let uu____3591 =
            let uu____3592 = p_lident field_lid  in
            FStar_Pprint.op_Hat_Hat FStar_Pprint.dot uu____3592  in
          FStar_Pprint.op_Hat_Hat FStar_Pprint.qmark uu____3591  in
        FStar_Pprint.op_Hat_Hat uu____3589 uu____3590
    | FStar_Parser_AST.Discrim constr_lid ->
        let uu____3594 = p_quident constr_lid  in
        FStar_Pprint.op_Hat_Hat uu____3594 FStar_Pprint.qmark
    | FStar_Parser_AST.Paren e1 ->
        let uu____3596 = p_term e1  in soft_parens_with_nesting uu____3596
    | uu____3597 when is_array e ->
        let es = extract_from_list e  in
        let uu____3600 =
          FStar_Pprint.op_Hat_Hat FStar_Pprint.lbracket FStar_Pprint.bar  in
        let uu____3601 =
          let uu____3602 = FStar_Pprint.op_Hat_Hat FStar_Pprint.semi break1
             in
          separate_map_or_flow uu____3602 p_noSeqTerm es  in
        let uu____3603 =
          FStar_Pprint.op_Hat_Hat FStar_Pprint.bar FStar_Pprint.rbracket  in
        FStar_Pprint.surround (Prims.parse_int "2") (Prims.parse_int "0")
          uu____3600 uu____3601 uu____3603
    | uu____3604 when is_list e ->
        let uu____3605 =
          let uu____3606 = FStar_Pprint.op_Hat_Hat FStar_Pprint.semi break1
             in
          let uu____3607 = extract_from_list e  in
          separate_map_or_flow uu____3606 p_noSeqTerm uu____3607  in
        FStar_Pprint.surround (Prims.parse_int "2") (Prims.parse_int "0")
          FStar_Pprint.lbracket uu____3605 FStar_Pprint.rbracket
    | uu____3609 when is_lex_list e ->
        let uu____3610 =
          FStar_Pprint.op_Hat_Hat FStar_Pprint.percent FStar_Pprint.lbracket
           in
        let uu____3611 =
          let uu____3612 = FStar_Pprint.op_Hat_Hat FStar_Pprint.semi break1
             in
          let uu____3613 = extract_from_list e  in
          separate_map_or_flow uu____3612 p_noSeqTerm uu____3613  in
        FStar_Pprint.surround (Prims.parse_int "2") (Prims.parse_int "1")
          uu____3610 uu____3611 FStar_Pprint.rbracket
    | uu____3615 when is_ref_set e ->
        let es = extract_from_ref_set e  in
        let uu____3618 =
          FStar_Pprint.op_Hat_Hat FStar_Pprint.bang FStar_Pprint.lbrace  in
        let uu____3619 =
          let uu____3620 = FStar_Pprint.op_Hat_Hat FStar_Pprint.comma break1
             in
          separate_map_or_flow uu____3620 p_appTerm es  in
        FStar_Pprint.surround (Prims.parse_int "2") (Prims.parse_int "0")
          uu____3618 uu____3619 FStar_Pprint.rbrace
    | FStar_Parser_AST.Labeled (e1,s,b) ->
        let uu____3624 = FStar_Pprint.break_ (Prims.parse_int "0")  in
        let uu____3625 =
          let uu____3626 = str (Prims.strcat "(*" (Prims.strcat s "*)"))  in
          let uu____3627 = p_term e1  in
          FStar_Pprint.op_Hat_Slash_Hat uu____3626 uu____3627  in
        FStar_Pprint.op_Hat_Hat uu____3624 uu____3625
    | FStar_Parser_AST.Op (op,args) when
        let uu____3632 = handleable_op op args  in
        Prims.op_Negation uu____3632 ->
        let uu____3633 =
          let uu____3634 =
            let uu____3635 =
              let uu____3636 =
                let uu____3637 =
                  FStar_Util.string_of_int (FStar_List.length args)  in
                Prims.strcat uu____3637
                  " arguments couldn't be handled by the pretty printer"
                 in
              Prims.strcat " with " uu____3636  in
            Prims.strcat (FStar_Ident.text_of_id op) uu____3635  in
          Prims.strcat "Operation " uu____3634  in
        failwith uu____3633
    | FStar_Parser_AST.Uvar uu____3641 ->
        failwith "Unexpected universe variable out of universe context"
    | FStar_Parser_AST.Wild 
      |FStar_Parser_AST.Const _
       |FStar_Parser_AST.Op _
        |FStar_Parser_AST.Tvar _
         |FStar_Parser_AST.Var _
          |FStar_Parser_AST.Name _
           |FStar_Parser_AST.Construct _
            |FStar_Parser_AST.Abs _
             |FStar_Parser_AST.App _
              |FStar_Parser_AST.Let _
               |FStar_Parser_AST.LetOpen _
                |FStar_Parser_AST.Seq _
                 |FStar_Parser_AST.Bind _
                  |FStar_Parser_AST.If _
                   |FStar_Parser_AST.Match _
                    |FStar_Parser_AST.TryWith _
                     |FStar_Parser_AST.Ascribed _
                      |FStar_Parser_AST.Record _
                       |FStar_Parser_AST.Project _
                        |FStar_Parser_AST.Product _
                         |FStar_Parser_AST.Sum _
                          |FStar_Parser_AST.QForall _
                           |FStar_Parser_AST.QExists _
                            |FStar_Parser_AST.Refine _
                             |FStar_Parser_AST.NamedTyp _
                              |FStar_Parser_AST.Requires _
                               |FStar_Parser_AST.Ensures _
                                |FStar_Parser_AST.Assign _
                                 |FStar_Parser_AST.Attributes _
<<<<<<< HEAD
        -> let uu____3670 = p_term e  in soft_parens_with_nesting uu____3670

and p_constant : FStar_Const.sconst -> FStar_Pprint.document =
  fun uu___111_3671  ->
    match uu___111_3671 with
=======
        -> let uu____3658 = p_term e in soft_parens_with_nesting uu____3658
and p_constant: FStar_Const.sconst -> FStar_Pprint.document =
  fun uu___140_3659  ->
    match uu___140_3659 with
>>>>>>> b9b6b862
    | FStar_Const.Const_effect  -> str "Effect"
    | FStar_Const.Const_unit  -> str "()"
    | FStar_Const.Const_bool b -> FStar_Pprint.doc_of_bool b
    | FStar_Const.Const_float x -> str (FStar_Util.string_of_float x)
    | FStar_Const.Const_char x ->
        let uu____3675 = FStar_Pprint.doc_of_char x  in
        FStar_Pprint.squotes uu____3675
    | FStar_Const.Const_string (bytes,uu____3677) ->
        let uu____3680 = str (FStar_Util.string_of_bytes bytes)  in
        FStar_Pprint.dquotes uu____3680
    | FStar_Const.Const_bytearray (bytes,uu____3682) ->
        let uu____3685 =
          let uu____3686 = str (FStar_Util.string_of_bytes bytes)  in
          FStar_Pprint.dquotes uu____3686  in
        let uu____3687 = str "B"  in
        FStar_Pprint.op_Hat_Hat uu____3685 uu____3687
    | FStar_Const.Const_int (repr,sign_width_opt) ->
<<<<<<< HEAD
        let signedness uu___109_3699 =
          match uu___109_3699 with
          | FStar_Const.Unsigned  -> str "u"
          | FStar_Const.Signed  -> FStar_Pprint.empty  in
        let width uu___110_3703 =
          match uu___110_3703 with
=======
        let signedness uu___138_3687 =
          match uu___138_3687 with
          | FStar_Const.Unsigned  -> str "u"
          | FStar_Const.Signed  -> FStar_Pprint.empty in
        let width uu___139_3691 =
          match uu___139_3691 with
>>>>>>> b9b6b862
          | FStar_Const.Int8  -> str "y"
          | FStar_Const.Int16  -> str "s"
          | FStar_Const.Int32  -> str "l"
          | FStar_Const.Int64  -> str "L"  in
        let ending =
          default_or_map FStar_Pprint.empty
            (fun uu____3707  ->
               match uu____3707 with
               | (s,w) ->
                   let uu____3712 = signedness s  in
                   let uu____3713 = width w  in
                   FStar_Pprint.op_Hat_Hat uu____3712 uu____3713)
            sign_width_opt
           in
        let uu____3714 = str repr  in
        FStar_Pprint.op_Hat_Hat uu____3714 ending
    | FStar_Const.Const_range r ->
        let uu____3716 = FStar_Range.string_of_range r  in str uu____3716
    | FStar_Const.Const_reify  -> str "reify"
    | FStar_Const.Const_reflect lid ->
        let uu____3718 = p_quident lid  in
        let uu____3719 =
          let uu____3720 =
            let uu____3721 = str "reflect"  in
            FStar_Pprint.op_Hat_Hat FStar_Pprint.dot uu____3721  in
          FStar_Pprint.op_Hat_Hat FStar_Pprint.qmark uu____3720  in
        FStar_Pprint.op_Hat_Hat uu____3718 uu____3719

and p_universe : FStar_Parser_AST.term -> FStar_Pprint.document =
  fun u  ->
    let uu____3723 = str "u#"  in
    let uu____3724 = p_atomicUniverse u  in
    FStar_Pprint.op_Hat_Hat uu____3723 uu____3724

and p_universeFrom : FStar_Parser_AST.term -> FStar_Pprint.document =
  fun u  ->
    let uu____3726 =
      let uu____3727 = unparen u  in uu____3727.FStar_Parser_AST.tm  in
    match uu____3726 with
    | FStar_Parser_AST.Op
        ({ FStar_Ident.idText = "+"; FStar_Ident.idRange = uu____3728;_},u1::u2::[])
        ->
        let uu____3732 =
          let uu____3733 = p_universeFrom u1  in
          let uu____3734 =
            let uu____3735 = p_universeFrom u2  in
            FStar_Pprint.op_Hat_Slash_Hat FStar_Pprint.plus uu____3735  in
          FStar_Pprint.op_Hat_Slash_Hat uu____3733 uu____3734  in
        FStar_Pprint.group uu____3732
    | FStar_Parser_AST.App uu____3736 ->
        let uu____3740 = head_and_args u  in
        (match uu____3740 with
         | (head1,args) ->
             let uu____3754 =
               let uu____3755 = unparen head1  in
               uu____3755.FStar_Parser_AST.tm  in
             (match uu____3754 with
              | FStar_Parser_AST.Var maybe_max_lid when
                  FStar_Ident.lid_equals maybe_max_lid
                    FStar_Parser_Const.max_lid
                  ->
                  let uu____3757 =
                    let uu____3758 = p_qlident FStar_Parser_Const.max_lid  in
                    let uu____3759 =
                      FStar_Pprint.separate_map FStar_Pprint.space
                        (fun uu____3762  ->
                           match uu____3762 with
                           | (u1,uu____3766) -> p_atomicUniverse u1) args
                       in
                    op_Hat_Slash_Plus_Hat uu____3758 uu____3759  in
                  FStar_Pprint.group uu____3757
              | uu____3767 ->
                  let uu____3768 =
                    let uu____3769 = FStar_Parser_AST.term_to_string u  in
                    FStar_Util.format1 "Invalid term in universe context %s"
                      uu____3769
                     in
                  failwith uu____3768))
    | uu____3770 -> p_atomicUniverse u

and p_atomicUniverse : FStar_Parser_AST.term -> FStar_Pprint.document =
  fun u  ->
    let uu____3772 =
      let uu____3773 = unparen u  in uu____3773.FStar_Parser_AST.tm  in
    match uu____3772 with
    | FStar_Parser_AST.Wild  -> FStar_Pprint.underscore
    | FStar_Parser_AST.Const (FStar_Const.Const_int (r,sw)) ->
        p_constant (FStar_Const.Const_int (r, sw))
    | FStar_Parser_AST.Uvar uu____3785 -> p_univar u
    | FStar_Parser_AST.Paren u1 ->
        let uu____3787 = p_universeFrom u1  in
        soft_parens_with_nesting uu____3787
    | FStar_Parser_AST.Op
      ({ FStar_Ident.idText = "+"; FStar_Ident.idRange = _;_},_::_::[])
      |FStar_Parser_AST.App _ ->
        let uu____3793 = p_universeFrom u  in
        soft_parens_with_nesting uu____3793
    | uu____3794 ->
        let uu____3795 =
          let uu____3796 = FStar_Parser_AST.term_to_string u  in
          FStar_Util.format1 "Invalid term in universe context %s" uu____3796
           in
        failwith uu____3795

and p_univar : FStar_Parser_AST.term -> FStar_Pprint.document =
  fun u  ->
    let uu____3798 =
      let uu____3799 = unparen u  in uu____3799.FStar_Parser_AST.tm  in
    match uu____3798 with
    | FStar_Parser_AST.Uvar id -> str (FStar_Ident.text_of_id id)
    | uu____3801 ->
        let uu____3802 =
          let uu____3803 = FStar_Parser_AST.term_to_string u  in
          FStar_Util.format1 "Not a universe variable %s" uu____3803  in
        failwith uu____3802

let term_to_document : FStar_Parser_AST.term -> FStar_Pprint.document =
  fun e  -> p_term e 
let decl_to_document : FStar_Parser_AST.decl -> FStar_Pprint.document =
  fun e  -> p_decl e 
let modul_to_document : FStar_Parser_AST.modul -> FStar_Pprint.document =
  fun m  ->
    FStar_ST.write should_print_fs_typ_app false;
    (let res =
       match m with
       | FStar_Parser_AST.Module (_,decls)|FStar_Parser_AST.Interface
         (_,decls,_) ->
           let uu____3825 =
             FStar_All.pipe_right decls (FStar_List.map decl_to_document)  in
           FStar_All.pipe_right uu____3825
             (FStar_Pprint.separate FStar_Pprint.hardline)
        in
     FStar_ST.write should_print_fs_typ_app false; res)
  
let comments_to_document :
  (Prims.string * FStar_Range.range) Prims.list -> FStar_Pprint.document =
  fun comments  ->
    FStar_Pprint.separate_map FStar_Pprint.hardline
      (fun uu____3844  ->
         match uu____3844 with | (comment,range) -> str comment) comments
  
let modul_with_comments_to_document :
  FStar_Parser_AST.modul ->
    (Prims.string * FStar_Range.range) Prims.list ->
      (FStar_Pprint.document * (Prims.string * FStar_Range.range) Prims.list)
  =
  fun m  ->
    fun comments  ->
      let decls =
        match m with
        | FStar_Parser_AST.Module (_,decls)|FStar_Parser_AST.Interface
          (_,decls,_) -> decls
         in
      FStar_ST.write should_print_fs_typ_app false;
      (match decls with
       | [] -> (FStar_Pprint.empty, comments)
       | d::ds ->
           let uu____3891 =
             match ds with
             | {
                 FStar_Parser_AST.d = FStar_Parser_AST.Pragma
                   (FStar_Parser_AST.LightOff );
                 FStar_Parser_AST.drange = uu____3898;
                 FStar_Parser_AST.doc = uu____3899;
                 FStar_Parser_AST.quals = uu____3900;
                 FStar_Parser_AST.attrs = uu____3901;_}::uu____3902 ->
                 let d0 = FStar_List.hd ds  in
                 let uu____3906 =
                   let uu____3908 =
                     let uu____3910 = FStar_List.tl ds  in d :: uu____3910
                      in
                   d0 :: uu____3908  in
                 (uu____3906, (d0.FStar_Parser_AST.drange))
             | uu____3913 -> ((d :: ds), (d.FStar_Parser_AST.drange))  in
           (match uu____3891 with
            | (decls1,first_range) ->
                let extract_decl_range d1 = d1.FStar_Parser_AST.drange  in
                (FStar_ST.write comment_stack comments;
                 (let initial_comment =
                    let uu____3936 = FStar_Range.start_of_range first_range
                       in
                    place_comments_until_pos (Prims.parse_int "0")
                      (Prims.parse_int "1") uu____3936 FStar_Pprint.empty
                     in
                  let doc1 =
                    separate_map_with_comments FStar_Pprint.empty
                      FStar_Pprint.empty decl_to_document decls1
                      extract_decl_range
                     in
                  let comments1 = FStar_ST.read comment_stack  in
                  FStar_ST.write comment_stack [];
                  FStar_ST.write should_print_fs_typ_app false;
                  (let uu____3958 =
                     FStar_Pprint.op_Hat_Hat initial_comment doc1  in
                   (uu____3958, comments1))))))
  <|MERGE_RESOLUTION|>--- conflicted
+++ resolved
@@ -1,137 +1,122 @@
 open Prims
-let should_print_fs_typ_app : Prims.bool FStar_ST.ref =
-  FStar_Util.mk_ref false 
+let should_print_fs_typ_app: Prims.bool FStar_ST.ref =
+  FStar_Util.mk_ref false
 let with_fs_typ_app b printer t =
-  let b0 = FStar_ST.read should_print_fs_typ_app  in
+  let b0 = FStar_ST.read should_print_fs_typ_app in
   FStar_ST.write should_print_fs_typ_app b;
-  (let res = printer t  in FStar_ST.write should_print_fs_typ_app b0; res) 
-let should_unparen : Prims.bool FStar_ST.ref = FStar_Util.mk_ref true 
-let rec unparen : FStar_Parser_AST.term -> FStar_Parser_AST.term =
+  (let res = printer t in FStar_ST.write should_print_fs_typ_app b0; res)
+let should_unparen: Prims.bool FStar_ST.ref = FStar_Util.mk_ref true
+let rec unparen: FStar_Parser_AST.term -> FStar_Parser_AST.term =
   fun t  ->
     let uu____44 =
-      let uu____45 = FStar_ST.read should_unparen  in
-      Prims.op_Negation uu____45  in
+      let uu____45 = FStar_ST.read should_unparen in
+      Prims.op_Negation uu____45 in
     if uu____44
     then t
     else
       (match t.FStar_Parser_AST.tm with
        | FStar_Parser_AST.Paren t1 -> unparen t1
        | uu____50 -> t)
-  
-let str : Prims.string -> FStar_Pprint.document =
-  fun s  -> FStar_Pprint.doc_of_string s 
-let default_or_map n1 f x = match x with | None  -> n1 | Some x' -> f x' 
-let prefix2 :
+let str: Prims.string -> FStar_Pprint.document =
+  fun s  -> FStar_Pprint.doc_of_string s
+let default_or_map n1 f x = match x with | None  -> n1 | Some x' -> f x'
+let prefix2:
   FStar_Pprint.document -> FStar_Pprint.document -> FStar_Pprint.document =
   fun prefix_  ->
     fun body  ->
       FStar_Pprint.prefix (Prims.parse_int "2") (Prims.parse_int "1") prefix_
         body
-  
-let op_Hat_Slash_Plus_Hat :
+let op_Hat_Slash_Plus_Hat:
   FStar_Pprint.document -> FStar_Pprint.document -> FStar_Pprint.document =
-  fun prefix_  -> fun body  -> prefix2 prefix_ body 
-let jump2 : FStar_Pprint.document -> FStar_Pprint.document =
+  fun prefix_  -> fun body  -> prefix2 prefix_ body
+let jump2: FStar_Pprint.document -> FStar_Pprint.document =
   fun body  ->
     FStar_Pprint.jump (Prims.parse_int "2") (Prims.parse_int "1") body
-  
-let infix2 :
+let infix2:
   FStar_Pprint.document ->
     FStar_Pprint.document -> FStar_Pprint.document -> FStar_Pprint.document
-  = FStar_Pprint.infix (Prims.parse_int "2") (Prims.parse_int "1") 
-let infix0 :
+  = FStar_Pprint.infix (Prims.parse_int "2") (Prims.parse_int "1")
+let infix0:
   FStar_Pprint.document ->
     FStar_Pprint.document -> FStar_Pprint.document -> FStar_Pprint.document
-  = FStar_Pprint.infix (Prims.parse_int "0") (Prims.parse_int "1") 
-let break1 : FStar_Pprint.document =
-  FStar_Pprint.break_ (Prims.parse_int "1") 
+  = FStar_Pprint.infix (Prims.parse_int "0") (Prims.parse_int "1")
+let break1: FStar_Pprint.document = FStar_Pprint.break_ (Prims.parse_int "1")
 let separate_break_map sep f l =
   let uu____132 =
     let uu____133 =
-      let uu____134 = FStar_Pprint.op_Hat_Hat sep break1  in
-      FStar_Pprint.op_Hat_Hat FStar_Pprint.space uu____134  in
-    FStar_Pprint.separate_map uu____133 f l  in
-  FStar_Pprint.group uu____132 
+      let uu____134 = FStar_Pprint.op_Hat_Hat sep break1 in
+      FStar_Pprint.op_Hat_Hat FStar_Pprint.space uu____134 in
+    FStar_Pprint.separate_map uu____133 f l in
+  FStar_Pprint.group uu____132
 let precede_break_separate_map prec sep f l =
   let uu____164 =
-    let uu____165 = FStar_Pprint.op_Hat_Hat prec FStar_Pprint.space  in
+    let uu____165 = FStar_Pprint.op_Hat_Hat prec FStar_Pprint.space in
     let uu____166 =
-      let uu____167 = FStar_List.hd l  in FStar_All.pipe_right uu____167 f
-       in
-    FStar_Pprint.precede uu____165 uu____166  in
+      let uu____167 = FStar_List.hd l in FStar_All.pipe_right uu____167 f in
+    FStar_Pprint.precede uu____165 uu____166 in
   let uu____168 =
-    let uu____169 = FStar_List.tl l  in
+    let uu____169 = FStar_List.tl l in
     FStar_Pprint.concat_map
       (fun x  ->
          let uu____172 =
            let uu____173 =
-             let uu____174 = f x  in
-             FStar_Pprint.op_Hat_Hat FStar_Pprint.space uu____174  in
-           FStar_Pprint.op_Hat_Hat sep uu____173  in
-         FStar_Pprint.op_Hat_Hat break1 uu____172) uu____169
-     in
-  FStar_Pprint.op_Hat_Hat uu____164 uu____168 
+             let uu____174 = f x in
+             FStar_Pprint.op_Hat_Hat FStar_Pprint.space uu____174 in
+           FStar_Pprint.op_Hat_Hat sep uu____173 in
+         FStar_Pprint.op_Hat_Hat break1 uu____172) uu____169 in
+  FStar_Pprint.op_Hat_Hat uu____164 uu____168
 let concat_break_map f l =
   let uu____194 =
     FStar_Pprint.concat_map
       (fun x  ->
-         let uu____196 = f x  in FStar_Pprint.op_Hat_Hat uu____196 break1) l
-     in
-  FStar_Pprint.group uu____194 
-let parens_with_nesting : FStar_Pprint.document -> FStar_Pprint.document =
+         let uu____196 = f x in FStar_Pprint.op_Hat_Hat uu____196 break1) l in
+  FStar_Pprint.group uu____194
+let parens_with_nesting: FStar_Pprint.document -> FStar_Pprint.document =
   fun contents  ->
     FStar_Pprint.surround (Prims.parse_int "2") (Prims.parse_int "0")
       FStar_Pprint.lparen contents FStar_Pprint.rparen
-  
-let soft_parens_with_nesting : FStar_Pprint.document -> FStar_Pprint.document
+let soft_parens_with_nesting: FStar_Pprint.document -> FStar_Pprint.document
   =
   fun contents  ->
     FStar_Pprint.soft_surround (Prims.parse_int "2") (Prims.parse_int "0")
       FStar_Pprint.lparen contents FStar_Pprint.rparen
-  
-let braces_with_nesting : FStar_Pprint.document -> FStar_Pprint.document =
+let braces_with_nesting: FStar_Pprint.document -> FStar_Pprint.document =
   fun contents  ->
     FStar_Pprint.surround (Prims.parse_int "2") (Prims.parse_int "1")
       FStar_Pprint.lbrace contents FStar_Pprint.rbrace
-  
-let soft_braces_with_nesting : FStar_Pprint.document -> FStar_Pprint.document
+let soft_braces_with_nesting: FStar_Pprint.document -> FStar_Pprint.document
   =
   fun contents  ->
     FStar_Pprint.soft_surround (Prims.parse_int "2") (Prims.parse_int "1")
       FStar_Pprint.lbrace contents FStar_Pprint.rbrace
-  
-let brackets_with_nesting : FStar_Pprint.document -> FStar_Pprint.document =
+let brackets_with_nesting: FStar_Pprint.document -> FStar_Pprint.document =
   fun contents  ->
     FStar_Pprint.surround (Prims.parse_int "2") (Prims.parse_int "1")
       FStar_Pprint.lbracket contents FStar_Pprint.rbracket
-  
-let soft_brackets_with_nesting :
+let soft_brackets_with_nesting:
   FStar_Pprint.document -> FStar_Pprint.document =
   fun contents  ->
     FStar_Pprint.soft_surround (Prims.parse_int "2") (Prims.parse_int "1")
       FStar_Pprint.lbracket contents FStar_Pprint.rbracket
-  
-let soft_begin_end_with_nesting :
+let soft_begin_end_with_nesting:
   FStar_Pprint.document -> FStar_Pprint.document =
   fun contents  ->
-    let uu____218 = str "begin"  in
-    let uu____219 = str "end"  in
+    let uu____218 = str "begin" in
+    let uu____219 = str "end" in
     FStar_Pprint.soft_surround (Prims.parse_int "2") (Prims.parse_int "1")
       uu____218 contents uu____219
-  
 let separate_map_or_flow sep f l =
   if (FStar_List.length l) < (Prims.parse_int "10")
   then FStar_Pprint.separate_map sep f l
-  else FStar_Pprint.flow_map sep f l 
+  else FStar_Pprint.flow_map sep f l
 let soft_surround_separate_map n1 b void_ opening sep closing f xs =
   if xs = []
   then void_
   else
-    (let uu____299 = FStar_Pprint.separate_map sep f xs  in
+    (let uu____299 = FStar_Pprint.separate_map sep f xs in
      FStar_Pprint.soft_surround n1 b opening uu____299 closing)
-  
-let doc_of_fsdoc :
-  (Prims.string * (Prims.string * Prims.string) Prims.list) ->
+let doc_of_fsdoc:
+  (Prims.string* (Prims.string* Prims.string) Prims.list) ->
     FStar_Pprint.document
   =
   fun uu____307  ->
@@ -139,7 +124,7 @@
     | (comment,keywords1) ->
         let uu____321 =
           let uu____322 =
-            let uu____324 = str comment  in
+            let uu____324 = str comment in
             let uu____325 =
               let uu____327 =
                 let uu____329 =
@@ -148,43 +133,39 @@
                        match uu____332 with
                        | (k,v1) ->
                            let uu____337 =
-                             let uu____339 = str k  in
+                             let uu____339 = str k in
                              let uu____340 =
                                let uu____342 =
-                                 let uu____344 = str v1  in [uu____344]  in
-                               FStar_Pprint.rarrow :: uu____342  in
-                             uu____339 :: uu____340  in
-                           FStar_Pprint.concat uu____337) keywords1
-                   in
-                [uu____329]  in
-              FStar_Pprint.space :: uu____327  in
-            uu____324 :: uu____325  in
-          FStar_Pprint.concat uu____322  in
+                                 let uu____344 = str v1 in [uu____344] in
+                               FStar_Pprint.rarrow :: uu____342 in
+                             uu____339 :: uu____340 in
+                           FStar_Pprint.concat uu____337) keywords1 in
+                [uu____329] in
+              FStar_Pprint.space :: uu____327 in
+            uu____324 :: uu____325 in
+          FStar_Pprint.concat uu____322 in
         FStar_Pprint.group uu____321
-  
-let is_unit : FStar_Parser_AST.term -> Prims.bool =
+let is_unit: FStar_Parser_AST.term -> Prims.bool =
   fun e  ->
     let uu____348 =
-      let uu____349 = unparen e  in uu____349.FStar_Parser_AST.tm  in
+      let uu____349 = unparen e in uu____349.FStar_Parser_AST.tm in
     match uu____348 with
     | FStar_Parser_AST.Const (FStar_Const.Const_unit ) -> true
     | uu____350 -> false
-  
-let matches_var : FStar_Parser_AST.term -> FStar_Ident.ident -> Prims.bool =
+let matches_var: FStar_Parser_AST.term -> FStar_Ident.ident -> Prims.bool =
   fun t  ->
     fun x  ->
       let uu____357 =
-        let uu____358 = unparen t  in uu____358.FStar_Parser_AST.tm  in
+        let uu____358 = unparen t in uu____358.FStar_Parser_AST.tm in
       match uu____357 with
       | FStar_Parser_AST.Var y ->
           x.FStar_Ident.idText = (FStar_Ident.text_of_lid y)
       | uu____360 -> false
-  
-let is_tuple_constructor : FStar_Ident.lident -> Prims.bool =
-  FStar_Parser_Const.is_tuple_data_lid' 
-let is_dtuple_constructor : FStar_Ident.lident -> Prims.bool =
-  FStar_Parser_Const.is_dtuple_data_lid' 
-let is_list_structure :
+let is_tuple_constructor: FStar_Ident.lident -> Prims.bool =
+  FStar_Syntax_Util.is_tuple_data_lid'
+let is_dtuple_constructor: FStar_Ident.lident -> Prims.bool =
+  FStar_Syntax_Util.is_dtuple_data_lid'
+let is_list_structure:
   FStar_Ident.lident ->
     FStar_Ident.lident -> FStar_Parser_AST.term -> Prims.bool
   =
@@ -192,42 +173,39 @@
     fun nil_lid1  ->
       let rec aux e =
         let uu____377 =
-          let uu____378 = unparen e  in uu____378.FStar_Parser_AST.tm  in
+          let uu____378 = unparen e in uu____378.FStar_Parser_AST.tm in
         match uu____377 with
         | FStar_Parser_AST.Construct (lid,[]) ->
             FStar_Ident.lid_equals lid nil_lid1
         | FStar_Parser_AST.Construct (lid,uu____386::(e2,uu____388)::[]) ->
             (FStar_Ident.lid_equals lid cons_lid1) && (aux e2)
-        | uu____400 -> false  in
+        | uu____400 -> false in
       aux
-  
-let is_list : FStar_Parser_AST.term -> Prims.bool =
-  is_list_structure FStar_Parser_Const.cons_lid FStar_Parser_Const.nil_lid 
-let is_lex_list : FStar_Parser_AST.term -> Prims.bool =
-  is_list_structure FStar_Parser_Const.lexcons_lid
-    FStar_Parser_Const.lextop_lid
-  
-let rec extract_from_list :
+let is_list: FStar_Parser_AST.term -> Prims.bool =
+  is_list_structure FStar_Syntax_Const.cons_lid FStar_Syntax_Const.nil_lid
+let is_lex_list: FStar_Parser_AST.term -> Prims.bool =
+  is_list_structure FStar_Syntax_Const.lexcons_lid
+    FStar_Syntax_Const.lextop_lid
+let rec extract_from_list:
   FStar_Parser_AST.term -> FStar_Parser_AST.term Prims.list =
   fun e  ->
     let uu____409 =
-      let uu____410 = unparen e  in uu____410.FStar_Parser_AST.tm  in
+      let uu____410 = unparen e in uu____410.FStar_Parser_AST.tm in
     match uu____409 with
     | FStar_Parser_AST.Construct (uu____412,[]) -> []
     | FStar_Parser_AST.Construct
         (uu____418,(e1,FStar_Parser_AST.Nothing )::(e2,FStar_Parser_AST.Nothing
                                                     )::[])
-        -> let uu____430 = extract_from_list e2  in e1 :: uu____430
+        -> let uu____430 = extract_from_list e2 in e1 :: uu____430
     | uu____432 ->
         let uu____433 =
-          let uu____434 = FStar_Parser_AST.term_to_string e  in
-          FStar_Util.format1 "Not a list %s" uu____434  in
+          let uu____434 = FStar_Parser_AST.term_to_string e in
+          FStar_Util.format1 "Not a list %s" uu____434 in
         failwith uu____433
-  
-let is_array : FStar_Parser_AST.term -> Prims.bool =
+let is_array: FStar_Parser_AST.term -> Prims.bool =
   fun e  ->
     let uu____439 =
-      let uu____440 = unparen e  in uu____440.FStar_Parser_AST.tm  in
+      let uu____440 = unparen e in uu____440.FStar_Parser_AST.tm in
     match uu____439 with
     | FStar_Parser_AST.App
         ({ FStar_Parser_AST.tm = FStar_Parser_AST.Var lid;
@@ -235,17 +213,16 @@
            FStar_Parser_AST.level = uu____443;_},l,FStar_Parser_AST.Nothing
          )
         ->
-        (FStar_Ident.lid_equals lid FStar_Parser_Const.array_mk_array_lid) &&
+        (FStar_Ident.lid_equals lid FStar_Syntax_Const.array_mk_array_lid) &&
           (is_list l)
     | uu____445 -> false
-  
-let rec is_ref_set : FStar_Parser_AST.term -> Prims.bool =
+let rec is_ref_set: FStar_Parser_AST.term -> Prims.bool =
   fun e  ->
     let uu____449 =
-      let uu____450 = unparen e  in uu____450.FStar_Parser_AST.tm  in
+      let uu____450 = unparen e in uu____450.FStar_Parser_AST.tm in
     match uu____449 with
     | FStar_Parser_AST.Var maybe_empty_lid ->
-        FStar_Ident.lid_equals maybe_empty_lid FStar_Parser_Const.tset_empty
+        FStar_Ident.lid_equals maybe_empty_lid FStar_Syntax_Const.tset_empty
     | FStar_Parser_AST.App
         ({ FStar_Parser_AST.tm = FStar_Parser_AST.Var maybe_singleton_lid;
            FStar_Parser_AST.range = uu____453;
@@ -268,9 +245,9 @@
          )
         ->
         (FStar_Ident.lid_equals maybe_singleton_lid
-           FStar_Parser_Const.tset_singleton)
+           FStar_Syntax_Const.tset_singleton)
           &&
-          (FStar_Ident.lid_equals maybe_ref_lid FStar_Parser_Const.heap_ref)
+          (FStar_Ident.lid_equals maybe_ref_lid FStar_Syntax_Const.heap_ref)
     | FStar_Parser_AST.App
         ({
            FStar_Parser_AST.tm = FStar_Parser_AST.App
@@ -283,16 +260,15 @@
          )
         ->
         ((FStar_Ident.lid_equals maybe_union_lid
-            FStar_Parser_Const.tset_union)
+            FStar_Syntax_Const.tset_union)
            && (is_ref_set e1))
           && (is_ref_set e2)
     | uu____468 -> false
-  
-let rec extract_from_ref_set :
+let rec extract_from_ref_set:
   FStar_Parser_AST.term -> FStar_Parser_AST.term Prims.list =
   fun e  ->
     let uu____473 =
-      let uu____474 = unparen e  in uu____474.FStar_Parser_AST.tm  in
+      let uu____474 = unparen e in uu____474.FStar_Parser_AST.tm in
     match uu____473 with
     | FStar_Parser_AST.Var uu____476 -> []
     | FStar_Parser_AST.App
@@ -327,116 +303,95 @@
            FStar_Parser_AST.level = uu____491;_},e2,FStar_Parser_AST.Nothing
          )
         ->
-        let uu____493 = extract_from_ref_set e1  in
-        let uu____495 = extract_from_ref_set e2  in
+        let uu____493 = extract_from_ref_set e1 in
+        let uu____495 = extract_from_ref_set e2 in
         FStar_List.append uu____493 uu____495
     | uu____497 ->
         let uu____498 =
-          let uu____499 = FStar_Parser_AST.term_to_string e  in
-          FStar_Util.format1 "Not a ref set %s" uu____499  in
+          let uu____499 = FStar_Parser_AST.term_to_string e in
+          FStar_Util.format1 "Not a ref set %s" uu____499 in
         failwith uu____498
-  
-let is_general_application : FStar_Parser_AST.term -> Prims.bool =
+let is_general_application: FStar_Parser_AST.term -> Prims.bool =
   fun e  ->
-    let uu____504 = (is_array e) || (is_ref_set e)  in
+    let uu____504 = (is_array e) || (is_ref_set e) in
     Prims.op_Negation uu____504
-  
-let is_general_construction : FStar_Parser_AST.term -> Prims.bool =
+let is_general_construction: FStar_Parser_AST.term -> Prims.bool =
   fun e  ->
-    let uu____508 = (is_list e) || (is_lex_list e)  in
+    let uu____508 = (is_list e) || (is_lex_list e) in
     Prims.op_Negation uu____508
-  
-let is_general_prefix_op : FStar_Ident.ident -> Prims.bool =
+let is_general_prefix_op: FStar_Ident.ident -> Prims.bool =
   fun op  ->
     let op_starting_char =
-      FStar_Util.char_at (FStar_Ident.text_of_id op) (Prims.parse_int "0")
-       in
+      FStar_Util.char_at (FStar_Ident.text_of_id op) (Prims.parse_int "0") in
     ((op_starting_char = '!') || (op_starting_char = '?')) ||
       ((op_starting_char = '~') && ((FStar_Ident.text_of_id op) <> "~"))
-  
-let head_and_args :
+let head_and_args:
   FStar_Parser_AST.term ->
-    (FStar_Parser_AST.term * (FStar_Parser_AST.term * FStar_Parser_AST.imp)
+    (FStar_Parser_AST.term* (FStar_Parser_AST.term* FStar_Parser_AST.imp)
       Prims.list)
   =
   fun e  ->
     let rec aux e1 acc =
       let uu____539 =
-        let uu____540 = unparen e1  in uu____540.FStar_Parser_AST.tm  in
+        let uu____540 = unparen e1 in uu____540.FStar_Parser_AST.tm in
       match uu____539 with
       | FStar_Parser_AST.App (head1,arg,imp) -> aux head1 ((arg, imp) :: acc)
-      | uu____551 -> (e1, acc)  in
+      | uu____551 -> (e1, acc) in
     aux e []
-  
 type associativity =
-  | Left 
-  | Right 
-  | NonAssoc 
-let uu___is_Left : associativity -> Prims.bool =
-  fun projectee  -> match projectee with | Left  -> true | uu____560 -> false 
-let uu___is_Right : associativity -> Prims.bool =
+  | Left
+  | Right
+  | NonAssoc
+let uu___is_Left: associativity -> Prims.bool =
+  fun projectee  -> match projectee with | Left  -> true | uu____560 -> false
+let uu___is_Right: associativity -> Prims.bool =
   fun projectee  ->
     match projectee with | Right  -> true | uu____564 -> false
-  
-let uu___is_NonAssoc : associativity -> Prims.bool =
+let uu___is_NonAssoc: associativity -> Prims.bool =
   fun projectee  ->
     match projectee with | NonAssoc  -> true | uu____568 -> false
-  
 type token = (FStar_Char.char,Prims.string) FStar_Util.either
-type associativity_level = (associativity * token Prims.list)
-let token_to_string :
+type associativity_level = (associativity* token Prims.list)
+let token_to_string:
   (FStar_BaseTypes.char,Prims.string) FStar_Util.either -> Prims.string =
-<<<<<<< HEAD
-  fun uu___98_578  ->
-    match uu___98_578 with
-=======
   fun uu___127_578  ->
     match uu___127_578 with
->>>>>>> b9b6b862
     | FStar_Util.Inl c -> Prims.strcat (FStar_Util.string_of_char c) ".*"
     | FStar_Util.Inr s -> s
-  
-let matches_token :
+let matches_token:
   Prims.string ->
     (FStar_Char.char,Prims.string) FStar_Util.either -> Prims.bool
   =
   fun s  ->
-<<<<<<< HEAD
-    fun uu___99_590  ->
-      match uu___99_590 with
-=======
     fun uu___128_590  ->
       match uu___128_590 with
->>>>>>> b9b6b862
       | FStar_Util.Inl c ->
-          let uu____594 = FStar_String.get s (Prims.parse_int "0")  in
+          let uu____594 = FStar_String.get s (Prims.parse_int "0") in
           uu____594 = c
       | FStar_Util.Inr s' -> s = s'
-  
 let matches_level s uu____612 =
   match uu____612 with
   | (assoc_levels,tokens) ->
-      let uu____626 = FStar_List.tryFind (matches_token s) tokens  in
+      let uu____626 = FStar_List.tryFind (matches_token s) tokens in
       uu____626 <> None
-  
-let opinfix4 uu____644 = (Right, [FStar_Util.Inr "**"]) 
+let opinfix4 uu____644 = (Right, [FStar_Util.Inr "**"])
 let opinfix3 uu____659 =
-  (Left, [FStar_Util.Inl '*'; FStar_Util.Inl '/'; FStar_Util.Inl '%']) 
-let opinfix2 uu____678 = (Left, [FStar_Util.Inl '+'; FStar_Util.Inl '-']) 
-let minus_lvl uu____695 = (Left, [FStar_Util.Inr "-"]) 
-let opinfix1 uu____710 = (Right, [FStar_Util.Inl '@'; FStar_Util.Inl '^']) 
-let pipe_right uu____727 = (Left, [FStar_Util.Inr "|>"]) 
-let opinfix0d uu____742 = (Left, [FStar_Util.Inl '$']) 
+  (Left, [FStar_Util.Inl '*'; FStar_Util.Inl '/'; FStar_Util.Inl '%'])
+let opinfix2 uu____678 = (Left, [FStar_Util.Inl '+'; FStar_Util.Inl '-'])
+let minus_lvl uu____695 = (Left, [FStar_Util.Inr "-"])
+let opinfix1 uu____710 = (Right, [FStar_Util.Inl '@'; FStar_Util.Inl '^'])
+let pipe_right uu____727 = (Left, [FStar_Util.Inr "|>"])
+let opinfix0d uu____742 = (Left, [FStar_Util.Inl '$'])
 let opinfix0c uu____757 =
-  (Left, [FStar_Util.Inl '='; FStar_Util.Inl '<'; FStar_Util.Inl '>']) 
-let equal uu____776 = (Left, [FStar_Util.Inr "="]) 
-let opinfix0b uu____791 = (Left, [FStar_Util.Inl '&']) 
-let opinfix0a uu____806 = (Left, [FStar_Util.Inl '|']) 
-let colon_equals uu____821 = (NonAssoc, [FStar_Util.Inr ":="]) 
-let amp uu____836 = (Right, [FStar_Util.Inr "&"]) 
-let colon_colon uu____851 = (Right, [FStar_Util.Inr "::"]) 
-let level_associativity_spec :
-  (associativity * (FStar_Char.char,Prims.string) FStar_Util.either
+  (Left, [FStar_Util.Inl '='; FStar_Util.Inl '<'; FStar_Util.Inl '>'])
+let equal uu____776 = (Left, [FStar_Util.Inr "="])
+let opinfix0b uu____791 = (Left, [FStar_Util.Inl '&'])
+let opinfix0a uu____806 = (Left, [FStar_Util.Inl '|'])
+let colon_equals uu____821 = (NonAssoc, [FStar_Util.Inr ":="])
+let amp uu____836 = (Right, [FStar_Util.Inr "&"])
+let colon_colon uu____851 = (Right, [FStar_Util.Inr "::"])
+let level_associativity_spec:
+  (associativity* (FStar_Char.char,Prims.string) FStar_Util.either
     Prims.list) Prims.list
   =
   [opinfix4 ();
@@ -450,165 +405,128 @@
   opinfix0a ();
   colon_equals ();
   amp ();
-  colon_colon ()] 
-let level_table :
-  ((Prims.int * Prims.int * Prims.int) * (FStar_Char.char,Prims.string)
+  colon_colon ()]
+let level_table:
+  ((Prims.int* Prims.int* Prims.int)* (FStar_Char.char,Prims.string)
     FStar_Util.either Prims.list) Prims.list
   =
-<<<<<<< HEAD
-  let levels_from_associativity l uu___100_948 =
-    match uu___100_948 with
-=======
   let levels_from_associativity l uu___129_948 =
     match uu___129_948 with
->>>>>>> b9b6b862
     | Left  -> (l, l, (l - (Prims.parse_int "1")))
     | Right  -> ((l - (Prims.parse_int "1")), l, l)
-    | NonAssoc  -> (l, l, l)  in
+    | NonAssoc  -> (l, l, l) in
   FStar_List.mapi
     (fun i  ->
        fun uu____966  ->
          match uu____966 with
          | (assoc1,tokens) -> ((levels_from_associativity i assoc1), tokens))
     level_associativity_spec
-  
-let assign_levels :
+let assign_levels:
   associativity_level Prims.list ->
-    Prims.string -> (Prims.int * Prims.int * Prims.int)
+    Prims.string -> (Prims.int* Prims.int* Prims.int)
   =
   fun token_associativity_spec  ->
     fun s  ->
-      let uu____1008 = FStar_List.tryFind (matches_level s) level_table  in
+      let uu____1008 = FStar_List.tryFind (matches_level s) level_table in
       match uu____1008 with
       | Some (assoc_levels,uu____1033) -> assoc_levels
       | uu____1054 -> failwith (Prims.strcat "Unrecognized operator " s)
-  
-let max : Prims.int -> Prims.int -> Prims.int =
-  fun k1  -> fun k2  -> if k1 > k2 then k1 else k2 
+let max: Prims.int -> Prims.int -> Prims.int =
+  fun k1  -> fun k2  -> if k1 > k2 then k1 else k2
 let max_level l =
   let find_level_and_max n1 level =
     let uu____1110 =
       FStar_List.tryFind
         (fun uu____1128  ->
            match uu____1128 with
-           | (uu____1137,tokens) -> tokens = (Prims.snd level)) level_table
-       in
+           | (uu____1137,tokens) -> tokens = (Prims.snd level)) level_table in
     match uu____1110 with
     | Some ((uu____1157,l1,uu____1159),uu____1160) -> max n1 l1
     | None  ->
         let uu____1186 =
           let uu____1187 =
-            let uu____1188 = FStar_List.map token_to_string (Prims.snd level)
-               in
-            FStar_String.concat "," uu____1188  in
-          FStar_Util.format1 "Undefined associativity level %s" uu____1187
-           in
-        failwith uu____1186
-     in
-  FStar_List.fold_left find_level_and_max (Prims.parse_int "0") l 
-let levels : Prims.string -> (Prims.int * Prims.int * Prims.int) =
-  assign_levels level_associativity_spec 
+            let uu____1188 = FStar_List.map token_to_string (Prims.snd level) in
+            FStar_String.concat "," uu____1188 in
+          FStar_Util.format1 "Undefined associativity level %s" uu____1187 in
+        failwith uu____1186 in
+  FStar_List.fold_left find_level_and_max (Prims.parse_int "0") l
+let levels: Prims.string -> (Prims.int* Prims.int* Prims.int) =
+  assign_levels level_associativity_spec
 let operatorInfix0ad12 uu____1213 =
   [opinfix0a ();
   opinfix0b ();
   opinfix0c ();
   opinfix0d ();
   opinfix1 ();
-  opinfix2 ()] 
-let is_operatorInfix0ad12 : FStar_Ident.ident -> Prims.bool =
+  opinfix2 ()]
+let is_operatorInfix0ad12: FStar_Ident.ident -> Prims.bool =
   fun op  ->
     let uu____1252 =
       let uu____1259 =
-        FStar_All.pipe_left matches_level (FStar_Ident.text_of_id op)  in
-      FStar_List.tryFind uu____1259 (operatorInfix0ad12 ())  in
+        FStar_All.pipe_left matches_level (FStar_Ident.text_of_id op) in
+      FStar_List.tryFind uu____1259 (operatorInfix0ad12 ()) in
     uu____1252 <> None
-  
-let is_operatorInfix34 : FStar_Ident.ident -> Prims.bool =
-  let opinfix34 = [opinfix3 (); opinfix4 ()]  in
+let is_operatorInfix34: FStar_Ident.ident -> Prims.bool =
+  let opinfix34 = [opinfix3 (); opinfix4 ()] in
   fun op  ->
     let uu____1315 =
       let uu____1322 =
-        FStar_All.pipe_left matches_level (FStar_Ident.text_of_id op)  in
-      FStar_List.tryFind uu____1322 opinfix34  in
+        FStar_All.pipe_left matches_level (FStar_Ident.text_of_id op) in
+      FStar_List.tryFind uu____1322 opinfix34 in
     uu____1315 <> None
-  
-let handleable_args_length : FStar_Ident.ident -> Prims.int =
-  fun op  ->
-    let op_s = FStar_Ident.text_of_id op  in
-    let uu____1357 =
-      (is_general_prefix_op op) || (FStar_List.mem op_s ["-"; "~"])  in
-    if uu____1357
-    then (Prims.parse_int "1")
-    else
-      (let uu____1359 =
-         ((is_operatorInfix0ad12 op) || (is_operatorInfix34 op)) ||
-           (FStar_List.mem op_s
-              ["<==>"; "==>"; "\\/"; "/\\"; "="; "|>"; ":="; ".()"; ".[]"])
-          in
-       if uu____1359
-       then (Prims.parse_int "2")
-       else
-         if FStar_List.mem op_s [".()<-"; ".[]<-"]
-         then (Prims.parse_int "3")
-         else (Prims.parse_int "0"))
-  
 let handleable_op op args =
   match FStar_List.length args with
-  | _0_26 when _0_26 = (Prims.parse_int "0") -> true
-  | _0_27 when _0_27 = (Prims.parse_int "1") ->
+  | _0_28 when _0_28 = (Prims.parse_int "0") -> true
+  | _0_29 when _0_29 = (Prims.parse_int "1") ->
       (is_general_prefix_op op) ||
         (FStar_List.mem (FStar_Ident.text_of_id op) ["-"; "~"])
-  | _0_28 when _0_28 = (Prims.parse_int "2") ->
+  | _0_30 when _0_30 = (Prims.parse_int "2") ->
       ((is_operatorInfix0ad12 op) || (is_operatorInfix34 op)) ||
         (FStar_List.mem (FStar_Ident.text_of_id op)
            ["<==>"; "==>"; "\\/"; "/\\"; "="; "|>"; ":="; ".()"; ".[]"])
-  | _0_29 when _0_29 = (Prims.parse_int "3") ->
+  | _0_31 when _0_31 = (Prims.parse_int "3") ->
       FStar_List.mem (FStar_Ident.text_of_id op) [".()<-"; ".[]<-"]
-  | uu____1377 -> false 
-let comment_stack :
-  (Prims.string * FStar_Range.range) Prims.list FStar_ST.ref =
-  FStar_Util.mk_ref [] 
+  | uu____1368 -> false
+let comment_stack: (Prims.string* FStar_Range.range) Prims.list FStar_ST.ref
+  = FStar_Util.mk_ref []
 let with_comment printer tm tmrange =
   let rec comments_before_pos acc print_pos lookahead_pos =
-    let uu____1423 = FStar_ST.read comment_stack  in
-    match uu____1423 with
+    let uu____1414 = FStar_ST.read comment_stack in
+    match uu____1414 with
     | [] -> (acc, false)
     | (comment,crange)::cs ->
-        let uu____1444 = FStar_Range.range_before_pos crange print_pos  in
-        if uu____1444
+        let uu____1435 = FStar_Range.range_before_pos crange print_pos in
+        if uu____1435
         then
           (FStar_ST.write comment_stack cs;
-           (let uu____1453 =
-              let uu____1454 =
-                let uu____1455 = str comment  in
-                FStar_Pprint.op_Hat_Hat uu____1455 FStar_Pprint.hardline  in
-              FStar_Pprint.op_Hat_Hat acc uu____1454  in
-            comments_before_pos uu____1453 print_pos lookahead_pos))
+           (let uu____1444 =
+              let uu____1445 =
+                let uu____1446 = str comment in
+                FStar_Pprint.op_Hat_Hat uu____1446 FStar_Pprint.hardline in
+              FStar_Pprint.op_Hat_Hat acc uu____1445 in
+            comments_before_pos uu____1444 print_pos lookahead_pos))
         else
-          (let uu____1457 = FStar_Range.range_before_pos crange lookahead_pos
-              in
-           (acc, uu____1457))
-     in
-  let uu____1458 =
-    let uu____1461 =
-      let uu____1462 = FStar_Range.start_of_range tmrange  in
-      FStar_Range.end_of_line uu____1462  in
-    let uu____1463 = FStar_Range.end_of_range tmrange  in
-    comments_before_pos FStar_Pprint.empty uu____1461 uu____1463  in
-  match uu____1458 with
+          (let uu____1448 = FStar_Range.range_before_pos crange lookahead_pos in
+           (acc, uu____1448)) in
+  let uu____1449 =
+    let uu____1452 =
+      let uu____1453 = FStar_Range.start_of_range tmrange in
+      FStar_Range.end_of_line uu____1453 in
+    let uu____1454 = FStar_Range.end_of_range tmrange in
+    comments_before_pos FStar_Pprint.empty uu____1452 uu____1454 in
+  match uu____1449 with
   | (comments,has_lookahead) ->
-      let printed_e = printer tm  in
+      let printed_e = printer tm in
       let comments1 =
         if has_lookahead
         then
-          let pos = FStar_Range.end_of_range tmrange  in
-          let uu____1469 = comments_before_pos comments pos pos  in
-          Prims.fst uu____1469
-        else comments  in
-      let uu____1473 = FStar_Pprint.op_Hat_Hat comments1 printed_e  in
-      FStar_Pprint.group uu____1473
-  
-let rec place_comments_until_pos :
+          let pos = FStar_Range.end_of_range tmrange in
+          let uu____1460 = comments_before_pos comments pos pos in
+          Prims.fst uu____1460
+        else comments in
+      let uu____1464 = FStar_Pprint.op_Hat_Hat comments1 printed_e in
+      FStar_Pprint.group uu____1464
+let rec place_comments_until_pos:
   Prims.int ->
     Prims.int ->
       FStar_Range.pos -> FStar_Pprint.document -> FStar_Pprint.document
@@ -617,427 +535,374 @@
     fun lbegin  ->
       fun pos_end  ->
         fun doc1  ->
-          let uu____1486 = FStar_ST.read comment_stack  in
-          match uu____1486 with
+          let uu____1477 = FStar_ST.read comment_stack in
+          match uu____1477 with
           | (comment,crange)::cs when
               FStar_Range.range_before_pos crange pos_end ->
               (FStar_ST.write comment_stack cs;
                (let lnum =
-                  let uu____1510 =
-                    let uu____1511 =
-                      let uu____1512 = FStar_Range.start_of_range crange  in
-                      FStar_Range.line_of_pos uu____1512  in
-                    uu____1511 - lbegin  in
-                  max k uu____1510  in
+                  let uu____1501 =
+                    let uu____1502 =
+                      let uu____1503 = FStar_Range.start_of_range crange in
+                      FStar_Range.line_of_pos uu____1503 in
+                    uu____1502 - lbegin in
+                  max k uu____1501 in
                 let doc2 =
-                  let uu____1514 =
-                    let uu____1515 =
-                      FStar_Pprint.repeat lnum FStar_Pprint.hardline  in
-                    let uu____1516 = str comment  in
-                    FStar_Pprint.op_Hat_Hat uu____1515 uu____1516  in
-                  FStar_Pprint.op_Hat_Hat doc1 uu____1514  in
-                let uu____1517 =
-                  let uu____1518 = FStar_Range.end_of_range crange  in
-                  FStar_Range.line_of_pos uu____1518  in
-                place_comments_until_pos (Prims.parse_int "1") uu____1517
+                  let uu____1505 =
+                    let uu____1506 =
+                      FStar_Pprint.repeat lnum FStar_Pprint.hardline in
+                    let uu____1507 = str comment in
+                    FStar_Pprint.op_Hat_Hat uu____1506 uu____1507 in
+                  FStar_Pprint.op_Hat_Hat doc1 uu____1505 in
+                let uu____1508 =
+                  let uu____1509 = FStar_Range.end_of_range crange in
+                  FStar_Range.line_of_pos uu____1509 in
+                place_comments_until_pos (Prims.parse_int "1") uu____1508
                   pos_end doc2))
-          | uu____1519 ->
+          | uu____1510 ->
               let lnum =
-                let uu____1524 =
-                  let uu____1525 = FStar_Range.line_of_pos pos_end  in
-                  uu____1525 - lbegin  in
-                max (Prims.parse_int "1") uu____1524  in
-              let uu____1526 = FStar_Pprint.repeat lnum FStar_Pprint.hardline
-                 in
-              FStar_Pprint.op_Hat_Hat doc1 uu____1526
-  
+                let uu____1515 =
+                  let uu____1516 = FStar_Range.line_of_pos pos_end in
+                  uu____1516 - lbegin in
+                max (Prims.parse_int "1") uu____1515 in
+              let uu____1517 = FStar_Pprint.repeat lnum FStar_Pprint.hardline in
+              FStar_Pprint.op_Hat_Hat doc1 uu____1517
 let separate_map_with_comments prefix1 sep f xs extract_range =
-  let fold_fun uu____1575 x =
-    match uu____1575 with
+  let fold_fun uu____1566 x =
+    match uu____1566 with
     | (last_line,doc1) ->
-        let r = extract_range x  in
+        let r = extract_range x in
         let doc2 =
-          let uu____1585 = FStar_Range.start_of_range r  in
-          place_comments_until_pos (Prims.parse_int "1") last_line uu____1585
-            doc1
-           in
-        let uu____1586 =
-          let uu____1587 = FStar_Range.end_of_range r  in
-          FStar_Range.line_of_pos uu____1587  in
-        let uu____1588 =
-          let uu____1589 =
-            let uu____1590 = f x  in FStar_Pprint.op_Hat_Hat sep uu____1590
-             in
-          FStar_Pprint.op_Hat_Hat doc2 uu____1589  in
-        (uu____1586, uu____1588)
-     in
-  let uu____1591 =
-    let uu____1595 = FStar_List.hd xs  in
-    let uu____1596 = FStar_List.tl xs  in (uu____1595, uu____1596)  in
-  match uu____1591 with
+          let uu____1576 = FStar_Range.start_of_range r in
+          place_comments_until_pos (Prims.parse_int "1") last_line uu____1576
+            doc1 in
+        let uu____1577 =
+          let uu____1578 = FStar_Range.end_of_range r in
+          FStar_Range.line_of_pos uu____1578 in
+        let uu____1579 =
+          let uu____1580 =
+            let uu____1581 = f x in FStar_Pprint.op_Hat_Hat sep uu____1581 in
+          FStar_Pprint.op_Hat_Hat doc2 uu____1580 in
+        (uu____1577, uu____1579) in
+  let uu____1582 =
+    let uu____1586 = FStar_List.hd xs in
+    let uu____1587 = FStar_List.tl xs in (uu____1586, uu____1587) in
+  match uu____1582 with
   | (x,xs1) ->
       let init1 =
-        let uu____1606 =
-          let uu____1607 =
-            let uu____1608 = extract_range x  in
-            FStar_Range.end_of_range uu____1608  in
-          FStar_Range.line_of_pos uu____1607  in
-        let uu____1609 =
-          let uu____1610 = f x  in FStar_Pprint.op_Hat_Hat prefix1 uu____1610
-           in
-        (uu____1606, uu____1609)  in
-      let uu____1611 = FStar_List.fold_left fold_fun init1 xs1  in
-      Prims.snd uu____1611
-  
-let rec p_decl : FStar_Parser_AST.decl -> FStar_Pprint.document =
+        let uu____1597 =
+          let uu____1598 =
+            let uu____1599 = extract_range x in
+            FStar_Range.end_of_range uu____1599 in
+          FStar_Range.line_of_pos uu____1598 in
+        let uu____1600 =
+          let uu____1601 = f x in FStar_Pprint.op_Hat_Hat prefix1 uu____1601 in
+        (uu____1597, uu____1600) in
+      let uu____1602 = FStar_List.fold_left fold_fun init1 xs1 in
+      Prims.snd uu____1602
+let rec p_decl: FStar_Parser_AST.decl -> FStar_Pprint.document =
   fun d  ->
-    let uu____1857 =
-      let uu____1858 = FStar_Pprint.optional p_fsdoc d.FStar_Parser_AST.doc
-         in
-      let uu____1859 =
-        let uu____1860 = p_attributes d.FStar_Parser_AST.attrs  in
-        let uu____1861 =
-          let uu____1862 = p_qualifiers d.FStar_Parser_AST.quals  in
-          let uu____1863 =
-            let uu____1864 = p_rawDecl d  in
+    let uu____1848 =
+      let uu____1849 = FStar_Pprint.optional p_fsdoc d.FStar_Parser_AST.doc in
+      let uu____1850 =
+        let uu____1851 = p_attributes d.FStar_Parser_AST.attrs in
+        let uu____1852 =
+          let uu____1853 = p_qualifiers d.FStar_Parser_AST.quals in
+          let uu____1854 =
+            let uu____1855 = p_rawDecl d in
             FStar_Pprint.op_Hat_Hat
               (if d.FStar_Parser_AST.quals = []
                then FStar_Pprint.empty
-               else break1) uu____1864
-             in
-          FStar_Pprint.op_Hat_Hat uu____1862 uu____1863  in
-        FStar_Pprint.op_Hat_Hat uu____1860 uu____1861  in
-      FStar_Pprint.op_Hat_Hat uu____1858 uu____1859  in
-    FStar_Pprint.group uu____1857
-
-and p_attributes : FStar_Parser_AST.attributes_ -> FStar_Pprint.document =
+               else break1) uu____1855 in
+          FStar_Pprint.op_Hat_Hat uu____1853 uu____1854 in
+        FStar_Pprint.op_Hat_Hat uu____1851 uu____1852 in
+      FStar_Pprint.op_Hat_Hat uu____1849 uu____1850 in
+    FStar_Pprint.group uu____1848
+and p_attributes: FStar_Parser_AST.attributes_ -> FStar_Pprint.document =
   fun attrs  ->
-    let uu____1867 =
-      let uu____1868 = str "@"  in
-      FStar_Pprint.op_Hat_Hat FStar_Pprint.lbracket uu____1868  in
-    let uu____1869 =
-      FStar_Pprint.op_Hat_Hat FStar_Pprint.rbracket FStar_Pprint.hardline  in
+    let uu____1858 =
+      let uu____1859 = str "@" in
+      FStar_Pprint.op_Hat_Hat FStar_Pprint.lbracket uu____1859 in
+    let uu____1860 =
+      FStar_Pprint.op_Hat_Hat FStar_Pprint.rbracket FStar_Pprint.hardline in
     soft_surround_separate_map (Prims.parse_int "0") (Prims.parse_int "2")
-      FStar_Pprint.empty uu____1867 FStar_Pprint.space uu____1869
+      FStar_Pprint.empty uu____1858 FStar_Pprint.space uu____1860
       p_atomicTerm attrs
-
-and p_fsdoc : FStar_Parser_AST.fsdoc -> FStar_Pprint.document =
-  fun uu____1870  ->
-    match uu____1870 with
+and p_fsdoc: FStar_Parser_AST.fsdoc -> FStar_Pprint.document =
+  fun uu____1861  ->
+    match uu____1861 with
     | (doc1,kwd_args) ->
         let kwd_args_doc =
           match kwd_args with
           | [] -> FStar_Pprint.empty
           | kwd_args1 ->
-              let process_kwd_arg uu____1891 =
-                match uu____1891 with
+              let process_kwd_arg uu____1882 =
+                match uu____1882 with
                 | (kwd1,arg) ->
-                    let uu____1896 = str "@"  in
-                    let uu____1897 =
-                      let uu____1898 = str kwd1  in
-                      let uu____1899 =
-                        let uu____1900 = str arg  in
-                        FStar_Pprint.op_Hat_Hat FStar_Pprint.space uu____1900
-                         in
-                      FStar_Pprint.op_Hat_Hat uu____1898 uu____1899  in
-                    FStar_Pprint.op_Hat_Hat uu____1896 uu____1897
-                 in
-              let uu____1901 =
-                let uu____1902 =
+                    let uu____1887 = str "@" in
+                    let uu____1888 =
+                      let uu____1889 = str kwd1 in
+                      let uu____1890 =
+                        let uu____1891 = str arg in
+                        FStar_Pprint.op_Hat_Hat FStar_Pprint.space uu____1891 in
+                      FStar_Pprint.op_Hat_Hat uu____1889 uu____1890 in
+                    FStar_Pprint.op_Hat_Hat uu____1887 uu____1888 in
+              let uu____1892 =
+                let uu____1893 =
                   FStar_Pprint.separate_map FStar_Pprint.hardline
-                    process_kwd_arg kwd_args1
-                   in
-                FStar_Pprint.op_Hat_Hat uu____1902 FStar_Pprint.hardline  in
-              FStar_Pprint.op_Hat_Hat FStar_Pprint.hardline uu____1901
-           in
-        let uu____1905 =
-          let uu____1906 =
-            let uu____1907 =
-              let uu____1908 =
-                let uu____1909 = str doc1  in
-                let uu____1910 =
-                  let uu____1911 =
-                    let uu____1912 =
+                    process_kwd_arg kwd_args1 in
+                FStar_Pprint.op_Hat_Hat uu____1893 FStar_Pprint.hardline in
+              FStar_Pprint.op_Hat_Hat FStar_Pprint.hardline uu____1892 in
+        let uu____1896 =
+          let uu____1897 =
+            let uu____1898 =
+              let uu____1899 =
+                let uu____1900 = str doc1 in
+                let uu____1901 =
+                  let uu____1902 =
+                    let uu____1903 =
                       FStar_Pprint.op_Hat_Hat FStar_Pprint.rparen
-                        FStar_Pprint.hardline
-                       in
-                    FStar_Pprint.op_Hat_Hat FStar_Pprint.star uu____1912  in
-                  FStar_Pprint.op_Hat_Hat kwd_args_doc uu____1911  in
-                FStar_Pprint.op_Hat_Hat uu____1909 uu____1910  in
-              FStar_Pprint.op_Hat_Hat FStar_Pprint.star uu____1908  in
-            FStar_Pprint.op_Hat_Hat FStar_Pprint.star uu____1907  in
-          FStar_Pprint.op_Hat_Hat FStar_Pprint.lparen uu____1906  in
-        FStar_Pprint.op_Hat_Hat FStar_Pprint.hardline uu____1905
-
-and p_rawDecl : FStar_Parser_AST.decl -> FStar_Pprint.document =
+                        FStar_Pprint.hardline in
+                    FStar_Pprint.op_Hat_Hat FStar_Pprint.star uu____1903 in
+                  FStar_Pprint.op_Hat_Hat kwd_args_doc uu____1902 in
+                FStar_Pprint.op_Hat_Hat uu____1900 uu____1901 in
+              FStar_Pprint.op_Hat_Hat FStar_Pprint.star uu____1899 in
+            FStar_Pprint.op_Hat_Hat FStar_Pprint.star uu____1898 in
+          FStar_Pprint.op_Hat_Hat FStar_Pprint.lparen uu____1897 in
+        FStar_Pprint.op_Hat_Hat FStar_Pprint.hardline uu____1896
+and p_rawDecl: FStar_Parser_AST.decl -> FStar_Pprint.document =
   fun d  ->
     match d.FStar_Parser_AST.d with
     | FStar_Parser_AST.Open uid ->
+        let uu____1906 =
+          let uu____1907 = str "open" in
+          let uu____1908 = p_quident uid in
+          FStar_Pprint.op_Hat_Slash_Hat uu____1907 uu____1908 in
+        FStar_Pprint.group uu____1906
+    | FStar_Parser_AST.Include uid ->
+        let uu____1910 =
+          let uu____1911 = str "include" in
+          let uu____1912 = p_quident uid in
+          FStar_Pprint.op_Hat_Slash_Hat uu____1911 uu____1912 in
+        FStar_Pprint.group uu____1910
+    | FStar_Parser_AST.ModuleAbbrev (uid1,uid2) ->
         let uu____1915 =
-          let uu____1916 = str "open"  in
-          let uu____1917 = p_quident uid  in
-          FStar_Pprint.op_Hat_Slash_Hat uu____1916 uu____1917  in
-        FStar_Pprint.group uu____1915
-    | FStar_Parser_AST.Include uid ->
-        let uu____1919 =
-          let uu____1920 = str "include"  in
-          let uu____1921 = p_quident uid  in
-          FStar_Pprint.op_Hat_Slash_Hat uu____1920 uu____1921  in
-        FStar_Pprint.group uu____1919
-    | FStar_Parser_AST.ModuleAbbrev (uid1,uid2) ->
-        let uu____1924 =
-          let uu____1925 = str "module"  in
-          let uu____1926 =
-            let uu____1927 =
-              let uu____1928 = p_uident uid1  in
-              let uu____1929 =
+          let uu____1916 = str "module" in
+          let uu____1917 =
+            let uu____1918 =
+              let uu____1919 = p_uident uid1 in
+              let uu____1920 =
                 FStar_Pprint.op_Hat_Hat FStar_Pprint.space
-                  FStar_Pprint.equals
-                 in
-              FStar_Pprint.op_Hat_Hat uu____1928 uu____1929  in
-            FStar_Pprint.op_Hat_Hat FStar_Pprint.space uu____1927  in
-          FStar_Pprint.op_Hat_Hat uu____1925 uu____1926  in
-        let uu____1930 = p_quident uid2  in
-        op_Hat_Slash_Plus_Hat uu____1924 uu____1930
+                  FStar_Pprint.equals in
+              FStar_Pprint.op_Hat_Hat uu____1919 uu____1920 in
+            FStar_Pprint.op_Hat_Hat FStar_Pprint.space uu____1918 in
+          FStar_Pprint.op_Hat_Hat uu____1916 uu____1917 in
+        let uu____1921 = p_quident uid2 in
+        op_Hat_Slash_Plus_Hat uu____1915 uu____1921
     | FStar_Parser_AST.TopLevelModule uid ->
-        let uu____1932 =
-          let uu____1933 = str "module"  in
-          let uu____1934 =
-            let uu____1935 = p_quident uid  in
-            FStar_Pprint.op_Hat_Hat FStar_Pprint.space uu____1935  in
-          FStar_Pprint.op_Hat_Hat uu____1933 uu____1934  in
-        FStar_Pprint.group uu____1932
+        let uu____1923 =
+          let uu____1924 = str "module" in
+          let uu____1925 =
+            let uu____1926 = p_quident uid in
+            FStar_Pprint.op_Hat_Hat FStar_Pprint.space uu____1926 in
+          FStar_Pprint.op_Hat_Hat uu____1924 uu____1925 in
+        FStar_Pprint.group uu____1923
     | FStar_Parser_AST.Tycon
         (true ,(FStar_Parser_AST.TyconAbbrev (uid,tpars,None ,t),None )::[])
         ->
         let effect_prefix_doc =
-          let uu____1954 = str "effect"  in
-          let uu____1955 =
-            let uu____1956 = p_uident uid  in
-            FStar_Pprint.op_Hat_Hat FStar_Pprint.space uu____1956  in
-          FStar_Pprint.op_Hat_Hat uu____1954 uu____1955  in
-        let uu____1957 =
-          let uu____1958 = p_typars tpars  in
+          let uu____1945 = str "effect" in
+          let uu____1946 =
+            let uu____1947 = p_uident uid in
+            FStar_Pprint.op_Hat_Hat FStar_Pprint.space uu____1947 in
+          FStar_Pprint.op_Hat_Hat uu____1945 uu____1946 in
+        let uu____1948 =
+          let uu____1949 = p_typars tpars in
           FStar_Pprint.surround (Prims.parse_int "2") (Prims.parse_int "1")
-            effect_prefix_doc uu____1958 FStar_Pprint.equals
-           in
-        let uu____1959 = p_typ t  in
-        op_Hat_Slash_Plus_Hat uu____1957 uu____1959
+            effect_prefix_doc uu____1949 FStar_Pprint.equals in
+        let uu____1950 = p_typ t in
+        op_Hat_Slash_Plus_Hat uu____1948 uu____1950
     | FStar_Parser_AST.Tycon (false ,tcdefs) ->
-        let uu____1969 = str "type"  in
-        let uu____1970 = str "and"  in
-        precede_break_separate_map uu____1969 uu____1970 p_fsdocTypeDeclPairs
+        let uu____1960 = str "type" in
+        let uu____1961 = str "and" in
+        precede_break_separate_map uu____1960 uu____1961 p_fsdocTypeDeclPairs
           tcdefs
     | FStar_Parser_AST.TopLevelLet (q,lbs) ->
         let let_doc =
-          let uu____1983 = str "let"  in
-          let uu____1984 =
-            let uu____1985 = p_letqualifier q  in
-            FStar_Pprint.op_Hat_Hat uu____1985 FStar_Pprint.space  in
-          FStar_Pprint.op_Hat_Hat uu____1983 uu____1984  in
-        let uu____1986 =
-          let uu____1987 = str "and"  in
-          FStar_Pprint.op_Hat_Hat uu____1987 FStar_Pprint.space  in
-        separate_map_with_comments let_doc uu____1986 p_letbinding lbs
-          (fun uu____1990  ->
-             match uu____1990 with
+          let uu____1974 = str "let" in
+          let uu____1975 =
+            let uu____1976 = p_letqualifier q in
+            FStar_Pprint.op_Hat_Hat uu____1976 FStar_Pprint.space in
+          FStar_Pprint.op_Hat_Hat uu____1974 uu____1975 in
+        let uu____1977 =
+          let uu____1978 = str "and" in
+          FStar_Pprint.op_Hat_Hat uu____1978 FStar_Pprint.space in
+        separate_map_with_comments let_doc uu____1977 p_letbinding lbs
+          (fun uu____1981  ->
+             match uu____1981 with
              | (p,t) ->
                  FStar_Range.union_ranges p.FStar_Parser_AST.prange
                    t.FStar_Parser_AST.range)
     | FStar_Parser_AST.Val (lid,t) ->
-        let uu____1997 =
-          let uu____1998 = str "val"  in
-          let uu____1999 =
-            let uu____2000 =
-              let uu____2001 = p_lident lid  in
-              let uu____2002 =
-                FStar_Pprint.op_Hat_Hat FStar_Pprint.space FStar_Pprint.colon
-                 in
-              FStar_Pprint.op_Hat_Hat uu____2001 uu____2002  in
-            FStar_Pprint.op_Hat_Hat FStar_Pprint.space uu____2000  in
-          FStar_Pprint.op_Hat_Hat uu____1998 uu____1999  in
-        let uu____2003 = p_typ t  in
-        op_Hat_Slash_Plus_Hat uu____1997 uu____2003
+        let uu____1988 =
+          let uu____1989 = str "val" in
+          let uu____1990 =
+            let uu____1991 =
+              let uu____1992 = p_lident lid in
+              let uu____1993 =
+                FStar_Pprint.op_Hat_Hat FStar_Pprint.space FStar_Pprint.colon in
+              FStar_Pprint.op_Hat_Hat uu____1992 uu____1993 in
+            FStar_Pprint.op_Hat_Hat FStar_Pprint.space uu____1991 in
+          FStar_Pprint.op_Hat_Hat uu____1989 uu____1990 in
+        let uu____1994 = p_typ t in
+        op_Hat_Slash_Plus_Hat uu____1988 uu____1994
     | FStar_Parser_AST.Assume (id,t) ->
         let decl_keyword =
-          let uu____2007 =
-            let uu____2008 =
-              FStar_Util.char_at id.FStar_Ident.idText (Prims.parse_int "0")
-               in
-            FStar_All.pipe_right uu____2008 FStar_Util.is_upper  in
-          if uu____2007
+          let uu____1998 =
+            let uu____1999 =
+              FStar_Util.char_at id.FStar_Ident.idText (Prims.parse_int "0") in
+            FStar_All.pipe_right uu____1999 FStar_Util.is_upper in
+          if uu____1998
           then FStar_Pprint.empty
           else
-            (let uu____2010 = str "val"  in
-             FStar_Pprint.op_Hat_Hat uu____2010 FStar_Pprint.space)
-           in
-        let uu____2011 =
-          let uu____2012 =
-            let uu____2013 = p_ident id  in
-            let uu____2014 =
-              FStar_Pprint.op_Hat_Hat FStar_Pprint.space FStar_Pprint.colon
-               in
-            FStar_Pprint.op_Hat_Hat uu____2013 uu____2014  in
-          FStar_Pprint.op_Hat_Hat decl_keyword uu____2012  in
-        let uu____2015 = p_typ t  in
-        op_Hat_Slash_Plus_Hat uu____2011 uu____2015
+            (let uu____2001 = str "val" in
+             FStar_Pprint.op_Hat_Hat uu____2001 FStar_Pprint.space) in
+        let uu____2002 =
+          let uu____2003 =
+            let uu____2004 = p_ident id in
+            let uu____2005 =
+              FStar_Pprint.op_Hat_Hat FStar_Pprint.space FStar_Pprint.colon in
+            FStar_Pprint.op_Hat_Hat uu____2004 uu____2005 in
+          FStar_Pprint.op_Hat_Hat decl_keyword uu____2003 in
+        let uu____2006 = p_typ t in
+        op_Hat_Slash_Plus_Hat uu____2002 uu____2006
     | FStar_Parser_AST.Exception (uid,t_opt) ->
-        let uu____2020 = str "exception"  in
-        let uu____2021 =
-          let uu____2022 =
-            let uu____2023 = p_uident uid  in
-            let uu____2024 =
+        let uu____2011 = str "exception" in
+        let uu____2012 =
+          let uu____2013 =
+            let uu____2014 = p_uident uid in
+            let uu____2015 =
               FStar_Pprint.optional
                 (fun t  ->
-                   let uu____2026 = str "of"  in
-                   let uu____2027 = p_typ t  in
-                   op_Hat_Slash_Plus_Hat uu____2026 uu____2027) t_opt
-               in
-            FStar_Pprint.op_Hat_Hat uu____2023 uu____2024  in
-          FStar_Pprint.op_Hat_Hat FStar_Pprint.space uu____2022  in
+                   let uu____2017 = str "of" in
+                   let uu____2018 = p_typ t in
+                   op_Hat_Slash_Plus_Hat uu____2017 uu____2018) t_opt in
+            FStar_Pprint.op_Hat_Hat uu____2014 uu____2015 in
+          FStar_Pprint.op_Hat_Hat FStar_Pprint.space uu____2013 in
+        FStar_Pprint.op_Hat_Hat uu____2011 uu____2012
+    | FStar_Parser_AST.NewEffect ne ->
+        let uu____2020 = str "new_effect" in
+        let uu____2021 =
+          let uu____2022 = p_newEffect ne in
+          FStar_Pprint.op_Hat_Hat FStar_Pprint.space uu____2022 in
         FStar_Pprint.op_Hat_Hat uu____2020 uu____2021
-    | FStar_Parser_AST.NewEffect ne ->
-        let uu____2029 = str "new_effect"  in
-        let uu____2030 =
-          let uu____2031 = p_newEffect ne  in
-          FStar_Pprint.op_Hat_Hat FStar_Pprint.space uu____2031  in
-        FStar_Pprint.op_Hat_Hat uu____2029 uu____2030
     | FStar_Parser_AST.SubEffect se ->
-        let uu____2033 = str "sub_effect"  in
-        let uu____2034 =
-          let uu____2035 = p_subEffect se  in
-          FStar_Pprint.op_Hat_Hat FStar_Pprint.space uu____2035  in
-        FStar_Pprint.op_Hat_Hat uu____2033 uu____2034
+        let uu____2024 = str "sub_effect" in
+        let uu____2025 =
+          let uu____2026 = p_subEffect se in
+          FStar_Pprint.op_Hat_Hat FStar_Pprint.space uu____2026 in
+        FStar_Pprint.op_Hat_Hat uu____2024 uu____2025
     | FStar_Parser_AST.Pragma p -> p_pragma p
     | FStar_Parser_AST.Fsdoc doc1 ->
-        let uu____2038 = p_fsdoc doc1  in
-        FStar_Pprint.op_Hat_Hat uu____2038 FStar_Pprint.hardline
-    | FStar_Parser_AST.Main uu____2039 ->
+        let uu____2029 = p_fsdoc doc1 in
+        FStar_Pprint.op_Hat_Hat uu____2029 FStar_Pprint.hardline
+    | FStar_Parser_AST.Main uu____2030 ->
         failwith "*Main declaration* : Is that really still in use ??"
-    | FStar_Parser_AST.Tycon (true ,uu____2040) ->
+    | FStar_Parser_AST.Tycon (true ,uu____2031) ->
         failwith
           "Effect abbreviation is expected to be defined by an abbreviation"
-<<<<<<< HEAD
-
-and p_pragma : FStar_Parser_AST.pragma -> FStar_Pprint.document =
-  fun uu___101_2049  ->
-    match uu___101_2049 with
-=======
 and p_pragma: FStar_Parser_AST.pragma -> FStar_Pprint.document =
   fun uu___130_2040  ->
     match uu___130_2040 with
->>>>>>> b9b6b862
     | FStar_Parser_AST.SetOptions s ->
-        let uu____2051 = str "#set-options"  in
-        let uu____2052 =
-          let uu____2053 =
-            let uu____2054 = str s  in FStar_Pprint.dquotes uu____2054  in
-          FStar_Pprint.op_Hat_Hat FStar_Pprint.space uu____2053  in
-        FStar_Pprint.op_Hat_Hat uu____2051 uu____2052
+        let uu____2042 = str "#set-options" in
+        let uu____2043 =
+          let uu____2044 =
+            let uu____2045 = str s in FStar_Pprint.dquotes uu____2045 in
+          FStar_Pprint.op_Hat_Hat FStar_Pprint.space uu____2044 in
+        FStar_Pprint.op_Hat_Hat uu____2042 uu____2043
     | FStar_Parser_AST.ResetOptions s_opt ->
-        let uu____2057 = str "#reset-options"  in
-        let uu____2058 =
+        let uu____2048 = str "#reset-options" in
+        let uu____2049 =
           FStar_Pprint.optional
             (fun s  ->
-               let uu____2060 =
-                 let uu____2061 = str s  in FStar_Pprint.dquotes uu____2061
-                  in
-               FStar_Pprint.op_Hat_Hat FStar_Pprint.space uu____2060) s_opt
-           in
-        FStar_Pprint.op_Hat_Hat uu____2057 uu____2058
+               let uu____2051 =
+                 let uu____2052 = str s in FStar_Pprint.dquotes uu____2052 in
+               FStar_Pprint.op_Hat_Hat FStar_Pprint.space uu____2051) s_opt in
+        FStar_Pprint.op_Hat_Hat uu____2048 uu____2049
     | FStar_Parser_AST.LightOff  ->
         (FStar_ST.write should_print_fs_typ_app true; str "#light \"off\"")
-
-and p_typars : FStar_Parser_AST.binder Prims.list -> FStar_Pprint.document =
+and p_typars: FStar_Parser_AST.binder Prims.list -> FStar_Pprint.document =
   fun bs  -> p_binders true bs
-
-and p_fsdocTypeDeclPairs :
-  (FStar_Parser_AST.tycon * FStar_Parser_AST.fsdoc Prims.option) ->
+and p_fsdocTypeDeclPairs:
+  (FStar_Parser_AST.tycon* FStar_Parser_AST.fsdoc Prims.option) ->
     FStar_Pprint.document
   =
-  fun uu____2067  ->
-    match uu____2067 with
+  fun uu____2058  ->
+    match uu____2058 with
     | (typedecl,fsdoc_opt) ->
-<<<<<<< HEAD
-        let uu____2075 = FStar_Pprint.optional p_fsdoc fsdoc_opt  in
-        let uu____2076 = p_typeDecl typedecl  in
-        FStar_Pprint.op_Hat_Hat uu____2075 uu____2076
-
-and p_typeDecl : FStar_Parser_AST.tycon -> FStar_Pprint.document =
-  fun uu___102_2077  ->
-    match uu___102_2077 with
-=======
         let uu____2066 = FStar_Pprint.optional p_fsdoc fsdoc_opt in
         let uu____2067 = p_typeDecl typedecl in
         FStar_Pprint.op_Hat_Hat uu____2066 uu____2067
 and p_typeDecl: FStar_Parser_AST.tycon -> FStar_Pprint.document =
   fun uu___131_2068  ->
     match uu___131_2068 with
->>>>>>> b9b6b862
     | FStar_Parser_AST.TyconAbstract (lid,bs,typ_opt) ->
-        let empty' uu____2088 = FStar_Pprint.empty  in
+        let empty' uu____2079 = FStar_Pprint.empty in
         p_typeDeclPrefix lid bs typ_opt empty'
     | FStar_Parser_AST.TyconAbbrev (lid,bs,typ_opt,t) ->
-        let f uu____2100 =
-          let uu____2101 = p_typ t  in prefix2 FStar_Pprint.equals uu____2101
-           in
+        let f uu____2091 =
+          let uu____2092 = p_typ t in prefix2 FStar_Pprint.equals uu____2092 in
         p_typeDeclPrefix lid bs typ_opt f
     | FStar_Parser_AST.TyconRecord (lid,bs,typ_opt,record_field_decls) ->
-        let p_recordFieldAndComments uu____2127 =
-          match uu____2127 with
+        let p_recordFieldAndComments uu____2118 =
+          match uu____2118 with
           | (lid1,t,doc_opt) ->
-              let uu____2137 =
-                FStar_Range.extend_to_end_of_line t.FStar_Parser_AST.range
-                 in
-              with_comment p_recordFieldDecl (lid1, t, doc_opt) uu____2137
-           in
-        let p_fields uu____2146 =
-          let uu____2147 =
-            let uu____2148 =
-              let uu____2149 =
-                let uu____2150 =
-                  FStar_Pprint.op_Hat_Hat FStar_Pprint.semi break1  in
-                FStar_Pprint.separate_map uu____2150 p_recordFieldAndComments
-                  record_field_decls
-                 in
-              braces_with_nesting uu____2149  in
-            FStar_Pprint.op_Hat_Hat FStar_Pprint.space uu____2148  in
-          FStar_Pprint.op_Hat_Hat FStar_Pprint.equals uu____2147  in
+              let uu____2128 =
+                FStar_Range.extend_to_end_of_line t.FStar_Parser_AST.range in
+              with_comment p_recordFieldDecl (lid1, t, doc_opt) uu____2128 in
+        let p_fields uu____2137 =
+          let uu____2138 =
+            let uu____2139 =
+              let uu____2140 =
+                let uu____2141 =
+                  FStar_Pprint.op_Hat_Hat FStar_Pprint.semi break1 in
+                FStar_Pprint.separate_map uu____2141 p_recordFieldAndComments
+                  record_field_decls in
+              braces_with_nesting uu____2140 in
+            FStar_Pprint.op_Hat_Hat FStar_Pprint.space uu____2139 in
+          FStar_Pprint.op_Hat_Hat FStar_Pprint.equals uu____2138 in
         p_typeDeclPrefix lid bs typ_opt p_fields
     | FStar_Parser_AST.TyconVariant (lid,bs,typ_opt,ct_decls) ->
-        let p_constructorBranchAndComments uu____2186 =
-          match uu____2186 with
+        let p_constructorBranchAndComments uu____2177 =
+          match uu____2177 with
           | (uid,t_opt,doc_opt,use_of) ->
               let range =
-                let uu____2202 =
-                  let uu____2203 =
+                let uu____2193 =
+                  let uu____2194 =
                     FStar_Util.map_opt t_opt
-                      (fun t  -> t.FStar_Parser_AST.range)
-                     in
-                  FStar_Util.dflt uid.FStar_Ident.idRange uu____2203  in
-                FStar_Range.extend_to_end_of_line uu____2202  in
+                      (fun t  -> t.FStar_Parser_AST.range) in
+                  FStar_Util.dflt uid.FStar_Ident.idRange uu____2194 in
+                FStar_Range.extend_to_end_of_line uu____2193 in
               let p_constructorBranch decl =
-                let uu____2222 =
-                  let uu____2223 =
-                    let uu____2224 = p_constructorDecl decl  in
-                    FStar_Pprint.op_Hat_Hat FStar_Pprint.space uu____2224  in
-                  FStar_Pprint.op_Hat_Hat FStar_Pprint.bar uu____2223  in
-                FStar_Pprint.group uu____2222  in
+                let uu____2213 =
+                  let uu____2214 =
+                    let uu____2215 = p_constructorDecl decl in
+                    FStar_Pprint.op_Hat_Hat FStar_Pprint.space uu____2215 in
+                  FStar_Pprint.op_Hat_Hat FStar_Pprint.bar uu____2214 in
+                FStar_Pprint.group uu____2213 in
               with_comment p_constructorBranch (uid, t_opt, doc_opt, use_of)
-                range
-           in
-        let datacon_doc uu____2236 =
-          let uu____2237 =
+                range in
+        let datacon_doc uu____2227 =
+          let uu____2228 =
             FStar_Pprint.separate_map break1 p_constructorBranchAndComments
-              ct_decls
-             in
-          FStar_Pprint.group uu____2237  in
+              ct_decls in
+          FStar_Pprint.group uu____2228 in
         p_typeDeclPrefix lid bs typ_opt
-          (fun uu____2244  ->
-             let uu____2245 = datacon_doc ()  in
-             prefix2 FStar_Pprint.equals uu____2245)
-
-and p_typeDeclPrefix :
+          (fun uu____2235  ->
+             let uu____2236 = datacon_doc () in
+             prefix2 FStar_Pprint.equals uu____2236)
+and p_typeDeclPrefix:
   FStar_Ident.ident ->
     FStar_Parser_AST.binder Prims.list ->
       FStar_Parser_AST.knd Prims.option ->
@@ -1049,135 +914,112 @@
         fun cont  ->
           if (bs = []) && (typ_opt = None)
           then
-            let uu____2256 = p_ident lid  in
-            let uu____2257 =
-              let uu____2258 = cont ()  in
-              FStar_Pprint.op_Hat_Hat FStar_Pprint.space uu____2258  in
-            FStar_Pprint.op_Hat_Hat uu____2256 uu____2257
+            let uu____2247 = p_ident lid in
+            let uu____2248 =
+              let uu____2249 = cont () in
+              FStar_Pprint.op_Hat_Hat FStar_Pprint.space uu____2249 in
+            FStar_Pprint.op_Hat_Hat uu____2247 uu____2248
           else
             (let binders_doc =
-               let uu____2261 = p_typars bs  in
-               let uu____2262 =
+               let uu____2252 = p_typars bs in
+               let uu____2253 =
                  FStar_Pprint.optional
                    (fun t  ->
-                      let uu____2264 =
-                        let uu____2265 =
-                          let uu____2266 = p_typ t  in
+                      let uu____2255 =
+                        let uu____2256 =
+                          let uu____2257 = p_typ t in
                           FStar_Pprint.op_Hat_Hat FStar_Pprint.space
-                            uu____2266
-                           in
-                        FStar_Pprint.op_Hat_Hat FStar_Pprint.colon uu____2265
-                         in
-                      FStar_Pprint.op_Hat_Hat break1 uu____2264) typ_opt
-                  in
-               FStar_Pprint.op_Hat_Hat uu____2261 uu____2262  in
-             let uu____2267 = p_ident lid  in
-             let uu____2268 = cont ()  in
+                            uu____2257 in
+                        FStar_Pprint.op_Hat_Hat FStar_Pprint.colon uu____2256 in
+                      FStar_Pprint.op_Hat_Hat break1 uu____2255) typ_opt in
+               FStar_Pprint.op_Hat_Hat uu____2252 uu____2253 in
+             let uu____2258 = p_ident lid in
+             let uu____2259 = cont () in
              FStar_Pprint.surround (Prims.parse_int "2")
-               (Prims.parse_int "1") uu____2267 binders_doc uu____2268)
-
-and p_recordFieldDecl :
-  (FStar_Ident.ident * FStar_Parser_AST.term * FStar_Parser_AST.fsdoc
+               (Prims.parse_int "1") uu____2258 binders_doc uu____2259)
+and p_recordFieldDecl:
+  (FStar_Ident.ident* FStar_Parser_AST.term* FStar_Parser_AST.fsdoc
     Prims.option) -> FStar_Pprint.document
   =
-  fun uu____2269  ->
-    match uu____2269 with
+  fun uu____2260  ->
+    match uu____2260 with
     | (lid,t,doc_opt) ->
-        let uu____2279 =
-          let uu____2280 = FStar_Pprint.optional p_fsdoc doc_opt  in
-          let uu____2281 =
-            let uu____2282 = p_lident lid  in
-            let uu____2283 =
-              let uu____2284 = p_typ t  in
-              FStar_Pprint.op_Hat_Hat FStar_Pprint.colon uu____2284  in
-            FStar_Pprint.op_Hat_Hat uu____2282 uu____2283  in
-          FStar_Pprint.op_Hat_Hat uu____2280 uu____2281  in
-        FStar_Pprint.group uu____2279
-
-and p_constructorDecl :
-  (FStar_Ident.ident * FStar_Parser_AST.term Prims.option *
-    FStar_Parser_AST.fsdoc Prims.option * Prims.bool) ->
-    FStar_Pprint.document
+        let uu____2270 =
+          let uu____2271 = FStar_Pprint.optional p_fsdoc doc_opt in
+          let uu____2272 =
+            let uu____2273 = p_lident lid in
+            let uu____2274 =
+              let uu____2275 = p_typ t in
+              FStar_Pprint.op_Hat_Hat FStar_Pprint.colon uu____2275 in
+            FStar_Pprint.op_Hat_Hat uu____2273 uu____2274 in
+          FStar_Pprint.op_Hat_Hat uu____2271 uu____2272 in
+        FStar_Pprint.group uu____2270
+and p_constructorDecl:
+  (FStar_Ident.ident* FStar_Parser_AST.term Prims.option*
+    FStar_Parser_AST.fsdoc Prims.option* Prims.bool) -> FStar_Pprint.document
   =
-  fun uu____2285  ->
-    match uu____2285 with
+  fun uu____2276  ->
+    match uu____2276 with
     | (uid,t_opt,doc_opt,use_of) ->
-        let sep = if use_of then str "of" else FStar_Pprint.colon  in
-        let uid_doc = p_uident uid  in
-        let uu____2303 = FStar_Pprint.optional p_fsdoc doc_opt  in
-        let uu____2304 =
-          let uu____2305 = FStar_Pprint.break_ (Prims.parse_int "0")  in
-          let uu____2306 =
+        let sep = if use_of then str "of" else FStar_Pprint.colon in
+        let uid_doc = p_uident uid in
+        let uu____2294 = FStar_Pprint.optional p_fsdoc doc_opt in
+        let uu____2295 =
+          let uu____2296 = FStar_Pprint.break_ (Prims.parse_int "0") in
+          let uu____2297 =
             default_or_map uid_doc
               (fun t  ->
-                 let uu____2308 =
-                   let uu____2309 =
-                     FStar_Pprint.op_Hat_Hat FStar_Pprint.space sep  in
-                   FStar_Pprint.op_Hat_Hat uid_doc uu____2309  in
-                 let uu____2310 = p_typ t  in
-                 op_Hat_Slash_Plus_Hat uu____2308 uu____2310) t_opt
-             in
-          FStar_Pprint.op_Hat_Hat uu____2305 uu____2306  in
-        FStar_Pprint.op_Hat_Hat uu____2303 uu____2304
-
-and p_letbinding :
-  (FStar_Parser_AST.pattern * FStar_Parser_AST.term) -> FStar_Pprint.document
+                 let uu____2299 =
+                   let uu____2300 =
+                     FStar_Pprint.op_Hat_Hat FStar_Pprint.space sep in
+                   FStar_Pprint.op_Hat_Hat uid_doc uu____2300 in
+                 let uu____2301 = p_typ t in
+                 op_Hat_Slash_Plus_Hat uu____2299 uu____2301) t_opt in
+          FStar_Pprint.op_Hat_Hat uu____2296 uu____2297 in
+        FStar_Pprint.op_Hat_Hat uu____2294 uu____2295
+and p_letbinding:
+  (FStar_Parser_AST.pattern* FStar_Parser_AST.term) -> FStar_Pprint.document
   =
-  fun uu____2311  ->
-    match uu____2311 with
+  fun uu____2302  ->
+    match uu____2302 with
     | (pat,e) ->
         let pat_doc =
-          let uu____2317 =
+          let uu____2308 =
             match pat.FStar_Parser_AST.pat with
             | FStar_Parser_AST.PatAscribed (pat1,t) ->
-                let uu____2324 =
-                  let uu____2325 =
-                    let uu____2326 =
-                      let uu____2327 =
-                        let uu____2328 = p_tmArrow p_tmNoEq t  in
-                        FStar_Pprint.op_Hat_Hat FStar_Pprint.space uu____2328
-                         in
-                      FStar_Pprint.op_Hat_Hat FStar_Pprint.colon uu____2327
-                       in
-                    FStar_Pprint.group uu____2326  in
-                  FStar_Pprint.op_Hat_Hat break1 uu____2325  in
-                (pat1, uu____2324)
-            | uu____2329 -> (pat, FStar_Pprint.empty)  in
-          match uu____2317 with
+                let uu____2315 =
+                  let uu____2316 =
+                    let uu____2317 =
+                      let uu____2318 =
+                        let uu____2319 = p_tmArrow p_tmNoEq t in
+                        FStar_Pprint.op_Hat_Hat FStar_Pprint.space uu____2319 in
+                      FStar_Pprint.op_Hat_Hat FStar_Pprint.colon uu____2318 in
+                    FStar_Pprint.group uu____2317 in
+                  FStar_Pprint.op_Hat_Hat break1 uu____2316 in
+                (pat1, uu____2315)
+            | uu____2320 -> (pat, FStar_Pprint.empty) in
+          match uu____2308 with
           | (pat1,ascr_doc) ->
               (match pat1.FStar_Parser_AST.pat with
                | FStar_Parser_AST.PatApp
                    ({
                       FStar_Parser_AST.pat = FStar_Parser_AST.PatVar
-                        (x,uu____2333);
-                      FStar_Parser_AST.prange = uu____2334;_},pats)
+                        (x,uu____2324);
+                      FStar_Parser_AST.prange = uu____2325;_},pats)
                    ->
-                   let uu____2340 = p_lident x  in
-                   let uu____2341 =
-                     let uu____2342 =
-                       FStar_Pprint.separate_map break1 p_atomicPattern pats
-                        in
-                     FStar_Pprint.op_Hat_Hat uu____2342 ascr_doc  in
+                   let uu____2331 = p_lident x in
+                   let uu____2332 =
+                     let uu____2333 =
+                       FStar_Pprint.separate_map break1 p_atomicPattern pats in
+                     FStar_Pprint.op_Hat_Hat uu____2333 ascr_doc in
                    FStar_Pprint.surround (Prims.parse_int "2")
-                     (Prims.parse_int "1") uu____2340 uu____2341
+                     (Prims.parse_int "1") uu____2331 uu____2332
                      FStar_Pprint.equals
-               | uu____2343 ->
-                   let uu____2344 =
-                     let uu____2345 = p_tuplePattern pat1  in
-                     let uu____2346 =
+               | uu____2334 ->
+                   let uu____2335 =
+                     let uu____2336 = p_tuplePattern pat1 in
+                     let uu____2337 =
                        FStar_Pprint.op_Hat_Slash_Hat ascr_doc
-<<<<<<< HEAD
-                         FStar_Pprint.equals
-                        in
-                     FStar_Pprint.op_Hat_Hat uu____2345 uu____2346  in
-                   FStar_Pprint.group uu____2344)
-           in
-        let uu____2347 = p_term e  in prefix2 pat_doc uu____2347
-
-and p_newEffect : FStar_Parser_AST.effect_decl -> FStar_Pprint.document =
-  fun uu___103_2348  ->
-    match uu___103_2348 with
-=======
                          FStar_Pprint.equals in
                      FStar_Pprint.op_Hat_Hat uu____2336 uu____2337 in
                    FStar_Pprint.group uu____2335) in
@@ -1185,13 +1027,11 @@
 and p_newEffect: FStar_Parser_AST.effect_decl -> FStar_Pprint.document =
   fun uu___132_2339  ->
     match uu___132_2339 with
->>>>>>> b9b6b862
     | FStar_Parser_AST.RedefineEffect (lid,bs,t) ->
         p_effectRedefinition lid bs t
     | FStar_Parser_AST.DefineEffect (lid,bs,t,eff_decls) ->
         p_effectDefinition lid bs t eff_decls
-
-and p_effectRedefinition :
+and p_effectRedefinition:
   FStar_Ident.ident ->
     FStar_Parser_AST.binder Prims.list ->
       FStar_Parser_AST.term -> FStar_Pprint.document
@@ -1199,15 +1039,14 @@
   fun uid  ->
     fun bs  ->
       fun t  ->
-        let uu____2366 = p_uident uid  in
-        let uu____2367 = p_binders true bs  in
-        let uu____2368 =
-          let uu____2369 = p_simpleTerm t  in
-          prefix2 FStar_Pprint.equals uu____2369  in
+        let uu____2357 = p_uident uid in
+        let uu____2358 = p_binders true bs in
+        let uu____2359 =
+          let uu____2360 = p_simpleTerm t in
+          prefix2 FStar_Pprint.equals uu____2360 in
         FStar_Pprint.surround (Prims.parse_int "2") (Prims.parse_int "1")
-          uu____2366 uu____2367 uu____2368
-
-and p_effectDefinition :
+          uu____2357 uu____2358 uu____2359
+and p_effectDefinition:
   FStar_Ident.ident ->
     FStar_Parser_AST.binder Prims.list ->
       FStar_Parser_AST.term ->
@@ -1217,49 +1056,43 @@
     fun bs  ->
       fun t  ->
         fun eff_decls  ->
-          let uu____2376 =
-            let uu____2377 =
-              let uu____2378 =
-                let uu____2379 = p_uident uid  in
-                let uu____2380 = p_binders true bs  in
-                let uu____2381 =
-                  let uu____2382 = p_typ t  in
-                  prefix2 FStar_Pprint.colon uu____2382  in
+          let uu____2367 =
+            let uu____2368 =
+              let uu____2369 =
+                let uu____2370 = p_uident uid in
+                let uu____2371 = p_binders true bs in
+                let uu____2372 =
+                  let uu____2373 = p_typ t in
+                  prefix2 FStar_Pprint.colon uu____2373 in
                 FStar_Pprint.surround (Prims.parse_int "2")
-                  (Prims.parse_int "1") uu____2379 uu____2380 uu____2381
-                 in
-              FStar_Pprint.group uu____2378  in
-            let uu____2383 =
-              let uu____2384 = str "with"  in
-              let uu____2385 =
-                separate_break_map FStar_Pprint.semi p_effectDecl eff_decls
-                 in
-              prefix2 uu____2384 uu____2385  in
-            FStar_Pprint.op_Hat_Slash_Hat uu____2377 uu____2383  in
-          braces_with_nesting uu____2376
-
-and p_effectDecl : FStar_Parser_AST.decl -> FStar_Pprint.document =
+                  (Prims.parse_int "1") uu____2370 uu____2371 uu____2372 in
+              FStar_Pprint.group uu____2369 in
+            let uu____2374 =
+              let uu____2375 = str "with" in
+              let uu____2376 =
+                separate_break_map FStar_Pprint.semi p_effectDecl eff_decls in
+              prefix2 uu____2375 uu____2376 in
+            FStar_Pprint.op_Hat_Slash_Hat uu____2368 uu____2374 in
+          braces_with_nesting uu____2367
+and p_effectDecl: FStar_Parser_AST.decl -> FStar_Pprint.document =
   fun d  ->
     match d.FStar_Parser_AST.d with
     | FStar_Parser_AST.Tycon
         (false ,(FStar_Parser_AST.TyconAbbrev (lid,[],None ,e),None )::[]) ->
-        let uu____2402 =
-          let uu____2403 = p_lident lid  in
-          let uu____2404 =
-            FStar_Pprint.op_Hat_Hat FStar_Pprint.space FStar_Pprint.equals
-             in
-          FStar_Pprint.op_Hat_Hat uu____2403 uu____2404  in
-        let uu____2405 = p_simpleTerm e  in prefix2 uu____2402 uu____2405
-    | uu____2406 ->
-        let uu____2407 =
-          let uu____2408 = FStar_Parser_AST.decl_to_string d  in
+        let uu____2393 =
+          let uu____2394 = p_lident lid in
+          let uu____2395 =
+            FStar_Pprint.op_Hat_Hat FStar_Pprint.space FStar_Pprint.equals in
+          FStar_Pprint.op_Hat_Hat uu____2394 uu____2395 in
+        let uu____2396 = p_simpleTerm e in prefix2 uu____2393 uu____2396
+    | uu____2397 ->
+        let uu____2398 =
+          let uu____2399 = FStar_Parser_AST.decl_to_string d in
           FStar_Util.format1
             "Not a declaration of an effect member... or at least I hope so : %s"
-            uu____2408
-           in
-        failwith uu____2407
-
-and p_subEffect : FStar_Parser_AST.lift -> FStar_Pprint.document =
+            uu____2399 in
+        failwith uu____2398
+and p_subEffect: FStar_Parser_AST.lift -> FStar_Pprint.document =
   fun lift  ->
     let lift_op_doc =
       let lifts =
@@ -1267,39 +1100,14 @@
         | FStar_Parser_AST.NonReifiableLift t -> [("lift_wp", t)]
         | FStar_Parser_AST.ReifiableLift (t1,t2) ->
             [("lif_wp", t1); ("lift", t2)]
-        | FStar_Parser_AST.LiftForFree t -> [("lift", t)]  in
-      let p_lift uu____2441 =
-        match uu____2441 with
+        | FStar_Parser_AST.LiftForFree t -> [("lift", t)] in
+      let p_lift uu____2432 =
+        match uu____2432 with
         | (kwd1,t) ->
-            let uu____2446 =
-              let uu____2447 = str kwd1  in
-              let uu____2448 =
+            let uu____2437 =
+              let uu____2438 = str kwd1 in
+              let uu____2439 =
                 FStar_Pprint.op_Hat_Hat FStar_Pprint.space
-<<<<<<< HEAD
-                  FStar_Pprint.equals
-                 in
-              FStar_Pprint.op_Hat_Hat uu____2447 uu____2448  in
-            let uu____2449 = p_simpleTerm t  in prefix2 uu____2446 uu____2449
-         in
-      separate_break_map FStar_Pprint.semi p_lift lifts  in
-    let uu____2452 =
-      let uu____2453 =
-        let uu____2454 = p_quident lift.FStar_Parser_AST.msource  in
-        let uu____2455 =
-          let uu____2456 = str "~>"  in
-          FStar_Pprint.op_Hat_Hat FStar_Pprint.space uu____2456  in
-        FStar_Pprint.op_Hat_Hat uu____2454 uu____2455  in
-      let uu____2457 = p_quident lift.FStar_Parser_AST.mdest  in
-      prefix2 uu____2453 uu____2457  in
-    let uu____2458 =
-      let uu____2459 = braces_with_nesting lift_op_doc  in
-      FStar_Pprint.op_Hat_Hat FStar_Pprint.space uu____2459  in
-    FStar_Pprint.op_Hat_Hat uu____2452 uu____2458
-
-and p_qualifier : FStar_Parser_AST.qualifier -> FStar_Pprint.document =
-  fun uu___104_2460  ->
-    match uu___104_2460 with
-=======
                   FStar_Pprint.equals in
               FStar_Pprint.op_Hat_Hat uu____2438 uu____2439 in
             let uu____2440 = p_simpleTerm t in prefix2 uu____2437 uu____2440 in
@@ -1320,7 +1128,6 @@
 and p_qualifier: FStar_Parser_AST.qualifier -> FStar_Pprint.document =
   fun uu___133_2451  ->
     match uu___133_2451 with
->>>>>>> b9b6b862
     | FStar_Parser_AST.Private  -> str "private"
     | FStar_Parser_AST.Abstract  -> str "abstract"
     | FStar_Parser_AST.Noeq  -> str "noeq"
@@ -1340,270 +1147,235 @@
     | FStar_Parser_AST.Reflectable  -> str "reflectable"
     | FStar_Parser_AST.Opaque  -> str "opaque"
     | FStar_Parser_AST.Logic  -> str "logic"
-
-and p_qualifiers : FStar_Parser_AST.qualifiers -> FStar_Pprint.document =
+and p_qualifiers: FStar_Parser_AST.qualifiers -> FStar_Pprint.document =
   fun qs  ->
-<<<<<<< HEAD
-    let uu____2462 = FStar_Pprint.separate_map break1 p_qualifier qs  in
-    FStar_Pprint.group uu____2462
-
-and p_letqualifier : FStar_Parser_AST.let_qualifier -> FStar_Pprint.document
-  =
-  fun uu___105_2463  ->
-    match uu___105_2463 with
-=======
     let uu____2453 = FStar_Pprint.separate_map break1 p_qualifier qs in
     FStar_Pprint.group uu____2453
 and p_letqualifier: FStar_Parser_AST.let_qualifier -> FStar_Pprint.document =
   fun uu___134_2454  ->
     match uu___134_2454 with
->>>>>>> b9b6b862
     | FStar_Parser_AST.Rec  ->
-        let uu____2464 = str "rec"  in
-        FStar_Pprint.op_Hat_Hat FStar_Pprint.space uu____2464
+        let uu____2455 = str "rec" in
+        FStar_Pprint.op_Hat_Hat FStar_Pprint.space uu____2455
     | FStar_Parser_AST.Mutable  ->
-        let uu____2465 = str "mutable"  in
-        FStar_Pprint.op_Hat_Hat FStar_Pprint.space uu____2465
+        let uu____2456 = str "mutable" in
+        FStar_Pprint.op_Hat_Hat FStar_Pprint.space uu____2456
     | FStar_Parser_AST.NoLetQualifier  -> FStar_Pprint.empty
-<<<<<<< HEAD
-
-and p_aqual : FStar_Parser_AST.arg_qualifier -> FStar_Pprint.document =
-  fun uu___106_2466  ->
-    match uu___106_2466 with
-=======
 and p_aqual: FStar_Parser_AST.arg_qualifier -> FStar_Pprint.document =
   fun uu___135_2457  ->
     match uu___135_2457 with
->>>>>>> b9b6b862
     | FStar_Parser_AST.Implicit  -> str "#"
     | FStar_Parser_AST.Equality  -> str "$"
-
-and p_disjunctivePattern : FStar_Parser_AST.pattern -> FStar_Pprint.document
-  =
+and p_disjunctivePattern: FStar_Parser_AST.pattern -> FStar_Pprint.document =
   fun p  ->
     match p.FStar_Parser_AST.pat with
     | FStar_Parser_AST.PatOr pats ->
-        let uu____2470 =
-          let uu____2471 =
-            let uu____2472 =
-              FStar_Pprint.op_Hat_Hat FStar_Pprint.bar FStar_Pprint.space  in
-            FStar_Pprint.op_Hat_Hat break1 uu____2472  in
-          FStar_Pprint.separate_map uu____2471 p_tuplePattern pats  in
-        FStar_Pprint.group uu____2470
-    | uu____2473 -> p_tuplePattern p
-
-and p_tuplePattern : FStar_Parser_AST.pattern -> FStar_Pprint.document =
+        let uu____2461 =
+          let uu____2462 =
+            let uu____2463 =
+              FStar_Pprint.op_Hat_Hat FStar_Pprint.bar FStar_Pprint.space in
+            FStar_Pprint.op_Hat_Hat break1 uu____2463 in
+          FStar_Pprint.separate_map uu____2462 p_tuplePattern pats in
+        FStar_Pprint.group uu____2461
+    | uu____2464 -> p_tuplePattern p
+and p_tuplePattern: FStar_Parser_AST.pattern -> FStar_Pprint.document =
   fun p  ->
     match p.FStar_Parser_AST.pat with
     | FStar_Parser_AST.PatTuple (pats,false ) ->
-        let uu____2478 =
-          let uu____2479 = FStar_Pprint.op_Hat_Hat FStar_Pprint.comma break1
-             in
-          FStar_Pprint.separate_map uu____2479 p_constructorPattern pats  in
-        FStar_Pprint.group uu____2478
-    | uu____2480 -> p_constructorPattern p
-
-and p_constructorPattern : FStar_Parser_AST.pattern -> FStar_Pprint.document
-  =
+        let uu____2469 =
+          let uu____2470 = FStar_Pprint.op_Hat_Hat FStar_Pprint.comma break1 in
+          FStar_Pprint.separate_map uu____2470 p_constructorPattern pats in
+        FStar_Pprint.group uu____2469
+    | uu____2471 -> p_constructorPattern p
+and p_constructorPattern: FStar_Parser_AST.pattern -> FStar_Pprint.document =
   fun p  ->
     match p.FStar_Parser_AST.pat with
     | FStar_Parser_AST.PatApp
         ({ FStar_Parser_AST.pat = FStar_Parser_AST.PatName maybe_cons_lid;
-           FStar_Parser_AST.prange = uu____2483;_},hd1::tl1::[])
+           FStar_Parser_AST.prange = uu____2474;_},hd1::tl1::[])
         when
-        FStar_Ident.lid_equals maybe_cons_lid FStar_Parser_Const.cons_lid ->
-        let uu____2487 =
-          FStar_Pprint.op_Hat_Hat FStar_Pprint.colon FStar_Pprint.colon  in
-        let uu____2488 = p_constructorPattern hd1  in
-        let uu____2489 = p_constructorPattern tl1  in
-        infix0 uu____2487 uu____2488 uu____2489
+        FStar_Ident.lid_equals maybe_cons_lid FStar_Syntax_Const.cons_lid ->
+        let uu____2478 =
+          FStar_Pprint.op_Hat_Hat FStar_Pprint.colon FStar_Pprint.colon in
+        let uu____2479 = p_constructorPattern hd1 in
+        let uu____2480 = p_constructorPattern tl1 in
+        infix0 uu____2478 uu____2479 uu____2480
     | FStar_Parser_AST.PatApp
         ({ FStar_Parser_AST.pat = FStar_Parser_AST.PatName uid;
-           FStar_Parser_AST.prange = uu____2491;_},pats)
+           FStar_Parser_AST.prange = uu____2482;_},pats)
         ->
-        let uu____2495 = p_quident uid  in
-        let uu____2496 =
-          FStar_Pprint.separate_map break1 p_atomicPattern pats  in
-        prefix2 uu____2495 uu____2496
-    | uu____2497 -> p_atomicPattern p
-
-and p_atomicPattern : FStar_Parser_AST.pattern -> FStar_Pprint.document =
+        let uu____2486 = p_quident uid in
+        let uu____2487 =
+          FStar_Pprint.separate_map break1 p_atomicPattern pats in
+        prefix2 uu____2486 uu____2487
+    | uu____2488 -> p_atomicPattern p
+and p_atomicPattern: FStar_Parser_AST.pattern -> FStar_Pprint.document =
   fun p  ->
     match p.FStar_Parser_AST.pat with
     | FStar_Parser_AST.PatAscribed (pat,t) ->
-        let uu____2501 =
-          let uu____2504 =
-            let uu____2505 = unparen t  in uu____2505.FStar_Parser_AST.tm  in
-          ((pat.FStar_Parser_AST.pat), uu____2504)  in
-        (match uu____2501 with
+        let uu____2492 =
+          let uu____2495 =
+            let uu____2496 = unparen t in uu____2496.FStar_Parser_AST.tm in
+          ((pat.FStar_Parser_AST.pat), uu____2495) in
+        (match uu____2492 with
          | (FStar_Parser_AST.PatVar (lid,aqual),FStar_Parser_AST.Refine
             ({ FStar_Parser_AST.b = FStar_Parser_AST.Annotated (lid',t1);
+               FStar_Parser_AST.brange = uu____2501;
+               FStar_Parser_AST.blevel = uu____2502;
+               FStar_Parser_AST.aqual = uu____2503;_},phi))
+             when lid.FStar_Ident.idText = lid'.FStar_Ident.idText ->
+             let uu____2507 =
+               let uu____2508 = p_ident lid in
+               p_refinement aqual uu____2508 t1 phi in
+             soft_parens_with_nesting uu____2507
+         | (FStar_Parser_AST.PatWild ,FStar_Parser_AST.Refine
+            ({ FStar_Parser_AST.b = FStar_Parser_AST.NoName t1;
                FStar_Parser_AST.brange = uu____2510;
                FStar_Parser_AST.blevel = uu____2511;
                FStar_Parser_AST.aqual = uu____2512;_},phi))
-             when lid.FStar_Ident.idText = lid'.FStar_Ident.idText ->
-             let uu____2516 =
-               let uu____2517 = p_ident lid  in
-               p_refinement aqual uu____2517 t1 phi  in
-             soft_parens_with_nesting uu____2516
-         | (FStar_Parser_AST.PatWild ,FStar_Parser_AST.Refine
-            ({ FStar_Parser_AST.b = FStar_Parser_AST.NoName t1;
-               FStar_Parser_AST.brange = uu____2519;
-               FStar_Parser_AST.blevel = uu____2520;
-               FStar_Parser_AST.aqual = uu____2521;_},phi))
              ->
-             let uu____2523 =
-               p_refinement None FStar_Pprint.underscore t1 phi  in
-             soft_parens_with_nesting uu____2523
-         | uu____2524 ->
-             let uu____2527 =
-               let uu____2528 = p_tuplePattern pat  in
-               let uu____2529 =
-                 let uu____2530 = FStar_Pprint.break_ (Prims.parse_int "0")
-                    in
-                 let uu____2531 =
-                   let uu____2532 = p_typ t  in
-                   FStar_Pprint.op_Hat_Hat FStar_Pprint.colon uu____2532  in
-                 FStar_Pprint.op_Hat_Hat uu____2530 uu____2531  in
-               FStar_Pprint.op_Hat_Hat uu____2528 uu____2529  in
-             soft_parens_with_nesting uu____2527)
+             let uu____2514 =
+               p_refinement None FStar_Pprint.underscore t1 phi in
+             soft_parens_with_nesting uu____2514
+         | uu____2515 ->
+             let uu____2518 =
+               let uu____2519 = p_tuplePattern pat in
+               let uu____2520 =
+                 let uu____2521 = FStar_Pprint.break_ (Prims.parse_int "0") in
+                 let uu____2522 =
+                   let uu____2523 = p_typ t in
+                   FStar_Pprint.op_Hat_Hat FStar_Pprint.colon uu____2523 in
+                 FStar_Pprint.op_Hat_Hat uu____2521 uu____2522 in
+               FStar_Pprint.op_Hat_Hat uu____2519 uu____2520 in
+             soft_parens_with_nesting uu____2518)
     | FStar_Parser_AST.PatList pats ->
-        let uu____2535 =
-          separate_break_map FStar_Pprint.semi p_tuplePattern pats  in
+        let uu____2526 =
+          separate_break_map FStar_Pprint.semi p_tuplePattern pats in
         FStar_Pprint.surround (Prims.parse_int "2") (Prims.parse_int "0")
-          FStar_Pprint.lbracket uu____2535 FStar_Pprint.rbracket
+          FStar_Pprint.lbracket uu____2526 FStar_Pprint.rbracket
     | FStar_Parser_AST.PatRecord pats ->
-        let p_recordFieldPat uu____2545 =
-          match uu____2545 with
+        let p_recordFieldPat uu____2536 =
+          match uu____2536 with
           | (lid,pat) ->
-              let uu____2550 = p_qlident lid  in
-              let uu____2551 = p_tuplePattern pat  in
-              infix2 FStar_Pprint.equals uu____2550 uu____2551
-           in
-        let uu____2552 =
-          separate_break_map FStar_Pprint.semi p_recordFieldPat pats  in
-        soft_braces_with_nesting uu____2552
+              let uu____2541 = p_qlident lid in
+              let uu____2542 = p_tuplePattern pat in
+              infix2 FStar_Pprint.equals uu____2541 uu____2542 in
+        let uu____2543 =
+          separate_break_map FStar_Pprint.semi p_recordFieldPat pats in
+        soft_braces_with_nesting uu____2543
     | FStar_Parser_AST.PatTuple (pats,true ) ->
-        let uu____2558 =
-          FStar_Pprint.op_Hat_Hat FStar_Pprint.lparen FStar_Pprint.bar  in
-        let uu____2559 =
-          separate_break_map FStar_Pprint.comma p_constructorPattern pats  in
-        let uu____2560 =
-          FStar_Pprint.op_Hat_Hat FStar_Pprint.bar FStar_Pprint.rparen  in
+        let uu____2549 =
+          FStar_Pprint.op_Hat_Hat FStar_Pprint.lparen FStar_Pprint.bar in
+        let uu____2550 =
+          separate_break_map FStar_Pprint.comma p_constructorPattern pats in
+        let uu____2551 =
+          FStar_Pprint.op_Hat_Hat FStar_Pprint.bar FStar_Pprint.rparen in
         FStar_Pprint.surround (Prims.parse_int "2") (Prims.parse_int "1")
-          uu____2558 uu____2559 uu____2560
+          uu____2549 uu____2550 uu____2551
     | FStar_Parser_AST.PatTvar (tv,arg_qualifier_opt) -> p_tvar tv
     | FStar_Parser_AST.PatOp op ->
-        let uu____2567 =
-          let uu____2568 =
-            let uu____2569 = str (FStar_Ident.text_of_id op)  in
-            let uu____2570 =
-              FStar_Pprint.op_Hat_Hat FStar_Pprint.space FStar_Pprint.rparen
-               in
-            FStar_Pprint.op_Hat_Hat uu____2569 uu____2570  in
-          FStar_Pprint.op_Hat_Hat FStar_Pprint.space uu____2568  in
-        FStar_Pprint.op_Hat_Hat FStar_Pprint.lparen uu____2567
+        let uu____2558 =
+          let uu____2559 =
+            let uu____2560 = str (FStar_Ident.text_of_id op) in
+            let uu____2561 =
+              FStar_Pprint.op_Hat_Hat FStar_Pprint.space FStar_Pprint.rparen in
+            FStar_Pprint.op_Hat_Hat uu____2560 uu____2561 in
+          FStar_Pprint.op_Hat_Hat FStar_Pprint.space uu____2559 in
+        FStar_Pprint.op_Hat_Hat FStar_Pprint.lparen uu____2558
     | FStar_Parser_AST.PatWild  -> FStar_Pprint.underscore
     | FStar_Parser_AST.PatConst c -> p_constant c
     | FStar_Parser_AST.PatVar (lid,aqual) ->
-        let uu____2576 = FStar_Pprint.optional p_aqual aqual  in
-        let uu____2577 = p_lident lid  in
-        FStar_Pprint.op_Hat_Hat uu____2576 uu____2577
+        let uu____2567 = FStar_Pprint.optional p_aqual aqual in
+        let uu____2568 = p_lident lid in
+        FStar_Pprint.op_Hat_Hat uu____2567 uu____2568
     | FStar_Parser_AST.PatName uid -> p_quident uid
-    | FStar_Parser_AST.PatOr uu____2579 -> failwith "Inner or pattern !"
+    | FStar_Parser_AST.PatOr uu____2570 -> failwith "Inner or pattern !"
     | FStar_Parser_AST.PatApp
       ({ FStar_Parser_AST.pat = FStar_Parser_AST.PatName _;
          FStar_Parser_AST.prange = _;_},_)|FStar_Parser_AST.PatTuple
       (_,false ) ->
-        let uu____2587 = p_tuplePattern p  in
-        soft_parens_with_nesting uu____2587
-    | uu____2588 ->
-        let uu____2589 =
-          let uu____2590 = FStar_Parser_AST.pat_to_string p  in
-          FStar_Util.format1 "Invalid pattern %s" uu____2590  in
-        failwith uu____2589
-
-and p_binder : Prims.bool -> FStar_Parser_AST.binder -> FStar_Pprint.document
+        let uu____2578 = p_tuplePattern p in
+        soft_parens_with_nesting uu____2578
+    | uu____2579 ->
+        let uu____2580 =
+          let uu____2581 = FStar_Parser_AST.pat_to_string p in
+          FStar_Util.format1 "Invalid pattern %s" uu____2581 in
+        failwith uu____2580
+and p_binder: Prims.bool -> FStar_Parser_AST.binder -> FStar_Pprint.document
   =
   fun is_atomic  ->
     fun b  ->
       match b.FStar_Parser_AST.b with
       | FStar_Parser_AST.Variable lid ->
-          let uu____2594 =
-            FStar_Pprint.optional p_aqual b.FStar_Parser_AST.aqual  in
-          let uu____2595 = p_lident lid  in
-          FStar_Pprint.op_Hat_Hat uu____2594 uu____2595
+          let uu____2585 =
+            FStar_Pprint.optional p_aqual b.FStar_Parser_AST.aqual in
+          let uu____2586 = p_lident lid in
+          FStar_Pprint.op_Hat_Hat uu____2585 uu____2586
       | FStar_Parser_AST.TVariable lid -> p_lident lid
       | FStar_Parser_AST.Annotated (lid,t) ->
           let doc1 =
-            let uu____2600 =
-              let uu____2601 = unparen t  in uu____2601.FStar_Parser_AST.tm
-               in
-            match uu____2600 with
+            let uu____2591 =
+              let uu____2592 = unparen t in uu____2592.FStar_Parser_AST.tm in
+            match uu____2591 with
             | FStar_Parser_AST.Refine
                 ({ FStar_Parser_AST.b = FStar_Parser_AST.Annotated (lid',t1);
-                   FStar_Parser_AST.brange = uu____2604;
-                   FStar_Parser_AST.blevel = uu____2605;
-                   FStar_Parser_AST.aqual = uu____2606;_},phi)
+                   FStar_Parser_AST.brange = uu____2595;
+                   FStar_Parser_AST.blevel = uu____2596;
+                   FStar_Parser_AST.aqual = uu____2597;_},phi)
                 when lid.FStar_Ident.idText = lid'.FStar_Ident.idText ->
-                let uu____2608 = p_ident lid  in
-                p_refinement b.FStar_Parser_AST.aqual uu____2608 t1 phi
-            | uu____2609 ->
-                let uu____2610 =
-                  FStar_Pprint.optional p_aqual b.FStar_Parser_AST.aqual  in
-                let uu____2611 =
-                  let uu____2612 = p_lident lid  in
-                  let uu____2613 =
-                    let uu____2614 =
-                      let uu____2615 =
-                        FStar_Pprint.break_ (Prims.parse_int "0")  in
-                      let uu____2616 = p_tmFormula t  in
-                      FStar_Pprint.op_Hat_Hat uu____2615 uu____2616  in
-                    FStar_Pprint.op_Hat_Hat FStar_Pprint.colon uu____2614  in
-                  FStar_Pprint.op_Hat_Hat uu____2612 uu____2613  in
-                FStar_Pprint.op_Hat_Hat uu____2610 uu____2611
-             in
+                let uu____2599 = p_ident lid in
+                p_refinement b.FStar_Parser_AST.aqual uu____2599 t1 phi
+            | uu____2600 ->
+                let uu____2601 =
+                  FStar_Pprint.optional p_aqual b.FStar_Parser_AST.aqual in
+                let uu____2602 =
+                  let uu____2603 = p_lident lid in
+                  let uu____2604 =
+                    let uu____2605 =
+                      let uu____2606 =
+                        FStar_Pprint.break_ (Prims.parse_int "0") in
+                      let uu____2607 = p_tmFormula t in
+                      FStar_Pprint.op_Hat_Hat uu____2606 uu____2607 in
+                    FStar_Pprint.op_Hat_Hat FStar_Pprint.colon uu____2605 in
+                  FStar_Pprint.op_Hat_Hat uu____2603 uu____2604 in
+                FStar_Pprint.op_Hat_Hat uu____2601 uu____2602 in
           if is_atomic
           then
-            let uu____2617 =
-              let uu____2618 =
-                FStar_Pprint.op_Hat_Hat doc1 FStar_Pprint.rparen  in
-              FStar_Pprint.op_Hat_Hat FStar_Pprint.lparen uu____2618  in
-            FStar_Pprint.group uu____2617
+            let uu____2608 =
+              let uu____2609 =
+                FStar_Pprint.op_Hat_Hat doc1 FStar_Pprint.rparen in
+              FStar_Pprint.op_Hat_Hat FStar_Pprint.lparen uu____2609 in
+            FStar_Pprint.group uu____2608
           else FStar_Pprint.group doc1
-      | FStar_Parser_AST.TAnnotated uu____2620 ->
+      | FStar_Parser_AST.TAnnotated uu____2611 ->
           failwith "Is this still used ?"
       | FStar_Parser_AST.NoName t ->
-          let uu____2624 =
-            let uu____2625 = unparen t  in uu____2625.FStar_Parser_AST.tm  in
-          (match uu____2624 with
+          let uu____2615 =
+            let uu____2616 = unparen t in uu____2616.FStar_Parser_AST.tm in
+          (match uu____2615 with
            | FStar_Parser_AST.Refine
                ({ FStar_Parser_AST.b = FStar_Parser_AST.NoName t1;
-                  FStar_Parser_AST.brange = uu____2627;
-                  FStar_Parser_AST.blevel = uu____2628;
-                  FStar_Parser_AST.aqual = uu____2629;_},phi)
+                  FStar_Parser_AST.brange = uu____2618;
+                  FStar_Parser_AST.blevel = uu____2619;
+                  FStar_Parser_AST.aqual = uu____2620;_},phi)
                ->
                if is_atomic
                then
-                 let uu____2631 =
-                   let uu____2632 =
-                     let uu____2633 =
+                 let uu____2622 =
+                   let uu____2623 =
+                     let uu____2624 =
                        p_refinement b.FStar_Parser_AST.aqual
-                         FStar_Pprint.underscore t1 phi
-                        in
-                     FStar_Pprint.op_Hat_Hat uu____2633 FStar_Pprint.rparen
-                      in
-                   FStar_Pprint.op_Hat_Hat FStar_Pprint.lparen uu____2632  in
-                 FStar_Pprint.group uu____2631
+                         FStar_Pprint.underscore t1 phi in
+                     FStar_Pprint.op_Hat_Hat uu____2624 FStar_Pprint.rparen in
+                   FStar_Pprint.op_Hat_Hat FStar_Pprint.lparen uu____2623 in
+                 FStar_Pprint.group uu____2622
                else
-                 (let uu____2635 =
+                 (let uu____2626 =
                     p_refinement b.FStar_Parser_AST.aqual
-                      FStar_Pprint.underscore t1 phi
-                     in
-                  FStar_Pprint.group uu____2635)
-           | uu____2636 -> if is_atomic then p_atomicTerm t else p_appTerm t)
-
-and p_refinement :
+                      FStar_Pprint.underscore t1 phi in
+                  FStar_Pprint.group uu____2626)
+           | uu____2627 -> if is_atomic then p_atomicTerm t else p_appTerm t)
+and p_refinement:
   FStar_Parser_AST.arg_qualifier Prims.option ->
     FStar_Pprint.document ->
       FStar_Parser_AST.term -> FStar_Parser_AST.term -> FStar_Pprint.document
@@ -1612,568 +1384,511 @@
     fun binder  ->
       fun t  ->
         fun phi  ->
-          let uu____2643 = FStar_Pprint.optional p_aqual aqual_opt  in
-          let uu____2644 =
-            let uu____2645 =
-              let uu____2646 =
-                let uu____2647 = p_appTerm t  in
-                let uu____2648 =
-                  let uu____2649 = p_noSeqTerm phi  in
-                  soft_braces_with_nesting uu____2649  in
-                FStar_Pprint.op_Hat_Hat uu____2647 uu____2648  in
-              FStar_Pprint.op_Hat_Hat FStar_Pprint.colon uu____2646  in
-            FStar_Pprint.op_Hat_Hat binder uu____2645  in
-          FStar_Pprint.op_Hat_Hat uu____2643 uu____2644
-
-and p_binders :
+          let uu____2634 = FStar_Pprint.optional p_aqual aqual_opt in
+          let uu____2635 =
+            let uu____2636 =
+              let uu____2637 =
+                let uu____2638 = p_appTerm t in
+                let uu____2639 =
+                  let uu____2640 = p_noSeqTerm phi in
+                  soft_braces_with_nesting uu____2640 in
+                FStar_Pprint.op_Hat_Hat uu____2638 uu____2639 in
+              FStar_Pprint.op_Hat_Hat FStar_Pprint.colon uu____2637 in
+            FStar_Pprint.op_Hat_Hat binder uu____2636 in
+          FStar_Pprint.op_Hat_Hat uu____2634 uu____2635
+and p_binders:
   Prims.bool -> FStar_Parser_AST.binder Prims.list -> FStar_Pprint.document =
   fun is_atomic  ->
     fun bs  -> FStar_Pprint.separate_map break1 (p_binder is_atomic) bs
-
-and p_qlident : FStar_Ident.lid -> FStar_Pprint.document =
+and p_qlident: FStar_Ident.lid -> FStar_Pprint.document =
   fun lid  -> str (FStar_Ident.text_of_lid lid)
-
-and p_quident : FStar_Ident.lid -> FStar_Pprint.document =
+and p_quident: FStar_Ident.lid -> FStar_Pprint.document =
   fun lid  -> str (FStar_Ident.text_of_lid lid)
-
-and p_ident : FStar_Ident.ident -> FStar_Pprint.document =
+and p_ident: FStar_Ident.ident -> FStar_Pprint.document =
   fun lid  -> str (FStar_Ident.text_of_id lid)
-
-and p_lident : FStar_Ident.ident -> FStar_Pprint.document =
+and p_lident: FStar_Ident.ident -> FStar_Pprint.document =
   fun lid  -> str (FStar_Ident.text_of_id lid)
-
-and p_uident : FStar_Ident.ident -> FStar_Pprint.document =
+and p_uident: FStar_Ident.ident -> FStar_Pprint.document =
   fun lid  -> str (FStar_Ident.text_of_id lid)
-
-and p_tvar : FStar_Ident.ident -> FStar_Pprint.document =
+and p_tvar: FStar_Ident.ident -> FStar_Pprint.document =
   fun lid  -> str (FStar_Ident.text_of_id lid)
-
-and p_lidentOrUnderscore : FStar_Ident.ident -> FStar_Pprint.document =
+and p_lidentOrUnderscore: FStar_Ident.ident -> FStar_Pprint.document =
   fun id  ->
     if
       FStar_Util.starts_with FStar_Ident.reserved_prefix
         id.FStar_Ident.idText
     then FStar_Pprint.underscore
     else p_lident id
-
-and p_term : FStar_Parser_AST.term -> FStar_Pprint.document =
+and p_term: FStar_Parser_AST.term -> FStar_Pprint.document =
   fun e  ->
-    let uu____2662 =
-      let uu____2663 = unparen e  in uu____2663.FStar_Parser_AST.tm  in
-    match uu____2662 with
+    let uu____2653 =
+      let uu____2654 = unparen e in uu____2654.FStar_Parser_AST.tm in
+    match uu____2653 with
     | FStar_Parser_AST.Seq (e1,e2) ->
-        let uu____2666 =
-          let uu____2667 =
-            let uu____2668 = p_noSeqTerm e1  in
-            FStar_Pprint.op_Hat_Hat uu____2668 FStar_Pprint.semi  in
-          FStar_Pprint.group uu____2667  in
-        let uu____2669 = p_term e2  in
-        FStar_Pprint.op_Hat_Slash_Hat uu____2666 uu____2669
+        let uu____2657 =
+          let uu____2658 =
+            let uu____2659 = p_noSeqTerm e1 in
+            FStar_Pprint.op_Hat_Hat uu____2659 FStar_Pprint.semi in
+          FStar_Pprint.group uu____2658 in
+        let uu____2660 = p_term e2 in
+        FStar_Pprint.op_Hat_Slash_Hat uu____2657 uu____2660
     | FStar_Parser_AST.Bind (x,e1,e2) ->
-        let uu____2673 =
-          let uu____2674 =
-            let uu____2675 = p_lident x  in
-            let uu____2676 =
-              let uu____2677 =
-                let uu____2678 = p_noSeqTerm e1  in
-                FStar_Pprint.op_Hat_Hat uu____2678 FStar_Pprint.semi  in
-              FStar_Pprint.op_Hat_Hat FStar_Pprint.long_left_arrow uu____2677
-               in
-            FStar_Pprint.op_Hat_Hat uu____2675 uu____2676  in
-          FStar_Pprint.group uu____2674  in
-        let uu____2679 = p_term e2  in
-        FStar_Pprint.op_Hat_Slash_Hat uu____2673 uu____2679
-    | uu____2680 ->
-        let uu____2681 = p_noSeqTerm e  in FStar_Pprint.group uu____2681
-
-and p_noSeqTerm : FStar_Parser_AST.term -> FStar_Pprint.document =
+        let uu____2664 =
+          let uu____2665 =
+            let uu____2666 = p_lident x in
+            let uu____2667 =
+              let uu____2668 =
+                let uu____2669 = p_noSeqTerm e1 in
+                FStar_Pprint.op_Hat_Hat uu____2669 FStar_Pprint.semi in
+              FStar_Pprint.op_Hat_Hat FStar_Pprint.long_left_arrow uu____2668 in
+            FStar_Pprint.op_Hat_Hat uu____2666 uu____2667 in
+          FStar_Pprint.group uu____2665 in
+        let uu____2670 = p_term e2 in
+        FStar_Pprint.op_Hat_Slash_Hat uu____2664 uu____2670
+    | uu____2671 ->
+        let uu____2672 = p_noSeqTerm e in FStar_Pprint.group uu____2672
+and p_noSeqTerm: FStar_Parser_AST.term -> FStar_Pprint.document =
   fun e  -> with_comment p_noSeqTerm' e e.FStar_Parser_AST.range
-
-and p_noSeqTerm' : FStar_Parser_AST.term -> FStar_Pprint.document =
+and p_noSeqTerm': FStar_Parser_AST.term -> FStar_Pprint.document =
   fun e  ->
-    let uu____2684 =
-      let uu____2685 = unparen e  in uu____2685.FStar_Parser_AST.tm  in
-    match uu____2684 with
+    let uu____2675 =
+      let uu____2676 = unparen e in uu____2676.FStar_Parser_AST.tm in
+    match uu____2675 with
     | FStar_Parser_AST.Ascribed (e1,t,None ) ->
+        let uu____2680 =
+          let uu____2681 = p_tmIff e1 in
+          let uu____2682 =
+            let uu____2683 =
+              let uu____2684 = p_typ t in
+              FStar_Pprint.op_Hat_Slash_Hat FStar_Pprint.colon uu____2684 in
+            FStar_Pprint.op_Hat_Hat FStar_Pprint.langle uu____2683 in
+          FStar_Pprint.op_Hat_Slash_Hat uu____2681 uu____2682 in
+        FStar_Pprint.group uu____2680
+    | FStar_Parser_AST.Ascribed (e1,t,Some tac) ->
         let uu____2689 =
-          let uu____2690 = p_tmIff e1  in
+          let uu____2690 = p_tmIff e1 in
           let uu____2691 =
             let uu____2692 =
-              let uu____2693 = p_typ t  in
-              FStar_Pprint.op_Hat_Slash_Hat FStar_Pprint.colon uu____2693  in
-            FStar_Pprint.op_Hat_Hat FStar_Pprint.langle uu____2692  in
-          FStar_Pprint.op_Hat_Slash_Hat uu____2690 uu____2691  in
+              let uu____2693 =
+                let uu____2694 = p_typ t in
+                let uu____2695 =
+                  let uu____2696 = str "by" in
+                  let uu____2697 = p_typ tac in
+                  FStar_Pprint.op_Hat_Slash_Hat uu____2696 uu____2697 in
+                FStar_Pprint.op_Hat_Slash_Hat uu____2694 uu____2695 in
+              FStar_Pprint.op_Hat_Slash_Hat FStar_Pprint.colon uu____2693 in
+            FStar_Pprint.op_Hat_Hat FStar_Pprint.langle uu____2692 in
+          FStar_Pprint.op_Hat_Slash_Hat uu____2690 uu____2691 in
         FStar_Pprint.group uu____2689
-    | FStar_Parser_AST.Ascribed (e1,t,Some tac) ->
-        let uu____2698 =
-          let uu____2699 = p_tmIff e1  in
-          let uu____2700 =
-            let uu____2701 =
-              let uu____2702 =
-                let uu____2703 = p_typ t  in
-                let uu____2704 =
-                  let uu____2705 = str "by"  in
-                  let uu____2706 = p_typ tac  in
-                  FStar_Pprint.op_Hat_Slash_Hat uu____2705 uu____2706  in
-                FStar_Pprint.op_Hat_Slash_Hat uu____2703 uu____2704  in
-              FStar_Pprint.op_Hat_Slash_Hat FStar_Pprint.colon uu____2702  in
-            FStar_Pprint.op_Hat_Hat FStar_Pprint.langle uu____2701  in
-          FStar_Pprint.op_Hat_Slash_Hat uu____2699 uu____2700  in
-        FStar_Pprint.group uu____2698
     | FStar_Parser_AST.Op
-        ({ FStar_Ident.idText = ".()<-"; FStar_Ident.idRange = uu____2707;_},e1::e2::e3::[])
+        ({ FStar_Ident.idText = ".()<-"; FStar_Ident.idRange = uu____2698;_},e1::e2::e3::[])
         ->
-        let uu____2712 =
-          let uu____2713 =
-            let uu____2714 =
-              let uu____2715 = p_atomicTermNotQUident e1  in
-              let uu____2716 =
-                let uu____2717 =
-                  let uu____2718 =
-                    let uu____2719 = p_term e2  in
-                    soft_parens_with_nesting uu____2719  in
-                  let uu____2720 =
+        let uu____2703 =
+          let uu____2704 =
+            let uu____2705 =
+              let uu____2706 = p_atomicTermNotQUident e1 in
+              let uu____2707 =
+                let uu____2708 =
+                  let uu____2709 =
+                    let uu____2710 = p_term e2 in
+                    soft_parens_with_nesting uu____2710 in
+                  let uu____2711 =
                     FStar_Pprint.op_Hat_Hat FStar_Pprint.space
-                      FStar_Pprint.larrow
-                     in
-                  FStar_Pprint.op_Hat_Hat uu____2718 uu____2720  in
-                FStar_Pprint.op_Hat_Hat FStar_Pprint.dot uu____2717  in
-              FStar_Pprint.op_Hat_Hat uu____2715 uu____2716  in
-            FStar_Pprint.group uu____2714  in
-          let uu____2721 =
-            let uu____2722 = p_noSeqTerm e3  in jump2 uu____2722  in
-          FStar_Pprint.op_Hat_Hat uu____2713 uu____2721  in
-        FStar_Pprint.group uu____2712
+                      FStar_Pprint.larrow in
+                  FStar_Pprint.op_Hat_Hat uu____2709 uu____2711 in
+                FStar_Pprint.op_Hat_Hat FStar_Pprint.dot uu____2708 in
+              FStar_Pprint.op_Hat_Hat uu____2706 uu____2707 in
+            FStar_Pprint.group uu____2705 in
+          let uu____2712 =
+            let uu____2713 = p_noSeqTerm e3 in jump2 uu____2713 in
+          FStar_Pprint.op_Hat_Hat uu____2704 uu____2712 in
+        FStar_Pprint.group uu____2703
     | FStar_Parser_AST.Op
-        ({ FStar_Ident.idText = ".[]<-"; FStar_Ident.idRange = uu____2723;_},e1::e2::e3::[])
+        ({ FStar_Ident.idText = ".[]<-"; FStar_Ident.idRange = uu____2714;_},e1::e2::e3::[])
         ->
-        let uu____2728 =
-          let uu____2729 =
-            let uu____2730 =
-              let uu____2731 = p_atomicTermNotQUident e1  in
-              let uu____2732 =
-                let uu____2733 =
-                  let uu____2734 =
-                    let uu____2735 = p_term e2  in
-                    soft_brackets_with_nesting uu____2735  in
-                  let uu____2736 =
+        let uu____2719 =
+          let uu____2720 =
+            let uu____2721 =
+              let uu____2722 = p_atomicTermNotQUident e1 in
+              let uu____2723 =
+                let uu____2724 =
+                  let uu____2725 =
+                    let uu____2726 = p_term e2 in
+                    soft_brackets_with_nesting uu____2726 in
+                  let uu____2727 =
                     FStar_Pprint.op_Hat_Hat FStar_Pprint.space
-                      FStar_Pprint.larrow
-                     in
-                  FStar_Pprint.op_Hat_Hat uu____2734 uu____2736  in
-                FStar_Pprint.op_Hat_Hat FStar_Pprint.dot uu____2733  in
-              FStar_Pprint.op_Hat_Hat uu____2731 uu____2732  in
-            FStar_Pprint.group uu____2730  in
-          let uu____2737 =
-            let uu____2738 = p_noSeqTerm e3  in jump2 uu____2738  in
-          FStar_Pprint.op_Hat_Hat uu____2729 uu____2737  in
-        FStar_Pprint.group uu____2728
+                      FStar_Pprint.larrow in
+                  FStar_Pprint.op_Hat_Hat uu____2725 uu____2727 in
+                FStar_Pprint.op_Hat_Hat FStar_Pprint.dot uu____2724 in
+              FStar_Pprint.op_Hat_Hat uu____2722 uu____2723 in
+            FStar_Pprint.group uu____2721 in
+          let uu____2728 =
+            let uu____2729 = p_noSeqTerm e3 in jump2 uu____2729 in
+          FStar_Pprint.op_Hat_Hat uu____2720 uu____2728 in
+        FStar_Pprint.group uu____2719
     | FStar_Parser_AST.Requires (e1,wtf) ->
-        let uu____2744 =
-          let uu____2745 = str "requires"  in
-          let uu____2746 = p_typ e1  in
-          FStar_Pprint.op_Hat_Slash_Hat uu____2745 uu____2746  in
-        FStar_Pprint.group uu____2744
+        let uu____2735 =
+          let uu____2736 = str "requires" in
+          let uu____2737 = p_typ e1 in
+          FStar_Pprint.op_Hat_Slash_Hat uu____2736 uu____2737 in
+        FStar_Pprint.group uu____2735
     | FStar_Parser_AST.Ensures (e1,wtf) ->
-        let uu____2752 =
-          let uu____2753 = str "ensures"  in
-          let uu____2754 = p_typ e1  in
-          FStar_Pprint.op_Hat_Slash_Hat uu____2753 uu____2754  in
-        FStar_Pprint.group uu____2752
+        let uu____2743 =
+          let uu____2744 = str "ensures" in
+          let uu____2745 = p_typ e1 in
+          FStar_Pprint.op_Hat_Slash_Hat uu____2744 uu____2745 in
+        FStar_Pprint.group uu____2743
     | FStar_Parser_AST.Attributes es ->
-        let uu____2757 =
-          let uu____2758 = str "attributes"  in
-          let uu____2759 = FStar_Pprint.separate_map break1 p_atomicTerm es
-             in
-          FStar_Pprint.op_Hat_Slash_Hat uu____2758 uu____2759  in
-        FStar_Pprint.group uu____2757
+        let uu____2748 =
+          let uu____2749 = str "attributes" in
+          let uu____2750 = FStar_Pprint.separate_map break1 p_atomicTerm es in
+          FStar_Pprint.op_Hat_Slash_Hat uu____2749 uu____2750 in
+        FStar_Pprint.group uu____2748
     | FStar_Parser_AST.If (e1,e2,e3) ->
-        let uu____2763 = is_unit e3  in
-        if uu____2763
+        let uu____2754 = is_unit e3 in
+        if uu____2754
         then
-          let uu____2764 =
-            let uu____2765 =
-              let uu____2766 = str "if"  in
-              let uu____2767 = p_noSeqTerm e1  in
-              op_Hat_Slash_Plus_Hat uu____2766 uu____2767  in
-            let uu____2768 =
-              let uu____2769 = str "then"  in
-              let uu____2770 = p_noSeqTerm e2  in
-              op_Hat_Slash_Plus_Hat uu____2769 uu____2770  in
-            FStar_Pprint.op_Hat_Slash_Hat uu____2765 uu____2768  in
-          FStar_Pprint.group uu____2764
+          let uu____2755 =
+            let uu____2756 =
+              let uu____2757 = str "if" in
+              let uu____2758 = p_noSeqTerm e1 in
+              op_Hat_Slash_Plus_Hat uu____2757 uu____2758 in
+            let uu____2759 =
+              let uu____2760 = str "then" in
+              let uu____2761 = p_noSeqTerm e2 in
+              op_Hat_Slash_Plus_Hat uu____2760 uu____2761 in
+            FStar_Pprint.op_Hat_Slash_Hat uu____2756 uu____2759 in
+          FStar_Pprint.group uu____2755
         else
           (let e2_doc =
-             let uu____2773 =
-               let uu____2774 = unparen e2  in uu____2774.FStar_Parser_AST.tm
-                in
-             match uu____2773 with
-             | FStar_Parser_AST.If (uu____2775,uu____2776,e31) when
+             let uu____2764 =
+               let uu____2765 = unparen e2 in uu____2765.FStar_Parser_AST.tm in
+             match uu____2764 with
+             | FStar_Parser_AST.If (uu____2766,uu____2767,e31) when
                  is_unit e31 ->
-                 let uu____2778 = p_noSeqTerm e2  in
-                 soft_parens_with_nesting uu____2778
-             | uu____2779 -> p_noSeqTerm e2  in
-           let uu____2780 =
-             let uu____2781 =
-               let uu____2782 = str "if"  in
-               let uu____2783 = p_noSeqTerm e1  in
-               op_Hat_Slash_Plus_Hat uu____2782 uu____2783  in
-             let uu____2784 =
-               let uu____2785 =
-                 let uu____2786 = str "then"  in
-                 op_Hat_Slash_Plus_Hat uu____2786 e2_doc  in
-               let uu____2787 =
-                 let uu____2788 = str "else"  in
-                 let uu____2789 = p_noSeqTerm e3  in
-                 op_Hat_Slash_Plus_Hat uu____2788 uu____2789  in
-               FStar_Pprint.op_Hat_Slash_Hat uu____2785 uu____2787  in
-             FStar_Pprint.op_Hat_Slash_Hat uu____2781 uu____2784  in
-           FStar_Pprint.group uu____2780)
+                 let uu____2769 = p_noSeqTerm e2 in
+                 soft_parens_with_nesting uu____2769
+             | uu____2770 -> p_noSeqTerm e2 in
+           let uu____2771 =
+             let uu____2772 =
+               let uu____2773 = str "if" in
+               let uu____2774 = p_noSeqTerm e1 in
+               op_Hat_Slash_Plus_Hat uu____2773 uu____2774 in
+             let uu____2775 =
+               let uu____2776 =
+                 let uu____2777 = str "then" in
+                 op_Hat_Slash_Plus_Hat uu____2777 e2_doc in
+               let uu____2778 =
+                 let uu____2779 = str "else" in
+                 let uu____2780 = p_noSeqTerm e3 in
+                 op_Hat_Slash_Plus_Hat uu____2779 uu____2780 in
+               FStar_Pprint.op_Hat_Slash_Hat uu____2776 uu____2778 in
+             FStar_Pprint.op_Hat_Slash_Hat uu____2772 uu____2775 in
+           FStar_Pprint.group uu____2771)
     | FStar_Parser_AST.TryWith (e1,branches) ->
-        let uu____2802 =
-          let uu____2803 =
-            let uu____2804 = str "try"  in
-            let uu____2805 = p_noSeqTerm e1  in prefix2 uu____2804 uu____2805
-             in
-          let uu____2806 =
-            let uu____2807 = str "with"  in
-            let uu____2808 =
+        let uu____2793 =
+          let uu____2794 =
+            let uu____2795 = str "try" in
+            let uu____2796 = p_noSeqTerm e1 in prefix2 uu____2795 uu____2796 in
+          let uu____2797 =
+            let uu____2798 = str "with" in
+            let uu____2799 =
               FStar_Pprint.separate_map FStar_Pprint.hardline p_patternBranch
-                branches
-               in
-            FStar_Pprint.op_Hat_Slash_Hat uu____2807 uu____2808  in
-          FStar_Pprint.op_Hat_Slash_Hat uu____2803 uu____2806  in
-        FStar_Pprint.group uu____2802
+                branches in
+            FStar_Pprint.op_Hat_Slash_Hat uu____2798 uu____2799 in
+          FStar_Pprint.op_Hat_Slash_Hat uu____2794 uu____2797 in
+        FStar_Pprint.group uu____2793
     | FStar_Parser_AST.Match (e1,branches) ->
-        let uu____2825 =
-          let uu____2826 =
-            let uu____2827 = str "match"  in
-            let uu____2828 = p_noSeqTerm e1  in
-            let uu____2829 = str "with"  in
+        let uu____2816 =
+          let uu____2817 =
+            let uu____2818 = str "match" in
+            let uu____2819 = p_noSeqTerm e1 in
+            let uu____2820 = str "with" in
             FStar_Pprint.surround (Prims.parse_int "2") (Prims.parse_int "1")
-              uu____2827 uu____2828 uu____2829
-             in
-          let uu____2830 =
+              uu____2818 uu____2819 uu____2820 in
+          let uu____2821 =
             FStar_Pprint.separate_map FStar_Pprint.hardline p_patternBranch
-              branches
-             in
-          FStar_Pprint.op_Hat_Slash_Hat uu____2826 uu____2830  in
-        FStar_Pprint.group uu____2825
+              branches in
+          FStar_Pprint.op_Hat_Slash_Hat uu____2817 uu____2821 in
+        FStar_Pprint.group uu____2816
     | FStar_Parser_AST.LetOpen (uid,e1) ->
-        let uu____2837 =
-          let uu____2838 =
-            let uu____2839 = str "let open"  in
-            let uu____2840 = p_quident uid  in
-            let uu____2841 = str "in"  in
+        let uu____2828 =
+          let uu____2829 =
+            let uu____2830 = str "let open" in
+            let uu____2831 = p_quident uid in
+            let uu____2832 = str "in" in
             FStar_Pprint.surround (Prims.parse_int "2") (Prims.parse_int "1")
-              uu____2839 uu____2840 uu____2841
-             in
-          let uu____2842 = p_term e1  in
-          FStar_Pprint.op_Hat_Slash_Hat uu____2838 uu____2842  in
-        FStar_Pprint.group uu____2837
+              uu____2830 uu____2831 uu____2832 in
+          let uu____2833 = p_term e1 in
+          FStar_Pprint.op_Hat_Slash_Hat uu____2829 uu____2833 in
+        FStar_Pprint.group uu____2828
     | FStar_Parser_AST.Let (q,lbs,e1) ->
         let let_doc =
-          let uu____2853 = str "let"  in
-          let uu____2854 = p_letqualifier q  in
-          FStar_Pprint.op_Hat_Hat uu____2853 uu____2854  in
-        let uu____2855 =
-          let uu____2856 =
-            let uu____2857 =
-              let uu____2858 = str "and"  in
-              precede_break_separate_map let_doc uu____2858 p_letbinding lbs
-               in
-            let uu____2861 = str "in"  in
-            FStar_Pprint.op_Hat_Slash_Hat uu____2857 uu____2861  in
-          FStar_Pprint.group uu____2856  in
-        let uu____2862 = p_term e1  in
-        FStar_Pprint.op_Hat_Slash_Hat uu____2855 uu____2862
+          let uu____2844 = str "let" in
+          let uu____2845 = p_letqualifier q in
+          FStar_Pprint.op_Hat_Hat uu____2844 uu____2845 in
+        let uu____2846 =
+          let uu____2847 =
+            let uu____2848 =
+              let uu____2849 = str "and" in
+              precede_break_separate_map let_doc uu____2849 p_letbinding lbs in
+            let uu____2852 = str "in" in
+            FStar_Pprint.op_Hat_Slash_Hat uu____2848 uu____2852 in
+          FStar_Pprint.group uu____2847 in
+        let uu____2853 = p_term e1 in
+        FStar_Pprint.op_Hat_Slash_Hat uu____2846 uu____2853
     | FStar_Parser_AST.Abs
         ({ FStar_Parser_AST.pat = FStar_Parser_AST.PatVar (x,typ_opt);
-           FStar_Parser_AST.prange = uu____2865;_}::[],{
+           FStar_Parser_AST.prange = uu____2856;_}::[],{
                                                          FStar_Parser_AST.tm
                                                            =
                                                            FStar_Parser_AST.Match
                                                            (maybe_x,branches);
                                                          FStar_Parser_AST.range
-                                                           = uu____2868;
+                                                           = uu____2859;
                                                          FStar_Parser_AST.level
-                                                           = uu____2869;_})
+                                                           = uu____2860;_})
         when matches_var maybe_x x ->
+        let uu____2874 =
+          let uu____2875 = str "function" in
+          let uu____2876 =
+            FStar_Pprint.separate_map FStar_Pprint.hardline p_patternBranch
+              branches in
+          FStar_Pprint.op_Hat_Slash_Hat uu____2875 uu____2876 in
+        FStar_Pprint.group uu____2874
+    | FStar_Parser_AST.Assign (id,e1) ->
         let uu____2883 =
-          let uu____2884 = str "function"  in
+          let uu____2884 = p_lident id in
           let uu____2885 =
-            FStar_Pprint.separate_map FStar_Pprint.hardline p_patternBranch
-              branches
-             in
-          FStar_Pprint.op_Hat_Slash_Hat uu____2884 uu____2885  in
+            let uu____2886 = p_noSeqTerm e1 in
+            FStar_Pprint.op_Hat_Slash_Hat FStar_Pprint.larrow uu____2886 in
+          FStar_Pprint.op_Hat_Slash_Hat uu____2884 uu____2885 in
         FStar_Pprint.group uu____2883
-    | FStar_Parser_AST.Assign (id,e1) ->
-        let uu____2892 =
-          let uu____2893 = p_lident id  in
-          let uu____2894 =
-            let uu____2895 = p_noSeqTerm e1  in
-            FStar_Pprint.op_Hat_Slash_Hat FStar_Pprint.larrow uu____2895  in
-          FStar_Pprint.op_Hat_Slash_Hat uu____2893 uu____2894  in
-        FStar_Pprint.group uu____2892
-    | uu____2896 -> p_typ e
-
-and p_typ : FStar_Parser_AST.term -> FStar_Pprint.document =
+    | uu____2887 -> p_typ e
+and p_typ: FStar_Parser_AST.term -> FStar_Pprint.document =
   fun e  -> with_comment p_typ' e e.FStar_Parser_AST.range
-
-and p_typ' : FStar_Parser_AST.term -> FStar_Pprint.document =
+and p_typ': FStar_Parser_AST.term -> FStar_Pprint.document =
   fun e  ->
-    let uu____2899 =
-      let uu____2900 = unparen e  in uu____2900.FStar_Parser_AST.tm  in
-    match uu____2899 with
+    let uu____2890 =
+      let uu____2891 = unparen e in uu____2891.FStar_Parser_AST.tm in
+    match uu____2890 with
     | FStar_Parser_AST.QForall (bs,trigger,e1)|FStar_Parser_AST.QExists
       (bs,trigger,e1) ->
-        let uu____2916 =
-          let uu____2917 =
-            let uu____2918 = p_quantifier e  in
-            FStar_Pprint.op_Hat_Hat uu____2918 FStar_Pprint.space  in
-          let uu____2919 = p_binders true bs  in
+        let uu____2907 =
+          let uu____2908 =
+            let uu____2909 = p_quantifier e in
+            FStar_Pprint.op_Hat_Hat uu____2909 FStar_Pprint.space in
+          let uu____2910 = p_binders true bs in
           FStar_Pprint.soft_surround (Prims.parse_int "2")
-            (Prims.parse_int "0") uu____2917 uu____2919 FStar_Pprint.dot
-           in
-        let uu____2920 =
-          let uu____2921 = p_trigger trigger  in
-          let uu____2922 = p_noSeqTerm e1  in
-          FStar_Pprint.op_Hat_Hat uu____2921 uu____2922  in
-        prefix2 uu____2916 uu____2920
-    | uu____2923 -> p_simpleTerm e
-
-and p_quantifier : FStar_Parser_AST.term -> FStar_Pprint.document =
+            (Prims.parse_int "0") uu____2908 uu____2910 FStar_Pprint.dot in
+        let uu____2911 =
+          let uu____2912 = p_trigger trigger in
+          let uu____2913 = p_noSeqTerm e1 in
+          FStar_Pprint.op_Hat_Hat uu____2912 uu____2913 in
+        prefix2 uu____2907 uu____2911
+    | uu____2914 -> p_simpleTerm e
+and p_quantifier: FStar_Parser_AST.term -> FStar_Pprint.document =
   fun e  ->
-    let uu____2925 =
-      let uu____2926 = unparen e  in uu____2926.FStar_Parser_AST.tm  in
-    match uu____2925 with
-    | FStar_Parser_AST.QForall uu____2927 -> str "forall"
-    | FStar_Parser_AST.QExists uu____2934 -> str "exists"
-    | uu____2941 ->
+    let uu____2916 =
+      let uu____2917 = unparen e in uu____2917.FStar_Parser_AST.tm in
+    match uu____2916 with
+    | FStar_Parser_AST.QForall uu____2918 -> str "forall"
+    | FStar_Parser_AST.QExists uu____2925 -> str "exists"
+    | uu____2932 ->
         failwith "Imposible : p_quantifier called on a non-quantifier term"
-
-and p_trigger :
+and p_trigger:
   FStar_Parser_AST.term Prims.list Prims.list -> FStar_Pprint.document =
-<<<<<<< HEAD
-  fun uu___107_2942  ->
-    match uu___107_2942 with
-=======
   fun uu___136_2933  ->
     match uu___136_2933 with
->>>>>>> b9b6b862
     | [] -> FStar_Pprint.empty
     | pats ->
-        let uu____2949 =
-          let uu____2950 =
-            let uu____2951 = str "pattern"  in
-            let uu____2952 =
-              let uu____2953 =
-                let uu____2954 = p_disjunctivePats pats  in jump2 uu____2954
-                 in
-              let uu____2955 =
-                FStar_Pprint.op_Hat_Hat FStar_Pprint.rbrace break1  in
-              FStar_Pprint.op_Hat_Slash_Hat uu____2953 uu____2955  in
-            FStar_Pprint.op_Hat_Slash_Hat uu____2951 uu____2952  in
-          FStar_Pprint.op_Hat_Hat FStar_Pprint.colon uu____2950  in
-        FStar_Pprint.op_Hat_Hat FStar_Pprint.lbrace uu____2949
-
-and p_disjunctivePats :
+        let uu____2940 =
+          let uu____2941 =
+            let uu____2942 = str "pattern" in
+            let uu____2943 =
+              let uu____2944 =
+                let uu____2945 = p_disjunctivePats pats in jump2 uu____2945 in
+              let uu____2946 =
+                FStar_Pprint.op_Hat_Hat FStar_Pprint.rbrace break1 in
+              FStar_Pprint.op_Hat_Slash_Hat uu____2944 uu____2946 in
+            FStar_Pprint.op_Hat_Slash_Hat uu____2942 uu____2943 in
+          FStar_Pprint.op_Hat_Hat FStar_Pprint.colon uu____2941 in
+        FStar_Pprint.op_Hat_Hat FStar_Pprint.lbrace uu____2940
+and p_disjunctivePats:
   FStar_Parser_AST.term Prims.list Prims.list -> FStar_Pprint.document =
   fun pats  ->
-    let uu____2959 = str "\\/"  in
-    FStar_Pprint.separate_map uu____2959 p_conjunctivePats pats
-
-and p_conjunctivePats :
+    let uu____2950 = str "\\/" in
+    FStar_Pprint.separate_map uu____2950 p_conjunctivePats pats
+and p_conjunctivePats:
   FStar_Parser_AST.term Prims.list -> FStar_Pprint.document =
   fun pats  ->
-    let uu____2963 =
-      FStar_Pprint.separate_map FStar_Pprint.semi p_appTerm pats  in
-    FStar_Pprint.group uu____2963
-
-and p_simpleTerm : FStar_Parser_AST.term -> FStar_Pprint.document =
+    let uu____2954 =
+      FStar_Pprint.separate_map FStar_Pprint.semi p_appTerm pats in
+    FStar_Pprint.group uu____2954
+and p_simpleTerm: FStar_Parser_AST.term -> FStar_Pprint.document =
   fun e  ->
-    let uu____2965 =
-      let uu____2966 = unparen e  in uu____2966.FStar_Parser_AST.tm  in
-    match uu____2965 with
+    let uu____2956 =
+      let uu____2957 = unparen e in uu____2957.FStar_Parser_AST.tm in
+    match uu____2956 with
     | FStar_Parser_AST.Abs (pats,e1) ->
-        let uu____2971 =
-          let uu____2972 = str "fun"  in
-          let uu____2973 =
-            let uu____2974 =
-              FStar_Pprint.separate_map break1 p_atomicPattern pats  in
-            FStar_Pprint.op_Hat_Slash_Hat uu____2974 FStar_Pprint.rarrow  in
-          op_Hat_Slash_Plus_Hat uu____2972 uu____2973  in
-        let uu____2975 = p_term e1  in
-        op_Hat_Slash_Plus_Hat uu____2971 uu____2975
-    | uu____2976 -> p_tmIff e
-
-and p_maybeFocusArrow : Prims.bool -> FStar_Pprint.document =
+        let uu____2962 =
+          let uu____2963 = str "fun" in
+          let uu____2964 =
+            let uu____2965 =
+              FStar_Pprint.separate_map break1 p_atomicPattern pats in
+            FStar_Pprint.op_Hat_Slash_Hat uu____2965 FStar_Pprint.rarrow in
+          op_Hat_Slash_Plus_Hat uu____2963 uu____2964 in
+        let uu____2966 = p_term e1 in
+        op_Hat_Slash_Plus_Hat uu____2962 uu____2966
+    | uu____2967 -> p_tmIff e
+and p_maybeFocusArrow: Prims.bool -> FStar_Pprint.document =
   fun b  -> if b then str "~>" else FStar_Pprint.rarrow
-
-and p_patternBranch :
-  (FStar_Parser_AST.pattern * FStar_Parser_AST.term Prims.option *
+and p_patternBranch:
+  (FStar_Parser_AST.pattern* FStar_Parser_AST.term Prims.option*
     FStar_Parser_AST.term) -> FStar_Pprint.document
   =
-  fun uu____2979  ->
-    match uu____2979 with
+  fun uu____2970  ->
+    match uu____2970 with
     | (pat,when_opt,e) ->
         let maybe_paren =
-          let uu____2992 =
-            let uu____2993 = unparen e  in uu____2993.FStar_Parser_AST.tm  in
-          match uu____2992 with
+          let uu____2983 =
+            let uu____2984 = unparen e in uu____2984.FStar_Parser_AST.tm in
+          match uu____2983 with
           | FStar_Parser_AST.Match _|FStar_Parser_AST.TryWith _ ->
               soft_begin_end_with_nesting
           | FStar_Parser_AST.Abs
               ({
                  FStar_Parser_AST.pat = FStar_Parser_AST.PatVar
-                   (x,uu____2999);
-                 FStar_Parser_AST.prange = uu____3000;_}::[],{
+                   (x,uu____2990);
+                 FStar_Parser_AST.prange = uu____2991;_}::[],{
                                                                FStar_Parser_AST.tm
                                                                  =
                                                                  FStar_Parser_AST.Match
-                                                                 (maybe_x,uu____3002);
+                                                                 (maybe_x,uu____2993);
                                                                FStar_Parser_AST.range
-                                                                 = uu____3003;
+                                                                 = uu____2994;
                                                                FStar_Parser_AST.level
-                                                                 = uu____3004;_})
+                                                                 = uu____2995;_})
               when matches_var maybe_x x -> soft_begin_end_with_nesting
-          | uu____3018 -> (fun x  -> x)  in
-        let uu____3020 =
-          let uu____3021 =
-            let uu____3022 =
-              let uu____3023 =
-                let uu____3024 =
-                  let uu____3025 = p_disjunctivePattern pat  in
-                  let uu____3026 =
-                    let uu____3027 = p_maybeWhen when_opt  in
-                    FStar_Pprint.op_Hat_Hat uu____3027 FStar_Pprint.rarrow
-                     in
-                  op_Hat_Slash_Plus_Hat uu____3025 uu____3026  in
-                FStar_Pprint.op_Hat_Hat FStar_Pprint.space uu____3024  in
-              FStar_Pprint.op_Hat_Hat FStar_Pprint.bar uu____3023  in
-            FStar_Pprint.group uu____3022  in
-          let uu____3028 =
-            let uu____3029 = p_term e  in maybe_paren uu____3029  in
-          op_Hat_Slash_Plus_Hat uu____3021 uu____3028  in
-        FStar_Pprint.group uu____3020
-
-and p_maybeWhen : FStar_Parser_AST.term Prims.option -> FStar_Pprint.document
+          | uu____3009 -> (fun x  -> x) in
+        let uu____3011 =
+          let uu____3012 =
+            let uu____3013 =
+              let uu____3014 =
+                let uu____3015 =
+                  let uu____3016 = p_disjunctivePattern pat in
+                  let uu____3017 =
+                    let uu____3018 = p_maybeWhen when_opt in
+                    FStar_Pprint.op_Hat_Hat uu____3018 FStar_Pprint.rarrow in
+                  op_Hat_Slash_Plus_Hat uu____3016 uu____3017 in
+                FStar_Pprint.op_Hat_Hat FStar_Pprint.space uu____3015 in
+              FStar_Pprint.op_Hat_Hat FStar_Pprint.bar uu____3014 in
+            FStar_Pprint.group uu____3013 in
+          let uu____3019 =
+            let uu____3020 = p_term e in maybe_paren uu____3020 in
+          op_Hat_Slash_Plus_Hat uu____3012 uu____3019 in
+        FStar_Pprint.group uu____3011
+and p_maybeWhen: FStar_Parser_AST.term Prims.option -> FStar_Pprint.document
   =
-<<<<<<< HEAD
-  fun uu___108_3030  ->
-    match uu___108_3030 with
-=======
   fun uu___137_3021  ->
     match uu___137_3021 with
->>>>>>> b9b6b862
     | None  -> FStar_Pprint.empty
     | Some e ->
-        let uu____3033 = str "when"  in
-        let uu____3034 =
-          let uu____3035 = p_tmFormula e  in
-          FStar_Pprint.op_Hat_Hat uu____3035 FStar_Pprint.space  in
-        op_Hat_Slash_Plus_Hat uu____3033 uu____3034
-
-and p_tmIff : FStar_Parser_AST.term -> FStar_Pprint.document =
+        let uu____3024 = str "when" in
+        let uu____3025 =
+          let uu____3026 = p_tmFormula e in
+          FStar_Pprint.op_Hat_Hat uu____3026 FStar_Pprint.space in
+        op_Hat_Slash_Plus_Hat uu____3024 uu____3025
+and p_tmIff: FStar_Parser_AST.term -> FStar_Pprint.document =
   fun e  ->
-    let uu____3037 =
-      let uu____3038 = unparen e  in uu____3038.FStar_Parser_AST.tm  in
-    match uu____3037 with
+    let uu____3028 =
+      let uu____3029 = unparen e in uu____3029.FStar_Parser_AST.tm in
+    match uu____3028 with
     | FStar_Parser_AST.Op
-        ({ FStar_Ident.idText = "<==>"; FStar_Ident.idRange = uu____3039;_},e1::e2::[])
+        ({ FStar_Ident.idText = "<==>"; FStar_Ident.idRange = uu____3030;_},e1::e2::[])
         ->
-        let uu____3043 = str "<==>"  in
-        let uu____3044 = p_tmImplies e1  in
-        let uu____3045 = p_tmIff e2  in
-        infix0 uu____3043 uu____3044 uu____3045
-    | uu____3046 -> p_tmImplies e
-
-and p_tmImplies : FStar_Parser_AST.term -> FStar_Pprint.document =
+        let uu____3034 = str "<==>" in
+        let uu____3035 = p_tmImplies e1 in
+        let uu____3036 = p_tmIff e2 in
+        infix0 uu____3034 uu____3035 uu____3036
+    | uu____3037 -> p_tmImplies e
+and p_tmImplies: FStar_Parser_AST.term -> FStar_Pprint.document =
   fun e  ->
-    let uu____3048 =
-      let uu____3049 = unparen e  in uu____3049.FStar_Parser_AST.tm  in
-    match uu____3048 with
+    let uu____3039 =
+      let uu____3040 = unparen e in uu____3040.FStar_Parser_AST.tm in
+    match uu____3039 with
     | FStar_Parser_AST.Op
-        ({ FStar_Ident.idText = "==>"; FStar_Ident.idRange = uu____3050;_},e1::e2::[])
+        ({ FStar_Ident.idText = "==>"; FStar_Ident.idRange = uu____3041;_},e1::e2::[])
         ->
-        let uu____3054 = str "==>"  in
-        let uu____3055 = p_tmArrow p_tmFormula e1  in
-        let uu____3056 = p_tmImplies e2  in
-        infix0 uu____3054 uu____3055 uu____3056
-    | uu____3057 -> p_tmArrow p_tmFormula e
-
-and p_tmArrow :
+        let uu____3045 = str "==>" in
+        let uu____3046 = p_tmArrow p_tmFormula e1 in
+        let uu____3047 = p_tmImplies e2 in
+        infix0 uu____3045 uu____3046 uu____3047
+    | uu____3048 -> p_tmArrow p_tmFormula e
+and p_tmArrow:
   (FStar_Parser_AST.term -> FStar_Pprint.document) ->
     FStar_Parser_AST.term -> FStar_Pprint.document
   =
   fun p_Tm  ->
     fun e  ->
-      let uu____3062 =
-        let uu____3063 = unparen e  in uu____3063.FStar_Parser_AST.tm  in
-      match uu____3062 with
+      let uu____3053 =
+        let uu____3054 = unparen e in uu____3054.FStar_Parser_AST.tm in
+      match uu____3053 with
       | FStar_Parser_AST.Product (bs,tgt) ->
-          let uu____3068 =
-            let uu____3069 =
+          let uu____3059 =
+            let uu____3060 =
               FStar_Pprint.concat_map
                 (fun b  ->
-                   let uu____3071 = p_binder false b  in
-                   let uu____3072 =
-                     let uu____3073 =
-                       FStar_Pprint.op_Hat_Hat FStar_Pprint.rarrow break1  in
-                     FStar_Pprint.op_Hat_Hat FStar_Pprint.space uu____3073
-                      in
-                   FStar_Pprint.op_Hat_Hat uu____3071 uu____3072) bs
-               in
-            let uu____3074 = p_tmArrow p_Tm tgt  in
-            FStar_Pprint.op_Hat_Hat uu____3069 uu____3074  in
-          FStar_Pprint.group uu____3068
-      | uu____3075 -> p_Tm e
-
-and p_tmFormula : FStar_Parser_AST.term -> FStar_Pprint.document =
+                   let uu____3062 = p_binder false b in
+                   let uu____3063 =
+                     let uu____3064 =
+                       FStar_Pprint.op_Hat_Hat FStar_Pprint.rarrow break1 in
+                     FStar_Pprint.op_Hat_Hat FStar_Pprint.space uu____3064 in
+                   FStar_Pprint.op_Hat_Hat uu____3062 uu____3063) bs in
+            let uu____3065 = p_tmArrow p_Tm tgt in
+            FStar_Pprint.op_Hat_Hat uu____3060 uu____3065 in
+          FStar_Pprint.group uu____3059
+      | uu____3066 -> p_Tm e
+and p_tmFormula: FStar_Parser_AST.term -> FStar_Pprint.document =
   fun e  ->
-    let uu____3077 =
-      let uu____3078 = unparen e  in uu____3078.FStar_Parser_AST.tm  in
-    match uu____3077 with
+    let uu____3068 =
+      let uu____3069 = unparen e in uu____3069.FStar_Parser_AST.tm in
+    match uu____3068 with
     | FStar_Parser_AST.Op
-        ({ FStar_Ident.idText = "\\/"; FStar_Ident.idRange = uu____3079;_},e1::e2::[])
+        ({ FStar_Ident.idText = "\\/"; FStar_Ident.idRange = uu____3070;_},e1::e2::[])
         ->
-        let uu____3083 = str "\\/"  in
-        let uu____3084 = p_tmFormula e1  in
-        let uu____3085 = p_tmConjunction e2  in
-        infix0 uu____3083 uu____3084 uu____3085
-    | uu____3086 -> p_tmConjunction e
-
-and p_tmConjunction : FStar_Parser_AST.term -> FStar_Pprint.document =
+        let uu____3074 = str "\\/" in
+        let uu____3075 = p_tmFormula e1 in
+        let uu____3076 = p_tmConjunction e2 in
+        infix0 uu____3074 uu____3075 uu____3076
+    | uu____3077 -> p_tmConjunction e
+and p_tmConjunction: FStar_Parser_AST.term -> FStar_Pprint.document =
   fun e  ->
-    let uu____3088 =
-      let uu____3089 = unparen e  in uu____3089.FStar_Parser_AST.tm  in
-    match uu____3088 with
+    let uu____3079 =
+      let uu____3080 = unparen e in uu____3080.FStar_Parser_AST.tm in
+    match uu____3079 with
     | FStar_Parser_AST.Op
-        ({ FStar_Ident.idText = "/\\"; FStar_Ident.idRange = uu____3090;_},e1::e2::[])
+        ({ FStar_Ident.idText = "/\\"; FStar_Ident.idRange = uu____3081;_},e1::e2::[])
         ->
-        let uu____3094 = str "/\\"  in
-        let uu____3095 = p_tmConjunction e1  in
-        let uu____3096 = p_tmTuple e2  in
-        infix0 uu____3094 uu____3095 uu____3096
-    | uu____3097 -> p_tmTuple e
-
-and p_tmTuple : FStar_Parser_AST.term -> FStar_Pprint.document =
+        let uu____3085 = str "/\\" in
+        let uu____3086 = p_tmConjunction e1 in
+        let uu____3087 = p_tmTuple e2 in
+        infix0 uu____3085 uu____3086 uu____3087
+    | uu____3088 -> p_tmTuple e
+and p_tmTuple: FStar_Parser_AST.term -> FStar_Pprint.document =
   fun e  -> with_comment p_tmTuple' e e.FStar_Parser_AST.range
-
-and p_tmTuple' : FStar_Parser_AST.term -> FStar_Pprint.document =
+and p_tmTuple': FStar_Parser_AST.term -> FStar_Pprint.document =
   fun e  ->
-    let uu____3100 =
-      let uu____3101 = unparen e  in uu____3101.FStar_Parser_AST.tm  in
-    match uu____3100 with
+    let uu____3091 =
+      let uu____3092 = unparen e in uu____3092.FStar_Parser_AST.tm in
+    match uu____3091 with
     | FStar_Parser_AST.Construct (lid,args) when is_tuple_constructor lid ->
-        let uu____3110 = FStar_Pprint.op_Hat_Hat FStar_Pprint.comma break1
-           in
-        FStar_Pprint.separate_map uu____3110
-          (fun uu____3113  ->
-             match uu____3113 with | (e1,uu____3117) -> p_tmEq e1) args
-    | uu____3118 -> p_tmEq e
-
-and paren_if :
+        let uu____3101 = FStar_Pprint.op_Hat_Hat FStar_Pprint.comma break1 in
+        FStar_Pprint.separate_map uu____3101
+          (fun uu____3104  ->
+             match uu____3104 with | (e1,uu____3108) -> p_tmEq e1) args
+    | uu____3109 -> p_tmEq e
+and paren_if:
   Prims.int -> Prims.int -> FStar_Pprint.document -> FStar_Pprint.document =
   fun curr  ->
     fun mine  ->
@@ -2181,245 +1896,227 @@
         if mine <= curr
         then doc1
         else
-          (let uu____3123 =
-             let uu____3124 =
-               FStar_Pprint.op_Hat_Hat doc1 FStar_Pprint.rparen  in
-             FStar_Pprint.op_Hat_Hat FStar_Pprint.lparen uu____3124  in
-           FStar_Pprint.group uu____3123)
-
-and p_tmEq : FStar_Parser_AST.term -> FStar_Pprint.document =
+          (let uu____3114 =
+             let uu____3115 =
+               FStar_Pprint.op_Hat_Hat doc1 FStar_Pprint.rparen in
+             FStar_Pprint.op_Hat_Hat FStar_Pprint.lparen uu____3115 in
+           FStar_Pprint.group uu____3114)
+and p_tmEq: FStar_Parser_AST.term -> FStar_Pprint.document =
   fun e  ->
     let n1 =
       max_level
         (FStar_List.append [colon_equals (); pipe_right ()]
-           (operatorInfix0ad12 ()))
-       in
+           (operatorInfix0ad12 ())) in
     p_tmEq' n1 e
-
-and p_tmEq' : Prims.int -> FStar_Parser_AST.term -> FStar_Pprint.document =
+and p_tmEq': Prims.int -> FStar_Parser_AST.term -> FStar_Pprint.document =
   fun curr  ->
     fun e  ->
-      let uu____3149 =
-        let uu____3150 = unparen e  in uu____3150.FStar_Parser_AST.tm  in
-      match uu____3149 with
+      let uu____3140 =
+        let uu____3141 = unparen e in uu____3141.FStar_Parser_AST.tm in
+      match uu____3140 with
       | FStar_Parser_AST.Op (op,e1::e2::[]) when
           ((is_operatorInfix0ad12 op) || ((FStar_Ident.text_of_id op) = "="))
             || ((FStar_Ident.text_of_id op) = "|>")
           ->
-          let op1 = FStar_Ident.text_of_id op  in
-          let uu____3156 = levels op1  in
-          (match uu____3156 with
+          let op1 = FStar_Ident.text_of_id op in
+          let uu____3147 = levels op1 in
+          (match uu____3147 with
            | (left1,mine,right1) ->
-               let uu____3163 =
-                 let uu____3164 = FStar_All.pipe_left str op1  in
-                 let uu____3165 = p_tmEq' left1 e1  in
-                 let uu____3166 = p_tmEq' right1 e2  in
-                 infix0 uu____3164 uu____3165 uu____3166  in
-               paren_if curr mine uu____3163)
+               let uu____3154 =
+                 let uu____3155 = FStar_All.pipe_left str op1 in
+                 let uu____3156 = p_tmEq' left1 e1 in
+                 let uu____3157 = p_tmEq' right1 e2 in
+                 infix0 uu____3155 uu____3156 uu____3157 in
+               paren_if curr mine uu____3154)
       | FStar_Parser_AST.Op
-          ({ FStar_Ident.idText = ":="; FStar_Ident.idRange = uu____3167;_},e1::e2::[])
+          ({ FStar_Ident.idText = ":="; FStar_Ident.idRange = uu____3158;_},e1::e2::[])
           ->
-          let uu____3171 =
-            let uu____3172 = p_tmEq e1  in
-            let uu____3173 =
-              let uu____3174 =
-                let uu____3175 =
-                  let uu____3176 = p_tmEq e2  in
-                  op_Hat_Slash_Plus_Hat FStar_Pprint.equals uu____3176  in
-                FStar_Pprint.op_Hat_Hat FStar_Pprint.colon uu____3175  in
-              FStar_Pprint.op_Hat_Hat FStar_Pprint.space uu____3174  in
-            FStar_Pprint.op_Hat_Hat uu____3172 uu____3173  in
-          FStar_Pprint.group uu____3171
-      | uu____3177 -> p_tmNoEq e
-
-and p_tmNoEq : FStar_Parser_AST.term -> FStar_Pprint.document =
+          let uu____3162 =
+            let uu____3163 = p_tmEq e1 in
+            let uu____3164 =
+              let uu____3165 =
+                let uu____3166 =
+                  let uu____3167 = p_tmEq e2 in
+                  op_Hat_Slash_Plus_Hat FStar_Pprint.equals uu____3167 in
+                FStar_Pprint.op_Hat_Hat FStar_Pprint.colon uu____3166 in
+              FStar_Pprint.op_Hat_Hat FStar_Pprint.space uu____3165 in
+            FStar_Pprint.op_Hat_Hat uu____3163 uu____3164 in
+          FStar_Pprint.group uu____3162
+      | uu____3168 -> p_tmNoEq e
+and p_tmNoEq: FStar_Parser_AST.term -> FStar_Pprint.document =
   fun e  ->
-    let n1 = max_level [colon_colon (); amp (); opinfix3 (); opinfix4 ()]  in
+    let n1 = max_level [colon_colon (); amp (); opinfix3 (); opinfix4 ()] in
     p_tmNoEq' n1 e
-
-and p_tmNoEq' : Prims.int -> FStar_Parser_AST.term -> FStar_Pprint.document =
+and p_tmNoEq': Prims.int -> FStar_Parser_AST.term -> FStar_Pprint.document =
   fun curr  ->
     fun e  ->
-      let uu____3207 =
-        let uu____3208 = unparen e  in uu____3208.FStar_Parser_AST.tm  in
-      match uu____3207 with
-      | FStar_Parser_AST.Construct (lid,(e1,uu____3211)::(e2,uu____3213)::[])
+      let uu____3198 =
+        let uu____3199 = unparen e in uu____3199.FStar_Parser_AST.tm in
+      match uu____3198 with
+      | FStar_Parser_AST.Construct (lid,(e1,uu____3202)::(e2,uu____3204)::[])
           when
-          (FStar_Ident.lid_equals lid FStar_Parser_Const.cons_lid) &&
-            (let uu____3223 = is_list e  in Prims.op_Negation uu____3223)
+          (FStar_Ident.lid_equals lid FStar_Syntax_Const.cons_lid) &&
+            (let uu____3214 = is_list e in Prims.op_Negation uu____3214)
           ->
-          let op = "::"  in
-          let uu____3225 = levels op  in
-          (match uu____3225 with
+          let op = "::" in
+          let uu____3216 = levels op in
+          (match uu____3216 with
            | (left1,mine,right1) ->
-               let uu____3232 =
-                 let uu____3233 = str op  in
-                 let uu____3234 = p_tmNoEq' left1 e1  in
-                 let uu____3235 = p_tmNoEq' right1 e2  in
-                 infix0 uu____3233 uu____3234 uu____3235  in
-               paren_if curr mine uu____3232)
+               let uu____3223 =
+                 let uu____3224 = str op in
+                 let uu____3225 = p_tmNoEq' left1 e1 in
+                 let uu____3226 = p_tmNoEq' right1 e2 in
+                 infix0 uu____3224 uu____3225 uu____3226 in
+               paren_if curr mine uu____3223)
       | FStar_Parser_AST.Sum (binders,res) ->
-          let op = "&"  in
-          let uu____3241 = levels op  in
-          (match uu____3241 with
+          let op = "&" in
+          let uu____3232 = levels op in
+          (match uu____3232 with
            | (left1,mine,right1) ->
                let p_dsumfst b =
-                 let uu____3252 = p_binder false b  in
-                 let uu____3253 =
-                   let uu____3254 =
-                     let uu____3255 = str op  in
-                     FStar_Pprint.op_Hat_Hat uu____3255 break1  in
-                   FStar_Pprint.op_Hat_Hat FStar_Pprint.space uu____3254  in
-                 FStar_Pprint.op_Hat_Hat uu____3252 uu____3253  in
-               let uu____3256 =
-                 let uu____3257 = FStar_Pprint.concat_map p_dsumfst binders
-                    in
-                 let uu____3258 = p_tmNoEq' right1 res  in
-                 FStar_Pprint.op_Hat_Hat uu____3257 uu____3258  in
-               paren_if curr mine uu____3256)
+                 let uu____3243 = p_binder false b in
+                 let uu____3244 =
+                   let uu____3245 =
+                     let uu____3246 = str op in
+                     FStar_Pprint.op_Hat_Hat uu____3246 break1 in
+                   FStar_Pprint.op_Hat_Hat FStar_Pprint.space uu____3245 in
+                 FStar_Pprint.op_Hat_Hat uu____3243 uu____3244 in
+               let uu____3247 =
+                 let uu____3248 = FStar_Pprint.concat_map p_dsumfst binders in
+                 let uu____3249 = p_tmNoEq' right1 res in
+                 FStar_Pprint.op_Hat_Hat uu____3248 uu____3249 in
+               paren_if curr mine uu____3247)
       | FStar_Parser_AST.Op (op,e1::e2::[]) when is_operatorInfix34 op ->
-          let op1 = FStar_Ident.text_of_id op  in
-          let uu____3264 = levels op1  in
-          (match uu____3264 with
+          let op1 = FStar_Ident.text_of_id op in
+          let uu____3255 = levels op1 in
+          (match uu____3255 with
            | (left1,mine,right1) ->
-               let uu____3271 =
-                 let uu____3272 = str op1  in
-                 let uu____3273 = p_tmNoEq' left1 e1  in
-                 let uu____3274 = p_tmNoEq' right1 e2  in
-                 infix0 uu____3272 uu____3273 uu____3274  in
-               paren_if curr mine uu____3271)
+               let uu____3262 =
+                 let uu____3263 = str op1 in
+                 let uu____3264 = p_tmNoEq' left1 e1 in
+                 let uu____3265 = p_tmNoEq' right1 e2 in
+                 infix0 uu____3263 uu____3264 uu____3265 in
+               paren_if curr mine uu____3262)
       | FStar_Parser_AST.Op
-          ({ FStar_Ident.idText = "-"; FStar_Ident.idRange = uu____3275;_},e1::[])
+          ({ FStar_Ident.idText = "-"; FStar_Ident.idRange = uu____3266;_},e1::[])
           ->
-          let uu____3278 = levels "-"  in
-          (match uu____3278 with
+          let uu____3269 = levels "-" in
+          (match uu____3269 with
            | (left1,mine,right1) ->
-               let uu____3285 = p_tmNoEq' mine e1  in
-               FStar_Pprint.op_Hat_Slash_Hat FStar_Pprint.minus uu____3285)
+               let uu____3276 = p_tmNoEq' mine e1 in
+               FStar_Pprint.op_Hat_Slash_Hat FStar_Pprint.minus uu____3276)
       | FStar_Parser_AST.NamedTyp (lid,e1) ->
-          let uu____3288 =
-            let uu____3289 = p_lidentOrUnderscore lid  in
-            let uu____3290 =
-              let uu____3291 = p_appTerm e1  in
-              FStar_Pprint.op_Hat_Slash_Hat FStar_Pprint.colon uu____3291  in
-            FStar_Pprint.op_Hat_Slash_Hat uu____3289 uu____3290  in
-          FStar_Pprint.group uu____3288
+          let uu____3279 =
+            let uu____3280 = p_lidentOrUnderscore lid in
+            let uu____3281 =
+              let uu____3282 = p_appTerm e1 in
+              FStar_Pprint.op_Hat_Slash_Hat FStar_Pprint.colon uu____3282 in
+            FStar_Pprint.op_Hat_Slash_Hat uu____3280 uu____3281 in
+          FStar_Pprint.group uu____3279
       | FStar_Parser_AST.Refine (b,phi) -> p_refinedBinder b phi
       | FStar_Parser_AST.Record (with_opt,record_fields) ->
+          let uu____3295 =
+            let uu____3296 =
+              default_or_map FStar_Pprint.empty p_with_clause with_opt in
+            let uu____3297 =
+              let uu____3298 =
+                FStar_Pprint.op_Hat_Hat FStar_Pprint.semi break1 in
+              FStar_Pprint.separate_map uu____3298 p_simpleDef record_fields in
+            FStar_Pprint.op_Hat_Hat uu____3296 uu____3297 in
+          braces_with_nesting uu____3295
+      | FStar_Parser_AST.Op
+          ({ FStar_Ident.idText = "~"; FStar_Ident.idRange = uu____3301;_},e1::[])
+          ->
           let uu____3304 =
-            let uu____3305 =
-              default_or_map FStar_Pprint.empty p_with_clause with_opt  in
-            let uu____3306 =
-              let uu____3307 =
-                FStar_Pprint.op_Hat_Hat FStar_Pprint.semi break1  in
-              FStar_Pprint.separate_map uu____3307 p_simpleDef record_fields
-               in
-            FStar_Pprint.op_Hat_Hat uu____3305 uu____3306  in
-          braces_with_nesting uu____3304
-      | FStar_Parser_AST.Op
-          ({ FStar_Ident.idText = "~"; FStar_Ident.idRange = uu____3310;_},e1::[])
-          ->
-          let uu____3313 =
-            let uu____3314 = str "~"  in
-            let uu____3315 = p_atomicTerm e1  in
-            FStar_Pprint.op_Hat_Hat uu____3314 uu____3315  in
-          FStar_Pprint.group uu____3313
-      | uu____3316 -> p_appTerm e
-
-and p_with_clause : FStar_Parser_AST.term -> FStar_Pprint.document =
+            let uu____3305 = str "~" in
+            let uu____3306 = p_atomicTerm e1 in
+            FStar_Pprint.op_Hat_Hat uu____3305 uu____3306 in
+          FStar_Pprint.group uu____3304
+      | uu____3307 -> p_appTerm e
+and p_with_clause: FStar_Parser_AST.term -> FStar_Pprint.document =
   fun e  ->
-    let uu____3318 = p_appTerm e  in
-    let uu____3319 =
-      let uu____3320 =
-        let uu____3321 = str "with"  in
-        FStar_Pprint.op_Hat_Hat uu____3321 break1  in
-      FStar_Pprint.op_Hat_Hat FStar_Pprint.space uu____3320  in
-    FStar_Pprint.op_Hat_Hat uu____3318 uu____3319
-
-and p_refinedBinder :
+    let uu____3309 = p_appTerm e in
+    let uu____3310 =
+      let uu____3311 =
+        let uu____3312 = str "with" in
+        FStar_Pprint.op_Hat_Hat uu____3312 break1 in
+      FStar_Pprint.op_Hat_Hat FStar_Pprint.space uu____3311 in
+    FStar_Pprint.op_Hat_Hat uu____3309 uu____3310
+and p_refinedBinder:
   FStar_Parser_AST.binder -> FStar_Parser_AST.term -> FStar_Pprint.document =
   fun b  ->
     fun phi  ->
       match b.FStar_Parser_AST.b with
       | FStar_Parser_AST.Annotated (lid,t) ->
-          let uu____3326 =
-            let uu____3327 = p_lident lid  in
-            p_refinement b.FStar_Parser_AST.aqual uu____3327 t phi  in
-          soft_parens_with_nesting uu____3326
-      | FStar_Parser_AST.TAnnotated uu____3328 ->
+          let uu____3317 =
+            let uu____3318 = p_lident lid in
+            p_refinement b.FStar_Parser_AST.aqual uu____3318 t phi in
+          soft_parens_with_nesting uu____3317
+      | FStar_Parser_AST.TAnnotated uu____3319 ->
           failwith "Is this still used ?"
       | FStar_Parser_AST.Variable _
         |FStar_Parser_AST.TVariable _|FStar_Parser_AST.NoName _ ->
-          let uu____3334 =
-            let uu____3335 = FStar_Parser_AST.binder_to_string b  in
+          let uu____3325 =
+            let uu____3326 = FStar_Parser_AST.binder_to_string b in
             FStar_Util.format1
               "Imposible : a refined binder ought to be annotated %s"
-              uu____3335
-             in
-          failwith uu____3334
-
-and p_simpleDef :
-  (FStar_Ident.lid * FStar_Parser_AST.term) -> FStar_Pprint.document =
-  fun uu____3336  ->
-    match uu____3336 with
+              uu____3326 in
+          failwith uu____3325
+and p_simpleDef:
+  (FStar_Ident.lid* FStar_Parser_AST.term) -> FStar_Pprint.document =
+  fun uu____3327  ->
+    match uu____3327 with
     | (lid,e) ->
-        let uu____3341 =
-          let uu____3342 = p_qlident lid  in
-          let uu____3343 =
-            let uu____3344 = p_tmIff e  in
-            FStar_Pprint.op_Hat_Slash_Hat FStar_Pprint.equals uu____3344  in
-          FStar_Pprint.op_Hat_Slash_Hat uu____3342 uu____3343  in
-        FStar_Pprint.group uu____3341
-
-and p_appTerm : FStar_Parser_AST.term -> FStar_Pprint.document =
+        let uu____3332 =
+          let uu____3333 = p_qlident lid in
+          let uu____3334 =
+            let uu____3335 = p_tmIff e in
+            FStar_Pprint.op_Hat_Slash_Hat FStar_Pprint.equals uu____3335 in
+          FStar_Pprint.op_Hat_Slash_Hat uu____3333 uu____3334 in
+        FStar_Pprint.group uu____3332
+and p_appTerm: FStar_Parser_AST.term -> FStar_Pprint.document =
   fun e  ->
-    let uu____3346 =
-      let uu____3347 = unparen e  in uu____3347.FStar_Parser_AST.tm  in
-    match uu____3346 with
-    | FStar_Parser_AST.App uu____3348 when is_general_application e ->
-        let uu____3352 = head_and_args e  in
-        (match uu____3352 with
+    let uu____3337 =
+      let uu____3338 = unparen e in uu____3338.FStar_Parser_AST.tm in
+    match uu____3337 with
+    | FStar_Parser_AST.App uu____3339 when is_general_application e ->
+        let uu____3343 = head_and_args e in
+        (match uu____3343 with
          | (head1,args) ->
-             let uu____3366 =
-               let uu____3372 = FStar_ST.read should_print_fs_typ_app  in
-               if uu____3372
+             let uu____3357 =
+               let uu____3363 = FStar_ST.read should_print_fs_typ_app in
+               if uu____3363
                then
-                 let uu____3380 =
+                 let uu____3371 =
                    FStar_Util.take
-                     (fun uu____3391  ->
-                        match uu____3391 with
-                        | (uu____3394,aq) -> aq = FStar_Parser_AST.FsTypApp)
-                     args
-                    in
-                 match uu____3380 with
+                     (fun uu____3382  ->
+                        match uu____3382 with
+                        | (uu____3385,aq) -> aq = FStar_Parser_AST.FsTypApp)
+                     args in
+                 match uu____3371 with
                  | (fs_typ_args,args1) ->
-                     let uu____3415 =
-                       let uu____3416 = p_indexingTerm head1  in
-                       let uu____3417 =
-                         let uu____3418 =
-                           FStar_Pprint.op_Hat_Hat FStar_Pprint.comma break1
-                            in
+                     let uu____3406 =
+                       let uu____3407 = p_indexingTerm head1 in
+                       let uu____3408 =
+                         let uu____3409 =
+                           FStar_Pprint.op_Hat_Hat FStar_Pprint.comma break1 in
                          soft_surround_separate_map (Prims.parse_int "2")
                            (Prims.parse_int "0") FStar_Pprint.empty
-                           FStar_Pprint.langle uu____3418 FStar_Pprint.rangle
-                           p_fsTypArg fs_typ_args
-                          in
-                       FStar_Pprint.op_Hat_Hat uu____3416 uu____3417  in
-                     (uu____3415, args1)
+                           FStar_Pprint.langle uu____3409 FStar_Pprint.rangle
+                           p_fsTypArg fs_typ_args in
+                       FStar_Pprint.op_Hat_Hat uu____3407 uu____3408 in
+                     (uu____3406, args1)
                else
-                 (let uu____3425 = p_indexingTerm head1  in
-                  (uu____3425, args))
-                in
-             (match uu____3366 with
+                 (let uu____3416 = p_indexingTerm head1 in (uu____3416, args)) in
+             (match uu____3357 with
               | (head_doc,args1) ->
-                  let uu____3437 =
-                    let uu____3438 =
-                      FStar_Pprint.op_Hat_Hat head_doc FStar_Pprint.space  in
+                  let uu____3428 =
+                    let uu____3429 =
+                      FStar_Pprint.op_Hat_Hat head_doc FStar_Pprint.space in
                     soft_surround_separate_map (Prims.parse_int "2")
-                      (Prims.parse_int "0") head_doc uu____3438 break1
-                      FStar_Pprint.empty p_argTerm args1
-                     in
-                  FStar_Pprint.group uu____3437))
+                      (Prims.parse_int "0") head_doc uu____3429 break1
+                      FStar_Pprint.empty p_argTerm args1 in
+                  FStar_Pprint.group uu____3428))
     | FStar_Parser_AST.Construct (lid,args) when
         (is_general_construction e) &&
           (Prims.op_Negation (is_dtuple_constructor lid))
@@ -2427,250 +2124,227 @@
         (match args with
          | [] -> p_quident lid
          | arg::[] ->
-             let uu____3458 =
-               let uu____3459 = p_quident lid  in
-               let uu____3460 = p_argTerm arg  in
-               FStar_Pprint.op_Hat_Slash_Hat uu____3459 uu____3460  in
-             FStar_Pprint.group uu____3458
+             let uu____3449 =
+               let uu____3450 = p_quident lid in
+               let uu____3451 = p_argTerm arg in
+               FStar_Pprint.op_Hat_Slash_Hat uu____3450 uu____3451 in
+             FStar_Pprint.group uu____3449
          | hd1::tl1 ->
-             let uu____3470 =
-               let uu____3471 =
-                 let uu____3472 =
-                   let uu____3473 = p_quident lid  in
-                   let uu____3474 = p_argTerm hd1  in
-                   prefix2 uu____3473 uu____3474  in
-                 FStar_Pprint.group uu____3472  in
-               let uu____3475 =
-                 let uu____3476 =
-                   FStar_Pprint.separate_map break1 p_argTerm tl1  in
-                 jump2 uu____3476  in
-               FStar_Pprint.op_Hat_Hat uu____3471 uu____3475  in
-             FStar_Pprint.group uu____3470)
-    | uu____3479 -> p_indexingTerm e
-
-and p_argTerm :
-  (FStar_Parser_AST.term * FStar_Parser_AST.imp) -> FStar_Pprint.document =
+             let uu____3461 =
+               let uu____3462 =
+                 let uu____3463 =
+                   let uu____3464 = p_quident lid in
+                   let uu____3465 = p_argTerm hd1 in
+                   prefix2 uu____3464 uu____3465 in
+                 FStar_Pprint.group uu____3463 in
+               let uu____3466 =
+                 let uu____3467 =
+                   FStar_Pprint.separate_map break1 p_argTerm tl1 in
+                 jump2 uu____3467 in
+               FStar_Pprint.op_Hat_Hat uu____3462 uu____3466 in
+             FStar_Pprint.group uu____3461)
+    | uu____3470 -> p_indexingTerm e
+and p_argTerm:
+  (FStar_Parser_AST.term* FStar_Parser_AST.imp) -> FStar_Pprint.document =
   fun arg_imp  ->
     match arg_imp with
-    | ({ FStar_Parser_AST.tm = FStar_Parser_AST.Uvar uu____3483;
-         FStar_Parser_AST.range = uu____3484;
-         FStar_Parser_AST.level = uu____3485;_},FStar_Parser_AST.UnivApp
+    | ({ FStar_Parser_AST.tm = FStar_Parser_AST.Uvar uu____3474;
+         FStar_Parser_AST.range = uu____3475;
+         FStar_Parser_AST.level = uu____3476;_},FStar_Parser_AST.UnivApp
        ) -> p_univar (Prims.fst arg_imp)
     | (u,FStar_Parser_AST.UnivApp ) -> p_universe u
     | (e,FStar_Parser_AST.FsTypApp ) ->
         (FStar_Util.print_warning
            "Unexpected FsTypApp, output might not be formatted correctly.\n";
-         (let uu____3489 = p_indexingTerm e  in
+         (let uu____3480 = p_indexingTerm e in
           FStar_Pprint.surround (Prims.parse_int "2") (Prims.parse_int "1")
-            FStar_Pprint.langle uu____3489 FStar_Pprint.rangle))
+            FStar_Pprint.langle uu____3480 FStar_Pprint.rangle))
     | (e,FStar_Parser_AST.Hash ) ->
-        let uu____3491 = str "#"  in
-        let uu____3492 = p_indexingTerm e  in
-        FStar_Pprint.op_Hat_Hat uu____3491 uu____3492
+        let uu____3482 = str "#" in
+        let uu____3483 = p_indexingTerm e in
+        FStar_Pprint.op_Hat_Hat uu____3482 uu____3483
     | (e,FStar_Parser_AST.Nothing ) -> p_indexingTerm e
-
-and p_fsTypArg :
-  (FStar_Parser_AST.term * FStar_Parser_AST.imp) -> FStar_Pprint.document =
-  fun uu____3494  ->
-    match uu____3494 with | (e,uu____3498) -> p_indexingTerm e
-
-and p_indexingTerm_aux :
+and p_fsTypArg:
+  (FStar_Parser_AST.term* FStar_Parser_AST.imp) -> FStar_Pprint.document =
+  fun uu____3485  ->
+    match uu____3485 with | (e,uu____3489) -> p_indexingTerm e
+and p_indexingTerm_aux:
   (FStar_Parser_AST.term -> FStar_Pprint.document) ->
     FStar_Parser_AST.term -> FStar_Pprint.document
   =
   fun exit1  ->
     fun e  ->
-      let uu____3503 =
-        let uu____3504 = unparen e  in uu____3504.FStar_Parser_AST.tm  in
-      match uu____3503 with
+      let uu____3494 =
+        let uu____3495 = unparen e in uu____3495.FStar_Parser_AST.tm in
+      match uu____3494 with
       | FStar_Parser_AST.Op
-          ({ FStar_Ident.idText = ".()"; FStar_Ident.idRange = uu____3505;_},e1::e2::[])
+          ({ FStar_Ident.idText = ".()"; FStar_Ident.idRange = uu____3496;_},e1::e2::[])
+          ->
+          let uu____3500 =
+            let uu____3501 = p_indexingTerm_aux p_atomicTermNotQUident e1 in
+            let uu____3502 =
+              let uu____3503 =
+                let uu____3504 = p_term e2 in
+                soft_parens_with_nesting uu____3504 in
+              FStar_Pprint.op_Hat_Hat FStar_Pprint.dot uu____3503 in
+            FStar_Pprint.op_Hat_Hat uu____3501 uu____3502 in
+          FStar_Pprint.group uu____3500
+      | FStar_Parser_AST.Op
+          ({ FStar_Ident.idText = ".[]"; FStar_Ident.idRange = uu____3505;_},e1::e2::[])
           ->
           let uu____3509 =
-            let uu____3510 = p_indexingTerm_aux p_atomicTermNotQUident e1  in
+            let uu____3510 = p_indexingTerm_aux p_atomicTermNotQUident e1 in
             let uu____3511 =
               let uu____3512 =
-                let uu____3513 = p_term e2  in
-                soft_parens_with_nesting uu____3513  in
-              FStar_Pprint.op_Hat_Hat FStar_Pprint.dot uu____3512  in
-            FStar_Pprint.op_Hat_Hat uu____3510 uu____3511  in
+                let uu____3513 = p_term e2 in
+                soft_brackets_with_nesting uu____3513 in
+              FStar_Pprint.op_Hat_Hat FStar_Pprint.dot uu____3512 in
+            FStar_Pprint.op_Hat_Hat uu____3510 uu____3511 in
           FStar_Pprint.group uu____3509
-      | FStar_Parser_AST.Op
-          ({ FStar_Ident.idText = ".[]"; FStar_Ident.idRange = uu____3514;_},e1::e2::[])
-          ->
-          let uu____3518 =
-            let uu____3519 = p_indexingTerm_aux p_atomicTermNotQUident e1  in
-            let uu____3520 =
-              let uu____3521 =
-                let uu____3522 = p_term e2  in
-                soft_brackets_with_nesting uu____3522  in
-              FStar_Pprint.op_Hat_Hat FStar_Pprint.dot uu____3521  in
-            FStar_Pprint.op_Hat_Hat uu____3519 uu____3520  in
-          FStar_Pprint.group uu____3518
-      | uu____3523 -> exit1 e
-
-and p_indexingTerm : FStar_Parser_AST.term -> FStar_Pprint.document =
+      | uu____3514 -> exit1 e
+and p_indexingTerm: FStar_Parser_AST.term -> FStar_Pprint.document =
   fun e  -> p_indexingTerm_aux p_atomicTerm e
-
-and p_atomicTerm : FStar_Parser_AST.term -> FStar_Pprint.document =
+and p_atomicTerm: FStar_Parser_AST.term -> FStar_Pprint.document =
   fun e  ->
-    let uu____3526 =
-      let uu____3527 = unparen e  in uu____3527.FStar_Parser_AST.tm  in
-    match uu____3526 with
+    let uu____3517 =
+      let uu____3518 = unparen e in uu____3518.FStar_Parser_AST.tm in
+    match uu____3517 with
     | FStar_Parser_AST.LetOpen (lid,e1) ->
-        let uu____3530 = p_quident lid  in
-        let uu____3531 =
-          let uu____3532 =
-            let uu____3533 = p_term e1  in
-            soft_parens_with_nesting uu____3533  in
-          FStar_Pprint.op_Hat_Hat FStar_Pprint.dot uu____3532  in
-        FStar_Pprint.op_Hat_Hat uu____3530 uu____3531
+        let uu____3521 = p_quident lid in
+        let uu____3522 =
+          let uu____3523 =
+            let uu____3524 = p_term e1 in soft_parens_with_nesting uu____3524 in
+          FStar_Pprint.op_Hat_Hat FStar_Pprint.dot uu____3523 in
+        FStar_Pprint.op_Hat_Hat uu____3521 uu____3522
     | FStar_Parser_AST.Name lid -> p_quident lid
     | FStar_Parser_AST.Op (op,e1::[]) when is_general_prefix_op op ->
-        let uu____3538 = str (FStar_Ident.text_of_id op)  in
-        let uu____3539 = p_atomicTerm e1  in
-        FStar_Pprint.op_Hat_Hat uu____3538 uu____3539
-    | uu____3540 -> p_atomicTermNotQUident e
-
-and p_atomicTermNotQUident : FStar_Parser_AST.term -> FStar_Pprint.document =
+        let uu____3529 = str (FStar_Ident.text_of_id op) in
+        let uu____3530 = p_atomicTerm e1 in
+        FStar_Pprint.op_Hat_Hat uu____3529 uu____3530
+    | uu____3531 -> p_atomicTermNotQUident e
+and p_atomicTermNotQUident: FStar_Parser_AST.term -> FStar_Pprint.document =
   fun e  ->
-    let uu____3542 =
-      let uu____3543 = unparen e  in uu____3543.FStar_Parser_AST.tm  in
-    match uu____3542 with
+    let uu____3533 =
+      let uu____3534 = unparen e in uu____3534.FStar_Parser_AST.tm in
+    match uu____3533 with
     | FStar_Parser_AST.Wild  -> FStar_Pprint.underscore
     | FStar_Parser_AST.Var lid when
-        FStar_Ident.lid_equals lid FStar_Parser_Const.assert_lid ->
+        FStar_Ident.lid_equals lid FStar_Syntax_Const.assert_lid ->
         str "assert"
     | FStar_Parser_AST.Tvar tv -> p_tvar tv
     | FStar_Parser_AST.Const c -> p_constant c
     | FStar_Parser_AST.Name lid when
-        FStar_Ident.lid_equals lid FStar_Parser_Const.true_lid -> str "True"
+        FStar_Ident.lid_equals lid FStar_Syntax_Const.true_lid -> str "True"
     | FStar_Parser_AST.Name lid when
-        FStar_Ident.lid_equals lid FStar_Parser_Const.false_lid ->
+        FStar_Ident.lid_equals lid FStar_Syntax_Const.false_lid ->
         str "False"
     | FStar_Parser_AST.Op (op,e1::[]) when is_general_prefix_op op ->
-        let uu____3552 = str (FStar_Ident.text_of_id op)  in
-        let uu____3553 = p_atomicTermNotQUident e1  in
-        FStar_Pprint.op_Hat_Hat uu____3552 uu____3553
+        let uu____3543 = str (FStar_Ident.text_of_id op) in
+        let uu____3544 = p_atomicTermNotQUident e1 in
+        FStar_Pprint.op_Hat_Hat uu____3543 uu____3544
     | FStar_Parser_AST.Op (op,[]) ->
-        let uu____3556 =
-          let uu____3557 =
-            let uu____3558 = str (FStar_Ident.text_of_id op)  in
-            let uu____3559 =
-              FStar_Pprint.op_Hat_Hat FStar_Pprint.space FStar_Pprint.rparen
-               in
-            FStar_Pprint.op_Hat_Hat uu____3558 uu____3559  in
-          FStar_Pprint.op_Hat_Hat FStar_Pprint.space uu____3557  in
-        FStar_Pprint.op_Hat_Hat FStar_Pprint.lparen uu____3556
+        let uu____3547 =
+          let uu____3548 =
+            let uu____3549 = str (FStar_Ident.text_of_id op) in
+            let uu____3550 =
+              FStar_Pprint.op_Hat_Hat FStar_Pprint.space FStar_Pprint.rparen in
+            FStar_Pprint.op_Hat_Hat uu____3549 uu____3550 in
+          FStar_Pprint.op_Hat_Hat FStar_Pprint.space uu____3548 in
+        FStar_Pprint.op_Hat_Hat FStar_Pprint.lparen uu____3547
     | FStar_Parser_AST.Construct (lid,args) when is_dtuple_constructor lid ->
-        let uu____3568 =
-          FStar_Pprint.op_Hat_Hat FStar_Pprint.lparen FStar_Pprint.bar  in
+        let uu____3559 =
+          FStar_Pprint.op_Hat_Hat FStar_Pprint.lparen FStar_Pprint.bar in
+        let uu____3560 =
+          let uu____3561 = FStar_Pprint.op_Hat_Hat FStar_Pprint.comma break1 in
+          let uu____3562 = FStar_List.map Prims.fst args in
+          FStar_Pprint.separate_map uu____3561 p_tmEq uu____3562 in
+        let uu____3566 =
+          FStar_Pprint.op_Hat_Hat FStar_Pprint.bar FStar_Pprint.rparen in
+        FStar_Pprint.surround (Prims.parse_int "2") (Prims.parse_int "1")
+          uu____3559 uu____3560 uu____3566
+    | FStar_Parser_AST.Project (e1,lid) ->
         let uu____3569 =
-          let uu____3570 = FStar_Pprint.op_Hat_Hat FStar_Pprint.comma break1
-             in
-          let uu____3571 = FStar_List.map Prims.fst args  in
-          FStar_Pprint.separate_map uu____3570 p_tmEq uu____3571  in
-        let uu____3575 =
-          FStar_Pprint.op_Hat_Hat FStar_Pprint.bar FStar_Pprint.rparen  in
-        FStar_Pprint.surround (Prims.parse_int "2") (Prims.parse_int "1")
-          uu____3568 uu____3569 uu____3575
-    | FStar_Parser_AST.Project (e1,lid) ->
-        let uu____3578 =
-          let uu____3579 = p_atomicTermNotQUident e1  in
-          let uu____3580 =
-            let uu____3581 = p_qlident lid  in
-            FStar_Pprint.op_Hat_Hat FStar_Pprint.dot uu____3581  in
+          let uu____3570 = p_atomicTermNotQUident e1 in
+          let uu____3571 =
+            let uu____3572 = p_qlident lid in
+            FStar_Pprint.op_Hat_Hat FStar_Pprint.dot uu____3572 in
           FStar_Pprint.prefix (Prims.parse_int "2") (Prims.parse_int "0")
-            uu____3579 uu____3580
-           in
-        FStar_Pprint.group uu____3578
-    | uu____3582 -> p_projectionLHS e
-
-and p_projectionLHS : FStar_Parser_AST.term -> FStar_Pprint.document =
+            uu____3570 uu____3571 in
+        FStar_Pprint.group uu____3569
+    | uu____3573 -> p_projectionLHS e
+and p_projectionLHS: FStar_Parser_AST.term -> FStar_Pprint.document =
   fun e  ->
-    let uu____3584 =
-      let uu____3585 = unparen e  in uu____3585.FStar_Parser_AST.tm  in
-    match uu____3584 with
+    let uu____3575 =
+      let uu____3576 = unparen e in uu____3576.FStar_Parser_AST.tm in
+    match uu____3575 with
     | FStar_Parser_AST.Var lid -> p_qlident lid
     | FStar_Parser_AST.Projector (constr_lid,field_lid) ->
-        let uu____3589 = p_quident constr_lid  in
-        let uu____3590 =
-          let uu____3591 =
-            let uu____3592 = p_lident field_lid  in
-            FStar_Pprint.op_Hat_Hat FStar_Pprint.dot uu____3592  in
-          FStar_Pprint.op_Hat_Hat FStar_Pprint.qmark uu____3591  in
-        FStar_Pprint.op_Hat_Hat uu____3589 uu____3590
+        let uu____3580 = p_quident constr_lid in
+        let uu____3581 =
+          let uu____3582 =
+            let uu____3583 = p_lident field_lid in
+            FStar_Pprint.op_Hat_Hat FStar_Pprint.dot uu____3583 in
+          FStar_Pprint.op_Hat_Hat FStar_Pprint.qmark uu____3582 in
+        FStar_Pprint.op_Hat_Hat uu____3580 uu____3581
     | FStar_Parser_AST.Discrim constr_lid ->
-        let uu____3594 = p_quident constr_lid  in
-        FStar_Pprint.op_Hat_Hat uu____3594 FStar_Pprint.qmark
+        let uu____3585 = p_quident constr_lid in
+        FStar_Pprint.op_Hat_Hat uu____3585 FStar_Pprint.qmark
     | FStar_Parser_AST.Paren e1 ->
-        let uu____3596 = p_term e1  in soft_parens_with_nesting uu____3596
-    | uu____3597 when is_array e ->
-        let es = extract_from_list e  in
-        let uu____3600 =
-          FStar_Pprint.op_Hat_Hat FStar_Pprint.lbracket FStar_Pprint.bar  in
+        let uu____3587 = p_term e1 in soft_parens_with_nesting uu____3587
+    | uu____3588 when is_array e ->
+        let es = extract_from_list e in
+        let uu____3591 =
+          FStar_Pprint.op_Hat_Hat FStar_Pprint.lbracket FStar_Pprint.bar in
+        let uu____3592 =
+          let uu____3593 = FStar_Pprint.op_Hat_Hat FStar_Pprint.semi break1 in
+          separate_map_or_flow uu____3593 p_noSeqTerm es in
+        let uu____3594 =
+          FStar_Pprint.op_Hat_Hat FStar_Pprint.bar FStar_Pprint.rbracket in
+        FStar_Pprint.surround (Prims.parse_int "2") (Prims.parse_int "0")
+          uu____3591 uu____3592 uu____3594
+    | uu____3595 when is_list e ->
+        let uu____3596 =
+          let uu____3597 = FStar_Pprint.op_Hat_Hat FStar_Pprint.semi break1 in
+          let uu____3598 = extract_from_list e in
+          separate_map_or_flow uu____3597 p_noSeqTerm uu____3598 in
+        FStar_Pprint.surround (Prims.parse_int "2") (Prims.parse_int "0")
+          FStar_Pprint.lbracket uu____3596 FStar_Pprint.rbracket
+    | uu____3600 when is_lex_list e ->
         let uu____3601 =
-          let uu____3602 = FStar_Pprint.op_Hat_Hat FStar_Pprint.semi break1
-             in
-          separate_map_or_flow uu____3602 p_noSeqTerm es  in
-        let uu____3603 =
-          FStar_Pprint.op_Hat_Hat FStar_Pprint.bar FStar_Pprint.rbracket  in
+          FStar_Pprint.op_Hat_Hat FStar_Pprint.percent FStar_Pprint.lbracket in
+        let uu____3602 =
+          let uu____3603 = FStar_Pprint.op_Hat_Hat FStar_Pprint.semi break1 in
+          let uu____3604 = extract_from_list e in
+          separate_map_or_flow uu____3603 p_noSeqTerm uu____3604 in
+        FStar_Pprint.surround (Prims.parse_int "2") (Prims.parse_int "1")
+          uu____3601 uu____3602 FStar_Pprint.rbracket
+    | uu____3606 when is_ref_set e ->
+        let es = extract_from_ref_set e in
+        let uu____3609 =
+          FStar_Pprint.op_Hat_Hat FStar_Pprint.bang FStar_Pprint.lbrace in
+        let uu____3610 =
+          let uu____3611 = FStar_Pprint.op_Hat_Hat FStar_Pprint.comma break1 in
+          separate_map_or_flow uu____3611 p_appTerm es in
         FStar_Pprint.surround (Prims.parse_int "2") (Prims.parse_int "0")
-          uu____3600 uu____3601 uu____3603
-    | uu____3604 when is_list e ->
-        let uu____3605 =
-          let uu____3606 = FStar_Pprint.op_Hat_Hat FStar_Pprint.semi break1
-             in
-          let uu____3607 = extract_from_list e  in
-          separate_map_or_flow uu____3606 p_noSeqTerm uu____3607  in
-        FStar_Pprint.surround (Prims.parse_int "2") (Prims.parse_int "0")
-          FStar_Pprint.lbracket uu____3605 FStar_Pprint.rbracket
-    | uu____3609 when is_lex_list e ->
-        let uu____3610 =
-          FStar_Pprint.op_Hat_Hat FStar_Pprint.percent FStar_Pprint.lbracket
-           in
-        let uu____3611 =
-          let uu____3612 = FStar_Pprint.op_Hat_Hat FStar_Pprint.semi break1
-             in
-          let uu____3613 = extract_from_list e  in
-          separate_map_or_flow uu____3612 p_noSeqTerm uu____3613  in
-        FStar_Pprint.surround (Prims.parse_int "2") (Prims.parse_int "1")
-          uu____3610 uu____3611 FStar_Pprint.rbracket
-    | uu____3615 when is_ref_set e ->
-        let es = extract_from_ref_set e  in
-        let uu____3618 =
-          FStar_Pprint.op_Hat_Hat FStar_Pprint.bang FStar_Pprint.lbrace  in
-        let uu____3619 =
-          let uu____3620 = FStar_Pprint.op_Hat_Hat FStar_Pprint.comma break1
-             in
-          separate_map_or_flow uu____3620 p_appTerm es  in
-        FStar_Pprint.surround (Prims.parse_int "2") (Prims.parse_int "0")
-          uu____3618 uu____3619 FStar_Pprint.rbrace
-    | FStar_Parser_AST.Labeled (e1,s,b) ->
-        let uu____3624 = FStar_Pprint.break_ (Prims.parse_int "0")  in
-        let uu____3625 =
-          let uu____3626 = str (Prims.strcat "(*" (Prims.strcat s "*)"))  in
-          let uu____3627 = p_term e1  in
-          FStar_Pprint.op_Hat_Slash_Hat uu____3626 uu____3627  in
-        FStar_Pprint.op_Hat_Hat uu____3624 uu____3625
+          uu____3609 uu____3610 FStar_Pprint.rbrace
     | FStar_Parser_AST.Op (op,args) when
-        let uu____3632 = handleable_op op args  in
-        Prims.op_Negation uu____3632 ->
-        let uu____3633 =
-          let uu____3634 =
-            let uu____3635 =
-              let uu____3636 =
-                let uu____3637 =
-                  FStar_Util.string_of_int (FStar_List.length args)  in
-                Prims.strcat uu____3637
-                  " arguments couldn't be handled by the pretty printer"
-                 in
-              Prims.strcat " with " uu____3636  in
-            Prims.strcat (FStar_Ident.text_of_id op) uu____3635  in
-          Prims.strcat "Operation " uu____3634  in
-        failwith uu____3633
-    | FStar_Parser_AST.Uvar uu____3641 ->
+        let uu____3616 = handleable_op op args in
+        Prims.op_Negation uu____3616 ->
+        let uu____3617 =
+          let uu____3618 =
+            let uu____3619 =
+              let uu____3620 =
+                let uu____3621 =
+                  FStar_Util.string_of_int (FStar_List.length args) in
+                Prims.strcat uu____3621
+                  " arguments couldn't be handled by the pretty printer" in
+              Prims.strcat " with " uu____3620 in
+            Prims.strcat (FStar_Ident.text_of_id op) uu____3619 in
+          Prims.strcat "Operation " uu____3618 in
+        failwith uu____3617
+    | FStar_Parser_AST.Uvar uu____3625 ->
         failwith "Unexpected universe variable out of universe context"
+    | FStar_Parser_AST.Labeled uu____3626 -> failwith "Not valid in universe"
     | FStar_Parser_AST.Wild 
       |FStar_Parser_AST.Const _
        |FStar_Parser_AST.Op _
@@ -2700,243 +2374,208 @@
                                |FStar_Parser_AST.Ensures _
                                 |FStar_Parser_AST.Assign _
                                  |FStar_Parser_AST.Attributes _
-<<<<<<< HEAD
-        -> let uu____3670 = p_term e  in soft_parens_with_nesting uu____3670
-
-and p_constant : FStar_Const.sconst -> FStar_Pprint.document =
-  fun uu___111_3671  ->
-    match uu___111_3671 with
-=======
         -> let uu____3658 = p_term e in soft_parens_with_nesting uu____3658
 and p_constant: FStar_Const.sconst -> FStar_Pprint.document =
   fun uu___140_3659  ->
     match uu___140_3659 with
->>>>>>> b9b6b862
     | FStar_Const.Const_effect  -> str "Effect"
     | FStar_Const.Const_unit  -> str "()"
     | FStar_Const.Const_bool b -> FStar_Pprint.doc_of_bool b
     | FStar_Const.Const_float x -> str (FStar_Util.string_of_float x)
     | FStar_Const.Const_char x ->
-        let uu____3675 = FStar_Pprint.doc_of_char x  in
-        FStar_Pprint.squotes uu____3675
-    | FStar_Const.Const_string (bytes,uu____3677) ->
-        let uu____3680 = str (FStar_Util.string_of_bytes bytes)  in
-        FStar_Pprint.dquotes uu____3680
-    | FStar_Const.Const_bytearray (bytes,uu____3682) ->
-        let uu____3685 =
-          let uu____3686 = str (FStar_Util.string_of_bytes bytes)  in
-          FStar_Pprint.dquotes uu____3686  in
-        let uu____3687 = str "B"  in
-        FStar_Pprint.op_Hat_Hat uu____3685 uu____3687
+        let uu____3663 = FStar_Pprint.doc_of_char x in
+        FStar_Pprint.squotes uu____3663
+    | FStar_Const.Const_string (bytes,uu____3665) ->
+        let uu____3668 = str (FStar_Util.string_of_bytes bytes) in
+        FStar_Pprint.dquotes uu____3668
+    | FStar_Const.Const_bytearray (bytes,uu____3670) ->
+        let uu____3673 =
+          let uu____3674 = str (FStar_Util.string_of_bytes bytes) in
+          FStar_Pprint.dquotes uu____3674 in
+        let uu____3675 = str "B" in
+        FStar_Pprint.op_Hat_Hat uu____3673 uu____3675
     | FStar_Const.Const_int (repr,sign_width_opt) ->
-<<<<<<< HEAD
-        let signedness uu___109_3699 =
-          match uu___109_3699 with
-          | FStar_Const.Unsigned  -> str "u"
-          | FStar_Const.Signed  -> FStar_Pprint.empty  in
-        let width uu___110_3703 =
-          match uu___110_3703 with
-=======
         let signedness uu___138_3687 =
           match uu___138_3687 with
           | FStar_Const.Unsigned  -> str "u"
           | FStar_Const.Signed  -> FStar_Pprint.empty in
         let width uu___139_3691 =
           match uu___139_3691 with
->>>>>>> b9b6b862
           | FStar_Const.Int8  -> str "y"
           | FStar_Const.Int16  -> str "s"
           | FStar_Const.Int32  -> str "l"
-          | FStar_Const.Int64  -> str "L"  in
+          | FStar_Const.Int64  -> str "L" in
         let ending =
           default_or_map FStar_Pprint.empty
-            (fun uu____3707  ->
-               match uu____3707 with
+            (fun uu____3695  ->
+               match uu____3695 with
                | (s,w) ->
-                   let uu____3712 = signedness s  in
-                   let uu____3713 = width w  in
-                   FStar_Pprint.op_Hat_Hat uu____3712 uu____3713)
-            sign_width_opt
-           in
-        let uu____3714 = str repr  in
-        FStar_Pprint.op_Hat_Hat uu____3714 ending
+                   let uu____3700 = signedness s in
+                   let uu____3701 = width w in
+                   FStar_Pprint.op_Hat_Hat uu____3700 uu____3701)
+            sign_width_opt in
+        let uu____3702 = str repr in
+        FStar_Pprint.op_Hat_Hat uu____3702 ending
     | FStar_Const.Const_range r ->
-        let uu____3716 = FStar_Range.string_of_range r  in str uu____3716
+        let uu____3704 = FStar_Range.string_of_range r in str uu____3704
     | FStar_Const.Const_reify  -> str "reify"
     | FStar_Const.Const_reflect lid ->
-        let uu____3718 = p_quident lid  in
-        let uu____3719 =
-          let uu____3720 =
-            let uu____3721 = str "reflect"  in
-            FStar_Pprint.op_Hat_Hat FStar_Pprint.dot uu____3721  in
-          FStar_Pprint.op_Hat_Hat FStar_Pprint.qmark uu____3720  in
-        FStar_Pprint.op_Hat_Hat uu____3718 uu____3719
-
-and p_universe : FStar_Parser_AST.term -> FStar_Pprint.document =
+        let uu____3706 = p_quident lid in
+        let uu____3707 =
+          let uu____3708 =
+            let uu____3709 = str "reflect" in
+            FStar_Pprint.op_Hat_Hat FStar_Pprint.dot uu____3709 in
+          FStar_Pprint.op_Hat_Hat FStar_Pprint.qmark uu____3708 in
+        FStar_Pprint.op_Hat_Hat uu____3706 uu____3707
+and p_universe: FStar_Parser_AST.term -> FStar_Pprint.document =
   fun u  ->
-    let uu____3723 = str "u#"  in
-    let uu____3724 = p_atomicUniverse u  in
-    FStar_Pprint.op_Hat_Hat uu____3723 uu____3724
-
-and p_universeFrom : FStar_Parser_AST.term -> FStar_Pprint.document =
+    let uu____3711 = str "u#" in
+    let uu____3712 = p_atomicUniverse u in
+    FStar_Pprint.op_Hat_Hat uu____3711 uu____3712
+and p_universeFrom: FStar_Parser_AST.term -> FStar_Pprint.document =
   fun u  ->
-    let uu____3726 =
-      let uu____3727 = unparen u  in uu____3727.FStar_Parser_AST.tm  in
-    match uu____3726 with
+    let uu____3714 =
+      let uu____3715 = unparen u in uu____3715.FStar_Parser_AST.tm in
+    match uu____3714 with
     | FStar_Parser_AST.Op
-        ({ FStar_Ident.idText = "+"; FStar_Ident.idRange = uu____3728;_},u1::u2::[])
+        ({ FStar_Ident.idText = "+"; FStar_Ident.idRange = uu____3716;_},u1::u2::[])
         ->
-        let uu____3732 =
-          let uu____3733 = p_universeFrom u1  in
-          let uu____3734 =
-            let uu____3735 = p_universeFrom u2  in
-            FStar_Pprint.op_Hat_Slash_Hat FStar_Pprint.plus uu____3735  in
-          FStar_Pprint.op_Hat_Slash_Hat uu____3733 uu____3734  in
-        FStar_Pprint.group uu____3732
-    | FStar_Parser_AST.App uu____3736 ->
-        let uu____3740 = head_and_args u  in
-        (match uu____3740 with
+        let uu____3720 =
+          let uu____3721 = p_universeFrom u1 in
+          let uu____3722 =
+            let uu____3723 = p_universeFrom u2 in
+            FStar_Pprint.op_Hat_Slash_Hat FStar_Pprint.plus uu____3723 in
+          FStar_Pprint.op_Hat_Slash_Hat uu____3721 uu____3722 in
+        FStar_Pprint.group uu____3720
+    | FStar_Parser_AST.App uu____3724 ->
+        let uu____3728 = head_and_args u in
+        (match uu____3728 with
          | (head1,args) ->
-             let uu____3754 =
-               let uu____3755 = unparen head1  in
-               uu____3755.FStar_Parser_AST.tm  in
-             (match uu____3754 with
+             let uu____3742 =
+               let uu____3743 = unparen head1 in
+               uu____3743.FStar_Parser_AST.tm in
+             (match uu____3742 with
               | FStar_Parser_AST.Var maybe_max_lid when
                   FStar_Ident.lid_equals maybe_max_lid
-                    FStar_Parser_Const.max_lid
+                    FStar_Syntax_Const.max_lid
                   ->
-                  let uu____3757 =
-                    let uu____3758 = p_qlident FStar_Parser_Const.max_lid  in
-                    let uu____3759 =
+                  let uu____3745 =
+                    let uu____3746 = p_qlident FStar_Syntax_Const.max_lid in
+                    let uu____3747 =
                       FStar_Pprint.separate_map FStar_Pprint.space
-                        (fun uu____3762  ->
-                           match uu____3762 with
-                           | (u1,uu____3766) -> p_atomicUniverse u1) args
-                       in
-                    op_Hat_Slash_Plus_Hat uu____3758 uu____3759  in
-                  FStar_Pprint.group uu____3757
-              | uu____3767 ->
-                  let uu____3768 =
-                    let uu____3769 = FStar_Parser_AST.term_to_string u  in
+                        (fun uu____3750  ->
+                           match uu____3750 with
+                           | (u1,uu____3754) -> p_atomicUniverse u1) args in
+                    op_Hat_Slash_Plus_Hat uu____3746 uu____3747 in
+                  FStar_Pprint.group uu____3745
+              | uu____3755 ->
+                  let uu____3756 =
+                    let uu____3757 = FStar_Parser_AST.term_to_string u in
                     FStar_Util.format1 "Invalid term in universe context %s"
-                      uu____3769
-                     in
-                  failwith uu____3768))
-    | uu____3770 -> p_atomicUniverse u
-
-and p_atomicUniverse : FStar_Parser_AST.term -> FStar_Pprint.document =
+                      uu____3757 in
+                  failwith uu____3756))
+    | uu____3758 -> p_atomicUniverse u
+and p_atomicUniverse: FStar_Parser_AST.term -> FStar_Pprint.document =
   fun u  ->
-    let uu____3772 =
-      let uu____3773 = unparen u  in uu____3773.FStar_Parser_AST.tm  in
-    match uu____3772 with
+    let uu____3760 =
+      let uu____3761 = unparen u in uu____3761.FStar_Parser_AST.tm in
+    match uu____3760 with
     | FStar_Parser_AST.Wild  -> FStar_Pprint.underscore
     | FStar_Parser_AST.Const (FStar_Const.Const_int (r,sw)) ->
         p_constant (FStar_Const.Const_int (r, sw))
-    | FStar_Parser_AST.Uvar uu____3785 -> p_univar u
+    | FStar_Parser_AST.Uvar uu____3773 -> p_univar u
     | FStar_Parser_AST.Paren u1 ->
-        let uu____3787 = p_universeFrom u1  in
-        soft_parens_with_nesting uu____3787
+        let uu____3775 = p_universeFrom u1 in
+        soft_parens_with_nesting uu____3775
     | FStar_Parser_AST.Op
       ({ FStar_Ident.idText = "+"; FStar_Ident.idRange = _;_},_::_::[])
       |FStar_Parser_AST.App _ ->
-        let uu____3793 = p_universeFrom u  in
-        soft_parens_with_nesting uu____3793
-    | uu____3794 ->
-        let uu____3795 =
-          let uu____3796 = FStar_Parser_AST.term_to_string u  in
-          FStar_Util.format1 "Invalid term in universe context %s" uu____3796
-           in
-        failwith uu____3795
-
-and p_univar : FStar_Parser_AST.term -> FStar_Pprint.document =
+        let uu____3781 = p_universeFrom u in
+        soft_parens_with_nesting uu____3781
+    | uu____3782 ->
+        let uu____3783 =
+          let uu____3784 = FStar_Parser_AST.term_to_string u in
+          FStar_Util.format1 "Invalid term in universe context %s" uu____3784 in
+        failwith uu____3783
+and p_univar: FStar_Parser_AST.term -> FStar_Pprint.document =
   fun u  ->
-    let uu____3798 =
-      let uu____3799 = unparen u  in uu____3799.FStar_Parser_AST.tm  in
-    match uu____3798 with
+    let uu____3786 =
+      let uu____3787 = unparen u in uu____3787.FStar_Parser_AST.tm in
+    match uu____3786 with
     | FStar_Parser_AST.Uvar id -> str (FStar_Ident.text_of_id id)
-    | uu____3801 ->
-        let uu____3802 =
-          let uu____3803 = FStar_Parser_AST.term_to_string u  in
-          FStar_Util.format1 "Not a universe variable %s" uu____3803  in
-        failwith uu____3802
-
-let term_to_document : FStar_Parser_AST.term -> FStar_Pprint.document =
-  fun e  -> p_term e 
-let decl_to_document : FStar_Parser_AST.decl -> FStar_Pprint.document =
-  fun e  -> p_decl e 
-let modul_to_document : FStar_Parser_AST.modul -> FStar_Pprint.document =
+    | uu____3789 ->
+        let uu____3790 =
+          let uu____3791 = FStar_Parser_AST.term_to_string u in
+          FStar_Util.format1 "Not a universe variable %s" uu____3791 in
+        failwith uu____3790
+let term_to_document: FStar_Parser_AST.term -> FStar_Pprint.document =
+  fun e  -> p_term e
+let decl_to_document: FStar_Parser_AST.decl -> FStar_Pprint.document =
+  fun e  -> p_decl e
+let modul_to_document: FStar_Parser_AST.modul -> FStar_Pprint.document =
   fun m  ->
     FStar_ST.write should_print_fs_typ_app false;
     (let res =
        match m with
        | FStar_Parser_AST.Module (_,decls)|FStar_Parser_AST.Interface
          (_,decls,_) ->
-           let uu____3825 =
-             FStar_All.pipe_right decls (FStar_List.map decl_to_document)  in
-           FStar_All.pipe_right uu____3825
-             (FStar_Pprint.separate FStar_Pprint.hardline)
-        in
+           let uu____3813 =
+             FStar_All.pipe_right decls (FStar_List.map decl_to_document) in
+           FStar_All.pipe_right uu____3813
+             (FStar_Pprint.separate FStar_Pprint.hardline) in
      FStar_ST.write should_print_fs_typ_app false; res)
-  
-let comments_to_document :
-  (Prims.string * FStar_Range.range) Prims.list -> FStar_Pprint.document =
+let comments_to_document:
+  (Prims.string* FStar_Range.range) Prims.list -> FStar_Pprint.document =
   fun comments  ->
     FStar_Pprint.separate_map FStar_Pprint.hardline
-      (fun uu____3844  ->
-         match uu____3844 with | (comment,range) -> str comment) comments
-  
-let modul_with_comments_to_document :
+      (fun uu____3832  ->
+         match uu____3832 with | (comment,range) -> str comment) comments
+let modul_with_comments_to_document:
   FStar_Parser_AST.modul ->
-    (Prims.string * FStar_Range.range) Prims.list ->
-      (FStar_Pprint.document * (Prims.string * FStar_Range.range) Prims.list)
+    (Prims.string* FStar_Range.range) Prims.list ->
+      (FStar_Pprint.document* (Prims.string* FStar_Range.range) Prims.list)
   =
   fun m  ->
     fun comments  ->
       let decls =
         match m with
         | FStar_Parser_AST.Module (_,decls)|FStar_Parser_AST.Interface
-          (_,decls,_) -> decls
-         in
+          (_,decls,_) -> decls in
       FStar_ST.write should_print_fs_typ_app false;
       (match decls with
        | [] -> (FStar_Pprint.empty, comments)
        | d::ds ->
-           let uu____3891 =
+           let uu____3879 =
              match ds with
              | {
                  FStar_Parser_AST.d = FStar_Parser_AST.Pragma
                    (FStar_Parser_AST.LightOff );
-                 FStar_Parser_AST.drange = uu____3898;
-                 FStar_Parser_AST.doc = uu____3899;
-                 FStar_Parser_AST.quals = uu____3900;
-                 FStar_Parser_AST.attrs = uu____3901;_}::uu____3902 ->
-                 let d0 = FStar_List.hd ds  in
-                 let uu____3906 =
-                   let uu____3908 =
-                     let uu____3910 = FStar_List.tl ds  in d :: uu____3910
-                      in
-                   d0 :: uu____3908  in
-                 (uu____3906, (d0.FStar_Parser_AST.drange))
-             | uu____3913 -> ((d :: ds), (d.FStar_Parser_AST.drange))  in
-           (match uu____3891 with
+                 FStar_Parser_AST.drange = uu____3886;
+                 FStar_Parser_AST.doc = uu____3887;
+                 FStar_Parser_AST.quals = uu____3888;
+                 FStar_Parser_AST.attrs = uu____3889;_}::uu____3890 ->
+                 let d0 = FStar_List.hd ds in
+                 let uu____3894 =
+                   let uu____3896 =
+                     let uu____3898 = FStar_List.tl ds in d :: uu____3898 in
+                   d0 :: uu____3896 in
+                 (uu____3894, (d0.FStar_Parser_AST.drange))
+             | uu____3901 -> ((d :: ds), (d.FStar_Parser_AST.drange)) in
+           (match uu____3879 with
             | (decls1,first_range) ->
-                let extract_decl_range d1 = d1.FStar_Parser_AST.drange  in
+                let extract_decl_range d1 = d1.FStar_Parser_AST.drange in
                 (FStar_ST.write comment_stack comments;
                  (let initial_comment =
-                    let uu____3936 = FStar_Range.start_of_range first_range
-                       in
+                    let uu____3924 = FStar_Range.start_of_range first_range in
                     place_comments_until_pos (Prims.parse_int "0")
-                      (Prims.parse_int "1") uu____3936 FStar_Pprint.empty
-                     in
+                      (Prims.parse_int "1") uu____3924 FStar_Pprint.empty in
                   let doc1 =
                     separate_map_with_comments FStar_Pprint.empty
                       FStar_Pprint.empty decl_to_document decls1
-                      extract_decl_range
-                     in
-                  let comments1 = FStar_ST.read comment_stack  in
+                      extract_decl_range in
+                  let comments1 = FStar_ST.read comment_stack in
                   FStar_ST.write comment_stack [];
                   FStar_ST.write should_print_fs_typ_app false;
-                  (let uu____3958 =
-                     FStar_Pprint.op_Hat_Hat initial_comment doc1  in
-                   (uu____3958, comments1))))))
-  +                  (let uu____3946 =
+                     FStar_Pprint.op_Hat_Hat initial_comment doc1 in
+                   (uu____3946, comments1))))))