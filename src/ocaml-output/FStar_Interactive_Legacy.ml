--- conflicted
+++ resolved
@@ -54,75 +54,6 @@
       fun restore_cmd_line_options1  ->
         fun msg  ->
           let env1 =
-<<<<<<< HEAD
-            let uu___271_265 = env in
-            {
-              FStar_TypeChecker_Env.solver =
-                (uu___271_265.FStar_TypeChecker_Env.solver);
-              FStar_TypeChecker_Env.range =
-                (uu___271_265.FStar_TypeChecker_Env.range);
-              FStar_TypeChecker_Env.curmodule =
-                (uu___271_265.FStar_TypeChecker_Env.curmodule);
-              FStar_TypeChecker_Env.gamma =
-                (uu___271_265.FStar_TypeChecker_Env.gamma);
-              FStar_TypeChecker_Env.gamma_cache =
-                (uu___271_265.FStar_TypeChecker_Env.gamma_cache);
-              FStar_TypeChecker_Env.modules =
-                (uu___271_265.FStar_TypeChecker_Env.modules);
-              FStar_TypeChecker_Env.expected_typ =
-                (uu___271_265.FStar_TypeChecker_Env.expected_typ);
-              FStar_TypeChecker_Env.sigtab =
-                (uu___271_265.FStar_TypeChecker_Env.sigtab);
-              FStar_TypeChecker_Env.is_pattern =
-                (uu___271_265.FStar_TypeChecker_Env.is_pattern);
-              FStar_TypeChecker_Env.instantiate_imp =
-                (uu___271_265.FStar_TypeChecker_Env.instantiate_imp);
-              FStar_TypeChecker_Env.effects =
-                (uu___271_265.FStar_TypeChecker_Env.effects);
-              FStar_TypeChecker_Env.generalize =
-                (uu___271_265.FStar_TypeChecker_Env.generalize);
-              FStar_TypeChecker_Env.letrecs =
-                (uu___271_265.FStar_TypeChecker_Env.letrecs);
-              FStar_TypeChecker_Env.top_level =
-                (uu___271_265.FStar_TypeChecker_Env.top_level);
-              FStar_TypeChecker_Env.check_uvars =
-                (uu___271_265.FStar_TypeChecker_Env.check_uvars);
-              FStar_TypeChecker_Env.use_eq =
-                (uu___271_265.FStar_TypeChecker_Env.use_eq);
-              FStar_TypeChecker_Env.is_iface =
-                (uu___271_265.FStar_TypeChecker_Env.is_iface);
-              FStar_TypeChecker_Env.admit =
-                (uu___271_265.FStar_TypeChecker_Env.admit);
-              FStar_TypeChecker_Env.lax = lax1;
-              FStar_TypeChecker_Env.lax_universes =
-                (uu___271_265.FStar_TypeChecker_Env.lax_universes);
-              FStar_TypeChecker_Env.failhard =
-                (uu___271_265.FStar_TypeChecker_Env.failhard);
-              FStar_TypeChecker_Env.nosynth =
-                (uu___271_265.FStar_TypeChecker_Env.nosynth);
-              FStar_TypeChecker_Env.tc_term =
-                (uu___271_265.FStar_TypeChecker_Env.tc_term);
-              FStar_TypeChecker_Env.type_of =
-                (uu___271_265.FStar_TypeChecker_Env.type_of);
-              FStar_TypeChecker_Env.universe_of =
-                (uu___271_265.FStar_TypeChecker_Env.universe_of);
-              FStar_TypeChecker_Env.use_bv_sorts =
-                (uu___271_265.FStar_TypeChecker_Env.use_bv_sorts);
-              FStar_TypeChecker_Env.qname_and_index =
-                (uu___271_265.FStar_TypeChecker_Env.qname_and_index);
-              FStar_TypeChecker_Env.proof_ns =
-                (uu___271_265.FStar_TypeChecker_Env.proof_ns);
-              FStar_TypeChecker_Env.synth =
-                (uu___271_265.FStar_TypeChecker_Env.synth);
-              FStar_TypeChecker_Env.is_native_tactic =
-                (uu___271_265.FStar_TypeChecker_Env.is_native_tactic);
-              FStar_TypeChecker_Env.identifier_info =
-                (uu___271_265.FStar_TypeChecker_Env.identifier_info);
-              FStar_TypeChecker_Env.tc_hooks =
-                (uu___271_265.FStar_TypeChecker_Env.tc_hooks);
-              FStar_TypeChecker_Env.dsenv =
-                (uu___271_265.FStar_TypeChecker_Env.dsenv)
-=======
             let uu___282_265 = env in
             {
               FStar_TypeChecker_Env.solver =
@@ -190,7 +121,6 @@
                 (uu___282_265.FStar_TypeChecker_Env.tc_hooks);
               FStar_TypeChecker_Env.dsenv =
                 (uu___282_265.FStar_TypeChecker_Env.dsenv)
->>>>>>> ccdfeca0
             } in
           let res = FStar_Universal.push_context env1 msg in
           FStar_Options.push ();
