
open Prims

let binderIsExp : FStar_Absyn_Syntax.binder  ->  Prims.bool = (fun bn -> (FStar_Absyn_Print.is_inr (Prims.fst bn)))


let rec argIsExp : FStar_Absyn_Syntax.knd  ->  Prims.string  ->  Prims.bool Prims.list = (fun k typeName -> (match ((let _178_7 = (FStar_Absyn_Util.compress_kind k)
in _178_7.FStar_Absyn_Syntax.n)) with
| FStar_Absyn_Syntax.Kind_type -> begin
[]
end
| FStar_Absyn_Syntax.Kind_arrow (bs, r) -> begin
(let _178_9 = (FStar_List.map binderIsExp bs)
in (let _178_8 = (argIsExp r typeName)
in (FStar_List.append _178_9 _178_8)))
end
| FStar_Absyn_Syntax.Kind_delayed (k, _79_15, _79_17) -> begin
(failwith "extraction.numIndices : expected a compressed argument")
end
| FStar_Absyn_Syntax.Kind_abbrev (_79_21, k) -> begin
(argIsExp k typeName)
end
| _79_26 -> begin
(failwith (Prims.strcat "unexpected signature of inductive type" typeName))
end))


let numIndices : FStar_Absyn_Syntax.knd  ->  Prims.string  ->  Prims.nat = (fun k typeName -> (let _178_14 = (argIsExp k typeName)
in (FStar_List.length _178_14)))


let mlty_of_isExp : Prims.bool  ->  FStar_Extraction_ML_Syntax.mlty = (fun b -> if b then begin
FStar_Extraction_ML_Env.erasedContent
end else begin
FStar_Extraction_ML_Env.unknownType
end)


let delta_norm_eff : FStar_Extraction_ML_Env.env  ->  FStar_Ident.lident  ->  FStar_Ident.lident = (

let cache = (FStar_Util.smap_create (Prims.parse_int "20"))
in (

let rec delta_norm_eff = (fun g l -> (match ((FStar_Util.smap_try_find cache l.FStar_Ident.str)) with
| Some (l) -> begin
l
end
| None -> begin
(

let res = (match ((FStar_Tc_Env.lookup_effect_abbrev g.FStar_Extraction_ML_Env.tcenv l)) with
| None -> begin
l
end
| Some (_79_39, c) -> begin
(delta_norm_eff g (FStar_Absyn_Util.comp_effect_name c))
end)
in (

let _79_44 = (FStar_Util.smap_add cache l.FStar_Ident.str res)
in res))
end))
in delta_norm_eff))


let translate_eff : FStar_Extraction_ML_Env.env  ->  FStar_Ident.lident  ->  FStar_Extraction_ML_Syntax.e_tag = (fun g l -> (

let l = (delta_norm_eff g l)
in if (FStar_Ident.lid_equals l FStar_Absyn_Const.effect_PURE_lid) then begin
FStar_Extraction_ML_Syntax.E_PURE
end else begin
if (FStar_Ident.lid_equals l FStar_Absyn_Const.effect_GHOST_lid) then begin
FStar_Extraction_ML_Syntax.E_GHOST
end else begin
FStar_Extraction_ML_Syntax.E_IMPURE
end
end))


let rec curry : FStar_Extraction_ML_Syntax.mlty Prims.list  ->  FStar_Extraction_ML_Syntax.e_tag  ->  FStar_Extraction_ML_Syntax.mlty  ->  FStar_Extraction_ML_Syntax.mlty = (fun inp f out -> (match (inp) with
| [] -> begin
out
end
| (h)::[] -> begin
FStar_Extraction_ML_Syntax.MLTY_Fun (((h), (f), (out)))
end
| (h1)::(h2)::tl -> begin
(let _178_34 = (let _178_33 = (curry ((h2)::tl) f out)
in ((h1), (FStar_Extraction_ML_Syntax.E_PURE), (_178_33)))
in FStar_Extraction_ML_Syntax.MLTY_Fun (_178_34))
end))


type context =
FStar_Extraction_ML_Env.env


let extendContextWithRepAsTyVar : ((FStar_Absyn_Syntax.btvar, FStar_Absyn_Syntax.bvvar) FStar_Util.either * (FStar_Absyn_Syntax.btvar, FStar_Absyn_Syntax.bvvar) FStar_Util.either)  ->  context  ->  context = (fun b c -> (match (b) with
| (FStar_Util.Inl (bt), FStar_Util.Inl (btr)) -> begin
(FStar_Extraction_ML_Env.extend_ty c btr (Some (FStar_Extraction_ML_Syntax.MLTY_Var ((FStar_Extraction_ML_Env.btvar_as_mltyvar bt)))))
end
| (FStar_Util.Inr (bv), FStar_Util.Inr (_79_70)) -> begin
(FStar_Extraction_ML_Env.extend_bv c bv (([]), (FStar_Extraction_ML_Env.erasedContent)) false false false)
end
| _79_74 -> begin
(failwith "Impossible case")
end))


let extendContextWithRepAsTyVars : ((FStar_Absyn_Syntax.btvar, FStar_Absyn_Syntax.bvvar) FStar_Util.either * (FStar_Absyn_Syntax.btvar, FStar_Absyn_Syntax.bvvar) FStar_Util.either) Prims.list  ->  context  ->  context = (fun b c -> (FStar_List.fold_right extendContextWithRepAsTyVar b c))


let extendContextAsTyvar : Prims.bool  ->  (FStar_Absyn_Syntax.btvar, FStar_Absyn_Syntax.bvvar) FStar_Util.either  ->  context  ->  context = (fun availableInML b c -> (match (b) with
| FStar_Util.Inl (bt) -> begin
(FStar_Extraction_ML_Env.extend_ty c bt (Some (if availableInML then begin
FStar_Extraction_ML_Syntax.MLTY_Var ((FStar_Extraction_ML_Env.btvar_as_mltyvar bt))
end else begin
FStar_Extraction_ML_Env.unknownType
end)))
end
| FStar_Util.Inr (bv) -> begin
(FStar_Extraction_ML_Env.extend_bv c bv (([]), (FStar_Extraction_ML_Env.erasedContent)) false false false)
end))


let extendContext : context  ->  (FStar_Absyn_Syntax.btvar, FStar_Absyn_Syntax.bvvar) FStar_Util.either Prims.list  ->  context = (fun c tyVars -> (FStar_List.fold_right (extendContextAsTyvar true) tyVars c))


let isTypeScheme : FStar_Ident.lident  ->  context  ->  Prims.bool = (fun i c -> true)


let preProcType : context  ->  FStar_Absyn_Syntax.typ  ->  FStar_Absyn_Syntax.typ = (fun c ft -> (

let ft = (FStar_Absyn_Util.compress_typ ft)
in (FStar_Tc_Normalize.norm_typ ((FStar_Tc_Normalize.Beta)::[]) c.FStar_Extraction_ML_Env.tcenv ft)))


let extractTyVar : context  ->  FStar_Absyn_Syntax.btvar  ->  FStar_Extraction_ML_Syntax.mlty = (fun c btv -> (FStar_Extraction_ML_Env.lookup_tyvar c btv))


let rec extractTyp : context  ->  FStar_Absyn_Syntax.typ  ->  FStar_Extraction_ML_Syntax.mlty = (fun c ft -> (

let ft = (preProcType c ft)
in (match (ft.FStar_Absyn_Syntax.n) with
| FStar_Absyn_Syntax.Typ_btvar (btv) -> begin
(extractTyVar c btv)
end
| FStar_Absyn_Syntax.Typ_const (ftv) -> begin
(extractTyConstApp c ftv [])
end
| FStar_Absyn_Syntax.Typ_fun (bs, codomain) -> begin
(

let _79_106 = (extractBindersTypes c bs)
in (match (_79_106) with
| (bts, newC) -> begin
(

let _79_109 = (extractComp newC codomain)
in (match (_79_109) with
| (codomainML, erase) -> begin
(curry bts erase codomainML)
end))
end))
end
| FStar_Absyn_Syntax.Typ_refine (bv, _79_112) -> begin
(extractTyp c bv.FStar_Absyn_Syntax.sort)
end
| FStar_Absyn_Syntax.Typ_app (ty, arrgs) -> begin
(

let ty = (preProcType c ty)
in (

let res = (match (ty.FStar_Absyn_Syntax.n) with
| FStar_Absyn_Syntax.Typ_btvar (btv) -> begin
(extractTyVar c btv)
end
| FStar_Absyn_Syntax.Typ_const (ftv) -> begin
(extractTyConstApp c ftv arrgs)
end
| FStar_Absyn_Syntax.Typ_app (tyin, argsin) -> begin
(let _178_86 = (FStar_Extraction_ML_Util.mkTypApp tyin (FStar_List.append argsin arrgs) ty)
in (extractTyp c _178_86))
end
| _79_129 -> begin
FStar_Extraction_ML_Env.unknownType
end)
in res))
end
| FStar_Absyn_Syntax.Typ_lam (bs, ty) -> begin
(

let _79_137 = (extractBindersTypes c bs)
in (match (_79_137) with
| (bts, c) -> begin
(extractTyp c ty)
end))
end
| FStar_Absyn_Syntax.Typ_ascribed (ty, _79_140) -> begin
(extractTyp c ty)
end
| FStar_Absyn_Syntax.Typ_meta (mt) -> begin
(extractMeta c mt)
end
| FStar_Absyn_Syntax.Typ_uvar (_79_146) -> begin
FStar_Extraction_ML_Env.unknownType
end
| FStar_Absyn_Syntax.Typ_delayed (_79_149) -> begin
(failwith "expected the argument to be compressed")
end
| _79_152 -> begin
(failwith "NYI. replace this with unknownType if you know the consequences")
end)))
and getTypeFromArg : context  ->  FStar_Absyn_Syntax.arg  ->  FStar_Extraction_ML_Syntax.mlty = (fun c a -> (match ((Prims.fst a)) with
| FStar_Util.Inl (ty) -> begin
(extractTyp c ty)
end
| FStar_Util.Inr (_79_158) -> begin
FStar_Extraction_ML_Env.erasedContent
end))
and extractMeta : context  ->  FStar_Absyn_Syntax.meta_t  ->  FStar_Extraction_ML_Syntax.mlty = (fun c mt -> (match (mt) with
| (FStar_Absyn_Syntax.Meta_pattern (t, _)) | (FStar_Absyn_Syntax.Meta_named (t, _)) | (FStar_Absyn_Syntax.Meta_labeled (t, _, _, _)) | (FStar_Absyn_Syntax.Meta_refresh_label (t, _, _)) | (FStar_Absyn_Syntax.Meta_slack_formula (t, _, _)) -> begin
(extractTyp c t)
end))
and extractTyConstApp : context  ->  FStar_Absyn_Syntax.ftvar  ->  FStar_Absyn_Syntax.args  ->  FStar_Extraction_ML_Syntax.mlty = (fun c ftv ags -> if (isTypeScheme ftv.FStar_Absyn_Syntax.v c) then begin
(

let mlargs = (FStar_List.map (getTypeFromArg c) ags)
in (

let k = ftv.FStar_Absyn_Syntax.sort
in (

let ar = (argIsExp k ftv.FStar_Absyn_Syntax.v.FStar_Ident.str)
in (

let _79_200 = (FStar_Util.first_N (FStar_List.length mlargs) ar)
in (match (_79_200) with
| (_79_198, missingArgs) -> begin
(

let argCompletion = (FStar_List.map mlty_of_isExp missingArgs)
in (let _178_98 = (let _178_97 = (FStar_Extraction_ML_Syntax.mlpath_of_lident ftv.FStar_Absyn_Syntax.v)
in (((FStar_List.append mlargs argCompletion)), (_178_97)))
in FStar_Extraction_ML_Syntax.MLTY_Named (_178_98)))
end)))))
end else begin
(failwith "this case was not anticipated")
end)
and extractBinderType : context  ->  FStar_Absyn_Syntax.binder  ->  (FStar_Extraction_ML_Syntax.mlty * context) = (fun c bn -> (match (bn) with
<<<<<<< HEAD
| (FStar_Util.Inl (btv), _78_207) -> begin
=======
| (FStar_Util.Inl (btv), _79_207) -> begin
>>>>>>> 1915064d
(let _178_102 = (extractKind c btv.FStar_Absyn_Syntax.sort)
in (let _178_101 = (extendContextAsTyvar false (FStar_Util.Inl (btv)) c)
in ((_178_102), (_178_101))))
end
<<<<<<< HEAD
| (FStar_Util.Inr (bvv), _78_212) -> begin
=======
| (FStar_Util.Inr (bvv), _79_212) -> begin
>>>>>>> 1915064d
(let _178_104 = (extractTyp c bvv.FStar_Absyn_Syntax.sort)
in (let _178_103 = (extendContextAsTyvar false (FStar_Util.Inr (bvv)) c)
in ((_178_104), (_178_103))))
end))
<<<<<<< HEAD
and extractBindersTypes : context  ->  FStar_Absyn_Syntax.binder Prims.list  ->  (FStar_Extraction_ML_Syntax.mlty Prims.list * context) = (fun c bs -> (let _178_110 = (FStar_List.fold_left (fun _78_218 b -> (match (_78_218) with
=======
and extractBindersTypes : context  ->  FStar_Absyn_Syntax.binder Prims.list  ->  (FStar_Extraction_ML_Syntax.mlty Prims.list * context) = (fun c bs -> (let _178_110 = (FStar_List.fold_left (fun _79_218 b -> (match (_79_218) with
>>>>>>> 1915064d
| (lt, cp) -> begin
(

let _79_222 = (extractBinderType cp b)
in (match (_79_222) with
| (nt, nc) -> begin
(((nt)::lt), (nc))
end))
end)) (([]), (c)) bs)
in ((fun _79_225 -> (match (_79_225) with
| (x, c) -> begin
(((FStar_List.rev x)), (c))
end)) _178_110)))
and extractKind : context  ->  FStar_Absyn_Syntax.knd  ->  FStar_Extraction_ML_Syntax.mlty = (fun c ft -> FStar_Extraction_ML_Env.erasedContent)
and extractComp : context  ->  FStar_Absyn_Syntax.comp  ->  (FStar_Extraction_ML_Syntax.mlty * FStar_Extraction_ML_Syntax.e_tag) = (fun c ft -> (extractComp' c ft.FStar_Absyn_Syntax.n))
and extractComp' : context  ->  FStar_Absyn_Syntax.comp'  ->  (FStar_Extraction_ML_Syntax.mlty * FStar_Extraction_ML_Syntax.e_tag) = (fun c ft -> (match (ft) with
| FStar_Absyn_Syntax.Total (ty) -> begin
(let _178_117 = (extractTyp c ty)
in ((_178_117), (FStar_Extraction_ML_Syntax.E_PURE)))
end
| FStar_Absyn_Syntax.Comp (cm) -> begin
(let _178_119 = (extractTyp c cm.FStar_Absyn_Syntax.result_typ)
in (let _178_118 = (translate_eff c cm.FStar_Absyn_Syntax.effect_name)
in ((_178_119), (_178_118))))
end))


let binderPPnames : FStar_Absyn_Syntax.binder  ->  FStar_Ident.ident = (fun bn -> (match (bn) with
| (FStar_Util.Inl (btv), _79_240) -> begin
btv.FStar_Absyn_Syntax.v.FStar_Absyn_Syntax.ppname
end
| (FStar_Util.Inr (bvv), _79_245) -> begin
bvv.FStar_Absyn_Syntax.v.FStar_Absyn_Syntax.ppname
end))


let binderRealnames : FStar_Absyn_Syntax.binder  ->  FStar_Ident.ident = (fun bn -> (match (bn) with
| (FStar_Util.Inl (btv), _79_251) -> begin
btv.FStar_Absyn_Syntax.v.FStar_Absyn_Syntax.realname
end
| (FStar_Util.Inr (bvv), _79_256) -> begin
bvv.FStar_Absyn_Syntax.v.FStar_Absyn_Syntax.realname
end))


let mlsymbolOfLident : FStar_Ident.lident  ->  Prims.string = (fun id -> id.FStar_Ident.ident.FStar_Ident.idText)


type inductiveConstructor =
{cname : FStar_Ident.lident; ctype : FStar_Absyn_Syntax.typ}


let is_MkinductiveConstructor : inductiveConstructor  ->  Prims.bool = (Obj.magic ((fun _ -> (failwith "Not yet implemented:is_MkinductiveConstructor"))))


type inductiveTypeFam =
{tyName : FStar_Ident.lident; k : FStar_Absyn_Syntax.knd; tyBinders : FStar_Absyn_Syntax.binders; constructors : inductiveConstructor Prims.list; qualifiers : FStar_Absyn_Syntax.qualifier Prims.list}


let is_MkinductiveTypeFam : inductiveTypeFam  ->  Prims.bool = (Obj.magic ((fun _ -> (failwith "Not yet implemented:is_MkinductiveTypeFam"))))


type typeAbbrev =
{abTyName : FStar_Ident.lident; abTyBinders : FStar_Absyn_Syntax.binders; abBody : FStar_Absyn_Syntax.typ}


let is_MktypeAbbrev : typeAbbrev  ->  Prims.bool = (Obj.magic ((fun _ -> (failwith "Not yet implemented:is_MktypeAbbrev"))))


let lookupDataConType : context  ->  FStar_Absyn_Syntax.sigelts  ->  FStar_Ident.lident  ->  (FStar_Absyn_Syntax.typ', (FStar_Absyn_Syntax.knd', Prims.unit) FStar_Absyn_Syntax.syntax) FStar_Absyn_Syntax.syntax = (fun c sigb l -> (

let tr = (FStar_Util.find_map sigb (fun s -> (match (s) with
| FStar_Absyn_Syntax.Sig_datacon (l', t, (_79_279, tps, _79_282), quals, lids, _79_287) -> begin
if (l = l') then begin
(

<<<<<<< HEAD
let t = (let _178_169 = (FStar_List.map (fun _78_293 -> (match (_78_293) with
| (x, _78_292) -> begin
=======
let t = (let _178_169 = (FStar_List.map (fun _79_293 -> (match (_79_293) with
| (x, _79_292) -> begin
>>>>>>> 1915064d
(let _178_168 = (FStar_All.pipe_left (fun _178_167 -> Some (_178_167)) (FStar_Absyn_Syntax.Implicit (true)))
in ((x), (_178_168)))
end)) tps)
in (FStar_Absyn_Util.close_typ _178_169 t))
in Some (t))
end else begin
None
end
end
| _79_296 -> begin
None
end)))
in (FStar_Util.must tr)))


let parseInductiveConstructors : context  ->  FStar_Ident.lident Prims.list  ->  FStar_Absyn_Syntax.sigelts  ->  inductiveConstructor Prims.list = (fun c cnames sigb -> (FStar_List.map (fun h -> (let _178_177 = (lookupDataConType c sigb h)
in {cname = h; ctype = _178_177})) cnames))


let rec parseInductiveTypesFromSigBundle : context  ->  FStar_Absyn_Syntax.sigelts  ->  (inductiveTypeFam Prims.list * typeAbbrev Prims.list * inductiveConstructor Prims.list) = (fun c sigs -> (match (sigs) with
| [] -> begin
(([]), ([]), ([]))
end
| (FStar_Absyn_Syntax.Sig_tycon (l, bs, kk, _79_310, constrs, qs, _79_314))::tlsig -> begin
(

let indConstrs = (parseInductiveConstructors c constrs tlsig)
in (

let _79_322 = (parseInductiveTypesFromSigBundle c tlsig)
in (match (_79_322) with
| (inds, abbs, exns) -> begin
((({tyName = l; k = kk; tyBinders = bs; constructors = indConstrs; qualifiers = qs})::inds), (abbs), (exns))
end)))
end
| (FStar_Absyn_Syntax.Sig_datacon (l, _79_326, tc, quals, lids, _79_331))::tlsig -> begin
if (FStar_List.contains FStar_Absyn_Syntax.ExceptionConstructor quals) then begin
(

let t = (FStar_Tc_Env.lookup_datacon c.FStar_Extraction_ML_Env.tcenv l)
in (

let _79_336 = ()
in (([]), ([]), (({cname = l; ctype = t})::[]))))
end else begin
(([]), ([]), ([]))
end
end
| (FStar_Absyn_Syntax.Sig_typ_abbrev (l, bs, _79_342, t, _79_345, _79_347))::tlsig -> begin
(

let _79_354 = (parseInductiveTypesFromSigBundle c tlsig)
in (match (_79_354) with
| (inds, abbs, exns) -> begin
((inds), (({abTyName = l; abTyBinders = bs; abBody = t})::abbs), (exns))
end))
end
| (se)::tlsig -> begin
(let _178_183 = (let _178_182 = (FStar_Absyn_Print.sigelt_to_string se)
in (FStar_Util.format1 "unexpected content in a  sig bundle : %s\n" _178_182))
in (failwith _178_183))
end))


let lident2mlsymbol : FStar_Ident.lident  ->  Prims.string = (fun l -> l.FStar_Ident.ident.FStar_Ident.idText)


let totalType_of_comp : FStar_Absyn_Syntax.comp  ->  FStar_Absyn_Syntax.typ = (fun ft -> (match (ft.FStar_Absyn_Syntax.n) with
| FStar_Absyn_Syntax.Total (ty) -> begin
ty
end
| _79_363 -> begin
(failwith "expected a total type. constructors of inductive types were assumed to be total")
end))


let allBindersOfFuntype : context  ->  FStar_Absyn_Syntax.typ  ->  FStar_Absyn_Syntax.binder Prims.list = (fun c t -> (

let t = (preProcType c t)
in (match (t.FStar_Absyn_Syntax.n) with
| FStar_Absyn_Syntax.Typ_fun (lb, cp) -> begin
lb
end
| _79_372 -> begin
[]
end)))


let bindersOfFuntype : context  ->  Prims.int  ->  FStar_Absyn_Syntax.typ  ->  (FStar_Absyn_Syntax.binder Prims.list * FStar_Absyn_Syntax.typ) = (fun c n t -> (

let t = (preProcType c t)
in (match (t.FStar_Absyn_Syntax.n) with
| FStar_Absyn_Syntax.Typ_fun (lb, cp) -> begin
(

let _79_383 = (FStar_Util.first_N n lb)
in (match (_79_383) with
| (ll, lr) -> begin
if (FStar_List.isEmpty lr) then begin
(let _178_198 = (totalType_of_comp cp)
in ((ll), (_178_198)))
end else begin
(let _178_199 = (FStar_Extraction_ML_Util.mkTypFun lr cp t)
in ((ll), (_178_199)))
end
end))
end
| _79_385 -> begin
(

let _79_386 = ()
in (([]), (t)))
end)))


let rec zipUnequal = (fun la lb -> (match (((la), (lb))) with
| ((ha)::ta, (hb)::tb) -> begin
(let _178_204 = (zipUnequal ta tb)
in (((ha), (hb)))::_178_204)
end
| _79_400 -> begin
[]
end))


let mlTyIdentOfBinder : FStar_Absyn_Syntax.binder  ->  (Prims.string * Prims.int) = (fun b -> (FStar_Extraction_ML_Env.prependTick (FStar_Extraction_ML_Env.convIdent (binderPPnames b))))


let extractCtor : FStar_Absyn_Syntax.binder Prims.list  ->  context  ->  inductiveConstructor  ->  (context * (FStar_Extraction_ML_Syntax.mlsymbol * FStar_Extraction_ML_Syntax.mlty Prims.list)) = (fun tyBinders c ctor -> (

let _79_407 = (bindersOfFuntype c (FStar_List.length tyBinders) ctor.ctype)
in (match (_79_407) with
| (lb, tr) -> begin
(

let _79_408 = ()
in (

let lp = (FStar_List.zip tyBinders lb)
in (

<<<<<<< HEAD
let newC = (let _178_214 = (FStar_List.map (fun _78_413 -> (match (_78_413) with
=======
let newC = (let _178_214 = (FStar_List.map (fun _79_413 -> (match (_79_413) with
>>>>>>> 1915064d
| (x, y) -> begin
(((Prims.fst x)), ((Prims.fst y)))
end)) lp)
in (extendContextWithRepAsTyVars _178_214 c))
in (

let mlt = (let _178_215 = (extractTyp newC tr)
in (FStar_Extraction_ML_Util.eraseTypeDeep (FStar_Extraction_ML_Util.delta_unfold c) _178_215))
in (

let tys = (let _178_216 = (FStar_List.map mlTyIdentOfBinder tyBinders)
in ((_178_216), (mlt)))
in (

let fvv = (FStar_Extraction_ML_Env.mkFvvar ctor.cname ctor.ctype)
in (let _178_219 = (FStar_Extraction_ML_Env.extend_fv c fvv tys false false)
in (let _178_218 = (let _178_217 = (FStar_Extraction_ML_Util.argTypes mlt)
in (((lident2mlsymbol ctor.cname)), (_178_217)))
in ((_178_219), (_178_218))))))))))
end)))


let rec firstNNats : Prims.int  ->  Prims.int Prims.list = (fun n -> if ((Prims.parse_int "0") < n) then begin
(let _178_222 = (firstNNats (n - (Prims.parse_int "1")))
in (n)::_178_222)
end else begin
[]
end)


let dummyIdent : Prims.int  ->  (Prims.string * Prims.int) = (fun n -> (let _178_226 = (let _178_225 = (FStar_Util.string_of_int n)
in (Prims.strcat "\'dummyV" _178_225))
in ((_178_226), ((Prims.parse_int "0")))))


let dummyIndexIdents : Prims.int  ->  (Prims.string * Prims.int) Prims.list = (fun n -> (let _178_229 = (firstNNats n)
in (FStar_List.map dummyIdent _178_229)))


let extractInductive : context  ->  inductiveTypeFam  ->  (context * (Prims.bool * FStar_Extraction_ML_Syntax.mlsymbol * FStar_Extraction_ML_Syntax.mlsymbol Prims.option * FStar_Extraction_ML_Syntax.mlidents * FStar_Extraction_ML_Syntax.mltybody Prims.option)) = (fun c ind -> (

let newContext = c
in (

let nIndices = (numIndices ind.k ind.tyName.FStar_Ident.ident.FStar_Ident.idText)
in (

let _79_427 = (FStar_Util.fold_map (extractCtor ind.tyBinders) newContext ind.constructors)
in (match (_79_427) with
| (nc, tyb) -> begin
(

let mlbs = (let _178_235 = (FStar_List.map mlTyIdentOfBinder ind.tyBinders)
in (let _178_234 = (dummyIndexIdents nIndices)
in (FStar_List.append _178_235 _178_234)))
in (

let tbody = (match ((FStar_Util.find_opt (fun _79_1 -> (match (_79_1) with
| FStar_Absyn_Syntax.RecordType (_79_431) -> begin
true
end
| _79_434 -> begin
false
end)) ind.qualifiers)) with
| Some (FStar_Absyn_Syntax.RecordType (ids)) -> begin
(

let _79_438 = ()
in (

let _79_443 = (FStar_List.hd tyb)
in (match (_79_443) with
| (_79_441, c_ty) -> begin
(

let _79_444 = ()
in (

let fields = (FStar_List.map2 (fun lid ty -> ((lid.FStar_Ident.ident.FStar_Ident.idText), (ty))) ids c_ty)
in FStar_Extraction_ML_Syntax.MLTD_Record (fields)))
end)))
end
| _79_450 -> begin
FStar_Extraction_ML_Syntax.MLTD_DType (tyb)
end)
in ((nc), (((false), ((lident2mlsymbol ind.tyName)), (None), (mlbs), (Some (tbody)))))))
end)))))


let mfst = (fun x -> (FStar_List.map Prims.fst x))


let rec headBinders : context  ->  FStar_Absyn_Syntax.typ  ->  (context * FStar_Absyn_Syntax.binders * FStar_Absyn_Syntax.typ) = (fun c t -> (

let t = (preProcType c t)
in (match (t.FStar_Absyn_Syntax.n) with
| FStar_Absyn_Syntax.Typ_lam (bs, t) -> begin
(

<<<<<<< HEAD
let _78_463 = (let _178_245 = (let _178_244 = (mfst bs)
in (extendContext c _178_244))
in (headBinders _178_245 t))
in (match (_78_463) with
=======
let _79_463 = (let _178_245 = (let _178_244 = (mfst bs)
in (extendContext c _178_244))
in (headBinders _178_245 t))
in (match (_79_463) with
>>>>>>> 1915064d
| (c, rb, rresidualType) -> begin
((c), ((FStar_List.append bs rb)), (rresidualType))
end))
end
| _79_465 -> begin
((c), ([]), (t))
end)))


let extractTypeAbbrev : FStar_Absyn_Syntax.qualifier Prims.list  ->  context  ->  typeAbbrev  ->  (context * (Prims.bool * FStar_Extraction_ML_Syntax.mlsymbol * FStar_Extraction_ML_Syntax.mlsymbol Prims.option * FStar_Extraction_ML_Syntax.mlidents * FStar_Extraction_ML_Syntax.mltybody Prims.option)) = (fun quals c tyab -> (

let bs = tyab.abTyBinders
in (

let t = tyab.abBody
in (

let l = tyab.abTyName
in (

let c = (let _178_252 = (mfst bs)
in (extendContext c _178_252))
in (

let _79_476 = (headBinders c t)
in (match (_79_476) with
| (c, headBinders, residualType) -> begin
(

let bs = (FStar_List.append bs headBinders)
in (

let t = residualType
in (

let mlt = (extractTyp c t)
in (

let mlt = (FStar_Extraction_ML_Util.eraseTypeDeep (FStar_Extraction_ML_Util.delta_unfold c) mlt)
in (

let tyDecBody = FStar_Extraction_ML_Syntax.MLTD_Abbrev (mlt)
in (

let assumed = (FStar_Util.for_some (fun _79_2 -> (match (_79_2) with
| FStar_Absyn_Syntax.Assumption -> begin
true
end
| _79_485 -> begin
false
end)) quals)
in (

let td = (let _178_254 = (FStar_List.map mlTyIdentOfBinder bs)
in ((assumed), ((mlsymbolOfLident l)), (None), (_178_254), (Some (tyDecBody))))
in (

let c = if (FStar_All.pipe_right quals (FStar_Util.for_some (fun _79_3 -> (match (_79_3) with
| (FStar_Absyn_Syntax.Assumption) | (FStar_Absyn_Syntax.New) -> begin
true
end
| _79_492 -> begin
false
end)))) then begin
c
end else begin
(FStar_Extraction_ML_Env.extend_tydef c ((td)::[]))
end
in ((c), (td))))))))))
end)))))))


let extractExn : context  ->  inductiveConstructor  ->  (FStar_Extraction_ML_Env.env * FStar_Extraction_ML_Syntax.mlmodule1) = (fun c exnConstr -> (

let mlt = (extractTyp c exnConstr.ctype)
in (

let mlt = (FStar_Extraction_ML_Util.eraseTypeDeep (FStar_Extraction_ML_Util.delta_unfold c) mlt)
in (

let tys = (([]), (mlt))
in (

let fvv = (FStar_Extraction_ML_Env.mkFvvar exnConstr.cname exnConstr.ctype)
in (

let ex_decl = (let _178_261 = (let _178_260 = (FStar_Extraction_ML_Util.argTypes mlt)
in (((lident2mlsymbol exnConstr.cname)), (_178_260)))
in FStar_Extraction_ML_Syntax.MLM_Exn (_178_261))
in (let _178_262 = (FStar_Extraction_ML_Env.extend_fv c fvv tys false false)
in ((_178_262), (ex_decl)))))))))


let rec extractSigElt : context  ->  FStar_Absyn_Syntax.sigelt  ->  (context * FStar_Extraction_ML_Syntax.mlmodule1 Prims.list) = (fun c s -> (match (s) with
| FStar_Absyn_Syntax.Sig_typ_abbrev (l, bs, _79_506, t, quals, range) -> begin
(

let _79_514 = (extractTypeAbbrev quals c {abTyName = l; abTyBinders = bs; abBody = t})
in (match (_79_514) with
| (c, tds) -> begin
(let _178_269 = if (FStar_All.pipe_right quals (FStar_List.contains FStar_Absyn_Syntax.Logic)) then begin
[]
end else begin
(let _178_268 = (let _178_267 = (FStar_Extraction_ML_Util.mlloc_of_range range)
in FStar_Extraction_ML_Syntax.MLM_Loc (_178_267))
in (_178_268)::(FStar_Extraction_ML_Syntax.MLM_Ty ((tds)::[]))::[])
end
in ((c), (_178_269)))
end))
end
| FStar_Absyn_Syntax.Sig_bundle (sigs, (FStar_Absyn_Syntax.ExceptionConstructor)::[], _79_519, range) -> begin
(

let _79_528 = (parseInductiveTypesFromSigBundle c sigs)
in (match (_79_528) with
| (_79_524, _79_526, exConstrs) -> begin
(

let _79_529 = ()
in (

<<<<<<< HEAD
let _78_533 = (let _178_270 = (FStar_List.hd exConstrs)
in (extractExn c _178_270))
in (match (_78_533) with
=======
let _79_533 = (let _178_270 = (FStar_List.hd exConstrs)
in (extractExn c _178_270))
in (match (_79_533) with
>>>>>>> 1915064d
| (c, exDecl) -> begin
(let _178_273 = (let _178_272 = (let _178_271 = (FStar_Extraction_ML_Util.mlloc_of_range range)
in FStar_Extraction_ML_Syntax.MLM_Loc (_178_271))
in (_178_272)::(exDecl)::[])
in ((c), (_178_273)))
end)))
end))
end
| FStar_Absyn_Syntax.Sig_bundle (sigs, _79_536, _79_538, range) -> begin
(

let _79_546 = (parseInductiveTypesFromSigBundle c sigs)
in (match (_79_546) with
| (inds, abbs, _79_545) -> begin
(

let _79_549 = (FStar_Util.fold_map extractInductive c inds)
in (match (_79_549) with
| (c, indDecls) -> begin
(

let _79_552 = (FStar_Util.fold_map (extractTypeAbbrev []) c abbs)
in (match (_79_552) with
| (c, tyAbDecls) -> begin
(let _178_276 = (let _178_275 = (let _178_274 = (FStar_Extraction_ML_Util.mlloc_of_range range)
in FStar_Extraction_ML_Syntax.MLM_Loc (_178_274))
in (_178_275)::(FStar_Extraction_ML_Syntax.MLM_Ty ((FStar_List.append indDecls tyAbDecls)))::[])
in ((c), (_178_276)))
end))
end))
end))
end
| FStar_Absyn_Syntax.Sig_tycon (l, bs, k, _79_557, _79_559, quals, r) -> begin
if (((FStar_All.pipe_right quals (FStar_List.contains FStar_Absyn_Syntax.Assumption)) || (FStar_All.pipe_right quals (FStar_List.contains FStar_Absyn_Syntax.New))) && (not ((FStar_All.pipe_right quals (FStar_Util.for_some (fun _79_4 -> (match (_79_4) with
| (FStar_Absyn_Syntax.Projector (_)) | (FStar_Absyn_Syntax.Discriminator (_)) -> begin
true
end
| _79_572 -> begin
false
end))))))) then begin
(

let _79_576 = (FStar_Absyn_Util.kind_formals k)
in (match (_79_576) with
| (kbs, _79_575) -> begin
(

let se = FStar_Absyn_Syntax.Sig_typ_abbrev (((l), ((FStar_List.append bs kbs)), (FStar_Absyn_Syntax.mk_Kind_type), (FStar_Tc_Recheck.t_unit), (quals), (r)))
in (extractSigElt c se))
end))
end else begin
((c), ([]))
end
end
| _79_579 -> begin
((c), ([]))
end))



<|MERGE_RESOLUTION|>--- conflicted
+++ resolved
@@ -249,29 +249,17 @@
 (failwith "this case was not anticipated")
 end)
 and extractBinderType : context  ->  FStar_Absyn_Syntax.binder  ->  (FStar_Extraction_ML_Syntax.mlty * context) = (fun c bn -> (match (bn) with
-<<<<<<< HEAD
-| (FStar_Util.Inl (btv), _78_207) -> begin
-=======
 | (FStar_Util.Inl (btv), _79_207) -> begin
->>>>>>> 1915064d
 (let _178_102 = (extractKind c btv.FStar_Absyn_Syntax.sort)
 in (let _178_101 = (extendContextAsTyvar false (FStar_Util.Inl (btv)) c)
 in ((_178_102), (_178_101))))
 end
-<<<<<<< HEAD
-| (FStar_Util.Inr (bvv), _78_212) -> begin
-=======
 | (FStar_Util.Inr (bvv), _79_212) -> begin
->>>>>>> 1915064d
 (let _178_104 = (extractTyp c bvv.FStar_Absyn_Syntax.sort)
 in (let _178_103 = (extendContextAsTyvar false (FStar_Util.Inr (bvv)) c)
 in ((_178_104), (_178_103))))
 end))
-<<<<<<< HEAD
-and extractBindersTypes : context  ->  FStar_Absyn_Syntax.binder Prims.list  ->  (FStar_Extraction_ML_Syntax.mlty Prims.list * context) = (fun c bs -> (let _178_110 = (FStar_List.fold_left (fun _78_218 b -> (match (_78_218) with
-=======
 and extractBindersTypes : context  ->  FStar_Absyn_Syntax.binder Prims.list  ->  (FStar_Extraction_ML_Syntax.mlty Prims.list * context) = (fun c bs -> (let _178_110 = (FStar_List.fold_left (fun _79_218 b -> (match (_79_218) with
->>>>>>> 1915064d
 | (lt, cp) -> begin
 (
 
@@ -348,13 +336,8 @@
 if (l = l') then begin
 (
 
-<<<<<<< HEAD
-let t = (let _178_169 = (FStar_List.map (fun _78_293 -> (match (_78_293) with
-| (x, _78_292) -> begin
-=======
 let t = (let _178_169 = (FStar_List.map (fun _79_293 -> (match (_79_293) with
 | (x, _79_292) -> begin
->>>>>>> 1915064d
 (let _178_168 = (FStar_All.pipe_left (fun _178_167 -> Some (_178_167)) (FStar_Absyn_Syntax.Implicit (true)))
 in ((x), (_178_168)))
 end)) tps)
@@ -496,11 +479,7 @@
 let lp = (FStar_List.zip tyBinders lb)
 in (
 
-<<<<<<< HEAD
-let newC = (let _178_214 = (FStar_List.map (fun _78_413 -> (match (_78_413) with
-=======
 let newC = (let _178_214 = (FStar_List.map (fun _79_413 -> (match (_79_413) with
->>>>>>> 1915064d
 | (x, y) -> begin
 (((Prims.fst x)), ((Prims.fst y)))
 end)) lp)
@@ -600,17 +579,10 @@
 | FStar_Absyn_Syntax.Typ_lam (bs, t) -> begin
 (
 
-<<<<<<< HEAD
-let _78_463 = (let _178_245 = (let _178_244 = (mfst bs)
-in (extendContext c _178_244))
-in (headBinders _178_245 t))
-in (match (_78_463) with
-=======
 let _79_463 = (let _178_245 = (let _178_244 = (mfst bs)
 in (extendContext c _178_244))
 in (headBinders _178_245 t))
 in (match (_79_463) with
->>>>>>> 1915064d
 | (c, rb, rresidualType) -> begin
 ((c), ((FStar_List.append bs rb)), (rresidualType))
 end))
@@ -732,15 +704,9 @@
 let _79_529 = ()
 in (
 
-<<<<<<< HEAD
-let _78_533 = (let _178_270 = (FStar_List.hd exConstrs)
-in (extractExn c _178_270))
-in (match (_78_533) with
-=======
 let _79_533 = (let _178_270 = (FStar_List.hd exConstrs)
 in (extractExn c _178_270))
 in (match (_79_533) with
->>>>>>> 1915064d
 | (c, exDecl) -> begin
 (let _178_273 = (let _178_272 = (let _178_271 = (FStar_Extraction_ML_Util.mlloc_of_range range)
 in FStar_Extraction_ML_Syntax.MLM_Loc (_178_271))
