open Prims
type ident = {
  idText: Prims.string;
  idRange: FStar_Range.range;}[@@deriving show]
let __proj__Mkident__item__idText: ident -> Prims.string =
  fun projectee  ->
    match projectee with
    | { idText = __fname__idText; idRange = __fname__idRange;_} ->
        __fname__idText
let __proj__Mkident__item__idRange: ident -> FStar_Range.range =
  fun projectee  ->
    match projectee with
    | { idText = __fname__idText; idRange = __fname__idRange;_} ->
        __fname__idRange
type path = Prims.string Prims.list[@@deriving show]
type lident =
  {
  ns: ident Prims.list;
  ident: ident;
  nsstr: Prims.string;
  str: Prims.string;}[@@deriving show]
let __proj__Mklident__item__ns: lident -> ident Prims.list =
  fun projectee  ->
    match projectee with
    | { ns = __fname__ns; ident = __fname__ident; nsstr = __fname__nsstr;
        str = __fname__str;_} -> __fname__ns
let __proj__Mklident__item__ident: lident -> ident =
  fun projectee  ->
    match projectee with
    | { ns = __fname__ns; ident = __fname__ident; nsstr = __fname__nsstr;
        str = __fname__str;_} -> __fname__ident
let __proj__Mklident__item__nsstr: lident -> Prims.string =
  fun projectee  ->
    match projectee with
    | { ns = __fname__ns; ident = __fname__ident; nsstr = __fname__nsstr;
        str = __fname__str;_} -> __fname__nsstr
let __proj__Mklident__item__str: lident -> Prims.string =
  fun projectee  ->
    match projectee with
    | { ns = __fname__ns; ident = __fname__ident; nsstr = __fname__nsstr;
        str = __fname__str;_} -> __fname__str
type lid = lident[@@deriving show]
let mk_ident:
  (Prims.string,FStar_Range.range) FStar_Pervasives_Native.tuple2 -> ident =
  fun uu____85  ->
    match uu____85 with | (text,range) -> { idText = text; idRange = range }
let reserved_prefix: Prims.string = "uu___"
let gen: FStar_Range.range -> ident =
  let x = FStar_Util.mk_ref (Prims.parse_int "0") in
  fun r  ->
    (let uu____99 =
       let uu____100 = FStar_ST.op_Bang x in
       uu____100 + (Prims.parse_int "1") in
     FStar_ST.op_Colon_Equals x uu____99);
    (let uu____221 =
       let uu____226 =
         let uu____227 =
           let uu____228 = FStar_ST.op_Bang x in
           Prims.string_of_int uu____228 in
         Prims.strcat reserved_prefix uu____227 in
       (uu____226, r) in
     mk_ident uu____221)
let id_of_text: Prims.string -> ident =
  fun str  -> mk_ident (str, FStar_Range.dummyRange)
let text_of_id: ident -> Prims.string = fun id1  -> id1.idText
let text_of_path: Prims.string Prims.list -> Prims.string =
  fun path  -> FStar_Util.concat_l "." path
let path_of_text: Prims.string -> Prims.string Prims.list =
  fun text  -> FStar_String.split [46] text
let path_of_ns: ident Prims.list -> Prims.string Prims.list =
  fun ns  -> FStar_List.map text_of_id ns
let path_of_lid: lident -> Prims.string Prims.list =
  fun lid  ->
    FStar_List.map text_of_id (FStar_List.append lid.ns [lid.ident])
let ids_of_lid: lident -> ident Prims.list =
  fun lid  -> FStar_List.append lid.ns [lid.ident]
let lid_of_ns_and_id: ident Prims.list -> ident -> lident =
  fun ns  ->
    fun id1  ->
      let nsstr =
        let uu____337 = FStar_List.map text_of_id ns in
        FStar_All.pipe_right uu____337 text_of_path in
      {
        ns;
        ident = id1;
        nsstr;
        str =
          (if nsstr = ""
           then id1.idText
           else Prims.strcat nsstr (Prims.strcat "." id1.idText))
      }
let lid_of_ids: ident Prims.list -> lident =
  fun ids  ->
<<<<<<< HEAD
    let uu____366 = FStar_Util.prefix ids in
    match uu____366 with | (ns,id1) -> lid_of_ns_and_id ns id1
=======
    let uu____350 = FStar_Util.prefix ids in
    match uu____350 with | (ns,id) -> lid_of_ns_and_id ns id
>>>>>>> 58829485
let lid_of_str: Prims.string -> lident =
  fun str  ->
    let uu____366 = FStar_List.map id_of_text (FStar_Util.split str ".") in
    lid_of_ids uu____366
let lid_of_path: Prims.string Prims.list -> FStar_Range.range -> lident =
  fun path  ->
    fun pos  ->
      let ids = FStar_List.map (fun s  -> mk_ident (s, pos)) path in
      lid_of_ids ids
let text_of_lid: lident -> Prims.string = fun lid  -> lid.str
let lid_equals: lident -> lident -> Prims.bool =
  fun l1  -> fun l2  -> l1.str = l2.str
let ident_equals: ident -> ident -> Prims.bool =
  fun id1  -> fun id2  -> id1.idText = id2.idText
let range_of_lid: lid -> FStar_Range.range = fun lid  -> (lid.ident).idRange
let set_lid_range: lident -> FStar_Range.range -> lident =
  fun l  ->
    fun r  ->
      let uu___63_408 = l in
      {
        ns = (uu___63_408.ns);
        ident =
          (let uu___64_410 = l.ident in
           { idText = (uu___64_410.idText); idRange = r });
        nsstr = (uu___63_408.nsstr);
        str = (uu___63_408.str)
      }
let lid_add_suffix: lident -> Prims.string -> lident =
  fun l  ->
    fun s  ->
      let path = path_of_lid l in
      lid_of_path (FStar_List.append path [s]) (range_of_lid l)
let ml_path_of_lid: lident -> Prims.string =
  fun lid  ->
    let uu____423 =
      let uu____426 = path_of_ns lid.ns in
      FStar_List.append uu____426 [text_of_id lid.ident] in
    FStar_All.pipe_left (FStar_String.concat "_") uu____423
let string_of_lid: lident -> Prims.string =
  fun lid  -> let uu____434 = path_of_lid lid in text_of_path uu____434<|MERGE_RESOLUTION|>--- conflicted
+++ resolved
@@ -62,7 +62,7 @@
      mk_ident uu____221)
 let id_of_text: Prims.string -> ident =
   fun str  -> mk_ident (str, FStar_Range.dummyRange)
-let text_of_id: ident -> Prims.string = fun id1  -> id1.idText
+let text_of_id: ident -> Prims.string = fun id  -> id.idText
 let text_of_path: Prims.string Prims.list -> Prims.string =
   fun path  -> FStar_Util.concat_l "." path
 let path_of_text: Prims.string -> Prims.string Prims.list =
@@ -76,28 +76,23 @@
   fun lid  -> FStar_List.append lid.ns [lid.ident]
 let lid_of_ns_and_id: ident Prims.list -> ident -> lident =
   fun ns  ->
-    fun id1  ->
+    fun id  ->
       let nsstr =
         let uu____337 = FStar_List.map text_of_id ns in
         FStar_All.pipe_right uu____337 text_of_path in
       {
         ns;
-        ident = id1;
+        ident = id;
         nsstr;
         str =
           (if nsstr = ""
-           then id1.idText
-           else Prims.strcat nsstr (Prims.strcat "." id1.idText))
+           then id.idText
+           else Prims.strcat nsstr (Prims.strcat "." id.idText))
       }
 let lid_of_ids: ident Prims.list -> lident =
   fun ids  ->
-<<<<<<< HEAD
-    let uu____366 = FStar_Util.prefix ids in
-    match uu____366 with | (ns,id1) -> lid_of_ns_and_id ns id1
-=======
     let uu____350 = FStar_Util.prefix ids in
     match uu____350 with | (ns,id) -> lid_of_ns_and_id ns id
->>>>>>> 58829485
 let lid_of_str: Prims.string -> lident =
   fun str  ->
     let uu____366 = FStar_List.map id_of_text (FStar_Util.split str ".") in
