
open Prims
<<<<<<< HEAD
open FStar_Pervasives
type ident =
{idText : Prims.string; idRange : FStar_Range.range}


let __proj__Mkident__item__idText : ident  ->  Prims.string = (fun projectee -> (match (projectee) with
| {idText = __fname__idText; idRange = __fname__idRange} -> begin
__fname__idText
end))


let __proj__Mkident__item__idRange : ident  ->  FStar_Range.range = (fun projectee -> (match (projectee) with
| {idText = __fname__idText; idRange = __fname__idRange} -> begin
__fname__idRange
end))


type path =
Prims.string Prims.list

type lident =
{ns : ident Prims.list; ident : ident; nsstr : Prims.string; str : Prims.string}


let __proj__Mklident__item__ns : lident  ->  ident Prims.list = (fun projectee -> (match (projectee) with
| {ns = __fname__ns; ident = __fname__ident; nsstr = __fname__nsstr; str = __fname__str} -> begin
__fname__ns
end))


let __proj__Mklident__item__ident : lident  ->  ident = (fun projectee -> (match (projectee) with
| {ns = __fname__ns; ident = __fname__ident; nsstr = __fname__nsstr; str = __fname__str} -> begin
__fname__ident
end))


let __proj__Mklident__item__nsstr : lident  ->  Prims.string = (fun projectee -> (match (projectee) with
| {ns = __fname__ns; ident = __fname__ident; nsstr = __fname__nsstr; str = __fname__str} -> begin
__fname__nsstr
end))


let __proj__Mklident__item__str : lident  ->  Prims.string = (fun projectee -> (match (projectee) with
| {ns = __fname__ns; ident = __fname__ident; nsstr = __fname__nsstr; str = __fname__str} -> begin
__fname__str
end))


type lid =
lident


let mk_ident : (Prims.string * FStar_Range.range)  ->  ident = (fun uu____105 -> (match (uu____105) with
| (text, range) -> begin
{idText = text; idRange = range}
end))


let reserved_prefix : Prims.string = "uu___"


let _gen : FStar_Range.range  ->  ident = (

let x = (FStar_Util.mk_ref (Prims.parse_int "0"))
in (fun r -> ((

let uu____121 = (

let uu____122 = (FStar_ST.op_Bang x)
in (uu____122 + (Prims.parse_int "1")))
in (FStar_ST.op_Colon_Equals x uu____121));
(

let uu____321 = (

let uu____326 = (

let uu____327 = (

let uu____328 = (FStar_ST.op_Bang x)
in (Prims.string_of_int uu____328))
in (Prims.strcat reserved_prefix uu____327))
in ((uu____326), (r)))
in (mk_ident uu____321));
)))


let gen : FStar_Range.range  ->  ident = (fun r -> (_gen r))


let id_of_text : Prims.string  ->  ident = (fun str -> (mk_ident ((str), (FStar_Range.dummyRange))))


let text_of_id : ident  ->  Prims.string = (fun id1 -> id1.idText)


let text_of_path : path  ->  Prims.string = (fun path -> (FStar_Util.concat_l "." path))


let path_of_text : Prims.string  ->  path = (fun text -> (FStar_String.split ((46 (*.*))::[]) text))


let path_of_ns : ident Prims.list  ->  path = (fun ns -> (FStar_List.map text_of_id ns))


let path_of_lid : lident  ->  path = (fun lid -> (FStar_List.map text_of_id (FStar_List.append lid.ns ((lid.ident)::[]))))


let ids_of_lid : lident  ->  ident Prims.list = (fun lid -> (FStar_List.append lid.ns ((lid.ident)::[])))


let lid_of_ns_and_id : ident Prims.list  ->  ident  ->  lident = (fun ns id1 -> (

let nsstr = (

let uu____492 = (FStar_List.map text_of_id ns)
in (FStar_All.pipe_right uu____492 text_of_path))
in {ns = ns; ident = id1; nsstr = nsstr; str = (match ((Prims.op_Equality nsstr "")) with
| true -> begin
id1.idText
end
| uu____497 -> begin
(Prims.strcat nsstr (Prims.strcat "." id1.idText))
end)}))


let lid_of_ids : ident Prims.list  ->  lident = (fun ids -> (

let uu____507 = (FStar_Util.prefix ids)
in (match (uu____507) with
| (ns, id1) -> begin
(lid_of_ns_and_id ns id1)
end)))


let lid_of_str : Prims.string  ->  lident = (fun str -> (

let uu____525 = (FStar_List.map id_of_text (FStar_Util.split str "."))
in (lid_of_ids uu____525)))


let lid_of_path : path  ->  FStar_Range.range  ->  lident = (fun path pos -> (

let ids = (FStar_List.map (fun s -> (mk_ident ((s), (pos)))) path)
in (lid_of_ids ids)))


let text_of_lid : lident  ->  Prims.string = (fun lid -> lid.str)


let lid_equals : lident  ->  lident  ->  Prims.bool = (fun l1 l2 -> (Prims.op_Equality l1.str l2.str))


let ident_equals : ident  ->  ident  ->  Prims.bool = (fun id1 id2 -> (Prims.op_Equality id1.idText id2.idText))


let range_of_lid : lident  ->  FStar_Range.range = (fun lid -> lid.ident.idRange)


let set_lid_range : lident  ->  FStar_Range.range  ->  lident = (fun l r -> (

let uu___28_583 = l
in {ns = uu___28_583.ns; ident = (

let uu___29_585 = l.ident
in {idText = uu___29_585.idText; idRange = r}); nsstr = uu___28_583.nsstr; str = uu___28_583.str}))


let lid_add_suffix : lident  ->  Prims.string  ->  lident = (fun l s -> (

let path = (path_of_lid l)
in (

let uu____597 = (range_of_lid l)
in (lid_of_path (FStar_List.append path ((s)::[])) uu____597))))


let ml_path_of_lid : lident  ->  Prims.string = (fun lid -> (

let uu____603 = (

let uu____606 = (path_of_ns lid.ns)
in (

let uu____609 = (

let uu____612 = (text_of_id lid.ident)
in (uu____612)::[])
in (FStar_List.append uu____606 uu____609)))
in (FStar_All.pipe_left (FStar_String.concat "_") uu____603)))


let string_of_ident : ident  ->  Prims.string = (fun id1 -> id1.idText)


let string_of_lid : lident  ->  Prims.string = (fun lid -> (

let uu____625 = (path_of_lid lid)
in (text_of_path uu____625)))



=======
type ident = {
  idText: Prims.string ;
  idRange: FStar_Range.range }[@@deriving yojson,show]
let (__proj__Mkident__item__idText : ident -> Prims.string) =
  fun projectee  ->
    match projectee with
    | { idText = __fname__idText; idRange = __fname__idRange;_} ->
        __fname__idText
  
let (__proj__Mkident__item__idRange : ident -> FStar_Range.range) =
  fun projectee  ->
    match projectee with
    | { idText = __fname__idText; idRange = __fname__idRange;_} ->
        __fname__idRange
  
type path = Prims.string Prims.list
type lident =
  {
  ns: ident Prims.list ;
  ident: ident ;
  nsstr: Prims.string ;
  str: Prims.string }[@@deriving yojson,show]
let (__proj__Mklident__item__ns : lident -> ident Prims.list) =
  fun projectee  ->
    match projectee with
    | { ns = __fname__ns; ident = __fname__ident; nsstr = __fname__nsstr;
        str = __fname__str;_} -> __fname__ns
  
let (__proj__Mklident__item__ident : lident -> ident) =
  fun projectee  ->
    match projectee with
    | { ns = __fname__ns; ident = __fname__ident; nsstr = __fname__nsstr;
        str = __fname__str;_} -> __fname__ident
  
let (__proj__Mklident__item__nsstr : lident -> Prims.string) =
  fun projectee  ->
    match projectee with
    | { ns = __fname__ns; ident = __fname__ident; nsstr = __fname__nsstr;
        str = __fname__str;_} -> __fname__nsstr
  
let (__proj__Mklident__item__str : lident -> Prims.string) =
  fun projectee  ->
    match projectee with
    | { ns = __fname__ns; ident = __fname__ident; nsstr = __fname__nsstr;
        str = __fname__str;_} -> __fname__str
  
type lid = lident[@@deriving yojson,show]
let (mk_ident :
  (Prims.string,FStar_Range.range) FStar_Pervasives_Native.tuple2 -> ident) =
  fun uu____105  ->
    match uu____105 with | (text,range) -> { idText = text; idRange = range }
  
let (reserved_prefix : Prims.string) = "uu___" 
let (_gen : FStar_Range.range -> ident) =
  let x = FStar_Util.mk_ref (Prims.parse_int "0")  in
  fun r  ->
    (let uu____121 =
       let uu____122 = FStar_ST.op_Bang x  in
       uu____122 + (Prims.parse_int "1")  in
     FStar_ST.op_Colon_Equals x uu____121);
    (let uu____213 =
       let uu____218 =
         let uu____219 =
           let uu____220 = FStar_ST.op_Bang x  in
           Prims.string_of_int uu____220  in
         Prims.strcat reserved_prefix uu____219  in
       (uu____218, r)  in
     mk_ident uu____213)
  
let (gen : FStar_Range.range -> ident) = fun r  -> _gen r 
let (id_of_text : Prims.string -> ident) =
  fun str  -> mk_ident (str, FStar_Range.dummyRange) 
let (text_of_id : ident -> Prims.string) = fun id1  -> id1.idText 
let (text_of_path : path -> Prims.string) =
  fun path  -> FStar_Util.concat_l "." path 
let (path_of_text : Prims.string -> path) =
  fun text  -> FStar_String.split [46] text 
let (path_of_ns : ident Prims.list -> path) =
  fun ns  -> FStar_List.map text_of_id ns 
let (path_of_lid : lident -> path) =
  fun lid  ->
    FStar_List.map text_of_id (FStar_List.append lid.ns [lid.ident])
  
let (ids_of_lid : lident -> ident Prims.list) =
  fun lid  -> FStar_List.append lid.ns [lid.ident] 
let (lid_of_ns_and_id : ident Prims.list -> ident -> lident) =
  fun ns  ->
    fun id1  ->
      let nsstr =
        let uu____330 = FStar_List.map text_of_id ns  in
        FStar_All.pipe_right uu____330 text_of_path  in
      {
        ns;
        ident = id1;
        nsstr;
        str =
          (if nsstr = ""
           then id1.idText
           else Prims.strcat nsstr (Prims.strcat "." id1.idText))
      }
  
let (lid_of_ids : ident Prims.list -> lident) =
  fun ids  ->
    let uu____345 = FStar_Util.prefix ids  in
    match uu____345 with | (ns,id1) -> lid_of_ns_and_id ns id1
  
let (lid_of_str : Prims.string -> lident) =
  fun str  ->
    let uu____363 = FStar_List.map id_of_text (FStar_Util.split str ".")  in
    lid_of_ids uu____363
  
let (lid_of_path : path -> FStar_Range.range -> lident) =
  fun path  ->
    fun pos  ->
      let ids = FStar_List.map (fun s  -> mk_ident (s, pos)) path  in
      lid_of_ids ids
  
let (text_of_lid : lident -> Prims.string) = fun lid  -> lid.str 
let (lid_equals : lident -> lident -> Prims.bool) =
  fun l1  -> fun l2  -> l1.str = l2.str 
let (ident_equals : ident -> ident -> Prims.bool) =
  fun id1  -> fun id2  -> id1.idText = id2.idText 
let (range_of_lid : lident -> FStar_Range.range) =
  fun lid  -> (lid.ident).idRange 
let (set_lid_range : lident -> FStar_Range.range -> lident) =
  fun l  ->
    fun r  ->
      let uu___52_421 = l  in
      {
        ns = (uu___52_421.ns);
        ident =
          (let uu___53_423 = l.ident  in
           { idText = (uu___53_423.idText); idRange = r });
        nsstr = (uu___52_421.nsstr);
        str = (uu___52_421.str)
      }
  
let (lid_add_suffix : lident -> Prims.string -> lident) =
  fun l  ->
    fun s  ->
      let path = path_of_lid l  in
      let uu____435 = range_of_lid l  in
      lid_of_path (FStar_List.append path [s]) uu____435
  
let (ml_path_of_lid : lident -> Prims.string) =
  fun lid  ->
    let uu____441 =
      let uu____444 = path_of_ns lid.ns  in
      let uu____447 = let uu____450 = text_of_id lid.ident  in [uu____450]
         in
      FStar_List.append uu____444 uu____447  in
    FStar_All.pipe_left (FStar_String.concat "_") uu____441
  
let (string_of_ident : ident -> Prims.string) = fun id1  -> id1.idText 
let (string_of_lid : lident -> Prims.string) =
  fun lid  -> let uu____463 = path_of_lid lid  in text_of_path uu____463 
>>>>>>> ca297a09
<|MERGE_RESOLUTION|>--- conflicted
+++ resolved
@@ -1,209 +1,4 @@
-
 open Prims
-<<<<<<< HEAD
-open FStar_Pervasives
-type ident =
-{idText : Prims.string; idRange : FStar_Range.range}
-
-
-let __proj__Mkident__item__idText : ident  ->  Prims.string = (fun projectee -> (match (projectee) with
-| {idText = __fname__idText; idRange = __fname__idRange} -> begin
-__fname__idText
-end))
-
-
-let __proj__Mkident__item__idRange : ident  ->  FStar_Range.range = (fun projectee -> (match (projectee) with
-| {idText = __fname__idText; idRange = __fname__idRange} -> begin
-__fname__idRange
-end))
-
-
-type path =
-Prims.string Prims.list
-
-type lident =
-{ns : ident Prims.list; ident : ident; nsstr : Prims.string; str : Prims.string}
-
-
-let __proj__Mklident__item__ns : lident  ->  ident Prims.list = (fun projectee -> (match (projectee) with
-| {ns = __fname__ns; ident = __fname__ident; nsstr = __fname__nsstr; str = __fname__str} -> begin
-__fname__ns
-end))
-
-
-let __proj__Mklident__item__ident : lident  ->  ident = (fun projectee -> (match (projectee) with
-| {ns = __fname__ns; ident = __fname__ident; nsstr = __fname__nsstr; str = __fname__str} -> begin
-__fname__ident
-end))
-
-
-let __proj__Mklident__item__nsstr : lident  ->  Prims.string = (fun projectee -> (match (projectee) with
-| {ns = __fname__ns; ident = __fname__ident; nsstr = __fname__nsstr; str = __fname__str} -> begin
-__fname__nsstr
-end))
-
-
-let __proj__Mklident__item__str : lident  ->  Prims.string = (fun projectee -> (match (projectee) with
-| {ns = __fname__ns; ident = __fname__ident; nsstr = __fname__nsstr; str = __fname__str} -> begin
-__fname__str
-end))
-
-
-type lid =
-lident
-
-
-let mk_ident : (Prims.string * FStar_Range.range)  ->  ident = (fun uu____105 -> (match (uu____105) with
-| (text, range) -> begin
-{idText = text; idRange = range}
-end))
-
-
-let reserved_prefix : Prims.string = "uu___"
-
-
-let _gen : FStar_Range.range  ->  ident = (
-
-let x = (FStar_Util.mk_ref (Prims.parse_int "0"))
-in (fun r -> ((
-
-let uu____121 = (
-
-let uu____122 = (FStar_ST.op_Bang x)
-in (uu____122 + (Prims.parse_int "1")))
-in (FStar_ST.op_Colon_Equals x uu____121));
-(
-
-let uu____321 = (
-
-let uu____326 = (
-
-let uu____327 = (
-
-let uu____328 = (FStar_ST.op_Bang x)
-in (Prims.string_of_int uu____328))
-in (Prims.strcat reserved_prefix uu____327))
-in ((uu____326), (r)))
-in (mk_ident uu____321));
-)))
-
-
-let gen : FStar_Range.range  ->  ident = (fun r -> (_gen r))
-
-
-let id_of_text : Prims.string  ->  ident = (fun str -> (mk_ident ((str), (FStar_Range.dummyRange))))
-
-
-let text_of_id : ident  ->  Prims.string = (fun id1 -> id1.idText)
-
-
-let text_of_path : path  ->  Prims.string = (fun path -> (FStar_Util.concat_l "." path))
-
-
-let path_of_text : Prims.string  ->  path = (fun text -> (FStar_String.split ((46 (*.*))::[]) text))
-
-
-let path_of_ns : ident Prims.list  ->  path = (fun ns -> (FStar_List.map text_of_id ns))
-
-
-let path_of_lid : lident  ->  path = (fun lid -> (FStar_List.map text_of_id (FStar_List.append lid.ns ((lid.ident)::[]))))
-
-
-let ids_of_lid : lident  ->  ident Prims.list = (fun lid -> (FStar_List.append lid.ns ((lid.ident)::[])))
-
-
-let lid_of_ns_and_id : ident Prims.list  ->  ident  ->  lident = (fun ns id1 -> (
-
-let nsstr = (
-
-let uu____492 = (FStar_List.map text_of_id ns)
-in (FStar_All.pipe_right uu____492 text_of_path))
-in {ns = ns; ident = id1; nsstr = nsstr; str = (match ((Prims.op_Equality nsstr "")) with
-| true -> begin
-id1.idText
-end
-| uu____497 -> begin
-(Prims.strcat nsstr (Prims.strcat "." id1.idText))
-end)}))
-
-
-let lid_of_ids : ident Prims.list  ->  lident = (fun ids -> (
-
-let uu____507 = (FStar_Util.prefix ids)
-in (match (uu____507) with
-| (ns, id1) -> begin
-(lid_of_ns_and_id ns id1)
-end)))
-
-
-let lid_of_str : Prims.string  ->  lident = (fun str -> (
-
-let uu____525 = (FStar_List.map id_of_text (FStar_Util.split str "."))
-in (lid_of_ids uu____525)))
-
-
-let lid_of_path : path  ->  FStar_Range.range  ->  lident = (fun path pos -> (
-
-let ids = (FStar_List.map (fun s -> (mk_ident ((s), (pos)))) path)
-in (lid_of_ids ids)))
-
-
-let text_of_lid : lident  ->  Prims.string = (fun lid -> lid.str)
-
-
-let lid_equals : lident  ->  lident  ->  Prims.bool = (fun l1 l2 -> (Prims.op_Equality l1.str l2.str))
-
-
-let ident_equals : ident  ->  ident  ->  Prims.bool = (fun id1 id2 -> (Prims.op_Equality id1.idText id2.idText))
-
-
-let range_of_lid : lident  ->  FStar_Range.range = (fun lid -> lid.ident.idRange)
-
-
-let set_lid_range : lident  ->  FStar_Range.range  ->  lident = (fun l r -> (
-
-let uu___28_583 = l
-in {ns = uu___28_583.ns; ident = (
-
-let uu___29_585 = l.ident
-in {idText = uu___29_585.idText; idRange = r}); nsstr = uu___28_583.nsstr; str = uu___28_583.str}))
-
-
-let lid_add_suffix : lident  ->  Prims.string  ->  lident = (fun l s -> (
-
-let path = (path_of_lid l)
-in (
-
-let uu____597 = (range_of_lid l)
-in (lid_of_path (FStar_List.append path ((s)::[])) uu____597))))
-
-
-let ml_path_of_lid : lident  ->  Prims.string = (fun lid -> (
-
-let uu____603 = (
-
-let uu____606 = (path_of_ns lid.ns)
-in (
-
-let uu____609 = (
-
-let uu____612 = (text_of_id lid.ident)
-in (uu____612)::[])
-in (FStar_List.append uu____606 uu____609)))
-in (FStar_All.pipe_left (FStar_String.concat "_") uu____603)))
-
-
-let string_of_ident : ident  ->  Prims.string = (fun id1 -> id1.idText)
-
-
-let string_of_lid : lident  ->  Prims.string = (fun lid -> (
-
-let uu____625 = (path_of_lid lid)
-in (text_of_path uu____625)))
-
-
-
-=======
 type ident = {
   idText: Prims.string ;
   idRange: FStar_Range.range }[@@deriving yojson,show]
@@ -359,5 +154,4 @@
   
 let (string_of_ident : ident -> Prims.string) = fun id1  -> id1.idText 
 let (string_of_lid : lident -> Prims.string) =
-  fun lid  -> let uu____463 = path_of_lid lid  in text_of_path uu____463 
->>>>>>> ca297a09
+  fun lid  -> let uu____463 = path_of_lid lid  in text_of_path uu____463 