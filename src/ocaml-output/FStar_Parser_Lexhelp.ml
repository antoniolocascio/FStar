
open Prims
let intern_string = (let strings = (FStar_Util.smap_create 100)
in (fun s -> (match ((FStar_Util.smap_try_find strings s)) with
| Some (res) -> begin
res
end
| None -> begin
(let _46_6 = (FStar_Util.smap_add strings s s)
in s)
end)))

let default_string_finish = (fun endm b s -> FStar_Parser_Parse.STRING (s))

let call_string_finish = (fun fin buf endm b -> (let _112_19 = (FStar_Bytes.close buf)
in (fin endm b _112_19)))

let add_string = (fun buf x -> (let _112_24 = (FStar_Bytes.string_as_unicode_bytes x)
in (FStar_Bytes.emit_bytes buf _112_24)))

let add_int_char = (fun buf c -> (let _46_19 = (FStar_Bytes.emit_int_as_byte buf (c % 256))
in (FStar_Bytes.emit_int_as_byte buf (c / 256))))

let add_unichar = (fun buf c -> (add_int_char buf c))

let add_byte_char = (fun buf c -> (add_int_char buf ((FStar_Util.int_of_char c) % 256)))

let stringbuf_as_bytes = (fun buf -> (let bytes = (FStar_Bytes.close buf)
in (let _112_40 = ((FStar_Bytes.length bytes) / 2)
in (FStar_Bytes.make (fun i -> (FStar_Bytes.get bytes (i * 2))) _112_40))))

let stringbuf_is_bytes = (fun buf -> (let bytes = (FStar_Bytes.close buf)
in (let ok = (FStar_Util.mk_ref true)
<<<<<<< HEAD
in (let _46_32 = (let _112_44 = (((FStar_Bytes.length bytes) / 2) - 1)
in (FStar_Util.for_range 0 _112_44 (fun i -> (match (((FStar_Bytes.get bytes ((i * 2) + 1)) <> 0)) with
| true -> begin
=======
in (let _46_32 = (let _111_44 = (((FStar_Bytes.length bytes) / 2) - 1)
in (FStar_Util.for_range 0 _111_44 (fun i -> if ((FStar_Bytes.get bytes ((i * 2) + 1)) <> 0) then begin
>>>>>>> 3f538bfb
(FStar_ST.op_Colon_Equals ok false)
end else begin
()
end)))
in (FStar_ST.read ok)))))

let trigraph = (fun c1 c2 c3 -> (let digit = (fun c -> ((FStar_Util.int_of_char c) - (FStar_Util.int_of_char '0')))
in (FStar_Util.char_of_int (((digit c1) * 100) + (((digit c2) * 10) + (digit c3))))))

let digit = (fun d -> (let dd = (FStar_Util.int_of_char d)
in if ((dd >= (FStar_Util.int_of_char '0')) && (dd <= (FStar_Util.int_of_char '9'))) then begin
((FStar_Util.int_of_char d) - (FStar_Util.int_of_char '0'))
end else begin
(FStar_All.failwith "digit")
end))

let hexdigit = (fun d -> (let dd = (FStar_Util.int_of_char d)
in if ((dd >= (FStar_Util.int_of_char '0')) && (dd <= (FStar_Util.int_of_char '9'))) then begin
(digit d)
end else begin
if ((dd >= (FStar_Util.int_of_char 'a')) && (dd <= (FStar_Util.int_of_char 'f'))) then begin
((dd - (FStar_Util.int_of_char 'a')) + 10)
end else begin
if ((dd >= (FStar_Util.int_of_char 'A')) && (dd <= (FStar_Util.int_of_char 'F'))) then begin
((dd - (FStar_Util.int_of_char 'A')) + 10)
end else begin
(FStar_All.failwith "hexdigit")
end
end
end))

let unicodegraph_short = (fun s -> if ((FStar_String.length s) <> 4) then begin
(FStar_All.failwith "unicodegraph")
<<<<<<< HEAD
end
| false -> begin
(let _112_63 = (((let _112_59 = (FStar_Util.char_at s 0)
in (hexdigit _112_59)) * 4096) + (((let _112_60 = (FStar_Util.char_at s 1)
in (hexdigit _112_60)) * 256) + (((let _112_61 = (FStar_Util.char_at s 2)
in (hexdigit _112_61)) * 16) + (let _112_62 = (FStar_Util.char_at s 3)
in (hexdigit _112_62)))))
in (FStar_Util.uint16_of_int _112_63))
end))
=======
end else begin
(let _111_63 = (((let _111_59 = (FStar_Util.char_at s 0)
in (hexdigit _111_59)) * 4096) + (((let _111_60 = (FStar_Util.char_at s 1)
in (hexdigit _111_60)) * 256) + (((let _111_61 = (FStar_Util.char_at s 2)
in (hexdigit _111_61)) * 16) + (let _111_62 = (FStar_Util.char_at s 3)
in (hexdigit _111_62)))))
in (FStar_Util.uint16_of_int _111_63))
end)
>>>>>>> 3f538bfb

let hexgraph_short = (fun s -> if ((FStar_String.length s) <> 2) then begin
(FStar_All.failwith "hexgraph")
<<<<<<< HEAD
end
| false -> begin
(let _112_68 = (((let _112_66 = (FStar_Util.char_at s 0)
in (hexdigit _112_66)) * 16) + (let _112_67 = (FStar_Util.char_at s 1)
in (hexdigit _112_67)))
in (FStar_Util.uint16_of_int _112_68))
end))
=======
end else begin
(let _111_68 = (((let _111_66 = (FStar_Util.char_at s 0)
in (hexdigit _111_66)) * 16) + (let _111_67 = (FStar_Util.char_at s 1)
in (hexdigit _111_67)))
in (FStar_Util.uint16_of_int _111_68))
end)
>>>>>>> 3f538bfb

let unicodegraph_long = (fun s -> if ((FStar_String.length s) <> 8) then begin
(FStar_All.failwith "unicodegraph_long")
<<<<<<< HEAD
end
| false -> begin
(let high = (((let _112_71 = (FStar_Util.char_at s 0)
in (hexdigit _112_71)) * 4096) + (((let _112_72 = (FStar_Util.char_at s 1)
in (hexdigit _112_72)) * 256) + (((let _112_73 = (FStar_Util.char_at s 2)
in (hexdigit _112_73)) * 16) + (let _112_74 = (FStar_Util.char_at s 3)
in (hexdigit _112_74)))))
in (let low = (((let _112_75 = (FStar_Util.char_at s 4)
in (hexdigit _112_75)) * 4096) + (((let _112_76 = (FStar_Util.char_at s 5)
in (hexdigit _112_76)) * 256) + (((let _112_77 = (FStar_Util.char_at s 6)
in (hexdigit _112_77)) * 16) + (let _112_78 = (FStar_Util.char_at s 7)
in (hexdigit _112_78)))))
in (match ((high = 0)) with
| true -> begin
=======
end else begin
(let high = (((let _111_71 = (FStar_Util.char_at s 0)
in (hexdigit _111_71)) * 4096) + (((let _111_72 = (FStar_Util.char_at s 1)
in (hexdigit _111_72)) * 256) + (((let _111_73 = (FStar_Util.char_at s 2)
in (hexdigit _111_73)) * 16) + (let _111_74 = (FStar_Util.char_at s 3)
in (hexdigit _111_74)))))
in (let low = (((let _111_75 = (FStar_Util.char_at s 4)
in (hexdigit _111_75)) * 4096) + (((let _111_76 = (FStar_Util.char_at s 5)
in (hexdigit _111_76)) * 256) + (((let _111_77 = (FStar_Util.char_at s 6)
in (hexdigit _111_77)) * 16) + (let _111_78 = (FStar_Util.char_at s 7)
in (hexdigit _111_78)))))
in if (high = 0) then begin
>>>>>>> 3f538bfb
(None, (FStar_Util.uint16_of_int low))
end else begin
(Some ((FStar_Util.uint16_of_int (0xD800 + (((high * 0x10000) + (low - 0x10000)) / 0x400)))), (FStar_Util.uint16_of_int (0xDF30 + (((high * 0x10000) + (low - 0x10000)) % 0x400))))
end))
end)

let escape = (fun c -> (match (c) with
| '\\' -> begin
'\\'
end
| '\'' -> begin
'\''
end
| 'n' -> begin
'\n'
end
| 't' -> begin
'\t'
end
| 'b' -> begin
'\b'
end
| 'r' -> begin
'\r'
end
| c -> begin
c
end))

type compatibilityMode =
| ALWAYS
| FSHARP

let is_ALWAYS = (fun _discr_ -> (match (_discr_) with
| ALWAYS -> begin
true
end
| _ -> begin
false
end))

let is_FSHARP = (fun _discr_ -> (match (_discr_) with
| FSHARP -> begin
true
end
| _ -> begin
false
end))

let keywords = (let _112_84 = (FStar_List.map (fun s -> (FSHARP, s, FStar_Parser_Parse.RESERVED)) (("atomic")::("break")::("checked")::("component")::("constraint")::("constructor")::("continue")::("eager")::("fixed")::("functor")::("global")::("include")::("mixin")::("parallel")::("process")::("protected")::("pure")::("sealed")::("trait")::("tailcall")::("volatile")::[]))
in (FStar_List.append (((ALWAYS, "and", FStar_Parser_Parse.AND))::((ALWAYS, "as", FStar_Parser_Parse.AS))::((ALWAYS, "assert", FStar_Parser_Parse.ASSERT))::((ALWAYS, "assume", FStar_Parser_Parse.ASSUME))::((ALWAYS, "begin", FStar_Parser_Parse.BEGIN))::((FSHARP, "default", FStar_Parser_Parse.DEFAULT))::((ALWAYS, "effect", FStar_Parser_Parse.EFFECT))::((ALWAYS, "else", FStar_Parser_Parse.ELSE))::((ALWAYS, "end", FStar_Parser_Parse.END))::((ALWAYS, "ensures", FStar_Parser_Parse.ENSURES))::((ALWAYS, "exception", FStar_Parser_Parse.EXCEPTION))::((ALWAYS, "exists", FStar_Parser_Parse.EXISTS))::((ALWAYS, "false", FStar_Parser_Parse.FALSE))::((ALWAYS, "finally", FStar_Parser_Parse.FINALLY))::((ALWAYS, "for", FStar_Parser_Parse.FOR))::((ALWAYS, "forall", FStar_Parser_Parse.FORALL))::((ALWAYS, "fun", FStar_Parser_Parse.FUN))::((ALWAYS, "function", FStar_Parser_Parse.FUNCTION))::((ALWAYS, "if", FStar_Parser_Parse.IF))::((ALWAYS, "kind", FStar_Parser_Parse.KIND))::((ALWAYS, "in", FStar_Parser_Parse.IN))::((ALWAYS, "lazy", FStar_Parser_Parse.LAZY))::((ALWAYS, "let", FStar_Parser_Parse.LET (false)))::((ALWAYS, "logic", FStar_Parser_Parse.LOGIC))::((ALWAYS, "match", FStar_Parser_Parse.MATCH))::((ALWAYS, "module", FStar_Parser_Parse.MODULE))::((ALWAYS, "new_effect", FStar_Parser_Parse.NEW_EFFECT))::((ALWAYS, "of", FStar_Parser_Parse.OF))::((ALWAYS, "open", FStar_Parser_Parse.OPEN))::((ALWAYS, "or", FStar_Parser_Parse.OR))::((ALWAYS, "opaque", FStar_Parser_Parse.OPAQUE))::((ALWAYS, "private", FStar_Parser_Parse.PRIVATE))::((FSHARP, "public", FStar_Parser_Parse.PUBLIC))::((ALWAYS, "rec", FStar_Parser_Parse.REC))::((ALWAYS, "requires", FStar_Parser_Parse.REQUIRES))::((ALWAYS, "sub_effect", FStar_Parser_Parse.SUB_EFFECT))::((ALWAYS, "then", FStar_Parser_Parse.THEN))::((ALWAYS, "to", FStar_Parser_Parse.TO))::((ALWAYS, "total", FStar_Parser_Parse.TOTAL))::((ALWAYS, "true", FStar_Parser_Parse.TRUE))::((ALWAYS, "try", FStar_Parser_Parse.TRY))::((ALWAYS, "type", FStar_Parser_Parse.TYPE))::((ALWAYS, "val", FStar_Parser_Parse.VAL))::((ALWAYS, "when", FStar_Parser_Parse.WHEN))::((ALWAYS, "with", FStar_Parser_Parse.WITH))::((ALWAYS, "_", FStar_Parser_Parse.UNDERSCORE))::[]) _112_84))

let stringKeywords = (FStar_List.map (fun _46_62 -> (match (_46_62) with
| (_46_58, w, _46_61) -> begin
w
end)) keywords)

let unreserve_words = (FStar_List.choose (fun _46_67 -> (match (_46_67) with
| (mode, keyword, _46_66) -> begin
if (mode = FSHARP) then begin
Some (keyword)
end else begin
None
end
end)) keywords)

let kwd_table = (let tab = (FStar_Util.smap_create 1000)
in (let _46_73 = (FStar_List.iter (fun _46_72 -> (match (_46_72) with
| (mode, keyword, token) -> begin
(FStar_Util.smap_add tab keyword token)
end)) keywords)
in tab))

let kwd = (fun s -> (FStar_Util.smap_try_find kwd_table s))

exception ReservedKeyword of ((Prims.string * FStar_Range.range))

let is_ReservedKeyword = (fun _discr_ -> (match (_discr_) with
| ReservedKeyword (_) -> begin
true
end
| _ -> begin
false
end))

let ___ReservedKeyword____0 = (fun projectee -> (match (projectee) with
| ReservedKeyword (_46_77) -> begin
_46_77
end))

exception IndentationProblem of ((Prims.string * FStar_Range.range))

let is_IndentationProblem = (fun _discr_ -> (match (_discr_) with
| IndentationProblem (_) -> begin
true
end
| _ -> begin
false
end))

let ___IndentationProblem____0 = (fun projectee -> (match (projectee) with
| IndentationProblem (_46_79) -> begin
_46_79
end))

type lexargs =
{getSourceDirectory : Prims.unit  ->  Prims.string; contents : Prims.string}

let is_Mklexargs = (Obj.magic (fun _ -> (FStar_All.failwith "Not yet implemented:is_Mklexargs")))

let mkLexargs = (fun _46_86 -> (match (_46_86) with
| (srcdir, filename, contents) -> begin
{getSourceDirectory = srcdir; contents = contents}
end))

let kwd_or_id = (fun args r s -> (match ((kwd s)) with
| Some (v) -> begin
<<<<<<< HEAD
(match ((v = FStar_Parser_Parse.RESERVED)) with
| true -> begin
(let _46_92 = (let _112_127 = (let _112_126 = (FStar_Range.string_of_range r)
in (FStar_Util.format2 "The keyword \'%s\' is reserved for future use by F#. (%s)" s _112_126))
in (FStar_Util.print_string _112_127))
in (let _112_128 = (intern_string s)
in FStar_Parser_Parse.IDENT (_112_128)))
end
| false -> begin
=======
if (v = FStar_Parser_Parse.RESERVED) then begin
(let _46_92 = (let _111_127 = (let _111_126 = (FStar_Range.string_of_range r)
in (FStar_Util.format2 "The keyword \'%s\' is reserved for future use by F#. (%s)" s _111_126))
in (FStar_Util.print_string _111_127))
in (let _111_128 = (intern_string s)
in FStar_Parser_Parse.IDENT (_111_128)))
end else begin
>>>>>>> 3f538bfb
v
end
end
| None -> begin
(match (s) with
| "__SOURCE_DIRECTORY__" -> begin
(let _112_130 = (let _112_129 = (args.getSourceDirectory ())
in (FStar_Bytes.string_as_unicode_bytes _112_129))
in FStar_Parser_Parse.STRING (_112_130))
end
| "__SOURCE_FILE__" -> begin
(let _112_132 = (let _112_131 = (FStar_Range.file_of_range r)
in (FStar_Bytes.string_as_unicode_bytes _112_131))
in FStar_Parser_Parse.STRING (_112_132))
end
| "__LINE__" -> begin
(let _112_136 = (let _112_135 = (let _112_134 = (let _112_133 = (FStar_Range.start_of_range r)
in (FStar_Range.line_of_pos _112_133))
in (FStar_All.pipe_left FStar_Util.string_of_int _112_134))
in (_112_135, false))
in FStar_Parser_Parse.INT (_112_136))
end
| _46_99 -> begin
(let _112_137 = (intern_string s)
in FStar_Parser_Parse.IDENT (_112_137))
end)
end))



<|MERGE_RESOLUTION|>--- conflicted
+++ resolved
@@ -31,14 +31,8 @@
 
 let stringbuf_is_bytes = (fun buf -> (let bytes = (FStar_Bytes.close buf)
 in (let ok = (FStar_Util.mk_ref true)
-<<<<<<< HEAD
 in (let _46_32 = (let _112_44 = (((FStar_Bytes.length bytes) / 2) - 1)
-in (FStar_Util.for_range 0 _112_44 (fun i -> (match (((FStar_Bytes.get bytes ((i * 2) + 1)) <> 0)) with
-| true -> begin
-=======
-in (let _46_32 = (let _111_44 = (((FStar_Bytes.length bytes) / 2) - 1)
-in (FStar_Util.for_range 0 _111_44 (fun i -> if ((FStar_Bytes.get bytes ((i * 2) + 1)) <> 0) then begin
->>>>>>> 3f538bfb
+in (FStar_Util.for_range 0 _112_44 (fun i -> if ((FStar_Bytes.get bytes ((i * 2) + 1)) <> 0) then begin
 (FStar_ST.op_Colon_Equals ok false)
 end else begin
 ()
@@ -72,51 +66,27 @@
 
 let unicodegraph_short = (fun s -> if ((FStar_String.length s) <> 4) then begin
 (FStar_All.failwith "unicodegraph")
-<<<<<<< HEAD
-end
-| false -> begin
+end else begin
 (let _112_63 = (((let _112_59 = (FStar_Util.char_at s 0)
 in (hexdigit _112_59)) * 4096) + (((let _112_60 = (FStar_Util.char_at s 1)
 in (hexdigit _112_60)) * 256) + (((let _112_61 = (FStar_Util.char_at s 2)
 in (hexdigit _112_61)) * 16) + (let _112_62 = (FStar_Util.char_at s 3)
 in (hexdigit _112_62)))))
 in (FStar_Util.uint16_of_int _112_63))
-end))
-=======
-end else begin
-(let _111_63 = (((let _111_59 = (FStar_Util.char_at s 0)
-in (hexdigit _111_59)) * 4096) + (((let _111_60 = (FStar_Util.char_at s 1)
-in (hexdigit _111_60)) * 256) + (((let _111_61 = (FStar_Util.char_at s 2)
-in (hexdigit _111_61)) * 16) + (let _111_62 = (FStar_Util.char_at s 3)
-in (hexdigit _111_62)))))
-in (FStar_Util.uint16_of_int _111_63))
-end)
->>>>>>> 3f538bfb
+end)
 
 let hexgraph_short = (fun s -> if ((FStar_String.length s) <> 2) then begin
 (FStar_All.failwith "hexgraph")
-<<<<<<< HEAD
-end
-| false -> begin
+end else begin
 (let _112_68 = (((let _112_66 = (FStar_Util.char_at s 0)
 in (hexdigit _112_66)) * 16) + (let _112_67 = (FStar_Util.char_at s 1)
 in (hexdigit _112_67)))
 in (FStar_Util.uint16_of_int _112_68))
-end))
-=======
-end else begin
-(let _111_68 = (((let _111_66 = (FStar_Util.char_at s 0)
-in (hexdigit _111_66)) * 16) + (let _111_67 = (FStar_Util.char_at s 1)
-in (hexdigit _111_67)))
-in (FStar_Util.uint16_of_int _111_68))
-end)
->>>>>>> 3f538bfb
+end)
 
 let unicodegraph_long = (fun s -> if ((FStar_String.length s) <> 8) then begin
 (FStar_All.failwith "unicodegraph_long")
-<<<<<<< HEAD
-end
-| false -> begin
+end else begin
 (let high = (((let _112_71 = (FStar_Util.char_at s 0)
 in (hexdigit _112_71)) * 4096) + (((let _112_72 = (FStar_Util.char_at s 1)
 in (hexdigit _112_72)) * 256) + (((let _112_73 = (FStar_Util.char_at s 2)
@@ -127,22 +97,7 @@
 in (hexdigit _112_76)) * 256) + (((let _112_77 = (FStar_Util.char_at s 6)
 in (hexdigit _112_77)) * 16) + (let _112_78 = (FStar_Util.char_at s 7)
 in (hexdigit _112_78)))))
-in (match ((high = 0)) with
-| true -> begin
-=======
-end else begin
-(let high = (((let _111_71 = (FStar_Util.char_at s 0)
-in (hexdigit _111_71)) * 4096) + (((let _111_72 = (FStar_Util.char_at s 1)
-in (hexdigit _111_72)) * 256) + (((let _111_73 = (FStar_Util.char_at s 2)
-in (hexdigit _111_73)) * 16) + (let _111_74 = (FStar_Util.char_at s 3)
-in (hexdigit _111_74)))))
-in (let low = (((let _111_75 = (FStar_Util.char_at s 4)
-in (hexdigit _111_75)) * 4096) + (((let _111_76 = (FStar_Util.char_at s 5)
-in (hexdigit _111_76)) * 256) + (((let _111_77 = (FStar_Util.char_at s 6)
-in (hexdigit _111_77)) * 16) + (let _111_78 = (FStar_Util.char_at s 7)
-in (hexdigit _111_78)))))
 in if (high = 0) then begin
->>>>>>> 3f538bfb
 (None, (FStar_Util.uint16_of_int low))
 end else begin
 (Some ((FStar_Util.uint16_of_int (0xD800 + (((high * 0x10000) + (low - 0x10000)) / 0x400)))), (FStar_Util.uint16_of_int (0xDF30 + (((high * 0x10000) + (low - 0x10000)) % 0x400))))
@@ -260,25 +215,13 @@
 
 let kwd_or_id = (fun args r s -> (match ((kwd s)) with
 | Some (v) -> begin
-<<<<<<< HEAD
-(match ((v = FStar_Parser_Parse.RESERVED)) with
-| true -> begin
+if (v = FStar_Parser_Parse.RESERVED) then begin
 (let _46_92 = (let _112_127 = (let _112_126 = (FStar_Range.string_of_range r)
 in (FStar_Util.format2 "The keyword \'%s\' is reserved for future use by F#. (%s)" s _112_126))
 in (FStar_Util.print_string _112_127))
 in (let _112_128 = (intern_string s)
 in FStar_Parser_Parse.IDENT (_112_128)))
-end
-| false -> begin
-=======
-if (v = FStar_Parser_Parse.RESERVED) then begin
-(let _46_92 = (let _111_127 = (let _111_126 = (FStar_Range.string_of_range r)
-in (FStar_Util.format2 "The keyword \'%s\' is reserved for future use by F#. (%s)" s _111_126))
-in (FStar_Util.print_string _111_127))
-in (let _111_128 = (intern_string s)
-in FStar_Parser_Parse.IDENT (_111_128)))
-end else begin
->>>>>>> 3f538bfb
+end else begin
 v
 end
 end
