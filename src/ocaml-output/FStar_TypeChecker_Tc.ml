--- conflicted
+++ resolved
@@ -4940,16 +4940,16 @@
 let env = (FStar_TypeChecker_Env.set_range env r)
 in (
 
-let _57_2747 = (FStar_Syntax_Util.type_u ())
-in (match (_57_2747) with
-| (k, _57_2746) -> begin
+let _57_2758 = (FStar_Syntax_Util.type_u ())
+in (match (_57_2758) with
+| (k, _57_2757) -> begin
 (
 
 let phi = (let _148_1377 = (tc_check_trivial_guard env phi k)
 in (FStar_All.pipe_right _148_1377 (norm env)))
 in (
 
-let _57_2749 = (FStar_TypeChecker_Util.check_uvars r phi)
+let _57_2760 = (FStar_TypeChecker_Util.check_uvars r phi)
 in FStar_Syntax_Syntax.Sig_assume ((lid, phi, quals, r))))
 end))))
 
@@ -4968,83 +4968,43 @@
 | FStar_Syntax_Syntax.Sig_inductive_typ (tc, uvs, tps, k, mutuals, data, quals, r) -> begin
 (
 
-<<<<<<< HEAD
-let _57_2772 = ()
-in (
-
-let _57_2774 = (warn_positivity tc r)
-in (
-
-let _57_2778 = (FStar_Syntax_Subst.open_term tps k)
-in (match (_57_2778) with
+let _57_2783 = ()
+in (
+
+let _57_2785 = (warn_positivity tc r)
+in (
+
+let _57_2789 = (FStar_Syntax_Subst.open_term tps k)
+in (match (_57_2789) with
 | (tps, k) -> begin
 (
 
-let _57_2783 = (tc_binders env tps)
-in (match (_57_2783) with
+let _57_2794 = (tc_binders env tps)
+in (match (_57_2794) with
 | (tps, env_tps, guard_params, us) -> begin
 (
 
-let _57_2786 = (FStar_Syntax_Util.arrow_formals k)
-in (match (_57_2786) with
+let _57_2797 = (FStar_Syntax_Util.arrow_formals k)
+in (match (_57_2797) with
 | (indices, t) -> begin
 (
 
-let _57_2791 = (tc_binders env_tps indices)
-in (match (_57_2791) with
+let _57_2802 = (tc_binders env_tps indices)
+in (match (_57_2802) with
 | (indices, env', guard_indices, us') -> begin
 (
 
-let _57_2799 = (
-
-let _57_2796 = (tc_tot_or_gtot_term env' t)
-in (match (_57_2796) with
-| (t, _57_2794, g) -> begin
+let _57_2810 = (
+
+let _57_2807 = (tc_tot_or_gtot_term env' t)
+in (match (_57_2807) with
+| (t, _57_2805, g) -> begin
 (let _148_1398 = (let _148_1397 = (let _148_1396 = (FStar_TypeChecker_Rel.conj_guard guard_indices g)
 in (FStar_TypeChecker_Rel.conj_guard guard_params _148_1396))
 in (FStar_TypeChecker_Rel.discharge_guard env' _148_1397))
 in (t, _148_1398))
 end))
-in (match (_57_2799) with
-=======
-let _57_2770 = ()
-in (
-
-let _57_2772 = (warn_positivity tc r)
-in (
-
-let _57_2776 = (FStar_Syntax_Subst.open_term tps k)
-in (match (_57_2776) with
-| (tps, k) -> begin
-(
-
-let _57_2781 = (tc_binders env tps)
-in (match (_57_2781) with
-| (tps, env_tps, guard_params, us) -> begin
-(
-
-let _57_2784 = (FStar_Syntax_Util.arrow_formals k)
-in (match (_57_2784) with
-| (indices, t) -> begin
-(
-
-let _57_2789 = (tc_binders env_tps indices)
-in (match (_57_2789) with
-| (indices, env', guard_indices, us') -> begin
-(
-
-let _57_2797 = (
-
-let _57_2794 = (tc_tot_or_gtot_term env' t)
-in (match (_57_2794) with
-| (t, _57_2792, g) -> begin
-(let _148_1387 = (let _148_1386 = (let _148_1385 = (FStar_TypeChecker_Rel.conj_guard guard_indices g)
-in (FStar_TypeChecker_Rel.conj_guard guard_params _148_1385))
-in (FStar_TypeChecker_Rel.discharge_guard env' _148_1386))
-in (t, _148_1387))
-end))
-in (match (_57_2797) with
->>>>>>> d7e2092d
+in (match (_57_2810) with
 | (t, guard) -> begin
 (
 
@@ -5052,23 +5012,13 @@
 in (FStar_Syntax_Util.arrow indices _148_1399))
 in (
 
-<<<<<<< HEAD
-let _57_2803 = (FStar_Syntax_Util.type_u ())
-in (match (_57_2803) with
+let _57_2814 = (FStar_Syntax_Util.type_u ())
+in (match (_57_2814) with
 | (t_type, u) -> begin
 (
 
-let _57_2804 = (let _148_1400 = (FStar_TypeChecker_Rel.teq env' t t_type)
+let _57_2815 = (let _148_1400 = (FStar_TypeChecker_Rel.teq env' t t_type)
 in (FStar_TypeChecker_Rel.force_trivial_guard env' _148_1400))
-=======
-let _57_2801 = (FStar_Syntax_Util.type_u ())
-in (match (_57_2801) with
-| (t_type, u) -> begin
-(
-
-let _57_2802 = (let _148_1389 = (FStar_TypeChecker_Rel.teq env' t t_type)
-in (FStar_TypeChecker_Rel.force_trivial_guard env' _148_1389))
->>>>>>> d7e2092d
 in (
 
 let t_tc = (let _148_1401 = (FStar_Syntax_Syntax.mk_Total t)
@@ -5091,41 +5041,24 @@
 end))
 end))))
 end
-<<<<<<< HEAD
-| _57_2811 -> begin
-=======
-| _57_2809 -> begin
->>>>>>> d7e2092d
+| _57_2822 -> begin
 (FStar_All.failwith "impossible")
 end))
 in (
 
-<<<<<<< HEAD
-let positive_if_pure = (fun _57_2813 l -> ())
-=======
-let positive_if_pure = (fun _57_2811 l -> ())
->>>>>>> d7e2092d
+let positive_if_pure = (fun _57_2824 l -> ())
 in (
 
 let tc_data = (fun env tcs _57_7 -> (match (_57_7) with
 | FStar_Syntax_Syntax.Sig_datacon (c, _uvs, t, tc_lid, ntps, quals, _mutual_tcs, r) -> begin
 (
 
-<<<<<<< HEAD
-let _57_2830 = ()
-in (
-
-let _57_2865 = (
-
-let tps_u_opt = (FStar_Util.find_map tcs (fun _57_2834 -> (match (_57_2834) with
-=======
-let _57_2828 = ()
-in (
-
-let _57_2863 = (
-
-let tps_u_opt = (FStar_Util.find_map tcs (fun _57_2832 -> (match (_57_2832) with
->>>>>>> d7e2092d
+let _57_2841 = ()
+in (
+
+let _57_2876 = (
+
+let tps_u_opt = (FStar_Util.find_map tcs (fun _57_2845 -> (match (_57_2845) with
 | (se, u_tc) -> begin
 if (let _148_1415 = (let _148_1414 = (FStar_Syntax_Util.lid_of_sigelt se)
 in (FStar_Util.must _148_1414))
@@ -5133,23 +5066,13 @@
 (
 
 let tps = (match (se) with
-<<<<<<< HEAD
-| FStar_Syntax_Syntax.Sig_inductive_typ (_57_2836, _57_2838, tps, _57_2841, _57_2843, _57_2845, _57_2847, _57_2849) -> begin
-(FStar_All.pipe_right tps (FStar_List.map (fun _57_2855 -> (match (_57_2855) with
-| (x, _57_2854) -> begin
+| FStar_Syntax_Syntax.Sig_inductive_typ (_57_2847, _57_2849, tps, _57_2852, _57_2854, _57_2856, _57_2858, _57_2860) -> begin
+(FStar_All.pipe_right tps (FStar_List.map (fun _57_2866 -> (match (_57_2866) with
+| (x, _57_2865) -> begin
 (x, Some (FStar_Syntax_Syntax.imp_tag))
 end))))
 end
-| _57_2857 -> begin
-=======
-| FStar_Syntax_Syntax.Sig_inductive_typ (_57_2834, _57_2836, tps, _57_2839, _57_2841, _57_2843, _57_2845, _57_2847) -> begin
-(FStar_All.pipe_right tps (FStar_List.map (fun _57_2853 -> (match (_57_2853) with
-| (x, _57_2852) -> begin
-(x, Some (FStar_Syntax_Syntax.imp_tag))
-end))))
-end
-| _57_2855 -> begin
->>>>>>> d7e2092d
+| _57_2868 -> begin
 (FStar_All.failwith "Impossible")
 end)
 in Some ((tps, u_tc)))
@@ -5168,105 +5091,69 @@
 (Prims.raise (FStar_Syntax_Syntax.Error (("Unexpected data constructor", r))))
 end
 end))
-<<<<<<< HEAD
-in (match (_57_2865) with
+in (match (_57_2876) with
 | (tps, u_tc) -> begin
 (
 
-let _57_2885 = (match ((let _148_1417 = (FStar_Syntax_Subst.compress t)
+let _57_2896 = (match ((let _148_1417 = (FStar_Syntax_Subst.compress t)
 in _148_1417.FStar_Syntax_Syntax.n)) with
 | FStar_Syntax_Syntax.Tm_arrow (bs, res) -> begin
 (
 
-let _57_2873 = (FStar_Util.first_N ntps bs)
-in (match (_57_2873) with
-| (_57_2871, bs') -> begin
-=======
-in (match (_57_2863) with
-| (tps, u_tc) -> begin
-(
-
-let _57_2883 = (match ((let _148_1406 = (FStar_Syntax_Subst.compress t)
-in _148_1406.FStar_Syntax_Syntax.n)) with
-| FStar_Syntax_Syntax.Tm_arrow (bs, res) -> begin
-(
-
-let _57_2871 = (FStar_Util.first_N ntps bs)
-in (match (_57_2871) with
-| (_57_2869, bs') -> begin
->>>>>>> d7e2092d
+let _57_2884 = (FStar_Util.first_N ntps bs)
+in (match (_57_2884) with
+| (_57_2882, bs') -> begin
 (
 
 let t = (FStar_Syntax_Syntax.mk (FStar_Syntax_Syntax.Tm_arrow ((bs', res))) None t.FStar_Syntax_Syntax.pos)
 in (
 
-<<<<<<< HEAD
-let subst = (FStar_All.pipe_right tps (FStar_List.mapi (fun i _57_2879 -> (match (_57_2879) with
-| (x, _57_2878) -> begin
-=======
-let subst = (FStar_All.pipe_right tps (FStar_List.mapi (fun i _57_2877 -> (match (_57_2877) with
-| (x, _57_2876) -> begin
->>>>>>> d7e2092d
+let subst = (FStar_All.pipe_right tps (FStar_List.mapi (fun i _57_2890 -> (match (_57_2890) with
+| (x, _57_2889) -> begin
 FStar_Syntax_Syntax.DB (((ntps - (1 + i)), x))
 end))))
 in (let _148_1420 = (FStar_Syntax_Subst.subst subst t)
 in (FStar_Syntax_Util.arrow_formals _148_1420))))
 end))
 end
-<<<<<<< HEAD
-| _57_2882 -> begin
+| _57_2893 -> begin
 ([], t)
 end)
-in (match (_57_2885) with
+in (match (_57_2896) with
 | (arguments, result) -> begin
 (
 
-let _57_2886 = if (FStar_TypeChecker_Env.debug env FStar_Options.Low) then begin
+let _57_2897 = if (FStar_TypeChecker_Env.debug env FStar_Options.Low) then begin
 (let _148_1423 = (FStar_Syntax_Print.lid_to_string c)
 in (let _148_1422 = (FStar_Syntax_Print.binders_to_string "->" arguments)
 in (let _148_1421 = (FStar_Syntax_Print.term_to_string result)
 in (FStar_Util.print3 "Checking datacon  %s : %s -> %s \n" _148_1423 _148_1422 _148_1421))))
-=======
-| _57_2880 -> begin
-([], t)
-end)
-in (match (_57_2883) with
-| (arguments, result) -> begin
-(
-
-let _57_2884 = if (FStar_TypeChecker_Env.debug env FStar_Options.Low) then begin
-(let _148_1412 = (FStar_Syntax_Print.lid_to_string c)
-in (let _148_1411 = (FStar_Syntax_Print.binders_to_string "->" arguments)
-in (let _148_1410 = (FStar_Syntax_Print.term_to_string result)
-in (FStar_Util.print3 "Checking datacon  %s : %s -> %s \n" _148_1412 _148_1411 _148_1410))))
->>>>>>> d7e2092d
-end else begin
-()
-end
-in (
-
-<<<<<<< HEAD
-let _57_2891 = (tc_tparams env arguments)
-in (match (_57_2891) with
+end else begin
+()
+end
+in (
+
+let _57_2902 = (tc_tparams env arguments)
+in (match (_57_2902) with
 | (arguments, env', us) -> begin
 (
 
-let _57_2895 = (tc_trivial_guard env' result)
-in (match (_57_2895) with
-| (result, _57_2894) -> begin
-(
-
-let _57_2899 = (FStar_Syntax_Util.head_and_args result)
-in (match (_57_2899) with
-| (head, _57_2898) -> begin
-(
-
-let _57_2904 = (match ((let _148_1424 = (FStar_Syntax_Subst.compress head)
+let _57_2906 = (tc_trivial_guard env' result)
+in (match (_57_2906) with
+| (result, _57_2905) -> begin
+(
+
+let _57_2910 = (FStar_Syntax_Util.head_and_args result)
+in (match (_57_2910) with
+| (head, _57_2909) -> begin
+(
+
+let _57_2915 = (match ((let _148_1424 = (FStar_Syntax_Subst.compress head)
 in _148_1424.FStar_Syntax_Syntax.n)) with
 | FStar_Syntax_Syntax.Tm_fvar (fv) when (FStar_Syntax_Syntax.fv_eq_lid fv tc_lid) -> begin
 ()
 end
-| _57_2903 -> begin
+| _57_2914 -> begin
 (let _148_1429 = (let _148_1428 = (let _148_1427 = (let _148_1426 = (FStar_Syntax_Print.lid_to_string tc_lid)
 in (let _148_1425 = (FStar_Syntax_Print.term_to_string head)
 in (FStar_Util.format2 "Expected a constructor of type %s; got %s" _148_1426 _148_1425)))
@@ -5276,62 +5163,18 @@
 end)
 in (
 
-let g = (FStar_List.fold_left2 (fun g _57_2910 u_x -> (match (_57_2910) with
-| (x, _57_2909) -> begin
-(
-
-let _57_2912 = ()
+let g = (FStar_List.fold_left2 (fun g _57_2921 u_x -> (match (_57_2921) with
+| (x, _57_2920) -> begin
+(
+
+let _57_2923 = ()
 in (let _148_1433 = (FStar_TypeChecker_Rel.universe_inequality u_x u_tc)
 in (FStar_TypeChecker_Rel.conj_guard g _148_1433)))
 end)) FStar_TypeChecker_Rel.trivial_guard arguments us)
 in (
 
-let t = (let _148_1437 = (let _148_1435 = (FStar_All.pipe_right tps (FStar_List.map (fun _57_2918 -> (match (_57_2918) with
-| (x, _57_2917) -> begin
-=======
-let _57_2889 = (tc_tparams env arguments)
-in (match (_57_2889) with
-| (arguments, env', us) -> begin
-(
-
-let _57_2893 = (tc_trivial_guard env' result)
-in (match (_57_2893) with
-| (result, _57_2892) -> begin
-(
-
-let _57_2897 = (FStar_Syntax_Util.head_and_args result)
-in (match (_57_2897) with
-| (head, _57_2896) -> begin
-(
-
-let _57_2902 = (match ((let _148_1413 = (FStar_Syntax_Subst.compress head)
-in _148_1413.FStar_Syntax_Syntax.n)) with
-| FStar_Syntax_Syntax.Tm_fvar (fv) when (FStar_Syntax_Syntax.fv_eq_lid fv tc_lid) -> begin
-()
-end
-| _57_2901 -> begin
-(let _148_1418 = (let _148_1417 = (let _148_1416 = (let _148_1415 = (FStar_Syntax_Print.lid_to_string tc_lid)
-in (let _148_1414 = (FStar_Syntax_Print.term_to_string head)
-in (FStar_Util.format2 "Expected a constructor of type %s; got %s" _148_1415 _148_1414)))
-in (_148_1416, r))
-in FStar_Syntax_Syntax.Error (_148_1417))
-in (Prims.raise _148_1418))
-end)
-in (
-
-let g = (FStar_List.fold_left2 (fun g _57_2908 u_x -> (match (_57_2908) with
-| (x, _57_2907) -> begin
-(
-
-let _57_2910 = ()
-in (let _148_1422 = (FStar_TypeChecker_Rel.universe_inequality u_x u_tc)
-in (FStar_TypeChecker_Rel.conj_guard g _148_1422)))
-end)) FStar_TypeChecker_Rel.trivial_guard arguments us)
-in (
-
-let t = (let _148_1426 = (let _148_1424 = (FStar_All.pipe_right tps (FStar_List.map (fun _57_2916 -> (match (_57_2916) with
-| (x, _57_2915) -> begin
->>>>>>> d7e2092d
+let t = (let _148_1437 = (let _148_1435 = (FStar_All.pipe_right tps (FStar_List.map (fun _57_2929 -> (match (_57_2929) with
+| (x, _57_2928) -> begin
 (x, Some (FStar_Syntax_Syntax.Implicit (true)))
 end))))
 in (FStar_List.append _148_1435 arguments))
@@ -5344,56 +5187,32 @@
 end))
 end)))
 end
-<<<<<<< HEAD
-| _57_2921 -> begin
-=======
-| _57_2919 -> begin
->>>>>>> d7e2092d
+| _57_2932 -> begin
 (FStar_All.failwith "impossible")
 end))
 in (
 
 let generalize_and_inst_within = (fun env g tcs datas -> (
 
-<<<<<<< HEAD
-let _57_2927 = (FStar_TypeChecker_Rel.force_trivial_guard env g)
+let _57_2938 = (FStar_TypeChecker_Rel.force_trivial_guard env g)
 in (
 
 let binders = (FStar_All.pipe_right tcs (FStar_List.map (fun _57_8 -> (match (_57_8) with
-| FStar_Syntax_Syntax.Sig_inductive_typ (_57_2931, _57_2933, tps, k, _57_2937, _57_2939, _57_2941, _57_2943) -> begin
+| FStar_Syntax_Syntax.Sig_inductive_typ (_57_2942, _57_2944, tps, k, _57_2948, _57_2950, _57_2952, _57_2954) -> begin
 (let _148_1448 = (let _148_1447 = (FStar_Syntax_Syntax.mk_Total k)
 in (FStar_All.pipe_left (FStar_Syntax_Util.arrow tps) _148_1447))
 in (FStar_Syntax_Syntax.null_binder _148_1448))
 end
-| _57_2947 -> begin
-=======
-let _57_2925 = (FStar_TypeChecker_Rel.force_trivial_guard env g)
-in (
-
-let binders = (FStar_All.pipe_right tcs (FStar_List.map (fun _57_8 -> (match (_57_8) with
-| FStar_Syntax_Syntax.Sig_inductive_typ (_57_2929, _57_2931, tps, k, _57_2935, _57_2937, _57_2939, _57_2941) -> begin
-(let _148_1437 = (let _148_1436 = (FStar_Syntax_Syntax.mk_Total k)
-in (FStar_All.pipe_left (FStar_Syntax_Util.arrow tps) _148_1436))
-in (FStar_Syntax_Syntax.null_binder _148_1437))
-end
-| _57_2945 -> begin
->>>>>>> d7e2092d
+| _57_2958 -> begin
 (FStar_All.failwith "Impossible")
 end))))
 in (
 
 let binders' = (FStar_All.pipe_right datas (FStar_List.map (fun _57_9 -> (match (_57_9) with
-<<<<<<< HEAD
-| FStar_Syntax_Syntax.Sig_datacon (_57_2951, _57_2953, t, _57_2956, _57_2958, _57_2960, _57_2962, _57_2964) -> begin
+| FStar_Syntax_Syntax.Sig_datacon (_57_2962, _57_2964, t, _57_2967, _57_2969, _57_2971, _57_2973, _57_2975) -> begin
 (FStar_Syntax_Syntax.null_binder t)
 end
-| _57_2968 -> begin
-=======
-| FStar_Syntax_Syntax.Sig_datacon (_57_2949, _57_2951, t, _57_2954, _57_2956, _57_2958, _57_2960, _57_2962) -> begin
-(FStar_Syntax_Syntax.null_binder t)
-end
-| _57_2966 -> begin
->>>>>>> d7e2092d
+| _57_2979 -> begin
 (FStar_All.failwith "Impossible")
 end))))
 in (
@@ -5402,111 +5221,60 @@
 in (FStar_Syntax_Util.arrow (FStar_List.append binders binders') _148_1450))
 in (
 
-<<<<<<< HEAD
-let _57_2971 = if (FStar_TypeChecker_Env.debug env FStar_Options.Low) then begin
+let _57_2982 = if (FStar_TypeChecker_Env.debug env FStar_Options.Low) then begin
 (let _148_1451 = (FStar_TypeChecker_Normalize.term_to_string env t)
 in (FStar_Util.print1 "@@@@@@Trying to generalize universes in %s\n" _148_1451))
-=======
-let _57_2969 = if (FStar_TypeChecker_Env.debug env FStar_Options.Low) then begin
-(let _148_1440 = (FStar_TypeChecker_Normalize.term_to_string env t)
-in (FStar_Util.print1 "@@@@@@Trying to generalize universes in %s\n" _148_1440))
->>>>>>> d7e2092d
-end else begin
-()
-end
-in (
-
-<<<<<<< HEAD
-let _57_2975 = (FStar_TypeChecker_Util.generalize_universes env t)
-in (match (_57_2975) with
+end else begin
+()
+end
+in (
+
+let _57_2986 = (FStar_TypeChecker_Util.generalize_universes env t)
+in (match (_57_2986) with
 | (uvs, t) -> begin
 (
 
-let _57_2977 = if (FStar_TypeChecker_Env.debug env FStar_Options.Low) then begin
+let _57_2988 = if (FStar_TypeChecker_Env.debug env FStar_Options.Low) then begin
 (let _148_1455 = (let _148_1453 = (FStar_All.pipe_right uvs (FStar_List.map (fun u -> u.FStar_Ident.idText)))
 in (FStar_All.pipe_right _148_1453 (FStar_String.concat ", ")))
 in (let _148_1454 = (FStar_Syntax_Print.term_to_string t)
 in (FStar_Util.print2 "@@@@@@Generalized to (%s, %s)\n" _148_1455 _148_1454)))
-=======
-let _57_2973 = (FStar_TypeChecker_Util.generalize_universes env t)
-in (match (_57_2973) with
+end else begin
+()
+end
+in (
+
+let _57_2992 = (FStar_Syntax_Subst.open_univ_vars uvs t)
+in (match (_57_2992) with
 | (uvs, t) -> begin
 (
 
-let _57_2975 = if (FStar_TypeChecker_Env.debug env FStar_Options.Low) then begin
-(let _148_1444 = (let _148_1442 = (FStar_All.pipe_right uvs (FStar_List.map (fun u -> u.FStar_Ident.idText)))
-in (FStar_All.pipe_right _148_1442 (FStar_String.concat ", ")))
-in (let _148_1443 = (FStar_Syntax_Print.term_to_string t)
-in (FStar_Util.print2 "@@@@@@Generalized to (%s, %s)\n" _148_1444 _148_1443)))
->>>>>>> d7e2092d
-end else begin
-()
-end
-in (
-
-<<<<<<< HEAD
-let _57_2981 = (FStar_Syntax_Subst.open_univ_vars uvs t)
-in (match (_57_2981) with
-| (uvs, t) -> begin
-(
-
-let _57_2985 = (FStar_Syntax_Util.arrow_formals t)
-in (match (_57_2985) with
-| (args, _57_2984) -> begin
-(
-
-let _57_2988 = (FStar_Util.first_N (FStar_List.length binders) args)
-in (match (_57_2988) with
+let _57_2996 = (FStar_Syntax_Util.arrow_formals t)
+in (match (_57_2996) with
+| (args, _57_2995) -> begin
+(
+
+let _57_2999 = (FStar_Util.first_N (FStar_List.length binders) args)
+in (match (_57_2999) with
 | (tc_types, data_types) -> begin
 (
 
-let tcs = (FStar_List.map2 (fun _57_2992 se -> (match (_57_2992) with
-| (x, _57_2991) -> begin
+let tcs = (FStar_List.map2 (fun _57_3003 se -> (match (_57_3003) with
+| (x, _57_3002) -> begin
 (match (se) with
-| FStar_Syntax_Syntax.Sig_inductive_typ (tc, _57_2996, tps, _57_2999, mutuals, datas, quals, r) -> begin
-=======
-let _57_2979 = (FStar_Syntax_Subst.open_univ_vars uvs t)
-in (match (_57_2979) with
-| (uvs, t) -> begin
-(
-
-let _57_2983 = (FStar_Syntax_Util.arrow_formals t)
-in (match (_57_2983) with
-| (args, _57_2982) -> begin
-(
-
-let _57_2986 = (FStar_Util.first_N (FStar_List.length binders) args)
-in (match (_57_2986) with
-| (tc_types, data_types) -> begin
-(
-
-let tcs = (FStar_List.map2 (fun _57_2990 se -> (match (_57_2990) with
-| (x, _57_2989) -> begin
-(match (se) with
-| FStar_Syntax_Syntax.Sig_inductive_typ (tc, _57_2994, tps, _57_2997, mutuals, datas, quals, r) -> begin
->>>>>>> d7e2092d
+| FStar_Syntax_Syntax.Sig_inductive_typ (tc, _57_3007, tps, _57_3010, mutuals, datas, quals, r) -> begin
 (
 
 let ty = (FStar_Syntax_Subst.close_univ_vars uvs x.FStar_Syntax_Syntax.sort)
 in (
 
-<<<<<<< HEAD
-let _57_3022 = (match ((let _148_1458 = (FStar_Syntax_Subst.compress ty)
+let _57_3033 = (match ((let _148_1458 = (FStar_Syntax_Subst.compress ty)
 in _148_1458.FStar_Syntax_Syntax.n)) with
 | FStar_Syntax_Syntax.Tm_arrow (binders, c) -> begin
 (
 
-let _57_3013 = (FStar_Util.first_N (FStar_List.length tps) binders)
-in (match (_57_3013) with
-=======
-let _57_3020 = (match ((let _148_1447 = (FStar_Syntax_Subst.compress ty)
-in _148_1447.FStar_Syntax_Syntax.n)) with
-| FStar_Syntax_Syntax.Tm_arrow (binders, c) -> begin
-(
-
-let _57_3011 = (FStar_Util.first_N (FStar_List.length tps) binders)
-in (match (_57_3011) with
->>>>>>> d7e2092d
+let _57_3024 = (FStar_Util.first_N (FStar_List.length tps) binders)
+in (match (_57_3024) with
 | (tps, rest) -> begin
 (
 
@@ -5514,39 +5282,22 @@
 | [] -> begin
 (FStar_Syntax_Util.comp_result c)
 end
-<<<<<<< HEAD
-| _57_3016 -> begin
+| _57_3027 -> begin
 (let _148_1459 = (FStar_ST.read x.FStar_Syntax_Syntax.sort.FStar_Syntax_Syntax.tk)
 in (FStar_Syntax_Syntax.mk (FStar_Syntax_Syntax.Tm_arrow ((rest, c))) _148_1459 x.FStar_Syntax_Syntax.sort.FStar_Syntax_Syntax.pos))
-=======
-| _57_3014 -> begin
-(let _148_1448 = (FStar_ST.read x.FStar_Syntax_Syntax.sort.FStar_Syntax_Syntax.tk)
-in (FStar_Syntax_Syntax.mk (FStar_Syntax_Syntax.Tm_arrow ((rest, c))) _148_1448 x.FStar_Syntax_Syntax.sort.FStar_Syntax_Syntax.pos))
->>>>>>> d7e2092d
 end)
 in (tps, t))
 end))
 end
-<<<<<<< HEAD
-| _57_3019 -> begin
+| _57_3030 -> begin
 ([], ty)
 end)
-in (match (_57_3022) with
-=======
-| _57_3017 -> begin
-([], ty)
-end)
-in (match (_57_3020) with
->>>>>>> d7e2092d
+in (match (_57_3033) with
 | (tps, t) -> begin
 FStar_Syntax_Syntax.Sig_inductive_typ ((tc, uvs, tps, t, mutuals, datas, quals, r))
 end)))
 end
-<<<<<<< HEAD
-| _57_3024 -> begin
-=======
-| _57_3022 -> begin
->>>>>>> d7e2092d
+| _57_3035 -> begin
 (FStar_All.failwith "Impossible")
 end)
 end)) tc_types tcs)
@@ -5556,51 +5307,30 @@
 | [] -> begin
 datas
 end
-<<<<<<< HEAD
-| _57_3028 -> begin
-=======
-| _57_3026 -> begin
->>>>>>> d7e2092d
+| _57_3039 -> begin
 (
 
 let uvs_universes = (FStar_All.pipe_right uvs (FStar_List.map (fun _148_1460 -> FStar_Syntax_Syntax.U_name (_148_1460))))
 in (
 
 let tc_insts = (FStar_All.pipe_right tcs (FStar_List.map (fun _57_10 -> (match (_57_10) with
-<<<<<<< HEAD
-| FStar_Syntax_Syntax.Sig_inductive_typ (tc, _57_3033, _57_3035, _57_3037, _57_3039, _57_3041, _57_3043, _57_3045) -> begin
+| FStar_Syntax_Syntax.Sig_inductive_typ (tc, _57_3044, _57_3046, _57_3048, _57_3050, _57_3052, _57_3054, _57_3056) -> begin
 (tc, uvs_universes)
 end
-| _57_3049 -> begin
+| _57_3060 -> begin
 (FStar_All.failwith "Impossible")
 end))))
-in (FStar_List.map2 (fun _57_3054 d -> (match (_57_3054) with
-| (t, _57_3053) -> begin
+in (FStar_List.map2 (fun _57_3065 d -> (match (_57_3065) with
+| (t, _57_3064) -> begin
 (match (d) with
-| FStar_Syntax_Syntax.Sig_datacon (l, _57_3058, _57_3060, tc, ntps, quals, mutuals, r) -> begin
-=======
-| FStar_Syntax_Syntax.Sig_inductive_typ (tc, _57_3031, _57_3033, _57_3035, _57_3037, _57_3039, _57_3041, _57_3043) -> begin
-(tc, uvs_universes)
-end
-| _57_3047 -> begin
-(FStar_All.failwith "Impossible")
-end))))
-in (FStar_List.map2 (fun _57_3052 d -> (match (_57_3052) with
-| (t, _57_3051) -> begin
-(match (d) with
-| FStar_Syntax_Syntax.Sig_datacon (l, _57_3056, _57_3058, tc, ntps, quals, mutuals, r) -> begin
->>>>>>> d7e2092d
+| FStar_Syntax_Syntax.Sig_datacon (l, _57_3069, _57_3071, tc, ntps, quals, mutuals, r) -> begin
 (
 
 let ty = (let _148_1464 = (FStar_Syntax_InstFV.instantiate tc_insts t.FStar_Syntax_Syntax.sort)
 in (FStar_All.pipe_right _148_1464 (FStar_Syntax_Subst.close_univ_vars uvs)))
 in FStar_Syntax_Syntax.Sig_datacon ((l, uvs, ty, tc, ntps, quals, mutuals, r)))
 end
-<<<<<<< HEAD
-| _57_3070 -> begin
-=======
-| _57_3068 -> begin
->>>>>>> d7e2092d
+| _57_3081 -> begin
 (FStar_All.failwith "Impossible")
 end)
 end)) data_types datas)))
@@ -5612,39 +5342,28 @@
 end))))))))
 in (
 
-<<<<<<< HEAD
-let _57_3080 = (FStar_All.pipe_right ses (FStar_List.partition (fun _57_11 -> (match (_57_11) with
-| FStar_Syntax_Syntax.Sig_inductive_typ (_57_3074) -> begin
+let _57_3091 = (FStar_All.pipe_right ses (FStar_List.partition (fun _57_11 -> (match (_57_11) with
+| FStar_Syntax_Syntax.Sig_inductive_typ (_57_3085) -> begin
 true
 end
-| _57_3077 -> begin
+| _57_3088 -> begin
 false
 end))))
-in (match (_57_3080) with
-=======
-let _57_3078 = (FStar_All.pipe_right ses (FStar_List.partition (fun _57_11 -> (match (_57_11) with
-| FStar_Syntax_Syntax.Sig_inductive_typ (_57_3072) -> begin
-true
-end
-| _57_3075 -> begin
+in (match (_57_3091) with
+| (tys, datas) -> begin
+(
+
+let _57_3098 = if (FStar_All.pipe_right datas (FStar_Util.for_some (fun _57_12 -> (match (_57_12) with
+| FStar_Syntax_Syntax.Sig_datacon (_57_3094) -> begin
 false
-end))))
-in (match (_57_3078) with
->>>>>>> d7e2092d
-| (tys, datas) -> begin
-(
-
-let _57_3085 = if (FStar_All.pipe_right datas (FStar_Util.for_some (fun _57_12 -> (match (_57_12) with
-| FStar_Syntax_Syntax.Sig_datacon (_57_3081) -> begin
-false
-end
-| _57_3084 -> begin
+end
+| _57_3097 -> begin
 true
 end)))) then begin
-(let _148_1458 = (let _148_1457 = (let _148_1456 = (FStar_TypeChecker_Env.get_range env)
-in ("Mutually defined type contains a non-inductive element", _148_1456))
-in FStar_Syntax_Syntax.Error (_148_1457))
-in (Prims.raise _148_1458))
+(let _148_1469 = (let _148_1468 = (let _148_1467 = (FStar_TypeChecker_Env.get_range env)
+in ("Mutually defined type contains a non-inductive element", _148_1467))
+in FStar_Syntax_Syntax.Error (_148_1468))
+in (Prims.raise _148_1469))
 end else begin
 ()
 end
@@ -5653,84 +5372,74 @@
 let env0 = env
 in (
 
-<<<<<<< HEAD
-let _57_3098 = (FStar_List.fold_right (fun tc _57_3086 -> (match (_57_3086) with
+let _57_3117 = (FStar_List.fold_right (fun tc _57_3105 -> (match (_57_3105) with
 | (env, all_tcs, g) -> begin
 (
 
-let _57_3091 = (tc_tycon env tc)
-in (match (_57_3091) with
-=======
-let _57_3104 = (FStar_List.fold_right (fun tc _57_3092 -> (match (_57_3092) with
-| (env, all_tcs, g) -> begin
-(
-
-let _57_3097 = (tc_tycon env tc)
-in (match (_57_3097) with
->>>>>>> d7e2092d
+let _57_3110 = (tc_tycon env tc)
+in (match (_57_3110) with
 | (env, tc, tc_u, guard) -> begin
 (
 
 let g' = (FStar_TypeChecker_Rel.universe_inequality FStar_Syntax_Syntax.U_zero tc_u)
 in (
 
-<<<<<<< HEAD
-let _57_3093 = if (FStar_TypeChecker_Env.debug env FStar_Options.Low) then begin
-(let _148_1468 = (FStar_Syntax_Print.sigelt_to_string tc)
-in (FStar_Util.print1 "Checked inductive: %s\n" _148_1468))
-end else begin
-()
-end
-in (let _148_1470 = (let _148_1469 = (FStar_TypeChecker_Rel.conj_guard guard g')
-in (FStar_TypeChecker_Rel.conj_guard g _148_1469))
-in (env, ((tc, tc_u))::all_tcs, _148_1470))))
+let _57_3112 = if (FStar_TypeChecker_Env.debug env FStar_Options.Low) then begin
+(let _148_1472 = (FStar_Syntax_Print.sigelt_to_string tc)
+in (FStar_Util.print1 "Checked inductive: %s\n" _148_1472))
+end else begin
+()
+end
+in (let _148_1474 = (let _148_1473 = (FStar_TypeChecker_Rel.conj_guard guard g')
+in (FStar_TypeChecker_Rel.conj_guard g _148_1473))
+in (env, ((tc, tc_u))::all_tcs, _148_1474))))
 end))
 end)) tys (env, [], FStar_TypeChecker_Rel.trivial_guard))
-in (match (_57_3098) with
+in (match (_57_3117) with
 | (env, tcs, g) -> begin
 (
 
-let _57_3108 = (FStar_List.fold_right (fun se _57_3102 -> (match (_57_3102) with
+let _57_3127 = (FStar_List.fold_right (fun se _57_3121 -> (match (_57_3121) with
 | (datas, g) -> begin
 (
 
-let _57_3105 = (tc_data env tcs se)
-in (match (_57_3105) with
+let _57_3124 = (tc_data env tcs se)
+in (match (_57_3124) with
 | (data, g') -> begin
-(let _148_1473 = (FStar_TypeChecker_Rel.conj_guard g g')
-in ((data)::datas, _148_1473))
+(let _148_1477 = (FStar_TypeChecker_Rel.conj_guard g g')
+in ((data)::datas, _148_1477))
 end))
 end)) datas ([], g))
-in (match (_57_3108) with
+in (match (_57_3127) with
 | (datas, g) -> begin
 (
 
-let _57_3111 = (let _148_1474 = (FStar_List.map Prims.fst tcs)
-in (generalize_and_inst_within env0 g _148_1474 datas))
-in (match (_57_3111) with
+let _57_3130 = (let _148_1478 = (FStar_List.map Prims.fst tcs)
+in (generalize_and_inst_within env0 g _148_1478 datas))
+in (match (_57_3130) with
 | (tcs, datas) -> begin
 (
 
-let sig_bndle = (let _148_1476 = (let _148_1475 = (FStar_TypeChecker_Env.get_range env0)
-in ((FStar_List.append tcs datas), quals, lids, _148_1475))
-in FStar_Syntax_Syntax.Sig_bundle (_148_1476))
-in (
-
-let split_arrow = (fun t -> (match ((let _148_1479 = (FStar_Syntax_Subst.compress t)
-in _148_1479.FStar_Syntax_Syntax.n)) with
+let sig_bndle = (let _148_1480 = (let _148_1479 = (FStar_TypeChecker_Env.get_range env0)
+in ((FStar_List.append tcs datas), quals, lids, _148_1479))
+in FStar_Syntax_Syntax.Sig_bundle (_148_1480))
+in (
+
+let split_arrow = (fun t -> (match ((let _148_1483 = (FStar_Syntax_Subst.compress t)
+in _148_1483.FStar_Syntax_Syntax.n)) with
 | FStar_Syntax_Syntax.Tm_arrow (bs, c) -> begin
 (bs, c)
 end
-| _57_3120 -> begin
+| _57_3139 -> begin
 (FStar_All.failwith "Impossible!")
 end))
 in (
 
 let datacon_typ = (fun data -> (match (data) with
-| FStar_Syntax_Syntax.Sig_datacon (_57_3124, _57_3126, t, _57_3129, _57_3131, _57_3133, _57_3135, _57_3137) -> begin
+| FStar_Syntax_Syntax.Sig_datacon (_57_3143, _57_3145, t, _57_3148, _57_3150, _57_3152, _57_3154, _57_3156) -> begin
 t
 end
-| _57_3141 -> begin
+| _57_3160 -> begin
 (FStar_All.failwith "Impossible!")
 end))
 in (
@@ -5740,42 +5449,42 @@
 
 let haseq_ty = (fun usubst us acc ty -> (
 
-let _57_3168 = (match (ty) with
-| FStar_Syntax_Syntax.Sig_inductive_typ (lid, _57_3150, bs, t, _57_3154, d_lids, _57_3157, _57_3159) -> begin
+let _57_3187 = (match (ty) with
+| FStar_Syntax_Syntax.Sig_inductive_typ (lid, _57_3169, bs, t, _57_3173, d_lids, _57_3176, _57_3178) -> begin
 (lid, bs, t, d_lids)
 end
-| _57_3163 -> begin
+| _57_3182 -> begin
 (FStar_All.failwith "Impossible!")
 end)
-in (match (_57_3168) with
+in (match (_57_3187) with
 | (lid, bs, t, d_lids) -> begin
 (
 
 let bs = (FStar_Syntax_Subst.subst_binders usubst bs)
 in (
 
-let t = (let _148_1490 = (FStar_Syntax_Subst.shift_subst (FStar_List.length bs) usubst)
-in (FStar_Syntax_Subst.subst _148_1490 t))
-in (
-
-let _57_3173 = (FStar_Syntax_Subst.open_term bs t)
-in (match (_57_3173) with
+let t = (let _148_1494 = (FStar_Syntax_Subst.shift_subst (FStar_List.length bs) usubst)
+in (FStar_Syntax_Subst.subst _148_1494 t))
+in (
+
+let _57_3192 = (FStar_Syntax_Subst.open_term bs t)
+in (match (_57_3192) with
 | (bs, t) -> begin
 (
 
-let ibs = (match ((let _148_1491 = (FStar_Syntax_Subst.compress t)
-in _148_1491.FStar_Syntax_Syntax.n)) with
-| FStar_Syntax_Syntax.Tm_arrow (ibs, _57_3176) -> begin
+let ibs = (match ((let _148_1495 = (FStar_Syntax_Subst.compress t)
+in _148_1495.FStar_Syntax_Syntax.n)) with
+| FStar_Syntax_Syntax.Tm_arrow (ibs, _57_3195) -> begin
 ibs
 end
-| _57_3180 -> begin
+| _57_3199 -> begin
 []
 end)
 in (
 
 let ibs = (FStar_List.map (fun b -> if (FStar_Syntax_Syntax.is_null_bv (Prims.fst b)) then begin
-(let _148_1493 = (FStar_Syntax_Syntax.gen_bv "_indexb_" None (Prims.fst b).FStar_Syntax_Syntax.sort)
-in (_148_1493, (Prims.snd b)))
+(let _148_1497 = (FStar_Syntax_Syntax.gen_bv "_indexb_" None (Prims.fst b).FStar_Syntax_Syntax.sort)
+in (_148_1497, (Prims.snd b)))
 end else begin
 b
 end) ibs)
@@ -5784,57 +5493,57 @@
 let ibs = (FStar_Syntax_Subst.open_binders ibs)
 in (
 
-let ind = (let _148_1496 = (FStar_Syntax_Syntax.fvar lid FStar_Syntax_Syntax.Delta_constant None)
-in (let _148_1495 = (FStar_List.map (fun u -> FStar_Syntax_Syntax.U_name (u)) us)
-in (FStar_Syntax_Syntax.mk_Tm_uinst _148_1496 _148_1495)))
-in (
-
-let ind = (let _148_1499 = (FStar_List.map (fun _57_3189 -> (match (_57_3189) with
+let ind = (let _148_1500 = (FStar_Syntax_Syntax.fvar lid FStar_Syntax_Syntax.Delta_constant None)
+in (let _148_1499 = (FStar_List.map (fun u -> FStar_Syntax_Syntax.U_name (u)) us)
+in (FStar_Syntax_Syntax.mk_Tm_uinst _148_1500 _148_1499)))
+in (
+
+let ind = (let _148_1503 = (FStar_List.map (fun _57_3208 -> (match (_57_3208) with
 | (bv, aq) -> begin
-(let _148_1498 = (FStar_Syntax_Syntax.bv_to_name bv)
-in (_148_1498, aq))
+(let _148_1502 = (FStar_Syntax_Syntax.bv_to_name bv)
+in (_148_1502, aq))
 end)) bs)
-in (FStar_Syntax_Syntax.mk_Tm_app ind _148_1499 None dr))
-in (
-
-let ind = (let _148_1502 = (FStar_List.map (fun _57_3193 -> (match (_57_3193) with
+in (FStar_Syntax_Syntax.mk_Tm_app ind _148_1503 None dr))
+in (
+
+let ind = (let _148_1506 = (FStar_List.map (fun _57_3212 -> (match (_57_3212) with
 | (bv, aq) -> begin
-(let _148_1501 = (FStar_Syntax_Syntax.bv_to_name bv)
-in (_148_1501, aq))
+(let _148_1505 = (FStar_Syntax_Syntax.bv_to_name bv)
+in (_148_1505, aq))
 end)) ibs)
-in (FStar_Syntax_Syntax.mk_Tm_app ind _148_1502 None dr))
-in (
-
-let haseq_ind = (let _148_1504 = (let _148_1503 = (FStar_Syntax_Syntax.as_arg ind)
-in (_148_1503)::[])
-in (FStar_Syntax_Syntax.mk_Tm_app FStar_Syntax_Util.t_haseq _148_1504 None dr))
+in (FStar_Syntax_Syntax.mk_Tm_app ind _148_1506 None dr))
+in (
+
+let haseq_ind = (let _148_1508 = (let _148_1507 = (FStar_Syntax_Syntax.as_arg ind)
+in (_148_1507)::[])
+in (FStar_Syntax_Syntax.mk_Tm_app FStar_Syntax_Util.t_haseq _148_1508 None dr))
 in (
 
 let bs' = (FStar_List.filter (fun b -> (
 
-let _57_3204 = acc
-in (match (_57_3204) with
-| (_57_3198, en, _57_3201, _57_3203) -> begin
-(
-
-let opt = (let _148_1507 = (let _148_1506 = (FStar_Syntax_Util.type_u ())
-in (Prims.fst _148_1506))
-in (FStar_TypeChecker_Rel.try_subtype' en (Prims.fst b).FStar_Syntax_Syntax.sort _148_1507 false))
+let _57_3223 = acc
+in (match (_57_3223) with
+| (_57_3217, en, _57_3220, _57_3222) -> begin
+(
+
+let opt = (let _148_1511 = (let _148_1510 = (FStar_Syntax_Util.type_u ())
+in (Prims.fst _148_1510))
+in (FStar_TypeChecker_Rel.try_subtype' en (Prims.fst b).FStar_Syntax_Syntax.sort _148_1511 false))
 in (match (opt) with
 | None -> begin
 false
 end
-| Some (_57_3208) -> begin
+| Some (_57_3227) -> begin
 true
 end))
 end))) bs)
 in (
 
-let haseq_bs = (FStar_List.fold_left (fun t b -> (let _148_1513 = (let _148_1512 = (let _148_1511 = (let _148_1510 = (FStar_Syntax_Syntax.bv_to_name (Prims.fst b))
-in (FStar_Syntax_Syntax.as_arg _148_1510))
-in (_148_1511)::[])
-in (FStar_Syntax_Syntax.mk_Tm_app FStar_Syntax_Util.t_haseq _148_1512 None dr))
-in (FStar_Syntax_Util.mk_conj t _148_1513))) FStar_Syntax_Util.t_true bs')
+let haseq_bs = (FStar_List.fold_left (fun t b -> (let _148_1517 = (let _148_1516 = (let _148_1515 = (let _148_1514 = (FStar_Syntax_Syntax.bv_to_name (Prims.fst b))
+in (FStar_Syntax_Syntax.as_arg _148_1514))
+in (_148_1515)::[])
+in (FStar_Syntax_Syntax.mk_Tm_app FStar_Syntax_Util.t_haseq _148_1516 None dr))
+in (FStar_Syntax_Util.mk_conj t _148_1517))) FStar_Syntax_Util.t_true bs')
 in (
 
 let fml = (FStar_Syntax_Util.mk_imp haseq_bs haseq_ind)
@@ -5842,35 +5551,35 @@
 
 let fml = (
 
-let _57_3215 = fml
-in (let _148_1519 = (let _148_1518 = (let _148_1517 = (let _148_1516 = (let _148_1515 = (let _148_1514 = (FStar_Syntax_Syntax.as_arg haseq_ind)
-in (_148_1514)::[])
-in (_148_1515)::[])
-in FStar_Syntax_Syntax.Meta_pattern (_148_1516))
-in (fml, _148_1517))
-in FStar_Syntax_Syntax.Tm_meta (_148_1518))
-in {FStar_Syntax_Syntax.n = _148_1519; FStar_Syntax_Syntax.tk = _57_3215.FStar_Syntax_Syntax.tk; FStar_Syntax_Syntax.pos = _57_3215.FStar_Syntax_Syntax.pos; FStar_Syntax_Syntax.vars = _57_3215.FStar_Syntax_Syntax.vars}))
-in (
-
-let fml = (FStar_List.fold_right (fun b t -> (let _148_1525 = (let _148_1524 = (let _148_1523 = (let _148_1522 = (FStar_Syntax_Subst.close ((b)::[]) t)
-in (FStar_Syntax_Util.abs ((((Prims.fst b), None))::[]) _148_1522 None))
-in (FStar_Syntax_Syntax.as_arg _148_1523))
-in (_148_1524)::[])
-in (FStar_Syntax_Syntax.mk_Tm_app FStar_Syntax_Util.tforall _148_1525 None dr))) ibs fml)
-in (
-
-let fml = (FStar_List.fold_right (fun b t -> (let _148_1531 = (let _148_1530 = (let _148_1529 = (let _148_1528 = (FStar_Syntax_Subst.close ((b)::[]) t)
-in (FStar_Syntax_Util.abs ((((Prims.fst b), None))::[]) _148_1528 None))
-in (FStar_Syntax_Syntax.as_arg _148_1529))
-in (_148_1530)::[])
-in (FStar_Syntax_Syntax.mk_Tm_app FStar_Syntax_Util.tforall _148_1531 None dr))) bs fml)
+let _57_3234 = fml
+in (let _148_1523 = (let _148_1522 = (let _148_1521 = (let _148_1520 = (let _148_1519 = (let _148_1518 = (FStar_Syntax_Syntax.as_arg haseq_ind)
+in (_148_1518)::[])
+in (_148_1519)::[])
+in FStar_Syntax_Syntax.Meta_pattern (_148_1520))
+in (fml, _148_1521))
+in FStar_Syntax_Syntax.Tm_meta (_148_1522))
+in {FStar_Syntax_Syntax.n = _148_1523; FStar_Syntax_Syntax.tk = _57_3234.FStar_Syntax_Syntax.tk; FStar_Syntax_Syntax.pos = _57_3234.FStar_Syntax_Syntax.pos; FStar_Syntax_Syntax.vars = _57_3234.FStar_Syntax_Syntax.vars}))
+in (
+
+let fml = (FStar_List.fold_right (fun b t -> (let _148_1529 = (let _148_1528 = (let _148_1527 = (let _148_1526 = (FStar_Syntax_Subst.close ((b)::[]) t)
+in (FStar_Syntax_Util.abs ((((Prims.fst b), None))::[]) _148_1526 None))
+in (FStar_Syntax_Syntax.as_arg _148_1527))
+in (_148_1528)::[])
+in (FStar_Syntax_Syntax.mk_Tm_app FStar_Syntax_Util.tforall _148_1529 None dr))) ibs fml)
+in (
+
+let fml = (FStar_List.fold_right (fun b t -> (let _148_1535 = (let _148_1534 = (let _148_1533 = (let _148_1532 = (FStar_Syntax_Subst.close ((b)::[]) t)
+in (FStar_Syntax_Util.abs ((((Prims.fst b), None))::[]) _148_1532 None))
+in (FStar_Syntax_Syntax.as_arg _148_1533))
+in (_148_1534)::[])
+in (FStar_Syntax_Syntax.mk_Tm_app FStar_Syntax_Util.tforall _148_1535 None dr))) bs fml)
 in (
 
 let guard = (FStar_Syntax_Util.mk_conj haseq_bs fml)
 in (
 
-let _57_3229 = acc
-in (match (_57_3229) with
+let _57_3248 = acc
+in (match (_57_3248) with
 | (l_axioms, env, guard', cond') -> begin
 (
 
@@ -5881,10 +5590,10 @@
 in (
 
 let t_datas = (FStar_List.filter (fun s -> (match (s) with
-| FStar_Syntax_Syntax.Sig_datacon (_57_3234, _57_3236, _57_3238, t_lid, _57_3241, _57_3243, _57_3245, _57_3247) -> begin
+| FStar_Syntax_Syntax.Sig_datacon (_57_3253, _57_3255, _57_3257, t_lid, _57_3260, _57_3262, _57_3264, _57_3266) -> begin
 (t_lid = lid)
 end
-| _57_3251 -> begin
+| _57_3270 -> begin
 (FStar_All.failwith "Impossible")
 end)) datas)
 in (
@@ -5895,50 +5604,50 @@
 in (
 
 let dt = (FStar_Syntax_Subst.subst usubst dt)
-in (match ((let _148_1537 = (FStar_Syntax_Subst.compress dt)
-in _148_1537.FStar_Syntax_Syntax.n)) with
-| FStar_Syntax_Syntax.Tm_arrow (dbs, _57_3260) -> begin
-(
-
-let dbs = (let _148_1538 = (FStar_List.splitAt (FStar_List.length bs) dbs)
-in (Prims.snd _148_1538))
-in (
-
-let dbs = (let _148_1539 = (FStar_Syntax_Subst.opening_of_binders bs)
-in (FStar_Syntax_Subst.subst_binders _148_1539 dbs))
+in (match ((let _148_1541 = (FStar_Syntax_Subst.compress dt)
+in _148_1541.FStar_Syntax_Syntax.n)) with
+| FStar_Syntax_Syntax.Tm_arrow (dbs, _57_3279) -> begin
+(
+
+let dbs = (let _148_1542 = (FStar_List.splitAt (FStar_List.length bs) dbs)
+in (Prims.snd _148_1542))
+in (
+
+let dbs = (let _148_1543 = (FStar_Syntax_Subst.opening_of_binders bs)
+in (FStar_Syntax_Subst.subst_binders _148_1543 dbs))
 in (
 
 let dbs = (FStar_Syntax_Subst.open_binders dbs)
 in (
 
-let cond = (FStar_List.fold_left (fun t b -> (let _148_1544 = (let _148_1543 = (let _148_1542 = (FStar_Syntax_Syntax.as_arg (Prims.fst b).FStar_Syntax_Syntax.sort)
-in (_148_1542)::[])
-in (FStar_Syntax_Syntax.mk_Tm_app FStar_Syntax_Util.t_haseq _148_1543 None dr))
-in (FStar_Syntax_Util.mk_conj t _148_1544))) FStar_Syntax_Util.t_true dbs)
-in (
-
-let _57_3271 = acc
-in (match (_57_3271) with
+let cond = (FStar_List.fold_left (fun t b -> (let _148_1548 = (let _148_1547 = (let _148_1546 = (FStar_Syntax_Syntax.as_arg (Prims.fst b).FStar_Syntax_Syntax.sort)
+in (_148_1546)::[])
+in (FStar_Syntax_Syntax.mk_Tm_app FStar_Syntax_Util.t_haseq _148_1547 None dr))
+in (FStar_Syntax_Util.mk_conj t _148_1548))) FStar_Syntax_Util.t_true dbs)
+in (
+
+let _57_3290 = acc
+in (match (_57_3290) with
 | (env, cond') -> begin
-(let _148_1546 = (FStar_TypeChecker_Env.push_binders env dbs)
-in (let _148_1545 = (FStar_Syntax_Util.mk_conj cond' cond)
-in (_148_1546, _148_1545)))
+(let _148_1550 = (FStar_TypeChecker_Env.push_binders env dbs)
+in (let _148_1549 = (FStar_Syntax_Util.mk_conj cond' cond)
+in (_148_1550, _148_1549)))
 end))))))
 end
-| _57_3273 -> begin
+| _57_3292 -> begin
 acc
 end))))
 in (
 
-let _57_3276 = (FStar_List.fold_left haseq_data (env, FStar_Syntax_Util.t_true) t_datas)
-in (match (_57_3276) with
+let _57_3295 = (FStar_List.fold_left haseq_data (env, FStar_Syntax_Util.t_true) t_datas)
+in (match (_57_3295) with
 | (env, cond) -> begin
 (
 
 let axiom_lid = (FStar_Ident.lid_of_ids (FStar_List.append lid.FStar_Ident.ns (((FStar_Ident.id_of_text (Prims.strcat lid.FStar_Ident.ident.FStar_Ident.idText "_haseq")))::[])))
-in (let _148_1548 = (FStar_Syntax_Util.mk_conj guard' guard)
-in (let _148_1547 = (FStar_Syntax_Util.mk_conj cond' cond)
-in ((FStar_List.append l_axioms (((axiom_lid, fml))::[])), env, _148_1548, _148_1547))))
+in (let _148_1552 = (FStar_Syntax_Util.mk_conj guard' guard)
+in (let _148_1551 = (FStar_Syntax_Util.mk_conj cond' cond)
+in ((FStar_List.append l_axioms (((axiom_lid, fml))::[])), env, _148_1552, _148_1551))))
 end))))))
 end))))))))))))))))
 end))))
@@ -5948,19 +5657,19 @@
 let is_noeq = (FStar_List.existsb (fun q -> (q = FStar_Syntax_Syntax.Noeq)) quals)
 in (
 
-let _57_3302 = if ((FStar_List.length tcs) > 0) then begin
+let _57_3321 = if ((FStar_List.length tcs) > 0) then begin
 (
 
 let debug_lid = (match ((FStar_List.hd tcs)) with
-| FStar_Syntax_Syntax.Sig_inductive_typ (lid, _57_3282, _57_3284, _57_3286, _57_3288, _57_3290, _57_3292, _57_3294) -> begin
+| FStar_Syntax_Syntax.Sig_inductive_typ (lid, _57_3301, _57_3303, _57_3305, _57_3307, _57_3309, _57_3311, _57_3313) -> begin
 lid
 end
-| _57_3298 -> begin
+| _57_3317 -> begin
 (FStar_All.failwith "Impossible!")
 end)
 in (
 
-let _57_3300 = if is_noeq then begin
+let _57_3319 = if is_noeq then begin
 (FStar_Util.print1 "Skipping this type since noeq:%s\n" debug_lid.FStar_Ident.str)
 end else begin
 ()
@@ -5976,121 +5685,82 @@
 
 let ty = (FStar_List.hd tcs)
 in (match (ty) with
-| FStar_Syntax_Syntax.Sig_inductive_typ (_57_3306, us, _57_3309, _57_3311, _57_3313, _57_3315, _57_3317, _57_3319) -> begin
+| FStar_Syntax_Syntax.Sig_inductive_typ (_57_3325, us, _57_3328, _57_3330, _57_3332, _57_3334, _57_3336, _57_3338) -> begin
 us
 end
-| _57_3323 -> begin
+| _57_3342 -> begin
 (FStar_All.failwith "Impossible")
 end))
 in (
 
-let _57_3327 = (FStar_Syntax_Subst.univ_var_opening us)
-in (match (_57_3327) with
+let _57_3346 = (FStar_Syntax_Subst.univ_var_opening us)
+in (match (_57_3346) with
 | (usubst, us) -> begin
 (
 
 let env = (FStar_TypeChecker_Env.push_sigelt env0 sig_bndle)
 in (
 
-let _57_3329 = (env.FStar_TypeChecker_Env.solver.FStar_TypeChecker_Env.push "haseq")
-in (
-
-let _57_3331 = (env.FStar_TypeChecker_Env.solver.FStar_TypeChecker_Env.encode_sig env sig_bndle)
+let _57_3348 = (env.FStar_TypeChecker_Env.solver.FStar_TypeChecker_Env.push "haseq")
+in (
+
+let _57_3350 = (env.FStar_TypeChecker_Env.solver.FStar_TypeChecker_Env.encode_sig env sig_bndle)
 in (
 
 let env = (FStar_TypeChecker_Env.push_univ_vars env us)
 in (
 
-let _57_3338 = (FStar_List.fold_left (haseq_ty usubst us) ([], env, FStar_Syntax_Util.t_true, FStar_Syntax_Util.t_true) tcs)
-in (match (_57_3338) with
+let _57_3357 = (FStar_List.fold_left (haseq_ty usubst us) ([], env, FStar_Syntax_Util.t_true, FStar_Syntax_Util.t_true) tcs)
+in (match (_57_3357) with
 | (axioms, env, guard, cond) -> begin
 (
 
 let phi = (FStar_Syntax_Util.mk_imp guard cond)
 in (
 
-let _57_3340 = (let _148_1550 = (FStar_Syntax_Print.term_to_string phi)
-in (FStar_Util.print1 "Checking tc_trivial_guard for:\n\n%s\n\n" _148_1550))
-in (
-
-let _57_3345 = (tc_trivial_guard env phi)
-in (match (_57_3345) with
-| (phi, _57_3344) -> begin
-(
-
-let _57_3346 = (let _148_1551 = (FStar_Syntax_Print.term_to_string phi)
-in (FStar_Util.print1 "Checking haseq soundness for:%s\n" _148_1551))
-in (
-
-let _57_3348 = (let _148_1552 = (FStar_TypeChecker_Rel.guard_of_guard_formula (FStar_TypeChecker_Common.NonTrivial (phi)))
-in (FStar_TypeChecker_Rel.force_trivial_guard env _148_1552))
-in (
-
-let _57_3350 = (env.FStar_TypeChecker_Env.solver.FStar_TypeChecker_Env.pop "haseq")
+let _57_3359 = (let _148_1554 = (FStar_Syntax_Print.term_to_string phi)
+in (FStar_Util.print1 "Checking tc_trivial_guard for:\n\n%s\n\n" _148_1554))
+in (
+
+let _57_3364 = (tc_trivial_guard env phi)
+in (match (_57_3364) with
+| (phi, _57_3363) -> begin
+(
+
+let _57_3365 = (let _148_1555 = (FStar_Syntax_Print.term_to_string phi)
+in (FStar_Util.print1 "Checking haseq soundness for:%s\n" _148_1555))
+in (
+
+let _57_3367 = (let _148_1556 = (FStar_TypeChecker_Rel.guard_of_guard_formula (FStar_TypeChecker_Common.NonTrivial (phi)))
+in (FStar_TypeChecker_Rel.force_trivial_guard env _148_1556))
+in (
+
+let _57_3369 = (env.FStar_TypeChecker_Env.solver.FStar_TypeChecker_Env.pop "haseq")
 in (
 
 let env = (FStar_TypeChecker_Env.push_univ_vars env0 us)
 in (
 
-let ses = (FStar_List.fold_left (fun l _57_3356 -> (match (_57_3356) with
+let ses = (FStar_List.fold_left (fun l _57_3375 -> (match (_57_3375) with
 | (lid, fml) -> begin
 (
 
-let _57_3357 = (let _148_1555 = (FStar_Syntax_Print.term_to_string fml)
-in (FStar_Util.print1 "Checking tc_assume for axiom:%s\n" _148_1555))
+let _57_3376 = (let _148_1559 = (FStar_Syntax_Print.term_to_string fml)
+in (FStar_Util.print1 "Checking tc_assume for axiom:%s\n" _148_1559))
 in (
 
 let se = (tc_assume env lid fml [] dr)
 in (FStar_List.append l ((se)::[]))))
 end)) [] axioms)
-in (let _148_1557 = (let _148_1556 = (FStar_TypeChecker_Env.get_range env0)
-in ((FStar_List.append (FStar_List.append tcs datas) ses), quals, lids, _148_1556))
-in FStar_Syntax_Syntax.Sig_bundle (_148_1557)))))))
+in (let _148_1561 = (let _148_1560 = (FStar_TypeChecker_Env.get_range env0)
+in ((FStar_List.append (FStar_List.append tcs datas) ses), quals, lids, _148_1560))
+in FStar_Syntax_Syntax.Sig_bundle (_148_1561)))))))
 end))))
 end))))))
 end)))
 end else begin
 sig_bndle
 end)))))))
-=======
-let _57_3099 = if (FStar_TypeChecker_Env.debug env FStar_Options.Low) then begin
-(let _148_1461 = (FStar_Syntax_Print.sigelt_to_string tc)
-in (FStar_Util.print1 "Checked inductive: %s\n" _148_1461))
-end else begin
-()
-end
-in (let _148_1463 = (let _148_1462 = (FStar_TypeChecker_Rel.conj_guard guard g')
-in (FStar_TypeChecker_Rel.conj_guard g _148_1462))
-in (env, ((tc, tc_u))::all_tcs, _148_1463))))
-end))
-end)) tys (env, [], FStar_TypeChecker_Rel.trivial_guard))
-in (match (_57_3104) with
-| (env, tcs, g) -> begin
-(
-
-let _57_3114 = (FStar_List.fold_right (fun se _57_3108 -> (match (_57_3108) with
-| (datas, g) -> begin
-(
-
-let _57_3111 = (tc_data env tcs se)
-in (match (_57_3111) with
-| (data, g') -> begin
-(let _148_1466 = (FStar_TypeChecker_Rel.conj_guard g g')
-in ((data)::datas, _148_1466))
-end))
-end)) datas ([], g))
-in (match (_57_3114) with
-| (datas, g) -> begin
-(
-
-let _57_3117 = (let _148_1467 = (FStar_List.map Prims.fst tcs)
-in (generalize_and_inst_within env0 g _148_1467 datas))
-in (match (_57_3117) with
-| (tcs, datas) -> begin
-(let _148_1469 = (let _148_1468 = (FStar_TypeChecker_Env.get_range env0)
-in ((FStar_List.append tcs datas), quals, lids, _148_1468))
-in FStar_Syntax_Syntax.Sig_bundle (_148_1469))
->>>>>>> d7e2092d
 end))
 end))
 end))))
@@ -6108,13 +5778,8 @@
 in (
 
 let se = (tc_lex_t env ses quals lids)
-<<<<<<< HEAD
-in (let _148_1562 = (FStar_TypeChecker_Env.push_sigelt env se)
-in (se, _148_1562))))
-=======
-in (let _148_1474 = (FStar_TypeChecker_Env.push_sigelt env se)
-in (se, _148_1474))))
->>>>>>> d7e2092d
+in (let _148_1566 = (FStar_TypeChecker_Env.push_sigelt env se)
+in (se, _148_1566))))
 end
 | FStar_Syntax_Syntax.Sig_bundle (ses, quals, lids, r) -> begin
 (
@@ -6123,13 +5788,8 @@
 in (
 
 let se = (tc_inductive env ses quals lids)
-<<<<<<< HEAD
-in (let _148_1563 = (FStar_TypeChecker_Env.push_sigelt env se)
-in (se, _148_1563))))
-=======
-in (let _148_1475 = (FStar_TypeChecker_Env.push_sigelt env se)
-in (se, _148_1475))))
->>>>>>> d7e2092d
+in (let _148_1567 = (FStar_TypeChecker_Env.push_sigelt env se)
+in (se, _148_1567))))
 end
 | FStar_Syntax_Syntax.Sig_pragma (p, r) -> begin
 (
@@ -6148,29 +5808,17 @@
 | FStar_Syntax_Syntax.SetOptions (o) -> begin
 (
 
-<<<<<<< HEAD
-let _57_3398 = (set_options FStar_Options.Set o)
-=======
-let _57_3155 = (set_options FStar_Options.Set o)
->>>>>>> d7e2092d
+let _57_3417 = (set_options FStar_Options.Set o)
 in (se, env))
 end
 | FStar_Syntax_Syntax.ResetOptions (sopt) -> begin
 (
 
-<<<<<<< HEAD
-let _57_3402 = (let _148_1568 = (FStar_Options.restore_cmd_line_options false)
-in (FStar_All.pipe_right _148_1568 Prims.ignore))
-in (
-
-let _57_3407 = (match (sopt) with
-=======
-let _57_3159 = (let _148_1480 = (FStar_Options.restore_cmd_line_options false)
-in (FStar_All.pipe_right _148_1480 Prims.ignore))
-in (
-
-let _57_3164 = (match (sopt) with
->>>>>>> d7e2092d
+let _57_3421 = (let _148_1572 = (FStar_Options.restore_cmd_line_options false)
+in (FStar_All.pipe_right _148_1572 Prims.ignore))
+in (
+
+let _57_3426 = (match (sopt) with
 | None -> begin
 ()
 end
@@ -6179,11 +5827,7 @@
 end)
 in (
 
-<<<<<<< HEAD
-let _57_3409 = (env.FStar_TypeChecker_Env.solver.FStar_TypeChecker_Env.refresh ())
-=======
-let _57_3166 = (env.FStar_TypeChecker_Env.solver.FStar_TypeChecker_Env.refresh ())
->>>>>>> d7e2092d
+let _57_3428 = (env.FStar_TypeChecker_Env.solver.FStar_TypeChecker_Env.refresh ())
 in (se, env))))
 end))
 end
@@ -6214,59 +5858,31 @@
 | FStar_Syntax_Syntax.Sig_sub_effect (sub, r) -> begin
 (
 
-<<<<<<< HEAD
-let _57_3431 = (let _148_1569 = (FStar_TypeChecker_Env.lookup_effect_lid env sub.FStar_Syntax_Syntax.source)
-in (monad_signature env sub.FStar_Syntax_Syntax.source _148_1569))
-in (match (_57_3431) with
+let _57_3450 = (let _148_1573 = (FStar_TypeChecker_Env.lookup_effect_lid env sub.FStar_Syntax_Syntax.source)
+in (monad_signature env sub.FStar_Syntax_Syntax.source _148_1573))
+in (match (_57_3450) with
 | (a, wp_a_src) -> begin
 (
 
-let _57_3434 = (let _148_1570 = (FStar_TypeChecker_Env.lookup_effect_lid env sub.FStar_Syntax_Syntax.target)
-in (monad_signature env sub.FStar_Syntax_Syntax.target _148_1570))
-in (match (_57_3434) with
+let _57_3453 = (let _148_1574 = (FStar_TypeChecker_Env.lookup_effect_lid env sub.FStar_Syntax_Syntax.target)
+in (monad_signature env sub.FStar_Syntax_Syntax.target _148_1574))
+in (match (_57_3453) with
 | (b, wp_b_tgt) -> begin
 (
 
-let wp_a_tgt = (let _148_1574 = (let _148_1573 = (let _148_1572 = (let _148_1571 = (FStar_Syntax_Syntax.bv_to_name a)
-in (b, _148_1571))
-in FStar_Syntax_Syntax.NT (_148_1572))
-in (_148_1573)::[])
-in (FStar_Syntax_Subst.subst _148_1574 wp_b_tgt))
-in (
-
-let expected_k = (let _148_1579 = (let _148_1577 = (FStar_Syntax_Syntax.mk_binder a)
-in (let _148_1576 = (let _148_1575 = (FStar_Syntax_Syntax.null_binder wp_a_src)
-in (_148_1575)::[])
-in (_148_1577)::_148_1576))
-in (let _148_1578 = (FStar_Syntax_Syntax.mk_Total wp_a_tgt)
-in (FStar_Syntax_Util.arrow _148_1579 _148_1578)))
-=======
-let _57_3188 = (let _148_1481 = (FStar_TypeChecker_Env.lookup_effect_lid env sub.FStar_Syntax_Syntax.source)
-in (monad_signature env sub.FStar_Syntax_Syntax.source _148_1481))
-in (match (_57_3188) with
-| (a, wp_a_src) -> begin
-(
-
-let _57_3191 = (let _148_1482 = (FStar_TypeChecker_Env.lookup_effect_lid env sub.FStar_Syntax_Syntax.target)
-in (monad_signature env sub.FStar_Syntax_Syntax.target _148_1482))
-in (match (_57_3191) with
-| (b, wp_b_tgt) -> begin
-(
-
-let wp_a_tgt = (let _148_1486 = (let _148_1485 = (let _148_1484 = (let _148_1483 = (FStar_Syntax_Syntax.bv_to_name a)
-in (b, _148_1483))
-in FStar_Syntax_Syntax.NT (_148_1484))
-in (_148_1485)::[])
-in (FStar_Syntax_Subst.subst _148_1486 wp_b_tgt))
-in (
-
-let expected_k = (let _148_1491 = (let _148_1489 = (FStar_Syntax_Syntax.mk_binder a)
-in (let _148_1488 = (let _148_1487 = (FStar_Syntax_Syntax.null_binder wp_a_src)
-in (_148_1487)::[])
-in (_148_1489)::_148_1488))
-in (let _148_1490 = (FStar_Syntax_Syntax.mk_Total wp_a_tgt)
-in (FStar_Syntax_Util.arrow _148_1491 _148_1490)))
->>>>>>> d7e2092d
+let wp_a_tgt = (let _148_1578 = (let _148_1577 = (let _148_1576 = (let _148_1575 = (FStar_Syntax_Syntax.bv_to_name a)
+in (b, _148_1575))
+in FStar_Syntax_Syntax.NT (_148_1576))
+in (_148_1577)::[])
+in (FStar_Syntax_Subst.subst _148_1578 wp_b_tgt))
+in (
+
+let expected_k = (let _148_1583 = (let _148_1581 = (FStar_Syntax_Syntax.mk_binder a)
+in (let _148_1580 = (let _148_1579 = (FStar_Syntax_Syntax.null_binder wp_a_src)
+in (_148_1579)::[])
+in (_148_1581)::_148_1580))
+in (let _148_1582 = (FStar_Syntax_Syntax.mk_Total wp_a_tgt)
+in (FStar_Syntax_Util.arrow _148_1583 _148_1582)))
 in (
 
 let lift = (check_and_gen env (Prims.snd sub.FStar_Syntax_Syntax.lift) expected_k)
@@ -6274,13 +5890,8 @@
 
 let sub = (
 
-<<<<<<< HEAD
-let _57_3438 = sub
-in {FStar_Syntax_Syntax.source = _57_3438.FStar_Syntax_Syntax.source; FStar_Syntax_Syntax.target = _57_3438.FStar_Syntax_Syntax.target; FStar_Syntax_Syntax.lift = lift})
-=======
-let _57_3195 = sub
-in {FStar_Syntax_Syntax.source = _57_3195.FStar_Syntax_Syntax.source; FStar_Syntax_Syntax.target = _57_3195.FStar_Syntax_Syntax.target; FStar_Syntax_Syntax.lift = lift})
->>>>>>> d7e2092d
+let _57_3457 = sub
+in {FStar_Syntax_Syntax.source = _57_3457.FStar_Syntax_Syntax.source; FStar_Syntax_Syntax.target = _57_3457.FStar_Syntax_Syntax.target; FStar_Syntax_Syntax.lift = lift})
 in (
 
 let se = FStar_Syntax_Syntax.Sig_sub_effect ((sub, r))
@@ -6294,11 +5905,7 @@
 | FStar_Syntax_Syntax.Sig_effect_abbrev (lid, uvs, tps, c, tags, r) -> begin
 (
 
-<<<<<<< HEAD
-let _57_3451 = ()
-=======
-let _57_3208 = ()
->>>>>>> d7e2092d
+let _57_3470 = ()
 in (
 
 let env0 = env
@@ -6307,41 +5914,22 @@
 let env = (FStar_TypeChecker_Env.set_range env r)
 in (
 
-<<<<<<< HEAD
-let _57_3457 = (FStar_Syntax_Subst.open_comp tps c)
-in (match (_57_3457) with
+let _57_3476 = (FStar_Syntax_Subst.open_comp tps c)
+in (match (_57_3476) with
 | (tps, c) -> begin
 (
 
-let _57_3461 = (tc_tparams env tps)
-in (match (_57_3461) with
+let _57_3480 = (tc_tparams env tps)
+in (match (_57_3480) with
 | (tps, env, us) -> begin
 (
 
-let _57_3465 = (tc_comp env c)
-in (match (_57_3465) with
+let _57_3484 = (tc_comp env c)
+in (match (_57_3484) with
 | (c, u, g) -> begin
 (
 
-let _57_3466 = (FStar_TypeChecker_Rel.force_trivial_guard env g)
-=======
-let _57_3214 = (FStar_Syntax_Subst.open_comp tps c)
-in (match (_57_3214) with
-| (tps, c) -> begin
-(
-
-let _57_3218 = (tc_tparams env tps)
-in (match (_57_3218) with
-| (tps, env, us) -> begin
-(
-
-let _57_3222 = (tc_comp env c)
-in (match (_57_3222) with
-| (c, u, g) -> begin
-(
-
-let _57_3223 = (FStar_TypeChecker_Rel.force_trivial_guard env g)
->>>>>>> d7e2092d
+let _57_3485 = (FStar_TypeChecker_Rel.force_trivial_guard env g)
 in (
 
 let tps = (FStar_Syntax_Subst.close_binders tps)
@@ -6350,47 +5938,25 @@
 let c = (FStar_Syntax_Subst.close_comp tps c)
 in (
 
-<<<<<<< HEAD
-let _57_3472 = (let _148_1580 = (FStar_Syntax_Syntax.mk (FStar_Syntax_Syntax.Tm_arrow ((tps, c))) None r)
-in (FStar_TypeChecker_Util.generalize_universes env0 _148_1580))
-in (match (_57_3472) with
+let _57_3491 = (let _148_1584 = (FStar_Syntax_Syntax.mk (FStar_Syntax_Syntax.Tm_arrow ((tps, c))) None r)
+in (FStar_TypeChecker_Util.generalize_universes env0 _148_1584))
+in (match (_57_3491) with
 | (uvs, t) -> begin
 (
 
-let _57_3491 = (match ((let _148_1582 = (let _148_1581 = (FStar_Syntax_Subst.compress t)
-in _148_1581.FStar_Syntax_Syntax.n)
-in (tps, _148_1582))) with
-| ([], FStar_Syntax_Syntax.Tm_arrow (_57_3475, c)) -> begin
+let _57_3510 = (match ((let _148_1586 = (let _148_1585 = (FStar_Syntax_Subst.compress t)
+in _148_1585.FStar_Syntax_Syntax.n)
+in (tps, _148_1586))) with
+| ([], FStar_Syntax_Syntax.Tm_arrow (_57_3494, c)) -> begin
 ([], c)
 end
-| (_57_3481, FStar_Syntax_Syntax.Tm_arrow (tps, c)) -> begin
+| (_57_3500, FStar_Syntax_Syntax.Tm_arrow (tps, c)) -> begin
 (tps, c)
 end
-| _57_3488 -> begin
+| _57_3507 -> begin
 (FStar_All.failwith "Impossible")
 end)
-in (match (_57_3491) with
-=======
-let _57_3229 = (let _148_1492 = (FStar_Syntax_Syntax.mk (FStar_Syntax_Syntax.Tm_arrow ((tps, c))) None r)
-in (FStar_TypeChecker_Util.generalize_universes env0 _148_1492))
-in (match (_57_3229) with
-| (uvs, t) -> begin
-(
-
-let _57_3248 = (match ((let _148_1494 = (let _148_1493 = (FStar_Syntax_Subst.compress t)
-in _148_1493.FStar_Syntax_Syntax.n)
-in (tps, _148_1494))) with
-| ([], FStar_Syntax_Syntax.Tm_arrow (_57_3232, c)) -> begin
-([], c)
-end
-| (_57_3238, FStar_Syntax_Syntax.Tm_arrow (tps, c)) -> begin
-(tps, c)
-end
-| _57_3245 -> begin
-(FStar_All.failwith "Impossible")
-end)
-in (match (_57_3248) with
->>>>>>> d7e2092d
+in (match (_57_3510) with
 | (tps, c) -> begin
 (
 
@@ -6411,23 +5977,13 @@
 let env = (FStar_TypeChecker_Env.set_range env r)
 in (
 
-<<<<<<< HEAD
-let _57_3502 = ()
-in (
-
-let _57_3506 = (let _148_1584 = (let _148_1583 = (FStar_Syntax_Util.type_u ())
-in (Prims.fst _148_1583))
-in (check_and_gen env t _148_1584))
-in (match (_57_3506) with
-=======
-let _57_3259 = ()
-in (
-
-let _57_3263 = (let _148_1496 = (let _148_1495 = (FStar_Syntax_Util.type_u ())
-in (Prims.fst _148_1495))
-in (check_and_gen env t _148_1496))
-in (match (_57_3263) with
->>>>>>> d7e2092d
+let _57_3521 = ()
+in (
+
+let _57_3525 = (let _148_1588 = (let _148_1587 = (FStar_Syntax_Util.type_u ())
+in (Prims.fst _148_1587))
+in (check_and_gen env t _148_1588))
+in (match (_57_3525) with
 | (uvs, t) -> begin
 (
 
@@ -6441,26 +5997,7 @@
 | FStar_Syntax_Syntax.Sig_assume (lid, phi, quals, r) -> begin
 (
 
-<<<<<<< HEAD
 let se = (tc_assume env lid phi quals r)
-=======
-let env = (FStar_TypeChecker_Env.set_range env r)
-in (
-
-let _57_3276 = (FStar_Syntax_Util.type_u ())
-in (match (_57_3276) with
-| (k, _57_3275) -> begin
-(
-
-let phi = (let _148_1497 = (tc_check_trivial_guard env phi k)
-in (FStar_All.pipe_right _148_1497 (norm env)))
-in (
-
-let _57_3278 = (FStar_TypeChecker_Util.check_uvars r phi)
-in (
-
-let se = FStar_Syntax_Syntax.Sig_assume ((lid, phi, quals, r))
->>>>>>> d7e2092d
 in (
 
 let env = (FStar_TypeChecker_Env.push_sigelt env se)
@@ -6475,41 +6012,22 @@
 let env = (FStar_TypeChecker_Env.set_expected_typ env FStar_TypeChecker_Common.t_unit)
 in (
 
-<<<<<<< HEAD
-let _57_3526 = (tc_term env e)
-in (match (_57_3526) with
+let _57_3545 = (tc_term env e)
+in (match (_57_3545) with
 | (e, c, g1) -> begin
 (
 
-let _57_3531 = (let _148_1588 = (let _148_1585 = (FStar_Syntax_Util.ml_comp FStar_TypeChecker_Common.t_unit r)
-in Some (_148_1585))
-in (let _148_1587 = (let _148_1586 = (c.FStar_Syntax_Syntax.comp ())
-in (e, _148_1586))
-in (check_expected_effect env _148_1588 _148_1587)))
-in (match (_57_3531) with
-| (e, _57_3529, g) -> begin
-(
-
-let _57_3532 = (let _148_1589 = (FStar_TypeChecker_Rel.conj_guard g1 g)
-in (FStar_TypeChecker_Rel.force_trivial_guard env _148_1589))
-=======
-let _57_3291 = (tc_term env e)
-in (match (_57_3291) with
-| (e, c, g1) -> begin
-(
-
-let _57_3296 = (let _148_1501 = (let _148_1498 = (FStar_Syntax_Util.ml_comp FStar_TypeChecker_Common.t_unit r)
-in Some (_148_1498))
-in (let _148_1500 = (let _148_1499 = (c.FStar_Syntax_Syntax.comp ())
-in (e, _148_1499))
-in (check_expected_effect env _148_1501 _148_1500)))
-in (match (_57_3296) with
-| (e, _57_3294, g) -> begin
-(
-
-let _57_3297 = (let _148_1502 = (FStar_TypeChecker_Rel.conj_guard g1 g)
-in (FStar_TypeChecker_Rel.force_trivial_guard env _148_1502))
->>>>>>> d7e2092d
+let _57_3550 = (let _148_1592 = (let _148_1589 = (FStar_Syntax_Util.ml_comp FStar_TypeChecker_Common.t_unit r)
+in Some (_148_1589))
+in (let _148_1591 = (let _148_1590 = (c.FStar_Syntax_Syntax.comp ())
+in (e, _148_1590))
+in (check_expected_effect env _148_1592 _148_1591)))
+in (match (_57_3550) with
+| (e, _57_3548, g) -> begin
+(
+
+let _57_3551 = (let _148_1593 = (FStar_TypeChecker_Rel.conj_guard g1 g)
+in (FStar_TypeChecker_Rel.force_trivial_guard env _148_1593))
 in (
 
 let se = FStar_Syntax_Syntax.Sig_main ((e, r))
@@ -6534,43 +6052,25 @@
 if (((FStar_List.length q) = (FStar_List.length q')) && (FStar_List.forall2 FStar_Syntax_Util.qualifier_equal q q')) then begin
 Some (q)
 end else begin
-<<<<<<< HEAD
-(let _148_1601 = (let _148_1600 = (let _148_1599 = (let _148_1598 = (FStar_Syntax_Print.lid_to_string l)
-in (let _148_1597 = (FStar_Syntax_Print.quals_to_string q)
-in (let _148_1596 = (FStar_Syntax_Print.quals_to_string q')
-in (FStar_Util.format3 "Inconsistent qualifier annotations on %s; Expected {%s}, got {%s}" _148_1598 _148_1597 _148_1596))))
-in (_148_1599, r))
-in FStar_Syntax_Syntax.Error (_148_1600))
-in (Prims.raise _148_1601))
-=======
-(let _148_1514 = (let _148_1513 = (let _148_1512 = (let _148_1511 = (FStar_Syntax_Print.lid_to_string l)
-in (let _148_1510 = (FStar_Syntax_Print.quals_to_string q)
-in (let _148_1509 = (FStar_Syntax_Print.quals_to_string q')
-in (FStar_Util.format3 "Inconsistent qualifier annotations on %s; Expected {%s}, got {%s}" _148_1511 _148_1510 _148_1509))))
-in (_148_1512, r))
-in FStar_Syntax_Syntax.Error (_148_1513))
-in (Prims.raise _148_1514))
->>>>>>> d7e2092d
-end
-end))
-in (
-
-<<<<<<< HEAD
-let _57_3576 = (FStar_All.pipe_right (Prims.snd lbs) (FStar_List.fold_left (fun _57_3553 lb -> (match (_57_3553) with
-=======
-let _57_3341 = (FStar_All.pipe_right (Prims.snd lbs) (FStar_List.fold_left (fun _57_3318 lb -> (match (_57_3318) with
->>>>>>> d7e2092d
+(let _148_1605 = (let _148_1604 = (let _148_1603 = (let _148_1602 = (FStar_Syntax_Print.lid_to_string l)
+in (let _148_1601 = (FStar_Syntax_Print.quals_to_string q)
+in (let _148_1600 = (FStar_Syntax_Print.quals_to_string q')
+in (FStar_Util.format3 "Inconsistent qualifier annotations on %s; Expected {%s}, got {%s}" _148_1602 _148_1601 _148_1600))))
+in (_148_1603, r))
+in FStar_Syntax_Syntax.Error (_148_1604))
+in (Prims.raise _148_1605))
+end
+end))
+in (
+
+let _57_3595 = (FStar_All.pipe_right (Prims.snd lbs) (FStar_List.fold_left (fun _57_3572 lb -> (match (_57_3572) with
 | (gen, lbs, quals_opt) -> begin
 (
 
 let lbname = (FStar_Util.right lb.FStar_Syntax_Syntax.lbname)
 in (
 
-<<<<<<< HEAD
-let _57_3572 = (match ((FStar_TypeChecker_Env.try_lookup_val_decl env lbname.FStar_Syntax_Syntax.fv_name.FStar_Syntax_Syntax.v)) with
-=======
-let _57_3337 = (match ((FStar_TypeChecker_Env.try_lookup_val_decl env lbname.FStar_Syntax_Syntax.fv_name.FStar_Syntax_Syntax.v)) with
->>>>>>> d7e2092d
+let _57_3591 = (match ((FStar_TypeChecker_Env.try_lookup_val_decl env lbname.FStar_Syntax_Syntax.fv_name.FStar_Syntax_Syntax.v)) with
 | None -> begin
 (gen, lb, quals_opt)
 end
@@ -6580,31 +6080,17 @@
 let quals_opt = (check_quals_eq lbname.FStar_Syntax_Syntax.fv_name.FStar_Syntax_Syntax.v quals_opt quals)
 in (
 
-<<<<<<< HEAD
-let _57_3567 = (match (lb.FStar_Syntax_Syntax.lbtyp.FStar_Syntax_Syntax.n) with
+let _57_3586 = (match (lb.FStar_Syntax_Syntax.lbtyp.FStar_Syntax_Syntax.n) with
 | FStar_Syntax_Syntax.Tm_unknown -> begin
 ()
 end
-| _57_3566 -> begin
+| _57_3585 -> begin
 (FStar_TypeChecker_Errors.warn r "Annotation from val declaration overrides inline type annotation")
 end)
-in (let _148_1604 = (FStar_Syntax_Syntax.mk_lb (FStar_Util.Inr (lbname), uvs, FStar_Syntax_Const.effect_ALL_lid, tval, lb.FStar_Syntax_Syntax.lbdef))
-in (false, _148_1604, quals_opt))))
-end)
-in (match (_57_3572) with
-=======
-let _57_3332 = (match (lb.FStar_Syntax_Syntax.lbtyp.FStar_Syntax_Syntax.n) with
-| FStar_Syntax_Syntax.Tm_unknown -> begin
-()
-end
-| _57_3331 -> begin
-(FStar_TypeChecker_Errors.warn r "Annotation from val declaration overrides inline type annotation")
-end)
-in (let _148_1517 = (FStar_Syntax_Syntax.mk_lb (FStar_Util.Inr (lbname), uvs, FStar_Syntax_Const.effect_ALL_lid, tval, lb.FStar_Syntax_Syntax.lbdef))
-in (false, _148_1517, quals_opt))))
-end)
-in (match (_57_3337) with
->>>>>>> d7e2092d
+in (let _148_1608 = (FStar_Syntax_Syntax.mk_lb (FStar_Util.Inr (lbname), uvs, FStar_Syntax_Const.effect_ALL_lid, tval, lb.FStar_Syntax_Syntax.lbdef))
+in (false, _148_1608, quals_opt))))
+end)
+in (match (_57_3591) with
 | (gen, lb, quals_opt) -> begin
 (gen, (lb)::lbs, quals_opt)
 end)))
@@ -6613,11 +6099,7 @@
 end else begin
 Some (quals)
 end)))
-<<<<<<< HEAD
-in (match (_57_3576) with
-=======
-in (match (_57_3341) with
->>>>>>> d7e2092d
+in (match (_57_3595) with
 | (should_generalize, lbs', quals_opt) -> begin
 (
 
@@ -6630,11 +6112,7 @@
 | (FStar_Syntax_Syntax.Irreducible) | (FStar_Syntax_Syntax.Unfoldable) | (FStar_Syntax_Syntax.Inline) -> begin
 true
 end
-<<<<<<< HEAD
-| _57_3585 -> begin
-=======
-| _57_3350 -> begin
->>>>>>> d7e2092d
+| _57_3604 -> begin
 false
 end)))) then begin
 q
@@ -6647,110 +6125,57 @@
 let lbs' = (FStar_List.rev lbs')
 in (
 
-<<<<<<< HEAD
-let e = (let _148_1608 = (let _148_1607 = (let _148_1606 = (FStar_Syntax_Syntax.mk (FStar_Syntax_Syntax.Tm_constant (FStar_Const.Const_unit)) None r)
-in (((Prims.fst lbs), lbs'), _148_1606))
-in FStar_Syntax_Syntax.Tm_let (_148_1607))
-in (FStar_Syntax_Syntax.mk _148_1608 None r))
-in (
-
-let _57_3619 = (match ((tc_maybe_toplevel_term (
-
-let _57_3589 = env
-in {FStar_TypeChecker_Env.solver = _57_3589.FStar_TypeChecker_Env.solver; FStar_TypeChecker_Env.range = _57_3589.FStar_TypeChecker_Env.range; FStar_TypeChecker_Env.curmodule = _57_3589.FStar_TypeChecker_Env.curmodule; FStar_TypeChecker_Env.gamma = _57_3589.FStar_TypeChecker_Env.gamma; FStar_TypeChecker_Env.gamma_cache = _57_3589.FStar_TypeChecker_Env.gamma_cache; FStar_TypeChecker_Env.modules = _57_3589.FStar_TypeChecker_Env.modules; FStar_TypeChecker_Env.expected_typ = _57_3589.FStar_TypeChecker_Env.expected_typ; FStar_TypeChecker_Env.sigtab = _57_3589.FStar_TypeChecker_Env.sigtab; FStar_TypeChecker_Env.is_pattern = _57_3589.FStar_TypeChecker_Env.is_pattern; FStar_TypeChecker_Env.instantiate_imp = _57_3589.FStar_TypeChecker_Env.instantiate_imp; FStar_TypeChecker_Env.effects = _57_3589.FStar_TypeChecker_Env.effects; FStar_TypeChecker_Env.generalize = should_generalize; FStar_TypeChecker_Env.letrecs = _57_3589.FStar_TypeChecker_Env.letrecs; FStar_TypeChecker_Env.top_level = true; FStar_TypeChecker_Env.check_uvars = _57_3589.FStar_TypeChecker_Env.check_uvars; FStar_TypeChecker_Env.use_eq = _57_3589.FStar_TypeChecker_Env.use_eq; FStar_TypeChecker_Env.is_iface = _57_3589.FStar_TypeChecker_Env.is_iface; FStar_TypeChecker_Env.admit = _57_3589.FStar_TypeChecker_Env.admit; FStar_TypeChecker_Env.type_of = _57_3589.FStar_TypeChecker_Env.type_of; FStar_TypeChecker_Env.universe_of = _57_3589.FStar_TypeChecker_Env.universe_of; FStar_TypeChecker_Env.use_bv_sorts = _57_3589.FStar_TypeChecker_Env.use_bv_sorts}) e)) with
-| ({FStar_Syntax_Syntax.n = FStar_Syntax_Syntax.Tm_let (lbs, e); FStar_Syntax_Syntax.tk = _57_3596; FStar_Syntax_Syntax.pos = _57_3594; FStar_Syntax_Syntax.vars = _57_3592}, _57_3603, g) when (FStar_TypeChecker_Rel.is_trivial g) -> begin
+let e = (let _148_1612 = (let _148_1611 = (let _148_1610 = (FStar_Syntax_Syntax.mk (FStar_Syntax_Syntax.Tm_constant (FStar_Const.Const_unit)) None r)
+in (((Prims.fst lbs), lbs'), _148_1610))
+in FStar_Syntax_Syntax.Tm_let (_148_1611))
+in (FStar_Syntax_Syntax.mk _148_1612 None r))
+in (
+
+let _57_3638 = (match ((tc_maybe_toplevel_term (
+
+let _57_3608 = env
+in {FStar_TypeChecker_Env.solver = _57_3608.FStar_TypeChecker_Env.solver; FStar_TypeChecker_Env.range = _57_3608.FStar_TypeChecker_Env.range; FStar_TypeChecker_Env.curmodule = _57_3608.FStar_TypeChecker_Env.curmodule; FStar_TypeChecker_Env.gamma = _57_3608.FStar_TypeChecker_Env.gamma; FStar_TypeChecker_Env.gamma_cache = _57_3608.FStar_TypeChecker_Env.gamma_cache; FStar_TypeChecker_Env.modules = _57_3608.FStar_TypeChecker_Env.modules; FStar_TypeChecker_Env.expected_typ = _57_3608.FStar_TypeChecker_Env.expected_typ; FStar_TypeChecker_Env.sigtab = _57_3608.FStar_TypeChecker_Env.sigtab; FStar_TypeChecker_Env.is_pattern = _57_3608.FStar_TypeChecker_Env.is_pattern; FStar_TypeChecker_Env.instantiate_imp = _57_3608.FStar_TypeChecker_Env.instantiate_imp; FStar_TypeChecker_Env.effects = _57_3608.FStar_TypeChecker_Env.effects; FStar_TypeChecker_Env.generalize = should_generalize; FStar_TypeChecker_Env.letrecs = _57_3608.FStar_TypeChecker_Env.letrecs; FStar_TypeChecker_Env.top_level = true; FStar_TypeChecker_Env.check_uvars = _57_3608.FStar_TypeChecker_Env.check_uvars; FStar_TypeChecker_Env.use_eq = _57_3608.FStar_TypeChecker_Env.use_eq; FStar_TypeChecker_Env.is_iface = _57_3608.FStar_TypeChecker_Env.is_iface; FStar_TypeChecker_Env.admit = _57_3608.FStar_TypeChecker_Env.admit; FStar_TypeChecker_Env.type_of = _57_3608.FStar_TypeChecker_Env.type_of; FStar_TypeChecker_Env.universe_of = _57_3608.FStar_TypeChecker_Env.universe_of; FStar_TypeChecker_Env.use_bv_sorts = _57_3608.FStar_TypeChecker_Env.use_bv_sorts}) e)) with
+| ({FStar_Syntax_Syntax.n = FStar_Syntax_Syntax.Tm_let (lbs, e); FStar_Syntax_Syntax.tk = _57_3615; FStar_Syntax_Syntax.pos = _57_3613; FStar_Syntax_Syntax.vars = _57_3611}, _57_3622, g) when (FStar_TypeChecker_Rel.is_trivial g) -> begin
 (
 
 let quals = (match (e.FStar_Syntax_Syntax.n) with
-| FStar_Syntax_Syntax.Tm_meta (_57_3607, FStar_Syntax_Syntax.Meta_desugared (FStar_Syntax_Syntax.Masked_effect)) -> begin
+| FStar_Syntax_Syntax.Tm_meta (_57_3626, FStar_Syntax_Syntax.Meta_desugared (FStar_Syntax_Syntax.Masked_effect)) -> begin
 (FStar_Syntax_Syntax.HasMaskedEffect)::quals
 end
-| _57_3613 -> begin
-=======
-let e = (let _148_1521 = (let _148_1520 = (let _148_1519 = (FStar_Syntax_Syntax.mk (FStar_Syntax_Syntax.Tm_constant (FStar_Const.Const_unit)) None r)
-in (((Prims.fst lbs), lbs'), _148_1519))
-in FStar_Syntax_Syntax.Tm_let (_148_1520))
-in (FStar_Syntax_Syntax.mk _148_1521 None r))
-in (
-
-let _57_3384 = (match ((tc_maybe_toplevel_term (
-
-let _57_3354 = env
-in {FStar_TypeChecker_Env.solver = _57_3354.FStar_TypeChecker_Env.solver; FStar_TypeChecker_Env.range = _57_3354.FStar_TypeChecker_Env.range; FStar_TypeChecker_Env.curmodule = _57_3354.FStar_TypeChecker_Env.curmodule; FStar_TypeChecker_Env.gamma = _57_3354.FStar_TypeChecker_Env.gamma; FStar_TypeChecker_Env.gamma_cache = _57_3354.FStar_TypeChecker_Env.gamma_cache; FStar_TypeChecker_Env.modules = _57_3354.FStar_TypeChecker_Env.modules; FStar_TypeChecker_Env.expected_typ = _57_3354.FStar_TypeChecker_Env.expected_typ; FStar_TypeChecker_Env.sigtab = _57_3354.FStar_TypeChecker_Env.sigtab; FStar_TypeChecker_Env.is_pattern = _57_3354.FStar_TypeChecker_Env.is_pattern; FStar_TypeChecker_Env.instantiate_imp = _57_3354.FStar_TypeChecker_Env.instantiate_imp; FStar_TypeChecker_Env.effects = _57_3354.FStar_TypeChecker_Env.effects; FStar_TypeChecker_Env.generalize = should_generalize; FStar_TypeChecker_Env.letrecs = _57_3354.FStar_TypeChecker_Env.letrecs; FStar_TypeChecker_Env.top_level = true; FStar_TypeChecker_Env.check_uvars = _57_3354.FStar_TypeChecker_Env.check_uvars; FStar_TypeChecker_Env.use_eq = _57_3354.FStar_TypeChecker_Env.use_eq; FStar_TypeChecker_Env.is_iface = _57_3354.FStar_TypeChecker_Env.is_iface; FStar_TypeChecker_Env.admit = _57_3354.FStar_TypeChecker_Env.admit; FStar_TypeChecker_Env.type_of = _57_3354.FStar_TypeChecker_Env.type_of; FStar_TypeChecker_Env.universe_of = _57_3354.FStar_TypeChecker_Env.universe_of; FStar_TypeChecker_Env.use_bv_sorts = _57_3354.FStar_TypeChecker_Env.use_bv_sorts}) e)) with
-| ({FStar_Syntax_Syntax.n = FStar_Syntax_Syntax.Tm_let (lbs, e); FStar_Syntax_Syntax.tk = _57_3361; FStar_Syntax_Syntax.pos = _57_3359; FStar_Syntax_Syntax.vars = _57_3357}, _57_3368, g) when (FStar_TypeChecker_Rel.is_trivial g) -> begin
-(
-
-let quals = (match (e.FStar_Syntax_Syntax.n) with
-| FStar_Syntax_Syntax.Tm_meta (_57_3372, FStar_Syntax_Syntax.Meta_desugared (FStar_Syntax_Syntax.Masked_effect)) -> begin
-(FStar_Syntax_Syntax.HasMaskedEffect)::quals
-end
-| _57_3378 -> begin
->>>>>>> d7e2092d
+| _57_3632 -> begin
 quals
 end)
 in (FStar_Syntax_Syntax.Sig_let ((lbs, r, lids, quals)), lbs))
 end
-<<<<<<< HEAD
-| _57_3616 -> begin
+| _57_3635 -> begin
 (FStar_All.failwith "impossible")
 end)
-in (match (_57_3619) with
+in (match (_57_3638) with
 | (se, lbs) -> begin
 (
 
-let _57_3625 = if (log env) then begin
-(let _148_1616 = (let _148_1615 = (FStar_All.pipe_right (Prims.snd lbs) (FStar_List.map (fun lb -> (
-
-let should_log = (match ((let _148_1612 = (let _148_1611 = (let _148_1610 = (FStar_Util.right lb.FStar_Syntax_Syntax.lbname)
-in _148_1610.FStar_Syntax_Syntax.fv_name)
-in _148_1611.FStar_Syntax_Syntax.v)
-in (FStar_TypeChecker_Env.try_lookup_val_decl env _148_1612))) with
+let _57_3644 = if (log env) then begin
+(let _148_1620 = (let _148_1619 = (FStar_All.pipe_right (Prims.snd lbs) (FStar_List.map (fun lb -> (
+
+let should_log = (match ((let _148_1616 = (let _148_1615 = (let _148_1614 = (FStar_Util.right lb.FStar_Syntax_Syntax.lbname)
+in _148_1614.FStar_Syntax_Syntax.fv_name)
+in _148_1615.FStar_Syntax_Syntax.v)
+in (FStar_TypeChecker_Env.try_lookup_val_decl env _148_1616))) with
 | None -> begin
 true
 end
-| _57_3623 -> begin
+| _57_3642 -> begin
 false
 end)
 in if should_log then begin
-(let _148_1614 = (FStar_Syntax_Print.lbname_to_string lb.FStar_Syntax_Syntax.lbname)
-in (let _148_1613 = (FStar_Syntax_Print.term_to_string lb.FStar_Syntax_Syntax.lbtyp)
-in (FStar_Util.format2 "let %s : %s" _148_1614 _148_1613)))
+(let _148_1618 = (FStar_Syntax_Print.lbname_to_string lb.FStar_Syntax_Syntax.lbname)
+in (let _148_1617 = (FStar_Syntax_Print.term_to_string lb.FStar_Syntax_Syntax.lbtyp)
+in (FStar_Util.format2 "let %s : %s" _148_1618 _148_1617)))
 end else begin
 ""
 end))))
-in (FStar_All.pipe_right _148_1615 (FStar_String.concat "\n")))
-in (FStar_Util.print1 "%s\n" _148_1616))
-=======
-| _57_3381 -> begin
-(FStar_All.failwith "impossible")
-end)
-in (match (_57_3384) with
-| (se, lbs) -> begin
-(
-
-let _57_3390 = if (log env) then begin
-(let _148_1529 = (let _148_1528 = (FStar_All.pipe_right (Prims.snd lbs) (FStar_List.map (fun lb -> (
-
-let should_log = (match ((let _148_1525 = (let _148_1524 = (let _148_1523 = (FStar_Util.right lb.FStar_Syntax_Syntax.lbname)
-in _148_1523.FStar_Syntax_Syntax.fv_name)
-in _148_1524.FStar_Syntax_Syntax.v)
-in (FStar_TypeChecker_Env.try_lookup_val_decl env _148_1525))) with
-| None -> begin
-true
-end
-| _57_3388 -> begin
-false
-end)
-in if should_log then begin
-(let _148_1527 = (FStar_Syntax_Print.lbname_to_string lb.FStar_Syntax_Syntax.lbname)
-in (let _148_1526 = (FStar_Syntax_Print.term_to_string lb.FStar_Syntax_Syntax.lbtyp)
-in (FStar_Util.format2 "let %s : %s" _148_1527 _148_1526)))
-end else begin
-""
-end))))
-in (FStar_All.pipe_right _148_1528 (FStar_String.concat "\n")))
-in (FStar_Util.print1 "%s\n" _148_1529))
->>>>>>> d7e2092d
+in (FStar_All.pipe_right _148_1619 (FStar_String.concat "\n")))
+in (FStar_Util.print1 "%s\n" _148_1620))
 end else begin
 ()
 end
@@ -6769,11 +6194,7 @@
 | FStar_Syntax_Syntax.Abstract -> begin
 true
 end
-<<<<<<< HEAD
-| _57_3635 -> begin
-=======
-| _57_3400 -> begin
->>>>>>> d7e2092d
+| _57_3654 -> begin
 false
 end)))))
 in (
@@ -6782,71 +6203,39 @@
 | (FStar_Syntax_Syntax.Projector (l, _)) | (FStar_Syntax_Syntax.Discriminator (l)) -> begin
 (FStar_All.pipe_right hidden (FStar_Util.for_some (FStar_Ident.lid_equals l)))
 end
-<<<<<<< HEAD
-| _57_3645 -> begin
+| _57_3664 -> begin
 false
 end))
 in (match (se) with
-| FStar_Syntax_Syntax.Sig_pragma (_57_3647) -> begin
-=======
-| _57_3410 -> begin
-false
-end))
-in (match (se) with
-| FStar_Syntax_Syntax.Sig_pragma (_57_3412) -> begin
->>>>>>> d7e2092d
+| FStar_Syntax_Syntax.Sig_pragma (_57_3666) -> begin
 ([], hidden)
 end
 | (FStar_Syntax_Syntax.Sig_inductive_typ (_)) | (FStar_Syntax_Syntax.Sig_datacon (_)) -> begin
 (FStar_All.failwith "Impossible")
 end
-<<<<<<< HEAD
-| FStar_Syntax_Syntax.Sig_bundle (ses, quals, _57_3658, _57_3660) -> begin
+| FStar_Syntax_Syntax.Sig_bundle (ses, quals, _57_3677, _57_3679) -> begin
 if (is_abstract quals) then begin
-(FStar_List.fold_right (fun se _57_3666 -> (match (_57_3666) with
+(FStar_List.fold_right (fun se _57_3685 -> (match (_57_3685) with
 | (out, hidden) -> begin
 (match (se) with
-| FStar_Syntax_Syntax.Sig_inductive_typ (l, us, bs, t, _57_3672, _57_3674, quals, r) -> begin
-(
-
-let dec = (let _148_1632 = (let _148_1631 = (let _148_1630 = (let _148_1629 = (let _148_1628 = (FStar_Syntax_Syntax.mk_Total t)
-in (bs, _148_1628))
-in FStar_Syntax_Syntax.Tm_arrow (_148_1629))
-in (FStar_Syntax_Syntax.mk _148_1630 None r))
-in (l, us, _148_1631, (FStar_Syntax_Syntax.Assumption)::(FStar_Syntax_Syntax.New)::quals, r))
-in FStar_Syntax_Syntax.Sig_declare_typ (_148_1632))
+| FStar_Syntax_Syntax.Sig_inductive_typ (l, us, bs, t, _57_3691, _57_3693, quals, r) -> begin
+(
+
+let dec = (let _148_1636 = (let _148_1635 = (let _148_1634 = (let _148_1633 = (let _148_1632 = (FStar_Syntax_Syntax.mk_Total t)
+in (bs, _148_1632))
+in FStar_Syntax_Syntax.Tm_arrow (_148_1633))
+in (FStar_Syntax_Syntax.mk _148_1634 None r))
+in (l, us, _148_1635, (FStar_Syntax_Syntax.Assumption)::(FStar_Syntax_Syntax.New)::quals, r))
+in FStar_Syntax_Syntax.Sig_declare_typ (_148_1636))
 in ((dec)::out, hidden))
 end
-| FStar_Syntax_Syntax.Sig_datacon (l, us, t, _57_3684, _57_3686, _57_3688, _57_3690, r) -> begin
-=======
-| FStar_Syntax_Syntax.Sig_bundle (ses, quals, _57_3423, _57_3425) -> begin
-if (is_abstract quals) then begin
-(FStar_List.fold_right (fun se _57_3431 -> (match (_57_3431) with
-| (out, hidden) -> begin
-(match (se) with
-| FStar_Syntax_Syntax.Sig_inductive_typ (l, us, bs, t, _57_3437, _57_3439, quals, r) -> begin
-(
-
-let dec = (let _148_1545 = (let _148_1544 = (let _148_1543 = (let _148_1542 = (let _148_1541 = (FStar_Syntax_Syntax.mk_Total t)
-in (bs, _148_1541))
-in FStar_Syntax_Syntax.Tm_arrow (_148_1542))
-in (FStar_Syntax_Syntax.mk _148_1543 None r))
-in (l, us, _148_1544, (FStar_Syntax_Syntax.Assumption)::(FStar_Syntax_Syntax.New)::quals, r))
-in FStar_Syntax_Syntax.Sig_declare_typ (_148_1545))
-in ((dec)::out, hidden))
-end
-| FStar_Syntax_Syntax.Sig_datacon (l, us, t, _57_3449, _57_3451, _57_3453, _57_3455, r) -> begin
->>>>>>> d7e2092d
+| FStar_Syntax_Syntax.Sig_datacon (l, us, t, _57_3703, _57_3705, _57_3707, _57_3709, r) -> begin
 (
 
 let dec = FStar_Syntax_Syntax.Sig_declare_typ ((l, us, t, (FStar_Syntax_Syntax.Assumption)::[], r))
 in ((dec)::out, (l)::hidden))
 end
-<<<<<<< HEAD
-| _57_3696 -> begin
-=======
-| _57_3461 -> begin
->>>>>>> d7e2092d
+| _57_3715 -> begin
 (out, hidden)
 end)
 end)) ses ([], hidden))
@@ -6854,11 +6243,7 @@
 ((se)::[], hidden)
 end
 end
-<<<<<<< HEAD
-| FStar_Syntax_Syntax.Sig_assume (_57_3698, _57_3700, quals, _57_3703) -> begin
-=======
-| FStar_Syntax_Syntax.Sig_assume (_57_3463, _57_3465, quals, _57_3468) -> begin
->>>>>>> d7e2092d
+| FStar_Syntax_Syntax.Sig_assume (_57_3717, _57_3719, quals, _57_3722) -> begin
 if (is_abstract quals) then begin
 ([], hidden)
 end else begin
@@ -6873,11 +6258,7 @@
 | (FStar_Syntax_Syntax.Assumption) | (FStar_Syntax_Syntax.Projector (_)) | (FStar_Syntax_Syntax.Discriminator (_)) -> begin
 true
 end
-<<<<<<< HEAD
-| _57_3722 -> begin
-=======
-| _57_3487 -> begin
->>>>>>> d7e2092d
+| _57_3741 -> begin
 false
 end)))) then begin
 ((se)::[], hidden)
@@ -6886,21 +6267,13 @@
 end
 end
 end
-<<<<<<< HEAD
-| FStar_Syntax_Syntax.Sig_main (_57_3724) -> begin
-=======
-| FStar_Syntax_Syntax.Sig_main (_57_3489) -> begin
->>>>>>> d7e2092d
+| FStar_Syntax_Syntax.Sig_main (_57_3743) -> begin
 ([], hidden)
 end
 | (FStar_Syntax_Syntax.Sig_new_effect (_)) | (FStar_Syntax_Syntax.Sig_new_effect_for_free (_)) | (FStar_Syntax_Syntax.Sig_sub_effect (_)) | (FStar_Syntax_Syntax.Sig_effect_abbrev (_)) -> begin
 ((se)::[], hidden)
 end
-<<<<<<< HEAD
-| FStar_Syntax_Syntax.Sig_let ((false, (lb)::[]), _57_3743, _57_3745, quals) when (FStar_All.pipe_right quals (FStar_Util.for_some is_hidden_proj_or_disc)) -> begin
-=======
-| FStar_Syntax_Syntax.Sig_let ((false, (lb)::[]), _57_3508, _57_3510, quals) when (FStar_All.pipe_right quals (FStar_Util.for_some is_hidden_proj_or_disc)) -> begin
->>>>>>> d7e2092d
+| FStar_Syntax_Syntax.Sig_let ((false, (lb)::[]), _57_3762, _57_3764, quals) when (FStar_All.pipe_right quals (FStar_Util.for_some is_hidden_proj_or_disc)) -> begin
 (
 
 let fv = (FStar_Util.right lb.FStar_Syntax_Syntax.lbname)
@@ -6918,21 +6291,12 @@
 end
 | FStar_Syntax_Syntax.Sig_let (lbs, r, l, quals) -> begin
 if (is_abstract quals) then begin
-<<<<<<< HEAD
-(let _148_1639 = (FStar_All.pipe_right (Prims.snd lbs) (FStar_List.map (fun lb -> (let _148_1638 = (let _148_1637 = (let _148_1636 = (let _148_1635 = (FStar_Util.right lb.FStar_Syntax_Syntax.lbname)
-in _148_1635.FStar_Syntax_Syntax.fv_name)
-in _148_1636.FStar_Syntax_Syntax.v)
-in (_148_1637, lb.FStar_Syntax_Syntax.lbunivs, lb.FStar_Syntax_Syntax.lbtyp, (FStar_Syntax_Syntax.Assumption)::quals, r))
-in FStar_Syntax_Syntax.Sig_declare_typ (_148_1638)))))
-in (_148_1639, hidden))
-=======
-(let _148_1552 = (FStar_All.pipe_right (Prims.snd lbs) (FStar_List.map (fun lb -> (let _148_1551 = (let _148_1550 = (let _148_1549 = (let _148_1548 = (FStar_Util.right lb.FStar_Syntax_Syntax.lbname)
-in _148_1548.FStar_Syntax_Syntax.fv_name)
-in _148_1549.FStar_Syntax_Syntax.v)
-in (_148_1550, lb.FStar_Syntax_Syntax.lbunivs, lb.FStar_Syntax_Syntax.lbtyp, (FStar_Syntax_Syntax.Assumption)::quals, r))
-in FStar_Syntax_Syntax.Sig_declare_typ (_148_1551)))))
-in (_148_1552, hidden))
->>>>>>> d7e2092d
+(let _148_1643 = (FStar_All.pipe_right (Prims.snd lbs) (FStar_List.map (fun lb -> (let _148_1642 = (let _148_1641 = (let _148_1640 = (let _148_1639 = (FStar_Util.right lb.FStar_Syntax_Syntax.lbname)
+in _148_1639.FStar_Syntax_Syntax.fv_name)
+in _148_1640.FStar_Syntax_Syntax.v)
+in (_148_1641, lb.FStar_Syntax_Syntax.lbunivs, lb.FStar_Syntax_Syntax.lbtyp, (FStar_Syntax_Syntax.Assumption)::quals, r))
+in FStar_Syntax_Syntax.Sig_declare_typ (_148_1642)))))
+in (_148_1643, hidden))
 end else begin
 ((se)::[], hidden)
 end
@@ -6941,81 +6305,45 @@
 
 let tc_decls : FStar_TypeChecker_Env.env  ->  FStar_Syntax_Syntax.sigelt Prims.list  ->  (FStar_Syntax_Syntax.sigelt Prims.list * FStar_Syntax_Syntax.sigelt Prims.list * FStar_TypeChecker_Env.env) = (fun env ses -> (
 
-<<<<<<< HEAD
-let _57_3784 = (FStar_All.pipe_right ses (FStar_List.fold_left (fun _57_3765 se -> (match (_57_3765) with
+let _57_3803 = (FStar_All.pipe_right ses (FStar_List.fold_left (fun _57_3784 se -> (match (_57_3784) with
 | (ses, exports, env, hidden) -> begin
 (
 
-let _57_3767 = if (FStar_TypeChecker_Env.debug env FStar_Options.Low) then begin
-(let _148_1646 = (FStar_Syntax_Print.sigelt_to_string se)
-in (FStar_Util.print1 ">>>>>>>>>>>>>>Checking top-level decl %s\n" _148_1646))
-=======
-let _57_3549 = (FStar_All.pipe_right ses (FStar_List.fold_left (fun _57_3530 se -> (match (_57_3530) with
-| (ses, exports, env, hidden) -> begin
-(
-
-let _57_3532 = if (FStar_TypeChecker_Env.debug env FStar_Options.Low) then begin
-(let _148_1559 = (FStar_Syntax_Print.sigelt_to_string se)
-in (FStar_Util.print1 ">>>>>>>>>>>>>>Checking top-level decl %s\n" _148_1559))
->>>>>>> d7e2092d
-end else begin
-()
-end
-in (
-
-<<<<<<< HEAD
-let _57_3771 = (tc_decl env se)
-in (match (_57_3771) with
+let _57_3786 = if (FStar_TypeChecker_Env.debug env FStar_Options.Low) then begin
+(let _148_1650 = (FStar_Syntax_Print.sigelt_to_string se)
+in (FStar_Util.print1 ">>>>>>>>>>>>>>Checking top-level decl %s\n" _148_1650))
+end else begin
+()
+end
+in (
+
+let _57_3790 = (tc_decl env se)
+in (match (_57_3790) with
 | (se, env) -> begin
 (
 
-let _57_3772 = if ((FStar_Options.log_types ()) || (FStar_All.pipe_left (FStar_TypeChecker_Env.debug env) (FStar_Options.Other ("LogTypes")))) then begin
-(let _148_1647 = (FStar_Syntax_Print.sigelt_to_string se)
-in (FStar_Util.print1 "Checked: %s\n" _148_1647))
-=======
-let _57_3536 = (tc_decl env se)
-in (match (_57_3536) with
-| (se, env) -> begin
-(
-
-let _57_3537 = if ((FStar_Options.log_types ()) || (FStar_All.pipe_left (FStar_TypeChecker_Env.debug env) (FStar_Options.Other ("LogTypes")))) then begin
-(let _148_1560 = (FStar_Syntax_Print.sigelt_to_string se)
-in (FStar_Util.print1 "Checked: %s\n" _148_1560))
->>>>>>> d7e2092d
-end else begin
-()
-end
-in (
-
-<<<<<<< HEAD
-let _57_3774 = (env.FStar_TypeChecker_Env.solver.FStar_TypeChecker_Env.encode_sig env se)
-in (
-
-let _57_3778 = (for_export hidden se)
-in (match (_57_3778) with
-=======
-let _57_3539 = (env.FStar_TypeChecker_Env.solver.FStar_TypeChecker_Env.encode_sig env se)
-in (
-
-let _57_3543 = (for_export hidden se)
-in (match (_57_3543) with
->>>>>>> d7e2092d
+let _57_3791 = if ((FStar_Options.log_types ()) || (FStar_All.pipe_left (FStar_TypeChecker_Env.debug env) (FStar_Options.Other ("LogTypes")))) then begin
+(let _148_1651 = (FStar_Syntax_Print.sigelt_to_string se)
+in (FStar_Util.print1 "Checked: %s\n" _148_1651))
+end else begin
+()
+end
+in (
+
+let _57_3793 = (env.FStar_TypeChecker_Env.solver.FStar_TypeChecker_Env.encode_sig env se)
+in (
+
+let _57_3797 = (for_export hidden se)
+in (match (_57_3797) with
 | (exported, hidden) -> begin
 ((se)::ses, (exported)::exports, env, hidden)
 end))))
 end)))
 end)) ([], [], env, [])))
-<<<<<<< HEAD
-in (match (_57_3784) with
-| (ses, exports, env, _57_3783) -> begin
-(let _148_1648 = (FStar_All.pipe_right (FStar_List.rev exports) FStar_List.flatten)
-in ((FStar_List.rev ses), _148_1648, env))
-=======
-in (match (_57_3549) with
-| (ses, exports, env, _57_3548) -> begin
-(let _148_1561 = (FStar_All.pipe_right (FStar_List.rev exports) FStar_List.flatten)
-in ((FStar_List.rev ses), _148_1561, env))
->>>>>>> d7e2092d
+in (match (_57_3803) with
+| (ses, exports, env, _57_3802) -> begin
+(let _148_1652 = (FStar_All.pipe_right (FStar_List.rev exports) FStar_List.flatten)
+in ((FStar_List.rev ses), _148_1652, env))
 end)))
 
 
@@ -7033,21 +6361,12 @@
 
 let env = (
 
-<<<<<<< HEAD
-let _57_3789 = env
-in (let _148_1653 = (not ((FStar_Options.should_verify modul.FStar_Syntax_Syntax.name.FStar_Ident.str)))
-in {FStar_TypeChecker_Env.solver = _57_3789.FStar_TypeChecker_Env.solver; FStar_TypeChecker_Env.range = _57_3789.FStar_TypeChecker_Env.range; FStar_TypeChecker_Env.curmodule = _57_3789.FStar_TypeChecker_Env.curmodule; FStar_TypeChecker_Env.gamma = _57_3789.FStar_TypeChecker_Env.gamma; FStar_TypeChecker_Env.gamma_cache = _57_3789.FStar_TypeChecker_Env.gamma_cache; FStar_TypeChecker_Env.modules = _57_3789.FStar_TypeChecker_Env.modules; FStar_TypeChecker_Env.expected_typ = _57_3789.FStar_TypeChecker_Env.expected_typ; FStar_TypeChecker_Env.sigtab = _57_3789.FStar_TypeChecker_Env.sigtab; FStar_TypeChecker_Env.is_pattern = _57_3789.FStar_TypeChecker_Env.is_pattern; FStar_TypeChecker_Env.instantiate_imp = _57_3789.FStar_TypeChecker_Env.instantiate_imp; FStar_TypeChecker_Env.effects = _57_3789.FStar_TypeChecker_Env.effects; FStar_TypeChecker_Env.generalize = _57_3789.FStar_TypeChecker_Env.generalize; FStar_TypeChecker_Env.letrecs = _57_3789.FStar_TypeChecker_Env.letrecs; FStar_TypeChecker_Env.top_level = _57_3789.FStar_TypeChecker_Env.top_level; FStar_TypeChecker_Env.check_uvars = _57_3789.FStar_TypeChecker_Env.check_uvars; FStar_TypeChecker_Env.use_eq = _57_3789.FStar_TypeChecker_Env.use_eq; FStar_TypeChecker_Env.is_iface = modul.FStar_Syntax_Syntax.is_interface; FStar_TypeChecker_Env.admit = _148_1653; FStar_TypeChecker_Env.type_of = _57_3789.FStar_TypeChecker_Env.type_of; FStar_TypeChecker_Env.universe_of = _57_3789.FStar_TypeChecker_Env.universe_of; FStar_TypeChecker_Env.use_bv_sorts = _57_3789.FStar_TypeChecker_Env.use_bv_sorts}))
-in (
-
-let _57_3792 = if (not ((FStar_Ident.lid_equals modul.FStar_Syntax_Syntax.name FStar_Syntax_Const.prims_lid))) then begin
-=======
-let _57_3554 = env
-in (let _148_1566 = (not ((FStar_Options.should_verify modul.FStar_Syntax_Syntax.name.FStar_Ident.str)))
-in {FStar_TypeChecker_Env.solver = _57_3554.FStar_TypeChecker_Env.solver; FStar_TypeChecker_Env.range = _57_3554.FStar_TypeChecker_Env.range; FStar_TypeChecker_Env.curmodule = _57_3554.FStar_TypeChecker_Env.curmodule; FStar_TypeChecker_Env.gamma = _57_3554.FStar_TypeChecker_Env.gamma; FStar_TypeChecker_Env.gamma_cache = _57_3554.FStar_TypeChecker_Env.gamma_cache; FStar_TypeChecker_Env.modules = _57_3554.FStar_TypeChecker_Env.modules; FStar_TypeChecker_Env.expected_typ = _57_3554.FStar_TypeChecker_Env.expected_typ; FStar_TypeChecker_Env.sigtab = _57_3554.FStar_TypeChecker_Env.sigtab; FStar_TypeChecker_Env.is_pattern = _57_3554.FStar_TypeChecker_Env.is_pattern; FStar_TypeChecker_Env.instantiate_imp = _57_3554.FStar_TypeChecker_Env.instantiate_imp; FStar_TypeChecker_Env.effects = _57_3554.FStar_TypeChecker_Env.effects; FStar_TypeChecker_Env.generalize = _57_3554.FStar_TypeChecker_Env.generalize; FStar_TypeChecker_Env.letrecs = _57_3554.FStar_TypeChecker_Env.letrecs; FStar_TypeChecker_Env.top_level = _57_3554.FStar_TypeChecker_Env.top_level; FStar_TypeChecker_Env.check_uvars = _57_3554.FStar_TypeChecker_Env.check_uvars; FStar_TypeChecker_Env.use_eq = _57_3554.FStar_TypeChecker_Env.use_eq; FStar_TypeChecker_Env.is_iface = modul.FStar_Syntax_Syntax.is_interface; FStar_TypeChecker_Env.admit = _148_1566; FStar_TypeChecker_Env.type_of = _57_3554.FStar_TypeChecker_Env.type_of; FStar_TypeChecker_Env.universe_of = _57_3554.FStar_TypeChecker_Env.universe_of; FStar_TypeChecker_Env.use_bv_sorts = _57_3554.FStar_TypeChecker_Env.use_bv_sorts}))
-in (
-
-let _57_3557 = if (not ((FStar_Ident.lid_equals modul.FStar_Syntax_Syntax.name FStar_Syntax_Const.prims_lid))) then begin
->>>>>>> d7e2092d
+let _57_3808 = env
+in (let _148_1657 = (not ((FStar_Options.should_verify modul.FStar_Syntax_Syntax.name.FStar_Ident.str)))
+in {FStar_TypeChecker_Env.solver = _57_3808.FStar_TypeChecker_Env.solver; FStar_TypeChecker_Env.range = _57_3808.FStar_TypeChecker_Env.range; FStar_TypeChecker_Env.curmodule = _57_3808.FStar_TypeChecker_Env.curmodule; FStar_TypeChecker_Env.gamma = _57_3808.FStar_TypeChecker_Env.gamma; FStar_TypeChecker_Env.gamma_cache = _57_3808.FStar_TypeChecker_Env.gamma_cache; FStar_TypeChecker_Env.modules = _57_3808.FStar_TypeChecker_Env.modules; FStar_TypeChecker_Env.expected_typ = _57_3808.FStar_TypeChecker_Env.expected_typ; FStar_TypeChecker_Env.sigtab = _57_3808.FStar_TypeChecker_Env.sigtab; FStar_TypeChecker_Env.is_pattern = _57_3808.FStar_TypeChecker_Env.is_pattern; FStar_TypeChecker_Env.instantiate_imp = _57_3808.FStar_TypeChecker_Env.instantiate_imp; FStar_TypeChecker_Env.effects = _57_3808.FStar_TypeChecker_Env.effects; FStar_TypeChecker_Env.generalize = _57_3808.FStar_TypeChecker_Env.generalize; FStar_TypeChecker_Env.letrecs = _57_3808.FStar_TypeChecker_Env.letrecs; FStar_TypeChecker_Env.top_level = _57_3808.FStar_TypeChecker_Env.top_level; FStar_TypeChecker_Env.check_uvars = _57_3808.FStar_TypeChecker_Env.check_uvars; FStar_TypeChecker_Env.use_eq = _57_3808.FStar_TypeChecker_Env.use_eq; FStar_TypeChecker_Env.is_iface = modul.FStar_Syntax_Syntax.is_interface; FStar_TypeChecker_Env.admit = _148_1657; FStar_TypeChecker_Env.type_of = _57_3808.FStar_TypeChecker_Env.type_of; FStar_TypeChecker_Env.universe_of = _57_3808.FStar_TypeChecker_Env.universe_of; FStar_TypeChecker_Env.use_bv_sorts = _57_3808.FStar_TypeChecker_Env.use_bv_sorts}))
+in (
+
+let _57_3811 = if (not ((FStar_Ident.lid_equals modul.FStar_Syntax_Syntax.name FStar_Syntax_Const.prims_lid))) then begin
 (env.FStar_TypeChecker_Env.solver.FStar_TypeChecker_Env.push msg)
 end else begin
 ()
@@ -7057,47 +6376,27 @@
 let env = (FStar_TypeChecker_Env.set_current_module env modul.FStar_Syntax_Syntax.name)
 in (
 
-<<<<<<< HEAD
-let _57_3798 = (tc_decls env modul.FStar_Syntax_Syntax.declarations)
-in (match (_57_3798) with
+let _57_3817 = (tc_decls env modul.FStar_Syntax_Syntax.declarations)
+in (match (_57_3817) with
 | (ses, exports, env) -> begin
 ((
 
-let _57_3799 = modul
-in {FStar_Syntax_Syntax.name = _57_3799.FStar_Syntax_Syntax.name; FStar_Syntax_Syntax.declarations = ses; FStar_Syntax_Syntax.exports = _57_3799.FStar_Syntax_Syntax.exports; FStar_Syntax_Syntax.is_interface = _57_3799.FStar_Syntax_Syntax.is_interface}), exports, env)
-=======
-let _57_3563 = (tc_decls env modul.FStar_Syntax_Syntax.declarations)
-in (match (_57_3563) with
+let _57_3818 = modul
+in {FStar_Syntax_Syntax.name = _57_3818.FStar_Syntax_Syntax.name; FStar_Syntax_Syntax.declarations = ses; FStar_Syntax_Syntax.exports = _57_3818.FStar_Syntax_Syntax.exports; FStar_Syntax_Syntax.is_interface = _57_3818.FStar_Syntax_Syntax.is_interface}), exports, env)
+end))))))))
+
+
+let tc_more_partial_modul : FStar_TypeChecker_Env.env  ->  FStar_Syntax_Syntax.modul  ->  FStar_Syntax_Syntax.sigelt Prims.list  ->  (FStar_Syntax_Syntax.modul * FStar_Syntax_Syntax.sigelt Prims.list * FStar_TypeChecker_Env.env) = (fun env modul decls -> (
+
+let _57_3826 = (tc_decls env decls)
+in (match (_57_3826) with
 | (ses, exports, env) -> begin
-((
-
-let _57_3564 = modul
-in {FStar_Syntax_Syntax.name = _57_3564.FStar_Syntax_Syntax.name; FStar_Syntax_Syntax.declarations = ses; FStar_Syntax_Syntax.exports = _57_3564.FStar_Syntax_Syntax.exports; FStar_Syntax_Syntax.is_interface = _57_3564.FStar_Syntax_Syntax.is_interface}), exports, env)
->>>>>>> d7e2092d
-end))))))))
-
-
-let tc_more_partial_modul : FStar_TypeChecker_Env.env  ->  FStar_Syntax_Syntax.modul  ->  FStar_Syntax_Syntax.sigelt Prims.list  ->  (FStar_Syntax_Syntax.modul * FStar_Syntax_Syntax.sigelt Prims.list * FStar_TypeChecker_Env.env) = (fun env modul decls -> (
-
-<<<<<<< HEAD
-let _57_3807 = (tc_decls env decls)
-in (match (_57_3807) with
-=======
-let _57_3572 = (tc_decls env decls)
-in (match (_57_3572) with
->>>>>>> d7e2092d
-| (ses, exports, env) -> begin
 (
 
 let modul = (
 
-<<<<<<< HEAD
-let _57_3808 = modul
-in {FStar_Syntax_Syntax.name = _57_3808.FStar_Syntax_Syntax.name; FStar_Syntax_Syntax.declarations = (FStar_List.append modul.FStar_Syntax_Syntax.declarations ses); FStar_Syntax_Syntax.exports = _57_3808.FStar_Syntax_Syntax.exports; FStar_Syntax_Syntax.is_interface = _57_3808.FStar_Syntax_Syntax.is_interface})
-=======
-let _57_3573 = modul
-in {FStar_Syntax_Syntax.name = _57_3573.FStar_Syntax_Syntax.name; FStar_Syntax_Syntax.declarations = (FStar_List.append modul.FStar_Syntax_Syntax.declarations ses); FStar_Syntax_Syntax.exports = _57_3573.FStar_Syntax_Syntax.exports; FStar_Syntax_Syntax.is_interface = _57_3573.FStar_Syntax_Syntax.is_interface})
->>>>>>> d7e2092d
+let _57_3827 = modul
+in {FStar_Syntax_Syntax.name = _57_3827.FStar_Syntax_Syntax.name; FStar_Syntax_Syntax.declarations = (FStar_List.append modul.FStar_Syntax_Syntax.declarations ses); FStar_Syntax_Syntax.exports = _57_3827.FStar_Syntax_Syntax.exports; FStar_Syntax_Syntax.is_interface = _57_3827.FStar_Syntax_Syntax.is_interface})
 in (modul, exports, env))
 end)))
 
@@ -7106,45 +6405,25 @@
 
 let modul = (
 
-<<<<<<< HEAD
-let _57_3814 = modul
-in {FStar_Syntax_Syntax.name = _57_3814.FStar_Syntax_Syntax.name; FStar_Syntax_Syntax.declarations = _57_3814.FStar_Syntax_Syntax.declarations; FStar_Syntax_Syntax.exports = exports; FStar_Syntax_Syntax.is_interface = modul.FStar_Syntax_Syntax.is_interface})
-=======
-let _57_3579 = modul
-in {FStar_Syntax_Syntax.name = _57_3579.FStar_Syntax_Syntax.name; FStar_Syntax_Syntax.declarations = _57_3579.FStar_Syntax_Syntax.declarations; FStar_Syntax_Syntax.exports = exports; FStar_Syntax_Syntax.is_interface = modul.FStar_Syntax_Syntax.is_interface})
->>>>>>> d7e2092d
+let _57_3833 = modul
+in {FStar_Syntax_Syntax.name = _57_3833.FStar_Syntax_Syntax.name; FStar_Syntax_Syntax.declarations = _57_3833.FStar_Syntax_Syntax.declarations; FStar_Syntax_Syntax.exports = exports; FStar_Syntax_Syntax.is_interface = modul.FStar_Syntax_Syntax.is_interface})
 in (
 
 let env = (FStar_TypeChecker_Env.finish_module env modul)
 in (
 
-<<<<<<< HEAD
-let _57_3824 = if (not ((FStar_Ident.lid_equals modul.FStar_Syntax_Syntax.name FStar_Syntax_Const.prims_lid))) then begin
-(
-
-let _57_3818 = (env.FStar_TypeChecker_Env.solver.FStar_TypeChecker_Env.pop (Prims.strcat "Ending modul " modul.FStar_Syntax_Syntax.name.FStar_Ident.str))
-in (
-
-let _57_3820 = (env.FStar_TypeChecker_Env.solver.FStar_TypeChecker_Env.encode_modul env modul)
-in (
-
-let _57_3822 = (env.FStar_TypeChecker_Env.solver.FStar_TypeChecker_Env.refresh ())
-in (let _148_1666 = (FStar_Options.restore_cmd_line_options true)
-in (FStar_All.pipe_right _148_1666 Prims.ignore)))))
-=======
-let _57_3589 = if (not ((FStar_Ident.lid_equals modul.FStar_Syntax_Syntax.name FStar_Syntax_Const.prims_lid))) then begin
-(
-
-let _57_3583 = (env.FStar_TypeChecker_Env.solver.FStar_TypeChecker_Env.pop (Prims.strcat "Ending modul " modul.FStar_Syntax_Syntax.name.FStar_Ident.str))
-in (
-
-let _57_3585 = (env.FStar_TypeChecker_Env.solver.FStar_TypeChecker_Env.encode_modul env modul)
-in (
-
-let _57_3587 = (env.FStar_TypeChecker_Env.solver.FStar_TypeChecker_Env.refresh ())
-in (let _148_1579 = (FStar_Options.restore_cmd_line_options true)
-in (FStar_All.pipe_right _148_1579 Prims.ignore)))))
->>>>>>> d7e2092d
+let _57_3843 = if (not ((FStar_Ident.lid_equals modul.FStar_Syntax_Syntax.name FStar_Syntax_Const.prims_lid))) then begin
+(
+
+let _57_3837 = (env.FStar_TypeChecker_Env.solver.FStar_TypeChecker_Env.pop (Prims.strcat "Ending modul " modul.FStar_Syntax_Syntax.name.FStar_Ident.str))
+in (
+
+let _57_3839 = (env.FStar_TypeChecker_Env.solver.FStar_TypeChecker_Env.encode_modul env modul)
+in (
+
+let _57_3841 = (env.FStar_TypeChecker_Env.solver.FStar_TypeChecker_Env.refresh ())
+in (let _148_1670 = (FStar_Options.restore_cmd_line_options true)
+in (FStar_All.pipe_right _148_1670 Prims.ignore)))))
 end else begin
 ()
 end
@@ -7153,13 +6432,8 @@
 
 let tc_modul : FStar_TypeChecker_Env.env  ->  FStar_Syntax_Syntax.modul  ->  (FStar_Syntax_Syntax.modul * FStar_TypeChecker_Env.env) = (fun env modul -> (
 
-<<<<<<< HEAD
-let _57_3831 = (tc_partial_modul env modul)
-in (match (_57_3831) with
-=======
-let _57_3596 = (tc_partial_modul env modul)
-in (match (_57_3596) with
->>>>>>> d7e2092d
+let _57_3850 = (tc_partial_modul env modul)
+in (match (_57_3850) with
 | (modul, non_private_decls, env) -> begin
 (finish_partial_modul env modul non_private_decls)
 end)))
@@ -7167,15 +6441,9 @@
 
 let type_of : FStar_TypeChecker_Env.env  ->  FStar_Syntax_Syntax.term  ->  (FStar_Syntax_Syntax.term * FStar_Syntax_Syntax.typ * FStar_TypeChecker_Env.guard_t) = (fun env e -> (
 
-<<<<<<< HEAD
-let _57_3834 = if (FStar_All.pipe_left (FStar_TypeChecker_Env.debug env) (FStar_Options.Other ("RelCheck"))) then begin
-(let _148_1675 = (FStar_Syntax_Print.term_to_string e)
-in (FStar_Util.print1 "Checking term %s\n" _148_1675))
-=======
-let _57_3599 = if (FStar_All.pipe_left (FStar_TypeChecker_Env.debug env) (FStar_Options.Other ("RelCheck"))) then begin
-(let _148_1588 = (FStar_Syntax_Print.term_to_string e)
-in (FStar_Util.print1 "Checking term %s\n" _148_1588))
->>>>>>> d7e2092d
+let _57_3853 = if (FStar_All.pipe_left (FStar_TypeChecker_Env.debug env) (FStar_Options.Other ("RelCheck"))) then begin
+(let _148_1679 = (FStar_Syntax_Print.term_to_string e)
+in (FStar_Util.print1 "Checking term %s\n" _148_1679))
 end else begin
 ()
 end
@@ -7183,106 +6451,59 @@
 
 let env = (
 
-<<<<<<< HEAD
-let _57_3836 = env
-in {FStar_TypeChecker_Env.solver = _57_3836.FStar_TypeChecker_Env.solver; FStar_TypeChecker_Env.range = _57_3836.FStar_TypeChecker_Env.range; FStar_TypeChecker_Env.curmodule = _57_3836.FStar_TypeChecker_Env.curmodule; FStar_TypeChecker_Env.gamma = _57_3836.FStar_TypeChecker_Env.gamma; FStar_TypeChecker_Env.gamma_cache = _57_3836.FStar_TypeChecker_Env.gamma_cache; FStar_TypeChecker_Env.modules = _57_3836.FStar_TypeChecker_Env.modules; FStar_TypeChecker_Env.expected_typ = _57_3836.FStar_TypeChecker_Env.expected_typ; FStar_TypeChecker_Env.sigtab = _57_3836.FStar_TypeChecker_Env.sigtab; FStar_TypeChecker_Env.is_pattern = _57_3836.FStar_TypeChecker_Env.is_pattern; FStar_TypeChecker_Env.instantiate_imp = _57_3836.FStar_TypeChecker_Env.instantiate_imp; FStar_TypeChecker_Env.effects = _57_3836.FStar_TypeChecker_Env.effects; FStar_TypeChecker_Env.generalize = _57_3836.FStar_TypeChecker_Env.generalize; FStar_TypeChecker_Env.letrecs = _57_3836.FStar_TypeChecker_Env.letrecs; FStar_TypeChecker_Env.top_level = false; FStar_TypeChecker_Env.check_uvars = _57_3836.FStar_TypeChecker_Env.check_uvars; FStar_TypeChecker_Env.use_eq = _57_3836.FStar_TypeChecker_Env.use_eq; FStar_TypeChecker_Env.is_iface = _57_3836.FStar_TypeChecker_Env.is_iface; FStar_TypeChecker_Env.admit = _57_3836.FStar_TypeChecker_Env.admit; FStar_TypeChecker_Env.type_of = _57_3836.FStar_TypeChecker_Env.type_of; FStar_TypeChecker_Env.universe_of = _57_3836.FStar_TypeChecker_Env.universe_of; FStar_TypeChecker_Env.use_bv_sorts = _57_3836.FStar_TypeChecker_Env.use_bv_sorts})
-in (
-
-let _57_3852 = try
-=======
-let _57_3601 = env
-in {FStar_TypeChecker_Env.solver = _57_3601.FStar_TypeChecker_Env.solver; FStar_TypeChecker_Env.range = _57_3601.FStar_TypeChecker_Env.range; FStar_TypeChecker_Env.curmodule = _57_3601.FStar_TypeChecker_Env.curmodule; FStar_TypeChecker_Env.gamma = _57_3601.FStar_TypeChecker_Env.gamma; FStar_TypeChecker_Env.gamma_cache = _57_3601.FStar_TypeChecker_Env.gamma_cache; FStar_TypeChecker_Env.modules = _57_3601.FStar_TypeChecker_Env.modules; FStar_TypeChecker_Env.expected_typ = _57_3601.FStar_TypeChecker_Env.expected_typ; FStar_TypeChecker_Env.sigtab = _57_3601.FStar_TypeChecker_Env.sigtab; FStar_TypeChecker_Env.is_pattern = _57_3601.FStar_TypeChecker_Env.is_pattern; FStar_TypeChecker_Env.instantiate_imp = _57_3601.FStar_TypeChecker_Env.instantiate_imp; FStar_TypeChecker_Env.effects = _57_3601.FStar_TypeChecker_Env.effects; FStar_TypeChecker_Env.generalize = _57_3601.FStar_TypeChecker_Env.generalize; FStar_TypeChecker_Env.letrecs = _57_3601.FStar_TypeChecker_Env.letrecs; FStar_TypeChecker_Env.top_level = false; FStar_TypeChecker_Env.check_uvars = _57_3601.FStar_TypeChecker_Env.check_uvars; FStar_TypeChecker_Env.use_eq = _57_3601.FStar_TypeChecker_Env.use_eq; FStar_TypeChecker_Env.is_iface = _57_3601.FStar_TypeChecker_Env.is_iface; FStar_TypeChecker_Env.admit = _57_3601.FStar_TypeChecker_Env.admit; FStar_TypeChecker_Env.type_of = _57_3601.FStar_TypeChecker_Env.type_of; FStar_TypeChecker_Env.universe_of = _57_3601.FStar_TypeChecker_Env.universe_of; FStar_TypeChecker_Env.use_bv_sorts = _57_3601.FStar_TypeChecker_Env.use_bv_sorts})
-in (
-
-let _57_3617 = try
->>>>>>> d7e2092d
+let _57_3855 = env
+in {FStar_TypeChecker_Env.solver = _57_3855.FStar_TypeChecker_Env.solver; FStar_TypeChecker_Env.range = _57_3855.FStar_TypeChecker_Env.range; FStar_TypeChecker_Env.curmodule = _57_3855.FStar_TypeChecker_Env.curmodule; FStar_TypeChecker_Env.gamma = _57_3855.FStar_TypeChecker_Env.gamma; FStar_TypeChecker_Env.gamma_cache = _57_3855.FStar_TypeChecker_Env.gamma_cache; FStar_TypeChecker_Env.modules = _57_3855.FStar_TypeChecker_Env.modules; FStar_TypeChecker_Env.expected_typ = _57_3855.FStar_TypeChecker_Env.expected_typ; FStar_TypeChecker_Env.sigtab = _57_3855.FStar_TypeChecker_Env.sigtab; FStar_TypeChecker_Env.is_pattern = _57_3855.FStar_TypeChecker_Env.is_pattern; FStar_TypeChecker_Env.instantiate_imp = _57_3855.FStar_TypeChecker_Env.instantiate_imp; FStar_TypeChecker_Env.effects = _57_3855.FStar_TypeChecker_Env.effects; FStar_TypeChecker_Env.generalize = _57_3855.FStar_TypeChecker_Env.generalize; FStar_TypeChecker_Env.letrecs = _57_3855.FStar_TypeChecker_Env.letrecs; FStar_TypeChecker_Env.top_level = false; FStar_TypeChecker_Env.check_uvars = _57_3855.FStar_TypeChecker_Env.check_uvars; FStar_TypeChecker_Env.use_eq = _57_3855.FStar_TypeChecker_Env.use_eq; FStar_TypeChecker_Env.is_iface = _57_3855.FStar_TypeChecker_Env.is_iface; FStar_TypeChecker_Env.admit = _57_3855.FStar_TypeChecker_Env.admit; FStar_TypeChecker_Env.type_of = _57_3855.FStar_TypeChecker_Env.type_of; FStar_TypeChecker_Env.universe_of = _57_3855.FStar_TypeChecker_Env.universe_of; FStar_TypeChecker_Env.use_bv_sorts = _57_3855.FStar_TypeChecker_Env.use_bv_sorts})
+in (
+
+let _57_3871 = try
 (match (()) with
 | () -> begin
 (tc_tot_or_gtot_term env e)
 end)
 with
-<<<<<<< HEAD
-| FStar_Syntax_Syntax.Error (msg, _57_3844) -> begin
-(let _148_1680 = (let _148_1679 = (let _148_1678 = (FStar_TypeChecker_Env.get_range env)
-in ((Prims.strcat "Implicit argument: " msg), _148_1678))
-in FStar_Syntax_Syntax.Error (_148_1679))
-in (Prims.raise _148_1680))
-end
-in (match (_57_3852) with
-=======
-| FStar_Syntax_Syntax.Error (msg, _57_3609) -> begin
-(let _148_1593 = (let _148_1592 = (let _148_1591 = (FStar_TypeChecker_Env.get_range env)
-in ((Prims.strcat "Implicit argument: " msg), _148_1591))
-in FStar_Syntax_Syntax.Error (_148_1592))
-in (Prims.raise _148_1593))
-end
-in (match (_57_3617) with
->>>>>>> d7e2092d
+| FStar_Syntax_Syntax.Error (msg, _57_3863) -> begin
+(let _148_1684 = (let _148_1683 = (let _148_1682 = (FStar_TypeChecker_Env.get_range env)
+in ((Prims.strcat "Implicit argument: " msg), _148_1682))
+in FStar_Syntax_Syntax.Error (_148_1683))
+in (Prims.raise _148_1684))
+end
+in (match (_57_3871) with
 | (t, c, g) -> begin
 if (FStar_Syntax_Util.is_total_lcomp c) then begin
 (t, c.FStar_Syntax_Syntax.res_typ, g)
 end else begin
-<<<<<<< HEAD
-(let _148_1685 = (let _148_1684 = (let _148_1683 = (let _148_1681 = (FStar_Syntax_Print.term_to_string e)
-in (FStar_Util.format1 "Implicit argument: Expected a total term; got a ghost term: %s" _148_1681))
-in (let _148_1682 = (FStar_TypeChecker_Env.get_range env)
-in (_148_1683, _148_1682)))
-in FStar_Syntax_Syntax.Error (_148_1684))
-in (Prims.raise _148_1685))
-=======
-(let _148_1598 = (let _148_1597 = (let _148_1596 = (let _148_1594 = (FStar_Syntax_Print.term_to_string e)
-in (FStar_Util.format1 "Implicit argument: Expected a total term; got a ghost term: %s" _148_1594))
-in (let _148_1595 = (FStar_TypeChecker_Env.get_range env)
-in (_148_1596, _148_1595)))
-in FStar_Syntax_Syntax.Error (_148_1597))
-in (Prims.raise _148_1598))
->>>>>>> d7e2092d
+(let _148_1689 = (let _148_1688 = (let _148_1687 = (let _148_1685 = (FStar_Syntax_Print.term_to_string e)
+in (FStar_Util.format1 "Implicit argument: Expected a total term; got a ghost term: %s" _148_1685))
+in (let _148_1686 = (FStar_TypeChecker_Env.get_range env)
+in (_148_1687, _148_1686)))
+in FStar_Syntax_Syntax.Error (_148_1688))
+in (Prims.raise _148_1689))
 end
 end)))))
 
 
 let check_module : FStar_TypeChecker_Env.env  ->  FStar_Syntax_Syntax.modul  ->  (FStar_Syntax_Syntax.modul * FStar_TypeChecker_Env.env) = (fun env m -> (
 
-<<<<<<< HEAD
-let _57_3855 = if (FStar_Options.debug_any ()) then begin
-(let _148_1690 = (FStar_Syntax_Print.lid_to_string m.FStar_Syntax_Syntax.name)
-=======
-let _57_3620 = if (FStar_Options.debug_any ()) then begin
-(let _148_1603 = (FStar_Syntax_Print.lid_to_string m.FStar_Syntax_Syntax.name)
->>>>>>> d7e2092d
+let _57_3874 = if (FStar_Options.debug_any ()) then begin
+(let _148_1694 = (FStar_Syntax_Print.lid_to_string m.FStar_Syntax_Syntax.name)
 in (FStar_Util.print2 "Checking %s: %s\n" (if m.FStar_Syntax_Syntax.is_interface then begin
 "i\'face"
 end else begin
 "module"
-<<<<<<< HEAD
-end) _148_1690))
-=======
-end) _148_1603))
->>>>>>> d7e2092d
-end else begin
-()
-end
-in (
-
-<<<<<<< HEAD
-let _57_3859 = (tc_modul env m)
-in (match (_57_3859) with
+end) _148_1694))
+end else begin
+()
+end
+in (
+
+let _57_3878 = (tc_modul env m)
+in (match (_57_3878) with
 | (m, env) -> begin
 (
 
-let _57_3860 = if (FStar_Options.dump_module m.FStar_Syntax_Syntax.name.FStar_Ident.str) then begin
-(let _148_1691 = (FStar_Syntax_Print.modul_to_string m)
-in (FStar_Util.print1 "%s\n" _148_1691))
-=======
-let _57_3624 = (tc_modul env m)
-in (match (_57_3624) with
-| (m, env) -> begin
-(
-
-let _57_3625 = if (FStar_Options.dump_module m.FStar_Syntax_Syntax.name.FStar_Ident.str) then begin
-(let _148_1604 = (FStar_Syntax_Print.modul_to_string m)
-in (FStar_Util.print1 "%s\n" _148_1604))
->>>>>>> d7e2092d
+let _57_3879 = if (FStar_Options.dump_module m.FStar_Syntax_Syntax.name.FStar_Ident.str) then begin
+(let _148_1695 = (FStar_Syntax_Print.modul_to_string m)
+in (FStar_Util.print1 "%s\n" _148_1695))
 end else begin
 ()
 end
