--- conflicted
+++ resolved
@@ -5096,11 +5096,7 @@
 end))))
 end))
 
-<<<<<<< HEAD
-# 2236 "FStar.TypeChecker.Tc.fst"
-=======
 # 2243 "FStar.TypeChecker.Tc.fst"
->>>>>>> 36ae9018
 let for_export : FStar_Ident.lident Prims.list  ->  FStar_Syntax_Syntax.sigelt  ->  (FStar_Syntax_Syntax.sigelt Prims.list * FStar_Ident.lident Prims.list) = (fun hidden se -> (
 # 2267 "FStar.TypeChecker.Tc.fst"
 let is_abstract = (fun quals -> (FStar_All.pipe_right quals (FStar_Util.for_some (fun _64_13 -> (match (_64_13) with
@@ -5215,11 +5211,7 @@
 end
 end))))
 
-<<<<<<< HEAD
-# 2322 "FStar.TypeChecker.Tc.fst"
-=======
 # 2328 "FStar.TypeChecker.Tc.fst"
->>>>>>> 36ae9018
 let tc_decls : FStar_TypeChecker_Env.env  ->  FStar_Syntax_Syntax.sigelt Prims.list  ->  (FStar_Syntax_Syntax.sigelt Prims.list * FStar_Syntax_Syntax.sigelt Prims.list * FStar_TypeChecker_Env.env) = (fun env ses -> (
 # 2329 "FStar.TypeChecker.Tc.fst"
 let _64_3206 = (FStar_All.pipe_right ses (FStar_List.fold_left (fun _64_3187 se -> (match (_64_3187) with
@@ -5263,11 +5255,7 @@
 in ((FStar_List.rev ses), _149_1230, env))
 end)))
 
-<<<<<<< HEAD
-# 2340 "FStar.TypeChecker.Tc.fst"
-=======
 # 2346 "FStar.TypeChecker.Tc.fst"
->>>>>>> 36ae9018
 let tc_partial_modul : FStar_TypeChecker_Env.env  ->  FStar_Syntax_Syntax.modul  ->  (FStar_Syntax_Syntax.modul * FStar_Syntax_Syntax.sigelt Prims.list * FStar_TypeChecker_Env.env) = (fun env modul -> (
 # 2347 "FStar.TypeChecker.Tc.fst"
 let name = (FStar_Util.format2 "%s %s" (if modul.FStar_Syntax_Syntax.is_interface then begin
@@ -5306,11 +5294,7 @@
 in {FStar_Syntax_Syntax.name = _64_3221.FStar_Syntax_Syntax.name; FStar_Syntax_Syntax.declarations = ses; FStar_Syntax_Syntax.exports = _64_3221.FStar_Syntax_Syntax.exports; FStar_Syntax_Syntax.is_interface = _64_3221.FStar_Syntax_Syntax.is_interface}), exports, env)
 end))))))))
 
-<<<<<<< HEAD
-# 2349 "FStar.TypeChecker.Tc.fst"
-=======
 # 2355 "FStar.TypeChecker.Tc.fst"
->>>>>>> 36ae9018
 let tc_more_partial_modul : FStar_TypeChecker_Env.env  ->  FStar_Syntax_Syntax.modul  ->  FStar_Syntax_Syntax.sigelt Prims.list  ->  (FStar_Syntax_Syntax.modul * FStar_Syntax_Syntax.sigelt Prims.list * FStar_TypeChecker_Env.env) = (fun env modul decls -> (
 # 2356 "FStar.TypeChecker.Tc.fst"
 let _64_3229 = (tc_decls env decls)
@@ -5325,11 +5309,7 @@
 in (modul, exports, env))
 end)))
 
-<<<<<<< HEAD
-# 2354 "FStar.TypeChecker.Tc.fst"
-=======
 # 2360 "FStar.TypeChecker.Tc.fst"
->>>>>>> 36ae9018
 let finish_partial_modul : FStar_TypeChecker_Env.env  ->  FStar_Syntax_Syntax.modul  ->  FStar_Syntax_Syntax.sigelts  ->  (FStar_Syntax_Syntax.modul * FStar_TypeChecker_Env.env) = (fun env modul exports -> (
 # 2361 "FStar.TypeChecker.Tc.fst"
 let modul = (
@@ -5358,11 +5338,7 @@
 end
 in (modul, env)))))
 
-<<<<<<< HEAD
-# 2366 "FStar.TypeChecker.Tc.fst"
-=======
 # 2372 "FStar.TypeChecker.Tc.fst"
->>>>>>> 36ae9018
 let tc_modul : FStar_TypeChecker_Env.env  ->  FStar_Syntax_Syntax.modul  ->  (FStar_Syntax_Syntax.modul * FStar_TypeChecker_Env.env) = (fun env modul -> (
 # 2373 "FStar.TypeChecker.Tc.fst"
 let _64_3253 = (tc_partial_modul env modul)
@@ -5371,11 +5347,7 @@
 (finish_partial_modul env modul non_private_decls)
 end)))
 
-<<<<<<< HEAD
-# 2370 "FStar.TypeChecker.Tc.fst"
-=======
 # 2376 "FStar.TypeChecker.Tc.fst"
->>>>>>> 36ae9018
 let type_of : FStar_TypeChecker_Env.env  ->  FStar_Syntax_Syntax.term  ->  (FStar_Syntax_Syntax.typ * FStar_TypeChecker_Env.guard_t) = (fun env e -> (
 # 2377 "FStar.TypeChecker.Tc.fst"
 let _64_3256 = if (FStar_All.pipe_left (FStar_TypeChecker_Env.debug env) (FStar_Options.Other ("RelCheck"))) then begin
@@ -5416,11 +5388,7 @@
 end
 end)))))
 
-<<<<<<< HEAD
-# 2381 "FStar.TypeChecker.Tc.fst"
-=======
 # 2387 "FStar.TypeChecker.Tc.fst"
->>>>>>> 36ae9018
 let check_module : FStar_TypeChecker_Env.env  ->  FStar_Syntax_Syntax.modul  ->  (FStar_Syntax_Syntax.modul * FStar_TypeChecker_Env.env) = (fun env m -> (
 # 2388 "FStar.TypeChecker.Tc.fst"
 let _64_3277 = if ((let _149_1272 = (FStar_ST.read FStar_Options.debug)
