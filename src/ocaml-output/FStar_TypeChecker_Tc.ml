open Prims
let (set_hint_correlator
  :FStar_TypeChecker_Env.env ->
     FStar_Syntax_Syntax.sigelt -> FStar_TypeChecker_Env.env)=
  fun env  ->
    fun se  ->
      let uu____9 = FStar_Options.reuse_hint_for () in
      match uu____9 with
      | FStar_Pervasives_Native.Some l ->
          let lid =
            let uu____14 = FStar_TypeChecker_Env.current_module env in
            FStar_Ident.lid_add_suffix uu____14 l in
          let uu___95_15 = env in
          {
            FStar_TypeChecker_Env.solver =
              (uu___95_15.FStar_TypeChecker_Env.solver);
            FStar_TypeChecker_Env.range =
              (uu___95_15.FStar_TypeChecker_Env.range);
            FStar_TypeChecker_Env.curmodule =
              (uu___95_15.FStar_TypeChecker_Env.curmodule);
            FStar_TypeChecker_Env.gamma =
              (uu___95_15.FStar_TypeChecker_Env.gamma);
            FStar_TypeChecker_Env.gamma_cache =
              (uu___95_15.FStar_TypeChecker_Env.gamma_cache);
            FStar_TypeChecker_Env.modules =
              (uu___95_15.FStar_TypeChecker_Env.modules);
            FStar_TypeChecker_Env.expected_typ =
              (uu___95_15.FStar_TypeChecker_Env.expected_typ);
            FStar_TypeChecker_Env.sigtab =
              (uu___95_15.FStar_TypeChecker_Env.sigtab);
            FStar_TypeChecker_Env.is_pattern =
              (uu___95_15.FStar_TypeChecker_Env.is_pattern);
            FStar_TypeChecker_Env.instantiate_imp =
              (uu___95_15.FStar_TypeChecker_Env.instantiate_imp);
            FStar_TypeChecker_Env.effects =
              (uu___95_15.FStar_TypeChecker_Env.effects);
            FStar_TypeChecker_Env.generalize =
              (uu___95_15.FStar_TypeChecker_Env.generalize);
            FStar_TypeChecker_Env.letrecs =
              (uu___95_15.FStar_TypeChecker_Env.letrecs);
            FStar_TypeChecker_Env.top_level =
              (uu___95_15.FStar_TypeChecker_Env.top_level);
            FStar_TypeChecker_Env.check_uvars =
              (uu___95_15.FStar_TypeChecker_Env.check_uvars);
            FStar_TypeChecker_Env.use_eq =
              (uu___95_15.FStar_TypeChecker_Env.use_eq);
            FStar_TypeChecker_Env.is_iface =
              (uu___95_15.FStar_TypeChecker_Env.is_iface);
            FStar_TypeChecker_Env.admit =
              (uu___95_15.FStar_TypeChecker_Env.admit);
            FStar_TypeChecker_Env.lax =
              (uu___95_15.FStar_TypeChecker_Env.lax);
            FStar_TypeChecker_Env.lax_universes =
              (uu___95_15.FStar_TypeChecker_Env.lax_universes);
            FStar_TypeChecker_Env.failhard =
              (uu___95_15.FStar_TypeChecker_Env.failhard);
            FStar_TypeChecker_Env.type_of =
              (uu___95_15.FStar_TypeChecker_Env.type_of);
            FStar_TypeChecker_Env.universe_of =
              (uu___95_15.FStar_TypeChecker_Env.universe_of);
            FStar_TypeChecker_Env.use_bv_sorts =
              (uu___95_15.FStar_TypeChecker_Env.use_bv_sorts);
            FStar_TypeChecker_Env.qname_and_index =
              (FStar_Pervasives_Native.Some (lid, (Prims.parse_int "0")));
            FStar_TypeChecker_Env.proof_ns =
              (uu___95_15.FStar_TypeChecker_Env.proof_ns);
            FStar_TypeChecker_Env.synth =
              (uu___95_15.FStar_TypeChecker_Env.synth);
            FStar_TypeChecker_Env.is_native_tactic =
              (uu___95_15.FStar_TypeChecker_Env.is_native_tactic);
            FStar_TypeChecker_Env.identifier_info =
              (uu___95_15.FStar_TypeChecker_Env.identifier_info)
          }
      | FStar_Pervasives_Native.None  ->
          let lids = FStar_Syntax_Util.lids_of_sigelt se in
          let lid =
            match lids with
            | [] ->
                let uu____24 = FStar_TypeChecker_Env.current_module env in
                let uu____25 =
                  let uu____26 = FStar_Syntax_Syntax.next_id () in
                  FStar_All.pipe_right uu____26 FStar_Util.string_of_int in
                FStar_Ident.lid_add_suffix uu____24 uu____25
            | l::uu____28 -> l in
          let uu___96_31 = env in
          {
            FStar_TypeChecker_Env.solver =
              (uu___96_31.FStar_TypeChecker_Env.solver);
            FStar_TypeChecker_Env.range =
              (uu___96_31.FStar_TypeChecker_Env.range);
            FStar_TypeChecker_Env.curmodule =
              (uu___96_31.FStar_TypeChecker_Env.curmodule);
            FStar_TypeChecker_Env.gamma =
              (uu___96_31.FStar_TypeChecker_Env.gamma);
            FStar_TypeChecker_Env.gamma_cache =
              (uu___96_31.FStar_TypeChecker_Env.gamma_cache);
            FStar_TypeChecker_Env.modules =
              (uu___96_31.FStar_TypeChecker_Env.modules);
            FStar_TypeChecker_Env.expected_typ =
              (uu___96_31.FStar_TypeChecker_Env.expected_typ);
            FStar_TypeChecker_Env.sigtab =
              (uu___96_31.FStar_TypeChecker_Env.sigtab);
            FStar_TypeChecker_Env.is_pattern =
              (uu___96_31.FStar_TypeChecker_Env.is_pattern);
            FStar_TypeChecker_Env.instantiate_imp =
              (uu___96_31.FStar_TypeChecker_Env.instantiate_imp);
            FStar_TypeChecker_Env.effects =
              (uu___96_31.FStar_TypeChecker_Env.effects);
            FStar_TypeChecker_Env.generalize =
              (uu___96_31.FStar_TypeChecker_Env.generalize);
            FStar_TypeChecker_Env.letrecs =
              (uu___96_31.FStar_TypeChecker_Env.letrecs);
            FStar_TypeChecker_Env.top_level =
              (uu___96_31.FStar_TypeChecker_Env.top_level);
            FStar_TypeChecker_Env.check_uvars =
              (uu___96_31.FStar_TypeChecker_Env.check_uvars);
            FStar_TypeChecker_Env.use_eq =
              (uu___96_31.FStar_TypeChecker_Env.use_eq);
            FStar_TypeChecker_Env.is_iface =
              (uu___96_31.FStar_TypeChecker_Env.is_iface);
            FStar_TypeChecker_Env.admit =
              (uu___96_31.FStar_TypeChecker_Env.admit);
            FStar_TypeChecker_Env.lax =
              (uu___96_31.FStar_TypeChecker_Env.lax);
            FStar_TypeChecker_Env.lax_universes =
              (uu___96_31.FStar_TypeChecker_Env.lax_universes);
            FStar_TypeChecker_Env.failhard =
              (uu___96_31.FStar_TypeChecker_Env.failhard);
            FStar_TypeChecker_Env.type_of =
              (uu___96_31.FStar_TypeChecker_Env.type_of);
            FStar_TypeChecker_Env.universe_of =
              (uu___96_31.FStar_TypeChecker_Env.universe_of);
            FStar_TypeChecker_Env.use_bv_sorts =
              (uu___96_31.FStar_TypeChecker_Env.use_bv_sorts);
            FStar_TypeChecker_Env.qname_and_index =
              (FStar_Pervasives_Native.Some (lid, (Prims.parse_int "0")));
            FStar_TypeChecker_Env.proof_ns =
              (uu___96_31.FStar_TypeChecker_Env.proof_ns);
            FStar_TypeChecker_Env.synth =
              (uu___96_31.FStar_TypeChecker_Env.synth);
            FStar_TypeChecker_Env.is_native_tactic =
              (uu___96_31.FStar_TypeChecker_Env.is_native_tactic);
            FStar_TypeChecker_Env.identifier_info =
              (uu___96_31.FStar_TypeChecker_Env.identifier_info)
          }
let (log :FStar_TypeChecker_Env.env -> Prims.bool)=
  fun env  ->
    (FStar_Options.log_types ()) &&
      (let uu____41 =
         let uu____42 = FStar_TypeChecker_Env.current_module env in
         FStar_Ident.lid_equals FStar_Parser_Const.prims_lid uu____42 in
       Prims.op_Negation uu____41)
let (is_native_tactic
  :FStar_TypeChecker_Env.env ->
     FStar_Ident.lident -> FStar_Syntax_Syntax.term -> Prims.bool)=
  fun env  ->
    fun tac_lid  ->
      fun h  ->
        match h.FStar_Syntax_Syntax.n with
        | FStar_Syntax_Syntax.Tm_uinst (h',uu____56) ->
            let uu____61 =
              let uu____62 = FStar_Syntax_Subst.compress h' in
              uu____62.FStar_Syntax_Syntax.n in
            (match uu____61 with
             | FStar_Syntax_Syntax.Tm_fvar fv when
                 FStar_Syntax_Syntax.fv_eq_lid fv
                   FStar_Parser_Const.tactic_lid
                 -> env.FStar_TypeChecker_Env.is_native_tactic tac_lid
             | uu____66 -> false)
        | uu____67 -> false
let (tc_check_trivial_guard
  :FStar_TypeChecker_Env.env ->
     FStar_Syntax_Syntax.term ->
       FStar_Syntax_Syntax.typ -> FStar_Syntax_Syntax.term)=
  fun env  ->
    fun t  ->
      fun k  ->
        let uu____80 =
          FStar_TypeChecker_TcTerm.tc_check_tot_or_gtot_term env t k in
        match uu____80 with
        | (t1,c,g) -> (FStar_TypeChecker_Rel.force_trivial_guard env g; t1)
let (recheck_debug
  :Prims.string ->
     FStar_TypeChecker_Env.env ->
       FStar_Syntax_Syntax.term -> FStar_Syntax_Syntax.term)=
  fun s  ->
    fun env  ->
      fun t  ->
        (let uu____104 =
           FStar_TypeChecker_Env.debug env (FStar_Options.Other "ED") in
         if uu____104
         then
           let uu____105 = FStar_Syntax_Print.term_to_string t in
           FStar_Util.print2
             "Term has been %s-transformed to:\n%s\n----------\n" s uu____105
         else ());
        (let uu____107 = FStar_TypeChecker_TcTerm.tc_term env t in
         match uu____107 with
         | (t',uu____115,uu____116) ->
             ((let uu____118 =
                 FStar_TypeChecker_Env.debug env (FStar_Options.Other "ED") in
               if uu____118
               then
                 let uu____119 = FStar_Syntax_Print.term_to_string t' in
                 FStar_Util.print1 "Re-checked; got:\n%s\n----------\n"
                   uu____119
               else ());
              t))
let (check_and_gen
  :FStar_TypeChecker_Env.env ->
     FStar_Syntax_Syntax.term ->
       FStar_Syntax_Syntax.typ -> FStar_Syntax_Syntax.tscheme)=
  fun env  ->
    fun t  ->
      fun k  ->
        let uu____133 = tc_check_trivial_guard env t k in
        FStar_TypeChecker_Util.generalize_universes env uu____133
let check_nogen :
  'Auu____142 .
    FStar_TypeChecker_Env.env ->
      FStar_Syntax_Syntax.term ->
        FStar_Syntax_Syntax.typ ->
          ('Auu____142 Prims.list,FStar_Syntax_Syntax.term)
            FStar_Pervasives_Native.tuple2=
  fun env  ->
    fun t  ->
      fun k  ->
        let t1 = tc_check_trivial_guard env t k in
        let uu____162 =
          FStar_TypeChecker_Normalize.normalize
            [FStar_TypeChecker_Normalize.Beta] env t1 in
        ([], uu____162)
let (monad_signature
  :FStar_TypeChecker_Env.env ->
     FStar_Ident.lident ->
       FStar_Syntax_Syntax.term ->
         (FStar_Syntax_Syntax.bv,FStar_Syntax_Syntax.term'
                                   FStar_Syntax_Syntax.syntax)
           FStar_Pervasives_Native.tuple2)=
  fun env  ->
    fun m  ->
      fun s  ->
        let fail uu____192 =
          let uu____193 =
            let uu____194 =
              let uu____199 =
                FStar_TypeChecker_Err.unexpected_signature_for_monad env m s in
              (uu____199, (FStar_Ident.range_of_lid m)) in
            FStar_Errors.Error uu____194 in
          FStar_Exn.raise uu____193 in
        let s1 = FStar_Syntax_Subst.compress s in
        match s1.FStar_Syntax_Syntax.n with
        | FStar_Syntax_Syntax.Tm_arrow (bs,c) ->
            let bs1 = FStar_Syntax_Subst.open_binders bs in
            (match bs1 with
             | (a,uu____239)::(wp,uu____241)::[] ->
                 (a, (wp.FStar_Syntax_Syntax.sort))
             | uu____256 -> fail ())
        | uu____257 -> fail ()
let (tc_eff_decl
  :FStar_TypeChecker_Env.env_t ->
     FStar_Syntax_Syntax.eff_decl -> FStar_Syntax_Syntax.eff_decl)=
  fun env0  ->
    fun ed  ->
      let uu____269 =
        FStar_Syntax_Subst.open_term' ed.FStar_Syntax_Syntax.binders
          ed.FStar_Syntax_Syntax.signature in
      match uu____269 with
      | (effect_params_un,signature_un,opening) ->
          let uu____279 =
            FStar_TypeChecker_TcTerm.tc_tparams env0 effect_params_un in
          (match uu____279 with
           | (effect_params,env,uu____288) ->
               let uu____289 =
                 FStar_TypeChecker_TcTerm.tc_trivial_guard env signature_un in
               (match uu____289 with
                | (signature,uu____295) ->
                    let ed1 =
                      let uu___97_297 = ed in
                      {
                        FStar_Syntax_Syntax.cattributes =
                          (uu___97_297.FStar_Syntax_Syntax.cattributes);
                        FStar_Syntax_Syntax.mname =
                          (uu___97_297.FStar_Syntax_Syntax.mname);
                        FStar_Syntax_Syntax.univs =
                          (uu___97_297.FStar_Syntax_Syntax.univs);
                        FStar_Syntax_Syntax.binders = effect_params;
                        FStar_Syntax_Syntax.signature = signature;
                        FStar_Syntax_Syntax.ret_wp =
                          (uu___97_297.FStar_Syntax_Syntax.ret_wp);
                        FStar_Syntax_Syntax.bind_wp =
                          (uu___97_297.FStar_Syntax_Syntax.bind_wp);
                        FStar_Syntax_Syntax.if_then_else =
                          (uu___97_297.FStar_Syntax_Syntax.if_then_else);
                        FStar_Syntax_Syntax.ite_wp =
                          (uu___97_297.FStar_Syntax_Syntax.ite_wp);
                        FStar_Syntax_Syntax.stronger =
                          (uu___97_297.FStar_Syntax_Syntax.stronger);
                        FStar_Syntax_Syntax.close_wp =
                          (uu___97_297.FStar_Syntax_Syntax.close_wp);
                        FStar_Syntax_Syntax.assert_p =
                          (uu___97_297.FStar_Syntax_Syntax.assert_p);
                        FStar_Syntax_Syntax.assume_p =
                          (uu___97_297.FStar_Syntax_Syntax.assume_p);
                        FStar_Syntax_Syntax.null_wp =
                          (uu___97_297.FStar_Syntax_Syntax.null_wp);
                        FStar_Syntax_Syntax.trivial =
                          (uu___97_297.FStar_Syntax_Syntax.trivial);
                        FStar_Syntax_Syntax.repr =
                          (uu___97_297.FStar_Syntax_Syntax.repr);
                        FStar_Syntax_Syntax.return_repr =
                          (uu___97_297.FStar_Syntax_Syntax.return_repr);
                        FStar_Syntax_Syntax.bind_repr =
                          (uu___97_297.FStar_Syntax_Syntax.bind_repr);
                        FStar_Syntax_Syntax.actions =
                          (uu___97_297.FStar_Syntax_Syntax.actions)
                      } in
                    let ed2 =
                      match effect_params with
                      | [] -> ed1
                      | uu____303 ->
                          let op ts =
                            let t1 =
                              FStar_Syntax_Subst.subst opening
                                (FStar_Pervasives_Native.snd ts) in
                            ([], t1) in
                          let uu___98_334 = ed1 in
                          let uu____335 = op ed1.FStar_Syntax_Syntax.ret_wp in
                          let uu____336 = op ed1.FStar_Syntax_Syntax.bind_wp in
                          let uu____337 =
                            op ed1.FStar_Syntax_Syntax.if_then_else in
                          let uu____338 = op ed1.FStar_Syntax_Syntax.ite_wp in
                          let uu____339 = op ed1.FStar_Syntax_Syntax.stronger in
                          let uu____340 = op ed1.FStar_Syntax_Syntax.close_wp in
                          let uu____341 = op ed1.FStar_Syntax_Syntax.assert_p in
                          let uu____342 = op ed1.FStar_Syntax_Syntax.assume_p in
                          let uu____343 = op ed1.FStar_Syntax_Syntax.null_wp in
                          let uu____344 = op ed1.FStar_Syntax_Syntax.trivial in
                          let uu____345 =
                            let uu____346 =
                              op ([], (ed1.FStar_Syntax_Syntax.repr)) in
                            FStar_Pervasives_Native.snd uu____346 in
                          let uu____357 =
                            op ed1.FStar_Syntax_Syntax.return_repr in
                          let uu____358 =
                            op ed1.FStar_Syntax_Syntax.bind_repr in
                          let uu____359 =
                            FStar_List.map
                              (fun a  ->
                                 let uu___99_367 = a in
                                 let uu____368 =
                                   let uu____369 =
                                     op
                                       ([],
                                         (a.FStar_Syntax_Syntax.action_defn)) in
                                   FStar_Pervasives_Native.snd uu____369 in
                                 let uu____380 =
                                   let uu____381 =
                                     op
                                       ([],
                                         (a.FStar_Syntax_Syntax.action_typ)) in
                                   FStar_Pervasives_Native.snd uu____381 in
                                 {
                                   FStar_Syntax_Syntax.action_name =
                                     (uu___99_367.FStar_Syntax_Syntax.action_name);
                                   FStar_Syntax_Syntax.action_unqualified_name
                                     =
                                     (uu___99_367.FStar_Syntax_Syntax.action_unqualified_name);
                                   FStar_Syntax_Syntax.action_univs =
                                     (uu___99_367.FStar_Syntax_Syntax.action_univs);
                                   FStar_Syntax_Syntax.action_params =
                                     (uu___99_367.FStar_Syntax_Syntax.action_params);
                                   FStar_Syntax_Syntax.action_defn =
                                     uu____368;
                                   FStar_Syntax_Syntax.action_typ = uu____380
                                 }) ed1.FStar_Syntax_Syntax.actions in
                          {
                            FStar_Syntax_Syntax.cattributes =
                              (uu___98_334.FStar_Syntax_Syntax.cattributes);
                            FStar_Syntax_Syntax.mname =
                              (uu___98_334.FStar_Syntax_Syntax.mname);
                            FStar_Syntax_Syntax.univs =
                              (uu___98_334.FStar_Syntax_Syntax.univs);
                            FStar_Syntax_Syntax.binders =
                              (uu___98_334.FStar_Syntax_Syntax.binders);
                            FStar_Syntax_Syntax.signature =
                              (uu___98_334.FStar_Syntax_Syntax.signature);
                            FStar_Syntax_Syntax.ret_wp = uu____335;
                            FStar_Syntax_Syntax.bind_wp = uu____336;
                            FStar_Syntax_Syntax.if_then_else = uu____337;
                            FStar_Syntax_Syntax.ite_wp = uu____338;
                            FStar_Syntax_Syntax.stronger = uu____339;
                            FStar_Syntax_Syntax.close_wp = uu____340;
                            FStar_Syntax_Syntax.assert_p = uu____341;
                            FStar_Syntax_Syntax.assume_p = uu____342;
                            FStar_Syntax_Syntax.null_wp = uu____343;
                            FStar_Syntax_Syntax.trivial = uu____344;
                            FStar_Syntax_Syntax.repr = uu____345;
                            FStar_Syntax_Syntax.return_repr = uu____357;
                            FStar_Syntax_Syntax.bind_repr = uu____358;
                            FStar_Syntax_Syntax.actions = uu____359
                          } in
                    let wp_with_fresh_result_type env1 mname signature1 =
                      let fail t =
                        let uu____418 =
                          let uu____419 =
                            let uu____424 =
                              FStar_TypeChecker_Err.unexpected_signature_for_monad
                                env1 mname t in
                            (uu____424, (FStar_Ident.range_of_lid mname)) in
                          FStar_Errors.Error uu____419 in
                        FStar_Exn.raise uu____418 in
                      let uu____431 =
                        let uu____432 =
                          FStar_Syntax_Subst.compress signature1 in
                        uu____432.FStar_Syntax_Syntax.n in
                      match uu____431 with
                      | FStar_Syntax_Syntax.Tm_arrow (bs,c) ->
                          let bs1 = FStar_Syntax_Subst.open_binders bs in
                          (match bs1 with
                           | (a,uu____467)::(wp,uu____469)::[] ->
                               (a, (wp.FStar_Syntax_Syntax.sort))
                           | uu____484 -> fail signature1)
                      | uu____485 -> fail signature1 in
                    let uu____486 =
                      wp_with_fresh_result_type env
                        ed2.FStar_Syntax_Syntax.mname
                        ed2.FStar_Syntax_Syntax.signature in
                    (match uu____486 with
                     | (a,wp_a) ->
                         let fresh_effect_signature uu____508 =
                           let uu____509 =
                             FStar_TypeChecker_TcTerm.tc_trivial_guard env
                               signature_un in
                           match uu____509 with
                           | (signature1,uu____521) ->
                               wp_with_fresh_result_type env
                                 ed2.FStar_Syntax_Syntax.mname signature1 in
                         let env1 =
                           let uu____523 =
                             FStar_Syntax_Syntax.new_bv
                               FStar_Pervasives_Native.None
                               ed2.FStar_Syntax_Syntax.signature in
                           FStar_TypeChecker_Env.push_bv env uu____523 in
                         ((let uu____525 =
                             FStar_All.pipe_left
                               (FStar_TypeChecker_Env.debug env0)
                               (FStar_Options.Other "ED") in
                           if uu____525
                           then
                             let uu____526 =
                               FStar_Syntax_Print.lid_to_string
                                 ed2.FStar_Syntax_Syntax.mname in
                             let uu____527 =
                               FStar_Syntax_Print.binders_to_string " "
                                 ed2.FStar_Syntax_Syntax.binders in
                             let uu____528 =
                               FStar_Syntax_Print.term_to_string
                                 ed2.FStar_Syntax_Syntax.signature in
                             let uu____529 =
                               let uu____530 =
                                 FStar_Syntax_Syntax.bv_to_name a in
                               FStar_Syntax_Print.term_to_string uu____530 in
                             let uu____531 =
                               FStar_Syntax_Print.term_to_string
                                 a.FStar_Syntax_Syntax.sort in
                             FStar_Util.print5
                               "Checking effect signature: %s %s : %s\n(a is %s:%s)\n"
                               uu____526 uu____527 uu____528 uu____529
                               uu____531
                           else ());
                          (let check_and_gen' env2 uu____547 k =
                             match uu____547 with
                             | (uu____555,t) -> check_and_gen env2 t k in
                           let return_wp =
                             let expected_k =
                               let uu____565 =
                                 let uu____572 =
                                   FStar_Syntax_Syntax.mk_binder a in
                                 let uu____573 =
                                   let uu____576 =
                                     let uu____577 =
                                       FStar_Syntax_Syntax.bv_to_name a in
                                     FStar_Syntax_Syntax.null_binder
                                       uu____577 in
                                   [uu____576] in
                                 uu____572 :: uu____573 in
                               let uu____578 =
                                 FStar_Syntax_Syntax.mk_GTotal wp_a in
                               FStar_Syntax_Util.arrow uu____565 uu____578 in
                             check_and_gen' env1
                               ed2.FStar_Syntax_Syntax.ret_wp expected_k in
                           let bind_wp =
                             let uu____582 = fresh_effect_signature () in
                             match uu____582 with
                             | (b,wp_b) ->
                                 let a_wp_b =
                                   let uu____598 =
                                     let uu____605 =
                                       let uu____606 =
                                         FStar_Syntax_Syntax.bv_to_name a in
                                       FStar_Syntax_Syntax.null_binder
                                         uu____606 in
                                     [uu____605] in
                                   let uu____607 =
                                     FStar_Syntax_Syntax.mk_Total wp_b in
                                   FStar_Syntax_Util.arrow uu____598
                                     uu____607 in
                                 let expected_k =
                                   let uu____613 =
                                     let uu____620 =
                                       FStar_Syntax_Syntax.null_binder
                                         FStar_Syntax_Syntax.t_range in
                                     let uu____621 =
                                       let uu____624 =
                                         FStar_Syntax_Syntax.mk_binder a in
                                       let uu____625 =
                                         let uu____628 =
                                           FStar_Syntax_Syntax.mk_binder b in
                                         let uu____629 =
                                           let uu____632 =
                                             FStar_Syntax_Syntax.null_binder
                                               wp_a in
                                           let uu____633 =
                                             let uu____636 =
                                               FStar_Syntax_Syntax.null_binder
                                                 a_wp_b in
                                             [uu____636] in
                                           uu____632 :: uu____633 in
                                         uu____628 :: uu____629 in
                                       uu____624 :: uu____625 in
                                     uu____620 :: uu____621 in
                                   let uu____637 =
                                     FStar_Syntax_Syntax.mk_Total wp_b in
                                   FStar_Syntax_Util.arrow uu____613
                                     uu____637 in
                                 check_and_gen' env1
                                   ed2.FStar_Syntax_Syntax.bind_wp expected_k in
                           let if_then_else1 =
                             let p =
                               let uu____642 =
                                 let uu____643 = FStar_Syntax_Util.type_u () in
                                 FStar_All.pipe_right uu____643
                                   FStar_Pervasives_Native.fst in
                               FStar_Syntax_Syntax.new_bv
                                 (FStar_Pervasives_Native.Some
                                    (FStar_Ident.range_of_lid
                                       ed2.FStar_Syntax_Syntax.mname))
                                 uu____642 in
                             let expected_k =
                               let uu____655 =
                                 let uu____662 =
                                   FStar_Syntax_Syntax.mk_binder a in
                                 let uu____663 =
                                   let uu____666 =
                                     FStar_Syntax_Syntax.mk_binder p in
                                   let uu____667 =
                                     let uu____670 =
                                       FStar_Syntax_Syntax.null_binder wp_a in
                                     let uu____671 =
                                       let uu____674 =
                                         FStar_Syntax_Syntax.null_binder wp_a in
                                       [uu____674] in
                                     uu____670 :: uu____671 in
                                   uu____666 :: uu____667 in
                                 uu____662 :: uu____663 in
                               let uu____675 =
                                 FStar_Syntax_Syntax.mk_Total wp_a in
                               FStar_Syntax_Util.arrow uu____655 uu____675 in
                             check_and_gen' env1
                               ed2.FStar_Syntax_Syntax.if_then_else
                               expected_k in
                           let ite_wp =
                             let expected_k =
                               let uu____682 =
                                 let uu____689 =
                                   FStar_Syntax_Syntax.mk_binder a in
                                 let uu____690 =
                                   let uu____693 =
                                     FStar_Syntax_Syntax.null_binder wp_a in
                                   [uu____693] in
                                 uu____689 :: uu____690 in
                               let uu____694 =
                                 FStar_Syntax_Syntax.mk_Total wp_a in
                               FStar_Syntax_Util.arrow uu____682 uu____694 in
                             check_and_gen' env1
                               ed2.FStar_Syntax_Syntax.ite_wp expected_k in
                           let stronger =
                             let uu____698 = FStar_Syntax_Util.type_u () in
                             match uu____698 with
                             | (t,uu____704) ->
                                 let expected_k =
                                   let uu____708 =
                                     let uu____715 =
                                       FStar_Syntax_Syntax.mk_binder a in
                                     let uu____716 =
                                       let uu____719 =
                                         FStar_Syntax_Syntax.null_binder wp_a in
                                       let uu____720 =
                                         let uu____723 =
                                           FStar_Syntax_Syntax.null_binder
                                             wp_a in
                                         [uu____723] in
                                       uu____719 :: uu____720 in
                                     uu____715 :: uu____716 in
                                   let uu____724 =
                                     FStar_Syntax_Syntax.mk_Total t in
                                   FStar_Syntax_Util.arrow uu____708
                                     uu____724 in
                                 check_and_gen' env1
                                   ed2.FStar_Syntax_Syntax.stronger
                                   expected_k in
                           let close_wp =
                             let b =
                               let uu____729 =
                                 let uu____730 = FStar_Syntax_Util.type_u () in
                                 FStar_All.pipe_right uu____730
                                   FStar_Pervasives_Native.fst in
                               FStar_Syntax_Syntax.new_bv
                                 (FStar_Pervasives_Native.Some
                                    (FStar_Ident.range_of_lid
                                       ed2.FStar_Syntax_Syntax.mname))
                                 uu____729 in
                             let b_wp_a =
                               let uu____742 =
                                 let uu____749 =
                                   let uu____750 =
                                     FStar_Syntax_Syntax.bv_to_name b in
                                   FStar_Syntax_Syntax.null_binder uu____750 in
                                 [uu____749] in
                               let uu____751 =
                                 FStar_Syntax_Syntax.mk_Total wp_a in
                               FStar_Syntax_Util.arrow uu____742 uu____751 in
                             let expected_k =
                               let uu____757 =
                                 let uu____764 =
                                   FStar_Syntax_Syntax.mk_binder a in
                                 let uu____765 =
                                   let uu____768 =
                                     FStar_Syntax_Syntax.mk_binder b in
                                   let uu____769 =
                                     let uu____772 =
                                       FStar_Syntax_Syntax.null_binder b_wp_a in
                                     [uu____772] in
                                   uu____768 :: uu____769 in
                                 uu____764 :: uu____765 in
                               let uu____773 =
                                 FStar_Syntax_Syntax.mk_Total wp_a in
                               FStar_Syntax_Util.arrow uu____757 uu____773 in
                             check_and_gen' env1
                               ed2.FStar_Syntax_Syntax.close_wp expected_k in
                           let assert_p =
                             let expected_k =
                               let uu____780 =
                                 let uu____787 =
                                   FStar_Syntax_Syntax.mk_binder a in
                                 let uu____788 =
                                   let uu____791 =
                                     let uu____792 =
                                       let uu____793 =
                                         FStar_Syntax_Util.type_u () in
                                       FStar_All.pipe_right uu____793
                                         FStar_Pervasives_Native.fst in
                                     FStar_Syntax_Syntax.null_binder
                                       uu____792 in
                                   let uu____802 =
                                     let uu____805 =
                                       FStar_Syntax_Syntax.null_binder wp_a in
                                     [uu____805] in
                                   uu____791 :: uu____802 in
                                 uu____787 :: uu____788 in
                               let uu____806 =
                                 FStar_Syntax_Syntax.mk_Total wp_a in
                               FStar_Syntax_Util.arrow uu____780 uu____806 in
                             check_and_gen' env1
                               ed2.FStar_Syntax_Syntax.assert_p expected_k in
                           let assume_p =
                             let expected_k =
                               let uu____813 =
                                 let uu____820 =
                                   FStar_Syntax_Syntax.mk_binder a in
                                 let uu____821 =
                                   let uu____824 =
                                     let uu____825 =
                                       let uu____826 =
                                         FStar_Syntax_Util.type_u () in
                                       FStar_All.pipe_right uu____826
                                         FStar_Pervasives_Native.fst in
                                     FStar_Syntax_Syntax.null_binder
                                       uu____825 in
                                   let uu____835 =
                                     let uu____838 =
                                       FStar_Syntax_Syntax.null_binder wp_a in
                                     [uu____838] in
                                   uu____824 :: uu____835 in
                                 uu____820 :: uu____821 in
                               let uu____839 =
                                 FStar_Syntax_Syntax.mk_Total wp_a in
                               FStar_Syntax_Util.arrow uu____813 uu____839 in
                             check_and_gen' env1
                               ed2.FStar_Syntax_Syntax.assume_p expected_k in
                           let null_wp =
                             let expected_k =
                               let uu____846 =
                                 let uu____853 =
                                   FStar_Syntax_Syntax.mk_binder a in
                                 [uu____853] in
                               let uu____854 =
                                 FStar_Syntax_Syntax.mk_Total wp_a in
                               FStar_Syntax_Util.arrow uu____846 uu____854 in
                             check_and_gen' env1
                               ed2.FStar_Syntax_Syntax.null_wp expected_k in
                           let trivial_wp =
                             let uu____858 = FStar_Syntax_Util.type_u () in
                             match uu____858 with
                             | (t,uu____864) ->
                                 let expected_k =
                                   let uu____868 =
                                     let uu____875 =
                                       FStar_Syntax_Syntax.mk_binder a in
                                     let uu____876 =
                                       let uu____879 =
                                         FStar_Syntax_Syntax.null_binder wp_a in
                                       [uu____879] in
                                     uu____875 :: uu____876 in
                                   let uu____880 =
                                     FStar_Syntax_Syntax.mk_GTotal t in
                                   FStar_Syntax_Util.arrow uu____868
                                     uu____880 in
                                 check_and_gen' env1
                                   ed2.FStar_Syntax_Syntax.trivial expected_k in
                           let uu____883 =
                             let uu____894 =
                               let uu____895 =
                                 FStar_Syntax_Subst.compress
                                   ed2.FStar_Syntax_Syntax.repr in
                               uu____895.FStar_Syntax_Syntax.n in
                             match uu____894 with
                             | FStar_Syntax_Syntax.Tm_unknown  ->
                                 ((ed2.FStar_Syntax_Syntax.repr),
                                   (ed2.FStar_Syntax_Syntax.bind_repr),
                                   (ed2.FStar_Syntax_Syntax.return_repr),
                                   (ed2.FStar_Syntax_Syntax.actions))
                             | uu____910 ->
                                 let repr =
                                   let uu____912 =
                                     FStar_Syntax_Util.type_u () in
                                   match uu____912 with
                                   | (t,uu____918) ->
                                       let expected_k =
                                         let uu____922 =
                                           let uu____929 =
                                             FStar_Syntax_Syntax.mk_binder a in
                                           let uu____930 =
                                             let uu____933 =
                                               FStar_Syntax_Syntax.null_binder
                                                 wp_a in
                                             [uu____933] in
                                           uu____929 :: uu____930 in
                                         let uu____934 =
                                           FStar_Syntax_Syntax.mk_GTotal t in
                                         FStar_Syntax_Util.arrow uu____922
                                           uu____934 in
                                       tc_check_trivial_guard env1
                                         ed2.FStar_Syntax_Syntax.repr
                                         expected_k in
                                 let mk_repr' t wp =
                                   let repr1 =
                                     FStar_TypeChecker_Normalize.normalize
                                       [FStar_TypeChecker_Normalize.EraseUniverses;
                                       FStar_TypeChecker_Normalize.AllowUnboundUniverses]
                                       env1 repr in
                                   let uu____947 =
                                     let uu____950 =
                                       let uu____951 =
                                         let uu____966 =
                                           let uu____969 =
                                             FStar_Syntax_Syntax.as_arg t in
                                           let uu____970 =
                                             let uu____973 =
                                               FStar_Syntax_Syntax.as_arg wp in
                                             [uu____973] in
                                           uu____969 :: uu____970 in
                                         (repr1, uu____966) in
                                       FStar_Syntax_Syntax.Tm_app uu____951 in
                                     FStar_Syntax_Syntax.mk uu____950 in
                                   uu____947 FStar_Pervasives_Native.None
                                     FStar_Range.dummyRange in
                                 let mk_repr a1 wp =
                                   let uu____988 =
                                     FStar_Syntax_Syntax.bv_to_name a1 in
                                   mk_repr' uu____988 wp in
                                 let destruct_repr t =
                                   let uu____1001 =
                                     let uu____1002 =
                                       FStar_Syntax_Subst.compress t in
                                     uu____1002.FStar_Syntax_Syntax.n in
                                   match uu____1001 with
                                   | FStar_Syntax_Syntax.Tm_app
                                       (uu____1013,(t1,uu____1015)::(wp,uu____1017)::[])
                                       -> (t1, wp)
                                   | uu____1060 ->
                                       failwith "Unexpected repr type" in
                                 let bind_repr =
                                   let r =
                                     let uu____1071 =
                                       FStar_Syntax_Syntax.lid_as_fv
                                         FStar_Parser_Const.range_0
                                         FStar_Syntax_Syntax.Delta_constant
                                         FStar_Pervasives_Native.None in
                                     FStar_All.pipe_right uu____1071
                                       FStar_Syntax_Syntax.fv_to_tm in
                                   let uu____1072 = fresh_effect_signature () in
                                   match uu____1072 with
                                   | (b,wp_b) ->
                                       let a_wp_b =
                                         let uu____1088 =
                                           let uu____1095 =
                                             let uu____1096 =
                                               FStar_Syntax_Syntax.bv_to_name
                                                 a in
                                             FStar_Syntax_Syntax.null_binder
                                               uu____1096 in
                                           [uu____1095] in
                                         let uu____1097 =
                                           FStar_Syntax_Syntax.mk_Total wp_b in
                                         FStar_Syntax_Util.arrow uu____1088
                                           uu____1097 in
                                       let wp_f =
                                         FStar_Syntax_Syntax.gen_bv "wp_f"
                                           FStar_Pervasives_Native.None wp_a in
                                       let wp_g =
                                         FStar_Syntax_Syntax.gen_bv "wp_g"
                                           FStar_Pervasives_Native.None
                                           a_wp_b in
                                       let x_a =
                                         let uu____1103 =
                                           FStar_Syntax_Syntax.bv_to_name a in
                                         FStar_Syntax_Syntax.gen_bv "x_a"
                                           FStar_Pervasives_Native.None
                                           uu____1103 in
                                       let wp_g_x =
                                         let uu____1107 =
                                           let uu____1108 =
                                             FStar_Syntax_Syntax.bv_to_name
                                               wp_g in
                                           let uu____1109 =
                                             let uu____1110 =
                                               let uu____1111 =
                                                 FStar_Syntax_Syntax.bv_to_name
                                                   x_a in
                                               FStar_All.pipe_left
                                                 FStar_Syntax_Syntax.as_arg
                                                 uu____1111 in
                                             [uu____1110] in
                                           FStar_Syntax_Syntax.mk_Tm_app
                                             uu____1108 uu____1109 in
                                         uu____1107
                                           FStar_Pervasives_Native.None
                                           FStar_Range.dummyRange in
                                       let res =
                                         let wp =
                                           let uu____1120 =
                                             let uu____1121 =
                                               let uu____1122 =
                                                 FStar_TypeChecker_Env.inst_tscheme
                                                   bind_wp in
                                               FStar_All.pipe_right
                                                 uu____1122
                                                 FStar_Pervasives_Native.snd in
                                             let uu____1131 =
                                               let uu____1132 =
                                                 let uu____1135 =
                                                   let uu____1138 =
                                                     FStar_Syntax_Syntax.bv_to_name
                                                       a in
                                                   let uu____1139 =
                                                     let uu____1142 =
                                                       FStar_Syntax_Syntax.bv_to_name
                                                         b in
                                                     let uu____1143 =
                                                       let uu____1146 =
                                                         FStar_Syntax_Syntax.bv_to_name
                                                           wp_f in
                                                       let uu____1147 =
                                                         let uu____1150 =
                                                           FStar_Syntax_Syntax.bv_to_name
                                                             wp_g in
                                                         [uu____1150] in
                                                       uu____1146 ::
                                                         uu____1147 in
                                                     uu____1142 :: uu____1143 in
                                                   uu____1138 :: uu____1139 in
                                                 r :: uu____1135 in
                                               FStar_List.map
                                                 FStar_Syntax_Syntax.as_arg
                                                 uu____1132 in
                                             FStar_Syntax_Syntax.mk_Tm_app
                                               uu____1121 uu____1131 in
                                           uu____1120
                                             FStar_Pervasives_Native.None
                                             FStar_Range.dummyRange in
                                         mk_repr b wp in
                                       let expected_k =
                                         let uu____1156 =
                                           let uu____1163 =
                                             FStar_Syntax_Syntax.mk_binder a in
                                           let uu____1164 =
                                             let uu____1167 =
                                               FStar_Syntax_Syntax.mk_binder
                                                 b in
                                             let uu____1168 =
                                               let uu____1171 =
                                                 FStar_Syntax_Syntax.mk_binder
                                                   wp_f in
                                               let uu____1172 =
                                                 let uu____1175 =
                                                   let uu____1176 =
                                                     let uu____1177 =
                                                       FStar_Syntax_Syntax.bv_to_name
                                                         wp_f in
                                                     mk_repr a uu____1177 in
                                                   FStar_Syntax_Syntax.null_binder
                                                     uu____1176 in
                                                 let uu____1178 =
                                                   let uu____1181 =
                                                     FStar_Syntax_Syntax.mk_binder
                                                       wp_g in
                                                   let uu____1182 =
                                                     let uu____1185 =
                                                       let uu____1186 =
                                                         let uu____1187 =
                                                           let uu____1194 =
                                                             FStar_Syntax_Syntax.mk_binder
                                                               x_a in
                                                           [uu____1194] in
                                                         let uu____1195 =
                                                           let uu____1198 =
                                                             mk_repr b wp_g_x in
                                                           FStar_All.pipe_left
                                                             FStar_Syntax_Syntax.mk_Total
                                                             uu____1198 in
                                                         FStar_Syntax_Util.arrow
                                                           uu____1187
                                                           uu____1195 in
                                                       FStar_Syntax_Syntax.null_binder
                                                         uu____1186 in
                                                     [uu____1185] in
                                                   uu____1181 :: uu____1182 in
                                                 uu____1175 :: uu____1178 in
                                               uu____1171 :: uu____1172 in
                                             uu____1167 :: uu____1168 in
                                           uu____1163 :: uu____1164 in
                                         let uu____1199 =
                                           FStar_Syntax_Syntax.mk_Total res in
                                         FStar_Syntax_Util.arrow uu____1156
                                           uu____1199 in
                                       let uu____1202 =
                                         FStar_TypeChecker_TcTerm.tc_tot_or_gtot_term
                                           env1 expected_k in
                                       (match uu____1202 with
                                        | (expected_k1,uu____1210,uu____1211)
                                            ->
                                            let env2 =
                                              FStar_TypeChecker_Env.set_range
                                                env1
                                                (FStar_Pervasives_Native.snd
                                                   ed2.FStar_Syntax_Syntax.bind_repr).FStar_Syntax_Syntax.pos in
                                            let env3 =
                                              let uu___100_1216 = env2 in
                                              {
                                                FStar_TypeChecker_Env.solver
                                                  =
                                                  (uu___100_1216.FStar_TypeChecker_Env.solver);
                                                FStar_TypeChecker_Env.range =
                                                  (uu___100_1216.FStar_TypeChecker_Env.range);
                                                FStar_TypeChecker_Env.curmodule
                                                  =
                                                  (uu___100_1216.FStar_TypeChecker_Env.curmodule);
                                                FStar_TypeChecker_Env.gamma =
                                                  (uu___100_1216.FStar_TypeChecker_Env.gamma);
                                                FStar_TypeChecker_Env.gamma_cache
                                                  =
                                                  (uu___100_1216.FStar_TypeChecker_Env.gamma_cache);
                                                FStar_TypeChecker_Env.modules
                                                  =
                                                  (uu___100_1216.FStar_TypeChecker_Env.modules);
                                                FStar_TypeChecker_Env.expected_typ
                                                  =
                                                  (uu___100_1216.FStar_TypeChecker_Env.expected_typ);
                                                FStar_TypeChecker_Env.sigtab
                                                  =
                                                  (uu___100_1216.FStar_TypeChecker_Env.sigtab);
                                                FStar_TypeChecker_Env.is_pattern
                                                  =
                                                  (uu___100_1216.FStar_TypeChecker_Env.is_pattern);
                                                FStar_TypeChecker_Env.instantiate_imp
                                                  =
                                                  (uu___100_1216.FStar_TypeChecker_Env.instantiate_imp);
                                                FStar_TypeChecker_Env.effects
                                                  =
                                                  (uu___100_1216.FStar_TypeChecker_Env.effects);
                                                FStar_TypeChecker_Env.generalize
                                                  =
                                                  (uu___100_1216.FStar_TypeChecker_Env.generalize);
                                                FStar_TypeChecker_Env.letrecs
                                                  =
                                                  (uu___100_1216.FStar_TypeChecker_Env.letrecs);
                                                FStar_TypeChecker_Env.top_level
                                                  =
                                                  (uu___100_1216.FStar_TypeChecker_Env.top_level);
                                                FStar_TypeChecker_Env.check_uvars
                                                  =
                                                  (uu___100_1216.FStar_TypeChecker_Env.check_uvars);
                                                FStar_TypeChecker_Env.use_eq
                                                  =
                                                  (uu___100_1216.FStar_TypeChecker_Env.use_eq);
                                                FStar_TypeChecker_Env.is_iface
                                                  =
                                                  (uu___100_1216.FStar_TypeChecker_Env.is_iface);
                                                FStar_TypeChecker_Env.admit =
                                                  (uu___100_1216.FStar_TypeChecker_Env.admit);
                                                FStar_TypeChecker_Env.lax =
                                                  true;
                                                FStar_TypeChecker_Env.lax_universes
                                                  =
                                                  (uu___100_1216.FStar_TypeChecker_Env.lax_universes);
                                                FStar_TypeChecker_Env.failhard
                                                  =
                                                  (uu___100_1216.FStar_TypeChecker_Env.failhard);
                                                FStar_TypeChecker_Env.type_of
                                                  =
                                                  (uu___100_1216.FStar_TypeChecker_Env.type_of);
                                                FStar_TypeChecker_Env.universe_of
                                                  =
                                                  (uu___100_1216.FStar_TypeChecker_Env.universe_of);
                                                FStar_TypeChecker_Env.use_bv_sorts
                                                  =
                                                  (uu___100_1216.FStar_TypeChecker_Env.use_bv_sorts);
                                                FStar_TypeChecker_Env.qname_and_index
                                                  =
                                                  (uu___100_1216.FStar_TypeChecker_Env.qname_and_index);
                                                FStar_TypeChecker_Env.proof_ns
                                                  =
                                                  (uu___100_1216.FStar_TypeChecker_Env.proof_ns);
                                                FStar_TypeChecker_Env.synth =
                                                  (uu___100_1216.FStar_TypeChecker_Env.synth);
                                                FStar_TypeChecker_Env.is_native_tactic
                                                  =
                                                  (uu___100_1216.FStar_TypeChecker_Env.is_native_tactic);
                                                FStar_TypeChecker_Env.identifier_info
                                                  =
                                                  (uu___100_1216.FStar_TypeChecker_Env.identifier_info)
                                              } in
                                            let br =
                                              check_and_gen' env3
                                                ed2.FStar_Syntax_Syntax.bind_repr
                                                expected_k1 in
                                            br) in
                                 let return_repr =
                                   let x_a =
                                     let uu____1226 =
                                       FStar_Syntax_Syntax.bv_to_name a in
                                     FStar_Syntax_Syntax.gen_bv "x_a"
                                       FStar_Pervasives_Native.None
                                       uu____1226 in
                                   let res =
                                     let wp =
                                       let uu____1233 =
                                         let uu____1234 =
                                           let uu____1235 =
                                             FStar_TypeChecker_Env.inst_tscheme
                                               return_wp in
                                           FStar_All.pipe_right uu____1235
                                             FStar_Pervasives_Native.snd in
                                         let uu____1244 =
                                           let uu____1245 =
                                             let uu____1248 =
                                               FStar_Syntax_Syntax.bv_to_name
                                                 a in
                                             let uu____1249 =
                                               let uu____1252 =
                                                 FStar_Syntax_Syntax.bv_to_name
                                                   x_a in
                                               [uu____1252] in
                                             uu____1248 :: uu____1249 in
                                           FStar_List.map
                                             FStar_Syntax_Syntax.as_arg
                                             uu____1245 in
                                         FStar_Syntax_Syntax.mk_Tm_app
                                           uu____1234 uu____1244 in
                                       uu____1233
                                         FStar_Pervasives_Native.None
                                         FStar_Range.dummyRange in
                                     mk_repr a wp in
                                   let expected_k =
                                     let uu____1258 =
                                       let uu____1265 =
                                         FStar_Syntax_Syntax.mk_binder a in
                                       let uu____1266 =
                                         let uu____1269 =
                                           FStar_Syntax_Syntax.mk_binder x_a in
                                         [uu____1269] in
                                       uu____1265 :: uu____1266 in
                                     let uu____1270 =
                                       FStar_Syntax_Syntax.mk_Total res in
                                     FStar_Syntax_Util.arrow uu____1258
                                       uu____1270 in
                                   let uu____1273 =
                                     FStar_TypeChecker_TcTerm.tc_tot_or_gtot_term
                                       env1 expected_k in
                                   match uu____1273 with
                                   | (expected_k1,uu____1287,uu____1288) ->
                                       let env2 =
                                         FStar_TypeChecker_Env.set_range env1
                                           (FStar_Pervasives_Native.snd
                                              ed2.FStar_Syntax_Syntax.return_repr).FStar_Syntax_Syntax.pos in
                                       let uu____1292 =
                                         check_and_gen' env2
                                           ed2.FStar_Syntax_Syntax.return_repr
                                           expected_k1 in
                                       (match uu____1292 with
                                        | (univs1,repr1) ->
                                            (match univs1 with
                                             | [] -> ([], repr1)
                                             | uu____1313 ->
                                                 FStar_Exn.raise
                                                   (FStar_Errors.Error
                                                      ("Unexpected universe-polymorphic return for effect",
                                                        (repr1.FStar_Syntax_Syntax.pos))))) in
                                 let actions =
                                   let check_action act =
                                     let uu____1338 =
                                       FStar_TypeChecker_TcTerm.tc_tot_or_gtot_term
                                         env1
                                         act.FStar_Syntax_Syntax.action_typ in
                                     match uu____1338 with
                                     | (act_typ,uu____1346,g_t) ->
                                         let env' =
                                           let uu___101_1349 =
                                             FStar_TypeChecker_Env.set_expected_typ
                                               env1 act_typ in
                                           {
                                             FStar_TypeChecker_Env.solver =
                                               (uu___101_1349.FStar_TypeChecker_Env.solver);
                                             FStar_TypeChecker_Env.range =
                                               (uu___101_1349.FStar_TypeChecker_Env.range);
                                             FStar_TypeChecker_Env.curmodule
                                               =
                                               (uu___101_1349.FStar_TypeChecker_Env.curmodule);
                                             FStar_TypeChecker_Env.gamma =
                                               (uu___101_1349.FStar_TypeChecker_Env.gamma);
                                             FStar_TypeChecker_Env.gamma_cache
                                               =
                                               (uu___101_1349.FStar_TypeChecker_Env.gamma_cache);
                                             FStar_TypeChecker_Env.modules =
                                               (uu___101_1349.FStar_TypeChecker_Env.modules);
                                             FStar_TypeChecker_Env.expected_typ
                                               =
                                               (uu___101_1349.FStar_TypeChecker_Env.expected_typ);
                                             FStar_TypeChecker_Env.sigtab =
                                               (uu___101_1349.FStar_TypeChecker_Env.sigtab);
                                             FStar_TypeChecker_Env.is_pattern
                                               =
                                               (uu___101_1349.FStar_TypeChecker_Env.is_pattern);
                                             FStar_TypeChecker_Env.instantiate_imp
                                               = false;
                                             FStar_TypeChecker_Env.effects =
                                               (uu___101_1349.FStar_TypeChecker_Env.effects);
                                             FStar_TypeChecker_Env.generalize
                                               =
                                               (uu___101_1349.FStar_TypeChecker_Env.generalize);
                                             FStar_TypeChecker_Env.letrecs =
                                               (uu___101_1349.FStar_TypeChecker_Env.letrecs);
                                             FStar_TypeChecker_Env.top_level
                                               =
                                               (uu___101_1349.FStar_TypeChecker_Env.top_level);
                                             FStar_TypeChecker_Env.check_uvars
                                               =
                                               (uu___101_1349.FStar_TypeChecker_Env.check_uvars);
                                             FStar_TypeChecker_Env.use_eq =
                                               (uu___101_1349.FStar_TypeChecker_Env.use_eq);
                                             FStar_TypeChecker_Env.is_iface =
                                               (uu___101_1349.FStar_TypeChecker_Env.is_iface);
                                             FStar_TypeChecker_Env.admit =
                                               (uu___101_1349.FStar_TypeChecker_Env.admit);
                                             FStar_TypeChecker_Env.lax =
                                               (uu___101_1349.FStar_TypeChecker_Env.lax);
                                             FStar_TypeChecker_Env.lax_universes
                                               =
                                               (uu___101_1349.FStar_TypeChecker_Env.lax_universes);
                                             FStar_TypeChecker_Env.failhard =
                                               (uu___101_1349.FStar_TypeChecker_Env.failhard);
                                             FStar_TypeChecker_Env.type_of =
                                               (uu___101_1349.FStar_TypeChecker_Env.type_of);
                                             FStar_TypeChecker_Env.universe_of
                                               =
                                               (uu___101_1349.FStar_TypeChecker_Env.universe_of);
                                             FStar_TypeChecker_Env.use_bv_sorts
                                               =
                                               (uu___101_1349.FStar_TypeChecker_Env.use_bv_sorts);
                                             FStar_TypeChecker_Env.qname_and_index
                                               =
                                               (uu___101_1349.FStar_TypeChecker_Env.qname_and_index);
                                             FStar_TypeChecker_Env.proof_ns =
                                               (uu___101_1349.FStar_TypeChecker_Env.proof_ns);
                                             FStar_TypeChecker_Env.synth =
                                               (uu___101_1349.FStar_TypeChecker_Env.synth);
                                             FStar_TypeChecker_Env.is_native_tactic
                                               =
                                               (uu___101_1349.FStar_TypeChecker_Env.is_native_tactic);
                                             FStar_TypeChecker_Env.identifier_info
                                               =
                                               (uu___101_1349.FStar_TypeChecker_Env.identifier_info)
                                           } in
                                         ((let uu____1351 =
                                             FStar_TypeChecker_Env.debug env1
                                               (FStar_Options.Other "ED") in
                                           if uu____1351
                                           then
                                             let uu____1352 =
                                               FStar_Syntax_Print.term_to_string
                                                 act.FStar_Syntax_Syntax.action_defn in
                                             let uu____1353 =
                                               FStar_Syntax_Print.term_to_string
                                                 act_typ in
                                             FStar_Util.print3
                                               "Checking action %s:\n[definition]: %s\n[cps'd type]: %s\n"
                                               (FStar_Ident.text_of_lid
                                                  act.FStar_Syntax_Syntax.action_name)
                                               uu____1352 uu____1353
                                           else ());
                                          (let uu____1355 =
                                             FStar_TypeChecker_TcTerm.tc_tot_or_gtot_term
                                               env'
                                               act.FStar_Syntax_Syntax.action_defn in
                                           match uu____1355 with
                                           | (act_defn,uu____1363,g_a) ->
                                               let act_defn1 =
                                                 FStar_TypeChecker_Normalize.normalize
                                                   [FStar_TypeChecker_Normalize.UnfoldUntil
                                                      FStar_Syntax_Syntax.Delta_constant]
                                                   env1 act_defn in
                                               let act_typ1 =
                                                 FStar_TypeChecker_Normalize.normalize
                                                   [FStar_TypeChecker_Normalize.UnfoldUntil
                                                      FStar_Syntax_Syntax.Delta_constant;
                                                   FStar_TypeChecker_Normalize.Eager_unfolding;
                                                   FStar_TypeChecker_Normalize.Beta]
                                                   env1 act_typ in
                                               let uu____1367 =
                                                 let act_typ2 =
                                                   FStar_Syntax_Subst.compress
                                                     act_typ1 in
                                                 match act_typ2.FStar_Syntax_Syntax.n
                                                 with
                                                 | FStar_Syntax_Syntax.Tm_arrow
                                                     (bs,c) ->
                                                     let uu____1395 =
                                                       FStar_Syntax_Subst.open_comp
                                                         bs c in
                                                     (match uu____1395 with
                                                      | (bs1,uu____1405) ->
                                                          let res =
                                                            mk_repr'
                                                              FStar_Syntax_Syntax.tun
                                                              FStar_Syntax_Syntax.tun in
                                                          let k =
                                                            let uu____1412 =
                                                              FStar_Syntax_Syntax.mk_Total
                                                                res in
                                                            FStar_Syntax_Util.arrow
                                                              bs1 uu____1412 in
                                                          let uu____1415 =
                                                            FStar_TypeChecker_TcTerm.tc_tot_or_gtot_term
                                                              env1 k in
                                                          (match uu____1415
                                                           with
                                                           | (k1,uu____1427,g)
                                                               -> (k1, g)))
                                                 | uu____1429 ->
                                                     let uu____1430 =
                                                       let uu____1431 =
                                                         let uu____1436 =
                                                           let uu____1437 =
                                                             FStar_Syntax_Print.term_to_string
                                                               act_typ2 in
                                                           let uu____1438 =
                                                             FStar_Syntax_Print.tag_of_term
                                                               act_typ2 in
                                                           FStar_Util.format2
                                                             "Actions must have function types (not: %s, a.k.a. %s)"
                                                             uu____1437
                                                             uu____1438 in
                                                         (uu____1436,
                                                           (act_defn1.FStar_Syntax_Syntax.pos)) in
                                                       FStar_Errors.Error
                                                         uu____1431 in
                                                     FStar_Exn.raise
                                                       uu____1430 in
                                               (match uu____1367 with
                                                | (expected_k,g_k) ->
                                                    let g =
                                                      FStar_TypeChecker_Rel.teq
                                                        env1 act_typ1
                                                        expected_k in
                                                    ((let uu____1447 =
                                                        let uu____1448 =
                                                          let uu____1449 =
                                                            FStar_TypeChecker_Rel.conj_guard
                                                              g_t g in
                                                          FStar_TypeChecker_Rel.conj_guard
                                                            g_k uu____1449 in
                                                        FStar_TypeChecker_Rel.conj_guard
                                                          g_a uu____1448 in
                                                      FStar_TypeChecker_Rel.force_trivial_guard
                                                        env1 uu____1447);
                                                     (let act_typ2 =
                                                        let uu____1453 =
                                                          let uu____1454 =
                                                            FStar_Syntax_Subst.compress
                                                              expected_k in
                                                          uu____1454.FStar_Syntax_Syntax.n in
                                                        match uu____1453 with
                                                        | FStar_Syntax_Syntax.Tm_arrow
                                                            (bs,c) ->
                                                            let uu____1477 =
                                                              FStar_Syntax_Subst.open_comp
                                                                bs c in
                                                            (match uu____1477
                                                             with
                                                             | (bs1,c1) ->
                                                                 let uu____1486
                                                                   =
                                                                   destruct_repr
                                                                    (FStar_Syntax_Util.comp_result
                                                                    c1) in
                                                                 (match uu____1486
                                                                  with
                                                                  | (a1,wp)
                                                                    ->
                                                                    let c2 =
                                                                    let uu____1508
                                                                    =
                                                                    let uu____1509
                                                                    =
                                                                    env1.FStar_TypeChecker_Env.universe_of
                                                                    env1 a1 in
                                                                    [uu____1509] in
                                                                    let uu____1510
                                                                    =
                                                                    let uu____1519
                                                                    =
                                                                    FStar_Syntax_Syntax.as_arg
                                                                    wp in
                                                                    [uu____1519] in
                                                                    {
                                                                    FStar_Syntax_Syntax.comp_univs
                                                                    =
                                                                    uu____1508;
                                                                    FStar_Syntax_Syntax.effect_name
                                                                    =
                                                                    (ed2.FStar_Syntax_Syntax.mname);
                                                                    FStar_Syntax_Syntax.result_typ
                                                                    = a1;
                                                                    FStar_Syntax_Syntax.effect_args
                                                                    =
                                                                    uu____1510;
                                                                    FStar_Syntax_Syntax.flags
                                                                    = []
                                                                    } in
                                                                    let uu____1520
                                                                    =
                                                                    FStar_Syntax_Syntax.mk_Comp
                                                                    c2 in
                                                                    FStar_Syntax_Util.arrow
                                                                    bs1
                                                                    uu____1520))
                                                        | uu____1523 ->
                                                            failwith "" in
                                                      let uu____1526 =
                                                        FStar_TypeChecker_Util.generalize_universes
                                                          env1 act_defn1 in
                                                      match uu____1526 with
                                                      | (univs1,act_defn2) ->
                                                          let act_typ3 =
                                                            FStar_TypeChecker_Normalize.normalize
                                                              [FStar_TypeChecker_Normalize.Beta]
                                                              env1 act_typ2 in
                                                          let act_typ4 =
                                                            FStar_Syntax_Subst.close_univ_vars
                                                              univs1 act_typ3 in
                                                          let uu___102_1535 =
                                                            act in
                                                          {
                                                            FStar_Syntax_Syntax.action_name
                                                              =
                                                              (uu___102_1535.FStar_Syntax_Syntax.action_name);
                                                            FStar_Syntax_Syntax.action_unqualified_name
                                                              =
                                                              (uu___102_1535.FStar_Syntax_Syntax.action_unqualified_name);
                                                            FStar_Syntax_Syntax.action_univs
                                                              = univs1;
                                                            FStar_Syntax_Syntax.action_params
                                                              =
                                                              (uu___102_1535.FStar_Syntax_Syntax.action_params);
                                                            FStar_Syntax_Syntax.action_defn
                                                              = act_defn2;
                                                            FStar_Syntax_Syntax.action_typ
                                                              = act_typ4
                                                          }))))) in
                                   FStar_All.pipe_right
                                     ed2.FStar_Syntax_Syntax.actions
                                     (FStar_List.map check_action) in
                                 (repr, bind_repr, return_repr, actions) in
                           match uu____883 with
                           | (repr,bind_repr,return_repr,actions) ->
                               let t =
                                 let uu____1559 =
                                   FStar_Syntax_Syntax.mk_Total
                                     ed2.FStar_Syntax_Syntax.signature in
                                 FStar_Syntax_Util.arrow
                                   ed2.FStar_Syntax_Syntax.binders uu____1559 in
                               let uu____1562 =
                                 FStar_TypeChecker_Util.generalize_universes
                                   env0 t in
                               (match uu____1562 with
                                | (univs1,t1) ->
                                    let signature1 =
                                      let uu____1570 =
                                        let uu____1575 =
                                          let uu____1576 =
                                            FStar_Syntax_Subst.compress t1 in
                                          uu____1576.FStar_Syntax_Syntax.n in
                                        (effect_params, uu____1575) in
                                      match uu____1570 with
                                      | ([],uu____1579) -> t1
                                      | (uu____1590,FStar_Syntax_Syntax.Tm_arrow
                                         (uu____1591,c)) ->
                                          FStar_Syntax_Util.comp_result c
                                      | uu____1609 -> failwith "Impossible" in
                                    let close1 n1 ts =
                                      let ts1 =
                                        let uu____1622 =
                                          FStar_Syntax_Subst.close_tscheme
                                            effect_params ts in
                                        FStar_Syntax_Subst.close_univ_vars_tscheme
                                          univs1 uu____1622 in
                                      let m =
                                        FStar_List.length
                                          (FStar_Pervasives_Native.fst ts1) in
                                      (let uu____1627 =
                                         ((n1 >= (Prims.parse_int "0")) &&
                                            (let uu____1629 =
                                               FStar_Syntax_Util.is_unknown
                                                 (FStar_Pervasives_Native.snd
                                                    ts1) in
                                             Prims.op_Negation uu____1629))
                                           && (m <> n1) in
                                       if uu____1627
                                       then
                                         let error =
                                           if m < n1
                                           then
                                             "not universe-polymorphic enough"
                                           else "too universe-polymorphic" in
                                         let uu____1644 =
                                           let uu____1645 =
                                             FStar_Util.string_of_int n1 in
                                           let uu____1646 =
                                             FStar_Syntax_Print.tscheme_to_string
                                               ts1 in
                                           FStar_Util.format3
                                             "The effect combinator is %s (n=%s) (%s)"
                                             error uu____1645 uu____1646 in
                                         failwith uu____1644
                                       else ());
                                      ts1 in
                                    let close_action act =
                                      let uu____1652 =
                                        close1 (- (Prims.parse_int "1"))
                                          ((act.FStar_Syntax_Syntax.action_univs),
                                            (act.FStar_Syntax_Syntax.action_defn)) in
                                      match uu____1652 with
                                      | (univs2,defn) ->
                                          let uu____1659 =
                                            close1 (- (Prims.parse_int "1"))
                                              ((act.FStar_Syntax_Syntax.action_univs),
                                                (act.FStar_Syntax_Syntax.action_typ)) in
                                          (match uu____1659 with
                                           | (univs',typ) ->
                                               let uu___103_1669 = act in
                                               {
                                                 FStar_Syntax_Syntax.action_name
                                                   =
                                                   (uu___103_1669.FStar_Syntax_Syntax.action_name);
                                                 FStar_Syntax_Syntax.action_unqualified_name
                                                   =
                                                   (uu___103_1669.FStar_Syntax_Syntax.action_unqualified_name);
                                                 FStar_Syntax_Syntax.action_univs
                                                   = univs2;
                                                 FStar_Syntax_Syntax.action_params
                                                   =
                                                   (uu___103_1669.FStar_Syntax_Syntax.action_params);
                                                 FStar_Syntax_Syntax.action_defn
                                                   = defn;
                                                 FStar_Syntax_Syntax.action_typ
                                                   = typ
                                               }) in
                                    let ed3 =
                                      let uu___104_1674 = ed2 in
                                      let uu____1675 =
                                        close1 (Prims.parse_int "0")
                                          return_wp in
                                      let uu____1676 =
                                        close1 (Prims.parse_int "1") bind_wp in
                                      let uu____1677 =
                                        close1 (Prims.parse_int "0")
                                          if_then_else1 in
                                      let uu____1678 =
                                        close1 (Prims.parse_int "0") ite_wp in
                                      let uu____1679 =
                                        close1 (Prims.parse_int "0") stronger in
                                      let uu____1680 =
                                        close1 (Prims.parse_int "1") close_wp in
                                      let uu____1681 =
                                        close1 (Prims.parse_int "0") assert_p in
                                      let uu____1682 =
                                        close1 (Prims.parse_int "0") assume_p in
                                      let uu____1683 =
                                        close1 (Prims.parse_int "0") null_wp in
                                      let uu____1684 =
                                        close1 (Prims.parse_int "0")
                                          trivial_wp in
                                      let uu____1685 =
                                        let uu____1686 =
                                          close1 (Prims.parse_int "0")
                                            ([], repr) in
                                        FStar_Pervasives_Native.snd
                                          uu____1686 in
                                      let uu____1697 =
                                        close1 (Prims.parse_int "0")
                                          return_repr in
                                      let uu____1698 =
                                        close1 (Prims.parse_int "1")
                                          bind_repr in
                                      let uu____1699 =
                                        FStar_List.map close_action actions in
                                      {
                                        FStar_Syntax_Syntax.cattributes =
                                          (uu___104_1674.FStar_Syntax_Syntax.cattributes);
                                        FStar_Syntax_Syntax.mname =
                                          (uu___104_1674.FStar_Syntax_Syntax.mname);
                                        FStar_Syntax_Syntax.univs = univs1;
                                        FStar_Syntax_Syntax.binders =
                                          effect_params;
                                        FStar_Syntax_Syntax.signature =
                                          signature1;
                                        FStar_Syntax_Syntax.ret_wp =
                                          uu____1675;
                                        FStar_Syntax_Syntax.bind_wp =
                                          uu____1676;
                                        FStar_Syntax_Syntax.if_then_else =
                                          uu____1677;
                                        FStar_Syntax_Syntax.ite_wp =
                                          uu____1678;
                                        FStar_Syntax_Syntax.stronger =
                                          uu____1679;
                                        FStar_Syntax_Syntax.close_wp =
                                          uu____1680;
                                        FStar_Syntax_Syntax.assert_p =
                                          uu____1681;
                                        FStar_Syntax_Syntax.assume_p =
                                          uu____1682;
                                        FStar_Syntax_Syntax.null_wp =
                                          uu____1683;
                                        FStar_Syntax_Syntax.trivial =
                                          uu____1684;
                                        FStar_Syntax_Syntax.repr = uu____1685;
                                        FStar_Syntax_Syntax.return_repr =
                                          uu____1697;
                                        FStar_Syntax_Syntax.bind_repr =
                                          uu____1698;
                                        FStar_Syntax_Syntax.actions =
                                          uu____1699
                                      } in
                                    ((let uu____1703 =
                                        (FStar_TypeChecker_Env.debug env1
                                           FStar_Options.Low)
                                          ||
                                          (FStar_All.pipe_left
                                             (FStar_TypeChecker_Env.debug
                                                env1)
                                             (FStar_Options.Other "ED")) in
                                      if uu____1703
                                      then
                                        let uu____1704 =
                                          FStar_Syntax_Print.eff_decl_to_string
                                            false ed3 in
                                        FStar_Util.print_string uu____1704
                                      else ());
                                     ed3)))))))
let (cps_and_elaborate
  :FStar_TypeChecker_Env.env_t ->
     FStar_Syntax_Syntax.eff_decl ->
       (FStar_Syntax_Syntax.sigelt Prims.list,FStar_Syntax_Syntax.eff_decl,
         FStar_Syntax_Syntax.sigelt FStar_Pervasives_Native.option)
         FStar_Pervasives_Native.tuple3)=
  fun env  ->
    fun ed  ->
      let uu____1724 =
        FStar_Syntax_Subst.open_term ed.FStar_Syntax_Syntax.binders
          ed.FStar_Syntax_Syntax.signature in
      match uu____1724 with
      | (effect_binders_un,signature_un) ->
          let uu____1741 =
            FStar_TypeChecker_TcTerm.tc_tparams env effect_binders_un in
          (match uu____1741 with
           | (effect_binders,env1,uu____1760) ->
               let uu____1761 =
                 FStar_TypeChecker_TcTerm.tc_trivial_guard env1 signature_un in
               (match uu____1761 with
                | (signature,uu____1777) ->
                    let effect_binders1 =
                      FStar_List.map
                        (fun uu____1797  ->
                           match uu____1797 with
                           | (bv,qual) ->
                               let uu____1808 =
                                 let uu___105_1809 = bv in
                                 let uu____1810 =
                                   FStar_TypeChecker_Normalize.normalize
                                     [FStar_TypeChecker_Normalize.EraseUniverses]
                                     env1 bv.FStar_Syntax_Syntax.sort in
                                 {
                                   FStar_Syntax_Syntax.ppname =
                                     (uu___105_1809.FStar_Syntax_Syntax.ppname);
                                   FStar_Syntax_Syntax.index =
                                     (uu___105_1809.FStar_Syntax_Syntax.index);
                                   FStar_Syntax_Syntax.sort = uu____1810
                                 } in
                               (uu____1808, qual)) effect_binders in
                    let uu____1813 =
                      let uu____1820 =
                        let uu____1821 =
                          FStar_Syntax_Subst.compress signature_un in
                        uu____1821.FStar_Syntax_Syntax.n in
                      match uu____1820 with
                      | FStar_Syntax_Syntax.Tm_arrow
                          ((a,uu____1831)::[],effect_marker) ->
                          (a, effect_marker)
                      | uu____1853 ->
                          failwith "bad shape for effect-for-free signature" in
                    (match uu____1813 with
                     | (a,effect_marker) ->
                         let a1 =
                           let uu____1877 = FStar_Syntax_Syntax.is_null_bv a in
                           if uu____1877
                           then
                             let uu____1878 =
                               let uu____1881 =
                                 FStar_Syntax_Syntax.range_of_bv a in
                               FStar_Pervasives_Native.Some uu____1881 in
                             FStar_Syntax_Syntax.gen_bv "a" uu____1878
                               a.FStar_Syntax_Syntax.sort
                           else a in
                         let open_and_check env2 other_binders t =
                           let subst1 =
                             FStar_Syntax_Subst.opening_of_binders
                               (FStar_List.append effect_binders1
                                  other_binders) in
                           let t1 = FStar_Syntax_Subst.subst subst1 t in
                           let uu____1915 =
                             FStar_TypeChecker_TcTerm.tc_term env2 t1 in
                           match uu____1915 with
                           | (t2,comp,uu____1928) -> (t2, comp) in
                         let mk1 x =
                           FStar_Syntax_Syntax.mk x
                             FStar_Pervasives_Native.None
                             signature.FStar_Syntax_Syntax.pos in
                         let uu____1935 =
                           open_and_check env1 [] ed.FStar_Syntax_Syntax.repr in
                         (match uu____1935 with
                          | (repr,_comp) ->
                              ((let uu____1957 =
                                  FStar_TypeChecker_Env.debug env1
                                    (FStar_Options.Other "ED") in
                                if uu____1957
                                then
                                  let uu____1958 =
                                    FStar_Syntax_Print.term_to_string repr in
                                  FStar_Util.print1 "Representation is: %s\n"
                                    uu____1958
                                else ());
                               (let dmff_env =
                                  FStar_TypeChecker_DMFF.empty env1
                                    (FStar_TypeChecker_TcTerm.tc_constant
                                       FStar_Range.dummyRange) in
                                let wp_type =
                                  FStar_TypeChecker_DMFF.star_type dmff_env
                                    repr in
                                let wp_type1 = recheck_debug "*" env1 wp_type in
                                let wp_a =
                                  let uu____1964 =
                                    let uu____1965 =
                                      let uu____1966 =
                                        let uu____1981 =
                                          let uu____1988 =
                                            let uu____1993 =
                                              FStar_Syntax_Syntax.bv_to_name
                                                a1 in
                                            let uu____1994 =
                                              FStar_Syntax_Syntax.as_implicit
                                                false in
                                            (uu____1993, uu____1994) in
                                          [uu____1988] in
                                        (wp_type1, uu____1981) in
                                      FStar_Syntax_Syntax.Tm_app uu____1966 in
                                    mk1 uu____1965 in
                                  FStar_TypeChecker_Normalize.normalize
                                    [FStar_TypeChecker_Normalize.Beta] env1
                                    uu____1964 in
                                let effect_signature =
                                  let binders =
                                    let uu____2019 =
                                      let uu____2024 =
                                        FStar_Syntax_Syntax.as_implicit false in
                                      (a1, uu____2024) in
                                    let uu____2025 =
                                      let uu____2032 =
                                        let uu____2033 =
                                          FStar_Syntax_Syntax.gen_bv
                                            "dijkstra_wp"
                                            FStar_Pervasives_Native.None wp_a in
                                        FStar_All.pipe_right uu____2033
                                          FStar_Syntax_Syntax.mk_binder in
                                      [uu____2032] in
                                    uu____2019 :: uu____2025 in
                                  let binders1 =
                                    FStar_Syntax_Subst.close_binders binders in
                                  mk1
                                    (FStar_Syntax_Syntax.Tm_arrow
                                       (binders1, effect_marker)) in
                                let effect_signature1 =
                                  recheck_debug
                                    "turned into the effect signature" env1
                                    effect_signature in
                                let sigelts = FStar_Util.mk_ref [] in
                                let mk_lid name =
                                  FStar_Syntax_Util.dm4f_lid ed name in
                                let elaborate_and_star dmff_env1
                                  other_binders item =
                                  let env2 =
                                    FStar_TypeChecker_DMFF.get_env dmff_env1 in
                                  let uu____2096 = item in
                                  match uu____2096 with
                                  | (u_item,item1) ->
                                      let uu____2117 =
                                        open_and_check env2 other_binders
                                          item1 in
                                      (match uu____2117 with
                                       | (item2,item_comp) ->
                                           ((let uu____2133 =
                                               let uu____2134 =
                                                 FStar_Syntax_Util.is_total_lcomp
                                                   item_comp in
                                               Prims.op_Negation uu____2134 in
                                             if uu____2133
                                             then
                                               let uu____2135 =
                                                 let uu____2136 =
                                                   let uu____2137 =
                                                     FStar_Syntax_Print.term_to_string
                                                       item2 in
                                                   let uu____2138 =
                                                     FStar_Syntax_Print.lcomp_to_string
                                                       item_comp in
                                                   FStar_Util.format2
                                                     "Computation for [%s] is not total : %s !"
                                                     uu____2137 uu____2138 in
                                                 FStar_Errors.Err uu____2136 in
                                               FStar_Exn.raise uu____2135
                                             else ());
                                            (let uu____2140 =
                                               FStar_TypeChecker_DMFF.star_expr
                                                 dmff_env1 item2 in
                                             match uu____2140 with
                                             | (item_t,item_wp,item_elab) ->
                                                 let item_wp1 =
                                                   recheck_debug "*" env2
                                                     item_wp in
                                                 let item_elab1 =
                                                   recheck_debug "_" env2
                                                     item_elab in
                                                 (dmff_env1, item_t,
                                                   item_wp1, item_elab1)))) in
                                let uu____2160 =
                                  elaborate_and_star dmff_env []
                                    ed.FStar_Syntax_Syntax.bind_repr in
                                match uu____2160 with
                                | (dmff_env1,uu____2184,bind_wp,bind_elab) ->
                                    let uu____2187 =
                                      elaborate_and_star dmff_env1 []
                                        ed.FStar_Syntax_Syntax.return_repr in
                                    (match uu____2187 with
                                     | (dmff_env2,uu____2211,return_wp,return_elab)
                                         ->
                                         let rc_gtot =
                                           {
                                             FStar_Syntax_Syntax.residual_effect
                                               =
                                               FStar_Parser_Const.effect_GTot_lid;
                                             FStar_Syntax_Syntax.residual_typ
                                               = FStar_Pervasives_Native.None;
                                             FStar_Syntax_Syntax.residual_flags
                                               = []
                                           } in
                                         let lift_from_pure_wp =
                                           let uu____2218 =
                                             let uu____2219 =
                                               FStar_Syntax_Subst.compress
                                                 return_wp in
                                             uu____2219.FStar_Syntax_Syntax.n in
                                           match uu____2218 with
                                           | FStar_Syntax_Syntax.Tm_abs
                                               (b1::b2::bs,body,what) ->
                                               let uu____2263 =
                                                 let uu____2278 =
                                                   let uu____2283 =
                                                     FStar_Syntax_Util.abs bs
                                                       body
                                                       FStar_Pervasives_Native.None in
                                                   FStar_Syntax_Subst.open_term
                                                     [b1; b2] uu____2283 in
                                                 match uu____2278 with
                                                 | (b11::b21::[],body1) ->
                                                     (b11, b21, body1)
                                                 | uu____2347 ->
                                                     failwith
                                                       "Impossible : open_term not preserving binders arity" in
                                               (match uu____2263 with
                                                | (b11,b21,body1) ->
                                                    let env0 =
                                                      let uu____2386 =
                                                        FStar_TypeChecker_DMFF.get_env
                                                          dmff_env2 in
                                                      FStar_TypeChecker_Env.push_binders
                                                        uu____2386 [b11; b21] in
                                                    let wp_b1 =
                                                      let raw_wp_b1 =
                                                        let uu____2403 =
                                                          let uu____2404 =
                                                            let uu____2419 =
                                                              let uu____2426
                                                                =
                                                                let uu____2431
                                                                  =
                                                                  FStar_Syntax_Syntax.bv_to_name
                                                                    (
                                                                    FStar_Pervasives_Native.fst
                                                                    b11) in
                                                                let uu____2432
                                                                  =
                                                                  FStar_Syntax_Syntax.as_implicit
                                                                    false in
                                                                (uu____2431,
                                                                  uu____2432) in
                                                              [uu____2426] in
                                                            (wp_type1,
                                                              uu____2419) in
                                                          FStar_Syntax_Syntax.Tm_app
                                                            uu____2404 in
                                                        mk1 uu____2403 in
                                                      FStar_TypeChecker_Normalize.normalize
                                                        [FStar_TypeChecker_Normalize.Beta]
                                                        env0 raw_wp_b1 in
                                                    let uu____2447 =
                                                      let uu____2456 =
                                                        let uu____2457 =
                                                          FStar_Syntax_Util.unascribe
                                                            wp_b1 in
                                                        FStar_TypeChecker_Normalize.eta_expand_with_type
                                                          env0 body1
                                                          uu____2457 in
                                                      FStar_All.pipe_left
                                                        FStar_Syntax_Util.abs_formals
                                                        uu____2456 in
                                                    (match uu____2447 with
                                                     | (bs1,body2,what') ->
                                                         let fail uu____2476
                                                           =
                                                           let error_msg =
                                                             let uu____2478 =
                                                               FStar_Syntax_Print.term_to_string
                                                                 body2 in
                                                             FStar_Util.format2
                                                               "The body of return_wp (%s) should be of type Type0 but is of type %s"
                                                               uu____2478
                                                               (match what'
                                                                with
                                                                | FStar_Pervasives_Native.None
                                                                     ->
                                                                    "None"
                                                                | FStar_Pervasives_Native.Some
                                                                    rc ->
                                                                    FStar_Ident.text_of_lid
                                                                    rc.FStar_Syntax_Syntax.residual_effect) in
                                                           failwith error_msg in
                                                         ((match what' with
                                                           | FStar_Pervasives_Native.None
                                                                -> fail ()
                                                           | FStar_Pervasives_Native.Some
                                                               rc ->
                                                               (if
                                                                  Prims.op_Negation
                                                                    (
                                                                    FStar_Syntax_Util.is_pure_effect
                                                                    rc.FStar_Syntax_Syntax.residual_effect)
                                                                then fail ()
                                                                else ();
                                                                (let uu____2484
                                                                   =
                                                                   FStar_Util.map_opt
                                                                    rc.FStar_Syntax_Syntax.residual_typ
                                                                    (fun rt 
                                                                    ->
                                                                    let g_opt
                                                                    =
                                                                    FStar_TypeChecker_Rel.try_teq
                                                                    true env1
                                                                    rt
                                                                    FStar_Syntax_Util.ktype0 in
                                                                    match g_opt
                                                                    with
                                                                    | 
                                                                    FStar_Pervasives_Native.Some
                                                                    g' ->
                                                                    FStar_TypeChecker_Rel.force_trivial_guard
                                                                    env1 g'
                                                                    | 
                                                                    FStar_Pervasives_Native.None
                                                                     ->
                                                                    fail ()) in
                                                                 FStar_All.pipe_right
                                                                   uu____2484
                                                                   FStar_Pervasives.ignore)));
                                                          (let wp =
                                                             let t2 =
                                                               (FStar_Pervasives_Native.fst
                                                                  b21).FStar_Syntax_Syntax.sort in
                                                             let pure_wp_type
                                                               =
                                                               FStar_TypeChecker_DMFF.double_star
                                                                 t2 in
                                                             FStar_Syntax_Syntax.gen_bv
                                                               "wp"
                                                               FStar_Pervasives_Native.None
                                                               pure_wp_type in
                                                           let body3 =
                                                             let uu____2511 =
                                                               let uu____2512
                                                                 =
                                                                 FStar_Syntax_Syntax.bv_to_name
                                                                   wp in
                                                               let uu____2513
                                                                 =
                                                                 let uu____2514
                                                                   =
                                                                   let uu____2521
                                                                    =
                                                                    FStar_Syntax_Util.abs
                                                                    [b21]
                                                                    body2
                                                                    what' in
                                                                   (uu____2521,
                                                                    FStar_Pervasives_Native.None) in
                                                                 [uu____2514] in
                                                               FStar_Syntax_Syntax.mk_Tm_app
                                                                 uu____2512
                                                                 uu____2513 in
                                                             uu____2511
                                                               FStar_Pervasives_Native.None
                                                               FStar_Range.dummyRange in
                                                           let uu____2546 =
                                                             let uu____2547 =
                                                               let uu____2554
                                                                 =
                                                                 FStar_Syntax_Syntax.mk_binder
                                                                   wp in
                                                               [uu____2554] in
                                                             b11 ::
                                                               uu____2547 in
                                                           let uu____2559 =
                                                             FStar_Syntax_Util.abs
                                                               bs1 body3 what in
                                                           FStar_Syntax_Util.abs
                                                             uu____2546
                                                             uu____2559
                                                             (FStar_Pervasives_Native.Some
                                                                rc_gtot)))))
                                           | uu____2560 ->
                                               failwith
                                                 "unexpected shape for return" in
                                         let return_wp1 =
                                           let uu____2562 =
                                             let uu____2563 =
                                               FStar_Syntax_Subst.compress
                                                 return_wp in
                                             uu____2563.FStar_Syntax_Syntax.n in
                                           match uu____2562 with
                                           | FStar_Syntax_Syntax.Tm_abs
                                               (b1::b2::bs,body,what) ->
                                               let uu____2607 =
                                                 FStar_Syntax_Util.abs bs
                                                   body what in
                                               FStar_Syntax_Util.abs 
                                                 [b1; b2] uu____2607
                                                 (FStar_Pervasives_Native.Some
                                                    rc_gtot)
                                           | uu____2620 ->
                                               failwith
                                                 "unexpected shape for return" in
                                         let bind_wp1 =
                                           let uu____2622 =
                                             let uu____2623 =
                                               FStar_Syntax_Subst.compress
                                                 bind_wp in
                                             uu____2623.FStar_Syntax_Syntax.n in
                                           match uu____2622 with
                                           | FStar_Syntax_Syntax.Tm_abs
                                               (binders,body,what) ->
                                               let r =
                                                 FStar_Syntax_Syntax.lid_as_fv
                                                   FStar_Parser_Const.range_lid
                                                   (FStar_Syntax_Syntax.Delta_defined_at_level
                                                      (Prims.parse_int "1"))
                                                   FStar_Pervasives_Native.None in
                                               let uu____2650 =
                                                 let uu____2651 =
                                                   let uu____2654 =
                                                     let uu____2655 =
                                                       mk1
                                                         (FStar_Syntax_Syntax.Tm_fvar
                                                            r) in
                                                     FStar_Syntax_Syntax.null_binder
                                                       uu____2655 in
                                                   [uu____2654] in
                                                 FStar_List.append uu____2651
                                                   binders in
                                               FStar_Syntax_Util.abs
                                                 uu____2650 body what
                                           | uu____2656 ->
                                               failwith
                                                 "unexpected shape for bind" in
                                         let apply_close t =
                                           if
                                             (FStar_List.length
                                                effect_binders1)
                                               = (Prims.parse_int "0")
                                           then t
                                           else
                                             (let uu____2674 =
                                                let uu____2675 =
                                                  let uu____2676 =
                                                    let uu____2691 =
                                                      let uu____2692 =
                                                        FStar_Syntax_Util.args_of_binders
                                                          effect_binders1 in
                                                      FStar_Pervasives_Native.snd
                                                        uu____2692 in
                                                    (t, uu____2691) in
                                                  FStar_Syntax_Syntax.Tm_app
                                                    uu____2676 in
                                                mk1 uu____2675 in
                                              FStar_Syntax_Subst.close
                                                effect_binders1 uu____2674) in
                                         let rec apply_last1 f l =
                                           match l with
                                           | [] -> failwith "empty path.."
                                           | a2::[] ->
                                               let uu____2722 = f a2 in
                                               [uu____2722]
                                           | x::xs ->
                                               let uu____2727 =
                                                 apply_last1 f xs in
                                               x :: uu____2727 in
                                         let register name item =
                                           let p =
                                             FStar_Ident.path_of_lid
                                               ed.FStar_Syntax_Syntax.mname in
                                           let p' =
                                             apply_last1
                                               (fun s  ->
                                                  Prims.strcat "__"
                                                    (Prims.strcat s
                                                       (Prims.strcat
                                                          "_eff_override_"
                                                          name))) p in
                                           let l' =
                                             FStar_Ident.lid_of_path p'
                                               FStar_Range.dummyRange in
                                           let uu____2747 =
                                             FStar_TypeChecker_Env.try_lookup_lid
                                               env1 l' in
                                           match uu____2747 with
                                           | FStar_Pervasives_Native.Some
                                               (_us,_t) ->
                                               ((let uu____2777 =
                                                   FStar_Options.debug_any () in
                                                 if uu____2777
                                                 then
                                                   let uu____2778 =
                                                     FStar_Ident.string_of_lid
                                                       l' in
                                                   FStar_Util.print1
                                                     "DM4F: Applying override %s\n"
                                                     uu____2778
                                                 else ());
                                                (let uu____2780 =
                                                   FStar_Syntax_Syntax.lid_as_fv
                                                     l'
                                                     FStar_Syntax_Syntax.Delta_equational
                                                     FStar_Pervasives_Native.None in
                                                 FStar_Syntax_Syntax.fv_to_tm
                                                   uu____2780))
                                           | FStar_Pervasives_Native.None  ->
                                               let uu____2789 =
                                                 let uu____2794 = mk_lid name in
                                                 let uu____2795 =
                                                   FStar_Syntax_Util.abs
                                                     effect_binders1 item
                                                     FStar_Pervasives_Native.None in
                                                 FStar_TypeChecker_Util.mk_toplevel_definition
                                                   env1 uu____2794 uu____2795 in
                                               (match uu____2789 with
                                                | (sigelt,fv) ->
                                                    ((let uu____2799 =
                                                        let uu____2802 =
                                                          FStar_ST.op_Bang
                                                            sigelts in
                                                        sigelt :: uu____2802 in
                                                      FStar_ST.op_Colon_Equals
                                                        sigelts uu____2799);
                                                     fv)) in
                                         let lift_from_pure_wp1 =
                                           register "lift_from_pure"
                                             lift_from_pure_wp in
                                         let return_wp2 =
                                           register "return_wp" return_wp1 in
                                         ((let uu____2872 =
                                             let uu____2875 =
                                               FStar_Syntax_Syntax.mk_sigelt
                                                 (FStar_Syntax_Syntax.Sig_pragma
                                                    (FStar_Syntax_Syntax.SetOptions
                                                       "--admit_smt_queries true")) in
                                             let uu____2876 =
                                               FStar_ST.op_Bang sigelts in
                                             uu____2875 :: uu____2876 in
                                           FStar_ST.op_Colon_Equals sigelts
                                             uu____2872);
                                          (let return_elab1 =
                                             register "return_elab"
                                               return_elab in
                                           (let uu____2945 =
                                              let uu____2948 =
                                                FStar_Syntax_Syntax.mk_sigelt
                                                  (FStar_Syntax_Syntax.Sig_pragma
                                                     (FStar_Syntax_Syntax.SetOptions
                                                        "--admit_smt_queries false")) in
                                              let uu____2949 =
                                                FStar_ST.op_Bang sigelts in
                                              uu____2948 :: uu____2949 in
                                            FStar_ST.op_Colon_Equals sigelts
                                              uu____2945);
                                           (let bind_wp2 =
                                              register "bind_wp" bind_wp1 in
                                            (let uu____3018 =
                                               let uu____3021 =
                                                 FStar_Syntax_Syntax.mk_sigelt
                                                   (FStar_Syntax_Syntax.Sig_pragma
                                                      (FStar_Syntax_Syntax.SetOptions
                                                         "--admit_smt_queries true")) in
                                               let uu____3022 =
                                                 FStar_ST.op_Bang sigelts in
                                               uu____3021 :: uu____3022 in
                                             FStar_ST.op_Colon_Equals sigelts
                                               uu____3018);
                                            (let bind_elab1 =
                                               register "bind_elab" bind_elab in
                                             (let uu____3091 =
                                                let uu____3094 =
                                                  FStar_Syntax_Syntax.mk_sigelt
                                                    (FStar_Syntax_Syntax.Sig_pragma
                                                       (FStar_Syntax_Syntax.SetOptions
                                                          "--admit_smt_queries false")) in
                                                let uu____3095 =
                                                  FStar_ST.op_Bang sigelts in
                                                uu____3094 :: uu____3095 in
                                              FStar_ST.op_Colon_Equals
                                                sigelts uu____3091);
                                             (let uu____3162 =
                                                FStar_List.fold_left
                                                  (fun uu____3202  ->
                                                     fun action  ->
                                                       match uu____3202 with
                                                       | (dmff_env3,actions)
                                                           ->
                                                           let params_un =
                                                             FStar_Syntax_Subst.open_binders
                                                               action.FStar_Syntax_Syntax.action_params in
                                                           let uu____3223 =
                                                             let uu____3230 =
                                                               FStar_TypeChecker_DMFF.get_env
                                                                 dmff_env3 in
                                                             FStar_TypeChecker_TcTerm.tc_tparams
                                                               uu____3230
                                                               params_un in
                                                           (match uu____3223
                                                            with
                                                            | (action_params,env',uu____3239)
                                                                ->
                                                                let action_params1
                                                                  =
                                                                  FStar_List.map
                                                                    (
                                                                    fun
                                                                    uu____3259
                                                                     ->
                                                                    match uu____3259
                                                                    with
                                                                    | 
                                                                    (bv,qual)
                                                                    ->
                                                                    let uu____3270
                                                                    =
                                                                    let uu___106_3271
                                                                    = bv in
                                                                    let uu____3272
                                                                    =
                                                                    FStar_TypeChecker_Normalize.normalize
                                                                    [FStar_TypeChecker_Normalize.EraseUniverses]
                                                                    env'
                                                                    bv.FStar_Syntax_Syntax.sort in
                                                                    {
                                                                    FStar_Syntax_Syntax.ppname
                                                                    =
                                                                    (uu___106_3271.FStar_Syntax_Syntax.ppname);
                                                                    FStar_Syntax_Syntax.index
                                                                    =
                                                                    (uu___106_3271.FStar_Syntax_Syntax.index);
                                                                    FStar_Syntax_Syntax.sort
                                                                    =
                                                                    uu____3272
                                                                    } in
                                                                    (uu____3270,
                                                                    qual))
                                                                    action_params in
                                                                let dmff_env'
                                                                  =
                                                                  FStar_TypeChecker_DMFF.set_env
                                                                    dmff_env3
                                                                    env' in
                                                                let uu____3276
                                                                  =
                                                                  elaborate_and_star
                                                                    dmff_env'
                                                                    action_params1
                                                                    ((action.FStar_Syntax_Syntax.action_univs),
                                                                    (action.FStar_Syntax_Syntax.action_defn)) in
                                                                (match uu____3276
                                                                 with
                                                                 | (dmff_env4,action_t,action_wp,action_elab)
                                                                    ->
                                                                    let name
                                                                    =
                                                                    ((action.FStar_Syntax_Syntax.action_name).FStar_Ident.ident).FStar_Ident.idText in
                                                                    let action_typ_with_wp
                                                                    =
                                                                    FStar_TypeChecker_DMFF.trans_F
                                                                    dmff_env'
                                                                    action_t
                                                                    action_wp in
                                                                    let action_params2
                                                                    =
                                                                    FStar_Syntax_Subst.close_binders
                                                                    action_params1 in
                                                                    let action_elab1
                                                                    =
                                                                    FStar_Syntax_Subst.close
                                                                    action_params2
                                                                    action_elab in
                                                                    let action_typ_with_wp1
                                                                    =
                                                                    FStar_Syntax_Subst.close
                                                                    action_params2
                                                                    action_typ_with_wp in
                                                                    let action_elab2
                                                                    =
                                                                    FStar_Syntax_Util.abs
                                                                    action_params2
                                                                    action_elab1
                                                                    FStar_Pervasives_Native.None in
                                                                    let action_typ_with_wp2
                                                                    =
                                                                    match action_params2
                                                                    with
                                                                    | 
                                                                    [] ->
                                                                    action_typ_with_wp1
                                                                    | 
                                                                    uu____3306
                                                                    ->
                                                                    let uu____3307
                                                                    =
                                                                    FStar_Syntax_Syntax.mk_Total
                                                                    action_typ_with_wp1 in
                                                                    FStar_Syntax_Util.flat_arrow
                                                                    action_params2
                                                                    uu____3307 in
                                                                    ((
                                                                    let uu____3311
                                                                    =
                                                                    FStar_All.pipe_left
                                                                    (FStar_TypeChecker_Env.debug
                                                                    env1)
                                                                    (FStar_Options.Other
                                                                    "ED") in
                                                                    if
                                                                    uu____3311
                                                                    then
                                                                    let uu____3312
                                                                    =
                                                                    FStar_Syntax_Print.binders_to_string
                                                                    ","
                                                                    params_un in
                                                                    let uu____3313
                                                                    =
                                                                    FStar_Syntax_Print.binders_to_string
                                                                    ","
                                                                    action_params2 in
                                                                    let uu____3314
                                                                    =
                                                                    FStar_Syntax_Print.term_to_string
                                                                    action_typ_with_wp2 in
                                                                    let uu____3315
                                                                    =
                                                                    FStar_Syntax_Print.term_to_string
                                                                    action_elab2 in
                                                                    FStar_Util.print4
                                                                    "original action_params %s, end action_params %s, type %s, term %s\n"
                                                                    uu____3312
                                                                    uu____3313
                                                                    uu____3314
                                                                    uu____3315
                                                                    else ());
                                                                    (let action_elab3
                                                                    =
                                                                    register
                                                                    (Prims.strcat
                                                                    name
                                                                    "_elab")
                                                                    action_elab2 in
                                                                    let action_typ_with_wp3
                                                                    =
                                                                    register
                                                                    (Prims.strcat
                                                                    name
                                                                    "_complete_type")
                                                                    action_typ_with_wp2 in
                                                                    let uu____3319
                                                                    =
                                                                    let uu____3322
                                                                    =
                                                                    let uu___107_3323
                                                                    = action in
                                                                    let uu____3324
                                                                    =
                                                                    apply_close
                                                                    action_elab3 in
                                                                    let uu____3325
                                                                    =
                                                                    apply_close
                                                                    action_typ_with_wp3 in
                                                                    {
                                                                    FStar_Syntax_Syntax.action_name
                                                                    =
                                                                    (uu___107_3323.FStar_Syntax_Syntax.action_name);
                                                                    FStar_Syntax_Syntax.action_unqualified_name
                                                                    =
                                                                    (uu___107_3323.FStar_Syntax_Syntax.action_unqualified_name);
                                                                    FStar_Syntax_Syntax.action_univs
                                                                    =
                                                                    (uu___107_3323.FStar_Syntax_Syntax.action_univs);
                                                                    FStar_Syntax_Syntax.action_params
                                                                    = [];
                                                                    FStar_Syntax_Syntax.action_defn
                                                                    =
                                                                    uu____3324;
                                                                    FStar_Syntax_Syntax.action_typ
                                                                    =
                                                                    uu____3325
                                                                    } in
                                                                    uu____3322
                                                                    ::
                                                                    actions in
                                                                    (dmff_env4,
                                                                    uu____3319))))))
                                                  (dmff_env2, [])
                                                  ed.FStar_Syntax_Syntax.actions in
                                              match uu____3162 with
                                              | (dmff_env3,actions) ->
                                                  let actions1 =
                                                    FStar_List.rev actions in
                                                  let repr1 =
                                                    let wp =
                                                      FStar_Syntax_Syntax.gen_bv
                                                        "wp_a"
                                                        FStar_Pervasives_Native.None
                                                        wp_a in
                                                    let binders =
                                                      let uu____3358 =
                                                        FStar_Syntax_Syntax.mk_binder
                                                          a1 in
                                                      let uu____3359 =
                                                        let uu____3362 =
                                                          FStar_Syntax_Syntax.mk_binder
                                                            wp in
                                                        [uu____3362] in
                                                      uu____3358 ::
                                                        uu____3359 in
                                                    let uu____3363 =
                                                      let uu____3364 =
                                                        let uu____3365 =
                                                          let uu____3366 =
                                                            let uu____3381 =
                                                              let uu____3388
                                                                =
                                                                let uu____3393
                                                                  =
                                                                  FStar_Syntax_Syntax.bv_to_name
                                                                    a1 in
                                                                let uu____3394
                                                                  =
                                                                  FStar_Syntax_Syntax.as_implicit
                                                                    false in
                                                                (uu____3393,
                                                                  uu____3394) in
                                                              [uu____3388] in
                                                            (repr,
                                                              uu____3381) in
                                                          FStar_Syntax_Syntax.Tm_app
                                                            uu____3366 in
                                                        mk1 uu____3365 in
                                                      let uu____3409 =
                                                        FStar_Syntax_Syntax.bv_to_name
                                                          wp in
                                                      FStar_TypeChecker_DMFF.trans_F
                                                        dmff_env3 uu____3364
                                                        uu____3409 in
                                                    FStar_Syntax_Util.abs
                                                      binders uu____3363
                                                      FStar_Pervasives_Native.None in
                                                  let repr2 =
                                                    recheck_debug "FC" env1
                                                      repr1 in
                                                  let repr3 =
                                                    register "repr" repr2 in
                                                  let uu____3412 =
                                                    let uu____3419 =
                                                      let uu____3420 =
                                                        let uu____3423 =
                                                          FStar_Syntax_Subst.compress
                                                            wp_type1 in
                                                        FStar_All.pipe_left
                                                          FStar_Syntax_Util.unascribe
                                                          uu____3423 in
                                                      uu____3420.FStar_Syntax_Syntax.n in
                                                    match uu____3419 with
                                                    | FStar_Syntax_Syntax.Tm_abs
                                                        (type_param::effect_param,arrow1,uu____3433)
                                                        ->
                                                        let uu____3462 =
                                                          let uu____3479 =
                                                            FStar_Syntax_Subst.open_term
                                                              (type_param ::
                                                              effect_param)
                                                              arrow1 in
                                                          match uu____3479
                                                          with
                                                          | (b::bs,body) ->
                                                              (b, bs, body)
                                                          | uu____3537 ->
                                                              failwith
                                                                "Impossible : open_term nt preserving binders arity" in
                                                        (match uu____3462
                                                         with
                                                         | (type_param1,effect_param1,arrow2)
                                                             ->
                                                             let uu____3587 =
                                                               let uu____3588
                                                                 =
                                                                 let uu____3591
                                                                   =
                                                                   FStar_Syntax_Subst.compress
                                                                    arrow2 in
                                                                 FStar_All.pipe_left
                                                                   FStar_Syntax_Util.unascribe
                                                                   uu____3591 in
                                                               uu____3588.FStar_Syntax_Syntax.n in
                                                             (match uu____3587
                                                              with
                                                              | FStar_Syntax_Syntax.Tm_arrow
                                                                  (wp_binders,c)
                                                                  ->
                                                                  let uu____3616
                                                                    =
                                                                    FStar_Syntax_Subst.open_comp
                                                                    wp_binders
                                                                    c in
                                                                  (match uu____3616
                                                                   with
                                                                   | 
                                                                   (wp_binders1,c1)
                                                                    ->
                                                                    let uu____3629
                                                                    =
                                                                    FStar_List.partition
                                                                    (fun
                                                                    uu____3654
                                                                     ->
                                                                    match uu____3654
                                                                    with
                                                                    | 
                                                                    (bv,uu____3660)
                                                                    ->
                                                                    let uu____3661
                                                                    =
                                                                    let uu____3662
                                                                    =
                                                                    FStar_Syntax_Free.names
                                                                    bv.FStar_Syntax_Syntax.sort in
                                                                    FStar_All.pipe_right
                                                                    uu____3662
                                                                    (FStar_Util.set_mem
                                                                    (FStar_Pervasives_Native.fst
                                                                    type_param1)) in
                                                                    FStar_All.pipe_right
                                                                    uu____3661
                                                                    Prims.op_Negation)
                                                                    wp_binders1 in
                                                                    (match uu____3629
                                                                    with
                                                                    | 
                                                                    (pre_args,post_args)
                                                                    ->
                                                                    let post
                                                                    =
                                                                    match post_args
                                                                    with
                                                                    | 
                                                                    post::[]
                                                                    -> post
                                                                    | 
                                                                    uu____3721
                                                                    ->
                                                                    let uu____3728
                                                                    =
                                                                    let uu____3729
                                                                    =
                                                                    FStar_Syntax_Print.term_to_string
                                                                    arrow2 in
                                                                    FStar_Util.format1
                                                                    "Impossible: multiple post candidates %s"
                                                                    uu____3729 in
                                                                    failwith
                                                                    uu____3728 in
                                                                    let uu____3734
                                                                    =
                                                                    FStar_Syntax_Util.arrow
                                                                    pre_args
                                                                    c1 in
                                                                    let uu____3737
                                                                    =
                                                                    FStar_Syntax_Util.abs
                                                                    (type_param1
                                                                    ::
                                                                    effect_param1)
                                                                    (FStar_Pervasives_Native.fst
                                                                    post).FStar_Syntax_Syntax.sort
                                                                    FStar_Pervasives_Native.None in
                                                                    (uu____3734,
                                                                    uu____3737)))
                                                              | uu____3744 ->
                                                                  let uu____3745
                                                                    =
                                                                    let uu____3746
                                                                    =
                                                                    FStar_Syntax_Print.term_to_string
                                                                    arrow2 in
                                                                    FStar_Util.format1
                                                                    "Impossible: pre/post arrow %s"
                                                                    uu____3746 in
                                                                  failwith
                                                                    uu____3745))
                                                    | uu____3753 ->
                                                        let uu____3754 =
                                                          let uu____3755 =
                                                            FStar_Syntax_Print.term_to_string
                                                              wp_type1 in
                                                          FStar_Util.format1
                                                            "Impossible: pre/post abs %s"
                                                            uu____3755 in
                                                        failwith uu____3754 in
                                                  (match uu____3412 with
                                                   | (pre,post) ->
                                                       ((let uu____3779 =
                                                           register "pre" pre in
                                                         ());
                                                        (let uu____3781 =
                                                           register "post"
                                                             post in
                                                         ());
                                                        (let uu____3783 =
                                                           register "wp"
                                                             wp_type1 in
                                                         ());
                                                        (let ed1 =
                                                           let uu___108_3785
                                                             = ed in
                                                           let uu____3786 =
                                                             FStar_Syntax_Subst.close_binders
                                                               effect_binders1 in
                                                           let uu____3787 =
                                                             FStar_Syntax_Subst.close
                                                               effect_binders1
                                                               effect_signature1 in
                                                           let uu____3788 =
                                                             let uu____3789 =
                                                               apply_close
                                                                 return_wp2 in
                                                             ([], uu____3789) in
                                                           let uu____3796 =
                                                             let uu____3797 =
                                                               apply_close
                                                                 bind_wp2 in
                                                             ([], uu____3797) in
                                                           let uu____3804 =
                                                             apply_close
                                                               repr3 in
                                                           let uu____3805 =
                                                             let uu____3806 =
                                                               apply_close
                                                                 return_elab1 in
                                                             ([], uu____3806) in
                                                           let uu____3813 =
                                                             let uu____3814 =
                                                               apply_close
                                                                 bind_elab1 in
                                                             ([], uu____3814) in
                                                           {
                                                             FStar_Syntax_Syntax.cattributes
                                                               =
                                                               (uu___108_3785.FStar_Syntax_Syntax.cattributes);
                                                             FStar_Syntax_Syntax.mname
                                                               =
                                                               (uu___108_3785.FStar_Syntax_Syntax.mname);
                                                             FStar_Syntax_Syntax.univs
                                                               =
                                                               (uu___108_3785.FStar_Syntax_Syntax.univs);
                                                             FStar_Syntax_Syntax.binders
                                                               = uu____3786;
                                                             FStar_Syntax_Syntax.signature
                                                               = uu____3787;
                                                             FStar_Syntax_Syntax.ret_wp
                                                               = uu____3788;
                                                             FStar_Syntax_Syntax.bind_wp
                                                               = uu____3796;
                                                             FStar_Syntax_Syntax.if_then_else
                                                               =
                                                               (uu___108_3785.FStar_Syntax_Syntax.if_then_else);
                                                             FStar_Syntax_Syntax.ite_wp
                                                               =
                                                               (uu___108_3785.FStar_Syntax_Syntax.ite_wp);
                                                             FStar_Syntax_Syntax.stronger
                                                               =
                                                               (uu___108_3785.FStar_Syntax_Syntax.stronger);
                                                             FStar_Syntax_Syntax.close_wp
                                                               =
                                                               (uu___108_3785.FStar_Syntax_Syntax.close_wp);
                                                             FStar_Syntax_Syntax.assert_p
                                                               =
                                                               (uu___108_3785.FStar_Syntax_Syntax.assert_p);
                                                             FStar_Syntax_Syntax.assume_p
                                                               =
                                                               (uu___108_3785.FStar_Syntax_Syntax.assume_p);
                                                             FStar_Syntax_Syntax.null_wp
                                                               =
                                                               (uu___108_3785.FStar_Syntax_Syntax.null_wp);
                                                             FStar_Syntax_Syntax.trivial
                                                               =
                                                               (uu___108_3785.FStar_Syntax_Syntax.trivial);
                                                             FStar_Syntax_Syntax.repr
                                                               = uu____3804;
                                                             FStar_Syntax_Syntax.return_repr
                                                               = uu____3805;
                                                             FStar_Syntax_Syntax.bind_repr
                                                               = uu____3813;
                                                             FStar_Syntax_Syntax.actions
                                                               = actions1
                                                           } in
                                                         let uu____3821 =
                                                           FStar_TypeChecker_DMFF.gen_wps_for_free
                                                             env1
                                                             effect_binders1
                                                             a1 wp_a ed1 in
                                                         match uu____3821
                                                         with
                                                         | (sigelts',ed2) ->
                                                             ((let uu____3839
                                                                 =
                                                                 FStar_TypeChecker_Env.debug
                                                                   env1
                                                                   (FStar_Options.Other
                                                                    "ED") in
                                                               if uu____3839
                                                               then
                                                                 let uu____3840
                                                                   =
                                                                   FStar_Syntax_Print.eff_decl_to_string
                                                                    true ed2 in
                                                                 FStar_Util.print_string
                                                                   uu____3840
                                                               else ());
                                                              (let lift_from_pure_opt
                                                                 =
                                                                 if
                                                                   (FStar_List.length
                                                                    effect_binders1)
                                                                    =
                                                                    (Prims.parse_int
                                                                    "0")
                                                                 then
                                                                   let lift_from_pure
                                                                    =
                                                                    let uu____3852
                                                                    =
                                                                    let uu____3855
                                                                    =
                                                                    let uu____3864
                                                                    =
                                                                    apply_close
                                                                    lift_from_pure_wp1 in
                                                                    ([],
                                                                    uu____3864) in
                                                                    FStar_Pervasives_Native.Some
                                                                    uu____3855 in
                                                                    {
                                                                    FStar_Syntax_Syntax.source
                                                                    =
                                                                    FStar_Parser_Const.effect_PURE_lid;
                                                                    FStar_Syntax_Syntax.target
                                                                    =
                                                                    (ed2.FStar_Syntax_Syntax.mname);
                                                                    FStar_Syntax_Syntax.lift_wp
                                                                    =
                                                                    uu____3852;
                                                                    FStar_Syntax_Syntax.lift
                                                                    =
                                                                    FStar_Pervasives_Native.None
                                                                    } in
                                                                   let uu____3879
                                                                    =
                                                                    FStar_Syntax_Syntax.mk_sigelt
                                                                    (FStar_Syntax_Syntax.Sig_sub_effect
                                                                    lift_from_pure) in
                                                                   FStar_Pervasives_Native.Some
                                                                    uu____3879
                                                                 else
                                                                   FStar_Pervasives_Native.None in
                                                               let uu____3881
                                                                 =
                                                                 let uu____3884
                                                                   =
                                                                   let uu____3887
                                                                    =
                                                                    FStar_ST.op_Bang
                                                                    sigelts in
                                                                   FStar_List.rev
                                                                    uu____3887 in
                                                                 FStar_List.append
                                                                   uu____3884
                                                                   sigelts' in
                                                               (uu____3881,
                                                                 ed2,
                                                                 lift_from_pure_opt))))))))))))))))))
let tc_lex_t :
  'Auu____3936 .
    FStar_TypeChecker_Env.env ->
      FStar_Syntax_Syntax.sigelt Prims.list ->
        'Auu____3936 Prims.list ->
          FStar_Ident.lident Prims.list -> FStar_Syntax_Syntax.sigelt=
  fun env  ->
    fun ses  ->
      fun quals  ->
        fun lids  ->
          match ses with
          | {
              FStar_Syntax_Syntax.sigel =
                FStar_Syntax_Syntax.Sig_inductive_typ
                (lex_t1,[],[],t,uu____3979,uu____3980);
              FStar_Syntax_Syntax.sigrng = r;
              FStar_Syntax_Syntax.sigquals = [];
              FStar_Syntax_Syntax.sigmeta = uu____3982;
              FStar_Syntax_Syntax.sigattrs = uu____3983;_}::{
                                                              FStar_Syntax_Syntax.sigel
                                                                =
                                                                FStar_Syntax_Syntax.Sig_datacon
                                                                (lex_top1,[],_t_top,_lex_t_top,_0_41,uu____3987);
                                                              FStar_Syntax_Syntax.sigrng
                                                                = r1;
                                                              FStar_Syntax_Syntax.sigquals
                                                                = [];
                                                              FStar_Syntax_Syntax.sigmeta
                                                                = uu____3989;
                                                              FStar_Syntax_Syntax.sigattrs
                                                                = uu____3990;_}::
              {
                FStar_Syntax_Syntax.sigel = FStar_Syntax_Syntax.Sig_datacon
                  (lex_cons,[],_t_cons,_lex_t_cons,_0_42,uu____3994);
                FStar_Syntax_Syntax.sigrng = r2;
                FStar_Syntax_Syntax.sigquals = [];
                FStar_Syntax_Syntax.sigmeta = uu____3996;
                FStar_Syntax_Syntax.sigattrs = uu____3997;_}::[]
              when
              ((_0_41 = (Prims.parse_int "0")) &&
                 (_0_42 = (Prims.parse_int "0")))
                &&
                (((FStar_Ident.lid_equals lex_t1 FStar_Parser_Const.lex_t_lid)
                    &&
                    (FStar_Ident.lid_equals lex_top1
                       FStar_Parser_Const.lextop_lid))
                   &&
                   (FStar_Ident.lid_equals lex_cons
                      FStar_Parser_Const.lexcons_lid))
              ->
              let u =
                FStar_Syntax_Syntax.new_univ_name
                  (FStar_Pervasives_Native.Some r) in
              let t1 =
                FStar_Syntax_Syntax.mk
                  (FStar_Syntax_Syntax.Tm_type (FStar_Syntax_Syntax.U_name u))
                  FStar_Pervasives_Native.None r in
              let t2 = FStar_Syntax_Subst.close_univ_vars [u] t1 in
              let tc =
                {
                  FStar_Syntax_Syntax.sigel =
                    (FStar_Syntax_Syntax.Sig_inductive_typ
                       (lex_t1, [u], [], t2, [],
                         [FStar_Parser_Const.lextop_lid;
                         FStar_Parser_Const.lexcons_lid]));
                  FStar_Syntax_Syntax.sigrng = r;
                  FStar_Syntax_Syntax.sigquals = [];
                  FStar_Syntax_Syntax.sigmeta =
                    FStar_Syntax_Syntax.default_sigmeta;
                  FStar_Syntax_Syntax.sigattrs = []
                } in
              let utop =
                FStar_Syntax_Syntax.new_univ_name
                  (FStar_Pervasives_Native.Some r1) in
              let lex_top_t =
                let uu____4062 =
                  let uu____4065 =
                    let uu____4066 =
                      let uu____4073 =
                        FStar_Syntax_Syntax.fvar
                          (FStar_Ident.set_lid_range
                             FStar_Parser_Const.lex_t_lid r1)
                          FStar_Syntax_Syntax.Delta_constant
                          FStar_Pervasives_Native.None in
                      (uu____4073, [FStar_Syntax_Syntax.U_name utop]) in
                    FStar_Syntax_Syntax.Tm_uinst uu____4066 in
                  FStar_Syntax_Syntax.mk uu____4065 in
                uu____4062 FStar_Pervasives_Native.None r1 in
              let lex_top_t1 =
                FStar_Syntax_Subst.close_univ_vars [utop] lex_top_t in
              let dc_lextop =
                {
                  FStar_Syntax_Syntax.sigel =
                    (FStar_Syntax_Syntax.Sig_datacon
                       (lex_top1, [utop], lex_top_t1,
                         FStar_Parser_Const.lex_t_lid, (Prims.parse_int "0"),
                         []));
                  FStar_Syntax_Syntax.sigrng = r1;
                  FStar_Syntax_Syntax.sigquals = [];
                  FStar_Syntax_Syntax.sigmeta =
                    FStar_Syntax_Syntax.default_sigmeta;
                  FStar_Syntax_Syntax.sigattrs = []
                } in
              let ucons1 =
                FStar_Syntax_Syntax.new_univ_name
                  (FStar_Pervasives_Native.Some r2) in
              let ucons2 =
                FStar_Syntax_Syntax.new_univ_name
                  (FStar_Pervasives_Native.Some r2) in
              let lex_cons_t =
                let a =
                  let uu____4091 =
                    FStar_Syntax_Syntax.mk
                      (FStar_Syntax_Syntax.Tm_type
                         (FStar_Syntax_Syntax.U_name ucons1))
                      FStar_Pervasives_Native.None r2 in
                  FStar_Syntax_Syntax.new_bv
                    (FStar_Pervasives_Native.Some r2) uu____4091 in
                let hd1 =
                  let uu____4093 = FStar_Syntax_Syntax.bv_to_name a in
                  FStar_Syntax_Syntax.new_bv
                    (FStar_Pervasives_Native.Some r2) uu____4093 in
                let tl1 =
                  let uu____4095 =
                    let uu____4096 =
                      let uu____4099 =
                        let uu____4100 =
                          let uu____4107 =
                            FStar_Syntax_Syntax.fvar
                              (FStar_Ident.set_lid_range
                                 FStar_Parser_Const.lex_t_lid r2)
                              FStar_Syntax_Syntax.Delta_constant
                              FStar_Pervasives_Native.None in
                          (uu____4107, [FStar_Syntax_Syntax.U_name ucons2]) in
                        FStar_Syntax_Syntax.Tm_uinst uu____4100 in
                      FStar_Syntax_Syntax.mk uu____4099 in
                    uu____4096 FStar_Pervasives_Native.None r2 in
                  FStar_Syntax_Syntax.new_bv
                    (FStar_Pervasives_Native.Some r2) uu____4095 in
                let res =
                  let uu____4116 =
                    let uu____4119 =
                      let uu____4120 =
                        let uu____4127 =
                          FStar_Syntax_Syntax.fvar
                            (FStar_Ident.set_lid_range
                               FStar_Parser_Const.lex_t_lid r2)
                            FStar_Syntax_Syntax.Delta_constant
                            FStar_Pervasives_Native.None in
                        (uu____4127,
                          [FStar_Syntax_Syntax.U_max
                             [FStar_Syntax_Syntax.U_name ucons1;
                             FStar_Syntax_Syntax.U_name ucons2]]) in
                      FStar_Syntax_Syntax.Tm_uinst uu____4120 in
                    FStar_Syntax_Syntax.mk uu____4119 in
                  uu____4116 FStar_Pervasives_Native.None r2 in
                let uu____4133 = FStar_Syntax_Syntax.mk_Total res in
                FStar_Syntax_Util.arrow
                  [(a,
                     (FStar_Pervasives_Native.Some
                        FStar_Syntax_Syntax.imp_tag));
                  (hd1, FStar_Pervasives_Native.None);
                  (tl1, FStar_Pervasives_Native.None)] uu____4133 in
              let lex_cons_t1 =
                FStar_Syntax_Subst.close_univ_vars [ucons1; ucons2]
                  lex_cons_t in
              let dc_lexcons =
                {
                  FStar_Syntax_Syntax.sigel =
                    (FStar_Syntax_Syntax.Sig_datacon
                       (lex_cons, [ucons1; ucons2], lex_cons_t1,
                         FStar_Parser_Const.lex_t_lid, (Prims.parse_int "0"),
                         []));
                  FStar_Syntax_Syntax.sigrng = r2;
                  FStar_Syntax_Syntax.sigquals = [];
                  FStar_Syntax_Syntax.sigmeta =
                    FStar_Syntax_Syntax.default_sigmeta;
                  FStar_Syntax_Syntax.sigattrs = []
                } in
              let uu____4172 = FStar_TypeChecker_Env.get_range env in
              {
                FStar_Syntax_Syntax.sigel =
                  (FStar_Syntax_Syntax.Sig_bundle
                     ([tc; dc_lextop; dc_lexcons], lids));
                FStar_Syntax_Syntax.sigrng = uu____4172;
                FStar_Syntax_Syntax.sigquals = [];
                FStar_Syntax_Syntax.sigmeta =
                  FStar_Syntax_Syntax.default_sigmeta;
                FStar_Syntax_Syntax.sigattrs = []
              }
          | uu____4177 ->
              let uu____4180 =
                let uu____4181 =
                  let uu____4182 =
                    FStar_Syntax_Syntax.mk_sigelt
                      (FStar_Syntax_Syntax.Sig_bundle (ses, lids)) in
                  FStar_Syntax_Print.sigelt_to_string uu____4182 in
                FStar_Util.format1 "Unexpected lex_t: %s\n" uu____4181 in
              failwith uu____4180
let (tc_assume
  :FStar_TypeChecker_Env.env ->
     FStar_Ident.lident ->
       FStar_Syntax_Syntax.formula ->
         FStar_Syntax_Syntax.qualifier Prims.list ->
           FStar_Range.range -> FStar_Syntax_Syntax.sigelt)=
  fun env  ->
    fun lid  ->
      fun phi  ->
        fun quals  ->
          fun r  ->
            let env1 = FStar_TypeChecker_Env.set_range env r in
            let uu____4212 = FStar_Syntax_Util.type_u () in
            match uu____4212 with
            | (k,uu____4218) ->
                let phi1 =
                  let uu____4220 = tc_check_trivial_guard env1 phi k in
                  FStar_All.pipe_right uu____4220
                    (FStar_TypeChecker_Normalize.normalize
                       [FStar_TypeChecker_Normalize.Beta;
                       FStar_TypeChecker_Normalize.Eager_unfolding] env1) in
                (FStar_TypeChecker_Util.check_uvars r phi1;
                 (let uu____4222 =
                    FStar_TypeChecker_Util.generalize_universes env1 phi1 in
                  match uu____4222 with
                  | (us,phi2) ->
                      {
                        FStar_Syntax_Syntax.sigel =
                          (FStar_Syntax_Syntax.Sig_assume (lid, us, phi2));
                        FStar_Syntax_Syntax.sigrng = r;
                        FStar_Syntax_Syntax.sigquals = quals;
                        FStar_Syntax_Syntax.sigmeta =
                          FStar_Syntax_Syntax.default_sigmeta;
                        FStar_Syntax_Syntax.sigattrs = []
                      }))
let (tc_inductive
  :FStar_TypeChecker_Env.env ->
     FStar_Syntax_Syntax.sigelt Prims.list ->
       FStar_Syntax_Syntax.qualifier Prims.list ->
         FStar_Ident.lident Prims.list ->
           (FStar_Syntax_Syntax.sigelt Prims.list,FStar_Syntax_Syntax.sigelt
                                                    Prims.list)
             FStar_Pervasives_Native.tuple2)=
  fun env  ->
    fun ses  ->
      fun quals  ->
        fun lids  ->
          let env1 = FStar_TypeChecker_Env.push env "tc_inductive" in
          let uu____4268 =
            FStar_TypeChecker_TcInductive.check_inductive_well_typedness env1
              ses quals lids in
          match uu____4268 with
          | (sig_bndle,tcs,datas) ->
              let data_ops_ses =
                let uu____4301 =
                  FStar_List.map
                    (FStar_TypeChecker_Util.mk_data_operations quals env1 tcs)
                    datas in
                FStar_All.pipe_right uu____4301 FStar_List.flatten in
              ((let uu____4315 =
                  (FStar_Options.no_positivity ()) || (FStar_Options.lax ()) in
                if uu____4315
                then ()
                else
                  (let env2 =
                     FStar_TypeChecker_Env.push_sigelt env1 sig_bndle in
                   FStar_List.iter
                     (fun ty  ->
                        let b =
                          FStar_TypeChecker_TcInductive.check_positivity ty
                            env2 in
                        if Prims.op_Negation b
                        then
                          let uu____4326 =
                            match ty.FStar_Syntax_Syntax.sigel with
                            | FStar_Syntax_Syntax.Sig_inductive_typ
                                (lid,uu____4336,uu____4337,uu____4338,uu____4339,uu____4340)
                                -> (lid, (ty.FStar_Syntax_Syntax.sigrng))
                            | uu____4349 -> failwith "Impossible!" in
                          match uu____4326 with
                          | (lid,r) ->
                              FStar_Errors.err r
                                (Prims.strcat "Inductive type "
                                   (Prims.strcat lid.FStar_Ident.str
                                      " does not satisfy the positivity condition"))
                        else ()) tcs));
               (let skip_prims_type uu____4360 =
                  let lid =
                    let ty = FStar_List.hd tcs in
                    match ty.FStar_Syntax_Syntax.sigel with
                    | FStar_Syntax_Syntax.Sig_inductive_typ
                        (lid,uu____4364,uu____4365,uu____4366,uu____4367,uu____4368)
                        -> lid
                    | uu____4377 -> failwith "Impossible" in
                  let types_to_skip =
                    ["c_False";
                    "c_True";
                    "equals";
                    "h_equals";
                    "c_and";
                    "c_or"] in
                  FStar_List.existsb
                    (fun s  -> s = (lid.FStar_Ident.ident).FStar_Ident.idText)
                    types_to_skip in
                let is_noeq =
                  FStar_List.existsb (fun q  -> q = FStar_Syntax_Syntax.Noeq)
                    quals in
                let res =
                  let uu____4395 =
                    (((FStar_List.length tcs) = (Prims.parse_int "0")) ||
                       ((FStar_Ident.lid_equals
                           env1.FStar_TypeChecker_Env.curmodule
                           FStar_Parser_Const.prims_lid)
                          && (skip_prims_type ())))
                      || is_noeq in
                  if uu____4395
                  then ([sig_bndle], data_ops_ses)
                  else
                    (let is_unopteq =
                       FStar_List.existsb
                         (fun q  -> q = FStar_Syntax_Syntax.Unopteq) quals in
                     let ses1 =
                       if is_unopteq
                       then
                         FStar_TypeChecker_TcInductive.unoptimized_haseq_scheme
                           sig_bndle tcs datas env1 tc_assume
                       else
                         FStar_TypeChecker_TcInductive.optimized_haseq_scheme
                           sig_bndle tcs datas env1 tc_assume in
                     let uu____4418 =
                       let uu____4421 =
                         let uu____4422 =
                           FStar_TypeChecker_Env.get_range env1 in
                         {
                           FStar_Syntax_Syntax.sigel =
                             (FStar_Syntax_Syntax.Sig_bundle
                                ((FStar_List.append tcs datas), lids));
                           FStar_Syntax_Syntax.sigrng = uu____4422;
                           FStar_Syntax_Syntax.sigquals = quals;
                           FStar_Syntax_Syntax.sigmeta =
                             FStar_Syntax_Syntax.default_sigmeta;
                           FStar_Syntax_Syntax.sigattrs = []
                         } in
                       uu____4421 :: ses1 in
                     (uu____4418, data_ops_ses)) in
                (let uu____4432 =
                   FStar_TypeChecker_Env.pop env1 "tc_inductive" in
                 ());
                res))
let (tc_decl
  :FStar_TypeChecker_Env.env ->
     FStar_Syntax_Syntax.sigelt ->
       (FStar_Syntax_Syntax.sigelt Prims.list,FStar_Syntax_Syntax.sigelt
                                                Prims.list)
         FStar_Pervasives_Native.tuple2)=
  fun env  ->
    fun se  ->
      let env1 = set_hint_correlator env se in
      FStar_TypeChecker_Util.check_sigelt_quals env1 se;
      (let r = se.FStar_Syntax_Syntax.sigrng in
       match se.FStar_Syntax_Syntax.sigel with
       | FStar_Syntax_Syntax.Sig_inductive_typ uu____4468 ->
           failwith "Impossible bare data-constructor"
       | FStar_Syntax_Syntax.Sig_datacon uu____4493 ->
           failwith "Impossible bare data-constructor"
       | FStar_Syntax_Syntax.Sig_bundle (ses,lids) when
           FStar_All.pipe_right lids
             (FStar_Util.for_some
                (FStar_Ident.lid_equals FStar_Parser_Const.lex_t_lid))
           ->
           let env2 = FStar_TypeChecker_Env.set_range env1 r in
           let se1 = tc_lex_t env2 ses se.FStar_Syntax_Syntax.sigquals lids in
           ([se1], [])
       | FStar_Syntax_Syntax.Sig_bundle (ses,lids) ->
           let env2 = FStar_TypeChecker_Env.set_range env1 r in
           let uu____4545 =
             tc_inductive env2 ses se.FStar_Syntax_Syntax.sigquals lids in
           (match uu____4545 with
            | (ses1,projectors_ses) -> (ses1, projectors_ses))
       | FStar_Syntax_Syntax.Sig_pragma p ->
           let set_options1 t s =
             let uu____4584 = FStar_Options.set_options t s in
             match uu____4584 with
             | FStar_Getopt.Success  -> ()
             | FStar_Getopt.Help  ->
                 FStar_Exn.raise
                   (FStar_Errors.Error
                      ("Failed to process pragma: use 'fstar --help' to see which options are available",
                        r))
             | FStar_Getopt.Error s1 ->
                 FStar_Exn.raise
                   (FStar_Errors.Error
                      ((Prims.strcat "Failed to process pragma: " s1), r)) in
           (match p with
            | FStar_Syntax_Syntax.LightOff  ->
                (if p = FStar_Syntax_Syntax.LightOff
                 then FStar_Options.set_ml_ish ()
                 else ();
                 ([se], []))
            | FStar_Syntax_Syntax.SetOptions o ->
                (set_options1 FStar_Options.Set o; ([se], []))
            | FStar_Syntax_Syntax.ResetOptions sopt ->
                ((let uu____4610 =
                    FStar_Options.restore_cmd_line_options false in
                  FStar_All.pipe_right uu____4610 FStar_Pervasives.ignore);
                 (match sopt with
                  | FStar_Pervasives_Native.None  -> ()
                  | FStar_Pervasives_Native.Some s ->
                      set_options1 FStar_Options.Reset s);
                 ([se], [])))
       | FStar_Syntax_Syntax.Sig_new_effect_for_free ne ->
           let uu____4618 = cps_and_elaborate env1 ne in
           (match uu____4618 with
            | (ses,ne1,lift_from_pure_opt) ->
                let effect_and_lift_ses =
                  match lift_from_pure_opt with
                  | FStar_Pervasives_Native.Some lift ->
                      [(let uu___109_4655 = se in
                        {
                          FStar_Syntax_Syntax.sigel =
                            (FStar_Syntax_Syntax.Sig_new_effect ne1);
                          FStar_Syntax_Syntax.sigrng =
                            (uu___109_4655.FStar_Syntax_Syntax.sigrng);
                          FStar_Syntax_Syntax.sigquals =
                            (uu___109_4655.FStar_Syntax_Syntax.sigquals);
                          FStar_Syntax_Syntax.sigmeta =
                            (uu___109_4655.FStar_Syntax_Syntax.sigmeta);
                          FStar_Syntax_Syntax.sigattrs =
                            (uu___109_4655.FStar_Syntax_Syntax.sigattrs)
                        });
                      lift]
                  | FStar_Pervasives_Native.None  ->
                      [(let uu___110_4657 = se in
                        {
                          FStar_Syntax_Syntax.sigel =
                            (FStar_Syntax_Syntax.Sig_new_effect ne1);
                          FStar_Syntax_Syntax.sigrng =
                            (uu___110_4657.FStar_Syntax_Syntax.sigrng);
                          FStar_Syntax_Syntax.sigquals =
                            (uu___110_4657.FStar_Syntax_Syntax.sigquals);
                          FStar_Syntax_Syntax.sigmeta =
                            (uu___110_4657.FStar_Syntax_Syntax.sigmeta);
                          FStar_Syntax_Syntax.sigattrs =
                            (uu___110_4657.FStar_Syntax_Syntax.sigattrs)
                        })] in
                ([], (FStar_List.append ses effect_and_lift_ses)))
       | FStar_Syntax_Syntax.Sig_new_effect ne ->
           let ne1 = tc_eff_decl env1 ne in
           let se1 =
             let uu___111_4665 = se in
             {
               FStar_Syntax_Syntax.sigel =
                 (FStar_Syntax_Syntax.Sig_new_effect ne1);
               FStar_Syntax_Syntax.sigrng =
                 (uu___111_4665.FStar_Syntax_Syntax.sigrng);
               FStar_Syntax_Syntax.sigquals =
                 (uu___111_4665.FStar_Syntax_Syntax.sigquals);
               FStar_Syntax_Syntax.sigmeta =
                 (uu___111_4665.FStar_Syntax_Syntax.sigmeta);
               FStar_Syntax_Syntax.sigattrs =
                 (uu___111_4665.FStar_Syntax_Syntax.sigattrs)
             } in
           ([se1], [])
       | FStar_Syntax_Syntax.Sig_sub_effect sub1 ->
           let ed_src =
             FStar_TypeChecker_Env.get_effect_decl env1
               sub1.FStar_Syntax_Syntax.source in
           let ed_tgt =
             FStar_TypeChecker_Env.get_effect_decl env1
               sub1.FStar_Syntax_Syntax.target in
           let uu____4673 =
             let uu____4680 =
               FStar_TypeChecker_Env.lookup_effect_lid env1
                 sub1.FStar_Syntax_Syntax.source in
             monad_signature env1 sub1.FStar_Syntax_Syntax.source uu____4680 in
           (match uu____4673 with
            | (a,wp_a_src) ->
                let uu____4695 =
                  let uu____4702 =
                    FStar_TypeChecker_Env.lookup_effect_lid env1
                      sub1.FStar_Syntax_Syntax.target in
                  monad_signature env1 sub1.FStar_Syntax_Syntax.target
                    uu____4702 in
                (match uu____4695 with
                 | (b,wp_b_tgt) ->
                     let wp_a_tgt =
                       let uu____4718 =
                         let uu____4721 =
                           let uu____4722 =
                             let uu____4729 =
                               FStar_Syntax_Syntax.bv_to_name a in
                             (b, uu____4729) in
                           FStar_Syntax_Syntax.NT uu____4722 in
                         [uu____4721] in
                       FStar_Syntax_Subst.subst uu____4718 wp_b_tgt in
                     let expected_k =
                       let uu____4733 =
                         let uu____4740 = FStar_Syntax_Syntax.mk_binder a in
                         let uu____4741 =
                           let uu____4744 =
                             FStar_Syntax_Syntax.null_binder wp_a_src in
                           [uu____4744] in
                         uu____4740 :: uu____4741 in
                       let uu____4745 = FStar_Syntax_Syntax.mk_Total wp_a_tgt in
                       FStar_Syntax_Util.arrow uu____4733 uu____4745 in
                     let repr_type eff_name a1 wp =
                       let no_reify l =
                         let uu____4766 =
                           let uu____4767 =
                             let uu____4772 =
                               FStar_Util.format1
                                 "Effect %s cannot be reified"
                                 l.FStar_Ident.str in
                             let uu____4773 =
                               FStar_TypeChecker_Env.get_range env1 in
                             (uu____4772, uu____4773) in
                           FStar_Errors.Error uu____4767 in
                         FStar_Exn.raise uu____4766 in
                       let uu____4776 =
                         FStar_TypeChecker_Env.effect_decl_opt env1 eff_name in
                       match uu____4776 with
                       | FStar_Pervasives_Native.None  -> no_reify eff_name
                       | FStar_Pervasives_Native.Some (ed,qualifiers) ->
                           let repr =
                             FStar_TypeChecker_Env.inst_effect_fun_with
                               [FStar_Syntax_Syntax.U_unknown] env1 ed
                               ([], (ed.FStar_Syntax_Syntax.repr)) in
                           let uu____4808 =
                             let uu____4809 =
                               FStar_All.pipe_right qualifiers
                                 (FStar_List.contains
                                    FStar_Syntax_Syntax.Reifiable) in
                             Prims.op_Negation uu____4809 in
                           if uu____4808
                           then no_reify eff_name
                           else
                             (let uu____4815 =
                                FStar_TypeChecker_Env.get_range env1 in
                              let uu____4816 =
                                let uu____4819 =
                                  let uu____4820 =
                                    let uu____4835 =
                                      let uu____4838 =
                                        FStar_Syntax_Syntax.as_arg a1 in
                                      let uu____4839 =
                                        let uu____4842 =
                                          FStar_Syntax_Syntax.as_arg wp in
                                        [uu____4842] in
                                      uu____4838 :: uu____4839 in
                                    (repr, uu____4835) in
                                  FStar_Syntax_Syntax.Tm_app uu____4820 in
                                FStar_Syntax_Syntax.mk uu____4819 in
                              uu____4816 FStar_Pervasives_Native.None
                                uu____4815) in
                     let uu____4848 =
                       match ((sub1.FStar_Syntax_Syntax.lift),
                               (sub1.FStar_Syntax_Syntax.lift_wp))
                       with
                       | (FStar_Pervasives_Native.None
                          ,FStar_Pervasives_Native.None ) ->
                           failwith "Impossible"
                       | (lift,FStar_Pervasives_Native.Some
                          (uu____4876,lift_wp)) ->
                           let uu____4900 =
                             check_and_gen env1 lift_wp expected_k in
                           (lift, uu____4900)
                       | (FStar_Pervasives_Native.Some
                          (what,lift),FStar_Pervasives_Native.None ) ->
                           ((let uu____4926 =
                               FStar_TypeChecker_Env.debug env1
                                 (FStar_Options.Other "ED") in
                             if uu____4926
                             then
                               let uu____4927 =
                                 FStar_Syntax_Print.term_to_string lift in
                               FStar_Util.print1 "Lift for free : %s\n"
                                 uu____4927
                             else ());
                            (let dmff_env =
                               FStar_TypeChecker_DMFF.empty env1
                                 (FStar_TypeChecker_TcTerm.tc_constant
                                    FStar_Range.dummyRange) in
                             let uu____4930 =
                               FStar_TypeChecker_TcTerm.tc_term env1 lift in
                             match uu____4930 with
                             | (lift1,comp,uu____4945) ->
                                 let uu____4946 =
                                   FStar_TypeChecker_DMFF.star_expr dmff_env
                                     lift1 in
                                 (match uu____4946 with
                                  | (uu____4959,lift_wp,lift_elab) ->
                                      let uu____4962 =
                                        recheck_debug "lift-wp" env1 lift_wp in
                                      let uu____4963 =
                                        recheck_debug "lift-elab" env1
                                          lift_elab in
                                      ((FStar_Pervasives_Native.Some
                                          ([], lift_elab)), ([], lift_wp))))) in
                     (match uu____4848 with
                      | (lift,lift_wp) ->
                          let lax1 = env1.FStar_TypeChecker_Env.lax in
                          let env2 =
                            let uu___112_5004 = env1 in
                            {
                              FStar_TypeChecker_Env.solver =
                                (uu___112_5004.FStar_TypeChecker_Env.solver);
                              FStar_TypeChecker_Env.range =
                                (uu___112_5004.FStar_TypeChecker_Env.range);
                              FStar_TypeChecker_Env.curmodule =
                                (uu___112_5004.FStar_TypeChecker_Env.curmodule);
                              FStar_TypeChecker_Env.gamma =
                                (uu___112_5004.FStar_TypeChecker_Env.gamma);
                              FStar_TypeChecker_Env.gamma_cache =
                                (uu___112_5004.FStar_TypeChecker_Env.gamma_cache);
                              FStar_TypeChecker_Env.modules =
                                (uu___112_5004.FStar_TypeChecker_Env.modules);
                              FStar_TypeChecker_Env.expected_typ =
                                (uu___112_5004.FStar_TypeChecker_Env.expected_typ);
                              FStar_TypeChecker_Env.sigtab =
                                (uu___112_5004.FStar_TypeChecker_Env.sigtab);
                              FStar_TypeChecker_Env.is_pattern =
                                (uu___112_5004.FStar_TypeChecker_Env.is_pattern);
                              FStar_TypeChecker_Env.instantiate_imp =
                                (uu___112_5004.FStar_TypeChecker_Env.instantiate_imp);
                              FStar_TypeChecker_Env.effects =
                                (uu___112_5004.FStar_TypeChecker_Env.effects);
                              FStar_TypeChecker_Env.generalize =
                                (uu___112_5004.FStar_TypeChecker_Env.generalize);
                              FStar_TypeChecker_Env.letrecs =
                                (uu___112_5004.FStar_TypeChecker_Env.letrecs);
                              FStar_TypeChecker_Env.top_level =
                                (uu___112_5004.FStar_TypeChecker_Env.top_level);
                              FStar_TypeChecker_Env.check_uvars =
                                (uu___112_5004.FStar_TypeChecker_Env.check_uvars);
                              FStar_TypeChecker_Env.use_eq =
                                (uu___112_5004.FStar_TypeChecker_Env.use_eq);
                              FStar_TypeChecker_Env.is_iface =
                                (uu___112_5004.FStar_TypeChecker_Env.is_iface);
                              FStar_TypeChecker_Env.admit =
                                (uu___112_5004.FStar_TypeChecker_Env.admit);
                              FStar_TypeChecker_Env.lax = true;
                              FStar_TypeChecker_Env.lax_universes =
                                (uu___112_5004.FStar_TypeChecker_Env.lax_universes);
                              FStar_TypeChecker_Env.failhard =
                                (uu___112_5004.FStar_TypeChecker_Env.failhard);
                              FStar_TypeChecker_Env.type_of =
                                (uu___112_5004.FStar_TypeChecker_Env.type_of);
                              FStar_TypeChecker_Env.universe_of =
                                (uu___112_5004.FStar_TypeChecker_Env.universe_of);
                              FStar_TypeChecker_Env.use_bv_sorts =
                                (uu___112_5004.FStar_TypeChecker_Env.use_bv_sorts);
                              FStar_TypeChecker_Env.qname_and_index =
                                (uu___112_5004.FStar_TypeChecker_Env.qname_and_index);
                              FStar_TypeChecker_Env.proof_ns =
                                (uu___112_5004.FStar_TypeChecker_Env.proof_ns);
                              FStar_TypeChecker_Env.synth =
                                (uu___112_5004.FStar_TypeChecker_Env.synth);
                              FStar_TypeChecker_Env.is_native_tactic =
                                (uu___112_5004.FStar_TypeChecker_Env.is_native_tactic);
                              FStar_TypeChecker_Env.identifier_info =
                                (uu___112_5004.FStar_TypeChecker_Env.identifier_info)
                            } in
                          let lift1 =
                            match lift with
                            | FStar_Pervasives_Native.None  ->
                                FStar_Pervasives_Native.None
                            | FStar_Pervasives_Native.Some (uu____5010,lift1)
                                ->
                                let uu____5022 =
                                  let uu____5029 =
                                    FStar_TypeChecker_Env.lookup_effect_lid
                                      env2 sub1.FStar_Syntax_Syntax.source in
                                  monad_signature env2
                                    sub1.FStar_Syntax_Syntax.source
                                    uu____5029 in
                                (match uu____5022 with
                                 | (a1,wp_a_src1) ->
                                     let wp_a =
                                       FStar_Syntax_Syntax.new_bv
                                         FStar_Pervasives_Native.None
                                         wp_a_src1 in
                                     let a_typ =
                                       FStar_Syntax_Syntax.bv_to_name a1 in
                                     let wp_a_typ =
                                       FStar_Syntax_Syntax.bv_to_name wp_a in
                                     let repr_f =
                                       repr_type
                                         sub1.FStar_Syntax_Syntax.source
                                         a_typ wp_a_typ in
                                     let repr_result =
                                       let lift_wp1 =
                                         FStar_TypeChecker_Normalize.normalize
                                           [FStar_TypeChecker_Normalize.EraseUniverses;
                                           FStar_TypeChecker_Normalize.AllowUnboundUniverses]
                                           env2
                                           (FStar_Pervasives_Native.snd
                                              lift_wp) in
                                       let lift_wp_a =
                                         let uu____5053 =
                                           FStar_TypeChecker_Env.get_range
                                             env2 in
                                         let uu____5054 =
                                           let uu____5057 =
                                             let uu____5058 =
                                               let uu____5073 =
                                                 let uu____5076 =
                                                   FStar_Syntax_Syntax.as_arg
                                                     a_typ in
                                                 let uu____5077 =
                                                   let uu____5080 =
                                                     FStar_Syntax_Syntax.as_arg
                                                       wp_a_typ in
                                                   [uu____5080] in
                                                 uu____5076 :: uu____5077 in
                                               (lift_wp1, uu____5073) in
                                             FStar_Syntax_Syntax.Tm_app
                                               uu____5058 in
                                           FStar_Syntax_Syntax.mk uu____5057 in
                                         uu____5054
                                           FStar_Pervasives_Native.None
                                           uu____5053 in
                                       repr_type
                                         sub1.FStar_Syntax_Syntax.target
                                         a_typ lift_wp_a in
                                     let expected_k1 =
                                       let uu____5089 =
                                         let uu____5096 =
                                           FStar_Syntax_Syntax.mk_binder a1 in
                                         let uu____5097 =
                                           let uu____5100 =
                                             FStar_Syntax_Syntax.mk_binder
                                               wp_a in
                                           let uu____5101 =
                                             let uu____5104 =
                                               FStar_Syntax_Syntax.null_binder
                                                 repr_f in
                                             [uu____5104] in
                                           uu____5100 :: uu____5101 in
                                         uu____5096 :: uu____5097 in
                                       let uu____5105 =
                                         FStar_Syntax_Syntax.mk_Total
                                           repr_result in
                                       FStar_Syntax_Util.arrow uu____5089
                                         uu____5105 in
                                     let uu____5108 =
                                       FStar_TypeChecker_TcTerm.tc_tot_or_gtot_term
                                         env2 expected_k1 in
                                     (match uu____5108 with
                                      | (expected_k2,uu____5118,uu____5119)
                                          ->
                                          let lift2 =
                                            check_and_gen env2 lift1
                                              expected_k2 in
                                          FStar_Pervasives_Native.Some lift2)) in
                          let sub2 =
                            let uu___113_5122 = sub1 in
                            {
                              FStar_Syntax_Syntax.source =
                                (uu___113_5122.FStar_Syntax_Syntax.source);
                              FStar_Syntax_Syntax.target =
                                (uu___113_5122.FStar_Syntax_Syntax.target);
                              FStar_Syntax_Syntax.lift_wp =
                                (FStar_Pervasives_Native.Some lift_wp);
                              FStar_Syntax_Syntax.lift = lift1
                            } in
                          let se1 =
                            let uu___114_5124 = se in
                            {
                              FStar_Syntax_Syntax.sigel =
                                (FStar_Syntax_Syntax.Sig_sub_effect sub2);
                              FStar_Syntax_Syntax.sigrng =
                                (uu___114_5124.FStar_Syntax_Syntax.sigrng);
                              FStar_Syntax_Syntax.sigquals =
                                (uu___114_5124.FStar_Syntax_Syntax.sigquals);
                              FStar_Syntax_Syntax.sigmeta =
                                (uu___114_5124.FStar_Syntax_Syntax.sigmeta);
                              FStar_Syntax_Syntax.sigattrs =
                                (uu___114_5124.FStar_Syntax_Syntax.sigattrs)
                            } in
                          ([se1], []))))
       | FStar_Syntax_Syntax.Sig_effect_abbrev (lid,uvs,tps,c,flags) ->
           let env0 = env1 in
           let env2 = FStar_TypeChecker_Env.set_range env1 r in
           let uu____5143 = FStar_Syntax_Subst.open_comp tps c in
           (match uu____5143 with
            | (tps1,c1) ->
                let uu____5158 =
                  FStar_TypeChecker_TcTerm.tc_tparams env2 tps1 in
                (match uu____5158 with
                 | (tps2,env3,us) ->
                     let uu____5176 =
                       FStar_TypeChecker_TcTerm.tc_comp env3 c1 in
                     (match uu____5176 with
                      | (c2,u,g) ->
                          (FStar_TypeChecker_Rel.force_trivial_guard env3 g;
                           (let tps3 = FStar_Syntax_Subst.close_binders tps2 in
                            let c3 = FStar_Syntax_Subst.close_comp tps3 c2 in
                            let uu____5197 =
                              let uu____5198 =
                                FStar_Syntax_Syntax.mk
                                  (FStar_Syntax_Syntax.Tm_arrow (tps3, c3))
                                  FStar_Pervasives_Native.None r in
                              FStar_TypeChecker_Util.generalize_universes
                                env0 uu____5198 in
                            match uu____5197 with
                            | (uvs1,t) ->
                                let uu____5213 =
                                  let uu____5226 =
                                    let uu____5231 =
                                      let uu____5232 =
                                        FStar_Syntax_Subst.compress t in
                                      uu____5232.FStar_Syntax_Syntax.n in
                                    (tps3, uu____5231) in
                                  match uu____5226 with
                                  | ([],FStar_Syntax_Syntax.Tm_arrow
                                     (uu____5247,c4)) -> ([], c4)
                                  | (uu____5287,FStar_Syntax_Syntax.Tm_arrow
                                     (tps4,c4)) -> (tps4, c4)
                                  | uu____5314 -> failwith "Impossible" in
                                (match uu____5213 with
                                 | (tps4,c4) ->
                                     (if
                                        (FStar_List.length uvs1) <>
                                          (Prims.parse_int "1")
                                      then
                                        (let uu____5358 =
                                           FStar_Syntax_Subst.open_univ_vars
                                             uvs1 t in
                                         match uu____5358 with
                                         | (uu____5363,t1) ->
                                             let uu____5365 =
                                               let uu____5366 =
                                                 let uu____5371 =
                                                   let uu____5372 =
                                                     FStar_Syntax_Print.lid_to_string
                                                       lid in
                                                   let uu____5373 =
                                                     FStar_All.pipe_right
                                                       (FStar_List.length
                                                          uvs1)
                                                       FStar_Util.string_of_int in
                                                   let uu____5374 =
                                                     FStar_Syntax_Print.term_to_string
                                                       t1 in
                                                   FStar_Util.format3
                                                     "Effect abbreviations must be polymorphic in exactly 1 universe; %s has %s universes (%s)"
                                                     uu____5372 uu____5373
                                                     uu____5374 in
                                                 (uu____5371, r) in
                                               FStar_Errors.Error uu____5366 in
                                             FStar_Exn.raise uu____5365)
                                      else ();
                                      (let se1 =
                                         let uu___115_5377 = se in
                                         {
                                           FStar_Syntax_Syntax.sigel =
                                             (FStar_Syntax_Syntax.Sig_effect_abbrev
                                                (lid, uvs1, tps4, c4, flags));
                                           FStar_Syntax_Syntax.sigrng =
                                             (uu___115_5377.FStar_Syntax_Syntax.sigrng);
                                           FStar_Syntax_Syntax.sigquals =
                                             (uu___115_5377.FStar_Syntax_Syntax.sigquals);
                                           FStar_Syntax_Syntax.sigmeta =
                                             (uu___115_5377.FStar_Syntax_Syntax.sigmeta);
                                           FStar_Syntax_Syntax.sigattrs =
                                             (uu___115_5377.FStar_Syntax_Syntax.sigattrs)
                                         } in
                                       ([se1], [])))))))))
       | FStar_Syntax_Syntax.Sig_declare_typ
           (uu____5394,uu____5395,uu____5396) when
           FStar_All.pipe_right se.FStar_Syntax_Syntax.sigquals
             (FStar_Util.for_some
                (fun uu___89_5400  ->
                   match uu___89_5400 with
                   | FStar_Syntax_Syntax.OnlyName  -> true
                   | uu____5401 -> false))
           -> ([], [])
       | FStar_Syntax_Syntax.Sig_let (uu____5406,uu____5407) when
           FStar_All.pipe_right se.FStar_Syntax_Syntax.sigquals
             (FStar_Util.for_some
                (fun uu___89_5415  ->
                   match uu___89_5415 with
                   | FStar_Syntax_Syntax.OnlyName  -> true
                   | uu____5416 -> false))
           -> ([], [])
       | FStar_Syntax_Syntax.Sig_declare_typ (lid,uvs,t) ->
           let env2 = FStar_TypeChecker_Env.set_range env1 r in
           ((let uu____5426 = FStar_TypeChecker_Env.lid_exists env2 lid in
             if uu____5426
             then
               let uu____5427 =
                 let uu____5428 =
                   let uu____5433 =
                     FStar_Util.format1
                       "Top-level declaration %s for a name that is already used in this module; top-level declarations must be unique in their module"
                       (FStar_Ident.text_of_lid lid) in
                   (uu____5433, r) in
                 FStar_Errors.Error uu____5428 in
               FStar_Exn.raise uu____5427
             else ());
            (let uu____5435 =
               if uvs = []
               then
                 let uu____5436 =
                   let uu____5437 = FStar_Syntax_Util.type_u () in
                   FStar_Pervasives_Native.fst uu____5437 in
                 check_and_gen env2 t uu____5436
               else
                 (let uu____5443 = FStar_Syntax_Subst.open_univ_vars uvs t in
                  match uu____5443 with
                  | (uvs1,t1) ->
                      let t2 =
                        let uu____5451 =
                          let uu____5452 = FStar_Syntax_Util.type_u () in
                          FStar_Pervasives_Native.fst uu____5452 in
                        tc_check_trivial_guard env2 t1 uu____5451 in
                      let t3 =
                        FStar_TypeChecker_Normalize.normalize
                          [FStar_TypeChecker_Normalize.NoFullNorm;
                          FStar_TypeChecker_Normalize.Beta] env2 t2 in
                      let uu____5458 =
                        FStar_Syntax_Subst.close_univ_vars uvs1 t3 in
                      (uvs1, uu____5458)) in
             match uu____5435 with
             | (uvs1,t1) ->
                 let se1 =
                   let uu___116_5474 = se in
                   {
                     FStar_Syntax_Syntax.sigel =
                       (FStar_Syntax_Syntax.Sig_declare_typ (lid, uvs1, t1));
                     FStar_Syntax_Syntax.sigrng =
                       (uu___116_5474.FStar_Syntax_Syntax.sigrng);
                     FStar_Syntax_Syntax.sigquals =
                       (uu___116_5474.FStar_Syntax_Syntax.sigquals);
                     FStar_Syntax_Syntax.sigmeta =
                       (uu___116_5474.FStar_Syntax_Syntax.sigmeta);
                     FStar_Syntax_Syntax.sigattrs =
                       (uu___116_5474.FStar_Syntax_Syntax.sigattrs)
                   } in
                 ([se1], [])))
       | FStar_Syntax_Syntax.Sig_assume (lid,us,phi) ->
           let uu____5484 = FStar_Syntax_Subst.open_univ_vars us phi in
           (match uu____5484 with
            | (uu____5497,phi1) ->
                let se1 =
                  tc_assume env1 lid phi1 se.FStar_Syntax_Syntax.sigquals r in
                ([se1], []))
       | FStar_Syntax_Syntax.Sig_main e ->
           let env2 = FStar_TypeChecker_Env.set_range env1 r in
           let env3 =
             FStar_TypeChecker_Env.set_expected_typ env2
               FStar_Syntax_Syntax.t_unit in
           let uu____5507 = FStar_TypeChecker_TcTerm.tc_term env3 e in
           (match uu____5507 with
            | (e1,c,g1) ->
                let uu____5525 =
                  let uu____5532 =
                    let uu____5535 =
                      FStar_Syntax_Util.ml_comp FStar_Syntax_Syntax.t_unit r in
                    FStar_Pervasives_Native.Some uu____5535 in
                  let uu____5536 =
                    let uu____5541 = c.FStar_Syntax_Syntax.comp () in
                    (e1, uu____5541) in
                  FStar_TypeChecker_TcTerm.check_expected_effect env3
                    uu____5532 uu____5536 in
                (match uu____5525 with
                 | (e2,uu____5555,g) ->
                     ((let uu____5558 = FStar_TypeChecker_Rel.conj_guard g1 g in
                       FStar_TypeChecker_Rel.force_trivial_guard env3
                         uu____5558);
                      (let se1 =
                         let uu___117_5560 = se in
                         {
                           FStar_Syntax_Syntax.sigel =
                             (FStar_Syntax_Syntax.Sig_main e2);
                           FStar_Syntax_Syntax.sigrng =
                             (uu___117_5560.FStar_Syntax_Syntax.sigrng);
                           FStar_Syntax_Syntax.sigquals =
                             (uu___117_5560.FStar_Syntax_Syntax.sigquals);
                           FStar_Syntax_Syntax.sigmeta =
                             (uu___117_5560.FStar_Syntax_Syntax.sigmeta);
                           FStar_Syntax_Syntax.sigattrs =
                             (uu___117_5560.FStar_Syntax_Syntax.sigattrs)
                         } in
                       ([se1], [])))))
       | FStar_Syntax_Syntax.Sig_let (lbs,lids) ->
           let env2 = FStar_TypeChecker_Env.set_range env1 r in
           let check_quals_eq l qopt q =
             match qopt with
             | FStar_Pervasives_Native.None  ->
                 FStar_Pervasives_Native.Some q
             | FStar_Pervasives_Native.Some q' ->
                 let uu____5611 =
                   ((FStar_List.length q) = (FStar_List.length q')) &&
                     (FStar_List.forall2 FStar_Syntax_Util.qualifier_equal q
                        q') in
                 if uu____5611
                 then FStar_Pervasives_Native.Some q
                 else
                   (let uu____5619 =
                      let uu____5620 =
                        let uu____5625 =
                          let uu____5626 = FStar_Syntax_Print.lid_to_string l in
                          let uu____5627 =
                            FStar_Syntax_Print.quals_to_string q in
                          let uu____5628 =
                            FStar_Syntax_Print.quals_to_string q' in
                          FStar_Util.format3
                            "Inconsistent qualifier annotations on %s; Expected {%s}, got {%s}"
                            uu____5626 uu____5627 uu____5628 in
                        (uu____5625, r) in
                      FStar_Errors.Error uu____5620 in
                    FStar_Exn.raise uu____5619) in
           let rename_parameters lb =
             let rename_in_typ def typ =
               let typ1 = FStar_Syntax_Subst.compress typ in
               let def_bs =
                 let uu____5654 =
                   let uu____5655 = FStar_Syntax_Subst.compress def in
                   uu____5655.FStar_Syntax_Syntax.n in
                 match uu____5654 with
                 | FStar_Syntax_Syntax.Tm_abs (binders,uu____5665,uu____5666)
                     -> binders
                 | uu____5687 -> [] in
               match typ1 with
               | {
                   FStar_Syntax_Syntax.n = FStar_Syntax_Syntax.Tm_arrow
                     (val_bs,c);
                   FStar_Syntax_Syntax.pos = r1;
                   FStar_Syntax_Syntax.vars = uu____5697;_} ->
                   let has_auto_name bv =
                     FStar_Util.starts_with
                       (bv.FStar_Syntax_Syntax.ppname).FStar_Ident.idText
                       FStar_Ident.reserved_prefix in
                   let rec rename_binders1 def_bs1 val_bs1 =
                     match (def_bs1, val_bs1) with
                     | ([],uu____5775) -> val_bs1
                     | (uu____5798,[]) -> val_bs1
                     | ((body_bv,uu____5822)::bt,(val_bv,aqual)::vt) ->
                         let uu____5859 = rename_binders1 bt vt in
                         ((match ((has_auto_name body_bv),
                                   (has_auto_name val_bv))
                           with
                           | (true ,uu____5875) -> (val_bv, aqual)
                           | (false ,true ) ->
                               ((let uu___118_5877 = val_bv in
                                 {
                                   FStar_Syntax_Syntax.ppname =
                                     (let uu___119_5880 =
                                        val_bv.FStar_Syntax_Syntax.ppname in
                                      {
                                        FStar_Ident.idText =
                                          ((body_bv.FStar_Syntax_Syntax.ppname).FStar_Ident.idText);
                                        FStar_Ident.idRange =
                                          (uu___119_5880.FStar_Ident.idRange)
                                      });
                                   FStar_Syntax_Syntax.index =
                                     (uu___118_5877.FStar_Syntax_Syntax.index);
                                   FStar_Syntax_Syntax.sort =
                                     (uu___118_5877.FStar_Syntax_Syntax.sort)
                                 }), aqual)
                           | (false ,false ) -> (val_bv, aqual))) ::
                           uu____5859 in
                   let uu____5881 =
                     let uu____5884 =
                       let uu____5885 =
                         let uu____5898 = rename_binders1 def_bs val_bs in
                         (uu____5898, c) in
                       FStar_Syntax_Syntax.Tm_arrow uu____5885 in
                     FStar_Syntax_Syntax.mk uu____5884 in
                   uu____5881 FStar_Pervasives_Native.None r1
               | uu____5916 -> typ1 in
             let uu___120_5917 = lb in
             let uu____5918 =
               rename_in_typ lb.FStar_Syntax_Syntax.lbdef
                 lb.FStar_Syntax_Syntax.lbtyp in
             {
               FStar_Syntax_Syntax.lbname =
                 (uu___120_5917.FStar_Syntax_Syntax.lbname);
               FStar_Syntax_Syntax.lbunivs =
                 (uu___120_5917.FStar_Syntax_Syntax.lbunivs);
               FStar_Syntax_Syntax.lbtyp = uu____5918;
               FStar_Syntax_Syntax.lbeff =
                 (uu___120_5917.FStar_Syntax_Syntax.lbeff);
               FStar_Syntax_Syntax.lbdef =
                 (uu___120_5917.FStar_Syntax_Syntax.lbdef)
             } in
           let uu____5921 =
             FStar_All.pipe_right (FStar_Pervasives_Native.snd lbs)
               (FStar_List.fold_left
                  (fun uu____5972  ->
                     fun lb  ->
                       match uu____5972 with
                       | (gen1,lbs1,quals_opt) ->
                           let lbname =
                             FStar_Util.right lb.FStar_Syntax_Syntax.lbname in
                           let uu____6014 =
                             let uu____6025 =
                               FStar_TypeChecker_Env.try_lookup_val_decl env2
                                 (lbname.FStar_Syntax_Syntax.fv_name).FStar_Syntax_Syntax.v in
                             match uu____6025 with
                             | FStar_Pervasives_Native.None  ->
                                 if lb.FStar_Syntax_Syntax.lbunivs <> []
                                 then (false, lb, quals_opt)
                                 else (gen1, lb, quals_opt)
                             | FStar_Pervasives_Native.Some
                                 ((uvs,tval),quals) ->
                                 let quals_opt1 =
                                   check_quals_eq
                                     (lbname.FStar_Syntax_Syntax.fv_name).FStar_Syntax_Syntax.v
                                     quals_opt quals in
                                 let def =
                                   match (lb.FStar_Syntax_Syntax.lbtyp).FStar_Syntax_Syntax.n
                                   with
                                   | FStar_Syntax_Syntax.Tm_unknown  ->
                                       lb.FStar_Syntax_Syntax.lbdef
                                   | uu____6110 ->
                                       FStar_Syntax_Syntax.mk
                                         (FStar_Syntax_Syntax.Tm_ascribed
                                            ((lb.FStar_Syntax_Syntax.lbdef),
                                              ((FStar_Util.Inl
                                                  (lb.FStar_Syntax_Syntax.lbtyp)),
                                                FStar_Pervasives_Native.None),
                                              FStar_Pervasives_Native.None))
                                         FStar_Pervasives_Native.None
                                         (lb.FStar_Syntax_Syntax.lbdef).FStar_Syntax_Syntax.pos in
                                 (if
                                    (lb.FStar_Syntax_Syntax.lbunivs <> []) &&
                                      ((FStar_List.length
                                          lb.FStar_Syntax_Syntax.lbunivs)
                                         <> (FStar_List.length uvs))
                                  then
                                    FStar_Exn.raise
                                      (FStar_Errors.Error
                                         ("Inline universes are incoherent with annotation from val declaration",
                                           r))
                                  else ();
                                  (let uu____6153 =
                                     FStar_Syntax_Syntax.mk_lb
                                       ((FStar_Util.Inr lbname), uvs,
                                         FStar_Parser_Const.effect_ALL_lid,
                                         tval, def) in
                                   (false, uu____6153, quals_opt1))) in
                           (match uu____6014 with
                            | (gen2,lb1,quals_opt1) ->
                                (gen2, (lb1 :: lbs1), quals_opt1)))
                  (true, [],
                    (if se.FStar_Syntax_Syntax.sigquals = []
                     then FStar_Pervasives_Native.None
                     else
                       FStar_Pervasives_Native.Some
                         (se.FStar_Syntax_Syntax.sigquals)))) in
           (match uu____5921 with
            | (should_generalize,lbs',quals_opt) ->
                let quals =
                  match quals_opt with
                  | FStar_Pervasives_Native.None  ->
                      [FStar_Syntax_Syntax.Visible_default]
                  | FStar_Pervasives_Native.Some q ->
                      let uu____6247 =
                        FStar_All.pipe_right q
                          (FStar_Util.for_some
                             (fun uu___90_6251  ->
                                match uu___90_6251 with
                                | FStar_Syntax_Syntax.Irreducible  -> true
                                | FStar_Syntax_Syntax.Visible_default  ->
                                    true
                                | FStar_Syntax_Syntax.Unfold_for_unification_and_vcgen
                                     -> true
                                | uu____6252 -> false)) in
                      if uu____6247
                      then q
                      else FStar_Syntax_Syntax.Visible_default :: q in
                let lbs'1 = FStar_List.rev lbs' in
                let e =
                  let uu____6262 =
                    let uu____6265 =
                      let uu____6266 =
                        let uu____6279 =
                          FStar_Syntax_Syntax.mk
                            (FStar_Syntax_Syntax.Tm_constant
                               FStar_Const.Const_unit)
                            FStar_Pervasives_Native.None r in
                        (((FStar_Pervasives_Native.fst lbs), lbs'1),
                          uu____6279) in
                      FStar_Syntax_Syntax.Tm_let uu____6266 in
                    FStar_Syntax_Syntax.mk uu____6265 in
                  uu____6262 FStar_Pervasives_Native.None r in
                let uu____6297 =
                  let uu____6308 =
                    FStar_TypeChecker_TcTerm.tc_maybe_toplevel_term
                      (let uu___121_6317 = env2 in
                       {
                         FStar_TypeChecker_Env.solver =
                           (uu___121_6317.FStar_TypeChecker_Env.solver);
                         FStar_TypeChecker_Env.range =
                           (uu___121_6317.FStar_TypeChecker_Env.range);
                         FStar_TypeChecker_Env.curmodule =
                           (uu___121_6317.FStar_TypeChecker_Env.curmodule);
                         FStar_TypeChecker_Env.gamma =
                           (uu___121_6317.FStar_TypeChecker_Env.gamma);
                         FStar_TypeChecker_Env.gamma_cache =
                           (uu___121_6317.FStar_TypeChecker_Env.gamma_cache);
                         FStar_TypeChecker_Env.modules =
                           (uu___121_6317.FStar_TypeChecker_Env.modules);
                         FStar_TypeChecker_Env.expected_typ =
                           (uu___121_6317.FStar_TypeChecker_Env.expected_typ);
                         FStar_TypeChecker_Env.sigtab =
                           (uu___121_6317.FStar_TypeChecker_Env.sigtab);
                         FStar_TypeChecker_Env.is_pattern =
                           (uu___121_6317.FStar_TypeChecker_Env.is_pattern);
                         FStar_TypeChecker_Env.instantiate_imp =
                           (uu___121_6317.FStar_TypeChecker_Env.instantiate_imp);
                         FStar_TypeChecker_Env.effects =
                           (uu___121_6317.FStar_TypeChecker_Env.effects);
                         FStar_TypeChecker_Env.generalize = should_generalize;
                         FStar_TypeChecker_Env.letrecs =
                           (uu___121_6317.FStar_TypeChecker_Env.letrecs);
                         FStar_TypeChecker_Env.top_level = true;
                         FStar_TypeChecker_Env.check_uvars =
                           (uu___121_6317.FStar_TypeChecker_Env.check_uvars);
                         FStar_TypeChecker_Env.use_eq =
                           (uu___121_6317.FStar_TypeChecker_Env.use_eq);
                         FStar_TypeChecker_Env.is_iface =
                           (uu___121_6317.FStar_TypeChecker_Env.is_iface);
                         FStar_TypeChecker_Env.admit =
                           (uu___121_6317.FStar_TypeChecker_Env.admit);
                         FStar_TypeChecker_Env.lax =
                           (uu___121_6317.FStar_TypeChecker_Env.lax);
                         FStar_TypeChecker_Env.lax_universes =
                           (uu___121_6317.FStar_TypeChecker_Env.lax_universes);
                         FStar_TypeChecker_Env.failhard =
                           (uu___121_6317.FStar_TypeChecker_Env.failhard);
                         FStar_TypeChecker_Env.type_of =
                           (uu___121_6317.FStar_TypeChecker_Env.type_of);
                         FStar_TypeChecker_Env.universe_of =
                           (uu___121_6317.FStar_TypeChecker_Env.universe_of);
                         FStar_TypeChecker_Env.use_bv_sorts =
                           (uu___121_6317.FStar_TypeChecker_Env.use_bv_sorts);
                         FStar_TypeChecker_Env.qname_and_index =
                           (uu___121_6317.FStar_TypeChecker_Env.qname_and_index);
                         FStar_TypeChecker_Env.proof_ns =
                           (uu___121_6317.FStar_TypeChecker_Env.proof_ns);
                         FStar_TypeChecker_Env.synth =
                           (uu___121_6317.FStar_TypeChecker_Env.synth);
                         FStar_TypeChecker_Env.is_native_tactic =
                           (uu___121_6317.FStar_TypeChecker_Env.is_native_tactic);
                         FStar_TypeChecker_Env.identifier_info =
                           (uu___121_6317.FStar_TypeChecker_Env.identifier_info)
                       }) e in
                  match uu____6308 with
                  | ({
                       FStar_Syntax_Syntax.n = FStar_Syntax_Syntax.Tm_let
                         (lbs1,e1);
                       FStar_Syntax_Syntax.pos = uu____6330;
                       FStar_Syntax_Syntax.vars = uu____6331;_},uu____6332,g)
                      when FStar_TypeChecker_Rel.is_trivial g ->
                      let lbs2 =
                        let uu____6361 =
                          FStar_All.pipe_right
                            (FStar_Pervasives_Native.snd lbs1)
                            (FStar_List.map rename_parameters) in
                        ((FStar_Pervasives_Native.fst lbs1), uu____6361) in
                      let quals1 =
                        match e1.FStar_Syntax_Syntax.n with
                        | FStar_Syntax_Syntax.Tm_meta
                            (uu____6379,FStar_Syntax_Syntax.Meta_desugared
                             (FStar_Syntax_Syntax.Masked_effect ))
                            -> FStar_Syntax_Syntax.HasMaskedEffect :: quals
                        | uu____6384 -> quals in
                      let quals2 =
                        FStar_List.choose
                          (fun uu___91_6390  ->
                             match uu___91_6390 with
                             | FStar_Syntax_Syntax.Inline_for_extraction  ->
                                 let uu____6393 =
                                   let uu____6394 =
                                     FStar_List.for_all
                                       (fun lb  ->
                                          let ok =
                                            FStar_Syntax_Util.is_pure_or_ghost_function
                                              lb.FStar_Syntax_Syntax.lbtyp in
                                          if Prims.op_Negation ok
                                          then
                                            (let uu____6401 =
                                               FStar_Syntax_Print.lbname_to_string
                                                 lb.FStar_Syntax_Syntax.lbname in
                                             FStar_Util.print1_warning
                                               "Dropping inline_for_extraction from %s because it is not a pure function\n"
                                               uu____6401)
                                          else ();
                                          ok)
                                       (FStar_Pervasives_Native.snd lbs2) in
                                   Prims.op_Negation uu____6394 in
                                 if uu____6393
                                 then FStar_Pervasives_Native.None
                                 else
                                   FStar_Pervasives_Native.Some
                                     FStar_Syntax_Syntax.Inline_for_extraction
                             | q -> FStar_Pervasives_Native.Some q) quals1 in
                      ((let uu___122_6416 = se in
                        {
                          FStar_Syntax_Syntax.sigel =
                            (FStar_Syntax_Syntax.Sig_let (lbs2, lids));
                          FStar_Syntax_Syntax.sigrng =
                            (uu___122_6416.FStar_Syntax_Syntax.sigrng);
                          FStar_Syntax_Syntax.sigquals = quals2;
                          FStar_Syntax_Syntax.sigmeta =
                            (uu___122_6416.FStar_Syntax_Syntax.sigmeta);
                          FStar_Syntax_Syntax.sigattrs =
                            (uu___122_6416.FStar_Syntax_Syntax.sigattrs)
                        }), lbs2)
                  | uu____6425 -> failwith "impossible" in
                (match uu____6297 with
                 | (se1,lbs1) ->
                     (FStar_All.pipe_right (FStar_Pervasives_Native.snd lbs1)
                        (FStar_List.iter
                           (fun lb  ->
                              let fv =
                                FStar_Util.right
                                  lb.FStar_Syntax_Syntax.lbname in
                              FStar_TypeChecker_Env.insert_fv_info env2 fv
                                lb.FStar_Syntax_Syntax.lbtyp));
                      (let uu____6474 = log env2 in
                       if uu____6474
                       then
                         let uu____6475 =
                           let uu____6476 =
                             FStar_All.pipe_right
                               (FStar_Pervasives_Native.snd lbs1)
                               (FStar_List.map
                                  (fun lb  ->
                                     let should_log =
                                       let uu____6491 =
                                         let uu____6500 =
                                           let uu____6501 =
                                             let uu____6504 =
                                               FStar_Util.right
                                                 lb.FStar_Syntax_Syntax.lbname in
                                             uu____6504.FStar_Syntax_Syntax.fv_name in
                                           uu____6501.FStar_Syntax_Syntax.v in
                                         FStar_TypeChecker_Env.try_lookup_val_decl
                                           env2 uu____6500 in
                                       match uu____6491 with
                                       | FStar_Pervasives_Native.None  ->
                                           true
                                       | uu____6511 -> false in
                                     if should_log
                                     then
                                       let uu____6520 =
                                         FStar_Syntax_Print.lbname_to_string
                                           lb.FStar_Syntax_Syntax.lbname in
                                       let uu____6521 =
                                         FStar_Syntax_Print.term_to_string
                                           lb.FStar_Syntax_Syntax.lbtyp in
                                       FStar_Util.format2 "let %s : %s"
                                         uu____6520 uu____6521
                                     else "")) in
                           FStar_All.pipe_right uu____6476
                             (FStar_String.concat "\n") in
                         FStar_Util.print1 "%s\n" uu____6475
                       else ());
                      (let reified_tactic_type l t =
                         let t1 = FStar_Syntax_Subst.compress t in
                         match t1.FStar_Syntax_Syntax.n with
                         | FStar_Syntax_Syntax.Tm_arrow (bs,c) ->
                             let uu____6552 =
                               FStar_Syntax_Subst.open_comp bs c in
                             (match uu____6552 with
                              | (bs1,c1) ->
                                  let uu____6559 =
                                    FStar_Syntax_Util.is_total_comp c1 in
                                  if uu____6559
                                  then
                                    let c' =
                                      match c1.FStar_Syntax_Syntax.n with
                                      | FStar_Syntax_Syntax.Total (t',u) ->
                                          let uu____6571 =
                                            let uu____6572 =
                                              FStar_Syntax_Subst.compress t' in
                                            uu____6572.FStar_Syntax_Syntax.n in
                                          (match uu____6571 with
                                           | FStar_Syntax_Syntax.Tm_app
                                               (h,args) ->
                                               let uu____6597 =
                                                 let uu____6598 =
                                                   FStar_Syntax_Subst.compress
                                                     h in
                                                 uu____6598.FStar_Syntax_Syntax.n in
                                               (match uu____6597 with
                                                | FStar_Syntax_Syntax.Tm_uinst
                                                    (h',u') ->
                                                    let h'' =
                                                      let uu____6608 =
                                                        FStar_Syntax_Syntax.lid_as_fv
                                                          FStar_Parser_Const.u_tac_lid
                                                          FStar_Syntax_Syntax.Delta_constant
                                                          FStar_Pervasives_Native.None in
                                                      FStar_All.pipe_left
                                                        FStar_Syntax_Syntax.fv_to_tm
                                                        uu____6608 in
                                                    let uu____6609 =
                                                      let uu____6610 =
                                                        let uu____6611 =
                                                          FStar_Syntax_Syntax.mk_Tm_uinst
                                                            h'' u' in
                                                        FStar_Syntax_Syntax.mk_Tm_app
                                                          uu____6611 args in
                                                      uu____6610
                                                        FStar_Pervasives_Native.None
                                                        t'.FStar_Syntax_Syntax.pos in
                                                    FStar_Syntax_Syntax.mk_Total'
                                                      uu____6609 u
                                                | uu____6614 -> c1)
                                           | uu____6615 -> c1)
                                      | uu____6616 -> c1 in
                                    let uu___123_6617 = t1 in
                                    let uu____6618 =
                                      let uu____6619 =
                                        let uu____6632 =
                                          FStar_Syntax_Subst.close_comp bs1
                                            c' in
                                        (bs1, uu____6632) in
                                      FStar_Syntax_Syntax.Tm_arrow uu____6619 in
                                    {
                                      FStar_Syntax_Syntax.n = uu____6618;
                                      FStar_Syntax_Syntax.pos =
                                        (uu___123_6617.FStar_Syntax_Syntax.pos);
                                      FStar_Syntax_Syntax.vars =
                                        (uu___123_6617.FStar_Syntax_Syntax.vars)
                                    }
                                  else t1)
                         | FStar_Syntax_Syntax.Tm_app (h,args) ->
                             let uu____6656 =
                               let uu____6657 = FStar_Syntax_Subst.compress h in
                               uu____6657.FStar_Syntax_Syntax.n in
                             (match uu____6656 with
                              | FStar_Syntax_Syntax.Tm_uinst (h',u') ->
                                  let h'' =
                                    let uu____6667 =
                                      FStar_Syntax_Syntax.lid_as_fv
                                        FStar_Parser_Const.u_tac_lid
                                        FStar_Syntax_Syntax.Delta_constant
                                        FStar_Pervasives_Native.None in
                                    FStar_All.pipe_left
                                      FStar_Syntax_Syntax.fv_to_tm uu____6667 in
                                  let uu____6668 =
                                    let uu____6669 =
                                      FStar_Syntax_Syntax.mk_Tm_uinst h'' u' in
                                    FStar_Syntax_Syntax.mk_Tm_app uu____6669
                                      args in
                                  uu____6668 FStar_Pervasives_Native.None
                                    t1.FStar_Syntax_Syntax.pos
                              | uu____6672 -> t1)
                         | uu____6673 -> t1 in
                       let reified_tactic_decl assm_lid lb =
                         let t =
                           reified_tactic_type assm_lid
                             lb.FStar_Syntax_Syntax.lbtyp in
                         {
                           FStar_Syntax_Syntax.sigel =
                             (FStar_Syntax_Syntax.Sig_declare_typ
                                (assm_lid, (lb.FStar_Syntax_Syntax.lbunivs),
                                  t));
                           FStar_Syntax_Syntax.sigrng =
                             (FStar_Ident.range_of_lid assm_lid);
                           FStar_Syntax_Syntax.sigquals =
                             [FStar_Syntax_Syntax.Assumption];
                           FStar_Syntax_Syntax.sigmeta =
                             FStar_Syntax_Syntax.default_sigmeta;
                           FStar_Syntax_Syntax.sigattrs = []
                         } in
                       let reflected_tactic_decl b lb bs assm_lid comp =
                         let reified_tac =
                           let uu____6701 =
                             FStar_Syntax_Syntax.lid_as_fv assm_lid
                               FStar_Syntax_Syntax.Delta_constant
                               FStar_Pervasives_Native.None in
                           FStar_All.pipe_left FStar_Syntax_Syntax.fv_to_tm
                             uu____6701 in
                         let tac_args =
                           FStar_List.map
                             (fun x  ->
                                let uu____6718 =
                                  FStar_Syntax_Syntax.bv_to_name
                                    (FStar_Pervasives_Native.fst x) in
                                (uu____6718, (FStar_Pervasives_Native.snd x)))
                             bs in
                         let reflect_head =
                           FStar_Syntax_Syntax.mk
                             (FStar_Syntax_Syntax.Tm_constant
                                (FStar_Const.Const_reflect
                                   FStar_Parser_Const.tac_effect_lid))
                             FStar_Pervasives_Native.None
                             FStar_Range.dummyRange in
                         let refl_arg =
                           FStar_Syntax_Syntax.mk_Tm_app reified_tac tac_args
                             FStar_Pervasives_Native.None
                             FStar_Range.dummyRange in
                         let app =
                           FStar_Syntax_Syntax.mk_Tm_app reflect_head
                             [(refl_arg, FStar_Pervasives_Native.None)]
                             FStar_Pervasives_Native.None
                             FStar_Range.dummyRange in
                         let unit_binder =
                           let uu____6749 =
                             FStar_Syntax_Syntax.new_bv
                               FStar_Pervasives_Native.None
                               FStar_Syntax_Syntax.t_unit in
                           FStar_All.pipe_left FStar_Syntax_Syntax.mk_binder
                             uu____6749 in
                         let body =
                           FStar_All.pipe_left
                             (FStar_Syntax_Util.abs [unit_binder] app)
                             (FStar_Pervasives_Native.Some
                                (FStar_Syntax_Util.residual_comp_of_comp comp)) in
                         let func =
                           FStar_All.pipe_left
                             (FStar_Syntax_Util.abs bs body)
                             (FStar_Pervasives_Native.Some
                                (FStar_Syntax_Util.residual_comp_of_comp comp)) in
                         let uu___124_6756 = se1 in
                         {
                           FStar_Syntax_Syntax.sigel =
                             (FStar_Syntax_Syntax.Sig_let
                                ((b,
                                   [(let uu___125_6768 = lb in
                                     {
                                       FStar_Syntax_Syntax.lbname =
                                         (uu___125_6768.FStar_Syntax_Syntax.lbname);
                                       FStar_Syntax_Syntax.lbunivs =
                                         (uu___125_6768.FStar_Syntax_Syntax.lbunivs);
                                       FStar_Syntax_Syntax.lbtyp =
                                         (uu___125_6768.FStar_Syntax_Syntax.lbtyp);
                                       FStar_Syntax_Syntax.lbeff =
                                         (uu___125_6768.FStar_Syntax_Syntax.lbeff);
                                       FStar_Syntax_Syntax.lbdef = func
                                     })]), lids));
                           FStar_Syntax_Syntax.sigrng =
                             (uu___124_6756.FStar_Syntax_Syntax.sigrng);
                           FStar_Syntax_Syntax.sigquals =
                             (uu___124_6756.FStar_Syntax_Syntax.sigquals);
                           FStar_Syntax_Syntax.sigmeta =
                             (uu___124_6756.FStar_Syntax_Syntax.sigmeta);
                           FStar_Syntax_Syntax.sigattrs =
                             (uu___124_6756.FStar_Syntax_Syntax.sigattrs)
                         } in
                       let tactic_decls =
                         match FStar_Pervasives_Native.snd lbs1 with
                         | hd1::[] ->
                             let uu____6785 =
                               FStar_Syntax_Util.arrow_formals_comp
                                 hd1.FStar_Syntax_Syntax.lbtyp in
                             (match uu____6785 with
                              | (bs,comp) ->
                                  let t = FStar_Syntax_Util.comp_result comp in
                                  let uu____6819 =
                                    let uu____6820 =
                                      FStar_Syntax_Subst.compress t in
                                    uu____6820.FStar_Syntax_Syntax.n in
                                  (match uu____6819 with
                                   | FStar_Syntax_Syntax.Tm_app (h,args) ->
                                       let h1 = FStar_Syntax_Subst.compress h in
                                       let tac_lid =
                                         let uu____6853 =
                                           let uu____6856 =
                                             FStar_Util.right
                                               hd1.FStar_Syntax_Syntax.lbname in
                                           uu____6856.FStar_Syntax_Syntax.fv_name in
                                         uu____6853.FStar_Syntax_Syntax.v in
                                       let assm_lid =
                                         let uu____6858 =
                                           FStar_All.pipe_left
                                             FStar_Ident.id_of_text
                                             (Prims.strcat "__"
                                                (tac_lid.FStar_Ident.ident).FStar_Ident.idText) in
                                         FStar_Ident.lid_of_ns_and_id
                                           tac_lid.FStar_Ident.ns uu____6858 in
                                       let uu____6859 =
                                         (is_native_tactic env2 assm_lid h1)
                                           &&
                                           (let uu____6861 =
                                              let uu____6862 =
                                                FStar_TypeChecker_Env.try_lookup_val_decl
                                                  env2 tac_lid in
                                              FStar_All.pipe_left
                                                FStar_Util.is_some uu____6862 in
                                            Prims.op_Negation uu____6861) in
                                       if uu____6859
                                       then
                                         let se_assm =
                                           reified_tactic_decl assm_lid hd1 in
                                         let se_refl =
                                           reflected_tactic_decl
                                             (FStar_Pervasives_Native.fst
                                                lbs1) hd1 bs assm_lid comp in
                                         FStar_Pervasives_Native.Some
                                           (se_assm, se_refl)
                                       else FStar_Pervasives_Native.None
                                   | uu____6904 ->
                                       FStar_Pervasives_Native.None))
                         | uu____6909 -> FStar_Pervasives_Native.None in
                       match tactic_decls with
                       | FStar_Pervasives_Native.Some (se_assm,se_refl) ->
                           ((let uu____6931 =
                               FStar_TypeChecker_Env.debug env2
                                 (FStar_Options.Other "NativeTactics") in
                             if uu____6931
                             then
                               let uu____6932 =
                                 FStar_Syntax_Print.sigelt_to_string se_assm in
                               let uu____6933 =
                                 FStar_Syntax_Print.sigelt_to_string se_refl in
                               FStar_Util.print2
                                 "Native tactic declarations: \n%s\n%s\n"
                                 uu____6932 uu____6933
                             else ());
                            ([se_assm; se_refl], []))
                       | FStar_Pervasives_Native.None  -> ([se1], []))))))
let (for_export
  :FStar_Ident.lident Prims.list ->
     FStar_Syntax_Syntax.sigelt ->
       (FStar_Syntax_Syntax.sigelt Prims.list,FStar_Ident.lident Prims.list)
         FStar_Pervasives_Native.tuple2)=
  fun hidden  ->
    fun se  ->
      let is_abstract quals =
        FStar_All.pipe_right quals
          (FStar_Util.for_some
             (fun uu___92_6986  ->
                match uu___92_6986 with
                | FStar_Syntax_Syntax.Abstract  -> true
                | uu____6987 -> false)) in
      let is_hidden_proj_or_disc q =
        match q with
        | FStar_Syntax_Syntax.Projector (l,uu____6993) ->
            FStar_All.pipe_right hidden
              (FStar_Util.for_some (FStar_Ident.lid_equals l))
        | FStar_Syntax_Syntax.Discriminator l ->
            FStar_All.pipe_right hidden
              (FStar_Util.for_some (FStar_Ident.lid_equals l))
        | uu____6999 -> false in
      match se.FStar_Syntax_Syntax.sigel with
      | FStar_Syntax_Syntax.Sig_pragma uu____7008 -> ([], hidden)
      | FStar_Syntax_Syntax.Sig_inductive_typ uu____7013 ->
          failwith "Impossible"
      | FStar_Syntax_Syntax.Sig_datacon uu____7038 -> failwith "Impossible"
      | FStar_Syntax_Syntax.Sig_bundle (ses,uu____7062) ->
          let uu____7071 = is_abstract se.FStar_Syntax_Syntax.sigquals in
          if uu____7071
          then
            let for_export_bundle se1 uu____7102 =
              match uu____7102 with
              | (out,hidden1) ->
                  (match se1.FStar_Syntax_Syntax.sigel with
                   | FStar_Syntax_Syntax.Sig_inductive_typ
                       (l,us,bs,t,uu____7141,uu____7142) ->
                       let dec =
                         let uu___126_7152 = se1 in
                         let uu____7153 =
                           let uu____7154 =
                             let uu____7161 =
                               let uu____7164 =
                                 FStar_Syntax_Syntax.mk_Total t in
                               FStar_Syntax_Util.arrow bs uu____7164 in
                             (l, us, uu____7161) in
                           FStar_Syntax_Syntax.Sig_declare_typ uu____7154 in
                         {
                           FStar_Syntax_Syntax.sigel = uu____7153;
                           FStar_Syntax_Syntax.sigrng =
                             (uu___126_7152.FStar_Syntax_Syntax.sigrng);
                           FStar_Syntax_Syntax.sigquals =
                             (FStar_Syntax_Syntax.Assumption ::
                             FStar_Syntax_Syntax.New ::
                             (se1.FStar_Syntax_Syntax.sigquals));
                           FStar_Syntax_Syntax.sigmeta =
                             (uu___126_7152.FStar_Syntax_Syntax.sigmeta);
                           FStar_Syntax_Syntax.sigattrs =
                             (uu___126_7152.FStar_Syntax_Syntax.sigattrs)
                         } in
                       ((dec :: out), hidden1)
                   | FStar_Syntax_Syntax.Sig_datacon
                       (l,us,t,uu____7176,uu____7177,uu____7178) ->
                       let dec =
                         let uu___127_7184 = se1 in
                         {
                           FStar_Syntax_Syntax.sigel =
                             (FStar_Syntax_Syntax.Sig_declare_typ (l, us, t));
                           FStar_Syntax_Syntax.sigrng =
                             (uu___127_7184.FStar_Syntax_Syntax.sigrng);
                           FStar_Syntax_Syntax.sigquals =
                             [FStar_Syntax_Syntax.Assumption];
                           FStar_Syntax_Syntax.sigmeta =
                             (uu___127_7184.FStar_Syntax_Syntax.sigmeta);
                           FStar_Syntax_Syntax.sigattrs =
                             (uu___127_7184.FStar_Syntax_Syntax.sigattrs)
                         } in
                       ((dec :: out), (l :: hidden1))
                   | uu____7189 -> (out, hidden1)) in
            FStar_List.fold_right for_export_bundle ses ([], hidden)
          else ([se], hidden)
      | FStar_Syntax_Syntax.Sig_assume (uu____7211,uu____7212,uu____7213) ->
          let uu____7214 = is_abstract se.FStar_Syntax_Syntax.sigquals in
          if uu____7214 then ([], hidden) else ([se], hidden)
      | FStar_Syntax_Syntax.Sig_declare_typ (l,us,t) ->
          let uu____7235 =
            FStar_All.pipe_right se.FStar_Syntax_Syntax.sigquals
              (FStar_Util.for_some is_hidden_proj_or_disc) in
          if uu____7235
          then
            ([(let uu___128_7251 = se in
               {
                 FStar_Syntax_Syntax.sigel =
                   (FStar_Syntax_Syntax.Sig_declare_typ (l, us, t));
                 FStar_Syntax_Syntax.sigrng =
                   (uu___128_7251.FStar_Syntax_Syntax.sigrng);
                 FStar_Syntax_Syntax.sigquals =
                   [FStar_Syntax_Syntax.Assumption];
                 FStar_Syntax_Syntax.sigmeta =
                   (uu___128_7251.FStar_Syntax_Syntax.sigmeta);
                 FStar_Syntax_Syntax.sigattrs =
                   (uu___128_7251.FStar_Syntax_Syntax.sigattrs)
               })], (l :: hidden))
          else
            (let uu____7253 =
               FStar_All.pipe_right se.FStar_Syntax_Syntax.sigquals
                 (FStar_Util.for_some
                    (fun uu___93_7257  ->
                       match uu___93_7257 with
                       | FStar_Syntax_Syntax.Assumption  -> true
                       | FStar_Syntax_Syntax.Projector uu____7258 -> true
                       | FStar_Syntax_Syntax.Discriminator uu____7263 -> true
                       | uu____7264 -> false)) in
             if uu____7253 then ([se], hidden) else ([], hidden))
      | FStar_Syntax_Syntax.Sig_main uu____7282 -> ([], hidden)
      | FStar_Syntax_Syntax.Sig_new_effect uu____7287 -> ([se], hidden)
      | FStar_Syntax_Syntax.Sig_new_effect_for_free uu____7292 ->
          ([se], hidden)
      | FStar_Syntax_Syntax.Sig_sub_effect uu____7297 -> ([se], hidden)
      | FStar_Syntax_Syntax.Sig_effect_abbrev uu____7302 -> ([se], hidden)
      | FStar_Syntax_Syntax.Sig_let ((false ,lb::[]),uu____7320) when
          FStar_All.pipe_right se.FStar_Syntax_Syntax.sigquals
            (FStar_Util.for_some is_hidden_proj_or_disc)
          ->
          let fv = FStar_Util.right lb.FStar_Syntax_Syntax.lbname in
          let lid = (fv.FStar_Syntax_Syntax.fv_name).FStar_Syntax_Syntax.v in
          let uu____7337 =
            FStar_All.pipe_right hidden
              (FStar_Util.for_some (FStar_Syntax_Syntax.fv_eq_lid fv)) in
          if uu____7337
          then ([], hidden)
          else
            (let dec =
               {
                 FStar_Syntax_Syntax.sigel =
                   (FStar_Syntax_Syntax.Sig_declare_typ
                      (((fv.FStar_Syntax_Syntax.fv_name).FStar_Syntax_Syntax.v),
                        (lb.FStar_Syntax_Syntax.lbunivs),
                        (lb.FStar_Syntax_Syntax.lbtyp)));
                 FStar_Syntax_Syntax.sigrng = (FStar_Ident.range_of_lid lid);
                 FStar_Syntax_Syntax.sigquals =
                   [FStar_Syntax_Syntax.Assumption];
                 FStar_Syntax_Syntax.sigmeta =
                   FStar_Syntax_Syntax.default_sigmeta;
                 FStar_Syntax_Syntax.sigattrs = []
               } in
             ([dec], (lid :: hidden)))
      | FStar_Syntax_Syntax.Sig_let (lbs,l) ->
          let uu____7368 = is_abstract se.FStar_Syntax_Syntax.sigquals in
          if uu____7368
          then
            let uu____7377 =
              FStar_All.pipe_right (FStar_Pervasives_Native.snd lbs)
                (FStar_List.map
                   (fun lb  ->
                      let uu___129_7390 = se in
                      let uu____7391 =
                        let uu____7392 =
                          let uu____7399 =
                            let uu____7400 =
                              let uu____7403 =
                                FStar_Util.right
                                  lb.FStar_Syntax_Syntax.lbname in
                              uu____7403.FStar_Syntax_Syntax.fv_name in
                            uu____7400.FStar_Syntax_Syntax.v in
                          (uu____7399, (lb.FStar_Syntax_Syntax.lbunivs),
                            (lb.FStar_Syntax_Syntax.lbtyp)) in
                        FStar_Syntax_Syntax.Sig_declare_typ uu____7392 in
                      {
                        FStar_Syntax_Syntax.sigel = uu____7391;
                        FStar_Syntax_Syntax.sigrng =
                          (uu___129_7390.FStar_Syntax_Syntax.sigrng);
                        FStar_Syntax_Syntax.sigquals =
                          (FStar_Syntax_Syntax.Assumption ::
                          (se.FStar_Syntax_Syntax.sigquals));
                        FStar_Syntax_Syntax.sigmeta =
                          (uu___129_7390.FStar_Syntax_Syntax.sigmeta);
                        FStar_Syntax_Syntax.sigattrs =
                          (uu___129_7390.FStar_Syntax_Syntax.sigattrs)
                      })) in
            (uu____7377, hidden)
          else ([se], hidden)
let (add_sigelt_to_env
  :FStar_TypeChecker_Env.env ->
     FStar_Syntax_Syntax.sigelt -> FStar_TypeChecker_Env.env)=
  fun env  ->
    fun se  ->
      match se.FStar_Syntax_Syntax.sigel with
      | FStar_Syntax_Syntax.Sig_inductive_typ uu____7425 ->
          failwith "add_sigelt_to_env: Impossible, bare data constructor"
      | FStar_Syntax_Syntax.Sig_datacon uu____7442 ->
          failwith "add_sigelt_to_env: Impossible, bare data constructor"
      | FStar_Syntax_Syntax.Sig_pragma p ->
          (match p with
           | FStar_Syntax_Syntax.SetOptions uu____7458 ->
               let uu____7459 = FStar_Options.using_facts_from () in
               (match uu____7459 with
                | FStar_Pervasives_Native.Some ns ->
                    let proof_ns =
                      let uu____7480 =
                        let uu____7489 =
                          FStar_List.map
                            (fun s  -> ((FStar_Ident.path_of_text s), true))
                            ns in
                        FStar_List.append uu____7489 [([], false)] in
                      [uu____7480] in
                    let uu___130_7544 = env in
                    {
                      FStar_TypeChecker_Env.solver =
                        (uu___130_7544.FStar_TypeChecker_Env.solver);
                      FStar_TypeChecker_Env.range =
                        (uu___130_7544.FStar_TypeChecker_Env.range);
                      FStar_TypeChecker_Env.curmodule =
                        (uu___130_7544.FStar_TypeChecker_Env.curmodule);
                      FStar_TypeChecker_Env.gamma =
                        (uu___130_7544.FStar_TypeChecker_Env.gamma);
                      FStar_TypeChecker_Env.gamma_cache =
                        (uu___130_7544.FStar_TypeChecker_Env.gamma_cache);
                      FStar_TypeChecker_Env.modules =
                        (uu___130_7544.FStar_TypeChecker_Env.modules);
                      FStar_TypeChecker_Env.expected_typ =
                        (uu___130_7544.FStar_TypeChecker_Env.expected_typ);
                      FStar_TypeChecker_Env.sigtab =
                        (uu___130_7544.FStar_TypeChecker_Env.sigtab);
                      FStar_TypeChecker_Env.is_pattern =
                        (uu___130_7544.FStar_TypeChecker_Env.is_pattern);
                      FStar_TypeChecker_Env.instantiate_imp =
                        (uu___130_7544.FStar_TypeChecker_Env.instantiate_imp);
                      FStar_TypeChecker_Env.effects =
                        (uu___130_7544.FStar_TypeChecker_Env.effects);
                      FStar_TypeChecker_Env.generalize =
                        (uu___130_7544.FStar_TypeChecker_Env.generalize);
                      FStar_TypeChecker_Env.letrecs =
                        (uu___130_7544.FStar_TypeChecker_Env.letrecs);
                      FStar_TypeChecker_Env.top_level =
                        (uu___130_7544.FStar_TypeChecker_Env.top_level);
                      FStar_TypeChecker_Env.check_uvars =
                        (uu___130_7544.FStar_TypeChecker_Env.check_uvars);
                      FStar_TypeChecker_Env.use_eq =
                        (uu___130_7544.FStar_TypeChecker_Env.use_eq);
                      FStar_TypeChecker_Env.is_iface =
                        (uu___130_7544.FStar_TypeChecker_Env.is_iface);
                      FStar_TypeChecker_Env.admit =
                        (uu___130_7544.FStar_TypeChecker_Env.admit);
                      FStar_TypeChecker_Env.lax =
                        (uu___130_7544.FStar_TypeChecker_Env.lax);
                      FStar_TypeChecker_Env.lax_universes =
                        (uu___130_7544.FStar_TypeChecker_Env.lax_universes);
                      FStar_TypeChecker_Env.failhard =
                        (uu___130_7544.FStar_TypeChecker_Env.failhard);
                      FStar_TypeChecker_Env.type_of =
                        (uu___130_7544.FStar_TypeChecker_Env.type_of);
                      FStar_TypeChecker_Env.universe_of =
                        (uu___130_7544.FStar_TypeChecker_Env.universe_of);
                      FStar_TypeChecker_Env.use_bv_sorts =
                        (uu___130_7544.FStar_TypeChecker_Env.use_bv_sorts);
                      FStar_TypeChecker_Env.qname_and_index =
                        (uu___130_7544.FStar_TypeChecker_Env.qname_and_index);
                      FStar_TypeChecker_Env.proof_ns = proof_ns;
                      FStar_TypeChecker_Env.synth =
                        (uu___130_7544.FStar_TypeChecker_Env.synth);
                      FStar_TypeChecker_Env.is_native_tactic =
                        (uu___130_7544.FStar_TypeChecker_Env.is_native_tactic);
                      FStar_TypeChecker_Env.identifier_info =
                        (uu___130_7544.FStar_TypeChecker_Env.identifier_info)
                    }
                | FStar_Pervasives_Native.None  ->
                    let uu___131_7547 = env in
                    {
                      FStar_TypeChecker_Env.solver =
                        (uu___131_7547.FStar_TypeChecker_Env.solver);
                      FStar_TypeChecker_Env.range =
                        (uu___131_7547.FStar_TypeChecker_Env.range);
                      FStar_TypeChecker_Env.curmodule =
                        (uu___131_7547.FStar_TypeChecker_Env.curmodule);
                      FStar_TypeChecker_Env.gamma =
                        (uu___131_7547.FStar_TypeChecker_Env.gamma);
                      FStar_TypeChecker_Env.gamma_cache =
                        (uu___131_7547.FStar_TypeChecker_Env.gamma_cache);
                      FStar_TypeChecker_Env.modules =
                        (uu___131_7547.FStar_TypeChecker_Env.modules);
                      FStar_TypeChecker_Env.expected_typ =
                        (uu___131_7547.FStar_TypeChecker_Env.expected_typ);
                      FStar_TypeChecker_Env.sigtab =
                        (uu___131_7547.FStar_TypeChecker_Env.sigtab);
                      FStar_TypeChecker_Env.is_pattern =
                        (uu___131_7547.FStar_TypeChecker_Env.is_pattern);
                      FStar_TypeChecker_Env.instantiate_imp =
                        (uu___131_7547.FStar_TypeChecker_Env.instantiate_imp);
                      FStar_TypeChecker_Env.effects =
                        (uu___131_7547.FStar_TypeChecker_Env.effects);
                      FStar_TypeChecker_Env.generalize =
                        (uu___131_7547.FStar_TypeChecker_Env.generalize);
                      FStar_TypeChecker_Env.letrecs =
                        (uu___131_7547.FStar_TypeChecker_Env.letrecs);
                      FStar_TypeChecker_Env.top_level =
                        (uu___131_7547.FStar_TypeChecker_Env.top_level);
                      FStar_TypeChecker_Env.check_uvars =
                        (uu___131_7547.FStar_TypeChecker_Env.check_uvars);
                      FStar_TypeChecker_Env.use_eq =
                        (uu___131_7547.FStar_TypeChecker_Env.use_eq);
                      FStar_TypeChecker_Env.is_iface =
                        (uu___131_7547.FStar_TypeChecker_Env.is_iface);
                      FStar_TypeChecker_Env.admit =
                        (uu___131_7547.FStar_TypeChecker_Env.admit);
                      FStar_TypeChecker_Env.lax =
                        (uu___131_7547.FStar_TypeChecker_Env.lax);
                      FStar_TypeChecker_Env.lax_universes =
                        (uu___131_7547.FStar_TypeChecker_Env.lax_universes);
                      FStar_TypeChecker_Env.failhard =
                        (uu___131_7547.FStar_TypeChecker_Env.failhard);
                      FStar_TypeChecker_Env.type_of =
                        (uu___131_7547.FStar_TypeChecker_Env.type_of);
                      FStar_TypeChecker_Env.universe_of =
                        (uu___131_7547.FStar_TypeChecker_Env.universe_of);
                      FStar_TypeChecker_Env.use_bv_sorts =
                        (uu___131_7547.FStar_TypeChecker_Env.use_bv_sorts);
                      FStar_TypeChecker_Env.qname_and_index =
                        (uu___131_7547.FStar_TypeChecker_Env.qname_and_index);
                      FStar_TypeChecker_Env.proof_ns = [[]];
                      FStar_TypeChecker_Env.synth =
                        (uu___131_7547.FStar_TypeChecker_Env.synth);
                      FStar_TypeChecker_Env.is_native_tactic =
                        (uu___131_7547.FStar_TypeChecker_Env.is_native_tactic);
                      FStar_TypeChecker_Env.identifier_info =
                        (uu___131_7547.FStar_TypeChecker_Env.identifier_info)
                    })
           | FStar_Syntax_Syntax.ResetOptions uu____7564 ->
               let uu____7567 = FStar_Options.using_facts_from () in
               (match uu____7567 with
                | FStar_Pervasives_Native.Some ns ->
                    let proof_ns =
                      let uu____7588 =
                        let uu____7597 =
                          FStar_List.map
                            (fun s  -> ((FStar_Ident.path_of_text s), true))
                            ns in
                        FStar_List.append uu____7597 [([], false)] in
                      [uu____7588] in
                    let uu___130_7652 = env in
                    {
                      FStar_TypeChecker_Env.solver =
                        (uu___130_7652.FStar_TypeChecker_Env.solver);
                      FStar_TypeChecker_Env.range =
                        (uu___130_7652.FStar_TypeChecker_Env.range);
                      FStar_TypeChecker_Env.curmodule =
                        (uu___130_7652.FStar_TypeChecker_Env.curmodule);
                      FStar_TypeChecker_Env.gamma =
                        (uu___130_7652.FStar_TypeChecker_Env.gamma);
                      FStar_TypeChecker_Env.gamma_cache =
                        (uu___130_7652.FStar_TypeChecker_Env.gamma_cache);
                      FStar_TypeChecker_Env.modules =
                        (uu___130_7652.FStar_TypeChecker_Env.modules);
                      FStar_TypeChecker_Env.expected_typ =
                        (uu___130_7652.FStar_TypeChecker_Env.expected_typ);
                      FStar_TypeChecker_Env.sigtab =
                        (uu___130_7652.FStar_TypeChecker_Env.sigtab);
                      FStar_TypeChecker_Env.is_pattern =
                        (uu___130_7652.FStar_TypeChecker_Env.is_pattern);
                      FStar_TypeChecker_Env.instantiate_imp =
                        (uu___130_7652.FStar_TypeChecker_Env.instantiate_imp);
                      FStar_TypeChecker_Env.effects =
                        (uu___130_7652.FStar_TypeChecker_Env.effects);
                      FStar_TypeChecker_Env.generalize =
                        (uu___130_7652.FStar_TypeChecker_Env.generalize);
                      FStar_TypeChecker_Env.letrecs =
                        (uu___130_7652.FStar_TypeChecker_Env.letrecs);
                      FStar_TypeChecker_Env.top_level =
                        (uu___130_7652.FStar_TypeChecker_Env.top_level);
                      FStar_TypeChecker_Env.check_uvars =
                        (uu___130_7652.FStar_TypeChecker_Env.check_uvars);
                      FStar_TypeChecker_Env.use_eq =
                        (uu___130_7652.FStar_TypeChecker_Env.use_eq);
                      FStar_TypeChecker_Env.is_iface =
                        (uu___130_7652.FStar_TypeChecker_Env.is_iface);
                      FStar_TypeChecker_Env.admit =
                        (uu___130_7652.FStar_TypeChecker_Env.admit);
                      FStar_TypeChecker_Env.lax =
                        (uu___130_7652.FStar_TypeChecker_Env.lax);
                      FStar_TypeChecker_Env.lax_universes =
                        (uu___130_7652.FStar_TypeChecker_Env.lax_universes);
                      FStar_TypeChecker_Env.failhard =
                        (uu___130_7652.FStar_TypeChecker_Env.failhard);
                      FStar_TypeChecker_Env.type_of =
                        (uu___130_7652.FStar_TypeChecker_Env.type_of);
                      FStar_TypeChecker_Env.universe_of =
                        (uu___130_7652.FStar_TypeChecker_Env.universe_of);
                      FStar_TypeChecker_Env.use_bv_sorts =
                        (uu___130_7652.FStar_TypeChecker_Env.use_bv_sorts);
                      FStar_TypeChecker_Env.qname_and_index =
                        (uu___130_7652.FStar_TypeChecker_Env.qname_and_index);
                      FStar_TypeChecker_Env.proof_ns = proof_ns;
                      FStar_TypeChecker_Env.synth =
                        (uu___130_7652.FStar_TypeChecker_Env.synth);
                      FStar_TypeChecker_Env.is_native_tactic =
                        (uu___130_7652.FStar_TypeChecker_Env.is_native_tactic);
                      FStar_TypeChecker_Env.identifier_info =
                        (uu___130_7652.FStar_TypeChecker_Env.identifier_info)
                    }
                | FStar_Pervasives_Native.None  ->
                    let uu___131_7655 = env in
                    {
                      FStar_TypeChecker_Env.solver =
                        (uu___131_7655.FStar_TypeChecker_Env.solver);
                      FStar_TypeChecker_Env.range =
                        (uu___131_7655.FStar_TypeChecker_Env.range);
                      FStar_TypeChecker_Env.curmodule =
                        (uu___131_7655.FStar_TypeChecker_Env.curmodule);
                      FStar_TypeChecker_Env.gamma =
                        (uu___131_7655.FStar_TypeChecker_Env.gamma);
                      FStar_TypeChecker_Env.gamma_cache =
                        (uu___131_7655.FStar_TypeChecker_Env.gamma_cache);
                      FStar_TypeChecker_Env.modules =
                        (uu___131_7655.FStar_TypeChecker_Env.modules);
                      FStar_TypeChecker_Env.expected_typ =
                        (uu___131_7655.FStar_TypeChecker_Env.expected_typ);
                      FStar_TypeChecker_Env.sigtab =
                        (uu___131_7655.FStar_TypeChecker_Env.sigtab);
                      FStar_TypeChecker_Env.is_pattern =
                        (uu___131_7655.FStar_TypeChecker_Env.is_pattern);
                      FStar_TypeChecker_Env.instantiate_imp =
                        (uu___131_7655.FStar_TypeChecker_Env.instantiate_imp);
                      FStar_TypeChecker_Env.effects =
                        (uu___131_7655.FStar_TypeChecker_Env.effects);
                      FStar_TypeChecker_Env.generalize =
                        (uu___131_7655.FStar_TypeChecker_Env.generalize);
                      FStar_TypeChecker_Env.letrecs =
                        (uu___131_7655.FStar_TypeChecker_Env.letrecs);
                      FStar_TypeChecker_Env.top_level =
                        (uu___131_7655.FStar_TypeChecker_Env.top_level);
                      FStar_TypeChecker_Env.check_uvars =
                        (uu___131_7655.FStar_TypeChecker_Env.check_uvars);
                      FStar_TypeChecker_Env.use_eq =
                        (uu___131_7655.FStar_TypeChecker_Env.use_eq);
                      FStar_TypeChecker_Env.is_iface =
                        (uu___131_7655.FStar_TypeChecker_Env.is_iface);
                      FStar_TypeChecker_Env.admit =
                        (uu___131_7655.FStar_TypeChecker_Env.admit);
                      FStar_TypeChecker_Env.lax =
                        (uu___131_7655.FStar_TypeChecker_Env.lax);
                      FStar_TypeChecker_Env.lax_universes =
                        (uu___131_7655.FStar_TypeChecker_Env.lax_universes);
                      FStar_TypeChecker_Env.failhard =
                        (uu___131_7655.FStar_TypeChecker_Env.failhard);
                      FStar_TypeChecker_Env.type_of =
                        (uu___131_7655.FStar_TypeChecker_Env.type_of);
                      FStar_TypeChecker_Env.universe_of =
                        (uu___131_7655.FStar_TypeChecker_Env.universe_of);
                      FStar_TypeChecker_Env.use_bv_sorts =
                        (uu___131_7655.FStar_TypeChecker_Env.use_bv_sorts);
                      FStar_TypeChecker_Env.qname_and_index =
                        (uu___131_7655.FStar_TypeChecker_Env.qname_and_index);
                      FStar_TypeChecker_Env.proof_ns = [[]];
                      FStar_TypeChecker_Env.synth =
                        (uu___131_7655.FStar_TypeChecker_Env.synth);
                      FStar_TypeChecker_Env.is_native_tactic =
                        (uu___131_7655.FStar_TypeChecker_Env.is_native_tactic);
                      FStar_TypeChecker_Env.identifier_info =
                        (uu___131_7655.FStar_TypeChecker_Env.identifier_info)
                    })
           | uu____7672 -> env)
      | FStar_Syntax_Syntax.Sig_new_effect_for_free uu____7673 -> env
      | FStar_Syntax_Syntax.Sig_new_effect ne ->
          let env1 = FStar_TypeChecker_Env.push_sigelt env se in
          FStar_All.pipe_right ne.FStar_Syntax_Syntax.actions
            (FStar_List.fold_left
               (fun env2  ->
                  fun a  ->
                    let uu____7683 =
                      FStar_Syntax_Util.action_as_lb
                        ne.FStar_Syntax_Syntax.mname a in
                    FStar_TypeChecker_Env.push_sigelt env2 uu____7683) env1)
      | FStar_Syntax_Syntax.Sig_declare_typ
          (uu____7684,uu____7685,uu____7686) when
          FStar_All.pipe_right se.FStar_Syntax_Syntax.sigquals
            (FStar_Util.for_some
               (fun uu___94_7690  ->
                  match uu___94_7690 with
                  | FStar_Syntax_Syntax.OnlyName  -> true
                  | uu____7691 -> false))
          -> env
      | FStar_Syntax_Syntax.Sig_let (uu____7692,uu____7693) when
          FStar_All.pipe_right se.FStar_Syntax_Syntax.sigquals
            (FStar_Util.for_some
               (fun uu___94_7701  ->
                  match uu___94_7701 with
                  | FStar_Syntax_Syntax.OnlyName  -> true
                  | uu____7702 -> false))
          -> env
      | uu____7703 -> FStar_TypeChecker_Env.push_sigelt env se
let (tc_decls
  :FStar_TypeChecker_Env.env ->
     FStar_Syntax_Syntax.sigelt Prims.list ->
       (FStar_Syntax_Syntax.sigelt Prims.list,FStar_Syntax_Syntax.sigelt
                                                Prims.list,FStar_TypeChecker_Env.env)
         FStar_Pervasives_Native.tuple3)=
  fun env  ->
    fun ses  ->
      let rec process_one_decl uu____7765 se =
        match uu____7765 with
        | (ses1,exports,env1,hidden) ->
            ((let uu____7818 =
                FStar_TypeChecker_Env.debug env1 FStar_Options.Low in
              if uu____7818
              then
                let uu____7819 = FStar_Syntax_Print.sigelt_to_string se in
                FStar_Util.print1
                  ">>>>>>>>>>>>>>Checking top-level decl %s\n" uu____7819
              else ());
             (let uu____7821 = tc_decl env1 se in
              match uu____7821 with
              | (ses',ses_elaborated) ->
                  let ses'1 =
                    FStar_All.pipe_right ses'
                      (FStar_List.map
                         (fun se1  ->
                            (let uu____7871 =
                               FStar_TypeChecker_Env.debug env1
                                 (FStar_Options.Other "UF") in
                             if uu____7871
                             then
                               let uu____7872 =
                                 FStar_Syntax_Print.sigelt_to_string se1 in
                               FStar_Util.print1 "About to elim vars from %s"
                                 uu____7872
                             else ());
                            FStar_TypeChecker_Normalize.elim_uvars env1 se1)) in
                  let ses_elaborated1 =
                    FStar_All.pipe_right ses_elaborated
                      (FStar_List.map
                         (fun se1  ->
                            FStar_TypeChecker_Normalize.elim_uvars env1 se1)) in
                  (FStar_TypeChecker_Env.promote_id_info env1
                     (fun t  ->
                        FStar_TypeChecker_Normalize.normalize
                          [FStar_TypeChecker_Normalize.AllowUnboundUniverses;
                          FStar_TypeChecker_Normalize.CheckNoUvars;
                          FStar_TypeChecker_Normalize.Beta;
                          FStar_TypeChecker_Normalize.NoDeltaSteps;
                          FStar_TypeChecker_Normalize.CompressUvars;
                          FStar_TypeChecker_Normalize.Exclude
                            FStar_TypeChecker_Normalize.Zeta;
                          FStar_TypeChecker_Normalize.Exclude
                            FStar_TypeChecker_Normalize.Iota;
                          FStar_TypeChecker_Normalize.NoFullNorm] env1 t);
                   (let env2 =
                      FStar_All.pipe_right ses'1
                        (FStar_List.fold_left
                           (fun env2  ->
                              fun se1  -> add_sigelt_to_env env2 se1) env1) in
                    FStar_Syntax_Unionfind.reset ();
                    (let uu____7895 =
                       (FStar_Options.log_types ()) ||
                         (FStar_All.pipe_left
                            (FStar_TypeChecker_Env.debug env2)
                            (FStar_Options.Other "LogTypes")) in
                     if uu____7895
                     then
                       let uu____7896 =
                         FStar_List.fold_left
                           (fun s  ->
                              fun se1  ->
                                let uu____7902 =
                                  let uu____7903 =
                                    FStar_Syntax_Print.sigelt_to_string se1 in
                                  Prims.strcat uu____7903 "\n" in
                                Prims.strcat s uu____7902) "" ses'1 in
                       FStar_Util.print1 "Checked: %s\n" uu____7896
                     else ());
                    FStar_List.iter
                      (fun se1  ->
                         (env2.FStar_TypeChecker_Env.solver).FStar_TypeChecker_Env.encode_sig
                           env2 se1) ses'1;
                    (let uu____7908 =
                       let accum_exports_hidden uu____7938 se1 =
                         match uu____7938 with
                         | (exports1,hidden1) ->
                             let uu____7966 = for_export hidden1 se1 in
                             (match uu____7966 with
                              | (se_exported,hidden2) ->
                                  ((FStar_List.rev_append se_exported
                                      exports1), hidden2)) in
                       FStar_List.fold_left accum_exports_hidden
                         (exports, hidden) ses'1 in
                     match uu____7908 with
                     | (exports1,hidden1) ->
                         let ses'2 =
                           FStar_List.map
                             (fun s  ->
                                let uu___132_8045 = s in
                                {
                                  FStar_Syntax_Syntax.sigel =
                                    (uu___132_8045.FStar_Syntax_Syntax.sigel);
                                  FStar_Syntax_Syntax.sigrng =
                                    (uu___132_8045.FStar_Syntax_Syntax.sigrng);
                                  FStar_Syntax_Syntax.sigquals =
                                    (uu___132_8045.FStar_Syntax_Syntax.sigquals);
                                  FStar_Syntax_Syntax.sigmeta =
                                    (uu___132_8045.FStar_Syntax_Syntax.sigmeta);
                                  FStar_Syntax_Syntax.sigattrs =
                                    (se.FStar_Syntax_Syntax.sigattrs)
                                }) ses'1 in
                         (((FStar_List.rev_append ses'2 ses1), exports1,
                            env2, hidden1), ses_elaborated1)))))) in
      let process_one_decl_timed acc se =
        let uu____8123 = acc in
        match uu____8123 with
        | (uu____8158,uu____8159,env1,uu____8161) ->
            let uu____8174 =
              FStar_Util.record_time
                (fun uu____8220  -> process_one_decl acc se) in
            (match uu____8174 with
             | (r,ms_elapsed) ->
                 ((let uu____8284 =
                     FStar_TypeChecker_Env.debug env1
                       (FStar_Options.Other "TCDeclTime") in
                   if uu____8284
                   then
                     let uu____8285 =
                       FStar_Syntax_Print.sigelt_to_string_short se in
                     let uu____8286 = FStar_Util.string_of_int ms_elapsed in
                     FStar_Util.print2 "Checked %s in %s milliseconds\n"
                       uu____8285 uu____8286
                   else ());
                  r)) in
      let uu____8288 =
        FStar_Util.fold_flatten process_one_decl_timed ([], [], env, []) ses in
      match uu____8288 with
      | (ses1,exports,env1,uu____8336) ->
          ((FStar_List.rev_append ses1 []),
            (FStar_List.rev_append exports []), env1)
let (tc_partial_modul
  :FStar_TypeChecker_Env.env ->
     FStar_Syntax_Syntax.modul ->
       (FStar_Syntax_Syntax.modul,FStar_Syntax_Syntax.sigelt Prims.list,
         FStar_TypeChecker_Env.env) FStar_Pervasives_Native.tuple3)=
  fun env  ->
    fun modul  ->
      let verify =
        FStar_Options.should_verify
          (modul.FStar_Syntax_Syntax.name).FStar_Ident.str in
      let action = if verify then "Verifying" else "Lax-checking" in
      let label1 =
        if modul.FStar_Syntax_Syntax.is_interface
        then "interface"
        else "implementation" in
      (let uu____8375 = FStar_Options.debug_any () in
       if uu____8375
       then
         FStar_Util.print3 "%s %s of %s\n" action label1
           (modul.FStar_Syntax_Syntax.name).FStar_Ident.str
       else ());
      (let name =
         FStar_Util.format2 "%s %s"
           (if modul.FStar_Syntax_Syntax.is_interface
            then "interface"
            else "module") (modul.FStar_Syntax_Syntax.name).FStar_Ident.str in
       let msg = Prims.strcat "Internals for " name in
       let env1 =
         let uu___133_8381 = env in
         {
           FStar_TypeChecker_Env.solver =
             (uu___133_8381.FStar_TypeChecker_Env.solver);
           FStar_TypeChecker_Env.range =
             (uu___133_8381.FStar_TypeChecker_Env.range);
           FStar_TypeChecker_Env.curmodule =
             (uu___133_8381.FStar_TypeChecker_Env.curmodule);
           FStar_TypeChecker_Env.gamma =
             (uu___133_8381.FStar_TypeChecker_Env.gamma);
           FStar_TypeChecker_Env.gamma_cache =
             (uu___133_8381.FStar_TypeChecker_Env.gamma_cache);
           FStar_TypeChecker_Env.modules =
             (uu___133_8381.FStar_TypeChecker_Env.modules);
           FStar_TypeChecker_Env.expected_typ =
             (uu___133_8381.FStar_TypeChecker_Env.expected_typ);
           FStar_TypeChecker_Env.sigtab =
             (uu___133_8381.FStar_TypeChecker_Env.sigtab);
           FStar_TypeChecker_Env.is_pattern =
             (uu___133_8381.FStar_TypeChecker_Env.is_pattern);
           FStar_TypeChecker_Env.instantiate_imp =
             (uu___133_8381.FStar_TypeChecker_Env.instantiate_imp);
           FStar_TypeChecker_Env.effects =
             (uu___133_8381.FStar_TypeChecker_Env.effects);
           FStar_TypeChecker_Env.generalize =
             (uu___133_8381.FStar_TypeChecker_Env.generalize);
           FStar_TypeChecker_Env.letrecs =
             (uu___133_8381.FStar_TypeChecker_Env.letrecs);
           FStar_TypeChecker_Env.top_level =
             (uu___133_8381.FStar_TypeChecker_Env.top_level);
           FStar_TypeChecker_Env.check_uvars =
             (uu___133_8381.FStar_TypeChecker_Env.check_uvars);
           FStar_TypeChecker_Env.use_eq =
             (uu___133_8381.FStar_TypeChecker_Env.use_eq);
           FStar_TypeChecker_Env.is_iface =
             (modul.FStar_Syntax_Syntax.is_interface);
           FStar_TypeChecker_Env.admit = (Prims.op_Negation verify);
           FStar_TypeChecker_Env.lax =
             (uu___133_8381.FStar_TypeChecker_Env.lax);
           FStar_TypeChecker_Env.lax_universes =
             (uu___133_8381.FStar_TypeChecker_Env.lax_universes);
           FStar_TypeChecker_Env.failhard =
             (uu___133_8381.FStar_TypeChecker_Env.failhard);
           FStar_TypeChecker_Env.type_of =
             (uu___133_8381.FStar_TypeChecker_Env.type_of);
           FStar_TypeChecker_Env.universe_of =
             (uu___133_8381.FStar_TypeChecker_Env.universe_of);
           FStar_TypeChecker_Env.use_bv_sorts =
             (uu___133_8381.FStar_TypeChecker_Env.use_bv_sorts);
           FStar_TypeChecker_Env.qname_and_index =
             (uu___133_8381.FStar_TypeChecker_Env.qname_and_index);
           FStar_TypeChecker_Env.proof_ns =
             (uu___133_8381.FStar_TypeChecker_Env.proof_ns);
           FStar_TypeChecker_Env.synth =
             (uu___133_8381.FStar_TypeChecker_Env.synth);
           FStar_TypeChecker_Env.is_native_tactic =
             (uu___133_8381.FStar_TypeChecker_Env.is_native_tactic);
           FStar_TypeChecker_Env.identifier_info =
             (uu___133_8381.FStar_TypeChecker_Env.identifier_info)
         } in
       (env1.FStar_TypeChecker_Env.solver).FStar_TypeChecker_Env.push msg;
       (let env2 =
          FStar_TypeChecker_Env.set_current_module env1
            modul.FStar_Syntax_Syntax.name in
        let uu____8384 = tc_decls env2 modul.FStar_Syntax_Syntax.declarations in
        match uu____8384 with
        | (ses,exports,env3) ->
            ((let uu___134_8417 = modul in
              {
                FStar_Syntax_Syntax.name =
                  (uu___134_8417.FStar_Syntax_Syntax.name);
                FStar_Syntax_Syntax.declarations = ses;
                FStar_Syntax_Syntax.exports =
                  (uu___134_8417.FStar_Syntax_Syntax.exports);
                FStar_Syntax_Syntax.is_interface =
                  (uu___134_8417.FStar_Syntax_Syntax.is_interface)
              }), exports, env3)))
let (tc_more_partial_modul
  :FStar_TypeChecker_Env.env ->
     FStar_Syntax_Syntax.modul ->
       FStar_Syntax_Syntax.sigelt Prims.list ->
         (FStar_Syntax_Syntax.modul,FStar_Syntax_Syntax.sigelt Prims.list,
           FStar_TypeChecker_Env.env) FStar_Pervasives_Native.tuple3)=
  fun env  ->
    fun modul  ->
      fun decls  ->
        let uu____8442 = tc_decls env decls in
        match uu____8442 with
        | (ses,exports,env1) ->
            let modul1 =
              let uu___135_8473 = modul in
              {
                FStar_Syntax_Syntax.name =
                  (uu___135_8473.FStar_Syntax_Syntax.name);
                FStar_Syntax_Syntax.declarations =
                  (FStar_List.append modul.FStar_Syntax_Syntax.declarations
                     ses);
                FStar_Syntax_Syntax.exports =
                  (uu___135_8473.FStar_Syntax_Syntax.exports);
                FStar_Syntax_Syntax.is_interface =
                  (uu___135_8473.FStar_Syntax_Syntax.is_interface)
              } in
            (modul1, exports, env1)
let (check_exports
  :FStar_TypeChecker_Env.env ->
     FStar_Syntax_Syntax.modul ->
       FStar_Syntax_Syntax.sigelt Prims.list -> Prims.unit)=
  fun env  ->
    fun modul  ->
      fun exports  ->
        let env1 =
          let uu___136_8493 = env in
          {
            FStar_TypeChecker_Env.solver =
              (uu___136_8493.FStar_TypeChecker_Env.solver);
            FStar_TypeChecker_Env.range =
              (uu___136_8493.FStar_TypeChecker_Env.range);
            FStar_TypeChecker_Env.curmodule =
              (uu___136_8493.FStar_TypeChecker_Env.curmodule);
            FStar_TypeChecker_Env.gamma =
              (uu___136_8493.FStar_TypeChecker_Env.gamma);
            FStar_TypeChecker_Env.gamma_cache =
              (uu___136_8493.FStar_TypeChecker_Env.gamma_cache);
            FStar_TypeChecker_Env.modules =
              (uu___136_8493.FStar_TypeChecker_Env.modules);
            FStar_TypeChecker_Env.expected_typ =
              (uu___136_8493.FStar_TypeChecker_Env.expected_typ);
            FStar_TypeChecker_Env.sigtab =
              (uu___136_8493.FStar_TypeChecker_Env.sigtab);
            FStar_TypeChecker_Env.is_pattern =
              (uu___136_8493.FStar_TypeChecker_Env.is_pattern);
            FStar_TypeChecker_Env.instantiate_imp =
              (uu___136_8493.FStar_TypeChecker_Env.instantiate_imp);
            FStar_TypeChecker_Env.effects =
              (uu___136_8493.FStar_TypeChecker_Env.effects);
            FStar_TypeChecker_Env.generalize =
              (uu___136_8493.FStar_TypeChecker_Env.generalize);
            FStar_TypeChecker_Env.letrecs =
              (uu___136_8493.FStar_TypeChecker_Env.letrecs);
            FStar_TypeChecker_Env.top_level = true;
            FStar_TypeChecker_Env.check_uvars =
              (uu___136_8493.FStar_TypeChecker_Env.check_uvars);
            FStar_TypeChecker_Env.use_eq =
              (uu___136_8493.FStar_TypeChecker_Env.use_eq);
            FStar_TypeChecker_Env.is_iface =
              (uu___136_8493.FStar_TypeChecker_Env.is_iface);
            FStar_TypeChecker_Env.admit =
              (uu___136_8493.FStar_TypeChecker_Env.admit);
            FStar_TypeChecker_Env.lax = true;
            FStar_TypeChecker_Env.lax_universes = true;
            FStar_TypeChecker_Env.failhard =
              (uu___136_8493.FStar_TypeChecker_Env.failhard);
            FStar_TypeChecker_Env.type_of =
              (uu___136_8493.FStar_TypeChecker_Env.type_of);
            FStar_TypeChecker_Env.universe_of =
              (uu___136_8493.FStar_TypeChecker_Env.universe_of);
            FStar_TypeChecker_Env.use_bv_sorts =
              (uu___136_8493.FStar_TypeChecker_Env.use_bv_sorts);
            FStar_TypeChecker_Env.qname_and_index =
              (uu___136_8493.FStar_TypeChecker_Env.qname_and_index);
            FStar_TypeChecker_Env.proof_ns =
              (uu___136_8493.FStar_TypeChecker_Env.proof_ns);
            FStar_TypeChecker_Env.synth =
              (uu___136_8493.FStar_TypeChecker_Env.synth);
            FStar_TypeChecker_Env.is_native_tactic =
              (uu___136_8493.FStar_TypeChecker_Env.is_native_tactic);
            FStar_TypeChecker_Env.identifier_info =
              (uu___136_8493.FStar_TypeChecker_Env.identifier_info)
          } in
        let check_term lid univs1 t =
          let uu____8504 = FStar_Syntax_Subst.open_univ_vars univs1 t in
          match uu____8504 with
          | (univs2,t1) ->
              ((let uu____8512 =
                  let uu____8513 =
                    let uu____8516 =
                      FStar_TypeChecker_Env.set_current_module env1
                        modul.FStar_Syntax_Syntax.name in
                    FStar_TypeChecker_Env.debug uu____8516 in
                  FStar_All.pipe_left uu____8513
                    (FStar_Options.Other "Exports") in
                if uu____8512
                then
                  let uu____8517 = FStar_Syntax_Print.lid_to_string lid in
                  let uu____8518 =
                    let uu____8519 =
                      FStar_All.pipe_right univs2
                        (FStar_List.map
                           (fun x  ->
                              FStar_Syntax_Print.univ_to_string
                                (FStar_Syntax_Syntax.U_name x))) in
                    FStar_All.pipe_right uu____8519
                      (FStar_String.concat ", ") in
                  let uu____8528 = FStar_Syntax_Print.term_to_string t1 in
                  FStar_Util.print3 "Checking for export %s <%s> : %s\n"
                    uu____8517 uu____8518 uu____8528
                else ());
               (let env2 = FStar_TypeChecker_Env.push_univ_vars env1 univs2 in
                let uu____8531 =
                  FStar_TypeChecker_TcTerm.tc_trivial_guard env2 t1 in
                FStar_All.pipe_right uu____8531 FStar_Pervasives.ignore)) in
        let check_term1 lid univs1 t =
          (let uu____8555 =
             let uu____8556 =
               FStar_Syntax_Print.lid_to_string
                 modul.FStar_Syntax_Syntax.name in
             let uu____8557 = FStar_Syntax_Print.lid_to_string lid in
             FStar_Util.format2
               "Interface of %s violates its abstraction (add a 'private' qualifier to '%s'?)"
               uu____8556 uu____8557 in
           FStar_Errors.message_prefix.FStar_Errors.set_prefix uu____8555);
          check_term lid univs1 t;
          FStar_Errors.message_prefix.FStar_Errors.clear_prefix () in
        let rec check_sigelt se =
          match se.FStar_Syntax_Syntax.sigel with
          | FStar_Syntax_Syntax.Sig_bundle (ses,uu____8564) ->
              let uu____8573 =
                let uu____8574 =
                  FStar_All.pipe_right se.FStar_Syntax_Syntax.sigquals
                    (FStar_List.contains FStar_Syntax_Syntax.Private) in
                Prims.op_Negation uu____8574 in
              if uu____8573
              then FStar_All.pipe_right ses (FStar_List.iter check_sigelt)
              else ()
          | FStar_Syntax_Syntax.Sig_inductive_typ
              (l,univs1,binders,typ,uu____8584,uu____8585) ->
              let t =
                let uu____8597 =
                  let uu____8600 =
                    let uu____8601 =
                      let uu____8614 = FStar_Syntax_Syntax.mk_Total typ in
                      (binders, uu____8614) in
                    FStar_Syntax_Syntax.Tm_arrow uu____8601 in
                  FStar_Syntax_Syntax.mk uu____8600 in
                uu____8597 FStar_Pervasives_Native.None
                  se.FStar_Syntax_Syntax.sigrng in
              check_term1 l univs1 t
          | FStar_Syntax_Syntax.Sig_datacon
              (l,univs1,t,uu____8621,uu____8622,uu____8623) ->
              check_term1 l univs1 t
          | FStar_Syntax_Syntax.Sig_declare_typ (l,univs1,t) ->
              let uu____8631 =
                let uu____8632 =
                  FStar_All.pipe_right se.FStar_Syntax_Syntax.sigquals
                    (FStar_List.contains FStar_Syntax_Syntax.Private) in
                Prims.op_Negation uu____8632 in
              if uu____8631 then check_term1 l univs1 t else ()
          | FStar_Syntax_Syntax.Sig_let ((uu____8636,lbs),uu____8638) ->
              let uu____8653 =
                let uu____8654 =
                  FStar_All.pipe_right se.FStar_Syntax_Syntax.sigquals
                    (FStar_List.contains FStar_Syntax_Syntax.Private) in
                Prims.op_Negation uu____8654 in
              if uu____8653
              then
                FStar_All.pipe_right lbs
                  (FStar_List.iter
                     (fun lb  ->
                        let fv =
                          FStar_Util.right lb.FStar_Syntax_Syntax.lbname in
                        check_term1
                          (fv.FStar_Syntax_Syntax.fv_name).FStar_Syntax_Syntax.v
                          lb.FStar_Syntax_Syntax.lbunivs
                          lb.FStar_Syntax_Syntax.lbtyp))
              else ()
          | FStar_Syntax_Syntax.Sig_effect_abbrev
              (l,univs1,binders,comp,flags) ->
              let uu____8673 =
                let uu____8674 =
                  FStar_All.pipe_right se.FStar_Syntax_Syntax.sigquals
                    (FStar_List.contains FStar_Syntax_Syntax.Private) in
                Prims.op_Negation uu____8674 in
              if uu____8673
              then
                let arrow1 =
                  FStar_Syntax_Syntax.mk
                    (FStar_Syntax_Syntax.Tm_arrow (binders, comp))
                    FStar_Pervasives_Native.None
                    se.FStar_Syntax_Syntax.sigrng in
                check_term1 l univs1 arrow1
              else ()
          | FStar_Syntax_Syntax.Sig_main uu____8681 -> ()
          | FStar_Syntax_Syntax.Sig_assume uu____8682 -> ()
          | FStar_Syntax_Syntax.Sig_new_effect uu____8689 -> ()
          | FStar_Syntax_Syntax.Sig_new_effect_for_free uu____8690 -> ()
          | FStar_Syntax_Syntax.Sig_sub_effect uu____8691 -> ()
          | FStar_Syntax_Syntax.Sig_pragma uu____8692 -> () in
        if
          FStar_Ident.lid_equals modul.FStar_Syntax_Syntax.name
            FStar_Parser_Const.prims_lid
        then ()
        else FStar_List.iter check_sigelt exports
<<<<<<< HEAD
let (load_checked_module
  :FStar_TypeChecker_Env.env ->
     FStar_Syntax_Syntax.modul -> FStar_TypeChecker_Env.env)=
  fun env  ->
    fun modul  ->
      let env1 =
        FStar_TypeChecker_Env.set_current_module env
          modul.FStar_Syntax_Syntax.name in
      let env2 =
        FStar_List.fold_left FStar_TypeChecker_Env.push_sigelt env1
          modul.FStar_Syntax_Syntax.exports in
      let env3 = FStar_TypeChecker_Env.finish_module env2 modul in
      (env3.FStar_TypeChecker_Env.solver).FStar_TypeChecker_Env.encode_modul
        env3 modul;
      (env3.FStar_TypeChecker_Env.solver).FStar_TypeChecker_Env.refresh ();
      (let uu____8708 =
         let uu____8709 = FStar_Options.interactive () in
         Prims.op_Negation uu____8709 in
       if uu____8708
       then
         let uu____8710 = FStar_Options.restore_cmd_line_options true in
         FStar_All.pipe_right uu____8710 FStar_Pervasives.ignore
       else ());
      env3
=======
>>>>>>> d76249f4
let (finish_partial_modul
  :FStar_TypeChecker_Env.env ->
     FStar_Syntax_Syntax.modul ->
       FStar_Syntax_Syntax.sigelts ->
         (FStar_Syntax_Syntax.modul,FStar_TypeChecker_Env.env)
           FStar_Pervasives_Native.tuple2)=
  fun env  ->
    fun modul  ->
      fun exports  ->
        let modul1 =
          let uu___137_8729 = modul in
          {
            FStar_Syntax_Syntax.name =
              (uu___137_8729.FStar_Syntax_Syntax.name);
            FStar_Syntax_Syntax.declarations =
              (uu___137_8729.FStar_Syntax_Syntax.declarations);
            FStar_Syntax_Syntax.exports = exports;
            FStar_Syntax_Syntax.is_interface =
              (modul.FStar_Syntax_Syntax.is_interface)
          } in
        let env1 = FStar_TypeChecker_Env.finish_module env modul1 in
        (let uu____8732 =
           let uu____8733 = FStar_Options.lax () in
           Prims.op_Negation uu____8733 in
         if uu____8732 then check_exports env1 modul1 exports else ());
        (env1.FStar_TypeChecker_Env.solver).FStar_TypeChecker_Env.pop
          (Prims.strcat "Ending modul "
             (modul1.FStar_Syntax_Syntax.name).FStar_Ident.str);
        (env1.FStar_TypeChecker_Env.solver).FStar_TypeChecker_Env.encode_modul
          env1 modul1;
        (env1.FStar_TypeChecker_Env.solver).FStar_TypeChecker_Env.refresh ();
        (let uu____8739 =
           let uu____8740 = FStar_Options.interactive () in
           Prims.op_Negation uu____8740 in
         if uu____8739
         then
           let uu____8741 = FStar_Options.restore_cmd_line_options true in
           FStar_All.pipe_right uu____8741 FStar_Pervasives.ignore
         else ());
        (modul1, env1)
let (tc_modul
  :FStar_TypeChecker_Env.env ->
     FStar_Syntax_Syntax.modul ->
       (FStar_Syntax_Syntax.modul,FStar_TypeChecker_Env.env)
         FStar_Pervasives_Native.tuple2)=
  fun env  ->
    fun modul  ->
      let uu____8755 = tc_partial_modul env modul in
      match uu____8755 with
      | (modul1,non_private_decls,env1) ->
          finish_partial_modul env1 modul1 non_private_decls
let (check_module
  :FStar_TypeChecker_Env.env ->
     FStar_Syntax_Syntax.modul ->
       (FStar_Syntax_Syntax.modul,FStar_TypeChecker_Env.env)
         FStar_Pervasives_Native.tuple2)=
  fun env  ->
    fun m  ->
      (let uu____8788 = FStar_Options.debug_any () in
       if uu____8788
       then
         let uu____8789 =
           FStar_Syntax_Print.lid_to_string m.FStar_Syntax_Syntax.name in
         FStar_Util.print2 "Checking %s: %s\n"
           (if m.FStar_Syntax_Syntax.is_interface then "i'face" else "module")
           uu____8789
       else ());
      (let env1 =
         let uu___138_8793 = env in
         let uu____8794 =
           let uu____8795 =
             FStar_Options.should_verify
               (m.FStar_Syntax_Syntax.name).FStar_Ident.str in
           Prims.op_Negation uu____8795 in
         {
           FStar_TypeChecker_Env.solver =
             (uu___138_8793.FStar_TypeChecker_Env.solver);
           FStar_TypeChecker_Env.range =
             (uu___138_8793.FStar_TypeChecker_Env.range);
           FStar_TypeChecker_Env.curmodule =
             (uu___138_8793.FStar_TypeChecker_Env.curmodule);
           FStar_TypeChecker_Env.gamma =
             (uu___138_8793.FStar_TypeChecker_Env.gamma);
           FStar_TypeChecker_Env.gamma_cache =
             (uu___138_8793.FStar_TypeChecker_Env.gamma_cache);
           FStar_TypeChecker_Env.modules =
             (uu___138_8793.FStar_TypeChecker_Env.modules);
           FStar_TypeChecker_Env.expected_typ =
             (uu___138_8793.FStar_TypeChecker_Env.expected_typ);
           FStar_TypeChecker_Env.sigtab =
             (uu___138_8793.FStar_TypeChecker_Env.sigtab);
           FStar_TypeChecker_Env.is_pattern =
             (uu___138_8793.FStar_TypeChecker_Env.is_pattern);
           FStar_TypeChecker_Env.instantiate_imp =
             (uu___138_8793.FStar_TypeChecker_Env.instantiate_imp);
           FStar_TypeChecker_Env.effects =
             (uu___138_8793.FStar_TypeChecker_Env.effects);
           FStar_TypeChecker_Env.generalize =
             (uu___138_8793.FStar_TypeChecker_Env.generalize);
           FStar_TypeChecker_Env.letrecs =
             (uu___138_8793.FStar_TypeChecker_Env.letrecs);
           FStar_TypeChecker_Env.top_level =
             (uu___138_8793.FStar_TypeChecker_Env.top_level);
           FStar_TypeChecker_Env.check_uvars =
             (uu___138_8793.FStar_TypeChecker_Env.check_uvars);
           FStar_TypeChecker_Env.use_eq =
             (uu___138_8793.FStar_TypeChecker_Env.use_eq);
           FStar_TypeChecker_Env.is_iface =
             (uu___138_8793.FStar_TypeChecker_Env.is_iface);
           FStar_TypeChecker_Env.admit =
             (uu___138_8793.FStar_TypeChecker_Env.admit);
           FStar_TypeChecker_Env.lax = uu____8794;
           FStar_TypeChecker_Env.lax_universes =
             (uu___138_8793.FStar_TypeChecker_Env.lax_universes);
           FStar_TypeChecker_Env.failhard =
             (uu___138_8793.FStar_TypeChecker_Env.failhard);
           FStar_TypeChecker_Env.type_of =
             (uu___138_8793.FStar_TypeChecker_Env.type_of);
           FStar_TypeChecker_Env.universe_of =
             (uu___138_8793.FStar_TypeChecker_Env.universe_of);
           FStar_TypeChecker_Env.use_bv_sorts =
             (uu___138_8793.FStar_TypeChecker_Env.use_bv_sorts);
           FStar_TypeChecker_Env.qname_and_index =
             (uu___138_8793.FStar_TypeChecker_Env.qname_and_index);
           FStar_TypeChecker_Env.proof_ns =
             (uu___138_8793.FStar_TypeChecker_Env.proof_ns);
           FStar_TypeChecker_Env.synth =
             (uu___138_8793.FStar_TypeChecker_Env.synth);
           FStar_TypeChecker_Env.is_native_tactic =
             (uu___138_8793.FStar_TypeChecker_Env.is_native_tactic);
           FStar_TypeChecker_Env.identifier_info =
             (uu___138_8793.FStar_TypeChecker_Env.identifier_info)
         } in
       let uu____8796 = tc_modul env1 m in
       match uu____8796 with
       | (m1,env2) ->
           ((let uu____8808 =
               FStar_Options.dump_module
                 (m1.FStar_Syntax_Syntax.name).FStar_Ident.str in
             if uu____8808
             then
               let uu____8809 = FStar_Syntax_Print.modul_to_string m1 in
               FStar_Util.print1 "%s\n" uu____8809
             else ());
            (let uu____8812 =
               (FStar_Options.dump_module
                  (m1.FStar_Syntax_Syntax.name).FStar_Ident.str)
                 &&
                 (FStar_Options.debug_at_level
                    (m1.FStar_Syntax_Syntax.name).FStar_Ident.str
                    (FStar_Options.Other "Normalize")) in
             if uu____8812
             then
               let normalize_toplevel_lets se =
                 match se.FStar_Syntax_Syntax.sigel with
                 | FStar_Syntax_Syntax.Sig_let ((b,lbs),ids) ->
                     let n1 =
                       FStar_TypeChecker_Normalize.normalize
                         [FStar_TypeChecker_Normalize.Beta;
                         FStar_TypeChecker_Normalize.Eager_unfolding;
                         FStar_TypeChecker_Normalize.Reify;
                         FStar_TypeChecker_Normalize.Inlining;
                         FStar_TypeChecker_Normalize.Primops;
                         FStar_TypeChecker_Normalize.UnfoldUntil
                           FStar_Syntax_Syntax.Delta_constant;
                         FStar_TypeChecker_Normalize.AllowUnboundUniverses] in
                     let update lb =
                       let uu____8843 =
                         FStar_Syntax_Subst.open_univ_vars
                           lb.FStar_Syntax_Syntax.lbunivs
                           lb.FStar_Syntax_Syntax.lbdef in
                       match uu____8843 with
                       | (univnames1,e) ->
                           let uu___139_8850 = lb in
                           let uu____8851 =
                             let uu____8854 =
                               FStar_TypeChecker_Env.push_univ_vars env2
                                 univnames1 in
                             n1 uu____8854 e in
                           {
                             FStar_Syntax_Syntax.lbname =
                               (uu___139_8850.FStar_Syntax_Syntax.lbname);
                             FStar_Syntax_Syntax.lbunivs =
                               (uu___139_8850.FStar_Syntax_Syntax.lbunivs);
                             FStar_Syntax_Syntax.lbtyp =
                               (uu___139_8850.FStar_Syntax_Syntax.lbtyp);
                             FStar_Syntax_Syntax.lbeff =
                               (uu___139_8850.FStar_Syntax_Syntax.lbeff);
                             FStar_Syntax_Syntax.lbdef = uu____8851
                           } in
                     let uu___140_8855 = se in
                     let uu____8856 =
                       let uu____8857 =
                         let uu____8864 =
                           let uu____8871 = FStar_List.map update lbs in
                           (b, uu____8871) in
                         (uu____8864, ids) in
                       FStar_Syntax_Syntax.Sig_let uu____8857 in
                     {
                       FStar_Syntax_Syntax.sigel = uu____8856;
                       FStar_Syntax_Syntax.sigrng =
                         (uu___140_8855.FStar_Syntax_Syntax.sigrng);
                       FStar_Syntax_Syntax.sigquals =
                         (uu___140_8855.FStar_Syntax_Syntax.sigquals);
                       FStar_Syntax_Syntax.sigmeta =
                         (uu___140_8855.FStar_Syntax_Syntax.sigmeta);
                       FStar_Syntax_Syntax.sigattrs =
                         (uu___140_8855.FStar_Syntax_Syntax.sigattrs)
                     }
                 | uu____8884 -> se in
               let normalized_module =
                 let uu___141_8886 = m1 in
                 let uu____8887 =
                   FStar_List.map normalize_toplevel_lets
                     m1.FStar_Syntax_Syntax.declarations in
                 {
                   FStar_Syntax_Syntax.name =
                     (uu___141_8886.FStar_Syntax_Syntax.name);
                   FStar_Syntax_Syntax.declarations = uu____8887;
                   FStar_Syntax_Syntax.exports =
                     (uu___141_8886.FStar_Syntax_Syntax.exports);
                   FStar_Syntax_Syntax.is_interface =
                     (uu___141_8886.FStar_Syntax_Syntax.is_interface)
                 } in
               let uu____8888 =
                 FStar_Syntax_Print.modul_to_string normalized_module in
               FStar_Util.print1 "%s\n" uu____8888
             else ());
            (m1, env2)))<|MERGE_RESOLUTION|>--- conflicted
+++ resolved
@@ -5363,33 +5363,6 @@
             FStar_Parser_Const.prims_lid
         then ()
         else FStar_List.iter check_sigelt exports
-<<<<<<< HEAD
-let (load_checked_module
-  :FStar_TypeChecker_Env.env ->
-     FStar_Syntax_Syntax.modul -> FStar_TypeChecker_Env.env)=
-  fun env  ->
-    fun modul  ->
-      let env1 =
-        FStar_TypeChecker_Env.set_current_module env
-          modul.FStar_Syntax_Syntax.name in
-      let env2 =
-        FStar_List.fold_left FStar_TypeChecker_Env.push_sigelt env1
-          modul.FStar_Syntax_Syntax.exports in
-      let env3 = FStar_TypeChecker_Env.finish_module env2 modul in
-      (env3.FStar_TypeChecker_Env.solver).FStar_TypeChecker_Env.encode_modul
-        env3 modul;
-      (env3.FStar_TypeChecker_Env.solver).FStar_TypeChecker_Env.refresh ();
-      (let uu____8708 =
-         let uu____8709 = FStar_Options.interactive () in
-         Prims.op_Negation uu____8709 in
-       if uu____8708
-       then
-         let uu____8710 = FStar_Options.restore_cmd_line_options true in
-         FStar_All.pipe_right uu____8710 FStar_Pervasives.ignore
-       else ());
-      env3
-=======
->>>>>>> d76249f4
 let (finish_partial_modul
   :FStar_TypeChecker_Env.env ->
      FStar_Syntax_Syntax.modul ->
@@ -5400,34 +5373,34 @@
     fun modul  ->
       fun exports  ->
         let modul1 =
-          let uu___137_8729 = modul in
+          let uu___137_8711 = modul in
           {
             FStar_Syntax_Syntax.name =
-              (uu___137_8729.FStar_Syntax_Syntax.name);
+              (uu___137_8711.FStar_Syntax_Syntax.name);
             FStar_Syntax_Syntax.declarations =
-              (uu___137_8729.FStar_Syntax_Syntax.declarations);
+              (uu___137_8711.FStar_Syntax_Syntax.declarations);
             FStar_Syntax_Syntax.exports = exports;
             FStar_Syntax_Syntax.is_interface =
               (modul.FStar_Syntax_Syntax.is_interface)
           } in
         let env1 = FStar_TypeChecker_Env.finish_module env modul1 in
-        (let uu____8732 =
-           let uu____8733 = FStar_Options.lax () in
-           Prims.op_Negation uu____8733 in
-         if uu____8732 then check_exports env1 modul1 exports else ());
+        (let uu____8714 =
+           let uu____8715 = FStar_Options.lax () in
+           Prims.op_Negation uu____8715 in
+         if uu____8714 then check_exports env1 modul1 exports else ());
         (env1.FStar_TypeChecker_Env.solver).FStar_TypeChecker_Env.pop
           (Prims.strcat "Ending modul "
              (modul1.FStar_Syntax_Syntax.name).FStar_Ident.str);
         (env1.FStar_TypeChecker_Env.solver).FStar_TypeChecker_Env.encode_modul
           env1 modul1;
         (env1.FStar_TypeChecker_Env.solver).FStar_TypeChecker_Env.refresh ();
-        (let uu____8739 =
-           let uu____8740 = FStar_Options.interactive () in
-           Prims.op_Negation uu____8740 in
-         if uu____8739
+        (let uu____8721 =
+           let uu____8722 = FStar_Options.interactive () in
+           Prims.op_Negation uu____8722 in
+         if uu____8721
          then
-           let uu____8741 = FStar_Options.restore_cmd_line_options true in
-           FStar_All.pipe_right uu____8741 FStar_Pervasives.ignore
+           let uu____8723 = FStar_Options.restore_cmd_line_options true in
+           FStar_All.pipe_right uu____8723 FStar_Pervasives.ignore
          else ());
         (modul1, env1)
 let (tc_modul
@@ -5437,8 +5410,8 @@
          FStar_Pervasives_Native.tuple2)=
   fun env  ->
     fun modul  ->
-      let uu____8755 = tc_partial_modul env modul in
-      match uu____8755 with
+      let uu____8737 = tc_partial_modul env modul in
+      match uu____8737 with
       | (modul1,non_private_decls,env1) ->
           finish_partial_modul env1 modul1 non_private_decls
 let (check_module
@@ -5448,100 +5421,100 @@
          FStar_Pervasives_Native.tuple2)=
   fun env  ->
     fun m  ->
-      (let uu____8788 = FStar_Options.debug_any () in
-       if uu____8788
+      (let uu____8770 = FStar_Options.debug_any () in
+       if uu____8770
        then
-         let uu____8789 =
+         let uu____8771 =
            FStar_Syntax_Print.lid_to_string m.FStar_Syntax_Syntax.name in
          FStar_Util.print2 "Checking %s: %s\n"
            (if m.FStar_Syntax_Syntax.is_interface then "i'face" else "module")
-           uu____8789
+           uu____8771
        else ());
       (let env1 =
-         let uu___138_8793 = env in
-         let uu____8794 =
-           let uu____8795 =
+         let uu___138_8775 = env in
+         let uu____8776 =
+           let uu____8777 =
              FStar_Options.should_verify
                (m.FStar_Syntax_Syntax.name).FStar_Ident.str in
-           Prims.op_Negation uu____8795 in
+           Prims.op_Negation uu____8777 in
          {
            FStar_TypeChecker_Env.solver =
-             (uu___138_8793.FStar_TypeChecker_Env.solver);
+             (uu___138_8775.FStar_TypeChecker_Env.solver);
            FStar_TypeChecker_Env.range =
-             (uu___138_8793.FStar_TypeChecker_Env.range);
+             (uu___138_8775.FStar_TypeChecker_Env.range);
            FStar_TypeChecker_Env.curmodule =
-             (uu___138_8793.FStar_TypeChecker_Env.curmodule);
+             (uu___138_8775.FStar_TypeChecker_Env.curmodule);
            FStar_TypeChecker_Env.gamma =
-             (uu___138_8793.FStar_TypeChecker_Env.gamma);
+             (uu___138_8775.FStar_TypeChecker_Env.gamma);
            FStar_TypeChecker_Env.gamma_cache =
-             (uu___138_8793.FStar_TypeChecker_Env.gamma_cache);
+             (uu___138_8775.FStar_TypeChecker_Env.gamma_cache);
            FStar_TypeChecker_Env.modules =
-             (uu___138_8793.FStar_TypeChecker_Env.modules);
+             (uu___138_8775.FStar_TypeChecker_Env.modules);
            FStar_TypeChecker_Env.expected_typ =
-             (uu___138_8793.FStar_TypeChecker_Env.expected_typ);
+             (uu___138_8775.FStar_TypeChecker_Env.expected_typ);
            FStar_TypeChecker_Env.sigtab =
-             (uu___138_8793.FStar_TypeChecker_Env.sigtab);
+             (uu___138_8775.FStar_TypeChecker_Env.sigtab);
            FStar_TypeChecker_Env.is_pattern =
-             (uu___138_8793.FStar_TypeChecker_Env.is_pattern);
+             (uu___138_8775.FStar_TypeChecker_Env.is_pattern);
            FStar_TypeChecker_Env.instantiate_imp =
-             (uu___138_8793.FStar_TypeChecker_Env.instantiate_imp);
+             (uu___138_8775.FStar_TypeChecker_Env.instantiate_imp);
            FStar_TypeChecker_Env.effects =
-             (uu___138_8793.FStar_TypeChecker_Env.effects);
+             (uu___138_8775.FStar_TypeChecker_Env.effects);
            FStar_TypeChecker_Env.generalize =
-             (uu___138_8793.FStar_TypeChecker_Env.generalize);
+             (uu___138_8775.FStar_TypeChecker_Env.generalize);
            FStar_TypeChecker_Env.letrecs =
-             (uu___138_8793.FStar_TypeChecker_Env.letrecs);
+             (uu___138_8775.FStar_TypeChecker_Env.letrecs);
            FStar_TypeChecker_Env.top_level =
-             (uu___138_8793.FStar_TypeChecker_Env.top_level);
+             (uu___138_8775.FStar_TypeChecker_Env.top_level);
            FStar_TypeChecker_Env.check_uvars =
-             (uu___138_8793.FStar_TypeChecker_Env.check_uvars);
+             (uu___138_8775.FStar_TypeChecker_Env.check_uvars);
            FStar_TypeChecker_Env.use_eq =
-             (uu___138_8793.FStar_TypeChecker_Env.use_eq);
+             (uu___138_8775.FStar_TypeChecker_Env.use_eq);
            FStar_TypeChecker_Env.is_iface =
-             (uu___138_8793.FStar_TypeChecker_Env.is_iface);
+             (uu___138_8775.FStar_TypeChecker_Env.is_iface);
            FStar_TypeChecker_Env.admit =
-             (uu___138_8793.FStar_TypeChecker_Env.admit);
-           FStar_TypeChecker_Env.lax = uu____8794;
+             (uu___138_8775.FStar_TypeChecker_Env.admit);
+           FStar_TypeChecker_Env.lax = uu____8776;
            FStar_TypeChecker_Env.lax_universes =
-             (uu___138_8793.FStar_TypeChecker_Env.lax_universes);
+             (uu___138_8775.FStar_TypeChecker_Env.lax_universes);
            FStar_TypeChecker_Env.failhard =
-             (uu___138_8793.FStar_TypeChecker_Env.failhard);
+             (uu___138_8775.FStar_TypeChecker_Env.failhard);
            FStar_TypeChecker_Env.type_of =
-             (uu___138_8793.FStar_TypeChecker_Env.type_of);
+             (uu___138_8775.FStar_TypeChecker_Env.type_of);
            FStar_TypeChecker_Env.universe_of =
-             (uu___138_8793.FStar_TypeChecker_Env.universe_of);
+             (uu___138_8775.FStar_TypeChecker_Env.universe_of);
            FStar_TypeChecker_Env.use_bv_sorts =
-             (uu___138_8793.FStar_TypeChecker_Env.use_bv_sorts);
+             (uu___138_8775.FStar_TypeChecker_Env.use_bv_sorts);
            FStar_TypeChecker_Env.qname_and_index =
-             (uu___138_8793.FStar_TypeChecker_Env.qname_and_index);
+             (uu___138_8775.FStar_TypeChecker_Env.qname_and_index);
            FStar_TypeChecker_Env.proof_ns =
-             (uu___138_8793.FStar_TypeChecker_Env.proof_ns);
+             (uu___138_8775.FStar_TypeChecker_Env.proof_ns);
            FStar_TypeChecker_Env.synth =
-             (uu___138_8793.FStar_TypeChecker_Env.synth);
+             (uu___138_8775.FStar_TypeChecker_Env.synth);
            FStar_TypeChecker_Env.is_native_tactic =
-             (uu___138_8793.FStar_TypeChecker_Env.is_native_tactic);
+             (uu___138_8775.FStar_TypeChecker_Env.is_native_tactic);
            FStar_TypeChecker_Env.identifier_info =
-             (uu___138_8793.FStar_TypeChecker_Env.identifier_info)
+             (uu___138_8775.FStar_TypeChecker_Env.identifier_info)
          } in
-       let uu____8796 = tc_modul env1 m in
-       match uu____8796 with
+       let uu____8778 = tc_modul env1 m in
+       match uu____8778 with
        | (m1,env2) ->
-           ((let uu____8808 =
+           ((let uu____8790 =
                FStar_Options.dump_module
                  (m1.FStar_Syntax_Syntax.name).FStar_Ident.str in
-             if uu____8808
+             if uu____8790
              then
-               let uu____8809 = FStar_Syntax_Print.modul_to_string m1 in
-               FStar_Util.print1 "%s\n" uu____8809
+               let uu____8791 = FStar_Syntax_Print.modul_to_string m1 in
+               FStar_Util.print1 "%s\n" uu____8791
              else ());
-            (let uu____8812 =
+            (let uu____8794 =
                (FStar_Options.dump_module
                   (m1.FStar_Syntax_Syntax.name).FStar_Ident.str)
                  &&
                  (FStar_Options.debug_at_level
                     (m1.FStar_Syntax_Syntax.name).FStar_Ident.str
                     (FStar_Options.Other "Normalize")) in
-             if uu____8812
+             if uu____8794
              then
                let normalize_toplevel_lets se =
                  match se.FStar_Syntax_Syntax.sigel with
@@ -5557,65 +5530,65 @@
                            FStar_Syntax_Syntax.Delta_constant;
                          FStar_TypeChecker_Normalize.AllowUnboundUniverses] in
                      let update lb =
-                       let uu____8843 =
+                       let uu____8825 =
                          FStar_Syntax_Subst.open_univ_vars
                            lb.FStar_Syntax_Syntax.lbunivs
                            lb.FStar_Syntax_Syntax.lbdef in
-                       match uu____8843 with
+                       match uu____8825 with
                        | (univnames1,e) ->
-                           let uu___139_8850 = lb in
-                           let uu____8851 =
-                             let uu____8854 =
+                           let uu___139_8832 = lb in
+                           let uu____8833 =
+                             let uu____8836 =
                                FStar_TypeChecker_Env.push_univ_vars env2
                                  univnames1 in
-                             n1 uu____8854 e in
+                             n1 uu____8836 e in
                            {
                              FStar_Syntax_Syntax.lbname =
-                               (uu___139_8850.FStar_Syntax_Syntax.lbname);
+                               (uu___139_8832.FStar_Syntax_Syntax.lbname);
                              FStar_Syntax_Syntax.lbunivs =
-                               (uu___139_8850.FStar_Syntax_Syntax.lbunivs);
+                               (uu___139_8832.FStar_Syntax_Syntax.lbunivs);
                              FStar_Syntax_Syntax.lbtyp =
-                               (uu___139_8850.FStar_Syntax_Syntax.lbtyp);
+                               (uu___139_8832.FStar_Syntax_Syntax.lbtyp);
                              FStar_Syntax_Syntax.lbeff =
-                               (uu___139_8850.FStar_Syntax_Syntax.lbeff);
-                             FStar_Syntax_Syntax.lbdef = uu____8851
+                               (uu___139_8832.FStar_Syntax_Syntax.lbeff);
+                             FStar_Syntax_Syntax.lbdef = uu____8833
                            } in
-                     let uu___140_8855 = se in
-                     let uu____8856 =
-                       let uu____8857 =
-                         let uu____8864 =
-                           let uu____8871 = FStar_List.map update lbs in
-                           (b, uu____8871) in
-                         (uu____8864, ids) in
-                       FStar_Syntax_Syntax.Sig_let uu____8857 in
+                     let uu___140_8837 = se in
+                     let uu____8838 =
+                       let uu____8839 =
+                         let uu____8846 =
+                           let uu____8853 = FStar_List.map update lbs in
+                           (b, uu____8853) in
+                         (uu____8846, ids) in
+                       FStar_Syntax_Syntax.Sig_let uu____8839 in
                      {
-                       FStar_Syntax_Syntax.sigel = uu____8856;
+                       FStar_Syntax_Syntax.sigel = uu____8838;
                        FStar_Syntax_Syntax.sigrng =
-                         (uu___140_8855.FStar_Syntax_Syntax.sigrng);
+                         (uu___140_8837.FStar_Syntax_Syntax.sigrng);
                        FStar_Syntax_Syntax.sigquals =
-                         (uu___140_8855.FStar_Syntax_Syntax.sigquals);
+                         (uu___140_8837.FStar_Syntax_Syntax.sigquals);
                        FStar_Syntax_Syntax.sigmeta =
-                         (uu___140_8855.FStar_Syntax_Syntax.sigmeta);
+                         (uu___140_8837.FStar_Syntax_Syntax.sigmeta);
                        FStar_Syntax_Syntax.sigattrs =
-                         (uu___140_8855.FStar_Syntax_Syntax.sigattrs)
+                         (uu___140_8837.FStar_Syntax_Syntax.sigattrs)
                      }
-                 | uu____8884 -> se in
+                 | uu____8866 -> se in
                let normalized_module =
-                 let uu___141_8886 = m1 in
-                 let uu____8887 =
+                 let uu___141_8868 = m1 in
+                 let uu____8869 =
                    FStar_List.map normalize_toplevel_lets
                      m1.FStar_Syntax_Syntax.declarations in
                  {
                    FStar_Syntax_Syntax.name =
-                     (uu___141_8886.FStar_Syntax_Syntax.name);
-                   FStar_Syntax_Syntax.declarations = uu____8887;
+                     (uu___141_8868.FStar_Syntax_Syntax.name);
+                   FStar_Syntax_Syntax.declarations = uu____8869;
                    FStar_Syntax_Syntax.exports =
-                     (uu___141_8886.FStar_Syntax_Syntax.exports);
+                     (uu___141_8868.FStar_Syntax_Syntax.exports);
                    FStar_Syntax_Syntax.is_interface =
-                     (uu___141_8886.FStar_Syntax_Syntax.is_interface)
+                     (uu___141_8868.FStar_Syntax_Syntax.is_interface)
                  } in
-               let uu____8888 =
+               let uu____8870 =
                  FStar_Syntax_Print.modul_to_string normalized_module in
-               FStar_Util.print1 "%s\n" uu____8888
+               FStar_Util.print1 "%s\n" uu____8870
              else ());
             (m1, env2)))