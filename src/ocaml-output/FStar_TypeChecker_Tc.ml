
open Prims

let set_hint_correlator : FStar_TypeChecker_Env.env  ->  FStar_Syntax_Syntax.sigelt  ->  FStar_TypeChecker_Env.env = (fun env se -> (match ((FStar_Options.reuse_hint_for ())) with
| Some (l) -> begin
(

let lid = (let _154_5 = (FStar_TypeChecker_Env.current_module env)
in (FStar_Ident.lid_add_suffix _154_5 l))
in (

let _59_17 = env
in {FStar_TypeChecker_Env.solver = _59_17.FStar_TypeChecker_Env.solver; FStar_TypeChecker_Env.range = _59_17.FStar_TypeChecker_Env.range; FStar_TypeChecker_Env.curmodule = _59_17.FStar_TypeChecker_Env.curmodule; FStar_TypeChecker_Env.gamma = _59_17.FStar_TypeChecker_Env.gamma; FStar_TypeChecker_Env.gamma_cache = _59_17.FStar_TypeChecker_Env.gamma_cache; FStar_TypeChecker_Env.modules = _59_17.FStar_TypeChecker_Env.modules; FStar_TypeChecker_Env.expected_typ = _59_17.FStar_TypeChecker_Env.expected_typ; FStar_TypeChecker_Env.sigtab = _59_17.FStar_TypeChecker_Env.sigtab; FStar_TypeChecker_Env.is_pattern = _59_17.FStar_TypeChecker_Env.is_pattern; FStar_TypeChecker_Env.instantiate_imp = _59_17.FStar_TypeChecker_Env.instantiate_imp; FStar_TypeChecker_Env.effects = _59_17.FStar_TypeChecker_Env.effects; FStar_TypeChecker_Env.generalize = _59_17.FStar_TypeChecker_Env.generalize; FStar_TypeChecker_Env.letrecs = _59_17.FStar_TypeChecker_Env.letrecs; FStar_TypeChecker_Env.top_level = _59_17.FStar_TypeChecker_Env.top_level; FStar_TypeChecker_Env.check_uvars = _59_17.FStar_TypeChecker_Env.check_uvars; FStar_TypeChecker_Env.use_eq = _59_17.FStar_TypeChecker_Env.use_eq; FStar_TypeChecker_Env.is_iface = _59_17.FStar_TypeChecker_Env.is_iface; FStar_TypeChecker_Env.admit = _59_17.FStar_TypeChecker_Env.admit; FStar_TypeChecker_Env.lax = _59_17.FStar_TypeChecker_Env.lax; FStar_TypeChecker_Env.lax_universes = _59_17.FStar_TypeChecker_Env.lax_universes; FStar_TypeChecker_Env.type_of = _59_17.FStar_TypeChecker_Env.type_of; FStar_TypeChecker_Env.universe_of = _59_17.FStar_TypeChecker_Env.universe_of; FStar_TypeChecker_Env.use_bv_sorts = _59_17.FStar_TypeChecker_Env.use_bv_sorts; FStar_TypeChecker_Env.qname_and_index = Some (((lid), ((Prims.parse_int "0"))))}))
end
| None -> begin
(

let lids = (FStar_Syntax_Util.lids_of_sigelt se)
in (

let lid = (match (lids) with
| [] -> begin
(let _154_8 = (FStar_TypeChecker_Env.current_module env)
in (let _154_7 = (let _154_6 = (FStar_Syntax_Syntax.next_id ())
in (FStar_All.pipe_right _154_6 FStar_Util.string_of_int))
in (FStar_Ident.lid_add_suffix _154_8 _154_7)))
end
| (l)::_59_23 -> begin
l
end)
in (

let _59_27 = env
in {FStar_TypeChecker_Env.solver = _59_27.FStar_TypeChecker_Env.solver; FStar_TypeChecker_Env.range = _59_27.FStar_TypeChecker_Env.range; FStar_TypeChecker_Env.curmodule = _59_27.FStar_TypeChecker_Env.curmodule; FStar_TypeChecker_Env.gamma = _59_27.FStar_TypeChecker_Env.gamma; FStar_TypeChecker_Env.gamma_cache = _59_27.FStar_TypeChecker_Env.gamma_cache; FStar_TypeChecker_Env.modules = _59_27.FStar_TypeChecker_Env.modules; FStar_TypeChecker_Env.expected_typ = _59_27.FStar_TypeChecker_Env.expected_typ; FStar_TypeChecker_Env.sigtab = _59_27.FStar_TypeChecker_Env.sigtab; FStar_TypeChecker_Env.is_pattern = _59_27.FStar_TypeChecker_Env.is_pattern; FStar_TypeChecker_Env.instantiate_imp = _59_27.FStar_TypeChecker_Env.instantiate_imp; FStar_TypeChecker_Env.effects = _59_27.FStar_TypeChecker_Env.effects; FStar_TypeChecker_Env.generalize = _59_27.FStar_TypeChecker_Env.generalize; FStar_TypeChecker_Env.letrecs = _59_27.FStar_TypeChecker_Env.letrecs; FStar_TypeChecker_Env.top_level = _59_27.FStar_TypeChecker_Env.top_level; FStar_TypeChecker_Env.check_uvars = _59_27.FStar_TypeChecker_Env.check_uvars; FStar_TypeChecker_Env.use_eq = _59_27.FStar_TypeChecker_Env.use_eq; FStar_TypeChecker_Env.is_iface = _59_27.FStar_TypeChecker_Env.is_iface; FStar_TypeChecker_Env.admit = _59_27.FStar_TypeChecker_Env.admit; FStar_TypeChecker_Env.lax = _59_27.FStar_TypeChecker_Env.lax; FStar_TypeChecker_Env.lax_universes = _59_27.FStar_TypeChecker_Env.lax_universes; FStar_TypeChecker_Env.type_of = _59_27.FStar_TypeChecker_Env.type_of; FStar_TypeChecker_Env.universe_of = _59_27.FStar_TypeChecker_Env.universe_of; FStar_TypeChecker_Env.use_bv_sorts = _59_27.FStar_TypeChecker_Env.use_bv_sorts; FStar_TypeChecker_Env.qname_and_index = Some (((lid), ((Prims.parse_int "0"))))})))
end))


let log : FStar_TypeChecker_Env.env  ->  Prims.bool = (fun env -> ((FStar_Options.log_types ()) && (not ((let _154_11 = (FStar_TypeChecker_Env.current_module env)
in (FStar_Ident.lid_equals FStar_Syntax_Const.prims_lid _154_11))))))


let tc_check_trivial_guard : FStar_TypeChecker_Env.env  ->  FStar_Syntax_Syntax.term  ->  FStar_Syntax_Syntax.typ  ->  FStar_Syntax_Syntax.term = (fun env t k -> (

let _59_36 = (FStar_TypeChecker_TcTerm.tc_check_tot_or_gtot_term env t k)
in (match (_59_36) with
| (t, c, g) -> begin
(

let _59_37 = (FStar_ST.op_Colon_Equals t.FStar_Syntax_Syntax.tk (Some (c.FStar_Syntax_Syntax.res_typ.FStar_Syntax_Syntax.n)))
in (

let _59_39 = (FStar_TypeChecker_Rel.force_trivial_guard env g)
in t))
end)))


let recheck_debug : Prims.string  ->  FStar_TypeChecker_Env.env  ->  FStar_Syntax_Syntax.term  ->  FStar_Syntax_Syntax.term = (fun s env t -> (

let _59_44 = if (FStar_TypeChecker_Env.debug env (FStar_Options.Other ("ED"))) then begin
(let _154_24 = (FStar_Syntax_Print.term_to_string t)
in (FStar_Util.print2 "Term has been %s-transformed to:\n%s\n----------\n" s _154_24))
end else begin
()
end
in (

let _59_51 = (FStar_TypeChecker_TcTerm.tc_term env t)
in (match (_59_51) with
| (t', _59_48, _59_50) -> begin
(

let _59_52 = if (FStar_TypeChecker_Env.debug env (FStar_Options.Other ("ED"))) then begin
(let _154_25 = (FStar_Syntax_Print.term_to_string t')
in (FStar_Util.print1 "Re-checked; got:\n%s\n----------\n" _154_25))
end else begin
()
end
in t)
end))))


let check_and_gen : FStar_TypeChecker_Env.env  ->  FStar_Syntax_Syntax.term  ->  FStar_Syntax_Syntax.typ  ->  FStar_Syntax_Syntax.tscheme = (fun env t k -> (let _154_32 = (tc_check_trivial_guard env t k)
in (FStar_TypeChecker_Util.generalize_universes env _154_32)))


let check_nogen = (fun env t k -> (

let t = (tc_check_trivial_guard env t k)
in (let _154_36 = (FStar_TypeChecker_Normalize.normalize ((FStar_TypeChecker_Normalize.Beta)::[]) env t)
in (([]), (_154_36)))))


let tc_tparams : FStar_TypeChecker_Env.env  ->  FStar_Syntax_Syntax.binders  ->  (FStar_Syntax_Syntax.binders * FStar_TypeChecker_Env.env * FStar_Syntax_Syntax.universes) = (fun env tps -> (

let _59_67 = (FStar_TypeChecker_TcTerm.tc_binders env tps)
in (match (_59_67) with
| (tps, env, g, us) -> begin
(

let _59_68 = (FStar_TypeChecker_Rel.force_trivial_guard env g)
in ((tps), (env), (us)))
end)))


let monad_signature : FStar_TypeChecker_Env.env  ->  FStar_Ident.lident  ->  FStar_Syntax_Syntax.term  ->  (FStar_Syntax_Syntax.bv * FStar_Syntax_Syntax.term) = (fun env m s -> (

let fail = (fun _59_74 -> (match (()) with
| () -> begin
(let _154_51 = (let _154_50 = (let _154_49 = (FStar_TypeChecker_Errors.unexpected_signature_for_monad env m s)
in ((_154_49), ((FStar_Ident.range_of_lid m))))
in FStar_Syntax_Syntax.Error (_154_50))
in (Prims.raise _154_51))
end))
in (

let s = (FStar_Syntax_Subst.compress s)
in (match (s.FStar_Syntax_Syntax.n) with
| FStar_Syntax_Syntax.Tm_arrow (bs, c) -> begin
(

let bs = (FStar_Syntax_Subst.open_binders bs)
in (match (bs) with
| ((a, _59_87))::((wp, _59_83))::[] -> begin
((a), (wp.FStar_Syntax_Syntax.sort))
end
| _59_91 -> begin
(fail ())
end))
end
| _59_93 -> begin
(fail ())
end))))


let open_univ_vars : FStar_Syntax_Syntax.univ_names  ->  (FStar_Syntax_Syntax.bv * FStar_Syntax_Syntax.arg_qualifier Prims.option) Prims.list  ->  FStar_Syntax_Syntax.comp  ->  (FStar_Syntax_Syntax.univ_names * (FStar_Syntax_Syntax.bv * FStar_Syntax_Syntax.arg_qualifier Prims.option) Prims.list * FStar_Syntax_Syntax.comp) = (fun uvs binders c -> (match (binders) with
| [] -> begin
(

let _59_100 = (FStar_Syntax_Subst.open_univ_vars_comp uvs c)
in (match (_59_100) with
| (uvs, c) -> begin
((uvs), ([]), (c))
end))
end
| _59_102 -> begin
(

let t' = (FStar_Syntax_Util.arrow binders c)
in (

let _59_106 = (FStar_Syntax_Subst.open_univ_vars uvs t')
in (match (_59_106) with
| (uvs, t') -> begin
(match ((let _154_58 = (FStar_Syntax_Subst.compress t')
in _154_58.FStar_Syntax_Syntax.n)) with
| FStar_Syntax_Syntax.Tm_arrow (binders, c) -> begin
((uvs), (binders), (c))
end
| _59_112 -> begin
(FStar_All.failwith "Impossible")
end)
end)))
end))


let rec tc_eff_decl : FStar_TypeChecker_Env.env  ->  FStar_Syntax_Syntax.eff_decl  ->  FStar_Syntax_Syntax.eff_decl = (fun env0 ed -> (

let _59_115 = ()
in (

let _59_120 = (FStar_Syntax_Subst.open_term' ed.FStar_Syntax_Syntax.binders ed.FStar_Syntax_Syntax.signature)
in (match (_59_120) with
| (effect_params_un, signature_un, opening) -> begin
(

let _59_125 = (tc_tparams env0 effect_params_un)
in (match (_59_125) with
| (effect_params, env, _59_124) -> begin
(

let _59_129 = (FStar_TypeChecker_TcTerm.tc_trivial_guard env signature_un)
in (match (_59_129) with
| (signature, _59_128) -> begin
(

let ed = (

let _59_130 = ed
in {FStar_Syntax_Syntax.qualifiers = _59_130.FStar_Syntax_Syntax.qualifiers; FStar_Syntax_Syntax.mname = _59_130.FStar_Syntax_Syntax.mname; FStar_Syntax_Syntax.univs = _59_130.FStar_Syntax_Syntax.univs; FStar_Syntax_Syntax.binders = effect_params; FStar_Syntax_Syntax.signature = signature; FStar_Syntax_Syntax.ret_wp = _59_130.FStar_Syntax_Syntax.ret_wp; FStar_Syntax_Syntax.bind_wp = _59_130.FStar_Syntax_Syntax.bind_wp; FStar_Syntax_Syntax.if_then_else = _59_130.FStar_Syntax_Syntax.if_then_else; FStar_Syntax_Syntax.ite_wp = _59_130.FStar_Syntax_Syntax.ite_wp; FStar_Syntax_Syntax.stronger = _59_130.FStar_Syntax_Syntax.stronger; FStar_Syntax_Syntax.close_wp = _59_130.FStar_Syntax_Syntax.close_wp; FStar_Syntax_Syntax.assert_p = _59_130.FStar_Syntax_Syntax.assert_p; FStar_Syntax_Syntax.assume_p = _59_130.FStar_Syntax_Syntax.assume_p; FStar_Syntax_Syntax.null_wp = _59_130.FStar_Syntax_Syntax.null_wp; FStar_Syntax_Syntax.trivial = _59_130.FStar_Syntax_Syntax.trivial; FStar_Syntax_Syntax.repr = _59_130.FStar_Syntax_Syntax.repr; FStar_Syntax_Syntax.return_repr = _59_130.FStar_Syntax_Syntax.return_repr; FStar_Syntax_Syntax.bind_repr = _59_130.FStar_Syntax_Syntax.bind_repr; FStar_Syntax_Syntax.actions = _59_130.FStar_Syntax_Syntax.actions})
in (

let ed = (match (effect_params) with
| [] -> begin
ed
end
| _59_135 -> begin
(

let op = (fun ts -> (

let _59_138 = ()
in (

let t1 = (FStar_Syntax_Subst.subst opening (Prims.snd ts))
in (([]), (t1)))))
in (

let _59_141 = ed
in (let _154_101 = (op ed.FStar_Syntax_Syntax.ret_wp)
in (let _154_100 = (op ed.FStar_Syntax_Syntax.bind_wp)
in (let _154_99 = (op ed.FStar_Syntax_Syntax.if_then_else)
in (let _154_98 = (op ed.FStar_Syntax_Syntax.ite_wp)
in (let _154_97 = (op ed.FStar_Syntax_Syntax.stronger)
in (let _154_96 = (op ed.FStar_Syntax_Syntax.close_wp)
in (let _154_95 = (op ed.FStar_Syntax_Syntax.assert_p)
in (let _154_94 = (op ed.FStar_Syntax_Syntax.assume_p)
in (let _154_93 = (op ed.FStar_Syntax_Syntax.null_wp)
in (let _154_92 = (op ed.FStar_Syntax_Syntax.trivial)
in (let _154_91 = (let _154_82 = (op (([]), (ed.FStar_Syntax_Syntax.repr)))
in (Prims.snd _154_82))
in (let _154_90 = (op ed.FStar_Syntax_Syntax.return_repr)
in (let _154_89 = (op ed.FStar_Syntax_Syntax.bind_repr)
in (let _154_88 = (FStar_List.map (fun a -> (

let _59_144 = a
in (let _154_87 = (let _154_84 = (op (([]), (a.FStar_Syntax_Syntax.action_defn)))
in (Prims.snd _154_84))
in (let _154_86 = (let _154_85 = (op (([]), (a.FStar_Syntax_Syntax.action_typ)))
in (Prims.snd _154_85))
in {FStar_Syntax_Syntax.action_name = _59_144.FStar_Syntax_Syntax.action_name; FStar_Syntax_Syntax.action_univs = _59_144.FStar_Syntax_Syntax.action_univs; FStar_Syntax_Syntax.action_defn = _154_87; FStar_Syntax_Syntax.action_typ = _154_86})))) ed.FStar_Syntax_Syntax.actions)
in {FStar_Syntax_Syntax.qualifiers = _59_141.FStar_Syntax_Syntax.qualifiers; FStar_Syntax_Syntax.mname = _59_141.FStar_Syntax_Syntax.mname; FStar_Syntax_Syntax.univs = _59_141.FStar_Syntax_Syntax.univs; FStar_Syntax_Syntax.binders = _59_141.FStar_Syntax_Syntax.binders; FStar_Syntax_Syntax.signature = _59_141.FStar_Syntax_Syntax.signature; FStar_Syntax_Syntax.ret_wp = _154_101; FStar_Syntax_Syntax.bind_wp = _154_100; FStar_Syntax_Syntax.if_then_else = _154_99; FStar_Syntax_Syntax.ite_wp = _154_98; FStar_Syntax_Syntax.stronger = _154_97; FStar_Syntax_Syntax.close_wp = _154_96; FStar_Syntax_Syntax.assert_p = _154_95; FStar_Syntax_Syntax.assume_p = _154_94; FStar_Syntax_Syntax.null_wp = _154_93; FStar_Syntax_Syntax.trivial = _154_92; FStar_Syntax_Syntax.repr = _154_91; FStar_Syntax_Syntax.return_repr = _154_90; FStar_Syntax_Syntax.bind_repr = _154_89; FStar_Syntax_Syntax.actions = _154_88}))))))))))))))))
end)
in (

let wp_with_fresh_result_type = (fun env mname signature -> (

let fail = (fun t -> (let _154_112 = (let _154_111 = (let _154_110 = (FStar_TypeChecker_Errors.unexpected_signature_for_monad env mname t)
in ((_154_110), ((FStar_Ident.range_of_lid mname))))
in FStar_Syntax_Syntax.Error (_154_111))
in (Prims.raise _154_112)))
in (match ((let _154_113 = (FStar_Syntax_Subst.compress signature)
in _154_113.FStar_Syntax_Syntax.n)) with
| FStar_Syntax_Syntax.Tm_arrow (bs, c) -> begin
(

let bs = (FStar_Syntax_Subst.open_binders bs)
in (match (bs) with
| ((a, _59_164))::((wp, _59_160))::[] -> begin
((a), (wp.FStar_Syntax_Syntax.sort))
end
| _59_168 -> begin
(fail signature)
end))
end
| _59_170 -> begin
(fail signature)
end)))
in (

let _59_173 = (wp_with_fresh_result_type env ed.FStar_Syntax_Syntax.mname ed.FStar_Syntax_Syntax.signature)
in (match (_59_173) with
| (a, wp_a) -> begin
(

let fresh_effect_signature = (fun _59_175 -> (match (()) with
| () -> begin
(

let _59_179 = (FStar_TypeChecker_TcTerm.tc_trivial_guard env signature_un)
in (match (_59_179) with
| (signature, _59_178) -> begin
(wp_with_fresh_result_type env ed.FStar_Syntax_Syntax.mname signature)
end))
end))
in (

let env = (let _154_116 = (FStar_Syntax_Syntax.new_bv None ed.FStar_Syntax_Syntax.signature)
in (FStar_TypeChecker_Env.push_bv env _154_116))
in (

let _59_181 = if (FStar_All.pipe_left (FStar_TypeChecker_Env.debug env0) (FStar_Options.Other ("ED"))) then begin
(let _154_122 = (FStar_Syntax_Print.lid_to_string ed.FStar_Syntax_Syntax.mname)
in (let _154_121 = (FStar_Syntax_Print.binders_to_string " " ed.FStar_Syntax_Syntax.binders)
in (let _154_120 = (FStar_Syntax_Print.term_to_string ed.FStar_Syntax_Syntax.signature)
in (let _154_119 = (let _154_117 = (FStar_Syntax_Syntax.bv_to_name a)
in (FStar_Syntax_Print.term_to_string _154_117))
in (let _154_118 = (FStar_Syntax_Print.term_to_string a.FStar_Syntax_Syntax.sort)
in (FStar_Util.print5 "Checking effect signature: %s %s : %s\n(a is %s:%s)\n" _154_122 _154_121 _154_120 _154_119 _154_118))))))
end else begin
()
end
in (

let check_and_gen' = (fun env _59_188 k -> (match (_59_188) with
| (_59_186, t) -> begin
(check_and_gen env t k)
end))
in (

let return_wp = (

let expected_k = (let _154_134 = (let _154_132 = (FStar_Syntax_Syntax.mk_binder a)
in (let _154_131 = (let _154_130 = (let _154_129 = (FStar_Syntax_Syntax.bv_to_name a)
in (FStar_Syntax_Syntax.null_binder _154_129))
in (_154_130)::[])
in (_154_132)::_154_131))
in (let _154_133 = (FStar_Syntax_Syntax.mk_GTotal wp_a)
in (FStar_Syntax_Util.arrow _154_134 _154_133)))
in (check_and_gen' env ed.FStar_Syntax_Syntax.ret_wp expected_k))
in (

let bind_wp = (

let _59_194 = (fresh_effect_signature ())
in (match (_59_194) with
| (b, wp_b) -> begin
(

let a_wp_b = (let _154_138 = (let _154_136 = (let _154_135 = (FStar_Syntax_Syntax.bv_to_name a)
in (FStar_Syntax_Syntax.null_binder _154_135))
in (_154_136)::[])
in (let _154_137 = (FStar_Syntax_Syntax.mk_Total wp_b)
in (FStar_Syntax_Util.arrow _154_138 _154_137)))
in (

let expected_k = (let _154_149 = (let _154_147 = (FStar_Syntax_Syntax.null_binder FStar_TypeChecker_Common.t_range)
in (let _154_146 = (let _154_145 = (FStar_Syntax_Syntax.mk_binder a)
in (let _154_144 = (let _154_143 = (FStar_Syntax_Syntax.mk_binder b)
in (let _154_142 = (let _154_141 = (FStar_Syntax_Syntax.null_binder wp_a)
in (let _154_140 = (let _154_139 = (FStar_Syntax_Syntax.null_binder a_wp_b)
in (_154_139)::[])
in (_154_141)::_154_140))
in (_154_143)::_154_142))
in (_154_145)::_154_144))
in (_154_147)::_154_146))
in (let _154_148 = (FStar_Syntax_Syntax.mk_Total wp_b)
in (FStar_Syntax_Util.arrow _154_149 _154_148)))
in (check_and_gen' env ed.FStar_Syntax_Syntax.bind_wp expected_k)))
end))
in (

let if_then_else = (

let p = (let _154_151 = (let _154_150 = (FStar_Syntax_Util.type_u ())
in (FStar_All.pipe_right _154_150 Prims.fst))
in (FStar_Syntax_Syntax.new_bv (Some ((FStar_Ident.range_of_lid ed.FStar_Syntax_Syntax.mname))) _154_151))
in (

let expected_k = (let _154_160 = (let _154_158 = (FStar_Syntax_Syntax.mk_binder a)
in (let _154_157 = (let _154_156 = (FStar_Syntax_Syntax.mk_binder p)
in (let _154_155 = (let _154_154 = (FStar_Syntax_Syntax.null_binder wp_a)
in (let _154_153 = (let _154_152 = (FStar_Syntax_Syntax.null_binder wp_a)
in (_154_152)::[])
in (_154_154)::_154_153))
in (_154_156)::_154_155))
in (_154_158)::_154_157))
in (let _154_159 = (FStar_Syntax_Syntax.mk_Total wp_a)
in (FStar_Syntax_Util.arrow _154_160 _154_159)))
in (check_and_gen' env ed.FStar_Syntax_Syntax.if_then_else expected_k)))
in (

let ite_wp = (

let expected_k = (let _154_165 = (let _154_163 = (FStar_Syntax_Syntax.mk_binder a)
in (let _154_162 = (let _154_161 = (FStar_Syntax_Syntax.null_binder wp_a)
in (_154_161)::[])
in (_154_163)::_154_162))
in (let _154_164 = (FStar_Syntax_Syntax.mk_Total wp_a)
in (FStar_Syntax_Util.arrow _154_165 _154_164)))
in (check_and_gen' env ed.FStar_Syntax_Syntax.ite_wp expected_k))
in (

let stronger = (

let _59_206 = (FStar_Syntax_Util.type_u ())
in (match (_59_206) with
| (t, _59_205) -> begin
(

let expected_k = (let _154_172 = (let _154_170 = (FStar_Syntax_Syntax.mk_binder a)
in (let _154_169 = (let _154_168 = (FStar_Syntax_Syntax.null_binder wp_a)
in (let _154_167 = (let _154_166 = (FStar_Syntax_Syntax.null_binder wp_a)
in (_154_166)::[])
in (_154_168)::_154_167))
in (_154_170)::_154_169))
in (let _154_171 = (FStar_Syntax_Syntax.mk_Total t)
in (FStar_Syntax_Util.arrow _154_172 _154_171)))
in (check_and_gen' env ed.FStar_Syntax_Syntax.stronger expected_k))
end))
in (

let close_wp = (

let b = (let _154_174 = (let _154_173 = (FStar_Syntax_Util.type_u ())
in (FStar_All.pipe_right _154_173 Prims.fst))
in (FStar_Syntax_Syntax.new_bv (Some ((FStar_Ident.range_of_lid ed.FStar_Syntax_Syntax.mname))) _154_174))
in (

let b_wp_a = (let _154_178 = (let _154_176 = (let _154_175 = (FStar_Syntax_Syntax.bv_to_name b)
in (FStar_Syntax_Syntax.null_binder _154_175))
in (_154_176)::[])
in (let _154_177 = (FStar_Syntax_Syntax.mk_Total wp_a)
in (FStar_Syntax_Util.arrow _154_178 _154_177)))
in (

let expected_k = (let _154_185 = (let _154_183 = (FStar_Syntax_Syntax.mk_binder a)
in (let _154_182 = (let _154_181 = (FStar_Syntax_Syntax.mk_binder b)
in (let _154_180 = (let _154_179 = (FStar_Syntax_Syntax.null_binder b_wp_a)
in (_154_179)::[])
in (_154_181)::_154_180))
in (_154_183)::_154_182))
in (let _154_184 = (FStar_Syntax_Syntax.mk_Total wp_a)
in (FStar_Syntax_Util.arrow _154_185 _154_184)))
in (check_and_gen' env ed.FStar_Syntax_Syntax.close_wp expected_k))))
in (

let assert_p = (

let expected_k = (let _154_194 = (let _154_192 = (FStar_Syntax_Syntax.mk_binder a)
in (let _154_191 = (let _154_190 = (let _154_187 = (let _154_186 = (FStar_Syntax_Util.type_u ())
in (FStar_All.pipe_right _154_186 Prims.fst))
in (FStar_Syntax_Syntax.null_binder _154_187))
in (let _154_189 = (let _154_188 = (FStar_Syntax_Syntax.null_binder wp_a)
in (_154_188)::[])
in (_154_190)::_154_189))
in (_154_192)::_154_191))
in (let _154_193 = (FStar_Syntax_Syntax.mk_Total wp_a)
in (FStar_Syntax_Util.arrow _154_194 _154_193)))
in (check_and_gen' env ed.FStar_Syntax_Syntax.assert_p expected_k))
in (

let assume_p = (

let expected_k = (let _154_203 = (let _154_201 = (FStar_Syntax_Syntax.mk_binder a)
in (let _154_200 = (let _154_199 = (let _154_196 = (let _154_195 = (FStar_Syntax_Util.type_u ())
in (FStar_All.pipe_right _154_195 Prims.fst))
in (FStar_Syntax_Syntax.null_binder _154_196))
in (let _154_198 = (let _154_197 = (FStar_Syntax_Syntax.null_binder wp_a)
in (_154_197)::[])
in (_154_199)::_154_198))
in (_154_201)::_154_200))
in (let _154_202 = (FStar_Syntax_Syntax.mk_Total wp_a)
in (FStar_Syntax_Util.arrow _154_203 _154_202)))
in (check_and_gen' env ed.FStar_Syntax_Syntax.assume_p expected_k))
in (

let null_wp = (

let expected_k = (let _154_206 = (let _154_204 = (FStar_Syntax_Syntax.mk_binder a)
in (_154_204)::[])
in (let _154_205 = (FStar_Syntax_Syntax.mk_Total wp_a)
in (FStar_Syntax_Util.arrow _154_206 _154_205)))
in (check_and_gen' env ed.FStar_Syntax_Syntax.null_wp expected_k))
in (

let trivial_wp = (

let _59_222 = (FStar_Syntax_Util.type_u ())
in (match (_59_222) with
| (t, _59_221) -> begin
(

let expected_k = (let _154_211 = (let _154_209 = (FStar_Syntax_Syntax.mk_binder a)
in (let _154_208 = (let _154_207 = (FStar_Syntax_Syntax.null_binder wp_a)
in (_154_207)::[])
in (_154_209)::_154_208))
in (let _154_210 = (FStar_Syntax_Syntax.mk_GTotal t)
in (FStar_Syntax_Util.arrow _154_211 _154_210)))
in (check_and_gen' env ed.FStar_Syntax_Syntax.trivial expected_k))
end))
in (

let _59_366 = (match ((let _154_212 = (FStar_Syntax_Subst.compress ed.FStar_Syntax_Syntax.repr)
in _154_212.FStar_Syntax_Syntax.n)) with
| FStar_Syntax_Syntax.Tm_unknown -> begin
((ed.FStar_Syntax_Syntax.repr), (ed.FStar_Syntax_Syntax.bind_repr), (ed.FStar_Syntax_Syntax.return_repr), (ed.FStar_Syntax_Syntax.actions))
end
| _59_227 -> begin
(

let repr = (

let _59_231 = (FStar_Syntax_Util.type_u ())
in (match (_59_231) with
| (t, _59_230) -> begin
(

let expected_k = (let _154_217 = (let _154_215 = (FStar_Syntax_Syntax.mk_binder a)
in (let _154_214 = (let _154_213 = (FStar_Syntax_Syntax.null_binder wp_a)
in (_154_213)::[])
in (_154_215)::_154_214))
in (let _154_216 = (FStar_Syntax_Syntax.mk_GTotal t)
in (FStar_Syntax_Util.arrow _154_217 _154_216)))
in (tc_check_trivial_guard env ed.FStar_Syntax_Syntax.repr expected_k))
end))
in (

let mk_repr' = (fun t wp -> (

let repr = (FStar_TypeChecker_Normalize.normalize ((FStar_TypeChecker_Normalize.EraseUniverses)::(FStar_TypeChecker_Normalize.AllowUnboundUniverses)::[]) env repr)
in (let _154_227 = (let _154_226 = (let _154_225 = (let _154_224 = (FStar_Syntax_Syntax.as_arg t)
in (let _154_223 = (let _154_222 = (FStar_Syntax_Syntax.as_arg wp)
in (_154_222)::[])
in (_154_224)::_154_223))
in ((repr), (_154_225)))
in FStar_Syntax_Syntax.Tm_app (_154_226))
in (FStar_Syntax_Syntax.mk _154_227 None FStar_Range.dummyRange))))
in (

let mk_repr = (fun a wp -> (let _154_232 = (FStar_Syntax_Syntax.bv_to_name a)
in (mk_repr' _154_232 wp)))
in (

let destruct_repr = (fun t -> (match ((let _154_235 = (FStar_Syntax_Subst.compress t)
in _154_235.FStar_Syntax_Syntax.n)) with
| FStar_Syntax_Syntax.Tm_app (_59_244, ((t, _59_251))::((wp, _59_247))::[]) -> begin
((t), (wp))
end
| _59_257 -> begin
(FStar_All.failwith "Unexpected repr type")
end))
in (

let bind_repr = (

let r = (let _154_236 = (FStar_Syntax_Syntax.lid_as_fv FStar_Syntax_Const.range_0 FStar_Syntax_Syntax.Delta_constant None)
in (FStar_All.pipe_right _154_236 FStar_Syntax_Syntax.fv_to_tm))
in (

let _59_261 = (fresh_effect_signature ())
in (match (_59_261) with
| (b, wp_b) -> begin
(

let a_wp_b = (let _154_240 = (let _154_238 = (let _154_237 = (FStar_Syntax_Syntax.bv_to_name a)
in (FStar_Syntax_Syntax.null_binder _154_237))
in (_154_238)::[])
in (let _154_239 = (FStar_Syntax_Syntax.mk_Total wp_b)
in (FStar_Syntax_Util.arrow _154_240 _154_239)))
in (

let wp_f = (FStar_Syntax_Syntax.gen_bv "wp_f" None wp_a)
in (

let wp_g = (FStar_Syntax_Syntax.gen_bv "wp_g" None a_wp_b)
in (

let x_a = (let _154_241 = (FStar_Syntax_Syntax.bv_to_name a)
in (FStar_Syntax_Syntax.gen_bv "x_a" None _154_241))
in (

let wp_g_x = (let _154_245 = (FStar_Syntax_Syntax.bv_to_name wp_g)
in (let _154_244 = (let _154_243 = (let _154_242 = (FStar_Syntax_Syntax.bv_to_name x_a)
in (FStar_All.pipe_left FStar_Syntax_Syntax.as_arg _154_242))
in (_154_243)::[])
in (FStar_Syntax_Syntax.mk_Tm_app _154_245 _154_244 None FStar_Range.dummyRange)))
in (

let res = (

let wp = (let _154_257 = (let _154_246 = (FStar_TypeChecker_Env.inst_tscheme bind_wp)
in (FStar_All.pipe_right _154_246 Prims.snd))
in (let _154_256 = (let _154_255 = (let _154_254 = (let _154_253 = (FStar_Syntax_Syntax.bv_to_name a)
in (let _154_252 = (let _154_251 = (FStar_Syntax_Syntax.bv_to_name b)
in (let _154_250 = (let _154_249 = (FStar_Syntax_Syntax.bv_to_name wp_f)
in (let _154_248 = (let _154_247 = (FStar_Syntax_Syntax.bv_to_name wp_g)
in (_154_247)::[])
in (_154_249)::_154_248))
in (_154_251)::_154_250))
in (_154_253)::_154_252))
in (r)::_154_254)
in (FStar_List.map FStar_Syntax_Syntax.as_arg _154_255))
in (FStar_Syntax_Syntax.mk_Tm_app _154_257 _154_256 None FStar_Range.dummyRange)))
in (mk_repr b wp))
in (

let expected_k = (let _154_277 = (let _154_275 = (FStar_Syntax_Syntax.mk_binder a)
in (let _154_274 = (let _154_273 = (FStar_Syntax_Syntax.mk_binder b)
in (let _154_272 = (let _154_271 = (FStar_Syntax_Syntax.mk_binder wp_f)
in (let _154_270 = (let _154_269 = (let _154_259 = (let _154_258 = (FStar_Syntax_Syntax.bv_to_name wp_f)
in (mk_repr a _154_258))
in (FStar_Syntax_Syntax.null_binder _154_259))
in (let _154_268 = (let _154_267 = (FStar_Syntax_Syntax.mk_binder wp_g)
in (let _154_266 = (let _154_265 = (let _154_264 = (let _154_263 = (let _154_260 = (FStar_Syntax_Syntax.mk_binder x_a)
in (_154_260)::[])
in (let _154_262 = (let _154_261 = (mk_repr b wp_g_x)
in (FStar_All.pipe_left FStar_Syntax_Syntax.mk_Total _154_261))
in (FStar_Syntax_Util.arrow _154_263 _154_262)))
in (FStar_Syntax_Syntax.null_binder _154_264))
in (_154_265)::[])
in (_154_267)::_154_266))
in (_154_269)::_154_268))
in (_154_271)::_154_270))
in (_154_273)::_154_272))
in (_154_275)::_154_274))
in (let _154_276 = (FStar_Syntax_Syntax.mk_Total res)
in (FStar_Syntax_Util.arrow _154_277 _154_276)))
in (

let _59_275 = (FStar_TypeChecker_TcTerm.tc_tot_or_gtot_term env expected_k)
in (match (_59_275) with
| (expected_k, _59_272, _59_274) -> begin
(

let env = (FStar_TypeChecker_Env.set_range env (Prims.snd ed.FStar_Syntax_Syntax.bind_repr).FStar_Syntax_Syntax.pos)
in (

let env = (

let _59_277 = env
in {FStar_TypeChecker_Env.solver = _59_277.FStar_TypeChecker_Env.solver; FStar_TypeChecker_Env.range = _59_277.FStar_TypeChecker_Env.range; FStar_TypeChecker_Env.curmodule = _59_277.FStar_TypeChecker_Env.curmodule; FStar_TypeChecker_Env.gamma = _59_277.FStar_TypeChecker_Env.gamma; FStar_TypeChecker_Env.gamma_cache = _59_277.FStar_TypeChecker_Env.gamma_cache; FStar_TypeChecker_Env.modules = _59_277.FStar_TypeChecker_Env.modules; FStar_TypeChecker_Env.expected_typ = _59_277.FStar_TypeChecker_Env.expected_typ; FStar_TypeChecker_Env.sigtab = _59_277.FStar_TypeChecker_Env.sigtab; FStar_TypeChecker_Env.is_pattern = _59_277.FStar_TypeChecker_Env.is_pattern; FStar_TypeChecker_Env.instantiate_imp = _59_277.FStar_TypeChecker_Env.instantiate_imp; FStar_TypeChecker_Env.effects = _59_277.FStar_TypeChecker_Env.effects; FStar_TypeChecker_Env.generalize = _59_277.FStar_TypeChecker_Env.generalize; FStar_TypeChecker_Env.letrecs = _59_277.FStar_TypeChecker_Env.letrecs; FStar_TypeChecker_Env.top_level = _59_277.FStar_TypeChecker_Env.top_level; FStar_TypeChecker_Env.check_uvars = _59_277.FStar_TypeChecker_Env.check_uvars; FStar_TypeChecker_Env.use_eq = _59_277.FStar_TypeChecker_Env.use_eq; FStar_TypeChecker_Env.is_iface = _59_277.FStar_TypeChecker_Env.is_iface; FStar_TypeChecker_Env.admit = _59_277.FStar_TypeChecker_Env.admit; FStar_TypeChecker_Env.lax = true; FStar_TypeChecker_Env.lax_universes = _59_277.FStar_TypeChecker_Env.lax_universes; FStar_TypeChecker_Env.type_of = _59_277.FStar_TypeChecker_Env.type_of; FStar_TypeChecker_Env.universe_of = _59_277.FStar_TypeChecker_Env.universe_of; FStar_TypeChecker_Env.use_bv_sorts = _59_277.FStar_TypeChecker_Env.use_bv_sorts; FStar_TypeChecker_Env.qname_and_index = _59_277.FStar_TypeChecker_Env.qname_and_index})
in (

let br = (check_and_gen' env ed.FStar_Syntax_Syntax.bind_repr expected_k)
in br)))
end)))))))))
end)))
in (

let return_repr = (

let x_a = (let _154_278 = (FStar_Syntax_Syntax.bv_to_name a)
in (FStar_Syntax_Syntax.gen_bv "x_a" None _154_278))
in (

let res = (

let wp = (let _154_285 = (let _154_279 = (FStar_TypeChecker_Env.inst_tscheme return_wp)
in (FStar_All.pipe_right _154_279 Prims.snd))
in (let _154_284 = (let _154_283 = (let _154_282 = (FStar_Syntax_Syntax.bv_to_name a)
in (let _154_281 = (let _154_280 = (FStar_Syntax_Syntax.bv_to_name x_a)
in (_154_280)::[])
in (_154_282)::_154_281))
in (FStar_List.map FStar_Syntax_Syntax.as_arg _154_283))
in (FStar_Syntax_Syntax.mk_Tm_app _154_285 _154_284 None FStar_Range.dummyRange)))
in (mk_repr a wp))
in (

let expected_k = (let _154_290 = (let _154_288 = (FStar_Syntax_Syntax.mk_binder a)
in (let _154_287 = (let _154_286 = (FStar_Syntax_Syntax.mk_binder x_a)
in (_154_286)::[])
in (_154_288)::_154_287))
in (let _154_289 = (FStar_Syntax_Syntax.mk_Total res)
in (FStar_Syntax_Util.arrow _154_290 _154_289)))
in (

let _59_291 = (FStar_TypeChecker_TcTerm.tc_tot_or_gtot_term env expected_k)
in (match (_59_291) with
| (expected_k, _59_288, _59_290) -> begin
(

let env = (FStar_TypeChecker_Env.set_range env (Prims.snd ed.FStar_Syntax_Syntax.return_repr).FStar_Syntax_Syntax.pos)
in (

let _59_295 = (check_and_gen' env ed.FStar_Syntax_Syntax.return_repr expected_k)
in (match (_59_295) with
| (univs, repr) -> begin
(match (univs) with
| [] -> begin
(([]), (repr))
end
| _59_298 -> begin
(Prims.raise (FStar_Syntax_Syntax.Error ((("Unexpected universe-polymorphic return for effect"), (repr.FStar_Syntax_Syntax.pos)))))
end)
end)))
end)))))
in (

let actions = (

let check_action = (fun act -> (

let _59_306 = (FStar_TypeChecker_TcTerm.tc_tot_or_gtot_term env act.FStar_Syntax_Syntax.action_typ)
in (match (_59_306) with
| (act_typ, _59_304, g_t) -> begin
(

let env' = (FStar_TypeChecker_Env.set_expected_typ env act_typ)
in (

let _59_308 = if (FStar_TypeChecker_Env.debug env (FStar_Options.Other ("ED"))) then begin
(let _154_294 = (FStar_Syntax_Print.term_to_string act.FStar_Syntax_Syntax.action_defn)
in (let _154_293 = (FStar_Syntax_Print.term_to_string act_typ)
in (FStar_Util.print3 "Checking action %s:\n[definition]: %s\n[cps\'d type]: %s\n" (FStar_Ident.text_of_lid act.FStar_Syntax_Syntax.action_name) _154_294 _154_293)))
end else begin
()
end
in (

let _59_314 = (FStar_TypeChecker_TcTerm.tc_tot_or_gtot_term env' act.FStar_Syntax_Syntax.action_defn)
in (match (_59_314) with
| (act_defn, _59_312, g_a) -> begin
(

let act_defn = (FStar_TypeChecker_Normalize.normalize ((FStar_TypeChecker_Normalize.UnfoldUntil (FStar_Syntax_Syntax.Delta_constant))::[]) env act_defn)
in (

let act_typ = (FStar_TypeChecker_Normalize.normalize ((FStar_TypeChecker_Normalize.UnfoldUntil (FStar_Syntax_Syntax.Delta_constant))::(FStar_TypeChecker_Normalize.Eager_unfolding)::(FStar_TypeChecker_Normalize.Beta)::[]) env act_typ)
in (

let _59_337 = (

let act_typ = (FStar_Syntax_Subst.compress act_typ)
in (match (act_typ.FStar_Syntax_Syntax.n) with
| FStar_Syntax_Syntax.Tm_arrow (bs, c) -> begin
(

let _59_325 = (FStar_Syntax_Subst.open_comp bs c)
in (match (_59_325) with
| (bs, _59_324) -> begin
(

let res = (mk_repr' FStar_Syntax_Syntax.tun FStar_Syntax_Syntax.tun)
in (

let k = (let _154_295 = (FStar_Syntax_Syntax.mk_Total res)
in (FStar_Syntax_Util.arrow bs _154_295))
in (

let _59_332 = (FStar_TypeChecker_TcTerm.tc_tot_or_gtot_term env k)
in (match (_59_332) with
| (k, _59_330, g) -> begin
((k), (g))
end))))
end))
end
| _59_334 -> begin
(let _154_300 = (let _154_299 = (let _154_298 = (let _154_297 = (FStar_Syntax_Print.term_to_string act_typ)
in (let _154_296 = (FStar_Syntax_Print.tag_of_term act_typ)
in (FStar_Util.format2 "Actions must have function types (not: %s, a.k.a. %s)" _154_297 _154_296)))
in ((_154_298), (act_defn.FStar_Syntax_Syntax.pos)))
in FStar_Syntax_Syntax.Error (_154_299))
in (Prims.raise _154_300))
end))
in (match (_59_337) with
| (expected_k, g_k) -> begin
(

let g = (FStar_TypeChecker_Rel.teq env act_typ expected_k)
in (

let _59_339 = (let _154_303 = (let _154_302 = (let _154_301 = (FStar_TypeChecker_Rel.conj_guard g_t g)
in (FStar_TypeChecker_Rel.conj_guard g_k _154_301))
in (FStar_TypeChecker_Rel.conj_guard g_a _154_302))
in (FStar_TypeChecker_Rel.force_trivial_guard env _154_303))
in (

let act_typ = (match ((let _154_304 = (FStar_Syntax_Subst.compress expected_k)
in _154_304.FStar_Syntax_Syntax.n)) with
| FStar_Syntax_Syntax.Tm_arrow (bs, c) -> begin
(

let _59_347 = (FStar_Syntax_Subst.open_comp bs c)
in (match (_59_347) with
| (bs, c) -> begin
(

let _59_350 = (destruct_repr (FStar_Syntax_Util.comp_result c))
in (match (_59_350) with
| (a, wp) -> begin
(

let c = (let _154_308 = (let _154_305 = (env.FStar_TypeChecker_Env.universe_of env a)
in (_154_305)::[])
in (let _154_307 = (let _154_306 = (FStar_Syntax_Syntax.as_arg wp)
in (_154_306)::[])
in {FStar_Syntax_Syntax.comp_univs = _154_308; FStar_Syntax_Syntax.effect_name = ed.FStar_Syntax_Syntax.mname; FStar_Syntax_Syntax.result_typ = a; FStar_Syntax_Syntax.effect_args = _154_307; FStar_Syntax_Syntax.flags = []}))
in (let _154_309 = (FStar_Syntax_Syntax.mk_Comp c)
in (FStar_Syntax_Util.arrow bs _154_309)))
end))
end))
end
| _59_353 -> begin
(FStar_All.failwith "")
end)
in (

let _59_357 = (FStar_TypeChecker_Util.generalize_universes env act_defn)
in (match (_59_357) with
| (univs, act_defn) -> begin
(

let act_typ = (FStar_TypeChecker_Normalize.normalize ((FStar_TypeChecker_Normalize.Beta)::[]) env act_typ)
in (

let _59_359 = act
in {FStar_Syntax_Syntax.action_name = _59_359.FStar_Syntax_Syntax.action_name; FStar_Syntax_Syntax.action_univs = univs; FStar_Syntax_Syntax.action_defn = act_defn; FStar_Syntax_Syntax.action_typ = act_typ}))
end)))))
end))))
end))))
end)))
in (FStar_All.pipe_right ed.FStar_Syntax_Syntax.actions (FStar_List.map check_action)))
in ((repr), (bind_repr), (return_repr), (actions)))))))))
end)
in (match (_59_366) with
| (repr, bind_repr, return_repr, actions) -> begin
(

let t = (let _154_310 = (FStar_Syntax_Syntax.mk_Total ed.FStar_Syntax_Syntax.signature)
in (FStar_Syntax_Util.arrow ed.FStar_Syntax_Syntax.binders _154_310))
in (

let _59_370 = (FStar_TypeChecker_Util.generalize_universes env0 t)
in (match (_59_370) with
| (univs, t) -> begin
(

let signature = (match ((let _154_312 = (let _154_311 = (FStar_Syntax_Subst.compress t)
in _154_311.FStar_Syntax_Syntax.n)
in ((effect_params), (_154_312)))) with
| ([], _59_373) -> begin
t
end
| (_59_376, FStar_Syntax_Syntax.Tm_arrow (_59_378, c)) -> begin
(FStar_Syntax_Util.comp_result c)
end
| _59_384 -> begin
(FStar_All.failwith "Impossible")
end)
in (

let close = (fun n ts -> (

let ts = (let _154_317 = (FStar_Syntax_Subst.close_tscheme effect_params ts)
in (FStar_Syntax_Subst.close_univ_vars_tscheme univs _154_317))
in (

let _59_390 = if (((n > (Prims.parse_int "0")) && (not ((FStar_Syntax_Util.is_unknown (Prims.snd ts))))) && ((FStar_List.length (Prims.fst ts)) <> n)) then begin
(let _154_320 = (let _154_319 = (FStar_Util.string_of_int n)
in (let _154_318 = (FStar_Syntax_Print.tscheme_to_string ts)
in (FStar_Util.format2 "The effect combinator is not universe-polymorphic enough (n=%s) (%s)" _154_319 _154_318)))
in (FStar_All.failwith _154_320))
end else begin
()
end
in ts)))
in (

let close_action = (fun act -> (

let _59_396 = (close (~- ((Prims.parse_int "1"))) ((act.FStar_Syntax_Syntax.action_univs), (act.FStar_Syntax_Syntax.action_defn)))
in (match (_59_396) with
| (univs, defn) -> begin
(

let _59_399 = (close (~- ((Prims.parse_int "1"))) ((act.FStar_Syntax_Syntax.action_univs), (act.FStar_Syntax_Syntax.action_typ)))
in (match (_59_399) with
| (univs', typ) -> begin
(

let _59_400 = ()
in (

let _59_402 = act
in {FStar_Syntax_Syntax.action_name = _59_402.FStar_Syntax_Syntax.action_name; FStar_Syntax_Syntax.action_univs = univs; FStar_Syntax_Syntax.action_defn = defn; FStar_Syntax_Syntax.action_typ = typ}))
end))
end)))
in (

let _59_404 = ()
in (

let ed = (

let _59_406 = ed
in (let _154_337 = (close (Prims.parse_int "0") return_wp)
in (let _154_336 = (close (Prims.parse_int "1") bind_wp)
in (let _154_335 = (close (Prims.parse_int "0") if_then_else)
in (let _154_334 = (close (Prims.parse_int "0") ite_wp)
in (let _154_333 = (close (Prims.parse_int "0") stronger)
in (let _154_332 = (close (Prims.parse_int "1") close_wp)
in (let _154_331 = (close (Prims.parse_int "0") assert_p)
in (let _154_330 = (close (Prims.parse_int "0") assume_p)
in (let _154_329 = (close (Prims.parse_int "0") null_wp)
in (let _154_328 = (close (Prims.parse_int "0") trivial_wp)
in (let _154_327 = (let _154_323 = (close (Prims.parse_int "0") (([]), (repr)))
in (Prims.snd _154_323))
in (let _154_326 = (close (Prims.parse_int "0") return_repr)
in (let _154_325 = (close (Prims.parse_int "1") bind_repr)
in (let _154_324 = (FStar_List.map close_action actions)
in {FStar_Syntax_Syntax.qualifiers = _59_406.FStar_Syntax_Syntax.qualifiers; FStar_Syntax_Syntax.mname = _59_406.FStar_Syntax_Syntax.mname; FStar_Syntax_Syntax.univs = univs; FStar_Syntax_Syntax.binders = effect_params; FStar_Syntax_Syntax.signature = signature; FStar_Syntax_Syntax.ret_wp = _154_337; FStar_Syntax_Syntax.bind_wp = _154_336; FStar_Syntax_Syntax.if_then_else = _154_335; FStar_Syntax_Syntax.ite_wp = _154_334; FStar_Syntax_Syntax.stronger = _154_333; FStar_Syntax_Syntax.close_wp = _154_332; FStar_Syntax_Syntax.assert_p = _154_331; FStar_Syntax_Syntax.assume_p = _154_330; FStar_Syntax_Syntax.null_wp = _154_329; FStar_Syntax_Syntax.trivial = _154_328; FStar_Syntax_Syntax.repr = _154_327; FStar_Syntax_Syntax.return_repr = _154_326; FStar_Syntax_Syntax.bind_repr = _154_325; FStar_Syntax_Syntax.actions = _154_324})))))))))))))))
in (

let _59_409 = if ((FStar_TypeChecker_Env.debug env FStar_Options.Low) || (FStar_All.pipe_left (FStar_TypeChecker_Env.debug env) (FStar_Options.Other ("ED")))) then begin
(let _154_338 = (FStar_Syntax_Print.eff_decl_to_string false ed)
in (FStar_Util.print_string _154_338))
end else begin
()
end
in ed))))))
end)))
end))))))))))))))))
end)))))
end))
end))
end))))
and cps_and_elaborate : FStar_TypeChecker_Env.env  ->  FStar_Syntax_Syntax.eff_decl  ->  (FStar_Syntax_Syntax.sigelt Prims.list * FStar_Syntax_Syntax.eff_decl * FStar_Syntax_Syntax.sigelt Prims.option) = (fun env ed -> (

let _59_415 = (FStar_Syntax_Subst.open_term ed.FStar_Syntax_Syntax.binders ed.FStar_Syntax_Syntax.signature)
in (match (_59_415) with
| (effect_binders_un, signature_un) -> begin
(

let _59_420 = (tc_tparams env effect_binders_un)
in (match (_59_420) with
| (effect_binders, env, _59_419) -> begin
(

let _59_424 = (FStar_TypeChecker_TcTerm.tc_trivial_guard env signature_un)
in (match (_59_424) with
| (signature, _59_423) -> begin
(

let effect_binders = (FStar_List.map (fun _59_427 -> (match (_59_427) with
| (bv, qual) -> begin
(let _154_343 = (

let _59_428 = bv
in (let _154_342 = (FStar_TypeChecker_Normalize.normalize ((FStar_TypeChecker_Normalize.EraseUniverses)::[]) env bv.FStar_Syntax_Syntax.sort)
in {FStar_Syntax_Syntax.ppname = _59_428.FStar_Syntax_Syntax.ppname; FStar_Syntax_Syntax.index = _59_428.FStar_Syntax_Syntax.index; FStar_Syntax_Syntax.sort = _154_342}))
in ((_154_343), (qual)))
end)) effect_binders)
in (

let _59_443 = (match ((let _154_344 = (FStar_Syntax_Subst.compress signature_un)
in _154_344.FStar_Syntax_Syntax.n)) with
| FStar_Syntax_Syntax.Tm_arrow (((a, _59_433))::[], effect_marker) -> begin
((a), (effect_marker))
end
| _59_440 -> begin
(FStar_All.failwith "bad shape for effect-for-free signature")
end)
in (match (_59_443) with
| (a, effect_marker) -> begin
(

let a = if (a.FStar_Syntax_Syntax.ppname.FStar_Ident.idText = "_") then begin
(

let _59_444 = a
in {FStar_Syntax_Syntax.ppname = (

let _59_446 = a.FStar_Syntax_Syntax.ppname
in {FStar_Ident.idText = "anything^but^_"; FStar_Ident.idRange = _59_446.FStar_Ident.idRange}); FStar_Syntax_Syntax.index = _59_444.FStar_Syntax_Syntax.index; FStar_Syntax_Syntax.sort = _59_444.FStar_Syntax_Syntax.sort})
end else begin
a
end
in (

let open_and_check = (fun t -> (

let subst = (FStar_Syntax_Subst.opening_of_binders effect_binders)
in (

let t = (FStar_Syntax_Subst.subst subst t)
in (

let _59_457 = (FStar_TypeChecker_TcTerm.tc_term env t)
in (match (_59_457) with
| (t, comp, _59_456) -> begin
((t), (comp))
end)))))
in (

let mk = (fun x -> (FStar_Syntax_Syntax.mk x None signature.FStar_Syntax_Syntax.pos))
in (

let _59_462 = (open_and_check ed.FStar_Syntax_Syntax.repr)
in (match (_59_462) with
| (repr, _comp) -> begin
(

let _59_463 = if (FStar_TypeChecker_Env.debug env (FStar_Options.Other ("ED"))) then begin
(let _154_349 = (FStar_Syntax_Print.term_to_string repr)
in (FStar_Util.print1 "Representation is: %s\n" _154_349))
end else begin
()
end
in (

let dmff_env = (FStar_TypeChecker_DMFF.empty env (FStar_TypeChecker_TcTerm.tc_constant FStar_Range.dummyRange))
in (

let wp_type = (FStar_TypeChecker_DMFF.star_type dmff_env repr)
in (

let wp_type = (recheck_debug "*" env wp_type)
in (

let wp_a = (let _154_356 = (let _154_355 = (let _154_354 = (let _154_353 = (let _154_352 = (let _154_351 = (FStar_Syntax_Syntax.bv_to_name a)
in (let _154_350 = (FStar_Syntax_Syntax.as_implicit false)
in ((_154_351), (_154_350))))
in (_154_352)::[])
in ((wp_type), (_154_353)))
in FStar_Syntax_Syntax.Tm_app (_154_354))
in (mk _154_355))
in (FStar_TypeChecker_Normalize.normalize ((FStar_TypeChecker_Normalize.Beta)::[]) env _154_356))
in (

let effect_signature = (

let binders = (let _154_361 = (let _154_357 = (FStar_Syntax_Syntax.as_implicit false)
in ((a), (_154_357)))
in (let _154_360 = (let _154_359 = (let _154_358 = (FStar_Syntax_Syntax.gen_bv "dijkstra_wp" None wp_a)
in (FStar_All.pipe_right _154_358 FStar_Syntax_Syntax.mk_binder))
in (_154_359)::[])
in (_154_361)::_154_360))
in (

let binders = (FStar_Syntax_Subst.close_binders binders)
in (mk (FStar_Syntax_Syntax.Tm_arrow (((binders), (effect_marker)))))))
in (

let effect_signature = (recheck_debug "turned into the effect signature" env effect_signature)
in (

let sigelts = (FStar_ST.alloc [])
in (

let mk_lid = (fun name -> (FStar_Ident.lid_of_path (FStar_Ident.path_of_text (Prims.strcat (FStar_Ident.text_of_lid ed.FStar_Syntax_Syntax.mname) (Prims.strcat "_" name))) FStar_Range.dummyRange))
in (

let elaborate_and_star = (fun dmff_env item -> (

let _59_481 = item
in (match (_59_481) with
| (u_item, item) -> begin
(

let _59_484 = (open_and_check item)
in (match (_59_484) with
| (item, item_comp) -> begin
(

let _59_485 = if (not ((FStar_Syntax_Util.is_total_lcomp item_comp))) then begin
(let _154_371 = (let _154_370 = (let _154_369 = (FStar_Syntax_Print.term_to_string item)
in (let _154_368 = (FStar_Syntax_Print.lcomp_to_string item_comp)
in (FStar_Util.format2 "Computation for [%s] is not total : %s !" _154_369 _154_368)))
in FStar_Syntax_Syntax.Err (_154_370))
in (Prims.raise _154_371))
end else begin
()
end
in (

let _59_490 = (FStar_TypeChecker_DMFF.star_expr dmff_env item)
in (match (_59_490) with
| (item_t, item_wp, item_elab) -> begin
(

let item_wp = (recheck_debug "*" env item_wp)
in (

let item_elab = (recheck_debug "_" env item_elab)
in ((dmff_env), (item_t), (item_wp), (item_elab))))
end)))
end))
end)))
in (

let _59_498 = (elaborate_and_star dmff_env ed.FStar_Syntax_Syntax.bind_repr)
in (match (_59_498) with
| (dmff_env, _59_495, bind_wp, bind_elab) -> begin
(

let _59_504 = (elaborate_and_star dmff_env ed.FStar_Syntax_Syntax.return_repr)
in (match (_59_504) with
| (dmff_env, _59_501, return_wp, return_elab) -> begin
(

let lift_from_pure_wp = (match ((let _154_372 = (FStar_Syntax_Subst.compress return_wp)
in _154_372.FStar_Syntax_Syntax.n)) with
| FStar_Syntax_Syntax.Tm_abs ((b1)::(b2)::bs, body, what) -> begin
(

let _59_520 = (FStar_Syntax_Subst.open_term ((b1)::(b2)::bs) body)
in (match (_59_520) with
| ((b1)::(b2)::bs, body) -> begin
(

let env0 = (FStar_TypeChecker_Env.push_binders (FStar_TypeChecker_DMFF.get_env dmff_env) ((b1)::(b2)::bs))
in (

let _59_525 = (let _154_373 = (FStar_TypeChecker_Normalize.eta_expand env0 body)
in (FStar_All.pipe_left FStar_Syntax_Util.abs_formals _154_373))
in (match (_59_525) with
| (bs', body, what') -> begin
(

let t2 = (Prims.fst b2).FStar_Syntax_Syntax.sort
in (

let pure_wp_type = (FStar_TypeChecker_DMFF.double_star t2)
in (

let wp = (FStar_Syntax_Syntax.gen_bv "wp" None pure_wp_type)
in (

let body = (let _154_377 = (FStar_Syntax_Syntax.bv_to_name wp)
in (let _154_376 = (let _154_375 = (let _154_374 = (FStar_Syntax_Util.abs ((b2)::[]) body what')
in ((_154_374), (None)))
in (_154_375)::[])
in (FStar_Syntax_Syntax.mk_Tm_app _154_377 _154_376 None FStar_Range.dummyRange)))
in (let _154_381 = (let _154_379 = (let _154_378 = (FStar_Syntax_Syntax.mk_binder wp)
in (_154_378)::[])
in (b1)::_154_379)
in (let _154_380 = (FStar_Syntax_Util.abs (FStar_List.append bs bs') body what)
in (FStar_Syntax_Util.abs _154_381 _154_380 (Some (FStar_Util.Inr (FStar_Syntax_Const.effect_GTot_lid))))))))))
end)))
end))
end
| _59_531 -> begin
(FStar_All.failwith "unexpected shape for return")
end)
in (

let return_wp = (match ((let _154_382 = (FStar_Syntax_Subst.compress return_wp)
in _154_382.FStar_Syntax_Syntax.n)) with
| FStar_Syntax_Syntax.Tm_abs ((b1)::(b2)::bs, body, what) -> begin
(let _154_383 = (FStar_Syntax_Util.abs bs body what)
in (FStar_Syntax_Util.abs ((b1)::(b2)::[]) _154_383 (Some (FStar_Util.Inr (FStar_Syntax_Const.effect_GTot_lid)))))
end
| _59_543 -> begin
(FStar_All.failwith "unexpected shape for return")
end)
in (

let bind_wp = (match ((let _154_384 = (FStar_Syntax_Subst.compress bind_wp)
in _154_384.FStar_Syntax_Syntax.n)) with
| FStar_Syntax_Syntax.Tm_abs (binders, body, what) -> begin
(

let r = (FStar_Syntax_Syntax.lid_as_fv FStar_Syntax_Const.range_lid (FStar_Syntax_Syntax.Delta_defined_at_level ((Prims.parse_int "1"))) None)
in (let _154_388 = (let _154_387 = (let _154_386 = (let _154_385 = (mk (FStar_Syntax_Syntax.Tm_fvar (r)))
in (FStar_Syntax_Syntax.null_binder _154_385))
in (_154_386)::[])
in (FStar_List.append _154_387 binders))
in (FStar_Syntax_Util.abs _154_388 body what)))
end
| _59_552 -> begin
(FStar_All.failwith "unexpected shape for bind")
end)
in (

let apply_close = (fun t -> if ((FStar_List.length effect_binders) = (Prims.parse_int "0")) then begin
t
end else begin
(let _154_395 = (let _154_394 = (let _154_393 = (let _154_392 = (let _154_391 = (FStar_Syntax_Util.args_of_binders effect_binders)
in (Prims.snd _154_391))
in ((t), (_154_392)))
in FStar_Syntax_Syntax.Tm_app (_154_393))
in (mk _154_394))
in (FStar_Syntax_Subst.close effect_binders _154_395))
end)
in (

let register = (fun name item -> (

let _59_561 = (let _154_401 = (mk_lid name)
in (let _154_400 = (FStar_Syntax_Util.abs effect_binders item None)
in (FStar_TypeChecker_Util.mk_toplevel_definition env _154_401 _154_400)))
in (match (_59_561) with
| (sigelt, fv) -> begin
(

let _59_562 = (let _154_403 = (let _154_402 = (FStar_ST.read sigelts)
in (sigelt)::_154_402)
in (FStar_ST.op_Colon_Equals sigelts _154_403))
in fv)
end)))
in (

let lift_from_pure_wp = (register "lift_from_pure" lift_from_pure_wp)
in (

let return_wp = (register "return_wp" return_wp)
in (

let _59_566 = (let _154_405 = (let _154_404 = (FStar_ST.read sigelts)
in (FStar_Syntax_Syntax.Sig_pragma (((FStar_Syntax_Syntax.SetOptions ("--admit_smt_queries true")), (FStar_Range.dummyRange))))::_154_404)
in (FStar_ST.op_Colon_Equals sigelts _154_405))
in (

let return_elab = (register "return_elab" return_elab)
in (

let _59_569 = (let _154_407 = (let _154_406 = (FStar_ST.read sigelts)
in (FStar_Syntax_Syntax.Sig_pragma (((FStar_Syntax_Syntax.SetOptions ("--admit_smt_queries false")), (FStar_Range.dummyRange))))::_154_406)
in (FStar_ST.op_Colon_Equals sigelts _154_407))
in (

let bind_wp = (register "bind_wp" bind_wp)
in (

let _59_572 = (let _154_409 = (let _154_408 = (FStar_ST.read sigelts)
in (FStar_Syntax_Syntax.Sig_pragma (((FStar_Syntax_Syntax.SetOptions ("--admit_smt_queries true")), (FStar_Range.dummyRange))))::_154_408)
in (FStar_ST.op_Colon_Equals sigelts _154_409))
in (

let bind_elab = (register "bind_elab" bind_elab)
in (

let _59_575 = (let _154_411 = (let _154_410 = (FStar_ST.read sigelts)
in (FStar_Syntax_Syntax.Sig_pragma (((FStar_Syntax_Syntax.SetOptions ("--admit_smt_queries false")), (FStar_Range.dummyRange))))::_154_410)
in (FStar_ST.op_Colon_Equals sigelts _154_411))
in (

let _59_594 = (FStar_List.fold_left (fun _59_579 action -> (match (_59_579) with
| (dmff_env, actions) -> begin
(

let _59_585 = (elaborate_and_star dmff_env ((action.FStar_Syntax_Syntax.action_univs), (action.FStar_Syntax_Syntax.action_defn)))
in (match (_59_585) with
| (dmff_env, action_t, action_wp, action_elab) -> begin
(

let name = action.FStar_Syntax_Syntax.action_name.FStar_Ident.ident.FStar_Ident.idText
in (

let action_typ_with_wp = (FStar_TypeChecker_DMFF.trans_F dmff_env action_t action_wp)
in (

let action_elab = (register (Prims.strcat name "_elab") action_elab)
in (

let action_typ_with_wp = (register (Prims.strcat name "_complete_type") action_typ_with_wp)
in (let _154_417 = (let _154_416 = (

let _59_590 = action
in (let _154_415 = (apply_close action_elab)
in (let _154_414 = (apply_close action_typ_with_wp)
in {FStar_Syntax_Syntax.action_name = _59_590.FStar_Syntax_Syntax.action_name; FStar_Syntax_Syntax.action_univs = _59_590.FStar_Syntax_Syntax.action_univs; FStar_Syntax_Syntax.action_defn = _154_415; FStar_Syntax_Syntax.action_typ = _154_414})))
in (_154_416)::actions)
in ((dmff_env), (_154_417)))))))
end))
end)) ((dmff_env), ([])) ed.FStar_Syntax_Syntax.actions)
in (match (_59_594) with
| (dmff_env, actions) -> begin
(

let actions = (FStar_List.rev actions)
in (

let repr = (

let wp = (FStar_Syntax_Syntax.gen_bv "wp_a" None wp_a)
in (

let binders = (let _154_420 = (FStar_Syntax_Syntax.mk_binder a)
in (let _154_419 = (let _154_418 = (FStar_Syntax_Syntax.mk_binder wp)
in (_154_418)::[])
in (_154_420)::_154_419))
in (let _154_429 = (let _154_428 = (let _154_426 = (let _154_425 = (let _154_424 = (let _154_423 = (let _154_422 = (FStar_Syntax_Syntax.bv_to_name a)
in (let _154_421 = (FStar_Syntax_Syntax.as_implicit false)
in ((_154_422), (_154_421))))
in (_154_423)::[])
in ((repr), (_154_424)))
in FStar_Syntax_Syntax.Tm_app (_154_425))
in (mk _154_426))
in (let _154_427 = (FStar_Syntax_Syntax.bv_to_name wp)
in (FStar_TypeChecker_DMFF.trans_F dmff_env _154_428 _154_427)))
in (FStar_Syntax_Util.abs binders _154_429 None))))
in (

let repr = (recheck_debug "FC" env repr)
in (

let repr = (register "repr" repr)
in (

let _59_639 = (match ((let _154_431 = (let _154_430 = (FStar_Syntax_Subst.compress wp_type)
in (FStar_All.pipe_left FStar_Syntax_Util.unascribe _154_430))
in _154_431.FStar_Syntax_Syntax.n)) with
| FStar_Syntax_Syntax.Tm_abs ((type_param)::effect_param, arrow, _59_606) -> begin
(

let _59_613 = (FStar_Syntax_Subst.open_term ((type_param)::effect_param) arrow)
in (match (_59_613) with
| ((type_param)::effect_param, arrow) -> begin
(match ((let _154_433 = (let _154_432 = (FStar_Syntax_Subst.compress arrow)
in (FStar_All.pipe_left FStar_Syntax_Util.unascribe _154_432))
in _154_433.FStar_Syntax_Syntax.n)) with
| FStar_Syntax_Syntax.Tm_arrow (wp_binders, c) -> begin
(

let _59_620 = (FStar_Syntax_Subst.open_comp wp_binders c)
in (match (_59_620) with
| (wp_binders, c) -> begin
(

let _59_627 = (FStar_List.partition (fun _59_624 -> (match (_59_624) with
| (bv, _59_623) -> begin
(let _154_436 = (let _154_435 = (FStar_Syntax_Free.names bv.FStar_Syntax_Syntax.sort)
in (FStar_All.pipe_right _154_435 (FStar_Util.set_mem (Prims.fst type_param))))
in (FStar_All.pipe_right _154_436 Prims.op_Negation))
end)) wp_binders)
in (match (_59_627) with
| (pre_args, post_args) -> begin
(

let post = (match (post_args) with
| (post)::[] -> begin
post
end
| _59_631 -> begin
(let _154_438 = (let _154_437 = (FStar_Syntax_Print.term_to_string arrow)
in (FStar_Util.format1 "Impossible: multiple post candidates %s" _154_437))
in (FStar_All.failwith _154_438))
end)
in (let _154_440 = (FStar_Syntax_Util.arrow pre_args c)
in (let _154_439 = (FStar_Syntax_Util.abs ((type_param)::effect_param) (Prims.fst post).FStar_Syntax_Syntax.sort None)
in ((_154_440), (_154_439)))))
end))
end))
end
| _59_634 -> begin
(let _154_442 = (let _154_441 = (FStar_Syntax_Print.term_to_string arrow)
in (FStar_Util.format1 "Impossible: pre/post arrow %s" _154_441))
in (FStar_All.failwith _154_442))
end)
end))
end
| _59_636 -> begin
(let _154_444 = (let _154_443 = (FStar_Syntax_Print.term_to_string wp_type)
in (FStar_Util.format1 "Impossible: pre/post abs %s" _154_443))
in (FStar_All.failwith _154_444))
end)
in (match (_59_639) with
| (pre, post) -> begin
(

let _59_640 = (let _154_445 = (register "pre" pre)
in (Prims.ignore _154_445))
in (

let _59_642 = (let _154_446 = (register "post" post)
in (Prims.ignore _154_446))
in (

let _59_644 = (let _154_447 = (register "wp" wp_type)
in (Prims.ignore _154_447))
in (

let ed = (

let _59_646 = ed
in (let _154_458 = (FStar_Syntax_Subst.close_binders effect_binders)
in (let _154_457 = (FStar_Syntax_Subst.close effect_binders effect_signature)
in (let _154_456 = (let _154_448 = (apply_close return_wp)
in (([]), (_154_448)))
in (let _154_455 = (let _154_449 = (apply_close bind_wp)
in (([]), (_154_449)))
in (let _154_454 = (apply_close repr)
in (let _154_453 = (let _154_450 = (apply_close return_elab)
in (([]), (_154_450)))
in (let _154_452 = (let _154_451 = (apply_close bind_elab)
in (([]), (_154_451)))
in {FStar_Syntax_Syntax.qualifiers = _59_646.FStar_Syntax_Syntax.qualifiers; FStar_Syntax_Syntax.mname = _59_646.FStar_Syntax_Syntax.mname; FStar_Syntax_Syntax.univs = _59_646.FStar_Syntax_Syntax.univs; FStar_Syntax_Syntax.binders = _154_458; FStar_Syntax_Syntax.signature = _154_457; FStar_Syntax_Syntax.ret_wp = _154_456; FStar_Syntax_Syntax.bind_wp = _154_455; FStar_Syntax_Syntax.if_then_else = _59_646.FStar_Syntax_Syntax.if_then_else; FStar_Syntax_Syntax.ite_wp = _59_646.FStar_Syntax_Syntax.ite_wp; FStar_Syntax_Syntax.stronger = _59_646.FStar_Syntax_Syntax.stronger; FStar_Syntax_Syntax.close_wp = _59_646.FStar_Syntax_Syntax.close_wp; FStar_Syntax_Syntax.assert_p = _59_646.FStar_Syntax_Syntax.assert_p; FStar_Syntax_Syntax.assume_p = _59_646.FStar_Syntax_Syntax.assume_p; FStar_Syntax_Syntax.null_wp = _59_646.FStar_Syntax_Syntax.null_wp; FStar_Syntax_Syntax.trivial = _59_646.FStar_Syntax_Syntax.trivial; FStar_Syntax_Syntax.repr = _154_454; FStar_Syntax_Syntax.return_repr = _154_453; FStar_Syntax_Syntax.bind_repr = _154_452; FStar_Syntax_Syntax.actions = actions}))))))))
in (

let _59_651 = (FStar_TypeChecker_DMFF.gen_wps_for_free env effect_binders a wp_a ed)
in (match (_59_651) with
| (sigelts', ed) -> begin
(

let _59_652 = if (FStar_TypeChecker_Env.debug env (FStar_Options.Other ("ED"))) then begin
(let _154_459 = (FStar_Syntax_Print.eff_decl_to_string true ed)
in (FStar_Util.print_string _154_459))
end else begin
()
end
in (

let lift_from_pure_opt = if ((FStar_List.length effect_binders) = (Prims.parse_int "0")) then begin
(

let lift_from_pure = (let _154_462 = (let _154_461 = (let _154_460 = (apply_close lift_from_pure_wp)
in (([]), (_154_460)))
in Some (_154_461))
in {FStar_Syntax_Syntax.source = FStar_Syntax_Const.effect_PURE_lid; FStar_Syntax_Syntax.target = ed.FStar_Syntax_Syntax.mname; FStar_Syntax_Syntax.lift_wp = _154_462; FStar_Syntax_Syntax.lift = None})
in Some (FStar_Syntax_Syntax.Sig_sub_effect (((lift_from_pure), (FStar_Range.dummyRange)))))
end else begin
None
end
in (let _154_465 = (let _154_464 = (let _154_463 = (FStar_ST.read sigelts)
in (FStar_List.rev _154_463))
in (FStar_List.append _154_464 sigelts'))
in ((_154_465), (ed), (lift_from_pure_opt)))))
end))))))
end))))))
end))))))))))))))))
end))
end))))))))))))
end)))))
end)))
end))
end))
end)))
and tc_lex_t : FStar_TypeChecker_Env.env  ->  FStar_Syntax_Syntax.sigelt Prims.list  ->  FStar_Syntax_Syntax.qualifier Prims.list  ->  FStar_Ident.lident Prims.list  ->  FStar_Syntax_Syntax.sigelt = (fun env ses quals lids -> (

let _59_660 = ()
in (

let _59_668 = ()
in (match (ses) with
| (FStar_Syntax_Syntax.Sig_inductive_typ (lex_t, [], [], t, _59_697, _59_699, [], r))::(FStar_Syntax_Syntax.Sig_datacon (lex_top, [], _t_top, _lex_t_top, _154_470, [], _59_688, r1))::(FStar_Syntax_Syntax.Sig_datacon (lex_cons, [], _t_cons, _lex_t_cons, _154_471, [], _59_677, r2))::[] when (((_154_470 = (Prims.parse_int "0")) && (_154_471 = (Prims.parse_int "0"))) && (((FStar_Ident.lid_equals lex_t FStar_Syntax_Const.lex_t_lid) && (FStar_Ident.lid_equals lex_top FStar_Syntax_Const.lextop_lid)) && (FStar_Ident.lid_equals lex_cons FStar_Syntax_Const.lexcons_lid))) -> begin
(

let u = (FStar_Syntax_Syntax.new_univ_name (Some (r)))
in (

let t = (FStar_Syntax_Syntax.mk (FStar_Syntax_Syntax.Tm_type (FStar_Syntax_Syntax.U_name (u))) None r)
in (

let t = (FStar_Syntax_Subst.close_univ_vars ((u)::[]) t)
in (

let tc = FStar_Syntax_Syntax.Sig_inductive_typ (((lex_t), ((u)::[]), ([]), (t), ([]), ((FStar_Syntax_Const.lextop_lid)::(FStar_Syntax_Const.lexcons_lid)::[]), ([]), (r)))
in (

let utop = (FStar_Syntax_Syntax.new_univ_name (Some (r1)))
in (

let lex_top_t = (let _154_474 = (let _154_473 = (let _154_472 = (FStar_Syntax_Syntax.fvar (FStar_Ident.set_lid_range FStar_Syntax_Const.lex_t_lid r1) FStar_Syntax_Syntax.Delta_constant None)
in ((_154_472), ((FStar_Syntax_Syntax.U_name (utop))::[])))
in FStar_Syntax_Syntax.Tm_uinst (_154_473))
in (FStar_Syntax_Syntax.mk _154_474 None r1))
in (

let lex_top_t = (FStar_Syntax_Subst.close_univ_vars ((utop)::[]) lex_top_t)
in (

let dc_lextop = FStar_Syntax_Syntax.Sig_datacon (((lex_top), ((utop)::[]), (lex_top_t), (FStar_Syntax_Const.lex_t_lid), ((Prims.parse_int "0")), ([]), ([]), (r1)))
in (

let ucons1 = (FStar_Syntax_Syntax.new_univ_name (Some (r2)))
in (

let ucons2 = (FStar_Syntax_Syntax.new_univ_name (Some (r2)))
in (

let lex_cons_t = (

let a = (let _154_475 = (FStar_Syntax_Syntax.mk (FStar_Syntax_Syntax.Tm_type (FStar_Syntax_Syntax.U_name (ucons1))) None r2)
in (FStar_Syntax_Syntax.new_bv (Some (r2)) _154_475))
in (

let hd = (let _154_476 = (FStar_Syntax_Syntax.bv_to_name a)
in (FStar_Syntax_Syntax.new_bv (Some (r2)) _154_476))
in (

let tl = (let _154_480 = (let _154_479 = (let _154_478 = (let _154_477 = (FStar_Syntax_Syntax.fvar (FStar_Ident.set_lid_range FStar_Syntax_Const.lex_t_lid r2) FStar_Syntax_Syntax.Delta_constant None)
in ((_154_477), ((FStar_Syntax_Syntax.U_name (ucons2))::[])))
in FStar_Syntax_Syntax.Tm_uinst (_154_478))
in (FStar_Syntax_Syntax.mk _154_479 None r2))
in (FStar_Syntax_Syntax.new_bv (Some (r2)) _154_480))
in (

let res = (let _154_483 = (let _154_482 = (let _154_481 = (FStar_Syntax_Syntax.fvar (FStar_Ident.set_lid_range FStar_Syntax_Const.lex_t_lid r2) FStar_Syntax_Syntax.Delta_constant None)
in ((_154_481), ((FStar_Syntax_Syntax.U_max ((FStar_Syntax_Syntax.U_name (ucons1))::(FStar_Syntax_Syntax.U_name (ucons2))::[]))::[])))
in FStar_Syntax_Syntax.Tm_uinst (_154_482))
in (FStar_Syntax_Syntax.mk _154_483 None r2))
in (let _154_484 = (FStar_Syntax_Syntax.mk_Total res)
in (FStar_Syntax_Util.arrow ((((a), (Some (FStar_Syntax_Syntax.imp_tag))))::(((hd), (None)))::(((tl), (None)))::[]) _154_484))))))
in (

let lex_cons_t = (FStar_Syntax_Subst.close_univ_vars ((ucons1)::(ucons2)::[]) lex_cons_t)
in (

let dc_lexcons = FStar_Syntax_Syntax.Sig_datacon (((lex_cons), ((ucons1)::(ucons2)::[]), (lex_cons_t), (FStar_Syntax_Const.lex_t_lid), ((Prims.parse_int "0")), ([]), ([]), (r2)))
in (let _154_486 = (let _154_485 = (FStar_TypeChecker_Env.get_range env)
in (((tc)::(dc_lextop)::(dc_lexcons)::[]), ([]), (lids), (_154_485)))
in FStar_Syntax_Syntax.Sig_bundle (_154_486)))))))))))))))
end
| _59_723 -> begin
(let _154_488 = (let _154_487 = (FStar_Syntax_Print.sigelt_to_string (FStar_Syntax_Syntax.Sig_bundle (((ses), ([]), (lids), (FStar_Range.dummyRange)))))
in (FStar_Util.format1 "Unexpected lex_t: %s\n" _154_487))
in (FStar_All.failwith _154_488))
end))))
and tc_assume : FStar_TypeChecker_Env.env  ->  FStar_Ident.lident  ->  FStar_Syntax_Syntax.formula  ->  FStar_Syntax_Syntax.qualifier Prims.list  ->  FStar_Range.range  ->  FStar_Syntax_Syntax.sigelt = (fun env lid phi quals r -> (

let env = (FStar_TypeChecker_Env.set_range env r)
in (

let _59_733 = (FStar_Syntax_Util.type_u ())
in (match (_59_733) with
| (k, _59_732) -> begin
(

let phi = (let _154_494 = (tc_check_trivial_guard env phi k)
in (FStar_All.pipe_right _154_494 (FStar_TypeChecker_Normalize.normalize ((FStar_TypeChecker_Normalize.Beta)::(FStar_TypeChecker_Normalize.Eager_unfolding)::[]) env)))
in (

let _59_735 = (FStar_TypeChecker_Util.check_uvars r phi)
in FStar_Syntax_Syntax.Sig_assume (((lid), (phi), (quals), (r)))))
end))))
and tc_inductive : FStar_TypeChecker_Env.env  ->  FStar_Syntax_Syntax.sigelt Prims.list  ->  FStar_Syntax_Syntax.qualifier Prims.list  ->  FStar_Ident.lident Prims.list  ->  FStar_Syntax_Syntax.sigelt Prims.list = (fun env ses quals lids -> (

let warn_positivity = (fun l r -> (let _154_504 = (let _154_503 = (FStar_Syntax_Print.lid_to_string l)
in (FStar_Util.format1 "Positivity check is not yet implemented (%s)" _154_503))
in (FStar_TypeChecker_Errors.diag r _154_504)))
in (

let env0 = env
in (

let tc_tycon = (fun env s -> (match (s) with
| FStar_Syntax_Syntax.Sig_inductive_typ (tc, uvs, tps, k, mutuals, data, quals, r) -> begin
(

let _59_758 = ()
in (

let _59_760 = (warn_positivity tc r)
in (

let _59_764 = (FStar_Syntax_Subst.open_term tps k)
in (match (_59_764) with
| (tps, k) -> begin
(

let _59_769 = (FStar_TypeChecker_TcTerm.tc_binders env tps)
in (match (_59_769) with
| (tps, env_tps, guard_params, us) -> begin
(

let _59_772 = (FStar_Syntax_Util.arrow_formals k)
in (match (_59_772) with
| (indices, t) -> begin
(

let _59_777 = (FStar_TypeChecker_TcTerm.tc_binders env_tps indices)
in (match (_59_777) with
| (indices, env', guard_indices, us') -> begin
(

let _59_785 = (

let _59_782 = (FStar_TypeChecker_TcTerm.tc_tot_or_gtot_term env' t)
in (match (_59_782) with
| (t, _59_780, g) -> begin
(let _154_511 = (let _154_510 = (let _154_509 = (FStar_TypeChecker_Rel.conj_guard guard_indices g)
in (FStar_TypeChecker_Rel.conj_guard guard_params _154_509))
in (FStar_TypeChecker_Rel.discharge_guard env' _154_510))
in ((t), (_154_511)))
end))
in (match (_59_785) with
| (t, guard) -> begin
(

let k = (let _154_512 = (FStar_Syntax_Syntax.mk_Total t)
in (FStar_Syntax_Util.arrow indices _154_512))
in (

let _59_789 = (FStar_Syntax_Util.type_u ())
in (match (_59_789) with
| (t_type, u) -> begin
(

let _59_790 = (let _154_513 = (FStar_TypeChecker_Rel.teq env' t t_type)
in (FStar_TypeChecker_Rel.force_trivial_guard env' _154_513))
in (

let t_tc = (let _154_514 = (FStar_Syntax_Syntax.mk_Total t)
in (FStar_Syntax_Util.arrow (FStar_List.append tps indices) _154_514))
in (

let tps = (FStar_Syntax_Subst.close_binders tps)
in (

let k = (FStar_Syntax_Subst.close tps k)
in (

let fv_tc = (FStar_Syntax_Syntax.lid_as_fv tc FStar_Syntax_Syntax.Delta_constant None)
in (let _154_515 = (FStar_TypeChecker_Env.push_let_binding env_tps (FStar_Util.Inr (fv_tc)) (([]), (t_tc)))
in ((_154_515), (FStar_Syntax_Syntax.Sig_inductive_typ (((tc), ([]), (tps), (k), (mutuals), (data), (quals), (r)))), (u), (guard))))))))
end)))
end))
end))
end))
end))
end))))
end
| _59_797 -> begin
(FStar_All.failwith "impossible")
end))
in (

let positive_if_pure = (fun _59_799 l -> ())
in (

let tc_data = (fun env tcs _59_1 -> (match (_59_1) with
| FStar_Syntax_Syntax.Sig_datacon (c, _uvs, t, tc_lid, ntps, quals, _mutual_tcs, r) -> begin
(

let _59_816 = ()
in (

let _59_851 = (

let tps_u_opt = (FStar_Util.find_map tcs (fun _59_820 -> (match (_59_820) with
| (se, u_tc) -> begin
if (let _154_528 = (let _154_527 = (FStar_Syntax_Util.lid_of_sigelt se)
in (FStar_Util.must _154_527))
in (FStar_Ident.lid_equals tc_lid _154_528)) then begin
(

let tps = (match (se) with
| FStar_Syntax_Syntax.Sig_inductive_typ (_59_822, _59_824, tps, _59_827, _59_829, _59_831, _59_833, _59_835) -> begin
(FStar_All.pipe_right tps (FStar_List.map (fun _59_841 -> (match (_59_841) with
| (x, _59_840) -> begin
((x), (Some (FStar_Syntax_Syntax.imp_tag)))
end))))
end
| _59_843 -> begin
(FStar_All.failwith "Impossible")
end)
in Some (((tps), (u_tc))))
end else begin
None
end
end)))
in (match (tps_u_opt) with
| Some (x) -> begin
x
end
| None -> begin
if (FStar_Ident.lid_equals tc_lid FStar_Syntax_Const.exn_lid) then begin
(([]), (FStar_Syntax_Syntax.U_zero))
end else begin
(Prims.raise (FStar_Syntax_Syntax.Error ((("Unexpected data constructor"), (r)))))
end
end))
in (match (_59_851) with
| (tps, u_tc) -> begin
(

let _59_871 = (match ((let _154_530 = (FStar_Syntax_Subst.compress t)
in _154_530.FStar_Syntax_Syntax.n)) with
| FStar_Syntax_Syntax.Tm_arrow (bs, res) -> begin
(

let _59_859 = (FStar_Util.first_N ntps bs)
in (match (_59_859) with
| (_59_857, bs') -> begin
(

let t = (FStar_Syntax_Syntax.mk (FStar_Syntax_Syntax.Tm_arrow (((bs'), (res)))) None t.FStar_Syntax_Syntax.pos)
in (

let subst = (FStar_All.pipe_right tps (FStar_List.mapi (fun i _59_865 -> (match (_59_865) with
| (x, _59_864) -> begin
FStar_Syntax_Syntax.DB ((((ntps - ((Prims.parse_int "1") + i))), (x)))
end))))
in (let _154_533 = (FStar_Syntax_Subst.subst subst t)
in (FStar_Syntax_Util.arrow_formals _154_533))))
end))
end
| _59_868 -> begin
(([]), (t))
end)
in (match (_59_871) with
| (arguments, result) -> begin
(

let _59_872 = if (FStar_TypeChecker_Env.debug env FStar_Options.Low) then begin
(let _154_536 = (FStar_Syntax_Print.lid_to_string c)
in (let _154_535 = (FStar_Syntax_Print.binders_to_string "->" arguments)
in (let _154_534 = (FStar_Syntax_Print.term_to_string result)
in (FStar_Util.print3 "Checking datacon  %s : %s -> %s \n" _154_536 _154_535 _154_534))))
end else begin
()
end
in (

let _59_877 = (tc_tparams env arguments)
in (match (_59_877) with
| (arguments, env', us) -> begin
(

let _59_880 = (FStar_TypeChecker_TcTerm.tc_trivial_guard env' result)
in (match (_59_880) with
| (result, res_lcomp) -> begin
(

let _59_885 = (match ((let _154_537 = (FStar_Syntax_Subst.compress res_lcomp.FStar_Syntax_Syntax.res_typ)
in _154_537.FStar_Syntax_Syntax.n)) with
| FStar_Syntax_Syntax.Tm_type (_59_882) -> begin
()
end
| ty -> begin
(let _154_542 = (let _154_541 = (let _154_540 = (let _154_539 = (FStar_Syntax_Print.term_to_string result)
in (let _154_538 = (FStar_Syntax_Print.term_to_string res_lcomp.FStar_Syntax_Syntax.res_typ)
in (FStar_Util.format2 "The type of %s is %s, but since this is the result type of a constructor its type should be Type" _154_539 _154_538)))
in ((_154_540), (r)))
in FStar_Syntax_Syntax.Error (_154_541))
in (Prims.raise _154_542))
end)
in (

let _59_890 = (FStar_Syntax_Util.head_and_args result)
in (match (_59_890) with
| (head, _59_889) -> begin
(

let _59_895 = (match ((let _154_543 = (FStar_Syntax_Subst.compress head)
in _154_543.FStar_Syntax_Syntax.n)) with
| FStar_Syntax_Syntax.Tm_fvar (fv) when (FStar_Syntax_Syntax.fv_eq_lid fv tc_lid) -> begin
()
end
| _59_894 -> begin
(let _154_548 = (let _154_547 = (let _154_546 = (let _154_545 = (FStar_Syntax_Print.lid_to_string tc_lid)
in (let _154_544 = (FStar_Syntax_Print.term_to_string head)
in (FStar_Util.format2 "Expected a constructor of type %s; got %s" _154_545 _154_544)))
in ((_154_546), (r)))
in FStar_Syntax_Syntax.Error (_154_547))
in (Prims.raise _154_548))
end)
in (

let g = (FStar_List.fold_left2 (fun g _59_901 u_x -> (match (_59_901) with
| (x, _59_900) -> begin
(

let _59_903 = ()
in (let _154_552 = (FStar_TypeChecker_Rel.universe_inequality u_x u_tc)
in (FStar_TypeChecker_Rel.conj_guard g _154_552)))
end)) FStar_TypeChecker_Rel.trivial_guard arguments us)
in (

let t = (let _154_556 = (let _154_554 = (FStar_All.pipe_right tps (FStar_List.map (fun _59_909 -> (match (_59_909) with
| (x, _59_908) -> begin
((x), (Some (FStar_Syntax_Syntax.Implicit (true))))
end))))
in (FStar_List.append _154_554 arguments))
in (let _154_555 = (FStar_Syntax_Syntax.mk_Total result)
in (FStar_Syntax_Util.arrow _154_556 _154_555)))
in ((FStar_Syntax_Syntax.Sig_datacon (((c), ([]), (t), (tc_lid), (ntps), (quals), ([]), (r)))), (g)))))
end)))
end))
end)))
end))
end)))
end
| _59_912 -> begin
(FStar_All.failwith "impossible")
end))
in (

let generalize_and_inst_within = (fun env g tcs datas -> (

let _59_918 = (FStar_TypeChecker_Rel.force_trivial_guard env g)
in (

let binders = (FStar_All.pipe_right tcs (FStar_List.map (fun _59_2 -> (match (_59_2) with
| FStar_Syntax_Syntax.Sig_inductive_typ (_59_922, _59_924, tps, k, _59_928, _59_930, _59_932, _59_934) -> begin
(let _154_567 = (let _154_566 = (FStar_Syntax_Syntax.mk_Total k)
in (FStar_All.pipe_left (FStar_Syntax_Util.arrow tps) _154_566))
in (FStar_Syntax_Syntax.null_binder _154_567))
end
| _59_938 -> begin
(FStar_All.failwith "Impossible")
end))))
in (

let binders' = (FStar_All.pipe_right datas (FStar_List.map (fun _59_3 -> (match (_59_3) with
| FStar_Syntax_Syntax.Sig_datacon (_59_942, _59_944, t, _59_947, _59_949, _59_951, _59_953, _59_955) -> begin
(FStar_Syntax_Syntax.null_binder t)
end
| _59_959 -> begin
(FStar_All.failwith "Impossible")
end))))
in (

let t = (let _154_569 = (FStar_Syntax_Syntax.mk_Total FStar_TypeChecker_Common.t_unit)
in (FStar_Syntax_Util.arrow (FStar_List.append binders binders') _154_569))
in (

let _59_962 = if (FStar_TypeChecker_Env.debug env FStar_Options.Low) then begin
(let _154_570 = (FStar_TypeChecker_Normalize.term_to_string env t)
in (FStar_Util.print1 "@@@@@@Trying to generalize universes in %s\n" _154_570))
end else begin
()
end
in (

let _59_966 = (FStar_TypeChecker_Util.generalize_universes env t)
in (match (_59_966) with
| (uvs, t) -> begin
(

let _59_968 = if (FStar_TypeChecker_Env.debug env FStar_Options.Low) then begin
(let _154_574 = (let _154_572 = (FStar_All.pipe_right uvs (FStar_List.map (fun u -> u.FStar_Ident.idText)))
in (FStar_All.pipe_right _154_572 (FStar_String.concat ", ")))
in (let _154_573 = (FStar_Syntax_Print.term_to_string t)
in (FStar_Util.print2 "@@@@@@Generalized to (%s, %s)\n" _154_574 _154_573)))
end else begin
()
end
in (

let _59_972 = (FStar_Syntax_Subst.open_univ_vars uvs t)
in (match (_59_972) with
| (uvs, t) -> begin
(

let _59_976 = (FStar_Syntax_Util.arrow_formals t)
in (match (_59_976) with
| (args, _59_975) -> begin
(

let _59_979 = (FStar_Util.first_N (FStar_List.length binders) args)
in (match (_59_979) with
| (tc_types, data_types) -> begin
(

let tcs = (FStar_List.map2 (fun _59_983 se -> (match (_59_983) with
| (x, _59_982) -> begin
(match (se) with
| FStar_Syntax_Syntax.Sig_inductive_typ (tc, _59_987, tps, _59_990, mutuals, datas, quals, r) -> begin
(

let ty = (FStar_Syntax_Subst.close_univ_vars uvs x.FStar_Syntax_Syntax.sort)
in (

let _59_1013 = (match ((let _154_577 = (FStar_Syntax_Subst.compress ty)
in _154_577.FStar_Syntax_Syntax.n)) with
| FStar_Syntax_Syntax.Tm_arrow (binders, c) -> begin
(

let _59_1004 = (FStar_Util.first_N (FStar_List.length tps) binders)
in (match (_59_1004) with
| (tps, rest) -> begin
(

let t = (match (rest) with
| [] -> begin
(FStar_Syntax_Util.comp_result c)
end
| _59_1007 -> begin
(let _154_578 = (FStar_ST.read x.FStar_Syntax_Syntax.sort.FStar_Syntax_Syntax.tk)
in (FStar_Syntax_Syntax.mk (FStar_Syntax_Syntax.Tm_arrow (((rest), (c)))) _154_578 x.FStar_Syntax_Syntax.sort.FStar_Syntax_Syntax.pos))
end)
in ((tps), (t)))
end))
end
| _59_1010 -> begin
(([]), (ty))
end)
in (match (_59_1013) with
| (tps, t) -> begin
FStar_Syntax_Syntax.Sig_inductive_typ (((tc), (uvs), (tps), (t), (mutuals), (datas), (quals), (r)))
end)))
end
| _59_1015 -> begin
(FStar_All.failwith "Impossible")
end)
end)) tc_types tcs)
in (

let datas = (match (uvs) with
| [] -> begin
datas
end
| _59_1019 -> begin
(

let uvs_universes = (FStar_All.pipe_right uvs (FStar_List.map (fun _154_579 -> FStar_Syntax_Syntax.U_name (_154_579))))
in (

let tc_insts = (FStar_All.pipe_right tcs (FStar_List.map (fun _59_4 -> (match (_59_4) with
| FStar_Syntax_Syntax.Sig_inductive_typ (tc, _59_1024, _59_1026, _59_1028, _59_1030, _59_1032, _59_1034, _59_1036) -> begin
((tc), (uvs_universes))
end
| _59_1040 -> begin
(FStar_All.failwith "Impossible")
end))))
in (FStar_List.map2 (fun _59_1045 d -> (match (_59_1045) with
| (t, _59_1044) -> begin
(match (d) with
| FStar_Syntax_Syntax.Sig_datacon (l, _59_1049, _59_1051, tc, ntps, quals, mutuals, r) -> begin
(

let ty = (let _154_583 = (FStar_Syntax_InstFV.instantiate tc_insts t.FStar_Syntax_Syntax.sort)
in (FStar_All.pipe_right _154_583 (FStar_Syntax_Subst.close_univ_vars uvs)))
in FStar_Syntax_Syntax.Sig_datacon (((l), (uvs), (ty), (tc), (ntps), (quals), (mutuals), (r))))
end
| _59_1061 -> begin
(FStar_All.failwith "Impossible")
end)
end)) data_types datas)))
end)
in ((tcs), (datas))))
end))
end))
end)))
end))))))))
in (

let _59_1071 = (FStar_All.pipe_right ses (FStar_List.partition (fun _59_5 -> (match (_59_5) with
| FStar_Syntax_Syntax.Sig_inductive_typ (_59_1065) -> begin
true
end
| _59_1068 -> begin
false
end))))
in (match (_59_1071) with
| (tys, datas) -> begin
(

let _59_1078 = if (FStar_All.pipe_right datas (FStar_Util.for_some (fun _59_6 -> (match (_59_6) with
| FStar_Syntax_Syntax.Sig_datacon (_59_1074) -> begin
false
end
| _59_1077 -> begin
true
end)))) then begin
(let _154_588 = (let _154_587 = (let _154_586 = (FStar_TypeChecker_Env.get_range env)
in (("Mutually defined type contains a non-inductive element"), (_154_586)))
in FStar_Syntax_Syntax.Error (_154_587))
in (Prims.raise _154_588))
end else begin
()
end
in (

let env0 = env
in (

let _59_1097 = (FStar_List.fold_right (fun tc _59_1085 -> (match (_59_1085) with
| (env, all_tcs, g) -> begin
(

let _59_1090 = (tc_tycon env tc)
in (match (_59_1090) with
| (env, tc, tc_u, guard) -> begin
(

let g' = (FStar_TypeChecker_Rel.universe_inequality FStar_Syntax_Syntax.U_zero tc_u)
in (

let _59_1092 = if (FStar_TypeChecker_Env.debug env FStar_Options.Low) then begin
(let _154_591 = (FStar_Syntax_Print.sigelt_to_string tc)
in (FStar_Util.print1 "Checked inductive: %s\n" _154_591))
end else begin
()
end
in (let _154_593 = (let _154_592 = (FStar_TypeChecker_Rel.conj_guard guard g')
in (FStar_TypeChecker_Rel.conj_guard g _154_592))
in ((env), ((((tc), (tc_u)))::all_tcs), (_154_593)))))
end))
end)) tys ((env), ([]), (FStar_TypeChecker_Rel.trivial_guard)))
in (match (_59_1097) with
| (env, tcs, g) -> begin
(

let _59_1107 = (FStar_List.fold_right (fun se _59_1101 -> (match (_59_1101) with
| (datas, g) -> begin
(

let _59_1104 = (tc_data env tcs se)
in (match (_59_1104) with
| (data, g') -> begin
(let _154_596 = (FStar_TypeChecker_Rel.conj_guard g g')
in (((data)::datas), (_154_596)))
end))
end)) datas (([]), (g)))
in (match (_59_1107) with
| (datas, g) -> begin
(

let _59_1110 = (let _154_597 = (FStar_List.map Prims.fst tcs)
in (generalize_and_inst_within env0 g _154_597 datas))
in (match (_59_1110) with
| (tcs, datas) -> begin
(

let sig_bndle = (let _154_599 = (let _154_598 = (FStar_TypeChecker_Env.get_range env0)
in (((FStar_List.append tcs datas)), (quals), (lids), (_154_598)))
in FStar_Syntax_Syntax.Sig_bundle (_154_599))
in (

let datacon_typ = (fun data -> (match (data) with
| FStar_Syntax_Syntax.Sig_datacon (_59_1115, _59_1117, t, _59_1120, _59_1122, _59_1124, _59_1126, _59_1128) -> begin
t
end
| _59_1132 -> begin
(FStar_All.failwith "Impossible!")
end))
in (

let dr = FStar_Range.dummyRange
in (

let optimized_haseq_scheme = (fun _59_1135 -> (

let haseq_ty = (fun usubst us acc ty -> (

let _59_1162 = (match (ty) with
| FStar_Syntax_Syntax.Sig_inductive_typ (lid, _59_1144, bs, t, _59_1148, d_lids, _59_1151, _59_1153) -> begin
((lid), (bs), (t), (d_lids))
end
| _59_1157 -> begin
(FStar_All.failwith "Impossible!")
end)
in (match (_59_1162) with
| (lid, bs, t, d_lids) -> begin
(

let bs = (FStar_Syntax_Subst.subst_binders usubst bs)
in (

let t = (let _154_612 = (FStar_Syntax_Subst.shift_subst (FStar_List.length bs) usubst)
in (FStar_Syntax_Subst.subst _154_612 t))
in (

let _59_1167 = (FStar_Syntax_Subst.open_term bs t)
in (match (_59_1167) with
| (bs, t) -> begin
(

let ibs = (match ((let _154_613 = (FStar_Syntax_Subst.compress t)
in _154_613.FStar_Syntax_Syntax.n)) with
| FStar_Syntax_Syntax.Tm_arrow (ibs, _59_1170) -> begin
ibs
end
| _59_1174 -> begin
[]
end)
in (

let ibs = (FStar_Syntax_Subst.open_binders ibs)
in (

let ind = (let _154_616 = (FStar_Syntax_Syntax.fvar lid FStar_Syntax_Syntax.Delta_constant None)
in (let _154_615 = (FStar_List.map (fun u -> FStar_Syntax_Syntax.U_name (u)) us)
in (FStar_Syntax_Syntax.mk_Tm_uinst _154_616 _154_615)))
in (

let ind = (let _154_619 = (FStar_List.map (fun _59_1181 -> (match (_59_1181) with
| (bv, aq) -> begin
(let _154_618 = (FStar_Syntax_Syntax.bv_to_name bv)
in ((_154_618), (aq)))
end)) bs)
in (FStar_Syntax_Syntax.mk_Tm_app ind _154_619 None dr))
in (

let ind = (let _154_622 = (FStar_List.map (fun _59_1185 -> (match (_59_1185) with
| (bv, aq) -> begin
(let _154_621 = (FStar_Syntax_Syntax.bv_to_name bv)
in ((_154_621), (aq)))
end)) ibs)
in (FStar_Syntax_Syntax.mk_Tm_app ind _154_622 None dr))
in (

let haseq_ind = (let _154_624 = (let _154_623 = (FStar_Syntax_Syntax.as_arg ind)
in (_154_623)::[])
in (FStar_Syntax_Syntax.mk_Tm_app FStar_Syntax_Util.t_haseq _154_624 None dr))
in (

let bs' = (FStar_List.filter (fun b -> (

let _59_1196 = acc
in (match (_59_1196) with
| (_59_1190, en, _59_1193, _59_1195) -> begin
(

let opt = (let _154_627 = (let _154_626 = (FStar_Syntax_Util.type_u ())
in (Prims.fst _154_626))
in (FStar_TypeChecker_Rel.try_subtype' en (Prims.fst b).FStar_Syntax_Syntax.sort _154_627 false))
in (match (opt) with
| None -> begin
false
end
| Some (_59_1200) -> begin
true
end))
end))) bs)
in (

let haseq_bs = (FStar_List.fold_left (fun t b -> (let _154_633 = (let _154_632 = (let _154_631 = (let _154_630 = (FStar_Syntax_Syntax.bv_to_name (Prims.fst b))
in (FStar_Syntax_Syntax.as_arg _154_630))
in (_154_631)::[])
in (FStar_Syntax_Syntax.mk_Tm_app FStar_Syntax_Util.t_haseq _154_632 None dr))
in (FStar_Syntax_Util.mk_conj t _154_633))) FStar_Syntax_Util.t_true bs')
in (

let fml = (FStar_Syntax_Util.mk_imp haseq_bs haseq_ind)
in (

let fml = (

let _59_1207 = fml
in (let _154_639 = (let _154_638 = (let _154_637 = (let _154_636 = (let _154_635 = (let _154_634 = (FStar_Syntax_Syntax.as_arg haseq_ind)
in (_154_634)::[])
in (_154_635)::[])
in FStar_Syntax_Syntax.Meta_pattern (_154_636))
in ((fml), (_154_637)))
in FStar_Syntax_Syntax.Tm_meta (_154_638))
in {FStar_Syntax_Syntax.n = _154_639; FStar_Syntax_Syntax.tk = _59_1207.FStar_Syntax_Syntax.tk; FStar_Syntax_Syntax.pos = _59_1207.FStar_Syntax_Syntax.pos; FStar_Syntax_Syntax.vars = _59_1207.FStar_Syntax_Syntax.vars}))
in (

let fml = (FStar_List.fold_right (fun b t -> (let _154_645 = (let _154_644 = (let _154_643 = (let _154_642 = (FStar_Syntax_Subst.close ((b)::[]) t)
in (FStar_Syntax_Util.abs (((((Prims.fst b)), (None)))::[]) _154_642 None))
in (FStar_Syntax_Syntax.as_arg _154_643))
in (_154_644)::[])
in (FStar_Syntax_Syntax.mk_Tm_app FStar_Syntax_Util.tforall _154_645 None dr))) ibs fml)
in (

let fml = (FStar_List.fold_right (fun b t -> (let _154_651 = (let _154_650 = (let _154_649 = (let _154_648 = (FStar_Syntax_Subst.close ((b)::[]) t)
in (FStar_Syntax_Util.abs (((((Prims.fst b)), (None)))::[]) _154_648 None))
in (FStar_Syntax_Syntax.as_arg _154_649))
in (_154_650)::[])
in (FStar_Syntax_Syntax.mk_Tm_app FStar_Syntax_Util.tforall _154_651 None dr))) bs fml)
in (

let guard = (FStar_Syntax_Util.mk_conj haseq_bs fml)
in (

let _59_1221 = acc
in (match (_59_1221) with
| (l_axioms, env, guard', cond') -> begin
(

let env = (FStar_TypeChecker_Env.push_binders env bs)
in (

let env = (FStar_TypeChecker_Env.push_binders env ibs)
in (

let t_datas = (FStar_List.filter (fun s -> (match (s) with
| FStar_Syntax_Syntax.Sig_datacon (_59_1226, _59_1228, _59_1230, t_lid, _59_1233, _59_1235, _59_1237, _59_1239) -> begin
(t_lid = lid)
end
| _59_1243 -> begin
(FStar_All.failwith "Impossible")
end)) datas)
in (

let haseq_data = (fun data -> (

let dt = (datacon_typ data)
in (

let dt = (FStar_Syntax_Subst.subst usubst dt)
in (match ((let _154_655 = (FStar_Syntax_Subst.compress dt)
in _154_655.FStar_Syntax_Syntax.n)) with
| FStar_Syntax_Syntax.Tm_arrow (dbs, _59_1251) -> begin
(

let dbs = (let _154_656 = (FStar_List.splitAt (FStar_List.length bs) dbs)
in (Prims.snd _154_656))
in (

let dbs = (let _154_657 = (FStar_Syntax_Subst.opening_of_binders bs)
in (FStar_Syntax_Subst.subst_binders _154_657 dbs))
in (

let dbs = (FStar_Syntax_Subst.open_binders dbs)
in (

let cond = (FStar_List.fold_left (fun t b -> (

let haseq_b = (let _154_661 = (let _154_660 = (FStar_Syntax_Syntax.as_arg (Prims.fst b).FStar_Syntax_Syntax.sort)
in (_154_660)::[])
in (FStar_Syntax_Syntax.mk_Tm_app FStar_Syntax_Util.t_haseq _154_661 None dr))
in (

let sort_range = (Prims.fst b).FStar_Syntax_Syntax.sort.FStar_Syntax_Syntax.pos
in (

let haseq_b = (let _154_663 = (let _154_662 = (FStar_Syntax_Print.term_to_string ind)
in (FStar_Util.format1 "Failed to prove that the type \'%s\' supports decidable equality because of this argument; add the \'noeq\' qualifier" _154_662))
in (FStar_TypeChecker_Util.label _154_663 sort_range haseq_b))
in (FStar_Syntax_Util.mk_conj t haseq_b))))) FStar_Syntax_Util.t_true dbs)
in (FStar_List.fold_right (fun b t -> (let _154_669 = (let _154_668 = (let _154_667 = (let _154_666 = (FStar_Syntax_Subst.close ((b)::[]) t)
in (FStar_Syntax_Util.abs (((((Prims.fst b)), (None)))::[]) _154_666 None))
in (FStar_Syntax_Syntax.as_arg _154_667))
in (_154_668)::[])
in (FStar_Syntax_Syntax.mk_Tm_app FStar_Syntax_Util.tforall _154_669 None dr))) dbs cond)))))
end
| _59_1266 -> begin
FStar_Syntax_Util.t_true
end))))
in (

let cond = (FStar_List.fold_left (fun acc d -> (let _154_672 = (haseq_data d)
in (FStar_Syntax_Util.mk_conj acc _154_672))) FStar_Syntax_Util.t_true t_datas)
in (

let axiom_lid = (FStar_Ident.lid_of_ids (FStar_List.append lid.FStar_Ident.ns (((FStar_Ident.id_of_text (Prims.strcat lid.FStar_Ident.ident.FStar_Ident.idText "_haseq")))::[])))
in (let _154_674 = (FStar_Syntax_Util.mk_conj guard' guard)
in (let _154_673 = (FStar_Syntax_Util.mk_conj cond' cond)
in (((FStar_List.append l_axioms ((((axiom_lid), (fml)))::[]))), (env), (_154_674), (_154_673))))))))))
end)))))))))))))))
end))))
end)))
in (

let us = (

let ty = (FStar_List.hd tcs)
in (match (ty) with
| FStar_Syntax_Syntax.Sig_inductive_typ (_59_1273, us, _59_1276, _59_1278, _59_1280, _59_1282, _59_1284, _59_1286) -> begin
us
end
| _59_1290 -> begin
(FStar_All.failwith "Impossible!")
end))
in (

let _59_1294 = (FStar_Syntax_Subst.univ_var_opening us)
in (match (_59_1294) with
| (usubst, us) -> begin
(

let env = (FStar_TypeChecker_Env.push_sigelt env0 sig_bndle)
in (

let _59_1296 = (env.FStar_TypeChecker_Env.solver.FStar_TypeChecker_Env.push "haseq")
in (

let _59_1298 = (env.FStar_TypeChecker_Env.solver.FStar_TypeChecker_Env.encode_sig env sig_bndle)
in (

let env = (FStar_TypeChecker_Env.push_univ_vars env us)
in (

let _59_1305 = (FStar_List.fold_left (haseq_ty usubst us) (([]), (env), (FStar_Syntax_Util.t_true), (FStar_Syntax_Util.t_true)) tcs)
in (match (_59_1305) with
| (axioms, env, guard, cond) -> begin
(

let phi = (FStar_Syntax_Util.mk_imp guard cond)
in (

let _59_1310 = (FStar_TypeChecker_TcTerm.tc_trivial_guard env phi)
in (match (_59_1310) with
| (phi, _59_1309) -> begin
(

let _59_1311 = if (FStar_TypeChecker_Env.should_verify env) then begin
(let _154_675 = (FStar_TypeChecker_Rel.guard_of_guard_formula (FStar_TypeChecker_Common.NonTrivial (phi)))
in (FStar_TypeChecker_Rel.force_trivial_guard env _154_675))
end else begin
()
end
in (

let ses = (FStar_List.fold_left (fun l _59_1316 -> (match (_59_1316) with
| (lid, fml) -> begin
(

let se = (tc_assume env lid fml [] dr)
in (FStar_List.append l ((se)::[])))
end)) [] axioms)
in (

let _59_1319 = (env.FStar_TypeChecker_Env.solver.FStar_TypeChecker_Env.pop "haseq")
in ses)))
end)))
end))))))
end)))))
in (

let unoptimized_haseq_scheme = (fun _59_1322 -> (

let mutuals = (FStar_List.map (fun ty -> (match (ty) with
| FStar_Syntax_Syntax.Sig_inductive_typ (lid, _59_1327, _59_1329, _59_1331, _59_1333, _59_1335, _59_1337, _59_1339) -> begin
lid
end
| _59_1343 -> begin
(FStar_All.failwith "Impossible!")
end)) tcs)
in (

let haseq_ty = (fun usubst us acc ty -> (

let _59_1370 = (match (ty) with
| FStar_Syntax_Syntax.Sig_inductive_typ (lid, _59_1352, bs, t, _59_1356, d_lids, _59_1359, _59_1361) -> begin
((lid), (bs), (t), (d_lids))
end
| _59_1365 -> begin
(FStar_All.failwith "Impossible!")
end)
in (match (_59_1370) with
| (lid, bs, t, d_lids) -> begin
(

let bs = (FStar_Syntax_Subst.subst_binders usubst bs)
in (

let t = (let _154_689 = (FStar_Syntax_Subst.shift_subst (FStar_List.length bs) usubst)
in (FStar_Syntax_Subst.subst _154_689 t))
in (

let _59_1375 = (FStar_Syntax_Subst.open_term bs t)
in (match (_59_1375) with
| (bs, t) -> begin
(

let ibs = (match ((let _154_690 = (FStar_Syntax_Subst.compress t)
in _154_690.FStar_Syntax_Syntax.n)) with
| FStar_Syntax_Syntax.Tm_arrow (ibs, _59_1378) -> begin
ibs
end
| _59_1382 -> begin
[]
end)
in (

let ibs = (FStar_Syntax_Subst.open_binders ibs)
in (

let ind = (let _154_693 = (FStar_Syntax_Syntax.fvar lid FStar_Syntax_Syntax.Delta_constant None)
in (let _154_692 = (FStar_List.map (fun u -> FStar_Syntax_Syntax.U_name (u)) us)
in (FStar_Syntax_Syntax.mk_Tm_uinst _154_693 _154_692)))
in (

let ind = (let _154_696 = (FStar_List.map (fun _59_1389 -> (match (_59_1389) with
| (bv, aq) -> begin
(let _154_695 = (FStar_Syntax_Syntax.bv_to_name bv)
in ((_154_695), (aq)))
end)) bs)
in (FStar_Syntax_Syntax.mk_Tm_app ind _154_696 None dr))
in (

let ind = (let _154_699 = (FStar_List.map (fun _59_1393 -> (match (_59_1393) with
| (bv, aq) -> begin
(let _154_698 = (FStar_Syntax_Syntax.bv_to_name bv)
in ((_154_698), (aq)))
end)) ibs)
in (FStar_Syntax_Syntax.mk_Tm_app ind _154_699 None dr))
in (

let haseq_ind = (let _154_701 = (let _154_700 = (FStar_Syntax_Syntax.as_arg ind)
in (_154_700)::[])
in (FStar_Syntax_Syntax.mk_Tm_app FStar_Syntax_Util.t_haseq _154_701 None dr))
in (

let rec is_mutual = (fun t -> (match ((let _154_705 = (FStar_Syntax_Subst.compress t)
in _154_705.FStar_Syntax_Syntax.n)) with
| FStar_Syntax_Syntax.Tm_fvar (fv) -> begin
(FStar_List.existsb (fun lid -> (FStar_Ident.lid_equals lid fv.FStar_Syntax_Syntax.fv_name.FStar_Syntax_Syntax.v)) mutuals)
end
| FStar_Syntax_Syntax.Tm_uinst (t', _59_1404) -> begin
(is_mutual t')
end
| FStar_Syntax_Syntax.Tm_refine (bv, t') -> begin
(is_mutual bv.FStar_Syntax_Syntax.sort)
end
| FStar_Syntax_Syntax.Tm_app (t', args) -> begin
if (is_mutual t') then begin
true
end else begin
(let _154_707 = (FStar_List.map Prims.fst args)
in (exists_mutual _154_707))
end
end
| FStar_Syntax_Syntax.Tm_meta (t', _59_1417) -> begin
(is_mutual t')
end
| _59_1421 -> begin
false
end))
and exists_mutual = (fun _59_7 -> (match (_59_7) with
| [] -> begin
false
end
| (hd)::tl -> begin
((is_mutual hd) || (exists_mutual tl))
end))
in (

let haseq_data = (fun acc data -> (

let dt = (datacon_typ data)
in (

let dt = (FStar_Syntax_Subst.subst usubst dt)
in (match ((let _154_713 = (FStar_Syntax_Subst.compress dt)
in _154_713.FStar_Syntax_Syntax.n)) with
| FStar_Syntax_Syntax.Tm_arrow (dbs, _59_1434) -> begin
(

let dbs = (let _154_714 = (FStar_List.splitAt (FStar_List.length bs) dbs)
in (Prims.snd _154_714))
in (

let dbs = (let _154_715 = (FStar_Syntax_Subst.opening_of_binders bs)
in (FStar_Syntax_Subst.subst_binders _154_715 dbs))
in (

let dbs = (FStar_Syntax_Subst.open_binders dbs)
in (

let cond = (FStar_List.fold_left (fun t b -> (

let sort = (Prims.fst b).FStar_Syntax_Syntax.sort
in (

let haseq_sort = (let _154_719 = (let _154_718 = (FStar_Syntax_Syntax.as_arg (Prims.fst b).FStar_Syntax_Syntax.sort)
in (_154_718)::[])
in (FStar_Syntax_Syntax.mk_Tm_app FStar_Syntax_Util.t_haseq _154_719 None dr))
in (

let haseq_sort = if (is_mutual sort) then begin
(FStar_Syntax_Util.mk_imp haseq_ind haseq_sort)
end else begin
haseq_sort
end
in (FStar_Syntax_Util.mk_conj t haseq_sort))))) FStar_Syntax_Util.t_true dbs)
in (

let cond = (FStar_List.fold_right (fun b t -> (let _154_725 = (let _154_724 = (let _154_723 = (let _154_722 = (FStar_Syntax_Subst.close ((b)::[]) t)
in (FStar_Syntax_Util.abs (((((Prims.fst b)), (None)))::[]) _154_722 None))
in (FStar_Syntax_Syntax.as_arg _154_723))
in (_154_724)::[])
in (FStar_Syntax_Syntax.mk_Tm_app FStar_Syntax_Util.tforall _154_725 None dr))) dbs cond)
in (FStar_Syntax_Util.mk_conj acc cond))))))
end
| _59_1450 -> begin
acc
end))))
in (

let t_datas = (FStar_List.filter (fun s -> (match (s) with
| FStar_Syntax_Syntax.Sig_datacon (_59_1453, _59_1455, _59_1457, t_lid, _59_1460, _59_1462, _59_1464, _59_1466) -> begin
(t_lid = lid)
end
| _59_1470 -> begin
(FStar_All.failwith "Impossible")
end)) datas)
in (

let data_cond = (FStar_List.fold_left haseq_data FStar_Syntax_Util.t_true t_datas)
in (

let fml = (FStar_Syntax_Util.mk_imp data_cond haseq_ind)
in (

let fml = (

let _59_1474 = fml
in (let _154_732 = (let _154_731 = (let _154_730 = (let _154_729 = (let _154_728 = (let _154_727 = (FStar_Syntax_Syntax.as_arg haseq_ind)
in (_154_727)::[])
in (_154_728)::[])
in FStar_Syntax_Syntax.Meta_pattern (_154_729))
in ((fml), (_154_730)))
in FStar_Syntax_Syntax.Tm_meta (_154_731))
in {FStar_Syntax_Syntax.n = _154_732; FStar_Syntax_Syntax.tk = _59_1474.FStar_Syntax_Syntax.tk; FStar_Syntax_Syntax.pos = _59_1474.FStar_Syntax_Syntax.pos; FStar_Syntax_Syntax.vars = _59_1474.FStar_Syntax_Syntax.vars}))
in (

let fml = (FStar_List.fold_right (fun b t -> (let _154_738 = (let _154_737 = (let _154_736 = (let _154_735 = (FStar_Syntax_Subst.close ((b)::[]) t)
in (FStar_Syntax_Util.abs (((((Prims.fst b)), (None)))::[]) _154_735 None))
in (FStar_Syntax_Syntax.as_arg _154_736))
in (_154_737)::[])
in (FStar_Syntax_Syntax.mk_Tm_app FStar_Syntax_Util.tforall _154_738 None dr))) ibs fml)
in (

let fml = (FStar_List.fold_right (fun b t -> (let _154_744 = (let _154_743 = (let _154_742 = (let _154_741 = (FStar_Syntax_Subst.close ((b)::[]) t)
in (FStar_Syntax_Util.abs (((((Prims.fst b)), (None)))::[]) _154_741 None))
in (FStar_Syntax_Syntax.as_arg _154_742))
in (_154_743)::[])
in (FStar_Syntax_Syntax.mk_Tm_app FStar_Syntax_Util.tforall _154_744 None dr))) bs fml)
in (FStar_Syntax_Util.mk_conj acc fml)))))))))))))))
end))))
end)))
in (

let _59_1504 = (

let ty = (FStar_List.hd tcs)
in (match (ty) with
| FStar_Syntax_Syntax.Sig_inductive_typ (lid, us, _59_1487, _59_1489, _59_1491, _59_1493, _59_1495, _59_1497) -> begin
((lid), (us))
end
| _59_1501 -> begin
(FStar_All.failwith "Impossible!")
end))
in (match (_59_1504) with
| (lid, us) -> begin
(

let _59_1507 = (FStar_Syntax_Subst.univ_var_opening us)
in (match (_59_1507) with
| (usubst, us) -> begin
(

let fml = (FStar_List.fold_left (haseq_ty usubst us) FStar_Syntax_Util.t_true tcs)
in (

let env = (FStar_TypeChecker_Env.push_sigelt env0 sig_bndle)
in (

let _59_1510 = (env.FStar_TypeChecker_Env.solver.FStar_TypeChecker_Env.push "haseq")
in (

let _59_1512 = (env.FStar_TypeChecker_Env.solver.FStar_TypeChecker_Env.encode_sig env sig_bndle)
in (

let env = (FStar_TypeChecker_Env.push_univ_vars env us)
in (

let se = (let _154_745 = (FStar_Ident.lid_of_ids (FStar_List.append lid.FStar_Ident.ns (((FStar_Ident.id_of_text (Prims.strcat lid.FStar_Ident.ident.FStar_Ident.idText "_haseq")))::[])))
in (tc_assume env _154_745 fml [] dr))
in (

let _59_1516 = (env.FStar_TypeChecker_Env.solver.FStar_TypeChecker_Env.pop "haseq")
in (se)::[])))))))
end))
end)))))
in (

let skip_prims_type = (fun _59_1519 -> (

let lid = (

let ty = (FStar_List.hd tcs)
in (match (ty) with
| FStar_Syntax_Syntax.Sig_inductive_typ (lid, _59_1524, _59_1526, _59_1528, _59_1530, _59_1532, _59_1534, _59_1536) -> begin
lid
end
| _59_1540 -> begin
(FStar_All.failwith "Impossible")
end))
in (

let types_to_skip = ("c_False")::("c_True")::("equals")::("h_equals")::("c_and")::("c_or")::[]
in (FStar_List.existsb (fun s -> (s = lid.FStar_Ident.ident.FStar_Ident.idText)) types_to_skip))))
in (

let is_noeq = (FStar_List.existsb (fun q -> (q = FStar_Syntax_Syntax.Noeq)) quals)
in if ((((FStar_List.length tcs) = (Prims.parse_int "0")) || ((FStar_Ident.lid_equals env.FStar_TypeChecker_Env.curmodule FStar_Syntax_Const.prims_lid) && (skip_prims_type ()))) || is_noeq) then begin
(sig_bndle)::[]
end else begin
(

let is_unopteq = (FStar_List.existsb (fun q -> (q = FStar_Syntax_Syntax.Unopteq)) quals)
in (

let ses = if is_unopteq then begin
(unoptimized_haseq_scheme ())
end else begin
(optimized_haseq_scheme ())
end
in (let _154_753 = (let _154_752 = (let _154_751 = (FStar_TypeChecker_Env.get_range env0)
in (((FStar_List.append tcs datas)), (quals), (lids), (_154_751)))
in FStar_Syntax_Syntax.Sig_bundle (_154_752))
in (_154_753)::ses)))
end)))))))
end))
end))
end))))
end)))))))))
and tc_decl : FStar_TypeChecker_Env.env  ->  FStar_Syntax_Syntax.sigelt  ->  (FStar_Syntax_Syntax.sigelt Prims.list * FStar_TypeChecker_Env.env) = (fun env se -> (

let env = (set_hint_correlator env se)
in (

<<<<<<< HEAD
let _59_1552 = (FStar_TypeChecker_Util.check_sigelt_quals se)
=======
let _59_1528 = (FStar_TypeChecker_Util.check_sigelt_quals env se)
>>>>>>> 2cbaf5c2
in (match (se) with
| (FStar_Syntax_Syntax.Sig_inductive_typ (_)) | (FStar_Syntax_Syntax.Sig_datacon (_)) -> begin
(FStar_All.failwith "Impossible bare data-constructor")
end
| FStar_Syntax_Syntax.Sig_bundle (ses, quals, lids, r) when (FStar_All.pipe_right lids (FStar_Util.for_some (FStar_Ident.lid_equals FStar_Syntax_Const.lex_t_lid))) -> begin
(

let env = (FStar_TypeChecker_Env.set_range env r)
in (

let se = (tc_lex_t env ses quals lids)
in (let _154_756 = (FStar_TypeChecker_Env.push_sigelt env se)
in (((se)::[]), (_154_756)))))
end
| FStar_Syntax_Syntax.Sig_bundle (ses, quals, lids, r) -> begin
(

let env = (FStar_TypeChecker_Env.set_range env r)
in (

let ses = (tc_inductive env ses quals lids)
in (

let env = (FStar_List.fold_left (fun env' se -> (FStar_TypeChecker_Env.push_sigelt env' se)) env ses)
in ((ses), (env)))))
end
| FStar_Syntax_Syntax.Sig_pragma (p, r) -> begin
(

let set_options = (fun t s -> (match ((FStar_Options.set_options t s)) with
| FStar_Getopt.Success -> begin
()
end
| FStar_Getopt.Help -> begin
(Prims.raise (FStar_Syntax_Syntax.Error ((("Failed to process pragma: use \'fstar --help\' to see which options are available"), (r)))))
end
| FStar_Getopt.Error (s) -> begin
(Prims.raise (FStar_Syntax_Syntax.Error ((((Prims.strcat "Failed to process pragma: " s)), (r)))))
end))
in (match (p) with
| FStar_Syntax_Syntax.SetOptions (o) -> begin
(

let _59_1592 = (set_options FStar_Options.Set o)
in (((se)::[]), (env)))
end
| FStar_Syntax_Syntax.ResetOptions (sopt) -> begin
(

let _59_1596 = (let _154_763 = (FStar_Options.restore_cmd_line_options false)
in (FStar_All.pipe_right _154_763 Prims.ignore))
in (

let _59_1601 = (match (sopt) with
| None -> begin
()
end
| Some (s) -> begin
(set_options FStar_Options.Reset s)
end)
in (

let _59_1603 = (env.FStar_TypeChecker_Env.solver.FStar_TypeChecker_Env.refresh ())
in (((se)::[]), (env)))))
end))
end
| FStar_Syntax_Syntax.Sig_new_effect_for_free (_59_1606) -> begin
(FStar_All.failwith "impossible")
end
| FStar_Syntax_Syntax.Sig_new_effect (ne, r) -> begin
(

let ne = (tc_eff_decl env ne)
in (

let se = FStar_Syntax_Syntax.Sig_new_effect (((ne), (r)))
in (

let env = (FStar_TypeChecker_Env.push_sigelt env se)
in (

let _59_1622 = (FStar_All.pipe_right ne.FStar_Syntax_Syntax.actions (FStar_List.fold_left (fun _59_1617 a -> (match (_59_1617) with
| (env, ses) -> begin
(

let se_let = (FStar_Syntax_Util.action_as_lb a)
in (let _154_766 = (FStar_TypeChecker_Env.push_sigelt env se_let)
in ((_154_766), ((se_let)::ses))))
end)) ((env), ((se)::[]))))
in (match (_59_1622) with
| (env, ses) -> begin
(((se)::[]), (env))
end)))))
end
| FStar_Syntax_Syntax.Sig_sub_effect (sub, r) -> begin
(

let ed_src = (FStar_TypeChecker_Env.get_effect_decl env sub.FStar_Syntax_Syntax.source)
in (

let ed_tgt = (FStar_TypeChecker_Env.get_effect_decl env sub.FStar_Syntax_Syntax.target)
in (

let _59_1631 = (let _154_767 = (FStar_TypeChecker_Env.lookup_effect_lid env sub.FStar_Syntax_Syntax.source)
in (monad_signature env sub.FStar_Syntax_Syntax.source _154_767))
in (match (_59_1631) with
| (a, wp_a_src) -> begin
(

let _59_1634 = (let _154_768 = (FStar_TypeChecker_Env.lookup_effect_lid env sub.FStar_Syntax_Syntax.target)
in (monad_signature env sub.FStar_Syntax_Syntax.target _154_768))
in (match (_59_1634) with
| (b, wp_b_tgt) -> begin
(

let wp_a_tgt = (let _154_772 = (let _154_771 = (let _154_770 = (let _154_769 = (FStar_Syntax_Syntax.bv_to_name a)
in ((b), (_154_769)))
in FStar_Syntax_Syntax.NT (_154_770))
in (_154_771)::[])
in (FStar_Syntax_Subst.subst _154_772 wp_b_tgt))
in (

let expected_k = (let _154_777 = (let _154_775 = (FStar_Syntax_Syntax.mk_binder a)
in (let _154_774 = (let _154_773 = (FStar_Syntax_Syntax.null_binder wp_a_src)
in (_154_773)::[])
in (_154_775)::_154_774))
in (let _154_776 = (FStar_Syntax_Syntax.mk_Total wp_a_tgt)
in (FStar_Syntax_Util.arrow _154_777 _154_776)))
in (

let repr_type = (fun eff_name a wp -> (

let no_reify = (fun l -> (let _154_789 = (let _154_788 = (let _154_787 = (FStar_Util.format1 "Effect %s cannot be reified" l.FStar_Ident.str)
in (let _154_786 = (FStar_TypeChecker_Env.get_range env)
in ((_154_787), (_154_786))))
in FStar_Syntax_Syntax.Error (_154_788))
in (Prims.raise _154_789)))
in (match ((FStar_TypeChecker_Env.effect_decl_opt env eff_name)) with
| None -> begin
(no_reify eff_name)
end
| Some (ed) -> begin
(

let repr = (FStar_TypeChecker_Env.inst_effect_fun_with ((FStar_Syntax_Syntax.U_unknown)::[]) env ed (([]), (ed.FStar_Syntax_Syntax.repr)))
in if (not ((FStar_All.pipe_right ed.FStar_Syntax_Syntax.qualifiers (FStar_List.contains FStar_Syntax_Syntax.Reifiable)))) then begin
(no_reify eff_name)
end else begin
(let _154_796 = (let _154_794 = (let _154_793 = (let _154_792 = (FStar_Syntax_Syntax.as_arg a)
in (let _154_791 = (let _154_790 = (FStar_Syntax_Syntax.as_arg wp)
in (_154_790)::[])
in (_154_792)::_154_791))
in ((repr), (_154_793)))
in FStar_Syntax_Syntax.Tm_app (_154_794))
in (let _154_795 = (FStar_TypeChecker_Env.get_range env)
in (FStar_Syntax_Syntax.mk _154_796 None _154_795)))
end)
end)))
in (

let _59_1675 = (match (((sub.FStar_Syntax_Syntax.lift), (sub.FStar_Syntax_Syntax.lift_wp))) with
| (None, None) -> begin
(FStar_All.failwith "Impossible")
end
| (lift, Some (_59_1652, lift_wp)) -> begin
(let _154_797 = (check_and_gen env lift_wp expected_k)
in ((lift), (_154_797)))
end
| (Some (what, lift), None) -> begin
(

let dmff_env = (FStar_TypeChecker_DMFF.empty env (FStar_TypeChecker_TcTerm.tc_constant FStar_Range.dummyRange))
in (

let _59_1668 = (FStar_TypeChecker_DMFF.star_expr dmff_env lift)
in (match (_59_1668) with
| (_59_1665, lift_wp, lift_elab) -> begin
(

let _59_1669 = (recheck_debug "lift-wp" env lift_wp)
in (

let _59_1671 = (recheck_debug "lift-elab" env lift_elab)
in ((Some ((([]), (lift_elab)))), ((([]), (lift_wp))))))
end)))
end)
in (match (_59_1675) with
| (lift, lift_wp) -> begin
(

let lax = env.FStar_TypeChecker_Env.lax
in (

let env = (

let _59_1677 = env
in {FStar_TypeChecker_Env.solver = _59_1677.FStar_TypeChecker_Env.solver; FStar_TypeChecker_Env.range = _59_1677.FStar_TypeChecker_Env.range; FStar_TypeChecker_Env.curmodule = _59_1677.FStar_TypeChecker_Env.curmodule; FStar_TypeChecker_Env.gamma = _59_1677.FStar_TypeChecker_Env.gamma; FStar_TypeChecker_Env.gamma_cache = _59_1677.FStar_TypeChecker_Env.gamma_cache; FStar_TypeChecker_Env.modules = _59_1677.FStar_TypeChecker_Env.modules; FStar_TypeChecker_Env.expected_typ = _59_1677.FStar_TypeChecker_Env.expected_typ; FStar_TypeChecker_Env.sigtab = _59_1677.FStar_TypeChecker_Env.sigtab; FStar_TypeChecker_Env.is_pattern = _59_1677.FStar_TypeChecker_Env.is_pattern; FStar_TypeChecker_Env.instantiate_imp = _59_1677.FStar_TypeChecker_Env.instantiate_imp; FStar_TypeChecker_Env.effects = _59_1677.FStar_TypeChecker_Env.effects; FStar_TypeChecker_Env.generalize = _59_1677.FStar_TypeChecker_Env.generalize; FStar_TypeChecker_Env.letrecs = _59_1677.FStar_TypeChecker_Env.letrecs; FStar_TypeChecker_Env.top_level = _59_1677.FStar_TypeChecker_Env.top_level; FStar_TypeChecker_Env.check_uvars = _59_1677.FStar_TypeChecker_Env.check_uvars; FStar_TypeChecker_Env.use_eq = _59_1677.FStar_TypeChecker_Env.use_eq; FStar_TypeChecker_Env.is_iface = _59_1677.FStar_TypeChecker_Env.is_iface; FStar_TypeChecker_Env.admit = _59_1677.FStar_TypeChecker_Env.admit; FStar_TypeChecker_Env.lax = true; FStar_TypeChecker_Env.lax_universes = _59_1677.FStar_TypeChecker_Env.lax_universes; FStar_TypeChecker_Env.type_of = _59_1677.FStar_TypeChecker_Env.type_of; FStar_TypeChecker_Env.universe_of = _59_1677.FStar_TypeChecker_Env.universe_of; FStar_TypeChecker_Env.use_bv_sorts = _59_1677.FStar_TypeChecker_Env.use_bv_sorts; FStar_TypeChecker_Env.qname_and_index = _59_1677.FStar_TypeChecker_Env.qname_and_index})
in (

let lift = (match (lift) with
| None -> begin
None
end
| Some (_59_1682, lift) -> begin
(

let _59_1688 = (let _154_798 = (FStar_TypeChecker_Env.lookup_effect_lid env sub.FStar_Syntax_Syntax.source)
in (monad_signature env sub.FStar_Syntax_Syntax.source _154_798))
in (match (_59_1688) with
| (a, wp_a_src) -> begin
(

let wp_a = (FStar_Syntax_Syntax.new_bv None wp_a_src)
in (

let a_typ = (FStar_Syntax_Syntax.bv_to_name a)
in (

let wp_a_typ = (FStar_Syntax_Syntax.bv_to_name wp_a)
in (

let repr_f = (repr_type sub.FStar_Syntax_Syntax.source a_typ wp_a_typ)
in (

let repr_result = (

let lift_wp = (FStar_TypeChecker_Normalize.normalize ((FStar_TypeChecker_Normalize.EraseUniverses)::(FStar_TypeChecker_Normalize.AllowUnboundUniverses)::[]) env (Prims.snd lift_wp))
in (

let lift_wp_a = (let _154_805 = (let _154_803 = (let _154_802 = (let _154_801 = (FStar_Syntax_Syntax.as_arg a_typ)
in (let _154_800 = (let _154_799 = (FStar_Syntax_Syntax.as_arg wp_a_typ)
in (_154_799)::[])
in (_154_801)::_154_800))
in ((lift_wp), (_154_802)))
in FStar_Syntax_Syntax.Tm_app (_154_803))
in (let _154_804 = (FStar_TypeChecker_Env.get_range env)
in (FStar_Syntax_Syntax.mk _154_805 None _154_804)))
in (repr_type sub.FStar_Syntax_Syntax.target a_typ lift_wp_a)))
in (

let expected_k = (let _154_812 = (let _154_810 = (FStar_Syntax_Syntax.mk_binder a)
in (let _154_809 = (let _154_808 = (FStar_Syntax_Syntax.mk_binder wp_a)
in (let _154_807 = (let _154_806 = (FStar_Syntax_Syntax.null_binder repr_f)
in (_154_806)::[])
in (_154_808)::_154_807))
in (_154_810)::_154_809))
in (let _154_811 = (FStar_Syntax_Syntax.mk_Total repr_result)
in (FStar_Syntax_Util.arrow _154_812 _154_811)))
in (

let _59_1702 = (FStar_TypeChecker_TcTerm.tc_tot_or_gtot_term env expected_k)
in (match (_59_1702) with
| (expected_k, _59_1699, _59_1701) -> begin
(

let lift = (check_and_gen env lift expected_k)
in Some (lift))
end))))))))
end))
end)
in (

let env = (

let _59_1705 = env
in {FStar_TypeChecker_Env.solver = _59_1705.FStar_TypeChecker_Env.solver; FStar_TypeChecker_Env.range = _59_1705.FStar_TypeChecker_Env.range; FStar_TypeChecker_Env.curmodule = _59_1705.FStar_TypeChecker_Env.curmodule; FStar_TypeChecker_Env.gamma = _59_1705.FStar_TypeChecker_Env.gamma; FStar_TypeChecker_Env.gamma_cache = _59_1705.FStar_TypeChecker_Env.gamma_cache; FStar_TypeChecker_Env.modules = _59_1705.FStar_TypeChecker_Env.modules; FStar_TypeChecker_Env.expected_typ = _59_1705.FStar_TypeChecker_Env.expected_typ; FStar_TypeChecker_Env.sigtab = _59_1705.FStar_TypeChecker_Env.sigtab; FStar_TypeChecker_Env.is_pattern = _59_1705.FStar_TypeChecker_Env.is_pattern; FStar_TypeChecker_Env.instantiate_imp = _59_1705.FStar_TypeChecker_Env.instantiate_imp; FStar_TypeChecker_Env.effects = _59_1705.FStar_TypeChecker_Env.effects; FStar_TypeChecker_Env.generalize = _59_1705.FStar_TypeChecker_Env.generalize; FStar_TypeChecker_Env.letrecs = _59_1705.FStar_TypeChecker_Env.letrecs; FStar_TypeChecker_Env.top_level = _59_1705.FStar_TypeChecker_Env.top_level; FStar_TypeChecker_Env.check_uvars = _59_1705.FStar_TypeChecker_Env.check_uvars; FStar_TypeChecker_Env.use_eq = _59_1705.FStar_TypeChecker_Env.use_eq; FStar_TypeChecker_Env.is_iface = _59_1705.FStar_TypeChecker_Env.is_iface; FStar_TypeChecker_Env.admit = _59_1705.FStar_TypeChecker_Env.admit; FStar_TypeChecker_Env.lax = lax; FStar_TypeChecker_Env.lax_universes = _59_1705.FStar_TypeChecker_Env.lax_universes; FStar_TypeChecker_Env.type_of = _59_1705.FStar_TypeChecker_Env.type_of; FStar_TypeChecker_Env.universe_of = _59_1705.FStar_TypeChecker_Env.universe_of; FStar_TypeChecker_Env.use_bv_sorts = _59_1705.FStar_TypeChecker_Env.use_bv_sorts; FStar_TypeChecker_Env.qname_and_index = _59_1705.FStar_TypeChecker_Env.qname_and_index})
in (

let sub = (

let _59_1708 = sub
in {FStar_Syntax_Syntax.source = _59_1708.FStar_Syntax_Syntax.source; FStar_Syntax_Syntax.target = _59_1708.FStar_Syntax_Syntax.target; FStar_Syntax_Syntax.lift_wp = Some (lift_wp); FStar_Syntax_Syntax.lift = lift})
in (

let se = FStar_Syntax_Syntax.Sig_sub_effect (((sub), (r)))
in (

let env = (FStar_TypeChecker_Env.push_sigelt env se)
in (((se)::[]), (env)))))))))
end)))))
end))
end))))
end
| FStar_Syntax_Syntax.Sig_effect_abbrev (lid, uvs, tps, c, tags, r) -> begin
(

let _59_1721 = ()
in (

let env0 = env
in (

let env = (FStar_TypeChecker_Env.set_range env r)
in (

let _59_1727 = (FStar_Syntax_Subst.open_comp tps c)
in (match (_59_1727) with
| (tps, c) -> begin
(

let _59_1731 = (tc_tparams env tps)
in (match (_59_1731) with
| (tps, env, us) -> begin
(

let _59_1735 = (FStar_TypeChecker_TcTerm.tc_comp env c)
in (match (_59_1735) with
| (c, u, g) -> begin
(

let _59_1736 = (FStar_TypeChecker_Rel.force_trivial_guard env g)
in (

let tps = (FStar_Syntax_Subst.close_binders tps)
in (

let c = (FStar_Syntax_Subst.close_comp tps c)
in (

let _59_1742 = (let _154_813 = (FStar_Syntax_Syntax.mk (FStar_Syntax_Syntax.Tm_arrow (((tps), (c)))) None r)
in (FStar_TypeChecker_Util.generalize_universes env0 _154_813))
in (match (_59_1742) with
| (uvs, t) -> begin
(

let _59_1761 = (match ((let _154_815 = (let _154_814 = (FStar_Syntax_Subst.compress t)
in _154_814.FStar_Syntax_Syntax.n)
in ((tps), (_154_815)))) with
| ([], FStar_Syntax_Syntax.Tm_arrow (_59_1745, c)) -> begin
(([]), (c))
end
| (_59_1751, FStar_Syntax_Syntax.Tm_arrow (tps, c)) -> begin
((tps), (c))
end
| _59_1758 -> begin
(FStar_All.failwith "Impossible")
end)
in (match (_59_1761) with
| (tps, c) -> begin
(

let _59_1766 = if (((FStar_List.length uvs) <> (Prims.parse_int "1")) && (not ((FStar_Ident.lid_equals lid FStar_Syntax_Const.effect_Lemma_lid)))) then begin
(

let _59_1765 = (FStar_Syntax_Subst.open_univ_vars uvs t)
in (match (_59_1765) with
| (_59_1763, t) -> begin
(let _154_821 = (let _154_820 = (let _154_819 = (let _154_818 = (FStar_Syntax_Print.lid_to_string lid)
in (let _154_817 = (FStar_All.pipe_right (FStar_List.length uvs) FStar_Util.string_of_int)
in (let _154_816 = (FStar_Syntax_Print.term_to_string t)
in (FStar_Util.format3 "Effect abbreviations must be polymorphic in exactly 1 universe; %s has %s universes (%s)" _154_818 _154_817 _154_816))))
in ((_154_819), (r)))
in FStar_Syntax_Syntax.Error (_154_820))
in (Prims.raise _154_821))
end))
end else begin
()
end
in (

let se = FStar_Syntax_Syntax.Sig_effect_abbrev (((lid), (uvs), (tps), (c), (tags), (r)))
in (

let env = (FStar_TypeChecker_Env.push_sigelt env0 se)
in (((se)::[]), (env)))))
end))
end)))))
end))
end))
end)))))
end
| FStar_Syntax_Syntax.Sig_declare_typ (lid, uvs, t, quals, r) -> begin
(

let env = (FStar_TypeChecker_Env.set_range env r)
in (

let _59_1778 = ()
in (

let _59_1782 = (let _154_823 = (let _154_822 = (FStar_Syntax_Util.type_u ())
in (Prims.fst _154_822))
in (check_and_gen env t _154_823))
in (match (_59_1782) with
| (uvs, t) -> begin
(

let se = FStar_Syntax_Syntax.Sig_declare_typ (((lid), (uvs), (t), (quals), (r)))
in (

let env = (FStar_TypeChecker_Env.push_sigelt env se)
in (((se)::[]), (env))))
end))))
end
| FStar_Syntax_Syntax.Sig_assume (lid, phi, quals, r) -> begin
(

let se = (tc_assume env lid phi quals r)
in (

let env = (FStar_TypeChecker_Env.push_sigelt env se)
in (((se)::[]), (env))))
end
| FStar_Syntax_Syntax.Sig_main (e, r) -> begin
(

let env = (FStar_TypeChecker_Env.set_range env r)
in (

let env = (FStar_TypeChecker_Env.set_expected_typ env FStar_TypeChecker_Common.t_unit)
in (

let _59_1802 = (FStar_TypeChecker_TcTerm.tc_term env e)
in (match (_59_1802) with
| (e, c, g1) -> begin
(

let _59_1807 = (let _154_827 = (let _154_824 = (FStar_Syntax_Util.ml_comp FStar_TypeChecker_Common.t_unit r)
in Some (_154_824))
in (let _154_826 = (let _154_825 = (c.FStar_Syntax_Syntax.comp ())
in ((e), (_154_825)))
in (FStar_TypeChecker_TcTerm.check_expected_effect env _154_827 _154_826)))
in (match (_59_1807) with
| (e, _59_1805, g) -> begin
(

let _59_1808 = (let _154_828 = (FStar_TypeChecker_Rel.conj_guard g1 g)
in (FStar_TypeChecker_Rel.force_trivial_guard env _154_828))
in (

let se = FStar_Syntax_Syntax.Sig_main (((e), (r)))
in (

let env = (FStar_TypeChecker_Env.push_sigelt env se)
in (((se)::[]), (env)))))
end))
end))))
end
| FStar_Syntax_Syntax.Sig_let (lbs, r, lids, quals) -> begin
(

let env = (FStar_TypeChecker_Env.set_range env r)
in (

let check_quals_eq = (fun l qopt q -> (match (qopt) with
| None -> begin
Some (q)
end
| Some (q') -> begin
if (((FStar_List.length q) = (FStar_List.length q')) && (FStar_List.forall2 FStar_Syntax_Util.qualifier_equal q q')) then begin
Some (q)
end else begin
(let _154_840 = (let _154_839 = (let _154_838 = (let _154_837 = (FStar_Syntax_Print.lid_to_string l)
in (let _154_836 = (FStar_Syntax_Print.quals_to_string q)
in (let _154_835 = (FStar_Syntax_Print.quals_to_string q')
in (FStar_Util.format3 "Inconsistent qualifier annotations on %s; Expected {%s}, got {%s}" _154_837 _154_836 _154_835))))
in ((_154_838), (r)))
in FStar_Syntax_Syntax.Error (_154_839))
in (Prims.raise _154_840))
end
end))
in (

let _59_1852 = (FStar_All.pipe_right (Prims.snd lbs) (FStar_List.fold_left (fun _59_1829 lb -> (match (_59_1829) with
| (gen, lbs, quals_opt) -> begin
(

let lbname = (FStar_Util.right lb.FStar_Syntax_Syntax.lbname)
in (

let _59_1848 = (match ((FStar_TypeChecker_Env.try_lookup_val_decl env lbname.FStar_Syntax_Syntax.fv_name.FStar_Syntax_Syntax.v)) with
| None -> begin
((gen), (lb), (quals_opt))
end
| Some ((uvs, tval), quals) -> begin
(

let quals_opt = (check_quals_eq lbname.FStar_Syntax_Syntax.fv_name.FStar_Syntax_Syntax.v quals_opt quals)
in (

let _59_1843 = (match (lb.FStar_Syntax_Syntax.lbtyp.FStar_Syntax_Syntax.n) with
| FStar_Syntax_Syntax.Tm_unknown -> begin
()
end
| _59_1842 -> begin
(FStar_TypeChecker_Errors.warn r "Annotation from val declaration overrides inline type annotation")
end)
in (let _154_843 = (FStar_Syntax_Syntax.mk_lb ((FStar_Util.Inr (lbname)), (uvs), (FStar_Syntax_Const.effect_ALL_lid), (tval), (lb.FStar_Syntax_Syntax.lbdef)))
in ((false), (_154_843), (quals_opt)))))
end)
in (match (_59_1848) with
| (gen, lb, quals_opt) -> begin
((gen), ((lb)::lbs), (quals_opt))
end)))
end)) ((true), ([]), (if (quals = []) then begin
None
end else begin
Some (quals)
end))))
in (match (_59_1852) with
| (should_generalize, lbs', quals_opt) -> begin
(

let quals = (match (quals_opt) with
| None -> begin
(FStar_Syntax_Syntax.Visible_default)::[]
end
| Some (q) -> begin
if (FStar_All.pipe_right q (FStar_Util.for_some (fun _59_8 -> (match (_59_8) with
| (FStar_Syntax_Syntax.Irreducible) | (FStar_Syntax_Syntax.Visible_default) | (FStar_Syntax_Syntax.Unfold_for_unification_and_vcgen) -> begin
true
end
| _59_1861 -> begin
false
end)))) then begin
q
end else begin
(FStar_Syntax_Syntax.Visible_default)::q
end
end)
in (

let lbs' = (FStar_List.rev lbs')
in (

let e = (let _154_847 = (let _154_846 = (let _154_845 = (FStar_Syntax_Syntax.mk (FStar_Syntax_Syntax.Tm_constant (FStar_Const.Const_unit)) None r)
in (((((Prims.fst lbs)), (lbs'))), (_154_845)))
in FStar_Syntax_Syntax.Tm_let (_154_846))
in (FStar_Syntax_Syntax.mk _154_847 None r))
in (

let _59_1895 = (match ((FStar_TypeChecker_TcTerm.tc_maybe_toplevel_term (

let _59_1865 = env
in {FStar_TypeChecker_Env.solver = _59_1865.FStar_TypeChecker_Env.solver; FStar_TypeChecker_Env.range = _59_1865.FStar_TypeChecker_Env.range; FStar_TypeChecker_Env.curmodule = _59_1865.FStar_TypeChecker_Env.curmodule; FStar_TypeChecker_Env.gamma = _59_1865.FStar_TypeChecker_Env.gamma; FStar_TypeChecker_Env.gamma_cache = _59_1865.FStar_TypeChecker_Env.gamma_cache; FStar_TypeChecker_Env.modules = _59_1865.FStar_TypeChecker_Env.modules; FStar_TypeChecker_Env.expected_typ = _59_1865.FStar_TypeChecker_Env.expected_typ; FStar_TypeChecker_Env.sigtab = _59_1865.FStar_TypeChecker_Env.sigtab; FStar_TypeChecker_Env.is_pattern = _59_1865.FStar_TypeChecker_Env.is_pattern; FStar_TypeChecker_Env.instantiate_imp = _59_1865.FStar_TypeChecker_Env.instantiate_imp; FStar_TypeChecker_Env.effects = _59_1865.FStar_TypeChecker_Env.effects; FStar_TypeChecker_Env.generalize = should_generalize; FStar_TypeChecker_Env.letrecs = _59_1865.FStar_TypeChecker_Env.letrecs; FStar_TypeChecker_Env.top_level = true; FStar_TypeChecker_Env.check_uvars = _59_1865.FStar_TypeChecker_Env.check_uvars; FStar_TypeChecker_Env.use_eq = _59_1865.FStar_TypeChecker_Env.use_eq; FStar_TypeChecker_Env.is_iface = _59_1865.FStar_TypeChecker_Env.is_iface; FStar_TypeChecker_Env.admit = _59_1865.FStar_TypeChecker_Env.admit; FStar_TypeChecker_Env.lax = _59_1865.FStar_TypeChecker_Env.lax; FStar_TypeChecker_Env.lax_universes = _59_1865.FStar_TypeChecker_Env.lax_universes; FStar_TypeChecker_Env.type_of = _59_1865.FStar_TypeChecker_Env.type_of; FStar_TypeChecker_Env.universe_of = _59_1865.FStar_TypeChecker_Env.universe_of; FStar_TypeChecker_Env.use_bv_sorts = _59_1865.FStar_TypeChecker_Env.use_bv_sorts; FStar_TypeChecker_Env.qname_and_index = _59_1865.FStar_TypeChecker_Env.qname_and_index}) e)) with
| ({FStar_Syntax_Syntax.n = FStar_Syntax_Syntax.Tm_let (lbs, e); FStar_Syntax_Syntax.tk = _59_1872; FStar_Syntax_Syntax.pos = _59_1870; FStar_Syntax_Syntax.vars = _59_1868}, _59_1879, g) when (FStar_TypeChecker_Rel.is_trivial g) -> begin
(

let quals = (match (e.FStar_Syntax_Syntax.n) with
| FStar_Syntax_Syntax.Tm_meta (_59_1883, FStar_Syntax_Syntax.Meta_desugared (FStar_Syntax_Syntax.Masked_effect)) -> begin
(FStar_Syntax_Syntax.HasMaskedEffect)::quals
end
| _59_1889 -> begin
quals
end)
in ((FStar_Syntax_Syntax.Sig_let (((lbs), (r), (lids), (quals)))), (lbs)))
end
| _59_1892 -> begin
(FStar_All.failwith "impossible")
end)
in (match (_59_1895) with
| (se, lbs) -> begin
(

let _59_1901 = if (log env) then begin
(let _154_855 = (let _154_854 = (FStar_All.pipe_right (Prims.snd lbs) (FStar_List.map (fun lb -> (

let should_log = (match ((let _154_851 = (let _154_850 = (let _154_849 = (FStar_Util.right lb.FStar_Syntax_Syntax.lbname)
in _154_849.FStar_Syntax_Syntax.fv_name)
in _154_850.FStar_Syntax_Syntax.v)
in (FStar_TypeChecker_Env.try_lookup_val_decl env _154_851))) with
| None -> begin
true
end
| _59_1899 -> begin
false
end)
in if should_log then begin
(let _154_853 = (FStar_Syntax_Print.lbname_to_string lb.FStar_Syntax_Syntax.lbname)
in (let _154_852 = (FStar_Syntax_Print.term_to_string lb.FStar_Syntax_Syntax.lbtyp)
in (FStar_Util.format2 "let %s : %s" _154_853 _154_852)))
end else begin
""
end))))
in (FStar_All.pipe_right _154_854 (FStar_String.concat "\n")))
in (FStar_Util.print1 "%s\n" _154_855))
end else begin
()
end
in (

let env = (FStar_TypeChecker_Env.push_sigelt env se)
in (((se)::[]), (env))))
end)))))
end))))
end))))


let for_export : FStar_Ident.lident Prims.list  ->  FStar_Syntax_Syntax.sigelt  ->  (FStar_Syntax_Syntax.sigelt Prims.list * FStar_Ident.lident Prims.list) = (fun hidden se -> (

let is_abstract = (fun quals -> (FStar_All.pipe_right quals (FStar_Util.for_some (fun _59_9 -> (match (_59_9) with
| FStar_Syntax_Syntax.Abstract -> begin
true
end
| _59_1911 -> begin
false
end)))))
in (

let is_hidden_proj_or_disc = (fun q -> (match (q) with
| (FStar_Syntax_Syntax.Projector (l, _)) | (FStar_Syntax_Syntax.Discriminator (l)) -> begin
(FStar_All.pipe_right hidden (FStar_Util.for_some (FStar_Ident.lid_equals l)))
end
| _59_1921 -> begin
false
end))
in (match (se) with
| FStar_Syntax_Syntax.Sig_pragma (_59_1923) -> begin
(([]), (hidden))
end
| (FStar_Syntax_Syntax.Sig_inductive_typ (_)) | (FStar_Syntax_Syntax.Sig_datacon (_)) -> begin
(FStar_All.failwith "Impossible")
end
| FStar_Syntax_Syntax.Sig_bundle (ses, quals, _59_1934, r) -> begin
if (is_abstract quals) then begin
(FStar_List.fold_right (fun se _59_1941 -> (match (_59_1941) with
| (out, hidden) -> begin
(match (se) with
| FStar_Syntax_Syntax.Sig_inductive_typ (l, us, bs, t, _59_1947, _59_1949, quals, r) -> begin
(

let dec = (let _154_869 = (let _154_868 = (let _154_867 = (FStar_Syntax_Syntax.mk_Total t)
in (FStar_Syntax_Util.arrow bs _154_867))
in ((l), (us), (_154_868), ((FStar_Syntax_Syntax.Assumption)::(FStar_Syntax_Syntax.New)::quals), (r)))
in FStar_Syntax_Syntax.Sig_declare_typ (_154_869))
in (((dec)::out), (hidden)))
end
| FStar_Syntax_Syntax.Sig_datacon (l, us, t, _59_1959, _59_1961, _59_1963, _59_1965, r) -> begin
(

let dec = FStar_Syntax_Syntax.Sig_declare_typ (((l), (us), (t), ((FStar_Syntax_Syntax.Assumption)::[]), (r)))
in (((dec)::out), ((l)::hidden)))
end
| _59_1971 -> begin
((out), (hidden))
end)
end)) ses (([]), (hidden)))
end else begin
(((se)::[]), (hidden))
end
end
| FStar_Syntax_Syntax.Sig_assume (_59_1973, _59_1975, quals, _59_1978) -> begin
if (is_abstract quals) then begin
(([]), (hidden))
end else begin
(((se)::[]), (hidden))
end
end
| FStar_Syntax_Syntax.Sig_declare_typ (l, us, t, quals, r) -> begin
if (FStar_All.pipe_right quals (FStar_Util.for_some is_hidden_proj_or_disc)) then begin
(((FStar_Syntax_Syntax.Sig_declare_typ (((l), (us), (t), ((FStar_Syntax_Syntax.Assumption)::[]), (r))))::[]), ((l)::hidden))
end else begin
if (FStar_All.pipe_right quals (FStar_Util.for_some (fun _59_10 -> (match (_59_10) with
| (FStar_Syntax_Syntax.Assumption) | (FStar_Syntax_Syntax.Projector (_)) | (FStar_Syntax_Syntax.Discriminator (_)) -> begin
true
end
| _59_1997 -> begin
false
end)))) then begin
(((se)::[]), (hidden))
end else begin
(([]), (hidden))
end
end
end
| FStar_Syntax_Syntax.Sig_main (_59_1999) -> begin
(([]), (hidden))
end
| (FStar_Syntax_Syntax.Sig_new_effect (_)) | (FStar_Syntax_Syntax.Sig_new_effect_for_free (_)) | (FStar_Syntax_Syntax.Sig_sub_effect (_)) | (FStar_Syntax_Syntax.Sig_effect_abbrev (_)) -> begin
(((se)::[]), (hidden))
end
| FStar_Syntax_Syntax.Sig_let ((false, (lb)::[]), _59_2018, _59_2020, quals) when (FStar_All.pipe_right quals (FStar_Util.for_some is_hidden_proj_or_disc)) -> begin
(

let fv = (FStar_Util.right lb.FStar_Syntax_Syntax.lbname)
in (

let lid = fv.FStar_Syntax_Syntax.fv_name.FStar_Syntax_Syntax.v
in if (FStar_All.pipe_right hidden (FStar_Util.for_some (FStar_Syntax_Syntax.fv_eq_lid fv))) then begin
(([]), (hidden))
end else begin
(

let dec = FStar_Syntax_Syntax.Sig_declare_typ (((fv.FStar_Syntax_Syntax.fv_name.FStar_Syntax_Syntax.v), (lb.FStar_Syntax_Syntax.lbunivs), (lb.FStar_Syntax_Syntax.lbtyp), ((FStar_Syntax_Syntax.Assumption)::[]), ((FStar_Ident.range_of_lid lid))))
in (((dec)::[]), ((lid)::hidden)))
end))
end
| FStar_Syntax_Syntax.Sig_let (lbs, r, l, quals) -> begin
if (is_abstract quals) then begin
(let _154_876 = (FStar_All.pipe_right (Prims.snd lbs) (FStar_List.map (fun lb -> (let _154_875 = (let _154_874 = (let _154_873 = (let _154_872 = (FStar_Util.right lb.FStar_Syntax_Syntax.lbname)
in _154_872.FStar_Syntax_Syntax.fv_name)
in _154_873.FStar_Syntax_Syntax.v)
in ((_154_874), (lb.FStar_Syntax_Syntax.lbunivs), (lb.FStar_Syntax_Syntax.lbtyp), ((FStar_Syntax_Syntax.Assumption)::quals), (r)))
in FStar_Syntax_Syntax.Sig_declare_typ (_154_875)))))
in ((_154_876), (hidden)))
end else begin
(((se)::[]), (hidden))
end
end))))


let tc_decls : FStar_TypeChecker_Env.env  ->  FStar_Syntax_Syntax.sigelt Prims.list  ->  (FStar_Syntax_Syntax.sigelt Prims.list * FStar_Syntax_Syntax.sigelt Prims.list * FStar_TypeChecker_Env.env) = (fun env ses -> (

let process_one_decl = (fun _59_2041 se -> (match (_59_2041) with
| (ses, exports, env, hidden) -> begin
(

let _59_2043 = if (FStar_TypeChecker_Env.debug env FStar_Options.Low) then begin
(let _154_885 = (FStar_Syntax_Print.sigelt_to_string se)
in (FStar_Util.print1 ">>>>>>>>>>>>>>Checking top-level decl %s\n" _154_885))
end else begin
()
end
in (

let _59_2047 = (tc_decl env se)
in (match (_59_2047) with
| (ses', env) -> begin
(

let _59_2050 = if ((FStar_Options.log_types ()) || (FStar_All.pipe_left (FStar_TypeChecker_Env.debug env) (FStar_Options.Other ("LogTypes")))) then begin
(let _154_890 = (FStar_List.fold_left (fun s se -> (let _154_889 = (let _154_888 = (FStar_Syntax_Print.sigelt_to_string se)
in (Prims.strcat _154_888 "\n"))
in (Prims.strcat s _154_889))) "" ses')
in (FStar_Util.print1 "Checked: %s\n" _154_890))
end else begin
()
end
in (

let _59_2053 = (FStar_List.iter (fun se -> (env.FStar_TypeChecker_Env.solver.FStar_TypeChecker_Env.encode_sig env se)) ses')
in (

let _59_2062 = (FStar_List.fold_left (fun _59_2057 se -> (match (_59_2057) with
| (le, lh) -> begin
(

let tup = (for_export hidden se)
in (((FStar_List.rev_append (Prims.fst tup) le)), ((FStar_List.rev_append (Prims.snd tup) lh))))
end)) (([]), ([])) ses')
in (match (_59_2062) with
| (exported, hidden) -> begin
(((FStar_List.rev_append ses' ses)), (((FStar_List.rev_append exported []))::exports), (env), (hidden))
end))))
end)))
end))
in (

let _59_2092 = (FStar_List.fold_left (fun acc se -> (match (se) with
| FStar_Syntax_Syntax.Sig_new_effect_for_free (ne, r) -> begin
(

let _59_2076 = acc
in (match (_59_2076) with
| (_59_2070, _59_2072, env, _59_2075) -> begin
(

let _59_2080 = (cps_and_elaborate env ne)
in (match (_59_2080) with
| (ses, ne, lift_from_pure_opt) -> begin
(

let ses = (match (lift_from_pure_opt) with
| Some (lift) -> begin
(FStar_List.append ses ((FStar_Syntax_Syntax.Sig_new_effect (((ne), (r))))::[]))
end
| None -> begin
(FStar_List.append ses ((FStar_Syntax_Syntax.Sig_new_effect (((ne), (r))))::[]))
end)
in (FStar_List.fold_left process_one_decl acc ses))
end))
end))
end
| _59_2086 -> begin
(process_one_decl acc se)
end)) (([]), ([]), (env), ([])) ses)
in (match (_59_2092) with
| (ses, exports, env, _59_2091) -> begin
(let _154_896 = (FStar_All.pipe_right (FStar_List.rev_append exports []) FStar_List.flatten)
in (((FStar_List.rev_append ses [])), (_154_896), (env)))
end))))


let tc_partial_modul : FStar_TypeChecker_Env.env  ->  FStar_Syntax_Syntax.modul  ->  (FStar_Syntax_Syntax.modul * FStar_Syntax_Syntax.sigelt Prims.list * FStar_TypeChecker_Env.env) = (fun env modul -> (

let name = (FStar_Util.format2 "%s %s" (if modul.FStar_Syntax_Syntax.is_interface then begin
"interface"
end else begin
"module"
end) modul.FStar_Syntax_Syntax.name.FStar_Ident.str)
in (

let msg = (Prims.strcat "Internals for " name)
in (

let env = (

let _59_2097 = env
in (let _154_901 = (not ((FStar_Options.should_verify modul.FStar_Syntax_Syntax.name.FStar_Ident.str)))
in {FStar_TypeChecker_Env.solver = _59_2097.FStar_TypeChecker_Env.solver; FStar_TypeChecker_Env.range = _59_2097.FStar_TypeChecker_Env.range; FStar_TypeChecker_Env.curmodule = _59_2097.FStar_TypeChecker_Env.curmodule; FStar_TypeChecker_Env.gamma = _59_2097.FStar_TypeChecker_Env.gamma; FStar_TypeChecker_Env.gamma_cache = _59_2097.FStar_TypeChecker_Env.gamma_cache; FStar_TypeChecker_Env.modules = _59_2097.FStar_TypeChecker_Env.modules; FStar_TypeChecker_Env.expected_typ = _59_2097.FStar_TypeChecker_Env.expected_typ; FStar_TypeChecker_Env.sigtab = _59_2097.FStar_TypeChecker_Env.sigtab; FStar_TypeChecker_Env.is_pattern = _59_2097.FStar_TypeChecker_Env.is_pattern; FStar_TypeChecker_Env.instantiate_imp = _59_2097.FStar_TypeChecker_Env.instantiate_imp; FStar_TypeChecker_Env.effects = _59_2097.FStar_TypeChecker_Env.effects; FStar_TypeChecker_Env.generalize = _59_2097.FStar_TypeChecker_Env.generalize; FStar_TypeChecker_Env.letrecs = _59_2097.FStar_TypeChecker_Env.letrecs; FStar_TypeChecker_Env.top_level = _59_2097.FStar_TypeChecker_Env.top_level; FStar_TypeChecker_Env.check_uvars = _59_2097.FStar_TypeChecker_Env.check_uvars; FStar_TypeChecker_Env.use_eq = _59_2097.FStar_TypeChecker_Env.use_eq; FStar_TypeChecker_Env.is_iface = modul.FStar_Syntax_Syntax.is_interface; FStar_TypeChecker_Env.admit = _154_901; FStar_TypeChecker_Env.lax = _59_2097.FStar_TypeChecker_Env.lax; FStar_TypeChecker_Env.lax_universes = _59_2097.FStar_TypeChecker_Env.lax_universes; FStar_TypeChecker_Env.type_of = _59_2097.FStar_TypeChecker_Env.type_of; FStar_TypeChecker_Env.universe_of = _59_2097.FStar_TypeChecker_Env.universe_of; FStar_TypeChecker_Env.use_bv_sorts = _59_2097.FStar_TypeChecker_Env.use_bv_sorts; FStar_TypeChecker_Env.qname_and_index = _59_2097.FStar_TypeChecker_Env.qname_and_index}))
in (

let _59_2100 = (env.FStar_TypeChecker_Env.solver.FStar_TypeChecker_Env.push msg)
in (

let env = (FStar_TypeChecker_Env.set_current_module env modul.FStar_Syntax_Syntax.name)
in (

let _59_2106 = (tc_decls env modul.FStar_Syntax_Syntax.declarations)
in (match (_59_2106) with
| (ses, exports, env) -> begin
(((

let _59_2107 = modul
in {FStar_Syntax_Syntax.name = _59_2107.FStar_Syntax_Syntax.name; FStar_Syntax_Syntax.declarations = ses; FStar_Syntax_Syntax.exports = _59_2107.FStar_Syntax_Syntax.exports; FStar_Syntax_Syntax.is_interface = _59_2107.FStar_Syntax_Syntax.is_interface})), (exports), (env))
end))))))))


let tc_more_partial_modul : FStar_TypeChecker_Env.env  ->  FStar_Syntax_Syntax.modul  ->  FStar_Syntax_Syntax.sigelt Prims.list  ->  (FStar_Syntax_Syntax.modul * FStar_Syntax_Syntax.sigelt Prims.list * FStar_TypeChecker_Env.env) = (fun env modul decls -> (

let _59_2115 = (tc_decls env decls)
in (match (_59_2115) with
| (ses, exports, env) -> begin
(

let modul = (

let _59_2116 = modul
in {FStar_Syntax_Syntax.name = _59_2116.FStar_Syntax_Syntax.name; FStar_Syntax_Syntax.declarations = (FStar_List.append modul.FStar_Syntax_Syntax.declarations ses); FStar_Syntax_Syntax.exports = _59_2116.FStar_Syntax_Syntax.exports; FStar_Syntax_Syntax.is_interface = _59_2116.FStar_Syntax_Syntax.is_interface})
in ((modul), (exports), (env)))
end)))


let check_exports : FStar_TypeChecker_Env.env  ->  FStar_Syntax_Syntax.modul  ->  FStar_Syntax_Syntax.sigelt Prims.list  ->  Prims.unit = (fun env modul exports -> (

let env = (

let _59_2122 = env
in {FStar_TypeChecker_Env.solver = _59_2122.FStar_TypeChecker_Env.solver; FStar_TypeChecker_Env.range = _59_2122.FStar_TypeChecker_Env.range; FStar_TypeChecker_Env.curmodule = _59_2122.FStar_TypeChecker_Env.curmodule; FStar_TypeChecker_Env.gamma = _59_2122.FStar_TypeChecker_Env.gamma; FStar_TypeChecker_Env.gamma_cache = _59_2122.FStar_TypeChecker_Env.gamma_cache; FStar_TypeChecker_Env.modules = _59_2122.FStar_TypeChecker_Env.modules; FStar_TypeChecker_Env.expected_typ = _59_2122.FStar_TypeChecker_Env.expected_typ; FStar_TypeChecker_Env.sigtab = _59_2122.FStar_TypeChecker_Env.sigtab; FStar_TypeChecker_Env.is_pattern = _59_2122.FStar_TypeChecker_Env.is_pattern; FStar_TypeChecker_Env.instantiate_imp = _59_2122.FStar_TypeChecker_Env.instantiate_imp; FStar_TypeChecker_Env.effects = _59_2122.FStar_TypeChecker_Env.effects; FStar_TypeChecker_Env.generalize = _59_2122.FStar_TypeChecker_Env.generalize; FStar_TypeChecker_Env.letrecs = _59_2122.FStar_TypeChecker_Env.letrecs; FStar_TypeChecker_Env.top_level = true; FStar_TypeChecker_Env.check_uvars = _59_2122.FStar_TypeChecker_Env.check_uvars; FStar_TypeChecker_Env.use_eq = _59_2122.FStar_TypeChecker_Env.use_eq; FStar_TypeChecker_Env.is_iface = _59_2122.FStar_TypeChecker_Env.is_iface; FStar_TypeChecker_Env.admit = _59_2122.FStar_TypeChecker_Env.admit; FStar_TypeChecker_Env.lax = true; FStar_TypeChecker_Env.lax_universes = true; FStar_TypeChecker_Env.type_of = _59_2122.FStar_TypeChecker_Env.type_of; FStar_TypeChecker_Env.universe_of = _59_2122.FStar_TypeChecker_Env.universe_of; FStar_TypeChecker_Env.use_bv_sorts = _59_2122.FStar_TypeChecker_Env.use_bv_sorts; FStar_TypeChecker_Env.qname_and_index = _59_2122.FStar_TypeChecker_Env.qname_and_index})
in (

let check_term = (fun lid univs t -> (

let _59_2131 = (FStar_Syntax_Subst.open_univ_vars univs t)
in (match (_59_2131) with
| (univs, t) -> begin
(

let _59_2133 = if (let _154_921 = (let _154_920 = (FStar_TypeChecker_Env.set_current_module env modul.FStar_Syntax_Syntax.name)
in (FStar_TypeChecker_Env.debug _154_920))
in (FStar_All.pipe_left _154_921 (FStar_Options.Other ("Exports")))) then begin
(let _154_926 = (FStar_Syntax_Print.lid_to_string lid)
in (let _154_925 = (let _154_923 = (FStar_All.pipe_right univs (FStar_List.map (fun x -> (FStar_Syntax_Print.univ_to_string (FStar_Syntax_Syntax.U_name (x))))))
in (FStar_All.pipe_right _154_923 (FStar_String.concat ", ")))
in (let _154_924 = (FStar_Syntax_Print.term_to_string t)
in (FStar_Util.print3 "Checking for export %s <%s> : %s\n" _154_926 _154_925 _154_924))))
end else begin
()
end
in (

let env = (FStar_TypeChecker_Env.push_univ_vars env univs)
in (let _154_927 = (FStar_TypeChecker_TcTerm.tc_trivial_guard env t)
in (FStar_All.pipe_right _154_927 Prims.ignore))))
end)))
in (

let check_term = (fun lid univs t -> (

let _59_2140 = (let _154_936 = (let _154_935 = (FStar_Syntax_Print.lid_to_string modul.FStar_Syntax_Syntax.name)
in (let _154_934 = (FStar_Syntax_Print.lid_to_string lid)
in (FStar_Util.format2 "Interface of %s violates its abstraction (add a \'private\' qualifier to \'%s\'?)" _154_935 _154_934)))
in (FStar_TypeChecker_Errors.message_prefix.FStar_TypeChecker_Errors.set_prefix _154_936))
in (

let _59_2142 = (check_term lid univs t)
in (FStar_TypeChecker_Errors.message_prefix.FStar_TypeChecker_Errors.clear_prefix ()))))
in (

let rec check_sigelt = (fun _59_11 -> (match (_59_11) with
| FStar_Syntax_Syntax.Sig_bundle (ses, quals, _59_2149, _59_2151) -> begin
if (not ((FStar_All.pipe_right quals (FStar_List.contains FStar_Syntax_Syntax.Private)))) then begin
(FStar_All.pipe_right ses (FStar_List.iter check_sigelt))
end else begin
()
end
end
| FStar_Syntax_Syntax.Sig_inductive_typ (l, univs, binders, typ, _59_2159, _59_2161, _59_2163, r) -> begin
(

let t = (let _154_941 = (let _154_940 = (let _154_939 = (FStar_Syntax_Syntax.mk_Total typ)
in ((binders), (_154_939)))
in FStar_Syntax_Syntax.Tm_arrow (_154_940))
in (FStar_Syntax_Syntax.mk _154_941 None r))
in (check_term l univs t))
end
| FStar_Syntax_Syntax.Sig_datacon (l, univs, t, _59_2172, _59_2174, _59_2176, _59_2178, _59_2180) -> begin
(check_term l univs t)
end
| FStar_Syntax_Syntax.Sig_declare_typ (l, univs, t, quals, _59_2188) -> begin
if (not ((FStar_All.pipe_right quals (FStar_List.contains FStar_Syntax_Syntax.Private)))) then begin
(check_term l univs t)
end else begin
()
end
end
| FStar_Syntax_Syntax.Sig_let ((_59_2192, lbs), _59_2196, _59_2198, quals) -> begin
if (not ((FStar_All.pipe_right quals (FStar_List.contains FStar_Syntax_Syntax.Private)))) then begin
(FStar_All.pipe_right lbs (FStar_List.iter (fun lb -> (

let fv = (FStar_Util.right lb.FStar_Syntax_Syntax.lbname)
in (check_term fv.FStar_Syntax_Syntax.fv_name.FStar_Syntax_Syntax.v lb.FStar_Syntax_Syntax.lbunivs lb.FStar_Syntax_Syntax.lbtyp)))))
end else begin
()
end
end
| FStar_Syntax_Syntax.Sig_effect_abbrev (l, univs, binders, comp, quals, r) -> begin
if (not ((FStar_All.pipe_right quals (FStar_List.contains FStar_Syntax_Syntax.Private)))) then begin
(

let arrow = (FStar_Syntax_Syntax.mk (FStar_Syntax_Syntax.Tm_arrow (((binders), (comp)))) None r)
in (check_term l univs arrow))
end else begin
()
end
end
| (FStar_Syntax_Syntax.Sig_main (_)) | (FStar_Syntax_Syntax.Sig_assume (_)) | (FStar_Syntax_Syntax.Sig_new_effect (_)) | (FStar_Syntax_Syntax.Sig_new_effect_for_free (_)) | (FStar_Syntax_Syntax.Sig_sub_effect (_)) | (FStar_Syntax_Syntax.Sig_pragma (_)) -> begin
()
end))
in if (FStar_Ident.lid_equals modul.FStar_Syntax_Syntax.name FStar_Syntax_Const.prims_lid) then begin
()
end else begin
(FStar_List.iter check_sigelt exports)
end)))))


let finish_partial_modul : FStar_TypeChecker_Env.env  ->  FStar_Syntax_Syntax.modul  ->  FStar_Syntax_Syntax.sigelts  ->  (FStar_Syntax_Syntax.modul * FStar_TypeChecker_Env.env) = (fun env modul exports -> (

let modul = (

let _59_2234 = modul
in {FStar_Syntax_Syntax.name = _59_2234.FStar_Syntax_Syntax.name; FStar_Syntax_Syntax.declarations = _59_2234.FStar_Syntax_Syntax.declarations; FStar_Syntax_Syntax.exports = exports; FStar_Syntax_Syntax.is_interface = modul.FStar_Syntax_Syntax.is_interface})
in (

let env = (FStar_TypeChecker_Env.finish_module env modul)
in (

let _59_2238 = (check_exports env modul exports)
in (

let _59_2240 = (env.FStar_TypeChecker_Env.solver.FStar_TypeChecker_Env.pop (Prims.strcat "Ending modul " modul.FStar_Syntax_Syntax.name.FStar_Ident.str))
in (

let _59_2242 = (env.FStar_TypeChecker_Env.solver.FStar_TypeChecker_Env.encode_modul env modul)
in (

let _59_2244 = (env.FStar_TypeChecker_Env.solver.FStar_TypeChecker_Env.refresh ())
in (

let _59_2246 = (let _154_949 = (FStar_Options.restore_cmd_line_options true)
in (FStar_All.pipe_right _154_949 Prims.ignore))
in ((modul), (env))))))))))


let tc_modul : FStar_TypeChecker_Env.env  ->  FStar_Syntax_Syntax.modul  ->  (FStar_Syntax_Syntax.modul * FStar_TypeChecker_Env.env) = (fun env modul -> (

let _59_2253 = (tc_partial_modul env modul)
in (match (_59_2253) with
| (modul, non_private_decls, env) -> begin
(finish_partial_modul env modul non_private_decls)
end)))


let check_module : FStar_TypeChecker_Env.env  ->  FStar_Syntax_Syntax.modul  ->  (FStar_Syntax_Syntax.modul * FStar_TypeChecker_Env.env) = (fun env m -> (

let _59_2256 = if (FStar_Options.debug_any ()) then begin
(let _154_958 = (FStar_Syntax_Print.lid_to_string m.FStar_Syntax_Syntax.name)
in (FStar_Util.print2 "Checking %s: %s\n" (if m.FStar_Syntax_Syntax.is_interface then begin
"i\'face"
end else begin
"module"
end) _154_958))
end else begin
()
end
in (

let _59_2260 = (tc_modul env m)
in (match (_59_2260) with
| (m, env) -> begin
(

let _59_2261 = if (FStar_Options.dump_module m.FStar_Syntax_Syntax.name.FStar_Ident.str) then begin
(let _154_959 = (FStar_Syntax_Print.modul_to_string m)
in (FStar_Util.print1 "%s\n" _154_959))
end else begin
()
end
in ((m), (env)))
end))))



<|MERGE_RESOLUTION|>--- conflicted
+++ resolved
@@ -2558,11 +2558,7 @@
 let env = (set_hint_correlator env se)
 in (
 
-<<<<<<< HEAD
-let _59_1552 = (FStar_TypeChecker_Util.check_sigelt_quals se)
-=======
-let _59_1528 = (FStar_TypeChecker_Util.check_sigelt_quals env se)
->>>>>>> 2cbaf5c2
+let _59_1552 = (FStar_TypeChecker_Util.check_sigelt_quals env se)
 in (match (se) with
 | (FStar_Syntax_Syntax.Sig_inductive_typ (_)) | (FStar_Syntax_Syntax.Sig_datacon (_)) -> begin
 (FStar_All.failwith "Impossible bare data-constructor")
