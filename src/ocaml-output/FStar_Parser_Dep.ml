--- conflicted
+++ resolved
@@ -85,57 +85,15 @@
 end))
 
 
-<<<<<<< HEAD
-let lowercase_module_name : Prims.string  ->  Prims.string = (fun f -> (match ((let _170_16 = (FStar_Util.basename f)
-in (check_and_strip_suffix _170_16))) with
-=======
-let must_find_stratified = (fun m k -> (match ((let _172_16 = (FStar_Util.smap_try_find m k)
-in (FStar_Util.must _172_16))) with
-| (Some (intf), _73_39) -> begin
-(intf)::[]
-end
-| (None, Some (impl)) -> begin
-(impl)::[]
-end
-| (None, None) -> begin
-[]
-end))
-
-
-let must_find_universes = (fun m k -> (let _172_20 = (let _172_19 = (FStar_Util.smap_try_find m k)
-in (FStar_Util.must _172_19))
-in (list_of_pair _172_20)))
-
-
-let must_find = (fun m k -> if (FStar_Options.universes ()) then begin
-(must_find_universes m k)
-end else begin
-(must_find_stratified m k)
-end)
-
-
-let print_map : map  ->  Prims.unit = (fun m -> (let _172_29 = (let _172_28 = (FStar_Util.smap_keys m)
-in (FStar_List.unique _172_28))
-in (FStar_List.iter (fun k -> (let _172_27 = (must_find m k)
-in (FStar_List.iter (fun f -> (FStar_Util.print2 "%s: %s\n" k f)) _172_27))) _172_29)))
-
-
-let lowercase_module_name : Prims.string  ->  Prims.string = (fun f -> (match ((let _172_32 = (FStar_Util.basename f)
-in (check_and_strip_suffix _172_32))) with
->>>>>>> 0a47ffb0
+let lowercase_module_name : Prims.string  ->  Prims.string = (fun f -> (match ((let _172_16 = (FStar_Util.basename f)
+in (check_and_strip_suffix _172_16))) with
 | Some (longname) -> begin
 (FStar_String.lowercase longname)
 end
 | None -> begin
-<<<<<<< HEAD
-(let _170_18 = (let _170_17 = (FStar_Util.format1 "not a valid FStar file: %s\n" f)
-in FStar_Absyn_Syntax.Err (_170_17))
-in (Prims.raise _170_18))
-=======
-(let _172_34 = (let _172_33 = (FStar_Util.format1 "not a valid FStar file: %s\n" f)
-in FStar_Absyn_Syntax.Err (_172_33))
-in (Prims.raise _172_34))
->>>>>>> 0a47ffb0
+(let _172_18 = (let _172_17 = (FStar_Util.format1 "not a valid FStar file: %s\n" f)
+in FStar_Absyn_Syntax.Err (_172_17))
+in (Prims.raise _172_18))
 end))
 
 
@@ -150,13 +108,8 @@
 let include_directories = (FStar_List.unique include_directories)
 in (
 
-<<<<<<< HEAD
-let cwd = (let _170_21 = (FStar_Util.getcwd ())
-in (FStar_Util.normalize_file_path _170_21))
-=======
-let cwd = (let _172_37 = (FStar_Util.getcwd ())
-in (FStar_Util.normalize_file_path _172_37))
->>>>>>> 0a47ffb0
+let cwd = (let _172_21 = (FStar_Util.getcwd ())
+in (FStar_Util.normalize_file_path _172_21))
 in (
 
 let map = (FStar_Util.smap_create (Prims.parse_int "41"))
@@ -179,11 +132,7 @@
 end))
 in (
 
-<<<<<<< HEAD
-let _72_61 = (FStar_List.iter (fun d -> if (FStar_Util.file_exists d) then begin
-=======
-let _73_82 = (FStar_List.iter (fun d -> if (FStar_Util.file_exists d) then begin
->>>>>>> 0a47ffb0
+let _73_61 = (FStar_List.iter (fun d -> if (FStar_Util.file_exists d) then begin
 (
 
 let files = (FStar_Util.readdir d)
@@ -208,25 +157,14 @@
 ()
 end))) files))
 end else begin
-<<<<<<< HEAD
-(let _170_29 = (let _170_28 = (FStar_Util.format1 "not a valid include directory: %s\n" d)
-in FStar_Absyn_Syntax.Err (_170_28))
-in (Prims.raise _170_29))
+(let _172_29 = (let _172_28 = (FStar_Util.format1 "not a valid include directory: %s\n" d)
+in FStar_Absyn_Syntax.Err (_172_28))
+in (Prims.raise _172_29))
 end) include_directories)
 in (
 
-let _72_64 = (FStar_List.iter (fun f -> (let _170_31 = (lowercase_module_name f)
-in (add_entry _170_31 f))) filenames)
-=======
-(let _172_45 = (let _172_44 = (FStar_Util.format1 "not a valid include directory: %s\n" d)
-in FStar_Absyn_Syntax.Err (_172_44))
-in (Prims.raise _172_45))
-end) include_directories)
-in (
-
-let _73_85 = (FStar_List.iter (fun f -> (let _172_47 = (lowercase_module_name f)
-in (add_entry _172_47 f))) filenames)
->>>>>>> 0a47ffb0
+let _73_64 = (FStar_List.iter (fun f -> (let _172_31 = (lowercase_module_name f)
+in (add_entry _172_31 f))) filenames)
 in map)))))))))
 
 
@@ -238,40 +176,23 @@
 let prefix = (Prims.strcat prefix ".")
 in (
 
-<<<<<<< HEAD
-let _72_76 = (let _170_41 = (let _170_40 = (FStar_Util.smap_keys original_map)
-in (FStar_List.unique _170_40))
-=======
-let _73_97 = (let _172_57 = (let _172_56 = (FStar_Util.smap_keys original_map)
-in (FStar_List.unique _172_56))
->>>>>>> 0a47ffb0
+let _73_76 = (let _172_41 = (let _172_40 = (FStar_Util.smap_keys original_map)
+in (FStar_List.unique _172_40))
 in (FStar_List.iter (fun k -> if (FStar_Util.starts_with k prefix) then begin
 (
 
 let suffix = (FStar_String.substring k (FStar_String.length prefix) ((FStar_String.length k) - (FStar_String.length prefix)))
 in (
 
-<<<<<<< HEAD
-let filename = (let _170_39 = (FStar_Util.smap_try_find original_map k)
-in (FStar_Util.must _170_39))
-in (
-
-let _72_74 = (FStar_Util.smap_add working_map suffix filename)
+let filename = (let _172_39 = (FStar_Util.smap_try_find original_map k)
+in (FStar_Util.must _172_39))
+in (
+
+let _73_74 = (FStar_Util.smap_add working_map suffix filename)
 in (FStar_ST.op_Colon_Equals found true))))
 end else begin
 ()
-end) _170_41))
-=======
-let filename = (let _172_55 = (FStar_Util.smap_try_find original_map k)
-in (FStar_Util.must _172_55))
-in (
-
-let _73_95 = (FStar_Util.smap_add working_map suffix filename)
-in (FStar_ST.op_Colon_Equals found true))))
-end else begin
-()
-end) _172_57))
->>>>>>> 0a47ffb0
+end) _172_41))
 in (FStar_ST.read found)))))
 
 
@@ -284,45 +205,25 @@
 end
 in (
 
-<<<<<<< HEAD
-let names = (let _170_47 = (FStar_List.map (fun x -> x.FStar_Ident.idText) l.FStar_Ident.ns)
-in (FStar_List.append _170_47 suffix))
+let names = (let _172_47 = (FStar_List.map (fun x -> x.FStar_Ident.idText) l.FStar_Ident.ns)
+in (FStar_List.append _172_47 suffix))
 in (FStar_String.concat "." names))))
 
 
-let lowercase_join_longident : FStar_Ident.lident  ->  Prims.bool  ->  Prims.string = (fun l last -> (let _170_52 = (string_of_lid l last)
-in (FStar_String.lowercase _170_52)))
-=======
-let names = (let _172_63 = (FStar_List.map (fun x -> x.FStar_Ident.idText) l.FStar_Ident.ns)
-in (FStar_List.append _172_63 suffix))
-in (FStar_String.concat "." names))))
-
-
-let lowercase_join_longident : FStar_Ident.lident  ->  Prims.bool  ->  Prims.string = (fun l last -> (let _172_68 = (string_of_lid l last)
-in (FStar_String.lowercase _172_68)))
->>>>>>> 0a47ffb0
+let lowercase_join_longident : FStar_Ident.lident  ->  Prims.bool  ->  Prims.string = (fun l last -> (let _172_52 = (string_of_lid l last)
+in (FStar_String.lowercase _172_52)))
 
 
 let check_module_declaration_against_filename : FStar_Ident.lident  ->  Prims.string  ->  Prims.unit = (fun lid filename -> (
 
 let k' = (lowercase_join_longident lid true)
-<<<<<<< HEAD
-in if ((let _170_59 = (let _170_58 = (let _170_57 = (FStar_Util.basename filename)
-in (check_and_strip_suffix _170_57))
-in (FStar_Util.must _170_58))
-in (FStar_String.lowercase _170_59)) <> k') then begin
-(let _170_61 = (let _170_60 = (string_of_lid lid true)
-in (_170_60)::(filename)::[])
-in (FStar_Util.fprint FStar_Util.stderr "Warning: the module declaration \"module %s\" found in file %s does not match its filename. Dependencies will be incorrect.\n" _170_61))
-=======
-in if ((let _172_75 = (let _172_74 = (let _172_73 = (FStar_Util.basename filename)
-in (check_and_strip_suffix _172_73))
-in (FStar_Util.must _172_74))
-in (FStar_String.lowercase _172_75)) <> k') then begin
-(let _172_77 = (let _172_76 = (string_of_lid lid true)
-in (_172_76)::(filename)::[])
-in (FStar_Util.fprint FStar_Util.stderr "Warning: the module declaration \"module %s\" found in file %s does not match its filename. Dependencies will be incorrect.\n" _172_77))
->>>>>>> 0a47ffb0
+in if ((let _172_59 = (let _172_58 = (let _172_57 = (FStar_Util.basename filename)
+in (check_and_strip_suffix _172_57))
+in (FStar_Util.must _172_58))
+in (FStar_String.lowercase _172_59)) <> k') then begin
+(let _172_61 = (let _172_60 = (string_of_lid lid true)
+in (_172_60)::(filename)::[])
+in (FStar_Util.fprint FStar_Util.stderr "Warning: the module declaration \"module %s\" found in file %s does not match its filename. Dependencies will be incorrect.\n" _172_61))
 end else begin
 ()
 end))
@@ -345,19 +246,11 @@
 let deps = (FStar_ST.alloc [])
 in (
 
-<<<<<<< HEAD
-let add_dep = (fun d -> if (not ((let _170_76 = (FStar_ST.read deps)
-in (FStar_List.existsb (fun d' -> (d' = d)) _170_76)))) then begin
-(let _170_78 = (let _170_77 = (FStar_ST.read deps)
-in (d)::_170_77)
-in (FStar_ST.op_Colon_Equals deps _170_78))
-=======
-let add_dep = (fun d -> if (not ((let _172_92 = (FStar_ST.read deps)
-in (FStar_List.existsb (fun d' -> (d' = d)) _172_92)))) then begin
-(let _172_94 = (let _172_93 = (FStar_ST.read deps)
-in (d)::_172_93)
-in (FStar_ST.op_Colon_Equals deps _172_94))
->>>>>>> 0a47ffb0
+let add_dep = (fun d -> if (not ((let _172_76 = (FStar_ST.read deps)
+in (FStar_List.existsb (fun d' -> (d' = d)) _172_76)))) then begin
+(let _172_78 = (let _172_77 = (FStar_ST.read deps)
+in (d)::_172_77)
+in (FStar_ST.op_Colon_Equals deps _172_78))
 end else begin
 ()
 end)
@@ -371,13 +264,8 @@
 let key = (lowercase_join_longident lid true)
 in (match ((FStar_Util.smap_try_find working_map key)) with
 | Some (pair) -> begin
-<<<<<<< HEAD
-(FStar_List.iter (fun f -> (let _170_84 = (lowercase_module_name f)
-in (add_dep _170_84))) (list_of_pair pair))
-=======
-(FStar_List.iter (fun f -> (let _172_100 = (lowercase_module_name f)
-in (add_dep _172_100))) (list_of_pair pair))
->>>>>>> 0a47ffb0
+(FStar_List.iter (fun f -> (let _172_84 = (lowercase_module_name f)
+in (add_dep _172_84))) (list_of_pair pair))
 end
 | None -> begin
 (
@@ -387,15 +275,9 @@
 if let_open then begin
 (Prims.raise (FStar_Absyn_Syntax.Err ("let-open only supported for modules, not namespaces")))
 end else begin
-<<<<<<< HEAD
-(let _170_86 = (let _170_85 = (string_of_lid lid true)
-in (_170_85)::[])
-in (FStar_Util.fprint FStar_Util.stderr "Warning: no modules in namespace %s and no file with that name either\n" _170_86))
-=======
-(let _172_102 = (let _172_101 = (string_of_lid lid true)
-in (_172_101)::[])
-in (FStar_Util.fprint FStar_Util.stderr "Warning: no modules in namespace %s and no file with that name either\n" _172_102))
->>>>>>> 0a47ffb0
+(let _172_86 = (let _172_85 = (string_of_lid lid true)
+in (_172_85)::[])
+in (FStar_Util.fprint FStar_Util.stderr "Warning: no modules in namespace %s and no file with that name either\n" _172_86))
 end
 end else begin
 ()
@@ -414,15 +296,9 @@
 (FStar_Util.smap_add working_map key deps_of_aliased_module)
 end
 | None -> begin
-<<<<<<< HEAD
-(let _170_92 = (let _170_91 = (FStar_Util.format1 "module not found in search path: %s\n" alias)
-in FStar_Absyn_Syntax.Err (_170_91))
-in (Prims.raise _170_92))
-=======
-(let _172_108 = (let _172_107 = (FStar_Util.format1 "module not found in search path: %s\n" alias)
-in FStar_Absyn_Syntax.Err (_172_107))
-in (Prims.raise _172_108))
->>>>>>> 0a47ffb0
+(let _172_92 = (let _172_91 = (FStar_Util.format1 "module not found in search path: %s\n" alias)
+in FStar_Absyn_Syntax.Err (_172_91))
+in (Prims.raise _172_92))
 end))))
 in (
 
@@ -430,53 +306,31 @@
 
 let try_key = (fun key -> (match ((FStar_Util.smap_try_find working_map key)) with
 | Some (pair) -> begin
-<<<<<<< HEAD
-(FStar_List.iter (fun f -> (let _170_98 = (lowercase_module_name f)
-in (add_dep _170_98))) (list_of_pair pair))
+(FStar_List.iter (fun f -> (let _172_98 = (lowercase_module_name f)
+in (add_dep _172_98))) (list_of_pair pair))
 end
 | None -> begin
 if (((FStar_List.length lid.FStar_Ident.ns) > (Prims.parse_int "0")) && (FStar_Options.debug_any ())) then begin
-(let _170_100 = (let _170_99 = (string_of_lid lid false)
-in (_170_99)::[])
-in (FStar_Util.fprint FStar_Util.stderr "Warning: unbound module reference %s\n" _170_100))
-=======
-(FStar_List.iter (fun f -> (let _172_114 = (lowercase_module_name f)
-in (add_dep _172_114))) (list_of_pair pair))
-end
-| None -> begin
-if (((FStar_List.length lid.FStar_Ident.ns) > (Prims.parse_int "0")) && (FStar_Options.debug_any ())) then begin
-(let _172_116 = (let _172_115 = (string_of_lid lid false)
-in (_172_115)::[])
-in (FStar_Util.fprint FStar_Util.stderr "Warning: unbound module reference %s\n" _172_116))
->>>>>>> 0a47ffb0
-end else begin
-()
-end
-end))
-in (
-
-<<<<<<< HEAD
-let _72_123 = (let _170_101 = (lowercase_join_longident lid false)
-in (try_key _170_101))
-=======
-let _73_144 = (let _172_117 = (lowercase_join_longident lid false)
-in (try_key _172_117))
->>>>>>> 0a47ffb0
+(let _172_100 = (let _172_99 = (string_of_lid lid false)
+in (_172_99)::[])
+in (FStar_Util.fprint FStar_Util.stderr "Warning: unbound module reference %s\n" _172_100))
+end else begin
+()
+end
+end))
+in (
+
+let _73_123 = (let _172_101 = (lowercase_join_longident lid false)
+in (try_key _172_101))
 in ())))
 in (
 
 let auto_open = if ((FStar_Util.basename filename) = "prims.fst") then begin
 []
 end else begin
-<<<<<<< HEAD
-if (let _170_103 = (let _170_102 = (FStar_Util.basename filename)
-in (FStar_String.lowercase _170_102))
-in (FStar_Util.starts_with _170_103 "fstar.")) then begin
-=======
-if (let _172_119 = (let _172_118 = (FStar_Util.basename filename)
-in (FStar_String.lowercase _172_118))
-in (FStar_Util.starts_with _172_119 "fstar.")) then begin
->>>>>>> 0a47ffb0
+if (let _172_103 = (let _172_102 = (FStar_Util.basename filename)
+in (FStar_String.lowercase _172_102))
+in (FStar_Util.starts_with _172_103 "fstar.")) then begin
 (FStar_Absyn_Const.fstar_ns_lid)::(FStar_Absyn_Const.prims_lid)::[]
 end else begin
 (FStar_Absyn_Const.fstar_ns_lid)::(FStar_Absyn_Const.prims_lid)::(FStar_Absyn_Const.st_lid)::(FStar_Absyn_Const.all_lid)::[]
@@ -484,11 +338,7 @@
 end
 in (
 
-<<<<<<< HEAD
-let _72_126 = (FStar_List.iter (record_open false) auto_open)
-=======
-let _73_147 = (FStar_List.iter (record_open false) auto_open)
->>>>>>> 0a47ffb0
+let _73_126 = (FStar_List.iter (record_open false) auto_open)
 in (
 
 let num_of_toplevelmods = (FStar_ST.alloc (Prims.parse_int "0"))
@@ -508,60 +358,34 @@
 | modules -> begin
 (
 
-<<<<<<< HEAD
-let _72_155 = (FStar_Util.fprint FStar_Util.stderr "Warning: file %s does not respect the one module per file convention\n" ((filename)::[]))
-=======
-let _73_176 = (FStar_Util.fprint FStar_Util.stderr "Warning: file %s does not respect the one module per file convention\n" ((filename)::[]))
->>>>>>> 0a47ffb0
+let _73_155 = (FStar_Util.fprint FStar_Util.stderr "Warning: file %s does not respect the one module per file convention\n" ((filename)::[]))
 in (FStar_List.iter collect_module modules))
 end))
 and collect_module = (fun _73_4 -> (match (_73_4) with
 | (FStar_Parser_AST.Module (lid, decls)) | (FStar_Parser_AST.Interface (lid, decls, _)) -> begin
 (
 
-<<<<<<< HEAD
-let _72_166 = (check_module_declaration_against_filename lid filename)
-in (
-
-let _72_174 = (match (verify_mode) with
+let _73_166 = (check_module_declaration_against_filename lid filename)
+in (
+
+let _73_174 = (match (verify_mode) with
 | VerifyAll -> begin
-(let _170_124 = (string_of_lid lid true)
-in (FStar_Options.add_verify_module _170_124))
+(let _172_124 = (string_of_lid lid true)
+in (FStar_Options.add_verify_module _172_124))
 end
 | VerifyFigureItOut -> begin
 if is_user_provided_filename then begin
-(let _170_125 = (string_of_lid lid true)
-in (FStar_Options.add_verify_module _170_125))
-=======
-let _73_187 = (check_module_declaration_against_filename lid filename)
-in (
-
-let _73_195 = (match (verify_mode) with
-| VerifyAll -> begin
-(let _172_140 = (string_of_lid lid true)
-in (FStar_Options.add_verify_module _172_140))
-end
-| VerifyFigureItOut -> begin
-if is_user_provided_filename then begin
-(let _172_141 = (string_of_lid lid true)
-in (FStar_Options.add_verify_module _172_141))
->>>>>>> 0a47ffb0
+(let _172_125 = (string_of_lid lid true)
+in (FStar_Options.add_verify_module _172_125))
 end else begin
 ()
 end
 end
 | VerifyUserList -> begin
-<<<<<<< HEAD
-(FStar_List.iter (fun _72_173 -> (match (_72_173) with
+(FStar_List.iter (fun _73_173 -> (match (_73_173) with
 | (m, r) -> begin
-if ((FStar_String.lowercase m) = (let _170_127 = (string_of_lid lid true)
-in (FStar_String.lowercase _170_127))) then begin
-=======
-(FStar_List.iter (fun _73_194 -> (match (_73_194) with
-| (m, r) -> begin
-if ((FStar_String.lowercase m) = (let _172_143 = (string_of_lid lid true)
-in (FStar_String.lowercase _172_143))) then begin
->>>>>>> 0a47ffb0
+if ((FStar_String.lowercase m) = (let _172_127 = (string_of_lid lid true)
+in (FStar_String.lowercase _172_127))) then begin
 (FStar_ST.op_Colon_Equals r true)
 end else begin
 ()
@@ -572,11 +396,7 @@
 end))
 and collect_decls = (fun decls -> (FStar_List.iter (fun x -> (
 
-<<<<<<< HEAD
-let _72_178 = (collect_decl x.FStar_Parser_AST.d)
-=======
-let _73_199 = (collect_decl x.FStar_Parser_AST.d)
->>>>>>> 0a47ffb0
+let _73_178 = (collect_decl x.FStar_Parser_AST.d)
 in (FStar_List.iter collect_term x.FStar_Parser_AST.attrs))) decls))
 and collect_decl = (fun _73_5 -> (match (_73_5) with
 | (FStar_Parser_AST.Include (lid)) | (FStar_Parser_AST.Open (lid)) -> begin
@@ -585,81 +405,44 @@
 | FStar_Parser_AST.ModuleAbbrev (ident, lid) -> begin
 (
 
-<<<<<<< HEAD
-let _72_188 = (let _170_131 = (lowercase_join_longident lid true)
-in (add_dep _170_131))
+let _73_188 = (let _172_131 = (lowercase_join_longident lid true)
+in (add_dep _172_131))
 in (record_module_alias ident lid))
 end
-| FStar_Parser_AST.TopLevelLet (_72_191, patterms) -> begin
-(FStar_List.iter (fun _72_197 -> (match (_72_197) with
+| FStar_Parser_AST.TopLevelLet (_73_191, patterms) -> begin
+(FStar_List.iter (fun _73_197 -> (match (_73_197) with
 | (pat, t) -> begin
 (
 
-let _72_198 = (collect_pattern pat)
+let _73_198 = (collect_pattern pat)
 in (collect_term t))
 end)) patterms)
 end
-| FStar_Parser_AST.KindAbbrev (_72_201, binders, t) -> begin
-(
-
-let _72_206 = (collect_term t)
-=======
-let _73_209 = (let _172_147 = (lowercase_join_longident lid true)
-in (add_dep _172_147))
-in (record_module_alias ident lid))
-end
-| FStar_Parser_AST.TopLevelLet (_73_212, patterms) -> begin
-(FStar_List.iter (fun _73_218 -> (match (_73_218) with
-| (pat, t) -> begin
-(
-
-let _73_219 = (collect_pattern pat)
-in (collect_term t))
-end)) patterms)
-end
-| FStar_Parser_AST.KindAbbrev (_73_222, binders, t) -> begin
-(
-
-let _73_227 = (collect_term t)
->>>>>>> 0a47ffb0
+| FStar_Parser_AST.KindAbbrev (_73_201, binders, t) -> begin
+(
+
+let _73_206 = (collect_term t)
 in (collect_binders binders))
 end
 | (FStar_Parser_AST.Main (t)) | (FStar_Parser_AST.Assume (_, t)) | (FStar_Parser_AST.SubEffect ({FStar_Parser_AST.msource = _; FStar_Parser_AST.mdest = _; FStar_Parser_AST.lift_op = FStar_Parser_AST.NonReifiableLift (t)})) | (FStar_Parser_AST.SubEffect ({FStar_Parser_AST.msource = _; FStar_Parser_AST.mdest = _; FStar_Parser_AST.lift_op = FStar_Parser_AST.LiftForFree (t)})) | (FStar_Parser_AST.Val (_, t)) -> begin
 (collect_term t)
 end
-<<<<<<< HEAD
-| FStar_Parser_AST.SubEffect ({FStar_Parser_AST.msource = _72_239; FStar_Parser_AST.mdest = _72_237; FStar_Parser_AST.lift_op = FStar_Parser_AST.ReifiableLift (t0, t1)}) -> begin
-(
-
-let _72_242 = (collect_term t0)
+| FStar_Parser_AST.SubEffect ({FStar_Parser_AST.msource = _73_239; FStar_Parser_AST.mdest = _73_237; FStar_Parser_AST.lift_op = FStar_Parser_AST.ReifiableLift (t0, t1)}) -> begin
+(
+
+let _73_242 = (collect_term t0)
 in (collect_term t1))
 end
-| FStar_Parser_AST.Tycon (_72_245, ts) -> begin
-(
-
-let ts = (FStar_List.map (fun _72_251 -> (match (_72_251) with
-=======
-| FStar_Parser_AST.SubEffect ({FStar_Parser_AST.msource = _73_260; FStar_Parser_AST.mdest = _73_258; FStar_Parser_AST.lift_op = FStar_Parser_AST.ReifiableLift (t0, t1)}) -> begin
-(
-
-let _73_263 = (collect_term t0)
-in (collect_term t1))
-end
-| FStar_Parser_AST.Tycon (_73_266, ts) -> begin
-(
-
-let ts = (FStar_List.map (fun _73_272 -> (match (_73_272) with
->>>>>>> 0a47ffb0
+| FStar_Parser_AST.Tycon (_73_245, ts) -> begin
+(
+
+let ts = (FStar_List.map (fun _73_251 -> (match (_73_251) with
 | (x, doc) -> begin
 x
 end)) ts)
 in (FStar_List.iter collect_tycon ts))
 end
-<<<<<<< HEAD
-| FStar_Parser_AST.Exception (_72_254, t) -> begin
-=======
-| FStar_Parser_AST.Exception (_73_275, t) -> begin
->>>>>>> 0a47ffb0
+| FStar_Parser_AST.Exception (_73_254, t) -> begin
 (FStar_Util.iter_opt t collect_term)
 end
 | (FStar_Parser_AST.NewEffectForFree (ed)) | (FStar_Parser_AST.NewEffect (ed)) -> begin
@@ -671,142 +454,73 @@
 | FStar_Parser_AST.TopLevelModule (lid) -> begin
 (
 
-<<<<<<< HEAD
-let _72_269 = (FStar_Util.incr num_of_toplevelmods)
+let _73_269 = (FStar_Util.incr num_of_toplevelmods)
 in if ((FStar_ST.read num_of_toplevelmods) > (Prims.parse_int "1")) then begin
-(let _170_136 = (let _170_135 = (let _170_134 = (string_of_lid lid true)
-in (FStar_Util.format1 "Automatic dependency analysis demands one module per file (module %s not supported)" _170_134))
-in FStar_Absyn_Syntax.Err (_170_135))
-in (Prims.raise _170_136))
-=======
-let _73_290 = (FStar_Util.incr num_of_toplevelmods)
-in if ((FStar_ST.read num_of_toplevelmods) > (Prims.parse_int "1")) then begin
-(let _172_152 = (let _172_151 = (let _172_150 = (string_of_lid lid true)
-in (FStar_Util.format1 "Automatic dependency analysis demands one module per file (module %s not supported)" _172_150))
-in FStar_Absyn_Syntax.Err (_172_151))
-in (Prims.raise _172_152))
->>>>>>> 0a47ffb0
-end else begin
-()
-end)
-end))
-<<<<<<< HEAD
-and collect_tycon = (fun _72_6 -> (match (_72_6) with
-| FStar_Parser_AST.TyconAbstract (_72_273, binders, k) -> begin
-(
-
-let _72_278 = (collect_binders binders)
+(let _172_136 = (let _172_135 = (let _172_134 = (string_of_lid lid true)
+in (FStar_Util.format1 "Automatic dependency analysis demands one module per file (module %s not supported)" _172_134))
+in FStar_Absyn_Syntax.Err (_172_135))
+in (Prims.raise _172_136))
+end else begin
+()
+end)
+end))
+and collect_tycon = (fun _73_6 -> (match (_73_6) with
+| FStar_Parser_AST.TyconAbstract (_73_273, binders, k) -> begin
+(
+
+let _73_278 = (collect_binders binders)
 in (FStar_Util.iter_opt k collect_term))
 end
-| FStar_Parser_AST.TyconAbbrev (_72_281, binders, k, t) -> begin
-(
-
-let _72_287 = (collect_binders binders)
-in (
-
-let _72_289 = (FStar_Util.iter_opt k collect_term)
+| FStar_Parser_AST.TyconAbbrev (_73_281, binders, k, t) -> begin
+(
+
+let _73_287 = (collect_binders binders)
+in (
+
+let _73_289 = (FStar_Util.iter_opt k collect_term)
 in (collect_term t)))
 end
-| FStar_Parser_AST.TyconRecord (_72_292, binders, k, identterms) -> begin
-(
-
-let _72_298 = (collect_binders binders)
-in (
-
-let _72_300 = (FStar_Util.iter_opt k collect_term)
-in (FStar_List.iter (fun _72_307 -> (match (_72_307) with
-| (_72_303, t, _72_306) -> begin
+| FStar_Parser_AST.TyconRecord (_73_292, binders, k, identterms) -> begin
+(
+
+let _73_298 = (collect_binders binders)
+in (
+
+let _73_300 = (FStar_Util.iter_opt k collect_term)
+in (FStar_List.iter (fun _73_307 -> (match (_73_307) with
+| (_73_303, t, _73_306) -> begin
 (collect_term t)
 end)) identterms)))
 end
-| FStar_Parser_AST.TyconVariant (_72_309, binders, k, identterms) -> begin
-(
-
-let _72_315 = (collect_binders binders)
-in (
-
-let _72_317 = (FStar_Util.iter_opt k collect_term)
-in (FStar_List.iter (fun _72_326 -> (match (_72_326) with
-| (_72_320, t, _72_323, _72_325) -> begin
+| FStar_Parser_AST.TyconVariant (_73_309, binders, k, identterms) -> begin
+(
+
+let _73_315 = (collect_binders binders)
+in (
+
+let _73_317 = (FStar_Util.iter_opt k collect_term)
+in (FStar_List.iter (fun _73_326 -> (match (_73_326) with
+| (_73_320, t, _73_323, _73_325) -> begin
 (FStar_Util.iter_opt t collect_term)
 end)) identterms)))
 end))
-and collect_effect_decl = (fun _72_7 -> (match (_72_7) with
-| FStar_Parser_AST.DefineEffect (_72_329, binders, t, decls, actions) -> begin
-(
-
-let _72_336 = (collect_binders binders)
-in (
-
-let _72_338 = (collect_term t)
-in (
-
-let _72_340 = (collect_decls decls)
+and collect_effect_decl = (fun _73_7 -> (match (_73_7) with
+| FStar_Parser_AST.DefineEffect (_73_329, binders, t, decls, actions) -> begin
+(
+
+let _73_336 = (collect_binders binders)
+in (
+
+let _73_338 = (collect_term t)
+in (
+
+let _73_340 = (collect_decls decls)
 in (collect_decls actions))))
 end
-| FStar_Parser_AST.RedefineEffect (_72_343, binders, t) -> begin
-(
-
-let _72_348 = (collect_binders binders)
-=======
-and collect_tycon = (fun _73_6 -> (match (_73_6) with
-| FStar_Parser_AST.TyconAbstract (_73_294, binders, k) -> begin
-(
-
-let _73_299 = (collect_binders binders)
-in (FStar_Util.iter_opt k collect_term))
-end
-| FStar_Parser_AST.TyconAbbrev (_73_302, binders, k, t) -> begin
-(
-
-let _73_308 = (collect_binders binders)
-in (
-
-let _73_310 = (FStar_Util.iter_opt k collect_term)
-in (collect_term t)))
-end
-| FStar_Parser_AST.TyconRecord (_73_313, binders, k, identterms) -> begin
-(
-
-let _73_319 = (collect_binders binders)
-in (
-
-let _73_321 = (FStar_Util.iter_opt k collect_term)
-in (FStar_List.iter (fun _73_328 -> (match (_73_328) with
-| (_73_324, t, _73_327) -> begin
-(collect_term t)
-end)) identterms)))
-end
-| FStar_Parser_AST.TyconVariant (_73_330, binders, k, identterms) -> begin
-(
-
-let _73_336 = (collect_binders binders)
-in (
-
-let _73_338 = (FStar_Util.iter_opt k collect_term)
-in (FStar_List.iter (fun _73_347 -> (match (_73_347) with
-| (_73_341, t, _73_344, _73_346) -> begin
-(FStar_Util.iter_opt t collect_term)
-end)) identterms)))
-end))
-and collect_effect_decl = (fun _73_7 -> (match (_73_7) with
-| FStar_Parser_AST.DefineEffect (_73_350, binders, t, decls, actions) -> begin
-(
-
-let _73_357 = (collect_binders binders)
-in (
-
-let _73_359 = (collect_term t)
-in (
-
-let _73_361 = (collect_decls decls)
-in (collect_decls actions))))
-end
-| FStar_Parser_AST.RedefineEffect (_73_364, binders, t) -> begin
-(
-
-let _73_369 = (collect_binders binders)
->>>>>>> 0a47ffb0
+| FStar_Parser_AST.RedefineEffect (_73_343, binders, t) -> begin
+(
+
+let _73_348 = (collect_binders binders)
 in (collect_term t))
 end))
 and collect_binders = (fun binders -> (FStar_List.iter collect_binder binders))
@@ -814,21 +528,12 @@
 | ({FStar_Parser_AST.b = FStar_Parser_AST.Annotated (_, t); FStar_Parser_AST.brange = _; FStar_Parser_AST.blevel = _; FStar_Parser_AST.aqual = _}) | ({FStar_Parser_AST.b = FStar_Parser_AST.TAnnotated (_, t); FStar_Parser_AST.brange = _; FStar_Parser_AST.blevel = _; FStar_Parser_AST.aqual = _}) | ({FStar_Parser_AST.b = FStar_Parser_AST.NoName (t); FStar_Parser_AST.brange = _; FStar_Parser_AST.blevel = _; FStar_Parser_AST.aqual = _}) -> begin
 (collect_term t)
 end
-<<<<<<< HEAD
-| _72_384 -> begin
-()
-end))
-and collect_term = (fun t -> (collect_term' t.FStar_Parser_AST.tm))
-and collect_constant = (fun _72_9 -> (match (_72_9) with
-| FStar_Const.Const_int (_72_388, Some (signedness, width)) -> begin
-=======
-| _73_405 -> begin
+| _73_384 -> begin
 ()
 end))
 and collect_term = (fun t -> (collect_term' t.FStar_Parser_AST.tm))
 and collect_constant = (fun _73_9 -> (match (_73_9) with
-| FStar_Const.Const_int (_73_409, Some (signedness, width)) -> begin
->>>>>>> 0a47ffb0
+| FStar_Const.Const_int (_73_388, Some (signedness, width)) -> begin
 (
 
 let u = (match (signedness) with
@@ -853,17 +558,10 @@
 | FStar_Const.Int64 -> begin
 "64"
 end)
-<<<<<<< HEAD
-in (let _170_145 = (FStar_Util.format2 "fstar.%sint%s" u w)
-in (add_dep _170_145))))
-end
-| _72_404 -> begin
-=======
-in (let _172_161 = (FStar_Util.format2 "fstar.%sint%s" u w)
-in (add_dep _172_161))))
-end
-| _73_425 -> begin
->>>>>>> 0a47ffb0
+in (let _172_145 = (FStar_Util.format2 "fstar.%sint%s" u w)
+in (add_dep _172_145))))
+end
+| _73_404 -> begin
 ()
 end))
 and collect_term' = (fun _73_10 -> (match (_73_10) with
@@ -876,17 +574,10 @@
 | FStar_Parser_AST.Op (s, ts) -> begin
 (
 
-<<<<<<< HEAD
-let _72_413 = if (s = "@") then begin
-(let _170_148 = (let _170_147 = (FStar_Ident.lid_of_path (FStar_Ident.path_of_text "FStar.List.Tot.append") FStar_Range.dummyRange)
-in FStar_Parser_AST.Name (_170_147))
-in (collect_term' _170_148))
-=======
-let _73_434 = if (s = "@") then begin
-(let _172_164 = (let _172_163 = (FStar_Ident.lid_of_path (FStar_Ident.path_of_text "FStar.List.Tot.append") FStar_Range.dummyRange)
-in FStar_Parser_AST.Name (_172_163))
-in (collect_term' _172_164))
->>>>>>> 0a47ffb0
+let _73_413 = if (s = "@") then begin
+(let _172_148 = (let _172_147 = (FStar_Ident.lid_of_path (FStar_Ident.path_of_text "FStar.List.Tot.append") FStar_Range.dummyRange)
+in FStar_Parser_AST.Name (_172_147))
+in (collect_term' _172_148))
 end else begin
 ()
 end
@@ -901,65 +592,36 @@
 | FStar_Parser_AST.Construct (lid, termimps) -> begin
 (
 
-<<<<<<< HEAD
-let _72_433 = if (((FStar_List.length termimps) = (Prims.parse_int "1")) && (FStar_Options.universes ())) then begin
-=======
-let _73_454 = if (((FStar_List.length termimps) = (Prims.parse_int "1")) && (FStar_Options.universes ())) then begin
->>>>>>> 0a47ffb0
+let _73_433 = if (((FStar_List.length termimps) = (Prims.parse_int "1")) && (FStar_Options.universes ())) then begin
 (record_lid lid)
 end else begin
 ()
 end
-<<<<<<< HEAD
-in (FStar_List.iter (fun _72_438 -> (match (_72_438) with
-| (t, _72_437) -> begin
-=======
-in (FStar_List.iter (fun _73_459 -> (match (_73_459) with
-| (t, _73_458) -> begin
->>>>>>> 0a47ffb0
+in (FStar_List.iter (fun _73_438 -> (match (_73_438) with
+| (t, _73_437) -> begin
 (collect_term t)
 end)) termimps))
 end
 | FStar_Parser_AST.Abs (pats, t) -> begin
 (
 
-<<<<<<< HEAD
-let _72_443 = (collect_patterns pats)
+let _73_443 = (collect_patterns pats)
 in (collect_term t))
 end
-| FStar_Parser_AST.App (t1, t2, _72_448) -> begin
-(
-
-let _72_451 = (collect_term t1)
+| FStar_Parser_AST.App (t1, t2, _73_448) -> begin
+(
+
+let _73_451 = (collect_term t1)
 in (collect_term t2))
 end
-| FStar_Parser_AST.Let (_72_454, patterms, t) -> begin
-(
-
-let _72_464 = (FStar_List.iter (fun _72_461 -> (match (_72_461) with
+| FStar_Parser_AST.Let (_73_454, patterms, t) -> begin
+(
+
+let _73_464 = (FStar_List.iter (fun _73_461 -> (match (_73_461) with
 | (pat, t) -> begin
 (
 
-let _72_462 = (collect_pattern pat)
-=======
-let _73_464 = (collect_patterns pats)
-in (collect_term t))
-end
-| FStar_Parser_AST.App (t1, t2, _73_469) -> begin
-(
-
-let _73_472 = (collect_term t1)
-in (collect_term t2))
-end
-| FStar_Parser_AST.Let (_73_475, patterms, t) -> begin
-(
-
-let _73_485 = (FStar_List.iter (fun _73_482 -> (match (_73_482) with
-| (pat, t) -> begin
-(
-
-let _73_483 = (collect_pattern pat)
->>>>>>> 0a47ffb0
+let _73_462 = (collect_pattern pat)
 in (collect_term t))
 end)) patterms)
 in (collect_term t))
@@ -967,121 +629,70 @@
 | FStar_Parser_AST.LetOpen (lid, t) -> begin
 (
 
-<<<<<<< HEAD
-let _72_470 = (record_open true lid)
-=======
-let _73_491 = (record_open true lid)
->>>>>>> 0a47ffb0
+let _73_470 = (record_open true lid)
 in (collect_term t))
 end
 | FStar_Parser_AST.Seq (t1, t2) -> begin
 (
 
-<<<<<<< HEAD
-let _72_476 = (collect_term t1)
-=======
-let _73_497 = (collect_term t1)
->>>>>>> 0a47ffb0
+let _73_476 = (collect_term t1)
 in (collect_term t2))
 end
 | FStar_Parser_AST.If (t1, t2, t3) -> begin
 (
 
-<<<<<<< HEAD
-let _72_483 = (collect_term t1)
-in (
-
-let _72_485 = (collect_term t2)
-=======
-let _73_504 = (collect_term t1)
-in (
-
-let _73_506 = (collect_term t2)
->>>>>>> 0a47ffb0
+let _73_483 = (collect_term t1)
+in (
+
+let _73_485 = (collect_term t2)
 in (collect_term t3)))
 end
 | (FStar_Parser_AST.Match (t, bs)) | (FStar_Parser_AST.TryWith (t, bs)) -> begin
 (
 
-<<<<<<< HEAD
-let _72_493 = (collect_term t)
-=======
-let _73_514 = (collect_term t)
->>>>>>> 0a47ffb0
+let _73_493 = (collect_term t)
 in (collect_branches bs))
 end
 | FStar_Parser_AST.Ascribed (t1, t2) -> begin
 (
 
-<<<<<<< HEAD
-let _72_499 = (collect_term t1)
-=======
-let _73_520 = (collect_term t1)
->>>>>>> 0a47ffb0
+let _73_499 = (collect_term t1)
 in (collect_term t2))
 end
 | FStar_Parser_AST.Record (t, idterms) -> begin
 (
 
-<<<<<<< HEAD
-let _72_505 = (FStar_Util.iter_opt t collect_term)
-in (FStar_List.iter (fun _72_510 -> (match (_72_510) with
-| (_72_508, t) -> begin
+let _73_505 = (FStar_Util.iter_opt t collect_term)
+in (FStar_List.iter (fun _73_510 -> (match (_73_510) with
+| (_73_508, t) -> begin
 (collect_term t)
 end)) idterms))
 end
-| FStar_Parser_AST.Project (t, _72_513) -> begin
-=======
-let _73_526 = (FStar_Util.iter_opt t collect_term)
-in (FStar_List.iter (fun _73_531 -> (match (_73_531) with
-| (_73_529, t) -> begin
+| FStar_Parser_AST.Project (t, _73_513) -> begin
 (collect_term t)
-end)) idterms))
-end
-| FStar_Parser_AST.Project (t, _73_534) -> begin
->>>>>>> 0a47ffb0
-(collect_term t)
 end
 | (FStar_Parser_AST.Product (binders, t)) | (FStar_Parser_AST.Sum (binders, t)) -> begin
 (
 
-<<<<<<< HEAD
-let _72_522 = (collect_binders binders)
-=======
-let _73_543 = (collect_binders binders)
->>>>>>> 0a47ffb0
+let _73_522 = (collect_binders binders)
 in (collect_term t))
 end
 | (FStar_Parser_AST.QForall (binders, ts, t)) | (FStar_Parser_AST.QExists (binders, ts, t)) -> begin
 (
 
-<<<<<<< HEAD
-let _72_531 = (collect_binders binders)
-in (
-
-let _72_533 = (FStar_List.iter (FStar_List.iter collect_term) ts)
-=======
-let _73_552 = (collect_binders binders)
-in (
-
-let _73_554 = (FStar_List.iter (FStar_List.iter collect_term) ts)
->>>>>>> 0a47ffb0
+let _73_531 = (collect_binders binders)
+in (
+
+let _73_533 = (FStar_List.iter (FStar_List.iter collect_term) ts)
 in (collect_term t)))
 end
 | FStar_Parser_AST.Refine (binder, t) -> begin
 (
 
-<<<<<<< HEAD
-let _72_539 = (collect_binder binder)
+let _73_539 = (collect_binder binder)
 in (collect_term t))
 end
-| FStar_Parser_AST.NamedTyp (_72_542, t) -> begin
-=======
-let _73_560 = (collect_binder binder)
-in (collect_term t))
-end
-| FStar_Parser_AST.NamedTyp (_73_563, t) -> begin
->>>>>>> 0a47ffb0
+| FStar_Parser_AST.NamedTyp (_73_542, t) -> begin
 (collect_term t)
 end
 | FStar_Parser_AST.Paren (t) -> begin
@@ -1102,11 +713,7 @@
 | FStar_Parser_AST.PatApp (p, ps) -> begin
 (
 
-<<<<<<< HEAD
-let _72_583 = (collect_pattern p)
-=======
-let _73_604 = (collect_pattern p)
->>>>>>> 0a47ffb0
+let _73_583 = (collect_pattern p)
 in (collect_patterns ps))
 end
 | (FStar_Parser_AST.PatVar (_)) | (FStar_Parser_AST.PatName (_)) | (FStar_Parser_AST.PatTvar (_)) -> begin
@@ -1116,65 +723,36 @@
 (collect_patterns ps)
 end
 | FStar_Parser_AST.PatRecord (lidpats) -> begin
-<<<<<<< HEAD
-(FStar_List.iter (fun _72_606 -> (match (_72_606) with
-| (_72_604, p) -> begin
-=======
-(FStar_List.iter (fun _73_627 -> (match (_73_627) with
-| (_73_625, p) -> begin
->>>>>>> 0a47ffb0
+(FStar_List.iter (fun _73_606 -> (match (_73_606) with
+| (_73_604, p) -> begin
 (collect_pattern p)
 end)) lidpats)
 end
 | FStar_Parser_AST.PatAscribed (p, t) -> begin
 (
 
-<<<<<<< HEAD
-let _72_611 = (collect_pattern p)
+let _73_611 = (collect_pattern p)
 in (collect_term t))
 end))
 and collect_branches = (fun bs -> (FStar_List.iter collect_branch bs))
-and collect_branch = (fun _72_617 -> (match (_72_617) with
+and collect_branch = (fun _73_617 -> (match (_73_617) with
 | (pat, t1, t2) -> begin
 (
 
-let _72_618 = (collect_pattern pat)
-in (
-
-let _72_620 = (FStar_Util.iter_opt t1 collect_term)
-=======
-let _73_632 = (collect_pattern p)
-in (collect_term t))
-end))
-and collect_branches = (fun bs -> (FStar_List.iter collect_branch bs))
-and collect_branch = (fun _73_638 -> (match (_73_638) with
-| (pat, t1, t2) -> begin
-(
-
-let _73_639 = (collect_pattern pat)
-in (
-
-let _73_641 = (FStar_Util.iter_opt t1 collect_term)
->>>>>>> 0a47ffb0
+let _73_618 = (collect_pattern pat)
+in (
+
+let _73_620 = (FStar_Util.iter_opt t1 collect_term)
 in (collect_term t2)))
 end))
 in (
 
-<<<<<<< HEAD
-let _72_625 = (FStar_Parser_Driver.parse_file filename)
-in (match (_72_625) with
-| (ast, _72_624) -> begin
-(
-
-let _72_626 = (collect_file ast)
-=======
-let _73_646 = (FStar_Parser_Driver.parse_file filename)
-in (match (_73_646) with
-| (ast, _73_645) -> begin
-(
-
-let _73_647 = (collect_file ast)
->>>>>>> 0a47ffb0
+let _73_625 = (FStar_Parser_Driver.parse_file filename)
+in (match (_73_625) with
+| (ast, _73_624) -> begin
+(
+
+let _73_626 = (collect_file ast)
 in (FStar_ST.read deps))
 end)))))))))))))
 
@@ -1214,53 +792,28 @@
 
 let print_graph = (fun graph -> (
 
-<<<<<<< HEAD
-let _72_629 = (FStar_Util.print_endline "A DOT-format graph has been dumped in the current directory as dep.graph")
-in (
-
-let _72_631 = (FStar_Util.print_endline "With GraphViz installed, try: fdp -Tpng -odep.png dep.graph")
-in (
-
-let _72_633 = (FStar_Util.print_endline "Hint: cat dep.graph | grep -v _ | grep -v prims")
-in (let _170_173 = (let _170_172 = (let _170_171 = (let _170_170 = (let _170_169 = (let _170_168 = (FStar_Util.smap_keys graph)
-in (FStar_List.unique _170_168))
+let _73_629 = (FStar_Util.print_endline "A DOT-format graph has been dumped in the current directory as dep.graph")
+in (
+
+let _73_631 = (FStar_Util.print_endline "With GraphViz installed, try: fdp -Tpng -odep.png dep.graph")
+in (
+
+let _73_633 = (FStar_Util.print_endline "Hint: cat dep.graph | grep -v _ | grep -v prims")
+in (let _172_173 = (let _172_172 = (let _172_171 = (let _172_170 = (let _172_169 = (let _172_168 = (FStar_Util.smap_keys graph)
+in (FStar_List.unique _172_168))
 in (FStar_List.collect (fun k -> (
 
-let deps = (let _170_164 = (let _170_163 = (FStar_Util.smap_try_find graph k)
-in (FStar_Util.must _170_163))
-in (Prims.fst _170_164))
+let deps = (let _172_164 = (let _172_163 = (FStar_Util.smap_try_find graph k)
+in (FStar_Util.must _172_163))
+in (Prims.fst _172_164))
 in (
 
 let r = (fun s -> (FStar_Util.replace_char s '.' '_'))
-in (FStar_List.map (fun dep -> (FStar_Util.format2 "  %s -> %s" (r k) (r dep))) deps)))) _170_169))
-in (FStar_String.concat "\n" _170_170))
-in (Prims.strcat _170_171 "\n}\n"))
-in (Prims.strcat "digraph {\n" _170_172))
-in (FStar_Util.write_file "dep.graph" _170_173))))))
-=======
-let _73_650 = (FStar_Util.print_endline "A DOT-format graph has been dumped in the current directory as dep.graph")
-in (
-
-let _73_652 = (FStar_Util.print_endline "With GraphViz installed, try: fdp -Tpng -odep.png dep.graph")
-in (
-
-let _73_654 = (FStar_Util.print_endline "Hint: cat dep.graph | grep -v _ | grep -v prims")
-in (let _172_189 = (let _172_188 = (let _172_187 = (let _172_186 = (let _172_185 = (let _172_184 = (FStar_Util.smap_keys graph)
-in (FStar_List.unique _172_184))
-in (FStar_List.collect (fun k -> (
-
-let deps = (let _172_180 = (let _172_179 = (FStar_Util.smap_try_find graph k)
-in (FStar_Util.must _172_179))
-in (Prims.fst _172_180))
-in (
-
-let r = (fun s -> (FStar_Util.replace_char s '.' '_'))
-in (FStar_List.map (fun dep -> (FStar_Util.format2 "  %s -> %s" (r k) (r dep))) deps)))) _172_185))
-in (FStar_String.concat "\n" _172_186))
-in (Prims.strcat _172_187 "\n}\n"))
-in (Prims.strcat "digraph {\n" _172_188))
-in (FStar_Util.write_file "dep.graph" _172_189))))))
->>>>>>> 0a47ffb0
+in (FStar_List.map (fun dep -> (FStar_Util.format2 "  %s -> %s" (r k) (r dep))) deps)))) _172_169))
+in (FStar_String.concat "\n" _172_170))
+in (Prims.strcat _172_171 "\n}\n"))
+in (Prims.strcat "digraph {\n" _172_172))
+in (FStar_Util.write_file "dep.graph" _172_173))))))
 
 
 let collect : verify_mode  ->  Prims.string Prims.list  ->  ((Prims.string * Prims.string Prims.list) Prims.list * Prims.string Prims.list * (Prims.string Prims.list * color) FStar_Util.smap) = (fun verify_mode filenames -> (
@@ -1268,15 +821,9 @@
 let graph = (FStar_Util.smap_create (Prims.parse_int "41"))
 in (
 
-<<<<<<< HEAD
-let verify_flags = (let _170_180 = (FStar_Options.verify_module ())
-in (FStar_List.map (fun f -> (let _170_179 = (FStar_ST.alloc false)
-in ((f), (_170_179)))) _170_180))
-=======
-let verify_flags = (let _172_196 = (FStar_Options.verify_module ())
-in (FStar_List.map (fun f -> (let _172_195 = (FStar_ST.alloc false)
-in ((f), (_172_195)))) _172_196))
->>>>>>> 0a47ffb0
+let verify_flags = (let _172_180 = (FStar_Options.verify_module ())
+in (FStar_List.map (fun f -> (let _172_179 = (FStar_ST.alloc false)
+in ((f), (_172_179)))) _172_180))
 in (
 
 let m = (build_map filenames)
@@ -1291,15 +838,9 @@
 let rec discover_one = (fun interface_only key -> if ((FStar_Util.smap_try_find graph key) = None) then begin
 (
 
-<<<<<<< HEAD
-let _72_653 = (let _170_188 = (FStar_Util.smap_try_find m key)
-in (FStar_Util.must _170_188))
-in (match (_72_653) with
-=======
-let _73_673 = (let _172_204 = (FStar_Util.smap_try_find m key)
-in (FStar_Util.must _172_204))
-in (match (_73_673) with
->>>>>>> 0a47ffb0
+let _73_653 = (let _172_188 = (FStar_Util.smap_try_find m key)
+in (FStar_Util.must _172_188))
+in (match (_73_653) with
 | (intf, impl) -> begin
 (
 
@@ -1313,13 +854,13 @@
 in (
 
 let impl_deps = (match (((impl), (intf))) with
-| (Some (impl), Some (_72_661)) when interface_only -> begin
+| (Some (impl), Some (_73_661)) when interface_only -> begin
 []
 end
-| (Some (impl), _72_667) -> begin
+| (Some (impl), _73_667) -> begin
 (collect_one false m impl)
 end
-| (None, _72_671) -> begin
+| (None, _73_671) -> begin
 []
 end)
 in (
@@ -1327,20 +868,14 @@
 let deps = (FStar_List.unique (FStar_List.append impl_deps intf_deps))
 in (
 
-<<<<<<< HEAD
-let _72_675 = (FStar_Util.smap_add graph key ((deps), (White)))
+let _73_675 = (FStar_Util.smap_add graph key ((deps), (White)))
 in (FStar_List.iter (discover_one partial_discovery) deps)))))
-=======
-let _73_683 = (FStar_Util.smap_add graph key ((deps), (White)))
-in (FStar_List.iter (discover_one false) deps)))))
->>>>>>> 0a47ffb0
-end))
-end else begin
-()
-end)
-in (
-
-<<<<<<< HEAD
+end))
+end else begin
+()
+end)
+in (
+
 let discover_command_line_argument = (fun f -> (
 
 let m = (lowercase_module_name f)
@@ -1351,11 +886,7 @@
 end))
 in (
 
-let _72_680 = (FStar_List.iter discover_command_line_argument filenames)
-=======
-let _73_685 = (let _172_205 = (FStar_List.map lowercase_module_name filenames)
-in (FStar_List.iter (discover_one true) _172_205))
->>>>>>> 0a47ffb0
+let _73_680 = (FStar_List.iter discover_command_line_argument filenames)
 in (
 
 let immediate_graph = (FStar_Util.smap_copy graph)
@@ -1366,43 +897,24 @@
 
 let rec discover = (fun cycle key -> (
 
-<<<<<<< HEAD
-let _72_689 = (let _170_195 = (FStar_Util.smap_try_find graph key)
-in (FStar_Util.must _170_195))
-in (match (_72_689) with
-=======
-let _73_694 = (let _172_210 = (FStar_Util.smap_try_find graph key)
-in (FStar_Util.must _172_210))
-in (match (_73_694) with
->>>>>>> 0a47ffb0
+let _73_689 = (let _172_195 = (FStar_Util.smap_try_find graph key)
+in (FStar_Util.must _172_195))
+in (match (_73_689) with
 | (direct_deps, color) -> begin
 (match (color) with
 | Gray -> begin
 (
 
-<<<<<<< HEAD
-let _72_691 = (FStar_Util.print1 "Warning: recursive dependency on module %s\n" key)
-in (
-
-let _72_693 = (FStar_Util.print1 "The cycle is: %s \n" (FStar_String.concat " -> " cycle))
-in (
-
-let _72_695 = (print_graph immediate_graph)
-in (
-
-let _72_697 = (FStar_Util.print_string "\n")
-=======
-let _73_696 = (FStar_Util.print1 "Warning: recursive dependency on module %s\n" key)
-in (
-
-let _73_698 = (FStar_Util.print1 "The cycle is: %s \n" (FStar_String.concat " -> " cycle))
-in (
-
-let _73_700 = (print_graph immediate_graph)
-in (
-
-let _73_702 = (FStar_Util.print_string "\n")
->>>>>>> 0a47ffb0
+let _73_691 = (FStar_Util.print1 "Warning: recursive dependency on module %s\n" key)
+in (
+
+let _73_693 = (FStar_Util.print1 "The cycle is: %s \n" (FStar_String.concat " -> " cycle))
+in (
+
+let _73_695 = (print_graph immediate_graph)
+in (
+
+let _73_697 = (FStar_Util.print_string "\n")
 in (FStar_All.exit (Prims.parse_int "1"))))))
 end
 | Black -> begin
@@ -1411,39 +923,21 @@
 | White -> begin
 (
 
-<<<<<<< HEAD
-let _72_701 = (FStar_Util.smap_add graph key ((direct_deps), (Gray)))
-in (
-
-let all_deps = (let _170_199 = (let _170_198 = (FStar_List.map (fun dep -> (let _170_197 = (discover ((key)::cycle) dep)
-in (dep)::_170_197)) direct_deps)
-in (FStar_List.flatten _170_198))
-in (FStar_List.unique _170_199))
-in (
-
-let _72_705 = (FStar_Util.smap_add graph key ((all_deps), (Black)))
-in (
-
-let _72_707 = (let _170_201 = (let _170_200 = (FStar_ST.read topologically_sorted)
-in (key)::_170_200)
-in (FStar_ST.op_Colon_Equals topologically_sorted _170_201))
-=======
-let _73_706 = (FStar_Util.smap_add graph key ((direct_deps), (Gray)))
-in (
-
-let all_deps = (let _172_214 = (let _172_213 = (FStar_List.map (fun dep -> (let _172_212 = (discover ((key)::cycle) dep)
-in (dep)::_172_212)) direct_deps)
-in (FStar_List.flatten _172_213))
-in (FStar_List.unique _172_214))
-in (
-
-let _73_710 = (FStar_Util.smap_add graph key ((all_deps), (Black)))
-in (
-
-let _73_712 = (let _172_216 = (let _172_215 = (FStar_ST.read topologically_sorted)
-in (key)::_172_215)
-in (FStar_ST.op_Colon_Equals topologically_sorted _172_216))
->>>>>>> 0a47ffb0
+let _73_701 = (FStar_Util.smap_add graph key ((direct_deps), (Gray)))
+in (
+
+let all_deps = (let _172_199 = (let _172_198 = (FStar_List.map (fun dep -> (let _172_197 = (discover ((key)::cycle) dep)
+in (dep)::_172_197)) direct_deps)
+in (FStar_List.flatten _172_198))
+in (FStar_List.unique _172_199))
+in (
+
+let _73_705 = (FStar_Util.smap_add graph key ((all_deps), (Black)))
+in (
+
+let _73_707 = (let _172_201 = (let _172_200 = (FStar_ST.read topologically_sorted)
+in (key)::_172_200)
+in (FStar_ST.op_Colon_Equals topologically_sorted _172_201))
 in all_deps))))
 end)
 end)))
@@ -1452,15 +946,15 @@
 let discover = (discover [])
 in (
 
-let must_find = (fun k -> (match ((let _170_205 = (FStar_Util.smap_try_find m k)
-in (FStar_Util.must _170_205))) with
+let must_find = (fun k -> (match ((let _172_205 = (FStar_Util.smap_try_find m k)
+in (FStar_Util.must _172_205))) with
 | (Some (intf), Some (impl)) when ((not (partial_discovery)) && (not ((FStar_List.existsML (fun f -> ((lowercase_module_name f) = k)) filenames)))) -> begin
 (intf)::(impl)::[]
 end
 | (Some (intf), Some (impl)) when (FStar_List.existsML (fun f -> ((is_implementation f) && ((lowercase_module_name f) = k))) filenames) -> begin
 (intf)::(impl)::[]
 end
-| (Some (intf), _72_727) -> begin
+| (Some (intf), _73_727) -> begin
 (intf)::[]
 end
 | (None, Some (impl)) -> begin
@@ -1471,19 +965,11 @@
 end))
 in (
 
-<<<<<<< HEAD
-let must_find_r = (fun f -> (let _170_210 = (must_find f)
-in (FStar_List.rev _170_210)))
-in (
-
-let by_target = (let _170_215 = (FStar_Util.smap_keys graph)
-=======
-let must_find_r = (fun f -> (let _172_221 = (must_find f)
-in (FStar_List.rev _172_221)))
-in (
-
-let by_target = (let _172_226 = (FStar_Util.smap_keys graph)
->>>>>>> 0a47ffb0
+let must_find_r = (fun f -> (let _172_210 = (must_find f)
+in (FStar_List.rev _172_210)))
+in (
+
+let by_target = (let _172_215 = (FStar_Util.smap_keys graph)
 in (FStar_List.collect (fun k -> (
 
 let as_list = (must_find k)
@@ -1505,37 +991,20 @@
 let k = (lowercase_module_name f)
 in (
 
-<<<<<<< HEAD
-let deps = (let _170_213 = (discover k)
-in (FStar_List.rev _170_213))
-in (
-
-let deps_as_filenames = (let _170_214 = (FStar_List.collect must_find deps)
-in (FStar_List.append _170_214 suffix))
-in ((f), (deps_as_filenames)))))))) as_list)))) _170_215))
-in (
-
-let topologically_sorted = (let _170_216 = (FStar_ST.read topologically_sorted)
-in (FStar_List.collect must_find_r _170_216))
-in (
-
-let _72_754 = (FStar_List.iter (fun _72_751 -> (match (_72_751) with
-=======
-let deps = (let _172_224 = (discover k)
-in (FStar_List.rev _172_224))
-in (
-
-let deps_as_filenames = (let _172_225 = (FStar_List.collect must_find deps)
-in (FStar_List.append _172_225 suffix))
-in ((f), (deps_as_filenames)))))))) as_list)))) _172_226))
-in (
-
-let topologically_sorted = (let _172_227 = (FStar_ST.read topologically_sorted)
-in (FStar_List.collect must_find_r _172_227))
-in (
-
-let _73_734 = (FStar_List.iter (fun _73_731 -> (match (_73_731) with
->>>>>>> 0a47ffb0
+let deps = (let _172_213 = (discover k)
+in (FStar_List.rev _172_213))
+in (
+
+let deps_as_filenames = (let _172_214 = (FStar_List.collect must_find deps)
+in (FStar_List.append _172_214 suffix))
+in ((f), (deps_as_filenames)))))))) as_list)))) _172_215))
+in (
+
+let topologically_sorted = (let _172_216 = (FStar_ST.read topologically_sorted)
+in (FStar_List.collect must_find_r _172_216))
+in (
+
+let _73_754 = (FStar_List.iter (fun _73_751 -> (match (_73_751) with
 | (m, r) -> begin
 if ((not ((FStar_ST.read r))) && (not ((FStar_Options.interactive ())))) then begin
 (
@@ -1544,25 +1013,14 @@
 
 let k = (FStar_String.length m)
 in if ((k > (Prims.parse_int "4")) && ((FStar_String.substring m (k - (Prims.parse_int "4")) (Prims.parse_int "4")) = ".fst")) then begin
-<<<<<<< HEAD
-(let _170_218 = (FStar_String.substring m (Prims.parse_int "0") (k - (Prims.parse_int "4")))
-in (FStar_Util.format1 " Did you mean %s ?" _170_218))
+(let _172_218 = (FStar_String.substring m (Prims.parse_int "0") (k - (Prims.parse_int "4")))
+in (FStar_Util.format1 " Did you mean %s ?" _172_218))
 end else begin
 ""
 end)
-in (let _170_220 = (let _170_219 = (FStar_Util.format3 "You passed --verify_module %s but I found no file that contains [module %s] in the dependency graph.%s\n" m m maybe_fst)
-in FStar_Absyn_Syntax.Err (_170_219))
-in (Prims.raise _170_220)))
-=======
-(let _172_229 = (FStar_String.substring m (Prims.parse_int "0") (k - (Prims.parse_int "4")))
-in (FStar_Util.format1 " Did you mean %s ?" _172_229))
-end else begin
-""
-end)
-in (let _172_231 = (let _172_230 = (FStar_Util.format3 "You passed --verify_module %s but I found no file that contains [module %s] in the dependency graph.%s\n" m m maybe_fst)
-in FStar_Absyn_Syntax.Err (_172_230))
-in (Prims.raise _172_231)))
->>>>>>> 0a47ffb0
+in (let _172_220 = (let _172_219 = (FStar_Util.format3 "You passed --verify_module %s but I found no file that contains [module %s] in the dependency graph.%s\n" m m maybe_fst)
+in FStar_Absyn_Syntax.Err (_172_219))
+in (Prims.raise _172_220)))
 end else begin
 ()
 end
@@ -1570,11 +1028,7 @@
 in ((by_target), (topologically_sorted), (immediate_graph))))))))))))))))))))
 
 
-<<<<<<< HEAD
-let print_make : (Prims.string * Prims.string Prims.list) Prims.list  ->  Prims.unit = (fun deps -> (FStar_List.iter (fun _72_759 -> (match (_72_759) with
-=======
-let print_make : (Prims.string * Prims.string Prims.list) Prims.list  ->  Prims.unit = (fun deps -> (FStar_List.iter (fun _73_739 -> (match (_73_739) with
->>>>>>> 0a47ffb0
+let print_make : (Prims.string * Prims.string Prims.list) Prims.list  ->  Prims.unit = (fun deps -> (FStar_List.iter (fun _73_759 -> (match (_73_759) with
 | (f, deps) -> begin
 (
 
@@ -1583,13 +1037,8 @@
 end)) deps))
 
 
-<<<<<<< HEAD
-let print = (fun _72_766 -> (match (_72_766) with
-| (make_deps, _72_764, graph) -> begin
-=======
-let print = (fun _73_746 -> (match (_73_746) with
-| (make_deps, _73_744, graph) -> begin
->>>>>>> 0a47ffb0
+let print = (fun _73_766 -> (match (_73_766) with
+| (make_deps, _73_764, graph) -> begin
 (match ((FStar_Options.dep ())) with
 | Some ("make") -> begin
 (print_make make_deps)
@@ -1597,11 +1046,7 @@
 | Some ("graph") -> begin
 (print_graph graph)
 end
-<<<<<<< HEAD
-| Some (_72_772) -> begin
-=======
-| Some (_73_752) -> begin
->>>>>>> 0a47ffb0
+| Some (_73_772) -> begin
 (Prims.raise (FStar_Absyn_Syntax.Err ("unknown tool for --dep\n")))
 end
 | None -> begin
