
open Prims

type verify_mode =
| VerifyAll
| VerifyUserList
| VerifyFigureItOut


let is_VerifyAll = (fun _discr_ -> (match (_discr_) with
| VerifyAll (_) -> begin
true
end
| _ -> begin
false
end))


let is_VerifyUserList = (fun _discr_ -> (match (_discr_) with
| VerifyUserList (_) -> begin
true
end
| _ -> begin
false
end))


let is_VerifyFigureItOut = (fun _discr_ -> (match (_discr_) with
| VerifyFigureItOut (_) -> begin
true
end
| _ -> begin
false
end))


type map =
(Prims.string Prims.option * Prims.string Prims.option) FStar_Util.smap


let check_and_strip_suffix : Prims.string  ->  Prims.string Prims.option = (fun f -> (

let suffixes = (".fsti")::(".fst")::(".fsi")::(".fs")::[]
in (

let matches = (FStar_List.map (fun ext -> (

let lext = (FStar_String.length ext)
in (

let l = (FStar_String.length f)
in if ((l > lext) && ((FStar_String.substring f (l - lext) lext) = ext)) then begin
(let _170_7 = (FStar_String.substring f (Prims.parse_int "0") (l - lext))
in Some (_170_7))
end else begin
None
end))) suffixes)
in (match ((FStar_List.filter FStar_Util.is_some matches)) with
| (Some (m))::_72_19 -> begin
Some (m)
end
| _72_24 -> begin
None
end))))


let is_interface : Prims.string  ->  Prims.bool = (fun f -> ((FStar_String.get f ((FStar_String.length f) - (Prims.parse_int "1"))) = 'i'))


let is_implementation : Prims.string  ->  Prims.bool = (fun f -> (not ((is_interface f))))


let list_of_option = (fun _72_1 -> (match (_72_1) with
| Some (x) -> begin
(x)::[]
end
| None -> begin
[]
end))


let list_of_pair = (fun _72_33 -> (match (_72_33) with
| (intf, impl) -> begin
(FStar_List.append (list_of_option intf) (list_of_option impl))
end))


let must_find_stratified = (fun m k -> (match ((let _170_16 = (FStar_Util.smap_try_find m k)
in (FStar_Util.must _170_16))) with
| (Some (intf), _72_39) -> begin
(intf)::[]
end
| (None, Some (impl)) -> begin
(impl)::[]
end
| (None, None) -> begin
[]
end))


let must_find_universes = (fun m k -> (let _170_20 = (let _170_19 = (FStar_Util.smap_try_find m k)
in (FStar_Util.must _170_19))
in (list_of_pair _170_20)))


let must_find = (fun m k -> if (FStar_Options.universes ()) then begin
(must_find_universes m k)
end else begin
(must_find_stratified m k)
end)


let print_map : map  ->  Prims.unit = (fun m -> (let _170_29 = (let _170_28 = (FStar_Util.smap_keys m)
in (FStar_List.unique _170_28))
in (FStar_List.iter (fun k -> (let _170_27 = (must_find m k)
in (FStar_List.iter (fun f -> (FStar_Util.print2 "%s: %s\n" k f)) _170_27))) _170_29)))


let lowercase_module_name : Prims.string  ->  Prims.string = (fun f -> (match ((let _170_32 = (FStar_Util.basename f)
in (check_and_strip_suffix _170_32))) with
| Some (longname) -> begin
(FStar_String.lowercase longname)
end
| None -> begin
(let _170_34 = (let _170_33 = (FStar_Util.format1 "not a valid FStar file: %s\n" f)
in FStar_Absyn_Syntax.Err (_170_33))
in (Prims.raise _170_34))
end))


let build_map : Prims.string Prims.list  ->  map = (fun filenames -> (

let include_directories = (FStar_Options.include_path ())
in (

let include_directories = (FStar_List.map FStar_Util.normalize_file_path include_directories)
in (

let include_directories = (FStar_List.unique include_directories)
in (

let cwd = (let _170_37 = (FStar_Util.getcwd ())
in (FStar_Util.normalize_file_path _170_37))
in (

let map = (FStar_Util.smap_create (Prims.parse_int "41"))
in (

let add_entry = (fun key full_path -> (match ((FStar_Util.smap_try_find map key)) with
| Some (intf, impl) -> begin
if (is_interface full_path) then begin
(FStar_Util.smap_add map key ((Some (full_path)), (impl)))
end else begin
(FStar_Util.smap_add map key ((intf), (Some (full_path))))
end
end
| None -> begin
if (is_interface full_path) then begin
(FStar_Util.smap_add map key ((Some (full_path)), (None)))
end else begin
(FStar_Util.smap_add map key ((None), (Some (full_path))))
end
end))
in (

let _72_82 = (FStar_List.iter (fun d -> if (FStar_Util.file_exists d) then begin
(

let files = (FStar_Util.readdir d)
in (FStar_List.iter (fun f -> (

let f = (FStar_Util.basename f)
in (match ((check_and_strip_suffix f)) with
| Some (longname) -> begin
(

let full_path = if (d = cwd) then begin
f
end else begin
(FStar_Util.join_paths d f)
end
in (

let key = (FStar_String.lowercase longname)
in (add_entry key full_path)))
end
| None -> begin
()
end))) files))
end else begin
(let _170_45 = (let _170_44 = (FStar_Util.format1 "not a valid include directory: %s\n" d)
in FStar_Absyn_Syntax.Err (_170_44))
in (Prims.raise _170_45))
end) include_directories)
in (

let _72_85 = (FStar_List.iter (fun f -> (let _170_47 = (lowercase_module_name f)
in (add_entry _170_47 f))) filenames)
in map)))))))))


let enter_namespace : map  ->  map  ->  Prims.string  ->  Prims.bool = (fun original_map working_map prefix -> (

let found = (FStar_ST.alloc false)
in (

let prefix = (Prims.strcat prefix ".")
in (

let _72_97 = (let _170_57 = (let _170_56 = (FStar_Util.smap_keys original_map)
in (FStar_List.unique _170_56))
in (FStar_List.iter (fun k -> if (FStar_Util.starts_with k prefix) then begin
(

let suffix = (FStar_String.substring k (FStar_String.length prefix) ((FStar_String.length k) - (FStar_String.length prefix)))
in (

let filename = (let _170_55 = (FStar_Util.smap_try_find original_map k)
in (FStar_Util.must _170_55))
in (

let _72_95 = (FStar_Util.smap_add working_map suffix filename)
in (FStar_ST.op_Colon_Equals found true))))
end else begin
()
end) _170_57))
in (FStar_ST.read found)))))


let string_of_lid : FStar_Ident.lident  ->  Prims.bool  ->  Prims.string = (fun l last -> (

let suffix = if last then begin
(l.FStar_Ident.ident.FStar_Ident.idText)::[]
end else begin
[]
end
in (

let names = (let _170_63 = (FStar_List.map (fun x -> x.FStar_Ident.idText) l.FStar_Ident.ns)
in (FStar_List.append _170_63 suffix))
in (FStar_String.concat "." names))))


let lowercase_join_longident : FStar_Ident.lident  ->  Prims.bool  ->  Prims.string = (fun l last -> (let _170_68 = (string_of_lid l last)
in (FStar_String.lowercase _170_68)))


let check_module_declaration_against_filename : FStar_Ident.lident  ->  Prims.string  ->  Prims.unit = (fun lid filename -> (

let k' = (lowercase_join_longident lid true)
in if ((let _170_75 = (let _170_74 = (let _170_73 = (FStar_Util.basename filename)
in (check_and_strip_suffix _170_73))
in (FStar_Util.must _170_74))
in (FStar_String.lowercase _170_75)) <> k') then begin
(let _170_77 = (let _170_76 = (string_of_lid lid true)
in (_170_76)::(filename)::[])
in (FStar_Util.fprint FStar_Util.stderr "Warning: the module declaration \"module %s\" found in file %s does not match its filename. Dependencies will be incorrect.\n" _170_77))
end else begin
()
end))


exception Exit


let is_Exit = (fun _discr_ -> (match (_discr_) with
| Exit (_) -> begin
true
end
| _ -> begin
false
end))


let collect_one : (Prims.string * Prims.bool FStar_ST.ref) Prims.list  ->  verify_mode  ->  Prims.bool  ->  map  ->  Prims.string  ->  Prims.string Prims.list = (fun verify_flags verify_mode is_user_provided_filename original_map filename -> (

let deps = (FStar_ST.alloc [])
in (

let add_dep = (fun d -> if (not ((let _170_92 = (FStar_ST.read deps)
in (FStar_List.existsb (fun d' -> (d' = d)) _170_92)))) then begin
(let _170_94 = (let _170_93 = (FStar_ST.read deps)
in (d)::_170_93)
in (FStar_ST.op_Colon_Equals deps _170_94))
end else begin
()
end)
in (

let working_map = (FStar_Util.smap_copy original_map)
in (

let record_open = (fun let_open lid -> (

let key = (lowercase_join_longident lid true)
in (match ((FStar_Util.smap_try_find working_map key)) with
| Some (pair) -> begin
(FStar_List.iter (fun f -> (let _170_100 = (lowercase_module_name f)
in (add_dep _170_100))) (list_of_pair pair))
end
| None -> begin
(

let r = (enter_namespace original_map working_map key)
in if (not (r)) then begin
if let_open then begin
(Prims.raise (FStar_Absyn_Syntax.Err ("let-open only supported for modules, not namespaces")))
end else begin
(let _170_102 = (let _170_101 = (string_of_lid lid true)
in (_170_101)::[])
in (FStar_Util.fprint FStar_Util.stderr "Warning: no modules in namespace %s and no file with that name either\n" _170_102))
end
end else begin
()
end)
end)))
in (

let record_module_alias = (fun ident lid -> (

let key = (FStar_String.lowercase (FStar_Ident.text_of_id ident))
in (

let alias = (lowercase_join_longident lid true)
in (match ((FStar_Util.smap_try_find original_map alias)) with
| Some (deps_of_aliased_module) -> begin
(FStar_Util.smap_add working_map key deps_of_aliased_module)
end
| None -> begin
(let _170_108 = (let _170_107 = (FStar_Util.format1 "module not found in search path: %s\n" alias)
in FStar_Absyn_Syntax.Err (_170_107))
in (Prims.raise _170_108))
end))))
in (

let record_lid = (fun lid -> (

let try_key = (fun key -> (match ((FStar_Util.smap_try_find working_map key)) with
| Some (pair) -> begin
(FStar_List.iter (fun f -> (let _170_114 = (lowercase_module_name f)
in (add_dep _170_114))) (list_of_pair pair))
end
| None -> begin
if (((FStar_List.length lid.FStar_Ident.ns) > (Prims.parse_int "0")) && (FStar_Options.debug_any ())) then begin
(let _170_116 = (let _170_115 = (string_of_lid lid false)
in (_170_115)::[])
in (FStar_Util.fprint FStar_Util.stderr "Warning: unbound module reference %s\n" _170_116))
end else begin
()
end
end))
in (

let _72_144 = (let _170_117 = (lowercase_join_longident lid false)
in (try_key _170_117))
in ())))
in (

let auto_open = if ((FStar_Util.basename filename) = "prims.fst") then begin
[]
end else begin
if (let _170_119 = (let _170_118 = (FStar_Util.basename filename)
in (FStar_String.lowercase _170_118))
in (FStar_Util.starts_with _170_119 "fstar.")) then begin
(FStar_Absyn_Const.fstar_ns_lid)::(FStar_Absyn_Const.prims_lid)::[]
end else begin
(FStar_Absyn_Const.fstar_ns_lid)::(FStar_Absyn_Const.prims_lid)::(FStar_Absyn_Const.st_lid)::(FStar_Absyn_Const.all_lid)::[]
end
end
in (

let _72_147 = (FStar_List.iter (record_open false) auto_open)
in (

let num_of_toplevelmods = (FStar_ST.alloc (Prims.parse_int "0"))
in (

let rec collect_fragment = (fun _72_2 -> (match (_72_2) with
| FStar_Util.Inl (file) -> begin
(collect_file file)
end
| FStar_Util.Inr (decls) -> begin
(collect_decls decls)
end))
and collect_file = (fun _72_3 -> (match (_72_3) with
| (modul)::[] -> begin
(collect_module modul)
end
| modules -> begin
(

let _72_176 = (FStar_Util.fprint FStar_Util.stderr "Warning: file %s does not respect the one module per file convention\n" ((filename)::[]))
in (FStar_List.iter collect_module modules))
end))
and collect_module = (fun _72_4 -> (match (_72_4) with
| (FStar_Parser_AST.Module (lid, decls)) | (FStar_Parser_AST.Interface (lid, decls, _)) -> begin
(

let _72_187 = (check_module_declaration_against_filename lid filename)
in (

let _72_195 = (match (verify_mode) with
| VerifyAll -> begin
(let _170_140 = (string_of_lid lid true)
in (FStar_Options.add_verify_module _170_140))
end
| VerifyFigureItOut -> begin
if is_user_provided_filename then begin
(let _170_141 = (string_of_lid lid true)
in (FStar_Options.add_verify_module _170_141))
end else begin
()
end
end
| VerifyUserList -> begin
(FStar_List.iter (fun _72_194 -> (match (_72_194) with
| (m, r) -> begin
if ((FStar_String.lowercase m) = (let _170_143 = (string_of_lid lid true)
in (FStar_String.lowercase _170_143))) then begin
(FStar_ST.op_Colon_Equals r true)
end else begin
()
end
end)) verify_flags)
end)
in (collect_decls decls)))
end))
<<<<<<< HEAD
and collect_decls = (fun decls -> (FStar_List.iter (fun x -> (collect_decl x.FStar_Parser_AST.d)) decls))
and collect_decl = (fun _70_5 -> (match (_70_5) with
| (FStar_Parser_AST.Include (lid)) | (FStar_Parser_AST.Open (lid)) -> begin
=======
and collect_decls = (fun decls -> (FStar_List.iter (fun x -> (

let _72_199 = (collect_decl x.FStar_Parser_AST.d)
in (FStar_List.iter collect_term x.FStar_Parser_AST.attrs))) decls))
and collect_decl = (fun _72_5 -> (match (_72_5) with
| FStar_Parser_AST.Open (lid) -> begin
>>>>>>> d0d64548
(record_open false lid)
end
| FStar_Parser_AST.ModuleAbbrev (ident, lid) -> begin
(

<<<<<<< HEAD
let _70_208 = (let _165_150 = (lowercase_join_longident lid true)
in (add_dep _165_150))
in (record_module_alias ident lid))
end
| FStar_Parser_AST.TopLevelLet (_70_211, _70_213, patterms) -> begin
(FStar_List.iter (fun _70_219 -> (match (_70_219) with
| (pat, t) -> begin
(

let _70_220 = (collect_pattern pat)
in (collect_term t))
end)) patterms)
end
| FStar_Parser_AST.KindAbbrev (_70_223, binders, t) -> begin
(

let _70_228 = (collect_term t)
=======
let _72_208 = (let _170_147 = (lowercase_join_longident lid true)
in (add_dep _170_147))
in (record_module_alias ident lid))
end
| FStar_Parser_AST.TopLevelLet (_72_211, patterms) -> begin
(FStar_List.iter (fun _72_217 -> (match (_72_217) with
| (pat, t) -> begin
(

let _72_218 = (collect_pattern pat)
in (collect_term t))
end)) patterms)
end
| FStar_Parser_AST.KindAbbrev (_72_221, binders, t) -> begin
(

let _72_226 = (collect_term t)
>>>>>>> d0d64548
in (collect_binders binders))
end
| (FStar_Parser_AST.Main (t)) | (FStar_Parser_AST.Assume (_, t)) | (FStar_Parser_AST.SubEffect ({FStar_Parser_AST.msource = _; FStar_Parser_AST.mdest = _; FStar_Parser_AST.lift_op = FStar_Parser_AST.NonReifiableLift (t)})) | (FStar_Parser_AST.SubEffect ({FStar_Parser_AST.msource = _; FStar_Parser_AST.mdest = _; FStar_Parser_AST.lift_op = FStar_Parser_AST.LiftForFree (t)})) | (FStar_Parser_AST.Val (_, t)) -> begin
(collect_term t)
end
<<<<<<< HEAD
| FStar_Parser_AST.SubEffect ({FStar_Parser_AST.msource = _70_265; FStar_Parser_AST.mdest = _70_263; FStar_Parser_AST.lift_op = FStar_Parser_AST.ReifiableLift (t0, t1)}) -> begin
(

let _70_268 = (collect_term t0)
in (collect_term t1))
end
| FStar_Parser_AST.Tycon (_70_271, ts) -> begin
(

let ts = (FStar_List.map (fun _70_277 -> (match (_70_277) with
=======
| FStar_Parser_AST.SubEffect ({FStar_Parser_AST.msource = _72_259; FStar_Parser_AST.mdest = _72_257; FStar_Parser_AST.lift_op = FStar_Parser_AST.ReifiableLift (t0, t1)}) -> begin
(

let _72_262 = (collect_term t0)
in (collect_term t1))
end
| FStar_Parser_AST.Tycon (_72_265, ts) -> begin
(

let ts = (FStar_List.map (fun _72_271 -> (match (_72_271) with
>>>>>>> d0d64548
| (x, doc) -> begin
x
end)) ts)
in (FStar_List.iter collect_tycon ts))
end
<<<<<<< HEAD
| FStar_Parser_AST.Exception (_70_280, t) -> begin
=======
| FStar_Parser_AST.Exception (_72_274, t) -> begin
>>>>>>> d0d64548
(FStar_Util.iter_opt t collect_term)
end
| (FStar_Parser_AST.NewEffectForFree (ed)) | (FStar_Parser_AST.NewEffect (ed)) -> begin
(collect_effect_decl ed)
end
| (FStar_Parser_AST.Fsdoc (_)) | (FStar_Parser_AST.Pragma (_)) -> begin
()
end
| FStar_Parser_AST.TopLevelModule (lid) -> begin
(

<<<<<<< HEAD
let _70_301 = (FStar_Util.incr num_of_toplevelmods)
=======
let _72_289 = (FStar_Util.incr num_of_toplevelmods)
>>>>>>> d0d64548
in if ((FStar_ST.read num_of_toplevelmods) > (Prims.parse_int "1")) then begin
(let _170_152 = (let _170_151 = (let _170_150 = (string_of_lid lid true)
in (FStar_Util.format1 "Automatic dependency analysis demands one module per file (module %s not supported)" _170_150))
in FStar_Absyn_Syntax.Err (_170_151))
in (Prims.raise _170_152))
end else begin
()
end)
end))
<<<<<<< HEAD
and collect_tycon = (fun _70_6 -> (match (_70_6) with
| FStar_Parser_AST.TyconAbstract (_70_305, binders, k) -> begin
(

let _70_310 = (collect_binders binders)
in (FStar_Util.iter_opt k collect_term))
end
| FStar_Parser_AST.TyconAbbrev (_70_313, binders, k, t) -> begin
(

let _70_319 = (collect_binders binders)
in (

let _70_321 = (FStar_Util.iter_opt k collect_term)
in (collect_term t)))
end
| FStar_Parser_AST.TyconRecord (_70_324, binders, k, identterms) -> begin
(

let _70_330 = (collect_binders binders)
in (

let _70_332 = (FStar_Util.iter_opt k collect_term)
in (FStar_List.iter (fun _70_339 -> (match (_70_339) with
| (_70_335, t, _70_338) -> begin
(collect_term t)
end)) identterms)))
end
| FStar_Parser_AST.TyconVariant (_70_341, binders, k, identterms) -> begin
(

let _70_347 = (collect_binders binders)
in (

let _70_349 = (FStar_Util.iter_opt k collect_term)
in (FStar_List.iter (fun _70_358 -> (match (_70_358) with
| (_70_352, t, _70_355, _70_357) -> begin
(FStar_Util.iter_opt t collect_term)
end)) identterms)))
end))
and collect_effect_decl = (fun _70_7 -> (match (_70_7) with
| FStar_Parser_AST.DefineEffect (_70_361, binders, t, decls, actions) -> begin
(

let _70_368 = (collect_binders binders)
in (

let _70_370 = (collect_term t)
in (

let _70_372 = (collect_decls decls)
in (collect_decls actions))))
end
| FStar_Parser_AST.RedefineEffect (_70_375, binders, t) -> begin
(

let _70_380 = (collect_binders binders)
=======
and collect_tycon = (fun _72_6 -> (match (_72_6) with
| FStar_Parser_AST.TyconAbstract (_72_293, binders, k) -> begin
(

let _72_298 = (collect_binders binders)
in (FStar_Util.iter_opt k collect_term))
end
| FStar_Parser_AST.TyconAbbrev (_72_301, binders, k, t) -> begin
(

let _72_307 = (collect_binders binders)
in (

let _72_309 = (FStar_Util.iter_opt k collect_term)
in (collect_term t)))
end
| FStar_Parser_AST.TyconRecord (_72_312, binders, k, identterms) -> begin
(

let _72_318 = (collect_binders binders)
in (

let _72_320 = (FStar_Util.iter_opt k collect_term)
in (FStar_List.iter (fun _72_327 -> (match (_72_327) with
| (_72_323, t, _72_326) -> begin
(collect_term t)
end)) identterms)))
end
| FStar_Parser_AST.TyconVariant (_72_329, binders, k, identterms) -> begin
(

let _72_335 = (collect_binders binders)
in (

let _72_337 = (FStar_Util.iter_opt k collect_term)
in (FStar_List.iter (fun _72_346 -> (match (_72_346) with
| (_72_340, t, _72_343, _72_345) -> begin
(FStar_Util.iter_opt t collect_term)
end)) identterms)))
end))
and collect_effect_decl = (fun _72_7 -> (match (_72_7) with
| FStar_Parser_AST.DefineEffect (_72_349, binders, t, decls, actions) -> begin
(

let _72_356 = (collect_binders binders)
in (

let _72_358 = (collect_term t)
in (

let _72_360 = (collect_decls decls)
in (collect_decls actions))))
end
| FStar_Parser_AST.RedefineEffect (_72_363, binders, t) -> begin
(

let _72_368 = (collect_binders binders)
>>>>>>> d0d64548
in (collect_term t))
end))
and collect_binders = (fun binders -> (FStar_List.iter collect_binder binders))
and collect_binder = (fun _72_8 -> (match (_72_8) with
| ({FStar_Parser_AST.b = FStar_Parser_AST.Annotated (_, t); FStar_Parser_AST.brange = _; FStar_Parser_AST.blevel = _; FStar_Parser_AST.aqual = _}) | ({FStar_Parser_AST.b = FStar_Parser_AST.TAnnotated (_, t); FStar_Parser_AST.brange = _; FStar_Parser_AST.blevel = _; FStar_Parser_AST.aqual = _}) | ({FStar_Parser_AST.b = FStar_Parser_AST.NoName (t); FStar_Parser_AST.brange = _; FStar_Parser_AST.blevel = _; FStar_Parser_AST.aqual = _}) -> begin
(collect_term t)
end
<<<<<<< HEAD
| _70_416 -> begin
()
end))
and collect_term = (fun t -> (collect_term' t.FStar_Parser_AST.tm))
and collect_constant = (fun _70_9 -> (match (_70_9) with
| FStar_Const.Const_int (_70_420, Some (signedness, width)) -> begin
=======
| _72_404 -> begin
()
end))
and collect_term = (fun t -> (collect_term' t.FStar_Parser_AST.tm))
and collect_constant = (fun _72_9 -> (match (_72_9) with
| FStar_Const.Const_int (_72_408, Some (signedness, width)) -> begin
>>>>>>> d0d64548
(

let u = (match (signedness) with
| FStar_Const.Unsigned -> begin
"u"
end
| FStar_Const.Signed -> begin
""
end)
in (

let w = (match (width) with
| FStar_Const.Int8 -> begin
"8"
end
| FStar_Const.Int16 -> begin
"16"
end
| FStar_Const.Int32 -> begin
"32"
end
| FStar_Const.Int64 -> begin
"64"
end)
in (let _170_161 = (FStar_Util.format2 "fstar.%sint%s" u w)
in (add_dep _170_161))))
end
<<<<<<< HEAD
| _70_436 -> begin
=======
| _72_424 -> begin
>>>>>>> d0d64548
()
end))
and collect_term' = (fun _72_10 -> (match (_72_10) with
| FStar_Parser_AST.Wild -> begin
()
end
| FStar_Parser_AST.Const (c) -> begin
(collect_constant c)
end
| FStar_Parser_AST.Op (s, ts) -> begin
(

<<<<<<< HEAD
let _70_445 = if (s = "@") then begin
(let _165_167 = (let _165_166 = (FStar_Ident.lid_of_path (FStar_Ident.path_of_text "FStar.List.Tot.append") FStar_Range.dummyRange)
in FStar_Parser_AST.Name (_165_166))
in (collect_term' _165_167))
=======
let _72_433 = if (s = "@") then begin
(let _170_164 = (let _170_163 = (FStar_Ident.lid_of_path (FStar_Ident.path_of_text "FStar.List.Tot.append") FStar_Range.dummyRange)
in FStar_Parser_AST.Name (_170_163))
in (collect_term' _170_164))
>>>>>>> d0d64548
end else begin
()
end
in (FStar_List.iter collect_term ts))
end
| (FStar_Parser_AST.Tvar (_)) | (FStar_Parser_AST.Uvar (_)) -> begin
()
end
| (FStar_Parser_AST.Var (lid)) | (FStar_Parser_AST.Projector (lid, _)) | (FStar_Parser_AST.Discrim (lid)) | (FStar_Parser_AST.Name (lid)) -> begin
(record_lid lid)
end
| FStar_Parser_AST.Construct (lid, termimps) -> begin
(

<<<<<<< HEAD
let _70_465 = if (((FStar_List.length termimps) = (Prims.parse_int "1")) && (FStar_Options.universes ())) then begin
(record_lid true lid)
end else begin
()
end
in (FStar_List.iter (fun _70_470 -> (match (_70_470) with
| (t, _70_469) -> begin
=======
let _72_453 = if (((FStar_List.length termimps) = (Prims.parse_int "1")) && (FStar_Options.universes ())) then begin
(record_lid lid)
end else begin
()
end
in (FStar_List.iter (fun _72_458 -> (match (_72_458) with
| (t, _72_457) -> begin
>>>>>>> d0d64548
(collect_term t)
end)) termimps))
end
| FStar_Parser_AST.Abs (pats, t) -> begin
(

<<<<<<< HEAD
let _70_475 = (collect_patterns pats)
in (collect_term t))
end
| FStar_Parser_AST.App (t1, t2, _70_480) -> begin
(

let _70_483 = (collect_term t1)
in (collect_term t2))
end
| FStar_Parser_AST.Let (_70_486, patterms, t) -> begin
(

let _70_496 = (FStar_List.iter (fun _70_493 -> (match (_70_493) with
| (pat, t) -> begin
(

let _70_494 = (collect_pattern pat)
=======
let _72_463 = (collect_patterns pats)
in (collect_term t))
end
| FStar_Parser_AST.App (t1, t2, _72_468) -> begin
(

let _72_471 = (collect_term t1)
in (collect_term t2))
end
| FStar_Parser_AST.Let (_72_474, patterms, t) -> begin
(

let _72_484 = (FStar_List.iter (fun _72_481 -> (match (_72_481) with
| (pat, t) -> begin
(

let _72_482 = (collect_pattern pat)
>>>>>>> d0d64548
in (collect_term t))
end)) patterms)
in (collect_term t))
end
| FStar_Parser_AST.LetOpen (lid, t) -> begin
(

<<<<<<< HEAD
let _70_502 = (record_open true lid)
=======
let _72_490 = (record_open true lid)
>>>>>>> d0d64548
in (collect_term t))
end
| FStar_Parser_AST.Seq (t1, t2) -> begin
(

<<<<<<< HEAD
let _70_508 = (collect_term t1)
=======
let _72_496 = (collect_term t1)
>>>>>>> d0d64548
in (collect_term t2))
end
| FStar_Parser_AST.If (t1, t2, t3) -> begin
(

<<<<<<< HEAD
let _70_515 = (collect_term t1)
in (

let _70_517 = (collect_term t2)
=======
let _72_503 = (collect_term t1)
in (

let _72_505 = (collect_term t2)
>>>>>>> d0d64548
in (collect_term t3)))
end
| (FStar_Parser_AST.Match (t, bs)) | (FStar_Parser_AST.TryWith (t, bs)) -> begin
(

<<<<<<< HEAD
let _70_525 = (collect_term t)
=======
let _72_513 = (collect_term t)
>>>>>>> d0d64548
in (collect_branches bs))
end
| FStar_Parser_AST.Ascribed (t1, t2) -> begin
(

<<<<<<< HEAD
let _70_531 = (collect_term t1)
=======
let _72_519 = (collect_term t1)
>>>>>>> d0d64548
in (collect_term t2))
end
| FStar_Parser_AST.Record (t, idterms) -> begin
(

<<<<<<< HEAD
let _70_537 = (FStar_Util.iter_opt t collect_term)
in (FStar_List.iter (fun _70_542 -> (match (_70_542) with
| (_70_540, t) -> begin
(collect_term t)
end)) idterms))
end
| FStar_Parser_AST.Project (t, _70_545) -> begin
=======
let _72_525 = (FStar_Util.iter_opt t collect_term)
in (FStar_List.iter (fun _72_530 -> (match (_72_530) with
| (_72_528, t) -> begin
(collect_term t)
end)) idterms))
end
| FStar_Parser_AST.Project (t, _72_533) -> begin
>>>>>>> d0d64548
(collect_term t)
end
| (FStar_Parser_AST.Product (binders, t)) | (FStar_Parser_AST.Sum (binders, t)) -> begin
(

<<<<<<< HEAD
let _70_554 = (collect_binders binders)
=======
let _72_542 = (collect_binders binders)
>>>>>>> d0d64548
in (collect_term t))
end
| (FStar_Parser_AST.QForall (binders, ts, t)) | (FStar_Parser_AST.QExists (binders, ts, t)) -> begin
(

<<<<<<< HEAD
let _70_563 = (collect_binders binders)
in (

let _70_565 = (FStar_List.iter (FStar_List.iter collect_term) ts)
=======
let _72_551 = (collect_binders binders)
in (

let _72_553 = (FStar_List.iter (FStar_List.iter collect_term) ts)
>>>>>>> d0d64548
in (collect_term t)))
end
| FStar_Parser_AST.Refine (binder, t) -> begin
(

<<<<<<< HEAD
let _70_571 = (collect_binder binder)
in (collect_term t))
end
| FStar_Parser_AST.NamedTyp (_70_574, t) -> begin
=======
let _72_559 = (collect_binder binder)
in (collect_term t))
end
| FStar_Parser_AST.NamedTyp (_72_562, t) -> begin
>>>>>>> d0d64548
(collect_term t)
end
| FStar_Parser_AST.Paren (t) -> begin
(collect_term t)
end
| (FStar_Parser_AST.Assign (_, t)) | (FStar_Parser_AST.Requires (t, _)) | (FStar_Parser_AST.Ensures (t, _)) | (FStar_Parser_AST.Labeled (t, _, _)) -> begin
(collect_term t)
end
| FStar_Parser_AST.Attributes (cattributes) -> begin
(FStar_List.iter collect_term cattributes)
end))
and collect_patterns = (fun ps -> (FStar_List.iter collect_pattern ps))
and collect_pattern = (fun p -> (collect_pattern' p.FStar_Parser_AST.pat))
and collect_pattern' = (fun _72_11 -> (match (_72_11) with
| (FStar_Parser_AST.PatWild) | (FStar_Parser_AST.PatOp (_)) | (FStar_Parser_AST.PatConst (_)) -> begin
()
end
| FStar_Parser_AST.PatApp (p, ps) -> begin
(

<<<<<<< HEAD
let _70_615 = (collect_pattern p)
=======
let _72_603 = (collect_pattern p)
>>>>>>> d0d64548
in (collect_patterns ps))
end
| (FStar_Parser_AST.PatVar (_)) | (FStar_Parser_AST.PatName (_)) | (FStar_Parser_AST.PatTvar (_)) -> begin
()
end
| (FStar_Parser_AST.PatList (ps)) | (FStar_Parser_AST.PatOr (ps)) | (FStar_Parser_AST.PatTuple (ps, _)) -> begin
(collect_patterns ps)
end
| FStar_Parser_AST.PatRecord (lidpats) -> begin
<<<<<<< HEAD
(FStar_List.iter (fun _70_638 -> (match (_70_638) with
| (_70_636, p) -> begin
=======
(FStar_List.iter (fun _72_626 -> (match (_72_626) with
| (_72_624, p) -> begin
>>>>>>> d0d64548
(collect_pattern p)
end)) lidpats)
end
| FStar_Parser_AST.PatAscribed (p, t) -> begin
(

<<<<<<< HEAD
let _70_643 = (collect_pattern p)
in (collect_term t))
end))
and collect_branches = (fun bs -> (FStar_List.iter collect_branch bs))
and collect_branch = (fun _70_649 -> (match (_70_649) with
| (pat, t1, t2) -> begin
(

let _70_650 = (collect_pattern pat)
in (

let _70_652 = (FStar_Util.iter_opt t1 collect_term)
=======
let _72_631 = (collect_pattern p)
in (collect_term t))
end))
and collect_branches = (fun bs -> (FStar_List.iter collect_branch bs))
and collect_branch = (fun _72_637 -> (match (_72_637) with
| (pat, t1, t2) -> begin
(

let _72_638 = (collect_pattern pat)
in (

let _72_640 = (FStar_Util.iter_opt t1 collect_term)
>>>>>>> d0d64548
in (collect_term t2)))
end))
in (

let _72_645 = (FStar_Parser_Driver.parse_file filename)
in (match (_72_645) with
| (ast, _72_644) -> begin
(

<<<<<<< HEAD
let _70_655 = (collect_file ast)
in (FStar_ST.read deps))))))))))))))
=======
let _72_646 = (collect_file ast)
in (FStar_ST.read deps))
end)))))))))))))
>>>>>>> d0d64548


type color =
| White
| Gray
| Black


let is_White = (fun _discr_ -> (match (_discr_) with
| White (_) -> begin
true
end
| _ -> begin
false
end))


let is_Gray = (fun _discr_ -> (match (_discr_) with
| Gray (_) -> begin
true
end
| _ -> begin
false
end))


let is_Black = (fun _discr_ -> (match (_discr_) with
| Black (_) -> begin
true
end
| _ -> begin
false
end))


let print_graph = (fun graph -> (

<<<<<<< HEAD
let _70_658 = (FStar_Util.print_endline "A DOT-format graph has been dumped in the current directory as dep.graph")
in (

let _70_660 = (FStar_Util.print_endline "With GraphViz installed, try: fdp -Tpng -odep.png dep.graph")
in (

let _70_662 = (FStar_Util.print_endline "Hint: cat dep.graph | grep -v _ | grep -v prims")
in (let _165_192 = (let _165_191 = (let _165_190 = (let _165_189 = (let _165_188 = (let _165_187 = (FStar_Util.smap_keys graph)
in (FStar_List.unique _165_187))
=======
let _72_649 = (FStar_Util.print_endline "A DOT-format graph has been dumped in the current directory as dep.graph")
in (

let _72_651 = (FStar_Util.print_endline "With GraphViz installed, try: fdp -Tpng -odep.png dep.graph")
in (

let _72_653 = (FStar_Util.print_endline "Hint: cat dep.graph | grep -v _ | grep -v prims")
in (let _170_189 = (let _170_188 = (let _170_187 = (let _170_186 = (let _170_185 = (let _170_184 = (FStar_Util.smap_keys graph)
in (FStar_List.unique _170_184))
>>>>>>> d0d64548
in (FStar_List.collect (fun k -> (

let deps = (let _170_180 = (let _170_179 = (FStar_Util.smap_try_find graph k)
in (FStar_Util.must _170_179))
in (Prims.fst _170_180))
in (

let r = (fun s -> (FStar_Util.replace_char s '.' '_'))
in (FStar_List.map (fun dep -> (FStar_Util.format2 "  %s -> %s" (r k) (r dep))) deps)))) _170_185))
in (FStar_String.concat "\n" _170_186))
in (Prims.strcat _170_187 "\n}\n"))
in (Prims.strcat "digraph {\n" _170_188))
in (FStar_Util.write_file "dep.graph" _170_189))))))


let collect : verify_mode  ->  Prims.string Prims.list  ->  ((Prims.string * Prims.string Prims.list) Prims.list * Prims.string Prims.list * (Prims.string Prims.list * color) FStar_Util.smap) = (fun verify_mode filenames -> (

let graph = (FStar_Util.smap_create (Prims.parse_int "41"))
in (

let verify_flags = (let _170_196 = (FStar_Options.verify_module ())
in (FStar_List.map (fun f -> (let _170_195 = (FStar_ST.alloc false)
in ((f), (_170_195)))) _170_196))
in (

let m = (build_map filenames)
in (

let collect_one = (collect_one verify_flags verify_mode)
in (

let rec discover_one = (fun is_user_provided_filename key -> if ((FStar_Util.smap_try_find graph key) = None) then begin
(

<<<<<<< HEAD
let _70_681 = (let _165_207 = (FStar_Util.smap_try_find m key)
in (FStar_Util.must _165_207))
in (match (_70_681) with
=======
let _72_672 = (let _170_204 = (FStar_Util.smap_try_find m key)
in (FStar_Util.must _170_204))
in (match (_72_672) with
>>>>>>> d0d64548
| (intf, impl) -> begin
(

let intf_deps = (match (intf) with
| None -> begin
[]
end
| Some (intf) -> begin
(collect_one is_user_provided_filename m intf)
end)
in (

let impl_deps = (match (impl) with
| None -> begin
[]
end
| Some (impl) -> begin
(collect_one is_user_provided_filename m impl)
end)
in (

let deps = (FStar_List.unique (FStar_List.append impl_deps intf_deps))
in (

<<<<<<< HEAD
let _70_691 = (FStar_Util.smap_add graph key ((deps), (White)))
=======
let _72_682 = (FStar_Util.smap_add graph key ((deps), (White)))
>>>>>>> d0d64548
in (FStar_List.iter (discover_one false) deps)))))
end))
end else begin
()
end)
in (

<<<<<<< HEAD
let _70_693 = (let _165_208 = (FStar_List.map lowercase_module_name filenames)
in (FStar_List.iter (discover_one true) _165_208))
=======
let _72_684 = (let _170_205 = (FStar_List.map lowercase_module_name filenames)
in (FStar_List.iter (discover_one true) _170_205))
>>>>>>> d0d64548
in (

let immediate_graph = (FStar_Util.smap_copy graph)
in (

let topologically_sorted = (FStar_ST.alloc [])
in (

let rec discover = (fun cycle key -> (

<<<<<<< HEAD
let _70_702 = (let _165_213 = (FStar_Util.smap_try_find graph key)
in (FStar_Util.must _165_213))
in (match (_70_702) with
=======
let _72_693 = (let _170_210 = (FStar_Util.smap_try_find graph key)
in (FStar_Util.must _170_210))
in (match (_72_693) with
>>>>>>> d0d64548
| (direct_deps, color) -> begin
(match (color) with
| Gray -> begin
(

<<<<<<< HEAD
let _70_704 = (FStar_Util.print1 "Warning: recursive dependency on module %s\n" key)
in (

let _70_706 = (FStar_Util.print1 "The cycle is: %s \n" (FStar_String.concat " -> " cycle))
in (

let _70_708 = (print_graph immediate_graph)
in (

let _70_710 = (FStar_Util.print_string "\n")
=======
let _72_695 = (FStar_Util.print1 "Warning: recursive dependency on module %s\n" key)
in (

let _72_697 = (FStar_Util.print1 "The cycle is: %s \n" (FStar_String.concat " -> " cycle))
in (

let _72_699 = (print_graph immediate_graph)
in (

let _72_701 = (FStar_Util.print_string "\n")
>>>>>>> d0d64548
in (FStar_All.exit (Prims.parse_int "1"))))))
end
| Black -> begin
direct_deps
end
| White -> begin
(

<<<<<<< HEAD
let _70_714 = (FStar_Util.smap_add graph key ((direct_deps), (Gray)))
=======
let _72_705 = (FStar_Util.smap_add graph key ((direct_deps), (Gray)))
>>>>>>> d0d64548
in (

let all_deps = (let _170_214 = (let _170_213 = (FStar_List.map (fun dep -> (let _170_212 = (discover ((key)::cycle) dep)
in (dep)::_170_212)) direct_deps)
in (FStar_List.flatten _170_213))
in (FStar_List.unique _170_214))
in (

<<<<<<< HEAD
let _70_718 = (FStar_Util.smap_add graph key ((all_deps), (Black)))
in (

let _70_720 = (let _165_219 = (let _165_218 = (FStar_ST.read topologically_sorted)
in (key)::_165_218)
in (FStar_ST.op_Colon_Equals topologically_sorted _165_219))
=======
let _72_709 = (FStar_Util.smap_add graph key ((all_deps), (Black)))
in (

let _72_711 = (let _170_216 = (let _170_215 = (FStar_ST.read topologically_sorted)
in (key)::_170_215)
in (FStar_ST.op_Colon_Equals topologically_sorted _170_216))
>>>>>>> d0d64548
in all_deps))))
end)
end)))
in (

let discover = (discover [])
in (

let must_find = (must_find m)
in (

let must_find_r = (fun f -> (let _170_221 = (must_find f)
in (FStar_List.rev _170_221)))
in (

let by_target = (let _170_226 = (FStar_Util.smap_keys graph)
in (FStar_List.collect (fun k -> (

let as_list = (must_find k)
in (

let is_interleaved = ((FStar_List.length as_list) = (Prims.parse_int "2"))
in (FStar_List.map (fun f -> (

let should_append_fsti = ((is_implementation f) && is_interleaved)
in (

let suffix = if should_append_fsti then begin
((Prims.strcat f "i"))::[]
end else begin
[]
end
in (

let k = (lowercase_module_name f)
in (

let deps = (let _170_224 = (discover k)
in (FStar_List.rev _170_224))
in (

let deps_as_filenames = (let _170_225 = (FStar_List.collect must_find deps)
in (FStar_List.append _170_225 suffix))
in ((f), (deps_as_filenames)))))))) as_list)))) _170_226))
in (

let topologically_sorted = (let _170_227 = (FStar_ST.read topologically_sorted)
in (FStar_List.collect must_find_r _170_227))
in (

<<<<<<< HEAD
let _70_740 = (FStar_List.iter (fun _70_739 -> (match (_70_739) with
=======
let _72_733 = (FStar_List.iter (fun _72_730 -> (match (_72_730) with
>>>>>>> d0d64548
| (m, r) -> begin
if ((not ((FStar_ST.read r))) && (not ((FStar_Options.interactive ())))) then begin
(

let maybe_fst = (

let k = (FStar_String.length m)
in if ((k > (Prims.parse_int "4")) && ((FStar_String.substring m (k - (Prims.parse_int "4")) (Prims.parse_int "4")) = ".fst")) then begin
(let _170_229 = (FStar_String.substring m (Prims.parse_int "0") (k - (Prims.parse_int "4")))
in (FStar_Util.format1 " Did you mean %s ?" _170_229))
end else begin
""
end)
in (let _170_231 = (let _170_230 = (FStar_Util.format3 "You passed --verify_module %s but I found no file that contains [module %s] in the dependency graph.%s\n" m m maybe_fst)
in FStar_Absyn_Syntax.Err (_170_230))
in (Prims.raise _170_231)))
end else begin
()
end
end)) verify_flags)
in ((by_target), (topologically_sorted), (immediate_graph))))))))))))))))))


<<<<<<< HEAD
let print_make : (Prims.string * Prims.string Prims.list) Prims.list  ->  Prims.unit = (fun deps -> (FStar_List.iter (fun _70_745 -> (match (_70_745) with
=======
let print_make : (Prims.string * Prims.string Prims.list) Prims.list  ->  Prims.unit = (fun deps -> (FStar_List.iter (fun _72_738 -> (match (_72_738) with
>>>>>>> d0d64548
| (f, deps) -> begin
(

let deps = (FStar_List.map (fun s -> (FStar_Util.replace_string s " " "\\ ")) deps)
in (FStar_Util.print2 "%s: %s\n" f (FStar_String.concat " " deps)))
end)) deps))


<<<<<<< HEAD
let print = (fun _70_752 -> (match (_70_752) with
| (make_deps, _70_750, graph) -> begin
=======
let print = (fun _72_745 -> (match (_72_745) with
| (make_deps, _72_743, graph) -> begin
>>>>>>> d0d64548
(match ((FStar_Options.dep ())) with
| Some ("make") -> begin
(print_make make_deps)
end
| Some ("graph") -> begin
(print_graph graph)
end
<<<<<<< HEAD
| Some (_70_758) -> begin
=======
| Some (_72_751) -> begin
>>>>>>> d0d64548
(Prims.raise (FStar_Absyn_Syntax.Err ("unknown tool for --dep\n")))
end
| None -> begin
()
end)
end))



<|MERGE_RESOLUTION|>--- conflicted
+++ resolved
@@ -425,98 +425,55 @@
 end)
 in (collect_decls decls)))
 end))
-<<<<<<< HEAD
-and collect_decls = (fun decls -> (FStar_List.iter (fun x -> (collect_decl x.FStar_Parser_AST.d)) decls))
-and collect_decl = (fun _70_5 -> (match (_70_5) with
-| (FStar_Parser_AST.Include (lid)) | (FStar_Parser_AST.Open (lid)) -> begin
-=======
 and collect_decls = (fun decls -> (FStar_List.iter (fun x -> (
 
 let _72_199 = (collect_decl x.FStar_Parser_AST.d)
 in (FStar_List.iter collect_term x.FStar_Parser_AST.attrs))) decls))
 and collect_decl = (fun _72_5 -> (match (_72_5) with
-| FStar_Parser_AST.Open (lid) -> begin
->>>>>>> d0d64548
+| (FStar_Parser_AST.Include (lid)) | (FStar_Parser_AST.Open (lid)) -> begin
 (record_open false lid)
 end
 | FStar_Parser_AST.ModuleAbbrev (ident, lid) -> begin
 (
 
-<<<<<<< HEAD
-let _70_208 = (let _165_150 = (lowercase_join_longident lid true)
-in (add_dep _165_150))
+let _72_209 = (let _170_147 = (lowercase_join_longident lid true)
+in (add_dep _170_147))
 in (record_module_alias ident lid))
 end
-| FStar_Parser_AST.TopLevelLet (_70_211, _70_213, patterms) -> begin
-(FStar_List.iter (fun _70_219 -> (match (_70_219) with
+| FStar_Parser_AST.TopLevelLet (_72_212, patterms) -> begin
+(FStar_List.iter (fun _72_218 -> (match (_72_218) with
 | (pat, t) -> begin
 (
 
-let _70_220 = (collect_pattern pat)
+let _72_219 = (collect_pattern pat)
 in (collect_term t))
 end)) patterms)
 end
-| FStar_Parser_AST.KindAbbrev (_70_223, binders, t) -> begin
-(
-
-let _70_228 = (collect_term t)
-=======
-let _72_208 = (let _170_147 = (lowercase_join_longident lid true)
-in (add_dep _170_147))
-in (record_module_alias ident lid))
-end
-| FStar_Parser_AST.TopLevelLet (_72_211, patterms) -> begin
-(FStar_List.iter (fun _72_217 -> (match (_72_217) with
-| (pat, t) -> begin
-(
-
-let _72_218 = (collect_pattern pat)
-in (collect_term t))
-end)) patterms)
-end
-| FStar_Parser_AST.KindAbbrev (_72_221, binders, t) -> begin
-(
-
-let _72_226 = (collect_term t)
->>>>>>> d0d64548
+| FStar_Parser_AST.KindAbbrev (_72_222, binders, t) -> begin
+(
+
+let _72_227 = (collect_term t)
 in (collect_binders binders))
 end
 | (FStar_Parser_AST.Main (t)) | (FStar_Parser_AST.Assume (_, t)) | (FStar_Parser_AST.SubEffect ({FStar_Parser_AST.msource = _; FStar_Parser_AST.mdest = _; FStar_Parser_AST.lift_op = FStar_Parser_AST.NonReifiableLift (t)})) | (FStar_Parser_AST.SubEffect ({FStar_Parser_AST.msource = _; FStar_Parser_AST.mdest = _; FStar_Parser_AST.lift_op = FStar_Parser_AST.LiftForFree (t)})) | (FStar_Parser_AST.Val (_, t)) -> begin
 (collect_term t)
 end
-<<<<<<< HEAD
-| FStar_Parser_AST.SubEffect ({FStar_Parser_AST.msource = _70_265; FStar_Parser_AST.mdest = _70_263; FStar_Parser_AST.lift_op = FStar_Parser_AST.ReifiableLift (t0, t1)}) -> begin
-(
-
-let _70_268 = (collect_term t0)
+| FStar_Parser_AST.SubEffect ({FStar_Parser_AST.msource = _72_260; FStar_Parser_AST.mdest = _72_258; FStar_Parser_AST.lift_op = FStar_Parser_AST.ReifiableLift (t0, t1)}) -> begin
+(
+
+let _72_263 = (collect_term t0)
 in (collect_term t1))
 end
-| FStar_Parser_AST.Tycon (_70_271, ts) -> begin
-(
-
-let ts = (FStar_List.map (fun _70_277 -> (match (_70_277) with
-=======
-| FStar_Parser_AST.SubEffect ({FStar_Parser_AST.msource = _72_259; FStar_Parser_AST.mdest = _72_257; FStar_Parser_AST.lift_op = FStar_Parser_AST.ReifiableLift (t0, t1)}) -> begin
-(
-
-let _72_262 = (collect_term t0)
-in (collect_term t1))
-end
-| FStar_Parser_AST.Tycon (_72_265, ts) -> begin
-(
-
-let ts = (FStar_List.map (fun _72_271 -> (match (_72_271) with
->>>>>>> d0d64548
+| FStar_Parser_AST.Tycon (_72_266, ts) -> begin
+(
+
+let ts = (FStar_List.map (fun _72_272 -> (match (_72_272) with
 | (x, doc) -> begin
 x
 end)) ts)
 in (FStar_List.iter collect_tycon ts))
 end
-<<<<<<< HEAD
-| FStar_Parser_AST.Exception (_70_280, t) -> begin
-=======
-| FStar_Parser_AST.Exception (_72_274, t) -> begin
->>>>>>> d0d64548
+| FStar_Parser_AST.Exception (_72_275, t) -> begin
 (FStar_Util.iter_opt t collect_term)
 end
 | (FStar_Parser_AST.NewEffectForFree (ed)) | (FStar_Parser_AST.NewEffect (ed)) -> begin
@@ -528,11 +485,7 @@
 | FStar_Parser_AST.TopLevelModule (lid) -> begin
 (
 
-<<<<<<< HEAD
-let _70_301 = (FStar_Util.incr num_of_toplevelmods)
-=======
-let _72_289 = (FStar_Util.incr num_of_toplevelmods)
->>>>>>> d0d64548
+let _72_290 = (FStar_Util.incr num_of_toplevelmods)
 in if ((FStar_ST.read num_of_toplevelmods) > (Prims.parse_int "1")) then begin
 (let _170_152 = (let _170_151 = (let _170_150 = (string_of_lid lid true)
 in (FStar_Util.format1 "Automatic dependency analysis demands one module per file (module %s not supported)" _170_150))
@@ -542,123 +495,63 @@
 ()
 end)
 end))
-<<<<<<< HEAD
-and collect_tycon = (fun _70_6 -> (match (_70_6) with
-| FStar_Parser_AST.TyconAbstract (_70_305, binders, k) -> begin
-(
-
-let _70_310 = (collect_binders binders)
+and collect_tycon = (fun _72_6 -> (match (_72_6) with
+| FStar_Parser_AST.TyconAbstract (_72_294, binders, k) -> begin
+(
+
+let _72_299 = (collect_binders binders)
 in (FStar_Util.iter_opt k collect_term))
 end
-| FStar_Parser_AST.TyconAbbrev (_70_313, binders, k, t) -> begin
-(
-
-let _70_319 = (collect_binders binders)
-in (
-
-let _70_321 = (FStar_Util.iter_opt k collect_term)
+| FStar_Parser_AST.TyconAbbrev (_72_302, binders, k, t) -> begin
+(
+
+let _72_308 = (collect_binders binders)
+in (
+
+let _72_310 = (FStar_Util.iter_opt k collect_term)
 in (collect_term t)))
 end
-| FStar_Parser_AST.TyconRecord (_70_324, binders, k, identterms) -> begin
-(
-
-let _70_330 = (collect_binders binders)
-in (
-
-let _70_332 = (FStar_Util.iter_opt k collect_term)
-in (FStar_List.iter (fun _70_339 -> (match (_70_339) with
-| (_70_335, t, _70_338) -> begin
+| FStar_Parser_AST.TyconRecord (_72_313, binders, k, identterms) -> begin
+(
+
+let _72_319 = (collect_binders binders)
+in (
+
+let _72_321 = (FStar_Util.iter_opt k collect_term)
+in (FStar_List.iter (fun _72_328 -> (match (_72_328) with
+| (_72_324, t, _72_327) -> begin
 (collect_term t)
 end)) identterms)))
 end
-| FStar_Parser_AST.TyconVariant (_70_341, binders, k, identterms) -> begin
-(
-
-let _70_347 = (collect_binders binders)
-in (
-
-let _70_349 = (FStar_Util.iter_opt k collect_term)
-in (FStar_List.iter (fun _70_358 -> (match (_70_358) with
-| (_70_352, t, _70_355, _70_357) -> begin
+| FStar_Parser_AST.TyconVariant (_72_330, binders, k, identterms) -> begin
+(
+
+let _72_336 = (collect_binders binders)
+in (
+
+let _72_338 = (FStar_Util.iter_opt k collect_term)
+in (FStar_List.iter (fun _72_347 -> (match (_72_347) with
+| (_72_341, t, _72_344, _72_346) -> begin
 (FStar_Util.iter_opt t collect_term)
 end)) identterms)))
 end))
-and collect_effect_decl = (fun _70_7 -> (match (_70_7) with
-| FStar_Parser_AST.DefineEffect (_70_361, binders, t, decls, actions) -> begin
-(
-
-let _70_368 = (collect_binders binders)
-in (
-
-let _70_370 = (collect_term t)
-in (
-
-let _70_372 = (collect_decls decls)
+and collect_effect_decl = (fun _72_7 -> (match (_72_7) with
+| FStar_Parser_AST.DefineEffect (_72_350, binders, t, decls, actions) -> begin
+(
+
+let _72_357 = (collect_binders binders)
+in (
+
+let _72_359 = (collect_term t)
+in (
+
+let _72_361 = (collect_decls decls)
 in (collect_decls actions))))
 end
-| FStar_Parser_AST.RedefineEffect (_70_375, binders, t) -> begin
-(
-
-let _70_380 = (collect_binders binders)
-=======
-and collect_tycon = (fun _72_6 -> (match (_72_6) with
-| FStar_Parser_AST.TyconAbstract (_72_293, binders, k) -> begin
-(
-
-let _72_298 = (collect_binders binders)
-in (FStar_Util.iter_opt k collect_term))
-end
-| FStar_Parser_AST.TyconAbbrev (_72_301, binders, k, t) -> begin
-(
-
-let _72_307 = (collect_binders binders)
-in (
-
-let _72_309 = (FStar_Util.iter_opt k collect_term)
-in (collect_term t)))
-end
-| FStar_Parser_AST.TyconRecord (_72_312, binders, k, identterms) -> begin
-(
-
-let _72_318 = (collect_binders binders)
-in (
-
-let _72_320 = (FStar_Util.iter_opt k collect_term)
-in (FStar_List.iter (fun _72_327 -> (match (_72_327) with
-| (_72_323, t, _72_326) -> begin
-(collect_term t)
-end)) identterms)))
-end
-| FStar_Parser_AST.TyconVariant (_72_329, binders, k, identterms) -> begin
-(
-
-let _72_335 = (collect_binders binders)
-in (
-
-let _72_337 = (FStar_Util.iter_opt k collect_term)
-in (FStar_List.iter (fun _72_346 -> (match (_72_346) with
-| (_72_340, t, _72_343, _72_345) -> begin
-(FStar_Util.iter_opt t collect_term)
-end)) identterms)))
-end))
-and collect_effect_decl = (fun _72_7 -> (match (_72_7) with
-| FStar_Parser_AST.DefineEffect (_72_349, binders, t, decls, actions) -> begin
-(
-
-let _72_356 = (collect_binders binders)
-in (
-
-let _72_358 = (collect_term t)
-in (
-
-let _72_360 = (collect_decls decls)
-in (collect_decls actions))))
-end
-| FStar_Parser_AST.RedefineEffect (_72_363, binders, t) -> begin
-(
-
-let _72_368 = (collect_binders binders)
->>>>>>> d0d64548
+| FStar_Parser_AST.RedefineEffect (_72_364, binders, t) -> begin
+(
+
+let _72_369 = (collect_binders binders)
 in (collect_term t))
 end))
 and collect_binders = (fun binders -> (FStar_List.iter collect_binder binders))
@@ -666,21 +559,12 @@
 | ({FStar_Parser_AST.b = FStar_Parser_AST.Annotated (_, t); FStar_Parser_AST.brange = _; FStar_Parser_AST.blevel = _; FStar_Parser_AST.aqual = _}) | ({FStar_Parser_AST.b = FStar_Parser_AST.TAnnotated (_, t); FStar_Parser_AST.brange = _; FStar_Parser_AST.blevel = _; FStar_Parser_AST.aqual = _}) | ({FStar_Parser_AST.b = FStar_Parser_AST.NoName (t); FStar_Parser_AST.brange = _; FStar_Parser_AST.blevel = _; FStar_Parser_AST.aqual = _}) -> begin
 (collect_term t)
 end
-<<<<<<< HEAD
-| _70_416 -> begin
-()
-end))
-and collect_term = (fun t -> (collect_term' t.FStar_Parser_AST.tm))
-and collect_constant = (fun _70_9 -> (match (_70_9) with
-| FStar_Const.Const_int (_70_420, Some (signedness, width)) -> begin
-=======
-| _72_404 -> begin
+| _72_405 -> begin
 ()
 end))
 and collect_term = (fun t -> (collect_term' t.FStar_Parser_AST.tm))
 and collect_constant = (fun _72_9 -> (match (_72_9) with
-| FStar_Const.Const_int (_72_408, Some (signedness, width)) -> begin
->>>>>>> d0d64548
+| FStar_Const.Const_int (_72_409, Some (signedness, width)) -> begin
 (
 
 let u = (match (signedness) with
@@ -708,11 +592,7 @@
 in (let _170_161 = (FStar_Util.format2 "fstar.%sint%s" u w)
 in (add_dep _170_161))))
 end
-<<<<<<< HEAD
-| _70_436 -> begin
-=======
-| _72_424 -> begin
->>>>>>> d0d64548
+| _72_425 -> begin
 ()
 end))
 and collect_term' = (fun _72_10 -> (match (_72_10) with
@@ -725,17 +605,10 @@
 | FStar_Parser_AST.Op (s, ts) -> begin
 (
 
-<<<<<<< HEAD
-let _70_445 = if (s = "@") then begin
-(let _165_167 = (let _165_166 = (FStar_Ident.lid_of_path (FStar_Ident.path_of_text "FStar.List.Tot.append") FStar_Range.dummyRange)
-in FStar_Parser_AST.Name (_165_166))
-in (collect_term' _165_167))
-=======
-let _72_433 = if (s = "@") then begin
+let _72_434 = if (s = "@") then begin
 (let _170_164 = (let _170_163 = (FStar_Ident.lid_of_path (FStar_Ident.path_of_text "FStar.List.Tot.append") FStar_Range.dummyRange)
 in FStar_Parser_AST.Name (_170_163))
 in (collect_term' _170_164))
->>>>>>> d0d64548
 end else begin
 ()
 end
@@ -750,66 +623,36 @@
 | FStar_Parser_AST.Construct (lid, termimps) -> begin
 (
 
-<<<<<<< HEAD
-let _70_465 = if (((FStar_List.length termimps) = (Prims.parse_int "1")) && (FStar_Options.universes ())) then begin
-(record_lid true lid)
-end else begin
-()
-end
-in (FStar_List.iter (fun _70_470 -> (match (_70_470) with
-| (t, _70_469) -> begin
-=======
-let _72_453 = if (((FStar_List.length termimps) = (Prims.parse_int "1")) && (FStar_Options.universes ())) then begin
+let _72_454 = if (((FStar_List.length termimps) = (Prims.parse_int "1")) && (FStar_Options.universes ())) then begin
 (record_lid lid)
 end else begin
 ()
 end
-in (FStar_List.iter (fun _72_458 -> (match (_72_458) with
-| (t, _72_457) -> begin
->>>>>>> d0d64548
+in (FStar_List.iter (fun _72_459 -> (match (_72_459) with
+| (t, _72_458) -> begin
 (collect_term t)
 end)) termimps))
 end
 | FStar_Parser_AST.Abs (pats, t) -> begin
 (
 
-<<<<<<< HEAD
-let _70_475 = (collect_patterns pats)
+let _72_464 = (collect_patterns pats)
 in (collect_term t))
 end
-| FStar_Parser_AST.App (t1, t2, _70_480) -> begin
-(
-
-let _70_483 = (collect_term t1)
+| FStar_Parser_AST.App (t1, t2, _72_469) -> begin
+(
+
+let _72_472 = (collect_term t1)
 in (collect_term t2))
 end
-| FStar_Parser_AST.Let (_70_486, patterms, t) -> begin
-(
-
-let _70_496 = (FStar_List.iter (fun _70_493 -> (match (_70_493) with
+| FStar_Parser_AST.Let (_72_475, patterms, t) -> begin
+(
+
+let _72_485 = (FStar_List.iter (fun _72_482 -> (match (_72_482) with
 | (pat, t) -> begin
 (
 
-let _70_494 = (collect_pattern pat)
-=======
-let _72_463 = (collect_patterns pats)
-in (collect_term t))
-end
-| FStar_Parser_AST.App (t1, t2, _72_468) -> begin
-(
-
-let _72_471 = (collect_term t1)
-in (collect_term t2))
-end
-| FStar_Parser_AST.Let (_72_474, patterms, t) -> begin
-(
-
-let _72_484 = (FStar_List.iter (fun _72_481 -> (match (_72_481) with
-| (pat, t) -> begin
-(
-
-let _72_482 = (collect_pattern pat)
->>>>>>> d0d64548
+let _72_483 = (collect_pattern pat)
 in (collect_term t))
 end)) patterms)
 in (collect_term t))
@@ -817,121 +660,70 @@
 | FStar_Parser_AST.LetOpen (lid, t) -> begin
 (
 
-<<<<<<< HEAD
-let _70_502 = (record_open true lid)
-=======
-let _72_490 = (record_open true lid)
->>>>>>> d0d64548
+let _72_491 = (record_open true lid)
 in (collect_term t))
 end
 | FStar_Parser_AST.Seq (t1, t2) -> begin
 (
 
-<<<<<<< HEAD
-let _70_508 = (collect_term t1)
-=======
-let _72_496 = (collect_term t1)
->>>>>>> d0d64548
+let _72_497 = (collect_term t1)
 in (collect_term t2))
 end
 | FStar_Parser_AST.If (t1, t2, t3) -> begin
 (
 
-<<<<<<< HEAD
-let _70_515 = (collect_term t1)
-in (
-
-let _70_517 = (collect_term t2)
-=======
-let _72_503 = (collect_term t1)
-in (
-
-let _72_505 = (collect_term t2)
->>>>>>> d0d64548
+let _72_504 = (collect_term t1)
+in (
+
+let _72_506 = (collect_term t2)
 in (collect_term t3)))
 end
 | (FStar_Parser_AST.Match (t, bs)) | (FStar_Parser_AST.TryWith (t, bs)) -> begin
 (
 
-<<<<<<< HEAD
-let _70_525 = (collect_term t)
-=======
-let _72_513 = (collect_term t)
->>>>>>> d0d64548
+let _72_514 = (collect_term t)
 in (collect_branches bs))
 end
 | FStar_Parser_AST.Ascribed (t1, t2) -> begin
 (
 
-<<<<<<< HEAD
-let _70_531 = (collect_term t1)
-=======
-let _72_519 = (collect_term t1)
->>>>>>> d0d64548
+let _72_520 = (collect_term t1)
 in (collect_term t2))
 end
 | FStar_Parser_AST.Record (t, idterms) -> begin
 (
 
-<<<<<<< HEAD
-let _70_537 = (FStar_Util.iter_opt t collect_term)
-in (FStar_List.iter (fun _70_542 -> (match (_70_542) with
-| (_70_540, t) -> begin
+let _72_526 = (FStar_Util.iter_opt t collect_term)
+in (FStar_List.iter (fun _72_531 -> (match (_72_531) with
+| (_72_529, t) -> begin
 (collect_term t)
 end)) idterms))
 end
-| FStar_Parser_AST.Project (t, _70_545) -> begin
-=======
-let _72_525 = (FStar_Util.iter_opt t collect_term)
-in (FStar_List.iter (fun _72_530 -> (match (_72_530) with
-| (_72_528, t) -> begin
+| FStar_Parser_AST.Project (t, _72_534) -> begin
 (collect_term t)
-end)) idterms))
-end
-| FStar_Parser_AST.Project (t, _72_533) -> begin
->>>>>>> d0d64548
-(collect_term t)
 end
 | (FStar_Parser_AST.Product (binders, t)) | (FStar_Parser_AST.Sum (binders, t)) -> begin
 (
 
-<<<<<<< HEAD
-let _70_554 = (collect_binders binders)
-=======
-let _72_542 = (collect_binders binders)
->>>>>>> d0d64548
+let _72_543 = (collect_binders binders)
 in (collect_term t))
 end
 | (FStar_Parser_AST.QForall (binders, ts, t)) | (FStar_Parser_AST.QExists (binders, ts, t)) -> begin
 (
 
-<<<<<<< HEAD
-let _70_563 = (collect_binders binders)
-in (
-
-let _70_565 = (FStar_List.iter (FStar_List.iter collect_term) ts)
-=======
-let _72_551 = (collect_binders binders)
-in (
-
-let _72_553 = (FStar_List.iter (FStar_List.iter collect_term) ts)
->>>>>>> d0d64548
+let _72_552 = (collect_binders binders)
+in (
+
+let _72_554 = (FStar_List.iter (FStar_List.iter collect_term) ts)
 in (collect_term t)))
 end
 | FStar_Parser_AST.Refine (binder, t) -> begin
 (
 
-<<<<<<< HEAD
-let _70_571 = (collect_binder binder)
+let _72_560 = (collect_binder binder)
 in (collect_term t))
 end
-| FStar_Parser_AST.NamedTyp (_70_574, t) -> begin
-=======
-let _72_559 = (collect_binder binder)
-in (collect_term t))
-end
-| FStar_Parser_AST.NamedTyp (_72_562, t) -> begin
->>>>>>> d0d64548
+| FStar_Parser_AST.NamedTyp (_72_563, t) -> begin
 (collect_term t)
 end
 | FStar_Parser_AST.Paren (t) -> begin
@@ -952,11 +744,7 @@
 | FStar_Parser_AST.PatApp (p, ps) -> begin
 (
 
-<<<<<<< HEAD
-let _70_615 = (collect_pattern p)
-=======
-let _72_603 = (collect_pattern p)
->>>>>>> d0d64548
+let _72_604 = (collect_pattern p)
 in (collect_patterns ps))
 end
 | (FStar_Parser_AST.PatVar (_)) | (FStar_Parser_AST.PatName (_)) | (FStar_Parser_AST.PatTvar (_)) -> begin
@@ -966,63 +754,38 @@
 (collect_patterns ps)
 end
 | FStar_Parser_AST.PatRecord (lidpats) -> begin
-<<<<<<< HEAD
-(FStar_List.iter (fun _70_638 -> (match (_70_638) with
-| (_70_636, p) -> begin
-=======
-(FStar_List.iter (fun _72_626 -> (match (_72_626) with
-| (_72_624, p) -> begin
->>>>>>> d0d64548
+(FStar_List.iter (fun _72_627 -> (match (_72_627) with
+| (_72_625, p) -> begin
 (collect_pattern p)
 end)) lidpats)
 end
 | FStar_Parser_AST.PatAscribed (p, t) -> begin
 (
 
-<<<<<<< HEAD
-let _70_643 = (collect_pattern p)
+let _72_632 = (collect_pattern p)
 in (collect_term t))
 end))
 and collect_branches = (fun bs -> (FStar_List.iter collect_branch bs))
-and collect_branch = (fun _70_649 -> (match (_70_649) with
+and collect_branch = (fun _72_638 -> (match (_72_638) with
 | (pat, t1, t2) -> begin
 (
 
-let _70_650 = (collect_pattern pat)
-in (
-
-let _70_652 = (FStar_Util.iter_opt t1 collect_term)
-=======
-let _72_631 = (collect_pattern p)
-in (collect_term t))
-end))
-and collect_branches = (fun bs -> (FStar_List.iter collect_branch bs))
-and collect_branch = (fun _72_637 -> (match (_72_637) with
-| (pat, t1, t2) -> begin
-(
-
-let _72_638 = (collect_pattern pat)
-in (
-
-let _72_640 = (FStar_Util.iter_opt t1 collect_term)
->>>>>>> d0d64548
+let _72_639 = (collect_pattern pat)
+in (
+
+let _72_641 = (FStar_Util.iter_opt t1 collect_term)
 in (collect_term t2)))
 end))
 in (
 
-let _72_645 = (FStar_Parser_Driver.parse_file filename)
-in (match (_72_645) with
-| (ast, _72_644) -> begin
-(
-
-<<<<<<< HEAD
-let _70_655 = (collect_file ast)
-in (FStar_ST.read deps))))))))))))))
-=======
-let _72_646 = (collect_file ast)
+let _72_646 = (FStar_Parser_Driver.parse_file filename)
+in (match (_72_646) with
+| (ast, _72_645) -> begin
+(
+
+let _72_647 = (collect_file ast)
 in (FStar_ST.read deps))
 end)))))))))))))
->>>>>>> d0d64548
 
 
 type color =
@@ -1060,27 +823,15 @@
 
 let print_graph = (fun graph -> (
 
-<<<<<<< HEAD
-let _70_658 = (FStar_Util.print_endline "A DOT-format graph has been dumped in the current directory as dep.graph")
-in (
-
-let _70_660 = (FStar_Util.print_endline "With GraphViz installed, try: fdp -Tpng -odep.png dep.graph")
-in (
-
-let _70_662 = (FStar_Util.print_endline "Hint: cat dep.graph | grep -v _ | grep -v prims")
-in (let _165_192 = (let _165_191 = (let _165_190 = (let _165_189 = (let _165_188 = (let _165_187 = (FStar_Util.smap_keys graph)
-in (FStar_List.unique _165_187))
-=======
-let _72_649 = (FStar_Util.print_endline "A DOT-format graph has been dumped in the current directory as dep.graph")
-in (
-
-let _72_651 = (FStar_Util.print_endline "With GraphViz installed, try: fdp -Tpng -odep.png dep.graph")
-in (
-
-let _72_653 = (FStar_Util.print_endline "Hint: cat dep.graph | grep -v _ | grep -v prims")
+let _72_650 = (FStar_Util.print_endline "A DOT-format graph has been dumped in the current directory as dep.graph")
+in (
+
+let _72_652 = (FStar_Util.print_endline "With GraphViz installed, try: fdp -Tpng -odep.png dep.graph")
+in (
+
+let _72_654 = (FStar_Util.print_endline "Hint: cat dep.graph | grep -v _ | grep -v prims")
 in (let _170_189 = (let _170_188 = (let _170_187 = (let _170_186 = (let _170_185 = (let _170_184 = (FStar_Util.smap_keys graph)
 in (FStar_List.unique _170_184))
->>>>>>> d0d64548
 in (FStar_List.collect (fun k -> (
 
 let deps = (let _170_180 = (let _170_179 = (FStar_Util.smap_try_find graph k)
@@ -1115,15 +866,9 @@
 let rec discover_one = (fun is_user_provided_filename key -> if ((FStar_Util.smap_try_find graph key) = None) then begin
 (
 
-<<<<<<< HEAD
-let _70_681 = (let _165_207 = (FStar_Util.smap_try_find m key)
-in (FStar_Util.must _165_207))
-in (match (_70_681) with
-=======
-let _72_672 = (let _170_204 = (FStar_Util.smap_try_find m key)
+let _72_673 = (let _170_204 = (FStar_Util.smap_try_find m key)
 in (FStar_Util.must _170_204))
-in (match (_72_672) with
->>>>>>> d0d64548
+in (match (_72_673) with
 | (intf, impl) -> begin
 (
 
@@ -1148,11 +893,7 @@
 let deps = (FStar_List.unique (FStar_List.append impl_deps intf_deps))
 in (
 
-<<<<<<< HEAD
-let _70_691 = (FStar_Util.smap_add graph key ((deps), (White)))
-=======
-let _72_682 = (FStar_Util.smap_add graph key ((deps), (White)))
->>>>>>> d0d64548
+let _72_683 = (FStar_Util.smap_add graph key ((deps), (White)))
 in (FStar_List.iter (discover_one false) deps)))))
 end))
 end else begin
@@ -1160,13 +901,8 @@
 end)
 in (
 
-<<<<<<< HEAD
-let _70_693 = (let _165_208 = (FStar_List.map lowercase_module_name filenames)
-in (FStar_List.iter (discover_one true) _165_208))
-=======
-let _72_684 = (let _170_205 = (FStar_List.map lowercase_module_name filenames)
+let _72_685 = (let _170_205 = (FStar_List.map lowercase_module_name filenames)
 in (FStar_List.iter (discover_one true) _170_205))
->>>>>>> d0d64548
 in (
 
 let immediate_graph = (FStar_Util.smap_copy graph)
@@ -1177,43 +913,24 @@
 
 let rec discover = (fun cycle key -> (
 
-<<<<<<< HEAD
-let _70_702 = (let _165_213 = (FStar_Util.smap_try_find graph key)
-in (FStar_Util.must _165_213))
-in (match (_70_702) with
-=======
-let _72_693 = (let _170_210 = (FStar_Util.smap_try_find graph key)
+let _72_694 = (let _170_210 = (FStar_Util.smap_try_find graph key)
 in (FStar_Util.must _170_210))
-in (match (_72_693) with
->>>>>>> d0d64548
+in (match (_72_694) with
 | (direct_deps, color) -> begin
 (match (color) with
 | Gray -> begin
 (
 
-<<<<<<< HEAD
-let _70_704 = (FStar_Util.print1 "Warning: recursive dependency on module %s\n" key)
-in (
-
-let _70_706 = (FStar_Util.print1 "The cycle is: %s \n" (FStar_String.concat " -> " cycle))
-in (
-
-let _70_708 = (print_graph immediate_graph)
-in (
-
-let _70_710 = (FStar_Util.print_string "\n")
-=======
-let _72_695 = (FStar_Util.print1 "Warning: recursive dependency on module %s\n" key)
-in (
-
-let _72_697 = (FStar_Util.print1 "The cycle is: %s \n" (FStar_String.concat " -> " cycle))
-in (
-
-let _72_699 = (print_graph immediate_graph)
-in (
-
-let _72_701 = (FStar_Util.print_string "\n")
->>>>>>> d0d64548
+let _72_696 = (FStar_Util.print1 "Warning: recursive dependency on module %s\n" key)
+in (
+
+let _72_698 = (FStar_Util.print1 "The cycle is: %s \n" (FStar_String.concat " -> " cycle))
+in (
+
+let _72_700 = (print_graph immediate_graph)
+in (
+
+let _72_702 = (FStar_Util.print_string "\n")
 in (FStar_All.exit (Prims.parse_int "1"))))))
 end
 | Black -> begin
@@ -1222,11 +939,7 @@
 | White -> begin
 (
 
-<<<<<<< HEAD
-let _70_714 = (FStar_Util.smap_add graph key ((direct_deps), (Gray)))
-=======
-let _72_705 = (FStar_Util.smap_add graph key ((direct_deps), (Gray)))
->>>>>>> d0d64548
+let _72_706 = (FStar_Util.smap_add graph key ((direct_deps), (Gray)))
 in (
 
 let all_deps = (let _170_214 = (let _170_213 = (FStar_List.map (fun dep -> (let _170_212 = (discover ((key)::cycle) dep)
@@ -1235,21 +948,12 @@
 in (FStar_List.unique _170_214))
 in (
 
-<<<<<<< HEAD
-let _70_718 = (FStar_Util.smap_add graph key ((all_deps), (Black)))
-in (
-
-let _70_720 = (let _165_219 = (let _165_218 = (FStar_ST.read topologically_sorted)
-in (key)::_165_218)
-in (FStar_ST.op_Colon_Equals topologically_sorted _165_219))
-=======
-let _72_709 = (FStar_Util.smap_add graph key ((all_deps), (Black)))
-in (
-
-let _72_711 = (let _170_216 = (let _170_215 = (FStar_ST.read topologically_sorted)
+let _72_710 = (FStar_Util.smap_add graph key ((all_deps), (Black)))
+in (
+
+let _72_712 = (let _170_216 = (let _170_215 = (FStar_ST.read topologically_sorted)
 in (key)::_170_215)
 in (FStar_ST.op_Colon_Equals topologically_sorted _170_216))
->>>>>>> d0d64548
 in all_deps))))
 end)
 end)))
@@ -1300,11 +1004,7 @@
 in (FStar_List.collect must_find_r _170_227))
 in (
 
-<<<<<<< HEAD
-let _70_740 = (FStar_List.iter (fun _70_739 -> (match (_70_739) with
-=======
-let _72_733 = (FStar_List.iter (fun _72_730 -> (match (_72_730) with
->>>>>>> d0d64548
+let _72_734 = (FStar_List.iter (fun _72_731 -> (match (_72_731) with
 | (m, r) -> begin
 if ((not ((FStar_ST.read r))) && (not ((FStar_Options.interactive ())))) then begin
 (
@@ -1328,11 +1028,7 @@
 in ((by_target), (topologically_sorted), (immediate_graph))))))))))))))))))
 
 
-<<<<<<< HEAD
-let print_make : (Prims.string * Prims.string Prims.list) Prims.list  ->  Prims.unit = (fun deps -> (FStar_List.iter (fun _70_745 -> (match (_70_745) with
-=======
-let print_make : (Prims.string * Prims.string Prims.list) Prims.list  ->  Prims.unit = (fun deps -> (FStar_List.iter (fun _72_738 -> (match (_72_738) with
->>>>>>> d0d64548
+let print_make : (Prims.string * Prims.string Prims.list) Prims.list  ->  Prims.unit = (fun deps -> (FStar_List.iter (fun _72_739 -> (match (_72_739) with
 | (f, deps) -> begin
 (
 
@@ -1341,13 +1037,8 @@
 end)) deps))
 
 
-<<<<<<< HEAD
-let print = (fun _70_752 -> (match (_70_752) with
-| (make_deps, _70_750, graph) -> begin
-=======
-let print = (fun _72_745 -> (match (_72_745) with
-| (make_deps, _72_743, graph) -> begin
->>>>>>> d0d64548
+let print = (fun _72_746 -> (match (_72_746) with
+| (make_deps, _72_744, graph) -> begin
 (match ((FStar_Options.dep ())) with
 | Some ("make") -> begin
 (print_make make_deps)
@@ -1355,11 +1046,7 @@
 | Some ("graph") -> begin
 (print_graph graph)
 end
-<<<<<<< HEAD
-| Some (_70_758) -> begin
-=======
-| Some (_72_751) -> begin
->>>>>>> d0d64548
+| Some (_72_752) -> begin
 (Prims.raise (FStar_Absyn_Syntax.Err ("unknown tool for --dep\n")))
 end
 | None -> begin
