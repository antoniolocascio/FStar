
open Prims
open FStar_Pervasives
type verify_mode =
<<<<<<< HEAD
| VerifyAll
| VerifyUserList
| VerifyFigureItOut


let uu___is_VerifyAll : verify_mode  ->  Prims.bool = (fun projectee -> (match (projectee) with
| VerifyAll -> begin
true
end
| uu____5 -> begin
false
end))


let uu___is_VerifyUserList : verify_mode  ->  Prims.bool = (fun projectee -> (match (projectee) with
| VerifyUserList -> begin
true
end
| uu____10 -> begin
false
end))


let uu___is_VerifyFigureItOut : verify_mode  ->  Prims.bool = (fun projectee -> (match (projectee) with
| VerifyFigureItOut -> begin
true
end
| uu____15 -> begin
false
end))


type map =
(Prims.string FStar_Pervasives_Native.option * Prims.string FStar_Pervasives_Native.option) FStar_Util.smap

type color =
| White
| Gray
| Black


let uu___is_White : color  ->  Prims.bool = (fun projectee -> (match (projectee) with
| White -> begin
true
end
| uu____30 -> begin
false
end))


let uu___is_Gray : color  ->  Prims.bool = (fun projectee -> (match (projectee) with
| Gray -> begin
true
end
| uu____35 -> begin
false
end))


let uu___is_Black : color  ->  Prims.bool = (fun projectee -> (match (projectee) with
| Black -> begin
true
end
| uu____40 -> begin
false
end))

type open_kind =
| Open_module
| Open_namespace


let uu___is_Open_module : open_kind  ->  Prims.bool = (fun projectee -> (match (projectee) with
| Open_module -> begin
true
end
| uu____45 -> begin
false
end))


let uu___is_Open_namespace : open_kind  ->  Prims.bool = (fun projectee -> (match (projectee) with
| Open_namespace -> begin
true
end
| uu____50 -> begin
false
end))


let check_and_strip_suffix : Prims.string  ->  Prims.string FStar_Pervasives_Native.option = (fun f -> (

let suffixes = (".fsti")::(".fst")::(".fsi")::(".fs")::[]
in (

let matches = (FStar_List.map (fun ext -> (

let lext = (FStar_String.length ext)
in (

let l = (FStar_String.length f)
in (

let uu____77 = ((l > lext) && (

let uu____89 = (FStar_String.substring f (l - lext) lext)
in (Prims.op_Equality uu____89 ext)))
in (match (uu____77) with
| true -> begin
(

let uu____106 = (FStar_String.substring f (Prims.parse_int "0") (l - lext))
in FStar_Pervasives_Native.Some (uu____106))
end
| uu____117 -> begin
FStar_Pervasives_Native.None
end))))) suffixes)
in (

let uu____118 = (FStar_List.filter FStar_Util.is_some matches)
in (match (uu____118) with
| (FStar_Pervasives_Native.Some (m))::uu____128 -> begin
FStar_Pervasives_Native.Some (m)
end
| uu____135 -> begin
FStar_Pervasives_Native.None
end)))))


let is_interface : Prims.string  ->  Prims.bool = (fun f -> (

let uu____144 = (FStar_String.get f ((FStar_String.length f) - (Prims.parse_int "1")))
in (Prims.op_Equality uu____144 105 (*i*))))


let is_implementation : Prims.string  ->  Prims.bool = (fun f -> (

let uu____149 = (is_interface f)
in (not (uu____149))))


let list_of_option : 'Auu____154 . 'Auu____154 FStar_Pervasives_Native.option  ->  'Auu____154 Prims.list = (fun uu___90_162 -> (match (uu___90_162) with
| FStar_Pervasives_Native.Some (x) -> begin
(x)::[]
end
| FStar_Pervasives_Native.None -> begin
[]
end))


let list_of_pair : 'Auu____170 . ('Auu____170 FStar_Pervasives_Native.option * 'Auu____170 FStar_Pervasives_Native.option)  ->  'Auu____170 Prims.list = (fun uu____184 -> (match (uu____184) with
| (intf, impl) -> begin
(FStar_List.append (list_of_option intf) (list_of_option impl))
end))


let lowercase_module_name : Prims.string  ->  Prims.string = (fun f -> (

let uu____207 = (

let uu____210 = (FStar_Util.basename f)
in (check_and_strip_suffix uu____210))
in (match (uu____207) with
| FStar_Pervasives_Native.Some (longname) -> begin
(FStar_String.lowercase longname)
end
| FStar_Pervasives_Native.None -> begin
(

let uu____212 = (

let uu____213 = (FStar_Util.format1 "not a valid FStar file: %s\n" f)
in FStar_Errors.Err (uu____213))
in (FStar_Exn.raise uu____212))
end)))


let build_inclusion_candidates_list : Prims.unit  ->  (Prims.string * Prims.string) Prims.list = (fun uu____223 -> (

let include_directories = (FStar_Options.include_path ())
in (

let include_directories1 = (FStar_List.map FStar_Util.normalize_file_path include_directories)
in (

let include_directories2 = (FStar_List.unique include_directories1)
in (

let cwd = (

let uu____240 = (FStar_Util.getcwd ())
in (FStar_Util.normalize_file_path uu____240))
in (FStar_List.concatMap (fun d -> (match ((FStar_Util.file_exists d)) with
| true -> begin
(

let files = (FStar_Util.readdir d)
in (FStar_List.filter_map (fun f -> (

let f1 = (FStar_Util.basename f)
in (

let uu____266 = (check_and_strip_suffix f1)
in (FStar_All.pipe_right uu____266 (FStar_Util.map_option (fun longname -> (

let full_path = (match ((Prims.op_Equality d cwd)) with
| true -> begin
f1
end
| uu____285 -> begin
(FStar_Util.join_paths d f1)
end)
in ((longname), (full_path))))))))) files))
end
| uu____286 -> begin
(

let uu____287 = (

let uu____288 = (FStar_Util.format1 "not a valid include directory: %s\n" d)
in FStar_Errors.Err (uu____288))
in (FStar_Exn.raise uu____287))
end)) include_directories2))))))


let build_map : Prims.string Prims.list  ->  map = (fun filenames -> (

let map1 = (FStar_Util.smap_create (Prims.parse_int "41"))
in (

let add_entry = (fun key full_path -> (

let uu____329 = (FStar_Util.smap_try_find map1 key)
in (match (uu____329) with
| FStar_Pervasives_Native.Some (intf, impl) -> begin
(

let uu____366 = (is_interface full_path)
in (match (uu____366) with
| true -> begin
(FStar_Util.smap_add map1 key ((FStar_Pervasives_Native.Some (full_path)), (impl)))
end
| uu____379 -> begin
(FStar_Util.smap_add map1 key ((intf), (FStar_Pervasives_Native.Some (full_path))))
end))
end
| FStar_Pervasives_Native.None -> begin
(

let uu____400 = (is_interface full_path)
in (match (uu____400) with
| true -> begin
(FStar_Util.smap_add map1 key ((FStar_Pervasives_Native.Some (full_path)), (FStar_Pervasives_Native.None)))
end
| uu____413 -> begin
(FStar_Util.smap_add map1 key ((FStar_Pervasives_Native.None), (FStar_Pervasives_Native.Some (full_path))))
end))
end)))
in ((

let uu____427 = (build_inclusion_candidates_list ())
in (FStar_List.iter (fun uu____441 -> (match (uu____441) with
| (longname, full_path) -> begin
(add_entry (FStar_String.lowercase longname) full_path)
end)) uu____427));
(FStar_List.iter (fun f -> (

let uu____452 = (lowercase_module_name f)
in (add_entry uu____452 f))) filenames);
map1;
))))


let enter_namespace : map  ->  map  ->  Prims.string  ->  Prims.bool = (fun original_map working_map prefix1 -> (

let found = (FStar_Util.mk_ref false)
in (

let prefix2 = (Prims.strcat prefix1 ".")
in ((

let uu____470 = (

let uu____473 = (FStar_Util.smap_keys original_map)
in (FStar_List.unique uu____473))
in (FStar_List.iter (fun k -> (match ((FStar_Util.starts_with k prefix2)) with
| true -> begin
(

let suffix = (FStar_String.substring k (FStar_String.length prefix2) ((FStar_String.length k) - (FStar_String.length prefix2)))
in (

let filename = (

let uu____499 = (FStar_Util.smap_try_find original_map k)
in (FStar_Util.must uu____499))
in ((FStar_Util.smap_add working_map suffix filename);
(FStar_ST.op_Colon_Equals found true);
)))
end
| uu____595 -> begin
()
end)) uu____470));
(FStar_ST.op_Bang found);
))))


let string_of_lid : FStar_Ident.lident  ->  Prims.bool  ->  Prims.string = (fun l last1 -> (

let suffix = (match (last1) with
| true -> begin
(l.FStar_Ident.ident.FStar_Ident.idText)::[]
end
| uu____669 -> begin
[]
end)
in (

let names = (

let uu____673 = (FStar_List.map (fun x -> x.FStar_Ident.idText) l.FStar_Ident.ns)
in (FStar_List.append uu____673 suffix))
in (FStar_String.concat "." names))))


let lowercase_join_longident : FStar_Ident.lident  ->  Prims.bool  ->  Prims.string = (fun l last1 -> (

let uu____686 = (string_of_lid l last1)
in (FStar_String.lowercase uu____686)))


let namespace_of_lid : FStar_Ident.lident  ->  Prims.string = (fun l -> (

let uu____691 = (FStar_List.map FStar_Ident.text_of_id l.FStar_Ident.ns)
in (FStar_String.concat "_" uu____691)))


let check_module_declaration_against_filename : FStar_Ident.lident  ->  Prims.string  ->  Prims.unit = (fun lid filename -> (

let k' = (lowercase_join_longident lid true)
in (

let uu____703 = (

let uu____704 = (

let uu____705 = (

let uu____706 = (

let uu____709 = (FStar_Util.basename filename)
in (check_and_strip_suffix uu____709))
in (FStar_Util.must uu____706))
in (FStar_String.lowercase uu____705))
in (Prims.op_disEquality uu____704 k'))
in (match (uu____703) with
| true -> begin
(

let uu____710 = (

let uu____711 = (string_of_lid lid true)
in (FStar_Util.format2 "The module declaration \"module %s\" found in file %s does not match its filename. Dependencies will be incorrect.\n" uu____711 filename))
in (FStar_Errors.warn (FStar_Ident.range_of_lid lid) uu____710))
end
| uu____712 -> begin
()
end))))

exception Exit


let uu___is_Exit : Prims.exn  ->  Prims.bool = (fun projectee -> (match (projectee) with
| Exit -> begin
true
end
| uu____717 -> begin
false
end))


let hard_coded_dependencies : Prims.string  ->  (FStar_Ident.lident * open_kind) Prims.list = (fun filename -> (

let filename1 = (FStar_Util.basename filename)
in (

let corelibs = (

let uu____732 = (FStar_Options.prims_basename ())
in (

let uu____733 = (

let uu____736 = (FStar_Options.pervasives_basename ())
in (

let uu____737 = (

let uu____740 = (FStar_Options.pervasives_native_basename ())
in (uu____740)::[])
in (uu____736)::uu____737))
in (uu____732)::uu____733))
in (match ((FStar_List.mem filename1 corelibs)) with
| true -> begin
[]
end
| uu____751 -> begin
(((FStar_Parser_Const.fstar_ns_lid), (Open_namespace)))::(((FStar_Parser_Const.prims_lid), (Open_module)))::(((FStar_Parser_Const.pervasives_lid), (Open_module)))::[]
end))))


let collect_one : (Prims.string * Prims.bool FStar_ST.ref) Prims.list  ->  verify_mode  ->  Prims.bool  ->  map  ->  Prims.string  ->  Prims.string Prims.list = (fun verify_flags verify_mode is_user_provided_filename original_map filename -> (

let deps = (FStar_Util.mk_ref [])
in (

let add_dep = (fun d -> (

let uu____819 = (

let uu____820 = (

let uu____821 = (FStar_ST.op_Bang deps)
in (FStar_List.existsML (fun d' -> (Prims.op_Equality d' d)) uu____821))
in (not (uu____820)))
in (match (uu____819) with
| true -> begin
(

let uu____890 = (

let uu____893 = (FStar_ST.op_Bang deps)
in (d)::uu____893)
in (FStar_ST.op_Colon_Equals deps uu____890))
end
| uu____1024 -> begin
()
end)))
in (

let working_map = (FStar_Util.smap_copy original_map)
in (

let record_open_module = (fun let_open lid -> (

let key = (lowercase_join_longident lid true)
in (

let uu____1052 = (FStar_Util.smap_try_find working_map key)
in (match (uu____1052) with
| FStar_Pervasives_Native.Some (pair) -> begin
((FStar_List.iter (fun f -> (

let uu____1092 = (lowercase_module_name f)
in (add_dep uu____1092))) (list_of_pair pair));
true;
)
end
| FStar_Pervasives_Native.None -> begin
(

let r = (enter_namespace original_map working_map key)
in ((match ((not (r))) with
| true -> begin
(match (let_open) with
| true -> begin
(FStar_Exn.raise (FStar_Errors.Error ((("let-open only supported for modules, not namespaces"), ((FStar_Ident.range_of_lid lid))))))
end
| uu____1103 -> begin
(

let uu____1104 = (

let uu____1105 = (string_of_lid lid true)
in (FStar_Util.format1 "No modules in namespace %s and no file with that name either" uu____1105))
in (FStar_Errors.warn (FStar_Ident.range_of_lid lid) uu____1104))
end)
end
| uu____1106 -> begin
()
end);
false;
))
end))))
in (

let record_open_namespace = (fun error_msg lid -> (

let key = (lowercase_join_longident lid true)
in (

let r = (enter_namespace original_map working_map key)
in (match ((not (r))) with
| true -> begin
(match (error_msg) with
| FStar_Pervasives_Native.Some (e) -> begin
(FStar_Exn.raise (FStar_Errors.Error (((e), ((FStar_Ident.range_of_lid lid))))))
end
| FStar_Pervasives_Native.None -> begin
(

let uu____1121 = (

let uu____1122 = (string_of_lid lid true)
in (FStar_Util.format1 "No modules in namespace %s and no file with that name either" uu____1122))
in (FStar_Errors.warn (FStar_Ident.range_of_lid lid) uu____1121))
end)
end
| uu____1123 -> begin
()
end))))
in (

let record_open = (fun let_open lid -> (

let uu____1131 = (record_open_module let_open lid)
in (match (uu____1131) with
| true -> begin
()
end
| uu____1132 -> begin
(

let msg = (match (let_open) with
| true -> begin
FStar_Pervasives_Native.Some ("let-open only supported for modules, not namespaces")
end
| uu____1138 -> begin
FStar_Pervasives_Native.None
end)
in (record_open_namespace msg lid))
end)))
in (

let record_open_module_or_namespace = (fun uu____1146 -> (match (uu____1146) with
| (lid, kind) -> begin
(match (kind) with
| Open_namespace -> begin
(record_open_namespace FStar_Pervasives_Native.None lid)
end
| Open_module -> begin
(

let uu____1153 = (record_open_module false lid)
in ())
end)
end))
in (

let record_module_alias = (fun ident lid -> (

let key = (FStar_String.lowercase (FStar_Ident.text_of_id ident))
in (

let alias = (lowercase_join_longident lid true)
in (

let uu____1163 = (FStar_Util.smap_try_find original_map alias)
in (match (uu____1163) with
| FStar_Pervasives_Native.Some (deps_of_aliased_module) -> begin
(FStar_Util.smap_add working_map key deps_of_aliased_module)
end
| FStar_Pervasives_Native.None -> begin
(

let uu____1215 = (

let uu____1216 = (

let uu____1221 = (FStar_Util.format1 "module not found in search path: %s\n" alias)
in ((uu____1221), ((FStar_Ident.range_of_lid lid))))
in FStar_Errors.Error (uu____1216))
in (FStar_Exn.raise uu____1215))
end)))))
in (

let record_lid = (fun lid -> (

let try_key = (fun key -> (

let uu____1230 = (FStar_Util.smap_try_find working_map key)
in (match (uu____1230) with
| FStar_Pervasives_Native.Some (pair) -> begin
(FStar_List.iter (fun f -> (

let uu____1269 = (lowercase_module_name f)
in (add_dep uu____1269))) (list_of_pair pair))
end
| FStar_Pervasives_Native.None -> begin
(

let uu____1278 = (((FStar_List.length lid.FStar_Ident.ns) > (Prims.parse_int "0")) && (FStar_Options.debug_any ()))
in (match (uu____1278) with
| true -> begin
(

let uu____1279 = (

let uu____1280 = (string_of_lid lid false)
in (FStar_Util.format1 "Unbound module reference %s" uu____1280))
in (FStar_Errors.warn (FStar_Ident.range_of_lid lid) uu____1279))
end
| uu____1281 -> begin
()
end))
end)))
in (

let uu____1283 = (lowercase_join_longident lid false)
in (try_key uu____1283))))
in (

let auto_open = (hard_coded_dependencies filename)
in ((FStar_List.iter record_open_module_or_namespace auto_open);
(

let num_of_toplevelmods = (FStar_Util.mk_ref (Prims.parse_int "0"))
in (

let rec collect_module = (fun uu___91_1368 -> (match (uu___91_1368) with
| FStar_Parser_AST.Module (lid, decls) -> begin
((check_module_declaration_against_filename lid filename);
(match (((FStar_List.length lid.FStar_Ident.ns) > (Prims.parse_int "0"))) with
| true -> begin
(

let uu____1377 = (

let uu____1378 = (namespace_of_lid lid)
in (enter_namespace original_map working_map uu____1378))
in ())
end
| uu____1379 -> begin
()
end);
(match (verify_mode) with
| VerifyAll -> begin
(

let uu____1381 = (string_of_lid lid true)
in (FStar_Options.add_verify_module uu____1381))
end
| VerifyFigureItOut -> begin
(match (is_user_provided_filename) with
| true -> begin
(

let uu____1382 = (string_of_lid lid true)
in (FStar_Options.add_verify_module uu____1382))
end
| uu____1383 -> begin
()
end)
end
| VerifyUserList -> begin
(FStar_List.iter (fun uu____1486 -> (match (uu____1486) with
| (m, r) -> begin
(

let uu____1775 = (

let uu____1776 = (

let uu____1777 = (string_of_lid lid true)
in (FStar_String.lowercase uu____1777))
in (Prims.op_Equality (FStar_String.lowercase m) uu____1776))
in (match (uu____1775) with
| true -> begin
(FStar_ST.op_Colon_Equals r true)
end
| uu____1920 -> begin
()
end))
end)) verify_flags)
end);
(collect_decls decls);
)
end
| FStar_Parser_AST.Interface (lid, decls, uu____1923) -> begin
((check_module_declaration_against_filename lid filename);
(match (((FStar_List.length lid.FStar_Ident.ns) > (Prims.parse_int "0"))) with
| true -> begin
(

let uu____1930 = (

let uu____1931 = (namespace_of_lid lid)
in (enter_namespace original_map working_map uu____1931))
in ())
end
| uu____1932 -> begin
()
end);
(match (verify_mode) with
| VerifyAll -> begin
(

let uu____1934 = (string_of_lid lid true)
in (FStar_Options.add_verify_module uu____1934))
end
| VerifyFigureItOut -> begin
(match (is_user_provided_filename) with
| true -> begin
(

let uu____1935 = (string_of_lid lid true)
in (FStar_Options.add_verify_module uu____1935))
end
| uu____1936 -> begin
()
end)
end
| VerifyUserList -> begin
(FStar_List.iter (fun uu____2039 -> (match (uu____2039) with
| (m, r) -> begin
(

let uu____2328 = (

let uu____2329 = (

let uu____2330 = (string_of_lid lid true)
in (FStar_String.lowercase uu____2330))
in (Prims.op_Equality (FStar_String.lowercase m) uu____2329))
in (match (uu____2328) with
| true -> begin
(FStar_ST.op_Colon_Equals r true)
end
| uu____2473 -> begin
()
end))
end)) verify_flags)
end);
(collect_decls decls);
)
end))
and collect_decls = (fun decls -> (FStar_List.iter (fun x -> ((collect_decl x.FStar_Parser_AST.d);
(FStar_List.iter collect_term x.FStar_Parser_AST.attrs);
)) decls))
and collect_decl = (fun uu___92_2481 -> (match (uu___92_2481) with
| FStar_Parser_AST.Include (lid) -> begin
(record_open false lid)
end
| FStar_Parser_AST.Open (lid) -> begin
(record_open false lid)
end
| FStar_Parser_AST.ModuleAbbrev (ident, lid) -> begin
((

let uu____2487 = (lowercase_join_longident lid true)
in (add_dep uu____2487));
(record_module_alias ident lid);
)
end
| FStar_Parser_AST.TopLevelLet (uu____2488, patterms) -> begin
(FStar_List.iter (fun uu____2510 -> (match (uu____2510) with
| (pat, t) -> begin
((collect_pattern pat);
(collect_term t);
)
end)) patterms)
end
| FStar_Parser_AST.Main (t) -> begin
(collect_term t)
end
| FStar_Parser_AST.Assume (uu____2519, t) -> begin
(collect_term t)
end
| FStar_Parser_AST.SubEffect ({FStar_Parser_AST.msource = uu____2521; FStar_Parser_AST.mdest = uu____2522; FStar_Parser_AST.lift_op = FStar_Parser_AST.NonReifiableLift (t)}) -> begin
(collect_term t)
end
| FStar_Parser_AST.SubEffect ({FStar_Parser_AST.msource = uu____2524; FStar_Parser_AST.mdest = uu____2525; FStar_Parser_AST.lift_op = FStar_Parser_AST.LiftForFree (t)}) -> begin
(collect_term t)
end
| FStar_Parser_AST.Val (uu____2527, t) -> begin
(collect_term t)
end
| FStar_Parser_AST.SubEffect ({FStar_Parser_AST.msource = uu____2529; FStar_Parser_AST.mdest = uu____2530; FStar_Parser_AST.lift_op = FStar_Parser_AST.ReifiableLift (t0, t1)}) -> begin
((collect_term t0);
(collect_term t1);
)
end
| FStar_Parser_AST.Tycon (uu____2534, ts) -> begin
(

let ts1 = (FStar_List.map (fun uu____2564 -> (match (uu____2564) with
| (x, docnik) -> begin
x
end)) ts)
in (FStar_List.iter collect_tycon ts1))
end
| FStar_Parser_AST.Exception (uu____2577, t) -> begin
(FStar_Util.iter_opt t collect_term)
end
| FStar_Parser_AST.NewEffect (ed) -> begin
(collect_effect_decl ed)
end
| FStar_Parser_AST.Fsdoc (uu____2584) -> begin
()
end
| FStar_Parser_AST.Pragma (uu____2585) -> begin
()
end
| FStar_Parser_AST.TopLevelModule (lid) -> begin
((FStar_Util.incr num_of_toplevelmods);
(

let uu____2609 = (

let uu____2610 = (FStar_ST.op_Bang num_of_toplevelmods)
in (uu____2610 > (Prims.parse_int "1")))
in (match (uu____2609) with
| true -> begin
(

let uu____2671 = (

let uu____2672 = (

let uu____2677 = (

let uu____2678 = (string_of_lid lid true)
in (FStar_Util.format1 "Automatic dependency analysis demands one module per file (module %s not supported)" uu____2678))
in ((uu____2677), ((FStar_Ident.range_of_lid lid))))
in FStar_Errors.Error (uu____2672))
in (FStar_Exn.raise uu____2671))
end
| uu____2679 -> begin
()
end));
)
end))
and collect_tycon = (fun uu___93_2680 -> (match (uu___93_2680) with
| FStar_Parser_AST.TyconAbstract (uu____2681, binders, k) -> begin
((collect_binders binders);
(FStar_Util.iter_opt k collect_term);
)
end
| FStar_Parser_AST.TyconAbbrev (uu____2693, binders, k, t) -> begin
((collect_binders binders);
(FStar_Util.iter_opt k collect_term);
(collect_term t);
)
end
| FStar_Parser_AST.TyconRecord (uu____2707, binders, k, identterms) -> begin
((collect_binders binders);
(FStar_Util.iter_opt k collect_term);
(FStar_List.iter (fun uu____2753 -> (match (uu____2753) with
| (uu____2762, t, uu____2764) -> begin
(collect_term t)
end)) identterms);
)
end
| FStar_Parser_AST.TyconVariant (uu____2769, binders, k, identterms) -> begin
((collect_binders binders);
(FStar_Util.iter_opt k collect_term);
(FStar_List.iter (fun uu____2828 -> (match (uu____2828) with
| (uu____2841, t, uu____2843, uu____2844) -> begin
(FStar_Util.iter_opt t collect_term)
end)) identterms);
)
end))
and collect_effect_decl = (fun uu___94_2853 -> (match (uu___94_2853) with
| FStar_Parser_AST.DefineEffect (uu____2854, binders, t, decls) -> begin
((collect_binders binders);
(collect_term t);
(collect_decls decls);
)
end
| FStar_Parser_AST.RedefineEffect (uu____2868, binders, t) -> begin
((collect_binders binders);
(collect_term t);
)
end))
and collect_binders = (fun binders -> (FStar_List.iter collect_binder binders))
and collect_binder = (fun uu___95_2879 -> (match (uu___95_2879) with
| {FStar_Parser_AST.b = FStar_Parser_AST.Annotated (uu____2880, t); FStar_Parser_AST.brange = uu____2882; FStar_Parser_AST.blevel = uu____2883; FStar_Parser_AST.aqual = uu____2884} -> begin
(collect_term t)
end
| {FStar_Parser_AST.b = FStar_Parser_AST.TAnnotated (uu____2885, t); FStar_Parser_AST.brange = uu____2887; FStar_Parser_AST.blevel = uu____2888; FStar_Parser_AST.aqual = uu____2889} -> begin
(collect_term t)
end
| {FStar_Parser_AST.b = FStar_Parser_AST.NoName (t); FStar_Parser_AST.brange = uu____2891; FStar_Parser_AST.blevel = uu____2892; FStar_Parser_AST.aqual = uu____2893} -> begin
(collect_term t)
end
| uu____2894 -> begin
()
end))
and collect_term = (fun t -> (collect_term' t.FStar_Parser_AST.tm))
and collect_constant = (fun uu___96_2896 -> (match (uu___96_2896) with
| FStar_Const.Const_int (uu____2897, FStar_Pervasives_Native.Some (signedness, width)) -> begin
(

let u = (match (signedness) with
| FStar_Const.Unsigned -> begin
"u"
end
| FStar_Const.Signed -> begin
""
end)
in (

let w = (match (width) with
| FStar_Const.Int8 -> begin
"8"
end
| FStar_Const.Int16 -> begin
"16"
end
| FStar_Const.Int32 -> begin
"32"
end
| FStar_Const.Int64 -> begin
"64"
end)
in (

let uu____2912 = (FStar_Util.format2 "fstar.%sint%s" u w)
in (add_dep uu____2912))))
end
| FStar_Const.Const_char (uu____2913) -> begin
(add_dep "fstar.char")
end
| FStar_Const.Const_float (uu____2914) -> begin
(add_dep "fstar.float")
end
| uu____2915 -> begin
()
end))
and collect_term' = (fun uu___97_2916 -> (match (uu___97_2916) with
| FStar_Parser_AST.Wild -> begin
()
end
| FStar_Parser_AST.Const (c) -> begin
(collect_constant c)
end
| FStar_Parser_AST.Op (s, ts) -> begin
((match ((Prims.op_Equality (FStar_Ident.text_of_id s) "@")) with
| true -> begin
(

let uu____2925 = (

let uu____2926 = (FStar_Ident.lid_of_path (FStar_Ident.path_of_text "FStar.List.Tot.Base.append") FStar_Range.dummyRange)
in FStar_Parser_AST.Name (uu____2926))
in (collect_term' uu____2925))
end
| uu____2927 -> begin
()
end);
(FStar_List.iter collect_term ts);
)
end
| FStar_Parser_AST.Tvar (uu____2928) -> begin
()
end
| FStar_Parser_AST.Uvar (uu____2929) -> begin
()
end
| FStar_Parser_AST.Var (lid) -> begin
(record_lid lid)
end
| FStar_Parser_AST.Projector (lid, uu____2932) -> begin
(record_lid lid)
end
| FStar_Parser_AST.Discrim (lid) -> begin
(record_lid lid)
end
| FStar_Parser_AST.Name (lid) -> begin
(record_lid lid)
end
| FStar_Parser_AST.Construct (lid, termimps) -> begin
((match ((Prims.op_Equality (FStar_List.length termimps) (Prims.parse_int "1"))) with
| true -> begin
(record_lid lid)
end
| uu____2954 -> begin
()
end);
(FStar_List.iter (fun uu____2962 -> (match (uu____2962) with
| (t, uu____2968) -> begin
(collect_term t)
end)) termimps);
)
end
| FStar_Parser_AST.Abs (pats, t) -> begin
((collect_patterns pats);
(collect_term t);
)
end
| FStar_Parser_AST.App (t1, t2, uu____2978) -> begin
((collect_term t1);
(collect_term t2);
)
end
| FStar_Parser_AST.Let (uu____2980, patterms, t) -> begin
((FStar_List.iter (fun uu____3004 -> (match (uu____3004) with
| (pat, t1) -> begin
((collect_pattern pat);
(collect_term t1);
)
end)) patterms);
(collect_term t);
)
end
| FStar_Parser_AST.LetOpen (lid, t) -> begin
((record_open true lid);
(collect_term t);
)
end
| FStar_Parser_AST.Bind (uu____3015, t1, t2) -> begin
((collect_term t1);
(collect_term t2);
)
end
| FStar_Parser_AST.Seq (t1, t2) -> begin
((collect_term t1);
(collect_term t2);
)
end
| FStar_Parser_AST.If (t1, t2, t3) -> begin
((collect_term t1);
(collect_term t2);
(collect_term t3);
)
end
| FStar_Parser_AST.Match (t, bs) -> begin
((collect_term t);
(collect_branches bs);
)
end
| FStar_Parser_AST.TryWith (t, bs) -> begin
((collect_term t);
(collect_branches bs);
)
end
| FStar_Parser_AST.Ascribed (t1, t2, FStar_Pervasives_Native.None) -> begin
((collect_term t1);
(collect_term t2);
)
end
| FStar_Parser_AST.Ascribed (t1, t2, FStar_Pervasives_Native.Some (tac)) -> begin
((collect_term t1);
(collect_term t2);
(collect_term tac);
)
end
| FStar_Parser_AST.Record (t, idterms) -> begin
((FStar_Util.iter_opt t collect_term);
(FStar_List.iter (fun uu____3111 -> (match (uu____3111) with
| (uu____3116, t1) -> begin
(collect_term t1)
end)) idterms);
)
end
| FStar_Parser_AST.Project (t, uu____3119) -> begin
(collect_term t)
end
| FStar_Parser_AST.Product (binders, t) -> begin
((collect_binders binders);
(collect_term t);
)
end
| FStar_Parser_AST.Sum (binders, t) -> begin
((collect_binders binders);
(collect_term t);
)
end
| FStar_Parser_AST.QForall (binders, ts, t) -> begin
((collect_binders binders);
(FStar_List.iter (FStar_List.iter collect_term) ts);
(collect_term t);
)
end
| FStar_Parser_AST.QExists (binders, ts, t) -> begin
((collect_binders binders);
(FStar_List.iter (FStar_List.iter collect_term) ts);
(collect_term t);
)
end
| FStar_Parser_AST.Refine (binder, t) -> begin
((collect_binder binder);
(collect_term t);
)
end
| FStar_Parser_AST.NamedTyp (uu____3175, t) -> begin
(collect_term t)
end
| FStar_Parser_AST.Paren (t) -> begin
(collect_term t)
end
| FStar_Parser_AST.Assign (uu____3178, t) -> begin
(collect_term t)
end
| FStar_Parser_AST.Requires (t, uu____3181) -> begin
(collect_term t)
end
| FStar_Parser_AST.Ensures (t, uu____3187) -> begin
(collect_term t)
end
| FStar_Parser_AST.Labeled (t, uu____3193, uu____3194) -> begin
(collect_term t)
end
| FStar_Parser_AST.Attributes (cattributes) -> begin
(FStar_List.iter collect_term cattributes)
end))
and collect_patterns = (fun ps -> (FStar_List.iter collect_pattern ps))
and collect_pattern = (fun p -> (collect_pattern' p.FStar_Parser_AST.pat))
and collect_pattern' = (fun uu___98_3202 -> (match (uu___98_3202) with
| FStar_Parser_AST.PatWild -> begin
()
end
| FStar_Parser_AST.PatOp (uu____3203) -> begin
()
end
| FStar_Parser_AST.PatConst (uu____3204) -> begin
()
end
| FStar_Parser_AST.PatApp (p, ps) -> begin
((collect_pattern p);
(collect_patterns ps);
)
end
| FStar_Parser_AST.PatVar (uu____3212) -> begin
()
end
| FStar_Parser_AST.PatName (uu____3219) -> begin
()
end
| FStar_Parser_AST.PatTvar (uu____3220) -> begin
()
end
| FStar_Parser_AST.PatList (ps) -> begin
(collect_patterns ps)
end
| FStar_Parser_AST.PatOr (ps) -> begin
(collect_patterns ps)
end
| FStar_Parser_AST.PatTuple (ps, uu____3234) -> begin
(collect_patterns ps)
end
| FStar_Parser_AST.PatRecord (lidpats) -> begin
(FStar_List.iter (fun uu____3253 -> (match (uu____3253) with
| (uu____3258, p) -> begin
(collect_pattern p)
end)) lidpats)
end
| FStar_Parser_AST.PatAscribed (p, t) -> begin
((collect_pattern p);
(collect_term t);
)
end))
and collect_branches = (fun bs -> (FStar_List.iter collect_branch bs))
and collect_branch = (fun uu____3282 -> (match (uu____3282) with
| (pat, t1, t2) -> begin
((collect_pattern pat);
(FStar_Util.iter_opt t1 collect_term);
(collect_term t2);
)
end))
in (

let uu____3300 = (FStar_Parser_Driver.parse_file filename)
in (match (uu____3300) with
| (ast, uu____3314) -> begin
((collect_module ast);
(FStar_ST.op_Bang deps);
)
end))));
))))))))))))


let print_graph : 'Auu____3396 . (Prims.string Prims.list * 'Auu____3396) FStar_Util.smap  ->  Prims.unit = (fun graph -> ((FStar_Util.print_endline "A DOT-format graph has been dumped in the current directory as dep.graph");
(FStar_Util.print_endline "With GraphViz installed, try: fdp -Tpng -odep.png dep.graph");
(FStar_Util.print_endline "Hint: cat dep.graph | grep -v _ | grep -v prims");
(

let uu____3420 = (

let uu____3421 = (

let uu____3422 = (

let uu____3423 = (

let uu____3426 = (

let uu____3429 = (FStar_Util.smap_keys graph)
in (FStar_List.unique uu____3429))
in (FStar_List.collect (fun k -> (

let deps = (

let uu____3445 = (

let uu____3452 = (FStar_Util.smap_try_find graph k)
in (FStar_Util.must uu____3452))
in (FStar_Pervasives_Native.fst uu____3445))
in (

let r = (fun s -> (FStar_Util.replace_char s 46 (*.*) 95 (*_*)))
in (FStar_List.map (fun dep1 -> (FStar_Util.format2 "  %s -> %s" (r k) (r dep1))) deps)))) uu____3426))
in (FStar_String.concat "\n" uu____3423))
in (Prims.strcat uu____3422 "\n}\n"))
in (Prims.strcat "digraph {\n" uu____3421))
in (FStar_Util.write_file "dep.graph" uu____3420));
))


let collect : verify_mode  ->  Prims.string Prims.list  ->  ((Prims.string * Prims.string Prims.list) Prims.list * Prims.string Prims.list * (Prims.string Prims.list * color) FStar_Util.smap) = (fun verify_mode filenames -> (

let graph = (FStar_Util.smap_create (Prims.parse_int "41"))
in (

let verify_flags = (

let uu____3541 = (FStar_Options.verify_module ())
in (FStar_List.map (fun f -> (

let uu____3553 = (FStar_Util.mk_ref false)
in ((f), (uu____3553)))) uu____3541))
in (

let partial_discovery = (

let uu____3573 = ((FStar_Options.verify_all ()) || (FStar_Options.extract_all ()))
in (not (uu____3573)))
in (

let m = (build_map filenames)
in (

let file_names_of_key = (fun k -> (

let uu____3579 = (

let uu____3588 = (FStar_Util.smap_try_find m k)
in (FStar_Util.must uu____3588))
in (match (uu____3579) with
| (intf, impl) -> begin
(match (((intf), (impl))) with
| (FStar_Pervasives_Native.None, FStar_Pervasives_Native.None) -> begin
(failwith "Impossible")
end
| (FStar_Pervasives_Native.None, FStar_Pervasives_Native.Some (i)) -> begin
i
end
| (FStar_Pervasives_Native.Some (i), FStar_Pervasives_Native.None) -> begin
i
end
| (FStar_Pervasives_Native.Some (i), uu____3644) when partial_discovery -> begin
i
end
| (FStar_Pervasives_Native.Some (i), FStar_Pervasives_Native.Some (j)) -> begin
(Prims.strcat i (Prims.strcat " && " j))
end)
end)))
in (

let collect_one1 = (collect_one verify_flags verify_mode)
in (

let rec discover_one = (fun is_user_provided_filename interface_only key -> (

let uu____3676 = (

let uu____3677 = (FStar_Util.smap_try_find graph key)
in (Prims.op_Equality uu____3677 FStar_Pervasives_Native.None))
in (match (uu____3676) with
| true -> begin
(

let uu____3706 = (

let uu____3715 = (FStar_Util.smap_try_find m key)
in (FStar_Util.must uu____3715))
in (match (uu____3706) with
| (intf, impl) -> begin
(

let intf_deps = (match (intf) with
| FStar_Pervasives_Native.Some (intf1) -> begin
(collect_one1 is_user_provided_filename m intf1)
end
| FStar_Pervasives_Native.None -> begin
[]
end)
in (

let impl_deps = (match (((impl), (intf))) with
| (FStar_Pervasives_Native.Some (impl1), FStar_Pervasives_Native.Some (uu____3768)) when interface_only -> begin
[]
end
| (FStar_Pervasives_Native.Some (impl1), uu____3774) -> begin
(collect_one1 is_user_provided_filename m impl1)
end
| (FStar_Pervasives_Native.None, uu____3781) -> begin
[]
end)
in (

let deps = (FStar_List.unique (FStar_List.append impl_deps intf_deps))
in ((FStar_Util.smap_add graph key ((deps), (White)));
(FStar_List.iter (discover_one false partial_discovery) deps);
))))
end))
end
| uu____3800 -> begin
()
end)))
in (

let discover_command_line_argument = (fun f -> (

let m1 = (lowercase_module_name f)
in (

let interface_only = ((is_interface f) && (

let uu____3808 = (FStar_List.existsML (fun f1 -> ((

let uu____3813 = (lowercase_module_name f1)
in (Prims.op_Equality uu____3813 m1)) && (is_implementation f1))) filenames)
in (not (uu____3808))))
in (discover_one true interface_only m1))))
in ((FStar_List.iter discover_command_line_argument filenames);
(

let immediate_graph = (FStar_Util.smap_copy graph)
in (

let topologically_sorted = (FStar_Util.mk_ref [])
in (

let rec discover = (fun cycle key -> (

let uu____3850 = (

let uu____3857 = (FStar_Util.smap_try_find graph key)
in (FStar_Util.must uu____3857))
in (match (uu____3850) with
| (direct_deps, color) -> begin
(match (color) with
| Gray -> begin
((FStar_Util.print1_warning "Recursive dependency on module %s\n" key);
(

let cycle1 = (FStar_All.pipe_right cycle (FStar_List.map file_names_of_key))
in ((FStar_Util.print1 "The cycle contains a subset of the modules in:\n%s \n" (FStar_String.concat "\n`used by` " cycle1));
(print_graph immediate_graph);
(FStar_Util.print_string "\n");
(FStar_All.exit (Prims.parse_int "1"));
));
)
end
| Black -> begin
direct_deps
end
| White -> begin
((FStar_Util.smap_add graph key ((direct_deps), (Gray)));
(

let all_deps = (

let uu____3913 = (

let uu____3916 = (FStar_List.map (fun dep1 -> (

let uu____3926 = (discover ((key)::cycle) dep1)
in (dep1)::uu____3926)) direct_deps)
in (FStar_List.flatten uu____3916))
in (FStar_List.unique uu____3913))
in ((FStar_Util.smap_add graph key ((all_deps), (Black)));
(

let uu____3939 = (

let uu____3942 = (FStar_ST.op_Bang topologically_sorted)
in (key)::uu____3942)
in (FStar_ST.op_Colon_Equals topologically_sorted uu____3939));
all_deps;
));
)
end)
end)))
in (

let discover1 = (discover [])
in (

let must_find = (fun k -> (

let uu____4084 = (

let uu____4093 = (FStar_Util.smap_try_find m k)
in (FStar_Util.must uu____4093))
in (match (uu____4084) with
| (FStar_Pervasives_Native.Some (intf), FStar_Pervasives_Native.Some (impl)) when ((not (partial_discovery)) && (

let uu____4129 = (FStar_List.existsML (fun f -> (

let uu____4133 = (lowercase_module_name f)
in (Prims.op_Equality uu____4133 k))) filenames)
in (not (uu____4129)))) -> begin
(intf)::(impl)::[]
end
| (FStar_Pervasives_Native.Some (intf), FStar_Pervasives_Native.Some (impl)) when (FStar_List.existsML (fun f -> ((is_implementation f) && (

let uu____4143 = (lowercase_module_name f)
in (Prims.op_Equality uu____4143 k)))) filenames) -> begin
(intf)::(impl)::[]
end
| (FStar_Pervasives_Native.Some (intf), uu____4145) -> begin
(intf)::[]
end
| (FStar_Pervasives_Native.None, FStar_Pervasives_Native.Some (impl)) -> begin
(impl)::[]
end
| (FStar_Pervasives_Native.None, FStar_Pervasives_Native.None) -> begin
[]
end)))
in (

let must_find_r = (fun f -> (

let uu____4167 = (must_find f)
in (FStar_List.rev uu____4167)))
in (

let by_target = (

let uu____4179 = (

let uu____4182 = (FStar_Util.smap_keys graph)
in (FStar_List.sortWith (fun x y -> (FStar_String.compare x y)) uu____4182))
in (FStar_List.collect (fun k -> (

let as_list = (must_find k)
in (

let is_interleaved = (Prims.op_Equality (FStar_List.length as_list) (Prims.parse_int "2"))
in (FStar_List.map (fun f -> (

let should_append_fsti = ((is_implementation f) && is_interleaved)
in (

let k1 = (lowercase_module_name f)
in (

let suffix = (

let uu____4227 = (

let uu____4236 = (FStar_Util.smap_try_find m k1)
in (FStar_Util.must uu____4236))
in (match (uu____4227) with
| (FStar_Pervasives_Native.Some (intf), uu____4266) when should_append_fsti -> begin
(intf)::[]
end
| uu____4273 -> begin
[]
end))
in (

let deps = (

let uu____4285 = (discover1 k1)
in (FStar_List.rev uu____4285))
in (

let deps_as_filenames = (

let uu____4291 = (FStar_List.collect must_find deps)
in (FStar_List.append uu____4291 suffix))
in ((f), (deps_as_filenames)))))))) as_list)))) uu____4179))
in (

let topologically_sorted1 = (

let uu____4299 = (FStar_ST.op_Bang topologically_sorted)
in (FStar_List.collect must_find_r uu____4299))
in ((FStar_List.iter (fun uu____4471 -> (match (uu____4471) with
| (m1, r) -> begin
(

let uu____4760 = ((

let uu____4763 = (FStar_ST.op_Bang r)
in (not (uu____4763))) && (

let uu____4907 = (FStar_Options.interactive ())
in (not (uu____4907))))
in (match (uu____4760) with
| true -> begin
(

let maybe_fst = (

let k = (FStar_String.length m1)
in (

let uu____4910 = ((k > (Prims.parse_int "4")) && (

let uu____4918 = (FStar_String.substring m1 (k - (Prims.parse_int "4")) (Prims.parse_int "4"))
in (Prims.op_Equality uu____4918 ".fst")))
in (match (uu____4910) with
| true -> begin
(

let uu____4925 = (FStar_String.substring m1 (Prims.parse_int "0") (k - (Prims.parse_int "4")))
in (FStar_Util.format1 " Did you mean %s ?" uu____4925))
end
| uu____4932 -> begin
""
end)))
in (

let uu____4933 = (

let uu____4934 = (FStar_Util.format3 "You passed --verify_module %s but I found no file that contains [module %s] in the dependency graph.%s\n" m1 m1 maybe_fst)
in FStar_Errors.Err (uu____4934))
in (FStar_Exn.raise uu____4933)))
end
| uu____4935 -> begin
()
end))
end)) verify_flags);
((by_target), (topologically_sorted1), (immediate_graph));
)))))))));
))))))))))


let print_make : (Prims.string * Prims.string Prims.list) Prims.list  ->  Prims.unit = (fun deps -> (FStar_List.iter (fun uu____4984 -> (match (uu____4984) with
| (f, deps1) -> begin
(

let deps2 = (FStar_List.map (fun s -> (FStar_Util.replace_chars s 32 (* *) "\\ ")) deps1)
in (FStar_Util.print2 "%s: %s\n" f (FStar_String.concat " " deps2)))
end)) deps))


let print : 'a 'b . ((Prims.string * Prims.string Prims.list) Prims.list * 'a * (Prims.string Prims.list * 'b) FStar_Util.smap)  ->  Prims.unit = (fun uu____5035 -> (match (uu____5035) with
| (make_deps, uu____5059, graph) -> begin
(

let uu____5093 = (FStar_Options.dep ())
in (match (uu____5093) with
| FStar_Pervasives_Native.Some ("make") -> begin
(print_make make_deps)
end
| FStar_Pervasives_Native.Some ("graph") -> begin
(print_graph graph)
end
| FStar_Pervasives_Native.Some (uu____5096) -> begin
(FStar_Exn.raise (FStar_Errors.Err ("unknown tool for --dep\n")))
end
| FStar_Pervasives_Native.None -> begin
()
end))
end))



=======
  | VerifyAll
  | VerifyUserList
  | VerifyFigureItOut[@@deriving show]
let uu___is_VerifyAll: verify_mode -> Prims.bool =
  fun projectee  ->
    match projectee with | VerifyAll  -> true | uu____4 -> false
let uu___is_VerifyUserList: verify_mode -> Prims.bool =
  fun projectee  ->
    match projectee with | VerifyUserList  -> true | uu____8 -> false
let uu___is_VerifyFigureItOut: verify_mode -> Prims.bool =
  fun projectee  ->
    match projectee with | VerifyFigureItOut  -> true | uu____12 -> false
type files_for_module_name =
  (Prims.string FStar_Pervasives_Native.option,Prims.string
                                                 FStar_Pervasives_Native.option)
    FStar_Pervasives_Native.tuple2 FStar_Util.smap[@@deriving show]
type color =
  | White
  | Gray
  | Black[@@deriving show]
let uu___is_White: color -> Prims.bool =
  fun projectee  -> match projectee with | White  -> true | uu____26 -> false
let uu___is_Gray: color -> Prims.bool =
  fun projectee  -> match projectee with | Gray  -> true | uu____30 -> false
let uu___is_Black: color -> Prims.bool =
  fun projectee  -> match projectee with | Black  -> true | uu____34 -> false
type open_kind =
  | Open_module
  | Open_namespace[@@deriving show]
let uu___is_Open_module: open_kind -> Prims.bool =
  fun projectee  ->
    match projectee with | Open_module  -> true | uu____38 -> false
let uu___is_Open_namespace: open_kind -> Prims.bool =
  fun projectee  ->
    match projectee with | Open_namespace  -> true | uu____42 -> false
let check_and_strip_suffix:
  Prims.string -> Prims.string FStar_Pervasives_Native.option =
  fun f  ->
    let suffixes = [".fsti"; ".fst"; ".fsi"; ".fs"] in
    let matches =
      FStar_List.map
        (fun ext  ->
           let lext = FStar_String.length ext in
           let l = FStar_String.length f in
           let uu____68 =
             (l > lext) &&
               (let uu____80 = FStar_String.substring f (l - lext) lext in
                uu____80 = ext) in
           if uu____68
           then
             let uu____97 =
               FStar_String.substring f (Prims.parse_int "0") (l - lext) in
             FStar_Pervasives_Native.Some uu____97
           else FStar_Pervasives_Native.None) suffixes in
    let uu____109 = FStar_List.filter FStar_Util.is_some matches in
    match uu____109 with
    | (FStar_Pervasives_Native.Some m)::uu____119 ->
        FStar_Pervasives_Native.Some m
    | uu____126 -> FStar_Pervasives_Native.None
let is_interface: Prims.string -> Prims.bool =
  fun f  ->
    let uu____134 =
      FStar_String.get f ((FStar_String.length f) - (Prims.parse_int "1")) in
    uu____134 = 105
let is_implementation: Prims.string -> Prims.bool =
  fun f  -> let uu____141 = is_interface f in Prims.op_Negation uu____141
let list_of_option:
  'Auu____144 .
    'Auu____144 FStar_Pervasives_Native.option -> 'Auu____144 Prims.list
  =
  fun uu___64_152  ->
    match uu___64_152 with
    | FStar_Pervasives_Native.Some x -> [x]
    | FStar_Pervasives_Native.None  -> []
let list_of_pair:
  'Auu____158 .
    ('Auu____158 FStar_Pervasives_Native.option,'Auu____158
                                                  FStar_Pervasives_Native.option)
      FStar_Pervasives_Native.tuple2 -> 'Auu____158 Prims.list
  =
  fun uu____172  ->
    match uu____172 with
    | (intf,impl) ->
        FStar_List.append (list_of_option intf) (list_of_option impl)
let module_name_of_file: Prims.string -> Prims.string =
  fun f  ->
    let uu____194 =
      let uu____197 = FStar_Util.basename f in
      check_and_strip_suffix uu____197 in
    match uu____194 with
    | FStar_Pervasives_Native.Some longname -> longname
    | FStar_Pervasives_Native.None  ->
        let uu____199 =
          let uu____200 = FStar_Util.format1 "not a valid FStar file: %s\n" f in
          FStar_Errors.Err uu____200 in
        FStar_Exn.raise uu____199
let lowercase_module_name: Prims.string -> Prims.string =
  fun f  ->
    let uu____204 = module_name_of_file f in FStar_String.lowercase uu____204
let namespace_of_module:
  Prims.string -> FStar_Ident.lident FStar_Pervasives_Native.option =
  fun f  ->
    let lid =
      FStar_Ident.lid_of_path (FStar_Ident.path_of_text f)
        FStar_Range.dummyRange in
    match lid.FStar_Ident.ns with
    | [] -> FStar_Pervasives_Native.None
    | uu____213 ->
        let uu____216 = FStar_Ident.lid_of_ids lid.FStar_Ident.ns in
        FStar_Pervasives_Native.Some uu____216
type file_name = Prims.string[@@deriving show]
type module_name = Prims.string[@@deriving show]
type dependence =
  | UseInterface of module_name
  | PreferInterface of module_name
  | UseImplementation of module_name[@@deriving show]
let uu___is_UseInterface: dependence -> Prims.bool =
  fun projectee  ->
    match projectee with | UseInterface _0 -> true | uu____233 -> false
let __proj__UseInterface__item___0: dependence -> module_name =
  fun projectee  -> match projectee with | UseInterface _0 -> _0
let uu___is_PreferInterface: dependence -> Prims.bool =
  fun projectee  ->
    match projectee with | PreferInterface _0 -> true | uu____245 -> false
let __proj__PreferInterface__item___0: dependence -> module_name =
  fun projectee  -> match projectee with | PreferInterface _0 -> _0
let uu___is_UseImplementation: dependence -> Prims.bool =
  fun projectee  ->
    match projectee with | UseImplementation _0 -> true | uu____257 -> false
let __proj__UseImplementation__item___0: dependence -> module_name =
  fun projectee  -> match projectee with | UseImplementation _0 -> _0
type dependences = dependence Prims.list[@@deriving show]
let empty_dependences: 'Auu____268 . Prims.unit -> 'Auu____268 Prims.list =
  fun uu____271  -> []
type dependence_graph =
  | Deps of (dependences,color) FStar_Pervasives_Native.tuple2
  FStar_Util.smap[@@deriving show]
let uu___is_Deps: dependence_graph -> Prims.bool = fun projectee  -> true
let __proj__Deps__item___0:
  dependence_graph ->
    (dependences,color) FStar_Pervasives_Native.tuple2 FStar_Util.smap
  = fun projectee  -> match projectee with | Deps _0 -> _0
type deps =
  | Mk of (dependence_graph,files_for_module_name,file_name Prims.list)
  FStar_Pervasives_Native.tuple3[@@deriving show]
let uu___is_Mk: deps -> Prims.bool = fun projectee  -> true
let __proj__Mk__item___0:
  deps ->
    (dependence_graph,files_for_module_name,file_name Prims.list)
      FStar_Pervasives_Native.tuple3
  = fun projectee  -> match projectee with | Mk _0 -> _0
let deps_try_find:
  dependence_graph ->
    Prims.string ->
      (dependences,color) FStar_Pervasives_Native.tuple2
        FStar_Pervasives_Native.option
  =
  fun uu____360  ->
    fun k  -> match uu____360 with | Deps m -> FStar_Util.smap_try_find m k
let deps_add_dep:
  dependence_graph ->
    Prims.string ->
      (dependences,color) FStar_Pervasives_Native.tuple2 -> Prims.unit
  =
  fun uu____389  ->
    fun k  ->
      fun v1  -> match uu____389 with | Deps m -> FStar_Util.smap_add m k v1
let deps_keys: dependence_graph -> Prims.string Prims.list =
  fun uu____411  -> match uu____411 with | Deps m -> FStar_Util.smap_keys m
let deps_empty: Prims.unit -> dependence_graph =
  fun uu____427  ->
    let uu____428 = FStar_Util.smap_create (Prims.parse_int "41") in
    Deps uu____428
let empty_deps: deps =
  let uu____439 =
    let uu____448 = deps_empty () in
    let uu____449 = FStar_Util.smap_create (Prims.parse_int "0") in
    (uu____448, uu____449, []) in
  Mk uu____439
let module_name_of_dep: dependence -> module_name =
  fun uu___65_482  ->
    match uu___65_482 with
    | UseInterface m -> m
    | PreferInterface m -> m
    | UseImplementation m -> m
let resolve_module_name:
  files_for_module_name ->
    module_name -> module_name FStar_Pervasives_Native.option
  =
  fun file_system_map  ->
    fun key  ->
      let uu____496 = FStar_Util.smap_try_find file_system_map key in
      match uu____496 with
      | FStar_Pervasives_Native.Some
          (FStar_Pervasives_Native.Some fn,uu____518) ->
          let uu____533 = lowercase_module_name fn in
          FStar_Pervasives_Native.Some uu____533
      | FStar_Pervasives_Native.Some
          (uu____534,FStar_Pervasives_Native.Some fn) ->
          let uu____550 = lowercase_module_name fn in
          FStar_Pervasives_Native.Some uu____550
      | uu____551 -> FStar_Pervasives_Native.None
let interface_of:
  files_for_module_name ->
    module_name -> file_name FStar_Pervasives_Native.option
  =
  fun file_system_map  ->
    fun key  ->
      let uu____572 = FStar_Util.smap_try_find file_system_map key in
      match uu____572 with
      | FStar_Pervasives_Native.Some
          (FStar_Pervasives_Native.Some iface,uu____594) ->
          FStar_Pervasives_Native.Some iface
      | uu____609 -> FStar_Pervasives_Native.None
let implementation_of:
  files_for_module_name ->
    module_name -> file_name FStar_Pervasives_Native.option
  =
  fun file_system_map  ->
    fun key  ->
      let uu____630 = FStar_Util.smap_try_find file_system_map key in
      match uu____630 with
      | FStar_Pervasives_Native.Some
          (uu____651,FStar_Pervasives_Native.Some impl) ->
          FStar_Pervasives_Native.Some impl
      | uu____667 -> FStar_Pervasives_Native.None
let has_interface: files_for_module_name -> module_name -> Prims.bool =
  fun file_system_map  ->
    fun key  ->
      let uu____684 = interface_of file_system_map key in
      FStar_Option.isSome uu____684
let has_implementation: files_for_module_name -> module_name -> Prims.bool =
  fun file_system_map  ->
    fun key  ->
      let uu____693 = implementation_of file_system_map key in
      FStar_Option.isSome uu____693
let cache_file_name: Prims.string -> Prims.string =
  fun fn  ->
    let uu____699 = FStar_Options.lax () in
    if uu____699
    then Prims.strcat fn ".checked.lax"
    else Prims.strcat fn ".checked"
let file_of_dep_aux:
  Prims.bool ->
    files_for_module_name -> file_name Prims.list -> dependence -> file_name
  =
  fun use_checked_file  ->
    fun file_system_map  ->
      fun all_cmd_line_files  ->
        fun d  ->
          let cmd_line_has_impl key =
            FStar_All.pipe_right all_cmd_line_files
              (FStar_Util.for_some
                 (fun fn  ->
                    (is_implementation fn) &&
                      (let uu____726 = lowercase_module_name fn in
                       key = uu____726))) in
          let maybe_add_suffix f =
            if use_checked_file then cache_file_name f else f in
          match d with
          | UseInterface key ->
              let uu____733 = interface_of file_system_map key in
              (match uu____733 with
               | FStar_Pervasives_Native.None  ->
                   let uu____739 =
                     let uu____740 =
                       FStar_Util.format1
                         "Expected an interface for module %s, but couldn't find one"
                         key in
                     FStar_Errors.Err uu____740 in
                   FStar_Exn.raise uu____739
               | FStar_Pervasives_Native.Some f ->
                   if use_checked_file then Prims.strcat f ".source" else f)
          | PreferInterface key when has_interface file_system_map key ->
              let uu____744 =
                (cmd_line_has_impl key) &&
                  (let uu____746 = FStar_Options.dep () in
                   FStar_Option.isNone uu____746) in
              if uu____744
              then
                let uu____749 = FStar_Options.expose_interfaces () in
                (if uu____749
                 then
                   let uu____750 =
                     let uu____751 = implementation_of file_system_map key in
                     FStar_Option.get uu____751 in
                   maybe_add_suffix uu____750
                 else
                   (let uu____755 =
                      let uu____756 =
                        let uu____757 =
                          let uu____758 =
                            implementation_of file_system_map key in
                          FStar_Option.get uu____758 in
                        let uu____761 =
                          let uu____762 = interface_of file_system_map key in
                          FStar_Option.get uu____762 in
                        FStar_Util.format2
                          "Invoking fstar with %s on the command line breaks the abstraction imposed by its interface %s; if you really want this behavior add the option '--expose_interfaces'"
                          uu____757 uu____761 in
                      FStar_Errors.Err uu____756 in
                    FStar_Exn.raise uu____755))
              else
                (let uu____766 =
                   let uu____767 = interface_of file_system_map key in
                   FStar_Option.get uu____767 in
                 maybe_add_suffix uu____766)
          | PreferInterface key ->
              let uu____771 = implementation_of file_system_map key in
              (match uu____771 with
               | FStar_Pervasives_Native.None  ->
                   let uu____777 =
                     let uu____778 =
                       FStar_Util.format1
                         "Expected an implementation of module %s, but couldn't find one"
                         key in
                     FStar_Errors.Err uu____778 in
                   FStar_Exn.raise uu____777
               | FStar_Pervasives_Native.Some f -> maybe_add_suffix f)
          | UseImplementation key ->
              let uu____781 = implementation_of file_system_map key in
              (match uu____781 with
               | FStar_Pervasives_Native.None  ->
                   let uu____787 =
                     let uu____788 =
                       FStar_Util.format1
                         "Expected an implementation of module %s, but couldn't find one"
                         key in
                     FStar_Errors.Err uu____788 in
                   FStar_Exn.raise uu____787
               | FStar_Pervasives_Native.Some f -> maybe_add_suffix f)
let file_of_dep:
  files_for_module_name -> file_name Prims.list -> dependence -> file_name =
  file_of_dep_aux false
let dependences_of:
  files_for_module_name ->
    dependence_graph ->
      file_name Prims.list -> file_name -> file_name Prims.list
  =
  fun file_system_map  ->
    fun deps  ->
      fun all_cmd_line_files  ->
        fun fn  ->
          let uu____818 = deps_try_find deps fn in
          match uu____818 with
          | FStar_Pervasives_Native.None  -> empty_dependences ()
          | FStar_Pervasives_Native.Some (deps1,uu____832) ->
              FStar_List.map (file_of_dep file_system_map all_cmd_line_files)
                deps1
let add_dependence: dependence_graph -> file_name -> file_name -> Prims.unit
  =
  fun deps  ->
    fun from  ->
      fun to_  ->
        let add_dep uu____863 to_1 =
          match uu____863 with
          | (d,color) ->
              let uu____883 = is_interface to_1 in
              if uu____883
              then
                let uu____890 =
                  let uu____893 =
                    let uu____894 = lowercase_module_name to_1 in
                    PreferInterface uu____894 in
                  uu____893 :: d in
                (uu____890, color)
              else
                (let uu____898 =
                   let uu____901 =
                     let uu____902 = lowercase_module_name to_1 in
                     UseImplementation uu____902 in
                   uu____901 :: d in
                 (uu____898, color)) in
        let uu____905 = deps_try_find deps from in
        match uu____905 with
        | FStar_Pervasives_Native.None  ->
            let uu____916 = add_dep ((empty_dependences ()), White) to_ in
            deps_add_dep deps from uu____916
        | FStar_Pervasives_Native.Some key_deps ->
            let uu____932 = add_dep key_deps to_ in
            deps_add_dep deps from uu____932
let print_graph: dependence_graph -> Prims.unit =
  fun graph  ->
    FStar_Util.print_endline
      "A DOT-format graph has been dumped in the current directory as dep.graph";
    FStar_Util.print_endline
      "With GraphViz installed, try: fdp -Tpng -odep.png dep.graph";
    FStar_Util.print_endline
      "Hint: cat dep.graph | grep -v _ | grep -v prims";
    (let uu____943 =
       let uu____944 =
         let uu____945 =
           let uu____946 =
             let uu____949 =
               let uu____952 = deps_keys graph in FStar_List.unique uu____952 in
             FStar_List.collect
               (fun k  ->
                  let deps =
                    let uu____961 =
                      let uu____966 = deps_try_find graph k in
                      FStar_Util.must uu____966 in
                    FStar_Pervasives_Native.fst uu____961 in
                  let r s = FStar_Util.replace_char s 46 95 in
                  let print7 dep1 =
                    FStar_Util.format2 " %s -> %s" (r k)
                      (r (module_name_of_dep dep1)) in
                  FStar_List.map print7 deps) uu____949 in
           FStar_String.concat "\n" uu____946 in
         Prims.strcat uu____945 "\n}\n" in
       Prims.strcat "digraph {\n" uu____944 in
     FStar_Util.write_file "dep.graph" uu____943)
let build_inclusion_candidates_list:
  Prims.unit ->
    (Prims.string,Prims.string) FStar_Pervasives_Native.tuple2 Prims.list
  =
  fun uu____995  ->
    let include_directories = FStar_Options.include_path () in
    let include_directories1 =
      FStar_List.map FStar_Util.normalize_file_path include_directories in
    let include_directories2 = FStar_List.unique include_directories1 in
    let cwd =
      let uu____1012 = FStar_Util.getcwd () in
      FStar_Util.normalize_file_path uu____1012 in
    FStar_List.concatMap
      (fun d  ->
         if FStar_Util.file_exists d
         then
           let files = FStar_Util.readdir d in
           FStar_List.filter_map
             (fun f  ->
                let f1 = FStar_Util.basename f in
                let uu____1038 = check_and_strip_suffix f1 in
                FStar_All.pipe_right uu____1038
                  (FStar_Util.map_option
                     (fun longname  ->
                        let full_path =
                          if d = cwd then f1 else FStar_Util.join_paths d f1 in
                        (longname, full_path)))) files
         else
           (let uu____1059 =
              let uu____1060 =
                FStar_Util.format1 "not a valid include directory: %s\n" d in
              FStar_Errors.Err uu____1060 in
            FStar_Exn.raise uu____1059)) include_directories2
let build_map: Prims.string Prims.list -> files_for_module_name =
  fun filenames  ->
    let map1 = FStar_Util.smap_create (Prims.parse_int "41") in
    let add_entry key full_path =
      let uu____1100 = FStar_Util.smap_try_find map1 key in
      match uu____1100 with
      | FStar_Pervasives_Native.Some (intf,impl) ->
          let uu____1137 = is_interface full_path in
          if uu____1137
          then
            FStar_Util.smap_add map1 key
              ((FStar_Pervasives_Native.Some full_path), impl)
          else
            FStar_Util.smap_add map1 key
              (intf, (FStar_Pervasives_Native.Some full_path))
      | FStar_Pervasives_Native.None  ->
          let uu____1171 = is_interface full_path in
          if uu____1171
          then
            FStar_Util.smap_add map1 key
              ((FStar_Pervasives_Native.Some full_path),
                FStar_Pervasives_Native.None)
          else
            FStar_Util.smap_add map1 key
              (FStar_Pervasives_Native.None,
                (FStar_Pervasives_Native.Some full_path)) in
    (let uu____1198 = build_inclusion_candidates_list () in
     FStar_List.iter
       (fun uu____1212  ->
          match uu____1212 with
          | (longname,full_path) ->
              add_entry (FStar_String.lowercase longname) full_path)
       uu____1198);
    FStar_List.iter
      (fun f  ->
         let uu____1223 = lowercase_module_name f in add_entry uu____1223 f)
      filenames;
    map1
let enter_namespace:
  files_for_module_name ->
    files_for_module_name -> Prims.string -> Prims.bool
  =
  fun original_map  ->
    fun working_map  ->
      fun prefix1  ->
        let found = FStar_Util.mk_ref false in
        let prefix2 = Prims.strcat prefix1 "." in
        (let uu____1238 =
           let uu____1241 = FStar_Util.smap_keys original_map in
           FStar_List.unique uu____1241 in
         FStar_List.iter
           (fun k  ->
              if FStar_Util.starts_with k prefix2
              then
                let suffix =
                  FStar_String.substring k (FStar_String.length prefix2)
                    ((FStar_String.length k) - (FStar_String.length prefix2)) in
                let filename =
                  let uu____1267 = FStar_Util.smap_try_find original_map k in
                  FStar_Util.must uu____1267 in
                (FStar_Util.smap_add working_map suffix filename;
                 FStar_ST.op_Colon_Equals found true)
              else ()) uu____1238);
        FStar_ST.op_Bang found
let string_of_lid: FStar_Ident.lident -> Prims.bool -> Prims.string =
  fun l  ->
    fun last1  ->
      let suffix =
        if last1 then [(l.FStar_Ident.ident).FStar_Ident.idText] else [] in
      let names =
        let uu____1439 =
          FStar_List.map (fun x  -> x.FStar_Ident.idText) l.FStar_Ident.ns in
        FStar_List.append uu____1439 suffix in
      FStar_String.concat "." names
let lowercase_join_longident:
  FStar_Ident.lident -> Prims.bool -> Prims.string =
  fun l  ->
    fun last1  ->
      let uu____1450 = string_of_lid l last1 in
      FStar_String.lowercase uu____1450
let namespace_of_lid: FStar_Ident.lident -> Prims.string =
  fun l  ->
    let uu____1454 = FStar_List.map FStar_Ident.text_of_id l.FStar_Ident.ns in
    FStar_String.concat "_" uu____1454
let check_module_declaration_against_filename:
  FStar_Ident.lident -> Prims.string -> Prims.unit =
  fun lid  ->
    fun filename  ->
      let k' = lowercase_join_longident lid true in
      let uu____1464 =
        let uu____1465 =
          let uu____1466 =
            let uu____1467 =
              let uu____1470 = FStar_Util.basename filename in
              check_and_strip_suffix uu____1470 in
            FStar_Util.must uu____1467 in
          FStar_String.lowercase uu____1466 in
        uu____1465 <> k' in
      if uu____1464
      then
        let uu____1471 =
          let uu____1472 = string_of_lid lid true in
          FStar_Util.format2
            "The module declaration \"module %s\" found in file %s does not match its filename. Dependencies will be incorrect and the module will not be verified.\n"
            uu____1472 filename in
        FStar_Errors.err (FStar_Ident.range_of_lid lid) uu____1471
      else ()
exception Exit
let uu___is_Exit: Prims.exn -> Prims.bool =
  fun projectee  ->
    match projectee with | Exit  -> true | uu____1477 -> false
let hard_coded_dependencies:
  Prims.string ->
    (FStar_Ident.lident,open_kind) FStar_Pervasives_Native.tuple2 Prims.list
  =
  fun full_filename  ->
    let filename = FStar_Util.basename full_filename in
    let corelibs =
      let uu____1491 = FStar_Options.prims_basename () in
      let uu____1492 =
        let uu____1495 = FStar_Options.pervasives_basename () in
        let uu____1496 =
          let uu____1499 = FStar_Options.pervasives_native_basename () in
          [uu____1499] in
        uu____1495 :: uu____1496 in
      uu____1491 :: uu____1492 in
    if FStar_List.mem filename corelibs
    then []
    else
      (let implicit_deps =
         [(FStar_Parser_Const.fstar_ns_lid, Open_namespace);
         (FStar_Parser_Const.prims_lid, Open_module);
         (FStar_Parser_Const.pervasives_lid, Open_module)] in
       let uu____1534 =
         let uu____1537 = lowercase_module_name full_filename in
         namespace_of_module uu____1537 in
       match uu____1534 with
       | FStar_Pervasives_Native.None  -> implicit_deps
       | FStar_Pervasives_Native.Some ns ->
           FStar_List.append implicit_deps [(ns, Open_namespace)])
let collect_one:
  files_for_module_name ->
    Prims.string ->
      (dependence Prims.list,dependence Prims.list)
        FStar_Pervasives_Native.tuple2
  =
  fun original_map  ->
    fun filename  ->
      let deps = FStar_Util.mk_ref [] in
      let mo_roots = FStar_Util.mk_ref [] in
      let add_dep deps1 d =
        let uu____1940 =
          let uu____1941 =
            let uu____1942 = FStar_ST.op_Bang deps1 in
            FStar_List.existsML (fun d'  -> d' = d) uu____1942 in
          Prims.op_Negation uu____1941 in
        if uu____1940
        then
          let uu____2093 =
            let uu____2096 = FStar_ST.op_Bang deps1 in d :: uu____2096 in
          FStar_ST.op_Colon_Equals deps1 uu____2093
        else () in
      let working_map = FStar_Util.smap_copy original_map in
      let add_dependence_edge original_or_working_map lid =
        let key = lowercase_join_longident lid true in
        let uu____2419 = resolve_module_name original_or_working_map key in
        match uu____2419 with
        | FStar_Pervasives_Native.Some module_name ->
            (add_dep deps (PreferInterface module_name);
             (let uu____2446 =
                (has_interface original_or_working_map module_name) &&
                  (has_implementation original_or_working_map module_name) in
              if uu____2446
              then add_dep mo_roots (UseImplementation module_name)
              else ());
             true)
        | uu____2469 -> false in
      let record_open_module let_open lid =
        let uu____2479 =
          (let_open && (add_dependence_edge working_map lid)) ||
            ((Prims.op_Negation let_open) &&
               (add_dependence_edge original_map lid)) in
        if uu____2479
        then true
        else
          (if let_open
           then
             (let uu____2482 =
                let uu____2483 = string_of_lid lid true in
                FStar_Util.format1 "Module not found: %s" uu____2483 in
              FStar_Errors.warn (FStar_Ident.range_of_lid lid) uu____2482)
           else ();
           false) in
      let record_open_namespace lid =
        let key = lowercase_join_longident lid true in
        let r = enter_namespace original_map working_map key in
        if Prims.op_Negation r
        then
          let uu____2491 =
            let uu____2492 = string_of_lid lid true in
            FStar_Util.format1
              "No modules in namespace %s and no file with that name either"
              uu____2492 in
          FStar_Errors.warn (FStar_Ident.range_of_lid lid) uu____2491
        else () in
      let record_open let_open lid =
        let uu____2501 = record_open_module let_open lid in
        if uu____2501
        then ()
        else
          if Prims.op_Negation let_open
          then record_open_namespace lid
          else () in
      let record_open_module_or_namespace uu____2511 =
        match uu____2511 with
        | (lid,kind) ->
            (match kind with
             | Open_namespace  -> record_open_namespace lid
             | Open_module  ->
                 let uu____2518 = record_open_module false lid in ()) in
      let record_module_alias ident lid =
        let key = FStar_String.lowercase (FStar_Ident.text_of_id ident) in
        let alias = lowercase_join_longident lid true in
        let uu____2528 = FStar_Util.smap_try_find original_map alias in
        match uu____2528 with
        | FStar_Pervasives_Native.Some deps_of_aliased_module ->
            (FStar_Util.smap_add working_map key deps_of_aliased_module; true)
        | FStar_Pervasives_Native.None  ->
            ((let uu____2582 =
                FStar_Util.format1 "module not found in search path: %s\n"
                  alias in
              FStar_Errors.warn (FStar_Ident.range_of_lid lid) uu____2582);
             false) in
      let record_lid lid =
        match lid.FStar_Ident.ns with
        | [] -> ()
        | uu____2587 ->
            let module_name = FStar_Ident.lid_of_ids lid.FStar_Ident.ns in
            let uu____2591 = add_dependence_edge working_map module_name in
            if uu____2591
            then ()
            else
              (let uu____2593 = FStar_Options.debug_any () in
               if uu____2593
               then
                 let uu____2594 =
                   let uu____2595 = FStar_Ident.string_of_lid module_name in
                   FStar_Util.format1 "Unbound module reference %s"
                     uu____2595 in
                 FStar_Errors.warn (FStar_Ident.range_of_lid lid) uu____2594
               else ()) in
      let auto_open = hard_coded_dependencies filename in
      FStar_List.iter record_open_module_or_namespace auto_open;
      (let num_of_toplevelmods = FStar_Util.mk_ref (Prims.parse_int "0") in
       let rec collect_module uu___66_2681 =
         match uu___66_2681 with
         | FStar_Parser_AST.Module (lid,decls) ->
             (check_module_declaration_against_filename lid filename;
              if
                (FStar_List.length lid.FStar_Ident.ns) >
                  (Prims.parse_int "0")
              then
                (let uu____2690 =
                   let uu____2691 = namespace_of_lid lid in
                   enter_namespace original_map working_map uu____2691 in
                 ())
              else ();
              collect_decls decls)
         | FStar_Parser_AST.Interface (lid,decls,uu____2695) ->
             (check_module_declaration_against_filename lid filename;
              if
                (FStar_List.length lid.FStar_Ident.ns) >
                  (Prims.parse_int "0")
              then
                (let uu____2702 =
                   let uu____2703 = namespace_of_lid lid in
                   enter_namespace original_map working_map uu____2703 in
                 ())
              else ();
              collect_decls decls)
       and collect_decls decls =
         FStar_List.iter
           (fun x  ->
              collect_decl x.FStar_Parser_AST.d;
              FStar_List.iter collect_term x.FStar_Parser_AST.attrs) decls
       and collect_decl uu___67_2712 =
         match uu___67_2712 with
         | FStar_Parser_AST.Include lid -> record_open false lid
         | FStar_Parser_AST.Open lid -> record_open false lid
         | FStar_Parser_AST.ModuleAbbrev (ident,lid) ->
             let uu____2717 = record_module_alias ident lid in
             if uu____2717
             then
               let uu____2718 =
                 let uu____2719 = lowercase_join_longident lid true in
                 PreferInterface uu____2719 in
               add_dep deps uu____2718
             else ()
         | FStar_Parser_AST.TopLevelLet (uu____2742,patterms) ->
             FStar_List.iter
               (fun uu____2764  ->
                  match uu____2764 with
                  | (pat,t) -> (collect_pattern pat; collect_term t))
               patterms
         | FStar_Parser_AST.Main t -> collect_term t
         | FStar_Parser_AST.Assume (uu____2773,t) -> collect_term t
         | FStar_Parser_AST.SubEffect
             { FStar_Parser_AST.msource = uu____2775;
               FStar_Parser_AST.mdest = uu____2776;
               FStar_Parser_AST.lift_op = FStar_Parser_AST.NonReifiableLift t;_}
             -> collect_term t
         | FStar_Parser_AST.SubEffect
             { FStar_Parser_AST.msource = uu____2778;
               FStar_Parser_AST.mdest = uu____2779;
               FStar_Parser_AST.lift_op = FStar_Parser_AST.LiftForFree t;_}
             -> collect_term t
         | FStar_Parser_AST.Val (uu____2781,t) -> collect_term t
         | FStar_Parser_AST.SubEffect
             { FStar_Parser_AST.msource = uu____2783;
               FStar_Parser_AST.mdest = uu____2784;
               FStar_Parser_AST.lift_op = FStar_Parser_AST.ReifiableLift
                 (t0,t1);_}
             -> (collect_term t0; collect_term t1)
         | FStar_Parser_AST.Tycon (uu____2788,ts) ->
             let ts1 =
               FStar_List.map
                 (fun uu____2818  -> match uu____2818 with | (x,docnik) -> x)
                 ts in
             FStar_List.iter collect_tycon ts1
         | FStar_Parser_AST.Exception (uu____2831,t) ->
             FStar_Util.iter_opt t collect_term
         | FStar_Parser_AST.NewEffect ed -> collect_effect_decl ed
         | FStar_Parser_AST.Fsdoc uu____2838 -> ()
         | FStar_Parser_AST.Pragma uu____2839 -> ()
         | FStar_Parser_AST.TopLevelModule lid ->
             (FStar_Util.incr num_of_toplevelmods;
              (let uu____2863 =
                 let uu____2864 = FStar_ST.op_Bang num_of_toplevelmods in
                 uu____2864 > (Prims.parse_int "1") in
               if uu____2863
               then
                 let uu____2925 =
                   let uu____2926 =
                     let uu____2931 =
                       let uu____2932 = string_of_lid lid true in
                       FStar_Util.format1
                         "Automatic dependency analysis demands one module per file (module %s not supported)"
                         uu____2932 in
                     (uu____2931, (FStar_Ident.range_of_lid lid)) in
                   FStar_Errors.Error uu____2926 in
                 FStar_Exn.raise uu____2925
               else ()))
       and collect_tycon uu___68_2934 =
         match uu___68_2934 with
         | FStar_Parser_AST.TyconAbstract (uu____2935,binders,k) ->
             (collect_binders binders; FStar_Util.iter_opt k collect_term)
         | FStar_Parser_AST.TyconAbbrev (uu____2947,binders,k,t) ->
             (collect_binders binders;
              FStar_Util.iter_opt k collect_term;
              collect_term t)
         | FStar_Parser_AST.TyconRecord (uu____2961,binders,k,identterms) ->
             (collect_binders binders;
              FStar_Util.iter_opt k collect_term;
              FStar_List.iter
                (fun uu____3007  ->
                   match uu____3007 with
                   | (uu____3016,t,uu____3018) -> collect_term t) identterms)
         | FStar_Parser_AST.TyconVariant (uu____3023,binders,k,identterms) ->
             (collect_binders binders;
              FStar_Util.iter_opt k collect_term;
              FStar_List.iter
                (fun uu____3082  ->
                   match uu____3082 with
                   | (uu____3095,t,uu____3097,uu____3098) ->
                       FStar_Util.iter_opt t collect_term) identterms)
       and collect_effect_decl uu___69_3107 =
         match uu___69_3107 with
         | FStar_Parser_AST.DefineEffect (uu____3108,binders,t,decls) ->
             (collect_binders binders; collect_term t; collect_decls decls)
         | FStar_Parser_AST.RedefineEffect (uu____3122,binders,t) ->
             (collect_binders binders; collect_term t)
       and collect_binders binders = FStar_List.iter collect_binder binders
       and collect_binder uu___70_3133 =
         match uu___70_3133 with
         | { FStar_Parser_AST.b = FStar_Parser_AST.Annotated (uu____3134,t);
             FStar_Parser_AST.brange = uu____3136;
             FStar_Parser_AST.blevel = uu____3137;
             FStar_Parser_AST.aqual = uu____3138;_} -> collect_term t
         | { FStar_Parser_AST.b = FStar_Parser_AST.TAnnotated (uu____3139,t);
             FStar_Parser_AST.brange = uu____3141;
             FStar_Parser_AST.blevel = uu____3142;
             FStar_Parser_AST.aqual = uu____3143;_} -> collect_term t
         | { FStar_Parser_AST.b = FStar_Parser_AST.NoName t;
             FStar_Parser_AST.brange = uu____3145;
             FStar_Parser_AST.blevel = uu____3146;
             FStar_Parser_AST.aqual = uu____3147;_} -> collect_term t
         | uu____3148 -> ()
       and collect_term t = collect_term' t.FStar_Parser_AST.tm
       and collect_constant uu___71_3150 =
         match uu___71_3150 with
         | FStar_Const.Const_int
             (uu____3151,FStar_Pervasives_Native.Some (signedness,width)) ->
             let u =
               match signedness with
               | FStar_Const.Unsigned  -> "u"
               | FStar_Const.Signed  -> "" in
             let w =
               match width with
               | FStar_Const.Int8  -> "8"
               | FStar_Const.Int16  -> "16"
               | FStar_Const.Int32  -> "32"
               | FStar_Const.Int64  -> "64" in
             let uu____3166 =
               let uu____3167 = FStar_Util.format2 "fstar.%sint%s" u w in
               PreferInterface uu____3167 in
             add_dep deps uu____3166
         | FStar_Const.Const_char uu____3189 ->
             add_dep deps (PreferInterface "fstar.char")
         | FStar_Const.Const_float uu____3211 ->
             add_dep deps (PreferInterface "fstar.float")
         | uu____3233 -> ()
       and collect_term' uu___72_3234 =
         match uu___72_3234 with
         | FStar_Parser_AST.Wild  -> ()
         | FStar_Parser_AST.Const c -> collect_constant c
         | FStar_Parser_AST.Op (s,ts) ->
             (if (FStar_Ident.text_of_id s) = "@"
              then
                (let uu____3243 =
                   let uu____3244 =
                     FStar_Ident.lid_of_path
                       (FStar_Ident.path_of_text "FStar.List.Tot.Base.append")
                       FStar_Range.dummyRange in
                   FStar_Parser_AST.Name uu____3244 in
                 collect_term' uu____3243)
              else ();
              FStar_List.iter collect_term ts)
         | FStar_Parser_AST.Tvar uu____3246 -> ()
         | FStar_Parser_AST.Uvar uu____3247 -> ()
         | FStar_Parser_AST.Var lid -> record_lid lid
         | FStar_Parser_AST.Projector (lid,uu____3250) -> record_lid lid
         | FStar_Parser_AST.Discrim lid -> record_lid lid
         | FStar_Parser_AST.Name lid -> record_lid lid
         | FStar_Parser_AST.Construct (lid,termimps) ->
             (if (FStar_List.length termimps) = (Prims.parse_int "1")
              then record_lid lid
              else ();
              FStar_List.iter
                (fun uu____3280  ->
                   match uu____3280 with | (t,uu____3286) -> collect_term t)
                termimps)
         | FStar_Parser_AST.Abs (pats,t) ->
             (collect_patterns pats; collect_term t)
         | FStar_Parser_AST.App (t1,t2,uu____3296) ->
             (collect_term t1; collect_term t2)
         | FStar_Parser_AST.Let (uu____3298,patterms,t) ->
             (FStar_List.iter
                (fun uu____3322  ->
                   match uu____3322 with
                   | (pat,t1) -> (collect_pattern pat; collect_term t1))
                patterms;
              collect_term t)
         | FStar_Parser_AST.LetOpen (lid,t) ->
             (record_open true lid; collect_term t)
         | FStar_Parser_AST.Bind (uu____3333,t1,t2) ->
             (collect_term t1; collect_term t2)
         | FStar_Parser_AST.Seq (t1,t2) -> (collect_term t1; collect_term t2)
         | FStar_Parser_AST.If (t1,t2,t3) ->
             (collect_term t1; collect_term t2; collect_term t3)
         | FStar_Parser_AST.Match (t,bs) ->
             (collect_term t; collect_branches bs)
         | FStar_Parser_AST.TryWith (t,bs) ->
             (collect_term t; collect_branches bs)
         | FStar_Parser_AST.Ascribed (t1,t2,FStar_Pervasives_Native.None ) ->
             (collect_term t1; collect_term t2)
         | FStar_Parser_AST.Ascribed (t1,t2,FStar_Pervasives_Native.Some tac)
             -> (collect_term t1; collect_term t2; collect_term tac)
         | FStar_Parser_AST.Record (t,idterms) ->
             (FStar_Util.iter_opt t collect_term;
              FStar_List.iter
                (fun uu____3429  ->
                   match uu____3429 with | (uu____3434,t1) -> collect_term t1)
                idterms)
         | FStar_Parser_AST.Project (t,uu____3437) -> collect_term t
         | FStar_Parser_AST.Product (binders,t) ->
             (collect_binders binders; collect_term t)
         | FStar_Parser_AST.Sum (binders,t) ->
             (collect_binders binders; collect_term t)
         | FStar_Parser_AST.QForall (binders,ts,t) ->
             (collect_binders binders;
              FStar_List.iter (FStar_List.iter collect_term) ts;
              collect_term t)
         | FStar_Parser_AST.QExists (binders,ts,t) ->
             (collect_binders binders;
              FStar_List.iter (FStar_List.iter collect_term) ts;
              collect_term t)
         | FStar_Parser_AST.Refine (binder,t) ->
             (collect_binder binder; collect_term t)
         | FStar_Parser_AST.NamedTyp (uu____3493,t) -> collect_term t
         | FStar_Parser_AST.Paren t -> collect_term t
         | FStar_Parser_AST.Assign (uu____3496,t) -> collect_term t
         | FStar_Parser_AST.Requires (t,uu____3499) -> collect_term t
         | FStar_Parser_AST.Ensures (t,uu____3505) -> collect_term t
         | FStar_Parser_AST.Labeled (t,uu____3511,uu____3512) ->
             collect_term t
         | FStar_Parser_AST.Attributes cattributes ->
             FStar_List.iter collect_term cattributes
       and collect_patterns ps = FStar_List.iter collect_pattern ps
       and collect_pattern p = collect_pattern' p.FStar_Parser_AST.pat
       and collect_pattern' uu___73_3520 =
         match uu___73_3520 with
         | FStar_Parser_AST.PatWild  -> ()
         | FStar_Parser_AST.PatOp uu____3521 -> ()
         | FStar_Parser_AST.PatConst uu____3522 -> ()
         | FStar_Parser_AST.PatApp (p,ps) ->
             (collect_pattern p; collect_patterns ps)
         | FStar_Parser_AST.PatVar uu____3530 -> ()
         | FStar_Parser_AST.PatName uu____3537 -> ()
         | FStar_Parser_AST.PatTvar uu____3538 -> ()
         | FStar_Parser_AST.PatList ps -> collect_patterns ps
         | FStar_Parser_AST.PatOr ps -> collect_patterns ps
         | FStar_Parser_AST.PatTuple (ps,uu____3552) -> collect_patterns ps
         | FStar_Parser_AST.PatRecord lidpats ->
             FStar_List.iter
               (fun uu____3571  ->
                  match uu____3571 with | (uu____3576,p) -> collect_pattern p)
               lidpats
         | FStar_Parser_AST.PatAscribed (p,t) ->
             (collect_pattern p; collect_term t)
       and collect_branches bs = FStar_List.iter collect_branch bs
       and collect_branch uu____3600 =
         match uu____3600 with
         | (pat,t1,t2) ->
             (collect_pattern pat;
              FStar_Util.iter_opt t1 collect_term;
              collect_term t2) in
       let uu____3618 = FStar_Parser_Driver.parse_file filename in
       match uu____3618 with
       | (ast,uu____3638) ->
           (collect_module ast;
            (let uu____3652 = FStar_ST.op_Bang deps in
             let uu____3719 = FStar_ST.op_Bang mo_roots in
             (uu____3652, uu____3719))))
let collect:
  Prims.string Prims.list ->
    (Prims.string Prims.list,deps) FStar_Pervasives_Native.tuple2
  =
  fun all_cmd_line_files  ->
    let dep_graph = deps_empty () in
    let file_system_map = build_map all_cmd_line_files in
    let rec discover_one file_name =
      let uu____3815 =
        let uu____3816 = deps_try_find dep_graph file_name in
        uu____3816 = FStar_Pervasives_Native.None in
      if uu____3815
      then
        let uu____3833 = collect_one file_system_map file_name in
        match uu____3833 with
        | (deps,mo_roots) ->
            let deps1 =
              let module_name = lowercase_module_name file_name in
              let uu____3856 =
                (is_implementation file_name) &&
                  (has_interface file_system_map module_name) in
              if uu____3856
              then FStar_List.append deps [UseInterface module_name]
              else deps in
            ((let uu____3861 =
                let uu____3866 = FStar_List.unique deps1 in
                (uu____3866, White) in
              deps_add_dep dep_graph file_name uu____3861);
             (let uu____3871 =
                FStar_List.map
                  (file_of_dep file_system_map all_cmd_line_files)
                  (FStar_List.append deps1 mo_roots) in
              FStar_List.iter discover_one uu____3871))
      else () in
    FStar_List.iter discover_one all_cmd_line_files;
    (let topological_dependences_of all_command_line_files =
       let topologically_sorted = FStar_Util.mk_ref [] in
       let rec aux cycle filename =
         let uu____3904 =
           let uu____3909 = deps_try_find dep_graph filename in
           FStar_Util.must uu____3909 in
         match uu____3904 with
         | (direct_deps,color) ->
             (match color with
              | Gray  ->
                  (FStar_Util.print1_warning
                     "Recursive dependency on module %s\n" filename;
                   FStar_Util.print1
                     "The cycle contains a subset of the modules in:\n%s \n"
                     (FStar_String.concat "\n`used by` " cycle);
                   print_graph dep_graph;
                   FStar_Util.print_string "\n";
                   FStar_All.exit (Prims.parse_int "1"))
              | Black  -> ()
              | White  ->
                  (deps_add_dep dep_graph filename (direct_deps, Gray);
                   (let uu____3928 =
                      dependences_of file_system_map dep_graph
                        all_command_line_files filename in
                    FStar_List.iter (fun k  -> aux (k :: cycle) k) uu____3928);
                   deps_add_dep dep_graph filename (direct_deps, Black);
                   (let uu____3934 =
                      let uu____3937 = FStar_ST.op_Bang topologically_sorted in
                      filename :: uu____3937 in
                    FStar_ST.op_Colon_Equals topologically_sorted uu____3934))) in
       FStar_List.iter (aux []) all_command_line_files;
       FStar_ST.op_Bang topologically_sorted in
     FStar_All.pipe_right all_cmd_line_files
       (FStar_List.iter
          (fun f  ->
             let m = lowercase_module_name f in
             FStar_Options.add_verify_module m));
     (let uu____4140 = topological_dependences_of all_cmd_line_files in
      (uu____4140, (Mk (dep_graph, file_system_map, all_cmd_line_files)))))
let deps_of: deps -> Prims.string -> Prims.string Prims.list =
  fun uu____4153  ->
    fun f  ->
      match uu____4153 with
      | Mk (deps,file_system_map,all_cmd_line_files) ->
          dependences_of file_system_map deps all_cmd_line_files f
let hash_dependences:
  deps ->
    Prims.string -> Prims.string Prims.list FStar_Pervasives_Native.option
  =
  fun uu____4174  ->
    fun fn  ->
      match uu____4174 with
      | Mk (deps,file_system_map,all_cmd_line_files) ->
          let cache_file = cache_file_name fn in
          let digest_of_file1 fn1 =
            (let uu____4193 = FStar_Options.debug_any () in
             if uu____4193
             then
               FStar_Util.print2 "%s: contains digest of %s\n" cache_file fn1
             else ());
            FStar_Util.digest_of_file fn1 in
          let module_name = lowercase_module_name fn in
          let source_hash = digest_of_file1 fn in
          let interface_hash =
            let uu____4200 =
              (is_implementation fn) &&
                (has_interface file_system_map module_name) in
            if uu____4200
            then
              let uu____4203 =
                let uu____4204 =
                  let uu____4205 = interface_of file_system_map module_name in
                  FStar_Option.get uu____4205 in
                digest_of_file1 uu____4204 in
              [uu____4203]
            else [] in
          let binary_deps =
            let uu____4212 =
              dependences_of file_system_map deps all_cmd_line_files fn in
            FStar_All.pipe_right uu____4212
              (FStar_List.filter
                 (fun fn1  ->
                    let uu____4222 =
                      (is_interface fn1) &&
                        (let uu____4224 = lowercase_module_name fn1 in
                         uu____4224 = module_name) in
                    Prims.op_Negation uu____4222)) in
          let binary_deps1 =
            FStar_List.sortWith FStar_String.compare binary_deps in
          let rec hash_deps out uu___74_4242 =
            match uu___74_4242 with
            | [] ->
                FStar_Pervasives_Native.Some
                  (FStar_List.append (source_hash :: interface_hash) out)
            | fn1::deps1 ->
                let fn2 = cache_file_name fn1 in
                if FStar_Util.file_exists fn2
                then
                  let uu____4262 =
                    let uu____4265 = digest_of_file1 fn2 in uu____4265 :: out in
                  hash_deps uu____4262 deps1
                else FStar_Pervasives_Native.None in
          hash_deps [] binary_deps1
let print_make: deps -> Prims.unit =
  fun uu____4271  ->
    match uu____4271 with
    | Mk (deps,file_system_map,all_cmd_line_files) ->
        let keys = deps_keys deps in
        FStar_All.pipe_right keys
          (FStar_List.iter
             (fun f  ->
                let uu____4291 =
                  let uu____4296 = deps_try_find deps f in
                  FStar_All.pipe_right uu____4296 FStar_Option.get in
                match uu____4291 with
                | (f_deps,uu____4318) ->
                    let files =
                      FStar_List.map
                        (file_of_dep file_system_map all_cmd_line_files)
                        f_deps in
                    let files1 =
                      FStar_List.map
                        (fun s  -> FStar_Util.replace_chars s 32 "\\ ") files in
                    FStar_Util.print2 "%s: %s\n\n" f
                      (FStar_String.concat " " files1)))
let print_full: deps -> Prims.unit =
  fun uu____4330  ->
    match uu____4330 with
    | Mk (deps,file_system_map,all_cmd_line_files) ->
        let keys = deps_keys deps in
        let output_ml_file fst_file =
          let ml_base_name =
            let uu____4346 =
              let uu____4347 =
                let uu____4350 = FStar_Util.basename fst_file in
                check_and_strip_suffix uu____4350 in
              FStar_Option.get uu____4347 in
            FStar_Util.replace_chars uu____4346 46 "_" in
          let dir =
            let uu____4353 = FStar_Options.output_dir () in
            match uu____4353 with
            | FStar_Pervasives_Native.None  -> ""
            | FStar_Pervasives_Native.Some x -> Prims.strcat x "/" in
          Prims.strcat dir (Prims.strcat ml_base_name ".ml") in
        (FStar_All.pipe_right keys
           (FStar_List.iter
              (fun f  ->
                 let uu____4373 =
                   let uu____4378 = deps_try_find deps f in
                   FStar_All.pipe_right uu____4378 FStar_Option.get in
                 match uu____4373 with
                 | (f_deps,uu____4400) ->
                     let files =
                       FStar_List.map
                         (file_of_dep_aux true file_system_map
                            all_cmd_line_files) f_deps in
                     let files1 =
                       FStar_List.map
                         (fun s  -> FStar_Util.replace_chars s 32 "\\ ")
                         files in
                     ((let uu____4411 = is_interface f in
                       if uu____4411
                       then
                         FStar_Util.print3
                           "%s.source: %s \\\n\t%s\n\ttouch $@\n\n" f f
                           (FStar_String.concat "\\\n\t" files1)
                       else ());
                      (let uu____4414 = cache_file_name f in
                       FStar_Util.print3 "%s: %s \\\n\t%s\n\n" uu____4414 f
                         (FStar_String.concat " \\\n\t" files1));
                      (let uu____4415 = is_implementation f in
                       if uu____4415
                       then
                         let ml_base_name =
                           let uu____4417 =
                             let uu____4418 =
                               let uu____4421 = FStar_Util.basename f in
                               check_and_strip_suffix uu____4421 in
                             FStar_Option.get uu____4418 in
                           FStar_Util.replace_chars uu____4417 46 "_" in
                         let uu____4423 = output_ml_file f in
                         let uu____4424 = cache_file_name f in
                         FStar_Util.print2 "%s: %s\n\n" uu____4423 uu____4424
                       else ()))));
         (let all_fst_files =
            let uu____4429 =
              FStar_All.pipe_right keys (FStar_List.filter is_implementation) in
            FStar_All.pipe_right uu____4429
              (FStar_Util.sort_with FStar_String.compare) in
          let all_ml_files =
            let uu____4443 =
              FStar_All.pipe_right all_fst_files
                (FStar_List.collect
                   (fun fst_file  ->
                      let uu____4454 =
                        let uu____4455 = lowercase_module_name fst_file in
                        FStar_Options.should_extract uu____4455 in
                      if uu____4454
                      then
                        let uu____4458 = output_ml_file fst_file in
                        [uu____4458]
                      else [])) in
            FStar_All.pipe_right uu____4443
              (FStar_Util.sort_with FStar_String.compare) in
          (let uu____4465 =
             FStar_All.pipe_right all_fst_files
               (FStar_String.concat " \\\n\t") in
           FStar_Util.print1 "ALL_FST_FILES=\\\n\t%s\n" uu____4465);
          (let uu____4468 =
             FStar_All.pipe_right all_ml_files
               (FStar_String.concat " \\\n\t") in
           FStar_Util.print1 "ALL_ML_FILES=\\\n\t%s\n" uu____4468)))
let print: deps -> Prims.unit =
  fun deps  ->
    let uu____4474 = FStar_Options.dep () in
    match uu____4474 with
    | FStar_Pervasives_Native.Some "make" -> print_make deps
    | FStar_Pervasives_Native.Some "full" -> print_full deps
    | FStar_Pervasives_Native.Some "graph" ->
        let uu____4477 = deps in
        (match uu____4477 with
         | Mk (deps1,uu____4479,uu____4480) -> print_graph deps1)
    | FStar_Pervasives_Native.Some uu____4485 ->
        FStar_Exn.raise (FStar_Errors.Err "unknown tool for --dep\n")
    | FStar_Pervasives_Native.None  -> ()
>>>>>>> 484a43b6
<|MERGE_RESOLUTION|>--- conflicted
+++ resolved
@@ -2,1571 +2,6 @@
 open Prims
 open FStar_Pervasives
 type verify_mode =
-<<<<<<< HEAD
-| VerifyAll
-| VerifyUserList
-| VerifyFigureItOut
-
-
-let uu___is_VerifyAll : verify_mode  ->  Prims.bool = (fun projectee -> (match (projectee) with
-| VerifyAll -> begin
-true
-end
-| uu____5 -> begin
-false
-end))
-
-
-let uu___is_VerifyUserList : verify_mode  ->  Prims.bool = (fun projectee -> (match (projectee) with
-| VerifyUserList -> begin
-true
-end
-| uu____10 -> begin
-false
-end))
-
-
-let uu___is_VerifyFigureItOut : verify_mode  ->  Prims.bool = (fun projectee -> (match (projectee) with
-| VerifyFigureItOut -> begin
-true
-end
-| uu____15 -> begin
-false
-end))
-
-
-type map =
-(Prims.string FStar_Pervasives_Native.option * Prims.string FStar_Pervasives_Native.option) FStar_Util.smap
-
-type color =
-| White
-| Gray
-| Black
-
-
-let uu___is_White : color  ->  Prims.bool = (fun projectee -> (match (projectee) with
-| White -> begin
-true
-end
-| uu____30 -> begin
-false
-end))
-
-
-let uu___is_Gray : color  ->  Prims.bool = (fun projectee -> (match (projectee) with
-| Gray -> begin
-true
-end
-| uu____35 -> begin
-false
-end))
-
-
-let uu___is_Black : color  ->  Prims.bool = (fun projectee -> (match (projectee) with
-| Black -> begin
-true
-end
-| uu____40 -> begin
-false
-end))
-
-type open_kind =
-| Open_module
-| Open_namespace
-
-
-let uu___is_Open_module : open_kind  ->  Prims.bool = (fun projectee -> (match (projectee) with
-| Open_module -> begin
-true
-end
-| uu____45 -> begin
-false
-end))
-
-
-let uu___is_Open_namespace : open_kind  ->  Prims.bool = (fun projectee -> (match (projectee) with
-| Open_namespace -> begin
-true
-end
-| uu____50 -> begin
-false
-end))
-
-
-let check_and_strip_suffix : Prims.string  ->  Prims.string FStar_Pervasives_Native.option = (fun f -> (
-
-let suffixes = (".fsti")::(".fst")::(".fsi")::(".fs")::[]
-in (
-
-let matches = (FStar_List.map (fun ext -> (
-
-let lext = (FStar_String.length ext)
-in (
-
-let l = (FStar_String.length f)
-in (
-
-let uu____77 = ((l > lext) && (
-
-let uu____89 = (FStar_String.substring f (l - lext) lext)
-in (Prims.op_Equality uu____89 ext)))
-in (match (uu____77) with
-| true -> begin
-(
-
-let uu____106 = (FStar_String.substring f (Prims.parse_int "0") (l - lext))
-in FStar_Pervasives_Native.Some (uu____106))
-end
-| uu____117 -> begin
-FStar_Pervasives_Native.None
-end))))) suffixes)
-in (
-
-let uu____118 = (FStar_List.filter FStar_Util.is_some matches)
-in (match (uu____118) with
-| (FStar_Pervasives_Native.Some (m))::uu____128 -> begin
-FStar_Pervasives_Native.Some (m)
-end
-| uu____135 -> begin
-FStar_Pervasives_Native.None
-end)))))
-
-
-let is_interface : Prims.string  ->  Prims.bool = (fun f -> (
-
-let uu____144 = (FStar_String.get f ((FStar_String.length f) - (Prims.parse_int "1")))
-in (Prims.op_Equality uu____144 105 (*i*))))
-
-
-let is_implementation : Prims.string  ->  Prims.bool = (fun f -> (
-
-let uu____149 = (is_interface f)
-in (not (uu____149))))
-
-
-let list_of_option : 'Auu____154 . 'Auu____154 FStar_Pervasives_Native.option  ->  'Auu____154 Prims.list = (fun uu___90_162 -> (match (uu___90_162) with
-| FStar_Pervasives_Native.Some (x) -> begin
-(x)::[]
-end
-| FStar_Pervasives_Native.None -> begin
-[]
-end))
-
-
-let list_of_pair : 'Auu____170 . ('Auu____170 FStar_Pervasives_Native.option * 'Auu____170 FStar_Pervasives_Native.option)  ->  'Auu____170 Prims.list = (fun uu____184 -> (match (uu____184) with
-| (intf, impl) -> begin
-(FStar_List.append (list_of_option intf) (list_of_option impl))
-end))
-
-
-let lowercase_module_name : Prims.string  ->  Prims.string = (fun f -> (
-
-let uu____207 = (
-
-let uu____210 = (FStar_Util.basename f)
-in (check_and_strip_suffix uu____210))
-in (match (uu____207) with
-| FStar_Pervasives_Native.Some (longname) -> begin
-(FStar_String.lowercase longname)
-end
-| FStar_Pervasives_Native.None -> begin
-(
-
-let uu____212 = (
-
-let uu____213 = (FStar_Util.format1 "not a valid FStar file: %s\n" f)
-in FStar_Errors.Err (uu____213))
-in (FStar_Exn.raise uu____212))
-end)))
-
-
-let build_inclusion_candidates_list : Prims.unit  ->  (Prims.string * Prims.string) Prims.list = (fun uu____223 -> (
-
-let include_directories = (FStar_Options.include_path ())
-in (
-
-let include_directories1 = (FStar_List.map FStar_Util.normalize_file_path include_directories)
-in (
-
-let include_directories2 = (FStar_List.unique include_directories1)
-in (
-
-let cwd = (
-
-let uu____240 = (FStar_Util.getcwd ())
-in (FStar_Util.normalize_file_path uu____240))
-in (FStar_List.concatMap (fun d -> (match ((FStar_Util.file_exists d)) with
-| true -> begin
-(
-
-let files = (FStar_Util.readdir d)
-in (FStar_List.filter_map (fun f -> (
-
-let f1 = (FStar_Util.basename f)
-in (
-
-let uu____266 = (check_and_strip_suffix f1)
-in (FStar_All.pipe_right uu____266 (FStar_Util.map_option (fun longname -> (
-
-let full_path = (match ((Prims.op_Equality d cwd)) with
-| true -> begin
-f1
-end
-| uu____285 -> begin
-(FStar_Util.join_paths d f1)
-end)
-in ((longname), (full_path))))))))) files))
-end
-| uu____286 -> begin
-(
-
-let uu____287 = (
-
-let uu____288 = (FStar_Util.format1 "not a valid include directory: %s\n" d)
-in FStar_Errors.Err (uu____288))
-in (FStar_Exn.raise uu____287))
-end)) include_directories2))))))
-
-
-let build_map : Prims.string Prims.list  ->  map = (fun filenames -> (
-
-let map1 = (FStar_Util.smap_create (Prims.parse_int "41"))
-in (
-
-let add_entry = (fun key full_path -> (
-
-let uu____329 = (FStar_Util.smap_try_find map1 key)
-in (match (uu____329) with
-| FStar_Pervasives_Native.Some (intf, impl) -> begin
-(
-
-let uu____366 = (is_interface full_path)
-in (match (uu____366) with
-| true -> begin
-(FStar_Util.smap_add map1 key ((FStar_Pervasives_Native.Some (full_path)), (impl)))
-end
-| uu____379 -> begin
-(FStar_Util.smap_add map1 key ((intf), (FStar_Pervasives_Native.Some (full_path))))
-end))
-end
-| FStar_Pervasives_Native.None -> begin
-(
-
-let uu____400 = (is_interface full_path)
-in (match (uu____400) with
-| true -> begin
-(FStar_Util.smap_add map1 key ((FStar_Pervasives_Native.Some (full_path)), (FStar_Pervasives_Native.None)))
-end
-| uu____413 -> begin
-(FStar_Util.smap_add map1 key ((FStar_Pervasives_Native.None), (FStar_Pervasives_Native.Some (full_path))))
-end))
-end)))
-in ((
-
-let uu____427 = (build_inclusion_candidates_list ())
-in (FStar_List.iter (fun uu____441 -> (match (uu____441) with
-| (longname, full_path) -> begin
-(add_entry (FStar_String.lowercase longname) full_path)
-end)) uu____427));
-(FStar_List.iter (fun f -> (
-
-let uu____452 = (lowercase_module_name f)
-in (add_entry uu____452 f))) filenames);
-map1;
-))))
-
-
-let enter_namespace : map  ->  map  ->  Prims.string  ->  Prims.bool = (fun original_map working_map prefix1 -> (
-
-let found = (FStar_Util.mk_ref false)
-in (
-
-let prefix2 = (Prims.strcat prefix1 ".")
-in ((
-
-let uu____470 = (
-
-let uu____473 = (FStar_Util.smap_keys original_map)
-in (FStar_List.unique uu____473))
-in (FStar_List.iter (fun k -> (match ((FStar_Util.starts_with k prefix2)) with
-| true -> begin
-(
-
-let suffix = (FStar_String.substring k (FStar_String.length prefix2) ((FStar_String.length k) - (FStar_String.length prefix2)))
-in (
-
-let filename = (
-
-let uu____499 = (FStar_Util.smap_try_find original_map k)
-in (FStar_Util.must uu____499))
-in ((FStar_Util.smap_add working_map suffix filename);
-(FStar_ST.op_Colon_Equals found true);
-)))
-end
-| uu____595 -> begin
-()
-end)) uu____470));
-(FStar_ST.op_Bang found);
-))))
-
-
-let string_of_lid : FStar_Ident.lident  ->  Prims.bool  ->  Prims.string = (fun l last1 -> (
-
-let suffix = (match (last1) with
-| true -> begin
-(l.FStar_Ident.ident.FStar_Ident.idText)::[]
-end
-| uu____669 -> begin
-[]
-end)
-in (
-
-let names = (
-
-let uu____673 = (FStar_List.map (fun x -> x.FStar_Ident.idText) l.FStar_Ident.ns)
-in (FStar_List.append uu____673 suffix))
-in (FStar_String.concat "." names))))
-
-
-let lowercase_join_longident : FStar_Ident.lident  ->  Prims.bool  ->  Prims.string = (fun l last1 -> (
-
-let uu____686 = (string_of_lid l last1)
-in (FStar_String.lowercase uu____686)))
-
-
-let namespace_of_lid : FStar_Ident.lident  ->  Prims.string = (fun l -> (
-
-let uu____691 = (FStar_List.map FStar_Ident.text_of_id l.FStar_Ident.ns)
-in (FStar_String.concat "_" uu____691)))
-
-
-let check_module_declaration_against_filename : FStar_Ident.lident  ->  Prims.string  ->  Prims.unit = (fun lid filename -> (
-
-let k' = (lowercase_join_longident lid true)
-in (
-
-let uu____703 = (
-
-let uu____704 = (
-
-let uu____705 = (
-
-let uu____706 = (
-
-let uu____709 = (FStar_Util.basename filename)
-in (check_and_strip_suffix uu____709))
-in (FStar_Util.must uu____706))
-in (FStar_String.lowercase uu____705))
-in (Prims.op_disEquality uu____704 k'))
-in (match (uu____703) with
-| true -> begin
-(
-
-let uu____710 = (
-
-let uu____711 = (string_of_lid lid true)
-in (FStar_Util.format2 "The module declaration \"module %s\" found in file %s does not match its filename. Dependencies will be incorrect.\n" uu____711 filename))
-in (FStar_Errors.warn (FStar_Ident.range_of_lid lid) uu____710))
-end
-| uu____712 -> begin
-()
-end))))
-
-exception Exit
-
-
-let uu___is_Exit : Prims.exn  ->  Prims.bool = (fun projectee -> (match (projectee) with
-| Exit -> begin
-true
-end
-| uu____717 -> begin
-false
-end))
-
-
-let hard_coded_dependencies : Prims.string  ->  (FStar_Ident.lident * open_kind) Prims.list = (fun filename -> (
-
-let filename1 = (FStar_Util.basename filename)
-in (
-
-let corelibs = (
-
-let uu____732 = (FStar_Options.prims_basename ())
-in (
-
-let uu____733 = (
-
-let uu____736 = (FStar_Options.pervasives_basename ())
-in (
-
-let uu____737 = (
-
-let uu____740 = (FStar_Options.pervasives_native_basename ())
-in (uu____740)::[])
-in (uu____736)::uu____737))
-in (uu____732)::uu____733))
-in (match ((FStar_List.mem filename1 corelibs)) with
-| true -> begin
-[]
-end
-| uu____751 -> begin
-(((FStar_Parser_Const.fstar_ns_lid), (Open_namespace)))::(((FStar_Parser_Const.prims_lid), (Open_module)))::(((FStar_Parser_Const.pervasives_lid), (Open_module)))::[]
-end))))
-
-
-let collect_one : (Prims.string * Prims.bool FStar_ST.ref) Prims.list  ->  verify_mode  ->  Prims.bool  ->  map  ->  Prims.string  ->  Prims.string Prims.list = (fun verify_flags verify_mode is_user_provided_filename original_map filename -> (
-
-let deps = (FStar_Util.mk_ref [])
-in (
-
-let add_dep = (fun d -> (
-
-let uu____819 = (
-
-let uu____820 = (
-
-let uu____821 = (FStar_ST.op_Bang deps)
-in (FStar_List.existsML (fun d' -> (Prims.op_Equality d' d)) uu____821))
-in (not (uu____820)))
-in (match (uu____819) with
-| true -> begin
-(
-
-let uu____890 = (
-
-let uu____893 = (FStar_ST.op_Bang deps)
-in (d)::uu____893)
-in (FStar_ST.op_Colon_Equals deps uu____890))
-end
-| uu____1024 -> begin
-()
-end)))
-in (
-
-let working_map = (FStar_Util.smap_copy original_map)
-in (
-
-let record_open_module = (fun let_open lid -> (
-
-let key = (lowercase_join_longident lid true)
-in (
-
-let uu____1052 = (FStar_Util.smap_try_find working_map key)
-in (match (uu____1052) with
-| FStar_Pervasives_Native.Some (pair) -> begin
-((FStar_List.iter (fun f -> (
-
-let uu____1092 = (lowercase_module_name f)
-in (add_dep uu____1092))) (list_of_pair pair));
-true;
-)
-end
-| FStar_Pervasives_Native.None -> begin
-(
-
-let r = (enter_namespace original_map working_map key)
-in ((match ((not (r))) with
-| true -> begin
-(match (let_open) with
-| true -> begin
-(FStar_Exn.raise (FStar_Errors.Error ((("let-open only supported for modules, not namespaces"), ((FStar_Ident.range_of_lid lid))))))
-end
-| uu____1103 -> begin
-(
-
-let uu____1104 = (
-
-let uu____1105 = (string_of_lid lid true)
-in (FStar_Util.format1 "No modules in namespace %s and no file with that name either" uu____1105))
-in (FStar_Errors.warn (FStar_Ident.range_of_lid lid) uu____1104))
-end)
-end
-| uu____1106 -> begin
-()
-end);
-false;
-))
-end))))
-in (
-
-let record_open_namespace = (fun error_msg lid -> (
-
-let key = (lowercase_join_longident lid true)
-in (
-
-let r = (enter_namespace original_map working_map key)
-in (match ((not (r))) with
-| true -> begin
-(match (error_msg) with
-| FStar_Pervasives_Native.Some (e) -> begin
-(FStar_Exn.raise (FStar_Errors.Error (((e), ((FStar_Ident.range_of_lid lid))))))
-end
-| FStar_Pervasives_Native.None -> begin
-(
-
-let uu____1121 = (
-
-let uu____1122 = (string_of_lid lid true)
-in (FStar_Util.format1 "No modules in namespace %s and no file with that name either" uu____1122))
-in (FStar_Errors.warn (FStar_Ident.range_of_lid lid) uu____1121))
-end)
-end
-| uu____1123 -> begin
-()
-end))))
-in (
-
-let record_open = (fun let_open lid -> (
-
-let uu____1131 = (record_open_module let_open lid)
-in (match (uu____1131) with
-| true -> begin
-()
-end
-| uu____1132 -> begin
-(
-
-let msg = (match (let_open) with
-| true -> begin
-FStar_Pervasives_Native.Some ("let-open only supported for modules, not namespaces")
-end
-| uu____1138 -> begin
-FStar_Pervasives_Native.None
-end)
-in (record_open_namespace msg lid))
-end)))
-in (
-
-let record_open_module_or_namespace = (fun uu____1146 -> (match (uu____1146) with
-| (lid, kind) -> begin
-(match (kind) with
-| Open_namespace -> begin
-(record_open_namespace FStar_Pervasives_Native.None lid)
-end
-| Open_module -> begin
-(
-
-let uu____1153 = (record_open_module false lid)
-in ())
-end)
-end))
-in (
-
-let record_module_alias = (fun ident lid -> (
-
-let key = (FStar_String.lowercase (FStar_Ident.text_of_id ident))
-in (
-
-let alias = (lowercase_join_longident lid true)
-in (
-
-let uu____1163 = (FStar_Util.smap_try_find original_map alias)
-in (match (uu____1163) with
-| FStar_Pervasives_Native.Some (deps_of_aliased_module) -> begin
-(FStar_Util.smap_add working_map key deps_of_aliased_module)
-end
-| FStar_Pervasives_Native.None -> begin
-(
-
-let uu____1215 = (
-
-let uu____1216 = (
-
-let uu____1221 = (FStar_Util.format1 "module not found in search path: %s\n" alias)
-in ((uu____1221), ((FStar_Ident.range_of_lid lid))))
-in FStar_Errors.Error (uu____1216))
-in (FStar_Exn.raise uu____1215))
-end)))))
-in (
-
-let record_lid = (fun lid -> (
-
-let try_key = (fun key -> (
-
-let uu____1230 = (FStar_Util.smap_try_find working_map key)
-in (match (uu____1230) with
-| FStar_Pervasives_Native.Some (pair) -> begin
-(FStar_List.iter (fun f -> (
-
-let uu____1269 = (lowercase_module_name f)
-in (add_dep uu____1269))) (list_of_pair pair))
-end
-| FStar_Pervasives_Native.None -> begin
-(
-
-let uu____1278 = (((FStar_List.length lid.FStar_Ident.ns) > (Prims.parse_int "0")) && (FStar_Options.debug_any ()))
-in (match (uu____1278) with
-| true -> begin
-(
-
-let uu____1279 = (
-
-let uu____1280 = (string_of_lid lid false)
-in (FStar_Util.format1 "Unbound module reference %s" uu____1280))
-in (FStar_Errors.warn (FStar_Ident.range_of_lid lid) uu____1279))
-end
-| uu____1281 -> begin
-()
-end))
-end)))
-in (
-
-let uu____1283 = (lowercase_join_longident lid false)
-in (try_key uu____1283))))
-in (
-
-let auto_open = (hard_coded_dependencies filename)
-in ((FStar_List.iter record_open_module_or_namespace auto_open);
-(
-
-let num_of_toplevelmods = (FStar_Util.mk_ref (Prims.parse_int "0"))
-in (
-
-let rec collect_module = (fun uu___91_1368 -> (match (uu___91_1368) with
-| FStar_Parser_AST.Module (lid, decls) -> begin
-((check_module_declaration_against_filename lid filename);
-(match (((FStar_List.length lid.FStar_Ident.ns) > (Prims.parse_int "0"))) with
-| true -> begin
-(
-
-let uu____1377 = (
-
-let uu____1378 = (namespace_of_lid lid)
-in (enter_namespace original_map working_map uu____1378))
-in ())
-end
-| uu____1379 -> begin
-()
-end);
-(match (verify_mode) with
-| VerifyAll -> begin
-(
-
-let uu____1381 = (string_of_lid lid true)
-in (FStar_Options.add_verify_module uu____1381))
-end
-| VerifyFigureItOut -> begin
-(match (is_user_provided_filename) with
-| true -> begin
-(
-
-let uu____1382 = (string_of_lid lid true)
-in (FStar_Options.add_verify_module uu____1382))
-end
-| uu____1383 -> begin
-()
-end)
-end
-| VerifyUserList -> begin
-(FStar_List.iter (fun uu____1486 -> (match (uu____1486) with
-| (m, r) -> begin
-(
-
-let uu____1775 = (
-
-let uu____1776 = (
-
-let uu____1777 = (string_of_lid lid true)
-in (FStar_String.lowercase uu____1777))
-in (Prims.op_Equality (FStar_String.lowercase m) uu____1776))
-in (match (uu____1775) with
-| true -> begin
-(FStar_ST.op_Colon_Equals r true)
-end
-| uu____1920 -> begin
-()
-end))
-end)) verify_flags)
-end);
-(collect_decls decls);
-)
-end
-| FStar_Parser_AST.Interface (lid, decls, uu____1923) -> begin
-((check_module_declaration_against_filename lid filename);
-(match (((FStar_List.length lid.FStar_Ident.ns) > (Prims.parse_int "0"))) with
-| true -> begin
-(
-
-let uu____1930 = (
-
-let uu____1931 = (namespace_of_lid lid)
-in (enter_namespace original_map working_map uu____1931))
-in ())
-end
-| uu____1932 -> begin
-()
-end);
-(match (verify_mode) with
-| VerifyAll -> begin
-(
-
-let uu____1934 = (string_of_lid lid true)
-in (FStar_Options.add_verify_module uu____1934))
-end
-| VerifyFigureItOut -> begin
-(match (is_user_provided_filename) with
-| true -> begin
-(
-
-let uu____1935 = (string_of_lid lid true)
-in (FStar_Options.add_verify_module uu____1935))
-end
-| uu____1936 -> begin
-()
-end)
-end
-| VerifyUserList -> begin
-(FStar_List.iter (fun uu____2039 -> (match (uu____2039) with
-| (m, r) -> begin
-(
-
-let uu____2328 = (
-
-let uu____2329 = (
-
-let uu____2330 = (string_of_lid lid true)
-in (FStar_String.lowercase uu____2330))
-in (Prims.op_Equality (FStar_String.lowercase m) uu____2329))
-in (match (uu____2328) with
-| true -> begin
-(FStar_ST.op_Colon_Equals r true)
-end
-| uu____2473 -> begin
-()
-end))
-end)) verify_flags)
-end);
-(collect_decls decls);
-)
-end))
-and collect_decls = (fun decls -> (FStar_List.iter (fun x -> ((collect_decl x.FStar_Parser_AST.d);
-(FStar_List.iter collect_term x.FStar_Parser_AST.attrs);
-)) decls))
-and collect_decl = (fun uu___92_2481 -> (match (uu___92_2481) with
-| FStar_Parser_AST.Include (lid) -> begin
-(record_open false lid)
-end
-| FStar_Parser_AST.Open (lid) -> begin
-(record_open false lid)
-end
-| FStar_Parser_AST.ModuleAbbrev (ident, lid) -> begin
-((
-
-let uu____2487 = (lowercase_join_longident lid true)
-in (add_dep uu____2487));
-(record_module_alias ident lid);
-)
-end
-| FStar_Parser_AST.TopLevelLet (uu____2488, patterms) -> begin
-(FStar_List.iter (fun uu____2510 -> (match (uu____2510) with
-| (pat, t) -> begin
-((collect_pattern pat);
-(collect_term t);
-)
-end)) patterms)
-end
-| FStar_Parser_AST.Main (t) -> begin
-(collect_term t)
-end
-| FStar_Parser_AST.Assume (uu____2519, t) -> begin
-(collect_term t)
-end
-| FStar_Parser_AST.SubEffect ({FStar_Parser_AST.msource = uu____2521; FStar_Parser_AST.mdest = uu____2522; FStar_Parser_AST.lift_op = FStar_Parser_AST.NonReifiableLift (t)}) -> begin
-(collect_term t)
-end
-| FStar_Parser_AST.SubEffect ({FStar_Parser_AST.msource = uu____2524; FStar_Parser_AST.mdest = uu____2525; FStar_Parser_AST.lift_op = FStar_Parser_AST.LiftForFree (t)}) -> begin
-(collect_term t)
-end
-| FStar_Parser_AST.Val (uu____2527, t) -> begin
-(collect_term t)
-end
-| FStar_Parser_AST.SubEffect ({FStar_Parser_AST.msource = uu____2529; FStar_Parser_AST.mdest = uu____2530; FStar_Parser_AST.lift_op = FStar_Parser_AST.ReifiableLift (t0, t1)}) -> begin
-((collect_term t0);
-(collect_term t1);
-)
-end
-| FStar_Parser_AST.Tycon (uu____2534, ts) -> begin
-(
-
-let ts1 = (FStar_List.map (fun uu____2564 -> (match (uu____2564) with
-| (x, docnik) -> begin
-x
-end)) ts)
-in (FStar_List.iter collect_tycon ts1))
-end
-| FStar_Parser_AST.Exception (uu____2577, t) -> begin
-(FStar_Util.iter_opt t collect_term)
-end
-| FStar_Parser_AST.NewEffect (ed) -> begin
-(collect_effect_decl ed)
-end
-| FStar_Parser_AST.Fsdoc (uu____2584) -> begin
-()
-end
-| FStar_Parser_AST.Pragma (uu____2585) -> begin
-()
-end
-| FStar_Parser_AST.TopLevelModule (lid) -> begin
-((FStar_Util.incr num_of_toplevelmods);
-(
-
-let uu____2609 = (
-
-let uu____2610 = (FStar_ST.op_Bang num_of_toplevelmods)
-in (uu____2610 > (Prims.parse_int "1")))
-in (match (uu____2609) with
-| true -> begin
-(
-
-let uu____2671 = (
-
-let uu____2672 = (
-
-let uu____2677 = (
-
-let uu____2678 = (string_of_lid lid true)
-in (FStar_Util.format1 "Automatic dependency analysis demands one module per file (module %s not supported)" uu____2678))
-in ((uu____2677), ((FStar_Ident.range_of_lid lid))))
-in FStar_Errors.Error (uu____2672))
-in (FStar_Exn.raise uu____2671))
-end
-| uu____2679 -> begin
-()
-end));
-)
-end))
-and collect_tycon = (fun uu___93_2680 -> (match (uu___93_2680) with
-| FStar_Parser_AST.TyconAbstract (uu____2681, binders, k) -> begin
-((collect_binders binders);
-(FStar_Util.iter_opt k collect_term);
-)
-end
-| FStar_Parser_AST.TyconAbbrev (uu____2693, binders, k, t) -> begin
-((collect_binders binders);
-(FStar_Util.iter_opt k collect_term);
-(collect_term t);
-)
-end
-| FStar_Parser_AST.TyconRecord (uu____2707, binders, k, identterms) -> begin
-((collect_binders binders);
-(FStar_Util.iter_opt k collect_term);
-(FStar_List.iter (fun uu____2753 -> (match (uu____2753) with
-| (uu____2762, t, uu____2764) -> begin
-(collect_term t)
-end)) identterms);
-)
-end
-| FStar_Parser_AST.TyconVariant (uu____2769, binders, k, identterms) -> begin
-((collect_binders binders);
-(FStar_Util.iter_opt k collect_term);
-(FStar_List.iter (fun uu____2828 -> (match (uu____2828) with
-| (uu____2841, t, uu____2843, uu____2844) -> begin
-(FStar_Util.iter_opt t collect_term)
-end)) identterms);
-)
-end))
-and collect_effect_decl = (fun uu___94_2853 -> (match (uu___94_2853) with
-| FStar_Parser_AST.DefineEffect (uu____2854, binders, t, decls) -> begin
-((collect_binders binders);
-(collect_term t);
-(collect_decls decls);
-)
-end
-| FStar_Parser_AST.RedefineEffect (uu____2868, binders, t) -> begin
-((collect_binders binders);
-(collect_term t);
-)
-end))
-and collect_binders = (fun binders -> (FStar_List.iter collect_binder binders))
-and collect_binder = (fun uu___95_2879 -> (match (uu___95_2879) with
-| {FStar_Parser_AST.b = FStar_Parser_AST.Annotated (uu____2880, t); FStar_Parser_AST.brange = uu____2882; FStar_Parser_AST.blevel = uu____2883; FStar_Parser_AST.aqual = uu____2884} -> begin
-(collect_term t)
-end
-| {FStar_Parser_AST.b = FStar_Parser_AST.TAnnotated (uu____2885, t); FStar_Parser_AST.brange = uu____2887; FStar_Parser_AST.blevel = uu____2888; FStar_Parser_AST.aqual = uu____2889} -> begin
-(collect_term t)
-end
-| {FStar_Parser_AST.b = FStar_Parser_AST.NoName (t); FStar_Parser_AST.brange = uu____2891; FStar_Parser_AST.blevel = uu____2892; FStar_Parser_AST.aqual = uu____2893} -> begin
-(collect_term t)
-end
-| uu____2894 -> begin
-()
-end))
-and collect_term = (fun t -> (collect_term' t.FStar_Parser_AST.tm))
-and collect_constant = (fun uu___96_2896 -> (match (uu___96_2896) with
-| FStar_Const.Const_int (uu____2897, FStar_Pervasives_Native.Some (signedness, width)) -> begin
-(
-
-let u = (match (signedness) with
-| FStar_Const.Unsigned -> begin
-"u"
-end
-| FStar_Const.Signed -> begin
-""
-end)
-in (
-
-let w = (match (width) with
-| FStar_Const.Int8 -> begin
-"8"
-end
-| FStar_Const.Int16 -> begin
-"16"
-end
-| FStar_Const.Int32 -> begin
-"32"
-end
-| FStar_Const.Int64 -> begin
-"64"
-end)
-in (
-
-let uu____2912 = (FStar_Util.format2 "fstar.%sint%s" u w)
-in (add_dep uu____2912))))
-end
-| FStar_Const.Const_char (uu____2913) -> begin
-(add_dep "fstar.char")
-end
-| FStar_Const.Const_float (uu____2914) -> begin
-(add_dep "fstar.float")
-end
-| uu____2915 -> begin
-()
-end))
-and collect_term' = (fun uu___97_2916 -> (match (uu___97_2916) with
-| FStar_Parser_AST.Wild -> begin
-()
-end
-| FStar_Parser_AST.Const (c) -> begin
-(collect_constant c)
-end
-| FStar_Parser_AST.Op (s, ts) -> begin
-((match ((Prims.op_Equality (FStar_Ident.text_of_id s) "@")) with
-| true -> begin
-(
-
-let uu____2925 = (
-
-let uu____2926 = (FStar_Ident.lid_of_path (FStar_Ident.path_of_text "FStar.List.Tot.Base.append") FStar_Range.dummyRange)
-in FStar_Parser_AST.Name (uu____2926))
-in (collect_term' uu____2925))
-end
-| uu____2927 -> begin
-()
-end);
-(FStar_List.iter collect_term ts);
-)
-end
-| FStar_Parser_AST.Tvar (uu____2928) -> begin
-()
-end
-| FStar_Parser_AST.Uvar (uu____2929) -> begin
-()
-end
-| FStar_Parser_AST.Var (lid) -> begin
-(record_lid lid)
-end
-| FStar_Parser_AST.Projector (lid, uu____2932) -> begin
-(record_lid lid)
-end
-| FStar_Parser_AST.Discrim (lid) -> begin
-(record_lid lid)
-end
-| FStar_Parser_AST.Name (lid) -> begin
-(record_lid lid)
-end
-| FStar_Parser_AST.Construct (lid, termimps) -> begin
-((match ((Prims.op_Equality (FStar_List.length termimps) (Prims.parse_int "1"))) with
-| true -> begin
-(record_lid lid)
-end
-| uu____2954 -> begin
-()
-end);
-(FStar_List.iter (fun uu____2962 -> (match (uu____2962) with
-| (t, uu____2968) -> begin
-(collect_term t)
-end)) termimps);
-)
-end
-| FStar_Parser_AST.Abs (pats, t) -> begin
-((collect_patterns pats);
-(collect_term t);
-)
-end
-| FStar_Parser_AST.App (t1, t2, uu____2978) -> begin
-((collect_term t1);
-(collect_term t2);
-)
-end
-| FStar_Parser_AST.Let (uu____2980, patterms, t) -> begin
-((FStar_List.iter (fun uu____3004 -> (match (uu____3004) with
-| (pat, t1) -> begin
-((collect_pattern pat);
-(collect_term t1);
-)
-end)) patterms);
-(collect_term t);
-)
-end
-| FStar_Parser_AST.LetOpen (lid, t) -> begin
-((record_open true lid);
-(collect_term t);
-)
-end
-| FStar_Parser_AST.Bind (uu____3015, t1, t2) -> begin
-((collect_term t1);
-(collect_term t2);
-)
-end
-| FStar_Parser_AST.Seq (t1, t2) -> begin
-((collect_term t1);
-(collect_term t2);
-)
-end
-| FStar_Parser_AST.If (t1, t2, t3) -> begin
-((collect_term t1);
-(collect_term t2);
-(collect_term t3);
-)
-end
-| FStar_Parser_AST.Match (t, bs) -> begin
-((collect_term t);
-(collect_branches bs);
-)
-end
-| FStar_Parser_AST.TryWith (t, bs) -> begin
-((collect_term t);
-(collect_branches bs);
-)
-end
-| FStar_Parser_AST.Ascribed (t1, t2, FStar_Pervasives_Native.None) -> begin
-((collect_term t1);
-(collect_term t2);
-)
-end
-| FStar_Parser_AST.Ascribed (t1, t2, FStar_Pervasives_Native.Some (tac)) -> begin
-((collect_term t1);
-(collect_term t2);
-(collect_term tac);
-)
-end
-| FStar_Parser_AST.Record (t, idterms) -> begin
-((FStar_Util.iter_opt t collect_term);
-(FStar_List.iter (fun uu____3111 -> (match (uu____3111) with
-| (uu____3116, t1) -> begin
-(collect_term t1)
-end)) idterms);
-)
-end
-| FStar_Parser_AST.Project (t, uu____3119) -> begin
-(collect_term t)
-end
-| FStar_Parser_AST.Product (binders, t) -> begin
-((collect_binders binders);
-(collect_term t);
-)
-end
-| FStar_Parser_AST.Sum (binders, t) -> begin
-((collect_binders binders);
-(collect_term t);
-)
-end
-| FStar_Parser_AST.QForall (binders, ts, t) -> begin
-((collect_binders binders);
-(FStar_List.iter (FStar_List.iter collect_term) ts);
-(collect_term t);
-)
-end
-| FStar_Parser_AST.QExists (binders, ts, t) -> begin
-((collect_binders binders);
-(FStar_List.iter (FStar_List.iter collect_term) ts);
-(collect_term t);
-)
-end
-| FStar_Parser_AST.Refine (binder, t) -> begin
-((collect_binder binder);
-(collect_term t);
-)
-end
-| FStar_Parser_AST.NamedTyp (uu____3175, t) -> begin
-(collect_term t)
-end
-| FStar_Parser_AST.Paren (t) -> begin
-(collect_term t)
-end
-| FStar_Parser_AST.Assign (uu____3178, t) -> begin
-(collect_term t)
-end
-| FStar_Parser_AST.Requires (t, uu____3181) -> begin
-(collect_term t)
-end
-| FStar_Parser_AST.Ensures (t, uu____3187) -> begin
-(collect_term t)
-end
-| FStar_Parser_AST.Labeled (t, uu____3193, uu____3194) -> begin
-(collect_term t)
-end
-| FStar_Parser_AST.Attributes (cattributes) -> begin
-(FStar_List.iter collect_term cattributes)
-end))
-and collect_patterns = (fun ps -> (FStar_List.iter collect_pattern ps))
-and collect_pattern = (fun p -> (collect_pattern' p.FStar_Parser_AST.pat))
-and collect_pattern' = (fun uu___98_3202 -> (match (uu___98_3202) with
-| FStar_Parser_AST.PatWild -> begin
-()
-end
-| FStar_Parser_AST.PatOp (uu____3203) -> begin
-()
-end
-| FStar_Parser_AST.PatConst (uu____3204) -> begin
-()
-end
-| FStar_Parser_AST.PatApp (p, ps) -> begin
-((collect_pattern p);
-(collect_patterns ps);
-)
-end
-| FStar_Parser_AST.PatVar (uu____3212) -> begin
-()
-end
-| FStar_Parser_AST.PatName (uu____3219) -> begin
-()
-end
-| FStar_Parser_AST.PatTvar (uu____3220) -> begin
-()
-end
-| FStar_Parser_AST.PatList (ps) -> begin
-(collect_patterns ps)
-end
-| FStar_Parser_AST.PatOr (ps) -> begin
-(collect_patterns ps)
-end
-| FStar_Parser_AST.PatTuple (ps, uu____3234) -> begin
-(collect_patterns ps)
-end
-| FStar_Parser_AST.PatRecord (lidpats) -> begin
-(FStar_List.iter (fun uu____3253 -> (match (uu____3253) with
-| (uu____3258, p) -> begin
-(collect_pattern p)
-end)) lidpats)
-end
-| FStar_Parser_AST.PatAscribed (p, t) -> begin
-((collect_pattern p);
-(collect_term t);
-)
-end))
-and collect_branches = (fun bs -> (FStar_List.iter collect_branch bs))
-and collect_branch = (fun uu____3282 -> (match (uu____3282) with
-| (pat, t1, t2) -> begin
-((collect_pattern pat);
-(FStar_Util.iter_opt t1 collect_term);
-(collect_term t2);
-)
-end))
-in (
-
-let uu____3300 = (FStar_Parser_Driver.parse_file filename)
-in (match (uu____3300) with
-| (ast, uu____3314) -> begin
-((collect_module ast);
-(FStar_ST.op_Bang deps);
-)
-end))));
-))))))))))))
-
-
-let print_graph : 'Auu____3396 . (Prims.string Prims.list * 'Auu____3396) FStar_Util.smap  ->  Prims.unit = (fun graph -> ((FStar_Util.print_endline "A DOT-format graph has been dumped in the current directory as dep.graph");
-(FStar_Util.print_endline "With GraphViz installed, try: fdp -Tpng -odep.png dep.graph");
-(FStar_Util.print_endline "Hint: cat dep.graph | grep -v _ | grep -v prims");
-(
-
-let uu____3420 = (
-
-let uu____3421 = (
-
-let uu____3422 = (
-
-let uu____3423 = (
-
-let uu____3426 = (
-
-let uu____3429 = (FStar_Util.smap_keys graph)
-in (FStar_List.unique uu____3429))
-in (FStar_List.collect (fun k -> (
-
-let deps = (
-
-let uu____3445 = (
-
-let uu____3452 = (FStar_Util.smap_try_find graph k)
-in (FStar_Util.must uu____3452))
-in (FStar_Pervasives_Native.fst uu____3445))
-in (
-
-let r = (fun s -> (FStar_Util.replace_char s 46 (*.*) 95 (*_*)))
-in (FStar_List.map (fun dep1 -> (FStar_Util.format2 "  %s -> %s" (r k) (r dep1))) deps)))) uu____3426))
-in (FStar_String.concat "\n" uu____3423))
-in (Prims.strcat uu____3422 "\n}\n"))
-in (Prims.strcat "digraph {\n" uu____3421))
-in (FStar_Util.write_file "dep.graph" uu____3420));
-))
-
-
-let collect : verify_mode  ->  Prims.string Prims.list  ->  ((Prims.string * Prims.string Prims.list) Prims.list * Prims.string Prims.list * (Prims.string Prims.list * color) FStar_Util.smap) = (fun verify_mode filenames -> (
-
-let graph = (FStar_Util.smap_create (Prims.parse_int "41"))
-in (
-
-let verify_flags = (
-
-let uu____3541 = (FStar_Options.verify_module ())
-in (FStar_List.map (fun f -> (
-
-let uu____3553 = (FStar_Util.mk_ref false)
-in ((f), (uu____3553)))) uu____3541))
-in (
-
-let partial_discovery = (
-
-let uu____3573 = ((FStar_Options.verify_all ()) || (FStar_Options.extract_all ()))
-in (not (uu____3573)))
-in (
-
-let m = (build_map filenames)
-in (
-
-let file_names_of_key = (fun k -> (
-
-let uu____3579 = (
-
-let uu____3588 = (FStar_Util.smap_try_find m k)
-in (FStar_Util.must uu____3588))
-in (match (uu____3579) with
-| (intf, impl) -> begin
-(match (((intf), (impl))) with
-| (FStar_Pervasives_Native.None, FStar_Pervasives_Native.None) -> begin
-(failwith "Impossible")
-end
-| (FStar_Pervasives_Native.None, FStar_Pervasives_Native.Some (i)) -> begin
-i
-end
-| (FStar_Pervasives_Native.Some (i), FStar_Pervasives_Native.None) -> begin
-i
-end
-| (FStar_Pervasives_Native.Some (i), uu____3644) when partial_discovery -> begin
-i
-end
-| (FStar_Pervasives_Native.Some (i), FStar_Pervasives_Native.Some (j)) -> begin
-(Prims.strcat i (Prims.strcat " && " j))
-end)
-end)))
-in (
-
-let collect_one1 = (collect_one verify_flags verify_mode)
-in (
-
-let rec discover_one = (fun is_user_provided_filename interface_only key -> (
-
-let uu____3676 = (
-
-let uu____3677 = (FStar_Util.smap_try_find graph key)
-in (Prims.op_Equality uu____3677 FStar_Pervasives_Native.None))
-in (match (uu____3676) with
-| true -> begin
-(
-
-let uu____3706 = (
-
-let uu____3715 = (FStar_Util.smap_try_find m key)
-in (FStar_Util.must uu____3715))
-in (match (uu____3706) with
-| (intf, impl) -> begin
-(
-
-let intf_deps = (match (intf) with
-| FStar_Pervasives_Native.Some (intf1) -> begin
-(collect_one1 is_user_provided_filename m intf1)
-end
-| FStar_Pervasives_Native.None -> begin
-[]
-end)
-in (
-
-let impl_deps = (match (((impl), (intf))) with
-| (FStar_Pervasives_Native.Some (impl1), FStar_Pervasives_Native.Some (uu____3768)) when interface_only -> begin
-[]
-end
-| (FStar_Pervasives_Native.Some (impl1), uu____3774) -> begin
-(collect_one1 is_user_provided_filename m impl1)
-end
-| (FStar_Pervasives_Native.None, uu____3781) -> begin
-[]
-end)
-in (
-
-let deps = (FStar_List.unique (FStar_List.append impl_deps intf_deps))
-in ((FStar_Util.smap_add graph key ((deps), (White)));
-(FStar_List.iter (discover_one false partial_discovery) deps);
-))))
-end))
-end
-| uu____3800 -> begin
-()
-end)))
-in (
-
-let discover_command_line_argument = (fun f -> (
-
-let m1 = (lowercase_module_name f)
-in (
-
-let interface_only = ((is_interface f) && (
-
-let uu____3808 = (FStar_List.existsML (fun f1 -> ((
-
-let uu____3813 = (lowercase_module_name f1)
-in (Prims.op_Equality uu____3813 m1)) && (is_implementation f1))) filenames)
-in (not (uu____3808))))
-in (discover_one true interface_only m1))))
-in ((FStar_List.iter discover_command_line_argument filenames);
-(
-
-let immediate_graph = (FStar_Util.smap_copy graph)
-in (
-
-let topologically_sorted = (FStar_Util.mk_ref [])
-in (
-
-let rec discover = (fun cycle key -> (
-
-let uu____3850 = (
-
-let uu____3857 = (FStar_Util.smap_try_find graph key)
-in (FStar_Util.must uu____3857))
-in (match (uu____3850) with
-| (direct_deps, color) -> begin
-(match (color) with
-| Gray -> begin
-((FStar_Util.print1_warning "Recursive dependency on module %s\n" key);
-(
-
-let cycle1 = (FStar_All.pipe_right cycle (FStar_List.map file_names_of_key))
-in ((FStar_Util.print1 "The cycle contains a subset of the modules in:\n%s \n" (FStar_String.concat "\n`used by` " cycle1));
-(print_graph immediate_graph);
-(FStar_Util.print_string "\n");
-(FStar_All.exit (Prims.parse_int "1"));
-));
-)
-end
-| Black -> begin
-direct_deps
-end
-| White -> begin
-((FStar_Util.smap_add graph key ((direct_deps), (Gray)));
-(
-
-let all_deps = (
-
-let uu____3913 = (
-
-let uu____3916 = (FStar_List.map (fun dep1 -> (
-
-let uu____3926 = (discover ((key)::cycle) dep1)
-in (dep1)::uu____3926)) direct_deps)
-in (FStar_List.flatten uu____3916))
-in (FStar_List.unique uu____3913))
-in ((FStar_Util.smap_add graph key ((all_deps), (Black)));
-(
-
-let uu____3939 = (
-
-let uu____3942 = (FStar_ST.op_Bang topologically_sorted)
-in (key)::uu____3942)
-in (FStar_ST.op_Colon_Equals topologically_sorted uu____3939));
-all_deps;
-));
-)
-end)
-end)))
-in (
-
-let discover1 = (discover [])
-in (
-
-let must_find = (fun k -> (
-
-let uu____4084 = (
-
-let uu____4093 = (FStar_Util.smap_try_find m k)
-in (FStar_Util.must uu____4093))
-in (match (uu____4084) with
-| (FStar_Pervasives_Native.Some (intf), FStar_Pervasives_Native.Some (impl)) when ((not (partial_discovery)) && (
-
-let uu____4129 = (FStar_List.existsML (fun f -> (
-
-let uu____4133 = (lowercase_module_name f)
-in (Prims.op_Equality uu____4133 k))) filenames)
-in (not (uu____4129)))) -> begin
-(intf)::(impl)::[]
-end
-| (FStar_Pervasives_Native.Some (intf), FStar_Pervasives_Native.Some (impl)) when (FStar_List.existsML (fun f -> ((is_implementation f) && (
-
-let uu____4143 = (lowercase_module_name f)
-in (Prims.op_Equality uu____4143 k)))) filenames) -> begin
-(intf)::(impl)::[]
-end
-| (FStar_Pervasives_Native.Some (intf), uu____4145) -> begin
-(intf)::[]
-end
-| (FStar_Pervasives_Native.None, FStar_Pervasives_Native.Some (impl)) -> begin
-(impl)::[]
-end
-| (FStar_Pervasives_Native.None, FStar_Pervasives_Native.None) -> begin
-[]
-end)))
-in (
-
-let must_find_r = (fun f -> (
-
-let uu____4167 = (must_find f)
-in (FStar_List.rev uu____4167)))
-in (
-
-let by_target = (
-
-let uu____4179 = (
-
-let uu____4182 = (FStar_Util.smap_keys graph)
-in (FStar_List.sortWith (fun x y -> (FStar_String.compare x y)) uu____4182))
-in (FStar_List.collect (fun k -> (
-
-let as_list = (must_find k)
-in (
-
-let is_interleaved = (Prims.op_Equality (FStar_List.length as_list) (Prims.parse_int "2"))
-in (FStar_List.map (fun f -> (
-
-let should_append_fsti = ((is_implementation f) && is_interleaved)
-in (
-
-let k1 = (lowercase_module_name f)
-in (
-
-let suffix = (
-
-let uu____4227 = (
-
-let uu____4236 = (FStar_Util.smap_try_find m k1)
-in (FStar_Util.must uu____4236))
-in (match (uu____4227) with
-| (FStar_Pervasives_Native.Some (intf), uu____4266) when should_append_fsti -> begin
-(intf)::[]
-end
-| uu____4273 -> begin
-[]
-end))
-in (
-
-let deps = (
-
-let uu____4285 = (discover1 k1)
-in (FStar_List.rev uu____4285))
-in (
-
-let deps_as_filenames = (
-
-let uu____4291 = (FStar_List.collect must_find deps)
-in (FStar_List.append uu____4291 suffix))
-in ((f), (deps_as_filenames)))))))) as_list)))) uu____4179))
-in (
-
-let topologically_sorted1 = (
-
-let uu____4299 = (FStar_ST.op_Bang topologically_sorted)
-in (FStar_List.collect must_find_r uu____4299))
-in ((FStar_List.iter (fun uu____4471 -> (match (uu____4471) with
-| (m1, r) -> begin
-(
-
-let uu____4760 = ((
-
-let uu____4763 = (FStar_ST.op_Bang r)
-in (not (uu____4763))) && (
-
-let uu____4907 = (FStar_Options.interactive ())
-in (not (uu____4907))))
-in (match (uu____4760) with
-| true -> begin
-(
-
-let maybe_fst = (
-
-let k = (FStar_String.length m1)
-in (
-
-let uu____4910 = ((k > (Prims.parse_int "4")) && (
-
-let uu____4918 = (FStar_String.substring m1 (k - (Prims.parse_int "4")) (Prims.parse_int "4"))
-in (Prims.op_Equality uu____4918 ".fst")))
-in (match (uu____4910) with
-| true -> begin
-(
-
-let uu____4925 = (FStar_String.substring m1 (Prims.parse_int "0") (k - (Prims.parse_int "4")))
-in (FStar_Util.format1 " Did you mean %s ?" uu____4925))
-end
-| uu____4932 -> begin
-""
-end)))
-in (
-
-let uu____4933 = (
-
-let uu____4934 = (FStar_Util.format3 "You passed --verify_module %s but I found no file that contains [module %s] in the dependency graph.%s\n" m1 m1 maybe_fst)
-in FStar_Errors.Err (uu____4934))
-in (FStar_Exn.raise uu____4933)))
-end
-| uu____4935 -> begin
-()
-end))
-end)) verify_flags);
-((by_target), (topologically_sorted1), (immediate_graph));
-)))))))));
-))))))))))
-
-
-let print_make : (Prims.string * Prims.string Prims.list) Prims.list  ->  Prims.unit = (fun deps -> (FStar_List.iter (fun uu____4984 -> (match (uu____4984) with
-| (f, deps1) -> begin
-(
-
-let deps2 = (FStar_List.map (fun s -> (FStar_Util.replace_chars s 32 (* *) "\\ ")) deps1)
-in (FStar_Util.print2 "%s: %s\n" f (FStar_String.concat " " deps2)))
-end)) deps))
-
-
-let print : 'a 'b . ((Prims.string * Prims.string Prims.list) Prims.list * 'a * (Prims.string Prims.list * 'b) FStar_Util.smap)  ->  Prims.unit = (fun uu____5035 -> (match (uu____5035) with
-| (make_deps, uu____5059, graph) -> begin
-(
-
-let uu____5093 = (FStar_Options.dep ())
-in (match (uu____5093) with
-| FStar_Pervasives_Native.Some ("make") -> begin
-(print_make make_deps)
-end
-| FStar_Pervasives_Native.Some ("graph") -> begin
-(print_graph graph)
-end
-| FStar_Pervasives_Native.Some (uu____5096) -> begin
-(FStar_Exn.raise (FStar_Errors.Err ("unknown tool for --dep\n")))
-end
-| FStar_Pervasives_Native.None -> begin
-()
-end))
-end))
-
-
-
-=======
   | VerifyAll
   | VerifyUserList
   | VerifyFigureItOut[@@deriving show]
@@ -2813,5 +1248,4 @@
          | Mk (deps1,uu____4479,uu____4480) -> print_graph deps1)
     | FStar_Pervasives_Native.Some uu____4485 ->
         FStar_Exn.raise (FStar_Errors.Err "unknown tool for --dep\n")
-    | FStar_Pervasives_Native.None  -> ()
->>>>>>> 484a43b6
+    | FStar_Pervasives_Native.None  -> ()