--- conflicted
+++ resolved
@@ -5,13 +5,13 @@
   | VerifyFigureItOut
 let uu___is_VerifyAll: verify_mode -> Prims.bool =
   fun projectee  ->
-    match projectee with | VerifyAll  -> true | uu____4 -> false
+    match projectee with | VerifyAll  -> true | uu____5 -> false
 let uu___is_VerifyUserList: verify_mode -> Prims.bool =
   fun projectee  ->
-    match projectee with | VerifyUserList  -> true | uu____8 -> false
+    match projectee with | VerifyUserList  -> true | uu____10 -> false
 let uu___is_VerifyFigureItOut: verify_mode -> Prims.bool =
   fun projectee  ->
-    match projectee with | VerifyFigureItOut  -> true | uu____12 -> false
+    match projectee with | VerifyFigureItOut  -> true | uu____15 -> false
 type map =
   (Prims.string FStar_Pervasives_Native.option,Prims.string
                                                  FStar_Pervasives_Native.option)
@@ -21,20 +21,20 @@
   | Gray
   | Black
 let uu___is_White: color -> Prims.bool =
-  fun projectee  -> match projectee with | White  -> true | uu____21 -> false
+  fun projectee  -> match projectee with | White  -> true | uu____30 -> false
 let uu___is_Gray: color -> Prims.bool =
-  fun projectee  -> match projectee with | Gray  -> true | uu____25 -> false
+  fun projectee  -> match projectee with | Gray  -> true | uu____35 -> false
 let uu___is_Black: color -> Prims.bool =
-  fun projectee  -> match projectee with | Black  -> true | uu____29 -> false
+  fun projectee  -> match projectee with | Black  -> true | uu____40 -> false
 type open_kind =
   | Open_module
   | Open_namespace
 let uu___is_Open_module: open_kind -> Prims.bool =
   fun projectee  ->
-    match projectee with | Open_module  -> true | uu____33 -> false
+    match projectee with | Open_module  -> true | uu____45 -> false
 let uu___is_Open_namespace: open_kind -> Prims.bool =
   fun projectee  ->
-    match projectee with | Open_namespace  -> true | uu____37 -> false
+    match projectee with | Open_namespace  -> true | uu____50 -> false
 let check_and_strip_suffix:
   Prims.string -> Prims.string FStar_Pervasives_Native.option =
   fun f  ->
@@ -44,78 +44,75 @@
         (fun ext  ->
            let lext = FStar_String.length ext in
            let l = FStar_String.length f in
-           let uu____54 =
+           let uu____77 =
              (l > lext) &&
-               (let uu____60 = FStar_String.substring f (l - lext) lext in
-                uu____60 = ext) in
-           if uu____54
+               (let uu____89 = FStar_String.substring f (l - lext) lext in
+                uu____89 = ext) in
+           if uu____77
            then
-             let uu____69 =
+             let uu____106 =
                FStar_String.substring f (Prims.parse_int "0") (l - lext) in
-             FStar_Pervasives_Native.Some uu____69
+             FStar_Pervasives_Native.Some uu____106
            else FStar_Pervasives_Native.None) suffixes in
-    let uu____76 = FStar_List.filter FStar_Util.is_some matches in
-    match uu____76 with
-    | (FStar_Pervasives_Native.Some m)::uu____82 ->
+    let uu____118 = FStar_List.filter FStar_Util.is_some matches in
+    match uu____118 with
+    | (FStar_Pervasives_Native.Some m)::uu____128 ->
         FStar_Pervasives_Native.Some m
-    | uu____86 -> FStar_Pervasives_Native.None
+    | uu____135 -> FStar_Pervasives_Native.None
 let is_interface: Prims.string -> Prims.bool =
   fun f  ->
-    let uu____92 =
+    let uu____144 =
       FStar_String.get f ((FStar_String.length f) - (Prims.parse_int "1")) in
-    uu____92 = 'i'
+    uu____144 = 'i'
 let is_implementation: Prims.string -> Prims.bool =
-  fun f  -> let uu____99 = is_interface f in Prims.op_Negation uu____99
-let list_of_option uu___84_108 =
-  match uu___84_108 with
-  | FStar_Pervasives_Native.Some x -> [x]
-  | FStar_Pervasives_Native.None  -> []
-let list_of_pair uu____122 =
-  match uu____122 with
-  | (intf,impl) ->
-      FStar_List.append (list_of_option intf) (list_of_option impl)
+  fun f  -> let uu____149 = is_interface f in Prims.op_Negation uu____149
+let list_of_option:
+  'Auu____154 .
+    'Auu____154 FStar_Pervasives_Native.option -> 'Auu____154 Prims.list
+  =
+  fun uu___83_162  ->
+    match uu___83_162 with
+    | FStar_Pervasives_Native.Some x -> [x]
+    | FStar_Pervasives_Native.None  -> []
+let list_of_pair:
+  'Auu____170 .
+    ('Auu____170 FStar_Pervasives_Native.option,'Auu____170
+                                                  FStar_Pervasives_Native.option)
+      FStar_Pervasives_Native.tuple2 -> 'Auu____170 Prims.list
+  =
+  fun uu____184  ->
+    match uu____184 with
+    | (intf,impl) ->
+        FStar_List.append (list_of_option intf) (list_of_option impl)
 let lowercase_module_name: Prims.string -> Prims.string =
   fun f  ->
-    let uu____136 =
-      let uu____138 = FStar_Util.basename f in
-      check_and_strip_suffix uu____138 in
-    match uu____136 with
+    let uu____207 =
+      let uu____210 = FStar_Util.basename f in
+      check_and_strip_suffix uu____210 in
+    match uu____207 with
     | FStar_Pervasives_Native.Some longname ->
         FStar_String.lowercase longname
     | FStar_Pervasives_Native.None  ->
-<<<<<<< HEAD
-        let uu____140 =
-          let uu____141 = FStar_Util.format1 "not a valid FStar file: %s\n" f in
-          FStar_Errors.Err uu____141 in
-        raise uu____140
-let build_map:
-  Prims.string Prims.list ->
-    (Prims.string FStar_Pervasives_Native.option,Prims.string
-                                                   FStar_Pervasives_Native.option)
-      FStar_Pervasives_Native.tuple2 FStar_Util.smap
-  =
-=======
         let uu____212 =
           let uu____213 = FStar_Util.format1 "not a valid FStar file: %s\n" f in
           FStar_Errors.Err uu____213 in
         FStar_Exn.raise uu____212
 let build_map: Prims.string Prims.list -> map =
->>>>>>> c7d62a0b
   fun filenames  ->
     let include_directories = FStar_Options.include_path () in
     let include_directories1 =
       FStar_List.map FStar_Util.normalize_file_path include_directories in
     let include_directories2 = FStar_List.unique include_directories1 in
     let cwd =
-      let uu____154 = FStar_Util.getcwd () in
-      FStar_Util.normalize_file_path uu____154 in
+      let uu____232 = FStar_Util.getcwd () in
+      FStar_Util.normalize_file_path uu____232 in
     let map1 = FStar_Util.smap_create (Prims.parse_int "41") in
     let add_entry key full_path =
-      let uu____172 = FStar_Util.smap_try_find map1 key in
-      match uu____172 with
+      let uu____259 = FStar_Util.smap_try_find map1 key in
+      match uu____259 with
       | FStar_Pervasives_Native.Some (intf,impl) ->
-          let uu____192 = is_interface full_path in
-          if uu____192
+          let uu____296 = is_interface full_path in
+          if uu____296
           then
             FStar_Util.smap_add map1 key
               ((FStar_Pervasives_Native.Some full_path), impl)
@@ -123,8 +120,8 @@
             FStar_Util.smap_add map1 key
               (intf, (FStar_Pervasives_Native.Some full_path))
       | FStar_Pervasives_Native.None  ->
-          let uu____210 = is_interface full_path in
-          if uu____210
+          let uu____330 = is_interface full_path in
+          if uu____330
           then
             FStar_Util.smap_add map1 key
               ((FStar_Pervasives_Native.Some full_path),
@@ -141,8 +138,8 @@
            FStar_List.iter
              (fun f  ->
                 let f1 = FStar_Util.basename f in
-                let uu____230 = check_and_strip_suffix f1 in
-                match uu____230 with
+                let uu____371 = check_and_strip_suffix f1 in
+                match uu____371 with
                 | FStar_Pervasives_Native.Some longname ->
                     let full_path =
                       if d = cwd then f1 else FStar_Util.join_paths d f1 in
@@ -150,19 +147,14 @@
                     add_entry key full_path
                 | FStar_Pervasives_Native.None  -> ()) files
          else
-           (let uu____237 =
-              let uu____238 =
+           (let uu____379 =
+              let uu____380 =
                 FStar_Util.format1 "not a valid include directory: %s\n" d in
-<<<<<<< HEAD
-              FStar_Errors.Err uu____238 in
-            raise uu____237)) include_directories2;
-=======
               FStar_Errors.Err uu____380 in
             FStar_Exn.raise uu____379)) include_directories2;
->>>>>>> c7d62a0b
     FStar_List.iter
       (fun f  ->
-         let uu____241 = lowercase_module_name f in add_entry uu____241 f)
+         let uu____385 = lowercase_module_name f in add_entry uu____385 f)
       filenames;
     map1
 let enter_namespace: map -> map -> Prims.string -> Prims.bool =
@@ -171,9 +163,9 @@
       fun prefix1  ->
         let found = FStar_Util.mk_ref false in
         let prefix2 = Prims.strcat prefix1 "." in
-        (let uu____256 =
-           let uu____258 = FStar_Util.smap_keys original_map in
-           FStar_List.unique uu____258 in
+        (let uu____403 =
+           let uu____406 = FStar_Util.smap_keys original_map in
+           FStar_List.unique uu____406 in
          FStar_List.iter
            (fun k  ->
               if FStar_Util.starts_with k prefix2
@@ -182,79 +174,37 @@
                   FStar_String.substring k (FStar_String.length prefix2)
                     ((FStar_String.length k) - (FStar_String.length prefix2)) in
                 let filename =
-                  let uu____278 = FStar_Util.smap_try_find original_map k in
-                  FStar_Util.must uu____278 in
+                  let uu____432 = FStar_Util.smap_try_find original_map k in
+                  FStar_Util.must uu____432 in
                 (FStar_Util.smap_add working_map suffix filename;
-<<<<<<< HEAD
-                 FStar_ST.write found true)
-              else ()) uu____256);
-        FStar_ST.read found
-=======
                  FStar_ST.op_Colon_Equals found true)
               else ()) uu____403);
         FStar_ST.op_Bang found
->>>>>>> c7d62a0b
 let string_of_lid: FStar_Ident.lident -> Prims.bool -> Prims.string =
   fun l  ->
     fun last1  ->
       let suffix =
         if last1 then [(l.FStar_Ident.ident).FStar_Ident.idText] else [] in
       let names =
-<<<<<<< HEAD
-        let uu____314 =
-          FStar_List.map (fun x  -> x.FStar_Ident.idText) l.FStar_Ident.ns in
-        FStar_List.append uu____314 suffix in
-=======
         let uu____534 =
           FStar_List.map (fun x  -> x.FStar_Ident.idText) l.FStar_Ident.ns in
         FStar_List.append uu____534 suffix in
->>>>>>> c7d62a0b
       FStar_String.concat "." names
 let lowercase_join_longident:
   FStar_Ident.lident -> Prims.bool -> Prims.string =
   fun l  ->
     fun last1  ->
-<<<<<<< HEAD
-      let uu____323 = string_of_lid l last1 in
-      FStar_String.lowercase uu____323
-let namespace_of_lid: FStar_Ident.lident -> Prims.string =
-  fun l  ->
-    let uu____327 = FStar_List.map FStar_Ident.text_of_id l.FStar_Ident.ns in
-    FStar_String.concat "_" uu____327
-=======
       let uu____547 = string_of_lid l last1 in
       FStar_String.lowercase uu____547
 let namespace_of_lid: FStar_Ident.lident -> Prims.string =
   fun l  ->
     let uu____552 = FStar_List.map FStar_Ident.text_of_id l.FStar_Ident.ns in
     FStar_String.concat "_" uu____552
->>>>>>> c7d62a0b
 let check_module_declaration_against_filename:
   FStar_Ident.lident -> Prims.string -> Prims.unit =
   fun lid  ->
     fun filename  ->
       let k' = lowercase_join_longident lid true in
-<<<<<<< HEAD
-      let uu____336 =
-        let uu____337 =
-          let uu____338 =
-            let uu____339 =
-              let uu____341 = FStar_Util.basename filename in
-              check_and_strip_suffix uu____341 in
-            FStar_Util.must uu____339 in
-          FStar_String.lowercase uu____338 in
-        uu____337 <> k' in
-      if uu____336
-      then
-        let uu____342 = string_of_lid lid true in
-        FStar_Util.print2_warning
-          "Warning: the module declaration \"module %s\" found in file %s does not match its filename. Dependencies will be incorrect.\n"
-          uu____342 filename
-      else ()
-exception Exit
-let uu___is_Exit: Prims.exn -> Prims.bool =
-  fun projectee  -> match projectee with | Exit  -> true | uu____347 -> false
-=======
       let uu____564 =
         let uu____565 =
           let uu____566 =
@@ -274,7 +224,6 @@
 exception Exit
 let uu___is_Exit: Prims.exn -> Prims.bool =
   fun projectee  -> match projectee with | Exit  -> true | uu____577 -> false
->>>>>>> c7d62a0b
 let hard_coded_dependencies:
   Prims.string ->
     (FStar_Ident.lident,open_kind) FStar_Pervasives_Native.tuple2 Prims.list
@@ -282,16 +231,6 @@
   fun filename  ->
     let filename1 = FStar_Util.basename filename in
     let corelibs =
-<<<<<<< HEAD
-      let uu____357 = FStar_Options.prims_basename () in
-      let uu____358 =
-        let uu____360 = FStar_Options.pervasives_basename () in
-        let uu____361 =
-          let uu____363 = FStar_Options.pervasives_native_basename () in
-          [uu____363] in
-        uu____360 :: uu____361 in
-      uu____357 :: uu____358 in
-=======
       let uu____592 = FStar_Options.prims_basename () in
       let uu____593 =
         let uu____596 = FStar_Options.pervasives_basename () in
@@ -300,7 +239,6 @@
           [uu____600] in
         uu____596 :: uu____597 in
       uu____592 :: uu____593 in
->>>>>>> c7d62a0b
     if FStar_List.mem filename1 corelibs
     then []
     else
@@ -320,18 +258,6 @@
           fun filename  ->
             let deps = FStar_Util.mk_ref [] in
             let add_dep d =
-<<<<<<< HEAD
-              let uu____412 =
-                let uu____413 =
-                  let uu____414 = FStar_ST.read deps in
-                  FStar_List.existsML (fun d'  -> d' = d) uu____414 in
-                Prims.op_Negation uu____413 in
-              if uu____412
-              then
-                let uu____420 =
-                  let uu____422 = FStar_ST.read deps in d :: uu____422 in
-                FStar_ST.write deps uu____420
-=======
               let uu____679 =
                 let uu____680 =
                   let uu____681 = FStar_ST.op_Bang deps in
@@ -342,20 +268,10 @@
                 let uu____718 =
                   let uu____721 = FStar_ST.op_Bang deps in d :: uu____721 in
                 FStar_ST.op_Colon_Equals deps uu____718
->>>>>>> c7d62a0b
               else () in
             let working_map = FStar_Util.smap_copy original_map in
             let record_open_module let_open lid =
               let key = lowercase_join_longident lid true in
-<<<<<<< HEAD
-              let uu____449 = FStar_Util.smap_try_find working_map key in
-              match uu____449 with
-              | FStar_Pervasives_Native.Some pair ->
-                  (FStar_List.iter
-                     (fun f  ->
-                        let uu____470 = lowercase_module_name f in
-                        add_dep uu____470) (list_of_pair pair);
-=======
               let uu____816 = FStar_Util.smap_try_find working_map key in
               match uu____816 with
               | FStar_Pervasives_Native.Some pair ->
@@ -363,7 +279,6 @@
                      (fun f  ->
                         let uu____856 = lowercase_module_name f in
                         add_dep uu____856) (list_of_pair pair);
->>>>>>> c7d62a0b
                    true)
               | FStar_Pervasives_Native.None  ->
                   let r = enter_namespace original_map working_map key in
@@ -375,17 +290,10 @@
                           (FStar_Errors.Err
                              "let-open only supported for modules, not namespaces")
                       else
-<<<<<<< HEAD
-                        (let uu____478 = string_of_lid lid true in
-                         FStar_Util.print2_warning
-                           "Warning: in %s: no modules in namespace %s and no file with that name either\n"
-                           filename uu____478))
-=======
                         (let uu____868 = string_of_lid lid true in
                          FStar_Util.print2_warning
                            "Warning: in %s: no modules in namespace %s and no file with that name either\n"
                            filename uu____868))
->>>>>>> c7d62a0b
                    else ();
                    false) in
             let record_open_namespace error_msg lid =
@@ -397,16 +305,6 @@
                 | FStar_Pervasives_Native.Some e ->
                     FStar_Exn.raise (FStar_Errors.Err e)
                 | FStar_Pervasives_Native.None  ->
-<<<<<<< HEAD
-                    let uu____492 = string_of_lid lid true in
-                    FStar_Util.print1_warning
-                      "Warning: no modules in namespace %s and no file with that name either\n"
-                      uu____492
-              else () in
-            let record_open let_open lid =
-              let uu____501 = record_open_module let_open lid in
-              if uu____501
-=======
                     let uu____884 = string_of_lid lid true in
                     FStar_Util.print1_warning
                       "Warning: no modules in namespace %s and no file with that name either\n"
@@ -415,7 +313,6 @@
             let record_open let_open lid =
               let uu____893 = record_open_module let_open lid in
               if uu____893
->>>>>>> c7d62a0b
               then ()
               else
                 (let msg =
@@ -425,61 +322,13 @@
                        "let-open only supported for modules, not namespaces"
                    else FStar_Pervasives_Native.None in
                  record_open_namespace msg lid) in
-<<<<<<< HEAD
-            let record_open_module_or_namespace uu____512 =
-              match uu____512 with
-=======
             let record_open_module_or_namespace uu____908 =
               match uu____908 with
->>>>>>> c7d62a0b
               | (lid,kind) ->
                   (match kind with
                    | Open_namespace  ->
                        record_open_namespace FStar_Pervasives_Native.None lid
                    | Open_module  ->
-<<<<<<< HEAD
-                       let uu____517 = record_open_module false lid in ()) in
-            let record_module_alias ident lid =
-              let key = FStar_String.lowercase (FStar_Ident.text_of_id ident) in
-              let alias = lowercase_join_longident lid true in
-              let uu____527 = FStar_Util.smap_try_find original_map alias in
-              match uu____527 with
-              | FStar_Pervasives_Native.Some deps_of_aliased_module ->
-                  FStar_Util.smap_add working_map key deps_of_aliased_module
-              | FStar_Pervasives_Native.None  ->
-                  let uu____554 =
-                    let uu____555 =
-                      FStar_Util.format1
-                        "module not found in search path: %s\n" alias in
-                    FStar_Errors.Err uu____555 in
-                  raise uu____554 in
-            let record_lid lid =
-              let try_key key =
-                let uu____564 = FStar_Util.smap_try_find working_map key in
-                match uu____564 with
-                | FStar_Pervasives_Native.Some pair ->
-                    FStar_List.iter
-                      (fun f  ->
-                         let uu____584 = lowercase_module_name f in
-                         add_dep uu____584) (list_of_pair pair)
-                | FStar_Pervasives_Native.None  ->
-                    let uu____589 =
-                      ((FStar_List.length lid.FStar_Ident.ns) >
-                         (Prims.parse_int "0"))
-                        && (FStar_Options.debug_any ()) in
-                    if uu____589
-                    then
-                      let uu____593 =
-                        FStar_Range.string_of_range
-                          (FStar_Ident.range_of_lid lid) in
-                      let uu____594 = string_of_lid lid false in
-                      FStar_Util.print2_warning
-                        "%s (Warning): unbound module reference %s\n"
-                        uu____593 uu____594
-                    else () in
-              let uu____597 = lowercase_join_longident lid false in
-              try_key uu____597 in
-=======
                        let uu____915 = record_open_module false lid in ()) in
             let record_module_alias ident lid =
               let key = FStar_String.lowercase (FStar_Ident.text_of_id ident) in
@@ -521,79 +370,33 @@
                     else () in
               let uu____1040 = lowercase_join_longident lid false in
               try_key uu____1040 in
->>>>>>> c7d62a0b
             let auto_open = hard_coded_dependencies filename in
             FStar_List.iter record_open_module_or_namespace auto_open;
             (let num_of_toplevelmods =
                FStar_Util.mk_ref (Prims.parse_int "0") in
-<<<<<<< HEAD
-             let rec collect_fragment uu___85_676 =
-               match uu___85_676 with
-               | FStar_Util.Inl file -> collect_file file
-               | FStar_Util.Inr decls -> collect_decls decls
-             and collect_file uu___86_689 =
-               match uu___86_689 with
-=======
              let rec collect_file uu___84_1130 =
                match uu___84_1130 with
->>>>>>> c7d62a0b
                | modul::[] -> collect_module modul
                | modules ->
                    (FStar_Util.print1_warning
                       "Warning: file %s does not respect the one module per file convention\n"
                       filename;
                     FStar_List.iter collect_module modules)
-<<<<<<< HEAD
-             and collect_module uu___87_695 =
-               match uu___87_695 with
-=======
              and collect_module uu___85_1138 =
                match uu___85_1138 with
->>>>>>> c7d62a0b
                | FStar_Parser_AST.Module (lid,decls) ->
                    (check_module_declaration_against_filename lid filename;
                     if
                       (FStar_List.length lid.FStar_Ident.ns) >
                         (Prims.parse_int "0")
                     then
-<<<<<<< HEAD
-                      (let uu____705 =
-                         let uu____706 = namespace_of_lid lid in
-                         enter_namespace original_map working_map uu____706 in
-=======
                       (let uu____1147 =
                          let uu____1148 = namespace_of_lid lid in
                          enter_namespace original_map working_map uu____1148 in
->>>>>>> c7d62a0b
                        ())
                     else ();
                     (match verify_mode with
                      | VerifyAll  ->
-<<<<<<< HEAD
-                         let uu____709 = string_of_lid lid true in
-                         FStar_Options.add_verify_module uu____709
-                     | VerifyFigureItOut  ->
-                         if is_user_provided_filename
-                         then
-                           let uu____710 = string_of_lid lid true in
-                           FStar_Options.add_verify_module uu____710
-                         else ()
-                     | VerifyUserList  ->
-                         FStar_List.iter
-                           (fun uu____715  ->
-                              match uu____715 with
-                              | (m,r) ->
-                                  let uu____723 =
-                                    let uu____724 =
-                                      let uu____725 = string_of_lid lid true in
-                                      FStar_String.lowercase uu____725 in
-                                    (FStar_String.lowercase m) = uu____724 in
-                                  if uu____723
-                                  then FStar_ST.write r true
-                                  else ()) verify_flags);
-                    collect_decls decls)
-               | FStar_Parser_AST.Interface (lid,decls,uu____731) ->
-=======
                          let uu____1151 = string_of_lid lid true in
                          FStar_Options.add_verify_module uu____1151
                      | VerifyFigureItOut  ->
@@ -617,47 +420,18 @@
                                   else ()) verify_flags);
                     collect_decls decls)
                | FStar_Parser_AST.Interface (lid,decls,uu____1513) ->
->>>>>>> c7d62a0b
                    (check_module_declaration_against_filename lid filename;
                     if
                       (FStar_List.length lid.FStar_Ident.ns) >
                         (Prims.parse_int "0")
                     then
-<<<<<<< HEAD
-                      (let uu____739 =
-                         let uu____740 = namespace_of_lid lid in
-                         enter_namespace original_map working_map uu____740 in
-=======
                       (let uu____1520 =
                          let uu____1521 = namespace_of_lid lid in
                          enter_namespace original_map working_map uu____1521 in
->>>>>>> c7d62a0b
                        ())
                     else ();
                     (match verify_mode with
                      | VerifyAll  ->
-<<<<<<< HEAD
-                         let uu____743 = string_of_lid lid true in
-                         FStar_Options.add_verify_module uu____743
-                     | VerifyFigureItOut  ->
-                         if is_user_provided_filename
-                         then
-                           let uu____744 = string_of_lid lid true in
-                           FStar_Options.add_verify_module uu____744
-                         else ()
-                     | VerifyUserList  ->
-                         FStar_List.iter
-                           (fun uu____749  ->
-                              match uu____749 with
-                              | (m,r) ->
-                                  let uu____757 =
-                                    let uu____758 =
-                                      let uu____759 = string_of_lid lid true in
-                                      FStar_String.lowercase uu____759 in
-                                    (FStar_String.lowercase m) = uu____758 in
-                                  if uu____757
-                                  then FStar_ST.write r true
-=======
                          let uu____1524 = string_of_lid lid true in
                          FStar_Options.add_verify_module uu____1524
                      | VerifyFigureItOut  ->
@@ -678,7 +452,6 @@
                                     (FStar_String.lowercase m) = uu____1775 in
                                   if uu____1774
                                   then FStar_ST.op_Colon_Equals r true
->>>>>>> c7d62a0b
                                   else ()) verify_flags);
                     collect_decls decls)
              and collect_decls decls =
@@ -687,27 +460,6 @@
                     collect_decl x.FStar_Parser_AST.d;
                     FStar_List.iter collect_term x.FStar_Parser_AST.attrs)
                  decls
-<<<<<<< HEAD
-             and collect_decl uu___88_767 =
-               match uu___88_767 with
-               | FStar_Parser_AST.Include lid -> record_open false lid
-               | FStar_Parser_AST.Open lid -> record_open false lid
-               | FStar_Parser_AST.ModuleAbbrev (ident,lid) ->
-                   ((let uu____773 = lowercase_join_longident lid true in
-                     add_dep uu____773);
-                    record_module_alias ident lid)
-               | FStar_Parser_AST.TopLevelLet (uu____774,patterms) ->
-                   FStar_List.iter
-                     (fun uu____784  ->
-                        match uu____784 with
-                        | (pat,t) -> (collect_pattern pat; collect_term t))
-                     patterms
-               | FStar_Parser_AST.Main t -> collect_term t
-               | FStar_Parser_AST.Assume (uu____791,t) -> collect_term t
-               | FStar_Parser_AST.SubEffect
-                   { FStar_Parser_AST.msource = uu____793;
-                     FStar_Parser_AST.mdest = uu____794;
-=======
              and collect_decl uu___86_1891 =
                match uu___86_1891 with
                | FStar_Parser_AST.Include lid -> record_open false lid
@@ -727,58 +479,10 @@
                | FStar_Parser_AST.SubEffect
                    { FStar_Parser_AST.msource = uu____1931;
                      FStar_Parser_AST.mdest = uu____1932;
->>>>>>> c7d62a0b
                      FStar_Parser_AST.lift_op =
                        FStar_Parser_AST.NonReifiableLift t;_}
                    -> collect_term t
                | FStar_Parser_AST.SubEffect
-<<<<<<< HEAD
-                   { FStar_Parser_AST.msource = uu____796;
-                     FStar_Parser_AST.mdest = uu____797;
-                     FStar_Parser_AST.lift_op = FStar_Parser_AST.LiftForFree
-                       t;_}
-                   -> collect_term t
-               | FStar_Parser_AST.Val (uu____799,t) -> collect_term t
-               | FStar_Parser_AST.SubEffect
-                   { FStar_Parser_AST.msource = uu____801;
-                     FStar_Parser_AST.mdest = uu____802;
-                     FStar_Parser_AST.lift_op =
-                       FStar_Parser_AST.ReifiableLift (t0,t1);_}
-                   -> (collect_term t0; collect_term t1)
-               | FStar_Parser_AST.Tycon (uu____806,ts) ->
-                   let ts1 =
-                     FStar_List.map
-                       (fun uu____821  ->
-                          match uu____821 with | (x,doc1) -> x) ts in
-                   FStar_List.iter collect_tycon ts1
-               | FStar_Parser_AST.Exception (uu____829,t) ->
-                   FStar_Util.iter_opt t collect_term
-               | FStar_Parser_AST.NewEffect ed -> collect_effect_decl ed
-               | FStar_Parser_AST.Fsdoc uu____834 -> ()
-               | FStar_Parser_AST.Pragma uu____835 -> ()
-               | FStar_Parser_AST.TopLevelModule lid ->
-                   (FStar_Util.incr num_of_toplevelmods;
-                    (let uu____841 =
-                       let uu____842 = FStar_ST.read num_of_toplevelmods in
-                       uu____842 > (Prims.parse_int "1") in
-                     if uu____841
-                     then
-                       let uu____845 =
-                         let uu____846 =
-                           let uu____847 = string_of_lid lid true in
-                           FStar_Util.format1
-                             "Automatic dependency analysis demands one module per file (module %s not supported)"
-                             uu____847 in
-                         FStar_Errors.Err uu____846 in
-                       raise uu____845
-                     else ()))
-             and collect_tycon uu___89_849 =
-               match uu___89_849 with
-               | FStar_Parser_AST.TyconAbstract (uu____850,binders,k) ->
-                   (collect_binders binders;
-                    FStar_Util.iter_opt k collect_term)
-               | FStar_Parser_AST.TyconAbbrev (uu____858,binders,k,t) ->
-=======
                    { FStar_Parser_AST.msource = uu____1934;
                      FStar_Parser_AST.mdest = uu____1935;
                      FStar_Parser_AST.lift_op = FStar_Parser_AST.LiftForFree
@@ -824,64 +528,10 @@
                    (collect_binders binders;
                     FStar_Util.iter_opt k collect_term)
                | FStar_Parser_AST.TyconAbbrev (uu____2062,binders,k,t) ->
->>>>>>> c7d62a0b
                    (collect_binders binders;
                     FStar_Util.iter_opt k collect_term;
                     collect_term t)
                | FStar_Parser_AST.TyconRecord
-<<<<<<< HEAD
-                   (uu____868,binders,k,identterms) ->
-                   (collect_binders binders;
-                    FStar_Util.iter_opt k collect_term;
-                    FStar_List.iter
-                      (fun uu____892  ->
-                         match uu____892 with
-                         | (uu____897,t,uu____899) -> collect_term t)
-                      identterms)
-               | FStar_Parser_AST.TyconVariant
-                   (uu____902,binders,k,identterms) ->
-                   (collect_binders binders;
-                    FStar_Util.iter_opt k collect_term;
-                    FStar_List.iter
-                      (fun uu____932  ->
-                         match uu____932 with
-                         | (uu____939,t,uu____941,uu____942) ->
-                             FStar_Util.iter_opt t collect_term) identterms)
-             and collect_effect_decl uu___90_947 =
-               match uu___90_947 with
-               | FStar_Parser_AST.DefineEffect (uu____948,binders,t,decls) ->
-                   (collect_binders binders;
-                    collect_term t;
-                    collect_decls decls)
-               | FStar_Parser_AST.RedefineEffect (uu____958,binders,t) ->
-                   (collect_binders binders; collect_term t)
-             and collect_binders binders =
-               FStar_List.iter collect_binder binders
-             and collect_binder uu___91_966 =
-               match uu___91_966 with
-               | {
-                   FStar_Parser_AST.b = FStar_Parser_AST.Annotated
-                     (uu____967,t);
-                   FStar_Parser_AST.brange = uu____969;
-                   FStar_Parser_AST.blevel = uu____970;
-                   FStar_Parser_AST.aqual = uu____971;_} -> collect_term t
-               | {
-                   FStar_Parser_AST.b = FStar_Parser_AST.TAnnotated
-                     (uu____972,t);
-                   FStar_Parser_AST.brange = uu____974;
-                   FStar_Parser_AST.blevel = uu____975;
-                   FStar_Parser_AST.aqual = uu____976;_} -> collect_term t
-               | { FStar_Parser_AST.b = FStar_Parser_AST.NoName t;
-                   FStar_Parser_AST.brange = uu____978;
-                   FStar_Parser_AST.blevel = uu____979;
-                   FStar_Parser_AST.aqual = uu____980;_} -> collect_term t
-               | uu____981 -> ()
-             and collect_term t = collect_term' t.FStar_Parser_AST.tm
-             and collect_constant uu___92_983 =
-               match uu___92_983 with
-               | FStar_Const.Const_int
-                   (uu____984,FStar_Pervasives_Native.Some
-=======
                    (uu____2076,binders,k,identterms) ->
                    (collect_binders binders;
                     FStar_Util.iter_opt k collect_term;
@@ -934,7 +584,6 @@
                match uu___90_2265 with
                | FStar_Const.Const_int
                    (uu____2266,FStar_Pervasives_Native.Some
->>>>>>> c7d62a0b
                     (signedness,width))
                    ->
                    let u =
@@ -947,45 +596,22 @@
                      | FStar_Const.Int16  -> "16"
                      | FStar_Const.Int32  -> "32"
                      | FStar_Const.Int64  -> "64" in
-<<<<<<< HEAD
-                   let uu____994 = FStar_Util.format2 "fstar.%sint%s" u w in
-                   add_dep uu____994
-               | uu____995 -> ()
-             and collect_term' uu___93_996 =
-               match uu___93_996 with
-=======
                    let uu____2281 = FStar_Util.format2 "fstar.%sint%s" u w in
                    add_dep uu____2281
                | uu____2282 -> ()
              and collect_term' uu___91_2283 =
                match uu___91_2283 with
->>>>>>> c7d62a0b
                | FStar_Parser_AST.Wild  -> ()
                | FStar_Parser_AST.Const c -> collect_constant c
                | FStar_Parser_AST.Op (s,ts) ->
                    (if (FStar_Ident.text_of_id s) = "@"
                     then
-<<<<<<< HEAD
-                      (let uu____1003 =
-                         let uu____1004 =
-=======
                       (let uu____2292 =
                          let uu____2293 =
->>>>>>> c7d62a0b
                            FStar_Ident.lid_of_path
                              (FStar_Ident.path_of_text
                                 "FStar.List.Tot.Base.append")
                              FStar_Range.dummyRange in
-<<<<<<< HEAD
-                         FStar_Parser_AST.Name uu____1004 in
-                       collect_term' uu____1003)
-                    else ();
-                    FStar_List.iter collect_term ts)
-               | FStar_Parser_AST.Tvar uu____1006 -> ()
-               | FStar_Parser_AST.Uvar uu____1007 -> ()
-               | FStar_Parser_AST.Var lid -> record_lid lid
-               | FStar_Parser_AST.Projector (lid,uu____1010) ->
-=======
                          FStar_Parser_AST.Name uu____2293 in
                        collect_term' uu____2292)
                     else ();
@@ -994,7 +620,6 @@
                | FStar_Parser_AST.Uvar uu____2296 -> ()
                | FStar_Parser_AST.Var lid -> record_lid lid
                | FStar_Parser_AST.Projector (lid,uu____2299) ->
->>>>>>> c7d62a0b
                    record_lid lid
                | FStar_Parser_AST.Discrim lid -> record_lid lid
                | FStar_Parser_AST.Name lid -> record_lid lid
@@ -1003,19 +628,6 @@
                     then record_lid lid
                     else ();
                     FStar_List.iter
-<<<<<<< HEAD
-                      (fun uu____1029  ->
-                         match uu____1029 with
-                         | (t,uu____1033) -> collect_term t) termimps)
-               | FStar_Parser_AST.Abs (pats,t) ->
-                   (collect_patterns pats; collect_term t)
-               | FStar_Parser_AST.App (t1,t2,uu____1041) ->
-                   (collect_term t1; collect_term t2)
-               | FStar_Parser_AST.Let (uu____1043,patterms,t) ->
-                   (FStar_List.iter
-                      (fun uu____1055  ->
-                         match uu____1055 with
-=======
                       (fun uu____2329  ->
                          match uu____2329 with
                          | (t,uu____2335) -> collect_term t) termimps)
@@ -1027,17 +639,12 @@
                    (FStar_List.iter
                       (fun uu____2371  ->
                          match uu____2371 with
->>>>>>> c7d62a0b
                          | (pat,t1) -> (collect_pattern pat; collect_term t1))
                       patterms;
                     collect_term t)
                | FStar_Parser_AST.LetOpen (lid,t) ->
                    (record_open true lid; collect_term t)
-<<<<<<< HEAD
-               | FStar_Parser_AST.Bind (uu____1064,t1,t2) ->
-=======
                | FStar_Parser_AST.Bind (uu____2382,t1,t2) ->
->>>>>>> c7d62a0b
                    (collect_term t1; collect_term t2)
                | FStar_Parser_AST.Seq (t1,t2) ->
                    (collect_term t1; collect_term t2)
@@ -1056,17 +663,10 @@
                | FStar_Parser_AST.Record (t,idterms) ->
                    (FStar_Util.iter_opt t collect_term;
                     FStar_List.iter
-<<<<<<< HEAD
-                      (fun uu____1125  ->
-                         match uu____1125 with
-                         | (uu____1128,t1) -> collect_term t1) idterms)
-               | FStar_Parser_AST.Project (t,uu____1131) -> collect_term t
-=======
                       (fun uu____2478  ->
                          match uu____2478 with
                          | (uu____2483,t1) -> collect_term t1) idterms)
                | FStar_Parser_AST.Project (t,uu____2486) -> collect_term t
->>>>>>> c7d62a0b
                | FStar_Parser_AST.Product (binders,t) ->
                    (collect_binders binders; collect_term t)
                | FStar_Parser_AST.Sum (binders,t) ->
@@ -1081,52 +681,17 @@
                     collect_term t)
                | FStar_Parser_AST.Refine (binder,t) ->
                    (collect_binder binder; collect_term t)
-<<<<<<< HEAD
-               | FStar_Parser_AST.NamedTyp (uu____1169,t) -> collect_term t
-               | FStar_Parser_AST.Paren t -> collect_term t
-               | FStar_Parser_AST.Assign (uu____1172,t) -> collect_term t
-               | FStar_Parser_AST.Requires (t,uu____1175) -> collect_term t
-               | FStar_Parser_AST.Ensures (t,uu____1179) -> collect_term t
-               | FStar_Parser_AST.Labeled (t,uu____1183,uu____1184) ->
-=======
                | FStar_Parser_AST.NamedTyp (uu____2542,t) -> collect_term t
                | FStar_Parser_AST.Paren t -> collect_term t
                | FStar_Parser_AST.Assign (uu____2545,t) -> collect_term t
                | FStar_Parser_AST.Requires (t,uu____2548) -> collect_term t
                | FStar_Parser_AST.Ensures (t,uu____2554) -> collect_term t
                | FStar_Parser_AST.Labeled (t,uu____2560,uu____2561) ->
->>>>>>> c7d62a0b
                    collect_term t
                | FStar_Parser_AST.Attributes cattributes ->
                    FStar_List.iter collect_term cattributes
              and collect_patterns ps = FStar_List.iter collect_pattern ps
              and collect_pattern p = collect_pattern' p.FStar_Parser_AST.pat
-<<<<<<< HEAD
-             and collect_pattern' uu___94_1190 =
-               match uu___94_1190 with
-               | FStar_Parser_AST.PatWild  -> ()
-               | FStar_Parser_AST.PatOp uu____1191 -> ()
-               | FStar_Parser_AST.PatConst uu____1192 -> ()
-               | FStar_Parser_AST.PatApp (p,ps) ->
-                   (collect_pattern p; collect_patterns ps)
-               | FStar_Parser_AST.PatVar uu____1198 -> ()
-               | FStar_Parser_AST.PatName uu____1202 -> ()
-               | FStar_Parser_AST.PatTvar uu____1203 -> ()
-               | FStar_Parser_AST.PatList ps -> collect_patterns ps
-               | FStar_Parser_AST.PatOr ps -> collect_patterns ps
-               | FStar_Parser_AST.PatTuple (ps,uu____1212) ->
-                   collect_patterns ps
-               | FStar_Parser_AST.PatRecord lidpats ->
-                   FStar_List.iter
-                     (fun uu____1221  ->
-                        match uu____1221 with
-                        | (uu____1224,p) -> collect_pattern p) lidpats
-               | FStar_Parser_AST.PatAscribed (p,t) ->
-                   (collect_pattern p; collect_term t)
-             and collect_branches bs = FStar_List.iter collect_branch bs
-             and collect_branch uu____1239 =
-               match uu____1239 with
-=======
              and collect_pattern' uu___92_2569 =
                match uu___92_2569 with
                | FStar_Parser_AST.PatWild  -> ()
@@ -1151,45 +716,10 @@
              and collect_branches bs = FStar_List.iter collect_branch bs
              and collect_branch uu____2649 =
                match uu____2649 with
->>>>>>> c7d62a0b
                | (pat,t1,t2) ->
                    (collect_pattern pat;
                     FStar_Util.iter_opt t1 collect_term;
                     collect_term t2) in
-<<<<<<< HEAD
-             let uu____1251 = FStar_Parser_Driver.parse_file filename in
-             match uu____1251 with
-             | (ast,uu____1259) -> (collect_file ast; FStar_ST.read deps))
-let print_graph graph =
-  FStar_Util.print_endline
-    "A DOT-format graph has been dumped in the current directory as dep.graph";
-  FStar_Util.print_endline
-    "With GraphViz installed, try: fdp -Tpng -odep.png dep.graph";
-  FStar_Util.print_endline "Hint: cat dep.graph | grep -v _ | grep -v prims";
-  (let uu____1288 =
-     let uu____1289 =
-       let uu____1290 =
-         let uu____1291 =
-           let uu____1293 =
-             let uu____1295 = FStar_Util.smap_keys graph in
-             FStar_List.unique uu____1295 in
-           FStar_List.collect
-             (fun k  ->
-                let deps =
-                  let uu____1303 =
-                    let uu____1307 = FStar_Util.smap_try_find graph k in
-                    FStar_Util.must uu____1307 in
-                  FStar_Pervasives_Native.fst uu____1303 in
-                let r s = FStar_Util.replace_char s '.' '_' in
-                FStar_List.map
-                  (fun dep1  ->
-                     FStar_Util.format2 "  %s -> %s" (r k) (r dep1)) deps)
-             uu____1293 in
-         FStar_String.concat "\n" uu____1291 in
-       Prims.strcat uu____1290 "\n}\n" in
-     Prims.strcat "digraph {\n" uu____1289 in
-   FStar_Util.write_file "dep.graph" uu____1288)
-=======
              let uu____2667 = FStar_Parser_Driver.parse_file filename in
              match uu____2667 with
              | (ast,uu____2681) -> (collect_file ast; FStar_ST.op_Bang deps))
@@ -1228,7 +758,6 @@
          Prims.strcat uu____2757 "\n}\n" in
        Prims.strcat "digraph {\n" uu____2756 in
      FStar_Util.write_file "dep.graph" uu____2755)
->>>>>>> c7d62a0b
 let collect:
   verify_mode ->
     Prims.string Prims.list ->
@@ -1243,23 +772,6 @@
     fun filenames  ->
       let graph = FStar_Util.smap_create (Prims.parse_int "41") in
       let verify_flags =
-<<<<<<< HEAD
-        let uu____1369 = FStar_Options.verify_module () in
-        FStar_List.map
-          (fun f  ->
-             let uu____1375 = FStar_Util.mk_ref false in (f, uu____1375))
-          uu____1369 in
-      let partial_discovery =
-        let uu____1382 =
-          (FStar_Options.verify_all ()) || (FStar_Options.extract_all ()) in
-        Prims.op_Negation uu____1382 in
-      let m = build_map filenames in
-      let file_names_of_key k =
-        let uu____1388 =
-          let uu____1393 = FStar_Util.smap_try_find m k in
-          FStar_Util.must uu____1393 in
-        match uu____1388 with
-=======
         let uu____2876 = FStar_Options.verify_module () in
         FStar_List.map
           (fun f  ->
@@ -1275,7 +787,6 @@
           let uu____2923 = FStar_Util.smap_try_find m k in
           FStar_Util.must uu____2923 in
         match uu____2914 with
->>>>>>> c7d62a0b
         | (intf,impl) ->
             (match (intf, impl) with
              | (FStar_Pervasives_Native.None ,FStar_Pervasives_Native.None )
@@ -1284,27 +795,12 @@
                  -> i
              | (FStar_Pervasives_Native.Some i,FStar_Pervasives_Native.None )
                  -> i
-<<<<<<< HEAD
-             | (FStar_Pervasives_Native.Some i,uu____1424) when
-=======
              | (FStar_Pervasives_Native.Some i,uu____2979) when
->>>>>>> c7d62a0b
                  partial_discovery -> i
              | (FStar_Pervasives_Native.Some i,FStar_Pervasives_Native.Some
                 j) -> Prims.strcat i (Prims.strcat " && " j)) in
       let collect_one1 = collect_one verify_flags verify_mode in
       let rec discover_one is_user_provided_filename interface_only key =
-<<<<<<< HEAD
-        let uu____1450 =
-          let uu____1451 = FStar_Util.smap_try_find graph key in
-          uu____1451 = FStar_Pervasives_Native.None in
-        if uu____1450
-        then
-          let uu____1466 =
-            let uu____1471 = FStar_Util.smap_try_find m key in
-            FStar_Util.must uu____1471 in
-          match uu____1466 with
-=======
         let uu____3011 =
           let uu____3012 = FStar_Util.smap_try_find graph key in
           uu____3012 = FStar_Pervasives_Native.None in
@@ -1314,7 +810,6 @@
             let uu____3050 = FStar_Util.smap_try_find m key in
             FStar_Util.must uu____3050 in
           match uu____3041 with
->>>>>>> c7d62a0b
           | (intf,impl) ->
               let intf_deps =
                 match intf with
@@ -1324,19 +819,11 @@
               let impl_deps =
                 match (impl, intf) with
                 | (FStar_Pervasives_Native.Some
-<<<<<<< HEAD
-                   impl1,FStar_Pervasives_Native.Some uu____1501) when
-                    interface_only -> []
-                | (FStar_Pervasives_Native.Some impl1,uu____1505) ->
-                    collect_one1 is_user_provided_filename m impl1
-                | (FStar_Pervasives_Native.None ,uu____1509) -> [] in
-=======
                    impl1,FStar_Pervasives_Native.Some uu____3103) when
                     interface_only -> []
                 | (FStar_Pervasives_Native.Some impl1,uu____3109) ->
                     collect_one1 is_user_provided_filename m impl1
                 | (FStar_Pervasives_Native.None ,uu____3116) -> [] in
->>>>>>> c7d62a0b
               let deps =
                 FStar_List.unique (FStar_List.append impl_deps intf_deps) in
               (FStar_Util.smap_add graph key (deps, White);
@@ -1346,37 +833,21 @@
         let m1 = lowercase_module_name f in
         let interface_only =
           (is_interface f) &&
-<<<<<<< HEAD
-            (let uu____1527 =
-               FStar_List.existsML
-                 (fun f1  ->
-                    (let uu____1529 = lowercase_module_name f1 in
-                     uu____1529 = m1) && (is_implementation f1)) filenames in
-             Prims.op_Negation uu____1527) in
-=======
             (let uu____3143 =
                FStar_List.existsML
                  (fun f1  ->
                     (let uu____3148 = lowercase_module_name f1 in
                      uu____3148 = m1) && (is_implementation f1)) filenames in
              Prims.op_Negation uu____3143) in
->>>>>>> c7d62a0b
         discover_one true interface_only m1 in
       FStar_List.iter discover_command_line_argument filenames;
       (let immediate_graph = FStar_Util.smap_copy graph in
        let topologically_sorted = FStar_Util.mk_ref [] in
        let rec discover cycle key =
-<<<<<<< HEAD
-         let uu____1554 =
-           let uu____1558 = FStar_Util.smap_try_find graph key in
-           FStar_Util.must uu____1558 in
-         match uu____1554 with
-=======
          let uu____3185 =
            let uu____3192 = FStar_Util.smap_try_find graph key in
            FStar_Util.must uu____3192 in
          match uu____3185 with
->>>>>>> c7d62a0b
          | (direct_deps,color) ->
              (match color with
               | Gray  ->
@@ -1395,37 +866,6 @@
               | White  ->
                   (FStar_Util.smap_add graph key (direct_deps, Gray);
                    (let all_deps =
-<<<<<<< HEAD
-                      let uu____1591 =
-                        let uu____1593 =
-                          FStar_List.map
-                            (fun dep1  ->
-                               let uu____1598 = discover (key :: cycle) dep1 in
-                               dep1 :: uu____1598) direct_deps in
-                        FStar_List.flatten uu____1593 in
-                      FStar_List.unique uu____1591 in
-                    FStar_Util.smap_add graph key (all_deps, Black);
-                    (let uu____1606 =
-                       let uu____1608 = FStar_ST.read topologically_sorted in
-                       key :: uu____1608 in
-                     FStar_ST.write topologically_sorted uu____1606);
-                    all_deps))) in
-       let discover1 = discover [] in
-       let must_find k =
-         let uu____1625 =
-           let uu____1630 = FStar_Util.smap_try_find m k in
-           FStar_Util.must uu____1630 in
-         match uu____1625 with
-         | (FStar_Pervasives_Native.Some intf,FStar_Pervasives_Native.Some
-            impl) when
-             (Prims.op_Negation partial_discovery) &&
-               (let uu____1649 =
-                  FStar_List.existsML
-                    (fun f  ->
-                       let uu____1651 = lowercase_module_name f in
-                       uu____1651 = k) filenames in
-                Prims.op_Negation uu____1649)
-=======
                       let uu____3248 =
                         let uu____3251 =
                           FStar_List.map
@@ -1455,44 +895,27 @@
                        let uu____3404 = lowercase_module_name f in
                        uu____3404 = k) filenames in
                 Prims.op_Negation uu____3400)
->>>>>>> c7d62a0b
              -> [intf; impl]
          | (FStar_Pervasives_Native.Some intf,FStar_Pervasives_Native.Some
             impl) when
              FStar_List.existsML
                (fun f  ->
                   (is_implementation f) &&
-<<<<<<< HEAD
-                    (let uu____1657 = lowercase_module_name f in
-                     uu____1657 = k)) filenames
-             -> [intf; impl]
-         | (FStar_Pervasives_Native.Some intf,uu____1659) -> [intf]
-=======
                     (let uu____3414 = lowercase_module_name f in
                      uu____3414 = k)) filenames
              -> [intf; impl]
          | (FStar_Pervasives_Native.Some intf,uu____3416) -> [intf]
->>>>>>> c7d62a0b
          | (FStar_Pervasives_Native.None ,FStar_Pervasives_Native.Some impl)
              -> [impl]
          | (FStar_Pervasives_Native.None ,FStar_Pervasives_Native.None ) ->
              [] in
        let must_find_r f =
-<<<<<<< HEAD
-         let uu____1673 = must_find f in FStar_List.rev uu____1673 in
-       let by_target =
-         let uu____1680 =
-           let uu____1682 = FStar_Util.smap_keys graph in
-           FStar_List.sortWith (fun x  -> fun y  -> FStar_String.compare x y)
-             uu____1682 in
-=======
          let uu____3438 = must_find f in FStar_List.rev uu____3438 in
        let by_target =
          let uu____3450 =
            let uu____3453 = FStar_Util.smap_keys graph in
            FStar_List.sortWith (fun x  -> fun y  -> FStar_String.compare x y)
              uu____3453 in
->>>>>>> c7d62a0b
          FStar_List.collect
            (fun k  ->
               let as_list = must_find k in
@@ -1504,59 +927,6 @@
                      (is_implementation f) && is_interleaved in
                    let k1 = lowercase_module_name f in
                    let suffix =
-<<<<<<< HEAD
-                     let uu____1706 =
-                       let uu____1711 = FStar_Util.smap_try_find m k1 in
-                       FStar_Util.must uu____1711 in
-                     match uu____1706 with
-                     | (FStar_Pervasives_Native.Some intf,uu____1727) when
-                         should_append_fsti -> [intf]
-                     | uu____1731 -> [] in
-                   let deps =
-                     let uu____1738 = discover1 k1 in
-                     FStar_List.rev uu____1738 in
-                   let deps_as_filenames =
-                     let uu____1742 = FStar_List.collect must_find deps in
-                     FStar_List.append uu____1742 suffix in
-                   (f, deps_as_filenames)) as_list) uu____1680 in
-       let topologically_sorted1 =
-         let uu____1747 = FStar_ST.read topologically_sorted in
-         FStar_List.collect must_find_r uu____1747 in
-       FStar_List.iter
-         (fun uu____1756  ->
-            match uu____1756 with
-            | (m1,r) ->
-                let uu____1764 =
-                  (let uu____1765 = FStar_ST.read r in
-                   Prims.op_Negation uu____1765) &&
-                    (let uu____1768 = FStar_Options.interactive () in
-                     Prims.op_Negation uu____1768) in
-                if uu____1764
-                then
-                  let maybe_fst =
-                    let k = FStar_String.length m1 in
-                    let uu____1772 =
-                      (k > (Prims.parse_int "4")) &&
-                        (let uu____1776 =
-                           FStar_String.substring m1
-                             (k - (Prims.parse_int "4"))
-                             (Prims.parse_int "4") in
-                         uu____1776 = ".fst") in
-                    if uu____1772
-                    then
-                      let uu____1780 =
-                        FStar_String.substring m1 (Prims.parse_int "0")
-                          (k - (Prims.parse_int "4")) in
-                      FStar_Util.format1 " Did you mean %s ?" uu____1780
-                    else "" in
-                  let uu____1785 =
-                    let uu____1786 =
-                      FStar_Util.format3
-                        "You passed --verify_module %s but I found no file that contains [module %s] in the dependency graph.%s\n"
-                        m1 m1 maybe_fst in
-                    FStar_Errors.Err uu____1786 in
-                  raise uu____1785
-=======
                      let uu____3498 =
                        let uu____3507 = FStar_Util.smap_try_find m k1 in
                        FStar_Util.must uu____3507 in
@@ -1608,7 +978,6 @@
                         m1 m1 maybe_fst in
                     FStar_Errors.Err uu____3993 in
                   FStar_Exn.raise uu____3992
->>>>>>> c7d62a0b
                 else ()) verify_flags;
        (by_target, topologically_sorted1, immediate_graph))
 let print_make:
@@ -1617,31 +986,14 @@
   =
   fun deps  ->
     FStar_List.iter
-<<<<<<< HEAD
-      (fun uu____1811  ->
-         match uu____1811 with
-=======
       (fun uu____4043  ->
          match uu____4043 with
->>>>>>> c7d62a0b
          | (f,deps1) ->
              let deps2 =
                FStar_List.map
                  (fun s  -> FStar_Util.replace_chars s ' ' "\\ ") deps1 in
              FStar_Util.print2 "%s: %s\n" f (FStar_String.concat " " deps2))
       deps
-<<<<<<< HEAD
-let print uu____1841 =
-  match uu____1841 with
-  | (make_deps,uu____1854,graph) ->
-      let uu____1872 = FStar_Options.dep () in
-      (match uu____1872 with
-       | FStar_Pervasives_Native.Some "make" -> print_make make_deps
-       | FStar_Pervasives_Native.Some "graph" -> print_graph graph
-       | FStar_Pervasives_Native.Some uu____1874 ->
-           raise (FStar_Errors.Err "unknown tool for --dep\n")
-       | FStar_Pervasives_Native.None  -> ())
-=======
 let print:
   'a 'b .
     ((Prims.string,Prims.string Prims.list) FStar_Pervasives_Native.tuple2
@@ -1658,5 +1010,4 @@
          | FStar_Pervasives_Native.Some "graph" -> print_graph graph
          | FStar_Pervasives_Native.Some uu____4155 ->
              FStar_Exn.raise (FStar_Errors.Err "unknown tool for --dep\n")
-         | FStar_Pervasives_Native.None  -> ())
->>>>>>> c7d62a0b
+         | FStar_Pervasives_Native.None  -> ())