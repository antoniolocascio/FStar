--- conflicted
+++ resolved
@@ -6,11 +6,7 @@
 type ('Aheap,'Aa,'Apre) st_post_h' = unit
 type ('Aheap,'Aa) st_post_h = unit
 type ('Aheap,'Aa) st_wp_h = unit
-<<<<<<< HEAD
-type ('Aheap,'Aa,'Ax,'Ap,'Auu___0_111) st_return = 'Ap
-=======
-type ('Aheap,'Aa,'Ax,'Ap,'Auu___0_105) st_return = 'Ap
->>>>>>> 9f25993f
+type ('Aheap,'Aa,'Ax,'Ap,'Auu___0_103) st_return = 'Ap
 type ('Aheap,'Ar1,'Aa,'Ab,'Awp1,'Awp2,'Ap,'Ah0) st_bind_wp = 'Awp1
 type ('Aheap,'Aa,'Ap,'Awp_then,'Awp_else,'Apost,'Ah0) st_if_then_else = unit
 type ('Aheap,'Aa,'Awp,'Apost,'Ah0) st_ite_wp = unit
@@ -22,28 +18,16 @@
   | E of Prims.exn 
   | Err of Prims.string 
 let uu___is_V : 'Aa . 'Aa result -> Prims.bool =
-<<<<<<< HEAD
-  fun projectee  -> match projectee with | V v -> true | uu____357 -> false 
+  fun projectee  -> match projectee with | V v -> true | uu____349 -> false 
 let __proj__V__item__v : 'Aa . 'Aa result -> 'Aa =
   fun projectee  -> match projectee with | V v -> v 
 let uu___is_E : 'Aa . 'Aa result -> Prims.bool =
-  fun projectee  -> match projectee with | E e -> true | uu____395 -> false 
-=======
-  fun projectee  -> match projectee with | V v -> true | uu____351 -> false 
-let __proj__V__item__v : 'Aa . 'Aa result -> 'Aa =
-  fun projectee  -> match projectee with | V v -> v 
-let uu___is_E : 'Aa . 'Aa result -> Prims.bool =
-  fun projectee  -> match projectee with | E e -> true | uu____389 -> false 
->>>>>>> 9f25993f
+  fun projectee  -> match projectee with | E e -> true | uu____387 -> false 
 let __proj__E__item__e : 'Aa . 'Aa result -> Prims.exn =
   fun projectee  -> match projectee with | E e -> e 
 let uu___is_Err : 'Aa . 'Aa result -> Prims.bool =
   fun projectee  ->
-<<<<<<< HEAD
-    match projectee with | Err msg -> true | uu____434 -> false
-=======
-    match projectee with | Err msg -> true | uu____428 -> false
->>>>>>> 9f25993f
+    match projectee with | Err msg -> true | uu____426 -> false
   
 let __proj__Err__item__msg : 'Aa . 'Aa result -> Prims.string =
   fun projectee  -> match projectee with | Err msg -> msg 
@@ -64,11 +48,7 @@
 type ('Ah,'Aa) all_post_h = unit
 type ('Ah,'Aa) all_wp_h = unit
 type ('Aheap,'Aa,'Awp,'Apost,'Ah0) all_ite_wp = unit
-<<<<<<< HEAD
-type ('Aheap,'Aa,'Ax,'Ap,'Auu___3_746) all_return = 'Ap
-=======
-type ('Aheap,'Aa,'Ax,'Ap,'Auu___3_732) all_return = 'Ap
->>>>>>> 9f25993f
+type ('Aheap,'Aa,'Ax,'Ap,'Auu___3_730) all_return = 'Ap
 type ('Aheap,'Ar1,'Aa,'Ab,'Awp1,'Awp2,'Ap,'Ah0) all_bind_wp = 'Awp1
 type ('Aheap,'Aa,'Ap,'Awp_then,'Awp_else,'Apost,'Ah0) all_if_then_else = unit
 type ('Aheap,'Aa,'Awp1,'Awp2) all_stronger = unit
@@ -81,20 +61,12 @@
   | Inl of 'a 
   | Inr of 'b 
 let uu___is_Inl : 'a 'b . ('a,'b) either -> Prims.bool =
-<<<<<<< HEAD
-  fun projectee  -> match projectee with | Inl v -> true | uu____977 -> false 
-=======
-  fun projectee  -> match projectee with | Inl v -> true | uu____961 -> false 
->>>>>>> 9f25993f
+  fun projectee  -> match projectee with | Inl v -> true | uu____959 -> false 
 let __proj__Inl__item__v : 'a 'b . ('a,'b) either -> 'a =
   fun projectee  -> match projectee with | Inl v -> v 
 let uu___is_Inr : 'a 'b . ('a,'b) either -> Prims.bool =
   fun projectee  ->
-<<<<<<< HEAD
-    match projectee with | Inr v -> true | uu____1031 -> false
-=======
-    match projectee with | Inr v -> true | uu____1015 -> false
->>>>>>> 9f25993f
+    match projectee with | Inr v -> true | uu____1013 -> false
   
 let __proj__Inr__item__v : 'a 'b . ('a,'b) either -> 'b =
   fun projectee  -> match projectee with | Inr v -> v 
@@ -148,130 +120,77 @@
   | CMacro 
 let (uu___is_PpxDerivingShow : __internal_ocaml_attributes -> Prims.bool) =
   fun projectee  ->
-<<<<<<< HEAD
-    match projectee with | PpxDerivingShow  -> true | uu____1649 -> false
-=======
-    match projectee with | PpxDerivingShow  -> true | uu____1631 -> false
->>>>>>> 9f25993f
+    match projectee with | PpxDerivingShow  -> true | uu____1629 -> false
   
 let (uu___is_PpxDerivingShowConstant :
   __internal_ocaml_attributes -> Prims.bool) =
   fun projectee  ->
     match projectee with
     | PpxDerivingShowConstant _0 -> true
-<<<<<<< HEAD
-    | uu____1662 -> false
-=======
-    | uu____1644 -> false
->>>>>>> 9f25993f
+    | uu____1642 -> false
   
 let (__proj__PpxDerivingShowConstant__item___0 :
   __internal_ocaml_attributes -> Prims.string) =
   fun projectee  -> match projectee with | PpxDerivingShowConstant _0 -> _0 
 let (uu___is_PpxDerivingYoJson : __internal_ocaml_attributes -> Prims.bool) =
   fun projectee  ->
-<<<<<<< HEAD
-    match projectee with | PpxDerivingYoJson  -> true | uu____1683 -> false
+    match projectee with | PpxDerivingYoJson  -> true | uu____1663 -> false
   
 let (uu___is_CInline : __internal_ocaml_attributes -> Prims.bool) =
   fun projectee  ->
-    match projectee with | CInline  -> true | uu____1694 -> false
+    match projectee with | CInline  -> true | uu____1674 -> false
   
 let (uu___is_Substitute : __internal_ocaml_attributes -> Prims.bool) =
   fun projectee  ->
-    match projectee with | Substitute  -> true | uu____1705 -> false
+    match projectee with | Substitute  -> true | uu____1685 -> false
   
 let (uu___is_Gc : __internal_ocaml_attributes -> Prims.bool) =
-  fun projectee  -> match projectee with | Gc  -> true | uu____1716 -> false 
+  fun projectee  -> match projectee with | Gc  -> true | uu____1696 -> false 
 let (uu___is_Comment : __internal_ocaml_attributes -> Prims.bool) =
   fun projectee  ->
-    match projectee with | Comment _0 -> true | uu____1729 -> false
-=======
-    match projectee with | PpxDerivingYoJson  -> true | uu____1665 -> false
-  
-let (uu___is_CInline : __internal_ocaml_attributes -> Prims.bool) =
-  fun projectee  ->
-    match projectee with | CInline  -> true | uu____1676 -> false
-  
-let (uu___is_Substitute : __internal_ocaml_attributes -> Prims.bool) =
-  fun projectee  ->
-    match projectee with | Substitute  -> true | uu____1687 -> false
-  
-let (uu___is_Gc : __internal_ocaml_attributes -> Prims.bool) =
-  fun projectee  -> match projectee with | Gc  -> true | uu____1698 -> false 
-let (uu___is_Comment : __internal_ocaml_attributes -> Prims.bool) =
-  fun projectee  ->
-    match projectee with | Comment _0 -> true | uu____1711 -> false
->>>>>>> 9f25993f
+    match projectee with | Comment _0 -> true | uu____1709 -> false
   
 let (__proj__Comment__item___0 : __internal_ocaml_attributes -> Prims.string)
   = fun projectee  -> match projectee with | Comment _0 -> _0 
 let (uu___is_CPrologue : __internal_ocaml_attributes -> Prims.bool) =
   fun projectee  ->
-<<<<<<< HEAD
-    match projectee with | CPrologue _0 -> true | uu____1752 -> false
-=======
-    match projectee with | CPrologue _0 -> true | uu____1734 -> false
->>>>>>> 9f25993f
+    match projectee with | CPrologue _0 -> true | uu____1732 -> false
   
 let (__proj__CPrologue__item___0 :
   __internal_ocaml_attributes -> Prims.string) =
   fun projectee  -> match projectee with | CPrologue _0 -> _0 
 let (uu___is_CEpilogue : __internal_ocaml_attributes -> Prims.bool) =
   fun projectee  ->
-<<<<<<< HEAD
-    match projectee with | CEpilogue _0 -> true | uu____1775 -> false
-=======
-    match projectee with | CEpilogue _0 -> true | uu____1757 -> false
->>>>>>> 9f25993f
+    match projectee with | CEpilogue _0 -> true | uu____1755 -> false
   
 let (__proj__CEpilogue__item___0 :
   __internal_ocaml_attributes -> Prims.string) =
   fun projectee  -> match projectee with | CEpilogue _0 -> _0 
 let (uu___is_CConst : __internal_ocaml_attributes -> Prims.bool) =
   fun projectee  ->
-<<<<<<< HEAD
-    match projectee with | CConst _0 -> true | uu____1798 -> false
-=======
-    match projectee with | CConst _0 -> true | uu____1780 -> false
->>>>>>> 9f25993f
+    match projectee with | CConst _0 -> true | uu____1778 -> false
   
 let (__proj__CConst__item___0 : __internal_ocaml_attributes -> Prims.string)
   = fun projectee  -> match projectee with | CConst _0 -> _0 
 let (uu___is_CCConv : __internal_ocaml_attributes -> Prims.bool) =
   fun projectee  ->
-<<<<<<< HEAD
-    match projectee with | CCConv _0 -> true | uu____1821 -> false
-=======
-    match projectee with | CCConv _0 -> true | uu____1803 -> false
->>>>>>> 9f25993f
+    match projectee with | CCConv _0 -> true | uu____1801 -> false
   
 let (__proj__CCConv__item___0 : __internal_ocaml_attributes -> Prims.string)
   = fun projectee  -> match projectee with | CCConv _0 -> _0 
 let (uu___is_CAbstractStruct : __internal_ocaml_attributes -> Prims.bool) =
   fun projectee  ->
-<<<<<<< HEAD
-    match projectee with | CAbstractStruct  -> true | uu____1842 -> false
+    match projectee with | CAbstractStruct  -> true | uu____1822 -> false
   
 let (uu___is_CIfDef : __internal_ocaml_attributes -> Prims.bool) =
   fun projectee  ->
-    match projectee with | CIfDef  -> true | uu____1853 -> false
+    match projectee with | CIfDef  -> true | uu____1833 -> false
   
 let (uu___is_CMacro : __internal_ocaml_attributes -> Prims.bool) =
   fun projectee  ->
-    match projectee with | CMacro  -> true | uu____1864 -> false
-=======
-    match projectee with | CAbstractStruct  -> true | uu____1824 -> false
-  
-let (uu___is_CIfDef : __internal_ocaml_attributes -> Prims.bool) =
-  fun projectee  ->
-    match projectee with | CIfDef  -> true | uu____1835 -> false
-  
-let (uu___is_CMacro : __internal_ocaml_attributes -> Prims.bool) =
-  fun projectee  ->
-    match projectee with | CMacro  -> true | uu____1846 -> false
->>>>>>> 9f25993f
-  
+    match projectee with | CMacro  -> true | uu____1844 -> false
+  
+
 
 
 
@@ -301,95 +220,51 @@
   | UnfoldAttr of Prims.string Prims.list 
 let (uu___is_Simpl : norm_step -> Prims.bool) =
   fun projectee  ->
-<<<<<<< HEAD
-    match projectee with | Simpl  -> true | uu____1930 -> false
+    match projectee with | Simpl  -> true | uu____1907 -> false
   
 let (uu___is_Weak : norm_step -> Prims.bool) =
   fun projectee  ->
-    match projectee with | Weak  -> true | uu____1941 -> false
+    match projectee with | Weak  -> true | uu____1918 -> false
   
 let (uu___is_HNF : norm_step -> Prims.bool) =
-  fun projectee  -> match projectee with | HNF  -> true | uu____1952 -> false 
+  fun projectee  -> match projectee with | HNF  -> true | uu____1929 -> false 
 let (uu___is_Primops : norm_step -> Prims.bool) =
   fun projectee  ->
-    match projectee with | Primops  -> true | uu____1963 -> false
+    match projectee with | Primops  -> true | uu____1940 -> false
   
 let (uu___is_Delta : norm_step -> Prims.bool) =
   fun projectee  ->
-    match projectee with | Delta  -> true | uu____1974 -> false
+    match projectee with | Delta  -> true | uu____1951 -> false
   
 let (uu___is_Zeta : norm_step -> Prims.bool) =
   fun projectee  ->
-    match projectee with | Zeta  -> true | uu____1985 -> false
+    match projectee with | Zeta  -> true | uu____1962 -> false
   
 let (uu___is_Iota : norm_step -> Prims.bool) =
   fun projectee  ->
-    match projectee with | Iota  -> true | uu____1996 -> false
+    match projectee with | Iota  -> true | uu____1973 -> false
   
 let (uu___is_NBE : norm_step -> Prims.bool) =
-  fun projectee  -> match projectee with | NBE  -> true | uu____2007 -> false 
+  fun projectee  -> match projectee with | NBE  -> true | uu____1984 -> false 
 let (uu___is_Reify : norm_step -> Prims.bool) =
   fun projectee  ->
-    match projectee with | Reify  -> true | uu____2018 -> false
+    match projectee with | Reify  -> true | uu____1995 -> false
   
 let (uu___is_UnfoldOnly : norm_step -> Prims.bool) =
   fun projectee  ->
-    match projectee with | UnfoldOnly _0 -> true | uu____2033 -> false
-=======
-    match projectee with | Simpl  -> true | uu____1908 -> false
-  
-let (uu___is_Weak : norm_step -> Prims.bool) =
-  fun projectee  ->
-    match projectee with | Weak  -> true | uu____1919 -> false
-  
-let (uu___is_HNF : norm_step -> Prims.bool) =
-  fun projectee  -> match projectee with | HNF  -> true | uu____1930 -> false 
-let (uu___is_Primops : norm_step -> Prims.bool) =
-  fun projectee  ->
-    match projectee with | Primops  -> true | uu____1941 -> false
-  
-let (uu___is_Delta : norm_step -> Prims.bool) =
-  fun projectee  ->
-    match projectee with | Delta  -> true | uu____1952 -> false
-  
-let (uu___is_Zeta : norm_step -> Prims.bool) =
-  fun projectee  ->
-    match projectee with | Zeta  -> true | uu____1963 -> false
-  
-let (uu___is_Iota : norm_step -> Prims.bool) =
-  fun projectee  ->
-    match projectee with | Iota  -> true | uu____1974 -> false
-  
-let (uu___is_NBE : norm_step -> Prims.bool) =
-  fun projectee  -> match projectee with | NBE  -> true | uu____1985 -> false 
-let (uu___is_Reify : norm_step -> Prims.bool) =
-  fun projectee  ->
-    match projectee with | Reify  -> true | uu____1996 -> false
-  
-let (uu___is_UnfoldOnly : norm_step -> Prims.bool) =
-  fun projectee  ->
-    match projectee with | UnfoldOnly _0 -> true | uu____2011 -> false
->>>>>>> 9f25993f
+    match projectee with | UnfoldOnly _0 -> true | uu____2010 -> false
   
 let (__proj__UnfoldOnly__item___0 : norm_step -> Prims.string Prims.list) =
   fun projectee  -> match projectee with | UnfoldOnly _0 -> _0 
 let (uu___is_UnfoldFully : norm_step -> Prims.bool) =
   fun projectee  ->
-<<<<<<< HEAD
-    match projectee with | UnfoldFully _0 -> true | uu____2064 -> false
-=======
-    match projectee with | UnfoldFully _0 -> true | uu____2042 -> false
->>>>>>> 9f25993f
+    match projectee with | UnfoldFully _0 -> true | uu____2041 -> false
   
 let (__proj__UnfoldFully__item___0 : norm_step -> Prims.string Prims.list) =
   fun projectee  -> match projectee with | UnfoldFully _0 -> _0 
 let (uu___is_UnfoldAttr : norm_step -> Prims.bool) =
   fun projectee  ->
-<<<<<<< HEAD
-    match projectee with | UnfoldAttr _0 -> true | uu____2095 -> false
-=======
-    match projectee with | UnfoldAttr _0 -> true | uu____2073 -> false
->>>>>>> 9f25993f
+    match projectee with | UnfoldAttr _0 -> true | uu____2072 -> false
   
 let (__proj__UnfoldAttr__item___0 : norm_step -> Prims.string Prims.list) =
   fun projectee  -> match projectee with | UnfoldAttr _0 -> _0 
