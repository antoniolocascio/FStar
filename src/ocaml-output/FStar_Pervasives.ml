open Prims
type 'Aheap st_pre_h = 'Aheap -> Obj.t
type ('Aheap,'Aa) st_post_h = 'Aa -> 'Aheap -> Obj.t
type ('Aheap,'Aa) st_wp_h = Prims.unit -> 'Aheap st_pre_h
type ('Aheap,'Aa,'Ax,'Ap,'Auu____55) st_return = 'Ap
type ('Aheap,'Ar1,'Aa,'Ab,'Awp1,'Awp2,'Ap,'Ah0) st_bind_wp = 'Awp1
type ('Aheap,'Aa,'Ap,'Awp_then,'Awp_else,'Apost,'Ah0) st_if_then_else =
  Prims.unit
type ('Aheap,'Aa,'Awp,'Apost,'Ah0) st_ite_wp = Prims.unit
type ('Aheap,'Aa,'Awp1,'Awp2) st_stronger = Prims.unit
type ('Aheap,'Aa,'Ab,'Awp,'Ap,'Ah) st_close_wp = Prims.unit
type ('Aheap,'Aa,'Ap,'Awp,'Aq,'Ah) st_assert_p = Prims.unit
type ('Aheap,'Aa,'Ap,'Awp,'Aq,'Ah) st_assume_p = Prims.unit
type ('Aheap,'Aa,'Ap,'Ah) st_null_wp = Prims.unit
type ('Aheap,'Aa,'Awp) st_trivial = Prims.unit
type 'Aa result =
  | V of 'Aa
  | E of Prims.exn
  | Err of Prims.string
let uu___is_V projectee =
<<<<<<< HEAD
  match projectee with | V v -> true | uu____365 -> false
let __proj__V__item__v projectee = match projectee with | V v -> v
let uu___is_E projectee =
  match projectee with | E e -> true | uu____394 -> false
let __proj__E__item__e projectee = match projectee with | E e -> e
let uu___is_Err projectee =
  match projectee with | Err msg -> true | uu____423 -> false
=======
  match projectee with | V v -> true | uu____537 -> false
let __proj__V__item__v projectee = match projectee with | V v -> v
let uu___is_E projectee =
  match projectee with | E e -> true | uu____567 -> false
let __proj__E__item__e projectee = match projectee with | E e -> e
let uu___is_Err projectee =
  match projectee with | Err msg -> true | uu____597 -> false
>>>>>>> c7f1cc4d
let __proj__Err__item__msg projectee = match projectee with | Err msg -> msg
type ex_pre = Obj.t
type 'Aa ex_post = 'Aa result -> Obj.t
type 'Aa ex_wp = Prims.unit -> ex_pre
type ('Aa,'Ax,'Ap) ex_return = 'Ap
type ('Ar1,'Aa,'Ab,'Awp1,'Awp2,'Ap) ex_bind_wp = Prims.unit
type ('Aa,'Awp,'Apost) ex_ite_wp = Prims.unit
type ('Aa,'Ap,'Awp_then,'Awp_else,'Apost) ex_if_then_else = Prims.unit
type ('Aa,'Awp1,'Awp2) ex_stronger = Prims.unit
type ('Aa,'Ab,'Awp,'Ap) ex_close_wp = Prims.unit
type ('Aa,'Aq,'Awp,'Ap) ex_assert_p = Prims.unit
type ('Aa,'Aq,'Awp,'Ap) ex_assume_p = Prims.unit
type ('Aa,'Ap) ex_null_wp = Prims.unit
type ('Aa,'Awp) ex_trivial = 'Awp
type ('Aa,'Awp,'Ap) lift_div_exn = 'Awp
<<<<<<< HEAD
let raise uu____691 = failwith "Not yet implemented:raise"
=======
let raise uu____989 = failwith "Not yet implemented:raise"
>>>>>>> c7f1cc4d
type 'Ah all_pre_h = 'Ah -> Obj.t
type ('Ah,'Aa) all_post_h = 'Aa result -> 'Ah -> Obj.t
type ('Ah,'Aa) all_wp_h = Prims.unit -> 'Ah all_pre_h
type ('Aheap,'Aa,'Awp,'Apost,'Ah0) all_ite_wp = Prims.unit
<<<<<<< HEAD
type ('Aheap,'Aa,'Ax,'Ap,'Auu____790) all_return = 'Ap
=======
type ('Aheap,'Aa,'Ax,'Ap,'Auu____1127) all_return = 'Ap
>>>>>>> c7f1cc4d
type ('Aheap,'Ar1,'Aa,'Ab,'Awp1,'Awp2,'Ap,'Ah0) all_bind_wp = 'Awp1
type ('Aheap,'Aa,'Ap,'Awp_then,'Awp_else,'Apost,'Ah0) all_if_then_else =
  Prims.unit
type ('Aheap,'Aa,'Awp1,'Awp2) all_stronger = Prims.unit
type ('Aheap,'Aa,'Ab,'Awp,'Ap,'Ah) all_close_wp = Prims.unit
type ('Aheap,'Aa,'Ap,'Awp,'Aq,'Ah) all_assert_p = Prims.unit
type ('Aheap,'Aa,'Ap,'Awp,'Aq,'Ah) all_assume_p = Prims.unit
type ('Aheap,'Aa,'Ap,'Ah0) all_null_wp = Prims.unit
type ('Aheap,'Aa,'Awp) all_trivial = Prims.unit
type 'Aa inversion = Prims.unit
let allow_inversion = ()
<<<<<<< HEAD
let invertOption uu____1039 = ()
=======
let invertOption uu____1510 = ()
>>>>>>> c7f1cc4d
type ('a,'b) either =
  | Inl of 'a
  | Inr of 'b
let uu___is_Inl projectee =
<<<<<<< HEAD
  match projectee with | Inl v -> true | uu____1076 -> false
let __proj__Inl__item__v projectee = match projectee with | Inl v -> v
let uu___is_Inr projectee =
  match projectee with | Inr v -> true | uu____1116 -> false
=======
  match projectee with | Inl v -> true | uu____1553 -> false
let __proj__Inl__item__v projectee = match projectee with | Inl v -> v
let uu___is_Inr projectee =
  match projectee with | Inr v -> true | uu____1597 -> false
>>>>>>> c7f1cc4d
let __proj__Inr__item__v projectee = match projectee with | Inr v -> v
let dfst t = Prims.__proj__Mkdtuple2__item___1 t
let dsnd t = Prims.__proj__Mkdtuple2__item___2 t
type ('Aa,'Ab,'Ac) dtuple3 =
  | Mkdtuple3 of 'Aa* 'Ab* 'Ac
let uu___is_Mkdtuple3 projectee = true
let __proj__Mkdtuple3__item___1 projectee =
  match projectee with | Mkdtuple3 (_1,_2,_3) -> _1
let __proj__Mkdtuple3__item___2 projectee =
  match projectee with | Mkdtuple3 (_1,_2,_3) -> _2
let __proj__Mkdtuple3__item___3 projectee =
  match projectee with | Mkdtuple3 (_1,_2,_3) -> _3
type ('Aa,'Ab,'Ac,'Ad) dtuple4 =
  | Mkdtuple4 of 'Aa* 'Ab* 'Ac* 'Ad
let uu___is_Mkdtuple4 projectee = true
let __proj__Mkdtuple4__item___1 projectee =
  match projectee with | Mkdtuple4 (_1,_2,_3,_4) -> _1
let __proj__Mkdtuple4__item___2 projectee =
  match projectee with | Mkdtuple4 (_1,_2,_3,_4) -> _2
let __proj__Mkdtuple4__item___3 projectee =
  match projectee with | Mkdtuple4 (_1,_2,_3,_4) -> _3
let __proj__Mkdtuple4__item___4 projectee =
  match projectee with | Mkdtuple4 (_1,_2,_3,_4) -> _4
let ignore x = ()
let rec false_elim u = false_elim ()
type __internal_ocaml_attributes =
  | PpxDerivingShow
  | PpxDerivingShowConstant of Prims.string
let uu___is_PpxDerivingShow: __internal_ocaml_attributes -> Prims.bool =
  fun projectee  ->
    match projectee with | PpxDerivingShow  -> true | uu____1554 -> false
let uu___is_PpxDerivingShowConstant:
  __internal_ocaml_attributes -> Prims.bool =
  fun projectee  ->
    match projectee with
    | PpxDerivingShowConstant _0 -> true
    | uu____1560 -> false
let __proj__PpxDerivingShowConstant__item___0:
  __internal_ocaml_attributes -> Prims.string =
  fun projectee  -> match projectee with | PpxDerivingShowConstant _0 -> _0<|MERGE_RESOLUTION|>--- conflicted
+++ resolved
@@ -18,15 +18,6 @@
   | E of Prims.exn
   | Err of Prims.string
 let uu___is_V projectee =
-<<<<<<< HEAD
-  match projectee with | V v -> true | uu____365 -> false
-let __proj__V__item__v projectee = match projectee with | V v -> v
-let uu___is_E projectee =
-  match projectee with | E e -> true | uu____394 -> false
-let __proj__E__item__e projectee = match projectee with | E e -> e
-let uu___is_Err projectee =
-  match projectee with | Err msg -> true | uu____423 -> false
-=======
   match projectee with | V v -> true | uu____537 -> false
 let __proj__V__item__v projectee = match projectee with | V v -> v
 let uu___is_E projectee =
@@ -34,7 +25,6 @@
 let __proj__E__item__e projectee = match projectee with | E e -> e
 let uu___is_Err projectee =
   match projectee with | Err msg -> true | uu____597 -> false
->>>>>>> c7f1cc4d
 let __proj__Err__item__msg projectee = match projectee with | Err msg -> msg
 type ex_pre = Obj.t
 type 'Aa ex_post = 'Aa result -> Obj.t
@@ -50,20 +40,12 @@
 type ('Aa,'Ap) ex_null_wp = Prims.unit
 type ('Aa,'Awp) ex_trivial = 'Awp
 type ('Aa,'Awp,'Ap) lift_div_exn = 'Awp
-<<<<<<< HEAD
-let raise uu____691 = failwith "Not yet implemented:raise"
-=======
 let raise uu____989 = failwith "Not yet implemented:raise"
->>>>>>> c7f1cc4d
 type 'Ah all_pre_h = 'Ah -> Obj.t
 type ('Ah,'Aa) all_post_h = 'Aa result -> 'Ah -> Obj.t
 type ('Ah,'Aa) all_wp_h = Prims.unit -> 'Ah all_pre_h
 type ('Aheap,'Aa,'Awp,'Apost,'Ah0) all_ite_wp = Prims.unit
-<<<<<<< HEAD
-type ('Aheap,'Aa,'Ax,'Ap,'Auu____790) all_return = 'Ap
-=======
 type ('Aheap,'Aa,'Ax,'Ap,'Auu____1127) all_return = 'Ap
->>>>>>> c7f1cc4d
 type ('Aheap,'Ar1,'Aa,'Ab,'Awp1,'Awp2,'Ap,'Ah0) all_bind_wp = 'Awp1
 type ('Aheap,'Aa,'Ap,'Awp_then,'Awp_else,'Apost,'Ah0) all_if_then_else =
   Prims.unit
@@ -75,26 +57,15 @@
 type ('Aheap,'Aa,'Awp) all_trivial = Prims.unit
 type 'Aa inversion = Prims.unit
 let allow_inversion = ()
-<<<<<<< HEAD
-let invertOption uu____1039 = ()
-=======
 let invertOption uu____1510 = ()
->>>>>>> c7f1cc4d
 type ('a,'b) either =
   | Inl of 'a
   | Inr of 'b
 let uu___is_Inl projectee =
-<<<<<<< HEAD
-  match projectee with | Inl v -> true | uu____1076 -> false
-let __proj__Inl__item__v projectee = match projectee with | Inl v -> v
-let uu___is_Inr projectee =
-  match projectee with | Inr v -> true | uu____1116 -> false
-=======
   match projectee with | Inl v -> true | uu____1553 -> false
 let __proj__Inl__item__v projectee = match projectee with | Inl v -> v
 let uu___is_Inr projectee =
   match projectee with | Inr v -> true | uu____1597 -> false
->>>>>>> c7f1cc4d
 let __proj__Inr__item__v projectee = match projectee with | Inr v -> v
 let dfst t = Prims.__proj__Mkdtuple2__item___1 t
 let dsnd t = Prims.__proj__Mkdtuple2__item___2 t
@@ -119,19 +90,4 @@
 let __proj__Mkdtuple4__item___4 projectee =
   match projectee with | Mkdtuple4 (_1,_2,_3,_4) -> _4
 let ignore x = ()
-let rec false_elim u = false_elim ()
-type __internal_ocaml_attributes =
-  | PpxDerivingShow
-  | PpxDerivingShowConstant of Prims.string
-let uu___is_PpxDerivingShow: __internal_ocaml_attributes -> Prims.bool =
-  fun projectee  ->
-    match projectee with | PpxDerivingShow  -> true | uu____1554 -> false
-let uu___is_PpxDerivingShowConstant:
-  __internal_ocaml_attributes -> Prims.bool =
-  fun projectee  ->
-    match projectee with
-    | PpxDerivingShowConstant _0 -> true
-    | uu____1560 -> false
-let __proj__PpxDerivingShowConstant__item___0:
-  __internal_ocaml_attributes -> Prims.string =
-  fun projectee  -> match projectee with | PpxDerivingShowConstant _0 -> _0+let rec false_elim u = false_elim ()