--- conflicted
+++ resolved
@@ -1,5 +1,5 @@
 open Prims
-let id : 'Aa . 'Aa -> 'Aa = fun x  -> x 
+let id: 'Aa . 'Aa -> 'Aa = fun x  -> x
 type 'Aheap st_pre_h = 'Aheap -> Obj.t[@@deriving show]
 type ('Aheap,'Aa,'Apre) st_post_h' = 'Aa -> 'Aheap -> Obj.t[@@deriving show]
 type ('Aheap,'Aa) st_post_h = ('Aheap,'Aa,Prims.unit) st_post_h'[@@deriving
@@ -18,23 +18,22 @@
 type ('Aheap,'Aa,'Ap,'Ah) st_null_wp = Prims.unit[@@deriving show]
 type ('Aheap,'Aa,'Awp) st_trivial = Prims.unit[@@deriving show]
 type 'Aa result =
-  | V of 'Aa 
-  | E of Prims.exn 
-  | Err of Prims.string [@@deriving show]
-let uu___is_V : 'Aa . 'Aa result -> Prims.bool =
-  fun projectee  -> match projectee with | V v -> true | uu____602 -> false 
-let __proj__V__item__v : 'Aa . 'Aa result -> 'Aa =
-  fun projectee  -> match projectee with | V v -> v 
-let uu___is_E : 'Aa . 'Aa result -> Prims.bool =
-  fun projectee  -> match projectee with | E e -> true | uu____632 -> false 
-let __proj__E__item__e : 'Aa . 'Aa result -> Prims.exn =
-  fun projectee  -> match projectee with | E e -> e 
-let uu___is_Err : 'Aa . 'Aa result -> Prims.bool =
+  | V of 'Aa
+  | E of Prims.exn
+  | Err of Prims.string[@@deriving show]
+let uu___is_V: 'Aa . 'Aa result -> Prims.bool =
+  fun projectee  -> match projectee with | V v -> true | uu____602 -> false
+let __proj__V__item__v: 'Aa . 'Aa result -> 'Aa =
+  fun projectee  -> match projectee with | V v -> v
+let uu___is_E: 'Aa . 'Aa result -> Prims.bool =
+  fun projectee  -> match projectee with | E e -> true | uu____632 -> false
+let __proj__E__item__e: 'Aa . 'Aa result -> Prims.exn =
+  fun projectee  -> match projectee with | E e -> e
+let uu___is_Err: 'Aa . 'Aa result -> Prims.bool =
   fun projectee  ->
     match projectee with | Err msg -> true | uu____662 -> false
-  
-let __proj__Err__item__msg : 'Aa . 'Aa result -> Prims.string =
-  fun projectee  -> match projectee with | Err msg -> msg 
+let __proj__Err__item__msg: 'Aa . 'Aa result -> Prims.string =
+  fun projectee  -> match projectee with | Err msg -> msg
 type ex_pre = Obj.t[@@deriving show]
 type ('Aa,'Apre) ex_post' = 'Aa result -> Obj.t[@@deriving show]
 type 'Aa ex_post = ('Aa,Prims.unit) ex_post'[@@deriving show]
@@ -69,34 +68,13 @@
 type ('Aheap,'Aa,'Ap,'Ah0) all_null_wp = Prims.unit[@@deriving show]
 type ('Aheap,'Aa,'Awp) all_trivial = Prims.unit[@@deriving show]
 type 'Aa inversion = Prims.unit[@@deriving show]
-<<<<<<< HEAD
-let allow_inversion : 'Aa . Prims.unit = () 
-let invertOption : 'Aa . Prims.unit -> Prims.unit = fun uu____1686  -> () 
-=======
 let allow_inversion: 'Aa . Prims.unit = ()
 let invertOption: 'Aa . Prims.unit -> Prims.unit = fun uu____1689  -> ()
->>>>>>> 5b12fe7d
 type ('a,'b) either =
-  | Inl of 'a 
-  | Inr of 'b [@@deriving show]
-let uu___is_Inl : 'a 'b . ('a,'b) either -> Prims.bool =
+  | Inl of 'a
+  | Inr of 'b[@@deriving show]
+let uu___is_Inl: 'a 'b . ('a,'b) either -> Prims.bool =
   fun projectee  ->
-<<<<<<< HEAD
-    match projectee with | Inl v -> true | uu____1729 -> false
-  
-let __proj__Inl__item__v : 'a 'b . ('a,'b) either -> 'a =
-  fun projectee  -> match projectee with | Inl v -> v 
-let uu___is_Inr : 'a 'b . ('a,'b) either -> Prims.bool =
-  fun projectee  ->
-    match projectee with | Inr v -> true | uu____1773 -> false
-  
-let __proj__Inr__item__v : 'a 'b . ('a,'b) either -> 'b =
-  fun projectee  -> match projectee with | Inr v -> v 
-let dfst : 'Aa 'Ab . ('Aa,'Ab) Prims.dtuple2 -> 'Aa =
-  fun t  -> Prims.__proj__Mkdtuple2__item___1 t 
-let dsnd : 'Aa 'Ab . ('Aa,'Ab) Prims.dtuple2 -> 'Ab =
-  fun t  -> Prims.__proj__Mkdtuple2__item___2 t 
-=======
     match projectee with | Inl v -> true | uu____1732 -> false
 let __proj__Inl__item__v: 'a 'b . ('a,'b) either -> 'a =
   fun projectee  -> match projectee with | Inl v -> v
@@ -109,75 +87,44 @@
   fun t  -> Prims.__proj__Mkdtuple2__item___1 t
 let dsnd: 'Aa 'Ab . ('Aa,'Ab) Prims.dtuple2 -> 'Ab =
   fun t  -> Prims.__proj__Mkdtuple2__item___2 t
->>>>>>> 5b12fe7d
 type ('Aa,'Ab,'Ac) dtuple3 =
-  | Mkdtuple3 of 'Aa * 'Ab * 'Ac [@@deriving show]
-let uu___is_Mkdtuple3 : 'Aa 'Ab 'Ac . ('Aa,'Ab,'Ac) dtuple3 -> Prims.bool =
-  fun projectee  -> true 
-let __proj__Mkdtuple3__item___1 : 'Aa 'Ab 'Ac . ('Aa,'Ab,'Ac) dtuple3 -> 'Aa
-  = fun projectee  -> match projectee with | Mkdtuple3 (_1,_2,_3) -> _1 
-let __proj__Mkdtuple3__item___2 : 'Aa 'Ab 'Ac . ('Aa,'Ab,'Ac) dtuple3 -> 'Ab
-  = fun projectee  -> match projectee with | Mkdtuple3 (_1,_2,_3) -> _2 
-let __proj__Mkdtuple3__item___3 : 'Aa 'Ab 'Ac . ('Aa,'Ab,'Ac) dtuple3 -> 'Ac
-  = fun projectee  -> match projectee with | Mkdtuple3 (_1,_2,_3) -> _3 
+  | Mkdtuple3 of 'Aa* 'Ab* 'Ac[@@deriving show]
+let uu___is_Mkdtuple3: 'Aa 'Ab 'Ac . ('Aa,'Ab,'Ac) dtuple3 -> Prims.bool =
+  fun projectee  -> true
+let __proj__Mkdtuple3__item___1: 'Aa 'Ab 'Ac . ('Aa,'Ab,'Ac) dtuple3 -> 'Aa =
+  fun projectee  -> match projectee with | Mkdtuple3 (_1,_2,_3) -> _1
+let __proj__Mkdtuple3__item___2: 'Aa 'Ab 'Ac . ('Aa,'Ab,'Ac) dtuple3 -> 'Ab =
+  fun projectee  -> match projectee with | Mkdtuple3 (_1,_2,_3) -> _2
+let __proj__Mkdtuple3__item___3: 'Aa 'Ab 'Ac . ('Aa,'Ab,'Ac) dtuple3 -> 'Ac =
+  fun projectee  -> match projectee with | Mkdtuple3 (_1,_2,_3) -> _3
 type ('Aa,'Ab,'Ac,'Ad) dtuple4 =
-  | Mkdtuple4 of 'Aa * 'Ab * 'Ac * 'Ad [@@deriving show]
-let uu___is_Mkdtuple4 :
+  | Mkdtuple4 of 'Aa* 'Ab* 'Ac* 'Ad[@@deriving show]
+let uu___is_Mkdtuple4:
   'Aa 'Ab 'Ac 'Ad . ('Aa,'Ab,'Ac,'Ad) dtuple4 -> Prims.bool =
-  fun projectee  -> true 
-let __proj__Mkdtuple4__item___1 :
+  fun projectee  -> true
+let __proj__Mkdtuple4__item___1:
   'Aa 'Ab 'Ac 'Ad . ('Aa,'Ab,'Ac,'Ad) dtuple4 -> 'Aa =
-  fun projectee  -> match projectee with | Mkdtuple4 (_1,_2,_3,_4) -> _1 
-let __proj__Mkdtuple4__item___2 :
+  fun projectee  -> match projectee with | Mkdtuple4 (_1,_2,_3,_4) -> _1
+let __proj__Mkdtuple4__item___2:
   'Aa 'Ab 'Ac 'Ad . ('Aa,'Ab,'Ac,'Ad) dtuple4 -> 'Ab =
-  fun projectee  -> match projectee with | Mkdtuple4 (_1,_2,_3,_4) -> _2 
-let __proj__Mkdtuple4__item___3 :
+  fun projectee  -> match projectee with | Mkdtuple4 (_1,_2,_3,_4) -> _2
+let __proj__Mkdtuple4__item___3:
   'Aa 'Ab 'Ac 'Ad . ('Aa,'Ab,'Ac,'Ad) dtuple4 -> 'Ac =
-  fun projectee  -> match projectee with | Mkdtuple4 (_1,_2,_3,_4) -> _3 
-let __proj__Mkdtuple4__item___4 :
+  fun projectee  -> match projectee with | Mkdtuple4 (_1,_2,_3,_4) -> _3
+let __proj__Mkdtuple4__item___4:
   'Aa 'Ab 'Ac 'Ad . ('Aa,'Ab,'Ac,'Ad) dtuple4 -> 'Ad =
-  fun projectee  -> match projectee with | Mkdtuple4 (_1,_2,_3,_4) -> _4 
-let ignore : 'Aa . 'Aa -> Prims.unit = fun x  -> () 
-let rec false_elim : 'Aa . Prims.unit -> 'Aa = fun u  -> false_elim () 
+  fun projectee  -> match projectee with | Mkdtuple4 (_1,_2,_3,_4) -> _4
+let ignore: 'Aa . 'Aa -> Prims.unit = fun x  -> ()
+let rec false_elim: 'Aa . Prims.unit -> 'Aa = fun u  -> false_elim ()
 type __internal_ocaml_attributes =
-  | PpxDerivingShow 
-  | PpxDerivingShowConstant of Prims.string 
-  | CInline 
-  | Substitute 
-  | Gc 
-  | Comment of Prims.string [@@deriving show]
-let (uu___is_PpxDerivingShow : __internal_ocaml_attributes -> Prims.bool) =
+  | PpxDerivingShow
+  | PpxDerivingShowConstant of Prims.string
+  | CInline
+  | Substitute
+  | Gc
+  | Comment of Prims.string[@@deriving show]
+let uu___is_PpxDerivingShow: __internal_ocaml_attributes -> Prims.bool =
   fun projectee  ->
-<<<<<<< HEAD
-    match projectee with | PpxDerivingShow  -> true | uu____2343 -> false
-  
-let (uu___is_PpxDerivingShowConstant :
-  __internal_ocaml_attributes -> Prims.bool) =
-  fun projectee  ->
-    match projectee with
-    | PpxDerivingShowConstant _0 -> true
-    | uu____2348 -> false
-  
-let (__proj__PpxDerivingShowConstant__item___0 :
-  __internal_ocaml_attributes -> Prims.string) =
-  fun projectee  -> match projectee with | PpxDerivingShowConstant _0 -> _0 
-let (uu___is_CInline : __internal_ocaml_attributes -> Prims.bool) =
-  fun projectee  ->
-    match projectee with | CInline  -> true | uu____2359 -> false
-  
-let (uu___is_Substitute : __internal_ocaml_attributes -> Prims.bool) =
-  fun projectee  ->
-    match projectee with | Substitute  -> true | uu____2363 -> false
-  
-let (uu___is_Gc : __internal_ocaml_attributes -> Prims.bool) =
-  fun projectee  -> match projectee with | Gc  -> true | uu____2367 -> false 
-let (uu___is_Comment : __internal_ocaml_attributes -> Prims.bool) =
-  fun projectee  ->
-    match projectee with | Comment _0 -> true | uu____2372 -> false
-  
-let (__proj__Comment__item___0 : __internal_ocaml_attributes -> Prims.string)
-  = fun projectee  -> match projectee with | Comment _0 -> _0 
-=======
     match projectee with | PpxDerivingShow  -> true | uu____2346 -> false
 let uu___is_PpxDerivingShowConstant:
   __internal_ocaml_attributes -> Prims.bool =
@@ -200,5 +147,4 @@
   fun projectee  ->
     match projectee with | Comment _0 -> true | uu____2375 -> false
 let __proj__Comment__item___0: __internal_ocaml_attributes -> Prims.string =
-  fun projectee  -> match projectee with | Comment _0 -> _0
->>>>>>> 5b12fe7d
+  fun projectee  -> match projectee with | Comment _0 -> _0