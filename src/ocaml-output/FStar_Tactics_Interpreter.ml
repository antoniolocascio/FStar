open Prims
let tacdbg: Prims.bool FStar_ST.ref = FStar_Util.mk_ref false
let mk_tactic_interpretation_0:
  'r .
    'r FStar_Tactics_Basic.tac ->
      'r FStar_Syntax_Embeddings.embedder ->
        FStar_Syntax_Syntax.typ ->
          FStar_Ident.lid ->
            FStar_TypeChecker_Normalize.psc ->
              FStar_Syntax_Syntax.args ->
                FStar_Syntax_Syntax.term FStar_Pervasives_Native.option
  =
  fun t  ->
    fun embed_r  ->
      fun t_r  ->
        fun nm  ->
          fun psc  ->
            fun args  ->
              match args with
              | (embedded_state,uu____66)::[] ->
                  let uu____83 =
                    FStar_Tactics_Embedding.unembed_proofstate embedded_state in
                  FStar_Util.bind_opt uu____83
                    (fun ps  ->
                       let ps1 = FStar_Tactics_Types.set_ps_psc psc ps in
                       FStar_Tactics_Basic.log ps1
                         (fun uu____97  ->
                            let uu____98 = FStar_Ident.string_of_lid nm in
                            let uu____99 =
                              FStar_Syntax_Print.args_to_string args in
                            FStar_Util.print2 "Reached %s, args are: %s\n"
                              uu____98 uu____99);
                       (let res = FStar_Tactics_Basic.run t ps1 in
                        let uu____103 =
                          let uu____104 =
                            FStar_TypeChecker_Normalize.psc_range psc in
                          FStar_Tactics_Embedding.embed_result embed_r t_r
                            uu____104 res in
                        FStar_Pervasives_Native.Some uu____103))
              | uu____111 ->
                  failwith "Unexpected application of tactic primitive"
let mk_tactic_interpretation_1:
  'a 'r .
    ('a -> 'r FStar_Tactics_Basic.tac) ->
      'a FStar_Syntax_Embeddings.unembedder ->
        'r FStar_Syntax_Embeddings.embedder ->
          FStar_Syntax_Syntax.typ ->
            FStar_Ident.lid ->
              FStar_TypeChecker_Normalize.psc ->
                FStar_Syntax_Syntax.args ->
                  FStar_Syntax_Syntax.term FStar_Pervasives_Native.option
  =
  fun t  ->
    fun unembed_a  ->
      fun embed_r  ->
        fun t_r  ->
          fun nm  ->
            fun psc  ->
              fun args  ->
                match args with
                | (a,uu____192)::(embedded_state,uu____194)::[] ->
                    let uu____221 =
                      FStar_Tactics_Embedding.unembed_proofstate
                        embedded_state in
                    FStar_Util.bind_opt uu____221
                      (fun ps  ->
                         let ps1 = FStar_Tactics_Types.set_ps_psc psc ps in
                         FStar_Tactics_Basic.log ps1
                           (fun uu____234  ->
                              let uu____235 = FStar_Ident.string_of_lid nm in
                              let uu____236 =
                                FStar_Syntax_Print.term_to_string
                                  embedded_state in
                              FStar_Util.print2 "Reached %s, goals are: %s\n"
                                uu____235 uu____236);
                         (let uu____237 = unembed_a a in
                          FStar_Util.bind_opt uu____237
                            (fun a1  ->
                               let res =
                                 let uu____249 = t a1 in
                                 FStar_Tactics_Basic.run uu____249 ps1 in
                               let uu____252 =
                                 let uu____253 =
                                   FStar_TypeChecker_Normalize.psc_range psc in
                                 FStar_Tactics_Embedding.embed_result embed_r
                                   t_r uu____253 res in
                               FStar_Pervasives_Native.Some uu____252)))
                | uu____260 ->
                    let uu____261 =
                      let uu____262 = FStar_Ident.string_of_lid nm in
                      let uu____263 = FStar_Syntax_Print.args_to_string args in
                      FStar_Util.format2
                        "Unexpected application of tactic primitive %s %s"
                        uu____262 uu____263 in
                    failwith uu____261
let mk_tactic_interpretation_1_env:
  'a 'r .
    (FStar_TypeChecker_Normalize.psc -> 'a -> 'r FStar_Tactics_Basic.tac) ->
      'a FStar_Syntax_Embeddings.unembedder ->
        'r FStar_Syntax_Embeddings.embedder ->
          FStar_Syntax_Syntax.typ ->
            FStar_Ident.lid ->
              FStar_TypeChecker_Normalize.psc ->
                FStar_Syntax_Syntax.args ->
                  FStar_Syntax_Syntax.term FStar_Pervasives_Native.option
  =
  fun t  ->
    fun unembed_a  ->
      fun embed_r  ->
        fun t_r  ->
          fun nm  ->
            fun psc  ->
              fun args  ->
                match args with
                | (a,uu____349)::(embedded_state,uu____351)::[] ->
                    let uu____378 =
                      FStar_Tactics_Embedding.unembed_proofstate
                        embedded_state in
                    FStar_Util.bind_opt uu____378
                      (fun ps  ->
                         let ps1 = FStar_Tactics_Types.set_ps_psc psc ps in
                         FStar_Tactics_Basic.log ps1
                           (fun uu____391  ->
                              let uu____392 = FStar_Ident.string_of_lid nm in
                              let uu____393 =
                                FStar_Syntax_Print.term_to_string
                                  embedded_state in
                              FStar_Util.print2 "Reached %s, goals are: %s\n"
                                uu____392 uu____393);
                         (let uu____394 = unembed_a a in
                          FStar_Util.bind_opt uu____394
                            (fun a1  ->
                               let res =
                                 let uu____406 = t psc a1 in
                                 FStar_Tactics_Basic.run uu____406 ps1 in
                               let uu____409 =
                                 let uu____410 =
                                   FStar_TypeChecker_Normalize.psc_range psc in
                                 FStar_Tactics_Embedding.embed_result embed_r
                                   t_r uu____410 res in
                               FStar_Pervasives_Native.Some uu____409)))
                | uu____417 ->
                    let uu____418 =
                      let uu____419 = FStar_Ident.string_of_lid nm in
                      let uu____420 = FStar_Syntax_Print.args_to_string args in
                      FStar_Util.format2
                        "Unexpected application of tactic primitive %s %s"
                        uu____419 uu____420 in
                    failwith uu____418
let mk_tactic_interpretation_2:
  'a 'b 'r .
    ('a -> 'b -> 'r FStar_Tactics_Basic.tac) ->
      'a FStar_Syntax_Embeddings.unembedder ->
        'b FStar_Syntax_Embeddings.unembedder ->
          'r FStar_Syntax_Embeddings.embedder ->
            FStar_Syntax_Syntax.typ ->
              FStar_Ident.lid ->
                FStar_TypeChecker_Normalize.psc ->
                  FStar_Syntax_Syntax.args ->
                    FStar_Syntax_Syntax.term FStar_Pervasives_Native.option
  =
  fun t  ->
    fun unembed_a  ->
      fun unembed_b  ->
        fun embed_r  ->
          fun t_r  ->
            fun nm  ->
              fun psc  ->
                fun args  ->
                  match args with
                  | (a,uu____523)::(b,uu____525)::(embedded_state,uu____527)::[]
                      ->
                      let uu____564 =
                        FStar_Tactics_Embedding.unembed_proofstate
                          embedded_state in
                      FStar_Util.bind_opt uu____564
                        (fun ps  ->
                           let ps1 = FStar_Tactics_Types.set_ps_psc psc ps in
                           FStar_Tactics_Basic.log ps1
                             (fun uu____577  ->
                                let uu____578 = FStar_Ident.string_of_lid nm in
                                let uu____579 =
                                  FStar_Syntax_Print.term_to_string
                                    embedded_state in
                                FStar_Util.print2
                                  "Reached %s, goals are: %s\n" uu____578
                                  uu____579);
                           (let uu____580 = unembed_a a in
                            FStar_Util.bind_opt uu____580
                              (fun a1  ->
                                 let uu____588 = unembed_b b in
                                 FStar_Util.bind_opt uu____588
                                   (fun b1  ->
                                      let res =
                                        let uu____600 = t a1 b1 in
                                        FStar_Tactics_Basic.run uu____600 ps1 in
                                      let uu____603 =
                                        let uu____604 =
                                          FStar_TypeChecker_Normalize.psc_range
                                            psc in
                                        FStar_Tactics_Embedding.embed_result
                                          embed_r t_r uu____604 res in
                                      FStar_Pervasives_Native.Some uu____603))))
                  | uu____611 ->
                      let uu____612 =
                        let uu____613 = FStar_Ident.string_of_lid nm in
                        let uu____614 =
                          FStar_Syntax_Print.args_to_string args in
                        FStar_Util.format2
                          "Unexpected application of tactic primitive %s %s"
                          uu____613 uu____614 in
                      failwith uu____612
let mk_tactic_interpretation_3:
  'a 'b 'c 'r .
    ('a -> 'b -> 'c -> 'r FStar_Tactics_Basic.tac) ->
      'a FStar_Syntax_Embeddings.unembedder ->
        'b FStar_Syntax_Embeddings.unembedder ->
          'c FStar_Syntax_Embeddings.unembedder ->
            'r FStar_Syntax_Embeddings.embedder ->
              FStar_Syntax_Syntax.typ ->
                FStar_Ident.lid ->
                  FStar_TypeChecker_Normalize.psc ->
                    FStar_Syntax_Syntax.args ->
                      FStar_Syntax_Syntax.term FStar_Pervasives_Native.option
  =
  fun t  ->
    fun unembed_a  ->
      fun unembed_b  ->
        fun unembed_c  ->
          fun embed_r  ->
            fun t_r  ->
              fun nm  ->
                fun psc  ->
                  fun args  ->
                    match args with
                    | (a,uu____739)::(b,uu____741)::(c,uu____743)::(embedded_state,uu____745)::[]
                        ->
                        let uu____792 =
                          FStar_Tactics_Embedding.unembed_proofstate
                            embedded_state in
                        FStar_Util.bind_opt uu____792
                          (fun ps  ->
                             let ps1 = FStar_Tactics_Types.set_ps_psc psc ps in
                             FStar_Tactics_Basic.log ps1
                               (fun uu____805  ->
                                  let uu____806 =
                                    FStar_Ident.string_of_lid nm in
                                  let uu____807 =
                                    FStar_Syntax_Print.term_to_string
                                      embedded_state in
                                  FStar_Util.print2
                                    "Reached %s, goals are: %s\n" uu____806
                                    uu____807);
                             (let uu____808 = unembed_a a in
                              FStar_Util.bind_opt uu____808
                                (fun a1  ->
                                   let uu____816 = unembed_b b in
                                   FStar_Util.bind_opt uu____816
                                     (fun b1  ->
                                        let uu____824 = unembed_c c in
                                        FStar_Util.bind_opt uu____824
                                          (fun c1  ->
                                             let res =
                                               let uu____836 = t a1 b1 c1 in
                                               FStar_Tactics_Basic.run
                                                 uu____836 ps1 in
                                             let uu____839 =
                                               let uu____840 =
                                                 FStar_TypeChecker_Normalize.psc_range
                                                   psc in
                                               FStar_Tactics_Embedding.embed_result
                                                 embed_r t_r uu____840 res in
                                             FStar_Pervasives_Native.Some
                                               uu____839)))))
                    | uu____847 ->
                        let uu____848 =
                          let uu____849 = FStar_Ident.string_of_lid nm in
                          let uu____850 =
                            FStar_Syntax_Print.args_to_string args in
                          FStar_Util.format2
                            "Unexpected application of tactic primitive %s %s"
                            uu____849 uu____850 in
                        failwith uu____848
let mk_tactic_interpretation_5:
  'a 'b 'c 'd 'e 'r .
    ('a -> 'b -> 'c -> 'd -> 'e -> 'r FStar_Tactics_Basic.tac) ->
      'a FStar_Syntax_Embeddings.unembedder ->
        'b FStar_Syntax_Embeddings.unembedder ->
          'c FStar_Syntax_Embeddings.unembedder ->
            'd FStar_Syntax_Embeddings.unembedder ->
              'e FStar_Syntax_Embeddings.unembedder ->
                'r FStar_Syntax_Embeddings.embedder ->
                  FStar_Syntax_Syntax.typ ->
                    FStar_Ident.lid ->
                      FStar_TypeChecker_Normalize.psc ->
                        FStar_Syntax_Syntax.args ->
                          FStar_Syntax_Syntax.term
                            FStar_Pervasives_Native.option
  =
  fun t  ->
    fun unembed_a  ->
      fun unembed_b  ->
        fun unembed_c  ->
          fun unembed_d  ->
            fun unembed_e  ->
              fun embed_r  ->
                fun t_r  ->
                  fun nm  ->
                    fun psc  ->
                      fun args  ->
                        match args with
                        | (a,uu____1019)::(b,uu____1021)::(c,uu____1023)::
                            (d,uu____1025)::(e,uu____1027)::(embedded_state,uu____1029)::[]
                            ->
                            let uu____1096 =
                              FStar_Tactics_Embedding.unembed_proofstate
                                embedded_state in
                            FStar_Util.bind_opt uu____1096
                              (fun ps  ->
                                 let ps1 =
                                   FStar_Tactics_Types.set_ps_psc psc ps in
                                 FStar_Tactics_Basic.log ps1
                                   (fun uu____1109  ->
                                      let uu____1110 =
                                        FStar_Ident.string_of_lid nm in
                                      let uu____1111 =
                                        FStar_Syntax_Print.term_to_string
                                          embedded_state in
                                      FStar_Util.print2
                                        "Reached %s, goals are: %s\n"
                                        uu____1110 uu____1111);
                                 (let uu____1112 = unembed_a a in
                                  FStar_Util.bind_opt uu____1112
                                    (fun a1  ->
                                       let uu____1120 = unembed_b b in
                                       FStar_Util.bind_opt uu____1120
                                         (fun b1  ->
                                            let uu____1128 = unembed_c c in
                                            FStar_Util.bind_opt uu____1128
                                              (fun c1  ->
                                                 let uu____1136 = unembed_d d in
                                                 FStar_Util.bind_opt
                                                   uu____1136
                                                   (fun d1  ->
                                                      let uu____1144 =
                                                        unembed_e e in
                                                      FStar_Util.bind_opt
                                                        uu____1144
                                                        (fun e1  ->
                                                           let res =
                                                             let uu____1156 =
                                                               t a1 b1 c1 d1
                                                                 e1 in
                                                             FStar_Tactics_Basic.run
                                                               uu____1156 ps1 in
                                                           let uu____1159 =
                                                             let uu____1160 =
                                                               FStar_TypeChecker_Normalize.psc_range
                                                                 psc in
                                                             FStar_Tactics_Embedding.embed_result
                                                               embed_r t_r
                                                               uu____1160 res in
                                                           FStar_Pervasives_Native.Some
                                                             uu____1159)))))))
                        | uu____1167 ->
                            let uu____1168 =
                              let uu____1169 = FStar_Ident.string_of_lid nm in
                              let uu____1170 =
                                FStar_Syntax_Print.args_to_string args in
                              FStar_Util.format2
                                "Unexpected application of tactic primitive %s %s"
                                uu____1169 uu____1170 in
                            failwith uu____1168
let step_from_native_step:
  FStar_Tactics_Native.native_primitive_step ->
    FStar_TypeChecker_Normalize.primitive_step
  =
  fun s  ->
    {
      FStar_TypeChecker_Normalize.name = (s.FStar_Tactics_Native.name);
      FStar_TypeChecker_Normalize.arity = (s.FStar_Tactics_Native.arity);
      FStar_TypeChecker_Normalize.strong_reduction_ok =
        (s.FStar_Tactics_Native.strong_reduction_ok);
      FStar_TypeChecker_Normalize.requires_binder_substitution = false;
      FStar_TypeChecker_Normalize.interpretation =
        (fun psc  -> fun args  -> s.FStar_Tactics_Native.tactic psc args)
    }
let rec primitive_steps:
  Prims.unit -> FStar_TypeChecker_Normalize.primitive_step Prims.list =
  fun uu____1223  ->
    let mk1 nm arity interpretation =
      let nm1 = FStar_Tactics_Embedding.fstar_tactics_lid' ["Builtins"; nm] in
      {
        FStar_TypeChecker_Normalize.name = nm1;
        FStar_TypeChecker_Normalize.arity = arity;
        FStar_TypeChecker_Normalize.strong_reduction_ok = false;
        FStar_TypeChecker_Normalize.requires_binder_substitution = true;
        FStar_TypeChecker_Normalize.interpretation =
          (fun psc  -> fun args  -> interpretation nm1 psc args)
      } in
    let native_tactics = FStar_Tactics_Native.list_all () in
    let native_tactics_steps =
      FStar_List.map step_from_native_step native_tactics in
    let mktac0 name f e_r tr =
      mk1 name (Prims.parse_int "1") (mk_tactic_interpretation_0 f e_r tr) in
    let mktac1 name f u_a e_r tr =
      mk1 name (Prims.parse_int "2")
        (mk_tactic_interpretation_1 f u_a e_r tr) in
    let mktac2 name f u_a u_b e_r tr =
      mk1 name (Prims.parse_int "3")
        (mk_tactic_interpretation_2 f u_a u_b e_r tr) in
    let mktac3 name f u_a u_b u_c e_r tr =
      mk1 name (Prims.parse_int "4")
        (mk_tactic_interpretation_3 f u_a u_b u_c e_r tr) in
    let mktac5 name f u_a u_b u_c u_d u_e e_r tr =
      mk1 name (Prims.parse_int "6")
        (mk_tactic_interpretation_5 f u_a u_b u_c u_d u_e e_r tr) in
    let decr_depth_interp psc args =
      match args with
      | (ps,uu____1757)::[] ->
          let uu____1774 = FStar_Tactics_Embedding.unembed_proofstate ps in
          FStar_Util.bind_opt uu____1774
            (fun ps1  ->
               let ps2 = FStar_Tactics_Types.set_ps_psc psc ps1 in
               let uu____1782 =
                 let uu____1783 = FStar_TypeChecker_Normalize.psc_range psc in
                 let uu____1784 = FStar_Tactics_Types.decr_depth ps2 in
                 FStar_Tactics_Embedding.embed_proofstate uu____1783
                   uu____1784 in
               FStar_Pervasives_Native.Some uu____1782)
      | uu____1785 -> failwith "Unexpected application of decr_depth" in
    let decr_depth_step =
      let uu____1789 =
        FStar_Ident.lid_of_str "FStar.Tactics.Types.decr_depth" in
      {
        FStar_TypeChecker_Normalize.name = uu____1789;
        FStar_TypeChecker_Normalize.arity = (Prims.parse_int "1");
        FStar_TypeChecker_Normalize.strong_reduction_ok = false;
        FStar_TypeChecker_Normalize.requires_binder_substitution = false;
        FStar_TypeChecker_Normalize.interpretation = decr_depth_interp
      } in
    let incr_depth_interp psc args =
      match args with
      | (ps,uu____1802)::[] ->
          let uu____1819 = FStar_Tactics_Embedding.unembed_proofstate ps in
          FStar_Util.bind_opt uu____1819
            (fun ps1  ->
               let ps2 = FStar_Tactics_Types.set_ps_psc psc ps1 in
               let uu____1827 =
                 let uu____1828 = FStar_TypeChecker_Normalize.psc_range psc in
                 let uu____1829 = FStar_Tactics_Types.incr_depth ps2 in
                 FStar_Tactics_Embedding.embed_proofstate uu____1828
                   uu____1829 in
               FStar_Pervasives_Native.Some uu____1827)
      | uu____1830 -> failwith "Unexpected application of incr_depth" in
    let incr_depth_step =
      let uu____1834 =
        FStar_Ident.lid_of_str "FStar.Tactics.Types.incr_depth" in
      {
        FStar_TypeChecker_Normalize.name = uu____1834;
        FStar_TypeChecker_Normalize.arity = (Prims.parse_int "1");
        FStar_TypeChecker_Normalize.strong_reduction_ok = false;
        FStar_TypeChecker_Normalize.requires_binder_substitution = false;
        FStar_TypeChecker_Normalize.interpretation = incr_depth_interp
      } in
    let tracepoint_interp psc args =
      match args with
      | (ps,uu____1851)::[] ->
          let uu____1868 = FStar_Tactics_Embedding.unembed_proofstate ps in
          FStar_Util.bind_opt uu____1868
            (fun ps1  ->
               let ps2 = FStar_Tactics_Types.set_ps_psc psc ps1 in
               FStar_Tactics_Types.tracepoint ps2;
               FStar_Pervasives_Native.Some FStar_Syntax_Util.exp_unit)
      | uu____1881 -> failwith "Unexpected application of tracepoint" in
    let tracepoint_step =
      let nm = FStar_Ident.lid_of_str "FStar.Tactics.Types.tracepoint" in
      {
        FStar_TypeChecker_Normalize.name = nm;
        FStar_TypeChecker_Normalize.arity = (Prims.parse_int "1");
        FStar_TypeChecker_Normalize.strong_reduction_ok = false;
        FStar_TypeChecker_Normalize.requires_binder_substitution = false;
        FStar_TypeChecker_Normalize.interpretation = tracepoint_interp
      } in
    let put1 rng t =
      let uu___185_1895 = t in
      {
        FStar_Syntax_Syntax.n = (uu___185_1895.FStar_Syntax_Syntax.n);
        FStar_Syntax_Syntax.pos = rng;
        FStar_Syntax_Syntax.vars = (uu___185_1895.FStar_Syntax_Syntax.vars)
      } in
    let get1 t = FStar_Pervasives_Native.Some t in
    let uu____1902 =
      let uu____1905 =
        mktac2 "__fail" (fun uu____1907  -> FStar_Tactics_Basic.fail) get1
          FStar_Syntax_Embeddings.unembed_string put1
          FStar_Syntax_Syntax.t_unit in
      let uu____1908 =
        let uu____1911 =
          mktac0 "__trivial" FStar_Tactics_Basic.trivial
            FStar_Syntax_Embeddings.embed_unit FStar_Syntax_Syntax.t_unit in
        let uu____1912 =
          let uu____1915 =
            let uu____1916 =
              FStar_Syntax_Embeddings.embed_option put1
                FStar_Syntax_Syntax.t_unit in
            mktac2 "__trytac" (fun uu____1926  -> FStar_Tactics_Basic.trytac)
              get1 (unembed_tactic_0' get1) uu____1916
              FStar_Syntax_Syntax.t_unit in
          let uu____1933 =
            let uu____1936 =
              mktac0 "__intro" FStar_Tactics_Basic.intro
                FStar_Reflection_Basic.embed_binder
                FStar_Reflection_Data.fstar_refl_binder in
            let uu____1937 =
              let uu____1940 =
                let uu____1941 =
                  FStar_Syntax_Embeddings.embed_pair
                    FStar_Reflection_Basic.embed_binder
                    FStar_Reflection_Data.fstar_refl_binder
                    FStar_Reflection_Basic.embed_binder
                    FStar_Reflection_Data.fstar_refl_binder in
                let uu____1948 =
                  FStar_Tactics_Embedding.pair_typ
                    FStar_Reflection_Data.fstar_refl_binder
                    FStar_Reflection_Data.fstar_refl_binder in
                mktac0 "__intro_rec" FStar_Tactics_Basic.intro_rec uu____1941
                  uu____1948 in
              let uu____1959 =
                let uu____1962 =
                  let uu____1963 =
                    FStar_Syntax_Embeddings.unembed_list
                      FStar_Syntax_Embeddings.unembed_norm_step in
                  mktac1 "__norm" FStar_Tactics_Basic.norm uu____1963
                    FStar_Syntax_Embeddings.embed_unit
                    FStar_Syntax_Syntax.t_unit in
                let uu____1974 =
                  let uu____1977 =
                    let uu____1978 =
                      FStar_Syntax_Embeddings.unembed_list
                        FStar_Syntax_Embeddings.unembed_norm_step in
                    mktac3 "__norm_term_env"
                      FStar_Tactics_Basic.norm_term_env
                      FStar_Reflection_Basic.unembed_env uu____1978
                      FStar_Reflection_Basic.unembed_term
                      FStar_Reflection_Basic.embed_term
                      FStar_Syntax_Syntax.t_term in
                  let uu____1989 =
                    let uu____1992 =
                      let uu____1993 =
                        FStar_Syntax_Embeddings.unembed_list
                          FStar_Syntax_Embeddings.unembed_norm_step in
                      mktac2 "__norm_binder_type"
                        FStar_Tactics_Basic.norm_binder_type uu____1993
                        FStar_Reflection_Basic.unembed_binder
                        FStar_Syntax_Embeddings.embed_unit
                        FStar_Syntax_Syntax.t_unit in
                    let uu____2004 =
                      let uu____2007 =
                        mktac2 "__rename_to" FStar_Tactics_Basic.rename_to
                          FStar_Reflection_Basic.unembed_binder
                          FStar_Syntax_Embeddings.unembed_string
                          FStar_Syntax_Embeddings.embed_unit
                          FStar_Syntax_Syntax.t_unit in
                      let uu____2008 =
                        let uu____2011 =
                          mktac1 "__binder_retype"
                            FStar_Tactics_Basic.binder_retype
                            FStar_Reflection_Basic.unembed_binder
                            FStar_Syntax_Embeddings.embed_unit
                            FStar_Syntax_Syntax.t_unit in
                        let uu____2012 =
                          let uu____2015 =
                            mktac0 "__revert" FStar_Tactics_Basic.revert
                              FStar_Syntax_Embeddings.embed_unit
                              FStar_Syntax_Syntax.t_unit in
                          let uu____2016 =
                            let uu____2019 =
                              mktac0 "__clear_top"
                                FStar_Tactics_Basic.clear_top
                                FStar_Syntax_Embeddings.embed_unit
                                FStar_Syntax_Syntax.t_unit in
                            let uu____2020 =
                              let uu____2023 =
                                mktac1 "__clear" FStar_Tactics_Basic.clear
                                  FStar_Reflection_Basic.unembed_binder
                                  FStar_Syntax_Embeddings.embed_unit
                                  FStar_Syntax_Syntax.t_unit in
                              let uu____2024 =
                                let uu____2027 =
                                  mktac1 "__rewrite"
                                    FStar_Tactics_Basic.rewrite
                                    FStar_Reflection_Basic.unembed_binder
                                    FStar_Syntax_Embeddings.embed_unit
                                    FStar_Syntax_Syntax.t_unit in
                                let uu____2028 =
                                  let uu____2031 =
                                    mktac0 "__smt" FStar_Tactics_Basic.smt
                                      FStar_Syntax_Embeddings.embed_unit
                                      FStar_Syntax_Syntax.t_unit in
                                  let uu____2032 =
                                    let uu____2035 =
                                      mktac1 "__exact"
                                        FStar_Tactics_Basic.exact
                                        FStar_Reflection_Basic.unembed_term
                                        FStar_Syntax_Embeddings.embed_unit
                                        FStar_Syntax_Syntax.t_unit in
                                    let uu____2036 =
                                      let uu____2039 =
                                        mktac1 "__exact_guard"
                                          FStar_Tactics_Basic.exact_guard
                                          FStar_Reflection_Basic.unembed_term
                                          FStar_Syntax_Embeddings.embed_unit
                                          FStar_Syntax_Syntax.t_unit in
                                      let uu____2040 =
                                        let uu____2043 =
                                          mktac1 "__apply"
                                            (FStar_Tactics_Basic.apply true)
                                            FStar_Reflection_Basic.unembed_term
                                            FStar_Syntax_Embeddings.embed_unit
                                            FStar_Syntax_Syntax.t_unit in
                                        let uu____2044 =
                                          let uu____2047 =
                                            mktac1 "__apply_raw"
                                              (FStar_Tactics_Basic.apply
                                                 false)
                                              FStar_Reflection_Basic.unembed_term
                                              FStar_Syntax_Embeddings.embed_unit
                                              FStar_Syntax_Syntax.t_unit in
                                          let uu____2048 =
                                            let uu____2051 =
                                              mktac1 "__apply_lemma"
                                                FStar_Tactics_Basic.apply_lemma
                                                FStar_Reflection_Basic.unembed_term
                                                FStar_Syntax_Embeddings.embed_unit
                                                FStar_Syntax_Syntax.t_unit in
                                            let uu____2052 =
                                              let uu____2055 =
                                                let uu____2056 =
                                                  FStar_Syntax_Embeddings.embed_pair
                                                    put1
                                                    FStar_Syntax_Syntax.t_unit
                                                    put1
                                                    FStar_Syntax_Syntax.t_unit in
                                                mktac5 "__divide"
                                                  (fun uu____2073  ->
                                                     fun uu____2074  ->
                                                       FStar_Tactics_Basic.divide)
                                                  get1 get1
                                                  FStar_Syntax_Embeddings.unembed_int
                                                  (unembed_tactic_0' get1)
                                                  (unembed_tactic_0' get1)
                                                  uu____2056
                                                  FStar_Syntax_Syntax.t_unit in
                                              let uu____2081 =
                                                let uu____2084 =
                                                  mktac1 "__set_options"
                                                    FStar_Tactics_Basic.set_options
                                                    FStar_Syntax_Embeddings.unembed_string
                                                    FStar_Syntax_Embeddings.embed_unit
                                                    FStar_Syntax_Syntax.t_unit in
                                                let uu____2085 =
                                                  let uu____2088 =
                                                    mktac2 "__seq"
                                                      FStar_Tactics_Basic.seq
                                                      (unembed_tactic_0'
                                                         FStar_Syntax_Embeddings.unembed_unit)
                                                      (unembed_tactic_0'
                                                         FStar_Syntax_Embeddings.unembed_unit)
                                                      FStar_Syntax_Embeddings.embed_unit
                                                      FStar_Syntax_Syntax.t_unit in
                                                  let uu____2093 =
                                                    let uu____2096 =
                                                      mktac1 "__tc"
                                                        FStar_Tactics_Basic.tc
                                                        FStar_Reflection_Basic.unembed_term
                                                        FStar_Reflection_Basic.embed_term
                                                        FStar_Syntax_Syntax.t_term in
                                                    let uu____2097 =
                                                      let uu____2100 =
                                                        mktac1 "__unshelve"
                                                          FStar_Tactics_Basic.unshelve
                                                          FStar_Reflection_Basic.unembed_term
                                                          FStar_Syntax_Embeddings.embed_unit
                                                          FStar_Syntax_Syntax.t_unit in
                                                      let uu____2101 =
                                                        let uu____2104 =
                                                          mktac2 "__unquote"
                                                            FStar_Tactics_Basic.unquote
                                                            get1
                                                            FStar_Reflection_Basic.unembed_term
                                                            put1
                                                            FStar_Syntax_Syntax.t_unit in
                                                        let uu____2105 =
                                                          let uu____2108 =
                                                            mktac1 "__prune"
                                                              FStar_Tactics_Basic.prune
                                                              FStar_Syntax_Embeddings.unembed_string
                                                              FStar_Syntax_Embeddings.embed_unit
                                                              FStar_Syntax_Syntax.t_unit in
                                                          let uu____2109 =
                                                            let uu____2112 =
                                                              mktac1
                                                                "__addns"
                                                                FStar_Tactics_Basic.addns
                                                                FStar_Syntax_Embeddings.unembed_string
                                                                FStar_Syntax_Embeddings.embed_unit
                                                                FStar_Syntax_Syntax.t_unit in
                                                            let uu____2113 =
                                                              let uu____2116
                                                                =
                                                                mktac1
                                                                  "__print"
                                                                  (fun x  ->
                                                                    FStar_Tactics_Basic.tacprint
                                                                    x;
                                                                    FStar_Tactics_Basic.ret
                                                                    ())
                                                                  FStar_Syntax_Embeddings.unembed_string
                                                                  FStar_Syntax_Embeddings.embed_unit
                                                                  FStar_Syntax_Syntax.t_unit in
                                                              let uu____2121
                                                                =
                                                                let uu____2124
                                                                  =
                                                                  mktac1
                                                                    "__dump"
                                                                    FStar_Tactics_Basic.print_proof_state
                                                                    FStar_Syntax_Embeddings.unembed_string
                                                                    FStar_Syntax_Embeddings.embed_unit
                                                                    FStar_Syntax_Syntax.t_unit in
                                                                let uu____2125
                                                                  =
                                                                  let uu____2128
                                                                    =
                                                                    mktac1
                                                                    "__dump1"
                                                                    FStar_Tactics_Basic.print_proof_state1
                                                                    FStar_Syntax_Embeddings.unembed_string
                                                                    FStar_Syntax_Embeddings.embed_unit
                                                                    FStar_Syntax_Syntax.t_unit in
                                                                  let uu____2129
                                                                    =
                                                                    let uu____2132
                                                                    =
                                                                    mktac2
                                                                    "__pointwise"
                                                                    FStar_Tactics_Basic.pointwise
                                                                    FStar_Tactics_Embedding.unembed_direction
                                                                    (unembed_tactic_0'
                                                                    FStar_Syntax_Embeddings.unembed_unit)
                                                                    FStar_Syntax_Embeddings.embed_unit
                                                                    FStar_Syntax_Syntax.t_unit in
                                                                    let uu____2135
                                                                    =
                                                                    let uu____2138
                                                                    =
                                                                    mktac0
                                                                    "__trefl"
                                                                    FStar_Tactics_Basic.trefl
                                                                    FStar_Syntax_Embeddings.embed_unit
                                                                    FStar_Syntax_Syntax.t_unit in
                                                                    let uu____2139
                                                                    =
                                                                    let uu____2142
                                                                    =
                                                                    mktac0
                                                                    "__later"
                                                                    FStar_Tactics_Basic.later
                                                                    FStar_Syntax_Embeddings.embed_unit
                                                                    FStar_Syntax_Syntax.t_unit in
                                                                    let uu____2143
                                                                    =
                                                                    let uu____2146
                                                                    =
                                                                    mktac0
                                                                    "__dup"
                                                                    FStar_Tactics_Basic.dup
                                                                    FStar_Syntax_Embeddings.embed_unit
                                                                    FStar_Syntax_Syntax.t_unit in
                                                                    let uu____2147
                                                                    =
                                                                    let uu____2150
                                                                    =
                                                                    mktac0
                                                                    "__flip"
                                                                    FStar_Tactics_Basic.flip
                                                                    FStar_Syntax_Embeddings.embed_unit
                                                                    FStar_Syntax_Syntax.t_unit in
                                                                    let uu____2151
                                                                    =
                                                                    let uu____2154
                                                                    =
                                                                    mktac0
                                                                    "__qed"
                                                                    FStar_Tactics_Basic.qed
                                                                    FStar_Syntax_Embeddings.embed_unit
                                                                    FStar_Syntax_Syntax.t_unit in
                                                                    let uu____2155
                                                                    =
                                                                    let uu____2158
                                                                    =
                                                                    let uu____2159
                                                                    =
                                                                    FStar_Syntax_Embeddings.embed_pair
                                                                    FStar_Reflection_Basic.embed_term
                                                                    FStar_Syntax_Syntax.t_term
                                                                    FStar_Reflection_Basic.embed_term
                                                                    FStar_Syntax_Syntax.t_term in
                                                                    let uu____2166
                                                                    =
                                                                    FStar_Tactics_Embedding.pair_typ
                                                                    FStar_Syntax_Syntax.t_term
                                                                    FStar_Syntax_Syntax.t_term in
                                                                    mktac1
                                                                    "__cases"
                                                                    FStar_Tactics_Basic.cases
                                                                    FStar_Reflection_Basic.unembed_term
                                                                    uu____2159
                                                                    uu____2166 in
                                                                    let uu____2177
                                                                    =
                                                                    let uu____2180
                                                                    =
                                                                    mktac0
                                                                    "__top_env"
                                                                    FStar_Tactics_Basic.top_env
                                                                    FStar_Reflection_Basic.embed_env
                                                                    FStar_Reflection_Data.fstar_refl_env in
                                                                    let uu____2181
                                                                    =
                                                                    let uu____2184
                                                                    =
                                                                    mktac0
                                                                    "__cur_env"
                                                                    FStar_Tactics_Basic.cur_env
                                                                    FStar_Reflection_Basic.embed_env
                                                                    FStar_Reflection_Data.fstar_refl_env in
                                                                    let uu____2185
                                                                    =
                                                                    let uu____2188
                                                                    =
                                                                    mktac0
                                                                    "__cur_goal"
                                                                    FStar_Tactics_Basic.cur_goal'
                                                                    FStar_Reflection_Basic.embed_term
                                                                    FStar_Syntax_Syntax.t_term in
                                                                    let uu____2189
                                                                    =
                                                                    let uu____2192
                                                                    =
                                                                    mktac0
                                                                    "__cur_witness"
                                                                    FStar_Tactics_Basic.cur_witness
                                                                    FStar_Reflection_Basic.embed_term
                                                                    FStar_Syntax_Syntax.t_term in
                                                                    let uu____2193
                                                                    =
                                                                    let uu____2196
                                                                    =
                                                                    let uu____2197
                                                                    =
                                                                    FStar_Syntax_Embeddings.unembed_option
                                                                    FStar_Reflection_Basic.unembed_term in
                                                                    mktac2
                                                                    "__uvar_env"
                                                                    FStar_Tactics_Basic.uvar_env
                                                                    FStar_Reflection_Basic.unembed_env
                                                                    uu____2197
                                                                    FStar_Reflection_Basic.embed_term
                                                                    FStar_Syntax_Syntax.t_term in
                                                                    let uu____2208
                                                                    =
                                                                    let uu____2211
                                                                    =
                                                                    mktac2
                                                                    "__unify"
                                                                    FStar_Tactics_Basic.unify
                                                                    FStar_Reflection_Basic.unembed_term
                                                                    FStar_Reflection_Basic.unembed_term
                                                                    FStar_Syntax_Embeddings.embed_bool
                                                                    FStar_Syntax_Syntax.t_bool in
                                                                    let uu____2212
                                                                    =
                                                                    let uu____2215
                                                                    =
                                                                    mktac3
                                                                    "__launch_process"
                                                                    FStar_Tactics_Basic.launch_process
                                                                    FStar_Syntax_Embeddings.unembed_string
                                                                    FStar_Syntax_Embeddings.unembed_string
                                                                    FStar_Syntax_Embeddings.unembed_string
                                                                    FStar_Syntax_Embeddings.embed_string
                                                                    FStar_Syntax_Syntax.t_string in
                                                                    [uu____2215;
                                                                    decr_depth_step;
                                                                    incr_depth_step;
                                                                    tracepoint_step] in
                                                                    uu____2211
                                                                    ::
                                                                    uu____2212 in
                                                                    uu____2196
                                                                    ::
                                                                    uu____2208 in
                                                                    uu____2192
                                                                    ::
                                                                    uu____2193 in
                                                                    uu____2188
                                                                    ::
                                                                    uu____2189 in
                                                                    uu____2184
                                                                    ::
                                                                    uu____2185 in
                                                                    uu____2180
                                                                    ::
                                                                    uu____2181 in
                                                                    uu____2158
                                                                    ::
                                                                    uu____2177 in
                                                                    uu____2154
                                                                    ::
                                                                    uu____2155 in
                                                                    uu____2150
                                                                    ::
                                                                    uu____2151 in
                                                                    uu____2146
                                                                    ::
                                                                    uu____2147 in
                                                                    uu____2142
                                                                    ::
                                                                    uu____2143 in
                                                                    uu____2138
                                                                    ::
                                                                    uu____2139 in
                                                                    uu____2132
                                                                    ::
                                                                    uu____2135 in
                                                                  uu____2128
                                                                    ::
                                                                    uu____2129 in
                                                                uu____2124 ::
                                                                  uu____2125 in
                                                              uu____2116 ::
                                                                uu____2121 in
                                                            uu____2112 ::
                                                              uu____2113 in
                                                          uu____2108 ::
                                                            uu____2109 in
                                                        uu____2104 ::
                                                          uu____2105 in
                                                      uu____2100 ::
                                                        uu____2101 in
                                                    uu____2096 :: uu____2097 in
                                                  uu____2088 :: uu____2093 in
                                                uu____2084 :: uu____2085 in
                                              uu____2055 :: uu____2081 in
                                            uu____2051 :: uu____2052 in
                                          uu____2047 :: uu____2048 in
                                        uu____2043 :: uu____2044 in
                                      uu____2039 :: uu____2040 in
                                    uu____2035 :: uu____2036 in
                                  uu____2031 :: uu____2032 in
                                uu____2027 :: uu____2028 in
                              uu____2023 :: uu____2024 in
                            uu____2019 :: uu____2020 in
                          uu____2015 :: uu____2016 in
                        uu____2011 :: uu____2012 in
                      uu____2007 :: uu____2008 in
                    uu____1992 :: uu____2004 in
                  uu____1977 :: uu____1989 in
                uu____1962 :: uu____1974 in
              uu____1940 :: uu____1959 in
            uu____1936 :: uu____1937 in
          uu____1915 :: uu____1933 in
        uu____1911 :: uu____1912 in
      uu____1905 :: uu____1908 in
    FStar_List.append uu____1902
      (FStar_List.append FStar_Reflection_Interpreter.reflection_primops
         native_tactics_steps)
and unembed_tactic_0:
  'Ab .
    'Ab FStar_Syntax_Embeddings.unembedder ->
      FStar_Syntax_Syntax.term -> 'Ab FStar_Tactics_Basic.tac
  =
  fun unembed_b  ->
    fun embedded_tac_b  ->
      FStar_Tactics_Basic.bind FStar_Tactics_Basic.get
        (fun proof_state  ->
           let rng = embedded_tac_b.FStar_Syntax_Syntax.pos in
           let tm =
             let uu____2238 =
               let uu____2239 =
                 let uu____2240 =
                   let uu____2241 =
                     FStar_Tactics_Embedding.embed_proofstate rng proof_state in
                   FStar_Syntax_Syntax.as_arg uu____2241 in
                 [uu____2240] in
               FStar_Syntax_Syntax.mk_Tm_app embedded_tac_b uu____2239 in
             uu____2238 FStar_Pervasives_Native.None rng in
           let steps =
             [FStar_TypeChecker_Normalize.Weak;
             FStar_TypeChecker_Normalize.Reify;
             FStar_TypeChecker_Normalize.UnfoldUntil
               FStar_Syntax_Syntax.Delta_constant;
             FStar_TypeChecker_Normalize.UnfoldTac;
             FStar_TypeChecker_Normalize.Primops] in
           (let uu____2248 = FStar_ST.op_Bang tacdbg in
            if uu____2248
            then
              let uu____2295 = FStar_Syntax_Print.term_to_string tm in
              FStar_Util.print1 "Starting normalizer with %s\n" uu____2295
            else ());
           (let result =
              let uu____2298 = primitive_steps () in
              FStar_TypeChecker_Normalize.normalize_with_primitive_steps
                uu____2298 steps proof_state.FStar_Tactics_Types.main_context
                tm in
            (let uu____2302 = FStar_ST.op_Bang tacdbg in
             if uu____2302
             then
               let uu____2349 = FStar_Syntax_Print.term_to_string result in
               FStar_Util.print1 "Reduced tactic: got %s\n" uu____2349
             else ());
            (let uu____2351 =
               FStar_Tactics_Embedding.unembed_result result unembed_b in
             match uu____2351 with
             | FStar_Pervasives_Native.Some (FStar_Util.Inl (b,ps)) ->
                 let uu____2394 = FStar_Tactics_Basic.set ps in
                 FStar_Tactics_Basic.bind uu____2394
                   (fun uu____2398  -> FStar_Tactics_Basic.ret b)
             | FStar_Pervasives_Native.Some (FStar_Util.Inr (msg,ps)) ->
                 let uu____2421 = FStar_Tactics_Basic.set ps in
                 FStar_Tactics_Basic.bind uu____2421
                   (fun uu____2425  -> FStar_Tactics_Basic.fail msg)
             | FStar_Pervasives_Native.None  ->
                 let uu____2438 =
                   let uu____2439 =
                     let uu____2444 =
                       let uu____2445 =
                         FStar_Syntax_Print.term_to_string result in
                       FStar_Util.format1
                         "Tactic got stuck! Please file a bug report with a minimal reproduction of this issue.\n%s"
                         uu____2445 in
                     (uu____2444,
                       ((proof_state.FStar_Tactics_Types.main_context).FStar_TypeChecker_Env.range)) in
                   FStar_Errors.Error uu____2439 in
                 FStar_Exn.raise uu____2438)))
and unembed_tactic_0':
  'Ab .
    'Ab FStar_Syntax_Embeddings.unembedder ->
      FStar_Syntax_Syntax.term ->
        'Ab FStar_Tactics_Basic.tac FStar_Pervasives_Native.option
  =
  fun unembed_b  ->
    fun embedded_tac_b  ->
      let uu____2454 = unembed_tactic_0 unembed_b embedded_tac_b in
      FStar_All.pipe_left (fun _0_65  -> FStar_Pervasives_Native.Some _0_65)
        uu____2454
let report_implicits:
  FStar_Tactics_Types.proofstate ->
    FStar_TypeChecker_Env.implicits -> Prims.unit
  =
  fun ps  ->
    fun is  ->
      let errs =
        FStar_List.map
          (fun uu____2508  ->
             match uu____2508 with
             | (r,uu____2526,uv,uu____2528,ty,rng) ->
                 let uu____2531 =
                   let uu____2532 = FStar_Syntax_Print.uvar_to_string uv in
                   let uu____2533 = FStar_Syntax_Print.term_to_string ty in
                   FStar_Util.format3
                     "Tactic left uninstantiated unification variable %s of type %s (reason = \"%s\")"
                     uu____2532 uu____2533 r in
                 (uu____2531, rng)) is in
      match errs with
      | [] -> ()
      | hd1::tl1 ->
          (FStar_Tactics_Basic.dump_proofstate ps
             "failing due to uninstantiated implicits";
           FStar_Errors.add_errors tl1;
           FStar_Exn.raise (FStar_Errors.Error hd1))
let run_tactic_on_typ:
  FStar_Syntax_Syntax.term ->
    FStar_Tactics_Basic.env ->
      FStar_Syntax_Syntax.typ ->
        (FStar_Tactics_Types.goal Prims.list,FStar_Syntax_Syntax.term)
          FStar_Pervasives_Native.tuple2
  =
  fun tactic  ->
    fun env  ->
      fun typ  ->
        (let uu____2581 = FStar_ST.op_Bang tacdbg in
         if uu____2581
         then
           let uu____2628 = FStar_Syntax_Print.term_to_string tactic in
           FStar_Util.print1 "About to reduce uvars on: %s\n" uu____2628
         else ());
        (let tactic1 =
           FStar_TypeChecker_Normalize.reduce_uvar_solutions env tactic in
         FStar_Errors.stop_if_err ();
         (let tau =
            unembed_tactic_0 FStar_Syntax_Embeddings.unembed_unit tactic1 in
          let uu____2635 = FStar_TypeChecker_Env.clear_expected_typ env in
          match uu____2635 with
          | (env1,uu____2649) ->
              let env2 =
<<<<<<< HEAD
                let uu___186_2651 = env1 in
                {
                  FStar_TypeChecker_Env.solver =
                    (uu___186_2651.FStar_TypeChecker_Env.solver);
                  FStar_TypeChecker_Env.range =
                    (uu___186_2651.FStar_TypeChecker_Env.range);
                  FStar_TypeChecker_Env.curmodule =
                    (uu___186_2651.FStar_TypeChecker_Env.curmodule);
                  FStar_TypeChecker_Env.gamma =
                    (uu___186_2651.FStar_TypeChecker_Env.gamma);
                  FStar_TypeChecker_Env.gamma_cache =
                    (uu___186_2651.FStar_TypeChecker_Env.gamma_cache);
                  FStar_TypeChecker_Env.modules =
                    (uu___186_2651.FStar_TypeChecker_Env.modules);
                  FStar_TypeChecker_Env.expected_typ =
                    (uu___186_2651.FStar_TypeChecker_Env.expected_typ);
                  FStar_TypeChecker_Env.sigtab =
                    (uu___186_2651.FStar_TypeChecker_Env.sigtab);
                  FStar_TypeChecker_Env.is_pattern =
                    (uu___186_2651.FStar_TypeChecker_Env.is_pattern);
                  FStar_TypeChecker_Env.instantiate_imp = false;
                  FStar_TypeChecker_Env.effects =
                    (uu___186_2651.FStar_TypeChecker_Env.effects);
                  FStar_TypeChecker_Env.generalize =
                    (uu___186_2651.FStar_TypeChecker_Env.generalize);
                  FStar_TypeChecker_Env.letrecs =
                    (uu___186_2651.FStar_TypeChecker_Env.letrecs);
                  FStar_TypeChecker_Env.top_level =
                    (uu___186_2651.FStar_TypeChecker_Env.top_level);
                  FStar_TypeChecker_Env.check_uvars =
                    (uu___186_2651.FStar_TypeChecker_Env.check_uvars);
                  FStar_TypeChecker_Env.use_eq =
                    (uu___186_2651.FStar_TypeChecker_Env.use_eq);
                  FStar_TypeChecker_Env.is_iface =
                    (uu___186_2651.FStar_TypeChecker_Env.is_iface);
                  FStar_TypeChecker_Env.admit =
                    (uu___186_2651.FStar_TypeChecker_Env.admit);
                  FStar_TypeChecker_Env.lax =
                    (uu___186_2651.FStar_TypeChecker_Env.lax);
                  FStar_TypeChecker_Env.lax_universes =
                    (uu___186_2651.FStar_TypeChecker_Env.lax_universes);
                  FStar_TypeChecker_Env.failhard =
                    (uu___186_2651.FStar_TypeChecker_Env.failhard);
                  FStar_TypeChecker_Env.nosynth =
                    (uu___186_2651.FStar_TypeChecker_Env.nosynth);
                  FStar_TypeChecker_Env.tc_term =
                    (uu___186_2651.FStar_TypeChecker_Env.tc_term);
                  FStar_TypeChecker_Env.type_of =
                    (uu___186_2651.FStar_TypeChecker_Env.type_of);
                  FStar_TypeChecker_Env.universe_of =
                    (uu___186_2651.FStar_TypeChecker_Env.universe_of);
                  FStar_TypeChecker_Env.use_bv_sorts =
                    (uu___186_2651.FStar_TypeChecker_Env.use_bv_sorts);
                  FStar_TypeChecker_Env.qname_and_index =
                    (uu___186_2651.FStar_TypeChecker_Env.qname_and_index);
                  FStar_TypeChecker_Env.proof_ns =
                    (uu___186_2651.FStar_TypeChecker_Env.proof_ns);
                  FStar_TypeChecker_Env.synth =
                    (uu___186_2651.FStar_TypeChecker_Env.synth);
                  FStar_TypeChecker_Env.is_native_tactic =
                    (uu___186_2651.FStar_TypeChecker_Env.is_native_tactic);
                  FStar_TypeChecker_Env.identifier_info =
                    (uu___186_2651.FStar_TypeChecker_Env.identifier_info);
                  FStar_TypeChecker_Env.tc_hooks =
                    (uu___186_2651.FStar_TypeChecker_Env.tc_hooks);
                  FStar_TypeChecker_Env.dsenv =
                    (uu___186_2651.FStar_TypeChecker_Env.dsenv)
=======
                let uu___186_2655 = env1 in
                {
                  FStar_TypeChecker_Env.solver =
                    (uu___186_2655.FStar_TypeChecker_Env.solver);
                  FStar_TypeChecker_Env.range =
                    (uu___186_2655.FStar_TypeChecker_Env.range);
                  FStar_TypeChecker_Env.curmodule =
                    (uu___186_2655.FStar_TypeChecker_Env.curmodule);
                  FStar_TypeChecker_Env.gamma =
                    (uu___186_2655.FStar_TypeChecker_Env.gamma);
                  FStar_TypeChecker_Env.gamma_cache =
                    (uu___186_2655.FStar_TypeChecker_Env.gamma_cache);
                  FStar_TypeChecker_Env.modules =
                    (uu___186_2655.FStar_TypeChecker_Env.modules);
                  FStar_TypeChecker_Env.expected_typ =
                    (uu___186_2655.FStar_TypeChecker_Env.expected_typ);
                  FStar_TypeChecker_Env.sigtab =
                    (uu___186_2655.FStar_TypeChecker_Env.sigtab);
                  FStar_TypeChecker_Env.is_pattern =
                    (uu___186_2655.FStar_TypeChecker_Env.is_pattern);
                  FStar_TypeChecker_Env.instantiate_imp = false;
                  FStar_TypeChecker_Env.effects =
                    (uu___186_2655.FStar_TypeChecker_Env.effects);
                  FStar_TypeChecker_Env.generalize =
                    (uu___186_2655.FStar_TypeChecker_Env.generalize);
                  FStar_TypeChecker_Env.letrecs =
                    (uu___186_2655.FStar_TypeChecker_Env.letrecs);
                  FStar_TypeChecker_Env.top_level =
                    (uu___186_2655.FStar_TypeChecker_Env.top_level);
                  FStar_TypeChecker_Env.check_uvars =
                    (uu___186_2655.FStar_TypeChecker_Env.check_uvars);
                  FStar_TypeChecker_Env.use_eq =
                    (uu___186_2655.FStar_TypeChecker_Env.use_eq);
                  FStar_TypeChecker_Env.is_iface =
                    (uu___186_2655.FStar_TypeChecker_Env.is_iface);
                  FStar_TypeChecker_Env.admit =
                    (uu___186_2655.FStar_TypeChecker_Env.admit);
                  FStar_TypeChecker_Env.lax =
                    (uu___186_2655.FStar_TypeChecker_Env.lax);
                  FStar_TypeChecker_Env.lax_universes =
                    (uu___186_2655.FStar_TypeChecker_Env.lax_universes);
                  FStar_TypeChecker_Env.failhard =
                    (uu___186_2655.FStar_TypeChecker_Env.failhard);
                  FStar_TypeChecker_Env.nosynth =
                    (uu___186_2655.FStar_TypeChecker_Env.nosynth);
                  FStar_TypeChecker_Env.tc_term =
                    (uu___186_2655.FStar_TypeChecker_Env.tc_term);
                  FStar_TypeChecker_Env.type_of =
                    (uu___186_2655.FStar_TypeChecker_Env.type_of);
                  FStar_TypeChecker_Env.universe_of =
                    (uu___186_2655.FStar_TypeChecker_Env.universe_of);
                  FStar_TypeChecker_Env.use_bv_sorts =
                    (uu___186_2655.FStar_TypeChecker_Env.use_bv_sorts);
                  FStar_TypeChecker_Env.qname_and_index =
                    (uu___186_2655.FStar_TypeChecker_Env.qname_and_index);
                  FStar_TypeChecker_Env.proof_ns =
                    (uu___186_2655.FStar_TypeChecker_Env.proof_ns);
                  FStar_TypeChecker_Env.synth =
                    (uu___186_2655.FStar_TypeChecker_Env.synth);
                  FStar_TypeChecker_Env.is_native_tactic =
                    (uu___186_2655.FStar_TypeChecker_Env.is_native_tactic);
                  FStar_TypeChecker_Env.identifier_info =
                    (uu___186_2655.FStar_TypeChecker_Env.identifier_info);
                  FStar_TypeChecker_Env.tc_hooks =
                    (uu___186_2655.FStar_TypeChecker_Env.tc_hooks);
                  FStar_TypeChecker_Env.dsenv =
                    (uu___186_2655.FStar_TypeChecker_Env.dsenv)
>>>>>>> 443358f8
                } in
              let uu____2656 =
                FStar_Tactics_Basic.proofstate_of_goal_ty env2 typ in
              (match uu____2656 with
               | (ps,w) ->
                   ((let uu____2670 = FStar_ST.op_Bang tacdbg in
                     if uu____2670
                     then
                       let uu____2717 = FStar_Syntax_Print.term_to_string typ in
                       FStar_Util.print1 "Running tactic with goal = %s\n"
                         uu____2717
                     else ());
                    (let uu____2719 = FStar_Tactics_Basic.run tau ps in
                     match uu____2719 with
                     | FStar_Tactics_Result.Success (uu____2728,ps1) ->
                         ((let uu____2731 = FStar_ST.op_Bang tacdbg in
                           if uu____2731
                           then
                             let uu____2778 =
                               FStar_Syntax_Print.term_to_string w in
                             FStar_Util.print1
                               "Tactic generated proofterm %s\n" uu____2778
                           else ());
                          FStar_List.iter
                            (fun g  ->
                               let uu____2785 =
                                 FStar_Tactics_Basic.is_irrelevant g in
                               if uu____2785
                               then
                                 let uu____2786 =
                                   FStar_TypeChecker_Rel.teq_nosmt
                                     g.FStar_Tactics_Types.context
                                     g.FStar_Tactics_Types.witness
                                     FStar_Syntax_Util.exp_unit in
                                 (if uu____2786
                                  then ()
                                  else
                                    (let uu____2788 =
                                       let uu____2789 =
                                         FStar_Syntax_Print.term_to_string
                                           g.FStar_Tactics_Types.witness in
                                       FStar_Util.format1
                                         "Irrelevant tactic witness does not unify with (): %s"
                                         uu____2789 in
                                     failwith uu____2788))
                               else ())
                            (FStar_List.append ps1.FStar_Tactics_Types.goals
                               ps1.FStar_Tactics_Types.smt_goals);
                          (let g =
<<<<<<< HEAD
                             let uu___187_2788 =
                               FStar_TypeChecker_Rel.trivial_guard in
                             {
                               FStar_TypeChecker_Env.guard_f =
                                 (uu___187_2788.FStar_TypeChecker_Env.guard_f);
                               FStar_TypeChecker_Env.deferred =
                                 (uu___187_2788.FStar_TypeChecker_Env.deferred);
                               FStar_TypeChecker_Env.univ_ineqs =
                                 (uu___187_2788.FStar_TypeChecker_Env.univ_ineqs);
=======
                             let uu___187_2792 =
                               FStar_TypeChecker_Rel.trivial_guard in
                             {
                               FStar_TypeChecker_Env.guard_f =
                                 (uu___187_2792.FStar_TypeChecker_Env.guard_f);
                               FStar_TypeChecker_Env.deferred =
                                 (uu___187_2792.FStar_TypeChecker_Env.deferred);
                               FStar_TypeChecker_Env.univ_ineqs =
                                 (uu___187_2792.FStar_TypeChecker_Env.univ_ineqs);
>>>>>>> 443358f8
                               FStar_TypeChecker_Env.implicits =
                                 (ps1.FStar_Tactics_Types.all_implicits)
                             } in
                           let g1 =
                             let uu____2794 =
                               FStar_TypeChecker_Rel.solve_deferred_constraints
                                 env2 g in
                             FStar_All.pipe_right uu____2794
                               FStar_TypeChecker_Rel.resolve_implicits_tac in
                           report_implicits ps1
                             g1.FStar_TypeChecker_Env.implicits;
                           ((FStar_List.append ps1.FStar_Tactics_Types.goals
                               ps1.FStar_Tactics_Types.smt_goals), w)))
                     | FStar_Tactics_Result.Failed (s,ps1) ->
                         ((let uu____2801 =
                             let uu____2802 =
                               FStar_TypeChecker_Normalize.psc_subst
                                 ps1.FStar_Tactics_Types.psc in
                             FStar_Tactics_Types.subst_proof_state uu____2802
                               ps1 in
                           FStar_Tactics_Basic.dump_proofstate uu____2801
                             "at the time of failure");
                          (let uu____2803 =
                             let uu____2804 =
                               let uu____2809 =
                                 FStar_Util.format1 "user tactic failed: %s"
                                   s in
                               (uu____2809, (typ.FStar_Syntax_Syntax.pos)) in
                             FStar_Errors.Error uu____2804 in
                           FStar_Exn.raise uu____2803)))))))
type pol =
  | Pos
  | Neg[@@deriving show]
let uu___is_Pos: pol -> Prims.bool =
  fun projectee  -> match projectee with | Pos  -> true | uu____2820 -> false
let uu___is_Neg: pol -> Prims.bool =
  fun projectee  -> match projectee with | Neg  -> true | uu____2825 -> false
let flip: pol -> pol = fun p  -> match p with | Pos  -> Neg | Neg  -> Pos
let by_tactic_interp:
  pol ->
    FStar_TypeChecker_Env.env ->
      FStar_Syntax_Syntax.term ->
        (FStar_Syntax_Syntax.term,FStar_Tactics_Types.goal Prims.list)
          FStar_Pervasives_Native.tuple2
  =
  fun pol  ->
    fun e  ->
      fun t  ->
        let uu____2854 = FStar_Syntax_Util.head_and_args t in
        match uu____2854 with
        | (hd1,args) ->
            let uu____2897 =
              let uu____2910 =
                let uu____2911 = FStar_Syntax_Util.un_uinst hd1 in
                uu____2911.FStar_Syntax_Syntax.n in
              (uu____2910, args) in
            (match uu____2897 with
             | (FStar_Syntax_Syntax.Tm_fvar
                fv,(rett,FStar_Pervasives_Native.Some
                    (FStar_Syntax_Syntax.Implicit uu____2930))::(tactic,FStar_Pervasives_Native.None
                                                                 )::(assertion,FStar_Pervasives_Native.None
                                                                    )::[])
                 when
                 FStar_Syntax_Syntax.fv_eq_lid fv
                   FStar_Parser_Const.by_tactic_lid
                 ->
                 if pol = Pos
                 then
                   let uu____2999 = run_tactic_on_typ tactic e assertion in
                   (match uu____2999 with
                    | (gs,uu____3013) -> (FStar_Syntax_Util.t_true, gs))
                 else (assertion, [])
             | (FStar_Syntax_Syntax.Tm_fvar
                fv,(assertion,FStar_Pervasives_Native.None )::[]) when
                 FStar_Syntax_Syntax.fv_eq_lid fv
                   FStar_Parser_Const.spinoff_lid
                 ->
                 if pol = Pos
                 then
                   let uu____3065 =
                     let uu____3068 =
                       let uu____3069 =
                         FStar_Tactics_Basic.goal_of_goal_ty e assertion in
                       FStar_All.pipe_left FStar_Pervasives_Native.fst
                         uu____3069 in
                     [uu____3068] in
                   (FStar_Syntax_Util.t_true, uu____3065)
                 else (assertion, [])
             | uu____3085 -> (t, []))
let rec traverse:
  (pol ->
     FStar_TypeChecker_Env.env ->
       FStar_Syntax_Syntax.term ->
         (FStar_Syntax_Syntax.term,FStar_Tactics_Types.goal Prims.list)
           FStar_Pervasives_Native.tuple2)
    ->
    pol ->
      FStar_TypeChecker_Env.env ->
        FStar_Syntax_Syntax.term ->
          (FStar_Syntax_Syntax.term,FStar_Tactics_Types.goal Prims.list)
            FStar_Pervasives_Native.tuple2
  =
  fun f  ->
    fun pol  ->
      fun e  ->
        fun t  ->
          let uu____3155 =
            let uu____3162 =
              let uu____3163 = FStar_Syntax_Subst.compress t in
              uu____3163.FStar_Syntax_Syntax.n in
            match uu____3162 with
            | FStar_Syntax_Syntax.Tm_uinst (t1,us) ->
                let uu____3178 = traverse f pol e t1 in
                (match uu____3178 with
                 | (t',gs) -> ((FStar_Syntax_Syntax.Tm_uinst (t', us)), gs))
            | FStar_Syntax_Syntax.Tm_meta (t1,m) ->
                let uu____3205 = traverse f pol e t1 in
                (match uu____3205 with
                 | (t',gs) -> ((FStar_Syntax_Syntax.Tm_meta (t', m)), gs))
            | FStar_Syntax_Syntax.Tm_app
                ({ FStar_Syntax_Syntax.n = FStar_Syntax_Syntax.Tm_fvar fv;
                   FStar_Syntax_Syntax.pos = uu____3227;
                   FStar_Syntax_Syntax.vars = uu____3228;_},(p,uu____3230)::
                 (q,uu____3232)::[])
                when
                FStar_Syntax_Syntax.fv_eq_lid fv FStar_Parser_Const.imp_lid
                ->
                let x =
                  let uu____3272 = FStar_Syntax_Util.mk_squash p in
                  FStar_Syntax_Syntax.new_bv FStar_Pervasives_Native.None
                    uu____3272 in
                let uu____3273 = traverse f (flip pol) e p in
                (match uu____3273 with
                 | (p',gs1) ->
                     let uu____3292 =
                       let uu____3299 = FStar_TypeChecker_Env.push_bv e x in
                       traverse f pol uu____3299 q in
                     (match uu____3292 with
                      | (q',gs2) ->
                          let uu____3312 =
                            let uu____3313 = FStar_Syntax_Util.mk_imp p' q' in
                            uu____3313.FStar_Syntax_Syntax.n in
                          (uu____3312, (FStar_List.append gs1 gs2))))
            | FStar_Syntax_Syntax.Tm_app (hd1,args) ->
                let uu____3340 = traverse f pol e hd1 in
                (match uu____3340 with
                 | (hd',gs1) ->
                     let uu____3359 =
                       FStar_List.fold_right
                         (fun uu____3397  ->
                            fun uu____3398  ->
                              match (uu____3397, uu____3398) with
                              | ((a,q),(as',gs)) ->
                                  let uu____3479 = traverse f pol e a in
                                  (match uu____3479 with
                                   | (a',gs') ->
                                       (((a', q) :: as'),
                                         (FStar_List.append gs gs')))) args
                         ([], []) in
                     (match uu____3359 with
                      | (as',gs2) ->
                          ((FStar_Syntax_Syntax.Tm_app (hd', as')),
                            (FStar_List.append gs1 gs2))))
            | FStar_Syntax_Syntax.Tm_abs (bs,t1,k) ->
                let uu____3583 = FStar_Syntax_Subst.open_term bs t1 in
                (match uu____3583 with
                 | (bs1,topen) ->
                     let e' = FStar_TypeChecker_Env.push_binders e bs1 in
                     let uu____3597 =
                       let uu____3612 =
                         FStar_List.map
                           (fun uu____3645  ->
                              match uu____3645 with
                              | (bv,aq) ->
                                  let uu____3662 =
                                    traverse f (flip pol) e
                                      bv.FStar_Syntax_Syntax.sort in
                                  (match uu____3662 with
                                   | (s',gs) ->
<<<<<<< HEAD
                                       (((let uu___188_3688 = bv in
                                          {
                                            FStar_Syntax_Syntax.ppname =
                                              (uu___188_3688.FStar_Syntax_Syntax.ppname);
                                            FStar_Syntax_Syntax.index =
                                              (uu___188_3688.FStar_Syntax_Syntax.index);
=======
                                       (((let uu___188_3692 = bv in
                                          {
                                            FStar_Syntax_Syntax.ppname =
                                              (uu___188_3692.FStar_Syntax_Syntax.ppname);
                                            FStar_Syntax_Syntax.index =
                                              (uu___188_3692.FStar_Syntax_Syntax.index);
>>>>>>> 443358f8
                                            FStar_Syntax_Syntax.sort = s'
                                          }), aq), gs))) bs1 in
                       FStar_All.pipe_left FStar_List.unzip uu____3612 in
                     (match uu____3597 with
                      | (bs2,gs1) ->
                          let gs11 = FStar_List.flatten gs1 in
                          let uu____3756 = traverse f pol e' topen in
                          (match uu____3756 with
                           | (topen',gs2) ->
                               let uu____3775 =
                                 let uu____3776 =
                                   FStar_Syntax_Util.abs bs2 topen' k in
                                 uu____3776.FStar_Syntax_Syntax.n in
                               (uu____3775, (FStar_List.append gs11 gs2)))))
            | x -> (x, []) in
          match uu____3155 with
          | (tn',gs) ->
              let t' =
<<<<<<< HEAD
                let uu___189_3795 = t in
                {
                  FStar_Syntax_Syntax.n = tn';
                  FStar_Syntax_Syntax.pos =
                    (uu___189_3795.FStar_Syntax_Syntax.pos);
                  FStar_Syntax_Syntax.vars =
                    (uu___189_3795.FStar_Syntax_Syntax.vars)
=======
                let uu___189_3799 = t in
                {
                  FStar_Syntax_Syntax.n = tn';
                  FStar_Syntax_Syntax.pos =
                    (uu___189_3799.FStar_Syntax_Syntax.pos);
                  FStar_Syntax_Syntax.vars =
                    (uu___189_3799.FStar_Syntax_Syntax.vars)
>>>>>>> 443358f8
                } in
              let uu____3800 = f pol e t' in
              (match uu____3800 with
               | (t'1,gs') -> (t'1, (FStar_List.append gs gs')))
let getprop:
  FStar_Tactics_Basic.env ->
    FStar_Syntax_Syntax.term ->
      FStar_Syntax_Syntax.term FStar_Pervasives_Native.option
  =
  fun e  ->
    fun t  ->
      let tn =
        FStar_TypeChecker_Normalize.normalize
          [FStar_TypeChecker_Normalize.Weak;
          FStar_TypeChecker_Normalize.HNF;
          FStar_TypeChecker_Normalize.UnfoldUntil
            FStar_Syntax_Syntax.Delta_constant] e t in
      FStar_Syntax_Util.un_squash tn
let preprocess:
  FStar_TypeChecker_Env.env ->
    FStar_Syntax_Syntax.term ->
      (FStar_TypeChecker_Env.env,FStar_Syntax_Syntax.term,FStar_Options.optionstate)
        FStar_Pervasives_Native.tuple3 Prims.list
  =
  fun env  ->
    fun goal  ->
      (let uu____3859 =
         FStar_TypeChecker_Env.debug env (FStar_Options.Other "Tac") in
       FStar_ST.op_Colon_Equals tacdbg uu____3859);
      (let uu____3907 = FStar_ST.op_Bang tacdbg in
       if uu____3907
       then
         let uu____3954 =
           let uu____3955 = FStar_TypeChecker_Env.all_binders env in
           FStar_All.pipe_right uu____3955
             (FStar_Syntax_Print.binders_to_string ",") in
         let uu____3956 = FStar_Syntax_Print.term_to_string goal in
         FStar_Util.print2 "About to preprocess %s |= %s\n" uu____3954
           uu____3956
       else ());
      (let initial = ((Prims.parse_int "1"), []) in
       let uu____3985 = traverse by_tactic_interp Pos env goal in
       match uu____3985 with
       | (t',gs) ->
           ((let uu____4007 = FStar_ST.op_Bang tacdbg in
             if uu____4007
             then
               let uu____4054 =
                 let uu____4055 = FStar_TypeChecker_Env.all_binders env in
                 FStar_All.pipe_right uu____4055
                   (FStar_Syntax_Print.binders_to_string ", ") in
               let uu____4056 = FStar_Syntax_Print.term_to_string t' in
               FStar_Util.print2 "Main goal simplified to: %s |- %s\n"
                 uu____4054 uu____4056
             else ());
            (let s = initial in
             let s1 =
               FStar_List.fold_left
                 (fun uu____4103  ->
                    fun g  ->
                      match uu____4103 with
                      | (n1,gs1) ->
                          let phi =
                            let uu____4148 =
                              getprop g.FStar_Tactics_Types.context
                                g.FStar_Tactics_Types.goal_ty in
                            match uu____4148 with
                            | FStar_Pervasives_Native.None  ->
                                let uu____4151 =
                                  let uu____4152 =
                                    FStar_Syntax_Print.term_to_string
                                      g.FStar_Tactics_Types.goal_ty in
                                  FStar_Util.format1
                                    "Tactic returned proof-relevant goal: %s"
                                    uu____4152 in
                                failwith uu____4151
                            | FStar_Pervasives_Native.Some phi -> phi in
                          ((let uu____4155 = FStar_ST.op_Bang tacdbg in
                            if uu____4155
                            then
                              let uu____4202 = FStar_Util.string_of_int n1 in
                              let uu____4203 =
                                FStar_Tactics_Basic.goal_to_string g in
                              FStar_Util.print2 "Got goal #%s: %s\n"
                                uu____4202 uu____4203
                            else ());
                           (let gt' =
                              let uu____4206 =
                                let uu____4207 = FStar_Util.string_of_int n1 in
                                Prims.strcat "Could not prove goal #"
                                  uu____4207 in
                              FStar_TypeChecker_Util.label uu____4206
                                goal.FStar_Syntax_Syntax.pos phi in
                            ((n1 + (Prims.parse_int "1")),
                              (((g.FStar_Tactics_Types.context), gt',
                                 (g.FStar_Tactics_Types.opts)) :: gs1))))) s
                 gs in
             let uu____4222 = s1 in
             match uu____4222 with
             | (uu____4243,gs1) ->
                 let uu____4261 =
                   let uu____4268 = FStar_Options.peek () in
                   (env, t', uu____4268) in
                 uu____4261 :: gs1)))
let reify_tactic: FStar_Syntax_Syntax.term -> FStar_Syntax_Syntax.term =
  fun a  ->
    let r =
      let uu____4280 =
        let uu____4281 =
          FStar_Syntax_Syntax.lid_as_fv FStar_Parser_Const.reify_tactic_lid
            FStar_Syntax_Syntax.Delta_equational FStar_Pervasives_Native.None in
        FStar_Syntax_Syntax.fv_to_tm uu____4281 in
      FStar_Syntax_Syntax.mk_Tm_uinst uu____4280 [FStar_Syntax_Syntax.U_zero] in
    let uu____4282 =
      let uu____4283 =
        let uu____4284 = FStar_Syntax_Syntax.iarg FStar_Syntax_Syntax.t_unit in
        let uu____4285 =
          let uu____4288 = FStar_Syntax_Syntax.as_arg a in [uu____4288] in
        uu____4284 :: uu____4285 in
      FStar_Syntax_Syntax.mk_Tm_app r uu____4283 in
    uu____4282 FStar_Pervasives_Native.None a.FStar_Syntax_Syntax.pos
let synth:
  FStar_TypeChecker_Env.env ->
    FStar_Syntax_Syntax.typ ->
      FStar_Syntax_Syntax.term -> FStar_Syntax_Syntax.term
  =
  fun env  ->
    fun typ  ->
      fun tau  ->
        (let uu____4304 =
           FStar_TypeChecker_Env.debug env (FStar_Options.Other "Tac") in
         FStar_ST.op_Colon_Equals tacdbg uu____4304);
        (let uu____4351 =
           let uu____4358 = reify_tactic tau in
           run_tactic_on_typ uu____4358 env typ in
         match uu____4351 with
         | (gs,w) ->
             let uu____4365 =
               FStar_List.existsML
                 (fun g  ->
                    let uu____4369 =
                      let uu____4370 =
                        getprop g.FStar_Tactics_Types.context
                          g.FStar_Tactics_Types.goal_ty in
                      FStar_Option.isSome uu____4370 in
                    Prims.op_Negation uu____4369) gs in
             if uu____4365
             then
               FStar_Exn.raise
                 (FStar_Errors.Error
                    ("synthesis left open goals",
                      (typ.FStar_Syntax_Syntax.pos)))
             else w)<|MERGE_RESOLUTION|>--- conflicted
+++ resolved
@@ -1106,75 +1106,6 @@
           match uu____2635 with
           | (env1,uu____2649) ->
               let env2 =
-<<<<<<< HEAD
-                let uu___186_2651 = env1 in
-                {
-                  FStar_TypeChecker_Env.solver =
-                    (uu___186_2651.FStar_TypeChecker_Env.solver);
-                  FStar_TypeChecker_Env.range =
-                    (uu___186_2651.FStar_TypeChecker_Env.range);
-                  FStar_TypeChecker_Env.curmodule =
-                    (uu___186_2651.FStar_TypeChecker_Env.curmodule);
-                  FStar_TypeChecker_Env.gamma =
-                    (uu___186_2651.FStar_TypeChecker_Env.gamma);
-                  FStar_TypeChecker_Env.gamma_cache =
-                    (uu___186_2651.FStar_TypeChecker_Env.gamma_cache);
-                  FStar_TypeChecker_Env.modules =
-                    (uu___186_2651.FStar_TypeChecker_Env.modules);
-                  FStar_TypeChecker_Env.expected_typ =
-                    (uu___186_2651.FStar_TypeChecker_Env.expected_typ);
-                  FStar_TypeChecker_Env.sigtab =
-                    (uu___186_2651.FStar_TypeChecker_Env.sigtab);
-                  FStar_TypeChecker_Env.is_pattern =
-                    (uu___186_2651.FStar_TypeChecker_Env.is_pattern);
-                  FStar_TypeChecker_Env.instantiate_imp = false;
-                  FStar_TypeChecker_Env.effects =
-                    (uu___186_2651.FStar_TypeChecker_Env.effects);
-                  FStar_TypeChecker_Env.generalize =
-                    (uu___186_2651.FStar_TypeChecker_Env.generalize);
-                  FStar_TypeChecker_Env.letrecs =
-                    (uu___186_2651.FStar_TypeChecker_Env.letrecs);
-                  FStar_TypeChecker_Env.top_level =
-                    (uu___186_2651.FStar_TypeChecker_Env.top_level);
-                  FStar_TypeChecker_Env.check_uvars =
-                    (uu___186_2651.FStar_TypeChecker_Env.check_uvars);
-                  FStar_TypeChecker_Env.use_eq =
-                    (uu___186_2651.FStar_TypeChecker_Env.use_eq);
-                  FStar_TypeChecker_Env.is_iface =
-                    (uu___186_2651.FStar_TypeChecker_Env.is_iface);
-                  FStar_TypeChecker_Env.admit =
-                    (uu___186_2651.FStar_TypeChecker_Env.admit);
-                  FStar_TypeChecker_Env.lax =
-                    (uu___186_2651.FStar_TypeChecker_Env.lax);
-                  FStar_TypeChecker_Env.lax_universes =
-                    (uu___186_2651.FStar_TypeChecker_Env.lax_universes);
-                  FStar_TypeChecker_Env.failhard =
-                    (uu___186_2651.FStar_TypeChecker_Env.failhard);
-                  FStar_TypeChecker_Env.nosynth =
-                    (uu___186_2651.FStar_TypeChecker_Env.nosynth);
-                  FStar_TypeChecker_Env.tc_term =
-                    (uu___186_2651.FStar_TypeChecker_Env.tc_term);
-                  FStar_TypeChecker_Env.type_of =
-                    (uu___186_2651.FStar_TypeChecker_Env.type_of);
-                  FStar_TypeChecker_Env.universe_of =
-                    (uu___186_2651.FStar_TypeChecker_Env.universe_of);
-                  FStar_TypeChecker_Env.use_bv_sorts =
-                    (uu___186_2651.FStar_TypeChecker_Env.use_bv_sorts);
-                  FStar_TypeChecker_Env.qname_and_index =
-                    (uu___186_2651.FStar_TypeChecker_Env.qname_and_index);
-                  FStar_TypeChecker_Env.proof_ns =
-                    (uu___186_2651.FStar_TypeChecker_Env.proof_ns);
-                  FStar_TypeChecker_Env.synth =
-                    (uu___186_2651.FStar_TypeChecker_Env.synth);
-                  FStar_TypeChecker_Env.is_native_tactic =
-                    (uu___186_2651.FStar_TypeChecker_Env.is_native_tactic);
-                  FStar_TypeChecker_Env.identifier_info =
-                    (uu___186_2651.FStar_TypeChecker_Env.identifier_info);
-                  FStar_TypeChecker_Env.tc_hooks =
-                    (uu___186_2651.FStar_TypeChecker_Env.tc_hooks);
-                  FStar_TypeChecker_Env.dsenv =
-                    (uu___186_2651.FStar_TypeChecker_Env.dsenv)
-=======
                 let uu___186_2655 = env1 in
                 {
                   FStar_TypeChecker_Env.solver =
@@ -1242,7 +1173,6 @@
                     (uu___186_2655.FStar_TypeChecker_Env.tc_hooks);
                   FStar_TypeChecker_Env.dsenv =
                     (uu___186_2655.FStar_TypeChecker_Env.dsenv)
->>>>>>> 443358f8
                 } in
               let uu____2656 =
                 FStar_Tactics_Basic.proofstate_of_goal_ty env2 typ in
@@ -1292,17 +1222,6 @@
                             (FStar_List.append ps1.FStar_Tactics_Types.goals
                                ps1.FStar_Tactics_Types.smt_goals);
                           (let g =
-<<<<<<< HEAD
-                             let uu___187_2788 =
-                               FStar_TypeChecker_Rel.trivial_guard in
-                             {
-                               FStar_TypeChecker_Env.guard_f =
-                                 (uu___187_2788.FStar_TypeChecker_Env.guard_f);
-                               FStar_TypeChecker_Env.deferred =
-                                 (uu___187_2788.FStar_TypeChecker_Env.deferred);
-                               FStar_TypeChecker_Env.univ_ineqs =
-                                 (uu___187_2788.FStar_TypeChecker_Env.univ_ineqs);
-=======
                              let uu___187_2792 =
                                FStar_TypeChecker_Rel.trivial_guard in
                              {
@@ -1312,7 +1231,6 @@
                                  (uu___187_2792.FStar_TypeChecker_Env.deferred);
                                FStar_TypeChecker_Env.univ_ineqs =
                                  (uu___187_2792.FStar_TypeChecker_Env.univ_ineqs);
->>>>>>> 443358f8
                                FStar_TypeChecker_Env.implicits =
                                  (ps1.FStar_Tactics_Types.all_implicits)
                              } in
@@ -1492,21 +1410,12 @@
                                       bv.FStar_Syntax_Syntax.sort in
                                   (match uu____3662 with
                                    | (s',gs) ->
-<<<<<<< HEAD
-                                       (((let uu___188_3688 = bv in
-                                          {
-                                            FStar_Syntax_Syntax.ppname =
-                                              (uu___188_3688.FStar_Syntax_Syntax.ppname);
-                                            FStar_Syntax_Syntax.index =
-                                              (uu___188_3688.FStar_Syntax_Syntax.index);
-=======
                                        (((let uu___188_3692 = bv in
                                           {
                                             FStar_Syntax_Syntax.ppname =
                                               (uu___188_3692.FStar_Syntax_Syntax.ppname);
                                             FStar_Syntax_Syntax.index =
                                               (uu___188_3692.FStar_Syntax_Syntax.index);
->>>>>>> 443358f8
                                             FStar_Syntax_Syntax.sort = s'
                                           }), aq), gs))) bs1 in
                        FStar_All.pipe_left FStar_List.unzip uu____3612 in
@@ -1525,15 +1434,6 @@
           match uu____3155 with
           | (tn',gs) ->
               let t' =
-<<<<<<< HEAD
-                let uu___189_3795 = t in
-                {
-                  FStar_Syntax_Syntax.n = tn';
-                  FStar_Syntax_Syntax.pos =
-                    (uu___189_3795.FStar_Syntax_Syntax.pos);
-                  FStar_Syntax_Syntax.vars =
-                    (uu___189_3795.FStar_Syntax_Syntax.vars)
-=======
                 let uu___189_3799 = t in
                 {
                   FStar_Syntax_Syntax.n = tn';
@@ -1541,7 +1441,6 @@
                     (uu___189_3799.FStar_Syntax_Syntax.pos);
                   FStar_Syntax_Syntax.vars =
                     (uu___189_3799.FStar_Syntax_Syntax.vars)
->>>>>>> 443358f8
                 } in
               let uu____3800 = f pol e t' in
               (match uu____3800 with
