
open Prims
<<<<<<< HEAD
open FStar_Pervasives

let tacdbg : Prims.bool FStar_ST.ref = (FStar_Util.mk_ref false)


let mk_tactic_interpretation_0 : 'r . 'r FStar_Tactics_Basic.tac  ->  'r FStar_Syntax_Embeddings.embedder  ->  FStar_Syntax_Syntax.typ  ->  FStar_Ident.lid  ->  FStar_TypeChecker_Normalize.psc  ->  FStar_Syntax_Syntax.args  ->  FStar_Syntax_Syntax.term FStar_Pervasives_Native.option = (fun t embed_r t_r nm psc args -> (match (args) with
| ((embedded_state, uu____66))::[] -> begin
(

let uu____83 = (FStar_Tactics_Embedding.unembed_proofstate embedded_state)
in (FStar_Util.bind_opt uu____83 (fun ps -> (

let ps1 = (FStar_Tactics_Types.set_ps_psc psc ps)
in ((FStar_Tactics_Basic.log ps1 (fun uu____97 -> (

let uu____98 = (FStar_Ident.string_of_lid nm)
in (

let uu____99 = (FStar_Syntax_Print.args_to_string args)
in (FStar_Util.print2 "Reached %s, args are: %s\n" uu____98 uu____99)))));
(

let res = (FStar_Tactics_Basic.run t ps1)
in (

let uu____103 = (

let uu____104 = (FStar_TypeChecker_Normalize.psc_range psc)
in (FStar_Tactics_Embedding.embed_result embed_r t_r uu____104 res))
in FStar_Pervasives_Native.Some (uu____103)));
)))))
end
| uu____111 -> begin
(failwith "Unexpected application of tactic primitive")
end))


let mk_tactic_interpretation_1 : 'a 'r . ('a  ->  'r FStar_Tactics_Basic.tac)  ->  'a FStar_Syntax_Embeddings.unembedder  ->  'r FStar_Syntax_Embeddings.embedder  ->  FStar_Syntax_Syntax.typ  ->  FStar_Ident.lid  ->  FStar_TypeChecker_Normalize.psc  ->  FStar_Syntax_Syntax.args  ->  FStar_Syntax_Syntax.term FStar_Pervasives_Native.option = (fun t unembed_a embed_r t_r nm psc args -> (match (args) with
| ((a, uu____192))::((embedded_state, uu____194))::[] -> begin
(

let uu____221 = (FStar_Tactics_Embedding.unembed_proofstate embedded_state)
in (FStar_Util.bind_opt uu____221 (fun ps -> (

let ps1 = (FStar_Tactics_Types.set_ps_psc psc ps)
in ((FStar_Tactics_Basic.log ps1 (fun uu____234 -> (

let uu____235 = (FStar_Ident.string_of_lid nm)
in (

let uu____236 = (FStar_Syntax_Print.term_to_string embedded_state)
in (FStar_Util.print2 "Reached %s, goals are: %s\n" uu____235 uu____236)))));
(

let uu____237 = (unembed_a a)
in (FStar_Util.bind_opt uu____237 (fun a1 -> (

let res = (

let uu____249 = (t a1)
in (FStar_Tactics_Basic.run uu____249 ps1))
in (

let uu____252 = (

let uu____253 = (FStar_TypeChecker_Normalize.psc_range psc)
in (FStar_Tactics_Embedding.embed_result embed_r t_r uu____253 res))
in FStar_Pervasives_Native.Some (uu____252))))));
)))))
end
| uu____260 -> begin
(

let uu____261 = (

let uu____262 = (FStar_Ident.string_of_lid nm)
in (

let uu____263 = (FStar_Syntax_Print.args_to_string args)
in (FStar_Util.format2 "Unexpected application of tactic primitive %s %s" uu____262 uu____263)))
in (failwith uu____261))
end))


let mk_tactic_interpretation_1_env : 'a 'r . (FStar_TypeChecker_Normalize.psc  ->  'a  ->  'r FStar_Tactics_Basic.tac)  ->  'a FStar_Syntax_Embeddings.unembedder  ->  'r FStar_Syntax_Embeddings.embedder  ->  FStar_Syntax_Syntax.typ  ->  FStar_Ident.lid  ->  FStar_TypeChecker_Normalize.psc  ->  FStar_Syntax_Syntax.args  ->  FStar_Syntax_Syntax.term FStar_Pervasives_Native.option = (fun t unembed_a embed_r t_r nm psc args -> (match (args) with
| ((a, uu____349))::((embedded_state, uu____351))::[] -> begin
(

let uu____378 = (FStar_Tactics_Embedding.unembed_proofstate embedded_state)
in (FStar_Util.bind_opt uu____378 (fun ps -> (

let ps1 = (FStar_Tactics_Types.set_ps_psc psc ps)
in ((FStar_Tactics_Basic.log ps1 (fun uu____391 -> (

let uu____392 = (FStar_Ident.string_of_lid nm)
in (

let uu____393 = (FStar_Syntax_Print.term_to_string embedded_state)
in (FStar_Util.print2 "Reached %s, goals are: %s\n" uu____392 uu____393)))));
(

let uu____394 = (unembed_a a)
in (FStar_Util.bind_opt uu____394 (fun a1 -> (

let res = (

let uu____406 = (t psc a1)
in (FStar_Tactics_Basic.run uu____406 ps1))
in (

let uu____409 = (

let uu____410 = (FStar_TypeChecker_Normalize.psc_range psc)
in (FStar_Tactics_Embedding.embed_result embed_r t_r uu____410 res))
in FStar_Pervasives_Native.Some (uu____409))))));
)))))
end
| uu____417 -> begin
(

let uu____418 = (

let uu____419 = (FStar_Ident.string_of_lid nm)
in (

let uu____420 = (FStar_Syntax_Print.args_to_string args)
in (FStar_Util.format2 "Unexpected application of tactic primitive %s %s" uu____419 uu____420)))
in (failwith uu____418))
end))


let mk_tactic_interpretation_2 : 'a 'b 'r . ('a  ->  'b  ->  'r FStar_Tactics_Basic.tac)  ->  'a FStar_Syntax_Embeddings.unembedder  ->  'b FStar_Syntax_Embeddings.unembedder  ->  'r FStar_Syntax_Embeddings.embedder  ->  FStar_Syntax_Syntax.typ  ->  FStar_Ident.lid  ->  FStar_TypeChecker_Normalize.psc  ->  FStar_Syntax_Syntax.args  ->  FStar_Syntax_Syntax.term FStar_Pervasives_Native.option = (fun t unembed_a unembed_b embed_r t_r nm psc args -> (match (args) with
| ((a, uu____523))::((b, uu____525))::((embedded_state, uu____527))::[] -> begin
(

let uu____564 = (FStar_Tactics_Embedding.unembed_proofstate embedded_state)
in (FStar_Util.bind_opt uu____564 (fun ps -> (

let ps1 = (FStar_Tactics_Types.set_ps_psc psc ps)
in ((FStar_Tactics_Basic.log ps1 (fun uu____577 -> (

let uu____578 = (FStar_Ident.string_of_lid nm)
in (

let uu____579 = (FStar_Syntax_Print.term_to_string embedded_state)
in (FStar_Util.print2 "Reached %s, goals are: %s\n" uu____578 uu____579)))));
(

let uu____580 = (unembed_a a)
in (FStar_Util.bind_opt uu____580 (fun a1 -> (

let uu____588 = (unembed_b b)
in (FStar_Util.bind_opt uu____588 (fun b1 -> (

let res = (

let uu____600 = (t a1 b1)
in (FStar_Tactics_Basic.run uu____600 ps1))
in (

let uu____603 = (

let uu____604 = (FStar_TypeChecker_Normalize.psc_range psc)
in (FStar_Tactics_Embedding.embed_result embed_r t_r uu____604 res))
in FStar_Pervasives_Native.Some (uu____603)))))))));
)))))
end
| uu____611 -> begin
(

let uu____612 = (

let uu____613 = (FStar_Ident.string_of_lid nm)
in (

let uu____614 = (FStar_Syntax_Print.args_to_string args)
in (FStar_Util.format2 "Unexpected application of tactic primitive %s %s" uu____613 uu____614)))
in (failwith uu____612))
end))


let mk_tactic_interpretation_3 : 'a 'b 'c 'r . ('a  ->  'b  ->  'c  ->  'r FStar_Tactics_Basic.tac)  ->  'a FStar_Syntax_Embeddings.unembedder  ->  'b FStar_Syntax_Embeddings.unembedder  ->  'c FStar_Syntax_Embeddings.unembedder  ->  'r FStar_Syntax_Embeddings.embedder  ->  FStar_Syntax_Syntax.typ  ->  FStar_Ident.lid  ->  FStar_TypeChecker_Normalize.psc  ->  FStar_Syntax_Syntax.args  ->  FStar_Syntax_Syntax.term FStar_Pervasives_Native.option = (fun t unembed_a unembed_b unembed_c embed_r t_r nm psc args -> (match (args) with
| ((a, uu____739))::((b, uu____741))::((c, uu____743))::((embedded_state, uu____745))::[] -> begin
(

let uu____792 = (FStar_Tactics_Embedding.unembed_proofstate embedded_state)
in (FStar_Util.bind_opt uu____792 (fun ps -> (

let ps1 = (FStar_Tactics_Types.set_ps_psc psc ps)
in ((FStar_Tactics_Basic.log ps1 (fun uu____805 -> (

let uu____806 = (FStar_Ident.string_of_lid nm)
in (

let uu____807 = (FStar_Syntax_Print.term_to_string embedded_state)
in (FStar_Util.print2 "Reached %s, goals are: %s\n" uu____806 uu____807)))));
(

let uu____808 = (unembed_a a)
in (FStar_Util.bind_opt uu____808 (fun a1 -> (

let uu____816 = (unembed_b b)
in (FStar_Util.bind_opt uu____816 (fun b1 -> (

let uu____824 = (unembed_c c)
in (FStar_Util.bind_opt uu____824 (fun c1 -> (

let res = (

let uu____836 = (t a1 b1 c1)
in (FStar_Tactics_Basic.run uu____836 ps1))
in (

let uu____839 = (

let uu____840 = (FStar_TypeChecker_Normalize.psc_range psc)
in (FStar_Tactics_Embedding.embed_result embed_r t_r uu____840 res))
in FStar_Pervasives_Native.Some (uu____839))))))))))));
)))))
end
| uu____847 -> begin
(

let uu____848 = (

let uu____849 = (FStar_Ident.string_of_lid nm)
in (

let uu____850 = (FStar_Syntax_Print.args_to_string args)
in (FStar_Util.format2 "Unexpected application of tactic primitive %s %s" uu____849 uu____850)))
in (failwith uu____848))
end))


let mk_tactic_interpretation_5 : 'a 'b 'c 'd 'e 'r . ('a  ->  'b  ->  'c  ->  'd  ->  'e  ->  'r FStar_Tactics_Basic.tac)  ->  'a FStar_Syntax_Embeddings.unembedder  ->  'b FStar_Syntax_Embeddings.unembedder  ->  'c FStar_Syntax_Embeddings.unembedder  ->  'd FStar_Syntax_Embeddings.unembedder  ->  'e FStar_Syntax_Embeddings.unembedder  ->  'r FStar_Syntax_Embeddings.embedder  ->  FStar_Syntax_Syntax.typ  ->  FStar_Ident.lid  ->  FStar_TypeChecker_Normalize.psc  ->  FStar_Syntax_Syntax.args  ->  FStar_Syntax_Syntax.term FStar_Pervasives_Native.option = (fun t unembed_a unembed_b unembed_c unembed_d unembed_e embed_r t_r nm psc args -> (match (args) with
| ((a, uu____1019))::((b, uu____1021))::((c, uu____1023))::((d, uu____1025))::((e, uu____1027))::((embedded_state, uu____1029))::[] -> begin
(

let uu____1096 = (FStar_Tactics_Embedding.unembed_proofstate embedded_state)
in (FStar_Util.bind_opt uu____1096 (fun ps -> (

let ps1 = (FStar_Tactics_Types.set_ps_psc psc ps)
in ((FStar_Tactics_Basic.log ps1 (fun uu____1109 -> (

let uu____1110 = (FStar_Ident.string_of_lid nm)
in (

let uu____1111 = (FStar_Syntax_Print.term_to_string embedded_state)
in (FStar_Util.print2 "Reached %s, goals are: %s\n" uu____1110 uu____1111)))));
(

let uu____1112 = (unembed_a a)
in (FStar_Util.bind_opt uu____1112 (fun a1 -> (

let uu____1120 = (unembed_b b)
in (FStar_Util.bind_opt uu____1120 (fun b1 -> (

let uu____1128 = (unembed_c c)
in (FStar_Util.bind_opt uu____1128 (fun c1 -> (

let uu____1136 = (unembed_d d)
in (FStar_Util.bind_opt uu____1136 (fun d1 -> (

let uu____1144 = (unembed_e e)
in (FStar_Util.bind_opt uu____1144 (fun e1 -> (

let res = (

let uu____1156 = (t a1 b1 c1 d1 e1)
in (FStar_Tactics_Basic.run uu____1156 ps1))
in (

let uu____1159 = (

let uu____1160 = (FStar_TypeChecker_Normalize.psc_range psc)
in (FStar_Tactics_Embedding.embed_result embed_r t_r uu____1160 res))
in FStar_Pervasives_Native.Some (uu____1159))))))))))))))))));
)))))
end
| uu____1167 -> begin
(

let uu____1168 = (

let uu____1169 = (FStar_Ident.string_of_lid nm)
in (

let uu____1170 = (FStar_Syntax_Print.args_to_string args)
in (FStar_Util.format2 "Unexpected application of tactic primitive %s %s" uu____1169 uu____1170)))
in (failwith uu____1168))
end))


let step_from_native_step : FStar_Tactics_Native.native_primitive_step  ->  FStar_TypeChecker_Normalize.primitive_step = (fun s -> {FStar_TypeChecker_Normalize.name = s.FStar_Tactics_Native.name; FStar_TypeChecker_Normalize.arity = s.FStar_Tactics_Native.arity; FStar_TypeChecker_Normalize.strong_reduction_ok = s.FStar_Tactics_Native.strong_reduction_ok; FStar_TypeChecker_Normalize.requires_binder_substitution = false; FStar_TypeChecker_Normalize.interpretation = (fun psc args -> (s.FStar_Tactics_Native.tactic psc args))})


let rec primitive_steps : Prims.unit  ->  FStar_TypeChecker_Normalize.primitive_step Prims.list = (fun uu____1223 -> (

let mk1 = (fun nm arity interpretation -> (

let nm1 = (FStar_Tactics_Embedding.fstar_tactics_lid' (("Builtins")::(nm)::[]))
in {FStar_TypeChecker_Normalize.name = nm1; FStar_TypeChecker_Normalize.arity = arity; FStar_TypeChecker_Normalize.strong_reduction_ok = false; FStar_TypeChecker_Normalize.requires_binder_substitution = true; FStar_TypeChecker_Normalize.interpretation = (fun psc args -> (interpretation nm1 psc args))}))
in (

let native_tactics = (FStar_Tactics_Native.list_all ())
in (

let native_tactics_steps = (FStar_List.map step_from_native_step native_tactics)
in (

let mktac0 = (fun name f e_r tr -> (mk1 name (Prims.parse_int "1") (mk_tactic_interpretation_0 f e_r tr)))
in (

let mktac1 = (fun name f u_a e_r tr -> (mk1 name (Prims.parse_int "2") (mk_tactic_interpretation_1 f u_a e_r tr)))
in (

let mktac2 = (fun name f u_a u_b e_r tr -> (mk1 name (Prims.parse_int "3") (mk_tactic_interpretation_2 f u_a u_b e_r tr)))
in (

let mktac3 = (fun name f u_a u_b u_c e_r tr -> (mk1 name (Prims.parse_int "4") (mk_tactic_interpretation_3 f u_a u_b u_c e_r tr)))
in (

let mktac5 = (fun name f u_a u_b u_c u_d u_e e_r tr -> (mk1 name (Prims.parse_int "6") (mk_tactic_interpretation_5 f u_a u_b u_c u_d u_e e_r tr)))
in (

let decr_depth_interp = (fun psc args -> (match (args) with
| ((ps, uu____1757))::[] -> begin
(

let uu____1774 = (FStar_Tactics_Embedding.unembed_proofstate ps)
in (FStar_Util.bind_opt uu____1774 (fun ps1 -> (

let ps2 = (FStar_Tactics_Types.set_ps_psc psc ps1)
in (

let uu____1782 = (

let uu____1783 = (FStar_TypeChecker_Normalize.psc_range psc)
in (

let uu____1784 = (FStar_Tactics_Types.decr_depth ps2)
in (FStar_Tactics_Embedding.embed_proofstate uu____1783 uu____1784)))
in FStar_Pervasives_Native.Some (uu____1782))))))
end
| uu____1785 -> begin
(failwith "Unexpected application of decr_depth")
end))
in (

let decr_depth_step = (

let uu____1789 = (FStar_Ident.lid_of_str "FStar.Tactics.Types.decr_depth")
in {FStar_TypeChecker_Normalize.name = uu____1789; FStar_TypeChecker_Normalize.arity = (Prims.parse_int "1"); FStar_TypeChecker_Normalize.strong_reduction_ok = false; FStar_TypeChecker_Normalize.requires_binder_substitution = false; FStar_TypeChecker_Normalize.interpretation = decr_depth_interp})
in (

let incr_depth_interp = (fun psc args -> (match (args) with
| ((ps, uu____1802))::[] -> begin
(

let uu____1819 = (FStar_Tactics_Embedding.unembed_proofstate ps)
in (FStar_Util.bind_opt uu____1819 (fun ps1 -> (

let ps2 = (FStar_Tactics_Types.set_ps_psc psc ps1)
in (

let uu____1827 = (

let uu____1828 = (FStar_TypeChecker_Normalize.psc_range psc)
in (

let uu____1829 = (FStar_Tactics_Types.incr_depth ps2)
in (FStar_Tactics_Embedding.embed_proofstate uu____1828 uu____1829)))
in FStar_Pervasives_Native.Some (uu____1827))))))
end
| uu____1830 -> begin
(failwith "Unexpected application of incr_depth")
end))
in (

let incr_depth_step = (

let uu____1834 = (FStar_Ident.lid_of_str "FStar.Tactics.Types.incr_depth")
in {FStar_TypeChecker_Normalize.name = uu____1834; FStar_TypeChecker_Normalize.arity = (Prims.parse_int "1"); FStar_TypeChecker_Normalize.strong_reduction_ok = false; FStar_TypeChecker_Normalize.requires_binder_substitution = false; FStar_TypeChecker_Normalize.interpretation = incr_depth_interp})
in (

let tracepoint_interp = (fun psc args -> (match (args) with
| ((ps, uu____1851))::[] -> begin
(

let uu____1868 = (FStar_Tactics_Embedding.unembed_proofstate ps)
in (FStar_Util.bind_opt uu____1868 (fun ps1 -> (

let ps2 = (FStar_Tactics_Types.set_ps_psc psc ps1)
in ((FStar_Tactics_Types.tracepoint ps2);
FStar_Pervasives_Native.Some (FStar_Syntax_Util.exp_unit);
)))))
end
| uu____1881 -> begin
(failwith "Unexpected application of tracepoint")
end))
in (

let tracepoint_step = (

let nm = (FStar_Ident.lid_of_str "FStar.Tactics.Types.tracepoint")
in {FStar_TypeChecker_Normalize.name = nm; FStar_TypeChecker_Normalize.arity = (Prims.parse_int "1"); FStar_TypeChecker_Normalize.strong_reduction_ok = false; FStar_TypeChecker_Normalize.requires_binder_substitution = false; FStar_TypeChecker_Normalize.interpretation = tracepoint_interp})
in (

let put1 = (fun rng t -> (

let uu___185_1895 = t
in {FStar_Syntax_Syntax.n = uu___185_1895.FStar_Syntax_Syntax.n; FStar_Syntax_Syntax.pos = rng; FStar_Syntax_Syntax.vars = uu___185_1895.FStar_Syntax_Syntax.vars}))
in (

let get1 = (fun t -> FStar_Pervasives_Native.Some (t))
in (

let uu____1902 = (

let uu____1905 = (mktac2 "__fail" (fun uu____1907 -> FStar_Tactics_Basic.fail) get1 FStar_Syntax_Embeddings.unembed_string put1 FStar_Syntax_Syntax.t_unit)
in (

let uu____1908 = (

let uu____1911 = (mktac0 "__trivial" FStar_Tactics_Basic.trivial FStar_Syntax_Embeddings.embed_unit FStar_Syntax_Syntax.t_unit)
in (

let uu____1912 = (

let uu____1915 = (

let uu____1916 = (FStar_Syntax_Embeddings.embed_option put1 FStar_Syntax_Syntax.t_unit)
in (mktac2 "__trytac" (fun uu____1926 -> FStar_Tactics_Basic.trytac) get1 (unembed_tactic_0' get1) uu____1916 FStar_Syntax_Syntax.t_unit))
in (

let uu____1933 = (

let uu____1936 = (mktac0 "__intro" FStar_Tactics_Basic.intro FStar_Reflection_Basic.embed_binder FStar_Reflection_Data.fstar_refl_binder)
in (

let uu____1937 = (

let uu____1940 = (

let uu____1941 = (FStar_Syntax_Embeddings.embed_pair FStar_Reflection_Basic.embed_binder FStar_Reflection_Data.fstar_refl_binder FStar_Reflection_Basic.embed_binder FStar_Reflection_Data.fstar_refl_binder)
in (

let uu____1948 = (FStar_Tactics_Embedding.pair_typ FStar_Reflection_Data.fstar_refl_binder FStar_Reflection_Data.fstar_refl_binder)
in (mktac0 "__intro_rec" FStar_Tactics_Basic.intro_rec uu____1941 uu____1948)))
in (

let uu____1959 = (

let uu____1962 = (

let uu____1963 = (FStar_Syntax_Embeddings.unembed_list FStar_Syntax_Embeddings.unembed_norm_step)
in (mktac1 "__norm" FStar_Tactics_Basic.norm uu____1963 FStar_Syntax_Embeddings.embed_unit FStar_Syntax_Syntax.t_unit))
in (

let uu____1974 = (

let uu____1977 = (

let uu____1978 = (FStar_Syntax_Embeddings.unembed_list FStar_Syntax_Embeddings.unembed_norm_step)
in (mktac3 "__norm_term_env" FStar_Tactics_Basic.norm_term_env FStar_Reflection_Basic.unembed_env uu____1978 FStar_Reflection_Basic.unembed_term FStar_Reflection_Basic.embed_term FStar_Syntax_Syntax.t_term))
in (

let uu____1989 = (

let uu____1992 = (

let uu____1993 = (FStar_Syntax_Embeddings.unembed_list FStar_Syntax_Embeddings.unembed_norm_step)
in (mktac2 "__norm_binder_type" FStar_Tactics_Basic.norm_binder_type uu____1993 FStar_Reflection_Basic.unembed_binder FStar_Syntax_Embeddings.embed_unit FStar_Syntax_Syntax.t_unit))
in (

let uu____2004 = (

let uu____2007 = (mktac2 "__rename_to" FStar_Tactics_Basic.rename_to FStar_Reflection_Basic.unembed_binder FStar_Syntax_Embeddings.unembed_string FStar_Syntax_Embeddings.embed_unit FStar_Syntax_Syntax.t_unit)
in (

let uu____2008 = (

let uu____2011 = (mktac1 "__binder_retype" FStar_Tactics_Basic.binder_retype FStar_Reflection_Basic.unembed_binder FStar_Syntax_Embeddings.embed_unit FStar_Syntax_Syntax.t_unit)
in (

let uu____2012 = (

let uu____2015 = (mktac0 "__revert" FStar_Tactics_Basic.revert FStar_Syntax_Embeddings.embed_unit FStar_Syntax_Syntax.t_unit)
in (

let uu____2016 = (

let uu____2019 = (mktac0 "__clear_top" FStar_Tactics_Basic.clear_top FStar_Syntax_Embeddings.embed_unit FStar_Syntax_Syntax.t_unit)
in (

let uu____2020 = (

let uu____2023 = (mktac1 "__clear" FStar_Tactics_Basic.clear FStar_Reflection_Basic.unembed_binder FStar_Syntax_Embeddings.embed_unit FStar_Syntax_Syntax.t_unit)
in (

let uu____2024 = (

let uu____2027 = (mktac1 "__rewrite" FStar_Tactics_Basic.rewrite FStar_Reflection_Basic.unembed_binder FStar_Syntax_Embeddings.embed_unit FStar_Syntax_Syntax.t_unit)
in (

let uu____2028 = (

let uu____2031 = (mktac0 "__smt" FStar_Tactics_Basic.smt FStar_Syntax_Embeddings.embed_unit FStar_Syntax_Syntax.t_unit)
in (

let uu____2032 = (

let uu____2035 = (mktac1 "__exact" FStar_Tactics_Basic.exact FStar_Reflection_Basic.unembed_term FStar_Syntax_Embeddings.embed_unit FStar_Syntax_Syntax.t_unit)
in (

let uu____2036 = (

let uu____2039 = (mktac1 "__exact_guard" FStar_Tactics_Basic.exact_guard FStar_Reflection_Basic.unembed_term FStar_Syntax_Embeddings.embed_unit FStar_Syntax_Syntax.t_unit)
in (

let uu____2040 = (

let uu____2043 = (mktac1 "__apply" (FStar_Tactics_Basic.apply true) FStar_Reflection_Basic.unembed_term FStar_Syntax_Embeddings.embed_unit FStar_Syntax_Syntax.t_unit)
in (

let uu____2044 = (

let uu____2047 = (mktac1 "__apply_raw" (FStar_Tactics_Basic.apply false) FStar_Reflection_Basic.unembed_term FStar_Syntax_Embeddings.embed_unit FStar_Syntax_Syntax.t_unit)
in (

let uu____2048 = (

let uu____2051 = (mktac1 "__apply_lemma" FStar_Tactics_Basic.apply_lemma FStar_Reflection_Basic.unembed_term FStar_Syntax_Embeddings.embed_unit FStar_Syntax_Syntax.t_unit)
in (

let uu____2052 = (

let uu____2055 = (

let uu____2056 = (FStar_Syntax_Embeddings.embed_pair put1 FStar_Syntax_Syntax.t_unit put1 FStar_Syntax_Syntax.t_unit)
in (mktac5 "__divide" (fun uu____2073 uu____2074 -> FStar_Tactics_Basic.divide) get1 get1 FStar_Syntax_Embeddings.unembed_int (unembed_tactic_0' get1) (unembed_tactic_0' get1) uu____2056 FStar_Syntax_Syntax.t_unit))
in (

let uu____2081 = (

let uu____2084 = (mktac1 "__set_options" FStar_Tactics_Basic.set_options FStar_Syntax_Embeddings.unembed_string FStar_Syntax_Embeddings.embed_unit FStar_Syntax_Syntax.t_unit)
in (

let uu____2085 = (

let uu____2088 = (mktac2 "__seq" FStar_Tactics_Basic.seq (unembed_tactic_0' FStar_Syntax_Embeddings.unembed_unit) (unembed_tactic_0' FStar_Syntax_Embeddings.unembed_unit) FStar_Syntax_Embeddings.embed_unit FStar_Syntax_Syntax.t_unit)
in (

let uu____2093 = (

let uu____2096 = (mktac1 "__tc" FStar_Tactics_Basic.tc FStar_Reflection_Basic.unembed_term FStar_Reflection_Basic.embed_term FStar_Syntax_Syntax.t_term)
in (

let uu____2097 = (

let uu____2100 = (mktac1 "__unshelve" FStar_Tactics_Basic.unshelve FStar_Reflection_Basic.unembed_term FStar_Syntax_Embeddings.embed_unit FStar_Syntax_Syntax.t_unit)
in (

let uu____2101 = (

let uu____2104 = (mktac2 "__unquote" FStar_Tactics_Basic.unquote get1 FStar_Reflection_Basic.unembed_term put1 FStar_Syntax_Syntax.t_unit)
in (

let uu____2105 = (

let uu____2108 = (mktac1 "__prune" FStar_Tactics_Basic.prune FStar_Syntax_Embeddings.unembed_string FStar_Syntax_Embeddings.embed_unit FStar_Syntax_Syntax.t_unit)
in (

let uu____2109 = (

let uu____2112 = (mktac1 "__addns" FStar_Tactics_Basic.addns FStar_Syntax_Embeddings.unembed_string FStar_Syntax_Embeddings.embed_unit FStar_Syntax_Syntax.t_unit)
in (

let uu____2113 = (

let uu____2116 = (mktac1 "__print" (fun x -> ((FStar_Tactics_Basic.tacprint x);
(FStar_Tactics_Basic.ret ());
)) FStar_Syntax_Embeddings.unembed_string FStar_Syntax_Embeddings.embed_unit FStar_Syntax_Syntax.t_unit)
in (

let uu____2121 = (

let uu____2124 = (mktac1 "__dump" FStar_Tactics_Basic.print_proof_state FStar_Syntax_Embeddings.unembed_string FStar_Syntax_Embeddings.embed_unit FStar_Syntax_Syntax.t_unit)
in (

let uu____2125 = (

let uu____2128 = (mktac1 "__dump1" FStar_Tactics_Basic.print_proof_state1 FStar_Syntax_Embeddings.unembed_string FStar_Syntax_Embeddings.embed_unit FStar_Syntax_Syntax.t_unit)
in (

let uu____2129 = (

let uu____2132 = (mktac2 "__pointwise" FStar_Tactics_Basic.pointwise FStar_Tactics_Embedding.unembed_direction (unembed_tactic_0' FStar_Syntax_Embeddings.unembed_unit) FStar_Syntax_Embeddings.embed_unit FStar_Syntax_Syntax.t_unit)
in (

let uu____2135 = (

let uu____2138 = (mktac0 "__trefl" FStar_Tactics_Basic.trefl FStar_Syntax_Embeddings.embed_unit FStar_Syntax_Syntax.t_unit)
in (

let uu____2139 = (

let uu____2142 = (mktac0 "__later" FStar_Tactics_Basic.later FStar_Syntax_Embeddings.embed_unit FStar_Syntax_Syntax.t_unit)
in (

let uu____2143 = (

let uu____2146 = (mktac0 "__dup" FStar_Tactics_Basic.dup FStar_Syntax_Embeddings.embed_unit FStar_Syntax_Syntax.t_unit)
in (

let uu____2147 = (

let uu____2150 = (mktac0 "__flip" FStar_Tactics_Basic.flip FStar_Syntax_Embeddings.embed_unit FStar_Syntax_Syntax.t_unit)
in (

let uu____2151 = (

let uu____2154 = (mktac0 "__qed" FStar_Tactics_Basic.qed FStar_Syntax_Embeddings.embed_unit FStar_Syntax_Syntax.t_unit)
in (

let uu____2155 = (

let uu____2158 = (

let uu____2159 = (FStar_Syntax_Embeddings.embed_pair FStar_Reflection_Basic.embed_term FStar_Syntax_Syntax.t_term FStar_Reflection_Basic.embed_term FStar_Syntax_Syntax.t_term)
in (

let uu____2166 = (FStar_Tactics_Embedding.pair_typ FStar_Syntax_Syntax.t_term FStar_Syntax_Syntax.t_term)
in (mktac1 "__cases" FStar_Tactics_Basic.cases FStar_Reflection_Basic.unembed_term uu____2159 uu____2166)))
in (

let uu____2177 = (

let uu____2180 = (mktac0 "__top_env" FStar_Tactics_Basic.top_env FStar_Reflection_Basic.embed_env FStar_Reflection_Data.fstar_refl_env)
in (

let uu____2181 = (

let uu____2184 = (mktac0 "__cur_env" FStar_Tactics_Basic.cur_env FStar_Reflection_Basic.embed_env FStar_Reflection_Data.fstar_refl_env)
in (

let uu____2185 = (

let uu____2188 = (mktac0 "__cur_goal" FStar_Tactics_Basic.cur_goal' FStar_Reflection_Basic.embed_term FStar_Syntax_Syntax.t_term)
in (

let uu____2189 = (

let uu____2192 = (mktac0 "__cur_witness" FStar_Tactics_Basic.cur_witness FStar_Reflection_Basic.embed_term FStar_Syntax_Syntax.t_term)
in (

let uu____2193 = (

let uu____2196 = (

let uu____2197 = (FStar_Syntax_Embeddings.unembed_option FStar_Reflection_Basic.unembed_term)
in (mktac2 "__uvar_env" FStar_Tactics_Basic.uvar_env FStar_Reflection_Basic.unembed_env uu____2197 FStar_Reflection_Basic.embed_term FStar_Syntax_Syntax.t_term))
in (

let uu____2208 = (

let uu____2211 = (mktac2 "__unify" FStar_Tactics_Basic.unify FStar_Reflection_Basic.unembed_term FStar_Reflection_Basic.unembed_term FStar_Syntax_Embeddings.embed_bool FStar_Syntax_Syntax.t_bool)
in (

let uu____2212 = (

let uu____2215 = (mktac3 "__launch_process" FStar_Tactics_Basic.launch_process FStar_Syntax_Embeddings.unembed_string FStar_Syntax_Embeddings.unembed_string FStar_Syntax_Embeddings.unembed_string FStar_Syntax_Embeddings.embed_string FStar_Syntax_Syntax.t_string)
in (uu____2215)::(decr_depth_step)::(incr_depth_step)::(tracepoint_step)::[])
in (uu____2211)::uu____2212))
in (uu____2196)::uu____2208))
in (uu____2192)::uu____2193))
in (uu____2188)::uu____2189))
in (uu____2184)::uu____2185))
in (uu____2180)::uu____2181))
in (uu____2158)::uu____2177))
in (uu____2154)::uu____2155))
in (uu____2150)::uu____2151))
in (uu____2146)::uu____2147))
in (uu____2142)::uu____2143))
in (uu____2138)::uu____2139))
in (uu____2132)::uu____2135))
in (uu____2128)::uu____2129))
in (uu____2124)::uu____2125))
in (uu____2116)::uu____2121))
in (uu____2112)::uu____2113))
in (uu____2108)::uu____2109))
in (uu____2104)::uu____2105))
in (uu____2100)::uu____2101))
in (uu____2096)::uu____2097))
in (uu____2088)::uu____2093))
in (uu____2084)::uu____2085))
in (uu____2055)::uu____2081))
in (uu____2051)::uu____2052))
in (uu____2047)::uu____2048))
in (uu____2043)::uu____2044))
in (uu____2039)::uu____2040))
in (uu____2035)::uu____2036))
in (uu____2031)::uu____2032))
in (uu____2027)::uu____2028))
in (uu____2023)::uu____2024))
in (uu____2019)::uu____2020))
in (uu____2015)::uu____2016))
in (uu____2011)::uu____2012))
in (uu____2007)::uu____2008))
in (uu____1992)::uu____2004))
in (uu____1977)::uu____1989))
in (uu____1962)::uu____1974))
in (uu____1940)::uu____1959))
in (uu____1936)::uu____1937))
in (uu____1915)::uu____1933))
in (uu____1911)::uu____1912))
in (uu____1905)::uu____1908))
in (FStar_List.append uu____1902 (FStar_List.append FStar_Reflection_Interpreter.reflection_primops native_tactics_steps))))))))))))))))))))
and unembed_tactic_0 : 'Ab . 'Ab FStar_Syntax_Embeddings.unembedder  ->  FStar_Syntax_Syntax.term  ->  'Ab FStar_Tactics_Basic.tac = (fun unembed_b embedded_tac_b -> (FStar_Tactics_Basic.bind FStar_Tactics_Basic.get (fun proof_state -> (

let rng = embedded_tac_b.FStar_Syntax_Syntax.pos
in (

let tm = (

let uu____2238 = (

let uu____2239 = (

let uu____2240 = (

let uu____2241 = (FStar_Tactics_Embedding.embed_proofstate rng proof_state)
in (FStar_Syntax_Syntax.as_arg uu____2241))
in (uu____2240)::[])
in (FStar_Syntax_Syntax.mk_Tm_app embedded_tac_b uu____2239))
in (uu____2238 FStar_Pervasives_Native.None rng))
in (

let steps = (FStar_TypeChecker_Normalize.Weak)::(FStar_TypeChecker_Normalize.Reify)::(FStar_TypeChecker_Normalize.UnfoldUntil (FStar_Syntax_Syntax.Delta_constant))::(FStar_TypeChecker_Normalize.UnfoldTac)::(FStar_TypeChecker_Normalize.Primops)::[]
in ((

let uu____2248 = (FStar_ST.op_Bang tacdbg)
in (match (uu____2248) with
| true -> begin
(

let uu____2295 = (FStar_Syntax_Print.term_to_string tm)
in (FStar_Util.print1 "Starting normalizer with %s\n" uu____2295))
end
| uu____2296 -> begin
()
end));
(

let result = (

let uu____2298 = (primitive_steps ())
in (FStar_TypeChecker_Normalize.normalize_with_primitive_steps uu____2298 steps proof_state.FStar_Tactics_Types.main_context tm))
in ((

let uu____2302 = (FStar_ST.op_Bang tacdbg)
in (match (uu____2302) with
| true -> begin
(

let uu____2349 = (FStar_Syntax_Print.term_to_string result)
in (FStar_Util.print1 "Reduced tactic: got %s\n" uu____2349))
end
| uu____2350 -> begin
()
end));
(

let uu____2351 = (FStar_Tactics_Embedding.unembed_result result unembed_b)
in (match (uu____2351) with
| FStar_Pervasives_Native.Some (FStar_Util.Inl (b, ps)) -> begin
(

let uu____2394 = (FStar_Tactics_Basic.set ps)
in (FStar_Tactics_Basic.bind uu____2394 (fun uu____2398 -> (FStar_Tactics_Basic.ret b))))
end
| FStar_Pervasives_Native.Some (FStar_Util.Inr (msg, ps)) -> begin
(

let uu____2421 = (FStar_Tactics_Basic.set ps)
in (FStar_Tactics_Basic.bind uu____2421 (fun uu____2425 -> (FStar_Tactics_Basic.fail msg))))
end
| FStar_Pervasives_Native.None -> begin
(

let uu____2438 = (

let uu____2439 = (

let uu____2444 = (

let uu____2445 = (FStar_Syntax_Print.term_to_string result)
in (FStar_Util.format1 "Tactic got stuck! Please file a bug report with a minimal reproduction of this issue.\n%s" uu____2445))
in ((uu____2444), (proof_state.FStar_Tactics_Types.main_context.FStar_TypeChecker_Env.range)))
in FStar_Errors.Error (uu____2439))
in (FStar_Exn.raise uu____2438))
end));
));
)))))))
and unembed_tactic_0' : 'Ab . 'Ab FStar_Syntax_Embeddings.unembedder  ->  FStar_Syntax_Syntax.term  ->  'Ab FStar_Tactics_Basic.tac FStar_Pervasives_Native.option = (fun unembed_b embedded_tac_b -> (

let uu____2454 = (unembed_tactic_0 unembed_b embedded_tac_b)
in (FStar_All.pipe_left (fun _0_64 -> FStar_Pervasives_Native.Some (_0_64)) uu____2454)))


let report_implicits : FStar_Tactics_Types.proofstate  ->  FStar_TypeChecker_Env.implicits  ->  Prims.unit = (fun ps is -> (

let errs = (FStar_List.map (fun uu____2508 -> (match (uu____2508) with
| (r, uu____2526, uv, uu____2528, ty, rng) -> begin
(

let uu____2531 = (

let uu____2532 = (FStar_Syntax_Print.uvar_to_string uv)
in (

let uu____2533 = (FStar_Syntax_Print.term_to_string ty)
in (FStar_Util.format3 "Tactic left uninstantiated unification variable %s of type %s (reason = \"%s\")" uu____2532 uu____2533 r)))
in ((uu____2531), (rng)))
end)) is)
in (match (errs) with
| [] -> begin
()
end
| (hd1)::tl1 -> begin
((FStar_Tactics_Basic.dump_proofstate ps "failing due to uninstantiated implicits");
(FStar_Errors.add_errors tl1);
(FStar_Exn.raise (FStar_Errors.Error (hd1)));
)
end)))


let run_tactic_on_typ : FStar_Syntax_Syntax.term  ->  FStar_Tactics_Basic.env  ->  FStar_Syntax_Syntax.typ  ->  (FStar_Tactics_Types.goal Prims.list * FStar_Syntax_Syntax.term) = (fun tactic env typ -> ((

let uu____2581 = (FStar_ST.op_Bang tacdbg)
in (match (uu____2581) with
| true -> begin
(

let uu____2628 = (FStar_Syntax_Print.term_to_string tactic)
in (FStar_Util.print1 "About to reduce uvars on: %s\n" uu____2628))
end
| uu____2629 -> begin
()
end));
(

let tactic1 = (FStar_TypeChecker_Normalize.reduce_uvar_solutions env tactic)
in ((FStar_Errors.stop_if_err ());
(

let tau = (unembed_tactic_0 FStar_Syntax_Embeddings.unembed_unit tactic1)
in (

let uu____2635 = (FStar_TypeChecker_Env.clear_expected_typ env)
in (match (uu____2635) with
| (env1, uu____2649) -> begin
(

let env2 = (

let uu___186_2655 = env1
in {FStar_TypeChecker_Env.solver = uu___186_2655.FStar_TypeChecker_Env.solver; FStar_TypeChecker_Env.range = uu___186_2655.FStar_TypeChecker_Env.range; FStar_TypeChecker_Env.curmodule = uu___186_2655.FStar_TypeChecker_Env.curmodule; FStar_TypeChecker_Env.gamma = uu___186_2655.FStar_TypeChecker_Env.gamma; FStar_TypeChecker_Env.gamma_cache = uu___186_2655.FStar_TypeChecker_Env.gamma_cache; FStar_TypeChecker_Env.modules = uu___186_2655.FStar_TypeChecker_Env.modules; FStar_TypeChecker_Env.expected_typ = uu___186_2655.FStar_TypeChecker_Env.expected_typ; FStar_TypeChecker_Env.sigtab = uu___186_2655.FStar_TypeChecker_Env.sigtab; FStar_TypeChecker_Env.is_pattern = uu___186_2655.FStar_TypeChecker_Env.is_pattern; FStar_TypeChecker_Env.instantiate_imp = false; FStar_TypeChecker_Env.effects = uu___186_2655.FStar_TypeChecker_Env.effects; FStar_TypeChecker_Env.generalize = uu___186_2655.FStar_TypeChecker_Env.generalize; FStar_TypeChecker_Env.letrecs = uu___186_2655.FStar_TypeChecker_Env.letrecs; FStar_TypeChecker_Env.top_level = uu___186_2655.FStar_TypeChecker_Env.top_level; FStar_TypeChecker_Env.check_uvars = uu___186_2655.FStar_TypeChecker_Env.check_uvars; FStar_TypeChecker_Env.use_eq = uu___186_2655.FStar_TypeChecker_Env.use_eq; FStar_TypeChecker_Env.is_iface = uu___186_2655.FStar_TypeChecker_Env.is_iface; FStar_TypeChecker_Env.admit = uu___186_2655.FStar_TypeChecker_Env.admit; FStar_TypeChecker_Env.lax = uu___186_2655.FStar_TypeChecker_Env.lax; FStar_TypeChecker_Env.lax_universes = uu___186_2655.FStar_TypeChecker_Env.lax_universes; FStar_TypeChecker_Env.failhard = uu___186_2655.FStar_TypeChecker_Env.failhard; FStar_TypeChecker_Env.nosynth = uu___186_2655.FStar_TypeChecker_Env.nosynth; FStar_TypeChecker_Env.tc_term = uu___186_2655.FStar_TypeChecker_Env.tc_term; FStar_TypeChecker_Env.type_of = uu___186_2655.FStar_TypeChecker_Env.type_of; FStar_TypeChecker_Env.universe_of = uu___186_2655.FStar_TypeChecker_Env.universe_of; FStar_TypeChecker_Env.use_bv_sorts = uu___186_2655.FStar_TypeChecker_Env.use_bv_sorts; FStar_TypeChecker_Env.qname_and_index = uu___186_2655.FStar_TypeChecker_Env.qname_and_index; FStar_TypeChecker_Env.proof_ns = uu___186_2655.FStar_TypeChecker_Env.proof_ns; FStar_TypeChecker_Env.synth = uu___186_2655.FStar_TypeChecker_Env.synth; FStar_TypeChecker_Env.is_native_tactic = uu___186_2655.FStar_TypeChecker_Env.is_native_tactic; FStar_TypeChecker_Env.identifier_info = uu___186_2655.FStar_TypeChecker_Env.identifier_info; FStar_TypeChecker_Env.tc_hooks = uu___186_2655.FStar_TypeChecker_Env.tc_hooks; FStar_TypeChecker_Env.dsenv = uu___186_2655.FStar_TypeChecker_Env.dsenv})
in (

let uu____2656 = (FStar_Tactics_Basic.proofstate_of_goal_ty env2 typ)
in (match (uu____2656) with
| (ps, w) -> begin
((

let uu____2670 = (FStar_ST.op_Bang tacdbg)
in (match (uu____2670) with
| true -> begin
(

let uu____2717 = (FStar_Syntax_Print.term_to_string typ)
in (FStar_Util.print1 "Running tactic with goal = %s\n" uu____2717))
end
| uu____2718 -> begin
()
end));
(

let uu____2719 = (FStar_Tactics_Basic.run tau ps)
in (match (uu____2719) with
| FStar_Tactics_Result.Success (uu____2728, ps1) -> begin
((

let uu____2731 = (FStar_ST.op_Bang tacdbg)
in (match (uu____2731) with
| true -> begin
(

let uu____2778 = (FStar_Syntax_Print.term_to_string w)
in (FStar_Util.print1 "Tactic generated proofterm %s\n" uu____2778))
end
| uu____2779 -> begin
()
end));
(FStar_List.iter (fun g -> (

let uu____2785 = (FStar_Tactics_Basic.is_irrelevant g)
in (match (uu____2785) with
| true -> begin
(

let uu____2786 = (FStar_TypeChecker_Rel.teq_nosmt g.FStar_Tactics_Types.context g.FStar_Tactics_Types.witness FStar_Syntax_Util.exp_unit)
in (match (uu____2786) with
| true -> begin
()
end
| uu____2787 -> begin
(

let uu____2788 = (

let uu____2789 = (FStar_Syntax_Print.term_to_string g.FStar_Tactics_Types.witness)
in (FStar_Util.format1 "Irrelevant tactic witness does not unify with (): %s" uu____2789))
in (failwith uu____2788))
end))
end
| uu____2790 -> begin
()
end))) (FStar_List.append ps1.FStar_Tactics_Types.goals ps1.FStar_Tactics_Types.smt_goals));
(

let g = (

let uu___187_2792 = FStar_TypeChecker_Rel.trivial_guard
in {FStar_TypeChecker_Env.guard_f = uu___187_2792.FStar_TypeChecker_Env.guard_f; FStar_TypeChecker_Env.deferred = uu___187_2792.FStar_TypeChecker_Env.deferred; FStar_TypeChecker_Env.univ_ineqs = uu___187_2792.FStar_TypeChecker_Env.univ_ineqs; FStar_TypeChecker_Env.implicits = ps1.FStar_Tactics_Types.all_implicits})
in (

let g1 = (

let uu____2794 = (FStar_TypeChecker_Rel.solve_deferred_constraints env2 g)
in (FStar_All.pipe_right uu____2794 FStar_TypeChecker_Rel.resolve_implicits_tac))
in ((report_implicits ps1 g1.FStar_TypeChecker_Env.implicits);
(((FStar_List.append ps1.FStar_Tactics_Types.goals ps1.FStar_Tactics_Types.smt_goals)), (w));
)));
)
end
| FStar_Tactics_Result.Failed (s, ps1) -> begin
((

let uu____2801 = (

let uu____2802 = (FStar_TypeChecker_Normalize.psc_subst ps1.FStar_Tactics_Types.psc)
in (FStar_Tactics_Types.subst_proof_state uu____2802 ps1))
in (FStar_Tactics_Basic.dump_proofstate uu____2801 "at the time of failure"));
(

let uu____2803 = (

let uu____2804 = (

let uu____2809 = (FStar_Util.format1 "user tactic failed: %s" s)
in ((uu____2809), (typ.FStar_Syntax_Syntax.pos)))
in FStar_Errors.Error (uu____2804))
in (FStar_Exn.raise uu____2803));
)
end));
)
end)))
end)));
));
))

type pol =
| Pos
| Neg


let uu___is_Pos : pol  ->  Prims.bool = (fun projectee -> (match (projectee) with
| Pos -> begin
true
end
| uu____2820 -> begin
false
end))


let uu___is_Neg : pol  ->  Prims.bool = (fun projectee -> (match (projectee) with
| Neg -> begin
true
end
| uu____2825 -> begin
false
end))


let flip : pol  ->  pol = (fun p -> (match (p) with
| Pos -> begin
Neg
end
| Neg -> begin
Pos
end))


let by_tactic_interp : pol  ->  FStar_TypeChecker_Env.env  ->  FStar_Syntax_Syntax.term  ->  (FStar_Syntax_Syntax.term * FStar_Tactics_Types.goal Prims.list) = (fun pol e t -> (

let uu____2854 = (FStar_Syntax_Util.head_and_args t)
in (match (uu____2854) with
| (hd1, args) -> begin
(

let uu____2897 = (

let uu____2910 = (

let uu____2911 = (FStar_Syntax_Util.un_uinst hd1)
in uu____2911.FStar_Syntax_Syntax.n)
in ((uu____2910), (args)))
in (match (uu____2897) with
| (FStar_Syntax_Syntax.Tm_fvar (fv), ((rett, FStar_Pervasives_Native.Some (FStar_Syntax_Syntax.Implicit (uu____2930))))::((tactic, FStar_Pervasives_Native.None))::((assertion, FStar_Pervasives_Native.None))::[]) when (FStar_Syntax_Syntax.fv_eq_lid fv FStar_Parser_Const.by_tactic_lid) -> begin
(match ((Prims.op_Equality pol Pos)) with
| true -> begin
(

let uu____2999 = (run_tactic_on_typ tactic e assertion)
in (match (uu____2999) with
| (gs, uu____3013) -> begin
((FStar_Syntax_Util.t_true), (gs))
end))
end
| uu____3020 -> begin
((assertion), ([]))
end)
end
| (FStar_Syntax_Syntax.Tm_fvar (fv), ((assertion, FStar_Pervasives_Native.None))::[]) when (FStar_Syntax_Syntax.fv_eq_lid fv FStar_Parser_Const.spinoff_lid) -> begin
(match ((Prims.op_Equality pol Pos)) with
| true -> begin
(

let uu____3065 = (

let uu____3068 = (

let uu____3069 = (FStar_Tactics_Basic.goal_of_goal_ty e assertion)
in (FStar_All.pipe_left FStar_Pervasives_Native.fst uu____3069))
in (uu____3068)::[])
in ((FStar_Syntax_Util.t_true), (uu____3065)))
end
| uu____3080 -> begin
((assertion), ([]))
end)
end
| uu____3085 -> begin
((t), ([]))
end))
end)))


let rec traverse : (pol  ->  FStar_TypeChecker_Env.env  ->  FStar_Syntax_Syntax.term  ->  (FStar_Syntax_Syntax.term * FStar_Tactics_Types.goal Prims.list))  ->  pol  ->  FStar_TypeChecker_Env.env  ->  FStar_Syntax_Syntax.term  ->  (FStar_Syntax_Syntax.term * FStar_Tactics_Types.goal Prims.list) = (fun f pol e t -> (

let uu____3155 = (

let uu____3162 = (

let uu____3163 = (FStar_Syntax_Subst.compress t)
in uu____3163.FStar_Syntax_Syntax.n)
in (match (uu____3162) with
| FStar_Syntax_Syntax.Tm_uinst (t1, us) -> begin
(

let uu____3178 = (traverse f pol e t1)
in (match (uu____3178) with
| (t', gs) -> begin
((FStar_Syntax_Syntax.Tm_uinst (((t'), (us)))), (gs))
end))
end
| FStar_Syntax_Syntax.Tm_meta (t1, m) -> begin
(

let uu____3205 = (traverse f pol e t1)
in (match (uu____3205) with
| (t', gs) -> begin
((FStar_Syntax_Syntax.Tm_meta (((t'), (m)))), (gs))
end))
end
| FStar_Syntax_Syntax.Tm_app ({FStar_Syntax_Syntax.n = FStar_Syntax_Syntax.Tm_fvar (fv); FStar_Syntax_Syntax.pos = uu____3227; FStar_Syntax_Syntax.vars = uu____3228}, ((p, uu____3230))::((q, uu____3232))::[]) when (FStar_Syntax_Syntax.fv_eq_lid fv FStar_Parser_Const.imp_lid) -> begin
(

let x = (

let uu____3272 = (FStar_Syntax_Util.mk_squash p)
in (FStar_Syntax_Syntax.new_bv FStar_Pervasives_Native.None uu____3272))
in (

let uu____3273 = (traverse f (flip pol) e p)
in (match (uu____3273) with
| (p', gs1) -> begin
(

let uu____3292 = (

let uu____3299 = (FStar_TypeChecker_Env.push_bv e x)
in (traverse f pol uu____3299 q))
in (match (uu____3292) with
| (q', gs2) -> begin
(

let uu____3312 = (

let uu____3313 = (FStar_Syntax_Util.mk_imp p' q')
in uu____3313.FStar_Syntax_Syntax.n)
in ((uu____3312), ((FStar_List.append gs1 gs2))))
end))
end)))
end
| FStar_Syntax_Syntax.Tm_app (hd1, args) -> begin
(

let uu____3340 = (traverse f pol e hd1)
in (match (uu____3340) with
| (hd', gs1) -> begin
(

let uu____3359 = (FStar_List.fold_right (fun uu____3397 uu____3398 -> (match (((uu____3397), (uu____3398))) with
| ((a, q), (as', gs)) -> begin
(

let uu____3479 = (traverse f pol e a)
in (match (uu____3479) with
| (a', gs') -> begin
(((((a'), (q)))::as'), ((FStar_List.append gs gs')))
end))
end)) args (([]), ([])))
in (match (uu____3359) with
| (as', gs2) -> begin
((FStar_Syntax_Syntax.Tm_app (((hd'), (as')))), ((FStar_List.append gs1 gs2)))
end))
end))
end
| FStar_Syntax_Syntax.Tm_abs (bs, t1, k) -> begin
(

let uu____3583 = (FStar_Syntax_Subst.open_term bs t1)
in (match (uu____3583) with
| (bs1, topen) -> begin
(

let e' = (FStar_TypeChecker_Env.push_binders e bs1)
in (

let uu____3597 = (

let uu____3612 = (FStar_List.map (fun uu____3645 -> (match (uu____3645) with
| (bv, aq) -> begin
(

let uu____3662 = (traverse f (flip pol) e bv.FStar_Syntax_Syntax.sort)
in (match (uu____3662) with
| (s', gs) -> begin
(((((

let uu___188_3692 = bv
in {FStar_Syntax_Syntax.ppname = uu___188_3692.FStar_Syntax_Syntax.ppname; FStar_Syntax_Syntax.index = uu___188_3692.FStar_Syntax_Syntax.index; FStar_Syntax_Syntax.sort = s'})), (aq))), (gs))
end))
end)) bs1)
in (FStar_All.pipe_left FStar_List.unzip uu____3612))
in (match (uu____3597) with
| (bs2, gs1) -> begin
(

let gs11 = (FStar_List.flatten gs1)
in (

let uu____3756 = (traverse f pol e' topen)
in (match (uu____3756) with
| (topen', gs2) -> begin
(

let uu____3775 = (

let uu____3776 = (FStar_Syntax_Util.abs bs2 topen' k)
in uu____3776.FStar_Syntax_Syntax.n)
in ((uu____3775), ((FStar_List.append gs11 gs2))))
end)))
end)))
end))
end
| x -> begin
((x), ([]))
end))
in (match (uu____3155) with
| (tn', gs) -> begin
(

let t' = (

let uu___189_3799 = t
in {FStar_Syntax_Syntax.n = tn'; FStar_Syntax_Syntax.pos = uu___189_3799.FStar_Syntax_Syntax.pos; FStar_Syntax_Syntax.vars = uu___189_3799.FStar_Syntax_Syntax.vars})
in (

let uu____3800 = (f pol e t')
in (match (uu____3800) with
| (t'1, gs') -> begin
((t'1), ((FStar_List.append gs gs')))
end)))
end)))


let getprop : FStar_Tactics_Basic.env  ->  FStar_Syntax_Syntax.term  ->  FStar_Syntax_Syntax.term FStar_Pervasives_Native.option = (fun e t -> (

let tn = (FStar_TypeChecker_Normalize.normalize ((FStar_TypeChecker_Normalize.Weak)::(FStar_TypeChecker_Normalize.HNF)::(FStar_TypeChecker_Normalize.UnfoldUntil (FStar_Syntax_Syntax.Delta_constant))::[]) e t)
in (FStar_Syntax_Util.un_squash tn)))


let preprocess : FStar_TypeChecker_Env.env  ->  FStar_Syntax_Syntax.term  ->  (FStar_TypeChecker_Env.env * FStar_Syntax_Syntax.term * FStar_Options.optionstate) Prims.list = (fun env goal -> ((

let uu____3859 = (FStar_TypeChecker_Env.debug env (FStar_Options.Other ("Tac")))
in (FStar_ST.op_Colon_Equals tacdbg uu____3859));
(

let uu____3907 = (FStar_ST.op_Bang tacdbg)
in (match (uu____3907) with
| true -> begin
(

let uu____3954 = (

let uu____3955 = (FStar_TypeChecker_Env.all_binders env)
in (FStar_All.pipe_right uu____3955 (FStar_Syntax_Print.binders_to_string ",")))
in (

let uu____3956 = (FStar_Syntax_Print.term_to_string goal)
in (FStar_Util.print2 "About to preprocess %s |= %s\n" uu____3954 uu____3956)))
end
| uu____3957 -> begin
()
end));
(

let initial = (((Prims.parse_int "1")), ([]))
in (

let uu____3985 = (traverse by_tactic_interp Pos env goal)
in (match (uu____3985) with
| (t', gs) -> begin
((

let uu____4007 = (FStar_ST.op_Bang tacdbg)
in (match (uu____4007) with
| true -> begin
(

let uu____4054 = (

let uu____4055 = (FStar_TypeChecker_Env.all_binders env)
in (FStar_All.pipe_right uu____4055 (FStar_Syntax_Print.binders_to_string ", ")))
in (

let uu____4056 = (FStar_Syntax_Print.term_to_string t')
in (FStar_Util.print2 "Main goal simplified to: %s |- %s\n" uu____4054 uu____4056)))
end
| uu____4057 -> begin
()
end));
(

let s = initial
in (

let s1 = (FStar_List.fold_left (fun uu____4103 g -> (match (uu____4103) with
| (n1, gs1) -> begin
(

let phi = (

let uu____4148 = (getprop g.FStar_Tactics_Types.context g.FStar_Tactics_Types.goal_ty)
in (match (uu____4148) with
| FStar_Pervasives_Native.None -> begin
(

let uu____4151 = (

let uu____4152 = (FStar_Syntax_Print.term_to_string g.FStar_Tactics_Types.goal_ty)
in (FStar_Util.format1 "Tactic returned proof-relevant goal: %s" uu____4152))
in (failwith uu____4151))
end
| FStar_Pervasives_Native.Some (phi) -> begin
phi
end))
in ((

let uu____4155 = (FStar_ST.op_Bang tacdbg)
in (match (uu____4155) with
| true -> begin
(

let uu____4202 = (FStar_Util.string_of_int n1)
in (

let uu____4203 = (FStar_Tactics_Basic.goal_to_string g)
in (FStar_Util.print2 "Got goal #%s: %s\n" uu____4202 uu____4203)))
end
| uu____4204 -> begin
()
end));
(

let gt' = (

let uu____4206 = (

let uu____4207 = (FStar_Util.string_of_int n1)
in (Prims.strcat "Could not prove goal #" uu____4207))
in (FStar_TypeChecker_Util.label uu____4206 goal.FStar_Syntax_Syntax.pos phi))
in (((n1 + (Prims.parse_int "1"))), ((((g.FStar_Tactics_Types.context), (gt'), (g.FStar_Tactics_Types.opts)))::gs1)));
))
end)) s gs)
in (

let uu____4222 = s1
in (match (uu____4222) with
| (uu____4243, gs1) -> begin
(

let uu____4261 = (

let uu____4268 = (FStar_Options.peek ())
in ((env), (t'), (uu____4268)))
in (uu____4261)::gs1)
end))));
)
end)));
))


let reify_tactic : FStar_Syntax_Syntax.term  ->  FStar_Syntax_Syntax.term = (fun a -> (

let r = (

let uu____4280 = (

let uu____4281 = (FStar_Syntax_Syntax.lid_as_fv FStar_Parser_Const.reify_tactic_lid FStar_Syntax_Syntax.Delta_equational FStar_Pervasives_Native.None)
in (FStar_Syntax_Syntax.fv_to_tm uu____4281))
in (FStar_Syntax_Syntax.mk_Tm_uinst uu____4280 ((FStar_Syntax_Syntax.U_zero)::[])))
in (

let uu____4282 = (

let uu____4283 = (

let uu____4284 = (FStar_Syntax_Syntax.iarg FStar_Syntax_Syntax.t_unit)
in (

let uu____4285 = (

let uu____4288 = (FStar_Syntax_Syntax.as_arg a)
in (uu____4288)::[])
in (uu____4284)::uu____4285))
in (FStar_Syntax_Syntax.mk_Tm_app r uu____4283))
in (uu____4282 FStar_Pervasives_Native.None a.FStar_Syntax_Syntax.pos))))


let synth : FStar_TypeChecker_Env.env  ->  FStar_Syntax_Syntax.typ  ->  FStar_Syntax_Syntax.term  ->  FStar_Syntax_Syntax.term = (fun env typ tau -> ((

let uu____4304 = (FStar_TypeChecker_Env.debug env (FStar_Options.Other ("Tac")))
in (FStar_ST.op_Colon_Equals tacdbg uu____4304));
(

let uu____4351 = (

let uu____4358 = (reify_tactic tau)
in (run_tactic_on_typ uu____4358 env typ))
in (match (uu____4351) with
| (gs, w) -> begin
(

let uu____4365 = (FStar_List.existsML (fun g -> (

let uu____4369 = (

let uu____4370 = (getprop g.FStar_Tactics_Types.context g.FStar_Tactics_Types.goal_ty)
in (FStar_Option.isSome uu____4370))
in (not (uu____4369)))) gs)
in (match (uu____4365) with
| true -> begin
(FStar_Exn.raise (FStar_Errors.Error ((("synthesis left open goals"), (typ.FStar_Syntax_Syntax.pos)))))
end
| uu____4373 -> begin
w
end))
end));
))



=======
let tacdbg: Prims.bool FStar_ST.ref = FStar_Util.mk_ref false
let mk_tactic_interpretation_0:
  'r .
    'r FStar_Tactics_Basic.tac ->
      'r FStar_Syntax_Embeddings.embedder ->
        FStar_Syntax_Syntax.typ ->
          FStar_Ident.lid ->
            FStar_TypeChecker_Normalize.psc ->
              FStar_Syntax_Syntax.args ->
                FStar_Syntax_Syntax.term FStar_Pervasives_Native.option
  =
  fun t  ->
    fun embed_r  ->
      fun t_r  ->
        fun nm  ->
          fun psc  ->
            fun args  ->
              match args with
              | (embedded_state,uu____59)::[] ->
                  let uu____76 =
                    FStar_Tactics_Embedding.unembed_proofstate embedded_state in
                  FStar_Util.bind_opt uu____76
                    (fun ps  ->
                       let ps1 = FStar_Tactics_Types.set_ps_psc psc ps in
                       FStar_Tactics_Basic.log ps1
                         (fun uu____90  ->
                            let uu____91 = FStar_Ident.string_of_lid nm in
                            let uu____92 =
                              FStar_Syntax_Print.args_to_string args in
                            FStar_Util.print2 "Reached %s, args are: %s\n"
                              uu____91 uu____92);
                       (let res = FStar_Tactics_Basic.run t ps1 in
                        let uu____96 =
                          let uu____97 =
                            FStar_TypeChecker_Normalize.psc_range psc in
                          FStar_Tactics_Embedding.embed_result embed_r t_r
                            uu____97 res in
                        FStar_Pervasives_Native.Some uu____96))
              | uu____104 ->
                  failwith "Unexpected application of tactic primitive"
let mk_tactic_interpretation_1:
  'a 'r .
    ('a -> 'r FStar_Tactics_Basic.tac) ->
      'a FStar_Syntax_Embeddings.unembedder ->
        'r FStar_Syntax_Embeddings.embedder ->
          FStar_Syntax_Syntax.typ ->
            FStar_Ident.lid ->
              FStar_TypeChecker_Normalize.psc ->
                FStar_Syntax_Syntax.args ->
                  FStar_Syntax_Syntax.term FStar_Pervasives_Native.option
  =
  fun t  ->
    fun unembed_a  ->
      fun embed_r  ->
        fun t_r  ->
          fun nm  ->
            fun psc  ->
              fun args  ->
                match args with
                | (a,uu____176)::(embedded_state,uu____178)::[] ->
                    let uu____205 =
                      FStar_Tactics_Embedding.unembed_proofstate
                        embedded_state in
                    FStar_Util.bind_opt uu____205
                      (fun ps  ->
                         let ps1 = FStar_Tactics_Types.set_ps_psc psc ps in
                         FStar_Tactics_Basic.log ps1
                           (fun uu____218  ->
                              let uu____219 = FStar_Ident.string_of_lid nm in
                              let uu____220 =
                                FStar_Syntax_Print.term_to_string
                                  embedded_state in
                              FStar_Util.print2 "Reached %s, goals are: %s\n"
                                uu____219 uu____220);
                         (let uu____221 = unembed_a a in
                          FStar_Util.bind_opt uu____221
                            (fun a1  ->
                               let res =
                                 let uu____233 = t a1 in
                                 FStar_Tactics_Basic.run uu____233 ps1 in
                               let uu____236 =
                                 let uu____237 =
                                   FStar_TypeChecker_Normalize.psc_range psc in
                                 FStar_Tactics_Embedding.embed_result embed_r
                                   t_r uu____237 res in
                               FStar_Pervasives_Native.Some uu____236)))
                | uu____244 ->
                    let uu____245 =
                      let uu____246 = FStar_Ident.string_of_lid nm in
                      let uu____247 = FStar_Syntax_Print.args_to_string args in
                      FStar_Util.format2
                        "Unexpected application of tactic primitive %s %s"
                        uu____246 uu____247 in
                    failwith uu____245
let mk_tactic_interpretation_1_env:
  'a 'r .
    (FStar_TypeChecker_Normalize.psc -> 'a -> 'r FStar_Tactics_Basic.tac) ->
      'a FStar_Syntax_Embeddings.unembedder ->
        'r FStar_Syntax_Embeddings.embedder ->
          FStar_Syntax_Syntax.typ ->
            FStar_Ident.lid ->
              FStar_TypeChecker_Normalize.psc ->
                FStar_Syntax_Syntax.args ->
                  FStar_Syntax_Syntax.term FStar_Pervasives_Native.option
  =
  fun t  ->
    fun unembed_a  ->
      fun embed_r  ->
        fun t_r  ->
          fun nm  ->
            fun psc  ->
              fun args  ->
                match args with
                | (a,uu____324)::(embedded_state,uu____326)::[] ->
                    let uu____353 =
                      FStar_Tactics_Embedding.unembed_proofstate
                        embedded_state in
                    FStar_Util.bind_opt uu____353
                      (fun ps  ->
                         let ps1 = FStar_Tactics_Types.set_ps_psc psc ps in
                         FStar_Tactics_Basic.log ps1
                           (fun uu____366  ->
                              let uu____367 = FStar_Ident.string_of_lid nm in
                              let uu____368 =
                                FStar_Syntax_Print.term_to_string
                                  embedded_state in
                              FStar_Util.print2 "Reached %s, goals are: %s\n"
                                uu____367 uu____368);
                         (let uu____369 = unembed_a a in
                          FStar_Util.bind_opt uu____369
                            (fun a1  ->
                               let res =
                                 let uu____381 = t psc a1 in
                                 FStar_Tactics_Basic.run uu____381 ps1 in
                               let uu____384 =
                                 let uu____385 =
                                   FStar_TypeChecker_Normalize.psc_range psc in
                                 FStar_Tactics_Embedding.embed_result embed_r
                                   t_r uu____385 res in
                               FStar_Pervasives_Native.Some uu____384)))
                | uu____392 ->
                    let uu____393 =
                      let uu____394 = FStar_Ident.string_of_lid nm in
                      let uu____395 = FStar_Syntax_Print.args_to_string args in
                      FStar_Util.format2
                        "Unexpected application of tactic primitive %s %s"
                        uu____394 uu____395 in
                    failwith uu____393
let mk_tactic_interpretation_2:
  'a 'b 'r .
    ('a -> 'b -> 'r FStar_Tactics_Basic.tac) ->
      'a FStar_Syntax_Embeddings.unembedder ->
        'b FStar_Syntax_Embeddings.unembedder ->
          'r FStar_Syntax_Embeddings.embedder ->
            FStar_Syntax_Syntax.typ ->
              FStar_Ident.lid ->
                FStar_TypeChecker_Normalize.psc ->
                  FStar_Syntax_Syntax.args ->
                    FStar_Syntax_Syntax.term FStar_Pervasives_Native.option
  =
  fun t  ->
    fun unembed_a  ->
      fun unembed_b  ->
        fun embed_r  ->
          fun t_r  ->
            fun nm  ->
              fun psc  ->
                fun args  ->
                  match args with
                  | (a,uu____487)::(b,uu____489)::(embedded_state,uu____491)::[]
                      ->
                      let uu____528 =
                        FStar_Tactics_Embedding.unembed_proofstate
                          embedded_state in
                      FStar_Util.bind_opt uu____528
                        (fun ps  ->
                           let ps1 = FStar_Tactics_Types.set_ps_psc psc ps in
                           FStar_Tactics_Basic.log ps1
                             (fun uu____541  ->
                                let uu____542 = FStar_Ident.string_of_lid nm in
                                let uu____543 =
                                  FStar_Syntax_Print.term_to_string
                                    embedded_state in
                                FStar_Util.print2
                                  "Reached %s, goals are: %s\n" uu____542
                                  uu____543);
                           (let uu____544 = unembed_a a in
                            FStar_Util.bind_opt uu____544
                              (fun a1  ->
                                 let uu____552 = unembed_b b in
                                 FStar_Util.bind_opt uu____552
                                   (fun b1  ->
                                      let res =
                                        let uu____564 = t a1 b1 in
                                        FStar_Tactics_Basic.run uu____564 ps1 in
                                      let uu____567 =
                                        let uu____568 =
                                          FStar_TypeChecker_Normalize.psc_range
                                            psc in
                                        FStar_Tactics_Embedding.embed_result
                                          embed_r t_r uu____568 res in
                                      FStar_Pervasives_Native.Some uu____567))))
                  | uu____575 ->
                      let uu____576 =
                        let uu____577 = FStar_Ident.string_of_lid nm in
                        let uu____578 =
                          FStar_Syntax_Print.args_to_string args in
                        FStar_Util.format2
                          "Unexpected application of tactic primitive %s %s"
                          uu____577 uu____578 in
                      failwith uu____576
let mk_tactic_interpretation_3:
  'a 'b 'c 'r .
    ('a -> 'b -> 'c -> 'r FStar_Tactics_Basic.tac) ->
      'a FStar_Syntax_Embeddings.unembedder ->
        'b FStar_Syntax_Embeddings.unembedder ->
          'c FStar_Syntax_Embeddings.unembedder ->
            'r FStar_Syntax_Embeddings.embedder ->
              FStar_Syntax_Syntax.typ ->
                FStar_Ident.lid ->
                  FStar_TypeChecker_Normalize.psc ->
                    FStar_Syntax_Syntax.args ->
                      FStar_Syntax_Syntax.term FStar_Pervasives_Native.option
  =
  fun t  ->
    fun unembed_a  ->
      fun unembed_b  ->
        fun unembed_c  ->
          fun embed_r  ->
            fun t_r  ->
              fun nm  ->
                fun psc  ->
                  fun args  ->
                    match args with
                    | (a,uu____690)::(b,uu____692)::(c,uu____694)::(embedded_state,uu____696)::[]
                        ->
                        let uu____743 =
                          FStar_Tactics_Embedding.unembed_proofstate
                            embedded_state in
                        FStar_Util.bind_opt uu____743
                          (fun ps  ->
                             let ps1 = FStar_Tactics_Types.set_ps_psc psc ps in
                             FStar_Tactics_Basic.log ps1
                               (fun uu____756  ->
                                  let uu____757 =
                                    FStar_Ident.string_of_lid nm in
                                  let uu____758 =
                                    FStar_Syntax_Print.term_to_string
                                      embedded_state in
                                  FStar_Util.print2
                                    "Reached %s, goals are: %s\n" uu____757
                                    uu____758);
                             (let uu____759 = unembed_a a in
                              FStar_Util.bind_opt uu____759
                                (fun a1  ->
                                   let uu____767 = unembed_b b in
                                   FStar_Util.bind_opt uu____767
                                     (fun b1  ->
                                        let uu____775 = unembed_c c in
                                        FStar_Util.bind_opt uu____775
                                          (fun c1  ->
                                             let res =
                                               let uu____787 = t a1 b1 c1 in
                                               FStar_Tactics_Basic.run
                                                 uu____787 ps1 in
                                             let uu____790 =
                                               let uu____791 =
                                                 FStar_TypeChecker_Normalize.psc_range
                                                   psc in
                                               FStar_Tactics_Embedding.embed_result
                                                 embed_r t_r uu____791 res in
                                             FStar_Pervasives_Native.Some
                                               uu____790)))))
                    | uu____798 ->
                        let uu____799 =
                          let uu____800 = FStar_Ident.string_of_lid nm in
                          let uu____801 =
                            FStar_Syntax_Print.args_to_string args in
                          FStar_Util.format2
                            "Unexpected application of tactic primitive %s %s"
                            uu____800 uu____801 in
                        failwith uu____799
let mk_tactic_interpretation_5:
  'a 'b 'c 'd 'e 'r .
    ('a -> 'b -> 'c -> 'd -> 'e -> 'r FStar_Tactics_Basic.tac) ->
      'a FStar_Syntax_Embeddings.unembedder ->
        'b FStar_Syntax_Embeddings.unembedder ->
          'c FStar_Syntax_Embeddings.unembedder ->
            'd FStar_Syntax_Embeddings.unembedder ->
              'e FStar_Syntax_Embeddings.unembedder ->
                'r FStar_Syntax_Embeddings.embedder ->
                  FStar_Syntax_Syntax.typ ->
                    FStar_Ident.lid ->
                      FStar_TypeChecker_Normalize.psc ->
                        FStar_Syntax_Syntax.args ->
                          FStar_Syntax_Syntax.term
                            FStar_Pervasives_Native.option
  =
  fun t  ->
    fun unembed_a  ->
      fun unembed_b  ->
        fun unembed_c  ->
          fun unembed_d  ->
            fun unembed_e  ->
              fun embed_r  ->
                fun t_r  ->
                  fun nm  ->
                    fun psc  ->
                      fun args  ->
                        match args with
                        | (a,uu____953)::(b,uu____955)::(c,uu____957)::
                            (d,uu____959)::(e,uu____961)::(embedded_state,uu____963)::[]
                            ->
                            let uu____1030 =
                              FStar_Tactics_Embedding.unembed_proofstate
                                embedded_state in
                            FStar_Util.bind_opt uu____1030
                              (fun ps  ->
                                 let ps1 =
                                   FStar_Tactics_Types.set_ps_psc psc ps in
                                 FStar_Tactics_Basic.log ps1
                                   (fun uu____1043  ->
                                      let uu____1044 =
                                        FStar_Ident.string_of_lid nm in
                                      let uu____1045 =
                                        FStar_Syntax_Print.term_to_string
                                          embedded_state in
                                      FStar_Util.print2
                                        "Reached %s, goals are: %s\n"
                                        uu____1044 uu____1045);
                                 (let uu____1046 = unembed_a a in
                                  FStar_Util.bind_opt uu____1046
                                    (fun a1  ->
                                       let uu____1054 = unembed_b b in
                                       FStar_Util.bind_opt uu____1054
                                         (fun b1  ->
                                            let uu____1062 = unembed_c c in
                                            FStar_Util.bind_opt uu____1062
                                              (fun c1  ->
                                                 let uu____1070 = unembed_d d in
                                                 FStar_Util.bind_opt
                                                   uu____1070
                                                   (fun d1  ->
                                                      let uu____1078 =
                                                        unembed_e e in
                                                      FStar_Util.bind_opt
                                                        uu____1078
                                                        (fun e1  ->
                                                           let res =
                                                             let uu____1090 =
                                                               t a1 b1 c1 d1
                                                                 e1 in
                                                             FStar_Tactics_Basic.run
                                                               uu____1090 ps1 in
                                                           let uu____1093 =
                                                             let uu____1094 =
                                                               FStar_TypeChecker_Normalize.psc_range
                                                                 psc in
                                                             FStar_Tactics_Embedding.embed_result
                                                               embed_r t_r
                                                               uu____1094 res in
                                                           FStar_Pervasives_Native.Some
                                                             uu____1093)))))))
                        | uu____1101 ->
                            let uu____1102 =
                              let uu____1103 = FStar_Ident.string_of_lid nm in
                              let uu____1104 =
                                FStar_Syntax_Print.args_to_string args in
                              FStar_Util.format2
                                "Unexpected application of tactic primitive %s %s"
                                uu____1103 uu____1104 in
                            failwith uu____1102
let step_from_native_step:
  FStar_Tactics_Native.native_primitive_step ->
    FStar_TypeChecker_Normalize.primitive_step
  =
  fun s  ->
    {
      FStar_TypeChecker_Normalize.name = (s.FStar_Tactics_Native.name);
      FStar_TypeChecker_Normalize.arity = (s.FStar_Tactics_Native.arity);
      FStar_TypeChecker_Normalize.strong_reduction_ok =
        (s.FStar_Tactics_Native.strong_reduction_ok);
      FStar_TypeChecker_Normalize.requires_binder_substitution = false;
      FStar_TypeChecker_Normalize.interpretation =
        (fun psc  -> fun args  -> s.FStar_Tactics_Native.tactic psc args)
    }
let rec primitive_steps:
  Prims.unit -> FStar_TypeChecker_Normalize.primitive_step Prims.list =
  fun uu____1156  ->
    let mk1 nm arity interpretation =
      let nm1 = FStar_Tactics_Embedding.fstar_tactics_lid' ["Builtins"; nm] in
      {
        FStar_TypeChecker_Normalize.name = nm1;
        FStar_TypeChecker_Normalize.arity = arity;
        FStar_TypeChecker_Normalize.strong_reduction_ok = false;
        FStar_TypeChecker_Normalize.requires_binder_substitution = true;
        FStar_TypeChecker_Normalize.interpretation =
          (fun psc  -> fun args  -> interpretation nm1 psc args)
      } in
    let native_tactics = FStar_Tactics_Native.list_all () in
    let native_tactics_steps =
      FStar_List.map step_from_native_step native_tactics in
    let mktac0 name f e_r tr =
      mk1 name (Prims.parse_int "1") (mk_tactic_interpretation_0 f e_r tr) in
    let mktac1 name f u_a e_r tr =
      mk1 name (Prims.parse_int "2")
        (mk_tactic_interpretation_1 f u_a e_r tr) in
    let mktac2 name f u_a u_b e_r tr =
      mk1 name (Prims.parse_int "3")
        (mk_tactic_interpretation_2 f u_a u_b e_r tr) in
    let mktac3 name f u_a u_b u_c e_r tr =
      mk1 name (Prims.parse_int "4")
        (mk_tactic_interpretation_3 f u_a u_b u_c e_r tr) in
    let mktac5 name f u_a u_b u_c u_d u_e e_r tr =
      mk1 name (Prims.parse_int "6")
        (mk_tactic_interpretation_5 f u_a u_b u_c u_d u_e e_r tr) in
    let decr_depth_interp psc args =
      match args with
      | (ps,uu____1690)::[] ->
          let uu____1707 = FStar_Tactics_Embedding.unembed_proofstate ps in
          FStar_Util.bind_opt uu____1707
            (fun ps1  ->
               let ps2 = FStar_Tactics_Types.set_ps_psc psc ps1 in
               let uu____1715 =
                 let uu____1716 = FStar_TypeChecker_Normalize.psc_range psc in
                 let uu____1717 = FStar_Tactics_Types.decr_depth ps2 in
                 FStar_Tactics_Embedding.embed_proofstate uu____1716
                   uu____1717 in
               FStar_Pervasives_Native.Some uu____1715)
      | uu____1718 -> failwith "Unexpected application of decr_depth" in
    let decr_depth_step =
      let uu____1722 =
        FStar_Ident.lid_of_str "FStar.Tactics.Types.decr_depth" in
      {
        FStar_TypeChecker_Normalize.name = uu____1722;
        FStar_TypeChecker_Normalize.arity = (Prims.parse_int "1");
        FStar_TypeChecker_Normalize.strong_reduction_ok = false;
        FStar_TypeChecker_Normalize.requires_binder_substitution = false;
        FStar_TypeChecker_Normalize.interpretation = decr_depth_interp
      } in
    let incr_depth_interp psc args =
      match args with
      | (ps,uu____1735)::[] ->
          let uu____1752 = FStar_Tactics_Embedding.unembed_proofstate ps in
          FStar_Util.bind_opt uu____1752
            (fun ps1  ->
               let ps2 = FStar_Tactics_Types.set_ps_psc psc ps1 in
               let uu____1760 =
                 let uu____1761 = FStar_TypeChecker_Normalize.psc_range psc in
                 let uu____1762 = FStar_Tactics_Types.incr_depth ps2 in
                 FStar_Tactics_Embedding.embed_proofstate uu____1761
                   uu____1762 in
               FStar_Pervasives_Native.Some uu____1760)
      | uu____1763 -> failwith "Unexpected application of incr_depth" in
    let incr_depth_step =
      let uu____1767 =
        FStar_Ident.lid_of_str "FStar.Tactics.Types.incr_depth" in
      {
        FStar_TypeChecker_Normalize.name = uu____1767;
        FStar_TypeChecker_Normalize.arity = (Prims.parse_int "1");
        FStar_TypeChecker_Normalize.strong_reduction_ok = false;
        FStar_TypeChecker_Normalize.requires_binder_substitution = false;
        FStar_TypeChecker_Normalize.interpretation = incr_depth_interp
      } in
    let tracepoint_interp psc args =
      match args with
      | (ps,uu____1784)::[] ->
          let uu____1801 = FStar_Tactics_Embedding.unembed_proofstate ps in
          FStar_Util.bind_opt uu____1801
            (fun ps1  ->
               let ps2 = FStar_Tactics_Types.set_ps_psc psc ps1 in
               FStar_Tactics_Types.tracepoint ps2;
               FStar_Pervasives_Native.Some FStar_Syntax_Util.exp_unit)
      | uu____1814 -> failwith "Unexpected application of tracepoint" in
    let set_proofstate_range_interp psc args =
      match args with
      | (ps,uu____1831)::(r,uu____1833)::[] ->
          let uu____1860 = FStar_Tactics_Embedding.unembed_proofstate ps in
          FStar_Util.bind_opt uu____1860
            (fun ps1  ->
               let uu____1866 = FStar_Syntax_Embeddings.unembed_range r in
               FStar_Util.bind_opt uu____1866
                 (fun r1  ->
                    let ps' = FStar_Tactics_Types.set_proofstate_range ps1 r1 in
                    let uu____1874 =
                      let uu____1875 =
                        FStar_TypeChecker_Normalize.psc_range psc in
                      FStar_Tactics_Embedding.embed_proofstate uu____1875 ps' in
                    FStar_Pervasives_Native.Some uu____1874))
      | uu____1876 ->
          failwith "Unexpected application of set_proofstate_range" in
    let set_proofstate_range_step =
      let nm =
        FStar_Ident.lid_of_str "FStar.Tactics.Types.set_proofstate_range" in
      {
        FStar_TypeChecker_Normalize.name = nm;
        FStar_TypeChecker_Normalize.arity = (Prims.parse_int "2");
        FStar_TypeChecker_Normalize.strong_reduction_ok = false;
        FStar_TypeChecker_Normalize.requires_binder_substitution = false;
        FStar_TypeChecker_Normalize.interpretation =
          set_proofstate_range_interp
      } in
    let tracepoint_step =
      let nm = FStar_Ident.lid_of_str "FStar.Tactics.Types.tracepoint" in
      {
        FStar_TypeChecker_Normalize.name = nm;
        FStar_TypeChecker_Normalize.arity = (Prims.parse_int "1");
        FStar_TypeChecker_Normalize.strong_reduction_ok = false;
        FStar_TypeChecker_Normalize.requires_binder_substitution = true;
        FStar_TypeChecker_Normalize.interpretation = tracepoint_interp
      } in
    let put1 rng t =
      let uu___276_1890 = t in
      {
        FStar_Syntax_Syntax.n = (uu___276_1890.FStar_Syntax_Syntax.n);
        FStar_Syntax_Syntax.pos = rng;
        FStar_Syntax_Syntax.vars = (uu___276_1890.FStar_Syntax_Syntax.vars)
      } in
    let get1 t = FStar_Pervasives_Native.Some t in
    let uu____1897 =
      let uu____1900 =
        mktac2 "__fail" (fun uu____1902  -> FStar_Tactics_Basic.fail) get1
          FStar_Syntax_Embeddings.unembed_string put1
          FStar_Syntax_Syntax.t_unit in
      let uu____1903 =
        let uu____1906 =
          mktac0 "__trivial" FStar_Tactics_Basic.trivial
            FStar_Syntax_Embeddings.embed_unit FStar_Syntax_Syntax.t_unit in
        let uu____1907 =
          let uu____1910 =
            let uu____1911 =
              FStar_Syntax_Embeddings.embed_option put1
                FStar_Syntax_Syntax.t_unit in
            mktac2 "__trytac" (fun uu____1921  -> FStar_Tactics_Basic.trytac)
              get1 (unembed_tactic_0' get1) uu____1911
              FStar_Syntax_Syntax.t_unit in
          let uu____1928 =
            let uu____1931 =
              mktac0 "__intro" FStar_Tactics_Basic.intro
                FStar_Reflection_Basic.embed_binder
                FStar_Reflection_Data.fstar_refl_binder in
            let uu____1932 =
              let uu____1935 =
                let uu____1936 =
                  FStar_Syntax_Embeddings.embed_pair
                    FStar_Reflection_Basic.embed_binder
                    FStar_Reflection_Data.fstar_refl_binder
                    FStar_Reflection_Basic.embed_binder
                    FStar_Reflection_Data.fstar_refl_binder in
                let uu____1943 =
                  FStar_Tactics_Embedding.pair_typ
                    FStar_Reflection_Data.fstar_refl_binder
                    FStar_Reflection_Data.fstar_refl_binder in
                mktac0 "__intro_rec" FStar_Tactics_Basic.intro_rec uu____1936
                  uu____1943 in
              let uu____1954 =
                let uu____1957 =
                  let uu____1958 =
                    FStar_Syntax_Embeddings.unembed_list
                      FStar_Syntax_Embeddings.unembed_norm_step in
                  mktac1 "__norm" FStar_Tactics_Basic.norm uu____1958
                    FStar_Syntax_Embeddings.embed_unit
                    FStar_Syntax_Syntax.t_unit in
                let uu____1969 =
                  let uu____1972 =
                    let uu____1973 =
                      FStar_Syntax_Embeddings.unembed_list
                        FStar_Syntax_Embeddings.unembed_norm_step in
                    mktac3 "__norm_term_env"
                      FStar_Tactics_Basic.norm_term_env
                      FStar_Reflection_Basic.unembed_env uu____1973
                      FStar_Reflection_Basic.unembed_term
                      FStar_Reflection_Basic.embed_term
                      FStar_Syntax_Syntax.t_term in
                  let uu____1984 =
                    let uu____1987 =
                      let uu____1988 =
                        FStar_Syntax_Embeddings.unembed_list
                          FStar_Syntax_Embeddings.unembed_norm_step in
                      mktac2 "__norm_binder_type"
                        FStar_Tactics_Basic.norm_binder_type uu____1988
                        FStar_Reflection_Basic.unembed_binder
                        FStar_Syntax_Embeddings.embed_unit
                        FStar_Syntax_Syntax.t_unit in
                    let uu____1999 =
                      let uu____2002 =
                        mktac2 "__rename_to" FStar_Tactics_Basic.rename_to
                          FStar_Reflection_Basic.unembed_binder
                          FStar_Syntax_Embeddings.unembed_string
                          FStar_Syntax_Embeddings.embed_unit
                          FStar_Syntax_Syntax.t_unit in
                      let uu____2003 =
                        let uu____2006 =
                          mktac1 "__binder_retype"
                            FStar_Tactics_Basic.binder_retype
                            FStar_Reflection_Basic.unembed_binder
                            FStar_Syntax_Embeddings.embed_unit
                            FStar_Syntax_Syntax.t_unit in
                        let uu____2007 =
                          let uu____2010 =
                            mktac0 "__revert" FStar_Tactics_Basic.revert
                              FStar_Syntax_Embeddings.embed_unit
                              FStar_Syntax_Syntax.t_unit in
                          let uu____2011 =
                            let uu____2014 =
                              mktac0 "__clear_top"
                                FStar_Tactics_Basic.clear_top
                                FStar_Syntax_Embeddings.embed_unit
                                FStar_Syntax_Syntax.t_unit in
                            let uu____2015 =
                              let uu____2018 =
                                mktac1 "__clear" FStar_Tactics_Basic.clear
                                  FStar_Reflection_Basic.unembed_binder
                                  FStar_Syntax_Embeddings.embed_unit
                                  FStar_Syntax_Syntax.t_unit in
                              let uu____2019 =
                                let uu____2022 =
                                  mktac1 "__rewrite"
                                    FStar_Tactics_Basic.rewrite
                                    FStar_Reflection_Basic.unembed_binder
                                    FStar_Syntax_Embeddings.embed_unit
                                    FStar_Syntax_Syntax.t_unit in
                                let uu____2023 =
                                  let uu____2026 =
                                    mktac0 "__smt" FStar_Tactics_Basic.smt
                                      FStar_Syntax_Embeddings.embed_unit
                                      FStar_Syntax_Syntax.t_unit in
                                  let uu____2027 =
                                    let uu____2030 =
                                      mktac0 "__refine_intro"
                                        FStar_Tactics_Basic.refine_intro
                                        FStar_Syntax_Embeddings.embed_unit
                                        FStar_Syntax_Syntax.t_unit in
                                    let uu____2031 =
                                      let uu____2034 =
                                        mktac3 "__t_exact"
                                          FStar_Tactics_Basic.t_exact
                                          FStar_Syntax_Embeddings.unembed_bool
                                          FStar_Syntax_Embeddings.unembed_bool
                                          FStar_Reflection_Basic.unembed_term
                                          FStar_Syntax_Embeddings.embed_unit
                                          FStar_Syntax_Syntax.t_unit in
                                      let uu____2035 =
                                        let uu____2038 =
                                          mktac1 "__apply"
                                            (FStar_Tactics_Basic.apply true)
                                            FStar_Reflection_Basic.unembed_term
                                            FStar_Syntax_Embeddings.embed_unit
                                            FStar_Syntax_Syntax.t_unit in
                                        let uu____2039 =
                                          let uu____2042 =
                                            mktac1 "__apply_raw"
                                              (FStar_Tactics_Basic.apply
                                                 false)
                                              FStar_Reflection_Basic.unembed_term
                                              FStar_Syntax_Embeddings.embed_unit
                                              FStar_Syntax_Syntax.t_unit in
                                          let uu____2043 =
                                            let uu____2046 =
                                              mktac1 "__apply_lemma"
                                                FStar_Tactics_Basic.apply_lemma
                                                FStar_Reflection_Basic.unembed_term
                                                FStar_Syntax_Embeddings.embed_unit
                                                FStar_Syntax_Syntax.t_unit in
                                            let uu____2047 =
                                              let uu____2050 =
                                                let uu____2051 =
                                                  FStar_Syntax_Embeddings.embed_pair
                                                    put1
                                                    FStar_Syntax_Syntax.t_unit
                                                    put1
                                                    FStar_Syntax_Syntax.t_unit in
                                                mktac5 "__divide"
                                                  (fun uu____2068  ->
                                                     fun uu____2069  ->
                                                       FStar_Tactics_Basic.divide)
                                                  get1 get1
                                                  FStar_Syntax_Embeddings.unembed_int
                                                  (unembed_tactic_0' get1)
                                                  (unembed_tactic_0' get1)
                                                  uu____2051
                                                  FStar_Syntax_Syntax.t_unit in
                                              let uu____2076 =
                                                let uu____2079 =
                                                  mktac1 "__set_options"
                                                    FStar_Tactics_Basic.set_options
                                                    FStar_Syntax_Embeddings.unembed_string
                                                    FStar_Syntax_Embeddings.embed_unit
                                                    FStar_Syntax_Syntax.t_unit in
                                                let uu____2080 =
                                                  let uu____2083 =
                                                    mktac2 "__seq"
                                                      FStar_Tactics_Basic.seq
                                                      (unembed_tactic_0'
                                                         FStar_Syntax_Embeddings.unembed_unit)
                                                      (unembed_tactic_0'
                                                         FStar_Syntax_Embeddings.unembed_unit)
                                                      FStar_Syntax_Embeddings.embed_unit
                                                      FStar_Syntax_Syntax.t_unit in
                                                  let uu____2088 =
                                                    let uu____2091 =
                                                      mktac1 "__tc"
                                                        FStar_Tactics_Basic.tc
                                                        FStar_Reflection_Basic.unembed_term
                                                        FStar_Reflection_Basic.embed_term
                                                        FStar_Syntax_Syntax.t_term in
                                                    let uu____2092 =
                                                      let uu____2095 =
                                                        mktac1 "__unshelve"
                                                          FStar_Tactics_Basic.unshelve
                                                          FStar_Reflection_Basic.unembed_term
                                                          FStar_Syntax_Embeddings.embed_unit
                                                          FStar_Syntax_Syntax.t_unit in
                                                      let uu____2096 =
                                                        let uu____2099 =
                                                          mktac2 "__unquote"
                                                            FStar_Tactics_Basic.unquote
                                                            get1
                                                            FStar_Reflection_Basic.unembed_term
                                                            put1
                                                            FStar_Syntax_Syntax.t_unit in
                                                        let uu____2100 =
                                                          let uu____2103 =
                                                            mktac1 "__prune"
                                                              FStar_Tactics_Basic.prune
                                                              FStar_Syntax_Embeddings.unembed_string
                                                              FStar_Syntax_Embeddings.embed_unit
                                                              FStar_Syntax_Syntax.t_unit in
                                                          let uu____2104 =
                                                            let uu____2107 =
                                                              mktac1
                                                                "__addns"
                                                                FStar_Tactics_Basic.addns
                                                                FStar_Syntax_Embeddings.unembed_string
                                                                FStar_Syntax_Embeddings.embed_unit
                                                                FStar_Syntax_Syntax.t_unit in
                                                            let uu____2108 =
                                                              let uu____2111
                                                                =
                                                                mktac1
                                                                  "__print"
                                                                  (fun x  ->
                                                                    FStar_Tactics_Basic.tacprint
                                                                    x;
                                                                    FStar_Tactics_Basic.ret
                                                                    ())
                                                                  FStar_Syntax_Embeddings.unembed_string
                                                                  FStar_Syntax_Embeddings.embed_unit
                                                                  FStar_Syntax_Syntax.t_unit in
                                                              let uu____2116
                                                                =
                                                                let uu____2119
                                                                  =
                                                                  mktac1
                                                                    "__dump"
                                                                    FStar_Tactics_Basic.print_proof_state
                                                                    FStar_Syntax_Embeddings.unembed_string
                                                                    FStar_Syntax_Embeddings.embed_unit
                                                                    FStar_Syntax_Syntax.t_unit in
                                                                let uu____2120
                                                                  =
                                                                  let uu____2123
                                                                    =
                                                                    mktac1
                                                                    "__dump1"
                                                                    FStar_Tactics_Basic.print_proof_state1
                                                                    FStar_Syntax_Embeddings.unembed_string
                                                                    FStar_Syntax_Embeddings.embed_unit
                                                                    FStar_Syntax_Syntax.t_unit in
                                                                  let uu____2124
                                                                    =
                                                                    let uu____2127
                                                                    =
                                                                    mktac2
                                                                    "__pointwise"
                                                                    FStar_Tactics_Basic.pointwise
                                                                    FStar_Tactics_Embedding.unembed_direction
                                                                    (unembed_tactic_0'
                                                                    FStar_Syntax_Embeddings.unembed_unit)
                                                                    FStar_Syntax_Embeddings.embed_unit
                                                                    FStar_Syntax_Syntax.t_unit in
                                                                    let uu____2130
                                                                    =
                                                                    let uu____2133
                                                                    =
                                                                    mktac0
                                                                    "__trefl"
                                                                    FStar_Tactics_Basic.trefl
                                                                    FStar_Syntax_Embeddings.embed_unit
                                                                    FStar_Syntax_Syntax.t_unit in
                                                                    let uu____2134
                                                                    =
                                                                    let uu____2137
                                                                    =
                                                                    mktac0
                                                                    "__later"
                                                                    FStar_Tactics_Basic.later
                                                                    FStar_Syntax_Embeddings.embed_unit
                                                                    FStar_Syntax_Syntax.t_unit in
                                                                    let uu____2138
                                                                    =
                                                                    let uu____2141
                                                                    =
                                                                    mktac0
                                                                    "__dup"
                                                                    FStar_Tactics_Basic.dup
                                                                    FStar_Syntax_Embeddings.embed_unit
                                                                    FStar_Syntax_Syntax.t_unit in
                                                                    let uu____2142
                                                                    =
                                                                    let uu____2145
                                                                    =
                                                                    mktac0
                                                                    "__flip"
                                                                    FStar_Tactics_Basic.flip
                                                                    FStar_Syntax_Embeddings.embed_unit
                                                                    FStar_Syntax_Syntax.t_unit in
                                                                    let uu____2146
                                                                    =
                                                                    let uu____2149
                                                                    =
                                                                    mktac0
                                                                    "__qed"
                                                                    FStar_Tactics_Basic.qed
                                                                    FStar_Syntax_Embeddings.embed_unit
                                                                    FStar_Syntax_Syntax.t_unit in
                                                                    let uu____2150
                                                                    =
                                                                    let uu____2153
                                                                    =
                                                                    let uu____2154
                                                                    =
                                                                    FStar_Syntax_Embeddings.embed_pair
                                                                    FStar_Reflection_Basic.embed_term
                                                                    FStar_Syntax_Syntax.t_term
                                                                    FStar_Reflection_Basic.embed_term
                                                                    FStar_Syntax_Syntax.t_term in
                                                                    let uu____2161
                                                                    =
                                                                    FStar_Tactics_Embedding.pair_typ
                                                                    FStar_Syntax_Syntax.t_term
                                                                    FStar_Syntax_Syntax.t_term in
                                                                    mktac1
                                                                    "__cases"
                                                                    FStar_Tactics_Basic.cases
                                                                    FStar_Reflection_Basic.unembed_term
                                                                    uu____2154
                                                                    uu____2161 in
                                                                    let uu____2172
                                                                    =
                                                                    let uu____2175
                                                                    =
                                                                    mktac0
                                                                    "__top_env"
                                                                    FStar_Tactics_Basic.top_env
                                                                    FStar_Reflection_Basic.embed_env
                                                                    FStar_Reflection_Data.fstar_refl_env in
                                                                    let uu____2176
                                                                    =
                                                                    let uu____2179
                                                                    =
                                                                    mktac0
                                                                    "__cur_env"
                                                                    FStar_Tactics_Basic.cur_env
                                                                    FStar_Reflection_Basic.embed_env
                                                                    FStar_Reflection_Data.fstar_refl_env in
                                                                    let uu____2180
                                                                    =
                                                                    let uu____2183
                                                                    =
                                                                    mktac0
                                                                    "__cur_goal"
                                                                    FStar_Tactics_Basic.cur_goal'
                                                                    FStar_Reflection_Basic.embed_term
                                                                    FStar_Syntax_Syntax.t_term in
                                                                    let uu____2184
                                                                    =
                                                                    let uu____2187
                                                                    =
                                                                    mktac0
                                                                    "__cur_witness"
                                                                    FStar_Tactics_Basic.cur_witness
                                                                    FStar_Reflection_Basic.embed_term
                                                                    FStar_Syntax_Syntax.t_term in
                                                                    let uu____2188
                                                                    =
                                                                    let uu____2191
                                                                    =
                                                                    mktac0
                                                                    "__is_guard"
                                                                    FStar_Tactics_Basic.is_guard
                                                                    FStar_Syntax_Embeddings.embed_bool
                                                                    FStar_Syntax_Syntax.t_bool in
                                                                    let uu____2192
                                                                    =
                                                                    let uu____2195
                                                                    =
                                                                    let uu____2196
                                                                    =
                                                                    FStar_Syntax_Embeddings.unembed_option
                                                                    FStar_Reflection_Basic.unembed_term in
                                                                    mktac2
                                                                    "__uvar_env"
                                                                    FStar_Tactics_Basic.uvar_env
                                                                    FStar_Reflection_Basic.unembed_env
                                                                    uu____2196
                                                                    FStar_Reflection_Basic.embed_term
                                                                    FStar_Syntax_Syntax.t_term in
                                                                    let uu____2207
                                                                    =
                                                                    let uu____2210
                                                                    =
                                                                    mktac2
                                                                    "__unify"
                                                                    FStar_Tactics_Basic.unify
                                                                    FStar_Reflection_Basic.unembed_term
                                                                    FStar_Reflection_Basic.unembed_term
                                                                    FStar_Syntax_Embeddings.embed_bool
                                                                    FStar_Syntax_Syntax.t_bool in
                                                                    let uu____2211
                                                                    =
                                                                    let uu____2214
                                                                    =
                                                                    mktac3
                                                                    "__launch_process"
                                                                    FStar_Tactics_Basic.launch_process
                                                                    FStar_Syntax_Embeddings.unembed_string
                                                                    FStar_Syntax_Embeddings.unembed_string
                                                                    FStar_Syntax_Embeddings.unembed_string
                                                                    FStar_Syntax_Embeddings.embed_string
                                                                    FStar_Syntax_Syntax.t_string in
                                                                    [uu____2214;
                                                                    decr_depth_step;
                                                                    incr_depth_step;
                                                                    tracepoint_step;
                                                                    set_proofstate_range_step] in
                                                                    uu____2210
                                                                    ::
                                                                    uu____2211 in
                                                                    uu____2195
                                                                    ::
                                                                    uu____2207 in
                                                                    uu____2191
                                                                    ::
                                                                    uu____2192 in
                                                                    uu____2187
                                                                    ::
                                                                    uu____2188 in
                                                                    uu____2183
                                                                    ::
                                                                    uu____2184 in
                                                                    uu____2179
                                                                    ::
                                                                    uu____2180 in
                                                                    uu____2175
                                                                    ::
                                                                    uu____2176 in
                                                                    uu____2153
                                                                    ::
                                                                    uu____2172 in
                                                                    uu____2149
                                                                    ::
                                                                    uu____2150 in
                                                                    uu____2145
                                                                    ::
                                                                    uu____2146 in
                                                                    uu____2141
                                                                    ::
                                                                    uu____2142 in
                                                                    uu____2137
                                                                    ::
                                                                    uu____2138 in
                                                                    uu____2133
                                                                    ::
                                                                    uu____2134 in
                                                                    uu____2127
                                                                    ::
                                                                    uu____2130 in
                                                                  uu____2123
                                                                    ::
                                                                    uu____2124 in
                                                                uu____2119 ::
                                                                  uu____2120 in
                                                              uu____2111 ::
                                                                uu____2116 in
                                                            uu____2107 ::
                                                              uu____2108 in
                                                          uu____2103 ::
                                                            uu____2104 in
                                                        uu____2099 ::
                                                          uu____2100 in
                                                      uu____2095 ::
                                                        uu____2096 in
                                                    uu____2091 :: uu____2092 in
                                                  uu____2083 :: uu____2088 in
                                                uu____2079 :: uu____2080 in
                                              uu____2050 :: uu____2076 in
                                            uu____2046 :: uu____2047 in
                                          uu____2042 :: uu____2043 in
                                        uu____2038 :: uu____2039 in
                                      uu____2034 :: uu____2035 in
                                    uu____2030 :: uu____2031 in
                                  uu____2026 :: uu____2027 in
                                uu____2022 :: uu____2023 in
                              uu____2018 :: uu____2019 in
                            uu____2014 :: uu____2015 in
                          uu____2010 :: uu____2011 in
                        uu____2006 :: uu____2007 in
                      uu____2002 :: uu____2003 in
                    uu____1987 :: uu____1999 in
                  uu____1972 :: uu____1984 in
                uu____1957 :: uu____1969 in
              uu____1935 :: uu____1954 in
            uu____1931 :: uu____1932 in
          uu____1910 :: uu____1928 in
        uu____1906 :: uu____1907 in
      uu____1900 :: uu____1903 in
    FStar_List.append uu____1897
      (FStar_List.append FStar_Reflection_Interpreter.reflection_primops
         native_tactics_steps)
and unembed_tactic_0:
  'Ab .
    'Ab FStar_Syntax_Embeddings.unembedder ->
      FStar_Syntax_Syntax.term -> 'Ab FStar_Tactics_Basic.tac
  =
  fun unembed_b  ->
    fun embedded_tac_b  ->
      FStar_Tactics_Basic.bind FStar_Tactics_Basic.get
        (fun proof_state  ->
           let rng = embedded_tac_b.FStar_Syntax_Syntax.pos in
           let tm =
             let uu____2237 =
               let uu____2238 =
                 let uu____2239 =
                   let uu____2240 =
                     FStar_Tactics_Embedding.embed_proofstate rng proof_state in
                   FStar_Syntax_Syntax.as_arg uu____2240 in
                 [uu____2239] in
               FStar_Syntax_Syntax.mk_Tm_app embedded_tac_b uu____2238 in
             uu____2237 FStar_Pervasives_Native.None rng in
           let steps =
             [FStar_TypeChecker_Normalize.Weak;
             FStar_TypeChecker_Normalize.Reify;
             FStar_TypeChecker_Normalize.UnfoldUntil
               FStar_Syntax_Syntax.Delta_constant;
             FStar_TypeChecker_Normalize.UnfoldTac;
             FStar_TypeChecker_Normalize.Primops] in
           (let uu____2247 = FStar_ST.op_Bang tacdbg in
            if uu____2247
            then
              let uu____2294 = FStar_Syntax_Print.term_to_string tm in
              FStar_Util.print1 "Starting normalizer with %s\n" uu____2294
            else ());
           (let result =
              let uu____2297 = primitive_steps () in
              FStar_TypeChecker_Normalize.normalize_with_primitive_steps
                uu____2297 steps proof_state.FStar_Tactics_Types.main_context
                tm in
            (let uu____2301 = FStar_ST.op_Bang tacdbg in
             if uu____2301
             then
               let uu____2348 = FStar_Syntax_Print.term_to_string result in
               FStar_Util.print1 "Reduced tactic: got %s\n" uu____2348
             else ());
            (let uu____2350 =
               FStar_Tactics_Embedding.unembed_result result unembed_b in
             match uu____2350 with
             | FStar_Pervasives_Native.Some (FStar_Util.Inl (b,ps)) ->
                 let uu____2393 = FStar_Tactics_Basic.set ps in
                 FStar_Tactics_Basic.bind uu____2393
                   (fun uu____2397  -> FStar_Tactics_Basic.ret b)
             | FStar_Pervasives_Native.Some (FStar_Util.Inr (msg,ps)) ->
                 let uu____2420 = FStar_Tactics_Basic.set ps in
                 FStar_Tactics_Basic.bind uu____2420
                   (fun uu____2424  -> FStar_Tactics_Basic.fail msg)
             | FStar_Pervasives_Native.None  ->
                 let uu____2437 =
                   let uu____2438 =
                     let uu____2443 =
                       let uu____2444 =
                         FStar_Syntax_Print.term_to_string result in
                       FStar_Util.format1
                         "Tactic got stuck! Please file a bug report with a minimal reproduction of this issue.\n%s"
                         uu____2444 in
                     (uu____2443,
                       ((proof_state.FStar_Tactics_Types.main_context).FStar_TypeChecker_Env.range)) in
                   FStar_Errors.Error uu____2438 in
                 FStar_Exn.raise uu____2437)))
and unembed_tactic_0':
  'Ab .
    'Ab FStar_Syntax_Embeddings.unembedder ->
      FStar_Syntax_Syntax.term ->
        'Ab FStar_Tactics_Basic.tac FStar_Pervasives_Native.option
  =
  fun unembed_b  ->
    fun embedded_tac_b  ->
      let uu____2453 = unembed_tactic_0 unembed_b embedded_tac_b in
      FStar_All.pipe_left (fun _0_64  -> FStar_Pervasives_Native.Some _0_64)
        uu____2453
let report_implicits:
  FStar_Tactics_Types.proofstate ->
    FStar_TypeChecker_Env.implicits -> Prims.unit
  =
  fun ps  ->
    fun is  ->
      let errs =
        FStar_List.map
          (fun uu____2505  ->
             match uu____2505 with
             | (r,uu____2523,uv,uu____2525,ty,rng) ->
                 let uu____2528 =
                   let uu____2529 = FStar_Syntax_Print.uvar_to_string uv in
                   let uu____2530 = FStar_Syntax_Print.term_to_string ty in
                   FStar_Util.format3
                     "Tactic left uninstantiated unification variable %s of type %s (reason = \"%s\")"
                     uu____2529 uu____2530 r in
                 (uu____2528, rng)) is in
      match errs with
      | [] -> ()
      | hd1::tl1 ->
          (FStar_Tactics_Basic.dump_proofstate ps
             "failing due to uninstantiated implicits";
           FStar_Errors.add_errors tl1;
           FStar_Exn.raise (FStar_Errors.Error hd1))
let run_tactic_on_typ:
  FStar_Syntax_Syntax.term ->
    FStar_Tactics_Basic.env ->
      FStar_Syntax_Syntax.typ ->
        (FStar_Tactics_Types.goal Prims.list,FStar_Syntax_Syntax.term)
          FStar_Pervasives_Native.tuple2
  =
  fun tactic  ->
    fun env  ->
      fun typ  ->
        (let uu____2575 = FStar_ST.op_Bang tacdbg in
         if uu____2575
         then
           let uu____2622 = FStar_Syntax_Print.term_to_string tactic in
           FStar_Util.print1 "About to reduce uvars on: %s\n" uu____2622
         else ());
        (let tactic1 =
           FStar_TypeChecker_Normalize.reduce_uvar_solutions env tactic in
         FStar_Errors.stop_if_err ();
         (let tau =
            unembed_tactic_0 FStar_Syntax_Embeddings.unembed_unit tactic1 in
          let uu____2629 = FStar_TypeChecker_Env.clear_expected_typ env in
          match uu____2629 with
          | (env1,uu____2643) ->
              let env2 =
                let uu___277_2649 = env1 in
                {
                  FStar_TypeChecker_Env.solver =
                    (uu___277_2649.FStar_TypeChecker_Env.solver);
                  FStar_TypeChecker_Env.range =
                    (uu___277_2649.FStar_TypeChecker_Env.range);
                  FStar_TypeChecker_Env.curmodule =
                    (uu___277_2649.FStar_TypeChecker_Env.curmodule);
                  FStar_TypeChecker_Env.gamma =
                    (uu___277_2649.FStar_TypeChecker_Env.gamma);
                  FStar_TypeChecker_Env.gamma_cache =
                    (uu___277_2649.FStar_TypeChecker_Env.gamma_cache);
                  FStar_TypeChecker_Env.modules =
                    (uu___277_2649.FStar_TypeChecker_Env.modules);
                  FStar_TypeChecker_Env.expected_typ =
                    (uu___277_2649.FStar_TypeChecker_Env.expected_typ);
                  FStar_TypeChecker_Env.sigtab =
                    (uu___277_2649.FStar_TypeChecker_Env.sigtab);
                  FStar_TypeChecker_Env.is_pattern =
                    (uu___277_2649.FStar_TypeChecker_Env.is_pattern);
                  FStar_TypeChecker_Env.instantiate_imp = false;
                  FStar_TypeChecker_Env.effects =
                    (uu___277_2649.FStar_TypeChecker_Env.effects);
                  FStar_TypeChecker_Env.generalize =
                    (uu___277_2649.FStar_TypeChecker_Env.generalize);
                  FStar_TypeChecker_Env.letrecs =
                    (uu___277_2649.FStar_TypeChecker_Env.letrecs);
                  FStar_TypeChecker_Env.top_level =
                    (uu___277_2649.FStar_TypeChecker_Env.top_level);
                  FStar_TypeChecker_Env.check_uvars =
                    (uu___277_2649.FStar_TypeChecker_Env.check_uvars);
                  FStar_TypeChecker_Env.use_eq =
                    (uu___277_2649.FStar_TypeChecker_Env.use_eq);
                  FStar_TypeChecker_Env.is_iface =
                    (uu___277_2649.FStar_TypeChecker_Env.is_iface);
                  FStar_TypeChecker_Env.admit =
                    (uu___277_2649.FStar_TypeChecker_Env.admit);
                  FStar_TypeChecker_Env.lax =
                    (uu___277_2649.FStar_TypeChecker_Env.lax);
                  FStar_TypeChecker_Env.lax_universes =
                    (uu___277_2649.FStar_TypeChecker_Env.lax_universes);
                  FStar_TypeChecker_Env.failhard =
                    (uu___277_2649.FStar_TypeChecker_Env.failhard);
                  FStar_TypeChecker_Env.nosynth =
                    (uu___277_2649.FStar_TypeChecker_Env.nosynth);
                  FStar_TypeChecker_Env.tc_term =
                    (uu___277_2649.FStar_TypeChecker_Env.tc_term);
                  FStar_TypeChecker_Env.type_of =
                    (uu___277_2649.FStar_TypeChecker_Env.type_of);
                  FStar_TypeChecker_Env.universe_of =
                    (uu___277_2649.FStar_TypeChecker_Env.universe_of);
                  FStar_TypeChecker_Env.use_bv_sorts =
                    (uu___277_2649.FStar_TypeChecker_Env.use_bv_sorts);
                  FStar_TypeChecker_Env.qname_and_index =
                    (uu___277_2649.FStar_TypeChecker_Env.qname_and_index);
                  FStar_TypeChecker_Env.proof_ns =
                    (uu___277_2649.FStar_TypeChecker_Env.proof_ns);
                  FStar_TypeChecker_Env.synth =
                    (uu___277_2649.FStar_TypeChecker_Env.synth);
                  FStar_TypeChecker_Env.is_native_tactic =
                    (uu___277_2649.FStar_TypeChecker_Env.is_native_tactic);
                  FStar_TypeChecker_Env.identifier_info =
                    (uu___277_2649.FStar_TypeChecker_Env.identifier_info);
                  FStar_TypeChecker_Env.tc_hooks =
                    (uu___277_2649.FStar_TypeChecker_Env.tc_hooks);
                  FStar_TypeChecker_Env.dsenv =
                    (uu___277_2649.FStar_TypeChecker_Env.dsenv);
                  FStar_TypeChecker_Env.dep_graph =
                    (uu___277_2649.FStar_TypeChecker_Env.dep_graph)
                } in
              let uu____2650 =
                FStar_Tactics_Basic.proofstate_of_goal_ty env2 typ in
              (match uu____2650 with
               | (ps,w) ->
                   ((let uu____2664 = FStar_ST.op_Bang tacdbg in
                     if uu____2664
                     then
                       let uu____2711 = FStar_Syntax_Print.term_to_string typ in
                       FStar_Util.print1 "Running tactic with goal = %s\n"
                         uu____2711
                     else ());
                    (let uu____2713 = FStar_Tactics_Basic.run tau ps in
                     match uu____2713 with
                     | FStar_Tactics_Result.Success (uu____2722,ps1) ->
                         ((let uu____2725 = FStar_ST.op_Bang tacdbg in
                           if uu____2725
                           then
                             let uu____2772 =
                               FStar_Syntax_Print.term_to_string w in
                             FStar_Util.print1
                               "Tactic generated proofterm %s\n" uu____2772
                           else ());
                          FStar_List.iter
                            (fun g  ->
                               let uu____2779 =
                                 FStar_Tactics_Basic.is_irrelevant g in
                               if uu____2779
                               then
                                 let uu____2780 =
                                   FStar_TypeChecker_Rel.teq_nosmt
                                     g.FStar_Tactics_Types.context
                                     g.FStar_Tactics_Types.witness
                                     FStar_Syntax_Util.exp_unit in
                                 (if uu____2780
                                  then ()
                                  else
                                    (let uu____2782 =
                                       let uu____2783 =
                                         FStar_Syntax_Print.term_to_string
                                           g.FStar_Tactics_Types.witness in
                                       FStar_Util.format1
                                         "Irrelevant tactic witness does not unify with (): %s"
                                         uu____2783 in
                                     failwith uu____2782))
                               else ())
                            (FStar_List.append ps1.FStar_Tactics_Types.goals
                               ps1.FStar_Tactics_Types.smt_goals);
                          (let g =
                             let uu___278_2786 =
                               FStar_TypeChecker_Rel.trivial_guard in
                             {
                               FStar_TypeChecker_Env.guard_f =
                                 (uu___278_2786.FStar_TypeChecker_Env.guard_f);
                               FStar_TypeChecker_Env.deferred =
                                 (uu___278_2786.FStar_TypeChecker_Env.deferred);
                               FStar_TypeChecker_Env.univ_ineqs =
                                 (uu___278_2786.FStar_TypeChecker_Env.univ_ineqs);
                               FStar_TypeChecker_Env.implicits =
                                 (ps1.FStar_Tactics_Types.all_implicits)
                             } in
                           let g1 =
                             let uu____2788 =
                               FStar_TypeChecker_Rel.solve_deferred_constraints
                                 env2 g in
                             FStar_All.pipe_right uu____2788
                               FStar_TypeChecker_Rel.resolve_implicits_tac in
                           report_implicits ps1
                             g1.FStar_TypeChecker_Env.implicits;
                           ((FStar_List.append ps1.FStar_Tactics_Types.goals
                               ps1.FStar_Tactics_Types.smt_goals), w)))
                     | FStar_Tactics_Result.Failed (s,ps1) ->
                         ((let uu____2795 =
                             let uu____2796 =
                               FStar_TypeChecker_Normalize.psc_subst
                                 ps1.FStar_Tactics_Types.psc in
                             FStar_Tactics_Types.subst_proof_state uu____2796
                               ps1 in
                           FStar_Tactics_Basic.dump_proofstate uu____2795
                             "at the time of failure");
                          (let uu____2797 =
                             let uu____2798 =
                               let uu____2803 =
                                 FStar_Util.format1 "user tactic failed: %s"
                                   s in
                               (uu____2803, (typ.FStar_Syntax_Syntax.pos)) in
                             FStar_Errors.Error uu____2798 in
                           FStar_Exn.raise uu____2797)))))))
type pol =
  | Pos
  | Neg[@@deriving show]
let uu___is_Pos: pol -> Prims.bool =
  fun projectee  -> match projectee with | Pos  -> true | uu____2813 -> false
let uu___is_Neg: pol -> Prims.bool =
  fun projectee  -> match projectee with | Neg  -> true | uu____2817 -> false
let flip: pol -> pol = fun p  -> match p with | Pos  -> Neg | Neg  -> Pos
let by_tactic_interp:
  pol ->
    FStar_TypeChecker_Env.env ->
      FStar_Syntax_Syntax.term ->
        (FStar_Syntax_Syntax.term,FStar_Tactics_Types.goal Prims.list)
          FStar_Pervasives_Native.tuple2
  =
  fun pol  ->
    fun e  ->
      fun t  ->
        let uu____2842 = FStar_Syntax_Util.head_and_args t in
        match uu____2842 with
        | (hd1,args) ->
            let uu____2885 =
              let uu____2898 =
                let uu____2899 = FStar_Syntax_Util.un_uinst hd1 in
                uu____2899.FStar_Syntax_Syntax.n in
              (uu____2898, args) in
            (match uu____2885 with
             | (FStar_Syntax_Syntax.Tm_fvar
                fv,(rett,FStar_Pervasives_Native.Some
                    (FStar_Syntax_Syntax.Implicit uu____2918))::(tactic,FStar_Pervasives_Native.None
                                                                 )::(assertion,FStar_Pervasives_Native.None
                                                                    )::[])
                 when
                 FStar_Syntax_Syntax.fv_eq_lid fv
                   FStar_Parser_Const.by_tactic_lid
                 ->
                 if pol = Pos
                 then
                   let uu____2987 = run_tactic_on_typ tactic e assertion in
                   (match uu____2987 with
                    | (gs,uu____3001) -> (FStar_Syntax_Util.t_true, gs))
                 else (assertion, [])
             | (FStar_Syntax_Syntax.Tm_fvar
                fv,(assertion,FStar_Pervasives_Native.None )::[]) when
                 FStar_Syntax_Syntax.fv_eq_lid fv
                   FStar_Parser_Const.spinoff_lid
                 ->
                 if pol = Pos
                 then
                   let uu____3053 =
                     let uu____3056 =
                       let uu____3057 =
                         FStar_Tactics_Basic.goal_of_goal_ty e assertion in
                       FStar_All.pipe_left FStar_Pervasives_Native.fst
                         uu____3057 in
                     [uu____3056] in
                   (FStar_Syntax_Util.t_true, uu____3053)
                 else (assertion, [])
             | uu____3073 -> (t, []))
let rec traverse:
  (pol ->
     FStar_TypeChecker_Env.env ->
       FStar_Syntax_Syntax.term ->
         (FStar_Syntax_Syntax.term,FStar_Tactics_Types.goal Prims.list)
           FStar_Pervasives_Native.tuple2)
    ->
    pol ->
      FStar_TypeChecker_Env.env ->
        FStar_Syntax_Syntax.term ->
          (FStar_Syntax_Syntax.term,FStar_Tactics_Types.goal Prims.list)
            FStar_Pervasives_Native.tuple2
  =
  fun f  ->
    fun pol  ->
      fun e  ->
        fun t  ->
          let uu____3139 =
            let uu____3146 =
              let uu____3147 = FStar_Syntax_Subst.compress t in
              uu____3147.FStar_Syntax_Syntax.n in
            match uu____3146 with
            | FStar_Syntax_Syntax.Tm_uinst (t1,us) ->
                let uu____3162 = traverse f pol e t1 in
                (match uu____3162 with
                 | (t',gs) -> ((FStar_Syntax_Syntax.Tm_uinst (t', us)), gs))
            | FStar_Syntax_Syntax.Tm_meta (t1,m) ->
                let uu____3189 = traverse f pol e t1 in
                (match uu____3189 with
                 | (t',gs) -> ((FStar_Syntax_Syntax.Tm_meta (t', m)), gs))
            | FStar_Syntax_Syntax.Tm_app
                ({ FStar_Syntax_Syntax.n = FStar_Syntax_Syntax.Tm_fvar fv;
                   FStar_Syntax_Syntax.pos = uu____3211;
                   FStar_Syntax_Syntax.vars = uu____3212;_},(p,uu____3214)::
                 (q,uu____3216)::[])
                when
                FStar_Syntax_Syntax.fv_eq_lid fv FStar_Parser_Const.imp_lid
                ->
                let x =
                  let uu____3256 = FStar_Syntax_Util.mk_squash p in
                  FStar_Syntax_Syntax.new_bv FStar_Pervasives_Native.None
                    uu____3256 in
                let uu____3257 = traverse f (flip pol) e p in
                (match uu____3257 with
                 | (p',gs1) ->
                     let uu____3276 =
                       let uu____3283 = FStar_TypeChecker_Env.push_bv e x in
                       traverse f pol uu____3283 q in
                     (match uu____3276 with
                      | (q',gs2) ->
                          let uu____3296 =
                            let uu____3297 = FStar_Syntax_Util.mk_imp p' q' in
                            uu____3297.FStar_Syntax_Syntax.n in
                          (uu____3296, (FStar_List.append gs1 gs2))))
            | FStar_Syntax_Syntax.Tm_app (hd1,args) ->
                let uu____3324 = traverse f pol e hd1 in
                (match uu____3324 with
                 | (hd',gs1) ->
                     let uu____3343 =
                       FStar_List.fold_right
                         (fun uu____3381  ->
                            fun uu____3382  ->
                              match (uu____3381, uu____3382) with
                              | ((a,q),(as',gs)) ->
                                  let uu____3463 = traverse f pol e a in
                                  (match uu____3463 with
                                   | (a',gs') ->
                                       (((a', q) :: as'),
                                         (FStar_List.append gs gs')))) args
                         ([], []) in
                     (match uu____3343 with
                      | (as',gs2) ->
                          ((FStar_Syntax_Syntax.Tm_app (hd', as')),
                            (FStar_List.append gs1 gs2))))
            | FStar_Syntax_Syntax.Tm_abs (bs,t1,k) ->
                let uu____3567 = FStar_Syntax_Subst.open_term bs t1 in
                (match uu____3567 with
                 | (bs1,topen) ->
                     let e' = FStar_TypeChecker_Env.push_binders e bs1 in
                     let uu____3581 =
                       let uu____3596 =
                         FStar_List.map
                           (fun uu____3629  ->
                              match uu____3629 with
                              | (bv,aq) ->
                                  let uu____3646 =
                                    traverse f (flip pol) e
                                      bv.FStar_Syntax_Syntax.sort in
                                  (match uu____3646 with
                                   | (s',gs) ->
                                       (((let uu___279_3676 = bv in
                                          {
                                            FStar_Syntax_Syntax.ppname =
                                              (uu___279_3676.FStar_Syntax_Syntax.ppname);
                                            FStar_Syntax_Syntax.index =
                                              (uu___279_3676.FStar_Syntax_Syntax.index);
                                            FStar_Syntax_Syntax.sort = s'
                                          }), aq), gs))) bs1 in
                       FStar_All.pipe_left FStar_List.unzip uu____3596 in
                     (match uu____3581 with
                      | (bs2,gs1) ->
                          let gs11 = FStar_List.flatten gs1 in
                          let uu____3740 = traverse f pol e' topen in
                          (match uu____3740 with
                           | (topen',gs2) ->
                               let uu____3759 =
                                 let uu____3760 =
                                   FStar_Syntax_Util.abs bs2 topen' k in
                                 uu____3760.FStar_Syntax_Syntax.n in
                               (uu____3759, (FStar_List.append gs11 gs2)))))
            | x -> (x, []) in
          match uu____3139 with
          | (tn',gs) ->
              let t' =
                let uu___280_3783 = t in
                {
                  FStar_Syntax_Syntax.n = tn';
                  FStar_Syntax_Syntax.pos =
                    (uu___280_3783.FStar_Syntax_Syntax.pos);
                  FStar_Syntax_Syntax.vars =
                    (uu___280_3783.FStar_Syntax_Syntax.vars)
                } in
              let uu____3784 = f pol e t' in
              (match uu____3784 with
               | (t'1,gs') -> (t'1, (FStar_List.append gs gs')))
let getprop:
  FStar_Tactics_Basic.env ->
    FStar_Syntax_Syntax.term ->
      FStar_Syntax_Syntax.term FStar_Pervasives_Native.option
  =
  fun e  ->
    fun t  ->
      let tn =
        FStar_TypeChecker_Normalize.normalize
          [FStar_TypeChecker_Normalize.Weak;
          FStar_TypeChecker_Normalize.HNF;
          FStar_TypeChecker_Normalize.UnfoldUntil
            FStar_Syntax_Syntax.Delta_constant] e t in
      FStar_Syntax_Util.un_squash tn
let preprocess:
  FStar_TypeChecker_Env.env ->
    FStar_Syntax_Syntax.term ->
      (FStar_TypeChecker_Env.env,FStar_Syntax_Syntax.term,FStar_Options.optionstate)
        FStar_Pervasives_Native.tuple3 Prims.list
  =
  fun env  ->
    fun goal  ->
      (let uu____3839 =
         FStar_TypeChecker_Env.debug env (FStar_Options.Other "Tac") in
       FStar_ST.op_Colon_Equals tacdbg uu____3839);
      (let uu____3887 = FStar_ST.op_Bang tacdbg in
       if uu____3887
       then
         let uu____3934 =
           let uu____3935 = FStar_TypeChecker_Env.all_binders env in
           FStar_All.pipe_right uu____3935
             (FStar_Syntax_Print.binders_to_string ",") in
         let uu____3936 = FStar_Syntax_Print.term_to_string goal in
         FStar_Util.print2 "About to preprocess %s |= %s\n" uu____3934
           uu____3936
       else ());
      (let initial = ((Prims.parse_int "1"), []) in
       let uu____3965 = traverse by_tactic_interp Pos env goal in
       match uu____3965 with
       | (t',gs) ->
           ((let uu____3987 = FStar_ST.op_Bang tacdbg in
             if uu____3987
             then
               let uu____4034 =
                 let uu____4035 = FStar_TypeChecker_Env.all_binders env in
                 FStar_All.pipe_right uu____4035
                   (FStar_Syntax_Print.binders_to_string ", ") in
               let uu____4036 = FStar_Syntax_Print.term_to_string t' in
               FStar_Util.print2 "Main goal simplified to: %s |- %s\n"
                 uu____4034 uu____4036
             else ());
            (let s = initial in
             let s1 =
               FStar_List.fold_left
                 (fun uu____4083  ->
                    fun g  ->
                      match uu____4083 with
                      | (n1,gs1) ->
                          let phi =
                            let uu____4128 =
                              getprop g.FStar_Tactics_Types.context
                                g.FStar_Tactics_Types.goal_ty in
                            match uu____4128 with
                            | FStar_Pervasives_Native.None  ->
                                let uu____4131 =
                                  let uu____4132 =
                                    FStar_Syntax_Print.term_to_string
                                      g.FStar_Tactics_Types.goal_ty in
                                  FStar_Util.format1
                                    "Tactic returned proof-relevant goal: %s"
                                    uu____4132 in
                                failwith uu____4131
                            | FStar_Pervasives_Native.Some phi -> phi in
                          ((let uu____4135 = FStar_ST.op_Bang tacdbg in
                            if uu____4135
                            then
                              let uu____4182 = FStar_Util.string_of_int n1 in
                              let uu____4183 =
                                FStar_Tactics_Basic.goal_to_string g in
                              FStar_Util.print2 "Got goal #%s: %s\n"
                                uu____4182 uu____4183
                            else ());
                           (let gt' =
                              let uu____4186 =
                                let uu____4187 = FStar_Util.string_of_int n1 in
                                Prims.strcat "Could not prove goal #"
                                  uu____4187 in
                              FStar_TypeChecker_Util.label uu____4186
                                goal.FStar_Syntax_Syntax.pos phi in
                            ((n1 + (Prims.parse_int "1")),
                              (((g.FStar_Tactics_Types.context), gt',
                                 (g.FStar_Tactics_Types.opts)) :: gs1))))) s
                 gs in
             let uu____4202 = s1 in
             match uu____4202 with
             | (uu____4223,gs1) ->
                 let uu____4241 =
                   let uu____4248 = FStar_Options.peek () in
                   (env, t', uu____4248) in
                 uu____4241 :: gs1)))
let reify_tactic: FStar_Syntax_Syntax.term -> FStar_Syntax_Syntax.term =
  fun a  ->
    let r =
      let uu____4259 =
        let uu____4260 =
          FStar_Syntax_Syntax.lid_as_fv FStar_Parser_Const.reify_tactic_lid
            FStar_Syntax_Syntax.Delta_equational FStar_Pervasives_Native.None in
        FStar_Syntax_Syntax.fv_to_tm uu____4260 in
      FStar_Syntax_Syntax.mk_Tm_uinst uu____4259 [FStar_Syntax_Syntax.U_zero] in
    let uu____4261 =
      let uu____4262 =
        let uu____4263 = FStar_Syntax_Syntax.iarg FStar_Syntax_Syntax.t_unit in
        let uu____4264 =
          let uu____4267 = FStar_Syntax_Syntax.as_arg a in [uu____4267] in
        uu____4263 :: uu____4264 in
      FStar_Syntax_Syntax.mk_Tm_app r uu____4262 in
    uu____4261 FStar_Pervasives_Native.None a.FStar_Syntax_Syntax.pos
let synth:
  FStar_TypeChecker_Env.env ->
    FStar_Syntax_Syntax.typ ->
      FStar_Syntax_Syntax.term -> FStar_Syntax_Syntax.term
  =
  fun env  ->
    fun typ  ->
      fun tau  ->
        (let uu____4280 =
           FStar_TypeChecker_Env.debug env (FStar_Options.Other "Tac") in
         FStar_ST.op_Colon_Equals tacdbg uu____4280);
        (let uu____4327 =
           let uu____4334 = reify_tactic tau in
           run_tactic_on_typ uu____4334 env typ in
         match uu____4327 with
         | (gs,w) ->
             let uu____4341 =
               FStar_List.existsML
                 (fun g  ->
                    let uu____4345 =
                      let uu____4346 =
                        getprop g.FStar_Tactics_Types.context
                          g.FStar_Tactics_Types.goal_ty in
                      FStar_Option.isSome uu____4346 in
                    Prims.op_Negation uu____4345) gs in
             if uu____4341
             then
               FStar_Exn.raise
                 (FStar_Errors.Error
                    ("synthesis left open goals",
                      (typ.FStar_Syntax_Syntax.pos)))
             else w)
>>>>>>> 484a43b6
<|MERGE_RESOLUTION|>--- conflicted
+++ resolved
@@ -1,1402 +1,5 @@
 
 open Prims
-<<<<<<< HEAD
-open FStar_Pervasives
-
-let tacdbg : Prims.bool FStar_ST.ref = (FStar_Util.mk_ref false)
-
-
-let mk_tactic_interpretation_0 : 'r . 'r FStar_Tactics_Basic.tac  ->  'r FStar_Syntax_Embeddings.embedder  ->  FStar_Syntax_Syntax.typ  ->  FStar_Ident.lid  ->  FStar_TypeChecker_Normalize.psc  ->  FStar_Syntax_Syntax.args  ->  FStar_Syntax_Syntax.term FStar_Pervasives_Native.option = (fun t embed_r t_r nm psc args -> (match (args) with
-| ((embedded_state, uu____66))::[] -> begin
-(
-
-let uu____83 = (FStar_Tactics_Embedding.unembed_proofstate embedded_state)
-in (FStar_Util.bind_opt uu____83 (fun ps -> (
-
-let ps1 = (FStar_Tactics_Types.set_ps_psc psc ps)
-in ((FStar_Tactics_Basic.log ps1 (fun uu____97 -> (
-
-let uu____98 = (FStar_Ident.string_of_lid nm)
-in (
-
-let uu____99 = (FStar_Syntax_Print.args_to_string args)
-in (FStar_Util.print2 "Reached %s, args are: %s\n" uu____98 uu____99)))));
-(
-
-let res = (FStar_Tactics_Basic.run t ps1)
-in (
-
-let uu____103 = (
-
-let uu____104 = (FStar_TypeChecker_Normalize.psc_range psc)
-in (FStar_Tactics_Embedding.embed_result embed_r t_r uu____104 res))
-in FStar_Pervasives_Native.Some (uu____103)));
-)))))
-end
-| uu____111 -> begin
-(failwith "Unexpected application of tactic primitive")
-end))
-
-
-let mk_tactic_interpretation_1 : 'a 'r . ('a  ->  'r FStar_Tactics_Basic.tac)  ->  'a FStar_Syntax_Embeddings.unembedder  ->  'r FStar_Syntax_Embeddings.embedder  ->  FStar_Syntax_Syntax.typ  ->  FStar_Ident.lid  ->  FStar_TypeChecker_Normalize.psc  ->  FStar_Syntax_Syntax.args  ->  FStar_Syntax_Syntax.term FStar_Pervasives_Native.option = (fun t unembed_a embed_r t_r nm psc args -> (match (args) with
-| ((a, uu____192))::((embedded_state, uu____194))::[] -> begin
-(
-
-let uu____221 = (FStar_Tactics_Embedding.unembed_proofstate embedded_state)
-in (FStar_Util.bind_opt uu____221 (fun ps -> (
-
-let ps1 = (FStar_Tactics_Types.set_ps_psc psc ps)
-in ((FStar_Tactics_Basic.log ps1 (fun uu____234 -> (
-
-let uu____235 = (FStar_Ident.string_of_lid nm)
-in (
-
-let uu____236 = (FStar_Syntax_Print.term_to_string embedded_state)
-in (FStar_Util.print2 "Reached %s, goals are: %s\n" uu____235 uu____236)))));
-(
-
-let uu____237 = (unembed_a a)
-in (FStar_Util.bind_opt uu____237 (fun a1 -> (
-
-let res = (
-
-let uu____249 = (t a1)
-in (FStar_Tactics_Basic.run uu____249 ps1))
-in (
-
-let uu____252 = (
-
-let uu____253 = (FStar_TypeChecker_Normalize.psc_range psc)
-in (FStar_Tactics_Embedding.embed_result embed_r t_r uu____253 res))
-in FStar_Pervasives_Native.Some (uu____252))))));
-)))))
-end
-| uu____260 -> begin
-(
-
-let uu____261 = (
-
-let uu____262 = (FStar_Ident.string_of_lid nm)
-in (
-
-let uu____263 = (FStar_Syntax_Print.args_to_string args)
-in (FStar_Util.format2 "Unexpected application of tactic primitive %s %s" uu____262 uu____263)))
-in (failwith uu____261))
-end))
-
-
-let mk_tactic_interpretation_1_env : 'a 'r . (FStar_TypeChecker_Normalize.psc  ->  'a  ->  'r FStar_Tactics_Basic.tac)  ->  'a FStar_Syntax_Embeddings.unembedder  ->  'r FStar_Syntax_Embeddings.embedder  ->  FStar_Syntax_Syntax.typ  ->  FStar_Ident.lid  ->  FStar_TypeChecker_Normalize.psc  ->  FStar_Syntax_Syntax.args  ->  FStar_Syntax_Syntax.term FStar_Pervasives_Native.option = (fun t unembed_a embed_r t_r nm psc args -> (match (args) with
-| ((a, uu____349))::((embedded_state, uu____351))::[] -> begin
-(
-
-let uu____378 = (FStar_Tactics_Embedding.unembed_proofstate embedded_state)
-in (FStar_Util.bind_opt uu____378 (fun ps -> (
-
-let ps1 = (FStar_Tactics_Types.set_ps_psc psc ps)
-in ((FStar_Tactics_Basic.log ps1 (fun uu____391 -> (
-
-let uu____392 = (FStar_Ident.string_of_lid nm)
-in (
-
-let uu____393 = (FStar_Syntax_Print.term_to_string embedded_state)
-in (FStar_Util.print2 "Reached %s, goals are: %s\n" uu____392 uu____393)))));
-(
-
-let uu____394 = (unembed_a a)
-in (FStar_Util.bind_opt uu____394 (fun a1 -> (
-
-let res = (
-
-let uu____406 = (t psc a1)
-in (FStar_Tactics_Basic.run uu____406 ps1))
-in (
-
-let uu____409 = (
-
-let uu____410 = (FStar_TypeChecker_Normalize.psc_range psc)
-in (FStar_Tactics_Embedding.embed_result embed_r t_r uu____410 res))
-in FStar_Pervasives_Native.Some (uu____409))))));
-)))))
-end
-| uu____417 -> begin
-(
-
-let uu____418 = (
-
-let uu____419 = (FStar_Ident.string_of_lid nm)
-in (
-
-let uu____420 = (FStar_Syntax_Print.args_to_string args)
-in (FStar_Util.format2 "Unexpected application of tactic primitive %s %s" uu____419 uu____420)))
-in (failwith uu____418))
-end))
-
-
-let mk_tactic_interpretation_2 : 'a 'b 'r . ('a  ->  'b  ->  'r FStar_Tactics_Basic.tac)  ->  'a FStar_Syntax_Embeddings.unembedder  ->  'b FStar_Syntax_Embeddings.unembedder  ->  'r FStar_Syntax_Embeddings.embedder  ->  FStar_Syntax_Syntax.typ  ->  FStar_Ident.lid  ->  FStar_TypeChecker_Normalize.psc  ->  FStar_Syntax_Syntax.args  ->  FStar_Syntax_Syntax.term FStar_Pervasives_Native.option = (fun t unembed_a unembed_b embed_r t_r nm psc args -> (match (args) with
-| ((a, uu____523))::((b, uu____525))::((embedded_state, uu____527))::[] -> begin
-(
-
-let uu____564 = (FStar_Tactics_Embedding.unembed_proofstate embedded_state)
-in (FStar_Util.bind_opt uu____564 (fun ps -> (
-
-let ps1 = (FStar_Tactics_Types.set_ps_psc psc ps)
-in ((FStar_Tactics_Basic.log ps1 (fun uu____577 -> (
-
-let uu____578 = (FStar_Ident.string_of_lid nm)
-in (
-
-let uu____579 = (FStar_Syntax_Print.term_to_string embedded_state)
-in (FStar_Util.print2 "Reached %s, goals are: %s\n" uu____578 uu____579)))));
-(
-
-let uu____580 = (unembed_a a)
-in (FStar_Util.bind_opt uu____580 (fun a1 -> (
-
-let uu____588 = (unembed_b b)
-in (FStar_Util.bind_opt uu____588 (fun b1 -> (
-
-let res = (
-
-let uu____600 = (t a1 b1)
-in (FStar_Tactics_Basic.run uu____600 ps1))
-in (
-
-let uu____603 = (
-
-let uu____604 = (FStar_TypeChecker_Normalize.psc_range psc)
-in (FStar_Tactics_Embedding.embed_result embed_r t_r uu____604 res))
-in FStar_Pervasives_Native.Some (uu____603)))))))));
-)))))
-end
-| uu____611 -> begin
-(
-
-let uu____612 = (
-
-let uu____613 = (FStar_Ident.string_of_lid nm)
-in (
-
-let uu____614 = (FStar_Syntax_Print.args_to_string args)
-in (FStar_Util.format2 "Unexpected application of tactic primitive %s %s" uu____613 uu____614)))
-in (failwith uu____612))
-end))
-
-
-let mk_tactic_interpretation_3 : 'a 'b 'c 'r . ('a  ->  'b  ->  'c  ->  'r FStar_Tactics_Basic.tac)  ->  'a FStar_Syntax_Embeddings.unembedder  ->  'b FStar_Syntax_Embeddings.unembedder  ->  'c FStar_Syntax_Embeddings.unembedder  ->  'r FStar_Syntax_Embeddings.embedder  ->  FStar_Syntax_Syntax.typ  ->  FStar_Ident.lid  ->  FStar_TypeChecker_Normalize.psc  ->  FStar_Syntax_Syntax.args  ->  FStar_Syntax_Syntax.term FStar_Pervasives_Native.option = (fun t unembed_a unembed_b unembed_c embed_r t_r nm psc args -> (match (args) with
-| ((a, uu____739))::((b, uu____741))::((c, uu____743))::((embedded_state, uu____745))::[] -> begin
-(
-
-let uu____792 = (FStar_Tactics_Embedding.unembed_proofstate embedded_state)
-in (FStar_Util.bind_opt uu____792 (fun ps -> (
-
-let ps1 = (FStar_Tactics_Types.set_ps_psc psc ps)
-in ((FStar_Tactics_Basic.log ps1 (fun uu____805 -> (
-
-let uu____806 = (FStar_Ident.string_of_lid nm)
-in (
-
-let uu____807 = (FStar_Syntax_Print.term_to_string embedded_state)
-in (FStar_Util.print2 "Reached %s, goals are: %s\n" uu____806 uu____807)))));
-(
-
-let uu____808 = (unembed_a a)
-in (FStar_Util.bind_opt uu____808 (fun a1 -> (
-
-let uu____816 = (unembed_b b)
-in (FStar_Util.bind_opt uu____816 (fun b1 -> (
-
-let uu____824 = (unembed_c c)
-in (FStar_Util.bind_opt uu____824 (fun c1 -> (
-
-let res = (
-
-let uu____836 = (t a1 b1 c1)
-in (FStar_Tactics_Basic.run uu____836 ps1))
-in (
-
-let uu____839 = (
-
-let uu____840 = (FStar_TypeChecker_Normalize.psc_range psc)
-in (FStar_Tactics_Embedding.embed_result embed_r t_r uu____840 res))
-in FStar_Pervasives_Native.Some (uu____839))))))))))));
-)))))
-end
-| uu____847 -> begin
-(
-
-let uu____848 = (
-
-let uu____849 = (FStar_Ident.string_of_lid nm)
-in (
-
-let uu____850 = (FStar_Syntax_Print.args_to_string args)
-in (FStar_Util.format2 "Unexpected application of tactic primitive %s %s" uu____849 uu____850)))
-in (failwith uu____848))
-end))
-
-
-let mk_tactic_interpretation_5 : 'a 'b 'c 'd 'e 'r . ('a  ->  'b  ->  'c  ->  'd  ->  'e  ->  'r FStar_Tactics_Basic.tac)  ->  'a FStar_Syntax_Embeddings.unembedder  ->  'b FStar_Syntax_Embeddings.unembedder  ->  'c FStar_Syntax_Embeddings.unembedder  ->  'd FStar_Syntax_Embeddings.unembedder  ->  'e FStar_Syntax_Embeddings.unembedder  ->  'r FStar_Syntax_Embeddings.embedder  ->  FStar_Syntax_Syntax.typ  ->  FStar_Ident.lid  ->  FStar_TypeChecker_Normalize.psc  ->  FStar_Syntax_Syntax.args  ->  FStar_Syntax_Syntax.term FStar_Pervasives_Native.option = (fun t unembed_a unembed_b unembed_c unembed_d unembed_e embed_r t_r nm psc args -> (match (args) with
-| ((a, uu____1019))::((b, uu____1021))::((c, uu____1023))::((d, uu____1025))::((e, uu____1027))::((embedded_state, uu____1029))::[] -> begin
-(
-
-let uu____1096 = (FStar_Tactics_Embedding.unembed_proofstate embedded_state)
-in (FStar_Util.bind_opt uu____1096 (fun ps -> (
-
-let ps1 = (FStar_Tactics_Types.set_ps_psc psc ps)
-in ((FStar_Tactics_Basic.log ps1 (fun uu____1109 -> (
-
-let uu____1110 = (FStar_Ident.string_of_lid nm)
-in (
-
-let uu____1111 = (FStar_Syntax_Print.term_to_string embedded_state)
-in (FStar_Util.print2 "Reached %s, goals are: %s\n" uu____1110 uu____1111)))));
-(
-
-let uu____1112 = (unembed_a a)
-in (FStar_Util.bind_opt uu____1112 (fun a1 -> (
-
-let uu____1120 = (unembed_b b)
-in (FStar_Util.bind_opt uu____1120 (fun b1 -> (
-
-let uu____1128 = (unembed_c c)
-in (FStar_Util.bind_opt uu____1128 (fun c1 -> (
-
-let uu____1136 = (unembed_d d)
-in (FStar_Util.bind_opt uu____1136 (fun d1 -> (
-
-let uu____1144 = (unembed_e e)
-in (FStar_Util.bind_opt uu____1144 (fun e1 -> (
-
-let res = (
-
-let uu____1156 = (t a1 b1 c1 d1 e1)
-in (FStar_Tactics_Basic.run uu____1156 ps1))
-in (
-
-let uu____1159 = (
-
-let uu____1160 = (FStar_TypeChecker_Normalize.psc_range psc)
-in (FStar_Tactics_Embedding.embed_result embed_r t_r uu____1160 res))
-in FStar_Pervasives_Native.Some (uu____1159))))))))))))))))));
-)))))
-end
-| uu____1167 -> begin
-(
-
-let uu____1168 = (
-
-let uu____1169 = (FStar_Ident.string_of_lid nm)
-in (
-
-let uu____1170 = (FStar_Syntax_Print.args_to_string args)
-in (FStar_Util.format2 "Unexpected application of tactic primitive %s %s" uu____1169 uu____1170)))
-in (failwith uu____1168))
-end))
-
-
-let step_from_native_step : FStar_Tactics_Native.native_primitive_step  ->  FStar_TypeChecker_Normalize.primitive_step = (fun s -> {FStar_TypeChecker_Normalize.name = s.FStar_Tactics_Native.name; FStar_TypeChecker_Normalize.arity = s.FStar_Tactics_Native.arity; FStar_TypeChecker_Normalize.strong_reduction_ok = s.FStar_Tactics_Native.strong_reduction_ok; FStar_TypeChecker_Normalize.requires_binder_substitution = false; FStar_TypeChecker_Normalize.interpretation = (fun psc args -> (s.FStar_Tactics_Native.tactic psc args))})
-
-
-let rec primitive_steps : Prims.unit  ->  FStar_TypeChecker_Normalize.primitive_step Prims.list = (fun uu____1223 -> (
-
-let mk1 = (fun nm arity interpretation -> (
-
-let nm1 = (FStar_Tactics_Embedding.fstar_tactics_lid' (("Builtins")::(nm)::[]))
-in {FStar_TypeChecker_Normalize.name = nm1; FStar_TypeChecker_Normalize.arity = arity; FStar_TypeChecker_Normalize.strong_reduction_ok = false; FStar_TypeChecker_Normalize.requires_binder_substitution = true; FStar_TypeChecker_Normalize.interpretation = (fun psc args -> (interpretation nm1 psc args))}))
-in (
-
-let native_tactics = (FStar_Tactics_Native.list_all ())
-in (
-
-let native_tactics_steps = (FStar_List.map step_from_native_step native_tactics)
-in (
-
-let mktac0 = (fun name f e_r tr -> (mk1 name (Prims.parse_int "1") (mk_tactic_interpretation_0 f e_r tr)))
-in (
-
-let mktac1 = (fun name f u_a e_r tr -> (mk1 name (Prims.parse_int "2") (mk_tactic_interpretation_1 f u_a e_r tr)))
-in (
-
-let mktac2 = (fun name f u_a u_b e_r tr -> (mk1 name (Prims.parse_int "3") (mk_tactic_interpretation_2 f u_a u_b e_r tr)))
-in (
-
-let mktac3 = (fun name f u_a u_b u_c e_r tr -> (mk1 name (Prims.parse_int "4") (mk_tactic_interpretation_3 f u_a u_b u_c e_r tr)))
-in (
-
-let mktac5 = (fun name f u_a u_b u_c u_d u_e e_r tr -> (mk1 name (Prims.parse_int "6") (mk_tactic_interpretation_5 f u_a u_b u_c u_d u_e e_r tr)))
-in (
-
-let decr_depth_interp = (fun psc args -> (match (args) with
-| ((ps, uu____1757))::[] -> begin
-(
-
-let uu____1774 = (FStar_Tactics_Embedding.unembed_proofstate ps)
-in (FStar_Util.bind_opt uu____1774 (fun ps1 -> (
-
-let ps2 = (FStar_Tactics_Types.set_ps_psc psc ps1)
-in (
-
-let uu____1782 = (
-
-let uu____1783 = (FStar_TypeChecker_Normalize.psc_range psc)
-in (
-
-let uu____1784 = (FStar_Tactics_Types.decr_depth ps2)
-in (FStar_Tactics_Embedding.embed_proofstate uu____1783 uu____1784)))
-in FStar_Pervasives_Native.Some (uu____1782))))))
-end
-| uu____1785 -> begin
-(failwith "Unexpected application of decr_depth")
-end))
-in (
-
-let decr_depth_step = (
-
-let uu____1789 = (FStar_Ident.lid_of_str "FStar.Tactics.Types.decr_depth")
-in {FStar_TypeChecker_Normalize.name = uu____1789; FStar_TypeChecker_Normalize.arity = (Prims.parse_int "1"); FStar_TypeChecker_Normalize.strong_reduction_ok = false; FStar_TypeChecker_Normalize.requires_binder_substitution = false; FStar_TypeChecker_Normalize.interpretation = decr_depth_interp})
-in (
-
-let incr_depth_interp = (fun psc args -> (match (args) with
-| ((ps, uu____1802))::[] -> begin
-(
-
-let uu____1819 = (FStar_Tactics_Embedding.unembed_proofstate ps)
-in (FStar_Util.bind_opt uu____1819 (fun ps1 -> (
-
-let ps2 = (FStar_Tactics_Types.set_ps_psc psc ps1)
-in (
-
-let uu____1827 = (
-
-let uu____1828 = (FStar_TypeChecker_Normalize.psc_range psc)
-in (
-
-let uu____1829 = (FStar_Tactics_Types.incr_depth ps2)
-in (FStar_Tactics_Embedding.embed_proofstate uu____1828 uu____1829)))
-in FStar_Pervasives_Native.Some (uu____1827))))))
-end
-| uu____1830 -> begin
-(failwith "Unexpected application of incr_depth")
-end))
-in (
-
-let incr_depth_step = (
-
-let uu____1834 = (FStar_Ident.lid_of_str "FStar.Tactics.Types.incr_depth")
-in {FStar_TypeChecker_Normalize.name = uu____1834; FStar_TypeChecker_Normalize.arity = (Prims.parse_int "1"); FStar_TypeChecker_Normalize.strong_reduction_ok = false; FStar_TypeChecker_Normalize.requires_binder_substitution = false; FStar_TypeChecker_Normalize.interpretation = incr_depth_interp})
-in (
-
-let tracepoint_interp = (fun psc args -> (match (args) with
-| ((ps, uu____1851))::[] -> begin
-(
-
-let uu____1868 = (FStar_Tactics_Embedding.unembed_proofstate ps)
-in (FStar_Util.bind_opt uu____1868 (fun ps1 -> (
-
-let ps2 = (FStar_Tactics_Types.set_ps_psc psc ps1)
-in ((FStar_Tactics_Types.tracepoint ps2);
-FStar_Pervasives_Native.Some (FStar_Syntax_Util.exp_unit);
-)))))
-end
-| uu____1881 -> begin
-(failwith "Unexpected application of tracepoint")
-end))
-in (
-
-let tracepoint_step = (
-
-let nm = (FStar_Ident.lid_of_str "FStar.Tactics.Types.tracepoint")
-in {FStar_TypeChecker_Normalize.name = nm; FStar_TypeChecker_Normalize.arity = (Prims.parse_int "1"); FStar_TypeChecker_Normalize.strong_reduction_ok = false; FStar_TypeChecker_Normalize.requires_binder_substitution = false; FStar_TypeChecker_Normalize.interpretation = tracepoint_interp})
-in (
-
-let put1 = (fun rng t -> (
-
-let uu___185_1895 = t
-in {FStar_Syntax_Syntax.n = uu___185_1895.FStar_Syntax_Syntax.n; FStar_Syntax_Syntax.pos = rng; FStar_Syntax_Syntax.vars = uu___185_1895.FStar_Syntax_Syntax.vars}))
-in (
-
-let get1 = (fun t -> FStar_Pervasives_Native.Some (t))
-in (
-
-let uu____1902 = (
-
-let uu____1905 = (mktac2 "__fail" (fun uu____1907 -> FStar_Tactics_Basic.fail) get1 FStar_Syntax_Embeddings.unembed_string put1 FStar_Syntax_Syntax.t_unit)
-in (
-
-let uu____1908 = (
-
-let uu____1911 = (mktac0 "__trivial" FStar_Tactics_Basic.trivial FStar_Syntax_Embeddings.embed_unit FStar_Syntax_Syntax.t_unit)
-in (
-
-let uu____1912 = (
-
-let uu____1915 = (
-
-let uu____1916 = (FStar_Syntax_Embeddings.embed_option put1 FStar_Syntax_Syntax.t_unit)
-in (mktac2 "__trytac" (fun uu____1926 -> FStar_Tactics_Basic.trytac) get1 (unembed_tactic_0' get1) uu____1916 FStar_Syntax_Syntax.t_unit))
-in (
-
-let uu____1933 = (
-
-let uu____1936 = (mktac0 "__intro" FStar_Tactics_Basic.intro FStar_Reflection_Basic.embed_binder FStar_Reflection_Data.fstar_refl_binder)
-in (
-
-let uu____1937 = (
-
-let uu____1940 = (
-
-let uu____1941 = (FStar_Syntax_Embeddings.embed_pair FStar_Reflection_Basic.embed_binder FStar_Reflection_Data.fstar_refl_binder FStar_Reflection_Basic.embed_binder FStar_Reflection_Data.fstar_refl_binder)
-in (
-
-let uu____1948 = (FStar_Tactics_Embedding.pair_typ FStar_Reflection_Data.fstar_refl_binder FStar_Reflection_Data.fstar_refl_binder)
-in (mktac0 "__intro_rec" FStar_Tactics_Basic.intro_rec uu____1941 uu____1948)))
-in (
-
-let uu____1959 = (
-
-let uu____1962 = (
-
-let uu____1963 = (FStar_Syntax_Embeddings.unembed_list FStar_Syntax_Embeddings.unembed_norm_step)
-in (mktac1 "__norm" FStar_Tactics_Basic.norm uu____1963 FStar_Syntax_Embeddings.embed_unit FStar_Syntax_Syntax.t_unit))
-in (
-
-let uu____1974 = (
-
-let uu____1977 = (
-
-let uu____1978 = (FStar_Syntax_Embeddings.unembed_list FStar_Syntax_Embeddings.unembed_norm_step)
-in (mktac3 "__norm_term_env" FStar_Tactics_Basic.norm_term_env FStar_Reflection_Basic.unembed_env uu____1978 FStar_Reflection_Basic.unembed_term FStar_Reflection_Basic.embed_term FStar_Syntax_Syntax.t_term))
-in (
-
-let uu____1989 = (
-
-let uu____1992 = (
-
-let uu____1993 = (FStar_Syntax_Embeddings.unembed_list FStar_Syntax_Embeddings.unembed_norm_step)
-in (mktac2 "__norm_binder_type" FStar_Tactics_Basic.norm_binder_type uu____1993 FStar_Reflection_Basic.unembed_binder FStar_Syntax_Embeddings.embed_unit FStar_Syntax_Syntax.t_unit))
-in (
-
-let uu____2004 = (
-
-let uu____2007 = (mktac2 "__rename_to" FStar_Tactics_Basic.rename_to FStar_Reflection_Basic.unembed_binder FStar_Syntax_Embeddings.unembed_string FStar_Syntax_Embeddings.embed_unit FStar_Syntax_Syntax.t_unit)
-in (
-
-let uu____2008 = (
-
-let uu____2011 = (mktac1 "__binder_retype" FStar_Tactics_Basic.binder_retype FStar_Reflection_Basic.unembed_binder FStar_Syntax_Embeddings.embed_unit FStar_Syntax_Syntax.t_unit)
-in (
-
-let uu____2012 = (
-
-let uu____2015 = (mktac0 "__revert" FStar_Tactics_Basic.revert FStar_Syntax_Embeddings.embed_unit FStar_Syntax_Syntax.t_unit)
-in (
-
-let uu____2016 = (
-
-let uu____2019 = (mktac0 "__clear_top" FStar_Tactics_Basic.clear_top FStar_Syntax_Embeddings.embed_unit FStar_Syntax_Syntax.t_unit)
-in (
-
-let uu____2020 = (
-
-let uu____2023 = (mktac1 "__clear" FStar_Tactics_Basic.clear FStar_Reflection_Basic.unembed_binder FStar_Syntax_Embeddings.embed_unit FStar_Syntax_Syntax.t_unit)
-in (
-
-let uu____2024 = (
-
-let uu____2027 = (mktac1 "__rewrite" FStar_Tactics_Basic.rewrite FStar_Reflection_Basic.unembed_binder FStar_Syntax_Embeddings.embed_unit FStar_Syntax_Syntax.t_unit)
-in (
-
-let uu____2028 = (
-
-let uu____2031 = (mktac0 "__smt" FStar_Tactics_Basic.smt FStar_Syntax_Embeddings.embed_unit FStar_Syntax_Syntax.t_unit)
-in (
-
-let uu____2032 = (
-
-let uu____2035 = (mktac1 "__exact" FStar_Tactics_Basic.exact FStar_Reflection_Basic.unembed_term FStar_Syntax_Embeddings.embed_unit FStar_Syntax_Syntax.t_unit)
-in (
-
-let uu____2036 = (
-
-let uu____2039 = (mktac1 "__exact_guard" FStar_Tactics_Basic.exact_guard FStar_Reflection_Basic.unembed_term FStar_Syntax_Embeddings.embed_unit FStar_Syntax_Syntax.t_unit)
-in (
-
-let uu____2040 = (
-
-let uu____2043 = (mktac1 "__apply" (FStar_Tactics_Basic.apply true) FStar_Reflection_Basic.unembed_term FStar_Syntax_Embeddings.embed_unit FStar_Syntax_Syntax.t_unit)
-in (
-
-let uu____2044 = (
-
-let uu____2047 = (mktac1 "__apply_raw" (FStar_Tactics_Basic.apply false) FStar_Reflection_Basic.unembed_term FStar_Syntax_Embeddings.embed_unit FStar_Syntax_Syntax.t_unit)
-in (
-
-let uu____2048 = (
-
-let uu____2051 = (mktac1 "__apply_lemma" FStar_Tactics_Basic.apply_lemma FStar_Reflection_Basic.unembed_term FStar_Syntax_Embeddings.embed_unit FStar_Syntax_Syntax.t_unit)
-in (
-
-let uu____2052 = (
-
-let uu____2055 = (
-
-let uu____2056 = (FStar_Syntax_Embeddings.embed_pair put1 FStar_Syntax_Syntax.t_unit put1 FStar_Syntax_Syntax.t_unit)
-in (mktac5 "__divide" (fun uu____2073 uu____2074 -> FStar_Tactics_Basic.divide) get1 get1 FStar_Syntax_Embeddings.unembed_int (unembed_tactic_0' get1) (unembed_tactic_0' get1) uu____2056 FStar_Syntax_Syntax.t_unit))
-in (
-
-let uu____2081 = (
-
-let uu____2084 = (mktac1 "__set_options" FStar_Tactics_Basic.set_options FStar_Syntax_Embeddings.unembed_string FStar_Syntax_Embeddings.embed_unit FStar_Syntax_Syntax.t_unit)
-in (
-
-let uu____2085 = (
-
-let uu____2088 = (mktac2 "__seq" FStar_Tactics_Basic.seq (unembed_tactic_0' FStar_Syntax_Embeddings.unembed_unit) (unembed_tactic_0' FStar_Syntax_Embeddings.unembed_unit) FStar_Syntax_Embeddings.embed_unit FStar_Syntax_Syntax.t_unit)
-in (
-
-let uu____2093 = (
-
-let uu____2096 = (mktac1 "__tc" FStar_Tactics_Basic.tc FStar_Reflection_Basic.unembed_term FStar_Reflection_Basic.embed_term FStar_Syntax_Syntax.t_term)
-in (
-
-let uu____2097 = (
-
-let uu____2100 = (mktac1 "__unshelve" FStar_Tactics_Basic.unshelve FStar_Reflection_Basic.unembed_term FStar_Syntax_Embeddings.embed_unit FStar_Syntax_Syntax.t_unit)
-in (
-
-let uu____2101 = (
-
-let uu____2104 = (mktac2 "__unquote" FStar_Tactics_Basic.unquote get1 FStar_Reflection_Basic.unembed_term put1 FStar_Syntax_Syntax.t_unit)
-in (
-
-let uu____2105 = (
-
-let uu____2108 = (mktac1 "__prune" FStar_Tactics_Basic.prune FStar_Syntax_Embeddings.unembed_string FStar_Syntax_Embeddings.embed_unit FStar_Syntax_Syntax.t_unit)
-in (
-
-let uu____2109 = (
-
-let uu____2112 = (mktac1 "__addns" FStar_Tactics_Basic.addns FStar_Syntax_Embeddings.unembed_string FStar_Syntax_Embeddings.embed_unit FStar_Syntax_Syntax.t_unit)
-in (
-
-let uu____2113 = (
-
-let uu____2116 = (mktac1 "__print" (fun x -> ((FStar_Tactics_Basic.tacprint x);
-(FStar_Tactics_Basic.ret ());
-)) FStar_Syntax_Embeddings.unembed_string FStar_Syntax_Embeddings.embed_unit FStar_Syntax_Syntax.t_unit)
-in (
-
-let uu____2121 = (
-
-let uu____2124 = (mktac1 "__dump" FStar_Tactics_Basic.print_proof_state FStar_Syntax_Embeddings.unembed_string FStar_Syntax_Embeddings.embed_unit FStar_Syntax_Syntax.t_unit)
-in (
-
-let uu____2125 = (
-
-let uu____2128 = (mktac1 "__dump1" FStar_Tactics_Basic.print_proof_state1 FStar_Syntax_Embeddings.unembed_string FStar_Syntax_Embeddings.embed_unit FStar_Syntax_Syntax.t_unit)
-in (
-
-let uu____2129 = (
-
-let uu____2132 = (mktac2 "__pointwise" FStar_Tactics_Basic.pointwise FStar_Tactics_Embedding.unembed_direction (unembed_tactic_0' FStar_Syntax_Embeddings.unembed_unit) FStar_Syntax_Embeddings.embed_unit FStar_Syntax_Syntax.t_unit)
-in (
-
-let uu____2135 = (
-
-let uu____2138 = (mktac0 "__trefl" FStar_Tactics_Basic.trefl FStar_Syntax_Embeddings.embed_unit FStar_Syntax_Syntax.t_unit)
-in (
-
-let uu____2139 = (
-
-let uu____2142 = (mktac0 "__later" FStar_Tactics_Basic.later FStar_Syntax_Embeddings.embed_unit FStar_Syntax_Syntax.t_unit)
-in (
-
-let uu____2143 = (
-
-let uu____2146 = (mktac0 "__dup" FStar_Tactics_Basic.dup FStar_Syntax_Embeddings.embed_unit FStar_Syntax_Syntax.t_unit)
-in (
-
-let uu____2147 = (
-
-let uu____2150 = (mktac0 "__flip" FStar_Tactics_Basic.flip FStar_Syntax_Embeddings.embed_unit FStar_Syntax_Syntax.t_unit)
-in (
-
-let uu____2151 = (
-
-let uu____2154 = (mktac0 "__qed" FStar_Tactics_Basic.qed FStar_Syntax_Embeddings.embed_unit FStar_Syntax_Syntax.t_unit)
-in (
-
-let uu____2155 = (
-
-let uu____2158 = (
-
-let uu____2159 = (FStar_Syntax_Embeddings.embed_pair FStar_Reflection_Basic.embed_term FStar_Syntax_Syntax.t_term FStar_Reflection_Basic.embed_term FStar_Syntax_Syntax.t_term)
-in (
-
-let uu____2166 = (FStar_Tactics_Embedding.pair_typ FStar_Syntax_Syntax.t_term FStar_Syntax_Syntax.t_term)
-in (mktac1 "__cases" FStar_Tactics_Basic.cases FStar_Reflection_Basic.unembed_term uu____2159 uu____2166)))
-in (
-
-let uu____2177 = (
-
-let uu____2180 = (mktac0 "__top_env" FStar_Tactics_Basic.top_env FStar_Reflection_Basic.embed_env FStar_Reflection_Data.fstar_refl_env)
-in (
-
-let uu____2181 = (
-
-let uu____2184 = (mktac0 "__cur_env" FStar_Tactics_Basic.cur_env FStar_Reflection_Basic.embed_env FStar_Reflection_Data.fstar_refl_env)
-in (
-
-let uu____2185 = (
-
-let uu____2188 = (mktac0 "__cur_goal" FStar_Tactics_Basic.cur_goal' FStar_Reflection_Basic.embed_term FStar_Syntax_Syntax.t_term)
-in (
-
-let uu____2189 = (
-
-let uu____2192 = (mktac0 "__cur_witness" FStar_Tactics_Basic.cur_witness FStar_Reflection_Basic.embed_term FStar_Syntax_Syntax.t_term)
-in (
-
-let uu____2193 = (
-
-let uu____2196 = (
-
-let uu____2197 = (FStar_Syntax_Embeddings.unembed_option FStar_Reflection_Basic.unembed_term)
-in (mktac2 "__uvar_env" FStar_Tactics_Basic.uvar_env FStar_Reflection_Basic.unembed_env uu____2197 FStar_Reflection_Basic.embed_term FStar_Syntax_Syntax.t_term))
-in (
-
-let uu____2208 = (
-
-let uu____2211 = (mktac2 "__unify" FStar_Tactics_Basic.unify FStar_Reflection_Basic.unembed_term FStar_Reflection_Basic.unembed_term FStar_Syntax_Embeddings.embed_bool FStar_Syntax_Syntax.t_bool)
-in (
-
-let uu____2212 = (
-
-let uu____2215 = (mktac3 "__launch_process" FStar_Tactics_Basic.launch_process FStar_Syntax_Embeddings.unembed_string FStar_Syntax_Embeddings.unembed_string FStar_Syntax_Embeddings.unembed_string FStar_Syntax_Embeddings.embed_string FStar_Syntax_Syntax.t_string)
-in (uu____2215)::(decr_depth_step)::(incr_depth_step)::(tracepoint_step)::[])
-in (uu____2211)::uu____2212))
-in (uu____2196)::uu____2208))
-in (uu____2192)::uu____2193))
-in (uu____2188)::uu____2189))
-in (uu____2184)::uu____2185))
-in (uu____2180)::uu____2181))
-in (uu____2158)::uu____2177))
-in (uu____2154)::uu____2155))
-in (uu____2150)::uu____2151))
-in (uu____2146)::uu____2147))
-in (uu____2142)::uu____2143))
-in (uu____2138)::uu____2139))
-in (uu____2132)::uu____2135))
-in (uu____2128)::uu____2129))
-in (uu____2124)::uu____2125))
-in (uu____2116)::uu____2121))
-in (uu____2112)::uu____2113))
-in (uu____2108)::uu____2109))
-in (uu____2104)::uu____2105))
-in (uu____2100)::uu____2101))
-in (uu____2096)::uu____2097))
-in (uu____2088)::uu____2093))
-in (uu____2084)::uu____2085))
-in (uu____2055)::uu____2081))
-in (uu____2051)::uu____2052))
-in (uu____2047)::uu____2048))
-in (uu____2043)::uu____2044))
-in (uu____2039)::uu____2040))
-in (uu____2035)::uu____2036))
-in (uu____2031)::uu____2032))
-in (uu____2027)::uu____2028))
-in (uu____2023)::uu____2024))
-in (uu____2019)::uu____2020))
-in (uu____2015)::uu____2016))
-in (uu____2011)::uu____2012))
-in (uu____2007)::uu____2008))
-in (uu____1992)::uu____2004))
-in (uu____1977)::uu____1989))
-in (uu____1962)::uu____1974))
-in (uu____1940)::uu____1959))
-in (uu____1936)::uu____1937))
-in (uu____1915)::uu____1933))
-in (uu____1911)::uu____1912))
-in (uu____1905)::uu____1908))
-in (FStar_List.append uu____1902 (FStar_List.append FStar_Reflection_Interpreter.reflection_primops native_tactics_steps))))))))))))))))))))
-and unembed_tactic_0 : 'Ab . 'Ab FStar_Syntax_Embeddings.unembedder  ->  FStar_Syntax_Syntax.term  ->  'Ab FStar_Tactics_Basic.tac = (fun unembed_b embedded_tac_b -> (FStar_Tactics_Basic.bind FStar_Tactics_Basic.get (fun proof_state -> (
-
-let rng = embedded_tac_b.FStar_Syntax_Syntax.pos
-in (
-
-let tm = (
-
-let uu____2238 = (
-
-let uu____2239 = (
-
-let uu____2240 = (
-
-let uu____2241 = (FStar_Tactics_Embedding.embed_proofstate rng proof_state)
-in (FStar_Syntax_Syntax.as_arg uu____2241))
-in (uu____2240)::[])
-in (FStar_Syntax_Syntax.mk_Tm_app embedded_tac_b uu____2239))
-in (uu____2238 FStar_Pervasives_Native.None rng))
-in (
-
-let steps = (FStar_TypeChecker_Normalize.Weak)::(FStar_TypeChecker_Normalize.Reify)::(FStar_TypeChecker_Normalize.UnfoldUntil (FStar_Syntax_Syntax.Delta_constant))::(FStar_TypeChecker_Normalize.UnfoldTac)::(FStar_TypeChecker_Normalize.Primops)::[]
-in ((
-
-let uu____2248 = (FStar_ST.op_Bang tacdbg)
-in (match (uu____2248) with
-| true -> begin
-(
-
-let uu____2295 = (FStar_Syntax_Print.term_to_string tm)
-in (FStar_Util.print1 "Starting normalizer with %s\n" uu____2295))
-end
-| uu____2296 -> begin
-()
-end));
-(
-
-let result = (
-
-let uu____2298 = (primitive_steps ())
-in (FStar_TypeChecker_Normalize.normalize_with_primitive_steps uu____2298 steps proof_state.FStar_Tactics_Types.main_context tm))
-in ((
-
-let uu____2302 = (FStar_ST.op_Bang tacdbg)
-in (match (uu____2302) with
-| true -> begin
-(
-
-let uu____2349 = (FStar_Syntax_Print.term_to_string result)
-in (FStar_Util.print1 "Reduced tactic: got %s\n" uu____2349))
-end
-| uu____2350 -> begin
-()
-end));
-(
-
-let uu____2351 = (FStar_Tactics_Embedding.unembed_result result unembed_b)
-in (match (uu____2351) with
-| FStar_Pervasives_Native.Some (FStar_Util.Inl (b, ps)) -> begin
-(
-
-let uu____2394 = (FStar_Tactics_Basic.set ps)
-in (FStar_Tactics_Basic.bind uu____2394 (fun uu____2398 -> (FStar_Tactics_Basic.ret b))))
-end
-| FStar_Pervasives_Native.Some (FStar_Util.Inr (msg, ps)) -> begin
-(
-
-let uu____2421 = (FStar_Tactics_Basic.set ps)
-in (FStar_Tactics_Basic.bind uu____2421 (fun uu____2425 -> (FStar_Tactics_Basic.fail msg))))
-end
-| FStar_Pervasives_Native.None -> begin
-(
-
-let uu____2438 = (
-
-let uu____2439 = (
-
-let uu____2444 = (
-
-let uu____2445 = (FStar_Syntax_Print.term_to_string result)
-in (FStar_Util.format1 "Tactic got stuck! Please file a bug report with a minimal reproduction of this issue.\n%s" uu____2445))
-in ((uu____2444), (proof_state.FStar_Tactics_Types.main_context.FStar_TypeChecker_Env.range)))
-in FStar_Errors.Error (uu____2439))
-in (FStar_Exn.raise uu____2438))
-end));
-));
-)))))))
-and unembed_tactic_0' : 'Ab . 'Ab FStar_Syntax_Embeddings.unembedder  ->  FStar_Syntax_Syntax.term  ->  'Ab FStar_Tactics_Basic.tac FStar_Pervasives_Native.option = (fun unembed_b embedded_tac_b -> (
-
-let uu____2454 = (unembed_tactic_0 unembed_b embedded_tac_b)
-in (FStar_All.pipe_left (fun _0_64 -> FStar_Pervasives_Native.Some (_0_64)) uu____2454)))
-
-
-let report_implicits : FStar_Tactics_Types.proofstate  ->  FStar_TypeChecker_Env.implicits  ->  Prims.unit = (fun ps is -> (
-
-let errs = (FStar_List.map (fun uu____2508 -> (match (uu____2508) with
-| (r, uu____2526, uv, uu____2528, ty, rng) -> begin
-(
-
-let uu____2531 = (
-
-let uu____2532 = (FStar_Syntax_Print.uvar_to_string uv)
-in (
-
-let uu____2533 = (FStar_Syntax_Print.term_to_string ty)
-in (FStar_Util.format3 "Tactic left uninstantiated unification variable %s of type %s (reason = \"%s\")" uu____2532 uu____2533 r)))
-in ((uu____2531), (rng)))
-end)) is)
-in (match (errs) with
-| [] -> begin
-()
-end
-| (hd1)::tl1 -> begin
-((FStar_Tactics_Basic.dump_proofstate ps "failing due to uninstantiated implicits");
-(FStar_Errors.add_errors tl1);
-(FStar_Exn.raise (FStar_Errors.Error (hd1)));
-)
-end)))
-
-
-let run_tactic_on_typ : FStar_Syntax_Syntax.term  ->  FStar_Tactics_Basic.env  ->  FStar_Syntax_Syntax.typ  ->  (FStar_Tactics_Types.goal Prims.list * FStar_Syntax_Syntax.term) = (fun tactic env typ -> ((
-
-let uu____2581 = (FStar_ST.op_Bang tacdbg)
-in (match (uu____2581) with
-| true -> begin
-(
-
-let uu____2628 = (FStar_Syntax_Print.term_to_string tactic)
-in (FStar_Util.print1 "About to reduce uvars on: %s\n" uu____2628))
-end
-| uu____2629 -> begin
-()
-end));
-(
-
-let tactic1 = (FStar_TypeChecker_Normalize.reduce_uvar_solutions env tactic)
-in ((FStar_Errors.stop_if_err ());
-(
-
-let tau = (unembed_tactic_0 FStar_Syntax_Embeddings.unembed_unit tactic1)
-in (
-
-let uu____2635 = (FStar_TypeChecker_Env.clear_expected_typ env)
-in (match (uu____2635) with
-| (env1, uu____2649) -> begin
-(
-
-let env2 = (
-
-let uu___186_2655 = env1
-in {FStar_TypeChecker_Env.solver = uu___186_2655.FStar_TypeChecker_Env.solver; FStar_TypeChecker_Env.range = uu___186_2655.FStar_TypeChecker_Env.range; FStar_TypeChecker_Env.curmodule = uu___186_2655.FStar_TypeChecker_Env.curmodule; FStar_TypeChecker_Env.gamma = uu___186_2655.FStar_TypeChecker_Env.gamma; FStar_TypeChecker_Env.gamma_cache = uu___186_2655.FStar_TypeChecker_Env.gamma_cache; FStar_TypeChecker_Env.modules = uu___186_2655.FStar_TypeChecker_Env.modules; FStar_TypeChecker_Env.expected_typ = uu___186_2655.FStar_TypeChecker_Env.expected_typ; FStar_TypeChecker_Env.sigtab = uu___186_2655.FStar_TypeChecker_Env.sigtab; FStar_TypeChecker_Env.is_pattern = uu___186_2655.FStar_TypeChecker_Env.is_pattern; FStar_TypeChecker_Env.instantiate_imp = false; FStar_TypeChecker_Env.effects = uu___186_2655.FStar_TypeChecker_Env.effects; FStar_TypeChecker_Env.generalize = uu___186_2655.FStar_TypeChecker_Env.generalize; FStar_TypeChecker_Env.letrecs = uu___186_2655.FStar_TypeChecker_Env.letrecs; FStar_TypeChecker_Env.top_level = uu___186_2655.FStar_TypeChecker_Env.top_level; FStar_TypeChecker_Env.check_uvars = uu___186_2655.FStar_TypeChecker_Env.check_uvars; FStar_TypeChecker_Env.use_eq = uu___186_2655.FStar_TypeChecker_Env.use_eq; FStar_TypeChecker_Env.is_iface = uu___186_2655.FStar_TypeChecker_Env.is_iface; FStar_TypeChecker_Env.admit = uu___186_2655.FStar_TypeChecker_Env.admit; FStar_TypeChecker_Env.lax = uu___186_2655.FStar_TypeChecker_Env.lax; FStar_TypeChecker_Env.lax_universes = uu___186_2655.FStar_TypeChecker_Env.lax_universes; FStar_TypeChecker_Env.failhard = uu___186_2655.FStar_TypeChecker_Env.failhard; FStar_TypeChecker_Env.nosynth = uu___186_2655.FStar_TypeChecker_Env.nosynth; FStar_TypeChecker_Env.tc_term = uu___186_2655.FStar_TypeChecker_Env.tc_term; FStar_TypeChecker_Env.type_of = uu___186_2655.FStar_TypeChecker_Env.type_of; FStar_TypeChecker_Env.universe_of = uu___186_2655.FStar_TypeChecker_Env.universe_of; FStar_TypeChecker_Env.use_bv_sorts = uu___186_2655.FStar_TypeChecker_Env.use_bv_sorts; FStar_TypeChecker_Env.qname_and_index = uu___186_2655.FStar_TypeChecker_Env.qname_and_index; FStar_TypeChecker_Env.proof_ns = uu___186_2655.FStar_TypeChecker_Env.proof_ns; FStar_TypeChecker_Env.synth = uu___186_2655.FStar_TypeChecker_Env.synth; FStar_TypeChecker_Env.is_native_tactic = uu___186_2655.FStar_TypeChecker_Env.is_native_tactic; FStar_TypeChecker_Env.identifier_info = uu___186_2655.FStar_TypeChecker_Env.identifier_info; FStar_TypeChecker_Env.tc_hooks = uu___186_2655.FStar_TypeChecker_Env.tc_hooks; FStar_TypeChecker_Env.dsenv = uu___186_2655.FStar_TypeChecker_Env.dsenv})
-in (
-
-let uu____2656 = (FStar_Tactics_Basic.proofstate_of_goal_ty env2 typ)
-in (match (uu____2656) with
-| (ps, w) -> begin
-((
-
-let uu____2670 = (FStar_ST.op_Bang tacdbg)
-in (match (uu____2670) with
-| true -> begin
-(
-
-let uu____2717 = (FStar_Syntax_Print.term_to_string typ)
-in (FStar_Util.print1 "Running tactic with goal = %s\n" uu____2717))
-end
-| uu____2718 -> begin
-()
-end));
-(
-
-let uu____2719 = (FStar_Tactics_Basic.run tau ps)
-in (match (uu____2719) with
-| FStar_Tactics_Result.Success (uu____2728, ps1) -> begin
-((
-
-let uu____2731 = (FStar_ST.op_Bang tacdbg)
-in (match (uu____2731) with
-| true -> begin
-(
-
-let uu____2778 = (FStar_Syntax_Print.term_to_string w)
-in (FStar_Util.print1 "Tactic generated proofterm %s\n" uu____2778))
-end
-| uu____2779 -> begin
-()
-end));
-(FStar_List.iter (fun g -> (
-
-let uu____2785 = (FStar_Tactics_Basic.is_irrelevant g)
-in (match (uu____2785) with
-| true -> begin
-(
-
-let uu____2786 = (FStar_TypeChecker_Rel.teq_nosmt g.FStar_Tactics_Types.context g.FStar_Tactics_Types.witness FStar_Syntax_Util.exp_unit)
-in (match (uu____2786) with
-| true -> begin
-()
-end
-| uu____2787 -> begin
-(
-
-let uu____2788 = (
-
-let uu____2789 = (FStar_Syntax_Print.term_to_string g.FStar_Tactics_Types.witness)
-in (FStar_Util.format1 "Irrelevant tactic witness does not unify with (): %s" uu____2789))
-in (failwith uu____2788))
-end))
-end
-| uu____2790 -> begin
-()
-end))) (FStar_List.append ps1.FStar_Tactics_Types.goals ps1.FStar_Tactics_Types.smt_goals));
-(
-
-let g = (
-
-let uu___187_2792 = FStar_TypeChecker_Rel.trivial_guard
-in {FStar_TypeChecker_Env.guard_f = uu___187_2792.FStar_TypeChecker_Env.guard_f; FStar_TypeChecker_Env.deferred = uu___187_2792.FStar_TypeChecker_Env.deferred; FStar_TypeChecker_Env.univ_ineqs = uu___187_2792.FStar_TypeChecker_Env.univ_ineqs; FStar_TypeChecker_Env.implicits = ps1.FStar_Tactics_Types.all_implicits})
-in (
-
-let g1 = (
-
-let uu____2794 = (FStar_TypeChecker_Rel.solve_deferred_constraints env2 g)
-in (FStar_All.pipe_right uu____2794 FStar_TypeChecker_Rel.resolve_implicits_tac))
-in ((report_implicits ps1 g1.FStar_TypeChecker_Env.implicits);
-(((FStar_List.append ps1.FStar_Tactics_Types.goals ps1.FStar_Tactics_Types.smt_goals)), (w));
-)));
-)
-end
-| FStar_Tactics_Result.Failed (s, ps1) -> begin
-((
-
-let uu____2801 = (
-
-let uu____2802 = (FStar_TypeChecker_Normalize.psc_subst ps1.FStar_Tactics_Types.psc)
-in (FStar_Tactics_Types.subst_proof_state uu____2802 ps1))
-in (FStar_Tactics_Basic.dump_proofstate uu____2801 "at the time of failure"));
-(
-
-let uu____2803 = (
-
-let uu____2804 = (
-
-let uu____2809 = (FStar_Util.format1 "user tactic failed: %s" s)
-in ((uu____2809), (typ.FStar_Syntax_Syntax.pos)))
-in FStar_Errors.Error (uu____2804))
-in (FStar_Exn.raise uu____2803));
-)
-end));
-)
-end)))
-end)));
-));
-))
-
-type pol =
-| Pos
-| Neg
-
-
-let uu___is_Pos : pol  ->  Prims.bool = (fun projectee -> (match (projectee) with
-| Pos -> begin
-true
-end
-| uu____2820 -> begin
-false
-end))
-
-
-let uu___is_Neg : pol  ->  Prims.bool = (fun projectee -> (match (projectee) with
-| Neg -> begin
-true
-end
-| uu____2825 -> begin
-false
-end))
-
-
-let flip : pol  ->  pol = (fun p -> (match (p) with
-| Pos -> begin
-Neg
-end
-| Neg -> begin
-Pos
-end))
-
-
-let by_tactic_interp : pol  ->  FStar_TypeChecker_Env.env  ->  FStar_Syntax_Syntax.term  ->  (FStar_Syntax_Syntax.term * FStar_Tactics_Types.goal Prims.list) = (fun pol e t -> (
-
-let uu____2854 = (FStar_Syntax_Util.head_and_args t)
-in (match (uu____2854) with
-| (hd1, args) -> begin
-(
-
-let uu____2897 = (
-
-let uu____2910 = (
-
-let uu____2911 = (FStar_Syntax_Util.un_uinst hd1)
-in uu____2911.FStar_Syntax_Syntax.n)
-in ((uu____2910), (args)))
-in (match (uu____2897) with
-| (FStar_Syntax_Syntax.Tm_fvar (fv), ((rett, FStar_Pervasives_Native.Some (FStar_Syntax_Syntax.Implicit (uu____2930))))::((tactic, FStar_Pervasives_Native.None))::((assertion, FStar_Pervasives_Native.None))::[]) when (FStar_Syntax_Syntax.fv_eq_lid fv FStar_Parser_Const.by_tactic_lid) -> begin
-(match ((Prims.op_Equality pol Pos)) with
-| true -> begin
-(
-
-let uu____2999 = (run_tactic_on_typ tactic e assertion)
-in (match (uu____2999) with
-| (gs, uu____3013) -> begin
-((FStar_Syntax_Util.t_true), (gs))
-end))
-end
-| uu____3020 -> begin
-((assertion), ([]))
-end)
-end
-| (FStar_Syntax_Syntax.Tm_fvar (fv), ((assertion, FStar_Pervasives_Native.None))::[]) when (FStar_Syntax_Syntax.fv_eq_lid fv FStar_Parser_Const.spinoff_lid) -> begin
-(match ((Prims.op_Equality pol Pos)) with
-| true -> begin
-(
-
-let uu____3065 = (
-
-let uu____3068 = (
-
-let uu____3069 = (FStar_Tactics_Basic.goal_of_goal_ty e assertion)
-in (FStar_All.pipe_left FStar_Pervasives_Native.fst uu____3069))
-in (uu____3068)::[])
-in ((FStar_Syntax_Util.t_true), (uu____3065)))
-end
-| uu____3080 -> begin
-((assertion), ([]))
-end)
-end
-| uu____3085 -> begin
-((t), ([]))
-end))
-end)))
-
-
-let rec traverse : (pol  ->  FStar_TypeChecker_Env.env  ->  FStar_Syntax_Syntax.term  ->  (FStar_Syntax_Syntax.term * FStar_Tactics_Types.goal Prims.list))  ->  pol  ->  FStar_TypeChecker_Env.env  ->  FStar_Syntax_Syntax.term  ->  (FStar_Syntax_Syntax.term * FStar_Tactics_Types.goal Prims.list) = (fun f pol e t -> (
-
-let uu____3155 = (
-
-let uu____3162 = (
-
-let uu____3163 = (FStar_Syntax_Subst.compress t)
-in uu____3163.FStar_Syntax_Syntax.n)
-in (match (uu____3162) with
-| FStar_Syntax_Syntax.Tm_uinst (t1, us) -> begin
-(
-
-let uu____3178 = (traverse f pol e t1)
-in (match (uu____3178) with
-| (t', gs) -> begin
-((FStar_Syntax_Syntax.Tm_uinst (((t'), (us)))), (gs))
-end))
-end
-| FStar_Syntax_Syntax.Tm_meta (t1, m) -> begin
-(
-
-let uu____3205 = (traverse f pol e t1)
-in (match (uu____3205) with
-| (t', gs) -> begin
-((FStar_Syntax_Syntax.Tm_meta (((t'), (m)))), (gs))
-end))
-end
-| FStar_Syntax_Syntax.Tm_app ({FStar_Syntax_Syntax.n = FStar_Syntax_Syntax.Tm_fvar (fv); FStar_Syntax_Syntax.pos = uu____3227; FStar_Syntax_Syntax.vars = uu____3228}, ((p, uu____3230))::((q, uu____3232))::[]) when (FStar_Syntax_Syntax.fv_eq_lid fv FStar_Parser_Const.imp_lid) -> begin
-(
-
-let x = (
-
-let uu____3272 = (FStar_Syntax_Util.mk_squash p)
-in (FStar_Syntax_Syntax.new_bv FStar_Pervasives_Native.None uu____3272))
-in (
-
-let uu____3273 = (traverse f (flip pol) e p)
-in (match (uu____3273) with
-| (p', gs1) -> begin
-(
-
-let uu____3292 = (
-
-let uu____3299 = (FStar_TypeChecker_Env.push_bv e x)
-in (traverse f pol uu____3299 q))
-in (match (uu____3292) with
-| (q', gs2) -> begin
-(
-
-let uu____3312 = (
-
-let uu____3313 = (FStar_Syntax_Util.mk_imp p' q')
-in uu____3313.FStar_Syntax_Syntax.n)
-in ((uu____3312), ((FStar_List.append gs1 gs2))))
-end))
-end)))
-end
-| FStar_Syntax_Syntax.Tm_app (hd1, args) -> begin
-(
-
-let uu____3340 = (traverse f pol e hd1)
-in (match (uu____3340) with
-| (hd', gs1) -> begin
-(
-
-let uu____3359 = (FStar_List.fold_right (fun uu____3397 uu____3398 -> (match (((uu____3397), (uu____3398))) with
-| ((a, q), (as', gs)) -> begin
-(
-
-let uu____3479 = (traverse f pol e a)
-in (match (uu____3479) with
-| (a', gs') -> begin
-(((((a'), (q)))::as'), ((FStar_List.append gs gs')))
-end))
-end)) args (([]), ([])))
-in (match (uu____3359) with
-| (as', gs2) -> begin
-((FStar_Syntax_Syntax.Tm_app (((hd'), (as')))), ((FStar_List.append gs1 gs2)))
-end))
-end))
-end
-| FStar_Syntax_Syntax.Tm_abs (bs, t1, k) -> begin
-(
-
-let uu____3583 = (FStar_Syntax_Subst.open_term bs t1)
-in (match (uu____3583) with
-| (bs1, topen) -> begin
-(
-
-let e' = (FStar_TypeChecker_Env.push_binders e bs1)
-in (
-
-let uu____3597 = (
-
-let uu____3612 = (FStar_List.map (fun uu____3645 -> (match (uu____3645) with
-| (bv, aq) -> begin
-(
-
-let uu____3662 = (traverse f (flip pol) e bv.FStar_Syntax_Syntax.sort)
-in (match (uu____3662) with
-| (s', gs) -> begin
-(((((
-
-let uu___188_3692 = bv
-in {FStar_Syntax_Syntax.ppname = uu___188_3692.FStar_Syntax_Syntax.ppname; FStar_Syntax_Syntax.index = uu___188_3692.FStar_Syntax_Syntax.index; FStar_Syntax_Syntax.sort = s'})), (aq))), (gs))
-end))
-end)) bs1)
-in (FStar_All.pipe_left FStar_List.unzip uu____3612))
-in (match (uu____3597) with
-| (bs2, gs1) -> begin
-(
-
-let gs11 = (FStar_List.flatten gs1)
-in (
-
-let uu____3756 = (traverse f pol e' topen)
-in (match (uu____3756) with
-| (topen', gs2) -> begin
-(
-
-let uu____3775 = (
-
-let uu____3776 = (FStar_Syntax_Util.abs bs2 topen' k)
-in uu____3776.FStar_Syntax_Syntax.n)
-in ((uu____3775), ((FStar_List.append gs11 gs2))))
-end)))
-end)))
-end))
-end
-| x -> begin
-((x), ([]))
-end))
-in (match (uu____3155) with
-| (tn', gs) -> begin
-(
-
-let t' = (
-
-let uu___189_3799 = t
-in {FStar_Syntax_Syntax.n = tn'; FStar_Syntax_Syntax.pos = uu___189_3799.FStar_Syntax_Syntax.pos; FStar_Syntax_Syntax.vars = uu___189_3799.FStar_Syntax_Syntax.vars})
-in (
-
-let uu____3800 = (f pol e t')
-in (match (uu____3800) with
-| (t'1, gs') -> begin
-((t'1), ((FStar_List.append gs gs')))
-end)))
-end)))
-
-
-let getprop : FStar_Tactics_Basic.env  ->  FStar_Syntax_Syntax.term  ->  FStar_Syntax_Syntax.term FStar_Pervasives_Native.option = (fun e t -> (
-
-let tn = (FStar_TypeChecker_Normalize.normalize ((FStar_TypeChecker_Normalize.Weak)::(FStar_TypeChecker_Normalize.HNF)::(FStar_TypeChecker_Normalize.UnfoldUntil (FStar_Syntax_Syntax.Delta_constant))::[]) e t)
-in (FStar_Syntax_Util.un_squash tn)))
-
-
-let preprocess : FStar_TypeChecker_Env.env  ->  FStar_Syntax_Syntax.term  ->  (FStar_TypeChecker_Env.env * FStar_Syntax_Syntax.term * FStar_Options.optionstate) Prims.list = (fun env goal -> ((
-
-let uu____3859 = (FStar_TypeChecker_Env.debug env (FStar_Options.Other ("Tac")))
-in (FStar_ST.op_Colon_Equals tacdbg uu____3859));
-(
-
-let uu____3907 = (FStar_ST.op_Bang tacdbg)
-in (match (uu____3907) with
-| true -> begin
-(
-
-let uu____3954 = (
-
-let uu____3955 = (FStar_TypeChecker_Env.all_binders env)
-in (FStar_All.pipe_right uu____3955 (FStar_Syntax_Print.binders_to_string ",")))
-in (
-
-let uu____3956 = (FStar_Syntax_Print.term_to_string goal)
-in (FStar_Util.print2 "About to preprocess %s |= %s\n" uu____3954 uu____3956)))
-end
-| uu____3957 -> begin
-()
-end));
-(
-
-let initial = (((Prims.parse_int "1")), ([]))
-in (
-
-let uu____3985 = (traverse by_tactic_interp Pos env goal)
-in (match (uu____3985) with
-| (t', gs) -> begin
-((
-
-let uu____4007 = (FStar_ST.op_Bang tacdbg)
-in (match (uu____4007) with
-| true -> begin
-(
-
-let uu____4054 = (
-
-let uu____4055 = (FStar_TypeChecker_Env.all_binders env)
-in (FStar_All.pipe_right uu____4055 (FStar_Syntax_Print.binders_to_string ", ")))
-in (
-
-let uu____4056 = (FStar_Syntax_Print.term_to_string t')
-in (FStar_Util.print2 "Main goal simplified to: %s |- %s\n" uu____4054 uu____4056)))
-end
-| uu____4057 -> begin
-()
-end));
-(
-
-let s = initial
-in (
-
-let s1 = (FStar_List.fold_left (fun uu____4103 g -> (match (uu____4103) with
-| (n1, gs1) -> begin
-(
-
-let phi = (
-
-let uu____4148 = (getprop g.FStar_Tactics_Types.context g.FStar_Tactics_Types.goal_ty)
-in (match (uu____4148) with
-| FStar_Pervasives_Native.None -> begin
-(
-
-let uu____4151 = (
-
-let uu____4152 = (FStar_Syntax_Print.term_to_string g.FStar_Tactics_Types.goal_ty)
-in (FStar_Util.format1 "Tactic returned proof-relevant goal: %s" uu____4152))
-in (failwith uu____4151))
-end
-| FStar_Pervasives_Native.Some (phi) -> begin
-phi
-end))
-in ((
-
-let uu____4155 = (FStar_ST.op_Bang tacdbg)
-in (match (uu____4155) with
-| true -> begin
-(
-
-let uu____4202 = (FStar_Util.string_of_int n1)
-in (
-
-let uu____4203 = (FStar_Tactics_Basic.goal_to_string g)
-in (FStar_Util.print2 "Got goal #%s: %s\n" uu____4202 uu____4203)))
-end
-| uu____4204 -> begin
-()
-end));
-(
-
-let gt' = (
-
-let uu____4206 = (
-
-let uu____4207 = (FStar_Util.string_of_int n1)
-in (Prims.strcat "Could not prove goal #" uu____4207))
-in (FStar_TypeChecker_Util.label uu____4206 goal.FStar_Syntax_Syntax.pos phi))
-in (((n1 + (Prims.parse_int "1"))), ((((g.FStar_Tactics_Types.context), (gt'), (g.FStar_Tactics_Types.opts)))::gs1)));
-))
-end)) s gs)
-in (
-
-let uu____4222 = s1
-in (match (uu____4222) with
-| (uu____4243, gs1) -> begin
-(
-
-let uu____4261 = (
-
-let uu____4268 = (FStar_Options.peek ())
-in ((env), (t'), (uu____4268)))
-in (uu____4261)::gs1)
-end))));
-)
-end)));
-))
-
-
-let reify_tactic : FStar_Syntax_Syntax.term  ->  FStar_Syntax_Syntax.term = (fun a -> (
-
-let r = (
-
-let uu____4280 = (
-
-let uu____4281 = (FStar_Syntax_Syntax.lid_as_fv FStar_Parser_Const.reify_tactic_lid FStar_Syntax_Syntax.Delta_equational FStar_Pervasives_Native.None)
-in (FStar_Syntax_Syntax.fv_to_tm uu____4281))
-in (FStar_Syntax_Syntax.mk_Tm_uinst uu____4280 ((FStar_Syntax_Syntax.U_zero)::[])))
-in (
-
-let uu____4282 = (
-
-let uu____4283 = (
-
-let uu____4284 = (FStar_Syntax_Syntax.iarg FStar_Syntax_Syntax.t_unit)
-in (
-
-let uu____4285 = (
-
-let uu____4288 = (FStar_Syntax_Syntax.as_arg a)
-in (uu____4288)::[])
-in (uu____4284)::uu____4285))
-in (FStar_Syntax_Syntax.mk_Tm_app r uu____4283))
-in (uu____4282 FStar_Pervasives_Native.None a.FStar_Syntax_Syntax.pos))))
-
-
-let synth : FStar_TypeChecker_Env.env  ->  FStar_Syntax_Syntax.typ  ->  FStar_Syntax_Syntax.term  ->  FStar_Syntax_Syntax.term = (fun env typ tau -> ((
-
-let uu____4304 = (FStar_TypeChecker_Env.debug env (FStar_Options.Other ("Tac")))
-in (FStar_ST.op_Colon_Equals tacdbg uu____4304));
-(
-
-let uu____4351 = (
-
-let uu____4358 = (reify_tactic tau)
-in (run_tactic_on_typ uu____4358 env typ))
-in (match (uu____4351) with
-| (gs, w) -> begin
-(
-
-let uu____4365 = (FStar_List.existsML (fun g -> (
-
-let uu____4369 = (
-
-let uu____4370 = (getprop g.FStar_Tactics_Types.context g.FStar_Tactics_Types.goal_ty)
-in (FStar_Option.isSome uu____4370))
-in (not (uu____4369)))) gs)
-in (match (uu____4365) with
-| true -> begin
-(FStar_Exn.raise (FStar_Errors.Error ((("synthesis left open goals"), (typ.FStar_Syntax_Syntax.pos)))))
-end
-| uu____4373 -> begin
-w
-end))
-end));
-))
-
-
-
-=======
 let tacdbg: Prims.bool FStar_ST.ref = FStar_Util.mk_ref false
 let mk_tactic_interpretation_0:
   'r .
@@ -3035,5 +1638,4 @@
                  (FStar_Errors.Error
                     ("synthesis left open goals",
                       (typ.FStar_Syntax_Syntax.pos)))
-             else w)
->>>>>>> 484a43b6
+             else w)