open Prims
let tacdbg : Prims.bool FStar_ST.ref = FStar_Util.mk_ref false 
let mk_tactic_interpretation_0 :
  'a .
    FStar_Tactics_Basic.proofstate ->
      'a FStar_Tactics_Basic.tac ->
        ('a -> FStar_Syntax_Syntax.term) ->
          FStar_Syntax_Syntax.typ ->
            FStar_Ident.lid ->
              FStar_Syntax_Syntax.args ->
                FStar_Syntax_Syntax.term FStar_Pervasives_Native.option
  =
  fun ps  ->
    fun t  ->
      fun embed_a  ->
        fun t_a  ->
          fun nm  ->
            fun args  ->
              match args with
              | (embedded_state,uu____61)::[] ->
                  (FStar_Tactics_Basic.log ps
                     (fun uu____82  ->
                        let uu____83 = FStar_Ident.string_of_lid nm  in
                        let uu____84 = FStar_Syntax_Print.args_to_string args
                           in
                        FStar_Util.print2 "Reached %s, args are: %s\n"
                          uu____83 uu____84);
                   (let ps1 =
                      FStar_Tactics_Embedding.unembed_proofstate ps
                        embedded_state
                       in
                    let res = FStar_Tactics_Basic.run t ps1  in
                    let uu____89 =
                      FStar_Tactics_Embedding.embed_result ps1 res embed_a
                        t_a
                       in
                    FStar_Pervasives_Native.Some uu____89))
              | uu____90 ->
                  failwith "Unexpected application of tactic primitive"
  
let mk_tactic_interpretation_1 :
  'a 'b .
    FStar_Tactics_Basic.proofstate ->
      ('b -> 'a FStar_Tactics_Basic.tac) ->
        (FStar_Syntax_Syntax.term -> 'b) ->
          ('a -> FStar_Syntax_Syntax.term) ->
            FStar_Syntax_Syntax.typ ->
              FStar_Ident.lid ->
                FStar_Syntax_Syntax.args ->
                  FStar_Syntax_Syntax.term FStar_Pervasives_Native.option
  =
  fun ps  ->
    fun t  ->
      fun unembed_b  ->
        fun embed_a  ->
          fun t_a  ->
            fun nm  ->
              fun args  ->
                match args with
                | (b,uu____163)::(embedded_state,uu____165)::[] ->
                    (FStar_Tactics_Basic.log ps
                       (fun uu____196  ->
                          let uu____197 = FStar_Ident.string_of_lid nm  in
                          let uu____198 =
                            FStar_Syntax_Print.term_to_string embedded_state
                             in
                          FStar_Util.print2 "Reached %s, goals are: %s\n"
                            uu____197 uu____198);
                     (let ps1 =
                        FStar_Tactics_Embedding.unembed_proofstate ps
                          embedded_state
                         in
                      let res =
                        let uu____203 =
                          let uu____206 = unembed_b b  in t uu____206  in
                        FStar_Tactics_Basic.run uu____203 ps1  in
                      let uu____207 =
                        FStar_Tactics_Embedding.embed_result ps1 res embed_a
                          t_a
                         in
                      FStar_Pervasives_Native.Some uu____207))
                | uu____208 ->
                    let uu____209 =
                      let uu____210 = FStar_Ident.string_of_lid nm  in
                      let uu____211 = FStar_Syntax_Print.args_to_string args
                         in
                      FStar_Util.format2
                        "Unexpected application of tactic primitive %s %s"
                        uu____210 uu____211
                       in
                    failwith uu____209
  
let mk_tactic_interpretation_2 :
  'a 'b 'c .
    FStar_Tactics_Basic.proofstate ->
      ('a -> 'b -> 'c FStar_Tactics_Basic.tac) ->
        (FStar_Syntax_Syntax.term -> 'a) ->
          (FStar_Syntax_Syntax.term -> 'b) ->
            ('c -> FStar_Syntax_Syntax.term) ->
              FStar_Syntax_Syntax.typ ->
                FStar_Ident.lid ->
                  FStar_Syntax_Syntax.args ->
                    FStar_Syntax_Syntax.term FStar_Pervasives_Native.option
  =
  fun ps  ->
    fun t  ->
      fun unembed_a  ->
        fun unembed_b  ->
          fun embed_c  ->
            fun t_c  ->
              fun nm  ->
                fun args  ->
                  match args with
                  | (a,uu____303)::(b,uu____305)::(embedded_state,uu____307)::[]
                      ->
                      (FStar_Tactics_Basic.log ps
                         (fun uu____348  ->
                            let uu____349 = FStar_Ident.string_of_lid nm  in
                            let uu____350 =
                              FStar_Syntax_Print.term_to_string
                                embedded_state
                               in
                            FStar_Util.print2 "Reached %s, goals are: %s\n"
                              uu____349 uu____350);
                       (let ps1 =
                          FStar_Tactics_Embedding.unembed_proofstate ps
                            embedded_state
                           in
                        let res =
                          let uu____355 =
                            let uu____358 = unembed_a a  in
                            let uu____359 = unembed_b b  in
                            t uu____358 uu____359  in
                          FStar_Tactics_Basic.run uu____355 ps1  in
                        let uu____360 =
                          FStar_Tactics_Embedding.embed_result ps1 res
                            embed_c t_c
                           in
                        FStar_Pervasives_Native.Some uu____360))
                  | uu____361 ->
                      let uu____362 =
                        let uu____363 = FStar_Ident.string_of_lid nm  in
                        let uu____364 =
                          FStar_Syntax_Print.args_to_string args  in
                        FStar_Util.format2
                          "Unexpected application of tactic primitive %s %s"
                          uu____363 uu____364
                         in
                      failwith uu____362
  
let mk_tactic_interpretation_3 :
  'a 'b 'c 'd .
    FStar_Tactics_Basic.proofstate ->
      ('a -> 'b -> 'c -> 'd FStar_Tactics_Basic.tac) ->
        (FStar_Syntax_Syntax.term -> 'a) ->
          (FStar_Syntax_Syntax.term -> 'b) ->
            (FStar_Syntax_Syntax.term -> 'c) ->
              ('d -> FStar_Syntax_Syntax.term) ->
                FStar_Syntax_Syntax.typ ->
                  FStar_Ident.lid ->
                    FStar_Syntax_Syntax.args ->
                      FStar_Syntax_Syntax.term FStar_Pervasives_Native.option
  =
  fun ps  ->
    fun t  ->
      fun unembed_a  ->
        fun unembed_b  ->
          fun unembed_c  ->
            fun embed_d  ->
              fun t_d  ->
                fun nm  ->
                  fun args  ->
                    match args with
                    | (a,uu____475)::(b,uu____477)::(c,uu____479)::(embedded_state,uu____481)::[]
                        ->
                        (FStar_Tactics_Basic.log ps
                           (fun uu____532  ->
                              let uu____533 = FStar_Ident.string_of_lid nm
                                 in
                              let uu____534 =
                                FStar_Syntax_Print.term_to_string
                                  embedded_state
                                 in
                              FStar_Util.print2 "Reached %s, goals are: %s\n"
                                uu____533 uu____534);
                         (let ps1 =
                            FStar_Tactics_Embedding.unembed_proofstate ps
                              embedded_state
                             in
                          let res =
                            let uu____539 =
                              let uu____542 = unembed_a a  in
                              let uu____543 = unembed_b b  in
                              let uu____544 = unembed_c c  in
                              t uu____542 uu____543 uu____544  in
                            FStar_Tactics_Basic.run uu____539 ps1  in
                          let uu____545 =
                            FStar_Tactics_Embedding.embed_result ps1 res
                              embed_d t_d
                             in
                          FStar_Pervasives_Native.Some uu____545))
                    | uu____546 ->
                        let uu____547 =
                          let uu____548 = FStar_Ident.string_of_lid nm  in
                          let uu____549 =
                            FStar_Syntax_Print.args_to_string args  in
                          FStar_Util.format2
                            "Unexpected application of tactic primitive %s %s"
                            uu____548 uu____549
                           in
                        failwith uu____547
  
let mk_tactic_interpretation_5 :
  'a 'b 'c 'd 'e 'f .
    FStar_Tactics_Basic.proofstate ->
      ('a -> 'b -> 'c -> 'd -> 'e -> 'f FStar_Tactics_Basic.tac) ->
        (FStar_Syntax_Syntax.term -> 'a) ->
          (FStar_Syntax_Syntax.term -> 'b) ->
            (FStar_Syntax_Syntax.term -> 'c) ->
              (FStar_Syntax_Syntax.term -> 'd) ->
                (FStar_Syntax_Syntax.term -> 'e) ->
                  ('f -> FStar_Syntax_Syntax.term) ->
                    FStar_Syntax_Syntax.typ ->
                      FStar_Ident.lid ->
                        FStar_Syntax_Syntax.args ->
                          FStar_Syntax_Syntax.term
                            FStar_Pervasives_Native.option
  =
  fun ps  ->
    fun t  ->
      fun unembed_a  ->
        fun unembed_b  ->
          fun unembed_c  ->
            fun unembed_d  ->
              fun unembed_e  ->
                fun embed_f  ->
                  fun t_f  ->
                    fun nm  ->
                      fun args  ->
                        match args with
                        | (a,uu____698)::(b,uu____700)::(c,uu____702)::
                            (d,uu____704)::(e,uu____706)::(embedded_state,uu____708)::[]
                            ->
                            (FStar_Tactics_Basic.log ps
                               (fun uu____779  ->
                                  let uu____780 =
                                    FStar_Ident.string_of_lid nm  in
                                  let uu____781 =
                                    FStar_Syntax_Print.term_to_string
                                      embedded_state
                                     in
                                  FStar_Util.print2
                                    "Reached %s, goals are: %s\n" uu____780
                                    uu____781);
                             (let ps1 =
                                FStar_Tactics_Embedding.unembed_proofstate ps
                                  embedded_state
                                 in
                              let res =
                                let uu____786 =
                                  let uu____789 = unembed_a a  in
                                  let uu____790 = unembed_b b  in
                                  let uu____791 = unembed_c c  in
                                  let uu____792 = unembed_d d  in
                                  let uu____793 = unembed_e e  in
                                  t uu____789 uu____790 uu____791 uu____792
                                    uu____793
                                   in
                                FStar_Tactics_Basic.run uu____786 ps1  in
                              let uu____794 =
                                FStar_Tactics_Embedding.embed_result ps1 res
                                  embed_f t_f
                                 in
                              FStar_Pervasives_Native.Some uu____794))
                        | uu____795 ->
                            let uu____796 =
                              let uu____797 = FStar_Ident.string_of_lid nm
                                 in
                              let uu____798 =
                                FStar_Syntax_Print.args_to_string args  in
                              FStar_Util.format2
                                "Unexpected application of tactic primitive %s %s"
                                uu____797 uu____798
                               in
                            failwith uu____796
  
let step_from_native_step :
  FStar_Tactics_Basic.proofstate ->
    FStar_Tactics_Native.native_primitive_step ->
      FStar_TypeChecker_Normalize.primitive_step
  =
  fun ps  ->
    fun s  ->
      (let uu____810 = FStar_Ident.string_of_lid s.FStar_Tactics_Native.name
          in
       FStar_Util.print1 "Registered primitive step %s\n" uu____810);
      {
        FStar_TypeChecker_Normalize.name = (s.FStar_Tactics_Native.name);
        FStar_TypeChecker_Normalize.arity = (s.FStar_Tactics_Native.arity);
        FStar_TypeChecker_Normalize.strong_reduction_ok =
          (s.FStar_Tactics_Native.strong_reduction_ok);
        FStar_TypeChecker_Normalize.interpretation =
          ((fun _rng  -> fun args  -> s.FStar_Tactics_Native.tactic ps args))
      }
  
let rec primitive_steps :
  FStar_Tactics_Basic.proofstate ->
    FStar_TypeChecker_Normalize.primitive_step Prims.list
  =
  fun ps  ->
    let mk1 nm arity interpretation =
      let nm1 = FStar_Tactics_Embedding.fstar_tactics_lid' ["Builtins"; nm]
         in
      {
        FStar_TypeChecker_Normalize.name = nm1;
        FStar_TypeChecker_Normalize.arity = arity;
        FStar_TypeChecker_Normalize.strong_reduction_ok = false;
        FStar_TypeChecker_Normalize.interpretation =
          (fun _rng  -> fun args  -> interpretation nm1 args)
      }  in
    let native_tactics = FStar_Tactics_Native.list_all ()  in
    let native_tactics_steps =
<<<<<<< HEAD
      FStar_List.map (step_from_native_step ps) native_tactics  in
    let mk_refl nm arity interpretation =
      let nm1 = FStar_Reflection_Data.fstar_refl_lid nm  in
      {
        FStar_TypeChecker_Normalize.name = nm1;
        FStar_TypeChecker_Normalize.arity = arity;
        FStar_TypeChecker_Normalize.strong_reduction_ok = false;
        FStar_TypeChecker_Normalize.interpretation =
          (fun _rng  -> fun args  -> interpretation nm1 args)
      }  in
=======
      FStar_List.map (step_from_native_step ps) native_tactics in
>>>>>>> 207b6569
    let mktac0 name f e_a ta =
      mk1 name (Prims.parse_int "1") (mk_tactic_interpretation_0 ps f e_a ta)
       in
    let mktac1 name f u_a e_b tb =
      mk1 name (Prims.parse_int "2")
        (mk_tactic_interpretation_1 ps f u_a e_b tb)
       in
    let mktac2 name f u_a u_b e_c tc =
      mk1 name (Prims.parse_int "3")
        (mk_tactic_interpretation_2 ps f u_a u_b e_c tc)
       in
    let mktac3 name f u_a u_b u_c e_d tc =
      mk1 name (Prims.parse_int "4")
        (mk_tactic_interpretation_3 ps f u_a u_b u_c e_d tc)
       in
    let mktac5 name f u_a u_b u_c u_d u_e e_f tc =
      mk1 name (Prims.parse_int "6")
<<<<<<< HEAD
        (mk_tactic_interpretation_5 ps f u_a u_b u_c u_d u_e e_f tc)
       in
    let uu____1252 =
      let uu____1255 =
        mktac0 "__trivial" FStar_Tactics_Basic.trivial
          FStar_Syntax_Embeddings.embed_unit FStar_Syntax_Syntax.t_unit
         in
      let uu____1256 =
        let uu____1259 =
          mktac2 "__trytac" (fun uu____1265  -> FStar_Tactics_Basic.trytac)
            (fun t  -> t) (unembed_tactic_0 (fun t  -> t))
            (FStar_Syntax_Embeddings.embed_option (fun t  -> t)
               FStar_Syntax_Syntax.t_unit) FStar_Syntax_Syntax.t_unit
           in
        let uu____1272 =
          let uu____1275 =
            mktac0 "__intro" FStar_Tactics_Basic.intro
              FStar_Reflection_Basic.embed_binder
              FStar_Reflection_Data.fstar_refl_binder
             in
          let uu____1280 =
            let uu____1283 =
              let uu____1284 =
=======
        (mk_tactic_interpretation_5 ps f u_a u_b u_c u_d u_e e_f tc) in
    let uu____1219 =
      let uu____1222 =
        mktac0 "__trivial" FStar_Tactics_Basic.trivial
          FStar_Syntax_Embeddings.embed_unit FStar_Syntax_Syntax.t_unit in
      let uu____1223 =
        let uu____1226 =
          mktac2 "__trytac" (fun uu____1232  -> FStar_Tactics_Basic.trytac)
            (fun t  -> t) (unembed_tactic_0 (fun t  -> t))
            (FStar_Syntax_Embeddings.embed_option (fun t  -> t)
               FStar_Syntax_Syntax.t_unit) FStar_Syntax_Syntax.t_unit in
        let uu____1239 =
          let uu____1242 =
            mktac0 "__intro" FStar_Tactics_Basic.intro
              FStar_Reflection_Basic.embed_binder
              FStar_Reflection_Data.fstar_refl_binder in
          let uu____1247 =
            let uu____1250 =
              let uu____1251 =
>>>>>>> 207b6569
                FStar_Tactics_Embedding.pair_typ
                  FStar_Reflection_Data.fstar_refl_binder
                  FStar_Reflection_Data.fstar_refl_binder
                 in
              mktac0 "__intro_rec" FStar_Tactics_Basic.intro_rec
                (FStar_Syntax_Embeddings.embed_pair
                   FStar_Reflection_Basic.embed_binder
                   FStar_Reflection_Data.fstar_refl_binder
                   FStar_Reflection_Basic.embed_binder
<<<<<<< HEAD
                   FStar_Reflection_Data.fstar_refl_binder) uu____1284
               in
            let uu____1293 =
              let uu____1296 =
=======
                   FStar_Reflection_Data.fstar_refl_binder) uu____1251 in
            let uu____1260 =
              let uu____1263 =
>>>>>>> 207b6569
                mktac1 "__norm" FStar_Tactics_Basic.norm
                  (FStar_Syntax_Embeddings.unembed_list
                     FStar_Reflection_Basic.unembed_norm_step)
                  FStar_Syntax_Embeddings.embed_unit
<<<<<<< HEAD
                  FStar_Syntax_Syntax.t_unit
                 in
              let uu____1299 =
                let uu____1302 =
                  mktac0 "__revert" FStar_Tactics_Basic.revert
                    FStar_Syntax_Embeddings.embed_unit
                    FStar_Syntax_Syntax.t_unit
                   in
                let uu____1303 =
                  let uu____1306 =
                    mktac0 "__clear" FStar_Tactics_Basic.clear
                      FStar_Syntax_Embeddings.embed_unit
                      FStar_Syntax_Syntax.t_unit
                     in
                  let uu____1307 =
                    let uu____1310 =
                      mktac1 "__rewrite" FStar_Tactics_Basic.rewrite
                        FStar_Reflection_Basic.unembed_binder
                        FStar_Syntax_Embeddings.embed_unit
                        FStar_Syntax_Syntax.t_unit
                       in
                    let uu____1311 =
                      let uu____1314 =
                        mktac0 "__smt" FStar_Tactics_Basic.smt
                          FStar_Syntax_Embeddings.embed_unit
                          FStar_Syntax_Syntax.t_unit
                         in
                      let uu____1315 =
                        let uu____1318 =
                          mktac1 "__exact" FStar_Tactics_Basic.exact
                            FStar_Reflection_Basic.unembed_term
                            FStar_Syntax_Embeddings.embed_unit
                            FStar_Syntax_Syntax.t_unit
                           in
                        let uu____1319 =
                          let uu____1322 =
=======
                  FStar_Syntax_Syntax.t_unit in
              let uu____1266 =
                let uu____1269 =
                  mktac0 "__revert" FStar_Tactics_Basic.revert
                    FStar_Syntax_Embeddings.embed_unit
                    FStar_Syntax_Syntax.t_unit in
                let uu____1270 =
                  let uu____1273 =
                    mktac0 "__clear" FStar_Tactics_Basic.clear
                      FStar_Syntax_Embeddings.embed_unit
                      FStar_Syntax_Syntax.t_unit in
                  let uu____1274 =
                    let uu____1277 =
                      mktac1 "__rewrite" FStar_Tactics_Basic.rewrite
                        FStar_Reflection_Basic.unembed_binder
                        FStar_Syntax_Embeddings.embed_unit
                        FStar_Syntax_Syntax.t_unit in
                    let uu____1278 =
                      let uu____1281 =
                        mktac0 "__smt" FStar_Tactics_Basic.smt
                          FStar_Syntax_Embeddings.embed_unit
                          FStar_Syntax_Syntax.t_unit in
                      let uu____1282 =
                        let uu____1285 =
                          mktac1 "__exact" FStar_Tactics_Basic.exact
                            FStar_Reflection_Basic.unembed_term
                            FStar_Syntax_Embeddings.embed_unit
                            FStar_Syntax_Syntax.t_unit in
                        let uu____1286 =
                          let uu____1289 =
>>>>>>> 207b6569
                            mktac1 "__exact_lemma"
                              FStar_Tactics_Basic.exact_lemma
                              FStar_Reflection_Basic.unembed_term
                              FStar_Syntax_Embeddings.embed_unit
<<<<<<< HEAD
                              FStar_Syntax_Syntax.t_unit
                             in
                          let uu____1323 =
                            let uu____1326 =
                              mktac1 "__apply" FStar_Tactics_Basic.apply
                                FStar_Reflection_Basic.unembed_term
                                FStar_Syntax_Embeddings.embed_unit
                                FStar_Syntax_Syntax.t_unit
                               in
                            let uu____1327 =
                              let uu____1330 =
=======
                              FStar_Syntax_Syntax.t_unit in
                          let uu____1290 =
                            let uu____1293 =
                              mktac1 "__apply" FStar_Tactics_Basic.apply
                                FStar_Reflection_Basic.unembed_term
                                FStar_Syntax_Embeddings.embed_unit
                                FStar_Syntax_Syntax.t_unit in
                            let uu____1294 =
                              let uu____1297 =
>>>>>>> 207b6569
                                mktac1 "__apply_lemma"
                                  FStar_Tactics_Basic.apply_lemma
                                  FStar_Reflection_Basic.unembed_term
                                  FStar_Syntax_Embeddings.embed_unit
<<<<<<< HEAD
                                  FStar_Syntax_Syntax.t_unit
                                 in
                              let uu____1331 =
                                let uu____1334 =
=======
                                  FStar_Syntax_Syntax.t_unit in
                              let uu____1298 =
                                let uu____1301 =
>>>>>>> 207b6569
                                  mktac5 "__divide"
                                    (fun uu____1312  ->
                                       fun uu____1313  ->
                                         FStar_Tactics_Basic.divide)
                                    (fun t  -> t) (fun t  -> t)
                                    FStar_Syntax_Embeddings.unembed_int
                                    (unembed_tactic_0 (fun t  -> t))
                                    (unembed_tactic_0 (fun t  -> t))
                                    (FStar_Syntax_Embeddings.embed_pair
                                       (fun t  -> t)
                                       FStar_Syntax_Syntax.t_unit
                                       (fun t  -> t)
                                       FStar_Syntax_Syntax.t_unit)
<<<<<<< HEAD
                                    FStar_Syntax_Syntax.t_unit
                                   in
                                let uu____1359 =
                                  let uu____1362 =
=======
                                    FStar_Syntax_Syntax.t_unit in
                                let uu____1326 =
                                  let uu____1329 =
>>>>>>> 207b6569
                                    mktac1 "__set_options"
                                      FStar_Tactics_Basic.set_options
                                      FStar_Syntax_Embeddings.unembed_string
                                      FStar_Syntax_Embeddings.embed_unit
<<<<<<< HEAD
                                      FStar_Syntax_Syntax.t_unit
                                     in
                                  let uu____1363 =
                                    let uu____1366 =
=======
                                      FStar_Syntax_Syntax.t_unit in
                                  let uu____1330 =
                                    let uu____1333 =
>>>>>>> 207b6569
                                      mktac2 "__seq" FStar_Tactics_Basic.seq
                                        (unembed_tactic_0
                                           FStar_Syntax_Embeddings.unembed_unit)
                                        (unembed_tactic_0
                                           FStar_Syntax_Embeddings.unembed_unit)
                                        FStar_Syntax_Embeddings.embed_unit
<<<<<<< HEAD
                                        FStar_Syntax_Syntax.t_unit
                                       in
                                    let uu____1371 =
                                      let uu____1374 =
=======
                                        FStar_Syntax_Syntax.t_unit in
                                    let uu____1338 =
                                      let uu____1341 =
>>>>>>> 207b6569
                                        mktac1 "__prune"
                                          FStar_Tactics_Basic.prune
                                          FStar_Syntax_Embeddings.unembed_string
                                          FStar_Syntax_Embeddings.embed_unit
<<<<<<< HEAD
                                          FStar_Syntax_Syntax.t_unit
                                         in
                                      let uu____1375 =
                                        let uu____1378 =
=======
                                          FStar_Syntax_Syntax.t_unit in
                                      let uu____1342 =
                                        let uu____1345 =
>>>>>>> 207b6569
                                          mktac1 "__addns"
                                            FStar_Tactics_Basic.addns
                                            FStar_Syntax_Embeddings.unembed_string
                                            FStar_Syntax_Embeddings.embed_unit
<<<<<<< HEAD
                                            FStar_Syntax_Syntax.t_unit
                                           in
                                        let uu____1379 =
                                          let uu____1382 =
=======
                                            FStar_Syntax_Syntax.t_unit in
                                        let uu____1346 =
                                          let uu____1349 =
>>>>>>> 207b6569
                                            mktac1 "__print"
                                              (fun x  ->
                                                 FStar_Tactics_Basic.tacprint
                                                   x;
                                                 FStar_Tactics_Basic.ret ())
                                              FStar_Syntax_Embeddings.unembed_string
                                              FStar_Syntax_Embeddings.embed_unit
<<<<<<< HEAD
                                              FStar_Syntax_Syntax.t_unit
                                             in
                                          let uu____1387 =
                                            let uu____1390 =
=======
                                              FStar_Syntax_Syntax.t_unit in
                                          let uu____1354 =
                                            let uu____1357 =
>>>>>>> 207b6569
                                              mktac1 "__dump"
                                                FStar_Tactics_Basic.print_proof_state
                                                FStar_Syntax_Embeddings.unembed_string
                                                FStar_Syntax_Embeddings.embed_unit
<<<<<<< HEAD
                                                FStar_Syntax_Syntax.t_unit
                                               in
                                            let uu____1391 =
                                              let uu____1394 =
=======
                                                FStar_Syntax_Syntax.t_unit in
                                            let uu____1358 =
                                              let uu____1361 =
>>>>>>> 207b6569
                                                mktac1 "__dump1"
                                                  FStar_Tactics_Basic.print_proof_state1
                                                  FStar_Syntax_Embeddings.unembed_string
                                                  FStar_Syntax_Embeddings.embed_unit
<<<<<<< HEAD
                                                  FStar_Syntax_Syntax.t_unit
                                                 in
                                              let uu____1395 =
                                                let uu____1398 =
=======
                                                  FStar_Syntax_Syntax.t_unit in
                                              let uu____1362 =
                                                let uu____1365 =
>>>>>>> 207b6569
                                                  mktac1 "__pointwise"
                                                    FStar_Tactics_Basic.pointwise
                                                    (unembed_tactic_0
                                                       FStar_Syntax_Embeddings.unembed_unit)
                                                    FStar_Syntax_Embeddings.embed_unit
<<<<<<< HEAD
                                                    FStar_Syntax_Syntax.t_unit
                                                   in
                                                let uu____1401 =
                                                  let uu____1404 =
                                                    mktac0 "__trefl"
                                                      FStar_Tactics_Basic.trefl
                                                      FStar_Syntax_Embeddings.embed_unit
                                                      FStar_Syntax_Syntax.t_unit
                                                     in
                                                  let uu____1405 =
                                                    let uu____1408 =
                                                      mktac0 "__later"
                                                        FStar_Tactics_Basic.later
                                                        FStar_Syntax_Embeddings.embed_unit
                                                        FStar_Syntax_Syntax.t_unit
                                                       in
                                                    let uu____1409 =
                                                      let uu____1412 =
                                                        mktac0 "__dup"
                                                          FStar_Tactics_Basic.dup
                                                          FStar_Syntax_Embeddings.embed_unit
                                                          FStar_Syntax_Syntax.t_unit
                                                         in
                                                      let uu____1413 =
                                                        let uu____1416 =
                                                          mktac0 "__flip"
                                                            FStar_Tactics_Basic.flip
                                                            FStar_Syntax_Embeddings.embed_unit
                                                            FStar_Syntax_Syntax.t_unit
                                                           in
                                                        let uu____1417 =
                                                          let uu____1420 =
                                                            mktac0 "__qed"
                                                              FStar_Tactics_Basic.qed
                                                              FStar_Syntax_Embeddings.embed_unit
                                                              FStar_Syntax_Syntax.t_unit
                                                             in
                                                          let uu____1421 =
                                                            let uu____1424 =
                                                              let uu____1425
=======
                                                    FStar_Syntax_Syntax.t_unit in
                                                let uu____1368 =
                                                  let uu____1371 =
                                                    mktac0 "__trefl"
                                                      FStar_Tactics_Basic.trefl
                                                      FStar_Syntax_Embeddings.embed_unit
                                                      FStar_Syntax_Syntax.t_unit in
                                                  let uu____1372 =
                                                    let uu____1375 =
                                                      mktac0 "__later"
                                                        FStar_Tactics_Basic.later
                                                        FStar_Syntax_Embeddings.embed_unit
                                                        FStar_Syntax_Syntax.t_unit in
                                                    let uu____1376 =
                                                      let uu____1379 =
                                                        mktac0 "__dup"
                                                          FStar_Tactics_Basic.dup
                                                          FStar_Syntax_Embeddings.embed_unit
                                                          FStar_Syntax_Syntax.t_unit in
                                                      let uu____1380 =
                                                        let uu____1383 =
                                                          mktac0 "__flip"
                                                            FStar_Tactics_Basic.flip
                                                            FStar_Syntax_Embeddings.embed_unit
                                                            FStar_Syntax_Syntax.t_unit in
                                                        let uu____1384 =
                                                          let uu____1387 =
                                                            mktac0 "__qed"
                                                              FStar_Tactics_Basic.qed
                                                              FStar_Syntax_Embeddings.embed_unit
                                                              FStar_Syntax_Syntax.t_unit in
                                                          let uu____1388 =
                                                            let uu____1391 =
                                                              let uu____1392
>>>>>>> 207b6569
                                                                =
                                                                FStar_Tactics_Embedding.pair_typ
                                                                  FStar_Reflection_Data.fstar_refl_term
                                                                  FStar_Reflection_Data.fstar_refl_term
                                                                 in
                                                              mktac1
                                                                "__cases"
                                                                FStar_Tactics_Basic.cases
                                                                FStar_Reflection_Basic.unembed_term
                                                                (FStar_Syntax_Embeddings.embed_pair
                                                                   FStar_Reflection_Basic.embed_term
                                                                   FStar_Reflection_Data.fstar_refl_term
                                                                   FStar_Reflection_Basic.embed_term
                                                                   FStar_Reflection_Data.fstar_refl_term)
<<<<<<< HEAD
                                                                uu____1425
                                                               in
                                                            let uu____1430 =
                                                              let uu____1433
=======
                                                                uu____1392 in
                                                            let uu____1397 =
                                                              let uu____1400
>>>>>>> 207b6569
                                                                =
                                                                mktac0
                                                                  "__cur_env"
                                                                  FStar_Tactics_Basic.cur_env
                                                                  FStar_Reflection_Basic.embed_env
<<<<<<< HEAD
                                                                  FStar_Reflection_Data.fstar_refl_env
                                                                 in
                                                              let uu____1434
=======
                                                                  FStar_Reflection_Data.fstar_refl_env in
                                                              let uu____1401
>>>>>>> 207b6569
                                                                =
                                                                let uu____1404
                                                                  =
                                                                  mktac0
                                                                    "__cur_goal"
                                                                    FStar_Tactics_Basic.cur_goal'
                                                                    FStar_Reflection_Basic.embed_term
<<<<<<< HEAD
                                                                    FStar_Reflection_Data.fstar_refl_term
                                                                   in
                                                                let uu____1438
=======
                                                                    FStar_Reflection_Data.fstar_refl_term in
                                                                let uu____1405
>>>>>>> 207b6569
                                                                  =
                                                                  let uu____1408
                                                                    =
                                                                    mktac0
                                                                    "__cur_witness"
                                                                    FStar_Tactics_Basic.cur_witness
                                                                    FStar_Reflection_Basic.embed_term
<<<<<<< HEAD
                                                                    FStar_Reflection_Data.fstar_refl_term
                                                                     in
                                                                  [uu____1441]
                                                                   in
                                                                uu____1437 ::
                                                                  uu____1438
                                                                 in
                                                              uu____1433 ::
                                                                uu____1434
                                                               in
                                                            uu____1424 ::
                                                              uu____1430
                                                             in
                                                          uu____1420 ::
                                                            uu____1421
                                                           in
                                                        uu____1416 ::
                                                          uu____1417
                                                         in
                                                      uu____1412 ::
                                                        uu____1413
                                                       in
                                                    uu____1408 :: uu____1409
                                                     in
                                                  uu____1404 :: uu____1405
                                                   in
                                                uu____1398 :: uu____1401  in
                                              uu____1394 :: uu____1395  in
                                            uu____1390 :: uu____1391  in
                                          uu____1382 :: uu____1387  in
                                        uu____1378 :: uu____1379  in
                                      uu____1374 :: uu____1375  in
                                    uu____1366 :: uu____1371  in
                                  uu____1362 :: uu____1363  in
                                uu____1334 :: uu____1359  in
                              uu____1330 :: uu____1331  in
                            uu____1326 :: uu____1327  in
                          uu____1322 :: uu____1323  in
                        uu____1318 :: uu____1319  in
                      uu____1314 :: uu____1315  in
                    uu____1310 :: uu____1311  in
                  uu____1306 :: uu____1307  in
                uu____1302 :: uu____1303  in
              uu____1296 :: uu____1299  in
            uu____1283 :: uu____1293  in
          uu____1275 :: uu____1280  in
        uu____1259 :: uu____1272  in
      uu____1255 :: uu____1256  in
    FStar_List.append uu____1252
=======
                                                                    FStar_Reflection_Data.fstar_refl_term in
                                                                  [uu____1408] in
                                                                uu____1404 ::
                                                                  uu____1405 in
                                                              uu____1400 ::
                                                                uu____1401 in
                                                            uu____1391 ::
                                                              uu____1397 in
                                                          uu____1387 ::
                                                            uu____1388 in
                                                        uu____1383 ::
                                                          uu____1384 in
                                                      uu____1379 ::
                                                        uu____1380 in
                                                    uu____1375 :: uu____1376 in
                                                  uu____1371 :: uu____1372 in
                                                uu____1365 :: uu____1368 in
                                              uu____1361 :: uu____1362 in
                                            uu____1357 :: uu____1358 in
                                          uu____1349 :: uu____1354 in
                                        uu____1345 :: uu____1346 in
                                      uu____1341 :: uu____1342 in
                                    uu____1333 :: uu____1338 in
                                  uu____1329 :: uu____1330 in
                                uu____1301 :: uu____1326 in
                              uu____1297 :: uu____1298 in
                            uu____1293 :: uu____1294 in
                          uu____1289 :: uu____1290 in
                        uu____1285 :: uu____1286 in
                      uu____1281 :: uu____1282 in
                    uu____1277 :: uu____1278 in
                  uu____1273 :: uu____1274 in
                uu____1269 :: uu____1270 in
              uu____1263 :: uu____1266 in
            uu____1250 :: uu____1260 in
          uu____1242 :: uu____1247 in
        uu____1226 :: uu____1239 in
      uu____1222 :: uu____1223 in
    FStar_List.append uu____1219
>>>>>>> 207b6569
      (FStar_List.append FStar_Reflection_Interpreter.reflection_primops
         native_tactics_steps)

and unembed_tactic_0 :
  'Ab .
    (FStar_Syntax_Syntax.term -> 'Ab) ->
      FStar_Syntax_Syntax.term -> 'Ab FStar_Tactics_Basic.tac
  =
  fun unembed_b  ->
    fun embedded_tac_b  ->
      FStar_Tactics_Basic.bind FStar_Tactics_Basic.get
        (fun proof_state  ->
           let tm =
<<<<<<< HEAD
             let uu____1454 =
               let uu____1455 =
                 let uu____1456 =
                   let uu____1457 =
                     FStar_Tactics_Embedding.embed_proofstate proof_state  in
                   FStar_Syntax_Syntax.as_arg uu____1457  in
                 [uu____1456]  in
               FStar_Syntax_Syntax.mk_Tm_app embedded_tac_b uu____1455  in
             uu____1454 FStar_Pervasives_Native.None FStar_Range.dummyRange
              in
=======
             let uu____1421 =
               let uu____1422 =
                 let uu____1423 =
                   let uu____1424 =
                     FStar_Tactics_Embedding.embed_proofstate proof_state in
                   FStar_Syntax_Syntax.as_arg uu____1424 in
                 [uu____1423] in
               FStar_Syntax_Syntax.mk_Tm_app embedded_tac_b uu____1422 in
             uu____1421 FStar_Pervasives_Native.None FStar_Range.dummyRange in
>>>>>>> 207b6569
           let steps =
             [FStar_TypeChecker_Normalize.Reify;
             FStar_TypeChecker_Normalize.UnfoldUntil
               FStar_Syntax_Syntax.Delta_constant;
             FStar_TypeChecker_Normalize.UnfoldTac;
<<<<<<< HEAD
             FStar_TypeChecker_Normalize.Primops]  in
           let uu____1463 =
             FStar_All.pipe_left FStar_Tactics_Basic.mlog
               (fun uu____1472  ->
                  let uu____1473 = FStar_Syntax_Print.term_to_string tm  in
                  FStar_Util.print1 "Starting normalizer with %s\n"
                    uu____1473)
              in
           FStar_Tactics_Basic.bind uu____1463
             (fun uu____1477  ->
                let result =
                  let uu____1479 = primitive_steps proof_state  in
                  FStar_TypeChecker_Normalize.normalize_with_primitive_steps
                    uu____1479 steps
                    proof_state.FStar_Tactics_Basic.main_context tm
                   in
                let uu____1482 =
                  FStar_All.pipe_left FStar_Tactics_Basic.mlog
                    (fun uu____1491  ->
                       let uu____1492 =
                         FStar_Syntax_Print.term_to_string result  in
                       FStar_Util.print1 "Reduced tactic: got %s\n"
                         uu____1492)
                   in
                FStar_Tactics_Basic.bind uu____1482
                  (fun uu____1498  ->
                     let uu____1499 =
                       FStar_Tactics_Embedding.unembed_result proof_state
                         result unembed_b
                        in
                     match uu____1499 with
                     | FStar_Util.Inl (b,ps) ->
                         let uu____1524 = FStar_Tactics_Basic.set ps  in
                         FStar_Tactics_Basic.bind uu____1524
                           (fun uu____1528  -> FStar_Tactics_Basic.ret b)
                     | FStar_Util.Inr (msg,ps) ->
                         let uu____1539 = FStar_Tactics_Basic.set ps  in
                         FStar_Tactics_Basic.bind uu____1539
                           (fun uu____1543  -> FStar_Tactics_Basic.fail msg))))

let run_tactic_on_typ :
=======
             FStar_TypeChecker_Normalize.Primops] in
           let uu____1430 =
             FStar_All.pipe_left FStar_Tactics_Basic.mlog
               (fun uu____1439  ->
                  let uu____1440 = FStar_Syntax_Print.term_to_string tm in
                  FStar_Util.print1 "Starting normalizer with %s\n"
                    uu____1440) in
           FStar_Tactics_Basic.bind uu____1430
             (fun uu____1444  ->
                let result =
                  let uu____1446 = primitive_steps proof_state in
                  FStar_TypeChecker_Normalize.normalize_with_primitive_steps
                    uu____1446 steps
                    proof_state.FStar_Tactics_Basic.main_context tm in
                let uu____1449 =
                  FStar_All.pipe_left FStar_Tactics_Basic.mlog
                    (fun uu____1458  ->
                       let uu____1459 =
                         FStar_Syntax_Print.term_to_string result in
                       FStar_Util.print1 "Reduced tactic: got %s\n"
                         uu____1459) in
                FStar_Tactics_Basic.bind uu____1449
                  (fun uu____1465  ->
                     let uu____1466 =
                       FStar_Tactics_Embedding.unembed_result proof_state
                         result unembed_b in
                     match uu____1466 with
                     | FStar_Util.Inl (b,ps) ->
                         let uu____1491 = FStar_Tactics_Basic.set ps in
                         FStar_Tactics_Basic.bind uu____1491
                           (fun uu____1495  -> FStar_Tactics_Basic.ret b)
                     | FStar_Util.Inr (msg,ps) ->
                         let uu____1506 = FStar_Tactics_Basic.set ps in
                         FStar_Tactics_Basic.bind uu____1506
                           (fun uu____1510  -> FStar_Tactics_Basic.fail msg))))
let run_tactic_on_typ:
>>>>>>> 207b6569
  'a .
    'a FStar_Tactics_Basic.tac ->
      FStar_Tactics_Basic.env ->
        FStar_Syntax_Syntax.typ ->
          (FStar_Tactics_Basic.goal Prims.list,FStar_Syntax_Syntax.term)
            FStar_Pervasives_Native.tuple2
  =
  fun tau  ->
    fun env  ->
      fun typ  ->
<<<<<<< HEAD
        let uu____1575 = FStar_TypeChecker_Env.clear_expected_typ env  in
        match uu____1575 with
        | (env1,uu____1589) ->
            let env2 =
              let uu___114_1595 = env1  in
=======
        let uu____1542 = FStar_TypeChecker_Env.clear_expected_typ env in
        match uu____1542 with
        | (env1,uu____1556) ->
            let env2 =
              let uu___118_1562 = env1 in
>>>>>>> 207b6569
              {
                FStar_TypeChecker_Env.solver =
                  (uu___118_1562.FStar_TypeChecker_Env.solver);
                FStar_TypeChecker_Env.range =
                  (uu___118_1562.FStar_TypeChecker_Env.range);
                FStar_TypeChecker_Env.curmodule =
                  (uu___118_1562.FStar_TypeChecker_Env.curmodule);
                FStar_TypeChecker_Env.gamma =
                  (uu___118_1562.FStar_TypeChecker_Env.gamma);
                FStar_TypeChecker_Env.gamma_cache =
                  (uu___118_1562.FStar_TypeChecker_Env.gamma_cache);
                FStar_TypeChecker_Env.modules =
                  (uu___118_1562.FStar_TypeChecker_Env.modules);
                FStar_TypeChecker_Env.expected_typ =
                  (uu___118_1562.FStar_TypeChecker_Env.expected_typ);
                FStar_TypeChecker_Env.sigtab =
                  (uu___118_1562.FStar_TypeChecker_Env.sigtab);
                FStar_TypeChecker_Env.is_pattern =
                  (uu___118_1562.FStar_TypeChecker_Env.is_pattern);
                FStar_TypeChecker_Env.instantiate_imp = false;
                FStar_TypeChecker_Env.effects =
                  (uu___118_1562.FStar_TypeChecker_Env.effects);
                FStar_TypeChecker_Env.generalize =
                  (uu___118_1562.FStar_TypeChecker_Env.generalize);
                FStar_TypeChecker_Env.letrecs =
                  (uu___118_1562.FStar_TypeChecker_Env.letrecs);
                FStar_TypeChecker_Env.top_level =
                  (uu___118_1562.FStar_TypeChecker_Env.top_level);
                FStar_TypeChecker_Env.check_uvars =
                  (uu___118_1562.FStar_TypeChecker_Env.check_uvars);
                FStar_TypeChecker_Env.use_eq =
                  (uu___118_1562.FStar_TypeChecker_Env.use_eq);
                FStar_TypeChecker_Env.is_iface =
                  (uu___118_1562.FStar_TypeChecker_Env.is_iface);
                FStar_TypeChecker_Env.admit =
                  (uu___118_1562.FStar_TypeChecker_Env.admit);
                FStar_TypeChecker_Env.lax =
                  (uu___118_1562.FStar_TypeChecker_Env.lax);
                FStar_TypeChecker_Env.lax_universes =
                  (uu___118_1562.FStar_TypeChecker_Env.lax_universes);
                FStar_TypeChecker_Env.type_of =
                  (uu___118_1562.FStar_TypeChecker_Env.type_of);
                FStar_TypeChecker_Env.universe_of =
                  (uu___118_1562.FStar_TypeChecker_Env.universe_of);
                FStar_TypeChecker_Env.use_bv_sorts =
                  (uu___118_1562.FStar_TypeChecker_Env.use_bv_sorts);
                FStar_TypeChecker_Env.qname_and_index =
                  (uu___118_1562.FStar_TypeChecker_Env.qname_and_index);
                FStar_TypeChecker_Env.proof_ns =
                  (uu___118_1562.FStar_TypeChecker_Env.proof_ns);
                FStar_TypeChecker_Env.synth =
                  (uu___118_1562.FStar_TypeChecker_Env.synth);
                FStar_TypeChecker_Env.is_native_tactic =
<<<<<<< HEAD
                  (uu___114_1595.FStar_TypeChecker_Env.is_native_tactic)
              }  in
            let uu____1596 =
              FStar_Tactics_Basic.proofstate_of_goal_ty env2 typ  in
            (match uu____1596 with
=======
                  (uu___118_1562.FStar_TypeChecker_Env.is_native_tactic);
                FStar_TypeChecker_Env.identifier_info =
                  (uu___118_1562.FStar_TypeChecker_Env.identifier_info)
              } in
            let uu____1563 =
              FStar_Tactics_Basic.proofstate_of_goal_ty env2 typ in
            (match uu____1563 with
>>>>>>> 207b6569
             | (ps,w) ->
                 let r =
                   try FStar_Tactics_Basic.run tau ps
                   with
                   | FStar_Tactics_Basic.TacFailure s ->
                       FStar_Tactics_Basic.Failed
                         ((Prims.strcat "EXCEPTION: " s), ps)
                    in
                 (match r with
<<<<<<< HEAD
                  | FStar_Tactics_Basic.Success (uu____1630,ps1) ->
                      ((let uu____1633 = FStar_ST.op_Bang tacdbg  in
                        if uu____1633
                        then
                          let uu____1644 =
                            FStar_Syntax_Print.term_to_string w  in
=======
                  | FStar_Tactics_Basic.Success (uu____1597,ps1) ->
                      ((let uu____1600 = FStar_ST.op_Bang tacdbg in
                        if uu____1600
                        then
                          let uu____1611 =
                            FStar_Syntax_Print.term_to_string w in
>>>>>>> 207b6569
                          FStar_Util.print1 "Tactic generated proofterm %s\n"
                            uu____1611
                        else ());
                       FStar_List.iter
                         (fun g  ->
<<<<<<< HEAD
                            let uu____1651 =
                              FStar_Tactics_Basic.is_irrelevant g  in
                            if uu____1651
=======
                            let uu____1618 =
                              FStar_Tactics_Basic.is_irrelevant g in
                            if uu____1618
>>>>>>> 207b6569
                            then
                              let uu____1619 =
                                FStar_TypeChecker_Rel.teq_nosmt
                                  g.FStar_Tactics_Basic.context
                                  g.FStar_Tactics_Basic.witness
<<<<<<< HEAD
                                  FStar_Syntax_Util.exp_unit
                                 in
                              (if uu____1652
=======
                                  FStar_Syntax_Util.exp_unit in
                              (if uu____1619
>>>>>>> 207b6569
                               then ()
                               else
                                 (let uu____1621 =
                                    let uu____1622 =
                                      FStar_Syntax_Print.term_to_string
                                        g.FStar_Tactics_Basic.witness
                                       in
                                    FStar_Util.format1
                                      "Irrelevant tactic witness does not unify with (): %s"
<<<<<<< HEAD
                                      uu____1655
                                     in
                                  failwith uu____1654))
=======
                                      uu____1622 in
                                  failwith uu____1621))
>>>>>>> 207b6569
                            else ())
                         (FStar_List.append ps1.FStar_Tactics_Basic.goals
                            ps1.FStar_Tactics_Basic.smt_goals);
                       (let g =
<<<<<<< HEAD
                          let uu___117_1658 =
                            FStar_TypeChecker_Rel.trivial_guard  in
=======
                          let uu___121_1625 =
                            FStar_TypeChecker_Rel.trivial_guard in
>>>>>>> 207b6569
                          {
                            FStar_TypeChecker_Env.guard_f =
                              (uu___121_1625.FStar_TypeChecker_Env.guard_f);
                            FStar_TypeChecker_Env.deferred =
                              (uu___121_1625.FStar_TypeChecker_Env.deferred);
                            FStar_TypeChecker_Env.univ_ineqs =
                              (uu___121_1625.FStar_TypeChecker_Env.univ_ineqs);
                            FStar_TypeChecker_Env.implicits =
                              (ps1.FStar_Tactics_Basic.all_implicits)
                          }  in
                        let g1 =
                          let uu____1627 =
                            FStar_TypeChecker_Rel.solve_deferred_constraints
<<<<<<< HEAD
                              env2 g
                             in
                          FStar_All.pipe_right uu____1660
                            FStar_TypeChecker_Rel.resolve_implicits_lax
                           in
=======
                              env2 g in
                          FStar_All.pipe_right uu____1627
                            FStar_TypeChecker_Rel.resolve_implicits_lax in
>>>>>>> 207b6569
                        FStar_TypeChecker_Rel.force_trivial_guard env2 g1;
                        ((FStar_List.append ps1.FStar_Tactics_Basic.goals
                            ps1.FStar_Tactics_Basic.smt_goals), w)))
                  | FStar_Tactics_Basic.Failed (s,ps1) ->
                      (FStar_Tactics_Basic.dump_proofstate ps1
                         "at the time of failure";
<<<<<<< HEAD
                       (let uu____1667 =
                          let uu____1668 =
                            let uu____1673 =
                              FStar_Util.format1 "user tactic failed: %s" s
                               in
                            (uu____1673, (typ.FStar_Syntax_Syntax.pos))  in
                          FStar_Errors.Error uu____1668  in
                        FStar_Exn.raise uu____1667))))
  
type pol =
  | Pos 
  | Neg 
let uu___is_Pos : pol -> Prims.bool =
  fun projectee  -> match projectee with | Pos  -> true | uu____1684 -> false 
let uu___is_Neg : pol -> Prims.bool =
  fun projectee  -> match projectee with | Neg  -> true | uu____1689 -> false 
let flip : pol -> pol = fun p  -> match p with | Pos  -> Neg | Neg  -> Pos 
let by_tactic_interp :
=======
                       (let uu____1634 =
                          let uu____1635 =
                            let uu____1640 =
                              FStar_Util.format1 "user tactic failed: %s" s in
                            (uu____1640, (typ.FStar_Syntax_Syntax.pos)) in
                          FStar_Errors.Error uu____1635 in
                        FStar_Exn.raise uu____1634))))
type pol =
  | Pos
  | Neg
let uu___is_Pos: pol -> Prims.bool =
  fun projectee  -> match projectee with | Pos  -> true | uu____1651 -> false
let uu___is_Neg: pol -> Prims.bool =
  fun projectee  -> match projectee with | Neg  -> true | uu____1656 -> false
let flip: pol -> pol = fun p  -> match p with | Pos  -> Neg | Neg  -> Pos
let by_tactic_interp:
>>>>>>> 207b6569
  pol ->
    FStar_TypeChecker_Env.env ->
      FStar_Syntax_Syntax.term ->
        (FStar_Syntax_Syntax.term,FStar_Tactics_Basic.goal Prims.list)
          FStar_Pervasives_Native.tuple2
  =
  fun pol  ->
    fun e  ->
      fun t  ->
<<<<<<< HEAD
        let uu____1718 = FStar_Syntax_Util.head_and_args t  in
        match uu____1718 with
        | (hd1,args) ->
            let uu____1761 =
              let uu____1774 =
                let uu____1775 = FStar_Syntax_Util.un_uinst hd1  in
                uu____1775.FStar_Syntax_Syntax.n  in
              (uu____1774, args)  in
            (match uu____1761 with
=======
        let uu____1685 = FStar_Syntax_Util.head_and_args t in
        match uu____1685 with
        | (hd1,args) ->
            let uu____1728 =
              let uu____1741 =
                let uu____1742 = FStar_Syntax_Util.un_uinst hd1 in
                uu____1742.FStar_Syntax_Syntax.n in
              (uu____1741, args) in
            (match uu____1728 with
>>>>>>> 207b6569
             | (FStar_Syntax_Syntax.Tm_fvar
                fv,(rett,FStar_Pervasives_Native.Some
                    (FStar_Syntax_Syntax.Implicit uu____1761))::(tactic,FStar_Pervasives_Native.None
                                                                 )::(assertion,FStar_Pervasives_Native.None
                                                                    )::[])
                 when
                 FStar_Syntax_Syntax.fv_eq_lid fv
                   FStar_Parser_Const.by_tactic_lid
                 ->
                 if pol = Pos
                 then
                   let uu____1830 =
                     let uu____1837 =
                       unembed_tactic_0 FStar_Syntax_Embeddings.unembed_unit
<<<<<<< HEAD
                         tactic
                        in
                     run_tactic_on_typ uu____1870 e assertion  in
                   (match uu____1863 with
                    | (gs,uu____1880) -> (FStar_Syntax_Util.t_true, gs))
=======
                         tactic in
                     run_tactic_on_typ uu____1837 e assertion in
                   (match uu____1830 with
                    | (gs,uu____1847) -> (FStar_Syntax_Util.t_true, gs))
>>>>>>> 207b6569
                 else (assertion, [])
             | (FStar_Syntax_Syntax.Tm_fvar
                fv,(assertion,FStar_Pervasives_Native.None )::[]) when
                 FStar_Syntax_Syntax.fv_eq_lid fv
                   FStar_Parser_Const.spinoff_lid
                 ->
                 if pol = Pos
                 then
<<<<<<< HEAD
                   let uu____1932 =
                     run_tactic_on_typ FStar_Tactics_Basic.idtac e assertion
                      in
                   (match uu____1932 with
                    | (gs,uu____1946) -> (FStar_Syntax_Util.t_true, gs))
                 else (assertion, [])
             | uu____1958 -> (t, []))
  
let rec traverse :
=======
                   let uu____1899 =
                     run_tactic_on_typ FStar_Tactics_Basic.idtac e assertion in
                   (match uu____1899 with
                    | (gs,uu____1913) -> (FStar_Syntax_Util.t_true, gs))
                 else (assertion, [])
             | uu____1925 -> (t, []))
let rec traverse:
>>>>>>> 207b6569
  (pol ->
     FStar_TypeChecker_Env.env ->
       FStar_Syntax_Syntax.term ->
         (FStar_Syntax_Syntax.term,FStar_Tactics_Basic.goal Prims.list)
           FStar_Pervasives_Native.tuple2)
    ->
    pol ->
      FStar_TypeChecker_Env.env ->
        FStar_Syntax_Syntax.term ->
          (FStar_Syntax_Syntax.term,FStar_Tactics_Basic.goal Prims.list)
            FStar_Pervasives_Native.tuple2
  =
  fun f  ->
    fun pol  ->
      fun e  ->
        fun t  ->
<<<<<<< HEAD
          let uu____2028 =
            let uu____2035 =
              let uu____2036 = FStar_Syntax_Subst.compress t  in
              uu____2036.FStar_Syntax_Syntax.n  in
            match uu____2035 with
            | FStar_Syntax_Syntax.Tm_uinst (t1,us) ->
                let uu____2051 = traverse f pol e t1  in
                (match uu____2051 with
                 | (t',gs) -> ((FStar_Syntax_Syntax.Tm_uinst (t', us)), gs))
            | FStar_Syntax_Syntax.Tm_meta (t1,m) ->
                let uu____2078 = traverse f pol e t1  in
                (match uu____2078 with
=======
          let uu____1995 =
            let uu____2002 =
              let uu____2003 = FStar_Syntax_Subst.compress t in
              uu____2003.FStar_Syntax_Syntax.n in
            match uu____2002 with
            | FStar_Syntax_Syntax.Tm_uinst (t1,us) ->
                let uu____2018 = traverse f pol e t1 in
                (match uu____2018 with
                 | (t',gs) -> ((FStar_Syntax_Syntax.Tm_uinst (t', us)), gs))
            | FStar_Syntax_Syntax.Tm_meta (t1,m) ->
                let uu____2045 = traverse f pol e t1 in
                (match uu____2045 with
>>>>>>> 207b6569
                 | (t',gs) -> ((FStar_Syntax_Syntax.Tm_meta (t', m)), gs))
            | FStar_Syntax_Syntax.Tm_app
                ({ FStar_Syntax_Syntax.n = FStar_Syntax_Syntax.Tm_fvar fv;
                   FStar_Syntax_Syntax.pos = uu____2067;
                   FStar_Syntax_Syntax.vars = uu____2068;_},(p,uu____2070)::
                 (q,uu____2072)::[])
                when
                FStar_Syntax_Syntax.fv_eq_lid fv FStar_Parser_Const.imp_lid
                ->
                let x =
<<<<<<< HEAD
                  FStar_Syntax_Syntax.new_bv FStar_Pervasives_Native.None p
                   in
                let uu____2145 = traverse f (flip pol) e p  in
                (match uu____2145 with
                 | (p',gs1) ->
                     let uu____2164 =
                       let uu____2171 = FStar_TypeChecker_Env.push_bv e x  in
                       traverse f pol uu____2171 q  in
                     (match uu____2164 with
                      | (q',gs2) ->
                          let uu____2184 =
                            let uu____2185 = FStar_Syntax_Util.mk_imp p' q'
                               in
                            uu____2185.FStar_Syntax_Syntax.n  in
                          (uu____2184, (FStar_List.append gs1 gs2))))
            | FStar_Syntax_Syntax.Tm_app (hd1,args) ->
                let uu____2212 = traverse f pol e hd1  in
                (match uu____2212 with
=======
                  let uu____2112 = FStar_Syntax_Util.mk_squash p in
                  FStar_Syntax_Syntax.new_bv FStar_Pervasives_Native.None
                    uu____2112 in
                let uu____2113 = traverse f (flip pol) e p in
                (match uu____2113 with
                 | (p',gs1) ->
                     let uu____2132 =
                       let uu____2139 = FStar_TypeChecker_Env.push_bv e x in
                       traverse f pol uu____2139 q in
                     (match uu____2132 with
                      | (q',gs2) ->
                          let uu____2152 =
                            let uu____2153 = FStar_Syntax_Util.mk_imp p' q' in
                            uu____2153.FStar_Syntax_Syntax.n in
                          (uu____2152, (FStar_List.append gs1 gs2))))
            | FStar_Syntax_Syntax.Tm_app (hd1,args) ->
                let uu____2180 = traverse f pol e hd1 in
                (match uu____2180 with
>>>>>>> 207b6569
                 | (hd',gs1) ->
                     let uu____2199 =
                       FStar_List.fold_right
                         (fun uu____2237  ->
                            fun uu____2238  ->
                              match (uu____2237, uu____2238) with
                              | ((a,q),(as',gs)) ->
<<<<<<< HEAD
                                  let uu____2351 = traverse f pol e a  in
                                  (match uu____2351 with
                                   | (a',gs') ->
                                       (((a', q) :: as'),
                                         (FStar_List.append gs gs')))) args
                         ([], [])
                        in
                     (match uu____2231 with
=======
                                  let uu____2319 = traverse f pol e a in
                                  (match uu____2319 with
                                   | (a',gs') ->
                                       (((a', q) :: as'),
                                         (FStar_List.append gs gs')))) args
                         ([], []) in
                     (match uu____2199 with
>>>>>>> 207b6569
                      | (as',gs2) ->
                          ((FStar_Syntax_Syntax.Tm_app (hd', as')),
                            (FStar_List.append gs1 gs2))))
            | FStar_Syntax_Syntax.Tm_abs (bs,t1,k) ->
<<<<<<< HEAD
                let uu____2455 = FStar_Syntax_Subst.open_term bs t1  in
                (match uu____2455 with
                 | (bs1,topen) ->
                     let e' = FStar_TypeChecker_Env.push_binders e bs1  in
                     let uu____2469 =
                       let uu____2484 =
=======
                let uu____2423 = FStar_Syntax_Subst.open_term bs t1 in
                (match uu____2423 with
                 | (bs1,topen) ->
                     let e' = FStar_TypeChecker_Env.push_binders e bs1 in
                     let uu____2437 =
                       let uu____2452 =
>>>>>>> 207b6569
                         FStar_List.map
                           (fun uu____2485  ->
                              match uu____2485 with
                              | (bv,aq) ->
                                  let uu____2502 =
                                    traverse f (flip pol) e
<<<<<<< HEAD
                                      bv.FStar_Syntax_Syntax.sort
                                     in
                                  (match uu____2534 with
                                   | (s',gs) ->
                                       (((let uu___118_2564 = bv  in
=======
                                      bv.FStar_Syntax_Syntax.sort in
                                  (match uu____2502 with
                                   | (s',gs) ->
                                       (((let uu___122_2532 = bv in
>>>>>>> 207b6569
                                          {
                                            FStar_Syntax_Syntax.ppname =
                                              (uu___122_2532.FStar_Syntax_Syntax.ppname);
                                            FStar_Syntax_Syntax.index =
                                              (uu___122_2532.FStar_Syntax_Syntax.index);
                                            FStar_Syntax_Syntax.sort = s'
<<<<<<< HEAD
                                          }), aq), gs))) bs1
                          in
                       FStar_All.pipe_left FStar_List.unzip uu____2484  in
                     (match uu____2469 with
                      | (bs2,gs1) ->
                          let gs11 = FStar_List.flatten gs1  in
                          let uu____2628 = traverse f pol e' topen  in
                          (match uu____2628 with
                           | (topen',gs2) ->
                               let uu____2647 =
                                 let uu____2648 =
                                   FStar_Syntax_Util.abs bs2 topen' k  in
                                 uu____2648.FStar_Syntax_Syntax.n  in
                               (uu____2647, (FStar_List.append gs11 gs2)))))
            | x -> (x, [])  in
          match uu____2028 with
          | (tn',gs) ->
              let t' =
                let uu___119_2671 = t  in
=======
                                          }), aq), gs))) bs1 in
                       FStar_All.pipe_left FStar_List.unzip uu____2452 in
                     (match uu____2437 with
                      | (bs2,gs1) ->
                          let gs11 = FStar_List.flatten gs1 in
                          let uu____2596 = traverse f pol e' topen in
                          (match uu____2596 with
                           | (topen',gs2) ->
                               let uu____2615 =
                                 let uu____2616 =
                                   FStar_Syntax_Util.abs bs2 topen' k in
                                 uu____2616.FStar_Syntax_Syntax.n in
                               (uu____2615, (FStar_List.append gs11 gs2)))))
            | x -> (x, []) in
          match uu____1995 with
          | (tn',gs) ->
              let t' =
                let uu___123_2639 = t in
>>>>>>> 207b6569
                {
                  FStar_Syntax_Syntax.n = tn';
                  FStar_Syntax_Syntax.pos =
                    (uu___123_2639.FStar_Syntax_Syntax.pos);
                  FStar_Syntax_Syntax.vars =
<<<<<<< HEAD
                    (uu___119_2671.FStar_Syntax_Syntax.vars)
                }  in
              let uu____2672 = f pol e t'  in
              (match uu____2672 with
=======
                    (uu___123_2639.FStar_Syntax_Syntax.vars)
                } in
              let uu____2640 = f pol e t' in
              (match uu____2640 with
>>>>>>> 207b6569
               | (t'1,gs') -> (t'1, (FStar_List.append gs gs')))
  
let getprop :
  FStar_Tactics_Basic.env ->
    FStar_Syntax_Syntax.term ->
      FStar_Syntax_Syntax.term FStar_Pervasives_Native.option
  =
  fun e  ->
    fun t  ->
      let tn =
        FStar_TypeChecker_Normalize.normalize
          [FStar_TypeChecker_Normalize.WHNF;
          FStar_TypeChecker_Normalize.UnfoldUntil
            FStar_Syntax_Syntax.Delta_constant] e t
         in
      FStar_Syntax_Util.un_squash tn
  
let preprocess :
  FStar_TypeChecker_Env.env ->
    FStar_Syntax_Syntax.term ->
      (FStar_TypeChecker_Env.env,FStar_Syntax_Syntax.term,FStar_Options.optionstate)
        FStar_Pervasives_Native.tuple3 Prims.list
  =
  fun env  ->
    fun goal  ->
<<<<<<< HEAD
      (let uu____2731 =
         FStar_TypeChecker_Env.debug env (FStar_Options.Other "Tac")  in
       FStar_ST.op_Colon_Equals tacdbg uu____2731);
      (let uu____2743 = FStar_ST.op_Bang tacdbg  in
       if uu____2743
       then
         let uu____2754 =
           let uu____2755 = FStar_TypeChecker_Env.all_binders env  in
           FStar_All.pipe_right uu____2755
             (FStar_Syntax_Print.binders_to_string ",")
            in
         let uu____2756 = FStar_Syntax_Print.term_to_string goal  in
         FStar_Util.print2 "About to preprocess %s |= %s\n" uu____2754
           uu____2756
       else ());
      (let initial = ((Prims.parse_int "1"), [])  in
       let uu____2785 = traverse by_tactic_interp Pos env goal  in
       match uu____2785 with
       | (t',gs) ->
           ((let uu____2807 = FStar_ST.op_Bang tacdbg  in
             if uu____2807
             then
               let uu____2818 =
                 let uu____2819 = FStar_TypeChecker_Env.all_binders env  in
                 FStar_All.pipe_right uu____2819
                   (FStar_Syntax_Print.binders_to_string ", ")
                  in
               let uu____2820 = FStar_Syntax_Print.term_to_string t'  in
=======
      (let uu____2699 =
         FStar_TypeChecker_Env.debug env (FStar_Options.Other "Tac") in
       FStar_ST.op_Colon_Equals tacdbg uu____2699);
      (let uu____2711 = FStar_ST.op_Bang tacdbg in
       if uu____2711
       then
         let uu____2722 =
           let uu____2723 = FStar_TypeChecker_Env.all_binders env in
           FStar_All.pipe_right uu____2723
             (FStar_Syntax_Print.binders_to_string ",") in
         let uu____2724 = FStar_Syntax_Print.term_to_string goal in
         FStar_Util.print2 "About to preprocess %s |= %s\n" uu____2722
           uu____2724
       else ());
      (let initial = ((Prims.parse_int "1"), []) in
       let uu____2753 = traverse by_tactic_interp Pos env goal in
       match uu____2753 with
       | (t',gs) ->
           ((let uu____2775 = FStar_ST.op_Bang tacdbg in
             if uu____2775
             then
               let uu____2786 =
                 let uu____2787 = FStar_TypeChecker_Env.all_binders env in
                 FStar_All.pipe_right uu____2787
                   (FStar_Syntax_Print.binders_to_string ", ") in
               let uu____2788 = FStar_Syntax_Print.term_to_string t' in
>>>>>>> 207b6569
               FStar_Util.print2 "Main goal simplified to: %s |- %s\n"
                 uu____2786 uu____2788
             else ());
            (let s = initial  in
             let s1 =
               FStar_List.fold_left
                 (fun uu____2835  ->
                    fun g  ->
                      match uu____2835 with
                      | (n1,gs1) ->
                          let phi =
                            let uu____2880 =
                              getprop g.FStar_Tactics_Basic.context
<<<<<<< HEAD
                                g.FStar_Tactics_Basic.goal_ty
                               in
                            match uu____2912 with
=======
                                g.FStar_Tactics_Basic.goal_ty in
                            match uu____2880 with
>>>>>>> 207b6569
                            | FStar_Pervasives_Native.None  ->
                                let uu____2883 =
                                  let uu____2884 =
                                    FStar_Syntax_Print.term_to_string
                                      g.FStar_Tactics_Basic.goal_ty
                                     in
                                  FStar_Util.format1
                                    "Tactic returned proof-relevant goal: %s"
<<<<<<< HEAD
                                    uu____2916
                                   in
                                failwith uu____2915
                            | FStar_Pervasives_Native.Some phi -> phi  in
                          ((let uu____2919 = FStar_ST.op_Bang tacdbg  in
                            if uu____2919
                            then
                              let uu____2930 = FStar_Util.string_of_int n1
                                 in
                              let uu____2931 =
                                FStar_Tactics_Basic.goal_to_string g  in
=======
                                    uu____2884 in
                                failwith uu____2883
                            | FStar_Pervasives_Native.Some phi -> phi in
                          ((let uu____2887 = FStar_ST.op_Bang tacdbg in
                            if uu____2887
                            then
                              let uu____2898 = FStar_Util.string_of_int n1 in
                              let uu____2899 =
                                FStar_Tactics_Basic.goal_to_string g in
>>>>>>> 207b6569
                              FStar_Util.print2 "Got goal #%s: %s\n"
                                uu____2898 uu____2899
                            else ());
                           (let gt' =
<<<<<<< HEAD
                              let uu____2934 =
                                let uu____2935 = FStar_Util.string_of_int n1
                                   in
                                Prims.strcat "Could not prove goal #"
                                  uu____2935
                                 in
                              FStar_TypeChecker_Util.label uu____2934
                                goal.FStar_Syntax_Syntax.pos phi
                               in
                            ((n1 + (Prims.parse_int "1")),
                              (((g.FStar_Tactics_Basic.context), gt',
                                 (g.FStar_Tactics_Basic.opts)) :: gs1))))) s
                 gs
                in
             let uu____2950 = s1  in
             match uu____2950 with
             | (uu____2971,gs1) ->
                 let uu____2989 =
                   let uu____2996 = FStar_Options.peek ()  in
                   (env, t', uu____2996)  in
                 uu____2989 :: gs1)))
  
let reify_tactic : FStar_Syntax_Syntax.term -> FStar_Syntax_Syntax.term =
=======
                              let uu____2902 =
                                let uu____2903 = FStar_Util.string_of_int n1 in
                                Prims.strcat "Could not prove goal #"
                                  uu____2903 in
                              FStar_TypeChecker_Util.label uu____2902
                                goal.FStar_Syntax_Syntax.pos phi in
                            ((n1 + (Prims.parse_int "1")),
                              (((g.FStar_Tactics_Basic.context), gt',
                                 (g.FStar_Tactics_Basic.opts)) :: gs1))))) s
                 gs in
             let uu____2918 = s1 in
             match uu____2918 with
             | (uu____2939,gs1) ->
                 let uu____2957 =
                   let uu____2964 = FStar_Options.peek () in
                   (env, t', uu____2964) in
                 uu____2957 :: gs1)))
let reify_tactic: FStar_Syntax_Syntax.term -> FStar_Syntax_Syntax.term =
>>>>>>> 207b6569
  fun a  ->
    let r =
      let uu____2976 =
        let uu____2977 =
          FStar_Syntax_Syntax.lid_as_fv FStar_Parser_Const.reify_tactic_lid
<<<<<<< HEAD
            FStar_Syntax_Syntax.Delta_equational FStar_Pervasives_Native.None
           in
        FStar_Syntax_Syntax.fv_to_tm uu____3009  in
      FStar_Syntax_Syntax.mk_Tm_uinst uu____3008 [FStar_Syntax_Syntax.U_zero]
       in
    let uu____3010 =
      let uu____3011 =
        let uu____3012 = FStar_Syntax_Syntax.iarg FStar_Syntax_Syntax.t_unit
           in
        let uu____3013 =
          let uu____3016 = FStar_Syntax_Syntax.as_arg a  in [uu____3016]  in
        uu____3012 :: uu____3013  in
      FStar_Syntax_Syntax.mk_Tm_app r uu____3011  in
    uu____3010 FStar_Pervasives_Native.None a.FStar_Syntax_Syntax.pos
  
let synth :
=======
            FStar_Syntax_Syntax.Delta_equational FStar_Pervasives_Native.None in
        FStar_Syntax_Syntax.fv_to_tm uu____2977 in
      FStar_Syntax_Syntax.mk_Tm_uinst uu____2976 [FStar_Syntax_Syntax.U_zero] in
    let uu____2978 =
      let uu____2979 =
        let uu____2980 = FStar_Syntax_Syntax.iarg FStar_Syntax_Syntax.t_unit in
        let uu____2981 =
          let uu____2984 = FStar_Syntax_Syntax.as_arg a in [uu____2984] in
        uu____2980 :: uu____2981 in
      FStar_Syntax_Syntax.mk_Tm_app r uu____2979 in
    uu____2978 FStar_Pervasives_Native.None a.FStar_Syntax_Syntax.pos
let synth:
>>>>>>> 207b6569
  FStar_TypeChecker_Env.env ->
    FStar_Syntax_Syntax.typ ->
      FStar_Syntax_Syntax.term -> FStar_Syntax_Syntax.term
  =
  fun env  ->
    fun typ  ->
      fun tau  ->
<<<<<<< HEAD
        (let uu____3032 =
           FStar_TypeChecker_Env.debug env (FStar_Options.Other "Tac")  in
         FStar_ST.op_Colon_Equals tacdbg uu____3032);
        (let uu____3043 =
           let uu____3050 =
             let uu____3053 = reify_tactic tau  in
             unembed_tactic_0 FStar_Syntax_Embeddings.unembed_unit uu____3053
              in
           run_tactic_on_typ uu____3050 env typ  in
         match uu____3043 with
=======
        (let uu____3000 =
           FStar_TypeChecker_Env.debug env (FStar_Options.Other "Tac") in
         FStar_ST.op_Colon_Equals tacdbg uu____3000);
        (let uu____3011 =
           let uu____3018 =
             let uu____3021 = reify_tactic tau in
             unembed_tactic_0 FStar_Syntax_Embeddings.unembed_unit uu____3021 in
           run_tactic_on_typ uu____3018 env typ in
         match uu____3011 with
>>>>>>> 207b6569
         | (gs,w) ->
             (match gs with
              | [] -> w
              | uu____3028::uu____3029 ->
                  FStar_Exn.raise
                    (FStar_Errors.Error
                       ("synthesis left open goals",
                         (typ.FStar_Syntax_Syntax.pos)))))
  <|MERGE_RESOLUTION|>--- conflicted
+++ resolved
@@ -320,20 +320,7 @@
       }  in
     let native_tactics = FStar_Tactics_Native.list_all ()  in
     let native_tactics_steps =
-<<<<<<< HEAD
       FStar_List.map (step_from_native_step ps) native_tactics  in
-    let mk_refl nm arity interpretation =
-      let nm1 = FStar_Reflection_Data.fstar_refl_lid nm  in
-      {
-        FStar_TypeChecker_Normalize.name = nm1;
-        FStar_TypeChecker_Normalize.arity = arity;
-        FStar_TypeChecker_Normalize.strong_reduction_ok = false;
-        FStar_TypeChecker_Normalize.interpretation =
-          (fun _rng  -> fun args  -> interpretation nm1 args)
-      }  in
-=======
-      FStar_List.map (step_from_native_step ps) native_tactics in
->>>>>>> 207b6569
     let mktac0 name f e_a ta =
       mk1 name (Prims.parse_int "1") (mk_tactic_interpretation_0 ps f e_a ta)
        in
@@ -351,51 +338,29 @@
        in
     let mktac5 name f u_a u_b u_c u_d u_e e_f tc =
       mk1 name (Prims.parse_int "6")
-<<<<<<< HEAD
         (mk_tactic_interpretation_5 ps f u_a u_b u_c u_d u_e e_f tc)
        in
-    let uu____1252 =
-      let uu____1255 =
+    let uu____1219 =
+      let uu____1222 =
         mktac0 "__trivial" FStar_Tactics_Basic.trivial
           FStar_Syntax_Embeddings.embed_unit FStar_Syntax_Syntax.t_unit
          in
-      let uu____1256 =
-        let uu____1259 =
-          mktac2 "__trytac" (fun uu____1265  -> FStar_Tactics_Basic.trytac)
-            (fun t  -> t) (unembed_tactic_0 (fun t  -> t))
-            (FStar_Syntax_Embeddings.embed_option (fun t  -> t)
-               FStar_Syntax_Syntax.t_unit) FStar_Syntax_Syntax.t_unit
-           in
-        let uu____1272 =
-          let uu____1275 =
-            mktac0 "__intro" FStar_Tactics_Basic.intro
-              FStar_Reflection_Basic.embed_binder
-              FStar_Reflection_Data.fstar_refl_binder
-             in
-          let uu____1280 =
-            let uu____1283 =
-              let uu____1284 =
-=======
-        (mk_tactic_interpretation_5 ps f u_a u_b u_c u_d u_e e_f tc) in
-    let uu____1219 =
-      let uu____1222 =
-        mktac0 "__trivial" FStar_Tactics_Basic.trivial
-          FStar_Syntax_Embeddings.embed_unit FStar_Syntax_Syntax.t_unit in
       let uu____1223 =
         let uu____1226 =
           mktac2 "__trytac" (fun uu____1232  -> FStar_Tactics_Basic.trytac)
             (fun t  -> t) (unembed_tactic_0 (fun t  -> t))
             (FStar_Syntax_Embeddings.embed_option (fun t  -> t)
-               FStar_Syntax_Syntax.t_unit) FStar_Syntax_Syntax.t_unit in
+               FStar_Syntax_Syntax.t_unit) FStar_Syntax_Syntax.t_unit
+           in
         let uu____1239 =
           let uu____1242 =
             mktac0 "__intro" FStar_Tactics_Basic.intro
               FStar_Reflection_Basic.embed_binder
-              FStar_Reflection_Data.fstar_refl_binder in
+              FStar_Reflection_Data.fstar_refl_binder
+             in
           let uu____1247 =
             let uu____1250 =
               let uu____1251 =
->>>>>>> 207b6569
                 FStar_Tactics_Embedding.pair_typ
                   FStar_Reflection_Data.fstar_refl_binder
                   FStar_Reflection_Data.fstar_refl_binder
@@ -405,130 +370,73 @@
                    FStar_Reflection_Basic.embed_binder
                    FStar_Reflection_Data.fstar_refl_binder
                    FStar_Reflection_Basic.embed_binder
-<<<<<<< HEAD
-                   FStar_Reflection_Data.fstar_refl_binder) uu____1284
+                   FStar_Reflection_Data.fstar_refl_binder) uu____1251
                in
-            let uu____1293 =
-              let uu____1296 =
-=======
-                   FStar_Reflection_Data.fstar_refl_binder) uu____1251 in
             let uu____1260 =
               let uu____1263 =
->>>>>>> 207b6569
                 mktac1 "__norm" FStar_Tactics_Basic.norm
                   (FStar_Syntax_Embeddings.unembed_list
                      FStar_Reflection_Basic.unembed_norm_step)
                   FStar_Syntax_Embeddings.embed_unit
-<<<<<<< HEAD
                   FStar_Syntax_Syntax.t_unit
                  in
-              let uu____1299 =
-                let uu____1302 =
+              let uu____1266 =
+                let uu____1269 =
                   mktac0 "__revert" FStar_Tactics_Basic.revert
                     FStar_Syntax_Embeddings.embed_unit
                     FStar_Syntax_Syntax.t_unit
                    in
-                let uu____1303 =
-                  let uu____1306 =
+                let uu____1270 =
+                  let uu____1273 =
                     mktac0 "__clear" FStar_Tactics_Basic.clear
                       FStar_Syntax_Embeddings.embed_unit
                       FStar_Syntax_Syntax.t_unit
                      in
-                  let uu____1307 =
-                    let uu____1310 =
+                  let uu____1274 =
+                    let uu____1277 =
                       mktac1 "__rewrite" FStar_Tactics_Basic.rewrite
                         FStar_Reflection_Basic.unembed_binder
                         FStar_Syntax_Embeddings.embed_unit
                         FStar_Syntax_Syntax.t_unit
                        in
-                    let uu____1311 =
-                      let uu____1314 =
+                    let uu____1278 =
+                      let uu____1281 =
                         mktac0 "__smt" FStar_Tactics_Basic.smt
                           FStar_Syntax_Embeddings.embed_unit
                           FStar_Syntax_Syntax.t_unit
                          in
-                      let uu____1315 =
-                        let uu____1318 =
+                      let uu____1282 =
+                        let uu____1285 =
                           mktac1 "__exact" FStar_Tactics_Basic.exact
                             FStar_Reflection_Basic.unembed_term
                             FStar_Syntax_Embeddings.embed_unit
                             FStar_Syntax_Syntax.t_unit
                            in
-                        let uu____1319 =
-                          let uu____1322 =
-=======
-                  FStar_Syntax_Syntax.t_unit in
-              let uu____1266 =
-                let uu____1269 =
-                  mktac0 "__revert" FStar_Tactics_Basic.revert
-                    FStar_Syntax_Embeddings.embed_unit
-                    FStar_Syntax_Syntax.t_unit in
-                let uu____1270 =
-                  let uu____1273 =
-                    mktac0 "__clear" FStar_Tactics_Basic.clear
-                      FStar_Syntax_Embeddings.embed_unit
-                      FStar_Syntax_Syntax.t_unit in
-                  let uu____1274 =
-                    let uu____1277 =
-                      mktac1 "__rewrite" FStar_Tactics_Basic.rewrite
-                        FStar_Reflection_Basic.unembed_binder
-                        FStar_Syntax_Embeddings.embed_unit
-                        FStar_Syntax_Syntax.t_unit in
-                    let uu____1278 =
-                      let uu____1281 =
-                        mktac0 "__smt" FStar_Tactics_Basic.smt
-                          FStar_Syntax_Embeddings.embed_unit
-                          FStar_Syntax_Syntax.t_unit in
-                      let uu____1282 =
-                        let uu____1285 =
-                          mktac1 "__exact" FStar_Tactics_Basic.exact
-                            FStar_Reflection_Basic.unembed_term
-                            FStar_Syntax_Embeddings.embed_unit
-                            FStar_Syntax_Syntax.t_unit in
                         let uu____1286 =
                           let uu____1289 =
->>>>>>> 207b6569
                             mktac1 "__exact_lemma"
                               FStar_Tactics_Basic.exact_lemma
                               FStar_Reflection_Basic.unembed_term
                               FStar_Syntax_Embeddings.embed_unit
-<<<<<<< HEAD
                               FStar_Syntax_Syntax.t_unit
                              in
-                          let uu____1323 =
-                            let uu____1326 =
+                          let uu____1290 =
+                            let uu____1293 =
                               mktac1 "__apply" FStar_Tactics_Basic.apply
                                 FStar_Reflection_Basic.unembed_term
                                 FStar_Syntax_Embeddings.embed_unit
                                 FStar_Syntax_Syntax.t_unit
                                in
-                            let uu____1327 =
-                              let uu____1330 =
-=======
-                              FStar_Syntax_Syntax.t_unit in
-                          let uu____1290 =
-                            let uu____1293 =
-                              mktac1 "__apply" FStar_Tactics_Basic.apply
-                                FStar_Reflection_Basic.unembed_term
-                                FStar_Syntax_Embeddings.embed_unit
-                                FStar_Syntax_Syntax.t_unit in
                             let uu____1294 =
                               let uu____1297 =
->>>>>>> 207b6569
                                 mktac1 "__apply_lemma"
                                   FStar_Tactics_Basic.apply_lemma
                                   FStar_Reflection_Basic.unembed_term
                                   FStar_Syntax_Embeddings.embed_unit
-<<<<<<< HEAD
                                   FStar_Syntax_Syntax.t_unit
                                  in
-                              let uu____1331 =
-                                let uu____1334 =
-=======
-                                  FStar_Syntax_Syntax.t_unit in
                               let uu____1298 =
                                 let uu____1301 =
->>>>>>> 207b6569
                                   mktac5 "__divide"
                                     (fun uu____1312  ->
                                        fun uu____1313  ->
@@ -542,74 +450,44 @@
                                        FStar_Syntax_Syntax.t_unit
                                        (fun t  -> t)
                                        FStar_Syntax_Syntax.t_unit)
-<<<<<<< HEAD
                                     FStar_Syntax_Syntax.t_unit
                                    in
-                                let uu____1359 =
-                                  let uu____1362 =
-=======
-                                    FStar_Syntax_Syntax.t_unit in
                                 let uu____1326 =
                                   let uu____1329 =
->>>>>>> 207b6569
                                     mktac1 "__set_options"
                                       FStar_Tactics_Basic.set_options
                                       FStar_Syntax_Embeddings.unembed_string
                                       FStar_Syntax_Embeddings.embed_unit
-<<<<<<< HEAD
                                       FStar_Syntax_Syntax.t_unit
                                      in
-                                  let uu____1363 =
-                                    let uu____1366 =
-=======
-                                      FStar_Syntax_Syntax.t_unit in
                                   let uu____1330 =
                                     let uu____1333 =
->>>>>>> 207b6569
                                       mktac2 "__seq" FStar_Tactics_Basic.seq
                                         (unembed_tactic_0
                                            FStar_Syntax_Embeddings.unembed_unit)
                                         (unembed_tactic_0
                                            FStar_Syntax_Embeddings.unembed_unit)
                                         FStar_Syntax_Embeddings.embed_unit
-<<<<<<< HEAD
                                         FStar_Syntax_Syntax.t_unit
                                        in
-                                    let uu____1371 =
-                                      let uu____1374 =
-=======
-                                        FStar_Syntax_Syntax.t_unit in
                                     let uu____1338 =
                                       let uu____1341 =
->>>>>>> 207b6569
                                         mktac1 "__prune"
                                           FStar_Tactics_Basic.prune
                                           FStar_Syntax_Embeddings.unembed_string
                                           FStar_Syntax_Embeddings.embed_unit
-<<<<<<< HEAD
                                           FStar_Syntax_Syntax.t_unit
                                          in
-                                      let uu____1375 =
-                                        let uu____1378 =
-=======
-                                          FStar_Syntax_Syntax.t_unit in
                                       let uu____1342 =
                                         let uu____1345 =
->>>>>>> 207b6569
                                           mktac1 "__addns"
                                             FStar_Tactics_Basic.addns
                                             FStar_Syntax_Embeddings.unembed_string
                                             FStar_Syntax_Embeddings.embed_unit
-<<<<<<< HEAD
                                             FStar_Syntax_Syntax.t_unit
                                            in
-                                        let uu____1379 =
-                                          let uu____1382 =
-=======
-                                            FStar_Syntax_Syntax.t_unit in
                                         let uu____1346 =
                                           let uu____1349 =
->>>>>>> 207b6569
                                             mktac1 "__print"
                                               (fun x  ->
                                                  FStar_Tactics_Basic.tacprint
@@ -617,126 +495,71 @@
                                                  FStar_Tactics_Basic.ret ())
                                               FStar_Syntax_Embeddings.unembed_string
                                               FStar_Syntax_Embeddings.embed_unit
-<<<<<<< HEAD
                                               FStar_Syntax_Syntax.t_unit
                                              in
-                                          let uu____1387 =
-                                            let uu____1390 =
-=======
-                                              FStar_Syntax_Syntax.t_unit in
                                           let uu____1354 =
                                             let uu____1357 =
->>>>>>> 207b6569
                                               mktac1 "__dump"
                                                 FStar_Tactics_Basic.print_proof_state
                                                 FStar_Syntax_Embeddings.unembed_string
                                                 FStar_Syntax_Embeddings.embed_unit
-<<<<<<< HEAD
                                                 FStar_Syntax_Syntax.t_unit
                                                in
-                                            let uu____1391 =
-                                              let uu____1394 =
-=======
-                                                FStar_Syntax_Syntax.t_unit in
                                             let uu____1358 =
                                               let uu____1361 =
->>>>>>> 207b6569
                                                 mktac1 "__dump1"
                                                   FStar_Tactics_Basic.print_proof_state1
                                                   FStar_Syntax_Embeddings.unembed_string
                                                   FStar_Syntax_Embeddings.embed_unit
-<<<<<<< HEAD
                                                   FStar_Syntax_Syntax.t_unit
                                                  in
-                                              let uu____1395 =
-                                                let uu____1398 =
-=======
-                                                  FStar_Syntax_Syntax.t_unit in
                                               let uu____1362 =
                                                 let uu____1365 =
->>>>>>> 207b6569
                                                   mktac1 "__pointwise"
                                                     FStar_Tactics_Basic.pointwise
                                                     (unembed_tactic_0
                                                        FStar_Syntax_Embeddings.unembed_unit)
                                                     FStar_Syntax_Embeddings.embed_unit
-<<<<<<< HEAD
                                                     FStar_Syntax_Syntax.t_unit
                                                    in
-                                                let uu____1401 =
-                                                  let uu____1404 =
+                                                let uu____1368 =
+                                                  let uu____1371 =
                                                     mktac0 "__trefl"
                                                       FStar_Tactics_Basic.trefl
                                                       FStar_Syntax_Embeddings.embed_unit
                                                       FStar_Syntax_Syntax.t_unit
                                                      in
-                                                  let uu____1405 =
-                                                    let uu____1408 =
+                                                  let uu____1372 =
+                                                    let uu____1375 =
                                                       mktac0 "__later"
                                                         FStar_Tactics_Basic.later
                                                         FStar_Syntax_Embeddings.embed_unit
                                                         FStar_Syntax_Syntax.t_unit
                                                        in
-                                                    let uu____1409 =
-                                                      let uu____1412 =
+                                                    let uu____1376 =
+                                                      let uu____1379 =
                                                         mktac0 "__dup"
                                                           FStar_Tactics_Basic.dup
                                                           FStar_Syntax_Embeddings.embed_unit
                                                           FStar_Syntax_Syntax.t_unit
                                                          in
-                                                      let uu____1413 =
-                                                        let uu____1416 =
+                                                      let uu____1380 =
+                                                        let uu____1383 =
                                                           mktac0 "__flip"
                                                             FStar_Tactics_Basic.flip
                                                             FStar_Syntax_Embeddings.embed_unit
                                                             FStar_Syntax_Syntax.t_unit
                                                            in
-                                                        let uu____1417 =
-                                                          let uu____1420 =
+                                                        let uu____1384 =
+                                                          let uu____1387 =
                                                             mktac0 "__qed"
                                                               FStar_Tactics_Basic.qed
                                                               FStar_Syntax_Embeddings.embed_unit
                                                               FStar_Syntax_Syntax.t_unit
                                                              in
-                                                          let uu____1421 =
-                                                            let uu____1424 =
-                                                              let uu____1425
-=======
-                                                    FStar_Syntax_Syntax.t_unit in
-                                                let uu____1368 =
-                                                  let uu____1371 =
-                                                    mktac0 "__trefl"
-                                                      FStar_Tactics_Basic.trefl
-                                                      FStar_Syntax_Embeddings.embed_unit
-                                                      FStar_Syntax_Syntax.t_unit in
-                                                  let uu____1372 =
-                                                    let uu____1375 =
-                                                      mktac0 "__later"
-                                                        FStar_Tactics_Basic.later
-                                                        FStar_Syntax_Embeddings.embed_unit
-                                                        FStar_Syntax_Syntax.t_unit in
-                                                    let uu____1376 =
-                                                      let uu____1379 =
-                                                        mktac0 "__dup"
-                                                          FStar_Tactics_Basic.dup
-                                                          FStar_Syntax_Embeddings.embed_unit
-                                                          FStar_Syntax_Syntax.t_unit in
-                                                      let uu____1380 =
-                                                        let uu____1383 =
-                                                          mktac0 "__flip"
-                                                            FStar_Tactics_Basic.flip
-                                                            FStar_Syntax_Embeddings.embed_unit
-                                                            FStar_Syntax_Syntax.t_unit in
-                                                        let uu____1384 =
-                                                          let uu____1387 =
-                                                            mktac0 "__qed"
-                                                              FStar_Tactics_Basic.qed
-                                                              FStar_Syntax_Embeddings.embed_unit
-                                                              FStar_Syntax_Syntax.t_unit in
                                                           let uu____1388 =
                                                             let uu____1391 =
                                                               let uu____1392
->>>>>>> 207b6569
                                                                 =
                                                                 FStar_Tactics_Embedding.pair_typ
                                                                   FStar_Reflection_Data.fstar_refl_term
@@ -751,29 +574,18 @@
                                                                    FStar_Reflection_Data.fstar_refl_term
                                                                    FStar_Reflection_Basic.embed_term
                                                                    FStar_Reflection_Data.fstar_refl_term)
-<<<<<<< HEAD
-                                                                uu____1425
+                                                                uu____1392
                                                                in
-                                                            let uu____1430 =
-                                                              let uu____1433
-=======
-                                                                uu____1392 in
                                                             let uu____1397 =
                                                               let uu____1400
->>>>>>> 207b6569
                                                                 =
                                                                 mktac0
                                                                   "__cur_env"
                                                                   FStar_Tactics_Basic.cur_env
                                                                   FStar_Reflection_Basic.embed_env
-<<<<<<< HEAD
                                                                   FStar_Reflection_Data.fstar_refl_env
                                                                  in
-                                                              let uu____1434
-=======
-                                                                  FStar_Reflection_Data.fstar_refl_env in
                                                               let uu____1401
->>>>>>> 207b6569
                                                                 =
                                                                 let uu____1404
                                                                   =
@@ -781,14 +593,9 @@
                                                                     "__cur_goal"
                                                                     FStar_Tactics_Basic.cur_goal'
                                                                     FStar_Reflection_Basic.embed_term
-<<<<<<< HEAD
                                                                     FStar_Reflection_Data.fstar_refl_term
                                                                    in
-                                                                let uu____1438
-=======
-                                                                    FStar_Reflection_Data.fstar_refl_term in
                                                                 let uu____1405
->>>>>>> 207b6569
                                                                   =
                                                                   let uu____1408
                                                                     =
@@ -796,97 +603,55 @@
                                                                     "__cur_witness"
                                                                     FStar_Tactics_Basic.cur_witness
                                                                     FStar_Reflection_Basic.embed_term
-<<<<<<< HEAD
                                                                     FStar_Reflection_Data.fstar_refl_term
                                                                      in
-                                                                  [uu____1441]
+                                                                  [uu____1408]
                                                                    in
-                                                                uu____1437 ::
-                                                                  uu____1438
+                                                                uu____1404 ::
+                                                                  uu____1405
                                                                  in
-                                                              uu____1433 ::
-                                                                uu____1434
+                                                              uu____1400 ::
+                                                                uu____1401
                                                                in
-                                                            uu____1424 ::
-                                                              uu____1430
+                                                            uu____1391 ::
+                                                              uu____1397
                                                              in
-                                                          uu____1420 ::
-                                                            uu____1421
+                                                          uu____1387 ::
+                                                            uu____1388
                                                            in
-                                                        uu____1416 ::
-                                                          uu____1417
+                                                        uu____1383 ::
+                                                          uu____1384
                                                          in
-                                                      uu____1412 ::
-                                                        uu____1413
+                                                      uu____1379 ::
+                                                        uu____1380
                                                        in
-                                                    uu____1408 :: uu____1409
+                                                    uu____1375 :: uu____1376
                                                      in
-                                                  uu____1404 :: uu____1405
+                                                  uu____1371 :: uu____1372
                                                    in
-                                                uu____1398 :: uu____1401  in
-                                              uu____1394 :: uu____1395  in
-                                            uu____1390 :: uu____1391  in
-                                          uu____1382 :: uu____1387  in
-                                        uu____1378 :: uu____1379  in
-                                      uu____1374 :: uu____1375  in
-                                    uu____1366 :: uu____1371  in
-                                  uu____1362 :: uu____1363  in
-                                uu____1334 :: uu____1359  in
-                              uu____1330 :: uu____1331  in
-                            uu____1326 :: uu____1327  in
-                          uu____1322 :: uu____1323  in
-                        uu____1318 :: uu____1319  in
-                      uu____1314 :: uu____1315  in
-                    uu____1310 :: uu____1311  in
-                  uu____1306 :: uu____1307  in
-                uu____1302 :: uu____1303  in
-              uu____1296 :: uu____1299  in
-            uu____1283 :: uu____1293  in
-          uu____1275 :: uu____1280  in
-        uu____1259 :: uu____1272  in
-      uu____1255 :: uu____1256  in
-    FStar_List.append uu____1252
-=======
-                                                                    FStar_Reflection_Data.fstar_refl_term in
-                                                                  [uu____1408] in
-                                                                uu____1404 ::
-                                                                  uu____1405 in
-                                                              uu____1400 ::
-                                                                uu____1401 in
-                                                            uu____1391 ::
-                                                              uu____1397 in
-                                                          uu____1387 ::
-                                                            uu____1388 in
-                                                        uu____1383 ::
-                                                          uu____1384 in
-                                                      uu____1379 ::
-                                                        uu____1380 in
-                                                    uu____1375 :: uu____1376 in
-                                                  uu____1371 :: uu____1372 in
-                                                uu____1365 :: uu____1368 in
-                                              uu____1361 :: uu____1362 in
-                                            uu____1357 :: uu____1358 in
-                                          uu____1349 :: uu____1354 in
-                                        uu____1345 :: uu____1346 in
-                                      uu____1341 :: uu____1342 in
-                                    uu____1333 :: uu____1338 in
-                                  uu____1329 :: uu____1330 in
-                                uu____1301 :: uu____1326 in
-                              uu____1297 :: uu____1298 in
-                            uu____1293 :: uu____1294 in
-                          uu____1289 :: uu____1290 in
-                        uu____1285 :: uu____1286 in
-                      uu____1281 :: uu____1282 in
-                    uu____1277 :: uu____1278 in
-                  uu____1273 :: uu____1274 in
-                uu____1269 :: uu____1270 in
-              uu____1263 :: uu____1266 in
-            uu____1250 :: uu____1260 in
-          uu____1242 :: uu____1247 in
-        uu____1226 :: uu____1239 in
-      uu____1222 :: uu____1223 in
+                                                uu____1365 :: uu____1368  in
+                                              uu____1361 :: uu____1362  in
+                                            uu____1357 :: uu____1358  in
+                                          uu____1349 :: uu____1354  in
+                                        uu____1345 :: uu____1346  in
+                                      uu____1341 :: uu____1342  in
+                                    uu____1333 :: uu____1338  in
+                                  uu____1329 :: uu____1330  in
+                                uu____1301 :: uu____1326  in
+                              uu____1297 :: uu____1298  in
+                            uu____1293 :: uu____1294  in
+                          uu____1289 :: uu____1290  in
+                        uu____1285 :: uu____1286  in
+                      uu____1281 :: uu____1282  in
+                    uu____1277 :: uu____1278  in
+                  uu____1273 :: uu____1274  in
+                uu____1269 :: uu____1270  in
+              uu____1263 :: uu____1266  in
+            uu____1250 :: uu____1260  in
+          uu____1242 :: uu____1247  in
+        uu____1226 :: uu____1239  in
+      uu____1222 :: uu____1223  in
     FStar_List.append uu____1219
->>>>>>> 207b6569
       (FStar_List.append FStar_Reflection_Interpreter.reflection_primops
          native_tactics_steps)
 
@@ -900,113 +665,62 @@
       FStar_Tactics_Basic.bind FStar_Tactics_Basic.get
         (fun proof_state  ->
            let tm =
-<<<<<<< HEAD
-             let uu____1454 =
-               let uu____1455 =
-                 let uu____1456 =
-                   let uu____1457 =
-                     FStar_Tactics_Embedding.embed_proofstate proof_state  in
-                   FStar_Syntax_Syntax.as_arg uu____1457  in
-                 [uu____1456]  in
-               FStar_Syntax_Syntax.mk_Tm_app embedded_tac_b uu____1455  in
-             uu____1454 FStar_Pervasives_Native.None FStar_Range.dummyRange
-              in
-=======
              let uu____1421 =
                let uu____1422 =
                  let uu____1423 =
                    let uu____1424 =
-                     FStar_Tactics_Embedding.embed_proofstate proof_state in
-                   FStar_Syntax_Syntax.as_arg uu____1424 in
-                 [uu____1423] in
-               FStar_Syntax_Syntax.mk_Tm_app embedded_tac_b uu____1422 in
-             uu____1421 FStar_Pervasives_Native.None FStar_Range.dummyRange in
->>>>>>> 207b6569
+                     FStar_Tactics_Embedding.embed_proofstate proof_state  in
+                   FStar_Syntax_Syntax.as_arg uu____1424  in
+                 [uu____1423]  in
+               FStar_Syntax_Syntax.mk_Tm_app embedded_tac_b uu____1422  in
+             uu____1421 FStar_Pervasives_Native.None FStar_Range.dummyRange
+              in
            let steps =
              [FStar_TypeChecker_Normalize.Reify;
              FStar_TypeChecker_Normalize.UnfoldUntil
                FStar_Syntax_Syntax.Delta_constant;
              FStar_TypeChecker_Normalize.UnfoldTac;
-<<<<<<< HEAD
              FStar_TypeChecker_Normalize.Primops]  in
-           let uu____1463 =
-             FStar_All.pipe_left FStar_Tactics_Basic.mlog
-               (fun uu____1472  ->
-                  let uu____1473 = FStar_Syntax_Print.term_to_string tm  in
-                  FStar_Util.print1 "Starting normalizer with %s\n"
-                    uu____1473)
-              in
-           FStar_Tactics_Basic.bind uu____1463
-             (fun uu____1477  ->
-                let result =
-                  let uu____1479 = primitive_steps proof_state  in
-                  FStar_TypeChecker_Normalize.normalize_with_primitive_steps
-                    uu____1479 steps
-                    proof_state.FStar_Tactics_Basic.main_context tm
-                   in
-                let uu____1482 =
-                  FStar_All.pipe_left FStar_Tactics_Basic.mlog
-                    (fun uu____1491  ->
-                       let uu____1492 =
-                         FStar_Syntax_Print.term_to_string result  in
-                       FStar_Util.print1 "Reduced tactic: got %s\n"
-                         uu____1492)
-                   in
-                FStar_Tactics_Basic.bind uu____1482
-                  (fun uu____1498  ->
-                     let uu____1499 =
-                       FStar_Tactics_Embedding.unembed_result proof_state
-                         result unembed_b
-                        in
-                     match uu____1499 with
-                     | FStar_Util.Inl (b,ps) ->
-                         let uu____1524 = FStar_Tactics_Basic.set ps  in
-                         FStar_Tactics_Basic.bind uu____1524
-                           (fun uu____1528  -> FStar_Tactics_Basic.ret b)
-                     | FStar_Util.Inr (msg,ps) ->
-                         let uu____1539 = FStar_Tactics_Basic.set ps  in
-                         FStar_Tactics_Basic.bind uu____1539
-                           (fun uu____1543  -> FStar_Tactics_Basic.fail msg))))
-
-let run_tactic_on_typ :
-=======
-             FStar_TypeChecker_Normalize.Primops] in
            let uu____1430 =
              FStar_All.pipe_left FStar_Tactics_Basic.mlog
                (fun uu____1439  ->
-                  let uu____1440 = FStar_Syntax_Print.term_to_string tm in
+                  let uu____1440 = FStar_Syntax_Print.term_to_string tm  in
                   FStar_Util.print1 "Starting normalizer with %s\n"
-                    uu____1440) in
+                    uu____1440)
+              in
            FStar_Tactics_Basic.bind uu____1430
              (fun uu____1444  ->
                 let result =
-                  let uu____1446 = primitive_steps proof_state in
+                  let uu____1446 = primitive_steps proof_state  in
                   FStar_TypeChecker_Normalize.normalize_with_primitive_steps
                     uu____1446 steps
-                    proof_state.FStar_Tactics_Basic.main_context tm in
+                    proof_state.FStar_Tactics_Basic.main_context tm
+                   in
                 let uu____1449 =
                   FStar_All.pipe_left FStar_Tactics_Basic.mlog
                     (fun uu____1458  ->
                        let uu____1459 =
-                         FStar_Syntax_Print.term_to_string result in
+                         FStar_Syntax_Print.term_to_string result  in
                        FStar_Util.print1 "Reduced tactic: got %s\n"
-                         uu____1459) in
+                         uu____1459)
+                   in
                 FStar_Tactics_Basic.bind uu____1449
                   (fun uu____1465  ->
                      let uu____1466 =
                        FStar_Tactics_Embedding.unembed_result proof_state
-                         result unembed_b in
+                         result unembed_b
+                        in
                      match uu____1466 with
                      | FStar_Util.Inl (b,ps) ->
-                         let uu____1491 = FStar_Tactics_Basic.set ps in
+                         let uu____1491 = FStar_Tactics_Basic.set ps  in
                          FStar_Tactics_Basic.bind uu____1491
                            (fun uu____1495  -> FStar_Tactics_Basic.ret b)
                      | FStar_Util.Inr (msg,ps) ->
-                         let uu____1506 = FStar_Tactics_Basic.set ps in
+                         let uu____1506 = FStar_Tactics_Basic.set ps  in
                          FStar_Tactics_Basic.bind uu____1506
                            (fun uu____1510  -> FStar_Tactics_Basic.fail msg))))
-let run_tactic_on_typ:
->>>>>>> 207b6569
+
+let run_tactic_on_typ :
   'a .
     'a FStar_Tactics_Basic.tac ->
       FStar_Tactics_Basic.env ->
@@ -1017,19 +731,11 @@
   fun tau  ->
     fun env  ->
       fun typ  ->
-<<<<<<< HEAD
-        let uu____1575 = FStar_TypeChecker_Env.clear_expected_typ env  in
-        match uu____1575 with
-        | (env1,uu____1589) ->
-            let env2 =
-              let uu___114_1595 = env1  in
-=======
-        let uu____1542 = FStar_TypeChecker_Env.clear_expected_typ env in
+        let uu____1542 = FStar_TypeChecker_Env.clear_expected_typ env  in
         match uu____1542 with
         | (env1,uu____1556) ->
             let env2 =
-              let uu___118_1562 = env1 in
->>>>>>> 207b6569
+              let uu___118_1562 = env1  in
               {
                 FStar_TypeChecker_Env.solver =
                   (uu___118_1562.FStar_TypeChecker_Env.solver);
@@ -1083,21 +789,13 @@
                 FStar_TypeChecker_Env.synth =
                   (uu___118_1562.FStar_TypeChecker_Env.synth);
                 FStar_TypeChecker_Env.is_native_tactic =
-<<<<<<< HEAD
-                  (uu___114_1595.FStar_TypeChecker_Env.is_native_tactic)
-              }  in
-            let uu____1596 =
-              FStar_Tactics_Basic.proofstate_of_goal_ty env2 typ  in
-            (match uu____1596 with
-=======
                   (uu___118_1562.FStar_TypeChecker_Env.is_native_tactic);
                 FStar_TypeChecker_Env.identifier_info =
                   (uu___118_1562.FStar_TypeChecker_Env.identifier_info)
-              } in
+              }  in
             let uu____1563 =
-              FStar_Tactics_Basic.proofstate_of_goal_ty env2 typ in
+              FStar_Tactics_Basic.proofstate_of_goal_ty env2 typ  in
             (match uu____1563 with
->>>>>>> 207b6569
              | (ps,w) ->
                  let r =
                    try FStar_Tactics_Basic.run tau ps
@@ -1107,48 +805,28 @@
                          ((Prims.strcat "EXCEPTION: " s), ps)
                     in
                  (match r with
-<<<<<<< HEAD
-                  | FStar_Tactics_Basic.Success (uu____1630,ps1) ->
-                      ((let uu____1633 = FStar_ST.op_Bang tacdbg  in
-                        if uu____1633
-                        then
-                          let uu____1644 =
-                            FStar_Syntax_Print.term_to_string w  in
-=======
                   | FStar_Tactics_Basic.Success (uu____1597,ps1) ->
-                      ((let uu____1600 = FStar_ST.op_Bang tacdbg in
+                      ((let uu____1600 = FStar_ST.op_Bang tacdbg  in
                         if uu____1600
                         then
                           let uu____1611 =
-                            FStar_Syntax_Print.term_to_string w in
->>>>>>> 207b6569
+                            FStar_Syntax_Print.term_to_string w  in
                           FStar_Util.print1 "Tactic generated proofterm %s\n"
                             uu____1611
                         else ());
                        FStar_List.iter
                          (fun g  ->
-<<<<<<< HEAD
-                            let uu____1651 =
+                            let uu____1618 =
                               FStar_Tactics_Basic.is_irrelevant g  in
-                            if uu____1651
-=======
-                            let uu____1618 =
-                              FStar_Tactics_Basic.is_irrelevant g in
                             if uu____1618
->>>>>>> 207b6569
                             then
                               let uu____1619 =
                                 FStar_TypeChecker_Rel.teq_nosmt
                                   g.FStar_Tactics_Basic.context
                                   g.FStar_Tactics_Basic.witness
-<<<<<<< HEAD
                                   FStar_Syntax_Util.exp_unit
                                  in
-                              (if uu____1652
-=======
-                                  FStar_Syntax_Util.exp_unit in
                               (if uu____1619
->>>>>>> 207b6569
                                then ()
                                else
                                  (let uu____1621 =
@@ -1158,25 +836,15 @@
                                        in
                                     FStar_Util.format1
                                       "Irrelevant tactic witness does not unify with (): %s"
-<<<<<<< HEAD
-                                      uu____1655
+                                      uu____1622
                                      in
-                                  failwith uu____1654))
-=======
-                                      uu____1622 in
                                   failwith uu____1621))
->>>>>>> 207b6569
                             else ())
                          (FStar_List.append ps1.FStar_Tactics_Basic.goals
                             ps1.FStar_Tactics_Basic.smt_goals);
                        (let g =
-<<<<<<< HEAD
-                          let uu___117_1658 =
+                          let uu___121_1625 =
                             FStar_TypeChecker_Rel.trivial_guard  in
-=======
-                          let uu___121_1625 =
-                            FStar_TypeChecker_Rel.trivial_guard in
->>>>>>> 207b6569
                           {
                             FStar_TypeChecker_Env.guard_f =
                               (uu___121_1625.FStar_TypeChecker_Env.guard_f);
@@ -1190,60 +858,35 @@
                         let g1 =
                           let uu____1627 =
                             FStar_TypeChecker_Rel.solve_deferred_constraints
-<<<<<<< HEAD
                               env2 g
                              in
-                          FStar_All.pipe_right uu____1660
+                          FStar_All.pipe_right uu____1627
                             FStar_TypeChecker_Rel.resolve_implicits_lax
                            in
-=======
-                              env2 g in
-                          FStar_All.pipe_right uu____1627
-                            FStar_TypeChecker_Rel.resolve_implicits_lax in
->>>>>>> 207b6569
                         FStar_TypeChecker_Rel.force_trivial_guard env2 g1;
                         ((FStar_List.append ps1.FStar_Tactics_Basic.goals
                             ps1.FStar_Tactics_Basic.smt_goals), w)))
                   | FStar_Tactics_Basic.Failed (s,ps1) ->
                       (FStar_Tactics_Basic.dump_proofstate ps1
                          "at the time of failure";
-<<<<<<< HEAD
-                       (let uu____1667 =
-                          let uu____1668 =
-                            let uu____1673 =
+                       (let uu____1634 =
+                          let uu____1635 =
+                            let uu____1640 =
                               FStar_Util.format1 "user tactic failed: %s" s
                                in
-                            (uu____1673, (typ.FStar_Syntax_Syntax.pos))  in
-                          FStar_Errors.Error uu____1668  in
-                        FStar_Exn.raise uu____1667))))
+                            (uu____1640, (typ.FStar_Syntax_Syntax.pos))  in
+                          FStar_Errors.Error uu____1635  in
+                        FStar_Exn.raise uu____1634))))
   
 type pol =
   | Pos 
   | Neg 
 let uu___is_Pos : pol -> Prims.bool =
-  fun projectee  -> match projectee with | Pos  -> true | uu____1684 -> false 
+  fun projectee  -> match projectee with | Pos  -> true | uu____1651 -> false 
 let uu___is_Neg : pol -> Prims.bool =
-  fun projectee  -> match projectee with | Neg  -> true | uu____1689 -> false 
+  fun projectee  -> match projectee with | Neg  -> true | uu____1656 -> false 
 let flip : pol -> pol = fun p  -> match p with | Pos  -> Neg | Neg  -> Pos 
 let by_tactic_interp :
-=======
-                       (let uu____1634 =
-                          let uu____1635 =
-                            let uu____1640 =
-                              FStar_Util.format1 "user tactic failed: %s" s in
-                            (uu____1640, (typ.FStar_Syntax_Syntax.pos)) in
-                          FStar_Errors.Error uu____1635 in
-                        FStar_Exn.raise uu____1634))))
-type pol =
-  | Pos
-  | Neg
-let uu___is_Pos: pol -> Prims.bool =
-  fun projectee  -> match projectee with | Pos  -> true | uu____1651 -> false
-let uu___is_Neg: pol -> Prims.bool =
-  fun projectee  -> match projectee with | Neg  -> true | uu____1656 -> false
-let flip: pol -> pol = fun p  -> match p with | Pos  -> Neg | Neg  -> Pos
-let by_tactic_interp:
->>>>>>> 207b6569
   pol ->
     FStar_TypeChecker_Env.env ->
       FStar_Syntax_Syntax.term ->
@@ -1253,27 +896,15 @@
   fun pol  ->
     fun e  ->
       fun t  ->
-<<<<<<< HEAD
-        let uu____1718 = FStar_Syntax_Util.head_and_args t  in
-        match uu____1718 with
-        | (hd1,args) ->
-            let uu____1761 =
-              let uu____1774 =
-                let uu____1775 = FStar_Syntax_Util.un_uinst hd1  in
-                uu____1775.FStar_Syntax_Syntax.n  in
-              (uu____1774, args)  in
-            (match uu____1761 with
-=======
-        let uu____1685 = FStar_Syntax_Util.head_and_args t in
+        let uu____1685 = FStar_Syntax_Util.head_and_args t  in
         match uu____1685 with
         | (hd1,args) ->
             let uu____1728 =
               let uu____1741 =
-                let uu____1742 = FStar_Syntax_Util.un_uinst hd1 in
-                uu____1742.FStar_Syntax_Syntax.n in
-              (uu____1741, args) in
+                let uu____1742 = FStar_Syntax_Util.un_uinst hd1  in
+                uu____1742.FStar_Syntax_Syntax.n  in
+              (uu____1741, args)  in
             (match uu____1728 with
->>>>>>> 207b6569
              | (FStar_Syntax_Syntax.Tm_fvar
                 fv,(rett,FStar_Pervasives_Native.Some
                     (FStar_Syntax_Syntax.Implicit uu____1761))::(tactic,FStar_Pervasives_Native.None
@@ -1288,18 +919,11 @@
                    let uu____1830 =
                      let uu____1837 =
                        unembed_tactic_0 FStar_Syntax_Embeddings.unembed_unit
-<<<<<<< HEAD
                          tactic
                         in
-                     run_tactic_on_typ uu____1870 e assertion  in
-                   (match uu____1863 with
-                    | (gs,uu____1880) -> (FStar_Syntax_Util.t_true, gs))
-=======
-                         tactic in
-                     run_tactic_on_typ uu____1837 e assertion in
+                     run_tactic_on_typ uu____1837 e assertion  in
                    (match uu____1830 with
                     | (gs,uu____1847) -> (FStar_Syntax_Util.t_true, gs))
->>>>>>> 207b6569
                  else (assertion, [])
              | (FStar_Syntax_Syntax.Tm_fvar
                 fv,(assertion,FStar_Pervasives_Native.None )::[]) when
@@ -1308,25 +932,15 @@
                  ->
                  if pol = Pos
                  then
-<<<<<<< HEAD
-                   let uu____1932 =
+                   let uu____1899 =
                      run_tactic_on_typ FStar_Tactics_Basic.idtac e assertion
                       in
-                   (match uu____1932 with
-                    | (gs,uu____1946) -> (FStar_Syntax_Util.t_true, gs))
-                 else (assertion, [])
-             | uu____1958 -> (t, []))
-  
-let rec traverse :
-=======
-                   let uu____1899 =
-                     run_tactic_on_typ FStar_Tactics_Basic.idtac e assertion in
                    (match uu____1899 with
                     | (gs,uu____1913) -> (FStar_Syntax_Util.t_true, gs))
                  else (assertion, [])
              | uu____1925 -> (t, []))
-let rec traverse:
->>>>>>> 207b6569
+  
+let rec traverse :
   (pol ->
      FStar_TypeChecker_Env.env ->
        FStar_Syntax_Syntax.term ->
@@ -1343,33 +957,18 @@
     fun pol  ->
       fun e  ->
         fun t  ->
-<<<<<<< HEAD
-          let uu____2028 =
-            let uu____2035 =
-              let uu____2036 = FStar_Syntax_Subst.compress t  in
-              uu____2036.FStar_Syntax_Syntax.n  in
-            match uu____2035 with
-            | FStar_Syntax_Syntax.Tm_uinst (t1,us) ->
-                let uu____2051 = traverse f pol e t1  in
-                (match uu____2051 with
-                 | (t',gs) -> ((FStar_Syntax_Syntax.Tm_uinst (t', us)), gs))
-            | FStar_Syntax_Syntax.Tm_meta (t1,m) ->
-                let uu____2078 = traverse f pol e t1  in
-                (match uu____2078 with
-=======
           let uu____1995 =
             let uu____2002 =
-              let uu____2003 = FStar_Syntax_Subst.compress t in
-              uu____2003.FStar_Syntax_Syntax.n in
+              let uu____2003 = FStar_Syntax_Subst.compress t  in
+              uu____2003.FStar_Syntax_Syntax.n  in
             match uu____2002 with
             | FStar_Syntax_Syntax.Tm_uinst (t1,us) ->
-                let uu____2018 = traverse f pol e t1 in
+                let uu____2018 = traverse f pol e t1  in
                 (match uu____2018 with
                  | (t',gs) -> ((FStar_Syntax_Syntax.Tm_uinst (t', us)), gs))
             | FStar_Syntax_Syntax.Tm_meta (t1,m) ->
-                let uu____2045 = traverse f pol e t1 in
+                let uu____2045 = traverse f pol e t1  in
                 (match uu____2045 with
->>>>>>> 207b6569
                  | (t',gs) -> ((FStar_Syntax_Syntax.Tm_meta (t', m)), gs))
             | FStar_Syntax_Syntax.Tm_app
                 ({ FStar_Syntax_Syntax.n = FStar_Syntax_Syntax.Tm_fvar fv;
@@ -1380,45 +979,26 @@
                 FStar_Syntax_Syntax.fv_eq_lid fv FStar_Parser_Const.imp_lid
                 ->
                 let x =
-<<<<<<< HEAD
-                  FStar_Syntax_Syntax.new_bv FStar_Pervasives_Native.None p
+                  let uu____2112 = FStar_Syntax_Util.mk_squash p  in
+                  FStar_Syntax_Syntax.new_bv FStar_Pervasives_Native.None
+                    uu____2112
                    in
-                let uu____2145 = traverse f (flip pol) e p  in
-                (match uu____2145 with
-                 | (p',gs1) ->
-                     let uu____2164 =
-                       let uu____2171 = FStar_TypeChecker_Env.push_bv e x  in
-                       traverse f pol uu____2171 q  in
-                     (match uu____2164 with
-                      | (q',gs2) ->
-                          let uu____2184 =
-                            let uu____2185 = FStar_Syntax_Util.mk_imp p' q'
-                               in
-                            uu____2185.FStar_Syntax_Syntax.n  in
-                          (uu____2184, (FStar_List.append gs1 gs2))))
-            | FStar_Syntax_Syntax.Tm_app (hd1,args) ->
-                let uu____2212 = traverse f pol e hd1  in
-                (match uu____2212 with
-=======
-                  let uu____2112 = FStar_Syntax_Util.mk_squash p in
-                  FStar_Syntax_Syntax.new_bv FStar_Pervasives_Native.None
-                    uu____2112 in
-                let uu____2113 = traverse f (flip pol) e p in
+                let uu____2113 = traverse f (flip pol) e p  in
                 (match uu____2113 with
                  | (p',gs1) ->
                      let uu____2132 =
-                       let uu____2139 = FStar_TypeChecker_Env.push_bv e x in
-                       traverse f pol uu____2139 q in
+                       let uu____2139 = FStar_TypeChecker_Env.push_bv e x  in
+                       traverse f pol uu____2139 q  in
                      (match uu____2132 with
                       | (q',gs2) ->
                           let uu____2152 =
-                            let uu____2153 = FStar_Syntax_Util.mk_imp p' q' in
-                            uu____2153.FStar_Syntax_Syntax.n in
+                            let uu____2153 = FStar_Syntax_Util.mk_imp p' q'
+                               in
+                            uu____2153.FStar_Syntax_Syntax.n  in
                           (uu____2152, (FStar_List.append gs1 gs2))))
             | FStar_Syntax_Syntax.Tm_app (hd1,args) ->
-                let uu____2180 = traverse f pol e hd1 in
+                let uu____2180 = traverse f pol e hd1  in
                 (match uu____2180 with
->>>>>>> 207b6569
                  | (hd',gs1) ->
                      let uu____2199 =
                        FStar_List.fold_right
@@ -1426,123 +1006,69 @@
                             fun uu____2238  ->
                               match (uu____2237, uu____2238) with
                               | ((a,q),(as',gs)) ->
-<<<<<<< HEAD
-                                  let uu____2351 = traverse f pol e a  in
-                                  (match uu____2351 with
+                                  let uu____2319 = traverse f pol e a  in
+                                  (match uu____2319 with
                                    | (a',gs') ->
                                        (((a', q) :: as'),
                                          (FStar_List.append gs gs')))) args
                          ([], [])
                         in
-                     (match uu____2231 with
-=======
-                                  let uu____2319 = traverse f pol e a in
-                                  (match uu____2319 with
-                                   | (a',gs') ->
-                                       (((a', q) :: as'),
-                                         (FStar_List.append gs gs')))) args
-                         ([], []) in
                      (match uu____2199 with
->>>>>>> 207b6569
                       | (as',gs2) ->
                           ((FStar_Syntax_Syntax.Tm_app (hd', as')),
                             (FStar_List.append gs1 gs2))))
             | FStar_Syntax_Syntax.Tm_abs (bs,t1,k) ->
-<<<<<<< HEAD
-                let uu____2455 = FStar_Syntax_Subst.open_term bs t1  in
-                (match uu____2455 with
+                let uu____2423 = FStar_Syntax_Subst.open_term bs t1  in
+                (match uu____2423 with
                  | (bs1,topen) ->
                      let e' = FStar_TypeChecker_Env.push_binders e bs1  in
-                     let uu____2469 =
-                       let uu____2484 =
-=======
-                let uu____2423 = FStar_Syntax_Subst.open_term bs t1 in
-                (match uu____2423 with
-                 | (bs1,topen) ->
-                     let e' = FStar_TypeChecker_Env.push_binders e bs1 in
                      let uu____2437 =
                        let uu____2452 =
->>>>>>> 207b6569
                          FStar_List.map
                            (fun uu____2485  ->
                               match uu____2485 with
                               | (bv,aq) ->
                                   let uu____2502 =
                                     traverse f (flip pol) e
-<<<<<<< HEAD
                                       bv.FStar_Syntax_Syntax.sort
                                      in
-                                  (match uu____2534 with
-                                   | (s',gs) ->
-                                       (((let uu___118_2564 = bv  in
-=======
-                                      bv.FStar_Syntax_Syntax.sort in
                                   (match uu____2502 with
                                    | (s',gs) ->
-                                       (((let uu___122_2532 = bv in
->>>>>>> 207b6569
+                                       (((let uu___122_2532 = bv  in
                                           {
                                             FStar_Syntax_Syntax.ppname =
                                               (uu___122_2532.FStar_Syntax_Syntax.ppname);
                                             FStar_Syntax_Syntax.index =
                                               (uu___122_2532.FStar_Syntax_Syntax.index);
                                             FStar_Syntax_Syntax.sort = s'
-<<<<<<< HEAD
                                           }), aq), gs))) bs1
                           in
-                       FStar_All.pipe_left FStar_List.unzip uu____2484  in
-                     (match uu____2469 with
+                       FStar_All.pipe_left FStar_List.unzip uu____2452  in
+                     (match uu____2437 with
                       | (bs2,gs1) ->
                           let gs11 = FStar_List.flatten gs1  in
-                          let uu____2628 = traverse f pol e' topen  in
-                          (match uu____2628 with
-                           | (topen',gs2) ->
-                               let uu____2647 =
-                                 let uu____2648 =
-                                   FStar_Syntax_Util.abs bs2 topen' k  in
-                                 uu____2648.FStar_Syntax_Syntax.n  in
-                               (uu____2647, (FStar_List.append gs11 gs2)))))
-            | x -> (x, [])  in
-          match uu____2028 with
-          | (tn',gs) ->
-              let t' =
-                let uu___119_2671 = t  in
-=======
-                                          }), aq), gs))) bs1 in
-                       FStar_All.pipe_left FStar_List.unzip uu____2452 in
-                     (match uu____2437 with
-                      | (bs2,gs1) ->
-                          let gs11 = FStar_List.flatten gs1 in
-                          let uu____2596 = traverse f pol e' topen in
+                          let uu____2596 = traverse f pol e' topen  in
                           (match uu____2596 with
                            | (topen',gs2) ->
                                let uu____2615 =
                                  let uu____2616 =
-                                   FStar_Syntax_Util.abs bs2 topen' k in
-                                 uu____2616.FStar_Syntax_Syntax.n in
+                                   FStar_Syntax_Util.abs bs2 topen' k  in
+                                 uu____2616.FStar_Syntax_Syntax.n  in
                                (uu____2615, (FStar_List.append gs11 gs2)))))
-            | x -> (x, []) in
+            | x -> (x, [])  in
           match uu____1995 with
           | (tn',gs) ->
               let t' =
-                let uu___123_2639 = t in
->>>>>>> 207b6569
+                let uu___123_2639 = t  in
                 {
                   FStar_Syntax_Syntax.n = tn';
                   FStar_Syntax_Syntax.pos =
                     (uu___123_2639.FStar_Syntax_Syntax.pos);
                   FStar_Syntax_Syntax.vars =
-<<<<<<< HEAD
-                    (uu___119_2671.FStar_Syntax_Syntax.vars)
+                    (uu___123_2639.FStar_Syntax_Syntax.vars)
                 }  in
-              let uu____2672 = f pol e t'  in
-              (match uu____2672 with
-=======
-                    (uu___123_2639.FStar_Syntax_Syntax.vars)
-                } in
-              let uu____2640 = f pol e t' in
+              let uu____2640 = f pol e t'  in
               (match uu____2640 with
->>>>>>> 207b6569
                | (t'1,gs') -> (t'1, (FStar_List.append gs gs')))
   
 let getprop :
@@ -1568,63 +1094,34 @@
   =
   fun env  ->
     fun goal  ->
-<<<<<<< HEAD
-      (let uu____2731 =
+      (let uu____2699 =
          FStar_TypeChecker_Env.debug env (FStar_Options.Other "Tac")  in
-       FStar_ST.op_Colon_Equals tacdbg uu____2731);
-      (let uu____2743 = FStar_ST.op_Bang tacdbg  in
-       if uu____2743
-       then
-         let uu____2754 =
-           let uu____2755 = FStar_TypeChecker_Env.all_binders env  in
-           FStar_All.pipe_right uu____2755
-             (FStar_Syntax_Print.binders_to_string ",")
-            in
-         let uu____2756 = FStar_Syntax_Print.term_to_string goal  in
-         FStar_Util.print2 "About to preprocess %s |= %s\n" uu____2754
-           uu____2756
-       else ());
-      (let initial = ((Prims.parse_int "1"), [])  in
-       let uu____2785 = traverse by_tactic_interp Pos env goal  in
-       match uu____2785 with
-       | (t',gs) ->
-           ((let uu____2807 = FStar_ST.op_Bang tacdbg  in
-             if uu____2807
-             then
-               let uu____2818 =
-                 let uu____2819 = FStar_TypeChecker_Env.all_binders env  in
-                 FStar_All.pipe_right uu____2819
-                   (FStar_Syntax_Print.binders_to_string ", ")
-                  in
-               let uu____2820 = FStar_Syntax_Print.term_to_string t'  in
-=======
-      (let uu____2699 =
-         FStar_TypeChecker_Env.debug env (FStar_Options.Other "Tac") in
        FStar_ST.op_Colon_Equals tacdbg uu____2699);
-      (let uu____2711 = FStar_ST.op_Bang tacdbg in
+      (let uu____2711 = FStar_ST.op_Bang tacdbg  in
        if uu____2711
        then
          let uu____2722 =
-           let uu____2723 = FStar_TypeChecker_Env.all_binders env in
+           let uu____2723 = FStar_TypeChecker_Env.all_binders env  in
            FStar_All.pipe_right uu____2723
-             (FStar_Syntax_Print.binders_to_string ",") in
-         let uu____2724 = FStar_Syntax_Print.term_to_string goal in
+             (FStar_Syntax_Print.binders_to_string ",")
+            in
+         let uu____2724 = FStar_Syntax_Print.term_to_string goal  in
          FStar_Util.print2 "About to preprocess %s |= %s\n" uu____2722
            uu____2724
        else ());
-      (let initial = ((Prims.parse_int "1"), []) in
-       let uu____2753 = traverse by_tactic_interp Pos env goal in
+      (let initial = ((Prims.parse_int "1"), [])  in
+       let uu____2753 = traverse by_tactic_interp Pos env goal  in
        match uu____2753 with
        | (t',gs) ->
-           ((let uu____2775 = FStar_ST.op_Bang tacdbg in
+           ((let uu____2775 = FStar_ST.op_Bang tacdbg  in
              if uu____2775
              then
                let uu____2786 =
-                 let uu____2787 = FStar_TypeChecker_Env.all_binders env in
+                 let uu____2787 = FStar_TypeChecker_Env.all_binders env  in
                  FStar_All.pipe_right uu____2787
-                   (FStar_Syntax_Print.binders_to_string ", ") in
-               let uu____2788 = FStar_Syntax_Print.term_to_string t' in
->>>>>>> 207b6569
+                   (FStar_Syntax_Print.binders_to_string ", ")
+                  in
+               let uu____2788 = FStar_Syntax_Print.term_to_string t'  in
                FStar_Util.print2 "Main goal simplified to: %s |- %s\n"
                  uu____2786 uu____2788
              else ());
@@ -1638,14 +1135,9 @@
                           let phi =
                             let uu____2880 =
                               getprop g.FStar_Tactics_Basic.context
-<<<<<<< HEAD
                                 g.FStar_Tactics_Basic.goal_ty
                                in
-                            match uu____2912 with
-=======
-                                g.FStar_Tactics_Basic.goal_ty in
                             match uu____2880 with
->>>>>>> 207b6569
                             | FStar_Pervasives_Native.None  ->
                                 let uu____2883 =
                                   let uu____2884 =
@@ -1654,41 +1146,28 @@
                                      in
                                   FStar_Util.format1
                                     "Tactic returned proof-relevant goal: %s"
-<<<<<<< HEAD
-                                    uu____2916
+                                    uu____2884
                                    in
-                                failwith uu____2915
+                                failwith uu____2883
                             | FStar_Pervasives_Native.Some phi -> phi  in
-                          ((let uu____2919 = FStar_ST.op_Bang tacdbg  in
-                            if uu____2919
-                            then
-                              let uu____2930 = FStar_Util.string_of_int n1
-                                 in
-                              let uu____2931 =
-                                FStar_Tactics_Basic.goal_to_string g  in
-=======
-                                    uu____2884 in
-                                failwith uu____2883
-                            | FStar_Pervasives_Native.Some phi -> phi in
-                          ((let uu____2887 = FStar_ST.op_Bang tacdbg in
+                          ((let uu____2887 = FStar_ST.op_Bang tacdbg  in
                             if uu____2887
                             then
-                              let uu____2898 = FStar_Util.string_of_int n1 in
+                              let uu____2898 = FStar_Util.string_of_int n1
+                                 in
                               let uu____2899 =
-                                FStar_Tactics_Basic.goal_to_string g in
->>>>>>> 207b6569
+                                FStar_Tactics_Basic.goal_to_string g  in
                               FStar_Util.print2 "Got goal #%s: %s\n"
                                 uu____2898 uu____2899
                             else ());
                            (let gt' =
-<<<<<<< HEAD
-                              let uu____2934 =
-                                let uu____2935 = FStar_Util.string_of_int n1
+                              let uu____2902 =
+                                let uu____2903 = FStar_Util.string_of_int n1
                                    in
                                 Prims.strcat "Could not prove goal #"
-                                  uu____2935
+                                  uu____2903
                                  in
-                              FStar_TypeChecker_Util.label uu____2934
+                              FStar_TypeChecker_Util.label uu____2902
                                 goal.FStar_Syntax_Syntax.pos phi
                                in
                             ((n1 + (Prims.parse_int "1")),
@@ -1696,71 +1175,36 @@
                                  (g.FStar_Tactics_Basic.opts)) :: gs1))))) s
                  gs
                 in
-             let uu____2950 = s1  in
-             match uu____2950 with
-             | (uu____2971,gs1) ->
-                 let uu____2989 =
-                   let uu____2996 = FStar_Options.peek ()  in
-                   (env, t', uu____2996)  in
-                 uu____2989 :: gs1)))
-  
-let reify_tactic : FStar_Syntax_Syntax.term -> FStar_Syntax_Syntax.term =
-=======
-                              let uu____2902 =
-                                let uu____2903 = FStar_Util.string_of_int n1 in
-                                Prims.strcat "Could not prove goal #"
-                                  uu____2903 in
-                              FStar_TypeChecker_Util.label uu____2902
-                                goal.FStar_Syntax_Syntax.pos phi in
-                            ((n1 + (Prims.parse_int "1")),
-                              (((g.FStar_Tactics_Basic.context), gt',
-                                 (g.FStar_Tactics_Basic.opts)) :: gs1))))) s
-                 gs in
-             let uu____2918 = s1 in
+             let uu____2918 = s1  in
              match uu____2918 with
              | (uu____2939,gs1) ->
                  let uu____2957 =
-                   let uu____2964 = FStar_Options.peek () in
-                   (env, t', uu____2964) in
+                   let uu____2964 = FStar_Options.peek ()  in
+                   (env, t', uu____2964)  in
                  uu____2957 :: gs1)))
-let reify_tactic: FStar_Syntax_Syntax.term -> FStar_Syntax_Syntax.term =
->>>>>>> 207b6569
+  
+let reify_tactic : FStar_Syntax_Syntax.term -> FStar_Syntax_Syntax.term =
   fun a  ->
     let r =
       let uu____2976 =
         let uu____2977 =
           FStar_Syntax_Syntax.lid_as_fv FStar_Parser_Const.reify_tactic_lid
-<<<<<<< HEAD
             FStar_Syntax_Syntax.Delta_equational FStar_Pervasives_Native.None
            in
-        FStar_Syntax_Syntax.fv_to_tm uu____3009  in
-      FStar_Syntax_Syntax.mk_Tm_uinst uu____3008 [FStar_Syntax_Syntax.U_zero]
+        FStar_Syntax_Syntax.fv_to_tm uu____2977  in
+      FStar_Syntax_Syntax.mk_Tm_uinst uu____2976 [FStar_Syntax_Syntax.U_zero]
        in
-    let uu____3010 =
-      let uu____3011 =
-        let uu____3012 = FStar_Syntax_Syntax.iarg FStar_Syntax_Syntax.t_unit
+    let uu____2978 =
+      let uu____2979 =
+        let uu____2980 = FStar_Syntax_Syntax.iarg FStar_Syntax_Syntax.t_unit
            in
-        let uu____3013 =
-          let uu____3016 = FStar_Syntax_Syntax.as_arg a  in [uu____3016]  in
-        uu____3012 :: uu____3013  in
-      FStar_Syntax_Syntax.mk_Tm_app r uu____3011  in
-    uu____3010 FStar_Pervasives_Native.None a.FStar_Syntax_Syntax.pos
+        let uu____2981 =
+          let uu____2984 = FStar_Syntax_Syntax.as_arg a  in [uu____2984]  in
+        uu____2980 :: uu____2981  in
+      FStar_Syntax_Syntax.mk_Tm_app r uu____2979  in
+    uu____2978 FStar_Pervasives_Native.None a.FStar_Syntax_Syntax.pos
   
 let synth :
-=======
-            FStar_Syntax_Syntax.Delta_equational FStar_Pervasives_Native.None in
-        FStar_Syntax_Syntax.fv_to_tm uu____2977 in
-      FStar_Syntax_Syntax.mk_Tm_uinst uu____2976 [FStar_Syntax_Syntax.U_zero] in
-    let uu____2978 =
-      let uu____2979 =
-        let uu____2980 = FStar_Syntax_Syntax.iarg FStar_Syntax_Syntax.t_unit in
-        let uu____2981 =
-          let uu____2984 = FStar_Syntax_Syntax.as_arg a in [uu____2984] in
-        uu____2980 :: uu____2981 in
-      FStar_Syntax_Syntax.mk_Tm_app r uu____2979 in
-    uu____2978 FStar_Pervasives_Native.None a.FStar_Syntax_Syntax.pos
-let synth:
->>>>>>> 207b6569
   FStar_TypeChecker_Env.env ->
     FStar_Syntax_Syntax.typ ->
       FStar_Syntax_Syntax.term -> FStar_Syntax_Syntax.term
@@ -1768,28 +1212,16 @@
   fun env  ->
     fun typ  ->
       fun tau  ->
-<<<<<<< HEAD
-        (let uu____3032 =
+        (let uu____3000 =
            FStar_TypeChecker_Env.debug env (FStar_Options.Other "Tac")  in
-         FStar_ST.op_Colon_Equals tacdbg uu____3032);
-        (let uu____3043 =
-           let uu____3050 =
-             let uu____3053 = reify_tactic tau  in
-             unembed_tactic_0 FStar_Syntax_Embeddings.unembed_unit uu____3053
-              in
-           run_tactic_on_typ uu____3050 env typ  in
-         match uu____3043 with
-=======
-        (let uu____3000 =
-           FStar_TypeChecker_Env.debug env (FStar_Options.Other "Tac") in
          FStar_ST.op_Colon_Equals tacdbg uu____3000);
         (let uu____3011 =
            let uu____3018 =
-             let uu____3021 = reify_tactic tau in
-             unembed_tactic_0 FStar_Syntax_Embeddings.unembed_unit uu____3021 in
-           run_tactic_on_typ uu____3018 env typ in
+             let uu____3021 = reify_tactic tau  in
+             unembed_tactic_0 FStar_Syntax_Embeddings.unembed_unit uu____3021
+              in
+           run_tactic_on_typ uu____3018 env typ  in
          match uu____3011 with
->>>>>>> 207b6569
          | (gs,w) ->
              (match gs with
               | [] -> w
