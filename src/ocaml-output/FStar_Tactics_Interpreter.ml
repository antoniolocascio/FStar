
open Prims
<<<<<<< HEAD
open FStar_Pervasives

let tacdbg : Prims.bool FStar_ST.ref = (FStar_Util.mk_ref false)


let mk_tactic_interpretation_0 : 'r . Prims.bool  ->  'r FStar_Tactics_Basic.tac  ->  'r FStar_Syntax_Embeddings.embedding  ->  FStar_Ident.lid  ->  FStar_TypeChecker_Normalize.psc  ->  FStar_Syntax_Syntax.args  ->  FStar_Syntax_Syntax.term FStar_Pervasives_Native.option = (fun reflect t er nm psc args -> (match (args) with
| ((embedded_state, uu____94))::[] -> begin
(

let uu____111 = (FStar_Syntax_Embeddings.unembed FStar_Tactics_Embedding.e_proofstate embedded_state)
in (FStar_Util.bind_opt uu____111 (fun ps -> (

let ps1 = (FStar_Tactics_Types.set_ps_psc psc ps)
in ((FStar_Tactics_Basic.log ps1 (fun uu____124 -> (

let uu____125 = (FStar_Ident.string_of_lid nm)
in (

let uu____126 = (FStar_Syntax_Print.args_to_string args)
in (FStar_Util.print2 "Reached %s, args are: %s\n" uu____125 uu____126)))));
(

let res = (

let uu____128 = (FStar_Tactics_Embedding.e_result er)
in (

let uu____133 = (FStar_TypeChecker_Normalize.psc_range psc)
in (

let uu____134 = (FStar_Tactics_Basic.run t ps1)
in (FStar_Syntax_Embeddings.embed uu____128 uu____133 uu____134))))
in FStar_Pervasives_Native.Some (res));
)))))
end
| uu____139 -> begin
(failwith "Unexpected application of tactic primitive")
end))


let mk_tactic_interpretation_1 : 'a 'r . Prims.bool  ->  ('a  ->  'r FStar_Tactics_Basic.tac)  ->  'a FStar_Syntax_Embeddings.embedding  ->  'r FStar_Syntax_Embeddings.embedding  ->  FStar_Ident.lid  ->  FStar_TypeChecker_Normalize.psc  ->  FStar_Syntax_Syntax.args  ->  FStar_Syntax_Syntax.term FStar_Pervasives_Native.option = (fun reflect t ea er nm psc args -> (match (args) with
| ((a, uu____217))::((embedded_state, uu____219))::[] -> begin
(

let uu____246 = (FStar_Syntax_Embeddings.unembed FStar_Tactics_Embedding.e_proofstate embedded_state)
in (FStar_Util.bind_opt uu____246 (fun ps -> (

let ps1 = (FStar_Tactics_Types.set_ps_psc psc ps)
in ((FStar_Tactics_Basic.log ps1 (fun uu____259 -> (

let uu____260 = (FStar_Ident.string_of_lid nm)
in (

let uu____261 = (FStar_Syntax_Print.term_to_string embedded_state)
in (FStar_Util.print2 "Reached %s, goals are: %s\n" uu____260 uu____261)))));
(

let uu____262 = (FStar_Syntax_Embeddings.unembed ea a)
in (FStar_Util.bind_opt uu____262 (fun a1 -> (

let res = (

let uu____272 = (t a1)
in (FStar_Tactics_Basic.run uu____272 ps1))
in (

let uu____275 = (

let uu____276 = (FStar_Tactics_Embedding.e_result er)
in (

let uu____281 = (FStar_TypeChecker_Normalize.psc_range psc)
in (FStar_Syntax_Embeddings.embed uu____276 uu____281 res)))
in FStar_Pervasives_Native.Some (uu____275))))));
)))))
end
| uu____284 -> begin
(

let uu____285 = (

let uu____286 = (FStar_Ident.string_of_lid nm)
in (

let uu____287 = (FStar_Syntax_Print.args_to_string args)
in (FStar_Util.format2 "Unexpected application of tactic primitive %s %s" uu____286 uu____287)))
in (failwith uu____285))
end))


let mk_tactic_interpretation_1_env : 'a 'r . Prims.bool  ->  (FStar_TypeChecker_Normalize.psc  ->  'a  ->  'r FStar_Tactics_Basic.tac)  ->  'a FStar_Syntax_Embeddings.embedding  ->  'r FStar_Syntax_Embeddings.embedding  ->  FStar_Ident.lid  ->  FStar_TypeChecker_Normalize.psc  ->  FStar_Syntax_Syntax.args  ->  FStar_Syntax_Syntax.term FStar_Pervasives_Native.option = (fun reflect t ea er nm psc args -> (match (args) with
| ((a, uu____370))::((embedded_state, uu____372))::[] -> begin
(

let uu____399 = (FStar_Syntax_Embeddings.unembed FStar_Tactics_Embedding.e_proofstate embedded_state)
in (FStar_Util.bind_opt uu____399 (fun ps -> (

let ps1 = (FStar_Tactics_Types.set_ps_psc psc ps)
in ((FStar_Tactics_Basic.log ps1 (fun uu____412 -> (

let uu____413 = (FStar_Ident.string_of_lid nm)
in (

let uu____414 = (FStar_Syntax_Print.term_to_string embedded_state)
in (FStar_Util.print2 "Reached %s, goals are: %s\n" uu____413 uu____414)))));
(

let uu____415 = (FStar_Syntax_Embeddings.unembed ea a)
in (FStar_Util.bind_opt uu____415 (fun a1 -> (

let res = (

let uu____425 = (t psc a1)
in (FStar_Tactics_Basic.run uu____425 ps1))
in (

let uu____428 = (

let uu____429 = (FStar_Tactics_Embedding.e_result er)
in (

let uu____434 = (FStar_TypeChecker_Normalize.psc_range psc)
in (FStar_Syntax_Embeddings.embed uu____429 uu____434 res)))
in FStar_Pervasives_Native.Some (uu____428))))));
)))))
end
| uu____437 -> begin
(

let uu____438 = (

let uu____439 = (FStar_Ident.string_of_lid nm)
in (

let uu____440 = (FStar_Syntax_Print.args_to_string args)
in (FStar_Util.format2 "Unexpected application of tactic primitive %s %s" uu____439 uu____440)))
in (failwith uu____438))
end))


let mk_tactic_interpretation_2 : 'a 'b 'r . Prims.bool  ->  ('a  ->  'b  ->  'r FStar_Tactics_Basic.tac)  ->  'a FStar_Syntax_Embeddings.embedding  ->  'b FStar_Syntax_Embeddings.embedding  ->  'r FStar_Syntax_Embeddings.embedding  ->  FStar_Ident.lid  ->  FStar_TypeChecker_Normalize.psc  ->  FStar_Syntax_Syntax.args  ->  FStar_Syntax_Syntax.term FStar_Pervasives_Native.option = (fun reflect t ea eb er nm psc args -> (match (args) with
| ((a, uu____537))::((b, uu____539))::((embedded_state, uu____541))::[] -> begin
(

let uu____578 = (FStar_Syntax_Embeddings.unembed FStar_Tactics_Embedding.e_proofstate embedded_state)
in (FStar_Util.bind_opt uu____578 (fun ps -> (

let ps1 = (FStar_Tactics_Types.set_ps_psc psc ps)
in ((FStar_Tactics_Basic.log ps1 (fun uu____591 -> (

let uu____592 = (FStar_Ident.string_of_lid nm)
in (

let uu____593 = (FStar_Syntax_Print.term_to_string embedded_state)
in (FStar_Util.print2 "Reached %s, goals are: %s\n" uu____592 uu____593)))));
(

let uu____594 = (FStar_Syntax_Embeddings.unembed ea a)
in (FStar_Util.bind_opt uu____594 (fun a1 -> (

let uu____600 = (FStar_Syntax_Embeddings.unembed eb b)
in (FStar_Util.bind_opt uu____600 (fun b1 -> (

let res = (

let uu____610 = (t a1 b1)
in (FStar_Tactics_Basic.run uu____610 ps1))
in (

let uu____613 = (

let uu____614 = (FStar_Tactics_Embedding.e_result er)
in (

let uu____619 = (FStar_TypeChecker_Normalize.psc_range psc)
in (FStar_Syntax_Embeddings.embed uu____614 uu____619 res)))
in FStar_Pervasives_Native.Some (uu____613)))))))));
)))))
end
| uu____622 -> begin
(

let uu____623 = (

let uu____624 = (FStar_Ident.string_of_lid nm)
in (

let uu____625 = (FStar_Syntax_Print.args_to_string args)
in (FStar_Util.format2 "Unexpected application of tactic primitive %s %s" uu____624 uu____625)))
in (failwith uu____623))
end))


let mk_tactic_interpretation_3 : 'a 'b 'c 'r . Prims.bool  ->  ('a  ->  'b  ->  'c  ->  'r FStar_Tactics_Basic.tac)  ->  'a FStar_Syntax_Embeddings.embedding  ->  'b FStar_Syntax_Embeddings.embedding  ->  'c FStar_Syntax_Embeddings.embedding  ->  'r FStar_Syntax_Embeddings.embedding  ->  FStar_Ident.lid  ->  FStar_TypeChecker_Normalize.psc  ->  FStar_Syntax_Syntax.args  ->  FStar_Syntax_Syntax.term FStar_Pervasives_Native.option = (fun reflect t ea eb ec er nm psc args -> (match (args) with
| ((a, uu____741))::((b, uu____743))::((c, uu____745))::((embedded_state, uu____747))::[] -> begin
(

let uu____794 = (FStar_Syntax_Embeddings.unembed FStar_Tactics_Embedding.e_proofstate embedded_state)
in (FStar_Util.bind_opt uu____794 (fun ps -> (

let ps1 = (FStar_Tactics_Types.set_ps_psc psc ps)
in ((FStar_Tactics_Basic.log ps1 (fun uu____807 -> (

let uu____808 = (FStar_Ident.string_of_lid nm)
in (

let uu____809 = (FStar_Syntax_Print.term_to_string embedded_state)
in (FStar_Util.print2 "Reached %s, goals are: %s\n" uu____808 uu____809)))));
(

let uu____810 = (FStar_Syntax_Embeddings.unembed ea a)
in (FStar_Util.bind_opt uu____810 (fun a1 -> (

let uu____816 = (FStar_Syntax_Embeddings.unembed eb b)
in (FStar_Util.bind_opt uu____816 (fun b1 -> (

let uu____822 = (FStar_Syntax_Embeddings.unembed ec c)
in (FStar_Util.bind_opt uu____822 (fun c1 -> (

let res = (

let uu____832 = (t a1 b1 c1)
in (FStar_Tactics_Basic.run uu____832 ps1))
in (

let uu____835 = (

let uu____836 = (FStar_Tactics_Embedding.e_result er)
in (

let uu____841 = (FStar_TypeChecker_Normalize.psc_range psc)
in (FStar_Syntax_Embeddings.embed uu____836 uu____841 res)))
in FStar_Pervasives_Native.Some (uu____835))))))))))));
)))))
end
| uu____844 -> begin
(

let uu____845 = (

let uu____846 = (FStar_Ident.string_of_lid nm)
in (

let uu____847 = (FStar_Syntax_Print.args_to_string args)
in (FStar_Util.format2 "Unexpected application of tactic primitive %s %s" uu____846 uu____847)))
in (failwith uu____845))
end))


let mk_tactic_interpretation_4 : 'a 'b 'c 'd 'r . Prims.bool  ->  ('a  ->  'b  ->  'c  ->  'd  ->  'r FStar_Tactics_Basic.tac)  ->  'a FStar_Syntax_Embeddings.embedding  ->  'b FStar_Syntax_Embeddings.embedding  ->  'c FStar_Syntax_Embeddings.embedding  ->  'd FStar_Syntax_Embeddings.embedding  ->  'r FStar_Syntax_Embeddings.embedding  ->  FStar_Ident.lid  ->  FStar_TypeChecker_Normalize.psc  ->  FStar_Syntax_Syntax.args  ->  FStar_Syntax_Syntax.term FStar_Pervasives_Native.option = (fun reflect t ea eb ec ed er nm psc args -> (match (args) with
| ((a, uu____982))::((b, uu____984))::((c, uu____986))::((d, uu____988))::((embedded_state, uu____990))::[] -> begin
(

let uu____1047 = (FStar_Syntax_Embeddings.unembed FStar_Tactics_Embedding.e_proofstate embedded_state)
in (FStar_Util.bind_opt uu____1047 (fun ps -> (

let ps1 = (FStar_Tactics_Types.set_ps_psc psc ps)
in ((FStar_Tactics_Basic.log ps1 (fun uu____1060 -> (

let uu____1061 = (FStar_Ident.string_of_lid nm)
in (

let uu____1062 = (FStar_Syntax_Print.term_to_string embedded_state)
in (FStar_Util.print2 "Reached %s, goals are: %s\n" uu____1061 uu____1062)))));
(

let uu____1063 = (FStar_Syntax_Embeddings.unembed ea a)
in (FStar_Util.bind_opt uu____1063 (fun a1 -> (

let uu____1069 = (FStar_Syntax_Embeddings.unembed eb b)
in (FStar_Util.bind_opt uu____1069 (fun b1 -> (

let uu____1075 = (FStar_Syntax_Embeddings.unembed ec c)
in (FStar_Util.bind_opt uu____1075 (fun c1 -> (

let uu____1081 = (FStar_Syntax_Embeddings.unembed ed d)
in (FStar_Util.bind_opt uu____1081 (fun d1 -> (

let res = (

let uu____1091 = (t a1 b1 c1 d1)
in (FStar_Tactics_Basic.run uu____1091 ps1))
in (

let uu____1094 = (

let uu____1095 = (FStar_Tactics_Embedding.e_result er)
in (

let uu____1100 = (FStar_TypeChecker_Normalize.psc_range psc)
in (FStar_Syntax_Embeddings.embed uu____1095 uu____1100 res)))
in FStar_Pervasives_Native.Some (uu____1094)))))))))))))));
)))))
end
| uu____1103 -> begin
(

let uu____1104 = (

let uu____1105 = (FStar_Ident.string_of_lid nm)
in (

let uu____1106 = (FStar_Syntax_Print.args_to_string args)
in (FStar_Util.format2 "Unexpected application of tactic primitive %s %s" uu____1105 uu____1106)))
in (failwith uu____1104))
end))


let mk_tactic_interpretation_5 : 'a 'b 'c 'd 'e 'r . Prims.bool  ->  ('a  ->  'b  ->  'c  ->  'd  ->  'e  ->  'r FStar_Tactics_Basic.tac)  ->  'a FStar_Syntax_Embeddings.embedding  ->  'b FStar_Syntax_Embeddings.embedding  ->  'c FStar_Syntax_Embeddings.embedding  ->  'd FStar_Syntax_Embeddings.embedding  ->  'e FStar_Syntax_Embeddings.embedding  ->  'r FStar_Syntax_Embeddings.embedding  ->  FStar_Ident.lid  ->  FStar_TypeChecker_Normalize.psc  ->  FStar_Syntax_Syntax.args  ->  FStar_Syntax_Syntax.term FStar_Pervasives_Native.option = (fun reflect t ea eb ec ed ee er nm psc args -> (match (args) with
| ((a, uu____1260))::((b, uu____1262))::((c, uu____1264))::((d, uu____1266))::((e, uu____1268))::((embedded_state, uu____1270))::[] -> begin
(

let uu____1337 = (FStar_Syntax_Embeddings.unembed FStar_Tactics_Embedding.e_proofstate embedded_state)
in (FStar_Util.bind_opt uu____1337 (fun ps -> (

let ps1 = (FStar_Tactics_Types.set_ps_psc psc ps)
in ((FStar_Tactics_Basic.log ps1 (fun uu____1350 -> (

let uu____1351 = (FStar_Ident.string_of_lid nm)
in (

let uu____1352 = (FStar_Syntax_Print.term_to_string embedded_state)
in (FStar_Util.print2 "Reached %s, goals are: %s\n" uu____1351 uu____1352)))));
(

let uu____1353 = (FStar_Syntax_Embeddings.unembed ea a)
in (FStar_Util.bind_opt uu____1353 (fun a1 -> (

let uu____1359 = (FStar_Syntax_Embeddings.unembed eb b)
in (FStar_Util.bind_opt uu____1359 (fun b1 -> (

let uu____1365 = (FStar_Syntax_Embeddings.unembed ec c)
in (FStar_Util.bind_opt uu____1365 (fun c1 -> (

let uu____1371 = (FStar_Syntax_Embeddings.unembed ed d)
in (FStar_Util.bind_opt uu____1371 (fun d1 -> (

let uu____1377 = (FStar_Syntax_Embeddings.unembed ee e)
in (FStar_Util.bind_opt uu____1377 (fun e1 -> (

let res = (

let uu____1387 = (t a1 b1 c1 d1 e1)
in (FStar_Tactics_Basic.run uu____1387 ps1))
in (

let uu____1390 = (

let uu____1391 = (FStar_Tactics_Embedding.e_result er)
in (

let uu____1396 = (FStar_TypeChecker_Normalize.psc_range psc)
in (FStar_Syntax_Embeddings.embed uu____1391 uu____1396 res)))
in FStar_Pervasives_Native.Some (uu____1390))))))))))))))))));
)))))
end
| uu____1399 -> begin
(

let uu____1400 = (

let uu____1401 = (FStar_Ident.string_of_lid nm)
in (

let uu____1402 = (FStar_Syntax_Print.args_to_string args)
in (FStar_Util.format2 "Unexpected application of tactic primitive %s %s" uu____1401 uu____1402)))
in (failwith uu____1400))
end))


let mk_tactic_interpretation_6 : 'a 'b 'c 'd 'e 'f 'r . Prims.bool  ->  ('a  ->  'b  ->  'c  ->  'd  ->  'e  ->  'f  ->  'r FStar_Tactics_Basic.tac)  ->  'a FStar_Syntax_Embeddings.embedding  ->  'b FStar_Syntax_Embeddings.embedding  ->  'c FStar_Syntax_Embeddings.embedding  ->  'd FStar_Syntax_Embeddings.embedding  ->  'e FStar_Syntax_Embeddings.embedding  ->  'f FStar_Syntax_Embeddings.embedding  ->  'r FStar_Syntax_Embeddings.embedding  ->  FStar_Ident.lid  ->  FStar_TypeChecker_Normalize.psc  ->  FStar_Syntax_Syntax.args  ->  FStar_Syntax_Syntax.term FStar_Pervasives_Native.option = (fun reflect t ea eb ec ed ee ef er nm psc args -> (match (args) with
| ((a, uu____1575))::((b, uu____1577))::((c, uu____1579))::((d, uu____1581))::((e, uu____1583))::((f, uu____1585))::((embedded_state, uu____1587))::[] -> begin
(

let uu____1664 = (FStar_Syntax_Embeddings.unembed FStar_Tactics_Embedding.e_proofstate embedded_state)
in (FStar_Util.bind_opt uu____1664 (fun ps -> (

let ps1 = (FStar_Tactics_Types.set_ps_psc psc ps)
in ((FStar_Tactics_Basic.log ps1 (fun uu____1677 -> (

let uu____1678 = (FStar_Ident.string_of_lid nm)
in (

let uu____1679 = (FStar_Syntax_Print.term_to_string embedded_state)
in (FStar_Util.print2 "Reached %s, goals are: %s\n" uu____1678 uu____1679)))));
(

let uu____1680 = (FStar_Syntax_Embeddings.unembed ea a)
in (FStar_Util.bind_opt uu____1680 (fun a1 -> (

let uu____1686 = (FStar_Syntax_Embeddings.unembed eb b)
in (FStar_Util.bind_opt uu____1686 (fun b1 -> (

let uu____1692 = (FStar_Syntax_Embeddings.unembed ec c)
in (FStar_Util.bind_opt uu____1692 (fun c1 -> (

let uu____1698 = (FStar_Syntax_Embeddings.unembed ed d)
in (FStar_Util.bind_opt uu____1698 (fun d1 -> (

let uu____1704 = (FStar_Syntax_Embeddings.unembed ee e)
in (FStar_Util.bind_opt uu____1704 (fun e1 -> (

let uu____1710 = (FStar_Syntax_Embeddings.unembed ef f)
in (FStar_Util.bind_opt uu____1710 (fun f1 -> (

let res = (

let uu____1720 = (t a1 b1 c1 d1 e1 f1)
in (FStar_Tactics_Basic.run uu____1720 ps1))
in (

let uu____1723 = (

let uu____1724 = (FStar_Tactics_Embedding.e_result er)
in (

let uu____1729 = (FStar_TypeChecker_Normalize.psc_range psc)
in (FStar_Syntax_Embeddings.embed uu____1724 uu____1729 res)))
in FStar_Pervasives_Native.Some (uu____1723)))))))))))))))))))));
)))))
end
| uu____1732 -> begin
(

let uu____1733 = (

let uu____1734 = (FStar_Ident.string_of_lid nm)
in (

let uu____1735 = (FStar_Syntax_Print.args_to_string args)
in (FStar_Util.format2 "Unexpected application of tactic primitive %s %s" uu____1734 uu____1735)))
in (failwith uu____1733))
end))


let step_from_native_step : FStar_Tactics_Native.native_primitive_step  ->  FStar_TypeChecker_Normalize.primitive_step = (fun s -> {FStar_TypeChecker_Normalize.name = s.FStar_Tactics_Native.name; FStar_TypeChecker_Normalize.arity = s.FStar_Tactics_Native.arity; FStar_TypeChecker_Normalize.auto_reflect = FStar_Pervasives_Native.Some ((s.FStar_Tactics_Native.arity - (Prims.parse_int "1"))); FStar_TypeChecker_Normalize.strong_reduction_ok = s.FStar_Tactics_Native.strong_reduction_ok; FStar_TypeChecker_Normalize.requires_binder_substitution = false; FStar_TypeChecker_Normalize.interpretation = (fun psc args -> (s.FStar_Tactics_Native.tactic psc args))})


let rec e_tactic_0' : 'r . 'r FStar_Syntax_Embeddings.embedding  ->  'r FStar_Tactics_Basic.tac FStar_Syntax_Embeddings.embedding = (fun er -> (FStar_Syntax_Embeddings.mk_emb (fun uu____1879 uu____1880 -> (failwith "Impossible: embedding tactic (0)?")) (fun w t -> (

let uu____1888 = (unembed_tactic_0 er t)
in (FStar_All.pipe_left (fun _0_17 -> FStar_Pervasives_Native.Some (_0_17)) uu____1888))) FStar_Syntax_Syntax.t_unit))
and e_tactic_1 : 'a 'r . 'a FStar_Syntax_Embeddings.embedding  ->  'r FStar_Syntax_Embeddings.embedding  ->  ('a  ->  'r FStar_Tactics_Basic.tac) FStar_Syntax_Embeddings.embedding = (fun ea er -> (FStar_Syntax_Embeddings.mk_emb (fun uu____1912 uu____1913 -> (failwith "Impossible: embedding tactic (1)?")) (fun w t -> (unembed_tactic_1 ea er t)) FStar_Syntax_Syntax.t_unit))
and primitive_steps : unit  ->  FStar_TypeChecker_Normalize.primitive_step Prims.list = (fun uu____1922 -> (

let mk1 = (fun nm arity interpretation -> (

let nm1 = (FStar_Tactics_Embedding.fstar_tactics_lid' (("Builtins")::(nm)::[]))
in {FStar_TypeChecker_Normalize.name = nm1; FStar_TypeChecker_Normalize.arity = arity; FStar_TypeChecker_Normalize.auto_reflect = FStar_Pervasives_Native.Some ((arity - (Prims.parse_int "1"))); FStar_TypeChecker_Normalize.strong_reduction_ok = false; FStar_TypeChecker_Normalize.requires_binder_substitution = true; FStar_TypeChecker_Normalize.interpretation = (fun psc args -> (interpretation nm1 psc args))}))
in (

let native_tactics = (FStar_Tactics_Native.list_all ())
in (

let native_tactics_steps = (FStar_List.map step_from_native_step native_tactics)
in (

let mktac1 = (fun name f ea er -> (mk1 name (Prims.parse_int "2") (mk_tactic_interpretation_1 false f ea er)))
in (

let mktac2 = (fun name f ea eb er -> (mk1 name (Prims.parse_int "3") (mk_tactic_interpretation_2 false f ea eb er)))
in (

let mktac3 = (fun name f ea eb ec er -> (mk1 name (Prims.parse_int "4") (mk_tactic_interpretation_3 false f ea eb ec er)))
in (

let mktac5 = (fun name f ea eb ec ed ee er -> (mk1 name (Prims.parse_int "6") (mk_tactic_interpretation_5 false f ea eb ec ed ee er)))
in (

let decr_depth_interp = (fun psc args -> (match (args) with
| ((ps, uu____2328))::[] -> begin
(

let uu____2345 = (FStar_Syntax_Embeddings.unembed FStar_Tactics_Embedding.e_proofstate ps)
in (FStar_Util.bind_opt uu____2345 (fun ps1 -> (

let ps2 = (FStar_Tactics_Types.set_ps_psc psc ps1)
in (

let uu____2353 = (

let uu____2354 = (FStar_TypeChecker_Normalize.psc_range psc)
in (

let uu____2355 = (FStar_Tactics_Types.decr_depth ps2)
in (FStar_Syntax_Embeddings.embed FStar_Tactics_Embedding.e_proofstate uu____2354 uu____2355)))
in FStar_Pervasives_Native.Some (uu____2353))))))
end
| uu____2356 -> begin
(failwith "Unexpected application of decr_depth")
end))
in (

let decr_depth_step = (

let uu____2360 = (FStar_Ident.lid_of_str "FStar.Tactics.Types.decr_depth")
in {FStar_TypeChecker_Normalize.name = uu____2360; FStar_TypeChecker_Normalize.arity = (Prims.parse_int "1"); FStar_TypeChecker_Normalize.auto_reflect = FStar_Pervasives_Native.None; FStar_TypeChecker_Normalize.strong_reduction_ok = false; FStar_TypeChecker_Normalize.requires_binder_substitution = false; FStar_TypeChecker_Normalize.interpretation = decr_depth_interp})
in (

let incr_depth_interp = (fun psc args -> (match (args) with
| ((ps, uu____2377))::[] -> begin
(

let uu____2394 = (FStar_Syntax_Embeddings.unembed FStar_Tactics_Embedding.e_proofstate ps)
in (FStar_Util.bind_opt uu____2394 (fun ps1 -> (

let ps2 = (FStar_Tactics_Types.set_ps_psc psc ps1)
in (

let uu____2402 = (

let uu____2403 = (FStar_TypeChecker_Normalize.psc_range psc)
in (

let uu____2404 = (FStar_Tactics_Types.incr_depth ps2)
in (FStar_Syntax_Embeddings.embed FStar_Tactics_Embedding.e_proofstate uu____2403 uu____2404)))
in FStar_Pervasives_Native.Some (uu____2402))))))
end
| uu____2405 -> begin
(failwith "Unexpected application of incr_depth")
end))
in (

let incr_depth_step = (

let uu____2409 = (FStar_Ident.lid_of_str "FStar.Tactics.Types.incr_depth")
in {FStar_TypeChecker_Normalize.name = uu____2409; FStar_TypeChecker_Normalize.arity = (Prims.parse_int "1"); FStar_TypeChecker_Normalize.auto_reflect = FStar_Pervasives_Native.None; FStar_TypeChecker_Normalize.strong_reduction_ok = false; FStar_TypeChecker_Normalize.requires_binder_substitution = false; FStar_TypeChecker_Normalize.interpretation = incr_depth_interp})
in (

let tracepoint_interp = (fun psc args -> (match (args) with
| ((ps, uu____2430))::[] -> begin
(

let uu____2447 = (FStar_Syntax_Embeddings.unembed FStar_Tactics_Embedding.e_proofstate ps)
in (FStar_Util.bind_opt uu____2447 (fun ps1 -> (

let ps2 = (FStar_Tactics_Types.set_ps_psc psc ps1)
in ((FStar_Tactics_Types.tracepoint ps2);
FStar_Pervasives_Native.Some (FStar_Syntax_Util.exp_unit);
)))))
end
| uu____2460 -> begin
(failwith "Unexpected application of tracepoint")
end))
in (

let set_proofstate_range_interp = (fun psc args -> (match (args) with
| ((ps, uu____2481))::((r, uu____2483))::[] -> begin
(

let uu____2510 = (FStar_Syntax_Embeddings.unembed FStar_Tactics_Embedding.e_proofstate ps)
in (FStar_Util.bind_opt uu____2510 (fun ps1 -> (

let uu____2516 = (FStar_Syntax_Embeddings.unembed FStar_Syntax_Embeddings.e_range r)
in (FStar_Util.bind_opt uu____2516 (fun r1 -> (

let ps' = (FStar_Tactics_Types.set_proofstate_range ps1 r1)
in (

let uu____2524 = (

let uu____2525 = (FStar_TypeChecker_Normalize.psc_range psc)
in (FStar_Syntax_Embeddings.embed FStar_Tactics_Embedding.e_proofstate uu____2525 ps'))
in FStar_Pervasives_Native.Some (uu____2524)))))))))
end
| uu____2526 -> begin
(failwith "Unexpected application of set_proofstate_range")
end))
in (

let push_binder_interp = (fun psc args -> (match (args) with
| ((env_t, uu____2545))::((b, uu____2547))::[] -> begin
(

let uu____2574 = (FStar_Syntax_Embeddings.unembed FStar_Reflection_Embeddings.e_env env_t)
in (FStar_Util.bind_opt uu____2574 (fun env -> (

let uu____2580 = (FStar_Syntax_Embeddings.unembed FStar_Reflection_Embeddings.e_binder b)
in (FStar_Util.bind_opt uu____2580 (fun b1 -> (

let env1 = (FStar_TypeChecker_Env.push_binders env ((b1)::[]))
in (

let uu____2588 = (FStar_Syntax_Embeddings.embed FStar_Reflection_Embeddings.e_env env_t.FStar_Syntax_Syntax.pos env1)
in FStar_Pervasives_Native.Some (uu____2588)))))))))
end
| uu____2589 -> begin
(failwith "Unexpected application of push_binder")
end))
in (

let set_proofstate_range_step = (

let nm = (FStar_Ident.lid_of_str "FStar.Tactics.Types.set_proofstate_range")
in {FStar_TypeChecker_Normalize.name = nm; FStar_TypeChecker_Normalize.arity = (Prims.parse_int "2"); FStar_TypeChecker_Normalize.auto_reflect = FStar_Pervasives_Native.None; FStar_TypeChecker_Normalize.strong_reduction_ok = false; FStar_TypeChecker_Normalize.requires_binder_substitution = false; FStar_TypeChecker_Normalize.interpretation = set_proofstate_range_interp})
in (

let tracepoint_step = (

let nm = (FStar_Ident.lid_of_str "FStar.Tactics.Types.tracepoint")
in {FStar_TypeChecker_Normalize.name = nm; FStar_TypeChecker_Normalize.arity = (Prims.parse_int "1"); FStar_TypeChecker_Normalize.auto_reflect = FStar_Pervasives_Native.None; FStar_TypeChecker_Normalize.strong_reduction_ok = false; FStar_TypeChecker_Normalize.requires_binder_substitution = true; FStar_TypeChecker_Normalize.interpretation = tracepoint_interp})
in (

let push_binder_step = (

let nm = (FStar_Tactics_Embedding.fstar_tactics_lid' (("Builtins")::("push_binder")::[]))
in {FStar_TypeChecker_Normalize.name = nm; FStar_TypeChecker_Normalize.arity = (Prims.parse_int "2"); FStar_TypeChecker_Normalize.auto_reflect = FStar_Pervasives_Native.None; FStar_TypeChecker_Normalize.strong_reduction_ok = false; FStar_TypeChecker_Normalize.requires_binder_substitution = true; FStar_TypeChecker_Normalize.interpretation = push_binder_interp})
in (

let uu____2598 = (

let uu____2601 = (mktac2 "fail" (fun uu____2603 -> FStar_Tactics_Basic.fail) FStar_Syntax_Embeddings.e_any FStar_Syntax_Embeddings.e_string FStar_Syntax_Embeddings.e_any)
in (

let uu____2604 = (

let uu____2607 = (mktac1 "trivial" FStar_Tactics_Basic.trivial FStar_Syntax_Embeddings.e_unit FStar_Syntax_Embeddings.e_unit)
in (

let uu____2608 = (

let uu____2611 = (

let uu____2612 = (e_tactic_0' FStar_Syntax_Embeddings.e_any)
in (

let uu____2617 = (FStar_Syntax_Embeddings.e_option FStar_Syntax_Embeddings.e_any)
in (mktac2 "__trytac" (fun uu____2627 -> FStar_Tactics_Basic.trytac) FStar_Syntax_Embeddings.e_any uu____2612 uu____2617)))
in (

let uu____2628 = (

let uu____2631 = (mktac1 "intro" FStar_Tactics_Basic.intro FStar_Syntax_Embeddings.e_unit FStar_Reflection_Embeddings.e_binder)
in (

let uu____2632 = (

let uu____2635 = (

let uu____2636 = (FStar_Syntax_Embeddings.e_tuple2 FStar_Reflection_Embeddings.e_binder FStar_Reflection_Embeddings.e_binder)
in (mktac1 "intro_rec" FStar_Tactics_Basic.intro_rec FStar_Syntax_Embeddings.e_unit uu____2636))
in (

let uu____2647 = (

let uu____2650 = (

let uu____2651 = (FStar_Syntax_Embeddings.e_list FStar_Syntax_Embeddings.e_norm_step)
in (mktac1 "norm" FStar_Tactics_Basic.norm uu____2651 FStar_Syntax_Embeddings.e_unit))
in (

let uu____2658 = (

let uu____2661 = (

let uu____2662 = (FStar_Syntax_Embeddings.e_list FStar_Syntax_Embeddings.e_norm_step)
in (mktac3 "norm_term_env" FStar_Tactics_Basic.norm_term_env FStar_Reflection_Embeddings.e_env uu____2662 FStar_Reflection_Embeddings.e_term FStar_Reflection_Embeddings.e_term))
in (

let uu____2669 = (

let uu____2672 = (

let uu____2673 = (FStar_Syntax_Embeddings.e_list FStar_Syntax_Embeddings.e_norm_step)
in (mktac2 "norm_binder_type" FStar_Tactics_Basic.norm_binder_type uu____2673 FStar_Reflection_Embeddings.e_binder FStar_Syntax_Embeddings.e_unit))
in (

let uu____2680 = (

let uu____2683 = (mktac2 "rename_to" FStar_Tactics_Basic.rename_to FStar_Reflection_Embeddings.e_binder FStar_Syntax_Embeddings.e_string FStar_Syntax_Embeddings.e_unit)
in (

let uu____2684 = (

let uu____2687 = (mktac1 "binder_retype" FStar_Tactics_Basic.binder_retype FStar_Reflection_Embeddings.e_binder FStar_Syntax_Embeddings.e_unit)
in (

let uu____2688 = (

let uu____2691 = (mktac1 "revert" FStar_Tactics_Basic.revert FStar_Syntax_Embeddings.e_unit FStar_Syntax_Embeddings.e_unit)
in (

let uu____2692 = (

let uu____2695 = (mktac1 "clear_top" FStar_Tactics_Basic.clear_top FStar_Syntax_Embeddings.e_unit FStar_Syntax_Embeddings.e_unit)
in (

let uu____2696 = (

let uu____2699 = (mktac1 "clear" FStar_Tactics_Basic.clear FStar_Reflection_Embeddings.e_binder FStar_Syntax_Embeddings.e_unit)
in (

let uu____2700 = (

let uu____2703 = (mktac1 "rewrite" FStar_Tactics_Basic.rewrite FStar_Reflection_Embeddings.e_binder FStar_Syntax_Embeddings.e_unit)
in (

let uu____2704 = (

let uu____2707 = (mktac1 "smt" FStar_Tactics_Basic.smt FStar_Syntax_Embeddings.e_unit FStar_Syntax_Embeddings.e_unit)
in (

let uu____2708 = (

let uu____2711 = (mktac1 "refine_intro" FStar_Tactics_Basic.refine_intro FStar_Syntax_Embeddings.e_unit FStar_Syntax_Embeddings.e_unit)
in (

let uu____2712 = (

let uu____2715 = (mktac2 "t_exact" FStar_Tactics_Basic.t_exact FStar_Syntax_Embeddings.e_bool FStar_Reflection_Embeddings.e_term FStar_Syntax_Embeddings.e_unit)
in (

let uu____2716 = (

let uu____2719 = (mktac1 "apply" (FStar_Tactics_Basic.apply true) FStar_Reflection_Embeddings.e_term FStar_Syntax_Embeddings.e_unit)
in (

let uu____2720 = (

let uu____2723 = (mktac1 "apply_raw" (FStar_Tactics_Basic.apply false) FStar_Reflection_Embeddings.e_term FStar_Syntax_Embeddings.e_unit)
in (

let uu____2724 = (

let uu____2727 = (mktac1 "apply_lemma" FStar_Tactics_Basic.apply_lemma FStar_Reflection_Embeddings.e_term FStar_Syntax_Embeddings.e_unit)
in (

let uu____2728 = (

let uu____2731 = (

let uu____2732 = (e_tactic_0' FStar_Syntax_Embeddings.e_any)
in (

let uu____2737 = (e_tactic_0' FStar_Syntax_Embeddings.e_any)
in (

let uu____2742 = (FStar_Syntax_Embeddings.e_tuple2 FStar_Syntax_Embeddings.e_any FStar_Syntax_Embeddings.e_any)
in (mktac5 "__divide" (fun uu____2759 uu____2760 -> FStar_Tactics_Basic.divide) FStar_Syntax_Embeddings.e_any FStar_Syntax_Embeddings.e_any FStar_Syntax_Embeddings.e_int uu____2732 uu____2737 uu____2742))))
in (

let uu____2761 = (

let uu____2764 = (

let uu____2765 = (e_tactic_0' FStar_Syntax_Embeddings.e_unit)
in (

let uu____2770 = (e_tactic_0' FStar_Syntax_Embeddings.e_unit)
in (mktac2 "__seq" FStar_Tactics_Basic.seq uu____2765 uu____2770 FStar_Syntax_Embeddings.e_unit)))
in (

let uu____2779 = (

let uu____2782 = (mktac1 "set_options" FStar_Tactics_Basic.set_options FStar_Syntax_Embeddings.e_string FStar_Syntax_Embeddings.e_unit)
in (

let uu____2783 = (

let uu____2786 = (mktac1 "tc" FStar_Tactics_Basic.tc FStar_Reflection_Embeddings.e_term FStar_Reflection_Embeddings.e_term)
in (

let uu____2787 = (

let uu____2790 = (mktac1 "unshelve" FStar_Tactics_Basic.unshelve FStar_Reflection_Embeddings.e_term FStar_Syntax_Embeddings.e_unit)
in (

let uu____2791 = (

let uu____2794 = (mktac2 "unquote" FStar_Tactics_Basic.unquote FStar_Syntax_Embeddings.e_any FStar_Reflection_Embeddings.e_term FStar_Syntax_Embeddings.e_any)
in (

let uu____2795 = (

let uu____2798 = (mktac1 "prune" FStar_Tactics_Basic.prune FStar_Syntax_Embeddings.e_string FStar_Syntax_Embeddings.e_unit)
in (

let uu____2799 = (

let uu____2802 = (mktac1 "addns" FStar_Tactics_Basic.addns FStar_Syntax_Embeddings.e_string FStar_Syntax_Embeddings.e_unit)
in (

let uu____2803 = (

let uu____2806 = (mktac1 "print" FStar_Tactics_Basic.print FStar_Syntax_Embeddings.e_string FStar_Syntax_Embeddings.e_unit)
in (

let uu____2807 = (

let uu____2810 = (mktac1 "debug" FStar_Tactics_Basic.debug FStar_Syntax_Embeddings.e_string FStar_Syntax_Embeddings.e_unit)
in (

let uu____2811 = (

let uu____2814 = (mktac1 "dump" FStar_Tactics_Basic.print_proof_state FStar_Syntax_Embeddings.e_string FStar_Syntax_Embeddings.e_unit)
in (

let uu____2815 = (

let uu____2818 = (mktac1 "dump1" FStar_Tactics_Basic.print_proof_state1 FStar_Syntax_Embeddings.e_string FStar_Syntax_Embeddings.e_unit)
in (

let uu____2819 = (

let uu____2822 = (

let uu____2823 = (e_tactic_0' FStar_Syntax_Embeddings.e_unit)
in (mktac2 "__pointwise" FStar_Tactics_Basic.pointwise FStar_Tactics_Embedding.e_direction uu____2823 FStar_Syntax_Embeddings.e_unit))
in (

let uu____2830 = (

let uu____2833 = (

let uu____2834 = (

let uu____2846 = (FStar_Syntax_Embeddings.e_tuple2 FStar_Syntax_Embeddings.e_bool FStar_Syntax_Embeddings.e_int)
in (e_tactic_1 FStar_Reflection_Embeddings.e_term uu____2846))
in (

let uu____2857 = (e_tactic_0' FStar_Syntax_Embeddings.e_unit)
in (mktac2 "__topdown_rewrite" FStar_Tactics_Basic.topdown_rewrite uu____2834 uu____2857 FStar_Syntax_Embeddings.e_unit)))
in (

let uu____2873 = (

let uu____2876 = (mktac1 "trefl" FStar_Tactics_Basic.trefl FStar_Syntax_Embeddings.e_unit FStar_Syntax_Embeddings.e_unit)
in (

let uu____2877 = (

let uu____2880 = (mktac1 "later" FStar_Tactics_Basic.later FStar_Syntax_Embeddings.e_unit FStar_Syntax_Embeddings.e_unit)
in (

let uu____2881 = (

let uu____2884 = (mktac1 "dup" FStar_Tactics_Basic.dup FStar_Syntax_Embeddings.e_unit FStar_Syntax_Embeddings.e_unit)
in (

let uu____2885 = (

let uu____2888 = (mktac1 "flip" FStar_Tactics_Basic.flip FStar_Syntax_Embeddings.e_unit FStar_Syntax_Embeddings.e_unit)
in (

let uu____2889 = (

let uu____2892 = (mktac1 "qed" FStar_Tactics_Basic.qed FStar_Syntax_Embeddings.e_unit FStar_Syntax_Embeddings.e_unit)
in (

let uu____2893 = (

let uu____2896 = (mktac1 "dismiss" FStar_Tactics_Basic.dismiss FStar_Syntax_Embeddings.e_unit FStar_Syntax_Embeddings.e_unit)
in (

let uu____2897 = (

let uu____2900 = (mktac1 "tadmit" FStar_Tactics_Basic.tadmit FStar_Syntax_Embeddings.e_unit FStar_Syntax_Embeddings.e_unit)
in (

let uu____2901 = (

let uu____2904 = (

let uu____2905 = (FStar_Syntax_Embeddings.e_tuple2 FStar_Reflection_Embeddings.e_term FStar_Reflection_Embeddings.e_term)
in (mktac1 "cases" FStar_Tactics_Basic.cases FStar_Reflection_Embeddings.e_term uu____2905))
in (

let uu____2916 = (

let uu____2919 = (mktac1 "top_env" FStar_Tactics_Basic.top_env FStar_Syntax_Embeddings.e_unit FStar_Reflection_Embeddings.e_env)
in (

let uu____2920 = (

let uu____2923 = (mktac1 "cur_env" FStar_Tactics_Basic.cur_env FStar_Syntax_Embeddings.e_unit FStar_Reflection_Embeddings.e_env)
in (

let uu____2924 = (

let uu____2927 = (mktac1 "cur_goal" FStar_Tactics_Basic.cur_goal' FStar_Syntax_Embeddings.e_unit FStar_Reflection_Embeddings.e_term)
in (

let uu____2928 = (

let uu____2931 = (mktac1 "cur_witness" FStar_Tactics_Basic.cur_witness FStar_Syntax_Embeddings.e_unit FStar_Reflection_Embeddings.e_term)
in (

let uu____2932 = (

let uu____2935 = (mktac1 "inspect" FStar_Tactics_Basic.inspect FStar_Reflection_Embeddings.e_term FStar_Reflection_Embeddings.e_term_view)
in (

let uu____2936 = (

let uu____2939 = (mktac1 "pack" FStar_Tactics_Basic.pack FStar_Reflection_Embeddings.e_term_view FStar_Reflection_Embeddings.e_term)
in (

let uu____2940 = (

let uu____2943 = (mktac1 "fresh" FStar_Tactics_Basic.fresh FStar_Syntax_Embeddings.e_unit FStar_Syntax_Embeddings.e_int)
in (

let uu____2944 = (

let uu____2947 = (mktac1 "ngoals" FStar_Tactics_Basic.ngoals FStar_Syntax_Embeddings.e_unit FStar_Syntax_Embeddings.e_int)
in (

let uu____2948 = (

let uu____2951 = (mktac1 "ngoals_smt" FStar_Tactics_Basic.ngoals_smt FStar_Syntax_Embeddings.e_unit FStar_Syntax_Embeddings.e_int)
in (

let uu____2952 = (

let uu____2955 = (mktac1 "is_guard" FStar_Tactics_Basic.is_guard FStar_Syntax_Embeddings.e_unit FStar_Syntax_Embeddings.e_bool)
in (

let uu____2956 = (

let uu____2959 = (

let uu____2960 = (FStar_Syntax_Embeddings.e_option FStar_Reflection_Embeddings.e_term)
in (mktac2 "uvar_env" FStar_Tactics_Basic.uvar_env FStar_Reflection_Embeddings.e_env uu____2960 FStar_Reflection_Embeddings.e_term))
in (

let uu____2967 = (

let uu____2970 = (mktac2 "unify" FStar_Tactics_Basic.unify FStar_Reflection_Embeddings.e_term FStar_Reflection_Embeddings.e_term FStar_Syntax_Embeddings.e_bool)
in (

let uu____2971 = (

let uu____2974 = (

let uu____2975 = (FStar_Syntax_Embeddings.e_list FStar_Syntax_Embeddings.e_string)
in (mktac3 "launch_process" FStar_Tactics_Basic.launch_process FStar_Syntax_Embeddings.e_string uu____2975 FStar_Syntax_Embeddings.e_string FStar_Syntax_Embeddings.e_string))
in (

let uu____2982 = (

let uu____2985 = (mktac2 "fresh_bv_named" FStar_Tactics_Basic.fresh_bv_named FStar_Syntax_Embeddings.e_string FStar_Reflection_Embeddings.e_term FStar_Reflection_Embeddings.e_bv)
in (

let uu____2986 = (

let uu____2989 = (mktac1 "change" FStar_Tactics_Basic.change FStar_Reflection_Embeddings.e_term FStar_Syntax_Embeddings.e_unit)
in (

let uu____2990 = (

let uu____2993 = (mktac1 "get_guard_policy" FStar_Tactics_Basic.get_guard_policy FStar_Syntax_Embeddings.e_unit FStar_Tactics_Embedding.e_guard_policy)
in (

let uu____2994 = (

let uu____2997 = (mktac1 "set_guard_policy" FStar_Tactics_Basic.set_guard_policy FStar_Tactics_Embedding.e_guard_policy FStar_Syntax_Embeddings.e_unit)
in (uu____2997)::(decr_depth_step)::(incr_depth_step)::(tracepoint_step)::(set_proofstate_range_step)::(push_binder_step)::[])
in (uu____2993)::uu____2994))
in (uu____2989)::uu____2990))
in (uu____2985)::uu____2986))
in (uu____2974)::uu____2982))
in (uu____2970)::uu____2971))
in (uu____2959)::uu____2967))
in (uu____2955)::uu____2956))
in (uu____2951)::uu____2952))
in (uu____2947)::uu____2948))
in (uu____2943)::uu____2944))
in (uu____2939)::uu____2940))
in (uu____2935)::uu____2936))
in (uu____2931)::uu____2932))
in (uu____2927)::uu____2928))
in (uu____2923)::uu____2924))
in (uu____2919)::uu____2920))
in (uu____2904)::uu____2916))
in (uu____2900)::uu____2901))
in (uu____2896)::uu____2897))
in (uu____2892)::uu____2893))
in (uu____2888)::uu____2889))
in (uu____2884)::uu____2885))
in (uu____2880)::uu____2881))
in (uu____2876)::uu____2877))
in (uu____2833)::uu____2873))
in (uu____2822)::uu____2830))
in (uu____2818)::uu____2819))
in (uu____2814)::uu____2815))
in (uu____2810)::uu____2811))
in (uu____2806)::uu____2807))
in (uu____2802)::uu____2803))
in (uu____2798)::uu____2799))
in (uu____2794)::uu____2795))
in (uu____2790)::uu____2791))
in (uu____2786)::uu____2787))
in (uu____2782)::uu____2783))
in (uu____2764)::uu____2779))
in (uu____2731)::uu____2761))
in (uu____2727)::uu____2728))
in (uu____2723)::uu____2724))
in (uu____2719)::uu____2720))
in (uu____2715)::uu____2716))
in (uu____2711)::uu____2712))
in (uu____2707)::uu____2708))
in (uu____2703)::uu____2704))
in (uu____2699)::uu____2700))
in (uu____2695)::uu____2696))
in (uu____2691)::uu____2692))
in (uu____2687)::uu____2688))
in (uu____2683)::uu____2684))
in (uu____2672)::uu____2680))
in (uu____2661)::uu____2669))
in (uu____2650)::uu____2658))
in (uu____2635)::uu____2647))
in (uu____2631)::uu____2632))
in (uu____2611)::uu____2628))
in (uu____2607)::uu____2608))
in (uu____2601)::uu____2604))
in (FStar_List.append uu____2598 (FStar_List.append FStar_Reflection_Interpreter.reflection_primops native_tactics_steps)))))))))))))))))))))
and unembed_tactic_1 : 'Aa 'Ar . 'Aa FStar_Syntax_Embeddings.embedding  ->  'Ar FStar_Syntax_Embeddings.embedding  ->  FStar_Syntax_Syntax.term  ->  ('Aa  ->  'Ar FStar_Tactics_Basic.tac) FStar_Pervasives_Native.option = (fun ea er f -> FStar_Pervasives_Native.Some ((fun x -> (

let rng = FStar_Range.dummyRange
in (

let x_tm = (FStar_Syntax_Embeddings.embed ea rng x)
in (

let app = (

let uu____3020 = (

let uu____3025 = (

let uu____3026 = (FStar_Syntax_Syntax.as_arg x_tm)
in (uu____3026)::[])
in (FStar_Syntax_Syntax.mk_Tm_app f uu____3025))
in (uu____3020 FStar_Pervasives_Native.None rng))
in (unembed_tactic_0 er app)))))))
and unembed_tactic_0 : 'Ab . 'Ab FStar_Syntax_Embeddings.embedding  ->  FStar_Syntax_Syntax.term  ->  'Ab FStar_Tactics_Basic.tac = (fun eb embedded_tac_b -> (FStar_Tactics_Basic.bind FStar_Tactics_Basic.get (fun proof_state -> (

let rng = embedded_tac_b.FStar_Syntax_Syntax.pos
in (

let tm = (

let uu____3049 = (

let uu____3054 = (

let uu____3055 = (

let uu____3056 = (FStar_Syntax_Embeddings.embed FStar_Tactics_Embedding.e_proofstate rng proof_state)
in (FStar_Syntax_Syntax.as_arg uu____3056))
in (uu____3055)::[])
in (FStar_Syntax_Syntax.mk_Tm_app embedded_tac_b uu____3054))
in (uu____3049 FStar_Pervasives_Native.None rng))
in (

let steps = (FStar_TypeChecker_Normalize.Weak)::(FStar_TypeChecker_Normalize.Reify)::(FStar_TypeChecker_Normalize.UnfoldUntil (FStar_Syntax_Syntax.delta_constant))::(FStar_TypeChecker_Normalize.UnfoldTac)::(FStar_TypeChecker_Normalize.Primops)::(FStar_TypeChecker_Normalize.Unascribe)::[]
in ((

let uu____3063 = (FStar_TypeChecker_Env.debug proof_state.FStar_Tactics_Types.main_context (FStar_Options.Other ("TacVerbose")))
in (match (uu____3063) with
| true -> begin
(

let uu____3064 = (FStar_Syntax_Print.term_to_string tm)
in (FStar_Util.print1 "Starting normalizer with %s\n" uu____3064))
end
| uu____3065 -> begin
()
end));
(

let result = (

let uu____3067 = (primitive_steps ())
in (FStar_TypeChecker_Normalize.normalize_with_primitive_steps uu____3067 steps proof_state.FStar_Tactics_Types.main_context tm))
in ((

let uu____3071 = (FStar_TypeChecker_Env.debug proof_state.FStar_Tactics_Types.main_context (FStar_Options.Other ("TacVerbose")))
in (match (uu____3071) with
| true -> begin
(

let uu____3072 = (FStar_Syntax_Print.term_to_string result)
in (FStar_Util.print1 "Reduced tactic: got %s\n" uu____3072))
end
| uu____3073 -> begin
()
end));
(

let res = (

let uu____3079 = (FStar_Tactics_Embedding.e_result eb)
in (FStar_Syntax_Embeddings.unembed uu____3079 result))
in (match (res) with
| FStar_Pervasives_Native.Some (FStar_Tactics_Result.Success (b, ps)) -> begin
(

let uu____3092 = (FStar_Tactics_Basic.set ps)
in (FStar_Tactics_Basic.bind uu____3092 (fun uu____3096 -> (FStar_Tactics_Basic.ret b))))
end
| FStar_Pervasives_Native.Some (FStar_Tactics_Result.Failed (msg, ps)) -> begin
(

let uu____3101 = (FStar_Tactics_Basic.set ps)
in (FStar_Tactics_Basic.bind uu____3101 (fun uu____3105 -> (FStar_Tactics_Basic.fail msg))))
end
| FStar_Pervasives_Native.None -> begin
(

let uu____3108 = (

let uu____3113 = (

let uu____3114 = (FStar_Syntax_Print.term_to_string result)
in (FStar_Util.format1 "Tactic got stuck! Please file a bug report with a minimal reproduction of this issue.\n%s" uu____3114))
in ((FStar_Errors.Fatal_TacticGotStuck), (uu____3113)))
in (FStar_Errors.raise_error uu____3108 proof_state.FStar_Tactics_Types.main_context.FStar_TypeChecker_Env.range))
end));
));
)))))))
and unembed_tactic_0' : 'Ab . 'Ab FStar_Syntax_Embeddings.embedding  ->  FStar_Syntax_Syntax.term  ->  'Ab FStar_Tactics_Basic.tac FStar_Pervasives_Native.option = (fun eb embedded_tac_b -> (

let uu____3121 = (unembed_tactic_0 eb embedded_tac_b)
in (FStar_All.pipe_left (fun _0_18 -> FStar_Pervasives_Native.Some (_0_18)) uu____3121)))


let report_implicits : FStar_Tactics_Types.proofstate  ->  FStar_TypeChecker_Env.implicits  ->  unit = (fun ps is -> (

let errs = (FStar_List.map (fun uu____3177 -> (match (uu____3177) with
| (r, uu____3197, uv, uu____3199, ty, rng) -> begin
(

let uu____3202 = (

let uu____3203 = (FStar_Syntax_Print.uvar_to_string uv)
in (

let uu____3204 = (FStar_Syntax_Print.term_to_string ty)
in (FStar_Util.format3 "Tactic left uninstantiated unification variable %s of type %s (reason = \"%s\")" uu____3203 uu____3204 r)))
in ((FStar_Errors.Fatal_UninstantiatedUnificationVarInTactic), (uu____3202), (rng)))
end)) is)
in (match (errs) with
| [] -> begin
()
end
| ((e, msg, r))::tl1 -> begin
((FStar_Tactics_Basic.dump_proofstate ps "failing due to uninstantiated implicits");
(FStar_Errors.add_errors tl1);
(FStar_Errors.raise_error ((e), (msg)) r);
)
end)))


let run_tactic_on_typ : FStar_Syntax_Syntax.term  ->  FStar_TypeChecker_Env.env  ->  FStar_Syntax_Syntax.typ  ->  (FStar_Tactics_Basic.goal Prims.list * FStar_Syntax_Syntax.term) = (fun tactic env typ -> ((

let uu____3259 = (FStar_ST.op_Bang tacdbg)
in (match (uu____3259) with
| true -> begin
(

let uu____3289 = (FStar_Syntax_Print.term_to_string tactic)
in (FStar_Util.print1 "About to reduce uvars on: %s\n" uu____3289))
end
| uu____3290 -> begin
()
end));
(

let tactic1 = (FStar_TypeChecker_Normalize.reduce_uvar_solutions env tactic)
in ((

let uu____3293 = (FStar_ST.op_Bang tacdbg)
in (match (uu____3293) with
| true -> begin
(

let uu____3323 = (FStar_Syntax_Print.term_to_string tactic1)
in (FStar_Util.print1 "About to check tactic term: %s\n" uu____3323))
end
| uu____3324 -> begin
()
end));
(

let uu____3325 = (FStar_TypeChecker_TcTerm.tc_reified_tactic env tactic1)
in (match (uu____3325) with
| (uu____3338, uu____3339, g) -> begin
((FStar_TypeChecker_Rel.force_trivial_guard env g);
(FStar_Errors.stop_if_err ());
(

let tau = (unembed_tactic_0 FStar_Syntax_Embeddings.e_unit tactic1)
in (

let uu____3346 = (FStar_TypeChecker_Env.clear_expected_typ env)
in (match (uu____3346) with
| (env1, uu____3360) -> begin
(

let env2 = (

let uu___63_3366 = env1
in {FStar_TypeChecker_Env.solver = uu___63_3366.FStar_TypeChecker_Env.solver; FStar_TypeChecker_Env.range = uu___63_3366.FStar_TypeChecker_Env.range; FStar_TypeChecker_Env.curmodule = uu___63_3366.FStar_TypeChecker_Env.curmodule; FStar_TypeChecker_Env.gamma = uu___63_3366.FStar_TypeChecker_Env.gamma; FStar_TypeChecker_Env.gamma_cache = uu___63_3366.FStar_TypeChecker_Env.gamma_cache; FStar_TypeChecker_Env.modules = uu___63_3366.FStar_TypeChecker_Env.modules; FStar_TypeChecker_Env.expected_typ = uu___63_3366.FStar_TypeChecker_Env.expected_typ; FStar_TypeChecker_Env.sigtab = uu___63_3366.FStar_TypeChecker_Env.sigtab; FStar_TypeChecker_Env.is_pattern = uu___63_3366.FStar_TypeChecker_Env.is_pattern; FStar_TypeChecker_Env.instantiate_imp = false; FStar_TypeChecker_Env.effects = uu___63_3366.FStar_TypeChecker_Env.effects; FStar_TypeChecker_Env.generalize = uu___63_3366.FStar_TypeChecker_Env.generalize; FStar_TypeChecker_Env.letrecs = uu___63_3366.FStar_TypeChecker_Env.letrecs; FStar_TypeChecker_Env.top_level = uu___63_3366.FStar_TypeChecker_Env.top_level; FStar_TypeChecker_Env.check_uvars = uu___63_3366.FStar_TypeChecker_Env.check_uvars; FStar_TypeChecker_Env.use_eq = uu___63_3366.FStar_TypeChecker_Env.use_eq; FStar_TypeChecker_Env.is_iface = uu___63_3366.FStar_TypeChecker_Env.is_iface; FStar_TypeChecker_Env.admit = uu___63_3366.FStar_TypeChecker_Env.admit; FStar_TypeChecker_Env.lax = uu___63_3366.FStar_TypeChecker_Env.lax; FStar_TypeChecker_Env.lax_universes = uu___63_3366.FStar_TypeChecker_Env.lax_universes; FStar_TypeChecker_Env.failhard = uu___63_3366.FStar_TypeChecker_Env.failhard; FStar_TypeChecker_Env.nosynth = uu___63_3366.FStar_TypeChecker_Env.nosynth; FStar_TypeChecker_Env.tc_term = uu___63_3366.FStar_TypeChecker_Env.tc_term; FStar_TypeChecker_Env.type_of = uu___63_3366.FStar_TypeChecker_Env.type_of; FStar_TypeChecker_Env.universe_of = uu___63_3366.FStar_TypeChecker_Env.universe_of; FStar_TypeChecker_Env.check_type_of = uu___63_3366.FStar_TypeChecker_Env.check_type_of; FStar_TypeChecker_Env.use_bv_sorts = uu___63_3366.FStar_TypeChecker_Env.use_bv_sorts; FStar_TypeChecker_Env.qtbl_name_and_index = uu___63_3366.FStar_TypeChecker_Env.qtbl_name_and_index; FStar_TypeChecker_Env.normalized_eff_names = uu___63_3366.FStar_TypeChecker_Env.normalized_eff_names; FStar_TypeChecker_Env.proof_ns = uu___63_3366.FStar_TypeChecker_Env.proof_ns; FStar_TypeChecker_Env.synth_hook = uu___63_3366.FStar_TypeChecker_Env.synth_hook; FStar_TypeChecker_Env.splice = uu___63_3366.FStar_TypeChecker_Env.splice; FStar_TypeChecker_Env.is_native_tactic = uu___63_3366.FStar_TypeChecker_Env.is_native_tactic; FStar_TypeChecker_Env.identifier_info = uu___63_3366.FStar_TypeChecker_Env.identifier_info; FStar_TypeChecker_Env.tc_hooks = uu___63_3366.FStar_TypeChecker_Env.tc_hooks; FStar_TypeChecker_Env.dsenv = uu___63_3366.FStar_TypeChecker_Env.dsenv; FStar_TypeChecker_Env.dep_graph = uu___63_3366.FStar_TypeChecker_Env.dep_graph})
in (

let env3 = (

let uu___64_3368 = env2
in {FStar_TypeChecker_Env.solver = uu___64_3368.FStar_TypeChecker_Env.solver; FStar_TypeChecker_Env.range = uu___64_3368.FStar_TypeChecker_Env.range; FStar_TypeChecker_Env.curmodule = uu___64_3368.FStar_TypeChecker_Env.curmodule; FStar_TypeChecker_Env.gamma = uu___64_3368.FStar_TypeChecker_Env.gamma; FStar_TypeChecker_Env.gamma_cache = uu___64_3368.FStar_TypeChecker_Env.gamma_cache; FStar_TypeChecker_Env.modules = uu___64_3368.FStar_TypeChecker_Env.modules; FStar_TypeChecker_Env.expected_typ = uu___64_3368.FStar_TypeChecker_Env.expected_typ; FStar_TypeChecker_Env.sigtab = uu___64_3368.FStar_TypeChecker_Env.sigtab; FStar_TypeChecker_Env.is_pattern = uu___64_3368.FStar_TypeChecker_Env.is_pattern; FStar_TypeChecker_Env.instantiate_imp = uu___64_3368.FStar_TypeChecker_Env.instantiate_imp; FStar_TypeChecker_Env.effects = uu___64_3368.FStar_TypeChecker_Env.effects; FStar_TypeChecker_Env.generalize = uu___64_3368.FStar_TypeChecker_Env.generalize; FStar_TypeChecker_Env.letrecs = uu___64_3368.FStar_TypeChecker_Env.letrecs; FStar_TypeChecker_Env.top_level = uu___64_3368.FStar_TypeChecker_Env.top_level; FStar_TypeChecker_Env.check_uvars = uu___64_3368.FStar_TypeChecker_Env.check_uvars; FStar_TypeChecker_Env.use_eq = uu___64_3368.FStar_TypeChecker_Env.use_eq; FStar_TypeChecker_Env.is_iface = uu___64_3368.FStar_TypeChecker_Env.is_iface; FStar_TypeChecker_Env.admit = uu___64_3368.FStar_TypeChecker_Env.admit; FStar_TypeChecker_Env.lax = uu___64_3368.FStar_TypeChecker_Env.lax; FStar_TypeChecker_Env.lax_universes = true; FStar_TypeChecker_Env.failhard = uu___64_3368.FStar_TypeChecker_Env.failhard; FStar_TypeChecker_Env.nosynth = uu___64_3368.FStar_TypeChecker_Env.nosynth; FStar_TypeChecker_Env.tc_term = uu___64_3368.FStar_TypeChecker_Env.tc_term; FStar_TypeChecker_Env.type_of = uu___64_3368.FStar_TypeChecker_Env.type_of; FStar_TypeChecker_Env.universe_of = uu___64_3368.FStar_TypeChecker_Env.universe_of; FStar_TypeChecker_Env.check_type_of = uu___64_3368.FStar_TypeChecker_Env.check_type_of; FStar_TypeChecker_Env.use_bv_sorts = uu___64_3368.FStar_TypeChecker_Env.use_bv_sorts; FStar_TypeChecker_Env.qtbl_name_and_index = uu___64_3368.FStar_TypeChecker_Env.qtbl_name_and_index; FStar_TypeChecker_Env.normalized_eff_names = uu___64_3368.FStar_TypeChecker_Env.normalized_eff_names; FStar_TypeChecker_Env.proof_ns = uu___64_3368.FStar_TypeChecker_Env.proof_ns; FStar_TypeChecker_Env.synth_hook = uu___64_3368.FStar_TypeChecker_Env.synth_hook; FStar_TypeChecker_Env.splice = uu___64_3368.FStar_TypeChecker_Env.splice; FStar_TypeChecker_Env.is_native_tactic = uu___64_3368.FStar_TypeChecker_Env.is_native_tactic; FStar_TypeChecker_Env.identifier_info = uu___64_3368.FStar_TypeChecker_Env.identifier_info; FStar_TypeChecker_Env.tc_hooks = uu___64_3368.FStar_TypeChecker_Env.tc_hooks; FStar_TypeChecker_Env.dsenv = uu___64_3368.FStar_TypeChecker_Env.dsenv; FStar_TypeChecker_Env.dep_graph = uu___64_3368.FStar_TypeChecker_Env.dep_graph})
in (

let uu____3369 = (FStar_Tactics_Basic.proofstate_of_goal_ty env3 typ)
in (match (uu____3369) with
| (ps, w) -> begin
((

let uu____3383 = (FStar_ST.op_Bang tacdbg)
in (match (uu____3383) with
| true -> begin
(

let uu____3413 = (FStar_Syntax_Print.term_to_string typ)
in (FStar_Util.print1 "Running tactic with goal = %s\n" uu____3413))
end
| uu____3414 -> begin
()
end));
(

let uu____3415 = (FStar_Util.record_time (fun uu____3425 -> (FStar_Tactics_Basic.run tau ps)))
in (match (uu____3415) with
| (res, ms) -> begin
((

let uu____3439 = (FStar_ST.op_Bang tacdbg)
in (match (uu____3439) with
| true -> begin
(

let uu____3469 = (FStar_Syntax_Print.term_to_string tactic1)
in (

let uu____3470 = (FStar_Util.string_of_int ms)
in (

let uu____3471 = (FStar_Syntax_Print.lid_to_string env3.FStar_TypeChecker_Env.curmodule)
in (FStar_Util.print3 "Tactic %s ran in %s ms (%s)\n" uu____3469 uu____3470 uu____3471))))
end
| uu____3472 -> begin
()
end));
(match (res) with
| FStar_Tactics_Result.Success (uu____3479, ps1) -> begin
((

let uu____3482 = (FStar_ST.op_Bang tacdbg)
in (match (uu____3482) with
| true -> begin
(

let uu____3512 = (FStar_Syntax_Print.term_to_string w)
in (FStar_Util.print1 "Tactic generated proofterm %s\n" uu____3512))
end
| uu____3513 -> begin
()
end));
(FStar_List.iter (fun g1 -> (

let uu____3519 = (FStar_Tactics_Basic.is_irrelevant g1)
in (match (uu____3519) with
| true -> begin
(

let uu____3520 = (FStar_TypeChecker_Rel.teq_nosmt g1.FStar_Tactics_Types.context g1.FStar_Tactics_Types.witness FStar_Syntax_Util.exp_unit)
in (match (uu____3520) with
| true -> begin
()
end
| uu____3521 -> begin
(

let uu____3522 = (

let uu____3523 = (FStar_Syntax_Print.term_to_string g1.FStar_Tactics_Types.witness)
in (FStar_Util.format1 "Irrelevant tactic witness does not unify with (): %s" uu____3523))
in (failwith uu____3522))
end))
end
| uu____3524 -> begin
()
end))) (FStar_List.append ps1.FStar_Tactics_Types.goals ps1.FStar_Tactics_Types.smt_goals));
(

let g1 = (

let uu___65_3526 = FStar_TypeChecker_Rel.trivial_guard
in {FStar_TypeChecker_Env.guard_f = uu___65_3526.FStar_TypeChecker_Env.guard_f; FStar_TypeChecker_Env.deferred = uu___65_3526.FStar_TypeChecker_Env.deferred; FStar_TypeChecker_Env.univ_ineqs = uu___65_3526.FStar_TypeChecker_Env.univ_ineqs; FStar_TypeChecker_Env.implicits = ps1.FStar_Tactics_Types.all_implicits})
in (

let g2 = (

let uu____3528 = (FStar_TypeChecker_Rel.solve_deferred_constraints env3 g1)
in (FStar_All.pipe_right uu____3528 FStar_TypeChecker_Rel.resolve_implicits_tac))
in ((report_implicits ps1 g2.FStar_TypeChecker_Env.implicits);
(((FStar_List.append ps1.FStar_Tactics_Types.goals ps1.FStar_Tactics_Types.smt_goals)), (w));
)));
)
end
| FStar_Tactics_Result.Failed (s, ps1) -> begin
((

let uu____3535 = (

let uu____3536 = (FStar_TypeChecker_Normalize.psc_subst ps1.FStar_Tactics_Types.psc)
in (FStar_Tactics_Types.subst_proof_state uu____3536 ps1))
in (FStar_Tactics_Basic.dump_proofstate uu____3535 "at the time of failure"));
(

let uu____3537 = (

let uu____3542 = (FStar_Util.format1 "user tactic failed: %s" s)
in ((FStar_Errors.Fatal_ArgumentLengthMismatch), (uu____3542)))
in (FStar_Errors.raise_error uu____3537 typ.FStar_Syntax_Syntax.pos));
)
end);
)
end));
)
end))))
end)));
)
end));
));
))

type pol =
| Pos
| Neg
| Both


let uu___is_Pos : pol  ->  Prims.bool = (fun projectee -> (match (projectee) with
| Pos -> begin
true
end
| uu____3554 -> begin
false
end))


let uu___is_Neg : pol  ->  Prims.bool = (fun projectee -> (match (projectee) with
| Neg -> begin
true
end
| uu____3560 -> begin
false
end))


let uu___is_Both : pol  ->  Prims.bool = (fun projectee -> (match (projectee) with
| Both -> begin
true
end
| uu____3566 -> begin
false
end))

type 'a tres_m =
| Unchanged of 'a
| Simplified of ('a * FStar_Tactics_Basic.goal Prims.list)
| Dual of ('a * 'a * FStar_Tactics_Basic.goal Prims.list)


let uu___is_Unchanged : 'a . 'a tres_m  ->  Prims.bool = (fun projectee -> (match (projectee) with
| Unchanged (_0) -> begin
true
end
| uu____3621 -> begin
false
end))


let __proj__Unchanged__item___0 : 'a . 'a tres_m  ->  'a = (fun projectee -> (match (projectee) with
| Unchanged (_0) -> begin
_0
end))


let uu___is_Simplified : 'a . 'a tres_m  ->  Prims.bool = (fun projectee -> (match (projectee) with
| Simplified (_0) -> begin
true
end
| uu____3661 -> begin
false
end))


let __proj__Simplified__item___0 : 'a . 'a tres_m  ->  ('a * FStar_Tactics_Basic.goal Prims.list) = (fun projectee -> (match (projectee) with
| Simplified (_0) -> begin
_0
end))


let uu___is_Dual : 'a . 'a tres_m  ->  Prims.bool = (fun projectee -> (match (projectee) with
| Dual (_0) -> begin
true
end
| uu____3715 -> begin
false
end))


let __proj__Dual__item___0 : 'a . 'a tres_m  ->  ('a * 'a * FStar_Tactics_Basic.goal Prims.list) = (fun projectee -> (match (projectee) with
| Dual (_0) -> begin
_0
end))


type tres =
FStar_Syntax_Syntax.term tres_m


let tpure : 'Auu____3756 . 'Auu____3756  ->  'Auu____3756 tres_m = (fun x -> Unchanged (x))


let flip : pol  ->  pol = (fun p -> (match (p) with
| Pos -> begin
Neg
end
| Neg -> begin
Pos
end
| Both -> begin
Both
end))


let by_tactic_interp : pol  ->  FStar_TypeChecker_Env.env  ->  FStar_Syntax_Syntax.term  ->  tres = (fun pol e t -> (

let uu____3784 = (FStar_Syntax_Util.head_and_args t)
in (match (uu____3784) with
| (hd1, args) -> begin
(

let uu____3821 = (

let uu____3834 = (

let uu____3835 = (FStar_Syntax_Util.un_uinst hd1)
in uu____3835.FStar_Syntax_Syntax.n)
in ((uu____3834), (args)))
in (match (uu____3821) with
| (FStar_Syntax_Syntax.Tm_fvar (fv), ((rett, FStar_Pervasives_Native.Some (FStar_Syntax_Syntax.Implicit (uu____3848))))::((tactic, FStar_Pervasives_Native.None))::((assertion, FStar_Pervasives_Native.None))::[]) when (FStar_Syntax_Syntax.fv_eq_lid fv FStar_Parser_Const.by_tactic_lid) -> begin
(match (pol) with
| Pos -> begin
(

let uu____3911 = (run_tactic_on_typ tactic e assertion)
in (match (uu____3911) with
| (gs, uu____3919) -> begin
Simplified (((FStar_Syntax_Util.t_true), (gs)))
end))
end
| Both -> begin
(

let uu____3926 = (run_tactic_on_typ tactic e assertion)
in (match (uu____3926) with
| (gs, uu____3934) -> begin
Dual (((assertion), (FStar_Syntax_Util.t_true), (gs)))
end))
end
| Neg -> begin
Simplified (((assertion), ([])))
end)
end
| (FStar_Syntax_Syntax.Tm_fvar (fv), ((assertion, FStar_Pervasives_Native.None))::[]) when (FStar_Syntax_Syntax.fv_eq_lid fv FStar_Parser_Const.spinoff_lid) -> begin
(match (pol) with
| Pos -> begin
(

let uu____3985 = (

let uu____3992 = (

let uu____3995 = (

let uu____3996 = (FStar_Tactics_Basic.goal_of_goal_ty e assertion)
in (FStar_All.pipe_left FStar_Pervasives_Native.fst uu____3996))
in (uu____3995)::[])
in ((FStar_Syntax_Util.t_true), (uu____3992)))
in Simplified (uu____3985))
end
| Both -> begin
(

let uu____4007 = (

let uu____4020 = (

let uu____4023 = (

let uu____4024 = (FStar_Tactics_Basic.goal_of_goal_ty e assertion)
in (FStar_All.pipe_left FStar_Pervasives_Native.fst uu____4024))
in (uu____4023)::[])
in ((assertion), (FStar_Syntax_Util.t_true), (uu____4020)))
in Dual (uu____4007))
end
| Neg -> begin
Simplified (((assertion), ([])))
end)
end
| uu____4045 -> begin
Unchanged (t)
end))
end)))


let explode : 'a . 'a tres_m  ->  ('a * 'a * FStar_Tactics_Basic.goal Prims.list) = (fun t -> (match (t) with
| Unchanged (t1) -> begin
((t1), (t1), ([]))
end
| Simplified (t1, gs) -> begin
((t1), (t1), (gs))
end
| Dual (tn, tp, gs) -> begin
((tn), (tp), (gs))
end))


let comb1 : 'a 'b . ('a  ->  'b)  ->  'a tres_m  ->  'b tres_m = (fun f uu___62_4133 -> (match (uu___62_4133) with
| Unchanged (t) -> begin
(

let uu____4139 = (f t)
in Unchanged (uu____4139))
end
| Simplified (t, gs) -> begin
(

let uu____4146 = (

let uu____4153 = (f t)
in ((uu____4153), (gs)))
in Simplified (uu____4146))
end
| Dual (tn, tp, gs) -> begin
(

let uu____4163 = (

let uu____4172 = (f tn)
in (

let uu____4173 = (f tp)
in ((uu____4172), (uu____4173), (gs))))
in Dual (uu____4163))
end))


let comb2 : 'a 'b 'c . ('a  ->  'b  ->  'c)  ->  'a tres_m  ->  'b tres_m  ->  'c tres_m = (fun f x y -> (match (((x), (y))) with
| (Unchanged (t1), Unchanged (t2)) -> begin
(

let uu____4236 = (f t1 t2)
in Unchanged (uu____4236))
end
| (Unchanged (t1), Simplified (t2, gs)) -> begin
(

let uu____4248 = (

let uu____4255 = (f t1 t2)
in ((uu____4255), (gs)))
in Simplified (uu____4248))
end
| (Simplified (t1, gs), Unchanged (t2)) -> begin
(

let uu____4269 = (

let uu____4276 = (f t1 t2)
in ((uu____4276), (gs)))
in Simplified (uu____4269))
end
| (Simplified (t1, gs1), Simplified (t2, gs2)) -> begin
(

let uu____4295 = (

let uu____4302 = (f t1 t2)
in ((uu____4302), ((FStar_List.append gs1 gs2))))
in Simplified (uu____4295))
end
| uu____4305 -> begin
(

let uu____4314 = (explode x)
in (match (uu____4314) with
| (n1, p1, gs1) -> begin
(

let uu____4332 = (explode y)
in (match (uu____4332) with
| (n2, p2, gs2) -> begin
(

let uu____4350 = (

let uu____4359 = (f n1 n2)
in (

let uu____4360 = (f p1 p2)
in ((uu____4359), (uu____4360), ((FStar_List.append gs1 gs2)))))
in Dual (uu____4350))
end))
end))
end))


let comb_list : 'a . 'a tres_m Prims.list  ->  'a Prims.list tres_m = (fun rs -> (

let rec aux = (fun rs1 acc -> (match (rs1) with
| [] -> begin
acc
end
| (hd1)::tl1 -> begin
(

let uu____4432 = (comb2 (fun l r -> (l)::r) hd1 acc)
in (aux tl1 uu____4432))
end))
in (aux (FStar_List.rev rs) (tpure []))))


let emit : 'a . FStar_Tactics_Basic.goal Prims.list  ->  'a tres_m  ->  'a tres_m = (fun gs m -> (comb2 (fun uu____4480 x -> x) (Simplified (((()), (gs)))) m))


let rec traverse : (pol  ->  FStar_TypeChecker_Env.env  ->  FStar_Syntax_Syntax.term  ->  tres)  ->  pol  ->  FStar_TypeChecker_Env.env  ->  FStar_Syntax_Syntax.term  ->  tres = (fun f pol e t -> (

let r = (

let uu____4522 = (

let uu____4523 = (FStar_Syntax_Subst.compress t)
in uu____4523.FStar_Syntax_Syntax.n)
in (match (uu____4522) with
| FStar_Syntax_Syntax.Tm_uinst (t1, us) -> begin
(

let tr = (traverse f pol e t1)
in (

let uu____4535 = (comb1 (fun t' -> FStar_Syntax_Syntax.Tm_uinst (((t'), (us)))))
in (uu____4535 tr)))
end
| FStar_Syntax_Syntax.Tm_meta (t1, m) -> begin
(

let tr = (traverse f pol e t1)
in (

let uu____4561 = (comb1 (fun t' -> FStar_Syntax_Syntax.Tm_meta (((t'), (m)))))
in (uu____4561 tr)))
end
| FStar_Syntax_Syntax.Tm_app ({FStar_Syntax_Syntax.n = FStar_Syntax_Syntax.Tm_fvar (fv); FStar_Syntax_Syntax.pos = uu____4581; FStar_Syntax_Syntax.vars = uu____4582}, ((p, uu____4584))::((q, uu____4586))::[]) when (FStar_Syntax_Syntax.fv_eq_lid fv FStar_Parser_Const.imp_lid) -> begin
(

let x = (

let uu____4626 = (FStar_Syntax_Util.mk_squash FStar_Syntax_Syntax.U_zero p)
in (FStar_Syntax_Syntax.new_bv FStar_Pervasives_Native.None uu____4626))
in (

let r1 = (traverse f (flip pol) e p)
in (

let r2 = (

let uu____4629 = (FStar_TypeChecker_Env.push_bv e x)
in (traverse f pol uu____4629 q))
in (comb2 (fun l r -> (

let uu____4635 = (FStar_Syntax_Util.mk_imp l r)
in uu____4635.FStar_Syntax_Syntax.n)) r1 r2))))
end
| FStar_Syntax_Syntax.Tm_app ({FStar_Syntax_Syntax.n = FStar_Syntax_Syntax.Tm_fvar (fv); FStar_Syntax_Syntax.pos = uu____4639; FStar_Syntax_Syntax.vars = uu____4640}, ((p, uu____4642))::((q, uu____4644))::[]) when (FStar_Syntax_Syntax.fv_eq_lid fv FStar_Parser_Const.iff_lid) -> begin
(

let xp = (

let uu____4684 = (FStar_Syntax_Util.mk_squash FStar_Syntax_Syntax.U_zero p)
in (FStar_Syntax_Syntax.new_bv FStar_Pervasives_Native.None uu____4684))
in (

let xq = (

let uu____4686 = (FStar_Syntax_Util.mk_squash FStar_Syntax_Syntax.U_zero q)
in (FStar_Syntax_Syntax.new_bv FStar_Pervasives_Native.None uu____4686))
in (

let r1 = (

let uu____4688 = (FStar_TypeChecker_Env.push_bv e xq)
in (traverse f Both uu____4688 p))
in (

let r2 = (

let uu____4690 = (FStar_TypeChecker_Env.push_bv e xp)
in (traverse f Both uu____4690 q))
in (match (((r1), (r2))) with
| (Unchanged (uu____4693), Unchanged (uu____4694)) -> begin
(comb2 (fun l r -> (

let uu____4704 = (FStar_Syntax_Util.mk_iff l r)
in uu____4704.FStar_Syntax_Syntax.n)) r1 r2)
end
| uu____4707 -> begin
(

let uu____4712 = (explode r1)
in (match (uu____4712) with
| (pn, pp, gs1) -> begin
(

let uu____4730 = (explode r2)
in (match (uu____4730) with
| (qn, qp, gs2) -> begin
(

let t1 = (

let uu____4751 = (FStar_Syntax_Util.mk_imp pn qp)
in (

let uu____4752 = (FStar_Syntax_Util.mk_imp qn pp)
in (FStar_Syntax_Util.mk_conj uu____4751 uu____4752)))
in Simplified (((t1.FStar_Syntax_Syntax.n), ((FStar_List.append gs1 gs2)))))
end))
end))
end)))))
end
| FStar_Syntax_Syntax.Tm_app (hd1, args) -> begin
(

let r0 = (traverse f pol e hd1)
in (

let r1 = (FStar_List.fold_right (fun uu____4804 r -> (match (uu____4804) with
| (a, q) -> begin
(

let r' = (traverse f pol e a)
in (comb2 (fun a1 args1 -> (((a1), (q)))::args1) r' r))
end)) args (tpure []))
in (comb2 (fun hd2 args1 -> FStar_Syntax_Syntax.Tm_app (((hd2), (args1)))) r0 r1)))
end
| FStar_Syntax_Syntax.Tm_abs (bs, t1, k) -> begin
(

let uu____4922 = (FStar_Syntax_Subst.open_term bs t1)
in (match (uu____4922) with
| (bs1, topen) -> begin
(

let e' = (FStar_TypeChecker_Env.push_binders e bs1)
in (

let r0 = (FStar_List.map (fun uu____4956 -> (match (uu____4956) with
| (bv, aq) -> begin
(

let r = (traverse f (flip pol) e bv.FStar_Syntax_Syntax.sort)
in (

let uu____4970 = (comb1 (fun s' -> (((

let uu___66_4996 = bv
in {FStar_Syntax_Syntax.ppname = uu___66_4996.FStar_Syntax_Syntax.ppname; FStar_Syntax_Syntax.index = uu___66_4996.FStar_Syntax_Syntax.index; FStar_Syntax_Syntax.sort = s'})), (aq))))
in (uu____4970 r)))
end)) bs1)
in (

let rbs = (comb_list r0)
in (

let rt = (traverse f pol e' topen)
in (comb2 (fun bs2 t2 -> (

let uu____5016 = (FStar_Syntax_Util.abs bs2 t2 k)
in uu____5016.FStar_Syntax_Syntax.n)) rbs rt)))))
end))
end
| FStar_Syntax_Syntax.Tm_ascribed (t1, asc, ef) -> begin
(

let uu____5062 = (traverse f pol e t1)
in (

let uu____5067 = (comb1 (fun t2 -> FStar_Syntax_Syntax.Tm_ascribed (((t2), (asc), (ef)))))
in (uu____5067 uu____5062)))
end
| x -> begin
(tpure x)
end))
in (match (r) with
| Unchanged (tn') -> begin
(f pol e (

let uu___67_5107 = t
in {FStar_Syntax_Syntax.n = tn'; FStar_Syntax_Syntax.pos = uu___67_5107.FStar_Syntax_Syntax.pos; FStar_Syntax_Syntax.vars = uu___67_5107.FStar_Syntax_Syntax.vars}))
end
| Simplified (tn', gs) -> begin
(

let uu____5114 = (f pol e (

let uu___68_5118 = t
in {FStar_Syntax_Syntax.n = tn'; FStar_Syntax_Syntax.pos = uu___68_5118.FStar_Syntax_Syntax.pos; FStar_Syntax_Syntax.vars = uu___68_5118.FStar_Syntax_Syntax.vars}))
in (emit gs uu____5114))
end
| Dual (tn, tp, gs) -> begin
(

let rp = (f pol e (

let uu___69_5128 = t
in {FStar_Syntax_Syntax.n = tp; FStar_Syntax_Syntax.pos = uu___69_5128.FStar_Syntax_Syntax.pos; FStar_Syntax_Syntax.vars = uu___69_5128.FStar_Syntax_Syntax.vars}))
in (

let uu____5129 = (explode rp)
in (match (uu____5129) with
| (uu____5138, p', gs') -> begin
Dual ((((

let uu___70_5152 = t
in {FStar_Syntax_Syntax.n = tn; FStar_Syntax_Syntax.pos = uu___70_5152.FStar_Syntax_Syntax.pos; FStar_Syntax_Syntax.vars = uu___70_5152.FStar_Syntax_Syntax.vars})), (p'), ((FStar_List.append gs gs'))))
end)))
end)))


let getprop : FStar_TypeChecker_Env.env  ->  FStar_Syntax_Syntax.term  ->  FStar_Syntax_Syntax.term FStar_Pervasives_Native.option = (fun e t -> (

let tn = (FStar_TypeChecker_Normalize.normalize ((FStar_TypeChecker_Normalize.Weak)::(FStar_TypeChecker_Normalize.HNF)::(FStar_TypeChecker_Normalize.UnfoldUntil (FStar_Syntax_Syntax.delta_constant))::[]) e t)
in (FStar_Syntax_Util.un_squash tn)))


let preprocess : FStar_TypeChecker_Env.env  ->  FStar_Syntax_Syntax.term  ->  (FStar_TypeChecker_Env.env * FStar_Syntax_Syntax.term * FStar_Options.optionstate) Prims.list = (fun env goal -> ((

let uu____5195 = (FStar_TypeChecker_Env.debug env (FStar_Options.Other ("Tac")))
in (FStar_ST.op_Colon_Equals tacdbg uu____5195));
(

let uu____5226 = (FStar_ST.op_Bang tacdbg)
in (match (uu____5226) with
| true -> begin
(

let uu____5256 = (

let uu____5257 = (FStar_TypeChecker_Env.all_binders env)
in (FStar_All.pipe_right uu____5257 (FStar_Syntax_Print.binders_to_string ",")))
in (

let uu____5258 = (FStar_Syntax_Print.term_to_string goal)
in (FStar_Util.print2 "About to preprocess %s |= %s\n" uu____5256 uu____5258)))
end
| uu____5259 -> begin
()
end));
(

let initial = (((Prims.parse_int "1")), ([]))
in (

let uu____5287 = (

let uu____5294 = (traverse by_tactic_interp Pos env goal)
in (match (uu____5294) with
| Unchanged (t') -> begin
((t'), ([]))
end
| Simplified (t', gs) -> begin
((t'), (gs))
end
| uu____5312 -> begin
(failwith "no")
end))
in (match (uu____5287) with
| (t', gs) -> begin
((

let uu____5334 = (FStar_ST.op_Bang tacdbg)
in (match (uu____5334) with
| true -> begin
(

let uu____5364 = (

let uu____5365 = (FStar_TypeChecker_Env.all_binders env)
in (FStar_All.pipe_right uu____5365 (FStar_Syntax_Print.binders_to_string ", ")))
in (

let uu____5366 = (FStar_Syntax_Print.term_to_string t')
in (FStar_Util.print2 "Main goal simplified to: %s |- %s\n" uu____5364 uu____5366)))
end
| uu____5367 -> begin
()
end));
(

let s = initial
in (

let s1 = (FStar_List.fold_left (fun uu____5413 g -> (match (uu____5413) with
| (n1, gs1) -> begin
(

let phi = (

let uu____5458 = (getprop g.FStar_Tactics_Types.context g.FStar_Tactics_Types.goal_ty)
in (match (uu____5458) with
| FStar_Pervasives_Native.None -> begin
(

let uu____5461 = (

let uu____5466 = (

let uu____5467 = (FStar_Syntax_Print.term_to_string g.FStar_Tactics_Types.goal_ty)
in (FStar_Util.format1 "Tactic returned proof-relevant goal: %s" uu____5467))
in ((FStar_Errors.Fatal_TacticProofRelevantGoal), (uu____5466)))
in (FStar_Errors.raise_error uu____5461 env.FStar_TypeChecker_Env.range))
end
| FStar_Pervasives_Native.Some (phi) -> begin
phi
end))
in ((

let uu____5470 = (FStar_ST.op_Bang tacdbg)
in (match (uu____5470) with
| true -> begin
(

let uu____5500 = (FStar_Util.string_of_int n1)
in (

let uu____5501 = (FStar_Tactics_Basic.goal_to_string g)
in (FStar_Util.print2 "Got goal #%s: %s\n" uu____5500 uu____5501)))
end
| uu____5502 -> begin
()
end));
(

let gt' = (

let uu____5504 = (

let uu____5505 = (FStar_Util.string_of_int n1)
in (Prims.strcat "Could not prove goal #" uu____5505))
in (FStar_TypeChecker_Util.label uu____5504 goal.FStar_Syntax_Syntax.pos phi))
in (((n1 + (Prims.parse_int "1"))), ((((g.FStar_Tactics_Types.context), (gt'), (g.FStar_Tactics_Types.opts)))::gs1)));
))
end)) s gs)
in (

let uu____5520 = s1
in (match (uu____5520) with
| (uu____5541, gs1) -> begin
(

let uu____5559 = (

let uu____5566 = (FStar_Options.peek ())
in ((env), (t'), (uu____5566)))
in (uu____5559)::gs1)
end))));
)
end)));
))


let reify_tactic : FStar_Syntax_Syntax.term  ->  FStar_Syntax_Syntax.term = (fun a -> (

let r = (

let uu____5579 = (

let uu____5580 = (FStar_Syntax_Syntax.lid_as_fv FStar_Parser_Const.reify_tactic_lid FStar_Syntax_Syntax.delta_equational FStar_Pervasives_Native.None)
in (FStar_Syntax_Syntax.fv_to_tm uu____5580))
in (FStar_Syntax_Syntax.mk_Tm_uinst uu____5579 ((FStar_Syntax_Syntax.U_zero)::[])))
in (

let uu____5581 = (

let uu____5586 = (

let uu____5587 = (FStar_Syntax_Syntax.iarg FStar_Syntax_Syntax.t_unit)
in (

let uu____5588 = (

let uu____5591 = (FStar_Syntax_Syntax.as_arg a)
in (uu____5591)::[])
in (uu____5587)::uu____5588))
in (FStar_Syntax_Syntax.mk_Tm_app r uu____5586))
in (uu____5581 FStar_Pervasives_Native.None a.FStar_Syntax_Syntax.pos))))


let synthesize : FStar_TypeChecker_Env.env  ->  FStar_Syntax_Syntax.typ  ->  FStar_Syntax_Syntax.term  ->  FStar_Syntax_Syntax.term = (fun env typ tau -> ((

let uu____5610 = (FStar_TypeChecker_Env.debug env (FStar_Options.Other ("Tac")))
in (FStar_ST.op_Colon_Equals tacdbg uu____5610));
(

let uu____5640 = (

let uu____5647 = (reify_tactic tau)
in (run_tactic_on_typ uu____5647 env typ))
in (match (uu____5640) with
| (gs, w) -> begin
(

let uu____5654 = (FStar_List.existsML (fun g -> (

let uu____5658 = (

let uu____5659 = (getprop g.FStar_Tactics_Types.context g.FStar_Tactics_Types.goal_ty)
in (FStar_Option.isSome uu____5659))
in (not (uu____5658)))) gs)
in (match (uu____5654) with
| true -> begin
(FStar_Errors.raise_error ((FStar_Errors.Fatal_OpenGoalsInSynthesis), ("synthesis left open goals")) typ.FStar_Syntax_Syntax.pos)
end
| uu____5662 -> begin
w
end))
end));
))


let splice : FStar_TypeChecker_Env.env  ->  FStar_Syntax_Syntax.term  ->  FStar_Syntax_Syntax.sigelt Prims.list = (fun env tau -> ((

let uu____5678 = (FStar_TypeChecker_Env.debug env (FStar_Options.Other ("Tac")))
in (FStar_ST.op_Colon_Equals tacdbg uu____5678));
(

let typ = FStar_Syntax_Syntax.t_decls
in (

let uu____5709 = (

let uu____5716 = (reify_tactic tau)
in (run_tactic_on_typ uu____5716 env typ))
in (match (uu____5709) with
| (gs, w) -> begin
((

let uu____5726 = (FStar_List.existsML (fun g -> (

let uu____5730 = (

let uu____5731 = (getprop g.FStar_Tactics_Types.context g.FStar_Tactics_Types.goal_ty)
in (FStar_Option.isSome uu____5731))
in (not (uu____5730)))) gs)
in (match (uu____5726) with
| true -> begin
(FStar_Errors.raise_error ((FStar_Errors.Fatal_OpenGoalsInSynthesis), ("splice left open goals")) typ.FStar_Syntax_Syntax.pos)
end
| uu____5734 -> begin
()
end));
(

let w1 = (FStar_TypeChecker_Normalize.normalize ((FStar_TypeChecker_Normalize.Weak)::(FStar_TypeChecker_Normalize.HNF)::(FStar_TypeChecker_Normalize.UnfoldUntil (FStar_Syntax_Syntax.delta_constant))::(FStar_TypeChecker_Normalize.Primops)::(FStar_TypeChecker_Normalize.Unascribe)::(FStar_TypeChecker_Normalize.Unmeta)::[]) env w)
in (

let uu____5736 = (

let uu____5741 = (FStar_Syntax_Embeddings.e_list FStar_Reflection_Embeddings.e_sigelt)
in (FStar_Syntax_Embeddings.unembed uu____5741 w1))
in (FStar_All.pipe_left FStar_Util.must uu____5736)));
)
end)));
))



=======
let (tacdbg : Prims.bool FStar_ST.ref) = FStar_Util.mk_ref false 
let mk_tactic_interpretation_0 :
  'r .
    Prims.bool ->
      'r FStar_Tactics_Basic.tac ->
        'r FStar_Syntax_Embeddings.embedding ->
          FStar_Ident.lid ->
            FStar_TypeChecker_Normalize.psc ->
              FStar_Syntax_Syntax.args ->
                FStar_Syntax_Syntax.term FStar_Pervasives_Native.option
  =
  fun reflect  ->
    fun t  ->
      fun er  ->
        fun nm  ->
          fun psc  ->
            fun args  ->
              match args with
              | (embedded_state,uu____70)::[] ->
                  let uu____87 =
                    FStar_Syntax_Embeddings.unembed
                      FStar_Tactics_Embedding.e_proofstate embedded_state
                     in
                  FStar_Util.bind_opt uu____87
                    (fun ps  ->
                       let ps1 = FStar_Tactics_Types.set_ps_psc psc ps  in
                       FStar_Tactics_Basic.log ps1
                         (fun uu____100  ->
                            let uu____101 = FStar_Ident.string_of_lid nm  in
                            let uu____102 =
                              FStar_Syntax_Print.args_to_string args  in
                            FStar_Util.print2 "Reached %s, args are: %s\n"
                              uu____101 uu____102);
                       (let res =
                          let uu____104 = FStar_Tactics_Embedding.e_result er
                             in
                          let uu____109 =
                            FStar_TypeChecker_Normalize.psc_range psc  in
                          let uu____110 = FStar_Tactics_Basic.run t ps1  in
                          FStar_Syntax_Embeddings.embed uu____104 uu____109
                            uu____110
                           in
                        FStar_Pervasives_Native.Some res))
              | uu____115 ->
                  failwith "Unexpected application of tactic primitive"
  
let mk_tactic_interpretation_1 :
  'a 'r .
    Prims.bool ->
      ('a -> 'r FStar_Tactics_Basic.tac) ->
        'a FStar_Syntax_Embeddings.embedding ->
          'r FStar_Syntax_Embeddings.embedding ->
            FStar_Ident.lid ->
              FStar_TypeChecker_Normalize.psc ->
                FStar_Syntax_Syntax.args ->
                  FStar_Syntax_Syntax.term FStar_Pervasives_Native.option
  =
  fun reflect  ->
    fun t  ->
      fun ea  ->
        fun er  ->
          fun nm  ->
            fun psc  ->
              fun args  ->
                match args with
                | (a,uu____193)::(embedded_state,uu____195)::[] ->
                    let uu____222 =
                      FStar_Syntax_Embeddings.unembed
                        FStar_Tactics_Embedding.e_proofstate embedded_state
                       in
                    FStar_Util.bind_opt uu____222
                      (fun ps  ->
                         let ps1 = FStar_Tactics_Types.set_ps_psc psc ps  in
                         FStar_Tactics_Basic.log ps1
                           (fun uu____235  ->
                              let uu____236 = FStar_Ident.string_of_lid nm
                                 in
                              let uu____237 =
                                FStar_Syntax_Print.term_to_string
                                  embedded_state
                                 in
                              FStar_Util.print2 "Reached %s, goals are: %s\n"
                                uu____236 uu____237);
                         (let uu____238 =
                            FStar_Syntax_Embeddings.unembed ea a  in
                          FStar_Util.bind_opt uu____238
                            (fun a1  ->
                               let res =
                                 let uu____248 = t a1  in
                                 FStar_Tactics_Basic.run uu____248 ps1  in
                               let uu____251 =
                                 let uu____252 =
                                   FStar_Tactics_Embedding.e_result er  in
                                 let uu____257 =
                                   FStar_TypeChecker_Normalize.psc_range psc
                                    in
                                 FStar_Syntax_Embeddings.embed uu____252
                                   uu____257 res
                                  in
                               FStar_Pervasives_Native.Some uu____251)))
                | uu____260 ->
                    let uu____261 =
                      let uu____262 = FStar_Ident.string_of_lid nm  in
                      let uu____263 = FStar_Syntax_Print.args_to_string args
                         in
                      FStar_Util.format2
                        "Unexpected application of tactic primitive %s %s"
                        uu____262 uu____263
                       in
                    failwith uu____261
  
let mk_tactic_interpretation_1_env :
  'a 'r .
    Prims.bool ->
      (FStar_TypeChecker_Normalize.psc -> 'a -> 'r FStar_Tactics_Basic.tac)
        ->
        'a FStar_Syntax_Embeddings.embedding ->
          'r FStar_Syntax_Embeddings.embedding ->
            FStar_Ident.lid ->
              FStar_TypeChecker_Normalize.psc ->
                FStar_Syntax_Syntax.args ->
                  FStar_Syntax_Syntax.term FStar_Pervasives_Native.option
  =
  fun reflect  ->
    fun t  ->
      fun ea  ->
        fun er  ->
          fun nm  ->
            fun psc  ->
              fun args  ->
                match args with
                | (a,uu____346)::(embedded_state,uu____348)::[] ->
                    let uu____375 =
                      FStar_Syntax_Embeddings.unembed
                        FStar_Tactics_Embedding.e_proofstate embedded_state
                       in
                    FStar_Util.bind_opt uu____375
                      (fun ps  ->
                         let ps1 = FStar_Tactics_Types.set_ps_psc psc ps  in
                         FStar_Tactics_Basic.log ps1
                           (fun uu____388  ->
                              let uu____389 = FStar_Ident.string_of_lid nm
                                 in
                              let uu____390 =
                                FStar_Syntax_Print.term_to_string
                                  embedded_state
                                 in
                              FStar_Util.print2 "Reached %s, goals are: %s\n"
                                uu____389 uu____390);
                         (let uu____391 =
                            FStar_Syntax_Embeddings.unembed ea a  in
                          FStar_Util.bind_opt uu____391
                            (fun a1  ->
                               let res =
                                 let uu____401 = t psc a1  in
                                 FStar_Tactics_Basic.run uu____401 ps1  in
                               let uu____404 =
                                 let uu____405 =
                                   FStar_Tactics_Embedding.e_result er  in
                                 let uu____410 =
                                   FStar_TypeChecker_Normalize.psc_range psc
                                    in
                                 FStar_Syntax_Embeddings.embed uu____405
                                   uu____410 res
                                  in
                               FStar_Pervasives_Native.Some uu____404)))
                | uu____413 ->
                    let uu____414 =
                      let uu____415 = FStar_Ident.string_of_lid nm  in
                      let uu____416 = FStar_Syntax_Print.args_to_string args
                         in
                      FStar_Util.format2
                        "Unexpected application of tactic primitive %s %s"
                        uu____415 uu____416
                       in
                    failwith uu____414
  
let mk_tactic_interpretation_2 :
  'a 'b 'r .
    Prims.bool ->
      ('a -> 'b -> 'r FStar_Tactics_Basic.tac) ->
        'a FStar_Syntax_Embeddings.embedding ->
          'b FStar_Syntax_Embeddings.embedding ->
            'r FStar_Syntax_Embeddings.embedding ->
              FStar_Ident.lid ->
                FStar_TypeChecker_Normalize.psc ->
                  FStar_Syntax_Syntax.args ->
                    FStar_Syntax_Syntax.term FStar_Pervasives_Native.option
  =
  fun reflect  ->
    fun t  ->
      fun ea  ->
        fun eb  ->
          fun er  ->
            fun nm  ->
              fun psc  ->
                fun args  ->
                  match args with
                  | (a,uu____513)::(b,uu____515)::(embedded_state,uu____517)::[]
                      ->
                      let uu____554 =
                        FStar_Syntax_Embeddings.unembed
                          FStar_Tactics_Embedding.e_proofstate embedded_state
                         in
                      FStar_Util.bind_opt uu____554
                        (fun ps  ->
                           let ps1 = FStar_Tactics_Types.set_ps_psc psc ps
                              in
                           FStar_Tactics_Basic.log ps1
                             (fun uu____567  ->
                                let uu____568 = FStar_Ident.string_of_lid nm
                                   in
                                let uu____569 =
                                  FStar_Syntax_Print.term_to_string
                                    embedded_state
                                   in
                                FStar_Util.print2
                                  "Reached %s, goals are: %s\n" uu____568
                                  uu____569);
                           (let uu____570 =
                              FStar_Syntax_Embeddings.unembed ea a  in
                            FStar_Util.bind_opt uu____570
                              (fun a1  ->
                                 let uu____576 =
                                   FStar_Syntax_Embeddings.unembed eb b  in
                                 FStar_Util.bind_opt uu____576
                                   (fun b1  ->
                                      let res =
                                        let uu____586 = t a1 b1  in
                                        FStar_Tactics_Basic.run uu____586 ps1
                                         in
                                      let uu____589 =
                                        let uu____590 =
                                          FStar_Tactics_Embedding.e_result er
                                           in
                                        let uu____595 =
                                          FStar_TypeChecker_Normalize.psc_range
                                            psc
                                           in
                                        FStar_Syntax_Embeddings.embed
                                          uu____590 uu____595 res
                                         in
                                      FStar_Pervasives_Native.Some uu____589))))
                  | uu____598 ->
                      let uu____599 =
                        let uu____600 = FStar_Ident.string_of_lid nm  in
                        let uu____601 =
                          FStar_Syntax_Print.args_to_string args  in
                        FStar_Util.format2
                          "Unexpected application of tactic primitive %s %s"
                          uu____600 uu____601
                         in
                      failwith uu____599
  
let mk_tactic_interpretation_3 :
  'a 'b 'c 'r .
    Prims.bool ->
      ('a -> 'b -> 'c -> 'r FStar_Tactics_Basic.tac) ->
        'a FStar_Syntax_Embeddings.embedding ->
          'b FStar_Syntax_Embeddings.embedding ->
            'c FStar_Syntax_Embeddings.embedding ->
              'r FStar_Syntax_Embeddings.embedding ->
                FStar_Ident.lid ->
                  FStar_TypeChecker_Normalize.psc ->
                    FStar_Syntax_Syntax.args ->
                      FStar_Syntax_Syntax.term FStar_Pervasives_Native.option
  =
  fun reflect  ->
    fun t  ->
      fun ea  ->
        fun eb  ->
          fun ec  ->
            fun er  ->
              fun nm  ->
                fun psc  ->
                  fun args  ->
                    match args with
                    | (a,uu____717)::(b,uu____719)::(c,uu____721)::(embedded_state,uu____723)::[]
                        ->
                        let uu____770 =
                          FStar_Syntax_Embeddings.unembed
                            FStar_Tactics_Embedding.e_proofstate
                            embedded_state
                           in
                        FStar_Util.bind_opt uu____770
                          (fun ps  ->
                             let ps1 = FStar_Tactics_Types.set_ps_psc psc ps
                                in
                             FStar_Tactics_Basic.log ps1
                               (fun uu____783  ->
                                  let uu____784 =
                                    FStar_Ident.string_of_lid nm  in
                                  let uu____785 =
                                    FStar_Syntax_Print.term_to_string
                                      embedded_state
                                     in
                                  FStar_Util.print2
                                    "Reached %s, goals are: %s\n" uu____784
                                    uu____785);
                             (let uu____786 =
                                FStar_Syntax_Embeddings.unembed ea a  in
                              FStar_Util.bind_opt uu____786
                                (fun a1  ->
                                   let uu____792 =
                                     FStar_Syntax_Embeddings.unembed eb b  in
                                   FStar_Util.bind_opt uu____792
                                     (fun b1  ->
                                        let uu____798 =
                                          FStar_Syntax_Embeddings.unembed ec
                                            c
                                           in
                                        FStar_Util.bind_opt uu____798
                                          (fun c1  ->
                                             let res =
                                               let uu____808 = t a1 b1 c1  in
                                               FStar_Tactics_Basic.run
                                                 uu____808 ps1
                                                in
                                             let uu____811 =
                                               let uu____812 =
                                                 FStar_Tactics_Embedding.e_result
                                                   er
                                                  in
                                               let uu____817 =
                                                 FStar_TypeChecker_Normalize.psc_range
                                                   psc
                                                  in
                                               FStar_Syntax_Embeddings.embed
                                                 uu____812 uu____817 res
                                                in
                                             FStar_Pervasives_Native.Some
                                               uu____811)))))
                    | uu____820 ->
                        let uu____821 =
                          let uu____822 = FStar_Ident.string_of_lid nm  in
                          let uu____823 =
                            FStar_Syntax_Print.args_to_string args  in
                          FStar_Util.format2
                            "Unexpected application of tactic primitive %s %s"
                            uu____822 uu____823
                           in
                        failwith uu____821
  
let mk_tactic_interpretation_4 :
  'a 'b 'c 'd 'r .
    Prims.bool ->
      ('a -> 'b -> 'c -> 'd -> 'r FStar_Tactics_Basic.tac) ->
        'a FStar_Syntax_Embeddings.embedding ->
          'b FStar_Syntax_Embeddings.embedding ->
            'c FStar_Syntax_Embeddings.embedding ->
              'd FStar_Syntax_Embeddings.embedding ->
                'r FStar_Syntax_Embeddings.embedding ->
                  FStar_Ident.lid ->
                    FStar_TypeChecker_Normalize.psc ->
                      FStar_Syntax_Syntax.args ->
                        FStar_Syntax_Syntax.term
                          FStar_Pervasives_Native.option
  =
  fun reflect  ->
    fun t  ->
      fun ea  ->
        fun eb  ->
          fun ec  ->
            fun ed  ->
              fun er  ->
                fun nm  ->
                  fun psc  ->
                    fun args  ->
                      match args with
                      | (a,uu____958)::(b,uu____960)::(c,uu____962)::
                          (d,uu____964)::(embedded_state,uu____966)::[] ->
                          let uu____1023 =
                            FStar_Syntax_Embeddings.unembed
                              FStar_Tactics_Embedding.e_proofstate
                              embedded_state
                             in
                          FStar_Util.bind_opt uu____1023
                            (fun ps  ->
                               let ps1 =
                                 FStar_Tactics_Types.set_ps_psc psc ps  in
                               FStar_Tactics_Basic.log ps1
                                 (fun uu____1036  ->
                                    let uu____1037 =
                                      FStar_Ident.string_of_lid nm  in
                                    let uu____1038 =
                                      FStar_Syntax_Print.term_to_string
                                        embedded_state
                                       in
                                    FStar_Util.print2
                                      "Reached %s, goals are: %s\n"
                                      uu____1037 uu____1038);
                               (let uu____1039 =
                                  FStar_Syntax_Embeddings.unembed ea a  in
                                FStar_Util.bind_opt uu____1039
                                  (fun a1  ->
                                     let uu____1045 =
                                       FStar_Syntax_Embeddings.unembed eb b
                                        in
                                     FStar_Util.bind_opt uu____1045
                                       (fun b1  ->
                                          let uu____1051 =
                                            FStar_Syntax_Embeddings.unembed
                                              ec c
                                             in
                                          FStar_Util.bind_opt uu____1051
                                            (fun c1  ->
                                               let uu____1057 =
                                                 FStar_Syntax_Embeddings.unembed
                                                   ed d
                                                  in
                                               FStar_Util.bind_opt uu____1057
                                                 (fun d1  ->
                                                    let res =
                                                      let uu____1067 =
                                                        t a1 b1 c1 d1  in
                                                      FStar_Tactics_Basic.run
                                                        uu____1067 ps1
                                                       in
                                                    let uu____1070 =
                                                      let uu____1071 =
                                                        FStar_Tactics_Embedding.e_result
                                                          er
                                                         in
                                                      let uu____1076 =
                                                        FStar_TypeChecker_Normalize.psc_range
                                                          psc
                                                         in
                                                      FStar_Syntax_Embeddings.embed
                                                        uu____1071 uu____1076
                                                        res
                                                       in
                                                    FStar_Pervasives_Native.Some
                                                      uu____1070))))))
                      | uu____1079 ->
                          let uu____1080 =
                            let uu____1081 = FStar_Ident.string_of_lid nm  in
                            let uu____1082 =
                              FStar_Syntax_Print.args_to_string args  in
                            FStar_Util.format2
                              "Unexpected application of tactic primitive %s %s"
                              uu____1081 uu____1082
                             in
                          failwith uu____1080
  
let mk_tactic_interpretation_5 :
  'a 'b 'c 'd 'e 'r .
    Prims.bool ->
      ('a -> 'b -> 'c -> 'd -> 'e -> 'r FStar_Tactics_Basic.tac) ->
        'a FStar_Syntax_Embeddings.embedding ->
          'b FStar_Syntax_Embeddings.embedding ->
            'c FStar_Syntax_Embeddings.embedding ->
              'd FStar_Syntax_Embeddings.embedding ->
                'e FStar_Syntax_Embeddings.embedding ->
                  'r FStar_Syntax_Embeddings.embedding ->
                    FStar_Ident.lid ->
                      FStar_TypeChecker_Normalize.psc ->
                        FStar_Syntax_Syntax.args ->
                          FStar_Syntax_Syntax.term
                            FStar_Pervasives_Native.option
  =
  fun reflect  ->
    fun t  ->
      fun ea  ->
        fun eb  ->
          fun ec  ->
            fun ed  ->
              fun ee  ->
                fun er  ->
                  fun nm  ->
                    fun psc  ->
                      fun args  ->
                        match args with
                        | (a,uu____1236)::(b,uu____1238)::(c,uu____1240)::
                            (d,uu____1242)::(e,uu____1244)::(embedded_state,uu____1246)::[]
                            ->
                            let uu____1313 =
                              FStar_Syntax_Embeddings.unembed
                                FStar_Tactics_Embedding.e_proofstate
                                embedded_state
                               in
                            FStar_Util.bind_opt uu____1313
                              (fun ps  ->
                                 let ps1 =
                                   FStar_Tactics_Types.set_ps_psc psc ps  in
                                 FStar_Tactics_Basic.log ps1
                                   (fun uu____1326  ->
                                      let uu____1327 =
                                        FStar_Ident.string_of_lid nm  in
                                      let uu____1328 =
                                        FStar_Syntax_Print.term_to_string
                                          embedded_state
                                         in
                                      FStar_Util.print2
                                        "Reached %s, goals are: %s\n"
                                        uu____1327 uu____1328);
                                 (let uu____1329 =
                                    FStar_Syntax_Embeddings.unembed ea a  in
                                  FStar_Util.bind_opt uu____1329
                                    (fun a1  ->
                                       let uu____1335 =
                                         FStar_Syntax_Embeddings.unembed eb b
                                          in
                                       FStar_Util.bind_opt uu____1335
                                         (fun b1  ->
                                            let uu____1341 =
                                              FStar_Syntax_Embeddings.unembed
                                                ec c
                                               in
                                            FStar_Util.bind_opt uu____1341
                                              (fun c1  ->
                                                 let uu____1347 =
                                                   FStar_Syntax_Embeddings.unembed
                                                     ed d
                                                    in
                                                 FStar_Util.bind_opt
                                                   uu____1347
                                                   (fun d1  ->
                                                      let uu____1353 =
                                                        FStar_Syntax_Embeddings.unembed
                                                          ee e
                                                         in
                                                      FStar_Util.bind_opt
                                                        uu____1353
                                                        (fun e1  ->
                                                           let res =
                                                             let uu____1363 =
                                                               t a1 b1 c1 d1
                                                                 e1
                                                                in
                                                             FStar_Tactics_Basic.run
                                                               uu____1363 ps1
                                                              in
                                                           let uu____1366 =
                                                             let uu____1367 =
                                                               FStar_Tactics_Embedding.e_result
                                                                 er
                                                                in
                                                             let uu____1372 =
                                                               FStar_TypeChecker_Normalize.psc_range
                                                                 psc
                                                                in
                                                             FStar_Syntax_Embeddings.embed
                                                               uu____1367
                                                               uu____1372 res
                                                              in
                                                           FStar_Pervasives_Native.Some
                                                             uu____1366)))))))
                        | uu____1375 ->
                            let uu____1376 =
                              let uu____1377 = FStar_Ident.string_of_lid nm
                                 in
                              let uu____1378 =
                                FStar_Syntax_Print.args_to_string args  in
                              FStar_Util.format2
                                "Unexpected application of tactic primitive %s %s"
                                uu____1377 uu____1378
                               in
                            failwith uu____1376
  
let mk_tactic_interpretation_6 :
  'a 'b 'c 'd 'e 'f 'r .
    Prims.bool ->
      ('a -> 'b -> 'c -> 'd -> 'e -> 'f -> 'r FStar_Tactics_Basic.tac) ->
        'a FStar_Syntax_Embeddings.embedding ->
          'b FStar_Syntax_Embeddings.embedding ->
            'c FStar_Syntax_Embeddings.embedding ->
              'd FStar_Syntax_Embeddings.embedding ->
                'e FStar_Syntax_Embeddings.embedding ->
                  'f FStar_Syntax_Embeddings.embedding ->
                    'r FStar_Syntax_Embeddings.embedding ->
                      FStar_Ident.lid ->
                        FStar_TypeChecker_Normalize.psc ->
                          FStar_Syntax_Syntax.args ->
                            FStar_Syntax_Syntax.term
                              FStar_Pervasives_Native.option
  =
  fun reflect  ->
    fun t  ->
      fun ea  ->
        fun eb  ->
          fun ec  ->
            fun ed  ->
              fun ee  ->
                fun ef  ->
                  fun er  ->
                    fun nm  ->
                      fun psc  ->
                        fun args  ->
                          match args with
                          | (a,uu____1551)::(b,uu____1553)::(c,uu____1555)::
                              (d,uu____1557)::(e,uu____1559)::(f,uu____1561)::
                              (embedded_state,uu____1563)::[] ->
                              let uu____1640 =
                                FStar_Syntax_Embeddings.unembed
                                  FStar_Tactics_Embedding.e_proofstate
                                  embedded_state
                                 in
                              FStar_Util.bind_opt uu____1640
                                (fun ps  ->
                                   let ps1 =
                                     FStar_Tactics_Types.set_ps_psc psc ps
                                      in
                                   FStar_Tactics_Basic.log ps1
                                     (fun uu____1653  ->
                                        let uu____1654 =
                                          FStar_Ident.string_of_lid nm  in
                                        let uu____1655 =
                                          FStar_Syntax_Print.term_to_string
                                            embedded_state
                                           in
                                        FStar_Util.print2
                                          "Reached %s, goals are: %s\n"
                                          uu____1654 uu____1655);
                                   (let uu____1656 =
                                      FStar_Syntax_Embeddings.unembed ea a
                                       in
                                    FStar_Util.bind_opt uu____1656
                                      (fun a1  ->
                                         let uu____1662 =
                                           FStar_Syntax_Embeddings.unembed eb
                                             b
                                            in
                                         FStar_Util.bind_opt uu____1662
                                           (fun b1  ->
                                              let uu____1668 =
                                                FStar_Syntax_Embeddings.unembed
                                                  ec c
                                                 in
                                              FStar_Util.bind_opt uu____1668
                                                (fun c1  ->
                                                   let uu____1674 =
                                                     FStar_Syntax_Embeddings.unembed
                                                       ed d
                                                      in
                                                   FStar_Util.bind_opt
                                                     uu____1674
                                                     (fun d1  ->
                                                        let uu____1680 =
                                                          FStar_Syntax_Embeddings.unembed
                                                            ee e
                                                           in
                                                        FStar_Util.bind_opt
                                                          uu____1680
                                                          (fun e1  ->
                                                             let uu____1686 =
                                                               FStar_Syntax_Embeddings.unembed
                                                                 ef f
                                                                in
                                                             FStar_Util.bind_opt
                                                               uu____1686
                                                               (fun f1  ->
                                                                  let res =
                                                                    let uu____1696
                                                                    =
                                                                    t a1 b1
                                                                    c1 d1 e1
                                                                    f1  in
                                                                    FStar_Tactics_Basic.run
                                                                    uu____1696
                                                                    ps1  in
                                                                  let uu____1699
                                                                    =
                                                                    let uu____1700
                                                                    =
                                                                    FStar_Tactics_Embedding.e_result
                                                                    er  in
                                                                    let uu____1705
                                                                    =
                                                                    FStar_TypeChecker_Normalize.psc_range
                                                                    psc  in
                                                                    FStar_Syntax_Embeddings.embed
                                                                    uu____1700
                                                                    uu____1705
                                                                    res  in
                                                                  FStar_Pervasives_Native.Some
                                                                    uu____1699))))))))
                          | uu____1708 ->
                              let uu____1709 =
                                let uu____1710 = FStar_Ident.string_of_lid nm
                                   in
                                let uu____1711 =
                                  FStar_Syntax_Print.args_to_string args  in
                                FStar_Util.format2
                                  "Unexpected application of tactic primitive %s %s"
                                  uu____1710 uu____1711
                                 in
                              failwith uu____1709
  
let (step_from_native_step :
  FStar_Tactics_Native.native_primitive_step ->
    FStar_TypeChecker_Normalize.primitive_step)
  =
  fun s  ->
    {
      FStar_TypeChecker_Normalize.name = (s.FStar_Tactics_Native.name);
      FStar_TypeChecker_Normalize.arity = (s.FStar_Tactics_Native.arity);
      FStar_TypeChecker_Normalize.auto_reflect =
        (FStar_Pervasives_Native.Some
           (s.FStar_Tactics_Native.arity - (Prims.parse_int "1")));
      FStar_TypeChecker_Normalize.strong_reduction_ok =
        (s.FStar_Tactics_Native.strong_reduction_ok);
      FStar_TypeChecker_Normalize.requires_binder_substitution = false;
      FStar_TypeChecker_Normalize.interpretation =
        (fun psc  -> fun args  -> s.FStar_Tactics_Native.tactic psc args)
    }
  
let rec e_tactic_0' :
  'r .
    'r FStar_Syntax_Embeddings.embedding ->
      'r FStar_Tactics_Basic.tac FStar_Syntax_Embeddings.embedding
  =
  fun er  ->
    FStar_Syntax_Embeddings.mk_emb
      (fun uu____1855  ->
         fun uu____1856  -> failwith "Impossible: embedding tactic (0)?")
      (fun w  ->
         fun t  ->
           let uu____1864 = unembed_tactic_0 er t  in
           FStar_All.pipe_left
             (fun _0_16  -> FStar_Pervasives_Native.Some _0_16) uu____1864)
      FStar_Syntax_Syntax.t_unit

and e_tactic_1 :
  'a 'r .
    'a FStar_Syntax_Embeddings.embedding ->
      'r FStar_Syntax_Embeddings.embedding ->
        ('a -> 'r FStar_Tactics_Basic.tac) FStar_Syntax_Embeddings.embedding
  =
  fun ea  ->
    fun er  ->
      FStar_Syntax_Embeddings.mk_emb
        (fun uu____1888  ->
           fun uu____1889  -> failwith "Impossible: embedding tactic (1)?")
        (fun w  -> fun t  -> unembed_tactic_1 ea er t)
        FStar_Syntax_Syntax.t_unit

and (primitive_steps :
  unit -> FStar_TypeChecker_Normalize.primitive_step Prims.list) =
  fun uu____1898  ->
    let mk1 nm arity interpretation =
      let nm1 = FStar_Tactics_Embedding.fstar_tactics_lid' ["Builtins"; nm]
         in
      {
        FStar_TypeChecker_Normalize.name = nm1;
        FStar_TypeChecker_Normalize.arity = arity;
        FStar_TypeChecker_Normalize.auto_reflect =
          (FStar_Pervasives_Native.Some (arity - (Prims.parse_int "1")));
        FStar_TypeChecker_Normalize.strong_reduction_ok = false;
        FStar_TypeChecker_Normalize.requires_binder_substitution = true;
        FStar_TypeChecker_Normalize.interpretation =
          (fun psc  -> fun args  -> interpretation nm1 psc args)
      }  in
    let native_tactics = FStar_Tactics_Native.list_all ()  in
    let native_tactics_steps =
      FStar_List.map step_from_native_step native_tactics  in
    let mktac1 name f ea er =
      mk1 name (Prims.parse_int "2")
        (mk_tactic_interpretation_1 false f ea er)
       in
    let mktac2 name f ea eb er =
      mk1 name (Prims.parse_int "3")
        (mk_tactic_interpretation_2 false f ea eb er)
       in
    let mktac3 name f ea eb ec er =
      mk1 name (Prims.parse_int "4")
        (mk_tactic_interpretation_3 false f ea eb ec er)
       in
    let mktac5 name f ea eb ec ed ee er =
      mk1 name (Prims.parse_int "6")
        (mk_tactic_interpretation_5 false f ea eb ec ed ee er)
       in
    let decr_depth_interp psc args =
      match args with
      | (ps,uu____2304)::[] ->
          let uu____2321 =
            FStar_Syntax_Embeddings.unembed
              FStar_Tactics_Embedding.e_proofstate ps
             in
          FStar_Util.bind_opt uu____2321
            (fun ps1  ->
               let ps2 = FStar_Tactics_Types.set_ps_psc psc ps1  in
               let uu____2329 =
                 let uu____2330 = FStar_TypeChecker_Normalize.psc_range psc
                    in
                 let uu____2331 = FStar_Tactics_Types.decr_depth ps2  in
                 FStar_Syntax_Embeddings.embed
                   FStar_Tactics_Embedding.e_proofstate uu____2330 uu____2331
                  in
               FStar_Pervasives_Native.Some uu____2329)
      | uu____2332 -> failwith "Unexpected application of decr_depth"  in
    let decr_depth_step =
      let uu____2336 =
        FStar_Ident.lid_of_str "FStar.Tactics.Types.decr_depth"  in
      {
        FStar_TypeChecker_Normalize.name = uu____2336;
        FStar_TypeChecker_Normalize.arity = (Prims.parse_int "1");
        FStar_TypeChecker_Normalize.auto_reflect =
          FStar_Pervasives_Native.None;
        FStar_TypeChecker_Normalize.strong_reduction_ok = false;
        FStar_TypeChecker_Normalize.requires_binder_substitution = false;
        FStar_TypeChecker_Normalize.interpretation = decr_depth_interp
      }  in
    let incr_depth_interp psc args =
      match args with
      | (ps,uu____2353)::[] ->
          let uu____2370 =
            FStar_Syntax_Embeddings.unembed
              FStar_Tactics_Embedding.e_proofstate ps
             in
          FStar_Util.bind_opt uu____2370
            (fun ps1  ->
               let ps2 = FStar_Tactics_Types.set_ps_psc psc ps1  in
               let uu____2378 =
                 let uu____2379 = FStar_TypeChecker_Normalize.psc_range psc
                    in
                 let uu____2380 = FStar_Tactics_Types.incr_depth ps2  in
                 FStar_Syntax_Embeddings.embed
                   FStar_Tactics_Embedding.e_proofstate uu____2379 uu____2380
                  in
               FStar_Pervasives_Native.Some uu____2378)
      | uu____2381 -> failwith "Unexpected application of incr_depth"  in
    let incr_depth_step =
      let uu____2385 =
        FStar_Ident.lid_of_str "FStar.Tactics.Types.incr_depth"  in
      {
        FStar_TypeChecker_Normalize.name = uu____2385;
        FStar_TypeChecker_Normalize.arity = (Prims.parse_int "1");
        FStar_TypeChecker_Normalize.auto_reflect =
          FStar_Pervasives_Native.None;
        FStar_TypeChecker_Normalize.strong_reduction_ok = false;
        FStar_TypeChecker_Normalize.requires_binder_substitution = false;
        FStar_TypeChecker_Normalize.interpretation = incr_depth_interp
      }  in
    let tracepoint_interp psc args =
      match args with
      | (ps,uu____2402)::[] ->
          let uu____2419 =
            FStar_Syntax_Embeddings.unembed
              FStar_Tactics_Embedding.e_proofstate ps
             in
          FStar_Util.bind_opt uu____2419
            (fun ps1  ->
               let ps2 = FStar_Tactics_Types.set_ps_psc psc ps1  in
               FStar_Tactics_Types.tracepoint ps2;
               FStar_Pervasives_Native.Some FStar_Syntax_Util.exp_unit)
      | uu____2428 -> failwith "Unexpected application of tracepoint"  in
    let set_proofstate_range_interp psc args =
      match args with
      | (ps,uu____2447)::(r,uu____2449)::[] ->
          let uu____2476 =
            FStar_Syntax_Embeddings.unembed
              FStar_Tactics_Embedding.e_proofstate ps
             in
          FStar_Util.bind_opt uu____2476
            (fun ps1  ->
               let uu____2482 =
                 FStar_Syntax_Embeddings.unembed
                   FStar_Syntax_Embeddings.e_range r
                  in
               FStar_Util.bind_opt uu____2482
                 (fun r1  ->
                    let ps' = FStar_Tactics_Types.set_proofstate_range ps1 r1
                       in
                    let uu____2490 =
                      let uu____2491 =
                        FStar_TypeChecker_Normalize.psc_range psc  in
                      FStar_Syntax_Embeddings.embed
                        FStar_Tactics_Embedding.e_proofstate uu____2491 ps'
                       in
                    FStar_Pervasives_Native.Some uu____2490))
      | uu____2492 ->
          failwith "Unexpected application of set_proofstate_range"
       in
    let push_binder_interp psc args =
      match args with
      | (env_t,uu____2511)::(b,uu____2513)::[] ->
          let uu____2540 =
            FStar_Syntax_Embeddings.unembed FStar_Reflection_Embeddings.e_env
              env_t
             in
          FStar_Util.bind_opt uu____2540
            (fun env  ->
               let uu____2546 =
                 FStar_Syntax_Embeddings.unembed
                   FStar_Reflection_Embeddings.e_binder b
                  in
               FStar_Util.bind_opt uu____2546
                 (fun b1  ->
                    let env1 = FStar_TypeChecker_Env.push_binders env [b1]
                       in
                    let uu____2554 =
                      FStar_Syntax_Embeddings.embed
                        FStar_Reflection_Embeddings.e_env
                        env_t.FStar_Syntax_Syntax.pos env1
                       in
                    FStar_Pervasives_Native.Some uu____2554))
      | uu____2555 -> failwith "Unexpected application of push_binder"  in
    let set_proofstate_range_step =
      let nm =
        FStar_Ident.lid_of_str "FStar.Tactics.Types.set_proofstate_range"  in
      {
        FStar_TypeChecker_Normalize.name = nm;
        FStar_TypeChecker_Normalize.arity = (Prims.parse_int "2");
        FStar_TypeChecker_Normalize.auto_reflect =
          FStar_Pervasives_Native.None;
        FStar_TypeChecker_Normalize.strong_reduction_ok = false;
        FStar_TypeChecker_Normalize.requires_binder_substitution = false;
        FStar_TypeChecker_Normalize.interpretation =
          set_proofstate_range_interp
      }  in
    let tracepoint_step =
      let nm = FStar_Ident.lid_of_str "FStar.Tactics.Types.tracepoint"  in
      {
        FStar_TypeChecker_Normalize.name = nm;
        FStar_TypeChecker_Normalize.arity = (Prims.parse_int "1");
        FStar_TypeChecker_Normalize.auto_reflect =
          FStar_Pervasives_Native.None;
        FStar_TypeChecker_Normalize.strong_reduction_ok = false;
        FStar_TypeChecker_Normalize.requires_binder_substitution = true;
        FStar_TypeChecker_Normalize.interpretation = tracepoint_interp
      }  in
    let push_binder_step =
      let nm =
        FStar_Tactics_Embedding.fstar_tactics_lid'
          ["Builtins"; "push_binder"]
         in
      {
        FStar_TypeChecker_Normalize.name = nm;
        FStar_TypeChecker_Normalize.arity = (Prims.parse_int "2");
        FStar_TypeChecker_Normalize.auto_reflect =
          FStar_Pervasives_Native.None;
        FStar_TypeChecker_Normalize.strong_reduction_ok = false;
        FStar_TypeChecker_Normalize.requires_binder_substitution = true;
        FStar_TypeChecker_Normalize.interpretation = push_binder_interp
      }  in
    let uu____2564 =
      let uu____2567 =
        mktac2 "fail" (fun uu____2569  -> FStar_Tactics_Basic.fail)
          FStar_Syntax_Embeddings.e_any FStar_Syntax_Embeddings.e_string
          FStar_Syntax_Embeddings.e_any
         in
      let uu____2570 =
        let uu____2573 =
          mktac1 "trivial" FStar_Tactics_Basic.trivial
            FStar_Syntax_Embeddings.e_unit FStar_Syntax_Embeddings.e_unit
           in
        let uu____2574 =
          let uu____2577 =
            let uu____2578 = e_tactic_0' FStar_Syntax_Embeddings.e_any  in
            let uu____2583 =
              FStar_Syntax_Embeddings.e_option FStar_Syntax_Embeddings.e_any
               in
            mktac2 "__trytac" (fun uu____2593  -> FStar_Tactics_Basic.trytac)
              FStar_Syntax_Embeddings.e_any uu____2578 uu____2583
             in
          let uu____2594 =
            let uu____2597 =
              mktac1 "intro" FStar_Tactics_Basic.intro
                FStar_Syntax_Embeddings.e_unit
                FStar_Reflection_Embeddings.e_binder
               in
            let uu____2598 =
              let uu____2601 =
                let uu____2602 =
                  FStar_Syntax_Embeddings.e_tuple2
                    FStar_Reflection_Embeddings.e_binder
                    FStar_Reflection_Embeddings.e_binder
                   in
                mktac1 "intro_rec" FStar_Tactics_Basic.intro_rec
                  FStar_Syntax_Embeddings.e_unit uu____2602
                 in
              let uu____2613 =
                let uu____2616 =
                  let uu____2617 =
                    FStar_Syntax_Embeddings.e_list
                      FStar_Syntax_Embeddings.e_norm_step
                     in
                  mktac1 "norm" FStar_Tactics_Basic.norm uu____2617
                    FStar_Syntax_Embeddings.e_unit
                   in
                let uu____2624 =
                  let uu____2627 =
                    let uu____2628 =
                      FStar_Syntax_Embeddings.e_list
                        FStar_Syntax_Embeddings.e_norm_step
                       in
                    mktac3 "norm_term_env" FStar_Tactics_Basic.norm_term_env
                      FStar_Reflection_Embeddings.e_env uu____2628
                      FStar_Reflection_Embeddings.e_term
                      FStar_Reflection_Embeddings.e_term
                     in
                  let uu____2635 =
                    let uu____2638 =
                      let uu____2639 =
                        FStar_Syntax_Embeddings.e_list
                          FStar_Syntax_Embeddings.e_norm_step
                         in
                      mktac2 "norm_binder_type"
                        FStar_Tactics_Basic.norm_binder_type uu____2639
                        FStar_Reflection_Embeddings.e_binder
                        FStar_Syntax_Embeddings.e_unit
                       in
                    let uu____2646 =
                      let uu____2649 =
                        mktac2 "rename_to" FStar_Tactics_Basic.rename_to
                          FStar_Reflection_Embeddings.e_binder
                          FStar_Syntax_Embeddings.e_string
                          FStar_Syntax_Embeddings.e_unit
                         in
                      let uu____2650 =
                        let uu____2653 =
                          mktac1 "binder_retype"
                            FStar_Tactics_Basic.binder_retype
                            FStar_Reflection_Embeddings.e_binder
                            FStar_Syntax_Embeddings.e_unit
                           in
                        let uu____2654 =
                          let uu____2657 =
                            mktac1 "revert" FStar_Tactics_Basic.revert
                              FStar_Syntax_Embeddings.e_unit
                              FStar_Syntax_Embeddings.e_unit
                             in
                          let uu____2658 =
                            let uu____2661 =
                              mktac1 "clear_top"
                                FStar_Tactics_Basic.clear_top
                                FStar_Syntax_Embeddings.e_unit
                                FStar_Syntax_Embeddings.e_unit
                               in
                            let uu____2662 =
                              let uu____2665 =
                                mktac1 "clear" FStar_Tactics_Basic.clear
                                  FStar_Reflection_Embeddings.e_binder
                                  FStar_Syntax_Embeddings.e_unit
                                 in
                              let uu____2666 =
                                let uu____2669 =
                                  mktac1 "rewrite"
                                    FStar_Tactics_Basic.rewrite
                                    FStar_Reflection_Embeddings.e_binder
                                    FStar_Syntax_Embeddings.e_unit
                                   in
                                let uu____2670 =
                                  let uu____2673 =
                                    mktac1 "smt" FStar_Tactics_Basic.smt
                                      FStar_Syntax_Embeddings.e_unit
                                      FStar_Syntax_Embeddings.e_unit
                                     in
                                  let uu____2674 =
                                    let uu____2677 =
                                      mktac1 "refine_intro"
                                        FStar_Tactics_Basic.refine_intro
                                        FStar_Syntax_Embeddings.e_unit
                                        FStar_Syntax_Embeddings.e_unit
                                       in
                                    let uu____2678 =
                                      let uu____2681 =
                                        mktac2 "t_exact"
                                          FStar_Tactics_Basic.t_exact
                                          FStar_Syntax_Embeddings.e_bool
                                          FStar_Reflection_Embeddings.e_term
                                          FStar_Syntax_Embeddings.e_unit
                                         in
                                      let uu____2682 =
                                        let uu____2685 =
                                          mktac1 "apply"
                                            (FStar_Tactics_Basic.apply true)
                                            FStar_Reflection_Embeddings.e_term
                                            FStar_Syntax_Embeddings.e_unit
                                           in
                                        let uu____2686 =
                                          let uu____2689 =
                                            mktac1 "apply_raw"
                                              (FStar_Tactics_Basic.apply
                                                 false)
                                              FStar_Reflection_Embeddings.e_term
                                              FStar_Syntax_Embeddings.e_unit
                                             in
                                          let uu____2690 =
                                            let uu____2693 =
                                              mktac1 "apply_lemma"
                                                FStar_Tactics_Basic.apply_lemma
                                                FStar_Reflection_Embeddings.e_term
                                                FStar_Syntax_Embeddings.e_unit
                                               in
                                            let uu____2694 =
                                              let uu____2697 =
                                                let uu____2698 =
                                                  e_tactic_0'
                                                    FStar_Syntax_Embeddings.e_any
                                                   in
                                                let uu____2703 =
                                                  e_tactic_0'
                                                    FStar_Syntax_Embeddings.e_any
                                                   in
                                                let uu____2708 =
                                                  FStar_Syntax_Embeddings.e_tuple2
                                                    FStar_Syntax_Embeddings.e_any
                                                    FStar_Syntax_Embeddings.e_any
                                                   in
                                                mktac5 "__divide"
                                                  (fun uu____2725  ->
                                                     fun uu____2726  ->
                                                       FStar_Tactics_Basic.divide)
                                                  FStar_Syntax_Embeddings.e_any
                                                  FStar_Syntax_Embeddings.e_any
                                                  FStar_Syntax_Embeddings.e_int
                                                  uu____2698 uu____2703
                                                  uu____2708
                                                 in
                                              let uu____2727 =
                                                let uu____2730 =
                                                  let uu____2731 =
                                                    e_tactic_0'
                                                      FStar_Syntax_Embeddings.e_unit
                                                     in
                                                  let uu____2736 =
                                                    e_tactic_0'
                                                      FStar_Syntax_Embeddings.e_unit
                                                     in
                                                  mktac2 "__seq"
                                                    FStar_Tactics_Basic.seq
                                                    uu____2731 uu____2736
                                                    FStar_Syntax_Embeddings.e_unit
                                                   in
                                                let uu____2745 =
                                                  let uu____2748 =
                                                    mktac1 "set_options"
                                                      FStar_Tactics_Basic.set_options
                                                      FStar_Syntax_Embeddings.e_string
                                                      FStar_Syntax_Embeddings.e_unit
                                                     in
                                                  let uu____2749 =
                                                    let uu____2752 =
                                                      mktac1 "tc"
                                                        FStar_Tactics_Basic.tc
                                                        FStar_Reflection_Embeddings.e_term
                                                        FStar_Reflection_Embeddings.e_term
                                                       in
                                                    let uu____2753 =
                                                      let uu____2756 =
                                                        mktac1 "unshelve"
                                                          FStar_Tactics_Basic.unshelve
                                                          FStar_Reflection_Embeddings.e_term
                                                          FStar_Syntax_Embeddings.e_unit
                                                         in
                                                      let uu____2757 =
                                                        let uu____2760 =
                                                          mktac2 "unquote"
                                                            FStar_Tactics_Basic.unquote
                                                            FStar_Syntax_Embeddings.e_any
                                                            FStar_Reflection_Embeddings.e_term
                                                            FStar_Syntax_Embeddings.e_any
                                                           in
                                                        let uu____2761 =
                                                          let uu____2764 =
                                                            mktac1 "prune"
                                                              FStar_Tactics_Basic.prune
                                                              FStar_Syntax_Embeddings.e_string
                                                              FStar_Syntax_Embeddings.e_unit
                                                             in
                                                          let uu____2765 =
                                                            let uu____2768 =
                                                              mktac1 "addns"
                                                                FStar_Tactics_Basic.addns
                                                                FStar_Syntax_Embeddings.e_string
                                                                FStar_Syntax_Embeddings.e_unit
                                                               in
                                                            let uu____2769 =
                                                              let uu____2772
                                                                =
                                                                mktac1
                                                                  "print"
                                                                  FStar_Tactics_Basic.print
                                                                  FStar_Syntax_Embeddings.e_string
                                                                  FStar_Syntax_Embeddings.e_unit
                                                                 in
                                                              let uu____2773
                                                                =
                                                                let uu____2776
                                                                  =
                                                                  mktac1
                                                                    "debug"
                                                                    FStar_Tactics_Basic.debug
                                                                    FStar_Syntax_Embeddings.e_string
                                                                    FStar_Syntax_Embeddings.e_unit
                                                                   in
                                                                let uu____2777
                                                                  =
                                                                  let uu____2780
                                                                    =
                                                                    mktac1
                                                                    "dump"
                                                                    FStar_Tactics_Basic.print_proof_state
                                                                    FStar_Syntax_Embeddings.e_string
                                                                    FStar_Syntax_Embeddings.e_unit
                                                                     in
                                                                  let uu____2781
                                                                    =
                                                                    let uu____2784
                                                                    =
                                                                    mktac1
                                                                    "dump1"
                                                                    FStar_Tactics_Basic.print_proof_state1
                                                                    FStar_Syntax_Embeddings.e_string
                                                                    FStar_Syntax_Embeddings.e_unit
                                                                     in
                                                                    let uu____2785
                                                                    =
                                                                    let uu____2788
                                                                    =
                                                                    let uu____2789
                                                                    =
                                                                    e_tactic_0'
                                                                    FStar_Syntax_Embeddings.e_unit
                                                                     in
                                                                    mktac2
                                                                    "__pointwise"
                                                                    FStar_Tactics_Basic.pointwise
                                                                    FStar_Tactics_Embedding.e_direction
                                                                    uu____2789
                                                                    FStar_Syntax_Embeddings.e_unit
                                                                     in
                                                                    let uu____2796
                                                                    =
                                                                    let uu____2799
                                                                    =
                                                                    let uu____2800
                                                                    =
                                                                    let uu____2812
                                                                    =
                                                                    FStar_Syntax_Embeddings.e_tuple2
                                                                    FStar_Syntax_Embeddings.e_bool
                                                                    FStar_Syntax_Embeddings.e_int
                                                                     in
                                                                    e_tactic_1
                                                                    FStar_Reflection_Embeddings.e_term
                                                                    uu____2812
                                                                     in
                                                                    let uu____2823
                                                                    =
                                                                    e_tactic_0'
                                                                    FStar_Syntax_Embeddings.e_unit
                                                                     in
                                                                    mktac2
                                                                    "__topdown_rewrite"
                                                                    FStar_Tactics_Basic.topdown_rewrite
                                                                    uu____2800
                                                                    uu____2823
                                                                    FStar_Syntax_Embeddings.e_unit
                                                                     in
                                                                    let uu____2839
                                                                    =
                                                                    let uu____2842
                                                                    =
                                                                    mktac1
                                                                    "trefl"
                                                                    FStar_Tactics_Basic.trefl
                                                                    FStar_Syntax_Embeddings.e_unit
                                                                    FStar_Syntax_Embeddings.e_unit
                                                                     in
                                                                    let uu____2843
                                                                    =
                                                                    let uu____2846
                                                                    =
                                                                    mktac1
                                                                    "later"
                                                                    FStar_Tactics_Basic.later
                                                                    FStar_Syntax_Embeddings.e_unit
                                                                    FStar_Syntax_Embeddings.e_unit
                                                                     in
                                                                    let uu____2847
                                                                    =
                                                                    let uu____2850
                                                                    =
                                                                    mktac1
                                                                    "dup"
                                                                    FStar_Tactics_Basic.dup
                                                                    FStar_Syntax_Embeddings.e_unit
                                                                    FStar_Syntax_Embeddings.e_unit
                                                                     in
                                                                    let uu____2851
                                                                    =
                                                                    let uu____2854
                                                                    =
                                                                    mktac1
                                                                    "flip"
                                                                    FStar_Tactics_Basic.flip
                                                                    FStar_Syntax_Embeddings.e_unit
                                                                    FStar_Syntax_Embeddings.e_unit
                                                                     in
                                                                    let uu____2855
                                                                    =
                                                                    let uu____2858
                                                                    =
                                                                    mktac1
                                                                    "qed"
                                                                    FStar_Tactics_Basic.qed
                                                                    FStar_Syntax_Embeddings.e_unit
                                                                    FStar_Syntax_Embeddings.e_unit
                                                                     in
                                                                    let uu____2859
                                                                    =
                                                                    let uu____2862
                                                                    =
                                                                    mktac1
                                                                    "dismiss"
                                                                    FStar_Tactics_Basic.dismiss
                                                                    FStar_Syntax_Embeddings.e_unit
                                                                    FStar_Syntax_Embeddings.e_unit
                                                                     in
                                                                    let uu____2863
                                                                    =
                                                                    let uu____2866
                                                                    =
                                                                    mktac1
                                                                    "tadmit"
                                                                    FStar_Tactics_Basic.tadmit
                                                                    FStar_Syntax_Embeddings.e_unit
                                                                    FStar_Syntax_Embeddings.e_unit
                                                                     in
                                                                    let uu____2867
                                                                    =
                                                                    let uu____2870
                                                                    =
                                                                    let uu____2871
                                                                    =
                                                                    FStar_Syntax_Embeddings.e_tuple2
                                                                    FStar_Reflection_Embeddings.e_term
                                                                    FStar_Reflection_Embeddings.e_term
                                                                     in
                                                                    mktac1
                                                                    "cases"
                                                                    FStar_Tactics_Basic.cases
                                                                    FStar_Reflection_Embeddings.e_term
                                                                    uu____2871
                                                                     in
                                                                    let uu____2882
                                                                    =
                                                                    let uu____2885
                                                                    =
                                                                    mktac1
                                                                    "top_env"
                                                                    FStar_Tactics_Basic.top_env
                                                                    FStar_Syntax_Embeddings.e_unit
                                                                    FStar_Reflection_Embeddings.e_env
                                                                     in
                                                                    let uu____2886
                                                                    =
                                                                    let uu____2889
                                                                    =
                                                                    mktac1
                                                                    "cur_env"
                                                                    FStar_Tactics_Basic.cur_env
                                                                    FStar_Syntax_Embeddings.e_unit
                                                                    FStar_Reflection_Embeddings.e_env
                                                                     in
                                                                    let uu____2890
                                                                    =
                                                                    let uu____2893
                                                                    =
                                                                    mktac1
                                                                    "cur_goal"
                                                                    FStar_Tactics_Basic.cur_goal'
                                                                    FStar_Syntax_Embeddings.e_unit
                                                                    FStar_Reflection_Embeddings.e_term
                                                                     in
                                                                    let uu____2894
                                                                    =
                                                                    let uu____2897
                                                                    =
                                                                    mktac1
                                                                    "cur_witness"
                                                                    FStar_Tactics_Basic.cur_witness
                                                                    FStar_Syntax_Embeddings.e_unit
                                                                    FStar_Reflection_Embeddings.e_term
                                                                     in
                                                                    let uu____2898
                                                                    =
                                                                    let uu____2901
                                                                    =
                                                                    mktac1
                                                                    "inspect"
                                                                    FStar_Tactics_Basic.inspect
                                                                    FStar_Reflection_Embeddings.e_term
                                                                    FStar_Reflection_Embeddings.e_term_view
                                                                     in
                                                                    let uu____2902
                                                                    =
                                                                    let uu____2905
                                                                    =
                                                                    mktac1
                                                                    "pack"
                                                                    FStar_Tactics_Basic.pack
                                                                    FStar_Reflection_Embeddings.e_term_view
                                                                    FStar_Reflection_Embeddings.e_term
                                                                     in
                                                                    let uu____2906
                                                                    =
                                                                    let uu____2909
                                                                    =
                                                                    mktac1
                                                                    "fresh"
                                                                    FStar_Tactics_Basic.fresh
                                                                    FStar_Syntax_Embeddings.e_unit
                                                                    FStar_Syntax_Embeddings.e_int
                                                                     in
                                                                    let uu____2910
                                                                    =
                                                                    let uu____2913
                                                                    =
                                                                    mktac1
                                                                    "ngoals"
                                                                    FStar_Tactics_Basic.ngoals
                                                                    FStar_Syntax_Embeddings.e_unit
                                                                    FStar_Syntax_Embeddings.e_int
                                                                     in
                                                                    let uu____2914
                                                                    =
                                                                    let uu____2917
                                                                    =
                                                                    mktac1
                                                                    "ngoals_smt"
                                                                    FStar_Tactics_Basic.ngoals_smt
                                                                    FStar_Syntax_Embeddings.e_unit
                                                                    FStar_Syntax_Embeddings.e_int
                                                                     in
                                                                    let uu____2918
                                                                    =
                                                                    let uu____2921
                                                                    =
                                                                    mktac1
                                                                    "is_guard"
                                                                    FStar_Tactics_Basic.is_guard
                                                                    FStar_Syntax_Embeddings.e_unit
                                                                    FStar_Syntax_Embeddings.e_bool
                                                                     in
                                                                    let uu____2922
                                                                    =
                                                                    let uu____2925
                                                                    =
                                                                    let uu____2926
                                                                    =
                                                                    FStar_Syntax_Embeddings.e_option
                                                                    FStar_Reflection_Embeddings.e_term
                                                                     in
                                                                    mktac2
                                                                    "uvar_env"
                                                                    FStar_Tactics_Basic.uvar_env
                                                                    FStar_Reflection_Embeddings.e_env
                                                                    uu____2926
                                                                    FStar_Reflection_Embeddings.e_term
                                                                     in
                                                                    let uu____2933
                                                                    =
                                                                    let uu____2936
                                                                    =
                                                                    mktac2
                                                                    "unify"
                                                                    FStar_Tactics_Basic.unify
                                                                    FStar_Reflection_Embeddings.e_term
                                                                    FStar_Reflection_Embeddings.e_term
                                                                    FStar_Syntax_Embeddings.e_bool
                                                                     in
                                                                    let uu____2937
                                                                    =
                                                                    let uu____2940
                                                                    =
                                                                    let uu____2941
                                                                    =
                                                                    FStar_Syntax_Embeddings.e_list
                                                                    FStar_Syntax_Embeddings.e_string
                                                                     in
                                                                    mktac3
                                                                    "launch_process"
                                                                    FStar_Tactics_Basic.launch_process
                                                                    FStar_Syntax_Embeddings.e_string
                                                                    uu____2941
                                                                    FStar_Syntax_Embeddings.e_string
                                                                    FStar_Syntax_Embeddings.e_string
                                                                     in
                                                                    let uu____2948
                                                                    =
                                                                    let uu____2951
                                                                    =
                                                                    mktac2
                                                                    "fresh_bv_named"
                                                                    FStar_Tactics_Basic.fresh_bv_named
                                                                    FStar_Syntax_Embeddings.e_string
                                                                    FStar_Reflection_Embeddings.e_term
                                                                    FStar_Reflection_Embeddings.e_bv
                                                                     in
                                                                    let uu____2952
                                                                    =
                                                                    let uu____2955
                                                                    =
                                                                    mktac1
                                                                    "change"
                                                                    FStar_Tactics_Basic.change
                                                                    FStar_Reflection_Embeddings.e_term
                                                                    FStar_Syntax_Embeddings.e_unit
                                                                     in
                                                                    let uu____2956
                                                                    =
                                                                    let uu____2959
                                                                    =
                                                                    mktac1
                                                                    "get_guard_policy"
                                                                    FStar_Tactics_Basic.get_guard_policy
                                                                    FStar_Syntax_Embeddings.e_unit
                                                                    FStar_Tactics_Embedding.e_guard_policy
                                                                     in
                                                                    let uu____2960
                                                                    =
                                                                    let uu____2963
                                                                    =
                                                                    mktac1
                                                                    "set_guard_policy"
                                                                    FStar_Tactics_Basic.set_guard_policy
                                                                    FStar_Tactics_Embedding.e_guard_policy
                                                                    FStar_Syntax_Embeddings.e_unit
                                                                     in
                                                                    [uu____2963;
                                                                    decr_depth_step;
                                                                    incr_depth_step;
                                                                    tracepoint_step;
                                                                    set_proofstate_range_step;
                                                                    push_binder_step]
                                                                     in
                                                                    uu____2959
                                                                    ::
                                                                    uu____2960
                                                                     in
                                                                    uu____2955
                                                                    ::
                                                                    uu____2956
                                                                     in
                                                                    uu____2951
                                                                    ::
                                                                    uu____2952
                                                                     in
                                                                    uu____2940
                                                                    ::
                                                                    uu____2948
                                                                     in
                                                                    uu____2936
                                                                    ::
                                                                    uu____2937
                                                                     in
                                                                    uu____2925
                                                                    ::
                                                                    uu____2933
                                                                     in
                                                                    uu____2921
                                                                    ::
                                                                    uu____2922
                                                                     in
                                                                    uu____2917
                                                                    ::
                                                                    uu____2918
                                                                     in
                                                                    uu____2913
                                                                    ::
                                                                    uu____2914
                                                                     in
                                                                    uu____2909
                                                                    ::
                                                                    uu____2910
                                                                     in
                                                                    uu____2905
                                                                    ::
                                                                    uu____2906
                                                                     in
                                                                    uu____2901
                                                                    ::
                                                                    uu____2902
                                                                     in
                                                                    uu____2897
                                                                    ::
                                                                    uu____2898
                                                                     in
                                                                    uu____2893
                                                                    ::
                                                                    uu____2894
                                                                     in
                                                                    uu____2889
                                                                    ::
                                                                    uu____2890
                                                                     in
                                                                    uu____2885
                                                                    ::
                                                                    uu____2886
                                                                     in
                                                                    uu____2870
                                                                    ::
                                                                    uu____2882
                                                                     in
                                                                    uu____2866
                                                                    ::
                                                                    uu____2867
                                                                     in
                                                                    uu____2862
                                                                    ::
                                                                    uu____2863
                                                                     in
                                                                    uu____2858
                                                                    ::
                                                                    uu____2859
                                                                     in
                                                                    uu____2854
                                                                    ::
                                                                    uu____2855
                                                                     in
                                                                    uu____2850
                                                                    ::
                                                                    uu____2851
                                                                     in
                                                                    uu____2846
                                                                    ::
                                                                    uu____2847
                                                                     in
                                                                    uu____2842
                                                                    ::
                                                                    uu____2843
                                                                     in
                                                                    uu____2799
                                                                    ::
                                                                    uu____2839
                                                                     in
                                                                    uu____2788
                                                                    ::
                                                                    uu____2796
                                                                     in
                                                                    uu____2784
                                                                    ::
                                                                    uu____2785
                                                                     in
                                                                  uu____2780
                                                                    ::
                                                                    uu____2781
                                                                   in
                                                                uu____2776 ::
                                                                  uu____2777
                                                                 in
                                                              uu____2772 ::
                                                                uu____2773
                                                               in
                                                            uu____2768 ::
                                                              uu____2769
                                                             in
                                                          uu____2764 ::
                                                            uu____2765
                                                           in
                                                        uu____2760 ::
                                                          uu____2761
                                                         in
                                                      uu____2756 ::
                                                        uu____2757
                                                       in
                                                    uu____2752 :: uu____2753
                                                     in
                                                  uu____2748 :: uu____2749
                                                   in
                                                uu____2730 :: uu____2745  in
                                              uu____2697 :: uu____2727  in
                                            uu____2693 :: uu____2694  in
                                          uu____2689 :: uu____2690  in
                                        uu____2685 :: uu____2686  in
                                      uu____2681 :: uu____2682  in
                                    uu____2677 :: uu____2678  in
                                  uu____2673 :: uu____2674  in
                                uu____2669 :: uu____2670  in
                              uu____2665 :: uu____2666  in
                            uu____2661 :: uu____2662  in
                          uu____2657 :: uu____2658  in
                        uu____2653 :: uu____2654  in
                      uu____2649 :: uu____2650  in
                    uu____2638 :: uu____2646  in
                  uu____2627 :: uu____2635  in
                uu____2616 :: uu____2624  in
              uu____2601 :: uu____2613  in
            uu____2597 :: uu____2598  in
          uu____2577 :: uu____2594  in
        uu____2573 :: uu____2574  in
      uu____2567 :: uu____2570  in
    FStar_List.append uu____2564
      (FStar_List.append FStar_Reflection_Interpreter.reflection_primops
         native_tactics_steps)

and unembed_tactic_1 :
  'Aa 'Ar .
    'Aa FStar_Syntax_Embeddings.embedding ->
      'Ar FStar_Syntax_Embeddings.embedding ->
        FStar_Syntax_Syntax.term ->
          ('Aa -> 'Ar FStar_Tactics_Basic.tac) FStar_Pervasives_Native.option
  =
  fun ea  ->
    fun er  ->
      fun f  ->
        FStar_Pervasives_Native.Some
          (fun x  ->
             let rng = FStar_Range.dummyRange  in
             let x_tm = FStar_Syntax_Embeddings.embed ea rng x  in
             let app =
               let uu____2986 =
                 let uu____2991 =
                   let uu____2992 = FStar_Syntax_Syntax.as_arg x_tm  in
                   [uu____2992]  in
                 FStar_Syntax_Syntax.mk_Tm_app f uu____2991  in
               uu____2986 FStar_Pervasives_Native.None rng  in
             unembed_tactic_0 er app)

and unembed_tactic_0 :
  'Ab .
    'Ab FStar_Syntax_Embeddings.embedding ->
      FStar_Syntax_Syntax.term -> 'Ab FStar_Tactics_Basic.tac
  =
  fun eb  ->
    fun embedded_tac_b  ->
      FStar_Tactics_Basic.bind FStar_Tactics_Basic.get
        (fun proof_state  ->
           let rng = embedded_tac_b.FStar_Syntax_Syntax.pos  in
           let tm =
             let uu____3015 =
               let uu____3020 =
                 let uu____3021 =
                   let uu____3022 =
                     FStar_Syntax_Embeddings.embed
                       FStar_Tactics_Embedding.e_proofstate rng proof_state
                      in
                   FStar_Syntax_Syntax.as_arg uu____3022  in
                 [uu____3021]  in
               FStar_Syntax_Syntax.mk_Tm_app embedded_tac_b uu____3020  in
             uu____3015 FStar_Pervasives_Native.None rng  in
           let steps =
             [FStar_TypeChecker_Normalize.Weak;
             FStar_TypeChecker_Normalize.Reify;
             FStar_TypeChecker_Normalize.UnfoldUntil
               FStar_Syntax_Syntax.delta_constant;
             FStar_TypeChecker_Normalize.UnfoldTac;
             FStar_TypeChecker_Normalize.Primops;
             FStar_TypeChecker_Normalize.Unascribe]  in
           (let uu____3029 =
              FStar_TypeChecker_Env.debug
                proof_state.FStar_Tactics_Types.main_context
                (FStar_Options.Other "TacVerbose")
               in
            if uu____3029
            then
              let uu____3030 = FStar_Syntax_Print.term_to_string tm  in
              FStar_Util.print1 "Starting normalizer with %s\n" uu____3030
            else ());
           (let result =
              let uu____3033 = primitive_steps ()  in
              FStar_TypeChecker_Normalize.normalize_with_primitive_steps
                uu____3033 steps proof_state.FStar_Tactics_Types.main_context
                tm
               in
            (let uu____3037 =
               FStar_TypeChecker_Env.debug
                 proof_state.FStar_Tactics_Types.main_context
                 (FStar_Options.Other "TacVerbose")
                in
             if uu____3037
             then
               let uu____3038 = FStar_Syntax_Print.term_to_string result  in
               FStar_Util.print1 "Reduced tactic: got %s\n" uu____3038
             else ());
            (let res =
               let uu____3045 = FStar_Tactics_Embedding.e_result eb  in
               FStar_Syntax_Embeddings.unembed uu____3045 result  in
             match res with
             | FStar_Pervasives_Native.Some (FStar_Tactics_Result.Success
                 (b,ps)) ->
                 let uu____3058 = FStar_Tactics_Basic.set ps  in
                 FStar_Tactics_Basic.bind uu____3058
                   (fun uu____3062  -> FStar_Tactics_Basic.ret b)
             | FStar_Pervasives_Native.Some (FStar_Tactics_Result.Failed
                 (msg,ps)) ->
                 let uu____3067 = FStar_Tactics_Basic.set ps  in
                 FStar_Tactics_Basic.bind uu____3067
                   (fun uu____3071  -> FStar_Tactics_Basic.fail msg)
             | FStar_Pervasives_Native.None  ->
                 let uu____3074 =
                   let uu____3079 =
                     let uu____3080 =
                       FStar_Syntax_Print.term_to_string result  in
                     FStar_Util.format1
                       "Tactic got stuck! Please file a bug report with a minimal reproduction of this issue.\n%s"
                       uu____3080
                      in
                   (FStar_Errors.Fatal_TacticGotStuck, uu____3079)  in
                 FStar_Errors.raise_error uu____3074
                   (proof_state.FStar_Tactics_Types.main_context).FStar_TypeChecker_Env.range)))

and unembed_tactic_0' :
  'Ab .
    'Ab FStar_Syntax_Embeddings.embedding ->
      FStar_Syntax_Syntax.term ->
        'Ab FStar_Tactics_Basic.tac FStar_Pervasives_Native.option
  =
  fun eb  ->
    fun embedded_tac_b  ->
      let uu____3087 = unembed_tactic_0 eb embedded_tac_b  in
      FStar_All.pipe_left (fun _0_17  -> FStar_Pervasives_Native.Some _0_17)
        uu____3087

let (report_implicits :
  FStar_Tactics_Types.proofstate -> FStar_TypeChecker_Env.implicits -> unit)
  =
  fun ps  ->
    fun is  ->
      let errs =
        FStar_List.map
          (fun uu____3143  ->
             match uu____3143 with
             | (r,uu____3163,uv,uu____3165,ty,rng) ->
                 let uu____3168 =
                   let uu____3169 = FStar_Syntax_Print.uvar_to_string uv  in
                   let uu____3170 = FStar_Syntax_Print.term_to_string ty  in
                   FStar_Util.format3
                     "Tactic left uninstantiated unification variable %s of type %s (reason = \"%s\")"
                     uu____3169 uu____3170 r
                    in
                 (FStar_Errors.Fatal_UninstantiatedUnificationVarInTactic,
                   uu____3168, rng)) is
         in
      match errs with
      | [] -> ()
      | (e,msg,r)::tl1 ->
          (FStar_Tactics_Basic.dump_proofstate ps
             "failing due to uninstantiated implicits";
           FStar_Errors.add_errors tl1;
           FStar_Errors.raise_error (e, msg) r)
  
let (run_tactic_on_typ :
  FStar_Syntax_Syntax.term ->
    FStar_TypeChecker_Env.env ->
      FStar_Syntax_Syntax.typ ->
        (FStar_Tactics_Basic.goal Prims.list,FStar_Syntax_Syntax.term)
          FStar_Pervasives_Native.tuple2)
  =
  fun tactic  ->
    fun env  ->
      fun typ  ->
        (let uu____3225 = FStar_ST.op_Bang tacdbg  in
         if uu____3225
         then
           let uu____3249 = FStar_Syntax_Print.term_to_string tactic  in
           FStar_Util.print1 "About to reduce uvars on: %s\n" uu____3249
         else ());
        (let tactic1 =
           FStar_TypeChecker_Normalize.reduce_uvar_solutions env tactic  in
         (let uu____3253 = FStar_ST.op_Bang tacdbg  in
          if uu____3253
          then
            let uu____3277 = FStar_Syntax_Print.term_to_string tactic1  in
            FStar_Util.print1 "About to check tactic term: %s\n" uu____3277
          else ());
         (let uu____3279 =
            FStar_TypeChecker_TcTerm.tc_reified_tactic env tactic1  in
          match uu____3279 with
          | (uu____3292,uu____3293,g) ->
              (FStar_TypeChecker_Rel.force_trivial_guard env g;
               FStar_Errors.stop_if_err ();
               (let tau =
                  unembed_tactic_0 FStar_Syntax_Embeddings.e_unit tactic1  in
                let uu____3300 = FStar_TypeChecker_Env.clear_expected_typ env
                   in
                match uu____3300 with
                | (env1,uu____3314) ->
                    let env2 =
                      let uu___84_3320 = env1  in
                      {
                        FStar_TypeChecker_Env.solver =
                          (uu___84_3320.FStar_TypeChecker_Env.solver);
                        FStar_TypeChecker_Env.range =
                          (uu___84_3320.FStar_TypeChecker_Env.range);
                        FStar_TypeChecker_Env.curmodule =
                          (uu___84_3320.FStar_TypeChecker_Env.curmodule);
                        FStar_TypeChecker_Env.gamma =
                          (uu___84_3320.FStar_TypeChecker_Env.gamma);
                        FStar_TypeChecker_Env.gamma_cache =
                          (uu___84_3320.FStar_TypeChecker_Env.gamma_cache);
                        FStar_TypeChecker_Env.modules =
                          (uu___84_3320.FStar_TypeChecker_Env.modules);
                        FStar_TypeChecker_Env.expected_typ =
                          (uu___84_3320.FStar_TypeChecker_Env.expected_typ);
                        FStar_TypeChecker_Env.sigtab =
                          (uu___84_3320.FStar_TypeChecker_Env.sigtab);
                        FStar_TypeChecker_Env.is_pattern =
                          (uu___84_3320.FStar_TypeChecker_Env.is_pattern);
                        FStar_TypeChecker_Env.instantiate_imp = false;
                        FStar_TypeChecker_Env.effects =
                          (uu___84_3320.FStar_TypeChecker_Env.effects);
                        FStar_TypeChecker_Env.generalize =
                          (uu___84_3320.FStar_TypeChecker_Env.generalize);
                        FStar_TypeChecker_Env.letrecs =
                          (uu___84_3320.FStar_TypeChecker_Env.letrecs);
                        FStar_TypeChecker_Env.top_level =
                          (uu___84_3320.FStar_TypeChecker_Env.top_level);
                        FStar_TypeChecker_Env.check_uvars =
                          (uu___84_3320.FStar_TypeChecker_Env.check_uvars);
                        FStar_TypeChecker_Env.use_eq =
                          (uu___84_3320.FStar_TypeChecker_Env.use_eq);
                        FStar_TypeChecker_Env.is_iface =
                          (uu___84_3320.FStar_TypeChecker_Env.is_iface);
                        FStar_TypeChecker_Env.admit =
                          (uu___84_3320.FStar_TypeChecker_Env.admit);
                        FStar_TypeChecker_Env.lax =
                          (uu___84_3320.FStar_TypeChecker_Env.lax);
                        FStar_TypeChecker_Env.lax_universes =
                          (uu___84_3320.FStar_TypeChecker_Env.lax_universes);
                        FStar_TypeChecker_Env.failhard =
                          (uu___84_3320.FStar_TypeChecker_Env.failhard);
                        FStar_TypeChecker_Env.nosynth =
                          (uu___84_3320.FStar_TypeChecker_Env.nosynth);
                        FStar_TypeChecker_Env.tc_term =
                          (uu___84_3320.FStar_TypeChecker_Env.tc_term);
                        FStar_TypeChecker_Env.type_of =
                          (uu___84_3320.FStar_TypeChecker_Env.type_of);
                        FStar_TypeChecker_Env.universe_of =
                          (uu___84_3320.FStar_TypeChecker_Env.universe_of);
                        FStar_TypeChecker_Env.check_type_of =
                          (uu___84_3320.FStar_TypeChecker_Env.check_type_of);
                        FStar_TypeChecker_Env.use_bv_sorts =
                          (uu___84_3320.FStar_TypeChecker_Env.use_bv_sorts);
                        FStar_TypeChecker_Env.qtbl_name_and_index =
                          (uu___84_3320.FStar_TypeChecker_Env.qtbl_name_and_index);
                        FStar_TypeChecker_Env.normalized_eff_names =
                          (uu___84_3320.FStar_TypeChecker_Env.normalized_eff_names);
                        FStar_TypeChecker_Env.proof_ns =
                          (uu___84_3320.FStar_TypeChecker_Env.proof_ns);
                        FStar_TypeChecker_Env.synth_hook =
                          (uu___84_3320.FStar_TypeChecker_Env.synth_hook);
                        FStar_TypeChecker_Env.splice =
                          (uu___84_3320.FStar_TypeChecker_Env.splice);
                        FStar_TypeChecker_Env.is_native_tactic =
                          (uu___84_3320.FStar_TypeChecker_Env.is_native_tactic);
                        FStar_TypeChecker_Env.identifier_info =
                          (uu___84_3320.FStar_TypeChecker_Env.identifier_info);
                        FStar_TypeChecker_Env.tc_hooks =
                          (uu___84_3320.FStar_TypeChecker_Env.tc_hooks);
                        FStar_TypeChecker_Env.dsenv =
                          (uu___84_3320.FStar_TypeChecker_Env.dsenv);
                        FStar_TypeChecker_Env.dep_graph =
                          (uu___84_3320.FStar_TypeChecker_Env.dep_graph)
                      }  in
                    let env3 =
                      let uu___85_3322 = env2  in
                      {
                        FStar_TypeChecker_Env.solver =
                          (uu___85_3322.FStar_TypeChecker_Env.solver);
                        FStar_TypeChecker_Env.range =
                          (uu___85_3322.FStar_TypeChecker_Env.range);
                        FStar_TypeChecker_Env.curmodule =
                          (uu___85_3322.FStar_TypeChecker_Env.curmodule);
                        FStar_TypeChecker_Env.gamma =
                          (uu___85_3322.FStar_TypeChecker_Env.gamma);
                        FStar_TypeChecker_Env.gamma_cache =
                          (uu___85_3322.FStar_TypeChecker_Env.gamma_cache);
                        FStar_TypeChecker_Env.modules =
                          (uu___85_3322.FStar_TypeChecker_Env.modules);
                        FStar_TypeChecker_Env.expected_typ =
                          (uu___85_3322.FStar_TypeChecker_Env.expected_typ);
                        FStar_TypeChecker_Env.sigtab =
                          (uu___85_3322.FStar_TypeChecker_Env.sigtab);
                        FStar_TypeChecker_Env.is_pattern =
                          (uu___85_3322.FStar_TypeChecker_Env.is_pattern);
                        FStar_TypeChecker_Env.instantiate_imp =
                          (uu___85_3322.FStar_TypeChecker_Env.instantiate_imp);
                        FStar_TypeChecker_Env.effects =
                          (uu___85_3322.FStar_TypeChecker_Env.effects);
                        FStar_TypeChecker_Env.generalize =
                          (uu___85_3322.FStar_TypeChecker_Env.generalize);
                        FStar_TypeChecker_Env.letrecs =
                          (uu___85_3322.FStar_TypeChecker_Env.letrecs);
                        FStar_TypeChecker_Env.top_level =
                          (uu___85_3322.FStar_TypeChecker_Env.top_level);
                        FStar_TypeChecker_Env.check_uvars =
                          (uu___85_3322.FStar_TypeChecker_Env.check_uvars);
                        FStar_TypeChecker_Env.use_eq =
                          (uu___85_3322.FStar_TypeChecker_Env.use_eq);
                        FStar_TypeChecker_Env.is_iface =
                          (uu___85_3322.FStar_TypeChecker_Env.is_iface);
                        FStar_TypeChecker_Env.admit =
                          (uu___85_3322.FStar_TypeChecker_Env.admit);
                        FStar_TypeChecker_Env.lax =
                          (uu___85_3322.FStar_TypeChecker_Env.lax);
                        FStar_TypeChecker_Env.lax_universes = true;
                        FStar_TypeChecker_Env.failhard =
                          (uu___85_3322.FStar_TypeChecker_Env.failhard);
                        FStar_TypeChecker_Env.nosynth =
                          (uu___85_3322.FStar_TypeChecker_Env.nosynth);
                        FStar_TypeChecker_Env.tc_term =
                          (uu___85_3322.FStar_TypeChecker_Env.tc_term);
                        FStar_TypeChecker_Env.type_of =
                          (uu___85_3322.FStar_TypeChecker_Env.type_of);
                        FStar_TypeChecker_Env.universe_of =
                          (uu___85_3322.FStar_TypeChecker_Env.universe_of);
                        FStar_TypeChecker_Env.check_type_of =
                          (uu___85_3322.FStar_TypeChecker_Env.check_type_of);
                        FStar_TypeChecker_Env.use_bv_sorts =
                          (uu___85_3322.FStar_TypeChecker_Env.use_bv_sorts);
                        FStar_TypeChecker_Env.qtbl_name_and_index =
                          (uu___85_3322.FStar_TypeChecker_Env.qtbl_name_and_index);
                        FStar_TypeChecker_Env.normalized_eff_names =
                          (uu___85_3322.FStar_TypeChecker_Env.normalized_eff_names);
                        FStar_TypeChecker_Env.proof_ns =
                          (uu___85_3322.FStar_TypeChecker_Env.proof_ns);
                        FStar_TypeChecker_Env.synth_hook =
                          (uu___85_3322.FStar_TypeChecker_Env.synth_hook);
                        FStar_TypeChecker_Env.splice =
                          (uu___85_3322.FStar_TypeChecker_Env.splice);
                        FStar_TypeChecker_Env.is_native_tactic =
                          (uu___85_3322.FStar_TypeChecker_Env.is_native_tactic);
                        FStar_TypeChecker_Env.identifier_info =
                          (uu___85_3322.FStar_TypeChecker_Env.identifier_info);
                        FStar_TypeChecker_Env.tc_hooks =
                          (uu___85_3322.FStar_TypeChecker_Env.tc_hooks);
                        FStar_TypeChecker_Env.dsenv =
                          (uu___85_3322.FStar_TypeChecker_Env.dsenv);
                        FStar_TypeChecker_Env.dep_graph =
                          (uu___85_3322.FStar_TypeChecker_Env.dep_graph)
                      }  in
                    let uu____3323 =
                      FStar_Tactics_Basic.proofstate_of_goal_ty env3 typ  in
                    (match uu____3323 with
                     | (ps,w) ->
                         ((let uu____3337 = FStar_ST.op_Bang tacdbg  in
                           if uu____3337
                           then
                             let uu____3361 =
                               FStar_Syntax_Print.term_to_string typ  in
                             FStar_Util.print1
                               "Running tactic with goal = %s\n" uu____3361
                           else ());
                          (let uu____3363 =
                             FStar_Util.record_time
                               (fun uu____3373  ->
                                  FStar_Tactics_Basic.run tau ps)
                              in
                           match uu____3363 with
                           | (res,ms) ->
                               ((let uu____3387 = FStar_ST.op_Bang tacdbg  in
                                 if uu____3387
                                 then
                                   let uu____3411 =
                                     FStar_Syntax_Print.term_to_string
                                       tactic1
                                      in
                                   let uu____3412 =
                                     FStar_Util.string_of_int ms  in
                                   let uu____3413 =
                                     FStar_Syntax_Print.lid_to_string
                                       env3.FStar_TypeChecker_Env.curmodule
                                      in
                                   FStar_Util.print3
                                     "Tactic %s ran in %s ms (%s)\n"
                                     uu____3411 uu____3412 uu____3413
                                 else ());
                                (match res with
                                 | FStar_Tactics_Result.Success
                                     (uu____3421,ps1) ->
                                     ((let uu____3424 =
                                         FStar_ST.op_Bang tacdbg  in
                                       if uu____3424
                                       then
                                         let uu____3448 =
                                           FStar_Syntax_Print.term_to_string
                                             w
                                            in
                                         FStar_Util.print1
                                           "Tactic generated proofterm %s\n"
                                           uu____3448
                                       else ());
                                      FStar_List.iter
                                        (fun g1  ->
                                           let uu____3455 =
                                             FStar_Tactics_Basic.is_irrelevant
                                               g1
                                              in
                                           if uu____3455
                                           then
                                             let uu____3456 =
                                               FStar_TypeChecker_Rel.teq_nosmt
                                                 g1.FStar_Tactics_Types.context
                                                 g1.FStar_Tactics_Types.witness
                                                 FStar_Syntax_Util.exp_unit
                                                in
                                             (if uu____3456
                                              then ()
                                              else
                                                (let uu____3458 =
                                                   let uu____3459 =
                                                     FStar_Syntax_Print.term_to_string
                                                       g1.FStar_Tactics_Types.witness
                                                      in
                                                   FStar_Util.format1
                                                     "Irrelevant tactic witness does not unify with (): %s"
                                                     uu____3459
                                                    in
                                                 failwith uu____3458))
                                           else ())
                                        (FStar_List.append
                                           ps1.FStar_Tactics_Types.goals
                                           ps1.FStar_Tactics_Types.smt_goals);
                                      (let g1 =
                                         let uu___86_3462 =
                                           FStar_TypeChecker_Rel.trivial_guard
                                            in
                                         {
                                           FStar_TypeChecker_Env.guard_f =
                                             (uu___86_3462.FStar_TypeChecker_Env.guard_f);
                                           FStar_TypeChecker_Env.deferred =
                                             (uu___86_3462.FStar_TypeChecker_Env.deferred);
                                           FStar_TypeChecker_Env.univ_ineqs =
                                             (uu___86_3462.FStar_TypeChecker_Env.univ_ineqs);
                                           FStar_TypeChecker_Env.implicits =
                                             (ps1.FStar_Tactics_Types.all_implicits)
                                         }  in
                                       let g2 =
                                         let uu____3464 =
                                           FStar_TypeChecker_Rel.solve_deferred_constraints
                                             env3 g1
                                            in
                                         FStar_All.pipe_right uu____3464
                                           FStar_TypeChecker_Rel.resolve_implicits_tac
                                          in
                                       report_implicits ps1
                                         g2.FStar_TypeChecker_Env.implicits;
                                       ((FStar_List.append
                                           ps1.FStar_Tactics_Types.goals
                                           ps1.FStar_Tactics_Types.smt_goals),
                                         w)))
                                 | FStar_Tactics_Result.Failed (s,ps1) ->
                                     ((let uu____3471 =
                                         let uu____3472 =
                                           FStar_TypeChecker_Normalize.psc_subst
                                             ps1.FStar_Tactics_Types.psc
                                            in
                                         FStar_Tactics_Types.subst_proof_state
                                           uu____3472 ps1
                                          in
                                       FStar_Tactics_Basic.dump_proofstate
                                         uu____3471 "at the time of failure");
                                      (let uu____3473 =
                                         let uu____3478 =
                                           FStar_Util.format1
                                             "user tactic failed: %s" s
                                            in
                                         (FStar_Errors.Fatal_ArgumentLengthMismatch,
                                           uu____3478)
                                          in
                                       FStar_Errors.raise_error uu____3473
                                         typ.FStar_Syntax_Syntax.pos)))))))))))
  
type pol =
  | Pos 
  | Neg 
  | Both 
let (uu___is_Pos : pol -> Prims.bool) =
  fun projectee  -> match projectee with | Pos  -> true | uu____3490 -> false 
let (uu___is_Neg : pol -> Prims.bool) =
  fun projectee  -> match projectee with | Neg  -> true | uu____3496 -> false 
let (uu___is_Both : pol -> Prims.bool) =
  fun projectee  ->
    match projectee with | Both  -> true | uu____3502 -> false
  
type 'a tres_m =
  | Unchanged of 'a 
  | Simplified of ('a,FStar_Tactics_Basic.goal Prims.list)
  FStar_Pervasives_Native.tuple2 
  | Dual of ('a,'a,FStar_Tactics_Basic.goal Prims.list)
  FStar_Pervasives_Native.tuple3 
let uu___is_Unchanged : 'a . 'a tres_m -> Prims.bool =
  fun projectee  ->
    match projectee with | Unchanged _0 -> true | uu____3557 -> false
  
let __proj__Unchanged__item___0 : 'a . 'a tres_m -> 'a =
  fun projectee  -> match projectee with | Unchanged _0 -> _0 
let uu___is_Simplified : 'a . 'a tres_m -> Prims.bool =
  fun projectee  ->
    match projectee with | Simplified _0 -> true | uu____3597 -> false
  
let __proj__Simplified__item___0 :
  'a .
    'a tres_m ->
      ('a,FStar_Tactics_Basic.goal Prims.list) FStar_Pervasives_Native.tuple2
  = fun projectee  -> match projectee with | Simplified _0 -> _0 
let uu___is_Dual : 'a . 'a tres_m -> Prims.bool =
  fun projectee  ->
    match projectee with | Dual _0 -> true | uu____3651 -> false
  
let __proj__Dual__item___0 :
  'a .
    'a tres_m ->
      ('a,'a,FStar_Tactics_Basic.goal Prims.list)
        FStar_Pervasives_Native.tuple3
  = fun projectee  -> match projectee with | Dual _0 -> _0 
type tres = FStar_Syntax_Syntax.term tres_m
let tpure : 'Auu____3692 . 'Auu____3692 -> 'Auu____3692 tres_m =
  fun x  -> Unchanged x 
let (flip : pol -> pol) =
  fun p  -> match p with | Pos  -> Neg | Neg  -> Pos | Both  -> Both 
let (by_tactic_interp :
  pol -> FStar_TypeChecker_Env.env -> FStar_Syntax_Syntax.term -> tres) =
  fun pol  ->
    fun e  ->
      fun t  ->
        let uu____3720 = FStar_Syntax_Util.head_and_args t  in
        match uu____3720 with
        | (hd1,args) ->
            let uu____3757 =
              let uu____3770 =
                let uu____3771 = FStar_Syntax_Util.un_uinst hd1  in
                uu____3771.FStar_Syntax_Syntax.n  in
              (uu____3770, args)  in
            (match uu____3757 with
             | (FStar_Syntax_Syntax.Tm_fvar
                fv,(rett,FStar_Pervasives_Native.Some
                    (FStar_Syntax_Syntax.Implicit uu____3784))::(tactic,FStar_Pervasives_Native.None
                                                                 )::(assertion,FStar_Pervasives_Native.None
                                                                    )::[])
                 when
                 FStar_Syntax_Syntax.fv_eq_lid fv
                   FStar_Parser_Const.by_tactic_lid
                 ->
                 (match pol with
                  | Pos  ->
                      let uu____3847 = run_tactic_on_typ tactic e assertion
                         in
                      (match uu____3847 with
                       | (gs,uu____3855) ->
                           Simplified (FStar_Syntax_Util.t_true, gs))
                  | Both  ->
                      let uu____3862 = run_tactic_on_typ tactic e assertion
                         in
                      (match uu____3862 with
                       | (gs,uu____3870) ->
                           Dual (assertion, FStar_Syntax_Util.t_true, gs))
                  | Neg  -> Simplified (assertion, []))
             | (FStar_Syntax_Syntax.Tm_fvar
                fv,(assertion,FStar_Pervasives_Native.None )::[]) when
                 FStar_Syntax_Syntax.fv_eq_lid fv
                   FStar_Parser_Const.spinoff_lid
                 ->
                 (match pol with
                  | Pos  ->
                      let uu____3921 =
                        let uu____3928 =
                          let uu____3931 =
                            let uu____3932 =
                              FStar_Tactics_Basic.goal_of_goal_ty e assertion
                               in
                            FStar_All.pipe_left FStar_Pervasives_Native.fst
                              uu____3932
                             in
                          [uu____3931]  in
                        (FStar_Syntax_Util.t_true, uu____3928)  in
                      Simplified uu____3921
                  | Both  ->
                      let uu____3943 =
                        let uu____3956 =
                          let uu____3959 =
                            let uu____3960 =
                              FStar_Tactics_Basic.goal_of_goal_ty e assertion
                               in
                            FStar_All.pipe_left FStar_Pervasives_Native.fst
                              uu____3960
                             in
                          [uu____3959]  in
                        (assertion, FStar_Syntax_Util.t_true, uu____3956)  in
                      Dual uu____3943
                  | Neg  -> Simplified (assertion, []))
             | uu____3981 -> Unchanged t)
  
let explode :
  'a .
    'a tres_m ->
      ('a,'a,FStar_Tactics_Basic.goal Prims.list)
        FStar_Pervasives_Native.tuple3
  =
  fun t  ->
    match t with
    | Unchanged t1 -> (t1, t1, [])
    | Simplified (t1,gs) -> (t1, t1, gs)
    | Dual (tn,tp,gs) -> (tn, tp, gs)
  
let comb1 : 'a 'b . ('a -> 'b) -> 'a tres_m -> 'b tres_m =
  fun f  ->
    fun uu___83_4069  ->
      match uu___83_4069 with
      | Unchanged t -> let uu____4075 = f t  in Unchanged uu____4075
      | Simplified (t,gs) ->
          let uu____4082 = let uu____4089 = f t  in (uu____4089, gs)  in
          Simplified uu____4082
      | Dual (tn,tp,gs) ->
          let uu____4099 =
            let uu____4108 = f tn  in
            let uu____4109 = f tp  in (uu____4108, uu____4109, gs)  in
          Dual uu____4099
  
let comb2 :
  'a 'b 'c . ('a -> 'b -> 'c) -> 'a tres_m -> 'b tres_m -> 'c tres_m =
  fun f  ->
    fun x  ->
      fun y  ->
        match (x, y) with
        | (Unchanged t1,Unchanged t2) ->
            let uu____4172 = f t1 t2  in Unchanged uu____4172
        | (Unchanged t1,Simplified (t2,gs)) ->
            let uu____4184 = let uu____4191 = f t1 t2  in (uu____4191, gs)
               in
            Simplified uu____4184
        | (Simplified (t1,gs),Unchanged t2) ->
            let uu____4205 = let uu____4212 = f t1 t2  in (uu____4212, gs)
               in
            Simplified uu____4205
        | (Simplified (t1,gs1),Simplified (t2,gs2)) ->
            let uu____4231 =
              let uu____4238 = f t1 t2  in
              (uu____4238, (FStar_List.append gs1 gs2))  in
            Simplified uu____4231
        | uu____4241 ->
            let uu____4250 = explode x  in
            (match uu____4250 with
             | (n1,p1,gs1) ->
                 let uu____4268 = explode y  in
                 (match uu____4268 with
                  | (n2,p2,gs2) ->
                      let uu____4286 =
                        let uu____4295 = f n1 n2  in
                        let uu____4296 = f p1 p2  in
                        (uu____4295, uu____4296, (FStar_List.append gs1 gs2))
                         in
                      Dual uu____4286))
  
let comb_list : 'a . 'a tres_m Prims.list -> 'a Prims.list tres_m =
  fun rs  ->
    let rec aux rs1 acc =
      match rs1 with
      | [] -> acc
      | hd1::tl1 ->
          let uu____4368 = comb2 (fun l  -> fun r  -> l :: r) hd1 acc  in
          aux tl1 uu____4368
       in
    aux (FStar_List.rev rs) (tpure [])
  
let emit : 'a . FStar_Tactics_Basic.goal Prims.list -> 'a tres_m -> 'a tres_m
  =
  fun gs  ->
    fun m  -> comb2 (fun uu____4416  -> fun x  -> x) (Simplified ((), gs)) m
  
let rec (traverse :
  (pol -> FStar_TypeChecker_Env.env -> FStar_Syntax_Syntax.term -> tres) ->
    pol -> FStar_TypeChecker_Env.env -> FStar_Syntax_Syntax.term -> tres)
  =
  fun f  ->
    fun pol  ->
      fun e  ->
        fun t  ->
          let r =
            let uu____4458 =
              let uu____4459 = FStar_Syntax_Subst.compress t  in
              uu____4459.FStar_Syntax_Syntax.n  in
            match uu____4458 with
            | FStar_Syntax_Syntax.Tm_uinst (t1,us) ->
                let tr = traverse f pol e t1  in
                let uu____4471 =
                  comb1 (fun t'  -> FStar_Syntax_Syntax.Tm_uinst (t', us))
                   in
                uu____4471 tr
            | FStar_Syntax_Syntax.Tm_meta (t1,m) ->
                let tr = traverse f pol e t1  in
                let uu____4497 =
                  comb1 (fun t'  -> FStar_Syntax_Syntax.Tm_meta (t', m))  in
                uu____4497 tr
            | FStar_Syntax_Syntax.Tm_app
                ({ FStar_Syntax_Syntax.n = FStar_Syntax_Syntax.Tm_fvar fv;
                   FStar_Syntax_Syntax.pos = uu____4517;
                   FStar_Syntax_Syntax.vars = uu____4518;_},(p,uu____4520)::
                 (q,uu____4522)::[])
                when
                FStar_Syntax_Syntax.fv_eq_lid fv FStar_Parser_Const.imp_lid
                ->
                let x =
                  let uu____4562 =
                    FStar_Syntax_Util.mk_squash FStar_Syntax_Syntax.U_zero p
                     in
                  FStar_Syntax_Syntax.new_bv FStar_Pervasives_Native.None
                    uu____4562
                   in
                let r1 = traverse f (flip pol) e p  in
                let r2 =
                  let uu____4565 = FStar_TypeChecker_Env.push_bv e x  in
                  traverse f pol uu____4565 q  in
                comb2
                  (fun l  ->
                     fun r  ->
                       let uu____4571 = FStar_Syntax_Util.mk_imp l r  in
                       uu____4571.FStar_Syntax_Syntax.n) r1 r2
            | FStar_Syntax_Syntax.Tm_app
                ({ FStar_Syntax_Syntax.n = FStar_Syntax_Syntax.Tm_fvar fv;
                   FStar_Syntax_Syntax.pos = uu____4575;
                   FStar_Syntax_Syntax.vars = uu____4576;_},(p,uu____4578)::
                 (q,uu____4580)::[])
                when
                FStar_Syntax_Syntax.fv_eq_lid fv FStar_Parser_Const.iff_lid
                ->
                let xp =
                  let uu____4620 =
                    FStar_Syntax_Util.mk_squash FStar_Syntax_Syntax.U_zero p
                     in
                  FStar_Syntax_Syntax.new_bv FStar_Pervasives_Native.None
                    uu____4620
                   in
                let xq =
                  let uu____4622 =
                    FStar_Syntax_Util.mk_squash FStar_Syntax_Syntax.U_zero q
                     in
                  FStar_Syntax_Syntax.new_bv FStar_Pervasives_Native.None
                    uu____4622
                   in
                let r1 =
                  let uu____4624 = FStar_TypeChecker_Env.push_bv e xq  in
                  traverse f Both uu____4624 p  in
                let r2 =
                  let uu____4626 = FStar_TypeChecker_Env.push_bv e xp  in
                  traverse f Both uu____4626 q  in
                (match (r1, r2) with
                 | (Unchanged uu____4629,Unchanged uu____4630) ->
                     comb2
                       (fun l  ->
                          fun r  ->
                            let uu____4640 = FStar_Syntax_Util.mk_iff l r  in
                            uu____4640.FStar_Syntax_Syntax.n) r1 r2
                 | uu____4643 ->
                     let uu____4648 = explode r1  in
                     (match uu____4648 with
                      | (pn,pp,gs1) ->
                          let uu____4666 = explode r2  in
                          (match uu____4666 with
                           | (qn,qp,gs2) ->
                               let t1 =
                                 let uu____4687 =
                                   FStar_Syntax_Util.mk_imp pn qp  in
                                 let uu____4688 =
                                   FStar_Syntax_Util.mk_imp qn pp  in
                                 FStar_Syntax_Util.mk_conj uu____4687
                                   uu____4688
                                  in
                               Simplified
                                 ((t1.FStar_Syntax_Syntax.n),
                                   (FStar_List.append gs1 gs2)))))
            | FStar_Syntax_Syntax.Tm_app (hd1,args) ->
                let r0 = traverse f pol e hd1  in
                let r1 =
                  FStar_List.fold_right
                    (fun uu____4740  ->
                       fun r  ->
                         match uu____4740 with
                         | (a,q) ->
                             let r' = traverse f pol e a  in
                             comb2
                               (fun a1  -> fun args1  -> (a1, q) :: args1) r'
                               r) args (tpure [])
                   in
                comb2
                  (fun hd2  ->
                     fun args1  -> FStar_Syntax_Syntax.Tm_app (hd2, args1))
                  r0 r1
            | FStar_Syntax_Syntax.Tm_abs (bs,t1,k) ->
                let uu____4858 = FStar_Syntax_Subst.open_term bs t1  in
                (match uu____4858 with
                 | (bs1,topen) ->
                     let e' = FStar_TypeChecker_Env.push_binders e bs1  in
                     let r0 =
                       FStar_List.map
                         (fun uu____4892  ->
                            match uu____4892 with
                            | (bv,aq) ->
                                let r =
                                  traverse f (flip pol) e
                                    bv.FStar_Syntax_Syntax.sort
                                   in
                                let uu____4906 =
                                  comb1
                                    (fun s'  ->
                                       ((let uu___87_4932 = bv  in
                                         {
                                           FStar_Syntax_Syntax.ppname =
                                             (uu___87_4932.FStar_Syntax_Syntax.ppname);
                                           FStar_Syntax_Syntax.index =
                                             (uu___87_4932.FStar_Syntax_Syntax.index);
                                           FStar_Syntax_Syntax.sort = s'
                                         }), aq))
                                   in
                                uu____4906 r) bs1
                        in
                     let rbs = comb_list r0  in
                     let rt = traverse f pol e' topen  in
                     comb2
                       (fun bs2  ->
                          fun t2  ->
                            let uu____4952 = FStar_Syntax_Util.abs bs2 t2 k
                               in
                            uu____4952.FStar_Syntax_Syntax.n) rbs rt)
            | FStar_Syntax_Syntax.Tm_ascribed (t1,asc,ef) ->
                let uu____4998 = traverse f pol e t1  in
                let uu____5003 =
                  comb1
                    (fun t2  -> FStar_Syntax_Syntax.Tm_ascribed (t2, asc, ef))
                   in
                uu____5003 uu____4998
            | x -> tpure x  in
          match r with
          | Unchanged tn' ->
              f pol e
                (let uu___88_5043 = t  in
                 {
                   FStar_Syntax_Syntax.n = tn';
                   FStar_Syntax_Syntax.pos =
                     (uu___88_5043.FStar_Syntax_Syntax.pos);
                   FStar_Syntax_Syntax.vars =
                     (uu___88_5043.FStar_Syntax_Syntax.vars)
                 })
          | Simplified (tn',gs) ->
              let uu____5050 =
                f pol e
                  (let uu___89_5054 = t  in
                   {
                     FStar_Syntax_Syntax.n = tn';
                     FStar_Syntax_Syntax.pos =
                       (uu___89_5054.FStar_Syntax_Syntax.pos);
                     FStar_Syntax_Syntax.vars =
                       (uu___89_5054.FStar_Syntax_Syntax.vars)
                   })
                 in
              emit gs uu____5050
          | Dual (tn,tp,gs) ->
              let rp =
                f pol e
                  (let uu___90_5064 = t  in
                   {
                     FStar_Syntax_Syntax.n = tp;
                     FStar_Syntax_Syntax.pos =
                       (uu___90_5064.FStar_Syntax_Syntax.pos);
                     FStar_Syntax_Syntax.vars =
                       (uu___90_5064.FStar_Syntax_Syntax.vars)
                   })
                 in
              let uu____5065 = explode rp  in
              (match uu____5065 with
               | (uu____5074,p',gs') ->
                   Dual
                     ((let uu___91_5088 = t  in
                       {
                         FStar_Syntax_Syntax.n = tn;
                         FStar_Syntax_Syntax.pos =
                           (uu___91_5088.FStar_Syntax_Syntax.pos);
                         FStar_Syntax_Syntax.vars =
                           (uu___91_5088.FStar_Syntax_Syntax.vars)
                       }), p', (FStar_List.append gs gs')))
  
let (getprop :
  FStar_TypeChecker_Env.env ->
    FStar_Syntax_Syntax.term ->
      FStar_Syntax_Syntax.term FStar_Pervasives_Native.option)
  =
  fun e  ->
    fun t  ->
      let tn =
        FStar_TypeChecker_Normalize.normalize
          [FStar_TypeChecker_Normalize.Weak;
          FStar_TypeChecker_Normalize.HNF;
          FStar_TypeChecker_Normalize.UnfoldUntil
            FStar_Syntax_Syntax.delta_constant] e t
         in
      FStar_Syntax_Util.un_squash tn
  
let (preprocess :
  FStar_TypeChecker_Env.env ->
    FStar_Syntax_Syntax.term ->
      (FStar_TypeChecker_Env.env,FStar_Syntax_Syntax.term,FStar_Options.optionstate)
        FStar_Pervasives_Native.tuple3 Prims.list)
  =
  fun env  ->
    fun goal  ->
      (let uu____5131 =
         FStar_TypeChecker_Env.debug env (FStar_Options.Other "Tac")  in
       FStar_ST.op_Colon_Equals tacdbg uu____5131);
      (let uu____5156 = FStar_ST.op_Bang tacdbg  in
       if uu____5156
       then
         let uu____5180 =
           let uu____5181 = FStar_TypeChecker_Env.all_binders env  in
           FStar_All.pipe_right uu____5181
             (FStar_Syntax_Print.binders_to_string ",")
            in
         let uu____5182 = FStar_Syntax_Print.term_to_string goal  in
         FStar_Util.print2 "About to preprocess %s |= %s\n" uu____5180
           uu____5182
       else ());
      (let initial = ((Prims.parse_int "1"), [])  in
       let uu____5211 =
         let uu____5218 = traverse by_tactic_interp Pos env goal  in
         match uu____5218 with
         | Unchanged t' -> (t', [])
         | Simplified (t',gs) -> (t', gs)
         | uu____5236 -> failwith "no"  in
       match uu____5211 with
       | (t',gs) ->
           ((let uu____5258 = FStar_ST.op_Bang tacdbg  in
             if uu____5258
             then
               let uu____5282 =
                 let uu____5283 = FStar_TypeChecker_Env.all_binders env  in
                 FStar_All.pipe_right uu____5283
                   (FStar_Syntax_Print.binders_to_string ", ")
                  in
               let uu____5284 = FStar_Syntax_Print.term_to_string t'  in
               FStar_Util.print2 "Main goal simplified to: %s |- %s\n"
                 uu____5282 uu____5284
             else ());
            (let s = initial  in
             let s1 =
               FStar_List.fold_left
                 (fun uu____5331  ->
                    fun g  ->
                      match uu____5331 with
                      | (n1,gs1) ->
                          let phi =
                            let uu____5376 =
                              getprop g.FStar_Tactics_Types.context
                                g.FStar_Tactics_Types.goal_ty
                               in
                            match uu____5376 with
                            | FStar_Pervasives_Native.None  ->
                                let uu____5379 =
                                  let uu____5384 =
                                    let uu____5385 =
                                      FStar_Syntax_Print.term_to_string
                                        g.FStar_Tactics_Types.goal_ty
                                       in
                                    FStar_Util.format1
                                      "Tactic returned proof-relevant goal: %s"
                                      uu____5385
                                     in
                                  (FStar_Errors.Fatal_TacticProofRelevantGoal,
                                    uu____5384)
                                   in
                                FStar_Errors.raise_error uu____5379
                                  env.FStar_TypeChecker_Env.range
                            | FStar_Pervasives_Native.Some phi -> phi  in
                          ((let uu____5388 = FStar_ST.op_Bang tacdbg  in
                            if uu____5388
                            then
                              let uu____5412 = FStar_Util.string_of_int n1
                                 in
                              let uu____5413 =
                                FStar_Tactics_Basic.goal_to_string g  in
                              FStar_Util.print2 "Got goal #%s: %s\n"
                                uu____5412 uu____5413
                            else ());
                           (let gt' =
                              let uu____5416 =
                                let uu____5417 = FStar_Util.string_of_int n1
                                   in
                                Prims.strcat "Could not prove goal #"
                                  uu____5417
                                 in
                              FStar_TypeChecker_Util.label uu____5416
                                goal.FStar_Syntax_Syntax.pos phi
                               in
                            ((n1 + (Prims.parse_int "1")),
                              (((g.FStar_Tactics_Types.context), gt',
                                 (g.FStar_Tactics_Types.opts)) :: gs1))))) s
                 gs
                in
             let uu____5432 = s1  in
             match uu____5432 with
             | (uu____5453,gs1) ->
                 let uu____5471 =
                   let uu____5478 = FStar_Options.peek ()  in
                   (env, t', uu____5478)  in
                 uu____5471 :: gs1)))
  
let (reify_tactic : FStar_Syntax_Syntax.term -> FStar_Syntax_Syntax.term) =
  fun a  ->
    let r =
      let uu____5491 =
        let uu____5492 =
          FStar_Syntax_Syntax.lid_as_fv FStar_Parser_Const.reify_tactic_lid
            FStar_Syntax_Syntax.delta_equational FStar_Pervasives_Native.None
           in
        FStar_Syntax_Syntax.fv_to_tm uu____5492  in
      FStar_Syntax_Syntax.mk_Tm_uinst uu____5491 [FStar_Syntax_Syntax.U_zero]
       in
    let uu____5493 =
      let uu____5498 =
        let uu____5499 = FStar_Syntax_Syntax.iarg FStar_Syntax_Syntax.t_unit
           in
        let uu____5500 =
          let uu____5503 = FStar_Syntax_Syntax.as_arg a  in [uu____5503]  in
        uu____5499 :: uu____5500  in
      FStar_Syntax_Syntax.mk_Tm_app r uu____5498  in
    uu____5493 FStar_Pervasives_Native.None a.FStar_Syntax_Syntax.pos
  
let (synthesize :
  FStar_TypeChecker_Env.env ->
    FStar_Syntax_Syntax.typ ->
      FStar_Syntax_Syntax.term -> FStar_Syntax_Syntax.term)
  =
  fun env  ->
    fun typ  ->
      fun tau  ->
        (let uu____5522 =
           FStar_TypeChecker_Env.debug env (FStar_Options.Other "Tac")  in
         FStar_ST.op_Colon_Equals tacdbg uu____5522);
        (let uu____5546 =
           let uu____5553 = reify_tactic tau  in
           run_tactic_on_typ uu____5553 env typ  in
         match uu____5546 with
         | (gs,w) ->
             let uu____5560 =
               FStar_List.existsML
                 (fun g  ->
                    let uu____5564 =
                      let uu____5565 =
                        getprop g.FStar_Tactics_Types.context
                          g.FStar_Tactics_Types.goal_ty
                         in
                      FStar_Option.isSome uu____5565  in
                    Prims.op_Negation uu____5564) gs
                in
             if uu____5560
             then
               FStar_Errors.raise_error
                 (FStar_Errors.Fatal_OpenGoalsInSynthesis,
                   "synthesis left open goals") typ.FStar_Syntax_Syntax.pos
             else w)
  
let (splice :
  FStar_TypeChecker_Env.env ->
    FStar_Syntax_Syntax.term -> FStar_Syntax_Syntax.sigelt Prims.list)
  =
  fun env  ->
    fun tau  ->
      (let uu____5584 =
         FStar_TypeChecker_Env.debug env (FStar_Options.Other "Tac")  in
       FStar_ST.op_Colon_Equals tacdbg uu____5584);
      (let typ = FStar_Syntax_Syntax.t_decls  in
       let uu____5609 =
         let uu____5616 = reify_tactic tau  in
         run_tactic_on_typ uu____5616 env typ  in
       match uu____5609 with
       | (gs,w) ->
           ((let uu____5626 =
               FStar_List.existsML
                 (fun g  ->
                    let uu____5630 =
                      let uu____5631 =
                        getprop g.FStar_Tactics_Types.context
                          g.FStar_Tactics_Types.goal_ty
                         in
                      FStar_Option.isSome uu____5631  in
                    Prims.op_Negation uu____5630) gs
                in
             if uu____5626
             then
               FStar_Errors.raise_error
                 (FStar_Errors.Fatal_OpenGoalsInSynthesis,
                   "splice left open goals") typ.FStar_Syntax_Syntax.pos
             else ());
            (let w1 =
               FStar_TypeChecker_Normalize.normalize
                 [FStar_TypeChecker_Normalize.Weak;
                 FStar_TypeChecker_Normalize.HNF;
                 FStar_TypeChecker_Normalize.UnfoldUntil
                   FStar_Syntax_Syntax.delta_constant;
                 FStar_TypeChecker_Normalize.Primops;
                 FStar_TypeChecker_Normalize.Unascribe;
                 FStar_TypeChecker_Normalize.Unmeta] env w
                in
             let uu____5636 =
               let uu____5641 =
                 FStar_Syntax_Embeddings.e_list
                   FStar_Reflection_Embeddings.e_sigelt
                  in
               FStar_Syntax_Embeddings.unembed uu____5641 w1  in
             FStar_All.pipe_left FStar_Util.must uu____5636)))
  
>>>>>>> ca297a09
<|MERGE_RESOLUTION|>--- conflicted
+++ resolved
@@ -1,2098 +1,4 @@
-
 open Prims
-<<<<<<< HEAD
-open FStar_Pervasives
-
-let tacdbg : Prims.bool FStar_ST.ref = (FStar_Util.mk_ref false)
-
-
-let mk_tactic_interpretation_0 : 'r . Prims.bool  ->  'r FStar_Tactics_Basic.tac  ->  'r FStar_Syntax_Embeddings.embedding  ->  FStar_Ident.lid  ->  FStar_TypeChecker_Normalize.psc  ->  FStar_Syntax_Syntax.args  ->  FStar_Syntax_Syntax.term FStar_Pervasives_Native.option = (fun reflect t er nm psc args -> (match (args) with
-| ((embedded_state, uu____94))::[] -> begin
-(
-
-let uu____111 = (FStar_Syntax_Embeddings.unembed FStar_Tactics_Embedding.e_proofstate embedded_state)
-in (FStar_Util.bind_opt uu____111 (fun ps -> (
-
-let ps1 = (FStar_Tactics_Types.set_ps_psc psc ps)
-in ((FStar_Tactics_Basic.log ps1 (fun uu____124 -> (
-
-let uu____125 = (FStar_Ident.string_of_lid nm)
-in (
-
-let uu____126 = (FStar_Syntax_Print.args_to_string args)
-in (FStar_Util.print2 "Reached %s, args are: %s\n" uu____125 uu____126)))));
-(
-
-let res = (
-
-let uu____128 = (FStar_Tactics_Embedding.e_result er)
-in (
-
-let uu____133 = (FStar_TypeChecker_Normalize.psc_range psc)
-in (
-
-let uu____134 = (FStar_Tactics_Basic.run t ps1)
-in (FStar_Syntax_Embeddings.embed uu____128 uu____133 uu____134))))
-in FStar_Pervasives_Native.Some (res));
-)))))
-end
-| uu____139 -> begin
-(failwith "Unexpected application of tactic primitive")
-end))
-
-
-let mk_tactic_interpretation_1 : 'a 'r . Prims.bool  ->  ('a  ->  'r FStar_Tactics_Basic.tac)  ->  'a FStar_Syntax_Embeddings.embedding  ->  'r FStar_Syntax_Embeddings.embedding  ->  FStar_Ident.lid  ->  FStar_TypeChecker_Normalize.psc  ->  FStar_Syntax_Syntax.args  ->  FStar_Syntax_Syntax.term FStar_Pervasives_Native.option = (fun reflect t ea er nm psc args -> (match (args) with
-| ((a, uu____217))::((embedded_state, uu____219))::[] -> begin
-(
-
-let uu____246 = (FStar_Syntax_Embeddings.unembed FStar_Tactics_Embedding.e_proofstate embedded_state)
-in (FStar_Util.bind_opt uu____246 (fun ps -> (
-
-let ps1 = (FStar_Tactics_Types.set_ps_psc psc ps)
-in ((FStar_Tactics_Basic.log ps1 (fun uu____259 -> (
-
-let uu____260 = (FStar_Ident.string_of_lid nm)
-in (
-
-let uu____261 = (FStar_Syntax_Print.term_to_string embedded_state)
-in (FStar_Util.print2 "Reached %s, goals are: %s\n" uu____260 uu____261)))));
-(
-
-let uu____262 = (FStar_Syntax_Embeddings.unembed ea a)
-in (FStar_Util.bind_opt uu____262 (fun a1 -> (
-
-let res = (
-
-let uu____272 = (t a1)
-in (FStar_Tactics_Basic.run uu____272 ps1))
-in (
-
-let uu____275 = (
-
-let uu____276 = (FStar_Tactics_Embedding.e_result er)
-in (
-
-let uu____281 = (FStar_TypeChecker_Normalize.psc_range psc)
-in (FStar_Syntax_Embeddings.embed uu____276 uu____281 res)))
-in FStar_Pervasives_Native.Some (uu____275))))));
-)))))
-end
-| uu____284 -> begin
-(
-
-let uu____285 = (
-
-let uu____286 = (FStar_Ident.string_of_lid nm)
-in (
-
-let uu____287 = (FStar_Syntax_Print.args_to_string args)
-in (FStar_Util.format2 "Unexpected application of tactic primitive %s %s" uu____286 uu____287)))
-in (failwith uu____285))
-end))
-
-
-let mk_tactic_interpretation_1_env : 'a 'r . Prims.bool  ->  (FStar_TypeChecker_Normalize.psc  ->  'a  ->  'r FStar_Tactics_Basic.tac)  ->  'a FStar_Syntax_Embeddings.embedding  ->  'r FStar_Syntax_Embeddings.embedding  ->  FStar_Ident.lid  ->  FStar_TypeChecker_Normalize.psc  ->  FStar_Syntax_Syntax.args  ->  FStar_Syntax_Syntax.term FStar_Pervasives_Native.option = (fun reflect t ea er nm psc args -> (match (args) with
-| ((a, uu____370))::((embedded_state, uu____372))::[] -> begin
-(
-
-let uu____399 = (FStar_Syntax_Embeddings.unembed FStar_Tactics_Embedding.e_proofstate embedded_state)
-in (FStar_Util.bind_opt uu____399 (fun ps -> (
-
-let ps1 = (FStar_Tactics_Types.set_ps_psc psc ps)
-in ((FStar_Tactics_Basic.log ps1 (fun uu____412 -> (
-
-let uu____413 = (FStar_Ident.string_of_lid nm)
-in (
-
-let uu____414 = (FStar_Syntax_Print.term_to_string embedded_state)
-in (FStar_Util.print2 "Reached %s, goals are: %s\n" uu____413 uu____414)))));
-(
-
-let uu____415 = (FStar_Syntax_Embeddings.unembed ea a)
-in (FStar_Util.bind_opt uu____415 (fun a1 -> (
-
-let res = (
-
-let uu____425 = (t psc a1)
-in (FStar_Tactics_Basic.run uu____425 ps1))
-in (
-
-let uu____428 = (
-
-let uu____429 = (FStar_Tactics_Embedding.e_result er)
-in (
-
-let uu____434 = (FStar_TypeChecker_Normalize.psc_range psc)
-in (FStar_Syntax_Embeddings.embed uu____429 uu____434 res)))
-in FStar_Pervasives_Native.Some (uu____428))))));
-)))))
-end
-| uu____437 -> begin
-(
-
-let uu____438 = (
-
-let uu____439 = (FStar_Ident.string_of_lid nm)
-in (
-
-let uu____440 = (FStar_Syntax_Print.args_to_string args)
-in (FStar_Util.format2 "Unexpected application of tactic primitive %s %s" uu____439 uu____440)))
-in (failwith uu____438))
-end))
-
-
-let mk_tactic_interpretation_2 : 'a 'b 'r . Prims.bool  ->  ('a  ->  'b  ->  'r FStar_Tactics_Basic.tac)  ->  'a FStar_Syntax_Embeddings.embedding  ->  'b FStar_Syntax_Embeddings.embedding  ->  'r FStar_Syntax_Embeddings.embedding  ->  FStar_Ident.lid  ->  FStar_TypeChecker_Normalize.psc  ->  FStar_Syntax_Syntax.args  ->  FStar_Syntax_Syntax.term FStar_Pervasives_Native.option = (fun reflect t ea eb er nm psc args -> (match (args) with
-| ((a, uu____537))::((b, uu____539))::((embedded_state, uu____541))::[] -> begin
-(
-
-let uu____578 = (FStar_Syntax_Embeddings.unembed FStar_Tactics_Embedding.e_proofstate embedded_state)
-in (FStar_Util.bind_opt uu____578 (fun ps -> (
-
-let ps1 = (FStar_Tactics_Types.set_ps_psc psc ps)
-in ((FStar_Tactics_Basic.log ps1 (fun uu____591 -> (
-
-let uu____592 = (FStar_Ident.string_of_lid nm)
-in (
-
-let uu____593 = (FStar_Syntax_Print.term_to_string embedded_state)
-in (FStar_Util.print2 "Reached %s, goals are: %s\n" uu____592 uu____593)))));
-(
-
-let uu____594 = (FStar_Syntax_Embeddings.unembed ea a)
-in (FStar_Util.bind_opt uu____594 (fun a1 -> (
-
-let uu____600 = (FStar_Syntax_Embeddings.unembed eb b)
-in (FStar_Util.bind_opt uu____600 (fun b1 -> (
-
-let res = (
-
-let uu____610 = (t a1 b1)
-in (FStar_Tactics_Basic.run uu____610 ps1))
-in (
-
-let uu____613 = (
-
-let uu____614 = (FStar_Tactics_Embedding.e_result er)
-in (
-
-let uu____619 = (FStar_TypeChecker_Normalize.psc_range psc)
-in (FStar_Syntax_Embeddings.embed uu____614 uu____619 res)))
-in FStar_Pervasives_Native.Some (uu____613)))))))));
-)))))
-end
-| uu____622 -> begin
-(
-
-let uu____623 = (
-
-let uu____624 = (FStar_Ident.string_of_lid nm)
-in (
-
-let uu____625 = (FStar_Syntax_Print.args_to_string args)
-in (FStar_Util.format2 "Unexpected application of tactic primitive %s %s" uu____624 uu____625)))
-in (failwith uu____623))
-end))
-
-
-let mk_tactic_interpretation_3 : 'a 'b 'c 'r . Prims.bool  ->  ('a  ->  'b  ->  'c  ->  'r FStar_Tactics_Basic.tac)  ->  'a FStar_Syntax_Embeddings.embedding  ->  'b FStar_Syntax_Embeddings.embedding  ->  'c FStar_Syntax_Embeddings.embedding  ->  'r FStar_Syntax_Embeddings.embedding  ->  FStar_Ident.lid  ->  FStar_TypeChecker_Normalize.psc  ->  FStar_Syntax_Syntax.args  ->  FStar_Syntax_Syntax.term FStar_Pervasives_Native.option = (fun reflect t ea eb ec er nm psc args -> (match (args) with
-| ((a, uu____741))::((b, uu____743))::((c, uu____745))::((embedded_state, uu____747))::[] -> begin
-(
-
-let uu____794 = (FStar_Syntax_Embeddings.unembed FStar_Tactics_Embedding.e_proofstate embedded_state)
-in (FStar_Util.bind_opt uu____794 (fun ps -> (
-
-let ps1 = (FStar_Tactics_Types.set_ps_psc psc ps)
-in ((FStar_Tactics_Basic.log ps1 (fun uu____807 -> (
-
-let uu____808 = (FStar_Ident.string_of_lid nm)
-in (
-
-let uu____809 = (FStar_Syntax_Print.term_to_string embedded_state)
-in (FStar_Util.print2 "Reached %s, goals are: %s\n" uu____808 uu____809)))));
-(
-
-let uu____810 = (FStar_Syntax_Embeddings.unembed ea a)
-in (FStar_Util.bind_opt uu____810 (fun a1 -> (
-
-let uu____816 = (FStar_Syntax_Embeddings.unembed eb b)
-in (FStar_Util.bind_opt uu____816 (fun b1 -> (
-
-let uu____822 = (FStar_Syntax_Embeddings.unembed ec c)
-in (FStar_Util.bind_opt uu____822 (fun c1 -> (
-
-let res = (
-
-let uu____832 = (t a1 b1 c1)
-in (FStar_Tactics_Basic.run uu____832 ps1))
-in (
-
-let uu____835 = (
-
-let uu____836 = (FStar_Tactics_Embedding.e_result er)
-in (
-
-let uu____841 = (FStar_TypeChecker_Normalize.psc_range psc)
-in (FStar_Syntax_Embeddings.embed uu____836 uu____841 res)))
-in FStar_Pervasives_Native.Some (uu____835))))))))))));
-)))))
-end
-| uu____844 -> begin
-(
-
-let uu____845 = (
-
-let uu____846 = (FStar_Ident.string_of_lid nm)
-in (
-
-let uu____847 = (FStar_Syntax_Print.args_to_string args)
-in (FStar_Util.format2 "Unexpected application of tactic primitive %s %s" uu____846 uu____847)))
-in (failwith uu____845))
-end))
-
-
-let mk_tactic_interpretation_4 : 'a 'b 'c 'd 'r . Prims.bool  ->  ('a  ->  'b  ->  'c  ->  'd  ->  'r FStar_Tactics_Basic.tac)  ->  'a FStar_Syntax_Embeddings.embedding  ->  'b FStar_Syntax_Embeddings.embedding  ->  'c FStar_Syntax_Embeddings.embedding  ->  'd FStar_Syntax_Embeddings.embedding  ->  'r FStar_Syntax_Embeddings.embedding  ->  FStar_Ident.lid  ->  FStar_TypeChecker_Normalize.psc  ->  FStar_Syntax_Syntax.args  ->  FStar_Syntax_Syntax.term FStar_Pervasives_Native.option = (fun reflect t ea eb ec ed er nm psc args -> (match (args) with
-| ((a, uu____982))::((b, uu____984))::((c, uu____986))::((d, uu____988))::((embedded_state, uu____990))::[] -> begin
-(
-
-let uu____1047 = (FStar_Syntax_Embeddings.unembed FStar_Tactics_Embedding.e_proofstate embedded_state)
-in (FStar_Util.bind_opt uu____1047 (fun ps -> (
-
-let ps1 = (FStar_Tactics_Types.set_ps_psc psc ps)
-in ((FStar_Tactics_Basic.log ps1 (fun uu____1060 -> (
-
-let uu____1061 = (FStar_Ident.string_of_lid nm)
-in (
-
-let uu____1062 = (FStar_Syntax_Print.term_to_string embedded_state)
-in (FStar_Util.print2 "Reached %s, goals are: %s\n" uu____1061 uu____1062)))));
-(
-
-let uu____1063 = (FStar_Syntax_Embeddings.unembed ea a)
-in (FStar_Util.bind_opt uu____1063 (fun a1 -> (
-
-let uu____1069 = (FStar_Syntax_Embeddings.unembed eb b)
-in (FStar_Util.bind_opt uu____1069 (fun b1 -> (
-
-let uu____1075 = (FStar_Syntax_Embeddings.unembed ec c)
-in (FStar_Util.bind_opt uu____1075 (fun c1 -> (
-
-let uu____1081 = (FStar_Syntax_Embeddings.unembed ed d)
-in (FStar_Util.bind_opt uu____1081 (fun d1 -> (
-
-let res = (
-
-let uu____1091 = (t a1 b1 c1 d1)
-in (FStar_Tactics_Basic.run uu____1091 ps1))
-in (
-
-let uu____1094 = (
-
-let uu____1095 = (FStar_Tactics_Embedding.e_result er)
-in (
-
-let uu____1100 = (FStar_TypeChecker_Normalize.psc_range psc)
-in (FStar_Syntax_Embeddings.embed uu____1095 uu____1100 res)))
-in FStar_Pervasives_Native.Some (uu____1094)))))))))))))));
-)))))
-end
-| uu____1103 -> begin
-(
-
-let uu____1104 = (
-
-let uu____1105 = (FStar_Ident.string_of_lid nm)
-in (
-
-let uu____1106 = (FStar_Syntax_Print.args_to_string args)
-in (FStar_Util.format2 "Unexpected application of tactic primitive %s %s" uu____1105 uu____1106)))
-in (failwith uu____1104))
-end))
-
-
-let mk_tactic_interpretation_5 : 'a 'b 'c 'd 'e 'r . Prims.bool  ->  ('a  ->  'b  ->  'c  ->  'd  ->  'e  ->  'r FStar_Tactics_Basic.tac)  ->  'a FStar_Syntax_Embeddings.embedding  ->  'b FStar_Syntax_Embeddings.embedding  ->  'c FStar_Syntax_Embeddings.embedding  ->  'd FStar_Syntax_Embeddings.embedding  ->  'e FStar_Syntax_Embeddings.embedding  ->  'r FStar_Syntax_Embeddings.embedding  ->  FStar_Ident.lid  ->  FStar_TypeChecker_Normalize.psc  ->  FStar_Syntax_Syntax.args  ->  FStar_Syntax_Syntax.term FStar_Pervasives_Native.option = (fun reflect t ea eb ec ed ee er nm psc args -> (match (args) with
-| ((a, uu____1260))::((b, uu____1262))::((c, uu____1264))::((d, uu____1266))::((e, uu____1268))::((embedded_state, uu____1270))::[] -> begin
-(
-
-let uu____1337 = (FStar_Syntax_Embeddings.unembed FStar_Tactics_Embedding.e_proofstate embedded_state)
-in (FStar_Util.bind_opt uu____1337 (fun ps -> (
-
-let ps1 = (FStar_Tactics_Types.set_ps_psc psc ps)
-in ((FStar_Tactics_Basic.log ps1 (fun uu____1350 -> (
-
-let uu____1351 = (FStar_Ident.string_of_lid nm)
-in (
-
-let uu____1352 = (FStar_Syntax_Print.term_to_string embedded_state)
-in (FStar_Util.print2 "Reached %s, goals are: %s\n" uu____1351 uu____1352)))));
-(
-
-let uu____1353 = (FStar_Syntax_Embeddings.unembed ea a)
-in (FStar_Util.bind_opt uu____1353 (fun a1 -> (
-
-let uu____1359 = (FStar_Syntax_Embeddings.unembed eb b)
-in (FStar_Util.bind_opt uu____1359 (fun b1 -> (
-
-let uu____1365 = (FStar_Syntax_Embeddings.unembed ec c)
-in (FStar_Util.bind_opt uu____1365 (fun c1 -> (
-
-let uu____1371 = (FStar_Syntax_Embeddings.unembed ed d)
-in (FStar_Util.bind_opt uu____1371 (fun d1 -> (
-
-let uu____1377 = (FStar_Syntax_Embeddings.unembed ee e)
-in (FStar_Util.bind_opt uu____1377 (fun e1 -> (
-
-let res = (
-
-let uu____1387 = (t a1 b1 c1 d1 e1)
-in (FStar_Tactics_Basic.run uu____1387 ps1))
-in (
-
-let uu____1390 = (
-
-let uu____1391 = (FStar_Tactics_Embedding.e_result er)
-in (
-
-let uu____1396 = (FStar_TypeChecker_Normalize.psc_range psc)
-in (FStar_Syntax_Embeddings.embed uu____1391 uu____1396 res)))
-in FStar_Pervasives_Native.Some (uu____1390))))))))))))))))));
-)))))
-end
-| uu____1399 -> begin
-(
-
-let uu____1400 = (
-
-let uu____1401 = (FStar_Ident.string_of_lid nm)
-in (
-
-let uu____1402 = (FStar_Syntax_Print.args_to_string args)
-in (FStar_Util.format2 "Unexpected application of tactic primitive %s %s" uu____1401 uu____1402)))
-in (failwith uu____1400))
-end))
-
-
-let mk_tactic_interpretation_6 : 'a 'b 'c 'd 'e 'f 'r . Prims.bool  ->  ('a  ->  'b  ->  'c  ->  'd  ->  'e  ->  'f  ->  'r FStar_Tactics_Basic.tac)  ->  'a FStar_Syntax_Embeddings.embedding  ->  'b FStar_Syntax_Embeddings.embedding  ->  'c FStar_Syntax_Embeddings.embedding  ->  'd FStar_Syntax_Embeddings.embedding  ->  'e FStar_Syntax_Embeddings.embedding  ->  'f FStar_Syntax_Embeddings.embedding  ->  'r FStar_Syntax_Embeddings.embedding  ->  FStar_Ident.lid  ->  FStar_TypeChecker_Normalize.psc  ->  FStar_Syntax_Syntax.args  ->  FStar_Syntax_Syntax.term FStar_Pervasives_Native.option = (fun reflect t ea eb ec ed ee ef er nm psc args -> (match (args) with
-| ((a, uu____1575))::((b, uu____1577))::((c, uu____1579))::((d, uu____1581))::((e, uu____1583))::((f, uu____1585))::((embedded_state, uu____1587))::[] -> begin
-(
-
-let uu____1664 = (FStar_Syntax_Embeddings.unembed FStar_Tactics_Embedding.e_proofstate embedded_state)
-in (FStar_Util.bind_opt uu____1664 (fun ps -> (
-
-let ps1 = (FStar_Tactics_Types.set_ps_psc psc ps)
-in ((FStar_Tactics_Basic.log ps1 (fun uu____1677 -> (
-
-let uu____1678 = (FStar_Ident.string_of_lid nm)
-in (
-
-let uu____1679 = (FStar_Syntax_Print.term_to_string embedded_state)
-in (FStar_Util.print2 "Reached %s, goals are: %s\n" uu____1678 uu____1679)))));
-(
-
-let uu____1680 = (FStar_Syntax_Embeddings.unembed ea a)
-in (FStar_Util.bind_opt uu____1680 (fun a1 -> (
-
-let uu____1686 = (FStar_Syntax_Embeddings.unembed eb b)
-in (FStar_Util.bind_opt uu____1686 (fun b1 -> (
-
-let uu____1692 = (FStar_Syntax_Embeddings.unembed ec c)
-in (FStar_Util.bind_opt uu____1692 (fun c1 -> (
-
-let uu____1698 = (FStar_Syntax_Embeddings.unembed ed d)
-in (FStar_Util.bind_opt uu____1698 (fun d1 -> (
-
-let uu____1704 = (FStar_Syntax_Embeddings.unembed ee e)
-in (FStar_Util.bind_opt uu____1704 (fun e1 -> (
-
-let uu____1710 = (FStar_Syntax_Embeddings.unembed ef f)
-in (FStar_Util.bind_opt uu____1710 (fun f1 -> (
-
-let res = (
-
-let uu____1720 = (t a1 b1 c1 d1 e1 f1)
-in (FStar_Tactics_Basic.run uu____1720 ps1))
-in (
-
-let uu____1723 = (
-
-let uu____1724 = (FStar_Tactics_Embedding.e_result er)
-in (
-
-let uu____1729 = (FStar_TypeChecker_Normalize.psc_range psc)
-in (FStar_Syntax_Embeddings.embed uu____1724 uu____1729 res)))
-in FStar_Pervasives_Native.Some (uu____1723)))))))))))))))))))));
-)))))
-end
-| uu____1732 -> begin
-(
-
-let uu____1733 = (
-
-let uu____1734 = (FStar_Ident.string_of_lid nm)
-in (
-
-let uu____1735 = (FStar_Syntax_Print.args_to_string args)
-in (FStar_Util.format2 "Unexpected application of tactic primitive %s %s" uu____1734 uu____1735)))
-in (failwith uu____1733))
-end))
-
-
-let step_from_native_step : FStar_Tactics_Native.native_primitive_step  ->  FStar_TypeChecker_Normalize.primitive_step = (fun s -> {FStar_TypeChecker_Normalize.name = s.FStar_Tactics_Native.name; FStar_TypeChecker_Normalize.arity = s.FStar_Tactics_Native.arity; FStar_TypeChecker_Normalize.auto_reflect = FStar_Pervasives_Native.Some ((s.FStar_Tactics_Native.arity - (Prims.parse_int "1"))); FStar_TypeChecker_Normalize.strong_reduction_ok = s.FStar_Tactics_Native.strong_reduction_ok; FStar_TypeChecker_Normalize.requires_binder_substitution = false; FStar_TypeChecker_Normalize.interpretation = (fun psc args -> (s.FStar_Tactics_Native.tactic psc args))})
-
-
-let rec e_tactic_0' : 'r . 'r FStar_Syntax_Embeddings.embedding  ->  'r FStar_Tactics_Basic.tac FStar_Syntax_Embeddings.embedding = (fun er -> (FStar_Syntax_Embeddings.mk_emb (fun uu____1879 uu____1880 -> (failwith "Impossible: embedding tactic (0)?")) (fun w t -> (
-
-let uu____1888 = (unembed_tactic_0 er t)
-in (FStar_All.pipe_left (fun _0_17 -> FStar_Pervasives_Native.Some (_0_17)) uu____1888))) FStar_Syntax_Syntax.t_unit))
-and e_tactic_1 : 'a 'r . 'a FStar_Syntax_Embeddings.embedding  ->  'r FStar_Syntax_Embeddings.embedding  ->  ('a  ->  'r FStar_Tactics_Basic.tac) FStar_Syntax_Embeddings.embedding = (fun ea er -> (FStar_Syntax_Embeddings.mk_emb (fun uu____1912 uu____1913 -> (failwith "Impossible: embedding tactic (1)?")) (fun w t -> (unembed_tactic_1 ea er t)) FStar_Syntax_Syntax.t_unit))
-and primitive_steps : unit  ->  FStar_TypeChecker_Normalize.primitive_step Prims.list = (fun uu____1922 -> (
-
-let mk1 = (fun nm arity interpretation -> (
-
-let nm1 = (FStar_Tactics_Embedding.fstar_tactics_lid' (("Builtins")::(nm)::[]))
-in {FStar_TypeChecker_Normalize.name = nm1; FStar_TypeChecker_Normalize.arity = arity; FStar_TypeChecker_Normalize.auto_reflect = FStar_Pervasives_Native.Some ((arity - (Prims.parse_int "1"))); FStar_TypeChecker_Normalize.strong_reduction_ok = false; FStar_TypeChecker_Normalize.requires_binder_substitution = true; FStar_TypeChecker_Normalize.interpretation = (fun psc args -> (interpretation nm1 psc args))}))
-in (
-
-let native_tactics = (FStar_Tactics_Native.list_all ())
-in (
-
-let native_tactics_steps = (FStar_List.map step_from_native_step native_tactics)
-in (
-
-let mktac1 = (fun name f ea er -> (mk1 name (Prims.parse_int "2") (mk_tactic_interpretation_1 false f ea er)))
-in (
-
-let mktac2 = (fun name f ea eb er -> (mk1 name (Prims.parse_int "3") (mk_tactic_interpretation_2 false f ea eb er)))
-in (
-
-let mktac3 = (fun name f ea eb ec er -> (mk1 name (Prims.parse_int "4") (mk_tactic_interpretation_3 false f ea eb ec er)))
-in (
-
-let mktac5 = (fun name f ea eb ec ed ee er -> (mk1 name (Prims.parse_int "6") (mk_tactic_interpretation_5 false f ea eb ec ed ee er)))
-in (
-
-let decr_depth_interp = (fun psc args -> (match (args) with
-| ((ps, uu____2328))::[] -> begin
-(
-
-let uu____2345 = (FStar_Syntax_Embeddings.unembed FStar_Tactics_Embedding.e_proofstate ps)
-in (FStar_Util.bind_opt uu____2345 (fun ps1 -> (
-
-let ps2 = (FStar_Tactics_Types.set_ps_psc psc ps1)
-in (
-
-let uu____2353 = (
-
-let uu____2354 = (FStar_TypeChecker_Normalize.psc_range psc)
-in (
-
-let uu____2355 = (FStar_Tactics_Types.decr_depth ps2)
-in (FStar_Syntax_Embeddings.embed FStar_Tactics_Embedding.e_proofstate uu____2354 uu____2355)))
-in FStar_Pervasives_Native.Some (uu____2353))))))
-end
-| uu____2356 -> begin
-(failwith "Unexpected application of decr_depth")
-end))
-in (
-
-let decr_depth_step = (
-
-let uu____2360 = (FStar_Ident.lid_of_str "FStar.Tactics.Types.decr_depth")
-in {FStar_TypeChecker_Normalize.name = uu____2360; FStar_TypeChecker_Normalize.arity = (Prims.parse_int "1"); FStar_TypeChecker_Normalize.auto_reflect = FStar_Pervasives_Native.None; FStar_TypeChecker_Normalize.strong_reduction_ok = false; FStar_TypeChecker_Normalize.requires_binder_substitution = false; FStar_TypeChecker_Normalize.interpretation = decr_depth_interp})
-in (
-
-let incr_depth_interp = (fun psc args -> (match (args) with
-| ((ps, uu____2377))::[] -> begin
-(
-
-let uu____2394 = (FStar_Syntax_Embeddings.unembed FStar_Tactics_Embedding.e_proofstate ps)
-in (FStar_Util.bind_opt uu____2394 (fun ps1 -> (
-
-let ps2 = (FStar_Tactics_Types.set_ps_psc psc ps1)
-in (
-
-let uu____2402 = (
-
-let uu____2403 = (FStar_TypeChecker_Normalize.psc_range psc)
-in (
-
-let uu____2404 = (FStar_Tactics_Types.incr_depth ps2)
-in (FStar_Syntax_Embeddings.embed FStar_Tactics_Embedding.e_proofstate uu____2403 uu____2404)))
-in FStar_Pervasives_Native.Some (uu____2402))))))
-end
-| uu____2405 -> begin
-(failwith "Unexpected application of incr_depth")
-end))
-in (
-
-let incr_depth_step = (
-
-let uu____2409 = (FStar_Ident.lid_of_str "FStar.Tactics.Types.incr_depth")
-in {FStar_TypeChecker_Normalize.name = uu____2409; FStar_TypeChecker_Normalize.arity = (Prims.parse_int "1"); FStar_TypeChecker_Normalize.auto_reflect = FStar_Pervasives_Native.None; FStar_TypeChecker_Normalize.strong_reduction_ok = false; FStar_TypeChecker_Normalize.requires_binder_substitution = false; FStar_TypeChecker_Normalize.interpretation = incr_depth_interp})
-in (
-
-let tracepoint_interp = (fun psc args -> (match (args) with
-| ((ps, uu____2430))::[] -> begin
-(
-
-let uu____2447 = (FStar_Syntax_Embeddings.unembed FStar_Tactics_Embedding.e_proofstate ps)
-in (FStar_Util.bind_opt uu____2447 (fun ps1 -> (
-
-let ps2 = (FStar_Tactics_Types.set_ps_psc psc ps1)
-in ((FStar_Tactics_Types.tracepoint ps2);
-FStar_Pervasives_Native.Some (FStar_Syntax_Util.exp_unit);
-)))))
-end
-| uu____2460 -> begin
-(failwith "Unexpected application of tracepoint")
-end))
-in (
-
-let set_proofstate_range_interp = (fun psc args -> (match (args) with
-| ((ps, uu____2481))::((r, uu____2483))::[] -> begin
-(
-
-let uu____2510 = (FStar_Syntax_Embeddings.unembed FStar_Tactics_Embedding.e_proofstate ps)
-in (FStar_Util.bind_opt uu____2510 (fun ps1 -> (
-
-let uu____2516 = (FStar_Syntax_Embeddings.unembed FStar_Syntax_Embeddings.e_range r)
-in (FStar_Util.bind_opt uu____2516 (fun r1 -> (
-
-let ps' = (FStar_Tactics_Types.set_proofstate_range ps1 r1)
-in (
-
-let uu____2524 = (
-
-let uu____2525 = (FStar_TypeChecker_Normalize.psc_range psc)
-in (FStar_Syntax_Embeddings.embed FStar_Tactics_Embedding.e_proofstate uu____2525 ps'))
-in FStar_Pervasives_Native.Some (uu____2524)))))))))
-end
-| uu____2526 -> begin
-(failwith "Unexpected application of set_proofstate_range")
-end))
-in (
-
-let push_binder_interp = (fun psc args -> (match (args) with
-| ((env_t, uu____2545))::((b, uu____2547))::[] -> begin
-(
-
-let uu____2574 = (FStar_Syntax_Embeddings.unembed FStar_Reflection_Embeddings.e_env env_t)
-in (FStar_Util.bind_opt uu____2574 (fun env -> (
-
-let uu____2580 = (FStar_Syntax_Embeddings.unembed FStar_Reflection_Embeddings.e_binder b)
-in (FStar_Util.bind_opt uu____2580 (fun b1 -> (
-
-let env1 = (FStar_TypeChecker_Env.push_binders env ((b1)::[]))
-in (
-
-let uu____2588 = (FStar_Syntax_Embeddings.embed FStar_Reflection_Embeddings.e_env env_t.FStar_Syntax_Syntax.pos env1)
-in FStar_Pervasives_Native.Some (uu____2588)))))))))
-end
-| uu____2589 -> begin
-(failwith "Unexpected application of push_binder")
-end))
-in (
-
-let set_proofstate_range_step = (
-
-let nm = (FStar_Ident.lid_of_str "FStar.Tactics.Types.set_proofstate_range")
-in {FStar_TypeChecker_Normalize.name = nm; FStar_TypeChecker_Normalize.arity = (Prims.parse_int "2"); FStar_TypeChecker_Normalize.auto_reflect = FStar_Pervasives_Native.None; FStar_TypeChecker_Normalize.strong_reduction_ok = false; FStar_TypeChecker_Normalize.requires_binder_substitution = false; FStar_TypeChecker_Normalize.interpretation = set_proofstate_range_interp})
-in (
-
-let tracepoint_step = (
-
-let nm = (FStar_Ident.lid_of_str "FStar.Tactics.Types.tracepoint")
-in {FStar_TypeChecker_Normalize.name = nm; FStar_TypeChecker_Normalize.arity = (Prims.parse_int "1"); FStar_TypeChecker_Normalize.auto_reflect = FStar_Pervasives_Native.None; FStar_TypeChecker_Normalize.strong_reduction_ok = false; FStar_TypeChecker_Normalize.requires_binder_substitution = true; FStar_TypeChecker_Normalize.interpretation = tracepoint_interp})
-in (
-
-let push_binder_step = (
-
-let nm = (FStar_Tactics_Embedding.fstar_tactics_lid' (("Builtins")::("push_binder")::[]))
-in {FStar_TypeChecker_Normalize.name = nm; FStar_TypeChecker_Normalize.arity = (Prims.parse_int "2"); FStar_TypeChecker_Normalize.auto_reflect = FStar_Pervasives_Native.None; FStar_TypeChecker_Normalize.strong_reduction_ok = false; FStar_TypeChecker_Normalize.requires_binder_substitution = true; FStar_TypeChecker_Normalize.interpretation = push_binder_interp})
-in (
-
-let uu____2598 = (
-
-let uu____2601 = (mktac2 "fail" (fun uu____2603 -> FStar_Tactics_Basic.fail) FStar_Syntax_Embeddings.e_any FStar_Syntax_Embeddings.e_string FStar_Syntax_Embeddings.e_any)
-in (
-
-let uu____2604 = (
-
-let uu____2607 = (mktac1 "trivial" FStar_Tactics_Basic.trivial FStar_Syntax_Embeddings.e_unit FStar_Syntax_Embeddings.e_unit)
-in (
-
-let uu____2608 = (
-
-let uu____2611 = (
-
-let uu____2612 = (e_tactic_0' FStar_Syntax_Embeddings.e_any)
-in (
-
-let uu____2617 = (FStar_Syntax_Embeddings.e_option FStar_Syntax_Embeddings.e_any)
-in (mktac2 "__trytac" (fun uu____2627 -> FStar_Tactics_Basic.trytac) FStar_Syntax_Embeddings.e_any uu____2612 uu____2617)))
-in (
-
-let uu____2628 = (
-
-let uu____2631 = (mktac1 "intro" FStar_Tactics_Basic.intro FStar_Syntax_Embeddings.e_unit FStar_Reflection_Embeddings.e_binder)
-in (
-
-let uu____2632 = (
-
-let uu____2635 = (
-
-let uu____2636 = (FStar_Syntax_Embeddings.e_tuple2 FStar_Reflection_Embeddings.e_binder FStar_Reflection_Embeddings.e_binder)
-in (mktac1 "intro_rec" FStar_Tactics_Basic.intro_rec FStar_Syntax_Embeddings.e_unit uu____2636))
-in (
-
-let uu____2647 = (
-
-let uu____2650 = (
-
-let uu____2651 = (FStar_Syntax_Embeddings.e_list FStar_Syntax_Embeddings.e_norm_step)
-in (mktac1 "norm" FStar_Tactics_Basic.norm uu____2651 FStar_Syntax_Embeddings.e_unit))
-in (
-
-let uu____2658 = (
-
-let uu____2661 = (
-
-let uu____2662 = (FStar_Syntax_Embeddings.e_list FStar_Syntax_Embeddings.e_norm_step)
-in (mktac3 "norm_term_env" FStar_Tactics_Basic.norm_term_env FStar_Reflection_Embeddings.e_env uu____2662 FStar_Reflection_Embeddings.e_term FStar_Reflection_Embeddings.e_term))
-in (
-
-let uu____2669 = (
-
-let uu____2672 = (
-
-let uu____2673 = (FStar_Syntax_Embeddings.e_list FStar_Syntax_Embeddings.e_norm_step)
-in (mktac2 "norm_binder_type" FStar_Tactics_Basic.norm_binder_type uu____2673 FStar_Reflection_Embeddings.e_binder FStar_Syntax_Embeddings.e_unit))
-in (
-
-let uu____2680 = (
-
-let uu____2683 = (mktac2 "rename_to" FStar_Tactics_Basic.rename_to FStar_Reflection_Embeddings.e_binder FStar_Syntax_Embeddings.e_string FStar_Syntax_Embeddings.e_unit)
-in (
-
-let uu____2684 = (
-
-let uu____2687 = (mktac1 "binder_retype" FStar_Tactics_Basic.binder_retype FStar_Reflection_Embeddings.e_binder FStar_Syntax_Embeddings.e_unit)
-in (
-
-let uu____2688 = (
-
-let uu____2691 = (mktac1 "revert" FStar_Tactics_Basic.revert FStar_Syntax_Embeddings.e_unit FStar_Syntax_Embeddings.e_unit)
-in (
-
-let uu____2692 = (
-
-let uu____2695 = (mktac1 "clear_top" FStar_Tactics_Basic.clear_top FStar_Syntax_Embeddings.e_unit FStar_Syntax_Embeddings.e_unit)
-in (
-
-let uu____2696 = (
-
-let uu____2699 = (mktac1 "clear" FStar_Tactics_Basic.clear FStar_Reflection_Embeddings.e_binder FStar_Syntax_Embeddings.e_unit)
-in (
-
-let uu____2700 = (
-
-let uu____2703 = (mktac1 "rewrite" FStar_Tactics_Basic.rewrite FStar_Reflection_Embeddings.e_binder FStar_Syntax_Embeddings.e_unit)
-in (
-
-let uu____2704 = (
-
-let uu____2707 = (mktac1 "smt" FStar_Tactics_Basic.smt FStar_Syntax_Embeddings.e_unit FStar_Syntax_Embeddings.e_unit)
-in (
-
-let uu____2708 = (
-
-let uu____2711 = (mktac1 "refine_intro" FStar_Tactics_Basic.refine_intro FStar_Syntax_Embeddings.e_unit FStar_Syntax_Embeddings.e_unit)
-in (
-
-let uu____2712 = (
-
-let uu____2715 = (mktac2 "t_exact" FStar_Tactics_Basic.t_exact FStar_Syntax_Embeddings.e_bool FStar_Reflection_Embeddings.e_term FStar_Syntax_Embeddings.e_unit)
-in (
-
-let uu____2716 = (
-
-let uu____2719 = (mktac1 "apply" (FStar_Tactics_Basic.apply true) FStar_Reflection_Embeddings.e_term FStar_Syntax_Embeddings.e_unit)
-in (
-
-let uu____2720 = (
-
-let uu____2723 = (mktac1 "apply_raw" (FStar_Tactics_Basic.apply false) FStar_Reflection_Embeddings.e_term FStar_Syntax_Embeddings.e_unit)
-in (
-
-let uu____2724 = (
-
-let uu____2727 = (mktac1 "apply_lemma" FStar_Tactics_Basic.apply_lemma FStar_Reflection_Embeddings.e_term FStar_Syntax_Embeddings.e_unit)
-in (
-
-let uu____2728 = (
-
-let uu____2731 = (
-
-let uu____2732 = (e_tactic_0' FStar_Syntax_Embeddings.e_any)
-in (
-
-let uu____2737 = (e_tactic_0' FStar_Syntax_Embeddings.e_any)
-in (
-
-let uu____2742 = (FStar_Syntax_Embeddings.e_tuple2 FStar_Syntax_Embeddings.e_any FStar_Syntax_Embeddings.e_any)
-in (mktac5 "__divide" (fun uu____2759 uu____2760 -> FStar_Tactics_Basic.divide) FStar_Syntax_Embeddings.e_any FStar_Syntax_Embeddings.e_any FStar_Syntax_Embeddings.e_int uu____2732 uu____2737 uu____2742))))
-in (
-
-let uu____2761 = (
-
-let uu____2764 = (
-
-let uu____2765 = (e_tactic_0' FStar_Syntax_Embeddings.e_unit)
-in (
-
-let uu____2770 = (e_tactic_0' FStar_Syntax_Embeddings.e_unit)
-in (mktac2 "__seq" FStar_Tactics_Basic.seq uu____2765 uu____2770 FStar_Syntax_Embeddings.e_unit)))
-in (
-
-let uu____2779 = (
-
-let uu____2782 = (mktac1 "set_options" FStar_Tactics_Basic.set_options FStar_Syntax_Embeddings.e_string FStar_Syntax_Embeddings.e_unit)
-in (
-
-let uu____2783 = (
-
-let uu____2786 = (mktac1 "tc" FStar_Tactics_Basic.tc FStar_Reflection_Embeddings.e_term FStar_Reflection_Embeddings.e_term)
-in (
-
-let uu____2787 = (
-
-let uu____2790 = (mktac1 "unshelve" FStar_Tactics_Basic.unshelve FStar_Reflection_Embeddings.e_term FStar_Syntax_Embeddings.e_unit)
-in (
-
-let uu____2791 = (
-
-let uu____2794 = (mktac2 "unquote" FStar_Tactics_Basic.unquote FStar_Syntax_Embeddings.e_any FStar_Reflection_Embeddings.e_term FStar_Syntax_Embeddings.e_any)
-in (
-
-let uu____2795 = (
-
-let uu____2798 = (mktac1 "prune" FStar_Tactics_Basic.prune FStar_Syntax_Embeddings.e_string FStar_Syntax_Embeddings.e_unit)
-in (
-
-let uu____2799 = (
-
-let uu____2802 = (mktac1 "addns" FStar_Tactics_Basic.addns FStar_Syntax_Embeddings.e_string FStar_Syntax_Embeddings.e_unit)
-in (
-
-let uu____2803 = (
-
-let uu____2806 = (mktac1 "print" FStar_Tactics_Basic.print FStar_Syntax_Embeddings.e_string FStar_Syntax_Embeddings.e_unit)
-in (
-
-let uu____2807 = (
-
-let uu____2810 = (mktac1 "debug" FStar_Tactics_Basic.debug FStar_Syntax_Embeddings.e_string FStar_Syntax_Embeddings.e_unit)
-in (
-
-let uu____2811 = (
-
-let uu____2814 = (mktac1 "dump" FStar_Tactics_Basic.print_proof_state FStar_Syntax_Embeddings.e_string FStar_Syntax_Embeddings.e_unit)
-in (
-
-let uu____2815 = (
-
-let uu____2818 = (mktac1 "dump1" FStar_Tactics_Basic.print_proof_state1 FStar_Syntax_Embeddings.e_string FStar_Syntax_Embeddings.e_unit)
-in (
-
-let uu____2819 = (
-
-let uu____2822 = (
-
-let uu____2823 = (e_tactic_0' FStar_Syntax_Embeddings.e_unit)
-in (mktac2 "__pointwise" FStar_Tactics_Basic.pointwise FStar_Tactics_Embedding.e_direction uu____2823 FStar_Syntax_Embeddings.e_unit))
-in (
-
-let uu____2830 = (
-
-let uu____2833 = (
-
-let uu____2834 = (
-
-let uu____2846 = (FStar_Syntax_Embeddings.e_tuple2 FStar_Syntax_Embeddings.e_bool FStar_Syntax_Embeddings.e_int)
-in (e_tactic_1 FStar_Reflection_Embeddings.e_term uu____2846))
-in (
-
-let uu____2857 = (e_tactic_0' FStar_Syntax_Embeddings.e_unit)
-in (mktac2 "__topdown_rewrite" FStar_Tactics_Basic.topdown_rewrite uu____2834 uu____2857 FStar_Syntax_Embeddings.e_unit)))
-in (
-
-let uu____2873 = (
-
-let uu____2876 = (mktac1 "trefl" FStar_Tactics_Basic.trefl FStar_Syntax_Embeddings.e_unit FStar_Syntax_Embeddings.e_unit)
-in (
-
-let uu____2877 = (
-
-let uu____2880 = (mktac1 "later" FStar_Tactics_Basic.later FStar_Syntax_Embeddings.e_unit FStar_Syntax_Embeddings.e_unit)
-in (
-
-let uu____2881 = (
-
-let uu____2884 = (mktac1 "dup" FStar_Tactics_Basic.dup FStar_Syntax_Embeddings.e_unit FStar_Syntax_Embeddings.e_unit)
-in (
-
-let uu____2885 = (
-
-let uu____2888 = (mktac1 "flip" FStar_Tactics_Basic.flip FStar_Syntax_Embeddings.e_unit FStar_Syntax_Embeddings.e_unit)
-in (
-
-let uu____2889 = (
-
-let uu____2892 = (mktac1 "qed" FStar_Tactics_Basic.qed FStar_Syntax_Embeddings.e_unit FStar_Syntax_Embeddings.e_unit)
-in (
-
-let uu____2893 = (
-
-let uu____2896 = (mktac1 "dismiss" FStar_Tactics_Basic.dismiss FStar_Syntax_Embeddings.e_unit FStar_Syntax_Embeddings.e_unit)
-in (
-
-let uu____2897 = (
-
-let uu____2900 = (mktac1 "tadmit" FStar_Tactics_Basic.tadmit FStar_Syntax_Embeddings.e_unit FStar_Syntax_Embeddings.e_unit)
-in (
-
-let uu____2901 = (
-
-let uu____2904 = (
-
-let uu____2905 = (FStar_Syntax_Embeddings.e_tuple2 FStar_Reflection_Embeddings.e_term FStar_Reflection_Embeddings.e_term)
-in (mktac1 "cases" FStar_Tactics_Basic.cases FStar_Reflection_Embeddings.e_term uu____2905))
-in (
-
-let uu____2916 = (
-
-let uu____2919 = (mktac1 "top_env" FStar_Tactics_Basic.top_env FStar_Syntax_Embeddings.e_unit FStar_Reflection_Embeddings.e_env)
-in (
-
-let uu____2920 = (
-
-let uu____2923 = (mktac1 "cur_env" FStar_Tactics_Basic.cur_env FStar_Syntax_Embeddings.e_unit FStar_Reflection_Embeddings.e_env)
-in (
-
-let uu____2924 = (
-
-let uu____2927 = (mktac1 "cur_goal" FStar_Tactics_Basic.cur_goal' FStar_Syntax_Embeddings.e_unit FStar_Reflection_Embeddings.e_term)
-in (
-
-let uu____2928 = (
-
-let uu____2931 = (mktac1 "cur_witness" FStar_Tactics_Basic.cur_witness FStar_Syntax_Embeddings.e_unit FStar_Reflection_Embeddings.e_term)
-in (
-
-let uu____2932 = (
-
-let uu____2935 = (mktac1 "inspect" FStar_Tactics_Basic.inspect FStar_Reflection_Embeddings.e_term FStar_Reflection_Embeddings.e_term_view)
-in (
-
-let uu____2936 = (
-
-let uu____2939 = (mktac1 "pack" FStar_Tactics_Basic.pack FStar_Reflection_Embeddings.e_term_view FStar_Reflection_Embeddings.e_term)
-in (
-
-let uu____2940 = (
-
-let uu____2943 = (mktac1 "fresh" FStar_Tactics_Basic.fresh FStar_Syntax_Embeddings.e_unit FStar_Syntax_Embeddings.e_int)
-in (
-
-let uu____2944 = (
-
-let uu____2947 = (mktac1 "ngoals" FStar_Tactics_Basic.ngoals FStar_Syntax_Embeddings.e_unit FStar_Syntax_Embeddings.e_int)
-in (
-
-let uu____2948 = (
-
-let uu____2951 = (mktac1 "ngoals_smt" FStar_Tactics_Basic.ngoals_smt FStar_Syntax_Embeddings.e_unit FStar_Syntax_Embeddings.e_int)
-in (
-
-let uu____2952 = (
-
-let uu____2955 = (mktac1 "is_guard" FStar_Tactics_Basic.is_guard FStar_Syntax_Embeddings.e_unit FStar_Syntax_Embeddings.e_bool)
-in (
-
-let uu____2956 = (
-
-let uu____2959 = (
-
-let uu____2960 = (FStar_Syntax_Embeddings.e_option FStar_Reflection_Embeddings.e_term)
-in (mktac2 "uvar_env" FStar_Tactics_Basic.uvar_env FStar_Reflection_Embeddings.e_env uu____2960 FStar_Reflection_Embeddings.e_term))
-in (
-
-let uu____2967 = (
-
-let uu____2970 = (mktac2 "unify" FStar_Tactics_Basic.unify FStar_Reflection_Embeddings.e_term FStar_Reflection_Embeddings.e_term FStar_Syntax_Embeddings.e_bool)
-in (
-
-let uu____2971 = (
-
-let uu____2974 = (
-
-let uu____2975 = (FStar_Syntax_Embeddings.e_list FStar_Syntax_Embeddings.e_string)
-in (mktac3 "launch_process" FStar_Tactics_Basic.launch_process FStar_Syntax_Embeddings.e_string uu____2975 FStar_Syntax_Embeddings.e_string FStar_Syntax_Embeddings.e_string))
-in (
-
-let uu____2982 = (
-
-let uu____2985 = (mktac2 "fresh_bv_named" FStar_Tactics_Basic.fresh_bv_named FStar_Syntax_Embeddings.e_string FStar_Reflection_Embeddings.e_term FStar_Reflection_Embeddings.e_bv)
-in (
-
-let uu____2986 = (
-
-let uu____2989 = (mktac1 "change" FStar_Tactics_Basic.change FStar_Reflection_Embeddings.e_term FStar_Syntax_Embeddings.e_unit)
-in (
-
-let uu____2990 = (
-
-let uu____2993 = (mktac1 "get_guard_policy" FStar_Tactics_Basic.get_guard_policy FStar_Syntax_Embeddings.e_unit FStar_Tactics_Embedding.e_guard_policy)
-in (
-
-let uu____2994 = (
-
-let uu____2997 = (mktac1 "set_guard_policy" FStar_Tactics_Basic.set_guard_policy FStar_Tactics_Embedding.e_guard_policy FStar_Syntax_Embeddings.e_unit)
-in (uu____2997)::(decr_depth_step)::(incr_depth_step)::(tracepoint_step)::(set_proofstate_range_step)::(push_binder_step)::[])
-in (uu____2993)::uu____2994))
-in (uu____2989)::uu____2990))
-in (uu____2985)::uu____2986))
-in (uu____2974)::uu____2982))
-in (uu____2970)::uu____2971))
-in (uu____2959)::uu____2967))
-in (uu____2955)::uu____2956))
-in (uu____2951)::uu____2952))
-in (uu____2947)::uu____2948))
-in (uu____2943)::uu____2944))
-in (uu____2939)::uu____2940))
-in (uu____2935)::uu____2936))
-in (uu____2931)::uu____2932))
-in (uu____2927)::uu____2928))
-in (uu____2923)::uu____2924))
-in (uu____2919)::uu____2920))
-in (uu____2904)::uu____2916))
-in (uu____2900)::uu____2901))
-in (uu____2896)::uu____2897))
-in (uu____2892)::uu____2893))
-in (uu____2888)::uu____2889))
-in (uu____2884)::uu____2885))
-in (uu____2880)::uu____2881))
-in (uu____2876)::uu____2877))
-in (uu____2833)::uu____2873))
-in (uu____2822)::uu____2830))
-in (uu____2818)::uu____2819))
-in (uu____2814)::uu____2815))
-in (uu____2810)::uu____2811))
-in (uu____2806)::uu____2807))
-in (uu____2802)::uu____2803))
-in (uu____2798)::uu____2799))
-in (uu____2794)::uu____2795))
-in (uu____2790)::uu____2791))
-in (uu____2786)::uu____2787))
-in (uu____2782)::uu____2783))
-in (uu____2764)::uu____2779))
-in (uu____2731)::uu____2761))
-in (uu____2727)::uu____2728))
-in (uu____2723)::uu____2724))
-in (uu____2719)::uu____2720))
-in (uu____2715)::uu____2716))
-in (uu____2711)::uu____2712))
-in (uu____2707)::uu____2708))
-in (uu____2703)::uu____2704))
-in (uu____2699)::uu____2700))
-in (uu____2695)::uu____2696))
-in (uu____2691)::uu____2692))
-in (uu____2687)::uu____2688))
-in (uu____2683)::uu____2684))
-in (uu____2672)::uu____2680))
-in (uu____2661)::uu____2669))
-in (uu____2650)::uu____2658))
-in (uu____2635)::uu____2647))
-in (uu____2631)::uu____2632))
-in (uu____2611)::uu____2628))
-in (uu____2607)::uu____2608))
-in (uu____2601)::uu____2604))
-in (FStar_List.append uu____2598 (FStar_List.append FStar_Reflection_Interpreter.reflection_primops native_tactics_steps)))))))))))))))))))))
-and unembed_tactic_1 : 'Aa 'Ar . 'Aa FStar_Syntax_Embeddings.embedding  ->  'Ar FStar_Syntax_Embeddings.embedding  ->  FStar_Syntax_Syntax.term  ->  ('Aa  ->  'Ar FStar_Tactics_Basic.tac) FStar_Pervasives_Native.option = (fun ea er f -> FStar_Pervasives_Native.Some ((fun x -> (
-
-let rng = FStar_Range.dummyRange
-in (
-
-let x_tm = (FStar_Syntax_Embeddings.embed ea rng x)
-in (
-
-let app = (
-
-let uu____3020 = (
-
-let uu____3025 = (
-
-let uu____3026 = (FStar_Syntax_Syntax.as_arg x_tm)
-in (uu____3026)::[])
-in (FStar_Syntax_Syntax.mk_Tm_app f uu____3025))
-in (uu____3020 FStar_Pervasives_Native.None rng))
-in (unembed_tactic_0 er app)))))))
-and unembed_tactic_0 : 'Ab . 'Ab FStar_Syntax_Embeddings.embedding  ->  FStar_Syntax_Syntax.term  ->  'Ab FStar_Tactics_Basic.tac = (fun eb embedded_tac_b -> (FStar_Tactics_Basic.bind FStar_Tactics_Basic.get (fun proof_state -> (
-
-let rng = embedded_tac_b.FStar_Syntax_Syntax.pos
-in (
-
-let tm = (
-
-let uu____3049 = (
-
-let uu____3054 = (
-
-let uu____3055 = (
-
-let uu____3056 = (FStar_Syntax_Embeddings.embed FStar_Tactics_Embedding.e_proofstate rng proof_state)
-in (FStar_Syntax_Syntax.as_arg uu____3056))
-in (uu____3055)::[])
-in (FStar_Syntax_Syntax.mk_Tm_app embedded_tac_b uu____3054))
-in (uu____3049 FStar_Pervasives_Native.None rng))
-in (
-
-let steps = (FStar_TypeChecker_Normalize.Weak)::(FStar_TypeChecker_Normalize.Reify)::(FStar_TypeChecker_Normalize.UnfoldUntil (FStar_Syntax_Syntax.delta_constant))::(FStar_TypeChecker_Normalize.UnfoldTac)::(FStar_TypeChecker_Normalize.Primops)::(FStar_TypeChecker_Normalize.Unascribe)::[]
-in ((
-
-let uu____3063 = (FStar_TypeChecker_Env.debug proof_state.FStar_Tactics_Types.main_context (FStar_Options.Other ("TacVerbose")))
-in (match (uu____3063) with
-| true -> begin
-(
-
-let uu____3064 = (FStar_Syntax_Print.term_to_string tm)
-in (FStar_Util.print1 "Starting normalizer with %s\n" uu____3064))
-end
-| uu____3065 -> begin
-()
-end));
-(
-
-let result = (
-
-let uu____3067 = (primitive_steps ())
-in (FStar_TypeChecker_Normalize.normalize_with_primitive_steps uu____3067 steps proof_state.FStar_Tactics_Types.main_context tm))
-in ((
-
-let uu____3071 = (FStar_TypeChecker_Env.debug proof_state.FStar_Tactics_Types.main_context (FStar_Options.Other ("TacVerbose")))
-in (match (uu____3071) with
-| true -> begin
-(
-
-let uu____3072 = (FStar_Syntax_Print.term_to_string result)
-in (FStar_Util.print1 "Reduced tactic: got %s\n" uu____3072))
-end
-| uu____3073 -> begin
-()
-end));
-(
-
-let res = (
-
-let uu____3079 = (FStar_Tactics_Embedding.e_result eb)
-in (FStar_Syntax_Embeddings.unembed uu____3079 result))
-in (match (res) with
-| FStar_Pervasives_Native.Some (FStar_Tactics_Result.Success (b, ps)) -> begin
-(
-
-let uu____3092 = (FStar_Tactics_Basic.set ps)
-in (FStar_Tactics_Basic.bind uu____3092 (fun uu____3096 -> (FStar_Tactics_Basic.ret b))))
-end
-| FStar_Pervasives_Native.Some (FStar_Tactics_Result.Failed (msg, ps)) -> begin
-(
-
-let uu____3101 = (FStar_Tactics_Basic.set ps)
-in (FStar_Tactics_Basic.bind uu____3101 (fun uu____3105 -> (FStar_Tactics_Basic.fail msg))))
-end
-| FStar_Pervasives_Native.None -> begin
-(
-
-let uu____3108 = (
-
-let uu____3113 = (
-
-let uu____3114 = (FStar_Syntax_Print.term_to_string result)
-in (FStar_Util.format1 "Tactic got stuck! Please file a bug report with a minimal reproduction of this issue.\n%s" uu____3114))
-in ((FStar_Errors.Fatal_TacticGotStuck), (uu____3113)))
-in (FStar_Errors.raise_error uu____3108 proof_state.FStar_Tactics_Types.main_context.FStar_TypeChecker_Env.range))
-end));
-));
-)))))))
-and unembed_tactic_0' : 'Ab . 'Ab FStar_Syntax_Embeddings.embedding  ->  FStar_Syntax_Syntax.term  ->  'Ab FStar_Tactics_Basic.tac FStar_Pervasives_Native.option = (fun eb embedded_tac_b -> (
-
-let uu____3121 = (unembed_tactic_0 eb embedded_tac_b)
-in (FStar_All.pipe_left (fun _0_18 -> FStar_Pervasives_Native.Some (_0_18)) uu____3121)))
-
-
-let report_implicits : FStar_Tactics_Types.proofstate  ->  FStar_TypeChecker_Env.implicits  ->  unit = (fun ps is -> (
-
-let errs = (FStar_List.map (fun uu____3177 -> (match (uu____3177) with
-| (r, uu____3197, uv, uu____3199, ty, rng) -> begin
-(
-
-let uu____3202 = (
-
-let uu____3203 = (FStar_Syntax_Print.uvar_to_string uv)
-in (
-
-let uu____3204 = (FStar_Syntax_Print.term_to_string ty)
-in (FStar_Util.format3 "Tactic left uninstantiated unification variable %s of type %s (reason = \"%s\")" uu____3203 uu____3204 r)))
-in ((FStar_Errors.Fatal_UninstantiatedUnificationVarInTactic), (uu____3202), (rng)))
-end)) is)
-in (match (errs) with
-| [] -> begin
-()
-end
-| ((e, msg, r))::tl1 -> begin
-((FStar_Tactics_Basic.dump_proofstate ps "failing due to uninstantiated implicits");
-(FStar_Errors.add_errors tl1);
-(FStar_Errors.raise_error ((e), (msg)) r);
-)
-end)))
-
-
-let run_tactic_on_typ : FStar_Syntax_Syntax.term  ->  FStar_TypeChecker_Env.env  ->  FStar_Syntax_Syntax.typ  ->  (FStar_Tactics_Basic.goal Prims.list * FStar_Syntax_Syntax.term) = (fun tactic env typ -> ((
-
-let uu____3259 = (FStar_ST.op_Bang tacdbg)
-in (match (uu____3259) with
-| true -> begin
-(
-
-let uu____3289 = (FStar_Syntax_Print.term_to_string tactic)
-in (FStar_Util.print1 "About to reduce uvars on: %s\n" uu____3289))
-end
-| uu____3290 -> begin
-()
-end));
-(
-
-let tactic1 = (FStar_TypeChecker_Normalize.reduce_uvar_solutions env tactic)
-in ((
-
-let uu____3293 = (FStar_ST.op_Bang tacdbg)
-in (match (uu____3293) with
-| true -> begin
-(
-
-let uu____3323 = (FStar_Syntax_Print.term_to_string tactic1)
-in (FStar_Util.print1 "About to check tactic term: %s\n" uu____3323))
-end
-| uu____3324 -> begin
-()
-end));
-(
-
-let uu____3325 = (FStar_TypeChecker_TcTerm.tc_reified_tactic env tactic1)
-in (match (uu____3325) with
-| (uu____3338, uu____3339, g) -> begin
-((FStar_TypeChecker_Rel.force_trivial_guard env g);
-(FStar_Errors.stop_if_err ());
-(
-
-let tau = (unembed_tactic_0 FStar_Syntax_Embeddings.e_unit tactic1)
-in (
-
-let uu____3346 = (FStar_TypeChecker_Env.clear_expected_typ env)
-in (match (uu____3346) with
-| (env1, uu____3360) -> begin
-(
-
-let env2 = (
-
-let uu___63_3366 = env1
-in {FStar_TypeChecker_Env.solver = uu___63_3366.FStar_TypeChecker_Env.solver; FStar_TypeChecker_Env.range = uu___63_3366.FStar_TypeChecker_Env.range; FStar_TypeChecker_Env.curmodule = uu___63_3366.FStar_TypeChecker_Env.curmodule; FStar_TypeChecker_Env.gamma = uu___63_3366.FStar_TypeChecker_Env.gamma; FStar_TypeChecker_Env.gamma_cache = uu___63_3366.FStar_TypeChecker_Env.gamma_cache; FStar_TypeChecker_Env.modules = uu___63_3366.FStar_TypeChecker_Env.modules; FStar_TypeChecker_Env.expected_typ = uu___63_3366.FStar_TypeChecker_Env.expected_typ; FStar_TypeChecker_Env.sigtab = uu___63_3366.FStar_TypeChecker_Env.sigtab; FStar_TypeChecker_Env.is_pattern = uu___63_3366.FStar_TypeChecker_Env.is_pattern; FStar_TypeChecker_Env.instantiate_imp = false; FStar_TypeChecker_Env.effects = uu___63_3366.FStar_TypeChecker_Env.effects; FStar_TypeChecker_Env.generalize = uu___63_3366.FStar_TypeChecker_Env.generalize; FStar_TypeChecker_Env.letrecs = uu___63_3366.FStar_TypeChecker_Env.letrecs; FStar_TypeChecker_Env.top_level = uu___63_3366.FStar_TypeChecker_Env.top_level; FStar_TypeChecker_Env.check_uvars = uu___63_3366.FStar_TypeChecker_Env.check_uvars; FStar_TypeChecker_Env.use_eq = uu___63_3366.FStar_TypeChecker_Env.use_eq; FStar_TypeChecker_Env.is_iface = uu___63_3366.FStar_TypeChecker_Env.is_iface; FStar_TypeChecker_Env.admit = uu___63_3366.FStar_TypeChecker_Env.admit; FStar_TypeChecker_Env.lax = uu___63_3366.FStar_TypeChecker_Env.lax; FStar_TypeChecker_Env.lax_universes = uu___63_3366.FStar_TypeChecker_Env.lax_universes; FStar_TypeChecker_Env.failhard = uu___63_3366.FStar_TypeChecker_Env.failhard; FStar_TypeChecker_Env.nosynth = uu___63_3366.FStar_TypeChecker_Env.nosynth; FStar_TypeChecker_Env.tc_term = uu___63_3366.FStar_TypeChecker_Env.tc_term; FStar_TypeChecker_Env.type_of = uu___63_3366.FStar_TypeChecker_Env.type_of; FStar_TypeChecker_Env.universe_of = uu___63_3366.FStar_TypeChecker_Env.universe_of; FStar_TypeChecker_Env.check_type_of = uu___63_3366.FStar_TypeChecker_Env.check_type_of; FStar_TypeChecker_Env.use_bv_sorts = uu___63_3366.FStar_TypeChecker_Env.use_bv_sorts; FStar_TypeChecker_Env.qtbl_name_and_index = uu___63_3366.FStar_TypeChecker_Env.qtbl_name_and_index; FStar_TypeChecker_Env.normalized_eff_names = uu___63_3366.FStar_TypeChecker_Env.normalized_eff_names; FStar_TypeChecker_Env.proof_ns = uu___63_3366.FStar_TypeChecker_Env.proof_ns; FStar_TypeChecker_Env.synth_hook = uu___63_3366.FStar_TypeChecker_Env.synth_hook; FStar_TypeChecker_Env.splice = uu___63_3366.FStar_TypeChecker_Env.splice; FStar_TypeChecker_Env.is_native_tactic = uu___63_3366.FStar_TypeChecker_Env.is_native_tactic; FStar_TypeChecker_Env.identifier_info = uu___63_3366.FStar_TypeChecker_Env.identifier_info; FStar_TypeChecker_Env.tc_hooks = uu___63_3366.FStar_TypeChecker_Env.tc_hooks; FStar_TypeChecker_Env.dsenv = uu___63_3366.FStar_TypeChecker_Env.dsenv; FStar_TypeChecker_Env.dep_graph = uu___63_3366.FStar_TypeChecker_Env.dep_graph})
-in (
-
-let env3 = (
-
-let uu___64_3368 = env2
-in {FStar_TypeChecker_Env.solver = uu___64_3368.FStar_TypeChecker_Env.solver; FStar_TypeChecker_Env.range = uu___64_3368.FStar_TypeChecker_Env.range; FStar_TypeChecker_Env.curmodule = uu___64_3368.FStar_TypeChecker_Env.curmodule; FStar_TypeChecker_Env.gamma = uu___64_3368.FStar_TypeChecker_Env.gamma; FStar_TypeChecker_Env.gamma_cache = uu___64_3368.FStar_TypeChecker_Env.gamma_cache; FStar_TypeChecker_Env.modules = uu___64_3368.FStar_TypeChecker_Env.modules; FStar_TypeChecker_Env.expected_typ = uu___64_3368.FStar_TypeChecker_Env.expected_typ; FStar_TypeChecker_Env.sigtab = uu___64_3368.FStar_TypeChecker_Env.sigtab; FStar_TypeChecker_Env.is_pattern = uu___64_3368.FStar_TypeChecker_Env.is_pattern; FStar_TypeChecker_Env.instantiate_imp = uu___64_3368.FStar_TypeChecker_Env.instantiate_imp; FStar_TypeChecker_Env.effects = uu___64_3368.FStar_TypeChecker_Env.effects; FStar_TypeChecker_Env.generalize = uu___64_3368.FStar_TypeChecker_Env.generalize; FStar_TypeChecker_Env.letrecs = uu___64_3368.FStar_TypeChecker_Env.letrecs; FStar_TypeChecker_Env.top_level = uu___64_3368.FStar_TypeChecker_Env.top_level; FStar_TypeChecker_Env.check_uvars = uu___64_3368.FStar_TypeChecker_Env.check_uvars; FStar_TypeChecker_Env.use_eq = uu___64_3368.FStar_TypeChecker_Env.use_eq; FStar_TypeChecker_Env.is_iface = uu___64_3368.FStar_TypeChecker_Env.is_iface; FStar_TypeChecker_Env.admit = uu___64_3368.FStar_TypeChecker_Env.admit; FStar_TypeChecker_Env.lax = uu___64_3368.FStar_TypeChecker_Env.lax; FStar_TypeChecker_Env.lax_universes = true; FStar_TypeChecker_Env.failhard = uu___64_3368.FStar_TypeChecker_Env.failhard; FStar_TypeChecker_Env.nosynth = uu___64_3368.FStar_TypeChecker_Env.nosynth; FStar_TypeChecker_Env.tc_term = uu___64_3368.FStar_TypeChecker_Env.tc_term; FStar_TypeChecker_Env.type_of = uu___64_3368.FStar_TypeChecker_Env.type_of; FStar_TypeChecker_Env.universe_of = uu___64_3368.FStar_TypeChecker_Env.universe_of; FStar_TypeChecker_Env.check_type_of = uu___64_3368.FStar_TypeChecker_Env.check_type_of; FStar_TypeChecker_Env.use_bv_sorts = uu___64_3368.FStar_TypeChecker_Env.use_bv_sorts; FStar_TypeChecker_Env.qtbl_name_and_index = uu___64_3368.FStar_TypeChecker_Env.qtbl_name_and_index; FStar_TypeChecker_Env.normalized_eff_names = uu___64_3368.FStar_TypeChecker_Env.normalized_eff_names; FStar_TypeChecker_Env.proof_ns = uu___64_3368.FStar_TypeChecker_Env.proof_ns; FStar_TypeChecker_Env.synth_hook = uu___64_3368.FStar_TypeChecker_Env.synth_hook; FStar_TypeChecker_Env.splice = uu___64_3368.FStar_TypeChecker_Env.splice; FStar_TypeChecker_Env.is_native_tactic = uu___64_3368.FStar_TypeChecker_Env.is_native_tactic; FStar_TypeChecker_Env.identifier_info = uu___64_3368.FStar_TypeChecker_Env.identifier_info; FStar_TypeChecker_Env.tc_hooks = uu___64_3368.FStar_TypeChecker_Env.tc_hooks; FStar_TypeChecker_Env.dsenv = uu___64_3368.FStar_TypeChecker_Env.dsenv; FStar_TypeChecker_Env.dep_graph = uu___64_3368.FStar_TypeChecker_Env.dep_graph})
-in (
-
-let uu____3369 = (FStar_Tactics_Basic.proofstate_of_goal_ty env3 typ)
-in (match (uu____3369) with
-| (ps, w) -> begin
-((
-
-let uu____3383 = (FStar_ST.op_Bang tacdbg)
-in (match (uu____3383) with
-| true -> begin
-(
-
-let uu____3413 = (FStar_Syntax_Print.term_to_string typ)
-in (FStar_Util.print1 "Running tactic with goal = %s\n" uu____3413))
-end
-| uu____3414 -> begin
-()
-end));
-(
-
-let uu____3415 = (FStar_Util.record_time (fun uu____3425 -> (FStar_Tactics_Basic.run tau ps)))
-in (match (uu____3415) with
-| (res, ms) -> begin
-((
-
-let uu____3439 = (FStar_ST.op_Bang tacdbg)
-in (match (uu____3439) with
-| true -> begin
-(
-
-let uu____3469 = (FStar_Syntax_Print.term_to_string tactic1)
-in (
-
-let uu____3470 = (FStar_Util.string_of_int ms)
-in (
-
-let uu____3471 = (FStar_Syntax_Print.lid_to_string env3.FStar_TypeChecker_Env.curmodule)
-in (FStar_Util.print3 "Tactic %s ran in %s ms (%s)\n" uu____3469 uu____3470 uu____3471))))
-end
-| uu____3472 -> begin
-()
-end));
-(match (res) with
-| FStar_Tactics_Result.Success (uu____3479, ps1) -> begin
-((
-
-let uu____3482 = (FStar_ST.op_Bang tacdbg)
-in (match (uu____3482) with
-| true -> begin
-(
-
-let uu____3512 = (FStar_Syntax_Print.term_to_string w)
-in (FStar_Util.print1 "Tactic generated proofterm %s\n" uu____3512))
-end
-| uu____3513 -> begin
-()
-end));
-(FStar_List.iter (fun g1 -> (
-
-let uu____3519 = (FStar_Tactics_Basic.is_irrelevant g1)
-in (match (uu____3519) with
-| true -> begin
-(
-
-let uu____3520 = (FStar_TypeChecker_Rel.teq_nosmt g1.FStar_Tactics_Types.context g1.FStar_Tactics_Types.witness FStar_Syntax_Util.exp_unit)
-in (match (uu____3520) with
-| true -> begin
-()
-end
-| uu____3521 -> begin
-(
-
-let uu____3522 = (
-
-let uu____3523 = (FStar_Syntax_Print.term_to_string g1.FStar_Tactics_Types.witness)
-in (FStar_Util.format1 "Irrelevant tactic witness does not unify with (): %s" uu____3523))
-in (failwith uu____3522))
-end))
-end
-| uu____3524 -> begin
-()
-end))) (FStar_List.append ps1.FStar_Tactics_Types.goals ps1.FStar_Tactics_Types.smt_goals));
-(
-
-let g1 = (
-
-let uu___65_3526 = FStar_TypeChecker_Rel.trivial_guard
-in {FStar_TypeChecker_Env.guard_f = uu___65_3526.FStar_TypeChecker_Env.guard_f; FStar_TypeChecker_Env.deferred = uu___65_3526.FStar_TypeChecker_Env.deferred; FStar_TypeChecker_Env.univ_ineqs = uu___65_3526.FStar_TypeChecker_Env.univ_ineqs; FStar_TypeChecker_Env.implicits = ps1.FStar_Tactics_Types.all_implicits})
-in (
-
-let g2 = (
-
-let uu____3528 = (FStar_TypeChecker_Rel.solve_deferred_constraints env3 g1)
-in (FStar_All.pipe_right uu____3528 FStar_TypeChecker_Rel.resolve_implicits_tac))
-in ((report_implicits ps1 g2.FStar_TypeChecker_Env.implicits);
-(((FStar_List.append ps1.FStar_Tactics_Types.goals ps1.FStar_Tactics_Types.smt_goals)), (w));
-)));
-)
-end
-| FStar_Tactics_Result.Failed (s, ps1) -> begin
-((
-
-let uu____3535 = (
-
-let uu____3536 = (FStar_TypeChecker_Normalize.psc_subst ps1.FStar_Tactics_Types.psc)
-in (FStar_Tactics_Types.subst_proof_state uu____3536 ps1))
-in (FStar_Tactics_Basic.dump_proofstate uu____3535 "at the time of failure"));
-(
-
-let uu____3537 = (
-
-let uu____3542 = (FStar_Util.format1 "user tactic failed: %s" s)
-in ((FStar_Errors.Fatal_ArgumentLengthMismatch), (uu____3542)))
-in (FStar_Errors.raise_error uu____3537 typ.FStar_Syntax_Syntax.pos));
-)
-end);
-)
-end));
-)
-end))))
-end)));
-)
-end));
-));
-))
-
-type pol =
-| Pos
-| Neg
-| Both
-
-
-let uu___is_Pos : pol  ->  Prims.bool = (fun projectee -> (match (projectee) with
-| Pos -> begin
-true
-end
-| uu____3554 -> begin
-false
-end))
-
-
-let uu___is_Neg : pol  ->  Prims.bool = (fun projectee -> (match (projectee) with
-| Neg -> begin
-true
-end
-| uu____3560 -> begin
-false
-end))
-
-
-let uu___is_Both : pol  ->  Prims.bool = (fun projectee -> (match (projectee) with
-| Both -> begin
-true
-end
-| uu____3566 -> begin
-false
-end))
-
-type 'a tres_m =
-| Unchanged of 'a
-| Simplified of ('a * FStar_Tactics_Basic.goal Prims.list)
-| Dual of ('a * 'a * FStar_Tactics_Basic.goal Prims.list)
-
-
-let uu___is_Unchanged : 'a . 'a tres_m  ->  Prims.bool = (fun projectee -> (match (projectee) with
-| Unchanged (_0) -> begin
-true
-end
-| uu____3621 -> begin
-false
-end))
-
-
-let __proj__Unchanged__item___0 : 'a . 'a tres_m  ->  'a = (fun projectee -> (match (projectee) with
-| Unchanged (_0) -> begin
-_0
-end))
-
-
-let uu___is_Simplified : 'a . 'a tres_m  ->  Prims.bool = (fun projectee -> (match (projectee) with
-| Simplified (_0) -> begin
-true
-end
-| uu____3661 -> begin
-false
-end))
-
-
-let __proj__Simplified__item___0 : 'a . 'a tres_m  ->  ('a * FStar_Tactics_Basic.goal Prims.list) = (fun projectee -> (match (projectee) with
-| Simplified (_0) -> begin
-_0
-end))
-
-
-let uu___is_Dual : 'a . 'a tres_m  ->  Prims.bool = (fun projectee -> (match (projectee) with
-| Dual (_0) -> begin
-true
-end
-| uu____3715 -> begin
-false
-end))
-
-
-let __proj__Dual__item___0 : 'a . 'a tres_m  ->  ('a * 'a * FStar_Tactics_Basic.goal Prims.list) = (fun projectee -> (match (projectee) with
-| Dual (_0) -> begin
-_0
-end))
-
-
-type tres =
-FStar_Syntax_Syntax.term tres_m
-
-
-let tpure : 'Auu____3756 . 'Auu____3756  ->  'Auu____3756 tres_m = (fun x -> Unchanged (x))
-
-
-let flip : pol  ->  pol = (fun p -> (match (p) with
-| Pos -> begin
-Neg
-end
-| Neg -> begin
-Pos
-end
-| Both -> begin
-Both
-end))
-
-
-let by_tactic_interp : pol  ->  FStar_TypeChecker_Env.env  ->  FStar_Syntax_Syntax.term  ->  tres = (fun pol e t -> (
-
-let uu____3784 = (FStar_Syntax_Util.head_and_args t)
-in (match (uu____3784) with
-| (hd1, args) -> begin
-(
-
-let uu____3821 = (
-
-let uu____3834 = (
-
-let uu____3835 = (FStar_Syntax_Util.un_uinst hd1)
-in uu____3835.FStar_Syntax_Syntax.n)
-in ((uu____3834), (args)))
-in (match (uu____3821) with
-| (FStar_Syntax_Syntax.Tm_fvar (fv), ((rett, FStar_Pervasives_Native.Some (FStar_Syntax_Syntax.Implicit (uu____3848))))::((tactic, FStar_Pervasives_Native.None))::((assertion, FStar_Pervasives_Native.None))::[]) when (FStar_Syntax_Syntax.fv_eq_lid fv FStar_Parser_Const.by_tactic_lid) -> begin
-(match (pol) with
-| Pos -> begin
-(
-
-let uu____3911 = (run_tactic_on_typ tactic e assertion)
-in (match (uu____3911) with
-| (gs, uu____3919) -> begin
-Simplified (((FStar_Syntax_Util.t_true), (gs)))
-end))
-end
-| Both -> begin
-(
-
-let uu____3926 = (run_tactic_on_typ tactic e assertion)
-in (match (uu____3926) with
-| (gs, uu____3934) -> begin
-Dual (((assertion), (FStar_Syntax_Util.t_true), (gs)))
-end))
-end
-| Neg -> begin
-Simplified (((assertion), ([])))
-end)
-end
-| (FStar_Syntax_Syntax.Tm_fvar (fv), ((assertion, FStar_Pervasives_Native.None))::[]) when (FStar_Syntax_Syntax.fv_eq_lid fv FStar_Parser_Const.spinoff_lid) -> begin
-(match (pol) with
-| Pos -> begin
-(
-
-let uu____3985 = (
-
-let uu____3992 = (
-
-let uu____3995 = (
-
-let uu____3996 = (FStar_Tactics_Basic.goal_of_goal_ty e assertion)
-in (FStar_All.pipe_left FStar_Pervasives_Native.fst uu____3996))
-in (uu____3995)::[])
-in ((FStar_Syntax_Util.t_true), (uu____3992)))
-in Simplified (uu____3985))
-end
-| Both -> begin
-(
-
-let uu____4007 = (
-
-let uu____4020 = (
-
-let uu____4023 = (
-
-let uu____4024 = (FStar_Tactics_Basic.goal_of_goal_ty e assertion)
-in (FStar_All.pipe_left FStar_Pervasives_Native.fst uu____4024))
-in (uu____4023)::[])
-in ((assertion), (FStar_Syntax_Util.t_true), (uu____4020)))
-in Dual (uu____4007))
-end
-| Neg -> begin
-Simplified (((assertion), ([])))
-end)
-end
-| uu____4045 -> begin
-Unchanged (t)
-end))
-end)))
-
-
-let explode : 'a . 'a tres_m  ->  ('a * 'a * FStar_Tactics_Basic.goal Prims.list) = (fun t -> (match (t) with
-| Unchanged (t1) -> begin
-((t1), (t1), ([]))
-end
-| Simplified (t1, gs) -> begin
-((t1), (t1), (gs))
-end
-| Dual (tn, tp, gs) -> begin
-((tn), (tp), (gs))
-end))
-
-
-let comb1 : 'a 'b . ('a  ->  'b)  ->  'a tres_m  ->  'b tres_m = (fun f uu___62_4133 -> (match (uu___62_4133) with
-| Unchanged (t) -> begin
-(
-
-let uu____4139 = (f t)
-in Unchanged (uu____4139))
-end
-| Simplified (t, gs) -> begin
-(
-
-let uu____4146 = (
-
-let uu____4153 = (f t)
-in ((uu____4153), (gs)))
-in Simplified (uu____4146))
-end
-| Dual (tn, tp, gs) -> begin
-(
-
-let uu____4163 = (
-
-let uu____4172 = (f tn)
-in (
-
-let uu____4173 = (f tp)
-in ((uu____4172), (uu____4173), (gs))))
-in Dual (uu____4163))
-end))
-
-
-let comb2 : 'a 'b 'c . ('a  ->  'b  ->  'c)  ->  'a tres_m  ->  'b tres_m  ->  'c tres_m = (fun f x y -> (match (((x), (y))) with
-| (Unchanged (t1), Unchanged (t2)) -> begin
-(
-
-let uu____4236 = (f t1 t2)
-in Unchanged (uu____4236))
-end
-| (Unchanged (t1), Simplified (t2, gs)) -> begin
-(
-
-let uu____4248 = (
-
-let uu____4255 = (f t1 t2)
-in ((uu____4255), (gs)))
-in Simplified (uu____4248))
-end
-| (Simplified (t1, gs), Unchanged (t2)) -> begin
-(
-
-let uu____4269 = (
-
-let uu____4276 = (f t1 t2)
-in ((uu____4276), (gs)))
-in Simplified (uu____4269))
-end
-| (Simplified (t1, gs1), Simplified (t2, gs2)) -> begin
-(
-
-let uu____4295 = (
-
-let uu____4302 = (f t1 t2)
-in ((uu____4302), ((FStar_List.append gs1 gs2))))
-in Simplified (uu____4295))
-end
-| uu____4305 -> begin
-(
-
-let uu____4314 = (explode x)
-in (match (uu____4314) with
-| (n1, p1, gs1) -> begin
-(
-
-let uu____4332 = (explode y)
-in (match (uu____4332) with
-| (n2, p2, gs2) -> begin
-(
-
-let uu____4350 = (
-
-let uu____4359 = (f n1 n2)
-in (
-
-let uu____4360 = (f p1 p2)
-in ((uu____4359), (uu____4360), ((FStar_List.append gs1 gs2)))))
-in Dual (uu____4350))
-end))
-end))
-end))
-
-
-let comb_list : 'a . 'a tres_m Prims.list  ->  'a Prims.list tres_m = (fun rs -> (
-
-let rec aux = (fun rs1 acc -> (match (rs1) with
-| [] -> begin
-acc
-end
-| (hd1)::tl1 -> begin
-(
-
-let uu____4432 = (comb2 (fun l r -> (l)::r) hd1 acc)
-in (aux tl1 uu____4432))
-end))
-in (aux (FStar_List.rev rs) (tpure []))))
-
-
-let emit : 'a . FStar_Tactics_Basic.goal Prims.list  ->  'a tres_m  ->  'a tres_m = (fun gs m -> (comb2 (fun uu____4480 x -> x) (Simplified (((()), (gs)))) m))
-
-
-let rec traverse : (pol  ->  FStar_TypeChecker_Env.env  ->  FStar_Syntax_Syntax.term  ->  tres)  ->  pol  ->  FStar_TypeChecker_Env.env  ->  FStar_Syntax_Syntax.term  ->  tres = (fun f pol e t -> (
-
-let r = (
-
-let uu____4522 = (
-
-let uu____4523 = (FStar_Syntax_Subst.compress t)
-in uu____4523.FStar_Syntax_Syntax.n)
-in (match (uu____4522) with
-| FStar_Syntax_Syntax.Tm_uinst (t1, us) -> begin
-(
-
-let tr = (traverse f pol e t1)
-in (
-
-let uu____4535 = (comb1 (fun t' -> FStar_Syntax_Syntax.Tm_uinst (((t'), (us)))))
-in (uu____4535 tr)))
-end
-| FStar_Syntax_Syntax.Tm_meta (t1, m) -> begin
-(
-
-let tr = (traverse f pol e t1)
-in (
-
-let uu____4561 = (comb1 (fun t' -> FStar_Syntax_Syntax.Tm_meta (((t'), (m)))))
-in (uu____4561 tr)))
-end
-| FStar_Syntax_Syntax.Tm_app ({FStar_Syntax_Syntax.n = FStar_Syntax_Syntax.Tm_fvar (fv); FStar_Syntax_Syntax.pos = uu____4581; FStar_Syntax_Syntax.vars = uu____4582}, ((p, uu____4584))::((q, uu____4586))::[]) when (FStar_Syntax_Syntax.fv_eq_lid fv FStar_Parser_Const.imp_lid) -> begin
-(
-
-let x = (
-
-let uu____4626 = (FStar_Syntax_Util.mk_squash FStar_Syntax_Syntax.U_zero p)
-in (FStar_Syntax_Syntax.new_bv FStar_Pervasives_Native.None uu____4626))
-in (
-
-let r1 = (traverse f (flip pol) e p)
-in (
-
-let r2 = (
-
-let uu____4629 = (FStar_TypeChecker_Env.push_bv e x)
-in (traverse f pol uu____4629 q))
-in (comb2 (fun l r -> (
-
-let uu____4635 = (FStar_Syntax_Util.mk_imp l r)
-in uu____4635.FStar_Syntax_Syntax.n)) r1 r2))))
-end
-| FStar_Syntax_Syntax.Tm_app ({FStar_Syntax_Syntax.n = FStar_Syntax_Syntax.Tm_fvar (fv); FStar_Syntax_Syntax.pos = uu____4639; FStar_Syntax_Syntax.vars = uu____4640}, ((p, uu____4642))::((q, uu____4644))::[]) when (FStar_Syntax_Syntax.fv_eq_lid fv FStar_Parser_Const.iff_lid) -> begin
-(
-
-let xp = (
-
-let uu____4684 = (FStar_Syntax_Util.mk_squash FStar_Syntax_Syntax.U_zero p)
-in (FStar_Syntax_Syntax.new_bv FStar_Pervasives_Native.None uu____4684))
-in (
-
-let xq = (
-
-let uu____4686 = (FStar_Syntax_Util.mk_squash FStar_Syntax_Syntax.U_zero q)
-in (FStar_Syntax_Syntax.new_bv FStar_Pervasives_Native.None uu____4686))
-in (
-
-let r1 = (
-
-let uu____4688 = (FStar_TypeChecker_Env.push_bv e xq)
-in (traverse f Both uu____4688 p))
-in (
-
-let r2 = (
-
-let uu____4690 = (FStar_TypeChecker_Env.push_bv e xp)
-in (traverse f Both uu____4690 q))
-in (match (((r1), (r2))) with
-| (Unchanged (uu____4693), Unchanged (uu____4694)) -> begin
-(comb2 (fun l r -> (
-
-let uu____4704 = (FStar_Syntax_Util.mk_iff l r)
-in uu____4704.FStar_Syntax_Syntax.n)) r1 r2)
-end
-| uu____4707 -> begin
-(
-
-let uu____4712 = (explode r1)
-in (match (uu____4712) with
-| (pn, pp, gs1) -> begin
-(
-
-let uu____4730 = (explode r2)
-in (match (uu____4730) with
-| (qn, qp, gs2) -> begin
-(
-
-let t1 = (
-
-let uu____4751 = (FStar_Syntax_Util.mk_imp pn qp)
-in (
-
-let uu____4752 = (FStar_Syntax_Util.mk_imp qn pp)
-in (FStar_Syntax_Util.mk_conj uu____4751 uu____4752)))
-in Simplified (((t1.FStar_Syntax_Syntax.n), ((FStar_List.append gs1 gs2)))))
-end))
-end))
-end)))))
-end
-| FStar_Syntax_Syntax.Tm_app (hd1, args) -> begin
-(
-
-let r0 = (traverse f pol e hd1)
-in (
-
-let r1 = (FStar_List.fold_right (fun uu____4804 r -> (match (uu____4804) with
-| (a, q) -> begin
-(
-
-let r' = (traverse f pol e a)
-in (comb2 (fun a1 args1 -> (((a1), (q)))::args1) r' r))
-end)) args (tpure []))
-in (comb2 (fun hd2 args1 -> FStar_Syntax_Syntax.Tm_app (((hd2), (args1)))) r0 r1)))
-end
-| FStar_Syntax_Syntax.Tm_abs (bs, t1, k) -> begin
-(
-
-let uu____4922 = (FStar_Syntax_Subst.open_term bs t1)
-in (match (uu____4922) with
-| (bs1, topen) -> begin
-(
-
-let e' = (FStar_TypeChecker_Env.push_binders e bs1)
-in (
-
-let r0 = (FStar_List.map (fun uu____4956 -> (match (uu____4956) with
-| (bv, aq) -> begin
-(
-
-let r = (traverse f (flip pol) e bv.FStar_Syntax_Syntax.sort)
-in (
-
-let uu____4970 = (comb1 (fun s' -> (((
-
-let uu___66_4996 = bv
-in {FStar_Syntax_Syntax.ppname = uu___66_4996.FStar_Syntax_Syntax.ppname; FStar_Syntax_Syntax.index = uu___66_4996.FStar_Syntax_Syntax.index; FStar_Syntax_Syntax.sort = s'})), (aq))))
-in (uu____4970 r)))
-end)) bs1)
-in (
-
-let rbs = (comb_list r0)
-in (
-
-let rt = (traverse f pol e' topen)
-in (comb2 (fun bs2 t2 -> (
-
-let uu____5016 = (FStar_Syntax_Util.abs bs2 t2 k)
-in uu____5016.FStar_Syntax_Syntax.n)) rbs rt)))))
-end))
-end
-| FStar_Syntax_Syntax.Tm_ascribed (t1, asc, ef) -> begin
-(
-
-let uu____5062 = (traverse f pol e t1)
-in (
-
-let uu____5067 = (comb1 (fun t2 -> FStar_Syntax_Syntax.Tm_ascribed (((t2), (asc), (ef)))))
-in (uu____5067 uu____5062)))
-end
-| x -> begin
-(tpure x)
-end))
-in (match (r) with
-| Unchanged (tn') -> begin
-(f pol e (
-
-let uu___67_5107 = t
-in {FStar_Syntax_Syntax.n = tn'; FStar_Syntax_Syntax.pos = uu___67_5107.FStar_Syntax_Syntax.pos; FStar_Syntax_Syntax.vars = uu___67_5107.FStar_Syntax_Syntax.vars}))
-end
-| Simplified (tn', gs) -> begin
-(
-
-let uu____5114 = (f pol e (
-
-let uu___68_5118 = t
-in {FStar_Syntax_Syntax.n = tn'; FStar_Syntax_Syntax.pos = uu___68_5118.FStar_Syntax_Syntax.pos; FStar_Syntax_Syntax.vars = uu___68_5118.FStar_Syntax_Syntax.vars}))
-in (emit gs uu____5114))
-end
-| Dual (tn, tp, gs) -> begin
-(
-
-let rp = (f pol e (
-
-let uu___69_5128 = t
-in {FStar_Syntax_Syntax.n = tp; FStar_Syntax_Syntax.pos = uu___69_5128.FStar_Syntax_Syntax.pos; FStar_Syntax_Syntax.vars = uu___69_5128.FStar_Syntax_Syntax.vars}))
-in (
-
-let uu____5129 = (explode rp)
-in (match (uu____5129) with
-| (uu____5138, p', gs') -> begin
-Dual ((((
-
-let uu___70_5152 = t
-in {FStar_Syntax_Syntax.n = tn; FStar_Syntax_Syntax.pos = uu___70_5152.FStar_Syntax_Syntax.pos; FStar_Syntax_Syntax.vars = uu___70_5152.FStar_Syntax_Syntax.vars})), (p'), ((FStar_List.append gs gs'))))
-end)))
-end)))
-
-
-let getprop : FStar_TypeChecker_Env.env  ->  FStar_Syntax_Syntax.term  ->  FStar_Syntax_Syntax.term FStar_Pervasives_Native.option = (fun e t -> (
-
-let tn = (FStar_TypeChecker_Normalize.normalize ((FStar_TypeChecker_Normalize.Weak)::(FStar_TypeChecker_Normalize.HNF)::(FStar_TypeChecker_Normalize.UnfoldUntil (FStar_Syntax_Syntax.delta_constant))::[]) e t)
-in (FStar_Syntax_Util.un_squash tn)))
-
-
-let preprocess : FStar_TypeChecker_Env.env  ->  FStar_Syntax_Syntax.term  ->  (FStar_TypeChecker_Env.env * FStar_Syntax_Syntax.term * FStar_Options.optionstate) Prims.list = (fun env goal -> ((
-
-let uu____5195 = (FStar_TypeChecker_Env.debug env (FStar_Options.Other ("Tac")))
-in (FStar_ST.op_Colon_Equals tacdbg uu____5195));
-(
-
-let uu____5226 = (FStar_ST.op_Bang tacdbg)
-in (match (uu____5226) with
-| true -> begin
-(
-
-let uu____5256 = (
-
-let uu____5257 = (FStar_TypeChecker_Env.all_binders env)
-in (FStar_All.pipe_right uu____5257 (FStar_Syntax_Print.binders_to_string ",")))
-in (
-
-let uu____5258 = (FStar_Syntax_Print.term_to_string goal)
-in (FStar_Util.print2 "About to preprocess %s |= %s\n" uu____5256 uu____5258)))
-end
-| uu____5259 -> begin
-()
-end));
-(
-
-let initial = (((Prims.parse_int "1")), ([]))
-in (
-
-let uu____5287 = (
-
-let uu____5294 = (traverse by_tactic_interp Pos env goal)
-in (match (uu____5294) with
-| Unchanged (t') -> begin
-((t'), ([]))
-end
-| Simplified (t', gs) -> begin
-((t'), (gs))
-end
-| uu____5312 -> begin
-(failwith "no")
-end))
-in (match (uu____5287) with
-| (t', gs) -> begin
-((
-
-let uu____5334 = (FStar_ST.op_Bang tacdbg)
-in (match (uu____5334) with
-| true -> begin
-(
-
-let uu____5364 = (
-
-let uu____5365 = (FStar_TypeChecker_Env.all_binders env)
-in (FStar_All.pipe_right uu____5365 (FStar_Syntax_Print.binders_to_string ", ")))
-in (
-
-let uu____5366 = (FStar_Syntax_Print.term_to_string t')
-in (FStar_Util.print2 "Main goal simplified to: %s |- %s\n" uu____5364 uu____5366)))
-end
-| uu____5367 -> begin
-()
-end));
-(
-
-let s = initial
-in (
-
-let s1 = (FStar_List.fold_left (fun uu____5413 g -> (match (uu____5413) with
-| (n1, gs1) -> begin
-(
-
-let phi = (
-
-let uu____5458 = (getprop g.FStar_Tactics_Types.context g.FStar_Tactics_Types.goal_ty)
-in (match (uu____5458) with
-| FStar_Pervasives_Native.None -> begin
-(
-
-let uu____5461 = (
-
-let uu____5466 = (
-
-let uu____5467 = (FStar_Syntax_Print.term_to_string g.FStar_Tactics_Types.goal_ty)
-in (FStar_Util.format1 "Tactic returned proof-relevant goal: %s" uu____5467))
-in ((FStar_Errors.Fatal_TacticProofRelevantGoal), (uu____5466)))
-in (FStar_Errors.raise_error uu____5461 env.FStar_TypeChecker_Env.range))
-end
-| FStar_Pervasives_Native.Some (phi) -> begin
-phi
-end))
-in ((
-
-let uu____5470 = (FStar_ST.op_Bang tacdbg)
-in (match (uu____5470) with
-| true -> begin
-(
-
-let uu____5500 = (FStar_Util.string_of_int n1)
-in (
-
-let uu____5501 = (FStar_Tactics_Basic.goal_to_string g)
-in (FStar_Util.print2 "Got goal #%s: %s\n" uu____5500 uu____5501)))
-end
-| uu____5502 -> begin
-()
-end));
-(
-
-let gt' = (
-
-let uu____5504 = (
-
-let uu____5505 = (FStar_Util.string_of_int n1)
-in (Prims.strcat "Could not prove goal #" uu____5505))
-in (FStar_TypeChecker_Util.label uu____5504 goal.FStar_Syntax_Syntax.pos phi))
-in (((n1 + (Prims.parse_int "1"))), ((((g.FStar_Tactics_Types.context), (gt'), (g.FStar_Tactics_Types.opts)))::gs1)));
-))
-end)) s gs)
-in (
-
-let uu____5520 = s1
-in (match (uu____5520) with
-| (uu____5541, gs1) -> begin
-(
-
-let uu____5559 = (
-
-let uu____5566 = (FStar_Options.peek ())
-in ((env), (t'), (uu____5566)))
-in (uu____5559)::gs1)
-end))));
-)
-end)));
-))
-
-
-let reify_tactic : FStar_Syntax_Syntax.term  ->  FStar_Syntax_Syntax.term = (fun a -> (
-
-let r = (
-
-let uu____5579 = (
-
-let uu____5580 = (FStar_Syntax_Syntax.lid_as_fv FStar_Parser_Const.reify_tactic_lid FStar_Syntax_Syntax.delta_equational FStar_Pervasives_Native.None)
-in (FStar_Syntax_Syntax.fv_to_tm uu____5580))
-in (FStar_Syntax_Syntax.mk_Tm_uinst uu____5579 ((FStar_Syntax_Syntax.U_zero)::[])))
-in (
-
-let uu____5581 = (
-
-let uu____5586 = (
-
-let uu____5587 = (FStar_Syntax_Syntax.iarg FStar_Syntax_Syntax.t_unit)
-in (
-
-let uu____5588 = (
-
-let uu____5591 = (FStar_Syntax_Syntax.as_arg a)
-in (uu____5591)::[])
-in (uu____5587)::uu____5588))
-in (FStar_Syntax_Syntax.mk_Tm_app r uu____5586))
-in (uu____5581 FStar_Pervasives_Native.None a.FStar_Syntax_Syntax.pos))))
-
-
-let synthesize : FStar_TypeChecker_Env.env  ->  FStar_Syntax_Syntax.typ  ->  FStar_Syntax_Syntax.term  ->  FStar_Syntax_Syntax.term = (fun env typ tau -> ((
-
-let uu____5610 = (FStar_TypeChecker_Env.debug env (FStar_Options.Other ("Tac")))
-in (FStar_ST.op_Colon_Equals tacdbg uu____5610));
-(
-
-let uu____5640 = (
-
-let uu____5647 = (reify_tactic tau)
-in (run_tactic_on_typ uu____5647 env typ))
-in (match (uu____5640) with
-| (gs, w) -> begin
-(
-
-let uu____5654 = (FStar_List.existsML (fun g -> (
-
-let uu____5658 = (
-
-let uu____5659 = (getprop g.FStar_Tactics_Types.context g.FStar_Tactics_Types.goal_ty)
-in (FStar_Option.isSome uu____5659))
-in (not (uu____5658)))) gs)
-in (match (uu____5654) with
-| true -> begin
-(FStar_Errors.raise_error ((FStar_Errors.Fatal_OpenGoalsInSynthesis), ("synthesis left open goals")) typ.FStar_Syntax_Syntax.pos)
-end
-| uu____5662 -> begin
-w
-end))
-end));
-))
-
-
-let splice : FStar_TypeChecker_Env.env  ->  FStar_Syntax_Syntax.term  ->  FStar_Syntax_Syntax.sigelt Prims.list = (fun env tau -> ((
-
-let uu____5678 = (FStar_TypeChecker_Env.debug env (FStar_Options.Other ("Tac")))
-in (FStar_ST.op_Colon_Equals tacdbg uu____5678));
-(
-
-let typ = FStar_Syntax_Syntax.t_decls
-in (
-
-let uu____5709 = (
-
-let uu____5716 = (reify_tactic tau)
-in (run_tactic_on_typ uu____5716 env typ))
-in (match (uu____5709) with
-| (gs, w) -> begin
-((
-
-let uu____5726 = (FStar_List.existsML (fun g -> (
-
-let uu____5730 = (
-
-let uu____5731 = (getprop g.FStar_Tactics_Types.context g.FStar_Tactics_Types.goal_ty)
-in (FStar_Option.isSome uu____5731))
-in (not (uu____5730)))) gs)
-in (match (uu____5726) with
-| true -> begin
-(FStar_Errors.raise_error ((FStar_Errors.Fatal_OpenGoalsInSynthesis), ("splice left open goals")) typ.FStar_Syntax_Syntax.pos)
-end
-| uu____5734 -> begin
-()
-end));
-(
-
-let w1 = (FStar_TypeChecker_Normalize.normalize ((FStar_TypeChecker_Normalize.Weak)::(FStar_TypeChecker_Normalize.HNF)::(FStar_TypeChecker_Normalize.UnfoldUntil (FStar_Syntax_Syntax.delta_constant))::(FStar_TypeChecker_Normalize.Primops)::(FStar_TypeChecker_Normalize.Unascribe)::(FStar_TypeChecker_Normalize.Unmeta)::[]) env w)
-in (
-
-let uu____5736 = (
-
-let uu____5741 = (FStar_Syntax_Embeddings.e_list FStar_Reflection_Embeddings.e_sigelt)
-in (FStar_Syntax_Embeddings.unembed uu____5741 w1))
-in (FStar_All.pipe_left FStar_Util.must uu____5736)));
-)
-end)));
-))
-
-
-
-=======
 let (tacdbg : Prims.bool FStar_ST.ref) = FStar_Util.mk_ref false 
 let mk_tactic_interpretation_0 :
   'r .
@@ -4885,5 +2791,4 @@
                   in
                FStar_Syntax_Embeddings.unembed uu____5641 w1  in
              FStar_All.pipe_left FStar_Util.must uu____5636)))
-  
->>>>>>> ca297a09
+  