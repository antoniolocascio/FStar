
open Prims
<<<<<<< HEAD
let print_error = (fun msg r -> (let _115_6 = (let _115_5 = (FStar_Range.string_of_range r)
in (FStar_Util.format2 "ERROR %s: %s\n" _115_5 msg))
in (FStar_Util.print_string _115_6)))

let is_cache_file = (fun fn -> ((FStar_Util.get_file_extension fn) = ".cache"))

type fragment =
| Empty
| Modul of (FStar_Parser_DesugarEnv.env * FStar_Absyn_Syntax.modul)
| Decls of (FStar_Parser_DesugarEnv.env * FStar_Absyn_Syntax.sigelts)

let is_Empty = (fun _discr_ -> (match (_discr_) with
| Empty -> begin
=======
# 29 "FStar.Parser.Driver.fst"
let is_cache_file : Prims.string  ->  Prims.bool = (fun fn -> ((FStar_Util.get_file_extension fn) = ".cache"))

# 31 "FStar.Parser.Driver.fst"
type fragment =
| Empty
| Modul of FStar_Parser_AST.modul
| Decls of FStar_Parser_AST.decl Prims.list

# 32 "FStar.Parser.Driver.fst"
let is_Empty = (fun _discr_ -> (match (_discr_) with
| Empty (_) -> begin
>>>>>>> 4a6bd38d
true
end
| _ -> begin
false
end))

<<<<<<< HEAD
=======
# 33 "FStar.Parser.Driver.fst"
>>>>>>> 4a6bd38d
let is_Modul = (fun _discr_ -> (match (_discr_) with
| Modul (_) -> begin
true
end
| _ -> begin
false
end))

<<<<<<< HEAD
=======
# 34 "FStar.Parser.Driver.fst"
>>>>>>> 4a6bd38d
let is_Decls = (fun _discr_ -> (match (_discr_) with
| Decls (_) -> begin
true
end
| _ -> begin
false
end))

<<<<<<< HEAD
let ___Modul____0 = (fun projectee -> (match (projectee) with
| Modul (_48_6) -> begin
_48_6
end))

let ___Decls____0 = (fun projectee -> (match (projectee) with
| Decls (_48_9) -> begin
_48_9
end))

let parse_fragment = (fun curmod env frag -> (match ((FStar_Parser_ParseIt.parse (FStar_Util.Inr (frag)))) with
=======
# 33 "FStar.Parser.Driver.fst"
let ___Modul____0 : fragment  ->  FStar_Parser_AST.modul = (fun projectee -> (match (projectee) with
| Modul (_55_4) -> begin
_55_4
end))

# 34 "FStar.Parser.Driver.fst"
let ___Decls____0 : fragment  ->  FStar_Parser_AST.decl Prims.list = (fun projectee -> (match (projectee) with
| Decls (_55_7) -> begin
_55_7
end))

# 36 "FStar.Parser.Driver.fst"
let parse_fragment : Prims.string  ->  fragment = (fun frag -> (match ((FStar_Parser_ParseIt.parse (FStar_Util.Inr (frag)))) with
>>>>>>> 4a6bd38d
| FStar_Util.Inl (FStar_Util.Inl ([])) -> begin
Empty
end
| FStar_Util.Inl (FStar_Util.Inl (modul::[])) -> begin
<<<<<<< HEAD
(let _48_22 = (FStar_Parser_Desugar.desugar_partial_modul curmod env modul)
in (match (_48_22) with
| (env, modul) -> begin
Modul ((env, modul))
end))
end
| FStar_Util.Inl (FStar_Util.Inr (decls)) -> begin
(let _115_41 = (FStar_Parser_Desugar.desugar_decls env decls)
in Decls (_115_41))
end
| FStar_Util.Inl (FStar_Util.Inl (_48_27)) -> begin
=======
Modul (modul)
end
| FStar_Util.Inl (FStar_Util.Inr (decls)) -> begin
Decls (decls)
end
| FStar_Util.Inl (FStar_Util.Inl (_55_20)) -> begin
>>>>>>> 4a6bd38d
(Prims.raise (FStar_Absyn_Syntax.Err ("Refusing to check more than one module at a time incrementally")))
end
| FStar_Util.Inr (msg, r) -> begin
(Prims.raise (FStar_Absyn_Syntax.Error ((msg, r))))
end))

<<<<<<< HEAD
let parse_file_raw = (fun fn -> (match ((FStar_Parser_ParseIt.parse (FStar_Util.Inl (fn)))) with
| FStar_Util.Inl (FStar_Util.Inl (ast)) -> begin
ast
end
| FStar_Util.Inl (FStar_Util.Inr (_48_39)) -> begin
(let _48_42 = (FStar_Util.print1 "%s: Expected a module\n" fn)
in (FStar_All.exit 1))
end
| FStar_Util.Inr (msg, r) -> begin
(let _48_48 = (let _115_44 = (FStar_Absyn_Print.format_error r msg)
in (FStar_All.pipe_left FStar_Util.print_string _115_44))
in (FStar_All.exit 1))
end))

let parse_file = (fun env fn -> if (is_cache_file fn) then begin
(let full_name = (let _115_52 = (let _115_51 = (let _115_50 = (let _115_49 = (FStar_Options.get_fstar_home ())
in (Prims.strcat _115_49 "/"))
in (Prims.strcat _115_50 FStar_Options.cache_dir))
in (Prims.strcat _115_51 "/"))
in (Prims.strcat _115_52 fn))
in (let m = (let _115_53 = (FStar_Util.get_oreader full_name)
in (FStar_Absyn_SSyntax.deserialize_modul _115_53))
in (let _115_54 = (FStar_Parser_Desugar.add_modul_to_env m env)
in (_115_54, (m)::[]))))
end else begin
(let _115_55 = (parse_file_raw fn)
in (FStar_Parser_Desugar.desugar_file env _115_55))
end)

let read_build_config = (fun file -> (FStar_Parser_ParseIt.read_build_config file true))

=======
# 62 "FStar.Parser.Driver.fst"
let parse_file : Prims.string  ->  FStar_Parser_AST.modul Prims.list = (fun fn -> (match ((FStar_Parser_ParseIt.parse (FStar_Util.Inl (fn)))) with
| FStar_Util.Inl (FStar_Util.Inl (ast)) -> begin
ast
end
| FStar_Util.Inl (FStar_Util.Inr (_55_32)) -> begin
(
# 68 "FStar.Parser.Driver.fst"
let _55_35 = (FStar_Util.print1_error "%s: expected a module\n" fn)
in (FStar_All.exit 1))
end
| FStar_Util.Inr (msg, r) -> begin
(
# 72 "FStar.Parser.Driver.fst"
let _55_41 = (let _136_36 = (FStar_Absyn_Print.format_error r msg)
in (FStar_All.pipe_left FStar_Util.print_string _136_36))
in (FStar_All.exit 1))
end))

>>>>>>> 4a6bd38d


<|MERGE_RESOLUTION|>--- conflicted
+++ resolved
@@ -1,20 +1,5 @@
 
 open Prims
-<<<<<<< HEAD
-let print_error = (fun msg r -> (let _115_6 = (let _115_5 = (FStar_Range.string_of_range r)
-in (FStar_Util.format2 "ERROR %s: %s\n" _115_5 msg))
-in (FStar_Util.print_string _115_6)))
-
-let is_cache_file = (fun fn -> ((FStar_Util.get_file_extension fn) = ".cache"))
-
-type fragment =
-| Empty
-| Modul of (FStar_Parser_DesugarEnv.env * FStar_Absyn_Syntax.modul)
-| Decls of (FStar_Parser_DesugarEnv.env * FStar_Absyn_Syntax.sigelts)
-
-let is_Empty = (fun _discr_ -> (match (_discr_) with
-| Empty -> begin
-=======
 # 29 "FStar.Parser.Driver.fst"
 let is_cache_file : Prims.string  ->  Prims.bool = (fun fn -> ((FStar_Util.get_file_extension fn) = ".cache"))
 
@@ -27,17 +12,13 @@
 # 32 "FStar.Parser.Driver.fst"
 let is_Empty = (fun _discr_ -> (match (_discr_) with
 | Empty (_) -> begin
->>>>>>> 4a6bd38d
 true
 end
 | _ -> begin
 false
 end))
 
-<<<<<<< HEAD
-=======
 # 33 "FStar.Parser.Driver.fst"
->>>>>>> 4a6bd38d
 let is_Modul = (fun _discr_ -> (match (_discr_) with
 | Modul (_) -> begin
 true
@@ -46,10 +27,7 @@
 false
 end))
 
-<<<<<<< HEAD
-=======
 # 34 "FStar.Parser.Driver.fst"
->>>>>>> 4a6bd38d
 let is_Decls = (fun _discr_ -> (match (_discr_) with
 | Decls (_) -> begin
 true
@@ -58,19 +36,6 @@
 false
 end))
 
-<<<<<<< HEAD
-let ___Modul____0 = (fun projectee -> (match (projectee) with
-| Modul (_48_6) -> begin
-_48_6
-end))
-
-let ___Decls____0 = (fun projectee -> (match (projectee) with
-| Decls (_48_9) -> begin
-_48_9
-end))
-
-let parse_fragment = (fun curmod env frag -> (match ((FStar_Parser_ParseIt.parse (FStar_Util.Inr (frag)))) with
-=======
 # 33 "FStar.Parser.Driver.fst"
 let ___Modul____0 : fragment  ->  FStar_Parser_AST.modul = (fun projectee -> (match (projectee) with
 | Modul (_55_4) -> begin
@@ -85,70 +50,22 @@
 
 # 36 "FStar.Parser.Driver.fst"
 let parse_fragment : Prims.string  ->  fragment = (fun frag -> (match ((FStar_Parser_ParseIt.parse (FStar_Util.Inr (frag)))) with
->>>>>>> 4a6bd38d
 | FStar_Util.Inl (FStar_Util.Inl ([])) -> begin
 Empty
 end
 | FStar_Util.Inl (FStar_Util.Inl (modul::[])) -> begin
-<<<<<<< HEAD
-(let _48_22 = (FStar_Parser_Desugar.desugar_partial_modul curmod env modul)
-in (match (_48_22) with
-| (env, modul) -> begin
-Modul ((env, modul))
-end))
-end
-| FStar_Util.Inl (FStar_Util.Inr (decls)) -> begin
-(let _115_41 = (FStar_Parser_Desugar.desugar_decls env decls)
-in Decls (_115_41))
-end
-| FStar_Util.Inl (FStar_Util.Inl (_48_27)) -> begin
-=======
 Modul (modul)
 end
 | FStar_Util.Inl (FStar_Util.Inr (decls)) -> begin
 Decls (decls)
 end
 | FStar_Util.Inl (FStar_Util.Inl (_55_20)) -> begin
->>>>>>> 4a6bd38d
 (Prims.raise (FStar_Absyn_Syntax.Err ("Refusing to check more than one module at a time incrementally")))
 end
 | FStar_Util.Inr (msg, r) -> begin
 (Prims.raise (FStar_Absyn_Syntax.Error ((msg, r))))
 end))
 
-<<<<<<< HEAD
-let parse_file_raw = (fun fn -> (match ((FStar_Parser_ParseIt.parse (FStar_Util.Inl (fn)))) with
-| FStar_Util.Inl (FStar_Util.Inl (ast)) -> begin
-ast
-end
-| FStar_Util.Inl (FStar_Util.Inr (_48_39)) -> begin
-(let _48_42 = (FStar_Util.print1 "%s: Expected a module\n" fn)
-in (FStar_All.exit 1))
-end
-| FStar_Util.Inr (msg, r) -> begin
-(let _48_48 = (let _115_44 = (FStar_Absyn_Print.format_error r msg)
-in (FStar_All.pipe_left FStar_Util.print_string _115_44))
-in (FStar_All.exit 1))
-end))
-
-let parse_file = (fun env fn -> if (is_cache_file fn) then begin
-(let full_name = (let _115_52 = (let _115_51 = (let _115_50 = (let _115_49 = (FStar_Options.get_fstar_home ())
-in (Prims.strcat _115_49 "/"))
-in (Prims.strcat _115_50 FStar_Options.cache_dir))
-in (Prims.strcat _115_51 "/"))
-in (Prims.strcat _115_52 fn))
-in (let m = (let _115_53 = (FStar_Util.get_oreader full_name)
-in (FStar_Absyn_SSyntax.deserialize_modul _115_53))
-in (let _115_54 = (FStar_Parser_Desugar.add_modul_to_env m env)
-in (_115_54, (m)::[]))))
-end else begin
-(let _115_55 = (parse_file_raw fn)
-in (FStar_Parser_Desugar.desugar_file env _115_55))
-end)
-
-let read_build_config = (fun file -> (FStar_Parser_ParseIt.read_build_config file true))
-
-=======
 # 62 "FStar.Parser.Driver.fst"
 let parse_file : Prims.string  ->  FStar_Parser_AST.modul Prims.list = (fun fn -> (match ((FStar_Parser_ParseIt.parse (FStar_Util.Inl (fn)))) with
 | FStar_Util.Inl (FStar_Util.Inl (ast)) -> begin
@@ -163,11 +80,10 @@
 | FStar_Util.Inr (msg, r) -> begin
 (
 # 72 "FStar.Parser.Driver.fst"
-let _55_41 = (let _136_36 = (FStar_Absyn_Print.format_error r msg)
-in (FStar_All.pipe_left FStar_Util.print_string _136_36))
+let _55_41 = (let _137_36 = (FStar_Absyn_Print.format_error r msg)
+in (FStar_All.pipe_left FStar_Util.print_string _137_36))
 in (FStar_All.exit 1))
 end))
 
->>>>>>> 4a6bd38d
 
 
