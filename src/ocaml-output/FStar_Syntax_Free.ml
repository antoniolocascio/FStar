--- conflicted
+++ resolved
@@ -2,106 +2,41 @@
 type free_vars_and_fvars =
   (FStar_Syntax_Syntax.free_vars,FStar_Ident.lident FStar_Util.set)
     FStar_Pervasives_Native.tuple2
-let new_uv_set:
-  Prims.unit ->
-    (FStar_Syntax_Syntax.uvar,(FStar_Syntax_Syntax.term',FStar_Syntax_Syntax.term')
-                                FStar_Syntax_Syntax.syntax)
-      FStar_Pervasives_Native.tuple2 FStar_Util.set
-  =
-  fun uu____7  ->
-    FStar_Util.new_set
-      (fun uu____20  ->
-         fun uu____21  ->
-           match (uu____20, uu____21) with
-           | ((x,uu____39),(y,uu____41)) ->
-               let uu____58 = FStar_Syntax_Unionfind.uvar_id x in
-               let uu____59 = FStar_Syntax_Unionfind.uvar_id y in
-               uu____58 - uu____59)
-      (fun uu____63  ->
-         match uu____63 with
-         | (x,uu____69) -> FStar_Syntax_Unionfind.uvar_id x)
-let new_universe_uvar_set:
-  Prims.unit -> FStar_Syntax_Syntax.universe_uvar FStar_Util.set =
-  fun uu____78  ->
-    FStar_Util.new_set
-      (fun x  ->
-         fun y  ->
-           let uu____86 = FStar_Syntax_Unionfind.univ_uvar_id x in
-           let uu____87 = FStar_Syntax_Unionfind.univ_uvar_id y in
-           uu____86 - uu____87)
-      (fun x  -> FStar_Syntax_Unionfind.univ_uvar_id x)
-let no_uvs: FStar_Syntax_Syntax.uvars = new_uv_set ()
-let no_universe_uvars: FStar_Syntax_Syntax.universe_uvar FStar_Util.set =
-  new_universe_uvar_set ()
 let no_free_vars:
   (FStar_Syntax_Syntax.free_vars,FStar_Ident.lident FStar_Util.set)
     FStar_Pervasives_Native.tuple2
   =
-<<<<<<< HEAD
-  let uu____94 = FStar_Syntax_Syntax.new_fv_set () in
-=======
   let uu____13 = FStar_Syntax_Syntax.new_fv_set () in
->>>>>>> c7f1cc4d
   ({
      FStar_Syntax_Syntax.free_names = FStar_Syntax_Syntax.no_names;
-     FStar_Syntax_Syntax.free_uvars = no_uvs;
-     FStar_Syntax_Syntax.free_univs = no_universe_uvars;
+     FStar_Syntax_Syntax.free_uvars = FStar_Syntax_Syntax.no_uvs;
+     FStar_Syntax_Syntax.free_univs = FStar_Syntax_Syntax.no_universe_uvars;
      FStar_Syntax_Syntax.free_univ_names =
        FStar_Syntax_Syntax.no_universe_names
-<<<<<<< HEAD
-   }, uu____94)
-=======
    }, uu____13)
->>>>>>> c7f1cc4d
 let singleton_fvar:
   FStar_Syntax_Syntax.fv ->
     (FStar_Syntax_Syntax.free_vars,FStar_Ident.lident FStar_Util.set)
       FStar_Pervasives_Native.tuple2
   =
   fun fv  ->
-<<<<<<< HEAD
-    let uu____106 =
-      let uu____108 = FStar_Syntax_Syntax.new_fv_set () in
-      FStar_Util.set_add
-        (fv.FStar_Syntax_Syntax.fv_name).FStar_Syntax_Syntax.v uu____108 in
-=======
     let uu____27 =
       let uu____30 = FStar_Syntax_Syntax.new_fv_set () in
       FStar_Util.set_add
         (fv.FStar_Syntax_Syntax.fv_name).FStar_Syntax_Syntax.v uu____30 in
->>>>>>> c7f1cc4d
     ({
        FStar_Syntax_Syntax.free_names = FStar_Syntax_Syntax.no_names;
-       FStar_Syntax_Syntax.free_uvars = no_uvs;
-       FStar_Syntax_Syntax.free_univs = no_universe_uvars;
+       FStar_Syntax_Syntax.free_uvars = FStar_Syntax_Syntax.no_uvs;
+       FStar_Syntax_Syntax.free_univs = FStar_Syntax_Syntax.no_universe_uvars;
        FStar_Syntax_Syntax.free_univ_names =
          FStar_Syntax_Syntax.no_universe_names
-<<<<<<< HEAD
-     }, uu____106)
-=======
      }, uu____27)
->>>>>>> c7f1cc4d
 let singleton_bv:
   FStar_Syntax_Syntax.bv ->
     (FStar_Syntax_Syntax.free_vars,FStar_Ident.lident FStar_Util.set)
       FStar_Pervasives_Native.tuple2
   =
   fun x  ->
-<<<<<<< HEAD
-    let uu____120 =
-      let uu____121 =
-        let uu____123 = FStar_Syntax_Syntax.new_bv_set () in
-        FStar_Util.set_add x uu____123 in
-      {
-        FStar_Syntax_Syntax.free_names = uu____121;
-        FStar_Syntax_Syntax.free_uvars = no_uvs;
-        FStar_Syntax_Syntax.free_univs = no_universe_uvars;
-        FStar_Syntax_Syntax.free_univ_names =
-          FStar_Syntax_Syntax.no_universe_names
-      } in
-    let uu____127 = FStar_Syntax_Syntax.new_fv_set () in
-    (uu____120, uu____127)
-=======
     let uu____48 =
       let uu____49 =
         let uu____52 = FStar_Syntax_Syntax.new_bv_set () in
@@ -115,32 +50,16 @@
           FStar_Syntax_Syntax.no_universe_names
       } in
     let uu____55 = FStar_Syntax_Syntax.new_fv_set () in (uu____48, uu____55)
->>>>>>> c7f1cc4d
 let singleton_uv:
-  (((FStar_Syntax_Syntax.term',FStar_Syntax_Syntax.term')
-      FStar_Syntax_Syntax.syntax FStar_Pervasives_Native.option
-      FStar_Unionfind.p_uvar,FStar_Syntax_Syntax.version)
-     FStar_Pervasives_Native.tuple2,(FStar_Syntax_Syntax.term',FStar_Syntax_Syntax.term')
-                                      FStar_Syntax_Syntax.syntax)
+  ((FStar_Syntax_Syntax.term',FStar_Syntax_Syntax.term')
+     FStar_Syntax_Syntax.syntax FStar_Syntax_Syntax.uvar_basis
+     FStar_Unionfind.uvar,(FStar_Syntax_Syntax.term',FStar_Syntax_Syntax.term')
+                            FStar_Syntax_Syntax.syntax)
     FStar_Pervasives_Native.tuple2 ->
     (FStar_Syntax_Syntax.free_vars,FStar_Ident.lident FStar_Util.set)
       FStar_Pervasives_Native.tuple2
   =
   fun x  ->
-<<<<<<< HEAD
-    let uu____157 =
-      let uu____158 =
-        let uu____170 = new_uv_set () in FStar_Util.set_add x uu____170 in
-      {
-        FStar_Syntax_Syntax.free_names = FStar_Syntax_Syntax.no_names;
-        FStar_Syntax_Syntax.free_uvars = uu____158;
-        FStar_Syntax_Syntax.free_univs = no_universe_uvars;
-        FStar_Syntax_Syntax.free_univ_names =
-          FStar_Syntax_Syntax.no_universe_names
-      } in
-    let uu____194 = FStar_Syntax_Syntax.new_fv_set () in
-    (uu____157, uu____194)
-=======
     let uu____101 =
       let uu____102 =
         let uu____121 = FStar_Syntax_Syntax.new_uv_set () in
@@ -155,28 +74,12 @@
       } in
     let uu____156 = FStar_Syntax_Syntax.new_fv_set () in
     (uu____101, uu____156)
->>>>>>> c7f1cc4d
 let singleton_univ:
   FStar_Syntax_Syntax.universe_uvar ->
     (FStar_Syntax_Syntax.free_vars,FStar_Ident.lident FStar_Util.set)
       FStar_Pervasives_Native.tuple2
   =
   fun x  ->
-<<<<<<< HEAD
-    let uu____204 =
-      let uu____205 =
-        let uu____207 = new_universe_uvar_set () in
-        FStar_Util.set_add x uu____207 in
-      {
-        FStar_Syntax_Syntax.free_names = FStar_Syntax_Syntax.no_names;
-        FStar_Syntax_Syntax.free_uvars = no_uvs;
-        FStar_Syntax_Syntax.free_univs = uu____205;
-        FStar_Syntax_Syntax.free_univ_names =
-          FStar_Syntax_Syntax.no_universe_names
-      } in
-    let uu____211 = FStar_Syntax_Syntax.new_fv_set () in
-    (uu____204, uu____211)
-=======
     let uu____170 =
       let uu____171 =
         let uu____174 = FStar_Syntax_Syntax.new_universe_uvar_set () in
@@ -190,42 +93,12 @@
       } in
     let uu____177 = FStar_Syntax_Syntax.new_fv_set () in
     (uu____170, uu____177)
->>>>>>> c7f1cc4d
 let singleton_univ_name:
   FStar_Syntax_Syntax.univ_name ->
     (FStar_Syntax_Syntax.free_vars,FStar_Ident.lident FStar_Util.set)
       FStar_Pervasives_Native.tuple2
   =
   fun x  ->
-<<<<<<< HEAD
-    let uu____221 =
-      let uu____222 =
-        let uu____224 = FStar_Syntax_Syntax.new_universe_names_fifo_set () in
-        FStar_Util.fifo_set_add x uu____224 in
-      {
-        FStar_Syntax_Syntax.free_names = FStar_Syntax_Syntax.no_names;
-        FStar_Syntax_Syntax.free_uvars = no_uvs;
-        FStar_Syntax_Syntax.free_univs = no_universe_uvars;
-        FStar_Syntax_Syntax.free_univ_names = uu____222
-      } in
-    let uu____232 = FStar_Syntax_Syntax.new_fv_set () in
-    (uu____221, uu____232)
-let union f1 f2 =
-  let uu____265 =
-    let uu____266 =
-      FStar_Util.set_union
-        (FStar_Pervasives_Native.fst f1).FStar_Syntax_Syntax.free_names
-        (FStar_Pervasives_Native.fst f2).FStar_Syntax_Syntax.free_names in
-    let uu____270 =
-      FStar_Util.set_union
-        (FStar_Pervasives_Native.fst f1).FStar_Syntax_Syntax.free_uvars
-        (FStar_Pervasives_Native.fst f2).FStar_Syntax_Syntax.free_uvars in
-    let uu____294 =
-      FStar_Util.set_union
-        (FStar_Pervasives_Native.fst f1).FStar_Syntax_Syntax.free_univs
-        (FStar_Pervasives_Native.fst f2).FStar_Syntax_Syntax.free_univs in
-    let uu____298 =
-=======
     let uu____191 =
       let uu____192 =
         let uu____195 = FStar_Syntax_Syntax.new_universe_names_fifo_set () in
@@ -254,22 +127,10 @@
         (FStar_Pervasives_Native.fst f1).FStar_Syntax_Syntax.free_univs
         (FStar_Pervasives_Native.fst f2).FStar_Syntax_Syntax.free_univs in
     let uu____303 =
->>>>>>> c7f1cc4d
       FStar_Util.fifo_set_union
         (FStar_Pervasives_Native.fst f1).FStar_Syntax_Syntax.free_univ_names
         (FStar_Pervasives_Native.fst f2).FStar_Syntax_Syntax.free_univ_names in
     {
-<<<<<<< HEAD
-      FStar_Syntax_Syntax.free_names = uu____266;
-      FStar_Syntax_Syntax.free_uvars = uu____270;
-      FStar_Syntax_Syntax.free_univs = uu____294;
-      FStar_Syntax_Syntax.free_univ_names = uu____298
-    } in
-  let uu____309 =
-    FStar_Util.set_union (FStar_Pervasives_Native.snd f1)
-      (FStar_Pervasives_Native.snd f2) in
-  (uu____265, uu____309)
-=======
       FStar_Syntax_Syntax.free_names = uu____250;
       FStar_Syntax_Syntax.free_uvars = uu____257;
       FStar_Syntax_Syntax.free_univs = uu____296;
@@ -279,35 +140,23 @@
     FStar_Util.set_union (FStar_Pervasives_Native.snd f1)
       (FStar_Pervasives_Native.snd f2) in
   (uu____249, uu____312)
->>>>>>> c7f1cc4d
 let rec free_univs:
   FStar_Syntax_Syntax.universe ->
     (FStar_Syntax_Syntax.free_vars,FStar_Ident.lident FStar_Util.set)
       FStar_Pervasives_Native.tuple2
   =
   fun u  ->
-<<<<<<< HEAD
-    let uu____321 = FStar_Syntax_Subst.compress_univ u in
-    match uu____321 with
-    | FStar_Syntax_Syntax.U_zero  -> no_free_vars
-    | FStar_Syntax_Syntax.U_bvar uu____325 -> no_free_vars
-=======
     let uu____330 = FStar_Syntax_Subst.compress_univ u in
     match uu____330 with
     | FStar_Syntax_Syntax.U_zero  -> no_free_vars
     | FStar_Syntax_Syntax.U_bvar uu____337 -> no_free_vars
->>>>>>> c7f1cc4d
     | FStar_Syntax_Syntax.U_unknown  -> no_free_vars
     | FStar_Syntax_Syntax.U_name uname -> singleton_univ_name uname
     | FStar_Syntax_Syntax.U_succ u1 -> free_univs u1
     | FStar_Syntax_Syntax.U_max us ->
         FStar_List.fold_left
           (fun out  ->
-<<<<<<< HEAD
-             fun x  -> let uu____341 = free_univs x in union out uu____341)
-=======
              fun x  -> let uu____357 = free_univs x in union out uu____357)
->>>>>>> c7f1cc4d
           no_free_vars us
     | FStar_Syntax_Syntax.U_unif u1 -> singleton_univ u1
 let rec free_names_and_uvs':
@@ -319,25 +168,6 @@
           FStar_All.pipe_right bs
             (FStar_List.fold_left
                (fun n1  ->
-<<<<<<< HEAD
-                  fun uu____447  ->
-                    match uu____447 with
-                    | (x,uu____457) ->
-                        let uu____458 =
-                          free_names_and_uvars x.FStar_Syntax_Syntax.sort
-                            use_cache in
-                        union n1 uu____458) no_free_vars) in
-        union from_binders from_body in
-      let t = FStar_Syntax_Subst.compress tm in
-      match t.FStar_Syntax_Syntax.n with
-      | FStar_Syntax_Syntax.Tm_delayed uu____463 -> failwith "Impossible"
-      | FStar_Syntax_Syntax.Tm_name x -> singleton_bv x
-      | FStar_Syntax_Syntax.Tm_uvar (x,t1) -> singleton_uv (x, t1)
-      | FStar_Syntax_Syntax.Tm_type u -> free_univs u
-      | FStar_Syntax_Syntax.Tm_bvar uu____506 -> no_free_vars
-      | FStar_Syntax_Syntax.Tm_fvar fv -> singleton_fvar fv
-      | FStar_Syntax_Syntax.Tm_constant uu____508 -> no_free_vars
-=======
                   fun uu____528  ->
                     match uu____528 with
                     | (x,uu____546) ->
@@ -355,35 +185,11 @@
       | FStar_Syntax_Syntax.Tm_bvar uu____634 -> no_free_vars
       | FStar_Syntax_Syntax.Tm_fvar fv -> singleton_fvar fv
       | FStar_Syntax_Syntax.Tm_constant uu____636 -> no_free_vars
->>>>>>> c7f1cc4d
       | FStar_Syntax_Syntax.Tm_unknown  -> no_free_vars
       | FStar_Syntax_Syntax.Tm_uinst (t1,us) ->
           let f = free_names_and_uvars t1 use_cache in
           FStar_List.fold_left
             (fun out  ->
-<<<<<<< HEAD
-               fun u  -> let uu____530 = free_univs u in union out uu____530)
-            f us
-      | FStar_Syntax_Syntax.Tm_abs (bs,t1,uu____536) ->
-          let uu____549 = free_names_and_uvars t1 use_cache in
-          aux_binders bs uu____549
-      | FStar_Syntax_Syntax.Tm_arrow (bs,c) ->
-          let uu____565 = free_names_and_uvars_comp c use_cache in
-          aux_binders bs uu____565
-      | FStar_Syntax_Syntax.Tm_refine (bv,t1) ->
-          let uu____575 = free_names_and_uvars t1 use_cache in
-          aux_binders [(bv, FStar_Pervasives_Native.None)] uu____575
-      | FStar_Syntax_Syntax.Tm_app (t1,args) ->
-          let uu____602 = free_names_and_uvars t1 use_cache in
-          free_names_and_uvars_args args uu____602 use_cache
-      | FStar_Syntax_Syntax.Tm_match (t1,pats) ->
-          let uu____632 =
-            let uu____648 = free_names_and_uvars t1 use_cache in
-            FStar_List.fold_left
-              (fun n1  ->
-                 fun uu____673  ->
-                   match uu____673 with
-=======
                fun u  -> let uu____668 = free_univs u in union out uu____668)
             f us
       | FStar_Syntax_Syntax.Tm_abs (bs,t1,uu____677) ->
@@ -405,7 +211,6 @@
               (fun n1  ->
                  fun uu____941  ->
                    match uu____941 with
->>>>>>> c7f1cc4d
                    | (p,wopt,t2) ->
                        let n11 =
                          match wopt with
@@ -414,21 +219,6 @@
                              free_names_and_uvars w use_cache in
                        let n2 = free_names_and_uvars t2 use_cache in
                        let n3 =
-<<<<<<< HEAD
-                         let uu____723 = FStar_Syntax_Syntax.pat_bvs p in
-                         FStar_All.pipe_right uu____723
-                           (FStar_List.fold_left
-                              (fun n3  ->
-                                 fun x  ->
-                                   let uu____740 =
-                                     free_names_and_uvars
-                                       x.FStar_Syntax_Syntax.sort use_cache in
-                                   union n3 uu____740) n1) in
-                       let uu____744 = union n11 n2 in union n3 uu____744)
-              uu____648 in
-          FStar_All.pipe_right pats uu____632
-      | FStar_Syntax_Syntax.Tm_ascribed (t1,asc,uu____763) ->
-=======
                          let uu____1033 = FStar_Syntax_Syntax.pat_bvs p in
                          FStar_All.pipe_right uu____1033
                            (FStar_List.fold_left
@@ -442,7 +232,6 @@
               uu____911 in
           FStar_All.pipe_right pats uu____880
       | FStar_Syntax_Syntax.Tm_ascribed (t1,asc,uu____1102) ->
->>>>>>> c7f1cc4d
           let u1 = free_names_and_uvars t1 use_cache in
           let u2 =
             match FStar_Pervasives_Native.fst asc with
@@ -451,39 +240,6 @@
           (match FStar_Pervasives_Native.snd asc with
            | FStar_Pervasives_Native.None  -> union u1 u2
            | FStar_Pervasives_Native.Some tac ->
-<<<<<<< HEAD
-               let uu____842 = union u1 u2 in
-               let uu____846 = free_names_and_uvars tac use_cache in
-               union uu____842 uu____846)
-      | FStar_Syntax_Syntax.Tm_let (lbs,t1) ->
-          let uu____862 =
-            let uu____869 = free_names_and_uvars t1 use_cache in
-            FStar_List.fold_left
-              (fun n1  ->
-                 fun lb  ->
-                   let uu____884 =
-                     let uu____888 =
-                       free_names_and_uvars lb.FStar_Syntax_Syntax.lbtyp
-                         use_cache in
-                     let uu____892 =
-                       free_names_and_uvars lb.FStar_Syntax_Syntax.lbdef
-                         use_cache in
-                     union uu____888 uu____892 in
-                   union n1 uu____884) uu____869 in
-          FStar_All.pipe_right (FStar_Pervasives_Native.snd lbs) uu____862
-      | FStar_Syntax_Syntax.Tm_meta
-          (t1,FStar_Syntax_Syntax.Meta_pattern args) ->
-          let uu____913 = free_names_and_uvars t1 use_cache in
-          FStar_List.fold_right
-            (fun a  -> fun acc  -> free_names_and_uvars_args a acc use_cache)
-            args uu____913
-      | FStar_Syntax_Syntax.Tm_meta
-          (t1,FStar_Syntax_Syntax.Meta_monadic (uu____938,t')) ->
-          let uu____948 = free_names_and_uvars t1 use_cache in
-          let uu____952 = free_names_and_uvars t' use_cache in
-          union uu____948 uu____952
-      | FStar_Syntax_Syntax.Tm_meta (t1,uu____957) ->
-=======
                let uu____1254 = union u1 u2 in
                let uu____1261 = free_names_and_uvars tac use_cache in
                union uu____1254 uu____1261)
@@ -515,7 +271,6 @@
           let uu____1442 = free_names_and_uvars t' use_cache in
           union uu____1435 uu____1442
       | FStar_Syntax_Syntax.Tm_meta (t1,uu____1450) ->
->>>>>>> c7f1cc4d
           free_names_and_uvars t1 use_cache
 and free_names_and_uvars:
   (FStar_Syntax_Syntax.term',FStar_Syntax_Syntax.term')
@@ -527,16 +282,6 @@
   fun t  ->
     fun use_cache  ->
       let t1 = FStar_Syntax_Subst.compress t in
-<<<<<<< HEAD
-      let uu____967 = FStar_ST.read t1.FStar_Syntax_Syntax.vars in
-      match uu____967 with
-      | FStar_Pervasives_Native.Some n1 when
-          let uu____976 = should_invalidate_cache n1 use_cache in
-          Prims.op_Negation uu____976 ->
-          let uu____977 = FStar_Syntax_Syntax.new_fv_set () in
-          (n1, uu____977)
-      | uu____980 ->
-=======
       let uu____1466 = FStar_ST.read t1.FStar_Syntax_Syntax.vars in
       match uu____1466 with
       | FStar_Pervasives_Native.Some n1 when
@@ -545,7 +290,6 @@
           let uu____1479 = FStar_Syntax_Syntax.new_fv_set () in
           (n1, uu____1479)
       | uu____1484 ->
->>>>>>> c7f1cc4d
           (FStar_ST.write t1.FStar_Syntax_Syntax.vars
              FStar_Pervasives_Native.None;
            (let n1 = free_names_and_uvs' t1 use_cache in
@@ -568,34 +312,6 @@
         FStar_All.pipe_right args
           (FStar_List.fold_left
              (fun n1  ->
-<<<<<<< HEAD
-                fun uu____1024  ->
-                  match uu____1024 with
-                  | (x,uu____1036) ->
-                      let uu____1041 = free_names_and_uvars x use_cache in
-                      union n1 uu____1041) acc)
-and free_names_and_uvars_binders:
-  FStar_Syntax_Syntax.binders ->
-    (FStar_Syntax_Syntax.free_vars,FStar_Ident.lident FStar_Util.set)
-      FStar_Pervasives_Native.tuple2 ->
-      Prims.bool ->
-        (FStar_Syntax_Syntax.free_vars,FStar_Ident.lident FStar_Util.set)
-          FStar_Pervasives_Native.tuple2
-  =
-  fun bs  ->
-    fun acc  ->
-      fun use_cache  ->
-        FStar_All.pipe_right bs
-          (FStar_List.fold_left
-             (fun n1  ->
-                fun uu____1065  ->
-                  match uu____1065 with
-                  | (x,uu____1075) ->
-                      let uu____1076 =
-                        free_names_and_uvars x.FStar_Syntax_Syntax.sort
-                          use_cache in
-                      union n1 uu____1076) acc)
-=======
                 fun uu____1546  ->
                   match uu____1546 with
                   | (x,uu____1568) ->
@@ -611,7 +327,6 @@
                 let uu____1641 =
                   free_names_and_uvars x.FStar_Syntax_Syntax.sort use_cache in
                 union n1 uu____1641) acc)
->>>>>>> c7f1cc4d
 and free_names_and_uvars_comp:
   (FStar_Syntax_Syntax.comp',Prims.unit) FStar_Syntax_Syntax.syntax ->
     Prims.bool ->
@@ -620,33 +335,19 @@
   =
   fun c  ->
     fun use_cache  ->
-<<<<<<< HEAD
-      let uu____1084 = FStar_ST.read c.FStar_Syntax_Syntax.vars in
-      match uu____1084 with
-      | FStar_Pervasives_Native.Some n1 ->
-          let uu____1093 = should_invalidate_cache n1 use_cache in
-          if uu____1093
-=======
       let uu____1654 = FStar_ST.read c.FStar_Syntax_Syntax.vars in
       match uu____1654 with
       | FStar_Pervasives_Native.Some n1 ->
           let uu____1666 = should_invalidate_cache n1 use_cache in
           if uu____1666
->>>>>>> c7f1cc4d
           then
             (FStar_ST.write c.FStar_Syntax_Syntax.vars
                FStar_Pervasives_Native.None;
              free_names_and_uvars_comp c use_cache)
           else
-<<<<<<< HEAD
-            (let uu____1102 = FStar_Syntax_Syntax.new_fv_set () in
-             (n1, uu____1102))
-      | uu____1105 ->
-=======
             (let uu____1677 = FStar_Syntax_Syntax.new_fv_set () in
              (n1, uu____1677))
       | uu____1682 ->
->>>>>>> c7f1cc4d
           let n1 =
             match c.FStar_Syntax_Syntax.n with
             | FStar_Syntax_Syntax.GTotal (t,FStar_Pervasives_Native.None ) ->
@@ -655,26 +356,6 @@
                 free_names_and_uvars t use_cache
             | FStar_Syntax_Syntax.GTotal (t,FStar_Pervasives_Native.Some u)
                 ->
-<<<<<<< HEAD
-                let uu____1133 = free_univs u in
-                let uu____1137 = free_names_and_uvars t use_cache in
-                union uu____1133 uu____1137
-            | FStar_Syntax_Syntax.Total (t,FStar_Pervasives_Native.Some u) ->
-                let uu____1148 = free_univs u in
-                let uu____1152 = free_names_and_uvars t use_cache in
-                union uu____1148 uu____1152
-            | FStar_Syntax_Syntax.Comp ct ->
-                let us =
-                  let uu____1158 =
-                    free_names_and_uvars ct.FStar_Syntax_Syntax.result_typ
-                      use_cache in
-                  free_names_and_uvars_args
-                    ct.FStar_Syntax_Syntax.effect_args uu____1158 use_cache in
-                FStar_List.fold_left
-                  (fun us1  ->
-                     fun u  ->
-                       let uu____1173 = free_univs u in union us1 uu____1173)
-=======
                 let uu____1732 = free_univs u in
                 let uu____1739 = free_names_and_uvars t use_cache in
                 union uu____1732 uu____1739
@@ -693,7 +374,6 @@
                   (fun us1  ->
                      fun u  ->
                        let uu____1795 = free_univs u in union us1 uu____1795)
->>>>>>> c7f1cc4d
                   us ct.FStar_Syntax_Syntax.comp_univs in
           (FStar_ST.write c.FStar_Syntax_Syntax.vars
              (FStar_Pervasives_Native.Some (FStar_Pervasives_Native.fst n1));
@@ -703,30 +383,6 @@
   fun n1  ->
     fun use_cache  ->
       (Prims.op_Negation use_cache) ||
-<<<<<<< HEAD
-        ((let uu____1186 =
-            FStar_All.pipe_right n1.FStar_Syntax_Syntax.free_uvars
-              FStar_Util.set_elements in
-          FStar_All.pipe_right uu____1186
-            (FStar_Util.for_some
-               (fun uu____1250  ->
-                  match uu____1250 with
-                  | (u,uu____1256) ->
-                      let uu____1261 = FStar_Syntax_Unionfind.find u in
-                      (match uu____1261 with
-                       | FStar_Pervasives_Native.Some uu____1263 -> true
-                       | uu____1264 -> false))))
-           ||
-           (let uu____1267 =
-              FStar_All.pipe_right n1.FStar_Syntax_Syntax.free_univs
-                FStar_Util.set_elements in
-            FStar_All.pipe_right uu____1267
-              (FStar_Util.for_some
-                 (fun u  ->
-                    let uu____1276 = FStar_Syntax_Unionfind.univ_find u in
-                    match uu____1276 with
-                    | FStar_Pervasives_Native.Some uu____1278 -> true
-=======
         ((let uu____1809 =
             FStar_All.pipe_right n1.FStar_Syntax_Syntax.free_uvars
               FStar_Util.set_elements in
@@ -749,81 +405,41 @@
                     let uu____2004 = FStar_Unionfind.find u in
                     match uu____2004 with
                     | FStar_Pervasives_Native.Some uu____2009 -> true
->>>>>>> c7f1cc4d
                     | FStar_Pervasives_Native.None  -> false))))
 let names: FStar_Syntax_Syntax.term -> FStar_Syntax_Syntax.bv FStar_Util.set
   =
   fun t  ->
-<<<<<<< HEAD
-    let uu____1284 =
-      let uu____1285 = free_names_and_uvars t true in
-      FStar_Pervasives_Native.fst uu____1285 in
-    uu____1284.FStar_Syntax_Syntax.free_names
-=======
     let uu____2015 =
       let uu____2016 = free_names_and_uvars t true in
       FStar_Pervasives_Native.fst uu____2016 in
     uu____2015.FStar_Syntax_Syntax.free_names
->>>>>>> c7f1cc4d
 let uvars:
   FStar_Syntax_Syntax.term ->
-    (((FStar_Syntax_Syntax.term',FStar_Syntax_Syntax.term')
-        FStar_Syntax_Syntax.syntax FStar_Pervasives_Native.option
-        FStar_Unionfind.p_uvar,FStar_Syntax_Syntax.version)
-       FStar_Pervasives_Native.tuple2,(FStar_Syntax_Syntax.term',FStar_Syntax_Syntax.term')
-                                        FStar_Syntax_Syntax.syntax)
+    ((FStar_Syntax_Syntax.term',FStar_Syntax_Syntax.term')
+       FStar_Syntax_Syntax.syntax FStar_Syntax_Syntax.uvar_basis
+       FStar_Unionfind.uvar,(FStar_Syntax_Syntax.term',FStar_Syntax_Syntax.term')
+                              FStar_Syntax_Syntax.syntax)
       FStar_Pervasives_Native.tuple2 FStar_Util.set
   =
   fun t  ->
-<<<<<<< HEAD
-    let uu____1297 =
-      let uu____1298 = free_names_and_uvars t true in
-      FStar_Pervasives_Native.fst uu____1298 in
-    uu____1297.FStar_Syntax_Syntax.free_uvars
-=======
     let uu____2034 =
       let uu____2035 = free_names_and_uvars t true in
       FStar_Pervasives_Native.fst uu____2035 in
     uu____2034.FStar_Syntax_Syntax.free_uvars
->>>>>>> c7f1cc4d
 let univs:
   FStar_Syntax_Syntax.term ->
     FStar_Syntax_Syntax.universe_uvar FStar_Util.set
   =
   fun t  ->
-<<<<<<< HEAD
-    let uu____1308 =
-      let uu____1309 = free_names_and_uvars t true in
-      FStar_Pervasives_Native.fst uu____1309 in
-    uu____1308.FStar_Syntax_Syntax.free_univs
-=======
     let uu____2049 =
       let uu____2050 = free_names_and_uvars t true in
       FStar_Pervasives_Native.fst uu____2050 in
     uu____2049.FStar_Syntax_Syntax.free_univs
->>>>>>> c7f1cc4d
 let univnames:
   FStar_Syntax_Syntax.term ->
     FStar_Syntax_Syntax.univ_name FStar_Util.fifo_set
   =
   fun t  ->
-<<<<<<< HEAD
-    let uu____1319 =
-      let uu____1320 = free_names_and_uvars t true in
-      FStar_Pervasives_Native.fst uu____1320 in
-    uu____1319.FStar_Syntax_Syntax.free_univ_names
-let fvars: FStar_Syntax_Syntax.term -> FStar_Ident.lident FStar_Util.set =
-  fun t  ->
-    let uu____1331 = free_names_and_uvars t false in
-    FStar_Pervasives_Native.snd uu____1331
-let names_of_binders:
-  FStar_Syntax_Syntax.binders -> FStar_Syntax_Syntax.bv FStar_Util.set =
-  fun bs  ->
-    let uu____1341 =
-      let uu____1342 = free_names_and_uvars_binders bs no_free_vars true in
-      FStar_Pervasives_Native.fst uu____1342 in
-    uu____1341.FStar_Syntax_Syntax.free_names
-=======
     let uu____2064 =
       let uu____2065 = free_names_and_uvars t true in
       FStar_Pervasives_Native.fst uu____2065 in
@@ -838,5 +454,4 @@
     let uu____2093 =
       let uu____2094 = free_names_and_uvars_binders bs no_free_vars true in
       FStar_Pervasives_Native.fst uu____2094 in
-    uu____2093.FStar_Syntax_Syntax.free_names
->>>>>>> c7f1cc4d
+    uu____2093.FStar_Syntax_Syntax.free_names