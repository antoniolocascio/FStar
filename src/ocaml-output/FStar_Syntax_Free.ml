--- conflicted
+++ resolved
@@ -2,22 +2,6 @@
 type free_vars_and_fvars =
   (FStar_Syntax_Syntax.free_vars,FStar_Ident.lident FStar_Util.set)
     FStar_Pervasives_Native.tuple2
-<<<<<<< HEAD
-let (no_free_vars
-  :(FStar_Syntax_Syntax.free_vars,FStar_Ident.lident FStar_Util.set)
-     FStar_Pervasives_Native.tuple2)=
-  let uu____13 = FStar_Syntax_Syntax.new_fv_set () in
-  ({
-     FStar_Syntax_Syntax.free_names = [];
-     FStar_Syntax_Syntax.free_uvars = [];
-     FStar_Syntax_Syntax.free_univs = [];
-     FStar_Syntax_Syntax.free_univ_names = []
-   }, uu____13)
-let (singleton_fvar
-  :FStar_Syntax_Syntax.fv ->
-     (FStar_Syntax_Syntax.free_vars,FStar_Ident.lident FStar_Util.set)
-       FStar_Pervasives_Native.tuple2)=
-=======
 let new_uv_set: Prims.unit -> FStar_Syntax_Syntax.uvars =
   fun uu____10  ->
     FStar_Util.new_set
@@ -61,19 +45,10 @@
     (FStar_Syntax_Syntax.free_vars,FStar_Ident.lident FStar_Util.set)
       FStar_Pervasives_Native.tuple2
   =
->>>>>>> 4e7bd426
   fun fv  ->
-    let uu____44 =
-      let uu____47 = FStar_Syntax_Syntax.new_fv_set () in
+    let uu____134 =
+      let uu____137 = FStar_Syntax_Syntax.new_fv_set () in
       FStar_Util.set_add
-<<<<<<< HEAD
-        (fv.FStar_Syntax_Syntax.fv_name).FStar_Syntax_Syntax.v uu____47 in
-    ((FStar_Pervasives_Native.fst no_free_vars), uu____44)
-let (singleton_bv
-  :FStar_Syntax_Syntax.bv ->
-     (FStar_Syntax_Syntax.free_vars,FStar_Ident.lident FStar_Util.set)
-       FStar_Pervasives_Native.tuple2)=
-=======
         (fv.FStar_Syntax_Syntax.fv_name).FStar_Syntax_Syntax.v uu____137 in
     ({
        FStar_Syntax_Syntax.free_names = FStar_Syntax_Syntax.no_names;
@@ -87,28 +62,16 @@
     (FStar_Syntax_Syntax.free_vars,FStar_Ident.lident FStar_Util.set)
       FStar_Pervasives_Native.tuple2
   =
->>>>>>> 4e7bd426
   fun x  ->
-    ((let uu___147_67 = FStar_Pervasives_Native.fst no_free_vars in
+    let uu____152 =
+      let uu____153 =
+        let uu____156 = FStar_Syntax_Syntax.new_bv_set () in
+        FStar_Util.set_add x uu____156 in
       {
-        FStar_Syntax_Syntax.free_names = [x];
-        FStar_Syntax_Syntax.free_uvars =
-          (uu___147_67.FStar_Syntax_Syntax.free_uvars);
-        FStar_Syntax_Syntax.free_univs =
-          (uu___147_67.FStar_Syntax_Syntax.free_univs);
+        FStar_Syntax_Syntax.free_names = uu____153;
+        FStar_Syntax_Syntax.free_uvars = no_uvs;
+        FStar_Syntax_Syntax.free_univs = no_universe_uvars;
         FStar_Syntax_Syntax.free_univ_names =
-<<<<<<< HEAD
-          (uu___147_67.FStar_Syntax_Syntax.free_univ_names)
-      }), (FStar_Pervasives_Native.snd no_free_vars))
-let (singleton_uv
-  :((FStar_Syntax_Syntax.term' FStar_Syntax_Syntax.syntax
-       FStar_Pervasives_Native.option FStar_Unionfind.p_uvar,FStar_Syntax_Syntax.version)
-      FStar_Pervasives_Native.tuple2,FStar_Syntax_Syntax.term'
-                                       FStar_Syntax_Syntax.syntax)
-     FStar_Pervasives_Native.tuple2 ->
-     (FStar_Syntax_Syntax.free_vars,FStar_Ident.lident FStar_Util.set)
-       FStar_Pervasives_Native.tuple2)=
-=======
           FStar_Syntax_Syntax.no_universe_names
       } in
     let uu____159 = FStar_Syntax_Syntax.new_fv_set () in
@@ -122,24 +85,15 @@
     (FStar_Syntax_Syntax.free_vars,FStar_Ident.lident FStar_Util.set)
       FStar_Pervasives_Native.tuple2
   =
->>>>>>> 4e7bd426
   fun x  ->
-    ((let uu___148_117 = FStar_Pervasives_Native.fst no_free_vars in
+    let uu____206 =
+      let uu____207 =
+        let uu____226 = new_uv_set () in FStar_Util.set_add x uu____226 in
       {
-        FStar_Syntax_Syntax.free_names =
-          (uu___148_117.FStar_Syntax_Syntax.free_names);
-        FStar_Syntax_Syntax.free_uvars = [x];
-        FStar_Syntax_Syntax.free_univs =
-          (uu___148_117.FStar_Syntax_Syntax.free_univs);
+        FStar_Syntax_Syntax.free_names = FStar_Syntax_Syntax.no_names;
+        FStar_Syntax_Syntax.free_uvars = uu____207;
+        FStar_Syntax_Syntax.free_univs = no_universe_uvars;
         FStar_Syntax_Syntax.free_univ_names =
-<<<<<<< HEAD
-          (uu___148_117.FStar_Syntax_Syntax.free_univ_names)
-      }), (FStar_Pervasives_Native.snd no_free_vars))
-let (singleton_univ
-  :FStar_Syntax_Syntax.universe_uvar ->
-     (FStar_Syntax_Syntax.free_vars,FStar_Ident.lident FStar_Util.set)
-       FStar_Pervasives_Native.tuple2)=
-=======
           FStar_Syntax_Syntax.no_universe_names
       } in
     let uu____261 = FStar_Syntax_Syntax.new_fv_set () in
@@ -149,24 +103,16 @@
     (FStar_Syntax_Syntax.free_vars,FStar_Ident.lident FStar_Util.set)
       FStar_Pervasives_Native.tuple2
   =
->>>>>>> 4e7bd426
   fun x  ->
-    ((let uu___149_167 = FStar_Pervasives_Native.fst no_free_vars in
+    let uu____276 =
+      let uu____277 =
+        let uu____280 = new_universe_uvar_set () in
+        FStar_Util.set_add x uu____280 in
       {
-        FStar_Syntax_Syntax.free_names =
-          (uu___149_167.FStar_Syntax_Syntax.free_names);
-        FStar_Syntax_Syntax.free_uvars =
-          (uu___149_167.FStar_Syntax_Syntax.free_uvars);
-        FStar_Syntax_Syntax.free_univs = [x];
+        FStar_Syntax_Syntax.free_names = FStar_Syntax_Syntax.no_names;
+        FStar_Syntax_Syntax.free_uvars = no_uvs;
+        FStar_Syntax_Syntax.free_univs = uu____277;
         FStar_Syntax_Syntax.free_univ_names =
-<<<<<<< HEAD
-          (uu___149_167.FStar_Syntax_Syntax.free_univ_names)
-      }), (FStar_Pervasives_Native.snd no_free_vars))
-let (singleton_univ_name
-  :FStar_Syntax_Syntax.univ_name ->
-     (FStar_Syntax_Syntax.free_vars,FStar_Ident.lident FStar_Util.set)
-       FStar_Pervasives_Native.tuple2)=
-=======
           FStar_Syntax_Syntax.no_universe_names
       } in
     let uu____283 = FStar_Syntax_Syntax.new_fv_set () in
@@ -176,23 +122,12 @@
     (FStar_Syntax_Syntax.free_vars,FStar_Ident.lident FStar_Util.set)
       FStar_Pervasives_Native.tuple2
   =
->>>>>>> 4e7bd426
   fun x  ->
-    ((let uu___150_185 = FStar_Pervasives_Native.fst no_free_vars in
+    let uu____298 =
+      let uu____299 =
+        let uu____302 = FStar_Syntax_Syntax.new_universe_names_fifo_set () in
+        FStar_Util.fifo_set_add x uu____302 in
       {
-<<<<<<< HEAD
-        FStar_Syntax_Syntax.free_names =
-          (uu___150_185.FStar_Syntax_Syntax.free_names);
-        FStar_Syntax_Syntax.free_uvars =
-          (uu___150_185.FStar_Syntax_Syntax.free_uvars);
-        FStar_Syntax_Syntax.free_univs =
-          (uu___150_185.FStar_Syntax_Syntax.free_univs);
-        FStar_Syntax_Syntax.free_univ_names = [x]
-      }), (FStar_Pervasives_Native.snd no_free_vars))
-let union :
-  'Auu____196 .
-    (FStar_Syntax_Syntax.free_vars,'Auu____196 FStar_Util.set)
-=======
         FStar_Syntax_Syntax.free_names = FStar_Syntax_Syntax.no_names;
         FStar_Syntax_Syntax.free_uvars = no_uvs;
         FStar_Syntax_Syntax.free_univs = no_universe_uvars;
@@ -203,66 +138,58 @@
 let union:
   'Auu____316 .
     (FStar_Syntax_Syntax.free_vars,'Auu____316 FStar_Util.set)
->>>>>>> 4e7bd426
       FStar_Pervasives_Native.tuple2 ->
-      (FStar_Syntax_Syntax.free_vars,'Auu____196 FStar_Util.set)
+      (FStar_Syntax_Syntax.free_vars,'Auu____316 FStar_Util.set)
         FStar_Pervasives_Native.tuple2 ->
-<<<<<<< HEAD
-        (FStar_Syntax_Syntax.free_vars,'Auu____196 FStar_Util.set)
-          FStar_Pervasives_Native.tuple2=
-=======
         (FStar_Syntax_Syntax.free_vars,'Auu____316 FStar_Util.set)
           FStar_Pervasives_Native.tuple2
   =
->>>>>>> 4e7bd426
   fun f1  ->
     fun f2  ->
-      let uu____235 =
+      let uu____355 =
+        let uu____356 =
+          FStar_Util.set_union
+            (FStar_Pervasives_Native.fst f1).FStar_Syntax_Syntax.free_names
+            (FStar_Pervasives_Native.fst f2).FStar_Syntax_Syntax.free_names in
+        let uu____363 =
+          FStar_Util.set_union
+            (FStar_Pervasives_Native.fst f1).FStar_Syntax_Syntax.free_uvars
+            (FStar_Pervasives_Native.fst f2).FStar_Syntax_Syntax.free_uvars in
+        let uu____402 =
+          FStar_Util.set_union
+            (FStar_Pervasives_Native.fst f1).FStar_Syntax_Syntax.free_univs
+            (FStar_Pervasives_Native.fst f2).FStar_Syntax_Syntax.free_univs in
+        let uu____409 =
+          FStar_Util.fifo_set_union
+            (FStar_Pervasives_Native.fst f1).FStar_Syntax_Syntax.free_univ_names
+            (FStar_Pervasives_Native.fst f2).FStar_Syntax_Syntax.free_univ_names in
+        {
+          FStar_Syntax_Syntax.free_names = uu____356;
+          FStar_Syntax_Syntax.free_uvars = uu____363;
+          FStar_Syntax_Syntax.free_univs = uu____402;
+          FStar_Syntax_Syntax.free_univ_names = uu____409
+        } in
+      let uu____416 =
         FStar_Util.set_union (FStar_Pervasives_Native.snd f1)
           (FStar_Pervasives_Native.snd f2) in
-<<<<<<< HEAD
-      ({
-         FStar_Syntax_Syntax.free_names =
-           (FStar_List.append
-              (FStar_Pervasives_Native.fst f1).FStar_Syntax_Syntax.free_names
-              (FStar_Pervasives_Native.fst f2).FStar_Syntax_Syntax.free_names);
-         FStar_Syntax_Syntax.free_uvars =
-           (FStar_List.append
-              (FStar_Pervasives_Native.fst f1).FStar_Syntax_Syntax.free_uvars
-              (FStar_Pervasives_Native.fst f2).FStar_Syntax_Syntax.free_uvars);
-         FStar_Syntax_Syntax.free_univs =
-           (FStar_List.append
-              (FStar_Pervasives_Native.fst f1).FStar_Syntax_Syntax.free_univs
-              (FStar_Pervasives_Native.fst f2).FStar_Syntax_Syntax.free_univs);
-         FStar_Syntax_Syntax.free_univ_names =
-           (FStar_List.append
-              (FStar_Pervasives_Native.fst f2).FStar_Syntax_Syntax.free_univ_names
-              (FStar_Pervasives_Native.fst f1).FStar_Syntax_Syntax.free_univ_names)
-       }, uu____235)
-let rec (free_univs
-  :FStar_Syntax_Syntax.universe ->
-     (FStar_Syntax_Syntax.free_vars,FStar_Ident.lident FStar_Util.set)
-       FStar_Pervasives_Native.tuple2)=
-=======
       (uu____355, uu____416)
 let rec free_univs:
   FStar_Syntax_Syntax.universe ->
     (FStar_Syntax_Syntax.free_vars,FStar_Ident.lident FStar_Util.set)
       FStar_Pervasives_Native.tuple2
   =
->>>>>>> 4e7bd426
   fun u  ->
-    let uu____286 = FStar_Syntax_Subst.compress_univ u in
-    match uu____286 with
+    let uu____435 = FStar_Syntax_Subst.compress_univ u in
+    match uu____435 with
     | FStar_Syntax_Syntax.U_zero  -> no_free_vars
-    | FStar_Syntax_Syntax.U_bvar uu____293 -> no_free_vars
+    | FStar_Syntax_Syntax.U_bvar uu____442 -> no_free_vars
     | FStar_Syntax_Syntax.U_unknown  -> no_free_vars
     | FStar_Syntax_Syntax.U_name uname -> singleton_univ_name uname
     | FStar_Syntax_Syntax.U_succ u1 -> free_univs u1
     | FStar_Syntax_Syntax.U_max us ->
         FStar_List.fold_left
           (fun out  ->
-             fun x  -> let uu____316 = free_univs x in union out uu____316)
+             fun x  -> let uu____465 = free_univs x in union out uu____465)
           no_free_vars us
     | FStar_Syntax_Syntax.U_unif u1 -> singleton_univ u1
 let rec free_names_and_uvs':
@@ -274,49 +201,49 @@
           FStar_All.pipe_right bs
             (FStar_List.fold_left
                (fun n1  ->
-                  fun uu____476  ->
-                    match uu____476 with
-                    | (x,uu____494) ->
-                        let uu____495 =
+                  fun uu____625  ->
+                    match uu____625 with
+                    | (x,uu____643) ->
+                        let uu____644 =
                           free_names_and_uvars x.FStar_Syntax_Syntax.sort
                             use_cache in
-                        union n1 uu____495) no_free_vars) in
+                        union n1 uu____644) no_free_vars) in
         union from_binders from_body in
       let t = FStar_Syntax_Subst.compress tm in
       match t.FStar_Syntax_Syntax.n with
-      | FStar_Syntax_Syntax.Tm_delayed uu____503 -> failwith "Impossible"
+      | FStar_Syntax_Syntax.Tm_delayed uu____652 -> failwith "Impossible"
       | FStar_Syntax_Syntax.Tm_name x -> singleton_bv x
       | FStar_Syntax_Syntax.Tm_uvar (x,t1) -> singleton_uv (x, t1)
       | FStar_Syntax_Syntax.Tm_type u -> free_univs u
-      | FStar_Syntax_Syntax.Tm_bvar uu____568 -> no_free_vars
+      | FStar_Syntax_Syntax.Tm_bvar uu____717 -> no_free_vars
       | FStar_Syntax_Syntax.Tm_fvar fv -> singleton_fvar fv
-      | FStar_Syntax_Syntax.Tm_constant uu____570 -> no_free_vars
+      | FStar_Syntax_Syntax.Tm_constant uu____719 -> no_free_vars
       | FStar_Syntax_Syntax.Tm_unknown  -> no_free_vars
       | FStar_Syntax_Syntax.Tm_uinst (t1,us) ->
           let f = free_names_and_uvars t1 use_cache in
           FStar_List.fold_left
             (fun out  ->
-               fun u  -> let uu____601 = free_univs u in union out uu____601)
+               fun u  -> let uu____750 = free_univs u in union out uu____750)
             f us
-      | FStar_Syntax_Syntax.Tm_abs (bs,t1,uu____610) ->
-          let uu____631 = free_names_and_uvars t1 use_cache in
-          aux_binders bs uu____631
+      | FStar_Syntax_Syntax.Tm_abs (bs,t1,uu____759) ->
+          let uu____780 = free_names_and_uvars t1 use_cache in
+          aux_binders bs uu____780
       | FStar_Syntax_Syntax.Tm_arrow (bs,c) ->
-          let uu____656 = free_names_and_uvars_comp c use_cache in
-          aux_binders bs uu____656
+          let uu____805 = free_names_and_uvars_comp c use_cache in
+          aux_binders bs uu____805
       | FStar_Syntax_Syntax.Tm_refine (bv,t1) ->
-          let uu____669 = free_names_and_uvars t1 use_cache in
-          aux_binders [(bv, FStar_Pervasives_Native.None)] uu____669
+          let uu____818 = free_names_and_uvars t1 use_cache in
+          aux_binders [(bv, FStar_Pervasives_Native.None)] uu____818
       | FStar_Syntax_Syntax.Tm_app (t1,args) ->
-          let uu____712 = free_names_and_uvars t1 use_cache in
-          free_names_and_uvars_args args uu____712 use_cache
+          let uu____861 = free_names_and_uvars t1 use_cache in
+          free_names_and_uvars_args args uu____861 use_cache
       | FStar_Syntax_Syntax.Tm_match (t1,pats) ->
-          let uu____757 =
-            let uu____782 = free_names_and_uvars t1 use_cache in
+          let uu____906 =
+            let uu____931 = free_names_and_uvars t1 use_cache in
             FStar_List.fold_left
               (fun n1  ->
-                 fun uu____817  ->
-                   match uu____817 with
+                 fun uu____966  ->
+                   match uu____966 with
                    | (p,wopt,t2) ->
                        let n11 =
                          match wopt with
@@ -325,19 +252,19 @@
                              free_names_and_uvars w use_cache in
                        let n2 = free_names_and_uvars t2 use_cache in
                        let n3 =
-                         let uu____891 = FStar_Syntax_Syntax.pat_bvs p in
-                         FStar_All.pipe_right uu____891
+                         let uu____1040 = FStar_Syntax_Syntax.pat_bvs p in
+                         FStar_All.pipe_right uu____1040
                            (FStar_List.fold_left
                               (fun n3  ->
                                  fun x  ->
-                                   let uu____919 =
+                                   let uu____1068 =
                                      free_names_and_uvars
                                        x.FStar_Syntax_Syntax.sort use_cache in
-                                   union n3 uu____919) n1) in
-                       let uu____926 = union n11 n2 in union n3 uu____926)
-              uu____782 in
-          FStar_All.pipe_right pats uu____757
-      | FStar_Syntax_Syntax.Tm_ascribed (t1,asc,uu____957) ->
+                                   union n3 uu____1068) n1) in
+                       let uu____1075 = union n11 n2 in union n3 uu____1075)
+              uu____931 in
+          FStar_All.pipe_right pats uu____906
+      | FStar_Syntax_Syntax.Tm_ascribed (t1,asc,uu____1106) ->
           let u1 = free_names_and_uvars t1 use_cache in
           let u2 =
             match FStar_Pervasives_Native.fst asc with
@@ -346,37 +273,37 @@
           (match FStar_Pervasives_Native.snd asc with
            | FStar_Pervasives_Native.None  -> union u1 u2
            | FStar_Pervasives_Native.Some tac ->
-               let uu____1063 = union u1 u2 in
-               let uu____1070 = free_names_and_uvars tac use_cache in
-               union uu____1063 uu____1070)
+               let uu____1212 = union u1 u2 in
+               let uu____1219 = free_names_and_uvars tac use_cache in
+               union uu____1212 uu____1219)
       | FStar_Syntax_Syntax.Tm_let (lbs,t1) ->
-          let uu____1095 =
-            let uu____1106 = free_names_and_uvars t1 use_cache in
+          let uu____1244 =
+            let uu____1255 = free_names_and_uvars t1 use_cache in
             FStar_List.fold_left
               (fun n1  ->
                  fun lb  ->
-                   let uu____1130 =
-                     let uu____1137 =
+                   let uu____1279 =
+                     let uu____1286 =
                        free_names_and_uvars lb.FStar_Syntax_Syntax.lbtyp
                          use_cache in
-                     let uu____1144 =
+                     let uu____1293 =
                        free_names_and_uvars lb.FStar_Syntax_Syntax.lbdef
                          use_cache in
-                     union uu____1137 uu____1144 in
-                   union n1 uu____1130) uu____1106 in
-          FStar_All.pipe_right (FStar_Pervasives_Native.snd lbs) uu____1095
+                     union uu____1286 uu____1293 in
+                   union n1 uu____1279) uu____1255 in
+          FStar_All.pipe_right (FStar_Pervasives_Native.snd lbs) uu____1244
       | FStar_Syntax_Syntax.Tm_meta
           (t1,FStar_Syntax_Syntax.Meta_pattern args) ->
-          let uu____1177 = free_names_and_uvars t1 use_cache in
+          let uu____1326 = free_names_and_uvars t1 use_cache in
           FStar_List.fold_right
             (fun a  -> fun acc  -> free_names_and_uvars_args a acc use_cache)
-            args uu____1177
+            args uu____1326
       | FStar_Syntax_Syntax.Tm_meta
-          (t1,FStar_Syntax_Syntax.Meta_monadic (uu____1217,t')) ->
-          let uu____1227 = free_names_and_uvars t1 use_cache in
-          let uu____1234 = free_names_and_uvars t' use_cache in
-          union uu____1227 uu____1234
-      | FStar_Syntax_Syntax.Tm_meta (t1,uu____1242) ->
+          (t1,FStar_Syntax_Syntax.Meta_monadic (uu____1366,t')) ->
+          let uu____1376 = free_names_and_uvars t1 use_cache in
+          let uu____1383 = free_names_and_uvars t' use_cache in
+          union uu____1376 uu____1383
+      | FStar_Syntax_Syntax.Tm_meta (t1,uu____1391) ->
           free_names_and_uvars t1 use_cache
 and free_names_and_uvars:
   FStar_Syntax_Syntax.term' FStar_Syntax_Syntax.syntax ->
@@ -387,14 +314,14 @@
   fun t  ->
     fun use_cache  ->
       let t1 = FStar_Syntax_Subst.compress t in
-      let uu____1252 = FStar_ST.op_Bang t1.FStar_Syntax_Syntax.vars in
-      match uu____1252 with
+      let uu____1401 = FStar_ST.op_Bang t1.FStar_Syntax_Syntax.vars in
+      match uu____1401 with
       | FStar_Pervasives_Native.Some n1 when
-          let uu____1280 = should_invalidate_cache n1 use_cache in
-          Prims.op_Negation uu____1280 ->
-          let uu____1281 = FStar_Syntax_Syntax.new_fv_set () in
-          (n1, uu____1281)
-      | uu____1286 ->
+          let uu____1429 = should_invalidate_cache n1 use_cache in
+          Prims.op_Negation uu____1429 ->
+          let uu____1430 = FStar_Syntax_Syntax.new_fv_set () in
+          (n1, uu____1430)
+      | uu____1435 ->
           (FStar_ST.op_Colon_Equals t1.FStar_Syntax_Syntax.vars
              FStar_Pervasives_Native.None;
            (let n1 = free_names_and_uvs' t1 use_cache in
@@ -413,20 +340,6 @@
         FStar_All.pipe_right args
           (FStar_List.fold_left
              (fun n1  ->
-<<<<<<< HEAD
-                fun uu____1379  ->
-                  match uu____1379 with
-                  | (x,uu____1399) ->
-                      let uu____1404 = free_names_and_uvars x use_cache in
-                      union n1 uu____1404) acc)
-and (free_names_and_uvars_binders
-  :FStar_Syntax_Syntax.binders ->
-     (FStar_Syntax_Syntax.free_vars,FStar_Ident.lident FStar_Util.set)
-       FStar_Pervasives_Native.tuple2 ->
-       Prims.bool ->
-         (FStar_Syntax_Syntax.free_vars,FStar_Ident.lident FStar_Util.set)
-           FStar_Pervasives_Native.tuple2)=
-=======
                 fun uu____1528  ->
                   match uu____1528 with
                   | (x,uu____1548) ->
@@ -440,27 +353,18 @@
         (FStar_Syntax_Syntax.free_vars,FStar_Ident.lident FStar_Util.set)
           FStar_Pervasives_Native.tuple2
   =
->>>>>>> 4e7bd426
   fun bs  ->
     fun acc  ->
       fun use_cache  ->
         FStar_All.pipe_right bs
           (FStar_List.fold_left
              (fun n1  ->
-                fun uu____1442  ->
-                  match uu____1442 with
-                  | (x,uu____1460) ->
-                      let uu____1461 =
+                fun uu____1591  ->
+                  match uu____1591 with
+                  | (x,uu____1609) ->
+                      let uu____1610 =
                         free_names_and_uvars x.FStar_Syntax_Syntax.sort
                           use_cache in
-<<<<<<< HEAD
-                      union n1 uu____1461) acc)
-and (free_names_and_uvars_comp
-  :FStar_Syntax_Syntax.comp' FStar_Syntax_Syntax.syntax ->
-     Prims.bool ->
-       (FStar_Syntax_Syntax.free_vars,FStar_Ident.lident FStar_Util.set)
-         FStar_Pervasives_Native.tuple2)=
-=======
                       union n1 uu____1610) acc)
 and free_names_and_uvars_comp:
   FStar_Syntax_Syntax.comp' FStar_Syntax_Syntax.syntax ->
@@ -468,22 +372,21 @@
       (FStar_Syntax_Syntax.free_vars,FStar_Ident.lident FStar_Util.set)
         FStar_Pervasives_Native.tuple2
   =
->>>>>>> 4e7bd426
   fun c  ->
     fun use_cache  ->
-      let uu____1472 = FStar_ST.op_Bang c.FStar_Syntax_Syntax.vars in
-      match uu____1472 with
+      let uu____1621 = FStar_ST.op_Bang c.FStar_Syntax_Syntax.vars in
+      match uu____1621 with
       | FStar_Pervasives_Native.Some n1 ->
-          let uu____1500 = should_invalidate_cache n1 use_cache in
-          if uu____1500
+          let uu____1649 = should_invalidate_cache n1 use_cache in
+          if uu____1649
           then
             (FStar_ST.op_Colon_Equals c.FStar_Syntax_Syntax.vars
                FStar_Pervasives_Native.None;
              free_names_and_uvars_comp c use_cache)
           else
-            (let uu____1527 = FStar_Syntax_Syntax.new_fv_set () in
-             (n1, uu____1527))
-      | uu____1532 ->
+            (let uu____1676 = FStar_Syntax_Syntax.new_fv_set () in
+             (n1, uu____1676))
+      | uu____1681 ->
           let n1 =
             match c.FStar_Syntax_Syntax.n with
             | FStar_Syntax_Syntax.GTotal (t,FStar_Pervasives_Native.None ) ->
@@ -492,24 +395,24 @@
                 free_names_and_uvars t use_cache
             | FStar_Syntax_Syntax.GTotal (t,FStar_Pervasives_Native.Some u)
                 ->
-                let uu____1570 = free_univs u in
-                let uu____1577 = free_names_and_uvars t use_cache in
-                union uu____1570 uu____1577
+                let uu____1719 = free_univs u in
+                let uu____1726 = free_names_and_uvars t use_cache in
+                union uu____1719 uu____1726
             | FStar_Syntax_Syntax.Total (t,FStar_Pervasives_Native.Some u) ->
-                let uu____1592 = free_univs u in
-                let uu____1599 = free_names_and_uvars t use_cache in
-                union uu____1592 uu____1599
+                let uu____1741 = free_univs u in
+                let uu____1748 = free_names_and_uvars t use_cache in
+                union uu____1741 uu____1748
             | FStar_Syntax_Syntax.Comp ct ->
                 let us =
-                  let uu____1608 =
+                  let uu____1757 =
                     free_names_and_uvars ct.FStar_Syntax_Syntax.result_typ
                       use_cache in
                   free_names_and_uvars_args
-                    ct.FStar_Syntax_Syntax.effect_args uu____1608 use_cache in
+                    ct.FStar_Syntax_Syntax.effect_args uu____1757 use_cache in
                 FStar_List.fold_left
                   (fun us1  ->
                      fun u  ->
-                       let uu____1632 = free_univs u in union us1 uu____1632)
+                       let uu____1781 = free_univs u in union us1 uu____1781)
                   us ct.FStar_Syntax_Syntax.comp_univs in
           (FStar_ST.op_Colon_Equals c.FStar_Syntax_Syntax.vars
              (FStar_Pervasives_Native.Some (FStar_Pervasives_Native.fst n1));
@@ -519,96 +422,29 @@
   fun n1  ->
     fun use_cache  ->
       (Prims.op_Negation use_cache) ||
-        ((FStar_All.pipe_right n1.FStar_Syntax_Syntax.free_uvars
+        ((let uu____1813 =
+            FStar_All.pipe_right n1.FStar_Syntax_Syntax.free_uvars
+              FStar_Util.set_elements in
+          FStar_All.pipe_right uu____1813
             (FStar_Util.for_some
-               (fun uu____1691  ->
-                  match uu____1691 with
-                  | (u,uu____1699) ->
-                      let uu____1704 = FStar_Syntax_Unionfind.find u in
-                      (match uu____1704 with
-                       | FStar_Pervasives_Native.Some uu____1707 -> true
-                       | uu____1708 -> false))))
+               (fun uu____1913  ->
+                  match uu____1913 with
+                  | (u,uu____1921) ->
+                      let uu____1926 = FStar_Syntax_Unionfind.find u in
+                      (match uu____1926 with
+                       | FStar_Pervasives_Native.Some uu____1929 -> true
+                       | uu____1930 -> false))))
            ||
-           (FStar_All.pipe_right n1.FStar_Syntax_Syntax.free_univs
+           (let uu____1934 =
+              FStar_All.pipe_right n1.FStar_Syntax_Syntax.free_univs
+                FStar_Util.set_elements in
+            FStar_All.pipe_right uu____1934
               (FStar_Util.for_some
                  (fun u  ->
-                    let uu____1717 = FStar_Syntax_Unionfind.univ_find u in
-                    match uu____1717 with
-                    | FStar_Pervasives_Native.Some uu____1720 -> true
+                    let uu____1947 = FStar_Syntax_Unionfind.univ_find u in
+                    match uu____1947 with
+                    | FStar_Pervasives_Native.Some uu____1950 -> true
                     | FStar_Pervasives_Native.None  -> false))))
-<<<<<<< HEAD
-let compare_uv :
-  'Auu____1729 'Auu____1730 .
-    (FStar_Syntax_Syntax.uvar,'Auu____1730) FStar_Pervasives_Native.tuple2 ->
-      (FStar_Syntax_Syntax.uvar,'Auu____1729) FStar_Pervasives_Native.tuple2
-        -> Prims.int=
-  fun uv1  ->
-    fun uv2  ->
-      let uu____1755 =
-        FStar_Syntax_Unionfind.uvar_id (FStar_Pervasives_Native.fst uv1) in
-      let uu____1756 =
-        FStar_Syntax_Unionfind.uvar_id (FStar_Pervasives_Native.fst uv2) in
-      uu____1755 - uu____1756
-let (new_uv_set :Prims.unit -> FStar_Syntax_Syntax.uvars)=
-  fun uu____1760  -> FStar_Util.new_set compare_uv
-let (compare_universe_uvar
-  :FStar_Syntax_Syntax.universe_uvar ->
-     FStar_Syntax_Syntax.universe_uvar -> Prims.int)=
-  fun x  ->
-    fun y  ->
-      let uu____1779 = FStar_Syntax_Unionfind.univ_uvar_id x in
-      let uu____1780 = FStar_Syntax_Unionfind.univ_uvar_id y in
-      uu____1779 - uu____1780
-let (new_universe_uvar_set
-  :Prims.unit -> FStar_Syntax_Syntax.universe_uvar FStar_Util.set)=
-  fun uu____1786  -> FStar_Util.new_set compare_universe_uvar
-let (names
-  :FStar_Syntax_Syntax.term -> FStar_Syntax_Syntax.bv FStar_Util.set)=
-  fun t  ->
-    let uu____1795 =
-      let uu____1798 =
-        let uu____1799 = free_names_and_uvars t true in
-        FStar_Pervasives_Native.fst uu____1799 in
-      uu____1798.FStar_Syntax_Syntax.free_names in
-    FStar_Util.as_set uu____1795 FStar_Syntax_Syntax.order_bv
-let (uvars
-  :FStar_Syntax_Syntax.term ->
-     (FStar_Syntax_Syntax.uvar,FStar_Syntax_Syntax.typ)
-       FStar_Pervasives_Native.tuple2 FStar_Util.set)=
-  fun t  ->
-    let uu____1818 =
-      let uu____1837 =
-        let uu____1838 = free_names_and_uvars t true in
-        FStar_Pervasives_Native.fst uu____1838 in
-      uu____1837.FStar_Syntax_Syntax.free_uvars in
-    FStar_Util.as_set uu____1818 compare_uv
-let (univs
-  :FStar_Syntax_Syntax.term ->
-     FStar_Syntax_Syntax.universe_uvar FStar_Util.set)=
-  fun t  ->
-    let uu____1873 =
-      let uu____1876 =
-        let uu____1877 = free_names_and_uvars t true in
-        FStar_Pervasives_Native.fst uu____1877 in
-      uu____1876.FStar_Syntax_Syntax.free_univs in
-    FStar_Util.as_set uu____1873 compare_universe_uvar
-let (univnames
-  :FStar_Syntax_Syntax.term ->
-     FStar_Syntax_Syntax.univ_name FStar_Util.fifo_set)=
-  fun t  ->
-    let uu____1892 =
-      let uu____1895 =
-        let uu____1896 = free_names_and_uvars t true in
-        FStar_Pervasives_Native.fst uu____1896 in
-      uu____1895.FStar_Syntax_Syntax.free_univ_names in
-    FStar_Util.as_fifo_set uu____1892 FStar_Syntax_Syntax.order_univ_name
-let (fvars :FStar_Syntax_Syntax.term -> FStar_Ident.lident FStar_Util.set)=
-  fun t  ->
-    let uu____1911 = free_names_and_uvars t false in
-    FStar_Pervasives_Native.snd uu____1911
-let (names_of_binders
-  :FStar_Syntax_Syntax.binders -> FStar_Syntax_Syntax.bv FStar_Util.set)=
-=======
 let names: FStar_Syntax_Syntax.term -> FStar_Syntax_Syntax.bv FStar_Util.set
   =
   fun t  ->
@@ -650,11 +486,8 @@
     FStar_Pervasives_Native.snd uu____2025
 let names_of_binders:
   FStar_Syntax_Syntax.binders -> FStar_Syntax_Syntax.bv FStar_Util.set =
->>>>>>> 4e7bd426
   fun bs  ->
-    let uu____1926 =
-      let uu____1929 =
-        let uu____1930 = free_names_and_uvars_binders bs no_free_vars true in
-        FStar_Pervasives_Native.fst uu____1930 in
-      uu____1929.FStar_Syntax_Syntax.free_names in
-    FStar_Util.as_set uu____1926 FStar_Syntax_Syntax.order_bv+    let uu____2040 =
+      let uu____2041 = free_names_and_uvars_binders bs no_free_vars true in
+      FStar_Pervasives_Native.fst uu____2041 in
+    uu____2040.FStar_Syntax_Syntax.free_names