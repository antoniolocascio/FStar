open Prims
type free_vars_and_fvars =
  (FStar_Syntax_Syntax.free_vars,FStar_Ident.lident FStar_Util.set)
    FStar_Pervasives_Native.tuple2[@@deriving show]
let (no_free_vars :
  (FStar_Syntax_Syntax.free_vars,FStar_Ident.lident FStar_Util.set)
    FStar_Pervasives_Native.tuple2)
  =
  let uu____13 = FStar_Syntax_Syntax.new_fv_set ()  in
  ({
     FStar_Syntax_Syntax.free_names = [];
     FStar_Syntax_Syntax.free_uvars = [];
     FStar_Syntax_Syntax.free_univs = [];
     FStar_Syntax_Syntax.free_univ_names = []
   }, uu____13)
  
let (singleton_fvar :
  FStar_Syntax_Syntax.fv ->
    (FStar_Syntax_Syntax.free_vars,FStar_Ident.lident FStar_Util.set)
      FStar_Pervasives_Native.tuple2)
  =
  fun fv  ->
    let uu____43 =
      let uu____46 = FStar_Syntax_Syntax.new_fv_set ()  in
      FStar_Util.set_add
        (fv.FStar_Syntax_Syntax.fv_name).FStar_Syntax_Syntax.v uu____46
       in
    ((FStar_Pervasives_Native.fst no_free_vars), uu____43)
  
let (singleton_bv :
  FStar_Syntax_Syntax.bv ->
    (FStar_Syntax_Syntax.free_vars,FStar_Ident.lident FStar_Util.set)
      FStar_Pervasives_Native.tuple2)
  =
  fun x  ->
<<<<<<< HEAD
    ((let uu___22_65 = FStar_Pervasives_Native.fst no_free_vars  in
=======
    ((let uu___23_65 = FStar_Pervasives_Native.fst no_free_vars in
>>>>>>> 5b12fe7d
      {
        FStar_Syntax_Syntax.free_names = [x];
        FStar_Syntax_Syntax.free_uvars =
          (uu___23_65.FStar_Syntax_Syntax.free_uvars);
        FStar_Syntax_Syntax.free_univs =
          (uu___23_65.FStar_Syntax_Syntax.free_univs);
        FStar_Syntax_Syntax.free_univ_names =
          (uu___23_65.FStar_Syntax_Syntax.free_univ_names)
      }), (FStar_Pervasives_Native.snd no_free_vars))
  
let (singleton_uv :
  ((FStar_Syntax_Syntax.term' FStar_Syntax_Syntax.syntax
      FStar_Pervasives_Native.option FStar_Unionfind.p_uvar,FStar_Syntax_Syntax.version)
     FStar_Pervasives_Native.tuple2,FStar_Syntax_Syntax.term'
                                      FStar_Syntax_Syntax.syntax)
    FStar_Pervasives_Native.tuple2 ->
    (FStar_Syntax_Syntax.free_vars,FStar_Ident.lident FStar_Util.set)
      FStar_Pervasives_Native.tuple2)
  =
  fun x  ->
<<<<<<< HEAD
    ((let uu___23_114 = FStar_Pervasives_Native.fst no_free_vars  in
=======
    ((let uu___24_114 = FStar_Pervasives_Native.fst no_free_vars in
>>>>>>> 5b12fe7d
      {
        FStar_Syntax_Syntax.free_names =
          (uu___24_114.FStar_Syntax_Syntax.free_names);
        FStar_Syntax_Syntax.free_uvars = [x];
        FStar_Syntax_Syntax.free_univs =
          (uu___24_114.FStar_Syntax_Syntax.free_univs);
        FStar_Syntax_Syntax.free_univ_names =
          (uu___24_114.FStar_Syntax_Syntax.free_univ_names)
      }), (FStar_Pervasives_Native.snd no_free_vars))
  
let (singleton_univ :
  FStar_Syntax_Syntax.universe_uvar ->
    (FStar_Syntax_Syntax.free_vars,FStar_Ident.lident FStar_Util.set)
      FStar_Pervasives_Native.tuple2)
  =
  fun x  ->
<<<<<<< HEAD
    ((let uu___24_163 = FStar_Pervasives_Native.fst no_free_vars  in
=======
    ((let uu___25_163 = FStar_Pervasives_Native.fst no_free_vars in
>>>>>>> 5b12fe7d
      {
        FStar_Syntax_Syntax.free_names =
          (uu___25_163.FStar_Syntax_Syntax.free_names);
        FStar_Syntax_Syntax.free_uvars =
          (uu___25_163.FStar_Syntax_Syntax.free_uvars);
        FStar_Syntax_Syntax.free_univs = [x];
        FStar_Syntax_Syntax.free_univ_names =
          (uu___25_163.FStar_Syntax_Syntax.free_univ_names)
      }), (FStar_Pervasives_Native.snd no_free_vars))
  
let (singleton_univ_name :
  FStar_Syntax_Syntax.univ_name ->
    (FStar_Syntax_Syntax.free_vars,FStar_Ident.lident FStar_Util.set)
      FStar_Pervasives_Native.tuple2)
  =
  fun x  ->
<<<<<<< HEAD
    ((let uu___25_180 = FStar_Pervasives_Native.fst no_free_vars  in
=======
    ((let uu___26_180 = FStar_Pervasives_Native.fst no_free_vars in
>>>>>>> 5b12fe7d
      {
        FStar_Syntax_Syntax.free_names =
          (uu___26_180.FStar_Syntax_Syntax.free_names);
        FStar_Syntax_Syntax.free_uvars =
          (uu___26_180.FStar_Syntax_Syntax.free_uvars);
        FStar_Syntax_Syntax.free_univs =
          (uu___26_180.FStar_Syntax_Syntax.free_univs);
        FStar_Syntax_Syntax.free_univ_names = [x]
      }), (FStar_Pervasives_Native.snd no_free_vars))
  
let union :
  'Auu____188 .
    (FStar_Syntax_Syntax.free_vars,'Auu____188 FStar_Util.set)
      FStar_Pervasives_Native.tuple2 ->
      (FStar_Syntax_Syntax.free_vars,'Auu____188 FStar_Util.set)
        FStar_Pervasives_Native.tuple2 ->
        (FStar_Syntax_Syntax.free_vars,'Auu____188 FStar_Util.set)
          FStar_Pervasives_Native.tuple2
  =
  fun f1  ->
    fun f2  ->
      let uu____227 =
        FStar_Util.set_union (FStar_Pervasives_Native.snd f1)
          (FStar_Pervasives_Native.snd f2)
         in
      ({
         FStar_Syntax_Syntax.free_names =
           (FStar_List.append
              (FStar_Pervasives_Native.fst f1).FStar_Syntax_Syntax.free_names
              (FStar_Pervasives_Native.fst f2).FStar_Syntax_Syntax.free_names);
         FStar_Syntax_Syntax.free_uvars =
           (FStar_List.append
              (FStar_Pervasives_Native.fst f1).FStar_Syntax_Syntax.free_uvars
              (FStar_Pervasives_Native.fst f2).FStar_Syntax_Syntax.free_uvars);
         FStar_Syntax_Syntax.free_univs =
           (FStar_List.append
              (FStar_Pervasives_Native.fst f1).FStar_Syntax_Syntax.free_univs
              (FStar_Pervasives_Native.fst f2).FStar_Syntax_Syntax.free_univs);
         FStar_Syntax_Syntax.free_univ_names =
           (FStar_List.append
              (FStar_Pervasives_Native.fst f2).FStar_Syntax_Syntax.free_univ_names
              (FStar_Pervasives_Native.fst f1).FStar_Syntax_Syntax.free_univ_names)
       }, uu____227)
  
let rec (free_univs :
  FStar_Syntax_Syntax.universe ->
    (FStar_Syntax_Syntax.free_vars,FStar_Ident.lident FStar_Util.set)
      FStar_Pervasives_Native.tuple2)
  =
  fun u  ->
    let uu____277 = FStar_Syntax_Subst.compress_univ u  in
    match uu____277 with
    | FStar_Syntax_Syntax.U_zero  -> no_free_vars
    | FStar_Syntax_Syntax.U_bvar uu____284 -> no_free_vars
    | FStar_Syntax_Syntax.U_unknown  -> no_free_vars
    | FStar_Syntax_Syntax.U_name uname -> singleton_univ_name uname
    | FStar_Syntax_Syntax.U_succ u1 -> free_univs u1
    | FStar_Syntax_Syntax.U_max us ->
        FStar_List.fold_left
          (fun out  ->
             fun x  -> let uu____307 = free_univs x  in union out uu____307)
          no_free_vars us
    | FStar_Syntax_Syntax.U_unif u1 -> singleton_univ u1
  
let rec (free_names_and_uvs' :
  FStar_Syntax_Syntax.term -> Prims.bool -> free_vars_and_fvars) =
  fun tm  ->
    fun use_cache  ->
      let aux_binders bs from_body =
        let from_binders =
          FStar_All.pipe_right bs
            (FStar_List.fold_left
               (fun n1  ->
                  fun uu____467  ->
                    match uu____467 with
                    | (x,uu____485) ->
                        let uu____486 =
                          free_names_and_uvars x.FStar_Syntax_Syntax.sort
                            use_cache
                           in
                        union n1 uu____486) no_free_vars)
           in
        union from_binders from_body  in
      let t = FStar_Syntax_Subst.compress tm  in
      match t.FStar_Syntax_Syntax.n with
      | FStar_Syntax_Syntax.Tm_delayed uu____494 -> failwith "Impossible"
      | FStar_Syntax_Syntax.Tm_name x -> singleton_bv x
      | FStar_Syntax_Syntax.Tm_uvar (x,t1) -> singleton_uv (x, t1)
      | FStar_Syntax_Syntax.Tm_type u -> free_univs u
      | FStar_Syntax_Syntax.Tm_bvar uu____559 -> no_free_vars
      | FStar_Syntax_Syntax.Tm_fvar fv -> singleton_fvar fv
      | FStar_Syntax_Syntax.Tm_constant uu____561 -> no_free_vars
      | FStar_Syntax_Syntax.Tm_unknown  -> no_free_vars
      | FStar_Syntax_Syntax.Tm_uinst (t1,us) ->
          let f = free_names_and_uvars t1 use_cache  in
          FStar_List.fold_left
            (fun out  ->
               fun u  -> let uu____592 = free_univs u  in union out uu____592)
            f us
      | FStar_Syntax_Syntax.Tm_abs (bs,t1,uu____601) ->
          let uu____622 = free_names_and_uvars t1 use_cache  in
          aux_binders bs uu____622
      | FStar_Syntax_Syntax.Tm_arrow (bs,c) ->
          let uu____647 = free_names_and_uvars_comp c use_cache  in
          aux_binders bs uu____647
      | FStar_Syntax_Syntax.Tm_refine (bv,t1) ->
          let uu____660 = free_names_and_uvars t1 use_cache  in
          aux_binders [(bv, FStar_Pervasives_Native.None)] uu____660
      | FStar_Syntax_Syntax.Tm_app (t1,args) ->
          let uu____703 = free_names_and_uvars t1 use_cache  in
          free_names_and_uvars_args args uu____703 use_cache
      | FStar_Syntax_Syntax.Tm_match (t1,pats) ->
          let uu____748 =
            let uu____773 = free_names_and_uvars t1 use_cache  in
            FStar_List.fold_left
              (fun n1  ->
                 fun uu____808  ->
                   match uu____808 with
                   | (p,wopt,t2) ->
                       let n11 =
                         match wopt with
                         | FStar_Pervasives_Native.None  -> no_free_vars
                         | FStar_Pervasives_Native.Some w ->
                             free_names_and_uvars w use_cache
                          in
                       let n2 = free_names_and_uvars t2 use_cache  in
                       let n3 =
                         let uu____882 = FStar_Syntax_Syntax.pat_bvs p  in
                         FStar_All.pipe_right uu____882
                           (FStar_List.fold_left
                              (fun n3  ->
                                 fun x  ->
                                   let uu____910 =
                                     free_names_and_uvars
                                       x.FStar_Syntax_Syntax.sort use_cache
                                      in
                                   union n3 uu____910) n1)
                          in
                       let uu____917 = union n11 n2  in union n3 uu____917)
              uu____773
             in
          FStar_All.pipe_right pats uu____748
      | FStar_Syntax_Syntax.Tm_ascribed (t1,asc,uu____948) ->
          let u1 = free_names_and_uvars t1 use_cache  in
          let u2 =
            match FStar_Pervasives_Native.fst asc with
            | FStar_Util.Inl t2 -> free_names_and_uvars t2 use_cache
            | FStar_Util.Inr c2 -> free_names_and_uvars_comp c2 use_cache  in
          (match FStar_Pervasives_Native.snd asc with
           | FStar_Pervasives_Native.None  -> union u1 u2
           | FStar_Pervasives_Native.Some tac ->
               let uu____1054 = union u1 u2  in
               let uu____1061 = free_names_and_uvars tac use_cache  in
               union uu____1054 uu____1061)
      | FStar_Syntax_Syntax.Tm_let (lbs,t1) ->
          let uu____1086 =
            let uu____1097 = free_names_and_uvars t1 use_cache  in
            FStar_List.fold_left
              (fun n1  ->
                 fun lb  ->
                   let uu____1121 =
                     let uu____1128 =
                       free_names_and_uvars lb.FStar_Syntax_Syntax.lbtyp
                         use_cache
                        in
                     let uu____1135 =
                       free_names_and_uvars lb.FStar_Syntax_Syntax.lbdef
                         use_cache
                        in
                     union uu____1128 uu____1135  in
                   union n1 uu____1121) uu____1097
             in
          FStar_All.pipe_right (FStar_Pervasives_Native.snd lbs) uu____1086
      | FStar_Syntax_Syntax.Tm_meta
          (t1,FStar_Syntax_Syntax.Meta_pattern args) ->
          let uu____1168 = free_names_and_uvars t1 use_cache  in
          FStar_List.fold_right
            (fun a  -> fun acc  -> free_names_and_uvars_args a acc use_cache)
            args uu____1168
      | FStar_Syntax_Syntax.Tm_meta
          (t1,FStar_Syntax_Syntax.Meta_monadic (uu____1208,t')) ->
          let uu____1218 = free_names_and_uvars t1 use_cache  in
          let uu____1225 = free_names_and_uvars t' use_cache  in
          union uu____1218 uu____1225
      | FStar_Syntax_Syntax.Tm_meta (t1,uu____1233) ->
          free_names_and_uvars t1 use_cache

and (free_names_and_uvars :
  FStar_Syntax_Syntax.term' FStar_Syntax_Syntax.syntax ->
    Prims.bool ->
      (FStar_Syntax_Syntax.free_vars,FStar_Ident.lident FStar_Util.set)
        FStar_Pervasives_Native.tuple2)
  =
  fun t  ->
    fun use_cache  ->
      let t1 = FStar_Syntax_Subst.compress t  in
      let uu____1243 = FStar_ST.op_Bang t1.FStar_Syntax_Syntax.vars  in
      match uu____1243 with
      | FStar_Pervasives_Native.Some n1 when
          let uu____1276 = should_invalidate_cache n1 use_cache  in
          Prims.op_Negation uu____1276 ->
          let uu____1277 = FStar_Syntax_Syntax.new_fv_set ()  in
          (n1, uu____1277)
      | uu____1282 ->
          (FStar_ST.op_Colon_Equals t1.FStar_Syntax_Syntax.vars
             FStar_Pervasives_Native.None;
           (let n1 = free_names_and_uvs' t1 use_cache  in
            FStar_ST.op_Colon_Equals t1.FStar_Syntax_Syntax.vars
              (FStar_Pervasives_Native.Some (FStar_Pervasives_Native.fst n1));
            n1))

and (free_names_and_uvars_args :
  (FStar_Syntax_Syntax.term' FStar_Syntax_Syntax.syntax,FStar_Syntax_Syntax.aqual)
    FStar_Pervasives_Native.tuple2 Prims.list ->
    (FStar_Syntax_Syntax.free_vars,FStar_Ident.lident FStar_Util.set)
      FStar_Pervasives_Native.tuple2 -> Prims.bool -> free_vars_and_fvars)
  =
  fun args  ->
    fun acc  ->
      fun use_cache  ->
        FStar_All.pipe_right args
          (FStar_List.fold_left
             (fun n1  ->
                fun uu____1385  ->
                  match uu____1385 with
                  | (x,uu____1405) ->
                      let uu____1410 = free_names_and_uvars x use_cache  in
                      union n1 uu____1410) acc)

and (free_names_and_uvars_binders :
  FStar_Syntax_Syntax.binders ->
    (FStar_Syntax_Syntax.free_vars,FStar_Ident.lident FStar_Util.set)
      FStar_Pervasives_Native.tuple2 ->
      Prims.bool ->
        (FStar_Syntax_Syntax.free_vars,FStar_Ident.lident FStar_Util.set)
          FStar_Pervasives_Native.tuple2)
  =
  fun bs  ->
    fun acc  ->
      fun use_cache  ->
        FStar_All.pipe_right bs
          (FStar_List.fold_left
             (fun n1  ->
                fun uu____1448  ->
                  match uu____1448 with
                  | (x,uu____1466) ->
                      let uu____1467 =
                        free_names_and_uvars x.FStar_Syntax_Syntax.sort
                          use_cache
                         in
                      union n1 uu____1467) acc)

and (free_names_and_uvars_comp :
  FStar_Syntax_Syntax.comp' FStar_Syntax_Syntax.syntax ->
    Prims.bool ->
      (FStar_Syntax_Syntax.free_vars,FStar_Ident.lident FStar_Util.set)
        FStar_Pervasives_Native.tuple2)
  =
  fun c  ->
    fun use_cache  ->
      let uu____1478 = FStar_ST.op_Bang c.FStar_Syntax_Syntax.vars  in
      match uu____1478 with
      | FStar_Pervasives_Native.Some n1 ->
          let uu____1511 = should_invalidate_cache n1 use_cache  in
          if uu____1511
          then
            (FStar_ST.op_Colon_Equals c.FStar_Syntax_Syntax.vars
               FStar_Pervasives_Native.None;
             free_names_and_uvars_comp c use_cache)
          else
            (let uu____1543 = FStar_Syntax_Syntax.new_fv_set ()  in
             (n1, uu____1543))
      | uu____1548 ->
          let n1 =
            match c.FStar_Syntax_Syntax.n with
            | FStar_Syntax_Syntax.GTotal (t,FStar_Pervasives_Native.None ) ->
                free_names_and_uvars t use_cache
            | FStar_Syntax_Syntax.Total (t,FStar_Pervasives_Native.None ) ->
                free_names_and_uvars t use_cache
            | FStar_Syntax_Syntax.GTotal (t,FStar_Pervasives_Native.Some u)
                ->
                let uu____1586 = free_univs u  in
                let uu____1593 = free_names_and_uvars t use_cache  in
                union uu____1586 uu____1593
            | FStar_Syntax_Syntax.Total (t,FStar_Pervasives_Native.Some u) ->
                let uu____1608 = free_univs u  in
                let uu____1615 = free_names_and_uvars t use_cache  in
                union uu____1608 uu____1615
            | FStar_Syntax_Syntax.Comp ct ->
                let us =
                  let uu____1624 =
                    free_names_and_uvars ct.FStar_Syntax_Syntax.result_typ
                      use_cache
                     in
                  free_names_and_uvars_args
                    ct.FStar_Syntax_Syntax.effect_args uu____1624 use_cache
                   in
                FStar_List.fold_left
                  (fun us1  ->
                     fun u  ->
                       let uu____1648 = free_univs u  in union us1 uu____1648)
                  us ct.FStar_Syntax_Syntax.comp_univs
             in
          (FStar_ST.op_Colon_Equals c.FStar_Syntax_Syntax.vars
             (FStar_Pervasives_Native.Some (FStar_Pervasives_Native.fst n1));
           n1)

and (should_invalidate_cache :
  FStar_Syntax_Syntax.free_vars -> Prims.bool -> Prims.bool) =
  fun n1  ->
    fun use_cache  ->
      (Prims.op_Negation use_cache) ||
        ((FStar_All.pipe_right n1.FStar_Syntax_Syntax.free_uvars
            (FStar_Util.for_some
               (fun uu____1712  ->
                  match uu____1712 with
                  | (u,uu____1720) ->
                      let uu____1725 = FStar_Syntax_Unionfind.find u  in
                      (match uu____1725 with
                       | FStar_Pervasives_Native.Some uu____1728 -> true
                       | uu____1729 -> false))))
           ||
           (FStar_All.pipe_right n1.FStar_Syntax_Syntax.free_univs
              (FStar_Util.for_some
                 (fun u  ->
                    let uu____1738 = FStar_Syntax_Unionfind.univ_find u  in
                    match uu____1738 with
                    | FStar_Pervasives_Native.Some uu____1741 -> true
                    | FStar_Pervasives_Native.None  -> false))))

let compare_uv :
  'Auu____1746 'Auu____1747 .
    (FStar_Syntax_Syntax.uvar,'Auu____1747) FStar_Pervasives_Native.tuple2 ->
      (FStar_Syntax_Syntax.uvar,'Auu____1746) FStar_Pervasives_Native.tuple2
        -> Prims.int
  =
  fun uv1  ->
    fun uv2  ->
      let uu____1772 =
        FStar_Syntax_Unionfind.uvar_id (FStar_Pervasives_Native.fst uv1)  in
      let uu____1773 =
        FStar_Syntax_Unionfind.uvar_id (FStar_Pervasives_Native.fst uv2)  in
      uu____1772 - uu____1773
  
let (new_uv_set : Prims.unit -> FStar_Syntax_Syntax.uvars) =
  fun uu____1776  -> FStar_Util.new_set compare_uv 
let (compare_universe_uvar :
  FStar_Syntax_Syntax.universe_uvar ->
    FStar_Syntax_Syntax.universe_uvar -> Prims.int)
  =
  fun x  ->
    fun y  ->
      let uu____1793 = FStar_Syntax_Unionfind.univ_uvar_id x  in
      let uu____1794 = FStar_Syntax_Unionfind.univ_uvar_id y  in
      uu____1793 - uu____1794
  
let (new_universe_uvar_set :
  Prims.unit -> FStar_Syntax_Syntax.universe_uvar FStar_Util.set) =
  fun uu____1799  -> FStar_Util.new_set compare_universe_uvar 
let (names :
  FStar_Syntax_Syntax.term -> FStar_Syntax_Syntax.bv FStar_Util.set) =
  fun t  ->
    let uu____1807 =
      let uu____1810 =
        let uu____1811 = free_names_and_uvars t true  in
        FStar_Pervasives_Native.fst uu____1811  in
      uu____1810.FStar_Syntax_Syntax.free_names  in
    FStar_Util.as_set uu____1807 FStar_Syntax_Syntax.order_bv
  
let (uvars :
  FStar_Syntax_Syntax.term ->
    (FStar_Syntax_Syntax.uvar,FStar_Syntax_Syntax.typ)
      FStar_Pervasives_Native.tuple2 FStar_Util.set)
  =
  fun t  ->
    let uu____1829 =
      let uu____1848 =
        let uu____1849 = free_names_and_uvars t true  in
        FStar_Pervasives_Native.fst uu____1849  in
      uu____1848.FStar_Syntax_Syntax.free_uvars  in
    FStar_Util.as_set uu____1829 compare_uv
  
let (univs :
  FStar_Syntax_Syntax.term ->
    FStar_Syntax_Syntax.universe_uvar FStar_Util.set)
  =
  fun t  ->
    let uu____1883 =
      let uu____1886 =
        let uu____1887 = free_names_and_uvars t true  in
        FStar_Pervasives_Native.fst uu____1887  in
      uu____1886.FStar_Syntax_Syntax.free_univs  in
    FStar_Util.as_set uu____1883 compare_universe_uvar
  
let (univnames :
  FStar_Syntax_Syntax.term ->
    FStar_Syntax_Syntax.univ_name FStar_Util.fifo_set)
  =
  fun t  ->
    let uu____1901 =
      let uu____1904 =
        let uu____1905 = free_names_and_uvars t true  in
        FStar_Pervasives_Native.fst uu____1905  in
      uu____1904.FStar_Syntax_Syntax.free_univ_names  in
    FStar_Util.as_fifo_set uu____1901 FStar_Syntax_Syntax.order_univ_name
  
let (fvars : FStar_Syntax_Syntax.term -> FStar_Ident.lident FStar_Util.set) =
  fun t  ->
    let uu____1919 = free_names_and_uvars t false  in
    FStar_Pervasives_Native.snd uu____1919
  
let (names_of_binders :
  FStar_Syntax_Syntax.binders -> FStar_Syntax_Syntax.bv FStar_Util.set) =
  fun bs  ->
    let uu____1933 =
      let uu____1936 =
        let uu____1937 = free_names_and_uvars_binders bs no_free_vars true
           in
        FStar_Pervasives_Native.fst uu____1937  in
      uu____1936.FStar_Syntax_Syntax.free_names  in
    FStar_Util.as_set uu____1933 FStar_Syntax_Syntax.order_bv
  <|MERGE_RESOLUTION|>--- conflicted
+++ resolved
@@ -2,42 +2,35 @@
 type free_vars_and_fvars =
   (FStar_Syntax_Syntax.free_vars,FStar_Ident.lident FStar_Util.set)
     FStar_Pervasives_Native.tuple2[@@deriving show]
-let (no_free_vars :
+let no_free_vars:
   (FStar_Syntax_Syntax.free_vars,FStar_Ident.lident FStar_Util.set)
-    FStar_Pervasives_Native.tuple2)
-  =
-  let uu____13 = FStar_Syntax_Syntax.new_fv_set ()  in
+    FStar_Pervasives_Native.tuple2
+  =
+  let uu____13 = FStar_Syntax_Syntax.new_fv_set () in
   ({
      FStar_Syntax_Syntax.free_names = [];
      FStar_Syntax_Syntax.free_uvars = [];
      FStar_Syntax_Syntax.free_univs = [];
      FStar_Syntax_Syntax.free_univ_names = []
    }, uu____13)
-  
-let (singleton_fvar :
+let singleton_fvar:
   FStar_Syntax_Syntax.fv ->
     (FStar_Syntax_Syntax.free_vars,FStar_Ident.lident FStar_Util.set)
-      FStar_Pervasives_Native.tuple2)
+      FStar_Pervasives_Native.tuple2
   =
   fun fv  ->
     let uu____43 =
-      let uu____46 = FStar_Syntax_Syntax.new_fv_set ()  in
+      let uu____46 = FStar_Syntax_Syntax.new_fv_set () in
       FStar_Util.set_add
-        (fv.FStar_Syntax_Syntax.fv_name).FStar_Syntax_Syntax.v uu____46
-       in
+        (fv.FStar_Syntax_Syntax.fv_name).FStar_Syntax_Syntax.v uu____46 in
     ((FStar_Pervasives_Native.fst no_free_vars), uu____43)
-  
-let (singleton_bv :
+let singleton_bv:
   FStar_Syntax_Syntax.bv ->
     (FStar_Syntax_Syntax.free_vars,FStar_Ident.lident FStar_Util.set)
-      FStar_Pervasives_Native.tuple2)
+      FStar_Pervasives_Native.tuple2
   =
   fun x  ->
-<<<<<<< HEAD
-    ((let uu___22_65 = FStar_Pervasives_Native.fst no_free_vars  in
-=======
     ((let uu___23_65 = FStar_Pervasives_Native.fst no_free_vars in
->>>>>>> 5b12fe7d
       {
         FStar_Syntax_Syntax.free_names = [x];
         FStar_Syntax_Syntax.free_uvars =
@@ -47,22 +40,17 @@
         FStar_Syntax_Syntax.free_univ_names =
           (uu___23_65.FStar_Syntax_Syntax.free_univ_names)
       }), (FStar_Pervasives_Native.snd no_free_vars))
-  
-let (singleton_uv :
+let singleton_uv:
   ((FStar_Syntax_Syntax.term' FStar_Syntax_Syntax.syntax
       FStar_Pervasives_Native.option FStar_Unionfind.p_uvar,FStar_Syntax_Syntax.version)
      FStar_Pervasives_Native.tuple2,FStar_Syntax_Syntax.term'
                                       FStar_Syntax_Syntax.syntax)
     FStar_Pervasives_Native.tuple2 ->
     (FStar_Syntax_Syntax.free_vars,FStar_Ident.lident FStar_Util.set)
-      FStar_Pervasives_Native.tuple2)
+      FStar_Pervasives_Native.tuple2
   =
   fun x  ->
-<<<<<<< HEAD
-    ((let uu___23_114 = FStar_Pervasives_Native.fst no_free_vars  in
-=======
     ((let uu___24_114 = FStar_Pervasives_Native.fst no_free_vars in
->>>>>>> 5b12fe7d
       {
         FStar_Syntax_Syntax.free_names =
           (uu___24_114.FStar_Syntax_Syntax.free_names);
@@ -72,18 +60,13 @@
         FStar_Syntax_Syntax.free_univ_names =
           (uu___24_114.FStar_Syntax_Syntax.free_univ_names)
       }), (FStar_Pervasives_Native.snd no_free_vars))
-  
-let (singleton_univ :
+let singleton_univ:
   FStar_Syntax_Syntax.universe_uvar ->
     (FStar_Syntax_Syntax.free_vars,FStar_Ident.lident FStar_Util.set)
-      FStar_Pervasives_Native.tuple2)
+      FStar_Pervasives_Native.tuple2
   =
   fun x  ->
-<<<<<<< HEAD
-    ((let uu___24_163 = FStar_Pervasives_Native.fst no_free_vars  in
-=======
     ((let uu___25_163 = FStar_Pervasives_Native.fst no_free_vars in
->>>>>>> 5b12fe7d
       {
         FStar_Syntax_Syntax.free_names =
           (uu___25_163.FStar_Syntax_Syntax.free_names);
@@ -93,18 +76,13 @@
         FStar_Syntax_Syntax.free_univ_names =
           (uu___25_163.FStar_Syntax_Syntax.free_univ_names)
       }), (FStar_Pervasives_Native.snd no_free_vars))
-  
-let (singleton_univ_name :
+let singleton_univ_name:
   FStar_Syntax_Syntax.univ_name ->
     (FStar_Syntax_Syntax.free_vars,FStar_Ident.lident FStar_Util.set)
-      FStar_Pervasives_Native.tuple2)
+      FStar_Pervasives_Native.tuple2
   =
   fun x  ->
-<<<<<<< HEAD
-    ((let uu___25_180 = FStar_Pervasives_Native.fst no_free_vars  in
-=======
     ((let uu___26_180 = FStar_Pervasives_Native.fst no_free_vars in
->>>>>>> 5b12fe7d
       {
         FStar_Syntax_Syntax.free_names =
           (uu___26_180.FStar_Syntax_Syntax.free_names);
@@ -114,8 +92,7 @@
           (uu___26_180.FStar_Syntax_Syntax.free_univs);
         FStar_Syntax_Syntax.free_univ_names = [x]
       }), (FStar_Pervasives_Native.snd no_free_vars))
-  
-let union :
+let union:
   'Auu____188 .
     (FStar_Syntax_Syntax.free_vars,'Auu____188 FStar_Util.set)
       FStar_Pervasives_Native.tuple2 ->
@@ -128,8 +105,7 @@
     fun f2  ->
       let uu____227 =
         FStar_Util.set_union (FStar_Pervasives_Native.snd f1)
-          (FStar_Pervasives_Native.snd f2)
-         in
+          (FStar_Pervasives_Native.snd f2) in
       ({
          FStar_Syntax_Syntax.free_names =
            (FStar_List.append
@@ -148,14 +124,13 @@
               (FStar_Pervasives_Native.fst f2).FStar_Syntax_Syntax.free_univ_names
               (FStar_Pervasives_Native.fst f1).FStar_Syntax_Syntax.free_univ_names)
        }, uu____227)
-  
-let rec (free_univs :
+let rec free_univs:
   FStar_Syntax_Syntax.universe ->
     (FStar_Syntax_Syntax.free_vars,FStar_Ident.lident FStar_Util.set)
-      FStar_Pervasives_Native.tuple2)
+      FStar_Pervasives_Native.tuple2
   =
   fun u  ->
-    let uu____277 = FStar_Syntax_Subst.compress_univ u  in
+    let uu____277 = FStar_Syntax_Subst.compress_univ u in
     match uu____277 with
     | FStar_Syntax_Syntax.U_zero  -> no_free_vars
     | FStar_Syntax_Syntax.U_bvar uu____284 -> no_free_vars
@@ -165,12 +140,11 @@
     | FStar_Syntax_Syntax.U_max us ->
         FStar_List.fold_left
           (fun out  ->
-             fun x  -> let uu____307 = free_univs x  in union out uu____307)
+             fun x  -> let uu____307 = free_univs x in union out uu____307)
           no_free_vars us
     | FStar_Syntax_Syntax.U_unif u1 -> singleton_univ u1
-  
-let rec (free_names_and_uvs' :
-  FStar_Syntax_Syntax.term -> Prims.bool -> free_vars_and_fvars) =
+let rec free_names_and_uvs':
+  FStar_Syntax_Syntax.term -> Prims.bool -> free_vars_and_fvars =
   fun tm  ->
     fun use_cache  ->
       let aux_binders bs from_body =
@@ -183,12 +157,10 @@
                     | (x,uu____485) ->
                         let uu____486 =
                           free_names_and_uvars x.FStar_Syntax_Syntax.sort
-                            use_cache
-                           in
-                        union n1 uu____486) no_free_vars)
-           in
-        union from_binders from_body  in
-      let t = FStar_Syntax_Subst.compress tm  in
+                            use_cache in
+                        union n1 uu____486) no_free_vars) in
+        union from_binders from_body in
+      let t = FStar_Syntax_Subst.compress tm in
       match t.FStar_Syntax_Syntax.n with
       | FStar_Syntax_Syntax.Tm_delayed uu____494 -> failwith "Impossible"
       | FStar_Syntax_Syntax.Tm_name x -> singleton_bv x
@@ -199,26 +171,26 @@
       | FStar_Syntax_Syntax.Tm_constant uu____561 -> no_free_vars
       | FStar_Syntax_Syntax.Tm_unknown  -> no_free_vars
       | FStar_Syntax_Syntax.Tm_uinst (t1,us) ->
-          let f = free_names_and_uvars t1 use_cache  in
+          let f = free_names_and_uvars t1 use_cache in
           FStar_List.fold_left
             (fun out  ->
-               fun u  -> let uu____592 = free_univs u  in union out uu____592)
+               fun u  -> let uu____592 = free_univs u in union out uu____592)
             f us
       | FStar_Syntax_Syntax.Tm_abs (bs,t1,uu____601) ->
-          let uu____622 = free_names_and_uvars t1 use_cache  in
+          let uu____622 = free_names_and_uvars t1 use_cache in
           aux_binders bs uu____622
       | FStar_Syntax_Syntax.Tm_arrow (bs,c) ->
-          let uu____647 = free_names_and_uvars_comp c use_cache  in
+          let uu____647 = free_names_and_uvars_comp c use_cache in
           aux_binders bs uu____647
       | FStar_Syntax_Syntax.Tm_refine (bv,t1) ->
-          let uu____660 = free_names_and_uvars t1 use_cache  in
+          let uu____660 = free_names_and_uvars t1 use_cache in
           aux_binders [(bv, FStar_Pervasives_Native.None)] uu____660
       | FStar_Syntax_Syntax.Tm_app (t1,args) ->
-          let uu____703 = free_names_and_uvars t1 use_cache  in
+          let uu____703 = free_names_and_uvars t1 use_cache in
           free_names_and_uvars_args args uu____703 use_cache
       | FStar_Syntax_Syntax.Tm_match (t1,pats) ->
           let uu____748 =
-            let uu____773 = free_names_and_uvars t1 use_cache  in
+            let uu____773 = free_names_and_uvars t1 use_cache in
             FStar_List.fold_left
               (fun n1  ->
                  fun uu____808  ->
@@ -228,99 +200,90 @@
                          match wopt with
                          | FStar_Pervasives_Native.None  -> no_free_vars
                          | FStar_Pervasives_Native.Some w ->
-                             free_names_and_uvars w use_cache
-                          in
-                       let n2 = free_names_and_uvars t2 use_cache  in
+                             free_names_and_uvars w use_cache in
+                       let n2 = free_names_and_uvars t2 use_cache in
                        let n3 =
-                         let uu____882 = FStar_Syntax_Syntax.pat_bvs p  in
+                         let uu____882 = FStar_Syntax_Syntax.pat_bvs p in
                          FStar_All.pipe_right uu____882
                            (FStar_List.fold_left
                               (fun n3  ->
                                  fun x  ->
                                    let uu____910 =
                                      free_names_and_uvars
-                                       x.FStar_Syntax_Syntax.sort use_cache
-                                      in
-                                   union n3 uu____910) n1)
-                          in
-                       let uu____917 = union n11 n2  in union n3 uu____917)
-              uu____773
-             in
+                                       x.FStar_Syntax_Syntax.sort use_cache in
+                                   union n3 uu____910) n1) in
+                       let uu____917 = union n11 n2 in union n3 uu____917)
+              uu____773 in
           FStar_All.pipe_right pats uu____748
       | FStar_Syntax_Syntax.Tm_ascribed (t1,asc,uu____948) ->
-          let u1 = free_names_and_uvars t1 use_cache  in
+          let u1 = free_names_and_uvars t1 use_cache in
           let u2 =
             match FStar_Pervasives_Native.fst asc with
             | FStar_Util.Inl t2 -> free_names_and_uvars t2 use_cache
-            | FStar_Util.Inr c2 -> free_names_and_uvars_comp c2 use_cache  in
+            | FStar_Util.Inr c2 -> free_names_and_uvars_comp c2 use_cache in
           (match FStar_Pervasives_Native.snd asc with
            | FStar_Pervasives_Native.None  -> union u1 u2
            | FStar_Pervasives_Native.Some tac ->
-               let uu____1054 = union u1 u2  in
-               let uu____1061 = free_names_and_uvars tac use_cache  in
+               let uu____1054 = union u1 u2 in
+               let uu____1061 = free_names_and_uvars tac use_cache in
                union uu____1054 uu____1061)
       | FStar_Syntax_Syntax.Tm_let (lbs,t1) ->
           let uu____1086 =
-            let uu____1097 = free_names_and_uvars t1 use_cache  in
+            let uu____1097 = free_names_and_uvars t1 use_cache in
             FStar_List.fold_left
               (fun n1  ->
                  fun lb  ->
                    let uu____1121 =
                      let uu____1128 =
                        free_names_and_uvars lb.FStar_Syntax_Syntax.lbtyp
-                         use_cache
-                        in
+                         use_cache in
                      let uu____1135 =
                        free_names_and_uvars lb.FStar_Syntax_Syntax.lbdef
-                         use_cache
-                        in
-                     union uu____1128 uu____1135  in
-                   union n1 uu____1121) uu____1097
-             in
+                         use_cache in
+                     union uu____1128 uu____1135 in
+                   union n1 uu____1121) uu____1097 in
           FStar_All.pipe_right (FStar_Pervasives_Native.snd lbs) uu____1086
       | FStar_Syntax_Syntax.Tm_meta
           (t1,FStar_Syntax_Syntax.Meta_pattern args) ->
-          let uu____1168 = free_names_and_uvars t1 use_cache  in
+          let uu____1168 = free_names_and_uvars t1 use_cache in
           FStar_List.fold_right
             (fun a  -> fun acc  -> free_names_and_uvars_args a acc use_cache)
             args uu____1168
       | FStar_Syntax_Syntax.Tm_meta
           (t1,FStar_Syntax_Syntax.Meta_monadic (uu____1208,t')) ->
-          let uu____1218 = free_names_and_uvars t1 use_cache  in
-          let uu____1225 = free_names_and_uvars t' use_cache  in
+          let uu____1218 = free_names_and_uvars t1 use_cache in
+          let uu____1225 = free_names_and_uvars t' use_cache in
           union uu____1218 uu____1225
       | FStar_Syntax_Syntax.Tm_meta (t1,uu____1233) ->
           free_names_and_uvars t1 use_cache
-
-and (free_names_and_uvars :
+and free_names_and_uvars:
   FStar_Syntax_Syntax.term' FStar_Syntax_Syntax.syntax ->
     Prims.bool ->
       (FStar_Syntax_Syntax.free_vars,FStar_Ident.lident FStar_Util.set)
-        FStar_Pervasives_Native.tuple2)
+        FStar_Pervasives_Native.tuple2
   =
   fun t  ->
     fun use_cache  ->
-      let t1 = FStar_Syntax_Subst.compress t  in
-      let uu____1243 = FStar_ST.op_Bang t1.FStar_Syntax_Syntax.vars  in
+      let t1 = FStar_Syntax_Subst.compress t in
+      let uu____1243 = FStar_ST.op_Bang t1.FStar_Syntax_Syntax.vars in
       match uu____1243 with
       | FStar_Pervasives_Native.Some n1 when
-          let uu____1276 = should_invalidate_cache n1 use_cache  in
+          let uu____1276 = should_invalidate_cache n1 use_cache in
           Prims.op_Negation uu____1276 ->
-          let uu____1277 = FStar_Syntax_Syntax.new_fv_set ()  in
+          let uu____1277 = FStar_Syntax_Syntax.new_fv_set () in
           (n1, uu____1277)
       | uu____1282 ->
           (FStar_ST.op_Colon_Equals t1.FStar_Syntax_Syntax.vars
              FStar_Pervasives_Native.None;
-           (let n1 = free_names_and_uvs' t1 use_cache  in
+           (let n1 = free_names_and_uvs' t1 use_cache in
             FStar_ST.op_Colon_Equals t1.FStar_Syntax_Syntax.vars
               (FStar_Pervasives_Native.Some (FStar_Pervasives_Native.fst n1));
             n1))
-
-and (free_names_and_uvars_args :
+and free_names_and_uvars_args:
   (FStar_Syntax_Syntax.term' FStar_Syntax_Syntax.syntax,FStar_Syntax_Syntax.aqual)
     FStar_Pervasives_Native.tuple2 Prims.list ->
     (FStar_Syntax_Syntax.free_vars,FStar_Ident.lident FStar_Util.set)
-      FStar_Pervasives_Native.tuple2 -> Prims.bool -> free_vars_and_fvars)
+      FStar_Pervasives_Native.tuple2 -> Prims.bool -> free_vars_and_fvars
   =
   fun args  ->
     fun acc  ->
@@ -331,16 +294,15 @@
                 fun uu____1385  ->
                   match uu____1385 with
                   | (x,uu____1405) ->
-                      let uu____1410 = free_names_and_uvars x use_cache  in
+                      let uu____1410 = free_names_and_uvars x use_cache in
                       union n1 uu____1410) acc)
-
-and (free_names_and_uvars_binders :
+and free_names_and_uvars_binders:
   FStar_Syntax_Syntax.binders ->
     (FStar_Syntax_Syntax.free_vars,FStar_Ident.lident FStar_Util.set)
       FStar_Pervasives_Native.tuple2 ->
       Prims.bool ->
         (FStar_Syntax_Syntax.free_vars,FStar_Ident.lident FStar_Util.set)
-          FStar_Pervasives_Native.tuple2)
+          FStar_Pervasives_Native.tuple2
   =
   fun bs  ->
     fun acc  ->
@@ -353,29 +315,27 @@
                   | (x,uu____1466) ->
                       let uu____1467 =
                         free_names_and_uvars x.FStar_Syntax_Syntax.sort
-                          use_cache
-                         in
+                          use_cache in
                       union n1 uu____1467) acc)
-
-and (free_names_and_uvars_comp :
+and free_names_and_uvars_comp:
   FStar_Syntax_Syntax.comp' FStar_Syntax_Syntax.syntax ->
     Prims.bool ->
       (FStar_Syntax_Syntax.free_vars,FStar_Ident.lident FStar_Util.set)
-        FStar_Pervasives_Native.tuple2)
+        FStar_Pervasives_Native.tuple2
   =
   fun c  ->
     fun use_cache  ->
-      let uu____1478 = FStar_ST.op_Bang c.FStar_Syntax_Syntax.vars  in
+      let uu____1478 = FStar_ST.op_Bang c.FStar_Syntax_Syntax.vars in
       match uu____1478 with
       | FStar_Pervasives_Native.Some n1 ->
-          let uu____1511 = should_invalidate_cache n1 use_cache  in
+          let uu____1511 = should_invalidate_cache n1 use_cache in
           if uu____1511
           then
             (FStar_ST.op_Colon_Equals c.FStar_Syntax_Syntax.vars
                FStar_Pervasives_Native.None;
              free_names_and_uvars_comp c use_cache)
           else
-            (let uu____1543 = FStar_Syntax_Syntax.new_fv_set ()  in
+            (let uu____1543 = FStar_Syntax_Syntax.new_fv_set () in
              (n1, uu____1543))
       | uu____1548 ->
           let n1 =
@@ -386,34 +346,30 @@
                 free_names_and_uvars t use_cache
             | FStar_Syntax_Syntax.GTotal (t,FStar_Pervasives_Native.Some u)
                 ->
-                let uu____1586 = free_univs u  in
-                let uu____1593 = free_names_and_uvars t use_cache  in
+                let uu____1586 = free_univs u in
+                let uu____1593 = free_names_and_uvars t use_cache in
                 union uu____1586 uu____1593
             | FStar_Syntax_Syntax.Total (t,FStar_Pervasives_Native.Some u) ->
-                let uu____1608 = free_univs u  in
-                let uu____1615 = free_names_and_uvars t use_cache  in
+                let uu____1608 = free_univs u in
+                let uu____1615 = free_names_and_uvars t use_cache in
                 union uu____1608 uu____1615
             | FStar_Syntax_Syntax.Comp ct ->
                 let us =
                   let uu____1624 =
                     free_names_and_uvars ct.FStar_Syntax_Syntax.result_typ
-                      use_cache
-                     in
+                      use_cache in
                   free_names_and_uvars_args
-                    ct.FStar_Syntax_Syntax.effect_args uu____1624 use_cache
-                   in
+                    ct.FStar_Syntax_Syntax.effect_args uu____1624 use_cache in
                 FStar_List.fold_left
                   (fun us1  ->
                      fun u  ->
-                       let uu____1648 = free_univs u  in union us1 uu____1648)
-                  us ct.FStar_Syntax_Syntax.comp_univs
-             in
+                       let uu____1648 = free_univs u in union us1 uu____1648)
+                  us ct.FStar_Syntax_Syntax.comp_univs in
           (FStar_ST.op_Colon_Equals c.FStar_Syntax_Syntax.vars
              (FStar_Pervasives_Native.Some (FStar_Pervasives_Native.fst n1));
            n1)
-
-and (should_invalidate_cache :
-  FStar_Syntax_Syntax.free_vars -> Prims.bool -> Prims.bool) =
+and should_invalidate_cache:
+  FStar_Syntax_Syntax.free_vars -> Prims.bool -> Prims.bool =
   fun n1  ->
     fun use_cache  ->
       (Prims.op_Negation use_cache) ||
@@ -422,7 +378,7 @@
                (fun uu____1712  ->
                   match uu____1712 with
                   | (u,uu____1720) ->
-                      let uu____1725 = FStar_Syntax_Unionfind.find u  in
+                      let uu____1725 = FStar_Syntax_Unionfind.find u in
                       (match uu____1725 with
                        | FStar_Pervasives_Native.Some uu____1728 -> true
                        | uu____1729 -> false))))
@@ -430,12 +386,11 @@
            (FStar_All.pipe_right n1.FStar_Syntax_Syntax.free_univs
               (FStar_Util.for_some
                  (fun u  ->
-                    let uu____1738 = FStar_Syntax_Unionfind.univ_find u  in
+                    let uu____1738 = FStar_Syntax_Unionfind.univ_find u in
                     match uu____1738 with
                     | FStar_Pervasives_Native.Some uu____1741 -> true
                     | FStar_Pervasives_Native.None  -> false))))
-
-let compare_uv :
+let compare_uv:
   'Auu____1746 'Auu____1747 .
     (FStar_Syntax_Syntax.uvar,'Auu____1747) FStar_Pervasives_Native.tuple2 ->
       (FStar_Syntax_Syntax.uvar,'Auu____1746) FStar_Pervasives_Native.tuple2
@@ -444,86 +399,77 @@
   fun uv1  ->
     fun uv2  ->
       let uu____1772 =
-        FStar_Syntax_Unionfind.uvar_id (FStar_Pervasives_Native.fst uv1)  in
+        FStar_Syntax_Unionfind.uvar_id (FStar_Pervasives_Native.fst uv1) in
       let uu____1773 =
-        FStar_Syntax_Unionfind.uvar_id (FStar_Pervasives_Native.fst uv2)  in
+        FStar_Syntax_Unionfind.uvar_id (FStar_Pervasives_Native.fst uv2) in
       uu____1772 - uu____1773
-  
-let (new_uv_set : Prims.unit -> FStar_Syntax_Syntax.uvars) =
-  fun uu____1776  -> FStar_Util.new_set compare_uv 
-let (compare_universe_uvar :
+let new_uv_set: Prims.unit -> FStar_Syntax_Syntax.uvars =
+  fun uu____1776  -> FStar_Util.new_set compare_uv
+let compare_universe_uvar:
   FStar_Syntax_Syntax.universe_uvar ->
-    FStar_Syntax_Syntax.universe_uvar -> Prims.int)
+    FStar_Syntax_Syntax.universe_uvar -> Prims.int
   =
   fun x  ->
     fun y  ->
-      let uu____1793 = FStar_Syntax_Unionfind.univ_uvar_id x  in
-      let uu____1794 = FStar_Syntax_Unionfind.univ_uvar_id y  in
+      let uu____1793 = FStar_Syntax_Unionfind.univ_uvar_id x in
+      let uu____1794 = FStar_Syntax_Unionfind.univ_uvar_id y in
       uu____1793 - uu____1794
-  
-let (new_universe_uvar_set :
-  Prims.unit -> FStar_Syntax_Syntax.universe_uvar FStar_Util.set) =
-  fun uu____1799  -> FStar_Util.new_set compare_universe_uvar 
-let (names :
-  FStar_Syntax_Syntax.term -> FStar_Syntax_Syntax.bv FStar_Util.set) =
+let new_universe_uvar_set:
+  Prims.unit -> FStar_Syntax_Syntax.universe_uvar FStar_Util.set =
+  fun uu____1799  -> FStar_Util.new_set compare_universe_uvar
+let names: FStar_Syntax_Syntax.term -> FStar_Syntax_Syntax.bv FStar_Util.set
+  =
   fun t  ->
     let uu____1807 =
       let uu____1810 =
-        let uu____1811 = free_names_and_uvars t true  in
-        FStar_Pervasives_Native.fst uu____1811  in
-      uu____1810.FStar_Syntax_Syntax.free_names  in
+        let uu____1811 = free_names_and_uvars t true in
+        FStar_Pervasives_Native.fst uu____1811 in
+      uu____1810.FStar_Syntax_Syntax.free_names in
     FStar_Util.as_set uu____1807 FStar_Syntax_Syntax.order_bv
-  
-let (uvars :
+let uvars:
   FStar_Syntax_Syntax.term ->
     (FStar_Syntax_Syntax.uvar,FStar_Syntax_Syntax.typ)
-      FStar_Pervasives_Native.tuple2 FStar_Util.set)
+      FStar_Pervasives_Native.tuple2 FStar_Util.set
   =
   fun t  ->
     let uu____1829 =
       let uu____1848 =
-        let uu____1849 = free_names_and_uvars t true  in
-        FStar_Pervasives_Native.fst uu____1849  in
-      uu____1848.FStar_Syntax_Syntax.free_uvars  in
+        let uu____1849 = free_names_and_uvars t true in
+        FStar_Pervasives_Native.fst uu____1849 in
+      uu____1848.FStar_Syntax_Syntax.free_uvars in
     FStar_Util.as_set uu____1829 compare_uv
-  
-let (univs :
+let univs:
   FStar_Syntax_Syntax.term ->
-    FStar_Syntax_Syntax.universe_uvar FStar_Util.set)
+    FStar_Syntax_Syntax.universe_uvar FStar_Util.set
   =
   fun t  ->
     let uu____1883 =
       let uu____1886 =
-        let uu____1887 = free_names_and_uvars t true  in
-        FStar_Pervasives_Native.fst uu____1887  in
-      uu____1886.FStar_Syntax_Syntax.free_univs  in
+        let uu____1887 = free_names_and_uvars t true in
+        FStar_Pervasives_Native.fst uu____1887 in
+      uu____1886.FStar_Syntax_Syntax.free_univs in
     FStar_Util.as_set uu____1883 compare_universe_uvar
-  
-let (univnames :
+let univnames:
   FStar_Syntax_Syntax.term ->
-    FStar_Syntax_Syntax.univ_name FStar_Util.fifo_set)
+    FStar_Syntax_Syntax.univ_name FStar_Util.fifo_set
   =
   fun t  ->
     let uu____1901 =
       let uu____1904 =
-        let uu____1905 = free_names_and_uvars t true  in
-        FStar_Pervasives_Native.fst uu____1905  in
-      uu____1904.FStar_Syntax_Syntax.free_univ_names  in
+        let uu____1905 = free_names_and_uvars t true in
+        FStar_Pervasives_Native.fst uu____1905 in
+      uu____1904.FStar_Syntax_Syntax.free_univ_names in
     FStar_Util.as_fifo_set uu____1901 FStar_Syntax_Syntax.order_univ_name
-  
-let (fvars : FStar_Syntax_Syntax.term -> FStar_Ident.lident FStar_Util.set) =
-  fun t  ->
-    let uu____1919 = free_names_and_uvars t false  in
+let fvars: FStar_Syntax_Syntax.term -> FStar_Ident.lident FStar_Util.set =
+  fun t  ->
+    let uu____1919 = free_names_and_uvars t false in
     FStar_Pervasives_Native.snd uu____1919
-  
-let (names_of_binders :
-  FStar_Syntax_Syntax.binders -> FStar_Syntax_Syntax.bv FStar_Util.set) =
+let names_of_binders:
+  FStar_Syntax_Syntax.binders -> FStar_Syntax_Syntax.bv FStar_Util.set =
   fun bs  ->
     let uu____1933 =
       let uu____1936 =
-        let uu____1937 = free_names_and_uvars_binders bs no_free_vars true
-           in
-        FStar_Pervasives_Native.fst uu____1937  in
-      uu____1936.FStar_Syntax_Syntax.free_names  in
-    FStar_Util.as_set uu____1933 FStar_Syntax_Syntax.order_bv
-  +        let uu____1937 = free_names_and_uvars_binders bs no_free_vars true in
+        FStar_Pervasives_Native.fst uu____1937 in
+      uu____1936.FStar_Syntax_Syntax.free_names in
+    FStar_Util.as_set uu____1933 FStar_Syntax_Syntax.order_bv