--- conflicted
+++ resolved
@@ -1,807 +1,4 @@
-
 open Prims
-<<<<<<< HEAD
-open FStar_Pervasives
-exception Not_a_wp_implication of (Prims.string)
-
-
-let uu___is_Not_a_wp_implication : Prims.exn  ->  Prims.bool = (fun projectee -> (match (projectee) with
-| Not_a_wp_implication (uu____10) -> begin
-true
-end
-| uu____11 -> begin
-false
-end))
-
-
-let __proj__Not_a_wp_implication__item__uu___ : Prims.exn  ->  Prims.string = (fun projectee -> (match (projectee) with
-| Not_a_wp_implication (uu____18) -> begin
-uu____18
-end))
-
-
-type label =
-FStar_SMTEncoding_Term.error_label
-
-
-type labels =
-FStar_SMTEncoding_Term.error_labels
-
-
-let sort_labels : (FStar_SMTEncoding_Term.error_label * Prims.bool) Prims.list  ->  ((FStar_SMTEncoding_Term.fv * Prims.string * FStar_Range.range) * Prims.bool) Prims.list = (fun l -> (FStar_List.sortWith (fun uu____68 uu____69 -> (match (((uu____68), (uu____69))) with
-| (((uu____110, uu____111, r1), uu____113), ((uu____114, uu____115, r2), uu____117)) -> begin
-(FStar_Range.compare r1 r2)
-end)) l))
-
-
-let remove_dups : labels  ->  (FStar_SMTEncoding_Term.fv * Prims.string * FStar_Range.range) Prims.list = (fun l -> (FStar_Util.remove_dups (fun uu____177 uu____178 -> (match (((uu____177), (uu____178))) with
-| ((uu____203, m1, r1), (uu____206, m2, r2)) -> begin
-((Prims.op_Equality r1 r2) && (Prims.op_Equality m1 m2))
-end)) l))
-
-
-type msg =
-(Prims.string * FStar_Range.range)
-
-
-type ranges =
-(Prims.string FStar_Pervasives_Native.option * FStar_Range.range) Prims.list
-
-
-let fresh_label : Prims.string  ->  FStar_Range.range  ->  FStar_SMTEncoding_Term.term  ->  (label * FStar_SMTEncoding_Term.term) = (
-
-let ctr = (FStar_Util.mk_ref (Prims.parse_int "0"))
-in (fun message range t -> (
-
-let l = ((FStar_Util.incr ctr);
-(
-
-let uu____362 = (
-
-let uu____363 = (FStar_ST.op_Bang ctr)
-in (FStar_Util.string_of_int uu____363))
-in (FStar_Util.format1 "label_%s" uu____362));
-)
-in (
-
-let lvar = ((l), (FStar_SMTEncoding_Term.Bool_sort))
-in (
-
-let label = ((lvar), (message), (range))
-in (
-
-let lterm = (FStar_SMTEncoding_Util.mkFreeV lvar)
-in (
-
-let lt1 = (FStar_SMTEncoding_Term.mkOr ((lterm), (t)) range)
-in ((label), (lt1)))))))))
-
-
-let label_goals : (unit  ->  Prims.string) FStar_Pervasives_Native.option  ->  FStar_Range.range  ->  FStar_SMTEncoding_Term.term  ->  (labels * FStar_SMTEncoding_Term.term) = (fun use_env_msg r q -> (
-
-let rec is_a_post_condition = (fun post_name_opt tm -> (match (((post_name_opt), (tm.FStar_SMTEncoding_Term.tm))) with
-| (FStar_Pervasives_Native.None, uu____544) -> begin
-false
-end
-| (FStar_Pervasives_Native.Some (nm), FStar_SMTEncoding_Term.FreeV (nm', uu____549)) -> begin
-(Prims.op_Equality nm nm')
-end
-| (uu____552, FStar_SMTEncoding_Term.App (FStar_SMTEncoding_Term.Var ("Valid"), (tm1)::[])) -> begin
-(is_a_post_condition post_name_opt tm1)
-end
-| (uu____560, FStar_SMTEncoding_Term.App (FStar_SMTEncoding_Term.Var ("ApplyTT"), (tm1)::uu____562)) -> begin
-(is_a_post_condition post_name_opt tm1)
-end
-| uu____571 -> begin
-false
-end))
-in (
-
-let conjuncts = (fun t -> (match (t.FStar_SMTEncoding_Term.tm) with
-| FStar_SMTEncoding_Term.App (FStar_SMTEncoding_Term.And, cs) -> begin
-cs
-end
-| uu____593 -> begin
-(t)::[]
-end))
-in (
-
-let is_guard_free = (fun tm -> (match (tm.FStar_SMTEncoding_Term.tm) with
-| FStar_SMTEncoding_Term.Quant (FStar_SMTEncoding_Term.Forall, (({FStar_SMTEncoding_Term.tm = FStar_SMTEncoding_Term.App (FStar_SMTEncoding_Term.Var ("Prims.guard_free"), (p)::[]); FStar_SMTEncoding_Term.freevars = uu____601; FStar_SMTEncoding_Term.rng = uu____602})::[])::[], iopt, uu____604, {FStar_SMTEncoding_Term.tm = FStar_SMTEncoding_Term.App (FStar_SMTEncoding_Term.Iff, (l)::(r1)::[]); FStar_SMTEncoding_Term.freevars = uu____607; FStar_SMTEncoding_Term.rng = uu____608}) -> begin
-true
-end
-| uu____645 -> begin
-false
-end))
-in (
-
-let is_a_named_continuation = (fun lhs -> (FStar_All.pipe_right (conjuncts lhs) (FStar_Util.for_some is_guard_free)))
-in (
-
-let uu____654 = (match (use_env_msg) with
-| FStar_Pervasives_Native.None -> begin
-((false), (""))
-end
-| FStar_Pervasives_Native.Some (f) -> begin
-(
-
-let uu____673 = (f ())
-in ((true), (uu____673)))
-end)
-in (match (uu____654) with
-| (flag, msg_prefix) -> begin
-(
-
-let fresh_label1 = (fun msg ropt rng t -> (
-
-let msg1 = (match (flag) with
-| true -> begin
-(Prims.strcat "Failed to verify implicit argument: " msg)
-end
-| uu____710 -> begin
-msg
-end)
-in (
-
-let rng1 = (match (ropt) with
-| FStar_Pervasives_Native.None -> begin
-rng
-end
-| FStar_Pervasives_Native.Some (r1) -> begin
-(
-
-let uu____713 = (FStar_Range.def_range rng)
-in (FStar_Range.set_def_range r1 uu____713))
-end)
-in (fresh_label msg1 rng1 t))))
-in (
-
-let rec aux = (fun default_msg ropt post_name_opt labels q1 -> (match (q1.FStar_SMTEncoding_Term.tm) with
-| FStar_SMTEncoding_Term.BoundV (uu____764) -> begin
-((labels), (q1))
-end
-| FStar_SMTEncoding_Term.Integer (uu____767) -> begin
-((labels), (q1))
-end
-| FStar_SMTEncoding_Term.LblPos (uu____770) -> begin
-(failwith "Impossible")
-end
-| FStar_SMTEncoding_Term.Labeled (arg, "could not prove post-condition", uu____782) -> begin
-(
-
-let fallback = (fun msg -> (aux default_msg ropt post_name_opt labels arg))
-in (FStar_All.try_with (fun uu___57_824 -> (match (()) with
-| () -> begin
-(match (arg.FStar_SMTEncoding_Term.tm) with
-| FStar_SMTEncoding_Term.Quant (FStar_SMTEncoding_Term.Forall, pats, iopt, (post)::sorts, {FStar_SMTEncoding_Term.tm = FStar_SMTEncoding_Term.App (FStar_SMTEncoding_Term.Imp, (lhs)::(rhs)::[]); FStar_SMTEncoding_Term.freevars = uu____843; FStar_SMTEncoding_Term.rng = rng}) -> begin
-(
-
-let post_name = (
-
-let uu____872 = (
-
-let uu____873 = (FStar_Syntax_Syntax.next_id ())
-in (FStar_All.pipe_left FStar_Util.string_of_int uu____873))
-in (Prims.strcat "^^post_condition_" uu____872))
-in (
-
-let names1 = (
-
-let uu____881 = (FStar_List.mapi (fun i s -> (
-
-let uu____897 = (
-
-let uu____898 = (FStar_Util.string_of_int i)
-in (Prims.strcat "^^" uu____898))
-in ((uu____897), (s)))) sorts)
-in (((post_name), (post)))::uu____881)
-in (
-
-let instantiation = (FStar_List.map FStar_SMTEncoding_Util.mkFreeV names1)
-in (
-
-let uu____910 = (
-
-let uu____915 = (FStar_SMTEncoding_Term.inst instantiation lhs)
-in (
-
-let uu____916 = (FStar_SMTEncoding_Term.inst instantiation rhs)
-in ((uu____915), (uu____916))))
-in (match (uu____910) with
-| (lhs1, rhs1) -> begin
-(
-
-let uu____925 = (match (lhs1.FStar_SMTEncoding_Term.tm) with
-| FStar_SMTEncoding_Term.App (FStar_SMTEncoding_Term.And, clauses_lhs) -> begin
-(
-
-let uu____943 = (FStar_Util.prefix clauses_lhs)
-in (match (uu____943) with
-| (req, ens) -> begin
-(match (ens.FStar_SMTEncoding_Term.tm) with
-| FStar_SMTEncoding_Term.Quant (FStar_SMTEncoding_Term.Forall, pats_ens, iopt_ens, sorts_ens, {FStar_SMTEncoding_Term.tm = FStar_SMTEncoding_Term.App (FStar_SMTEncoding_Term.Imp, (ensures_conjuncts)::(post1)::[]); FStar_SMTEncoding_Term.freevars = uu____973; FStar_SMTEncoding_Term.rng = rng_ens}) when (is_a_post_condition (FStar_Pervasives_Native.Some (post_name)) post1) -> begin
-(
-
-let uu____1001 = (aux "could not prove post-condition" FStar_Pervasives_Native.None (FStar_Pervasives_Native.Some (post_name)) labels ensures_conjuncts)
-in (match (uu____1001) with
-| (labels1, ensures_conjuncts1) -> begin
-(
-
-let pats_ens1 = (match (pats_ens) with
-| [] -> begin
-((post1)::[])::[]
-end
-| ([])::[] -> begin
-((post1)::[])::[]
-end
-| uu____1043 -> begin
-pats_ens
-end)
-in (
-
-let ens1 = (
-
-let uu____1049 = (
-
-let uu____1050 = (
-
-let uu____1069 = (FStar_SMTEncoding_Term.mk (FStar_SMTEncoding_Term.App (((FStar_SMTEncoding_Term.Imp), ((ensures_conjuncts1)::(post1)::[])))) rng_ens)
-in ((FStar_SMTEncoding_Term.Forall), (pats_ens1), (iopt_ens), (sorts_ens), (uu____1069)))
-in FStar_SMTEncoding_Term.Quant (uu____1050))
-in (FStar_SMTEncoding_Term.mk uu____1049 ens.FStar_SMTEncoding_Term.rng))
-in (
-
-let lhs2 = (FStar_SMTEncoding_Term.mk (FStar_SMTEncoding_Term.App (((FStar_SMTEncoding_Term.And), ((FStar_List.append req ((ens1)::[])))))) lhs1.FStar_SMTEncoding_Term.rng)
-in (
-
-let uu____1083 = (FStar_SMTEncoding_Term.abstr names1 lhs2)
-in ((labels1), (uu____1083))))))
-end))
-end
-| uu____1086 -> begin
-(
-
-let uu____1087 = (
-
-let uu____1088 = (
-
-let uu____1089 = (
-
-let uu____1090 = (
-
-let uu____1091 = (FStar_SMTEncoding_Term.print_smt_term ens)
-in (Prims.strcat "  ... " uu____1091))
-in (Prims.strcat post_name uu____1090))
-in (Prims.strcat "Ensures clause doesn\'t match post name:  " uu____1089))
-in Not_a_wp_implication (uu____1088))
-in (FStar_Exn.raise uu____1087))
-end)
-end))
-end
-| uu____1098 -> begin
-(
-
-let uu____1099 = (
-
-let uu____1100 = (
-
-let uu____1101 = (FStar_SMTEncoding_Term.print_smt_term lhs1)
-in (Prims.strcat "LHS not a conjunct: " uu____1101))
-in Not_a_wp_implication (uu____1100))
-in (FStar_Exn.raise uu____1099))
-end)
-in (match (uu____925) with
-| (labels1, lhs2) -> begin
-(
-
-let uu____1120 = (
-
-let uu____1127 = (aux default_msg FStar_Pervasives_Native.None (FStar_Pervasives_Native.Some (post_name)) labels1 rhs1)
-in (match (uu____1127) with
-| (labels2, rhs2) -> begin
-(
-
-let uu____1146 = (FStar_SMTEncoding_Term.abstr names1 rhs2)
-in ((labels2), (uu____1146)))
-end))
-in (match (uu____1120) with
-| (labels2, rhs2) -> begin
-(
-
-let body = (FStar_SMTEncoding_Term.mkImp ((lhs2), (rhs2)) rng)
-in (
-
-let uu____1162 = (FStar_SMTEncoding_Term.mk (FStar_SMTEncoding_Term.Quant (((FStar_SMTEncoding_Term.Forall), (pats), (iopt), ((post)::sorts), (body)))) q1.FStar_SMTEncoding_Term.rng)
-in ((labels2), (uu____1162))))
-end))
-end))
-end)))))
-end
-| uu____1173 -> begin
-(
-
-let uu____1174 = (
-
-let uu____1175 = (FStar_SMTEncoding_Term.print_smt_term arg)
-in (Prims.strcat "arg not a quant: " uu____1175))
-in (fallback uu____1174))
-end)
-end)) (fun uu___56_1178 -> (match (uu___56_1178) with
-| Not_a_wp_implication (msg) -> begin
-(fallback msg)
-end))))
-end
-| FStar_SMTEncoding_Term.Labeled (arg, reason, r1) -> begin
-(aux reason (FStar_Pervasives_Native.Some (r1)) post_name_opt labels arg)
-end
-| FStar_SMTEncoding_Term.Quant (FStar_SMTEncoding_Term.Forall, [], FStar_Pervasives_Native.None, (post)::[], {FStar_SMTEncoding_Term.tm = FStar_SMTEncoding_Term.App (FStar_SMTEncoding_Term.Imp, (lhs)::(rhs)::[]); FStar_SMTEncoding_Term.freevars = uu____1192; FStar_SMTEncoding_Term.rng = rng}) when (is_a_named_continuation lhs) -> begin
-(
-
-let post_name = (
-
-let uu____1215 = (
-
-let uu____1216 = (FStar_Syntax_Syntax.next_id ())
-in (FStar_All.pipe_left FStar_Util.string_of_int uu____1216))
-in (Prims.strcat "^^post_condition_" uu____1215))
-in (
-
-let names1 = ((post_name), (post))
-in (
-
-let instantiation = (
-
-let uu____1225 = (FStar_SMTEncoding_Util.mkFreeV names1)
-in (uu____1225)::[])
-in (
-
-let uu____1226 = (
-
-let uu____1231 = (FStar_SMTEncoding_Term.inst instantiation lhs)
-in (
-
-let uu____1232 = (FStar_SMTEncoding_Term.inst instantiation rhs)
-in ((uu____1231), (uu____1232))))
-in (match (uu____1226) with
-| (lhs1, rhs1) -> begin
-(
-
-let uu____1241 = (FStar_Util.fold_map (fun labels1 tm -> (match (tm.FStar_SMTEncoding_Term.tm) with
-| FStar_SMTEncoding_Term.Quant (FStar_SMTEncoding_Term.Forall, (({FStar_SMTEncoding_Term.tm = FStar_SMTEncoding_Term.App (FStar_SMTEncoding_Term.Var ("Prims.guard_free"), (p)::[]); FStar_SMTEncoding_Term.freevars = uu____1278; FStar_SMTEncoding_Term.rng = uu____1279})::[])::[], iopt, sorts, {FStar_SMTEncoding_Term.tm = FStar_SMTEncoding_Term.App (FStar_SMTEncoding_Term.Iff, (l)::(r1)::[]); FStar_SMTEncoding_Term.freevars = uu____1284; FStar_SMTEncoding_Term.rng = uu____1285}) -> begin
-(
-
-let uu____1322 = (aux default_msg FStar_Pervasives_Native.None post_name_opt labels1 r1)
-in (match (uu____1322) with
-| (labels2, r2) -> begin
-(
-
-let uu____1341 = (
-
-let uu____1342 = (
-
-let uu____1343 = (
-
-let uu____1362 = (FStar_SMTEncoding_Util.norng FStar_SMTEncoding_Term.mk (FStar_SMTEncoding_Term.App (((FStar_SMTEncoding_Term.Iff), ((l)::(r2)::[])))))
-in ((FStar_SMTEncoding_Term.Forall), (((p)::[])::[]), (FStar_Pervasives_Native.Some ((Prims.parse_int "0"))), (sorts), (uu____1362)))
-in FStar_SMTEncoding_Term.Quant (uu____1343))
-in (FStar_SMTEncoding_Term.mk uu____1342 q1.FStar_SMTEncoding_Term.rng))
-in ((labels2), (uu____1341)))
-end))
-end
-| uu____1379 -> begin
-((labels1), (tm))
-end)) labels (conjuncts lhs1))
-in (match (uu____1241) with
-| (labels1, lhs_conjs) -> begin
-(
-
-let uu____1398 = (aux default_msg FStar_Pervasives_Native.None (FStar_Pervasives_Native.Some (post_name)) labels1 rhs1)
-in (match (uu____1398) with
-| (labels2, rhs2) -> begin
-(
-
-let body = (
-
-let uu____1418 = (
-
-let uu____1419 = (
-
-let uu____1424 = (FStar_SMTEncoding_Term.mk_and_l lhs_conjs lhs1.FStar_SMTEncoding_Term.rng)
-in ((uu____1424), (rhs2)))
-in (FStar_SMTEncoding_Term.mkImp uu____1419 rng))
-in (FStar_All.pipe_right uu____1418 (FStar_SMTEncoding_Term.abstr ((names1)::[]))))
-in (
-
-let q2 = (FStar_SMTEncoding_Term.mk (FStar_SMTEncoding_Term.Quant (((FStar_SMTEncoding_Term.Forall), ([]), (FStar_Pervasives_Native.None), ((post)::[]), (body)))) q1.FStar_SMTEncoding_Term.rng)
-in ((labels2), (q2))))
-end))
-end))
-end)))))
-end
-| FStar_SMTEncoding_Term.App (FStar_SMTEncoding_Term.Imp, (lhs)::(rhs)::[]) -> begin
-(
-
-let uu____1450 = (aux default_msg ropt post_name_opt labels rhs)
-in (match (uu____1450) with
-| (labels1, rhs1) -> begin
-(
-
-let uu____1469 = (FStar_SMTEncoding_Util.mkImp ((lhs), (rhs1)))
-in ((labels1), (uu____1469)))
-end))
-end
-| FStar_SMTEncoding_Term.App (FStar_SMTEncoding_Term.And, conjuncts1) -> begin
-(
-
-let uu____1477 = (FStar_Util.fold_map (aux default_msg ropt post_name_opt) labels conjuncts1)
-in (match (uu____1477) with
-| (labels1, conjuncts2) -> begin
-(
-
-let uu____1504 = (FStar_SMTEncoding_Term.mk_and_l conjuncts2 q1.FStar_SMTEncoding_Term.rng)
-in ((labels1), (uu____1504)))
-end))
-end
-| FStar_SMTEncoding_Term.App (FStar_SMTEncoding_Term.ITE, (hd1)::(q11)::(q2)::[]) -> begin
-(
-
-let uu____1512 = (aux default_msg ropt post_name_opt labels q11)
-in (match (uu____1512) with
-| (labels1, q12) -> begin
-(
-
-let uu____1531 = (aux default_msg ropt post_name_opt labels1 q2)
-in (match (uu____1531) with
-| (labels2, q21) -> begin
-(
-
-let uu____1550 = (FStar_SMTEncoding_Term.mkITE ((hd1), (q12), (q21)) q1.FStar_SMTEncoding_Term.rng)
-in ((labels2), (uu____1550)))
-end))
-end))
-end
-| FStar_SMTEncoding_Term.Quant (FStar_SMTEncoding_Term.Exists, uu____1553, uu____1554, uu____1555, uu____1556) -> begin
-(
-
-let uu____1573 = (fresh_label1 default_msg ropt q1.FStar_SMTEncoding_Term.rng q1)
-in (match (uu____1573) with
-| (lab, q2) -> begin
-(((lab)::labels), (q2))
-end))
-end
-| FStar_SMTEncoding_Term.App (FStar_SMTEncoding_Term.Iff, uu____1588) -> begin
-(
-
-let uu____1593 = (fresh_label1 default_msg ropt q1.FStar_SMTEncoding_Term.rng q1)
-in (match (uu____1593) with
-| (lab, q2) -> begin
-(((lab)::labels), (q2))
-end))
-end
-| FStar_SMTEncoding_Term.App (FStar_SMTEncoding_Term.Or, uu____1608) -> begin
-(
-
-let uu____1613 = (fresh_label1 default_msg ropt q1.FStar_SMTEncoding_Term.rng q1)
-in (match (uu____1613) with
-| (lab, q2) -> begin
-(((lab)::labels), (q2))
-end))
-end
-| FStar_SMTEncoding_Term.App (FStar_SMTEncoding_Term.Var (uu____1628), uu____1629) when (is_a_post_condition post_name_opt q1) -> begin
-((labels), (q1))
-end
-| FStar_SMTEncoding_Term.FreeV (uu____1636) -> begin
-(
-
-let uu____1641 = (fresh_label1 default_msg ropt q1.FStar_SMTEncoding_Term.rng q1)
-in (match (uu____1641) with
-| (lab, q2) -> begin
-(((lab)::labels), (q2))
-end))
-end
-| FStar_SMTEncoding_Term.App (FStar_SMTEncoding_Term.TrueOp, uu____1656) -> begin
-(
-
-let uu____1661 = (fresh_label1 default_msg ropt q1.FStar_SMTEncoding_Term.rng q1)
-in (match (uu____1661) with
-| (lab, q2) -> begin
-(((lab)::labels), (q2))
-end))
-end
-| FStar_SMTEncoding_Term.App (FStar_SMTEncoding_Term.FalseOp, uu____1676) -> begin
-(
-
-let uu____1681 = (fresh_label1 default_msg ropt q1.FStar_SMTEncoding_Term.rng q1)
-in (match (uu____1681) with
-| (lab, q2) -> begin
-(((lab)::labels), (q2))
-end))
-end
-| FStar_SMTEncoding_Term.App (FStar_SMTEncoding_Term.Not, uu____1696) -> begin
-(
-
-let uu____1701 = (fresh_label1 default_msg ropt q1.FStar_SMTEncoding_Term.rng q1)
-in (match (uu____1701) with
-| (lab, q2) -> begin
-(((lab)::labels), (q2))
-end))
-end
-| FStar_SMTEncoding_Term.App (FStar_SMTEncoding_Term.Eq, uu____1716) -> begin
-(
-
-let uu____1721 = (fresh_label1 default_msg ropt q1.FStar_SMTEncoding_Term.rng q1)
-in (match (uu____1721) with
-| (lab, q2) -> begin
-(((lab)::labels), (q2))
-end))
-end
-| FStar_SMTEncoding_Term.App (FStar_SMTEncoding_Term.LT, uu____1736) -> begin
-(
-
-let uu____1741 = (fresh_label1 default_msg ropt q1.FStar_SMTEncoding_Term.rng q1)
-in (match (uu____1741) with
-| (lab, q2) -> begin
-(((lab)::labels), (q2))
-end))
-end
-| FStar_SMTEncoding_Term.App (FStar_SMTEncoding_Term.LTE, uu____1756) -> begin
-(
-
-let uu____1761 = (fresh_label1 default_msg ropt q1.FStar_SMTEncoding_Term.rng q1)
-in (match (uu____1761) with
-| (lab, q2) -> begin
-(((lab)::labels), (q2))
-end))
-end
-| FStar_SMTEncoding_Term.App (FStar_SMTEncoding_Term.GT, uu____1776) -> begin
-(
-
-let uu____1781 = (fresh_label1 default_msg ropt q1.FStar_SMTEncoding_Term.rng q1)
-in (match (uu____1781) with
-| (lab, q2) -> begin
-(((lab)::labels), (q2))
-end))
-end
-| FStar_SMTEncoding_Term.App (FStar_SMTEncoding_Term.GTE, uu____1796) -> begin
-(
-
-let uu____1801 = (fresh_label1 default_msg ropt q1.FStar_SMTEncoding_Term.rng q1)
-in (match (uu____1801) with
-| (lab, q2) -> begin
-(((lab)::labels), (q2))
-end))
-end
-| FStar_SMTEncoding_Term.App (FStar_SMTEncoding_Term.BvUlt, uu____1816) -> begin
-(
-
-let uu____1821 = (fresh_label1 default_msg ropt q1.FStar_SMTEncoding_Term.rng q1)
-in (match (uu____1821) with
-| (lab, q2) -> begin
-(((lab)::labels), (q2))
-end))
-end
-| FStar_SMTEncoding_Term.App (FStar_SMTEncoding_Term.Var (uu____1836), uu____1837) -> begin
-(
-
-let uu____1842 = (fresh_label1 default_msg ropt q1.FStar_SMTEncoding_Term.rng q1)
-in (match (uu____1842) with
-| (lab, q2) -> begin
-(((lab)::labels), (q2))
-end))
-end
-| FStar_SMTEncoding_Term.App (FStar_SMTEncoding_Term.Add, uu____1857) -> begin
-(failwith "Impossible: non-propositional term")
-end
-| FStar_SMTEncoding_Term.App (FStar_SMTEncoding_Term.Sub, uu____1868) -> begin
-(failwith "Impossible: non-propositional term")
-end
-| FStar_SMTEncoding_Term.App (FStar_SMTEncoding_Term.Div, uu____1879) -> begin
-(failwith "Impossible: non-propositional term")
-end
-| FStar_SMTEncoding_Term.App (FStar_SMTEncoding_Term.Mul, uu____1890) -> begin
-(failwith "Impossible: non-propositional term")
-end
-| FStar_SMTEncoding_Term.App (FStar_SMTEncoding_Term.Minus, uu____1901) -> begin
-(failwith "Impossible: non-propositional term")
-end
-| FStar_SMTEncoding_Term.App (FStar_SMTEncoding_Term.Mod, uu____1912) -> begin
-(failwith "Impossible: non-propositional term")
-end
-| FStar_SMTEncoding_Term.App (FStar_SMTEncoding_Term.BvAnd, uu____1923) -> begin
-(failwith "Impossible: non-propositional term")
-end
-| FStar_SMTEncoding_Term.App (FStar_SMTEncoding_Term.BvXor, uu____1934) -> begin
-(failwith "Impossible: non-propositional term")
-end
-| FStar_SMTEncoding_Term.App (FStar_SMTEncoding_Term.BvOr, uu____1945) -> begin
-(failwith "Impossible: non-propositional term")
-end
-| FStar_SMTEncoding_Term.App (FStar_SMTEncoding_Term.BvAdd, uu____1956) -> begin
-(failwith "Impossible: non-propositional term")
-end
-| FStar_SMTEncoding_Term.App (FStar_SMTEncoding_Term.BvSub, uu____1967) -> begin
-(failwith "Impossible: non-propositional term")
-end
-| FStar_SMTEncoding_Term.App (FStar_SMTEncoding_Term.BvShl, uu____1978) -> begin
-(failwith "Impossible: non-propositional term")
-end
-| FStar_SMTEncoding_Term.App (FStar_SMTEncoding_Term.BvShr, uu____1989) -> begin
-(failwith "Impossible: non-propositional term")
-end
-| FStar_SMTEncoding_Term.App (FStar_SMTEncoding_Term.BvUdiv, uu____2000) -> begin
-(failwith "Impossible: non-propositional term")
-end
-| FStar_SMTEncoding_Term.App (FStar_SMTEncoding_Term.BvMod, uu____2011) -> begin
-(failwith "Impossible: non-propositional term")
-end
-| FStar_SMTEncoding_Term.App (FStar_SMTEncoding_Term.BvMul, uu____2022) -> begin
-(failwith "Impossible: non-propositional term")
-end
-| FStar_SMTEncoding_Term.App (FStar_SMTEncoding_Term.BvUext (uu____2033), uu____2034) -> begin
-(failwith "Impossible: non-propositional term")
-end
-| FStar_SMTEncoding_Term.App (FStar_SMTEncoding_Term.BvToNat, uu____2045) -> begin
-(failwith "Impossible: non-propositional term")
-end
-| FStar_SMTEncoding_Term.App (FStar_SMTEncoding_Term.NatToBv (uu____2056), uu____2057) -> begin
-(failwith "Impossible: non-propositional term")
-end
-| FStar_SMTEncoding_Term.App (FStar_SMTEncoding_Term.ITE, uu____2068) -> begin
-(failwith "Impossible: arity mismatch")
-end
-| FStar_SMTEncoding_Term.App (FStar_SMTEncoding_Term.Imp, uu____2079) -> begin
-(failwith "Impossible: arity mismatch")
-end
-| FStar_SMTEncoding_Term.Quant (FStar_SMTEncoding_Term.Forall, pats, iopt, sorts, body) -> begin
-(
-
-let uu____2110 = (aux default_msg ropt post_name_opt labels body)
-in (match (uu____2110) with
-| (labels1, body1) -> begin
-(
-
-let uu____2129 = (FStar_SMTEncoding_Term.mk (FStar_SMTEncoding_Term.Quant (((FStar_SMTEncoding_Term.Forall), (pats), (iopt), (sorts), (body1)))) q1.FStar_SMTEncoding_Term.rng)
-in ((labels1), (uu____2129)))
-end))
-end
-| FStar_SMTEncoding_Term.Let (es, body) -> begin
-(
-
-let uu____2146 = (aux default_msg ropt post_name_opt labels body)
-in (match (uu____2146) with
-| (labels1, body1) -> begin
-(
-
-let uu____2165 = (FStar_SMTEncoding_Term.mkLet ((es), (body1)) q1.FStar_SMTEncoding_Term.rng)
-in ((labels1), (uu____2165)))
-end))
-end))
-in (aux "assertion failed" FStar_Pervasives_Native.None FStar_Pervasives_Native.None [] q)))
-end)))))))
-
-
-let detail_errors : Prims.bool  ->  FStar_TypeChecker_Env.env  ->  labels  ->  (FStar_SMTEncoding_Term.decls_t  ->  FStar_SMTEncoding_Z3.z3result)  ->  unit = (fun hint_replay env all_labels askZ3 -> (
-
-let print_banner = (fun uu____2200 -> (
-
-let msg = (
-
-let uu____2202 = (
-
-let uu____2203 = (FStar_TypeChecker_Env.get_range env)
-in (FStar_Range.string_of_range uu____2203))
-in (
-
-let uu____2204 = (FStar_Util.string_of_int (Prims.parse_int "5"))
-in (
-
-let uu____2205 = (FStar_Util.string_of_int (FStar_List.length all_labels))
-in (FStar_Util.format4 "Detailed %s report follows for %s\nTaking %s seconds per proof obligation (%s proofs in total)\n" (match (hint_replay) with
-| true -> begin
-"hint replay"
-end
-| uu____2206 -> begin
-"error"
-end) uu____2202 uu____2204 uu____2205))))
-in (FStar_Util.print_error msg)))
-in (
-
-let print_result = (fun uu____2222 -> (match (uu____2222) with
-| ((uu____2233, msg, r), success) -> begin
-(match (success) with
-| true -> begin
-(
-
-let uu____2243 = (FStar_Range.string_of_range r)
-in (FStar_Util.print1 "OK: proof obligation at %s was proven\n" uu____2243))
-end
-| uu____2244 -> begin
-(match (hint_replay) with
-| true -> begin
-(FStar_Errors.log_issue r ((FStar_Errors.Warning_HintFailedToReplayProof), ((Prims.strcat "Hint failed to replay this sub-proof: " msg))))
-end
-| uu____2245 -> begin
-(
-
-let uu____2246 = (
-
-let uu____2251 = (
-
-let uu____2252 = (FStar_Range.string_of_range r)
-in (FStar_Util.format2 "XX: proof obligation at %s failed\n\t%s\n" uu____2252 msg))
-in ((FStar_Errors.Error_ProofObligationFailed), (uu____2251)))
-in (FStar_Errors.log_issue r uu____2246))
-end)
-end)
-end))
-in (
-
-let elim = (fun labs -> (FStar_All.pipe_right labs (FStar_List.map (fun uu____2314 -> (match (uu____2314) with
-| (l, uu____2326, uu____2327) -> begin
-(
-
-let a = (
-
-let uu____2337 = (
-
-let uu____2338 = (
-
-let uu____2343 = (FStar_SMTEncoding_Util.mkFreeV l)
-in ((uu____2343), (FStar_SMTEncoding_Util.mkTrue)))
-in (FStar_SMTEncoding_Util.mkEq uu____2338))
-in {FStar_SMTEncoding_Term.assumption_term = uu____2337; FStar_SMTEncoding_Term.assumption_caption = FStar_Pervasives_Native.Some ("Disabling label"); FStar_SMTEncoding_Term.assumption_name = (Prims.strcat "@disable_label_" (FStar_Pervasives_Native.fst l)); FStar_SMTEncoding_Term.assumption_fact_ids = []})
-in FStar_SMTEncoding_Term.Assume (a))
-end)))))
-in (
-
-let rec linear_check = (fun eliminated errors active -> ((FStar_SMTEncoding_Z3.refresh ());
-(match (active) with
-| [] -> begin
-(
-
-let results = (
-
-let uu____2404 = (FStar_List.map (fun x -> ((x), (true))) eliminated)
-in (
-
-let uu____2417 = (FStar_List.map (fun x -> ((x), (false))) errors)
-in (FStar_List.append uu____2404 uu____2417)))
-in (sort_labels results))
-end
-| (hd1)::tl1 -> begin
-((
-
-let uu____2439 = (FStar_Util.string_of_int (FStar_List.length active))
-in (FStar_Util.print1 "%s, " uu____2439));
-(
-
-let decls = (FStar_All.pipe_left elim (FStar_List.append eliminated (FStar_List.append errors tl1)))
-in (
-
-let result = (askZ3 decls)
-in (match (result.FStar_SMTEncoding_Z3.z3result_status) with
-| FStar_SMTEncoding_Z3.UNSAT (uu____2470) -> begin
-(linear_check ((hd1)::eliminated) errors tl1)
-end
-| uu____2471 -> begin
-(linear_check eliminated ((hd1)::errors) tl1)
-end)));
-)
-end);
-))
-in ((print_banner ());
-(FStar_Options.set_option "z3rlimit" (FStar_Options.Int ((Prims.parse_int "5"))));
-(
-
-let res = (linear_check [] [] all_labels)
-in ((FStar_Util.print_string "\n");
-(FStar_All.pipe_right res (FStar_List.iter print_result));
-));
-))))))
-
-
-
-=======
 exception Not_a_wp_implication of Prims.string 
 let (uu___is_Not_a_wp_implication : Prims.exn -> Prims.bool) =
   fun projectee  ->
@@ -1625,5 +822,4 @@
               FStar_Util.print_string
                 "Failed: the heuristic of trying each proof in isolation failed to identify a precise error\n"
             else ()))
-  
->>>>>>> ca297a09
+  