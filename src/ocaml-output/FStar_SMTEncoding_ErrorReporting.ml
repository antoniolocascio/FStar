--- conflicted
+++ resolved
@@ -52,15 +52,6 @@
       fun t  ->
         let l =
           FStar_Util.incr ctr;
-<<<<<<< HEAD
-          (let _0_438 = FStar_Util.string_of_int (FStar_ST.read ctr) in
-           FStar_Util.format1 "label_%s" _0_438) in
-        let lvar = (l, FStar_SMTEncoding_Term.Bool_sort) in
-        let label = (lvar, message, range) in
-        let lterm = FStar_SMTEncoding_Util.mkFreeV lvar in
-        let lt = FStar_SMTEncoding_Term.mkOr (lterm, t) range in (label, lt)
-let label_goals:
-=======
           (let _0_438 = FStar_Util.string_of_int (FStar_ST.read ctr)  in
            FStar_Util.format1 "label_%s" _0_438)
            in
@@ -70,7 +61,6 @@
         let lt = FStar_SMTEncoding_Term.mkOr (lterm, t) range  in (label, lt)
   
 let label_goals :
->>>>>>> 3e2e4220
   (Prims.unit -> Prims.string) Prims.option ->
     FStar_Range.range ->
       FStar_SMTEncoding_Term.term -> (labels * FStar_SMTEncoding_Term.term)
@@ -88,19 +78,11 @@
             |(_,FStar_SMTEncoding_Term.App
               (FStar_SMTEncoding_Term.Var "ApplyTT",tm::_)) ->
               is_a_post_condition post_name_opt tm
-<<<<<<< HEAD
-          | uu____206 -> false in
-        let conjuncts t =
-          match t.FStar_SMTEncoding_Term.tm with
-          | FStar_SMTEncoding_Term.App (FStar_SMTEncoding_Term.And ,cs) -> cs
-          | uu____219 -> [t] in
-=======
           | uu____206 -> false  in
         let conjuncts t =
           match t.FStar_SMTEncoding_Term.tm with
           | FStar_SMTEncoding_Term.App (FStar_SMTEncoding_Term.And ,cs) -> cs
           | uu____219 -> [t]  in
->>>>>>> 3e2e4220
         let is_guard_free tm =
           match tm.FStar_SMTEncoding_Term.tm with
           | FStar_SMTEncoding_Term.Quant
@@ -116,16 +98,6 @@
                  FStar_SMTEncoding_Term.freevars = uu____231;
                  FStar_SMTEncoding_Term.rng = uu____232;_})
               -> true
-<<<<<<< HEAD
-          | uu____251 -> false in
-        let is_a_named_continuation lhs =
-          FStar_All.pipe_right (conjuncts lhs)
-            (FStar_Util.for_some is_guard_free) in
-        let uu____257 =
-          match use_env_msg with
-          | None  -> (false, "")
-          | Some f -> let _0_439 = f () in (true, _0_439) in
-=======
           | uu____251 -> false  in
         let is_a_named_continuation lhs =
           FStar_All.pipe_right (conjuncts lhs)
@@ -135,39 +107,25 @@
           match use_env_msg with
           | None  -> (false, "")
           | Some f -> let _0_439 = f ()  in (true, _0_439)  in
->>>>>>> 3e2e4220
         match uu____257 with
         | (flag,msg_prefix) ->
             let fresh_label msg ropt rng t =
               let msg =
                 if flag
                 then Prims.strcat "Failed to verify implicit argument: " msg
-<<<<<<< HEAD
-                else msg in
-=======
                 else msg  in
->>>>>>> 3e2e4220
               let rng =
                 match ropt with
                 | None  -> rng
                 | Some r ->
-<<<<<<< HEAD
-                    let uu___99_294 = r in
-=======
                     let uu___99_294 = r  in
->>>>>>> 3e2e4220
                     {
                       FStar_Range.def_range = (rng.FStar_Range.def_range);
                       FStar_Range.use_range =
                         (uu___99_294.FStar_Range.use_range)
-<<<<<<< HEAD
-                    } in
-              fresh_label msg rng t in
-=======
                     }
                  in
               fresh_label msg rng t  in
->>>>>>> 3e2e4220
             let rec aux default_msg ropt post_name_opt labels q =
               match q.FStar_SMTEncoding_Term.tm with
               | FStar_SMTEncoding_Term.BoundV _
@@ -195,39 +153,17 @@
                          ->
                          let post_name =
                            let _0_441 =
-<<<<<<< HEAD
-                             let _0_440 = FStar_Syntax_Syntax.next_id () in
-                             FStar_All.pipe_left FStar_Util.string_of_int
-                               _0_440 in
-                           Prims.strcat "^^post_condition_" _0_441 in
-=======
                              let _0_440 = FStar_Syntax_Syntax.next_id ()  in
                              FStar_All.pipe_left FStar_Util.string_of_int
                                _0_440
                               in
                            Prims.strcat "^^post_condition_" _0_441  in
->>>>>>> 3e2e4220
                          let names =
                            let _0_444 =
                              FStar_List.mapi
                                (fun i  ->
                                   fun s  ->
                                     let _0_443 =
-<<<<<<< HEAD
-                                      let _0_442 = FStar_Util.string_of_int i in
-                                      Prims.strcat "^^" _0_442 in
-                                    (_0_443, s)) sorts in
-                           (post_name, post) :: _0_444 in
-                         let instantiation =
-                           FStar_List.map FStar_SMTEncoding_Util.mkFreeV
-                             names in
-                         let uu____387 =
-                           let _0_446 =
-                             FStar_SMTEncoding_Term.inst instantiation lhs in
-                           let _0_445 =
-                             FStar_SMTEncoding_Term.inst instantiation rhs in
-                           (_0_446, _0_445) in
-=======
                                       let _0_442 = FStar_Util.string_of_int i
                                          in
                                       Prims.strcat "^^" _0_442  in
@@ -246,7 +182,6 @@
                              FStar_SMTEncoding_Term.inst instantiation rhs
                               in
                            (_0_446, _0_445)  in
->>>>>>> 3e2e4220
                          (match uu____387 with
                           | (lhs,rhs) ->
                               let uu____395 =
@@ -255,11 +190,7 @@
                                     (FStar_SMTEncoding_Term.And ,clauses_lhs)
                                     ->
                                     let uu____405 =
-<<<<<<< HEAD
-                                      FStar_Util.prefix clauses_lhs in
-=======
                                       FStar_Util.prefix clauses_lhs  in
->>>>>>> 3e2e4220
                                     (match uu____405 with
                                      | (req,ens) ->
                                          (match ens.FStar_SMTEncoding_Term.tm
@@ -284,24 +215,16 @@
                                                 aux
                                                   "could not prove post-condition"
                                                   None (Some post_name)
-<<<<<<< HEAD
-                                                  labels ensures_conjuncts in
-=======
                                                   labels ensures_conjuncts
                                                  in
->>>>>>> 3e2e4220
                                               (match uu____439 with
                                                | (labels,ensures_conjuncts)
                                                    ->
                                                    let pats_ens =
                                                      match pats_ens with
                                                      | []|[]::[] -> [[post]]
-<<<<<<< HEAD
-                                                     | uu____460 -> pats_ens in
-=======
                                                      | uu____460 -> pats_ens
                                                       in
->>>>>>> 3e2e4220
                                                    let ens =
                                                      let _0_448 =
                                                        FStar_SMTEncoding_Term.Quant
@@ -311,48 +234,30 @@
                                                                  (FStar_SMTEncoding_Term.Imp,
                                                                    [ensures_conjuncts;
                                                                    post]))
-<<<<<<< HEAD
-                                                              rng_ens in
-=======
                                                               rng_ens
                                                              in
->>>>>>> 3e2e4220
                                                           (FStar_SMTEncoding_Term.Forall,
                                                             pats_ens,
                                                             iopt_ens,
                                                             sorts_ens,
-<<<<<<< HEAD
-                                                            _0_447)) in
-                                                     FStar_SMTEncoding_Term.mk
-                                                       _0_448
-                                                       ens.FStar_SMTEncoding_Term.rng in
-=======
                                                             _0_447))
                                                         in
                                                      FStar_SMTEncoding_Term.mk
                                                        _0_448
                                                        ens.FStar_SMTEncoding_Term.rng
                                                       in
->>>>>>> 3e2e4220
                                                    let lhs =
                                                      FStar_SMTEncoding_Term.mk
                                                        (FStar_SMTEncoding_Term.App
                                                           (FStar_SMTEncoding_Term.And,
                                                             (FStar_List.append
                                                                req [ens])))
-<<<<<<< HEAD
-                                                       lhs.FStar_SMTEncoding_Term.rng in
-                                                   let _0_449 =
-                                                     FStar_SMTEncoding_Term.abstr
-                                                       names lhs in
-=======
                                                        lhs.FStar_SMTEncoding_Term.rng
                                                       in
                                                    let _0_449 =
                                                      FStar_SMTEncoding_Term.abstr
                                                        names lhs
                                                       in
->>>>>>> 3e2e4220
                                                    (labels, _0_449))
                                           | uu____472 ->
                                               Prims.raise
@@ -361,13 +266,6 @@
                                                       let _0_451 =
                                                         let _0_450 =
                                                           FStar_SMTEncoding_Term.print_smt_term
-<<<<<<< HEAD
-                                                            ens in
-                                                        Prims.strcat "  ... "
-                                                          _0_450 in
-                                                      Prims.strcat post_name
-                                                        _0_451 in
-=======
                                                             ens
                                                            in
                                                         Prims.strcat "  ... "
@@ -376,7 +274,6 @@
                                                       Prims.strcat post_name
                                                         _0_451
                                                        in
->>>>>>> 3e2e4220
                                                     Prims.strcat
                                                       "Ensures clause doesn't match post name:  "
                                                       _0_452))))
@@ -385,72 +282,45 @@
                                       (Not_a_wp_implication
                                          (let _0_453 =
                                             FStar_SMTEncoding_Term.print_smt_term
-<<<<<<< HEAD
-                                              lhs in
-                                          Prims.strcat "LHS not a conjunct: "
-                                            _0_453)) in
-=======
                                               lhs
                                              in
                                           Prims.strcat "LHS not a conjunct: "
                                             _0_453))
                                  in
->>>>>>> 3e2e4220
                               (match uu____395 with
                                | (labels,lhs) ->
                                    let uu____487 =
                                      let uu____491 =
                                        aux default_msg None (Some post_name)
-<<<<<<< HEAD
-                                         labels rhs in
-=======
                                          labels rhs
                                         in
->>>>>>> 3e2e4220
                                      match uu____491 with
                                      | (labels,rhs) ->
                                          let _0_454 =
                                            FStar_SMTEncoding_Term.abstr names
-<<<<<<< HEAD
-                                             rhs in
-                                         (labels, _0_454) in
-=======
                                              rhs
                                             in
                                          (labels, _0_454)
                                       in
->>>>>>> 3e2e4220
                                    (match uu____487 with
                                     | (labels,rhs) ->
                                         let body =
                                           FStar_SMTEncoding_Term.mkImp
-<<<<<<< HEAD
-                                            (lhs, rhs) rng in
-=======
                                             (lhs, rhs) rng
                                            in
->>>>>>> 3e2e4220
                                         let _0_455 =
                                           FStar_SMTEncoding_Term.mk
                                             (FStar_SMTEncoding_Term.Quant
                                                (FStar_SMTEncoding_Term.Forall,
                                                  pats, iopt, (post :: sorts),
                                                  body))
-<<<<<<< HEAD
-                                            q.FStar_SMTEncoding_Term.rng in
-=======
                                             q.FStar_SMTEncoding_Term.rng
                                            in
->>>>>>> 3e2e4220
                                         (labels, _0_455))))
                      | uu____516 ->
                          fallback
                            (let _0_456 =
-<<<<<<< HEAD
-                              FStar_SMTEncoding_Term.print_smt_term arg in
-=======
                               FStar_SMTEncoding_Term.print_smt_term arg  in
->>>>>>> 3e2e4220
                             Prims.strcat "arg not a quant: " _0_456)
                    with | Not_a_wp_implication msg -> fallback msg)
               | FStar_SMTEncoding_Term.Labeled (arg,reason,r) ->
@@ -466,21 +336,6 @@
                   when is_a_named_continuation lhs ->
                   let post_name =
                     let _0_458 =
-<<<<<<< HEAD
-                      let _0_457 = FStar_Syntax_Syntax.next_id () in
-                      FStar_All.pipe_left FStar_Util.string_of_int _0_457 in
-                    Prims.strcat "^^post_condition_" _0_458 in
-                  let names = (post_name, post) in
-                  let instantiation =
-                    let _0_459 = FStar_SMTEncoding_Util.mkFreeV names in
-                    [_0_459] in
-                  let uu____546 =
-                    let _0_461 =
-                      FStar_SMTEncoding_Term.inst instantiation lhs in
-                    let _0_460 =
-                      FStar_SMTEncoding_Term.inst instantiation rhs in
-                    (_0_461, _0_460) in
-=======
                       let _0_457 = FStar_Syntax_Syntax.next_id ()  in
                       FStar_All.pipe_left FStar_Util.string_of_int _0_457  in
                     Prims.strcat "^^post_condition_" _0_458  in
@@ -494,7 +349,6 @@
                     let _0_460 =
                       FStar_SMTEncoding_Term.inst instantiation rhs  in
                     (_0_461, _0_460)  in
->>>>>>> 3e2e4220
                   (match uu____546 with
                    | (lhs,rhs) ->
                        let uu____554 =
@@ -524,12 +378,8 @@
                                     ->
                                     let uu____593 =
                                       aux default_msg None post_name_opt
-<<<<<<< HEAD
-                                        labels r in
-=======
                                         labels r
                                        in
->>>>>>> 3e2e4220
                                     (match uu____593 with
                                      | (labels,r) ->
                                          let _0_464 =
@@ -540,18 +390,6 @@
                                                     FStar_SMTEncoding_Term.mk
                                                     (FStar_SMTEncoding_Term.App
                                                        (FStar_SMTEncoding_Term.Iff,
-<<<<<<< HEAD
-                                                         [l; r])) in
-                                                (FStar_SMTEncoding_Term.Forall,
-                                                  [[p]],
-                                                  (Some (Prims.parse_int "0")),
-                                                  sorts, _0_462)) in
-                                           FStar_SMTEncoding_Term.mk _0_463
-                                             q.FStar_SMTEncoding_Term.rng in
-                                         (labels, _0_464))
-                                | uu____612 -> (labels, tm)) labels
-                           (conjuncts lhs) in
-=======
                                                          [l; r]))
                                                    in
                                                 (FStar_SMTEncoding_Term.Forall,
@@ -566,17 +404,12 @@
                                 | uu____612 -> (labels, tm)) labels
                            (conjuncts lhs)
                           in
->>>>>>> 3e2e4220
                        (match uu____554 with
                         | (labels,lhs_conjs) ->
                             let uu____623 =
                               aux default_msg None (Some post_name) labels
-<<<<<<< HEAD
-                                rhs in
-=======
                                 rhs
                                in
->>>>>>> 3e2e4220
                             (match uu____623 with
                              | (labels,rhs) ->
                                  let body =
@@ -585,13 +418,6 @@
                                        let _0_465 =
                                          FStar_SMTEncoding_Term.mk_and_l
                                            lhs_conjs
-<<<<<<< HEAD
-                                           lhs.FStar_SMTEncoding_Term.rng in
-                                       (_0_465, rhs) in
-                                     FStar_SMTEncoding_Term.mkImp _0_466 rng in
-                                   FStar_All.pipe_right _0_467
-                                     (FStar_SMTEncoding_Term.abstr [names]) in
-=======
                                            lhs.FStar_SMTEncoding_Term.rng
                                           in
                                        (_0_465, rhs)  in
@@ -600,7 +426,6 @@
                                    FStar_All.pipe_right _0_467
                                      (FStar_SMTEncoding_Term.abstr [names])
                                     in
->>>>>>> 3e2e4220
                                  let q =
                                    FStar_SMTEncoding_Term.mk
                                      (FStar_SMTEncoding_Term.Quant
@@ -612,66 +437,39 @@
               | FStar_SMTEncoding_Term.App
                   (FStar_SMTEncoding_Term.Imp ,lhs::rhs::[]) ->
                   let uu____649 =
-<<<<<<< HEAD
-                    aux default_msg ropt post_name_opt labels rhs in
-                  (match uu____649 with
-                   | (labels,rhs) ->
-                       let _0_468 = FStar_SMTEncoding_Util.mkImp (lhs, rhs) in
-=======
                     aux default_msg ropt post_name_opt labels rhs  in
                   (match uu____649 with
                    | (labels,rhs) ->
                        let _0_468 = FStar_SMTEncoding_Util.mkImp (lhs, rhs)
                           in
->>>>>>> 3e2e4220
                        (labels, _0_468))
               | FStar_SMTEncoding_Term.App
                   (FStar_SMTEncoding_Term.And ,conjuncts) ->
                   let uu____664 =
                     FStar_Util.fold_map (aux default_msg ropt post_name_opt)
-<<<<<<< HEAD
-                      labels conjuncts in
-=======
                       labels conjuncts
                      in
->>>>>>> 3e2e4220
                   (match uu____664 with
                    | (labels,conjuncts) ->
                        let _0_469 =
                          FStar_SMTEncoding_Term.mk_and_l conjuncts
-<<<<<<< HEAD
-                           q.FStar_SMTEncoding_Term.rng in
-=======
                            q.FStar_SMTEncoding_Term.rng
                           in
->>>>>>> 3e2e4220
                        (labels, _0_469))
               | FStar_SMTEncoding_Term.App
                   (FStar_SMTEncoding_Term.ITE ,hd::q1::q2::[]) ->
                   let uu____684 =
-<<<<<<< HEAD
-                    aux default_msg ropt post_name_opt labels q1 in
-                  (match uu____684 with
-                   | (labels,q1) ->
-                       let uu____695 =
-                         aux default_msg ropt post_name_opt labels q2 in
-=======
                     aux default_msg ropt post_name_opt labels q1  in
                   (match uu____684 with
                    | (labels,q1) ->
                        let uu____695 =
                          aux default_msg ropt post_name_opt labels q2  in
->>>>>>> 3e2e4220
                        (match uu____695 with
                         | (labels,q2) ->
                             let _0_470 =
                               FStar_SMTEncoding_Term.mkITE (hd, q1, q2)
-<<<<<<< HEAD
-                                q.FStar_SMTEncoding_Term.rng in
-=======
                                 q.FStar_SMTEncoding_Term.rng
                                in
->>>>>>> 3e2e4220
                             (labels, _0_470)))
               | FStar_SMTEncoding_Term.Quant
                 (FStar_SMTEncoding_Term.Exists ,_,_,_,_)
@@ -680,12 +478,8 @@
                   ->
                   let uu____719 =
                     fresh_label default_msg ropt q.FStar_SMTEncoding_Term.rng
-<<<<<<< HEAD
-                      q in
-=======
                       q
                      in
->>>>>>> 3e2e4220
                   (match uu____719 with | (lab,q) -> ((lab :: labels), q))
               | FStar_SMTEncoding_Term.App
                   (FStar_SMTEncoding_Term.Var uu____728,uu____729) when
@@ -710,12 +504,8 @@
                   ->
                   let uu____753 =
                     fresh_label default_msg ropt q.FStar_SMTEncoding_Term.rng
-<<<<<<< HEAD
-                      q in
-=======
                       q
                      in
->>>>>>> 3e2e4220
                   (match uu____753 with | (lab,q) -> ((lab :: labels), q))
               | FStar_SMTEncoding_Term.App (FStar_SMTEncoding_Term.Add ,_)
                 |FStar_SMTEncoding_Term.App (FStar_SMTEncoding_Term.Sub ,_)
@@ -732,26 +522,17 @@
               | FStar_SMTEncoding_Term.Quant
                   (FStar_SMTEncoding_Term.Forall ,pats,iopt,sorts,body) ->
                   let uu____796 =
-<<<<<<< HEAD
-                    aux default_msg ropt post_name_opt labels body in
-=======
                     aux default_msg ropt post_name_opt labels body  in
->>>>>>> 3e2e4220
                   (match uu____796 with
                    | (labels,body) ->
                        let _0_471 =
                          FStar_SMTEncoding_Term.mk
                            (FStar_SMTEncoding_Term.Quant
                               (FStar_SMTEncoding_Term.Forall, pats, iopt,
-<<<<<<< HEAD
-                                sorts, body)) q.FStar_SMTEncoding_Term.rng in
-                       (labels, _0_471)) in
-=======
                                 sorts, body)) q.FStar_SMTEncoding_Term.rng
                           in
                        (labels, _0_471))
                in
->>>>>>> 3e2e4220
             aux "assertion failed" None None [] q
   
 let detail_errors :
@@ -769,15 +550,6 @@
       fun askZ3  ->
         let print_banner uu____841 =
           let _0_474 =
-<<<<<<< HEAD
-            FStar_Range.string_of_range (FStar_TypeChecker_Env.get_range env) in
-          let _0_473 = FStar_Util.string_of_int (Prims.parse_int "5") in
-          let _0_472 =
-            FStar_Util.string_of_int (FStar_List.length all_labels) in
-          FStar_Util.print3_error
-            "Detailed error report follows for %s\nTaking %s seconds per proof obligation (%s proofs in total)\n"
-            _0_474 _0_473 _0_472 in
-=======
             FStar_Range.string_of_range (FStar_TypeChecker_Env.get_range env)
              in
           let _0_473 = FStar_Util.string_of_int (Prims.parse_int "5")  in
@@ -787,24 +559,16 @@
             "Detailed error report follows for %s\nTaking %s seconds per proof obligation (%s proofs in total)\n"
             _0_474 _0_473 _0_472
            in
->>>>>>> 3e2e4220
         let print_result uu____853 =
           match uu____853 with
           | ((uu____859,msg,r),success) ->
               if success
               then
-<<<<<<< HEAD
-                let _0_475 = FStar_Range.string_of_range r in
-                FStar_Util.print1_error
-                  "OK: proof obligation at %s was proven\n" _0_475
-              else FStar_Errors.report r msg in
-=======
                 let _0_475 = FStar_Range.string_of_range r  in
                 FStar_Util.print1_error
                   "OK: proof obligation at %s was proven\n" _0_475
               else FStar_Errors.report r msg
            in
->>>>>>> 3e2e4220
         let elim labs =
           FStar_All.pipe_right labs
             (FStar_List.map
@@ -814,13 +578,6 @@
                       FStar_SMTEncoding_Term.Assume
                         (let _0_477 =
                            FStar_SMTEncoding_Util.mkEq
-<<<<<<< HEAD
-                             (let _0_476 = FStar_SMTEncoding_Util.mkFreeV l in
-                              (_0_476, FStar_SMTEncoding_Util.mkTrue)) in
-                         (_0_477, (Some "Disabling label"),
-                           (Some
-                              (Prims.strcat "disable_label_" (Prims.fst l))))))) in
-=======
                              (let _0_476 = FStar_SMTEncoding_Util.mkFreeV l
                                  in
                               (_0_476, FStar_SMTEncoding_Util.mkTrue))
@@ -829,20 +586,10 @@
                            (Some
                               (Prims.strcat "disable_label_" (Prims.fst l)))))))
            in
->>>>>>> 3e2e4220
         let rec linear_check eliminated errors active =
           match active with
           | [] ->
               let results =
-<<<<<<< HEAD
-                let _0_479 = FStar_List.map (fun x  -> (x, true)) eliminated in
-                let _0_478 = FStar_List.map (fun x  -> (x, false)) errors in
-                FStar_List.append _0_479 _0_478 in
-              sort_labels results
-          | hd::tl ->
-              ((let _0_480 =
-                  FStar_Util.string_of_int (FStar_List.length active) in
-=======
                 let _0_479 = FStar_List.map (fun x  -> (x, true)) eliminated
                    in
                 let _0_478 = FStar_List.map (fun x  -> (x, false)) errors  in
@@ -851,22 +598,12 @@
           | hd::tl ->
               ((let _0_480 =
                   FStar_Util.string_of_int (FStar_List.length active)  in
->>>>>>> 3e2e4220
                 FStar_Util.print1 "%s, " _0_480);
                FStar_SMTEncoding_Z3.refresh ();
                (let uu____959 =
                   askZ3
                     (FStar_All.pipe_left elim
                        (FStar_List.append eliminated
-<<<<<<< HEAD
-                          (FStar_List.append errors tl))) in
-                match uu____959 with
-                | (result,uu____980) ->
-                    let uu____989 = FStar_Util.is_left result in
-                    if uu____989
-                    then linear_check (hd :: eliminated) errors tl
-                    else linear_check eliminated (hd :: errors) tl)) in
-=======
                           (FStar_List.append errors tl)))
                    in
                 match uu____959 with
@@ -876,7 +613,6 @@
                     then linear_check (hd :: eliminated) errors tl
                     else linear_check eliminated (hd :: errors) tl))
            in
->>>>>>> 3e2e4220
         print_banner ();
         FStar_Options.set_option "z3rlimit"
           (FStar_Options.Int (Prims.parse_int "5"));
