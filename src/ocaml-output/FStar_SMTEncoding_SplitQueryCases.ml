open Prims
let rec get_next_n_ite:
  Prims.int ->
    FStar_SMTEncoding_Term.term ->
      FStar_SMTEncoding_Term.term ->
        (FStar_SMTEncoding_Term.term -> FStar_SMTEncoding_Term.term) ->
          (Prims.bool,FStar_SMTEncoding_Term.term,FStar_SMTEncoding_Term.term,
            FStar_SMTEncoding_Term.term) FStar_Pervasives_Native.tuple4
  =
  fun n1  ->
    fun t  ->
      fun negs  ->
        fun f  ->
          if n1 <= (Prims.parse_int "0")
          then
            let uu____42 = f FStar_SMTEncoding_Util.mkTrue in
            (true, uu____42, negs, t)
          else
            (match t.FStar_SMTEncoding_Term.tm with
             | FStar_SMTEncoding_Term.App
                 (FStar_SMTEncoding_Term.ITE ,g::t1::e::uu____55) ->
                 let uu____60 =
                   let uu____61 =
                     let uu____66 = FStar_SMTEncoding_Util.mkNot g in
                     (negs, uu____66) in
                   FStar_SMTEncoding_Util.mkAnd uu____61 in
                 get_next_n_ite (n1 - (Prims.parse_int "1")) e uu____60
                   (fun x  ->
<<<<<<< HEAD
                      let uu____50 = FStar_SMTEncoding_Util.mkITE (g, t1, x) in
                      f uu____50)
             | FStar_SMTEncoding_Term.FreeV uu____51 ->
                 let uu____54 = f FStar_SMTEncoding_Util.mkTrue in
                 (true, uu____54, negs, t)
             | uu____55 ->
=======
                      let uu____68 = FStar_SMTEncoding_Util.mkITE (g, t1, x) in
                      f uu____68)
             | FStar_SMTEncoding_Term.FreeV uu____69 ->
                 let uu____74 = f FStar_SMTEncoding_Util.mkTrue in
                 (true, uu____74, negs, t)
             | uu____75 ->
>>>>>>> c7f1cc4d
                 (false, FStar_SMTEncoding_Util.mkFalse,
                   FStar_SMTEncoding_Util.mkFalse,
                   FStar_SMTEncoding_Util.mkFalse))
let rec is_ite_all_the_way:
  Prims.int ->
    FStar_SMTEncoding_Term.term ->
      FStar_SMTEncoding_Term.term ->
        FStar_SMTEncoding_Term.term Prims.list ->
          (Prims.bool,FStar_SMTEncoding_Term.term Prims.list,FStar_SMTEncoding_Term.term)
            FStar_Pervasives_Native.tuple3
  =
  fun n1  ->
    fun t  ->
      fun negs  ->
        fun l  ->
          if n1 <= (Prims.parse_int "0")
          then raise FStar_Util.Impos
          else
            (match t.FStar_SMTEncoding_Term.tm with
<<<<<<< HEAD
             | FStar_SMTEncoding_Term.FreeV uu____91 ->
                 let uu____94 =
                   let uu____95 =
                     let uu____98 = FStar_SMTEncoding_Util.mkNot t in
                     (negs, uu____98) in
                   FStar_SMTEncoding_Util.mkAnd uu____95 in
                 (true, l, uu____94)
             | uu____100 ->
                 let uu____101 = get_next_n_ite n1 t negs (fun x  -> x) in
                 (match uu____101 with
                  | (b,t1,negs',rest) ->
                      if b
                      then
                        let uu____120 =
                          let uu____122 =
                            FStar_SMTEncoding_Util.mkImp (negs, t1) in
                          uu____122 :: l in
                        is_ite_all_the_way n1 rest negs' uu____120
=======
             | FStar_SMTEncoding_Term.FreeV uu____133 ->
                 let uu____138 =
                   let uu____139 =
                     let uu____144 = FStar_SMTEncoding_Util.mkNot t in
                     (negs, uu____144) in
                   FStar_SMTEncoding_Util.mkAnd uu____139 in
                 (true, l, uu____138)
             | uu____147 ->
                 let uu____148 = get_next_n_ite n1 t negs (fun x  -> x) in
                 (match uu____148 with
                  | (b,t1,negs',rest) ->
                      if b
                      then
                        let uu____178 =
                          let uu____181 =
                            FStar_SMTEncoding_Util.mkImp (negs, t1) in
                          uu____181 :: l in
                        is_ite_all_the_way n1 rest negs' uu____178
>>>>>>> c7f1cc4d
                      else (false, [], FStar_SMTEncoding_Util.mkFalse)))
let rec parse_query_for_split_cases:
  Prims.int ->
    FStar_SMTEncoding_Term.term ->
      (FStar_SMTEncoding_Term.term -> FStar_SMTEncoding_Term.term) ->
        (Prims.bool,(FStar_SMTEncoding_Term.term ->
                       FStar_SMTEncoding_Term.term,FStar_SMTEncoding_Term.term
                                                     Prims.list,FStar_SMTEncoding_Term.term)
                      FStar_Pervasives_Native.tuple3)
          FStar_Pervasives_Native.tuple2
  =
  fun n1  ->
    fun t  ->
      fun f  ->
        match t.FStar_SMTEncoding_Term.tm with
        | FStar_SMTEncoding_Term.Quant
            (FStar_SMTEncoding_Term.Forall ,l,opt,l',t1) ->
            parse_query_for_split_cases n1 t1
              (fun x  ->
                 let uu____262 =
                   FStar_SMTEncoding_Util.mkForall'' (l, opt, l', x) in
                 f uu____262)
        | FStar_SMTEncoding_Term.App
            (FStar_SMTEncoding_Term.Imp ,t1::t2::uu____273) ->
            let r =
              match t2.FStar_SMTEncoding_Term.tm with
              | FStar_SMTEncoding_Term.Quant
                  (FStar_SMTEncoding_Term.Forall
                   ,uu____307,uu____308,uu____309,uu____310)
                  ->
                  parse_query_for_split_cases n1 t2
                    (fun x  ->
<<<<<<< HEAD
                       let uu____215 = FStar_SMTEncoding_Util.mkImp (t1, x) in
                       f uu____215)
              | FStar_SMTEncoding_Term.App
                  (FStar_SMTEncoding_Term.ITE ,uu____216) ->
                  let uu____219 =
                    is_ite_all_the_way n1 t2 FStar_SMTEncoding_Util.mkTrue [] in
                  (match uu____219 with
                   | (b,l,negs) ->
                       (b,
                         (((fun x  ->
                              let uu____249 =
                                FStar_SMTEncoding_Util.mkImp (t1, x) in
                              f uu____249)), l, negs)))
              | uu____250 ->
                  (false,
                    (((fun uu____261  -> FStar_SMTEncoding_Util.mkFalse)),
                      [], FStar_SMTEncoding_Util.mkFalse)) in
            r
        | FStar_SMTEncoding_Term.App (FStar_SMTEncoding_Term.ITE ,uu____262)
            ->
            let uu____265 =
              is_ite_all_the_way n1 t FStar_SMTEncoding_Util.mkTrue [] in
            (match uu____265 with | (b,l,negs) -> (b, (f, l, negs)))
        | uu____292 ->
            (false,
              (((fun uu____303  -> FStar_SMTEncoding_Util.mkFalse)), [],
=======
                       let uu____328 = FStar_SMTEncoding_Util.mkImp (t1, x) in
                       f uu____328)
              | FStar_SMTEncoding_Term.App
                  (FStar_SMTEncoding_Term.ITE ,uu____329) ->
                  let uu____334 =
                    is_ite_all_the_way n1 t2 FStar_SMTEncoding_Util.mkTrue [] in
                  (match uu____334 with
                   | (b,l,negs) ->
                       (b,
                         (((fun x  ->
                              let uu____379 =
                                FStar_SMTEncoding_Util.mkImp (t1, x) in
                              f uu____379)), l, negs)))
              | uu____380 ->
                  (false,
                    (((fun uu____395  -> FStar_SMTEncoding_Util.mkFalse)),
                      [], FStar_SMTEncoding_Util.mkFalse)) in
            r
        | FStar_SMTEncoding_Term.App (FStar_SMTEncoding_Term.ITE ,uu____396)
            ->
            let uu____401 =
              is_ite_all_the_way n1 t FStar_SMTEncoding_Util.mkTrue [] in
            (match uu____401 with | (b,l,negs) -> (b, (f, l, negs)))
        | uu____445 ->
            (false,
              (((fun uu____460  -> FStar_SMTEncoding_Util.mkFalse)), [],
>>>>>>> c7f1cc4d
                FStar_SMTEncoding_Util.mkFalse))
let strip_not: FStar_SMTEncoding_Term.term -> FStar_SMTEncoding_Term.term =
  fun t  ->
    match t.FStar_SMTEncoding_Term.tm with
<<<<<<< HEAD
    | FStar_SMTEncoding_Term.App (FStar_SMTEncoding_Term.Not ,hd1::uu____309)
        -> hd1
    | uu____312 -> t
=======
    | FStar_SMTEncoding_Term.App (FStar_SMTEncoding_Term.Not ,hd1::uu____465)
        -> hd1
    | uu____470 -> t
>>>>>>> c7f1cc4d
let handle_query:
  (FStar_SMTEncoding_Term.term -> FStar_SMTEncoding_Term.term,FStar_SMTEncoding_Term.term
                                                                Prims.list,
    FStar_SMTEncoding_Term.term) FStar_Pervasives_Native.tuple3 ->
    (FStar_SMTEncoding_Term.decl -> Prims.unit) -> Prims.unit
  =
<<<<<<< HEAD
  fun uu____329  ->
    fun check  ->
      match uu____329 with
=======
  fun uu____489  ->
    fun check  ->
      match uu____489 with
>>>>>>> c7f1cc4d
      | (f,l,negs) -> failwith "SplitQueryCases is not currently supported"<|MERGE_RESOLUTION|>--- conflicted
+++ resolved
@@ -26,21 +26,12 @@
                    FStar_SMTEncoding_Util.mkAnd uu____61 in
                  get_next_n_ite (n1 - (Prims.parse_int "1")) e uu____60
                    (fun x  ->
-<<<<<<< HEAD
-                      let uu____50 = FStar_SMTEncoding_Util.mkITE (g, t1, x) in
-                      f uu____50)
-             | FStar_SMTEncoding_Term.FreeV uu____51 ->
-                 let uu____54 = f FStar_SMTEncoding_Util.mkTrue in
-                 (true, uu____54, negs, t)
-             | uu____55 ->
-=======
                       let uu____68 = FStar_SMTEncoding_Util.mkITE (g, t1, x) in
                       f uu____68)
              | FStar_SMTEncoding_Term.FreeV uu____69 ->
                  let uu____74 = f FStar_SMTEncoding_Util.mkTrue in
                  (true, uu____74, negs, t)
              | uu____75 ->
->>>>>>> c7f1cc4d
                  (false, FStar_SMTEncoding_Util.mkFalse,
                    FStar_SMTEncoding_Util.mkFalse,
                    FStar_SMTEncoding_Util.mkFalse))
@@ -60,26 +51,6 @@
           then raise FStar_Util.Impos
           else
             (match t.FStar_SMTEncoding_Term.tm with
-<<<<<<< HEAD
-             | FStar_SMTEncoding_Term.FreeV uu____91 ->
-                 let uu____94 =
-                   let uu____95 =
-                     let uu____98 = FStar_SMTEncoding_Util.mkNot t in
-                     (negs, uu____98) in
-                   FStar_SMTEncoding_Util.mkAnd uu____95 in
-                 (true, l, uu____94)
-             | uu____100 ->
-                 let uu____101 = get_next_n_ite n1 t negs (fun x  -> x) in
-                 (match uu____101 with
-                  | (b,t1,negs',rest) ->
-                      if b
-                      then
-                        let uu____120 =
-                          let uu____122 =
-                            FStar_SMTEncoding_Util.mkImp (negs, t1) in
-                          uu____122 :: l in
-                        is_ite_all_the_way n1 rest negs' uu____120
-=======
              | FStar_SMTEncoding_Term.FreeV uu____133 ->
                  let uu____138 =
                    let uu____139 =
@@ -98,7 +69,6 @@
                             FStar_SMTEncoding_Util.mkImp (negs, t1) in
                           uu____181 :: l in
                         is_ite_all_the_way n1 rest negs' uu____178
->>>>>>> c7f1cc4d
                       else (false, [], FStar_SMTEncoding_Util.mkFalse)))
 let rec parse_query_for_split_cases:
   Prims.int ->
@@ -131,34 +101,6 @@
                   ->
                   parse_query_for_split_cases n1 t2
                     (fun x  ->
-<<<<<<< HEAD
-                       let uu____215 = FStar_SMTEncoding_Util.mkImp (t1, x) in
-                       f uu____215)
-              | FStar_SMTEncoding_Term.App
-                  (FStar_SMTEncoding_Term.ITE ,uu____216) ->
-                  let uu____219 =
-                    is_ite_all_the_way n1 t2 FStar_SMTEncoding_Util.mkTrue [] in
-                  (match uu____219 with
-                   | (b,l,negs) ->
-                       (b,
-                         (((fun x  ->
-                              let uu____249 =
-                                FStar_SMTEncoding_Util.mkImp (t1, x) in
-                              f uu____249)), l, negs)))
-              | uu____250 ->
-                  (false,
-                    (((fun uu____261  -> FStar_SMTEncoding_Util.mkFalse)),
-                      [], FStar_SMTEncoding_Util.mkFalse)) in
-            r
-        | FStar_SMTEncoding_Term.App (FStar_SMTEncoding_Term.ITE ,uu____262)
-            ->
-            let uu____265 =
-              is_ite_all_the_way n1 t FStar_SMTEncoding_Util.mkTrue [] in
-            (match uu____265 with | (b,l,negs) -> (b, (f, l, negs)))
-        | uu____292 ->
-            (false,
-              (((fun uu____303  -> FStar_SMTEncoding_Util.mkFalse)), [],
-=======
                        let uu____328 = FStar_SMTEncoding_Util.mkImp (t1, x) in
                        f uu____328)
               | FStar_SMTEncoding_Term.App
@@ -185,33 +127,20 @@
         | uu____445 ->
             (false,
               (((fun uu____460  -> FStar_SMTEncoding_Util.mkFalse)), [],
->>>>>>> c7f1cc4d
                 FStar_SMTEncoding_Util.mkFalse))
 let strip_not: FStar_SMTEncoding_Term.term -> FStar_SMTEncoding_Term.term =
   fun t  ->
     match t.FStar_SMTEncoding_Term.tm with
-<<<<<<< HEAD
-    | FStar_SMTEncoding_Term.App (FStar_SMTEncoding_Term.Not ,hd1::uu____309)
-        -> hd1
-    | uu____312 -> t
-=======
     | FStar_SMTEncoding_Term.App (FStar_SMTEncoding_Term.Not ,hd1::uu____465)
         -> hd1
     | uu____470 -> t
->>>>>>> c7f1cc4d
 let handle_query:
   (FStar_SMTEncoding_Term.term -> FStar_SMTEncoding_Term.term,FStar_SMTEncoding_Term.term
                                                                 Prims.list,
     FStar_SMTEncoding_Term.term) FStar_Pervasives_Native.tuple3 ->
     (FStar_SMTEncoding_Term.decl -> Prims.unit) -> Prims.unit
   =
-<<<<<<< HEAD
-  fun uu____329  ->
-    fun check  ->
-      match uu____329 with
-=======
   fun uu____489  ->
     fun check  ->
       match uu____489 with
->>>>>>> c7f1cc4d
       | (f,l,negs) -> failwith "SplitQueryCases is not currently supported"