--- conflicted
+++ resolved
@@ -2,338 +2,6 @@
 open Prims
 open FStar_Pervasives
 type signedness =
-<<<<<<< HEAD
-| Unsigned
-| Signed
-
-
-let uu___is_Unsigned : signedness  ->  Prims.bool = (fun projectee -> (match (projectee) with
-| Unsigned -> begin
-true
-end
-| uu____5 -> begin
-false
-end))
-
-
-let uu___is_Signed : signedness  ->  Prims.bool = (fun projectee -> (match (projectee) with
-| Signed -> begin
-true
-end
-| uu____10 -> begin
-false
-end))
-
-type width =
-| Int8
-| Int16
-| Int32
-| Int64
-
-
-let uu___is_Int8 : width  ->  Prims.bool = (fun projectee -> (match (projectee) with
-| Int8 -> begin
-true
-end
-| uu____15 -> begin
-false
-end))
-
-
-let uu___is_Int16 : width  ->  Prims.bool = (fun projectee -> (match (projectee) with
-| Int16 -> begin
-true
-end
-| uu____20 -> begin
-false
-end))
-
-
-let uu___is_Int32 : width  ->  Prims.bool = (fun projectee -> (match (projectee) with
-| Int32 -> begin
-true
-end
-| uu____25 -> begin
-false
-end))
-
-
-let uu___is_Int64 : width  ->  Prims.bool = (fun projectee -> (match (projectee) with
-| Int64 -> begin
-true
-end
-| uu____30 -> begin
-false
-end))
-
-type sconst =
-| Const_effect
-| Const_unit
-| Const_bool of Prims.bool
-| Const_int of (Prims.string * (signedness * width) FStar_Pervasives_Native.option)
-| Const_char of FStar_BaseTypes.char
-| Const_float of FStar_BaseTypes.double
-| Const_bytearray of (FStar_BaseTypes.byte Prims.array * FStar_Range.range)
-| Const_string of (Prims.string * FStar_Range.range)
-| Const_range of FStar_Range.range
-| Const_reify
-| Const_reflect of FStar_Ident.lid
-
-
-let uu___is_Const_effect : sconst  ->  Prims.bool = (fun projectee -> (match (projectee) with
-| Const_effect -> begin
-true
-end
-| uu____87 -> begin
-false
-end))
-
-
-let uu___is_Const_unit : sconst  ->  Prims.bool = (fun projectee -> (match (projectee) with
-| Const_unit -> begin
-true
-end
-| uu____92 -> begin
-false
-end))
-
-
-let uu___is_Const_bool : sconst  ->  Prims.bool = (fun projectee -> (match (projectee) with
-| Const_bool (_0) -> begin
-true
-end
-| uu____98 -> begin
-false
-end))
-
-
-let __proj__Const_bool__item___0 : sconst  ->  Prims.bool = (fun projectee -> (match (projectee) with
-| Const_bool (_0) -> begin
-_0
-end))
-
-
-let uu___is_Const_int : sconst  ->  Prims.bool = (fun projectee -> (match (projectee) with
-| Const_int (_0) -> begin
-true
-end
-| uu____122 -> begin
-false
-end))
-
-
-let __proj__Const_int__item___0 : sconst  ->  (Prims.string * (signedness * width) FStar_Pervasives_Native.option) = (fun projectee -> (match (projectee) with
-| Const_int (_0) -> begin
-_0
-end))
-
-
-let uu___is_Const_char : sconst  ->  Prims.bool = (fun projectee -> (match (projectee) with
-| Const_char (_0) -> begin
-true
-end
-| uu____166 -> begin
-false
-end))
-
-
-let __proj__Const_char__item___0 : sconst  ->  FStar_BaseTypes.char = (fun projectee -> (match (projectee) with
-| Const_char (_0) -> begin
-_0
-end))
-
-
-let uu___is_Const_float : sconst  ->  Prims.bool = (fun projectee -> (match (projectee) with
-| Const_float (_0) -> begin
-true
-end
-| uu____180 -> begin
-false
-end))
-
-
-let __proj__Const_float__item___0 : sconst  ->  FStar_BaseTypes.double = (fun projectee -> (match (projectee) with
-| Const_float (_0) -> begin
-_0
-end))
-
-
-let uu___is_Const_bytearray : sconst  ->  Prims.bool = (fun projectee -> (match (projectee) with
-| Const_bytearray (_0) -> begin
-true
-end
-| uu____200 -> begin
-false
-end))
-
-
-let __proj__Const_bytearray__item___0 : sconst  ->  (FStar_BaseTypes.byte Prims.array * FStar_Range.range) = (fun projectee -> (match (projectee) with
-| Const_bytearray (_0) -> begin
-_0
-end))
-
-
-let uu___is_Const_string : sconst  ->  Prims.bool = (fun projectee -> (match (projectee) with
-| Const_string (_0) -> begin
-true
-end
-| uu____236 -> begin
-false
-end))
-
-
-let __proj__Const_string__item___0 : sconst  ->  (Prims.string * FStar_Range.range) = (fun projectee -> (match (projectee) with
-| Const_string (_0) -> begin
-_0
-end))
-
-
-let uu___is_Const_range : sconst  ->  Prims.bool = (fun projectee -> (match (projectee) with
-| Const_range (_0) -> begin
-true
-end
-| uu____262 -> begin
-false
-end))
-
-
-let __proj__Const_range__item___0 : sconst  ->  FStar_Range.range = (fun projectee -> (match (projectee) with
-| Const_range (_0) -> begin
-_0
-end))
-
-
-let uu___is_Const_reify : sconst  ->  Prims.bool = (fun projectee -> (match (projectee) with
-| Const_reify -> begin
-true
-end
-| uu____275 -> begin
-false
-end))
-
-
-let uu___is_Const_reflect : sconst  ->  Prims.bool = (fun projectee -> (match (projectee) with
-| Const_reflect (_0) -> begin
-true
-end
-| uu____281 -> begin
-false
-end))
-
-
-let __proj__Const_reflect__item___0 : sconst  ->  FStar_Ident.lid = (fun projectee -> (match (projectee) with
-| Const_reflect (_0) -> begin
-_0
-end))
-
-
-let eq_const : sconst  ->  sconst  ->  Prims.bool = (fun c1 c2 -> (match (((c1), (c2))) with
-| (Const_int (s1, o1), Const_int (s2, o2)) -> begin
-((
-
-let uu____330 = (FStar_Util.ensure_decimal s1)
-in (
-
-let uu____331 = (FStar_Util.ensure_decimal s2)
-in (Prims.op_Equality uu____330 uu____331))) && (Prims.op_Equality o1 o2))
-end
-| (Const_bytearray (a, uu____339), Const_bytearray (b, uu____341)) -> begin
-(Prims.op_Equality a b)
-end
-| (Const_string (a, uu____353), Const_string (b, uu____355)) -> begin
-(Prims.op_Equality a b)
-end
-| (Const_reflect (l1), Const_reflect (l2)) -> begin
-(FStar_Ident.lid_equals l1 l2)
-end
-| uu____358 -> begin
-(Prims.op_Equality c1 c2)
-end))
-
-
-let rec pow2 : FStar_BigInt.bigint  ->  FStar_BigInt.bigint = (fun x -> (
-
-let uu____367 = (FStar_BigInt.eq_big_int x FStar_BigInt.zero)
-in (match (uu____367) with
-| true -> begin
-FStar_BigInt.one
-end
-| uu____368 -> begin
-(
-
-let uu____369 = (
-
-let uu____370 = (FStar_BigInt.pred_big_int x)
-in (pow2 uu____370))
-in (FStar_BigInt.mult_big_int FStar_BigInt.two uu____369))
-end)))
-
-
-let bounds : signedness  ->  width  ->  (FStar_BigInt.bigint * FStar_BigInt.bigint) = (fun signedness width -> (
-
-let n1 = (match (width) with
-| Int8 -> begin
-(FStar_BigInt.big_int_of_string "8")
-end
-| Int16 -> begin
-(FStar_BigInt.big_int_of_string "16")
-end
-| Int32 -> begin
-(FStar_BigInt.big_int_of_string "32")
-end
-| Int64 -> begin
-(FStar_BigInt.big_int_of_string "64")
-end)
-in (
-
-let uu____384 = (match (signedness) with
-| Unsigned -> begin
-(
-
-let uu____393 = (
-
-let uu____394 = (pow2 n1)
-in (FStar_BigInt.pred_big_int uu____394))
-in ((FStar_BigInt.zero), (uu____393)))
-end
-| Signed -> begin
-(
-
-let upper = (
-
-let uu____396 = (FStar_BigInt.pred_big_int n1)
-in (pow2 uu____396))
-in (
-
-let uu____397 = (FStar_BigInt.minus_big_int upper)
-in (
-
-let uu____398 = (FStar_BigInt.pred_big_int upper)
-in ((uu____397), (uu____398)))))
-end)
-in (match (uu____384) with
-| (lower, upper) -> begin
-((lower), (upper))
-end))))
-
-
-let within_bounds : Prims.string  ->  signedness  ->  width  ->  Prims.bool = (fun repr signedness width -> (
-
-let uu____417 = (bounds signedness width)
-in (match (uu____417) with
-| (lower, upper) -> begin
-(
-
-let value = (
-
-let uu____425 = (FStar_Util.ensure_decimal repr)
-in (FStar_BigInt.big_int_of_string uu____425))
-in ((FStar_BigInt.le_big_int lower value) && (FStar_BigInt.le_big_int value upper)))
-end)))
-
-
-
-=======
   | Unsigned
   | Signed[@@deriving show]
 let uu___is_Unsigned: signedness -> Prims.bool =
@@ -496,5 +164,4 @@
               let uu____400 = FStar_Util.ensure_decimal repr in
               FStar_BigInt.big_int_of_string uu____400 in
             (FStar_BigInt.le_big_int lower value) &&
-              (FStar_BigInt.le_big_int value upper)
->>>>>>> 484a43b6
+              (FStar_BigInt.le_big_int value upper)