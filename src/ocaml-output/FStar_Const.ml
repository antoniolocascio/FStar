open Prims
type signedness =
  | Unsigned 
  | Signed 
let uu___is_Unsigned : signedness -> Prims.bool =
  fun projectee  ->
    match projectee with | Unsigned  -> true | uu____4 -> false
  
let uu___is_Signed : signedness -> Prims.bool =
  fun projectee  -> match projectee with | Signed  -> true | uu____8 -> false 
type width =
  | Int8 
  | Int16 
  | Int32 
  | Int64 
let uu___is_Int8 : width -> Prims.bool =
  fun projectee  -> match projectee with | Int8  -> true | uu____12 -> false 
let uu___is_Int16 : width -> Prims.bool =
  fun projectee  -> match projectee with | Int16  -> true | uu____16 -> false 
let uu___is_Int32 : width -> Prims.bool =
  fun projectee  -> match projectee with | Int32  -> true | uu____20 -> false 
let uu___is_Int64 : width -> Prims.bool =
  fun projectee  -> match projectee with | Int64  -> true | uu____24 -> false 
type sconst =
  | Const_effect 
  | Const_unit 
  | Const_bool of Prims.bool 
  | Const_int of (Prims.string * (signedness * width) Prims.option) 
  | Const_char of FStar_BaseTypes.char 
  | Const_float of FStar_BaseTypes.double 
  | Const_bytearray of (FStar_BaseTypes.byte Prims.array * FStar_Range.range)
  
  | Const_string of (FStar_BaseTypes.byte Prims.array * FStar_Range.range) 
  | Const_range of FStar_Range.range 
  | Const_reify 
  | Const_reflect of FStar_Ident.lid 
let uu___is_Const_effect : sconst -> Prims.bool =
  fun projectee  ->
    match projectee with | Const_effect  -> true | uu____63 -> false
  
let uu___is_Const_unit : sconst -> Prims.bool =
  fun projectee  ->
    match projectee with | Const_unit  -> true | uu____67 -> false
  
let uu___is_Const_bool : sconst -> Prims.bool =
  fun projectee  ->
    match projectee with | Const_bool _0 -> true | uu____72 -> false
  
let __proj__Const_bool__item___0 : sconst -> Prims.bool =
  fun projectee  -> match projectee with | Const_bool _0 -> _0 
let uu___is_Const_int : sconst -> Prims.bool =
  fun projectee  ->
    match projectee with | Const_int _0 -> true | uu____89 -> false
  
let __proj__Const_int__item___0 :
  sconst -> (Prims.string * (signedness * width) Prims.option) =
  fun projectee  -> match projectee with | Const_int _0 -> _0 
let uu___is_Const_char : sconst -> Prims.bool =
  fun projectee  ->
    match projectee with | Const_char _0 -> true | uu____116 -> false
  
let __proj__Const_char__item___0 : sconst -> FStar_BaseTypes.char =
  fun projectee  -> match projectee with | Const_char _0 -> _0 
let uu___is_Const_float : sconst -> Prims.bool =
  fun projectee  ->
    match projectee with | Const_float _0 -> true | uu____128 -> false
  
let __proj__Const_float__item___0 : sconst -> FStar_BaseTypes.double =
  fun projectee  -> match projectee with | Const_float _0 -> _0 
let uu___is_Const_bytearray : sconst -> Prims.bool =
  fun projectee  ->
    match projectee with | Const_bytearray _0 -> true | uu____143 -> false
  
let __proj__Const_bytearray__item___0 :
  sconst -> (FStar_BaseTypes.byte Prims.array * FStar_Range.range) =
  fun projectee  -> match projectee with | Const_bytearray _0 -> _0 
let uu___is_Const_string : sconst -> Prims.bool =
  fun projectee  ->
    match projectee with | Const_string _0 -> true | uu____167 -> false
  
let __proj__Const_string__item___0 :
  sconst -> (FStar_BaseTypes.byte Prims.array * FStar_Range.range) =
  fun projectee  -> match projectee with | Const_string _0 -> _0 
let uu___is_Const_range : sconst -> Prims.bool =
  fun projectee  ->
    match projectee with | Const_range _0 -> true | uu____188 -> false
  
let __proj__Const_range__item___0 : sconst -> FStar_Range.range =
  fun projectee  -> match projectee with | Const_range _0 -> _0 
let uu___is_Const_reify : sconst -> Prims.bool =
  fun projectee  ->
    match projectee with | Const_reify  -> true | uu____199 -> false
  
let uu___is_Const_reflect : sconst -> Prims.bool =
  fun projectee  ->
    match projectee with | Const_reflect _0 -> true | uu____204 -> false
  
let __proj__Const_reflect__item___0 : sconst -> FStar_Ident.lid =
  fun projectee  -> match projectee with | Const_reflect _0 -> _0 
let eq_const : sconst -> sconst -> Prims.bool =
  fun c1  ->
    fun c2  ->
      match (c1, c2) with
      | (Const_int (s1,o1),Const_int (s2,o2)) ->
<<<<<<< HEAD
          (let _0_31 = FStar_Util.ensure_decimal s1 in
           let _0_30 = FStar_Util.ensure_decimal s2 in _0_31 = _0_30) &&
=======
          (let _0_31 = FStar_Util.ensure_decimal s1  in
           let _0_30 = FStar_Util.ensure_decimal s2  in _0_31 = _0_30) &&
>>>>>>> 3e2e4220
            (o1 = o2)
      | (Const_bytearray (a,_),Const_bytearray (b,_))
        |(Const_string (a,_),Const_string (b,_)) -> a = b
      | (Const_reflect l1,Const_reflect l2) -> FStar_Ident.lid_equals l1 l2
<<<<<<< HEAD
      | uu____254 -> c1 = c2
=======
      | uu____254 -> c1 = c2
  
>>>>>>> 3e2e4220
<|MERGE_RESOLUTION|>--- conflicted
+++ resolved
@@ -102,20 +102,11 @@
     fun c2  ->
       match (c1, c2) with
       | (Const_int (s1,o1),Const_int (s2,o2)) ->
-<<<<<<< HEAD
-          (let _0_31 = FStar_Util.ensure_decimal s1 in
-           let _0_30 = FStar_Util.ensure_decimal s2 in _0_31 = _0_30) &&
-=======
           (let _0_31 = FStar_Util.ensure_decimal s1  in
            let _0_30 = FStar_Util.ensure_decimal s2  in _0_31 = _0_30) &&
->>>>>>> 3e2e4220
             (o1 = o2)
       | (Const_bytearray (a,_),Const_bytearray (b,_))
         |(Const_string (a,_),Const_string (b,_)) -> a = b
       | (Const_reflect l1,Const_reflect l2) -> FStar_Ident.lid_equals l1 l2
-<<<<<<< HEAD
       | uu____254 -> c1 = c2
-=======
-      | uu____254 -> c1 = c2
-  
->>>>>>> 3e2e4220
+  