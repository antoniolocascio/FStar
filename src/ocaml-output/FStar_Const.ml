--- conflicted
+++ resolved
@@ -1,92 +1,5 @@
 open Prims
 type signedness =
-<<<<<<< HEAD
-  | Unsigned
-  | Signed
-let uu___is_Unsigned: signedness -> Prims.bool =
-  fun projectee  ->
-    match projectee with | Unsigned  -> true | uu____4 -> false
-let uu___is_Signed: signedness -> Prims.bool =
-  fun projectee  -> match projectee with | Signed  -> true | uu____8 -> false
-type width =
-  | Int8
-  | Int16
-  | Int32
-  | Int64
-let uu___is_Int8: width -> Prims.bool =
-  fun projectee  -> match projectee with | Int8  -> true | uu____12 -> false
-let uu___is_Int16: width -> Prims.bool =
-  fun projectee  -> match projectee with | Int16  -> true | uu____16 -> false
-let uu___is_Int32: width -> Prims.bool =
-  fun projectee  -> match projectee with | Int32  -> true | uu____20 -> false
-let uu___is_Int64: width -> Prims.bool =
-  fun projectee  -> match projectee with | Int64  -> true | uu____24 -> false
-type sconst =
-  | Const_effect
-  | Const_unit
-  | Const_bool of Prims.bool
-  | Const_int of (Prims.string* (signedness* width) Prims.option)
-  | Const_char of FStar_BaseTypes.char
-  | Const_float of FStar_BaseTypes.double
-  | Const_bytearray of (FStar_BaseTypes.byte Prims.array* FStar_Range.range)
-  | Const_string of (FStar_BaseTypes.byte Prims.array* FStar_Range.range)
-  | Const_range of FStar_Range.range
-  | Const_reify
-  | Const_reflect of FStar_Ident.lid
-let uu___is_Const_effect: sconst -> Prims.bool =
-  fun projectee  ->
-    match projectee with | Const_effect  -> true | uu____63 -> false
-let uu___is_Const_unit: sconst -> Prims.bool =
-  fun projectee  ->
-    match projectee with | Const_unit  -> true | uu____67 -> false
-let uu___is_Const_bool: sconst -> Prims.bool =
-  fun projectee  ->
-    match projectee with | Const_bool _0 -> true | uu____72 -> false
-let __proj__Const_bool__item___0: sconst -> Prims.bool =
-  fun projectee  -> match projectee with | Const_bool _0 -> _0
-let uu___is_Const_int: sconst -> Prims.bool =
-  fun projectee  ->
-    match projectee with | Const_int _0 -> true | uu____89 -> false
-let __proj__Const_int__item___0:
-  sconst -> (Prims.string* (signedness* width) Prims.option) =
-  fun projectee  -> match projectee with | Const_int _0 -> _0
-let uu___is_Const_char: sconst -> Prims.bool =
-  fun projectee  ->
-    match projectee with | Const_char _0 -> true | uu____116 -> false
-let __proj__Const_char__item___0: sconst -> FStar_BaseTypes.char =
-  fun projectee  -> match projectee with | Const_char _0 -> _0
-let uu___is_Const_float: sconst -> Prims.bool =
-  fun projectee  ->
-    match projectee with | Const_float _0 -> true | uu____128 -> false
-let __proj__Const_float__item___0: sconst -> FStar_BaseTypes.double =
-  fun projectee  -> match projectee with | Const_float _0 -> _0
-let uu___is_Const_bytearray: sconst -> Prims.bool =
-  fun projectee  ->
-    match projectee with | Const_bytearray _0 -> true | uu____143 -> false
-let __proj__Const_bytearray__item___0:
-  sconst -> (FStar_BaseTypes.byte Prims.array* FStar_Range.range) =
-  fun projectee  -> match projectee with | Const_bytearray _0 -> _0
-let uu___is_Const_string: sconst -> Prims.bool =
-  fun projectee  ->
-    match projectee with | Const_string _0 -> true | uu____167 -> false
-let __proj__Const_string__item___0:
-  sconst -> (FStar_BaseTypes.byte Prims.array* FStar_Range.range) =
-  fun projectee  -> match projectee with | Const_string _0 -> _0
-let uu___is_Const_range: sconst -> Prims.bool =
-  fun projectee  ->
-    match projectee with | Const_range _0 -> true | uu____188 -> false
-let __proj__Const_range__item___0: sconst -> FStar_Range.range =
-  fun projectee  -> match projectee with | Const_range _0 -> _0
-let uu___is_Const_reify: sconst -> Prims.bool =
-  fun projectee  ->
-    match projectee with | Const_reify  -> true | uu____199 -> false
-let uu___is_Const_reflect: sconst -> Prims.bool =
-  fun projectee  ->
-    match projectee with | Const_reflect _0 -> true | uu____204 -> false
-let __proj__Const_reflect__item___0: sconst -> FStar_Ident.lid =
-  fun projectee  -> match projectee with | Const_reflect _0 -> _0
-let eq_const: sconst -> sconst -> Prims.bool =
-=======
   | Unsigned 
   | Signed 
 let uu___is_Unsigned : signedness -> Prims.bool =
@@ -185,25 +98,15 @@
 let __proj__Const_reflect__item___0 : sconst -> FStar_Ident.lid =
   fun projectee  -> match projectee with | Const_reflect _0 -> _0 
 let eq_const : sconst -> sconst -> Prims.bool =
->>>>>>> dff96af3
   fun c1  ->
     fun c2  ->
       match (c1, c2) with
       | (Const_int (s1,o1),Const_int (s2,o2)) ->
-<<<<<<< HEAD
-          (let uu____234 = FStar_Util.ensure_decimal s1 in
-           let uu____235 = FStar_Util.ensure_decimal s2 in
-=======
           (let uu____234 = FStar_Util.ensure_decimal s1  in
            let uu____235 = FStar_Util.ensure_decimal s2  in
->>>>>>> dff96af3
            uu____234 = uu____235) && (o1 = o2)
       | (Const_bytearray (a,_),Const_bytearray (b,_))
         |(Const_string (a,_),Const_string (b,_)) -> a = b
       | (Const_reflect l1,Const_reflect l2) -> FStar_Ident.lid_equals l1 l2
-<<<<<<< HEAD
       | uu____256 -> c1 = c2
-=======
-      | uu____256 -> c1 = c2
-  
->>>>>>> dff96af3
+  