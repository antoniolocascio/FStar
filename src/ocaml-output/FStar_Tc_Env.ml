
open Prims

type binding =
| Binding_var of (FStar_Absyn_Syntax.bvvdef * FStar_Absyn_Syntax.typ)
| Binding_typ of (FStar_Absyn_Syntax.btvdef * FStar_Absyn_Syntax.knd)
| Binding_lid of (FStar_Ident.lident * FStar_Absyn_Syntax.typ)
| Binding_sig of FStar_Absyn_Syntax.sigelt


let is_Binding_var = (fun _discr_ -> (match (_discr_) with
| Binding_var (_) -> begin
true
end
| _ -> begin
false
end))


let is_Binding_typ = (fun _discr_ -> (match (_discr_) with
| Binding_typ (_) -> begin
true
end
| _ -> begin
false
end))


let is_Binding_lid = (fun _discr_ -> (match (_discr_) with
| Binding_lid (_) -> begin
true
end
| _ -> begin
false
end))


let is_Binding_sig = (fun _discr_ -> (match (_discr_) with
| Binding_sig (_) -> begin
true
end
| _ -> begin
false
end))


let ___Binding_var____0 = (fun projectee -> (match (projectee) with
| Binding_var (_41_16) -> begin
_41_16
end))


let ___Binding_typ____0 = (fun projectee -> (match (projectee) with
| Binding_typ (_41_19) -> begin
_41_19
end))


let ___Binding_lid____0 = (fun projectee -> (match (projectee) with
| Binding_lid (_41_22) -> begin
_41_22
end))


let ___Binding_sig____0 = (fun projectee -> (match (projectee) with
| Binding_sig (_41_25) -> begin
_41_25
end))


type sigtable =
FStar_Absyn_Syntax.sigelt FStar_Util.smap


let default_table_size : Prims.int = (Prims.parse_int "200")


let strlid_of_sigelt : FStar_Absyn_Syntax.sigelt  ->  Prims.string Prims.option = (fun se -> (match ((FStar_Absyn_Util.lid_of_sigelt se)) with
| None -> begin
None
end
| Some (l) -> begin
Some ((FStar_Ident.text_of_lid l))
end))


let signature_to_sigtables : FStar_Absyn_Syntax.sigelt Prims.list  ->  FStar_Absyn_Syntax.sigelt FStar_Util.smap = (fun s -> (

let ht = (FStar_Util.smap_create default_table_size)
in (

let _41_35 = (FStar_List.iter (fun se -> (

let lids = (FStar_Absyn_Util.lids_of_sigelt se)
in (FStar_List.iter (fun l -> (FStar_Util.smap_add ht l.FStar_Ident.str se)) lids))) s)
in ht)))


<<<<<<< HEAD
let modules_to_sigtables = (fun mods -> (let _137_65 = (FStar_List.collect (fun _40_41 -> (match (_40_41) with
| (_40_39, m) -> begin
m.FStar_Absyn_Syntax.declarations
end)) mods)
in (signature_to_sigtables _137_65)))
=======
let modules_to_sigtables = (fun mods -> (let _138_65 = (FStar_List.collect (fun _41_41 -> (match (_41_41) with
| (_41_39, m) -> begin
m.FStar_Absyn_Syntax.declarations
end)) mods)
in (signature_to_sigtables _138_65)))
>>>>>>> bae9872c


type level =
| Expr
| Type
| Kind


let is_Expr = (fun _discr_ -> (match (_discr_) with
| Expr (_) -> begin
true
end
| _ -> begin
false
end))


let is_Type = (fun _discr_ -> (match (_discr_) with
| Type (_) -> begin
true
end
| _ -> begin
false
end))


let is_Kind = (fun _discr_ -> (match (_discr_) with
| Kind (_) -> begin
true
end
| _ -> begin
false
end))


type mlift =
FStar_Absyn_Syntax.typ  ->  FStar_Absyn_Syntax.typ  ->  FStar_Absyn_Syntax.typ


type edge =
{msource : FStar_Ident.lident; mtarget : FStar_Ident.lident; mlift : mlift}


let is_Mkedge : edge  ->  Prims.bool = (Obj.magic ((fun _ -> (failwith "Not yet implemented:is_Mkedge"))))


type effects =
{decls : FStar_Absyn_Syntax.eff_decl Prims.list; order : edge Prims.list; joins : (FStar_Ident.lident * FStar_Ident.lident * FStar_Ident.lident * mlift * mlift) Prims.list}


let is_Mkeffects : effects  ->  Prims.bool = (Obj.magic ((fun _ -> (failwith "Not yet implemented:is_Mkeffects"))))


type env =
{solver : solver_t; range : FStar_Range.range; curmodule : FStar_Ident.lident; gamma : binding Prims.list; modules : FStar_Absyn_Syntax.modul Prims.list; expected_typ : FStar_Absyn_Syntax.typ Prims.option; level : level; sigtab : sigtable Prims.list; is_pattern : Prims.bool; instantiate_targs : Prims.bool; instantiate_vargs : Prims.bool; effects : effects; generalize : Prims.bool; letrecs : (FStar_Absyn_Syntax.lbname * FStar_Absyn_Syntax.typ) Prims.list; top_level : Prims.bool; check_uvars : Prims.bool; use_eq : Prims.bool; is_iface : Prims.bool; admit : Prims.bool; default_effects : (FStar_Ident.lident * FStar_Ident.lident) Prims.list} 
 and solver_t =
{init : env  ->  Prims.unit; push : Prims.string  ->  Prims.unit; pop : Prims.string  ->  Prims.unit; mark : Prims.string  ->  Prims.unit; reset_mark : Prims.string  ->  Prims.unit; commit_mark : Prims.string  ->  Prims.unit; encode_modul : env  ->  FStar_Absyn_Syntax.modul  ->  Prims.unit; encode_sig : env  ->  FStar_Absyn_Syntax.sigelt  ->  Prims.unit; solve : env  ->  FStar_Absyn_Syntax.typ  ->  Prims.unit; is_trivial : env  ->  FStar_Absyn_Syntax.typ  ->  Prims.bool; finish : Prims.unit  ->  Prims.unit; refresh : Prims.unit  ->  Prims.unit}


let is_Mkenv : env  ->  Prims.bool = (Obj.magic ((fun _ -> (failwith "Not yet implemented:is_Mkenv"))))


let is_Mksolver_t : solver_t  ->  Prims.bool = (Obj.magic ((fun _ -> (failwith "Not yet implemented:is_Mksolver_t"))))


let bound_vars : env  ->  (FStar_Absyn_Syntax.btvar, FStar_Absyn_Syntax.bvvar) FStar_Util.either Prims.list = (fun env -> (FStar_All.pipe_right env.gamma (FStar_List.collect (fun _41_1 -> (match (_41_1) with
| Binding_typ (a, k) -> begin
<<<<<<< HEAD
(let _137_291 = (FStar_All.pipe_left (fun _137_290 -> FStar_Util.Inl (_137_290)) (FStar_Absyn_Util.bvd_to_bvar_s a k))
in (_137_291)::[])
end
| Binding_var (x, t) -> begin
(let _137_293 = (FStar_All.pipe_left (fun _137_292 -> FStar_Util.Inr (_137_292)) (FStar_Absyn_Util.bvd_to_bvar_s x t))
in (_137_293)::[])
=======
(let _138_291 = (FStar_All.pipe_left (fun _138_290 -> FStar_Util.Inl (_138_290)) (FStar_Absyn_Util.bvd_to_bvar_s a k))
in (_138_291)::[])
end
| Binding_var (x, t) -> begin
(let _138_293 = (FStar_All.pipe_left (fun _138_292 -> FStar_Util.Inr (_138_292)) (FStar_Absyn_Util.bvd_to_bvar_s x t))
in (_138_293)::[])
>>>>>>> bae9872c
end
| Binding_lid (_41_96) -> begin
[]
end
| Binding_sig (_41_99) -> begin
[]
end)))))


let has_interface : env  ->  FStar_Ident.lident  ->  Prims.bool = (fun env l -> (FStar_All.pipe_right env.modules (FStar_Util.for_some (fun m -> (m.FStar_Absyn_Syntax.is_interface && (FStar_Ident.lid_equals m.FStar_Absyn_Syntax.name l))))))


let debug : env  ->  FStar_Options.debug_level_t  ->  Prims.bool = (fun env l -> (FStar_Options.debug_at_level env.curmodule.FStar_Ident.str l))


let new_sigtab = (fun _41_106 -> (match (()) with
| () -> begin
(FStar_Util.smap_create default_table_size)
end))


let sigtab : env  ->  sigtable = (fun env -> (FStar_List.hd env.sigtab))


let push : env  ->  Prims.string  ->  env = (fun env msg -> (

let _41_110 = (env.solver.push msg)
in (

<<<<<<< HEAD
let _40_112 = env
in (let _137_312 = (let _137_311 = (let _137_310 = (sigtab env)
in (FStar_Util.smap_copy _137_310))
in (_137_311)::env.sigtab)
in {solver = _40_112.solver; range = _40_112.range; curmodule = _40_112.curmodule; gamma = _40_112.gamma; modules = _40_112.modules; expected_typ = _40_112.expected_typ; level = _40_112.level; sigtab = _137_312; is_pattern = _40_112.is_pattern; instantiate_targs = _40_112.instantiate_targs; instantiate_vargs = _40_112.instantiate_vargs; effects = _40_112.effects; generalize = _40_112.generalize; letrecs = _40_112.letrecs; top_level = _40_112.top_level; check_uvars = _40_112.check_uvars; use_eq = _40_112.use_eq; is_iface = _40_112.is_iface; admit = _40_112.admit; default_effects = _40_112.default_effects}))))
=======
let _41_112 = env
in (let _138_312 = (let _138_311 = (let _138_310 = (sigtab env)
in (FStar_Util.smap_copy _138_310))
in (_138_311)::env.sigtab)
in {solver = _41_112.solver; range = _41_112.range; curmodule = _41_112.curmodule; gamma = _41_112.gamma; modules = _41_112.modules; expected_typ = _41_112.expected_typ; level = _41_112.level; sigtab = _138_312; is_pattern = _41_112.is_pattern; instantiate_targs = _41_112.instantiate_targs; instantiate_vargs = _41_112.instantiate_vargs; effects = _41_112.effects; generalize = _41_112.generalize; letrecs = _41_112.letrecs; top_level = _41_112.top_level; check_uvars = _41_112.check_uvars; use_eq = _41_112.use_eq; is_iface = _41_112.is_iface; admit = _41_112.admit; default_effects = _41_112.default_effects}))))
>>>>>>> bae9872c


let mark : env  ->  env = (fun env -> (

let _41_115 = (env.solver.mark "USER MARK")
in (

<<<<<<< HEAD
let _40_117 = env
in (let _137_317 = (let _137_316 = (let _137_315 = (sigtab env)
in (FStar_Util.smap_copy _137_315))
in (_137_316)::env.sigtab)
in {solver = _40_117.solver; range = _40_117.range; curmodule = _40_117.curmodule; gamma = _40_117.gamma; modules = _40_117.modules; expected_typ = _40_117.expected_typ; level = _40_117.level; sigtab = _137_317; is_pattern = _40_117.is_pattern; instantiate_targs = _40_117.instantiate_targs; instantiate_vargs = _40_117.instantiate_vargs; effects = _40_117.effects; generalize = _40_117.generalize; letrecs = _40_117.letrecs; top_level = _40_117.top_level; check_uvars = _40_117.check_uvars; use_eq = _40_117.use_eq; is_iface = _40_117.is_iface; admit = _40_117.admit; default_effects = _40_117.default_effects}))))
=======
let _41_117 = env
in (let _138_317 = (let _138_316 = (let _138_315 = (sigtab env)
in (FStar_Util.smap_copy _138_315))
in (_138_316)::env.sigtab)
in {solver = _41_117.solver; range = _41_117.range; curmodule = _41_117.curmodule; gamma = _41_117.gamma; modules = _41_117.modules; expected_typ = _41_117.expected_typ; level = _41_117.level; sigtab = _138_317; is_pattern = _41_117.is_pattern; instantiate_targs = _41_117.instantiate_targs; instantiate_vargs = _41_117.instantiate_vargs; effects = _41_117.effects; generalize = _41_117.generalize; letrecs = _41_117.letrecs; top_level = _41_117.top_level; check_uvars = _41_117.check_uvars; use_eq = _41_117.use_eq; is_iface = _41_117.is_iface; admit = _41_117.admit; default_effects = _41_117.default_effects}))))
>>>>>>> bae9872c


let commit_mark : env  ->  env = (fun env -> (

let _41_120 = (env.solver.commit_mark "USER MARK")
in (

let sigtab = (match (env.sigtab) with
| (hd)::(_41_124)::tl -> begin
(hd)::tl
end
| _41_129 -> begin
(failwith "Impossible")
end)
in (

let _41_131 = env
in {solver = _41_131.solver; range = _41_131.range; curmodule = _41_131.curmodule; gamma = _41_131.gamma; modules = _41_131.modules; expected_typ = _41_131.expected_typ; level = _41_131.level; sigtab = sigtab; is_pattern = _41_131.is_pattern; instantiate_targs = _41_131.instantiate_targs; instantiate_vargs = _41_131.instantiate_vargs; effects = _41_131.effects; generalize = _41_131.generalize; letrecs = _41_131.letrecs; top_level = _41_131.top_level; check_uvars = _41_131.check_uvars; use_eq = _41_131.use_eq; is_iface = _41_131.is_iface; admit = _41_131.admit; default_effects = _41_131.default_effects}))))


let reset_mark : env  ->  env = (fun env -> (

let _41_134 = (env.solver.reset_mark "USER MARK")
in (

<<<<<<< HEAD
let _40_136 = env
in (let _137_322 = (FStar_List.tl env.sigtab)
in {solver = _40_136.solver; range = _40_136.range; curmodule = _40_136.curmodule; gamma = _40_136.gamma; modules = _40_136.modules; expected_typ = _40_136.expected_typ; level = _40_136.level; sigtab = _137_322; is_pattern = _40_136.is_pattern; instantiate_targs = _40_136.instantiate_targs; instantiate_vargs = _40_136.instantiate_vargs; effects = _40_136.effects; generalize = _40_136.generalize; letrecs = _40_136.letrecs; top_level = _40_136.top_level; check_uvars = _40_136.check_uvars; use_eq = _40_136.use_eq; is_iface = _40_136.is_iface; admit = _40_136.admit; default_effects = _40_136.default_effects}))))
=======
let _41_136 = env
in (let _138_322 = (FStar_List.tl env.sigtab)
in {solver = _41_136.solver; range = _41_136.range; curmodule = _41_136.curmodule; gamma = _41_136.gamma; modules = _41_136.modules; expected_typ = _41_136.expected_typ; level = _41_136.level; sigtab = _138_322; is_pattern = _41_136.is_pattern; instantiate_targs = _41_136.instantiate_targs; instantiate_vargs = _41_136.instantiate_vargs; effects = _41_136.effects; generalize = _41_136.generalize; letrecs = _41_136.letrecs; top_level = _41_136.top_level; check_uvars = _41_136.check_uvars; use_eq = _41_136.use_eq; is_iface = _41_136.is_iface; admit = _41_136.admit; default_effects = _41_136.default_effects}))))
>>>>>>> bae9872c


let pop : env  ->  Prims.string  ->  env = (fun env msg -> (match (env.sigtab) with
| ([]) | ((_)::[]) -> begin
(failwith "Too many pops")
end
| (_41_146)::tl -> begin
(

let _41_148 = (env.solver.pop msg)
in (

let _41_150 = env
in {solver = _41_150.solver; range = _41_150.range; curmodule = _41_150.curmodule; gamma = _41_150.gamma; modules = _41_150.modules; expected_typ = _41_150.expected_typ; level = _41_150.level; sigtab = tl; is_pattern = _41_150.is_pattern; instantiate_targs = _41_150.instantiate_targs; instantiate_vargs = _41_150.instantiate_vargs; effects = _41_150.effects; generalize = _41_150.generalize; letrecs = _41_150.letrecs; top_level = _41_150.top_level; check_uvars = _41_150.check_uvars; use_eq = _41_150.use_eq; is_iface = _41_150.is_iface; admit = _41_150.admit; default_effects = _41_150.default_effects}))
end))


<<<<<<< HEAD
let initial_env : solver_t  ->  FStar_Ident.lident  ->  env = (fun solver module_lid -> (let _137_332 = (let _137_331 = (new_sigtab ())
in (_137_331)::[])
in {solver = solver; range = FStar_Absyn_Syntax.dummyRange; curmodule = module_lid; gamma = []; modules = []; expected_typ = None; level = Expr; sigtab = _137_332; is_pattern = false; instantiate_targs = true; instantiate_vargs = true; effects = {decls = []; order = []; joins = []}; generalize = true; letrecs = []; top_level = true; check_uvars = false; use_eq = false; is_iface = false; admit = false; default_effects = []}))
=======
let initial_env : solver_t  ->  FStar_Ident.lident  ->  env = (fun solver module_lid -> (let _138_332 = (let _138_331 = (new_sigtab ())
in (_138_331)::[])
in {solver = solver; range = FStar_Absyn_Syntax.dummyRange; curmodule = module_lid; gamma = []; modules = []; expected_typ = None; level = Expr; sigtab = _138_332; is_pattern = false; instantiate_targs = true; instantiate_vargs = true; effects = {decls = []; order = []; joins = []}; generalize = true; letrecs = []; top_level = true; check_uvars = false; use_eq = false; is_iface = false; admit = false; default_effects = []}))
>>>>>>> bae9872c


let effect_decl_opt : env  ->  FStar_Ident.lident  ->  FStar_Absyn_Syntax.eff_decl Prims.option = (fun env l -> (FStar_All.pipe_right env.effects.decls (FStar_Util.find_opt (fun d -> (FStar_Ident.lid_equals d.FStar_Absyn_Syntax.mname l)))))


let name_not_found : FStar_Absyn_Syntax.lident  ->  Prims.string = (fun l -> (FStar_Util.format1 "Name \"%s\" not found" l.FStar_Ident.str))


<<<<<<< HEAD
let variable_not_found = (fun v -> (let _137_341 = (FStar_Absyn_Print.strBvd v)
in (FStar_Util.format1 "Variable \"%s\" not found" _137_341)))
=======
let variable_not_found = (fun v -> (let _138_341 = (FStar_Absyn_Print.strBvd v)
in (FStar_Util.format1 "Variable \"%s\" not found" _138_341)))
>>>>>>> bae9872c


let get_effect_decl : env  ->  FStar_Ident.lident  ->  FStar_Absyn_Syntax.eff_decl = (fun env l -> (match ((effect_decl_opt env l)) with
| None -> begin
<<<<<<< HEAD
(let _137_348 = (let _137_347 = (let _137_346 = (name_not_found l)
in ((_137_346), ((FStar_Ident.range_of_lid l))))
in FStar_Absyn_Syntax.Error (_137_347))
in (Prims.raise _137_348))
=======
(let _138_348 = (let _138_347 = (let _138_346 = (name_not_found l)
in ((_138_346), ((FStar_Ident.range_of_lid l))))
in FStar_Absyn_Syntax.Error (_138_347))
in (Prims.raise _138_348))
>>>>>>> bae9872c
end
| Some (md) -> begin
md
end))


let join : env  ->  FStar_Ident.lident  ->  FStar_Ident.lident  ->  (FStar_Ident.lident * mlift * mlift) = (fun env l1 l2 -> if (FStar_Ident.lid_equals l1 l2) then begin
((l1), ((fun t wp -> wp)), ((fun t wp -> wp)))
end else begin
(match ((FStar_All.pipe_right env.effects.joins (FStar_Util.find_opt (fun _41_179 -> (match (_41_179) with
| (m1, m2, _41_174, _41_176, _41_178) -> begin
((FStar_Ident.lid_equals l1 m1) && (FStar_Ident.lid_equals l2 m2))
end))))) with
| None -> begin
<<<<<<< HEAD
(let _137_404 = (let _137_403 = (let _137_402 = (let _137_401 = (FStar_Absyn_Print.sli l1)
in (let _137_400 = (FStar_Absyn_Print.sli l2)
in (FStar_Util.format2 "Effects %s and %s cannot be composed" _137_401 _137_400)))
in ((_137_402), (env.range)))
in FStar_Absyn_Syntax.Error (_137_403))
in (Prims.raise _137_404))
end
| Some (_40_182, _40_184, m3, j1, j2) -> begin
=======
(let _138_404 = (let _138_403 = (let _138_402 = (let _138_401 = (FStar_Absyn_Print.sli l1)
in (let _138_400 = (FStar_Absyn_Print.sli l2)
in (FStar_Util.format2 "Effects %s and %s cannot be composed" _138_401 _138_400)))
in ((_138_402), (env.range)))
in FStar_Absyn_Syntax.Error (_138_403))
in (Prims.raise _138_404))
end
| Some (_41_182, _41_184, m3, j1, j2) -> begin
>>>>>>> bae9872c
((m3), (j1), (j2))
end)
end)


let monad_leq : env  ->  FStar_Ident.lident  ->  FStar_Ident.lident  ->  edge Prims.option = (fun env l1 l2 -> if (FStar_Ident.lid_equals l1 l2) then begin
Some ({msource = l1; mtarget = l2; mlift = (fun t wp -> wp)})
end else begin
(FStar_All.pipe_right env.effects.order (FStar_Util.find_opt (fun e -> ((FStar_Ident.lid_equals l1 e.msource) && (FStar_Ident.lid_equals l2 e.mtarget)))))
end)


let wp_sig_aux : FStar_Absyn_Syntax.eff_decl Prims.list  ->  FStar_Ident.lident  ->  (((FStar_Absyn_Syntax.typ', (FStar_Absyn_Syntax.knd', Prims.unit) FStar_Absyn_Syntax.syntax) FStar_Absyn_Syntax.syntax FStar_Absyn_Syntax.bvdef, (FStar_Absyn_Syntax.knd', Prims.unit) FStar_Absyn_Syntax.syntax) FStar_Absyn_Syntax.withinfo_t * (FStar_Absyn_Syntax.knd', Prims.unit) FStar_Absyn_Syntax.syntax) = (fun decls m -> (match ((FStar_All.pipe_right decls (FStar_Util.find_opt (fun d -> (FStar_Ident.lid_equals d.FStar_Absyn_Syntax.mname m))))) with
| None -> begin
<<<<<<< HEAD
(let _137_419 = (FStar_Util.format1 "Impossible: declaration for monad %s not found" m.FStar_Ident.str)
in (FStar_All.failwith _137_419))
=======
(let _138_419 = (FStar_Util.format1 "Impossible: declaration for monad %s not found" m.FStar_Ident.str)
in (failwith _138_419))
>>>>>>> bae9872c
end
| Some (md) -> begin
(match (md.FStar_Absyn_Syntax.signature.FStar_Absyn_Syntax.n) with
| FStar_Absyn_Syntax.Kind_arrow (((FStar_Util.Inl (a), _41_215))::((FStar_Util.Inl (wp), _41_210))::((FStar_Util.Inl (wlp), _41_205))::[], {FStar_Absyn_Syntax.n = FStar_Absyn_Syntax.Kind_effect; FStar_Absyn_Syntax.tk = _41_225; FStar_Absyn_Syntax.pos = _41_223; FStar_Absyn_Syntax.fvs = _41_221; FStar_Absyn_Syntax.uvs = _41_219}) -> begin
((a), (wp.FStar_Absyn_Syntax.sort))
end
| _41_231 -> begin
(failwith "Impossible")
end)
end))


let wp_signature : env  ->  FStar_Ident.lident  ->  (FStar_Absyn_Syntax.btvar * FStar_Absyn_Syntax.knd) = (fun env m -> (wp_sig_aux env.effects.decls m))


let default_effect : env  ->  FStar_Ident.lident  ->  FStar_Ident.lident Prims.option = (fun env l -> (FStar_Util.find_map env.default_effects (fun _41_238 -> (match (_41_238) with
| (l', m) -> begin
if (FStar_Ident.lid_equals l l') then begin
Some (m)
end else begin
None
end
end))))


let build_lattice : env  ->  FStar_Absyn_Syntax.sigelt  ->  env = (fun env se -> (match (se) with
| FStar_Absyn_Syntax.Sig_effect_abbrev (l, _41_243, c, quals, r) -> begin
(match ((FStar_Util.find_map quals (fun _41_2 -> (match (_41_2) with
| FStar_Absyn_Syntax.DefaultEffect (n) -> begin
n
end
| _41_253 -> begin
None
end)))) with
| None -> begin
env
end
| Some (e) -> begin
(

let _41_257 = env
in {solver = _41_257.solver; range = _41_257.range; curmodule = _41_257.curmodule; gamma = _41_257.gamma; modules = _41_257.modules; expected_typ = _41_257.expected_typ; level = _41_257.level; sigtab = _41_257.sigtab; is_pattern = _41_257.is_pattern; instantiate_targs = _41_257.instantiate_targs; instantiate_vargs = _41_257.instantiate_vargs; effects = _41_257.effects; generalize = _41_257.generalize; letrecs = _41_257.letrecs; top_level = _41_257.top_level; check_uvars = _41_257.check_uvars; use_eq = _41_257.use_eq; is_iface = _41_257.is_iface; admit = _41_257.admit; default_effects = (((e), (l)))::env.default_effects})
end)
end
| FStar_Absyn_Syntax.Sig_new_effect (ne, _41_261) -> begin
(

let effects = (

let _41_264 = env.effects
in {decls = (ne)::env.effects.decls; order = _41_264.order; joins = _41_264.joins})
in (

let _41_267 = env
in {solver = _41_267.solver; range = _41_267.range; curmodule = _41_267.curmodule; gamma = _41_267.gamma; modules = _41_267.modules; expected_typ = _41_267.expected_typ; level = _41_267.level; sigtab = _41_267.sigtab; is_pattern = _41_267.is_pattern; instantiate_targs = _41_267.instantiate_targs; instantiate_vargs = _41_267.instantiate_vargs; effects = effects; generalize = _41_267.generalize; letrecs = _41_267.letrecs; top_level = _41_267.top_level; check_uvars = _41_267.check_uvars; use_eq = _41_267.use_eq; is_iface = _41_267.is_iface; admit = _41_267.admit; default_effects = _41_267.default_effects}))
end
| FStar_Absyn_Syntax.Sig_sub_effect (sub, _41_271) -> begin
(

<<<<<<< HEAD
let compose_edges = (fun e1 e2 -> {msource = e1.msource; mtarget = e2.mtarget; mlift = (fun r wp1 -> (let _137_440 = (e1.mlift r wp1)
in (e2.mlift r _137_440)))})
in (

let mk_lift = (fun lift_t r wp1 -> (let _137_451 = (let _137_450 = (let _137_449 = (FStar_Absyn_Syntax.targ r)
in (let _137_448 = (let _137_447 = (FStar_Absyn_Syntax.targ wp1)
in (_137_447)::[])
in (_137_449)::_137_448))
in ((lift_t), (_137_450)))
in (FStar_Absyn_Syntax.mk_Typ_app _137_451 None wp1.FStar_Absyn_Syntax.pos)))
=======
let compose_edges = (fun e1 e2 -> {msource = e1.msource; mtarget = e2.mtarget; mlift = (fun r wp1 -> (let _138_440 = (e1.mlift r wp1)
in (e2.mlift r _138_440)))})
in (

let mk_lift = (fun lift_t r wp1 -> (let _138_451 = (let _138_450 = (let _138_449 = (FStar_Absyn_Syntax.targ r)
in (let _138_448 = (let _138_447 = (FStar_Absyn_Syntax.targ wp1)
in (_138_447)::[])
in (_138_449)::_138_448))
in ((lift_t), (_138_450)))
in (FStar_Absyn_Syntax.mk_Typ_app _138_451 None wp1.FStar_Absyn_Syntax.pos)))
>>>>>>> bae9872c
in (

let edge = {msource = sub.FStar_Absyn_Syntax.source; mtarget = sub.FStar_Absyn_Syntax.target; mlift = (mk_lift sub.FStar_Absyn_Syntax.lift)}
in (

let id_edge = (fun l -> {msource = sub.FStar_Absyn_Syntax.source; mtarget = sub.FStar_Absyn_Syntax.target; mlift = (fun t wp -> wp)})
in (

let print_mlift = (fun l -> (

<<<<<<< HEAD
let arg = (let _137_468 = (FStar_Absyn_Syntax.lid_of_path (("ARG")::[]) FStar_Absyn_Syntax.dummyRange)
in (FStar_Absyn_Util.ftv _137_468 FStar_Absyn_Syntax.mk_Kind_type))
in (

let wp = (let _137_469 = (FStar_Absyn_Syntax.lid_of_path (("WP")::[]) FStar_Absyn_Syntax.dummyRange)
in (FStar_Absyn_Util.ftv _137_469 FStar_Absyn_Syntax.mk_Kind_unknown))
in (let _137_470 = (l arg wp)
in (FStar_Absyn_Print.typ_to_string _137_470)))))
=======
let arg = (let _138_468 = (FStar_Absyn_Syntax.lid_of_path (("ARG")::[]) FStar_Absyn_Syntax.dummyRange)
in (FStar_Absyn_Util.ftv _138_468 FStar_Absyn_Syntax.mk_Kind_type))
in (

let wp = (let _138_469 = (FStar_Absyn_Syntax.lid_of_path (("WP")::[]) FStar_Absyn_Syntax.dummyRange)
in (FStar_Absyn_Util.ftv _138_469 FStar_Absyn_Syntax.mk_Kind_unknown))
in (let _138_470 = (l arg wp)
in (FStar_Absyn_Print.typ_to_string _138_470)))))
>>>>>>> bae9872c
in (

let order = (edge)::env.effects.order
in (

let ms = (FStar_All.pipe_right env.effects.decls (FStar_List.map (fun e -> e.FStar_Absyn_Syntax.mname)))
in (

let find_edge = (fun order _41_299 -> (match (_41_299) with
| (i, j) -> begin
if (FStar_Ident.lid_equals i j) then begin
<<<<<<< HEAD
(FStar_All.pipe_right (id_edge i) (fun _137_476 -> Some (_137_476)))
=======
(FStar_All.pipe_right (id_edge i) (fun _138_476 -> Some (_138_476)))
>>>>>>> bae9872c
end else begin
(FStar_All.pipe_right order (FStar_Util.find_opt (fun e -> ((FStar_Ident.lid_equals e.msource i) && (FStar_Ident.lid_equals e.mtarget j)))))
end
end))
in (

<<<<<<< HEAD
let order = (FStar_All.pipe_right ms (FStar_List.fold_left (fun order k -> (let _137_484 = (FStar_All.pipe_right ms (FStar_List.collect (fun i -> if (FStar_Ident.lid_equals i k) then begin
=======
let order = (FStar_All.pipe_right ms (FStar_List.fold_left (fun order k -> (let _138_484 = (FStar_All.pipe_right ms (FStar_List.collect (fun i -> if (FStar_Ident.lid_equals i k) then begin
>>>>>>> bae9872c
[]
end else begin
(FStar_All.pipe_right ms (FStar_List.collect (fun j -> if (FStar_Ident.lid_equals j k) then begin
[]
end else begin
<<<<<<< HEAD
(match ((let _137_483 = (find_edge order ((i), (k)))
in (let _137_482 = (find_edge order ((k), (j)))
in ((_137_483), (_137_482))))) with
=======
(match ((let _138_483 = (find_edge order ((i), (k)))
in (let _138_482 = (find_edge order ((k), (j)))
in ((_138_483), (_138_482))))) with
>>>>>>> bae9872c
| (Some (e1), Some (e2)) -> begin
((compose_edges e1 e2))::[]
end
| _41_311 -> begin
[]
end)
end)))
end)))
<<<<<<< HEAD
in (FStar_List.append order _137_484))) order))
=======
in (FStar_List.append order _138_484))) order))
>>>>>>> bae9872c
in (

let order = (FStar_Util.remove_dups (fun e1 e2 -> ((FStar_Ident.lid_equals e1.msource e2.msource) && (FStar_Ident.lid_equals e1.mtarget e2.mtarget))) order)
in (

let joins = (FStar_All.pipe_right ms (FStar_List.collect (fun i -> (FStar_All.pipe_right ms (FStar_List.collect (fun j -> (

<<<<<<< HEAD
let join_opt = (FStar_All.pipe_right ms (FStar_List.fold_left (fun bopt k -> (match ((let _137_492 = (find_edge order ((i), (k)))
in (let _137_491 = (find_edge order ((j), (k)))
in ((_137_492), (_137_491))))) with
=======
let join_opt = (FStar_All.pipe_right ms (FStar_List.fold_left (fun bopt k -> (match ((let _138_492 = (find_edge order ((i), (k)))
in (let _138_491 = (find_edge order ((j), (k)))
in ((_138_492), (_138_491))))) with
>>>>>>> bae9872c
| (Some (ik), Some (jk)) -> begin
(match (bopt) with
| None -> begin
Some (((k), (ik), (jk)))
end
<<<<<<< HEAD
| Some (ub, _40_328, _40_330) -> begin
if ((let _137_493 = (find_edge order ((k), (ub)))
in (FStar_Util.is_some _137_493)) && (not ((let _137_494 = (find_edge order ((ub), (k)))
in (FStar_Util.is_some _137_494))))) then begin
=======
| Some (ub, _41_328, _41_330) -> begin
if ((let _138_493 = (find_edge order ((k), (ub)))
in (FStar_Util.is_some _138_493)) && (not ((let _138_494 = (find_edge order ((ub), (k)))
in (FStar_Util.is_some _138_494))))) then begin
>>>>>>> bae9872c
Some (((k), (ik), (jk)))
end else begin
bopt
end
end)
end
| _41_334 -> begin
bopt
end)) None))
in (match (join_opt) with
| None -> begin
[]
end
| Some (k, e1, e2) -> begin
(((i), (j), (k), (e1.mlift), (e2.mlift)))::[]
end))))))))
in (

let effects = (

let _41_343 = env.effects
in {decls = _41_343.decls; order = order; joins = joins})
in (

let _41_346 = env
in {solver = _41_346.solver; range = _41_346.range; curmodule = _41_346.curmodule; gamma = _41_346.gamma; modules = _41_346.modules; expected_typ = _41_346.expected_typ; level = _41_346.level; sigtab = _41_346.sigtab; is_pattern = _41_346.is_pattern; instantiate_targs = _41_346.instantiate_targs; instantiate_vargs = _41_346.instantiate_vargs; effects = effects; generalize = _41_346.generalize; letrecs = _41_346.letrecs; top_level = _41_346.top_level; check_uvars = _41_346.check_uvars; use_eq = _41_346.use_eq; is_iface = _41_346.is_iface; admit = _41_346.admit; default_effects = _41_346.default_effects})))))))))))))
end
| _41_349 -> begin
env
end))


let rec add_sigelt : env  ->  FStar_Absyn_Syntax.sigelt  ->  Prims.unit = (fun env se -> (match (se) with
| FStar_Absyn_Syntax.Sig_bundle (ses, _41_354, _41_356, _41_358) -> begin
(add_sigelts env ses)
end
| _41_362 -> begin
(

let lids = (FStar_Absyn_Util.lids_of_sigelt se)
<<<<<<< HEAD
in (FStar_List.iter (fun l -> (let _137_502 = (sigtab env)
in (FStar_Util.smap_add _137_502 l.FStar_Ident.str se))) lids))
=======
in (FStar_List.iter (fun l -> (let _138_502 = (sigtab env)
in (FStar_Util.smap_add _138_502 l.FStar_Ident.str se))) lids))
>>>>>>> bae9872c
end))
and add_sigelts : env  ->  FStar_Absyn_Syntax.sigelt Prims.list  ->  Prims.unit = (fun env ses -> (FStar_All.pipe_right ses (FStar_List.iter (add_sigelt env))))


<<<<<<< HEAD
let empty_lid : FStar_Absyn_Syntax.lident = (let _137_506 = (let _137_505 = (FStar_Absyn_Syntax.id_of_text "")
in (_137_505)::[])
in (FStar_Absyn_Syntax.lid_of_ids _137_506))
=======
let empty_lid : FStar_Absyn_Syntax.lident = (let _138_506 = (let _138_505 = (FStar_Absyn_Syntax.id_of_text "")
in (_138_505)::[])
in (FStar_Absyn_Syntax.lid_of_ids _138_506))
>>>>>>> bae9872c


let finish_module : env  ->  FStar_Absyn_Syntax.modul  ->  env = (fun env m -> (

let sigs = if (FStar_Ident.lid_equals m.FStar_Absyn_Syntax.name FStar_Absyn_Const.prims_lid) then begin
(FStar_All.pipe_right env.gamma (FStar_List.collect (fun _41_3 -> (match (_41_3) with
| Binding_sig (se) -> begin
(se)::[]
end
| _41_373 -> begin
[]
end))))
end else begin
m.FStar_Absyn_Syntax.exports
end
in (

let _41_375 = (add_sigelts env sigs)
in (

let _41_377 = env
in {solver = _41_377.solver; range = _41_377.range; curmodule = empty_lid; gamma = []; modules = (m)::env.modules; expected_typ = _41_377.expected_typ; level = _41_377.level; sigtab = _41_377.sigtab; is_pattern = _41_377.is_pattern; instantiate_targs = _41_377.instantiate_targs; instantiate_vargs = _41_377.instantiate_vargs; effects = _41_377.effects; generalize = _41_377.generalize; letrecs = _41_377.letrecs; top_level = _41_377.top_level; check_uvars = _41_377.check_uvars; use_eq = _41_377.use_eq; is_iface = _41_377.is_iface; admit = _41_377.admit; default_effects = _41_377.default_effects}))))


let set_level : env  ->  level  ->  env = (fun env level -> (

let _41_381 = env
in {solver = _41_381.solver; range = _41_381.range; curmodule = _41_381.curmodule; gamma = _41_381.gamma; modules = _41_381.modules; expected_typ = _41_381.expected_typ; level = level; sigtab = _41_381.sigtab; is_pattern = _41_381.is_pattern; instantiate_targs = _41_381.instantiate_targs; instantiate_vargs = _41_381.instantiate_vargs; effects = _41_381.effects; generalize = _41_381.generalize; letrecs = _41_381.letrecs; top_level = _41_381.top_level; check_uvars = _41_381.check_uvars; use_eq = _41_381.use_eq; is_iface = _41_381.is_iface; admit = _41_381.admit; default_effects = _41_381.default_effects}))


let is_level : env  ->  level  ->  Prims.bool = (fun env level -> (env.level = level))


let modules : env  ->  FStar_Absyn_Syntax.modul Prims.list = (fun env -> env.modules)


let current_module : env  ->  FStar_Ident.lident = (fun env -> env.curmodule)


let set_current_module : env  ->  FStar_Ident.lident  ->  env = (fun env lid -> (

let _41_389 = env
in {solver = _41_389.solver; range = _41_389.range; curmodule = lid; gamma = _41_389.gamma; modules = _41_389.modules; expected_typ = _41_389.expected_typ; level = _41_389.level; sigtab = _41_389.sigtab; is_pattern = _41_389.is_pattern; instantiate_targs = _41_389.instantiate_targs; instantiate_vargs = _41_389.instantiate_vargs; effects = _41_389.effects; generalize = _41_389.generalize; letrecs = _41_389.letrecs; top_level = _41_389.top_level; check_uvars = _41_389.check_uvars; use_eq = _41_389.use_eq; is_iface = _41_389.is_iface; admit = _41_389.admit; default_effects = _41_389.default_effects}))


let set_range : env  ->  FStar_Range.range  ->  env = (fun e r -> if (r = FStar_Absyn_Syntax.dummyRange) then begin
e
end else begin
(

let _41_393 = e
in {solver = _41_393.solver; range = r; curmodule = _41_393.curmodule; gamma = _41_393.gamma; modules = _41_393.modules; expected_typ = _41_393.expected_typ; level = _41_393.level; sigtab = _41_393.sigtab; is_pattern = _41_393.is_pattern; instantiate_targs = _41_393.instantiate_targs; instantiate_vargs = _41_393.instantiate_vargs; effects = _41_393.effects; generalize = _41_393.generalize; letrecs = _41_393.letrecs; top_level = _41_393.top_level; check_uvars = _41_393.check_uvars; use_eq = _41_393.use_eq; is_iface = _41_393.is_iface; admit = _41_393.admit; default_effects = _41_393.default_effects})
end)


let get_range : env  ->  FStar_Range.range = (fun e -> e.range)


<<<<<<< HEAD
let find_in_sigtab : env  ->  FStar_Ident.lident  ->  FStar_Absyn_Syntax.sigelt Prims.option = (fun env lid -> (let _137_538 = (sigtab env)
in (FStar_Util.smap_try_find _137_538 (FStar_Ident.text_of_lid lid))))
=======
let find_in_sigtab : env  ->  FStar_Ident.lident  ->  FStar_Absyn_Syntax.sigelt Prims.option = (fun env lid -> (let _138_538 = (sigtab env)
in (FStar_Util.smap_try_find _138_538 (FStar_Ident.text_of_lid lid))))
>>>>>>> bae9872c


let lookup_bvvdef : env  ->  FStar_Absyn_Syntax.bvvdef  ->  FStar_Absyn_Syntax.typ Prims.option = (fun env bvvd -> (FStar_Util.find_map env.gamma (fun _41_4 -> (match (_41_4) with
| Binding_var (id, t) when (FStar_Absyn_Util.bvd_eq id bvvd) -> begin
Some (t)
end
| _41_406 -> begin
None
end))))


let lookup_bvar : env  ->  FStar_Absyn_Syntax.bvvar  ->  FStar_Absyn_Syntax.typ = (fun env bv -> (match ((lookup_bvvdef env bv.FStar_Absyn_Syntax.v)) with
| None -> begin
<<<<<<< HEAD
(let _137_550 = (let _137_549 = (let _137_548 = (variable_not_found bv.FStar_Absyn_Syntax.v)
in ((_137_548), ((FStar_Absyn_Util.range_of_bvd bv.FStar_Absyn_Syntax.v))))
in FStar_Absyn_Syntax.Error (_137_549))
in (Prims.raise _137_550))
=======
(let _138_550 = (let _138_549 = (let _138_548 = (variable_not_found bv.FStar_Absyn_Syntax.v)
in ((_138_548), ((FStar_Absyn_Util.range_of_bvd bv.FStar_Absyn_Syntax.v))))
in FStar_Absyn_Syntax.Error (_138_549))
in (Prims.raise _138_550))
>>>>>>> bae9872c
end
| Some (t) -> begin
t
end))


let in_cur_mod : env  ->  FStar_Ident.lident  ->  Prims.bool = (fun env l -> (

let cur = (current_module env)
in if (l.FStar_Ident.nsstr = cur.FStar_Ident.str) then begin
true
end else begin
if (FStar_Util.starts_with l.FStar_Ident.nsstr cur.FStar_Ident.str) then begin
(

let lns = (FStar_List.append l.FStar_Ident.ns ((l.FStar_Ident.ident)::[]))
in (

let cur = (FStar_List.append cur.FStar_Ident.ns ((cur.FStar_Ident.ident)::[]))
in (

let rec aux = (fun c l -> (match (((c), (l))) with
| ([], _41_422) -> begin
true
end
| (_41_425, []) -> begin
false
end
| ((hd)::tl, (hd')::tl') when (hd.FStar_Ident.idText = hd'.FStar_Ident.idText) -> begin
(aux tl tl')
end
| _41_436 -> begin
false
end))
in (aux cur lns))))
end else begin
false
end
end))


let lookup_qname : env  ->  FStar_Ident.lident  ->  (FStar_Absyn_Syntax.typ, FStar_Absyn_Syntax.sigelt) FStar_Util.either Prims.option = (fun env lid -> (

let cur_mod = (in_cur_mod env lid)
in (

let found = if cur_mod then begin
(FStar_Util.find_map env.gamma (fun _41_5 -> (match (_41_5) with
| Binding_lid (l, t) -> begin
if (FStar_Ident.lid_equals lid l) then begin
Some (FStar_Util.Inl (t))
end else begin
None
end
end
<<<<<<< HEAD
| Binding_sig (FStar_Absyn_Syntax.Sig_bundle (ses, _40_447, _40_449, _40_451)) -> begin
(FStar_Util.find_map ses (fun se -> if (let _137_565 = (FStar_Absyn_Util.lids_of_sigelt se)
in (FStar_All.pipe_right _137_565 (FStar_Util.for_some (FStar_Ident.lid_equals lid)))) then begin
=======
| Binding_sig (FStar_Absyn_Syntax.Sig_bundle (ses, _41_447, _41_449, _41_451)) -> begin
(FStar_Util.find_map ses (fun se -> if (let _138_565 = (FStar_Absyn_Util.lids_of_sigelt se)
in (FStar_All.pipe_right _138_565 (FStar_Util.for_some (FStar_Ident.lid_equals lid)))) then begin
>>>>>>> bae9872c
Some (FStar_Util.Inr (se))
end else begin
None
end))
end
| Binding_sig (s) -> begin
(

let lids = (FStar_Absyn_Util.lids_of_sigelt s)
in if (FStar_All.pipe_right lids (FStar_Util.for_some (FStar_Ident.lid_equals lid))) then begin
Some (FStar_Util.Inr (s))
end else begin
None
end)
end
| _41_460 -> begin
None
end)))
end else begin
None
end
in if (FStar_Util.is_some found) then begin
found
end else begin
if ((not (cur_mod)) || (has_interface env env.curmodule)) then begin
(match ((find_in_sigtab env lid)) with
| Some (se) -> begin
Some (FStar_Util.Inr (se))
end
| None -> begin
None
end)
end else begin
None
end
end)))


let lookup_datacon : env  ->  FStar_Ident.lident  ->  FStar_Absyn_Syntax.typ = (fun env lid -> (match ((lookup_qname env lid)) with
<<<<<<< HEAD
| Some (FStar_Util.Inr (FStar_Absyn_Syntax.Sig_datacon (_40_468, t, (_40_471, tps, _40_474), _40_477, _40_479, _40_481))) -> begin
(let _137_571 = (FStar_List.map (fun _40_489 -> (match (_40_489) with
| (x, _40_488) -> begin
((x), (Some (FStar_Absyn_Syntax.Implicit (true))))
end)) tps)
in (FStar_Absyn_Util.close_typ _137_571 t))
end
| _40_491 -> begin
(let _137_574 = (let _137_573 = (let _137_572 = (name_not_found lid)
in ((_137_572), ((FStar_Ident.range_of_lid lid))))
in FStar_Absyn_Syntax.Error (_137_573))
in (Prims.raise _137_574))
=======
| Some (FStar_Util.Inr (FStar_Absyn_Syntax.Sig_datacon (_41_468, t, (_41_471, tps, _41_474), _41_477, _41_479, _41_481))) -> begin
(let _138_571 = (FStar_List.map (fun _41_489 -> (match (_41_489) with
| (x, _41_488) -> begin
((x), (Some (FStar_Absyn_Syntax.Implicit (true))))
end)) tps)
in (FStar_Absyn_Util.close_typ _138_571 t))
end
| _41_491 -> begin
(let _138_574 = (let _138_573 = (let _138_572 = (name_not_found lid)
in ((_138_572), ((FStar_Ident.range_of_lid lid))))
in FStar_Absyn_Syntax.Error (_138_573))
in (Prims.raise _138_574))
>>>>>>> bae9872c
end))


let lookup_kind_abbrev : env  ->  FStar_Ident.lident  ->  (FStar_Ident.lident * FStar_Absyn_Syntax.binders * FStar_Absyn_Syntax.knd) = (fun env lid -> (match ((lookup_qname env lid)) with
| Some (FStar_Util.Inr (FStar_Absyn_Syntax.Sig_kind_abbrev (l, binders, k, _41_498))) -> begin
((l), (binders), (k))
end
<<<<<<< HEAD
| _40_504 -> begin
(let _137_581 = (let _137_580 = (let _137_579 = (name_not_found lid)
in ((_137_579), ((FStar_Ident.range_of_lid lid))))
in FStar_Absyn_Syntax.Error (_137_580))
in (Prims.raise _137_581))
=======
| _41_504 -> begin
(let _138_581 = (let _138_580 = (let _138_579 = (name_not_found lid)
in ((_138_579), ((FStar_Ident.range_of_lid lid))))
in FStar_Absyn_Syntax.Error (_138_580))
in (Prims.raise _138_581))
>>>>>>> bae9872c
end))


let lookup_projector : env  ->  FStar_Ident.lident  ->  Prims.int  ->  FStar_Ident.lident = (fun env lid i -> (

let fail = (fun _41_509 -> (match (()) with
| () -> begin
<<<<<<< HEAD
(let _137_592 = (let _137_591 = (FStar_Util.string_of_int i)
in (let _137_590 = (FStar_Absyn_Print.sli lid)
in (FStar_Util.format2 "Impossible: projecting field #%s from constructor %s is undefined" _137_591 _137_590)))
in (FStar_All.failwith _137_592))
=======
(let _138_592 = (let _138_591 = (FStar_Util.string_of_int i)
in (let _138_590 = (FStar_Absyn_Print.sli lid)
in (FStar_Util.format2 "Impossible: projecting field #%s from constructor %s is undefined" _138_591 _138_590)))
in (failwith _138_592))
>>>>>>> bae9872c
end))
in (

let t = (lookup_datacon env lid)
<<<<<<< HEAD
in (match ((let _137_593 = (FStar_Absyn_Util.compress_typ t)
in _137_593.FStar_Absyn_Syntax.n)) with
| FStar_Absyn_Syntax.Typ_fun (binders, _40_513) -> begin
=======
in (match ((let _138_593 = (FStar_Absyn_Util.compress_typ t)
in _138_593.FStar_Absyn_Syntax.n)) with
| FStar_Absyn_Syntax.Typ_fun (binders, _41_513) -> begin
>>>>>>> bae9872c
if ((i < (Prims.parse_int "0")) || (i >= (FStar_List.length binders))) then begin
(fail ())
end else begin
(

let b = (FStar_List.nth binders i)
in (match ((Prims.fst b)) with
| FStar_Util.Inl (a) -> begin
<<<<<<< HEAD
(let _137_594 = (FStar_Absyn_Util.mk_field_projector_name lid a i)
in (FStar_All.pipe_right _137_594 Prims.fst))
end
| FStar_Util.Inr (x) -> begin
(let _137_595 = (FStar_Absyn_Util.mk_field_projector_name lid x i)
in (FStar_All.pipe_right _137_595 Prims.fst))
=======
(let _138_594 = (FStar_Absyn_Util.mk_field_projector_name lid a i)
in (FStar_All.pipe_right _138_594 Prims.fst))
end
| FStar_Util.Inr (x) -> begin
(let _138_595 = (FStar_Absyn_Util.mk_field_projector_name lid x i)
in (FStar_All.pipe_right _138_595 Prims.fst))
>>>>>>> bae9872c
end))
end
end
| _41_522 -> begin
(fail ())
end))))


let try_lookup_val_decl : env  ->  FStar_Ident.lident  ->  (FStar_Absyn_Syntax.typ * FStar_Absyn_Syntax.qualifier Prims.list) Prims.option = (fun env lid -> (match ((lookup_qname env lid)) with
| Some (FStar_Util.Inr (FStar_Absyn_Syntax.Sig_val_decl (_41_526, t, q, _41_530))) -> begin
Some (((t), (q)))
end
| _41_536 -> begin
None
end))


let lookup_val_decl : env  ->  FStar_Ident.lident  ->  FStar_Absyn_Syntax.typ = (fun env lid -> (match ((lookup_qname env lid)) with
| Some (FStar_Util.Inr (FStar_Absyn_Syntax.Sig_val_decl (_41_540, t, _41_543, _41_545))) -> begin
t
end
<<<<<<< HEAD
| _40_551 -> begin
(let _137_606 = (let _137_605 = (let _137_604 = (name_not_found lid)
in ((_137_604), ((FStar_Ident.range_of_lid lid))))
in FStar_Absyn_Syntax.Error (_137_605))
in (Prims.raise _137_606))
=======
| _41_551 -> begin
(let _138_606 = (let _138_605 = (let _138_604 = (name_not_found lid)
in ((_138_604), ((FStar_Ident.range_of_lid lid))))
in FStar_Absyn_Syntax.Error (_138_605))
in (Prims.raise _138_606))
>>>>>>> bae9872c
end))


let lookup_lid : env  ->  FStar_Ident.lident  ->  FStar_Absyn_Syntax.typ = (fun env lid -> (

let not_found = (fun _41_555 -> (match (()) with
| () -> begin
<<<<<<< HEAD
(let _137_615 = (let _137_614 = (let _137_613 = (name_not_found lid)
in ((_137_613), ((FStar_Ident.range_of_lid lid))))
in FStar_Absyn_Syntax.Error (_137_614))
in (Prims.raise _137_615))
end))
in (

let mapper = (fun _40_6 -> (match (_40_6) with
| FStar_Util.Inr (FStar_Absyn_Syntax.Sig_datacon (_40_558, t, (_40_561, tps, _40_564), _40_567, _40_569, _40_571)) -> begin
(let _137_620 = (let _137_619 = (FStar_List.map (fun _40_578 -> (match (_40_578) with
| (x, _40_577) -> begin
((x), (Some (FStar_Absyn_Syntax.Implicit (true))))
end)) tps)
in (FStar_Absyn_Util.close_typ _137_619 t))
in Some (_137_620))
=======
(let _138_615 = (let _138_614 = (let _138_613 = (name_not_found lid)
in ((_138_613), ((FStar_Ident.range_of_lid lid))))
in FStar_Absyn_Syntax.Error (_138_614))
in (Prims.raise _138_615))
end))
in (

let mapper = (fun _41_6 -> (match (_41_6) with
| FStar_Util.Inr (FStar_Absyn_Syntax.Sig_datacon (_41_558, t, (_41_561, tps, _41_564), _41_567, _41_569, _41_571)) -> begin
(let _138_620 = (let _138_619 = (FStar_List.map (fun _41_578 -> (match (_41_578) with
| (x, _41_577) -> begin
((x), (Some (FStar_Absyn_Syntax.Implicit (true))))
end)) tps)
in (FStar_Absyn_Util.close_typ _138_619 t))
in Some (_138_620))
>>>>>>> bae9872c
end
| FStar_Util.Inl (t) -> begin
Some (t)
end
| FStar_Util.Inr (FStar_Absyn_Syntax.Sig_val_decl (l, t, qs, _41_585)) -> begin
if (in_cur_mod env l) then begin
if ((FStar_All.pipe_right qs (FStar_List.contains FStar_Absyn_Syntax.Assumption)) || env.is_iface) then begin
Some (t)
end else begin
None
end
end else begin
Some (t)
end
end
| FStar_Util.Inr (FStar_Absyn_Syntax.Sig_let ((_41_590, ({FStar_Absyn_Syntax.lbname = _41_597; FStar_Absyn_Syntax.lbtyp = t; FStar_Absyn_Syntax.lbeff = _41_594; FStar_Absyn_Syntax.lbdef = _41_592})::[]), _41_602, _41_604, _41_606)) -> begin
Some (t)
end
| FStar_Util.Inr (FStar_Absyn_Syntax.Sig_let ((_41_611, lbs), _41_615, _41_617, _41_619)) -> begin
(FStar_Util.find_map lbs (fun lb -> (match (lb.FStar_Absyn_Syntax.lbname) with
| FStar_Util.Inl (_41_625) -> begin
(failwith "impossible")
end
| FStar_Util.Inr (lid') -> begin
if (FStar_Ident.lid_equals lid lid') then begin
Some (lb.FStar_Absyn_Syntax.lbtyp)
end else begin
None
end
end)))
end
| t -> begin
None
end))
<<<<<<< HEAD
in (match ((let _137_622 = (lookup_qname env lid)
in (FStar_Util.bind_opt _137_622 mapper))) with
| Some (t) -> begin
(

let _40_633 = t
in (let _137_623 = (FStar_Absyn_Syntax.range_of_lid lid)
in {FStar_Absyn_Syntax.n = _40_633.FStar_Absyn_Syntax.n; FStar_Absyn_Syntax.tk = _40_633.FStar_Absyn_Syntax.tk; FStar_Absyn_Syntax.pos = _137_623; FStar_Absyn_Syntax.fvs = _40_633.FStar_Absyn_Syntax.fvs; FStar_Absyn_Syntax.uvs = _40_633.FStar_Absyn_Syntax.uvs}))
=======
in (match ((let _138_622 = (lookup_qname env lid)
in (FStar_Util.bind_opt _138_622 mapper))) with
| Some (t) -> begin
(

let _41_633 = t
in (let _138_623 = (FStar_Absyn_Syntax.range_of_lid lid)
in {FStar_Absyn_Syntax.n = _41_633.FStar_Absyn_Syntax.n; FStar_Absyn_Syntax.tk = _41_633.FStar_Absyn_Syntax.tk; FStar_Absyn_Syntax.pos = _138_623; FStar_Absyn_Syntax.fvs = _41_633.FStar_Absyn_Syntax.fvs; FStar_Absyn_Syntax.uvs = _41_633.FStar_Absyn_Syntax.uvs}))
>>>>>>> bae9872c
end
| None -> begin
(not_found ())
end))))


let is_datacon : env  ->  FStar_Ident.lident  ->  Prims.bool = (fun env lid -> (match ((lookup_qname env lid)) with
| Some (FStar_Util.Inr (FStar_Absyn_Syntax.Sig_val_decl (_41_639, _41_641, quals, _41_644))) -> begin
(FStar_All.pipe_right quals (FStar_Util.for_some (fun _41_7 -> (match (_41_7) with
| FStar_Absyn_Syntax.Assumption -> begin
true
end
| _41_652 -> begin
false
end))))
end
| Some (FStar_Util.Inr (FStar_Absyn_Syntax.Sig_datacon (_41_654, t, _41_657, _41_659, _41_661, _41_663))) -> begin
true
end
| _41_669 -> begin
false
end))


let is_record : env  ->  FStar_Ident.lident  ->  Prims.bool = (fun env lid -> (match ((lookup_qname env lid)) with
| Some (FStar_Util.Inr (FStar_Absyn_Syntax.Sig_tycon (_41_673, _41_675, _41_677, _41_679, _41_681, tags, _41_684))) -> begin
(FStar_Util.for_some (fun _41_8 -> (match (_41_8) with
| (FStar_Absyn_Syntax.RecordType (_)) | (FStar_Absyn_Syntax.RecordConstructor (_)) -> begin
true
end
| _41_697 -> begin
false
end)) tags)
end
| _41_699 -> begin
false
end))


let lookup_datacons_of_typ : env  ->  FStar_Ident.lident  ->  (FStar_Ident.lident * FStar_Absyn_Syntax.typ) Prims.list Prims.option = (fun env lid -> (match ((lookup_qname env lid)) with
<<<<<<< HEAD
| Some (FStar_Util.Inr (FStar_Absyn_Syntax.Sig_tycon (_40_703, _40_705, _40_707, _40_709, datas, _40_712, _40_714))) -> begin
(let _137_640 = (FStar_List.map (fun l -> (let _137_639 = (lookup_lid env l)
in ((l), (_137_639)))) datas)
in Some (_137_640))
=======
| Some (FStar_Util.Inr (FStar_Absyn_Syntax.Sig_tycon (_41_703, _41_705, _41_707, _41_709, datas, _41_712, _41_714))) -> begin
(let _138_640 = (FStar_List.map (fun l -> (let _138_639 = (lookup_lid env l)
in ((l), (_138_639)))) datas)
in Some (_138_640))
>>>>>>> bae9872c
end
| _41_721 -> begin
None
end))


let lookup_effect_abbrev : env  ->  FStar_Ident.lident  ->  (FStar_Absyn_Syntax.binders * FStar_Absyn_Syntax.comp) Prims.option = (fun env lid -> (match ((lookup_qname env lid)) with
| Some (FStar_Util.Inr (FStar_Absyn_Syntax.Sig_effect_abbrev (lid, binders, c, quals, _41_729))) -> begin
if (FStar_All.pipe_right quals (FStar_Util.for_some (fun _41_9 -> (match (_41_9) with
| FStar_Absyn_Syntax.Opaque -> begin
true
end
| _41_737 -> begin
false
end)))) then begin
None
end else begin
Some (((binders), (c)))
end
end
| _41_739 -> begin
None
end))


let lookup_typ_abbrev : env  ->  FStar_Ident.lident  ->  FStar_Absyn_Syntax.typ Prims.option = (fun env lid -> (match ((lookup_qname env lid)) with
| Some (FStar_Util.Inr (FStar_Absyn_Syntax.Sig_typ_abbrev (lid, tps, _41_745, t, quals, _41_749))) -> begin
if (FStar_All.pipe_right quals (FStar_Util.for_some (fun _41_10 -> (match (_41_10) with
| FStar_Absyn_Syntax.Opaque -> begin
true
end
| _41_757 -> begin
false
end)))) then begin
None
end else begin
(

let t = (FStar_Absyn_Util.close_with_lam tps t)
<<<<<<< HEAD
in (let _137_651 = (FStar_Absyn_Syntax.mk_Typ_meta (FStar_Absyn_Syntax.Meta_named (((t), (lid)))))
in Some (_137_651)))
=======
in (let _138_651 = (FStar_Absyn_Syntax.mk_Typ_meta (FStar_Absyn_Syntax.Meta_named (((t), (lid)))))
in Some (_138_651)))
>>>>>>> bae9872c
end
end
| _41_760 -> begin
None
end))


let lookup_opaque_typ_abbrev : env  ->  FStar_Ident.lident  ->  FStar_Absyn_Syntax.typ Prims.option = (fun env lid -> (match ((lookup_qname env lid)) with
| Some (FStar_Util.Inr (FStar_Absyn_Syntax.Sig_typ_abbrev (lid, tps, _41_766, t, quals, _41_770))) -> begin
(

let t = (FStar_Absyn_Util.close_with_lam tps t)
<<<<<<< HEAD
in (let _137_656 = (FStar_Absyn_Syntax.mk_Typ_meta (FStar_Absyn_Syntax.Meta_named (((t), (lid)))))
in Some (_137_656)))
=======
in (let _138_656 = (FStar_Absyn_Syntax.mk_Typ_meta (FStar_Absyn_Syntax.Meta_named (((t), (lid)))))
in Some (_138_656)))
>>>>>>> bae9872c
end
| _41_777 -> begin
None
end))


let lookup_btvdef : env  ->  FStar_Absyn_Syntax.btvdef  ->  FStar_Absyn_Syntax.knd Prims.option = (fun env btvd -> (FStar_Util.find_map env.gamma (fun _41_11 -> (match (_41_11) with
| Binding_typ (id, k) when (FStar_Absyn_Util.bvd_eq id btvd) -> begin
Some (k)
end
| _41_786 -> begin
None
end))))


let lookup_btvar : env  ->  FStar_Absyn_Syntax.btvar  ->  FStar_Absyn_Syntax.knd = (fun env btv -> (match ((lookup_btvdef env btv.FStar_Absyn_Syntax.v)) with
| None -> begin
<<<<<<< HEAD
(let _137_668 = (let _137_667 = (let _137_666 = (variable_not_found btv.FStar_Absyn_Syntax.v)
in ((_137_666), ((FStar_Absyn_Util.range_of_bvd btv.FStar_Absyn_Syntax.v))))
in FStar_Absyn_Syntax.Error (_137_667))
in (Prims.raise _137_668))
=======
(let _138_668 = (let _138_667 = (let _138_666 = (variable_not_found btv.FStar_Absyn_Syntax.v)
in ((_138_666), ((FStar_Absyn_Util.range_of_bvd btv.FStar_Absyn_Syntax.v))))
in FStar_Absyn_Syntax.Error (_138_667))
in (Prims.raise _138_668))
>>>>>>> bae9872c
end
| Some (k) -> begin
k
end))


let lookup_typ_lid : env  ->  FStar_Ident.lident  ->  FStar_Absyn_Syntax.knd = (fun env ftv -> (match ((lookup_qname env ftv)) with
| (Some (FStar_Util.Inr (FStar_Absyn_Syntax.Sig_tycon (lid, tps, k, _, _, _, _)))) | (Some (FStar_Util.Inr (FStar_Absyn_Syntax.Sig_typ_abbrev (lid, tps, k, _, _, _)))) -> begin
(FStar_Absyn_Util.close_kind tps k)
end
<<<<<<< HEAD
| _40_820 -> begin
(let _137_675 = (let _137_674 = (let _137_673 = (name_not_found ftv)
in ((_137_673), ((FStar_Ident.range_of_lid ftv))))
in FStar_Absyn_Syntax.Error (_137_674))
in (Prims.raise _137_675))
=======
| _41_820 -> begin
(let _138_675 = (let _138_674 = (let _138_673 = (name_not_found ftv)
in ((_138_673), ((FStar_Ident.range_of_lid ftv))))
in FStar_Absyn_Syntax.Error (_138_674))
in (Prims.raise _138_675))
>>>>>>> bae9872c
end))


let is_projector : env  ->  FStar_Ident.lident  ->  Prims.bool = (fun env l -> (match ((lookup_qname env l)) with
| (Some (FStar_Util.Inr (FStar_Absyn_Syntax.Sig_tycon (_, _, _, _, _, quals, _)))) | (Some (FStar_Util.Inr (FStar_Absyn_Syntax.Sig_val_decl (_, _, quals, _)))) -> begin
(FStar_Util.for_some (fun _41_12 -> (match (_41_12) with
| FStar_Absyn_Syntax.Projector (_41_852) -> begin
true
end
| _41_855 -> begin
false
end)) quals)
end
| _41_857 -> begin
false
end))


let try_lookup_effect_lid : env  ->  FStar_Ident.lident  ->  FStar_Absyn_Syntax.knd Prims.option = (fun env ftv -> (match ((lookup_qname env ftv)) with
<<<<<<< HEAD
| Some (FStar_Util.Inr (FStar_Absyn_Syntax.Sig_new_effect (ne, _40_862))) -> begin
(let _137_686 = (FStar_Absyn_Util.close_kind ne.FStar_Absyn_Syntax.binders ne.FStar_Absyn_Syntax.signature)
in (FStar_All.pipe_right _137_686 (fun _137_685 -> Some (_137_685))))
end
| Some (FStar_Util.Inr (FStar_Absyn_Syntax.Sig_effect_abbrev (lid, binders, _40_870, _40_872, _40_874))) -> begin
(let _137_688 = (FStar_Absyn_Util.close_kind binders FStar_Absyn_Syntax.mk_Kind_effect)
in (FStar_All.pipe_right _137_688 (fun _137_687 -> Some (_137_687))))
=======
| Some (FStar_Util.Inr (FStar_Absyn_Syntax.Sig_new_effect (ne, _41_862))) -> begin
(let _138_686 = (FStar_Absyn_Util.close_kind ne.FStar_Absyn_Syntax.binders ne.FStar_Absyn_Syntax.signature)
in (FStar_All.pipe_right _138_686 (fun _138_685 -> Some (_138_685))))
end
| Some (FStar_Util.Inr (FStar_Absyn_Syntax.Sig_effect_abbrev (lid, binders, _41_870, _41_872, _41_874))) -> begin
(let _138_688 = (FStar_Absyn_Util.close_kind binders FStar_Absyn_Syntax.mk_Kind_effect)
in (FStar_All.pipe_right _138_688 (fun _138_687 -> Some (_138_687))))
>>>>>>> bae9872c
end
| _41_880 -> begin
None
end))


let lookup_effect_lid : env  ->  FStar_Ident.lident  ->  FStar_Absyn_Syntax.knd = (fun env ftv -> (match ((try_lookup_effect_lid env ftv)) with
| None -> begin
<<<<<<< HEAD
(let _137_695 = (let _137_694 = (let _137_693 = (name_not_found ftv)
in ((_137_693), ((FStar_Ident.range_of_lid ftv))))
in FStar_Absyn_Syntax.Error (_137_694))
in (Prims.raise _137_695))
=======
(let _138_695 = (let _138_694 = (let _138_693 = (name_not_found ftv)
in ((_138_693), ((FStar_Ident.range_of_lid ftv))))
in FStar_Absyn_Syntax.Error (_138_694))
in (Prims.raise _138_695))
>>>>>>> bae9872c
end
| Some (k) -> begin
k
end))


let lookup_operator : env  ->  FStar_Ident.ident  ->  FStar_Absyn_Syntax.typ = (fun env opname -> (

let primName = (FStar_Ident.lid_of_path (("Prims")::((Prims.strcat "_dummy_" opname.FStar_Ident.idText))::[]) FStar_Absyn_Syntax.dummyRange)
in (lookup_lid env primName)))


let push_sigelt : env  ->  FStar_Absyn_Syntax.sigelt  ->  env = (fun env s -> (build_lattice (

let _41_891 = env
in {solver = _41_891.solver; range = _41_891.range; curmodule = _41_891.curmodule; gamma = (Binding_sig (s))::env.gamma; modules = _41_891.modules; expected_typ = _41_891.expected_typ; level = _41_891.level; sigtab = _41_891.sigtab; is_pattern = _41_891.is_pattern; instantiate_targs = _41_891.instantiate_targs; instantiate_vargs = _41_891.instantiate_vargs; effects = _41_891.effects; generalize = _41_891.generalize; letrecs = _41_891.letrecs; top_level = _41_891.top_level; check_uvars = _41_891.check_uvars; use_eq = _41_891.use_eq; is_iface = _41_891.is_iface; admit = _41_891.admit; default_effects = _41_891.default_effects}) s))


let push_local_binding : env  ->  binding  ->  env = (fun env b -> (

let _41_895 = env
in {solver = _41_895.solver; range = _41_895.range; curmodule = _41_895.curmodule; gamma = (b)::env.gamma; modules = _41_895.modules; expected_typ = _41_895.expected_typ; level = _41_895.level; sigtab = _41_895.sigtab; is_pattern = _41_895.is_pattern; instantiate_targs = _41_895.instantiate_targs; instantiate_vargs = _41_895.instantiate_vargs; effects = _41_895.effects; generalize = _41_895.generalize; letrecs = _41_895.letrecs; top_level = _41_895.top_level; check_uvars = _41_895.check_uvars; use_eq = _41_895.use_eq; is_iface = _41_895.is_iface; admit = _41_895.admit; default_effects = _41_895.default_effects}))


let uvars_in_env : env  ->  FStar_Absyn_Syntax.uvars = (fun env -> (

<<<<<<< HEAD
let no_uvs = (let _137_712 = (FStar_Absyn_Syntax.new_uv_set ())
in (let _137_711 = (FStar_Absyn_Syntax.new_uvt_set ())
in (let _137_710 = (FStar_Absyn_Syntax.new_uvt_set ())
in {FStar_Absyn_Syntax.uvars_k = _137_712; FStar_Absyn_Syntax.uvars_t = _137_711; FStar_Absyn_Syntax.uvars_e = _137_710})))
=======
let no_uvs = (let _138_712 = (FStar_Absyn_Syntax.new_uv_set ())
in (let _138_711 = (FStar_Absyn_Syntax.new_uvt_set ())
in (let _138_710 = (FStar_Absyn_Syntax.new_uvt_set ())
in {FStar_Absyn_Syntax.uvars_k = _138_712; FStar_Absyn_Syntax.uvars_t = _138_711; FStar_Absyn_Syntax.uvars_e = _138_710})))
>>>>>>> bae9872c
in (

let ext = (fun out uvs -> (

<<<<<<< HEAD
let _40_902 = out
in (let _137_719 = (FStar_Util.set_union out.FStar_Absyn_Syntax.uvars_k uvs.FStar_Absyn_Syntax.uvars_k)
in (let _137_718 = (FStar_Util.set_union out.FStar_Absyn_Syntax.uvars_t uvs.FStar_Absyn_Syntax.uvars_t)
in (let _137_717 = (FStar_Util.set_union out.FStar_Absyn_Syntax.uvars_e uvs.FStar_Absyn_Syntax.uvars_e)
in {FStar_Absyn_Syntax.uvars_k = _137_719; FStar_Absyn_Syntax.uvars_t = _137_718; FStar_Absyn_Syntax.uvars_e = _137_717})))))
=======
let _41_902 = out
in (let _138_719 = (FStar_Util.set_union out.FStar_Absyn_Syntax.uvars_k uvs.FStar_Absyn_Syntax.uvars_k)
in (let _138_718 = (FStar_Util.set_union out.FStar_Absyn_Syntax.uvars_t uvs.FStar_Absyn_Syntax.uvars_t)
in (let _138_717 = (FStar_Util.set_union out.FStar_Absyn_Syntax.uvars_e uvs.FStar_Absyn_Syntax.uvars_e)
in {FStar_Absyn_Syntax.uvars_k = _138_719; FStar_Absyn_Syntax.uvars_t = _138_718; FStar_Absyn_Syntax.uvars_e = _138_717})))))
>>>>>>> bae9872c
in (

let rec aux = (fun out g -> (match (g) with
| [] -> begin
out
end
| ((Binding_lid (_, t))::tl) | ((Binding_var (_, t))::tl) -> begin
<<<<<<< HEAD
(let _137_725 = (let _137_724 = (FStar_Absyn_Util.uvars_in_typ t)
in (ext out _137_724))
in (aux _137_725 tl))
end
| (Binding_typ (_40_922, k))::tl -> begin
(let _137_727 = (let _137_726 = (FStar_Absyn_Util.uvars_in_kind k)
in (ext out _137_726))
in (aux _137_727 tl))
=======
(let _138_725 = (let _138_724 = (FStar_Absyn_Util.uvars_in_typ t)
in (ext out _138_724))
in (aux _138_725 tl))
end
| (Binding_typ (_41_922, k))::tl -> begin
(let _138_727 = (let _138_726 = (FStar_Absyn_Util.uvars_in_kind k)
in (ext out _138_726))
in (aux _138_727 tl))
>>>>>>> bae9872c
end
| (Binding_sig (_41_930))::_41_928 -> begin
out
end))
in (aux no_uvs env.gamma)))))


let push_module : env  ->  FStar_Absyn_Syntax.modul  ->  env = (fun env m -> (

let _41_935 = (add_sigelts env m.FStar_Absyn_Syntax.exports)
in (

let _41_937 = env
in {solver = _41_937.solver; range = _41_937.range; curmodule = _41_937.curmodule; gamma = []; modules = (m)::env.modules; expected_typ = None; level = _41_937.level; sigtab = _41_937.sigtab; is_pattern = _41_937.is_pattern; instantiate_targs = _41_937.instantiate_targs; instantiate_vargs = _41_937.instantiate_vargs; effects = _41_937.effects; generalize = _41_937.generalize; letrecs = _41_937.letrecs; top_level = _41_937.top_level; check_uvars = _41_937.check_uvars; use_eq = _41_937.use_eq; is_iface = _41_937.is_iface; admit = _41_937.admit; default_effects = _41_937.default_effects})))


let set_expected_typ : env  ->  FStar_Absyn_Syntax.typ  ->  env = (fun env t -> (match (t) with
<<<<<<< HEAD
| {FStar_Absyn_Syntax.n = FStar_Absyn_Syntax.Typ_const ({FStar_Absyn_Syntax.v = _40_962; FStar_Absyn_Syntax.sort = {FStar_Absyn_Syntax.n = FStar_Absyn_Syntax.Kind_unknown; FStar_Absyn_Syntax.tk = _40_958; FStar_Absyn_Syntax.pos = _40_956; FStar_Absyn_Syntax.fvs = _40_954; FStar_Absyn_Syntax.uvs = _40_952}; FStar_Absyn_Syntax.p = _40_950}); FStar_Absyn_Syntax.tk = _40_948; FStar_Absyn_Syntax.pos = _40_946; FStar_Absyn_Syntax.fvs = _40_944; FStar_Absyn_Syntax.uvs = _40_942} -> begin
(let _137_737 = (let _137_736 = (FStar_Absyn_Print.typ_to_string t)
in (FStar_Util.format1 "Setting expected type to %s with kind unknown" _137_736))
in (FStar_All.failwith _137_737))
=======
| {FStar_Absyn_Syntax.n = FStar_Absyn_Syntax.Typ_const ({FStar_Absyn_Syntax.v = _41_962; FStar_Absyn_Syntax.sort = {FStar_Absyn_Syntax.n = FStar_Absyn_Syntax.Kind_unknown; FStar_Absyn_Syntax.tk = _41_958; FStar_Absyn_Syntax.pos = _41_956; FStar_Absyn_Syntax.fvs = _41_954; FStar_Absyn_Syntax.uvs = _41_952}; FStar_Absyn_Syntax.p = _41_950}); FStar_Absyn_Syntax.tk = _41_948; FStar_Absyn_Syntax.pos = _41_946; FStar_Absyn_Syntax.fvs = _41_944; FStar_Absyn_Syntax.uvs = _41_942} -> begin
(let _138_737 = (let _138_736 = (FStar_Absyn_Print.typ_to_string t)
in (FStar_Util.format1 "Setting expected type to %s with kind unknown" _138_736))
in (failwith _138_737))
>>>>>>> bae9872c
end
| _41_967 -> begin
(

let _41_968 = env
in {solver = _41_968.solver; range = _41_968.range; curmodule = _41_968.curmodule; gamma = _41_968.gamma; modules = _41_968.modules; expected_typ = Some (t); level = _41_968.level; sigtab = _41_968.sigtab; is_pattern = _41_968.is_pattern; instantiate_targs = _41_968.instantiate_targs; instantiate_vargs = _41_968.instantiate_vargs; effects = _41_968.effects; generalize = _41_968.generalize; letrecs = _41_968.letrecs; top_level = _41_968.top_level; check_uvars = _41_968.check_uvars; use_eq = false; is_iface = _41_968.is_iface; admit = _41_968.admit; default_effects = _41_968.default_effects})
end))


let expected_typ : env  ->  FStar_Absyn_Syntax.typ Prims.option = (fun env -> (match (env.expected_typ) with
| None -> begin
None
end
| Some (t) -> begin
Some (t)
end))


<<<<<<< HEAD
let clear_expected_typ : env  ->  (env * FStar_Absyn_Syntax.typ Prims.option) = (fun env -> (let _137_742 = (expected_typ env)
in (((

let _40_975 = env
in {solver = _40_975.solver; range = _40_975.range; curmodule = _40_975.curmodule; gamma = _40_975.gamma; modules = _40_975.modules; expected_typ = None; level = _40_975.level; sigtab = _40_975.sigtab; is_pattern = _40_975.is_pattern; instantiate_targs = _40_975.instantiate_targs; instantiate_vargs = _40_975.instantiate_vargs; effects = _40_975.effects; generalize = _40_975.generalize; letrecs = _40_975.letrecs; top_level = _40_975.top_level; check_uvars = _40_975.check_uvars; use_eq = false; is_iface = _40_975.is_iface; admit = _40_975.admit; default_effects = _40_975.default_effects})), (_137_742))))
=======
let clear_expected_typ : env  ->  (env * FStar_Absyn_Syntax.typ Prims.option) = (fun env -> (let _138_742 = (expected_typ env)
in (((

let _41_975 = env
in {solver = _41_975.solver; range = _41_975.range; curmodule = _41_975.curmodule; gamma = _41_975.gamma; modules = _41_975.modules; expected_typ = None; level = _41_975.level; sigtab = _41_975.sigtab; is_pattern = _41_975.is_pattern; instantiate_targs = _41_975.instantiate_targs; instantiate_vargs = _41_975.instantiate_vargs; effects = _41_975.effects; generalize = _41_975.generalize; letrecs = _41_975.letrecs; top_level = _41_975.top_level; check_uvars = _41_975.check_uvars; use_eq = false; is_iface = _41_975.is_iface; admit = _41_975.admit; default_effects = _41_975.default_effects})), (_138_742))))
>>>>>>> bae9872c


let fold_env = (fun env f a -> (FStar_List.fold_right (fun e a -> (f a e)) env.gamma a))


let binding_of_binder : FStar_Absyn_Syntax.binder  ->  binding = (fun b -> (match ((Prims.fst b)) with
| FStar_Util.Inl (a) -> begin
Binding_typ (((a.FStar_Absyn_Syntax.v), (a.FStar_Absyn_Syntax.sort)))
end
| FStar_Util.Inr (x) -> begin
Binding_var (((x.FStar_Absyn_Syntax.v), (x.FStar_Absyn_Syntax.sort)))
end))


let binders : env  ->  FStar_Absyn_Syntax.binders = (fun env -> (FStar_List.fold_left (fun out b -> (match (b) with
| Binding_var (x, t) -> begin
<<<<<<< HEAD
(let _137_760 = (FStar_All.pipe_left FStar_Absyn_Syntax.v_binder (FStar_Absyn_Util.bvd_to_bvar_s x t))
in (_137_760)::out)
end
| Binding_typ (a, k) -> begin
(let _137_761 = (FStar_All.pipe_left FStar_Absyn_Syntax.t_binder (FStar_Absyn_Util.bvd_to_bvar_s a k))
in (_137_761)::out)
=======
(let _138_760 = (FStar_All.pipe_left FStar_Absyn_Syntax.v_binder (FStar_Absyn_Util.bvd_to_bvar_s x t))
in (_138_760)::out)
end
| Binding_typ (a, k) -> begin
(let _138_761 = (FStar_All.pipe_left FStar_Absyn_Syntax.t_binder (FStar_Absyn_Util.bvd_to_bvar_s a k))
in (_138_761)::out)
>>>>>>> bae9872c
end
| _41_999 -> begin
out
end)) [] env.gamma))


let t_binders : env  ->  FStar_Absyn_Syntax.binders = (fun env -> (FStar_List.fold_left (fun out b -> (match (b) with
| Binding_var (_41_1004) -> begin
out
end
| Binding_typ (a, k) -> begin
<<<<<<< HEAD
(let _137_766 = (FStar_All.pipe_left FStar_Absyn_Syntax.t_binder (FStar_Absyn_Util.bvd_to_bvar_s a k))
in (_137_766)::out)
=======
(let _138_766 = (FStar_All.pipe_left FStar_Absyn_Syntax.t_binder (FStar_Absyn_Util.bvd_to_bvar_s a k))
in (_138_766)::out)
>>>>>>> bae9872c
end
| _41_1011 -> begin
out
end)) [] env.gamma))


<<<<<<< HEAD
let idents : env  ->  FStar_Absyn_Syntax.freevars = (fun env -> (let _137_770 = (let _137_769 = (binders env)
in (FStar_All.pipe_right _137_769 (FStar_List.map Prims.fst)))
in (FStar_Absyn_Syntax.freevars_of_list _137_770)))
=======
let idents : env  ->  FStar_Absyn_Syntax.freevars = (fun env -> (let _138_770 = (let _138_769 = (binders env)
in (FStar_All.pipe_right _138_769 (FStar_List.map Prims.fst)))
in (FStar_Absyn_Syntax.freevars_of_list _138_770)))
>>>>>>> bae9872c


let lidents : env  ->  FStar_Ident.lident Prims.list = (fun env -> (

let keys = (FStar_List.fold_left (fun keys _41_13 -> (match (_41_13) with
| Binding_sig (s) -> begin
<<<<<<< HEAD
(let _137_775 = (FStar_Absyn_Util.lids_of_sigelt s)
in (FStar_List.append _137_775 keys))
=======
(let _138_775 = (FStar_Absyn_Util.lids_of_sigelt s)
in (FStar_List.append _138_775 keys))
>>>>>>> bae9872c
end
| _41_1019 -> begin
keys
end)) [] env.gamma)
<<<<<<< HEAD
in (let _137_780 = (sigtab env)
in (FStar_Util.smap_fold _137_780 (fun _40_1021 v keys -> (let _137_779 = (FStar_Absyn_Util.lids_of_sigelt v)
in (FStar_List.append _137_779 keys))) keys))))
=======
in (let _138_780 = (sigtab env)
in (FStar_Util.smap_fold _138_780 (fun _41_1021 v keys -> (let _138_779 = (FStar_Absyn_Util.lids_of_sigelt v)
in (FStar_List.append _138_779 keys))) keys))))
>>>>>>> bae9872c



<|MERGE_RESOLUTION|>--- conflicted
+++ resolved
@@ -96,19 +96,11 @@
 in ht)))
 
 
-<<<<<<< HEAD
-let modules_to_sigtables = (fun mods -> (let _137_65 = (FStar_List.collect (fun _40_41 -> (match (_40_41) with
-| (_40_39, m) -> begin
-m.FStar_Absyn_Syntax.declarations
-end)) mods)
-in (signature_to_sigtables _137_65)))
-=======
-let modules_to_sigtables = (fun mods -> (let _138_65 = (FStar_List.collect (fun _41_41 -> (match (_41_41) with
+let modules_to_sigtables = (fun mods -> (let _141_65 = (FStar_List.collect (fun _41_41 -> (match (_41_41) with
 | (_41_39, m) -> begin
 m.FStar_Absyn_Syntax.declarations
 end)) mods)
-in (signature_to_sigtables _138_65)))
->>>>>>> bae9872c
+in (signature_to_sigtables _141_65)))
 
 
 type level =
@@ -176,21 +168,12 @@
 
 let bound_vars : env  ->  (FStar_Absyn_Syntax.btvar, FStar_Absyn_Syntax.bvvar) FStar_Util.either Prims.list = (fun env -> (FStar_All.pipe_right env.gamma (FStar_List.collect (fun _41_1 -> (match (_41_1) with
 | Binding_typ (a, k) -> begin
-<<<<<<< HEAD
-(let _137_291 = (FStar_All.pipe_left (fun _137_290 -> FStar_Util.Inl (_137_290)) (FStar_Absyn_Util.bvd_to_bvar_s a k))
-in (_137_291)::[])
+(let _141_291 = (FStar_All.pipe_left (fun _141_290 -> FStar_Util.Inl (_141_290)) (FStar_Absyn_Util.bvd_to_bvar_s a k))
+in (_141_291)::[])
 end
 | Binding_var (x, t) -> begin
-(let _137_293 = (FStar_All.pipe_left (fun _137_292 -> FStar_Util.Inr (_137_292)) (FStar_Absyn_Util.bvd_to_bvar_s x t))
-in (_137_293)::[])
-=======
-(let _138_291 = (FStar_All.pipe_left (fun _138_290 -> FStar_Util.Inl (_138_290)) (FStar_Absyn_Util.bvd_to_bvar_s a k))
-in (_138_291)::[])
-end
-| Binding_var (x, t) -> begin
-(let _138_293 = (FStar_All.pipe_left (fun _138_292 -> FStar_Util.Inr (_138_292)) (FStar_Absyn_Util.bvd_to_bvar_s x t))
-in (_138_293)::[])
->>>>>>> bae9872c
+(let _141_293 = (FStar_All.pipe_left (fun _141_292 -> FStar_Util.Inr (_141_292)) (FStar_Absyn_Util.bvd_to_bvar_s x t))
+in (_141_293)::[])
 end
 | Binding_lid (_41_96) -> begin
 []
@@ -220,19 +203,11 @@
 let _41_110 = (env.solver.push msg)
 in (
 
-<<<<<<< HEAD
-let _40_112 = env
-in (let _137_312 = (let _137_311 = (let _137_310 = (sigtab env)
-in (FStar_Util.smap_copy _137_310))
-in (_137_311)::env.sigtab)
-in {solver = _40_112.solver; range = _40_112.range; curmodule = _40_112.curmodule; gamma = _40_112.gamma; modules = _40_112.modules; expected_typ = _40_112.expected_typ; level = _40_112.level; sigtab = _137_312; is_pattern = _40_112.is_pattern; instantiate_targs = _40_112.instantiate_targs; instantiate_vargs = _40_112.instantiate_vargs; effects = _40_112.effects; generalize = _40_112.generalize; letrecs = _40_112.letrecs; top_level = _40_112.top_level; check_uvars = _40_112.check_uvars; use_eq = _40_112.use_eq; is_iface = _40_112.is_iface; admit = _40_112.admit; default_effects = _40_112.default_effects}))))
-=======
 let _41_112 = env
-in (let _138_312 = (let _138_311 = (let _138_310 = (sigtab env)
-in (FStar_Util.smap_copy _138_310))
-in (_138_311)::env.sigtab)
-in {solver = _41_112.solver; range = _41_112.range; curmodule = _41_112.curmodule; gamma = _41_112.gamma; modules = _41_112.modules; expected_typ = _41_112.expected_typ; level = _41_112.level; sigtab = _138_312; is_pattern = _41_112.is_pattern; instantiate_targs = _41_112.instantiate_targs; instantiate_vargs = _41_112.instantiate_vargs; effects = _41_112.effects; generalize = _41_112.generalize; letrecs = _41_112.letrecs; top_level = _41_112.top_level; check_uvars = _41_112.check_uvars; use_eq = _41_112.use_eq; is_iface = _41_112.is_iface; admit = _41_112.admit; default_effects = _41_112.default_effects}))))
->>>>>>> bae9872c
+in (let _141_312 = (let _141_311 = (let _141_310 = (sigtab env)
+in (FStar_Util.smap_copy _141_310))
+in (_141_311)::env.sigtab)
+in {solver = _41_112.solver; range = _41_112.range; curmodule = _41_112.curmodule; gamma = _41_112.gamma; modules = _41_112.modules; expected_typ = _41_112.expected_typ; level = _41_112.level; sigtab = _141_312; is_pattern = _41_112.is_pattern; instantiate_targs = _41_112.instantiate_targs; instantiate_vargs = _41_112.instantiate_vargs; effects = _41_112.effects; generalize = _41_112.generalize; letrecs = _41_112.letrecs; top_level = _41_112.top_level; check_uvars = _41_112.check_uvars; use_eq = _41_112.use_eq; is_iface = _41_112.is_iface; admit = _41_112.admit; default_effects = _41_112.default_effects}))))
 
 
 let mark : env  ->  env = (fun env -> (
@@ -240,19 +215,11 @@
 let _41_115 = (env.solver.mark "USER MARK")
 in (
 
-<<<<<<< HEAD
-let _40_117 = env
-in (let _137_317 = (let _137_316 = (let _137_315 = (sigtab env)
-in (FStar_Util.smap_copy _137_315))
-in (_137_316)::env.sigtab)
-in {solver = _40_117.solver; range = _40_117.range; curmodule = _40_117.curmodule; gamma = _40_117.gamma; modules = _40_117.modules; expected_typ = _40_117.expected_typ; level = _40_117.level; sigtab = _137_317; is_pattern = _40_117.is_pattern; instantiate_targs = _40_117.instantiate_targs; instantiate_vargs = _40_117.instantiate_vargs; effects = _40_117.effects; generalize = _40_117.generalize; letrecs = _40_117.letrecs; top_level = _40_117.top_level; check_uvars = _40_117.check_uvars; use_eq = _40_117.use_eq; is_iface = _40_117.is_iface; admit = _40_117.admit; default_effects = _40_117.default_effects}))))
-=======
 let _41_117 = env
-in (let _138_317 = (let _138_316 = (let _138_315 = (sigtab env)
-in (FStar_Util.smap_copy _138_315))
-in (_138_316)::env.sigtab)
-in {solver = _41_117.solver; range = _41_117.range; curmodule = _41_117.curmodule; gamma = _41_117.gamma; modules = _41_117.modules; expected_typ = _41_117.expected_typ; level = _41_117.level; sigtab = _138_317; is_pattern = _41_117.is_pattern; instantiate_targs = _41_117.instantiate_targs; instantiate_vargs = _41_117.instantiate_vargs; effects = _41_117.effects; generalize = _41_117.generalize; letrecs = _41_117.letrecs; top_level = _41_117.top_level; check_uvars = _41_117.check_uvars; use_eq = _41_117.use_eq; is_iface = _41_117.is_iface; admit = _41_117.admit; default_effects = _41_117.default_effects}))))
->>>>>>> bae9872c
+in (let _141_317 = (let _141_316 = (let _141_315 = (sigtab env)
+in (FStar_Util.smap_copy _141_315))
+in (_141_316)::env.sigtab)
+in {solver = _41_117.solver; range = _41_117.range; curmodule = _41_117.curmodule; gamma = _41_117.gamma; modules = _41_117.modules; expected_typ = _41_117.expected_typ; level = _41_117.level; sigtab = _141_317; is_pattern = _41_117.is_pattern; instantiate_targs = _41_117.instantiate_targs; instantiate_vargs = _41_117.instantiate_vargs; effects = _41_117.effects; generalize = _41_117.generalize; letrecs = _41_117.letrecs; top_level = _41_117.top_level; check_uvars = _41_117.check_uvars; use_eq = _41_117.use_eq; is_iface = _41_117.is_iface; admit = _41_117.admit; default_effects = _41_117.default_effects}))))
 
 
 let commit_mark : env  ->  env = (fun env -> (
@@ -278,15 +245,9 @@
 let _41_134 = (env.solver.reset_mark "USER MARK")
 in (
 
-<<<<<<< HEAD
-let _40_136 = env
-in (let _137_322 = (FStar_List.tl env.sigtab)
-in {solver = _40_136.solver; range = _40_136.range; curmodule = _40_136.curmodule; gamma = _40_136.gamma; modules = _40_136.modules; expected_typ = _40_136.expected_typ; level = _40_136.level; sigtab = _137_322; is_pattern = _40_136.is_pattern; instantiate_targs = _40_136.instantiate_targs; instantiate_vargs = _40_136.instantiate_vargs; effects = _40_136.effects; generalize = _40_136.generalize; letrecs = _40_136.letrecs; top_level = _40_136.top_level; check_uvars = _40_136.check_uvars; use_eq = _40_136.use_eq; is_iface = _40_136.is_iface; admit = _40_136.admit; default_effects = _40_136.default_effects}))))
-=======
 let _41_136 = env
-in (let _138_322 = (FStar_List.tl env.sigtab)
-in {solver = _41_136.solver; range = _41_136.range; curmodule = _41_136.curmodule; gamma = _41_136.gamma; modules = _41_136.modules; expected_typ = _41_136.expected_typ; level = _41_136.level; sigtab = _138_322; is_pattern = _41_136.is_pattern; instantiate_targs = _41_136.instantiate_targs; instantiate_vargs = _41_136.instantiate_vargs; effects = _41_136.effects; generalize = _41_136.generalize; letrecs = _41_136.letrecs; top_level = _41_136.top_level; check_uvars = _41_136.check_uvars; use_eq = _41_136.use_eq; is_iface = _41_136.is_iface; admit = _41_136.admit; default_effects = _41_136.default_effects}))))
->>>>>>> bae9872c
+in (let _141_322 = (FStar_List.tl env.sigtab)
+in {solver = _41_136.solver; range = _41_136.range; curmodule = _41_136.curmodule; gamma = _41_136.gamma; modules = _41_136.modules; expected_typ = _41_136.expected_typ; level = _41_136.level; sigtab = _141_322; is_pattern = _41_136.is_pattern; instantiate_targs = _41_136.instantiate_targs; instantiate_vargs = _41_136.instantiate_vargs; effects = _41_136.effects; generalize = _41_136.generalize; letrecs = _41_136.letrecs; top_level = _41_136.top_level; check_uvars = _41_136.check_uvars; use_eq = _41_136.use_eq; is_iface = _41_136.is_iface; admit = _41_136.admit; default_effects = _41_136.default_effects}))))
 
 
 let pop : env  ->  Prims.string  ->  env = (fun env msg -> (match (env.sigtab) with
@@ -304,15 +265,9 @@
 end))
 
 
-<<<<<<< HEAD
-let initial_env : solver_t  ->  FStar_Ident.lident  ->  env = (fun solver module_lid -> (let _137_332 = (let _137_331 = (new_sigtab ())
-in (_137_331)::[])
-in {solver = solver; range = FStar_Absyn_Syntax.dummyRange; curmodule = module_lid; gamma = []; modules = []; expected_typ = None; level = Expr; sigtab = _137_332; is_pattern = false; instantiate_targs = true; instantiate_vargs = true; effects = {decls = []; order = []; joins = []}; generalize = true; letrecs = []; top_level = true; check_uvars = false; use_eq = false; is_iface = false; admit = false; default_effects = []}))
-=======
-let initial_env : solver_t  ->  FStar_Ident.lident  ->  env = (fun solver module_lid -> (let _138_332 = (let _138_331 = (new_sigtab ())
-in (_138_331)::[])
-in {solver = solver; range = FStar_Absyn_Syntax.dummyRange; curmodule = module_lid; gamma = []; modules = []; expected_typ = None; level = Expr; sigtab = _138_332; is_pattern = false; instantiate_targs = true; instantiate_vargs = true; effects = {decls = []; order = []; joins = []}; generalize = true; letrecs = []; top_level = true; check_uvars = false; use_eq = false; is_iface = false; admit = false; default_effects = []}))
->>>>>>> bae9872c
+let initial_env : solver_t  ->  FStar_Ident.lident  ->  env = (fun solver module_lid -> (let _141_332 = (let _141_331 = (new_sigtab ())
+in (_141_331)::[])
+in {solver = solver; range = FStar_Absyn_Syntax.dummyRange; curmodule = module_lid; gamma = []; modules = []; expected_typ = None; level = Expr; sigtab = _141_332; is_pattern = false; instantiate_targs = true; instantiate_vargs = true; effects = {decls = []; order = []; joins = []}; generalize = true; letrecs = []; top_level = true; check_uvars = false; use_eq = false; is_iface = false; admit = false; default_effects = []}))
 
 
 let effect_decl_opt : env  ->  FStar_Ident.lident  ->  FStar_Absyn_Syntax.eff_decl Prims.option = (fun env l -> (FStar_All.pipe_right env.effects.decls (FStar_Util.find_opt (fun d -> (FStar_Ident.lid_equals d.FStar_Absyn_Syntax.mname l)))))
@@ -321,28 +276,16 @@
 let name_not_found : FStar_Absyn_Syntax.lident  ->  Prims.string = (fun l -> (FStar_Util.format1 "Name \"%s\" not found" l.FStar_Ident.str))
 
 
-<<<<<<< HEAD
-let variable_not_found = (fun v -> (let _137_341 = (FStar_Absyn_Print.strBvd v)
-in (FStar_Util.format1 "Variable \"%s\" not found" _137_341)))
-=======
-let variable_not_found = (fun v -> (let _138_341 = (FStar_Absyn_Print.strBvd v)
-in (FStar_Util.format1 "Variable \"%s\" not found" _138_341)))
->>>>>>> bae9872c
+let variable_not_found = (fun v -> (let _141_341 = (FStar_Absyn_Print.strBvd v)
+in (FStar_Util.format1 "Variable \"%s\" not found" _141_341)))
 
 
 let get_effect_decl : env  ->  FStar_Ident.lident  ->  FStar_Absyn_Syntax.eff_decl = (fun env l -> (match ((effect_decl_opt env l)) with
 | None -> begin
-<<<<<<< HEAD
-(let _137_348 = (let _137_347 = (let _137_346 = (name_not_found l)
-in ((_137_346), ((FStar_Ident.range_of_lid l))))
-in FStar_Absyn_Syntax.Error (_137_347))
-in (Prims.raise _137_348))
-=======
-(let _138_348 = (let _138_347 = (let _138_346 = (name_not_found l)
-in ((_138_346), ((FStar_Ident.range_of_lid l))))
-in FStar_Absyn_Syntax.Error (_138_347))
-in (Prims.raise _138_348))
->>>>>>> bae9872c
+(let _141_348 = (let _141_347 = (let _141_346 = (name_not_found l)
+in ((_141_346), ((FStar_Ident.range_of_lid l))))
+in FStar_Absyn_Syntax.Error (_141_347))
+in (Prims.raise _141_348))
 end
 | Some (md) -> begin
 md
@@ -357,25 +300,14 @@
 ((FStar_Ident.lid_equals l1 m1) && (FStar_Ident.lid_equals l2 m2))
 end))))) with
 | None -> begin
-<<<<<<< HEAD
-(let _137_404 = (let _137_403 = (let _137_402 = (let _137_401 = (FStar_Absyn_Print.sli l1)
-in (let _137_400 = (FStar_Absyn_Print.sli l2)
-in (FStar_Util.format2 "Effects %s and %s cannot be composed" _137_401 _137_400)))
-in ((_137_402), (env.range)))
-in FStar_Absyn_Syntax.Error (_137_403))
-in (Prims.raise _137_404))
-end
-| Some (_40_182, _40_184, m3, j1, j2) -> begin
-=======
-(let _138_404 = (let _138_403 = (let _138_402 = (let _138_401 = (FStar_Absyn_Print.sli l1)
-in (let _138_400 = (FStar_Absyn_Print.sli l2)
-in (FStar_Util.format2 "Effects %s and %s cannot be composed" _138_401 _138_400)))
-in ((_138_402), (env.range)))
-in FStar_Absyn_Syntax.Error (_138_403))
-in (Prims.raise _138_404))
+(let _141_404 = (let _141_403 = (let _141_402 = (let _141_401 = (FStar_Absyn_Print.sli l1)
+in (let _141_400 = (FStar_Absyn_Print.sli l2)
+in (FStar_Util.format2 "Effects %s and %s cannot be composed" _141_401 _141_400)))
+in ((_141_402), (env.range)))
+in FStar_Absyn_Syntax.Error (_141_403))
+in (Prims.raise _141_404))
 end
 | Some (_41_182, _41_184, m3, j1, j2) -> begin
->>>>>>> bae9872c
 ((m3), (j1), (j2))
 end)
 end)
@@ -390,13 +322,8 @@
 
 let wp_sig_aux : FStar_Absyn_Syntax.eff_decl Prims.list  ->  FStar_Ident.lident  ->  (((FStar_Absyn_Syntax.typ', (FStar_Absyn_Syntax.knd', Prims.unit) FStar_Absyn_Syntax.syntax) FStar_Absyn_Syntax.syntax FStar_Absyn_Syntax.bvdef, (FStar_Absyn_Syntax.knd', Prims.unit) FStar_Absyn_Syntax.syntax) FStar_Absyn_Syntax.withinfo_t * (FStar_Absyn_Syntax.knd', Prims.unit) FStar_Absyn_Syntax.syntax) = (fun decls m -> (match ((FStar_All.pipe_right decls (FStar_Util.find_opt (fun d -> (FStar_Ident.lid_equals d.FStar_Absyn_Syntax.mname m))))) with
 | None -> begin
-<<<<<<< HEAD
-(let _137_419 = (FStar_Util.format1 "Impossible: declaration for monad %s not found" m.FStar_Ident.str)
-in (FStar_All.failwith _137_419))
-=======
-(let _138_419 = (FStar_Util.format1 "Impossible: declaration for monad %s not found" m.FStar_Ident.str)
-in (failwith _138_419))
->>>>>>> bae9872c
+(let _141_419 = (FStar_Util.format1 "Impossible: declaration for monad %s not found" m.FStar_Ident.str)
+in (failwith _141_419))
 end
 | Some (md) -> begin
 (match (md.FStar_Absyn_Syntax.signature.FStar_Absyn_Syntax.n) with
@@ -456,29 +383,16 @@
 | FStar_Absyn_Syntax.Sig_sub_effect (sub, _41_271) -> begin
 (
 
-<<<<<<< HEAD
-let compose_edges = (fun e1 e2 -> {msource = e1.msource; mtarget = e2.mtarget; mlift = (fun r wp1 -> (let _137_440 = (e1.mlift r wp1)
-in (e2.mlift r _137_440)))})
-in (
-
-let mk_lift = (fun lift_t r wp1 -> (let _137_451 = (let _137_450 = (let _137_449 = (FStar_Absyn_Syntax.targ r)
-in (let _137_448 = (let _137_447 = (FStar_Absyn_Syntax.targ wp1)
-in (_137_447)::[])
-in (_137_449)::_137_448))
-in ((lift_t), (_137_450)))
-in (FStar_Absyn_Syntax.mk_Typ_app _137_451 None wp1.FStar_Absyn_Syntax.pos)))
-=======
-let compose_edges = (fun e1 e2 -> {msource = e1.msource; mtarget = e2.mtarget; mlift = (fun r wp1 -> (let _138_440 = (e1.mlift r wp1)
-in (e2.mlift r _138_440)))})
-in (
-
-let mk_lift = (fun lift_t r wp1 -> (let _138_451 = (let _138_450 = (let _138_449 = (FStar_Absyn_Syntax.targ r)
-in (let _138_448 = (let _138_447 = (FStar_Absyn_Syntax.targ wp1)
-in (_138_447)::[])
-in (_138_449)::_138_448))
-in ((lift_t), (_138_450)))
-in (FStar_Absyn_Syntax.mk_Typ_app _138_451 None wp1.FStar_Absyn_Syntax.pos)))
->>>>>>> bae9872c
+let compose_edges = (fun e1 e2 -> {msource = e1.msource; mtarget = e2.mtarget; mlift = (fun r wp1 -> (let _141_440 = (e1.mlift r wp1)
+in (e2.mlift r _141_440)))})
+in (
+
+let mk_lift = (fun lift_t r wp1 -> (let _141_451 = (let _141_450 = (let _141_449 = (FStar_Absyn_Syntax.targ r)
+in (let _141_448 = (let _141_447 = (FStar_Absyn_Syntax.targ wp1)
+in (_141_447)::[])
+in (_141_449)::_141_448))
+in ((lift_t), (_141_450)))
+in (FStar_Absyn_Syntax.mk_Typ_app _141_451 None wp1.FStar_Absyn_Syntax.pos)))
 in (
 
 let edge = {msource = sub.FStar_Absyn_Syntax.source; mtarget = sub.FStar_Absyn_Syntax.target; mlift = (mk_lift sub.FStar_Absyn_Syntax.lift)}
@@ -489,25 +403,14 @@
 
 let print_mlift = (fun l -> (
 
-<<<<<<< HEAD
-let arg = (let _137_468 = (FStar_Absyn_Syntax.lid_of_path (("ARG")::[]) FStar_Absyn_Syntax.dummyRange)
-in (FStar_Absyn_Util.ftv _137_468 FStar_Absyn_Syntax.mk_Kind_type))
-in (
-
-let wp = (let _137_469 = (FStar_Absyn_Syntax.lid_of_path (("WP")::[]) FStar_Absyn_Syntax.dummyRange)
-in (FStar_Absyn_Util.ftv _137_469 FStar_Absyn_Syntax.mk_Kind_unknown))
-in (let _137_470 = (l arg wp)
-in (FStar_Absyn_Print.typ_to_string _137_470)))))
-=======
-let arg = (let _138_468 = (FStar_Absyn_Syntax.lid_of_path (("ARG")::[]) FStar_Absyn_Syntax.dummyRange)
-in (FStar_Absyn_Util.ftv _138_468 FStar_Absyn_Syntax.mk_Kind_type))
-in (
-
-let wp = (let _138_469 = (FStar_Absyn_Syntax.lid_of_path (("WP")::[]) FStar_Absyn_Syntax.dummyRange)
-in (FStar_Absyn_Util.ftv _138_469 FStar_Absyn_Syntax.mk_Kind_unknown))
-in (let _138_470 = (l arg wp)
-in (FStar_Absyn_Print.typ_to_string _138_470)))))
->>>>>>> bae9872c
+let arg = (let _141_468 = (FStar_Absyn_Syntax.lid_of_path (("ARG")::[]) FStar_Absyn_Syntax.dummyRange)
+in (FStar_Absyn_Util.ftv _141_468 FStar_Absyn_Syntax.mk_Kind_type))
+in (
+
+let wp = (let _141_469 = (FStar_Absyn_Syntax.lid_of_path (("WP")::[]) FStar_Absyn_Syntax.dummyRange)
+in (FStar_Absyn_Util.ftv _141_469 FStar_Absyn_Syntax.mk_Kind_unknown))
+in (let _141_470 = (l arg wp)
+in (FStar_Absyn_Print.typ_to_string _141_470)))))
 in (
 
 let order = (edge)::env.effects.order
@@ -519,36 +422,22 @@
 let find_edge = (fun order _41_299 -> (match (_41_299) with
 | (i, j) -> begin
 if (FStar_Ident.lid_equals i j) then begin
-<<<<<<< HEAD
-(FStar_All.pipe_right (id_edge i) (fun _137_476 -> Some (_137_476)))
-=======
-(FStar_All.pipe_right (id_edge i) (fun _138_476 -> Some (_138_476)))
->>>>>>> bae9872c
+(FStar_All.pipe_right (id_edge i) (fun _141_476 -> Some (_141_476)))
 end else begin
 (FStar_All.pipe_right order (FStar_Util.find_opt (fun e -> ((FStar_Ident.lid_equals e.msource i) && (FStar_Ident.lid_equals e.mtarget j)))))
 end
 end))
 in (
 
-<<<<<<< HEAD
-let order = (FStar_All.pipe_right ms (FStar_List.fold_left (fun order k -> (let _137_484 = (FStar_All.pipe_right ms (FStar_List.collect (fun i -> if (FStar_Ident.lid_equals i k) then begin
-=======
-let order = (FStar_All.pipe_right ms (FStar_List.fold_left (fun order k -> (let _138_484 = (FStar_All.pipe_right ms (FStar_List.collect (fun i -> if (FStar_Ident.lid_equals i k) then begin
->>>>>>> bae9872c
+let order = (FStar_All.pipe_right ms (FStar_List.fold_left (fun order k -> (let _141_484 = (FStar_All.pipe_right ms (FStar_List.collect (fun i -> if (FStar_Ident.lid_equals i k) then begin
 []
 end else begin
 (FStar_All.pipe_right ms (FStar_List.collect (fun j -> if (FStar_Ident.lid_equals j k) then begin
 []
 end else begin
-<<<<<<< HEAD
-(match ((let _137_483 = (find_edge order ((i), (k)))
-in (let _137_482 = (find_edge order ((k), (j)))
-in ((_137_483), (_137_482))))) with
-=======
-(match ((let _138_483 = (find_edge order ((i), (k)))
-in (let _138_482 = (find_edge order ((k), (j)))
-in ((_138_483), (_138_482))))) with
->>>>>>> bae9872c
+(match ((let _141_483 = (find_edge order ((i), (k)))
+in (let _141_482 = (find_edge order ((k), (j)))
+in ((_141_483), (_141_482))))) with
 | (Some (e1), Some (e2)) -> begin
 ((compose_edges e1 e2))::[]
 end
@@ -557,11 +446,7 @@
 end)
 end)))
 end)))
-<<<<<<< HEAD
-in (FStar_List.append order _137_484))) order))
-=======
-in (FStar_List.append order _138_484))) order))
->>>>>>> bae9872c
+in (FStar_List.append order _141_484))) order))
 in (
 
 let order = (FStar_Util.remove_dups (fun e1 e2 -> ((FStar_Ident.lid_equals e1.msource e2.msource) && (FStar_Ident.lid_equals e1.mtarget e2.mtarget))) order)
@@ -569,31 +454,18 @@
 
 let joins = (FStar_All.pipe_right ms (FStar_List.collect (fun i -> (FStar_All.pipe_right ms (FStar_List.collect (fun j -> (
 
-<<<<<<< HEAD
-let join_opt = (FStar_All.pipe_right ms (FStar_List.fold_left (fun bopt k -> (match ((let _137_492 = (find_edge order ((i), (k)))
-in (let _137_491 = (find_edge order ((j), (k)))
-in ((_137_492), (_137_491))))) with
-=======
-let join_opt = (FStar_All.pipe_right ms (FStar_List.fold_left (fun bopt k -> (match ((let _138_492 = (find_edge order ((i), (k)))
-in (let _138_491 = (find_edge order ((j), (k)))
-in ((_138_492), (_138_491))))) with
->>>>>>> bae9872c
+let join_opt = (FStar_All.pipe_right ms (FStar_List.fold_left (fun bopt k -> (match ((let _141_492 = (find_edge order ((i), (k)))
+in (let _141_491 = (find_edge order ((j), (k)))
+in ((_141_492), (_141_491))))) with
 | (Some (ik), Some (jk)) -> begin
 (match (bopt) with
 | None -> begin
 Some (((k), (ik), (jk)))
 end
-<<<<<<< HEAD
-| Some (ub, _40_328, _40_330) -> begin
-if ((let _137_493 = (find_edge order ((k), (ub)))
-in (FStar_Util.is_some _137_493)) && (not ((let _137_494 = (find_edge order ((ub), (k)))
-in (FStar_Util.is_some _137_494))))) then begin
-=======
 | Some (ub, _41_328, _41_330) -> begin
-if ((let _138_493 = (find_edge order ((k), (ub)))
-in (FStar_Util.is_some _138_493)) && (not ((let _138_494 = (find_edge order ((ub), (k)))
-in (FStar_Util.is_some _138_494))))) then begin
->>>>>>> bae9872c
+if ((let _141_493 = (find_edge order ((k), (ub)))
+in (FStar_Util.is_some _141_493)) && (not ((let _141_494 = (find_edge order ((ub), (k)))
+in (FStar_Util.is_some _141_494))))) then begin
 Some (((k), (ik), (jk)))
 end else begin
 bopt
@@ -634,26 +506,15 @@
 (
 
 let lids = (FStar_Absyn_Util.lids_of_sigelt se)
-<<<<<<< HEAD
-in (FStar_List.iter (fun l -> (let _137_502 = (sigtab env)
-in (FStar_Util.smap_add _137_502 l.FStar_Ident.str se))) lids))
-=======
-in (FStar_List.iter (fun l -> (let _138_502 = (sigtab env)
-in (FStar_Util.smap_add _138_502 l.FStar_Ident.str se))) lids))
->>>>>>> bae9872c
+in (FStar_List.iter (fun l -> (let _141_502 = (sigtab env)
+in (FStar_Util.smap_add _141_502 l.FStar_Ident.str se))) lids))
 end))
 and add_sigelts : env  ->  FStar_Absyn_Syntax.sigelt Prims.list  ->  Prims.unit = (fun env ses -> (FStar_All.pipe_right ses (FStar_List.iter (add_sigelt env))))
 
 
-<<<<<<< HEAD
-let empty_lid : FStar_Absyn_Syntax.lident = (let _137_506 = (let _137_505 = (FStar_Absyn_Syntax.id_of_text "")
-in (_137_505)::[])
-in (FStar_Absyn_Syntax.lid_of_ids _137_506))
-=======
-let empty_lid : FStar_Absyn_Syntax.lident = (let _138_506 = (let _138_505 = (FStar_Absyn_Syntax.id_of_text "")
-in (_138_505)::[])
-in (FStar_Absyn_Syntax.lid_of_ids _138_506))
->>>>>>> bae9872c
+let empty_lid : FStar_Absyn_Syntax.lident = (let _141_506 = (let _141_505 = (FStar_Absyn_Syntax.id_of_text "")
+in (_141_505)::[])
+in (FStar_Absyn_Syntax.lid_of_ids _141_506))
 
 
 let finish_module : env  ->  FStar_Absyn_Syntax.modul  ->  env = (fun env m -> (
@@ -712,13 +573,8 @@
 let get_range : env  ->  FStar_Range.range = (fun e -> e.range)
 
 
-<<<<<<< HEAD
-let find_in_sigtab : env  ->  FStar_Ident.lident  ->  FStar_Absyn_Syntax.sigelt Prims.option = (fun env lid -> (let _137_538 = (sigtab env)
-in (FStar_Util.smap_try_find _137_538 (FStar_Ident.text_of_lid lid))))
-=======
-let find_in_sigtab : env  ->  FStar_Ident.lident  ->  FStar_Absyn_Syntax.sigelt Prims.option = (fun env lid -> (let _138_538 = (sigtab env)
-in (FStar_Util.smap_try_find _138_538 (FStar_Ident.text_of_lid lid))))
->>>>>>> bae9872c
+let find_in_sigtab : env  ->  FStar_Ident.lident  ->  FStar_Absyn_Syntax.sigelt Prims.option = (fun env lid -> (let _141_538 = (sigtab env)
+in (FStar_Util.smap_try_find _141_538 (FStar_Ident.text_of_lid lid))))
 
 
 let lookup_bvvdef : env  ->  FStar_Absyn_Syntax.bvvdef  ->  FStar_Absyn_Syntax.typ Prims.option = (fun env bvvd -> (FStar_Util.find_map env.gamma (fun _41_4 -> (match (_41_4) with
@@ -732,17 +588,10 @@
 
 let lookup_bvar : env  ->  FStar_Absyn_Syntax.bvvar  ->  FStar_Absyn_Syntax.typ = (fun env bv -> (match ((lookup_bvvdef env bv.FStar_Absyn_Syntax.v)) with
 | None -> begin
-<<<<<<< HEAD
-(let _137_550 = (let _137_549 = (let _137_548 = (variable_not_found bv.FStar_Absyn_Syntax.v)
-in ((_137_548), ((FStar_Absyn_Util.range_of_bvd bv.FStar_Absyn_Syntax.v))))
-in FStar_Absyn_Syntax.Error (_137_549))
-in (Prims.raise _137_550))
-=======
-(let _138_550 = (let _138_549 = (let _138_548 = (variable_not_found bv.FStar_Absyn_Syntax.v)
-in ((_138_548), ((FStar_Absyn_Util.range_of_bvd bv.FStar_Absyn_Syntax.v))))
-in FStar_Absyn_Syntax.Error (_138_549))
-in (Prims.raise _138_550))
->>>>>>> bae9872c
+(let _141_550 = (let _141_549 = (let _141_548 = (variable_not_found bv.FStar_Absyn_Syntax.v)
+in ((_141_548), ((FStar_Absyn_Util.range_of_bvd bv.FStar_Absyn_Syntax.v))))
+in FStar_Absyn_Syntax.Error (_141_549))
+in (Prims.raise _141_550))
 end
 | Some (t) -> begin
 t
@@ -798,15 +647,9 @@
 None
 end
 end
-<<<<<<< HEAD
-| Binding_sig (FStar_Absyn_Syntax.Sig_bundle (ses, _40_447, _40_449, _40_451)) -> begin
-(FStar_Util.find_map ses (fun se -> if (let _137_565 = (FStar_Absyn_Util.lids_of_sigelt se)
-in (FStar_All.pipe_right _137_565 (FStar_Util.for_some (FStar_Ident.lid_equals lid)))) then begin
-=======
 | Binding_sig (FStar_Absyn_Syntax.Sig_bundle (ses, _41_447, _41_449, _41_451)) -> begin
-(FStar_Util.find_map ses (fun se -> if (let _138_565 = (FStar_Absyn_Util.lids_of_sigelt se)
-in (FStar_All.pipe_right _138_565 (FStar_Util.for_some (FStar_Ident.lid_equals lid)))) then begin
->>>>>>> bae9872c
+(FStar_Util.find_map ses (fun se -> if (let _141_565 = (FStar_Absyn_Util.lids_of_sigelt se)
+in (FStar_All.pipe_right _141_565 (FStar_Util.for_some (FStar_Ident.lid_equals lid)))) then begin
 Some (FStar_Util.Inr (se))
 end else begin
 None
@@ -846,33 +689,18 @@
 
 
 let lookup_datacon : env  ->  FStar_Ident.lident  ->  FStar_Absyn_Syntax.typ = (fun env lid -> (match ((lookup_qname env lid)) with
-<<<<<<< HEAD
-| Some (FStar_Util.Inr (FStar_Absyn_Syntax.Sig_datacon (_40_468, t, (_40_471, tps, _40_474), _40_477, _40_479, _40_481))) -> begin
-(let _137_571 = (FStar_List.map (fun _40_489 -> (match (_40_489) with
-| (x, _40_488) -> begin
-((x), (Some (FStar_Absyn_Syntax.Implicit (true))))
-end)) tps)
-in (FStar_Absyn_Util.close_typ _137_571 t))
-end
-| _40_491 -> begin
-(let _137_574 = (let _137_573 = (let _137_572 = (name_not_found lid)
-in ((_137_572), ((FStar_Ident.range_of_lid lid))))
-in FStar_Absyn_Syntax.Error (_137_573))
-in (Prims.raise _137_574))
-=======
 | Some (FStar_Util.Inr (FStar_Absyn_Syntax.Sig_datacon (_41_468, t, (_41_471, tps, _41_474), _41_477, _41_479, _41_481))) -> begin
-(let _138_571 = (FStar_List.map (fun _41_489 -> (match (_41_489) with
+(let _141_571 = (FStar_List.map (fun _41_489 -> (match (_41_489) with
 | (x, _41_488) -> begin
 ((x), (Some (FStar_Absyn_Syntax.Implicit (true))))
 end)) tps)
-in (FStar_Absyn_Util.close_typ _138_571 t))
+in (FStar_Absyn_Util.close_typ _141_571 t))
 end
 | _41_491 -> begin
-(let _138_574 = (let _138_573 = (let _138_572 = (name_not_found lid)
-in ((_138_572), ((FStar_Ident.range_of_lid lid))))
-in FStar_Absyn_Syntax.Error (_138_573))
-in (Prims.raise _138_574))
->>>>>>> bae9872c
+(let _141_574 = (let _141_573 = (let _141_572 = (name_not_found lid)
+in ((_141_572), ((FStar_Ident.range_of_lid lid))))
+in FStar_Absyn_Syntax.Error (_141_573))
+in (Prims.raise _141_574))
 end))
 
 
@@ -880,19 +708,11 @@
 | Some (FStar_Util.Inr (FStar_Absyn_Syntax.Sig_kind_abbrev (l, binders, k, _41_498))) -> begin
 ((l), (binders), (k))
 end
-<<<<<<< HEAD
-| _40_504 -> begin
-(let _137_581 = (let _137_580 = (let _137_579 = (name_not_found lid)
-in ((_137_579), ((FStar_Ident.range_of_lid lid))))
-in FStar_Absyn_Syntax.Error (_137_580))
-in (Prims.raise _137_581))
-=======
 | _41_504 -> begin
-(let _138_581 = (let _138_580 = (let _138_579 = (name_not_found lid)
-in ((_138_579), ((FStar_Ident.range_of_lid lid))))
-in FStar_Absyn_Syntax.Error (_138_580))
-in (Prims.raise _138_581))
->>>>>>> bae9872c
+(let _141_581 = (let _141_580 = (let _141_579 = (name_not_found lid)
+in ((_141_579), ((FStar_Ident.range_of_lid lid))))
+in FStar_Absyn_Syntax.Error (_141_580))
+in (Prims.raise _141_581))
 end))
 
 
@@ -900,30 +720,17 @@
 
 let fail = (fun _41_509 -> (match (()) with
 | () -> begin
-<<<<<<< HEAD
-(let _137_592 = (let _137_591 = (FStar_Util.string_of_int i)
-in (let _137_590 = (FStar_Absyn_Print.sli lid)
-in (FStar_Util.format2 "Impossible: projecting field #%s from constructor %s is undefined" _137_591 _137_590)))
-in (FStar_All.failwith _137_592))
-=======
-(let _138_592 = (let _138_591 = (FStar_Util.string_of_int i)
-in (let _138_590 = (FStar_Absyn_Print.sli lid)
-in (FStar_Util.format2 "Impossible: projecting field #%s from constructor %s is undefined" _138_591 _138_590)))
-in (failwith _138_592))
->>>>>>> bae9872c
+(let _141_592 = (let _141_591 = (FStar_Util.string_of_int i)
+in (let _141_590 = (FStar_Absyn_Print.sli lid)
+in (FStar_Util.format2 "Impossible: projecting field #%s from constructor %s is undefined" _141_591 _141_590)))
+in (failwith _141_592))
 end))
 in (
 
 let t = (lookup_datacon env lid)
-<<<<<<< HEAD
-in (match ((let _137_593 = (FStar_Absyn_Util.compress_typ t)
-in _137_593.FStar_Absyn_Syntax.n)) with
-| FStar_Absyn_Syntax.Typ_fun (binders, _40_513) -> begin
-=======
-in (match ((let _138_593 = (FStar_Absyn_Util.compress_typ t)
-in _138_593.FStar_Absyn_Syntax.n)) with
+in (match ((let _141_593 = (FStar_Absyn_Util.compress_typ t)
+in _141_593.FStar_Absyn_Syntax.n)) with
 | FStar_Absyn_Syntax.Typ_fun (binders, _41_513) -> begin
->>>>>>> bae9872c
 if ((i < (Prims.parse_int "0")) || (i >= (FStar_List.length binders))) then begin
 (fail ())
 end else begin
@@ -932,21 +739,12 @@
 let b = (FStar_List.nth binders i)
 in (match ((Prims.fst b)) with
 | FStar_Util.Inl (a) -> begin
-<<<<<<< HEAD
-(let _137_594 = (FStar_Absyn_Util.mk_field_projector_name lid a i)
-in (FStar_All.pipe_right _137_594 Prims.fst))
+(let _141_594 = (FStar_Absyn_Util.mk_field_projector_name lid a i)
+in (FStar_All.pipe_right _141_594 Prims.fst))
 end
 | FStar_Util.Inr (x) -> begin
-(let _137_595 = (FStar_Absyn_Util.mk_field_projector_name lid x i)
-in (FStar_All.pipe_right _137_595 Prims.fst))
-=======
-(let _138_594 = (FStar_Absyn_Util.mk_field_projector_name lid a i)
-in (FStar_All.pipe_right _138_594 Prims.fst))
-end
-| FStar_Util.Inr (x) -> begin
-(let _138_595 = (FStar_Absyn_Util.mk_field_projector_name lid x i)
-in (FStar_All.pipe_right _138_595 Prims.fst))
->>>>>>> bae9872c
+(let _141_595 = (FStar_Absyn_Util.mk_field_projector_name lid x i)
+in (FStar_All.pipe_right _141_595 Prims.fst))
 end))
 end
 end
@@ -968,19 +766,11 @@
 | Some (FStar_Util.Inr (FStar_Absyn_Syntax.Sig_val_decl (_41_540, t, _41_543, _41_545))) -> begin
 t
 end
-<<<<<<< HEAD
-| _40_551 -> begin
-(let _137_606 = (let _137_605 = (let _137_604 = (name_not_found lid)
-in ((_137_604), ((FStar_Ident.range_of_lid lid))))
-in FStar_Absyn_Syntax.Error (_137_605))
-in (Prims.raise _137_606))
-=======
 | _41_551 -> begin
-(let _138_606 = (let _138_605 = (let _138_604 = (name_not_found lid)
-in ((_138_604), ((FStar_Ident.range_of_lid lid))))
-in FStar_Absyn_Syntax.Error (_138_605))
-in (Prims.raise _138_606))
->>>>>>> bae9872c
+(let _141_606 = (let _141_605 = (let _141_604 = (name_not_found lid)
+in ((_141_604), ((FStar_Ident.range_of_lid lid))))
+in FStar_Absyn_Syntax.Error (_141_605))
+in (Prims.raise _141_606))
 end))
 
 
@@ -988,39 +778,21 @@
 
 let not_found = (fun _41_555 -> (match (()) with
 | () -> begin
-<<<<<<< HEAD
-(let _137_615 = (let _137_614 = (let _137_613 = (name_not_found lid)
-in ((_137_613), ((FStar_Ident.range_of_lid lid))))
-in FStar_Absyn_Syntax.Error (_137_614))
-in (Prims.raise _137_615))
-end))
-in (
-
-let mapper = (fun _40_6 -> (match (_40_6) with
-| FStar_Util.Inr (FStar_Absyn_Syntax.Sig_datacon (_40_558, t, (_40_561, tps, _40_564), _40_567, _40_569, _40_571)) -> begin
-(let _137_620 = (let _137_619 = (FStar_List.map (fun _40_578 -> (match (_40_578) with
-| (x, _40_577) -> begin
-((x), (Some (FStar_Absyn_Syntax.Implicit (true))))
-end)) tps)
-in (FStar_Absyn_Util.close_typ _137_619 t))
-in Some (_137_620))
-=======
-(let _138_615 = (let _138_614 = (let _138_613 = (name_not_found lid)
-in ((_138_613), ((FStar_Ident.range_of_lid lid))))
-in FStar_Absyn_Syntax.Error (_138_614))
-in (Prims.raise _138_615))
+(let _141_615 = (let _141_614 = (let _141_613 = (name_not_found lid)
+in ((_141_613), ((FStar_Ident.range_of_lid lid))))
+in FStar_Absyn_Syntax.Error (_141_614))
+in (Prims.raise _141_615))
 end))
 in (
 
 let mapper = (fun _41_6 -> (match (_41_6) with
 | FStar_Util.Inr (FStar_Absyn_Syntax.Sig_datacon (_41_558, t, (_41_561, tps, _41_564), _41_567, _41_569, _41_571)) -> begin
-(let _138_620 = (let _138_619 = (FStar_List.map (fun _41_578 -> (match (_41_578) with
+(let _141_620 = (let _141_619 = (FStar_List.map (fun _41_578 -> (match (_41_578) with
 | (x, _41_577) -> begin
 ((x), (Some (FStar_Absyn_Syntax.Implicit (true))))
 end)) tps)
-in (FStar_Absyn_Util.close_typ _138_619 t))
-in Some (_138_620))
->>>>>>> bae9872c
+in (FStar_Absyn_Util.close_typ _141_619 t))
+in Some (_141_620))
 end
 | FStar_Util.Inl (t) -> begin
 Some (t)
@@ -1055,25 +827,14 @@
 | t -> begin
 None
 end))
-<<<<<<< HEAD
-in (match ((let _137_622 = (lookup_qname env lid)
-in (FStar_Util.bind_opt _137_622 mapper))) with
+in (match ((let _141_622 = (lookup_qname env lid)
+in (FStar_Util.bind_opt _141_622 mapper))) with
 | Some (t) -> begin
 (
 
-let _40_633 = t
-in (let _137_623 = (FStar_Absyn_Syntax.range_of_lid lid)
-in {FStar_Absyn_Syntax.n = _40_633.FStar_Absyn_Syntax.n; FStar_Absyn_Syntax.tk = _40_633.FStar_Absyn_Syntax.tk; FStar_Absyn_Syntax.pos = _137_623; FStar_Absyn_Syntax.fvs = _40_633.FStar_Absyn_Syntax.fvs; FStar_Absyn_Syntax.uvs = _40_633.FStar_Absyn_Syntax.uvs}))
-=======
-in (match ((let _138_622 = (lookup_qname env lid)
-in (FStar_Util.bind_opt _138_622 mapper))) with
-| Some (t) -> begin
-(
-
 let _41_633 = t
-in (let _138_623 = (FStar_Absyn_Syntax.range_of_lid lid)
-in {FStar_Absyn_Syntax.n = _41_633.FStar_Absyn_Syntax.n; FStar_Absyn_Syntax.tk = _41_633.FStar_Absyn_Syntax.tk; FStar_Absyn_Syntax.pos = _138_623; FStar_Absyn_Syntax.fvs = _41_633.FStar_Absyn_Syntax.fvs; FStar_Absyn_Syntax.uvs = _41_633.FStar_Absyn_Syntax.uvs}))
->>>>>>> bae9872c
+in (let _141_623 = (FStar_Absyn_Syntax.range_of_lid lid)
+in {FStar_Absyn_Syntax.n = _41_633.FStar_Absyn_Syntax.n; FStar_Absyn_Syntax.tk = _41_633.FStar_Absyn_Syntax.tk; FStar_Absyn_Syntax.pos = _141_623; FStar_Absyn_Syntax.fvs = _41_633.FStar_Absyn_Syntax.fvs; FStar_Absyn_Syntax.uvs = _41_633.FStar_Absyn_Syntax.uvs}))
 end
 | None -> begin
 (not_found ())
@@ -1114,17 +875,10 @@
 
 
 let lookup_datacons_of_typ : env  ->  FStar_Ident.lident  ->  (FStar_Ident.lident * FStar_Absyn_Syntax.typ) Prims.list Prims.option = (fun env lid -> (match ((lookup_qname env lid)) with
-<<<<<<< HEAD
-| Some (FStar_Util.Inr (FStar_Absyn_Syntax.Sig_tycon (_40_703, _40_705, _40_707, _40_709, datas, _40_712, _40_714))) -> begin
-(let _137_640 = (FStar_List.map (fun l -> (let _137_639 = (lookup_lid env l)
-in ((l), (_137_639)))) datas)
-in Some (_137_640))
-=======
 | Some (FStar_Util.Inr (FStar_Absyn_Syntax.Sig_tycon (_41_703, _41_705, _41_707, _41_709, datas, _41_712, _41_714))) -> begin
-(let _138_640 = (FStar_List.map (fun l -> (let _138_639 = (lookup_lid env l)
-in ((l), (_138_639)))) datas)
-in Some (_138_640))
->>>>>>> bae9872c
+(let _141_640 = (FStar_List.map (fun l -> (let _141_639 = (lookup_lid env l)
+in ((l), (_141_639)))) datas)
+in Some (_141_640))
 end
 | _41_721 -> begin
 None
@@ -1164,13 +918,8 @@
 (
 
 let t = (FStar_Absyn_Util.close_with_lam tps t)
-<<<<<<< HEAD
-in (let _137_651 = (FStar_Absyn_Syntax.mk_Typ_meta (FStar_Absyn_Syntax.Meta_named (((t), (lid)))))
-in Some (_137_651)))
-=======
-in (let _138_651 = (FStar_Absyn_Syntax.mk_Typ_meta (FStar_Absyn_Syntax.Meta_named (((t), (lid)))))
-in Some (_138_651)))
->>>>>>> bae9872c
+in (let _141_651 = (FStar_Absyn_Syntax.mk_Typ_meta (FStar_Absyn_Syntax.Meta_named (((t), (lid)))))
+in Some (_141_651)))
 end
 end
 | _41_760 -> begin
@@ -1183,13 +932,8 @@
 (
 
 let t = (FStar_Absyn_Util.close_with_lam tps t)
-<<<<<<< HEAD
-in (let _137_656 = (FStar_Absyn_Syntax.mk_Typ_meta (FStar_Absyn_Syntax.Meta_named (((t), (lid)))))
-in Some (_137_656)))
-=======
-in (let _138_656 = (FStar_Absyn_Syntax.mk_Typ_meta (FStar_Absyn_Syntax.Meta_named (((t), (lid)))))
-in Some (_138_656)))
->>>>>>> bae9872c
+in (let _141_656 = (FStar_Absyn_Syntax.mk_Typ_meta (FStar_Absyn_Syntax.Meta_named (((t), (lid)))))
+in Some (_141_656)))
 end
 | _41_777 -> begin
 None
@@ -1207,17 +951,10 @@
 
 let lookup_btvar : env  ->  FStar_Absyn_Syntax.btvar  ->  FStar_Absyn_Syntax.knd = (fun env btv -> (match ((lookup_btvdef env btv.FStar_Absyn_Syntax.v)) with
 | None -> begin
-<<<<<<< HEAD
-(let _137_668 = (let _137_667 = (let _137_666 = (variable_not_found btv.FStar_Absyn_Syntax.v)
-in ((_137_666), ((FStar_Absyn_Util.range_of_bvd btv.FStar_Absyn_Syntax.v))))
-in FStar_Absyn_Syntax.Error (_137_667))
-in (Prims.raise _137_668))
-=======
-(let _138_668 = (let _138_667 = (let _138_666 = (variable_not_found btv.FStar_Absyn_Syntax.v)
-in ((_138_666), ((FStar_Absyn_Util.range_of_bvd btv.FStar_Absyn_Syntax.v))))
-in FStar_Absyn_Syntax.Error (_138_667))
-in (Prims.raise _138_668))
->>>>>>> bae9872c
+(let _141_668 = (let _141_667 = (let _141_666 = (variable_not_found btv.FStar_Absyn_Syntax.v)
+in ((_141_666), ((FStar_Absyn_Util.range_of_bvd btv.FStar_Absyn_Syntax.v))))
+in FStar_Absyn_Syntax.Error (_141_667))
+in (Prims.raise _141_668))
 end
 | Some (k) -> begin
 k
@@ -1228,19 +965,11 @@
 | (Some (FStar_Util.Inr (FStar_Absyn_Syntax.Sig_tycon (lid, tps, k, _, _, _, _)))) | (Some (FStar_Util.Inr (FStar_Absyn_Syntax.Sig_typ_abbrev (lid, tps, k, _, _, _)))) -> begin
 (FStar_Absyn_Util.close_kind tps k)
 end
-<<<<<<< HEAD
-| _40_820 -> begin
-(let _137_675 = (let _137_674 = (let _137_673 = (name_not_found ftv)
-in ((_137_673), ((FStar_Ident.range_of_lid ftv))))
-in FStar_Absyn_Syntax.Error (_137_674))
-in (Prims.raise _137_675))
-=======
 | _41_820 -> begin
-(let _138_675 = (let _138_674 = (let _138_673 = (name_not_found ftv)
-in ((_138_673), ((FStar_Ident.range_of_lid ftv))))
-in FStar_Absyn_Syntax.Error (_138_674))
-in (Prims.raise _138_675))
->>>>>>> bae9872c
+(let _141_675 = (let _141_674 = (let _141_673 = (name_not_found ftv)
+in ((_141_673), ((FStar_Ident.range_of_lid ftv))))
+in FStar_Absyn_Syntax.Error (_141_674))
+in (Prims.raise _141_675))
 end))
 
 
@@ -1260,23 +989,13 @@
 
 
 let try_lookup_effect_lid : env  ->  FStar_Ident.lident  ->  FStar_Absyn_Syntax.knd Prims.option = (fun env ftv -> (match ((lookup_qname env ftv)) with
-<<<<<<< HEAD
-| Some (FStar_Util.Inr (FStar_Absyn_Syntax.Sig_new_effect (ne, _40_862))) -> begin
-(let _137_686 = (FStar_Absyn_Util.close_kind ne.FStar_Absyn_Syntax.binders ne.FStar_Absyn_Syntax.signature)
-in (FStar_All.pipe_right _137_686 (fun _137_685 -> Some (_137_685))))
-end
-| Some (FStar_Util.Inr (FStar_Absyn_Syntax.Sig_effect_abbrev (lid, binders, _40_870, _40_872, _40_874))) -> begin
-(let _137_688 = (FStar_Absyn_Util.close_kind binders FStar_Absyn_Syntax.mk_Kind_effect)
-in (FStar_All.pipe_right _137_688 (fun _137_687 -> Some (_137_687))))
-=======
 | Some (FStar_Util.Inr (FStar_Absyn_Syntax.Sig_new_effect (ne, _41_862))) -> begin
-(let _138_686 = (FStar_Absyn_Util.close_kind ne.FStar_Absyn_Syntax.binders ne.FStar_Absyn_Syntax.signature)
-in (FStar_All.pipe_right _138_686 (fun _138_685 -> Some (_138_685))))
+(let _141_686 = (FStar_Absyn_Util.close_kind ne.FStar_Absyn_Syntax.binders ne.FStar_Absyn_Syntax.signature)
+in (FStar_All.pipe_right _141_686 (fun _141_685 -> Some (_141_685))))
 end
 | Some (FStar_Util.Inr (FStar_Absyn_Syntax.Sig_effect_abbrev (lid, binders, _41_870, _41_872, _41_874))) -> begin
-(let _138_688 = (FStar_Absyn_Util.close_kind binders FStar_Absyn_Syntax.mk_Kind_effect)
-in (FStar_All.pipe_right _138_688 (fun _138_687 -> Some (_138_687))))
->>>>>>> bae9872c
+(let _141_688 = (FStar_Absyn_Util.close_kind binders FStar_Absyn_Syntax.mk_Kind_effect)
+in (FStar_All.pipe_right _141_688 (fun _141_687 -> Some (_141_687))))
 end
 | _41_880 -> begin
 None
@@ -1285,17 +1004,10 @@
 
 let lookup_effect_lid : env  ->  FStar_Ident.lident  ->  FStar_Absyn_Syntax.knd = (fun env ftv -> (match ((try_lookup_effect_lid env ftv)) with
 | None -> begin
-<<<<<<< HEAD
-(let _137_695 = (let _137_694 = (let _137_693 = (name_not_found ftv)
-in ((_137_693), ((FStar_Ident.range_of_lid ftv))))
-in FStar_Absyn_Syntax.Error (_137_694))
-in (Prims.raise _137_695))
-=======
-(let _138_695 = (let _138_694 = (let _138_693 = (name_not_found ftv)
-in ((_138_693), ((FStar_Ident.range_of_lid ftv))))
-in FStar_Absyn_Syntax.Error (_138_694))
-in (Prims.raise _138_695))
->>>>>>> bae9872c
+(let _141_695 = (let _141_694 = (let _141_693 = (name_not_found ftv)
+in ((_141_693), ((FStar_Ident.range_of_lid ftv))))
+in FStar_Absyn_Syntax.Error (_141_694))
+in (Prims.raise _141_695))
 end
 | Some (k) -> begin
 k
@@ -1322,34 +1034,19 @@
 
 let uvars_in_env : env  ->  FStar_Absyn_Syntax.uvars = (fun env -> (
 
-<<<<<<< HEAD
-let no_uvs = (let _137_712 = (FStar_Absyn_Syntax.new_uv_set ())
-in (let _137_711 = (FStar_Absyn_Syntax.new_uvt_set ())
-in (let _137_710 = (FStar_Absyn_Syntax.new_uvt_set ())
-in {FStar_Absyn_Syntax.uvars_k = _137_712; FStar_Absyn_Syntax.uvars_t = _137_711; FStar_Absyn_Syntax.uvars_e = _137_710})))
-=======
-let no_uvs = (let _138_712 = (FStar_Absyn_Syntax.new_uv_set ())
-in (let _138_711 = (FStar_Absyn_Syntax.new_uvt_set ())
-in (let _138_710 = (FStar_Absyn_Syntax.new_uvt_set ())
-in {FStar_Absyn_Syntax.uvars_k = _138_712; FStar_Absyn_Syntax.uvars_t = _138_711; FStar_Absyn_Syntax.uvars_e = _138_710})))
->>>>>>> bae9872c
+let no_uvs = (let _141_712 = (FStar_Absyn_Syntax.new_uv_set ())
+in (let _141_711 = (FStar_Absyn_Syntax.new_uvt_set ())
+in (let _141_710 = (FStar_Absyn_Syntax.new_uvt_set ())
+in {FStar_Absyn_Syntax.uvars_k = _141_712; FStar_Absyn_Syntax.uvars_t = _141_711; FStar_Absyn_Syntax.uvars_e = _141_710})))
 in (
 
 let ext = (fun out uvs -> (
 
-<<<<<<< HEAD
-let _40_902 = out
-in (let _137_719 = (FStar_Util.set_union out.FStar_Absyn_Syntax.uvars_k uvs.FStar_Absyn_Syntax.uvars_k)
-in (let _137_718 = (FStar_Util.set_union out.FStar_Absyn_Syntax.uvars_t uvs.FStar_Absyn_Syntax.uvars_t)
-in (let _137_717 = (FStar_Util.set_union out.FStar_Absyn_Syntax.uvars_e uvs.FStar_Absyn_Syntax.uvars_e)
-in {FStar_Absyn_Syntax.uvars_k = _137_719; FStar_Absyn_Syntax.uvars_t = _137_718; FStar_Absyn_Syntax.uvars_e = _137_717})))))
-=======
 let _41_902 = out
-in (let _138_719 = (FStar_Util.set_union out.FStar_Absyn_Syntax.uvars_k uvs.FStar_Absyn_Syntax.uvars_k)
-in (let _138_718 = (FStar_Util.set_union out.FStar_Absyn_Syntax.uvars_t uvs.FStar_Absyn_Syntax.uvars_t)
-in (let _138_717 = (FStar_Util.set_union out.FStar_Absyn_Syntax.uvars_e uvs.FStar_Absyn_Syntax.uvars_e)
-in {FStar_Absyn_Syntax.uvars_k = _138_719; FStar_Absyn_Syntax.uvars_t = _138_718; FStar_Absyn_Syntax.uvars_e = _138_717})))))
->>>>>>> bae9872c
+in (let _141_719 = (FStar_Util.set_union out.FStar_Absyn_Syntax.uvars_k uvs.FStar_Absyn_Syntax.uvars_k)
+in (let _141_718 = (FStar_Util.set_union out.FStar_Absyn_Syntax.uvars_t uvs.FStar_Absyn_Syntax.uvars_t)
+in (let _141_717 = (FStar_Util.set_union out.FStar_Absyn_Syntax.uvars_e uvs.FStar_Absyn_Syntax.uvars_e)
+in {FStar_Absyn_Syntax.uvars_k = _141_719; FStar_Absyn_Syntax.uvars_t = _141_718; FStar_Absyn_Syntax.uvars_e = _141_717})))))
 in (
 
 let rec aux = (fun out g -> (match (g) with
@@ -1357,25 +1054,14 @@
 out
 end
 | ((Binding_lid (_, t))::tl) | ((Binding_var (_, t))::tl) -> begin
-<<<<<<< HEAD
-(let _137_725 = (let _137_724 = (FStar_Absyn_Util.uvars_in_typ t)
-in (ext out _137_724))
-in (aux _137_725 tl))
-end
-| (Binding_typ (_40_922, k))::tl -> begin
-(let _137_727 = (let _137_726 = (FStar_Absyn_Util.uvars_in_kind k)
-in (ext out _137_726))
-in (aux _137_727 tl))
-=======
-(let _138_725 = (let _138_724 = (FStar_Absyn_Util.uvars_in_typ t)
-in (ext out _138_724))
-in (aux _138_725 tl))
+(let _141_725 = (let _141_724 = (FStar_Absyn_Util.uvars_in_typ t)
+in (ext out _141_724))
+in (aux _141_725 tl))
 end
 | (Binding_typ (_41_922, k))::tl -> begin
-(let _138_727 = (let _138_726 = (FStar_Absyn_Util.uvars_in_kind k)
-in (ext out _138_726))
-in (aux _138_727 tl))
->>>>>>> bae9872c
+(let _141_727 = (let _141_726 = (FStar_Absyn_Util.uvars_in_kind k)
+in (ext out _141_726))
+in (aux _141_727 tl))
 end
 | (Binding_sig (_41_930))::_41_928 -> begin
 out
@@ -1393,17 +1079,10 @@
 
 
 let set_expected_typ : env  ->  FStar_Absyn_Syntax.typ  ->  env = (fun env t -> (match (t) with
-<<<<<<< HEAD
-| {FStar_Absyn_Syntax.n = FStar_Absyn_Syntax.Typ_const ({FStar_Absyn_Syntax.v = _40_962; FStar_Absyn_Syntax.sort = {FStar_Absyn_Syntax.n = FStar_Absyn_Syntax.Kind_unknown; FStar_Absyn_Syntax.tk = _40_958; FStar_Absyn_Syntax.pos = _40_956; FStar_Absyn_Syntax.fvs = _40_954; FStar_Absyn_Syntax.uvs = _40_952}; FStar_Absyn_Syntax.p = _40_950}); FStar_Absyn_Syntax.tk = _40_948; FStar_Absyn_Syntax.pos = _40_946; FStar_Absyn_Syntax.fvs = _40_944; FStar_Absyn_Syntax.uvs = _40_942} -> begin
-(let _137_737 = (let _137_736 = (FStar_Absyn_Print.typ_to_string t)
-in (FStar_Util.format1 "Setting expected type to %s with kind unknown" _137_736))
-in (FStar_All.failwith _137_737))
-=======
 | {FStar_Absyn_Syntax.n = FStar_Absyn_Syntax.Typ_const ({FStar_Absyn_Syntax.v = _41_962; FStar_Absyn_Syntax.sort = {FStar_Absyn_Syntax.n = FStar_Absyn_Syntax.Kind_unknown; FStar_Absyn_Syntax.tk = _41_958; FStar_Absyn_Syntax.pos = _41_956; FStar_Absyn_Syntax.fvs = _41_954; FStar_Absyn_Syntax.uvs = _41_952}; FStar_Absyn_Syntax.p = _41_950}); FStar_Absyn_Syntax.tk = _41_948; FStar_Absyn_Syntax.pos = _41_946; FStar_Absyn_Syntax.fvs = _41_944; FStar_Absyn_Syntax.uvs = _41_942} -> begin
-(let _138_737 = (let _138_736 = (FStar_Absyn_Print.typ_to_string t)
-in (FStar_Util.format1 "Setting expected type to %s with kind unknown" _138_736))
-in (failwith _138_737))
->>>>>>> bae9872c
+(let _141_737 = (let _141_736 = (FStar_Absyn_Print.typ_to_string t)
+in (FStar_Util.format1 "Setting expected type to %s with kind unknown" _141_736))
+in (failwith _141_737))
 end
 | _41_967 -> begin
 (
@@ -1422,19 +1101,11 @@
 end))
 
 
-<<<<<<< HEAD
-let clear_expected_typ : env  ->  (env * FStar_Absyn_Syntax.typ Prims.option) = (fun env -> (let _137_742 = (expected_typ env)
+let clear_expected_typ : env  ->  (env * FStar_Absyn_Syntax.typ Prims.option) = (fun env -> (let _141_742 = (expected_typ env)
 in (((
 
-let _40_975 = env
-in {solver = _40_975.solver; range = _40_975.range; curmodule = _40_975.curmodule; gamma = _40_975.gamma; modules = _40_975.modules; expected_typ = None; level = _40_975.level; sigtab = _40_975.sigtab; is_pattern = _40_975.is_pattern; instantiate_targs = _40_975.instantiate_targs; instantiate_vargs = _40_975.instantiate_vargs; effects = _40_975.effects; generalize = _40_975.generalize; letrecs = _40_975.letrecs; top_level = _40_975.top_level; check_uvars = _40_975.check_uvars; use_eq = false; is_iface = _40_975.is_iface; admit = _40_975.admit; default_effects = _40_975.default_effects})), (_137_742))))
-=======
-let clear_expected_typ : env  ->  (env * FStar_Absyn_Syntax.typ Prims.option) = (fun env -> (let _138_742 = (expected_typ env)
-in (((
-
 let _41_975 = env
-in {solver = _41_975.solver; range = _41_975.range; curmodule = _41_975.curmodule; gamma = _41_975.gamma; modules = _41_975.modules; expected_typ = None; level = _41_975.level; sigtab = _41_975.sigtab; is_pattern = _41_975.is_pattern; instantiate_targs = _41_975.instantiate_targs; instantiate_vargs = _41_975.instantiate_vargs; effects = _41_975.effects; generalize = _41_975.generalize; letrecs = _41_975.letrecs; top_level = _41_975.top_level; check_uvars = _41_975.check_uvars; use_eq = false; is_iface = _41_975.is_iface; admit = _41_975.admit; default_effects = _41_975.default_effects})), (_138_742))))
->>>>>>> bae9872c
+in {solver = _41_975.solver; range = _41_975.range; curmodule = _41_975.curmodule; gamma = _41_975.gamma; modules = _41_975.modules; expected_typ = None; level = _41_975.level; sigtab = _41_975.sigtab; is_pattern = _41_975.is_pattern; instantiate_targs = _41_975.instantiate_targs; instantiate_vargs = _41_975.instantiate_vargs; effects = _41_975.effects; generalize = _41_975.generalize; letrecs = _41_975.letrecs; top_level = _41_975.top_level; check_uvars = _41_975.check_uvars; use_eq = false; is_iface = _41_975.is_iface; admit = _41_975.admit; default_effects = _41_975.default_effects})), (_141_742))))
 
 
 let fold_env = (fun env f a -> (FStar_List.fold_right (fun e a -> (f a e)) env.gamma a))
@@ -1451,21 +1122,12 @@
 
 let binders : env  ->  FStar_Absyn_Syntax.binders = (fun env -> (FStar_List.fold_left (fun out b -> (match (b) with
 | Binding_var (x, t) -> begin
-<<<<<<< HEAD
-(let _137_760 = (FStar_All.pipe_left FStar_Absyn_Syntax.v_binder (FStar_Absyn_Util.bvd_to_bvar_s x t))
-in (_137_760)::out)
+(let _141_760 = (FStar_All.pipe_left FStar_Absyn_Syntax.v_binder (FStar_Absyn_Util.bvd_to_bvar_s x t))
+in (_141_760)::out)
 end
 | Binding_typ (a, k) -> begin
-(let _137_761 = (FStar_All.pipe_left FStar_Absyn_Syntax.t_binder (FStar_Absyn_Util.bvd_to_bvar_s a k))
-in (_137_761)::out)
-=======
-(let _138_760 = (FStar_All.pipe_left FStar_Absyn_Syntax.v_binder (FStar_Absyn_Util.bvd_to_bvar_s x t))
-in (_138_760)::out)
-end
-| Binding_typ (a, k) -> begin
-(let _138_761 = (FStar_All.pipe_left FStar_Absyn_Syntax.t_binder (FStar_Absyn_Util.bvd_to_bvar_s a k))
-in (_138_761)::out)
->>>>>>> bae9872c
+(let _141_761 = (FStar_All.pipe_left FStar_Absyn_Syntax.t_binder (FStar_Absyn_Util.bvd_to_bvar_s a k))
+in (_141_761)::out)
 end
 | _41_999 -> begin
 out
@@ -1477,54 +1139,32 @@
 out
 end
 | Binding_typ (a, k) -> begin
-<<<<<<< HEAD
-(let _137_766 = (FStar_All.pipe_left FStar_Absyn_Syntax.t_binder (FStar_Absyn_Util.bvd_to_bvar_s a k))
-in (_137_766)::out)
-=======
-(let _138_766 = (FStar_All.pipe_left FStar_Absyn_Syntax.t_binder (FStar_Absyn_Util.bvd_to_bvar_s a k))
-in (_138_766)::out)
->>>>>>> bae9872c
+(let _141_766 = (FStar_All.pipe_left FStar_Absyn_Syntax.t_binder (FStar_Absyn_Util.bvd_to_bvar_s a k))
+in (_141_766)::out)
 end
 | _41_1011 -> begin
 out
 end)) [] env.gamma))
 
 
-<<<<<<< HEAD
-let idents : env  ->  FStar_Absyn_Syntax.freevars = (fun env -> (let _137_770 = (let _137_769 = (binders env)
-in (FStar_All.pipe_right _137_769 (FStar_List.map Prims.fst)))
-in (FStar_Absyn_Syntax.freevars_of_list _137_770)))
-=======
-let idents : env  ->  FStar_Absyn_Syntax.freevars = (fun env -> (let _138_770 = (let _138_769 = (binders env)
-in (FStar_All.pipe_right _138_769 (FStar_List.map Prims.fst)))
-in (FStar_Absyn_Syntax.freevars_of_list _138_770)))
->>>>>>> bae9872c
+let idents : env  ->  FStar_Absyn_Syntax.freevars = (fun env -> (let _141_770 = (let _141_769 = (binders env)
+in (FStar_All.pipe_right _141_769 (FStar_List.map Prims.fst)))
+in (FStar_Absyn_Syntax.freevars_of_list _141_770)))
 
 
 let lidents : env  ->  FStar_Ident.lident Prims.list = (fun env -> (
 
 let keys = (FStar_List.fold_left (fun keys _41_13 -> (match (_41_13) with
 | Binding_sig (s) -> begin
-<<<<<<< HEAD
-(let _137_775 = (FStar_Absyn_Util.lids_of_sigelt s)
-in (FStar_List.append _137_775 keys))
-=======
-(let _138_775 = (FStar_Absyn_Util.lids_of_sigelt s)
-in (FStar_List.append _138_775 keys))
->>>>>>> bae9872c
+(let _141_775 = (FStar_Absyn_Util.lids_of_sigelt s)
+in (FStar_List.append _141_775 keys))
 end
 | _41_1019 -> begin
 keys
 end)) [] env.gamma)
-<<<<<<< HEAD
-in (let _137_780 = (sigtab env)
-in (FStar_Util.smap_fold _137_780 (fun _40_1021 v keys -> (let _137_779 = (FStar_Absyn_Util.lids_of_sigelt v)
-in (FStar_List.append _137_779 keys))) keys))))
-=======
-in (let _138_780 = (sigtab env)
-in (FStar_Util.smap_fold _138_780 (fun _41_1021 v keys -> (let _138_779 = (FStar_Absyn_Util.lids_of_sigelt v)
-in (FStar_List.append _138_779 keys))) keys))))
->>>>>>> bae9872c
-
-
-
+in (let _141_780 = (sigtab env)
+in (FStar_Util.smap_fold _141_780 (fun _41_1021 v keys -> (let _141_779 = (FStar_Absyn_Util.lids_of_sigelt v)
+in (FStar_List.append _141_779 keys))) keys))))
+
+
+
