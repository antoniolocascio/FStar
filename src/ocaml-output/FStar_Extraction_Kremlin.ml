--- conflicted
+++ resolved
@@ -2,1354 +2,6 @@
 open Prims
 open FStar_Pervasives
 type decl =
-<<<<<<< HEAD
-| DGlobal of (flag Prims.list * (Prims.string Prims.list * Prims.string) * typ * expr)
-| DFunction of (cc FStar_Pervasives_Native.option * flag Prims.list * Prims.int * typ * (Prims.string Prims.list * Prims.string) * binder Prims.list * expr)
-| DTypeAlias of ((Prims.string Prims.list * Prims.string) * Prims.int * typ)
-| DTypeFlat of ((Prims.string Prims.list * Prims.string) * Prims.int * (Prims.string * (typ * Prims.bool)) Prims.list)
-| DExternal of (cc FStar_Pervasives_Native.option * (Prims.string Prims.list * Prims.string) * typ)
-| DTypeVariant of ((Prims.string Prims.list * Prims.string) * flag Prims.list * Prims.int * (Prims.string * (Prims.string * (typ * Prims.bool)) Prims.list) Prims.list) 
- and cc =
-| StdCall
-| CDecl
-| FastCall 
- and flag =
-| Private
-| NoExtract
-| CInline
-| Substitute
-| GCType
-| Comment of Prims.string 
- and lifetime =
-| Eternal
-| Stack 
- and expr =
-| EBound of Prims.int
-| EQualified of (Prims.string Prims.list * Prims.string)
-| EConstant of (width * Prims.string)
-| EUnit
-| EApp of (expr * expr Prims.list)
-| ETypApp of (expr * typ Prims.list)
-| ELet of (binder * expr * expr)
-| EIfThenElse of (expr * expr * expr)
-| ESequence of expr Prims.list
-| EAssign of (expr * expr)
-| EBufCreate of (lifetime * expr * expr)
-| EBufRead of (expr * expr)
-| EBufWrite of (expr * expr * expr)
-| EBufSub of (expr * expr)
-| EBufBlit of (expr * expr * expr * expr * expr)
-| EMatch of (expr * (pattern * expr) Prims.list)
-| EOp of (op * width)
-| ECast of (expr * typ)
-| EPushFrame
-| EPopFrame
-| EBool of Prims.bool
-| EAny
-| EAbort
-| EReturn of expr
-| EFlat of (typ * (Prims.string * expr) Prims.list)
-| EField of (typ * expr * Prims.string)
-| EWhile of (expr * expr)
-| EBufCreateL of (lifetime * expr Prims.list)
-| ETuple of expr Prims.list
-| ECons of (typ * Prims.string * expr Prims.list)
-| EBufFill of (expr * expr * expr)
-| EString of Prims.string
-| EFun of (binder Prims.list * expr * typ)
-| EAbortS of Prims.string 
- and op =
-| Add
-| AddW
-| Sub
-| SubW
-| Div
-| DivW
-| Mult
-| MultW
-| Mod
-| BOr
-| BAnd
-| BXor
-| BShiftL
-| BShiftR
-| BNot
-| Eq
-| Neq
-| Lt
-| Lte
-| Gt
-| Gte
-| And
-| Or
-| Xor
-| Not 
- and pattern =
-| PUnit
-| PBool of Prims.bool
-| PVar of binder
-| PCons of (Prims.string * pattern Prims.list)
-| PTuple of pattern Prims.list
-| PRecord of (Prims.string * pattern) Prims.list 
- and width =
-| UInt8
-| UInt16
-| UInt32
-| UInt64
-| Int8
-| Int16
-| Int32
-| Int64
-| Bool
-| CInt 
- and binder =
-{name : Prims.string; typ : typ; mut : Prims.bool} 
- and typ =
-| TInt of width
-| TBuf of typ
-| TUnit
-| TQualified of (Prims.string Prims.list * Prims.string)
-| TBool
-| TAny
-| TArrow of (typ * typ)
-| TBound of Prims.int
-| TApp of ((Prims.string Prims.list * Prims.string) * typ Prims.list)
-| TTuple of typ Prims.list
-
-
-let uu___is_DGlobal : decl  ->  Prims.bool = (fun projectee -> (match (projectee) with
-| DGlobal (_0) -> begin
-true
-end
-| uu____524 -> begin
-false
-end))
-
-
-let __proj__DGlobal__item___0 : decl  ->  (flag Prims.list * (Prims.string Prims.list * Prims.string) * typ * expr) = (fun projectee -> (match (projectee) with
-| DGlobal (_0) -> begin
-_0
-end))
-
-
-let uu___is_DFunction : decl  ->  Prims.bool = (fun projectee -> (match (projectee) with
-| DFunction (_0) -> begin
-true
-end
-| uu____612 -> begin
-false
-end))
-
-
-let __proj__DFunction__item___0 : decl  ->  (cc FStar_Pervasives_Native.option * flag Prims.list * Prims.int * typ * (Prims.string Prims.list * Prims.string) * binder Prims.list * expr) = (fun projectee -> (match (projectee) with
-| DFunction (_0) -> begin
-_0
-end))
-
-
-let uu___is_DTypeAlias : decl  ->  Prims.bool = (fun projectee -> (match (projectee) with
-| DTypeAlias (_0) -> begin
-true
-end
-| uu____716 -> begin
-false
-end))
-
-
-let __proj__DTypeAlias__item___0 : decl  ->  ((Prims.string Prims.list * Prims.string) * Prims.int * typ) = (fun projectee -> (match (projectee) with
-| DTypeAlias (_0) -> begin
-_0
-end))
-
-
-let uu___is_DTypeFlat : decl  ->  Prims.bool = (fun projectee -> (match (projectee) with
-| DTypeFlat (_0) -> begin
-true
-end
-| uu____788 -> begin
-false
-end))
-
-
-let __proj__DTypeFlat__item___0 : decl  ->  ((Prims.string Prims.list * Prims.string) * Prims.int * (Prims.string * (typ * Prims.bool)) Prims.list) = (fun projectee -> (match (projectee) with
-| DTypeFlat (_0) -> begin
-_0
-end))
-
-
-let uu___is_DExternal : decl  ->  Prims.bool = (fun projectee -> (match (projectee) with
-| DExternal (_0) -> begin
-true
-end
-| uu____882 -> begin
-false
-end))
-
-
-let __proj__DExternal__item___0 : decl  ->  (cc FStar_Pervasives_Native.option * (Prims.string Prims.list * Prims.string) * typ) = (fun projectee -> (match (projectee) with
-| DExternal (_0) -> begin
-_0
-end))
-
-
-let uu___is_DTypeVariant : decl  ->  Prims.bool = (fun projectee -> (match (projectee) with
-| DTypeVariant (_0) -> begin
-true
-end
-| uu____970 -> begin
-false
-end))
-
-
-let __proj__DTypeVariant__item___0 : decl  ->  ((Prims.string Prims.list * Prims.string) * flag Prims.list * Prims.int * (Prims.string * (Prims.string * (typ * Prims.bool)) Prims.list) Prims.list) = (fun projectee -> (match (projectee) with
-| DTypeVariant (_0) -> begin
-_0
-end))
-
-
-let uu___is_StdCall : cc  ->  Prims.bool = (fun projectee -> (match (projectee) with
-| StdCall -> begin
-true
-end
-| uu____1079 -> begin
-false
-end))
-
-
-let uu___is_CDecl : cc  ->  Prims.bool = (fun projectee -> (match (projectee) with
-| CDecl -> begin
-true
-end
-| uu____1084 -> begin
-false
-end))
-
-
-let uu___is_FastCall : cc  ->  Prims.bool = (fun projectee -> (match (projectee) with
-| FastCall -> begin
-true
-end
-| uu____1089 -> begin
-false
-end))
-
-
-let uu___is_Private : flag  ->  Prims.bool = (fun projectee -> (match (projectee) with
-| Private -> begin
-true
-end
-| uu____1094 -> begin
-false
-end))
-
-
-let uu___is_NoExtract : flag  ->  Prims.bool = (fun projectee -> (match (projectee) with
-| NoExtract -> begin
-true
-end
-| uu____1099 -> begin
-false
-end))
-
-
-let uu___is_CInline : flag  ->  Prims.bool = (fun projectee -> (match (projectee) with
-| CInline -> begin
-true
-end
-| uu____1104 -> begin
-false
-end))
-
-
-let uu___is_Substitute : flag  ->  Prims.bool = (fun projectee -> (match (projectee) with
-| Substitute -> begin
-true
-end
-| uu____1109 -> begin
-false
-end))
-
-
-let uu___is_GCType : flag  ->  Prims.bool = (fun projectee -> (match (projectee) with
-| GCType -> begin
-true
-end
-| uu____1114 -> begin
-false
-end))
-
-
-let uu___is_Comment : flag  ->  Prims.bool = (fun projectee -> (match (projectee) with
-| Comment (_0) -> begin
-true
-end
-| uu____1120 -> begin
-false
-end))
-
-
-let __proj__Comment__item___0 : flag  ->  Prims.string = (fun projectee -> (match (projectee) with
-| Comment (_0) -> begin
-_0
-end))
-
-
-let uu___is_Eternal : lifetime  ->  Prims.bool = (fun projectee -> (match (projectee) with
-| Eternal -> begin
-true
-end
-| uu____1133 -> begin
-false
-end))
-
-
-let uu___is_Stack : lifetime  ->  Prims.bool = (fun projectee -> (match (projectee) with
-| Stack -> begin
-true
-end
-| uu____1138 -> begin
-false
-end))
-
-
-let uu___is_EBound : expr  ->  Prims.bool = (fun projectee -> (match (projectee) with
-| EBound (_0) -> begin
-true
-end
-| uu____1144 -> begin
-false
-end))
-
-
-let __proj__EBound__item___0 : expr  ->  Prims.int = (fun projectee -> (match (projectee) with
-| EBound (_0) -> begin
-_0
-end))
-
-
-let uu___is_EQualified : expr  ->  Prims.bool = (fun projectee -> (match (projectee) with
-| EQualified (_0) -> begin
-true
-end
-| uu____1164 -> begin
-false
-end))
-
-
-let __proj__EQualified__item___0 : expr  ->  (Prims.string Prims.list * Prims.string) = (fun projectee -> (match (projectee) with
-| EQualified (_0) -> begin
-_0
-end))
-
-
-let uu___is_EConstant : expr  ->  Prims.bool = (fun projectee -> (match (projectee) with
-| EConstant (_0) -> begin
-true
-end
-| uu____1200 -> begin
-false
-end))
-
-
-let __proj__EConstant__item___0 : expr  ->  (width * Prims.string) = (fun projectee -> (match (projectee) with
-| EConstant (_0) -> begin
-_0
-end))
-
-
-let uu___is_EUnit : expr  ->  Prims.bool = (fun projectee -> (match (projectee) with
-| EUnit -> begin
-true
-end
-| uu____1225 -> begin
-false
-end))
-
-
-let uu___is_EApp : expr  ->  Prims.bool = (fun projectee -> (match (projectee) with
-| EApp (_0) -> begin
-true
-end
-| uu____1237 -> begin
-false
-end))
-
-
-let __proj__EApp__item___0 : expr  ->  (expr * expr Prims.list) = (fun projectee -> (match (projectee) with
-| EApp (_0) -> begin
-_0
-end))
-
-
-let uu___is_ETypApp : expr  ->  Prims.bool = (fun projectee -> (match (projectee) with
-| ETypApp (_0) -> begin
-true
-end
-| uu____1275 -> begin
-false
-end))
-
-
-let __proj__ETypApp__item___0 : expr  ->  (expr * typ Prims.list) = (fun projectee -> (match (projectee) with
-| ETypApp (_0) -> begin
-_0
-end))
-
-
-let uu___is_ELet : expr  ->  Prims.bool = (fun projectee -> (match (projectee) with
-| ELet (_0) -> begin
-true
-end
-| uu____1313 -> begin
-false
-end))
-
-
-let __proj__ELet__item___0 : expr  ->  (binder * expr * expr) = (fun projectee -> (match (projectee) with
-| ELet (_0) -> begin
-_0
-end))
-
-
-let uu___is_EIfThenElse : expr  ->  Prims.bool = (fun projectee -> (match (projectee) with
-| EIfThenElse (_0) -> begin
-true
-end
-| uu____1351 -> begin
-false
-end))
-
-
-let __proj__EIfThenElse__item___0 : expr  ->  (expr * expr * expr) = (fun projectee -> (match (projectee) with
-| EIfThenElse (_0) -> begin
-_0
-end))
-
-
-let uu___is_ESequence : expr  ->  Prims.bool = (fun projectee -> (match (projectee) with
-| ESequence (_0) -> begin
-true
-end
-| uu____1385 -> begin
-false
-end))
-
-
-let __proj__ESequence__item___0 : expr  ->  expr Prims.list = (fun projectee -> (match (projectee) with
-| ESequence (_0) -> begin
-_0
-end))
-
-
-let uu___is_EAssign : expr  ->  Prims.bool = (fun projectee -> (match (projectee) with
-| EAssign (_0) -> begin
-true
-end
-| uu____1409 -> begin
-false
-end))
-
-
-let __proj__EAssign__item___0 : expr  ->  (expr * expr) = (fun projectee -> (match (projectee) with
-| EAssign (_0) -> begin
-_0
-end))
-
-
-let uu___is_EBufCreate : expr  ->  Prims.bool = (fun projectee -> (match (projectee) with
-| EBufCreate (_0) -> begin
-true
-end
-| uu____1441 -> begin
-false
-end))
-
-
-let __proj__EBufCreate__item___0 : expr  ->  (lifetime * expr * expr) = (fun projectee -> (match (projectee) with
-| EBufCreate (_0) -> begin
-_0
-end))
-
-
-let uu___is_EBufRead : expr  ->  Prims.bool = (fun projectee -> (match (projectee) with
-| EBufRead (_0) -> begin
-true
-end
-| uu____1477 -> begin
-false
-end))
-
-
-let __proj__EBufRead__item___0 : expr  ->  (expr * expr) = (fun projectee -> (match (projectee) with
-| EBufRead (_0) -> begin
-_0
-end))
-
-
-let uu___is_EBufWrite : expr  ->  Prims.bool = (fun projectee -> (match (projectee) with
-| EBufWrite (_0) -> begin
-true
-end
-| uu____1509 -> begin
-false
-end))
-
-
-let __proj__EBufWrite__item___0 : expr  ->  (expr * expr * expr) = (fun projectee -> (match (projectee) with
-| EBufWrite (_0) -> begin
-_0
-end))
-
-
-let uu___is_EBufSub : expr  ->  Prims.bool = (fun projectee -> (match (projectee) with
-| EBufSub (_0) -> begin
-true
-end
-| uu____1545 -> begin
-false
-end))
-
-
-let __proj__EBufSub__item___0 : expr  ->  (expr * expr) = (fun projectee -> (match (projectee) with
-| EBufSub (_0) -> begin
-_0
-end))
-
-
-let uu___is_EBufBlit : expr  ->  Prims.bool = (fun projectee -> (match (projectee) with
-| EBufBlit (_0) -> begin
-true
-end
-| uu____1581 -> begin
-false
-end))
-
-
-let __proj__EBufBlit__item___0 : expr  ->  (expr * expr * expr * expr * expr) = (fun projectee -> (match (projectee) with
-| EBufBlit (_0) -> begin
-_0
-end))
-
-
-let uu___is_EMatch : expr  ->  Prims.bool = (fun projectee -> (match (projectee) with
-| EMatch (_0) -> begin
-true
-end
-| uu____1635 -> begin
-false
-end))
-
-
-let __proj__EMatch__item___0 : expr  ->  (expr * (pattern * expr) Prims.list) = (fun projectee -> (match (projectee) with
-| EMatch (_0) -> begin
-_0
-end))
-
-
-let uu___is_EOp : expr  ->  Prims.bool = (fun projectee -> (match (projectee) with
-| EOp (_0) -> begin
-true
-end
-| uu____1683 -> begin
-false
-end))
-
-
-let __proj__EOp__item___0 : expr  ->  (op * width) = (fun projectee -> (match (projectee) with
-| EOp (_0) -> begin
-_0
-end))
-
-
-let uu___is_ECast : expr  ->  Prims.bool = (fun projectee -> (match (projectee) with
-| ECast (_0) -> begin
-true
-end
-| uu____1713 -> begin
-false
-end))
-
-
-let __proj__ECast__item___0 : expr  ->  (expr * typ) = (fun projectee -> (match (projectee) with
-| ECast (_0) -> begin
-_0
-end))
-
-
-let uu___is_EPushFrame : expr  ->  Prims.bool = (fun projectee -> (match (projectee) with
-| EPushFrame -> begin
-true
-end
-| uu____1738 -> begin
-false
-end))
-
-
-let uu___is_EPopFrame : expr  ->  Prims.bool = (fun projectee -> (match (projectee) with
-| EPopFrame -> begin
-true
-end
-| uu____1743 -> begin
-false
-end))
-
-
-let uu___is_EBool : expr  ->  Prims.bool = (fun projectee -> (match (projectee) with
-| EBool (_0) -> begin
-true
-end
-| uu____1749 -> begin
-false
-end))
-
-
-let __proj__EBool__item___0 : expr  ->  Prims.bool = (fun projectee -> (match (projectee) with
-| EBool (_0) -> begin
-_0
-end))
-
-
-let uu___is_EAny : expr  ->  Prims.bool = (fun projectee -> (match (projectee) with
-| EAny -> begin
-true
-end
-| uu____1762 -> begin
-false
-end))
-
-
-let uu___is_EAbort : expr  ->  Prims.bool = (fun projectee -> (match (projectee) with
-| EAbort -> begin
-true
-end
-| uu____1767 -> begin
-false
-end))
-
-
-let uu___is_EReturn : expr  ->  Prims.bool = (fun projectee -> (match (projectee) with
-| EReturn (_0) -> begin
-true
-end
-| uu____1773 -> begin
-false
-end))
-
-
-let __proj__EReturn__item___0 : expr  ->  expr = (fun projectee -> (match (projectee) with
-| EReturn (_0) -> begin
-_0
-end))
-
-
-let uu___is_EFlat : expr  ->  Prims.bool = (fun projectee -> (match (projectee) with
-| EFlat (_0) -> begin
-true
-end
-| uu____1797 -> begin
-false
-end))
-
-
-let __proj__EFlat__item___0 : expr  ->  (typ * (Prims.string * expr) Prims.list) = (fun projectee -> (match (projectee) with
-| EFlat (_0) -> begin
-_0
-end))
-
-
-let uu___is_EField : expr  ->  Prims.bool = (fun projectee -> (match (projectee) with
-| EField (_0) -> begin
-true
-end
-| uu____1847 -> begin
-false
-end))
-
-
-let __proj__EField__item___0 : expr  ->  (typ * expr * Prims.string) = (fun projectee -> (match (projectee) with
-| EField (_0) -> begin
-_0
-end))
-
-
-let uu___is_EWhile : expr  ->  Prims.bool = (fun projectee -> (match (projectee) with
-| EWhile (_0) -> begin
-true
-end
-| uu____1883 -> begin
-false
-end))
-
-
-let __proj__EWhile__item___0 : expr  ->  (expr * expr) = (fun projectee -> (match (projectee) with
-| EWhile (_0) -> begin
-_0
-end))
-
-
-let uu___is_EBufCreateL : expr  ->  Prims.bool = (fun projectee -> (match (projectee) with
-| EBufCreateL (_0) -> begin
-true
-end
-| uu____1915 -> begin
-false
-end))
-
-
-let __proj__EBufCreateL__item___0 : expr  ->  (lifetime * expr Prims.list) = (fun projectee -> (match (projectee) with
-| EBufCreateL (_0) -> begin
-_0
-end))
-
-
-let uu___is_ETuple : expr  ->  Prims.bool = (fun projectee -> (match (projectee) with
-| ETuple (_0) -> begin
-true
-end
-| uu____1949 -> begin
-false
-end))
-
-
-let __proj__ETuple__item___0 : expr  ->  expr Prims.list = (fun projectee -> (match (projectee) with
-| ETuple (_0) -> begin
-_0
-end))
-
-
-let uu___is_ECons : expr  ->  Prims.bool = (fun projectee -> (match (projectee) with
-| ECons (_0) -> begin
-true
-end
-| uu____1977 -> begin
-false
-end))
-
-
-let __proj__ECons__item___0 : expr  ->  (typ * Prims.string * expr Prims.list) = (fun projectee -> (match (projectee) with
-| ECons (_0) -> begin
-_0
-end))
-
-
-let uu___is_EBufFill : expr  ->  Prims.bool = (fun projectee -> (match (projectee) with
-| EBufFill (_0) -> begin
-true
-end
-| uu____2021 -> begin
-false
-end))
-
-
-let __proj__EBufFill__item___0 : expr  ->  (expr * expr * expr) = (fun projectee -> (match (projectee) with
-| EBufFill (_0) -> begin
-_0
-end))
-
-
-let uu___is_EString : expr  ->  Prims.bool = (fun projectee -> (match (projectee) with
-| EString (_0) -> begin
-true
-end
-| uu____2053 -> begin
-false
-end))
-
-
-let __proj__EString__item___0 : expr  ->  Prims.string = (fun projectee -> (match (projectee) with
-| EString (_0) -> begin
-_0
-end))
-
-
-let uu___is_EFun : expr  ->  Prims.bool = (fun projectee -> (match (projectee) with
-| EFun (_0) -> begin
-true
-end
-| uu____2075 -> begin
-false
-end))
-
-
-let __proj__EFun__item___0 : expr  ->  (binder Prims.list * expr * typ) = (fun projectee -> (match (projectee) with
-| EFun (_0) -> begin
-_0
-end))
-
-
-let uu___is_EAbortS : expr  ->  Prims.bool = (fun projectee -> (match (projectee) with
-| EAbortS (_0) -> begin
-true
-end
-| uu____2113 -> begin
-false
-end))
-
-
-let __proj__EAbortS__item___0 : expr  ->  Prims.string = (fun projectee -> (match (projectee) with
-| EAbortS (_0) -> begin
-_0
-end))
-
-
-let uu___is_Add : op  ->  Prims.bool = (fun projectee -> (match (projectee) with
-| Add -> begin
-true
-end
-| uu____2126 -> begin
-false
-end))
-
-
-let uu___is_AddW : op  ->  Prims.bool = (fun projectee -> (match (projectee) with
-| AddW -> begin
-true
-end
-| uu____2131 -> begin
-false
-end))
-
-
-let uu___is_Sub : op  ->  Prims.bool = (fun projectee -> (match (projectee) with
-| Sub -> begin
-true
-end
-| uu____2136 -> begin
-false
-end))
-
-
-let uu___is_SubW : op  ->  Prims.bool = (fun projectee -> (match (projectee) with
-| SubW -> begin
-true
-end
-| uu____2141 -> begin
-false
-end))
-
-
-let uu___is_Div : op  ->  Prims.bool = (fun projectee -> (match (projectee) with
-| Div -> begin
-true
-end
-| uu____2146 -> begin
-false
-end))
-
-
-let uu___is_DivW : op  ->  Prims.bool = (fun projectee -> (match (projectee) with
-| DivW -> begin
-true
-end
-| uu____2151 -> begin
-false
-end))
-
-
-let uu___is_Mult : op  ->  Prims.bool = (fun projectee -> (match (projectee) with
-| Mult -> begin
-true
-end
-| uu____2156 -> begin
-false
-end))
-
-
-let uu___is_MultW : op  ->  Prims.bool = (fun projectee -> (match (projectee) with
-| MultW -> begin
-true
-end
-| uu____2161 -> begin
-false
-end))
-
-
-let uu___is_Mod : op  ->  Prims.bool = (fun projectee -> (match (projectee) with
-| Mod -> begin
-true
-end
-| uu____2166 -> begin
-false
-end))
-
-
-let uu___is_BOr : op  ->  Prims.bool = (fun projectee -> (match (projectee) with
-| BOr -> begin
-true
-end
-| uu____2171 -> begin
-false
-end))
-
-
-let uu___is_BAnd : op  ->  Prims.bool = (fun projectee -> (match (projectee) with
-| BAnd -> begin
-true
-end
-| uu____2176 -> begin
-false
-end))
-
-
-let uu___is_BXor : op  ->  Prims.bool = (fun projectee -> (match (projectee) with
-| BXor -> begin
-true
-end
-| uu____2181 -> begin
-false
-end))
-
-
-let uu___is_BShiftL : op  ->  Prims.bool = (fun projectee -> (match (projectee) with
-| BShiftL -> begin
-true
-end
-| uu____2186 -> begin
-false
-end))
-
-
-let uu___is_BShiftR : op  ->  Prims.bool = (fun projectee -> (match (projectee) with
-| BShiftR -> begin
-true
-end
-| uu____2191 -> begin
-false
-end))
-
-
-let uu___is_BNot : op  ->  Prims.bool = (fun projectee -> (match (projectee) with
-| BNot -> begin
-true
-end
-| uu____2196 -> begin
-false
-end))
-
-
-let uu___is_Eq : op  ->  Prims.bool = (fun projectee -> (match (projectee) with
-| Eq -> begin
-true
-end
-| uu____2201 -> begin
-false
-end))
-
-
-let uu___is_Neq : op  ->  Prims.bool = (fun projectee -> (match (projectee) with
-| Neq -> begin
-true
-end
-| uu____2206 -> begin
-false
-end))
-
-
-let uu___is_Lt : op  ->  Prims.bool = (fun projectee -> (match (projectee) with
-| Lt -> begin
-true
-end
-| uu____2211 -> begin
-false
-end))
-
-
-let uu___is_Lte : op  ->  Prims.bool = (fun projectee -> (match (projectee) with
-| Lte -> begin
-true
-end
-| uu____2216 -> begin
-false
-end))
-
-
-let uu___is_Gt : op  ->  Prims.bool = (fun projectee -> (match (projectee) with
-| Gt -> begin
-true
-end
-| uu____2221 -> begin
-false
-end))
-
-
-let uu___is_Gte : op  ->  Prims.bool = (fun projectee -> (match (projectee) with
-| Gte -> begin
-true
-end
-| uu____2226 -> begin
-false
-end))
-
-
-let uu___is_And : op  ->  Prims.bool = (fun projectee -> (match (projectee) with
-| And -> begin
-true
-end
-| uu____2231 -> begin
-false
-end))
-
-
-let uu___is_Or : op  ->  Prims.bool = (fun projectee -> (match (projectee) with
-| Or -> begin
-true
-end
-| uu____2236 -> begin
-false
-end))
-
-
-let uu___is_Xor : op  ->  Prims.bool = (fun projectee -> (match (projectee) with
-| Xor -> begin
-true
-end
-| uu____2241 -> begin
-false
-end))
-
-
-let uu___is_Not : op  ->  Prims.bool = (fun projectee -> (match (projectee) with
-| Not -> begin
-true
-end
-| uu____2246 -> begin
-false
-end))
-
-
-let uu___is_PUnit : pattern  ->  Prims.bool = (fun projectee -> (match (projectee) with
-| PUnit -> begin
-true
-end
-| uu____2251 -> begin
-false
-end))
-
-
-let uu___is_PBool : pattern  ->  Prims.bool = (fun projectee -> (match (projectee) with
-| PBool (_0) -> begin
-true
-end
-| uu____2257 -> begin
-false
-end))
-
-
-let __proj__PBool__item___0 : pattern  ->  Prims.bool = (fun projectee -> (match (projectee) with
-| PBool (_0) -> begin
-_0
-end))
-
-
-let uu___is_PVar : pattern  ->  Prims.bool = (fun projectee -> (match (projectee) with
-| PVar (_0) -> begin
-true
-end
-| uu____2271 -> begin
-false
-end))
-
-
-let __proj__PVar__item___0 : pattern  ->  binder = (fun projectee -> (match (projectee) with
-| PVar (_0) -> begin
-_0
-end))
-
-
-let uu___is_PCons : pattern  ->  Prims.bool = (fun projectee -> (match (projectee) with
-| PCons (_0) -> begin
-true
-end
-| uu____2291 -> begin
-false
-end))
-
-
-let __proj__PCons__item___0 : pattern  ->  (Prims.string * pattern Prims.list) = (fun projectee -> (match (projectee) with
-| PCons (_0) -> begin
-_0
-end))
-
-
-let uu___is_PTuple : pattern  ->  Prims.bool = (fun projectee -> (match (projectee) with
-| PTuple (_0) -> begin
-true
-end
-| uu____2325 -> begin
-false
-end))
-
-
-let __proj__PTuple__item___0 : pattern  ->  pattern Prims.list = (fun projectee -> (match (projectee) with
-| PTuple (_0) -> begin
-_0
-end))
-
-
-let uu___is_PRecord : pattern  ->  Prims.bool = (fun projectee -> (match (projectee) with
-| PRecord (_0) -> begin
-true
-end
-| uu____2351 -> begin
-false
-end))
-
-
-let __proj__PRecord__item___0 : pattern  ->  (Prims.string * pattern) Prims.list = (fun projectee -> (match (projectee) with
-| PRecord (_0) -> begin
-_0
-end))
-
-
-let uu___is_UInt8 : width  ->  Prims.bool = (fun projectee -> (match (projectee) with
-| UInt8 -> begin
-true
-end
-| uu____2382 -> begin
-false
-end))
-
-
-let uu___is_UInt16 : width  ->  Prims.bool = (fun projectee -> (match (projectee) with
-| UInt16 -> begin
-true
-end
-| uu____2387 -> begin
-false
-end))
-
-
-let uu___is_UInt32 : width  ->  Prims.bool = (fun projectee -> (match (projectee) with
-| UInt32 -> begin
-true
-end
-| uu____2392 -> begin
-false
-end))
-
-
-let uu___is_UInt64 : width  ->  Prims.bool = (fun projectee -> (match (projectee) with
-| UInt64 -> begin
-true
-end
-| uu____2397 -> begin
-false
-end))
-
-
-let uu___is_Int8 : width  ->  Prims.bool = (fun projectee -> (match (projectee) with
-| Int8 -> begin
-true
-end
-| uu____2402 -> begin
-false
-end))
-
-
-let uu___is_Int16 : width  ->  Prims.bool = (fun projectee -> (match (projectee) with
-| Int16 -> begin
-true
-end
-| uu____2407 -> begin
-false
-end))
-
-
-let uu___is_Int32 : width  ->  Prims.bool = (fun projectee -> (match (projectee) with
-| Int32 -> begin
-true
-end
-| uu____2412 -> begin
-false
-end))
-
-
-let uu___is_Int64 : width  ->  Prims.bool = (fun projectee -> (match (projectee) with
-| Int64 -> begin
-true
-end
-| uu____2417 -> begin
-false
-end))
-
-
-let uu___is_Bool : width  ->  Prims.bool = (fun projectee -> (match (projectee) with
-| Bool -> begin
-true
-end
-| uu____2422 -> begin
-false
-end))
-
-
-let uu___is_CInt : width  ->  Prims.bool = (fun projectee -> (match (projectee) with
-| CInt -> begin
-true
-end
-| uu____2427 -> begin
-false
-end))
-
-
-let __proj__Mkbinder__item__name : binder  ->  Prims.string = (fun projectee -> (match (projectee) with
-| {name = __fname__name; typ = __fname__typ; mut = __fname__mut} -> begin
-__fname__name
-end))
-
-
-let __proj__Mkbinder__item__typ : binder  ->  typ = (fun projectee -> (match (projectee) with
-| {name = __fname__name; typ = __fname__typ; mut = __fname__mut} -> begin
-__fname__typ
-end))
-
-
-let __proj__Mkbinder__item__mut : binder  ->  Prims.bool = (fun projectee -> (match (projectee) with
-| {name = __fname__name; typ = __fname__typ; mut = __fname__mut} -> begin
-__fname__mut
-end))
-
-
-let uu___is_TInt : typ  ->  Prims.bool = (fun projectee -> (match (projectee) with
-| TInt (_0) -> begin
-true
-end
-| uu____2454 -> begin
-false
-end))
-
-
-let __proj__TInt__item___0 : typ  ->  width = (fun projectee -> (match (projectee) with
-| TInt (_0) -> begin
-_0
-end))
-
-
-let uu___is_TBuf : typ  ->  Prims.bool = (fun projectee -> (match (projectee) with
-| TBuf (_0) -> begin
-true
-end
-| uu____2468 -> begin
-false
-end))
-
-
-let __proj__TBuf__item___0 : typ  ->  typ = (fun projectee -> (match (projectee) with
-| TBuf (_0) -> begin
-_0
-end))
-
-
-let uu___is_TUnit : typ  ->  Prims.bool = (fun projectee -> (match (projectee) with
-| TUnit -> begin
-true
-end
-| uu____2481 -> begin
-false
-end))
-
-
-let uu___is_TQualified : typ  ->  Prims.bool = (fun projectee -> (match (projectee) with
-| TQualified (_0) -> begin
-true
-end
-| uu____2493 -> begin
-false
-end))
-
-
-let __proj__TQualified__item___0 : typ  ->  (Prims.string Prims.list * Prims.string) = (fun projectee -> (match (projectee) with
-| TQualified (_0) -> begin
-_0
-end))
-
-
-let uu___is_TBool : typ  ->  Prims.bool = (fun projectee -> (match (projectee) with
-| TBool -> begin
-true
-end
-| uu____2524 -> begin
-false
-end))
-
-
-let uu___is_TAny : typ  ->  Prims.bool = (fun projectee -> (match (projectee) with
-| TAny -> begin
-true
-end
-| uu____2529 -> begin
-false
-end))
-
-
-let uu___is_TArrow : typ  ->  Prims.bool = (fun projectee -> (match (projectee) with
-| TArrow (_0) -> begin
-true
-end
-| uu____2539 -> begin
-false
-end))
-
-
-let __proj__TArrow__item___0 : typ  ->  (typ * typ) = (fun projectee -> (match (projectee) with
-| TArrow (_0) -> begin
-_0
-end))
-
-
-let uu___is_TBound : typ  ->  Prims.bool = (fun projectee -> (match (projectee) with
-| TBound (_0) -> begin
-true
-end
-| uu____2565 -> begin
-false
-end))
-
-
-let __proj__TBound__item___0 : typ  ->  Prims.int = (fun projectee -> (match (projectee) with
-| TBound (_0) -> begin
-_0
-end))
-
-
-let uu___is_TApp : typ  ->  Prims.bool = (fun projectee -> (match (projectee) with
-| TApp (_0) -> begin
-true
-end
-| uu____2591 -> begin
-false
-end))
-
-
-let __proj__TApp__item___0 : typ  ->  ((Prims.string Prims.list * Prims.string) * typ Prims.list) = (fun projectee -> (match (projectee) with
-| TApp (_0) -> begin
-_0
-end))
-
-
-let uu___is_TTuple : typ  ->  Prims.bool = (fun projectee -> (match (projectee) with
-| TTuple (_0) -> begin
-true
-end
-| uu____2643 -> begin
-false
-end))
-
-
-let __proj__TTuple__item___0 : typ  ->  typ Prims.list = (fun projectee -> (match (projectee) with
-| TTuple (_0) -> begin
-_0
-end))
-
-
-type program =
-decl Prims.list
-
-
-type ident =
-Prims.string
-
-
-=======
   | DGlobal of
   (flag Prims.list,(Prims.string Prims.list,Prims.string)
                      FStar_Pervasives_Native.tuple2,Prims.int,typ,expr)
@@ -1980,7 +632,6 @@
   fun projectee  -> match projectee with | TTuple _0 -> _0
 type program = decl Prims.list[@@deriving show]
 type ident = Prims.string[@@deriving show]
->>>>>>> 484a43b6
 type fields_t =
 (Prims.string * (typ * Prims.bool)) Prims.list
 
@@ -2010,1661 +661,6 @@
 
 
 type lident =
-<<<<<<< HEAD
-(Prims.string Prims.list * Prims.string)
-
-
-type version =
-Prims.int
-
-
-let current_version : version = (Prims.parse_int "24")
-
-
-type file =
-(Prims.string * program)
-
-
-type binary_format =
-(version * file Prims.list)
-
-
-let fst3 : 'Auu____2724 'Auu____2725 'Auu____2726 . ('Auu____2726 * 'Auu____2725 * 'Auu____2724)  ->  'Auu____2726 = (fun uu____2736 -> (match (uu____2736) with
-| (x, uu____2744, uu____2745) -> begin
-x
-end))
-
-
-let snd3 : 'Auu____2754 'Auu____2755 'Auu____2756 . ('Auu____2756 * 'Auu____2755 * 'Auu____2754)  ->  'Auu____2755 = (fun uu____2766 -> (match (uu____2766) with
-| (uu____2773, x, uu____2775) -> begin
-x
-end))
-
-
-let thd3 : 'Auu____2784 'Auu____2785 'Auu____2786 . ('Auu____2786 * 'Auu____2785 * 'Auu____2784)  ->  'Auu____2784 = (fun uu____2796 -> (match (uu____2796) with
-| (uu____2803, uu____2804, x) -> begin
-x
-end))
-
-
-let mk_width : Prims.string  ->  width FStar_Pervasives_Native.option = (fun uu___156_2811 -> (match (uu___156_2811) with
-| "UInt8" -> begin
-FStar_Pervasives_Native.Some (UInt8)
-end
-| "UInt16" -> begin
-FStar_Pervasives_Native.Some (UInt16)
-end
-| "UInt32" -> begin
-FStar_Pervasives_Native.Some (UInt32)
-end
-| "UInt64" -> begin
-FStar_Pervasives_Native.Some (UInt64)
-end
-| "Int8" -> begin
-FStar_Pervasives_Native.Some (Int8)
-end
-| "Int16" -> begin
-FStar_Pervasives_Native.Some (Int16)
-end
-| "Int32" -> begin
-FStar_Pervasives_Native.Some (Int32)
-end
-| "Int64" -> begin
-FStar_Pervasives_Native.Some (Int64)
-end
-| uu____2814 -> begin
-FStar_Pervasives_Native.None
-end))
-
-
-let mk_bool_op : Prims.string  ->  op FStar_Pervasives_Native.option = (fun uu___157_2820 -> (match (uu___157_2820) with
-| "op_Negation" -> begin
-FStar_Pervasives_Native.Some (Not)
-end
-| "op_AmpAmp" -> begin
-FStar_Pervasives_Native.Some (And)
-end
-| "op_BarBar" -> begin
-FStar_Pervasives_Native.Some (Or)
-end
-| "op_Equality" -> begin
-FStar_Pervasives_Native.Some (Eq)
-end
-| "op_disEquality" -> begin
-FStar_Pervasives_Native.Some (Neq)
-end
-| uu____2823 -> begin
-FStar_Pervasives_Native.None
-end))
-
-
-let is_bool_op : Prims.string  ->  Prims.bool = (fun op -> (Prims.op_disEquality (mk_bool_op op) FStar_Pervasives_Native.None))
-
-
-let mk_op : Prims.string  ->  op FStar_Pervasives_Native.option = (fun uu___158_2835 -> (match (uu___158_2835) with
-| "add" -> begin
-FStar_Pervasives_Native.Some (Add)
-end
-| "op_Plus_Hat" -> begin
-FStar_Pervasives_Native.Some (Add)
-end
-| "add_mod" -> begin
-FStar_Pervasives_Native.Some (AddW)
-end
-| "op_Plus_Percent_Hat" -> begin
-FStar_Pervasives_Native.Some (AddW)
-end
-| "sub" -> begin
-FStar_Pervasives_Native.Some (Sub)
-end
-| "op_Subtraction_Hat" -> begin
-FStar_Pervasives_Native.Some (Sub)
-end
-| "sub_mod" -> begin
-FStar_Pervasives_Native.Some (SubW)
-end
-| "op_Subtraction_Percent_Hat" -> begin
-FStar_Pervasives_Native.Some (SubW)
-end
-| "mul" -> begin
-FStar_Pervasives_Native.Some (Mult)
-end
-| "op_Star_Hat" -> begin
-FStar_Pervasives_Native.Some (Mult)
-end
-| "mul_mod" -> begin
-FStar_Pervasives_Native.Some (MultW)
-end
-| "op_Star_Percent_Hat" -> begin
-FStar_Pervasives_Native.Some (MultW)
-end
-| "div" -> begin
-FStar_Pervasives_Native.Some (Div)
-end
-| "op_Slash_Hat" -> begin
-FStar_Pervasives_Native.Some (Div)
-end
-| "div_mod" -> begin
-FStar_Pervasives_Native.Some (DivW)
-end
-| "op_Slash_Percent_Hat" -> begin
-FStar_Pervasives_Native.Some (DivW)
-end
-| "rem" -> begin
-FStar_Pervasives_Native.Some (Mod)
-end
-| "op_Percent_Hat" -> begin
-FStar_Pervasives_Native.Some (Mod)
-end
-| "logor" -> begin
-FStar_Pervasives_Native.Some (BOr)
-end
-| "op_Bar_Hat" -> begin
-FStar_Pervasives_Native.Some (BOr)
-end
-| "logxor" -> begin
-FStar_Pervasives_Native.Some (BXor)
-end
-| "op_Hat_Hat" -> begin
-FStar_Pervasives_Native.Some (BXor)
-end
-| "logand" -> begin
-FStar_Pervasives_Native.Some (BAnd)
-end
-| "op_Amp_Hat" -> begin
-FStar_Pervasives_Native.Some (BAnd)
-end
-| "lognot" -> begin
-FStar_Pervasives_Native.Some (BNot)
-end
-| "shift_right" -> begin
-FStar_Pervasives_Native.Some (BShiftR)
-end
-| "op_Greater_Greater_Hat" -> begin
-FStar_Pervasives_Native.Some (BShiftR)
-end
-| "shift_left" -> begin
-FStar_Pervasives_Native.Some (BShiftL)
-end
-| "op_Less_Less_Hat" -> begin
-FStar_Pervasives_Native.Some (BShiftL)
-end
-| "eq" -> begin
-FStar_Pervasives_Native.Some (Eq)
-end
-| "op_Equals_Hat" -> begin
-FStar_Pervasives_Native.Some (Eq)
-end
-| "op_Greater_Hat" -> begin
-FStar_Pervasives_Native.Some (Gt)
-end
-| "gt" -> begin
-FStar_Pervasives_Native.Some (Gt)
-end
-| "op_Greater_Equals_Hat" -> begin
-FStar_Pervasives_Native.Some (Gte)
-end
-| "gte" -> begin
-FStar_Pervasives_Native.Some (Gte)
-end
-| "op_Less_Hat" -> begin
-FStar_Pervasives_Native.Some (Lt)
-end
-| "lt" -> begin
-FStar_Pervasives_Native.Some (Lt)
-end
-| "op_Less_Equals_Hat" -> begin
-FStar_Pervasives_Native.Some (Lte)
-end
-| "lte" -> begin
-FStar_Pervasives_Native.Some (Lte)
-end
-| uu____2838 -> begin
-FStar_Pervasives_Native.None
-end))
-
-
-let is_op : Prims.string  ->  Prims.bool = (fun op -> (Prims.op_disEquality (mk_op op) FStar_Pervasives_Native.None))
-
-
-let is_machine_int : Prims.string  ->  Prims.bool = (fun m -> (Prims.op_disEquality (mk_width m) FStar_Pervasives_Native.None))
-
-type env =
-{names : name Prims.list; names_t : Prims.string Prims.list; module_name : Prims.string Prims.list} 
- and name =
-{pretty : Prims.string; mut : Prims.bool}
-
-
-let __proj__Mkenv__item__names : env  ->  name Prims.list = (fun projectee -> (match (projectee) with
-| {names = __fname__names; names_t = __fname__names_t; module_name = __fname__module_name} -> begin
-__fname__names
-end))
-
-
-let __proj__Mkenv__item__names_t : env  ->  Prims.string Prims.list = (fun projectee -> (match (projectee) with
-| {names = __fname__names; names_t = __fname__names_t; module_name = __fname__module_name} -> begin
-__fname__names_t
-end))
-
-
-let __proj__Mkenv__item__module_name : env  ->  Prims.string Prims.list = (fun projectee -> (match (projectee) with
-| {names = __fname__names; names_t = __fname__names_t; module_name = __fname__module_name} -> begin
-__fname__module_name
-end))
-
-
-let __proj__Mkname__item__pretty : name  ->  Prims.string = (fun projectee -> (match (projectee) with
-| {pretty = __fname__pretty; mut = __fname__mut} -> begin
-__fname__pretty
-end))
-
-
-let __proj__Mkname__item__mut : name  ->  Prims.bool = (fun projectee -> (match (projectee) with
-| {pretty = __fname__pretty; mut = __fname__mut} -> begin
-__fname__mut
-end))
-
-
-let empty : Prims.string Prims.list  ->  env = (fun module_name -> {names = []; names_t = []; module_name = module_name})
-
-
-let extend : env  ->  Prims.string  ->  Prims.bool  ->  env = (fun env x is_mut -> (
-
-let uu___163_2960 = env
-in {names = ({pretty = x; mut = is_mut})::env.names; names_t = uu___163_2960.names_t; module_name = uu___163_2960.module_name}))
-
-
-let extend_t : env  ->  Prims.string  ->  env = (fun env x -> (
-
-let uu___164_2969 = env
-in {names = uu___164_2969.names; names_t = (x)::env.names_t; module_name = uu___164_2969.module_name}))
-
-
-let find_name : env  ->  Prims.string  ->  name = (fun env x -> (
-
-let uu____2978 = (FStar_List.tryFind (fun name -> (Prims.op_Equality name.pretty x)) env.names)
-in (match (uu____2978) with
-| FStar_Pervasives_Native.Some (name) -> begin
-name
-end
-| FStar_Pervasives_Native.None -> begin
-(failwith "internal error: name not found")
-end)))
-
-
-let is_mutable : env  ->  Prims.string  ->  Prims.bool = (fun env x -> (
-
-let uu____2992 = (find_name env x)
-in uu____2992.mut))
-
-
-let find : env  ->  Prims.string  ->  Prims.int = (fun env x -> (FStar_All.try_with (fun uu___166_3002 -> (match (()) with
-| () -> begin
-(FStar_List.index (fun name -> (Prims.op_Equality name.pretty x)) env.names)
-end)) (fun uu___165_3008 -> (match (uu___165_3008) with
-| uu____3009 -> begin
-(
-
-let uu____3010 = (FStar_Util.format1 "Internal error: name not found %s\n" x)
-in (failwith uu____3010))
-end))))
-
-
-let find_t : env  ->  Prims.string  ->  Prims.int = (fun env x -> (FStar_All.try_with (fun uu___168_3020 -> (match (()) with
-| () -> begin
-(FStar_List.index (fun name -> (Prims.op_Equality name x)) env.names_t)
-end)) (fun uu___167_3026 -> (match (uu___167_3026) with
-| uu____3027 -> begin
-(
-
-let uu____3028 = (FStar_Util.format1 "Internal error: name not found %s\n" x)
-in (failwith uu____3028))
-end))))
-
-
-let add_binders : 'Auu____3035 . env  ->  (Prims.string * 'Auu____3035) Prims.list  ->  env = (fun env binders -> (FStar_List.fold_left (fun env1 uu____3065 -> (match (uu____3065) with
-| (name, uu____3071) -> begin
-(extend env1 name false)
-end)) env binders))
-
-
-let rec translate : FStar_Extraction_ML_Syntax.mllib  ->  file Prims.list = (fun uu____3196 -> (match (uu____3196) with
-| FStar_Extraction_ML_Syntax.MLLib (modules1) -> begin
-(FStar_List.filter_map (fun m -> (
-
-let m_name = (
-
-let uu____3256 = m
-in (match (uu____3256) with
-| ((prefix1, final), uu____3277, uu____3278) -> begin
-(FStar_String.concat "." (FStar_List.append prefix1 ((final)::[])))
-end))
-in (FStar_All.try_with (fun uu___170_3306 -> (match (()) with
-| () -> begin
-((FStar_Util.print1 "Attempting to translate module %s\n" m_name);
-(
-
-let uu____3310 = (translate_module m)
-in FStar_Pervasives_Native.Some (uu____3310));
-)
-end)) (fun uu___169_3314 -> (match (uu___169_3314) with
-| e -> begin
-((
-
-let uu____3319 = (FStar_Util.print_exn e)
-in (FStar_Util.print2 "Unable to translate module: %s because:\n  %s\n" m_name uu____3319));
-FStar_Pervasives_Native.None;
-)
-end))))) modules1)
-end))
-and translate_module : ((Prims.string Prims.list * Prims.string) * (FStar_Extraction_ML_Syntax.mlsig * FStar_Extraction_ML_Syntax.mlmodule) FStar_Pervasives_Native.option * FStar_Extraction_ML_Syntax.mllib)  ->  file = (fun uu____3320 -> (match (uu____3320) with
-| (module_name, modul, uu____3341) -> begin
-(
-
-let module_name1 = (FStar_List.append (FStar_Pervasives_Native.fst module_name) (((FStar_Pervasives_Native.snd module_name))::[]))
-in (
-
-let program = (match (modul) with
-| FStar_Pervasives_Native.Some (_signature, decls) -> begin
-(FStar_List.filter_map (translate_decl (empty module_name1)) decls)
-end
-| uu____3384 -> begin
-(failwith "Unexpected standalone interface or nested modules")
-end)
-in (((FStar_String.concat "_" module_name1)), (program))))
-end))
-and translate_flags : FStar_Extraction_ML_Syntax.meta Prims.list  ->  flag Prims.list = (fun flags -> (FStar_List.choose (fun uu___159_3399 -> (match (uu___159_3399) with
-| FStar_Extraction_ML_Syntax.Private -> begin
-FStar_Pervasives_Native.Some (Private)
-end
-| FStar_Extraction_ML_Syntax.NoExtract -> begin
-FStar_Pervasives_Native.Some (NoExtract)
-end
-| FStar_Extraction_ML_Syntax.CInline -> begin
-FStar_Pervasives_Native.Some (CInline)
-end
-| FStar_Extraction_ML_Syntax.Substitute -> begin
-FStar_Pervasives_Native.Some (Substitute)
-end
-| FStar_Extraction_ML_Syntax.GCType -> begin
-FStar_Pervasives_Native.Some (GCType)
-end
-| FStar_Extraction_ML_Syntax.Comment (s) -> begin
-FStar_Pervasives_Native.Some (Comment (s))
-end
-| uu____3403 -> begin
-FStar_Pervasives_Native.None
-end)) flags))
-and translate_decl : env  ->  FStar_Extraction_ML_Syntax.mlmodule1  ->  decl FStar_Pervasives_Native.option = (fun env d -> (match (d) with
-| FStar_Extraction_ML_Syntax.MLM_Let (flavor, flags, ({FStar_Extraction_ML_Syntax.mllb_name = name; FStar_Extraction_ML_Syntax.mllb_tysc = FStar_Pervasives_Native.Some (tvars, t0); FStar_Extraction_ML_Syntax.mllb_add_unit = uu____3413; FStar_Extraction_ML_Syntax.mllb_def = {FStar_Extraction_ML_Syntax.expr = FStar_Extraction_ML_Syntax.MLE_Fun (args, body); FStar_Extraction_ML_Syntax.mlty = uu____3416; FStar_Extraction_ML_Syntax.loc = uu____3417}; FStar_Extraction_ML_Syntax.print_typ = uu____3418})::[]) -> begin
-(
-
-let assumed = (FStar_Util.for_some (fun uu___160_3439 -> (match (uu___160_3439) with
-| FStar_Extraction_ML_Syntax.Assumed -> begin
-true
-end
-| uu____3440 -> begin
-false
-end)) flags)
-in (
-
-let env1 = (match ((Prims.op_Equality flavor FStar_Extraction_ML_Syntax.Rec)) with
-| true -> begin
-(extend env name false)
-end
-| uu____3442 -> begin
-env
-end)
-in (
-
-let env2 = (FStar_List.fold_left (fun env2 name1 -> (extend_t env2 name1)) env1 tvars)
-in (
-
-let rec find_return_type = (fun i uu___161_3454 -> (match (uu___161_3454) with
-| FStar_Extraction_ML_Syntax.MLTY_Fun (uu____3455, uu____3456, t) when (i > (Prims.parse_int "0")) -> begin
-(find_return_type (i - (Prims.parse_int "1")) t)
-end
-| t -> begin
-t
-end))
-in (
-
-let t = (
-
-let uu____3460 = (find_return_type (FStar_List.length args) t0)
-in (translate_type env2 uu____3460))
-in (
-
-let binders = (translate_binders env2 args)
-in (
-
-let env3 = (add_binders env2 args)
-in (
-
-let name1 = ((env3.module_name), (name))
-in (
-
-let flags1 = (match (t0) with
-| FStar_Extraction_ML_Syntax.MLTY_Fun (uu____3483, FStar_Extraction_ML_Syntax.E_GHOST, uu____3484) -> begin
-(
-
-let uu____3485 = (translate_flags flags)
-in (NoExtract)::uu____3485)
-end
-| uu____3488 -> begin
-(translate_flags flags)
-end)
-in (match (assumed) with
-| true -> begin
-(match ((Prims.op_Equality (FStar_List.length tvars) (Prims.parse_int "0"))) with
-| true -> begin
-(
-
-let uu____3493 = (
-
-let uu____3494 = (
-
-let uu____3509 = (translate_type env3 t0)
-in ((FStar_Pervasives_Native.None), (name1), (uu____3509)))
-in DExternal (uu____3494))
-in FStar_Pervasives_Native.Some (uu____3493))
-end
-| uu____3518 -> begin
-FStar_Pervasives_Native.None
-end)
-end
-| uu____3519 -> begin
-(FStar_All.try_with (fun uu___172_3524 -> (match (()) with
-| () -> begin
-(
-
-let body1 = (translate_expr env3 body)
-in FStar_Pervasives_Native.Some (DFunction (((FStar_Pervasives_Native.None), (flags1), ((FStar_List.length tvars)), (t), (name1), (binders), (body1)))))
-end)) (fun uu___171_3545 -> (match (uu___171_3545) with
-| e -> begin
-(
-
-let msg = (FStar_Util.print_exn e)
-in ((FStar_Util.print2_warning "Writing a stub for %s (%s)\n" (FStar_Pervasives_Native.snd name1) msg);
-(
-
-let msg1 = (Prims.strcat "This function was not extracted:\n" msg)
-in FStar_Pervasives_Native.Some (DFunction (((FStar_Pervasives_Native.None), (flags1), ((FStar_List.length tvars)), (t), (name1), (binders), (EAbortS (msg1))))));
-))
-end)))
-end))))))))))
-end
-| FStar_Extraction_ML_Syntax.MLM_Let (flavor, flags, ({FStar_Extraction_ML_Syntax.mllb_name = name; FStar_Extraction_ML_Syntax.mllb_tysc = FStar_Pervasives_Native.Some (tvars, t0); FStar_Extraction_ML_Syntax.mllb_add_unit = uu____3571; FStar_Extraction_ML_Syntax.mllb_def = {FStar_Extraction_ML_Syntax.expr = FStar_Extraction_ML_Syntax.MLE_Coerce ({FStar_Extraction_ML_Syntax.expr = FStar_Extraction_ML_Syntax.MLE_Fun (args, body); FStar_Extraction_ML_Syntax.mlty = uu____3574; FStar_Extraction_ML_Syntax.loc = uu____3575}, uu____3576, uu____3577); FStar_Extraction_ML_Syntax.mlty = uu____3578; FStar_Extraction_ML_Syntax.loc = uu____3579}; FStar_Extraction_ML_Syntax.print_typ = uu____3580})::[]) -> begin
-(
-
-let assumed = (FStar_Util.for_some (fun uu___160_3601 -> (match (uu___160_3601) with
-| FStar_Extraction_ML_Syntax.Assumed -> begin
-true
-end
-| uu____3602 -> begin
-false
-end)) flags)
-in (
-
-let env1 = (match ((Prims.op_Equality flavor FStar_Extraction_ML_Syntax.Rec)) with
-| true -> begin
-(extend env name false)
-end
-| uu____3604 -> begin
-env
-end)
-in (
-
-let env2 = (FStar_List.fold_left (fun env2 name1 -> (extend_t env2 name1)) env1 tvars)
-in (
-
-let rec find_return_type = (fun i uu___161_3616 -> (match (uu___161_3616) with
-| FStar_Extraction_ML_Syntax.MLTY_Fun (uu____3617, uu____3618, t) when (i > (Prims.parse_int "0")) -> begin
-(find_return_type (i - (Prims.parse_int "1")) t)
-end
-| t -> begin
-t
-end))
-in (
-
-let t = (
-
-let uu____3622 = (find_return_type (FStar_List.length args) t0)
-in (translate_type env2 uu____3622))
-in (
-
-let binders = (translate_binders env2 args)
-in (
-
-let env3 = (add_binders env2 args)
-in (
-
-let name1 = ((env3.module_name), (name))
-in (
-
-let flags1 = (match (t0) with
-| FStar_Extraction_ML_Syntax.MLTY_Fun (uu____3645, FStar_Extraction_ML_Syntax.E_GHOST, uu____3646) -> begin
-(
-
-let uu____3647 = (translate_flags flags)
-in (NoExtract)::uu____3647)
-end
-| uu____3650 -> begin
-(translate_flags flags)
-end)
-in (match (assumed) with
-| true -> begin
-(match ((Prims.op_Equality (FStar_List.length tvars) (Prims.parse_int "0"))) with
-| true -> begin
-(
-
-let uu____3655 = (
-
-let uu____3656 = (
-
-let uu____3671 = (translate_type env3 t0)
-in ((FStar_Pervasives_Native.None), (name1), (uu____3671)))
-in DExternal (uu____3656))
-in FStar_Pervasives_Native.Some (uu____3655))
-end
-| uu____3680 -> begin
-FStar_Pervasives_Native.None
-end)
-end
-| uu____3681 -> begin
-(FStar_All.try_with (fun uu___172_3686 -> (match (()) with
-| () -> begin
-(
-
-let body1 = (translate_expr env3 body)
-in FStar_Pervasives_Native.Some (DFunction (((FStar_Pervasives_Native.None), (flags1), ((FStar_List.length tvars)), (t), (name1), (binders), (body1)))))
-end)) (fun uu___171_3707 -> (match (uu___171_3707) with
-| e -> begin
-(
-
-let msg = (FStar_Util.print_exn e)
-in ((FStar_Util.print2_warning "Writing a stub for %s (%s)\n" (FStar_Pervasives_Native.snd name1) msg);
-(
-
-let msg1 = (Prims.strcat "This function was not extracted:\n" msg)
-in FStar_Pervasives_Native.Some (DFunction (((FStar_Pervasives_Native.None), (flags1), ((FStar_List.length tvars)), (t), (name1), (binders), (EAbortS (msg1))))));
-))
-end)))
-end))))))))))
-end
-| FStar_Extraction_ML_Syntax.MLM_Let (flavor, flags, ({FStar_Extraction_ML_Syntax.mllb_name = name; FStar_Extraction_ML_Syntax.mllb_tysc = FStar_Pervasives_Native.Some ([], t); FStar_Extraction_ML_Syntax.mllb_add_unit = uu____3732; FStar_Extraction_ML_Syntax.mllb_def = expr; FStar_Extraction_ML_Syntax.print_typ = uu____3734})::[]) -> begin
-(
-
-let flags1 = (translate_flags flags)
-in (
-
-let t1 = (translate_type env t)
-in (
-
-let name1 = ((env.module_name), (name))
-in (FStar_All.try_with (fun uu___174_3762 -> (match (()) with
-| () -> begin
-(
-
-let expr1 = (translate_expr env expr)
-in FStar_Pervasives_Native.Some (DGlobal (((flags1), (name1), (t1), (expr1)))))
-end)) (fun uu___173_3777 -> (match (uu___173_3777) with
-| e -> begin
-((
-
-let uu____3782 = (FStar_Util.print_exn e)
-in (FStar_Util.print2_warning "Not translating definition for %s (%s)\n" (FStar_Pervasives_Native.snd name1) uu____3782));
-FStar_Pervasives_Native.Some (DGlobal (((flags1), (name1), (t1), (EAny))));
-)
-end))))))
-end
-| FStar_Extraction_ML_Syntax.MLM_Let (uu____3793, uu____3794, ({FStar_Extraction_ML_Syntax.mllb_name = name; FStar_Extraction_ML_Syntax.mllb_tysc = ts; FStar_Extraction_ML_Syntax.mllb_add_unit = uu____3797; FStar_Extraction_ML_Syntax.mllb_def = uu____3798; FStar_Extraction_ML_Syntax.print_typ = uu____3799})::uu____3800) -> begin
-((FStar_Util.print1_warning "Not translating definition for %s (and possibly others)\n" name);
-(match (ts) with
-| FStar_Pervasives_Native.Some (idents, t) -> begin
-(
-
-let uu____3815 = (FStar_Extraction_ML_Code.string_of_mlty (([]), ("")) t)
-in (FStar_Util.print2 "Type scheme is: forall %s. %s\n" (FStar_String.concat ", " idents) uu____3815))
-end
-| FStar_Pervasives_Native.None -> begin
-()
-end);
-FStar_Pervasives_Native.None;
-)
-end
-| FStar_Extraction_ML_Syntax.MLM_Let (uu____3818) -> begin
-(failwith "impossible")
-end
-| FStar_Extraction_ML_Syntax.MLM_Loc (uu____3821) -> begin
-FStar_Pervasives_Native.None
-end
-| FStar_Extraction_ML_Syntax.MLM_Ty (((assumed, name, _mangled_name, args, uu____3826, FStar_Pervasives_Native.Some (FStar_Extraction_ML_Syntax.MLTD_Abbrev (t))))::[]) -> begin
-(
-
-let name1 = ((env.module_name), (name))
-in (
-
-let env1 = (FStar_List.fold_left (fun env1 name2 -> (extend_t env1 name2)) env args)
-in (match (assumed) with
-| true -> begin
-FStar_Pervasives_Native.None
-end
-| uu____3882 -> begin
-(
-
-let uu____3883 = (
-
-let uu____3884 = (
-
-let uu____3897 = (translate_type env1 t)
-in ((name1), ((FStar_List.length args)), (uu____3897)))
-in DTypeAlias (uu____3884))
-in FStar_Pervasives_Native.Some (uu____3883))
-end)))
-end
-| FStar_Extraction_ML_Syntax.MLM_Ty (((uu____3904, name, _mangled_name, args, uu____3908, FStar_Pervasives_Native.Some (FStar_Extraction_ML_Syntax.MLTD_Record (fields))))::[]) -> begin
-(
-
-let name1 = ((env.module_name), (name))
-in (
-
-let env1 = (FStar_List.fold_left (fun env1 name2 -> (extend_t env1 name2)) env args)
-in (
-
-let uu____3968 = (
-
-let uu____3969 = (
-
-let uu____3992 = (FStar_List.map (fun uu____4019 -> (match (uu____4019) with
-| (f, t) -> begin
-(
-
-let uu____4034 = (
-
-let uu____4039 = (translate_type env1 t)
-in ((uu____4039), (false)))
-in ((f), (uu____4034)))
-end)) fields)
-in ((name1), ((FStar_List.length args)), (uu____3992)))
-in DTypeFlat (uu____3969))
-in FStar_Pervasives_Native.Some (uu____3968))))
-end
-| FStar_Extraction_ML_Syntax.MLM_Ty (((uu____4060, name, _mangled_name, args, attrs, FStar_Pervasives_Native.Some (FStar_Extraction_ML_Syntax.MLTD_DType (branches))))::[]) -> begin
-(
-
-let name1 = ((env.module_name), (name))
-in (
-
-let flags = (translate_flags attrs)
-in (
-
-let env1 = (FStar_List.fold_left extend_t env args)
-in (
-
-let uu____4129 = (
-
-let uu____4130 = (
-
-let uu____4163 = (FStar_List.map (fun uu____4208 -> (match (uu____4208) with
-| (cons1, ts) -> begin
-(
-
-let uu____4247 = (FStar_List.map (fun uu____4274 -> (match (uu____4274) with
-| (name2, t) -> begin
-(
-
-let uu____4289 = (
-
-let uu____4294 = (translate_type env1 t)
-in ((uu____4294), (false)))
-in ((name2), (uu____4289)))
-end)) ts)
-in ((cons1), (uu____4247)))
-end)) branches)
-in ((name1), (flags), ((FStar_List.length args)), (uu____4163)))
-in DTypeVariant (uu____4130))
-in FStar_Pervasives_Native.Some (uu____4129)))))
-end
-| FStar_Extraction_ML_Syntax.MLM_Ty (((uu____4333, name, _mangled_name, uu____4336, uu____4337, uu____4338))::uu____4339) -> begin
-((FStar_Util.print1_warning "Not translating definition for %s (and possibly others)\n" name);
-FStar_Pervasives_Native.None;
-)
-end
-| FStar_Extraction_ML_Syntax.MLM_Ty ([]) -> begin
-((FStar_Util.print_string "Impossible!! Empty block of mutually recursive type declarations\n");
-FStar_Pervasives_Native.None;
-)
-end
-| FStar_Extraction_ML_Syntax.MLM_Top (uu____4384) -> begin
-(failwith "todo: translate_decl [MLM_Top]")
-end
-| FStar_Extraction_ML_Syntax.MLM_Exn (uu____4387) -> begin
-(failwith "todo: translate_decl [MLM_Exn]")
-end))
-and translate_type : env  ->  FStar_Extraction_ML_Syntax.mlty  ->  typ = (fun env t -> (match (t) with
-| FStar_Extraction_ML_Syntax.MLTY_Tuple ([]) -> begin
-TAny
-end
-| FStar_Extraction_ML_Syntax.MLTY_Top -> begin
-TAny
-end
-| FStar_Extraction_ML_Syntax.MLTY_Var (name) -> begin
-(
-
-let uu____4403 = (find_t env name)
-in TBound (uu____4403))
-end
-| FStar_Extraction_ML_Syntax.MLTY_Fun (t1, uu____4405, t2) -> begin
-(
-
-let uu____4407 = (
-
-let uu____4412 = (translate_type env t1)
-in (
-
-let uu____4413 = (translate_type env t2)
-in ((uu____4412), (uu____4413))))
-in TArrow (uu____4407))
-end
-| FStar_Extraction_ML_Syntax.MLTY_Named ([], p) when (
-
-let uu____4417 = (FStar_Extraction_ML_Syntax.string_of_mlpath p)
-in (Prims.op_Equality uu____4417 "Prims.unit")) -> begin
-TUnit
-end
-| FStar_Extraction_ML_Syntax.MLTY_Named ([], p) when (
-
-let uu____4421 = (FStar_Extraction_ML_Syntax.string_of_mlpath p)
-in (Prims.op_Equality uu____4421 "Prims.bool")) -> begin
-TBool
-end
-| FStar_Extraction_ML_Syntax.MLTY_Named ([], (("FStar")::(m)::[], "t")) when (is_machine_int m) -> begin
-(
-
-let uu____4433 = (FStar_Util.must (mk_width m))
-in TInt (uu____4433))
-end
-| FStar_Extraction_ML_Syntax.MLTY_Named ([], (("FStar")::(m)::[], "t\'")) when (is_machine_int m) -> begin
-(
-
-let uu____4445 = (FStar_Util.must (mk_width m))
-in TInt (uu____4445))
-end
-| FStar_Extraction_ML_Syntax.MLTY_Named ((arg)::[], p) when (
-
-let uu____4450 = (FStar_Extraction_ML_Syntax.string_of_mlpath p)
-in (Prims.op_Equality uu____4450 "FStar.Monotonic.HyperStack.mem")) -> begin
-TUnit
-end
-| FStar_Extraction_ML_Syntax.MLTY_Named ((arg)::[], p) when (
-
-let uu____4455 = (FStar_Extraction_ML_Syntax.string_of_mlpath p)
-in (Prims.op_Equality uu____4455 "FStar.Buffer.buffer")) -> begin
-(
-
-let uu____4456 = (translate_type env arg)
-in TBuf (uu____4456))
-end
-| FStar_Extraction_ML_Syntax.MLTY_Named ((uu____4457)::[], p) when (
-
-let uu____4461 = (FStar_Extraction_ML_Syntax.string_of_mlpath p)
-in (Prims.op_Equality uu____4461 "FStar.Ghost.erased")) -> begin
-TAny
-end
-| FStar_Extraction_ML_Syntax.MLTY_Named ([], (path, type_name)) -> begin
-TQualified (((path), (type_name)))
-end
-| FStar_Extraction_ML_Syntax.MLTY_Named (args, (ns, t1)) when (((Prims.op_Equality ns (("Prims")::[])) || (Prims.op_Equality ns (("FStar")::("Pervasives")::("Native")::[]))) && (FStar_Util.starts_with t1 "tuple")) -> begin
-(
-
-let uu____4499 = (FStar_List.map (translate_type env) args)
-in TTuple (uu____4499))
-end
-| FStar_Extraction_ML_Syntax.MLTY_Named (args, lid) -> begin
-(match (((FStar_List.length args) > (Prims.parse_int "0"))) with
-| true -> begin
-(
-
-let uu____4508 = (
-
-let uu____4521 = (FStar_List.map (translate_type env) args)
-in ((lid), (uu____4521)))
-in TApp (uu____4508))
-end
-| uu____4526 -> begin
-TQualified (lid)
-end)
-end
-| FStar_Extraction_ML_Syntax.MLTY_Tuple (ts) -> begin
-(
-
-let uu____4530 = (FStar_List.map (translate_type env) ts)
-in TTuple (uu____4530))
-end))
-and translate_binders : env  ->  (FStar_Extraction_ML_Syntax.mlident * FStar_Extraction_ML_Syntax.mlty) Prims.list  ->  binder Prims.list = (fun env args -> (FStar_List.map (translate_binder env) args))
-and translate_binder : env  ->  (FStar_Extraction_ML_Syntax.mlident * FStar_Extraction_ML_Syntax.mlty)  ->  binder = (fun env uu____4546 -> (match (uu____4546) with
-| (name, typ) -> begin
-(
-
-let uu____4553 = (translate_type env typ)
-in {name = name; typ = uu____4553; mut = false})
-end))
-and translate_expr : env  ->  FStar_Extraction_ML_Syntax.mlexpr  ->  expr = (fun env e -> (match (e.FStar_Extraction_ML_Syntax.expr) with
-| FStar_Extraction_ML_Syntax.MLE_Tuple ([]) -> begin
-EUnit
-end
-| FStar_Extraction_ML_Syntax.MLE_Const (c) -> begin
-(translate_constant c)
-end
-| FStar_Extraction_ML_Syntax.MLE_Var (name) -> begin
-(
-
-let uu____4558 = (find env name)
-in EBound (uu____4558))
-end
-| FStar_Extraction_ML_Syntax.MLE_Name (("FStar")::(m)::[], op) when ((is_machine_int m) && (is_op op)) -> begin
-(
-
-let uu____4563 = (
-
-let uu____4568 = (FStar_Util.must (mk_op op))
-in (
-
-let uu____4569 = (FStar_Util.must (mk_width m))
-in ((uu____4568), (uu____4569))))
-in EOp (uu____4563))
-end
-| FStar_Extraction_ML_Syntax.MLE_Name (("Prims")::[], op) when (is_bool_op op) -> begin
-(
-
-let uu____4573 = (
-
-let uu____4578 = (FStar_Util.must (mk_bool_op op))
-in ((uu____4578), (Bool)))
-in EOp (uu____4573))
-end
-| FStar_Extraction_ML_Syntax.MLE_Name (n1) -> begin
-EQualified (n1)
-end
-| FStar_Extraction_ML_Syntax.MLE_Let ((flavor, flags, ({FStar_Extraction_ML_Syntax.mllb_name = name; FStar_Extraction_ML_Syntax.mllb_tysc = FStar_Pervasives_Native.Some ([], typ); FStar_Extraction_ML_Syntax.mllb_add_unit = add_unit; FStar_Extraction_ML_Syntax.mllb_def = body; FStar_Extraction_ML_Syntax.print_typ = print7})::[]), continuation) -> begin
-(
-
-let is_mut = (FStar_Util.for_some (fun uu___162_4608 -> (match (uu___162_4608) with
-| FStar_Extraction_ML_Syntax.Mutable -> begin
-true
-end
-| uu____4609 -> begin
-false
-end)) flags)
-in (
-
-let uu____4610 = (match (is_mut) with
-| true -> begin
-(
-
-let uu____4619 = (match (typ) with
-| FStar_Extraction_ML_Syntax.MLTY_Named ((t)::[], p) when (
-
-let uu____4624 = (FStar_Extraction_ML_Syntax.string_of_mlpath p)
-in (Prims.op_Equality uu____4624 "FStar.ST.stackref")) -> begin
-t
-end
-| uu____4625 -> begin
-(
-
-let uu____4626 = (
-
-let uu____4627 = (FStar_Extraction_ML_Code.string_of_mlty (([]), ("")) typ)
-in (FStar_Util.format1 "unexpected: bad desugaring of Mutable (typ is %s)" uu____4627))
-in (failwith uu____4626))
-end)
-in (
-
-let uu____4630 = (match (body) with
-| {FStar_Extraction_ML_Syntax.expr = FStar_Extraction_ML_Syntax.MLE_App (uu____4631, (body1)::[]); FStar_Extraction_ML_Syntax.mlty = uu____4633; FStar_Extraction_ML_Syntax.loc = uu____4634} -> begin
-body1
-end
-| uu____4637 -> begin
-(failwith "unexpected: bad desugaring of Mutable")
-end)
-in ((uu____4619), (uu____4630))))
-end
-| uu____4638 -> begin
-((typ), (body))
-end)
-in (match (uu____4610) with
-| (typ1, body1) -> begin
-(
-
-let binder = (
-
-let uu____4642 = (translate_type env typ1)
-in {name = name; typ = uu____4642; mut = is_mut})
-in (
-
-let body2 = (translate_expr env body1)
-in (
-
-let env1 = (extend env name is_mut)
-in (
-
-let continuation1 = (translate_expr env1 continuation)
-in ELet (((binder), (body2), (continuation1)))))))
-end)))
-end
-| FStar_Extraction_ML_Syntax.MLE_Match (expr, branches) -> begin
-(
-
-let uu____4668 = (
-
-let uu____4679 = (translate_expr env expr)
-in (
-
-let uu____4680 = (translate_branches env branches)
-in ((uu____4679), (uu____4680))))
-in EMatch (uu____4668))
-end
-| FStar_Extraction_ML_Syntax.MLE_App ({FStar_Extraction_ML_Syntax.expr = FStar_Extraction_ML_Syntax.MLE_Name (p); FStar_Extraction_ML_Syntax.mlty = uu____4694; FStar_Extraction_ML_Syntax.loc = uu____4695}, ({FStar_Extraction_ML_Syntax.expr = FStar_Extraction_ML_Syntax.MLE_Var (v1); FStar_Extraction_ML_Syntax.mlty = uu____4697; FStar_Extraction_ML_Syntax.loc = uu____4698})::[]) when ((
-
-let uu____4703 = (FStar_Extraction_ML_Syntax.string_of_mlpath p)
-in (Prims.op_Equality uu____4703 "FStar.HyperStack.ST.op_Bang")) && (is_mutable env v1)) -> begin
-(
-
-let uu____4704 = (find env v1)
-in EBound (uu____4704))
-end
-| FStar_Extraction_ML_Syntax.MLE_App ({FStar_Extraction_ML_Syntax.expr = FStar_Extraction_ML_Syntax.MLE_Name (p); FStar_Extraction_ML_Syntax.mlty = uu____4706; FStar_Extraction_ML_Syntax.loc = uu____4707}, ({FStar_Extraction_ML_Syntax.expr = FStar_Extraction_ML_Syntax.MLE_Var (v1); FStar_Extraction_ML_Syntax.mlty = uu____4709; FStar_Extraction_ML_Syntax.loc = uu____4710})::(e1)::[]) when ((
-
-let uu____4716 = (FStar_Extraction_ML_Syntax.string_of_mlpath p)
-in (Prims.op_Equality uu____4716 "FStar.HyperStack.ST.op_Colon_Equals")) && (is_mutable env v1)) -> begin
-(
-
-let uu____4717 = (
-
-let uu____4722 = (
-
-let uu____4723 = (find env v1)
-in EBound (uu____4723))
-in (
-
-let uu____4724 = (translate_expr env e1)
-in ((uu____4722), (uu____4724))))
-in EAssign (uu____4717))
-end
-| FStar_Extraction_ML_Syntax.MLE_App ({FStar_Extraction_ML_Syntax.expr = FStar_Extraction_ML_Syntax.MLE_TApp ({FStar_Extraction_ML_Syntax.expr = FStar_Extraction_ML_Syntax.MLE_Name (p); FStar_Extraction_ML_Syntax.mlty = uu____4726; FStar_Extraction_ML_Syntax.loc = uu____4727}, uu____4728); FStar_Extraction_ML_Syntax.mlty = uu____4729; FStar_Extraction_ML_Syntax.loc = uu____4730}, (e1)::(e2)::[]) when ((
-
-let uu____4741 = (FStar_Extraction_ML_Syntax.string_of_mlpath p)
-in (Prims.op_Equality uu____4741 "FStar.Buffer.index")) || (
-
-let uu____4743 = (FStar_Extraction_ML_Syntax.string_of_mlpath p)
-in (Prims.op_Equality uu____4743 "FStar.Buffer.op_Array_Access"))) -> begin
-(
-
-let uu____4744 = (
-
-let uu____4749 = (translate_expr env e1)
-in (
-
-let uu____4750 = (translate_expr env e2)
-in ((uu____4749), (uu____4750))))
-in EBufRead (uu____4744))
-end
-| FStar_Extraction_ML_Syntax.MLE_App ({FStar_Extraction_ML_Syntax.expr = FStar_Extraction_ML_Syntax.MLE_TApp ({FStar_Extraction_ML_Syntax.expr = FStar_Extraction_ML_Syntax.MLE_Name (p); FStar_Extraction_ML_Syntax.mlty = uu____4752; FStar_Extraction_ML_Syntax.loc = uu____4753}, uu____4754); FStar_Extraction_ML_Syntax.mlty = uu____4755; FStar_Extraction_ML_Syntax.loc = uu____4756}, (e1)::(e2)::[]) when (
-
-let uu____4765 = (FStar_Extraction_ML_Syntax.string_of_mlpath p)
-in (Prims.op_Equality uu____4765 "FStar.Buffer.create")) -> begin
-(
-
-let uu____4766 = (
-
-let uu____4773 = (translate_expr env e1)
-in (
-
-let uu____4774 = (translate_expr env e2)
-in ((Stack), (uu____4773), (uu____4774))))
-in EBufCreate (uu____4766))
-end
-| FStar_Extraction_ML_Syntax.MLE_App ({FStar_Extraction_ML_Syntax.expr = FStar_Extraction_ML_Syntax.MLE_TApp ({FStar_Extraction_ML_Syntax.expr = FStar_Extraction_ML_Syntax.MLE_Name (p); FStar_Extraction_ML_Syntax.mlty = uu____4776; FStar_Extraction_ML_Syntax.loc = uu____4777}, uu____4778); FStar_Extraction_ML_Syntax.mlty = uu____4779; FStar_Extraction_ML_Syntax.loc = uu____4780}, (_e0)::(e1)::(e2)::[]) when (
-
-let uu____4790 = (FStar_Extraction_ML_Syntax.string_of_mlpath p)
-in (Prims.op_Equality uu____4790 "FStar.Buffer.rcreate")) -> begin
-(
-
-let uu____4791 = (
-
-let uu____4798 = (translate_expr env e1)
-in (
-
-let uu____4799 = (translate_expr env e2)
-in ((Eternal), (uu____4798), (uu____4799))))
-in EBufCreate (uu____4791))
-end
-| FStar_Extraction_ML_Syntax.MLE_App ({FStar_Extraction_ML_Syntax.expr = FStar_Extraction_ML_Syntax.MLE_TApp ({FStar_Extraction_ML_Syntax.expr = FStar_Extraction_ML_Syntax.MLE_Name (p); FStar_Extraction_ML_Syntax.mlty = uu____4801; FStar_Extraction_ML_Syntax.loc = uu____4802}, uu____4803); FStar_Extraction_ML_Syntax.mlty = uu____4804; FStar_Extraction_ML_Syntax.loc = uu____4805}, (e2)::[]) when (
-
-let uu____4813 = (FStar_Extraction_ML_Syntax.string_of_mlpath p)
-in (Prims.op_Equality uu____4813 "FStar.Buffer.createL")) -> begin
-(
-
-let rec list_elements1 = (fun acc e21 -> (match (e21.FStar_Extraction_ML_Syntax.expr) with
-| FStar_Extraction_ML_Syntax.MLE_CTor ((("Prims")::[], "Cons"), (hd1)::(tl1)::[]) -> begin
-(list_elements1 ((hd1)::acc) tl1)
-end
-| FStar_Extraction_ML_Syntax.MLE_CTor ((("Prims")::[], "Nil"), []) -> begin
-(FStar_List.rev acc)
-end
-| uu____4851 -> begin
-(failwith "Argument of FStar.Buffer.createL is not a string literal!")
-end))
-in (
-
-let list_elements2 = (list_elements1 [])
-in (
-
-let uu____4859 = (
-
-let uu____4866 = (
-
-let uu____4869 = (list_elements2 e2)
-in (FStar_List.map (translate_expr env) uu____4869))
-in ((Stack), (uu____4866)))
-in EBufCreateL (uu____4859))))
-end
-| FStar_Extraction_ML_Syntax.MLE_App ({FStar_Extraction_ML_Syntax.expr = FStar_Extraction_ML_Syntax.MLE_TApp ({FStar_Extraction_ML_Syntax.expr = FStar_Extraction_ML_Syntax.MLE_Name (p); FStar_Extraction_ML_Syntax.mlty = uu____4875; FStar_Extraction_ML_Syntax.loc = uu____4876}, uu____4877); FStar_Extraction_ML_Syntax.mlty = uu____4878; FStar_Extraction_ML_Syntax.loc = uu____4879}, (e1)::(e2)::(_e3)::[]) when (
-
-let uu____4889 = (FStar_Extraction_ML_Syntax.string_of_mlpath p)
-in (Prims.op_Equality uu____4889 "FStar.Buffer.sub")) -> begin
-(
-
-let uu____4890 = (
-
-let uu____4895 = (translate_expr env e1)
-in (
-
-let uu____4896 = (translate_expr env e2)
-in ((uu____4895), (uu____4896))))
-in EBufSub (uu____4890))
-end
-| FStar_Extraction_ML_Syntax.MLE_App ({FStar_Extraction_ML_Syntax.expr = FStar_Extraction_ML_Syntax.MLE_TApp ({FStar_Extraction_ML_Syntax.expr = FStar_Extraction_ML_Syntax.MLE_Name (p); FStar_Extraction_ML_Syntax.mlty = uu____4898; FStar_Extraction_ML_Syntax.loc = uu____4899}, uu____4900); FStar_Extraction_ML_Syntax.mlty = uu____4901; FStar_Extraction_ML_Syntax.loc = uu____4902}, (e1)::(e2)::[]) when (
-
-let uu____4911 = (FStar_Extraction_ML_Syntax.string_of_mlpath p)
-in (Prims.op_Equality uu____4911 "FStar.Buffer.join")) -> begin
-(translate_expr env e1)
-end
-| FStar_Extraction_ML_Syntax.MLE_App ({FStar_Extraction_ML_Syntax.expr = FStar_Extraction_ML_Syntax.MLE_TApp ({FStar_Extraction_ML_Syntax.expr = FStar_Extraction_ML_Syntax.MLE_Name (p); FStar_Extraction_ML_Syntax.mlty = uu____4913; FStar_Extraction_ML_Syntax.loc = uu____4914}, uu____4915); FStar_Extraction_ML_Syntax.mlty = uu____4916; FStar_Extraction_ML_Syntax.loc = uu____4917}, (e1)::(e2)::[]) when (
-
-let uu____4926 = (FStar_Extraction_ML_Syntax.string_of_mlpath p)
-in (Prims.op_Equality uu____4926 "FStar.Buffer.offset")) -> begin
-(
-
-let uu____4927 = (
-
-let uu____4932 = (translate_expr env e1)
-in (
-
-let uu____4933 = (translate_expr env e2)
-in ((uu____4932), (uu____4933))))
-in EBufSub (uu____4927))
-end
-| FStar_Extraction_ML_Syntax.MLE_App ({FStar_Extraction_ML_Syntax.expr = FStar_Extraction_ML_Syntax.MLE_TApp ({FStar_Extraction_ML_Syntax.expr = FStar_Extraction_ML_Syntax.MLE_Name (p); FStar_Extraction_ML_Syntax.mlty = uu____4935; FStar_Extraction_ML_Syntax.loc = uu____4936}, uu____4937); FStar_Extraction_ML_Syntax.mlty = uu____4938; FStar_Extraction_ML_Syntax.loc = uu____4939}, (e1)::(e2)::(e3)::[]) when ((
-
-let uu____4951 = (FStar_Extraction_ML_Syntax.string_of_mlpath p)
-in (Prims.op_Equality uu____4951 "FStar.Buffer.upd")) || (
-
-let uu____4953 = (FStar_Extraction_ML_Syntax.string_of_mlpath p)
-in (Prims.op_Equality uu____4953 "FStar.Buffer.op_Array_Assignment"))) -> begin
-(
-
-let uu____4954 = (
-
-let uu____4961 = (translate_expr env e1)
-in (
-
-let uu____4962 = (translate_expr env e2)
-in (
-
-let uu____4963 = (translate_expr env e3)
-in ((uu____4961), (uu____4962), (uu____4963)))))
-in EBufWrite (uu____4954))
-end
-| FStar_Extraction_ML_Syntax.MLE_App ({FStar_Extraction_ML_Syntax.expr = FStar_Extraction_ML_Syntax.MLE_Name (p); FStar_Extraction_ML_Syntax.mlty = uu____4965; FStar_Extraction_ML_Syntax.loc = uu____4966}, (uu____4967)::[]) when (
-
-let uu____4970 = (FStar_Extraction_ML_Syntax.string_of_mlpath p)
-in (Prims.op_Equality uu____4970 "FStar.HyperStack.ST.push_frame")) -> begin
-EPushFrame
-end
-| FStar_Extraction_ML_Syntax.MLE_App ({FStar_Extraction_ML_Syntax.expr = FStar_Extraction_ML_Syntax.MLE_Name (p); FStar_Extraction_ML_Syntax.mlty = uu____4972; FStar_Extraction_ML_Syntax.loc = uu____4973}, (uu____4974)::[]) when (
-
-let uu____4977 = (FStar_Extraction_ML_Syntax.string_of_mlpath p)
-in (Prims.op_Equality uu____4977 "FStar.HyperStack.ST.pop_frame")) -> begin
-EPopFrame
-end
-| FStar_Extraction_ML_Syntax.MLE_App ({FStar_Extraction_ML_Syntax.expr = FStar_Extraction_ML_Syntax.MLE_TApp ({FStar_Extraction_ML_Syntax.expr = FStar_Extraction_ML_Syntax.MLE_Name (p); FStar_Extraction_ML_Syntax.mlty = uu____4979; FStar_Extraction_ML_Syntax.loc = uu____4980}, uu____4981); FStar_Extraction_ML_Syntax.mlty = uu____4982; FStar_Extraction_ML_Syntax.loc = uu____4983}, (e1)::(e2)::(e3)::(e4)::(e5)::[]) when (
-
-let uu____4995 = (FStar_Extraction_ML_Syntax.string_of_mlpath p)
-in (Prims.op_Equality uu____4995 "FStar.Buffer.blit")) -> begin
-(
-
-let uu____4996 = (
-
-let uu____5007 = (translate_expr env e1)
-in (
-
-let uu____5008 = (translate_expr env e2)
-in (
-
-let uu____5009 = (translate_expr env e3)
-in (
-
-let uu____5010 = (translate_expr env e4)
-in (
-
-let uu____5011 = (translate_expr env e5)
-in ((uu____5007), (uu____5008), (uu____5009), (uu____5010), (uu____5011)))))))
-in EBufBlit (uu____4996))
-end
-| FStar_Extraction_ML_Syntax.MLE_App ({FStar_Extraction_ML_Syntax.expr = FStar_Extraction_ML_Syntax.MLE_TApp ({FStar_Extraction_ML_Syntax.expr = FStar_Extraction_ML_Syntax.MLE_Name (p); FStar_Extraction_ML_Syntax.mlty = uu____5013; FStar_Extraction_ML_Syntax.loc = uu____5014}, uu____5015); FStar_Extraction_ML_Syntax.mlty = uu____5016; FStar_Extraction_ML_Syntax.loc = uu____5017}, (e1)::(e2)::(e3)::[]) when (
-
-let uu____5027 = (FStar_Extraction_ML_Syntax.string_of_mlpath p)
-in (Prims.op_Equality uu____5027 "FStar.Buffer.fill")) -> begin
-(
-
-let uu____5028 = (
-
-let uu____5035 = (translate_expr env e1)
-in (
-
-let uu____5036 = (translate_expr env e2)
-in (
-
-let uu____5037 = (translate_expr env e3)
-in ((uu____5035), (uu____5036), (uu____5037)))))
-in EBufFill (uu____5028))
-end
-| FStar_Extraction_ML_Syntax.MLE_App ({FStar_Extraction_ML_Syntax.expr = FStar_Extraction_ML_Syntax.MLE_Name (p); FStar_Extraction_ML_Syntax.mlty = uu____5039; FStar_Extraction_ML_Syntax.loc = uu____5040}, (uu____5041)::[]) when (
-
-let uu____5044 = (FStar_Extraction_ML_Syntax.string_of_mlpath p)
-in (Prims.op_Equality uu____5044 "FStar.HyperStack.ST.get")) -> begin
-EUnit
-end
-| FStar_Extraction_ML_Syntax.MLE_App ({FStar_Extraction_ML_Syntax.expr = FStar_Extraction_ML_Syntax.MLE_Name (p); FStar_Extraction_ML_Syntax.mlty = uu____5046; FStar_Extraction_ML_Syntax.loc = uu____5047}, (e1)::[]) when (
-
-let uu____5051 = (FStar_Extraction_ML_Syntax.string_of_mlpath p)
-in (Prims.op_Equality uu____5051 "Obj.repr")) -> begin
-(
-
-let uu____5052 = (
-
-let uu____5057 = (translate_expr env e1)
-in ((uu____5057), (TAny)))
-in ECast (uu____5052))
-end
-| FStar_Extraction_ML_Syntax.MLE_App ({FStar_Extraction_ML_Syntax.expr = FStar_Extraction_ML_Syntax.MLE_Name (("FStar")::(m)::[], op); FStar_Extraction_ML_Syntax.mlty = uu____5060; FStar_Extraction_ML_Syntax.loc = uu____5061}, args) when ((is_machine_int m) && (is_op op)) -> begin
-(
-
-let uu____5069 = (FStar_Util.must (mk_width m))
-in (
-
-let uu____5070 = (FStar_Util.must (mk_op op))
-in (mk_op_app env uu____5069 uu____5070 args)))
-end
-| FStar_Extraction_ML_Syntax.MLE_App ({FStar_Extraction_ML_Syntax.expr = FStar_Extraction_ML_Syntax.MLE_Name (("Prims")::[], op); FStar_Extraction_ML_Syntax.mlty = uu____5072; FStar_Extraction_ML_Syntax.loc = uu____5073}, args) when (is_bool_op op) -> begin
-(
-
-let uu____5081 = (FStar_Util.must (mk_bool_op op))
-in (mk_op_app env Bool uu____5081 args))
-end
-| FStar_Extraction_ML_Syntax.MLE_App ({FStar_Extraction_ML_Syntax.expr = FStar_Extraction_ML_Syntax.MLE_Name (("FStar")::(m)::[], "int_to_t"); FStar_Extraction_ML_Syntax.mlty = uu____5083; FStar_Extraction_ML_Syntax.loc = uu____5084}, ({FStar_Extraction_ML_Syntax.expr = FStar_Extraction_ML_Syntax.MLE_Const (FStar_Extraction_ML_Syntax.MLC_Int (c, FStar_Pervasives_Native.None)); FStar_Extraction_ML_Syntax.mlty = uu____5086; FStar_Extraction_ML_Syntax.loc = uu____5087})::[]) when (is_machine_int m) -> begin
-(
-
-let uu____5102 = (
-
-let uu____5107 = (FStar_Util.must (mk_width m))
-in ((uu____5107), (c)))
-in EConstant (uu____5102))
-end
-| FStar_Extraction_ML_Syntax.MLE_App ({FStar_Extraction_ML_Syntax.expr = FStar_Extraction_ML_Syntax.MLE_Name (("FStar")::(m)::[], "uint_to_t"); FStar_Extraction_ML_Syntax.mlty = uu____5109; FStar_Extraction_ML_Syntax.loc = uu____5110}, ({FStar_Extraction_ML_Syntax.expr = FStar_Extraction_ML_Syntax.MLE_Const (FStar_Extraction_ML_Syntax.MLC_Int (c, FStar_Pervasives_Native.None)); FStar_Extraction_ML_Syntax.mlty = uu____5112; FStar_Extraction_ML_Syntax.loc = uu____5113})::[]) when (is_machine_int m) -> begin
-(
-
-let uu____5128 = (
-
-let uu____5133 = (FStar_Util.must (mk_width m))
-in ((uu____5133), (c)))
-in EConstant (uu____5128))
-end
-| FStar_Extraction_ML_Syntax.MLE_App ({FStar_Extraction_ML_Syntax.expr = FStar_Extraction_ML_Syntax.MLE_Name (("C")::[], "string_of_literal"); FStar_Extraction_ML_Syntax.mlty = uu____5134; FStar_Extraction_ML_Syntax.loc = uu____5135}, ({FStar_Extraction_ML_Syntax.expr = e1; FStar_Extraction_ML_Syntax.mlty = uu____5137; FStar_Extraction_ML_Syntax.loc = uu____5138})::[]) -> begin
-(match (e1) with
-| FStar_Extraction_ML_Syntax.MLE_Const (FStar_Extraction_ML_Syntax.MLC_String (s)) -> begin
-EString (s)
-end
-| uu____5144 -> begin
-(failwith "Cannot extract string_of_literal applied to a non-literal")
-end)
-end
-| FStar_Extraction_ML_Syntax.MLE_App ({FStar_Extraction_ML_Syntax.expr = FStar_Extraction_ML_Syntax.MLE_Name (("C")::("String")::[], "of_literal"); FStar_Extraction_ML_Syntax.mlty = uu____5145; FStar_Extraction_ML_Syntax.loc = uu____5146}, ({FStar_Extraction_ML_Syntax.expr = e1; FStar_Extraction_ML_Syntax.mlty = uu____5148; FStar_Extraction_ML_Syntax.loc = uu____5149})::[]) -> begin
-(match (e1) with
-| FStar_Extraction_ML_Syntax.MLE_Const (FStar_Extraction_ML_Syntax.MLC_String (s)) -> begin
-EString (s)
-end
-| uu____5155 -> begin
-(failwith "Cannot extract string_of_literal applied to a non-literal")
-end)
-end
-| FStar_Extraction_ML_Syntax.MLE_App ({FStar_Extraction_ML_Syntax.expr = FStar_Extraction_ML_Syntax.MLE_Name (("FStar")::("Int")::("Cast")::[], c); FStar_Extraction_ML_Syntax.mlty = uu____5157; FStar_Extraction_ML_Syntax.loc = uu____5158}, (arg)::[]) -> begin
-(
-
-let is_known_type = ((((((((FStar_Util.starts_with c "uint8") || (FStar_Util.starts_with c "uint16")) || (FStar_Util.starts_with c "uint32")) || (FStar_Util.starts_with c "uint64")) || (FStar_Util.starts_with c "int8")) || (FStar_Util.starts_with c "int16")) || (FStar_Util.starts_with c "int32")) || (FStar_Util.starts_with c "int64"))
-in (match (((FStar_Util.ends_with c "uint64") && is_known_type)) with
-| true -> begin
-(
-
-let uu____5165 = (
-
-let uu____5170 = (translate_expr env arg)
-in ((uu____5170), (TInt (UInt64))))
-in ECast (uu____5165))
-end
-| uu____5171 -> begin
-(match (((FStar_Util.ends_with c "uint32") && is_known_type)) with
-| true -> begin
-(
-
-let uu____5172 = (
-
-let uu____5177 = (translate_expr env arg)
-in ((uu____5177), (TInt (UInt32))))
-in ECast (uu____5172))
-end
-| uu____5178 -> begin
-(match (((FStar_Util.ends_with c "uint16") && is_known_type)) with
-| true -> begin
-(
-
-let uu____5179 = (
-
-let uu____5184 = (translate_expr env arg)
-in ((uu____5184), (TInt (UInt16))))
-in ECast (uu____5179))
-end
-| uu____5185 -> begin
-(match (((FStar_Util.ends_with c "uint8") && is_known_type)) with
-| true -> begin
-(
-
-let uu____5186 = (
-
-let uu____5191 = (translate_expr env arg)
-in ((uu____5191), (TInt (UInt8))))
-in ECast (uu____5186))
-end
-| uu____5192 -> begin
-(match (((FStar_Util.ends_with c "int64") && is_known_type)) with
-| true -> begin
-(
-
-let uu____5193 = (
-
-let uu____5198 = (translate_expr env arg)
-in ((uu____5198), (TInt (Int64))))
-in ECast (uu____5193))
-end
-| uu____5199 -> begin
-(match (((FStar_Util.ends_with c "int32") && is_known_type)) with
-| true -> begin
-(
-
-let uu____5200 = (
-
-let uu____5205 = (translate_expr env arg)
-in ((uu____5205), (TInt (Int32))))
-in ECast (uu____5200))
-end
-| uu____5206 -> begin
-(match (((FStar_Util.ends_with c "int16") && is_known_type)) with
-| true -> begin
-(
-
-let uu____5207 = (
-
-let uu____5212 = (translate_expr env arg)
-in ((uu____5212), (TInt (Int16))))
-in ECast (uu____5207))
-end
-| uu____5213 -> begin
-(match (((FStar_Util.ends_with c "int8") && is_known_type)) with
-| true -> begin
-(
-
-let uu____5214 = (
-
-let uu____5219 = (translate_expr env arg)
-in ((uu____5219), (TInt (Int8))))
-in ECast (uu____5214))
-end
-| uu____5220 -> begin
-(
-
-let uu____5221 = (
-
-let uu____5228 = (
-
-let uu____5231 = (translate_expr env arg)
-in (uu____5231)::[])
-in ((EQualified (((("FStar")::("Int")::("Cast")::[]), (c)))), (uu____5228)))
-in EApp (uu____5221))
-end)
-end)
-end)
-end)
-end)
-end)
-end)
-end))
-end
-| FStar_Extraction_ML_Syntax.MLE_App (head1, args) -> begin
-(
-
-let uu____5242 = (
-
-let uu____5249 = (translate_expr env head1)
-in (
-
-let uu____5250 = (FStar_List.map (translate_expr env) args)
-in ((uu____5249), (uu____5250))))
-in EApp (uu____5242))
-end
-| FStar_Extraction_ML_Syntax.MLE_TApp (head1, ty_args) -> begin
-(
-
-let uu____5261 = (
-
-let uu____5268 = (translate_expr env head1)
-in (
-
-let uu____5269 = (FStar_List.map (translate_type env) ty_args)
-in ((uu____5268), (uu____5269))))
-in ETypApp (uu____5261))
-end
-| FStar_Extraction_ML_Syntax.MLE_Coerce (e1, t_from, t_to) -> begin
-(
-
-let uu____5277 = (
-
-let uu____5282 = (translate_expr env e1)
-in (
-
-let uu____5283 = (translate_type env t_to)
-in ((uu____5282), (uu____5283))))
-in ECast (uu____5277))
-end
-| FStar_Extraction_ML_Syntax.MLE_Record (uu____5284, fields) -> begin
-(
-
-let uu____5302 = (
-
-let uu____5313 = (assert_lid env e.FStar_Extraction_ML_Syntax.mlty)
-in (
-
-let uu____5314 = (FStar_List.map (fun uu____5333 -> (match (uu____5333) with
-| (field, expr) -> begin
-(
-
-let uu____5344 = (translate_expr env expr)
-in ((field), (uu____5344)))
-end)) fields)
-in ((uu____5313), (uu____5314))))
-in EFlat (uu____5302))
-end
-| FStar_Extraction_ML_Syntax.MLE_Proj (e1, path) -> begin
-(
-
-let uu____5353 = (
-
-let uu____5360 = (assert_lid env e1.FStar_Extraction_ML_Syntax.mlty)
-in (
-
-let uu____5361 = (translate_expr env e1)
-in ((uu____5360), (uu____5361), ((FStar_Pervasives_Native.snd path)))))
-in EField (uu____5353))
-end
-| FStar_Extraction_ML_Syntax.MLE_Let (uu____5364) -> begin
-(failwith "todo: translate_expr [MLE_Let]")
-end
-| FStar_Extraction_ML_Syntax.MLE_App (head1, uu____5378) -> begin
-(
-
-let uu____5383 = (
-
-let uu____5384 = (FStar_Extraction_ML_Code.string_of_mlexpr (([]), ("")) head1)
-in (FStar_Util.format1 "todo: translate_expr [MLE_App] (head is: %s)" uu____5384))
-in (failwith uu____5383))
-end
-| FStar_Extraction_ML_Syntax.MLE_Seq (seqs) -> begin
-(
-
-let uu____5390 = (FStar_List.map (translate_expr env) seqs)
-in ESequence (uu____5390))
-end
-| FStar_Extraction_ML_Syntax.MLE_Tuple (es) -> begin
-(
-
-let uu____5396 = (FStar_List.map (translate_expr env) es)
-in ETuple (uu____5396))
-end
-| FStar_Extraction_ML_Syntax.MLE_CTor ((uu____5399, cons1), es) -> begin
-(
-
-let uu____5416 = (
-
-let uu____5425 = (assert_lid env e.FStar_Extraction_ML_Syntax.mlty)
-in (
-
-let uu____5426 = (FStar_List.map (translate_expr env) es)
-in ((uu____5425), (cons1), (uu____5426))))
-in ECons (uu____5416))
-end
-| FStar_Extraction_ML_Syntax.MLE_Fun (args, body) -> begin
-(
-
-let binders = (translate_binders env args)
-in (
-
-let env1 = (add_binders env args)
-in (
-
-let uu____5449 = (
-
-let uu____5458 = (translate_expr env1 body)
-in (
-
-let uu____5459 = (translate_type env1 body.FStar_Extraction_ML_Syntax.mlty)
-in ((binders), (uu____5458), (uu____5459))))
-in EFun (uu____5449))))
-end
-| FStar_Extraction_ML_Syntax.MLE_If (e1, e2, e3) -> begin
-(
-
-let uu____5469 = (
-
-let uu____5476 = (translate_expr env e1)
-in (
-
-let uu____5477 = (translate_expr env e2)
-in (
-
-let uu____5478 = (match (e3) with
-| FStar_Pervasives_Native.None -> begin
-EUnit
-end
-| FStar_Pervasives_Native.Some (e31) -> begin
-(translate_expr env e31)
-end)
-in ((uu____5476), (uu____5477), (uu____5478)))))
-in EIfThenElse (uu____5469))
-end
-| FStar_Extraction_ML_Syntax.MLE_Raise (uu____5480) -> begin
-(failwith "todo: translate_expr [MLE_Raise]")
-end
-| FStar_Extraction_ML_Syntax.MLE_Try (uu____5487) -> begin
-(failwith "todo: translate_expr [MLE_Try]")
-end
-| FStar_Extraction_ML_Syntax.MLE_Coerce (uu____5502) -> begin
-(failwith "todo: translate_expr [MLE_Coerce]")
-end))
-and assert_lid : env  ->  FStar_Extraction_ML_Syntax.mlty  ->  typ = (fun env t -> (match (t) with
-| FStar_Extraction_ML_Syntax.MLTY_Named (ts, lid) -> begin
-(match (((FStar_List.length ts) > (Prims.parse_int "0"))) with
-| true -> begin
-(
-
-let uu____5517 = (
-
-let uu____5530 = (FStar_List.map (translate_type env) ts)
-in ((lid), (uu____5530)))
-in TApp (uu____5517))
-end
-| uu____5535 -> begin
-TQualified (lid)
-end)
-end
-| uu____5536 -> begin
-(failwith "invalid argument: assert_lid")
-end))
-and translate_branches : env  ->  (FStar_Extraction_ML_Syntax.mlpattern * FStar_Extraction_ML_Syntax.mlexpr FStar_Pervasives_Native.option * FStar_Extraction_ML_Syntax.mlexpr) Prims.list  ->  (pattern * expr) Prims.list = (fun env branches -> (FStar_List.map (translate_branch env) branches))
-and translate_branch : env  ->  (FStar_Extraction_ML_Syntax.mlpattern * FStar_Extraction_ML_Syntax.mlexpr FStar_Pervasives_Native.option * FStar_Extraction_ML_Syntax.mlexpr)  ->  (pattern * expr) = (fun env uu____5562 -> (match (uu____5562) with
-| (pat, guard, expr) -> begin
-(match ((Prims.op_Equality guard FStar_Pervasives_Native.None)) with
-| true -> begin
-(
-
-let uu____5588 = (translate_pat env pat)
-in (match (uu____5588) with
-| (env1, pat1) -> begin
-(
-
-let uu____5599 = (translate_expr env1 expr)
-in ((pat1), (uu____5599)))
-end))
-end
-| uu____5600 -> begin
-(failwith "todo: translate_branch")
-end)
-end))
-and translate_pat : env  ->  FStar_Extraction_ML_Syntax.mlpattern  ->  (env * pattern) = (fun env p -> (match (p) with
-| FStar_Extraction_ML_Syntax.MLP_Const (FStar_Extraction_ML_Syntax.MLC_Unit) -> begin
-((env), (PUnit))
-end
-| FStar_Extraction_ML_Syntax.MLP_Const (FStar_Extraction_ML_Syntax.MLC_Bool (b)) -> begin
-((env), (PBool (b)))
-end
-| FStar_Extraction_ML_Syntax.MLP_Var (name) -> begin
-(
-
-let env1 = (extend env name false)
-in ((env1), (PVar ({name = name; typ = TAny; mut = false}))))
-end
-| FStar_Extraction_ML_Syntax.MLP_Wild -> begin
-(
-
-let env1 = (extend env "_" false)
-in ((env1), (PVar ({name = "_"; typ = TAny; mut = false}))))
-end
-| FStar_Extraction_ML_Syntax.MLP_CTor ((uu____5615, cons1), ps) -> begin
-(
-
-let uu____5632 = (FStar_List.fold_left (fun uu____5652 p1 -> (match (uu____5652) with
-| (env1, acc) -> begin
-(
-
-let uu____5672 = (translate_pat env1 p1)
-in (match (uu____5672) with
-| (env2, p2) -> begin
-((env2), ((p2)::acc))
-end))
-end)) ((env), ([])) ps)
-in (match (uu____5632) with
-| (env1, ps1) -> begin
-((env1), (PCons (((cons1), ((FStar_List.rev ps1))))))
-end))
-end
-| FStar_Extraction_ML_Syntax.MLP_Record (uu____5701, ps) -> begin
-(
-
-let uu____5719 = (FStar_List.fold_left (fun uu____5753 uu____5754 -> (match (((uu____5753), (uu____5754))) with
-| ((env1, acc), (field, p1)) -> begin
-(
-
-let uu____5823 = (translate_pat env1 p1)
-in (match (uu____5823) with
-| (env2, p2) -> begin
-((env2), ((((field), (p2)))::acc))
-end))
-end)) ((env), ([])) ps)
-in (match (uu____5719) with
-| (env1, ps1) -> begin
-((env1), (PRecord ((FStar_List.rev ps1))))
-end))
-end
-| FStar_Extraction_ML_Syntax.MLP_Tuple (ps) -> begin
-(
-
-let uu____5885 = (FStar_List.fold_left (fun uu____5905 p1 -> (match (uu____5905) with
-| (env1, acc) -> begin
-(
-
-let uu____5925 = (translate_pat env1 p1)
-in (match (uu____5925) with
-| (env2, p2) -> begin
-((env2), ((p2)::acc))
-end))
-end)) ((env), ([])) ps)
-in (match (uu____5885) with
-| (env1, ps1) -> begin
-((env1), (PTuple ((FStar_List.rev ps1))))
-end))
-end
-| FStar_Extraction_ML_Syntax.MLP_Const (uu____5952) -> begin
-(failwith "todo: translate_pat [MLP_Const]")
-end
-| FStar_Extraction_ML_Syntax.MLP_Branch (uu____5957) -> begin
-(failwith "todo: translate_pat [MLP_Branch]")
-end))
-and translate_constant : FStar_Extraction_ML_Syntax.mlconstant  ->  expr = (fun c -> (match (c) with
-| FStar_Extraction_ML_Syntax.MLC_Unit -> begin
-EUnit
-end
-| FStar_Extraction_ML_Syntax.MLC_Bool (b) -> begin
-EBool (b)
-end
-| FStar_Extraction_ML_Syntax.MLC_Int (s, FStar_Pervasives_Native.Some (uu____5967)) -> begin
-(failwith "impossible: machine integer not desugared to a function call")
-end
-| FStar_Extraction_ML_Syntax.MLC_Float (uu____5982) -> begin
-(failwith "todo: translate_expr [MLC_Float]")
-end
-| FStar_Extraction_ML_Syntax.MLC_Char (uu____5983) -> begin
-(failwith "todo: translate_expr [MLC_Char]")
-end
-| FStar_Extraction_ML_Syntax.MLC_String (uu____5984) -> begin
-(failwith "todo: translate_expr [MLC_String]")
-end
-| FStar_Extraction_ML_Syntax.MLC_Bytes (uu____5985) -> begin
-(failwith "todo: translate_expr [MLC_Bytes]")
-end
-| FStar_Extraction_ML_Syntax.MLC_Int (s, FStar_Pervasives_Native.None) -> begin
-EConstant (((CInt), (s)))
-end))
-and mk_op_app : env  ->  width  ->  op  ->  FStar_Extraction_ML_Syntax.mlexpr Prims.list  ->  expr = (fun env w op args -> (
-
-let uu____6005 = (
-
-let uu____6012 = (FStar_List.map (translate_expr env) args)
-in ((EOp (((op), (w)))), (uu____6012)))
-in EApp (uu____6005)))
-
-
-
-=======
   (Prims.string Prims.list,Prims.string) FStar_Pervasives_Native.tuple2
 [@@deriving show]
 type version = Prims.int[@@deriving show]
@@ -5169,5 +2165,4 @@
           let uu____6044 =
             let uu____6051 = FStar_List.map (translate_expr env) args in
             ((EOp (op, w)), uu____6051) in
-          EApp uu____6044
->>>>>>> 484a43b6
+          EApp uu____6044