--- conflicted
+++ resolved
@@ -121,27 +121,13 @@
 let newDocs = (FStar_List.collect FStar_Extraction_ML_Code.doc_of_mllib mllibs)
 in (FStar_List.iter (fun _97_46 -> (match (_97_46) with
 | (n, d) -> begin
-<<<<<<< HEAD
-(let _189_27 = (FStar_Options.prepend_output_dir (Prims.strcat n ext))
-in (FStar_Util.write_file _189_27 (FStar_Format.pretty (Prims.parse_int "120") d)))
-=======
 (let _195_27 = (FStar_Options.prepend_output_dir (Prims.strcat n ext))
 in (FStar_Util.write_file _195_27 (FStar_Format.pretty (Prims.parse_int "120") d)))
->>>>>>> d0d64548
 end)) newDocs))
 end
 | Some ("Kremlin") -> begin
 (
 
-<<<<<<< HEAD
-let programs = (let _189_28 = (FStar_List.map FStar_Extraction_Kremlin.translate mllibs)
-in (FStar_List.flatten _189_28))
-in (
-
-let bin = ((FStar_Extraction_Kremlin.current_version), (programs))
-in (let _189_29 = (FStar_Options.prepend_output_dir "out.krml")
-in (FStar_Util.save_value_to_file _189_29 bin))))
-=======
 let programs = (let _195_28 = (FStar_List.map FStar_Extraction_Kremlin.translate mllibs)
 in (FStar_List.flatten _195_28))
 in (
@@ -149,7 +135,6 @@
 let bin = ((FStar_Extraction_Kremlin.current_version), (programs))
 in (let _195_29 = (FStar_Options.prepend_output_dir "out.krml")
 in (FStar_Util.save_value_to_file _195_29 bin))))
->>>>>>> d0d64548
 end
 | _97_52 -> begin
 (failwith "Unrecognized option")
@@ -176,13 +161,8 @@
 end
 | FStar_Getopt.Success -> begin
 if ((FStar_Options.dep ()) <> None) then begin
-<<<<<<< HEAD
-(let _189_31 = (FStar_Parser_Dep.collect FStar_Parser_Dep.VerifyAll filenames)
-in (FStar_Parser_Dep.print _189_31))
-=======
 (let _195_31 = (FStar_Parser_Dep.collect FStar_Parser_Dep.VerifyAll filenames)
 in (FStar_Parser_Dep.print _195_31))
->>>>>>> d0d64548
 end else begin
 if (FStar_Options.interactive ()) then begin
 (
@@ -269,17 +249,10 @@
 let _97_90 = (report_errors module_names_and_times)
 in (
 
-<<<<<<< HEAD
-let _94_97 = (let _189_35 = (let _189_34 = (let _189_33 = (FStar_All.pipe_right fmods (FStar_List.map Prims.fst))
-in ((_189_33), (env)))
-in FStar_Util.Inr (_189_34))
-in (codegen _189_35))
-=======
 let _97_92 = (let _195_35 = (let _195_34 = (let _195_33 = (FStar_All.pipe_right fmods (FStar_List.map Prims.fst))
 in ((_195_33), (env)))
 in FStar_Util.Inr (_195_34))
 in (codegen _195_35))
->>>>>>> d0d64548
 in (finished_message module_names_and_times (Prims.parse_int "0")))))
 end)))
 end else begin
@@ -299,17 +272,10 @@
 let _97_102 = (report_errors module_names_and_times)
 in (
 
-<<<<<<< HEAD
-let _94_109 = (let _189_39 = (let _189_38 = (let _189_37 = (FStar_All.pipe_right fmods (FStar_List.map Prims.fst))
-in ((_189_37), (env)))
-in FStar_Util.Inl (_189_38))
-in (codegen _189_39))
-=======
 let _97_104 = (let _195_39 = (let _195_38 = (let _195_37 = (FStar_All.pipe_right fmods (FStar_List.map Prims.fst))
 in ((_195_37), (env)))
 in FStar_Util.Inl (_195_38))
 in (codegen _195_39))
->>>>>>> d0d64548
 in (finished_message module_names_and_times (Prims.parse_int "0")))))
 end))
 end)
@@ -356,15 +322,6 @@
 ()
 end
 in if (FStar_Options.trace_error ()) then begin
-<<<<<<< HEAD
-(let _189_44 = (FStar_Util.message_of_exn e)
-in (let _189_43 = (FStar_Util.trace_of_exn e)
-in (FStar_Util.print2_error "Unexpected error\n%s\n%s\n" _189_44 _189_43)))
-end else begin
-if (not (((FStar_Absyn_Util.handleable e) || (FStar_TypeChecker_Errors.handleable e)))) then begin
-(let _189_45 = (FStar_Util.message_of_exn e)
-in (FStar_Util.print1_error "Unexpected error; please file a bug report, ideally with a minimized version of the source program that triggered the error.\n%s\n" _189_45))
-=======
 (let _195_44 = (FStar_Util.message_of_exn e)
 in (let _195_43 = (FStar_Util.trace_of_exn e)
 in (FStar_Util.print2_error "Unexpected error\n%s\n%s\n" _195_44 _195_43)))
@@ -372,7 +329,6 @@
 if (not (((FStar_Absyn_Util.handleable e) || (FStar_TypeChecker_Errors.handleable e)))) then begin
 (let _195_45 = (FStar_Util.message_of_exn e)
 in (FStar_Util.print1_error "Unexpected error; please file a bug report, ideally with a minimized version of the source program that triggered the error.\n%s\n" _195_45))
->>>>>>> d0d64548
 end else begin
 ()
 end
@@ -382,13 +338,8 @@
 let _97_117 = (cleanup ())
 in (
 
-<<<<<<< HEAD
-let _94_124 = (let _189_46 = (FStar_TypeChecker_Errors.report_all ())
-in (FStar_All.pipe_right _189_46 Prims.ignore))
-=======
 let _97_119 = (let _195_46 = (FStar_TypeChecker_Errors.report_all ())
 in (FStar_All.pipe_right _195_46 Prims.ignore))
->>>>>>> d0d64548
 in (
 
 let _97_121 = (report_errors [])
