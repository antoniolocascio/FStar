--- conflicted
+++ resolved
@@ -243,23 +243,14 @@
 in (let log = (match (should_log) with
 | true -> begin
 (let transcript = (FStar_Util.open_file_for_writing "transcript")
-<<<<<<< HEAD
-in (fun line -> (let _65_107 = (FStar_Util.append_to_file transcript line)
-=======
 in (fun line -> (let _64_142 = (FStar_Util.append_to_file transcript line)
->>>>>>> dcb7488e
 in (FStar_Util.flush_file transcript))))
 end
 | false -> begin
 (fun line -> ())
 end)
-<<<<<<< HEAD
-in (let _65_111 = (match ((let _131_87 = (FStar_ST.read FStar_Options.codegen)
-in (FStar_Option.isSome _131_87))) with
-=======
 in (let _64_146 = (match ((let _129_102 = (FStar_ST.read FStar_Options.codegen)
 in (FStar_Option.isSome _129_102))) with
->>>>>>> dcb7488e
 | true -> begin
 (FStar_Util.print_string "Warning: Code-generation is not supported in interactive mode, ignoring the codegen flag")
 end
@@ -268,11 +259,7 @@
 end)
 in (let chunk = (FStar_Util.new_string_builder ())
 in (let stdin = (FStar_Util.open_stdin ())
-<<<<<<< HEAD
-in (let rec fill_chunk = (fun _65_116 -> (match (()) with
-=======
 in (let rec fill_chunk = (fun _64_151 -> (match (()) with
->>>>>>> dcb7488e
 | () -> begin
 (let line = (match ((FStar_Util.read_line stdin)) with
 | None -> begin
@@ -281,25 +268,11 @@
 | Some (l) -> begin
 l
 end)
-<<<<<<< HEAD
-in (let _65_121 = (log line)
-=======
 in (let _64_156 = (log line)
->>>>>>> dcb7488e
 in (let l = (FStar_Util.trim_string line)
 in (match ((FStar_Util.starts_with l "#end")) with
 | true -> begin
 (let responses = (match ((FStar_Util.split l " ")) with
-<<<<<<< HEAD
-| _65_127::ok::fail::[] -> begin
-(ok, fail)
-end
-| _65_130 -> begin
-("ok", "fail")
-end)
-in (let str = (FStar_Util.string_of_string_builder chunk)
-in (let _65_133 = (FStar_Util.clear_string_builder chunk)
-=======
 | _64_162::ok::fail::[] -> begin
 (ok, fail)
 end
@@ -308,27 +281,18 @@
 end)
 in (let str = (FStar_Util.string_of_string_builder chunk)
 in (let _64_168 = (FStar_Util.clear_string_builder chunk)
->>>>>>> dcb7488e
 in Code ((str, responses)))))
 end
 | false -> begin
 (match ((FStar_Util.starts_with l "#pop")) with
 | true -> begin
-<<<<<<< HEAD
-(let _65_135 = (FStar_Util.clear_string_builder chunk)
-=======
 (let _64_170 = (FStar_Util.clear_string_builder chunk)
->>>>>>> dcb7488e
 in Pop (l))
 end
 | false -> begin
 (match ((FStar_Util.starts_with l "#push")) with
 | true -> begin
-<<<<<<< HEAD
-(let _65_137 = (FStar_Util.clear_string_builder chunk)
-=======
 (let _64_172 = (FStar_Util.clear_string_builder chunk)
->>>>>>> dcb7488e
 in Push (l))
 end
 | false -> begin
@@ -337,13 +301,8 @@
 (FStar_All.exit 0)
 end
 | false -> begin
-<<<<<<< HEAD
-(let _65_139 = (FStar_Util.string_builder_append chunk line)
-in (let _65_141 = (FStar_Util.string_builder_append chunk "\n")
-=======
 (let _64_174 = (FStar_Util.string_builder_append chunk line)
 in (let _64_176 = (FStar_Util.string_builder_append chunk "\n")
->>>>>>> dcb7488e
 in (fill_chunk ())))
 end)
 end)
@@ -352,32 +311,19 @@
 end))
 in (let rec go = (fun stack curmod dsenv env -> (match ((fill_chunk ())) with
 | Pop (msg) -> begin
-<<<<<<< HEAD
-(let _65_150 = (let _131_98 = (FStar_Tc_Env.pop env msg)
-in (FStar_All.pipe_right _131_98 Prims.ignore))
-in (let _65_152 = (env.FStar_Tc_Env.solver.FStar_Tc_Env.refresh ())
-in (let _65_154 = (let _131_99 = (FStar_Options.reset_options ())
-in (FStar_All.pipe_right _131_99 Prims.ignore))
-in (let _65_165 = (match (stack) with
-=======
 (let _64_185 = (let _129_113 = (FStar_Tc_Env.pop env msg)
 in (FStar_All.pipe_right _129_113 Prims.ignore))
 in (let _64_187 = (env.FStar_Tc_Env.solver.FStar_Tc_Env.refresh ())
 in (let _64_189 = (let _129_114 = (FStar_Options.reset_options ())
 in (FStar_All.pipe_right _129_114 Prims.ignore))
 in (let _64_200 = (match (stack) with
->>>>>>> dcb7488e
 | [] -> begin
 (FStar_All.failwith "Too many pops")
 end
 | hd::tl -> begin
 (hd, tl)
 end)
-<<<<<<< HEAD
-in (match (_65_165) with
-=======
 in (match (_64_200) with
->>>>>>> dcb7488e
 | ((curmod, dsenv, env), stack) -> begin
 (go stack curmod dsenv env)
 end)))))
@@ -398,19 +344,6 @@
 in (let commit_mark = (fun dsenv env -> (let dsenv = (FStar_Parser_DesugarEnv.commit_mark dsenv)
 in (let env = (FStar_Tc_Env.commit_mark env)
 in (dsenv, env))))
-<<<<<<< HEAD
-in (let fail = (fun curmod dsenv_mark env_mark -> (let _65_196 = (let _131_118 = (FStar_Tc_Errors.report_all ())
-in (FStar_All.pipe_right _131_118 Prims.ignore))
-in (let _65_198 = (FStar_ST.op_Colon_Equals FStar_Tc_Errors.num_errs 0)
-in (let _65_200 = (FStar_Util.fprint1 "%s\n" fail)
-in (let _65_204 = (reset_mark dsenv_mark env_mark)
-in (match (_65_204) with
-| (dsenv, env) -> begin
-(go stack curmod dsenv env)
-end))))))
-in (let _65_207 = (mark dsenv env)
-in (match (_65_207) with
-=======
 in (let fail = (fun curmod dsenv_mark env_mark -> (let _64_231 = (let _129_133 = (FStar_Tc_Errors.report_all ())
 in (FStar_All.pipe_right _129_133 Prims.ignore))
 in (let _64_233 = (FStar_ST.op_Colon_Equals FStar_Tc_Errors.num_errs 0)
@@ -445,22 +378,15 @@
 | (dsenv, env) -> begin
 (let _64_255 = (mark dsenv env)
 in (match (_64_255) with
->>>>>>> dcb7488e
 | (dsenv_mark, env_mark) -> begin
 (let res = (tc_one_fragment curmod dsenv_mark env_mark text)
 in (match (res) with
 | Some (curmod, dsenv, env) -> begin
 (match (((FStar_ST.read FStar_Tc_Errors.num_errs) = 0)) with
 | true -> begin
-<<<<<<< HEAD
-(let _65_214 = (FStar_Util.fprint1 "\n%s\n" ok)
-in (let _65_218 = (commit_mark dsenv env)
-in (match (_65_218) with
-=======
 (let _64_262 = (FStar_Util.fprint1 "\n%s\n" ok)
 in (let _64_266 = (commit_mark dsenv env)
 in (match (_64_266) with
->>>>>>> dcb7488e
 | (dsenv, env) -> begin
 (go stack curmod dsenv env)
 end)))
@@ -469,87 +395,19 @@
 (fail curmod dsenv_mark env_mark)
 end)
 end
-<<<<<<< HEAD
-| _65_220 -> begin
-=======
 | _64_268 -> begin
->>>>>>> dcb7488e
 (fail curmod dsenv_mark env_mark)
 end))
 end))
-<<<<<<< HEAD
-in (go [] None dsenv env)))))))))
-
-let batch_mode_tc = (fun filenames -> (let _65_225 = (tc_prims ())
-in (match (_65_225) with
-| (prims_mod, dsenv, env) -> begin
-(let _65_240 = (FStar_All.pipe_right filenames (FStar_List.fold_left (fun _65_229 f -> (match (_65_229) with
-| (all_mods, dsenv, env) -> begin
-(let _65_231 = (FStar_Absyn_Util.reset_gensym ())
-in (let _65_236 = (tc_one_file dsenv env f)
-in (match (_65_236) with
-| (dsenv, env, ms) -> begin
-((FStar_List.append all_mods ms), dsenv, env)
-end)))
-end)) (prims_mod, dsenv, env)))
-in (match (_65_240) with
-| (all_mods, dsenv, env) -> begin
-(let _65_241 = (match (((FStar_ST.read FStar_Options.interactive) && ((FStar_Tc_Errors.get_err_count ()) = 0))) with
-| true -> begin
-(env.FStar_Tc_Env.solver.FStar_Tc_Env.refresh ())
-end
-| false -> begin
-(env.FStar_Tc_Env.solver.FStar_Tc_Env.finish ())
-end)
-in (all_mods, dsenv, env))
-end))
-end)))
-
-let finished_message = (fun fmods -> (match ((not ((FStar_ST.read FStar_Options.silent)))) with
-| true -> begin
-(let msg = (match ((FStar_ST.read FStar_Options.verify)) with
-| true -> begin
-"Verifying"
-end
-| false -> begin
-(match ((FStar_ST.read FStar_Options.pretype)) with
-| true -> begin
-"Lax type-checked"
-end
-| false -> begin
-"Parsed and desugared"
-end)
-end)
-in (let _65_246 = (FStar_All.pipe_right fmods (FStar_List.iter (fun m -> (match ((FStar_Options.should_print_message m.FStar_Absyn_Syntax.name.FStar_Absyn_Syntax.str)) with
-| true -> begin
-(let _131_127 = (let _131_126 = (FStar_Absyn_Syntax.text_of_lid m.FStar_Absyn_Syntax.name)
-in (FStar_Util.format2 "%s module: %s\n" msg _131_126))
-in (FStar_Util.print_string _131_127))
-end
-| false -> begin
-()
-end))))
-in (FStar_Util.print_string "All verification conditions discharged successfully\n")))
-end
-| false -> begin
-()
-=======
 end))))))
->>>>>>> dcb7488e
 end))
 in (go [] None dsenv env))))))))))
 
 let codegen = (fun fmods env -> (match ((((FStar_ST.read FStar_Options.codegen) = Some ("OCaml")) || ((FStar_ST.read FStar_Options.codegen) = Some ("FSharp")))) with
 | true -> begin
-<<<<<<< HEAD
-(let _65_252 = (let _131_132 = (FStar_Extraction_ML_Env.mkContext env)
-in (FStar_Util.fold_map FStar_Extraction_ML_ExtractMod.extract _131_132 fmods))
-in (match (_65_252) with
-=======
 (let _64_273 = (let _129_139 = (FStar_Extraction_ML_Env.mkContext env)
 in (FStar_Util.fold_map FStar_Extraction_ML_ExtractMod.extract _129_139 fmods))
 in (match (_64_273) with
->>>>>>> dcb7488e
 | (c, mllibs) -> begin
 (let mllibs = (FStar_List.flatten mllibs)
 in (let ext = (match (((FStar_ST.read FStar_Options.codegen) = Some ("FSharp"))) with
@@ -560,19 +418,11 @@
 ".ml"
 end)
 in (let newDocs = (FStar_List.collect FStar_Extraction_ML_Code.doc_of_mllib mllibs)
-<<<<<<< HEAD
-in (FStar_List.iter (fun _65_258 -> (match (_65_258) with
-| (n, d) -> begin
-(let _131_135 = (FStar_Options.prependOutputDir (Prims.strcat n ext))
-in (let _131_134 = (FSharp_Format.pretty 120 d)
-in (FStar_Util.write_file _131_135 _131_134)))
-=======
 in (FStar_List.iter (fun _64_279 -> (match (_64_279) with
 | (n, d) -> begin
 (let _129_142 = (FStar_Options.prependOutputDir (Prims.strcat n ext))
 in (let _129_141 = (FSharp_Format.pretty 120 d)
 in (FStar_Util.write_file _129_142 _129_141)))
->>>>>>> dcb7488e
 end)) newDocs))))
 end))
 end
@@ -588,15 +438,6 @@
 end)
 end))
 
-<<<<<<< HEAD
-let go = (fun _65_263 -> (let _65_267 = (process_args ())
-in (match (_65_267) with
-| (res, filenames) -> begin
-(match (res) with
-| FStar_Getopt.Help -> begin
-(let _131_138 = (FStar_Options.specs ())
-in (FStar_Options.display_usage _131_138))
-=======
 let go = (fun _64_280 -> (let _64_284 = (process_args ())
 in (match (_64_284) with
 | (res, filenames) -> begin
@@ -604,7 +445,6 @@
 | FStar_Getopt.Help -> begin
 (let _129_144 = (FStar_Options.specs ())
 in (FStar_Options.display_usage _129_144))
->>>>>>> dcb7488e
 end
 | FStar_Getopt.Die (msg) -> begin
 (FStar_Util.print_string msg)
@@ -616,58 +456,30 @@
 | f::[] -> begin
 (FStar_Parser_Driver.read_build_config f)
 end
-<<<<<<< HEAD
-| _65_275 -> begin
-(let _65_276 = (FStar_Util.print_string "--use_build_config expects just a single file on the command line and no other arguments")
-=======
 | _64_292 -> begin
 (let _64_293 = (FStar_Util.print_string "--use_build_config expects just a single file on the command line and no other arguments")
->>>>>>> dcb7488e
 in (FStar_All.exit 1))
 end)
 end
 | false -> begin
 filenames
 end)
-<<<<<<< HEAD
-in (let _65_282 = (batch_mode_tc filenames)
-in (match (_65_282) with
-| (fmods, dsenv, env) -> begin
-(let _65_283 = (report_errors None)
-=======
 in (let _64_299 = (batch_mode_tc filenames)
 in (match (_64_299) with
 | (fmods, dsenv, env) -> begin
 (let _64_300 = (report_errors None)
->>>>>>> dcb7488e
 in (match ((FStar_ST.read FStar_Options.interactive)) with
 | true -> begin
 (interactive_mode dsenv env)
 end
 | false -> begin
-<<<<<<< HEAD
-(let _65_285 = (codegen fmods env)
-=======
 (let _64_302 = (codegen fmods env)
->>>>>>> dcb7488e
 in (finished_message fmods))
 end))
 end)))
 end)
 end)))
 
-<<<<<<< HEAD
-let main = (fun _65_287 -> (match (()) with
-| () -> begin
-(FStar_All.try_with (fun _65_289 -> (match (()) with
-| () -> begin
-(let _65_300 = (go ())
-in (let _65_302 = (cleanup ())
-in (FStar_All.exit 0)))
-end)) (fun _65_288 -> (match (_65_288) with
-| e -> begin
-(let _65_292 = (match ((FStar_Absyn_Util.handleable e)) with
-=======
 let main = (fun _64_304 -> (match (()) with
 | () -> begin
 (FStar_All.try_with (fun _64_306 -> (match (()) with
@@ -678,47 +490,29 @@
 end)) (fun _64_305 -> (match (_64_305) with
 | e -> begin
 (let _64_309 = (match ((FStar_Absyn_Util.handleable e)) with
->>>>>>> dcb7488e
 | true -> begin
 (FStar_Absyn_Util.handle_err false () e)
 end
 | false -> begin
 ()
 end)
-<<<<<<< HEAD
-in (let _65_294 = (match ((FStar_ST.read FStar_Options.trace_error)) with
-| true -> begin
-(let _131_143 = (FStar_Util.message_of_exn e)
-in (let _131_142 = (FStar_Util.trace_of_exn e)
-in (FStar_Util.fprint2 "\nUnexpected error\n%s\n%s\n" _131_143 _131_142)))
-=======
 in (let _64_311 = (match ((FStar_ST.read FStar_Options.trace_error)) with
 | true -> begin
 (let _129_149 = (FStar_Util.message_of_exn e)
 in (let _129_148 = (FStar_Util.trace_of_exn e)
 in (FStar_Util.fprint2 "\nUnexpected error\n%s\n%s\n" _129_149 _129_148)))
->>>>>>> dcb7488e
 end
 | false -> begin
 (match ((not ((FStar_Absyn_Util.handleable e)))) with
 | true -> begin
-<<<<<<< HEAD
-(let _131_144 = (FStar_Util.message_of_exn e)
-in (FStar_Util.fprint1 "\nUnexpected error; please file a bug report, ideally with a minimized version of the source program that triggered the error.\n%s\n" _131_144))
-=======
 (let _129_150 = (FStar_Util.message_of_exn e)
 in (FStar_Util.fprint1 "\nUnexpected error; please file a bug report, ideally with a minimized version of the source program that triggered the error.\n%s\n" _129_150))
->>>>>>> dcb7488e
-end
-| false -> begin
-()
-end)
-end)
-<<<<<<< HEAD
-in (let _65_296 = (cleanup ())
-=======
+end
+| false -> begin
+()
+end)
+end)
 in (let _64_313 = (cleanup ())
->>>>>>> dcb7488e
 in (FStar_All.exit 1))))
 end)))
 end))
