open Prims
let (uu___462 : unit) = FStar_Version.dummy () 
let (process_args :
  unit ->
    (FStar_Getopt.parse_cmdline_res,Prims.string Prims.list)
      FStar_Pervasives_Native.tuple2)
  = fun uu____11  -> FStar_Options.parse_cmd_line () 
let (cleanup : unit -> unit) = fun uu____22  -> FStar_Util.kill_all () 
let (finished_message :
  ((Prims.bool,FStar_Ident.lident) FStar_Pervasives_Native.tuple2,Prims.int)
    FStar_Pervasives_Native.tuple2 Prims.list -> Prims.int -> unit)
  =
  fun fmods  ->
    fun errs  ->
      let print_to =
        if errs > (Prims.parse_int "0")
        then FStar_Util.print_error
        else FStar_Util.print_string  in
      let uu____62 =
        let uu____63 = FStar_Options.silent ()  in Prims.op_Negation uu____63
         in
      if uu____62
      then
        (FStar_All.pipe_right fmods
           (FStar_List.iter
              (fun uu____90  ->
                 match uu____90 with
                 | ((iface1,name),time) ->
                     let tag =
                       if iface1 then "i'face (or impl+i'face)" else "module"
                        in
                     let uu____108 =
                       FStar_Options.should_print_message
                         name.FStar_Ident.str
                        in
                     if uu____108
                     then
                       (if time >= (Prims.parse_int "0")
                        then
                          let uu____109 =
                            let uu____110 = FStar_Ident.text_of_lid name  in
                            let uu____111 = FStar_Util.string_of_int time  in
                            FStar_Util.format3
                              "Verified %s: %s (%s milliseconds)\n" tag
                              uu____110 uu____111
                             in
                          print_to uu____109
                        else
                          (let uu____113 =
                             let uu____114 = FStar_Ident.text_of_lid name  in
                             FStar_Util.format2 "Verified %s: %s\n" tag
                               uu____114
                              in
                           print_to uu____113))
                     else ()));
         if errs > (Prims.parse_int "0")
         then
           (if errs = (Prims.parse_int "1")
            then FStar_Util.print_error "1 error was reported (see above)\n"
            else
              (let uu____117 = FStar_Util.string_of_int errs  in
               FStar_Util.print1_error
                 "%s errors were reported (see above)\n" uu____117))
         else
           (let uu____119 =
              FStar_Util.colorize_bold
                "All verification conditions discharged successfully"
               in
            FStar_Util.print1 "%s\n" uu____119))
      else ()
  
let (report_errors :
  ((Prims.bool,FStar_Ident.lident) FStar_Pervasives_Native.tuple2,Prims.int)
    FStar_Pervasives_Native.tuple2 Prims.list -> unit)
  =
  fun fmods  ->
    (let uu____147 = FStar_Errors.report_all ()  in
     FStar_All.pipe_right uu____147 (fun a240  -> ()));
    (let nerrs = FStar_Errors.get_err_count ()  in
     if nerrs > (Prims.parse_int "0")
     then
       (finished_message fmods nerrs; FStar_All.exit (Prims.parse_int "1"))
     else ())
  
let (codegen :
  (FStar_Syntax_Syntax.modul Prims.list,FStar_TypeChecker_Env.env,FStar_Universal.delta_env)
    FStar_Pervasives_Native.tuple3 -> unit)
  =
  fun uu____167  ->
    match uu____167 with
    | (umods,env,delta1) ->
        let opt = FStar_Options.codegen ()  in
        if opt <> FStar_Pervasives_Native.None
        then
          let env1 = FStar_Universal.apply_delta_env env delta1  in
          let mllibs =
            let uu____196 =
              let uu____205 = FStar_Extraction_ML_UEnv.mkContext env1  in
              FStar_Util.fold_map FStar_Extraction_ML_Modul.extract uu____205
                umods
               in
            FStar_All.pipe_left FStar_Pervasives_Native.snd uu____196  in
          let mllibs1 = FStar_List.flatten mllibs  in
          let ext =
            match opt with
            | FStar_Pervasives_Native.Some (FStar_Options.FSharp ) -> ".fs"
            | FStar_Pervasives_Native.Some (FStar_Options.OCaml ) -> ".ml"
            | FStar_Pervasives_Native.Some (FStar_Options.Plugin ) -> ".ml"
            | FStar_Pervasives_Native.Some (FStar_Options.Kremlin ) ->
                ".krml"
            | uu____228 -> failwith "Unrecognized option"  in
          (match opt with
           | FStar_Pervasives_Native.Some (FStar_Options.FSharp ) ->
               let outdir = FStar_Options.output_dir ()  in
               FStar_List.iter (FStar_Extraction_ML_PrintML.print outdir ext)
                 mllibs1
           | FStar_Pervasives_Native.Some (FStar_Options.OCaml ) ->
               let outdir = FStar_Options.output_dir ()  in
               FStar_List.iter (FStar_Extraction_ML_PrintML.print outdir ext)
                 mllibs1
           | FStar_Pervasives_Native.Some (FStar_Options.Plugin ) ->
               let outdir = FStar_Options.output_dir ()  in
               FStar_List.iter (FStar_Extraction_ML_PrintML.print outdir ext)
                 mllibs1
           | FStar_Pervasives_Native.Some (FStar_Options.Kremlin ) ->
               let programs =
                 let uu____247 =
                   FStar_List.map FStar_Extraction_Kremlin.translate mllibs1
                    in
                 FStar_List.flatten uu____247  in
               let bin = (FStar_Extraction_Kremlin.current_version, programs)
                  in
               (match programs with
                | (name,uu____270)::[] ->
                    let uu____279 =
                      FStar_Options.prepend_output_dir
                        (Prims.strcat name ext)
                       in
                    FStar_Util.save_value_to_file uu____279 bin
                | uu____280 ->
                    let uu____287 =
                      FStar_Options.prepend_output_dir "out.krml"  in
                    FStar_Util.save_value_to_file uu____287 bin)
           | uu____288 -> failwith "Unrecognized option")
        else ()
  
let (load_native_tactics : unit -> unit) =
  fun uu____296  ->
    let modules_to_load =
      let uu____300 = FStar_Options.load ()  in
      FStar_All.pipe_right uu____300 (FStar_List.map FStar_Ident.lid_of_str)
       in
    let ml_module_name m =
      let uu____313 = FStar_Extraction_ML_Util.mlpath_of_lid m  in
      FStar_All.pipe_right uu____313 FStar_Extraction_ML_Util.flatten_mlpath
       in
    let ml_file m =
      let uu____332 = ml_module_name m  in Prims.strcat uu____332 ".ml"  in
    let cmxs_file m =
      let cmxs =
        let uu____340 = ml_module_name m  in Prims.strcat uu____340 ".cmxs"
         in
      let uu____341 = FStar_Options.find_file cmxs  in
      match uu____341 with
      | FStar_Pervasives_Native.Some f -> f
      | FStar_Pervasives_Native.None  ->
          let uu____345 =
            let uu____348 = ml_file m  in FStar_Options.find_file uu____348
             in
          (match uu____345 with
           | FStar_Pervasives_Native.None  ->
               let uu____349 =
                 let uu____354 =
                   let uu____355 = ml_file m  in
                   FStar_Util.format1
                     "Failed to compile native tactic; extracted module %s not found"
                     uu____355
                    in
                 (FStar_Errors.Fatal_FailToCompileNativeTactic, uu____354)
                  in
               FStar_Errors.raise_err uu____349
           | FStar_Pervasives_Native.Some ml ->
               let dir = FStar_Util.dirname ml  in
               ((let uu____359 =
                   let uu____362 = ml_module_name m  in [uu____362]  in
                 FStar_Tactics_Load.compile_modules dir uu____359);
                (let uu____363 = FStar_Options.find_file cmxs  in
                 match uu____363 with
                 | FStar_Pervasives_Native.None  ->
                     let uu____366 =
                       let uu____371 =
                         FStar_Util.format1
                           "Failed to compile native tactic; compiled object %s not found"
                           cmxs
                          in
                       (FStar_Errors.Fatal_FailToCompileNativeTactic,
                         uu____371)
                        in
                     FStar_Errors.raise_err uu____366
                 | FStar_Pervasives_Native.Some f -> f)))
       in
    let cmxs_files =
      FStar_All.pipe_right modules_to_load (FStar_List.map cmxs_file)  in
    FStar_List.iter (fun x  -> FStar_Util.print1 "cmxs file: %s\n" x)
      cmxs_files;
    FStar_Tactics_Load.load_tactics cmxs_files
  
let (init_warn_error : unit -> unit) =
  fun uu____387  ->
    let s = FStar_Options.warn_error ()  in
    if s <> "" then FStar_Parser_ParseIt.parse_warn_error s else ()
  
let go : 'Auu____395 . 'Auu____395 -> unit =
  fun uu____400  ->
    let uu____401 = process_args ()  in
    match uu____401 with
    | (res,filenames) ->
        (match res with
         | FStar_Getopt.Help  ->
             (FStar_Options.display_usage ();
              FStar_All.exit (Prims.parse_int "0"))
         | FStar_Getopt.Error msg ->
             (FStar_Util.print_string msg;
              FStar_All.exit (Prims.parse_int "1"))
         | FStar_Getopt.Success  ->
             (load_native_tactics ();
              init_warn_error ();
              (let uu____419 =
                 let uu____420 = FStar_Options.dep ()  in
                 uu____420 <> FStar_Pervasives_Native.None  in
               if uu____419
               then
                 let uu____425 = FStar_Parser_Dep.collect filenames  in
                 match uu____425 with
                 | (uu____432,deps) -> FStar_Parser_Dep.print deps
               else
                 (let uu____439 =
                    ((FStar_Options.use_extracted_interfaces ()) &&
                       (let uu____441 = FStar_Options.expose_interfaces ()
                           in
                        Prims.op_Negation uu____441))
                      &&
                      ((FStar_List.length filenames) > (Prims.parse_int "1"))
                     in
                  if uu____439
                  then
                    let uu____442 =
                      let uu____447 =
                        let uu____448 =
                          FStar_Util.string_of_int
                            (FStar_List.length filenames)
                           in
                        Prims.strcat
                          "Only one command line file is allowed if --use_extracted_interfaces is set, found %s"
                          uu____448
                         in
                      (FStar_Errors.Error_TooManyFiles, uu____447)  in
                    FStar_Errors.raise_error uu____442 FStar_Range.dummyRange
                  else
                    (let uu____450 = FStar_Options.interactive ()  in
                     if uu____450
                     then
                       match filenames with
                       | [] ->
                           (FStar_Errors.log_issue FStar_Range.dummyRange
                              (FStar_Errors.Error_MissingFileName,
                                "--ide: Name of current file missing in command line invocation\n");
                            FStar_All.exit (Prims.parse_int "1"))
                       | uu____452::uu____453::uu____454 ->
                           (FStar_Errors.log_issue FStar_Range.dummyRange
                              (FStar_Errors.Error_TooManyFiles,
                                "--ide: Too many files in command line invocation\n");
                            FStar_All.exit (Prims.parse_int "1"))
                       | filename::[] ->
                           let uu____459 =
                             FStar_Options.legacy_interactive ()  in
                           (if uu____459
                            then
                              FStar_Interactive_Legacy.interactive_mode
                                filename
                            else
                              FStar_Interactive_Ide.interactive_mode filename)
                     else
                       (let uu____462 = FStar_Options.doc ()  in
                        if uu____462
                        then FStar_Fsdoc_Generator.generate filenames
                        else
                          (let uu____464 = FStar_Options.indent ()  in
                           if uu____464
                           then
                             (if FStar_Platform.is_fstar_compiler_using_ocaml
                              then FStar_Indent.generate filenames
                              else
                                failwith
                                  "You seem to be using the F#-generated version ofthe compiler ; reindenting is not known to work yet with this version")
                           else
                             if
                               (FStar_List.length filenames) >=
                                 (Prims.parse_int "1")
                             then
                               (let uu____467 =
                                  FStar_Dependencies.find_deps_if_needed
                                    filenames
                                   in
                                match uu____467 with
                                | (filenames1,dep_graph1) ->
                                    let uu____480 =
                                      FStar_Universal.batch_mode_tc
                                        filenames1 dep_graph1
                                       in
                                    (match uu____480 with
                                     | (fmods,env,delta_env) ->
                                         let module_names_and_times =
                                           FStar_All.pipe_right fmods
                                             (FStar_List.map
                                                (fun uu____565  ->
                                                   match uu____565 with
                                                   | (x,t) ->
                                                       ((FStar_Universal.module_or_interface_name
                                                           x), t)))
                                            in
                                         (report_errors
                                            module_names_and_times;
                                          (let uu____586 =
                                             let uu____595 =
                                               FStar_All.pipe_right fmods
                                                 (FStar_List.map
                                                    FStar_Pervasives_Native.fst)
                                                in
                                             (uu____595, env, delta_env)  in
                                           codegen uu____586);
                                          report_errors
                                            module_names_and_times;
                                          finished_message
                                            module_names_and_times
                                            (Prims.parse_int "0"))))
                             else
                               FStar_Errors.raise_error
                                 (FStar_Errors.Error_MissingFileName,
                                   "No file provided") FStar_Range.dummyRange)))))))
  
let (lazy_chooser :
  FStar_Syntax_Syntax.lazy_kind ->
    FStar_Syntax_Syntax.lazyinfo ->
      FStar_Syntax_Syntax.term' FStar_Syntax_Syntax.syntax)
  =
  fun k  ->
    fun i  ->
      match k with
      | FStar_Syntax_Syntax.BadLazy  ->
          failwith "lazy chooser: got a BadLazy"
      | FStar_Syntax_Syntax.Lazy_bv  ->
          FStar_Reflection_Embeddings.unfold_lazy_bv i
      | FStar_Syntax_Syntax.Lazy_binder  ->
          FStar_Reflection_Embeddings.unfold_lazy_binder i
      | FStar_Syntax_Syntax.Lazy_fvar  ->
          FStar_Reflection_Embeddings.unfold_lazy_fvar i
      | FStar_Syntax_Syntax.Lazy_comp  ->
          FStar_Reflection_Embeddings.unfold_lazy_comp i
      | FStar_Syntax_Syntax.Lazy_env  ->
          FStar_Reflection_Embeddings.unfold_lazy_env i
      | FStar_Syntax_Syntax.Lazy_sigelt  ->
          FStar_Reflection_Embeddings.unfold_lazy_sigelt i
      | FStar_Syntax_Syntax.Lazy_proofstate  ->
          FStar_Tactics_Embedding.unfold_lazy_proofstate i
      | FStar_Syntax_Syntax.Lazy_uvar  ->
          FStar_Syntax_Util.exp_string "((uvar))"
      | FStar_Syntax_Syntax.Lazy_embedding (uu____630,t) ->
          FStar_Common.force_thunk t
  
let (setup_hooks : unit -> unit) =
  fun uu____686  ->
    FStar_ST.op_Colon_Equals FStar_Syntax_Syntax.lazy_chooser
      (FStar_Pervasives_Native.Some lazy_chooser);
    FStar_ST.op_Colon_Equals FStar_Syntax_Util.tts_f
      (FStar_Pervasives_Native.Some FStar_Syntax_Print.term_to_string);
    FStar_ST.op_Colon_Equals FStar_TypeChecker_Normalize.unembed_binder_knot
      (FStar_Pervasives_Native.Some FStar_Reflection_Embeddings.e_binder)
  
let (handle_error : Prims.exn -> unit) =
  fun e  ->
    if FStar_Errors.handleable e then FStar_Errors.err_exn e else ();
    (let uu____799 = FStar_Options.trace_error ()  in
     if uu____799
     then
       let uu____800 = FStar_Util.message_of_exn e  in
       let uu____801 = FStar_Util.trace_of_exn e  in
       FStar_Util.print2_error "Unexpected error\n%s\n%s\n" uu____800
         uu____801
     else
       if Prims.op_Negation (FStar_Errors.handleable e)
       then
         (let uu____803 = FStar_Util.message_of_exn e  in
          FStar_Util.print1_error
            "Unexpected error; please file a bug report, ideally with a minimized version of the source program that triggered the error.\n%s\n"
            uu____803)
       else ());
    cleanup ();
    report_errors []
  
let main : 'Auu____818 . unit -> 'Auu____818 =
  fun uu____823  ->
    try
<<<<<<< HEAD
      setup_hooks ();
      (let uu____833 = FStar_Util.record_time go  in
       match uu____833 with
       | (uu____838,time) ->
           ((let uu____841 = FStar_Options.query_stats ()  in
             if uu____841
             then
               let uu____842 = FStar_Util.string_of_int time  in
               let uu____843 =
                 let uu____844 = FStar_Getopt.cmdline ()  in
                 FStar_String.concat " " uu____844  in
               FStar_Util.print2 "TOTAL TIME %s ms: %s\n" uu____842 uu____843
             else ());
            cleanup ();
            FStar_All.exit (Prims.parse_int "0")))
=======
      (fun uu___459_773  ->
         match () with
         | () ->
             (setup_hooks ();
              (let uu____775 = FStar_Util.record_time go  in
               match uu____775 with
               | (uu____780,time) ->
                   ((let uu____783 = FStar_Options.query_stats ()  in
                     if uu____783
                     then
                       let uu____784 = FStar_Util.string_of_int time  in
                       let uu____785 =
                         let uu____786 = FStar_Getopt.cmdline ()  in
                         FStar_String.concat " " uu____786  in
                       FStar_Util.print2 "TOTAL TIME %s ms: %s\n" uu____784
                         uu____785
                     else ());
                    cleanup ();
                    FStar_All.exit (Prims.parse_int "0"))))) ()
>>>>>>> a10a3da9
    with | e -> (handle_error e; FStar_All.exit (Prims.parse_int "1"))
  <|MERGE_RESOLUTION|>--- conflicted
+++ resolved
@@ -1,5 +1,5 @@
 open Prims
-let (uu___462 : unit) = FStar_Version.dummy () 
+let (uu___457 : unit) = FStar_Version.dummy () 
 let (process_args :
   unit ->
     (FStar_Getopt.parse_cmdline_res,Prims.string Prims.list)
@@ -341,8 +341,7 @@
   
 let (lazy_chooser :
   FStar_Syntax_Syntax.lazy_kind ->
-    FStar_Syntax_Syntax.lazyinfo ->
-      FStar_Syntax_Syntax.term' FStar_Syntax_Syntax.syntax)
+    FStar_Syntax_Syntax.lazyinfo -> FStar_Syntax_Syntax.term)
   =
   fun k  ->
     fun i  ->
@@ -365,11 +364,9 @@
           FStar_Tactics_Embedding.unfold_lazy_proofstate i
       | FStar_Syntax_Syntax.Lazy_uvar  ->
           FStar_Syntax_Util.exp_string "((uvar))"
-      | FStar_Syntax_Syntax.Lazy_embedding (uu____630,t) ->
-          FStar_Common.force_thunk t
   
 let (setup_hooks : unit -> unit) =
-  fun uu____686  ->
+  fun uu____628  ->
     FStar_ST.op_Colon_Equals FStar_Syntax_Syntax.lazy_chooser
       (FStar_Pervasives_Native.Some lazy_chooser);
     FStar_ST.op_Colon_Equals FStar_Syntax_Util.tts_f
@@ -380,44 +377,27 @@
 let (handle_error : Prims.exn -> unit) =
   fun e  ->
     if FStar_Errors.handleable e then FStar_Errors.err_exn e else ();
-    (let uu____799 = FStar_Options.trace_error ()  in
-     if uu____799
+    (let uu____741 = FStar_Options.trace_error ()  in
+     if uu____741
      then
-       let uu____800 = FStar_Util.message_of_exn e  in
-       let uu____801 = FStar_Util.trace_of_exn e  in
-       FStar_Util.print2_error "Unexpected error\n%s\n%s\n" uu____800
-         uu____801
+       let uu____742 = FStar_Util.message_of_exn e  in
+       let uu____743 = FStar_Util.trace_of_exn e  in
+       FStar_Util.print2_error "Unexpected error\n%s\n%s\n" uu____742
+         uu____743
      else
        if Prims.op_Negation (FStar_Errors.handleable e)
        then
-         (let uu____803 = FStar_Util.message_of_exn e  in
+         (let uu____745 = FStar_Util.message_of_exn e  in
           FStar_Util.print1_error
             "Unexpected error; please file a bug report, ideally with a minimized version of the source program that triggered the error.\n%s\n"
-            uu____803)
+            uu____745)
        else ());
     cleanup ();
     report_errors []
   
-let main : 'Auu____818 . unit -> 'Auu____818 =
-  fun uu____823  ->
+let main : 'Auu____760 . unit -> 'Auu____760 =
+  fun uu____765  ->
     try
-<<<<<<< HEAD
-      setup_hooks ();
-      (let uu____833 = FStar_Util.record_time go  in
-       match uu____833 with
-       | (uu____838,time) ->
-           ((let uu____841 = FStar_Options.query_stats ()  in
-             if uu____841
-             then
-               let uu____842 = FStar_Util.string_of_int time  in
-               let uu____843 =
-                 let uu____844 = FStar_Getopt.cmdline ()  in
-                 FStar_String.concat " " uu____844  in
-               FStar_Util.print2 "TOTAL TIME %s ms: %s\n" uu____842 uu____843
-             else ());
-            cleanup ();
-            FStar_All.exit (Prims.parse_int "0")))
-=======
       (fun uu___459_773  ->
          match () with
          | () ->
@@ -437,6 +417,5 @@
                      else ());
                     cleanup ();
                     FStar_All.exit (Prims.parse_int "0"))))) ()
->>>>>>> a10a3da9
     with | e -> (handle_error e; FStar_All.exit (Prims.parse_int "1"))
   