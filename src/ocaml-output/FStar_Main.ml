
open Prims
<<<<<<< HEAD
open FStar_Pervasives

let uu___80 : unit = (FStar_Version.dummy ())


let process_args : unit  ->  (FStar_Getopt.parse_cmdline_res * Prims.string Prims.list) = (fun uu____11 -> (FStar_Options.parse_cmd_line ()))


let cleanup : unit  ->  unit = (fun uu____22 -> (FStar_Util.kill_all ()))


let finished_message : ((Prims.bool * FStar_Ident.lident) * Prims.int) Prims.list  ->  Prims.int  ->  unit = (fun fmods errs -> (

let print_to = (match ((errs > (Prims.parse_int "0"))) with
| true -> begin
FStar_Util.print_error
end
| uu____61 -> begin
FStar_Util.print_string
end)
in (

let uu____62 = (

let uu____63 = (FStar_Options.silent ())
in (not (uu____63)))
in (match (uu____62) with
| true -> begin
((FStar_All.pipe_right fmods (FStar_List.iter (fun uu____90 -> (match (uu____90) with
| ((iface1, name), time) -> begin
(

let tag = (match (iface1) with
| true -> begin
"i\'face (or impl+i\'face)"
end
| uu____107 -> begin
"module"
end)
in (

let uu____108 = (FStar_Options.should_print_message name.FStar_Ident.str)
in (match (uu____108) with
| true -> begin
(match ((time >= (Prims.parse_int "0"))) with
| true -> begin
(

let uu____109 = (

let uu____110 = (FStar_Ident.text_of_lid name)
in (

let uu____111 = (FStar_Util.string_of_int time)
in (FStar_Util.format3 "Verified %s: %s (%s milliseconds)\n" tag uu____110 uu____111)))
in (print_to uu____109))
end
| uu____112 -> begin
(

let uu____113 = (

let uu____114 = (FStar_Ident.text_of_lid name)
in (FStar_Util.format2 "Verified %s: %s\n" tag uu____114))
in (print_to uu____113))
end)
end
| uu____115 -> begin
()
end)))
end))));
(match ((errs > (Prims.parse_int "0"))) with
| true -> begin
(match ((Prims.op_Equality errs (Prims.parse_int "1"))) with
| true -> begin
(FStar_Util.print_error "1 error was reported (see above)\n")
end
| uu____116 -> begin
(

let uu____117 = (FStar_Util.string_of_int errs)
in (FStar_Util.print1_error "%s errors were reported (see above)\n" uu____117))
end)
end
| uu____118 -> begin
(

let uu____119 = (FStar_Util.colorize_bold "All verification conditions discharged successfully")
in (FStar_Util.print1 "%s\n" uu____119))
end);
)
end
| uu____120 -> begin
()
end))))


let report_errors : ((Prims.bool * FStar_Ident.lident) * Prims.int) Prims.list  ->  unit = (fun fmods -> ((

let uu____147 = (FStar_Errors.report_all ())
in (FStar_All.pipe_right uu____147 (fun a244 -> ())));
(

let nerrs = (FStar_Errors.get_err_count ())
in (match ((nerrs > (Prims.parse_int "0"))) with
| true -> begin
((finished_message fmods nerrs);
(FStar_All.exit (Prims.parse_int "1"));
)
end
| uu____154 -> begin
()
end));
))


let codegen : (FStar_Syntax_Syntax.modul Prims.list * FStar_TypeChecker_Env.env * FStar_Universal.delta_env)  ->  unit = (fun uu____167 -> (match (uu____167) with
| (umods, env, delta1) -> begin
(

let opt = (FStar_Options.codegen ())
in (match ((Prims.op_disEquality opt FStar_Pervasives_Native.None)) with
| true -> begin
(

let env1 = (FStar_Universal.apply_delta_env env delta1)
in (

let mllibs = (

let uu____196 = (

let uu____205 = (FStar_Extraction_ML_UEnv.mkContext env1)
in (FStar_Util.fold_map FStar_Extraction_ML_Modul.extract uu____205 umods))
in (FStar_All.pipe_left FStar_Pervasives_Native.snd uu____196))
in (

let mllibs1 = (FStar_List.flatten mllibs)
in (

let ext = (match (opt) with
| FStar_Pervasives_Native.Some (FStar_Options.FSharp) -> begin
".fs"
end
| FStar_Pervasives_Native.Some (FStar_Options.OCaml) -> begin
".ml"
end
| FStar_Pervasives_Native.Some (FStar_Options.Plugin) -> begin
".ml"
end
| FStar_Pervasives_Native.Some (FStar_Options.Kremlin) -> begin
".krml"
end
| uu____228 -> begin
(failwith "Unrecognized option")
end)
in (match (opt) with
| FStar_Pervasives_Native.Some (FStar_Options.FSharp) -> begin
(

let outdir = (FStar_Options.output_dir ())
in (FStar_List.iter (FStar_Extraction_ML_PrintML.print outdir ext) mllibs1))
end
| FStar_Pervasives_Native.Some (FStar_Options.OCaml) -> begin
(

let outdir = (FStar_Options.output_dir ())
in (FStar_List.iter (FStar_Extraction_ML_PrintML.print outdir ext) mllibs1))
end
| FStar_Pervasives_Native.Some (FStar_Options.Plugin) -> begin
(

let outdir = (FStar_Options.output_dir ())
in (FStar_List.iter (FStar_Extraction_ML_PrintML.print outdir ext) mllibs1))
end
| FStar_Pervasives_Native.Some (FStar_Options.Kremlin) -> begin
(

let programs = (

let uu____243 = (FStar_List.map FStar_Extraction_Kremlin.translate mllibs1)
in (FStar_List.flatten uu____243))
in (

let bin = ((FStar_Extraction_Kremlin.current_version), (programs))
in (match (programs) with
| ((name, uu____254))::[] -> begin
(

let uu____263 = (FStar_Options.prepend_output_dir (Prims.strcat name ext))
in (FStar_Util.save_value_to_file uu____263 bin))
end
| uu____264 -> begin
(

let uu____267 = (FStar_Options.prepend_output_dir "out.krml")
in (FStar_Util.save_value_to_file uu____267 bin))
end)))
end
| uu____268 -> begin
(failwith "Unrecognized option")
end)))))
end
| uu____271 -> begin
()
end))
end))


let load_native_tactics : unit  ->  unit = (fun uu____276 -> (

let modules_to_load = (

let uu____280 = (FStar_Options.load ())
in (FStar_All.pipe_right uu____280 (FStar_List.map FStar_Ident.lid_of_str)))
in (

let ml_module_name = (fun m -> (

let uu____293 = (FStar_Extraction_ML_Util.mlpath_of_lid m)
in (FStar_All.pipe_right uu____293 FStar_Extraction_ML_Util.flatten_mlpath)))
in (

let ml_file = (fun m -> (

let uu____312 = (ml_module_name m)
in (Prims.strcat uu____312 ".ml")))
in (

let cmxs_file = (fun m -> (

let cmxs = (

let uu____320 = (ml_module_name m)
in (Prims.strcat uu____320 ".cmxs"))
in (

let uu____321 = (FStar_Options.find_file cmxs)
in (match (uu____321) with
| FStar_Pervasives_Native.Some (f) -> begin
f
end
| FStar_Pervasives_Native.None -> begin
(

let uu____325 = (

let uu____328 = (ml_file m)
in (FStar_Options.find_file uu____328))
in (match (uu____325) with
| FStar_Pervasives_Native.None -> begin
(

let uu____329 = (

let uu____334 = (

let uu____335 = (ml_file m)
in (FStar_Util.format1 "Failed to compile native tactic; extracted module %s not found" uu____335))
in ((FStar_Errors.Fatal_FailToCompileNativeTactic), (uu____334)))
in (FStar_Errors.raise_err uu____329))
end
| FStar_Pervasives_Native.Some (ml) -> begin
(

let dir = (FStar_Util.dirname ml)
in ((

let uu____339 = (

let uu____342 = (ml_module_name m)
in (uu____342)::[])
in (FStar_Tactics_Load.compile_modules dir uu____339));
(

let uu____343 = (FStar_Options.find_file cmxs)
in (match (uu____343) with
| FStar_Pervasives_Native.None -> begin
(

let uu____346 = (

let uu____351 = (FStar_Util.format1 "Failed to compile native tactic; compiled object %s not found" cmxs)
in ((FStar_Errors.Fatal_FailToCompileNativeTactic), (uu____351)))
in (FStar_Errors.raise_err uu____346))
end
| FStar_Pervasives_Native.Some (f) -> begin
f
end));
))
end))
end))))
in (

let cmxs_files = (FStar_All.pipe_right modules_to_load (FStar_List.map cmxs_file))
in ((FStar_List.iter (fun x -> (FStar_Util.print1 "cmxs file: %s\n" x)) cmxs_files);
(FStar_Tactics_Load.load_tactics cmxs_files);
)))))))


let init_warn_error : unit  ->  unit = (fun uu____367 -> (

let s = (FStar_Options.warn_error ())
in (match ((Prims.op_disEquality s "")) with
| true -> begin
(FStar_Parser_ParseIt.parse_warn_error s)
end
| uu____370 -> begin
()
end)))


let go : 'Auu____375 . 'Auu____375  ->  unit = (fun uu____380 -> (

let uu____381 = (process_args ())
in (match (uu____381) with
| (res, filenames) -> begin
(match (res) with
| FStar_Getopt.Help -> begin
((FStar_Options.display_usage ());
(FStar_All.exit (Prims.parse_int "0"));
)
end
| FStar_Getopt.Error (msg) -> begin
((FStar_Util.print_string msg);
(FStar_All.exit (Prims.parse_int "1"));
)
end
| FStar_Getopt.Success -> begin
((load_native_tactics ());
(init_warn_error ());
(

let uu____399 = (

let uu____400 = (FStar_Options.dep ())
in (Prims.op_disEquality uu____400 FStar_Pervasives_Native.None))
in (match (uu____399) with
| true -> begin
(

let uu____405 = (FStar_Parser_Dep.collect filenames)
in (match (uu____405) with
| (uu____412, deps) -> begin
(FStar_Parser_Dep.print deps)
end))
end
| uu____418 -> begin
(

let uu____419 = (((FStar_Options.use_extracted_interfaces ()) && (

let uu____421 = (FStar_Options.expose_interfaces ())
in (not (uu____421)))) && ((FStar_List.length filenames) > (Prims.parse_int "1")))
in (match (uu____419) with
| true -> begin
(

let uu____422 = (

let uu____427 = (

let uu____428 = (FStar_Util.string_of_int (FStar_List.length filenames))
in (Prims.strcat "Only one command line file is allowed if --use_extracted_interfaces is set, found %s" uu____428))
in ((FStar_Errors.Error_TooManyFiles), (uu____427)))
in (FStar_Errors.raise_error uu____422 FStar_Range.dummyRange))
end
| uu____429 -> begin
(

let uu____430 = (FStar_Options.interactive ())
in (match (uu____430) with
| true -> begin
(match (filenames) with
| [] -> begin
((FStar_Errors.log_issue FStar_Range.dummyRange ((FStar_Errors.Error_MissingFileName), ("--ide: Name of current file missing in command line invocation\n")));
(FStar_All.exit (Prims.parse_int "1"));
)
end
| (uu____432)::(uu____433)::uu____434 -> begin
((FStar_Errors.log_issue FStar_Range.dummyRange ((FStar_Errors.Error_TooManyFiles), ("--ide: Too many files in command line invocation\n")));
(FStar_All.exit (Prims.parse_int "1"));
)
end
| (filename)::[] -> begin
(

let uu____439 = (FStar_Options.legacy_interactive ())
in (match (uu____439) with
| true -> begin
(FStar_Interactive_Legacy.interactive_mode filename)
end
| uu____440 -> begin
(FStar_Interactive_Ide.interactive_mode filename)
end))
end)
end
| uu____441 -> begin
(

let uu____442 = (FStar_Options.doc ())
in (match (uu____442) with
| true -> begin
(FStar_Fsdoc_Generator.generate filenames)
end
| uu____443 -> begin
(

let uu____444 = (FStar_Options.indent ())
in (match (uu____444) with
| true -> begin
(match (FStar_Platform.is_fstar_compiler_using_ocaml) with
| true -> begin
(FStar_Indent.generate filenames)
end
| uu____445 -> begin
(failwith "You seem to be using the F#-generated version ofthe compiler ; reindenting is not known to work yet with this version")
end)
end
| uu____446 -> begin
(match (((FStar_List.length filenames) >= (Prims.parse_int "1"))) with
| true -> begin
(

let uu____447 = (FStar_Dependencies.find_deps_if_needed filenames)
in (match (uu____447) with
| (filenames1, dep_graph1) -> begin
(

let uu____460 = (FStar_Universal.batch_mode_tc filenames1 dep_graph1)
in (match (uu____460) with
| (fmods, env, delta_env) -> begin
(

let module_names_and_times = (FStar_All.pipe_right fmods (FStar_List.map (fun uu____545 -> (match (uu____545) with
| (x, t) -> begin
(((FStar_Universal.module_or_interface_name x)), (t))
end))))
in ((report_errors module_names_and_times);
(

let uu____566 = (

let uu____575 = (FStar_All.pipe_right fmods (FStar_List.map FStar_Pervasives_Native.fst))
in ((uu____575), (env), (delta_env)))
in (codegen uu____566));
(report_errors module_names_and_times);
(finished_message module_names_and_times (Prims.parse_int "0"));
))
end))
end))
end
| uu____598 -> begin
(FStar_Errors.log_issue FStar_Range.dummyRange ((FStar_Errors.Error_MissingFileName), ("no file provided\n")))
end)
end))
end))
end))
end))
end));
)
end)
end)))


let lazy_chooser : FStar_Syntax_Syntax.lazy_kind  ->  FStar_Syntax_Syntax.lazyinfo  ->  FStar_Syntax_Syntax.term = (fun k i -> (match (k) with
| FStar_Syntax_Syntax.BadLazy -> begin
(failwith "lazy chooser: got a BadLazy")
end
| FStar_Syntax_Syntax.Lazy_bv -> begin
(FStar_Reflection_Embeddings.unfold_lazy_bv i)
end
| FStar_Syntax_Syntax.Lazy_binder -> begin
(FStar_Reflection_Embeddings.unfold_lazy_binder i)
end
| FStar_Syntax_Syntax.Lazy_fvar -> begin
(FStar_Reflection_Embeddings.unfold_lazy_fvar i)
end
| FStar_Syntax_Syntax.Lazy_comp -> begin
(FStar_Reflection_Embeddings.unfold_lazy_comp i)
end
| FStar_Syntax_Syntax.Lazy_env -> begin
(FStar_Reflection_Embeddings.unfold_lazy_env i)
end
| FStar_Syntax_Syntax.Lazy_sigelt -> begin
(FStar_Reflection_Embeddings.unfold_lazy_sigelt i)
end
| FStar_Syntax_Syntax.Lazy_proofstate -> begin
(FStar_Tactics_Embedding.unfold_lazy_proofstate i)
end))


let setup_hooks : unit  ->  unit = (fun uu____613 -> ((FStar_ST.op_Colon_Equals FStar_Syntax_Syntax.lazy_chooser (FStar_Pervasives_Native.Some (lazy_chooser)));
(FStar_ST.op_Colon_Equals FStar_Syntax_Util.tts_f (FStar_Pervasives_Native.Some (FStar_Syntax_Print.term_to_string)));
(FStar_ST.op_Colon_Equals FStar_TypeChecker_Normalize.unembed_binder_knot (FStar_Pervasives_Native.Some (FStar_Reflection_Embeddings.e_binder)));
))


let handle_error : Prims.exn  ->  unit = (fun e -> ((match ((FStar_Errors.handleable e)) with
| true -> begin
(FStar_Errors.err_exn e)
end
| uu____754 -> begin
()
end);
(

let uu____756 = (FStar_Options.trace_error ())
in (match (uu____756) with
| true -> begin
(

let uu____757 = (FStar_Util.message_of_exn e)
in (

let uu____758 = (FStar_Util.trace_of_exn e)
in (FStar_Util.print2_error "Unexpected error\n%s\n%s\n" uu____757 uu____758)))
end
| uu____759 -> begin
(match ((not ((FStar_Errors.handleable e)))) with
| true -> begin
(

let uu____760 = (FStar_Util.message_of_exn e)
in (FStar_Util.print1_error "Unexpected error; please file a bug report, ideally with a minimized version of the source program that triggered the error.\n%s\n" uu____760))
end
| uu____761 -> begin
()
end)
end));
(cleanup ());
(report_errors []);
))


let main : 'Auu____775 . unit  ->  'Auu____775 = (fun uu____780 -> (FStar_All.try_with (fun uu___82_788 -> (match (()) with
| () -> begin
((setup_hooks ());
(

let uu____790 = (FStar_Util.record_time go)
in (match (uu____790) with
| (uu____795, time) -> begin
((

let uu____798 = (FStar_Options.query_stats ())
in (match (uu____798) with
| true -> begin
(

let uu____799 = (FStar_Util.string_of_int time)
in (

let uu____800 = (

let uu____801 = (FStar_Getopt.cmdline ())
in (FStar_String.concat " " uu____801))
in (FStar_Util.print2 "TOTAL TIME %s ms: %s\n" uu____799 uu____800)))
end
| uu____804 -> begin
()
end));
(cleanup ());
(FStar_All.exit (Prims.parse_int "0"));
)
end));
)
end)) (fun uu___81_809 -> (match (uu___81_809) with
| e -> begin
((handle_error e);
(FStar_All.exit (Prims.parse_int "1"));
)
end))))



=======
let (uu___101 : unit) = FStar_Version.dummy () 
let (process_args :
  unit ->
    (FStar_Getopt.parse_cmdline_res,Prims.string Prims.list)
      FStar_Pervasives_Native.tuple2)
  = fun uu____11  -> FStar_Options.parse_cmd_line () 
let (cleanup : unit -> unit) = fun uu____22  -> FStar_Util.kill_all () 
let (finished_message :
  ((Prims.bool,FStar_Ident.lident) FStar_Pervasives_Native.tuple2,Prims.int)
    FStar_Pervasives_Native.tuple2 Prims.list -> Prims.int -> unit)
  =
  fun fmods  ->
    fun errs  ->
      let print_to =
        if errs > (Prims.parse_int "0")
        then FStar_Util.print_error
        else FStar_Util.print_string  in
      let uu____62 =
        let uu____63 = FStar_Options.silent ()  in Prims.op_Negation uu____63
         in
      if uu____62
      then
        (FStar_All.pipe_right fmods
           (FStar_List.iter
              (fun uu____90  ->
                 match uu____90 with
                 | ((iface1,name),time) ->
                     let tag =
                       if iface1 then "i'face (or impl+i'face)" else "module"
                        in
                     let uu____108 =
                       FStar_Options.should_print_message
                         name.FStar_Ident.str
                        in
                     if uu____108
                     then
                       (if time >= (Prims.parse_int "0")
                        then
                          let uu____109 =
                            let uu____110 = FStar_Ident.text_of_lid name  in
                            let uu____111 = FStar_Util.string_of_int time  in
                            FStar_Util.format3
                              "Verified %s: %s (%s milliseconds)\n" tag
                              uu____110 uu____111
                             in
                          print_to uu____109
                        else
                          (let uu____113 =
                             let uu____114 = FStar_Ident.text_of_lid name  in
                             FStar_Util.format2 "Verified %s: %s\n" tag
                               uu____114
                              in
                           print_to uu____113))
                     else ()));
         if errs > (Prims.parse_int "0")
         then
           (if errs = (Prims.parse_int "1")
            then FStar_Util.print_error "1 error was reported (see above)\n"
            else
              (let uu____117 = FStar_Util.string_of_int errs  in
               FStar_Util.print1_error
                 "%s errors were reported (see above)\n" uu____117))
         else
           (let uu____119 =
              FStar_Util.colorize_bold
                "All verification conditions discharged successfully"
               in
            FStar_Util.print1 "%s\n" uu____119))
      else ()
  
let (report_errors :
  ((Prims.bool,FStar_Ident.lident) FStar_Pervasives_Native.tuple2,Prims.int)
    FStar_Pervasives_Native.tuple2 Prims.list -> unit)
  =
  fun fmods  ->
    (let uu____147 = FStar_Errors.report_all ()  in
     FStar_All.pipe_right uu____147 (fun a242  -> ()));
    (let nerrs = FStar_Errors.get_err_count ()  in
     if nerrs > (Prims.parse_int "0")
     then
       (finished_message fmods nerrs; FStar_All.exit (Prims.parse_int "1"))
     else ())
  
let (codegen :
  (FStar_Syntax_Syntax.modul Prims.list,FStar_TypeChecker_Env.env,FStar_Universal.delta_env)
    FStar_Pervasives_Native.tuple3 -> unit)
  =
  fun uu____167  ->
    match uu____167 with
    | (umods,env,delta1) ->
        let opt = FStar_Options.codegen ()  in
        if opt <> FStar_Pervasives_Native.None
        then
          let env1 = FStar_Universal.apply_delta_env env delta1  in
          let mllibs =
            let uu____196 =
              let uu____205 = FStar_Extraction_ML_UEnv.mkContext env1  in
              FStar_Util.fold_map FStar_Extraction_ML_Modul.extract uu____205
                umods
               in
            FStar_All.pipe_left FStar_Pervasives_Native.snd uu____196  in
          let mllibs1 = FStar_List.flatten mllibs  in
          let ext =
            match opt with
            | FStar_Pervasives_Native.Some (FStar_Options.FSharp ) -> ".fs"
            | FStar_Pervasives_Native.Some (FStar_Options.OCaml ) -> ".ml"
            | FStar_Pervasives_Native.Some (FStar_Options.Plugin ) -> ".ml"
            | FStar_Pervasives_Native.Some (FStar_Options.Kremlin ) ->
                ".krml"
            | uu____228 -> failwith "Unrecognized option"  in
          (match opt with
           | FStar_Pervasives_Native.Some (FStar_Options.FSharp ) ->
               let outdir = FStar_Options.output_dir ()  in
               FStar_List.iter (FStar_Extraction_ML_PrintML.print outdir ext)
                 mllibs1
           | FStar_Pervasives_Native.Some (FStar_Options.OCaml ) ->
               let outdir = FStar_Options.output_dir ()  in
               FStar_List.iter (FStar_Extraction_ML_PrintML.print outdir ext)
                 mllibs1
           | FStar_Pervasives_Native.Some (FStar_Options.Plugin ) ->
               let outdir = FStar_Options.output_dir ()  in
               FStar_List.iter (FStar_Extraction_ML_PrintML.print outdir ext)
                 mllibs1
           | FStar_Pervasives_Native.Some (FStar_Options.Kremlin ) ->
               let programs =
                 let uu____243 =
                   FStar_List.map FStar_Extraction_Kremlin.translate mllibs1
                    in
                 FStar_List.flatten uu____243  in
               let bin = (FStar_Extraction_Kremlin.current_version, programs)
                  in
               (match programs with
                | (name,uu____254)::[] ->
                    let uu____263 =
                      FStar_Options.prepend_output_dir
                        (Prims.strcat name ext)
                       in
                    FStar_Util.save_value_to_file uu____263 bin
                | uu____264 ->
                    let uu____267 =
                      FStar_Options.prepend_output_dir "out.krml"  in
                    FStar_Util.save_value_to_file uu____267 bin)
           | uu____268 -> failwith "Unrecognized option")
        else ()
  
let (load_native_tactics : unit -> unit) =
  fun uu____276  ->
    let modules_to_load =
      let uu____280 = FStar_Options.load ()  in
      FStar_All.pipe_right uu____280 (FStar_List.map FStar_Ident.lid_of_str)
       in
    let ml_module_name m =
      let uu____293 = FStar_Extraction_ML_Util.mlpath_of_lid m  in
      FStar_All.pipe_right uu____293 FStar_Extraction_ML_Util.flatten_mlpath
       in
    let ml_file m =
      let uu____312 = ml_module_name m  in Prims.strcat uu____312 ".ml"  in
    let cmxs_file m =
      let cmxs =
        let uu____320 = ml_module_name m  in Prims.strcat uu____320 ".cmxs"
         in
      let uu____321 = FStar_Options.find_file cmxs  in
      match uu____321 with
      | FStar_Pervasives_Native.Some f -> f
      | FStar_Pervasives_Native.None  ->
          let uu____325 =
            let uu____328 = ml_file m  in FStar_Options.find_file uu____328
             in
          (match uu____325 with
           | FStar_Pervasives_Native.None  ->
               let uu____329 =
                 let uu____334 =
                   let uu____335 = ml_file m  in
                   FStar_Util.format1
                     "Failed to compile native tactic; extracted module %s not found"
                     uu____335
                    in
                 (FStar_Errors.Fatal_FailToCompileNativeTactic, uu____334)
                  in
               FStar_Errors.raise_err uu____329
           | FStar_Pervasives_Native.Some ml ->
               let dir = FStar_Util.dirname ml  in
               ((let uu____339 =
                   let uu____342 = ml_module_name m  in [uu____342]  in
                 FStar_Tactics_Load.compile_modules dir uu____339);
                (let uu____343 = FStar_Options.find_file cmxs  in
                 match uu____343 with
                 | FStar_Pervasives_Native.None  ->
                     let uu____346 =
                       let uu____351 =
                         FStar_Util.format1
                           "Failed to compile native tactic; compiled object %s not found"
                           cmxs
                          in
                       (FStar_Errors.Fatal_FailToCompileNativeTactic,
                         uu____351)
                        in
                     FStar_Errors.raise_err uu____346
                 | FStar_Pervasives_Native.Some f -> f)))
       in
    let cmxs_files =
      FStar_All.pipe_right modules_to_load (FStar_List.map cmxs_file)  in
    FStar_List.iter (fun x  -> FStar_Util.print1 "cmxs file: %s\n" x)
      cmxs_files;
    FStar_Tactics_Load.load_tactics cmxs_files
  
let (init_warn_error : unit -> unit) =
  fun uu____367  ->
    let s = FStar_Options.warn_error ()  in
    if s <> "" then FStar_Parser_ParseIt.parse_warn_error s else ()
  
let go : 'Auu____375 . 'Auu____375 -> unit =
  fun uu____380  ->
    let uu____381 = process_args ()  in
    match uu____381 with
    | (res,filenames) ->
        (match res with
         | FStar_Getopt.Help  ->
             (FStar_Options.display_usage ();
              FStar_All.exit (Prims.parse_int "0"))
         | FStar_Getopt.Error msg ->
             (FStar_Util.print_string msg;
              FStar_All.exit (Prims.parse_int "1"))
         | FStar_Getopt.Success  ->
             (load_native_tactics ();
              init_warn_error ();
              (let uu____399 =
                 let uu____400 = FStar_Options.dep ()  in
                 uu____400 <> FStar_Pervasives_Native.None  in
               if uu____399
               then
                 let uu____405 = FStar_Parser_Dep.collect filenames  in
                 match uu____405 with
                 | (uu____412,deps) -> FStar_Parser_Dep.print deps
               else
                 (let uu____419 =
                    ((FStar_Options.use_extracted_interfaces ()) &&
                       (let uu____421 = FStar_Options.expose_interfaces ()
                           in
                        Prims.op_Negation uu____421))
                      &&
                      ((FStar_List.length filenames) > (Prims.parse_int "1"))
                     in
                  if uu____419
                  then
                    let uu____422 =
                      let uu____427 =
                        let uu____428 =
                          FStar_Util.string_of_int
                            (FStar_List.length filenames)
                           in
                        Prims.strcat
                          "Only one command line file is allowed if --use_extracted_interfaces is set, found %s"
                          uu____428
                         in
                      (FStar_Errors.Error_TooManyFiles, uu____427)  in
                    FStar_Errors.raise_error uu____422 FStar_Range.dummyRange
                  else
                    (let uu____430 = FStar_Options.interactive ()  in
                     if uu____430
                     then
                       match filenames with
                       | [] ->
                           (FStar_Errors.log_issue FStar_Range.dummyRange
                              (FStar_Errors.Error_MissingFileName,
                                "--ide: Name of current file missing in command line invocation\n");
                            FStar_All.exit (Prims.parse_int "1"))
                       | uu____432::uu____433::uu____434 ->
                           (FStar_Errors.log_issue FStar_Range.dummyRange
                              (FStar_Errors.Error_TooManyFiles,
                                "--ide: Too many files in command line invocation\n");
                            FStar_All.exit (Prims.parse_int "1"))
                       | filename::[] ->
                           let uu____439 =
                             FStar_Options.legacy_interactive ()  in
                           (if uu____439
                            then
                              FStar_Interactive_Legacy.interactive_mode
                                filename
                            else
                              FStar_Interactive_Ide.interactive_mode filename)
                     else
                       (let uu____442 = FStar_Options.doc ()  in
                        if uu____442
                        then FStar_Fsdoc_Generator.generate filenames
                        else
                          (let uu____444 = FStar_Options.indent ()  in
                           if uu____444
                           then
                             (if FStar_Platform.is_fstar_compiler_using_ocaml
                              then FStar_Indent.generate filenames
                              else
                                failwith
                                  "You seem to be using the F#-generated version ofthe compiler ; reindenting is not known to work yet with this version")
                           else
                             if
                               (FStar_List.length filenames) >=
                                 (Prims.parse_int "1")
                             then
                               (let uu____447 =
                                  FStar_Dependencies.find_deps_if_needed
                                    filenames
                                   in
                                match uu____447 with
                                | (filenames1,dep_graph1) ->
                                    let uu____460 =
                                      FStar_Universal.batch_mode_tc
                                        filenames1 dep_graph1
                                       in
                                    (match uu____460 with
                                     | (fmods,env,delta_env) ->
                                         let module_names_and_times =
                                           FStar_All.pipe_right fmods
                                             (FStar_List.map
                                                (fun uu____545  ->
                                                   match uu____545 with
                                                   | (x,t) ->
                                                       ((FStar_Universal.module_or_interface_name
                                                           x), t)))
                                            in
                                         (report_errors
                                            module_names_and_times;
                                          (let uu____566 =
                                             let uu____575 =
                                               FStar_All.pipe_right fmods
                                                 (FStar_List.map
                                                    FStar_Pervasives_Native.fst)
                                                in
                                             (uu____575, env, delta_env)  in
                                           codegen uu____566);
                                          report_errors
                                            module_names_and_times;
                                          finished_message
                                            module_names_and_times
                                            (Prims.parse_int "0"))))
                             else
                               FStar_Errors.log_issue FStar_Range.dummyRange
                                 (FStar_Errors.Error_MissingFileName,
                                   "no file provided\n"))))))))
  
let (lazy_chooser :
  FStar_Syntax_Syntax.lazy_kind ->
    FStar_Syntax_Syntax.lazyinfo -> FStar_Syntax_Syntax.term)
  =
  fun k  ->
    fun i  ->
      match k with
      | FStar_Syntax_Syntax.BadLazy  ->
          failwith "lazy chooser: got a BadLazy"
      | FStar_Syntax_Syntax.Lazy_bv  ->
          FStar_Reflection_Embeddings.unfold_lazy_bv i
      | FStar_Syntax_Syntax.Lazy_binder  ->
          FStar_Reflection_Embeddings.unfold_lazy_binder i
      | FStar_Syntax_Syntax.Lazy_fvar  ->
          FStar_Reflection_Embeddings.unfold_lazy_fvar i
      | FStar_Syntax_Syntax.Lazy_comp  ->
          FStar_Reflection_Embeddings.unfold_lazy_comp i
      | FStar_Syntax_Syntax.Lazy_env  ->
          FStar_Reflection_Embeddings.unfold_lazy_env i
      | FStar_Syntax_Syntax.Lazy_sigelt  ->
          FStar_Reflection_Embeddings.unfold_lazy_sigelt i
      | FStar_Syntax_Syntax.Lazy_proofstate  ->
          FStar_Tactics_Embedding.unfold_lazy_proofstate i
  
let (setup_hooks : unit -> unit) =
  fun uu____613  ->
    FStar_ST.op_Colon_Equals FStar_Syntax_Syntax.lazy_chooser
      (FStar_Pervasives_Native.Some lazy_chooser);
    FStar_ST.op_Colon_Equals FStar_Syntax_Util.tts_f
      (FStar_Pervasives_Native.Some FStar_Syntax_Print.term_to_string);
    FStar_ST.op_Colon_Equals FStar_TypeChecker_Normalize.unembed_binder_knot
      (FStar_Pervasives_Native.Some FStar_Reflection_Embeddings.e_binder)
  
let (handle_error : Prims.exn -> unit) =
  fun e  ->
    if FStar_Errors.handleable e then FStar_Errors.err_exn e else ();
    (let uu____738 = FStar_Options.trace_error ()  in
     if uu____738
     then
       let uu____739 = FStar_Util.message_of_exn e  in
       let uu____740 = FStar_Util.trace_of_exn e  in
       FStar_Util.print2_error "Unexpected error\n%s\n%s\n" uu____739
         uu____740
     else
       if Prims.op_Negation (FStar_Errors.handleable e)
       then
         (let uu____742 = FStar_Util.message_of_exn e  in
          FStar_Util.print1_error
            "Unexpected error; please file a bug report, ideally with a minimized version of the source program that triggered the error.\n%s\n"
            uu____742)
       else ());
    cleanup ();
    report_errors []
  
let main : 'Auu____757 . unit -> 'Auu____757 =
  fun uu____762  ->
    try
      setup_hooks ();
      (let uu____772 = FStar_Util.record_time go  in
       match uu____772 with
       | (uu____777,time) ->
           ((let uu____780 = FStar_Options.query_stats ()  in
             if uu____780
             then
               let uu____781 = FStar_Util.string_of_int time  in
               let uu____782 =
                 let uu____783 = FStar_Getopt.cmdline ()  in
                 FStar_String.concat " " uu____783  in
               FStar_Util.print2 "TOTAL TIME %s ms: %s\n" uu____781 uu____782
             else ());
            cleanup ();
            FStar_All.exit (Prims.parse_int "0")))
    with | e -> (handle_error e; FStar_All.exit (Prims.parse_int "1"))
  
>>>>>>> ca297a09
<|MERGE_RESOLUTION|>--- conflicted
+++ resolved
@@ -1,583 +1,4 @@
-
 open Prims
-<<<<<<< HEAD
-open FStar_Pervasives
-
-let uu___80 : unit = (FStar_Version.dummy ())
-
-
-let process_args : unit  ->  (FStar_Getopt.parse_cmdline_res * Prims.string Prims.list) = (fun uu____11 -> (FStar_Options.parse_cmd_line ()))
-
-
-let cleanup : unit  ->  unit = (fun uu____22 -> (FStar_Util.kill_all ()))
-
-
-let finished_message : ((Prims.bool * FStar_Ident.lident) * Prims.int) Prims.list  ->  Prims.int  ->  unit = (fun fmods errs -> (
-
-let print_to = (match ((errs > (Prims.parse_int "0"))) with
-| true -> begin
-FStar_Util.print_error
-end
-| uu____61 -> begin
-FStar_Util.print_string
-end)
-in (
-
-let uu____62 = (
-
-let uu____63 = (FStar_Options.silent ())
-in (not (uu____63)))
-in (match (uu____62) with
-| true -> begin
-((FStar_All.pipe_right fmods (FStar_List.iter (fun uu____90 -> (match (uu____90) with
-| ((iface1, name), time) -> begin
-(
-
-let tag = (match (iface1) with
-| true -> begin
-"i\'face (or impl+i\'face)"
-end
-| uu____107 -> begin
-"module"
-end)
-in (
-
-let uu____108 = (FStar_Options.should_print_message name.FStar_Ident.str)
-in (match (uu____108) with
-| true -> begin
-(match ((time >= (Prims.parse_int "0"))) with
-| true -> begin
-(
-
-let uu____109 = (
-
-let uu____110 = (FStar_Ident.text_of_lid name)
-in (
-
-let uu____111 = (FStar_Util.string_of_int time)
-in (FStar_Util.format3 "Verified %s: %s (%s milliseconds)\n" tag uu____110 uu____111)))
-in (print_to uu____109))
-end
-| uu____112 -> begin
-(
-
-let uu____113 = (
-
-let uu____114 = (FStar_Ident.text_of_lid name)
-in (FStar_Util.format2 "Verified %s: %s\n" tag uu____114))
-in (print_to uu____113))
-end)
-end
-| uu____115 -> begin
-()
-end)))
-end))));
-(match ((errs > (Prims.parse_int "0"))) with
-| true -> begin
-(match ((Prims.op_Equality errs (Prims.parse_int "1"))) with
-| true -> begin
-(FStar_Util.print_error "1 error was reported (see above)\n")
-end
-| uu____116 -> begin
-(
-
-let uu____117 = (FStar_Util.string_of_int errs)
-in (FStar_Util.print1_error "%s errors were reported (see above)\n" uu____117))
-end)
-end
-| uu____118 -> begin
-(
-
-let uu____119 = (FStar_Util.colorize_bold "All verification conditions discharged successfully")
-in (FStar_Util.print1 "%s\n" uu____119))
-end);
-)
-end
-| uu____120 -> begin
-()
-end))))
-
-
-let report_errors : ((Prims.bool * FStar_Ident.lident) * Prims.int) Prims.list  ->  unit = (fun fmods -> ((
-
-let uu____147 = (FStar_Errors.report_all ())
-in (FStar_All.pipe_right uu____147 (fun a244 -> ())));
-(
-
-let nerrs = (FStar_Errors.get_err_count ())
-in (match ((nerrs > (Prims.parse_int "0"))) with
-| true -> begin
-((finished_message fmods nerrs);
-(FStar_All.exit (Prims.parse_int "1"));
-)
-end
-| uu____154 -> begin
-()
-end));
-))
-
-
-let codegen : (FStar_Syntax_Syntax.modul Prims.list * FStar_TypeChecker_Env.env * FStar_Universal.delta_env)  ->  unit = (fun uu____167 -> (match (uu____167) with
-| (umods, env, delta1) -> begin
-(
-
-let opt = (FStar_Options.codegen ())
-in (match ((Prims.op_disEquality opt FStar_Pervasives_Native.None)) with
-| true -> begin
-(
-
-let env1 = (FStar_Universal.apply_delta_env env delta1)
-in (
-
-let mllibs = (
-
-let uu____196 = (
-
-let uu____205 = (FStar_Extraction_ML_UEnv.mkContext env1)
-in (FStar_Util.fold_map FStar_Extraction_ML_Modul.extract uu____205 umods))
-in (FStar_All.pipe_left FStar_Pervasives_Native.snd uu____196))
-in (
-
-let mllibs1 = (FStar_List.flatten mllibs)
-in (
-
-let ext = (match (opt) with
-| FStar_Pervasives_Native.Some (FStar_Options.FSharp) -> begin
-".fs"
-end
-| FStar_Pervasives_Native.Some (FStar_Options.OCaml) -> begin
-".ml"
-end
-| FStar_Pervasives_Native.Some (FStar_Options.Plugin) -> begin
-".ml"
-end
-| FStar_Pervasives_Native.Some (FStar_Options.Kremlin) -> begin
-".krml"
-end
-| uu____228 -> begin
-(failwith "Unrecognized option")
-end)
-in (match (opt) with
-| FStar_Pervasives_Native.Some (FStar_Options.FSharp) -> begin
-(
-
-let outdir = (FStar_Options.output_dir ())
-in (FStar_List.iter (FStar_Extraction_ML_PrintML.print outdir ext) mllibs1))
-end
-| FStar_Pervasives_Native.Some (FStar_Options.OCaml) -> begin
-(
-
-let outdir = (FStar_Options.output_dir ())
-in (FStar_List.iter (FStar_Extraction_ML_PrintML.print outdir ext) mllibs1))
-end
-| FStar_Pervasives_Native.Some (FStar_Options.Plugin) -> begin
-(
-
-let outdir = (FStar_Options.output_dir ())
-in (FStar_List.iter (FStar_Extraction_ML_PrintML.print outdir ext) mllibs1))
-end
-| FStar_Pervasives_Native.Some (FStar_Options.Kremlin) -> begin
-(
-
-let programs = (
-
-let uu____243 = (FStar_List.map FStar_Extraction_Kremlin.translate mllibs1)
-in (FStar_List.flatten uu____243))
-in (
-
-let bin = ((FStar_Extraction_Kremlin.current_version), (programs))
-in (match (programs) with
-| ((name, uu____254))::[] -> begin
-(
-
-let uu____263 = (FStar_Options.prepend_output_dir (Prims.strcat name ext))
-in (FStar_Util.save_value_to_file uu____263 bin))
-end
-| uu____264 -> begin
-(
-
-let uu____267 = (FStar_Options.prepend_output_dir "out.krml")
-in (FStar_Util.save_value_to_file uu____267 bin))
-end)))
-end
-| uu____268 -> begin
-(failwith "Unrecognized option")
-end)))))
-end
-| uu____271 -> begin
-()
-end))
-end))
-
-
-let load_native_tactics : unit  ->  unit = (fun uu____276 -> (
-
-let modules_to_load = (
-
-let uu____280 = (FStar_Options.load ())
-in (FStar_All.pipe_right uu____280 (FStar_List.map FStar_Ident.lid_of_str)))
-in (
-
-let ml_module_name = (fun m -> (
-
-let uu____293 = (FStar_Extraction_ML_Util.mlpath_of_lid m)
-in (FStar_All.pipe_right uu____293 FStar_Extraction_ML_Util.flatten_mlpath)))
-in (
-
-let ml_file = (fun m -> (
-
-let uu____312 = (ml_module_name m)
-in (Prims.strcat uu____312 ".ml")))
-in (
-
-let cmxs_file = (fun m -> (
-
-let cmxs = (
-
-let uu____320 = (ml_module_name m)
-in (Prims.strcat uu____320 ".cmxs"))
-in (
-
-let uu____321 = (FStar_Options.find_file cmxs)
-in (match (uu____321) with
-| FStar_Pervasives_Native.Some (f) -> begin
-f
-end
-| FStar_Pervasives_Native.None -> begin
-(
-
-let uu____325 = (
-
-let uu____328 = (ml_file m)
-in (FStar_Options.find_file uu____328))
-in (match (uu____325) with
-| FStar_Pervasives_Native.None -> begin
-(
-
-let uu____329 = (
-
-let uu____334 = (
-
-let uu____335 = (ml_file m)
-in (FStar_Util.format1 "Failed to compile native tactic; extracted module %s not found" uu____335))
-in ((FStar_Errors.Fatal_FailToCompileNativeTactic), (uu____334)))
-in (FStar_Errors.raise_err uu____329))
-end
-| FStar_Pervasives_Native.Some (ml) -> begin
-(
-
-let dir = (FStar_Util.dirname ml)
-in ((
-
-let uu____339 = (
-
-let uu____342 = (ml_module_name m)
-in (uu____342)::[])
-in (FStar_Tactics_Load.compile_modules dir uu____339));
-(
-
-let uu____343 = (FStar_Options.find_file cmxs)
-in (match (uu____343) with
-| FStar_Pervasives_Native.None -> begin
-(
-
-let uu____346 = (
-
-let uu____351 = (FStar_Util.format1 "Failed to compile native tactic; compiled object %s not found" cmxs)
-in ((FStar_Errors.Fatal_FailToCompileNativeTactic), (uu____351)))
-in (FStar_Errors.raise_err uu____346))
-end
-| FStar_Pervasives_Native.Some (f) -> begin
-f
-end));
-))
-end))
-end))))
-in (
-
-let cmxs_files = (FStar_All.pipe_right modules_to_load (FStar_List.map cmxs_file))
-in ((FStar_List.iter (fun x -> (FStar_Util.print1 "cmxs file: %s\n" x)) cmxs_files);
-(FStar_Tactics_Load.load_tactics cmxs_files);
-)))))))
-
-
-let init_warn_error : unit  ->  unit = (fun uu____367 -> (
-
-let s = (FStar_Options.warn_error ())
-in (match ((Prims.op_disEquality s "")) with
-| true -> begin
-(FStar_Parser_ParseIt.parse_warn_error s)
-end
-| uu____370 -> begin
-()
-end)))
-
-
-let go : 'Auu____375 . 'Auu____375  ->  unit = (fun uu____380 -> (
-
-let uu____381 = (process_args ())
-in (match (uu____381) with
-| (res, filenames) -> begin
-(match (res) with
-| FStar_Getopt.Help -> begin
-((FStar_Options.display_usage ());
-(FStar_All.exit (Prims.parse_int "0"));
-)
-end
-| FStar_Getopt.Error (msg) -> begin
-((FStar_Util.print_string msg);
-(FStar_All.exit (Prims.parse_int "1"));
-)
-end
-| FStar_Getopt.Success -> begin
-((load_native_tactics ());
-(init_warn_error ());
-(
-
-let uu____399 = (
-
-let uu____400 = (FStar_Options.dep ())
-in (Prims.op_disEquality uu____400 FStar_Pervasives_Native.None))
-in (match (uu____399) with
-| true -> begin
-(
-
-let uu____405 = (FStar_Parser_Dep.collect filenames)
-in (match (uu____405) with
-| (uu____412, deps) -> begin
-(FStar_Parser_Dep.print deps)
-end))
-end
-| uu____418 -> begin
-(
-
-let uu____419 = (((FStar_Options.use_extracted_interfaces ()) && (
-
-let uu____421 = (FStar_Options.expose_interfaces ())
-in (not (uu____421)))) && ((FStar_List.length filenames) > (Prims.parse_int "1")))
-in (match (uu____419) with
-| true -> begin
-(
-
-let uu____422 = (
-
-let uu____427 = (
-
-let uu____428 = (FStar_Util.string_of_int (FStar_List.length filenames))
-in (Prims.strcat "Only one command line file is allowed if --use_extracted_interfaces is set, found %s" uu____428))
-in ((FStar_Errors.Error_TooManyFiles), (uu____427)))
-in (FStar_Errors.raise_error uu____422 FStar_Range.dummyRange))
-end
-| uu____429 -> begin
-(
-
-let uu____430 = (FStar_Options.interactive ())
-in (match (uu____430) with
-| true -> begin
-(match (filenames) with
-| [] -> begin
-((FStar_Errors.log_issue FStar_Range.dummyRange ((FStar_Errors.Error_MissingFileName), ("--ide: Name of current file missing in command line invocation\n")));
-(FStar_All.exit (Prims.parse_int "1"));
-)
-end
-| (uu____432)::(uu____433)::uu____434 -> begin
-((FStar_Errors.log_issue FStar_Range.dummyRange ((FStar_Errors.Error_TooManyFiles), ("--ide: Too many files in command line invocation\n")));
-(FStar_All.exit (Prims.parse_int "1"));
-)
-end
-| (filename)::[] -> begin
-(
-
-let uu____439 = (FStar_Options.legacy_interactive ())
-in (match (uu____439) with
-| true -> begin
-(FStar_Interactive_Legacy.interactive_mode filename)
-end
-| uu____440 -> begin
-(FStar_Interactive_Ide.interactive_mode filename)
-end))
-end)
-end
-| uu____441 -> begin
-(
-
-let uu____442 = (FStar_Options.doc ())
-in (match (uu____442) with
-| true -> begin
-(FStar_Fsdoc_Generator.generate filenames)
-end
-| uu____443 -> begin
-(
-
-let uu____444 = (FStar_Options.indent ())
-in (match (uu____444) with
-| true -> begin
-(match (FStar_Platform.is_fstar_compiler_using_ocaml) with
-| true -> begin
-(FStar_Indent.generate filenames)
-end
-| uu____445 -> begin
-(failwith "You seem to be using the F#-generated version ofthe compiler ; reindenting is not known to work yet with this version")
-end)
-end
-| uu____446 -> begin
-(match (((FStar_List.length filenames) >= (Prims.parse_int "1"))) with
-| true -> begin
-(
-
-let uu____447 = (FStar_Dependencies.find_deps_if_needed filenames)
-in (match (uu____447) with
-| (filenames1, dep_graph1) -> begin
-(
-
-let uu____460 = (FStar_Universal.batch_mode_tc filenames1 dep_graph1)
-in (match (uu____460) with
-| (fmods, env, delta_env) -> begin
-(
-
-let module_names_and_times = (FStar_All.pipe_right fmods (FStar_List.map (fun uu____545 -> (match (uu____545) with
-| (x, t) -> begin
-(((FStar_Universal.module_or_interface_name x)), (t))
-end))))
-in ((report_errors module_names_and_times);
-(
-
-let uu____566 = (
-
-let uu____575 = (FStar_All.pipe_right fmods (FStar_List.map FStar_Pervasives_Native.fst))
-in ((uu____575), (env), (delta_env)))
-in (codegen uu____566));
-(report_errors module_names_and_times);
-(finished_message module_names_and_times (Prims.parse_int "0"));
-))
-end))
-end))
-end
-| uu____598 -> begin
-(FStar_Errors.log_issue FStar_Range.dummyRange ((FStar_Errors.Error_MissingFileName), ("no file provided\n")))
-end)
-end))
-end))
-end))
-end))
-end));
-)
-end)
-end)))
-
-
-let lazy_chooser : FStar_Syntax_Syntax.lazy_kind  ->  FStar_Syntax_Syntax.lazyinfo  ->  FStar_Syntax_Syntax.term = (fun k i -> (match (k) with
-| FStar_Syntax_Syntax.BadLazy -> begin
-(failwith "lazy chooser: got a BadLazy")
-end
-| FStar_Syntax_Syntax.Lazy_bv -> begin
-(FStar_Reflection_Embeddings.unfold_lazy_bv i)
-end
-| FStar_Syntax_Syntax.Lazy_binder -> begin
-(FStar_Reflection_Embeddings.unfold_lazy_binder i)
-end
-| FStar_Syntax_Syntax.Lazy_fvar -> begin
-(FStar_Reflection_Embeddings.unfold_lazy_fvar i)
-end
-| FStar_Syntax_Syntax.Lazy_comp -> begin
-(FStar_Reflection_Embeddings.unfold_lazy_comp i)
-end
-| FStar_Syntax_Syntax.Lazy_env -> begin
-(FStar_Reflection_Embeddings.unfold_lazy_env i)
-end
-| FStar_Syntax_Syntax.Lazy_sigelt -> begin
-(FStar_Reflection_Embeddings.unfold_lazy_sigelt i)
-end
-| FStar_Syntax_Syntax.Lazy_proofstate -> begin
-(FStar_Tactics_Embedding.unfold_lazy_proofstate i)
-end))
-
-
-let setup_hooks : unit  ->  unit = (fun uu____613 -> ((FStar_ST.op_Colon_Equals FStar_Syntax_Syntax.lazy_chooser (FStar_Pervasives_Native.Some (lazy_chooser)));
-(FStar_ST.op_Colon_Equals FStar_Syntax_Util.tts_f (FStar_Pervasives_Native.Some (FStar_Syntax_Print.term_to_string)));
-(FStar_ST.op_Colon_Equals FStar_TypeChecker_Normalize.unembed_binder_knot (FStar_Pervasives_Native.Some (FStar_Reflection_Embeddings.e_binder)));
-))
-
-
-let handle_error : Prims.exn  ->  unit = (fun e -> ((match ((FStar_Errors.handleable e)) with
-| true -> begin
-(FStar_Errors.err_exn e)
-end
-| uu____754 -> begin
-()
-end);
-(
-
-let uu____756 = (FStar_Options.trace_error ())
-in (match (uu____756) with
-| true -> begin
-(
-
-let uu____757 = (FStar_Util.message_of_exn e)
-in (
-
-let uu____758 = (FStar_Util.trace_of_exn e)
-in (FStar_Util.print2_error "Unexpected error\n%s\n%s\n" uu____757 uu____758)))
-end
-| uu____759 -> begin
-(match ((not ((FStar_Errors.handleable e)))) with
-| true -> begin
-(
-
-let uu____760 = (FStar_Util.message_of_exn e)
-in (FStar_Util.print1_error "Unexpected error; please file a bug report, ideally with a minimized version of the source program that triggered the error.\n%s\n" uu____760))
-end
-| uu____761 -> begin
-()
-end)
-end));
-(cleanup ());
-(report_errors []);
-))
-
-
-let main : 'Auu____775 . unit  ->  'Auu____775 = (fun uu____780 -> (FStar_All.try_with (fun uu___82_788 -> (match (()) with
-| () -> begin
-((setup_hooks ());
-(
-
-let uu____790 = (FStar_Util.record_time go)
-in (match (uu____790) with
-| (uu____795, time) -> begin
-((
-
-let uu____798 = (FStar_Options.query_stats ())
-in (match (uu____798) with
-| true -> begin
-(
-
-let uu____799 = (FStar_Util.string_of_int time)
-in (
-
-let uu____800 = (
-
-let uu____801 = (FStar_Getopt.cmdline ())
-in (FStar_String.concat " " uu____801))
-in (FStar_Util.print2 "TOTAL TIME %s ms: %s\n" uu____799 uu____800)))
-end
-| uu____804 -> begin
-()
-end));
-(cleanup ());
-(FStar_All.exit (Prims.parse_int "0"));
-)
-end));
-)
-end)) (fun uu___81_809 -> (match (uu___81_809) with
-| e -> begin
-((handle_error e);
-(FStar_All.exit (Prims.parse_int "1"));
-)
-end))))
-
-
-
-=======
 let (uu___101 : unit) = FStar_Version.dummy () 
 let (process_args :
   unit ->
@@ -991,5 +412,4 @@
             cleanup ();
             FStar_All.exit (Prims.parse_int "0")))
     with | e -> (handle_error e; FStar_All.exit (Prims.parse_int "1"))
-  
->>>>>>> ca297a09
+  