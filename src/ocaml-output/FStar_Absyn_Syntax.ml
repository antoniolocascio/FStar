
open Prims

type ident =
FStar_Ident.ident


type lident =
FStar_Ident.lid


exception Err of (Prims.string)


let is_Err = (fun _discr_ -> (match (_discr_) with
| Err (_) -> begin
true
end
| _ -> begin
false
end))


let ___Err____0 = (fun projectee -> (match (projectee) with
| Err (_29_7) -> begin
_29_7
end))


exception Error of ((Prims.string * FStar_Range.range))


let is_Error = (fun _discr_ -> (match (_discr_) with
| Error (_) -> begin
true
end
| _ -> begin
false
end))


let ___Error____0 = (fun projectee -> (match (projectee) with
| Error (_29_9) -> begin
_29_9
end))


exception Warning of ((Prims.string * FStar_Range.range))


let is_Warning = (fun _discr_ -> (match (_discr_) with
| Warning (_) -> begin
true
end
| _ -> begin
false
end))


let ___Warning____0 = (fun projectee -> (match (projectee) with
| Warning (_29_11) -> begin
_29_11
end))


type ('a, 't) withinfo_t =
{v : 'a; sort : 't; p : FStar_Range.range}


let is_Mkwithinfo_t = (Obj.magic ((fun _ -> (failwith "Not yet implemented:is_Mkwithinfo_t"))))


type 't var =
(lident, 't) withinfo_t


type fieldname =
lident


type 'a bvdef =
{ppname : ident; realname : ident}


let is_Mkbvdef = (Obj.magic ((fun _ -> (failwith "Not yet implemented:is_Mkbvdef"))))


type ('a, 't) bvar =
('a bvdef, 't) withinfo_t


type sconst =
FStar_Const.sconst


type pragma =
| SetOptions of Prims.string
| ResetOptions of Prims.string Prims.option


let is_SetOptions = (fun _discr_ -> (match (_discr_) with
| SetOptions (_) -> begin
true
end
| _ -> begin
false
end))


let is_ResetOptions = (fun _discr_ -> (match (_discr_) with
| ResetOptions (_) -> begin
true
end
| _ -> begin
false
end))


let ___SetOptions____0 = (fun projectee -> (match (projectee) with
| SetOptions (_29_27) -> begin
_29_27
end))


let ___ResetOptions____0 = (fun projectee -> (match (projectee) with
| ResetOptions (_29_30) -> begin
_29_30
end))


type 'a memo =
'a Prims.option FStar_ST.ref


type arg_qualifier =
| Implicit of Prims.bool
| Equality


let is_Implicit = (fun _discr_ -> (match (_discr_) with
| Implicit (_) -> begin
true
end
| _ -> begin
false
end))


let is_Equality = (fun _discr_ -> (match (_discr_) with
| Equality (_) -> begin
true
end
| _ -> begin
false
end))


let ___Implicit____0 = (fun projectee -> (match (projectee) with
| Implicit (_29_34) -> begin
_29_34
end))


type aqual =
arg_qualifier Prims.option


type typ' =
| Typ_btvar of btvar
| Typ_const of ftvar
| Typ_fun of (binders * comp)
| Typ_refine of (bvvar * typ)
| Typ_app of (typ * args)
| Typ_lam of (binders * typ)
| Typ_ascribed of (typ * knd)
| Typ_meta of meta_t
| Typ_uvar of (uvar_t * knd)
| Typ_delayed of (((typ * subst_t), Prims.unit  ->  typ) FStar_Util.either * typ memo)
| Typ_unknown 
 and comp_typ =
{effect_name : lident; result_typ : typ; effect_args : args; flags : cflags Prims.list} 
 and comp' =
| Total of typ
| Comp of comp_typ 
 and cflags =
| TOTAL
| MLEFFECT
| RETURN
| PARTIAL_RETURN
| SOMETRIVIAL
| LEMMA
| DECREASES of exp 
 and meta_t =
| Meta_pattern of (typ * arg Prims.list Prims.list)
| Meta_named of (typ * lident)
| Meta_labeled of (typ * Prims.string * FStar_Range.range * Prims.bool)
| Meta_refresh_label of (typ * Prims.bool Prims.option * FStar_Range.range)
| Meta_slack_formula of (typ * typ * Prims.bool FStar_ST.ref) 
 and 'a uvar_basis =
| Uvar
| Fixed of 'a 
 and exp' =
| Exp_bvar of bvvar
| Exp_fvar of (fvvar * fv_qual Prims.option)
| Exp_constant of sconst
| Exp_abs of (binders * exp)
| Exp_app of (exp * args)
| Exp_match of (exp * (pat * exp Prims.option * exp) Prims.list)
| Exp_ascribed of (exp * typ * lident Prims.option)
| Exp_let of (letbindings * exp)
| Exp_uvar of (uvar_e * typ)
| Exp_delayed of (exp * subst_t * exp memo)
| Exp_meta of meta_e 
 and meta_e =
| Meta_desugared of (exp * meta_source_info) 
 and meta_source_info =
| Data_app
| Sequence
| Primop
| Masked_effect
| Meta_smt_pat 
 and fv_qual =
| Data_ctor
| Record_projector of lident
| Record_ctor of (lident * fieldname Prims.list) 
 and pat' =
| Pat_disj of pat Prims.list
| Pat_constant of sconst
| Pat_cons of (fvvar * fv_qual Prims.option * (pat * Prims.bool) Prims.list)
| Pat_var of bvvar
| Pat_tvar of btvar
| Pat_wild of bvvar
| Pat_twild of btvar
| Pat_dot_term of (bvvar * exp)
| Pat_dot_typ of (btvar * typ) 
 and knd' =
| Kind_type
| Kind_effect
| Kind_abbrev of (kabbrev * knd)
| Kind_arrow of (binders * knd)
| Kind_uvar of uvar_k_app
| Kind_lam of (binders * knd)
| Kind_delayed of (knd * subst_t * knd memo)
| Kind_unknown 
 and letbinding =
{lbname : lbname; lbtyp : typ; lbeff : lident; lbdef : exp} 
 and freevars =
{ftvs : btvar FStar_Util.set; fxvs : bvvar FStar_Util.set} 
 and uvars =
{uvars_k : uvar_k FStar_Util.set; uvars_t : (uvar_t * knd) FStar_Util.set; uvars_e : (uvar_e * typ) FStar_Util.set} 
 and ('a, 'b) syntax =
{n : 'a; tk : 'b memo; pos : FStar_Range.range; fvs : freevars memo; uvs : uvars memo} 
 and arg =
((typ, exp) FStar_Util.either * aqual) 
 and args =
arg Prims.list 
 and binder =
((btvar, bvvar) FStar_Util.either * arg_qualifier Prims.option) 
 and binders =
binder Prims.list 
 and typ =
(typ', knd) syntax 
 and comp =
(comp', Prims.unit) syntax 
 and uvar_t =
typ uvar_basis FStar_Unionfind.uvar 
 and exp =
(exp', typ) syntax 
 and uvar_e =
exp uvar_basis FStar_Unionfind.uvar 
 and btvdef =
typ bvdef 
 and bvvdef =
exp bvdef 
 and pat =
(pat', (knd, typ) FStar_Util.either Prims.option) withinfo_t 
 and knd =
(knd', Prims.unit) syntax 
 and uvar_k_app =
(uvar_k * args) 
 and kabbrev =
(lident * args) 
 and uvar_k =
knd uvar_basis FStar_Unionfind.uvar 
 and lbname =
(bvvdef, lident) FStar_Util.either 
 and letbindings =
(Prims.bool * letbinding Prims.list) 
 and subst_t =
subst_elt Prims.list Prims.list 
 and subst_map =
(typ, exp) FStar_Util.either FStar_Util.smap 
 and subst_elt =
((btvdef * typ), (bvvdef * exp)) FStar_Util.either 
 and fvar =
(btvdef, bvvdef) FStar_Util.either 
 and btvar =
(typ, knd) bvar 
 and bvvar =
(exp, typ) bvar 
 and ftvar =
knd var 
 and fvvar =
typ var


let is_Typ_btvar = (fun _discr_ -> (match (_discr_) with
| Typ_btvar (_) -> begin
true
end
| _ -> begin
false
end))


let is_Typ_const = (fun _discr_ -> (match (_discr_) with
| Typ_const (_) -> begin
true
end
| _ -> begin
false
end))


let is_Typ_fun = (fun _discr_ -> (match (_discr_) with
| Typ_fun (_) -> begin
true
end
| _ -> begin
false
end))


let is_Typ_refine = (fun _discr_ -> (match (_discr_) with
| Typ_refine (_) -> begin
true
end
| _ -> begin
false
end))


let is_Typ_app = (fun _discr_ -> (match (_discr_) with
| Typ_app (_) -> begin
true
end
| _ -> begin
false
end))


let is_Typ_lam = (fun _discr_ -> (match (_discr_) with
| Typ_lam (_) -> begin
true
end
| _ -> begin
false
end))


let is_Typ_ascribed = (fun _discr_ -> (match (_discr_) with
| Typ_ascribed (_) -> begin
true
end
| _ -> begin
false
end))


let is_Typ_meta = (fun _discr_ -> (match (_discr_) with
| Typ_meta (_) -> begin
true
end
| _ -> begin
false
end))


let is_Typ_uvar = (fun _discr_ -> (match (_discr_) with
| Typ_uvar (_) -> begin
true
end
| _ -> begin
false
end))


let is_Typ_delayed = (fun _discr_ -> (match (_discr_) with
| Typ_delayed (_) -> begin
true
end
| _ -> begin
false
end))


let is_Typ_unknown = (fun _discr_ -> (match (_discr_) with
| Typ_unknown (_) -> begin
true
end
| _ -> begin
false
end))


let is_Mkcomp_typ : comp_typ  ->  Prims.bool = (Obj.magic ((fun _ -> (failwith "Not yet implemented:is_Mkcomp_typ"))))


let is_Total = (fun _discr_ -> (match (_discr_) with
| Total (_) -> begin
true
end
| _ -> begin
false
end))


let is_Comp = (fun _discr_ -> (match (_discr_) with
| Comp (_) -> begin
true
end
| _ -> begin
false
end))


let is_TOTAL = (fun _discr_ -> (match (_discr_) with
| TOTAL (_) -> begin
true
end
| _ -> begin
false
end))


let is_MLEFFECT = (fun _discr_ -> (match (_discr_) with
| MLEFFECT (_) -> begin
true
end
| _ -> begin
false
end))


let is_RETURN = (fun _discr_ -> (match (_discr_) with
| RETURN (_) -> begin
true
end
| _ -> begin
false
end))


let is_PARTIAL_RETURN = (fun _discr_ -> (match (_discr_) with
| PARTIAL_RETURN (_) -> begin
true
end
| _ -> begin
false
end))


let is_SOMETRIVIAL = (fun _discr_ -> (match (_discr_) with
| SOMETRIVIAL (_) -> begin
true
end
| _ -> begin
false
end))


let is_LEMMA = (fun _discr_ -> (match (_discr_) with
| LEMMA (_) -> begin
true
end
| _ -> begin
false
end))


let is_DECREASES = (fun _discr_ -> (match (_discr_) with
| DECREASES (_) -> begin
true
end
| _ -> begin
false
end))


let is_Meta_pattern = (fun _discr_ -> (match (_discr_) with
| Meta_pattern (_) -> begin
true
end
| _ -> begin
false
end))


let is_Meta_named = (fun _discr_ -> (match (_discr_) with
| Meta_named (_) -> begin
true
end
| _ -> begin
false
end))


let is_Meta_labeled = (fun _discr_ -> (match (_discr_) with
| Meta_labeled (_) -> begin
true
end
| _ -> begin
false
end))


let is_Meta_refresh_label = (fun _discr_ -> (match (_discr_) with
| Meta_refresh_label (_) -> begin
true
end
| _ -> begin
false
end))


let is_Meta_slack_formula = (fun _discr_ -> (match (_discr_) with
| Meta_slack_formula (_) -> begin
true
end
| _ -> begin
false
end))


let is_Uvar = (fun _ _discr_ -> (match (_discr_) with
| Uvar (_) -> begin
true
end
| _ -> begin
false
end))


let is_Fixed = (fun _ _discr_ -> (match (_discr_) with
| Fixed (_) -> begin
true
end
| _ -> begin
false
end))


let is_Exp_bvar = (fun _discr_ -> (match (_discr_) with
| Exp_bvar (_) -> begin
true
end
| _ -> begin
false
end))


let is_Exp_fvar = (fun _discr_ -> (match (_discr_) with
| Exp_fvar (_) -> begin
true
end
| _ -> begin
false
end))


let is_Exp_constant = (fun _discr_ -> (match (_discr_) with
| Exp_constant (_) -> begin
true
end
| _ -> begin
false
end))


let is_Exp_abs = (fun _discr_ -> (match (_discr_) with
| Exp_abs (_) -> begin
true
end
| _ -> begin
false
end))


let is_Exp_app = (fun _discr_ -> (match (_discr_) with
| Exp_app (_) -> begin
true
end
| _ -> begin
false
end))


let is_Exp_match = (fun _discr_ -> (match (_discr_) with
| Exp_match (_) -> begin
true
end
| _ -> begin
false
end))


let is_Exp_ascribed = (fun _discr_ -> (match (_discr_) with
| Exp_ascribed (_) -> begin
true
end
| _ -> begin
false
end))


let is_Exp_let = (fun _discr_ -> (match (_discr_) with
| Exp_let (_) -> begin
true
end
| _ -> begin
false
end))


let is_Exp_uvar = (fun _discr_ -> (match (_discr_) with
| Exp_uvar (_) -> begin
true
end
| _ -> begin
false
end))


let is_Exp_delayed = (fun _discr_ -> (match (_discr_) with
| Exp_delayed (_) -> begin
true
end
| _ -> begin
false
end))


let is_Exp_meta = (fun _discr_ -> (match (_discr_) with
| Exp_meta (_) -> begin
true
end
| _ -> begin
false
end))


let is_Meta_desugared = (fun _discr_ -> (match (_discr_) with
| Meta_desugared (_) -> begin
true
end
| _ -> begin
false
end))


let is_Data_app = (fun _discr_ -> (match (_discr_) with
| Data_app (_) -> begin
true
end
| _ -> begin
false
end))


let is_Sequence = (fun _discr_ -> (match (_discr_) with
| Sequence (_) -> begin
true
end
| _ -> begin
false
end))


let is_Primop = (fun _discr_ -> (match (_discr_) with
| Primop (_) -> begin
true
end
| _ -> begin
false
end))


let is_Masked_effect = (fun _discr_ -> (match (_discr_) with
| Masked_effect (_) -> begin
true
end
| _ -> begin
false
end))


let is_Meta_smt_pat = (fun _discr_ -> (match (_discr_) with
| Meta_smt_pat (_) -> begin
true
end
| _ -> begin
false
end))


let is_Data_ctor = (fun _discr_ -> (match (_discr_) with
| Data_ctor (_) -> begin
true
end
| _ -> begin
false
end))


let is_Record_projector = (fun _discr_ -> (match (_discr_) with
| Record_projector (_) -> begin
true
end
| _ -> begin
false
end))


let is_Record_ctor = (fun _discr_ -> (match (_discr_) with
| Record_ctor (_) -> begin
true
end
| _ -> begin
false
end))


let is_Pat_disj = (fun _discr_ -> (match (_discr_) with
| Pat_disj (_) -> begin
true
end
| _ -> begin
false
end))


let is_Pat_constant = (fun _discr_ -> (match (_discr_) with
| Pat_constant (_) -> begin
true
end
| _ -> begin
false
end))


let is_Pat_cons = (fun _discr_ -> (match (_discr_) with
| Pat_cons (_) -> begin
true
end
| _ -> begin
false
end))


let is_Pat_var = (fun _discr_ -> (match (_discr_) with
| Pat_var (_) -> begin
true
end
| _ -> begin
false
end))


let is_Pat_tvar = (fun _discr_ -> (match (_discr_) with
| Pat_tvar (_) -> begin
true
end
| _ -> begin
false
end))


let is_Pat_wild = (fun _discr_ -> (match (_discr_) with
| Pat_wild (_) -> begin
true
end
| _ -> begin
false
end))


let is_Pat_twild = (fun _discr_ -> (match (_discr_) with
| Pat_twild (_) -> begin
true
end
| _ -> begin
false
end))


let is_Pat_dot_term = (fun _discr_ -> (match (_discr_) with
| Pat_dot_term (_) -> begin
true
end
| _ -> begin
false
end))


let is_Pat_dot_typ = (fun _discr_ -> (match (_discr_) with
| Pat_dot_typ (_) -> begin
true
end
| _ -> begin
false
end))


let is_Kind_type = (fun _discr_ -> (match (_discr_) with
| Kind_type (_) -> begin
true
end
| _ -> begin
false
end))


let is_Kind_effect = (fun _discr_ -> (match (_discr_) with
| Kind_effect (_) -> begin
true
end
| _ -> begin
false
end))


let is_Kind_abbrev = (fun _discr_ -> (match (_discr_) with
| Kind_abbrev (_) -> begin
true
end
| _ -> begin
false
end))


let is_Kind_arrow = (fun _discr_ -> (match (_discr_) with
| Kind_arrow (_) -> begin
true
end
| _ -> begin
false
end))


let is_Kind_uvar = (fun _discr_ -> (match (_discr_) with
| Kind_uvar (_) -> begin
true
end
| _ -> begin
false
end))


let is_Kind_lam = (fun _discr_ -> (match (_discr_) with
| Kind_lam (_) -> begin
true
end
| _ -> begin
false
end))


let is_Kind_delayed = (fun _discr_ -> (match (_discr_) with
| Kind_delayed (_) -> begin
true
end
| _ -> begin
false
end))


let is_Kind_unknown = (fun _discr_ -> (match (_discr_) with
| Kind_unknown (_) -> begin
true
end
| _ -> begin
false
end))


let is_Mkletbinding : letbinding  ->  Prims.bool = (Obj.magic ((fun _ -> (failwith "Not yet implemented:is_Mkletbinding"))))


let is_Mkfreevars : freevars  ->  Prims.bool = (Obj.magic ((fun _ -> (failwith "Not yet implemented:is_Mkfreevars"))))


let is_Mkuvars : uvars  ->  Prims.bool = (Obj.magic ((fun _ -> (failwith "Not yet implemented:is_Mkuvars"))))


let is_Mksyntax = (Obj.magic ((fun _ -> (failwith "Not yet implemented:is_Mksyntax"))))


let ___Typ_btvar____0 = (fun projectee -> (match (projectee) with
| Typ_btvar (_29_58) -> begin
_29_58
end))


let ___Typ_const____0 = (fun projectee -> (match (projectee) with
| Typ_const (_29_61) -> begin
_29_61
end))


let ___Typ_fun____0 = (fun projectee -> (match (projectee) with
| Typ_fun (_29_64) -> begin
_29_64
end))


let ___Typ_refine____0 = (fun projectee -> (match (projectee) with
| Typ_refine (_29_67) -> begin
_29_67
end))


let ___Typ_app____0 = (fun projectee -> (match (projectee) with
| Typ_app (_29_70) -> begin
_29_70
end))


let ___Typ_lam____0 = (fun projectee -> (match (projectee) with
| Typ_lam (_29_73) -> begin
_29_73
end))


let ___Typ_ascribed____0 = (fun projectee -> (match (projectee) with
| Typ_ascribed (_29_76) -> begin
_29_76
end))


let ___Typ_meta____0 = (fun projectee -> (match (projectee) with
| Typ_meta (_29_79) -> begin
_29_79
end))


let ___Typ_uvar____0 = (fun projectee -> (match (projectee) with
| Typ_uvar (_29_82) -> begin
_29_82
end))


let ___Typ_delayed____0 = (fun projectee -> (match (projectee) with
| Typ_delayed (_29_85) -> begin
_29_85
end))


let ___Total____0 = (fun projectee -> (match (projectee) with
| Total (_29_89) -> begin
_29_89
end))


let ___Comp____0 = (fun projectee -> (match (projectee) with
| Comp (_29_92) -> begin
_29_92
end))


let ___DECREASES____0 = (fun projectee -> (match (projectee) with
| DECREASES (_29_95) -> begin
_29_95
end))


let ___Meta_pattern____0 = (fun projectee -> (match (projectee) with
| Meta_pattern (_29_98) -> begin
_29_98
end))


let ___Meta_named____0 = (fun projectee -> (match (projectee) with
| Meta_named (_29_101) -> begin
_29_101
end))


let ___Meta_labeled____0 = (fun projectee -> (match (projectee) with
| Meta_labeled (_29_104) -> begin
_29_104
end))


let ___Meta_refresh_label____0 = (fun projectee -> (match (projectee) with
| Meta_refresh_label (_29_107) -> begin
_29_107
end))


let ___Meta_slack_formula____0 = (fun projectee -> (match (projectee) with
| Meta_slack_formula (_29_110) -> begin
_29_110
end))


let ___Fixed____0 = (fun projectee -> (match (projectee) with
| Fixed (_29_113) -> begin
_29_113
end))


let ___Exp_bvar____0 = (fun projectee -> (match (projectee) with
| Exp_bvar (_29_116) -> begin
_29_116
end))


let ___Exp_fvar____0 = (fun projectee -> (match (projectee) with
| Exp_fvar (_29_119) -> begin
_29_119
end))


let ___Exp_constant____0 = (fun projectee -> (match (projectee) with
| Exp_constant (_29_122) -> begin
_29_122
end))


let ___Exp_abs____0 = (fun projectee -> (match (projectee) with
| Exp_abs (_29_125) -> begin
_29_125
end))


let ___Exp_app____0 = (fun projectee -> (match (projectee) with
| Exp_app (_29_128) -> begin
_29_128
end))


let ___Exp_match____0 = (fun projectee -> (match (projectee) with
| Exp_match (_29_131) -> begin
_29_131
end))


let ___Exp_ascribed____0 = (fun projectee -> (match (projectee) with
| Exp_ascribed (_29_134) -> begin
_29_134
end))


let ___Exp_let____0 = (fun projectee -> (match (projectee) with
| Exp_let (_29_137) -> begin
_29_137
end))


let ___Exp_uvar____0 = (fun projectee -> (match (projectee) with
| Exp_uvar (_29_140) -> begin
_29_140
end))


let ___Exp_delayed____0 = (fun projectee -> (match (projectee) with
| Exp_delayed (_29_143) -> begin
_29_143
end))


let ___Exp_meta____0 = (fun projectee -> (match (projectee) with
| Exp_meta (_29_146) -> begin
_29_146
end))


let ___Meta_desugared____0 = (fun projectee -> (match (projectee) with
| Meta_desugared (_29_148) -> begin
_29_148
end))


let ___Record_projector____0 = (fun projectee -> (match (projectee) with
| Record_projector (_29_151) -> begin
_29_151
end))


let ___Record_ctor____0 = (fun projectee -> (match (projectee) with
| Record_ctor (_29_154) -> begin
_29_154
end))


let ___Pat_disj____0 = (fun projectee -> (match (projectee) with
| Pat_disj (_29_157) -> begin
_29_157
end))


let ___Pat_constant____0 = (fun projectee -> (match (projectee) with
| Pat_constant (_29_160) -> begin
_29_160
end))


let ___Pat_cons____0 = (fun projectee -> (match (projectee) with
| Pat_cons (_29_163) -> begin
_29_163
end))


let ___Pat_var____0 = (fun projectee -> (match (projectee) with
| Pat_var (_29_166) -> begin
_29_166
end))


let ___Pat_tvar____0 = (fun projectee -> (match (projectee) with
| Pat_tvar (_29_169) -> begin
_29_169
end))


let ___Pat_wild____0 = (fun projectee -> (match (projectee) with
| Pat_wild (_29_172) -> begin
_29_172
end))


let ___Pat_twild____0 = (fun projectee -> (match (projectee) with
| Pat_twild (_29_175) -> begin
_29_175
end))


let ___Pat_dot_term____0 = (fun projectee -> (match (projectee) with
| Pat_dot_term (_29_178) -> begin
_29_178
end))


let ___Pat_dot_typ____0 = (fun projectee -> (match (projectee) with
| Pat_dot_typ (_29_181) -> begin
_29_181
end))


let ___Kind_abbrev____0 = (fun projectee -> (match (projectee) with
| Kind_abbrev (_29_184) -> begin
_29_184
end))


let ___Kind_arrow____0 = (fun projectee -> (match (projectee) with
| Kind_arrow (_29_187) -> begin
_29_187
end))


let ___Kind_uvar____0 = (fun projectee -> (match (projectee) with
| Kind_uvar (_29_190) -> begin
_29_190
end))


let ___Kind_lam____0 = (fun projectee -> (match (projectee) with
| Kind_lam (_29_193) -> begin
_29_193
end))


let ___Kind_delayed____0 = (fun projectee -> (match (projectee) with
| Kind_delayed (_29_196) -> begin
_29_196
end))


type subst =
subst_elt Prims.list


type either_var =
(btvar, bvvar) FStar_Util.either


type freevars_l =
either_var Prims.list


type formula =
typ


type formulae =
typ Prims.list


type qualifier =
| Private
| Assumption
| Opaque
| Logic
| Abstract
| New
| Discriminator of lident
| Projector of (lident * (btvdef, bvvdef) FStar_Util.either)
| RecordType of fieldname Prims.list
| RecordConstructor of fieldname Prims.list
| ExceptionConstructor
| DefaultEffect of lident Prims.option
| TotalEffect
| HasMaskedEffect
| Effect


let is_Private = (fun _discr_ -> (match (_discr_) with
| Private (_) -> begin
true
end
| _ -> begin
false
end))


let is_Assumption = (fun _discr_ -> (match (_discr_) with
| Assumption (_) -> begin
true
end
| _ -> begin
false
end))


let is_Opaque = (fun _discr_ -> (match (_discr_) with
| Opaque (_) -> begin
true
end
| _ -> begin
false
end))


let is_Logic = (fun _discr_ -> (match (_discr_) with
| Logic (_) -> begin
true
end
| _ -> begin
false
end))


let is_Abstract = (fun _discr_ -> (match (_discr_) with
| Abstract (_) -> begin
true
end
| _ -> begin
false
end))


let is_New = (fun _discr_ -> (match (_discr_) with
| New (_) -> begin
true
end
| _ -> begin
false
end))


let is_Discriminator = (fun _discr_ -> (match (_discr_) with
| Discriminator (_) -> begin
true
end
| _ -> begin
false
end))


let is_Projector = (fun _discr_ -> (match (_discr_) with
| Projector (_) -> begin
true
end
| _ -> begin
false
end))


let is_RecordType = (fun _discr_ -> (match (_discr_) with
| RecordType (_) -> begin
true
end
| _ -> begin
false
end))


let is_RecordConstructor = (fun _discr_ -> (match (_discr_) with
| RecordConstructor (_) -> begin
true
end
| _ -> begin
false
end))


let is_ExceptionConstructor = (fun _discr_ -> (match (_discr_) with
| ExceptionConstructor (_) -> begin
true
end
| _ -> begin
false
end))


let is_DefaultEffect = (fun _discr_ -> (match (_discr_) with
| DefaultEffect (_) -> begin
true
end
| _ -> begin
false
end))


let is_TotalEffect = (fun _discr_ -> (match (_discr_) with
| TotalEffect (_) -> begin
true
end
| _ -> begin
false
end))


let is_HasMaskedEffect = (fun _discr_ -> (match (_discr_) with
| HasMaskedEffect (_) -> begin
true
end
| _ -> begin
false
end))


let is_Effect = (fun _discr_ -> (match (_discr_) with
| Effect (_) -> begin
true
end
| _ -> begin
false
end))


let ___Discriminator____0 = (fun projectee -> (match (projectee) with
| Discriminator (_29_203) -> begin
_29_203
end))


let ___Projector____0 = (fun projectee -> (match (projectee) with
| Projector (_29_206) -> begin
_29_206
end))


let ___RecordType____0 = (fun projectee -> (match (projectee) with
| RecordType (_29_209) -> begin
_29_209
end))


let ___RecordConstructor____0 = (fun projectee -> (match (projectee) with
| RecordConstructor (_29_212) -> begin
_29_212
end))


let ___DefaultEffect____0 = (fun projectee -> (match (projectee) with
| DefaultEffect (_29_215) -> begin
_29_215
end))


type tycon =
(lident * binders * knd)


type monad_abbrev =
{mabbrev : lident; parms : binders; def : typ}


let is_Mkmonad_abbrev : monad_abbrev  ->  Prims.bool = (Obj.magic ((fun _ -> (failwith "Not yet implemented:is_Mkmonad_abbrev"))))


type sub_eff =
{source : lident; target : lident; lift : typ}


let is_Mksub_eff : sub_eff  ->  Prims.bool = (Obj.magic ((fun _ -> (failwith "Not yet implemented:is_Mksub_eff"))))


type eff_decl =
{mname : lident; binders : binders; qualifiers : qualifier Prims.list; signature : knd; ret : typ; bind_wp : typ; bind_wlp : typ; if_then_else : typ; ite_wp : typ; ite_wlp : typ; wp_binop : typ; wp_as_type : typ; close_wp : typ; close_wp_t : typ; assert_p : typ; assume_p : typ; null_wp : typ; trivial : typ} 
 and sigelt =
| Sig_tycon of (lident * binders * knd * lident Prims.list * lident Prims.list * qualifier Prims.list * FStar_Range.range)
| Sig_kind_abbrev of (lident * binders * knd * FStar_Range.range)
| Sig_typ_abbrev of (lident * binders * knd * typ * qualifier Prims.list * FStar_Range.range)
| Sig_datacon of (lident * typ * tycon * qualifier Prims.list * lident Prims.list * FStar_Range.range)
| Sig_val_decl of (lident * typ * qualifier Prims.list * FStar_Range.range)
| Sig_assume of (lident * formula * qualifier Prims.list * FStar_Range.range)
| Sig_let of (letbindings * FStar_Range.range * lident Prims.list * qualifier Prims.list)
| Sig_main of (exp * FStar_Range.range)
| Sig_bundle of (sigelt Prims.list * qualifier Prims.list * lident Prims.list * FStar_Range.range)
| Sig_new_effect of (eff_decl * FStar_Range.range)
| Sig_sub_effect of (sub_eff * FStar_Range.range)
| Sig_effect_abbrev of (lident * binders * comp * qualifier Prims.list * FStar_Range.range)
| Sig_pragma of (pragma * FStar_Range.range)


let is_Mkeff_decl : eff_decl  ->  Prims.bool = (Obj.magic ((fun _ -> (failwith "Not yet implemented:is_Mkeff_decl"))))


let is_Sig_tycon = (fun _discr_ -> (match (_discr_) with
| Sig_tycon (_) -> begin
true
end
| _ -> begin
false
end))


let is_Sig_kind_abbrev = (fun _discr_ -> (match (_discr_) with
| Sig_kind_abbrev (_) -> begin
true
end
| _ -> begin
false
end))


let is_Sig_typ_abbrev = (fun _discr_ -> (match (_discr_) with
| Sig_typ_abbrev (_) -> begin
true
end
| _ -> begin
false
end))


let is_Sig_datacon = (fun _discr_ -> (match (_discr_) with
| Sig_datacon (_) -> begin
true
end
| _ -> begin
false
end))


let is_Sig_val_decl = (fun _discr_ -> (match (_discr_) with
| Sig_val_decl (_) -> begin
true
end
| _ -> begin
false
end))


let is_Sig_assume = (fun _discr_ -> (match (_discr_) with
| Sig_assume (_) -> begin
true
end
| _ -> begin
false
end))


let is_Sig_let = (fun _discr_ -> (match (_discr_) with
| Sig_let (_) -> begin
true
end
| _ -> begin
false
end))


let is_Sig_main = (fun _discr_ -> (match (_discr_) with
| Sig_main (_) -> begin
true
end
| _ -> begin
false
end))


let is_Sig_bundle = (fun _discr_ -> (match (_discr_) with
| Sig_bundle (_) -> begin
true
end
| _ -> begin
false
end))


let is_Sig_new_effect = (fun _discr_ -> (match (_discr_) with
| Sig_new_effect (_) -> begin
true
end
| _ -> begin
false
end))


let is_Sig_sub_effect = (fun _discr_ -> (match (_discr_) with
| Sig_sub_effect (_) -> begin
true
end
| _ -> begin
false
end))


let is_Sig_effect_abbrev = (fun _discr_ -> (match (_discr_) with
| Sig_effect_abbrev (_) -> begin
true
end
| _ -> begin
false
end))


let is_Sig_pragma = (fun _discr_ -> (match (_discr_) with
| Sig_pragma (_) -> begin
true
end
| _ -> begin
false
end))


let ___Sig_tycon____0 = (fun projectee -> (match (projectee) with
| Sig_tycon (_29_245) -> begin
_29_245
end))


let ___Sig_kind_abbrev____0 = (fun projectee -> (match (projectee) with
| Sig_kind_abbrev (_29_248) -> begin
_29_248
end))


let ___Sig_typ_abbrev____0 = (fun projectee -> (match (projectee) with
| Sig_typ_abbrev (_29_251) -> begin
_29_251
end))


let ___Sig_datacon____0 = (fun projectee -> (match (projectee) with
| Sig_datacon (_29_254) -> begin
_29_254
end))


let ___Sig_val_decl____0 = (fun projectee -> (match (projectee) with
| Sig_val_decl (_29_257) -> begin
_29_257
end))


let ___Sig_assume____0 = (fun projectee -> (match (projectee) with
| Sig_assume (_29_260) -> begin
_29_260
end))


let ___Sig_let____0 = (fun projectee -> (match (projectee) with
| Sig_let (_29_263) -> begin
_29_263
end))


let ___Sig_main____0 = (fun projectee -> (match (projectee) with
| Sig_main (_29_266) -> begin
_29_266
end))


let ___Sig_bundle____0 = (fun projectee -> (match (projectee) with
| Sig_bundle (_29_269) -> begin
_29_269
end))


let ___Sig_new_effect____0 = (fun projectee -> (match (projectee) with
| Sig_new_effect (_29_272) -> begin
_29_272
end))


let ___Sig_sub_effect____0 = (fun projectee -> (match (projectee) with
| Sig_sub_effect (_29_275) -> begin
_29_275
end))


let ___Sig_effect_abbrev____0 = (fun projectee -> (match (projectee) with
| Sig_effect_abbrev (_29_278) -> begin
_29_278
end))


let ___Sig_pragma____0 = (fun projectee -> (match (projectee) with
| Sig_pragma (_29_281) -> begin
_29_281
end))


type sigelts =
sigelt Prims.list


type modul =
{name : lident; declarations : sigelts; exports : sigelts; is_interface : Prims.bool; is_deserialized : Prims.bool}


let is_Mkmodul : modul  ->  Prims.bool = (Obj.magic ((fun _ -> (failwith "Not yet implemented:is_Mkmodul"))))


type ktec =
| K of knd
| T of (typ * knd Prims.option)
| E of exp
| C of comp


let is_K = (fun _discr_ -> (match (_discr_) with
| K (_) -> begin
true
end
| _ -> begin
false
end))


let is_T = (fun _discr_ -> (match (_discr_) with
| T (_) -> begin
true
end
| _ -> begin
false
end))


let is_E = (fun _discr_ -> (match (_discr_) with
| E (_) -> begin
true
end
| _ -> begin
false
end))


let is_C = (fun _discr_ -> (match (_discr_) with
| C (_) -> begin
true
end
| _ -> begin
false
end))


let ___K____0 = (fun projectee -> (match (projectee) with
| K (_29_290) -> begin
_29_290
end))


let ___T____0 = (fun projectee -> (match (projectee) with
| T (_29_293) -> begin
_29_293
end))


let ___E____0 = (fun projectee -> (match (projectee) with
| E (_29_296) -> begin
_29_296
end))


let ___C____0 = (fun projectee -> (match (projectee) with
| C (_29_299) -> begin
_29_299
end))


type lcomp =
{eff_name : lident; res_typ : typ; cflags : cflags Prims.list; comp : Prims.unit  ->  comp}


let is_Mklcomp : lcomp  ->  Prims.bool = (Obj.magic ((fun _ -> (failwith "Not yet implemented:is_Mklcomp"))))


type path =
Prims.string Prims.list


let dummyRange : FStar_Range.range = FStar_Range.dummyRange


let withinfo = (fun v s r -> {v = v; sort = s; p = r})


let withsort = (fun v s -> (withinfo v s dummyRange))


let mk_ident : (Prims.string * FStar_Range.range)  ->  ident = (fun _29_335 -> (match (_29_335) with
| (text, range) -> begin
{FStar_Ident.idText = text; FStar_Ident.idRange = range}
end))


let id_of_text : Prims.string  ->  ident = (fun str -> (mk_ident ((str), (dummyRange))))


let text_of_id : ident  ->  Prims.string = (fun id -> id.FStar_Ident.idText)


let text_of_path : path  ->  Prims.string = (fun path -> (FStar_Util.concat_l "." path))


let path_of_text : Prims.string  ->  Prims.string Prims.list = (fun text -> (FStar_String.split (('.')::[]) text))


let path_of_ns : ident Prims.list  ->  Prims.string Prims.list = (fun ns -> (FStar_List.map text_of_id ns))


let path_of_lid : lident  ->  path = (fun lid -> (FStar_List.map text_of_id (FStar_List.append lid.FStar_Ident.ns ((lid.FStar_Ident.ident)::[]))))


let ids_of_lid : lident  ->  ident Prims.list = (fun lid -> (FStar_List.append lid.FStar_Ident.ns ((lid.FStar_Ident.ident)::[])))


let lid_of_ids : ident Prims.list  ->  lident = (fun ids -> (

let _29_346 = (FStar_Util.prefix ids)
in (match (_29_346) with
| (ns, id) -> begin
(

<<<<<<< HEAD
let nsstr = (let _125_1285 = (FStar_List.map text_of_id ns)
in (FStar_All.pipe_right _125_1285 text_of_path))
=======
let nsstr = (let _126_1285 = (FStar_List.map text_of_id ns)
in (FStar_All.pipe_right _126_1285 text_of_path))
>>>>>>> bae9872c
in {FStar_Ident.ns = ns; FStar_Ident.ident = id; FStar_Ident.nsstr = nsstr; FStar_Ident.str = if (nsstr = "") then begin
id.FStar_Ident.idText
end else begin
(Prims.strcat nsstr (Prims.strcat "." id.FStar_Ident.idText))
end})
end)))


let lid_of_path : path  ->  FStar_Range.range  ->  lident = (fun path pos -> (

let ids = (FStar_List.map (fun s -> (mk_ident ((s), (pos)))) path)
in (lid_of_ids ids)))


let text_of_lid : lident  ->  Prims.string = (fun lid -> lid.FStar_Ident.str)


let lid_equals : lident  ->  lident  ->  Prims.bool = (fun l1 l2 -> (l1.FStar_Ident.str = l2.FStar_Ident.str))


let bvd_eq = (fun bvd1 bvd2 -> (bvd1.realname.FStar_Ident.idText = bvd2.realname.FStar_Ident.idText))


let order_bvd = (fun x y -> (match (((x), (y))) with
| (FStar_Util.Inl (_29_361), FStar_Util.Inr (_29_364)) -> begin
(~- ((Prims.parse_int "1")))
end
| (FStar_Util.Inr (_29_368), FStar_Util.Inl (_29_371)) -> begin
(Prims.parse_int "1")
end
| (FStar_Util.Inl (x), FStar_Util.Inl (y)) -> begin
(FStar_String.compare x.realname.FStar_Ident.idText y.realname.FStar_Ident.idText)
end
| (FStar_Util.Inr (x), FStar_Util.Inr (y)) -> begin
(FStar_String.compare x.realname.FStar_Ident.idText y.realname.FStar_Ident.idText)
end))


let lid_with_range : lident  ->  FStar_Range.range  ->  lident = (fun lid r -> (

let id = (

let _29_386 = lid.FStar_Ident.ident
in {FStar_Ident.idText = _29_386.FStar_Ident.idText; FStar_Ident.idRange = r})
in (

let _29_389 = lid
in {FStar_Ident.ns = _29_389.FStar_Ident.ns; FStar_Ident.ident = id; FStar_Ident.nsstr = _29_389.FStar_Ident.nsstr; FStar_Ident.str = _29_389.FStar_Ident.str})))


let range_of_lid : lident  ->  FStar_Range.range = (fun lid -> lid.FStar_Ident.ident.FStar_Ident.idRange)


let range_of_lbname : lbname  ->  FStar_Range.range = (fun l -> (match (l) with
| FStar_Util.Inl (x) -> begin
x.ppname.FStar_Ident.idRange
end
| FStar_Util.Inr (l) -> begin
(range_of_lid l)
end))


let syn = (fun p k f -> (f k p))


let mk_fvs = (fun _29_400 -> (match (()) with
| () -> begin
(FStar_Util.mk_ref None)
end))


let mk_uvs = (fun _29_401 -> (match (()) with
| () -> begin
(FStar_Util.mk_ref None)
end))


let new_ftv_set = (fun _29_402 -> (match (()) with
| () -> begin
(FStar_Util.new_set (fun x y -> (FStar_Util.compare x.v.realname.FStar_Ident.idText y.v.realname.FStar_Ident.idText)) (fun x -> (FStar_Util.hashcode x.v.realname.FStar_Ident.idText)))
end))


let new_uv_set = (fun _29_406 -> (match (()) with
| () -> begin
(FStar_Util.new_set (fun x y -> ((FStar_Unionfind.uvar_id x) - (FStar_Unionfind.uvar_id y))) FStar_Unionfind.uvar_id)
end))


let new_uvt_set = (fun _29_409 -> (match (()) with
| () -> begin
(FStar_Util.new_set (fun _29_417 _29_421 -> (match (((_29_417), (_29_421))) with
| ((x, _29_416), (y, _29_420)) -> begin
((FStar_Unionfind.uvar_id x) - (FStar_Unionfind.uvar_id y))
end)) (fun _29_413 -> (match (_29_413) with
| (x, _29_412) -> begin
(FStar_Unionfind.uvar_id x)
end)))
end))


<<<<<<< HEAD
let no_fvs : freevars = (let _125_1334 = (new_ftv_set ())
in (let _125_1333 = (new_ftv_set ())
in {ftvs = _125_1334; fxvs = _125_1333}))


let no_uvs : uvars = (let _125_1337 = (new_uv_set ())
in (let _125_1336 = (new_uvt_set ())
in (let _125_1335 = (new_uvt_set ())
in {uvars_k = _125_1337; uvars_t = _125_1336; uvars_e = _125_1335})))
=======
let no_fvs : freevars = (let _126_1334 = (new_ftv_set ())
in (let _126_1333 = (new_ftv_set ())
in {ftvs = _126_1334; fxvs = _126_1333}))


let no_uvs : uvars = (let _126_1337 = (new_uv_set ())
in (let _126_1336 = (new_uvt_set ())
in (let _126_1335 = (new_uvt_set ())
in {uvars_k = _126_1337; uvars_t = _126_1336; uvars_e = _126_1335})))
>>>>>>> bae9872c


let memo_no_uvs : uvars Prims.option FStar_ST.ref = (FStar_Util.mk_ref (Some (no_uvs)))


let memo_no_fvs : freevars Prims.option FStar_ST.ref = (FStar_Util.mk_ref (Some (no_fvs)))


let freevars_of_list : (btvar, bvvar) FStar_Util.either Prims.list  ->  freevars = (fun l -> (FStar_All.pipe_right l (FStar_List.fold_left (fun out _29_1 -> (match (_29_1) with
| FStar_Util.Inl (btv) -> begin
(

<<<<<<< HEAD
let _28_427 = out
in (let _125_1342 = (FStar_Util.set_add btv out.ftvs)
in {ftvs = _125_1342; fxvs = _28_427.fxvs}))
=======
let _29_427 = out
in (let _126_1342 = (FStar_Util.set_add btv out.ftvs)
in {ftvs = _126_1342; fxvs = _29_427.fxvs}))
>>>>>>> bae9872c
end
| FStar_Util.Inr (bxv) -> begin
(

<<<<<<< HEAD
let _28_431 = out
in (let _125_1343 = (FStar_Util.set_add bxv out.fxvs)
in {ftvs = _28_431.ftvs; fxvs = _125_1343}))
end)) no_fvs)))


let list_of_freevars : freevars  ->  (btvar, bvvar) FStar_Util.either Prims.list = (fun fvs -> (let _125_1351 = (let _125_1347 = (FStar_Util.set_elements fvs.ftvs)
in (FStar_All.pipe_right _125_1347 (FStar_List.map (fun x -> FStar_Util.Inl (x)))))
in (let _125_1350 = (let _125_1349 = (FStar_Util.set_elements fvs.fxvs)
in (FStar_All.pipe_right _125_1349 (FStar_List.map (fun x -> FStar_Util.Inr (x)))))
in (FStar_List.append _125_1351 _125_1350))))
=======
let _29_431 = out
in (let _126_1343 = (FStar_Util.set_add bxv out.fxvs)
in {ftvs = _29_431.ftvs; fxvs = _126_1343}))
end)) no_fvs)))


let list_of_freevars : freevars  ->  (btvar, bvvar) FStar_Util.either Prims.list = (fun fvs -> (let _126_1351 = (let _126_1347 = (FStar_Util.set_elements fvs.ftvs)
in (FStar_All.pipe_right _126_1347 (FStar_List.map (fun x -> FStar_Util.Inl (x)))))
in (let _126_1350 = (let _126_1349 = (FStar_Util.set_elements fvs.fxvs)
in (FStar_All.pipe_right _126_1349 (FStar_List.map (fun x -> FStar_Util.Inr (x)))))
in (FStar_List.append _126_1351 _126_1350))))
>>>>>>> bae9872c


let get_unit_ref : Prims.unit  ->  Prims.unit Prims.option FStar_ST.ref = (fun _29_436 -> (match (()) with
| () -> begin
(

let x = (FStar_Util.mk_ref (Some (())))
in (

let _29_438 = (FStar_ST.op_Colon_Equals x None)
in x))
end))


<<<<<<< HEAD
let mk_Kind_type : (knd', Prims.unit) syntax = (let _125_1356 = (get_unit_ref ())
in (let _125_1355 = (mk_fvs ())
in (let _125_1354 = (mk_uvs ())
in {n = Kind_type; tk = _125_1356; pos = dummyRange; fvs = _125_1355; uvs = _125_1354})))


let mk_Kind_effect : (knd', Prims.unit) syntax = (let _125_1359 = (get_unit_ref ())
in (let _125_1358 = (mk_fvs ())
in (let _125_1357 = (mk_uvs ())
in {n = Kind_effect; tk = _125_1359; pos = dummyRange; fvs = _125_1358; uvs = _125_1357})))
=======
let mk_Kind_type : (knd', Prims.unit) syntax = (let _126_1356 = (get_unit_ref ())
in (let _126_1355 = (mk_fvs ())
in (let _126_1354 = (mk_uvs ())
in {n = Kind_type; tk = _126_1356; pos = dummyRange; fvs = _126_1355; uvs = _126_1354})))


let mk_Kind_effect : (knd', Prims.unit) syntax = (let _126_1359 = (get_unit_ref ())
in (let _126_1358 = (mk_fvs ())
in (let _126_1357 = (mk_uvs ())
in {n = Kind_effect; tk = _126_1359; pos = dummyRange; fvs = _126_1358; uvs = _126_1357})))
>>>>>>> bae9872c


let mk_Kind_abbrev : (kabbrev * knd)  ->  FStar_Range.range  ->  knd = (fun _29_442 p -> (match (_29_442) with
| (kabr, k) -> begin
<<<<<<< HEAD
(let _125_1366 = (get_unit_ref ())
in (let _125_1365 = (mk_fvs ())
in (let _125_1364 = (mk_uvs ())
in {n = Kind_abbrev (((kabr), (k))); tk = _125_1366; pos = p; fvs = _125_1365; uvs = _125_1364})))
=======
(let _126_1366 = (get_unit_ref ())
in (let _126_1365 = (mk_fvs ())
in (let _126_1364 = (mk_uvs ())
in {n = Kind_abbrev (((kabr), (k))); tk = _126_1366; pos = p; fvs = _126_1365; uvs = _126_1364})))
>>>>>>> bae9872c
end))


let mk_Kind_arrow : (binders * knd)  ->  FStar_Range.range  ->  knd = (fun _29_446 p -> (match (_29_446) with
| (bs, k) -> begin
<<<<<<< HEAD
(let _125_1373 = (get_unit_ref ())
in (let _125_1372 = (mk_fvs ())
in (let _125_1371 = (mk_uvs ())
in {n = Kind_arrow (((bs), (k))); tk = _125_1373; pos = p; fvs = _125_1372; uvs = _125_1371})))
=======
(let _126_1373 = (get_unit_ref ())
in (let _126_1372 = (mk_fvs ())
in (let _126_1371 = (mk_uvs ())
in {n = Kind_arrow (((bs), (k))); tk = _126_1373; pos = p; fvs = _126_1372; uvs = _126_1371})))
>>>>>>> bae9872c
end))


let mk_Kind_arrow' : (binders * knd)  ->  FStar_Range.range  ->  knd = (fun _29_450 p -> (match (_29_450) with
| (bs, k) -> begin
(match (bs) with
| [] -> begin
k
end
| _29_454 -> begin
(match (k.n) with
| Kind_arrow (bs', k') -> begin
(mk_Kind_arrow (((FStar_List.append bs bs')), (k')) p)
end
| _29_460 -> begin
(mk_Kind_arrow ((bs), (k)) p)
end)
end)
end))


<<<<<<< HEAD
let mk_Kind_uvar : uvar_k_app  ->  FStar_Range.range  ->  knd = (fun uv p -> (let _125_1384 = (get_unit_ref ())
in (let _125_1383 = (mk_fvs ())
in (let _125_1382 = (mk_uvs ())
in {n = Kind_uvar (uv); tk = _125_1384; pos = p; fvs = _125_1383; uvs = _125_1382}))))
=======
let mk_Kind_uvar : uvar_k_app  ->  FStar_Range.range  ->  knd = (fun uv p -> (let _126_1384 = (get_unit_ref ())
in (let _126_1383 = (mk_fvs ())
in (let _126_1382 = (mk_uvs ())
in {n = Kind_uvar (uv); tk = _126_1384; pos = p; fvs = _126_1383; uvs = _126_1382}))))
>>>>>>> bae9872c


let mk_Kind_lam : (binders * knd)  ->  FStar_Range.range  ->  knd = (fun _29_465 p -> (match (_29_465) with
| (vs, k) -> begin
<<<<<<< HEAD
(let _125_1391 = (get_unit_ref ())
in (let _125_1390 = (mk_fvs ())
in (let _125_1389 = (mk_uvs ())
in {n = Kind_lam (((vs), (k))); tk = _125_1391; pos = p; fvs = _125_1390; uvs = _125_1389})))
=======
(let _126_1391 = (get_unit_ref ())
in (let _126_1390 = (mk_fvs ())
in (let _126_1389 = (mk_uvs ())
in {n = Kind_lam (((vs), (k))); tk = _126_1391; pos = p; fvs = _126_1390; uvs = _126_1389})))
>>>>>>> bae9872c
end))


let mk_Kind_delayed : (knd * subst_t * knd memo)  ->  FStar_Range.range  ->  knd = (fun _29_470 p -> (match (_29_470) with
| (k, s, m) -> begin
<<<<<<< HEAD
(let _125_1398 = (get_unit_ref ())
in (let _125_1397 = (mk_fvs ())
in (let _125_1396 = (mk_uvs ())
in {n = Kind_delayed (((k), (s), (m))); tk = _125_1398; pos = p; fvs = _125_1397; uvs = _125_1396})))
end))


let mk_Kind_unknown : (knd', Prims.unit) syntax = (let _125_1401 = (get_unit_ref ())
in (let _125_1400 = (mk_fvs ())
in (let _125_1399 = (mk_uvs ())
in {n = Kind_unknown; tk = _125_1401; pos = dummyRange; fvs = _125_1400; uvs = _125_1399})))
=======
(let _126_1398 = (get_unit_ref ())
in (let _126_1397 = (mk_fvs ())
in (let _126_1396 = (mk_uvs ())
in {n = Kind_delayed (((k), (s), (m))); tk = _126_1398; pos = p; fvs = _126_1397; uvs = _126_1396})))
end))


let mk_Kind_unknown : (knd', Prims.unit) syntax = (let _126_1401 = (get_unit_ref ())
in (let _126_1400 = (mk_fvs ())
in (let _126_1399 = (mk_uvs ())
in {n = Kind_unknown; tk = _126_1401; pos = dummyRange; fvs = _126_1400; uvs = _126_1399})))
>>>>>>> bae9872c


let get_knd_nref : Prims.unit  ->  (knd', Prims.unit) syntax Prims.option FStar_ST.ref = (fun _29_472 -> (match (()) with
| () -> begin
(

let x = (FStar_Util.mk_ref (Some (mk_Kind_unknown)))
in (

let _29_474 = (FStar_ST.op_Colon_Equals x None)
in x))
end))


let get_knd_ref : (knd', Prims.unit) syntax Prims.option  ->  (knd', Prims.unit) syntax Prims.option FStar_ST.ref = (fun k -> (

let x = (FStar_Util.mk_ref (Some (mk_Kind_unknown)))
in (

let _29_478 = (FStar_ST.op_Colon_Equals x k)
in x)))


<<<<<<< HEAD
let mk_Typ_btvar : btvar  ->  knd Prims.option  ->  FStar_Range.range  ->  typ = (fun x k p -> (let _125_1414 = (get_knd_ref k)
in (let _125_1413 = (mk_fvs ())
in (let _125_1412 = (mk_uvs ())
in {n = Typ_btvar (x); tk = _125_1414; pos = p; fvs = _125_1413; uvs = _125_1412}))))


let mk_Typ_const : ftvar  ->  knd Prims.option  ->  FStar_Range.range  ->  typ = (fun x k p -> (let _125_1421 = (get_knd_ref k)
in {n = Typ_const (x); tk = _125_1421; pos = p; fvs = memo_no_fvs; uvs = memo_no_uvs}))
=======
let mk_Typ_btvar : btvar  ->  knd Prims.option  ->  FStar_Range.range  ->  typ = (fun x k p -> (let _126_1414 = (get_knd_ref k)
in (let _126_1413 = (mk_fvs ())
in (let _126_1412 = (mk_uvs ())
in {n = Typ_btvar (x); tk = _126_1414; pos = p; fvs = _126_1413; uvs = _126_1412}))))


let mk_Typ_const : ftvar  ->  knd Prims.option  ->  FStar_Range.range  ->  typ = (fun x k p -> (let _126_1421 = (get_knd_ref k)
in {n = Typ_const (x); tk = _126_1421; pos = p; fvs = memo_no_fvs; uvs = memo_no_uvs}))
>>>>>>> bae9872c


let rec check_fun = (fun bs c p -> (match (bs) with
| [] -> begin
(failwith "Empty binders")
end
| _29_491 -> begin
Typ_fun (((bs), (c)))
end))


let mk_Typ_fun : (binders * comp)  ->  knd Prims.option  ->  FStar_Range.range  ->  typ = (fun _29_494 k p -> (match (_29_494) with
| (bs, c) -> begin
<<<<<<< HEAD
(let _125_1434 = (check_fun bs c p)
in (let _125_1433 = (FStar_Util.mk_ref k)
in (let _125_1432 = (mk_fvs ())
in (let _125_1431 = (mk_uvs ())
in {n = _125_1434; tk = _125_1433; pos = p; fvs = _125_1432; uvs = _125_1431}))))
=======
(let _126_1434 = (check_fun bs c p)
in (let _126_1433 = (FStar_Util.mk_ref k)
in (let _126_1432 = (mk_fvs ())
in (let _126_1431 = (mk_uvs ())
in {n = _126_1434; tk = _126_1433; pos = p; fvs = _126_1432; uvs = _126_1431}))))
>>>>>>> bae9872c
end))


let mk_Typ_refine : (bvvar * formula)  ->  knd Prims.option  ->  FStar_Range.range  ->  typ = (fun _29_499 k p -> (match (_29_499) with
| (x, phi) -> begin
<<<<<<< HEAD
(let _125_1443 = (FStar_Util.mk_ref k)
in (let _125_1442 = (mk_fvs ())
in (let _125_1441 = (mk_uvs ())
in {n = Typ_refine (((x), (phi))); tk = _125_1443; pos = p; fvs = _125_1442; uvs = _125_1441})))
=======
(let _126_1443 = (FStar_Util.mk_ref k)
in (let _126_1442 = (mk_fvs ())
in (let _126_1441 = (mk_uvs ())
in {n = Typ_refine (((x), (phi))); tk = _126_1443; pos = p; fvs = _126_1442; uvs = _126_1441})))
>>>>>>> bae9872c
end))


let mk_Typ_app : (typ * args)  ->  knd Prims.option  ->  FStar_Range.range  ->  typ = (fun _29_504 k p -> (match (_29_504) with
| (t1, args) -> begin
(match (args) with
| [] -> begin
t1
end
<<<<<<< HEAD
| _28_509 -> begin
(let _125_1452 = (FStar_Util.mk_ref k)
in (let _125_1451 = (mk_fvs ())
in (let _125_1450 = (mk_uvs ())
in {n = Typ_app (((t1), (args))); tk = _125_1452; pos = p; fvs = _125_1451; uvs = _125_1450})))
=======
| _29_509 -> begin
(let _126_1452 = (FStar_Util.mk_ref k)
in (let _126_1451 = (mk_fvs ())
in (let _126_1450 = (mk_uvs ())
in {n = Typ_app (((t1), (args))); tk = _126_1452; pos = p; fvs = _126_1451; uvs = _126_1450})))
>>>>>>> bae9872c
end)
end))


let mk_Typ_app' : (typ * args)  ->  knd Prims.option  ->  FStar_Range.range  ->  typ = (fun _29_512 k p -> (match (_29_512) with
| (t1, args) -> begin
(match (args) with
| [] -> begin
t1
end
| _29_517 -> begin
(mk_Typ_app ((t1), (args)) k p)
end)
end))


let extend_typ_app : (typ * arg)  ->  knd Prims.option  ->  FStar_Range.range  ->  typ = (fun _29_520 k p -> (match (_29_520) with
| (t, arg) -> begin
(match (t.n) with
| Typ_app (h, args) -> begin
(mk_Typ_app ((h), ((FStar_List.append args ((arg)::[])))) k p)
end
| _29_528 -> begin
(mk_Typ_app ((t), ((arg)::[])) k p)
end)
end))


let mk_Typ_lam : (binders * typ)  ->  knd Prims.option  ->  FStar_Range.range  ->  typ = (fun _29_531 k p -> (match (_29_531) with
| (b, t) -> begin
(match (b) with
| [] -> begin
t
end
<<<<<<< HEAD
| _28_536 -> begin
(let _125_1473 = (FStar_Util.mk_ref k)
in (let _125_1472 = (mk_fvs ())
in (let _125_1471 = (mk_uvs ())
in {n = Typ_lam (((b), (t))); tk = _125_1473; pos = p; fvs = _125_1472; uvs = _125_1471})))
=======
| _29_536 -> begin
(let _126_1473 = (FStar_Util.mk_ref k)
in (let _126_1472 = (mk_fvs ())
in (let _126_1471 = (mk_uvs ())
in {n = Typ_lam (((b), (t))); tk = _126_1473; pos = p; fvs = _126_1472; uvs = _126_1471})))
>>>>>>> bae9872c
end)
end))


let mk_Typ_lam' : (binders * typ)  ->  knd Prims.option  ->  FStar_Range.range  ->  typ = (fun _29_539 k p -> (match (_29_539) with
| (bs, t) -> begin
(mk_Typ_lam ((bs), (t)) k p)
end))


let mk_Typ_ascribed' : (typ * knd)  ->  knd Prims.option  ->  FStar_Range.range  ->  typ = (fun _29_544 k' p -> (match (_29_544) with
| (t, k) -> begin
<<<<<<< HEAD
(let _125_1488 = (FStar_Util.mk_ref k')
in (let _125_1487 = (mk_fvs ())
in (let _125_1486 = (mk_uvs ())
in {n = Typ_ascribed (((t), (k))); tk = _125_1488; pos = p; fvs = _125_1487; uvs = _125_1486})))
=======
(let _126_1488 = (FStar_Util.mk_ref k')
in (let _126_1487 = (mk_fvs ())
in (let _126_1486 = (mk_uvs ())
in {n = Typ_ascribed (((t), (k))); tk = _126_1488; pos = p; fvs = _126_1487; uvs = _126_1486})))
>>>>>>> bae9872c
end))


let mk_Typ_ascribed : (typ * knd)  ->  FStar_Range.range  ->  typ = (fun _29_549 p -> (match (_29_549) with
| (t, k) -> begin
(mk_Typ_ascribed' ((t), (k)) (Some (k)) p)
end))


<<<<<<< HEAD
let mk_Typ_meta' : meta_t  ->  knd Prims.option  ->  FStar_Range.range  ->  typ = (fun m k p -> (let _125_1501 = (FStar_Util.mk_ref k)
in (let _125_1500 = (mk_fvs ())
in (let _125_1499 = (mk_uvs ())
in {n = Typ_meta (m); tk = _125_1501; pos = p; fvs = _125_1500; uvs = _125_1499}))))
=======
let mk_Typ_meta' : meta_t  ->  knd Prims.option  ->  FStar_Range.range  ->  typ = (fun m k p -> (let _126_1501 = (FStar_Util.mk_ref k)
in (let _126_1500 = (mk_fvs ())
in (let _126_1499 = (mk_uvs ())
in {n = Typ_meta (m); tk = _126_1501; pos = p; fvs = _126_1500; uvs = _126_1499}))))
>>>>>>> bae9872c


let mk_Typ_meta : meta_t  ->  typ = (fun m -> (match (m) with
| (Meta_pattern (t, _)) | (Meta_named (t, _)) | (Meta_labeled (t, _, _, _)) | (Meta_refresh_label (t, _, _)) | (Meta_slack_formula (t, _, _)) -> begin
<<<<<<< HEAD
(let _125_1504 = (FStar_ST.read t.tk)
in (mk_Typ_meta' m _125_1504 t.pos))
=======
(let _126_1504 = (FStar_ST.read t.tk)
in (mk_Typ_meta' m _126_1504 t.pos))
>>>>>>> bae9872c
end))


let mk_Typ_uvar' : (uvar_t * knd)  ->  knd Prims.option  ->  FStar_Range.range  ->  typ = (fun _29_586 k' p -> (match (_29_586) with
| (u, k) -> begin
<<<<<<< HEAD
(let _125_1513 = (get_knd_ref k')
in (let _125_1512 = (mk_fvs ())
in (let _125_1511 = (mk_uvs ())
in {n = Typ_uvar (((u), (k))); tk = _125_1513; pos = p; fvs = _125_1512; uvs = _125_1511})))
=======
(let _126_1513 = (get_knd_ref k')
in (let _126_1512 = (mk_fvs ())
in (let _126_1511 = (mk_uvs ())
in {n = Typ_uvar (((u), (k))); tk = _126_1513; pos = p; fvs = _126_1512; uvs = _126_1511})))
>>>>>>> bae9872c
end))


let mk_Typ_uvar : (uvar_t * knd)  ->  FStar_Range.range  ->  typ = (fun _29_591 p -> (match (_29_591) with
| (u, k) -> begin
(mk_Typ_uvar' ((u), (k)) (Some (k)) p)
end))


let mk_Typ_delayed : (typ * subst_t * typ memo)  ->  knd Prims.option  ->  FStar_Range.range  ->  typ = (fun _29_596 k p -> (match (_29_596) with
| (t, s, m) -> begin
<<<<<<< HEAD
(let _125_1533 = (match (t.n) with
| Typ_delayed (_28_600) -> begin
(FStar_All.failwith "NESTED DELAYED TYPES!")
=======
(let _126_1533 = (match (t.n) with
| Typ_delayed (_29_600) -> begin
(failwith "NESTED DELAYED TYPES!")
>>>>>>> bae9872c
end
| _29_603 -> begin
Typ_delayed (((FStar_Util.Inl (((t), (s)))), (m)))
end)
<<<<<<< HEAD
in (let _125_1532 = (FStar_Util.mk_ref k)
in (let _125_1531 = (mk_fvs ())
in (let _125_1530 = (mk_uvs ())
in {n = _125_1533; tk = _125_1532; pos = p; fvs = _125_1531; uvs = _125_1530}))))
end))


let mk_Typ_delayed' : ((typ * subst_t), Prims.unit  ->  typ) FStar_Util.either  ->  knd Prims.option  ->  FStar_Range.range  ->  typ = (fun st k p -> (let _125_1555 = (let _125_1551 = (let _125_1550 = (FStar_Util.mk_ref None)
in ((st), (_125_1550)))
in Typ_delayed (_125_1551))
in (let _125_1554 = (FStar_Util.mk_ref k)
in (let _125_1553 = (mk_fvs ())
in (let _125_1552 = (mk_uvs ())
in {n = _125_1555; tk = _125_1554; pos = p; fvs = _125_1553; uvs = _125_1552})))))


let mk_Typ_unknown : (typ', (knd', Prims.unit) syntax) syntax = (let _125_1558 = (get_knd_nref ())
in (let _125_1557 = (mk_fvs ())
in (let _125_1556 = (mk_uvs ())
in {n = Typ_unknown; tk = _125_1558; pos = dummyRange; fvs = _125_1557; uvs = _125_1556})))
=======
in (let _126_1532 = (FStar_Util.mk_ref k)
in (let _126_1531 = (mk_fvs ())
in (let _126_1530 = (mk_uvs ())
in {n = _126_1533; tk = _126_1532; pos = p; fvs = _126_1531; uvs = _126_1530}))))
end))


let mk_Typ_delayed' : ((typ * subst_t), Prims.unit  ->  typ) FStar_Util.either  ->  knd Prims.option  ->  FStar_Range.range  ->  typ = (fun st k p -> (let _126_1555 = (let _126_1551 = (let _126_1550 = (FStar_Util.mk_ref None)
in ((st), (_126_1550)))
in Typ_delayed (_126_1551))
in (let _126_1554 = (FStar_Util.mk_ref k)
in (let _126_1553 = (mk_fvs ())
in (let _126_1552 = (mk_uvs ())
in {n = _126_1555; tk = _126_1554; pos = p; fvs = _126_1553; uvs = _126_1552})))))


let mk_Typ_unknown : (typ', (knd', Prims.unit) syntax) syntax = (let _126_1558 = (get_knd_nref ())
in (let _126_1557 = (mk_fvs ())
in (let _126_1556 = (mk_uvs ())
in {n = Typ_unknown; tk = _126_1558; pos = dummyRange; fvs = _126_1557; uvs = _126_1556})))
>>>>>>> bae9872c


let get_typ_nref : Prims.unit  ->  (typ', (knd', Prims.unit) syntax) syntax Prims.option FStar_ST.ref = (fun _29_607 -> (match (()) with
| () -> begin
(

let x = (FStar_Util.mk_ref (Some (mk_Typ_unknown)))
in (

let _29_609 = (FStar_ST.op_Colon_Equals x None)
in x))
end))


let get_typ_ref : (typ', (knd', Prims.unit) syntax) syntax Prims.option  ->  (typ', (knd', Prims.unit) syntax) syntax Prims.option FStar_ST.ref = (fun t -> (

let x = (FStar_Util.mk_ref (Some (mk_Typ_unknown)))
in (

let _29_613 = (FStar_ST.op_Colon_Equals x t)
in x)))


<<<<<<< HEAD
let mk_Total : typ  ->  comp = (fun t -> (let _125_1567 = (FStar_Util.mk_ref None)
in (let _125_1566 = (mk_fvs ())
in (let _125_1565 = (mk_uvs ())
in {n = Total (t); tk = _125_1567; pos = t.pos; fvs = _125_1566; uvs = _125_1565}))))


let mk_Comp : comp_typ  ->  comp = (fun ct -> (let _125_1572 = (FStar_Util.mk_ref None)
in (let _125_1571 = (mk_fvs ())
in (let _125_1570 = (mk_uvs ())
in {n = Comp (ct); tk = _125_1572; pos = ct.result_typ.pos; fvs = _125_1571; uvs = _125_1570}))))


let mk_Exp_bvar : bvvar  ->  typ Prims.option  ->  FStar_Range.range  ->  exp = (fun x t p -> (let _125_1581 = (get_typ_ref t)
in (let _125_1580 = (mk_fvs ())
in (let _125_1579 = (mk_uvs ())
in {n = Exp_bvar (x); tk = _125_1581; pos = p; fvs = _125_1580; uvs = _125_1579}))))
=======
let mk_Total : typ  ->  comp = (fun t -> (let _126_1567 = (FStar_Util.mk_ref None)
in (let _126_1566 = (mk_fvs ())
in (let _126_1565 = (mk_uvs ())
in {n = Total (t); tk = _126_1567; pos = t.pos; fvs = _126_1566; uvs = _126_1565}))))


let mk_Comp : comp_typ  ->  comp = (fun ct -> (let _126_1572 = (FStar_Util.mk_ref None)
in (let _126_1571 = (mk_fvs ())
in (let _126_1570 = (mk_uvs ())
in {n = Comp (ct); tk = _126_1572; pos = ct.result_typ.pos; fvs = _126_1571; uvs = _126_1570}))))


let mk_Exp_bvar : bvvar  ->  typ Prims.option  ->  FStar_Range.range  ->  exp = (fun x t p -> (let _126_1581 = (get_typ_ref t)
in (let _126_1580 = (mk_fvs ())
in (let _126_1579 = (mk_uvs ())
in {n = Exp_bvar (x); tk = _126_1581; pos = p; fvs = _126_1580; uvs = _126_1579}))))
>>>>>>> bae9872c


let mk_Exp_fvar : (fvvar * fv_qual Prims.option)  ->  typ Prims.option  ->  FStar_Range.range  ->  exp = (fun _29_622 t p -> (match (_29_622) with
| (x, b) -> begin
<<<<<<< HEAD
(let _125_1590 = (get_typ_ref t)
in (let _125_1589 = (mk_fvs ())
in (let _125_1588 = (mk_uvs ())
in {n = Exp_fvar (((x), (b))); tk = _125_1590; pos = p; fvs = _125_1589; uvs = _125_1588})))
end))


let mk_Exp_constant : sconst  ->  typ Prims.option  ->  FStar_Range.range  ->  exp = (fun s t p -> (let _125_1599 = (get_typ_ref t)
in (let _125_1598 = (mk_fvs ())
in (let _125_1597 = (mk_uvs ())
in {n = Exp_constant (s); tk = _125_1599; pos = p; fvs = _125_1598; uvs = _125_1597}))))
=======
(let _126_1590 = (get_typ_ref t)
in (let _126_1589 = (mk_fvs ())
in (let _126_1588 = (mk_uvs ())
in {n = Exp_fvar (((x), (b))); tk = _126_1590; pos = p; fvs = _126_1589; uvs = _126_1588})))
end))


let mk_Exp_constant : sconst  ->  typ Prims.option  ->  FStar_Range.range  ->  exp = (fun s t p -> (let _126_1599 = (get_typ_ref t)
in (let _126_1598 = (mk_fvs ())
in (let _126_1597 = (mk_uvs ())
in {n = Exp_constant (s); tk = _126_1599; pos = p; fvs = _126_1598; uvs = _126_1597}))))
>>>>>>> bae9872c


let mk_Exp_abs : (binders * exp)  ->  typ Prims.option  ->  FStar_Range.range  ->  exp = (fun _29_630 t' p -> (match (_29_630) with
| (b, e) -> begin
(match (b) with
| [] -> begin
e
end
<<<<<<< HEAD
| _28_635 -> begin
(let _125_1608 = (get_typ_ref t')
in (let _125_1607 = (mk_fvs ())
in (let _125_1606 = (mk_uvs ())
in {n = Exp_abs (((b), (e))); tk = _125_1608; pos = p; fvs = _125_1607; uvs = _125_1606})))
=======
| _29_635 -> begin
(let _126_1608 = (get_typ_ref t')
in (let _126_1607 = (mk_fvs ())
in (let _126_1606 = (mk_uvs ())
in {n = Exp_abs (((b), (e))); tk = _126_1608; pos = p; fvs = _126_1607; uvs = _126_1606})))
>>>>>>> bae9872c
end)
end))


let mk_Exp_abs' : (binders * exp)  ->  typ Prims.option  ->  FStar_Range.range  ->  exp = (fun _29_638 t' p -> (match (_29_638) with
| (b, e) -> begin
<<<<<<< HEAD
(let _125_1618 = (match (((b), (e.n))) with
| (_28_642, Exp_abs ((b0)::bs, body)) -> begin
=======
(let _126_1618 = (match (((b), (e.n))) with
| (_29_642, Exp_abs ((b0)::bs, body)) -> begin
>>>>>>> bae9872c
Exp_abs ((((FStar_List.append b ((b0)::bs))), (body)))
end
| ([], _29_652) -> begin
(failwith "abstraction with no binders!")
end
| _29_655 -> begin
Exp_abs (((b), (e)))
end)
<<<<<<< HEAD
in (let _125_1617 = (get_typ_ref t')
in (let _125_1616 = (mk_fvs ())
in (let _125_1615 = (mk_uvs ())
in {n = _125_1618; tk = _125_1617; pos = p; fvs = _125_1616; uvs = _125_1615}))))
=======
in (let _126_1617 = (get_typ_ref t')
in (let _126_1616 = (mk_fvs ())
in (let _126_1615 = (mk_uvs ())
in {n = _126_1618; tk = _126_1617; pos = p; fvs = _126_1616; uvs = _126_1615}))))
>>>>>>> bae9872c
end))


let mk_Exp_app : (exp * args)  ->  typ Prims.option  ->  FStar_Range.range  ->  exp = (fun _29_658 t p -> (match (_29_658) with
| (e1, args) -> begin
(match (args) with
| [] -> begin
e1
end
<<<<<<< HEAD
| _28_663 -> begin
(let _125_1627 = (get_typ_ref t)
in (let _125_1626 = (mk_fvs ())
in (let _125_1625 = (mk_uvs ())
in {n = Exp_app (((e1), (args))); tk = _125_1627; pos = p; fvs = _125_1626; uvs = _125_1625})))
=======
| _29_663 -> begin
(let _126_1627 = (get_typ_ref t)
in (let _126_1626 = (mk_fvs ())
in (let _126_1625 = (mk_uvs ())
in {n = Exp_app (((e1), (args))); tk = _126_1627; pos = p; fvs = _126_1626; uvs = _126_1625})))
>>>>>>> bae9872c
end)
end))


let mk_Exp_app_flat : (exp * args)  ->  typ Prims.option  ->  FStar_Range.range  ->  exp = (fun _29_666 t p -> (match (_29_666) with
| (e1, args) -> begin
(match (e1.n) with
| Exp_app (e1', args') -> begin
(mk_Exp_app ((e1'), ((FStar_List.append args' args))) t p)
end
| _29_674 -> begin
(mk_Exp_app ((e1), (args)) t p)
end)
end))


let mk_Exp_app' : (exp * args)  ->  typ Prims.option  ->  FStar_Range.range  ->  exp = (fun _29_677 t p -> (match (_29_677) with
| (e1, args) -> begin
(match (args) with
| [] -> begin
e1
end
| _29_682 -> begin
(mk_Exp_app ((e1), (args)) t p)
end)
end))


let rec pat_vars : pat  ->  (btvdef, bvvdef) FStar_Util.either Prims.list = (fun p -> (match (p.v) with
| Pat_cons (_29_685, _29_687, ps) -> begin
(

let vars = (FStar_List.collect (fun _29_694 -> (match (_29_694) with
| (x, _29_693) -> begin
(pat_vars x)
end)) ps)
in if (FStar_All.pipe_right vars (FStar_Util.nodups (fun x y -> (match (((x), (y))) with
| (FStar_Util.Inl (x), FStar_Util.Inl (y)) -> begin
(bvd_eq x y)
end
| (FStar_Util.Inr (x), FStar_Util.Inr (y)) -> begin
(bvd_eq x y)
end
| _29_709 -> begin
false
end)))) then begin
vars
end else begin
(Prims.raise (Error ((("Pattern variables may not occur more than once"), (p.p)))))
end)
end
| Pat_var (x) -> begin
(FStar_Util.Inr (x.v))::[]
end
| Pat_tvar (a) -> begin
(FStar_Util.Inl (a.v))::[]
end
| Pat_disj (ps) -> begin
(

let vars = (FStar_List.map pat_vars ps)
<<<<<<< HEAD
in if (not ((let _125_1648 = (FStar_List.tl vars)
in (let _125_1647 = (let _125_1646 = (let _125_1645 = (FStar_List.hd vars)
in (FStar_Util.set_eq order_bvd _125_1645))
in (FStar_Util.for_all _125_1646))
in (FStar_All.pipe_right _125_1648 _125_1647))))) then begin
(

let vars = (let _125_1652 = (FStar_All.pipe_right vars (FStar_List.map (fun v -> (let _125_1651 = (FStar_List.map (fun _28_2 -> (match (_28_2) with
=======
in if (not ((let _126_1648 = (FStar_List.tl vars)
in (let _126_1647 = (let _126_1646 = (let _126_1645 = (FStar_List.hd vars)
in (FStar_Util.set_eq order_bvd _126_1645))
in (FStar_Util.for_all _126_1646))
in (FStar_All.pipe_right _126_1648 _126_1647))))) then begin
(

let vars = (let _126_1652 = (FStar_All.pipe_right vars (FStar_List.map (fun v -> (let _126_1651 = (FStar_List.map (fun _29_2 -> (match (_29_2) with
>>>>>>> bae9872c
| FStar_Util.Inr (x) -> begin
x.ppname.FStar_Ident.idText
end
| FStar_Util.Inl (x) -> begin
x.ppname.FStar_Ident.idText
end)) v)
<<<<<<< HEAD
in (FStar_Util.concat_l ", " _125_1651)))))
in (FStar_Util.concat_l ";\n" _125_1652))
in (let _125_1655 = (let _125_1654 = (let _125_1653 = (FStar_Util.format1 "Each branch of this pattern binds different variables: %s" vars)
in ((_125_1653), (p.p)))
in Error (_125_1654))
in (Prims.raise _125_1655)))
=======
in (FStar_Util.concat_l ", " _126_1651)))))
in (FStar_Util.concat_l ";\n" _126_1652))
in (let _126_1655 = (let _126_1654 = (let _126_1653 = (FStar_Util.format1 "Each branch of this pattern binds different variables: %s" vars)
in ((_126_1653), (p.p)))
in Error (_126_1654))
in (Prims.raise _126_1655)))
>>>>>>> bae9872c
end else begin
(FStar_List.hd vars)
end)
end
| (Pat_dot_term (_)) | (Pat_dot_typ (_)) | (Pat_wild (_)) | (Pat_twild (_)) | (Pat_constant (_)) -> begin
[]
end))


let mk_Exp_match : (exp * (pat * exp Prims.option * exp) Prims.list)  ->  typ Prims.option  ->  FStar_Range.range  ->  exp = (fun _29_741 t p -> (match (_29_741) with
| (e, pats) -> begin
<<<<<<< HEAD
(let _125_1664 = (get_typ_ref t)
in (let _125_1663 = (mk_fvs ())
in (let _125_1662 = (mk_uvs ())
in {n = Exp_match (((e), (pats))); tk = _125_1664; pos = p; fvs = _125_1663; uvs = _125_1662})))
=======
(let _126_1664 = (get_typ_ref t)
in (let _126_1663 = (mk_fvs ())
in (let _126_1662 = (mk_uvs ())
in {n = Exp_match (((e), (pats))); tk = _126_1664; pos = p; fvs = _126_1663; uvs = _126_1662})))
>>>>>>> bae9872c
end))


let mk_Exp_ascribed : (exp * typ * lident Prims.option)  ->  typ Prims.option  ->  FStar_Range.range  ->  exp = (fun _29_747 t' p -> (match (_29_747) with
| (e, t, l) -> begin
<<<<<<< HEAD
(let _125_1673 = (get_typ_ref t')
in (let _125_1672 = (mk_fvs ())
in (let _125_1671 = (mk_uvs ())
in {n = Exp_ascribed (((e), (t), (l))); tk = _125_1673; pos = p; fvs = _125_1672; uvs = _125_1671})))
=======
(let _126_1673 = (get_typ_ref t')
in (let _126_1672 = (mk_fvs ())
in (let _126_1671 = (mk_uvs ())
in {n = Exp_ascribed (((e), (t), (l))); tk = _126_1673; pos = p; fvs = _126_1672; uvs = _126_1671})))
>>>>>>> bae9872c
end))


let mk_Exp_let : (letbindings * exp)  ->  typ Prims.option  ->  FStar_Range.range  ->  exp = (fun _29_752 t p -> (match (_29_752) with
| (lbs, e) -> begin
<<<<<<< HEAD
(let _125_1682 = (get_typ_ref t)
in (let _125_1681 = (mk_fvs ())
in (let _125_1680 = (mk_uvs ())
in {n = Exp_let (((lbs), (e))); tk = _125_1682; pos = p; fvs = _125_1681; uvs = _125_1680})))
=======
(let _126_1682 = (get_typ_ref t)
in (let _126_1681 = (mk_fvs ())
in (let _126_1680 = (mk_uvs ())
in {n = Exp_let (((lbs), (e))); tk = _126_1682; pos = p; fvs = _126_1681; uvs = _126_1680})))
>>>>>>> bae9872c
end))


let mk_Exp_uvar' : (uvar_e * typ)  ->  typ Prims.option  ->  FStar_Range.range  ->  exp = (fun _29_757 t' p -> (match (_29_757) with
| (u, t) -> begin
<<<<<<< HEAD
(let _125_1691 = (get_typ_ref t')
in (let _125_1690 = (mk_fvs ())
in (let _125_1689 = (mk_uvs ())
in {n = Exp_uvar (((u), (t))); tk = _125_1691; pos = p; fvs = _125_1690; uvs = _125_1689})))
=======
(let _126_1691 = (get_typ_ref t')
in (let _126_1690 = (mk_fvs ())
in (let _126_1689 = (mk_uvs ())
in {n = Exp_uvar (((u), (t))); tk = _126_1691; pos = p; fvs = _126_1690; uvs = _126_1689})))
>>>>>>> bae9872c
end))


let mk_Exp_uvar : (uvar_e * typ)  ->  FStar_Range.range  ->  exp = (fun _29_762 p -> (match (_29_762) with
| (u, t) -> begin
(mk_Exp_uvar' ((u), (t)) (Some (t)) p)
end))


let mk_Exp_delayed : (exp * subst_t * exp memo)  ->  typ Prims.option  ->  FStar_Range.range  ->  exp = (fun _29_767 t p -> (match (_29_767) with
| (e, s, m) -> begin
<<<<<<< HEAD
(let _125_1704 = (get_typ_ref t)
in (let _125_1703 = (mk_fvs ())
in (let _125_1702 = (mk_uvs ())
in {n = Exp_delayed (((e), (s), (m))); tk = _125_1704; pos = p; fvs = _125_1703; uvs = _125_1702})))
end))


let mk_Exp_meta' : meta_e  ->  typ Prims.option  ->  FStar_Range.range  ->  exp = (fun m t p -> (let _125_1713 = (get_typ_ref t)
in (let _125_1712 = (mk_fvs ())
in (let _125_1711 = (mk_uvs ())
in {n = Exp_meta (m); tk = _125_1713; pos = p; fvs = _125_1712; uvs = _125_1711}))))


let mk_Exp_meta : meta_e  ->  exp = (fun m -> (match (m) with
| Meta_desugared (e, _28_776) -> begin
(let _125_1716 = (FStar_ST.read e.tk)
in (mk_Exp_meta' m _125_1716 e.pos))
=======
(let _126_1704 = (get_typ_ref t)
in (let _126_1703 = (mk_fvs ())
in (let _126_1702 = (mk_uvs ())
in {n = Exp_delayed (((e), (s), (m))); tk = _126_1704; pos = p; fvs = _126_1703; uvs = _126_1702})))
end))


let mk_Exp_meta' : meta_e  ->  typ Prims.option  ->  FStar_Range.range  ->  exp = (fun m t p -> (let _126_1713 = (get_typ_ref t)
in (let _126_1712 = (mk_fvs ())
in (let _126_1711 = (mk_uvs ())
in {n = Exp_meta (m); tk = _126_1713; pos = p; fvs = _126_1712; uvs = _126_1711}))))


let mk_Exp_meta : meta_e  ->  exp = (fun m -> (match (m) with
| Meta_desugared (e, _29_776) -> begin
(let _126_1716 = (FStar_ST.read e.tk)
in (mk_Exp_meta' m _126_1716 e.pos))
>>>>>>> bae9872c
end))


let mk_lb : (lbname * lident * typ * exp)  ->  letbinding = (fun _29_783 -> (match (_29_783) with
| (x, eff, t, e) -> begin
{lbname = x; lbtyp = t; lbeff = eff; lbdef = e}
end))


let mk_subst : subst  ->  subst = (fun s -> s)


let extend_subst : (((typ', (knd', Prims.unit) syntax) syntax bvdef * (typ', (knd', Prims.unit) syntax) syntax), ((exp', (typ', (knd', Prims.unit) syntax) syntax) syntax bvdef * (exp', (typ', (knd', Prims.unit) syntax) syntax) syntax)) FStar_Util.either  ->  (((typ', (knd', Prims.unit) syntax) syntax bvdef * (typ', (knd', Prims.unit) syntax) syntax), ((exp', (typ', (knd', Prims.unit) syntax) syntax) syntax bvdef * (exp', (typ', (knd', Prims.unit) syntax) syntax) syntax)) FStar_Util.either Prims.list  ->  (((typ', (knd', Prims.unit) syntax) syntax bvdef * (typ', (knd', Prims.unit) syntax) syntax), ((exp', (typ', (knd', Prims.unit) syntax) syntax) syntax bvdef * (exp', (typ', (knd', Prims.unit) syntax) syntax) syntax)) FStar_Util.either Prims.list = (fun x s -> (x)::s)


let argpos : arg  ->  FStar_Range.range = (fun x -> (match (x) with
| (FStar_Util.Inl (t), _29_791) -> begin
t.pos
end
| (FStar_Util.Inr (e), _29_796) -> begin
e.pos
end))


let tun : typ = mk_Typ_unknown


let kun : knd = mk_Kind_unknown


let ktype : knd = mk_Kind_type


let keffect : knd = mk_Kind_effect


let null_id : ident = (mk_ident (("_"), (dummyRange)))


let null_bvd = {ppname = null_id; realname = null_id}


let null_bvar = (fun k -> {v = null_bvd; sort = k; p = dummyRange})


let t_binder : btvar  ->  binder = (fun a -> ((FStar_Util.Inl (a)), (None)))


let v_binder : bvvar  ->  binder = (fun a -> ((FStar_Util.Inr (a)), (None)))


<<<<<<< HEAD
let null_t_binder : knd  ->  binder = (fun t -> (let _125_1735 = (let _125_1734 = (null_bvar t)
in FStar_Util.Inl (_125_1734))
in ((_125_1735), (None))))


let null_v_binder : typ  ->  binder = (fun t -> (let _125_1739 = (let _125_1738 = (null_bvar t)
in FStar_Util.Inr (_125_1738))
in ((_125_1739), (None))))
=======
let null_t_binder : knd  ->  binder = (fun t -> (let _126_1735 = (let _126_1734 = (null_bvar t)
in FStar_Util.Inl (_126_1734))
in ((_126_1735), (None))))


let null_v_binder : typ  ->  binder = (fun t -> (let _126_1739 = (let _126_1738 = (null_bvar t)
in FStar_Util.Inr (_126_1738))
in ((_126_1739), (None))))
>>>>>>> bae9872c


let itarg : typ  ->  arg = (fun t -> ((FStar_Util.Inl (t)), (Some (Implicit (false)))))


let ivarg : exp  ->  arg = (fun v -> ((FStar_Util.Inr (v)), (Some (Implicit (false)))))


let targ : typ  ->  arg = (fun t -> ((FStar_Util.Inl (t)), (None)))


let varg : exp  ->  arg = (fun v -> ((FStar_Util.Inr (v)), (None)))


let is_null_pp = (fun b -> (b.ppname.FStar_Ident.idText = null_id.FStar_Ident.idText))


let is_null_bvd = (fun b -> (b.realname.FStar_Ident.idText = null_id.FStar_Ident.idText))


let is_null_bvar = (fun b -> (is_null_bvd b.v))


let is_null_binder : binder  ->  Prims.bool = (fun b -> (match (b) with
| (FStar_Util.Inl (a), _29_818) -> begin
(is_null_bvar a)
end
| (FStar_Util.Inr (x), _29_823) -> begin
(is_null_bvar x)
end))


let freevars_of_binders : binders  ->  freevars = (fun bs -> (FStar_All.pipe_right bs (FStar_List.fold_left (fun out _29_3 -> (match (_29_3) with
| (FStar_Util.Inl (btv), _29_831) -> begin
(

<<<<<<< HEAD
let _28_833 = out
in (let _125_1760 = (FStar_Util.set_add btv out.ftvs)
in {ftvs = _125_1760; fxvs = _28_833.fxvs}))
=======
let _29_833 = out
in (let _126_1760 = (FStar_Util.set_add btv out.ftvs)
in {ftvs = _126_1760; fxvs = _29_833.fxvs}))
>>>>>>> bae9872c
end
| (FStar_Util.Inr (bxv), _29_838) -> begin
(

<<<<<<< HEAD
let _28_840 = out
in (let _125_1761 = (FStar_Util.set_add bxv out.fxvs)
in {ftvs = _28_840.ftvs; fxvs = _125_1761}))
=======
let _29_840 = out
in (let _126_1761 = (FStar_Util.set_add bxv out.fxvs)
in {ftvs = _29_840.ftvs; fxvs = _126_1761}))
>>>>>>> bae9872c
end)) no_fvs)))


let binders_of_list : (btvar, bvvar) FStar_Util.either Prims.list  ->  binders = (fun fvs -> (FStar_All.pipe_right fvs (FStar_List.map (fun t -> ((t), (None))))))


<<<<<<< HEAD
let binders_of_freevars : freevars  ->  binders = (fun fvs -> (let _125_1770 = (let _125_1767 = (FStar_Util.set_elements fvs.ftvs)
in (FStar_All.pipe_right _125_1767 (FStar_List.map t_binder)))
in (let _125_1769 = (let _125_1768 = (FStar_Util.set_elements fvs.fxvs)
in (FStar_All.pipe_right _125_1768 (FStar_List.map v_binder)))
in (FStar_List.append _125_1770 _125_1769))))
=======
let binders_of_freevars : freevars  ->  binders = (fun fvs -> (let _126_1770 = (let _126_1767 = (FStar_Util.set_elements fvs.ftvs)
in (FStar_All.pipe_right _126_1767 (FStar_List.map t_binder)))
in (let _126_1769 = (let _126_1768 = (FStar_Util.set_elements fvs.fxvs)
in (FStar_All.pipe_right _126_1768 (FStar_List.map v_binder)))
in (FStar_List.append _126_1770 _126_1769))))
>>>>>>> bae9872c


let is_implicit : aqual  ->  Prims.bool = (fun _29_4 -> (match (_29_4) with
| Some (Implicit (_29_847)) -> begin
true
end
| _29_851 -> begin
false
end))


let as_implicit : Prims.bool  ->  aqual = (fun _29_5 -> (match (_29_5) with
| true -> begin
Some (Implicit (false))
end
| _29_855 -> begin
None
end))



<|MERGE_RESOLUTION|>--- conflicted
+++ resolved
@@ -1746,13 +1746,8 @@
 | (ns, id) -> begin
 (
 
-<<<<<<< HEAD
-let nsstr = (let _125_1285 = (FStar_List.map text_of_id ns)
-in (FStar_All.pipe_right _125_1285 text_of_path))
-=======
-let nsstr = (let _126_1285 = (FStar_List.map text_of_id ns)
-in (FStar_All.pipe_right _126_1285 text_of_path))
->>>>>>> bae9872c
+let nsstr = (let _129_1285 = (FStar_List.map text_of_id ns)
+in (FStar_All.pipe_right _129_1285 text_of_path))
 in {FStar_Ident.ns = ns; FStar_Ident.ident = id; FStar_Ident.nsstr = nsstr; FStar_Ident.str = if (nsstr = "") then begin
 id.FStar_Ident.idText
 end else begin
@@ -1854,27 +1849,15 @@
 end))
 
 
-<<<<<<< HEAD
-let no_fvs : freevars = (let _125_1334 = (new_ftv_set ())
-in (let _125_1333 = (new_ftv_set ())
-in {ftvs = _125_1334; fxvs = _125_1333}))
-
-
-let no_uvs : uvars = (let _125_1337 = (new_uv_set ())
-in (let _125_1336 = (new_uvt_set ())
-in (let _125_1335 = (new_uvt_set ())
-in {uvars_k = _125_1337; uvars_t = _125_1336; uvars_e = _125_1335})))
-=======
-let no_fvs : freevars = (let _126_1334 = (new_ftv_set ())
-in (let _126_1333 = (new_ftv_set ())
-in {ftvs = _126_1334; fxvs = _126_1333}))
-
-
-let no_uvs : uvars = (let _126_1337 = (new_uv_set ())
-in (let _126_1336 = (new_uvt_set ())
-in (let _126_1335 = (new_uvt_set ())
-in {uvars_k = _126_1337; uvars_t = _126_1336; uvars_e = _126_1335})))
->>>>>>> bae9872c
+let no_fvs : freevars = (let _129_1334 = (new_ftv_set ())
+in (let _129_1333 = (new_ftv_set ())
+in {ftvs = _129_1334; fxvs = _129_1333}))
+
+
+let no_uvs : uvars = (let _129_1337 = (new_uv_set ())
+in (let _129_1336 = (new_uvt_set ())
+in (let _129_1335 = (new_uvt_set ())
+in {uvars_k = _129_1337; uvars_t = _129_1336; uvars_e = _129_1335})))
 
 
 let memo_no_uvs : uvars Prims.option FStar_ST.ref = (FStar_Util.mk_ref (Some (no_uvs)))
@@ -1887,44 +1870,24 @@
 | FStar_Util.Inl (btv) -> begin
 (
 
-<<<<<<< HEAD
-let _28_427 = out
-in (let _125_1342 = (FStar_Util.set_add btv out.ftvs)
-in {ftvs = _125_1342; fxvs = _28_427.fxvs}))
-=======
 let _29_427 = out
-in (let _126_1342 = (FStar_Util.set_add btv out.ftvs)
-in {ftvs = _126_1342; fxvs = _29_427.fxvs}))
->>>>>>> bae9872c
+in (let _129_1342 = (FStar_Util.set_add btv out.ftvs)
+in {ftvs = _129_1342; fxvs = _29_427.fxvs}))
 end
 | FStar_Util.Inr (bxv) -> begin
 (
 
-<<<<<<< HEAD
-let _28_431 = out
-in (let _125_1343 = (FStar_Util.set_add bxv out.fxvs)
-in {ftvs = _28_431.ftvs; fxvs = _125_1343}))
+let _29_431 = out
+in (let _129_1343 = (FStar_Util.set_add bxv out.fxvs)
+in {ftvs = _29_431.ftvs; fxvs = _129_1343}))
 end)) no_fvs)))
 
 
-let list_of_freevars : freevars  ->  (btvar, bvvar) FStar_Util.either Prims.list = (fun fvs -> (let _125_1351 = (let _125_1347 = (FStar_Util.set_elements fvs.ftvs)
-in (FStar_All.pipe_right _125_1347 (FStar_List.map (fun x -> FStar_Util.Inl (x)))))
-in (let _125_1350 = (let _125_1349 = (FStar_Util.set_elements fvs.fxvs)
-in (FStar_All.pipe_right _125_1349 (FStar_List.map (fun x -> FStar_Util.Inr (x)))))
-in (FStar_List.append _125_1351 _125_1350))))
-=======
-let _29_431 = out
-in (let _126_1343 = (FStar_Util.set_add bxv out.fxvs)
-in {ftvs = _29_431.ftvs; fxvs = _126_1343}))
-end)) no_fvs)))
-
-
-let list_of_freevars : freevars  ->  (btvar, bvvar) FStar_Util.either Prims.list = (fun fvs -> (let _126_1351 = (let _126_1347 = (FStar_Util.set_elements fvs.ftvs)
-in (FStar_All.pipe_right _126_1347 (FStar_List.map (fun x -> FStar_Util.Inl (x)))))
-in (let _126_1350 = (let _126_1349 = (FStar_Util.set_elements fvs.fxvs)
-in (FStar_All.pipe_right _126_1349 (FStar_List.map (fun x -> FStar_Util.Inr (x)))))
-in (FStar_List.append _126_1351 _126_1350))))
->>>>>>> bae9872c
+let list_of_freevars : freevars  ->  (btvar, bvvar) FStar_Util.either Prims.list = (fun fvs -> (let _129_1351 = (let _129_1347 = (FStar_Util.set_elements fvs.ftvs)
+in (FStar_All.pipe_right _129_1347 (FStar_List.map (fun x -> FStar_Util.Inl (x)))))
+in (let _129_1350 = (let _129_1349 = (FStar_Util.set_elements fvs.fxvs)
+in (FStar_All.pipe_right _129_1349 (FStar_List.map (fun x -> FStar_Util.Inr (x)))))
+in (FStar_List.append _129_1351 _129_1350))))
 
 
 let get_unit_ref : Prims.unit  ->  Prims.unit Prims.option FStar_ST.ref = (fun _29_436 -> (match (()) with
@@ -1939,60 +1902,33 @@
 end))
 
 
-<<<<<<< HEAD
-let mk_Kind_type : (knd', Prims.unit) syntax = (let _125_1356 = (get_unit_ref ())
-in (let _125_1355 = (mk_fvs ())
-in (let _125_1354 = (mk_uvs ())
-in {n = Kind_type; tk = _125_1356; pos = dummyRange; fvs = _125_1355; uvs = _125_1354})))
-
-
-let mk_Kind_effect : (knd', Prims.unit) syntax = (let _125_1359 = (get_unit_ref ())
-in (let _125_1358 = (mk_fvs ())
-in (let _125_1357 = (mk_uvs ())
-in {n = Kind_effect; tk = _125_1359; pos = dummyRange; fvs = _125_1358; uvs = _125_1357})))
-=======
-let mk_Kind_type : (knd', Prims.unit) syntax = (let _126_1356 = (get_unit_ref ())
-in (let _126_1355 = (mk_fvs ())
-in (let _126_1354 = (mk_uvs ())
-in {n = Kind_type; tk = _126_1356; pos = dummyRange; fvs = _126_1355; uvs = _126_1354})))
-
-
-let mk_Kind_effect : (knd', Prims.unit) syntax = (let _126_1359 = (get_unit_ref ())
-in (let _126_1358 = (mk_fvs ())
-in (let _126_1357 = (mk_uvs ())
-in {n = Kind_effect; tk = _126_1359; pos = dummyRange; fvs = _126_1358; uvs = _126_1357})))
->>>>>>> bae9872c
+let mk_Kind_type : (knd', Prims.unit) syntax = (let _129_1356 = (get_unit_ref ())
+in (let _129_1355 = (mk_fvs ())
+in (let _129_1354 = (mk_uvs ())
+in {n = Kind_type; tk = _129_1356; pos = dummyRange; fvs = _129_1355; uvs = _129_1354})))
+
+
+let mk_Kind_effect : (knd', Prims.unit) syntax = (let _129_1359 = (get_unit_ref ())
+in (let _129_1358 = (mk_fvs ())
+in (let _129_1357 = (mk_uvs ())
+in {n = Kind_effect; tk = _129_1359; pos = dummyRange; fvs = _129_1358; uvs = _129_1357})))
 
 
 let mk_Kind_abbrev : (kabbrev * knd)  ->  FStar_Range.range  ->  knd = (fun _29_442 p -> (match (_29_442) with
 | (kabr, k) -> begin
-<<<<<<< HEAD
-(let _125_1366 = (get_unit_ref ())
-in (let _125_1365 = (mk_fvs ())
-in (let _125_1364 = (mk_uvs ())
-in {n = Kind_abbrev (((kabr), (k))); tk = _125_1366; pos = p; fvs = _125_1365; uvs = _125_1364})))
-=======
-(let _126_1366 = (get_unit_ref ())
-in (let _126_1365 = (mk_fvs ())
-in (let _126_1364 = (mk_uvs ())
-in {n = Kind_abbrev (((kabr), (k))); tk = _126_1366; pos = p; fvs = _126_1365; uvs = _126_1364})))
->>>>>>> bae9872c
+(let _129_1366 = (get_unit_ref ())
+in (let _129_1365 = (mk_fvs ())
+in (let _129_1364 = (mk_uvs ())
+in {n = Kind_abbrev (((kabr), (k))); tk = _129_1366; pos = p; fvs = _129_1365; uvs = _129_1364})))
 end))
 
 
 let mk_Kind_arrow : (binders * knd)  ->  FStar_Range.range  ->  knd = (fun _29_446 p -> (match (_29_446) with
 | (bs, k) -> begin
-<<<<<<< HEAD
-(let _125_1373 = (get_unit_ref ())
-in (let _125_1372 = (mk_fvs ())
-in (let _125_1371 = (mk_uvs ())
-in {n = Kind_arrow (((bs), (k))); tk = _125_1373; pos = p; fvs = _125_1372; uvs = _125_1371})))
-=======
-(let _126_1373 = (get_unit_ref ())
-in (let _126_1372 = (mk_fvs ())
-in (let _126_1371 = (mk_uvs ())
-in {n = Kind_arrow (((bs), (k))); tk = _126_1373; pos = p; fvs = _126_1372; uvs = _126_1371})))
->>>>>>> bae9872c
+(let _129_1373 = (get_unit_ref ())
+in (let _129_1372 = (mk_fvs ())
+in (let _129_1371 = (mk_uvs ())
+in {n = Kind_arrow (((bs), (k))); tk = _129_1373; pos = p; fvs = _129_1372; uvs = _129_1371})))
 end))
 
 
@@ -2014,62 +1950,34 @@
 end))
 
 
-<<<<<<< HEAD
-let mk_Kind_uvar : uvar_k_app  ->  FStar_Range.range  ->  knd = (fun uv p -> (let _125_1384 = (get_unit_ref ())
-in (let _125_1383 = (mk_fvs ())
-in (let _125_1382 = (mk_uvs ())
-in {n = Kind_uvar (uv); tk = _125_1384; pos = p; fvs = _125_1383; uvs = _125_1382}))))
-=======
-let mk_Kind_uvar : uvar_k_app  ->  FStar_Range.range  ->  knd = (fun uv p -> (let _126_1384 = (get_unit_ref ())
-in (let _126_1383 = (mk_fvs ())
-in (let _126_1382 = (mk_uvs ())
-in {n = Kind_uvar (uv); tk = _126_1384; pos = p; fvs = _126_1383; uvs = _126_1382}))))
->>>>>>> bae9872c
+let mk_Kind_uvar : uvar_k_app  ->  FStar_Range.range  ->  knd = (fun uv p -> (let _129_1384 = (get_unit_ref ())
+in (let _129_1383 = (mk_fvs ())
+in (let _129_1382 = (mk_uvs ())
+in {n = Kind_uvar (uv); tk = _129_1384; pos = p; fvs = _129_1383; uvs = _129_1382}))))
 
 
 let mk_Kind_lam : (binders * knd)  ->  FStar_Range.range  ->  knd = (fun _29_465 p -> (match (_29_465) with
 | (vs, k) -> begin
-<<<<<<< HEAD
-(let _125_1391 = (get_unit_ref ())
-in (let _125_1390 = (mk_fvs ())
-in (let _125_1389 = (mk_uvs ())
-in {n = Kind_lam (((vs), (k))); tk = _125_1391; pos = p; fvs = _125_1390; uvs = _125_1389})))
-=======
-(let _126_1391 = (get_unit_ref ())
-in (let _126_1390 = (mk_fvs ())
-in (let _126_1389 = (mk_uvs ())
-in {n = Kind_lam (((vs), (k))); tk = _126_1391; pos = p; fvs = _126_1390; uvs = _126_1389})))
->>>>>>> bae9872c
+(let _129_1391 = (get_unit_ref ())
+in (let _129_1390 = (mk_fvs ())
+in (let _129_1389 = (mk_uvs ())
+in {n = Kind_lam (((vs), (k))); tk = _129_1391; pos = p; fvs = _129_1390; uvs = _129_1389})))
 end))
 
 
 let mk_Kind_delayed : (knd * subst_t * knd memo)  ->  FStar_Range.range  ->  knd = (fun _29_470 p -> (match (_29_470) with
 | (k, s, m) -> begin
-<<<<<<< HEAD
-(let _125_1398 = (get_unit_ref ())
-in (let _125_1397 = (mk_fvs ())
-in (let _125_1396 = (mk_uvs ())
-in {n = Kind_delayed (((k), (s), (m))); tk = _125_1398; pos = p; fvs = _125_1397; uvs = _125_1396})))
-end))
-
-
-let mk_Kind_unknown : (knd', Prims.unit) syntax = (let _125_1401 = (get_unit_ref ())
-in (let _125_1400 = (mk_fvs ())
-in (let _125_1399 = (mk_uvs ())
-in {n = Kind_unknown; tk = _125_1401; pos = dummyRange; fvs = _125_1400; uvs = _125_1399})))
-=======
-(let _126_1398 = (get_unit_ref ())
-in (let _126_1397 = (mk_fvs ())
-in (let _126_1396 = (mk_uvs ())
-in {n = Kind_delayed (((k), (s), (m))); tk = _126_1398; pos = p; fvs = _126_1397; uvs = _126_1396})))
-end))
-
-
-let mk_Kind_unknown : (knd', Prims.unit) syntax = (let _126_1401 = (get_unit_ref ())
-in (let _126_1400 = (mk_fvs ())
-in (let _126_1399 = (mk_uvs ())
-in {n = Kind_unknown; tk = _126_1401; pos = dummyRange; fvs = _126_1400; uvs = _126_1399})))
->>>>>>> bae9872c
+(let _129_1398 = (get_unit_ref ())
+in (let _129_1397 = (mk_fvs ())
+in (let _129_1396 = (mk_uvs ())
+in {n = Kind_delayed (((k), (s), (m))); tk = _129_1398; pos = p; fvs = _129_1397; uvs = _129_1396})))
+end))
+
+
+let mk_Kind_unknown : (knd', Prims.unit) syntax = (let _129_1401 = (get_unit_ref ())
+in (let _129_1400 = (mk_fvs ())
+in (let _129_1399 = (mk_uvs ())
+in {n = Kind_unknown; tk = _129_1401; pos = dummyRange; fvs = _129_1400; uvs = _129_1399})))
 
 
 let get_knd_nref : Prims.unit  ->  (knd', Prims.unit) syntax Prims.option FStar_ST.ref = (fun _29_472 -> (match (()) with
@@ -2093,25 +2001,14 @@
 in x)))
 
 
-<<<<<<< HEAD
-let mk_Typ_btvar : btvar  ->  knd Prims.option  ->  FStar_Range.range  ->  typ = (fun x k p -> (let _125_1414 = (get_knd_ref k)
-in (let _125_1413 = (mk_fvs ())
-in (let _125_1412 = (mk_uvs ())
-in {n = Typ_btvar (x); tk = _125_1414; pos = p; fvs = _125_1413; uvs = _125_1412}))))
-
-
-let mk_Typ_const : ftvar  ->  knd Prims.option  ->  FStar_Range.range  ->  typ = (fun x k p -> (let _125_1421 = (get_knd_ref k)
-in {n = Typ_const (x); tk = _125_1421; pos = p; fvs = memo_no_fvs; uvs = memo_no_uvs}))
-=======
-let mk_Typ_btvar : btvar  ->  knd Prims.option  ->  FStar_Range.range  ->  typ = (fun x k p -> (let _126_1414 = (get_knd_ref k)
-in (let _126_1413 = (mk_fvs ())
-in (let _126_1412 = (mk_uvs ())
-in {n = Typ_btvar (x); tk = _126_1414; pos = p; fvs = _126_1413; uvs = _126_1412}))))
-
-
-let mk_Typ_const : ftvar  ->  knd Prims.option  ->  FStar_Range.range  ->  typ = (fun x k p -> (let _126_1421 = (get_knd_ref k)
-in {n = Typ_const (x); tk = _126_1421; pos = p; fvs = memo_no_fvs; uvs = memo_no_uvs}))
->>>>>>> bae9872c
+let mk_Typ_btvar : btvar  ->  knd Prims.option  ->  FStar_Range.range  ->  typ = (fun x k p -> (let _129_1414 = (get_knd_ref k)
+in (let _129_1413 = (mk_fvs ())
+in (let _129_1412 = (mk_uvs ())
+in {n = Typ_btvar (x); tk = _129_1414; pos = p; fvs = _129_1413; uvs = _129_1412}))))
+
+
+let mk_Typ_const : ftvar  ->  knd Prims.option  ->  FStar_Range.range  ->  typ = (fun x k p -> (let _129_1421 = (get_knd_ref k)
+in {n = Typ_const (x); tk = _129_1421; pos = p; fvs = memo_no_fvs; uvs = memo_no_uvs}))
 
 
 let rec check_fun = (fun bs c p -> (match (bs) with
@@ -2125,35 +2022,20 @@
 
 let mk_Typ_fun : (binders * comp)  ->  knd Prims.option  ->  FStar_Range.range  ->  typ = (fun _29_494 k p -> (match (_29_494) with
 | (bs, c) -> begin
-<<<<<<< HEAD
-(let _125_1434 = (check_fun bs c p)
-in (let _125_1433 = (FStar_Util.mk_ref k)
-in (let _125_1432 = (mk_fvs ())
-in (let _125_1431 = (mk_uvs ())
-in {n = _125_1434; tk = _125_1433; pos = p; fvs = _125_1432; uvs = _125_1431}))))
-=======
-(let _126_1434 = (check_fun bs c p)
-in (let _126_1433 = (FStar_Util.mk_ref k)
-in (let _126_1432 = (mk_fvs ())
-in (let _126_1431 = (mk_uvs ())
-in {n = _126_1434; tk = _126_1433; pos = p; fvs = _126_1432; uvs = _126_1431}))))
->>>>>>> bae9872c
+(let _129_1434 = (check_fun bs c p)
+in (let _129_1433 = (FStar_Util.mk_ref k)
+in (let _129_1432 = (mk_fvs ())
+in (let _129_1431 = (mk_uvs ())
+in {n = _129_1434; tk = _129_1433; pos = p; fvs = _129_1432; uvs = _129_1431}))))
 end))
 
 
 let mk_Typ_refine : (bvvar * formula)  ->  knd Prims.option  ->  FStar_Range.range  ->  typ = (fun _29_499 k p -> (match (_29_499) with
 | (x, phi) -> begin
-<<<<<<< HEAD
-(let _125_1443 = (FStar_Util.mk_ref k)
-in (let _125_1442 = (mk_fvs ())
-in (let _125_1441 = (mk_uvs ())
-in {n = Typ_refine (((x), (phi))); tk = _125_1443; pos = p; fvs = _125_1442; uvs = _125_1441})))
-=======
-(let _126_1443 = (FStar_Util.mk_ref k)
-in (let _126_1442 = (mk_fvs ())
-in (let _126_1441 = (mk_uvs ())
-in {n = Typ_refine (((x), (phi))); tk = _126_1443; pos = p; fvs = _126_1442; uvs = _126_1441})))
->>>>>>> bae9872c
+(let _129_1443 = (FStar_Util.mk_ref k)
+in (let _129_1442 = (mk_fvs ())
+in (let _129_1441 = (mk_uvs ())
+in {n = Typ_refine (((x), (phi))); tk = _129_1443; pos = p; fvs = _129_1442; uvs = _129_1441})))
 end))
 
 
@@ -2163,19 +2045,11 @@
 | [] -> begin
 t1
 end
-<<<<<<< HEAD
-| _28_509 -> begin
-(let _125_1452 = (FStar_Util.mk_ref k)
-in (let _125_1451 = (mk_fvs ())
-in (let _125_1450 = (mk_uvs ())
-in {n = Typ_app (((t1), (args))); tk = _125_1452; pos = p; fvs = _125_1451; uvs = _125_1450})))
-=======
 | _29_509 -> begin
-(let _126_1452 = (FStar_Util.mk_ref k)
-in (let _126_1451 = (mk_fvs ())
-in (let _126_1450 = (mk_uvs ())
-in {n = Typ_app (((t1), (args))); tk = _126_1452; pos = p; fvs = _126_1451; uvs = _126_1450})))
->>>>>>> bae9872c
+(let _129_1452 = (FStar_Util.mk_ref k)
+in (let _129_1451 = (mk_fvs ())
+in (let _129_1450 = (mk_uvs ())
+in {n = Typ_app (((t1), (args))); tk = _129_1452; pos = p; fvs = _129_1451; uvs = _129_1450})))
 end)
 end))
 
@@ -2210,19 +2084,11 @@
 | [] -> begin
 t
 end
-<<<<<<< HEAD
-| _28_536 -> begin
-(let _125_1473 = (FStar_Util.mk_ref k)
-in (let _125_1472 = (mk_fvs ())
-in (let _125_1471 = (mk_uvs ())
-in {n = Typ_lam (((b), (t))); tk = _125_1473; pos = p; fvs = _125_1472; uvs = _125_1471})))
-=======
 | _29_536 -> begin
-(let _126_1473 = (FStar_Util.mk_ref k)
-in (let _126_1472 = (mk_fvs ())
-in (let _126_1471 = (mk_uvs ())
-in {n = Typ_lam (((b), (t))); tk = _126_1473; pos = p; fvs = _126_1472; uvs = _126_1471})))
->>>>>>> bae9872c
+(let _129_1473 = (FStar_Util.mk_ref k)
+in (let _129_1472 = (mk_fvs ())
+in (let _129_1471 = (mk_uvs ())
+in {n = Typ_lam (((b), (t))); tk = _129_1473; pos = p; fvs = _129_1472; uvs = _129_1471})))
 end)
 end))
 
@@ -2235,17 +2101,10 @@
 
 let mk_Typ_ascribed' : (typ * knd)  ->  knd Prims.option  ->  FStar_Range.range  ->  typ = (fun _29_544 k' p -> (match (_29_544) with
 | (t, k) -> begin
-<<<<<<< HEAD
-(let _125_1488 = (FStar_Util.mk_ref k')
-in (let _125_1487 = (mk_fvs ())
-in (let _125_1486 = (mk_uvs ())
-in {n = Typ_ascribed (((t), (k))); tk = _125_1488; pos = p; fvs = _125_1487; uvs = _125_1486})))
-=======
-(let _126_1488 = (FStar_Util.mk_ref k')
-in (let _126_1487 = (mk_fvs ())
-in (let _126_1486 = (mk_uvs ())
-in {n = Typ_ascribed (((t), (k))); tk = _126_1488; pos = p; fvs = _126_1487; uvs = _126_1486})))
->>>>>>> bae9872c
+(let _129_1488 = (FStar_Util.mk_ref k')
+in (let _129_1487 = (mk_fvs ())
+in (let _129_1486 = (mk_uvs ())
+in {n = Typ_ascribed (((t), (k))); tk = _129_1488; pos = p; fvs = _129_1487; uvs = _129_1486})))
 end))
 
 
@@ -2255,44 +2114,25 @@
 end))
 
 
-<<<<<<< HEAD
-let mk_Typ_meta' : meta_t  ->  knd Prims.option  ->  FStar_Range.range  ->  typ = (fun m k p -> (let _125_1501 = (FStar_Util.mk_ref k)
-in (let _125_1500 = (mk_fvs ())
-in (let _125_1499 = (mk_uvs ())
-in {n = Typ_meta (m); tk = _125_1501; pos = p; fvs = _125_1500; uvs = _125_1499}))))
-=======
-let mk_Typ_meta' : meta_t  ->  knd Prims.option  ->  FStar_Range.range  ->  typ = (fun m k p -> (let _126_1501 = (FStar_Util.mk_ref k)
-in (let _126_1500 = (mk_fvs ())
-in (let _126_1499 = (mk_uvs ())
-in {n = Typ_meta (m); tk = _126_1501; pos = p; fvs = _126_1500; uvs = _126_1499}))))
->>>>>>> bae9872c
+let mk_Typ_meta' : meta_t  ->  knd Prims.option  ->  FStar_Range.range  ->  typ = (fun m k p -> (let _129_1501 = (FStar_Util.mk_ref k)
+in (let _129_1500 = (mk_fvs ())
+in (let _129_1499 = (mk_uvs ())
+in {n = Typ_meta (m); tk = _129_1501; pos = p; fvs = _129_1500; uvs = _129_1499}))))
 
 
 let mk_Typ_meta : meta_t  ->  typ = (fun m -> (match (m) with
 | (Meta_pattern (t, _)) | (Meta_named (t, _)) | (Meta_labeled (t, _, _, _)) | (Meta_refresh_label (t, _, _)) | (Meta_slack_formula (t, _, _)) -> begin
-<<<<<<< HEAD
-(let _125_1504 = (FStar_ST.read t.tk)
-in (mk_Typ_meta' m _125_1504 t.pos))
-=======
-(let _126_1504 = (FStar_ST.read t.tk)
-in (mk_Typ_meta' m _126_1504 t.pos))
->>>>>>> bae9872c
+(let _129_1504 = (FStar_ST.read t.tk)
+in (mk_Typ_meta' m _129_1504 t.pos))
 end))
 
 
 let mk_Typ_uvar' : (uvar_t * knd)  ->  knd Prims.option  ->  FStar_Range.range  ->  typ = (fun _29_586 k' p -> (match (_29_586) with
 | (u, k) -> begin
-<<<<<<< HEAD
-(let _125_1513 = (get_knd_ref k')
-in (let _125_1512 = (mk_fvs ())
-in (let _125_1511 = (mk_uvs ())
-in {n = Typ_uvar (((u), (k))); tk = _125_1513; pos = p; fvs = _125_1512; uvs = _125_1511})))
-=======
-(let _126_1513 = (get_knd_ref k')
-in (let _126_1512 = (mk_fvs ())
-in (let _126_1511 = (mk_uvs ())
-in {n = Typ_uvar (((u), (k))); tk = _126_1513; pos = p; fvs = _126_1512; uvs = _126_1511})))
->>>>>>> bae9872c
+(let _129_1513 = (get_knd_ref k')
+in (let _129_1512 = (mk_fvs ())
+in (let _129_1511 = (mk_uvs ())
+in {n = Typ_uvar (((u), (k))); tk = _129_1513; pos = p; fvs = _129_1512; uvs = _129_1511})))
 end))
 
 
@@ -2304,62 +2144,33 @@
 
 let mk_Typ_delayed : (typ * subst_t * typ memo)  ->  knd Prims.option  ->  FStar_Range.range  ->  typ = (fun _29_596 k p -> (match (_29_596) with
 | (t, s, m) -> begin
-<<<<<<< HEAD
-(let _125_1533 = (match (t.n) with
-| Typ_delayed (_28_600) -> begin
-(FStar_All.failwith "NESTED DELAYED TYPES!")
-=======
-(let _126_1533 = (match (t.n) with
+(let _129_1533 = (match (t.n) with
 | Typ_delayed (_29_600) -> begin
 (failwith "NESTED DELAYED TYPES!")
->>>>>>> bae9872c
 end
 | _29_603 -> begin
 Typ_delayed (((FStar_Util.Inl (((t), (s)))), (m)))
 end)
-<<<<<<< HEAD
-in (let _125_1532 = (FStar_Util.mk_ref k)
-in (let _125_1531 = (mk_fvs ())
-in (let _125_1530 = (mk_uvs ())
-in {n = _125_1533; tk = _125_1532; pos = p; fvs = _125_1531; uvs = _125_1530}))))
-end))
-
-
-let mk_Typ_delayed' : ((typ * subst_t), Prims.unit  ->  typ) FStar_Util.either  ->  knd Prims.option  ->  FStar_Range.range  ->  typ = (fun st k p -> (let _125_1555 = (let _125_1551 = (let _125_1550 = (FStar_Util.mk_ref None)
-in ((st), (_125_1550)))
-in Typ_delayed (_125_1551))
-in (let _125_1554 = (FStar_Util.mk_ref k)
-in (let _125_1553 = (mk_fvs ())
-in (let _125_1552 = (mk_uvs ())
-in {n = _125_1555; tk = _125_1554; pos = p; fvs = _125_1553; uvs = _125_1552})))))
-
-
-let mk_Typ_unknown : (typ', (knd', Prims.unit) syntax) syntax = (let _125_1558 = (get_knd_nref ())
-in (let _125_1557 = (mk_fvs ())
-in (let _125_1556 = (mk_uvs ())
-in {n = Typ_unknown; tk = _125_1558; pos = dummyRange; fvs = _125_1557; uvs = _125_1556})))
-=======
-in (let _126_1532 = (FStar_Util.mk_ref k)
-in (let _126_1531 = (mk_fvs ())
-in (let _126_1530 = (mk_uvs ())
-in {n = _126_1533; tk = _126_1532; pos = p; fvs = _126_1531; uvs = _126_1530}))))
-end))
-
-
-let mk_Typ_delayed' : ((typ * subst_t), Prims.unit  ->  typ) FStar_Util.either  ->  knd Prims.option  ->  FStar_Range.range  ->  typ = (fun st k p -> (let _126_1555 = (let _126_1551 = (let _126_1550 = (FStar_Util.mk_ref None)
-in ((st), (_126_1550)))
-in Typ_delayed (_126_1551))
-in (let _126_1554 = (FStar_Util.mk_ref k)
-in (let _126_1553 = (mk_fvs ())
-in (let _126_1552 = (mk_uvs ())
-in {n = _126_1555; tk = _126_1554; pos = p; fvs = _126_1553; uvs = _126_1552})))))
-
-
-let mk_Typ_unknown : (typ', (knd', Prims.unit) syntax) syntax = (let _126_1558 = (get_knd_nref ())
-in (let _126_1557 = (mk_fvs ())
-in (let _126_1556 = (mk_uvs ())
-in {n = Typ_unknown; tk = _126_1558; pos = dummyRange; fvs = _126_1557; uvs = _126_1556})))
->>>>>>> bae9872c
+in (let _129_1532 = (FStar_Util.mk_ref k)
+in (let _129_1531 = (mk_fvs ())
+in (let _129_1530 = (mk_uvs ())
+in {n = _129_1533; tk = _129_1532; pos = p; fvs = _129_1531; uvs = _129_1530}))))
+end))
+
+
+let mk_Typ_delayed' : ((typ * subst_t), Prims.unit  ->  typ) FStar_Util.either  ->  knd Prims.option  ->  FStar_Range.range  ->  typ = (fun st k p -> (let _129_1555 = (let _129_1551 = (let _129_1550 = (FStar_Util.mk_ref None)
+in ((st), (_129_1550)))
+in Typ_delayed (_129_1551))
+in (let _129_1554 = (FStar_Util.mk_ref k)
+in (let _129_1553 = (mk_fvs ())
+in (let _129_1552 = (mk_uvs ())
+in {n = _129_1555; tk = _129_1554; pos = p; fvs = _129_1553; uvs = _129_1552})))))
+
+
+let mk_Typ_unknown : (typ', (knd', Prims.unit) syntax) syntax = (let _129_1558 = (get_knd_nref ())
+in (let _129_1557 = (mk_fvs ())
+in (let _129_1556 = (mk_uvs ())
+in {n = Typ_unknown; tk = _129_1558; pos = dummyRange; fvs = _129_1557; uvs = _129_1556})))
 
 
 let get_typ_nref : Prims.unit  ->  (typ', (knd', Prims.unit) syntax) syntax Prims.option FStar_ST.ref = (fun _29_607 -> (match (()) with
@@ -2383,70 +2194,37 @@
 in x)))
 
 
-<<<<<<< HEAD
-let mk_Total : typ  ->  comp = (fun t -> (let _125_1567 = (FStar_Util.mk_ref None)
-in (let _125_1566 = (mk_fvs ())
-in (let _125_1565 = (mk_uvs ())
-in {n = Total (t); tk = _125_1567; pos = t.pos; fvs = _125_1566; uvs = _125_1565}))))
-
-
-let mk_Comp : comp_typ  ->  comp = (fun ct -> (let _125_1572 = (FStar_Util.mk_ref None)
-in (let _125_1571 = (mk_fvs ())
-in (let _125_1570 = (mk_uvs ())
-in {n = Comp (ct); tk = _125_1572; pos = ct.result_typ.pos; fvs = _125_1571; uvs = _125_1570}))))
-
-
-let mk_Exp_bvar : bvvar  ->  typ Prims.option  ->  FStar_Range.range  ->  exp = (fun x t p -> (let _125_1581 = (get_typ_ref t)
-in (let _125_1580 = (mk_fvs ())
-in (let _125_1579 = (mk_uvs ())
-in {n = Exp_bvar (x); tk = _125_1581; pos = p; fvs = _125_1580; uvs = _125_1579}))))
-=======
-let mk_Total : typ  ->  comp = (fun t -> (let _126_1567 = (FStar_Util.mk_ref None)
-in (let _126_1566 = (mk_fvs ())
-in (let _126_1565 = (mk_uvs ())
-in {n = Total (t); tk = _126_1567; pos = t.pos; fvs = _126_1566; uvs = _126_1565}))))
-
-
-let mk_Comp : comp_typ  ->  comp = (fun ct -> (let _126_1572 = (FStar_Util.mk_ref None)
-in (let _126_1571 = (mk_fvs ())
-in (let _126_1570 = (mk_uvs ())
-in {n = Comp (ct); tk = _126_1572; pos = ct.result_typ.pos; fvs = _126_1571; uvs = _126_1570}))))
-
-
-let mk_Exp_bvar : bvvar  ->  typ Prims.option  ->  FStar_Range.range  ->  exp = (fun x t p -> (let _126_1581 = (get_typ_ref t)
-in (let _126_1580 = (mk_fvs ())
-in (let _126_1579 = (mk_uvs ())
-in {n = Exp_bvar (x); tk = _126_1581; pos = p; fvs = _126_1580; uvs = _126_1579}))))
->>>>>>> bae9872c
+let mk_Total : typ  ->  comp = (fun t -> (let _129_1567 = (FStar_Util.mk_ref None)
+in (let _129_1566 = (mk_fvs ())
+in (let _129_1565 = (mk_uvs ())
+in {n = Total (t); tk = _129_1567; pos = t.pos; fvs = _129_1566; uvs = _129_1565}))))
+
+
+let mk_Comp : comp_typ  ->  comp = (fun ct -> (let _129_1572 = (FStar_Util.mk_ref None)
+in (let _129_1571 = (mk_fvs ())
+in (let _129_1570 = (mk_uvs ())
+in {n = Comp (ct); tk = _129_1572; pos = ct.result_typ.pos; fvs = _129_1571; uvs = _129_1570}))))
+
+
+let mk_Exp_bvar : bvvar  ->  typ Prims.option  ->  FStar_Range.range  ->  exp = (fun x t p -> (let _129_1581 = (get_typ_ref t)
+in (let _129_1580 = (mk_fvs ())
+in (let _129_1579 = (mk_uvs ())
+in {n = Exp_bvar (x); tk = _129_1581; pos = p; fvs = _129_1580; uvs = _129_1579}))))
 
 
 let mk_Exp_fvar : (fvvar * fv_qual Prims.option)  ->  typ Prims.option  ->  FStar_Range.range  ->  exp = (fun _29_622 t p -> (match (_29_622) with
 | (x, b) -> begin
-<<<<<<< HEAD
-(let _125_1590 = (get_typ_ref t)
-in (let _125_1589 = (mk_fvs ())
-in (let _125_1588 = (mk_uvs ())
-in {n = Exp_fvar (((x), (b))); tk = _125_1590; pos = p; fvs = _125_1589; uvs = _125_1588})))
-end))
-
-
-let mk_Exp_constant : sconst  ->  typ Prims.option  ->  FStar_Range.range  ->  exp = (fun s t p -> (let _125_1599 = (get_typ_ref t)
-in (let _125_1598 = (mk_fvs ())
-in (let _125_1597 = (mk_uvs ())
-in {n = Exp_constant (s); tk = _125_1599; pos = p; fvs = _125_1598; uvs = _125_1597}))))
-=======
-(let _126_1590 = (get_typ_ref t)
-in (let _126_1589 = (mk_fvs ())
-in (let _126_1588 = (mk_uvs ())
-in {n = Exp_fvar (((x), (b))); tk = _126_1590; pos = p; fvs = _126_1589; uvs = _126_1588})))
-end))
-
-
-let mk_Exp_constant : sconst  ->  typ Prims.option  ->  FStar_Range.range  ->  exp = (fun s t p -> (let _126_1599 = (get_typ_ref t)
-in (let _126_1598 = (mk_fvs ())
-in (let _126_1597 = (mk_uvs ())
-in {n = Exp_constant (s); tk = _126_1599; pos = p; fvs = _126_1598; uvs = _126_1597}))))
->>>>>>> bae9872c
+(let _129_1590 = (get_typ_ref t)
+in (let _129_1589 = (mk_fvs ())
+in (let _129_1588 = (mk_uvs ())
+in {n = Exp_fvar (((x), (b))); tk = _129_1590; pos = p; fvs = _129_1589; uvs = _129_1588})))
+end))
+
+
+let mk_Exp_constant : sconst  ->  typ Prims.option  ->  FStar_Range.range  ->  exp = (fun s t p -> (let _129_1599 = (get_typ_ref t)
+in (let _129_1598 = (mk_fvs ())
+in (let _129_1597 = (mk_uvs ())
+in {n = Exp_constant (s); tk = _129_1599; pos = p; fvs = _129_1598; uvs = _129_1597}))))
 
 
 let mk_Exp_abs : (binders * exp)  ->  typ Prims.option  ->  FStar_Range.range  ->  exp = (fun _29_630 t' p -> (match (_29_630) with
@@ -2455,32 +2233,19 @@
 | [] -> begin
 e
 end
-<<<<<<< HEAD
-| _28_635 -> begin
-(let _125_1608 = (get_typ_ref t')
-in (let _125_1607 = (mk_fvs ())
-in (let _125_1606 = (mk_uvs ())
-in {n = Exp_abs (((b), (e))); tk = _125_1608; pos = p; fvs = _125_1607; uvs = _125_1606})))
-=======
 | _29_635 -> begin
-(let _126_1608 = (get_typ_ref t')
-in (let _126_1607 = (mk_fvs ())
-in (let _126_1606 = (mk_uvs ())
-in {n = Exp_abs (((b), (e))); tk = _126_1608; pos = p; fvs = _126_1607; uvs = _126_1606})))
->>>>>>> bae9872c
+(let _129_1608 = (get_typ_ref t')
+in (let _129_1607 = (mk_fvs ())
+in (let _129_1606 = (mk_uvs ())
+in {n = Exp_abs (((b), (e))); tk = _129_1608; pos = p; fvs = _129_1607; uvs = _129_1606})))
 end)
 end))
 
 
 let mk_Exp_abs' : (binders * exp)  ->  typ Prims.option  ->  FStar_Range.range  ->  exp = (fun _29_638 t' p -> (match (_29_638) with
 | (b, e) -> begin
-<<<<<<< HEAD
-(let _125_1618 = (match (((b), (e.n))) with
-| (_28_642, Exp_abs ((b0)::bs, body)) -> begin
-=======
-(let _126_1618 = (match (((b), (e.n))) with
+(let _129_1618 = (match (((b), (e.n))) with
 | (_29_642, Exp_abs ((b0)::bs, body)) -> begin
->>>>>>> bae9872c
 Exp_abs ((((FStar_List.append b ((b0)::bs))), (body)))
 end
 | ([], _29_652) -> begin
@@ -2489,17 +2254,10 @@
 | _29_655 -> begin
 Exp_abs (((b), (e)))
 end)
-<<<<<<< HEAD
-in (let _125_1617 = (get_typ_ref t')
-in (let _125_1616 = (mk_fvs ())
-in (let _125_1615 = (mk_uvs ())
-in {n = _125_1618; tk = _125_1617; pos = p; fvs = _125_1616; uvs = _125_1615}))))
-=======
-in (let _126_1617 = (get_typ_ref t')
-in (let _126_1616 = (mk_fvs ())
-in (let _126_1615 = (mk_uvs ())
-in {n = _126_1618; tk = _126_1617; pos = p; fvs = _126_1616; uvs = _126_1615}))))
->>>>>>> bae9872c
+in (let _129_1617 = (get_typ_ref t')
+in (let _129_1616 = (mk_fvs ())
+in (let _129_1615 = (mk_uvs ())
+in {n = _129_1618; tk = _129_1617; pos = p; fvs = _129_1616; uvs = _129_1615}))))
 end))
 
 
@@ -2509,19 +2267,11 @@
 | [] -> begin
 e1
 end
-<<<<<<< HEAD
-| _28_663 -> begin
-(let _125_1627 = (get_typ_ref t)
-in (let _125_1626 = (mk_fvs ())
-in (let _125_1625 = (mk_uvs ())
-in {n = Exp_app (((e1), (args))); tk = _125_1627; pos = p; fvs = _125_1626; uvs = _125_1625})))
-=======
 | _29_663 -> begin
-(let _126_1627 = (get_typ_ref t)
-in (let _126_1626 = (mk_fvs ())
-in (let _126_1625 = (mk_uvs ())
-in {n = Exp_app (((e1), (args))); tk = _126_1627; pos = p; fvs = _126_1626; uvs = _126_1625})))
->>>>>>> bae9872c
+(let _129_1627 = (get_typ_ref t)
+in (let _129_1626 = (mk_fvs ())
+in (let _129_1625 = (mk_uvs ())
+in {n = Exp_app (((e1), (args))); tk = _129_1627; pos = p; fvs = _129_1626; uvs = _129_1625})))
 end)
 end))
 
@@ -2583,46 +2333,26 @@
 (
 
 let vars = (FStar_List.map pat_vars ps)
-<<<<<<< HEAD
-in if (not ((let _125_1648 = (FStar_List.tl vars)
-in (let _125_1647 = (let _125_1646 = (let _125_1645 = (FStar_List.hd vars)
-in (FStar_Util.set_eq order_bvd _125_1645))
-in (FStar_Util.for_all _125_1646))
-in (FStar_All.pipe_right _125_1648 _125_1647))))) then begin
+in if (not ((let _129_1648 = (FStar_List.tl vars)
+in (let _129_1647 = (let _129_1646 = (let _129_1645 = (FStar_List.hd vars)
+in (FStar_Util.set_eq order_bvd _129_1645))
+in (FStar_Util.for_all _129_1646))
+in (FStar_All.pipe_right _129_1648 _129_1647))))) then begin
 (
 
-let vars = (let _125_1652 = (FStar_All.pipe_right vars (FStar_List.map (fun v -> (let _125_1651 = (FStar_List.map (fun _28_2 -> (match (_28_2) with
-=======
-in if (not ((let _126_1648 = (FStar_List.tl vars)
-in (let _126_1647 = (let _126_1646 = (let _126_1645 = (FStar_List.hd vars)
-in (FStar_Util.set_eq order_bvd _126_1645))
-in (FStar_Util.for_all _126_1646))
-in (FStar_All.pipe_right _126_1648 _126_1647))))) then begin
-(
-
-let vars = (let _126_1652 = (FStar_All.pipe_right vars (FStar_List.map (fun v -> (let _126_1651 = (FStar_List.map (fun _29_2 -> (match (_29_2) with
->>>>>>> bae9872c
+let vars = (let _129_1652 = (FStar_All.pipe_right vars (FStar_List.map (fun v -> (let _129_1651 = (FStar_List.map (fun _29_2 -> (match (_29_2) with
 | FStar_Util.Inr (x) -> begin
 x.ppname.FStar_Ident.idText
 end
 | FStar_Util.Inl (x) -> begin
 x.ppname.FStar_Ident.idText
 end)) v)
-<<<<<<< HEAD
-in (FStar_Util.concat_l ", " _125_1651)))))
-in (FStar_Util.concat_l ";\n" _125_1652))
-in (let _125_1655 = (let _125_1654 = (let _125_1653 = (FStar_Util.format1 "Each branch of this pattern binds different variables: %s" vars)
-in ((_125_1653), (p.p)))
-in Error (_125_1654))
-in (Prims.raise _125_1655)))
-=======
-in (FStar_Util.concat_l ", " _126_1651)))))
-in (FStar_Util.concat_l ";\n" _126_1652))
-in (let _126_1655 = (let _126_1654 = (let _126_1653 = (FStar_Util.format1 "Each branch of this pattern binds different variables: %s" vars)
-in ((_126_1653), (p.p)))
-in Error (_126_1654))
-in (Prims.raise _126_1655)))
->>>>>>> bae9872c
+in (FStar_Util.concat_l ", " _129_1651)))))
+in (FStar_Util.concat_l ";\n" _129_1652))
+in (let _129_1655 = (let _129_1654 = (let _129_1653 = (FStar_Util.format1 "Each branch of this pattern binds different variables: %s" vars)
+in ((_129_1653), (p.p)))
+in Error (_129_1654))
+in (Prims.raise _129_1655)))
 end else begin
 (FStar_List.hd vars)
 end)
@@ -2634,65 +2364,37 @@
 
 let mk_Exp_match : (exp * (pat * exp Prims.option * exp) Prims.list)  ->  typ Prims.option  ->  FStar_Range.range  ->  exp = (fun _29_741 t p -> (match (_29_741) with
 | (e, pats) -> begin
-<<<<<<< HEAD
-(let _125_1664 = (get_typ_ref t)
-in (let _125_1663 = (mk_fvs ())
-in (let _125_1662 = (mk_uvs ())
-in {n = Exp_match (((e), (pats))); tk = _125_1664; pos = p; fvs = _125_1663; uvs = _125_1662})))
-=======
-(let _126_1664 = (get_typ_ref t)
-in (let _126_1663 = (mk_fvs ())
-in (let _126_1662 = (mk_uvs ())
-in {n = Exp_match (((e), (pats))); tk = _126_1664; pos = p; fvs = _126_1663; uvs = _126_1662})))
->>>>>>> bae9872c
+(let _129_1664 = (get_typ_ref t)
+in (let _129_1663 = (mk_fvs ())
+in (let _129_1662 = (mk_uvs ())
+in {n = Exp_match (((e), (pats))); tk = _129_1664; pos = p; fvs = _129_1663; uvs = _129_1662})))
 end))
 
 
 let mk_Exp_ascribed : (exp * typ * lident Prims.option)  ->  typ Prims.option  ->  FStar_Range.range  ->  exp = (fun _29_747 t' p -> (match (_29_747) with
 | (e, t, l) -> begin
-<<<<<<< HEAD
-(let _125_1673 = (get_typ_ref t')
-in (let _125_1672 = (mk_fvs ())
-in (let _125_1671 = (mk_uvs ())
-in {n = Exp_ascribed (((e), (t), (l))); tk = _125_1673; pos = p; fvs = _125_1672; uvs = _125_1671})))
-=======
-(let _126_1673 = (get_typ_ref t')
-in (let _126_1672 = (mk_fvs ())
-in (let _126_1671 = (mk_uvs ())
-in {n = Exp_ascribed (((e), (t), (l))); tk = _126_1673; pos = p; fvs = _126_1672; uvs = _126_1671})))
->>>>>>> bae9872c
+(let _129_1673 = (get_typ_ref t')
+in (let _129_1672 = (mk_fvs ())
+in (let _129_1671 = (mk_uvs ())
+in {n = Exp_ascribed (((e), (t), (l))); tk = _129_1673; pos = p; fvs = _129_1672; uvs = _129_1671})))
 end))
 
 
 let mk_Exp_let : (letbindings * exp)  ->  typ Prims.option  ->  FStar_Range.range  ->  exp = (fun _29_752 t p -> (match (_29_752) with
 | (lbs, e) -> begin
-<<<<<<< HEAD
-(let _125_1682 = (get_typ_ref t)
-in (let _125_1681 = (mk_fvs ())
-in (let _125_1680 = (mk_uvs ())
-in {n = Exp_let (((lbs), (e))); tk = _125_1682; pos = p; fvs = _125_1681; uvs = _125_1680})))
-=======
-(let _126_1682 = (get_typ_ref t)
-in (let _126_1681 = (mk_fvs ())
-in (let _126_1680 = (mk_uvs ())
-in {n = Exp_let (((lbs), (e))); tk = _126_1682; pos = p; fvs = _126_1681; uvs = _126_1680})))
->>>>>>> bae9872c
+(let _129_1682 = (get_typ_ref t)
+in (let _129_1681 = (mk_fvs ())
+in (let _129_1680 = (mk_uvs ())
+in {n = Exp_let (((lbs), (e))); tk = _129_1682; pos = p; fvs = _129_1681; uvs = _129_1680})))
 end))
 
 
 let mk_Exp_uvar' : (uvar_e * typ)  ->  typ Prims.option  ->  FStar_Range.range  ->  exp = (fun _29_757 t' p -> (match (_29_757) with
 | (u, t) -> begin
-<<<<<<< HEAD
-(let _125_1691 = (get_typ_ref t')
-in (let _125_1690 = (mk_fvs ())
-in (let _125_1689 = (mk_uvs ())
-in {n = Exp_uvar (((u), (t))); tk = _125_1691; pos = p; fvs = _125_1690; uvs = _125_1689})))
-=======
-(let _126_1691 = (get_typ_ref t')
-in (let _126_1690 = (mk_fvs ())
-in (let _126_1689 = (mk_uvs ())
-in {n = Exp_uvar (((u), (t))); tk = _126_1691; pos = p; fvs = _126_1690; uvs = _126_1689})))
->>>>>>> bae9872c
+(let _129_1691 = (get_typ_ref t')
+in (let _129_1690 = (mk_fvs ())
+in (let _129_1689 = (mk_uvs ())
+in {n = Exp_uvar (((u), (t))); tk = _129_1691; pos = p; fvs = _129_1690; uvs = _129_1689})))
 end))
 
 
@@ -2704,43 +2406,23 @@
 
 let mk_Exp_delayed : (exp * subst_t * exp memo)  ->  typ Prims.option  ->  FStar_Range.range  ->  exp = (fun _29_767 t p -> (match (_29_767) with
 | (e, s, m) -> begin
-<<<<<<< HEAD
-(let _125_1704 = (get_typ_ref t)
-in (let _125_1703 = (mk_fvs ())
-in (let _125_1702 = (mk_uvs ())
-in {n = Exp_delayed (((e), (s), (m))); tk = _125_1704; pos = p; fvs = _125_1703; uvs = _125_1702})))
-end))
-
-
-let mk_Exp_meta' : meta_e  ->  typ Prims.option  ->  FStar_Range.range  ->  exp = (fun m t p -> (let _125_1713 = (get_typ_ref t)
-in (let _125_1712 = (mk_fvs ())
-in (let _125_1711 = (mk_uvs ())
-in {n = Exp_meta (m); tk = _125_1713; pos = p; fvs = _125_1712; uvs = _125_1711}))))
-
-
-let mk_Exp_meta : meta_e  ->  exp = (fun m -> (match (m) with
-| Meta_desugared (e, _28_776) -> begin
-(let _125_1716 = (FStar_ST.read e.tk)
-in (mk_Exp_meta' m _125_1716 e.pos))
-=======
-(let _126_1704 = (get_typ_ref t)
-in (let _126_1703 = (mk_fvs ())
-in (let _126_1702 = (mk_uvs ())
-in {n = Exp_delayed (((e), (s), (m))); tk = _126_1704; pos = p; fvs = _126_1703; uvs = _126_1702})))
-end))
-
-
-let mk_Exp_meta' : meta_e  ->  typ Prims.option  ->  FStar_Range.range  ->  exp = (fun m t p -> (let _126_1713 = (get_typ_ref t)
-in (let _126_1712 = (mk_fvs ())
-in (let _126_1711 = (mk_uvs ())
-in {n = Exp_meta (m); tk = _126_1713; pos = p; fvs = _126_1712; uvs = _126_1711}))))
+(let _129_1704 = (get_typ_ref t)
+in (let _129_1703 = (mk_fvs ())
+in (let _129_1702 = (mk_uvs ())
+in {n = Exp_delayed (((e), (s), (m))); tk = _129_1704; pos = p; fvs = _129_1703; uvs = _129_1702})))
+end))
+
+
+let mk_Exp_meta' : meta_e  ->  typ Prims.option  ->  FStar_Range.range  ->  exp = (fun m t p -> (let _129_1713 = (get_typ_ref t)
+in (let _129_1712 = (mk_fvs ())
+in (let _129_1711 = (mk_uvs ())
+in {n = Exp_meta (m); tk = _129_1713; pos = p; fvs = _129_1712; uvs = _129_1711}))))
 
 
 let mk_Exp_meta : meta_e  ->  exp = (fun m -> (match (m) with
 | Meta_desugared (e, _29_776) -> begin
-(let _126_1716 = (FStar_ST.read e.tk)
-in (mk_Exp_meta' m _126_1716 e.pos))
->>>>>>> bae9872c
+(let _129_1716 = (FStar_ST.read e.tk)
+in (mk_Exp_meta' m _129_1716 e.pos))
 end))
 
 
@@ -2792,25 +2474,14 @@
 let v_binder : bvvar  ->  binder = (fun a -> ((FStar_Util.Inr (a)), (None)))
 
 
-<<<<<<< HEAD
-let null_t_binder : knd  ->  binder = (fun t -> (let _125_1735 = (let _125_1734 = (null_bvar t)
-in FStar_Util.Inl (_125_1734))
-in ((_125_1735), (None))))
-
-
-let null_v_binder : typ  ->  binder = (fun t -> (let _125_1739 = (let _125_1738 = (null_bvar t)
-in FStar_Util.Inr (_125_1738))
-in ((_125_1739), (None))))
-=======
-let null_t_binder : knd  ->  binder = (fun t -> (let _126_1735 = (let _126_1734 = (null_bvar t)
-in FStar_Util.Inl (_126_1734))
-in ((_126_1735), (None))))
-
-
-let null_v_binder : typ  ->  binder = (fun t -> (let _126_1739 = (let _126_1738 = (null_bvar t)
-in FStar_Util.Inr (_126_1738))
-in ((_126_1739), (None))))
->>>>>>> bae9872c
+let null_t_binder : knd  ->  binder = (fun t -> (let _129_1735 = (let _129_1734 = (null_bvar t)
+in FStar_Util.Inl (_129_1734))
+in ((_129_1735), (None))))
+
+
+let null_v_binder : typ  ->  binder = (fun t -> (let _129_1739 = (let _129_1738 = (null_bvar t)
+in FStar_Util.Inr (_129_1738))
+in ((_129_1739), (None))))
 
 
 let itarg : typ  ->  arg = (fun t -> ((FStar_Util.Inl (t)), (Some (Implicit (false)))))
@@ -2847,47 +2518,27 @@
 | (FStar_Util.Inl (btv), _29_831) -> begin
 (
 
-<<<<<<< HEAD
-let _28_833 = out
-in (let _125_1760 = (FStar_Util.set_add btv out.ftvs)
-in {ftvs = _125_1760; fxvs = _28_833.fxvs}))
-=======
 let _29_833 = out
-in (let _126_1760 = (FStar_Util.set_add btv out.ftvs)
-in {ftvs = _126_1760; fxvs = _29_833.fxvs}))
->>>>>>> bae9872c
+in (let _129_1760 = (FStar_Util.set_add btv out.ftvs)
+in {ftvs = _129_1760; fxvs = _29_833.fxvs}))
 end
 | (FStar_Util.Inr (bxv), _29_838) -> begin
 (
 
-<<<<<<< HEAD
-let _28_840 = out
-in (let _125_1761 = (FStar_Util.set_add bxv out.fxvs)
-in {ftvs = _28_840.ftvs; fxvs = _125_1761}))
-=======
 let _29_840 = out
-in (let _126_1761 = (FStar_Util.set_add bxv out.fxvs)
-in {ftvs = _29_840.ftvs; fxvs = _126_1761}))
->>>>>>> bae9872c
+in (let _129_1761 = (FStar_Util.set_add bxv out.fxvs)
+in {ftvs = _29_840.ftvs; fxvs = _129_1761}))
 end)) no_fvs)))
 
 
 let binders_of_list : (btvar, bvvar) FStar_Util.either Prims.list  ->  binders = (fun fvs -> (FStar_All.pipe_right fvs (FStar_List.map (fun t -> ((t), (None))))))
 
 
-<<<<<<< HEAD
-let binders_of_freevars : freevars  ->  binders = (fun fvs -> (let _125_1770 = (let _125_1767 = (FStar_Util.set_elements fvs.ftvs)
-in (FStar_All.pipe_right _125_1767 (FStar_List.map t_binder)))
-in (let _125_1769 = (let _125_1768 = (FStar_Util.set_elements fvs.fxvs)
-in (FStar_All.pipe_right _125_1768 (FStar_List.map v_binder)))
-in (FStar_List.append _125_1770 _125_1769))))
-=======
-let binders_of_freevars : freevars  ->  binders = (fun fvs -> (let _126_1770 = (let _126_1767 = (FStar_Util.set_elements fvs.ftvs)
-in (FStar_All.pipe_right _126_1767 (FStar_List.map t_binder)))
-in (let _126_1769 = (let _126_1768 = (FStar_Util.set_elements fvs.fxvs)
-in (FStar_All.pipe_right _126_1768 (FStar_List.map v_binder)))
-in (FStar_List.append _126_1770 _126_1769))))
->>>>>>> bae9872c
+let binders_of_freevars : freevars  ->  binders = (fun fvs -> (let _129_1770 = (let _129_1767 = (FStar_Util.set_elements fvs.ftvs)
+in (FStar_All.pipe_right _129_1767 (FStar_List.map t_binder)))
+in (let _129_1769 = (let _129_1768 = (FStar_Util.set_elements fvs.fxvs)
+in (FStar_All.pipe_right _129_1768 (FStar_List.map v_binder)))
+in (FStar_List.append _129_1770 _129_1769))))
 
 
 let is_implicit : aqual  ->  Prims.bool = (fun _29_4 -> (match (_29_4) with
