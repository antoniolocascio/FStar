--- conflicted
+++ resolved
@@ -2124,6 +2124,8 @@
       (uu____9527, (range_of_ropt ropt))  in
     FStar_Ident.mk_ident uu____9521
   
+let (mkbv : FStar_Ident.ident -> Prims.int -> term' syntax -> bv) =
+  fun x  -> fun y  -> fun t  -> { ppname = x; index = y; sort = t } 
 let (lbname_eq :
   (bv,FStar_Ident.lident) FStar_Util.either ->
     (bv,FStar_Ident.lident) FStar_Util.either -> Prims.bool)
@@ -2133,11 +2135,7 @@
       match (l1, l2) with
       | (FStar_Util.Inl x,FStar_Util.Inl y) -> bv_eq x y
       | (FStar_Util.Inr l,FStar_Util.Inr m) -> FStar_Ident.lid_equals l m
-<<<<<<< HEAD
-      | uu____9509 -> false
-=======
       | uu____9611 -> false
->>>>>>> f6bed899
   
 let (fv_eq : fv -> fv -> Prims.bool) =
   fun fv1  ->
@@ -2148,15 +2146,6 @@
 let (set_bv_range : bv -> FStar_Range.range -> bv) =
   fun bv  ->
     fun r  ->
-<<<<<<< HEAD
-      let uu___631_9558 = bv  in
-      let uu____9559 =
-        FStar_Ident.mk_ident (((bv.ppname).FStar_Ident.idText), r)  in
-      {
-        ppname = uu____9559;
-        index = (uu___631_9558.index);
-        sort = (uu___631_9558.sort)
-=======
       let uu___638_9660 = bv  in
       let uu____9661 =
         FStar_Ident.mk_ident (((bv.ppname).FStar_Ident.idText), r)  in
@@ -2164,7 +2153,6 @@
         ppname = uu____9661;
         index = (uu___638_9660.index);
         sort = (uu___638_9660.sort)
->>>>>>> f6bed899
       }
   
 let (lid_as_fv :
@@ -2174,17 +2162,6 @@
   fun l  ->
     fun dd  ->
       fun dq  ->
-<<<<<<< HEAD
-        let uu____9581 =
-          let uu____9582 = FStar_Ident.range_of_lid l  in
-          withinfo l uu____9582  in
-        { fv_name = uu____9581; fv_delta = dd; fv_qual = dq }
-  
-let (fv_to_tm : fv -> term) =
-  fun fv  ->
-    let uu____9589 = FStar_Ident.range_of_lid (fv.fv_name).v  in
-    mk (Tm_fvar fv) FStar_Pervasives_Native.None uu____9589
-=======
         let uu____9683 =
           let uu____9684 = FStar_Ident.range_of_lid l  in
           withinfo l uu____9684  in
@@ -2194,7 +2171,6 @@
   fun fv  ->
     let uu____9691 = FStar_Ident.range_of_lid (fv.fv_name).v  in
     mk (Tm_fvar fv) FStar_Pervasives_Native.None uu____9691
->>>>>>> f6bed899
   
 let (fvar :
   FStar_Ident.lident ->
@@ -2202,37 +2178,16 @@
   =
   fun l  ->
     fun dd  ->
-<<<<<<< HEAD
-      fun dq  -> let uu____9610 = lid_as_fv l dd dq  in fv_to_tm uu____9610
-=======
       fun dq  -> let uu____9712 = lid_as_fv l dd dq  in fv_to_tm uu____9712
->>>>>>> f6bed899
   
 let (lid_of_fv : fv -> FStar_Ident.lid) = fun fv  -> (fv.fv_name).v 
 let (range_of_fv : fv -> FStar_Range.range) =
   fun fv  ->
-<<<<<<< HEAD
-    let uu____9623 = lid_of_fv fv  in FStar_Ident.range_of_lid uu____9623
-=======
     let uu____9725 = lid_of_fv fv  in FStar_Ident.range_of_lid uu____9725
->>>>>>> f6bed899
   
 let (set_range_of_fv : fv -> FStar_Range.range -> fv) =
   fun fv  ->
     fun r  ->
-<<<<<<< HEAD
-      let uu___644_9635 = fv  in
-      let uu____9636 =
-        let uu___646_9637 = fv.fv_name  in
-        let uu____9638 =
-          let uu____9639 = lid_of_fv fv  in
-          FStar_Ident.set_lid_range uu____9639 r  in
-        { v = uu____9638; p = (uu___646_9637.p) }  in
-      {
-        fv_name = uu____9636;
-        fv_delta = (uu___644_9635.fv_delta);
-        fv_qual = (uu___644_9635.fv_qual)
-=======
       let uu___651_9737 = fv  in
       let uu____9738 =
         let uu___653_9739 = fv.fv_name  in
@@ -2244,26 +2199,17 @@
         fv_name = uu____9738;
         fv_delta = (uu___651_9737.fv_delta);
         fv_qual = (uu___651_9737.fv_qual)
->>>>>>> f6bed899
       }
   
 let (has_simple_attribute : term Prims.list -> Prims.string -> Prims.bool) =
   fun l  ->
     fun s  ->
       FStar_List.existsb
-<<<<<<< HEAD
-        (fun uu___6_9665  ->
-           match uu___6_9665 with
-           | { n = Tm_constant (FStar_Const.Const_string (data,uu____9670));
-               pos = uu____9671; vars = uu____9672;_} when data = s -> true
-           | uu____9679 -> false) l
-=======
         (fun uu___6_9767  ->
            match uu___6_9767 with
            | { n = Tm_constant (FStar_Const.Const_string (data,uu____9772));
                pos = uu____9773; vars = uu____9774;_} when data = s -> true
            | uu____9781 -> false) l
->>>>>>> f6bed899
   
 let rec (eq_pat : pat -> pat -> Prims.bool) =
   fun p1  ->
@@ -2271,22 +2217,6 @@
       match ((p1.v), (p2.v)) with
       | (Pat_constant c1,Pat_constant c2) -> FStar_Const.eq_const c1 c2
       | (Pat_cons (fv1,as1),Pat_cons (fv2,as2)) ->
-<<<<<<< HEAD
-          let uu____9738 = fv_eq fv1 fv2  in
-          if uu____9738
-          then
-            let uu____9743 = FStar_List.zip as1 as2  in
-            FStar_All.pipe_right uu____9743
-              (FStar_List.for_all
-                 (fun uu____9810  ->
-                    match uu____9810 with
-                    | ((p11,b1),(p21,b2)) -> (b1 = b2) && (eq_pat p11 p21)))
-          else false
-      | (Pat_var uu____9848,Pat_var uu____9849) -> true
-      | (Pat_wild uu____9851,Pat_wild uu____9852) -> true
-      | (Pat_dot_term (bv1,t1),Pat_dot_term (bv2,t2)) -> true
-      | (uu____9867,uu____9868) -> false
-=======
           let uu____9840 = fv_eq fv1 fv2  in
           if uu____9840
           then
@@ -2301,7 +2231,6 @@
       | (Pat_wild uu____9953,Pat_wild uu____9954) -> true
       | (Pat_dot_term (bv1,t1),Pat_dot_term (bv2,t2)) -> true
       | (uu____9969,uu____9970) -> false
->>>>>>> f6bed899
   
 let (delta_constant : delta_depth) = Delta_constant_at_level Prims.int_zero 
 let (delta_equational : delta_depth) =
@@ -2310,30 +2239,6 @@
   fun l  -> lid_as_fv l delta_constant FStar_Pervasives_Native.None 
 let (tconst : FStar_Ident.lident -> term) =
   fun l  ->
-<<<<<<< HEAD
-    let uu____9886 =
-      let uu____9893 = let uu____9894 = fvconst l  in Tm_fvar uu____9894  in
-      mk uu____9893  in
-    uu____9886 FStar_Pervasives_Native.None FStar_Range.dummyRange
-  
-let (tabbrev : FStar_Ident.lident -> term) =
-  fun l  ->
-    let uu____9901 =
-      let uu____9908 =
-        let uu____9909 =
-          lid_as_fv l (Delta_constant_at_level Prims.int_one)
-            FStar_Pervasives_Native.None
-           in
-        Tm_fvar uu____9909  in
-      mk uu____9908  in
-    uu____9901 FStar_Pervasives_Native.None FStar_Range.dummyRange
-  
-let (tdataconstr : FStar_Ident.lident -> term) =
-  fun l  ->
-    let uu____9917 =
-      lid_as_fv l delta_constant (FStar_Pervasives_Native.Some Data_ctor)  in
-    fv_to_tm uu____9917
-=======
     let uu____9988 =
       let uu____9995 = let uu____9996 = fvconst l  in Tm_fvar uu____9996  in
       mk uu____9995  in
@@ -2356,7 +2261,6 @@
     let uu____10019 =
       lid_as_fv l delta_constant (FStar_Pervasives_Native.Some Data_ctor)  in
     fv_to_tm uu____10019
->>>>>>> f6bed899
   
 let (t_unit : term) = tconst FStar_Parser_Const.unit_lid 
 let (t_bool : term) = tconst FStar_Parser_Const.bool_lid 
@@ -2379,28 +2283,6 @@
 let (t_tac_of : term -> term -> term) =
   fun a  ->
     fun b  ->
-<<<<<<< HEAD
-      let uu____9947 =
-        let uu____9952 =
-          let uu____9953 = tabbrev FStar_Parser_Const.tac_lid  in
-          mk_Tm_uinst uu____9953 [U_zero; U_zero]  in
-        let uu____9954 =
-          let uu____9955 = as_arg a  in
-          let uu____9964 = let uu____9975 = as_arg b  in [uu____9975]  in
-          uu____9955 :: uu____9964  in
-        mk_Tm_app uu____9952 uu____9954  in
-      uu____9947 FStar_Pervasives_Native.None FStar_Range.dummyRange
-  
-let (t_tactic_of : term -> term) =
-  fun t  ->
-    let uu____10014 =
-      let uu____10019 =
-        let uu____10020 = tabbrev FStar_Parser_Const.tactic_lid  in
-        mk_Tm_uinst uu____10020 [U_zero]  in
-      let uu____10021 = let uu____10022 = as_arg t  in [uu____10022]  in
-      mk_Tm_app uu____10019 uu____10021  in
-    uu____10014 FStar_Pervasives_Native.None FStar_Range.dummyRange
-=======
       let uu____10049 =
         let uu____10054 =
           let uu____10055 = tabbrev FStar_Parser_Const.tac_lid  in
@@ -2421,30 +2303,10 @@
       let uu____10123 = let uu____10124 = as_arg t  in [uu____10124]  in
       mk_Tm_app uu____10121 uu____10123  in
     uu____10116 FStar_Pervasives_Native.None FStar_Range.dummyRange
->>>>>>> f6bed899
   
 let (t_tactic_unit : term) = t_tactic_of t_unit 
 let (t_list_of : term -> term) =
   fun t  ->
-<<<<<<< HEAD
-    let uu____10054 =
-      let uu____10059 =
-        let uu____10060 = tabbrev FStar_Parser_Const.list_lid  in
-        mk_Tm_uinst uu____10060 [U_zero]  in
-      let uu____10061 = let uu____10062 = as_arg t  in [uu____10062]  in
-      mk_Tm_app uu____10059 uu____10061  in
-    uu____10054 FStar_Pervasives_Native.None FStar_Range.dummyRange
-  
-let (t_option_of : term -> term) =
-  fun t  ->
-    let uu____10093 =
-      let uu____10098 =
-        let uu____10099 = tabbrev FStar_Parser_Const.option_lid  in
-        mk_Tm_uinst uu____10099 [U_zero]  in
-      let uu____10100 = let uu____10101 = as_arg t  in [uu____10101]  in
-      mk_Tm_app uu____10098 uu____10100  in
-    uu____10093 FStar_Pervasives_Native.None FStar_Range.dummyRange
-=======
     let uu____10156 =
       let uu____10161 =
         let uu____10162 = tabbrev FStar_Parser_Const.list_lid  in
@@ -2462,23 +2324,10 @@
       let uu____10202 = let uu____10203 = as_arg t  in [uu____10203]  in
       mk_Tm_app uu____10200 uu____10202  in
     uu____10195 FStar_Pervasives_Native.None FStar_Range.dummyRange
->>>>>>> f6bed899
   
 let (t_tuple2_of : term -> term -> term) =
   fun t1  ->
     fun t2  ->
-<<<<<<< HEAD
-      let uu____10137 =
-        let uu____10142 =
-          let uu____10143 = tabbrev FStar_Parser_Const.lid_tuple2  in
-          mk_Tm_uinst uu____10143 [U_zero; U_zero]  in
-        let uu____10144 =
-          let uu____10145 = as_arg t1  in
-          let uu____10154 = let uu____10165 = as_arg t2  in [uu____10165]  in
-          uu____10145 :: uu____10154  in
-        mk_Tm_app uu____10142 uu____10144  in
-      uu____10137 FStar_Pervasives_Native.None FStar_Range.dummyRange
-=======
       let uu____10239 =
         let uu____10244 =
           let uu____10245 = tabbrev FStar_Parser_Const.lid_tuple2  in
@@ -2489,23 +2338,10 @@
           uu____10247 :: uu____10256  in
         mk_Tm_app uu____10244 uu____10246  in
       uu____10239 FStar_Pervasives_Native.None FStar_Range.dummyRange
->>>>>>> f6bed899
   
 let (t_either_of : term -> term -> term) =
   fun t1  ->
     fun t2  ->
-<<<<<<< HEAD
-      let uu____10209 =
-        let uu____10214 =
-          let uu____10215 = tabbrev FStar_Parser_Const.either_lid  in
-          mk_Tm_uinst uu____10215 [U_zero; U_zero]  in
-        let uu____10216 =
-          let uu____10217 = as_arg t1  in
-          let uu____10226 = let uu____10237 = as_arg t2  in [uu____10237]  in
-          uu____10217 :: uu____10226  in
-        mk_Tm_app uu____10214 uu____10216  in
-      uu____10209 FStar_Pervasives_Native.None FStar_Range.dummyRange
-=======
       let uu____10311 =
         let uu____10316 =
           let uu____10317 = tabbrev FStar_Parser_Const.either_lid  in
@@ -2516,7 +2352,6 @@
           uu____10319 :: uu____10328  in
         mk_Tm_app uu____10316 uu____10318  in
       uu____10311 FStar_Pervasives_Native.None FStar_Range.dummyRange
->>>>>>> f6bed899
   
 let (unit_const : term) =
   mk (Tm_constant FStar_Const.Const_unit) FStar_Pervasives_Native.None
