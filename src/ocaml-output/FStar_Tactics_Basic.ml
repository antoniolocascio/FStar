--- conflicted
+++ resolved
@@ -2134,7 +2134,6 @@
       fun e ->
         fun ty1 ->
           fun ty2 ->
-<<<<<<< HEAD
             fun rng ->
               let f = if only_match then do_match else do_unify in
               let uu___ = f e ty2 ty1 in
@@ -2160,7 +2159,7 @@
                           else
                             (let uu___5 =
                                FStar_Tactics_Monad.new_uvar "apply arg" e
-                                 (FStar_Pervasives_Native.fst b).FStar_Syntax_Syntax.sort
+                                 (b.FStar_Syntax_Syntax.binder_bv).FStar_Syntax_Syntax.sort
                                  rng in
                              FStar_Tactics_Monad.bind uu___5
                                (fun uu___6 ->
@@ -2180,64 +2179,13 @@
                                            let typ' =
                                              FStar_Syntax_Subst.subst
                                                [FStar_Syntax_Syntax.NT
-                                                  ((FStar_Pervasives_Native.fst
-                                                      b), uvt)] typ in
+                                                  ((b.FStar_Syntax_Syntax.binder_bv),
+                                                    uvt)] typ in
                                            __try_unify_by_application
                                              only_match
                                              ((uvt,
-                                                (FStar_Pervasives_Native.snd
-                                                   b), uv) :: acc) e typ' ty2
-                                             rng)))))
-=======
-            let f = if only_match then do_match else do_unify in
-            let uu___ = f e ty2 ty1 in
-            FStar_Tactics_Monad.bind uu___
-              (fun uu___1 ->
-                 if uu___1
-                 then FStar_Tactics_Monad.ret acc
-                 else
-                   (let uu___2 = FStar_Syntax_Util.arrow_one ty1 in
-                    match uu___2 with
-                    | FStar_Pervasives_Native.None ->
-                        let uu___3 = term_to_string e ty1 in
-                        let uu___4 = term_to_string e ty2 in
-                        fail2 "Could not instantiate, %s to %s" uu___3 uu___4
-                    | FStar_Pervasives_Native.Some (b, c) ->
-                        let uu___3 =
-                          let uu___4 = FStar_Syntax_Util.is_total_comp c in
-                          Prims.op_Negation uu___4 in
-                        if uu___3
-                        then FStar_Tactics_Monad.fail "Codomain is effectful"
-                        else
-                          (let uu___5 =
-                             FStar_Tactics_Monad.new_uvar "apply arg" e
-                               (b.FStar_Syntax_Syntax.binder_bv).FStar_Syntax_Syntax.sort in
-                           FStar_Tactics_Monad.bind uu___5
-                             (fun uu___6 ->
-                                match uu___6 with
-                                | (uvt, uv) ->
-                                    FStar_Tactics_Monad.mlog
-                                      (fun uu___7 ->
-                                         let uu___8 =
-                                           FStar_Syntax_Print.ctx_uvar_to_string
-                                             uv in
-                                         FStar_Util.print1
-                                           "t_apply: generated uvar %s\n"
-                                           uu___8)
-                                      (fun uu___7 ->
-                                         let typ =
-                                           FStar_Syntax_Util.comp_result c in
-                                         let typ' =
-                                           FStar_Syntax_Subst.subst
-                                             [FStar_Syntax_Syntax.NT
-                                                ((b.FStar_Syntax_Syntax.binder_bv),
-                                                  uvt)] typ in
-                                         __try_unify_by_application
-                                           only_match
-                                           ((uvt,
-                                              (b.FStar_Syntax_Syntax.binder_qual),
-                                              uv) :: acc) e typ' ty2)))))
->>>>>>> 54ddadbd
+                                                (b.FStar_Syntax_Syntax.binder_qual),
+                                                uv) :: acc) e typ' ty2 rng)))))
 let (try_unify_by_application :
   Prims.bool ->
     env ->
@@ -3047,95 +2995,6 @@
     let uu___ =
       FStar_Tactics_Monad.bind FStar_Tactics_Monad.cur_goal
         (fun goal ->
-<<<<<<< HEAD
-           let uu___1 = h in
-           match uu___1 with
-           | (bv, uu___2) ->
-               FStar_Tactics_Monad.mlog
-                 (fun uu___3 ->
-                    let uu___4 = FStar_Syntax_Print.bv_to_string bv in
-                    let uu___5 =
-                      FStar_Syntax_Print.term_to_string
-                        bv.FStar_Syntax_Syntax.sort in
-                    FStar_Util.print2 "+++Rewrite %s : %s\n" uu___4 uu___5)
-                 (fun uu___3 ->
-                    let uu___4 =
-                      let uu___5 = FStar_Tactics_Types.goal_env goal in
-                      split_env bv uu___5 in
-                    match uu___4 with
-                    | FStar_Pervasives_Native.None ->
-                        FStar_Tactics_Monad.fail
-                          "binder not found in environment"
-                    | FStar_Pervasives_Native.Some (e0, bv1, bvs) ->
-                        let uu___5 =
-                          let uu___6 = whnf e0 bv1.FStar_Syntax_Syntax.sort in
-                          destruct_eq uu___6 in
-                        (match uu___5 with
-                         | FStar_Pervasives_Native.Some (x, e) ->
-                             let uu___6 =
-                               let uu___7 = FStar_Syntax_Subst.compress x in
-                               uu___7.FStar_Syntax_Syntax.n in
-                             (match uu___6 with
-                              | FStar_Syntax_Syntax.Tm_name x1 ->
-                                  let s = [FStar_Syntax_Syntax.NT (x1, e)] in
-                                  let t = FStar_Tactics_Types.goal_type goal in
-                                  let bs =
-                                    FStar_List.map
-                                      FStar_Syntax_Syntax.mk_binder bvs in
-                                  let uu___7 =
-                                    let uu___8 =
-                                      FStar_Syntax_Subst.close_binders bs in
-                                    let uu___9 =
-                                      FStar_Syntax_Subst.close bs t in
-                                    (uu___8, uu___9) in
-                                  (match uu___7 with
-                                   | (bs', t') ->
-                                       let uu___8 =
-                                         let uu___9 =
-                                           FStar_Syntax_Subst.subst_binders s
-                                             bs' in
-                                         let uu___10 =
-                                           FStar_Syntax_Subst.subst s t' in
-                                         (uu___9, uu___10) in
-                                       (match uu___8 with
-                                        | (bs'1, t'1) ->
-                                            let uu___9 =
-                                              FStar_Syntax_Subst.open_term
-                                                bs'1 t'1 in
-                                            (match uu___9 with
-                                             | (bs'', t'') ->
-                                                 let new_env =
-                                                   let uu___10 =
-                                                     let uu___11 =
-                                                       FStar_List.map
-                                                         FStar_Pervasives_Native.fst
-                                                         bs'' in
-                                                     bv1 :: uu___11 in
-                                                   push_bvs e0 uu___10 in
-                                                 let uu___10 =
-                                                   FStar_Tactics_Monad.new_uvar
-                                                     "rewrite" new_env t''
-                                                     (rangeof goal) in
-                                                 FStar_Tactics_Monad.bind
-                                                   uu___10
-                                                   (fun uu___11 ->
-                                                      match uu___11 with
-                                                      | (uvt, uv) ->
-                                                          let goal' =
-                                                            FStar_Tactics_Types.mk_goal
-                                                              new_env uv
-                                                              goal.FStar_Tactics_Types.opts
-                                                              goal.FStar_Tactics_Types.is_guard
-                                                              goal.FStar_Tactics_Types.label in
-                                                          let sol =
-                                                            let uu___12 =
-                                                              FStar_Syntax_Util.abs
-                                                                bs'' uvt
-                                                                FStar_Pervasives_Native.None in
-                                                            let uu___13 =
-                                                              FStar_List.map
-                                                                (fun uu___14
-=======
            let bv = h.FStar_Syntax_Syntax.binder_bv in
            FStar_Tactics_Monad.mlog
              (fun uu___1 ->
@@ -3199,7 +3058,8 @@
                                                push_bvs e0 uu___8 in
                                              let uu___8 =
                                                FStar_Tactics_Monad.new_uvar
-                                                 "rewrite" new_env t'' in
+                                                 "rewrite" new_env t''
+                                                 (rangeof goal) in
                                              FStar_Tactics_Monad.bind uu___8
                                                (fun uu___9 ->
                                                   match uu___9 with
@@ -3227,7 +3087,6 @@
                                                                     = uu___13;
                                                                    FStar_Syntax_Syntax.binder_attrs
                                                                     = uu___14;_}
->>>>>>> 54ddadbd
                                                                    ->
                                                                    let uu___15
                                                                     =
@@ -3311,29 +3170,6 @@
              let uu___2 = FStar_Tactics_Types.goal_env goal in
              split_env bv uu___2 in
            match uu___1 with
-<<<<<<< HEAD
-           | (bv, uu___2) ->
-               let uu___3 =
-                 let uu___4 = FStar_Tactics_Types.goal_env goal in
-                 split_env bv uu___4 in
-               (match uu___3 with
-                | FStar_Pervasives_Native.None ->
-                    FStar_Tactics_Monad.fail
-                      "binder is not present in environment"
-                | FStar_Pervasives_Native.Some (e0, bv1, bvs) ->
-                    let uu___4 = FStar_Syntax_Util.type_u () in
-                    (match uu___4 with
-                     | (ty, u) ->
-                         let uu___5 =
-                           FStar_Tactics_Monad.new_uvar "binder_retype" e0 ty
-                             (rangeof goal) in
-                         FStar_Tactics_Monad.bind uu___5
-                           (fun uu___6 ->
-                              match uu___6 with
-                              | (t', u_t') ->
-                                  let bv'' =
-                                    let uu___7 = bv1 in
-=======
            | FStar_Pervasives_Native.None ->
                FStar_Tactics_Monad.fail
                  "binder is not present in environment"
@@ -3342,7 +3178,8 @@
                (match uu___2 with
                 | (ty, u) ->
                     let uu___3 =
-                      FStar_Tactics_Monad.new_uvar "binder_retype" e0 ty in
+                      FStar_Tactics_Monad.new_uvar "binder_retype" e0 ty
+                        (rangeof goal) in
                     FStar_Tactics_Monad.bind uu___3
                       (fun uu___4 ->
                          match uu___4 with
@@ -3371,7 +3208,6 @@
                                     let uu___6 =
                                       FStar_Syntax_Subst.subst s
                                         b1.FStar_Syntax_Syntax.sort in
->>>>>>> 54ddadbd
                                     {
                                       FStar_Syntax_Syntax.ppname =
                                         (uu___5.FStar_Syntax_Syntax.ppname);
@@ -3456,21 +3292,13 @@
          | FStar_Pervasives_Native.Some (x, env') ->
              let typ' =
                let uu___2 =
-<<<<<<< HEAD
-                 let uu___3 = FStar_Tactics_Types.goal_type goal in
-                 FStar_Syntax_Syntax.mk_Total uu___3 in
-               FStar_Syntax_Util.arrow [(x, FStar_Pervasives_Native.None)]
-                 uu___2 in
-             let uu___2 =
-               FStar_Tactics_Monad.new_uvar "revert" env' typ' (rangeof goal) in
-=======
                  let uu___3 = FStar_Syntax_Syntax.mk_binder x in [uu___3] in
                let uu___3 =
                  let uu___4 = FStar_Tactics_Types.goal_type goal in
                  FStar_Syntax_Syntax.mk_Total uu___4 in
                FStar_Syntax_Util.arrow uu___2 uu___3 in
-             let uu___2 = FStar_Tactics_Monad.new_uvar "revert" env' typ' in
->>>>>>> 54ddadbd
+             let uu___2 =
+               FStar_Tactics_Monad.new_uvar "revert" env' typ' (rangeof goal) in
              FStar_Tactics_Monad.bind uu___2
                (fun uu___3 ->
                   match uu___3 with
