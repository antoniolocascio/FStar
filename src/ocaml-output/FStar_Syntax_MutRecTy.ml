--- conflicted
+++ resolved
@@ -1,11 +1,10 @@
 open Prims
-let disentangle_abbrevs_from_bundle :
+let disentangle_abbrevs_from_bundle:
   FStar_Syntax_Syntax.sigelt Prims.list ->
     FStar_Syntax_Syntax.qualifier Prims.list ->
       FStar_Ident.lident Prims.list ->
         FStar_Range.range ->
-          (FStar_Syntax_Syntax.sigelt * FStar_Syntax_Syntax.sigelt
-            Prims.list)
+          (FStar_Syntax_Syntax.sigelt* FStar_Syntax_Syntax.sigelt Prims.list)
   =
   fun sigelts  ->
     fun quals  ->
@@ -30,12 +29,7 @@
                         (uu____51,uu____52,uu____53) ->
                         failwith
                           "mutrecty: disentangle_abbrevs_from_bundle: type_abbrev_sigelts: impossible"
-<<<<<<< HEAD
-                    | uu____65 -> []))
-             in
-=======
                     | uu____59 -> [])) in
->>>>>>> b9b6b862
           match type_abbrev_sigelts with
           | [] ->
               ({
@@ -65,23 +59,15 @@
                             (fv.FStar_Syntax_Syntax.fv_name).FStar_Syntax_Syntax.v
                         | uu____98 ->
                             failwith
-                              "mutrecty: disentangle_abbrevs_from_bundle: type_abbrevs: impossible"))
-                 in
+                              "mutrecty: disentangle_abbrevs_from_bundle: type_abbrevs: impossible")) in
               let unfolded_type_abbrevs =
-                let rev_unfolded_type_abbrevs = FStar_Util.mk_ref []  in
-                let in_progress = FStar_Util.mk_ref []  in
-                let not_unfolded_yet = FStar_Util.mk_ref type_abbrev_sigelts
-                   in
+                let rev_unfolded_type_abbrevs = FStar_Util.mk_ref [] in
+                let in_progress = FStar_Util.mk_ref [] in
+                let not_unfolded_yet = FStar_Util.mk_ref type_abbrev_sigelts in
                 let remove_not_unfolded lid =
-<<<<<<< HEAD
-                  let uu____130 =
-                    let uu____132 = FStar_ST.read not_unfolded_yet  in
-                    FStar_All.pipe_right uu____132
-=======
                   let uu____120 =
                     let uu____122 = FStar_ST.read not_unfolded_yet in
                     FStar_All.pipe_right uu____122
->>>>>>> b9b6b862
                       (FStar_List.filter
                          (fun x  ->
                             match x.FStar_Syntax_Syntax.sigel with
@@ -101,14 +87,8 @@
                                 Prims.op_Negation
                                   (FStar_Ident.lid_equals lid
                                      (fv.FStar_Syntax_Syntax.fv_name).FStar_Syntax_Syntax.v)
-<<<<<<< HEAD
-                            | uu____168 -> true))
-                     in
-                  FStar_ST.write not_unfolded_yet uu____130  in
-=======
                             | uu____155 -> true)) in
                   FStar_ST.write not_unfolded_yet uu____120 in
->>>>>>> b9b6b862
                 let rec unfold_abbrev_fv t fv =
                   let replacee x =
                     match x.FStar_Syntax_Syntax.sigel with
@@ -125,11 +105,7 @@
                           (fv'.FStar_Syntax_Syntax.fv_name).FStar_Syntax_Syntax.v
                           (fv.FStar_Syntax_Syntax.fv_name).FStar_Syntax_Syntax.v
                         -> Some x
-<<<<<<< HEAD
-                    | uu____220 -> None  in
-=======
                     | uu____204 -> None in
->>>>>>> b9b6b862
                   let replacee_term x =
                     match replacee x with
                     | Some
@@ -150,22 +126,6 @@
                           FStar_Syntax_Syntax.sigquals = uu____224;
                           FStar_Syntax_Syntax.sigmeta = uu____225;_}
                         -> Some tm
-<<<<<<< HEAD
-                    | uu____260 -> None  in
-                  let uu____264 =
-                    let uu____268 = FStar_ST.read rev_unfolded_type_abbrevs
-                       in
-                    FStar_Util.find_map uu____268 replacee_term  in
-                  match uu____264 with
-                  | Some x -> x
-                  | None  ->
-                      let uu____282 =
-                        FStar_Util.find_map type_abbrev_sigelts replacee  in
-                      (match uu____282 with
-                       | Some se ->
-                           let uu____285 =
-                             let uu____286 = FStar_ST.read in_progress  in
-=======
                     | uu____244 -> None in
                   let uu____248 =
                     let uu____252 = FStar_ST.read rev_unfolded_type_abbrevs in
@@ -179,37 +139,24 @@
                        | Some se ->
                            let uu____269 =
                              let uu____270 = FStar_ST.read in_progress in
->>>>>>> b9b6b862
                              FStar_List.existsb
                                (fun x  ->
                                   FStar_Ident.lid_equals x
                                     (fv.FStar_Syntax_Syntax.fv_name).FStar_Syntax_Syntax.v)
-<<<<<<< HEAD
-                               uu____286
-                              in
-                           if uu____285
-=======
                                uu____270 in
                            if uu____269
->>>>>>> b9b6b862
                            then
                              let msg =
                                FStar_Util.format1
                                  "Cycle on %s in mutually recursive type abbreviations"
-                                 ((fv.FStar_Syntax_Syntax.fv_name).FStar_Syntax_Syntax.v).FStar_Ident.str
-                                in
+                                 ((fv.FStar_Syntax_Syntax.fv_name).FStar_Syntax_Syntax.v).FStar_Ident.str in
                              Prims.raise
                                (FStar_Errors.Error
                                   (msg,
                                     (FStar_Ident.range_of_lid
                                        (fv.FStar_Syntax_Syntax.fv_name).FStar_Syntax_Syntax.v)))
                            else unfold_abbrev se
-<<<<<<< HEAD
-                       | uu____306 -> t)
-                
-=======
                        | uu____290 -> t)
->>>>>>> b9b6b862
                 and unfold_abbrev x =
                   match x.FStar_Syntax_Syntax.sigel with
                   | FStar_Syntax_Syntax.Sig_let
@@ -217,39 +164,21 @@
                       let quals1 =
                         FStar_All.pipe_right x.FStar_Syntax_Syntax.sigquals
                           (FStar_List.filter
-<<<<<<< HEAD
-                             (fun uu___192_327  ->
-                                match uu___192_327 with
-                                | FStar_Syntax_Syntax.Noeq  -> false
-                                | uu____328 -> true))
-                         in
-=======
                              (fun uu___203_308  ->
                                 match uu___203_308 with
                                 | FStar_Syntax_Syntax.Noeq  -> false
                                 | uu____309 -> true)) in
->>>>>>> b9b6b862
                       let lid =
                         match lb.FStar_Syntax_Syntax.lbname with
                         | FStar_Util.Inr fv ->
                             (fv.FStar_Syntax_Syntax.fv_name).FStar_Syntax_Syntax.v
                         | uu____316 ->
                             failwith
-<<<<<<< HEAD
-                              "mutrecty: disentangle_abbrevs_from_bundle: rename_abbrev: lid: impossible"
-                         in
-                      ((let uu____339 =
-                          let uu____341 = FStar_ST.read in_progress  in lid
-                            :: uu____341
-                           in
-                        FStar_ST.write in_progress uu____339);
-=======
                               "mutrecty: disentangle_abbrevs_from_bundle: rename_abbrev: lid: impossible" in
                       ((let uu____320 =
                           let uu____322 = FStar_ST.read in_progress in lid ::
                             uu____322 in
                         FStar_ST.write in_progress uu____320);
->>>>>>> b9b6b862
                        (match () with
                         | () ->
                             (remove_not_unfolded lid;
@@ -257,24 +186,11 @@
                               | () ->
                                   let ty' =
                                     FStar_Syntax_InstFV.inst unfold_abbrev_fv
-                                      lb.FStar_Syntax_Syntax.lbtyp
-                                     in
+                                      lb.FStar_Syntax_Syntax.lbtyp in
                                   let tm' =
                                     FStar_Syntax_InstFV.inst unfold_abbrev_fv
-                                      lb.FStar_Syntax_Syntax.lbdef
-                                     in
+                                      lb.FStar_Syntax_Syntax.lbdef in
                                   let lb' =
-<<<<<<< HEAD
-                                    let uu___193_353 = lb  in
-                                    {
-                                      FStar_Syntax_Syntax.lbname =
-                                        (uu___193_353.FStar_Syntax_Syntax.lbname);
-                                      FStar_Syntax_Syntax.lbunivs =
-                                        (uu___193_353.FStar_Syntax_Syntax.lbunivs);
-                                      FStar_Syntax_Syntax.lbtyp = ty';
-                                      FStar_Syntax_Syntax.lbeff =
-                                        (uu___193_353.FStar_Syntax_Syntax.lbeff);
-=======
                                     let uu___204_334 = lb in
                                     {
                                       FStar_Syntax_Syntax.lbname =
@@ -284,27 +200,10 @@
                                       FStar_Syntax_Syntax.lbtyp = ty';
                                       FStar_Syntax_Syntax.lbeff =
                                         (uu___204_334.FStar_Syntax_Syntax.lbeff);
->>>>>>> b9b6b862
                                       FStar_Syntax_Syntax.lbdef = tm'
-                                    }  in
+                                    } in
                                   let sigelt' =
                                     FStar_Syntax_Syntax.Sig_let
-<<<<<<< HEAD
-                                      ((false, [lb']), [lid], quals2, attr)
-                                     in
-                                  ((let uu____363 =
-                                      let uu____365 =
-                                        FStar_ST.read
-                                          rev_unfolded_type_abbrevs
-                                         in
-                                      (let uu___194_370 = x  in
-                                       {
-                                         FStar_Syntax_Syntax.sigel = sigelt';
-                                         FStar_Syntax_Syntax.sigrng =
-                                           (uu___194_370.FStar_Syntax_Syntax.sigrng)
-                                       }) :: uu____365
-                                       in
-=======
                                       ((false, [lb']), [lid], attr) in
                                   ((let uu____343 =
                                       let uu____345 =
@@ -320,41 +219,19 @@
                                          FStar_Syntax_Syntax.sigmeta =
                                            (uu___205_350.FStar_Syntax_Syntax.sigmeta)
                                        }) :: uu____345 in
->>>>>>> b9b6b862
                                     FStar_ST.write rev_unfolded_type_abbrevs
                                       uu____343);
                                    (match () with
                                     | () ->
-<<<<<<< HEAD
-                                        ((let uu____375 =
-                                            let uu____377 =
-                                              FStar_ST.read in_progress  in
-                                            FStar_List.tl uu____377  in
-=======
                                         ((let uu____355 =
                                             let uu____357 =
                                               FStar_ST.read in_progress in
                                             FStar_List.tl uu____357 in
->>>>>>> b9b6b862
                                           FStar_ST.write in_progress
                                             uu____355);
                                          (match () with | () -> tm'))))))))
                   | uu____365 ->
                       failwith
-<<<<<<< HEAD
-                        "mutrecty: disentangle_abbrevs_from_bundle: rename_abbrev: impossible"
-                 in
-                let rec aux uu____390 =
-                  let uu____391 = FStar_ST.read not_unfolded_yet  in
-                  match uu____391 with
-                  | x::uu____398 -> let _unused = unfold_abbrev x  in aux ()
-                  | uu____401 ->
-                      let uu____403 = FStar_ST.read rev_unfolded_type_abbrevs
-                         in
-                      FStar_List.rev uu____403
-                   in
-                aux ()  in
-=======
                         "mutrecty: disentangle_abbrevs_from_bundle: rename_abbrev: impossible" in
                 let rec aux uu____370 =
                   let uu____371 = FStar_ST.read not_unfolded_yet in
@@ -364,15 +241,13 @@
                       let uu____383 = FStar_ST.read rev_unfolded_type_abbrevs in
                       FStar_List.rev uu____383 in
                 aux () in
->>>>>>> b9b6b862
               let filter_out_type_abbrevs l =
                 FStar_List.filter
                   (fun lid  ->
                      FStar_List.for_all
                        (fun lid'  ->
                           Prims.op_Negation (FStar_Ident.lid_equals lid lid'))
-                       type_abbrevs) l
-                 in
+                       type_abbrevs) l in
               let inductives_with_abbrevs_unfolded =
                 let find_in_unfolded fv =
                   FStar_Util.find_map unfolded_type_abbrevs
@@ -394,48 +269,24 @@
                              (fv'.FStar_Syntax_Syntax.fv_name).FStar_Syntax_Syntax.v
                              (fv.FStar_Syntax_Syntax.fv_name).FStar_Syntax_Syntax.v
                            -> Some tm
-<<<<<<< HEAD
-                       | uu____466 -> None)
-                   in
-                let unfold_fv t fv =
-                  let uu____476 = find_in_unfolded fv  in
-                  match uu____476 with | Some t' -> t' | uu____485 -> t  in
-=======
                        | uu____443 -> None) in
                 let unfold_fv t fv =
                   let uu____453 = find_in_unfolded fv in
                   match uu____453 with | Some t' -> t' | uu____462 -> t in
->>>>>>> b9b6b862
                 let unfold_in_sig x =
                   match x.FStar_Syntax_Syntax.sigel with
                   | FStar_Syntax_Syntax.Sig_inductive_typ
                       (lid,univs1,bnd,ty,mut,dc) ->
                       let bnd' =
-<<<<<<< HEAD
-                        FStar_Syntax_InstFV.inst_binders unfold_fv bnd  in
-                      let ty' = FStar_Syntax_InstFV.inst unfold_fv ty  in
-                      let mut' = filter_out_type_abbrevs mut  in
-                      [(let uu___195_512 = x  in
-=======
                         FStar_Syntax_InstFV.inst_binders unfold_fv bnd in
                       let ty' = FStar_Syntax_InstFV.inst unfold_fv ty in
                       let mut' = filter_out_type_abbrevs mut in
                       [(let uu___206_486 = x in
->>>>>>> b9b6b862
                         {
                           FStar_Syntax_Syntax.sigel =
                             (FStar_Syntax_Syntax.Sig_inductive_typ
                                (lid, univs1, bnd', ty', mut', dc));
                           FStar_Syntax_Syntax.sigrng =
-<<<<<<< HEAD
-                            (uu___195_512.FStar_Syntax_Syntax.sigrng)
-                        })]
-                  | FStar_Syntax_Syntax.Sig_datacon
-                      (lid,univs1,ty,res,npars,quals1,mut) ->
-                      let ty' = FStar_Syntax_InstFV.inst unfold_fv ty  in
-                      let mut' = filter_out_type_abbrevs mut  in
-                      [(let uu___196_530 = x  in
-=======
                             (uu___206_486.FStar_Syntax_Syntax.sigrng);
                           FStar_Syntax_Syntax.sigquals =
                             (uu___206_486.FStar_Syntax_Syntax.sigquals);
@@ -447,46 +298,32 @@
                       let ty' = FStar_Syntax_InstFV.inst unfold_fv ty in
                       let mut' = filter_out_type_abbrevs mut in
                       [(let uu___207_500 = x in
->>>>>>> b9b6b862
                         {
                           FStar_Syntax_Syntax.sigel =
                             (FStar_Syntax_Syntax.Sig_datacon
                                (lid, univs1, ty', res, npars, mut'));
                           FStar_Syntax_Syntax.sigrng =
-<<<<<<< HEAD
-                            (uu___196_530.FStar_Syntax_Syntax.sigrng)
-=======
                             (uu___207_500.FStar_Syntax_Syntax.sigrng);
                           FStar_Syntax_Syntax.sigquals =
                             (uu___207_500.FStar_Syntax_Syntax.sigquals);
                           FStar_Syntax_Syntax.sigmeta =
                             (uu___207_500.FStar_Syntax_Syntax.sigmeta)
->>>>>>> b9b6b862
                         })]
                   | FStar_Syntax_Syntax.Sig_let
                       (uu____502,uu____503,uu____504) -> []
                   | uu____509 ->
                       failwith
-                        "mutrecty: inductives_with_abbrevs_unfolded: unfold_in_sig: impossible"
-                   in
-                FStar_List.collect unfold_in_sig sigelts  in
-              let new_members = filter_out_type_abbrevs members  in
+                        "mutrecty: inductives_with_abbrevs_unfolded: unfold_in_sig: impossible" in
+                FStar_List.collect unfold_in_sig sigelts in
+              let new_members = filter_out_type_abbrevs members in
               let new_bundle =
                 {
                   FStar_Syntax_Syntax.sigel =
                     (FStar_Syntax_Syntax.Sig_bundle
-<<<<<<< HEAD
-                       (inductives_with_abbrevs_unfolded, quals, new_members));
-                  FStar_Syntax_Syntax.sigrng = rng
-                }  in
-              (new_bundle, unfolded_type_abbrevs)
-  
-=======
                        (inductives_with_abbrevs_unfolded, new_members));
                   FStar_Syntax_Syntax.sigrng = rng;
                   FStar_Syntax_Syntax.sigquals = quals;
                   FStar_Syntax_Syntax.sigmeta =
                     FStar_Syntax_Syntax.default_sigmeta
                 } in
-              (new_bundle, unfolded_type_abbrevs)
->>>>>>> b9b6b862
+              (new_bundle, unfolded_type_abbrevs)