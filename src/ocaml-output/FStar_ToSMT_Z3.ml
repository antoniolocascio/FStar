
open Prims

type z3version =
| Z3V_Unknown
| Z3V of (Prims.int * Prims.int * Prims.int)


let is_Z3V_Unknown = (fun _discr_ -> (match (_discr_) with
| Z3V_Unknown (_) -> begin
true
end
| _ -> begin
false
end))


let is_Z3V = (fun _discr_ -> (match (_discr_) with
| Z3V (_) -> begin
true
end
| _ -> begin
false
end))


let ___Z3V____0 = (fun projectee -> (match (projectee) with
| Z3V (_49_4) -> begin
_49_4
end))


let z3v_compare : z3version  ->  (Prims.int * Prims.int * Prims.int)  ->  Prims.int Prims.option = (fun known _49_9 -> (match (_49_9) with
| (w1, w2, w3) -> begin
(match (known) with
| Z3V_Unknown -> begin
None
end
| Z3V (k1, k2, k3) -> begin
Some (if (k1 <> w1) then begin
(w1 - k1)
end else begin
if (k2 <> w2) then begin
(w2 - k2)
end else begin
(w3 - k3)
end
end)
end)
end))


let z3v_le : z3version  ->  (Prims.int * Prims.int * Prims.int)  ->  Prims.bool = (fun known wanted -> (match ((z3v_compare known wanted)) with
| None -> begin
false
end
| Some (i) -> begin
(i >= (Prims.parse_int "0"))
end))


let _z3version : z3version Prims.option FStar_ST.ref = (FStar_Util.mk_ref None)


let get_z3version : Prims.unit  ->  z3version = (fun _49_21 -> (match (()) with
| () -> begin
(

let prefix = "Z3 version "
in (match ((FStar_ST.read _z3version)) with
| Some (version) -> begin
version
end
| None -> begin
(

let _49_40 = try
(match (()) with
| () -> begin
<<<<<<< HEAD
(let _145_27 = (FStar_Options.z3_exe ())
in (FStar_Util.run_proc _145_27 "-version" ""))
=======
(let _146_27 = (FStar_Options.z3_exe ())
in (FStar_Util.run_proc _146_27 "-version" ""))
>>>>>>> bae9872c
end)
with
| _49_30 -> begin
(

let _49_31 = (FStar_Util.print_string "Error: No z3 executable was found\n")
in (FStar_All.exit (Prims.parse_int "1")))
end
in (match (_49_40) with
| (_49_36, out, _49_39) -> begin
(

let out = (match ((FStar_Util.splitlines out)) with
| (x)::_49_42 when (FStar_Util.starts_with x prefix) -> begin
(

<<<<<<< HEAD
let x = (let _145_29 = (FStar_Util.substring_from x (FStar_String.length prefix))
in (FStar_Util.trim_string _145_29))
=======
let x = (let _146_29 = (FStar_Util.substring_from x (FStar_String.length prefix))
in (FStar_Util.trim_string _146_29))
>>>>>>> bae9872c
in (

let x = try
(match (()) with
| () -> begin
(FStar_List.map FStar_Util.int_of_string (FStar_Util.split x "."))
end)
with
| _49_50 -> begin
[]
end
in (match (x) with
| (i1)::(i2)::(i3)::[] -> begin
Z3V (((i1), (i2), (i3)))
end
| _49_59 -> begin
Z3V_Unknown
end)))
end
| _49_61 -> begin
Z3V_Unknown
end)
in (

let _49_63 = (FStar_ST.op_Colon_Equals _z3version (Some (out)))
in out))
end))
end))
end))


let ini_params : Prims.unit  ->  Prims.string = (fun _49_65 -> (match (()) with
| () -> begin
(

<<<<<<< HEAD
let t = if (let _145_34 = (get_z3version ())
in (z3v_le _145_34 (((Prims.parse_int "4")), ((Prims.parse_int "3")), ((Prims.parse_int "1"))))) then begin
=======
let t = if (let _146_34 = (get_z3version ())
in (z3v_le _146_34 (((Prims.parse_int "4")), ((Prims.parse_int "3")), ((Prims.parse_int "1"))))) then begin
>>>>>>> bae9872c
(FStar_Options.z3_timeout ())
end else begin
((FStar_Options.z3_timeout ()) * (Prims.parse_int "1000"))
end
in (

<<<<<<< HEAD
let timeout = (let _145_35 = (FStar_Util.string_of_int t)
in (FStar_Util.format1 "-t:%s" _145_35))
in (

let relevancy = if (let _145_36 = (get_z3version ())
in (z3v_le _145_36 (((Prims.parse_int "4")), ((Prims.parse_int "3")), ((Prims.parse_int "1"))))) then begin
=======
let timeout = (let _146_35 = (FStar_Util.string_of_int t)
in (FStar_Util.format1 "-t:%s" _146_35))
in (

let relevancy = if (let _146_36 = (get_z3version ())
in (z3v_le _146_36 (((Prims.parse_int "4")), ((Prims.parse_int "3")), ((Prims.parse_int "1"))))) then begin
>>>>>>> bae9872c
"RELEVANCY"
end else begin
"SMT.RELEVANCY"
end
in (FStar_Util.format2 "-smt2 -in %s AUTO_CONFIG=false MODEL=true %s=2" timeout relevancy))))
end))


type z3status =
| SAT
| UNSAT
| UNKNOWN
| TIMEOUT


let is_SAT = (fun _discr_ -> (match (_discr_) with
| SAT (_) -> begin
true
end
| _ -> begin
false
end))


let is_UNSAT = (fun _discr_ -> (match (_discr_) with
| UNSAT (_) -> begin
true
end
| _ -> begin
false
end))


let is_UNKNOWN = (fun _discr_ -> (match (_discr_) with
| UNKNOWN (_) -> begin
true
end
| _ -> begin
false
end))


let is_TIMEOUT = (fun _discr_ -> (match (_discr_) with
| TIMEOUT (_) -> begin
true
end
| _ -> begin
false
end))


let status_to_string : z3status  ->  Prims.string = (fun _49_1 -> (match (_49_1) with
| SAT -> begin
"sat"
end
| UNSAT -> begin
"unsat"
end
| UNKNOWN -> begin
"unknown"
end
| TIMEOUT -> begin
"timeout"
end))


let tid : Prims.unit  ->  Prims.string = (fun _49_74 -> (match (()) with
| () -> begin
<<<<<<< HEAD
(let _145_45 = (FStar_Util.current_tid ())
in (FStar_All.pipe_right _145_45 FStar_Util.string_of_int))
=======
(let _146_45 = (FStar_Util.current_tid ())
in (FStar_All.pipe_right _146_45 FStar_Util.string_of_int))
>>>>>>> bae9872c
end))


let new_z3proc : Prims.string  ->  FStar_Util.proc = (fun id -> (

let cond = (fun pid s -> (

let x = ((FStar_Util.trim_string s) = "Done!")
in x))
<<<<<<< HEAD
in (let _145_53 = (FStar_Options.z3_exe ())
in (let _145_52 = (ini_params ())
in (FStar_Util.start_process id _145_53 _145_52 cond)))))
=======
in (let _146_53 = (FStar_Options.z3_exe ())
in (let _146_52 = (ini_params ())
in (FStar_Util.start_process id _146_53 _146_52 cond)))))
>>>>>>> bae9872c


type bgproc =
{grab : Prims.unit  ->  FStar_Util.proc; release : Prims.unit  ->  Prims.unit; refresh : Prims.unit  ->  Prims.unit}


let is_Mkbgproc : bgproc  ->  Prims.bool = (Obj.magic ((fun _ -> (failwith "Not yet implemented:is_Mkbgproc"))))


let queries_dot_smt2 : FStar_Util.file_handle Prims.option FStar_ST.ref = (FStar_Util.mk_ref None)


let get_qfile : Prims.bool  ->  FStar_Util.file_handle = (

let ctr = (FStar_Util.mk_ref (Prims.parse_int "0"))
in (fun fresh -> if fresh then begin
(

<<<<<<< HEAD
let _48_86 = (FStar_Util.incr ctr)
in (let _145_86 = (let _145_85 = (let _145_84 = (FStar_ST.read ctr)
in (FStar_Util.string_of_int _145_84))
in (FStar_Util.format1 "queries-%s.smt2" _145_85))
in (FStar_Util.open_file_for_writing _145_86)))
=======
let _49_86 = (FStar_Util.incr ctr)
in (let _146_86 = (let _146_85 = (let _146_84 = (FStar_ST.read ctr)
in (FStar_Util.string_of_int _146_84))
in (FStar_Util.format1 "queries-%s.smt2" _146_85))
in (FStar_Util.open_file_for_writing _146_86)))
>>>>>>> bae9872c
end else begin
(match ((FStar_ST.read queries_dot_smt2)) with
| None -> begin
(

let fh = (FStar_Util.open_file_for_writing "queries-bg-0.smt2")
in (

let _49_90 = (FStar_ST.op_Colon_Equals queries_dot_smt2 (Some (fh)))
in fh))
end
| Some (fh) -> begin
fh
end)
end))


let log_query : Prims.bool  ->  Prims.string  ->  Prims.unit = (fun fresh i -> (

let fh = (get_qfile fresh)
in (

let _49_97 = (FStar_Util.append_to_file fh i)
in if fresh then begin
(FStar_Util.close_file fh)
end else begin
()
end)))


let the_z3proc : FStar_Util.proc Prims.option FStar_ST.ref = (FStar_ST.alloc None)


let ctr : Prims.int FStar_ST.ref = (FStar_Util.mk_ref (~- ((Prims.parse_int "1"))))


let new_proc : Prims.unit  ->  FStar_Util.proc = (fun _49_99 -> (match (()) with
| () -> begin
<<<<<<< HEAD
(let _145_95 = (let _145_94 = (

let _48_100 = (FStar_Util.incr ctr)
in (let _145_93 = (FStar_ST.read ctr)
in (FStar_All.pipe_right _145_93 FStar_Util.string_of_int)))
in (FStar_Util.format1 "bg-%s" _145_94))
in (new_z3proc _145_95))
=======
(let _146_95 = (let _146_94 = (

let _49_100 = (FStar_Util.incr ctr)
in (let _146_93 = (FStar_ST.read ctr)
in (FStar_All.pipe_right _146_93 FStar_Util.string_of_int)))
in (FStar_Util.format1 "bg-%s" _146_94))
in (new_z3proc _146_95))
>>>>>>> bae9872c
end))


let z3proc : Prims.unit  ->  FStar_Util.proc = (fun _49_102 -> (match (()) with
| () -> begin
(

<<<<<<< HEAD
let _48_103 = if ((FStar_ST.read the_z3proc) = None) then begin
(let _145_99 = (let _145_98 = (new_proc ())
in Some (_145_98))
in (FStar_ST.op_Colon_Equals the_z3proc _145_99))
end else begin
()
end
in (let _145_100 = (FStar_ST.read the_z3proc)
in (FStar_Util.must _145_100)))
=======
let _49_103 = if ((FStar_ST.read the_z3proc) = None) then begin
(let _146_99 = (let _146_98 = (new_proc ())
in Some (_146_98))
in (FStar_ST.op_Colon_Equals the_z3proc _146_99))
end else begin
()
end
in (let _146_100 = (FStar_ST.read the_z3proc)
in (FStar_Util.must _146_100)))
>>>>>>> bae9872c
end))


let bg_z3_proc : bgproc = (

let x = []
in (

let grab = (fun _49_107 -> (match (()) with
| () -> begin
(

let _49_108 = (FStar_Util.monitor_enter x)
in (z3proc ()))
end))
in (

let release = (fun _49_111 -> (match (()) with
| () -> begin
(FStar_Util.monitor_exit x)
end))
in (

let refresh = (fun _49_113 -> (match (()) with
| () -> begin
(

let proc = (grab ())
in (

let _49_115 = (FStar_Util.kill_process proc)
in (

<<<<<<< HEAD
let _48_117 = (let _145_108 = (let _145_107 = (new_proc ())
in Some (_145_107))
in (FStar_ST.op_Colon_Equals the_z3proc _145_108))
=======
let _49_117 = (let _146_108 = (let _146_107 = (new_proc ())
in Some (_146_107))
in (FStar_ST.op_Colon_Equals the_z3proc _146_108))
>>>>>>> bae9872c
in (

let _49_125 = (match ((FStar_ST.read queries_dot_smt2)) with
| None -> begin
()
end
| Some (fh) -> begin
(

let _49_122 = (FStar_Util.close_file fh)
in (

<<<<<<< HEAD
let fh = (let _145_111 = (let _145_110 = (let _145_109 = (FStar_ST.read ctr)
in (FStar_All.pipe_right _145_109 FStar_Util.string_of_int))
in (FStar_Util.format1 "queries-bg-%s.smt2" _145_110))
in (FStar_Util.open_file_for_writing _145_111))
=======
let fh = (let _146_111 = (let _146_110 = (let _146_109 = (FStar_ST.read ctr)
in (FStar_All.pipe_right _146_109 FStar_Util.string_of_int))
in (FStar_Util.format1 "queries-bg-%s.smt2" _146_110))
in (FStar_Util.open_file_for_writing _146_111))
>>>>>>> bae9872c
in (FStar_ST.op_Colon_Equals queries_dot_smt2 (Some (fh)))))
end)
in (release ())))))
end))
in {grab = grab; release = release; refresh = refresh}))))


let doZ3Exe' : Prims.string  ->  FStar_Util.proc  ->  (z3status * Prims.string Prims.list) = (fun input z3proc -> (

let parse = (fun z3out -> (

let lines = (FStar_All.pipe_right (FStar_String.split (('\n')::[]) z3out) (FStar_List.map FStar_Util.trim_string))
in (

let rec lblnegs = (fun lines -> (match (lines) with
| (lname)::("false")::rest -> begin
<<<<<<< HEAD
(let _145_120 = (lblnegs rest)
in (lname)::_145_120)
=======
(let _146_120 = (lblnegs rest)
in (lname)::_146_120)
>>>>>>> bae9872c
end
| (lname)::(_49_141)::rest -> begin
(lblnegs rest)
end
| _49_146 -> begin
[]
end))
in (

let rec result = (fun x -> (match (x) with
| ("timeout")::tl -> begin
((TIMEOUT), ([]))
end
| ("unknown")::tl -> begin
<<<<<<< HEAD
(let _145_123 = (lblnegs tl)
in ((UNKNOWN), (_145_123)))
end
| ("sat")::tl -> begin
(let _145_124 = (lblnegs tl)
in ((SAT), (_145_124)))
=======
(let _146_123 = (lblnegs tl)
in ((UNKNOWN), (_146_123)))
end
| ("sat")::tl -> begin
(let _146_124 = (lblnegs tl)
in ((SAT), (_146_124)))
>>>>>>> bae9872c
end
| ("unsat")::tl -> begin
((UNSAT), ([]))
end
| (_49_163)::tl -> begin
(result tl)
end
<<<<<<< HEAD
| _48_166 -> begin
(let _145_128 = (let _145_127 = (let _145_126 = (FStar_List.map (fun l -> (FStar_Util.format1 "<%s>" (FStar_Util.trim_string l))) lines)
in (FStar_String.concat "\n" _145_126))
in (FStar_Util.format1 "Got output lines: %s\n" _145_127))
in (FStar_All.pipe_left FStar_All.failwith _145_128))
=======
| _49_166 -> begin
(let _146_128 = (let _146_127 = (let _146_126 = (FStar_List.map (fun l -> (FStar_Util.format1 "<%s>" (FStar_Util.trim_string l))) lines)
in (FStar_String.concat "\n" _146_126))
in (FStar_Util.format1 "Got output lines: %s\n" _146_127))
in (FStar_All.pipe_left failwith _146_128))
>>>>>>> bae9872c
end))
in (result lines)))))
in (

let stdout = (FStar_Util.ask_process z3proc input)
in (parse (FStar_Util.trim_string stdout)))))


let doZ3Exe : Prims.bool  ->  Prims.string  ->  (z3status * Prims.string Prims.list) = (

let ctr = (FStar_Util.mk_ref (Prims.parse_int "0"))
in (fun fresh input -> (

let z3proc = if fresh then begin
(

<<<<<<< HEAD
let _48_172 = (FStar_Util.incr ctr)
in (let _145_134 = (let _145_133 = (FStar_ST.read ctr)
in (FStar_Util.string_of_int _145_133))
in (new_z3proc _145_134)))
=======
let _49_172 = (FStar_Util.incr ctr)
in (let _146_134 = (let _146_133 = (FStar_ST.read ctr)
in (FStar_Util.string_of_int _146_133))
in (new_z3proc _146_134)))
>>>>>>> bae9872c
end else begin
(bg_z3_proc.grab ())
end
in (

let res = (doZ3Exe' input z3proc)
in (

let _49_176 = if fresh then begin
(FStar_Util.kill_process z3proc)
end else begin
(bg_z3_proc.release ())
end
in res)))))


let z3_options : Prims.unit  ->  Prims.string = (fun _49_178 -> (match (()) with
| () -> begin
(

<<<<<<< HEAD
let mbqi = if (let _145_137 = (get_z3version ())
in (z3v_le _145_137 (((Prims.parse_int "4")), ((Prims.parse_int "3")), ((Prims.parse_int "1"))))) then begin
=======
let mbqi = if (let _146_137 = (get_z3version ())
in (z3v_le _146_137 (((Prims.parse_int "4")), ((Prims.parse_int "3")), ((Prims.parse_int "1"))))) then begin
>>>>>>> bae9872c
"mbqi"
end else begin
"smt.mbqi"
end
in (

<<<<<<< HEAD
let model_on_timeout = if (let _145_138 = (get_z3version ())
in (z3v_le _145_138 (((Prims.parse_int "4")), ((Prims.parse_int "3")), ((Prims.parse_int "1"))))) then begin
=======
let model_on_timeout = if (let _146_138 = (get_z3version ())
in (z3v_le _146_138 (((Prims.parse_int "4")), ((Prims.parse_int "3")), ((Prims.parse_int "1"))))) then begin
>>>>>>> bae9872c
"(set-option :model-on-timeout true)\n"
end else begin
""
end
in (Prims.strcat "(set-option :global-decls false)\n" (Prims.strcat "(set-option :" (Prims.strcat mbqi (Prims.strcat " false)\n" model_on_timeout))))))
end))


type 'a job =
{job : Prims.unit  ->  'a; callback : 'a  ->  Prims.unit}


let is_Mkjob = (Obj.magic ((fun _ -> (failwith "Not yet implemented:is_Mkjob"))))


type z3job =
(Prims.bool * (Prims.string * FStar_Range.range) Prims.list) job


let job_queue : z3job Prims.list FStar_ST.ref = (

let x = (FStar_Util.mk_ref (({job = (fun _49_185 -> (match (()) with
| () -> begin
<<<<<<< HEAD
(let _145_162 = (let _145_161 = (let _145_160 = (FStar_Range.mk_range "" (Prims.parse_int "0") (Prims.parse_int "0"))
in ((""), (_145_160)))
in (_145_161)::[])
in ((false), (_145_162)))
=======
(let _146_162 = (let _146_161 = (let _146_160 = (FStar_Range.mk_range "" (Prims.parse_int "0") (Prims.parse_int "0"))
in ((""), (_146_160)))
in (_146_161)::[])
in ((false), (_146_162)))
>>>>>>> bae9872c
end)); callback = (fun a -> ())})::[]))
in (

let _49_188 = (FStar_ST.op_Colon_Equals x [])
in x))


let pending_jobs : Prims.int FStar_ST.ref = (FStar_Util.mk_ref (Prims.parse_int "0"))


let with_monitor = (fun m f -> (

let _49_192 = (FStar_Util.monitor_enter m)
in (

let res = (f ())
in (

let _49_195 = (FStar_Util.monitor_exit m)
in res))))


let z3_job = (fun fresh label_messages input _49_200 -> (match (()) with
| () -> begin
(

let _49_203 = (doZ3Exe fresh input)
in (match (_49_203) with
| (status, lblnegs) -> begin
(

let result = (match (status) with
| UNSAT -> begin
((true), ([]))
end
| _49_206 -> begin
(

<<<<<<< HEAD
let _48_207 = if (FStar_Options.debug_any ()) then begin
(let _145_173 = (FStar_Util.format1 "Z3 says: %s\n" (status_to_string status))
in (FStar_All.pipe_left FStar_Util.print_string _145_173))
=======
let _49_207 = if (FStar_Options.debug_any ()) then begin
(let _146_173 = (FStar_Util.format1 "Z3 says: %s\n" (status_to_string status))
in (FStar_All.pipe_left FStar_Util.print_string _146_173))
>>>>>>> bae9872c
end else begin
()
end
in (

let failing_assertions = (FStar_All.pipe_right lblnegs (FStar_List.collect (fun l -> (match ((FStar_All.pipe_right label_messages (FStar_List.tryFind (fun _49_215 -> (match (_49_215) with
| (m, _49_212, _49_214) -> begin
((Prims.fst m) = l)
end))))) with
| None -> begin
[]
end
| Some (_49_218, msg, r) -> begin
(((msg), (r)))::[]
end))))
in ((false), (failing_assertions))))
end)
in result)
end))
end))


let rec dequeue' : Prims.unit  ->  Prims.unit = (fun _49_225 -> (match (()) with
| () -> begin
(

let j = (match ((FStar_ST.read job_queue)) with
| [] -> begin
(failwith "Impossible")
end
| (hd)::tl -> begin
(

let _49_230 = (FStar_ST.op_Colon_Equals job_queue tl)
in hd)
end)
in (

let _49_233 = (FStar_Util.incr pending_jobs)
in (

let _49_235 = (FStar_Util.monitor_exit job_queue)
in (

let _49_237 = (run_job j)
in (

let _49_240 = (with_monitor job_queue (fun _49_239 -> (match (()) with
| () -> begin
(FStar_Util.decr pending_jobs)
end)))
in (

let _49_242 = (dequeue ())
in ()))))))
end))
and dequeue : Prims.unit  ->  Prims.unit = (fun _49_244 -> (match (()) with
| () -> begin
(

let _49_245 = (FStar_Util.monitor_enter job_queue)
in (

let rec aux = (fun _49_248 -> (match (()) with
| () -> begin
(match ((FStar_ST.read job_queue)) with
| [] -> begin
(

let _49_250 = (FStar_Util.monitor_wait job_queue)
in (aux ()))
end
| _49_253 -> begin
(dequeue' ())
end)
end))
in (aux ())))
end))
<<<<<<< HEAD
and run_job : z3job  ->  Prims.unit = (fun j -> (let _145_185 = (j.job ())
in (FStar_All.pipe_left j.callback _145_185)))
=======
and run_job : z3job  ->  Prims.unit = (fun j -> (let _146_185 = (j.job ())
in (FStar_All.pipe_left j.callback _146_185)))
>>>>>>> bae9872c


let init : Prims.unit  ->  Prims.unit = (fun _49_255 -> (match (()) with
| () -> begin
(

let n_runners = ((FStar_Options.n_cores ()) - (Prims.parse_int "1"))
in (

let rec aux = (fun n -> if (n = (Prims.parse_int "0")) then begin
()
end else begin
(

let _49_259 = (FStar_Util.spawn dequeue)
in (aux (n - (Prims.parse_int "1"))))
end)
in (aux n_runners)))
end))


let enqueue : Prims.bool  ->  z3job  ->  Prims.unit = (fun fresh j -> if (not (fresh)) then begin
(run_job j)
end else begin
(

let _49_263 = (FStar_Util.monitor_enter job_queue)
in (

<<<<<<< HEAD
let _48_265 = (let _145_195 = (let _145_194 = (FStar_ST.read job_queue)
in (FStar_List.append _145_194 ((j)::[])))
in (FStar_ST.op_Colon_Equals job_queue _145_195))
=======
let _49_265 = (let _146_195 = (let _146_194 = (FStar_ST.read job_queue)
in (FStar_List.append _146_194 ((j)::[])))
in (FStar_ST.op_Colon_Equals job_queue _146_195))
>>>>>>> bae9872c
in (

let _49_267 = (FStar_Util.monitor_pulse job_queue)
in (FStar_Util.monitor_exit job_queue))))
end)


let finish : Prims.unit  ->  Prims.unit = (fun _49_269 -> (match (()) with
| () -> begin
(

let bg = (bg_z3_proc.grab ())
in (

let _49_271 = (FStar_Util.kill_process bg)
in (

let _49_273 = (bg_z3_proc.release ())
in (

let rec aux = (fun _49_276 -> (match (()) with
| () -> begin
(

let _49_280 = (with_monitor job_queue (fun _49_277 -> (match (()) with
| () -> begin
<<<<<<< HEAD
(let _145_203 = (FStar_ST.read pending_jobs)
in (let _145_202 = (let _145_201 = (FStar_ST.read job_queue)
in (FStar_List.length _145_201))
in ((_145_203), (_145_202))))
=======
(let _146_203 = (FStar_ST.read pending_jobs)
in (let _146_202 = (let _146_201 = (FStar_ST.read job_queue)
in (FStar_List.length _146_201))
in ((_146_203), (_146_202))))
>>>>>>> bae9872c
end)))
in (match (_49_280) with
| (n, m) -> begin
if ((n + m) = (Prims.parse_int "0")) then begin
<<<<<<< HEAD
(let _145_204 = (FStar_Tc_Errors.report_all ())
in (FStar_All.pipe_right _145_204 Prims.ignore))
=======
(let _146_204 = (FStar_Tc_Errors.report_all ())
in (FStar_All.pipe_right _146_204 Prims.ignore))
>>>>>>> bae9872c
end else begin
(

let _49_281 = (FStar_Util.sleep (Prims.parse_int "500"))
in (aux ()))
end
end))
end))
in (aux ())))))
end))


type scope_t =
FStar_ToSMT_Term.decl Prims.list Prims.list


let fresh_scope : FStar_ToSMT_Term.decl Prims.list Prims.list FStar_ST.ref = (FStar_Util.mk_ref (([])::[]))


let bg_scope : FStar_ToSMT_Term.decl Prims.list FStar_ST.ref = (FStar_Util.mk_ref [])


let push : Prims.string  ->  Prims.unit = (fun msg -> (

<<<<<<< HEAD
let _48_284 = (let _145_208 = (let _145_207 = (FStar_ST.read fresh_scope)
in ((FStar_ToSMT_Term.Caption (msg))::[])::_145_207)
in (FStar_ST.op_Colon_Equals fresh_scope _145_208))
in (let _145_210 = (let _145_209 = (FStar_ST.read bg_scope)
in (FStar_List.append ((FStar_ToSMT_Term.Caption (msg))::(FStar_ToSMT_Term.Push)::[]) _145_209))
in (FStar_ST.op_Colon_Equals bg_scope _145_210))))
=======
let _49_284 = (let _146_208 = (let _146_207 = (FStar_ST.read fresh_scope)
in ((FStar_ToSMT_Term.Caption (msg))::[])::_146_207)
in (FStar_ST.op_Colon_Equals fresh_scope _146_208))
in (let _146_210 = (let _146_209 = (FStar_ST.read bg_scope)
in (FStar_List.append ((FStar_ToSMT_Term.Caption (msg))::(FStar_ToSMT_Term.Push)::[]) _146_209))
in (FStar_ST.op_Colon_Equals bg_scope _146_210))))
>>>>>>> bae9872c


let pop : Prims.string  ->  Prims.unit = (fun msg -> (

<<<<<<< HEAD
let _48_287 = (let _145_214 = (let _145_213 = (FStar_ST.read fresh_scope)
in (FStar_List.tl _145_213))
in (FStar_ST.op_Colon_Equals fresh_scope _145_214))
in (let _145_216 = (let _145_215 = (FStar_ST.read bg_scope)
in (FStar_List.append ((FStar_ToSMT_Term.Caption (msg))::(FStar_ToSMT_Term.Pop)::[]) _145_215))
in (FStar_ST.op_Colon_Equals bg_scope _145_216))))
=======
let _49_287 = (let _146_214 = (let _146_213 = (FStar_ST.read fresh_scope)
in (FStar_List.tl _146_213))
in (FStar_ST.op_Colon_Equals fresh_scope _146_214))
in (let _146_216 = (let _146_215 = (FStar_ST.read bg_scope)
in (FStar_List.append ((FStar_ToSMT_Term.Caption (msg))::(FStar_ToSMT_Term.Pop)::[]) _146_215))
in (FStar_ST.op_Colon_Equals bg_scope _146_216))))
>>>>>>> bae9872c


let giveZ3 : FStar_ToSMT_Term.decl Prims.list  ->  Prims.unit = (fun decls -> (

let _49_295 = (match ((FStar_ST.read fresh_scope)) with
| (hd)::tl -> begin
(FStar_ST.op_Colon_Equals fresh_scope (((FStar_List.append hd decls))::tl))
end
| _49_294 -> begin
(failwith "Impossible")
end)
<<<<<<< HEAD
in (let _145_220 = (let _145_219 = (FStar_ST.read bg_scope)
in (FStar_List.append (FStar_List.rev decls) _145_219))
in (FStar_ST.op_Colon_Equals bg_scope _145_220))))


let bgtheory : Prims.bool  ->  FStar_ToSMT_Term.decl Prims.list = (fun fresh -> if fresh then begin
(let _145_224 = (let _145_223 = (FStar_ST.read fresh_scope)
in (FStar_List.rev _145_223))
in (FStar_All.pipe_right _145_224 FStar_List.flatten))
=======
in (let _146_220 = (let _146_219 = (FStar_ST.read bg_scope)
in (FStar_List.append (FStar_List.rev decls) _146_219))
in (FStar_ST.op_Colon_Equals bg_scope _146_220))))


let bgtheory : Prims.bool  ->  FStar_ToSMT_Term.decl Prims.list = (fun fresh -> if fresh then begin
(let _146_224 = (let _146_223 = (FStar_ST.read fresh_scope)
in (FStar_List.rev _146_223))
in (FStar_All.pipe_right _146_224 FStar_List.flatten))
>>>>>>> bae9872c
end else begin
(

let bg = (FStar_ST.read bg_scope)
in (

let _49_299 = (FStar_ST.op_Colon_Equals bg_scope [])
in (FStar_List.rev bg)))
end)


let refresh : Prims.unit  ->  Prims.unit = (fun _49_301 -> (match (()) with
| () -> begin
(

let _49_302 = (bg_z3_proc.refresh ())
in (

let theory = (bgtheory true)
in (FStar_ST.op_Colon_Equals bg_scope (FStar_List.rev theory))))
end))


let mark : Prims.string  ->  Prims.unit = (fun msg -> (push msg))


let reset_mark : Prims.string  ->  Prims.unit = (fun msg -> (

let _49_307 = (pop msg)
in (refresh ())))


let commit_mark = (fun msg -> (match ((FStar_ST.read fresh_scope)) with
| (hd)::(s)::tl -> begin
(FStar_ST.op_Colon_Equals fresh_scope (((FStar_List.append hd s))::tl))
end
| _49_316 -> begin
(failwith "Impossible")
end))


let ask = (fun fresh label_messages qry cb -> (

let fresh = (fresh && ((FStar_Options.n_cores ()) > (Prims.parse_int "1")))
in (

let theory = (bgtheory fresh)
in (

let theory = if fresh then begin
(FStar_List.append theory qry)
end else begin
(FStar_List.append theory (FStar_List.append ((FStar_ToSMT_Term.Push)::[]) (FStar_List.append qry ((FStar_ToSMT_Term.Pop)::[]))))
end
in (

<<<<<<< HEAD
let input = (let _145_241 = (let _145_240 = (let _145_239 = (z3_options ())
in (FStar_ToSMT_Term.declToSmt _145_239))
in (FStar_List.map _145_240 theory))
in (FStar_All.pipe_right _145_241 (FStar_String.concat "\n")))
=======
let input = (let _146_241 = (let _146_240 = (let _146_239 = (z3_options ())
in (FStar_ToSMT_Term.declToSmt _146_239))
in (FStar_List.map _146_240 theory))
in (FStar_All.pipe_right _146_241 (FStar_String.concat "\n")))
>>>>>>> bae9872c
in (

let _49_325 = if (FStar_Options.log_queries ()) then begin
(log_query fresh input)
end else begin
()
end
in (enqueue fresh {job = (z3_job fresh label_messages input); callback = cb})))))))



<|MERGE_RESOLUTION|>--- conflicted
+++ resolved
@@ -77,13 +77,8 @@
 let _49_40 = try
 (match (()) with
 | () -> begin
-<<<<<<< HEAD
-(let _145_27 = (FStar_Options.z3_exe ())
-in (FStar_Util.run_proc _145_27 "-version" ""))
-=======
-(let _146_27 = (FStar_Options.z3_exe ())
-in (FStar_Util.run_proc _146_27 "-version" ""))
->>>>>>> bae9872c
+(let _149_27 = (FStar_Options.z3_exe ())
+in (FStar_Util.run_proc _149_27 "-version" ""))
 end)
 with
 | _49_30 -> begin
@@ -100,13 +95,8 @@
 | (x)::_49_42 when (FStar_Util.starts_with x prefix) -> begin
 (
 
-<<<<<<< HEAD
-let x = (let _145_29 = (FStar_Util.substring_from x (FStar_String.length prefix))
-in (FStar_Util.trim_string _145_29))
-=======
-let x = (let _146_29 = (FStar_Util.substring_from x (FStar_String.length prefix))
-in (FStar_Util.trim_string _146_29))
->>>>>>> bae9872c
+let x = (let _149_29 = (FStar_Util.substring_from x (FStar_String.length prefix))
+in (FStar_Util.trim_string _149_29))
 in (
 
 let x = try
@@ -142,34 +132,20 @@
 | () -> begin
 (
 
-<<<<<<< HEAD
-let t = if (let _145_34 = (get_z3version ())
-in (z3v_le _145_34 (((Prims.parse_int "4")), ((Prims.parse_int "3")), ((Prims.parse_int "1"))))) then begin
-=======
-let t = if (let _146_34 = (get_z3version ())
-in (z3v_le _146_34 (((Prims.parse_int "4")), ((Prims.parse_int "3")), ((Prims.parse_int "1"))))) then begin
->>>>>>> bae9872c
+let t = if (let _149_34 = (get_z3version ())
+in (z3v_le _149_34 (((Prims.parse_int "4")), ((Prims.parse_int "3")), ((Prims.parse_int "1"))))) then begin
 (FStar_Options.z3_timeout ())
 end else begin
 ((FStar_Options.z3_timeout ()) * (Prims.parse_int "1000"))
 end
 in (
 
-<<<<<<< HEAD
-let timeout = (let _145_35 = (FStar_Util.string_of_int t)
-in (FStar_Util.format1 "-t:%s" _145_35))
-in (
-
-let relevancy = if (let _145_36 = (get_z3version ())
-in (z3v_le _145_36 (((Prims.parse_int "4")), ((Prims.parse_int "3")), ((Prims.parse_int "1"))))) then begin
-=======
-let timeout = (let _146_35 = (FStar_Util.string_of_int t)
-in (FStar_Util.format1 "-t:%s" _146_35))
-in (
-
-let relevancy = if (let _146_36 = (get_z3version ())
-in (z3v_le _146_36 (((Prims.parse_int "4")), ((Prims.parse_int "3")), ((Prims.parse_int "1"))))) then begin
->>>>>>> bae9872c
+let timeout = (let _149_35 = (FStar_Util.string_of_int t)
+in (FStar_Util.format1 "-t:%s" _149_35))
+in (
+
+let relevancy = if (let _149_36 = (get_z3version ())
+in (z3v_le _149_36 (((Prims.parse_int "4")), ((Prims.parse_int "3")), ((Prims.parse_int "1"))))) then begin
 "RELEVANCY"
 end else begin
 "SMT.RELEVANCY"
@@ -238,13 +214,8 @@
 
 let tid : Prims.unit  ->  Prims.string = (fun _49_74 -> (match (()) with
 | () -> begin
-<<<<<<< HEAD
-(let _145_45 = (FStar_Util.current_tid ())
-in (FStar_All.pipe_right _145_45 FStar_Util.string_of_int))
-=======
-(let _146_45 = (FStar_Util.current_tid ())
-in (FStar_All.pipe_right _146_45 FStar_Util.string_of_int))
->>>>>>> bae9872c
+(let _149_45 = (FStar_Util.current_tid ())
+in (FStar_All.pipe_right _149_45 FStar_Util.string_of_int))
 end))
 
 
@@ -254,15 +225,9 @@
 
 let x = ((FStar_Util.trim_string s) = "Done!")
 in x))
-<<<<<<< HEAD
-in (let _145_53 = (FStar_Options.z3_exe ())
-in (let _145_52 = (ini_params ())
-in (FStar_Util.start_process id _145_53 _145_52 cond)))))
-=======
-in (let _146_53 = (FStar_Options.z3_exe ())
-in (let _146_52 = (ini_params ())
-in (FStar_Util.start_process id _146_53 _146_52 cond)))))
->>>>>>> bae9872c
+in (let _149_53 = (FStar_Options.z3_exe ())
+in (let _149_52 = (ini_params ())
+in (FStar_Util.start_process id _149_53 _149_52 cond)))))
 
 
 type bgproc =
@@ -281,19 +246,11 @@
 in (fun fresh -> if fresh then begin
 (
 
-<<<<<<< HEAD
-let _48_86 = (FStar_Util.incr ctr)
-in (let _145_86 = (let _145_85 = (let _145_84 = (FStar_ST.read ctr)
-in (FStar_Util.string_of_int _145_84))
-in (FStar_Util.format1 "queries-%s.smt2" _145_85))
-in (FStar_Util.open_file_for_writing _145_86)))
-=======
 let _49_86 = (FStar_Util.incr ctr)
-in (let _146_86 = (let _146_85 = (let _146_84 = (FStar_ST.read ctr)
-in (FStar_Util.string_of_int _146_84))
-in (FStar_Util.format1 "queries-%s.smt2" _146_85))
-in (FStar_Util.open_file_for_writing _146_86)))
->>>>>>> bae9872c
+in (let _149_86 = (let _149_85 = (let _149_84 = (FStar_ST.read ctr)
+in (FStar_Util.string_of_int _149_84))
+in (FStar_Util.format1 "queries-%s.smt2" _149_85))
+in (FStar_Util.open_file_for_writing _149_86)))
 end else begin
 (match ((FStar_ST.read queries_dot_smt2)) with
 | None -> begin
@@ -332,23 +289,13 @@
 
 let new_proc : Prims.unit  ->  FStar_Util.proc = (fun _49_99 -> (match (()) with
 | () -> begin
-<<<<<<< HEAD
-(let _145_95 = (let _145_94 = (
-
-let _48_100 = (FStar_Util.incr ctr)
-in (let _145_93 = (FStar_ST.read ctr)
-in (FStar_All.pipe_right _145_93 FStar_Util.string_of_int)))
-in (FStar_Util.format1 "bg-%s" _145_94))
-in (new_z3proc _145_95))
-=======
-(let _146_95 = (let _146_94 = (
+(let _149_95 = (let _149_94 = (
 
 let _49_100 = (FStar_Util.incr ctr)
-in (let _146_93 = (FStar_ST.read ctr)
-in (FStar_All.pipe_right _146_93 FStar_Util.string_of_int)))
-in (FStar_Util.format1 "bg-%s" _146_94))
-in (new_z3proc _146_95))
->>>>>>> bae9872c
+in (let _149_93 = (FStar_ST.read ctr)
+in (FStar_All.pipe_right _149_93 FStar_Util.string_of_int)))
+in (FStar_Util.format1 "bg-%s" _149_94))
+in (new_z3proc _149_95))
 end))
 
 
@@ -356,27 +303,15 @@
 | () -> begin
 (
 
-<<<<<<< HEAD
-let _48_103 = if ((FStar_ST.read the_z3proc) = None) then begin
-(let _145_99 = (let _145_98 = (new_proc ())
-in Some (_145_98))
-in (FStar_ST.op_Colon_Equals the_z3proc _145_99))
+let _49_103 = if ((FStar_ST.read the_z3proc) = None) then begin
+(let _149_99 = (let _149_98 = (new_proc ())
+in Some (_149_98))
+in (FStar_ST.op_Colon_Equals the_z3proc _149_99))
 end else begin
 ()
 end
-in (let _145_100 = (FStar_ST.read the_z3proc)
-in (FStar_Util.must _145_100)))
-=======
-let _49_103 = if ((FStar_ST.read the_z3proc) = None) then begin
-(let _146_99 = (let _146_98 = (new_proc ())
-in Some (_146_98))
-in (FStar_ST.op_Colon_Equals the_z3proc _146_99))
-end else begin
-()
-end
-in (let _146_100 = (FStar_ST.read the_z3proc)
-in (FStar_Util.must _146_100)))
->>>>>>> bae9872c
+in (let _149_100 = (FStar_ST.read the_z3proc)
+in (FStar_Util.must _149_100)))
 end))
 
 
@@ -410,15 +345,9 @@
 let _49_115 = (FStar_Util.kill_process proc)
 in (
 
-<<<<<<< HEAD
-let _48_117 = (let _145_108 = (let _145_107 = (new_proc ())
-in Some (_145_107))
-in (FStar_ST.op_Colon_Equals the_z3proc _145_108))
-=======
-let _49_117 = (let _146_108 = (let _146_107 = (new_proc ())
-in Some (_146_107))
-in (FStar_ST.op_Colon_Equals the_z3proc _146_108))
->>>>>>> bae9872c
+let _49_117 = (let _149_108 = (let _149_107 = (new_proc ())
+in Some (_149_107))
+in (FStar_ST.op_Colon_Equals the_z3proc _149_108))
 in (
 
 let _49_125 = (match ((FStar_ST.read queries_dot_smt2)) with
@@ -431,17 +360,10 @@
 let _49_122 = (FStar_Util.close_file fh)
 in (
 
-<<<<<<< HEAD
-let fh = (let _145_111 = (let _145_110 = (let _145_109 = (FStar_ST.read ctr)
-in (FStar_All.pipe_right _145_109 FStar_Util.string_of_int))
-in (FStar_Util.format1 "queries-bg-%s.smt2" _145_110))
-in (FStar_Util.open_file_for_writing _145_111))
-=======
-let fh = (let _146_111 = (let _146_110 = (let _146_109 = (FStar_ST.read ctr)
-in (FStar_All.pipe_right _146_109 FStar_Util.string_of_int))
-in (FStar_Util.format1 "queries-bg-%s.smt2" _146_110))
-in (FStar_Util.open_file_for_writing _146_111))
->>>>>>> bae9872c
+let fh = (let _149_111 = (let _149_110 = (let _149_109 = (FStar_ST.read ctr)
+in (FStar_All.pipe_right _149_109 FStar_Util.string_of_int))
+in (FStar_Util.format1 "queries-bg-%s.smt2" _149_110))
+in (FStar_Util.open_file_for_writing _149_111))
 in (FStar_ST.op_Colon_Equals queries_dot_smt2 (Some (fh)))))
 end)
 in (release ())))))
@@ -458,13 +380,8 @@
 
 let rec lblnegs = (fun lines -> (match (lines) with
 | (lname)::("false")::rest -> begin
-<<<<<<< HEAD
-(let _145_120 = (lblnegs rest)
-in (lname)::_145_120)
-=======
-(let _146_120 = (lblnegs rest)
-in (lname)::_146_120)
->>>>>>> bae9872c
+(let _149_120 = (lblnegs rest)
+in (lname)::_149_120)
 end
 | (lname)::(_49_141)::rest -> begin
 (lblnegs rest)
@@ -479,21 +396,12 @@
 ((TIMEOUT), ([]))
 end
 | ("unknown")::tl -> begin
-<<<<<<< HEAD
-(let _145_123 = (lblnegs tl)
-in ((UNKNOWN), (_145_123)))
+(let _149_123 = (lblnegs tl)
+in ((UNKNOWN), (_149_123)))
 end
 | ("sat")::tl -> begin
-(let _145_124 = (lblnegs tl)
-in ((SAT), (_145_124)))
-=======
-(let _146_123 = (lblnegs tl)
-in ((UNKNOWN), (_146_123)))
-end
-| ("sat")::tl -> begin
-(let _146_124 = (lblnegs tl)
-in ((SAT), (_146_124)))
->>>>>>> bae9872c
+(let _149_124 = (lblnegs tl)
+in ((SAT), (_149_124)))
 end
 | ("unsat")::tl -> begin
 ((UNSAT), ([]))
@@ -501,19 +409,11 @@
 | (_49_163)::tl -> begin
 (result tl)
 end
-<<<<<<< HEAD
-| _48_166 -> begin
-(let _145_128 = (let _145_127 = (let _145_126 = (FStar_List.map (fun l -> (FStar_Util.format1 "<%s>" (FStar_Util.trim_string l))) lines)
-in (FStar_String.concat "\n" _145_126))
-in (FStar_Util.format1 "Got output lines: %s\n" _145_127))
-in (FStar_All.pipe_left FStar_All.failwith _145_128))
-=======
 | _49_166 -> begin
-(let _146_128 = (let _146_127 = (let _146_126 = (FStar_List.map (fun l -> (FStar_Util.format1 "<%s>" (FStar_Util.trim_string l))) lines)
-in (FStar_String.concat "\n" _146_126))
-in (FStar_Util.format1 "Got output lines: %s\n" _146_127))
-in (FStar_All.pipe_left failwith _146_128))
->>>>>>> bae9872c
+(let _149_128 = (let _149_127 = (let _149_126 = (FStar_List.map (fun l -> (FStar_Util.format1 "<%s>" (FStar_Util.trim_string l))) lines)
+in (FStar_String.concat "\n" _149_126))
+in (FStar_Util.format1 "Got output lines: %s\n" _149_127))
+in (FStar_All.pipe_left failwith _149_128))
 end))
 in (result lines)))))
 in (
@@ -530,17 +430,10 @@
 let z3proc = if fresh then begin
 (
 
-<<<<<<< HEAD
-let _48_172 = (FStar_Util.incr ctr)
-in (let _145_134 = (let _145_133 = (FStar_ST.read ctr)
-in (FStar_Util.string_of_int _145_133))
-in (new_z3proc _145_134)))
-=======
 let _49_172 = (FStar_Util.incr ctr)
-in (let _146_134 = (let _146_133 = (FStar_ST.read ctr)
-in (FStar_Util.string_of_int _146_133))
-in (new_z3proc _146_134)))
->>>>>>> bae9872c
+in (let _149_134 = (let _149_133 = (FStar_ST.read ctr)
+in (FStar_Util.string_of_int _149_133))
+in (new_z3proc _149_134)))
 end else begin
 (bg_z3_proc.grab ())
 end
@@ -561,26 +454,16 @@
 | () -> begin
 (
 
-<<<<<<< HEAD
-let mbqi = if (let _145_137 = (get_z3version ())
-in (z3v_le _145_137 (((Prims.parse_int "4")), ((Prims.parse_int "3")), ((Prims.parse_int "1"))))) then begin
-=======
-let mbqi = if (let _146_137 = (get_z3version ())
-in (z3v_le _146_137 (((Prims.parse_int "4")), ((Prims.parse_int "3")), ((Prims.parse_int "1"))))) then begin
->>>>>>> bae9872c
+let mbqi = if (let _149_137 = (get_z3version ())
+in (z3v_le _149_137 (((Prims.parse_int "4")), ((Prims.parse_int "3")), ((Prims.parse_int "1"))))) then begin
 "mbqi"
 end else begin
 "smt.mbqi"
 end
 in (
 
-<<<<<<< HEAD
-let model_on_timeout = if (let _145_138 = (get_z3version ())
-in (z3v_le _145_138 (((Prims.parse_int "4")), ((Prims.parse_int "3")), ((Prims.parse_int "1"))))) then begin
-=======
-let model_on_timeout = if (let _146_138 = (get_z3version ())
-in (z3v_le _146_138 (((Prims.parse_int "4")), ((Prims.parse_int "3")), ((Prims.parse_int "1"))))) then begin
->>>>>>> bae9872c
+let model_on_timeout = if (let _149_138 = (get_z3version ())
+in (z3v_le _149_138 (((Prims.parse_int "4")), ((Prims.parse_int "3")), ((Prims.parse_int "1"))))) then begin
 "(set-option :model-on-timeout true)\n"
 end else begin
 ""
@@ -604,17 +487,10 @@
 
 let x = (FStar_Util.mk_ref (({job = (fun _49_185 -> (match (()) with
 | () -> begin
-<<<<<<< HEAD
-(let _145_162 = (let _145_161 = (let _145_160 = (FStar_Range.mk_range "" (Prims.parse_int "0") (Prims.parse_int "0"))
-in ((""), (_145_160)))
-in (_145_161)::[])
-in ((false), (_145_162)))
-=======
-(let _146_162 = (let _146_161 = (let _146_160 = (FStar_Range.mk_range "" (Prims.parse_int "0") (Prims.parse_int "0"))
-in ((""), (_146_160)))
-in (_146_161)::[])
-in ((false), (_146_162)))
->>>>>>> bae9872c
+(let _149_162 = (let _149_161 = (let _149_160 = (FStar_Range.mk_range "" (Prims.parse_int "0") (Prims.parse_int "0"))
+in ((""), (_149_160)))
+in (_149_161)::[])
+in ((false), (_149_162)))
 end)); callback = (fun a -> ())})::[]))
 in (
 
@@ -653,15 +529,9 @@
 | _49_206 -> begin
 (
 
-<<<<<<< HEAD
-let _48_207 = if (FStar_Options.debug_any ()) then begin
-(let _145_173 = (FStar_Util.format1 "Z3 says: %s\n" (status_to_string status))
-in (FStar_All.pipe_left FStar_Util.print_string _145_173))
-=======
 let _49_207 = if (FStar_Options.debug_any ()) then begin
-(let _146_173 = (FStar_Util.format1 "Z3 says: %s\n" (status_to_string status))
-in (FStar_All.pipe_left FStar_Util.print_string _146_173))
->>>>>>> bae9872c
+(let _149_173 = (FStar_Util.format1 "Z3 says: %s\n" (status_to_string status))
+in (FStar_All.pipe_left FStar_Util.print_string _149_173))
 end else begin
 ()
 end
@@ -740,13 +610,8 @@
 end))
 in (aux ())))
 end))
-<<<<<<< HEAD
-and run_job : z3job  ->  Prims.unit = (fun j -> (let _145_185 = (j.job ())
-in (FStar_All.pipe_left j.callback _145_185)))
-=======
-and run_job : z3job  ->  Prims.unit = (fun j -> (let _146_185 = (j.job ())
-in (FStar_All.pipe_left j.callback _146_185)))
->>>>>>> bae9872c
+and run_job : z3job  ->  Prims.unit = (fun j -> (let _149_185 = (j.job ())
+in (FStar_All.pipe_left j.callback _149_185)))
 
 
 let init : Prims.unit  ->  Prims.unit = (fun _49_255 -> (match (()) with
@@ -776,15 +641,9 @@
 let _49_263 = (FStar_Util.monitor_enter job_queue)
 in (
 
-<<<<<<< HEAD
-let _48_265 = (let _145_195 = (let _145_194 = (FStar_ST.read job_queue)
-in (FStar_List.append _145_194 ((j)::[])))
-in (FStar_ST.op_Colon_Equals job_queue _145_195))
-=======
-let _49_265 = (let _146_195 = (let _146_194 = (FStar_ST.read job_queue)
-in (FStar_List.append _146_194 ((j)::[])))
-in (FStar_ST.op_Colon_Equals job_queue _146_195))
->>>>>>> bae9872c
+let _49_265 = (let _149_195 = (let _149_194 = (FStar_ST.read job_queue)
+in (FStar_List.append _149_194 ((j)::[])))
+in (FStar_ST.op_Colon_Equals job_queue _149_195))
 in (
 
 let _49_267 = (FStar_Util.monitor_pulse job_queue)
@@ -811,28 +670,16 @@
 
 let _49_280 = (with_monitor job_queue (fun _49_277 -> (match (()) with
 | () -> begin
-<<<<<<< HEAD
-(let _145_203 = (FStar_ST.read pending_jobs)
-in (let _145_202 = (let _145_201 = (FStar_ST.read job_queue)
-in (FStar_List.length _145_201))
-in ((_145_203), (_145_202))))
-=======
-(let _146_203 = (FStar_ST.read pending_jobs)
-in (let _146_202 = (let _146_201 = (FStar_ST.read job_queue)
-in (FStar_List.length _146_201))
-in ((_146_203), (_146_202))))
->>>>>>> bae9872c
+(let _149_203 = (FStar_ST.read pending_jobs)
+in (let _149_202 = (let _149_201 = (FStar_ST.read job_queue)
+in (FStar_List.length _149_201))
+in ((_149_203), (_149_202))))
 end)))
 in (match (_49_280) with
 | (n, m) -> begin
 if ((n + m) = (Prims.parse_int "0")) then begin
-<<<<<<< HEAD
-(let _145_204 = (FStar_Tc_Errors.report_all ())
-in (FStar_All.pipe_right _145_204 Prims.ignore))
-=======
-(let _146_204 = (FStar_Tc_Errors.report_all ())
-in (FStar_All.pipe_right _146_204 Prims.ignore))
->>>>>>> bae9872c
+(let _149_204 = (FStar_Tc_Errors.report_all ())
+in (FStar_All.pipe_right _149_204 Prims.ignore))
 end else begin
 (
 
@@ -857,40 +704,22 @@
 
 let push : Prims.string  ->  Prims.unit = (fun msg -> (
 
-<<<<<<< HEAD
-let _48_284 = (let _145_208 = (let _145_207 = (FStar_ST.read fresh_scope)
-in ((FStar_ToSMT_Term.Caption (msg))::[])::_145_207)
-in (FStar_ST.op_Colon_Equals fresh_scope _145_208))
-in (let _145_210 = (let _145_209 = (FStar_ST.read bg_scope)
-in (FStar_List.append ((FStar_ToSMT_Term.Caption (msg))::(FStar_ToSMT_Term.Push)::[]) _145_209))
-in (FStar_ST.op_Colon_Equals bg_scope _145_210))))
-=======
-let _49_284 = (let _146_208 = (let _146_207 = (FStar_ST.read fresh_scope)
-in ((FStar_ToSMT_Term.Caption (msg))::[])::_146_207)
-in (FStar_ST.op_Colon_Equals fresh_scope _146_208))
-in (let _146_210 = (let _146_209 = (FStar_ST.read bg_scope)
-in (FStar_List.append ((FStar_ToSMT_Term.Caption (msg))::(FStar_ToSMT_Term.Push)::[]) _146_209))
-in (FStar_ST.op_Colon_Equals bg_scope _146_210))))
->>>>>>> bae9872c
+let _49_284 = (let _149_208 = (let _149_207 = (FStar_ST.read fresh_scope)
+in ((FStar_ToSMT_Term.Caption (msg))::[])::_149_207)
+in (FStar_ST.op_Colon_Equals fresh_scope _149_208))
+in (let _149_210 = (let _149_209 = (FStar_ST.read bg_scope)
+in (FStar_List.append ((FStar_ToSMT_Term.Caption (msg))::(FStar_ToSMT_Term.Push)::[]) _149_209))
+in (FStar_ST.op_Colon_Equals bg_scope _149_210))))
 
 
 let pop : Prims.string  ->  Prims.unit = (fun msg -> (
 
-<<<<<<< HEAD
-let _48_287 = (let _145_214 = (let _145_213 = (FStar_ST.read fresh_scope)
-in (FStar_List.tl _145_213))
-in (FStar_ST.op_Colon_Equals fresh_scope _145_214))
-in (let _145_216 = (let _145_215 = (FStar_ST.read bg_scope)
-in (FStar_List.append ((FStar_ToSMT_Term.Caption (msg))::(FStar_ToSMT_Term.Pop)::[]) _145_215))
-in (FStar_ST.op_Colon_Equals bg_scope _145_216))))
-=======
-let _49_287 = (let _146_214 = (let _146_213 = (FStar_ST.read fresh_scope)
-in (FStar_List.tl _146_213))
-in (FStar_ST.op_Colon_Equals fresh_scope _146_214))
-in (let _146_216 = (let _146_215 = (FStar_ST.read bg_scope)
-in (FStar_List.append ((FStar_ToSMT_Term.Caption (msg))::(FStar_ToSMT_Term.Pop)::[]) _146_215))
-in (FStar_ST.op_Colon_Equals bg_scope _146_216))))
->>>>>>> bae9872c
+let _49_287 = (let _149_214 = (let _149_213 = (FStar_ST.read fresh_scope)
+in (FStar_List.tl _149_213))
+in (FStar_ST.op_Colon_Equals fresh_scope _149_214))
+in (let _149_216 = (let _149_215 = (FStar_ST.read bg_scope)
+in (FStar_List.append ((FStar_ToSMT_Term.Caption (msg))::(FStar_ToSMT_Term.Pop)::[]) _149_215))
+in (FStar_ST.op_Colon_Equals bg_scope _149_216))))
 
 
 let giveZ3 : FStar_ToSMT_Term.decl Prims.list  ->  Prims.unit = (fun decls -> (
@@ -902,27 +731,15 @@
 | _49_294 -> begin
 (failwith "Impossible")
 end)
-<<<<<<< HEAD
-in (let _145_220 = (let _145_219 = (FStar_ST.read bg_scope)
-in (FStar_List.append (FStar_List.rev decls) _145_219))
-in (FStar_ST.op_Colon_Equals bg_scope _145_220))))
+in (let _149_220 = (let _149_219 = (FStar_ST.read bg_scope)
+in (FStar_List.append (FStar_List.rev decls) _149_219))
+in (FStar_ST.op_Colon_Equals bg_scope _149_220))))
 
 
 let bgtheory : Prims.bool  ->  FStar_ToSMT_Term.decl Prims.list = (fun fresh -> if fresh then begin
-(let _145_224 = (let _145_223 = (FStar_ST.read fresh_scope)
-in (FStar_List.rev _145_223))
-in (FStar_All.pipe_right _145_224 FStar_List.flatten))
-=======
-in (let _146_220 = (let _146_219 = (FStar_ST.read bg_scope)
-in (FStar_List.append (FStar_List.rev decls) _146_219))
-in (FStar_ST.op_Colon_Equals bg_scope _146_220))))
-
-
-let bgtheory : Prims.bool  ->  FStar_ToSMT_Term.decl Prims.list = (fun fresh -> if fresh then begin
-(let _146_224 = (let _146_223 = (FStar_ST.read fresh_scope)
-in (FStar_List.rev _146_223))
-in (FStar_All.pipe_right _146_224 FStar_List.flatten))
->>>>>>> bae9872c
+(let _149_224 = (let _149_223 = (FStar_ST.read fresh_scope)
+in (FStar_List.rev _149_223))
+in (FStar_All.pipe_right _149_224 FStar_List.flatten))
 end else begin
 (
 
@@ -979,17 +796,10 @@
 end
 in (
 
-<<<<<<< HEAD
-let input = (let _145_241 = (let _145_240 = (let _145_239 = (z3_options ())
-in (FStar_ToSMT_Term.declToSmt _145_239))
-in (FStar_List.map _145_240 theory))
-in (FStar_All.pipe_right _145_241 (FStar_String.concat "\n")))
-=======
-let input = (let _146_241 = (let _146_240 = (let _146_239 = (z3_options ())
-in (FStar_ToSMT_Term.declToSmt _146_239))
-in (FStar_List.map _146_240 theory))
-in (FStar_All.pipe_right _146_241 (FStar_String.concat "\n")))
->>>>>>> bae9872c
+let input = (let _149_241 = (let _149_240 = (let _149_239 = (z3_options ())
+in (FStar_ToSMT_Term.declToSmt _149_239))
+in (FStar_List.map _149_240 theory))
+in (FStar_All.pipe_right _149_241 (FStar_String.concat "\n")))
 in (
 
 let _49_325 = if (FStar_Options.log_queries ()) then begin
