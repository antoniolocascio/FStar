<<<<<<< HEAD

open Prims
type doc =
| Doc of Prims.string

let is_Doc = (fun _discr_ -> (match (_discr_) with
| Doc (_) -> begin
true
end
| _ -> begin
false
end))

let ___Doc____0 = (fun projectee -> (match (projectee) with
| Doc (_55_2) -> begin
_55_2
end))

let empty = Doc ("")

let hardline = Doc ("\n")

let text = (fun s -> Doc (s))

let break_ = (fun i -> Doc (""))

let break0 = (break_ 0)

let break1 = (text " ")

let enclose = (fun _55_6 _55_8 _55_10 -> (match ((_55_6, _55_8, _55_10)) with
| (Doc (l), Doc (r), Doc (x)) -> begin
Doc ((Prims.strcat (Prims.strcat l x) r))
end))

let brackets = (fun _55_12 -> (match (_55_12) with
| Doc (d) -> begin
(let _121_20 = (text "[")
in (let _121_19 = (text "]")
in (enclose _121_20 _121_19 (Doc (d)))))
end))

let cbrackets = (fun _55_14 -> (match (_55_14) with
| Doc (d) -> begin
(let _121_24 = (text "{")
in (let _121_23 = (text "}")
in (enclose _121_24 _121_23 (Doc (d)))))
end))

let parens = (fun _55_16 -> (match (_55_16) with
| Doc (d) -> begin
(let _121_28 = (text "(")
in (let _121_27 = (text ")")
in (enclose _121_28 _121_27 (Doc (d)))))
end))

let cat = (fun _55_18 _55_20 -> (match ((_55_18, _55_20)) with
| (Doc (d1), Doc (d2)) -> begin
Doc ((Prims.strcat d1 d2))
end))

let reduce = (fun docs -> (FStar_List.fold_left cat empty docs))

let group = (fun _55_23 -> (match (_55_23) with
| Doc (d) -> begin
Doc (d)
end))

let groups = (fun docs -> (let _121_39 = (reduce docs)
in (group _121_39)))

let combine = (fun _55_26 docs -> (match (_55_26) with
| Doc (sep) -> begin
(let select = (fun _55_30 -> (match (_55_30) with
| Doc (d) -> begin
if (d = "") then begin
None
end else begin
Some (d)
end
end))
in (let docs = (FStar_List.choose select docs)
in Doc ((FStar_String.concat sep docs))))
end))

let cat1 = (fun d1 d2 -> (reduce ((d1)::(break1)::(d2)::[])))

let reduce1 = (fun docs -> (combine break1 docs))

let nest = (fun i _55_37 -> (match (_55_37) with
| Doc (d) -> begin
Doc (d)
end))

let align = (fun docs -> (let _55_40 = (combine hardline docs)
in (match (_55_40) with
| Doc (doc) -> begin
Doc (doc)
end)))

let hbox = (fun d -> d)

let pretty = (fun sz _55_44 -> (match (_55_44) with
| Doc (doc) -> begin
doc
end))



=======

open Prims
type doc =
| Doc of Prims.string

let is_Doc = (fun _discr_ -> (match (_discr_) with
| Doc (_) -> begin
true
end
| _ -> begin
false
end))

let ___Doc____0 = (fun projectee -> (match (projectee) with
| Doc (_56_2) -> begin
_56_2
end))

let empty = Doc ("")

let hardline = Doc ("\n")

let text = (fun s -> Doc (s))

let break_ = (fun i -> Doc (""))

let break0 = (break_ 0)

let break1 = (text " ")

let enclose = (fun _56_6 _56_8 _56_10 -> (match ((_56_6, _56_8, _56_10)) with
| (Doc (l), Doc (r), Doc (x)) -> begin
Doc ((Prims.strcat (Prims.strcat l x) r))
end))

let brackets = (fun _56_12 -> (match (_56_12) with
| Doc (d) -> begin
(let _122_20 = (text "[")
in (let _122_19 = (text "]")
in (enclose _122_20 _122_19 (Doc (d)))))
end))

let cbrackets = (fun _56_14 -> (match (_56_14) with
| Doc (d) -> begin
(let _122_24 = (text "{")
in (let _122_23 = (text "}")
in (enclose _122_24 _122_23 (Doc (d)))))
end))

let parens = (fun _56_16 -> (match (_56_16) with
| Doc (d) -> begin
(let _122_28 = (text "(")
in (let _122_27 = (text ")")
in (enclose _122_28 _122_27 (Doc (d)))))
end))

let cat = (fun _56_18 _56_20 -> (match ((_56_18, _56_20)) with
| (Doc (d1), Doc (d2)) -> begin
Doc ((Prims.strcat d1 d2))
end))

let reduce = (fun docs -> (FStar_List.fold_left cat empty docs))

let group = (fun _56_23 -> (match (_56_23) with
| Doc (d) -> begin
Doc (d)
end))

let groups = (fun docs -> (let _122_39 = (reduce docs)
in (group _122_39)))

let combine = (fun _56_26 docs -> (match (_56_26) with
| Doc (sep) -> begin
(let select = (fun _56_30 -> (match (_56_30) with
| Doc (d) -> begin
if (d = "") then begin
None
end else begin
Some (d)
end
end))
in (let docs = (FStar_List.choose select docs)
in Doc ((FStar_String.concat sep docs))))
end))

let cat1 = (fun d1 d2 -> (reduce ((d1)::(break1)::(d2)::[])))

let reduce1 = (fun docs -> (combine break1 docs))

let nest = (fun i _56_37 -> (match (_56_37) with
| Doc (d) -> begin
Doc (d)
end))

let align = (fun docs -> (let _56_40 = (combine hardline docs)
in (match (_56_40) with
| Doc (doc) -> begin
Doc (doc)
end)))

let hbox = (fun d -> d)

let pretty = (fun sz _56_44 -> (match (_56_44) with
| Doc (doc) -> begin
doc
end))




>>>>>>> bbfa8f20
<|MERGE_RESOLUTION|>--- conflicted
+++ resolved
@@ -1,114 +1,3 @@
-<<<<<<< HEAD
-
-open Prims
-type doc =
-| Doc of Prims.string
-
-let is_Doc = (fun _discr_ -> (match (_discr_) with
-| Doc (_) -> begin
-true
-end
-| _ -> begin
-false
-end))
-
-let ___Doc____0 = (fun projectee -> (match (projectee) with
-| Doc (_55_2) -> begin
-_55_2
-end))
-
-let empty = Doc ("")
-
-let hardline = Doc ("\n")
-
-let text = (fun s -> Doc (s))
-
-let break_ = (fun i -> Doc (""))
-
-let break0 = (break_ 0)
-
-let break1 = (text " ")
-
-let enclose = (fun _55_6 _55_8 _55_10 -> (match ((_55_6, _55_8, _55_10)) with
-| (Doc (l), Doc (r), Doc (x)) -> begin
-Doc ((Prims.strcat (Prims.strcat l x) r))
-end))
-
-let brackets = (fun _55_12 -> (match (_55_12) with
-| Doc (d) -> begin
-(let _121_20 = (text "[")
-in (let _121_19 = (text "]")
-in (enclose _121_20 _121_19 (Doc (d)))))
-end))
-
-let cbrackets = (fun _55_14 -> (match (_55_14) with
-| Doc (d) -> begin
-(let _121_24 = (text "{")
-in (let _121_23 = (text "}")
-in (enclose _121_24 _121_23 (Doc (d)))))
-end))
-
-let parens = (fun _55_16 -> (match (_55_16) with
-| Doc (d) -> begin
-(let _121_28 = (text "(")
-in (let _121_27 = (text ")")
-in (enclose _121_28 _121_27 (Doc (d)))))
-end))
-
-let cat = (fun _55_18 _55_20 -> (match ((_55_18, _55_20)) with
-| (Doc (d1), Doc (d2)) -> begin
-Doc ((Prims.strcat d1 d2))
-end))
-
-let reduce = (fun docs -> (FStar_List.fold_left cat empty docs))
-
-let group = (fun _55_23 -> (match (_55_23) with
-| Doc (d) -> begin
-Doc (d)
-end))
-
-let groups = (fun docs -> (let _121_39 = (reduce docs)
-in (group _121_39)))
-
-let combine = (fun _55_26 docs -> (match (_55_26) with
-| Doc (sep) -> begin
-(let select = (fun _55_30 -> (match (_55_30) with
-| Doc (d) -> begin
-if (d = "") then begin
-None
-end else begin
-Some (d)
-end
-end))
-in (let docs = (FStar_List.choose select docs)
-in Doc ((FStar_String.concat sep docs))))
-end))
-
-let cat1 = (fun d1 d2 -> (reduce ((d1)::(break1)::(d2)::[])))
-
-let reduce1 = (fun docs -> (combine break1 docs))
-
-let nest = (fun i _55_37 -> (match (_55_37) with
-| Doc (d) -> begin
-Doc (d)
-end))
-
-let align = (fun docs -> (let _55_40 = (combine hardline docs)
-in (match (_55_40) with
-| Doc (doc) -> begin
-Doc (doc)
-end)))
-
-let hbox = (fun d -> d)
-
-let pretty = (fun sz _55_44 -> (match (_55_44) with
-| Doc (doc) -> begin
-doc
-end))
-
-
-
-=======
 
 open Prims
 type doc =
@@ -146,23 +35,23 @@
 
 let brackets = (fun _56_12 -> (match (_56_12) with
 | Doc (d) -> begin
-(let _122_20 = (text "[")
-in (let _122_19 = (text "]")
-in (enclose _122_20 _122_19 (Doc (d)))))
+(let _123_20 = (text "[")
+in (let _123_19 = (text "]")
+in (enclose _123_20 _123_19 (Doc (d)))))
 end))
 
 let cbrackets = (fun _56_14 -> (match (_56_14) with
 | Doc (d) -> begin
-(let _122_24 = (text "{")
-in (let _122_23 = (text "}")
-in (enclose _122_24 _122_23 (Doc (d)))))
+(let _123_24 = (text "{")
+in (let _123_23 = (text "}")
+in (enclose _123_24 _123_23 (Doc (d)))))
 end))
 
 let parens = (fun _56_16 -> (match (_56_16) with
 | Doc (d) -> begin
-(let _122_28 = (text "(")
-in (let _122_27 = (text ")")
-in (enclose _122_28 _122_27 (Doc (d)))))
+(let _123_28 = (text "(")
+in (let _123_27 = (text ")")
+in (enclose _123_28 _123_27 (Doc (d)))))
 end))
 
 let cat = (fun _56_18 _56_20 -> (match ((_56_18, _56_20)) with
@@ -177,8 +66,8 @@
 Doc (d)
 end))
 
-let groups = (fun docs -> (let _122_39 = (reduce docs)
-in (group _122_39)))
+let groups = (fun docs -> (let _123_39 = (reduce docs)
+in (group _123_39)))
 
 let combine = (fun _56_26 docs -> (match (_56_26) with
 | Doc (sep) -> begin
@@ -218,5 +107,3 @@
 
 
 
-
->>>>>>> bbfa8f20
