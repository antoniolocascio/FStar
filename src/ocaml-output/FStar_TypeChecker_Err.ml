--- conflicted
+++ resolved
@@ -1,386 +1,4 @@
 open Prims
-<<<<<<< HEAD
-
-let add_errors : FStar_TypeChecker_Env.env  ->  (Prims.string * FStar_Range.range) Prims.list  ->  Prims.unit = (fun env errs -> (
-
-let errs = (FStar_All.pipe_right errs (FStar_List.map (fun uu____27 -> (match (uu____27) with
-| (msg, r) -> begin
-(match ((r = FStar_Range.dummyRange)) with
-| true -> begin
-(
-
-let uu____36 = (FStar_TypeChecker_Env.get_range env)
-in ((msg), (uu____36)))
-end
-| uu____37 -> begin
-(
-
-let r' = (
-
-let uu___184_39 = r
-in {FStar_Range.def_range = r.FStar_Range.use_range; FStar_Range.use_range = uu___184_39.FStar_Range.use_range})
-in (
-
-let uu____40 = (
-
-let uu____41 = (FStar_Range.file_of_range r')
-in (
-
-let uu____42 = (
-
-let uu____43 = (FStar_TypeChecker_Env.get_range env)
-in (FStar_Range.file_of_range uu____43))
-in (uu____41 <> uu____42)))
-in (match (uu____40) with
-| true -> begin
-(
-
-let uu____46 = (
-
-let uu____47 = (
-
-let uu____48 = (
-
-let uu____49 = (FStar_Range.string_of_use_range r)
-in (Prims.strcat uu____49 ")"))
-in (Prims.strcat "(Also see: " uu____48))
-in (Prims.strcat msg uu____47))
-in (
-
-let uu____50 = (FStar_TypeChecker_Env.get_range env)
-in ((uu____46), (uu____50))))
-end
-| uu____51 -> begin
-((msg), (r))
-end)))
-end)
-end))))
-in (FStar_Errors.add_errors errs)))
-
-
-let exhaustiveness_check : Prims.string = "Patterns are incomplete"
-
-
-let subtyping_failed : FStar_TypeChecker_Env.env  ->  FStar_Syntax_Syntax.typ  ->  FStar_Syntax_Syntax.typ  ->  Prims.unit  ->  Prims.string = (fun env t1 t2 x -> (
-
-let uu____64 = (FStar_TypeChecker_Normalize.term_to_string env t2)
-in (
-
-let uu____65 = (FStar_TypeChecker_Normalize.term_to_string env t1)
-in (FStar_Util.format2 "Subtyping check failed; expected type %s; got type %s" uu____64 uu____65))))
-
-
-let ill_kinded_type : Prims.string = "Ill-kinded type"
-
-
-let totality_check : Prims.string = "This term may not terminate"
-
-
-let unexpected_signature_for_monad : FStar_TypeChecker_Env.env  ->  FStar_Ident.lident  ->  FStar_Syntax_Syntax.term  ->  Prims.string = (fun env m k -> (
-
-let uu____75 = (FStar_TypeChecker_Normalize.term_to_string env k)
-in (FStar_Util.format2 "Unexpected signature for monad \"%s\". Expected a signature of the form (a:Type => WP a => Effect); got %s" m.FStar_Ident.str uu____75)))
-
-
-let expected_a_term_of_type_t_got_a_function : FStar_TypeChecker_Env.env  ->  Prims.string  ->  FStar_Syntax_Syntax.term  ->  FStar_Syntax_Syntax.term  ->  Prims.string = (fun env msg t e -> (
-
-let uu____88 = (FStar_TypeChecker_Normalize.term_to_string env t)
-in (
-
-let uu____89 = (FStar_Syntax_Print.term_to_string e)
-in (FStar_Util.format3 "Expected a term of type \"%s\"; got a function \"%s\" (%s)" uu____88 uu____89 msg))))
-
-
-let unexpected_implicit_argument : Prims.string = "Unexpected instantiation of an implicit argument to a function that only expects explicit arguments"
-
-
-let expected_expression_of_type : FStar_TypeChecker_Env.env  ->  FStar_Syntax_Syntax.term  ->  FStar_Syntax_Syntax.term  ->  FStar_Syntax_Syntax.term  ->  Prims.string = (fun env t1 e t2 -> (
-
-let uu____102 = (FStar_TypeChecker_Normalize.term_to_string env t1)
-in (
-
-let uu____103 = (FStar_Syntax_Print.term_to_string e)
-in (
-
-let uu____104 = (FStar_TypeChecker_Normalize.term_to_string env t2)
-in (FStar_Util.format3 "Expected expression of type \"%s\"; got expression \"%s\" of type \"%s\"" uu____102 uu____103 uu____104)))))
-
-
-let expected_function_with_parameter_of_type : FStar_TypeChecker_Env.env  ->  FStar_Syntax_Syntax.term  ->  FStar_Syntax_Syntax.term  ->  Prims.string  ->  Prims.string = (fun env t1 t2 -> (
-
-let uu____116 = (FStar_TypeChecker_Normalize.term_to_string env t1)
-in (
-
-let uu____117 = (FStar_TypeChecker_Normalize.term_to_string env t2)
-in (FStar_Util.format3 "Expected a function with a parameter of type \"%s\"; this function has a parameter of type \"%s\"" uu____116 uu____117))))
-
-
-let expected_pattern_of_type : FStar_TypeChecker_Env.env  ->  FStar_Syntax_Syntax.term  ->  FStar_Syntax_Syntax.term  ->  FStar_Syntax_Syntax.term  ->  Prims.string = (fun env t1 e t2 -> (
-
-let uu____130 = (FStar_TypeChecker_Normalize.term_to_string env t1)
-in (
-
-let uu____131 = (FStar_Syntax_Print.term_to_string e)
-in (
-
-let uu____132 = (FStar_TypeChecker_Normalize.term_to_string env t2)
-in (FStar_Util.format3 "Expected pattern of type \"%s\"; got pattern \"%s\" of type \"%s\"" uu____130 uu____131 uu____132)))))
-
-
-let basic_type_error : FStar_TypeChecker_Env.env  ->  FStar_Syntax_Syntax.term Prims.option  ->  FStar_Syntax_Syntax.term  ->  FStar_Syntax_Syntax.term  ->  Prims.string = (fun env eopt t1 t2 -> (match (eopt) with
-| None -> begin
-(
-
-let uu____147 = (FStar_TypeChecker_Normalize.term_to_string env t1)
-in (
-
-let uu____148 = (FStar_TypeChecker_Normalize.term_to_string env t2)
-in (FStar_Util.format2 "Expected type \"%s\"; got type \"%s\"" uu____147 uu____148)))
-end
-| Some (e) -> begin
-(
-
-let uu____150 = (FStar_TypeChecker_Normalize.term_to_string env t1)
-in (
-
-let uu____151 = (FStar_Syntax_Print.term_to_string e)
-in (
-
-let uu____152 = (FStar_TypeChecker_Normalize.term_to_string env t2)
-in (FStar_Util.format3 "Expected type \"%s\"; but \"%s\" has type \"%s\"" uu____150 uu____151 uu____152))))
-end))
-
-
-let occurs_check : Prims.string = "Possibly infinite typ (occurs check failed)"
-
-
-let unification_well_formedness : Prims.string = "Term or type of an unexpected sort"
-
-
-let incompatible_kinds : FStar_TypeChecker_Env.env  ->  FStar_Syntax_Syntax.term  ->  FStar_Syntax_Syntax.term  ->  Prims.string = (fun env k1 k2 -> (
-
-let uu____162 = (FStar_TypeChecker_Normalize.term_to_string env k1)
-in (
-
-let uu____163 = (FStar_TypeChecker_Normalize.term_to_string env k2)
-in (FStar_Util.format2 "Kinds \"%s\" and \"%s\" are incompatible" uu____162 uu____163))))
-
-
-let constructor_builds_the_wrong_type : FStar_TypeChecker_Env.env  ->  FStar_Syntax_Syntax.term  ->  FStar_Syntax_Syntax.term  ->  FStar_Syntax_Syntax.term  ->  Prims.string = (fun env d t t' -> (
-
-let uu____176 = (FStar_Syntax_Print.term_to_string d)
-in (
-
-let uu____177 = (FStar_TypeChecker_Normalize.term_to_string env t)
-in (
-
-let uu____178 = (FStar_TypeChecker_Normalize.term_to_string env t')
-in (FStar_Util.format3 "Constructor \"%s\" builds a value of type \"%s\"; expected \"%s\"" uu____176 uu____177 uu____178)))))
-
-
-let constructor_fails_the_positivity_check = (fun env d l -> (
-
-let uu____196 = (FStar_Syntax_Print.term_to_string d)
-in (
-
-let uu____197 = (FStar_Syntax_Print.lid_to_string l)
-in (FStar_Util.format2 "Constructor \"%s\" fails the strict positivity check; the constructed type \"%s\" occurs to the left of a pure function type" uu____196 uu____197))))
-
-
-let inline_type_annotation_and_val_decl : FStar_Ident.lid  ->  Prims.string = (fun l -> (
-
-let uu____201 = (FStar_Syntax_Print.lid_to_string l)
-in (FStar_Util.format1 "\"%s\" has a val declaration as well as an inlined type annotation; remove one" uu____201)))
-
-
-let inferred_type_causes_variable_to_escape : FStar_TypeChecker_Env.env  ->  FStar_Syntax_Syntax.term  ->  FStar_Syntax_Syntax.bv  ->  Prims.string = (fun env t x -> (
-
-let uu____211 = (FStar_TypeChecker_Normalize.term_to_string env t)
-in (
-
-let uu____212 = (FStar_Syntax_Print.bv_to_string x)
-in (FStar_Util.format2 "Inferred type \"%s\" causes variable \"%s\" to escape its scope" uu____211 uu____212))))
-
-
-let expected_typ_of_kind : FStar_TypeChecker_Env.env  ->  FStar_Syntax_Syntax.term  ->  FStar_Syntax_Syntax.term  ->  FStar_Syntax_Syntax.term  ->  Prims.string = (fun env k1 t k2 -> (
-
-let uu____225 = (FStar_TypeChecker_Normalize.term_to_string env k1)
-in (
-
-let uu____226 = (FStar_TypeChecker_Normalize.term_to_string env t)
-in (
-
-let uu____227 = (FStar_TypeChecker_Normalize.term_to_string env k2)
-in (FStar_Util.format3 "Expected type of kind \"%s\"; got \"%s\" of kind \"%s\"" uu____225 uu____226 uu____227)))))
-
-
-let expected_tcon_kind : FStar_TypeChecker_Env.env  ->  FStar_Syntax_Syntax.term  ->  FStar_Syntax_Syntax.term  ->  Prims.string = (fun env t k -> (
-
-let uu____237 = (FStar_TypeChecker_Normalize.term_to_string env t)
-in (
-
-let uu____238 = (FStar_TypeChecker_Normalize.term_to_string env k)
-in (FStar_Util.format2 "Expected a type-to-type constructor or function; got a type \"%s\" of kind \"%s\"" uu____237 uu____238))))
-
-
-let expected_dcon_kind : FStar_TypeChecker_Env.env  ->  FStar_Syntax_Syntax.term  ->  FStar_Syntax_Syntax.term  ->  Prims.string = (fun env t k -> (
-
-let uu____248 = (FStar_TypeChecker_Normalize.term_to_string env t)
-in (
-
-let uu____249 = (FStar_TypeChecker_Normalize.term_to_string env k)
-in (FStar_Util.format2 "Expected a term-to-type constructor or function; got a type \"%s\" of kind \"%s\"" uu____248 uu____249))))
-
-
-let expected_function_typ : FStar_TypeChecker_Env.env  ->  FStar_Syntax_Syntax.term  ->  Prims.string = (fun env t -> (
-
-let uu____256 = (FStar_TypeChecker_Normalize.term_to_string env t)
-in (FStar_Util.format1 "Expected a function; got an expression of type \"%s\"" uu____256)))
-
-
-let expected_poly_typ : FStar_TypeChecker_Env.env  ->  FStar_Syntax_Syntax.term  ->  FStar_Syntax_Syntax.term  ->  FStar_Syntax_Syntax.term  ->  Prims.string = (fun env f t targ -> (
-
-let uu____269 = (FStar_Syntax_Print.term_to_string f)
-in (
-
-let uu____270 = (FStar_TypeChecker_Normalize.term_to_string env t)
-in (
-
-let uu____271 = (FStar_TypeChecker_Normalize.term_to_string env targ)
-in (FStar_Util.format3 "Expected a polymorphic function; got an expression \"%s\" of type \"%s\" applied to a type \"%s\"" uu____269 uu____270 uu____271)))))
-
-
-let nonlinear_pattern_variable : FStar_Syntax_Syntax.bv  ->  Prims.string = (fun x -> (
-
-let m = (FStar_Syntax_Print.bv_to_string x)
-in (FStar_Util.format1 "The pattern variable \"%s\" was used more than once" m)))
-
-
-let disjunctive_pattern_vars : FStar_Syntax_Syntax.bv Prims.list  ->  FStar_Syntax_Syntax.bv Prims.list  ->  Prims.string = (fun v1 v2 -> (
-
-let vars = (fun v -> (
-
-let uu____292 = (FStar_All.pipe_right v (FStar_List.map FStar_Syntax_Print.bv_to_string))
-in (FStar_All.pipe_right uu____292 (FStar_String.concat ", "))))
-in (
-
-let uu____297 = (vars v1)
-in (
-
-let uu____298 = (vars v2)
-in (FStar_Util.format2 "Every alternative of an \'or\' pattern must bind the same variables; here one branch binds (\"%s\") and another (\"%s\")" uu____297 uu____298)))))
-
-
-let name_and_result = (fun c -> (match (c.FStar_Syntax_Syntax.n) with
-| FStar_Syntax_Syntax.Total (t, uu____315) -> begin
-(("Tot"), (t))
-end
-| FStar_Syntax_Syntax.GTotal (t, uu____325) -> begin
-(("GTot"), (t))
-end
-| FStar_Syntax_Syntax.Comp (ct) -> begin
-(
-
-let uu____335 = (FStar_Syntax_Print.lid_to_string ct.FStar_Syntax_Syntax.effect_name)
-in ((uu____335), (ct.FStar_Syntax_Syntax.result_typ)))
-end))
-
-
-let computed_computation_type_does_not_match_annotation = (fun env e c c' -> (
-
-let uu____372 = (name_and_result c)
-in (match (uu____372) with
-| (f1, r1) -> begin
-(
-
-let uu____383 = (name_and_result c')
-in (match (uu____383) with
-| (f2, r2) -> begin
-(
-
-let uu____394 = (FStar_TypeChecker_Normalize.term_to_string env r1)
-in (
-
-let uu____395 = (FStar_TypeChecker_Normalize.term_to_string env r2)
-in (FStar_Util.format4 "Computed type \"%s\" and effect \"%s\" is not compatible with the annotated type \"%s\" effect \"%s\"" uu____394 f1 uu____395 f2)))
-end))
-end)))
-
-
-let unexpected_non_trivial_precondition_on_term : FStar_TypeChecker_Env.env  ->  FStar_Syntax_Syntax.term  ->  Prims.string = (fun env f -> (
-
-let uu____402 = (FStar_TypeChecker_Normalize.term_to_string env f)
-in (FStar_Util.format1 "Term has an unexpected non-trivial pre-condition: %s" uu____402)))
-
-
-let expected_pure_expression = (fun e c -> (
-
-let uu____419 = (FStar_Syntax_Print.term_to_string e)
-in (
-
-let uu____420 = (
-
-let uu____421 = (name_and_result c)
-in (FStar_All.pipe_left Prims.fst uu____421))
-in (FStar_Util.format2 "Expected a pure expression; got an expression \"%s\" with effect \"%s\"" uu____419 uu____420))))
-
-
-let expected_ghost_expression = (fun e c -> (
-
-let uu____448 = (FStar_Syntax_Print.term_to_string e)
-in (
-
-let uu____449 = (
-
-let uu____450 = (name_and_result c)
-in (FStar_All.pipe_left Prims.fst uu____450))
-in (FStar_Util.format2 "Expected a ghost expression; got an expression \"%s\" with effect \"%s\"" uu____448 uu____449))))
-
-
-let expected_effect_1_got_effect_2 : FStar_Ident.lident  ->  FStar_Ident.lident  ->  Prims.string = (fun c1 c2 -> (
-
-let uu____467 = (FStar_Syntax_Print.lid_to_string c1)
-in (
-
-let uu____468 = (FStar_Syntax_Print.lid_to_string c2)
-in (FStar_Util.format2 "Expected a computation with effect %s; but it has effect %s" uu____467 uu____468))))
-
-
-let failed_to_prove_specification_of : FStar_Syntax_Syntax.lbname  ->  Prims.string Prims.list  ->  Prims.string = (fun l lbls -> (
-
-let uu____477 = (FStar_Syntax_Print.lbname_to_string l)
-in (
-
-let uu____478 = (FStar_All.pipe_right lbls (FStar_String.concat ", "))
-in (FStar_Util.format2 "Failed to prove specification of %s; assertions at [%s] may fail" uu____477 uu____478))))
-
-
-let failed_to_prove_specification : Prims.string Prims.list  ->  Prims.string = (fun lbls -> (match (lbls) with
-| [] -> begin
-"An unknown assertion in the term at this location was not provable"
-end
-| uu____485 -> begin
-(
-
-let uu____487 = (FStar_All.pipe_right lbls (FStar_String.concat "\n\t"))
-in (FStar_Util.format1 "The following problems were found:\n\t%s" uu____487))
-end))
-
-
-let top_level_effect : Prims.string = "Top-level let-bindings must be total; this term may have effects"
-
-
-let cardinality_constraint_violated = (fun l a -> (
-
-let uu____505 = (FStar_Syntax_Print.lid_to_string l)
-in (
-
-let uu____506 = (FStar_Syntax_Print.bv_to_string a.FStar_Syntax_Syntax.v)
-in (FStar_Util.format2 "Constructor %s violates the cardinality of Type at parameter \'%s\'; type arguments are not allowed" uu____505 uu____506))))
-
-
-
-=======
 let add_errors :
   FStar_TypeChecker_Env.env ->
     (Prims.string * FStar_Range.range) Prims.list -> Prims.unit
@@ -395,8 +13,8 @@
                 | (msg,r) ->
                     (match r = FStar_Range.dummyRange with
                      | true  ->
-                         let _0_525 = FStar_TypeChecker_Env.get_range env  in
-                         (msg, _0_525)
+                         let _0_529 = FStar_TypeChecker_Env.get_range env  in
+                         (msg, _0_529)
                      | uu____36 ->
                          let r' =
                            let uu___184_38 = r  in
@@ -407,25 +25,25 @@
                                (uu___184_38.FStar_Range.use_range)
                            }  in
                          let uu____39 =
-                           let _0_527 = FStar_Range.file_of_range r'  in
-                           let _0_526 =
+                           let _0_531 = FStar_Range.file_of_range r'  in
+                           let _0_530 =
                              FStar_Range.file_of_range
                                (FStar_TypeChecker_Env.get_range env)
                               in
-                           _0_527 <> _0_526  in
+                           _0_531 <> _0_530  in
                          (match uu____39 with
                           | true  ->
-                              let _0_532 =
-                                let _0_530 =
-                                  let _0_529 =
-                                    let _0_528 =
+                              let _0_536 =
+                                let _0_534 =
+                                  let _0_533 =
+                                    let _0_532 =
                                       FStar_Range.string_of_use_range r  in
-                                    Prims.strcat _0_528 ")"  in
-                                  Prims.strcat "(Also see: " _0_529  in
-                                Prims.strcat msg _0_530  in
-                              let _0_531 =
+                                    Prims.strcat _0_532 ")"  in
+                                  Prims.strcat "(Also see: " _0_533  in
+                                Prims.strcat msg _0_534  in
+                              let _0_535 =
                                 FStar_TypeChecker_Env.get_range env  in
-                              (_0_532, _0_531)
+                              (_0_536, _0_535)
                           | uu____42 -> (msg, r)))))
          in
       FStar_Errors.add_errors errs
@@ -440,11 +58,11 @@
     fun t1  ->
       fun t2  ->
         fun x  ->
-          let _0_534 = FStar_TypeChecker_Normalize.term_to_string env t2  in
-          let _0_533 = FStar_TypeChecker_Normalize.term_to_string env t1  in
+          let _0_538 = FStar_TypeChecker_Normalize.term_to_string env t2  in
+          let _0_537 = FStar_TypeChecker_Normalize.term_to_string env t1  in
           FStar_Util.format2
-            "Subtyping check failed; expected type %s; got type %s" _0_534
-            _0_533
+            "Subtyping check failed; expected type %s; got type %s" _0_538
+            _0_537
   
 let ill_kinded_type : Prims.string = "Ill-kinded type" 
 let totality_check : Prims.string = "This term may not terminate" 
@@ -455,10 +73,10 @@
   fun env  ->
     fun m  ->
       fun k  ->
-        let _0_535 = FStar_TypeChecker_Normalize.term_to_string env k  in
+        let _0_539 = FStar_TypeChecker_Normalize.term_to_string env k  in
         FStar_Util.format2
           "Unexpected signature for monad \"%s\". Expected a signature of the form (a:Type => WP a => Effect); got %s"
-          m.FStar_Ident.str _0_535
+          m.FStar_Ident.str _0_539
   
 let expected_a_term_of_type_t_got_a_function :
   FStar_TypeChecker_Env.env ->
@@ -469,11 +87,11 @@
     fun msg  ->
       fun t  ->
         fun e  ->
-          let _0_537 = FStar_TypeChecker_Normalize.term_to_string env t  in
-          let _0_536 = FStar_Syntax_Print.term_to_string e  in
+          let _0_541 = FStar_TypeChecker_Normalize.term_to_string env t  in
+          let _0_540 = FStar_Syntax_Print.term_to_string e  in
           FStar_Util.format3
             "Expected a term of type \"%s\"; got a function \"%s\" (%s)"
-            _0_537 _0_536 msg
+            _0_541 _0_540 msg
   
 let unexpected_implicit_argument : Prims.string =
   "Unexpected instantiation of an implicit argument to a function that only expects explicit arguments"
@@ -487,12 +105,12 @@
     fun t1  ->
       fun e  ->
         fun t2  ->
-          let _0_540 = FStar_TypeChecker_Normalize.term_to_string env t1  in
-          let _0_539 = FStar_Syntax_Print.term_to_string e  in
-          let _0_538 = FStar_TypeChecker_Normalize.term_to_string env t2  in
+          let _0_544 = FStar_TypeChecker_Normalize.term_to_string env t1  in
+          let _0_543 = FStar_Syntax_Print.term_to_string e  in
+          let _0_542 = FStar_TypeChecker_Normalize.term_to_string env t2  in
           FStar_Util.format3
             "Expected expression of type \"%s\"; got expression \"%s\" of type \"%s\""
-            _0_540 _0_539 _0_538
+            _0_544 _0_543 _0_542
   
 let expected_function_with_parameter_of_type :
   FStar_TypeChecker_Env.env ->
@@ -502,11 +120,11 @@
   fun env  ->
     fun t1  ->
       fun t2  ->
-        let _0_542 = FStar_TypeChecker_Normalize.term_to_string env t1  in
-        let _0_541 = FStar_TypeChecker_Normalize.term_to_string env t2  in
+        let _0_546 = FStar_TypeChecker_Normalize.term_to_string env t1  in
+        let _0_545 = FStar_TypeChecker_Normalize.term_to_string env t2  in
         FStar_Util.format3
           "Expected a function with a parameter of type \"%s\"; this function has a parameter of type \"%s\""
-          _0_542 _0_541
+          _0_546 _0_545
   
 let expected_pattern_of_type :
   FStar_TypeChecker_Env.env ->
@@ -517,12 +135,12 @@
     fun t1  ->
       fun e  ->
         fun t2  ->
-          let _0_545 = FStar_TypeChecker_Normalize.term_to_string env t1  in
-          let _0_544 = FStar_Syntax_Print.term_to_string e  in
-          let _0_543 = FStar_TypeChecker_Normalize.term_to_string env t2  in
+          let _0_549 = FStar_TypeChecker_Normalize.term_to_string env t1  in
+          let _0_548 = FStar_Syntax_Print.term_to_string e  in
+          let _0_547 = FStar_TypeChecker_Normalize.term_to_string env t2  in
           FStar_Util.format3
             "Expected pattern of type \"%s\"; got pattern \"%s\" of type \"%s\""
-            _0_545 _0_544 _0_543
+            _0_549 _0_548 _0_547
   
 let basic_type_error :
   FStar_TypeChecker_Env.env ->
@@ -535,21 +153,21 @@
         fun t2  ->
           match eopt with
           | None  ->
-              let _0_547 = FStar_TypeChecker_Normalize.term_to_string env t1
+              let _0_551 = FStar_TypeChecker_Normalize.term_to_string env t1
                  in
-              let _0_546 = FStar_TypeChecker_Normalize.term_to_string env t2
+              let _0_550 = FStar_TypeChecker_Normalize.term_to_string env t2
                  in
               FStar_Util.format2 "Expected type \"%s\"; got type \"%s\""
-                _0_547 _0_546
+                _0_551 _0_550
           | Some e ->
-              let _0_550 = FStar_TypeChecker_Normalize.term_to_string env t1
+              let _0_554 = FStar_TypeChecker_Normalize.term_to_string env t1
                  in
-              let _0_549 = FStar_Syntax_Print.term_to_string e  in
-              let _0_548 = FStar_TypeChecker_Normalize.term_to_string env t2
+              let _0_553 = FStar_Syntax_Print.term_to_string e  in
+              let _0_552 = FStar_TypeChecker_Normalize.term_to_string env t2
                  in
               FStar_Util.format3
-                "Expected type \"%s\"; but \"%s\" has type \"%s\"" _0_550
-                _0_549 _0_548
+                "Expected type \"%s\"; but \"%s\" has type \"%s\"" _0_554
+                _0_553 _0_552
   
 let occurs_check : Prims.string =
   "Possibly infinite typ (occurs check failed)" 
@@ -562,10 +180,10 @@
   fun env  ->
     fun k1  ->
       fun k2  ->
-        let _0_552 = FStar_TypeChecker_Normalize.term_to_string env k1  in
-        let _0_551 = FStar_TypeChecker_Normalize.term_to_string env k2  in
-        FStar_Util.format2 "Kinds \"%s\" and \"%s\" are incompatible" _0_552
-          _0_551
+        let _0_556 = FStar_TypeChecker_Normalize.term_to_string env k1  in
+        let _0_555 = FStar_TypeChecker_Normalize.term_to_string env k2  in
+        FStar_Util.format2 "Kinds \"%s\" and \"%s\" are incompatible" _0_556
+          _0_555
   
 let constructor_builds_the_wrong_type :
   FStar_TypeChecker_Env.env ->
@@ -576,26 +194,26 @@
     fun d  ->
       fun t  ->
         fun t'  ->
-          let _0_555 = FStar_Syntax_Print.term_to_string d  in
-          let _0_554 = FStar_TypeChecker_Normalize.term_to_string env t  in
-          let _0_553 = FStar_TypeChecker_Normalize.term_to_string env t'  in
+          let _0_559 = FStar_Syntax_Print.term_to_string d  in
+          let _0_558 = FStar_TypeChecker_Normalize.term_to_string env t  in
+          let _0_557 = FStar_TypeChecker_Normalize.term_to_string env t'  in
           FStar_Util.format3
             "Constructor \"%s\" builds a value of type \"%s\"; expected \"%s\""
-            _0_555 _0_554 _0_553
+            _0_559 _0_558 _0_557
   
 let constructor_fails_the_positivity_check env d l =
-  let _0_557 = FStar_Syntax_Print.term_to_string d  in
-  let _0_556 = FStar_Syntax_Print.lid_to_string l  in
+  let _0_561 = FStar_Syntax_Print.term_to_string d  in
+  let _0_560 = FStar_Syntax_Print.lid_to_string l  in
   FStar_Util.format2
     "Constructor \"%s\" fails the strict positivity check; the constructed type \"%s\" occurs to the left of a pure function type"
-    _0_557 _0_556
+    _0_561 _0_560
   
 let inline_type_annotation_and_val_decl : FStar_Ident.lid -> Prims.string =
   fun l  ->
-    let _0_558 = FStar_Syntax_Print.lid_to_string l  in
+    let _0_562 = FStar_Syntax_Print.lid_to_string l  in
     FStar_Util.format1
       "\"%s\" has a val declaration as well as an inlined type annotation; remove one"
-      _0_558
+      _0_562
   
 let inferred_type_causes_variable_to_escape :
   FStar_TypeChecker_Env.env ->
@@ -604,11 +222,11 @@
   fun env  ->
     fun t  ->
       fun x  ->
-        let _0_560 = FStar_TypeChecker_Normalize.term_to_string env t  in
-        let _0_559 = FStar_Syntax_Print.bv_to_string x  in
+        let _0_564 = FStar_TypeChecker_Normalize.term_to_string env t  in
+        let _0_563 = FStar_Syntax_Print.bv_to_string x  in
         FStar_Util.format2
           "Inferred type \"%s\" causes variable \"%s\" to escape its scope"
-          _0_560 _0_559
+          _0_564 _0_563
   
 let expected_typ_of_kind :
   FStar_TypeChecker_Env.env ->
@@ -619,12 +237,12 @@
     fun k1  ->
       fun t  ->
         fun k2  ->
-          let _0_563 = FStar_TypeChecker_Normalize.term_to_string env k1  in
-          let _0_562 = FStar_TypeChecker_Normalize.term_to_string env t  in
-          let _0_561 = FStar_TypeChecker_Normalize.term_to_string env k2  in
-          FStar_Util.format3
-            "Expected type of kind \"%s\"; got \"%s\" of kind \"%s\"" _0_563
-            _0_562 _0_561
+          let _0_567 = FStar_TypeChecker_Normalize.term_to_string env k1  in
+          let _0_566 = FStar_TypeChecker_Normalize.term_to_string env t  in
+          let _0_565 = FStar_TypeChecker_Normalize.term_to_string env k2  in
+          FStar_Util.format3
+            "Expected type of kind \"%s\"; got \"%s\" of kind \"%s\"" _0_567
+            _0_566 _0_565
   
 let expected_tcon_kind :
   FStar_TypeChecker_Env.env ->
@@ -633,11 +251,11 @@
   fun env  ->
     fun t  ->
       fun k  ->
-        let _0_565 = FStar_TypeChecker_Normalize.term_to_string env t  in
-        let _0_564 = FStar_TypeChecker_Normalize.term_to_string env k  in
+        let _0_569 = FStar_TypeChecker_Normalize.term_to_string env t  in
+        let _0_568 = FStar_TypeChecker_Normalize.term_to_string env k  in
         FStar_Util.format2
           "Expected a type-to-type constructor or function; got a type \"%s\" of kind \"%s\""
-          _0_565 _0_564
+          _0_569 _0_568
   
 let expected_dcon_kind :
   FStar_TypeChecker_Env.env ->
@@ -646,19 +264,19 @@
   fun env  ->
     fun t  ->
       fun k  ->
-        let _0_567 = FStar_TypeChecker_Normalize.term_to_string env t  in
-        let _0_566 = FStar_TypeChecker_Normalize.term_to_string env k  in
+        let _0_571 = FStar_TypeChecker_Normalize.term_to_string env t  in
+        let _0_570 = FStar_TypeChecker_Normalize.term_to_string env k  in
         FStar_Util.format2
           "Expected a term-to-type constructor or function; got a type \"%s\" of kind \"%s\""
-          _0_567 _0_566
+          _0_571 _0_570
   
 let expected_function_typ :
   FStar_TypeChecker_Env.env -> FStar_Syntax_Syntax.term -> Prims.string =
   fun env  ->
     fun t  ->
-      let _0_568 = FStar_TypeChecker_Normalize.term_to_string env t  in
+      let _0_572 = FStar_TypeChecker_Normalize.term_to_string env t  in
       FStar_Util.format1
-        "Expected a function; got an expression of type \"%s\"" _0_568
+        "Expected a function; got an expression of type \"%s\"" _0_572
   
 let expected_poly_typ :
   FStar_TypeChecker_Env.env ->
@@ -669,13 +287,13 @@
     fun f  ->
       fun t  ->
         fun targ  ->
-          let _0_571 = FStar_Syntax_Print.term_to_string f  in
-          let _0_570 = FStar_TypeChecker_Normalize.term_to_string env t  in
-          let _0_569 = FStar_TypeChecker_Normalize.term_to_string env targ
+          let _0_575 = FStar_Syntax_Print.term_to_string f  in
+          let _0_574 = FStar_TypeChecker_Normalize.term_to_string env t  in
+          let _0_573 = FStar_TypeChecker_Normalize.term_to_string env targ
              in
           FStar_Util.format3
             "Expected a polymorphic function; got an expression \"%s\" of type \"%s\" applied to a type \"%s\""
-            _0_571 _0_570 _0_569
+            _0_575 _0_574 _0_573
   
 let nonlinear_pattern_variable : FStar_Syntax_Syntax.bv -> Prims.string =
   fun x  ->
@@ -690,26 +308,26 @@
   fun v1  ->
     fun v2  ->
       let vars v =
-        let _0_572 =
+        let _0_576 =
           FStar_All.pipe_right v
             (FStar_List.map FStar_Syntax_Print.bv_to_string)
            in
-        FStar_All.pipe_right _0_572 (FStar_String.concat ", ")  in
-      let _0_574 = vars v1  in
-      let _0_573 = vars v2  in
+        FStar_All.pipe_right _0_576 (FStar_String.concat ", ")  in
+      let _0_578 = vars v1  in
+      let _0_577 = vars v2  in
       FStar_Util.format2
         "Every alternative of an 'or' pattern must bind the same variables; here one branch binds (\"%s\") and another (\"%s\")"
-        _0_574 _0_573
+        _0_578 _0_577
   
 let name_and_result c =
   match c.FStar_Syntax_Syntax.n with
   | FStar_Syntax_Syntax.Total (t,uu____263) -> ("Tot", t)
   | FStar_Syntax_Syntax.GTotal (t,uu____273) -> ("GTot", t)
   | FStar_Syntax_Syntax.Comp ct ->
-      let _0_575 =
+      let _0_579 =
         FStar_Syntax_Print.lid_to_string ct.FStar_Syntax_Syntax.effect_name
          in
-      (_0_575, (ct.FStar_Syntax_Syntax.result_typ))
+      (_0_579, (ct.FStar_Syntax_Syntax.result_typ))
   
 let computed_computation_type_does_not_match_annotation env e c c' =
   let uu____319 = name_and_result c  in
@@ -718,57 +336,57 @@
       let uu____330 = name_and_result c'  in
       (match uu____330 with
        | (f2,r2) ->
-           let _0_577 = FStar_TypeChecker_Normalize.term_to_string env r1  in
-           let _0_576 = FStar_TypeChecker_Normalize.term_to_string env r2  in
+           let _0_581 = FStar_TypeChecker_Normalize.term_to_string env r1  in
+           let _0_580 = FStar_TypeChecker_Normalize.term_to_string env r2  in
            FStar_Util.format4
              "Computed type \"%s\" and effect \"%s\" is not compatible with the annotated type \"%s\" effect \"%s\""
-             _0_577 f1 _0_576 f2)
+             _0_581 f1 _0_580 f2)
   
 let unexpected_non_trivial_precondition_on_term :
   FStar_TypeChecker_Env.env -> FStar_Syntax_Syntax.term -> Prims.string =
   fun env  ->
     fun f  ->
-      let _0_578 = FStar_TypeChecker_Normalize.term_to_string env f  in
+      let _0_582 = FStar_TypeChecker_Normalize.term_to_string env f  in
       FStar_Util.format1
-        "Term has an unexpected non-trivial pre-condition: %s" _0_578
+        "Term has an unexpected non-trivial pre-condition: %s" _0_582
   
 let expected_pure_expression e c =
-  let _0_581 = FStar_Syntax_Print.term_to_string e  in
-  let _0_580 =
-    let _0_579 = name_and_result c  in FStar_All.pipe_left Prims.fst _0_579
+  let _0_585 = FStar_Syntax_Print.term_to_string e  in
+  let _0_584 =
+    let _0_583 = name_and_result c  in FStar_All.pipe_left Prims.fst _0_583
      in
   FStar_Util.format2
     "Expected a pure expression; got an expression \"%s\" with effect \"%s\""
-    _0_581 _0_580
+    _0_585 _0_584
   
 let expected_ghost_expression e c =
-  let _0_584 = FStar_Syntax_Print.term_to_string e  in
-  let _0_583 =
-    let _0_582 = name_and_result c  in FStar_All.pipe_left Prims.fst _0_582
+  let _0_588 = FStar_Syntax_Print.term_to_string e  in
+  let _0_587 =
+    let _0_586 = name_and_result c  in FStar_All.pipe_left Prims.fst _0_586
      in
   FStar_Util.format2
     "Expected a ghost expression; got an expression \"%s\" with effect \"%s\""
-    _0_584 _0_583
+    _0_588 _0_587
   
 let expected_effect_1_got_effect_2 :
   FStar_Ident.lident -> FStar_Ident.lident -> Prims.string =
   fun c1  ->
     fun c2  ->
-      let _0_586 = FStar_Syntax_Print.lid_to_string c1  in
-      let _0_585 = FStar_Syntax_Print.lid_to_string c2  in
+      let _0_590 = FStar_Syntax_Print.lid_to_string c1  in
+      let _0_589 = FStar_Syntax_Print.lid_to_string c2  in
       FStar_Util.format2
-        "Expected a computation with effect %s; but it has effect %s" _0_586
-        _0_585
+        "Expected a computation with effect %s; but it has effect %s" _0_590
+        _0_589
   
 let failed_to_prove_specification_of :
   FStar_Syntax_Syntax.lbname -> Prims.string Prims.list -> Prims.string =
   fun l  ->
     fun lbls  ->
-      let _0_588 = FStar_Syntax_Print.lbname_to_string l  in
-      let _0_587 = FStar_All.pipe_right lbls (FStar_String.concat ", ")  in
+      let _0_592 = FStar_Syntax_Print.lbname_to_string l  in
+      let _0_591 = FStar_All.pipe_right lbls (FStar_String.concat ", ")  in
       FStar_Util.format2
         "Failed to prove specification of %s; assertions at [%s] may fail"
-        _0_588 _0_587
+        _0_592 _0_591
   
 let failed_to_prove_specification : Prims.string Prims.list -> Prims.string =
   fun lbls  ->
@@ -776,17 +394,16 @@
     | [] ->
         "An unknown assertion in the term at this location was not provable"
     | uu____411 ->
-        let _0_589 = FStar_All.pipe_right lbls (FStar_String.concat "\n\t")
+        let _0_593 = FStar_All.pipe_right lbls (FStar_String.concat "\n\t")
            in
-        FStar_Util.format1 "The following problems were found:\n\t%s" _0_589
+        FStar_Util.format1 "The following problems were found:\n\t%s" _0_593
   
 let top_level_effect : Prims.string =
   "Top-level let-bindings must be total; this term may have effects" 
 let cardinality_constraint_violated l a =
-  let _0_591 = FStar_Syntax_Print.lid_to_string l  in
-  let _0_590 = FStar_Syntax_Print.bv_to_string a.FStar_Syntax_Syntax.v  in
+  let _0_595 = FStar_Syntax_Print.lid_to_string l  in
+  let _0_594 = FStar_Syntax_Print.bv_to_string a.FStar_Syntax_Syntax.v  in
   FStar_Util.format2
     "Constructor %s violates the cardinality of Type at parameter '%s'; type arguments are not allowed"
-    _0_591 _0_590
-  
->>>>>>> cb49b421
+    _0_595 _0_594
+  