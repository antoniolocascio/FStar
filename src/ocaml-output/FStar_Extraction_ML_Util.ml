open Prims
let pruneNones l =
  FStar_List.fold_right
    (fun x  -> fun ll  -> match x with | Some xs -> xs :: ll | None  -> ll) l
    []
  
let mlconst_of_const :
  FStar_Const.sconst -> FStar_Extraction_ML_Syntax.mlconstant =
  fun sctt  ->
    match sctt with
    | FStar_Const.Const_range _|FStar_Const.Const_effect  ->
        failwith "Unsupported constant"
    | FStar_Const.Const_unit  -> FStar_Extraction_ML_Syntax.MLC_Unit
    | FStar_Const.Const_char c -> FStar_Extraction_ML_Syntax.MLC_Char c
    | FStar_Const.Const_int (s,i) ->
        FStar_Extraction_ML_Syntax.MLC_Int (s, i)
    | FStar_Const.Const_bool b -> FStar_Extraction_ML_Syntax.MLC_Bool b
    | FStar_Const.Const_float d -> FStar_Extraction_ML_Syntax.MLC_Float d
    | FStar_Const.Const_bytearray (bytes,uu____40) ->
        FStar_Extraction_ML_Syntax.MLC_Bytes bytes
    | FStar_Const.Const_string (bytes,uu____44) ->
        FStar_Extraction_ML_Syntax.MLC_String
          (FStar_Util.string_of_unicode bytes)
    | FStar_Const.Const_reify |FStar_Const.Const_reflect _ ->
        failwith "Unhandled constant: reify/reflect"
  
let mlconst_of_const' :
  FStar_Range.range ->
    FStar_Const.sconst -> FStar_Extraction_ML_Syntax.mlconstant
  =
  fun p  ->
    fun c  ->
<<<<<<< HEAD
      FStar_All.try_with
        (fun uu___112_54  -> match () with | () -> mlconst_of_const c)
        (fun uu___111_55  ->
           match uu___111_55 with
           | uu____56 ->
               let uu____57 =
                 let uu____58 = FStar_Range.string_of_range p  in
                 let uu____59 = FStar_Syntax_Print.const_to_string c  in
                 FStar_Util.format2 "(%s) Failed to translate constant %s "
                   uu____58 uu____59
                  in
               failwith uu____57)
=======
      try mlconst_of_const c
      with
      | uu____56 ->
          failwith
            (let _0_188 = FStar_Range.string_of_range p  in
             let _0_187 = FStar_Syntax_Print.const_to_string c  in
             FStar_Util.format2 "(%s) Failed to translate constant %s "
               _0_188 _0_187)
>>>>>>> f896d195
  
let rec subst_aux :
  (FStar_Extraction_ML_Syntax.mlident * FStar_Extraction_ML_Syntax.mlty)
    Prims.list ->
    FStar_Extraction_ML_Syntax.mlty -> FStar_Extraction_ML_Syntax.mlty
  =
  fun subst  ->
    fun t  ->
      match t with
      | FStar_Extraction_ML_Syntax.MLTY_Var x ->
          let uu____73 =
            FStar_Util.find_opt
              (fun uu____79  -> match uu____79 with | (y,uu____83) -> y = x)
              subst
             in
          (match uu____73 with | Some ts -> Prims.snd ts | None  -> t)
      | FStar_Extraction_ML_Syntax.MLTY_Fun (t1,f,t2) ->
          let uu____94 =
            let uu____98 = subst_aux subst t1  in
            let uu____99 = subst_aux subst t2  in (uu____98, f, uu____99)  in
          FStar_Extraction_ML_Syntax.MLTY_Fun uu____94
      | FStar_Extraction_ML_Syntax.MLTY_Named (args,path) ->
          let uu____104 =
            let uu____108 = FStar_List.map (subst_aux subst) args  in
            (uu____108, path)  in
          FStar_Extraction_ML_Syntax.MLTY_Named uu____104
      | FStar_Extraction_ML_Syntax.MLTY_Tuple ts ->
          let uu____113 = FStar_List.map (subst_aux subst) ts  in
          FStar_Extraction_ML_Syntax.MLTY_Tuple uu____113
      | FStar_Extraction_ML_Syntax.MLTY_Top  ->
          FStar_Extraction_ML_Syntax.MLTY_Top
  
let subst :
  FStar_Extraction_ML_Syntax.mltyscheme ->
    FStar_Extraction_ML_Syntax.mlty Prims.list ->
      FStar_Extraction_ML_Syntax.mlty
  =
  fun uu____120  ->
    fun args  ->
      match uu____120 with
      | (formals,t) ->
          (match (FStar_List.length formals) <> (FStar_List.length args) with
           | true  ->
               failwith
                 "Substitution must be fully applied (see GitHub issue #490)"
           | uu____129 ->
               let uu____130 = FStar_List.zip formals args  in
               subst_aux uu____130 t)
  
let udelta_unfold :
  FStar_Extraction_ML_UEnv.env ->
    FStar_Extraction_ML_Syntax.mlty ->
      FStar_Extraction_ML_Syntax.mlty Prims.option
  =
  fun g  ->
    fun uu___107_140  ->
      match uu___107_140 with
      | FStar_Extraction_ML_Syntax.MLTY_Named (args,n) ->
          let uu____146 = FStar_Extraction_ML_UEnv.lookup_ty_const g n  in
          (match uu____146 with
           | Some ts -> let uu____150 = subst ts args  in Some uu____150
           | uu____151 -> None)
      | uu____153 -> None
  
let eff_leq :
  FStar_Extraction_ML_Syntax.e_tag ->
    FStar_Extraction_ML_Syntax.e_tag -> Prims.bool
  =
  fun f  ->
    fun f'  ->
      match (f, f') with
      | (FStar_Extraction_ML_Syntax.E_PURE ,uu____160) -> true
      | (FStar_Extraction_ML_Syntax.E_GHOST
         ,FStar_Extraction_ML_Syntax.E_GHOST ) -> true
      | (FStar_Extraction_ML_Syntax.E_IMPURE
         ,FStar_Extraction_ML_Syntax.E_IMPURE ) -> true
      | uu____161 -> false
  
let eff_to_string : FStar_Extraction_ML_Syntax.e_tag -> Prims.string =
  fun uu___108_166  ->
    match uu___108_166 with
    | FStar_Extraction_ML_Syntax.E_PURE  -> "Pure"
    | FStar_Extraction_ML_Syntax.E_GHOST  -> "Ghost"
    | FStar_Extraction_ML_Syntax.E_IMPURE  -> "Impure"
  
let join :
  FStar_Range.range ->
    FStar_Extraction_ML_Syntax.e_tag ->
      FStar_Extraction_ML_Syntax.e_tag -> FStar_Extraction_ML_Syntax.e_tag
  =
  fun r  ->
    fun f  ->
      fun f'  ->
        match (f, f') with
        | (FStar_Extraction_ML_Syntax.E_IMPURE
           ,FStar_Extraction_ML_Syntax.E_PURE )
          |(FStar_Extraction_ML_Syntax.E_PURE
            ,FStar_Extraction_ML_Syntax.E_IMPURE )
           |(FStar_Extraction_ML_Syntax.E_IMPURE
             ,FStar_Extraction_ML_Syntax.E_IMPURE )
            -> FStar_Extraction_ML_Syntax.E_IMPURE
        | (FStar_Extraction_ML_Syntax.E_GHOST
           ,FStar_Extraction_ML_Syntax.E_GHOST ) ->
            FStar_Extraction_ML_Syntax.E_GHOST
        | (FStar_Extraction_ML_Syntax.E_PURE
           ,FStar_Extraction_ML_Syntax.E_GHOST ) ->
            FStar_Extraction_ML_Syntax.E_GHOST
        | (FStar_Extraction_ML_Syntax.E_GHOST
           ,FStar_Extraction_ML_Syntax.E_PURE ) ->
            FStar_Extraction_ML_Syntax.E_GHOST
        | (FStar_Extraction_ML_Syntax.E_PURE
           ,FStar_Extraction_ML_Syntax.E_PURE ) ->
            FStar_Extraction_ML_Syntax.E_PURE
        | uu____176 ->
            let uu____179 =
              let uu____180 = FStar_Range.string_of_range r  in
              FStar_Util.format3
                "Impossible (%s): Inconsistent effects %s and %s" uu____180
                (eff_to_string f) (eff_to_string f')
               in
            failwith uu____179
  
let join_l :
  FStar_Range.range ->
    FStar_Extraction_ML_Syntax.e_tag Prims.list ->
      FStar_Extraction_ML_Syntax.e_tag
  =
  fun r  ->
    fun fs  ->
      FStar_List.fold_left (join r) FStar_Extraction_ML_Syntax.E_PURE fs
  
let mk_ty_fun uu____200 =
  FStar_List.fold_right
    (fun uu____203  ->
       fun t  ->
         match uu____203 with
         | (uu____207,t0) ->
             FStar_Extraction_ML_Syntax.MLTY_Fun
               (t0, FStar_Extraction_ML_Syntax.E_PURE, t))
  
type unfold_t =
  FStar_Extraction_ML_Syntax.mlty ->
    FStar_Extraction_ML_Syntax.mlty Prims.option
let rec type_leq_c :
  unfold_t ->
    FStar_Extraction_ML_Syntax.mlexpr Prims.option ->
      FStar_Extraction_ML_Syntax.mlty ->
        FStar_Extraction_ML_Syntax.mlty ->
          (Prims.bool * FStar_Extraction_ML_Syntax.mlexpr Prims.option)
  =
  fun unfold_ty  ->
    fun e  ->
      fun t  ->
        fun t'  ->
          match (t, t') with
          | (FStar_Extraction_ML_Syntax.MLTY_Var
             x,FStar_Extraction_ML_Syntax.MLTY_Var y) ->
              (match (Prims.fst x) = (Prims.fst y) with
               | true  -> (true, e)
               | uu____252 -> (false, None))
          | (FStar_Extraction_ML_Syntax.MLTY_Fun
             (t1,f,t2),FStar_Extraction_ML_Syntax.MLTY_Fun (t1',f',t2')) ->
              let mk_fun xs body =
                match xs with
                | [] -> body
                | uu____275 ->
                    let e =
                      match body.FStar_Extraction_ML_Syntax.expr with
                      | FStar_Extraction_ML_Syntax.MLE_Fun (ys,body) ->
                          FStar_Extraction_ML_Syntax.MLE_Fun
                            ((FStar_List.append xs ys), body)
                      | uu____293 ->
                          FStar_Extraction_ML_Syntax.MLE_Fun (xs, body)
                       in
                    let uu____297 =
                      (mk_ty_fun ()) xs body.FStar_Extraction_ML_Syntax.mlty
                       in
                    FStar_Extraction_ML_Syntax.with_ty uu____297 e
                 in
              (match e with
               | Some
                   {
                     FStar_Extraction_ML_Syntax.expr =
                       FStar_Extraction_ML_Syntax.MLE_Fun (x::xs,body);
                     FStar_Extraction_ML_Syntax.mlty = uu____304;
                     FStar_Extraction_ML_Syntax.loc = uu____305;_}
                   ->
                   let uu____316 =
                     (type_leq unfold_ty t1' t1) && (eff_leq f f')  in
                   (match uu____316 with
                    | true  ->
                        (match (f = FStar_Extraction_ML_Syntax.E_PURE) &&
                                 (f' = FStar_Extraction_ML_Syntax.E_GHOST)
                         with
                         | true  ->
                             let uu____326 = type_leq unfold_ty t2 t2'  in
                             (match uu____326 with
                              | true  ->
                                  let body =
                                    let uu____334 =
                                      type_leq unfold_ty t2
                                        FStar_Extraction_ML_Syntax.ml_unit_ty
                                       in
                                    match uu____334 with
                                    | true  ->
                                        FStar_Extraction_ML_Syntax.ml_unit
                                    | uu____338 ->
                                        FStar_All.pipe_left
                                          (FStar_Extraction_ML_Syntax.with_ty
                                             t2')
                                          (FStar_Extraction_ML_Syntax.MLE_Coerce
                                             (FStar_Extraction_ML_Syntax.ml_unit,
                                               FStar_Extraction_ML_Syntax.ml_unit_ty,
                                               t2'))
                                     in
                                  let uu____339 =
                                    let uu____341 =
                                      let uu____342 =
                                        let uu____345 =
                                          (mk_ty_fun ()) [x]
                                            body.FStar_Extraction_ML_Syntax.mlty
                                           in
                                        FStar_Extraction_ML_Syntax.with_ty
                                          uu____345
                                         in
                                      FStar_All.pipe_left uu____342
                                        (FStar_Extraction_ML_Syntax.MLE_Fun
                                           ([x], body))
                                       in
                                    Some uu____341  in
                                  (true, uu____339)
                              | uu____358 -> (false, None))
                         | uu____360 ->
                             let uu____361 =
                               let uu____365 =
                                 let uu____367 = mk_fun xs body  in
                                 FStar_All.pipe_left
                                   (fun _0_29  -> Some _0_29) uu____367
                                  in
                               type_leq_c unfold_ty uu____365 t2 t2'  in
                             (match uu____361 with
                              | (ok,body) ->
                                  let res =
                                    match body with
                                    | Some body ->
                                        let uu____383 = mk_fun [x] body  in
                                        Some uu____383
                                    | uu____388 -> None  in
                                  (ok, res)))
                    | uu____391 -> (false, None))
               | uu____393 ->
                   let uu____395 =
                     ((type_leq unfold_ty t1' t1) && (eff_leq f f')) &&
                       (type_leq unfold_ty t2 t2')
                      in
                   (match uu____395 with
                    | true  -> (true, e)
                    | uu____406 -> (false, None)))
          | (FStar_Extraction_ML_Syntax.MLTY_Named
             (args,path),FStar_Extraction_ML_Syntax.MLTY_Named (args',path'))
              ->
              (match path = path' with
               | true  ->
                   let uu____419 =
                     FStar_List.forall2 (type_leq unfold_ty) args args'  in
                   (match uu____419 with
                    | true  -> (true, e)
                    | uu____427 -> (false, None))
               | uu____429 ->
                   let uu____430 = unfold_ty t  in
                   (match uu____430 with
                    | Some t -> type_leq_c unfold_ty e t t'
                    | None  ->
                        let uu____440 = unfold_ty t'  in
                        (match uu____440 with
                         | None  -> (false, None)
                         | Some t' -> type_leq_c unfold_ty e t t')))
          | (FStar_Extraction_ML_Syntax.MLTY_Tuple
             ts,FStar_Extraction_ML_Syntax.MLTY_Tuple ts') ->
              let uu____455 = FStar_List.forall2 (type_leq unfold_ty) ts ts'
                 in
              (match uu____455 with
               | true  -> (true, e)
               | uu____463 -> (false, None))
          | (FStar_Extraction_ML_Syntax.MLTY_Top
             ,FStar_Extraction_ML_Syntax.MLTY_Top ) -> (true, e)
          | (FStar_Extraction_ML_Syntax.MLTY_Named uu____466,uu____467) ->
              let uu____471 = unfold_ty t  in
              (match uu____471 with
               | Some t -> type_leq_c unfold_ty e t t'
               | uu____481 -> (false, None))
          | (uu____484,FStar_Extraction_ML_Syntax.MLTY_Named uu____485) ->
              let uu____489 = unfold_ty t'  in
              (match uu____489 with
               | Some t' -> type_leq_c unfold_ty e t t'
               | uu____499 -> (false, None))
          | uu____502 -> (false, None)

and type_leq :
  unfold_t ->
    FStar_Extraction_ML_Syntax.mlty ->
      FStar_Extraction_ML_Syntax.mlty -> Prims.bool
  =
  fun g  ->
    fun t1  ->
      fun t2  ->
        let uu____510 = type_leq_c g None t1 t2  in
        FStar_All.pipe_right uu____510 Prims.fst

let is_type_abstraction uu___109_536 =
  match uu___109_536 with
  | (FStar_Util.Inl uu____542,uu____543)::uu____544 -> true
  | uu____556 -> false 
let is_xtuple :
  (Prims.string Prims.list * Prims.string) -> Prims.int Prims.option =
  fun uu____568  ->
    match uu____568 with
    | (ns,n) ->
        (match ns = ["Prims"] with
         | true  ->
             (match n with
              | "Mktuple2" -> Some (Prims.parse_int "2")
              | "Mktuple3" -> Some (Prims.parse_int "3")
              | "Mktuple4" -> Some (Prims.parse_int "4")
              | "Mktuple5" -> Some (Prims.parse_int "5")
              | "Mktuple6" -> Some (Prims.parse_int "6")
              | "Mktuple7" -> Some (Prims.parse_int "7")
              | "Mktuple8" -> Some (Prims.parse_int "8")
              | uu____580 -> None)
         | uu____581 -> None)
  
let resugar_exp :
  FStar_Extraction_ML_Syntax.mlexpr -> FStar_Extraction_ML_Syntax.mlexpr =
  fun e  ->
    match e.FStar_Extraction_ML_Syntax.expr with
    | FStar_Extraction_ML_Syntax.MLE_CTor (mlp,args) ->
        (match is_xtuple mlp with
         | Some n ->
             FStar_All.pipe_left
               (FStar_Extraction_ML_Syntax.with_ty
                  e.FStar_Extraction_ML_Syntax.mlty)
               (FStar_Extraction_ML_Syntax.MLE_Tuple args)
         | uu____590 -> e)
    | uu____592 -> e
  
let record_field_path :
  FStar_Ident.lident Prims.list -> Prims.string Prims.list =
  fun uu___110_597  ->
    match uu___110_597 with
    | f::uu____601 ->
        let uu____603 = FStar_Util.prefix f.FStar_Ident.ns  in
        (match uu____603 with
         | (ns,uu____609) ->
             FStar_All.pipe_right ns
               (FStar_List.map (fun id  -> id.FStar_Ident.idText)))
    | uu____615 -> failwith "impos"
  
let record_fields fs vs =
  FStar_List.map2
    (fun f  -> fun e  -> (((f.FStar_Ident.ident).FStar_Ident.idText), e)) fs
    vs
  
let is_xtuple_ty :
  (Prims.string Prims.list * Prims.string) -> Prims.int Prims.option =
  fun uu____647  ->
    match uu____647 with
    | (ns,n) ->
        (match ns = ["Prims"] with
         | true  ->
             (match n with
              | "tuple2" -> Some (Prims.parse_int "2")
              | "tuple3" -> Some (Prims.parse_int "3")
              | "tuple4" -> Some (Prims.parse_int "4")
              | "tuple5" -> Some (Prims.parse_int "5")
              | "tuple6" -> Some (Prims.parse_int "6")
              | "tuple7" -> Some (Prims.parse_int "7")
              | "tuple8" -> Some (Prims.parse_int "8")
              | uu____659 -> None)
         | uu____660 -> None)
  
let resugar_mlty :
  FStar_Extraction_ML_Syntax.mlty -> FStar_Extraction_ML_Syntax.mlty =
  fun t  ->
    match t with
    | FStar_Extraction_ML_Syntax.MLTY_Named (args,mlp) ->
        (match is_xtuple_ty mlp with
         | Some n -> FStar_Extraction_ML_Syntax.MLTY_Tuple args
         | uu____669 -> t)
    | uu____671 -> t
  
let codegen_fsharp : Prims.unit -> Prims.bool =
  fun uu____674  ->
    let uu____675 =
      let uu____676 = FStar_Options.codegen ()  in FStar_Option.get uu____676
       in
    uu____675 = "FSharp"
  
let flatten_ns : Prims.string Prims.list -> Prims.string =
  fun ns  ->
    let uu____683 = codegen_fsharp ()  in
    match uu____683 with
    | true  -> FStar_String.concat "." ns
    | uu____684 -> FStar_String.concat "_" ns
  
let flatten_mlpath : (Prims.string Prims.list * Prims.string) -> Prims.string
  =
  fun uu____690  ->
    match uu____690 with
    | (ns,n) ->
        let uu____698 = codegen_fsharp ()  in
        (match uu____698 with
         | true  -> FStar_String.concat "." (FStar_List.append ns [n])
         | uu____699 -> FStar_String.concat "_" (FStar_List.append ns [n]))
  
let mlpath_of_lid :
  FStar_Ident.lident -> (Prims.string Prims.list * Prims.string) =
  fun l  ->
    let uu____706 =
      FStar_All.pipe_right l.FStar_Ident.ns
        (FStar_List.map (fun i  -> i.FStar_Ident.idText))
       in
    (uu____706, ((l.FStar_Ident.ident).FStar_Ident.idText))
  
let rec erasableType :
  unfold_t -> FStar_Extraction_ML_Syntax.mlty -> Prims.bool =
  fun unfold_ty  ->
    fun t  ->
      match FStar_Extraction_ML_UEnv.erasableTypeNoDelta t with
      | true  -> true
      | uu____721 ->
          let uu____722 = unfold_ty t  in
          (match uu____722 with
           | Some t -> erasableType unfold_ty t
           | None  -> false)
  
let rec eraseTypeDeep :
  unfold_t ->
    FStar_Extraction_ML_Syntax.mlty -> FStar_Extraction_ML_Syntax.mlty
  =
  fun unfold_ty  ->
    fun t  ->
      match t with
      | FStar_Extraction_ML_Syntax.MLTY_Fun (tyd,etag,tycd) ->
          (match etag = FStar_Extraction_ML_Syntax.E_PURE with
           | true  ->
               let uu____741 =
                 let uu____745 = eraseTypeDeep unfold_ty tyd  in
                 let uu____749 = eraseTypeDeep unfold_ty tycd  in
                 (uu____745, etag, uu____749)  in
               FStar_Extraction_ML_Syntax.MLTY_Fun uu____741
           | uu____753 -> t)
      | FStar_Extraction_ML_Syntax.MLTY_Named (lty,mlp) ->
          let uu____758 = erasableType unfold_ty t  in
          (match uu____758 with
           | true  -> FStar_Extraction_ML_UEnv.erasedContent
           | uu____762 ->
               let uu____763 =
                 let uu____767 = FStar_List.map (eraseTypeDeep unfold_ty) lty
                    in
                 (uu____767, mlp)  in
               FStar_Extraction_ML_Syntax.MLTY_Named uu____763)
      | FStar_Extraction_ML_Syntax.MLTY_Tuple lty ->
          let uu____775 = FStar_List.map (eraseTypeDeep unfold_ty) lty  in
          FStar_Extraction_ML_Syntax.MLTY_Tuple uu____775
      | uu____780 -> t
  
let prims_op_equality : FStar_Extraction_ML_Syntax.mlexpr =
  FStar_All.pipe_left
    (FStar_Extraction_ML_Syntax.with_ty FStar_Extraction_ML_Syntax.MLTY_Top)
    (FStar_Extraction_ML_Syntax.MLE_Name (["Prims"], "op_Equality"))
  
let prims_op_amp_amp : FStar_Extraction_ML_Syntax.mlexpr =
  let uu____782 =
    let uu____785 =
      (mk_ty_fun ())
        [(("x", (Prims.parse_int "0")),
           FStar_Extraction_ML_Syntax.ml_bool_ty);
        (("y", (Prims.parse_int "0")), FStar_Extraction_ML_Syntax.ml_bool_ty)]
        FStar_Extraction_ML_Syntax.ml_bool_ty
       in
    FStar_Extraction_ML_Syntax.with_ty uu____785  in
  FStar_All.pipe_left uu____782
    (FStar_Extraction_ML_Syntax.MLE_Name (["Prims"], "op_AmpAmp"))
  
let conjoin :
  FStar_Extraction_ML_Syntax.mlexpr ->
    FStar_Extraction_ML_Syntax.mlexpr -> FStar_Extraction_ML_Syntax.mlexpr
  =
  fun e1  ->
    fun e2  ->
      FStar_All.pipe_left
        (FStar_Extraction_ML_Syntax.with_ty
           FStar_Extraction_ML_Syntax.ml_bool_ty)
        (FStar_Extraction_ML_Syntax.MLE_App (prims_op_amp_amp, [e1; e2]))
  
let conjoin_opt :
  FStar_Extraction_ML_Syntax.mlexpr Prims.option ->
    FStar_Extraction_ML_Syntax.mlexpr Prims.option ->
      FStar_Extraction_ML_Syntax.mlexpr Prims.option
  =
  fun e1  ->
    fun e2  ->
      match (e1, e2) with
      | (None ,None ) -> None
      | (Some x,None )|(None ,Some x) -> Some x
      | (Some x,Some y) -> let uu____837 = conjoin x y  in Some uu____837
  
let mlloc_of_range : FStar_Range.range -> (Prims.int * Prims.string) =
  fun r  ->
    let pos = FStar_Range.start_of_range r  in
    let line = FStar_Range.line_of_pos pos  in
    let uu____845 = FStar_Range.file_of_range r  in (line, uu____845)
  
let rec argTypes :
  FStar_Extraction_ML_Syntax.mlty ->
    FStar_Extraction_ML_Syntax.mlty Prims.list
  =
  fun t  ->
    match t with
    | FStar_Extraction_ML_Syntax.MLTY_Fun (a,uu____853,b) ->
        let uu____855 = argTypes b  in a :: uu____855
    | uu____857 -> []
  
let rec uncurry_mlty_fun :
  FStar_Extraction_ML_Syntax.mlty ->
    (FStar_Extraction_ML_Syntax.mlty Prims.list *
      FStar_Extraction_ML_Syntax.mlty)
  =
  fun t  ->
    match t with
    | FStar_Extraction_ML_Syntax.MLTY_Fun (a,uu____868,b) ->
        let uu____870 = uncurry_mlty_fun b  in
        (match uu____870 with | (args,res) -> ((a :: args), res))
    | uu____882 -> ([], t)
  <|MERGE_RESOLUTION|>--- conflicted
+++ resolved
@@ -30,20 +30,6 @@
   =
   fun p  ->
     fun c  ->
-<<<<<<< HEAD
-      FStar_All.try_with
-        (fun uu___112_54  -> match () with | () -> mlconst_of_const c)
-        (fun uu___111_55  ->
-           match uu___111_55 with
-           | uu____56 ->
-               let uu____57 =
-                 let uu____58 = FStar_Range.string_of_range p  in
-                 let uu____59 = FStar_Syntax_Print.const_to_string c  in
-                 FStar_Util.format2 "(%s) Failed to translate constant %s "
-                   uu____58 uu____59
-                  in
-               failwith uu____57)
-=======
       try mlconst_of_const c
       with
       | uu____56 ->
@@ -52,7 +38,6 @@
              let _0_187 = FStar_Syntax_Print.const_to_string c  in
              FStar_Util.format2 "(%s) Failed to translate constant %s "
                _0_188 _0_187)
->>>>>>> f896d195
   
 let rec subst_aux :
   (FStar_Extraction_ML_Syntax.mlident * FStar_Extraction_ML_Syntax.mlty)
@@ -63,25 +48,23 @@
     fun t  ->
       match t with
       | FStar_Extraction_ML_Syntax.MLTY_Var x ->
-          let uu____73 =
+          let uu____70 =
             FStar_Util.find_opt
-              (fun uu____79  -> match uu____79 with | (y,uu____83) -> y = x)
+              (fun uu____76  -> match uu____76 with | (y,uu____80) -> y = x)
               subst
              in
-          (match uu____73 with | Some ts -> Prims.snd ts | None  -> t)
+          (match uu____70 with | Some ts -> Prims.snd ts | None  -> t)
       | FStar_Extraction_ML_Syntax.MLTY_Fun (t1,f,t2) ->
-          let uu____94 =
-            let uu____98 = subst_aux subst t1  in
-            let uu____99 = subst_aux subst t2  in (uu____98, f, uu____99)  in
-          FStar_Extraction_ML_Syntax.MLTY_Fun uu____94
+          FStar_Extraction_ML_Syntax.MLTY_Fun
+            (let _0_190 = subst_aux subst t1  in
+             let _0_189 = subst_aux subst t2  in (_0_190, f, _0_189))
       | FStar_Extraction_ML_Syntax.MLTY_Named (args,path) ->
-          let uu____104 =
-            let uu____108 = FStar_List.map (subst_aux subst) args  in
-            (uu____108, path)  in
-          FStar_Extraction_ML_Syntax.MLTY_Named uu____104
+          FStar_Extraction_ML_Syntax.MLTY_Named
+            (let _0_191 = FStar_List.map (subst_aux subst) args  in
+             (_0_191, path))
       | FStar_Extraction_ML_Syntax.MLTY_Tuple ts ->
-          let uu____113 = FStar_List.map (subst_aux subst) ts  in
-          FStar_Extraction_ML_Syntax.MLTY_Tuple uu____113
+          FStar_Extraction_ML_Syntax.MLTY_Tuple
+            (FStar_List.map (subst_aux subst) ts)
       | FStar_Extraction_ML_Syntax.MLTY_Top  ->
           FStar_Extraction_ML_Syntax.MLTY_Top
   
@@ -90,17 +73,17 @@
     FStar_Extraction_ML_Syntax.mlty Prims.list ->
       FStar_Extraction_ML_Syntax.mlty
   =
-  fun uu____120  ->
+  fun uu____103  ->
     fun args  ->
-      match uu____120 with
+      match uu____103 with
       | (formals,t) ->
           (match (FStar_List.length formals) <> (FStar_List.length args) with
            | true  ->
                failwith
                  "Substitution must be fully applied (see GitHub issue #490)"
-           | uu____129 ->
-               let uu____130 = FStar_List.zip formals args  in
-               subst_aux uu____130 t)
+           | uu____112 ->
+               let _0_192 = FStar_List.zip formals args  in
+               subst_aux _0_192 t)
   
 let udelta_unfold :
   FStar_Extraction_ML_UEnv.env ->
@@ -108,14 +91,14 @@
       FStar_Extraction_ML_Syntax.mlty Prims.option
   =
   fun g  ->
-    fun uu___107_140  ->
-      match uu___107_140 with
+    fun uu___107_119  ->
+      match uu___107_119 with
       | FStar_Extraction_ML_Syntax.MLTY_Named (args,n) ->
-          let uu____146 = FStar_Extraction_ML_UEnv.lookup_ty_const g n  in
-          (match uu____146 with
-           | Some ts -> let uu____150 = subst ts args  in Some uu____150
-           | uu____151 -> None)
-      | uu____153 -> None
+          let uu____125 = FStar_Extraction_ML_UEnv.lookup_ty_const g n  in
+          (match uu____125 with
+           | Some ts -> Some (subst ts args)
+           | uu____129 -> None)
+      | uu____131 -> None
   
 let eff_leq :
   FStar_Extraction_ML_Syntax.e_tag ->
@@ -124,16 +107,16 @@
   fun f  ->
     fun f'  ->
       match (f, f') with
-      | (FStar_Extraction_ML_Syntax.E_PURE ,uu____160) -> true
+      | (FStar_Extraction_ML_Syntax.E_PURE ,uu____138) -> true
       | (FStar_Extraction_ML_Syntax.E_GHOST
          ,FStar_Extraction_ML_Syntax.E_GHOST ) -> true
       | (FStar_Extraction_ML_Syntax.E_IMPURE
          ,FStar_Extraction_ML_Syntax.E_IMPURE ) -> true
-      | uu____161 -> false
+      | uu____139 -> false
   
 let eff_to_string : FStar_Extraction_ML_Syntax.e_tag -> Prims.string =
-  fun uu___108_166  ->
-    match uu___108_166 with
+  fun uu___108_144  ->
+    match uu___108_144 with
     | FStar_Extraction_ML_Syntax.E_PURE  -> "Pure"
     | FStar_Extraction_ML_Syntax.E_GHOST  -> "Ghost"
     | FStar_Extraction_ML_Syntax.E_IMPURE  -> "Impure"
@@ -166,14 +149,12 @@
         | (FStar_Extraction_ML_Syntax.E_PURE
            ,FStar_Extraction_ML_Syntax.E_PURE ) ->
             FStar_Extraction_ML_Syntax.E_PURE
-        | uu____176 ->
-            let uu____179 =
-              let uu____180 = FStar_Range.string_of_range r  in
-              FStar_Util.format3
-                "Impossible (%s): Inconsistent effects %s and %s" uu____180
-                (eff_to_string f) (eff_to_string f')
-               in
-            failwith uu____179
+        | uu____154 ->
+            failwith
+              (let _0_193 = FStar_Range.string_of_range r  in
+               FStar_Util.format3
+                 "Impossible (%s): Inconsistent effects %s and %s" _0_193
+                 (eff_to_string f) (eff_to_string f'))
   
 let join_l :
   FStar_Range.range ->
@@ -184,12 +165,12 @@
     fun fs  ->
       FStar_List.fold_left (join r) FStar_Extraction_ML_Syntax.E_PURE fs
   
-let mk_ty_fun uu____200 =
+let mk_ty_fun uu____176 =
   FStar_List.fold_right
-    (fun uu____203  ->
+    (fun uu____179  ->
        fun t  ->
-         match uu____203 with
-         | (uu____207,t0) ->
+         match uu____179 with
+         | (uu____183,t0) ->
              FStar_Extraction_ML_Syntax.MLTY_Fun
                (t0, FStar_Extraction_ML_Syntax.E_PURE, t))
   
@@ -212,54 +193,54 @@
              x,FStar_Extraction_ML_Syntax.MLTY_Var y) ->
               (match (Prims.fst x) = (Prims.fst y) with
                | true  -> (true, e)
-               | uu____252 -> (false, None))
+               | uu____228 -> (false, None))
           | (FStar_Extraction_ML_Syntax.MLTY_Fun
              (t1,f,t2),FStar_Extraction_ML_Syntax.MLTY_Fun (t1',f',t2')) ->
               let mk_fun xs body =
                 match xs with
                 | [] -> body
-                | uu____275 ->
+                | uu____251 ->
                     let e =
                       match body.FStar_Extraction_ML_Syntax.expr with
                       | FStar_Extraction_ML_Syntax.MLE_Fun (ys,body) ->
                           FStar_Extraction_ML_Syntax.MLE_Fun
                             ((FStar_List.append xs ys), body)
-                      | uu____293 ->
+                      | uu____269 ->
                           FStar_Extraction_ML_Syntax.MLE_Fun (xs, body)
                        in
-                    let uu____297 =
+                    let _0_194 =
                       (mk_ty_fun ()) xs body.FStar_Extraction_ML_Syntax.mlty
                        in
-                    FStar_Extraction_ML_Syntax.with_ty uu____297 e
+                    FStar_Extraction_ML_Syntax.with_ty _0_194 e
                  in
               (match e with
                | Some
                    {
                      FStar_Extraction_ML_Syntax.expr =
                        FStar_Extraction_ML_Syntax.MLE_Fun (x::xs,body);
-                     FStar_Extraction_ML_Syntax.mlty = uu____304;
-                     FStar_Extraction_ML_Syntax.loc = uu____305;_}
+                     FStar_Extraction_ML_Syntax.mlty = uu____279;
+                     FStar_Extraction_ML_Syntax.loc = uu____280;_}
                    ->
-                   let uu____316 =
+                   let uu____291 =
                      (type_leq unfold_ty t1' t1) && (eff_leq f f')  in
-                   (match uu____316 with
+                   (match uu____291 with
                     | true  ->
                         (match (f = FStar_Extraction_ML_Syntax.E_PURE) &&
                                  (f' = FStar_Extraction_ML_Syntax.E_GHOST)
                          with
                          | true  ->
-                             let uu____326 = type_leq unfold_ty t2 t2'  in
-                             (match uu____326 with
+                             let uu____301 = type_leq unfold_ty t2 t2'  in
+                             (match uu____301 with
                               | true  ->
                                   let body =
-                                    let uu____334 =
+                                    let uu____309 =
                                       type_leq unfold_ty t2
                                         FStar_Extraction_ML_Syntax.ml_unit_ty
                                        in
-                                    match uu____334 with
+                                    match uu____309 with
                                     | true  ->
                                         FStar_Extraction_ML_Syntax.ml_unit
-                                    | uu____338 ->
+                                    | uu____313 ->
                                         FStar_All.pipe_left
                                           (FStar_Extraction_ML_Syntax.with_ty
                                              t2')
@@ -268,88 +249,82 @@
                                                FStar_Extraction_ML_Syntax.ml_unit_ty,
                                                t2'))
                                      in
-                                  let uu____339 =
-                                    let uu____341 =
-                                      let uu____342 =
-                                        let uu____345 =
-                                          (mk_ty_fun ()) [x]
-                                            body.FStar_Extraction_ML_Syntax.mlty
-                                           in
-                                        FStar_Extraction_ML_Syntax.with_ty
-                                          uu____345
-                                         in
-                                      FStar_All.pipe_left uu____342
-                                        (FStar_Extraction_ML_Syntax.MLE_Fun
-                                           ([x], body))
-                                       in
-                                    Some uu____341  in
-                                  (true, uu____339)
-                              | uu____358 -> (false, None))
-                         | uu____360 ->
-                             let uu____361 =
-                               let uu____365 =
-                                 let uu____367 = mk_fun xs body  in
+                                  let _0_196 =
+                                    Some
+                                      (let _0_195 =
+                                         FStar_Extraction_ML_Syntax.with_ty
+                                           ((mk_ty_fun ()) [x]
+                                              body.FStar_Extraction_ML_Syntax.mlty)
+                                          in
+                                       FStar_All.pipe_left _0_195
+                                         (FStar_Extraction_ML_Syntax.MLE_Fun
+                                            ([x], body)))
+                                     in
+                                  (true, _0_196)
+                              | uu____326 -> (false, None))
+                         | uu____328 ->
+                             let uu____329 =
+                               let _0_199 =
+                                 let _0_198 = mk_fun xs body  in
                                  FStar_All.pipe_left
-                                   (fun _0_29  -> Some _0_29) uu____367
+                                   (fun _0_197  -> Some _0_197) _0_198
                                   in
-                               type_leq_c unfold_ty uu____365 t2 t2'  in
-                             (match uu____361 with
+                               type_leq_c unfold_ty _0_199 t2 t2'  in
+                             (match uu____329 with
                               | (ok,body) ->
                                   let res =
                                     match body with
-                                    | Some body ->
-                                        let uu____383 = mk_fun [x] body  in
-                                        Some uu____383
-                                    | uu____388 -> None  in
+                                    | Some body -> Some (mk_fun [x] body)
+                                    | uu____352 -> None  in
                                   (ok, res)))
-                    | uu____391 -> (false, None))
-               | uu____393 ->
-                   let uu____395 =
+                    | uu____355 -> (false, None))
+               | uu____357 ->
+                   let uu____359 =
                      ((type_leq unfold_ty t1' t1) && (eff_leq f f')) &&
                        (type_leq unfold_ty t2 t2')
                       in
-                   (match uu____395 with
+                   (match uu____359 with
                     | true  -> (true, e)
-                    | uu____406 -> (false, None)))
+                    | uu____370 -> (false, None)))
           | (FStar_Extraction_ML_Syntax.MLTY_Named
              (args,path),FStar_Extraction_ML_Syntax.MLTY_Named (args',path'))
               ->
               (match path = path' with
                | true  ->
-                   let uu____419 =
+                   let uu____383 =
                      FStar_List.forall2 (type_leq unfold_ty) args args'  in
-                   (match uu____419 with
+                   (match uu____383 with
                     | true  -> (true, e)
-                    | uu____427 -> (false, None))
-               | uu____429 ->
-                   let uu____430 = unfold_ty t  in
-                   (match uu____430 with
+                    | uu____391 -> (false, None))
+               | uu____393 ->
+                   let uu____394 = unfold_ty t  in
+                   (match uu____394 with
                     | Some t -> type_leq_c unfold_ty e t t'
                     | None  ->
-                        let uu____440 = unfold_ty t'  in
-                        (match uu____440 with
+                        let uu____404 = unfold_ty t'  in
+                        (match uu____404 with
                          | None  -> (false, None)
                          | Some t' -> type_leq_c unfold_ty e t t')))
           | (FStar_Extraction_ML_Syntax.MLTY_Tuple
              ts,FStar_Extraction_ML_Syntax.MLTY_Tuple ts') ->
-              let uu____455 = FStar_List.forall2 (type_leq unfold_ty) ts ts'
+              let uu____419 = FStar_List.forall2 (type_leq unfold_ty) ts ts'
                  in
-              (match uu____455 with
+              (match uu____419 with
                | true  -> (true, e)
-               | uu____463 -> (false, None))
+               | uu____427 -> (false, None))
           | (FStar_Extraction_ML_Syntax.MLTY_Top
              ,FStar_Extraction_ML_Syntax.MLTY_Top ) -> (true, e)
-          | (FStar_Extraction_ML_Syntax.MLTY_Named uu____466,uu____467) ->
-              let uu____471 = unfold_ty t  in
-              (match uu____471 with
+          | (FStar_Extraction_ML_Syntax.MLTY_Named uu____430,uu____431) ->
+              let uu____435 = unfold_ty t  in
+              (match uu____435 with
                | Some t -> type_leq_c unfold_ty e t t'
-               | uu____481 -> (false, None))
-          | (uu____484,FStar_Extraction_ML_Syntax.MLTY_Named uu____485) ->
-              let uu____489 = unfold_ty t'  in
-              (match uu____489 with
+               | uu____445 -> (false, None))
+          | (uu____448,FStar_Extraction_ML_Syntax.MLTY_Named uu____449) ->
+              let uu____453 = unfold_ty t'  in
+              (match uu____453 with
                | Some t' -> type_leq_c unfold_ty e t t'
-               | uu____499 -> (false, None))
-          | uu____502 -> (false, None)
+               | uu____463 -> (false, None))
+          | uu____466 -> (false, None)
 
 and type_leq :
   unfold_t ->
@@ -359,17 +334,17 @@
   fun g  ->
     fun t1  ->
       fun t2  ->
-        let uu____510 = type_leq_c g None t1 t2  in
-        FStar_All.pipe_right uu____510 Prims.fst
+        let _0_200 = type_leq_c g None t1 t2  in
+        FStar_All.pipe_right _0_200 Prims.fst
 
-let is_type_abstraction uu___109_536 =
-  match uu___109_536 with
-  | (FStar_Util.Inl uu____542,uu____543)::uu____544 -> true
-  | uu____556 -> false 
+let is_type_abstraction uu___109_496 =
+  match uu___109_496 with
+  | (FStar_Util.Inl uu____502,uu____503)::uu____504 -> true
+  | uu____516 -> false 
 let is_xtuple :
   (Prims.string Prims.list * Prims.string) -> Prims.int Prims.option =
-  fun uu____568  ->
-    match uu____568 with
+  fun uu____528  ->
+    match uu____528 with
     | (ns,n) ->
         (match ns = ["Prims"] with
          | true  ->
@@ -381,8 +356,8 @@
               | "Mktuple6" -> Some (Prims.parse_int "6")
               | "Mktuple7" -> Some (Prims.parse_int "7")
               | "Mktuple8" -> Some (Prims.parse_int "8")
-              | uu____580 -> None)
-         | uu____581 -> None)
+              | uu____540 -> None)
+         | uu____541 -> None)
   
 let resugar_exp :
   FStar_Extraction_ML_Syntax.mlexpr -> FStar_Extraction_ML_Syntax.mlexpr =
@@ -395,20 +370,20 @@
                (FStar_Extraction_ML_Syntax.with_ty
                   e.FStar_Extraction_ML_Syntax.mlty)
                (FStar_Extraction_ML_Syntax.MLE_Tuple args)
-         | uu____590 -> e)
-    | uu____592 -> e
+         | uu____550 -> e)
+    | uu____552 -> e
   
 let record_field_path :
   FStar_Ident.lident Prims.list -> Prims.string Prims.list =
-  fun uu___110_597  ->
-    match uu___110_597 with
-    | f::uu____601 ->
-        let uu____603 = FStar_Util.prefix f.FStar_Ident.ns  in
-        (match uu____603 with
-         | (ns,uu____609) ->
+  fun uu___110_557  ->
+    match uu___110_557 with
+    | f::uu____561 ->
+        let uu____563 = FStar_Util.prefix f.FStar_Ident.ns  in
+        (match uu____563 with
+         | (ns,uu____569) ->
              FStar_All.pipe_right ns
                (FStar_List.map (fun id  -> id.FStar_Ident.idText)))
-    | uu____615 -> failwith "impos"
+    | uu____575 -> failwith "impos"
   
 let record_fields fs vs =
   FStar_List.map2
@@ -417,8 +392,8 @@
   
 let is_xtuple_ty :
   (Prims.string Prims.list * Prims.string) -> Prims.int Prims.option =
-  fun uu____647  ->
-    match uu____647 with
+  fun uu____607  ->
+    match uu____607 with
     | (ns,n) ->
         (match ns = ["Prims"] with
          | true  ->
@@ -430,8 +405,8 @@
               | "tuple6" -> Some (Prims.parse_int "6")
               | "tuple7" -> Some (Prims.parse_int "7")
               | "tuple8" -> Some (Prims.parse_int "8")
-              | uu____659 -> None)
-         | uu____660 -> None)
+              | uu____619 -> None)
+         | uu____620 -> None)
   
 let resugar_mlty :
   FStar_Extraction_ML_Syntax.mlty -> FStar_Extraction_ML_Syntax.mlty =
@@ -440,41 +415,39 @@
     | FStar_Extraction_ML_Syntax.MLTY_Named (args,mlp) ->
         (match is_xtuple_ty mlp with
          | Some n -> FStar_Extraction_ML_Syntax.MLTY_Tuple args
-         | uu____669 -> t)
-    | uu____671 -> t
+         | uu____629 -> t)
+    | uu____631 -> t
   
 let codegen_fsharp : Prims.unit -> Prims.bool =
-  fun uu____674  ->
-    let uu____675 =
-      let uu____676 = FStar_Options.codegen ()  in FStar_Option.get uu____676
-       in
-    uu____675 = "FSharp"
+  fun uu____634  ->
+    let _0_201 = FStar_Option.get (FStar_Options.codegen ())  in
+    _0_201 = "FSharp"
   
 let flatten_ns : Prims.string Prims.list -> Prims.string =
   fun ns  ->
-    let uu____683 = codegen_fsharp ()  in
-    match uu____683 with
+    let uu____640 = codegen_fsharp ()  in
+    match uu____640 with
     | true  -> FStar_String.concat "." ns
-    | uu____684 -> FStar_String.concat "_" ns
+    | uu____641 -> FStar_String.concat "_" ns
   
 let flatten_mlpath : (Prims.string Prims.list * Prims.string) -> Prims.string
   =
-  fun uu____690  ->
-    match uu____690 with
+  fun uu____647  ->
+    match uu____647 with
     | (ns,n) ->
-        let uu____698 = codegen_fsharp ()  in
-        (match uu____698 with
+        let uu____655 = codegen_fsharp ()  in
+        (match uu____655 with
          | true  -> FStar_String.concat "." (FStar_List.append ns [n])
-         | uu____699 -> FStar_String.concat "_" (FStar_List.append ns [n]))
+         | uu____656 -> FStar_String.concat "_" (FStar_List.append ns [n]))
   
 let mlpath_of_lid :
   FStar_Ident.lident -> (Prims.string Prims.list * Prims.string) =
   fun l  ->
-    let uu____706 =
+    let _0_202 =
       FStar_All.pipe_right l.FStar_Ident.ns
         (FStar_List.map (fun i  -> i.FStar_Ident.idText))
        in
-    (uu____706, ((l.FStar_Ident.ident).FStar_Ident.idText))
+    (_0_202, ((l.FStar_Ident.ident).FStar_Ident.idText))
   
 let rec erasableType :
   unfold_t -> FStar_Extraction_ML_Syntax.mlty -> Prims.bool =
@@ -482,9 +455,9 @@
     fun t  ->
       match FStar_Extraction_ML_UEnv.erasableTypeNoDelta t with
       | true  -> true
-      | uu____721 ->
-          let uu____722 = unfold_ty t  in
-          (match uu____722 with
+      | uu____676 ->
+          let uu____677 = unfold_ty t  in
+          (match uu____677 with
            | Some t -> erasableType unfold_ty t
            | None  -> false)
   
@@ -498,26 +471,24 @@
       | FStar_Extraction_ML_Syntax.MLTY_Fun (tyd,etag,tycd) ->
           (match etag = FStar_Extraction_ML_Syntax.E_PURE with
            | true  ->
-               let uu____741 =
-                 let uu____745 = eraseTypeDeep unfold_ty tyd  in
-                 let uu____749 = eraseTypeDeep unfold_ty tycd  in
-                 (uu____745, etag, uu____749)  in
-               FStar_Extraction_ML_Syntax.MLTY_Fun uu____741
-           | uu____753 -> t)
+               FStar_Extraction_ML_Syntax.MLTY_Fun
+                 (let _0_204 = eraseTypeDeep unfold_ty tyd  in
+                  let _0_203 = eraseTypeDeep unfold_ty tycd  in
+                  (_0_204, etag, _0_203))
+           | uu____702 -> t)
       | FStar_Extraction_ML_Syntax.MLTY_Named (lty,mlp) ->
-          let uu____758 = erasableType unfold_ty t  in
-          (match uu____758 with
+          let uu____707 = erasableType unfold_ty t  in
+          (match uu____707 with
            | true  -> FStar_Extraction_ML_UEnv.erasedContent
-           | uu____762 ->
-               let uu____763 =
-                 let uu____767 = FStar_List.map (eraseTypeDeep unfold_ty) lty
-                    in
-                 (uu____767, mlp)  in
-               FStar_Extraction_ML_Syntax.MLTY_Named uu____763)
+           | uu____711 ->
+               FStar_Extraction_ML_Syntax.MLTY_Named
+                 (let _0_205 = FStar_List.map (eraseTypeDeep unfold_ty) lty
+                     in
+                  (_0_205, mlp)))
       | FStar_Extraction_ML_Syntax.MLTY_Tuple lty ->
-          let uu____775 = FStar_List.map (eraseTypeDeep unfold_ty) lty  in
-          FStar_Extraction_ML_Syntax.MLTY_Tuple uu____775
-      | uu____780 -> t
+          FStar_Extraction_ML_Syntax.MLTY_Tuple
+            (FStar_List.map (eraseTypeDeep unfold_ty) lty)
+      | uu____721 -> t
   
 let prims_op_equality : FStar_Extraction_ML_Syntax.mlexpr =
   FStar_All.pipe_left
@@ -525,16 +496,16 @@
     (FStar_Extraction_ML_Syntax.MLE_Name (["Prims"], "op_Equality"))
   
 let prims_op_amp_amp : FStar_Extraction_ML_Syntax.mlexpr =
-  let uu____782 =
-    let uu____785 =
-      (mk_ty_fun ())
-        [(("x", (Prims.parse_int "0")),
-           FStar_Extraction_ML_Syntax.ml_bool_ty);
-        (("y", (Prims.parse_int "0")), FStar_Extraction_ML_Syntax.ml_bool_ty)]
-        FStar_Extraction_ML_Syntax.ml_bool_ty
-       in
-    FStar_Extraction_ML_Syntax.with_ty uu____785  in
-  FStar_All.pipe_left uu____782
+  let _0_206 =
+    FStar_Extraction_ML_Syntax.with_ty
+      ((mk_ty_fun ())
+         [(("x", (Prims.parse_int "0")),
+            FStar_Extraction_ML_Syntax.ml_bool_ty);
+         (("y", (Prims.parse_int "0")),
+           FStar_Extraction_ML_Syntax.ml_bool_ty)]
+         FStar_Extraction_ML_Syntax.ml_bool_ty)
+     in
+  FStar_All.pipe_left _0_206
     (FStar_Extraction_ML_Syntax.MLE_Name (["Prims"], "op_AmpAmp"))
   
 let conjoin :
@@ -558,13 +529,13 @@
       match (e1, e2) with
       | (None ,None ) -> None
       | (Some x,None )|(None ,Some x) -> Some x
-      | (Some x,Some y) -> let uu____837 = conjoin x y  in Some uu____837
+      | (Some x,Some y) -> Some (conjoin x y)
   
 let mlloc_of_range : FStar_Range.range -> (Prims.int * Prims.string) =
   fun r  ->
     let pos = FStar_Range.start_of_range r  in
     let line = FStar_Range.line_of_pos pos  in
-    let uu____845 = FStar_Range.file_of_range r  in (line, uu____845)
+    let _0_207 = FStar_Range.file_of_range r  in (line, _0_207)
   
 let rec argTypes :
   FStar_Extraction_ML_Syntax.mlty ->
@@ -572,9 +543,9 @@
   =
   fun t  ->
     match t with
-    | FStar_Extraction_ML_Syntax.MLTY_Fun (a,uu____853,b) ->
-        let uu____855 = argTypes b  in a :: uu____855
-    | uu____857 -> []
+    | FStar_Extraction_ML_Syntax.MLTY_Fun (a,uu____788,b) ->
+        let _0_208 = argTypes b  in a :: _0_208
+    | uu____790 -> []
   
 let rec uncurry_mlty_fun :
   FStar_Extraction_ML_Syntax.mlty ->
@@ -583,8 +554,8 @@
   =
   fun t  ->
     match t with
-    | FStar_Extraction_ML_Syntax.MLTY_Fun (a,uu____868,b) ->
-        let uu____870 = uncurry_mlty_fun b  in
-        (match uu____870 with | (args,res) -> ((a :: args), res))
-    | uu____882 -> ([], t)
+    | FStar_Extraction_ML_Syntax.MLTY_Fun (a,uu____801,b) ->
+        let uu____803 = uncurry_mlty_fun b  in
+        (match uu____803 with | (args,res) -> ((a :: args), res))
+    | uu____815 -> ([], t)
   