
open Prims

let pruneNones = (fun l -> (FStar_List.fold_right (fun x ll -> (match (x) with
| Some (xs) -> begin
(xs)::ll
end
| None -> begin
ll
end)) l []))


let mlconst_of_const : FStar_Const.sconst  ->  FStar_Extraction_ML_Syntax.mlconstant = (fun sctt -> (match (sctt) with
| (FStar_Const.Const_range (_)) | (FStar_Const.Const_effect) -> begin
(failwith "Unsupported constant")
end
| FStar_Const.Const_unit -> begin
FStar_Extraction_ML_Syntax.MLC_Unit
end
| FStar_Const.Const_char (c) -> begin
FStar_Extraction_ML_Syntax.MLC_Char (c)
end
| FStar_Const.Const_int (s, i) -> begin
FStar_Extraction_ML_Syntax.MLC_Int (((s), (i)))
end
| FStar_Const.Const_bool (b) -> begin
FStar_Extraction_ML_Syntax.MLC_Bool (b)
end
| FStar_Const.Const_float (d) -> begin
FStar_Extraction_ML_Syntax.MLC_Float (d)
end
| FStar_Const.Const_bytearray (bytes, _77_32) -> begin
FStar_Extraction_ML_Syntax.MLC_Bytes (bytes)
end
| FStar_Const.Const_string (bytes, _77_37) -> begin
FStar_Extraction_ML_Syntax.MLC_String ((FStar_Util.string_of_unicode bytes))
end
| (FStar_Const.Const_reify) | (FStar_Const.Const_reflect (_)) -> begin
(failwith "Unhandled constant: reify/reflect")
end))


let mlconst_of_const' : FStar_Range.range  ->  FStar_Const.sconst  ->  FStar_Extraction_ML_Syntax.mlconstant = (fun p c -> try
(match (()) with
| () -> begin
(mlconst_of_const c)
end)
with
<<<<<<< HEAD
| _77_50 -> begin
(let _175_14 = (let _175_13 = (FStar_Range.string_of_range p)
in (let _175_12 = (FStar_Absyn_Print.const_to_string c)
in (FStar_Util.format2 "(%s) Failed to translate constant %s " _175_13 _175_12)))
in (FStar_All.failwith _175_14))
=======
| _76_50 -> begin
(let _174_14 = (let _174_13 = (FStar_Range.string_of_range p)
in (let _174_12 = (FStar_Absyn_Print.const_to_string c)
in (FStar_Util.format2 "(%s) Failed to translate constant %s " _174_13 _174_12)))
in (failwith _174_14))
>>>>>>> 325d5cd9
end)


let rec subst_aux : (FStar_Extraction_ML_Syntax.mlident * FStar_Extraction_ML_Syntax.mlty) Prims.list  ->  FStar_Extraction_ML_Syntax.mlty  ->  FStar_Extraction_ML_Syntax.mlty = (fun subst t -> (match (t) with
| FStar_Extraction_ML_Syntax.MLTY_Var (x) -> begin
(match ((FStar_Util.find_opt (fun _77_60 -> (match (_77_60) with
| (y, _77_59) -> begin
(y = x)
end)) subst)) with
| Some (ts) -> begin
(Prims.snd ts)
end
| None -> begin
t
end)
end
| FStar_Extraction_ML_Syntax.MLTY_Fun (t1, f, t2) -> begin
<<<<<<< HEAD
(let _175_22 = (let _175_21 = (subst_aux subst t1)
in (let _175_20 = (subst_aux subst t2)
in ((_175_21), (f), (_175_20))))
in FStar_Extraction_ML_Syntax.MLTY_Fun (_175_22))
end
| FStar_Extraction_ML_Syntax.MLTY_Named (args, path) -> begin
(let _175_24 = (let _175_23 = (FStar_List.map (subst_aux subst) args)
in ((_175_23), (path)))
in FStar_Extraction_ML_Syntax.MLTY_Named (_175_24))
end
| FStar_Extraction_ML_Syntax.MLTY_Tuple (ts) -> begin
(let _175_25 = (FStar_List.map (subst_aux subst) ts)
in FStar_Extraction_ML_Syntax.MLTY_Tuple (_175_25))
=======
(let _174_22 = (let _174_21 = (subst_aux subst t1)
in (let _174_20 = (subst_aux subst t2)
in ((_174_21), (f), (_174_20))))
in FStar_Extraction_ML_Syntax.MLTY_Fun (_174_22))
end
| FStar_Extraction_ML_Syntax.MLTY_Named (args, path) -> begin
(let _174_24 = (let _174_23 = (FStar_List.map (subst_aux subst) args)
in ((_174_23), (path)))
in FStar_Extraction_ML_Syntax.MLTY_Named (_174_24))
end
| FStar_Extraction_ML_Syntax.MLTY_Tuple (ts) -> begin
(let _174_25 = (FStar_List.map (subst_aux subst) ts)
in FStar_Extraction_ML_Syntax.MLTY_Tuple (_174_25))
>>>>>>> 325d5cd9
end
| FStar_Extraction_ML_Syntax.MLTY_Top -> begin
FStar_Extraction_ML_Syntax.MLTY_Top
end))


let subst : FStar_Extraction_ML_Syntax.mltyscheme  ->  FStar_Extraction_ML_Syntax.mlty Prims.list  ->  FStar_Extraction_ML_Syntax.mlty = (fun _77_78 args -> (match (_77_78) with
| (formals, t) -> begin
if ((FStar_List.length formals) <> (FStar_List.length args)) then begin
(failwith "Substitution must be fully applied (see GitHub issue #490)")
end else begin
<<<<<<< HEAD
(let _175_30 = (FStar_List.zip formals args)
in (subst_aux _175_30 t))
=======
(let _174_30 = (FStar_List.zip formals args)
in (subst_aux _174_30 t))
>>>>>>> 325d5cd9
end
end))


let delta_unfold : FStar_Extraction_ML_Env.env  ->  FStar_Extraction_ML_Syntax.mlty  ->  FStar_Extraction_ML_Syntax.mlty Prims.option = (fun g _77_1 -> (match (_77_1) with
| FStar_Extraction_ML_Syntax.MLTY_Named (args, n) -> begin
(match ((FStar_Extraction_ML_Env.lookup_ty_const g n)) with
| Some (ts) -> begin
<<<<<<< HEAD
(let _175_35 = (subst ts args)
in Some (_175_35))
=======
(let _174_35 = (subst ts args)
in Some (_174_35))
>>>>>>> 325d5cd9
end
| _77_89 -> begin
None
end)
end
| _77_91 -> begin
None
end))


let udelta_unfold : FStar_Extraction_ML_UEnv.env  ->  FStar_Extraction_ML_Syntax.mlty  ->  FStar_Extraction_ML_Syntax.mlty Prims.option = (fun g _77_2 -> (match (_77_2) with
| FStar_Extraction_ML_Syntax.MLTY_Named (args, n) -> begin
(match ((FStar_Extraction_ML_UEnv.lookup_ty_const g n)) with
| Some (ts) -> begin
<<<<<<< HEAD
(let _175_40 = (subst ts args)
in Some (_175_40))
=======
(let _174_40 = (subst ts args)
in Some (_174_40))
>>>>>>> 325d5cd9
end
| _77_101 -> begin
None
end)
end
| _77_103 -> begin
None
end))


let eff_leq : FStar_Extraction_ML_Syntax.e_tag  ->  FStar_Extraction_ML_Syntax.e_tag  ->  Prims.bool = (fun f f' -> (match (((f), (f'))) with
| (FStar_Extraction_ML_Syntax.E_PURE, _77_108) -> begin
true
end
| (FStar_Extraction_ML_Syntax.E_GHOST, FStar_Extraction_ML_Syntax.E_GHOST) -> begin
true
end
| (FStar_Extraction_ML_Syntax.E_IMPURE, FStar_Extraction_ML_Syntax.E_IMPURE) -> begin
true
end
| _77_117 -> begin
false
end))


let eff_to_string : FStar_Extraction_ML_Syntax.e_tag  ->  Prims.string = (fun _77_3 -> (match (_77_3) with
| FStar_Extraction_ML_Syntax.E_PURE -> begin
"Pure"
end
| FStar_Extraction_ML_Syntax.E_GHOST -> begin
"Ghost"
end
| FStar_Extraction_ML_Syntax.E_IMPURE -> begin
"Impure"
end))


let join : FStar_Range.range  ->  FStar_Extraction_ML_Syntax.e_tag  ->  FStar_Extraction_ML_Syntax.e_tag  ->  FStar_Extraction_ML_Syntax.e_tag = (fun r f f' -> (match (((f), (f'))) with
| ((FStar_Extraction_ML_Syntax.E_IMPURE, FStar_Extraction_ML_Syntax.E_PURE)) | ((FStar_Extraction_ML_Syntax.E_PURE, FStar_Extraction_ML_Syntax.E_IMPURE)) | ((FStar_Extraction_ML_Syntax.E_IMPURE, FStar_Extraction_ML_Syntax.E_IMPURE)) -> begin
FStar_Extraction_ML_Syntax.E_IMPURE
end
| (FStar_Extraction_ML_Syntax.E_GHOST, FStar_Extraction_ML_Syntax.E_GHOST) -> begin
FStar_Extraction_ML_Syntax.E_GHOST
end
| (FStar_Extraction_ML_Syntax.E_PURE, FStar_Extraction_ML_Syntax.E_GHOST) -> begin
FStar_Extraction_ML_Syntax.E_GHOST
end
| (FStar_Extraction_ML_Syntax.E_GHOST, FStar_Extraction_ML_Syntax.E_PURE) -> begin
FStar_Extraction_ML_Syntax.E_GHOST
end
| (FStar_Extraction_ML_Syntax.E_PURE, FStar_Extraction_ML_Syntax.E_PURE) -> begin
FStar_Extraction_ML_Syntax.E_PURE
end
<<<<<<< HEAD
| _77_147 -> begin
(let _175_54 = (let _175_53 = (FStar_Range.string_of_range r)
in (FStar_Util.format3 "Impossible (%s): Inconsistent effects %s and %s" _175_53 (eff_to_string f) (eff_to_string f')))
in (FStar_All.failwith _175_54))
=======
| _76_147 -> begin
(let _174_54 = (let _174_53 = (FStar_Range.string_of_range r)
in (FStar_Util.format3 "Impossible (%s): Inconsistent effects %s and %s" _174_53 (eff_to_string f) (eff_to_string f')))
in (failwith _174_54))
>>>>>>> 325d5cd9
end))


let join_l : FStar_Range.range  ->  FStar_Extraction_ML_Syntax.e_tag Prims.list  ->  FStar_Extraction_ML_Syntax.e_tag = (fun r fs -> (FStar_List.fold_left (join r) FStar_Extraction_ML_Syntax.E_PURE fs))


<<<<<<< HEAD
let mk_ty_fun = (fun _98_95 -> (FStar_List.fold_right (fun _77_153 t -> (match (_77_153) with
| (_77_151, t0) -> begin
=======
let mk_ty_fun = (fun _98_95 -> (FStar_List.fold_right (fun _76_153 t -> (match (_76_153) with
| (_76_151, t0) -> begin
>>>>>>> 325d5cd9
FStar_Extraction_ML_Syntax.MLTY_Fun (((t0), (FStar_Extraction_ML_Syntax.E_PURE), (t)))
end))))


type unfold_t =
FStar_Extraction_ML_Syntax.mlty  ->  FStar_Extraction_ML_Syntax.mlty Prims.option


let rec type_leq_c : unfold_t  ->  FStar_Extraction_ML_Syntax.mlexpr Prims.option  ->  FStar_Extraction_ML_Syntax.mlty  ->  FStar_Extraction_ML_Syntax.mlty  ->  (Prims.bool * FStar_Extraction_ML_Syntax.mlexpr Prims.option) = (fun unfold_ty e t t' -> (match (((t), (t'))) with
| (FStar_Extraction_ML_Syntax.MLTY_Var (x), FStar_Extraction_ML_Syntax.MLTY_Var (y)) -> begin
if ((Prims.fst x) = (Prims.fst y)) then begin
((true), (e))
end else begin
((false), (None))
end
end
| (FStar_Extraction_ML_Syntax.MLTY_Fun (t1, f, t2), FStar_Extraction_ML_Syntax.MLTY_Fun (t1', f', t2')) -> begin
(

let mk_fun = (fun xs body -> (match (xs) with
| [] -> begin
body
end
| _77_180 -> begin
(

let e = (match (body.FStar_Extraction_ML_Syntax.expr) with
| FStar_Extraction_ML_Syntax.MLE_Fun (ys, body) -> begin
FStar_Extraction_ML_Syntax.MLE_Fun ((((FStar_List.append xs ys)), (body)))
end
| _77_186 -> begin
FStar_Extraction_ML_Syntax.MLE_Fun (((xs), (body)))
end)
<<<<<<< HEAD
in (let _175_80 = ((mk_ty_fun ()) xs body.FStar_Extraction_ML_Syntax.mlty)
in (FStar_Extraction_ML_Syntax.with_ty _175_80 e)))
=======
in (let _174_80 = ((mk_ty_fun ()) xs body.FStar_Extraction_ML_Syntax.mlty)
in (FStar_Extraction_ML_Syntax.with_ty _174_80 e)))
>>>>>>> 325d5cd9
end))
in (match (e) with
| Some ({FStar_Extraction_ML_Syntax.expr = FStar_Extraction_ML_Syntax.MLE_Fun ((x)::xs, body); FStar_Extraction_ML_Syntax.mlty = _77_191; FStar_Extraction_ML_Syntax.loc = _77_189}) -> begin
if ((type_leq unfold_ty t1' t1) && (eff_leq f f')) then begin
if ((f = FStar_Extraction_ML_Syntax.E_PURE) && (f' = FStar_Extraction_ML_Syntax.E_GHOST)) then begin
if (type_leq unfold_ty t2 t2') then begin
(

let body = if (type_leq unfold_ty t2 FStar_Extraction_ML_Syntax.ml_unit_ty) then begin
FStar_Extraction_ML_Syntax.ml_unit
end else begin
(FStar_All.pipe_left (FStar_Extraction_ML_Syntax.with_ty t2') (FStar_Extraction_ML_Syntax.MLE_Coerce (((FStar_Extraction_ML_Syntax.ml_unit), (FStar_Extraction_ML_Syntax.ml_unit_ty), (t2')))))
end
<<<<<<< HEAD
in (let _175_84 = (let _175_83 = (let _175_82 = (let _175_81 = ((mk_ty_fun ()) ((x)::[]) body.FStar_Extraction_ML_Syntax.mlty)
in (FStar_Extraction_ML_Syntax.with_ty _175_81))
in (FStar_All.pipe_left _175_82 (FStar_Extraction_ML_Syntax.MLE_Fun ((((x)::[]), (body))))))
in Some (_175_83))
in ((true), (_175_84))))
=======
in (let _174_84 = (let _174_83 = (let _174_82 = (let _174_81 = ((mk_ty_fun ()) ((x)::[]) body.FStar_Extraction_ML_Syntax.mlty)
in (FStar_Extraction_ML_Syntax.with_ty _174_81))
in (FStar_All.pipe_left _174_82 (FStar_Extraction_ML_Syntax.MLE_Fun ((((x)::[]), (body))))))
in Some (_174_83))
in ((true), (_174_84))))
>>>>>>> 325d5cd9
end else begin
((false), (None))
end
end else begin
(

<<<<<<< HEAD
let _77_203 = (let _175_87 = (let _175_86 = (mk_fun xs body)
in (FStar_All.pipe_left (fun _175_85 -> Some (_175_85)) _175_86))
in (type_leq_c unfold_ty _175_87 t2 t2'))
in (match (_77_203) with
=======
let _76_203 = (let _174_87 = (let _174_86 = (mk_fun xs body)
in (FStar_All.pipe_left (fun _174_85 -> Some (_174_85)) _174_86))
in (type_leq_c unfold_ty _174_87 t2 t2'))
in (match (_76_203) with
>>>>>>> 325d5cd9
| (ok, body) -> begin
(

let res = (match (body) with
| Some (body) -> begin
<<<<<<< HEAD
(let _175_88 = (mk_fun ((x)::[]) body)
in Some (_175_88))
=======
(let _174_88 = (mk_fun ((x)::[]) body)
in Some (_174_88))
>>>>>>> 325d5cd9
end
| _77_207 -> begin
None
end)
in ((ok), (res)))
end))
end
end else begin
((false), (None))
end
end
| _77_210 -> begin
if (((type_leq unfold_ty t1' t1) && (eff_leq f f')) && (type_leq unfold_ty t2 t2')) then begin
((true), (e))
end else begin
((false), (None))
end
end))
end
| (FStar_Extraction_ML_Syntax.MLTY_Named (args, path), FStar_Extraction_ML_Syntax.MLTY_Named (args', path')) -> begin
if (path = path') then begin
if (FStar_List.forall2 (type_leq unfold_ty) args args') then begin
((true), (e))
end else begin
((false), (None))
end
end else begin
(match ((unfold_ty t)) with
| Some (t) -> begin
(type_leq_c unfold_ty e t t')
end
| None -> begin
(match ((unfold_ty t')) with
| None -> begin
((false), (None))
end
| Some (t') -> begin
(type_leq_c unfold_ty e t t')
end)
end)
end
end
| (FStar_Extraction_ML_Syntax.MLTY_Tuple (ts), FStar_Extraction_ML_Syntax.MLTY_Tuple (ts')) -> begin
if (FStar_List.forall2 (type_leq unfold_ty) ts ts') then begin
((true), (e))
end else begin
((false), (None))
end
end
| (FStar_Extraction_ML_Syntax.MLTY_Top, FStar_Extraction_ML_Syntax.MLTY_Top) -> begin
((true), (e))
end
| (FStar_Extraction_ML_Syntax.MLTY_Named (_77_235), _77_238) -> begin
(match ((unfold_ty t)) with
| Some (t) -> begin
(type_leq_c unfold_ty e t t')
end
| _77_243 -> begin
((false), (None))
end)
end
| (_77_245, FStar_Extraction_ML_Syntax.MLTY_Named (_77_247)) -> begin
(match ((unfold_ty t')) with
| Some (t') -> begin
(type_leq_c unfold_ty e t t')
end
| _77_253 -> begin
((false), (None))
end)
end
| _77_255 -> begin
((false), (None))
end))
<<<<<<< HEAD
and type_leq : unfold_t  ->  FStar_Extraction_ML_Syntax.mlty  ->  FStar_Extraction_ML_Syntax.mlty  ->  Prims.bool = (fun g t1 t2 -> (let _175_92 = (type_leq_c g None t1 t2)
in (FStar_All.pipe_right _175_92 Prims.fst)))
=======
and type_leq : unfold_t  ->  FStar_Extraction_ML_Syntax.mlty  ->  FStar_Extraction_ML_Syntax.mlty  ->  Prims.bool = (fun g t1 t2 -> (let _174_92 = (type_leq_c g None t1 t2)
in (FStar_All.pipe_right _174_92 Prims.fst)))
>>>>>>> 325d5cd9


let unit_binder : FStar_Absyn_Syntax.binder = (

let x = (FStar_Absyn_Util.gen_bvar FStar_Tc_Recheck.t_unit)
in (FStar_Absyn_Syntax.v_binder x))


let is_type_abstraction = (fun _77_4 -> (match (_77_4) with
| ((FStar_Util.Inl (_77_264), _77_267))::_77_262 -> begin
true
end
| _77_271 -> begin
false
end))


let mkTypFun : FStar_Absyn_Syntax.binders  ->  FStar_Absyn_Syntax.comp  ->  FStar_Absyn_Syntax.typ  ->  FStar_Absyn_Syntax.typ = (fun bs c original -> (FStar_Absyn_Syntax.mk_Typ_fun ((bs), (c)) None original.FStar_Absyn_Syntax.pos))


let mkTypApp : FStar_Absyn_Syntax.typ  ->  FStar_Absyn_Syntax.args  ->  FStar_Absyn_Syntax.typ  ->  FStar_Absyn_Syntax.typ = (fun typ arrgs original -> (FStar_Absyn_Syntax.mk_Typ_app ((typ), (arrgs)) None original.FStar_Absyn_Syntax.pos))


<<<<<<< HEAD
let tbinder_prefix : (FStar_Absyn_Syntax.typ', (FStar_Absyn_Syntax.knd', Prims.unit) FStar_Absyn_Syntax.syntax) FStar_Absyn_Syntax.syntax  ->  (FStar_Absyn_Syntax.binders * (FStar_Absyn_Syntax.typ', (FStar_Absyn_Syntax.knd', Prims.unit) FStar_Absyn_Syntax.syntax) FStar_Absyn_Syntax.syntax) = (fun t -> (match ((let _175_108 = (FStar_Absyn_Util.compress_typ t)
in _175_108.FStar_Absyn_Syntax.n)) with
=======
let tbinder_prefix : (FStar_Absyn_Syntax.typ', (FStar_Absyn_Syntax.knd', Prims.unit) FStar_Absyn_Syntax.syntax) FStar_Absyn_Syntax.syntax  ->  (FStar_Absyn_Syntax.binders * (FStar_Absyn_Syntax.typ', (FStar_Absyn_Syntax.knd', Prims.unit) FStar_Absyn_Syntax.syntax) FStar_Absyn_Syntax.syntax) = (fun t -> (match ((let _174_108 = (FStar_Absyn_Util.compress_typ t)
in _174_108.FStar_Absyn_Syntax.n)) with
>>>>>>> 325d5cd9
| FStar_Absyn_Syntax.Typ_fun (bs, c) -> begin
(match ((FStar_Util.prefix_until (fun _77_5 -> (match (_77_5) with
| (FStar_Util.Inr (_77_285), _77_288) -> begin
true
end
| _77_291 -> begin
false
end)) bs)) with
| None -> begin
((bs), (t))
end
| Some (bs, b, rest) -> begin
<<<<<<< HEAD
(let _175_110 = (mkTypFun ((b)::rest) c t)
in ((bs), (_175_110)))
=======
(let _174_110 = (mkTypFun ((b)::rest) c t)
in ((bs), (_174_110)))
>>>>>>> 325d5cd9
end)
end
| _77_299 -> begin
(([]), (t))
end))


let is_xtuple : (Prims.string Prims.list * Prims.string)  ->  Prims.int Prims.option = (fun _77_302 -> (match (_77_302) with
| (ns, n) -> begin
if (ns = ("Prims")::[]) then begin
if (FStar_Options.universes ()) then begin
(match (n) with
| "Mktuple2" -> begin
Some ((Prims.parse_int "2"))
end
| "Mktuple3" -> begin
Some ((Prims.parse_int "3"))
end
| "Mktuple4" -> begin
Some ((Prims.parse_int "4"))
end
| "Mktuple5" -> begin
Some ((Prims.parse_int "5"))
end
| "Mktuple6" -> begin
Some ((Prims.parse_int "6"))
end
| "Mktuple7" -> begin
Some ((Prims.parse_int "7"))
end
| "Mktuple8" -> begin
Some ((Prims.parse_int "8"))
end
| _77_311 -> begin
None
end)
end else begin
(match (n) with
| "MkTuple2" -> begin
Some ((Prims.parse_int "2"))
end
| "MkTuple3" -> begin
Some ((Prims.parse_int "3"))
end
| "MkTuple4" -> begin
Some ((Prims.parse_int "4"))
end
| "MkTuple5" -> begin
Some ((Prims.parse_int "5"))
end
| "MkTuple6" -> begin
Some ((Prims.parse_int "6"))
end
| "MkTuple7" -> begin
Some ((Prims.parse_int "7"))
end
| "MkTuple8" -> begin
Some ((Prims.parse_int "8"))
end
| _77_320 -> begin
None
end)
end
end else begin
None
end
end))


let resugar_exp : FStar_Extraction_ML_Syntax.mlexpr  ->  FStar_Extraction_ML_Syntax.mlexpr = (fun e -> (match (e.FStar_Extraction_ML_Syntax.expr) with
| FStar_Extraction_ML_Syntax.MLE_CTor (mlp, args) -> begin
(match ((is_xtuple mlp)) with
| Some (n) -> begin
(FStar_All.pipe_left (FStar_Extraction_ML_Syntax.with_ty e.FStar_Extraction_ML_Syntax.mlty) (FStar_Extraction_ML_Syntax.MLE_Tuple (args)))
end
| _77_329 -> begin
e
end)
end
| _77_331 -> begin
e
end))


let record_field_path : FStar_Ident.lident Prims.list  ->  Prims.string Prims.list = (fun _77_6 -> (match (_77_6) with
| (f)::_77_334 -> begin
(

let _77_340 = (FStar_Util.prefix f.FStar_Ident.ns)
in (match (_77_340) with
| (ns, _77_339) -> begin
(FStar_All.pipe_right ns (FStar_List.map (fun id -> id.FStar_Ident.idText)))
end))
end
<<<<<<< HEAD
| _77_343 -> begin
(FStar_All.failwith "impos")
=======
| _76_343 -> begin
(failwith "impos")
>>>>>>> 325d5cd9
end))


let record_fields = (fun fs vs -> (FStar_List.map2 (fun f e -> ((f.FStar_Ident.ident.FStar_Ident.idText), (e))) fs vs))


let resugar_pat : FStar_Absyn_Syntax.fv_qual Prims.option  ->  FStar_Extraction_ML_Syntax.mlpattern  ->  FStar_Extraction_ML_Syntax.mlpattern = (fun q p -> (match (p) with
| FStar_Extraction_ML_Syntax.MLP_CTor (d, pats) -> begin
(match ((is_xtuple d)) with
| Some (n) -> begin
FStar_Extraction_ML_Syntax.MLP_Tuple (pats)
end
| _77_357 -> begin
(match (q) with
| Some (FStar_Absyn_Syntax.Record_ctor (_77_359, fns)) -> begin
(

let p = (record_field_path fns)
in (

let fs = (record_fields fns pats)
in FStar_Extraction_ML_Syntax.MLP_Record (((p), (fs)))))
end
| _77_367 -> begin
p
end)
end)
end
| _77_369 -> begin
p
end))


let is_xtuple_ty : (Prims.string Prims.list * Prims.string)  ->  Prims.int Prims.option = (fun _77_372 -> (match (_77_372) with
| (ns, n) -> begin
if (ns = ("Prims")::[]) then begin
if (FStar_Options.universes ()) then begin
(match (n) with
| "tuple2" -> begin
Some ((Prims.parse_int "2"))
end
| "tuple3" -> begin
Some ((Prims.parse_int "3"))
end
| "tuple4" -> begin
Some ((Prims.parse_int "4"))
end
| "tuple5" -> begin
Some ((Prims.parse_int "5"))
end
| "tuple6" -> begin
Some ((Prims.parse_int "6"))
end
| "tuple7" -> begin
Some ((Prims.parse_int "7"))
end
| "tuple8" -> begin
Some ((Prims.parse_int "8"))
end
| _77_381 -> begin
None
end)
end else begin
(match (n) with
| "Tuple2" -> begin
Some ((Prims.parse_int "2"))
end
| "Tuple3" -> begin
Some ((Prims.parse_int "3"))
end
| "Tuple4" -> begin
Some ((Prims.parse_int "4"))
end
| "Tuple5" -> begin
Some ((Prims.parse_int "5"))
end
| "Tuple6" -> begin
Some ((Prims.parse_int "6"))
end
| "Tuple7" -> begin
Some ((Prims.parse_int "7"))
end
| "Tuple8" -> begin
Some ((Prims.parse_int "8"))
end
| _77_390 -> begin
None
end)
end
end else begin
None
end
end))


let resugar_mlty : FStar_Extraction_ML_Syntax.mlty  ->  FStar_Extraction_ML_Syntax.mlty = (fun t -> (match (t) with
| FStar_Extraction_ML_Syntax.MLTY_Named (args, mlp) -> begin
(match ((is_xtuple_ty mlp)) with
| Some (n) -> begin
FStar_Extraction_ML_Syntax.MLTY_Tuple (args)
end
| _77_399 -> begin
t
end)
end
| _77_401 -> begin
t
end))


let codegen_fsharp : Prims.unit  ->  Prims.bool = (fun _77_402 -> (match (()) with
| () -> begin
<<<<<<< HEAD
((let _175_132 = (FStar_Options.codegen ())
in (FStar_Option.get _175_132)) = "FSharp")
=======
((let _174_132 = (FStar_Options.codegen ())
in (FStar_Option.get _174_132)) = "FSharp")
>>>>>>> 325d5cd9
end))


let flatten_ns : Prims.string Prims.list  ->  Prims.string = (fun ns -> if (codegen_fsharp ()) then begin
(FStar_String.concat "." ns)
end else begin
(FStar_String.concat "_" ns)
end)


let flatten_mlpath : (Prims.string Prims.list * Prims.string)  ->  Prims.string = (fun _77_406 -> (match (_77_406) with
| (ns, n) -> begin
if (codegen_fsharp ()) then begin
(FStar_String.concat "." (FStar_List.append ns ((n)::[])))
end else begin
(FStar_String.concat "_" (FStar_List.append ns ((n)::[])))
end
end))


<<<<<<< HEAD
let mlpath_of_lid : FStar_Ident.lident  ->  (Prims.string Prims.list * Prims.string) = (fun l -> (let _175_140 = (FStar_All.pipe_right l.FStar_Ident.ns (FStar_List.map (fun i -> i.FStar_Ident.idText)))
in ((_175_140), (l.FStar_Ident.ident.FStar_Ident.idText))))
=======
let mlpath_of_lid : FStar_Ident.lident  ->  (Prims.string Prims.list * Prims.string) = (fun l -> (let _174_140 = (FStar_All.pipe_right l.FStar_Ident.ns (FStar_List.map (fun i -> i.FStar_Ident.idText)))
in ((_174_140), (l.FStar_Ident.ident.FStar_Ident.idText))))
>>>>>>> 325d5cd9


let rec erasableType : unfold_t  ->  FStar_Extraction_ML_Syntax.mlty  ->  Prims.bool = (fun unfold_ty t -> if (FStar_Extraction_ML_Env.erasableTypeNoDelta t) then begin
true
end else begin
(match ((unfold_ty t)) with
| Some (t) -> begin
(erasableType unfold_ty t)
end
| None -> begin
false
end)
end)


let rec eraseTypeDeep : unfold_t  ->  FStar_Extraction_ML_Syntax.mlty  ->  FStar_Extraction_ML_Syntax.mlty = (fun unfold_ty t -> (match (t) with
| FStar_Extraction_ML_Syntax.MLTY_Fun (tyd, etag, tycd) -> begin
if (etag = FStar_Extraction_ML_Syntax.E_PURE) then begin
<<<<<<< HEAD
(let _175_151 = (let _175_150 = (eraseTypeDeep unfold_ty tyd)
in (let _175_149 = (eraseTypeDeep unfold_ty tycd)
in ((_175_150), (etag), (_175_149))))
in FStar_Extraction_ML_Syntax.MLTY_Fun (_175_151))
=======
(let _174_151 = (let _174_150 = (eraseTypeDeep unfold_ty tyd)
in (let _174_149 = (eraseTypeDeep unfold_ty tycd)
in ((_174_150), (etag), (_174_149))))
in FStar_Extraction_ML_Syntax.MLTY_Fun (_174_151))
>>>>>>> 325d5cd9
end else begin
t
end
end
| FStar_Extraction_ML_Syntax.MLTY_Named (lty, mlp) -> begin
if (erasableType unfold_ty t) then begin
FStar_Extraction_ML_Env.erasedContent
end else begin
<<<<<<< HEAD
(let _175_153 = (let _175_152 = (FStar_List.map (eraseTypeDeep unfold_ty) lty)
in ((_175_152), (mlp)))
in FStar_Extraction_ML_Syntax.MLTY_Named (_175_153))
end
end
| FStar_Extraction_ML_Syntax.MLTY_Tuple (lty) -> begin
(let _175_154 = (FStar_List.map (eraseTypeDeep unfold_ty) lty)
in FStar_Extraction_ML_Syntax.MLTY_Tuple (_175_154))
=======
(let _174_153 = (let _174_152 = (FStar_List.map (eraseTypeDeep unfold_ty) lty)
in ((_174_152), (mlp)))
in FStar_Extraction_ML_Syntax.MLTY_Named (_174_153))
end
end
| FStar_Extraction_ML_Syntax.MLTY_Tuple (lty) -> begin
(let _174_154 = (FStar_List.map (eraseTypeDeep unfold_ty) lty)
in FStar_Extraction_ML_Syntax.MLTY_Tuple (_174_154))
>>>>>>> 325d5cd9
end
| _77_428 -> begin
t
end))


let prims_op_equality : FStar_Extraction_ML_Syntax.mlexpr = (FStar_All.pipe_left (FStar_Extraction_ML_Syntax.with_ty FStar_Extraction_ML_Syntax.MLTY_Top) (FStar_Extraction_ML_Syntax.MLE_Name (((("Prims")::[]), ("op_Equality")))))


<<<<<<< HEAD
let prims_op_amp_amp : FStar_Extraction_ML_Syntax.mlexpr = (let _175_156 = (let _175_155 = ((mk_ty_fun ()) (((((("x"), ((Prims.parse_int "0")))), (FStar_Extraction_ML_Syntax.ml_bool_ty)))::((((("y"), ((Prims.parse_int "0")))), (FStar_Extraction_ML_Syntax.ml_bool_ty)))::[]) FStar_Extraction_ML_Syntax.ml_bool_ty)
in (FStar_Extraction_ML_Syntax.with_ty _175_155))
in (FStar_All.pipe_left _175_156 (FStar_Extraction_ML_Syntax.MLE_Name (((("Prims")::[]), ("op_AmpAmp"))))))
=======
let prims_op_amp_amp : FStar_Extraction_ML_Syntax.mlexpr = (let _174_156 = (let _174_155 = ((mk_ty_fun ()) (((((("x"), ((Prims.parse_int "0")))), (FStar_Extraction_ML_Syntax.ml_bool_ty)))::((((("y"), ((Prims.parse_int "0")))), (FStar_Extraction_ML_Syntax.ml_bool_ty)))::[]) FStar_Extraction_ML_Syntax.ml_bool_ty)
in (FStar_Extraction_ML_Syntax.with_ty _174_155))
in (FStar_All.pipe_left _174_156 (FStar_Extraction_ML_Syntax.MLE_Name (((("Prims")::[]), ("op_AmpAmp"))))))
>>>>>>> 325d5cd9


let conjoin : FStar_Extraction_ML_Syntax.mlexpr  ->  FStar_Extraction_ML_Syntax.mlexpr  ->  FStar_Extraction_ML_Syntax.mlexpr = (fun e1 e2 -> (FStar_All.pipe_left (FStar_Extraction_ML_Syntax.with_ty FStar_Extraction_ML_Syntax.ml_bool_ty) (FStar_Extraction_ML_Syntax.MLE_App (((prims_op_amp_amp), ((e1)::(e2)::[]))))))


let conjoin_opt : FStar_Extraction_ML_Syntax.mlexpr Prims.option  ->  FStar_Extraction_ML_Syntax.mlexpr Prims.option  ->  FStar_Extraction_ML_Syntax.mlexpr Prims.option = (fun e1 e2 -> (match (((e1), (e2))) with
| (None, None) -> begin
None
end
| ((Some (x), None)) | ((None, Some (x))) -> begin
Some (x)
end
| (Some (x), Some (y)) -> begin
<<<<<<< HEAD
(let _175_165 = (conjoin x y)
in Some (_175_165))
=======
(let _174_165 = (conjoin x y)
in Some (_174_165))
>>>>>>> 325d5cd9
end))


let mlloc_of_range : FStar_Range.range  ->  (Prims.int * Prims.string) = (fun r -> (

let pos = (FStar_Range.start_of_range r)
in (

let line = (FStar_Range.line_of_pos pos)
<<<<<<< HEAD
in (let _175_168 = (FStar_Range.file_of_range r)
in ((line), (_175_168))))))


let rec argTypes : FStar_Extraction_ML_Syntax.mlty  ->  FStar_Extraction_ML_Syntax.mlty Prims.list = (fun t -> (match (t) with
| FStar_Extraction_ML_Syntax.MLTY_Fun (a, _77_454, b) -> begin
(let _175_171 = (argTypes b)
in (a)::_175_171)
=======
in (let _174_168 = (FStar_Range.file_of_range r)
in ((line), (_174_168))))))


let rec argTypes : FStar_Extraction_ML_Syntax.mlty  ->  FStar_Extraction_ML_Syntax.mlty Prims.list = (fun t -> (match (t) with
| FStar_Extraction_ML_Syntax.MLTY_Fun (a, _76_454, b) -> begin
(let _174_171 = (argTypes b)
in (a)::_174_171)
>>>>>>> 325d5cd9
end
| _77_459 -> begin
[]
end))


let rec uncurry_mlty_fun : FStar_Extraction_ML_Syntax.mlty  ->  (FStar_Extraction_ML_Syntax.mlty Prims.list * FStar_Extraction_ML_Syntax.mlty) = (fun t -> (match (t) with
| FStar_Extraction_ML_Syntax.MLTY_Fun (a, _77_463, b) -> begin
(

let _77_469 = (uncurry_mlty_fun b)
in (match (_77_469) with
| (args, res) -> begin
(((a)::args), (res))
end))
end
| _77_471 -> begin
(([]), (t))
end))



<|MERGE_RESOLUTION|>--- conflicted
+++ resolved
@@ -46,19 +46,11 @@
 (mlconst_of_const c)
 end)
 with
-<<<<<<< HEAD
 | _77_50 -> begin
-(let _175_14 = (let _175_13 = (FStar_Range.string_of_range p)
-in (let _175_12 = (FStar_Absyn_Print.const_to_string c)
-in (FStar_Util.format2 "(%s) Failed to translate constant %s " _175_13 _175_12)))
-in (FStar_All.failwith _175_14))
-=======
-| _76_50 -> begin
-(let _174_14 = (let _174_13 = (FStar_Range.string_of_range p)
-in (let _174_12 = (FStar_Absyn_Print.const_to_string c)
-in (FStar_Util.format2 "(%s) Failed to translate constant %s " _174_13 _174_12)))
-in (failwith _174_14))
->>>>>>> 325d5cd9
+(let _176_14 = (let _176_13 = (FStar_Range.string_of_range p)
+in (let _176_12 = (FStar_Absyn_Print.const_to_string c)
+in (FStar_Util.format2 "(%s) Failed to translate constant %s " _176_13 _176_12)))
+in (failwith _176_14))
 end)
 
 
@@ -76,35 +68,19 @@
 end)
 end
 | FStar_Extraction_ML_Syntax.MLTY_Fun (t1, f, t2) -> begin
-<<<<<<< HEAD
-(let _175_22 = (let _175_21 = (subst_aux subst t1)
-in (let _175_20 = (subst_aux subst t2)
-in ((_175_21), (f), (_175_20))))
-in FStar_Extraction_ML_Syntax.MLTY_Fun (_175_22))
+(let _176_22 = (let _176_21 = (subst_aux subst t1)
+in (let _176_20 = (subst_aux subst t2)
+in ((_176_21), (f), (_176_20))))
+in FStar_Extraction_ML_Syntax.MLTY_Fun (_176_22))
 end
 | FStar_Extraction_ML_Syntax.MLTY_Named (args, path) -> begin
-(let _175_24 = (let _175_23 = (FStar_List.map (subst_aux subst) args)
-in ((_175_23), (path)))
-in FStar_Extraction_ML_Syntax.MLTY_Named (_175_24))
+(let _176_24 = (let _176_23 = (FStar_List.map (subst_aux subst) args)
+in ((_176_23), (path)))
+in FStar_Extraction_ML_Syntax.MLTY_Named (_176_24))
 end
 | FStar_Extraction_ML_Syntax.MLTY_Tuple (ts) -> begin
-(let _175_25 = (FStar_List.map (subst_aux subst) ts)
-in FStar_Extraction_ML_Syntax.MLTY_Tuple (_175_25))
-=======
-(let _174_22 = (let _174_21 = (subst_aux subst t1)
-in (let _174_20 = (subst_aux subst t2)
-in ((_174_21), (f), (_174_20))))
-in FStar_Extraction_ML_Syntax.MLTY_Fun (_174_22))
-end
-| FStar_Extraction_ML_Syntax.MLTY_Named (args, path) -> begin
-(let _174_24 = (let _174_23 = (FStar_List.map (subst_aux subst) args)
-in ((_174_23), (path)))
-in FStar_Extraction_ML_Syntax.MLTY_Named (_174_24))
-end
-| FStar_Extraction_ML_Syntax.MLTY_Tuple (ts) -> begin
-(let _174_25 = (FStar_List.map (subst_aux subst) ts)
-in FStar_Extraction_ML_Syntax.MLTY_Tuple (_174_25))
->>>>>>> 325d5cd9
+(let _176_25 = (FStar_List.map (subst_aux subst) ts)
+in FStar_Extraction_ML_Syntax.MLTY_Tuple (_176_25))
 end
 | FStar_Extraction_ML_Syntax.MLTY_Top -> begin
 FStar_Extraction_ML_Syntax.MLTY_Top
@@ -116,13 +92,8 @@
 if ((FStar_List.length formals) <> (FStar_List.length args)) then begin
 (failwith "Substitution must be fully applied (see GitHub issue #490)")
 end else begin
-<<<<<<< HEAD
-(let _175_30 = (FStar_List.zip formals args)
-in (subst_aux _175_30 t))
-=======
-(let _174_30 = (FStar_List.zip formals args)
-in (subst_aux _174_30 t))
->>>>>>> 325d5cd9
+(let _176_30 = (FStar_List.zip formals args)
+in (subst_aux _176_30 t))
 end
 end))
 
@@ -131,13 +102,8 @@
 | FStar_Extraction_ML_Syntax.MLTY_Named (args, n) -> begin
 (match ((FStar_Extraction_ML_Env.lookup_ty_const g n)) with
 | Some (ts) -> begin
-<<<<<<< HEAD
-(let _175_35 = (subst ts args)
-in Some (_175_35))
-=======
-(let _174_35 = (subst ts args)
-in Some (_174_35))
->>>>>>> 325d5cd9
+(let _176_35 = (subst ts args)
+in Some (_176_35))
 end
 | _77_89 -> begin
 None
@@ -152,13 +118,8 @@
 | FStar_Extraction_ML_Syntax.MLTY_Named (args, n) -> begin
 (match ((FStar_Extraction_ML_UEnv.lookup_ty_const g n)) with
 | Some (ts) -> begin
-<<<<<<< HEAD
-(let _175_40 = (subst ts args)
-in Some (_175_40))
-=======
-(let _174_40 = (subst ts args)
-in Some (_174_40))
->>>>>>> 325d5cd9
+(let _176_40 = (subst ts args)
+in Some (_176_40))
 end
 | _77_101 -> begin
 None
@@ -212,30 +173,18 @@
 | (FStar_Extraction_ML_Syntax.E_PURE, FStar_Extraction_ML_Syntax.E_PURE) -> begin
 FStar_Extraction_ML_Syntax.E_PURE
 end
-<<<<<<< HEAD
 | _77_147 -> begin
-(let _175_54 = (let _175_53 = (FStar_Range.string_of_range r)
-in (FStar_Util.format3 "Impossible (%s): Inconsistent effects %s and %s" _175_53 (eff_to_string f) (eff_to_string f')))
-in (FStar_All.failwith _175_54))
-=======
-| _76_147 -> begin
-(let _174_54 = (let _174_53 = (FStar_Range.string_of_range r)
-in (FStar_Util.format3 "Impossible (%s): Inconsistent effects %s and %s" _174_53 (eff_to_string f) (eff_to_string f')))
-in (failwith _174_54))
->>>>>>> 325d5cd9
+(let _176_54 = (let _176_53 = (FStar_Range.string_of_range r)
+in (FStar_Util.format3 "Impossible (%s): Inconsistent effects %s and %s" _176_53 (eff_to_string f) (eff_to_string f')))
+in (failwith _176_54))
 end))
 
 
 let join_l : FStar_Range.range  ->  FStar_Extraction_ML_Syntax.e_tag Prims.list  ->  FStar_Extraction_ML_Syntax.e_tag = (fun r fs -> (FStar_List.fold_left (join r) FStar_Extraction_ML_Syntax.E_PURE fs))
 
 
-<<<<<<< HEAD
-let mk_ty_fun = (fun _98_95 -> (FStar_List.fold_right (fun _77_153 t -> (match (_77_153) with
+let mk_ty_fun = (fun _99_95 -> (FStar_List.fold_right (fun _77_153 t -> (match (_77_153) with
 | (_77_151, t0) -> begin
-=======
-let mk_ty_fun = (fun _98_95 -> (FStar_List.fold_right (fun _76_153 t -> (match (_76_153) with
-| (_76_151, t0) -> begin
->>>>>>> 325d5cd9
 FStar_Extraction_ML_Syntax.MLTY_Fun (((t0), (FStar_Extraction_ML_Syntax.E_PURE), (t)))
 end))))
 
@@ -269,13 +218,8 @@
 | _77_186 -> begin
 FStar_Extraction_ML_Syntax.MLE_Fun (((xs), (body)))
 end)
-<<<<<<< HEAD
-in (let _175_80 = ((mk_ty_fun ()) xs body.FStar_Extraction_ML_Syntax.mlty)
-in (FStar_Extraction_ML_Syntax.with_ty _175_80 e)))
-=======
-in (let _174_80 = ((mk_ty_fun ()) xs body.FStar_Extraction_ML_Syntax.mlty)
-in (FStar_Extraction_ML_Syntax.with_ty _174_80 e)))
->>>>>>> 325d5cd9
+in (let _176_80 = ((mk_ty_fun ()) xs body.FStar_Extraction_ML_Syntax.mlty)
+in (FStar_Extraction_ML_Syntax.with_ty _176_80 e)))
 end))
 in (match (e) with
 | Some ({FStar_Extraction_ML_Syntax.expr = FStar_Extraction_ML_Syntax.MLE_Fun ((x)::xs, body); FStar_Extraction_ML_Syntax.mlty = _77_191; FStar_Extraction_ML_Syntax.loc = _77_189}) -> begin
@@ -289,48 +233,28 @@
 end else begin
 (FStar_All.pipe_left (FStar_Extraction_ML_Syntax.with_ty t2') (FStar_Extraction_ML_Syntax.MLE_Coerce (((FStar_Extraction_ML_Syntax.ml_unit), (FStar_Extraction_ML_Syntax.ml_unit_ty), (t2')))))
 end
-<<<<<<< HEAD
-in (let _175_84 = (let _175_83 = (let _175_82 = (let _175_81 = ((mk_ty_fun ()) ((x)::[]) body.FStar_Extraction_ML_Syntax.mlty)
-in (FStar_Extraction_ML_Syntax.with_ty _175_81))
-in (FStar_All.pipe_left _175_82 (FStar_Extraction_ML_Syntax.MLE_Fun ((((x)::[]), (body))))))
-in Some (_175_83))
-in ((true), (_175_84))))
-=======
-in (let _174_84 = (let _174_83 = (let _174_82 = (let _174_81 = ((mk_ty_fun ()) ((x)::[]) body.FStar_Extraction_ML_Syntax.mlty)
-in (FStar_Extraction_ML_Syntax.with_ty _174_81))
-in (FStar_All.pipe_left _174_82 (FStar_Extraction_ML_Syntax.MLE_Fun ((((x)::[]), (body))))))
-in Some (_174_83))
-in ((true), (_174_84))))
->>>>>>> 325d5cd9
+in (let _176_84 = (let _176_83 = (let _176_82 = (let _176_81 = ((mk_ty_fun ()) ((x)::[]) body.FStar_Extraction_ML_Syntax.mlty)
+in (FStar_Extraction_ML_Syntax.with_ty _176_81))
+in (FStar_All.pipe_left _176_82 (FStar_Extraction_ML_Syntax.MLE_Fun ((((x)::[]), (body))))))
+in Some (_176_83))
+in ((true), (_176_84))))
 end else begin
 ((false), (None))
 end
 end else begin
 (
 
-<<<<<<< HEAD
-let _77_203 = (let _175_87 = (let _175_86 = (mk_fun xs body)
-in (FStar_All.pipe_left (fun _175_85 -> Some (_175_85)) _175_86))
-in (type_leq_c unfold_ty _175_87 t2 t2'))
+let _77_203 = (let _176_87 = (let _176_86 = (mk_fun xs body)
+in (FStar_All.pipe_left (fun _176_85 -> Some (_176_85)) _176_86))
+in (type_leq_c unfold_ty _176_87 t2 t2'))
 in (match (_77_203) with
-=======
-let _76_203 = (let _174_87 = (let _174_86 = (mk_fun xs body)
-in (FStar_All.pipe_left (fun _174_85 -> Some (_174_85)) _174_86))
-in (type_leq_c unfold_ty _174_87 t2 t2'))
-in (match (_76_203) with
->>>>>>> 325d5cd9
 | (ok, body) -> begin
 (
 
 let res = (match (body) with
 | Some (body) -> begin
-<<<<<<< HEAD
-(let _175_88 = (mk_fun ((x)::[]) body)
-in Some (_175_88))
-=======
-(let _174_88 = (mk_fun ((x)::[]) body)
-in Some (_174_88))
->>>>>>> 325d5cd9
+(let _176_88 = (mk_fun ((x)::[]) body)
+in Some (_176_88))
 end
 | _77_207 -> begin
 None
@@ -404,13 +328,8 @@
 | _77_255 -> begin
 ((false), (None))
 end))
-<<<<<<< HEAD
-and type_leq : unfold_t  ->  FStar_Extraction_ML_Syntax.mlty  ->  FStar_Extraction_ML_Syntax.mlty  ->  Prims.bool = (fun g t1 t2 -> (let _175_92 = (type_leq_c g None t1 t2)
-in (FStar_All.pipe_right _175_92 Prims.fst)))
-=======
-and type_leq : unfold_t  ->  FStar_Extraction_ML_Syntax.mlty  ->  FStar_Extraction_ML_Syntax.mlty  ->  Prims.bool = (fun g t1 t2 -> (let _174_92 = (type_leq_c g None t1 t2)
-in (FStar_All.pipe_right _174_92 Prims.fst)))
->>>>>>> 325d5cd9
+and type_leq : unfold_t  ->  FStar_Extraction_ML_Syntax.mlty  ->  FStar_Extraction_ML_Syntax.mlty  ->  Prims.bool = (fun g t1 t2 -> (let _176_92 = (type_leq_c g None t1 t2)
+in (FStar_All.pipe_right _176_92 Prims.fst)))
 
 
 let unit_binder : FStar_Absyn_Syntax.binder = (
@@ -434,13 +353,8 @@
 let mkTypApp : FStar_Absyn_Syntax.typ  ->  FStar_Absyn_Syntax.args  ->  FStar_Absyn_Syntax.typ  ->  FStar_Absyn_Syntax.typ = (fun typ arrgs original -> (FStar_Absyn_Syntax.mk_Typ_app ((typ), (arrgs)) None original.FStar_Absyn_Syntax.pos))
 
 
-<<<<<<< HEAD
-let tbinder_prefix : (FStar_Absyn_Syntax.typ', (FStar_Absyn_Syntax.knd', Prims.unit) FStar_Absyn_Syntax.syntax) FStar_Absyn_Syntax.syntax  ->  (FStar_Absyn_Syntax.binders * (FStar_Absyn_Syntax.typ', (FStar_Absyn_Syntax.knd', Prims.unit) FStar_Absyn_Syntax.syntax) FStar_Absyn_Syntax.syntax) = (fun t -> (match ((let _175_108 = (FStar_Absyn_Util.compress_typ t)
-in _175_108.FStar_Absyn_Syntax.n)) with
-=======
-let tbinder_prefix : (FStar_Absyn_Syntax.typ', (FStar_Absyn_Syntax.knd', Prims.unit) FStar_Absyn_Syntax.syntax) FStar_Absyn_Syntax.syntax  ->  (FStar_Absyn_Syntax.binders * (FStar_Absyn_Syntax.typ', (FStar_Absyn_Syntax.knd', Prims.unit) FStar_Absyn_Syntax.syntax) FStar_Absyn_Syntax.syntax) = (fun t -> (match ((let _174_108 = (FStar_Absyn_Util.compress_typ t)
-in _174_108.FStar_Absyn_Syntax.n)) with
->>>>>>> 325d5cd9
+let tbinder_prefix : (FStar_Absyn_Syntax.typ', (FStar_Absyn_Syntax.knd', Prims.unit) FStar_Absyn_Syntax.syntax) FStar_Absyn_Syntax.syntax  ->  (FStar_Absyn_Syntax.binders * (FStar_Absyn_Syntax.typ', (FStar_Absyn_Syntax.knd', Prims.unit) FStar_Absyn_Syntax.syntax) FStar_Absyn_Syntax.syntax) = (fun t -> (match ((let _176_108 = (FStar_Absyn_Util.compress_typ t)
+in _176_108.FStar_Absyn_Syntax.n)) with
 | FStar_Absyn_Syntax.Typ_fun (bs, c) -> begin
 (match ((FStar_Util.prefix_until (fun _77_5 -> (match (_77_5) with
 | (FStar_Util.Inr (_77_285), _77_288) -> begin
@@ -453,13 +367,8 @@
 ((bs), (t))
 end
 | Some (bs, b, rest) -> begin
-<<<<<<< HEAD
-(let _175_110 = (mkTypFun ((b)::rest) c t)
-in ((bs), (_175_110)))
-=======
-(let _174_110 = (mkTypFun ((b)::rest) c t)
-in ((bs), (_174_110)))
->>>>>>> 325d5cd9
+(let _176_110 = (mkTypFun ((b)::rest) c t)
+in ((bs), (_176_110)))
 end)
 end
 | _77_299 -> begin
@@ -554,13 +463,8 @@
 (FStar_All.pipe_right ns (FStar_List.map (fun id -> id.FStar_Ident.idText)))
 end))
 end
-<<<<<<< HEAD
 | _77_343 -> begin
-(FStar_All.failwith "impos")
-=======
-| _76_343 -> begin
 (failwith "impos")
->>>>>>> 325d5cd9
 end))
 
 
@@ -673,13 +577,8 @@
 
 let codegen_fsharp : Prims.unit  ->  Prims.bool = (fun _77_402 -> (match (()) with
 | () -> begin
-<<<<<<< HEAD
-((let _175_132 = (FStar_Options.codegen ())
-in (FStar_Option.get _175_132)) = "FSharp")
-=======
-((let _174_132 = (FStar_Options.codegen ())
-in (FStar_Option.get _174_132)) = "FSharp")
->>>>>>> 325d5cd9
+((let _176_132 = (FStar_Options.codegen ())
+in (FStar_Option.get _176_132)) = "FSharp")
 end))
 
 
@@ -700,13 +599,8 @@
 end))
 
 
-<<<<<<< HEAD
-let mlpath_of_lid : FStar_Ident.lident  ->  (Prims.string Prims.list * Prims.string) = (fun l -> (let _175_140 = (FStar_All.pipe_right l.FStar_Ident.ns (FStar_List.map (fun i -> i.FStar_Ident.idText)))
-in ((_175_140), (l.FStar_Ident.ident.FStar_Ident.idText))))
-=======
-let mlpath_of_lid : FStar_Ident.lident  ->  (Prims.string Prims.list * Prims.string) = (fun l -> (let _174_140 = (FStar_All.pipe_right l.FStar_Ident.ns (FStar_List.map (fun i -> i.FStar_Ident.idText)))
-in ((_174_140), (l.FStar_Ident.ident.FStar_Ident.idText))))
->>>>>>> 325d5cd9
+let mlpath_of_lid : FStar_Ident.lident  ->  (Prims.string Prims.list * Prims.string) = (fun l -> (let _176_140 = (FStar_All.pipe_right l.FStar_Ident.ns (FStar_List.map (fun i -> i.FStar_Ident.idText)))
+in ((_176_140), (l.FStar_Ident.ident.FStar_Ident.idText))))
 
 
 let rec erasableType : unfold_t  ->  FStar_Extraction_ML_Syntax.mlty  ->  Prims.bool = (fun unfold_ty t -> if (FStar_Extraction_ML_Env.erasableTypeNoDelta t) then begin
@@ -725,17 +619,10 @@
 let rec eraseTypeDeep : unfold_t  ->  FStar_Extraction_ML_Syntax.mlty  ->  FStar_Extraction_ML_Syntax.mlty = (fun unfold_ty t -> (match (t) with
 | FStar_Extraction_ML_Syntax.MLTY_Fun (tyd, etag, tycd) -> begin
 if (etag = FStar_Extraction_ML_Syntax.E_PURE) then begin
-<<<<<<< HEAD
-(let _175_151 = (let _175_150 = (eraseTypeDeep unfold_ty tyd)
-in (let _175_149 = (eraseTypeDeep unfold_ty tycd)
-in ((_175_150), (etag), (_175_149))))
-in FStar_Extraction_ML_Syntax.MLTY_Fun (_175_151))
-=======
-(let _174_151 = (let _174_150 = (eraseTypeDeep unfold_ty tyd)
-in (let _174_149 = (eraseTypeDeep unfold_ty tycd)
-in ((_174_150), (etag), (_174_149))))
-in FStar_Extraction_ML_Syntax.MLTY_Fun (_174_151))
->>>>>>> 325d5cd9
+(let _176_151 = (let _176_150 = (eraseTypeDeep unfold_ty tyd)
+in (let _176_149 = (eraseTypeDeep unfold_ty tycd)
+in ((_176_150), (etag), (_176_149))))
+in FStar_Extraction_ML_Syntax.MLTY_Fun (_176_151))
 end else begin
 t
 end
@@ -744,25 +631,14 @@
 if (erasableType unfold_ty t) then begin
 FStar_Extraction_ML_Env.erasedContent
 end else begin
-<<<<<<< HEAD
-(let _175_153 = (let _175_152 = (FStar_List.map (eraseTypeDeep unfold_ty) lty)
-in ((_175_152), (mlp)))
-in FStar_Extraction_ML_Syntax.MLTY_Named (_175_153))
+(let _176_153 = (let _176_152 = (FStar_List.map (eraseTypeDeep unfold_ty) lty)
+in ((_176_152), (mlp)))
+in FStar_Extraction_ML_Syntax.MLTY_Named (_176_153))
 end
 end
 | FStar_Extraction_ML_Syntax.MLTY_Tuple (lty) -> begin
-(let _175_154 = (FStar_List.map (eraseTypeDeep unfold_ty) lty)
-in FStar_Extraction_ML_Syntax.MLTY_Tuple (_175_154))
-=======
-(let _174_153 = (let _174_152 = (FStar_List.map (eraseTypeDeep unfold_ty) lty)
-in ((_174_152), (mlp)))
-in FStar_Extraction_ML_Syntax.MLTY_Named (_174_153))
-end
-end
-| FStar_Extraction_ML_Syntax.MLTY_Tuple (lty) -> begin
-(let _174_154 = (FStar_List.map (eraseTypeDeep unfold_ty) lty)
-in FStar_Extraction_ML_Syntax.MLTY_Tuple (_174_154))
->>>>>>> 325d5cd9
+(let _176_154 = (FStar_List.map (eraseTypeDeep unfold_ty) lty)
+in FStar_Extraction_ML_Syntax.MLTY_Tuple (_176_154))
 end
 | _77_428 -> begin
 t
@@ -772,15 +648,9 @@
 let prims_op_equality : FStar_Extraction_ML_Syntax.mlexpr = (FStar_All.pipe_left (FStar_Extraction_ML_Syntax.with_ty FStar_Extraction_ML_Syntax.MLTY_Top) (FStar_Extraction_ML_Syntax.MLE_Name (((("Prims")::[]), ("op_Equality")))))
 
 
-<<<<<<< HEAD
-let prims_op_amp_amp : FStar_Extraction_ML_Syntax.mlexpr = (let _175_156 = (let _175_155 = ((mk_ty_fun ()) (((((("x"), ((Prims.parse_int "0")))), (FStar_Extraction_ML_Syntax.ml_bool_ty)))::((((("y"), ((Prims.parse_int "0")))), (FStar_Extraction_ML_Syntax.ml_bool_ty)))::[]) FStar_Extraction_ML_Syntax.ml_bool_ty)
-in (FStar_Extraction_ML_Syntax.with_ty _175_155))
-in (FStar_All.pipe_left _175_156 (FStar_Extraction_ML_Syntax.MLE_Name (((("Prims")::[]), ("op_AmpAmp"))))))
-=======
-let prims_op_amp_amp : FStar_Extraction_ML_Syntax.mlexpr = (let _174_156 = (let _174_155 = ((mk_ty_fun ()) (((((("x"), ((Prims.parse_int "0")))), (FStar_Extraction_ML_Syntax.ml_bool_ty)))::((((("y"), ((Prims.parse_int "0")))), (FStar_Extraction_ML_Syntax.ml_bool_ty)))::[]) FStar_Extraction_ML_Syntax.ml_bool_ty)
-in (FStar_Extraction_ML_Syntax.with_ty _174_155))
-in (FStar_All.pipe_left _174_156 (FStar_Extraction_ML_Syntax.MLE_Name (((("Prims")::[]), ("op_AmpAmp"))))))
->>>>>>> 325d5cd9
+let prims_op_amp_amp : FStar_Extraction_ML_Syntax.mlexpr = (let _176_156 = (let _176_155 = ((mk_ty_fun ()) (((((("x"), ((Prims.parse_int "0")))), (FStar_Extraction_ML_Syntax.ml_bool_ty)))::((((("y"), ((Prims.parse_int "0")))), (FStar_Extraction_ML_Syntax.ml_bool_ty)))::[]) FStar_Extraction_ML_Syntax.ml_bool_ty)
+in (FStar_Extraction_ML_Syntax.with_ty _176_155))
+in (FStar_All.pipe_left _176_156 (FStar_Extraction_ML_Syntax.MLE_Name (((("Prims")::[]), ("op_AmpAmp"))))))
 
 
 let conjoin : FStar_Extraction_ML_Syntax.mlexpr  ->  FStar_Extraction_ML_Syntax.mlexpr  ->  FStar_Extraction_ML_Syntax.mlexpr = (fun e1 e2 -> (FStar_All.pipe_left (FStar_Extraction_ML_Syntax.with_ty FStar_Extraction_ML_Syntax.ml_bool_ty) (FStar_Extraction_ML_Syntax.MLE_App (((prims_op_amp_amp), ((e1)::(e2)::[]))))))
@@ -794,13 +664,8 @@
 Some (x)
 end
 | (Some (x), Some (y)) -> begin
-<<<<<<< HEAD
-(let _175_165 = (conjoin x y)
-in Some (_175_165))
-=======
-(let _174_165 = (conjoin x y)
-in Some (_174_165))
->>>>>>> 325d5cd9
+(let _176_165 = (conjoin x y)
+in Some (_176_165))
 end))
 
 
@@ -810,25 +675,14 @@
 in (
 
 let line = (FStar_Range.line_of_pos pos)
-<<<<<<< HEAD
-in (let _175_168 = (FStar_Range.file_of_range r)
-in ((line), (_175_168))))))
+in (let _176_168 = (FStar_Range.file_of_range r)
+in ((line), (_176_168))))))
 
 
 let rec argTypes : FStar_Extraction_ML_Syntax.mlty  ->  FStar_Extraction_ML_Syntax.mlty Prims.list = (fun t -> (match (t) with
 | FStar_Extraction_ML_Syntax.MLTY_Fun (a, _77_454, b) -> begin
-(let _175_171 = (argTypes b)
-in (a)::_175_171)
-=======
-in (let _174_168 = (FStar_Range.file_of_range r)
-in ((line), (_174_168))))))
-
-
-let rec argTypes : FStar_Extraction_ML_Syntax.mlty  ->  FStar_Extraction_ML_Syntax.mlty Prims.list = (fun t -> (match (t) with
-| FStar_Extraction_ML_Syntax.MLTY_Fun (a, _76_454, b) -> begin
-(let _174_171 = (argTypes b)
-in (a)::_174_171)
->>>>>>> 325d5cd9
+(let _176_171 = (argTypes b)
+in (a)::_176_171)
 end
 | _77_459 -> begin
 []
