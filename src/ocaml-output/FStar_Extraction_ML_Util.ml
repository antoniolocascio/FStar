<<<<<<< HEAD

open Prims
let pruneNones = (fun l -> (FStar_List.fold_right (fun x ll -> (match (x) with
| Some (xs) -> begin
(xs)::ll
end
| None -> begin
ll
end)) l []))

let mlconst_of_const = (fun sctt -> (match (sctt) with
| FStar_Absyn_Syntax.Const_unit -> begin
FStar_Extraction_ML_Syntax.MLC_Unit
end
| FStar_Absyn_Syntax.Const_char (c) -> begin
FStar_Extraction_ML_Syntax.MLC_Char (c)
end
| FStar_Absyn_Syntax.Const_uint8 (c) -> begin
FStar_Extraction_ML_Syntax.MLC_Byte (c)
end
| FStar_Absyn_Syntax.Const_int (c) -> begin
FStar_Extraction_ML_Syntax.MLC_Int (c)
end
| FStar_Absyn_Syntax.Const_int32 (i) -> begin
FStar_Extraction_ML_Syntax.MLC_Int32 (i)
end
| FStar_Absyn_Syntax.Const_int64 (i) -> begin
FStar_Extraction_ML_Syntax.MLC_Int64 (i)
end
| FStar_Absyn_Syntax.Const_bool (b) -> begin
FStar_Extraction_ML_Syntax.MLC_Bool (b)
end
| FStar_Absyn_Syntax.Const_float (d) -> begin
FStar_Extraction_ML_Syntax.MLC_Float (d)
end
| FStar_Absyn_Syntax.Const_bytearray (bytes, _58_31) -> begin
FStar_Extraction_ML_Syntax.MLC_Bytes (bytes)
end
| FStar_Absyn_Syntax.Const_string (bytes, _58_36) -> begin
FStar_Extraction_ML_Syntax.MLC_String ((FStar_Util.string_of_unicode bytes))
end))

let mlconst_of_const' = (fun p c -> (FStar_All.try_with (fun _58_42 -> (match (()) with
| () -> begin
(mlconst_of_const c)
end)) (fun _58_41 -> (match (_58_41) with
| _58_45 -> begin
(let _124_14 = (let _124_13 = (FStar_Range.string_of_range p)
in (let _124_12 = (FStar_Absyn_Print.const_to_string c)
in (FStar_Util.format2 "(%s) Failed to translate constant %s " _124_13 _124_12)))
in (FStar_All.failwith _124_14))
end))))

let rec subst_aux = (fun subst t -> (match (t) with
| FStar_Extraction_ML_Syntax.MLTY_Var (x) -> begin
(match ((FStar_Util.find_opt (fun _58_55 -> (match (_58_55) with
| (y, _58_54) -> begin
(y = x)
end)) subst)) with
| Some (ts) -> begin
(Prims.snd ts)
end
| None -> begin
t
end)
end
| FStar_Extraction_ML_Syntax.MLTY_Fun (t1, f, t2) -> begin
(let _124_22 = (let _124_21 = (subst_aux subst t1)
in (let _124_20 = (subst_aux subst t2)
in (_124_21, f, _124_20)))
in FStar_Extraction_ML_Syntax.MLTY_Fun (_124_22))
end
| FStar_Extraction_ML_Syntax.MLTY_Named (args, path) -> begin
(let _124_24 = (let _124_23 = (FStar_List.map (subst_aux subst) args)
in (_124_23, path))
in FStar_Extraction_ML_Syntax.MLTY_Named (_124_24))
end
| FStar_Extraction_ML_Syntax.MLTY_Tuple (ts) -> begin
(let _124_25 = (FStar_List.map (subst_aux subst) ts)
in FStar_Extraction_ML_Syntax.MLTY_Tuple (_124_25))
end
| FStar_Extraction_ML_Syntax.MLTY_Top -> begin
FStar_Extraction_ML_Syntax.MLTY_Top
end))

let subst = (fun _58_73 args -> (match (_58_73) with
| (formals, t) -> begin
if ((FStar_List.length formals) <> (FStar_List.length args)) then begin
(FStar_All.failwith "Substitution must be fully applied")
end else begin
(let _124_30 = (FStar_List.zip formals args)
in (subst_aux _124_30 t))
end
end))

let delta_unfold = (fun g _58_1 -> (match (_58_1) with
| FStar_Extraction_ML_Syntax.MLTY_Named (args, n) -> begin
(match ((FStar_Extraction_ML_Env.lookup_ty_const g n)) with
| Some (ts) -> begin
(let _124_35 = (subst ts args)
in Some (_124_35))
end
| _58_84 -> begin
None
end)
end
| _58_86 -> begin
None
end))

let eff_leq = (fun f f' -> (match ((f, f')) with
| (FStar_Extraction_ML_Syntax.E_PURE, _58_91) -> begin
true
end
| (FStar_Extraction_ML_Syntax.E_GHOST, FStar_Extraction_ML_Syntax.E_GHOST) -> begin
true
end
| (FStar_Extraction_ML_Syntax.E_IMPURE, FStar_Extraction_ML_Syntax.E_IMPURE) -> begin
true
end
| _58_100 -> begin
false
end))

let eff_to_string = (fun _58_2 -> (match (_58_2) with
| FStar_Extraction_ML_Syntax.E_PURE -> begin
"Pure"
end
| FStar_Extraction_ML_Syntax.E_GHOST -> begin
"Ghost"
end
| FStar_Extraction_ML_Syntax.E_IMPURE -> begin
"Impure"
end))

let join = (fun f f' -> (match ((f, f')) with
| ((FStar_Extraction_ML_Syntax.E_IMPURE, FStar_Extraction_ML_Syntax.E_PURE)) | ((FStar_Extraction_ML_Syntax.E_PURE, FStar_Extraction_ML_Syntax.E_IMPURE)) | ((FStar_Extraction_ML_Syntax.E_IMPURE, FStar_Extraction_ML_Syntax.E_IMPURE)) -> begin
FStar_Extraction_ML_Syntax.E_IMPURE
end
| (FStar_Extraction_ML_Syntax.E_GHOST, FStar_Extraction_ML_Syntax.E_GHOST) -> begin
FStar_Extraction_ML_Syntax.E_GHOST
end
| (FStar_Extraction_ML_Syntax.E_PURE, FStar_Extraction_ML_Syntax.E_GHOST) -> begin
FStar_Extraction_ML_Syntax.E_GHOST
end
| (FStar_Extraction_ML_Syntax.E_GHOST, FStar_Extraction_ML_Syntax.E_PURE) -> begin
FStar_Extraction_ML_Syntax.E_GHOST
end
| (FStar_Extraction_ML_Syntax.E_PURE, FStar_Extraction_ML_Syntax.E_PURE) -> begin
FStar_Extraction_ML_Syntax.E_PURE
end
| _58_129 -> begin
(let _124_46 = (FStar_Util.format2 "Impossible: Inconsistent effects %s and %s" (eff_to_string f) (eff_to_string f'))
in (FStar_All.failwith _124_46))
end))

let join_l = (fun fs -> (FStar_List.fold_left join FStar_Extraction_ML_Syntax.E_PURE fs))

let mk_ty_fun = (fun _66_95 -> (FStar_List.fold_right (fun _58_134 t -> (match (_58_134) with
| (_58_132, t0) -> begin
FStar_Extraction_ML_Syntax.MLTY_Fun ((t0, FStar_Extraction_ML_Syntax.E_PURE, t))
end))))

let rec type_leq_c = (fun g e t t' -> (match ((t, t')) with
| (FStar_Extraction_ML_Syntax.MLTY_Var (x), FStar_Extraction_ML_Syntax.MLTY_Var (y)) -> begin
if ((Prims.fst x) = (Prims.fst y)) then begin
(true, e)
end else begin
(false, None)
end
end
| (FStar_Extraction_ML_Syntax.MLTY_Fun (t1, f, t2), FStar_Extraction_ML_Syntax.MLTY_Fun (t1', f', t2')) -> begin
(let mk_fun = (fun xs body -> (match (xs) with
| [] -> begin
body
end
| _58_161 -> begin
(let e = (match (body.FStar_Extraction_ML_Syntax.expr) with
| FStar_Extraction_ML_Syntax.MLE_Fun (ys, body) -> begin
FStar_Extraction_ML_Syntax.MLE_Fun (((FStar_List.append xs ys), body))
end
| _58_167 -> begin
FStar_Extraction_ML_Syntax.MLE_Fun ((xs, body))
end)
in (let _124_68 = ((mk_ty_fun ()) xs body.FStar_Extraction_ML_Syntax.ty)
in (FStar_Extraction_ML_Syntax.with_ty _124_68 e)))
end))
in (match (e) with
| Some ({FStar_Extraction_ML_Syntax.expr = FStar_Extraction_ML_Syntax.MLE_Fun (x::xs, body); FStar_Extraction_ML_Syntax.ty = _58_170}) -> begin
if ((type_leq g t1' t1) && (eff_leq f f')) then begin
if ((f = FStar_Extraction_ML_Syntax.E_PURE) && (f' = FStar_Extraction_ML_Syntax.E_GHOST)) then begin
if (type_leq g t2 t2') then begin
(let body = if (type_leq g t2 FStar_Extraction_ML_Syntax.ml_unit_ty) then begin
FStar_Extraction_ML_Syntax.ml_unit
end else begin
(FStar_All.pipe_left (FStar_Extraction_ML_Syntax.with_ty t2') (FStar_Extraction_ML_Syntax.MLE_Coerce ((FStar_Extraction_ML_Syntax.ml_unit, FStar_Extraction_ML_Syntax.ml_unit_ty, t2'))))
end
in (let _124_72 = (let _124_71 = (let _124_70 = (let _124_69 = ((mk_ty_fun ()) ((x)::[]) body.FStar_Extraction_ML_Syntax.ty)
in (FStar_Extraction_ML_Syntax.with_ty _124_69))
in (FStar_All.pipe_left _124_70 (FStar_Extraction_ML_Syntax.MLE_Fun (((x)::[], body)))))
in Some (_124_71))
in (true, _124_72)))
end else begin
(false, None)
end
end else begin
(let _58_182 = (let _124_75 = (let _124_74 = (mk_fun xs body)
in (FStar_All.pipe_left (fun _124_73 -> Some (_124_73)) _124_74))
in (type_leq_c g _124_75 t2 t2'))
in (match (_58_182) with
| (ok, body) -> begin
(let res = (match (body) with
| Some (body) -> begin
(let _124_76 = (mk_fun ((x)::[]) body)
in Some (_124_76))
end
| _58_186 -> begin
None
end)
in (ok, res))
end))
end
end else begin
(false, None)
end
end
| _58_189 -> begin
if (((type_leq g t1' t1) && (eff_leq f f')) && (type_leq g t2 t2')) then begin
(true, e)
end else begin
(false, None)
end
end))
end
| (FStar_Extraction_ML_Syntax.MLTY_Named (args, path), FStar_Extraction_ML_Syntax.MLTY_Named (args', path')) -> begin
if (path = path') then begin
if (FStar_List.forall2 (type_leq g) args args') then begin
(true, e)
end else begin
(false, None)
end
end else begin
(match ((delta_unfold g t)) with
| Some (t) -> begin
(type_leq_c g e t t')
end
| None -> begin
(match ((delta_unfold g t')) with
| None -> begin
(false, None)
end
| Some (t') -> begin
(type_leq_c g e t t')
end)
end)
end
end
| (FStar_Extraction_ML_Syntax.MLTY_Tuple (ts), FStar_Extraction_ML_Syntax.MLTY_Tuple (ts')) -> begin
if (FStar_List.forall2 (type_leq g) ts ts') then begin
(true, e)
end else begin
(false, None)
end
end
| (FStar_Extraction_ML_Syntax.MLTY_Top, FStar_Extraction_ML_Syntax.MLTY_Top) -> begin
(true, e)
end
| (FStar_Extraction_ML_Syntax.MLTY_Named (_58_214), _58_217) -> begin
(match ((delta_unfold g t)) with
| Some (t) -> begin
(type_leq_c g e t t')
end
| _58_222 -> begin
(false, None)
end)
end
| (_58_224, FStar_Extraction_ML_Syntax.MLTY_Named (_58_226)) -> begin
(match ((delta_unfold g t')) with
| Some (t') -> begin
(type_leq_c g e t t')
end
| _58_232 -> begin
(false, None)
end)
end
| _58_234 -> begin
(false, None)
end))
and type_leq = (fun g t1 t2 -> (let _124_80 = (type_leq_c g None t1 t2)
in (FStar_All.pipe_right _124_80 Prims.fst)))

let unit_binder = (let x = (FStar_Absyn_Util.gen_bvar FStar_Tc_Recheck.t_unit)
in (FStar_Absyn_Syntax.v_binder x))

let is_type_abstraction = (fun _58_3 -> (match (_58_3) with
| (FStar_Util.Inl (_58_243), _58_246)::_58_241 -> begin
true
end
| _58_250 -> begin
false
end))

let mkTypFun = (fun bs c original -> (FStar_Absyn_Syntax.mk_Typ_fun (bs, c) None original.FStar_Absyn_Syntax.pos))

let mkTypApp = (fun typ arrgs original -> (FStar_Absyn_Syntax.mk_Typ_app (typ, arrgs) None original.FStar_Absyn_Syntax.pos))

let tbinder_prefix = (fun t -> (match ((let _124_96 = (FStar_Absyn_Util.compress_typ t)
in _124_96.FStar_Absyn_Syntax.n)) with
| FStar_Absyn_Syntax.Typ_fun (bs, c) -> begin
(match ((FStar_Util.prefix_until (fun _58_4 -> (match (_58_4) with
| (FStar_Util.Inr (_58_264), _58_267) -> begin
true
end
| _58_270 -> begin
false
end)) bs)) with
| None -> begin
(bs, t)
end
| Some (bs, b, rest) -> begin
(let _124_98 = (mkTypFun ((b)::rest) c t)
in (bs, _124_98))
end)
end
| _58_278 -> begin
([], t)
end))

let is_xtuple = (fun _58_281 -> (match (_58_281) with
| (ns, n) -> begin
if (ns = ("Prims")::[]) then begin
(match (n) with
| "MkTuple2" -> begin
Some (2)
end
| "MkTuple3" -> begin
Some (3)
end
| "MkTuple4" -> begin
Some (4)
end
| "MkTuple5" -> begin
Some (5)
end
| "MkTuple6" -> begin
Some (6)
end
| "MkTuple7" -> begin
Some (7)
end
| _58_289 -> begin
None
end)
end else begin
None
end
end))

let resugar_exp = (fun e -> (match (e.FStar_Extraction_ML_Syntax.expr) with
| FStar_Extraction_ML_Syntax.MLE_CTor (mlp, args) -> begin
(match ((is_xtuple mlp)) with
| Some (n) -> begin
(FStar_All.pipe_left (FStar_Extraction_ML_Syntax.with_ty e.FStar_Extraction_ML_Syntax.ty) (FStar_Extraction_ML_Syntax.MLE_Tuple (args)))
end
| _58_298 -> begin
e
end)
end
| _58_300 -> begin
e
end))

let record_field_path = (fun _58_5 -> (match (_58_5) with
| f::_58_303 -> begin
(let _58_309 = (FStar_Util.prefix f.FStar_Absyn_Syntax.ns)
in (match (_58_309) with
| (ns, _58_308) -> begin
(FStar_All.pipe_right ns (FStar_List.map (fun id -> id.FStar_Absyn_Syntax.idText)))
end))
end
| _58_312 -> begin
(FStar_All.failwith "impos")
end))

let record_fields = (fun fs vs -> (FStar_List.map2 (fun f e -> (f.FStar_Absyn_Syntax.ident.FStar_Absyn_Syntax.idText, e)) fs vs))

let resugar_pat = (fun q p -> (match (p) with
| FStar_Extraction_ML_Syntax.MLP_CTor (d, pats) -> begin
(match ((is_xtuple d)) with
| Some (n) -> begin
FStar_Extraction_ML_Syntax.MLP_Tuple (pats)
end
| _58_326 -> begin
(match (q) with
| Some (FStar_Absyn_Syntax.Record_ctor (_58_328, fns)) -> begin
(let p = (record_field_path fns)
in (let fs = (record_fields fns pats)
in FStar_Extraction_ML_Syntax.MLP_Record ((p, fs))))
end
| _58_336 -> begin
p
end)
end)
end
| _58_338 -> begin
p
end))

let is_xtuple_ty = (fun _58_341 -> (match (_58_341) with
| (ns, n) -> begin
if (ns = ("Prims")::[]) then begin
(match (n) with
| "Tuple2" -> begin
Some (2)
end
| "Tuple3" -> begin
Some (3)
end
| "Tuple4" -> begin
Some (4)
end
| "Tuple5" -> begin
Some (5)
end
| "Tuple6" -> begin
Some (6)
end
| "Tuple7" -> begin
Some (7)
end
| _58_349 -> begin
None
end)
end else begin
None
end
end))

let resugar_mlty = (fun t -> (match (t) with
| FStar_Extraction_ML_Syntax.MLTY_Named (args, mlp) -> begin
(match ((is_xtuple_ty mlp)) with
| Some (n) -> begin
FStar_Extraction_ML_Syntax.MLTY_Tuple (args)
end
| _58_358 -> begin
t
end)
end
| _58_360 -> begin
t
end))

let codegen_fsharp = (fun _58_361 -> (match (()) with
| () -> begin
((let _124_120 = (FStar_ST.read FStar_Options.codegen)
in (FStar_Option.get _124_120)) = "FSharp")
end))

let flatten_ns = (fun ns -> if (codegen_fsharp ()) then begin
(FStar_String.concat "." ns)
end else begin
(FStar_String.concat "_" ns)
end)

let flatten_mlpath = (fun _58_365 -> (match (_58_365) with
| (ns, n) -> begin
if (codegen_fsharp ()) then begin
(FStar_String.concat "." (FStar_List.append ns ((n)::[])))
end else begin
(FStar_String.concat "_" (FStar_List.append ns ((n)::[])))
end
end))

let mlpath_of_lid = (fun l -> (let _124_128 = (FStar_All.pipe_right l.FStar_Absyn_Syntax.ns (FStar_List.map (fun i -> i.FStar_Absyn_Syntax.idText)))
in (_124_128, l.FStar_Absyn_Syntax.ident.FStar_Absyn_Syntax.idText)))

let rec erasableType = (fun g t -> if (FStar_Extraction_ML_Env.erasableTypeNoDelta t) then begin
true
end else begin
(match ((delta_unfold g t)) with
| Some (t) -> begin
(erasableType g t)
end
| None -> begin
false
end)
end)

let rec eraseTypeDeep = (fun g t -> (match (t) with
| FStar_Extraction_ML_Syntax.MLTY_Fun (tyd, etag, tycd) -> begin
if (etag = FStar_Extraction_ML_Syntax.E_PURE) then begin
(let _124_139 = (let _124_138 = (eraseTypeDeep g tyd)
in (let _124_137 = (eraseTypeDeep g tycd)
in (_124_138, etag, _124_137)))
in FStar_Extraction_ML_Syntax.MLTY_Fun (_124_139))
end else begin
t
end
end
| FStar_Extraction_ML_Syntax.MLTY_Named (lty, mlp) -> begin
if (erasableType g t) then begin
FStar_Extraction_ML_Env.erasedContent
end else begin
(let _124_141 = (let _124_140 = (FStar_List.map (eraseTypeDeep g) lty)
in (_124_140, mlp))
in FStar_Extraction_ML_Syntax.MLTY_Named (_124_141))
end
end
| FStar_Extraction_ML_Syntax.MLTY_Tuple (lty) -> begin
(let _124_142 = (FStar_List.map (eraseTypeDeep g) lty)
in FStar_Extraction_ML_Syntax.MLTY_Tuple (_124_142))
end
| _58_387 -> begin
t
end))

let prims_op_equality = (FStar_All.pipe_left (FStar_Extraction_ML_Syntax.with_ty FStar_Extraction_ML_Syntax.MLTY_Top) (FStar_Extraction_ML_Syntax.MLE_Name ((("Prims")::[], "op_Equality"))))

let prims_op_amp_amp = (let _124_144 = (let _124_143 = ((mk_ty_fun ()) (((("x", 0), FStar_Extraction_ML_Syntax.ml_bool_ty))::((("y", 0), FStar_Extraction_ML_Syntax.ml_bool_ty))::[]) FStar_Extraction_ML_Syntax.ml_bool_ty)
in (FStar_Extraction_ML_Syntax.with_ty _124_143))
in (FStar_All.pipe_left _124_144 (FStar_Extraction_ML_Syntax.MLE_Name ((("Prims")::[], "op_AmpAmp")))))

let conjoin = (fun e1 e2 -> (FStar_All.pipe_left (FStar_Extraction_ML_Syntax.with_ty FStar_Extraction_ML_Syntax.ml_bool_ty) (FStar_Extraction_ML_Syntax.MLE_App ((prims_op_amp_amp, (e1)::(e2)::[])))))

let conjoin_opt = (fun e1 e2 -> (match ((e1, e2)) with
| (None, None) -> begin
None
end
| ((Some (x), None)) | ((None, Some (x))) -> begin
Some (x)
end
| (Some (x), Some (y)) -> begin
(let _124_153 = (conjoin x y)
in Some (_124_153))
end))



=======

open Prims
let pruneNones = (fun l -> (FStar_List.fold_right (fun x ll -> (match (x) with
| Some (xs) -> begin
(xs)::ll
end
| None -> begin
ll
end)) l []))

let mlconst_of_const = (fun sctt -> (match (sctt) with
| FStar_Absyn_Syntax.Const_unit -> begin
FStar_Extraction_ML_Syntax.MLC_Unit
end
| FStar_Absyn_Syntax.Const_char (c) -> begin
FStar_Extraction_ML_Syntax.MLC_Char (c)
end
| FStar_Absyn_Syntax.Const_uint8 (c) -> begin
FStar_Extraction_ML_Syntax.MLC_Byte (c)
end
| FStar_Absyn_Syntax.Const_int (c) -> begin
FStar_Extraction_ML_Syntax.MLC_Int (c)
end
| FStar_Absyn_Syntax.Const_int32 (i) -> begin
FStar_Extraction_ML_Syntax.MLC_Int32 (i)
end
| FStar_Absyn_Syntax.Const_int64 (i) -> begin
FStar_Extraction_ML_Syntax.MLC_Int64 (i)
end
| FStar_Absyn_Syntax.Const_bool (b) -> begin
FStar_Extraction_ML_Syntax.MLC_Bool (b)
end
| FStar_Absyn_Syntax.Const_float (d) -> begin
FStar_Extraction_ML_Syntax.MLC_Float (d)
end
| FStar_Absyn_Syntax.Const_bytearray (bytes, _59_31) -> begin
FStar_Extraction_ML_Syntax.MLC_Bytes (bytes)
end
| FStar_Absyn_Syntax.Const_string (bytes, _59_36) -> begin
FStar_Extraction_ML_Syntax.MLC_String ((FStar_Util.string_of_unicode bytes))
end))

let mlconst_of_const' = (fun p c -> (FStar_All.try_with (fun _59_42 -> (match (()) with
| () -> begin
(mlconst_of_const c)
end)) (fun _59_41 -> (match (_59_41) with
| _59_45 -> begin
(let _125_14 = (let _125_13 = (FStar_Range.string_of_range p)
in (let _125_12 = (FStar_Absyn_Print.const_to_string c)
in (FStar_Util.format2 "(%s) Failed to translate constant %s " _125_13 _125_12)))
in (FStar_All.failwith _125_14))
end))))

let rec subst_aux = (fun subst t -> (match (t) with
| FStar_Extraction_ML_Syntax.MLTY_Var (x) -> begin
(match ((FStar_Util.find_opt (fun _59_55 -> (match (_59_55) with
| (y, _59_54) -> begin
(y = x)
end)) subst)) with
| Some (ts) -> begin
(Prims.snd ts)
end
| None -> begin
t
end)
end
| FStar_Extraction_ML_Syntax.MLTY_Fun (t1, f, t2) -> begin
(let _125_22 = (let _125_21 = (subst_aux subst t1)
in (let _125_20 = (subst_aux subst t2)
in (_125_21, f, _125_20)))
in FStar_Extraction_ML_Syntax.MLTY_Fun (_125_22))
end
| FStar_Extraction_ML_Syntax.MLTY_Named (args, path) -> begin
(let _125_24 = (let _125_23 = (FStar_List.map (subst_aux subst) args)
in (_125_23, path))
in FStar_Extraction_ML_Syntax.MLTY_Named (_125_24))
end
| FStar_Extraction_ML_Syntax.MLTY_Tuple (ts) -> begin
(let _125_25 = (FStar_List.map (subst_aux subst) ts)
in FStar_Extraction_ML_Syntax.MLTY_Tuple (_125_25))
end
| FStar_Extraction_ML_Syntax.MLTY_Top -> begin
FStar_Extraction_ML_Syntax.MLTY_Top
end))

let subst = (fun _59_73 args -> (match (_59_73) with
| (formals, t) -> begin
if ((FStar_List.length formals) <> (FStar_List.length args)) then begin
(FStar_All.failwith "Substitution must be fully applied: instantiation of %A failed; got %A\n")
end else begin
(let _125_30 = (FStar_List.zip formals args)
in (subst_aux _125_30 t))
end
end))

let delta_unfold = (fun g _59_1 -> (match (_59_1) with
| FStar_Extraction_ML_Syntax.MLTY_Named (args, n) -> begin
(match ((FStar_Extraction_ML_Env.lookup_ty_const g n)) with
| Some (ts) -> begin
(let _125_35 = (subst ts args)
in Some (_125_35))
end
| _59_84 -> begin
None
end)
end
| _59_86 -> begin
None
end))

let eff_leq = (fun f f' -> (match ((f, f')) with
| (FStar_Extraction_ML_Syntax.E_PURE, _59_91) -> begin
true
end
| (FStar_Extraction_ML_Syntax.E_GHOST, FStar_Extraction_ML_Syntax.E_GHOST) -> begin
true
end
| (FStar_Extraction_ML_Syntax.E_IMPURE, FStar_Extraction_ML_Syntax.E_IMPURE) -> begin
true
end
| _59_100 -> begin
false
end))

let eff_to_string = (fun _59_2 -> (match (_59_2) with
| FStar_Extraction_ML_Syntax.E_PURE -> begin
"Pure"
end
| FStar_Extraction_ML_Syntax.E_GHOST -> begin
"Ghost"
end
| FStar_Extraction_ML_Syntax.E_IMPURE -> begin
"Impure"
end))

let join = (fun f f' -> (match ((f, f')) with
| ((FStar_Extraction_ML_Syntax.E_IMPURE, FStar_Extraction_ML_Syntax.E_PURE)) | ((FStar_Extraction_ML_Syntax.E_PURE, FStar_Extraction_ML_Syntax.E_IMPURE)) | ((FStar_Extraction_ML_Syntax.E_IMPURE, FStar_Extraction_ML_Syntax.E_IMPURE)) -> begin
FStar_Extraction_ML_Syntax.E_IMPURE
end
| (FStar_Extraction_ML_Syntax.E_GHOST, FStar_Extraction_ML_Syntax.E_GHOST) -> begin
FStar_Extraction_ML_Syntax.E_GHOST
end
| (FStar_Extraction_ML_Syntax.E_PURE, FStar_Extraction_ML_Syntax.E_GHOST) -> begin
FStar_Extraction_ML_Syntax.E_GHOST
end
| (FStar_Extraction_ML_Syntax.E_GHOST, FStar_Extraction_ML_Syntax.E_PURE) -> begin
FStar_Extraction_ML_Syntax.E_GHOST
end
| (FStar_Extraction_ML_Syntax.E_PURE, FStar_Extraction_ML_Syntax.E_PURE) -> begin
FStar_Extraction_ML_Syntax.E_PURE
end
| _59_129 -> begin
(let _125_46 = (FStar_Util.format2 "Impossible: Inconsistent effects %s and %s" (eff_to_string f) (eff_to_string f'))
in (FStar_All.failwith _125_46))
end))

let join_l = (fun fs -> (FStar_List.fold_left join FStar_Extraction_ML_Syntax.E_PURE fs))

let mk_ty_fun = (fun _0_5 -> (FStar_List.fold_right (fun _59_134 t -> (match (_59_134) with
| (_59_132, t0) -> begin
FStar_Extraction_ML_Syntax.MLTY_Fun ((t0, FStar_Extraction_ML_Syntax.E_PURE, t))
end))))

let rec type_leq_c = (fun g e t t' -> (match ((t, t')) with
| (FStar_Extraction_ML_Syntax.MLTY_Var (x), FStar_Extraction_ML_Syntax.MLTY_Var (y)) -> begin
if ((Prims.fst x) = (Prims.fst y)) then begin
(true, e)
end else begin
(false, None)
end
end
| (FStar_Extraction_ML_Syntax.MLTY_Fun (t1, f, t2), FStar_Extraction_ML_Syntax.MLTY_Fun (t1', f', t2')) -> begin
(let mk_fun = (fun xs body -> (match (xs) with
| [] -> begin
body
end
| _59_161 -> begin
(let e = (match (body.FStar_Extraction_ML_Syntax.expr) with
| FStar_Extraction_ML_Syntax.MLE_Fun (ys, body) -> begin
FStar_Extraction_ML_Syntax.MLE_Fun (((FStar_List.append xs ys), body))
end
| _59_167 -> begin
FStar_Extraction_ML_Syntax.MLE_Fun ((xs, body))
end)
in (let _125_68 = ((mk_ty_fun ()) xs body.FStar_Extraction_ML_Syntax.ty)
in (FStar_Extraction_ML_Syntax.with_ty _125_68 e)))
end))
in (match (e) with
| Some ({FStar_Extraction_ML_Syntax.expr = FStar_Extraction_ML_Syntax.MLE_Fun (x::xs, body); FStar_Extraction_ML_Syntax.ty = _59_170}) -> begin
if ((type_leq g t1' t1) && (eff_leq f f')) then begin
if ((f = FStar_Extraction_ML_Syntax.E_PURE) && (f' = FStar_Extraction_ML_Syntax.E_GHOST)) then begin
if (type_leq g t2 t2') then begin
(let body = if (type_leq g t2 FStar_Extraction_ML_Syntax.ml_unit_ty) then begin
FStar_Extraction_ML_Syntax.ml_unit
end else begin
(FStar_All.pipe_left (FStar_Extraction_ML_Syntax.with_ty t2') (FStar_Extraction_ML_Syntax.MLE_Coerce ((FStar_Extraction_ML_Syntax.ml_unit, FStar_Extraction_ML_Syntax.ml_unit_ty, t2'))))
end
in (let _125_72 = (let _125_71 = (let _125_70 = (let _125_69 = ((mk_ty_fun ()) ((x)::[]) body.FStar_Extraction_ML_Syntax.ty)
in (FStar_Extraction_ML_Syntax.with_ty _125_69))
in (FStar_All.pipe_left _125_70 (FStar_Extraction_ML_Syntax.MLE_Fun (((x)::[], body)))))
in Some (_125_71))
in (true, _125_72)))
end else begin
(false, None)
end
end else begin
(let _59_182 = (let _125_75 = (let _125_74 = (mk_fun xs body)
in (FStar_All.pipe_left (fun _125_73 -> Some (_125_73)) _125_74))
in (type_leq_c g _125_75 t2 t2'))
in (match (_59_182) with
| (ok, body) -> begin
(let res = (match (body) with
| Some (body) -> begin
(let _125_76 = (mk_fun ((x)::[]) body)
in Some (_125_76))
end
| _59_186 -> begin
None
end)
in (ok, res))
end))
end
end else begin
(false, None)
end
end
| _59_189 -> begin
if (((type_leq g t1' t1) && (eff_leq f f')) && (type_leq g t2 t2')) then begin
(true, e)
end else begin
(false, None)
end
end))
end
| (FStar_Extraction_ML_Syntax.MLTY_Named (args, path), FStar_Extraction_ML_Syntax.MLTY_Named (args', path')) -> begin
if (path = path') then begin
if (FStar_List.forall2 (type_leq g) args args') then begin
(true, e)
end else begin
(false, None)
end
end else begin
(match ((delta_unfold g t)) with
| Some (t) -> begin
(type_leq_c g e t t')
end
| None -> begin
(match ((delta_unfold g t')) with
| None -> begin
(false, None)
end
| Some (t') -> begin
(type_leq_c g e t t')
end)
end)
end
end
| (FStar_Extraction_ML_Syntax.MLTY_Tuple (ts), FStar_Extraction_ML_Syntax.MLTY_Tuple (ts')) -> begin
if (FStar_List.forall2 (type_leq g) ts ts') then begin
(true, e)
end else begin
(false, None)
end
end
| (FStar_Extraction_ML_Syntax.MLTY_Top, FStar_Extraction_ML_Syntax.MLTY_Top) -> begin
(true, e)
end
| (FStar_Extraction_ML_Syntax.MLTY_Named (_59_214), _59_217) -> begin
(match ((delta_unfold g t)) with
| Some (t) -> begin
(type_leq_c g e t t')
end
| _59_222 -> begin
(false, None)
end)
end
| (_59_224, FStar_Extraction_ML_Syntax.MLTY_Named (_59_226)) -> begin
(match ((delta_unfold g t')) with
| Some (t') -> begin
(type_leq_c g e t t')
end
| _59_232 -> begin
(false, None)
end)
end
| _59_234 -> begin
(false, None)
end))
and type_leq = (fun g t1 t2 -> (let _125_80 = (type_leq_c g None t1 t2)
in (FStar_All.pipe_right _125_80 Prims.fst)))

let unit_binder = (let x = (FStar_Absyn_Util.gen_bvar FStar_Tc_Recheck.t_unit)
in (FStar_Absyn_Syntax.v_binder x))

let is_type_abstraction = (fun _59_3 -> (match (_59_3) with
| (FStar_Util.Inl (_59_243), _59_246)::_59_241 -> begin
true
end
| _59_250 -> begin
false
end))

let mkTypFun = (fun bs c original -> (FStar_Absyn_Syntax.mk_Typ_fun (bs, c) None original.FStar_Absyn_Syntax.pos))

let mkTypApp = (fun typ arrgs original -> (FStar_Absyn_Syntax.mk_Typ_app (typ, arrgs) None original.FStar_Absyn_Syntax.pos))

let tbinder_prefix = (fun t -> (match ((let _125_96 = (FStar_Absyn_Util.compress_typ t)
in _125_96.FStar_Absyn_Syntax.n)) with
| FStar_Absyn_Syntax.Typ_fun (bs, c) -> begin
(match ((FStar_Util.prefix_until (fun _59_4 -> (match (_59_4) with
| (FStar_Util.Inr (_59_264), _59_267) -> begin
true
end
| _59_270 -> begin
false
end)) bs)) with
| None -> begin
(bs, t)
end
| Some (bs, b, rest) -> begin
(let _125_98 = (mkTypFun ((b)::rest) c t)
in (bs, _125_98))
end)
end
| _59_278 -> begin
([], t)
end))

let is_xtuple = (fun _59_281 -> (match (_59_281) with
| (ns, n) -> begin
if (ns = ("Prims")::[]) then begin
(match (n) with
| "MkTuple2" -> begin
Some (2)
end
| "MkTuple3" -> begin
Some (3)
end
| "MkTuple4" -> begin
Some (4)
end
| "MkTuple5" -> begin
Some (5)
end
| "MkTuple6" -> begin
Some (6)
end
| "MkTuple7" -> begin
Some (7)
end
| _59_289 -> begin
None
end)
end else begin
None
end
end))

let resugar_exp = (fun e -> (match (e.FStar_Extraction_ML_Syntax.expr) with
| FStar_Extraction_ML_Syntax.MLE_CTor (mlp, args) -> begin
(match ((is_xtuple mlp)) with
| Some (n) -> begin
(FStar_All.pipe_left (FStar_Extraction_ML_Syntax.with_ty e.FStar_Extraction_ML_Syntax.ty) (FStar_Extraction_ML_Syntax.MLE_Tuple (args)))
end
| _59_298 -> begin
e
end)
end
| _59_300 -> begin
e
end))

let record_field_path = (fun _59_5 -> (match (_59_5) with
| f::_59_303 -> begin
(let _59_309 = (FStar_Util.prefix f.FStar_Absyn_Syntax.ns)
in (match (_59_309) with
| (ns, _59_308) -> begin
(FStar_All.pipe_right ns (FStar_List.map (fun id -> id.FStar_Absyn_Syntax.idText)))
end))
end
| _59_312 -> begin
(FStar_All.failwith "impos")
end))

let record_fields = (fun fs vs -> (FStar_List.map2 (fun f e -> (f.FStar_Absyn_Syntax.ident.FStar_Absyn_Syntax.idText, e)) fs vs))

let resugar_pat = (fun q p -> (match (p) with
| FStar_Extraction_ML_Syntax.MLP_CTor (d, pats) -> begin
(match ((is_xtuple d)) with
| Some (n) -> begin
FStar_Extraction_ML_Syntax.MLP_Tuple (pats)
end
| _59_326 -> begin
(match (q) with
| Some (FStar_Absyn_Syntax.Record_ctor (_59_328, fns)) -> begin
(let p = (record_field_path fns)
in (let fs = (record_fields fns pats)
in FStar_Extraction_ML_Syntax.MLP_Record ((p, fs))))
end
| _59_336 -> begin
p
end)
end)
end
| _59_338 -> begin
p
end))

let is_xtuple_ty = (fun _59_341 -> (match (_59_341) with
| (ns, n) -> begin
if (ns = ("Prims")::[]) then begin
(match (n) with
| "Tuple2" -> begin
Some (2)
end
| "Tuple3" -> begin
Some (3)
end
| "Tuple4" -> begin
Some (4)
end
| "Tuple5" -> begin
Some (5)
end
| "Tuple6" -> begin
Some (6)
end
| "Tuple7" -> begin
Some (7)
end
| _59_349 -> begin
None
end)
end else begin
None
end
end))

let resugar_mlty = (fun t -> (match (t) with
| FStar_Extraction_ML_Syntax.MLTY_Named (args, mlp) -> begin
(match ((is_xtuple_ty mlp)) with
| Some (n) -> begin
FStar_Extraction_ML_Syntax.MLTY_Tuple (args)
end
| _59_358 -> begin
t
end)
end
| _59_360 -> begin
t
end))

let codegen_fsharp = (fun _59_361 -> (match (()) with
| () -> begin
((let _125_120 = (FStar_ST.read FStar_Options.codegen)
in (FStar_Option.get _125_120)) = "FSharp")
end))

let flatten_ns = (fun ns -> if (codegen_fsharp ()) then begin
(FStar_String.concat "." ns)
end else begin
(FStar_String.concat "_" ns)
end)

let flatten_mlpath = (fun _59_365 -> (match (_59_365) with
| (ns, n) -> begin
if (codegen_fsharp ()) then begin
(FStar_String.concat "." (FStar_List.append ns ((n)::[])))
end else begin
(FStar_String.concat "_" (FStar_List.append ns ((n)::[])))
end
end))

let mlpath_of_lid = (fun l -> (let _125_128 = (FStar_All.pipe_right l.FStar_Absyn_Syntax.ns (FStar_List.map (fun i -> i.FStar_Absyn_Syntax.idText)))
in (_125_128, l.FStar_Absyn_Syntax.ident.FStar_Absyn_Syntax.idText)))

let rec erasableType = (fun g t -> if (FStar_Extraction_ML_Env.erasableTypeNoDelta t) then begin
true
end else begin
(match ((delta_unfold g t)) with
| Some (t) -> begin
(erasableType g t)
end
| None -> begin
false
end)
end)

let rec eraseTypeDeep = (fun g t -> (match (t) with
| FStar_Extraction_ML_Syntax.MLTY_Fun (tyd, etag, tycd) -> begin
if (etag = FStar_Extraction_ML_Syntax.E_PURE) then begin
(let _125_139 = (let _125_138 = (eraseTypeDeep g tyd)
in (let _125_137 = (eraseTypeDeep g tycd)
in (_125_138, etag, _125_137)))
in FStar_Extraction_ML_Syntax.MLTY_Fun (_125_139))
end else begin
t
end
end
| FStar_Extraction_ML_Syntax.MLTY_Named (lty, mlp) -> begin
if (erasableType g t) then begin
FStar_Extraction_ML_Env.erasedContent
end else begin
(let _125_141 = (let _125_140 = (FStar_List.map (eraseTypeDeep g) lty)
in (_125_140, mlp))
in FStar_Extraction_ML_Syntax.MLTY_Named (_125_141))
end
end
| FStar_Extraction_ML_Syntax.MLTY_Tuple (lty) -> begin
(let _125_142 = (FStar_List.map (eraseTypeDeep g) lty)
in FStar_Extraction_ML_Syntax.MLTY_Tuple (_125_142))
end
| _59_387 -> begin
t
end))

let prims_op_equality = (FStar_All.pipe_left (FStar_Extraction_ML_Syntax.with_ty FStar_Extraction_ML_Syntax.MLTY_Top) (FStar_Extraction_ML_Syntax.MLE_Name ((("Prims")::[], "op_Equality"))))

let prims_op_amp_amp = (let _125_144 = (let _125_143 = ((mk_ty_fun ()) (((("x", 0), FStar_Extraction_ML_Syntax.ml_bool_ty))::((("y", 0), FStar_Extraction_ML_Syntax.ml_bool_ty))::[]) FStar_Extraction_ML_Syntax.ml_bool_ty)
in (FStar_Extraction_ML_Syntax.with_ty _125_143))
in (FStar_All.pipe_left _125_144 (FStar_Extraction_ML_Syntax.MLE_Name ((("Prims")::[], "op_AmpAmp")))))

let conjoin = (fun e1 e2 -> (FStar_All.pipe_left (FStar_Extraction_ML_Syntax.with_ty FStar_Extraction_ML_Syntax.ml_bool_ty) (FStar_Extraction_ML_Syntax.MLE_App ((prims_op_amp_amp, (e1)::(e2)::[])))))

let conjoin_opt = (fun e1 e2 -> (match ((e1, e2)) with
| (None, None) -> begin
None
end
| ((Some (x), None)) | ((None, Some (x))) -> begin
Some (x)
end
| (Some (x), Some (y)) -> begin
(let _125_153 = (conjoin x y)
in Some (_125_153))
end))




>>>>>>> bbfa8f20
<|MERGE_RESOLUTION|>--- conflicted
+++ resolved
@@ -1,543 +1,3 @@
-<<<<<<< HEAD
-
-open Prims
-let pruneNones = (fun l -> (FStar_List.fold_right (fun x ll -> (match (x) with
-| Some (xs) -> begin
-(xs)::ll
-end
-| None -> begin
-ll
-end)) l []))
-
-let mlconst_of_const = (fun sctt -> (match (sctt) with
-| FStar_Absyn_Syntax.Const_unit -> begin
-FStar_Extraction_ML_Syntax.MLC_Unit
-end
-| FStar_Absyn_Syntax.Const_char (c) -> begin
-FStar_Extraction_ML_Syntax.MLC_Char (c)
-end
-| FStar_Absyn_Syntax.Const_uint8 (c) -> begin
-FStar_Extraction_ML_Syntax.MLC_Byte (c)
-end
-| FStar_Absyn_Syntax.Const_int (c) -> begin
-FStar_Extraction_ML_Syntax.MLC_Int (c)
-end
-| FStar_Absyn_Syntax.Const_int32 (i) -> begin
-FStar_Extraction_ML_Syntax.MLC_Int32 (i)
-end
-| FStar_Absyn_Syntax.Const_int64 (i) -> begin
-FStar_Extraction_ML_Syntax.MLC_Int64 (i)
-end
-| FStar_Absyn_Syntax.Const_bool (b) -> begin
-FStar_Extraction_ML_Syntax.MLC_Bool (b)
-end
-| FStar_Absyn_Syntax.Const_float (d) -> begin
-FStar_Extraction_ML_Syntax.MLC_Float (d)
-end
-| FStar_Absyn_Syntax.Const_bytearray (bytes, _58_31) -> begin
-FStar_Extraction_ML_Syntax.MLC_Bytes (bytes)
-end
-| FStar_Absyn_Syntax.Const_string (bytes, _58_36) -> begin
-FStar_Extraction_ML_Syntax.MLC_String ((FStar_Util.string_of_unicode bytes))
-end))
-
-let mlconst_of_const' = (fun p c -> (FStar_All.try_with (fun _58_42 -> (match (()) with
-| () -> begin
-(mlconst_of_const c)
-end)) (fun _58_41 -> (match (_58_41) with
-| _58_45 -> begin
-(let _124_14 = (let _124_13 = (FStar_Range.string_of_range p)
-in (let _124_12 = (FStar_Absyn_Print.const_to_string c)
-in (FStar_Util.format2 "(%s) Failed to translate constant %s " _124_13 _124_12)))
-in (FStar_All.failwith _124_14))
-end))))
-
-let rec subst_aux = (fun subst t -> (match (t) with
-| FStar_Extraction_ML_Syntax.MLTY_Var (x) -> begin
-(match ((FStar_Util.find_opt (fun _58_55 -> (match (_58_55) with
-| (y, _58_54) -> begin
-(y = x)
-end)) subst)) with
-| Some (ts) -> begin
-(Prims.snd ts)
-end
-| None -> begin
-t
-end)
-end
-| FStar_Extraction_ML_Syntax.MLTY_Fun (t1, f, t2) -> begin
-(let _124_22 = (let _124_21 = (subst_aux subst t1)
-in (let _124_20 = (subst_aux subst t2)
-in (_124_21, f, _124_20)))
-in FStar_Extraction_ML_Syntax.MLTY_Fun (_124_22))
-end
-| FStar_Extraction_ML_Syntax.MLTY_Named (args, path) -> begin
-(let _124_24 = (let _124_23 = (FStar_List.map (subst_aux subst) args)
-in (_124_23, path))
-in FStar_Extraction_ML_Syntax.MLTY_Named (_124_24))
-end
-| FStar_Extraction_ML_Syntax.MLTY_Tuple (ts) -> begin
-(let _124_25 = (FStar_List.map (subst_aux subst) ts)
-in FStar_Extraction_ML_Syntax.MLTY_Tuple (_124_25))
-end
-| FStar_Extraction_ML_Syntax.MLTY_Top -> begin
-FStar_Extraction_ML_Syntax.MLTY_Top
-end))
-
-let subst = (fun _58_73 args -> (match (_58_73) with
-| (formals, t) -> begin
-if ((FStar_List.length formals) <> (FStar_List.length args)) then begin
-(FStar_All.failwith "Substitution must be fully applied")
-end else begin
-(let _124_30 = (FStar_List.zip formals args)
-in (subst_aux _124_30 t))
-end
-end))
-
-let delta_unfold = (fun g _58_1 -> (match (_58_1) with
-| FStar_Extraction_ML_Syntax.MLTY_Named (args, n) -> begin
-(match ((FStar_Extraction_ML_Env.lookup_ty_const g n)) with
-| Some (ts) -> begin
-(let _124_35 = (subst ts args)
-in Some (_124_35))
-end
-| _58_84 -> begin
-None
-end)
-end
-| _58_86 -> begin
-None
-end))
-
-let eff_leq = (fun f f' -> (match ((f, f')) with
-| (FStar_Extraction_ML_Syntax.E_PURE, _58_91) -> begin
-true
-end
-| (FStar_Extraction_ML_Syntax.E_GHOST, FStar_Extraction_ML_Syntax.E_GHOST) -> begin
-true
-end
-| (FStar_Extraction_ML_Syntax.E_IMPURE, FStar_Extraction_ML_Syntax.E_IMPURE) -> begin
-true
-end
-| _58_100 -> begin
-false
-end))
-
-let eff_to_string = (fun _58_2 -> (match (_58_2) with
-| FStar_Extraction_ML_Syntax.E_PURE -> begin
-"Pure"
-end
-| FStar_Extraction_ML_Syntax.E_GHOST -> begin
-"Ghost"
-end
-| FStar_Extraction_ML_Syntax.E_IMPURE -> begin
-"Impure"
-end))
-
-let join = (fun f f' -> (match ((f, f')) with
-| ((FStar_Extraction_ML_Syntax.E_IMPURE, FStar_Extraction_ML_Syntax.E_PURE)) | ((FStar_Extraction_ML_Syntax.E_PURE, FStar_Extraction_ML_Syntax.E_IMPURE)) | ((FStar_Extraction_ML_Syntax.E_IMPURE, FStar_Extraction_ML_Syntax.E_IMPURE)) -> begin
-FStar_Extraction_ML_Syntax.E_IMPURE
-end
-| (FStar_Extraction_ML_Syntax.E_GHOST, FStar_Extraction_ML_Syntax.E_GHOST) -> begin
-FStar_Extraction_ML_Syntax.E_GHOST
-end
-| (FStar_Extraction_ML_Syntax.E_PURE, FStar_Extraction_ML_Syntax.E_GHOST) -> begin
-FStar_Extraction_ML_Syntax.E_GHOST
-end
-| (FStar_Extraction_ML_Syntax.E_GHOST, FStar_Extraction_ML_Syntax.E_PURE) -> begin
-FStar_Extraction_ML_Syntax.E_GHOST
-end
-| (FStar_Extraction_ML_Syntax.E_PURE, FStar_Extraction_ML_Syntax.E_PURE) -> begin
-FStar_Extraction_ML_Syntax.E_PURE
-end
-| _58_129 -> begin
-(let _124_46 = (FStar_Util.format2 "Impossible: Inconsistent effects %s and %s" (eff_to_string f) (eff_to_string f'))
-in (FStar_All.failwith _124_46))
-end))
-
-let join_l = (fun fs -> (FStar_List.fold_left join FStar_Extraction_ML_Syntax.E_PURE fs))
-
-let mk_ty_fun = (fun _66_95 -> (FStar_List.fold_right (fun _58_134 t -> (match (_58_134) with
-| (_58_132, t0) -> begin
-FStar_Extraction_ML_Syntax.MLTY_Fun ((t0, FStar_Extraction_ML_Syntax.E_PURE, t))
-end))))
-
-let rec type_leq_c = (fun g e t t' -> (match ((t, t')) with
-| (FStar_Extraction_ML_Syntax.MLTY_Var (x), FStar_Extraction_ML_Syntax.MLTY_Var (y)) -> begin
-if ((Prims.fst x) = (Prims.fst y)) then begin
-(true, e)
-end else begin
-(false, None)
-end
-end
-| (FStar_Extraction_ML_Syntax.MLTY_Fun (t1, f, t2), FStar_Extraction_ML_Syntax.MLTY_Fun (t1', f', t2')) -> begin
-(let mk_fun = (fun xs body -> (match (xs) with
-| [] -> begin
-body
-end
-| _58_161 -> begin
-(let e = (match (body.FStar_Extraction_ML_Syntax.expr) with
-| FStar_Extraction_ML_Syntax.MLE_Fun (ys, body) -> begin
-FStar_Extraction_ML_Syntax.MLE_Fun (((FStar_List.append xs ys), body))
-end
-| _58_167 -> begin
-FStar_Extraction_ML_Syntax.MLE_Fun ((xs, body))
-end)
-in (let _124_68 = ((mk_ty_fun ()) xs body.FStar_Extraction_ML_Syntax.ty)
-in (FStar_Extraction_ML_Syntax.with_ty _124_68 e)))
-end))
-in (match (e) with
-| Some ({FStar_Extraction_ML_Syntax.expr = FStar_Extraction_ML_Syntax.MLE_Fun (x::xs, body); FStar_Extraction_ML_Syntax.ty = _58_170}) -> begin
-if ((type_leq g t1' t1) && (eff_leq f f')) then begin
-if ((f = FStar_Extraction_ML_Syntax.E_PURE) && (f' = FStar_Extraction_ML_Syntax.E_GHOST)) then begin
-if (type_leq g t2 t2') then begin
-(let body = if (type_leq g t2 FStar_Extraction_ML_Syntax.ml_unit_ty) then begin
-FStar_Extraction_ML_Syntax.ml_unit
-end else begin
-(FStar_All.pipe_left (FStar_Extraction_ML_Syntax.with_ty t2') (FStar_Extraction_ML_Syntax.MLE_Coerce ((FStar_Extraction_ML_Syntax.ml_unit, FStar_Extraction_ML_Syntax.ml_unit_ty, t2'))))
-end
-in (let _124_72 = (let _124_71 = (let _124_70 = (let _124_69 = ((mk_ty_fun ()) ((x)::[]) body.FStar_Extraction_ML_Syntax.ty)
-in (FStar_Extraction_ML_Syntax.with_ty _124_69))
-in (FStar_All.pipe_left _124_70 (FStar_Extraction_ML_Syntax.MLE_Fun (((x)::[], body)))))
-in Some (_124_71))
-in (true, _124_72)))
-end else begin
-(false, None)
-end
-end else begin
-(let _58_182 = (let _124_75 = (let _124_74 = (mk_fun xs body)
-in (FStar_All.pipe_left (fun _124_73 -> Some (_124_73)) _124_74))
-in (type_leq_c g _124_75 t2 t2'))
-in (match (_58_182) with
-| (ok, body) -> begin
-(let res = (match (body) with
-| Some (body) -> begin
-(let _124_76 = (mk_fun ((x)::[]) body)
-in Some (_124_76))
-end
-| _58_186 -> begin
-None
-end)
-in (ok, res))
-end))
-end
-end else begin
-(false, None)
-end
-end
-| _58_189 -> begin
-if (((type_leq g t1' t1) && (eff_leq f f')) && (type_leq g t2 t2')) then begin
-(true, e)
-end else begin
-(false, None)
-end
-end))
-end
-| (FStar_Extraction_ML_Syntax.MLTY_Named (args, path), FStar_Extraction_ML_Syntax.MLTY_Named (args', path')) -> begin
-if (path = path') then begin
-if (FStar_List.forall2 (type_leq g) args args') then begin
-(true, e)
-end else begin
-(false, None)
-end
-end else begin
-(match ((delta_unfold g t)) with
-| Some (t) -> begin
-(type_leq_c g e t t')
-end
-| None -> begin
-(match ((delta_unfold g t')) with
-| None -> begin
-(false, None)
-end
-| Some (t') -> begin
-(type_leq_c g e t t')
-end)
-end)
-end
-end
-| (FStar_Extraction_ML_Syntax.MLTY_Tuple (ts), FStar_Extraction_ML_Syntax.MLTY_Tuple (ts')) -> begin
-if (FStar_List.forall2 (type_leq g) ts ts') then begin
-(true, e)
-end else begin
-(false, None)
-end
-end
-| (FStar_Extraction_ML_Syntax.MLTY_Top, FStar_Extraction_ML_Syntax.MLTY_Top) -> begin
-(true, e)
-end
-| (FStar_Extraction_ML_Syntax.MLTY_Named (_58_214), _58_217) -> begin
-(match ((delta_unfold g t)) with
-| Some (t) -> begin
-(type_leq_c g e t t')
-end
-| _58_222 -> begin
-(false, None)
-end)
-end
-| (_58_224, FStar_Extraction_ML_Syntax.MLTY_Named (_58_226)) -> begin
-(match ((delta_unfold g t')) with
-| Some (t') -> begin
-(type_leq_c g e t t')
-end
-| _58_232 -> begin
-(false, None)
-end)
-end
-| _58_234 -> begin
-(false, None)
-end))
-and type_leq = (fun g t1 t2 -> (let _124_80 = (type_leq_c g None t1 t2)
-in (FStar_All.pipe_right _124_80 Prims.fst)))
-
-let unit_binder = (let x = (FStar_Absyn_Util.gen_bvar FStar_Tc_Recheck.t_unit)
-in (FStar_Absyn_Syntax.v_binder x))
-
-let is_type_abstraction = (fun _58_3 -> (match (_58_3) with
-| (FStar_Util.Inl (_58_243), _58_246)::_58_241 -> begin
-true
-end
-| _58_250 -> begin
-false
-end))
-
-let mkTypFun = (fun bs c original -> (FStar_Absyn_Syntax.mk_Typ_fun (bs, c) None original.FStar_Absyn_Syntax.pos))
-
-let mkTypApp = (fun typ arrgs original -> (FStar_Absyn_Syntax.mk_Typ_app (typ, arrgs) None original.FStar_Absyn_Syntax.pos))
-
-let tbinder_prefix = (fun t -> (match ((let _124_96 = (FStar_Absyn_Util.compress_typ t)
-in _124_96.FStar_Absyn_Syntax.n)) with
-| FStar_Absyn_Syntax.Typ_fun (bs, c) -> begin
-(match ((FStar_Util.prefix_until (fun _58_4 -> (match (_58_4) with
-| (FStar_Util.Inr (_58_264), _58_267) -> begin
-true
-end
-| _58_270 -> begin
-false
-end)) bs)) with
-| None -> begin
-(bs, t)
-end
-| Some (bs, b, rest) -> begin
-(let _124_98 = (mkTypFun ((b)::rest) c t)
-in (bs, _124_98))
-end)
-end
-| _58_278 -> begin
-([], t)
-end))
-
-let is_xtuple = (fun _58_281 -> (match (_58_281) with
-| (ns, n) -> begin
-if (ns = ("Prims")::[]) then begin
-(match (n) with
-| "MkTuple2" -> begin
-Some (2)
-end
-| "MkTuple3" -> begin
-Some (3)
-end
-| "MkTuple4" -> begin
-Some (4)
-end
-| "MkTuple5" -> begin
-Some (5)
-end
-| "MkTuple6" -> begin
-Some (6)
-end
-| "MkTuple7" -> begin
-Some (7)
-end
-| _58_289 -> begin
-None
-end)
-end else begin
-None
-end
-end))
-
-let resugar_exp = (fun e -> (match (e.FStar_Extraction_ML_Syntax.expr) with
-| FStar_Extraction_ML_Syntax.MLE_CTor (mlp, args) -> begin
-(match ((is_xtuple mlp)) with
-| Some (n) -> begin
-(FStar_All.pipe_left (FStar_Extraction_ML_Syntax.with_ty e.FStar_Extraction_ML_Syntax.ty) (FStar_Extraction_ML_Syntax.MLE_Tuple (args)))
-end
-| _58_298 -> begin
-e
-end)
-end
-| _58_300 -> begin
-e
-end))
-
-let record_field_path = (fun _58_5 -> (match (_58_5) with
-| f::_58_303 -> begin
-(let _58_309 = (FStar_Util.prefix f.FStar_Absyn_Syntax.ns)
-in (match (_58_309) with
-| (ns, _58_308) -> begin
-(FStar_All.pipe_right ns (FStar_List.map (fun id -> id.FStar_Absyn_Syntax.idText)))
-end))
-end
-| _58_312 -> begin
-(FStar_All.failwith "impos")
-end))
-
-let record_fields = (fun fs vs -> (FStar_List.map2 (fun f e -> (f.FStar_Absyn_Syntax.ident.FStar_Absyn_Syntax.idText, e)) fs vs))
-
-let resugar_pat = (fun q p -> (match (p) with
-| FStar_Extraction_ML_Syntax.MLP_CTor (d, pats) -> begin
-(match ((is_xtuple d)) with
-| Some (n) -> begin
-FStar_Extraction_ML_Syntax.MLP_Tuple (pats)
-end
-| _58_326 -> begin
-(match (q) with
-| Some (FStar_Absyn_Syntax.Record_ctor (_58_328, fns)) -> begin
-(let p = (record_field_path fns)
-in (let fs = (record_fields fns pats)
-in FStar_Extraction_ML_Syntax.MLP_Record ((p, fs))))
-end
-| _58_336 -> begin
-p
-end)
-end)
-end
-| _58_338 -> begin
-p
-end))
-
-let is_xtuple_ty = (fun _58_341 -> (match (_58_341) with
-| (ns, n) -> begin
-if (ns = ("Prims")::[]) then begin
-(match (n) with
-| "Tuple2" -> begin
-Some (2)
-end
-| "Tuple3" -> begin
-Some (3)
-end
-| "Tuple4" -> begin
-Some (4)
-end
-| "Tuple5" -> begin
-Some (5)
-end
-| "Tuple6" -> begin
-Some (6)
-end
-| "Tuple7" -> begin
-Some (7)
-end
-| _58_349 -> begin
-None
-end)
-end else begin
-None
-end
-end))
-
-let resugar_mlty = (fun t -> (match (t) with
-| FStar_Extraction_ML_Syntax.MLTY_Named (args, mlp) -> begin
-(match ((is_xtuple_ty mlp)) with
-| Some (n) -> begin
-FStar_Extraction_ML_Syntax.MLTY_Tuple (args)
-end
-| _58_358 -> begin
-t
-end)
-end
-| _58_360 -> begin
-t
-end))
-
-let codegen_fsharp = (fun _58_361 -> (match (()) with
-| () -> begin
-((let _124_120 = (FStar_ST.read FStar_Options.codegen)
-in (FStar_Option.get _124_120)) = "FSharp")
-end))
-
-let flatten_ns = (fun ns -> if (codegen_fsharp ()) then begin
-(FStar_String.concat "." ns)
-end else begin
-(FStar_String.concat "_" ns)
-end)
-
-let flatten_mlpath = (fun _58_365 -> (match (_58_365) with
-| (ns, n) -> begin
-if (codegen_fsharp ()) then begin
-(FStar_String.concat "." (FStar_List.append ns ((n)::[])))
-end else begin
-(FStar_String.concat "_" (FStar_List.append ns ((n)::[])))
-end
-end))
-
-let mlpath_of_lid = (fun l -> (let _124_128 = (FStar_All.pipe_right l.FStar_Absyn_Syntax.ns (FStar_List.map (fun i -> i.FStar_Absyn_Syntax.idText)))
-in (_124_128, l.FStar_Absyn_Syntax.ident.FStar_Absyn_Syntax.idText)))
-
-let rec erasableType = (fun g t -> if (FStar_Extraction_ML_Env.erasableTypeNoDelta t) then begin
-true
-end else begin
-(match ((delta_unfold g t)) with
-| Some (t) -> begin
-(erasableType g t)
-end
-| None -> begin
-false
-end)
-end)
-
-let rec eraseTypeDeep = (fun g t -> (match (t) with
-| FStar_Extraction_ML_Syntax.MLTY_Fun (tyd, etag, tycd) -> begin
-if (etag = FStar_Extraction_ML_Syntax.E_PURE) then begin
-(let _124_139 = (let _124_138 = (eraseTypeDeep g tyd)
-in (let _124_137 = (eraseTypeDeep g tycd)
-in (_124_138, etag, _124_137)))
-in FStar_Extraction_ML_Syntax.MLTY_Fun (_124_139))
-end else begin
-t
-end
-end
-| FStar_Extraction_ML_Syntax.MLTY_Named (lty, mlp) -> begin
-if (erasableType g t) then begin
-FStar_Extraction_ML_Env.erasedContent
-end else begin
-(let _124_141 = (let _124_140 = (FStar_List.map (eraseTypeDeep g) lty)
-in (_124_140, mlp))
-in FStar_Extraction_ML_Syntax.MLTY_Named (_124_141))
-end
-end
-| FStar_Extraction_ML_Syntax.MLTY_Tuple (lty) -> begin
-(let _124_142 = (FStar_List.map (eraseTypeDeep g) lty)
-in FStar_Extraction_ML_Syntax.MLTY_Tuple (_124_142))
-end
-| _58_387 -> begin
-t
-end))
-
-let prims_op_equality = (FStar_All.pipe_left (FStar_Extraction_ML_Syntax.with_ty FStar_Extraction_ML_Syntax.MLTY_Top) (FStar_Extraction_ML_Syntax.MLE_Name ((("Prims")::[], "op_Equality"))))
-
-let prims_op_amp_amp = (let _124_144 = (let _124_143 = ((mk_ty_fun ()) (((("x", 0), FStar_Extraction_ML_Syntax.ml_bool_ty))::((("y", 0), FStar_Extraction_ML_Syntax.ml_bool_ty))::[]) FStar_Extraction_ML_Syntax.ml_bool_ty)
-in (FStar_Extraction_ML_Syntax.with_ty _124_143))
-in (FStar_All.pipe_left _124_144 (FStar_Extraction_ML_Syntax.MLE_Name ((("Prims")::[], "op_AmpAmp")))))
-
-let conjoin = (fun e1 e2 -> (FStar_All.pipe_left (FStar_Extraction_ML_Syntax.with_ty FStar_Extraction_ML_Syntax.ml_bool_ty) (FStar_Extraction_ML_Syntax.MLE_App ((prims_op_amp_amp, (e1)::(e2)::[])))))
-
-let conjoin_opt = (fun e1 e2 -> (match ((e1, e2)) with
-| (None, None) -> begin
-None
-end
-| ((Some (x), None)) | ((None, Some (x))) -> begin
-Some (x)
-end
-| (Some (x), Some (y)) -> begin
-(let _124_153 = (conjoin x y)
-in Some (_124_153))
-end))
-
-
-
-=======
 
 open Prims
 let pruneNones = (fun l -> (FStar_List.fold_right (fun x ll -> (match (x) with
@@ -585,10 +45,10 @@
 (mlconst_of_const c)
 end)) (fun _59_41 -> (match (_59_41) with
 | _59_45 -> begin
-(let _125_14 = (let _125_13 = (FStar_Range.string_of_range p)
-in (let _125_12 = (FStar_Absyn_Print.const_to_string c)
-in (FStar_Util.format2 "(%s) Failed to translate constant %s " _125_13 _125_12)))
-in (FStar_All.failwith _125_14))
+(let _126_14 = (let _126_13 = (FStar_Range.string_of_range p)
+in (let _126_12 = (FStar_Absyn_Print.const_to_string c)
+in (FStar_Util.format2 "(%s) Failed to translate constant %s " _126_13 _126_12)))
+in (FStar_All.failwith _126_14))
 end))))
 
 let rec subst_aux = (fun subst t -> (match (t) with
@@ -605,19 +65,19 @@
 end)
 end
 | FStar_Extraction_ML_Syntax.MLTY_Fun (t1, f, t2) -> begin
-(let _125_22 = (let _125_21 = (subst_aux subst t1)
-in (let _125_20 = (subst_aux subst t2)
-in (_125_21, f, _125_20)))
-in FStar_Extraction_ML_Syntax.MLTY_Fun (_125_22))
+(let _126_22 = (let _126_21 = (subst_aux subst t1)
+in (let _126_20 = (subst_aux subst t2)
+in (_126_21, f, _126_20)))
+in FStar_Extraction_ML_Syntax.MLTY_Fun (_126_22))
 end
 | FStar_Extraction_ML_Syntax.MLTY_Named (args, path) -> begin
-(let _125_24 = (let _125_23 = (FStar_List.map (subst_aux subst) args)
-in (_125_23, path))
-in FStar_Extraction_ML_Syntax.MLTY_Named (_125_24))
+(let _126_24 = (let _126_23 = (FStar_List.map (subst_aux subst) args)
+in (_126_23, path))
+in FStar_Extraction_ML_Syntax.MLTY_Named (_126_24))
 end
 | FStar_Extraction_ML_Syntax.MLTY_Tuple (ts) -> begin
-(let _125_25 = (FStar_List.map (subst_aux subst) ts)
-in FStar_Extraction_ML_Syntax.MLTY_Tuple (_125_25))
+(let _126_25 = (FStar_List.map (subst_aux subst) ts)
+in FStar_Extraction_ML_Syntax.MLTY_Tuple (_126_25))
 end
 | FStar_Extraction_ML_Syntax.MLTY_Top -> begin
 FStar_Extraction_ML_Syntax.MLTY_Top
@@ -628,8 +88,8 @@
 if ((FStar_List.length formals) <> (FStar_List.length args)) then begin
 (FStar_All.failwith "Substitution must be fully applied: instantiation of %A failed; got %A\n")
 end else begin
-(let _125_30 = (FStar_List.zip formals args)
-in (subst_aux _125_30 t))
+(let _126_30 = (FStar_List.zip formals args)
+in (subst_aux _126_30 t))
 end
 end))
 
@@ -637,8 +97,8 @@
 | FStar_Extraction_ML_Syntax.MLTY_Named (args, n) -> begin
 (match ((FStar_Extraction_ML_Env.lookup_ty_const g n)) with
 | Some (ts) -> begin
-(let _125_35 = (subst ts args)
-in Some (_125_35))
+(let _126_35 = (subst ts args)
+in Some (_126_35))
 end
 | _59_84 -> begin
 None
@@ -690,13 +150,13 @@
 FStar_Extraction_ML_Syntax.E_PURE
 end
 | _59_129 -> begin
-(let _125_46 = (FStar_Util.format2 "Impossible: Inconsistent effects %s and %s" (eff_to_string f) (eff_to_string f'))
-in (FStar_All.failwith _125_46))
+(let _126_46 = (FStar_Util.format2 "Impossible: Inconsistent effects %s and %s" (eff_to_string f) (eff_to_string f'))
+in (FStar_All.failwith _126_46))
 end))
 
 let join_l = (fun fs -> (FStar_List.fold_left join FStar_Extraction_ML_Syntax.E_PURE fs))
 
-let mk_ty_fun = (fun _0_5 -> (FStar_List.fold_right (fun _59_134 t -> (match (_59_134) with
+let mk_ty_fun = (fun _67_95 -> (FStar_List.fold_right (fun _59_134 t -> (match (_59_134) with
 | (_59_132, t0) -> begin
 FStar_Extraction_ML_Syntax.MLTY_Fun ((t0, FStar_Extraction_ML_Syntax.E_PURE, t))
 end))))
@@ -722,8 +182,8 @@
 | _59_167 -> begin
 FStar_Extraction_ML_Syntax.MLE_Fun ((xs, body))
 end)
-in (let _125_68 = ((mk_ty_fun ()) xs body.FStar_Extraction_ML_Syntax.ty)
-in (FStar_Extraction_ML_Syntax.with_ty _125_68 e)))
+in (let _126_68 = ((mk_ty_fun ()) xs body.FStar_Extraction_ML_Syntax.ty)
+in (FStar_Extraction_ML_Syntax.with_ty _126_68 e)))
 end))
 in (match (e) with
 | Some ({FStar_Extraction_ML_Syntax.expr = FStar_Extraction_ML_Syntax.MLE_Fun (x::xs, body); FStar_Extraction_ML_Syntax.ty = _59_170}) -> begin
@@ -735,24 +195,24 @@
 end else begin
 (FStar_All.pipe_left (FStar_Extraction_ML_Syntax.with_ty t2') (FStar_Extraction_ML_Syntax.MLE_Coerce ((FStar_Extraction_ML_Syntax.ml_unit, FStar_Extraction_ML_Syntax.ml_unit_ty, t2'))))
 end
-in (let _125_72 = (let _125_71 = (let _125_70 = (let _125_69 = ((mk_ty_fun ()) ((x)::[]) body.FStar_Extraction_ML_Syntax.ty)
-in (FStar_Extraction_ML_Syntax.with_ty _125_69))
-in (FStar_All.pipe_left _125_70 (FStar_Extraction_ML_Syntax.MLE_Fun (((x)::[], body)))))
-in Some (_125_71))
-in (true, _125_72)))
-end else begin
-(false, None)
-end
-end else begin
-(let _59_182 = (let _125_75 = (let _125_74 = (mk_fun xs body)
-in (FStar_All.pipe_left (fun _125_73 -> Some (_125_73)) _125_74))
-in (type_leq_c g _125_75 t2 t2'))
+in (let _126_72 = (let _126_71 = (let _126_70 = (let _126_69 = ((mk_ty_fun ()) ((x)::[]) body.FStar_Extraction_ML_Syntax.ty)
+in (FStar_Extraction_ML_Syntax.with_ty _126_69))
+in (FStar_All.pipe_left _126_70 (FStar_Extraction_ML_Syntax.MLE_Fun (((x)::[], body)))))
+in Some (_126_71))
+in (true, _126_72)))
+end else begin
+(false, None)
+end
+end else begin
+(let _59_182 = (let _126_75 = (let _126_74 = (mk_fun xs body)
+in (FStar_All.pipe_left (fun _126_73 -> Some (_126_73)) _126_74))
+in (type_leq_c g _126_75 t2 t2'))
 in (match (_59_182) with
 | (ok, body) -> begin
 (let res = (match (body) with
 | Some (body) -> begin
-(let _125_76 = (mk_fun ((x)::[]) body)
-in Some (_125_76))
+(let _126_76 = (mk_fun ((x)::[]) body)
+in Some (_126_76))
 end
 | _59_186 -> begin
 None
@@ -826,8 +286,8 @@
 | _59_234 -> begin
 (false, None)
 end))
-and type_leq = (fun g t1 t2 -> (let _125_80 = (type_leq_c g None t1 t2)
-in (FStar_All.pipe_right _125_80 Prims.fst)))
+and type_leq = (fun g t1 t2 -> (let _126_80 = (type_leq_c g None t1 t2)
+in (FStar_All.pipe_right _126_80 Prims.fst)))
 
 let unit_binder = (let x = (FStar_Absyn_Util.gen_bvar FStar_Tc_Recheck.t_unit)
 in (FStar_Absyn_Syntax.v_binder x))
@@ -844,8 +304,8 @@
 
 let mkTypApp = (fun typ arrgs original -> (FStar_Absyn_Syntax.mk_Typ_app (typ, arrgs) None original.FStar_Absyn_Syntax.pos))
 
-let tbinder_prefix = (fun t -> (match ((let _125_96 = (FStar_Absyn_Util.compress_typ t)
-in _125_96.FStar_Absyn_Syntax.n)) with
+let tbinder_prefix = (fun t -> (match ((let _126_96 = (FStar_Absyn_Util.compress_typ t)
+in _126_96.FStar_Absyn_Syntax.n)) with
 | FStar_Absyn_Syntax.Typ_fun (bs, c) -> begin
 (match ((FStar_Util.prefix_until (fun _59_4 -> (match (_59_4) with
 | (FStar_Util.Inr (_59_264), _59_267) -> begin
@@ -858,8 +318,8 @@
 (bs, t)
 end
 | Some (bs, b, rest) -> begin
-(let _125_98 = (mkTypFun ((b)::rest) c t)
-in (bs, _125_98))
+(let _126_98 = (mkTypFun ((b)::rest) c t)
+in (bs, _126_98))
 end)
 end
 | _59_278 -> begin
@@ -992,8 +452,8 @@
 
 let codegen_fsharp = (fun _59_361 -> (match (()) with
 | () -> begin
-((let _125_120 = (FStar_ST.read FStar_Options.codegen)
-in (FStar_Option.get _125_120)) = "FSharp")
+((let _126_120 = (FStar_ST.read FStar_Options.codegen)
+in (FStar_Option.get _126_120)) = "FSharp")
 end))
 
 let flatten_ns = (fun ns -> if (codegen_fsharp ()) then begin
@@ -1011,8 +471,8 @@
 end
 end))
 
-let mlpath_of_lid = (fun l -> (let _125_128 = (FStar_All.pipe_right l.FStar_Absyn_Syntax.ns (FStar_List.map (fun i -> i.FStar_Absyn_Syntax.idText)))
-in (_125_128, l.FStar_Absyn_Syntax.ident.FStar_Absyn_Syntax.idText)))
+let mlpath_of_lid = (fun l -> (let _126_128 = (FStar_All.pipe_right l.FStar_Absyn_Syntax.ns (FStar_List.map (fun i -> i.FStar_Absyn_Syntax.idText)))
+in (_126_128, l.FStar_Absyn_Syntax.ident.FStar_Absyn_Syntax.idText)))
 
 let rec erasableType = (fun g t -> if (FStar_Extraction_ML_Env.erasableTypeNoDelta t) then begin
 true
@@ -1029,10 +489,10 @@
 let rec eraseTypeDeep = (fun g t -> (match (t) with
 | FStar_Extraction_ML_Syntax.MLTY_Fun (tyd, etag, tycd) -> begin
 if (etag = FStar_Extraction_ML_Syntax.E_PURE) then begin
-(let _125_139 = (let _125_138 = (eraseTypeDeep g tyd)
-in (let _125_137 = (eraseTypeDeep g tycd)
-in (_125_138, etag, _125_137)))
-in FStar_Extraction_ML_Syntax.MLTY_Fun (_125_139))
+(let _126_139 = (let _126_138 = (eraseTypeDeep g tyd)
+in (let _126_137 = (eraseTypeDeep g tycd)
+in (_126_138, etag, _126_137)))
+in FStar_Extraction_ML_Syntax.MLTY_Fun (_126_139))
 end else begin
 t
 end
@@ -1041,14 +501,14 @@
 if (erasableType g t) then begin
 FStar_Extraction_ML_Env.erasedContent
 end else begin
-(let _125_141 = (let _125_140 = (FStar_List.map (eraseTypeDeep g) lty)
-in (_125_140, mlp))
-in FStar_Extraction_ML_Syntax.MLTY_Named (_125_141))
+(let _126_141 = (let _126_140 = (FStar_List.map (eraseTypeDeep g) lty)
+in (_126_140, mlp))
+in FStar_Extraction_ML_Syntax.MLTY_Named (_126_141))
 end
 end
 | FStar_Extraction_ML_Syntax.MLTY_Tuple (lty) -> begin
-(let _125_142 = (FStar_List.map (eraseTypeDeep g) lty)
-in FStar_Extraction_ML_Syntax.MLTY_Tuple (_125_142))
+(let _126_142 = (FStar_List.map (eraseTypeDeep g) lty)
+in FStar_Extraction_ML_Syntax.MLTY_Tuple (_126_142))
 end
 | _59_387 -> begin
 t
@@ -1056,9 +516,9 @@
 
 let prims_op_equality = (FStar_All.pipe_left (FStar_Extraction_ML_Syntax.with_ty FStar_Extraction_ML_Syntax.MLTY_Top) (FStar_Extraction_ML_Syntax.MLE_Name ((("Prims")::[], "op_Equality"))))
 
-let prims_op_amp_amp = (let _125_144 = (let _125_143 = ((mk_ty_fun ()) (((("x", 0), FStar_Extraction_ML_Syntax.ml_bool_ty))::((("y", 0), FStar_Extraction_ML_Syntax.ml_bool_ty))::[]) FStar_Extraction_ML_Syntax.ml_bool_ty)
-in (FStar_Extraction_ML_Syntax.with_ty _125_143))
-in (FStar_All.pipe_left _125_144 (FStar_Extraction_ML_Syntax.MLE_Name ((("Prims")::[], "op_AmpAmp")))))
+let prims_op_amp_amp = (let _126_144 = (let _126_143 = ((mk_ty_fun ()) (((("x", 0), FStar_Extraction_ML_Syntax.ml_bool_ty))::((("y", 0), FStar_Extraction_ML_Syntax.ml_bool_ty))::[]) FStar_Extraction_ML_Syntax.ml_bool_ty)
+in (FStar_Extraction_ML_Syntax.with_ty _126_143))
+in (FStar_All.pipe_left _126_144 (FStar_Extraction_ML_Syntax.MLE_Name ((("Prims")::[], "op_AmpAmp")))))
 
 let conjoin = (fun e1 e2 -> (FStar_All.pipe_left (FStar_Extraction_ML_Syntax.with_ty FStar_Extraction_ML_Syntax.ml_bool_ty) (FStar_Extraction_ML_Syntax.MLE_App ((prims_op_amp_amp, (e1)::(e2)::[])))))
 
@@ -1070,11 +530,9 @@
 Some (x)
 end
 | (Some (x), Some (y)) -> begin
-(let _125_153 = (conjoin x y)
-in Some (_125_153))
-end))
-
-
-
-
->>>>>>> bbfa8f20
+(let _126_153 = (conjoin x y)
+in Some (_126_153))
+end))
+
+
+
