open Prims
type inst_t =
  (FStar_Ident.lident,FStar_Syntax_Syntax.universes)
    FStar_Pervasives_Native.tuple2 Prims.list[@@deriving show]
let mk:
<<<<<<< HEAD
  'Auu____15 'Auu____16 .
    'Auu____16 FStar_Syntax_Syntax.syntax ->
      'Auu____15 -> 'Auu____15 FStar_Syntax_Syntax.syntax
=======
  'Auu____11 'Auu____12 .
    'Auu____12 FStar_Syntax_Syntax.syntax ->
      'Auu____11 -> 'Auu____11 FStar_Syntax_Syntax.syntax
>>>>>>> 8e4e5b5b
  =
  fun t  ->
    fun s  ->
      FStar_Syntax_Syntax.mk s FStar_Pervasives_Native.None
        t.FStar_Syntax_Syntax.pos
let rec inst:
  (FStar_Syntax_Syntax.term ->
     FStar_Syntax_Syntax.fv -> FStar_Syntax_Syntax.term)
    -> FStar_Syntax_Syntax.term -> FStar_Syntax_Syntax.term
  =
  fun s  ->
    fun t  ->
      let t1 = FStar_Syntax_Subst.compress t in
      let mk1 = mk t1 in
      match t1.FStar_Syntax_Syntax.n with
      | FStar_Syntax_Syntax.Tm_delayed uu____113 -> failwith "Impossible"
      | FStar_Syntax_Syntax.Tm_name uu____138 -> t1
      | FStar_Syntax_Syntax.Tm_uvar uu____139 -> t1
      | FStar_Syntax_Syntax.Tm_uvar uu____156 -> t1
      | FStar_Syntax_Syntax.Tm_type uu____173 -> t1
      | FStar_Syntax_Syntax.Tm_bvar uu____174 -> t1
      | FStar_Syntax_Syntax.Tm_constant uu____175 -> t1
      | FStar_Syntax_Syntax.Tm_unknown  -> t1
      | FStar_Syntax_Syntax.Tm_uinst uu____176 -> t1
      | FStar_Syntax_Syntax.Tm_fvar fv -> s t1 fv
      | FStar_Syntax_Syntax.Tm_abs (bs,body,lopt) ->
          let bs1 = inst_binders s bs in
          let body1 = inst s body in
<<<<<<< HEAD
          let uu____213 =
            let uu____214 =
              let uu____231 = inst_lcomp_opt s lopt in
              (bs1, body1, uu____231) in
            FStar_Syntax_Syntax.Tm_abs uu____214 in
          mk1 uu____213
=======
          let uu____209 =
            let uu____210 =
              let uu____227 = inst_lcomp_opt s lopt in
              (bs1, body1, uu____227) in
            FStar_Syntax_Syntax.Tm_abs uu____210 in
          mk1 uu____209
>>>>>>> 8e4e5b5b
      | FStar_Syntax_Syntax.Tm_arrow (bs,c) ->
          let bs1 = inst_binders s bs in
          let c1 = inst_comp s c in
          mk1 (FStar_Syntax_Syntax.Tm_arrow (bs1, c1))
      | FStar_Syntax_Syntax.Tm_refine (bv,t2) ->
          let bv1 =
<<<<<<< HEAD
            let uu___152_267 = bv in
            let uu____268 = inst s bv.FStar_Syntax_Syntax.sort in
=======
            let uu___198_263 = bv in
            let uu____264 = inst s bv.FStar_Syntax_Syntax.sort in
>>>>>>> 8e4e5b5b
            {
              FStar_Syntax_Syntax.ppname =
                (uu___198_263.FStar_Syntax_Syntax.ppname);
              FStar_Syntax_Syntax.index =
<<<<<<< HEAD
                (uu___152_267.FStar_Syntax_Syntax.index);
              FStar_Syntax_Syntax.sort = uu____268
            } in
          let t3 = inst s t2 in mk1 (FStar_Syntax_Syntax.Tm_refine (bv1, t3))
      | FStar_Syntax_Syntax.Tm_app (t2,args) ->
          let uu____294 =
            let uu____295 =
              let uu____310 = inst s t2 in
              let uu____311 = inst_args s args in (uu____310, uu____311) in
            FStar_Syntax_Syntax.Tm_app uu____295 in
          mk1 uu____294
=======
                (uu___198_263.FStar_Syntax_Syntax.index);
              FStar_Syntax_Syntax.sort = uu____264
            } in
          let t3 = inst s t2 in mk1 (FStar_Syntax_Syntax.Tm_refine (bv1, t3))
      | FStar_Syntax_Syntax.Tm_app (t2,args) ->
          let uu____290 =
            let uu____291 =
              let uu____306 = inst s t2 in
              let uu____307 = inst_args s args in (uu____306, uu____307) in
            FStar_Syntax_Syntax.Tm_app uu____291 in
          mk1 uu____290
>>>>>>> 8e4e5b5b
      | FStar_Syntax_Syntax.Tm_match (t2,pats) ->
          let pats1 =
            FStar_All.pipe_right pats
              (FStar_List.map
                 (fun uu____429  ->
                    match uu____429 with
                    | (p,wopt,t3) ->
                        let wopt1 =
                          match wopt with
                          | FStar_Pervasives_Native.None  ->
                              FStar_Pervasives_Native.None
                          | FStar_Pervasives_Native.Some w ->
<<<<<<< HEAD
                              let uu____471 = inst s w in
                              FStar_Pervasives_Native.Some uu____471 in
                        let t4 = inst s t3 in (p, wopt1, t4))) in
          let uu____477 =
            let uu____478 = let uu____501 = inst s t2 in (uu____501, pats1) in
            FStar_Syntax_Syntax.Tm_match uu____478 in
          mk1 uu____477
=======
                              let uu____467 = inst s w in
                              FStar_Pervasives_Native.Some uu____467 in
                        let t4 = inst s t3 in (p, wopt1, t4))) in
          let uu____473 =
            let uu____474 = let uu____497 = inst s t2 in (uu____497, pats1) in
            FStar_Syntax_Syntax.Tm_match uu____474 in
          mk1 uu____473
>>>>>>> 8e4e5b5b
      | FStar_Syntax_Syntax.Tm_ascribed (t11,asc,f) ->
          let inst_asc uu____580 =
            match uu____580 with
            | (annot,topt) ->
                let topt1 = FStar_Util.map_opt topt (inst s) in
                let annot1 =
                  match annot with
                  | FStar_Util.Inl t2 ->
<<<<<<< HEAD
                      let uu____646 = inst s t2 in FStar_Util.Inl uu____646
                  | FStar_Util.Inr c ->
                      let uu____654 = inst_comp s c in
                      FStar_Util.Inr uu____654 in
                (annot1, topt1) in
          let uu____667 =
            let uu____668 =
              let uu____695 = inst s t11 in
              let uu____696 = inst_asc asc in (uu____695, uu____696, f) in
            FStar_Syntax_Syntax.Tm_ascribed uu____668 in
          mk1 uu____667
=======
                      let uu____642 = inst s t2 in FStar_Util.Inl uu____642
                  | FStar_Util.Inr c ->
                      let uu____650 = inst_comp s c in
                      FStar_Util.Inr uu____650 in
                (annot1, topt1) in
          let uu____663 =
            let uu____664 =
              let uu____691 = inst s t11 in
              let uu____692 = inst_asc asc in (uu____691, uu____692, f) in
            FStar_Syntax_Syntax.Tm_ascribed uu____664 in
          mk1 uu____663
>>>>>>> 8e4e5b5b
      | FStar_Syntax_Syntax.Tm_let (lbs,t2) ->
          let lbs1 =
            let uu____744 =
              FStar_All.pipe_right (FStar_Pervasives_Native.snd lbs)
                (FStar_List.map
                   (fun lb  ->
<<<<<<< HEAD
                      let uu___153_762 = lb in
                      let uu____763 = inst s lb.FStar_Syntax_Syntax.lbtyp in
                      let uu____766 = inst s lb.FStar_Syntax_Syntax.lbdef in
=======
                      let uu___199_758 = lb in
                      let uu____759 = inst s lb.FStar_Syntax_Syntax.lbtyp in
                      let uu____762 = inst s lb.FStar_Syntax_Syntax.lbdef in
>>>>>>> 8e4e5b5b
                      {
                        FStar_Syntax_Syntax.lbname =
                          (uu___199_758.FStar_Syntax_Syntax.lbname);
                        FStar_Syntax_Syntax.lbunivs =
                          (uu___199_758.FStar_Syntax_Syntax.lbunivs);
                        FStar_Syntax_Syntax.lbtyp = uu____759;
                        FStar_Syntax_Syntax.lbeff =
<<<<<<< HEAD
                          (uu___153_762.FStar_Syntax_Syntax.lbeff);
                        FStar_Syntax_Syntax.lbdef = uu____766
                      })) in
            ((FStar_Pervasives_Native.fst lbs), uu____748) in
          let uu____773 =
            let uu____774 = let uu____787 = inst s t2 in (lbs1, uu____787) in
            FStar_Syntax_Syntax.Tm_let uu____774 in
          mk1 uu____773
      | FStar_Syntax_Syntax.Tm_meta
          (t2,FStar_Syntax_Syntax.Meta_pattern args) ->
          let uu____810 =
            let uu____811 =
              let uu____818 = inst s t2 in
              let uu____819 =
                let uu____820 =
                  FStar_All.pipe_right args (FStar_List.map (inst_args s)) in
                FStar_Syntax_Syntax.Meta_pattern uu____820 in
              (uu____818, uu____819) in
            FStar_Syntax_Syntax.Tm_meta uu____811 in
          mk1 uu____810
      | FStar_Syntax_Syntax.Tm_meta
          (t2,FStar_Syntax_Syntax.Meta_monadic (m,t')) ->
          let uu____878 =
            let uu____879 =
              let uu____886 = inst s t2 in
              let uu____887 =
                let uu____888 = let uu____895 = inst s t' in (m, uu____895) in
                FStar_Syntax_Syntax.Meta_monadic uu____888 in
              (uu____886, uu____887) in
            FStar_Syntax_Syntax.Tm_meta uu____879 in
          mk1 uu____878
      | FStar_Syntax_Syntax.Tm_meta (t2,tag) ->
          let uu____902 =
            let uu____903 = let uu____910 = inst s t2 in (uu____910, tag) in
            FStar_Syntax_Syntax.Tm_meta uu____903 in
          mk1 uu____902
=======
                          (uu___199_758.FStar_Syntax_Syntax.lbeff);
                        FStar_Syntax_Syntax.lbdef = uu____762
                      })) in
            ((FStar_Pervasives_Native.fst lbs), uu____744) in
          let uu____769 =
            let uu____770 = let uu____783 = inst s t2 in (lbs1, uu____783) in
            FStar_Syntax_Syntax.Tm_let uu____770 in
          mk1 uu____769
      | FStar_Syntax_Syntax.Tm_meta
          (t2,FStar_Syntax_Syntax.Meta_pattern args) ->
          let uu____806 =
            let uu____807 =
              let uu____814 = inst s t2 in
              let uu____815 =
                let uu____816 =
                  FStar_All.pipe_right args (FStar_List.map (inst_args s)) in
                FStar_Syntax_Syntax.Meta_pattern uu____816 in
              (uu____814, uu____815) in
            FStar_Syntax_Syntax.Tm_meta uu____807 in
          mk1 uu____806
      | FStar_Syntax_Syntax.Tm_meta
          (t2,FStar_Syntax_Syntax.Meta_monadic (m,t')) ->
          let uu____874 =
            let uu____875 =
              let uu____882 = inst s t2 in
              let uu____883 =
                let uu____884 = let uu____891 = inst s t' in (m, uu____891) in
                FStar_Syntax_Syntax.Meta_monadic uu____884 in
              (uu____882, uu____883) in
            FStar_Syntax_Syntax.Tm_meta uu____875 in
          mk1 uu____874
      | FStar_Syntax_Syntax.Tm_meta (t2,tag) ->
          let uu____898 =
            let uu____899 = let uu____906 = inst s t2 in (uu____906, tag) in
            FStar_Syntax_Syntax.Tm_meta uu____899 in
          mk1 uu____898
>>>>>>> 8e4e5b5b
and inst_binders:
  (FStar_Syntax_Syntax.term ->
     FStar_Syntax_Syntax.fv -> FStar_Syntax_Syntax.term)
    -> FStar_Syntax_Syntax.binders -> FStar_Syntax_Syntax.binders
  =
  fun s  ->
    fun bs  ->
      FStar_All.pipe_right bs
        (FStar_List.map
           (fun uu____931  ->
              match uu____931 with
              | (x,imp) ->
<<<<<<< HEAD
                  let uu____946 =
                    let uu___154_947 = x in
                    let uu____948 = inst s x.FStar_Syntax_Syntax.sort in
=======
                  let uu____942 =
                    let uu___200_943 = x in
                    let uu____944 = inst s x.FStar_Syntax_Syntax.sort in
>>>>>>> 8e4e5b5b
                    {
                      FStar_Syntax_Syntax.ppname =
                        (uu___200_943.FStar_Syntax_Syntax.ppname);
                      FStar_Syntax_Syntax.index =
<<<<<<< HEAD
                        (uu___154_947.FStar_Syntax_Syntax.index);
                      FStar_Syntax_Syntax.sort = uu____948
                    } in
                  (uu____946, imp)))
=======
                        (uu___200_943.FStar_Syntax_Syntax.index);
                      FStar_Syntax_Syntax.sort = uu____944
                    } in
                  (uu____942, imp)))
>>>>>>> 8e4e5b5b
and inst_args:
  (FStar_Syntax_Syntax.term ->
     FStar_Syntax_Syntax.fv -> FStar_Syntax_Syntax.term)
    ->
    (FStar_Syntax_Syntax.term' FStar_Syntax_Syntax.syntax,FStar_Syntax_Syntax.aqual)
      FStar_Pervasives_Native.tuple2 Prims.list ->
      (FStar_Syntax_Syntax.term' FStar_Syntax_Syntax.syntax,FStar_Syntax_Syntax.aqual)
        FStar_Pervasives_Native.tuple2 Prims.list
  =
  fun s  ->
    fun args  ->
      FStar_All.pipe_right args
        (FStar_List.map
<<<<<<< HEAD
           (fun uu____991  ->
              match uu____991 with
              | (a,imp) -> let uu____1002 = inst s a in (uu____1002, imp)))
=======
           (fun uu____987  ->
              match uu____987 with
              | (a,imp) -> let uu____998 = inst s a in (uu____998, imp)))
>>>>>>> 8e4e5b5b
and inst_comp:
  (FStar_Syntax_Syntax.term ->
     FStar_Syntax_Syntax.fv -> FStar_Syntax_Syntax.term)
    ->
    FStar_Syntax_Syntax.comp' FStar_Syntax_Syntax.syntax ->
      FStar_Syntax_Syntax.comp' FStar_Syntax_Syntax.syntax
  =
  fun s  ->
    fun c  ->
      match c.FStar_Syntax_Syntax.n with
      | FStar_Syntax_Syntax.Total (t,uopt) ->
<<<<<<< HEAD
          let uu____1023 = inst s t in
          FStar_Syntax_Syntax.mk_Total' uu____1023 uopt
      | FStar_Syntax_Syntax.GTotal (t,uopt) ->
          let uu____1034 = inst s t in
          FStar_Syntax_Syntax.mk_GTotal' uu____1034 uopt
      | FStar_Syntax_Syntax.Comp ct ->
          let ct1 =
            let uu___155_1037 = ct in
            let uu____1038 = inst s ct.FStar_Syntax_Syntax.result_typ in
            let uu____1041 = inst_args s ct.FStar_Syntax_Syntax.effect_args in
            let uu____1050 =
=======
          let uu____1019 = inst s t in
          FStar_Syntax_Syntax.mk_Total' uu____1019 uopt
      | FStar_Syntax_Syntax.GTotal (t,uopt) ->
          let uu____1030 = inst s t in
          FStar_Syntax_Syntax.mk_GTotal' uu____1030 uopt
      | FStar_Syntax_Syntax.Comp ct ->
          let ct1 =
            let uu___201_1033 = ct in
            let uu____1034 = inst s ct.FStar_Syntax_Syntax.result_typ in
            let uu____1037 = inst_args s ct.FStar_Syntax_Syntax.effect_args in
            let uu____1046 =
>>>>>>> 8e4e5b5b
              FStar_All.pipe_right ct.FStar_Syntax_Syntax.flags
                (FStar_List.map
                   (fun uu___197_1056  ->
                      match uu___197_1056 with
                      | FStar_Syntax_Syntax.DECREASES t ->
<<<<<<< HEAD
                          let uu____1064 = inst s t in
                          FStar_Syntax_Syntax.DECREASES uu____1064
=======
                          let uu____1060 = inst s t in
                          FStar_Syntax_Syntax.DECREASES uu____1060
>>>>>>> 8e4e5b5b
                      | f -> f)) in
            {
              FStar_Syntax_Syntax.comp_univs =
                (uu___201_1033.FStar_Syntax_Syntax.comp_univs);
              FStar_Syntax_Syntax.effect_name =
<<<<<<< HEAD
                (uu___155_1037.FStar_Syntax_Syntax.effect_name);
              FStar_Syntax_Syntax.result_typ = uu____1038;
              FStar_Syntax_Syntax.effect_args = uu____1041;
              FStar_Syntax_Syntax.flags = uu____1050
=======
                (uu___201_1033.FStar_Syntax_Syntax.effect_name);
              FStar_Syntax_Syntax.result_typ = uu____1034;
              FStar_Syntax_Syntax.effect_args = uu____1037;
              FStar_Syntax_Syntax.flags = uu____1046
>>>>>>> 8e4e5b5b
            } in
          FStar_Syntax_Syntax.mk_Comp ct1
and inst_lcomp_opt:
  (FStar_Syntax_Syntax.term ->
     FStar_Syntax_Syntax.fv -> FStar_Syntax_Syntax.term)
    ->
    FStar_Syntax_Syntax.residual_comp FStar_Pervasives_Native.option ->
      FStar_Syntax_Syntax.residual_comp FStar_Pervasives_Native.option
  =
  fun s  ->
    fun l  ->
      match l with
      | FStar_Pervasives_Native.None  -> FStar_Pervasives_Native.None
      | FStar_Pervasives_Native.Some rc ->
<<<<<<< HEAD
          let uu____1079 =
            let uu___156_1080 = rc in
            let uu____1081 =
=======
          let uu____1075 =
            let uu___202_1076 = rc in
            let uu____1077 =
>>>>>>> 8e4e5b5b
              FStar_Util.map_opt rc.FStar_Syntax_Syntax.residual_typ (inst s) in
            {
              FStar_Syntax_Syntax.residual_effect =
                (uu___202_1076.FStar_Syntax_Syntax.residual_effect);
              FStar_Syntax_Syntax.residual_typ = uu____1077;
              FStar_Syntax_Syntax.residual_flags =
<<<<<<< HEAD
                (uu___156_1080.FStar_Syntax_Syntax.residual_flags)
            } in
          FStar_Pervasives_Native.Some uu____1079
=======
                (uu___202_1076.FStar_Syntax_Syntax.residual_flags)
            } in
          FStar_Pervasives_Native.Some uu____1075
>>>>>>> 8e4e5b5b
let instantiate:
  inst_t -> FStar_Syntax_Syntax.term -> FStar_Syntax_Syntax.term =
  fun i  ->
    fun t  ->
      match i with
      | [] -> t
      | uu____1094 ->
          let inst_fv t1 fv =
            let uu____1102 =
              FStar_Util.find_opt
                (fun uu____1116  ->
                   match uu____1116 with
                   | (x,uu____1122) ->
                       FStar_Ident.lid_equals x
                         (fv.FStar_Syntax_Syntax.fv_name).FStar_Syntax_Syntax.v)
                i in
<<<<<<< HEAD
            match uu____1108 with
            | FStar_Pervasives_Native.None  -> t1
            | FStar_Pervasives_Native.Some (uu____1133,us) ->
=======
            match uu____1102 with
            | FStar_Pervasives_Native.None  -> t1
            | FStar_Pervasives_Native.Some (uu____1127,us) ->
>>>>>>> 8e4e5b5b
                mk t1 (FStar_Syntax_Syntax.Tm_uinst (t1, us)) in
          inst inst_fv t<|MERGE_RESOLUTION|>--- conflicted
+++ resolved
@@ -3,15 +3,9 @@
   (FStar_Ident.lident,FStar_Syntax_Syntax.universes)
     FStar_Pervasives_Native.tuple2 Prims.list[@@deriving show]
 let mk:
-<<<<<<< HEAD
-  'Auu____15 'Auu____16 .
-    'Auu____16 FStar_Syntax_Syntax.syntax ->
-      'Auu____15 -> 'Auu____15 FStar_Syntax_Syntax.syntax
-=======
   'Auu____11 'Auu____12 .
     'Auu____12 FStar_Syntax_Syntax.syntax ->
       'Auu____11 -> 'Auu____11 FStar_Syntax_Syntax.syntax
->>>>>>> 8e4e5b5b
   =
   fun t  ->
     fun s  ->
@@ -40,51 +34,24 @@
       | FStar_Syntax_Syntax.Tm_abs (bs,body,lopt) ->
           let bs1 = inst_binders s bs in
           let body1 = inst s body in
-<<<<<<< HEAD
-          let uu____213 =
-            let uu____214 =
-              let uu____231 = inst_lcomp_opt s lopt in
-              (bs1, body1, uu____231) in
-            FStar_Syntax_Syntax.Tm_abs uu____214 in
-          mk1 uu____213
-=======
           let uu____209 =
             let uu____210 =
               let uu____227 = inst_lcomp_opt s lopt in
               (bs1, body1, uu____227) in
             FStar_Syntax_Syntax.Tm_abs uu____210 in
           mk1 uu____209
->>>>>>> 8e4e5b5b
       | FStar_Syntax_Syntax.Tm_arrow (bs,c) ->
           let bs1 = inst_binders s bs in
           let c1 = inst_comp s c in
           mk1 (FStar_Syntax_Syntax.Tm_arrow (bs1, c1))
       | FStar_Syntax_Syntax.Tm_refine (bv,t2) ->
           let bv1 =
-<<<<<<< HEAD
-            let uu___152_267 = bv in
-            let uu____268 = inst s bv.FStar_Syntax_Syntax.sort in
-=======
             let uu___198_263 = bv in
             let uu____264 = inst s bv.FStar_Syntax_Syntax.sort in
->>>>>>> 8e4e5b5b
             {
               FStar_Syntax_Syntax.ppname =
                 (uu___198_263.FStar_Syntax_Syntax.ppname);
               FStar_Syntax_Syntax.index =
-<<<<<<< HEAD
-                (uu___152_267.FStar_Syntax_Syntax.index);
-              FStar_Syntax_Syntax.sort = uu____268
-            } in
-          let t3 = inst s t2 in mk1 (FStar_Syntax_Syntax.Tm_refine (bv1, t3))
-      | FStar_Syntax_Syntax.Tm_app (t2,args) ->
-          let uu____294 =
-            let uu____295 =
-              let uu____310 = inst s t2 in
-              let uu____311 = inst_args s args in (uu____310, uu____311) in
-            FStar_Syntax_Syntax.Tm_app uu____295 in
-          mk1 uu____294
-=======
                 (uu___198_263.FStar_Syntax_Syntax.index);
               FStar_Syntax_Syntax.sort = uu____264
             } in
@@ -96,7 +63,6 @@
               let uu____307 = inst_args s args in (uu____306, uu____307) in
             FStar_Syntax_Syntax.Tm_app uu____291 in
           mk1 uu____290
->>>>>>> 8e4e5b5b
       | FStar_Syntax_Syntax.Tm_match (t2,pats) ->
           let pats1 =
             FStar_All.pipe_right pats
@@ -109,15 +75,6 @@
                           | FStar_Pervasives_Native.None  ->
                               FStar_Pervasives_Native.None
                           | FStar_Pervasives_Native.Some w ->
-<<<<<<< HEAD
-                              let uu____471 = inst s w in
-                              FStar_Pervasives_Native.Some uu____471 in
-                        let t4 = inst s t3 in (p, wopt1, t4))) in
-          let uu____477 =
-            let uu____478 = let uu____501 = inst s t2 in (uu____501, pats1) in
-            FStar_Syntax_Syntax.Tm_match uu____478 in
-          mk1 uu____477
-=======
                               let uu____467 = inst s w in
                               FStar_Pervasives_Native.Some uu____467 in
                         let t4 = inst s t3 in (p, wopt1, t4))) in
@@ -125,7 +82,6 @@
             let uu____474 = let uu____497 = inst s t2 in (uu____497, pats1) in
             FStar_Syntax_Syntax.Tm_match uu____474 in
           mk1 uu____473
->>>>>>> 8e4e5b5b
       | FStar_Syntax_Syntax.Tm_ascribed (t11,asc,f) ->
           let inst_asc uu____580 =
             match uu____580 with
@@ -134,19 +90,6 @@
                 let annot1 =
                   match annot with
                   | FStar_Util.Inl t2 ->
-<<<<<<< HEAD
-                      let uu____646 = inst s t2 in FStar_Util.Inl uu____646
-                  | FStar_Util.Inr c ->
-                      let uu____654 = inst_comp s c in
-                      FStar_Util.Inr uu____654 in
-                (annot1, topt1) in
-          let uu____667 =
-            let uu____668 =
-              let uu____695 = inst s t11 in
-              let uu____696 = inst_asc asc in (uu____695, uu____696, f) in
-            FStar_Syntax_Syntax.Tm_ascribed uu____668 in
-          mk1 uu____667
-=======
                       let uu____642 = inst s t2 in FStar_Util.Inl uu____642
                   | FStar_Util.Inr c ->
                       let uu____650 = inst_comp s c in
@@ -158,22 +101,15 @@
               let uu____692 = inst_asc asc in (uu____691, uu____692, f) in
             FStar_Syntax_Syntax.Tm_ascribed uu____664 in
           mk1 uu____663
->>>>>>> 8e4e5b5b
       | FStar_Syntax_Syntax.Tm_let (lbs,t2) ->
           let lbs1 =
             let uu____744 =
               FStar_All.pipe_right (FStar_Pervasives_Native.snd lbs)
                 (FStar_List.map
                    (fun lb  ->
-<<<<<<< HEAD
-                      let uu___153_762 = lb in
-                      let uu____763 = inst s lb.FStar_Syntax_Syntax.lbtyp in
-                      let uu____766 = inst s lb.FStar_Syntax_Syntax.lbdef in
-=======
                       let uu___199_758 = lb in
                       let uu____759 = inst s lb.FStar_Syntax_Syntax.lbtyp in
                       let uu____762 = inst s lb.FStar_Syntax_Syntax.lbdef in
->>>>>>> 8e4e5b5b
                       {
                         FStar_Syntax_Syntax.lbname =
                           (uu___199_758.FStar_Syntax_Syntax.lbname);
@@ -181,44 +117,6 @@
                           (uu___199_758.FStar_Syntax_Syntax.lbunivs);
                         FStar_Syntax_Syntax.lbtyp = uu____759;
                         FStar_Syntax_Syntax.lbeff =
-<<<<<<< HEAD
-                          (uu___153_762.FStar_Syntax_Syntax.lbeff);
-                        FStar_Syntax_Syntax.lbdef = uu____766
-                      })) in
-            ((FStar_Pervasives_Native.fst lbs), uu____748) in
-          let uu____773 =
-            let uu____774 = let uu____787 = inst s t2 in (lbs1, uu____787) in
-            FStar_Syntax_Syntax.Tm_let uu____774 in
-          mk1 uu____773
-      | FStar_Syntax_Syntax.Tm_meta
-          (t2,FStar_Syntax_Syntax.Meta_pattern args) ->
-          let uu____810 =
-            let uu____811 =
-              let uu____818 = inst s t2 in
-              let uu____819 =
-                let uu____820 =
-                  FStar_All.pipe_right args (FStar_List.map (inst_args s)) in
-                FStar_Syntax_Syntax.Meta_pattern uu____820 in
-              (uu____818, uu____819) in
-            FStar_Syntax_Syntax.Tm_meta uu____811 in
-          mk1 uu____810
-      | FStar_Syntax_Syntax.Tm_meta
-          (t2,FStar_Syntax_Syntax.Meta_monadic (m,t')) ->
-          let uu____878 =
-            let uu____879 =
-              let uu____886 = inst s t2 in
-              let uu____887 =
-                let uu____888 = let uu____895 = inst s t' in (m, uu____895) in
-                FStar_Syntax_Syntax.Meta_monadic uu____888 in
-              (uu____886, uu____887) in
-            FStar_Syntax_Syntax.Tm_meta uu____879 in
-          mk1 uu____878
-      | FStar_Syntax_Syntax.Tm_meta (t2,tag) ->
-          let uu____902 =
-            let uu____903 = let uu____910 = inst s t2 in (uu____910, tag) in
-            FStar_Syntax_Syntax.Tm_meta uu____903 in
-          mk1 uu____902
-=======
                           (uu___199_758.FStar_Syntax_Syntax.lbeff);
                         FStar_Syntax_Syntax.lbdef = uu____762
                       })) in
@@ -255,7 +153,6 @@
             let uu____899 = let uu____906 = inst s t2 in (uu____906, tag) in
             FStar_Syntax_Syntax.Tm_meta uu____899 in
           mk1 uu____898
->>>>>>> 8e4e5b5b
 and inst_binders:
   (FStar_Syntax_Syntax.term ->
      FStar_Syntax_Syntax.fv -> FStar_Syntax_Syntax.term)
@@ -268,30 +165,17 @@
            (fun uu____931  ->
               match uu____931 with
               | (x,imp) ->
-<<<<<<< HEAD
-                  let uu____946 =
-                    let uu___154_947 = x in
-                    let uu____948 = inst s x.FStar_Syntax_Syntax.sort in
-=======
                   let uu____942 =
                     let uu___200_943 = x in
                     let uu____944 = inst s x.FStar_Syntax_Syntax.sort in
->>>>>>> 8e4e5b5b
                     {
                       FStar_Syntax_Syntax.ppname =
                         (uu___200_943.FStar_Syntax_Syntax.ppname);
                       FStar_Syntax_Syntax.index =
-<<<<<<< HEAD
-                        (uu___154_947.FStar_Syntax_Syntax.index);
-                      FStar_Syntax_Syntax.sort = uu____948
-                    } in
-                  (uu____946, imp)))
-=======
                         (uu___200_943.FStar_Syntax_Syntax.index);
                       FStar_Syntax_Syntax.sort = uu____944
                     } in
                   (uu____942, imp)))
->>>>>>> 8e4e5b5b
 and inst_args:
   (FStar_Syntax_Syntax.term ->
      FStar_Syntax_Syntax.fv -> FStar_Syntax_Syntax.term)
@@ -305,15 +189,9 @@
     fun args  ->
       FStar_All.pipe_right args
         (FStar_List.map
-<<<<<<< HEAD
-           (fun uu____991  ->
-              match uu____991 with
-              | (a,imp) -> let uu____1002 = inst s a in (uu____1002, imp)))
-=======
            (fun uu____987  ->
               match uu____987 with
               | (a,imp) -> let uu____998 = inst s a in (uu____998, imp)))
->>>>>>> 8e4e5b5b
 and inst_comp:
   (FStar_Syntax_Syntax.term ->
      FStar_Syntax_Syntax.fv -> FStar_Syntax_Syntax.term)
@@ -325,19 +203,6 @@
     fun c  ->
       match c.FStar_Syntax_Syntax.n with
       | FStar_Syntax_Syntax.Total (t,uopt) ->
-<<<<<<< HEAD
-          let uu____1023 = inst s t in
-          FStar_Syntax_Syntax.mk_Total' uu____1023 uopt
-      | FStar_Syntax_Syntax.GTotal (t,uopt) ->
-          let uu____1034 = inst s t in
-          FStar_Syntax_Syntax.mk_GTotal' uu____1034 uopt
-      | FStar_Syntax_Syntax.Comp ct ->
-          let ct1 =
-            let uu___155_1037 = ct in
-            let uu____1038 = inst s ct.FStar_Syntax_Syntax.result_typ in
-            let uu____1041 = inst_args s ct.FStar_Syntax_Syntax.effect_args in
-            let uu____1050 =
-=======
           let uu____1019 = inst s t in
           FStar_Syntax_Syntax.mk_Total' uu____1019 uopt
       | FStar_Syntax_Syntax.GTotal (t,uopt) ->
@@ -349,35 +214,22 @@
             let uu____1034 = inst s ct.FStar_Syntax_Syntax.result_typ in
             let uu____1037 = inst_args s ct.FStar_Syntax_Syntax.effect_args in
             let uu____1046 =
->>>>>>> 8e4e5b5b
               FStar_All.pipe_right ct.FStar_Syntax_Syntax.flags
                 (FStar_List.map
                    (fun uu___197_1056  ->
                       match uu___197_1056 with
                       | FStar_Syntax_Syntax.DECREASES t ->
-<<<<<<< HEAD
-                          let uu____1064 = inst s t in
-                          FStar_Syntax_Syntax.DECREASES uu____1064
-=======
                           let uu____1060 = inst s t in
                           FStar_Syntax_Syntax.DECREASES uu____1060
->>>>>>> 8e4e5b5b
                       | f -> f)) in
             {
               FStar_Syntax_Syntax.comp_univs =
                 (uu___201_1033.FStar_Syntax_Syntax.comp_univs);
               FStar_Syntax_Syntax.effect_name =
-<<<<<<< HEAD
-                (uu___155_1037.FStar_Syntax_Syntax.effect_name);
-              FStar_Syntax_Syntax.result_typ = uu____1038;
-              FStar_Syntax_Syntax.effect_args = uu____1041;
-              FStar_Syntax_Syntax.flags = uu____1050
-=======
                 (uu___201_1033.FStar_Syntax_Syntax.effect_name);
               FStar_Syntax_Syntax.result_typ = uu____1034;
               FStar_Syntax_Syntax.effect_args = uu____1037;
               FStar_Syntax_Syntax.flags = uu____1046
->>>>>>> 8e4e5b5b
             } in
           FStar_Syntax_Syntax.mk_Comp ct1
 and inst_lcomp_opt:
@@ -392,30 +244,18 @@
       match l with
       | FStar_Pervasives_Native.None  -> FStar_Pervasives_Native.None
       | FStar_Pervasives_Native.Some rc ->
-<<<<<<< HEAD
-          let uu____1079 =
-            let uu___156_1080 = rc in
-            let uu____1081 =
-=======
           let uu____1075 =
             let uu___202_1076 = rc in
             let uu____1077 =
->>>>>>> 8e4e5b5b
               FStar_Util.map_opt rc.FStar_Syntax_Syntax.residual_typ (inst s) in
             {
               FStar_Syntax_Syntax.residual_effect =
                 (uu___202_1076.FStar_Syntax_Syntax.residual_effect);
               FStar_Syntax_Syntax.residual_typ = uu____1077;
               FStar_Syntax_Syntax.residual_flags =
-<<<<<<< HEAD
-                (uu___156_1080.FStar_Syntax_Syntax.residual_flags)
-            } in
-          FStar_Pervasives_Native.Some uu____1079
-=======
                 (uu___202_1076.FStar_Syntax_Syntax.residual_flags)
             } in
           FStar_Pervasives_Native.Some uu____1075
->>>>>>> 8e4e5b5b
 let instantiate:
   inst_t -> FStar_Syntax_Syntax.term -> FStar_Syntax_Syntax.term =
   fun i  ->
@@ -432,14 +272,8 @@
                        FStar_Ident.lid_equals x
                          (fv.FStar_Syntax_Syntax.fv_name).FStar_Syntax_Syntax.v)
                 i in
-<<<<<<< HEAD
-            match uu____1108 with
-            | FStar_Pervasives_Native.None  -> t1
-            | FStar_Pervasives_Native.Some (uu____1133,us) ->
-=======
             match uu____1102 with
             | FStar_Pervasives_Native.None  -> t1
             | FStar_Pervasives_Native.Some (uu____1127,us) ->
->>>>>>> 8e4e5b5b
                 mk t1 (FStar_Syntax_Syntax.Tm_uinst (t1, us)) in
           inst inst_fv t