--- conflicted
+++ resolved
@@ -44,27 +44,6 @@
 let lident_as_mlsymbol:
   FStar_Ident.lident -> FStar_Extraction_ML_Syntax.mlsymbol =
   fun id  -> (id.FStar_Ident.ident).FStar_Ident.idText
-<<<<<<< HEAD
-let as_pair uu___190_81 =
-  match uu___190_81 with
-  | a::b::[] -> (a, b)
-  | uu____85 -> failwith "Expected a list with 2 elements"
-let binders_as_mlty_binders env bs =
-  FStar_Util.fold_map
-    (fun env1  ->
-       fun uu____117  ->
-         match uu____117 with
-         | (bv,uu____125) ->
-             let uu____126 =
-               let uu____127 =
-                 let uu____129 =
-                   let uu____130 = FStar_Extraction_ML_UEnv.bv_as_ml_tyvar bv in
-                   FStar_Extraction_ML_Syntax.MLTY_Var uu____130 in
-                 Some uu____129 in
-               FStar_Extraction_ML_UEnv.extend_ty env1 bv uu____127 in
-             let uu____131 = FStar_Extraction_ML_UEnv.bv_as_ml_tyvar bv in
-             (uu____126, uu____131)) env bs
-=======
 let as_pair:
   'Auu____72 .
     'Auu____72 Prims.list ->
@@ -147,7 +126,6 @@
                    FStar_Extraction_ML_UEnv.extend_ty env1 bv uu____241 in
                  let uu____246 = FStar_Extraction_ML_UEnv.bv_as_ml_tyvar bv in
                  (uu____240, uu____246)) env bs
->>>>>>> ba3d1149
 let extract_typ_abbrev:
   FStar_Extraction_ML_UEnv.env ->
     FStar_Syntax_Syntax.fv ->
@@ -161,82 +139,6 @@
   fun env  ->
     fun fv  ->
       fun quals  ->
-<<<<<<< HEAD
-        fun def  ->
-          let lid = (fv.FStar_Syntax_Syntax.fv_name).FStar_Syntax_Syntax.v in
-          let def1 =
-            let uu____159 =
-              let uu____160 = FStar_Syntax_Subst.compress def in
-              FStar_All.pipe_right uu____160 FStar_Syntax_Util.unmeta in
-            FStar_All.pipe_right uu____159 FStar_Syntax_Util.un_uinst in
-          let def2 =
-            match def1.FStar_Syntax_Syntax.n with
-            | FStar_Syntax_Syntax.Tm_abs uu____162 ->
-                FStar_Extraction_ML_Term.normalize_abs def1
-            | uu____177 -> def1 in
-          let uu____178 =
-            match def2.FStar_Syntax_Syntax.n with
-            | FStar_Syntax_Syntax.Tm_abs (bs,body,uu____185) ->
-                FStar_Syntax_Subst.open_term bs body
-            | uu____208 -> ([], def2) in
-          match uu____178 with
-          | (bs,body) ->
-              let assumed =
-                FStar_Util.for_some
-                  (fun uu___191_220  ->
-                     match uu___191_220 with
-                     | FStar_Syntax_Syntax.Assumption  -> true
-                     | uu____221 -> false) quals in
-              let uu____222 = binders_as_mlty_binders env bs in
-              (match uu____222 with
-               | (env1,ml_bs) ->
-                   let body1 =
-                     let uu____240 =
-                       FStar_Extraction_ML_Term.term_as_mlty env1 body in
-                     FStar_All.pipe_right uu____240
-                       (FStar_Extraction_ML_Util.eraseTypeDeep
-                          (FStar_Extraction_ML_Util.udelta_unfold env1)) in
-                   let mangled_projector =
-                     let uu____243 =
-                       FStar_All.pipe_right quals
-                         (FStar_Util.for_some
-                            (fun uu___192_245  ->
-                               match uu___192_245 with
-                               | FStar_Syntax_Syntax.Projector uu____246 ->
-                                   true
-                               | uu____249 -> false)) in
-                     if uu____243
-                     then
-                       let mname = mangle_projector_lid lid in
-                       Some ((mname.FStar_Ident.ident).FStar_Ident.idText)
-                     else None in
-                   let td =
-                     let uu____265 =
-                       let uu____276 = lident_as_mlsymbol lid in
-                       (assumed, uu____276, mangled_projector, ml_bs,
-                         (Some (FStar_Extraction_ML_Syntax.MLTD_Abbrev body1))) in
-                     [uu____265] in
-                   let def3 =
-                     let uu____304 =
-                       let uu____305 =
-                         FStar_Extraction_ML_Util.mlloc_of_range
-                           (FStar_Ident.range_of_lid lid) in
-                       FStar_Extraction_ML_Syntax.MLM_Loc uu____305 in
-                     [uu____304; FStar_Extraction_ML_Syntax.MLM_Ty td] in
-                   let env2 =
-                     let uu____307 =
-                       FStar_All.pipe_right quals
-                         (FStar_Util.for_some
-                            (fun uu___193_309  ->
-                               match uu___193_309 with
-                               | FStar_Syntax_Syntax.Assumption  -> true
-                               | FStar_Syntax_Syntax.New  -> true
-                               | uu____310 -> false)) in
-                     if uu____307
-                     then env1
-                     else FStar_Extraction_ML_UEnv.extend_tydef env1 fv td in
-                   (env2, def3))
-=======
         fun attrs  ->
           fun def  ->
             let lid = (fv.FStar_Syntax_Syntax.fv_name).FStar_Syntax_Syntax.v in
@@ -316,7 +218,6 @@
                        then FStar_Extraction_ML_UEnv.extend_type_name env1 fv
                        else FStar_Extraction_ML_UEnv.extend_tydef env1 fv td in
                      (env2, def3))
->>>>>>> ba3d1149
 type data_constructor =
   {
   dname: FStar_Ident.lident;
@@ -584,15 +485,9 @@
                       let tbody =
                         let uu____1498 =
                           FStar_Util.find_opt
-<<<<<<< HEAD
-                            (fun uu___194_739  ->
-                               match uu___194_739 with
-                               | FStar_Syntax_Syntax.RecordType uu____740 ->
-=======
                             (fun uu___156_1503  ->
                                match uu___156_1503 with
                                | FStar_Syntax_Syntax.RecordType uu____1504 ->
->>>>>>> ba3d1149
                                    true
                                | uu____1513 -> false) ind.iquals in
                         match uu____1498 with
@@ -872,13 +767,8 @@
              let uu____2368 =
                FStar_All.pipe_right quals
                  (FStar_Util.for_some
-<<<<<<< HEAD
-                    (fun uu___195_1226  ->
-                       match uu___195_1226 with
-=======
                     (fun uu___157_2372  ->
                        match uu___157_2372 with
->>>>>>> ba3d1149
                        | FStar_Syntax_Syntax.Assumption  -> true
                        | uu____2373 -> false)) in
              Prims.op_Negation uu____2368 in
@@ -1073,13 +963,8 @@
                                       let uu____2829 =
                                         FStar_All.pipe_right quals
                                           (FStar_Util.for_some
-<<<<<<< HEAD
-                                             (fun uu___196_1409  ->
-                                                match uu___196_1409 with
-=======
                                              (fun uu___158_2834  ->
                                                 match uu___158_2834 with
->>>>>>> ba3d1149
                                                 | FStar_Syntax_Syntax.Projector
                                                     uu____2835 -> true
                                                 | uu____2840 -> false)) in
@@ -1103,11 +988,7 @@
                                         match uu____2847 with
                                         | (env1,uu____2859) ->
                                             (env1,
-<<<<<<< HEAD
-                                              (let uu___201_1427 = ml_lb in
-=======
                                               (let uu___163_2861 = ml_lb in
->>>>>>> ba3d1149
                                                {
                                                  FStar_Extraction_ML_Syntax.mllb_name
                                                    =
@@ -1116,18 +997,6 @@
                                                      (Prims.parse_int "0"));
                                                  FStar_Extraction_ML_Syntax.mllb_tysc
                                                    =
-<<<<<<< HEAD
-                                                   (uu___201_1427.FStar_Extraction_ML_Syntax.mllb_tysc);
-                                                 FStar_Extraction_ML_Syntax.mllb_add_unit
-                                                   =
-                                                   (uu___201_1427.FStar_Extraction_ML_Syntax.mllb_add_unit);
-                                                 FStar_Extraction_ML_Syntax.mllb_def
-                                                   =
-                                                   (uu___201_1427.FStar_Extraction_ML_Syntax.mllb_def);
-                                                 FStar_Extraction_ML_Syntax.print_typ
-                                                   =
-                                                   (uu___201_1427.FStar_Extraction_ML_Syntax.print_typ)
-=======
                                                    (uu___163_2861.FStar_Extraction_ML_Syntax.mllb_tysc);
                                                  FStar_Extraction_ML_Syntax.mllb_add_unit
                                                    =
@@ -1138,7 +1007,6 @@
                                                  FStar_Extraction_ML_Syntax.print_typ
                                                    =
                                                    (uu___163_2861.FStar_Extraction_ML_Syntax.print_typ)
->>>>>>> ba3d1149
                                                }))
                                       else
                                         (let uu____2865 =
@@ -1162,13 +1030,8 @@
                       | (g1,ml_lbs') ->
                           let flags =
                             FStar_List.choose
-<<<<<<< HEAD
-                              (fun uu___197_1454  ->
-                                 match uu___197_1454 with
-=======
                               (fun uu___159_2906  ->
                                  match uu___159_2906 with
->>>>>>> ba3d1149
                                  | FStar_Syntax_Syntax.Assumption  ->
                                      FStar_Pervasives_Native.Some
                                        FStar_Extraction_ML_Syntax.Assumed
@@ -1182,13 +1045,8 @@
                               quals in
                           let flags' =
                             FStar_List.choose
-<<<<<<< HEAD
-                              (fun uu___198_1461  ->
-                                 match uu___198_1461 with
-=======
                               (fun uu___160_2920  ->
                                  match uu___160_2920 with
->>>>>>> ba3d1149
                                  | {
                                      FStar_Syntax_Syntax.n =
                                        FStar_Syntax_Syntax.Tm_constant
@@ -1249,18 +1107,6 @@
                      FStar_Syntax_Util.abs [b] uu____3005
                        FStar_Pervasives_Native.None
                  | (bs,t1) ->
-<<<<<<< HEAD
-                     let uu____1541 = fail_exp lid t1 in
-                     FStar_Syntax_Util.abs bs uu____1541 None in
-               let uu___202_1547 = se in
-               let uu____1548 =
-                 let uu____1549 =
-                   let uu____1555 =
-                     let uu____1559 =
-                       let uu____1561 =
-                         let uu____1562 =
-                           let uu____1565 =
-=======
                      let uu____3024 = fail_exp lid t1 in
                      FStar_Syntax_Util.abs bs uu____3024
                        FStar_Pervasives_Native.None in
@@ -1272,7 +1118,6 @@
                        let uu____3044 =
                          let uu____3045 =
                            let uu____3050 =
->>>>>>> ba3d1149
                              FStar_Syntax_Syntax.lid_as_fv lid
                                FStar_Syntax_Syntax.Delta_constant
                                FStar_Pervasives_Native.None in
@@ -1292,13 +1137,6 @@
                {
                  FStar_Syntax_Syntax.sigel = uu____3026;
                  FStar_Syntax_Syntax.sigrng =
-<<<<<<< HEAD
-                   (uu___202_1547.FStar_Syntax_Syntax.sigrng);
-                 FStar_Syntax_Syntax.sigquals =
-                   (uu___202_1547.FStar_Syntax_Syntax.sigquals);
-                 FStar_Syntax_Syntax.sigmeta =
-                   (uu___202_1547.FStar_Syntax_Syntax.sigmeta)
-=======
                    (uu___164_3025.FStar_Syntax_Syntax.sigrng);
                  FStar_Syntax_Syntax.sigquals =
                    (uu___164_3025.FStar_Syntax_Syntax.sigquals);
@@ -1306,24 +1144,12 @@
                    (uu___164_3025.FStar_Syntax_Syntax.sigmeta);
                  FStar_Syntax_Syntax.sigattrs =
                    (uu___164_3025.FStar_Syntax_Syntax.sigattrs)
->>>>>>> ba3d1149
                } in
              let uu____3061 = extract_sig g always_fail in
              (match uu____3061 with
               | (g1,mlm) ->
                   let uu____3080 =
                     FStar_Util.find_map quals
-<<<<<<< HEAD
-                      (fun uu___199_1585  ->
-                         match uu___199_1585 with
-                         | FStar_Syntax_Syntax.Discriminator l -> Some l
-                         | uu____1588 -> None) in
-                  (match uu____1583 with
-                   | Some l ->
-                       let uu____1593 =
-                         let uu____1595 =
-                           let uu____1596 =
-=======
                       (fun uu___161_3085  ->
                          match uu___161_3085 with
                          | FStar_Syntax_Syntax.Discriminator l ->
@@ -1334,7 +1160,6 @@
                        let uu____3097 =
                          let uu____3100 =
                            let uu____3101 =
->>>>>>> ba3d1149
                              FStar_Extraction_ML_Util.mlloc_of_range
                                se.FStar_Syntax_Syntax.sigrng in
                            FStar_Extraction_ML_Syntax.MLM_Loc uu____3101 in
@@ -1348,16 +1173,6 @@
                    | uu____3108 ->
                        let uu____3111 =
                          FStar_Util.find_map quals
-<<<<<<< HEAD
-                           (fun uu___200_1605  ->
-                              match uu___200_1605 with
-                              | FStar_Syntax_Syntax.Projector (l,uu____1608)
-                                  -> Some l
-                              | uu____1609 -> None) in
-                       (match uu____1603 with
-                        | Some uu____1613 -> (g1, [])
-                        | uu____1615 -> (g1, mlm))))
-=======
                            (fun uu___162_3117  ->
                               match uu___162_3117 with
                               | FStar_Syntax_Syntax.Projector (l,uu____3121)
@@ -1366,7 +1181,6 @@
                        (match uu____3111 with
                         | FStar_Pervasives_Native.Some uu____3129 -> (g1, [])
                         | uu____3132 -> (g1, mlm))))
->>>>>>> ba3d1149
            else (g, [])
        | FStar_Syntax_Syntax.Sig_main e ->
            let uu____3141 = FStar_Extraction_ML_Term.term_as_mlexpr g e in
@@ -1414,51 +1228,6 @@
            FStar_Syntax_Print.lid_to_string m.FStar_Syntax_Syntax.name in
          FStar_Util.print1 "Extracting module %s\n" uu____3257
        else ());
-<<<<<<< HEAD
-      (let uu____1693 = FStar_Options.restore_cmd_line_options true in
-       let name =
-         FStar_Extraction_ML_Syntax.mlpath_of_lident
-           m.FStar_Syntax_Syntax.name in
-       let g1 =
-         let uu___203_1696 = g in
-         {
-           FStar_Extraction_ML_UEnv.tcenv =
-             (uu___203_1696.FStar_Extraction_ML_UEnv.tcenv);
-           FStar_Extraction_ML_UEnv.gamma =
-             (uu___203_1696.FStar_Extraction_ML_UEnv.gamma);
-           FStar_Extraction_ML_UEnv.tydefs =
-             (uu___203_1696.FStar_Extraction_ML_UEnv.tydefs);
-           FStar_Extraction_ML_UEnv.currentModule = name
-         } in
-       let uu____1697 =
-         FStar_Util.fold_map extract_sig g1
-           m.FStar_Syntax_Syntax.declarations in
-       match uu____1697 with
-       | (g2,sigs) ->
-           let mlm = FStar_List.flatten sigs in
-           let is_kremlin =
-             let uu____1714 = FStar_Options.codegen () in
-             match uu____1714 with
-             | Some "Kremlin" -> true
-             | uu____1716 -> false in
-           let uu____1718 =
-             (((m.FStar_Syntax_Syntax.name).FStar_Ident.str <> "Prims") &&
-                (is_kremlin ||
-                   (Prims.op_Negation m.FStar_Syntax_Syntax.is_interface)))
-               &&
-               (FStar_Options.should_extract
-                  (m.FStar_Syntax_Syntax.name).FStar_Ident.str) in
-           if uu____1718
-           then
-             ((let uu____1723 =
-                 FStar_Syntax_Print.lid_to_string m.FStar_Syntax_Syntax.name in
-               FStar_Util.print1 "Extracted module %s\n" uu____1723);
-              (g2,
-                [FStar_Extraction_ML_Syntax.MLLib
-                   [(name, (Some ([], mlm)),
-                      (FStar_Extraction_ML_Syntax.MLLib []))]]))
-           else (g2, []))
-=======
       (let codegen_opt = FStar_Options.codegen () in
        let uu____3262 = FStar_Options.restore_cmd_line_options true in
        (match codegen_opt with
@@ -1510,5 +1279,4 @@
                  [FStar_Extraction_ML_Syntax.MLLib
                     [(name, (FStar_Pervasives_Native.Some ([], mlm)),
                        (FStar_Extraction_ML_Syntax.MLLib []))]]))
-            else (g2, [])))
->>>>>>> ba3d1149
+            else (g2, [])))