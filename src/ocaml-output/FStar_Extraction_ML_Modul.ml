--- conflicted
+++ resolved
@@ -1,1405 +1,4 @@
-
 open Prims
-<<<<<<< HEAD
-open FStar_Pervasives
-
-let fail_exp : FStar_Ident.lident  ->  FStar_Syntax_Syntax.typ  ->  FStar_Syntax_Syntax.term' FStar_Syntax_Syntax.syntax = (fun lid t -> (
-
-let uu____13 = (
-
-let uu____20 = (
-
-let uu____21 = (
-
-let uu____36 = (FStar_Syntax_Syntax.fvar FStar_Parser_Const.failwith_lid FStar_Syntax_Syntax.delta_constant FStar_Pervasives_Native.None)
-in (
-
-let uu____37 = (
-
-let uu____40 = (FStar_Syntax_Syntax.iarg t)
-in (
-
-let uu____41 = (
-
-let uu____44 = (
-
-let uu____45 = (
-
-let uu____46 = (
-
-let uu____53 = (
-
-let uu____54 = (
-
-let uu____55 = (
-
-let uu____60 = (
-
-let uu____61 = (FStar_Syntax_Print.lid_to_string lid)
-in (Prims.strcat "Not yet implemented:" uu____61))
-in ((uu____60), (FStar_Range.dummyRange)))
-in FStar_Const.Const_string (uu____55))
-in FStar_Syntax_Syntax.Tm_constant (uu____54))
-in (FStar_Syntax_Syntax.mk uu____53))
-in (uu____46 FStar_Pervasives_Native.None FStar_Range.dummyRange))
-in (FStar_All.pipe_left FStar_Syntax_Syntax.as_arg uu____45))
-in (uu____44)::[])
-in (uu____40)::uu____41))
-in ((uu____36), (uu____37))))
-in FStar_Syntax_Syntax.Tm_app (uu____21))
-in (FStar_Syntax_Syntax.mk uu____20))
-in (uu____13 FStar_Pervasives_Native.None FStar_Range.dummyRange)))
-
-
-let mangle_projector_lid : FStar_Ident.lident  ->  FStar_Ident.lident = (fun x -> x)
-
-
-let lident_as_mlsymbol : FStar_Ident.lident  ->  FStar_Extraction_ML_Syntax.mlsymbol = (fun id1 -> (FStar_Extraction_ML_Syntax.avoid_keyword id1.FStar_Ident.ident.FStar_Ident.idText))
-
-
-let as_pair : 'Auu____84 . 'Auu____84 Prims.list  ->  ('Auu____84 * 'Auu____84) = (fun uu___70_95 -> (match (uu___70_95) with
-| (a)::(b)::[] -> begin
-((a), (b))
-end
-| uu____100 -> begin
-(failwith "Expected a list with 2 elements")
-end))
-
-
-let rec extract_meta : FStar_Syntax_Syntax.term  ->  FStar_Extraction_ML_Syntax.meta FStar_Pervasives_Native.option = (fun x -> (
-
-let uu____114 = (FStar_Syntax_Subst.compress x)
-in (match (uu____114) with
-| {FStar_Syntax_Syntax.n = FStar_Syntax_Syntax.Tm_fvar (fv); FStar_Syntax_Syntax.pos = uu____118; FStar_Syntax_Syntax.vars = uu____119} -> begin
-(
-
-let uu____122 = (
-
-let uu____123 = (FStar_Syntax_Syntax.lid_of_fv fv)
-in (FStar_Ident.string_of_lid uu____123))
-in (match (uu____122) with
-| "FStar.Pervasives.PpxDerivingShow" -> begin
-FStar_Pervasives_Native.Some (FStar_Extraction_ML_Syntax.PpxDerivingShow)
-end
-| "FStar.Pervasives.CInline" -> begin
-FStar_Pervasives_Native.Some (FStar_Extraction_ML_Syntax.CInline)
-end
-| "FStar.Pervasives.Substitute" -> begin
-FStar_Pervasives_Native.Some (FStar_Extraction_ML_Syntax.Substitute)
-end
-| "FStar.Pervasives.Gc" -> begin
-FStar_Pervasives_Native.Some (FStar_Extraction_ML_Syntax.GCType)
-end
-| uu____126 -> begin
-FStar_Pervasives_Native.None
-end))
-end
-| {FStar_Syntax_Syntax.n = FStar_Syntax_Syntax.Tm_app ({FStar_Syntax_Syntax.n = FStar_Syntax_Syntax.Tm_fvar (fv); FStar_Syntax_Syntax.pos = uu____128; FStar_Syntax_Syntax.vars = uu____129}, (({FStar_Syntax_Syntax.n = FStar_Syntax_Syntax.Tm_constant (FStar_Const.Const_string (s, uu____131)); FStar_Syntax_Syntax.pos = uu____132; FStar_Syntax_Syntax.vars = uu____133}, uu____134))::[]); FStar_Syntax_Syntax.pos = uu____135; FStar_Syntax_Syntax.vars = uu____136} -> begin
-(
-
-let uu____167 = (
-
-let uu____168 = (FStar_Syntax_Syntax.lid_of_fv fv)
-in (FStar_Ident.string_of_lid uu____168))
-in (match (uu____167) with
-| "FStar.Pervasives.PpxDerivingShowConstant" -> begin
-FStar_Pervasives_Native.Some (FStar_Extraction_ML_Syntax.PpxDerivingShowConstant (s))
-end
-| "FStar.Pervasives.Comment" -> begin
-FStar_Pervasives_Native.Some (FStar_Extraction_ML_Syntax.Comment (s))
-end
-| "FStar.Pervasives.CPrologue" -> begin
-FStar_Pervasives_Native.Some (FStar_Extraction_ML_Syntax.CPrologue (s))
-end
-| "FStar.Pervasives.CEpilogue" -> begin
-FStar_Pervasives_Native.Some (FStar_Extraction_ML_Syntax.CEpilogue (s))
-end
-| "FStar.Pervasives.CConst" -> begin
-FStar_Pervasives_Native.Some (FStar_Extraction_ML_Syntax.CConst (s))
-end
-| uu____171 -> begin
-FStar_Pervasives_Native.None
-end))
-end
-| {FStar_Syntax_Syntax.n = FStar_Syntax_Syntax.Tm_constant (FStar_Const.Const_string ("KremlinPrivate", uu____172)); FStar_Syntax_Syntax.pos = uu____173; FStar_Syntax_Syntax.vars = uu____174} -> begin
-FStar_Pervasives_Native.Some (FStar_Extraction_ML_Syntax.Private)
-end
-| {FStar_Syntax_Syntax.n = FStar_Syntax_Syntax.Tm_constant (FStar_Const.Const_string ("c_inline", uu____177)); FStar_Syntax_Syntax.pos = uu____178; FStar_Syntax_Syntax.vars = uu____179} -> begin
-FStar_Pervasives_Native.Some (FStar_Extraction_ML_Syntax.CInline)
-end
-| {FStar_Syntax_Syntax.n = FStar_Syntax_Syntax.Tm_constant (FStar_Const.Const_string ("substitute", uu____182)); FStar_Syntax_Syntax.pos = uu____183; FStar_Syntax_Syntax.vars = uu____184} -> begin
-FStar_Pervasives_Native.Some (FStar_Extraction_ML_Syntax.Substitute)
-end
-| {FStar_Syntax_Syntax.n = FStar_Syntax_Syntax.Tm_meta (x1, uu____188); FStar_Syntax_Syntax.pos = uu____189; FStar_Syntax_Syntax.vars = uu____190} -> begin
-(extract_meta x1)
-end
-| uu____197 -> begin
-FStar_Pervasives_Native.None
-end)))
-
-
-let extract_metadata : FStar_Syntax_Syntax.term Prims.list  ->  FStar_Extraction_ML_Syntax.meta Prims.list = (fun metas -> (FStar_List.choose extract_meta metas))
-
-
-let binders_as_mlty_binders : 'Auu____215 . FStar_Extraction_ML_UEnv.env  ->  (FStar_Syntax_Syntax.bv * 'Auu____215) Prims.list  ->  (FStar_Extraction_ML_UEnv.env * Prims.string Prims.list) = (fun env bs -> (FStar_Util.fold_map (fun env1 uu____255 -> (match (uu____255) with
-| (bv, uu____265) -> begin
-(
-
-let uu____266 = (
-
-let uu____267 = (
-
-let uu____270 = (
-
-let uu____271 = (FStar_Extraction_ML_UEnv.bv_as_ml_tyvar bv)
-in FStar_Extraction_ML_Syntax.MLTY_Var (uu____271))
-in FStar_Pervasives_Native.Some (uu____270))
-in (FStar_Extraction_ML_UEnv.extend_ty env1 bv uu____267))
-in (
-
-let uu____272 = (FStar_Extraction_ML_UEnv.bv_as_ml_tyvar bv)
-in ((uu____266), (uu____272))))
-end)) env bs))
-
-
-let extract_typ_abbrev : FStar_Extraction_ML_UEnv.env  ->  FStar_Syntax_Syntax.fv  ->  FStar_Syntax_Syntax.qualifier Prims.list  ->  FStar_Syntax_Syntax.term Prims.list  ->  FStar_Syntax_Syntax.term  ->  (FStar_Extraction_ML_UEnv.env * FStar_Extraction_ML_Syntax.mlmodule1 Prims.list) = (fun env fv quals attrs def -> (
-
-let lid = fv.FStar_Syntax_Syntax.fv_name.FStar_Syntax_Syntax.v
-in (
-
-let def1 = (
-
-let uu____314 = (
-
-let uu____315 = (FStar_Syntax_Subst.compress def)
-in (FStar_All.pipe_right uu____315 FStar_Syntax_Util.unmeta))
-in (FStar_All.pipe_right uu____314 FStar_Syntax_Util.un_uinst))
-in (
-
-let def2 = (match (def1.FStar_Syntax_Syntax.n) with
-| FStar_Syntax_Syntax.Tm_abs (uu____317) -> begin
-(FStar_Extraction_ML_Term.normalize_abs def1)
-end
-| uu____334 -> begin
-def1
-end)
-in (
-
-let uu____335 = (match (def2.FStar_Syntax_Syntax.n) with
-| FStar_Syntax_Syntax.Tm_abs (bs, body, uu____346) -> begin
-(FStar_Syntax_Subst.open_term bs body)
-end
-| uu____367 -> begin
-(([]), (def2))
-end)
-in (match (uu____335) with
-| (bs, body) -> begin
-(
-
-let assumed = (FStar_Util.for_some (fun uu___71_388 -> (match (uu___71_388) with
-| FStar_Syntax_Syntax.Assumption -> begin
-true
-end
-| uu____389 -> begin
-false
-end)) quals)
-in (
-
-let uu____390 = (binders_as_mlty_binders env bs)
-in (match (uu____390) with
-| (env1, ml_bs) -> begin
-(
-
-let body1 = (
-
-let uu____410 = (FStar_Extraction_ML_Term.term_as_mlty env1 body)
-in (FStar_All.pipe_right uu____410 (FStar_Extraction_ML_Util.eraseTypeDeep (FStar_Extraction_ML_Util.udelta_unfold env1))))
-in (
-
-let mangled_projector = (
-
-let uu____414 = (FStar_All.pipe_right quals (FStar_Util.for_some (fun uu___72_419 -> (match (uu___72_419) with
-| FStar_Syntax_Syntax.Projector (uu____420) -> begin
-true
-end
-| uu____425 -> begin
-false
-end))))
-in (match (uu____414) with
-| true -> begin
-(
-
-let mname = (mangle_projector_lid lid)
-in FStar_Pervasives_Native.Some (mname.FStar_Ident.ident.FStar_Ident.idText))
-end
-| uu____429 -> begin
-FStar_Pervasives_Native.None
-end))
-in (
-
-let metadata = (extract_metadata attrs)
-in (
-
-let td = (
-
-let uu____456 = (
-
-let uu____477 = (lident_as_mlsymbol lid)
-in ((assumed), (uu____477), (mangled_projector), (ml_bs), (metadata), (FStar_Pervasives_Native.Some (FStar_Extraction_ML_Syntax.MLTD_Abbrev (body1)))))
-in (uu____456)::[])
-in (
-
-let def3 = (
-
-let uu____529 = (
-
-let uu____530 = (
-
-let uu____531 = (FStar_Ident.range_of_lid lid)
-in (FStar_Extraction_ML_Util.mlloc_of_range uu____531))
-in FStar_Extraction_ML_Syntax.MLM_Loc (uu____530))
-in (uu____529)::(FStar_Extraction_ML_Syntax.MLM_Ty (td))::[])
-in (
-
-let env2 = (
-
-let uu____533 = (FStar_All.pipe_right quals (FStar_Util.for_some (fun uu___73_537 -> (match (uu___73_537) with
-| FStar_Syntax_Syntax.Assumption -> begin
-true
-end
-| FStar_Syntax_Syntax.New -> begin
-true
-end
-| uu____538 -> begin
-false
-end))))
-in (match (uu____533) with
-| true -> begin
-(FStar_Extraction_ML_UEnv.extend_type_name env1 fv)
-end
-| uu____539 -> begin
-(FStar_Extraction_ML_UEnv.extend_tydef env1 fv td)
-end))
-in ((env2), (def3))))))))
-end)))
-end))))))
-
-type data_constructor =
-{dname : FStar_Ident.lident; dtyp : FStar_Syntax_Syntax.typ}
-
-
-let __proj__Mkdata_constructor__item__dname : data_constructor  ->  FStar_Ident.lident = (fun projectee -> (match (projectee) with
-| {dname = __fname__dname; dtyp = __fname__dtyp} -> begin
-__fname__dname
-end))
-
-
-let __proj__Mkdata_constructor__item__dtyp : data_constructor  ->  FStar_Syntax_Syntax.typ = (fun projectee -> (match (projectee) with
-| {dname = __fname__dname; dtyp = __fname__dtyp} -> begin
-__fname__dtyp
-end))
-
-type inductive_family =
-{iname : FStar_Ident.lident; iparams : FStar_Syntax_Syntax.binders; ityp : FStar_Syntax_Syntax.term; idatas : data_constructor Prims.list; iquals : FStar_Syntax_Syntax.qualifier Prims.list; imetadata : FStar_Extraction_ML_Syntax.metadata}
-
-
-let __proj__Mkinductive_family__item__iname : inductive_family  ->  FStar_Ident.lident = (fun projectee -> (match (projectee) with
-| {iname = __fname__iname; iparams = __fname__iparams; ityp = __fname__ityp; idatas = __fname__idatas; iquals = __fname__iquals; imetadata = __fname__imetadata} -> begin
-__fname__iname
-end))
-
-
-let __proj__Mkinductive_family__item__iparams : inductive_family  ->  FStar_Syntax_Syntax.binders = (fun projectee -> (match (projectee) with
-| {iname = __fname__iname; iparams = __fname__iparams; ityp = __fname__ityp; idatas = __fname__idatas; iquals = __fname__iquals; imetadata = __fname__imetadata} -> begin
-__fname__iparams
-end))
-
-
-let __proj__Mkinductive_family__item__ityp : inductive_family  ->  FStar_Syntax_Syntax.term = (fun projectee -> (match (projectee) with
-| {iname = __fname__iname; iparams = __fname__iparams; ityp = __fname__ityp; idatas = __fname__idatas; iquals = __fname__iquals; imetadata = __fname__imetadata} -> begin
-__fname__ityp
-end))
-
-
-let __proj__Mkinductive_family__item__idatas : inductive_family  ->  data_constructor Prims.list = (fun projectee -> (match (projectee) with
-| {iname = __fname__iname; iparams = __fname__iparams; ityp = __fname__ityp; idatas = __fname__idatas; iquals = __fname__iquals; imetadata = __fname__imetadata} -> begin
-__fname__idatas
-end))
-
-
-let __proj__Mkinductive_family__item__iquals : inductive_family  ->  FStar_Syntax_Syntax.qualifier Prims.list = (fun projectee -> (match (projectee) with
-| {iname = __fname__iname; iparams = __fname__iparams; ityp = __fname__ityp; idatas = __fname__idatas; iquals = __fname__iquals; imetadata = __fname__imetadata} -> begin
-__fname__iquals
-end))
-
-
-let __proj__Mkinductive_family__item__imetadata : inductive_family  ->  FStar_Extraction_ML_Syntax.metadata = (fun projectee -> (match (projectee) with
-| {iname = __fname__iname; iparams = __fname__iparams; ityp = __fname__ityp; idatas = __fname__idatas; iquals = __fname__iquals; imetadata = __fname__imetadata} -> begin
-__fname__imetadata
-end))
-
-
-let print_ifamily : inductive_family  ->  unit = (fun i -> (
-
-let uu____703 = (FStar_Syntax_Print.lid_to_string i.iname)
-in (
-
-let uu____704 = (FStar_Syntax_Print.binders_to_string " " i.iparams)
-in (
-
-let uu____705 = (FStar_Syntax_Print.term_to_string i.ityp)
-in (
-
-let uu____706 = (
-
-let uu____707 = (FStar_All.pipe_right i.idatas (FStar_List.map (fun d -> (
-
-let uu____718 = (FStar_Syntax_Print.lid_to_string d.dname)
-in (
-
-let uu____719 = (
-
-let uu____720 = (FStar_Syntax_Print.term_to_string d.dtyp)
-in (Prims.strcat " : " uu____720))
-in (Prims.strcat uu____718 uu____719))))))
-in (FStar_All.pipe_right uu____707 (FStar_String.concat "\n\t\t")))
-in (FStar_Util.print4 "\n\t%s %s : %s { %s }\n" uu____703 uu____704 uu____705 uu____706))))))
-
-
-let bundle_as_inductive_families : 'Auu____733 . FStar_Extraction_ML_UEnv.env  ->  FStar_Syntax_Syntax.sigelt Prims.list  ->  'Auu____733  ->  FStar_Syntax_Syntax.attribute Prims.list  ->  (FStar_Extraction_ML_UEnv.env * inductive_family Prims.list) = (fun env ses quals attrs -> (
-
-let uu____768 = (FStar_Util.fold_map (fun env1 se -> (match (se.FStar_Syntax_Syntax.sigel) with
-| FStar_Syntax_Syntax.Sig_inductive_typ (l, _us, bs, t, _mut_i, datas) -> begin
-(
-
-let uu____815 = (FStar_Syntax_Subst.open_term bs t)
-in (match (uu____815) with
-| (bs1, t1) -> begin
-(
-
-let datas1 = (FStar_All.pipe_right ses (FStar_List.collect (fun se1 -> (match (se1.FStar_Syntax_Syntax.sigel) with
-| FStar_Syntax_Syntax.Sig_datacon (d, uu____854, t2, l', nparams, uu____858) when (FStar_Ident.lid_equals l l') -> begin
-(
-
-let uu____863 = (FStar_Syntax_Util.arrow_formals t2)
-in (match (uu____863) with
-| (bs', body) -> begin
-(
-
-let uu____896 = (FStar_Util.first_N (FStar_List.length bs1) bs')
-in (match (uu____896) with
-| (bs_params, rest) -> begin
-(
-
-let subst1 = (FStar_List.map2 (fun uu____967 uu____968 -> (match (((uu____967), (uu____968))) with
-| ((b', uu____986), (b, uu____988)) -> begin
-(
-
-let uu____997 = (
-
-let uu____1004 = (FStar_Syntax_Syntax.bv_to_name b)
-in ((b'), (uu____1004)))
-in FStar_Syntax_Syntax.NT (uu____997))
-end)) bs_params bs1)
-in (
-
-let t3 = (
-
-let uu____1006 = (
-
-let uu____1009 = (FStar_Syntax_Syntax.mk_Total body)
-in (FStar_Syntax_Util.arrow rest uu____1009))
-in (FStar_All.pipe_right uu____1006 (FStar_Syntax_Subst.subst subst1)))
-in ({dname = d; dtyp = t3})::[]))
-end))
-end))
-end
-| uu____1014 -> begin
-[]
-end))))
-in (
-
-let metadata = (extract_metadata (FStar_List.append se.FStar_Syntax_Syntax.sigattrs attrs))
-in (
-
-let env2 = (
-
-let uu____1019 = (FStar_Syntax_Syntax.lid_as_fv l FStar_Syntax_Syntax.delta_constant FStar_Pervasives_Native.None)
-in (FStar_Extraction_ML_UEnv.extend_type_name env1 uu____1019))
-in ((env2), (({iname = l; iparams = bs1; ityp = t1; idatas = datas1; iquals = se.FStar_Syntax_Syntax.sigquals; imetadata = metadata})::[])))))
-end))
-end
-| uu____1022 -> begin
-((env1), ([]))
-end)) env ses)
-in (match (uu____768) with
-| (env1, ifams) -> begin
-((env1), ((FStar_List.flatten ifams)))
-end)))
-
-
-type env_t =
-FStar_Extraction_ML_UEnv.env
-
-
-let extract_bundle : env_t  ->  FStar_Syntax_Syntax.sigelt  ->  (env_t * FStar_Extraction_ML_Syntax.mlmodule1 Prims.list) = (fun env se -> (
-
-let extract_ctor = (fun ml_tyvars env1 ctor -> (
-
-let mlt = (
-
-let uu____1108 = (FStar_Extraction_ML_Term.term_as_mlty env1 ctor.dtyp)
-in (FStar_Extraction_ML_Util.eraseTypeDeep (FStar_Extraction_ML_Util.udelta_unfold env1) uu____1108))
-in (
-
-let steps = (FStar_TypeChecker_Normalize.Inlining)::(FStar_TypeChecker_Normalize.UnfoldUntil (FStar_Syntax_Syntax.delta_constant))::(FStar_TypeChecker_Normalize.EraseUniverses)::(FStar_TypeChecker_Normalize.AllowUnboundUniverses)::[]
-in (
-
-let names1 = (
-
-let uu____1115 = (
-
-let uu____1116 = (
-
-let uu____1119 = (FStar_TypeChecker_Normalize.normalize steps env1.FStar_Extraction_ML_UEnv.tcenv ctor.dtyp)
-in (FStar_Syntax_Subst.compress uu____1119))
-in uu____1116.FStar_Syntax_Syntax.n)
-in (match (uu____1115) with
-| FStar_Syntax_Syntax.Tm_arrow (bs, uu____1123) -> begin
-(FStar_List.map (fun uu____1149 -> (match (uu____1149) with
-| ({FStar_Syntax_Syntax.ppname = ppname; FStar_Syntax_Syntax.index = uu____1155; FStar_Syntax_Syntax.sort = uu____1156}, uu____1157) -> begin
-ppname.FStar_Ident.idText
-end)) bs)
-end
-| uu____1160 -> begin
-[]
-end))
-in (
-
-let tys = ((ml_tyvars), (mlt))
-in (
-
-let fvv = (FStar_Extraction_ML_UEnv.mkFvvar ctor.dname ctor.dtyp)
-in (
-
-let uu____1171 = (
-
-let uu____1172 = (FStar_Extraction_ML_UEnv.extend_fv env1 fvv tys false false)
-in (FStar_Pervasives_Native.fst uu____1172))
-in (
-
-let uu____1177 = (
-
-let uu____1188 = (lident_as_mlsymbol ctor.dname)
-in (
-
-let uu____1189 = (
-
-let uu____1196 = (FStar_Extraction_ML_Util.argTypes mlt)
-in (FStar_List.zip names1 uu____1196))
-in ((uu____1188), (uu____1189))))
-in ((uu____1171), (uu____1177))))))))))
-in (
-
-let extract_one_family = (fun env1 ind -> (
-
-let uu____1248 = (binders_as_mlty_binders env1 ind.iparams)
-in (match (uu____1248) with
-| (env2, vars) -> begin
-(
-
-let uu____1283 = (FStar_All.pipe_right ind.idatas (FStar_Util.fold_map (extract_ctor vars) env2))
-in (match (uu____1283) with
-| (env3, ctors) -> begin
-(
-
-let uu____1376 = (FStar_Syntax_Util.arrow_formals ind.ityp)
-in (match (uu____1376) with
-| (indices, uu____1412) -> begin
-(
-
-let ml_params = (
-
-let uu____1432 = (FStar_All.pipe_right indices (FStar_List.mapi (fun i uu____1451 -> (
-
-let uu____1456 = (FStar_Util.string_of_int i)
-in (Prims.strcat "\'dummyV" uu____1456)))))
-in (FStar_List.append vars uu____1432))
-in (
-
-let tbody = (
-
-let uu____1458 = (FStar_Util.find_opt (fun uu___74_1463 -> (match (uu___74_1463) with
-| FStar_Syntax_Syntax.RecordType (uu____1464) -> begin
-true
-end
-| uu____1473 -> begin
-false
-end)) ind.iquals)
-in (match (uu____1458) with
-| FStar_Pervasives_Native.Some (FStar_Syntax_Syntax.RecordType (ns, ids)) -> begin
-(
-
-let uu____1484 = (FStar_List.hd ctors)
-in (match (uu____1484) with
-| (uu____1505, c_ty) -> begin
-(
-
-let fields = (FStar_List.map2 (fun id1 uu____1542 -> (match (uu____1542) with
-| (uu____1551, ty) -> begin
-(
-
-let lid = (FStar_Ident.lid_of_ids (FStar_List.append ns ((id1)::[])))
-in (
-
-let uu____1554 = (lident_as_mlsymbol lid)
-in ((uu____1554), (ty))))
-end)) ids c_ty)
-in FStar_Extraction_ML_Syntax.MLTD_Record (fields))
-end))
-end
-| uu____1555 -> begin
-FStar_Extraction_ML_Syntax.MLTD_DType (ctors)
-end))
-in (
-
-let uu____1558 = (
-
-let uu____1577 = (lident_as_mlsymbol ind.iname)
-in ((false), (uu____1577), (FStar_Pervasives_Native.None), (ml_params), (ind.imetadata), (FStar_Pervasives_Native.Some (tbody))))
-in ((env3), (uu____1558)))))
-end))
-end))
-end)))
-in (match (((se.FStar_Syntax_Syntax.sigel), (se.FStar_Syntax_Syntax.sigquals))) with
-| (FStar_Syntax_Syntax.Sig_bundle (({FStar_Syntax_Syntax.sigel = FStar_Syntax_Syntax.Sig_datacon (l, uu____1611, t, uu____1613, uu____1614, uu____1615); FStar_Syntax_Syntax.sigrng = uu____1616; FStar_Syntax_Syntax.sigquals = uu____1617; FStar_Syntax_Syntax.sigmeta = uu____1618; FStar_Syntax_Syntax.sigattrs = uu____1619})::[], uu____1620), (FStar_Syntax_Syntax.ExceptionConstructor)::[]) -> begin
-(
-
-let uu____1637 = (extract_ctor [] env {dname = l; dtyp = t})
-in (match (uu____1637) with
-| (env1, ctor) -> begin
-((env1), ((FStar_Extraction_ML_Syntax.MLM_Exn (ctor))::[]))
-end))
-end
-| (FStar_Syntax_Syntax.Sig_bundle (ses, uu____1683), quals) -> begin
-(
-
-let uu____1697 = (bundle_as_inductive_families env ses quals se.FStar_Syntax_Syntax.sigattrs)
-in (match (uu____1697) with
-| (env1, ifams) -> begin
-(
-
-let uu____1718 = (FStar_Util.fold_map extract_one_family env1 ifams)
-in (match (uu____1718) with
-| (env2, td) -> begin
-((env2), ((FStar_Extraction_ML_Syntax.MLM_Ty (td))::[]))
-end))
-end))
-end
-| uu____1811 -> begin
-(failwith "Unexpected signature element")
-end))))
-
-
-let maybe_register_plugin : env_t  ->  FStar_Syntax_Syntax.sigelt  ->  FStar_Extraction_ML_Syntax.mlmodule1 Prims.list = (fun g se -> (
-
-let w = (FStar_Extraction_ML_Syntax.with_ty FStar_Extraction_ML_Syntax.MLTY_Top)
-in (
-
-let uu____1843 = ((
-
-let uu____1846 = (FStar_Options.codegen ())
-in (Prims.op_disEquality uu____1846 (FStar_Pervasives_Native.Some (FStar_Options.Plugin)))) || (
-
-let uu____1852 = (FStar_Syntax_Util.has_attribute se.FStar_Syntax_Syntax.sigattrs FStar_Parser_Const.plugin_attr)
-in (not (uu____1852))))
-in (match (uu____1843) with
-| true -> begin
-[]
-end
-| uu____1855 -> begin
-(match (se.FStar_Syntax_Syntax.sigel) with
-| FStar_Syntax_Syntax.Sig_let (lbs, lids) -> begin
-(
-
-let mk_registration = (fun lb -> (
-
-let fv = (
-
-let uu____1875 = (
-
-let uu____1878 = (FStar_Util.right lb.FStar_Syntax_Syntax.lbname)
-in uu____1878.FStar_Syntax_Syntax.fv_name)
-in uu____1875.FStar_Syntax_Syntax.v)
-in (
-
-let fv_t = lb.FStar_Syntax_Syntax.lbtyp
-in (
-
-let ml_name_str = (
-
-let uu____1883 = (
-
-let uu____1884 = (FStar_Ident.string_of_lid fv)
-in FStar_Extraction_ML_Syntax.MLC_String (uu____1884))
-in FStar_Extraction_ML_Syntax.MLE_Const (uu____1883))
-in (
-
-let uu____1885 = (FStar_Extraction_ML_Util.interpret_plugin_as_term_fun g.FStar_Extraction_ML_UEnv.tcenv fv fv_t ml_name_str)
-in (match (uu____1885) with
-| FStar_Pervasives_Native.Some (interp, arity, plugin) -> begin
-(
-
-let register = (match (plugin) with
-| true -> begin
-"FStar_Tactics_Native.register_plugin"
-end
-| uu____1906 -> begin
-"FStar_Tactics_Native.register_tactic"
-end)
-in (
-
-let h = (
-
-let uu____1908 = (
-
-let uu____1909 = (
-
-let uu____1910 = (FStar_Ident.lid_of_str register)
-in (FStar_Extraction_ML_Syntax.mlpath_of_lident uu____1910))
-in FStar_Extraction_ML_Syntax.MLE_Name (uu____1909))
-in (FStar_All.pipe_left (FStar_Extraction_ML_Syntax.with_ty FStar_Extraction_ML_Syntax.MLTY_Top) uu____1908))
-in (
-
-let arity1 = (
-
-let uu____1912 = (
-
-let uu____1913 = (
-
-let uu____1924 = (FStar_Util.string_of_int arity)
-in ((uu____1924), (FStar_Pervasives_Native.None)))
-in FStar_Extraction_ML_Syntax.MLC_Int (uu____1913))
-in FStar_Extraction_ML_Syntax.MLE_Const (uu____1912))
-in (
-
-let app = (FStar_All.pipe_left (FStar_Extraction_ML_Syntax.with_ty FStar_Extraction_ML_Syntax.MLTY_Top) (FStar_Extraction_ML_Syntax.MLE_App (((h), (((w ml_name_str))::((w arity1))::(interp)::[])))))
-in (FStar_Extraction_ML_Syntax.MLM_Top (app))::[]))))
-end
-| FStar_Pervasives_Native.None -> begin
-[]
-end))))))
-in (FStar_List.collect mk_registration (FStar_Pervasives_Native.snd lbs)))
-end
-| uu____1946 -> begin
-[]
-end)
-end))))
-
-
-let rec extract_sig : env_t  ->  FStar_Syntax_Syntax.sigelt  ->  (env_t * FStar_Extraction_ML_Syntax.mlmodule1 Prims.list) = (fun g se -> ((FStar_Extraction_ML_UEnv.debug g (fun u -> (
-
-let uu____1973 = (FStar_Syntax_Print.sigelt_to_string se)
-in (FStar_Util.print1 ">>>> extract_sig %s \n" uu____1973))));
-(match (se.FStar_Syntax_Syntax.sigel) with
-| FStar_Syntax_Syntax.Sig_bundle (uu____1980) -> begin
-(extract_bundle g se)
-end
-| FStar_Syntax_Syntax.Sig_inductive_typ (uu____1989) -> begin
-(extract_bundle g se)
-end
-| FStar_Syntax_Syntax.Sig_datacon (uu____2006) -> begin
-(extract_bundle g se)
-end
-| FStar_Syntax_Syntax.Sig_new_effect (ed) when (FStar_All.pipe_right se.FStar_Syntax_Syntax.sigquals (FStar_List.contains FStar_Syntax_Syntax.Reifiable)) -> begin
-(
-
-let extend_env = (fun g1 lid ml_name tm tysc -> (
-
-let uu____2054 = (
-
-let uu____2059 = (FStar_Syntax_Syntax.lid_as_fv lid FStar_Syntax_Syntax.delta_equational FStar_Pervasives_Native.None)
-in (FStar_Extraction_ML_UEnv.extend_fv' g1 uu____2059 ml_name tysc false false))
-in (match (uu____2054) with
-| (g2, mangled_name) -> begin
-((
-
-let uu____2067 = (FStar_All.pipe_left (FStar_TypeChecker_Env.debug g2.FStar_Extraction_ML_UEnv.tcenv) (FStar_Options.Other ("ExtractionReify")))
-in (match (uu____2067) with
-| true -> begin
-(FStar_Util.print1 "Mangled name: %s\n" mangled_name)
-end
-| uu____2068 -> begin
-()
-end));
-(
-
-let lb = {FStar_Extraction_ML_Syntax.mllb_name = mangled_name; FStar_Extraction_ML_Syntax.mllb_tysc = FStar_Pervasives_Native.None; FStar_Extraction_ML_Syntax.mllb_add_unit = false; FStar_Extraction_ML_Syntax.mllb_def = tm; FStar_Extraction_ML_Syntax.mllb_meta = []; FStar_Extraction_ML_Syntax.print_typ = false}
-in ((g2), (FStar_Extraction_ML_Syntax.MLM_Let (((FStar_Extraction_ML_Syntax.NonRec), ((lb)::[]))))));
-)
-end)))
-in (
-
-let rec extract_fv = (fun tm -> ((
-
-let uu____2083 = (FStar_All.pipe_left (FStar_TypeChecker_Env.debug g.FStar_Extraction_ML_UEnv.tcenv) (FStar_Options.Other ("ExtractionReify")))
-in (match (uu____2083) with
-| true -> begin
-(
-
-let uu____2084 = (FStar_Syntax_Print.term_to_string tm)
-in (FStar_Util.print1 "extract_fv term: %s\n" uu____2084))
-end
-| uu____2085 -> begin
-()
-end));
-(
-
-let uu____2086 = (
-
-let uu____2087 = (FStar_Syntax_Subst.compress tm)
-in uu____2087.FStar_Syntax_Syntax.n)
-in (match (uu____2086) with
-| FStar_Syntax_Syntax.Tm_uinst (tm1, uu____2095) -> begin
-(extract_fv tm1)
-end
-| FStar_Syntax_Syntax.Tm_fvar (fv) -> begin
-(
-
-let mlp = (FStar_Extraction_ML_Syntax.mlpath_of_lident fv.FStar_Syntax_Syntax.fv_name.FStar_Syntax_Syntax.v)
-in (
-
-let uu____2102 = (
-
-let uu____2111 = (FStar_Extraction_ML_UEnv.lookup_fv g fv)
-in (FStar_All.pipe_left FStar_Util.right uu____2111))
-in (match (uu____2102) with
-| (uu____2168, uu____2169, tysc, uu____2171) -> begin
-(
-
-let uu____2172 = (FStar_All.pipe_left (FStar_Extraction_ML_Syntax.with_ty FStar_Extraction_ML_Syntax.MLTY_Top) (FStar_Extraction_ML_Syntax.MLE_Name (mlp)))
-in ((uu____2172), (tysc)))
-end)))
-end
-| uu____2173 -> begin
-(failwith "Not an fv")
-end));
-))
-in (
-
-let extract_action = (fun g1 a -> ((
-
-let uu____2195 = (FStar_All.pipe_left (FStar_TypeChecker_Env.debug g1.FStar_Extraction_ML_UEnv.tcenv) (FStar_Options.Other ("ExtractionReify")))
-in (match (uu____2195) with
-| true -> begin
-(
-
-let uu____2196 = (FStar_Syntax_Print.term_to_string a.FStar_Syntax_Syntax.action_typ)
-in (
-
-let uu____2197 = (FStar_Syntax_Print.term_to_string a.FStar_Syntax_Syntax.action_defn)
-in (FStar_Util.print2 "Action type %s and term %s\n" uu____2196 uu____2197)))
-end
-| uu____2198 -> begin
-()
-end));
-(
-
-let uu____2199 = (FStar_Extraction_ML_UEnv.action_name ed a)
-in (match (uu____2199) with
-| (a_nm, a_lid) -> begin
-(
-
-let lbname = (
-
-let uu____2215 = (FStar_Syntax_Syntax.new_bv (FStar_Pervasives_Native.Some (a.FStar_Syntax_Syntax.action_defn.FStar_Syntax_Syntax.pos)) FStar_Syntax_Syntax.tun)
-in FStar_Util.Inl (uu____2215))
-in (
-
-let lb = (FStar_Syntax_Syntax.mk_lb ((lbname), (a.FStar_Syntax_Syntax.action_univs), (FStar_Parser_Const.effect_Tot_lid), (a.FStar_Syntax_Syntax.action_typ), (a.FStar_Syntax_Syntax.action_defn), (a.FStar_Syntax_Syntax.action_defn.FStar_Syntax_Syntax.pos)))
-in (
-
-let lbs = ((false), ((lb)::[]))
-in (
-
-let action_lb = (FStar_Syntax_Syntax.mk (FStar_Syntax_Syntax.Tm_let (((lbs), (FStar_Syntax_Util.exp_false_bool)))) FStar_Pervasives_Native.None a.FStar_Syntax_Syntax.action_defn.FStar_Syntax_Syntax.pos)
-in (
-
-let uu____2241 = (FStar_Extraction_ML_Term.term_as_mlexpr g1 action_lb)
-in (match (uu____2241) with
-| (a_let, uu____2253, ty) -> begin
-((
-
-let uu____2256 = (FStar_All.pipe_left (FStar_TypeChecker_Env.debug g1.FStar_Extraction_ML_UEnv.tcenv) (FStar_Options.Other ("ExtractionReify")))
-in (match (uu____2256) with
-| true -> begin
-(
-
-let uu____2257 = (FStar_Extraction_ML_Code.string_of_mlexpr a_nm a_let)
-in (FStar_Util.print1 "Extracted action term: %s\n" uu____2257))
-end
-| uu____2258 -> begin
-()
-end));
-(
-
-let uu____2259 = (match (a_let.FStar_Extraction_ML_Syntax.expr) with
-| FStar_Extraction_ML_Syntax.MLE_Let ((uu____2268, (mllb)::[]), uu____2270) -> begin
-(match (mllb.FStar_Extraction_ML_Syntax.mllb_tysc) with
-| FStar_Pervasives_Native.Some (tysc) -> begin
-((mllb.FStar_Extraction_ML_Syntax.mllb_def), (tysc))
-end
-| FStar_Pervasives_Native.None -> begin
-(failwith "No type scheme")
-end)
-end
-| uu____2288 -> begin
-(failwith "Impossible")
-end)
-in (match (uu____2259) with
-| (exp, tysc) -> begin
-((
-
-let uu____2300 = (FStar_All.pipe_left (FStar_TypeChecker_Env.debug g1.FStar_Extraction_ML_UEnv.tcenv) (FStar_Options.Other ("ExtractionReify")))
-in (match (uu____2300) with
-| true -> begin
-((
-
-let uu____2302 = (FStar_Extraction_ML_Code.string_of_mlty a_nm (FStar_Pervasives_Native.snd tysc))
-in (FStar_Util.print1 "Extracted action type: %s\n" uu____2302));
-(FStar_List.iter (fun x -> (FStar_Util.print1 "and binders: %s\n" x)) (FStar_Pervasives_Native.fst tysc));
-)
-end
-| uu____2305 -> begin
-()
-end));
-(extend_env g1 a_lid a_nm exp tysc);
-)
-end));
-)
-end))))))
-end));
-))
-in (
-
-let uu____2306 = (
-
-let uu____2311 = (extract_fv (FStar_Pervasives_Native.snd ed.FStar_Syntax_Syntax.return_repr))
-in (match (uu____2311) with
-| (return_tm, ty_sc) -> begin
-(
-
-let uu____2324 = (FStar_Extraction_ML_UEnv.monad_op_name ed "return")
-in (match (uu____2324) with
-| (return_nm, return_lid) -> begin
-(extend_env g return_lid return_nm return_tm ty_sc)
-end))
-end))
-in (match (uu____2306) with
-| (g1, return_decl) -> begin
-(
-
-let uu____2343 = (
-
-let uu____2348 = (extract_fv (FStar_Pervasives_Native.snd ed.FStar_Syntax_Syntax.bind_repr))
-in (match (uu____2348) with
-| (bind_tm, ty_sc) -> begin
-(
-
-let uu____2361 = (FStar_Extraction_ML_UEnv.monad_op_name ed "bind")
-in (match (uu____2361) with
-| (bind_nm, bind_lid) -> begin
-(extend_env g1 bind_lid bind_nm bind_tm ty_sc)
-end))
-end))
-in (match (uu____2343) with
-| (g2, bind_decl) -> begin
-(
-
-let uu____2380 = (FStar_Util.fold_map extract_action g2 ed.FStar_Syntax_Syntax.actions)
-in (match (uu____2380) with
-| (g3, actions) -> begin
-((g3), ((FStar_List.append ((return_decl)::(bind_decl)::[]) actions)))
-end))
-end))
-end)))))
-end
-| FStar_Syntax_Syntax.Sig_splice (uu____2401) -> begin
-(failwith "impossible: trying to extract splice")
-end
-| FStar_Syntax_Syntax.Sig_new_effect (uu____2414) -> begin
-((g), ([]))
-end
-| FStar_Syntax_Syntax.Sig_declare_typ (lid, uu____2418, t) when (FStar_Extraction_ML_Term.is_arity g t) -> begin
-(
-
-let quals = se.FStar_Syntax_Syntax.sigquals
-in (
-
-let attrs = se.FStar_Syntax_Syntax.sigattrs
-in (
-
-let uu____2426 = (
-
-let uu____2427 = (FStar_All.pipe_right quals (FStar_Util.for_some (fun uu___75_2431 -> (match (uu___75_2431) with
-| FStar_Syntax_Syntax.Assumption -> begin
-true
-end
-| uu____2432 -> begin
-false
-end))))
-in (not (uu____2427)))
-in (match (uu____2426) with
-| true -> begin
-((g), ([]))
-end
-| uu____2441 -> begin
-(
-
-let uu____2442 = (FStar_Syntax_Util.arrow_formals t)
-in (match (uu____2442) with
-| (bs, uu____2462) -> begin
-(
-
-let fv = (FStar_Syntax_Syntax.lid_as_fv lid FStar_Syntax_Syntax.delta_constant FStar_Pervasives_Native.None)
-in (
-
-let uu____2480 = (FStar_Syntax_Util.abs bs FStar_Syntax_Syntax.t_unit FStar_Pervasives_Native.None)
-in (extract_typ_abbrev g fv quals attrs uu____2480)))
-end))
-end))))
-end
-| FStar_Syntax_Syntax.Sig_let ((false, (lb)::[]), uu____2482) when (FStar_Extraction_ML_Term.is_arity g lb.FStar_Syntax_Syntax.lbtyp) -> begin
-(
-
-let quals = se.FStar_Syntax_Syntax.sigquals
-in (
-
-let uu____2498 = (
-
-let uu____2507 = (FStar_TypeChecker_Env.open_universes_in g.FStar_Extraction_ML_UEnv.tcenv lb.FStar_Syntax_Syntax.lbunivs ((lb.FStar_Syntax_Syntax.lbdef)::(lb.FStar_Syntax_Syntax.lbtyp)::[]))
-in (match (uu____2507) with
-| (tcenv, uu____2531, def_typ) -> begin
-(
-
-let uu____2537 = (as_pair def_typ)
-in ((tcenv), (uu____2537)))
-end))
-in (match (uu____2498) with
-| (tcenv, (lbdef, lbtyp)) -> begin
-(
-
-let lbtyp1 = (FStar_TypeChecker_Normalize.normalize ((FStar_TypeChecker_Normalize.Beta)::(FStar_TypeChecker_Normalize.UnfoldUntil (FStar_Syntax_Syntax.delta_constant))::[]) tcenv lbtyp)
-in (
-
-let lbdef1 = (FStar_TypeChecker_Normalize.eta_expand_with_type tcenv lbdef lbtyp1)
-in (
-
-let uu____2561 = (FStar_Util.right lb.FStar_Syntax_Syntax.lbname)
-in (extract_typ_abbrev g uu____2561 quals se.FStar_Syntax_Syntax.sigattrs lbdef1))))
-end)))
-end
-| FStar_Syntax_Syntax.Sig_let (lbs, uu____2563) -> begin
-(
-
-let attrs = se.FStar_Syntax_Syntax.sigattrs
-in (
-
-let quals = se.FStar_Syntax_Syntax.sigquals
-in (
-
-let uu____2574 = (
-
-let uu____2581 = (FStar_Syntax_Syntax.mk (FStar_Syntax_Syntax.Tm_let (((lbs), (FStar_Syntax_Util.exp_false_bool)))) FStar_Pervasives_Native.None se.FStar_Syntax_Syntax.sigrng)
-in (FStar_Extraction_ML_Term.term_as_mlexpr g uu____2581))
-in (match (uu____2574) with
-| (ml_let, uu____2591, uu____2592) -> begin
-(match (ml_let.FStar_Extraction_ML_Syntax.expr) with
-| FStar_Extraction_ML_Syntax.MLE_Let ((flavor, bindings), uu____2601) -> begin
-(
-
-let flags1 = (FStar_List.choose (fun uu___76_2616 -> (match (uu___76_2616) with
-| FStar_Syntax_Syntax.Assumption -> begin
-FStar_Pervasives_Native.Some (FStar_Extraction_ML_Syntax.Assumed)
-end
-| FStar_Syntax_Syntax.Private -> begin
-FStar_Pervasives_Native.Some (FStar_Extraction_ML_Syntax.Private)
-end
-| FStar_Syntax_Syntax.NoExtract -> begin
-FStar_Pervasives_Native.Some (FStar_Extraction_ML_Syntax.NoExtract)
-end
-| uu____2619 -> begin
-FStar_Pervasives_Native.None
-end)) quals)
-in (
-
-let flags' = (extract_metadata attrs)
-in (
-
-let uu____2623 = (FStar_List.fold_left2 (fun uu____2649 ml_lb uu____2651 -> (match (((uu____2649), (uu____2651))) with
-| ((env, ml_lbs), {FStar_Syntax_Syntax.lbname = lbname; FStar_Syntax_Syntax.lbunivs = uu____2673; FStar_Syntax_Syntax.lbtyp = t; FStar_Syntax_Syntax.lbeff = uu____2675; FStar_Syntax_Syntax.lbdef = uu____2676; FStar_Syntax_Syntax.lbattrs = uu____2677; FStar_Syntax_Syntax.lbpos = uu____2678}) -> begin
-(
-
-let uu____2703 = (FStar_All.pipe_right ml_lb.FStar_Extraction_ML_Syntax.mllb_meta (FStar_List.contains FStar_Extraction_ML_Syntax.Erased))
-in (match (uu____2703) with
-| true -> begin
-((env), (ml_lbs))
-end
-| uu____2712 -> begin
-(
-
-let lb_lid = (
-
-let uu____2714 = (
-
-let uu____2717 = (FStar_Util.right lbname)
-in uu____2717.FStar_Syntax_Syntax.fv_name)
-in uu____2714.FStar_Syntax_Syntax.v)
-in (
-
-let flags'' = (
-
-let uu____2721 = (
-
-let uu____2722 = (FStar_Syntax_Subst.compress t)
-in uu____2722.FStar_Syntax_Syntax.n)
-in (match (uu____2721) with
-| FStar_Syntax_Syntax.Tm_arrow (uu____2727, {FStar_Syntax_Syntax.n = FStar_Syntax_Syntax.Comp ({FStar_Syntax_Syntax.comp_univs = uu____2728; FStar_Syntax_Syntax.effect_name = e; FStar_Syntax_Syntax.result_typ = uu____2730; FStar_Syntax_Syntax.effect_args = uu____2731; FStar_Syntax_Syntax.flags = uu____2732}); FStar_Syntax_Syntax.pos = uu____2733; FStar_Syntax_Syntax.vars = uu____2734}) when (
-
-let uu____2763 = (FStar_Ident.string_of_lid e)
-in (Prims.op_Equality uu____2763 "FStar.HyperStack.ST.StackInline")) -> begin
-(FStar_Extraction_ML_Syntax.StackInline)::[]
-end
-| uu____2764 -> begin
-[]
-end))
-in (
-
-let meta = (FStar_List.append flags1 (FStar_List.append flags' flags''))
-in (
-
-let ml_lb1 = (
-
-let uu___80_2769 = ml_lb
-in {FStar_Extraction_ML_Syntax.mllb_name = uu___80_2769.FStar_Extraction_ML_Syntax.mllb_name; FStar_Extraction_ML_Syntax.mllb_tysc = uu___80_2769.FStar_Extraction_ML_Syntax.mllb_tysc; FStar_Extraction_ML_Syntax.mllb_add_unit = uu___80_2769.FStar_Extraction_ML_Syntax.mllb_add_unit; FStar_Extraction_ML_Syntax.mllb_def = uu___80_2769.FStar_Extraction_ML_Syntax.mllb_def; FStar_Extraction_ML_Syntax.mllb_meta = meta; FStar_Extraction_ML_Syntax.print_typ = uu___80_2769.FStar_Extraction_ML_Syntax.print_typ})
-in (
-
-let uu____2770 = (
-
-let uu____2775 = (FStar_All.pipe_right quals (FStar_Util.for_some (fun uu___77_2780 -> (match (uu___77_2780) with
-| FStar_Syntax_Syntax.Projector (uu____2781) -> begin
-true
-end
-| uu____2786 -> begin
-false
-end))))
-in (match (uu____2775) with
-| true -> begin
-(
-
-let mname = (
-
-let uu____2792 = (mangle_projector_lid lb_lid)
-in (FStar_All.pipe_right uu____2792 FStar_Extraction_ML_Syntax.mlpath_of_lident))
-in (
-
-let uu____2793 = (
-
-let uu____2798 = (FStar_Util.right lbname)
-in (
-
-let uu____2799 = (FStar_Util.must ml_lb1.FStar_Extraction_ML_Syntax.mllb_tysc)
-in (FStar_Extraction_ML_UEnv.extend_fv' env uu____2798 mname uu____2799 ml_lb1.FStar_Extraction_ML_Syntax.mllb_add_unit false)))
-in (match (uu____2793) with
-| (env1, uu____2805) -> begin
-((env1), ((
-
-let uu___81_2807 = ml_lb1
-in {FStar_Extraction_ML_Syntax.mllb_name = (FStar_Pervasives_Native.snd mname); FStar_Extraction_ML_Syntax.mllb_tysc = uu___81_2807.FStar_Extraction_ML_Syntax.mllb_tysc; FStar_Extraction_ML_Syntax.mllb_add_unit = uu___81_2807.FStar_Extraction_ML_Syntax.mllb_add_unit; FStar_Extraction_ML_Syntax.mllb_def = uu___81_2807.FStar_Extraction_ML_Syntax.mllb_def; FStar_Extraction_ML_Syntax.mllb_meta = uu___81_2807.FStar_Extraction_ML_Syntax.mllb_meta; FStar_Extraction_ML_Syntax.print_typ = uu___81_2807.FStar_Extraction_ML_Syntax.print_typ})))
-end)))
-end
-| uu____2810 -> begin
-(
-
-let uu____2811 = (
-
-let uu____2812 = (
-
-let uu____2817 = (FStar_Util.must ml_lb1.FStar_Extraction_ML_Syntax.mllb_tysc)
-in (FStar_Extraction_ML_UEnv.extend_lb env lbname t uu____2817 ml_lb1.FStar_Extraction_ML_Syntax.mllb_add_unit false))
-in (FStar_All.pipe_left FStar_Pervasives_Native.fst uu____2812))
-in ((uu____2811), (ml_lb1)))
-end))
-in (match (uu____2770) with
-| (g1, ml_lb2) -> begin
-((g1), ((ml_lb2)::ml_lbs))
-end))))))
-end))
-end)) ((g), ([])) bindings (FStar_Pervasives_Native.snd lbs))
-in (match (uu____2623) with
-| (g1, ml_lbs') -> begin
-(
-
-let uu____2848 = (
-
-let uu____2851 = (
-
-let uu____2854 = (
-
-let uu____2855 = (FStar_Extraction_ML_Util.mlloc_of_range se.FStar_Syntax_Syntax.sigrng)
-in FStar_Extraction_ML_Syntax.MLM_Loc (uu____2855))
-in (uu____2854)::(FStar_Extraction_ML_Syntax.MLM_Let (((flavor), ((FStar_List.rev ml_lbs')))))::[])
-in (
-
-let uu____2858 = (maybe_register_plugin g1 se)
-in (FStar_List.append uu____2851 uu____2858)))
-in ((g1), (uu____2848)))
-end))))
-end
-| uu____2863 -> begin
-(
-
-let uu____2864 = (
-
-let uu____2865 = (FStar_Extraction_ML_Code.string_of_mlexpr g.FStar_Extraction_ML_UEnv.currentModule ml_let)
-in (FStar_Util.format1 "Impossible: Translated a let to a non-let: %s" uu____2865))
-in (failwith uu____2864))
-end)
-end))))
-end
-| FStar_Syntax_Syntax.Sig_declare_typ (lid, uu____2873, t) -> begin
-(
-
-let quals = se.FStar_Syntax_Syntax.sigquals
-in (
-
-let uu____2878 = ((FStar_All.pipe_right quals (FStar_List.contains FStar_Syntax_Syntax.Assumption)) && (
-
-let uu____2882 = (FStar_TypeChecker_Util.must_erase_for_extraction g.FStar_Extraction_ML_UEnv.tcenv t)
-in (not (uu____2882))))
-in (match (uu____2878) with
-| true -> begin
-(
-
-let always_fail = (
-
-let imp = (
-
-let uu____2891 = (FStar_Syntax_Util.arrow_formals t)
-in (match (uu____2891) with
-| ([], t1) -> begin
-(
-
-let b = (
-
-let uu____2920 = (FStar_Syntax_Syntax.gen_bv "_" FStar_Pervasives_Native.None t1)
-in (FStar_All.pipe_left FStar_Syntax_Syntax.mk_binder uu____2920))
-in (
-
-let uu____2921 = (fail_exp lid t1)
-in (FStar_Syntax_Util.abs ((b)::[]) uu____2921 FStar_Pervasives_Native.None)))
-end
-| (bs, t1) -> begin
-(
-
-let uu____2940 = (fail_exp lid t1)
-in (FStar_Syntax_Util.abs bs uu____2940 FStar_Pervasives_Native.None))
-end))
-in (
-
-let uu___82_2941 = se
-in (
-
-let uu____2942 = (
-
-let uu____2943 = (
-
-let uu____2950 = (
-
-let uu____2957 = (
-
-let uu____2960 = (
-
-let uu____2961 = (
-
-let uu____2966 = (FStar_Syntax_Syntax.lid_as_fv lid FStar_Syntax_Syntax.delta_constant FStar_Pervasives_Native.None)
-in FStar_Util.Inr (uu____2966))
-in {FStar_Syntax_Syntax.lbname = uu____2961; FStar_Syntax_Syntax.lbunivs = []; FStar_Syntax_Syntax.lbtyp = t; FStar_Syntax_Syntax.lbeff = FStar_Parser_Const.effect_ML_lid; FStar_Syntax_Syntax.lbdef = imp; FStar_Syntax_Syntax.lbattrs = []; FStar_Syntax_Syntax.lbpos = imp.FStar_Syntax_Syntax.pos})
-in (uu____2960)::[])
-in ((false), (uu____2957)))
-in ((uu____2950), ([])))
-in FStar_Syntax_Syntax.Sig_let (uu____2943))
-in {FStar_Syntax_Syntax.sigel = uu____2942; FStar_Syntax_Syntax.sigrng = uu___82_2941.FStar_Syntax_Syntax.sigrng; FStar_Syntax_Syntax.sigquals = uu___82_2941.FStar_Syntax_Syntax.sigquals; FStar_Syntax_Syntax.sigmeta = uu___82_2941.FStar_Syntax_Syntax.sigmeta; FStar_Syntax_Syntax.sigattrs = uu___82_2941.FStar_Syntax_Syntax.sigattrs})))
-in (
-
-let uu____2979 = (extract_sig g always_fail)
-in (match (uu____2979) with
-| (g1, mlm) -> begin
-(
-
-let uu____2998 = (FStar_Util.find_map quals (fun uu___78_3003 -> (match (uu___78_3003) with
-| FStar_Syntax_Syntax.Discriminator (l) -> begin
-FStar_Pervasives_Native.Some (l)
-end
-| uu____3007 -> begin
-FStar_Pervasives_Native.None
-end)))
-in (match (uu____2998) with
-| FStar_Pervasives_Native.Some (l) -> begin
-(
-
-let uu____3015 = (
-
-let uu____3018 = (
-
-let uu____3019 = (FStar_Extraction_ML_Util.mlloc_of_range se.FStar_Syntax_Syntax.sigrng)
-in FStar_Extraction_ML_Syntax.MLM_Loc (uu____3019))
-in (
-
-let uu____3020 = (
-
-let uu____3023 = (FStar_Extraction_ML_Term.ind_discriminator_body g1 lid l)
-in (uu____3023)::[])
-in (uu____3018)::uu____3020))
-in ((g1), (uu____3015)))
-end
-| uu____3026 -> begin
-(
-
-let uu____3029 = (FStar_Util.find_map quals (fun uu___79_3035 -> (match (uu___79_3035) with
-| FStar_Syntax_Syntax.Projector (l, uu____3039) -> begin
-FStar_Pervasives_Native.Some (l)
-end
-| uu____3040 -> begin
-FStar_Pervasives_Native.None
-end)))
-in (match (uu____3029) with
-| FStar_Pervasives_Native.Some (uu____3047) -> begin
-((g1), ([]))
-end
-| uu____3050 -> begin
-((g1), (mlm))
-end))
-end))
-end)))
-end
-| uu____3055 -> begin
-((g), ([]))
-end)))
-end
-| FStar_Syntax_Syntax.Sig_main (e) -> begin
-(
-
-let uu____3059 = (FStar_Extraction_ML_Term.term_as_mlexpr g e)
-in (match (uu____3059) with
-| (ml_main, uu____3073, uu____3074) -> begin
-(
-
-let uu____3075 = (
-
-let uu____3078 = (
-
-let uu____3079 = (FStar_Extraction_ML_Util.mlloc_of_range se.FStar_Syntax_Syntax.sigrng)
-in FStar_Extraction_ML_Syntax.MLM_Loc (uu____3079))
-in (uu____3078)::(FStar_Extraction_ML_Syntax.MLM_Top (ml_main))::[])
-in ((g), (uu____3075)))
-end))
-end
-| FStar_Syntax_Syntax.Sig_new_effect_for_free (uu____3082) -> begin
-(failwith "impossible -- removed by tc.fs")
-end
-| FStar_Syntax_Syntax.Sig_assume (uu____3089) -> begin
-((g), ([]))
-end
-| FStar_Syntax_Syntax.Sig_sub_effect (uu____3098) -> begin
-((g), ([]))
-end
-| FStar_Syntax_Syntax.Sig_effect_abbrev (uu____3101) -> begin
-((g), ([]))
-end
-| FStar_Syntax_Syntax.Sig_pragma (p) -> begin
-((FStar_Syntax_Util.process_pragma p se.FStar_Syntax_Syntax.sigrng);
-((g), ([]));
-)
-end);
-))
-
-
-let extract_iface : FStar_Extraction_ML_UEnv.env  ->  FStar_Syntax_Syntax.modul  ->  env_t = (fun g m -> (
-
-let uu____3130 = (FStar_Util.fold_map extract_sig g m.FStar_Syntax_Syntax.declarations)
-in (FStar_All.pipe_right uu____3130 FStar_Pervasives_Native.fst)))
-
-
-let extract' : FStar_Extraction_ML_UEnv.env  ->  FStar_Syntax_Syntax.modul  ->  (FStar_Extraction_ML_UEnv.env * FStar_Extraction_ML_Syntax.mllib Prims.list) = (fun g m -> ((FStar_Syntax_Syntax.reset_gensym ());
-(
-
-let uu____3176 = (FStar_Options.restore_cmd_line_options true)
-in (
-
-let name = (FStar_Extraction_ML_Syntax.mlpath_of_lident m.FStar_Syntax_Syntax.name)
-in (
-
-let g1 = (
-
-let uu___83_3179 = g
-in (
-
-let uu____3180 = (FStar_TypeChecker_Env.set_current_module g.FStar_Extraction_ML_UEnv.tcenv m.FStar_Syntax_Syntax.name)
-in {FStar_Extraction_ML_UEnv.tcenv = uu____3180; FStar_Extraction_ML_UEnv.gamma = uu___83_3179.FStar_Extraction_ML_UEnv.gamma; FStar_Extraction_ML_UEnv.tydefs = uu___83_3179.FStar_Extraction_ML_UEnv.tydefs; FStar_Extraction_ML_UEnv.type_names = uu___83_3179.FStar_Extraction_ML_UEnv.type_names; FStar_Extraction_ML_UEnv.currentModule = name}))
-in (
-
-let uu____3181 = (FStar_Util.fold_map extract_sig g1 m.FStar_Syntax_Syntax.declarations)
-in (match (uu____3181) with
-| (g2, sigs) -> begin
-(
-
-let mlm = (FStar_List.flatten sigs)
-in (
-
-let is_kremlin = (
-
-let uu____3210 = (FStar_Options.codegen ())
-in (Prims.op_Equality uu____3210 (FStar_Pervasives_Native.Some (FStar_Options.Kremlin))))
-in (
-
-let uu____3215 = (((Prims.op_disEquality m.FStar_Syntax_Syntax.name.FStar_Ident.str "Prims") && (is_kremlin || (not (m.FStar_Syntax_Syntax.is_interface)))) && (FStar_Options.should_extract m.FStar_Syntax_Syntax.name.FStar_Ident.str))
-in (match (uu____3215) with
-| true -> begin
-((
-
-let uu____3223 = (FStar_Syntax_Print.lid_to_string m.FStar_Syntax_Syntax.name)
-in (FStar_Util.print1 "Extracted module %s\n" uu____3223));
-((g2), ((FStar_Extraction_ML_Syntax.MLLib ((((name), (FStar_Pervasives_Native.Some ((([]), (mlm)))), (FStar_Extraction_ML_Syntax.MLLib ([]))))::[]))::[]));
-)
-end
-| uu____3282 -> begin
-((g2), ([]))
-end))))
-end)))));
-))
-
-
-let extract : FStar_Extraction_ML_UEnv.env  ->  FStar_Syntax_Syntax.modul  ->  (FStar_Extraction_ML_UEnv.env * FStar_Extraction_ML_Syntax.mllib Prims.list) = (fun g m -> (
-
-let uu____3301 = (FStar_Options.debug_any ())
-in (match (uu____3301) with
-| true -> begin
-(
-
-let msg = (
-
-let uu____3309 = (FStar_Syntax_Print.lid_to_string m.FStar_Syntax_Syntax.name)
-in (FStar_Util.format1 "Extracting module %s\n" uu____3309))
-in (FStar_Util.measure_execution_time msg (fun uu____3317 -> (extract' g m))))
-end
-| uu____3318 -> begin
-(extract' g m)
-end)))
-
-
-
-=======
 let (fail_exp :
   FStar_Ident.lident ->
     FStar_Syntax_Syntax.typ ->
@@ -2900,5 +1499,4 @@
         FStar_Util.measure_execution_time msg
           (fun uu____3324  -> extract' g m)
       else extract' g m
-  
->>>>>>> ca297a09
+  