open Prims
type env_t = FStar_Extraction_ML_UEnv.uenv
let (fail_exp :
  FStar_Ident.lident ->
    FStar_Syntax_Syntax.typ ->
      FStar_Syntax_Syntax.term' FStar_Syntax_Syntax.syntax)
  =
  fun lid ->
    fun t ->
      let uu___ =
        let uu___1 =
          let uu___2 =
            FStar_Syntax_Syntax.fvar FStar_Parser_Const.failwith_lid
              FStar_Syntax_Syntax.delta_constant FStar_Pervasives_Native.None in
          let uu___3 =
            let uu___4 = FStar_Syntax_Syntax.iarg t in
            let uu___5 =
              let uu___6 =
                let uu___7 =
                  let uu___8 =
                    let uu___9 =
                      let uu___10 =
                        let uu___11 =
                          let uu___12 = FStar_Syntax_Print.lid_to_string lid in
                          Prims.op_Hat "Not yet implemented:" uu___12 in
                        (uu___11, FStar_Range.dummyRange) in
                      FStar_Const.Const_string uu___10 in
                    FStar_Syntax_Syntax.Tm_constant uu___9 in
                  FStar_Syntax_Syntax.mk uu___8 FStar_Range.dummyRange in
                FStar_All.pipe_left FStar_Syntax_Syntax.as_arg uu___7 in
              [uu___6] in
            uu___4 :: uu___5 in
          (uu___2, uu___3) in
        FStar_Syntax_Syntax.Tm_app uu___1 in
      FStar_Syntax_Syntax.mk uu___ FStar_Range.dummyRange
let (always_fail :
  FStar_Ident.lident ->
    FStar_Syntax_Syntax.term' FStar_Syntax_Syntax.syntax ->
      FStar_Syntax_Syntax.letbinding)
  =
  fun lid ->
    fun t ->
      let imp =
        let uu___ = FStar_Syntax_Util.arrow_formals t in
        match uu___ with
        | ([], t1) ->
            let b =
              let uu___1 =
                FStar_Syntax_Syntax.gen_bv "_" FStar_Pervasives_Native.None
                  t1 in
              FStar_All.pipe_left FStar_Syntax_Syntax.mk_binder uu___1 in
            let uu___1 = fail_exp lid t1 in
            FStar_Syntax_Util.abs [b] uu___1 FStar_Pervasives_Native.None
        | (bs, t1) ->
            let uu___1 = fail_exp lid t1 in
            FStar_Syntax_Util.abs bs uu___1 FStar_Pervasives_Native.None in
      let lb =
        let uu___ =
          let uu___1 =
            FStar_Syntax_Syntax.lid_as_fv lid
              FStar_Syntax_Syntax.delta_constant FStar_Pervasives_Native.None in
          FStar_Util.Inr uu___1 in
        {
          FStar_Syntax_Syntax.lbname = uu___;
          FStar_Syntax_Syntax.lbunivs = [];
          FStar_Syntax_Syntax.lbtyp = t;
          FStar_Syntax_Syntax.lbeff = FStar_Parser_Const.effect_ML_lid;
          FStar_Syntax_Syntax.lbdef = imp;
          FStar_Syntax_Syntax.lbattrs = [];
          FStar_Syntax_Syntax.lbpos = (imp.FStar_Syntax_Syntax.pos)
        } in
      lb
let as_pair : 'uuuuu . 'uuuuu Prims.list -> ('uuuuu * 'uuuuu) =
  fun uu___ ->
    match uu___ with
    | a::b::[] -> (a, b)
    | uu___1 -> failwith "Expected a list with 2 elements"
let (flag_of_qual :
  FStar_Syntax_Syntax.qualifier ->
    FStar_Extraction_ML_Syntax.meta FStar_Pervasives_Native.option)
  =
  fun uu___ ->
    match uu___ with
    | FStar_Syntax_Syntax.Assumption ->
        FStar_Pervasives_Native.Some FStar_Extraction_ML_Syntax.Assumed
    | FStar_Syntax_Syntax.Private ->
        FStar_Pervasives_Native.Some FStar_Extraction_ML_Syntax.Private
    | FStar_Syntax_Syntax.NoExtract ->
        FStar_Pervasives_Native.Some FStar_Extraction_ML_Syntax.NoExtract
    | uu___1 -> FStar_Pervasives_Native.None
let rec (extract_meta :
  FStar_Syntax_Syntax.term ->
    FStar_Extraction_ML_Syntax.meta FStar_Pervasives_Native.option)
  =
  fun x ->
    let uu___ = FStar_Syntax_Subst.compress x in
    match uu___ with
    | { FStar_Syntax_Syntax.n = FStar_Syntax_Syntax.Tm_fvar fv;
        FStar_Syntax_Syntax.pos = uu___1;
        FStar_Syntax_Syntax.vars = uu___2;_} ->
        let uu___3 =
          let uu___4 = FStar_Syntax_Syntax.lid_of_fv fv in
          FStar_Ident.string_of_lid uu___4 in
        (match uu___3 with
         | "FStar.Pervasives.PpxDerivingShow" ->
             FStar_Pervasives_Native.Some
               FStar_Extraction_ML_Syntax.PpxDerivingShow
         | "FStar.Pervasives.PpxDerivingYoJson" ->
             FStar_Pervasives_Native.Some
               FStar_Extraction_ML_Syntax.PpxDerivingYoJson
         | "FStar.Pervasives.CInline" ->
             FStar_Pervasives_Native.Some FStar_Extraction_ML_Syntax.CInline
         | "FStar.Pervasives.Substitute" ->
             FStar_Pervasives_Native.Some
               FStar_Extraction_ML_Syntax.Substitute
         | "FStar.Pervasives.Gc" ->
             FStar_Pervasives_Native.Some FStar_Extraction_ML_Syntax.GCType
         | "FStar.Pervasives.CAbstractStruct" ->
             FStar_Pervasives_Native.Some
               FStar_Extraction_ML_Syntax.CAbstract
         | "FStar.Pervasives.CIfDef" ->
             FStar_Pervasives_Native.Some FStar_Extraction_ML_Syntax.CIfDef
         | "FStar.Pervasives.CMacro" ->
             FStar_Pervasives_Native.Some FStar_Extraction_ML_Syntax.CMacro
         | "Prims.deprecated" ->
             FStar_Pervasives_Native.Some
               (FStar_Extraction_ML_Syntax.Deprecated "")
         | uu___4 -> FStar_Pervasives_Native.None)
    | {
        FStar_Syntax_Syntax.n = FStar_Syntax_Syntax.Tm_app
          ({ FStar_Syntax_Syntax.n = FStar_Syntax_Syntax.Tm_fvar fv;
             FStar_Syntax_Syntax.pos = uu___1;
             FStar_Syntax_Syntax.vars = uu___2;_},
           ({
              FStar_Syntax_Syntax.n = FStar_Syntax_Syntax.Tm_constant
                (FStar_Const.Const_string (s, uu___3));
              FStar_Syntax_Syntax.pos = uu___4;
              FStar_Syntax_Syntax.vars = uu___5;_},
            uu___6)::[]);
        FStar_Syntax_Syntax.pos = uu___7;
        FStar_Syntax_Syntax.vars = uu___8;_} ->
        let uu___9 =
          let uu___10 = FStar_Syntax_Syntax.lid_of_fv fv in
          FStar_Ident.string_of_lid uu___10 in
        (match uu___9 with
         | "FStar.Pervasives.PpxDerivingShowConstant" ->
             FStar_Pervasives_Native.Some
               (FStar_Extraction_ML_Syntax.PpxDerivingShowConstant s)
         | "FStar.Pervasives.Comment" ->
             FStar_Pervasives_Native.Some
               (FStar_Extraction_ML_Syntax.Comment s)
         | "FStar.Pervasives.CPrologue" ->
             FStar_Pervasives_Native.Some
               (FStar_Extraction_ML_Syntax.CPrologue s)
         | "FStar.Pervasives.CEpilogue" ->
             FStar_Pervasives_Native.Some
               (FStar_Extraction_ML_Syntax.CEpilogue s)
         | "FStar.Pervasives.CConst" ->
             FStar_Pervasives_Native.Some
               (FStar_Extraction_ML_Syntax.CConst s)
         | "FStar.Pervasives.CCConv" ->
             FStar_Pervasives_Native.Some
               (FStar_Extraction_ML_Syntax.CCConv s)
         | "Prims.deprecated" ->
             FStar_Pervasives_Native.Some
               (FStar_Extraction_ML_Syntax.Deprecated s)
         | uu___10 -> FStar_Pervasives_Native.None)
    | {
        FStar_Syntax_Syntax.n = FStar_Syntax_Syntax.Tm_constant
          (FStar_Const.Const_string ("KremlinPrivate", uu___1));
        FStar_Syntax_Syntax.pos = uu___2;
        FStar_Syntax_Syntax.vars = uu___3;_} ->
        FStar_Pervasives_Native.Some FStar_Extraction_ML_Syntax.Private
    | {
        FStar_Syntax_Syntax.n = FStar_Syntax_Syntax.Tm_constant
          (FStar_Const.Const_string ("c_inline", uu___1));
        FStar_Syntax_Syntax.pos = uu___2;
        FStar_Syntax_Syntax.vars = uu___3;_} ->
        FStar_Pervasives_Native.Some FStar_Extraction_ML_Syntax.CInline
    | {
        FStar_Syntax_Syntax.n = FStar_Syntax_Syntax.Tm_constant
          (FStar_Const.Const_string ("substitute", uu___1));
        FStar_Syntax_Syntax.pos = uu___2;
        FStar_Syntax_Syntax.vars = uu___3;_} ->
        FStar_Pervasives_Native.Some FStar_Extraction_ML_Syntax.Substitute
    | { FStar_Syntax_Syntax.n = FStar_Syntax_Syntax.Tm_meta (x1, uu___1);
        FStar_Syntax_Syntax.pos = uu___2;
        FStar_Syntax_Syntax.vars = uu___3;_} -> extract_meta x1
    | uu___1 ->
        let uu___2 = FStar_Syntax_Util.head_and_args x in
        (match uu___2 with
         | (head, args) ->
             let uu___3 =
               let uu___4 =
                 let uu___5 = FStar_Syntax_Subst.compress head in
                 uu___5.FStar_Syntax_Syntax.n in
               (uu___4, args) in
             (match uu___3 with
              | (FStar_Syntax_Syntax.Tm_fvar fv, uu___4::[]) when
                  FStar_Syntax_Syntax.fv_eq_lid fv
                    FStar_Parser_Const.remove_unused_type_parameters_lid
                  ->
                  let uu___5 =
                    let uu___6 =
                      FStar_ToSyntax_ToSyntax.parse_attr_with_list false x
                        FStar_Parser_Const.remove_unused_type_parameters_lid in
                    FStar_Pervasives_Native.fst uu___6 in
                  (match uu___5 with
                   | FStar_Pervasives_Native.None ->
                       FStar_Pervasives_Native.None
                   | FStar_Pervasives_Native.Some l ->
                       let uu___6 =
                         let uu___7 =
                           let uu___8 = FStar_Syntax_Syntax.range_of_fv fv in
                           (l, uu___8) in
                         FStar_Extraction_ML_Syntax.RemoveUnusedTypeParameters
                           uu___7 in
                       FStar_Pervasives_Native.Some uu___6)
              | uu___4 -> FStar_Pervasives_Native.None))
let (extract_metadata :
  FStar_Syntax_Syntax.term Prims.list ->
    FStar_Extraction_ML_Syntax.meta Prims.list)
  = fun metas -> FStar_List.choose extract_meta metas
let binders_as_mlty_binders :
  'uuuuu .
    FStar_Extraction_ML_UEnv.uenv ->
      (FStar_Syntax_Syntax.bv * 'uuuuu) Prims.list ->
        (FStar_Extraction_ML_UEnv.uenv * FStar_Extraction_ML_Syntax.mlident
          Prims.list)
  =
  fun env ->
    fun bs ->
      FStar_Util.fold_map
        (fun env1 ->
           fun uu___ ->
             match uu___ with
             | (bv, uu___1) ->
                 let env2 = FStar_Extraction_ML_UEnv.extend_ty env1 bv false in
                 let name =
                   let uu___2 = FStar_Extraction_ML_UEnv.lookup_bv env2 bv in
                   match uu___2 with
                   | FStar_Util.Inl ty ->
                       ty.FStar_Extraction_ML_UEnv.ty_b_name
                   | uu___3 -> failwith "Impossible" in
                 (env2, name)) env bs
type data_constructor =
  {
  dname: FStar_Ident.lident ;
  dtyp: FStar_Syntax_Syntax.typ }
let (__proj__Mkdata_constructor__item__dname :
  data_constructor -> FStar_Ident.lident) =
  fun projectee -> match projectee with | { dname; dtyp;_} -> dname
let (__proj__Mkdata_constructor__item__dtyp :
  data_constructor -> FStar_Syntax_Syntax.typ) =
  fun projectee -> match projectee with | { dname; dtyp;_} -> dtyp
type inductive_family =
  {
  ifv: FStar_Syntax_Syntax.fv ;
  iname: FStar_Ident.lident ;
  iparams: FStar_Syntax_Syntax.binders ;
  ityp: FStar_Syntax_Syntax.term ;
  idatas: data_constructor Prims.list ;
  iquals: FStar_Syntax_Syntax.qualifier Prims.list ;
  imetadata: FStar_Extraction_ML_Syntax.metadata }
let (__proj__Mkinductive_family__item__ifv :
  inductive_family -> FStar_Syntax_Syntax.fv) =
  fun projectee ->
    match projectee with
    | { ifv; iname; iparams; ityp; idatas; iquals; imetadata;_} -> ifv
let (__proj__Mkinductive_family__item__iname :
  inductive_family -> FStar_Ident.lident) =
  fun projectee ->
    match projectee with
    | { ifv; iname; iparams; ityp; idatas; iquals; imetadata;_} -> iname
let (__proj__Mkinductive_family__item__iparams :
  inductive_family -> FStar_Syntax_Syntax.binders) =
  fun projectee ->
    match projectee with
    | { ifv; iname; iparams; ityp; idatas; iquals; imetadata;_} -> iparams
let (__proj__Mkinductive_family__item__ityp :
  inductive_family -> FStar_Syntax_Syntax.term) =
  fun projectee ->
    match projectee with
    | { ifv; iname; iparams; ityp; idatas; iquals; imetadata;_} -> ityp
let (__proj__Mkinductive_family__item__idatas :
  inductive_family -> data_constructor Prims.list) =
  fun projectee ->
    match projectee with
    | { ifv; iname; iparams; ityp; idatas; iquals; imetadata;_} -> idatas
let (__proj__Mkinductive_family__item__iquals :
  inductive_family -> FStar_Syntax_Syntax.qualifier Prims.list) =
  fun projectee ->
    match projectee with
    | { ifv; iname; iparams; ityp; idatas; iquals; imetadata;_} -> iquals
let (__proj__Mkinductive_family__item__imetadata :
  inductive_family -> FStar_Extraction_ML_Syntax.metadata) =
  fun projectee ->
    match projectee with
    | { ifv; iname; iparams; ityp; idatas; iquals; imetadata;_} -> imetadata
let (print_ifamily : inductive_family -> unit) =
  fun i ->
    let uu___ = FStar_Syntax_Print.lid_to_string i.iname in
    let uu___1 = FStar_Syntax_Print.binders_to_string " " i.iparams in
    let uu___2 = FStar_Syntax_Print.term_to_string i.ityp in
    let uu___3 =
      let uu___4 =
        FStar_All.pipe_right i.idatas
          (FStar_List.map
             (fun d ->
                let uu___5 = FStar_Syntax_Print.lid_to_string d.dname in
                let uu___6 =
                  let uu___7 = FStar_Syntax_Print.term_to_string d.dtyp in
                  Prims.op_Hat " : " uu___7 in
                Prims.op_Hat uu___5 uu___6)) in
      FStar_All.pipe_right uu___4 (FStar_String.concat "\n\t\t") in
    FStar_Util.print4 "\n\t%s %s : %s { %s }\n" uu___ uu___1 uu___2 uu___3
let (bundle_as_inductive_families :
  FStar_Extraction_ML_UEnv.uenv ->
    FStar_Syntax_Syntax.sigelt Prims.list ->
      FStar_Syntax_Syntax.qualifier Prims.list ->
        (FStar_Extraction_ML_UEnv.uenv * inductive_family Prims.list))
  =
  fun env ->
    fun ses ->
      fun quals ->
        let uu___ =
          FStar_Util.fold_map
            (fun env1 ->
               fun se ->
                 match se.FStar_Syntax_Syntax.sigel with
                 | FStar_Syntax_Syntax.Sig_inductive_typ
                     (l, us, bs, t, _mut_i, datas) ->
                     let uu___1 = FStar_Syntax_Subst.open_univ_vars us t in
                     (match uu___1 with
                      | (_us, t1) ->
                          let uu___2 = FStar_Syntax_Subst.open_term bs t1 in
                          (match uu___2 with
                           | (bs1, t2) ->
                               let datas1 =
                                 FStar_All.pipe_right ses
                                   (FStar_List.collect
                                      (fun se1 ->
                                         match se1.FStar_Syntax_Syntax.sigel
                                         with
                                         | FStar_Syntax_Syntax.Sig_datacon
                                             (d, us1, t3, l', nparams,
                                              uu___3)
                                             when FStar_Ident.lid_equals l l'
                                             ->
                                             let uu___4 =
                                               FStar_Syntax_Subst.open_univ_vars
                                                 us1 t3 in
                                             (match uu___4 with
                                              | (_us1, t4) ->
                                                  let uu___5 =
                                                    FStar_Syntax_Util.arrow_formals
                                                      t4 in
                                                  (match uu___5 with
                                                   | (bs', body) ->
                                                       let uu___6 =
                                                         FStar_Util.first_N
                                                           (FStar_List.length
                                                              bs1) bs' in
                                                       (match uu___6 with
                                                        | (bs_params, rest)
                                                            ->
                                                            let subst =
                                                              FStar_List.map2
                                                                (fun uu___7
                                                                   ->
                                                                   fun uu___8
                                                                    ->
                                                                    match 
                                                                    (uu___7,
                                                                    uu___8)
                                                                    with
                                                                    | 
                                                                    ((b',
                                                                    uu___9),
                                                                    (b,
                                                                    uu___10))
                                                                    ->
                                                                    let uu___11
                                                                    =
                                                                    let uu___12
                                                                    =
                                                                    FStar_Syntax_Syntax.bv_to_name
                                                                    b in
                                                                    (b',
                                                                    uu___12) in
                                                                    FStar_Syntax_Syntax.NT
                                                                    uu___11)
                                                                bs_params bs1 in
                                                            let t5 =
                                                              let uu___7 =
                                                                let uu___8 =
                                                                  FStar_Syntax_Syntax.mk_Total
                                                                    body in
                                                                FStar_Syntax_Util.arrow
                                                                  rest uu___8 in
                                                              FStar_All.pipe_right
                                                                uu___7
                                                                (FStar_Syntax_Subst.subst
                                                                   subst) in
                                                            [{
                                                               dname = d;
                                                               dtyp = t5
                                                             }])))
                                         | uu___3 -> [])) in
                               let metadata =
                                 let uu___3 =
                                   extract_metadata
                                     se.FStar_Syntax_Syntax.sigattrs in
                                 let uu___4 =
                                   FStar_List.choose flag_of_qual quals in
                                 FStar_List.append uu___3 uu___4 in
                               let fv =
                                 FStar_Syntax_Syntax.lid_as_fv l
                                   FStar_Syntax_Syntax.delta_constant
                                   FStar_Pervasives_Native.None in
                               let uu___3 =
                                 FStar_Extraction_ML_UEnv.extend_type_name
                                   env1 fv in
                               (match uu___3 with
                                | (uu___4, env2) ->
                                    (env2,
                                      [{
                                         ifv = fv;
                                         iname = l;
                                         iparams = bs1;
                                         ityp = t2;
                                         idatas = datas1;
                                         iquals =
                                           (se.FStar_Syntax_Syntax.sigquals);
                                         imetadata = metadata
                                       }]))))
                 | uu___1 -> (env1, [])) env ses in
        match uu___ with
        | (env1, ifams) -> (env1, (FStar_List.flatten ifams))
type tydef_declaration =
  (FStar_Extraction_ML_Syntax.mlsymbol * FStar_Extraction_ML_Syntax.metadata
    * Prims.int)
type iface =
  {
  iface_module_name: FStar_Extraction_ML_Syntax.mlpath ;
  iface_bindings:
    (FStar_Syntax_Syntax.fv * FStar_Extraction_ML_UEnv.exp_binding)
      Prims.list
    ;
  iface_tydefs:
    (FStar_Extraction_ML_UEnv.tydef, tydef_declaration) FStar_Util.either
      Prims.list
    ;
  iface_type_names:
    (FStar_Syntax_Syntax.fv * FStar_Extraction_ML_Syntax.mlpath) Prims.list }
let (__proj__Mkiface__item__iface_module_name :
  iface -> FStar_Extraction_ML_Syntax.mlpath) =
  fun projectee ->
    match projectee with
    | { iface_module_name; iface_bindings; iface_tydefs; iface_type_names;_}
        -> iface_module_name
let (__proj__Mkiface__item__iface_bindings :
  iface ->
    (FStar_Syntax_Syntax.fv * FStar_Extraction_ML_UEnv.exp_binding)
      Prims.list)
  =
  fun projectee ->
    match projectee with
    | { iface_module_name; iface_bindings; iface_tydefs; iface_type_names;_}
        -> iface_bindings
let (__proj__Mkiface__item__iface_tydefs :
  iface ->
    (FStar_Extraction_ML_UEnv.tydef, tydef_declaration) FStar_Util.either
      Prims.list)
  =
  fun projectee ->
    match projectee with
    | { iface_module_name; iface_bindings; iface_tydefs; iface_type_names;_}
        -> iface_tydefs
let (__proj__Mkiface__item__iface_type_names :
  iface ->
    (FStar_Syntax_Syntax.fv * FStar_Extraction_ML_Syntax.mlpath) Prims.list)
  =
  fun projectee ->
    match projectee with
    | { iface_module_name; iface_bindings; iface_tydefs; iface_type_names;_}
        -> iface_type_names
let (empty_iface : iface) =
  {
    iface_module_name = ([], "");
    iface_bindings = [];
    iface_tydefs = [];
    iface_type_names = []
  }
let (iface_of_bindings :
  (FStar_Syntax_Syntax.fv * FStar_Extraction_ML_UEnv.exp_binding) Prims.list
    -> iface)
  =
  fun fvs ->
    let uu___ = empty_iface in
    {
      iface_module_name = (uu___.iface_module_name);
      iface_bindings = fvs;
      iface_tydefs = (uu___.iface_tydefs);
      iface_type_names = (uu___.iface_type_names)
    }
let (iface_of_tydefs : FStar_Extraction_ML_UEnv.tydef Prims.list -> iface) =
  fun tds ->
    let uu___ = empty_iface in
    let uu___1 = FStar_List.map (fun uu___2 -> FStar_Util.Inl uu___2) tds in
    let uu___2 =
      FStar_List.map
        (fun td ->
           let uu___3 = FStar_Extraction_ML_UEnv.tydef_fv td in
           let uu___4 = FStar_Extraction_ML_UEnv.tydef_mlpath td in
           (uu___3, uu___4)) tds in
    {
      iface_module_name = (uu___.iface_module_name);
      iface_bindings = (uu___.iface_bindings);
      iface_tydefs = uu___1;
      iface_type_names = uu___2
    }
let (iface_of_type_names :
  (FStar_Syntax_Syntax.fv * FStar_Extraction_ML_Syntax.mlpath) Prims.list ->
    iface)
  =
  fun fvs ->
    let uu___ = empty_iface in
    {
      iface_module_name = (uu___.iface_module_name);
      iface_bindings = (uu___.iface_bindings);
      iface_tydefs = (uu___.iface_tydefs);
      iface_type_names = fvs
    }
let (iface_union : iface -> iface -> iface) =
  fun if1 ->
    fun if2 ->
      let uu___ =
        if if1.iface_module_name <> if1.iface_module_name
        then failwith "Union not defined"
        else if1.iface_module_name in
      {
        iface_module_name = uu___;
        iface_bindings =
          (FStar_List.append if1.iface_bindings if2.iface_bindings);
        iface_tydefs = (FStar_List.append if1.iface_tydefs if2.iface_tydefs);
        iface_type_names =
          (FStar_List.append if1.iface_type_names if2.iface_type_names)
      }
let (iface_union_l : iface Prims.list -> iface) =
  fun ifs -> FStar_List.fold_right iface_union ifs empty_iface
let (mlpath_to_string : FStar_Extraction_ML_Syntax.mlpath -> Prims.string) =
  fun p ->
    FStar_String.concat ". "
      (FStar_List.append (FStar_Pervasives_Native.fst p)
         [FStar_Pervasives_Native.snd p])
let tscheme_to_string :
  'uuuuu .
    FStar_Extraction_ML_Syntax.mlpath ->
      ('uuuuu * FStar_Extraction_ML_Syntax.mlty) -> Prims.string
  =
  fun cm ->
    fun ts ->
      FStar_Extraction_ML_Code.string_of_mlty cm
        (FStar_Pervasives_Native.snd ts)
let (print_exp_binding :
  FStar_Extraction_ML_Syntax.mlpath ->
    FStar_Extraction_ML_UEnv.exp_binding -> Prims.string)
  =
  fun cm ->
    fun e ->
      let uu___ =
        FStar_Extraction_ML_Code.string_of_mlexpr cm
          e.FStar_Extraction_ML_UEnv.exp_b_expr in
      let uu___1 =
        tscheme_to_string cm e.FStar_Extraction_ML_UEnv.exp_b_tscheme in
      FStar_Util.format3
        "{\n\texp_b_name = %s\n\texp_b_expr = %s\n\texp_b_tscheme = %s }"
        e.FStar_Extraction_ML_UEnv.exp_b_name uu___ uu___1
let (print_binding :
  FStar_Extraction_ML_Syntax.mlpath ->
    (FStar_Syntax_Syntax.fv * FStar_Extraction_ML_UEnv.exp_binding) ->
      Prims.string)
  =
  fun cm ->
    fun uu___ ->
      match uu___ with
      | (fv, exp_binding) ->
          let uu___1 = FStar_Syntax_Print.fv_to_string fv in
          let uu___2 = print_exp_binding cm exp_binding in
          FStar_Util.format2 "(%s, %s)" uu___1 uu___2
let print_tydef :
  'uuuuu 'uuuuu1 .
    FStar_Extraction_ML_Syntax.mlpath ->
      (FStar_Extraction_ML_UEnv.tydef, (Prims.string * 'uuuuu * 'uuuuu1))
        FStar_Util.either -> Prims.string
  =
  fun cm ->
    fun tydef ->
      let uu___ =
        match tydef with
        | FStar_Util.Inl tydef1 ->
            let uu___1 =
              let uu___2 = FStar_Extraction_ML_UEnv.tydef_fv tydef1 in
              FStar_Syntax_Print.fv_to_string uu___2 in
            let uu___2 =
              let uu___3 = FStar_Extraction_ML_UEnv.tydef_def tydef1 in
              tscheme_to_string cm uu___3 in
            (uu___1, uu___2)
        | FStar_Util.Inr (p, uu___1, uu___2) -> (p, "None") in
      match uu___ with
      | (name, defn) -> FStar_Util.format2 "(%s, %s)" name defn
let (iface_to_string : iface -> Prims.string) =
  fun iface1 ->
    let cm = iface1.iface_module_name in
    let print_type_name uu___ =
      match uu___ with | (tn, uu___1) -> FStar_Syntax_Print.fv_to_string tn in
    let uu___ =
      let uu___1 = FStar_List.map (print_binding cm) iface1.iface_bindings in
      FStar_All.pipe_right uu___1 (FStar_String.concat "\n") in
    let uu___1 =
      let uu___2 = FStar_List.map (print_tydef cm) iface1.iface_tydefs in
      FStar_All.pipe_right uu___2 (FStar_String.concat "\n") in
    let uu___2 =
      let uu___3 = FStar_List.map print_type_name iface1.iface_type_names in
      FStar_All.pipe_right uu___3 (FStar_String.concat "\n") in
    FStar_Util.format4
      "Interface %s = {\niface_bindings=\n%s;\n\niface_tydefs=\n%s;\n\niface_type_names=%s;\n}"
      (mlpath_to_string iface1.iface_module_name) uu___ uu___1 uu___2
let (gamma_to_string : FStar_Extraction_ML_UEnv.uenv -> Prims.string) =
  fun env ->
    let cm = FStar_Extraction_ML_UEnv.current_module_of_uenv env in
    let gamma =
      let uu___ = FStar_Extraction_ML_UEnv.bindings_of_uenv env in
      FStar_List.collect
        (fun uu___1 ->
           match uu___1 with
           | FStar_Extraction_ML_UEnv.Fv (b, e) -> [(b, e)]
           | uu___2 -> []) uu___ in
    let uu___ =
      let uu___1 = FStar_List.map (print_binding cm) gamma in
      FStar_All.pipe_right uu___1 (FStar_String.concat "\n") in
    FStar_Util.format1 "Gamma = {\n %s }" uu___
let (extract_typ_abbrev :
  FStar_Extraction_ML_UEnv.uenv ->
    FStar_Syntax_Syntax.qualifier Prims.list ->
      FStar_Syntax_Syntax.term Prims.list ->
        FStar_Syntax_Syntax.letbinding ->
          (env_t * iface * FStar_Extraction_ML_Syntax.mlmodule1 Prims.list))
  =
  fun env ->
    fun quals ->
      fun attrs ->
        fun lb ->
          let uu___ =
            let uu___1 =
              let uu___2 = FStar_Extraction_ML_UEnv.tcenv_of_uenv env in
              FStar_TypeChecker_Env.open_universes_in uu___2
                lb.FStar_Syntax_Syntax.lbunivs
                [lb.FStar_Syntax_Syntax.lbdef; lb.FStar_Syntax_Syntax.lbtyp] in
            match uu___1 with
            | (tcenv, uu___2, def_typ) ->
                let uu___3 = as_pair def_typ in (tcenv, uu___3) in
          match uu___ with
          | (tcenv, (lbdef, lbtyp)) ->
              let lbtyp1 =
                FStar_TypeChecker_Normalize.normalize
                  [FStar_TypeChecker_Env.Beta;
                  FStar_TypeChecker_Env.UnfoldUntil
                    FStar_Syntax_Syntax.delta_constant;
                  FStar_TypeChecker_Env.ForExtraction] tcenv lbtyp in
              let lbdef1 =
                FStar_TypeChecker_Normalize.eta_expand_with_type tcenv lbdef
                  lbtyp1 in
              let fv = FStar_Util.right lb.FStar_Syntax_Syntax.lbname in
              let lid =
                (fv.FStar_Syntax_Syntax.fv_name).FStar_Syntax_Syntax.v in
              let def =
                let uu___1 =
                  let uu___2 = FStar_Syntax_Subst.compress lbdef1 in
                  FStar_All.pipe_right uu___2 FStar_Syntax_Util.unmeta in
                FStar_All.pipe_right uu___1 FStar_Syntax_Util.un_uinst in
              let def1 =
                match def.FStar_Syntax_Syntax.n with
                | FStar_Syntax_Syntax.Tm_abs uu___1 ->
                    FStar_Extraction_ML_Term.normalize_abs def
                | uu___1 -> def in
              let uu___1 =
                match def1.FStar_Syntax_Syntax.n with
                | FStar_Syntax_Syntax.Tm_abs (bs, body, uu___2) ->
                    FStar_Syntax_Subst.open_term bs body
                | uu___2 -> ([], def1) in
              (match uu___1 with
               | (bs, body) ->
                   let assumed =
                     FStar_Util.for_some
                       (fun uu___2 ->
                          match uu___2 with
                          | FStar_Syntax_Syntax.Assumption -> true
                          | uu___3 -> false) quals in
                   let uu___2 = binders_as_mlty_binders env bs in
                   (match uu___2 with
                    | (env1, ml_bs) ->
                        let body1 =
                          let uu___3 =
                            FStar_Extraction_ML_Term.term_as_mlty env1 body in
                          FStar_All.pipe_right uu___3
                            (FStar_Extraction_ML_Util.eraseTypeDeep
                               (FStar_Extraction_ML_Util.udelta_unfold env1)) in
                        let metadata =
                          let has_val_decl =
                            FStar_Extraction_ML_UEnv.has_tydef_declaration
                              env lid in
                          let meta =
                            let uu___3 = extract_metadata attrs in
                            let uu___4 = FStar_List.choose flag_of_qual quals in
                            FStar_List.append uu___3 uu___4 in
                          if has_val_decl
                          then
                            let uu___3 =
                              let uu___4 = FStar_Ident.range_of_lid lid in
                              FStar_Extraction_ML_Syntax.HasValDecl uu___4 in
                            uu___3 :: meta
                          else meta in
                        let tyscheme = (ml_bs, body1) in
                        let uu___3 =
                          let uu___4 =
                            FStar_All.pipe_right quals
                              (FStar_Util.for_some
                                 (fun uu___5 ->
                                    match uu___5 with
                                    | FStar_Syntax_Syntax.Assumption -> true
                                    | FStar_Syntax_Syntax.New -> true
                                    | uu___6 -> false)) in
                          if uu___4
                          then
                            let uu___5 =
                              FStar_Extraction_ML_UEnv.extend_type_name env
                                fv in
                            match uu___5 with
                            | (mlp, env2) ->
                                (mlp, (iface_of_type_names [(fv, mlp)]),
                                  env2)
                          else
                            (let uu___6 =
                               FStar_Extraction_ML_UEnv.extend_tydef env fv
                                 tyscheme metadata in
                             match uu___6 with
                             | (td, mlp, env2) ->
                                 let uu___7 = iface_of_tydefs [td] in
                                 (mlp, uu___7, env2)) in
                        (match uu___3 with
                         | (mlpath, iface1, env2) ->
                             let td =
                               {
                                 FStar_Extraction_ML_Syntax.tydecl_assumed =
                                   assumed;
                                 FStar_Extraction_ML_Syntax.tydecl_name =
                                   (FStar_Pervasives_Native.snd mlpath);
                                 FStar_Extraction_ML_Syntax.tydecl_ignored =
                                   FStar_Pervasives_Native.None;
                                 FStar_Extraction_ML_Syntax.tydecl_parameters
                                   = ml_bs;
                                 FStar_Extraction_ML_Syntax.tydecl_meta =
                                   metadata;
                                 FStar_Extraction_ML_Syntax.tydecl_defn =
                                   (FStar_Pervasives_Native.Some
                                      (FStar_Extraction_ML_Syntax.MLTD_Abbrev
                                         body1))
                               } in
                             let def2 =
                               let uu___4 =
                                 let uu___5 =
                                   let uu___6 = FStar_Ident.range_of_lid lid in
                                   FStar_Extraction_ML_Util.mlloc_of_range
                                     uu___6 in
                                 FStar_Extraction_ML_Syntax.MLM_Loc uu___5 in
                               [uu___4;
                               FStar_Extraction_ML_Syntax.MLM_Ty [td]] in
                             (env2, iface1, def2))))
let (extract_let_rec_type :
  FStar_Extraction_ML_UEnv.uenv ->
    FStar_Syntax_Syntax.qualifier Prims.list ->
      FStar_Syntax_Syntax.term Prims.list ->
        FStar_Syntax_Syntax.letbinding ->
          (env_t * iface * FStar_Extraction_ML_Syntax.mlmodule1 Prims.list))
  =
  fun env ->
    fun quals ->
      fun attrs ->
        fun lb ->
          let lbtyp =
            let uu___ = FStar_Extraction_ML_UEnv.tcenv_of_uenv env in
            FStar_TypeChecker_Normalize.normalize
              [FStar_TypeChecker_Env.Beta;
              FStar_TypeChecker_Env.AllowUnboundUniverses;
              FStar_TypeChecker_Env.EraseUniverses;
              FStar_TypeChecker_Env.UnfoldUntil
                FStar_Syntax_Syntax.delta_constant;
              FStar_TypeChecker_Env.ForExtraction] uu___
              lb.FStar_Syntax_Syntax.lbtyp in
          let uu___ = FStar_Syntax_Util.arrow_formals lbtyp in
          match uu___ with
          | (bs, uu___1) ->
              let uu___2 = binders_as_mlty_binders env bs in
              (match uu___2 with
               | (env1, ml_bs) ->
                   let fv = FStar_Util.right lb.FStar_Syntax_Syntax.lbname in
                   let lid =
                     (fv.FStar_Syntax_Syntax.fv_name).FStar_Syntax_Syntax.v in
                   let body = FStar_Extraction_ML_Syntax.MLTY_Top in
                   let metadata =
                     let uu___3 = extract_metadata attrs in
                     let uu___4 = FStar_List.choose flag_of_qual quals in
                     FStar_List.append uu___3 uu___4 in
                   let assumed = false in
                   let tscheme = (ml_bs, body) in
                   let uu___3 =
                     FStar_Extraction_ML_UEnv.extend_tydef env fv tscheme
                       metadata in
                   (match uu___3 with
                    | (tydef, mlp, env2) ->
                        let td =
                          {
                            FStar_Extraction_ML_Syntax.tydecl_assumed =
                              assumed;
                            FStar_Extraction_ML_Syntax.tydecl_name =
                              (FStar_Pervasives_Native.snd mlp);
                            FStar_Extraction_ML_Syntax.tydecl_ignored =
                              FStar_Pervasives_Native.None;
                            FStar_Extraction_ML_Syntax.tydecl_parameters =
                              ml_bs;
                            FStar_Extraction_ML_Syntax.tydecl_meta = metadata;
                            FStar_Extraction_ML_Syntax.tydecl_defn =
                              (FStar_Pervasives_Native.Some
                                 (FStar_Extraction_ML_Syntax.MLTD_Abbrev body))
                          } in
                        let def =
                          let uu___4 =
                            let uu___5 =
                              let uu___6 = FStar_Ident.range_of_lid lid in
                              FStar_Extraction_ML_Util.mlloc_of_range uu___6 in
                            FStar_Extraction_ML_Syntax.MLM_Loc uu___5 in
                          [uu___4; FStar_Extraction_ML_Syntax.MLM_Ty [td]] in
                        let iface1 = iface_of_tydefs [tydef] in
                        (env2, iface1, def)))
let (extract_bundle_iface :
  FStar_Extraction_ML_UEnv.uenv ->
    FStar_Syntax_Syntax.sigelt -> (env_t * iface))
  =
  fun env ->
    fun se ->
      let extract_ctor env_iparams ml_tyvars env1 ctor =
        let mlt =
          let uu___ =
            FStar_Extraction_ML_Term.term_as_mlty env_iparams ctor.dtyp in
          FStar_Extraction_ML_Util.eraseTypeDeep
            (FStar_Extraction_ML_Util.udelta_unfold env_iparams) uu___ in
        let tys = (ml_tyvars, mlt) in
        let fvv =
          FStar_Syntax_Syntax.lid_as_fv ctor.dname
            FStar_Syntax_Syntax.delta_constant FStar_Pervasives_Native.None in
        let uu___ = FStar_Extraction_ML_UEnv.extend_fv env1 fvv tys false in
        match uu___ with | (env2, uu___1, b) -> (env2, (fvv, b)) in
      let extract_one_family env1 ind =
        let uu___ = binders_as_mlty_binders env1 ind.iparams in
        match uu___ with
        | (env_iparams, vars) ->
            let uu___1 =
              FStar_All.pipe_right ind.idatas
                (FStar_Util.fold_map (extract_ctor env_iparams vars) env1) in
            (match uu___1 with
             | (env2, ctors) ->
                 let env3 =
                   let uu___2 =
                     FStar_Util.find_opt
                       (fun uu___3 ->
                          match uu___3 with
                          | FStar_Syntax_Syntax.RecordType uu___4 -> true
                          | uu___4 -> false) ind.iquals in
                   match uu___2 with
                   | FStar_Pervasives_Native.Some
                       (FStar_Syntax_Syntax.RecordType (ns, ids)) ->
                       let g =
                         FStar_List.fold_right
                           (fun id ->
                              fun g1 ->
                                let uu___3 =
                                  FStar_Extraction_ML_UEnv.extend_record_field_name
                                    g1 ((ind.iname), id) in
                                match uu___3 with | (uu___4, g2) -> g2) ids
                           env2 in
                       g
                   | uu___3 -> env2 in
                 (env3, ctors)) in
      match ((se.FStar_Syntax_Syntax.sigel),
              (se.FStar_Syntax_Syntax.sigquals))
      with
      | (FStar_Syntax_Syntax.Sig_bundle
         ({
            FStar_Syntax_Syntax.sigel = FStar_Syntax_Syntax.Sig_datacon
              (l, uu___, t, uu___1, uu___2, uu___3);
            FStar_Syntax_Syntax.sigrng = uu___4;
            FStar_Syntax_Syntax.sigquals = uu___5;
            FStar_Syntax_Syntax.sigmeta = uu___6;
            FStar_Syntax_Syntax.sigattrs = uu___7;
            FStar_Syntax_Syntax.sigopts = uu___8;_}::[],
          uu___9),
         (FStar_Syntax_Syntax.ExceptionConstructor)::[]) ->
          let uu___10 = extract_ctor env [] env { dname = l; dtyp = t } in
          (match uu___10 with
           | (env1, ctor) -> (env1, (iface_of_bindings [ctor])))
      | (FStar_Syntax_Syntax.Sig_bundle (ses, uu___), quals) ->
          let uu___1 =
            FStar_Syntax_Util.has_attribute se.FStar_Syntax_Syntax.sigattrs
              FStar_Parser_Const.erasable_attr in
          if uu___1
          then (env, empty_iface)
          else
            (let uu___3 = bundle_as_inductive_families env ses quals in
             match uu___3 with
             | (env1, ifams) ->
                 let uu___4 =
                   FStar_Util.fold_map extract_one_family env1 ifams in
                 (match uu___4 with
                  | (env2, td) ->
                      let uu___5 =
                        let uu___6 =
                          let uu___7 =
                            FStar_List.map
                              (fun x ->
                                 let uu___8 =
                                   FStar_Extraction_ML_UEnv.mlpath_of_lident
                                     env2 x.iname in
                                 ((x.ifv), uu___8)) ifams in
                          iface_of_type_names uu___7 in
                        iface_union uu___6
                          (iface_of_bindings (FStar_List.flatten td)) in
                      (env2, uu___5)))
      | uu___ -> failwith "Unexpected signature element"
let (extract_type_declaration :
  FStar_Extraction_ML_UEnv.uenv ->
    Prims.bool ->
      FStar_Ident.lident ->
        FStar_Syntax_Syntax.qualifier Prims.list ->
          FStar_Syntax_Syntax.term Prims.list ->
            FStar_Syntax_Syntax.univ_name Prims.list ->
              FStar_Syntax_Syntax.term' FStar_Syntax_Syntax.syntax ->
                (env_t * iface * FStar_Extraction_ML_Syntax.mlmodule1
                  Prims.list))
  =
  fun g ->
    fun is_interface_val ->
      fun lid ->
        fun quals ->
          fun attrs ->
            fun univs ->
              fun t ->
                let uu___ =
                  let uu___1 =
                    FStar_All.pipe_right quals
                      (FStar_Util.for_some
                         (fun uu___2 ->
                            match uu___2 with
                            | FStar_Syntax_Syntax.Assumption -> true
                            | uu___3 -> false)) in
                  Prims.op_Negation uu___1 in
                if uu___
                then
                  let g1 =
                    FStar_Extraction_ML_UEnv.extend_with_tydef_declaration g
                      lid in
                  (g1, empty_iface, [])
                else
                  (let uu___2 = FStar_Syntax_Util.arrow_formals t in
                   match uu___2 with
                   | (bs, uu___3) ->
                       let fv =
                         FStar_Syntax_Syntax.lid_as_fv lid
                           FStar_Syntax_Syntax.delta_constant
                           FStar_Pervasives_Native.None in
                       let lb =
                         let uu___4 =
                           FStar_Syntax_Util.abs bs
                             FStar_Syntax_Syntax.t_unit
                             FStar_Pervasives_Native.None in
                         {
                           FStar_Syntax_Syntax.lbname = (FStar_Util.Inr fv);
                           FStar_Syntax_Syntax.lbunivs = univs;
                           FStar_Syntax_Syntax.lbtyp = t;
                           FStar_Syntax_Syntax.lbeff =
                             FStar_Parser_Const.effect_Tot_lid;
                           FStar_Syntax_Syntax.lbdef = uu___4;
                           FStar_Syntax_Syntax.lbattrs = attrs;
                           FStar_Syntax_Syntax.lbpos =
                             (t.FStar_Syntax_Syntax.pos)
                         } in
                       let uu___4 = extract_typ_abbrev g quals attrs lb in
                       (match uu___4 with
                        | (g1, iface1, mods) ->
                            let iface2 =
                              if is_interface_val
                              then
                                let mlp =
                                  FStar_Extraction_ML_UEnv.mlpath_of_lident
                                    g1 lid in
                                let meta = extract_metadata attrs in
                                let uu___5 = empty_iface in
                                {
                                  iface_module_name =
                                    (uu___5.iface_module_name);
                                  iface_bindings = (uu___5.iface_bindings);
                                  iface_tydefs =
                                    [FStar_Util.Inr
                                       ((FStar_Pervasives_Native.snd mlp),
                                         meta, (FStar_List.length bs))];
                                  iface_type_names =
                                    (uu___5.iface_type_names)
                                }
                              else iface1 in
                            (g1, iface2, mods)))
let (extract_reifiable_effect :
  FStar_Extraction_ML_UEnv.uenv ->
    FStar_Syntax_Syntax.eff_decl ->
      (FStar_Extraction_ML_UEnv.uenv * iface *
        FStar_Extraction_ML_Syntax.mlmodule1 Prims.list))
  =
  fun g ->
    fun ed ->
      let extend_iface lid mlp exp exp_binding =
        let fv =
          FStar_Syntax_Syntax.lid_as_fv lid
            FStar_Syntax_Syntax.delta_equational FStar_Pervasives_Native.None in
        let lb =
          {
            FStar_Extraction_ML_Syntax.mllb_name =
              (FStar_Pervasives_Native.snd mlp);
            FStar_Extraction_ML_Syntax.mllb_tysc =
              FStar_Pervasives_Native.None;
            FStar_Extraction_ML_Syntax.mllb_add_unit = false;
            FStar_Extraction_ML_Syntax.mllb_def = exp;
            FStar_Extraction_ML_Syntax.mllb_meta = [];
            FStar_Extraction_ML_Syntax.print_typ = false
          } in
        ((iface_of_bindings [(fv, exp_binding)]),
          (FStar_Extraction_ML_Syntax.MLM_Let
             (FStar_Extraction_ML_Syntax.NonRec, [lb]))) in
      let rec extract_fv tm =
        (let uu___1 =
           let uu___2 =
             let uu___3 = FStar_Extraction_ML_UEnv.tcenv_of_uenv g in
             FStar_TypeChecker_Env.debug uu___3 in
           FStar_All.pipe_left uu___2 (FStar_Options.Other "ExtractionReify") in
         if uu___1
         then
           let uu___2 = FStar_Syntax_Print.term_to_string tm in
           FStar_Util.print1 "extract_fv term: %s\n" uu___2
         else ());
        (let uu___1 =
           let uu___2 = FStar_Syntax_Subst.compress tm in
           uu___2.FStar_Syntax_Syntax.n in
         match uu___1 with
         | FStar_Syntax_Syntax.Tm_uinst (tm1, uu___2) -> extract_fv tm1
         | FStar_Syntax_Syntax.Tm_fvar fv ->
             let mlp =
               FStar_Extraction_ML_UEnv.mlpath_of_lident g
                 (fv.FStar_Syntax_Syntax.fv_name).FStar_Syntax_Syntax.v in
             let uu___2 =
               FStar_Extraction_ML_UEnv.lookup_fv tm.FStar_Syntax_Syntax.pos
                 g fv in
             (match uu___2 with
              | { FStar_Extraction_ML_UEnv.exp_b_name = uu___3;
                  FStar_Extraction_ML_UEnv.exp_b_expr = uu___4;
                  FStar_Extraction_ML_UEnv.exp_b_tscheme = tysc;_} ->
                  let uu___5 =
                    FStar_All.pipe_left
                      (FStar_Extraction_ML_Syntax.with_ty
                         FStar_Extraction_ML_Syntax.MLTY_Top)
                      (FStar_Extraction_ML_Syntax.MLE_Name mlp) in
                  (uu___5, tysc))
         | uu___2 ->
             let uu___3 =
               let uu___4 =
                 FStar_Range.string_of_range tm.FStar_Syntax_Syntax.pos in
               let uu___5 = FStar_Syntax_Print.term_to_string tm in
               FStar_Util.format2 "(%s) Not an fv: %s" uu___4 uu___5 in
             failwith uu___3) in
      let extract_action g1 a =
        (let uu___2 =
           let uu___3 =
             let uu___4 = FStar_Extraction_ML_UEnv.tcenv_of_uenv g1 in
             FStar_TypeChecker_Env.debug uu___4 in
           FStar_All.pipe_left uu___3 (FStar_Options.Other "ExtractionReify") in
         if uu___2
         then
           let uu___3 =
             FStar_Syntax_Print.term_to_string
               a.FStar_Syntax_Syntax.action_typ in
           let uu___4 =
             FStar_Syntax_Print.term_to_string
               a.FStar_Syntax_Syntax.action_defn in
           FStar_Util.print2 "Action type %s and term %s\n" uu___3 uu___4
         else ());
        (let lbname =
           let uu___2 =
             FStar_Syntax_Syntax.new_bv
               (FStar_Pervasives_Native.Some
                  ((a.FStar_Syntax_Syntax.action_defn).FStar_Syntax_Syntax.pos))
               FStar_Syntax_Syntax.tun in
           FStar_Util.Inl uu___2 in
         let lb =
           FStar_Syntax_Syntax.mk_lb
             (lbname, (a.FStar_Syntax_Syntax.action_univs),
               FStar_Parser_Const.effect_Tot_lid,
               (a.FStar_Syntax_Syntax.action_typ),
               (a.FStar_Syntax_Syntax.action_defn), [],
               ((a.FStar_Syntax_Syntax.action_defn).FStar_Syntax_Syntax.pos)) in
         let lbs = (false, [lb]) in
         let action_lb =
           FStar_Syntax_Syntax.mk
             (FStar_Syntax_Syntax.Tm_let
                (lbs, FStar_Syntax_Util.exp_false_bool))
             (a.FStar_Syntax_Syntax.action_defn).FStar_Syntax_Syntax.pos in
         let uu___2 = FStar_Extraction_ML_Term.term_as_mlexpr g1 action_lb in
         match uu___2 with
         | (a_let, uu___3, ty) ->
             let uu___4 =
               match a_let.FStar_Extraction_ML_Syntax.expr with
               | FStar_Extraction_ML_Syntax.MLE_Let
                   ((uu___5, mllb::[]), uu___6) ->
                   (match mllb.FStar_Extraction_ML_Syntax.mllb_tysc with
                    | FStar_Pervasives_Native.Some tysc ->
                        ((mllb.FStar_Extraction_ML_Syntax.mllb_def), tysc)
                    | FStar_Pervasives_Native.None ->
                        failwith "No type scheme")
               | uu___5 -> failwith "Impossible" in
             (match uu___4 with
              | (exp, tysc) ->
                  let uu___5 =
                    FStar_Extraction_ML_UEnv.extend_with_action_name g1 ed a
                      tysc in
                  (match uu___5 with
                   | (a_nm, a_lid, exp_b, g2) ->
                       ((let uu___7 =
                           let uu___8 =
                             let uu___9 =
                               FStar_Extraction_ML_UEnv.tcenv_of_uenv g2 in
                             FStar_TypeChecker_Env.debug uu___9 in
                           FStar_All.pipe_left uu___8
                             (FStar_Options.Other "ExtractionReify") in
                         if uu___7
                         then
                           let uu___8 =
                             FStar_Extraction_ML_Code.string_of_mlexpr a_nm
                               a_let in
                           FStar_Util.print1 "Extracted action term: %s\n"
                             uu___8
                         else ());
                        (let uu___8 =
                           let uu___9 =
                             let uu___10 =
                               FStar_Extraction_ML_UEnv.tcenv_of_uenv g2 in
                             FStar_TypeChecker_Env.debug uu___10 in
                           FStar_All.pipe_left uu___9
                             (FStar_Options.Other "ExtractionReify") in
                         if uu___8
                         then
                           ((let uu___10 =
                               FStar_Extraction_ML_Code.string_of_mlty a_nm
                                 (FStar_Pervasives_Native.snd tysc) in
                             FStar_Util.print1 "Extracted action type: %s\n"
                               uu___10);
                            FStar_List.iter
                              (fun x ->
                                 FStar_Util.print1 "and binders: %s\n" x)
                              (FStar_Pervasives_Native.fst tysc))
                         else ());
                        (let uu___8 = extend_iface a_lid a_nm exp exp_b in
                         match uu___8 with
                         | (iface1, impl) -> (g2, (iface1, impl))))))) in
      let uu___ =
        let uu___1 =
          let uu___2 =
            let uu___3 =
              let uu___4 =
                FStar_All.pipe_right ed FStar_Syntax_Util.get_return_repr in
              FStar_All.pipe_right uu___4 FStar_Util.must in
            FStar_All.pipe_right uu___3 FStar_Pervasives_Native.snd in
          extract_fv uu___2 in
        match uu___1 with
        | (return_tm, ty_sc) ->
            let uu___2 =
              FStar_Extraction_ML_UEnv.extend_with_monad_op_name g ed
                "return" ty_sc in
            (match uu___2 with
             | (return_nm, return_lid, return_b, g1) ->
                 let uu___3 =
                   extend_iface return_lid return_nm return_tm return_b in
                 (match uu___3 with | (iface1, impl) -> (g1, iface1, impl))) in
      match uu___ with
      | (g1, return_iface, return_decl) ->
          let uu___1 =
            let uu___2 =
              let uu___3 =
                let uu___4 =
                  let uu___5 =
                    FStar_All.pipe_right ed FStar_Syntax_Util.get_bind_repr in
                  FStar_All.pipe_right uu___5 FStar_Util.must in
                FStar_All.pipe_right uu___4 FStar_Pervasives_Native.snd in
              extract_fv uu___3 in
            match uu___2 with
            | (bind_tm, ty_sc) ->
                let uu___3 =
                  FStar_Extraction_ML_UEnv.extend_with_monad_op_name g1 ed
                    "bind" ty_sc in
                (match uu___3 with
                 | (bind_nm, bind_lid, bind_b, g2) ->
                     let uu___4 =
                       extend_iface bind_lid bind_nm bind_tm bind_b in
                     (match uu___4 with
                      | (iface1, impl) -> (g2, iface1, impl))) in
          (match uu___1 with
           | (g2, bind_iface, bind_decl) ->
               let uu___2 =
                 FStar_Util.fold_map extract_action g2
                   ed.FStar_Syntax_Syntax.actions in
               (match uu___2 with
                | (g3, actions) ->
                    let uu___3 = FStar_List.unzip actions in
                    (match uu___3 with
                     | (actions_iface, actions1) ->
                         let uu___4 =
                           iface_union_l (return_iface :: bind_iface ::
                             actions_iface) in
                         (g3, uu___4, (return_decl :: bind_decl :: actions1)))))
let (extract_let_rec_types :
  FStar_Syntax_Syntax.sigelt ->
    FStar_Extraction_ML_UEnv.uenv ->
      FStar_Syntax_Syntax.letbinding Prims.list ->
        (FStar_Extraction_ML_UEnv.uenv * iface *
          FStar_Extraction_ML_Syntax.mlmodule1 Prims.list))
  =
  fun se ->
    fun env ->
      fun lbs ->
        let uu___ =
          FStar_Util.for_some
            (fun lb ->
               let uu___1 =
                 FStar_Extraction_ML_Term.is_arity env
                   lb.FStar_Syntax_Syntax.lbtyp in
               Prims.op_Negation uu___1) lbs in
        if uu___
        then
          FStar_Errors.raise_error
            (FStar_Errors.Fatal_ExtractionUnsupported,
              "Mutually recursively defined typed and terms cannot yet be extracted")
            se.FStar_Syntax_Syntax.sigrng
        else
          (let uu___2 =
             FStar_List.fold_left
               (fun uu___3 ->
                  fun lb ->
                    match uu___3 with
                    | (env1, iface_opt, impls) ->
                        let uu___4 =
                          extract_let_rec_type env1
                            se.FStar_Syntax_Syntax.sigquals
                            se.FStar_Syntax_Syntax.sigattrs lb in
                        (match uu___4 with
                         | (env2, iface1, impl) ->
                             let iface_opt1 =
                               match iface_opt with
                               | FStar_Pervasives_Native.None ->
                                   FStar_Pervasives_Native.Some iface1
                               | FStar_Pervasives_Native.Some iface' ->
                                   let uu___5 = iface_union iface' iface1 in
                                   FStar_Pervasives_Native.Some uu___5 in
                             (env2, iface_opt1, (impl :: impls))))
               (env, FStar_Pervasives_Native.None, []) lbs in
           match uu___2 with
           | (env1, iface_opt, impls) ->
               let uu___3 = FStar_Option.get iface_opt in
               let uu___4 =
                 FStar_All.pipe_right (FStar_List.rev impls)
                   FStar_List.flatten in
               (env1, uu___3, uu___4))
let (get_noextract_to :
  FStar_Syntax_Syntax.sigelt ->
    FStar_Options.codegen_t FStar_Pervasives_Native.option -> Prims.bool)
  =
  fun se ->
    fun backend ->
      FStar_Util.for_some
        (fun uu___ ->
           let uu___1 = FStar_Syntax_Util.head_and_args uu___ in
           match uu___1 with
           | (hd, args) ->
               let uu___2 =
                 let uu___3 =
                   let uu___4 = FStar_Syntax_Subst.compress hd in
                   uu___4.FStar_Syntax_Syntax.n in
                 (uu___3, args) in
               (match uu___2 with
                | (FStar_Syntax_Syntax.Tm_fvar fv, (a, uu___3)::[]) when
                    FStar_Syntax_Syntax.fv_eq_lid fv
                      FStar_Parser_Const.noextract_to_attr
                    ->
                    let uu___4 =
                      let uu___5 =
                        FStar_Syntax_Embeddings.unembed
                          FStar_Syntax_Embeddings.e_string a in
                      uu___5 false FStar_Syntax_Embeddings.id_norm_cb in
                    (match uu___4 with
                     | FStar_Pervasives_Native.Some s ->
                         (FStar_Option.isSome backend) &&
                           (let uu___5 = FStar_Options.parse_codegen s in
                            uu___5 = backend)
                     | FStar_Pervasives_Native.None -> false)
                | uu___3 -> false)) se.FStar_Syntax_Syntax.sigattrs
let (sigelt_has_noextract : FStar_Syntax_Syntax.sigelt -> Prims.bool) =
  fun se ->
    ((FStar_List.contains FStar_Syntax_Syntax.NoExtract
        se.FStar_Syntax_Syntax.sigquals)
       &&
       (let uu___ = FStar_Options.codegen () in
        uu___ <> (FStar_Pervasives_Native.Some FStar_Options.Kremlin)))
      || (let uu___ = FStar_Options.codegen () in get_noextract_to se uu___)
let (mark_sigelt_erased :
  FStar_Syntax_Syntax.sigelt ->
    FStar_Extraction_ML_UEnv.uenv -> FStar_Extraction_ML_UEnv.uenv)
  =
  fun se ->
    fun g ->
      FStar_Extraction_ML_UEnv.debug g
        (fun u ->
           let uu___1 = FStar_Syntax_Print.sigelt_to_string_short se in
           FStar_Util.print1 ">>>> NOT extracting %s \n" uu___1);
      FStar_List.fold_right
        (fun lid ->
           fun g1 ->
             let uu___1 =
               FStar_Syntax_Syntax.lid_as_fv lid
                 FStar_Syntax_Syntax.delta_constant
                 FStar_Pervasives_Native.None in
             FStar_Extraction_ML_UEnv.extend_erased_fv g1 uu___1)
        (FStar_Syntax_Util.lids_of_sigelt se) g
let (extract_sigelt_iface :
  FStar_Extraction_ML_UEnv.uenv ->
    FStar_Syntax_Syntax.sigelt -> (FStar_Extraction_ML_UEnv.uenv * iface))
  =
  fun g ->
    fun se ->
<<<<<<< HEAD
      match se.FStar_Syntax_Syntax.sigel with
      | FStar_Syntax_Syntax.Sig_bundle uu___ -> extract_bundle_iface g se
      | FStar_Syntax_Syntax.Sig_inductive_typ uu___ ->
          extract_bundle_iface g se
      | FStar_Syntax_Syntax.Sig_datacon uu___ -> extract_bundle_iface g se
      | FStar_Syntax_Syntax.Sig_declare_typ (lid, univs, t) when
          FStar_Extraction_ML_Term.is_arity g t ->
          let uu___ =
            extract_type_declaration g true lid
              se.FStar_Syntax_Syntax.sigquals se.FStar_Syntax_Syntax.sigattrs
              univs t in
          (match uu___ with | (env, iface1, uu___1) -> (env, iface1))
      | FStar_Syntax_Syntax.Sig_let ((false, lb::[]), uu___) when
          FStar_Extraction_ML_Term.is_arity g lb.FStar_Syntax_Syntax.lbtyp ->
          let uu___1 =
            FStar_All.pipe_right se.FStar_Syntax_Syntax.sigquals
              (FStar_Util.for_some
                 (fun uu___2 ->
                    match uu___2 with
                    | FStar_Syntax_Syntax.Projector uu___3 -> true
                    | uu___3 -> false)) in
          if uu___1
          then (g, empty_iface)
          else
            (let uu___3 =
               extract_typ_abbrev g se.FStar_Syntax_Syntax.sigquals
                 se.FStar_Syntax_Syntax.sigattrs lb in
             match uu___3 with | (env, iface1, uu___4) -> (env, iface1))
      | FStar_Syntax_Syntax.Sig_let ((true, lbs), uu___) when
          FStar_Util.for_some
            (fun lb ->
               FStar_Extraction_ML_Term.is_arity g
                 lb.FStar_Syntax_Syntax.lbtyp) lbs
          ->
          let uu___1 = extract_let_rec_types se g lbs in
          (match uu___1 with | (env, iface1, uu___2) -> (env, iface1))
      | FStar_Syntax_Syntax.Sig_declare_typ (lid, _univs, t) ->
          let quals = se.FStar_Syntax_Syntax.sigquals in
          let uu___ =
            (FStar_All.pipe_right quals
               (FStar_List.contains FStar_Syntax_Syntax.Assumption))
              &&
              (let uu___1 =
                 let uu___2 = FStar_Extraction_ML_UEnv.tcenv_of_uenv g in
                 FStar_TypeChecker_Util.must_erase_for_extraction uu___2 t in
               Prims.op_Negation uu___1) in
          if uu___
          then
            let uu___1 =
              let uu___2 =
                let uu___3 = let uu___4 = always_fail lid t in [uu___4] in
                (false, uu___3) in
              FStar_Extraction_ML_Term.extract_lb_iface g uu___2 in
            (match uu___1 with
             | (g1, bindings) -> (g1, (iface_of_bindings bindings)))
          else (g, empty_iface)
      | FStar_Syntax_Syntax.Sig_let (lbs, uu___) ->
          let uu___1 = FStar_Extraction_ML_Term.extract_lb_iface g lbs in
          (match uu___1 with
           | (g1, bindings) -> (g1, (iface_of_bindings bindings)))
      | FStar_Syntax_Syntax.Sig_assume uu___ -> (g, empty_iface)
      | FStar_Syntax_Syntax.Sig_sub_effect uu___ -> (g, empty_iface)
      | FStar_Syntax_Syntax.Sig_effect_abbrev uu___ -> (g, empty_iface)
      | FStar_Syntax_Syntax.Sig_polymonadic_bind uu___ -> (g, empty_iface)
      | FStar_Syntax_Syntax.Sig_polymonadic_subcomp uu___ -> (g, empty_iface)
      | FStar_Syntax_Syntax.Sig_pragma p ->
          (FStar_Syntax_Util.process_pragma p se.FStar_Syntax_Syntax.sigrng;
           (g, empty_iface))
      | FStar_Syntax_Syntax.Sig_splice uu___ ->
          failwith "impossible: trying to extract splice"
      | FStar_Syntax_Syntax.Sig_fail uu___ ->
          failwith "impossible: trying to extract Sig_fail"
      | FStar_Syntax_Syntax.Sig_new_effect ed ->
          let uu___ =
            (let uu___1 = FStar_Extraction_ML_UEnv.tcenv_of_uenv g in
             FStar_TypeChecker_Env.is_reifiable_effect uu___1
               ed.FStar_Syntax_Syntax.mname)
              && (FStar_List.isEmpty ed.FStar_Syntax_Syntax.binders) in
          if uu___
          then
            let uu___1 = extract_reifiable_effect g ed in
            (match uu___1 with | (env, iface1, uu___2) -> (env, iface1))
          else (g, empty_iface)
=======
      let uu___ = sigelt_has_noextract se in
      if uu___
      then let g1 = mark_sigelt_erased se g in (g1, empty_iface)
      else
        (match se.FStar_Syntax_Syntax.sigel with
         | FStar_Syntax_Syntax.Sig_bundle uu___2 -> extract_bundle_iface g se
         | FStar_Syntax_Syntax.Sig_inductive_typ uu___2 ->
             extract_bundle_iface g se
         | FStar_Syntax_Syntax.Sig_datacon uu___2 ->
             extract_bundle_iface g se
         | FStar_Syntax_Syntax.Sig_declare_typ (lid, univs, t) when
             FStar_Extraction_ML_Term.is_arity g t ->
             let uu___2 =
               extract_type_declaration g lid se.FStar_Syntax_Syntax.sigquals
                 se.FStar_Syntax_Syntax.sigattrs univs t in
             (match uu___2 with | (env, iface1, uu___3) -> (env, iface1))
         | FStar_Syntax_Syntax.Sig_let ((false, lb::[]), uu___2) when
             FStar_Extraction_ML_Term.is_arity g lb.FStar_Syntax_Syntax.lbtyp
             ->
             let uu___3 =
               extract_typ_abbrev g se.FStar_Syntax_Syntax.sigquals
                 se.FStar_Syntax_Syntax.sigattrs lb in
             (match uu___3 with | (env, iface1, uu___4) -> (env, iface1))
         | FStar_Syntax_Syntax.Sig_let ((true, lbs), uu___2) when
             FStar_Util.for_some
               (fun lb ->
                  FStar_Extraction_ML_Term.is_arity g
                    lb.FStar_Syntax_Syntax.lbtyp) lbs
             ->
             let uu___3 = extract_let_rec_types se g lbs in
             (match uu___3 with | (env, iface1, uu___4) -> (env, iface1))
         | FStar_Syntax_Syntax.Sig_declare_typ (lid, _univs, t) ->
             let quals = se.FStar_Syntax_Syntax.sigquals in
             let uu___2 =
               (FStar_All.pipe_right quals
                  (FStar_List.contains FStar_Syntax_Syntax.Assumption))
                 &&
                 (let uu___3 =
                    let uu___4 = FStar_Extraction_ML_UEnv.tcenv_of_uenv g in
                    FStar_TypeChecker_Util.must_erase_for_extraction uu___4 t in
                  Prims.op_Negation uu___3) in
             if uu___2
             then
               let uu___3 =
                 let uu___4 =
                   let uu___5 = let uu___6 = always_fail lid t in [uu___6] in
                   (false, uu___5) in
                 FStar_Extraction_ML_Term.extract_lb_iface g uu___4 in
               (match uu___3 with
                | (g1, bindings) -> (g1, (iface_of_bindings bindings)))
             else (g, empty_iface)
         | FStar_Syntax_Syntax.Sig_let (lbs, uu___2) ->
             let uu___3 = FStar_Extraction_ML_Term.extract_lb_iface g lbs in
             (match uu___3 with
              | (g1, bindings) -> (g1, (iface_of_bindings bindings)))
         | FStar_Syntax_Syntax.Sig_assume uu___2 -> (g, empty_iface)
         | FStar_Syntax_Syntax.Sig_sub_effect uu___2 -> (g, empty_iface)
         | FStar_Syntax_Syntax.Sig_effect_abbrev uu___2 -> (g, empty_iface)
         | FStar_Syntax_Syntax.Sig_polymonadic_bind uu___2 ->
             (g, empty_iface)
         | FStar_Syntax_Syntax.Sig_polymonadic_subcomp uu___2 ->
             (g, empty_iface)
         | FStar_Syntax_Syntax.Sig_pragma p ->
             (FStar_Syntax_Util.process_pragma p
                se.FStar_Syntax_Syntax.sigrng;
              (g, empty_iface))
         | FStar_Syntax_Syntax.Sig_splice uu___2 ->
             failwith "impossible: trying to extract splice"
         | FStar_Syntax_Syntax.Sig_fail uu___2 ->
             failwith "impossible: trying to extract Sig_fail"
         | FStar_Syntax_Syntax.Sig_new_effect ed ->
             let uu___2 =
               (let uu___3 = FStar_Extraction_ML_UEnv.tcenv_of_uenv g in
                FStar_TypeChecker_Env.is_reifiable_effect uu___3
                  ed.FStar_Syntax_Syntax.mname)
                 && (FStar_List.isEmpty ed.FStar_Syntax_Syntax.binders) in
             if uu___2
             then
               let uu___3 = extract_reifiable_effect g ed in
               (match uu___3 with | (env, iface1, uu___4) -> (env, iface1))
             else (g, empty_iface))
>>>>>>> 5b44ab87
let (extract_iface' :
  env_t ->
    FStar_Syntax_Syntax.modul -> (FStar_Extraction_ML_UEnv.uenv * iface))
  =
  fun g ->
    fun modul ->
      let uu___ = FStar_Options.interactive () in
      if uu___
      then (g, empty_iface)
      else
        (let uu___2 = FStar_Options.restore_cmd_line_options true in
         let decls = modul.FStar_Syntax_Syntax.declarations in
         let iface1 =
           let uu___3 = empty_iface in
           let uu___4 = FStar_Extraction_ML_UEnv.current_module_of_uenv g in
           {
             iface_module_name = uu___4;
             iface_bindings = (uu___3.iface_bindings);
             iface_tydefs = (uu___3.iface_tydefs);
             iface_type_names = (uu___3.iface_type_names)
           } in
         let res =
           FStar_List.fold_left
             (fun uu___3 ->
                fun se ->
                  match uu___3 with
                  | (g1, iface2) ->
                      let uu___4 = extract_sigelt_iface g1 se in
                      (match uu___4 with
                       | (g2, iface') ->
                           let uu___5 = iface_union iface2 iface' in
                           (g2, uu___5))) (g, iface1) decls in
         (let uu___4 = FStar_Options.restore_cmd_line_options true in
          FStar_All.pipe_left (fun uu___5 -> ()) uu___4);
         res)
let (extract_iface :
  FStar_Extraction_ML_UEnv.uenv ->
    FStar_Syntax_Syntax.modul -> (FStar_Extraction_ML_UEnv.uenv * iface))
  =
  fun g ->
    fun modul ->
      let uu___ =
        FStar_Syntax_Unionfind.with_uf_enabled
          (fun uu___1 ->
             let uu___2 = FStar_Options.debug_any () in
             if uu___2
             then
               let uu___3 =
                 let uu___4 =
                   FStar_Ident.string_of_lid modul.FStar_Syntax_Syntax.name in
                 FStar_Util.format1 "Extracted interface of %s" uu___4 in
               FStar_Util.measure_execution_time uu___3
                 (fun uu___4 -> extract_iface' g modul)
             else extract_iface' g modul) in
      match uu___ with
      | (g1, iface1) ->
          let uu___1 =
            FStar_Extraction_ML_UEnv.with_typars_env g1
              (fun e ->
                 let iface_tydefs =
                   FStar_List.map
                     (fun uu___2 ->
                        match uu___2 with
                        | FStar_Util.Inl td ->
                            let uu___3 =
                              let uu___4 =
                                FStar_Extraction_ML_UEnv.tydef_mlpath td in
                              FStar_Pervasives_Native.snd uu___4 in
                            let uu___4 =
                              FStar_Extraction_ML_UEnv.tydef_meta td in
                            let uu___5 =
                              let uu___6 =
                                FStar_Extraction_ML_UEnv.tydef_def td in
                              FStar_Util.Inl uu___6 in
                            (uu___3, uu___4, uu___5)
                        | FStar_Util.Inr (p, m, n) ->
                            (p, m, (FStar_Util.Inr n))) iface1.iface_tydefs in
                 let uu___2 =
                   FStar_Extraction_ML_UEnv.extend_with_module_name g1
                     modul.FStar_Syntax_Syntax.name in
                 match uu___2 with
                 | (module_name, uu___3) ->
                     let e1 =
                       FStar_Extraction_ML_RemoveUnusedParameters.set_current_module
                         e module_name in
                     FStar_Extraction_ML_RemoveUnusedParameters.elim_tydefs
                       e1 iface_tydefs) in
          (match uu___1 with
           | (g2, uu___2) ->
               let uu___3 = FStar_Extraction_ML_UEnv.exit_module g2 in
               (uu___3, iface1))
let (extract_bundle :
  FStar_Extraction_ML_UEnv.uenv ->
    FStar_Syntax_Syntax.sigelt ->
      (FStar_Extraction_ML_UEnv.uenv * FStar_Extraction_ML_Syntax.mlmodule1
        Prims.list))
  =
  fun env ->
    fun se ->
      let extract_ctor env_iparams ml_tyvars env1 ctor =
        let mlt =
          let uu___ =
            FStar_Extraction_ML_Term.term_as_mlty env_iparams ctor.dtyp in
          FStar_Extraction_ML_Util.eraseTypeDeep
            (FStar_Extraction_ML_Util.udelta_unfold env_iparams) uu___ in
        let steps =
          [FStar_TypeChecker_Env.Inlining;
          FStar_TypeChecker_Env.UnfoldUntil
            FStar_Syntax_Syntax.delta_constant;
          FStar_TypeChecker_Env.EraseUniverses;
          FStar_TypeChecker_Env.AllowUnboundUniverses;
          FStar_TypeChecker_Env.ForExtraction] in
        let names =
          let uu___ =
            let uu___1 =
              let uu___2 =
                let uu___3 =
                  FStar_Extraction_ML_UEnv.tcenv_of_uenv env_iparams in
                FStar_TypeChecker_Normalize.normalize steps uu___3 ctor.dtyp in
              FStar_Syntax_Subst.compress uu___2 in
            uu___1.FStar_Syntax_Syntax.n in
          match uu___ with
          | FStar_Syntax_Syntax.Tm_arrow (bs, uu___1) ->
              FStar_List.map
                (fun uu___2 ->
                   match uu___2 with
                   | ({ FStar_Syntax_Syntax.ppname = ppname;
                        FStar_Syntax_Syntax.index = uu___3;
                        FStar_Syntax_Syntax.sort = uu___4;_},
                      uu___5) -> FStar_Ident.string_of_id ppname) bs
          | uu___1 -> [] in
        let tys = (ml_tyvars, mlt) in
        let fvv =
          FStar_Syntax_Syntax.lid_as_fv ctor.dname
            FStar_Syntax_Syntax.delta_constant FStar_Pervasives_Native.None in
        let uu___ = FStar_Extraction_ML_UEnv.extend_fv env1 fvv tys false in
        match uu___ with
        | (env2, mls, uu___1) ->
            let uu___2 =
              let uu___3 =
                let uu___4 = FStar_Extraction_ML_Util.argTypes mlt in
                FStar_List.zip names uu___4 in
              (mls, uu___3) in
            (env2, uu___2) in
      let extract_one_family env1 ind =
        let uu___ = binders_as_mlty_binders env1 ind.iparams in
        match uu___ with
        | (env_iparams, vars) ->
            let uu___1 =
              FStar_All.pipe_right ind.idatas
                (FStar_Util.fold_map (extract_ctor env_iparams vars) env1) in
            (match uu___1 with
             | (env2, ctors) ->
                 let uu___2 = FStar_Syntax_Util.arrow_formals ind.ityp in
                 (match uu___2 with
                  | (indices, uu___3) ->
                      let ml_params =
                        let uu___4 =
                          FStar_All.pipe_right indices
                            (FStar_List.mapi
                               (fun i ->
                                  fun uu___5 ->
                                    let uu___6 = FStar_Util.string_of_int i in
                                    Prims.op_Hat "'dummyV" uu___6)) in
                        FStar_List.append vars uu___4 in
                      let uu___4 =
                        let uu___5 =
                          FStar_Util.find_opt
                            (fun uu___6 ->
                               match uu___6 with
                               | FStar_Syntax_Syntax.RecordType uu___7 ->
                                   true
                               | uu___7 -> false) ind.iquals in
                        match uu___5 with
                        | FStar_Pervasives_Native.Some
                            (FStar_Syntax_Syntax.RecordType (ns, ids)) ->
                            let uu___6 = FStar_List.hd ctors in
                            (match uu___6 with
                             | (uu___7, c_ty) ->
                                 let uu___9 =
                                   FStar_List.fold_right2
                                     (fun id ->
                                        fun uu___10 ->
                                          fun uu___11 ->
                                            match (uu___10, uu___11) with
                                            | ((uu___12, ty), (fields, g)) ->
                                                let uu___13 =
                                                  FStar_Extraction_ML_UEnv.extend_record_field_name
                                                    g ((ind.iname), id) in
                                                (match uu___13 with
                                                 | (mlid, g1) ->
                                                     (((mlid, ty) :: fields),
                                                       g1))) ids c_ty
                                     ([], env2) in
                                 (match uu___9 with
                                  | (fields, g) ->
                                      ((FStar_Pervasives_Native.Some
                                          (FStar_Extraction_ML_Syntax.MLTD_Record
                                             fields)), g)))
                        | uu___6 when
                            (FStar_List.length ctors) = Prims.int_zero ->
                            (FStar_Pervasives_Native.None, env2)
                        | uu___6 ->
                            ((FStar_Pervasives_Native.Some
                                (FStar_Extraction_ML_Syntax.MLTD_DType ctors)),
                              env2) in
                      (match uu___4 with
                       | (tbody, env3) ->
                           let td =
                             let uu___5 =
                               let uu___6 =
                                 FStar_Extraction_ML_UEnv.mlpath_of_lident
                                   env3 ind.iname in
                               FStar_Pervasives_Native.snd uu___6 in
                             {
                               FStar_Extraction_ML_Syntax.tydecl_assumed =
                                 false;
                               FStar_Extraction_ML_Syntax.tydecl_name =
                                 uu___5;
                               FStar_Extraction_ML_Syntax.tydecl_ignored =
                                 FStar_Pervasives_Native.None;
                               FStar_Extraction_ML_Syntax.tydecl_parameters =
                                 ml_params;
                               FStar_Extraction_ML_Syntax.tydecl_meta =
                                 (ind.imetadata);
                               FStar_Extraction_ML_Syntax.tydecl_defn = tbody
                             } in
                           (env3, td)))) in
      match ((se.FStar_Syntax_Syntax.sigel),
              (se.FStar_Syntax_Syntax.sigquals))
      with
      | (FStar_Syntax_Syntax.Sig_bundle
         ({
            FStar_Syntax_Syntax.sigel = FStar_Syntax_Syntax.Sig_datacon
              (l, uu___, t, uu___1, uu___2, uu___3);
            FStar_Syntax_Syntax.sigrng = uu___4;
            FStar_Syntax_Syntax.sigquals = uu___5;
            FStar_Syntax_Syntax.sigmeta = uu___6;
            FStar_Syntax_Syntax.sigattrs = uu___7;
            FStar_Syntax_Syntax.sigopts = uu___8;_}::[],
          uu___9),
         (FStar_Syntax_Syntax.ExceptionConstructor)::[]) ->
          let uu___10 = extract_ctor env [] env { dname = l; dtyp = t } in
          (match uu___10 with
           | (env1, ctor) ->
               (env1, [FStar_Extraction_ML_Syntax.MLM_Exn ctor]))
      | (FStar_Syntax_Syntax.Sig_bundle (ses, uu___), quals) ->
          let uu___1 =
            FStar_Syntax_Util.has_attribute se.FStar_Syntax_Syntax.sigattrs
              FStar_Parser_Const.erasable_attr in
          if uu___1
          then (env, [])
          else
            (let uu___3 = bundle_as_inductive_families env ses quals in
             match uu___3 with
             | (env1, ifams) ->
                 let uu___4 =
                   FStar_Util.fold_map extract_one_family env1 ifams in
                 (match uu___4 with
                  | (env2, td) ->
                      (env2, [FStar_Extraction_ML_Syntax.MLM_Ty td])))
      | uu___ -> failwith "Unexpected signature element"
let (maybe_register_plugin :
  env_t ->
    FStar_Syntax_Syntax.sigelt ->
      FStar_Extraction_ML_Syntax.mlmodule1 Prims.list)
  =
  fun g ->
    fun se ->
      let w =
        FStar_Extraction_ML_Syntax.with_ty
          FStar_Extraction_ML_Syntax.MLTY_Top in
      let plugin_with_arity attrs =
        FStar_Util.find_map attrs
          (fun t ->
             let uu___ = FStar_Syntax_Util.head_and_args t in
             match uu___ with
             | (head, args) ->
                 let uu___1 =
                   let uu___2 =
                     FStar_Syntax_Util.is_fvar FStar_Parser_Const.plugin_attr
                       head in
                   Prims.op_Negation uu___2 in
                 if uu___1
                 then FStar_Pervasives_Native.None
                 else
                   (match args with
                    | ({
                         FStar_Syntax_Syntax.n =
                           FStar_Syntax_Syntax.Tm_constant
                           (FStar_Const.Const_int (s, uu___3));
                         FStar_Syntax_Syntax.pos = uu___4;
                         FStar_Syntax_Syntax.vars = uu___5;_},
                       uu___6)::[] ->
                        let uu___7 =
                          let uu___8 = FStar_Util.int_of_string s in
                          FStar_Pervasives_Native.Some uu___8 in
                        FStar_Pervasives_Native.Some uu___7
                    | uu___3 ->
                        FStar_Pervasives_Native.Some
                          FStar_Pervasives_Native.None)) in
      let uu___ =
        let uu___1 = FStar_Options.codegen () in
        uu___1 <> (FStar_Pervasives_Native.Some FStar_Options.Plugin) in
      if uu___
      then []
      else
        (let uu___2 = plugin_with_arity se.FStar_Syntax_Syntax.sigattrs in
         match uu___2 with
         | FStar_Pervasives_Native.None -> []
         | FStar_Pervasives_Native.Some arity_opt ->
             (match se.FStar_Syntax_Syntax.sigel with
              | FStar_Syntax_Syntax.Sig_let (lbs, lids) ->
                  let mk_registration lb =
                    let fv = FStar_Util.right lb.FStar_Syntax_Syntax.lbname in
                    let fv_lid =
                      (fv.FStar_Syntax_Syntax.fv_name).FStar_Syntax_Syntax.v in
                    let fv_t = lb.FStar_Syntax_Syntax.lbtyp in
                    let ml_name_str =
                      let uu___3 =
                        let uu___4 = FStar_Ident.string_of_lid fv_lid in
                        FStar_Extraction_ML_Syntax.MLC_String uu___4 in
                      FStar_Extraction_ML_Syntax.MLE_Const uu___3 in
                    let uu___3 =
                      FStar_Extraction_ML_Util.interpret_plugin_as_term_fun g
                        fv fv_t arity_opt ml_name_str in
                    match uu___3 with
                    | FStar_Pervasives_Native.Some
                        (interp, nbe_interp, arity, plugin) ->
                        let uu___4 =
                          if plugin
                          then
                            ((["FStar_Tactics_Native"], "register_plugin"),
                              [interp; nbe_interp])
                          else
                            ((["FStar_Tactics_Native"], "register_tactic"),
                              [interp]) in
                        (match uu___4 with
                         | (register, args) ->
                             let h =
                               FStar_All.pipe_left
                                 (FStar_Extraction_ML_Syntax.with_ty
                                    FStar_Extraction_ML_Syntax.MLTY_Top)
                                 (FStar_Extraction_ML_Syntax.MLE_Name
                                    register) in
                             let arity1 =
                               let uu___5 =
                                 let uu___6 =
                                   let uu___7 =
                                     FStar_Util.string_of_int arity in
                                   (uu___7, FStar_Pervasives_Native.None) in
                                 FStar_Extraction_ML_Syntax.MLC_Int uu___6 in
                               FStar_Extraction_ML_Syntax.MLE_Const uu___5 in
                             let app =
                               FStar_All.pipe_left
                                 (FStar_Extraction_ML_Syntax.with_ty
                                    FStar_Extraction_ML_Syntax.MLTY_Top)
                                 (FStar_Extraction_ML_Syntax.MLE_App
                                    (h,
                                      (FStar_List.append
                                         [w ml_name_str; w arity1] args))) in
                             [FStar_Extraction_ML_Syntax.MLM_Top app])
                    | FStar_Pervasives_Native.None -> [] in
                  FStar_List.collect mk_registration
                    (FStar_Pervasives_Native.snd lbs)
              | uu___3 -> []))
let (get_noextract_to :
  FStar_Syntax_Syntax.sigelt ->
    FStar_Options.codegen_t FStar_Pervasives_Native.option -> Prims.bool)
  =
  fun se ->
    fun backend ->
      FStar_Util.for_some
        (fun uu___ ->
           let uu___1 = FStar_Syntax_Util.head_and_args uu___ in
           match uu___1 with
           | (hd, args) ->
               let uu___2 =
                 let uu___3 =
                   let uu___4 = FStar_Syntax_Subst.compress hd in
                   uu___4.FStar_Syntax_Syntax.n in
                 (uu___3, args) in
               (match uu___2 with
                | (FStar_Syntax_Syntax.Tm_fvar fv, (a, uu___3)::[]) when
                    FStar_Syntax_Syntax.fv_eq_lid fv
                      FStar_Parser_Const.noextract_to_attr
                    ->
                    let uu___4 =
                      let uu___5 =
                        FStar_Syntax_Embeddings.unembed
                          FStar_Syntax_Embeddings.e_string a in
                      uu___5 false FStar_Syntax_Embeddings.id_norm_cb in
                    (match uu___4 with
                     | FStar_Pervasives_Native.Some s ->
                         (FStar_Option.isSome backend) &&
                           (let uu___5 = FStar_Options.parse_codegen s in
                            uu___5 = backend)
                     | FStar_Pervasives_Native.None -> false)
                | uu___3 -> false)) se.FStar_Syntax_Syntax.sigattrs
let rec (extract_sig :
  env_t ->
    FStar_Syntax_Syntax.sigelt ->
      (env_t * FStar_Extraction_ML_Syntax.mlmodule1 Prims.list))
  =
  fun g ->
    fun se ->
      let uu___ =
        let uu___1 = FStar_Syntax_Print.sigelt_to_string_short se in
        FStar_Util.format1 "While extracting top-level definition `%s`"
          uu___1 in
      FStar_Errors.with_ctx uu___
        (fun uu___1 ->
           FStar_Extraction_ML_UEnv.debug g
             (fun u ->
                let uu___3 = FStar_Syntax_Print.sigelt_to_string_short se in
                FStar_Util.print1 ">>>> extract_sig %s \n" uu___3);
<<<<<<< HEAD
           (let uu___3 =
              ((FStar_List.contains FStar_Syntax_Syntax.NoExtract
                  se.FStar_Syntax_Syntax.sigquals)
                 &&
                 (let uu___4 = FStar_Options.codegen () in
                  uu___4 <>
                    (FStar_Pervasives_Native.Some FStar_Options.Kremlin)))
                ||
                (let uu___4 = FStar_Options.codegen () in
                 get_noextract_to se uu___4) in
            if uu___3
            then (g, [])
=======
           (let uu___3 = sigelt_has_noextract se in
            if uu___3
            then let g1 = mark_sigelt_erased se g in (g1, [])
>>>>>>> 5b44ab87
            else
              (match se.FStar_Syntax_Syntax.sigel with
               | FStar_Syntax_Syntax.Sig_bundle uu___5 -> extract_bundle g se
               | FStar_Syntax_Syntax.Sig_inductive_typ uu___5 ->
                   extract_bundle g se
               | FStar_Syntax_Syntax.Sig_datacon uu___5 ->
                   extract_bundle g se
               | FStar_Syntax_Syntax.Sig_new_effect ed when
                   let uu___5 = FStar_Extraction_ML_UEnv.tcenv_of_uenv g in
                   FStar_TypeChecker_Env.is_reifiable_effect uu___5
                     ed.FStar_Syntax_Syntax.mname
                   ->
                   let uu___5 = extract_reifiable_effect g ed in
                   (match uu___5 with | (env, _iface, impl) -> (env, impl))
               | FStar_Syntax_Syntax.Sig_splice uu___5 ->
                   failwith "impossible: trying to extract splice"
               | FStar_Syntax_Syntax.Sig_fail uu___5 ->
                   failwith "impossible: trying to extract Sig_fail"
               | FStar_Syntax_Syntax.Sig_new_effect uu___5 -> (g, [])
               | FStar_Syntax_Syntax.Sig_declare_typ (lid, univs, t) when
                   FStar_Extraction_ML_Term.is_arity g t ->
                   let uu___5 =
<<<<<<< HEAD
                     extract_type_declaration g false lid
=======
                     extract_type_declaration g lid
>>>>>>> 5b44ab87
                       se.FStar_Syntax_Syntax.sigquals
                       se.FStar_Syntax_Syntax.sigattrs univs t in
                   (match uu___5 with | (env, uu___6, impl) -> (env, impl))
               | FStar_Syntax_Syntax.Sig_let ((false, lb::[]), uu___5) when
                   FStar_Extraction_ML_Term.is_arity g
                     lb.FStar_Syntax_Syntax.lbtyp
                   ->
                   let uu___6 =
<<<<<<< HEAD
                     FStar_All.pipe_right se.FStar_Syntax_Syntax.sigquals
                       (FStar_Util.for_some
                          (fun uu___7 ->
                             match uu___7 with
                             | FStar_Syntax_Syntax.Projector uu___8 -> true
                             | uu___8 -> false)) in
                   if uu___6
                   then (g, [])
                   else
                     (let uu___8 =
                        extract_typ_abbrev g se.FStar_Syntax_Syntax.sigquals
                          se.FStar_Syntax_Syntax.sigattrs lb in
                      match uu___8 with | (env, uu___9, impl) -> (env, impl))
=======
                     extract_typ_abbrev g se.FStar_Syntax_Syntax.sigquals
                       se.FStar_Syntax_Syntax.sigattrs lb in
                   (match uu___6 with | (env, uu___7, impl) -> (env, impl))
>>>>>>> 5b44ab87
               | FStar_Syntax_Syntax.Sig_let ((true, lbs), uu___5) when
                   FStar_Util.for_some
                     (fun lb ->
                        FStar_Extraction_ML_Term.is_arity g
                          lb.FStar_Syntax_Syntax.lbtyp) lbs
                   ->
                   let uu___6 = extract_let_rec_types se g lbs in
                   (match uu___6 with | (env, uu___7, impl) -> (env, impl))
               | FStar_Syntax_Syntax.Sig_let (lbs, uu___5) ->
                   let attrs = se.FStar_Syntax_Syntax.sigattrs in
                   let quals = se.FStar_Syntax_Syntax.sigquals in
                   let uu___6 =
                     let uu___7 =
                       FStar_Syntax_Util.extract_attr'
                         FStar_Parser_Const.postprocess_extr_with attrs in
                     match uu___7 with
                     | FStar_Pervasives_Native.None ->
                         (attrs, FStar_Pervasives_Native.None)
                     | FStar_Pervasives_Native.Some
                         (ats, (tau, FStar_Pervasives_Native.None)::uu___8)
                         -> (ats, (FStar_Pervasives_Native.Some tau))
                     | FStar_Pervasives_Native.Some (ats, args) ->
                         (FStar_Errors.log_issue
                            se.FStar_Syntax_Syntax.sigrng
                            (FStar_Errors.Warning_UnrecognizedAttribute,
                              "Ill-formed application of `postprocess_for_extraction_with`");
                          (attrs, FStar_Pervasives_Native.None)) in
                   (match uu___6 with
                    | (attrs1, post_tau) ->
                        let postprocess_lb tau lb =
                          let lbdef =
                            let uu___7 =
                              FStar_Extraction_ML_UEnv.tcenv_of_uenv g in
                            FStar_TypeChecker_Env.postprocess uu___7 tau
                              lb.FStar_Syntax_Syntax.lbtyp
                              lb.FStar_Syntax_Syntax.lbdef in
                          let uu___7 = lb in
                          {
                            FStar_Syntax_Syntax.lbname =
                              (uu___7.FStar_Syntax_Syntax.lbname);
                            FStar_Syntax_Syntax.lbunivs =
                              (uu___7.FStar_Syntax_Syntax.lbunivs);
                            FStar_Syntax_Syntax.lbtyp =
                              (uu___7.FStar_Syntax_Syntax.lbtyp);
                            FStar_Syntax_Syntax.lbeff =
                              (uu___7.FStar_Syntax_Syntax.lbeff);
                            FStar_Syntax_Syntax.lbdef = lbdef;
                            FStar_Syntax_Syntax.lbattrs =
                              (uu___7.FStar_Syntax_Syntax.lbattrs);
                            FStar_Syntax_Syntax.lbpos =
                              (uu___7.FStar_Syntax_Syntax.lbpos)
                          } in
                        let lbs1 =
                          let uu___7 =
                            match post_tau with
                            | FStar_Pervasives_Native.Some tau ->
                                FStar_List.map (postprocess_lb tau)
                                  (FStar_Pervasives_Native.snd lbs)
                            | FStar_Pervasives_Native.None ->
                                FStar_Pervasives_Native.snd lbs in
                          ((FStar_Pervasives_Native.fst lbs), uu___7) in
                        let uu___7 =
                          let uu___8 =
                            FStar_Syntax_Syntax.mk
                              (FStar_Syntax_Syntax.Tm_let
                                 (lbs1, FStar_Syntax_Util.exp_false_bool))
                              se.FStar_Syntax_Syntax.sigrng in
                          FStar_Extraction_ML_Term.term_as_mlexpr g uu___8 in
                        (match uu___7 with
                         | (ml_let, uu___8, uu___9) ->
                             (match ml_let.FStar_Extraction_ML_Syntax.expr
                              with
                              | FStar_Extraction_ML_Syntax.MLE_Let
                                  ((flavor, bindings), uu___10) ->
                                  let flags =
                                    FStar_List.choose flag_of_qual quals in
                                  let flags' = extract_metadata attrs1 in
                                  let uu___11 =
                                    FStar_List.fold_left2
                                      (fun uu___12 ->
                                         fun ml_lb ->
                                           fun uu___13 ->
                                             match (uu___12, uu___13) with
                                             | ((env, ml_lbs),
                                                {
                                                  FStar_Syntax_Syntax.lbname
                                                    = lbname;
                                                  FStar_Syntax_Syntax.lbunivs
                                                    = uu___14;
                                                  FStar_Syntax_Syntax.lbtyp =
                                                    t;
                                                  FStar_Syntax_Syntax.lbeff =
                                                    uu___15;
                                                  FStar_Syntax_Syntax.lbdef =
                                                    uu___16;
                                                  FStar_Syntax_Syntax.lbattrs
                                                    = uu___17;
                                                  FStar_Syntax_Syntax.lbpos =
                                                    uu___18;_})
                                                 ->
                                                 let uu___19 =
                                                   FStar_All.pipe_right
                                                     ml_lb.FStar_Extraction_ML_Syntax.mllb_meta
                                                     (FStar_List.contains
                                                        FStar_Extraction_ML_Syntax.Erased) in
                                                 if uu___19
                                                 then (env, ml_lbs)
                                                 else
                                                   (let lb_lid =
                                                      let uu___21 =
                                                        let uu___22 =
                                                          FStar_Util.right
                                                            lbname in
                                                        uu___22.FStar_Syntax_Syntax.fv_name in
                                                      uu___21.FStar_Syntax_Syntax.v in
                                                    let flags'' =
                                                      let uu___21 =
                                                        let uu___22 =
                                                          FStar_Syntax_Subst.compress
                                                            t in
                                                        uu___22.FStar_Syntax_Syntax.n in
                                                      match uu___21 with
                                                      | FStar_Syntax_Syntax.Tm_arrow
                                                          (uu___22,
                                                           {
                                                             FStar_Syntax_Syntax.n
                                                               =
                                                               FStar_Syntax_Syntax.Comp
                                                               {
                                                                 FStar_Syntax_Syntax.comp_univs
                                                                   = uu___23;
                                                                 FStar_Syntax_Syntax.effect_name
                                                                   = e;
                                                                 FStar_Syntax_Syntax.result_typ
                                                                   = uu___24;
                                                                 FStar_Syntax_Syntax.effect_args
                                                                   = uu___25;
                                                                 FStar_Syntax_Syntax.flags
                                                                   = uu___26;_};
                                                             FStar_Syntax_Syntax.pos
                                                               = uu___27;
                                                             FStar_Syntax_Syntax.vars
                                                               = uu___28;_})
                                                          when
                                                          let uu___29 =
                                                            FStar_Ident.string_of_lid
                                                              e in
                                                          uu___29 =
                                                            "FStar.HyperStack.ST.StackInline"
                                                          ->
                                                          [FStar_Extraction_ML_Syntax.StackInline]
                                                      | uu___22 -> [] in
                                                    let meta =
                                                      FStar_List.append flags
                                                        (FStar_List.append
                                                           flags' flags'') in
                                                    let ml_lb1 =
                                                      let uu___21 = ml_lb in
                                                      {
                                                        FStar_Extraction_ML_Syntax.mllb_name
                                                          =
                                                          (uu___21.FStar_Extraction_ML_Syntax.mllb_name);
                                                        FStar_Extraction_ML_Syntax.mllb_tysc
                                                          =
                                                          (uu___21.FStar_Extraction_ML_Syntax.mllb_tysc);
                                                        FStar_Extraction_ML_Syntax.mllb_add_unit
                                                          =
                                                          (uu___21.FStar_Extraction_ML_Syntax.mllb_add_unit);
                                                        FStar_Extraction_ML_Syntax.mllb_def
                                                          =
                                                          (uu___21.FStar_Extraction_ML_Syntax.mllb_def);
                                                        FStar_Extraction_ML_Syntax.mllb_meta
                                                          = meta;
                                                        FStar_Extraction_ML_Syntax.print_typ
                                                          =
                                                          (uu___21.FStar_Extraction_ML_Syntax.print_typ)
                                                      } in
                                                    let uu___21 =
                                                      let uu___22 =
                                                        FStar_All.pipe_right
                                                          quals
                                                          (FStar_Util.for_some
                                                             (fun uu___23 ->
                                                                match uu___23
                                                                with
                                                                | FStar_Syntax_Syntax.Projector
                                                                    uu___24
                                                                    -> true
                                                                | uu___24 ->
                                                                    false)) in
                                                      if uu___22
                                                      then
                                                        let uu___23 =
                                                          let uu___24 =
                                                            FStar_Util.right
                                                              lbname in
                                                          let uu___25 =
                                                            FStar_Util.must
                                                              ml_lb1.FStar_Extraction_ML_Syntax.mllb_tysc in
                                                          FStar_Extraction_ML_UEnv.extend_fv
                                                            env uu___24
                                                            uu___25
                                                            ml_lb1.FStar_Extraction_ML_Syntax.mllb_add_unit in
                                                        match uu___23 with
                                                        | (env1, mls,
                                                           uu___24) ->
                                                            (env1,
                                                              (let uu___25 =
                                                                 ml_lb1 in
                                                               {
                                                                 FStar_Extraction_ML_Syntax.mllb_name
                                                                   = mls;
                                                                 FStar_Extraction_ML_Syntax.mllb_tysc
                                                                   =
                                                                   (uu___25.FStar_Extraction_ML_Syntax.mllb_tysc);
                                                                 FStar_Extraction_ML_Syntax.mllb_add_unit
                                                                   =
                                                                   (uu___25.FStar_Extraction_ML_Syntax.mllb_add_unit);
                                                                 FStar_Extraction_ML_Syntax.mllb_def
                                                                   =
                                                                   (uu___25.FStar_Extraction_ML_Syntax.mllb_def);
                                                                 FStar_Extraction_ML_Syntax.mllb_meta
                                                                   =
                                                                   (uu___25.FStar_Extraction_ML_Syntax.mllb_meta);
                                                                 FStar_Extraction_ML_Syntax.print_typ
                                                                   =
                                                                   (uu___25.FStar_Extraction_ML_Syntax.print_typ)
                                                               }))
                                                      else
                                                        (let uu___24 =
                                                           let uu___25 =
                                                             FStar_Util.must
                                                               ml_lb1.FStar_Extraction_ML_Syntax.mllb_tysc in
                                                           FStar_Extraction_ML_UEnv.extend_lb
                                                             env lbname t
                                                             uu___25
                                                             ml_lb1.FStar_Extraction_ML_Syntax.mllb_add_unit in
                                                         match uu___24 with
                                                         | (env1, uu___25,
                                                            uu___26) ->
                                                             (env1, ml_lb1)) in
                                                    match uu___21 with
                                                    | (g1, ml_lb2) ->
                                                        (g1, (ml_lb2 ::
                                                          ml_lbs)))) 
                                      (g, []) bindings
                                      (FStar_Pervasives_Native.snd lbs1) in
                                  (match uu___11 with
                                   | (g1, ml_lbs') ->
                                       let uu___12 =
                                         let uu___13 =
                                           let uu___14 =
                                             let uu___15 =
                                               FStar_Extraction_ML_Util.mlloc_of_range
                                                 se.FStar_Syntax_Syntax.sigrng in
                                             FStar_Extraction_ML_Syntax.MLM_Loc
                                               uu___15 in
                                           [uu___14;
                                           FStar_Extraction_ML_Syntax.MLM_Let
                                             (flavor,
                                               (FStar_List.rev ml_lbs'))] in
                                         let uu___14 =
                                           maybe_register_plugin g1 se in
                                         FStar_List.append uu___13 uu___14 in
                                       (g1, uu___12))
                              | uu___10 ->
                                  let uu___11 =
                                    let uu___12 =
                                      let uu___13 =
                                        FStar_Extraction_ML_UEnv.current_module_of_uenv
                                          g in
                                      FStar_Extraction_ML_Code.string_of_mlexpr
                                        uu___13 ml_let in
                                    FStar_Util.format1
                                      "Impossible: Translated a let to a non-let: %s"
                                      uu___12 in
                                  failwith uu___11)))
               | FStar_Syntax_Syntax.Sig_declare_typ (lid, uu___5, t) ->
                   let quals = se.FStar_Syntax_Syntax.sigquals in
                   let uu___6 =
                     (FStar_All.pipe_right quals
                        (FStar_List.contains FStar_Syntax_Syntax.Assumption))
                       &&
                       (let uu___7 =
                          let uu___8 =
                            FStar_Extraction_ML_UEnv.tcenv_of_uenv g in
                          FStar_TypeChecker_Util.must_erase_for_extraction
                            uu___8 t in
                        Prims.op_Negation uu___7) in
                   if uu___6
                   then
                     let always_fail1 =
                       let uu___7 = se in
                       let uu___8 =
                         let uu___9 =
                           let uu___10 =
                             let uu___11 =
                               let uu___12 = always_fail lid t in [uu___12] in
                             (false, uu___11) in
                           (uu___10, []) in
                         FStar_Syntax_Syntax.Sig_let uu___9 in
                       {
                         FStar_Syntax_Syntax.sigel = uu___8;
                         FStar_Syntax_Syntax.sigrng =
                           (uu___7.FStar_Syntax_Syntax.sigrng);
                         FStar_Syntax_Syntax.sigquals =
                           (uu___7.FStar_Syntax_Syntax.sigquals);
                         FStar_Syntax_Syntax.sigmeta =
                           (uu___7.FStar_Syntax_Syntax.sigmeta);
                         FStar_Syntax_Syntax.sigattrs =
                           (uu___7.FStar_Syntax_Syntax.sigattrs);
                         FStar_Syntax_Syntax.sigopts =
                           (uu___7.FStar_Syntax_Syntax.sigopts)
                       } in
                     let uu___7 = extract_sig g always_fail1 in
                     (match uu___7 with
                      | (g1, mlm) ->
                          let uu___8 =
                            FStar_Util.find_map quals
                              (fun uu___9 ->
                                 match uu___9 with
                                 | FStar_Syntax_Syntax.Discriminator l ->
                                     FStar_Pervasives_Native.Some l
                                 | uu___10 -> FStar_Pervasives_Native.None) in
                          (match uu___8 with
                           | FStar_Pervasives_Native.Some l ->
                               let uu___9 =
                                 let uu___10 =
                                   let uu___11 =
                                     FStar_Extraction_ML_Util.mlloc_of_range
                                       se.FStar_Syntax_Syntax.sigrng in
                                   FStar_Extraction_ML_Syntax.MLM_Loc uu___11 in
                                 let uu___11 =
                                   let uu___12 =
                                     FStar_Extraction_ML_Term.ind_discriminator_body
                                       g1 lid l in
                                   [uu___12] in
                                 uu___10 :: uu___11 in
                               (g1, uu___9)
                           | uu___9 ->
                               let uu___10 =
                                 FStar_Util.find_map quals
                                   (fun uu___11 ->
                                      match uu___11 with
                                      | FStar_Syntax_Syntax.Projector
                                          (l, uu___12) ->
                                          FStar_Pervasives_Native.Some l
                                      | uu___12 ->
                                          FStar_Pervasives_Native.None) in
                               (match uu___10 with
                                | FStar_Pervasives_Native.Some uu___11 ->
                                    (g1, [])
                                | uu___11 -> (g1, mlm))))
                   else (g, [])
               | FStar_Syntax_Syntax.Sig_assume uu___5 -> (g, [])
               | FStar_Syntax_Syntax.Sig_sub_effect uu___5 -> (g, [])
               | FStar_Syntax_Syntax.Sig_effect_abbrev uu___5 -> (g, [])
               | FStar_Syntax_Syntax.Sig_polymonadic_bind uu___5 -> (g, [])
               | FStar_Syntax_Syntax.Sig_polymonadic_subcomp uu___5 ->
                   (g, [])
               | FStar_Syntax_Syntax.Sig_pragma p ->
                   (FStar_Syntax_Util.process_pragma p
                      se.FStar_Syntax_Syntax.sigrng;
                    (g, [])))))
let (extract' :
  FStar_Extraction_ML_UEnv.uenv ->
    FStar_Syntax_Syntax.modul ->
      (FStar_Extraction_ML_UEnv.uenv * FStar_Extraction_ML_Syntax.mllib
        FStar_Pervasives_Native.option))
  =
  fun g ->
    fun m ->
      let uu___ = FStar_Options.restore_cmd_line_options true in
      let uu___1 =
        FStar_Extraction_ML_UEnv.extend_with_module_name g
          m.FStar_Syntax_Syntax.name in
      match uu___1 with
      | (name, g1) ->
          let g2 =
            let uu___2 =
              let uu___3 = FStar_Extraction_ML_UEnv.tcenv_of_uenv g1 in
              FStar_TypeChecker_Env.set_current_module uu___3
                m.FStar_Syntax_Syntax.name in
            FStar_Extraction_ML_UEnv.set_tcenv g1 uu___2 in
          let g3 = FStar_Extraction_ML_UEnv.set_current_module g2 name in
          let uu___2 =
            FStar_Util.fold_map
              (fun g4 ->
                 fun se ->
                   let uu___3 =
                     let uu___4 =
                       FStar_Ident.string_of_lid m.FStar_Syntax_Syntax.name in
                     FStar_Options.debug_module uu___4 in
                   if uu___3
                   then
                     let nm =
                       let uu___4 =
                         FStar_All.pipe_right
                           (FStar_Syntax_Util.lids_of_sigelt se)
                           (FStar_List.map FStar_Ident.string_of_lid) in
                       FStar_All.pipe_right uu___4 (FStar_String.concat ", ") in
                     (FStar_Util.print1 "+++About to extract {%s}\n" nm;
                      (let uu___5 = FStar_Util.format1 "---Extracted {%s}" nm in
                       FStar_Util.measure_execution_time uu___5
                         (fun uu___6 -> extract_sig g4 se)))
                   else extract_sig g4 se) g3
              m.FStar_Syntax_Syntax.declarations in
          (match uu___2 with
           | (g4, sigs) ->
               let mlm = FStar_List.flatten sigs in
               let is_kremlin =
                 let uu___3 = FStar_Options.codegen () in
                 uu___3 =
                   (FStar_Pervasives_Native.Some FStar_Options.Kremlin) in
               let uu___3 =
                 (let uu___4 =
                    FStar_Ident.string_of_lid m.FStar_Syntax_Syntax.name in
                  uu___4 <> "Prims") &&
                   (is_kremlin ||
                      (Prims.op_Negation m.FStar_Syntax_Syntax.is_interface)) in
               if uu___3
               then
                 ((let uu___5 =
                     let uu___6 = FStar_Options.silent () in
                     Prims.op_Negation uu___6 in
                   if uu___5
                   then
                     let uu___6 =
                       FStar_Ident.string_of_lid m.FStar_Syntax_Syntax.name in
                     FStar_Util.print1 "Extracted module %s\n" uu___6
                   else ());
                  (g4,
                    (FStar_Pervasives_Native.Some
                       (FStar_Extraction_ML_Syntax.MLLib
                          [(name, (FStar_Pervasives_Native.Some ([], mlm)),
                             (FStar_Extraction_ML_Syntax.MLLib []))]))))
               else (g4, FStar_Pervasives_Native.None))
let (extract :
  FStar_Extraction_ML_UEnv.uenv ->
    FStar_Syntax_Syntax.modul ->
      (FStar_Extraction_ML_UEnv.uenv * FStar_Extraction_ML_Syntax.mllib
        FStar_Pervasives_Native.option))
  =
  fun g ->
    fun m ->
      (let uu___1 = FStar_Options.restore_cmd_line_options true in
       FStar_All.pipe_left (fun uu___2 -> ()) uu___1);
      (let uu___2 =
         let uu___3 =
           let uu___4 = FStar_Ident.string_of_lid m.FStar_Syntax_Syntax.name in
           FStar_Options.should_extract uu___4 in
         Prims.op_Negation uu___3 in
       if uu___2
       then
         let uu___3 =
           let uu___4 = FStar_Ident.string_of_lid m.FStar_Syntax_Syntax.name in
           FStar_Util.format1
             "Extract called on a module %s that should not be extracted"
             uu___4 in
         failwith uu___3
       else ());
      (let uu___2 = FStar_Options.interactive () in
       if uu___2
       then (g, FStar_Pervasives_Native.None)
       else
         (let nm = FStar_Ident.string_of_lid m.FStar_Syntax_Syntax.name in
          let uu___4 =
            FStar_Syntax_Unionfind.with_uf_enabled
              (fun uu___5 ->
                 FStar_Errors.with_ctx
                   (Prims.op_Hat "While extracting module " nm)
                   (fun uu___6 ->
                      let uu___7 = FStar_Options.debug_any () in
                      if uu___7
                      then
                        let msg =
                          FStar_Util.format1 "Extracting module %s" nm in
                        FStar_Util.measure_execution_time msg
                          (fun uu___8 -> extract' g m)
                      else extract' g m)) in
          match uu___4 with
          | (g1, mllib) ->
              let uu___5 =
                match mllib with
                | FStar_Pervasives_Native.None -> (g1, mllib)
                | FStar_Pervasives_Native.Some mllib1 ->
                    let uu___6 =
                      FStar_Extraction_ML_UEnv.with_typars_env g1
                        (fun e ->
                           FStar_Extraction_ML_RemoveUnusedParameters.elim_mllib
                             e mllib1) in
                    (match uu___6 with
                     | (g2, mllib2) ->
                         (g2, (FStar_Pervasives_Native.Some mllib2))) in
              (match uu___5 with
               | (g2, mllib1) ->
                   ((let uu___7 = FStar_Options.restore_cmd_line_options true in
                     FStar_All.pipe_left (fun uu___8 -> ()) uu___7);
                    (let uu___7 = FStar_Extraction_ML_UEnv.exit_module g2 in
                     (uu___7, mllib1))))))<|MERGE_RESOLUTION|>--- conflicted
+++ resolved
@@ -186,37 +186,7 @@
     | { FStar_Syntax_Syntax.n = FStar_Syntax_Syntax.Tm_meta (x1, uu___1);
         FStar_Syntax_Syntax.pos = uu___2;
         FStar_Syntax_Syntax.vars = uu___3;_} -> extract_meta x1
-    | uu___1 ->
-        let uu___2 = FStar_Syntax_Util.head_and_args x in
-        (match uu___2 with
-         | (head, args) ->
-             let uu___3 =
-               let uu___4 =
-                 let uu___5 = FStar_Syntax_Subst.compress head in
-                 uu___5.FStar_Syntax_Syntax.n in
-               (uu___4, args) in
-             (match uu___3 with
-              | (FStar_Syntax_Syntax.Tm_fvar fv, uu___4::[]) when
-                  FStar_Syntax_Syntax.fv_eq_lid fv
-                    FStar_Parser_Const.remove_unused_type_parameters_lid
-                  ->
-                  let uu___5 =
-                    let uu___6 =
-                      FStar_ToSyntax_ToSyntax.parse_attr_with_list false x
-                        FStar_Parser_Const.remove_unused_type_parameters_lid in
-                    FStar_Pervasives_Native.fst uu___6 in
-                  (match uu___5 with
-                   | FStar_Pervasives_Native.None ->
-                       FStar_Pervasives_Native.None
-                   | FStar_Pervasives_Native.Some l ->
-                       let uu___6 =
-                         let uu___7 =
-                           let uu___8 = FStar_Syntax_Syntax.range_of_fv fv in
-                           (l, uu___8) in
-                         FStar_Extraction_ML_Syntax.RemoveUnusedTypeParameters
-                           uu___7 in
-                       FStar_Pervasives_Native.Some uu___6)
-              | uu___4 -> FStar_Pervasives_Native.None))
+    | uu___1 -> FStar_Pervasives_Native.None
 let (extract_metadata :
   FStar_Syntax_Syntax.term Prims.list ->
     FStar_Extraction_ML_Syntax.meta Prims.list)
@@ -437,9 +407,6 @@
                  | uu___1 -> (env1, [])) env ses in
         match uu___ with
         | (env1, ifams) -> (env1, (FStar_List.flatten ifams))
-type tydef_declaration =
-  (FStar_Extraction_ML_Syntax.mlsymbol * FStar_Extraction_ML_Syntax.metadata
-    * Prims.int)
 type iface =
   {
   iface_module_name: FStar_Extraction_ML_Syntax.mlpath ;
@@ -447,10 +414,7 @@
     (FStar_Syntax_Syntax.fv * FStar_Extraction_ML_UEnv.exp_binding)
       Prims.list
     ;
-  iface_tydefs:
-    (FStar_Extraction_ML_UEnv.tydef, tydef_declaration) FStar_Util.either
-      Prims.list
-    ;
+  iface_tydefs: FStar_Extraction_ML_UEnv.tydef Prims.list ;
   iface_type_names:
     (FStar_Syntax_Syntax.fv * FStar_Extraction_ML_Syntax.mlpath) Prims.list }
 let (__proj__Mkiface__item__iface_module_name :
@@ -469,10 +433,7 @@
     | { iface_module_name; iface_bindings; iface_tydefs; iface_type_names;_}
         -> iface_bindings
 let (__proj__Mkiface__item__iface_tydefs :
-  iface ->
-    (FStar_Extraction_ML_UEnv.tydef, tydef_declaration) FStar_Util.either
-      Prims.list)
-  =
+  iface -> FStar_Extraction_ML_UEnv.tydef Prims.list) =
   fun projectee ->
     match projectee with
     | { iface_module_name; iface_bindings; iface_tydefs; iface_type_names;_}
@@ -507,18 +468,17 @@
 let (iface_of_tydefs : FStar_Extraction_ML_UEnv.tydef Prims.list -> iface) =
   fun tds ->
     let uu___ = empty_iface in
-    let uu___1 = FStar_List.map (fun uu___2 -> FStar_Util.Inl uu___2) tds in
-    let uu___2 =
+    let uu___1 =
       FStar_List.map
         (fun td ->
-           let uu___3 = FStar_Extraction_ML_UEnv.tydef_fv td in
-           let uu___4 = FStar_Extraction_ML_UEnv.tydef_mlpath td in
-           (uu___3, uu___4)) tds in
+           let uu___2 = FStar_Extraction_ML_UEnv.tydef_fv td in
+           let uu___3 = FStar_Extraction_ML_UEnv.tydef_mlpath td in
+           (uu___2, uu___3)) tds in
     {
       iface_module_name = (uu___.iface_module_name);
       iface_bindings = (uu___.iface_bindings);
-      iface_tydefs = uu___1;
-      iface_type_names = uu___2
+      iface_tydefs = tds;
+      iface_type_names = uu___1
     }
 let (iface_of_type_names :
   (FStar_Syntax_Syntax.fv * FStar_Extraction_ML_Syntax.mlpath) Prims.list ->
@@ -589,27 +549,19 @@
           let uu___1 = FStar_Syntax_Print.fv_to_string fv in
           let uu___2 = print_exp_binding cm exp_binding in
           FStar_Util.format2 "(%s, %s)" uu___1 uu___2
-let print_tydef :
-  'uuuuu 'uuuuu1 .
-    FStar_Extraction_ML_Syntax.mlpath ->
-      (FStar_Extraction_ML_UEnv.tydef, (Prims.string * 'uuuuu * 'uuuuu1))
-        FStar_Util.either -> Prims.string
+let (print_tydef :
+  FStar_Extraction_ML_Syntax.mlpath ->
+    FStar_Extraction_ML_UEnv.tydef -> Prims.string)
   =
   fun cm ->
     fun tydef ->
       let uu___ =
-        match tydef with
-        | FStar_Util.Inl tydef1 ->
-            let uu___1 =
-              let uu___2 = FStar_Extraction_ML_UEnv.tydef_fv tydef1 in
-              FStar_Syntax_Print.fv_to_string uu___2 in
-            let uu___2 =
-              let uu___3 = FStar_Extraction_ML_UEnv.tydef_def tydef1 in
-              tscheme_to_string cm uu___3 in
-            (uu___1, uu___2)
-        | FStar_Util.Inr (p, uu___1, uu___2) -> (p, "None") in
-      match uu___ with
-      | (name, defn) -> FStar_Util.format2 "(%s, %s)" name defn
+        let uu___1 = FStar_Extraction_ML_UEnv.tydef_fv tydef in
+        FStar_Syntax_Print.fv_to_string uu___1 in
+      let uu___1 =
+        let uu___2 = FStar_Extraction_ML_UEnv.tydef_def tydef in
+        tscheme_to_string cm uu___2 in
+      FStar_Util.format2 "(%s, %s)" uu___ uu___1
 let (iface_to_string : iface -> Prims.string) =
   fun iface1 ->
     let cm = iface1.iface_module_name in
@@ -708,20 +660,9 @@
                             (FStar_Extraction_ML_Util.eraseTypeDeep
                                (FStar_Extraction_ML_Util.udelta_unfold env1)) in
                         let metadata =
-                          let has_val_decl =
-                            FStar_Extraction_ML_UEnv.has_tydef_declaration
-                              env lid in
-                          let meta =
-                            let uu___3 = extract_metadata attrs in
-                            let uu___4 = FStar_List.choose flag_of_qual quals in
-                            FStar_List.append uu___3 uu___4 in
-                          if has_val_decl
-                          then
-                            let uu___3 =
-                              let uu___4 = FStar_Ident.range_of_lid lid in
-                              FStar_Extraction_ML_Syntax.HasValDecl uu___4 in
-                            uu___3 :: meta
-                          else meta in
+                          let uu___3 = extract_metadata attrs in
+                          let uu___4 = FStar_List.choose flag_of_qual quals in
+                          FStar_List.append uu___3 uu___4 in
                         let tyscheme = (ml_bs, body1) in
                         let uu___3 =
                           let uu___4 =
@@ -744,7 +685,7 @@
                           else
                             (let uu___6 =
                                FStar_Extraction_ML_UEnv.extend_tydef env fv
-                                 tyscheme metadata in
+                                 tyscheme in
                              match uu___6 with
                              | (td, mlp, env2) ->
                                  let uu___7 = iface_of_tydefs [td] in
@@ -752,22 +693,13 @@
                         (match uu___3 with
                          | (mlpath, iface1, env2) ->
                              let td =
-                               {
-                                 FStar_Extraction_ML_Syntax.tydecl_assumed =
-                                   assumed;
-                                 FStar_Extraction_ML_Syntax.tydecl_name =
-                                   (FStar_Pervasives_Native.snd mlpath);
-                                 FStar_Extraction_ML_Syntax.tydecl_ignored =
-                                   FStar_Pervasives_Native.None;
-                                 FStar_Extraction_ML_Syntax.tydecl_parameters
-                                   = ml_bs;
-                                 FStar_Extraction_ML_Syntax.tydecl_meta =
-                                   metadata;
-                                 FStar_Extraction_ML_Syntax.tydecl_defn =
-                                   (FStar_Pervasives_Native.Some
-                                      (FStar_Extraction_ML_Syntax.MLTD_Abbrev
-                                         body1))
-                               } in
+                               (assumed,
+                                 (FStar_Pervasives_Native.snd mlpath),
+                                 FStar_Pervasives_Native.None, ml_bs,
+                                 metadata,
+                                 (FStar_Pervasives_Native.Some
+                                    (FStar_Extraction_ML_Syntax.MLTD_Abbrev
+                                       body1))) in
                              let def2 =
                                let uu___4 =
                                  let uu___5 =
@@ -816,25 +748,14 @@
                    let assumed = false in
                    let tscheme = (ml_bs, body) in
                    let uu___3 =
-                     FStar_Extraction_ML_UEnv.extend_tydef env fv tscheme
-                       metadata in
+                     FStar_Extraction_ML_UEnv.extend_tydef env fv tscheme in
                    (match uu___3 with
                     | (tydef, mlp, env2) ->
                         let td =
-                          {
-                            FStar_Extraction_ML_Syntax.tydecl_assumed =
-                              assumed;
-                            FStar_Extraction_ML_Syntax.tydecl_name =
-                              (FStar_Pervasives_Native.snd mlp);
-                            FStar_Extraction_ML_Syntax.tydecl_ignored =
-                              FStar_Pervasives_Native.None;
-                            FStar_Extraction_ML_Syntax.tydecl_parameters =
-                              ml_bs;
-                            FStar_Extraction_ML_Syntax.tydecl_meta = metadata;
-                            FStar_Extraction_ML_Syntax.tydecl_defn =
-                              (FStar_Pervasives_Native.Some
-                                 (FStar_Extraction_ML_Syntax.MLTD_Abbrev body))
-                          } in
+                          (assumed, (FStar_Pervasives_Native.snd mlp),
+                            FStar_Pervasives_Native.None, ml_bs, metadata,
+                            (FStar_Pervasives_Native.Some
+                               (FStar_Extraction_ML_Syntax.MLTD_Abbrev body))) in
                         let def =
                           let uu___4 =
                             let uu___5 =
@@ -940,85 +861,55 @@
       | uu___ -> failwith "Unexpected signature element"
 let (extract_type_declaration :
   FStar_Extraction_ML_UEnv.uenv ->
-    Prims.bool ->
-      FStar_Ident.lident ->
-        FStar_Syntax_Syntax.qualifier Prims.list ->
-          FStar_Syntax_Syntax.term Prims.list ->
-            FStar_Syntax_Syntax.univ_name Prims.list ->
-              FStar_Syntax_Syntax.term' FStar_Syntax_Syntax.syntax ->
-                (env_t * iface * FStar_Extraction_ML_Syntax.mlmodule1
-                  Prims.list))
+    FStar_Ident.lident ->
+      FStar_Syntax_Syntax.qualifier Prims.list ->
+        FStar_Syntax_Syntax.term Prims.list ->
+          FStar_Syntax_Syntax.univ_name Prims.list ->
+            FStar_Syntax_Syntax.term' FStar_Syntax_Syntax.syntax ->
+              (env_t * iface * FStar_Extraction_ML_Syntax.mlmodule1
+                Prims.list))
   =
   fun g ->
-    fun is_interface_val ->
-      fun lid ->
-        fun quals ->
-          fun attrs ->
-            fun univs ->
-              fun t ->
-                let uu___ =
-                  let uu___1 =
-                    FStar_All.pipe_right quals
-                      (FStar_Util.for_some
-                         (fun uu___2 ->
-                            match uu___2 with
-                            | FStar_Syntax_Syntax.Assumption -> true
-                            | uu___3 -> false)) in
-                  Prims.op_Negation uu___1 in
-                if uu___
-                then
-                  let g1 =
-                    FStar_Extraction_ML_UEnv.extend_with_tydef_declaration g
-                      lid in
-                  (g1, empty_iface, [])
-                else
-                  (let uu___2 = FStar_Syntax_Util.arrow_formals t in
-                   match uu___2 with
-                   | (bs, uu___3) ->
-                       let fv =
-                         FStar_Syntax_Syntax.lid_as_fv lid
-                           FStar_Syntax_Syntax.delta_constant
+    fun lid ->
+      fun quals ->
+        fun attrs ->
+          fun univs ->
+            fun t ->
+              let uu___ =
+                let uu___1 =
+                  FStar_All.pipe_right quals
+                    (FStar_Util.for_some
+                       (fun uu___2 ->
+                          match uu___2 with
+                          | FStar_Syntax_Syntax.Assumption -> true
+                          | uu___3 -> false)) in
+                Prims.op_Negation uu___1 in
+              if uu___
+              then (g, empty_iface, [])
+              else
+                (let uu___2 = FStar_Syntax_Util.arrow_formals t in
+                 match uu___2 with
+                 | (bs, uu___3) ->
+                     let fv =
+                       FStar_Syntax_Syntax.lid_as_fv lid
+                         FStar_Syntax_Syntax.delta_constant
+                         FStar_Pervasives_Native.None in
+                     let lb =
+                       let uu___4 =
+                         FStar_Syntax_Util.abs bs FStar_Syntax_Syntax.t_unit
                            FStar_Pervasives_Native.None in
-                       let lb =
-                         let uu___4 =
-                           FStar_Syntax_Util.abs bs
-                             FStar_Syntax_Syntax.t_unit
-                             FStar_Pervasives_Native.None in
-                         {
-                           FStar_Syntax_Syntax.lbname = (FStar_Util.Inr fv);
-                           FStar_Syntax_Syntax.lbunivs = univs;
-                           FStar_Syntax_Syntax.lbtyp = t;
-                           FStar_Syntax_Syntax.lbeff =
-                             FStar_Parser_Const.effect_Tot_lid;
-                           FStar_Syntax_Syntax.lbdef = uu___4;
-                           FStar_Syntax_Syntax.lbattrs = attrs;
-                           FStar_Syntax_Syntax.lbpos =
-                             (t.FStar_Syntax_Syntax.pos)
-                         } in
-                       let uu___4 = extract_typ_abbrev g quals attrs lb in
-                       (match uu___4 with
-                        | (g1, iface1, mods) ->
-                            let iface2 =
-                              if is_interface_val
-                              then
-                                let mlp =
-                                  FStar_Extraction_ML_UEnv.mlpath_of_lident
-                                    g1 lid in
-                                let meta = extract_metadata attrs in
-                                let uu___5 = empty_iface in
-                                {
-                                  iface_module_name =
-                                    (uu___5.iface_module_name);
-                                  iface_bindings = (uu___5.iface_bindings);
-                                  iface_tydefs =
-                                    [FStar_Util.Inr
-                                       ((FStar_Pervasives_Native.snd mlp),
-                                         meta, (FStar_List.length bs))];
-                                  iface_type_names =
-                                    (uu___5.iface_type_names)
-                                }
-                              else iface1 in
-                            (g1, iface2, mods)))
+                       {
+                         FStar_Syntax_Syntax.lbname = (FStar_Util.Inr fv);
+                         FStar_Syntax_Syntax.lbunivs = univs;
+                         FStar_Syntax_Syntax.lbtyp = t;
+                         FStar_Syntax_Syntax.lbeff =
+                           FStar_Parser_Const.effect_Tot_lid;
+                         FStar_Syntax_Syntax.lbdef = uu___4;
+                         FStar_Syntax_Syntax.lbattrs = attrs;
+                         FStar_Syntax_Syntax.lbpos =
+                           (t.FStar_Syntax_Syntax.pos)
+                       } in
+                     extract_typ_abbrev g quals attrs lb)
 let (extract_reifiable_effect :
   FStar_Extraction_ML_UEnv.uenv ->
     FStar_Syntax_Syntax.eff_decl ->
@@ -1351,91 +1242,6 @@
   =
   fun g ->
     fun se ->
-<<<<<<< HEAD
-      match se.FStar_Syntax_Syntax.sigel with
-      | FStar_Syntax_Syntax.Sig_bundle uu___ -> extract_bundle_iface g se
-      | FStar_Syntax_Syntax.Sig_inductive_typ uu___ ->
-          extract_bundle_iface g se
-      | FStar_Syntax_Syntax.Sig_datacon uu___ -> extract_bundle_iface g se
-      | FStar_Syntax_Syntax.Sig_declare_typ (lid, univs, t) when
-          FStar_Extraction_ML_Term.is_arity g t ->
-          let uu___ =
-            extract_type_declaration g true lid
-              se.FStar_Syntax_Syntax.sigquals se.FStar_Syntax_Syntax.sigattrs
-              univs t in
-          (match uu___ with | (env, iface1, uu___1) -> (env, iface1))
-      | FStar_Syntax_Syntax.Sig_let ((false, lb::[]), uu___) when
-          FStar_Extraction_ML_Term.is_arity g lb.FStar_Syntax_Syntax.lbtyp ->
-          let uu___1 =
-            FStar_All.pipe_right se.FStar_Syntax_Syntax.sigquals
-              (FStar_Util.for_some
-                 (fun uu___2 ->
-                    match uu___2 with
-                    | FStar_Syntax_Syntax.Projector uu___3 -> true
-                    | uu___3 -> false)) in
-          if uu___1
-          then (g, empty_iface)
-          else
-            (let uu___3 =
-               extract_typ_abbrev g se.FStar_Syntax_Syntax.sigquals
-                 se.FStar_Syntax_Syntax.sigattrs lb in
-             match uu___3 with | (env, iface1, uu___4) -> (env, iface1))
-      | FStar_Syntax_Syntax.Sig_let ((true, lbs), uu___) when
-          FStar_Util.for_some
-            (fun lb ->
-               FStar_Extraction_ML_Term.is_arity g
-                 lb.FStar_Syntax_Syntax.lbtyp) lbs
-          ->
-          let uu___1 = extract_let_rec_types se g lbs in
-          (match uu___1 with | (env, iface1, uu___2) -> (env, iface1))
-      | FStar_Syntax_Syntax.Sig_declare_typ (lid, _univs, t) ->
-          let quals = se.FStar_Syntax_Syntax.sigquals in
-          let uu___ =
-            (FStar_All.pipe_right quals
-               (FStar_List.contains FStar_Syntax_Syntax.Assumption))
-              &&
-              (let uu___1 =
-                 let uu___2 = FStar_Extraction_ML_UEnv.tcenv_of_uenv g in
-                 FStar_TypeChecker_Util.must_erase_for_extraction uu___2 t in
-               Prims.op_Negation uu___1) in
-          if uu___
-          then
-            let uu___1 =
-              let uu___2 =
-                let uu___3 = let uu___4 = always_fail lid t in [uu___4] in
-                (false, uu___3) in
-              FStar_Extraction_ML_Term.extract_lb_iface g uu___2 in
-            (match uu___1 with
-             | (g1, bindings) -> (g1, (iface_of_bindings bindings)))
-          else (g, empty_iface)
-      | FStar_Syntax_Syntax.Sig_let (lbs, uu___) ->
-          let uu___1 = FStar_Extraction_ML_Term.extract_lb_iface g lbs in
-          (match uu___1 with
-           | (g1, bindings) -> (g1, (iface_of_bindings bindings)))
-      | FStar_Syntax_Syntax.Sig_assume uu___ -> (g, empty_iface)
-      | FStar_Syntax_Syntax.Sig_sub_effect uu___ -> (g, empty_iface)
-      | FStar_Syntax_Syntax.Sig_effect_abbrev uu___ -> (g, empty_iface)
-      | FStar_Syntax_Syntax.Sig_polymonadic_bind uu___ -> (g, empty_iface)
-      | FStar_Syntax_Syntax.Sig_polymonadic_subcomp uu___ -> (g, empty_iface)
-      | FStar_Syntax_Syntax.Sig_pragma p ->
-          (FStar_Syntax_Util.process_pragma p se.FStar_Syntax_Syntax.sigrng;
-           (g, empty_iface))
-      | FStar_Syntax_Syntax.Sig_splice uu___ ->
-          failwith "impossible: trying to extract splice"
-      | FStar_Syntax_Syntax.Sig_fail uu___ ->
-          failwith "impossible: trying to extract Sig_fail"
-      | FStar_Syntax_Syntax.Sig_new_effect ed ->
-          let uu___ =
-            (let uu___1 = FStar_Extraction_ML_UEnv.tcenv_of_uenv g in
-             FStar_TypeChecker_Env.is_reifiable_effect uu___1
-               ed.FStar_Syntax_Syntax.mname)
-              && (FStar_List.isEmpty ed.FStar_Syntax_Syntax.binders) in
-          if uu___
-          then
-            let uu___1 = extract_reifiable_effect g ed in
-            (match uu___1 with | (env, iface1, uu___2) -> (env, iface1))
-          else (g, empty_iface)
-=======
       let uu___ = sigelt_has_noextract se in
       if uu___
       then let g1 = mark_sigelt_erased se g in (g1, empty_iface)
@@ -1517,7 +1323,6 @@
                let uu___3 = extract_reifiable_effect g ed in
                (match uu___3 with | (env, iface1, uu___4) -> (env, iface1))
              else (g, empty_iface))
->>>>>>> 5b44ab87
 let (extract_iface' :
   env_t ->
     FStar_Syntax_Syntax.modul -> (FStar_Extraction_ML_UEnv.uenv * iface))
@@ -1574,41 +1379,8 @@
              else extract_iface' g modul) in
       match uu___ with
       | (g1, iface1) ->
-          let uu___1 =
-            FStar_Extraction_ML_UEnv.with_typars_env g1
-              (fun e ->
-                 let iface_tydefs =
-                   FStar_List.map
-                     (fun uu___2 ->
-                        match uu___2 with
-                        | FStar_Util.Inl td ->
-                            let uu___3 =
-                              let uu___4 =
-                                FStar_Extraction_ML_UEnv.tydef_mlpath td in
-                              FStar_Pervasives_Native.snd uu___4 in
-                            let uu___4 =
-                              FStar_Extraction_ML_UEnv.tydef_meta td in
-                            let uu___5 =
-                              let uu___6 =
-                                FStar_Extraction_ML_UEnv.tydef_def td in
-                              FStar_Util.Inl uu___6 in
-                            (uu___3, uu___4, uu___5)
-                        | FStar_Util.Inr (p, m, n) ->
-                            (p, m, (FStar_Util.Inr n))) iface1.iface_tydefs in
-                 let uu___2 =
-                   FStar_Extraction_ML_UEnv.extend_with_module_name g1
-                     modul.FStar_Syntax_Syntax.name in
-                 match uu___2 with
-                 | (module_name, uu___3) ->
-                     let e1 =
-                       FStar_Extraction_ML_RemoveUnusedParameters.set_current_module
-                         e module_name in
-                     FStar_Extraction_ML_RemoveUnusedParameters.elim_tydefs
-                       e1 iface_tydefs) in
-          (match uu___1 with
-           | (g2, uu___2) ->
-               let uu___3 = FStar_Extraction_ML_UEnv.exit_module g2 in
-               (uu___3, iface1))
+          let uu___1 = FStar_Extraction_ML_UEnv.exit_module g1 in
+          (uu___1, iface1)
 let (extract_bundle :
   FStar_Extraction_ML_UEnv.uenv ->
     FStar_Syntax_Syntax.sigelt ->
@@ -1726,26 +1498,15 @@
                               env2) in
                       (match uu___4 with
                        | (tbody, env3) ->
-                           let td =
-                             let uu___5 =
-                               let uu___6 =
+                           let uu___5 =
+                             let uu___6 =
+                               let uu___7 =
                                  FStar_Extraction_ML_UEnv.mlpath_of_lident
                                    env3 ind.iname in
-                               FStar_Pervasives_Native.snd uu___6 in
-                             {
-                               FStar_Extraction_ML_Syntax.tydecl_assumed =
-                                 false;
-                               FStar_Extraction_ML_Syntax.tydecl_name =
-                                 uu___5;
-                               FStar_Extraction_ML_Syntax.tydecl_ignored =
-                                 FStar_Pervasives_Native.None;
-                               FStar_Extraction_ML_Syntax.tydecl_parameters =
-                                 ml_params;
-                               FStar_Extraction_ML_Syntax.tydecl_meta =
-                                 (ind.imetadata);
-                               FStar_Extraction_ML_Syntax.tydecl_defn = tbody
-                             } in
-                           (env3, td)))) in
+                               FStar_Pervasives_Native.snd uu___7 in
+                             (false, uu___6, FStar_Pervasives_Native.None,
+                               ml_params, (ind.imetadata), tbody) in
+                           (env3, uu___5)))) in
       match ((se.FStar_Syntax_Syntax.sigel),
               (se.FStar_Syntax_Syntax.sigquals))
       with
@@ -1884,39 +1645,6 @@
                   FStar_List.collect mk_registration
                     (FStar_Pervasives_Native.snd lbs)
               | uu___3 -> []))
-let (get_noextract_to :
-  FStar_Syntax_Syntax.sigelt ->
-    FStar_Options.codegen_t FStar_Pervasives_Native.option -> Prims.bool)
-  =
-  fun se ->
-    fun backend ->
-      FStar_Util.for_some
-        (fun uu___ ->
-           let uu___1 = FStar_Syntax_Util.head_and_args uu___ in
-           match uu___1 with
-           | (hd, args) ->
-               let uu___2 =
-                 let uu___3 =
-                   let uu___4 = FStar_Syntax_Subst.compress hd in
-                   uu___4.FStar_Syntax_Syntax.n in
-                 (uu___3, args) in
-               (match uu___2 with
-                | (FStar_Syntax_Syntax.Tm_fvar fv, (a, uu___3)::[]) when
-                    FStar_Syntax_Syntax.fv_eq_lid fv
-                      FStar_Parser_Const.noextract_to_attr
-                    ->
-                    let uu___4 =
-                      let uu___5 =
-                        FStar_Syntax_Embeddings.unembed
-                          FStar_Syntax_Embeddings.e_string a in
-                      uu___5 false FStar_Syntax_Embeddings.id_norm_cb in
-                    (match uu___4 with
-                     | FStar_Pervasives_Native.Some s ->
-                         (FStar_Option.isSome backend) &&
-                           (let uu___5 = FStar_Options.parse_codegen s in
-                            uu___5 = backend)
-                     | FStar_Pervasives_Native.None -> false)
-                | uu___3 -> false)) se.FStar_Syntax_Syntax.sigattrs
 let rec (extract_sig :
   env_t ->
     FStar_Syntax_Syntax.sigelt ->
@@ -1934,24 +1662,9 @@
              (fun u ->
                 let uu___3 = FStar_Syntax_Print.sigelt_to_string_short se in
                 FStar_Util.print1 ">>>> extract_sig %s \n" uu___3);
-<<<<<<< HEAD
-           (let uu___3 =
-              ((FStar_List.contains FStar_Syntax_Syntax.NoExtract
-                  se.FStar_Syntax_Syntax.sigquals)
-                 &&
-                 (let uu___4 = FStar_Options.codegen () in
-                  uu___4 <>
-                    (FStar_Pervasives_Native.Some FStar_Options.Kremlin)))
-                ||
-                (let uu___4 = FStar_Options.codegen () in
-                 get_noextract_to se uu___4) in
-            if uu___3
-            then (g, [])
-=======
            (let uu___3 = sigelt_has_noextract se in
             if uu___3
             then let g1 = mark_sigelt_erased se g in (g1, [])
->>>>>>> 5b44ab87
             else
               (match se.FStar_Syntax_Syntax.sigel with
                | FStar_Syntax_Syntax.Sig_bundle uu___5 -> extract_bundle g se
@@ -1974,11 +1687,7 @@
                | FStar_Syntax_Syntax.Sig_declare_typ (lid, univs, t) when
                    FStar_Extraction_ML_Term.is_arity g t ->
                    let uu___5 =
-<<<<<<< HEAD
-                     extract_type_declaration g false lid
-=======
                      extract_type_declaration g lid
->>>>>>> 5b44ab87
                        se.FStar_Syntax_Syntax.sigquals
                        se.FStar_Syntax_Syntax.sigattrs univs t in
                    (match uu___5 with | (env, uu___6, impl) -> (env, impl))
@@ -1987,25 +1696,9 @@
                      lb.FStar_Syntax_Syntax.lbtyp
                    ->
                    let uu___6 =
-<<<<<<< HEAD
-                     FStar_All.pipe_right se.FStar_Syntax_Syntax.sigquals
-                       (FStar_Util.for_some
-                          (fun uu___7 ->
-                             match uu___7 with
-                             | FStar_Syntax_Syntax.Projector uu___8 -> true
-                             | uu___8 -> false)) in
-                   if uu___6
-                   then (g, [])
-                   else
-                     (let uu___8 =
-                        extract_typ_abbrev g se.FStar_Syntax_Syntax.sigquals
-                          se.FStar_Syntax_Syntax.sigattrs lb in
-                      match uu___8 with | (env, uu___9, impl) -> (env, impl))
-=======
                      extract_typ_abbrev g se.FStar_Syntax_Syntax.sigquals
                        se.FStar_Syntax_Syntax.sigattrs lb in
                    (match uu___6 with | (env, uu___7, impl) -> (env, impl))
->>>>>>> 5b44ab87
                | FStar_Syntax_Syntax.Sig_let ((true, lbs), uu___5) when
                    FStar_Util.for_some
                      (fun lb ->
@@ -2488,21 +2181,7 @@
                       else extract' g m)) in
           match uu___4 with
           | (g1, mllib) ->
-              let uu___5 =
-                match mllib with
-                | FStar_Pervasives_Native.None -> (g1, mllib)
-                | FStar_Pervasives_Native.Some mllib1 ->
-                    let uu___6 =
-                      FStar_Extraction_ML_UEnv.with_typars_env g1
-                        (fun e ->
-                           FStar_Extraction_ML_RemoveUnusedParameters.elim_mllib
-                             e mllib1) in
-                    (match uu___6 with
-                     | (g2, mllib2) ->
-                         (g2, (FStar_Pervasives_Native.Some mllib2))) in
-              (match uu___5 with
-               | (g2, mllib1) ->
-                   ((let uu___7 = FStar_Options.restore_cmd_line_options true in
-                     FStar_All.pipe_left (fun uu___8 -> ()) uu___7);
-                    (let uu___7 = FStar_Extraction_ML_UEnv.exit_module g2 in
-                     (uu___7, mllib1))))))+              ((let uu___6 = FStar_Options.restore_cmd_line_options true in
+                FStar_All.pipe_left (fun uu___7 -> ()) uu___6);
+               (let uu___6 = FStar_Extraction_ML_UEnv.exit_module g1 in
+                (uu___6, mllib)))))