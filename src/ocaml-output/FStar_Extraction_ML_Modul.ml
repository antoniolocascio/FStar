open Prims
let fail_exp:
  FStar_Ident.lident ->
    FStar_Syntax_Syntax.typ ->
      FStar_Syntax_Syntax.term' FStar_Syntax_Syntax.syntax
  =
  fun lid  ->
    fun t  ->
      let uu____11 =
        let uu____14 =
          let uu____15 =
            let uu____30 =
              FStar_Syntax_Syntax.fvar FStar_Parser_Const.failwith_lid
                FStar_Syntax_Syntax.Delta_constant
                FStar_Pervasives_Native.None in
            let uu____31 =
              let uu____34 = FStar_Syntax_Syntax.iarg t in
              let uu____35 =
                let uu____38 =
                  let uu____39 =
                    let uu____40 =
                      let uu____43 =
                        let uu____44 =
                          let uu____45 =
                            let uu____50 =
                              let uu____51 =
                                FStar_Syntax_Print.lid_to_string lid in
                              Prims.strcat "Not yet implemented:" uu____51 in
                            (uu____50, FStar_Range.dummyRange) in
                          FStar_Const.Const_string uu____45 in
                        FStar_Syntax_Syntax.Tm_constant uu____44 in
                      FStar_Syntax_Syntax.mk uu____43 in
                    uu____40 FStar_Pervasives_Native.None
                      FStar_Range.dummyRange in
                  FStar_All.pipe_left FStar_Syntax_Syntax.as_arg uu____39 in
                [uu____38] in
              uu____34 :: uu____35 in
            (uu____30, uu____31) in
          FStar_Syntax_Syntax.Tm_app uu____15 in
        FStar_Syntax_Syntax.mk uu____14 in
      uu____11 FStar_Pervasives_Native.None FStar_Range.dummyRange
let mangle_projector_lid: FStar_Ident.lident -> FStar_Ident.lident =
  fun x  -> x
let lident_as_mlsymbol:
  FStar_Ident.lident -> FStar_Extraction_ML_Syntax.mlsymbol =
  fun id  -> (id.FStar_Ident.ident).FStar_Ident.idText
let as_pair:
  'Auu____72 .
    'Auu____72 Prims.list ->
      ('Auu____72,'Auu____72) FStar_Pervasives_Native.tuple2
  =
  fun uu___156_82  ->
    match uu___156_82 with
    | a::b::[] -> (a, b)
    | uu____87 -> failwith "Expected a list with 2 elements"
let rec extract_meta:
  FStar_Syntax_Syntax.term ->
    FStar_Extraction_ML_Syntax.meta FStar_Pervasives_Native.option
  =
  fun x  ->
    let uu____100 = FStar_Syntax_Subst.compress x in
    match uu____100 with
    | { FStar_Syntax_Syntax.n = FStar_Syntax_Syntax.Tm_fvar fv;
        FStar_Syntax_Syntax.pos = uu____104;
        FStar_Syntax_Syntax.vars = uu____105;_} when
        let uu____108 =
          let uu____109 = FStar_Syntax_Syntax.lid_of_fv fv in
          FStar_Ident.string_of_lid uu____109 in
        uu____108 = "FStar.Pervasives.PpxDerivingShow" ->
        FStar_Pervasives_Native.Some
          FStar_Extraction_ML_Syntax.PpxDerivingShow
    | { FStar_Syntax_Syntax.n = FStar_Syntax_Syntax.Tm_fvar fv;
        FStar_Syntax_Syntax.pos = uu____111;
        FStar_Syntax_Syntax.vars = uu____112;_} when
        let uu____115 =
          let uu____116 = FStar_Syntax_Syntax.lid_of_fv fv in
          FStar_Ident.string_of_lid uu____116 in
        uu____115 = "FStar.Pervasives.CInline" ->
        FStar_Pervasives_Native.Some FStar_Extraction_ML_Syntax.CInline
    | { FStar_Syntax_Syntax.n = FStar_Syntax_Syntax.Tm_fvar fv;
        FStar_Syntax_Syntax.pos = uu____118;
        FStar_Syntax_Syntax.vars = uu____119;_} when
        let uu____122 =
          let uu____123 = FStar_Syntax_Syntax.lid_of_fv fv in
          FStar_Ident.string_of_lid uu____123 in
        uu____122 = "FStar.Pervasives.Substitute" ->
        FStar_Pervasives_Native.Some FStar_Extraction_ML_Syntax.Substitute
    | { FStar_Syntax_Syntax.n = FStar_Syntax_Syntax.Tm_fvar fv;
        FStar_Syntax_Syntax.pos = uu____125;
        FStar_Syntax_Syntax.vars = uu____126;_} when
        let uu____129 =
          let uu____130 = FStar_Syntax_Syntax.lid_of_fv fv in
          FStar_Ident.string_of_lid uu____130 in
        uu____129 = "FStar.Pervasives.Gc" ->
        FStar_Pervasives_Native.Some FStar_Extraction_ML_Syntax.GCType
    | {
        FStar_Syntax_Syntax.n = FStar_Syntax_Syntax.Tm_app
          ({ FStar_Syntax_Syntax.n = FStar_Syntax_Syntax.Tm_fvar fv;
             FStar_Syntax_Syntax.pos = uu____132;
             FStar_Syntax_Syntax.vars = uu____133;_},({
                                                        FStar_Syntax_Syntax.n
                                                          =
                                                          FStar_Syntax_Syntax.Tm_constant
                                                          (FStar_Const.Const_string
                                                          (s,uu____135));
                                                        FStar_Syntax_Syntax.pos
                                                          = uu____136;
                                                        FStar_Syntax_Syntax.vars
                                                          = uu____137;_},uu____138)::[]);
        FStar_Syntax_Syntax.pos = uu____139;
        FStar_Syntax_Syntax.vars = uu____140;_} when
        let uu____171 =
          let uu____172 = FStar_Syntax_Syntax.lid_of_fv fv in
          FStar_Ident.string_of_lid uu____172 in
        uu____171 = "FStar.Pervasives.PpxDerivingShowConstant" ->
        FStar_Pervasives_Native.Some
          (FStar_Extraction_ML_Syntax.PpxDerivingShowConstant s)
    | {
        FStar_Syntax_Syntax.n = FStar_Syntax_Syntax.Tm_app
          ({ FStar_Syntax_Syntax.n = FStar_Syntax_Syntax.Tm_fvar fv;
             FStar_Syntax_Syntax.pos = uu____174;
             FStar_Syntax_Syntax.vars = uu____175;_},({
                                                        FStar_Syntax_Syntax.n
                                                          =
                                                          FStar_Syntax_Syntax.Tm_constant
                                                          (FStar_Const.Const_string
                                                          (s,uu____177));
                                                        FStar_Syntax_Syntax.pos
                                                          = uu____178;
                                                        FStar_Syntax_Syntax.vars
                                                          = uu____179;_},uu____180)::[]);
        FStar_Syntax_Syntax.pos = uu____181;
        FStar_Syntax_Syntax.vars = uu____182;_} when
        let uu____213 =
          let uu____214 = FStar_Syntax_Syntax.lid_of_fv fv in
          FStar_Ident.string_of_lid uu____214 in
        uu____213 = "FStar.Pervasives.Comment" ->
        FStar_Pervasives_Native.Some (FStar_Extraction_ML_Syntax.Comment s)
    | {
        FStar_Syntax_Syntax.n = FStar_Syntax_Syntax.Tm_constant
          (FStar_Const.Const_string (data,uu____216));
        FStar_Syntax_Syntax.pos = uu____217;
        FStar_Syntax_Syntax.vars = uu____218;_} when data = "c_inline" ->
        FStar_Pervasives_Native.Some FStar_Extraction_ML_Syntax.CInline
    | {
        FStar_Syntax_Syntax.n = FStar_Syntax_Syntax.Tm_constant
          (FStar_Const.Const_string (data,uu____222));
        FStar_Syntax_Syntax.pos = uu____223;
        FStar_Syntax_Syntax.vars = uu____224;_} when data = "substitute" ->
        FStar_Pervasives_Native.Some FStar_Extraction_ML_Syntax.Substitute
    | { FStar_Syntax_Syntax.n = FStar_Syntax_Syntax.Tm_meta (x1,uu____228);
        FStar_Syntax_Syntax.pos = uu____229;
        FStar_Syntax_Syntax.vars = uu____230;_} -> extract_meta x1
    | a ->
        ((let uu____239 = FStar_Syntax_Print.term_to_string a in
          FStar_Util.print1_warning
            "Warning: unrecognized attribute (%s), valid attributes are `c_inline`, `substitute`, and `gc`."
            uu____239);
         FStar_Pervasives_Native.None)
let extract_metadata:
  FStar_Syntax_Syntax.term Prims.list ->
    FStar_Extraction_ML_Syntax.meta Prims.list
  = fun metas  -> FStar_List.choose extract_meta metas
let binders_as_mlty_binders:
  'Auu____256 .
    FStar_Extraction_ML_UEnv.env ->
      (FStar_Syntax_Syntax.bv,'Auu____256) FStar_Pervasives_Native.tuple2
        Prims.list ->
        (FStar_Extraction_ML_UEnv.env,(Prims.string,Prims.int)
                                        FStar_Pervasives_Native.tuple2
                                        Prims.list)
          FStar_Pervasives_Native.tuple2
  =
  fun env  ->
    fun bs  ->
      FStar_Util.fold_map
        (fun env1  ->
           fun uu____302  ->
             match uu____302 with
             | (bv,uu____316) ->
                 let uu____317 =
                   let uu____318 =
                     let uu____321 =
                       let uu____322 =
                         FStar_Extraction_ML_UEnv.bv_as_ml_tyvar bv in
                       FStar_Extraction_ML_Syntax.MLTY_Var uu____322 in
                     FStar_Pervasives_Native.Some uu____321 in
                   FStar_Extraction_ML_UEnv.extend_ty env1 bv uu____318 in
                 let uu____323 = FStar_Extraction_ML_UEnv.bv_as_ml_tyvar bv in
                 (uu____317, uu____323)) env bs
let extract_typ_abbrev:
  FStar_Extraction_ML_UEnv.env ->
    FStar_Syntax_Syntax.fv ->
      FStar_Syntax_Syntax.qualifier Prims.list ->
        FStar_Syntax_Syntax.term Prims.list ->
          FStar_Syntax_Syntax.term ->
            (FStar_Extraction_ML_UEnv.env,FStar_Extraction_ML_Syntax.mlmodule1
                                            Prims.list)
              FStar_Pervasives_Native.tuple2
  =
  fun env  ->
    fun fv  ->
      fun quals  ->
        fun attrs  ->
          fun def  ->
            let lid = (fv.FStar_Syntax_Syntax.fv_name).FStar_Syntax_Syntax.v in
            let def1 =
              let uu____368 =
                let uu____369 = FStar_Syntax_Subst.compress def in
                FStar_All.pipe_right uu____369 FStar_Syntax_Util.unmeta in
              FStar_All.pipe_right uu____368 FStar_Syntax_Util.un_uinst in
            let def2 =
              match def1.FStar_Syntax_Syntax.n with
              | FStar_Syntax_Syntax.Tm_abs uu____371 ->
                  FStar_Extraction_ML_Term.normalize_abs def1
              | uu____388 -> def1 in
            let uu____389 =
              match def2.FStar_Syntax_Syntax.n with
              | FStar_Syntax_Syntax.Tm_abs (bs,body,uu____400) ->
                  FStar_Syntax_Subst.open_term bs body
              | uu____421 -> ([], def2) in
            match uu____389 with
            | (bs,body) ->
                let assumed =
                  FStar_Util.for_some
<<<<<<< HEAD
                    (fun uu___155_442  ->
                       match uu___155_442 with
=======
                    (fun uu___157_365  ->
                       match uu___157_365 with
>>>>>>> ae00c432
                       | FStar_Syntax_Syntax.Assumption  -> true
                       | uu____443 -> false) quals in
                let uu____444 = binders_as_mlty_binders env bs in
                (match uu____444 with
                 | (env1,ml_bs) ->
                     let body1 =
                       let uu____476 =
                         FStar_Extraction_ML_Term.term_as_mlty env1 body in
                       FStar_All.pipe_right uu____476
                         (FStar_Extraction_ML_Util.eraseTypeDeep
                            (FStar_Extraction_ML_Util.udelta_unfold env1)) in
                     let mangled_projector =
                       let uu____480 =
                         FStar_All.pipe_right quals
                           (FStar_Util.for_some
<<<<<<< HEAD
                              (fun uu___156_485  ->
                                 match uu___156_485 with
                                 | FStar_Syntax_Syntax.Projector uu____486 ->
=======
                              (fun uu___158_408  ->
                                 match uu___158_408 with
                                 | FStar_Syntax_Syntax.Projector uu____409 ->
>>>>>>> ae00c432
                                     true
                                 | uu____491 -> false)) in
                       if uu____480
                       then
                         let mname = mangle_projector_lid lid in
                         FStar_Pervasives_Native.Some
                           ((mname.FStar_Ident.ident).FStar_Ident.idText)
                       else FStar_Pervasives_Native.None in
                     let metadata = extract_metadata attrs in
                     let td =
                       let uu____526 =
                         let uu____551 = lident_as_mlsymbol lid in
                         (assumed, uu____551, mangled_projector, ml_bs,
                           metadata,
                           (FStar_Pervasives_Native.Some
                              (FStar_Extraction_ML_Syntax.MLTD_Abbrev body1))) in
                       [uu____526] in
                     let def3 =
                       let uu____615 =
                         let uu____616 =
                           FStar_Extraction_ML_Util.mlloc_of_range
                             (FStar_Ident.range_of_lid lid) in
                         FStar_Extraction_ML_Syntax.MLM_Loc uu____616 in
                       [uu____615; FStar_Extraction_ML_Syntax.MLM_Ty td] in
                     let env2 =
                       let uu____618 =
                         FStar_All.pipe_right quals
                           (FStar_Util.for_some
<<<<<<< HEAD
                              (fun uu___157_622  ->
                                 match uu___157_622 with
=======
                              (fun uu___159_545  ->
                                 match uu___159_545 with
>>>>>>> ae00c432
                                 | FStar_Syntax_Syntax.Assumption  -> true
                                 | FStar_Syntax_Syntax.New  -> true
                                 | uu____623 -> false)) in
                       if uu____618
                       then FStar_Extraction_ML_UEnv.extend_type_name env1 fv
                       else FStar_Extraction_ML_UEnv.extend_tydef env1 fv td in
                     (env2, def3))
type data_constructor =
  {
  dname: FStar_Ident.lident;
  dtyp: FStar_Syntax_Syntax.typ;}[@@deriving show]
let __proj__Mkdata_constructor__item__dname:
  data_constructor -> FStar_Ident.lident =
  fun projectee  ->
    match projectee with
    | { dname = __fname__dname; dtyp = __fname__dtyp;_} -> __fname__dname
let __proj__Mkdata_constructor__item__dtyp:
  data_constructor -> FStar_Syntax_Syntax.typ =
  fun projectee  ->
    match projectee with
    | { dname = __fname__dname; dtyp = __fname__dtyp;_} -> __fname__dtyp
type inductive_family =
  {
  iname: FStar_Ident.lident;
  iparams: FStar_Syntax_Syntax.binders;
  ityp: FStar_Syntax_Syntax.term;
  idatas: data_constructor Prims.list;
  iquals: FStar_Syntax_Syntax.qualifier Prims.list;
  imetadata: FStar_Extraction_ML_Syntax.metadata;}[@@deriving show]
let __proj__Mkinductive_family__item__iname:
  inductive_family -> FStar_Ident.lident =
  fun projectee  ->
    match projectee with
    | { iname = __fname__iname; iparams = __fname__iparams;
        ityp = __fname__ityp; idatas = __fname__idatas;
        iquals = __fname__iquals; imetadata = __fname__imetadata;_} ->
        __fname__iname
let __proj__Mkinductive_family__item__iparams:
  inductive_family -> FStar_Syntax_Syntax.binders =
  fun projectee  ->
    match projectee with
    | { iname = __fname__iname; iparams = __fname__iparams;
        ityp = __fname__ityp; idatas = __fname__idatas;
        iquals = __fname__iquals; imetadata = __fname__imetadata;_} ->
        __fname__iparams
let __proj__Mkinductive_family__item__ityp:
  inductive_family -> FStar_Syntax_Syntax.term =
  fun projectee  ->
    match projectee with
    | { iname = __fname__iname; iparams = __fname__iparams;
        ityp = __fname__ityp; idatas = __fname__idatas;
        iquals = __fname__iquals; imetadata = __fname__imetadata;_} ->
        __fname__ityp
let __proj__Mkinductive_family__item__idatas:
  inductive_family -> data_constructor Prims.list =
  fun projectee  ->
    match projectee with
    | { iname = __fname__iname; iparams = __fname__iparams;
        ityp = __fname__ityp; idatas = __fname__idatas;
        iquals = __fname__iquals; imetadata = __fname__imetadata;_} ->
        __fname__idatas
let __proj__Mkinductive_family__item__iquals:
  inductive_family -> FStar_Syntax_Syntax.qualifier Prims.list =
  fun projectee  ->
    match projectee with
    | { iname = __fname__iname; iparams = __fname__iparams;
        ityp = __fname__ityp; idatas = __fname__idatas;
        iquals = __fname__iquals; imetadata = __fname__imetadata;_} ->
        __fname__iquals
let __proj__Mkinductive_family__item__imetadata:
  inductive_family -> FStar_Extraction_ML_Syntax.metadata =
  fun projectee  ->
    match projectee with
    | { iname = __fname__iname; iparams = __fname__iparams;
        ityp = __fname__ityp; idatas = __fname__idatas;
        iquals = __fname__iquals; imetadata = __fname__imetadata;_} ->
        __fname__imetadata
let print_ifamily: inductive_family -> Prims.unit =
  fun i  ->
    let uu____771 = FStar_Syntax_Print.lid_to_string i.iname in
    let uu____772 = FStar_Syntax_Print.binders_to_string " " i.iparams in
    let uu____773 = FStar_Syntax_Print.term_to_string i.ityp in
    let uu____774 =
      let uu____775 =
        FStar_All.pipe_right i.idatas
          (FStar_List.map
             (fun d  ->
                let uu____786 = FStar_Syntax_Print.lid_to_string d.dname in
                let uu____787 =
                  let uu____788 = FStar_Syntax_Print.term_to_string d.dtyp in
                  Prims.strcat " : " uu____788 in
                Prims.strcat uu____786 uu____787)) in
      FStar_All.pipe_right uu____775 (FStar_String.concat "\n\t\t") in
    FStar_Util.print4 "\n\t%s %s : %s { %s }\n" uu____771 uu____772 uu____773
      uu____774
let bundle_as_inductive_families:
  'Auu____801 .
    FStar_Extraction_ML_UEnv.env ->
      FStar_Syntax_Syntax.sigelt Prims.list ->
        'Auu____801 ->
          FStar_Syntax_Syntax.attribute Prims.list ->
            (FStar_Extraction_ML_UEnv.env,inductive_family Prims.list)
              FStar_Pervasives_Native.tuple2
  =
  fun env  ->
    fun ses  ->
      fun quals  ->
        fun attrs  ->
          let uu____832 =
            FStar_Util.fold_map
              (fun env1  ->
                 fun se  ->
                   match se.FStar_Syntax_Syntax.sigel with
                   | FStar_Syntax_Syntax.Sig_inductive_typ
                       (l,_us,bs,t,_mut_i,datas) ->
                       let uu____879 = FStar_Syntax_Subst.open_term bs t in
                       (match uu____879 with
                        | (bs1,t1) ->
                            let datas1 =
                              FStar_All.pipe_right ses
                                (FStar_List.collect
                                   (fun se1  ->
                                      match se1.FStar_Syntax_Syntax.sigel
                                      with
                                      | FStar_Syntax_Syntax.Sig_datacon
                                          (d,uu____918,t2,l',nparams,uu____922)
                                          when FStar_Ident.lid_equals l l' ->
                                          let uu____927 =
                                            FStar_Syntax_Util.arrow_formals
                                              t2 in
                                          (match uu____927 with
                                           | (bs',body) ->
                                               let uu____960 =
                                                 FStar_Util.first_N
                                                   (FStar_List.length bs1)
                                                   bs' in
                                               (match uu____960 with
                                                | (bs_params,rest) ->
                                                    let subst1 =
                                                      FStar_List.map2
                                                        (fun uu____1031  ->
                                                           fun uu____1032  ->
                                                             match (uu____1031,
                                                                    uu____1032)
                                                             with
                                                             | ((b',uu____1050),
                                                                (b,uu____1052))
                                                                 ->
                                                                 let uu____1061
                                                                   =
                                                                   let uu____1068
                                                                    =
                                                                    FStar_Syntax_Syntax.bv_to_name
                                                                    b in
                                                                   (b',
                                                                    uu____1068) in
                                                                 FStar_Syntax_Syntax.NT
                                                                   uu____1061)
                                                        bs_params bs1 in
                                                    let t3 =
                                                      let uu____1070 =
                                                        let uu____1073 =
                                                          FStar_Syntax_Syntax.mk_Total
                                                            body in
                                                        FStar_Syntax_Util.arrow
                                                          rest uu____1073 in
                                                      FStar_All.pipe_right
                                                        uu____1070
                                                        (FStar_Syntax_Subst.subst
                                                           subst1) in
                                                    [{ dname = d; dtyp = t3 }]))
                                      | uu____1078 -> [])) in
                            let metadata =
                              extract_metadata
                                (FStar_List.append
                                   se.FStar_Syntax_Syntax.sigattrs attrs) in
                            let env2 =
                              let uu____1083 =
                                FStar_Syntax_Syntax.lid_as_fv l
                                  FStar_Syntax_Syntax.Delta_constant
                                  FStar_Pervasives_Native.None in
                              FStar_Extraction_ML_UEnv.extend_type_name env1
                                uu____1083 in
                            (env2,
                              [{
                                 iname = l;
                                 iparams = bs1;
                                 ityp = t1;
                                 idatas = datas1;
                                 iquals = (se.FStar_Syntax_Syntax.sigquals);
                                 imetadata = metadata
                               }]))
                   | uu____1086 -> (env1, [])) env ses in
          match uu____832 with
          | (env1,ifams) -> (env1, (FStar_List.flatten ifams))
type env_t = FStar_Extraction_ML_UEnv.env[@@deriving show]
let extract_bundle:
  env_t ->
    FStar_Syntax_Syntax.sigelt ->
      (env_t,FStar_Extraction_ML_Syntax.mlmodule1 Prims.list)
        FStar_Pervasives_Native.tuple2
  =
  fun env  ->
    fun se  ->
      let extract_ctor ml_tyvars env1 ctor =
        let mlt =
          let uu____1172 =
            FStar_Extraction_ML_Term.term_as_mlty env1 ctor.dtyp in
          FStar_Extraction_ML_Util.eraseTypeDeep
            (FStar_Extraction_ML_Util.udelta_unfold env1) uu____1172 in
        let steps =
          [FStar_TypeChecker_Normalize.Inlining;
          FStar_TypeChecker_Normalize.UnfoldUntil
            FStar_Syntax_Syntax.Delta_constant;
          FStar_TypeChecker_Normalize.EraseUniverses;
          FStar_TypeChecker_Normalize.AllowUnboundUniverses] in
        let names1 =
          let uu____1179 =
            let uu____1180 =
              let uu____1183 =
                FStar_TypeChecker_Normalize.normalize steps
                  env1.FStar_Extraction_ML_UEnv.tcenv ctor.dtyp in
              FStar_Syntax_Subst.compress uu____1183 in
            uu____1180.FStar_Syntax_Syntax.n in
          match uu____1179 with
          | FStar_Syntax_Syntax.Tm_arrow (bs,uu____1187) ->
              FStar_List.map
                (fun uu____1213  ->
                   match uu____1213 with
                   | ({ FStar_Syntax_Syntax.ppname = ppname;
                        FStar_Syntax_Syntax.index = uu____1219;
                        FStar_Syntax_Syntax.sort = uu____1220;_},uu____1221)
                       -> ppname.FStar_Ident.idText) bs
          | uu____1224 -> [] in
        let tys = (ml_tyvars, mlt) in
        let fvv = FStar_Extraction_ML_UEnv.mkFvvar ctor.dname ctor.dtyp in
        let uu____1243 =
          let uu____1244 =
            FStar_Extraction_ML_UEnv.extend_fv env1 fvv tys false false in
          FStar_Pervasives_Native.fst uu____1244 in
        let uu____1249 =
          let uu____1260 = lident_as_mlsymbol ctor.dname in
          let uu____1261 =
            let uu____1268 = FStar_Extraction_ML_Util.argTypes mlt in
            FStar_List.zip names1 uu____1268 in
          (uu____1260, uu____1261) in
        (uu____1243, uu____1249) in
      let extract_one_family env1 ind =
        let uu____1320 = binders_as_mlty_binders env1 ind.iparams in
        match uu____1320 with
        | (env2,vars) ->
            let uu____1371 =
              FStar_All.pipe_right ind.idatas
                (FStar_Util.fold_map (extract_ctor vars) env2) in
            (match uu____1371 with
             | (env3,ctors) ->
                 let uu____1468 = FStar_Syntax_Util.arrow_formals ind.ityp in
                 (match uu____1468 with
                  | (indices,uu____1508) ->
                      let ml_params =
                        let uu____1532 =
                          FStar_All.pipe_right indices
                            (FStar_List.mapi
                               (fun i  ->
                                  fun uu____1563  ->
                                    let uu____1568 =
                                      let uu____1569 =
                                        FStar_Util.string_of_int i in
                                      Prims.strcat "'dummyV" uu____1569 in
                                    (uu____1568, (Prims.parse_int "0")))) in
                        FStar_List.append vars uu____1532 in
                      let tbody =
                        let uu____1575 =
                          FStar_Util.find_opt
<<<<<<< HEAD
                            (fun uu___158_1580  ->
                               match uu___158_1580 with
                               | FStar_Syntax_Syntax.RecordType uu____1581 ->
=======
                            (fun uu___160_1503  ->
                               match uu___160_1503 with
                               | FStar_Syntax_Syntax.RecordType uu____1504 ->
>>>>>>> ae00c432
                                   true
                               | uu____1590 -> false) ind.iquals in
                        match uu____1575 with
                        | FStar_Pervasives_Native.Some
                            (FStar_Syntax_Syntax.RecordType (ns,ids)) ->
                            let uu____1601 = FStar_List.hd ctors in
                            (match uu____1601 with
                             | (uu____1622,c_ty) ->
                                 let fields =
                                   FStar_List.map2
                                     (fun id  ->
                                        fun uu____1661  ->
                                          match uu____1661 with
                                          | (uu____1670,ty) ->
                                              let lid =
                                                FStar_Ident.lid_of_ids
                                                  (FStar_List.append ns [id]) in
                                              let uu____1673 =
                                                lident_as_mlsymbol lid in
                                              (uu____1673, ty)) ids c_ty in
                                 FStar_Extraction_ML_Syntax.MLTD_Record
                                   fields)
                        | uu____1674 ->
                            FStar_Extraction_ML_Syntax.MLTD_DType ctors in
                      let uu____1677 =
                        let uu____1700 = lident_as_mlsymbol ind.iname in
                        (false, uu____1700, FStar_Pervasives_Native.None,
                          ml_params, (ind.imetadata),
                          (FStar_Pervasives_Native.Some tbody)) in
                      (env3, uu____1677))) in
      match ((se.FStar_Syntax_Syntax.sigel),
              (se.FStar_Syntax_Syntax.sigquals))
      with
      | (FStar_Syntax_Syntax.Sig_bundle
         ({
            FStar_Syntax_Syntax.sigel = FStar_Syntax_Syntax.Sig_datacon
              (l,uu____1742,t,uu____1744,uu____1745,uu____1746);
            FStar_Syntax_Syntax.sigrng = uu____1747;
            FStar_Syntax_Syntax.sigquals = uu____1748;
            FStar_Syntax_Syntax.sigmeta = uu____1749;
            FStar_Syntax_Syntax.sigattrs = uu____1750;_}::[],uu____1751),(FStar_Syntax_Syntax.ExceptionConstructor
         )::[]) ->
          let uu____1768 = extract_ctor [] env { dname = l; dtyp = t } in
          (match uu____1768 with
           | (env1,ctor) -> (env1, [FStar_Extraction_ML_Syntax.MLM_Exn ctor]))
      | (FStar_Syntax_Syntax.Sig_bundle (ses,uu____1818),quals) ->
          let uu____1832 =
            bundle_as_inductive_families env ses quals
              se.FStar_Syntax_Syntax.sigattrs in
          (match uu____1832 with
           | (env1,ifams) ->
               let uu____1853 =
                 FStar_Util.fold_map extract_one_family env1 ifams in
               (match uu____1853 with
                | (env2,td) -> (env2, [FStar_Extraction_ML_Syntax.MLM_Ty td])))
      | uu____1962 -> failwith "Unexpected signature element"
let rec extract_sig:
  env_t ->
    FStar_Syntax_Syntax.sigelt ->
      (env_t,FStar_Extraction_ML_Syntax.mlmodule1 Prims.list)
        FStar_Pervasives_Native.tuple2
  =
  fun g  ->
    fun se  ->
      FStar_Extraction_ML_UEnv.debug g
        (fun u  ->
           let uu____1999 = FStar_Syntax_Print.sigelt_to_string se in
           FStar_Util.print1 ">>>> extract_sig %s \n" uu____1999);
      (match se.FStar_Syntax_Syntax.sigel with
       | FStar_Syntax_Syntax.Sig_bundle uu____2006 -> extract_bundle g se
       | FStar_Syntax_Syntax.Sig_inductive_typ uu____2015 ->
           extract_bundle g se
       | FStar_Syntax_Syntax.Sig_datacon uu____2032 -> extract_bundle g se
       | FStar_Syntax_Syntax.Sig_new_effect ed when
           FStar_All.pipe_right se.FStar_Syntax_Syntax.sigquals
             (FStar_List.contains FStar_Syntax_Syntax.Reifiable)
           ->
           let extend_env g1 lid ml_name tm tysc =
             let uu____2070 =
               let uu____2075 =
                 FStar_Syntax_Syntax.lid_as_fv lid
                   FStar_Syntax_Syntax.Delta_equational
                   FStar_Pervasives_Native.None in
               FStar_Extraction_ML_UEnv.extend_fv' g1 uu____2075 ml_name tysc
                 false false in
             match uu____2070 with
             | (g2,mangled_name) ->
                 ((let uu____2083 =
                     FStar_All.pipe_left
                       (FStar_TypeChecker_Env.debug
                          g2.FStar_Extraction_ML_UEnv.tcenv)
                       (FStar_Options.Other "ExtractionReify") in
                   if uu____2083
                   then
                     FStar_Util.print1 "Mangled name: %s\n"
                       (FStar_Pervasives_Native.fst mangled_name)
                   else ());
                  (let lb =
                     {
                       FStar_Extraction_ML_Syntax.mllb_name = mangled_name;
                       FStar_Extraction_ML_Syntax.mllb_tysc =
                         FStar_Pervasives_Native.None;
                       FStar_Extraction_ML_Syntax.mllb_add_unit = false;
                       FStar_Extraction_ML_Syntax.mllb_def = tm;
                       FStar_Extraction_ML_Syntax.print_typ = false
                     } in
                   (g2,
                     (FStar_Extraction_ML_Syntax.MLM_Let
                        (FStar_Extraction_ML_Syntax.NonRec, [], [lb]))))) in
           let rec extract_fv tm =
             (let uu____2099 =
                FStar_All.pipe_left
                  (FStar_TypeChecker_Env.debug
                     g.FStar_Extraction_ML_UEnv.tcenv)
                  (FStar_Options.Other "ExtractionReify") in
              if uu____2099
              then
                let uu____2100 = FStar_Syntax_Print.term_to_string tm in
                FStar_Util.print1 "extract_fv term: %s\n" uu____2100
              else ());
             (let uu____2102 =
                let uu____2103 = FStar_Syntax_Subst.compress tm in
                uu____2103.FStar_Syntax_Syntax.n in
              match uu____2102 with
              | FStar_Syntax_Syntax.Tm_uinst (tm1,uu____2111) ->
                  extract_fv tm1
              | FStar_Syntax_Syntax.Tm_fvar fv ->
                  let mlp =
                    FStar_Extraction_ML_Syntax.mlpath_of_lident
                      (fv.FStar_Syntax_Syntax.fv_name).FStar_Syntax_Syntax.v in
                  let uu____2118 =
                    let uu____2127 = FStar_Extraction_ML_UEnv.lookup_fv g fv in
                    FStar_All.pipe_left FStar_Util.right uu____2127 in
                  (match uu____2118 with
                   | (uu____2184,uu____2185,tysc,uu____2187) ->
                       let uu____2188 =
                         FStar_All.pipe_left
                           (FStar_Extraction_ML_Syntax.with_ty
                              FStar_Extraction_ML_Syntax.MLTY_Top)
                           (FStar_Extraction_ML_Syntax.MLE_Name mlp) in
                       (uu____2188, tysc))
              | uu____2189 -> failwith "Not an fv") in
           let extract_action g1 a =
             (let uu____2215 =
                FStar_All.pipe_left
                  (FStar_TypeChecker_Env.debug
                     g1.FStar_Extraction_ML_UEnv.tcenv)
                  (FStar_Options.Other "ExtractionReify") in
              if uu____2215
              then
                let uu____2216 =
                  FStar_Syntax_Print.term_to_string
                    a.FStar_Syntax_Syntax.action_typ in
                let uu____2217 =
                  FStar_Syntax_Print.term_to_string
                    a.FStar_Syntax_Syntax.action_defn in
                FStar_Util.print2 "Action type %s and term %s\n" uu____2216
                  uu____2217
              else ());
             (let uu____2219 = FStar_Extraction_ML_UEnv.action_name ed a in
              match uu____2219 with
              | (a_nm,a_lid) ->
                  let lbname =
                    let uu____2235 =
                      FStar_Syntax_Syntax.new_bv
                        (FStar_Pervasives_Native.Some
                           ((a.FStar_Syntax_Syntax.action_defn).FStar_Syntax_Syntax.pos))
                        FStar_Syntax_Syntax.tun in
                    FStar_Util.Inl uu____2235 in
                  let lb =
                    FStar_Syntax_Syntax.mk_lb
                      (lbname, (a.FStar_Syntax_Syntax.action_univs),
                        FStar_Parser_Const.effect_Tot_lid,
                        (a.FStar_Syntax_Syntax.action_typ),
                        (a.FStar_Syntax_Syntax.action_defn)) in
                  let lbs = (false, [lb]) in
                  let action_lb =
                    FStar_Syntax_Syntax.mk
                      (FStar_Syntax_Syntax.Tm_let
                         (lbs, FStar_Syntax_Util.exp_false_bool))
                      FStar_Pervasives_Native.None
                      (a.FStar_Syntax_Syntax.action_defn).FStar_Syntax_Syntax.pos in
                  let uu____2261 =
                    FStar_Extraction_ML_Term.term_as_mlexpr g1 action_lb in
                  (match uu____2261 with
                   | (a_let,uu____2273,ty) ->
                       ((let uu____2276 =
                           FStar_All.pipe_left
                             (FStar_TypeChecker_Env.debug
                                g1.FStar_Extraction_ML_UEnv.tcenv)
                             (FStar_Options.Other "ExtractionReify") in
                         if uu____2276
                         then
                           let uu____2277 =
                             FStar_Extraction_ML_Code.string_of_mlexpr a_nm
                               a_let in
                           FStar_Util.print1 "Extracted action term: %s\n"
                             uu____2277
                         else ());
                        (let uu____2279 =
                           match a_let.FStar_Extraction_ML_Syntax.expr with
                           | FStar_Extraction_ML_Syntax.MLE_Let
                               ((uu____2288,uu____2289,mllb::[]),uu____2291)
                               ->
                               (match mllb.FStar_Extraction_ML_Syntax.mllb_tysc
                                with
                                | FStar_Pervasives_Native.Some tysc ->
                                    ((mllb.FStar_Extraction_ML_Syntax.mllb_def),
                                      tysc)
                                | FStar_Pervasives_Native.None  ->
                                    failwith "No type scheme")
                           | uu____2311 -> failwith "Impossible" in
                         match uu____2279 with
                         | (exp,tysc) ->
                             ((let uu____2323 =
                                 FStar_All.pipe_left
                                   (FStar_TypeChecker_Env.debug
                                      g1.FStar_Extraction_ML_UEnv.tcenv)
                                   (FStar_Options.Other "ExtractionReify") in
                               if uu____2323
                               then
                                 ((let uu____2325 =
                                     FStar_Extraction_ML_Code.string_of_mlty
                                       a_nm
                                       (FStar_Pervasives_Native.snd tysc) in
                                   FStar_Util.print1
                                     "Extracted action type: %s\n" uu____2325);
                                  FStar_List.iter
                                    (fun x  ->
                                       FStar_Util.print1 "and binders: %s\n"
                                         (FStar_Pervasives_Native.fst x))
                                    (FStar_Pervasives_Native.fst tysc))
                               else ());
                              extend_env g1 a_lid a_nm exp tysc))))) in
           let uu____2337 =
             let uu____2342 =
               extract_fv
                 (FStar_Pervasives_Native.snd
                    ed.FStar_Syntax_Syntax.return_repr) in
             match uu____2342 with
             | (return_tm,ty_sc) ->
                 let uu____2355 =
                   FStar_Extraction_ML_UEnv.monad_op_name ed "return" in
                 (match uu____2355 with
                  | (return_nm,return_lid) ->
                      extend_env g return_lid return_nm return_tm ty_sc) in
           (match uu____2337 with
            | (g1,return_decl) ->
                let uu____2374 =
                  let uu____2379 =
                    extract_fv
                      (FStar_Pervasives_Native.snd
                         ed.FStar_Syntax_Syntax.bind_repr) in
                  match uu____2379 with
                  | (bind_tm,ty_sc) ->
                      let uu____2392 =
                        FStar_Extraction_ML_UEnv.monad_op_name ed "bind" in
                      (match uu____2392 with
                       | (bind_nm,bind_lid) ->
                           extend_env g1 bind_lid bind_nm bind_tm ty_sc) in
                (match uu____2374 with
                 | (g2,bind_decl) ->
                     let uu____2411 =
                       FStar_Util.fold_map extract_action g2
                         ed.FStar_Syntax_Syntax.actions in
                     (match uu____2411 with
                      | (g3,actions) ->
                          (g3,
                            (FStar_List.append [return_decl; bind_decl]
                               actions)))))
       | FStar_Syntax_Syntax.Sig_new_effect uu____2432 -> (g, [])
       | FStar_Syntax_Syntax.Sig_declare_typ (lid,uu____2436,t) when
           FStar_Extraction_ML_Term.is_arity g t ->
           let quals = se.FStar_Syntax_Syntax.sigquals in
           let attrs = se.FStar_Syntax_Syntax.sigattrs in
           let uu____2444 =
             let uu____2445 =
               FStar_All.pipe_right quals
                 (FStar_Util.for_some
<<<<<<< HEAD
                    (fun uu___159_2449  ->
                       match uu___159_2449 with
=======
                    (fun uu___161_2372  ->
                       match uu___161_2372 with
>>>>>>> ae00c432
                       | FStar_Syntax_Syntax.Assumption  -> true
                       | uu____2450 -> false)) in
             Prims.op_Negation uu____2445 in
           if uu____2444
           then (g, [])
           else
             (let uu____2460 = FStar_Syntax_Util.arrow_formals t in
              match uu____2460 with
              | (bs,uu____2480) ->
                  let fv =
                    FStar_Syntax_Syntax.lid_as_fv lid
                      FStar_Syntax_Syntax.Delta_constant
                      FStar_Pervasives_Native.None in
                  let uu____2498 =
                    FStar_Syntax_Util.abs bs FStar_Syntax_Syntax.t_unit
                      FStar_Pervasives_Native.None in
                  extract_typ_abbrev g fv quals attrs uu____2498)
       | FStar_Syntax_Syntax.Sig_let ((false ,lb::[]),uu____2500) when
           FStar_Extraction_ML_Term.is_arity g lb.FStar_Syntax_Syntax.lbtyp
           ->
           let quals = se.FStar_Syntax_Syntax.sigquals in
           let uu____2516 =
             let uu____2525 =
               FStar_TypeChecker_Env.open_universes_in
                 g.FStar_Extraction_ML_UEnv.tcenv
                 lb.FStar_Syntax_Syntax.lbunivs
                 [lb.FStar_Syntax_Syntax.lbdef; lb.FStar_Syntax_Syntax.lbtyp] in
             match uu____2525 with
             | (tcenv,uu____2549,def_typ) ->
                 let uu____2555 = as_pair def_typ in (tcenv, uu____2555) in
           (match uu____2516 with
            | (tcenv,(lbdef,lbtyp)) ->
                let lbtyp1 =
                  FStar_TypeChecker_Normalize.normalize
                    [FStar_TypeChecker_Normalize.Beta;
                    FStar_TypeChecker_Normalize.UnfoldUntil
                      FStar_Syntax_Syntax.Delta_constant] tcenv lbtyp in
                let lbdef1 =
                  FStar_TypeChecker_Normalize.eta_expand_with_type tcenv
                    lbdef lbtyp1 in
                let uu____2579 =
                  FStar_Util.right lb.FStar_Syntax_Syntax.lbname in
                extract_typ_abbrev g uu____2579 quals
                  se.FStar_Syntax_Syntax.sigattrs lbdef1)
       | FStar_Syntax_Syntax.Sig_let (lbs,uu____2581) ->
           let attrs = se.FStar_Syntax_Syntax.sigattrs in
           let quals = se.FStar_Syntax_Syntax.sigquals in
           let elet =
             FStar_Syntax_Syntax.mk
               (FStar_Syntax_Syntax.Tm_let
                  (lbs, FStar_Syntax_Util.exp_false_bool))
               FStar_Pervasives_Native.None se.FStar_Syntax_Syntax.sigrng in
           let tactic_registration_decl =
             let is_tactic_decl tac_lid h =
               match h.FStar_Syntax_Syntax.n with
               | FStar_Syntax_Syntax.Tm_uinst (h',uu____2608) ->
                   let uu____2613 =
                     let uu____2614 = FStar_Syntax_Subst.compress h' in
                     uu____2614.FStar_Syntax_Syntax.n in
                   (match uu____2613 with
                    | FStar_Syntax_Syntax.Tm_fvar fv when
                        FStar_Syntax_Syntax.fv_eq_lid fv
                          FStar_Parser_Const.tactic_lid
                        ->
                        let uu____2618 =
                          let uu____2619 =
                            FStar_Extraction_ML_Syntax.string_of_mlpath
                              g.FStar_Extraction_ML_UEnv.currentModule in
                          FStar_Util.starts_with uu____2619 "FStar.Tactics" in
                        Prims.op_Negation uu____2618
                    | uu____2620 -> false)
               | uu____2621 -> false in
             let mk_registration tac_lid assm_lid t bs =
               let h =
                 let uu____2650 =
                   let uu____2651 =
                     let uu____2652 =
                       FStar_Ident.lid_of_str
                         "FStar_Tactics_Native.register_tactic" in
                     FStar_Extraction_ML_Syntax.mlpath_of_lident uu____2652 in
                   FStar_Extraction_ML_Syntax.MLE_Name uu____2651 in
                 FStar_All.pipe_left
                   (FStar_Extraction_ML_Syntax.with_ty
                      FStar_Extraction_ML_Syntax.MLTY_Top) uu____2650 in
               let lid_arg =
                 let uu____2654 =
                   let uu____2655 = FStar_Ident.string_of_lid assm_lid in
                   FStar_Extraction_ML_Syntax.MLC_String uu____2655 in
                 FStar_Extraction_ML_Syntax.MLE_Const uu____2654 in
               let tac_arity = FStar_List.length bs in
               let arity =
                 let uu____2662 =
                   let uu____2663 =
                     let uu____2664 =
                       FStar_Util.string_of_int
                         (tac_arity + (Prims.parse_int "1")) in
                     FStar_Ident.lid_of_str uu____2664 in
                   FStar_Extraction_ML_Syntax.mlpath_of_lident uu____2663 in
                 FStar_Extraction_ML_Syntax.MLE_Name uu____2662 in
               let uu____2671 =
                 FStar_Extraction_ML_Util.mk_interpretation_fun tac_lid
                   lid_arg t bs in
               match uu____2671 with
               | FStar_Pervasives_Native.Some tac_interpretation ->
                   let app =
                     let uu____2678 =
                       let uu____2679 =
                         let uu____2686 =
                           FStar_List.map
                             (FStar_Extraction_ML_Syntax.with_ty
                                FStar_Extraction_ML_Syntax.MLTY_Top)
                             [lid_arg; arity; tac_interpretation] in
                         (h, uu____2686) in
                       FStar_Extraction_ML_Syntax.MLE_App uu____2679 in
                     FStar_All.pipe_left
                       (FStar_Extraction_ML_Syntax.with_ty
                          FStar_Extraction_ML_Syntax.MLTY_Top) uu____2678 in
                   [FStar_Extraction_ML_Syntax.MLM_Top app]
               | FStar_Pervasives_Native.None  -> [] in
             match FStar_Pervasives_Native.snd lbs with
             | hd1::[] ->
                 let uu____2696 =
                   FStar_Syntax_Util.arrow_formals_comp
                     hd1.FStar_Syntax_Syntax.lbtyp in
                 (match uu____2696 with
                  | (bs,comp) ->
                      let t = FStar_Syntax_Util.comp_result comp in
                      let uu____2726 =
                        let uu____2727 = FStar_Syntax_Subst.compress t in
                        uu____2727.FStar_Syntax_Syntax.n in
                      (match uu____2726 with
                       | FStar_Syntax_Syntax.Tm_app (h,args) ->
                           let h1 = FStar_Syntax_Subst.compress h in
                           let tac_lid =
                             let uu____2756 =
                               let uu____2759 =
                                 FStar_Util.right
                                   hd1.FStar_Syntax_Syntax.lbname in
                               uu____2759.FStar_Syntax_Syntax.fv_name in
                             uu____2756.FStar_Syntax_Syntax.v in
                           let assm_lid =
                             let uu____2761 =
                               FStar_All.pipe_left FStar_Ident.id_of_text
                                 (Prims.strcat "__"
                                    (tac_lid.FStar_Ident.ident).FStar_Ident.idText) in
                             FStar_Ident.lid_of_ns_and_id
                               tac_lid.FStar_Ident.ns uu____2761 in
                           let uu____2762 = is_tactic_decl assm_lid h1 in
                           if uu____2762
                           then
                             let uu____2765 =
                               let uu____2766 = FStar_List.hd args in
                               FStar_Pervasives_Native.fst uu____2766 in
                             mk_registration tac_lid assm_lid uu____2765 bs
                           else []
                       | uu____2782 -> []))
             | uu____2783 -> [] in
           let uu____2786 = FStar_Extraction_ML_Term.term_as_mlexpr g elet in
           (match uu____2786 with
            | (ml_let,uu____2800,uu____2801) ->
                (match ml_let.FStar_Extraction_ML_Syntax.expr with
                 | FStar_Extraction_ML_Syntax.MLE_Let
                     ((flavor,uu____2809,bindings),uu____2811) ->
                     let uu____2824 =
                       FStar_List.fold_left2
                         (fun uu____2851  ->
                            fun ml_lb  ->
                              fun uu____2853  ->
                                match (uu____2851, uu____2853) with
                                | ((env,ml_lbs),{
                                                  FStar_Syntax_Syntax.lbname
                                                    = lbname;
                                                  FStar_Syntax_Syntax.lbunivs
                                                    = uu____2875;
                                                  FStar_Syntax_Syntax.lbtyp =
                                                    t;
                                                  FStar_Syntax_Syntax.lbeff =
                                                    uu____2877;
                                                  FStar_Syntax_Syntax.lbdef =
                                                    uu____2878;_})
                                    ->
                                    let lb_lid =
                                      let uu____2900 =
                                        let uu____2903 =
                                          FStar_Util.right lbname in
                                        uu____2903.FStar_Syntax_Syntax.fv_name in
                                      uu____2900.FStar_Syntax_Syntax.v in
                                    let uu____2904 =
                                      let uu____2909 =
                                        FStar_All.pipe_right quals
                                          (FStar_Util.for_some
<<<<<<< HEAD
                                             (fun uu___160_2914  ->
                                                match uu___160_2914 with
=======
                                             (fun uu___162_2837  ->
                                                match uu___162_2837 with
>>>>>>> ae00c432
                                                | FStar_Syntax_Syntax.Projector
                                                    uu____2915 -> true
                                                | uu____2920 -> false)) in
                                      if uu____2909
                                      then
                                        let mname =
                                          let uu____2926 =
                                            mangle_projector_lid lb_lid in
                                          FStar_All.pipe_right uu____2926
                                            FStar_Extraction_ML_Syntax.mlpath_of_lident in
                                        let uu____2927 =
                                          let uu____2932 =
                                            FStar_Util.right lbname in
                                          let uu____2933 =
                                            FStar_Util.must
                                              ml_lb.FStar_Extraction_ML_Syntax.mllb_tysc in
                                          FStar_Extraction_ML_UEnv.extend_fv'
                                            env uu____2932 mname uu____2933
                                            ml_lb.FStar_Extraction_ML_Syntax.mllb_add_unit
                                            false in
                                        match uu____2927 with
                                        | (env1,uu____2939) ->
                                            (env1,
<<<<<<< HEAD
                                              (let uu___164_2941 = ml_lb in
=======
                                              (let uu___167_2864 = ml_lb in
>>>>>>> ae00c432
                                               {
                                                 FStar_Extraction_ML_Syntax.mllb_name
                                                   =
                                                   ((FStar_Pervasives_Native.snd
                                                       mname),
                                                     (Prims.parse_int "0"));
                                                 FStar_Extraction_ML_Syntax.mllb_tysc
                                                   =
<<<<<<< HEAD
                                                   (uu___164_2941.FStar_Extraction_ML_Syntax.mllb_tysc);
                                                 FStar_Extraction_ML_Syntax.mllb_add_unit
                                                   =
                                                   (uu___164_2941.FStar_Extraction_ML_Syntax.mllb_add_unit);
                                                 FStar_Extraction_ML_Syntax.mllb_def
                                                   =
                                                   (uu___164_2941.FStar_Extraction_ML_Syntax.mllb_def);
                                                 FStar_Extraction_ML_Syntax.print_typ
                                                   =
                                                   (uu___164_2941.FStar_Extraction_ML_Syntax.print_typ)
=======
                                                   (uu___167_2864.FStar_Extraction_ML_Syntax.mllb_tysc);
                                                 FStar_Extraction_ML_Syntax.mllb_add_unit
                                                   =
                                                   (uu___167_2864.FStar_Extraction_ML_Syntax.mllb_add_unit);
                                                 FStar_Extraction_ML_Syntax.mllb_def
                                                   =
                                                   (uu___167_2864.FStar_Extraction_ML_Syntax.mllb_def);
                                                 FStar_Extraction_ML_Syntax.print_typ
                                                   =
                                                   (uu___167_2864.FStar_Extraction_ML_Syntax.print_typ)
>>>>>>> ae00c432
                                               }))
                                      else
                                        (let uu____2945 =
                                           let uu____2946 =
                                             let uu____2951 =
                                               FStar_Util.must
                                                 ml_lb.FStar_Extraction_ML_Syntax.mllb_tysc in
                                             FStar_Extraction_ML_UEnv.extend_lb
                                               env lbname t uu____2951
                                               ml_lb.FStar_Extraction_ML_Syntax.mllb_add_unit
                                               false in
                                           FStar_All.pipe_left
                                             FStar_Pervasives_Native.fst
                                             uu____2946 in
                                         (uu____2945, ml_lb)) in
                                    (match uu____2904 with
                                     | (g1,ml_lb1) ->
                                         (g1, (ml_lb1 :: ml_lbs)))) (g, [])
                         bindings (FStar_Pervasives_Native.snd lbs) in
                     (match uu____2824 with
                      | (g1,ml_lbs') ->
                          let flags =
                            FStar_List.choose
<<<<<<< HEAD
                              (fun uu___161_2986  ->
                                 match uu___161_2986 with
=======
                              (fun uu___163_2909  ->
                                 match uu___163_2909 with
>>>>>>> ae00c432
                                 | FStar_Syntax_Syntax.Assumption  ->
                                     FStar_Pervasives_Native.Some
                                       FStar_Extraction_ML_Syntax.Assumed
                                 | FStar_Syntax_Syntax.Private  ->
                                     FStar_Pervasives_Native.Some
                                       FStar_Extraction_ML_Syntax.Private
                                 | FStar_Syntax_Syntax.NoExtract  ->
                                     FStar_Pervasives_Native.Some
                                       FStar_Extraction_ML_Syntax.NoExtract
                                 | uu____2989 -> FStar_Pervasives_Native.None)
                              quals in
<<<<<<< HEAD
                          let flags' = extract_metadata attrs in
                          let uu____2993 =
                            let uu____2996 =
                              let uu____2999 =
                                let uu____3000 =
=======
                          let flags' =
                            FStar_List.choose
                              (fun uu___164_2923  ->
                                 match uu___164_2923 with
                                 | {
                                     FStar_Syntax_Syntax.n =
                                       FStar_Syntax_Syntax.Tm_constant
                                       (FStar_Const.Const_string
                                       (s,uu____2929));
                                     FStar_Syntax_Syntax.pos = uu____2930;
                                     FStar_Syntax_Syntax.vars = uu____2931;_}
                                     ->
                                     FStar_Pervasives_Native.Some
                                       (FStar_Extraction_ML_Syntax.Attribute
                                          s)
                                 | uu____2934 ->
                                     (FStar_Util.print_warning
                                        "Warning: unrecognized, non-string attribute, bother protz for a better error message";
                                      FStar_Pervasives_Native.None)) attrs in
                          let uu____2938 =
                            let uu____2941 =
                              let uu____2944 =
                                let uu____2945 =
>>>>>>> ae00c432
                                  FStar_Extraction_ML_Util.mlloc_of_range
                                    se.FStar_Syntax_Syntax.sigrng in
                                FStar_Extraction_ML_Syntax.MLM_Loc uu____3000 in
                              [uu____2999;
                              FStar_Extraction_ML_Syntax.MLM_Let
                                (flavor, (FStar_List.append flags flags'),
                                  (FStar_List.rev ml_lbs'))] in
                            FStar_List.append uu____2996
                              tactic_registration_decl in
                          (g1, uu____2993))
                 | uu____3007 ->
                     let uu____3008 =
                       let uu____3009 =
                         FStar_Extraction_ML_Code.string_of_mlexpr
                           g.FStar_Extraction_ML_UEnv.currentModule ml_let in
                       FStar_Util.format1
                         "Impossible: Translated a let to a non-let: %s"
                         uu____3009 in
                     failwith uu____3008))
       | FStar_Syntax_Syntax.Sig_declare_typ (lid,uu____3017,t) ->
           let quals = se.FStar_Syntax_Syntax.sigquals in
           let uu____3022 =
             FStar_All.pipe_right quals
               (FStar_List.contains FStar_Syntax_Syntax.Assumption) in
           if uu____3022
           then
             let always_fail =
               let imp =
                 let uu____3033 = FStar_Syntax_Util.arrow_formals t in
                 match uu____3033 with
                 | ([],t1) ->
                     let b =
                       let uu____3062 =
                         FStar_Syntax_Syntax.gen_bv "_"
                           FStar_Pervasives_Native.None t1 in
                       FStar_All.pipe_left FStar_Syntax_Syntax.mk_binder
                         uu____3062 in
                     let uu____3063 = fail_exp lid t1 in
                     FStar_Syntax_Util.abs [b] uu____3063
                       FStar_Pervasives_Native.None
                 | (bs,t1) ->
                     let uu____3082 = fail_exp lid t1 in
                     FStar_Syntax_Util.abs bs uu____3082
                       FStar_Pervasives_Native.None in
<<<<<<< HEAD
               let uu___165_3083 = se in
               let uu____3084 =
                 let uu____3085 =
                   let uu____3092 =
                     let uu____3099 =
                       let uu____3102 =
                         let uu____3103 =
                           let uu____3108 =
=======
               let uu___168_3028 = se in
               let uu____3029 =
                 let uu____3030 =
                   let uu____3037 =
                     let uu____3044 =
                       let uu____3047 =
                         let uu____3048 =
                           let uu____3053 =
>>>>>>> ae00c432
                             FStar_Syntax_Syntax.lid_as_fv lid
                               FStar_Syntax_Syntax.Delta_constant
                               FStar_Pervasives_Native.None in
                           FStar_Util.Inr uu____3108 in
                         {
                           FStar_Syntax_Syntax.lbname = uu____3103;
                           FStar_Syntax_Syntax.lbunivs = [];
                           FStar_Syntax_Syntax.lbtyp = t;
                           FStar_Syntax_Syntax.lbeff =
                             FStar_Parser_Const.effect_ML_lid;
                           FStar_Syntax_Syntax.lbdef = imp
                         } in
                       [uu____3102] in
                     (false, uu____3099) in
                   (uu____3092, []) in
                 FStar_Syntax_Syntax.Sig_let uu____3085 in
               {
                 FStar_Syntax_Syntax.sigel = uu____3084;
                 FStar_Syntax_Syntax.sigrng =
<<<<<<< HEAD
                   (uu___165_3083.FStar_Syntax_Syntax.sigrng);
                 FStar_Syntax_Syntax.sigquals =
                   (uu___165_3083.FStar_Syntax_Syntax.sigquals);
                 FStar_Syntax_Syntax.sigmeta =
                   (uu___165_3083.FStar_Syntax_Syntax.sigmeta);
                 FStar_Syntax_Syntax.sigattrs =
                   (uu___165_3083.FStar_Syntax_Syntax.sigattrs)
=======
                   (uu___168_3028.FStar_Syntax_Syntax.sigrng);
                 FStar_Syntax_Syntax.sigquals =
                   (uu___168_3028.FStar_Syntax_Syntax.sigquals);
                 FStar_Syntax_Syntax.sigmeta =
                   (uu___168_3028.FStar_Syntax_Syntax.sigmeta);
                 FStar_Syntax_Syntax.sigattrs =
                   (uu___168_3028.FStar_Syntax_Syntax.sigattrs)
>>>>>>> ae00c432
               } in
             let uu____3119 = extract_sig g always_fail in
             (match uu____3119 with
              | (g1,mlm) ->
                  let uu____3138 =
                    FStar_Util.find_map quals
<<<<<<< HEAD
                      (fun uu___162_3143  ->
                         match uu___162_3143 with
=======
                      (fun uu___165_3088  ->
                         match uu___165_3088 with
>>>>>>> ae00c432
                         | FStar_Syntax_Syntax.Discriminator l ->
                             FStar_Pervasives_Native.Some l
                         | uu____3147 -> FStar_Pervasives_Native.None) in
                  (match uu____3138 with
                   | FStar_Pervasives_Native.Some l ->
                       let uu____3155 =
                         let uu____3158 =
                           let uu____3159 =
                             FStar_Extraction_ML_Util.mlloc_of_range
                               se.FStar_Syntax_Syntax.sigrng in
                           FStar_Extraction_ML_Syntax.MLM_Loc uu____3159 in
                         let uu____3160 =
                           let uu____3163 =
                             FStar_Extraction_ML_Term.ind_discriminator_body
                               g1 lid l in
                           [uu____3163] in
                         uu____3158 :: uu____3160 in
                       (g1, uu____3155)
                   | uu____3166 ->
                       let uu____3169 =
                         FStar_Util.find_map quals
<<<<<<< HEAD
                           (fun uu___163_3175  ->
                              match uu___163_3175 with
                              | FStar_Syntax_Syntax.Projector (l,uu____3179)
=======
                           (fun uu___166_3120  ->
                              match uu___166_3120 with
                              | FStar_Syntax_Syntax.Projector (l,uu____3124)
>>>>>>> ae00c432
                                  -> FStar_Pervasives_Native.Some l
                              | uu____3180 -> FStar_Pervasives_Native.None) in
                       (match uu____3169 with
                        | FStar_Pervasives_Native.Some uu____3187 -> (g1, [])
                        | uu____3190 -> (g1, mlm))))
           else (g, [])
       | FStar_Syntax_Syntax.Sig_main e ->
           let uu____3199 = FStar_Extraction_ML_Term.term_as_mlexpr g e in
           (match uu____3199 with
            | (ml_main,uu____3213,uu____3214) ->
                let uu____3215 =
                  let uu____3218 =
                    let uu____3219 =
                      FStar_Extraction_ML_Util.mlloc_of_range
                        se.FStar_Syntax_Syntax.sigrng in
                    FStar_Extraction_ML_Syntax.MLM_Loc uu____3219 in
                  [uu____3218; FStar_Extraction_ML_Syntax.MLM_Top ml_main] in
                (g, uu____3215))
       | FStar_Syntax_Syntax.Sig_new_effect_for_free uu____3222 ->
           failwith "impossible -- removed by tc.fs"
       | FStar_Syntax_Syntax.Sig_assume uu____3229 -> (g, [])
       | FStar_Syntax_Syntax.Sig_sub_effect uu____3238 -> (g, [])
       | FStar_Syntax_Syntax.Sig_effect_abbrev uu____3241 -> (g, [])
       | FStar_Syntax_Syntax.Sig_pragma p ->
           (if p = FStar_Syntax_Syntax.LightOff
            then FStar_Options.set_ml_ish ()
            else ();
            (g, [])))
let extract_iface:
  FStar_Extraction_ML_UEnv.env -> FStar_Syntax_Syntax.modul -> env_t =
  fun g  ->
    fun m  ->
      let uu____3269 =
        FStar_Util.fold_map extract_sig g m.FStar_Syntax_Syntax.declarations in
      FStar_All.pipe_right uu____3269 FStar_Pervasives_Native.fst
let extract:
  FStar_Extraction_ML_UEnv.env ->
    FStar_Syntax_Syntax.modul ->
      (FStar_Extraction_ML_UEnv.env,FStar_Extraction_ML_Syntax.mllib
                                      Prims.list)
        FStar_Pervasives_Native.tuple2
  =
  fun g  ->
    fun m  ->
      FStar_Syntax_Syntax.reset_gensym ();
      (let uu____3314 = FStar_Options.debug_any () in
       if uu____3314
       then
         let uu____3315 =
           FStar_Syntax_Print.lid_to_string m.FStar_Syntax_Syntax.name in
         FStar_Util.print1 "Extracting module %s\n" uu____3315
       else ());
      (let codegen_opt = FStar_Options.codegen () in
       let uu____3320 = FStar_Options.restore_cmd_line_options true in
       (match codegen_opt with
        | FStar_Pervasives_Native.Some "OCaml" ->
            FStar_Options.set_option "codegen" (FStar_Options.String "OCaml")
        | uu____3322 -> ());
       (let name =
          FStar_Extraction_ML_Syntax.mlpath_of_lident
            m.FStar_Syntax_Syntax.name in
        let g1 =
<<<<<<< HEAD
          let uu___166_3327 = g in
          let uu____3328 =
=======
          let uu___169_3272 = g in
          let uu____3273 =
>>>>>>> ae00c432
            FStar_TypeChecker_Env.set_current_module
              g.FStar_Extraction_ML_UEnv.tcenv m.FStar_Syntax_Syntax.name in
          {
            FStar_Extraction_ML_UEnv.tcenv = uu____3328;
            FStar_Extraction_ML_UEnv.gamma =
<<<<<<< HEAD
              (uu___166_3327.FStar_Extraction_ML_UEnv.gamma);
            FStar_Extraction_ML_UEnv.tydefs =
              (uu___166_3327.FStar_Extraction_ML_UEnv.tydefs);
            FStar_Extraction_ML_UEnv.type_names =
              (uu___166_3327.FStar_Extraction_ML_UEnv.type_names);
=======
              (uu___169_3272.FStar_Extraction_ML_UEnv.gamma);
            FStar_Extraction_ML_UEnv.tydefs =
              (uu___169_3272.FStar_Extraction_ML_UEnv.tydefs);
            FStar_Extraction_ML_UEnv.type_names =
              (uu___169_3272.FStar_Extraction_ML_UEnv.type_names);
>>>>>>> ae00c432
            FStar_Extraction_ML_UEnv.currentModule = name
          } in
        let uu____3329 =
          FStar_Util.fold_map extract_sig g1
            m.FStar_Syntax_Syntax.declarations in
        match uu____3329 with
        | (g2,sigs) ->
            let mlm = FStar_List.flatten sigs in
            let is_kremlin =
              let uu____3358 = FStar_Options.codegen () in
              match uu____3358 with
              | FStar_Pervasives_Native.Some "Kremlin" -> true
              | uu____3361 -> false in
            let uu____3364 =
              (((m.FStar_Syntax_Syntax.name).FStar_Ident.str <> "Prims") &&
                 (is_kremlin ||
                    (Prims.op_Negation m.FStar_Syntax_Syntax.is_interface)))
                &&
                (FStar_Options.should_extract
                   (m.FStar_Syntax_Syntax.name).FStar_Ident.str) in
            if uu____3364
            then
              ((let uu____3372 =
                  FStar_Syntax_Print.lid_to_string m.FStar_Syntax_Syntax.name in
                FStar_Util.print1 "Extracted module %s\n" uu____3372);
               (g2,
                 [FStar_Extraction_ML_Syntax.MLLib
                    [(name, (FStar_Pervasives_Native.Some ([], mlm)),
                       (FStar_Extraction_ML_Syntax.MLLib []))]]))
            else (g2, [])))<|MERGE_RESOLUTION|>--- conflicted
+++ resolved
@@ -53,9 +53,9 @@
     match uu___156_82 with
     | a::b::[] -> (a, b)
     | uu____87 -> failwith "Expected a list with 2 elements"
-let rec extract_meta:
+let rec extract_attr:
   FStar_Syntax_Syntax.term ->
-    FStar_Extraction_ML_Syntax.meta FStar_Pervasives_Native.option
+    FStar_Extraction_ML_Syntax.tyattr FStar_Pervasives_Native.option
   =
   fun x  ->
     let uu____100 = FStar_Syntax_Subst.compress x in
@@ -69,102 +69,40 @@
         uu____108 = "FStar.Pervasives.PpxDerivingShow" ->
         FStar_Pervasives_Native.Some
           FStar_Extraction_ML_Syntax.PpxDerivingShow
-    | { FStar_Syntax_Syntax.n = FStar_Syntax_Syntax.Tm_fvar fv;
-        FStar_Syntax_Syntax.pos = uu____111;
-        FStar_Syntax_Syntax.vars = uu____112;_} when
-        let uu____115 =
-          let uu____116 = FStar_Syntax_Syntax.lid_of_fv fv in
-          FStar_Ident.string_of_lid uu____116 in
-        uu____115 = "FStar.Pervasives.CInline" ->
-        FStar_Pervasives_Native.Some FStar_Extraction_ML_Syntax.CInline
-    | { FStar_Syntax_Syntax.n = FStar_Syntax_Syntax.Tm_fvar fv;
-        FStar_Syntax_Syntax.pos = uu____118;
-        FStar_Syntax_Syntax.vars = uu____119;_} when
-        let uu____122 =
-          let uu____123 = FStar_Syntax_Syntax.lid_of_fv fv in
-          FStar_Ident.string_of_lid uu____123 in
-        uu____122 = "FStar.Pervasives.Substitute" ->
-        FStar_Pervasives_Native.Some FStar_Extraction_ML_Syntax.Substitute
-    | { FStar_Syntax_Syntax.n = FStar_Syntax_Syntax.Tm_fvar fv;
-        FStar_Syntax_Syntax.pos = uu____125;
-        FStar_Syntax_Syntax.vars = uu____126;_} when
-        let uu____129 =
-          let uu____130 = FStar_Syntax_Syntax.lid_of_fv fv in
-          FStar_Ident.string_of_lid uu____130 in
-        uu____129 = "FStar.Pervasives.Gc" ->
-        FStar_Pervasives_Native.Some FStar_Extraction_ML_Syntax.GCType
     | {
         FStar_Syntax_Syntax.n = FStar_Syntax_Syntax.Tm_app
           ({ FStar_Syntax_Syntax.n = FStar_Syntax_Syntax.Tm_fvar fv;
-             FStar_Syntax_Syntax.pos = uu____132;
-             FStar_Syntax_Syntax.vars = uu____133;_},({
+             FStar_Syntax_Syntax.pos = uu____111;
+             FStar_Syntax_Syntax.vars = uu____112;_},({
                                                         FStar_Syntax_Syntax.n
                                                           =
                                                           FStar_Syntax_Syntax.Tm_constant
                                                           (FStar_Const.Const_string
-                                                          (s,uu____135));
+                                                          (s,uu____114));
                                                         FStar_Syntax_Syntax.pos
-                                                          = uu____136;
+                                                          = uu____115;
                                                         FStar_Syntax_Syntax.vars
-                                                          = uu____137;_},uu____138)::[]);
-        FStar_Syntax_Syntax.pos = uu____139;
-        FStar_Syntax_Syntax.vars = uu____140;_} when
-        let uu____171 =
-          let uu____172 = FStar_Syntax_Syntax.lid_of_fv fv in
-          FStar_Ident.string_of_lid uu____172 in
-        uu____171 = "FStar.Pervasives.PpxDerivingShowConstant" ->
+                                                          = uu____116;_},uu____117)::[]);
+        FStar_Syntax_Syntax.pos = uu____118;
+        FStar_Syntax_Syntax.vars = uu____119;_} when
+        let uu____150 =
+          let uu____151 = FStar_Syntax_Syntax.lid_of_fv fv in
+          FStar_Ident.string_of_lid uu____151 in
+        uu____150 = "FStar.Pervasives.PpxDerivingShowConstant" ->
         FStar_Pervasives_Native.Some
           (FStar_Extraction_ML_Syntax.PpxDerivingShowConstant s)
-    | {
-        FStar_Syntax_Syntax.n = FStar_Syntax_Syntax.Tm_app
-          ({ FStar_Syntax_Syntax.n = FStar_Syntax_Syntax.Tm_fvar fv;
-             FStar_Syntax_Syntax.pos = uu____174;
-             FStar_Syntax_Syntax.vars = uu____175;_},({
-                                                        FStar_Syntax_Syntax.n
-                                                          =
-                                                          FStar_Syntax_Syntax.Tm_constant
-                                                          (FStar_Const.Const_string
-                                                          (s,uu____177));
-                                                        FStar_Syntax_Syntax.pos
-                                                          = uu____178;
-                                                        FStar_Syntax_Syntax.vars
-                                                          = uu____179;_},uu____180)::[]);
-        FStar_Syntax_Syntax.pos = uu____181;
-        FStar_Syntax_Syntax.vars = uu____182;_} when
-        let uu____213 =
-          let uu____214 = FStar_Syntax_Syntax.lid_of_fv fv in
-          FStar_Ident.string_of_lid uu____214 in
-        uu____213 = "FStar.Pervasives.Comment" ->
-        FStar_Pervasives_Native.Some (FStar_Extraction_ML_Syntax.Comment s)
-    | {
-        FStar_Syntax_Syntax.n = FStar_Syntax_Syntax.Tm_constant
-          (FStar_Const.Const_string (data,uu____216));
-        FStar_Syntax_Syntax.pos = uu____217;
-        FStar_Syntax_Syntax.vars = uu____218;_} when data = "c_inline" ->
-        FStar_Pervasives_Native.Some FStar_Extraction_ML_Syntax.CInline
-    | {
-        FStar_Syntax_Syntax.n = FStar_Syntax_Syntax.Tm_constant
-          (FStar_Const.Const_string (data,uu____222));
-        FStar_Syntax_Syntax.pos = uu____223;
-        FStar_Syntax_Syntax.vars = uu____224;_} when data = "substitute" ->
-        FStar_Pervasives_Native.Some FStar_Extraction_ML_Syntax.Substitute
-    | { FStar_Syntax_Syntax.n = FStar_Syntax_Syntax.Tm_meta (x1,uu____228);
-        FStar_Syntax_Syntax.pos = uu____229;
-        FStar_Syntax_Syntax.vars = uu____230;_} -> extract_meta x1
-    | a ->
-        ((let uu____239 = FStar_Syntax_Print.term_to_string a in
-          FStar_Util.print1_warning
-            "Warning: unrecognized attribute (%s), valid attributes are `c_inline`, `substitute`, and `gc`."
-            uu____239);
-         FStar_Pervasives_Native.None)
-let extract_metadata:
+    | { FStar_Syntax_Syntax.n = FStar_Syntax_Syntax.Tm_meta (x1,uu____153);
+        FStar_Syntax_Syntax.pos = uu____154;
+        FStar_Syntax_Syntax.vars = uu____155;_} -> extract_attr x1
+    | a -> FStar_Pervasives_Native.None
+let extract_attrs:
   FStar_Syntax_Syntax.term Prims.list ->
-    FStar_Extraction_ML_Syntax.meta Prims.list
-  = fun metas  -> FStar_List.choose extract_meta metas
+    FStar_Extraction_ML_Syntax.tyattr Prims.list
+  = fun attrs  -> FStar_List.choose extract_attr attrs
 let binders_as_mlty_binders:
-  'Auu____256 .
+  'Auu____179 .
     FStar_Extraction_ML_UEnv.env ->
-      (FStar_Syntax_Syntax.bv,'Auu____256) FStar_Pervasives_Native.tuple2
+      (FStar_Syntax_Syntax.bv,'Auu____179) FStar_Pervasives_Native.tuple2
         Prims.list ->
         (FStar_Extraction_ML_UEnv.env,(Prims.string,Prims.int)
                                         FStar_Pervasives_Native.tuple2
@@ -175,19 +113,19 @@
     fun bs  ->
       FStar_Util.fold_map
         (fun env1  ->
-           fun uu____302  ->
-             match uu____302 with
-             | (bv,uu____316) ->
-                 let uu____317 =
-                   let uu____318 =
-                     let uu____321 =
-                       let uu____322 =
+           fun uu____225  ->
+             match uu____225 with
+             | (bv,uu____239) ->
+                 let uu____240 =
+                   let uu____241 =
+                     let uu____244 =
+                       let uu____245 =
                          FStar_Extraction_ML_UEnv.bv_as_ml_tyvar bv in
-                       FStar_Extraction_ML_Syntax.MLTY_Var uu____322 in
-                     FStar_Pervasives_Native.Some uu____321 in
-                   FStar_Extraction_ML_UEnv.extend_ty env1 bv uu____318 in
-                 let uu____323 = FStar_Extraction_ML_UEnv.bv_as_ml_tyvar bv in
-                 (uu____317, uu____323)) env bs
+                       FStar_Extraction_ML_Syntax.MLTY_Var uu____245 in
+                     FStar_Pervasives_Native.Some uu____244 in
+                   FStar_Extraction_ML_UEnv.extend_ty env1 bv uu____241 in
+                 let uu____246 = FStar_Extraction_ML_UEnv.bv_as_ml_tyvar bv in
+                 (uu____240, uu____246)) env bs
 let extract_typ_abbrev:
   FStar_Extraction_ML_UEnv.env ->
     FStar_Syntax_Syntax.fv ->
@@ -205,101 +143,85 @@
           fun def  ->
             let lid = (fv.FStar_Syntax_Syntax.fv_name).FStar_Syntax_Syntax.v in
             let def1 =
-              let uu____368 =
-                let uu____369 = FStar_Syntax_Subst.compress def in
-                FStar_All.pipe_right uu____369 FStar_Syntax_Util.unmeta in
-              FStar_All.pipe_right uu____368 FStar_Syntax_Util.un_uinst in
+              let uu____291 =
+                let uu____292 = FStar_Syntax_Subst.compress def in
+                FStar_All.pipe_right uu____292 FStar_Syntax_Util.unmeta in
+              FStar_All.pipe_right uu____291 FStar_Syntax_Util.un_uinst in
             let def2 =
               match def1.FStar_Syntax_Syntax.n with
-              | FStar_Syntax_Syntax.Tm_abs uu____371 ->
+              | FStar_Syntax_Syntax.Tm_abs uu____294 ->
                   FStar_Extraction_ML_Term.normalize_abs def1
-              | uu____388 -> def1 in
-            let uu____389 =
+              | uu____311 -> def1 in
+            let uu____312 =
               match def2.FStar_Syntax_Syntax.n with
-              | FStar_Syntax_Syntax.Tm_abs (bs,body,uu____400) ->
+              | FStar_Syntax_Syntax.Tm_abs (bs,body,uu____323) ->
                   FStar_Syntax_Subst.open_term bs body
-              | uu____421 -> ([], def2) in
-            match uu____389 with
+              | uu____344 -> ([], def2) in
+            match uu____312 with
             | (bs,body) ->
                 let assumed =
                   FStar_Util.for_some
-<<<<<<< HEAD
-                    (fun uu___155_442  ->
-                       match uu___155_442 with
-=======
                     (fun uu___157_365  ->
                        match uu___157_365 with
->>>>>>> ae00c432
                        | FStar_Syntax_Syntax.Assumption  -> true
-                       | uu____443 -> false) quals in
-                let uu____444 = binders_as_mlty_binders env bs in
-                (match uu____444 with
+                       | uu____366 -> false) quals in
+                let uu____367 = binders_as_mlty_binders env bs in
+                (match uu____367 with
                  | (env1,ml_bs) ->
                      let body1 =
-                       let uu____476 =
+                       let uu____399 =
                          FStar_Extraction_ML_Term.term_as_mlty env1 body in
-                       FStar_All.pipe_right uu____476
+                       FStar_All.pipe_right uu____399
                          (FStar_Extraction_ML_Util.eraseTypeDeep
                             (FStar_Extraction_ML_Util.udelta_unfold env1)) in
                      let mangled_projector =
-                       let uu____480 =
+                       let uu____403 =
                          FStar_All.pipe_right quals
                            (FStar_Util.for_some
-<<<<<<< HEAD
-                              (fun uu___156_485  ->
-                                 match uu___156_485 with
-                                 | FStar_Syntax_Syntax.Projector uu____486 ->
-=======
                               (fun uu___158_408  ->
                                  match uu___158_408 with
                                  | FStar_Syntax_Syntax.Projector uu____409 ->
->>>>>>> ae00c432
                                      true
-                                 | uu____491 -> false)) in
-                       if uu____480
+                                 | uu____414 -> false)) in
+                       if uu____403
                        then
                          let mname = mangle_projector_lid lid in
                          FStar_Pervasives_Native.Some
                            ((mname.FStar_Ident.ident).FStar_Ident.idText)
                        else FStar_Pervasives_Native.None in
-                     let metadata = extract_metadata attrs in
+                     let attrs1 = extract_attrs attrs in
                      let td =
-                       let uu____526 =
-                         let uu____551 = lident_as_mlsymbol lid in
-                         (assumed, uu____551, mangled_projector, ml_bs,
-                           metadata,
+                       let uu____449 =
+                         let uu____474 = lident_as_mlsymbol lid in
+                         (assumed, uu____474, mangled_projector, ml_bs,
+                           attrs1,
                            (FStar_Pervasives_Native.Some
                               (FStar_Extraction_ML_Syntax.MLTD_Abbrev body1))) in
-                       [uu____526] in
+                       [uu____449] in
                      let def3 =
-                       let uu____615 =
-                         let uu____616 =
+                       let uu____538 =
+                         let uu____539 =
                            FStar_Extraction_ML_Util.mlloc_of_range
                              (FStar_Ident.range_of_lid lid) in
-                         FStar_Extraction_ML_Syntax.MLM_Loc uu____616 in
-                       [uu____615; FStar_Extraction_ML_Syntax.MLM_Ty td] in
+                         FStar_Extraction_ML_Syntax.MLM_Loc uu____539 in
+                       [uu____538; FStar_Extraction_ML_Syntax.MLM_Ty td] in
                      let env2 =
-                       let uu____618 =
+                       let uu____541 =
                          FStar_All.pipe_right quals
                            (FStar_Util.for_some
-<<<<<<< HEAD
-                              (fun uu___157_622  ->
-                                 match uu___157_622 with
-=======
                               (fun uu___159_545  ->
                                  match uu___159_545 with
->>>>>>> ae00c432
                                  | FStar_Syntax_Syntax.Assumption  -> true
                                  | FStar_Syntax_Syntax.New  -> true
-                                 | uu____623 -> false)) in
-                       if uu____618
+                                 | uu____546 -> false)) in
+                       if uu____541
                        then FStar_Extraction_ML_UEnv.extend_type_name env1 fv
                        else FStar_Extraction_ML_UEnv.extend_tydef env1 fv td in
                      (env2, def3))
 type data_constructor =
   {
   dname: FStar_Ident.lident;
-  dtyp: FStar_Syntax_Syntax.typ;}[@@deriving show]
+  dtyp: FStar_Syntax_Syntax.typ;}
 let __proj__Mkdata_constructor__item__dname:
   data_constructor -> FStar_Ident.lident =
   fun projectee  ->
@@ -317,14 +239,14 @@
   ityp: FStar_Syntax_Syntax.term;
   idatas: data_constructor Prims.list;
   iquals: FStar_Syntax_Syntax.qualifier Prims.list;
-  imetadata: FStar_Extraction_ML_Syntax.metadata;}[@@deriving show]
+  iattrs: FStar_Extraction_ML_Syntax.tyattrs;}
 let __proj__Mkinductive_family__item__iname:
   inductive_family -> FStar_Ident.lident =
   fun projectee  ->
     match projectee with
     | { iname = __fname__iname; iparams = __fname__iparams;
         ityp = __fname__ityp; idatas = __fname__idatas;
-        iquals = __fname__iquals; imetadata = __fname__imetadata;_} ->
+        iquals = __fname__iquals; iattrs = __fname__iattrs;_} ->
         __fname__iname
 let __proj__Mkinductive_family__item__iparams:
   inductive_family -> FStar_Syntax_Syntax.binders =
@@ -332,7 +254,7 @@
     match projectee with
     | { iname = __fname__iname; iparams = __fname__iparams;
         ityp = __fname__ityp; idatas = __fname__idatas;
-        iquals = __fname__iquals; imetadata = __fname__imetadata;_} ->
+        iquals = __fname__iquals; iattrs = __fname__iattrs;_} ->
         __fname__iparams
 let __proj__Mkinductive_family__item__ityp:
   inductive_family -> FStar_Syntax_Syntax.term =
@@ -340,7 +262,7 @@
     match projectee with
     | { iname = __fname__iname; iparams = __fname__iparams;
         ityp = __fname__ityp; idatas = __fname__idatas;
-        iquals = __fname__iquals; imetadata = __fname__imetadata;_} ->
+        iquals = __fname__iquals; iattrs = __fname__iattrs;_} ->
         __fname__ityp
 let __proj__Mkinductive_family__item__idatas:
   inductive_family -> data_constructor Prims.list =
@@ -348,7 +270,7 @@
     match projectee with
     | { iname = __fname__iname; iparams = __fname__iparams;
         ityp = __fname__ityp; idatas = __fname__idatas;
-        iquals = __fname__iquals; imetadata = __fname__imetadata;_} ->
+        iquals = __fname__iquals; iattrs = __fname__iattrs;_} ->
         __fname__idatas
 let __proj__Mkinductive_family__item__iquals:
   inductive_family -> FStar_Syntax_Syntax.qualifier Prims.list =
@@ -356,39 +278,39 @@
     match projectee with
     | { iname = __fname__iname; iparams = __fname__iparams;
         ityp = __fname__ityp; idatas = __fname__idatas;
-        iquals = __fname__iquals; imetadata = __fname__imetadata;_} ->
+        iquals = __fname__iquals; iattrs = __fname__iattrs;_} ->
         __fname__iquals
-let __proj__Mkinductive_family__item__imetadata:
-  inductive_family -> FStar_Extraction_ML_Syntax.metadata =
+let __proj__Mkinductive_family__item__iattrs:
+  inductive_family -> FStar_Extraction_ML_Syntax.tyattrs =
   fun projectee  ->
     match projectee with
     | { iname = __fname__iname; iparams = __fname__iparams;
         ityp = __fname__ityp; idatas = __fname__idatas;
-        iquals = __fname__iquals; imetadata = __fname__imetadata;_} ->
-        __fname__imetadata
+        iquals = __fname__iquals; iattrs = __fname__iattrs;_} ->
+        __fname__iattrs
 let print_ifamily: inductive_family -> Prims.unit =
   fun i  ->
-    let uu____771 = FStar_Syntax_Print.lid_to_string i.iname in
-    let uu____772 = FStar_Syntax_Print.binders_to_string " " i.iparams in
-    let uu____773 = FStar_Syntax_Print.term_to_string i.ityp in
-    let uu____774 =
-      let uu____775 =
+    let uu____694 = FStar_Syntax_Print.lid_to_string i.iname in
+    let uu____695 = FStar_Syntax_Print.binders_to_string " " i.iparams in
+    let uu____696 = FStar_Syntax_Print.term_to_string i.ityp in
+    let uu____697 =
+      let uu____698 =
         FStar_All.pipe_right i.idatas
           (FStar_List.map
              (fun d  ->
-                let uu____786 = FStar_Syntax_Print.lid_to_string d.dname in
-                let uu____787 =
-                  let uu____788 = FStar_Syntax_Print.term_to_string d.dtyp in
-                  Prims.strcat " : " uu____788 in
-                Prims.strcat uu____786 uu____787)) in
-      FStar_All.pipe_right uu____775 (FStar_String.concat "\n\t\t") in
-    FStar_Util.print4 "\n\t%s %s : %s { %s }\n" uu____771 uu____772 uu____773
-      uu____774
+                let uu____709 = FStar_Syntax_Print.lid_to_string d.dname in
+                let uu____710 =
+                  let uu____711 = FStar_Syntax_Print.term_to_string d.dtyp in
+                  Prims.strcat " : " uu____711 in
+                Prims.strcat uu____709 uu____710)) in
+      FStar_All.pipe_right uu____698 (FStar_String.concat "\n\t\t") in
+    FStar_Util.print4 "\n\t%s %s : %s { %s }\n" uu____694 uu____695 uu____696
+      uu____697
 let bundle_as_inductive_families:
-  'Auu____801 .
+  'Auu____724 .
     FStar_Extraction_ML_UEnv.env ->
       FStar_Syntax_Syntax.sigelt Prims.list ->
-        'Auu____801 ->
+        'Auu____724 ->
           FStar_Syntax_Syntax.attribute Prims.list ->
             (FStar_Extraction_ML_UEnv.env,inductive_family Prims.list)
               FStar_Pervasives_Native.tuple2
@@ -397,15 +319,15 @@
     fun ses  ->
       fun quals  ->
         fun attrs  ->
-          let uu____832 =
+          let uu____755 =
             FStar_Util.fold_map
               (fun env1  ->
                  fun se  ->
                    match se.FStar_Syntax_Syntax.sigel with
                    | FStar_Syntax_Syntax.Sig_inductive_typ
                        (l,_us,bs,t,_mut_i,datas) ->
-                       let uu____879 = FStar_Syntax_Subst.open_term bs t in
-                       (match uu____879 with
+                       let uu____802 = FStar_Syntax_Subst.open_term bs t in
+                       (match uu____802 with
                         | (bs1,t1) ->
                             let datas1 =
                               FStar_All.pipe_right ses
@@ -414,64 +336,64 @@
                                       match se1.FStar_Syntax_Syntax.sigel
                                       with
                                       | FStar_Syntax_Syntax.Sig_datacon
-                                          (d,uu____918,t2,l',nparams,uu____922)
+                                          (d,uu____841,t2,l',nparams,uu____845)
                                           when FStar_Ident.lid_equals l l' ->
-                                          let uu____927 =
+                                          let uu____850 =
                                             FStar_Syntax_Util.arrow_formals
                                               t2 in
-                                          (match uu____927 with
+                                          (match uu____850 with
                                            | (bs',body) ->
-                                               let uu____960 =
+                                               let uu____883 =
                                                  FStar_Util.first_N
                                                    (FStar_List.length bs1)
                                                    bs' in
-                                               (match uu____960 with
+                                               (match uu____883 with
                                                 | (bs_params,rest) ->
                                                     let subst1 =
                                                       FStar_List.map2
-                                                        (fun uu____1031  ->
-                                                           fun uu____1032  ->
-                                                             match (uu____1031,
-                                                                    uu____1032)
+                                                        (fun uu____954  ->
+                                                           fun uu____955  ->
+                                                             match (uu____954,
+                                                                    uu____955)
                                                              with
-                                                             | ((b',uu____1050),
-                                                                (b,uu____1052))
+                                                             | ((b',uu____973),
+                                                                (b,uu____975))
                                                                  ->
-                                                                 let uu____1061
+                                                                 let uu____984
                                                                    =
-                                                                   let uu____1068
+                                                                   let uu____991
                                                                     =
                                                                     FStar_Syntax_Syntax.bv_to_name
                                                                     b in
                                                                    (b',
-                                                                    uu____1068) in
+                                                                    uu____991) in
                                                                  FStar_Syntax_Syntax.NT
-                                                                   uu____1061)
+                                                                   uu____984)
                                                         bs_params bs1 in
                                                     let t3 =
-                                                      let uu____1070 =
-                                                        let uu____1073 =
+                                                      let uu____993 =
+                                                        let uu____996 =
                                                           FStar_Syntax_Syntax.mk_Total
                                                             body in
                                                         FStar_Syntax_Util.arrow
-                                                          rest uu____1073 in
+                                                          rest uu____996 in
                                                       FStar_All.pipe_right
-                                                        uu____1070
+                                                        uu____993
                                                         (FStar_Syntax_Subst.subst
                                                            subst1) in
                                                     [{ dname = d; dtyp = t3 }]))
-                                      | uu____1078 -> [])) in
-                            let metadata =
-                              extract_metadata
+                                      | uu____1001 -> [])) in
+                            let attrs1 =
+                              extract_attrs
                                 (FStar_List.append
                                    se.FStar_Syntax_Syntax.sigattrs attrs) in
                             let env2 =
-                              let uu____1083 =
+                              let uu____1006 =
                                 FStar_Syntax_Syntax.lid_as_fv l
                                   FStar_Syntax_Syntax.Delta_constant
                                   FStar_Pervasives_Native.None in
                               FStar_Extraction_ML_UEnv.extend_type_name env1
-                                uu____1083 in
+                                uu____1006 in
                             (env2,
                               [{
                                  iname = l;
@@ -479,12 +401,12 @@
                                  ityp = t1;
                                  idatas = datas1;
                                  iquals = (se.FStar_Syntax_Syntax.sigquals);
-                                 imetadata = metadata
+                                 iattrs = attrs1
                                }]))
-                   | uu____1086 -> (env1, [])) env ses in
-          match uu____832 with
+                   | uu____1009 -> (env1, [])) env ses in
+          match uu____755 with
           | (env1,ifams) -> (env1, (FStar_List.flatten ifams))
-type env_t = FStar_Extraction_ML_UEnv.env[@@deriving show]
+type env_t = FStar_Extraction_ML_UEnv.env
 let extract_bundle:
   env_t ->
     FStar_Syntax_Syntax.sigelt ->
@@ -495,10 +417,10 @@
     fun se  ->
       let extract_ctor ml_tyvars env1 ctor =
         let mlt =
-          let uu____1172 =
+          let uu____1095 =
             FStar_Extraction_ML_Term.term_as_mlty env1 ctor.dtyp in
           FStar_Extraction_ML_Util.eraseTypeDeep
-            (FStar_Extraction_ML_Util.udelta_unfold env1) uu____1172 in
+            (FStar_Extraction_ML_Util.udelta_unfold env1) uu____1095 in
         let steps =
           [FStar_TypeChecker_Normalize.Inlining;
           FStar_TypeChecker_Normalize.UnfoldUntil
@@ -506,128 +428,122 @@
           FStar_TypeChecker_Normalize.EraseUniverses;
           FStar_TypeChecker_Normalize.AllowUnboundUniverses] in
         let names1 =
-          let uu____1179 =
-            let uu____1180 =
-              let uu____1183 =
+          let uu____1102 =
+            let uu____1103 =
+              let uu____1106 =
                 FStar_TypeChecker_Normalize.normalize steps
                   env1.FStar_Extraction_ML_UEnv.tcenv ctor.dtyp in
-              FStar_Syntax_Subst.compress uu____1183 in
-            uu____1180.FStar_Syntax_Syntax.n in
-          match uu____1179 with
-          | FStar_Syntax_Syntax.Tm_arrow (bs,uu____1187) ->
+              FStar_Syntax_Subst.compress uu____1106 in
+            uu____1103.FStar_Syntax_Syntax.n in
+          match uu____1102 with
+          | FStar_Syntax_Syntax.Tm_arrow (bs,uu____1110) ->
               FStar_List.map
-                (fun uu____1213  ->
-                   match uu____1213 with
+                (fun uu____1136  ->
+                   match uu____1136 with
                    | ({ FStar_Syntax_Syntax.ppname = ppname;
-                        FStar_Syntax_Syntax.index = uu____1219;
-                        FStar_Syntax_Syntax.sort = uu____1220;_},uu____1221)
+                        FStar_Syntax_Syntax.index = uu____1142;
+                        FStar_Syntax_Syntax.sort = uu____1143;_},uu____1144)
                        -> ppname.FStar_Ident.idText) bs
-          | uu____1224 -> [] in
+          | uu____1147 -> [] in
         let tys = (ml_tyvars, mlt) in
         let fvv = FStar_Extraction_ML_UEnv.mkFvvar ctor.dname ctor.dtyp in
-        let uu____1243 =
-          let uu____1244 =
+        let uu____1166 =
+          let uu____1167 =
             FStar_Extraction_ML_UEnv.extend_fv env1 fvv tys false false in
-          FStar_Pervasives_Native.fst uu____1244 in
-        let uu____1249 =
-          let uu____1260 = lident_as_mlsymbol ctor.dname in
-          let uu____1261 =
-            let uu____1268 = FStar_Extraction_ML_Util.argTypes mlt in
-            FStar_List.zip names1 uu____1268 in
-          (uu____1260, uu____1261) in
-        (uu____1243, uu____1249) in
+          FStar_Pervasives_Native.fst uu____1167 in
+        let uu____1172 =
+          let uu____1183 = lident_as_mlsymbol ctor.dname in
+          let uu____1184 =
+            let uu____1191 = FStar_Extraction_ML_Util.argTypes mlt in
+            FStar_List.zip names1 uu____1191 in
+          (uu____1183, uu____1184) in
+        (uu____1166, uu____1172) in
       let extract_one_family env1 ind =
-        let uu____1320 = binders_as_mlty_binders env1 ind.iparams in
-        match uu____1320 with
+        let uu____1243 = binders_as_mlty_binders env1 ind.iparams in
+        match uu____1243 with
         | (env2,vars) ->
-            let uu____1371 =
+            let uu____1294 =
               FStar_All.pipe_right ind.idatas
                 (FStar_Util.fold_map (extract_ctor vars) env2) in
-            (match uu____1371 with
+            (match uu____1294 with
              | (env3,ctors) ->
-                 let uu____1468 = FStar_Syntax_Util.arrow_formals ind.ityp in
-                 (match uu____1468 with
-                  | (indices,uu____1508) ->
+                 let uu____1391 = FStar_Syntax_Util.arrow_formals ind.ityp in
+                 (match uu____1391 with
+                  | (indices,uu____1431) ->
                       let ml_params =
-                        let uu____1532 =
+                        let uu____1455 =
                           FStar_All.pipe_right indices
                             (FStar_List.mapi
                                (fun i  ->
-                                  fun uu____1563  ->
-                                    let uu____1568 =
-                                      let uu____1569 =
+                                  fun uu____1486  ->
+                                    let uu____1491 =
+                                      let uu____1492 =
                                         FStar_Util.string_of_int i in
-                                      Prims.strcat "'dummyV" uu____1569 in
-                                    (uu____1568, (Prims.parse_int "0")))) in
-                        FStar_List.append vars uu____1532 in
+                                      Prims.strcat "'dummyV" uu____1492 in
+                                    (uu____1491, (Prims.parse_int "0")))) in
+                        FStar_List.append vars uu____1455 in
                       let tbody =
-                        let uu____1575 =
+                        let uu____1498 =
                           FStar_Util.find_opt
-<<<<<<< HEAD
-                            (fun uu___158_1580  ->
-                               match uu___158_1580 with
-                               | FStar_Syntax_Syntax.RecordType uu____1581 ->
-=======
                             (fun uu___160_1503  ->
                                match uu___160_1503 with
                                | FStar_Syntax_Syntax.RecordType uu____1504 ->
->>>>>>> ae00c432
                                    true
-                               | uu____1590 -> false) ind.iquals in
-                        match uu____1575 with
+                               | uu____1513 -> false) ind.iquals in
+                        match uu____1498 with
                         | FStar_Pervasives_Native.Some
                             (FStar_Syntax_Syntax.RecordType (ns,ids)) ->
-                            let uu____1601 = FStar_List.hd ctors in
-                            (match uu____1601 with
-                             | (uu____1622,c_ty) ->
+                            let uu____1524 = FStar_List.hd ctors in
+                            (match uu____1524 with
+                             | (uu____1545,c_ty) ->
                                  let fields =
                                    FStar_List.map2
                                      (fun id  ->
-                                        fun uu____1661  ->
-                                          match uu____1661 with
-                                          | (uu____1670,ty) ->
+                                        fun uu____1584  ->
+                                          match uu____1584 with
+                                          | (uu____1593,ty) ->
                                               let lid =
                                                 FStar_Ident.lid_of_ids
                                                   (FStar_List.append ns [id]) in
-                                              let uu____1673 =
+                                              let uu____1596 =
                                                 lident_as_mlsymbol lid in
-                                              (uu____1673, ty)) ids c_ty in
+                                              (uu____1596, ty)) ids c_ty in
                                  FStar_Extraction_ML_Syntax.MLTD_Record
                                    fields)
-                        | uu____1674 ->
+                        | uu____1597 ->
                             FStar_Extraction_ML_Syntax.MLTD_DType ctors in
-                      let uu____1677 =
-                        let uu____1700 = lident_as_mlsymbol ind.iname in
-                        (false, uu____1700, FStar_Pervasives_Native.None,
-                          ml_params, (ind.imetadata),
+                      let uu____1600 =
+                        let uu____1623 = lident_as_mlsymbol ind.iname in
+                        (false, uu____1623, FStar_Pervasives_Native.None,
+                          ml_params, (ind.iattrs),
                           (FStar_Pervasives_Native.Some tbody)) in
-                      (env3, uu____1677))) in
+                      (env3, uu____1600))) in
       match ((se.FStar_Syntax_Syntax.sigel),
               (se.FStar_Syntax_Syntax.sigquals))
       with
       | (FStar_Syntax_Syntax.Sig_bundle
          ({
             FStar_Syntax_Syntax.sigel = FStar_Syntax_Syntax.Sig_datacon
-              (l,uu____1742,t,uu____1744,uu____1745,uu____1746);
-            FStar_Syntax_Syntax.sigrng = uu____1747;
-            FStar_Syntax_Syntax.sigquals = uu____1748;
-            FStar_Syntax_Syntax.sigmeta = uu____1749;
-            FStar_Syntax_Syntax.sigattrs = uu____1750;_}::[],uu____1751),(FStar_Syntax_Syntax.ExceptionConstructor
+              (l,uu____1665,t,uu____1667,uu____1668,uu____1669);
+            FStar_Syntax_Syntax.sigrng = uu____1670;
+            FStar_Syntax_Syntax.sigquals = uu____1671;
+            FStar_Syntax_Syntax.sigmeta = uu____1672;
+            FStar_Syntax_Syntax.sigattrs = uu____1673;_}::[],uu____1674),(FStar_Syntax_Syntax.ExceptionConstructor
          )::[]) ->
-          let uu____1768 = extract_ctor [] env { dname = l; dtyp = t } in
-          (match uu____1768 with
+          let uu____1691 = extract_ctor [] env { dname = l; dtyp = t } in
+          (match uu____1691 with
            | (env1,ctor) -> (env1, [FStar_Extraction_ML_Syntax.MLM_Exn ctor]))
-      | (FStar_Syntax_Syntax.Sig_bundle (ses,uu____1818),quals) ->
-          let uu____1832 =
+      | (FStar_Syntax_Syntax.Sig_bundle (ses,uu____1741),quals) ->
+          let uu____1755 =
             bundle_as_inductive_families env ses quals
               se.FStar_Syntax_Syntax.sigattrs in
-          (match uu____1832 with
+          (match uu____1755 with
            | (env1,ifams) ->
-               let uu____1853 =
+               let uu____1776 =
                  FStar_Util.fold_map extract_one_family env1 ifams in
-               (match uu____1853 with
+               (match uu____1776 with
                 | (env2,td) -> (env2, [FStar_Extraction_ML_Syntax.MLM_Ty td])))
-      | uu____1962 -> failwith "Unexpected signature element"
+      | uu____1885 -> failwith "Unexpected signature element"
 let rec extract_sig:
   env_t ->
     FStar_Syntax_Syntax.sigelt ->
@@ -638,33 +554,33 @@
     fun se  ->
       FStar_Extraction_ML_UEnv.debug g
         (fun u  ->
-           let uu____1999 = FStar_Syntax_Print.sigelt_to_string se in
-           FStar_Util.print1 ">>>> extract_sig %s \n" uu____1999);
+           let uu____1922 = FStar_Syntax_Print.sigelt_to_string se in
+           FStar_Util.print1 ">>>> extract_sig %s \n" uu____1922);
       (match se.FStar_Syntax_Syntax.sigel with
-       | FStar_Syntax_Syntax.Sig_bundle uu____2006 -> extract_bundle g se
-       | FStar_Syntax_Syntax.Sig_inductive_typ uu____2015 ->
+       | FStar_Syntax_Syntax.Sig_bundle uu____1929 -> extract_bundle g se
+       | FStar_Syntax_Syntax.Sig_inductive_typ uu____1938 ->
            extract_bundle g se
-       | FStar_Syntax_Syntax.Sig_datacon uu____2032 -> extract_bundle g se
+       | FStar_Syntax_Syntax.Sig_datacon uu____1955 -> extract_bundle g se
        | FStar_Syntax_Syntax.Sig_new_effect ed when
            FStar_All.pipe_right se.FStar_Syntax_Syntax.sigquals
              (FStar_List.contains FStar_Syntax_Syntax.Reifiable)
            ->
            let extend_env g1 lid ml_name tm tysc =
-             let uu____2070 =
-               let uu____2075 =
+             let uu____1993 =
+               let uu____1998 =
                  FStar_Syntax_Syntax.lid_as_fv lid
                    FStar_Syntax_Syntax.Delta_equational
                    FStar_Pervasives_Native.None in
-               FStar_Extraction_ML_UEnv.extend_fv' g1 uu____2075 ml_name tysc
+               FStar_Extraction_ML_UEnv.extend_fv' g1 uu____1998 ml_name tysc
                  false false in
-             match uu____2070 with
+             match uu____1993 with
              | (g2,mangled_name) ->
-                 ((let uu____2083 =
+                 ((let uu____2006 =
                      FStar_All.pipe_left
                        (FStar_TypeChecker_Env.debug
                           g2.FStar_Extraction_ML_UEnv.tcenv)
                        (FStar_Options.Other "ExtractionReify") in
-                   if uu____2083
+                   if uu____2006
                    then
                      FStar_Util.print1 "Mangled name: %s\n"
                        (FStar_Pervasives_Native.fst mangled_name)
@@ -682,65 +598,65 @@
                      (FStar_Extraction_ML_Syntax.MLM_Let
                         (FStar_Extraction_ML_Syntax.NonRec, [], [lb]))))) in
            let rec extract_fv tm =
-             (let uu____2099 =
+             (let uu____2022 =
                 FStar_All.pipe_left
                   (FStar_TypeChecker_Env.debug
                      g.FStar_Extraction_ML_UEnv.tcenv)
                   (FStar_Options.Other "ExtractionReify") in
-              if uu____2099
+              if uu____2022
               then
-                let uu____2100 = FStar_Syntax_Print.term_to_string tm in
-                FStar_Util.print1 "extract_fv term: %s\n" uu____2100
+                let uu____2023 = FStar_Syntax_Print.term_to_string tm in
+                FStar_Util.print1 "extract_fv term: %s\n" uu____2023
               else ());
-             (let uu____2102 =
-                let uu____2103 = FStar_Syntax_Subst.compress tm in
-                uu____2103.FStar_Syntax_Syntax.n in
-              match uu____2102 with
-              | FStar_Syntax_Syntax.Tm_uinst (tm1,uu____2111) ->
+             (let uu____2025 =
+                let uu____2026 = FStar_Syntax_Subst.compress tm in
+                uu____2026.FStar_Syntax_Syntax.n in
+              match uu____2025 with
+              | FStar_Syntax_Syntax.Tm_uinst (tm1,uu____2034) ->
                   extract_fv tm1
               | FStar_Syntax_Syntax.Tm_fvar fv ->
                   let mlp =
                     FStar_Extraction_ML_Syntax.mlpath_of_lident
                       (fv.FStar_Syntax_Syntax.fv_name).FStar_Syntax_Syntax.v in
-                  let uu____2118 =
-                    let uu____2127 = FStar_Extraction_ML_UEnv.lookup_fv g fv in
-                    FStar_All.pipe_left FStar_Util.right uu____2127 in
-                  (match uu____2118 with
-                   | (uu____2184,uu____2185,tysc,uu____2187) ->
-                       let uu____2188 =
+                  let uu____2041 =
+                    let uu____2050 = FStar_Extraction_ML_UEnv.lookup_fv g fv in
+                    FStar_All.pipe_left FStar_Util.right uu____2050 in
+                  (match uu____2041 with
+                   | (uu____2107,uu____2108,tysc,uu____2110) ->
+                       let uu____2111 =
                          FStar_All.pipe_left
                            (FStar_Extraction_ML_Syntax.with_ty
                               FStar_Extraction_ML_Syntax.MLTY_Top)
                            (FStar_Extraction_ML_Syntax.MLE_Name mlp) in
-                       (uu____2188, tysc))
-              | uu____2189 -> failwith "Not an fv") in
+                       (uu____2111, tysc))
+              | uu____2112 -> failwith "Not an fv") in
            let extract_action g1 a =
-             (let uu____2215 =
+             (let uu____2138 =
                 FStar_All.pipe_left
                   (FStar_TypeChecker_Env.debug
                      g1.FStar_Extraction_ML_UEnv.tcenv)
                   (FStar_Options.Other "ExtractionReify") in
-              if uu____2215
+              if uu____2138
               then
-                let uu____2216 =
+                let uu____2139 =
                   FStar_Syntax_Print.term_to_string
                     a.FStar_Syntax_Syntax.action_typ in
-                let uu____2217 =
+                let uu____2140 =
                   FStar_Syntax_Print.term_to_string
                     a.FStar_Syntax_Syntax.action_defn in
-                FStar_Util.print2 "Action type %s and term %s\n" uu____2216
-                  uu____2217
+                FStar_Util.print2 "Action type %s and term %s\n" uu____2139
+                  uu____2140
               else ());
-             (let uu____2219 = FStar_Extraction_ML_UEnv.action_name ed a in
-              match uu____2219 with
+             (let uu____2142 = FStar_Extraction_ML_UEnv.action_name ed a in
+              match uu____2142 with
               | (a_nm,a_lid) ->
                   let lbname =
-                    let uu____2235 =
+                    let uu____2158 =
                       FStar_Syntax_Syntax.new_bv
                         (FStar_Pervasives_Native.Some
                            ((a.FStar_Syntax_Syntax.action_defn).FStar_Syntax_Syntax.pos))
                         FStar_Syntax_Syntax.tun in
-                    FStar_Util.Inl uu____2235 in
+                    FStar_Util.Inl uu____2158 in
                   let lb =
                     FStar_Syntax_Syntax.mk_lb
                       (lbname, (a.FStar_Syntax_Syntax.action_univs),
@@ -754,27 +670,27 @@
                          (lbs, FStar_Syntax_Util.exp_false_bool))
                       FStar_Pervasives_Native.None
                       (a.FStar_Syntax_Syntax.action_defn).FStar_Syntax_Syntax.pos in
-                  let uu____2261 =
+                  let uu____2184 =
                     FStar_Extraction_ML_Term.term_as_mlexpr g1 action_lb in
-                  (match uu____2261 with
-                   | (a_let,uu____2273,ty) ->
-                       ((let uu____2276 =
+                  (match uu____2184 with
+                   | (a_let,uu____2196,ty) ->
+                       ((let uu____2199 =
                            FStar_All.pipe_left
                              (FStar_TypeChecker_Env.debug
                                 g1.FStar_Extraction_ML_UEnv.tcenv)
                              (FStar_Options.Other "ExtractionReify") in
-                         if uu____2276
+                         if uu____2199
                          then
-                           let uu____2277 =
+                           let uu____2200 =
                              FStar_Extraction_ML_Code.string_of_mlexpr a_nm
                                a_let in
                            FStar_Util.print1 "Extracted action term: %s\n"
-                             uu____2277
+                             uu____2200
                          else ());
-                        (let uu____2279 =
+                        (let uu____2202 =
                            match a_let.FStar_Extraction_ML_Syntax.expr with
                            | FStar_Extraction_ML_Syntax.MLE_Let
-                               ((uu____2288,uu____2289,mllb::[]),uu____2291)
+                               ((uu____2211,uu____2212,mllb::[]),uu____2214)
                                ->
                                (match mllb.FStar_Extraction_ML_Syntax.mllb_tysc
                                 with
@@ -783,22 +699,22 @@
                                       tysc)
                                 | FStar_Pervasives_Native.None  ->
                                     failwith "No type scheme")
-                           | uu____2311 -> failwith "Impossible" in
-                         match uu____2279 with
+                           | uu____2234 -> failwith "Impossible" in
+                         match uu____2202 with
                          | (exp,tysc) ->
-                             ((let uu____2323 =
+                             ((let uu____2246 =
                                  FStar_All.pipe_left
                                    (FStar_TypeChecker_Env.debug
                                       g1.FStar_Extraction_ML_UEnv.tcenv)
                                    (FStar_Options.Other "ExtractionReify") in
-                               if uu____2323
+                               if uu____2246
                                then
-                                 ((let uu____2325 =
+                                 ((let uu____2248 =
                                      FStar_Extraction_ML_Code.string_of_mlty
                                        a_nm
                                        (FStar_Pervasives_Native.snd tysc) in
                                    FStar_Util.print1
-                                     "Extracted action type: %s\n" uu____2325);
+                                     "Extracted action type: %s\n" uu____2248);
                                   FStar_List.iter
                                     (fun x  ->
                                        FStar_Util.print1 "and binders: %s\n"
@@ -806,89 +722,84 @@
                                     (FStar_Pervasives_Native.fst tysc))
                                else ());
                               extend_env g1 a_lid a_nm exp tysc))))) in
-           let uu____2337 =
-             let uu____2342 =
+           let uu____2260 =
+             let uu____2265 =
                extract_fv
                  (FStar_Pervasives_Native.snd
                     ed.FStar_Syntax_Syntax.return_repr) in
-             match uu____2342 with
+             match uu____2265 with
              | (return_tm,ty_sc) ->
-                 let uu____2355 =
+                 let uu____2278 =
                    FStar_Extraction_ML_UEnv.monad_op_name ed "return" in
-                 (match uu____2355 with
+                 (match uu____2278 with
                   | (return_nm,return_lid) ->
                       extend_env g return_lid return_nm return_tm ty_sc) in
-           (match uu____2337 with
+           (match uu____2260 with
             | (g1,return_decl) ->
-                let uu____2374 =
-                  let uu____2379 =
+                let uu____2297 =
+                  let uu____2302 =
                     extract_fv
                       (FStar_Pervasives_Native.snd
                          ed.FStar_Syntax_Syntax.bind_repr) in
-                  match uu____2379 with
+                  match uu____2302 with
                   | (bind_tm,ty_sc) ->
-                      let uu____2392 =
+                      let uu____2315 =
                         FStar_Extraction_ML_UEnv.monad_op_name ed "bind" in
-                      (match uu____2392 with
+                      (match uu____2315 with
                        | (bind_nm,bind_lid) ->
                            extend_env g1 bind_lid bind_nm bind_tm ty_sc) in
-                (match uu____2374 with
+                (match uu____2297 with
                  | (g2,bind_decl) ->
-                     let uu____2411 =
+                     let uu____2334 =
                        FStar_Util.fold_map extract_action g2
                          ed.FStar_Syntax_Syntax.actions in
-                     (match uu____2411 with
+                     (match uu____2334 with
                       | (g3,actions) ->
                           (g3,
                             (FStar_List.append [return_decl; bind_decl]
                                actions)))))
-       | FStar_Syntax_Syntax.Sig_new_effect uu____2432 -> (g, [])
-       | FStar_Syntax_Syntax.Sig_declare_typ (lid,uu____2436,t) when
+       | FStar_Syntax_Syntax.Sig_new_effect uu____2355 -> (g, [])
+       | FStar_Syntax_Syntax.Sig_declare_typ (lid,uu____2359,t) when
            FStar_Extraction_ML_Term.is_arity g t ->
            let quals = se.FStar_Syntax_Syntax.sigquals in
            let attrs = se.FStar_Syntax_Syntax.sigattrs in
-           let uu____2444 =
-             let uu____2445 =
+           let uu____2367 =
+             let uu____2368 =
                FStar_All.pipe_right quals
                  (FStar_Util.for_some
-<<<<<<< HEAD
-                    (fun uu___159_2449  ->
-                       match uu___159_2449 with
-=======
                     (fun uu___161_2372  ->
                        match uu___161_2372 with
->>>>>>> ae00c432
                        | FStar_Syntax_Syntax.Assumption  -> true
-                       | uu____2450 -> false)) in
-             Prims.op_Negation uu____2445 in
-           if uu____2444
+                       | uu____2373 -> false)) in
+             Prims.op_Negation uu____2368 in
+           if uu____2367
            then (g, [])
            else
-             (let uu____2460 = FStar_Syntax_Util.arrow_formals t in
-              match uu____2460 with
-              | (bs,uu____2480) ->
+             (let uu____2383 = FStar_Syntax_Util.arrow_formals t in
+              match uu____2383 with
+              | (bs,uu____2403) ->
                   let fv =
                     FStar_Syntax_Syntax.lid_as_fv lid
                       FStar_Syntax_Syntax.Delta_constant
                       FStar_Pervasives_Native.None in
-                  let uu____2498 =
+                  let uu____2421 =
                     FStar_Syntax_Util.abs bs FStar_Syntax_Syntax.t_unit
                       FStar_Pervasives_Native.None in
-                  extract_typ_abbrev g fv quals attrs uu____2498)
-       | FStar_Syntax_Syntax.Sig_let ((false ,lb::[]),uu____2500) when
+                  extract_typ_abbrev g fv quals attrs uu____2421)
+       | FStar_Syntax_Syntax.Sig_let ((false ,lb::[]),uu____2423) when
            FStar_Extraction_ML_Term.is_arity g lb.FStar_Syntax_Syntax.lbtyp
            ->
            let quals = se.FStar_Syntax_Syntax.sigquals in
-           let uu____2516 =
-             let uu____2525 =
+           let uu____2439 =
+             let uu____2448 =
                FStar_TypeChecker_Env.open_universes_in
                  g.FStar_Extraction_ML_UEnv.tcenv
                  lb.FStar_Syntax_Syntax.lbunivs
                  [lb.FStar_Syntax_Syntax.lbdef; lb.FStar_Syntax_Syntax.lbtyp] in
-             match uu____2525 with
-             | (tcenv,uu____2549,def_typ) ->
-                 let uu____2555 = as_pair def_typ in (tcenv, uu____2555) in
-           (match uu____2516 with
+             match uu____2448 with
+             | (tcenv,uu____2472,def_typ) ->
+                 let uu____2478 = as_pair def_typ in (tcenv, uu____2478) in
+           (match uu____2439 with
             | (tcenv,(lbdef,lbtyp)) ->
                 let lbtyp1 =
                   FStar_TypeChecker_Normalize.normalize
@@ -898,11 +809,11 @@
                 let lbdef1 =
                   FStar_TypeChecker_Normalize.eta_expand_with_type tcenv
                     lbdef lbtyp1 in
-                let uu____2579 =
+                let uu____2502 =
                   FStar_Util.right lb.FStar_Syntax_Syntax.lbname in
-                extract_typ_abbrev g uu____2579 quals
+                extract_typ_abbrev g uu____2502 quals
                   se.FStar_Syntax_Syntax.sigattrs lbdef1)
-       | FStar_Syntax_Syntax.Sig_let (lbs,uu____2581) ->
+       | FStar_Syntax_Syntax.Sig_let (lbs,uu____2504) ->
            let attrs = se.FStar_Syntax_Syntax.sigattrs in
            let quals = se.FStar_Syntax_Syntax.sigquals in
            let elet =
@@ -913,177 +824,168 @@
            let tactic_registration_decl =
              let is_tactic_decl tac_lid h =
                match h.FStar_Syntax_Syntax.n with
-               | FStar_Syntax_Syntax.Tm_uinst (h',uu____2608) ->
-                   let uu____2613 =
-                     let uu____2614 = FStar_Syntax_Subst.compress h' in
-                     uu____2614.FStar_Syntax_Syntax.n in
-                   (match uu____2613 with
+               | FStar_Syntax_Syntax.Tm_uinst (h',uu____2531) ->
+                   let uu____2536 =
+                     let uu____2537 = FStar_Syntax_Subst.compress h' in
+                     uu____2537.FStar_Syntax_Syntax.n in
+                   (match uu____2536 with
                     | FStar_Syntax_Syntax.Tm_fvar fv when
                         FStar_Syntax_Syntax.fv_eq_lid fv
                           FStar_Parser_Const.tactic_lid
                         ->
-                        let uu____2618 =
-                          let uu____2619 =
+                        let uu____2541 =
+                          let uu____2542 =
                             FStar_Extraction_ML_Syntax.string_of_mlpath
                               g.FStar_Extraction_ML_UEnv.currentModule in
-                          FStar_Util.starts_with uu____2619 "FStar.Tactics" in
-                        Prims.op_Negation uu____2618
-                    | uu____2620 -> false)
-               | uu____2621 -> false in
+                          FStar_Util.starts_with uu____2542 "FStar.Tactics" in
+                        Prims.op_Negation uu____2541
+                    | uu____2543 -> false)
+               | uu____2544 -> false in
              let mk_registration tac_lid assm_lid t bs =
                let h =
-                 let uu____2650 =
-                   let uu____2651 =
-                     let uu____2652 =
+                 let uu____2573 =
+                   let uu____2574 =
+                     let uu____2575 =
                        FStar_Ident.lid_of_str
                          "FStar_Tactics_Native.register_tactic" in
-                     FStar_Extraction_ML_Syntax.mlpath_of_lident uu____2652 in
-                   FStar_Extraction_ML_Syntax.MLE_Name uu____2651 in
+                     FStar_Extraction_ML_Syntax.mlpath_of_lident uu____2575 in
+                   FStar_Extraction_ML_Syntax.MLE_Name uu____2574 in
                  FStar_All.pipe_left
                    (FStar_Extraction_ML_Syntax.with_ty
-                      FStar_Extraction_ML_Syntax.MLTY_Top) uu____2650 in
+                      FStar_Extraction_ML_Syntax.MLTY_Top) uu____2573 in
                let lid_arg =
-                 let uu____2654 =
-                   let uu____2655 = FStar_Ident.string_of_lid assm_lid in
-                   FStar_Extraction_ML_Syntax.MLC_String uu____2655 in
-                 FStar_Extraction_ML_Syntax.MLE_Const uu____2654 in
+                 let uu____2577 =
+                   let uu____2578 = FStar_Ident.string_of_lid assm_lid in
+                   FStar_Extraction_ML_Syntax.MLC_String uu____2578 in
+                 FStar_Extraction_ML_Syntax.MLE_Const uu____2577 in
                let tac_arity = FStar_List.length bs in
                let arity =
-                 let uu____2662 =
-                   let uu____2663 =
-                     let uu____2664 =
+                 let uu____2585 =
+                   let uu____2586 =
+                     let uu____2587 =
                        FStar_Util.string_of_int
                          (tac_arity + (Prims.parse_int "1")) in
-                     FStar_Ident.lid_of_str uu____2664 in
-                   FStar_Extraction_ML_Syntax.mlpath_of_lident uu____2663 in
-                 FStar_Extraction_ML_Syntax.MLE_Name uu____2662 in
-               let uu____2671 =
+                     FStar_Ident.lid_of_str uu____2587 in
+                   FStar_Extraction_ML_Syntax.mlpath_of_lident uu____2586 in
+                 FStar_Extraction_ML_Syntax.MLE_Name uu____2585 in
+               let uu____2594 =
                  FStar_Extraction_ML_Util.mk_interpretation_fun tac_lid
                    lid_arg t bs in
-               match uu____2671 with
+               match uu____2594 with
                | FStar_Pervasives_Native.Some tac_interpretation ->
                    let app =
-                     let uu____2678 =
-                       let uu____2679 =
-                         let uu____2686 =
+                     let uu____2601 =
+                       let uu____2602 =
+                         let uu____2609 =
                            FStar_List.map
                              (FStar_Extraction_ML_Syntax.with_ty
                                 FStar_Extraction_ML_Syntax.MLTY_Top)
                              [lid_arg; arity; tac_interpretation] in
-                         (h, uu____2686) in
-                       FStar_Extraction_ML_Syntax.MLE_App uu____2679 in
+                         (h, uu____2609) in
+                       FStar_Extraction_ML_Syntax.MLE_App uu____2602 in
                      FStar_All.pipe_left
                        (FStar_Extraction_ML_Syntax.with_ty
-                          FStar_Extraction_ML_Syntax.MLTY_Top) uu____2678 in
+                          FStar_Extraction_ML_Syntax.MLTY_Top) uu____2601 in
                    [FStar_Extraction_ML_Syntax.MLM_Top app]
                | FStar_Pervasives_Native.None  -> [] in
              match FStar_Pervasives_Native.snd lbs with
              | hd1::[] ->
-                 let uu____2696 =
+                 let uu____2619 =
                    FStar_Syntax_Util.arrow_formals_comp
                      hd1.FStar_Syntax_Syntax.lbtyp in
-                 (match uu____2696 with
+                 (match uu____2619 with
                   | (bs,comp) ->
                       let t = FStar_Syntax_Util.comp_result comp in
-                      let uu____2726 =
-                        let uu____2727 = FStar_Syntax_Subst.compress t in
-                        uu____2727.FStar_Syntax_Syntax.n in
-                      (match uu____2726 with
+                      let uu____2649 =
+                        let uu____2650 = FStar_Syntax_Subst.compress t in
+                        uu____2650.FStar_Syntax_Syntax.n in
+                      (match uu____2649 with
                        | FStar_Syntax_Syntax.Tm_app (h,args) ->
                            let h1 = FStar_Syntax_Subst.compress h in
                            let tac_lid =
-                             let uu____2756 =
-                               let uu____2759 =
+                             let uu____2679 =
+                               let uu____2682 =
                                  FStar_Util.right
                                    hd1.FStar_Syntax_Syntax.lbname in
-                               uu____2759.FStar_Syntax_Syntax.fv_name in
-                             uu____2756.FStar_Syntax_Syntax.v in
+                               uu____2682.FStar_Syntax_Syntax.fv_name in
+                             uu____2679.FStar_Syntax_Syntax.v in
                            let assm_lid =
-                             let uu____2761 =
+                             let uu____2684 =
                                FStar_All.pipe_left FStar_Ident.id_of_text
                                  (Prims.strcat "__"
                                     (tac_lid.FStar_Ident.ident).FStar_Ident.idText) in
                              FStar_Ident.lid_of_ns_and_id
-                               tac_lid.FStar_Ident.ns uu____2761 in
-                           let uu____2762 = is_tactic_decl assm_lid h1 in
-                           if uu____2762
+                               tac_lid.FStar_Ident.ns uu____2684 in
+                           let uu____2685 = is_tactic_decl assm_lid h1 in
+                           if uu____2685
                            then
-                             let uu____2765 =
-                               let uu____2766 = FStar_List.hd args in
-                               FStar_Pervasives_Native.fst uu____2766 in
-                             mk_registration tac_lid assm_lid uu____2765 bs
+                             let uu____2688 =
+                               let uu____2689 = FStar_List.hd args in
+                               FStar_Pervasives_Native.fst uu____2689 in
+                             mk_registration tac_lid assm_lid uu____2688 bs
                            else []
-                       | uu____2782 -> []))
-             | uu____2783 -> [] in
-           let uu____2786 = FStar_Extraction_ML_Term.term_as_mlexpr g elet in
-           (match uu____2786 with
-            | (ml_let,uu____2800,uu____2801) ->
+                       | uu____2705 -> []))
+             | uu____2706 -> [] in
+           let uu____2709 = FStar_Extraction_ML_Term.term_as_mlexpr g elet in
+           (match uu____2709 with
+            | (ml_let,uu____2723,uu____2724) ->
                 (match ml_let.FStar_Extraction_ML_Syntax.expr with
                  | FStar_Extraction_ML_Syntax.MLE_Let
-                     ((flavor,uu____2809,bindings),uu____2811) ->
-                     let uu____2824 =
+                     ((flavor,uu____2732,bindings),uu____2734) ->
+                     let uu____2747 =
                        FStar_List.fold_left2
-                         (fun uu____2851  ->
+                         (fun uu____2774  ->
                             fun ml_lb  ->
-                              fun uu____2853  ->
-                                match (uu____2851, uu____2853) with
+                              fun uu____2776  ->
+                                match (uu____2774, uu____2776) with
                                 | ((env,ml_lbs),{
                                                   FStar_Syntax_Syntax.lbname
                                                     = lbname;
                                                   FStar_Syntax_Syntax.lbunivs
-                                                    = uu____2875;
+                                                    = uu____2798;
                                                   FStar_Syntax_Syntax.lbtyp =
                                                     t;
                                                   FStar_Syntax_Syntax.lbeff =
-                                                    uu____2877;
+                                                    uu____2800;
                                                   FStar_Syntax_Syntax.lbdef =
-                                                    uu____2878;_})
+                                                    uu____2801;_})
                                     ->
                                     let lb_lid =
-                                      let uu____2900 =
-                                        let uu____2903 =
+                                      let uu____2823 =
+                                        let uu____2826 =
                                           FStar_Util.right lbname in
-                                        uu____2903.FStar_Syntax_Syntax.fv_name in
-                                      uu____2900.FStar_Syntax_Syntax.v in
-                                    let uu____2904 =
-                                      let uu____2909 =
+                                        uu____2826.FStar_Syntax_Syntax.fv_name in
+                                      uu____2823.FStar_Syntax_Syntax.v in
+                                    let uu____2827 =
+                                      let uu____2832 =
                                         FStar_All.pipe_right quals
                                           (FStar_Util.for_some
-<<<<<<< HEAD
-                                             (fun uu___160_2914  ->
-                                                match uu___160_2914 with
-=======
                                              (fun uu___162_2837  ->
                                                 match uu___162_2837 with
->>>>>>> ae00c432
                                                 | FStar_Syntax_Syntax.Projector
-                                                    uu____2915 -> true
-                                                | uu____2920 -> false)) in
-                                      if uu____2909
+                                                    uu____2838 -> true
+                                                | uu____2843 -> false)) in
+                                      if uu____2832
                                       then
                                         let mname =
-                                          let uu____2926 =
+                                          let uu____2849 =
                                             mangle_projector_lid lb_lid in
-                                          FStar_All.pipe_right uu____2926
+                                          FStar_All.pipe_right uu____2849
                                             FStar_Extraction_ML_Syntax.mlpath_of_lident in
-                                        let uu____2927 =
-                                          let uu____2932 =
+                                        let uu____2850 =
+                                          let uu____2855 =
                                             FStar_Util.right lbname in
-                                          let uu____2933 =
+                                          let uu____2856 =
                                             FStar_Util.must
                                               ml_lb.FStar_Extraction_ML_Syntax.mllb_tysc in
                                           FStar_Extraction_ML_UEnv.extend_fv'
-                                            env uu____2932 mname uu____2933
+                                            env uu____2855 mname uu____2856
                                             ml_lb.FStar_Extraction_ML_Syntax.mllb_add_unit
                                             false in
-                                        match uu____2927 with
-                                        | (env1,uu____2939) ->
+                                        match uu____2850 with
+                                        | (env1,uu____2862) ->
                                             (env1,
-<<<<<<< HEAD
-                                              (let uu___164_2941 = ml_lb in
-=======
                                               (let uu___167_2864 = ml_lb in
->>>>>>> ae00c432
                                                {
                                                  FStar_Extraction_ML_Syntax.mllb_name
                                                    =
@@ -1092,18 +994,6 @@
                                                      (Prims.parse_int "0"));
                                                  FStar_Extraction_ML_Syntax.mllb_tysc
                                                    =
-<<<<<<< HEAD
-                                                   (uu___164_2941.FStar_Extraction_ML_Syntax.mllb_tysc);
-                                                 FStar_Extraction_ML_Syntax.mllb_add_unit
-                                                   =
-                                                   (uu___164_2941.FStar_Extraction_ML_Syntax.mllb_add_unit);
-                                                 FStar_Extraction_ML_Syntax.mllb_def
-                                                   =
-                                                   (uu___164_2941.FStar_Extraction_ML_Syntax.mllb_def);
-                                                 FStar_Extraction_ML_Syntax.print_typ
-                                                   =
-                                                   (uu___164_2941.FStar_Extraction_ML_Syntax.print_typ)
-=======
                                                    (uu___167_2864.FStar_Extraction_ML_Syntax.mllb_tysc);
                                                  FStar_Extraction_ML_Syntax.mllb_add_unit
                                                    =
@@ -1114,37 +1004,31 @@
                                                  FStar_Extraction_ML_Syntax.print_typ
                                                    =
                                                    (uu___167_2864.FStar_Extraction_ML_Syntax.print_typ)
->>>>>>> ae00c432
                                                }))
                                       else
-                                        (let uu____2945 =
-                                           let uu____2946 =
-                                             let uu____2951 =
+                                        (let uu____2868 =
+                                           let uu____2869 =
+                                             let uu____2874 =
                                                FStar_Util.must
                                                  ml_lb.FStar_Extraction_ML_Syntax.mllb_tysc in
                                              FStar_Extraction_ML_UEnv.extend_lb
-                                               env lbname t uu____2951
+                                               env lbname t uu____2874
                                                ml_lb.FStar_Extraction_ML_Syntax.mllb_add_unit
                                                false in
                                            FStar_All.pipe_left
                                              FStar_Pervasives_Native.fst
-                                             uu____2946 in
-                                         (uu____2945, ml_lb)) in
-                                    (match uu____2904 with
+                                             uu____2869 in
+                                         (uu____2868, ml_lb)) in
+                                    (match uu____2827 with
                                      | (g1,ml_lb1) ->
                                          (g1, (ml_lb1 :: ml_lbs)))) (g, [])
                          bindings (FStar_Pervasives_Native.snd lbs) in
-                     (match uu____2824 with
+                     (match uu____2747 with
                       | (g1,ml_lbs') ->
                           let flags =
                             FStar_List.choose
-<<<<<<< HEAD
-                              (fun uu___161_2986  ->
-                                 match uu___161_2986 with
-=======
                               (fun uu___163_2909  ->
                                  match uu___163_2909 with
->>>>>>> ae00c432
                                  | FStar_Syntax_Syntax.Assumption  ->
                                      FStar_Pervasives_Native.Some
                                        FStar_Extraction_ML_Syntax.Assumed
@@ -1154,15 +1038,8 @@
                                  | FStar_Syntax_Syntax.NoExtract  ->
                                      FStar_Pervasives_Native.Some
                                        FStar_Extraction_ML_Syntax.NoExtract
-                                 | uu____2989 -> FStar_Pervasives_Native.None)
+                                 | uu____2912 -> FStar_Pervasives_Native.None)
                               quals in
-<<<<<<< HEAD
-                          let flags' = extract_metadata attrs in
-                          let uu____2993 =
-                            let uu____2996 =
-                              let uu____2999 =
-                                let uu____3000 =
-=======
                           let flags' =
                             FStar_List.choose
                               (fun uu___164_2923  ->
@@ -1186,61 +1063,50 @@
                             let uu____2941 =
                               let uu____2944 =
                                 let uu____2945 =
->>>>>>> ae00c432
                                   FStar_Extraction_ML_Util.mlloc_of_range
                                     se.FStar_Syntax_Syntax.sigrng in
-                                FStar_Extraction_ML_Syntax.MLM_Loc uu____3000 in
-                              [uu____2999;
+                                FStar_Extraction_ML_Syntax.MLM_Loc uu____2945 in
+                              [uu____2944;
                               FStar_Extraction_ML_Syntax.MLM_Let
                                 (flavor, (FStar_List.append flags flags'),
                                   (FStar_List.rev ml_lbs'))] in
-                            FStar_List.append uu____2996
+                            FStar_List.append uu____2941
                               tactic_registration_decl in
-                          (g1, uu____2993))
-                 | uu____3007 ->
-                     let uu____3008 =
-                       let uu____3009 =
+                          (g1, uu____2938))
+                 | uu____2952 ->
+                     let uu____2953 =
+                       let uu____2954 =
                          FStar_Extraction_ML_Code.string_of_mlexpr
                            g.FStar_Extraction_ML_UEnv.currentModule ml_let in
                        FStar_Util.format1
                          "Impossible: Translated a let to a non-let: %s"
-                         uu____3009 in
-                     failwith uu____3008))
-       | FStar_Syntax_Syntax.Sig_declare_typ (lid,uu____3017,t) ->
+                         uu____2954 in
+                     failwith uu____2953))
+       | FStar_Syntax_Syntax.Sig_declare_typ (lid,uu____2962,t) ->
            let quals = se.FStar_Syntax_Syntax.sigquals in
-           let uu____3022 =
+           let uu____2967 =
              FStar_All.pipe_right quals
                (FStar_List.contains FStar_Syntax_Syntax.Assumption) in
-           if uu____3022
+           if uu____2967
            then
              let always_fail =
                let imp =
-                 let uu____3033 = FStar_Syntax_Util.arrow_formals t in
-                 match uu____3033 with
+                 let uu____2978 = FStar_Syntax_Util.arrow_formals t in
+                 match uu____2978 with
                  | ([],t1) ->
                      let b =
-                       let uu____3062 =
+                       let uu____3007 =
                          FStar_Syntax_Syntax.gen_bv "_"
                            FStar_Pervasives_Native.None t1 in
                        FStar_All.pipe_left FStar_Syntax_Syntax.mk_binder
-                         uu____3062 in
-                     let uu____3063 = fail_exp lid t1 in
-                     FStar_Syntax_Util.abs [b] uu____3063
+                         uu____3007 in
+                     let uu____3008 = fail_exp lid t1 in
+                     FStar_Syntax_Util.abs [b] uu____3008
                        FStar_Pervasives_Native.None
                  | (bs,t1) ->
-                     let uu____3082 = fail_exp lid t1 in
-                     FStar_Syntax_Util.abs bs uu____3082
+                     let uu____3027 = fail_exp lid t1 in
+                     FStar_Syntax_Util.abs bs uu____3027
                        FStar_Pervasives_Native.None in
-<<<<<<< HEAD
-               let uu___165_3083 = se in
-               let uu____3084 =
-                 let uu____3085 =
-                   let uu____3092 =
-                     let uu____3099 =
-                       let uu____3102 =
-                         let uu____3103 =
-                           let uu____3108 =
-=======
                let uu___168_3028 = se in
                let uu____3029 =
                  let uu____3030 =
@@ -1249,35 +1115,25 @@
                        let uu____3047 =
                          let uu____3048 =
                            let uu____3053 =
->>>>>>> ae00c432
                              FStar_Syntax_Syntax.lid_as_fv lid
                                FStar_Syntax_Syntax.Delta_constant
                                FStar_Pervasives_Native.None in
-                           FStar_Util.Inr uu____3108 in
+                           FStar_Util.Inr uu____3053 in
                          {
-                           FStar_Syntax_Syntax.lbname = uu____3103;
+                           FStar_Syntax_Syntax.lbname = uu____3048;
                            FStar_Syntax_Syntax.lbunivs = [];
                            FStar_Syntax_Syntax.lbtyp = t;
                            FStar_Syntax_Syntax.lbeff =
                              FStar_Parser_Const.effect_ML_lid;
                            FStar_Syntax_Syntax.lbdef = imp
                          } in
-                       [uu____3102] in
-                     (false, uu____3099) in
-                   (uu____3092, []) in
-                 FStar_Syntax_Syntax.Sig_let uu____3085 in
+                       [uu____3047] in
+                     (false, uu____3044) in
+                   (uu____3037, []) in
+                 FStar_Syntax_Syntax.Sig_let uu____3030 in
                {
-                 FStar_Syntax_Syntax.sigel = uu____3084;
+                 FStar_Syntax_Syntax.sigel = uu____3029;
                  FStar_Syntax_Syntax.sigrng =
-<<<<<<< HEAD
-                   (uu___165_3083.FStar_Syntax_Syntax.sigrng);
-                 FStar_Syntax_Syntax.sigquals =
-                   (uu___165_3083.FStar_Syntax_Syntax.sigquals);
-                 FStar_Syntax_Syntax.sigmeta =
-                   (uu___165_3083.FStar_Syntax_Syntax.sigmeta);
-                 FStar_Syntax_Syntax.sigattrs =
-                   (uu___165_3083.FStar_Syntax_Syntax.sigattrs)
-=======
                    (uu___168_3028.FStar_Syntax_Syntax.sigrng);
                  FStar_Syntax_Syntax.sigquals =
                    (uu___168_3028.FStar_Syntax_Syntax.sigquals);
@@ -1285,73 +1141,61 @@
                    (uu___168_3028.FStar_Syntax_Syntax.sigmeta);
                  FStar_Syntax_Syntax.sigattrs =
                    (uu___168_3028.FStar_Syntax_Syntax.sigattrs)
->>>>>>> ae00c432
                } in
-             let uu____3119 = extract_sig g always_fail in
-             (match uu____3119 with
+             let uu____3064 = extract_sig g always_fail in
+             (match uu____3064 with
               | (g1,mlm) ->
-                  let uu____3138 =
+                  let uu____3083 =
                     FStar_Util.find_map quals
-<<<<<<< HEAD
-                      (fun uu___162_3143  ->
-                         match uu___162_3143 with
-=======
                       (fun uu___165_3088  ->
                          match uu___165_3088 with
->>>>>>> ae00c432
                          | FStar_Syntax_Syntax.Discriminator l ->
                              FStar_Pervasives_Native.Some l
-                         | uu____3147 -> FStar_Pervasives_Native.None) in
-                  (match uu____3138 with
+                         | uu____3092 -> FStar_Pervasives_Native.None) in
+                  (match uu____3083 with
                    | FStar_Pervasives_Native.Some l ->
-                       let uu____3155 =
-                         let uu____3158 =
-                           let uu____3159 =
+                       let uu____3100 =
+                         let uu____3103 =
+                           let uu____3104 =
                              FStar_Extraction_ML_Util.mlloc_of_range
                                se.FStar_Syntax_Syntax.sigrng in
-                           FStar_Extraction_ML_Syntax.MLM_Loc uu____3159 in
-                         let uu____3160 =
-                           let uu____3163 =
+                           FStar_Extraction_ML_Syntax.MLM_Loc uu____3104 in
+                         let uu____3105 =
+                           let uu____3108 =
                              FStar_Extraction_ML_Term.ind_discriminator_body
                                g1 lid l in
-                           [uu____3163] in
-                         uu____3158 :: uu____3160 in
-                       (g1, uu____3155)
-                   | uu____3166 ->
-                       let uu____3169 =
+                           [uu____3108] in
+                         uu____3103 :: uu____3105 in
+                       (g1, uu____3100)
+                   | uu____3111 ->
+                       let uu____3114 =
                          FStar_Util.find_map quals
-<<<<<<< HEAD
-                           (fun uu___163_3175  ->
-                              match uu___163_3175 with
-                              | FStar_Syntax_Syntax.Projector (l,uu____3179)
-=======
                            (fun uu___166_3120  ->
                               match uu___166_3120 with
                               | FStar_Syntax_Syntax.Projector (l,uu____3124)
->>>>>>> ae00c432
                                   -> FStar_Pervasives_Native.Some l
-                              | uu____3180 -> FStar_Pervasives_Native.None) in
-                       (match uu____3169 with
-                        | FStar_Pervasives_Native.Some uu____3187 -> (g1, [])
-                        | uu____3190 -> (g1, mlm))))
+                              | uu____3125 -> FStar_Pervasives_Native.None) in
+                       (match uu____3114 with
+                        | FStar_Pervasives_Native.Some uu____3132 -> (g1, [])
+                        | uu____3135 -> (g1, mlm))))
            else (g, [])
        | FStar_Syntax_Syntax.Sig_main e ->
-           let uu____3199 = FStar_Extraction_ML_Term.term_as_mlexpr g e in
-           (match uu____3199 with
-            | (ml_main,uu____3213,uu____3214) ->
-                let uu____3215 =
-                  let uu____3218 =
-                    let uu____3219 =
+           let uu____3144 = FStar_Extraction_ML_Term.term_as_mlexpr g e in
+           (match uu____3144 with
+            | (ml_main,uu____3158,uu____3159) ->
+                let uu____3160 =
+                  let uu____3163 =
+                    let uu____3164 =
                       FStar_Extraction_ML_Util.mlloc_of_range
                         se.FStar_Syntax_Syntax.sigrng in
-                    FStar_Extraction_ML_Syntax.MLM_Loc uu____3219 in
-                  [uu____3218; FStar_Extraction_ML_Syntax.MLM_Top ml_main] in
-                (g, uu____3215))
-       | FStar_Syntax_Syntax.Sig_new_effect_for_free uu____3222 ->
+                    FStar_Extraction_ML_Syntax.MLM_Loc uu____3164 in
+                  [uu____3163; FStar_Extraction_ML_Syntax.MLM_Top ml_main] in
+                (g, uu____3160))
+       | FStar_Syntax_Syntax.Sig_new_effect_for_free uu____3167 ->
            failwith "impossible -- removed by tc.fs"
-       | FStar_Syntax_Syntax.Sig_assume uu____3229 -> (g, [])
-       | FStar_Syntax_Syntax.Sig_sub_effect uu____3238 -> (g, [])
-       | FStar_Syntax_Syntax.Sig_effect_abbrev uu____3241 -> (g, [])
+       | FStar_Syntax_Syntax.Sig_assume uu____3174 -> (g, [])
+       | FStar_Syntax_Syntax.Sig_sub_effect uu____3183 -> (g, [])
+       | FStar_Syntax_Syntax.Sig_effect_abbrev uu____3186 -> (g, [])
        | FStar_Syntax_Syntax.Sig_pragma p ->
            (if p = FStar_Syntax_Syntax.LightOff
             then FStar_Options.set_ml_ish ()
@@ -1361,9 +1205,9 @@
   FStar_Extraction_ML_UEnv.env -> FStar_Syntax_Syntax.modul -> env_t =
   fun g  ->
     fun m  ->
-      let uu____3269 =
+      let uu____3214 =
         FStar_Util.fold_map extract_sig g m.FStar_Syntax_Syntax.declarations in
-      FStar_All.pipe_right uu____3269 FStar_Pervasives_Native.fst
+      FStar_All.pipe_right uu____3214 FStar_Pervasives_Native.fst
 let extract:
   FStar_Extraction_ML_UEnv.env ->
     FStar_Syntax_Syntax.modul ->
@@ -1374,73 +1218,60 @@
   fun g  ->
     fun m  ->
       FStar_Syntax_Syntax.reset_gensym ();
-      (let uu____3314 = FStar_Options.debug_any () in
-       if uu____3314
+      (let uu____3259 = FStar_Options.debug_any () in
+       if uu____3259
        then
-         let uu____3315 =
+         let uu____3260 =
            FStar_Syntax_Print.lid_to_string m.FStar_Syntax_Syntax.name in
-         FStar_Util.print1 "Extracting module %s\n" uu____3315
+         FStar_Util.print1 "Extracting module %s\n" uu____3260
        else ());
       (let codegen_opt = FStar_Options.codegen () in
-       let uu____3320 = FStar_Options.restore_cmd_line_options true in
+       let uu____3265 = FStar_Options.restore_cmd_line_options true in
        (match codegen_opt with
         | FStar_Pervasives_Native.Some "OCaml" ->
             FStar_Options.set_option "codegen" (FStar_Options.String "OCaml")
-        | uu____3322 -> ());
+        | uu____3267 -> ());
        (let name =
           FStar_Extraction_ML_Syntax.mlpath_of_lident
             m.FStar_Syntax_Syntax.name in
         let g1 =
-<<<<<<< HEAD
-          let uu___166_3327 = g in
-          let uu____3328 =
-=======
           let uu___169_3272 = g in
           let uu____3273 =
->>>>>>> ae00c432
             FStar_TypeChecker_Env.set_current_module
               g.FStar_Extraction_ML_UEnv.tcenv m.FStar_Syntax_Syntax.name in
           {
-            FStar_Extraction_ML_UEnv.tcenv = uu____3328;
+            FStar_Extraction_ML_UEnv.tcenv = uu____3273;
             FStar_Extraction_ML_UEnv.gamma =
-<<<<<<< HEAD
-              (uu___166_3327.FStar_Extraction_ML_UEnv.gamma);
-            FStar_Extraction_ML_UEnv.tydefs =
-              (uu___166_3327.FStar_Extraction_ML_UEnv.tydefs);
-            FStar_Extraction_ML_UEnv.type_names =
-              (uu___166_3327.FStar_Extraction_ML_UEnv.type_names);
-=======
               (uu___169_3272.FStar_Extraction_ML_UEnv.gamma);
             FStar_Extraction_ML_UEnv.tydefs =
               (uu___169_3272.FStar_Extraction_ML_UEnv.tydefs);
             FStar_Extraction_ML_UEnv.type_names =
               (uu___169_3272.FStar_Extraction_ML_UEnv.type_names);
->>>>>>> ae00c432
             FStar_Extraction_ML_UEnv.currentModule = name
           } in
-        let uu____3329 =
+        let uu____3274 =
           FStar_Util.fold_map extract_sig g1
             m.FStar_Syntax_Syntax.declarations in
-        match uu____3329 with
+        match uu____3274 with
         | (g2,sigs) ->
             let mlm = FStar_List.flatten sigs in
             let is_kremlin =
-              let uu____3358 = FStar_Options.codegen () in
-              match uu____3358 with
+              let uu____3303 = FStar_Options.codegen () in
+              match uu____3303 with
               | FStar_Pervasives_Native.Some "Kremlin" -> true
-              | uu____3361 -> false in
-            let uu____3364 =
+              | uu____3306 -> false in
+            let uu____3309 =
               (((m.FStar_Syntax_Syntax.name).FStar_Ident.str <> "Prims") &&
                  (is_kremlin ||
                     (Prims.op_Negation m.FStar_Syntax_Syntax.is_interface)))
                 &&
                 (FStar_Options.should_extract
                    (m.FStar_Syntax_Syntax.name).FStar_Ident.str) in
-            if uu____3364
+            if uu____3309
             then
-              ((let uu____3372 =
+              ((let uu____3317 =
                   FStar_Syntax_Print.lid_to_string m.FStar_Syntax_Syntax.name in
-                FStar_Util.print1 "Extracted module %s\n" uu____3372);
+                FStar_Util.print1 "Extracted module %s\n" uu____3317);
                (g2,
                  [FStar_Extraction_ML_Syntax.MLLib
                     [(name, (FStar_Pervasives_Native.Some ([], mlm)),
