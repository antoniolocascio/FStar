--- conflicted
+++ resolved
@@ -3,16 +3,6 @@
 
 let one_toplevel : FStar_Parser_AST.decl Prims.list  ->  (FStar_Parser_AST.decl * FStar_Parser_AST.decl Prims.list) Prims.option = (fun decls -> (
 
-<<<<<<< HEAD
-let _87_10 = (FStar_List.partition (fun d -> (match (d.FStar_Parser_AST.d) with
-| FStar_Parser_AST.TopLevelModule (_87_4) -> begin
-true
-end
-| _87_7 -> begin
-false
-end)) decls)
-in (match (_87_10) with
-=======
 let uu____10 = (FStar_List.partition (fun d -> (match (d.FStar_Parser_AST.d) with
 | FStar_Parser_AST.TopLevelModule (uu____16) -> begin
 true
@@ -21,17 +11,12 @@
 false
 end)) decls)
 in (match (uu____10) with
->>>>>>> 1915064d
 | (top, nontops) -> begin
 (match (top) with
 | (t)::[] -> begin
 Some (((t), (nontops)))
 end
-<<<<<<< HEAD
-| _87_15 -> begin
-=======
 | uu____37 -> begin
->>>>>>> 1915064d
 None
 end)
 end)))
@@ -56,17 +41,6 @@
 end))
 
 
-<<<<<<< HEAD
-let ___Leaf____0 = (fun projectee -> (match (projectee) with
-| Leaf (_87_18) -> begin
-_87_18
-end))
-
-
-let ___Branch____0 = (fun projectee -> (match (projectee) with
-| Branch (_87_21) -> begin
-_87_21
-=======
 let uu___is_Branch : mforest  ->  Prims.bool = (fun projectee -> (match (projectee) with
 | Branch (_0) -> begin
 true
@@ -79,7 +53,6 @@
 let __proj__Branch__item___0 : mforest  ->  mforest FStar_Util.smap = (fun projectee -> (match (projectee) with
 | Branch (_0) -> begin
 _0
->>>>>>> 1915064d
 end))
 
 
@@ -95,15 +68,9 @@
 end))
 
 
-<<<<<<< HEAD
-let string_of_fsdoco : (Prims.string * (Prims.string * Prims.string) Prims.list) Prims.option  ->  Prims.string = (fun d -> (string_of_optiont (fun x -> (let _187_42 = (let _187_41 = (FStar_Parser_AST.string_of_fsdoc x)
-in (Prims.strcat _187_41 "*)"))
-in (Prims.strcat "(*" _187_42))) "" d))
-=======
 let string_of_fsdoco : (Prims.string * (Prims.string * Prims.string) Prims.list) Prims.option  ->  Prims.string = (fun d -> (string_of_optiont (fun x -> (let _0_642 = (let _0_641 = (FStar_Parser_AST.string_of_fsdoc x)
 in (Prims.strcat _0_641 "*)"))
 in (Prims.strcat "(*" _0_642))) "" d))
->>>>>>> 1915064d
 
 
 let string_of_termo : FStar_Parser_AST.term Prims.option  ->  Prims.string = (fun t -> (string_of_optiont FStar_Parser_AST.term_to_string "" t))
@@ -113,40 +80,6 @@
 
 
 let string_of_tycon : FStar_Parser_AST.tycon  ->  Prims.string = (fun tycon -> (match (tycon) with
-<<<<<<< HEAD
-| FStar_Parser_AST.TyconAbstract (_87_34) -> begin
-"abstract"
-end
-| FStar_Parser_AST.TyconAbbrev (_87_37) -> begin
-"abbrev"
-end
-| FStar_Parser_AST.TyconRecord (id, _bb, _ko, fields) -> begin
-(let _187_57 = (let _187_56 = (let _187_55 = (let _187_54 = (FStar_All.pipe_right fields (FStar_List.map (fun _87_48 -> (match (_87_48) with
-| (id, t, doco) -> begin
-(let _187_53 = (string_of_fsdoco doco)
-in (let _187_52 = (let _187_51 = (let _187_50 = (FStar_Parser_AST.term_to_string t)
-in (Prims.strcat ":" _187_50))
-in (Prims.strcat id.FStar_Ident.idText _187_51))
-in (Prims.strcat _187_53 _187_52)))
-end))))
-in (FStar_All.pipe_right _187_54 (FStar_String.concat "; ")))
-in (Prims.strcat _187_55 " }"))
-in (Prims.strcat " = { " _187_56))
-in (Prims.strcat id.FStar_Ident.idText _187_57))
-end
-| FStar_Parser_AST.TyconVariant (id, _bb, _ko, vars) -> begin
-(let _187_65 = (let _187_64 = (let _187_63 = (FStar_All.pipe_right vars (FStar_List.map (fun _87_59 -> (match (_87_59) with
-| (id, trmo, doco, u) -> begin
-(let _187_62 = (string_of_fsdoco doco)
-in (let _187_61 = (let _187_60 = (let _187_59 = (string_of_optiont FStar_Parser_AST.term_to_string "" trmo)
-in (Prims.strcat ":" _187_59))
-in (Prims.strcat id.FStar_Ident.idText _187_60))
-in (Prims.strcat _187_62 _187_61)))
-end))))
-in (FStar_All.pipe_right _187_63 (FStar_String.concat " | ")))
-in (Prims.strcat " = " _187_64))
-in (Prims.strcat id.FStar_Ident.idText _187_65))
-=======
 | FStar_Parser_AST.TyconAbstract (uu____152) -> begin
 "abstract"
 end
@@ -179,7 +112,6 @@
 in (FStar_All.pipe_right _0_655 (FStar_String.concat " | ")))
 in (Prims.strcat " = " _0_656))
 in (Prims.strcat id.FStar_Ident.idText _0_657))
->>>>>>> 1915064d
 end))
 
 
@@ -196,23 +128,6 @@
 | FStar_Parser_AST.ModuleAbbrev (i, l) -> begin
 (Prims.strcat "module " (Prims.strcat i.FStar_Ident.idText (Prims.strcat " = " l.FStar_Ident.str)))
 end
-<<<<<<< HEAD
-| FStar_Parser_AST.KindAbbrev (i, _87_71, _87_73) -> begin
-(Prims.strcat "kind " i.FStar_Ident.idText)
-end
-| FStar_Parser_AST.TopLevelLet (_87_77, pats) -> begin
-(
-
-let termty = (FStar_List.map (fun _87_83 -> (match (_87_83) with
-| (p, t) -> begin
-(let _187_70 = (FStar_Parser_AST.pat_to_string p)
-in (let _187_69 = (FStar_Parser_AST.term_to_string t)
-in ((_187_70), (_187_69))))
-end)) pats)
-in (
-
-let termty' = (FStar_List.map (fun _87_87 -> (match (_87_87) with
-=======
 | FStar_Parser_AST.TopLevelLet (uu____304, pats) -> begin
 (
 
@@ -225,41 +140,11 @@
 in (
 
 let termty' = (FStar_List.map (fun uu____331 -> (match (uu____331) with
->>>>>>> 1915064d
 | (p, t) -> begin
 (Prims.strcat p (Prims.strcat ":" t))
 end)) termty)
 in (Prims.strcat "let " (FStar_String.concat ", " termty'))))
 end
-<<<<<<< HEAD
-| FStar_Parser_AST.Main (_87_90) -> begin
-"main ..."
-end
-| FStar_Parser_AST.Assume (i, t) -> begin
-(let _187_74 = (let _187_73 = (let _187_72 = (FStar_Parser_AST.term_to_string t)
-in (Prims.strcat ":" _187_72))
-in (Prims.strcat i.FStar_Ident.idText _187_73))
-in (Prims.strcat "assume " _187_74))
-end
-| FStar_Parser_AST.Tycon (_87_97, tys) -> begin
-(let _187_80 = (let _187_79 = (FStar_All.pipe_right tys (FStar_List.map (fun _87_103 -> (match (_87_103) with
-| (t, d) -> begin
-(let _187_78 = (string_of_tycon t)
-in (let _187_77 = (let _187_76 = (string_of_fsdoco d)
-in (Prims.strcat " " _187_76))
-in (Prims.strcat _187_78 _187_77)))
-end))))
-in (FStar_All.pipe_right _187_79 (FStar_String.concat " and ")))
-in (Prims.strcat "type " _187_80))
-end
-| FStar_Parser_AST.Val (i, t) -> begin
-(let _187_83 = (let _187_82 = (let _187_81 = (FStar_Parser_AST.term_to_string t)
-in (Prims.strcat ":" _187_81))
-in (Prims.strcat i.FStar_Ident.idText _187_82))
-in (Prims.strcat "val " _187_83))
-end
-| FStar_Parser_AST.Exception (i, _87_110) -> begin
-=======
 | FStar_Parser_AST.Main (uu____336) -> begin
 "main ..."
 end
@@ -287,7 +172,6 @@
 in (Prims.strcat "val " _0_670))
 end
 | FStar_Parser_AST.Exception (i, uu____389) -> begin
->>>>>>> 1915064d
 (Prims.strcat "exception " i.FStar_Ident.idText)
 end
 | (FStar_Parser_AST.NewEffect (FStar_Parser_AST.DefineEffect (i, _, _, _, _))) | (FStar_Parser_AST.NewEffect (FStar_Parser_AST.RedefineEffect (i, _, _))) -> begin
@@ -296,15 +180,6 @@
 | (FStar_Parser_AST.NewEffectForFree (FStar_Parser_AST.DefineEffect (i, _, _, _, _))) | (FStar_Parser_AST.NewEffectForFree (FStar_Parser_AST.RedefineEffect (i, _, _))) -> begin
 (Prims.strcat "new_effect_for_free " i.FStar_Ident.idText)
 end
-<<<<<<< HEAD
-| FStar_Parser_AST.SubEffect (_87_152) -> begin
-"sub_effect"
-end
-| FStar_Parser_AST.Pragma (_87_155) -> begin
-"pragma"
-end
-| FStar_Parser_AST.Fsdoc (comm, _87_159) -> begin
-=======
 | FStar_Parser_AST.SubEffect (uu____414) -> begin
 "sub_effect"
 end
@@ -312,7 +187,6 @@
 "pragma"
 end
 | FStar_Parser_AST.Fsdoc (comm, uu____417) -> begin
->>>>>>> 1915064d
 comm
 end))
 
@@ -325,51 +199,23 @@
 | (FStar_Parser_AST.TyconAbstract (_)) | (FStar_Parser_AST.TyconAbbrev (_)) -> begin
 false
 end
-<<<<<<< HEAD
-| FStar_Parser_AST.TyconRecord (_87_174, _87_176, _87_178, fields) -> begin
-(FStar_List.existsb (fun _87_185 -> (match (_87_185) with
-=======
 | FStar_Parser_AST.TyconRecord (uu____445, uu____446, uu____447, fields) -> begin
 (FStar_List.existsb (fun uu____467 -> (match (uu____467) with
->>>>>>> 1915064d
 | (_id, _t, doco) -> begin
 (FStar_Util.is_some doco)
 end)) fields)
 end
-<<<<<<< HEAD
-| FStar_Parser_AST.TyconVariant (_87_187, _87_189, _87_191, vars) -> begin
-(FStar_List.existsb (fun _87_199 -> (match (_87_199) with
-=======
 | FStar_Parser_AST.TyconVariant (uu____477, uu____478, uu____479, vars) -> begin
 (FStar_List.existsb (fun uu____505 -> (match (uu____505) with
->>>>>>> 1915064d
 | (_id, _t, doco, _u) -> begin
 (FStar_Util.is_some doco)
 end)) vars)
 end))
-<<<<<<< HEAD
-in (FStar_List.existsb (fun _87_202 -> (match (_87_202) with
-=======
 in (FStar_List.existsb (fun uu____523 -> (match (uu____523) with
->>>>>>> 1915064d
 | (tycon, doco) -> begin
 ((tyconvars_documented tycon) || (FStar_Util.is_some doco))
 end)) tt)))
 in (match (d.FStar_Parser_AST.doc) with
-<<<<<<< HEAD
-| Some (_87_204) -> begin
-true
-end
-| _87_207 -> begin
-(match (d.FStar_Parser_AST.d) with
-| FStar_Parser_AST.Fsdoc (_87_209) -> begin
-true
-end
-| FStar_Parser_AST.Tycon (_87_212, ty) -> begin
-(tycon_documented ty)
-end
-| _87_217 -> begin
-=======
 | Some (uu____531) -> begin
 true
 end
@@ -382,7 +228,6 @@
 (tycon_documented ty)
 end
 | uu____545 -> begin
->>>>>>> 1915064d
 false
 end)
 end)))
@@ -392,23 +237,6 @@
 | true -> begin
 (
 
-<<<<<<< HEAD
-let _87_228 = d
-in (match (_87_228) with
-| {FStar_Parser_AST.d = decl; FStar_Parser_AST.drange = _87_226; FStar_Parser_AST.doc = fsdoc; FStar_Parser_AST.quals = _87_223; FStar_Parser_AST.attrs = _87_221} -> begin
-(
-
-let _87_229 = (let _187_103 = (let _187_102 = (string_of_decl' d.FStar_Parser_AST.d)
-in (code_wrap _187_102))
-in (w _187_103))
-in (
-
-let _87_237 = (match (fsdoc) with
-| Some (doc, _kw) -> begin
-(w (Prims.strcat "\n" doc))
-end
-| _87_236 -> begin
-=======
 let uu____557 = d
 in (match (uu____557) with
 | {FStar_Parser_AST.d = decl; FStar_Parser_AST.drange = uu____559; FStar_Parser_AST.doc = fsdoc; FStar_Parser_AST.quals = uu____561; FStar_Parser_AST.attrs = uu____562} -> begin
@@ -418,7 +246,6 @@
 (w (Prims.strcat "\n" doc))
 end
 | uu____579 -> begin
->>>>>>> 1915064d
 ()
 end);
 (w "");
@@ -431,19 +258,12 @@
 
 
 let document_toplevel = (fun name topdecl -> (match (topdecl.FStar_Parser_AST.d) with
-<<<<<<< HEAD
-| FStar_Parser_AST.TopLevelModule (_87_242) -> begin
-(match (topdecl.FStar_Parser_AST.doc) with
-| Some (doc, kw) -> begin
-(match ((FStar_List.tryFind (fun _87_250 -> (match (_87_250) with
-=======
 | FStar_Parser_AST.TopLevelModule (uu____598) -> begin
 (match (topdecl.FStar_Parser_AST.doc) with
 | Some (doc, kw) -> begin
 (
 
 let uu____616 = (FStar_List.tryFind (fun uu____622 -> (match (uu____622) with
->>>>>>> 1915064d
 | (k, v) -> begin
 (k = "summary")
 end)) kw)
@@ -451,11 +271,7 @@
 | None -> begin
 ((None), (Some (doc)))
 end
-<<<<<<< HEAD
-| Some (_87_253, summary) -> begin
-=======
 | Some (uu____635, summary) -> begin
->>>>>>> 1915064d
 ((Some (summary)), (Some (doc)))
 end))
 end
@@ -463,28 +279,13 @@
 ((None), (None))
 end)
 end
-<<<<<<< HEAD
-| _87_259 -> begin
-(Prims.raise (FStar_Syntax_Syntax.Err ("Not a TopLevelModule")))
-=======
 | uu____643 -> begin
 (Prims.raise (FStar_Errors.Err ("Not a TopLevelModule")))
->>>>>>> 1915064d
 end))
 
 
 let document_module : FStar_Parser_AST.modul  ->  FStar_Ident.lid = (fun m -> (
 
-<<<<<<< HEAD
-let _87_274 = (match (m) with
-| FStar_Parser_AST.Module (n, d) -> begin
-((n), (d), ("module"))
-end
-| FStar_Parser_AST.Interface (n, d, _87_268) -> begin
-((n), (d), ("interface"))
-end)
-in (match (_87_274) with
-=======
 let uu____651 = (match (m) with
 | FStar_Parser_AST.Module (n, d) -> begin
 ((n), (d), ("module"))
@@ -493,7 +294,6 @@
 ((n), (d), ("interface"))
 end)
 in (match (uu____651) with
->>>>>>> 1915064d
 | (name, decls, _mt) -> begin
 (
 
@@ -517,13 +317,8 @@
 let no_comment = "fsdoc: no-comment-found"
 in (
 
-<<<<<<< HEAD
-let _87_286 = (document_toplevel name top_decl)
-in (match (_87_286) with
-=======
 let uu____695 = (document_toplevel name top_decl)
 in (match (uu____695) with
->>>>>>> 1915064d
 | (summary, comment) -> begin
 (
 
@@ -543,34 +338,6 @@
 | None -> begin
 no_comment
 end)
-<<<<<<< HEAD
-in (
-
-let _87_295 = (let _187_110 = (FStar_Util.format "# module %s" ((name.FStar_Ident.str)::[]))
-in (w _187_110))
-in (
-
-let _87_297 = (let _187_111 = (FStar_Util.format "%s\n" ((summary)::[]))
-in (w _187_111))
-in (
-
-let _87_299 = (let _187_112 = (FStar_Util.format "%s\n" ((comment)::[]))
-in (w _187_112))
-in (
-
-let _87_301 = (FStar_List.iter (document_decl w) other_decls)
-in (
-
-let _87_303 = (FStar_Util.close_file fd)
-in name)))))))
-end)))))))
-end
-| None -> begin
-(let _187_114 = (let _187_113 = (FStar_Util.format1 "No singleton toplevel in module %s" name.FStar_Ident.str)
-in FStar_Syntax_Syntax.Err (_187_113))
-in (Prims.raise _187_114))
-end)
-=======
 in ((w (FStar_Util.format "# module %s" ((name.FStar_Ident.str)::[])));
 (w (FStar_Util.format "%s\n" ((summary)::[])));
 (w (FStar_Util.format "%s\n" ((comment)::[])));
@@ -583,7 +350,6 @@
 | None -> begin
 (Prims.raise (FStar_Errors.Err ((FStar_Util.format1 "No singleton toplevel in module %s" name.FStar_Ident.str))))
 end))
->>>>>>> 1915064d
 end)))
 
 
@@ -599,18 +365,10 @@
 in (
 
 let fd = (FStar_Util.open_file_for_writing on)
-<<<<<<< HEAD
-in (
-
-let _87_313 = (FStar_List.iter (fun m -> (let _187_119 = (FStar_Util.format "%s\n" ((m.FStar_Ident.str)::[]))
-in (FStar_Util.append_to_file fd _187_119))) mods)
-in (FStar_Util.close_file fd)))))))
-=======
 in ((FStar_List.iter (fun m -> (let _0_671 = (FStar_Util.format "%s\n" ((m.FStar_Ident.str)::[]))
 in (FStar_Util.append_to_file fd _0_671))) mods);
 (FStar_Util.close_file fd);
 ))))))
->>>>>>> 1915064d
-
-
-
+
+
+
