
open Prims

let one_toplevel : FStar_Parser_AST.decl Prims.list  ->  (FStar_Parser_AST.decl * FStar_Parser_AST.decl Prims.list) Prims.option = (fun decls -> (

let _85_10 = (FStar_List.partition (fun d -> (match (d.FStar_Parser_AST.d) with
| FStar_Parser_AST.TopLevelModule (_85_4) -> begin
true
end
| _85_7 -> begin
false
end)) decls)
in (match (_85_10) with
| (top, nontops) -> begin
(match (top) with
| (t)::[] -> begin
Some (((t), (nontops)))
end
| _85_15 -> begin
None
end)
end)))


type mforest =
| Leaf of (Prims.string * Prims.string)
| Branch of mforest FStar_Util.smap


let is_Leaf = (fun _discr_ -> (match (_discr_) with
| Leaf (_) -> begin
true
end
| _ -> begin
false
end))


let is_Branch = (fun _discr_ -> (match (_discr_) with
| Branch (_) -> begin
true
end
| _ -> begin
false
end))


let ___Leaf____0 = (fun projectee -> (match (projectee) with
| Leaf (_85_18) -> begin
_85_18
end))


let ___Branch____0 = (fun projectee -> (match (projectee) with
| Branch (_85_21) -> begin
_85_21
end))


let htree : mforest FStar_Util.smap = (FStar_Util.smap_create (Prims.parse_int "50"))


let string_of_optiont = (fun f y xo -> (match (xo) with
| Some (x) -> begin
(f x)
end
| None -> begin
y
end))


<<<<<<< HEAD
let string_of_fsdoco : (Prims.string * (Prims.string * Prims.string) Prims.list) Prims.option  ->  Prims.string = (fun d -> (string_of_optiont (fun x -> (let _183_42 = (let _183_41 = (FStar_Parser_AST.string_of_fsdoc x)
in (Prims.strcat _183_41 "*)"))
in (Prims.strcat "(*" _183_42))) "" d))
=======
let string_of_fsdoco : (Prims.string * (Prims.string * Prims.string) Prims.list) Prims.option  ->  Prims.string = (fun d -> (string_of_optiont (fun x -> (let _182_42 = (let _182_41 = (FStar_Parser_AST.string_of_fsdoc x)
in (Prims.strcat _182_41 "*)"))
in (Prims.strcat "(*" _182_42))) "" d))
>>>>>>> 325d5cd9


let string_of_termo : FStar_Parser_AST.term Prims.option  ->  Prims.string = (fun t -> (string_of_optiont FStar_Parser_AST.term_to_string "" t))


let code_wrap : Prims.string  ->  Prims.string = (fun s -> (Prims.strcat "```fsharp\n" (Prims.strcat s "\n```\n")))


let string_of_tycon : FStar_Parser_AST.tycon  ->  Prims.string = (fun tycon -> (match (tycon) with
| FStar_Parser_AST.TyconAbstract (_85_34) -> begin
"abstract"
end
| FStar_Parser_AST.TyconAbbrev (_85_37) -> begin
"abbrev"
end
| FStar_Parser_AST.TyconRecord (id, _bb, _ko, fields) -> begin
<<<<<<< HEAD
(let _183_57 = (let _183_56 = (let _183_55 = (let _183_54 = (FStar_All.pipe_right fields (FStar_List.map (fun _85_48 -> (match (_85_48) with
| (id, t, doco) -> begin
(let _183_53 = (string_of_fsdoco doco)
in (let _183_52 = (let _183_51 = (let _183_50 = (FStar_Parser_AST.term_to_string t)
in (Prims.strcat ":" _183_50))
in (Prims.strcat id.FStar_Ident.idText _183_51))
in (Prims.strcat _183_53 _183_52)))
end))))
in (FStar_All.pipe_right _183_54 (FStar_String.concat "; ")))
in (Prims.strcat _183_55 " }"))
in (Prims.strcat " = { " _183_56))
in (Prims.strcat id.FStar_Ident.idText _183_57))
end
| FStar_Parser_AST.TyconVariant (id, _bb, _ko, vars) -> begin
(let _183_65 = (let _183_64 = (let _183_63 = (FStar_All.pipe_right vars (FStar_List.map (fun _85_59 -> (match (_85_59) with
| (id, trmo, doco, u) -> begin
(let _183_62 = (string_of_fsdoco doco)
in (let _183_61 = (let _183_60 = (let _183_59 = (string_of_optiont FStar_Parser_AST.term_to_string "" trmo)
in (Prims.strcat ":" _183_59))
in (Prims.strcat id.FStar_Ident.idText _183_60))
in (Prims.strcat _183_62 _183_61)))
end))))
in (FStar_All.pipe_right _183_63 (FStar_String.concat " | ")))
in (Prims.strcat " = " _183_64))
in (Prims.strcat id.FStar_Ident.idText _183_65))
=======
(let _182_57 = (let _182_56 = (let _182_55 = (let _182_54 = (FStar_All.pipe_right fields (FStar_List.map (fun _84_48 -> (match (_84_48) with
| (id, t, doco) -> begin
(let _182_53 = (string_of_fsdoco doco)
in (let _182_52 = (let _182_51 = (let _182_50 = (FStar_Parser_AST.term_to_string t)
in (Prims.strcat ":" _182_50))
in (Prims.strcat id.FStar_Ident.idText _182_51))
in (Prims.strcat _182_53 _182_52)))
end))))
in (FStar_All.pipe_right _182_54 (FStar_String.concat "; ")))
in (Prims.strcat _182_55 " }"))
in (Prims.strcat " = { " _182_56))
in (Prims.strcat id.FStar_Ident.idText _182_57))
end
| FStar_Parser_AST.TyconVariant (id, _bb, _ko, vars) -> begin
(let _182_65 = (let _182_64 = (let _182_63 = (FStar_All.pipe_right vars (FStar_List.map (fun _84_59 -> (match (_84_59) with
| (id, trmo, doco, u) -> begin
(let _182_62 = (string_of_fsdoco doco)
in (let _182_61 = (let _182_60 = (let _182_59 = (string_of_optiont FStar_Parser_AST.term_to_string "" trmo)
in (Prims.strcat ":" _182_59))
in (Prims.strcat id.FStar_Ident.idText _182_60))
in (Prims.strcat _182_62 _182_61)))
end))))
in (FStar_All.pipe_right _182_63 (FStar_String.concat " | ")))
in (Prims.strcat " = " _182_64))
in (Prims.strcat id.FStar_Ident.idText _182_65))
>>>>>>> 325d5cd9
end))


let string_of_decl' : FStar_Parser_AST.decl'  ->  Prims.string = (fun d -> (match (d) with
| FStar_Parser_AST.TopLevelModule (l) -> begin
(Prims.strcat "module " l.FStar_Ident.str)
end
| FStar_Parser_AST.Open (l) -> begin
(Prims.strcat "open " l.FStar_Ident.str)
end
| FStar_Parser_AST.Include (l) -> begin
(Prims.strcat "include " l.FStar_Ident.str)
end
| FStar_Parser_AST.ModuleAbbrev (i, l) -> begin
(Prims.strcat "module " (Prims.strcat i.FStar_Ident.idText (Prims.strcat " = " l.FStar_Ident.str)))
end
<<<<<<< HEAD
| FStar_Parser_AST.KindAbbrev (i, _85_71, _85_73) -> begin
(Prims.strcat "kind " i.FStar_Ident.idText)
end
| FStar_Parser_AST.TopLevelLet (_85_77, pats) -> begin
(

let termty = (FStar_List.map (fun _85_83 -> (match (_85_83) with
| (p, t) -> begin
(let _183_70 = (FStar_Parser_AST.pat_to_string p)
in (let _183_69 = (FStar_Parser_AST.term_to_string t)
in ((_183_70), (_183_69))))
end)) pats)
in (

let termty' = (FStar_List.map (fun _85_87 -> (match (_85_87) with
=======
| FStar_Parser_AST.KindAbbrev (i, _84_73, _84_75) -> begin
(Prims.strcat "kind " i.FStar_Ident.idText)
end
| FStar_Parser_AST.TopLevelLet (_84_79, pats) -> begin
(

let termty = (FStar_List.map (fun _84_85 -> (match (_84_85) with
| (p, t) -> begin
(let _182_70 = (FStar_Parser_AST.pat_to_string p)
in (let _182_69 = (FStar_Parser_AST.term_to_string t)
in ((_182_70), (_182_69))))
end)) pats)
in (

let termty' = (FStar_List.map (fun _84_89 -> (match (_84_89) with
>>>>>>> 325d5cd9
| (p, t) -> begin
(Prims.strcat p (Prims.strcat ":" t))
end)) termty)
in (Prims.strcat "let " (FStar_String.concat ", " termty'))))
end
<<<<<<< HEAD
| FStar_Parser_AST.Main (_85_90) -> begin
"main ..."
end
| FStar_Parser_AST.Assume (i, t) -> begin
(let _183_74 = (let _183_73 = (let _183_72 = (FStar_Parser_AST.term_to_string t)
in (Prims.strcat ":" _183_72))
in (Prims.strcat i.FStar_Ident.idText _183_73))
in (Prims.strcat "assume " _183_74))
end
| FStar_Parser_AST.Tycon (_85_97, tys) -> begin
(let _183_80 = (let _183_79 = (FStar_All.pipe_right tys (FStar_List.map (fun _85_103 -> (match (_85_103) with
| (t, d) -> begin
(let _183_78 = (string_of_tycon t)
in (let _183_77 = (let _183_76 = (string_of_fsdoco d)
in (Prims.strcat " " _183_76))
in (Prims.strcat _183_78 _183_77)))
end))))
in (FStar_All.pipe_right _183_79 (FStar_String.concat " and ")))
in (Prims.strcat "type " _183_80))
end
| FStar_Parser_AST.Val (i, t) -> begin
(let _183_83 = (let _183_82 = (let _183_81 = (FStar_Parser_AST.term_to_string t)
in (Prims.strcat ":" _183_81))
in (Prims.strcat i.FStar_Ident.idText _183_82))
in (Prims.strcat "val " _183_83))
end
| FStar_Parser_AST.Exception (i, _85_110) -> begin
=======
| FStar_Parser_AST.Main (_84_92) -> begin
"main ..."
end
| FStar_Parser_AST.Assume (i, t) -> begin
(let _182_74 = (let _182_73 = (let _182_72 = (FStar_Parser_AST.term_to_string t)
in (Prims.strcat ":" _182_72))
in (Prims.strcat i.FStar_Ident.idText _182_73))
in (Prims.strcat "assume " _182_74))
end
| FStar_Parser_AST.Tycon (_84_99, tys) -> begin
(let _182_80 = (let _182_79 = (FStar_All.pipe_right tys (FStar_List.map (fun _84_105 -> (match (_84_105) with
| (t, d) -> begin
(let _182_78 = (string_of_tycon t)
in (let _182_77 = (let _182_76 = (string_of_fsdoco d)
in (Prims.strcat " " _182_76))
in (Prims.strcat _182_78 _182_77)))
end))))
in (FStar_All.pipe_right _182_79 (FStar_String.concat " and ")))
in (Prims.strcat "type " _182_80))
end
| FStar_Parser_AST.Val (i, t) -> begin
(let _182_83 = (let _182_82 = (let _182_81 = (FStar_Parser_AST.term_to_string t)
in (Prims.strcat ":" _182_81))
in (Prims.strcat i.FStar_Ident.idText _182_82))
in (Prims.strcat "val " _182_83))
end
| FStar_Parser_AST.Exception (i, _84_112) -> begin
>>>>>>> 325d5cd9
(Prims.strcat "exception " i.FStar_Ident.idText)
end
| (FStar_Parser_AST.NewEffect (FStar_Parser_AST.DefineEffect (i, _, _, _, _))) | (FStar_Parser_AST.NewEffect (FStar_Parser_AST.RedefineEffect (i, _, _))) -> begin
(Prims.strcat "new_effect " i.FStar_Ident.idText)
end
| (FStar_Parser_AST.NewEffectForFree (FStar_Parser_AST.DefineEffect (i, _, _, _, _))) | (FStar_Parser_AST.NewEffectForFree (FStar_Parser_AST.RedefineEffect (i, _, _))) -> begin
(Prims.strcat "new_effect_for_free " i.FStar_Ident.idText)
end
<<<<<<< HEAD
| FStar_Parser_AST.SubEffect (_85_152) -> begin
"sub_effect"
end
| FStar_Parser_AST.Pragma (_85_155) -> begin
"pragma"
end
| FStar_Parser_AST.Fsdoc (comm, _85_159) -> begin
=======
| FStar_Parser_AST.SubEffect (_84_154) -> begin
"sub_effect"
end
| FStar_Parser_AST.Pragma (_84_157) -> begin
"pragma"
end
| FStar_Parser_AST.Fsdoc (comm, _84_161) -> begin
>>>>>>> 325d5cd9
comm
end))


let decl_documented : FStar_Parser_AST.decl  ->  Prims.bool = (fun d -> (

let tycon_documented = (fun tt -> (

let tyconvars_documented = (fun tycon -> (match (tycon) with
| (FStar_Parser_AST.TyconAbstract (_)) | (FStar_Parser_AST.TyconAbbrev (_)) -> begin
false
end
<<<<<<< HEAD
| FStar_Parser_AST.TyconRecord (_85_174, _85_176, _85_178, fields) -> begin
(FStar_List.existsb (fun _85_185 -> (match (_85_185) with
=======
| FStar_Parser_AST.TyconRecord (_84_176, _84_178, _84_180, fields) -> begin
(FStar_List.existsb (fun _84_187 -> (match (_84_187) with
>>>>>>> 325d5cd9
| (_id, _t, doco) -> begin
(FStar_Util.is_some doco)
end)) fields)
end
<<<<<<< HEAD
| FStar_Parser_AST.TyconVariant (_85_187, _85_189, _85_191, vars) -> begin
(FStar_List.existsb (fun _85_199 -> (match (_85_199) with
=======
| FStar_Parser_AST.TyconVariant (_84_189, _84_191, _84_193, vars) -> begin
(FStar_List.existsb (fun _84_201 -> (match (_84_201) with
>>>>>>> 325d5cd9
| (_id, _t, doco, _u) -> begin
(FStar_Util.is_some doco)
end)) vars)
end))
<<<<<<< HEAD
in (FStar_List.existsb (fun _85_202 -> (match (_85_202) with
=======
in (FStar_List.existsb (fun _84_204 -> (match (_84_204) with
>>>>>>> 325d5cd9
| (tycon, doco) -> begin
((tyconvars_documented tycon) || (FStar_Util.is_some doco))
end)) tt)))
in (match (d.FStar_Parser_AST.doc) with
<<<<<<< HEAD
| Some (_85_204) -> begin
true
end
| _85_207 -> begin
(match (d.FStar_Parser_AST.d) with
| FStar_Parser_AST.Fsdoc (_85_209) -> begin
true
end
| FStar_Parser_AST.Tycon (_85_212, ty) -> begin
(tycon_documented ty)
end
| _85_217 -> begin
=======
| Some (_84_206) -> begin
true
end
| _84_209 -> begin
(match (d.FStar_Parser_AST.d) with
| FStar_Parser_AST.Fsdoc (_84_211) -> begin
true
end
| FStar_Parser_AST.Tycon (_84_214, ty) -> begin
(tycon_documented ty)
end
| _84_219 -> begin
>>>>>>> 325d5cd9
false
end)
end)))


let document_decl : (Prims.string  ->  Prims.unit)  ->  FStar_Parser_AST.decl  ->  Prims.unit = (fun w d -> if (decl_documented d) then begin
(

<<<<<<< HEAD
let _85_228 = d
in (match (_85_228) with
| {FStar_Parser_AST.d = decl; FStar_Parser_AST.drange = _85_226; FStar_Parser_AST.doc = fsdoc; FStar_Parser_AST.quals = _85_223; FStar_Parser_AST.attrs = _85_221} -> begin
(

let _85_229 = (let _183_103 = (let _183_102 = (string_of_decl' d.FStar_Parser_AST.d)
in (code_wrap _183_102))
in (w _183_103))
in (

let _85_237 = (match (fsdoc) with
| Some (doc, _kw) -> begin
(w (Prims.strcat "\n" doc))
end
| _85_236 -> begin
=======
let _84_230 = d
in (match (_84_230) with
| {FStar_Parser_AST.d = decl; FStar_Parser_AST.drange = _84_228; FStar_Parser_AST.doc = fsdoc; FStar_Parser_AST.quals = _84_225; FStar_Parser_AST.attrs = _84_223} -> begin
(

let _84_231 = (let _182_103 = (let _182_102 = (string_of_decl' d.FStar_Parser_AST.d)
in (code_wrap _182_102))
in (w _182_103))
in (

let _84_239 = (match (fsdoc) with
| Some (doc, _kw) -> begin
(w (Prims.strcat "\n" doc))
end
| _84_238 -> begin
>>>>>>> 325d5cd9
()
end)
in (w "")))
end))
end else begin
()
end)


let document_toplevel = (fun name topdecl -> (match (topdecl.FStar_Parser_AST.d) with
<<<<<<< HEAD
| FStar_Parser_AST.TopLevelModule (_85_242) -> begin
(match (topdecl.FStar_Parser_AST.doc) with
| Some (doc, kw) -> begin
(match ((FStar_List.tryFind (fun _85_250 -> (match (_85_250) with
=======
| FStar_Parser_AST.TopLevelModule (_84_244) -> begin
(match (topdecl.FStar_Parser_AST.doc) with
| Some (doc, kw) -> begin
(match ((FStar_List.tryFind (fun _84_252 -> (match (_84_252) with
>>>>>>> 325d5cd9
| (k, v) -> begin
(k = "summary")
end)) kw)) with
| None -> begin
((None), (Some (doc)))
end
<<<<<<< HEAD
| Some (_85_253, summary) -> begin
=======
| Some (_84_255, summary) -> begin
>>>>>>> 325d5cd9
((Some (summary)), (Some (doc)))
end)
end
| None -> begin
((None), (None))
end)
end
<<<<<<< HEAD
| _85_259 -> begin
=======
| _84_261 -> begin
>>>>>>> 325d5cd9
(Prims.raise (FStar_Syntax_Syntax.Err ("Not a TopLevelModule")))
end))


let document_module : FStar_Parser_AST.modul  ->  FStar_Ident.lid = (fun m -> (

<<<<<<< HEAD
let _85_274 = (match (m) with
| FStar_Parser_AST.Module (n, d) -> begin
((n), (d), ("module"))
end
| FStar_Parser_AST.Interface (n, d, _85_268) -> begin
((n), (d), ("interface"))
end)
in (match (_85_274) with
=======
let _84_276 = (match (m) with
| FStar_Parser_AST.Module (n, d) -> begin
((n), (d), ("module"))
end
| FStar_Parser_AST.Interface (n, d, _84_270) -> begin
((n), (d), ("interface"))
end)
in (match (_84_276) with
>>>>>>> 325d5cd9
| (name, decls, _mt) -> begin
(match ((one_toplevel decls)) with
| Some (top_decl, other_decls) -> begin
(

let on = (FStar_Options.prepend_output_dir (Prims.strcat name.FStar_Ident.str ".md"))
in (

let fd = (FStar_Util.open_file_for_writing on)
in (

let w = (FStar_Util.append_to_file fd)
in (

let no_summary = "fsdoc: no-summary-found"
in (

let no_comment = "fsdoc: no-comment-found"
in (

<<<<<<< HEAD
let _85_286 = (document_toplevel name top_decl)
in (match (_85_286) with
=======
let _84_288 = (document_toplevel name top_decl)
in (match (_84_288) with
>>>>>>> 325d5cd9
| (summary, comment) -> begin
(

let summary = (match (summary) with
| Some (s) -> begin
s
end
| None -> begin
no_summary
end)
in (

let comment = (match (comment) with
| Some (s) -> begin
s
end
| None -> begin
no_comment
end)
in (

<<<<<<< HEAD
let _85_295 = (let _183_110 = (FStar_Util.format "# module %s" ((name.FStar_Ident.str)::[]))
in (w _183_110))
in (

let _85_297 = (let _183_111 = (FStar_Util.format "%s\n" ((summary)::[]))
in (w _183_111))
in (

let _85_299 = (let _183_112 = (FStar_Util.format "%s\n" ((comment)::[]))
in (w _183_112))
in (

let _85_301 = (FStar_List.iter (document_decl w) other_decls)
in (

let _85_303 = (FStar_Util.close_file fd)
=======
let _84_297 = (let _182_110 = (FStar_Util.format "# module %s" ((name.FStar_Ident.str)::[]))
in (w _182_110))
in (

let _84_299 = (let _182_111 = (FStar_Util.format "%s\n" ((summary)::[]))
in (w _182_111))
in (

let _84_301 = (let _182_112 = (FStar_Util.format "%s\n" ((comment)::[]))
in (w _182_112))
in (

let _84_303 = (FStar_List.iter (document_decl w) other_decls)
in (

let _84_305 = (FStar_Util.close_file fd)
>>>>>>> 325d5cd9
in name)))))))
end)))))))
end
| None -> begin
<<<<<<< HEAD
(let _183_114 = (let _183_113 = (FStar_Util.format1 "No singleton toplevel in module %s" name.FStar_Ident.str)
in FStar_Syntax_Syntax.Err (_183_113))
in (Prims.raise _183_114))
=======
(let _182_114 = (let _182_113 = (FStar_Util.format1 "No singleton toplevel in module %s" name.FStar_Ident.str)
in FStar_Syntax_Syntax.Err (_182_113))
in (Prims.raise _182_114))
>>>>>>> 325d5cd9
end)
end)))


let generate : Prims.string Prims.list  ->  Prims.unit = (fun files -> (

let modules = (FStar_List.collect (fun fn -> (let _182_118 = (FStar_Parser_Driver.parse_file fn)
in (Prims.fst _182_118))) files)
in (

let mods = (FStar_List.map document_module modules)
in (

let on = (FStar_Options.prepend_output_dir "index.md")
in (

let fd = (FStar_Util.open_file_for_writing on)
in (

<<<<<<< HEAD
let _85_313 = (FStar_List.iter (fun m -> (let _183_119 = (FStar_Util.format "%s\n" ((m.FStar_Ident.str)::[]))
in (FStar_Util.append_to_file fd _183_119))) mods)
=======
let _84_315 = (FStar_List.iter (fun m -> (let _182_120 = (FStar_Util.format "%s\n" ((m.FStar_Ident.str)::[]))
in (FStar_Util.append_to_file fd _182_120))) mods)
>>>>>>> 325d5cd9
in (FStar_Util.close_file fd)))))))



<|MERGE_RESOLUTION|>--- conflicted
+++ resolved
@@ -69,15 +69,9 @@
 end))
 
 
-<<<<<<< HEAD
-let string_of_fsdoco : (Prims.string * (Prims.string * Prims.string) Prims.list) Prims.option  ->  Prims.string = (fun d -> (string_of_optiont (fun x -> (let _183_42 = (let _183_41 = (FStar_Parser_AST.string_of_fsdoc x)
-in (Prims.strcat _183_41 "*)"))
-in (Prims.strcat "(*" _183_42))) "" d))
-=======
-let string_of_fsdoco : (Prims.string * (Prims.string * Prims.string) Prims.list) Prims.option  ->  Prims.string = (fun d -> (string_of_optiont (fun x -> (let _182_42 = (let _182_41 = (FStar_Parser_AST.string_of_fsdoc x)
-in (Prims.strcat _182_41 "*)"))
-in (Prims.strcat "(*" _182_42))) "" d))
->>>>>>> 325d5cd9
+let string_of_fsdoco : (Prims.string * (Prims.string * Prims.string) Prims.list) Prims.option  ->  Prims.string = (fun d -> (string_of_optiont (fun x -> (let _184_42 = (let _184_41 = (FStar_Parser_AST.string_of_fsdoc x)
+in (Prims.strcat _184_41 "*)"))
+in (Prims.strcat "(*" _184_42))) "" d))
 
 
 let string_of_termo : FStar_Parser_AST.term Prims.option  ->  Prims.string = (fun t -> (string_of_optiont FStar_Parser_AST.term_to_string "" t))
@@ -94,59 +88,31 @@
 "abbrev"
 end
 | FStar_Parser_AST.TyconRecord (id, _bb, _ko, fields) -> begin
-<<<<<<< HEAD
-(let _183_57 = (let _183_56 = (let _183_55 = (let _183_54 = (FStar_All.pipe_right fields (FStar_List.map (fun _85_48 -> (match (_85_48) with
+(let _184_57 = (let _184_56 = (let _184_55 = (let _184_54 = (FStar_All.pipe_right fields (FStar_List.map (fun _85_48 -> (match (_85_48) with
 | (id, t, doco) -> begin
-(let _183_53 = (string_of_fsdoco doco)
-in (let _183_52 = (let _183_51 = (let _183_50 = (FStar_Parser_AST.term_to_string t)
-in (Prims.strcat ":" _183_50))
-in (Prims.strcat id.FStar_Ident.idText _183_51))
-in (Prims.strcat _183_53 _183_52)))
+(let _184_53 = (string_of_fsdoco doco)
+in (let _184_52 = (let _184_51 = (let _184_50 = (FStar_Parser_AST.term_to_string t)
+in (Prims.strcat ":" _184_50))
+in (Prims.strcat id.FStar_Ident.idText _184_51))
+in (Prims.strcat _184_53 _184_52)))
 end))))
-in (FStar_All.pipe_right _183_54 (FStar_String.concat "; ")))
-in (Prims.strcat _183_55 " }"))
-in (Prims.strcat " = { " _183_56))
-in (Prims.strcat id.FStar_Ident.idText _183_57))
+in (FStar_All.pipe_right _184_54 (FStar_String.concat "; ")))
+in (Prims.strcat _184_55 " }"))
+in (Prims.strcat " = { " _184_56))
+in (Prims.strcat id.FStar_Ident.idText _184_57))
 end
 | FStar_Parser_AST.TyconVariant (id, _bb, _ko, vars) -> begin
-(let _183_65 = (let _183_64 = (let _183_63 = (FStar_All.pipe_right vars (FStar_List.map (fun _85_59 -> (match (_85_59) with
+(let _184_65 = (let _184_64 = (let _184_63 = (FStar_All.pipe_right vars (FStar_List.map (fun _85_59 -> (match (_85_59) with
 | (id, trmo, doco, u) -> begin
-(let _183_62 = (string_of_fsdoco doco)
-in (let _183_61 = (let _183_60 = (let _183_59 = (string_of_optiont FStar_Parser_AST.term_to_string "" trmo)
-in (Prims.strcat ":" _183_59))
-in (Prims.strcat id.FStar_Ident.idText _183_60))
-in (Prims.strcat _183_62 _183_61)))
+(let _184_62 = (string_of_fsdoco doco)
+in (let _184_61 = (let _184_60 = (let _184_59 = (string_of_optiont FStar_Parser_AST.term_to_string "" trmo)
+in (Prims.strcat ":" _184_59))
+in (Prims.strcat id.FStar_Ident.idText _184_60))
+in (Prims.strcat _184_62 _184_61)))
 end))))
-in (FStar_All.pipe_right _183_63 (FStar_String.concat " | ")))
-in (Prims.strcat " = " _183_64))
-in (Prims.strcat id.FStar_Ident.idText _183_65))
-=======
-(let _182_57 = (let _182_56 = (let _182_55 = (let _182_54 = (FStar_All.pipe_right fields (FStar_List.map (fun _84_48 -> (match (_84_48) with
-| (id, t, doco) -> begin
-(let _182_53 = (string_of_fsdoco doco)
-in (let _182_52 = (let _182_51 = (let _182_50 = (FStar_Parser_AST.term_to_string t)
-in (Prims.strcat ":" _182_50))
-in (Prims.strcat id.FStar_Ident.idText _182_51))
-in (Prims.strcat _182_53 _182_52)))
-end))))
-in (FStar_All.pipe_right _182_54 (FStar_String.concat "; ")))
-in (Prims.strcat _182_55 " }"))
-in (Prims.strcat " = { " _182_56))
-in (Prims.strcat id.FStar_Ident.idText _182_57))
-end
-| FStar_Parser_AST.TyconVariant (id, _bb, _ko, vars) -> begin
-(let _182_65 = (let _182_64 = (let _182_63 = (FStar_All.pipe_right vars (FStar_List.map (fun _84_59 -> (match (_84_59) with
-| (id, trmo, doco, u) -> begin
-(let _182_62 = (string_of_fsdoco doco)
-in (let _182_61 = (let _182_60 = (let _182_59 = (string_of_optiont FStar_Parser_AST.term_to_string "" trmo)
-in (Prims.strcat ":" _182_59))
-in (Prims.strcat id.FStar_Ident.idText _182_60))
-in (Prims.strcat _182_62 _182_61)))
-end))))
-in (FStar_All.pipe_right _182_63 (FStar_String.concat " | ")))
-in (Prims.strcat " = " _182_64))
-in (Prims.strcat id.FStar_Ident.idText _182_65))
->>>>>>> 325d5cd9
+in (FStar_All.pipe_right _184_63 (FStar_String.concat " | ")))
+in (Prims.strcat " = " _184_64))
+in (Prims.strcat id.FStar_Ident.idText _184_65))
 end))
 
 
@@ -163,101 +129,53 @@
 | FStar_Parser_AST.ModuleAbbrev (i, l) -> begin
 (Prims.strcat "module " (Prims.strcat i.FStar_Ident.idText (Prims.strcat " = " l.FStar_Ident.str)))
 end
-<<<<<<< HEAD
-| FStar_Parser_AST.KindAbbrev (i, _85_71, _85_73) -> begin
+| FStar_Parser_AST.KindAbbrev (i, _85_73, _85_75) -> begin
 (Prims.strcat "kind " i.FStar_Ident.idText)
 end
-| FStar_Parser_AST.TopLevelLet (_85_77, pats) -> begin
-(
-
-let termty = (FStar_List.map (fun _85_83 -> (match (_85_83) with
+| FStar_Parser_AST.TopLevelLet (_85_79, pats) -> begin
+(
+
+let termty = (FStar_List.map (fun _85_85 -> (match (_85_85) with
 | (p, t) -> begin
-(let _183_70 = (FStar_Parser_AST.pat_to_string p)
-in (let _183_69 = (FStar_Parser_AST.term_to_string t)
-in ((_183_70), (_183_69))))
+(let _184_70 = (FStar_Parser_AST.pat_to_string p)
+in (let _184_69 = (FStar_Parser_AST.term_to_string t)
+in ((_184_70), (_184_69))))
 end)) pats)
 in (
 
-let termty' = (FStar_List.map (fun _85_87 -> (match (_85_87) with
-=======
-| FStar_Parser_AST.KindAbbrev (i, _84_73, _84_75) -> begin
-(Prims.strcat "kind " i.FStar_Ident.idText)
-end
-| FStar_Parser_AST.TopLevelLet (_84_79, pats) -> begin
-(
-
-let termty = (FStar_List.map (fun _84_85 -> (match (_84_85) with
-| (p, t) -> begin
-(let _182_70 = (FStar_Parser_AST.pat_to_string p)
-in (let _182_69 = (FStar_Parser_AST.term_to_string t)
-in ((_182_70), (_182_69))))
-end)) pats)
-in (
-
-let termty' = (FStar_List.map (fun _84_89 -> (match (_84_89) with
->>>>>>> 325d5cd9
+let termty' = (FStar_List.map (fun _85_89 -> (match (_85_89) with
 | (p, t) -> begin
 (Prims.strcat p (Prims.strcat ":" t))
 end)) termty)
 in (Prims.strcat "let " (FStar_String.concat ", " termty'))))
 end
-<<<<<<< HEAD
-| FStar_Parser_AST.Main (_85_90) -> begin
+| FStar_Parser_AST.Main (_85_92) -> begin
 "main ..."
 end
 | FStar_Parser_AST.Assume (i, t) -> begin
-(let _183_74 = (let _183_73 = (let _183_72 = (FStar_Parser_AST.term_to_string t)
-in (Prims.strcat ":" _183_72))
-in (Prims.strcat i.FStar_Ident.idText _183_73))
-in (Prims.strcat "assume " _183_74))
-end
-| FStar_Parser_AST.Tycon (_85_97, tys) -> begin
-(let _183_80 = (let _183_79 = (FStar_All.pipe_right tys (FStar_List.map (fun _85_103 -> (match (_85_103) with
+(let _184_74 = (let _184_73 = (let _184_72 = (FStar_Parser_AST.term_to_string t)
+in (Prims.strcat ":" _184_72))
+in (Prims.strcat i.FStar_Ident.idText _184_73))
+in (Prims.strcat "assume " _184_74))
+end
+| FStar_Parser_AST.Tycon (_85_99, tys) -> begin
+(let _184_80 = (let _184_79 = (FStar_All.pipe_right tys (FStar_List.map (fun _85_105 -> (match (_85_105) with
 | (t, d) -> begin
-(let _183_78 = (string_of_tycon t)
-in (let _183_77 = (let _183_76 = (string_of_fsdoco d)
-in (Prims.strcat " " _183_76))
-in (Prims.strcat _183_78 _183_77)))
+(let _184_78 = (string_of_tycon t)
+in (let _184_77 = (let _184_76 = (string_of_fsdoco d)
+in (Prims.strcat " " _184_76))
+in (Prims.strcat _184_78 _184_77)))
 end))))
-in (FStar_All.pipe_right _183_79 (FStar_String.concat " and ")))
-in (Prims.strcat "type " _183_80))
+in (FStar_All.pipe_right _184_79 (FStar_String.concat " and ")))
+in (Prims.strcat "type " _184_80))
 end
 | FStar_Parser_AST.Val (i, t) -> begin
-(let _183_83 = (let _183_82 = (let _183_81 = (FStar_Parser_AST.term_to_string t)
-in (Prims.strcat ":" _183_81))
-in (Prims.strcat i.FStar_Ident.idText _183_82))
-in (Prims.strcat "val " _183_83))
-end
-| FStar_Parser_AST.Exception (i, _85_110) -> begin
-=======
-| FStar_Parser_AST.Main (_84_92) -> begin
-"main ..."
-end
-| FStar_Parser_AST.Assume (i, t) -> begin
-(let _182_74 = (let _182_73 = (let _182_72 = (FStar_Parser_AST.term_to_string t)
-in (Prims.strcat ":" _182_72))
-in (Prims.strcat i.FStar_Ident.idText _182_73))
-in (Prims.strcat "assume " _182_74))
-end
-| FStar_Parser_AST.Tycon (_84_99, tys) -> begin
-(let _182_80 = (let _182_79 = (FStar_All.pipe_right tys (FStar_List.map (fun _84_105 -> (match (_84_105) with
-| (t, d) -> begin
-(let _182_78 = (string_of_tycon t)
-in (let _182_77 = (let _182_76 = (string_of_fsdoco d)
-in (Prims.strcat " " _182_76))
-in (Prims.strcat _182_78 _182_77)))
-end))))
-in (FStar_All.pipe_right _182_79 (FStar_String.concat " and ")))
-in (Prims.strcat "type " _182_80))
-end
-| FStar_Parser_AST.Val (i, t) -> begin
-(let _182_83 = (let _182_82 = (let _182_81 = (FStar_Parser_AST.term_to_string t)
-in (Prims.strcat ":" _182_81))
-in (Prims.strcat i.FStar_Ident.idText _182_82))
-in (Prims.strcat "val " _182_83))
-end
-| FStar_Parser_AST.Exception (i, _84_112) -> begin
->>>>>>> 325d5cd9
+(let _184_83 = (let _184_82 = (let _184_81 = (FStar_Parser_AST.term_to_string t)
+in (Prims.strcat ":" _184_81))
+in (Prims.strcat i.FStar_Ident.idText _184_82))
+in (Prims.strcat "val " _184_83))
+end
+| FStar_Parser_AST.Exception (i, _85_112) -> begin
 (Prims.strcat "exception " i.FStar_Ident.idText)
 end
 | (FStar_Parser_AST.NewEffect (FStar_Parser_AST.DefineEffect (i, _, _, _, _))) | (FStar_Parser_AST.NewEffect (FStar_Parser_AST.RedefineEffect (i, _, _))) -> begin
@@ -266,23 +184,13 @@
 | (FStar_Parser_AST.NewEffectForFree (FStar_Parser_AST.DefineEffect (i, _, _, _, _))) | (FStar_Parser_AST.NewEffectForFree (FStar_Parser_AST.RedefineEffect (i, _, _))) -> begin
 (Prims.strcat "new_effect_for_free " i.FStar_Ident.idText)
 end
-<<<<<<< HEAD
-| FStar_Parser_AST.SubEffect (_85_152) -> begin
+| FStar_Parser_AST.SubEffect (_85_154) -> begin
 "sub_effect"
 end
-| FStar_Parser_AST.Pragma (_85_155) -> begin
+| FStar_Parser_AST.Pragma (_85_157) -> begin
 "pragma"
 end
-| FStar_Parser_AST.Fsdoc (comm, _85_159) -> begin
-=======
-| FStar_Parser_AST.SubEffect (_84_154) -> begin
-"sub_effect"
-end
-| FStar_Parser_AST.Pragma (_84_157) -> begin
-"pragma"
-end
-| FStar_Parser_AST.Fsdoc (comm, _84_161) -> begin
->>>>>>> 325d5cd9
+| FStar_Parser_AST.Fsdoc (comm, _85_161) -> begin
 comm
 end))
 
@@ -295,64 +203,35 @@
 | (FStar_Parser_AST.TyconAbstract (_)) | (FStar_Parser_AST.TyconAbbrev (_)) -> begin
 false
 end
-<<<<<<< HEAD
-| FStar_Parser_AST.TyconRecord (_85_174, _85_176, _85_178, fields) -> begin
-(FStar_List.existsb (fun _85_185 -> (match (_85_185) with
-=======
-| FStar_Parser_AST.TyconRecord (_84_176, _84_178, _84_180, fields) -> begin
-(FStar_List.existsb (fun _84_187 -> (match (_84_187) with
->>>>>>> 325d5cd9
+| FStar_Parser_AST.TyconRecord (_85_176, _85_178, _85_180, fields) -> begin
+(FStar_List.existsb (fun _85_187 -> (match (_85_187) with
 | (_id, _t, doco) -> begin
 (FStar_Util.is_some doco)
 end)) fields)
 end
-<<<<<<< HEAD
-| FStar_Parser_AST.TyconVariant (_85_187, _85_189, _85_191, vars) -> begin
-(FStar_List.existsb (fun _85_199 -> (match (_85_199) with
-=======
-| FStar_Parser_AST.TyconVariant (_84_189, _84_191, _84_193, vars) -> begin
-(FStar_List.existsb (fun _84_201 -> (match (_84_201) with
->>>>>>> 325d5cd9
+| FStar_Parser_AST.TyconVariant (_85_189, _85_191, _85_193, vars) -> begin
+(FStar_List.existsb (fun _85_201 -> (match (_85_201) with
 | (_id, _t, doco, _u) -> begin
 (FStar_Util.is_some doco)
 end)) vars)
 end))
-<<<<<<< HEAD
-in (FStar_List.existsb (fun _85_202 -> (match (_85_202) with
-=======
-in (FStar_List.existsb (fun _84_204 -> (match (_84_204) with
->>>>>>> 325d5cd9
+in (FStar_List.existsb (fun _85_204 -> (match (_85_204) with
 | (tycon, doco) -> begin
 ((tyconvars_documented tycon) || (FStar_Util.is_some doco))
 end)) tt)))
 in (match (d.FStar_Parser_AST.doc) with
-<<<<<<< HEAD
-| Some (_85_204) -> begin
-true
-end
-| _85_207 -> begin
+| Some (_85_206) -> begin
+true
+end
+| _85_209 -> begin
 (match (d.FStar_Parser_AST.d) with
-| FStar_Parser_AST.Fsdoc (_85_209) -> begin
-true
-end
-| FStar_Parser_AST.Tycon (_85_212, ty) -> begin
+| FStar_Parser_AST.Fsdoc (_85_211) -> begin
+true
+end
+| FStar_Parser_AST.Tycon (_85_214, ty) -> begin
 (tycon_documented ty)
 end
-| _85_217 -> begin
-=======
-| Some (_84_206) -> begin
-true
-end
-| _84_209 -> begin
-(match (d.FStar_Parser_AST.d) with
-| FStar_Parser_AST.Fsdoc (_84_211) -> begin
-true
-end
-| FStar_Parser_AST.Tycon (_84_214, ty) -> begin
-(tycon_documented ty)
-end
-| _84_219 -> begin
->>>>>>> 325d5cd9
+| _85_219 -> begin
 false
 end)
 end)))
@@ -361,39 +240,21 @@
 let document_decl : (Prims.string  ->  Prims.unit)  ->  FStar_Parser_AST.decl  ->  Prims.unit = (fun w d -> if (decl_documented d) then begin
 (
 
-<<<<<<< HEAD
-let _85_228 = d
-in (match (_85_228) with
-| {FStar_Parser_AST.d = decl; FStar_Parser_AST.drange = _85_226; FStar_Parser_AST.doc = fsdoc; FStar_Parser_AST.quals = _85_223; FStar_Parser_AST.attrs = _85_221} -> begin
-(
-
-let _85_229 = (let _183_103 = (let _183_102 = (string_of_decl' d.FStar_Parser_AST.d)
-in (code_wrap _183_102))
-in (w _183_103))
-in (
-
-let _85_237 = (match (fsdoc) with
+let _85_230 = d
+in (match (_85_230) with
+| {FStar_Parser_AST.d = decl; FStar_Parser_AST.drange = _85_228; FStar_Parser_AST.doc = fsdoc; FStar_Parser_AST.quals = _85_225; FStar_Parser_AST.attrs = _85_223} -> begin
+(
+
+let _85_231 = (let _184_103 = (let _184_102 = (string_of_decl' d.FStar_Parser_AST.d)
+in (code_wrap _184_102))
+in (w _184_103))
+in (
+
+let _85_239 = (match (fsdoc) with
 | Some (doc, _kw) -> begin
 (w (Prims.strcat "\n" doc))
 end
-| _85_236 -> begin
-=======
-let _84_230 = d
-in (match (_84_230) with
-| {FStar_Parser_AST.d = decl; FStar_Parser_AST.drange = _84_228; FStar_Parser_AST.doc = fsdoc; FStar_Parser_AST.quals = _84_225; FStar_Parser_AST.attrs = _84_223} -> begin
-(
-
-let _84_231 = (let _182_103 = (let _182_102 = (string_of_decl' d.FStar_Parser_AST.d)
-in (code_wrap _182_102))
-in (w _182_103))
-in (
-
-let _84_239 = (match (fsdoc) with
-| Some (doc, _kw) -> begin
-(w (Prims.strcat "\n" doc))
-end
-| _84_238 -> begin
->>>>>>> 325d5cd9
+| _85_238 -> begin
 ()
 end)
 in (w "")))
@@ -404,28 +265,17 @@
 
 
 let document_toplevel = (fun name topdecl -> (match (topdecl.FStar_Parser_AST.d) with
-<<<<<<< HEAD
-| FStar_Parser_AST.TopLevelModule (_85_242) -> begin
+| FStar_Parser_AST.TopLevelModule (_85_244) -> begin
 (match (topdecl.FStar_Parser_AST.doc) with
 | Some (doc, kw) -> begin
-(match ((FStar_List.tryFind (fun _85_250 -> (match (_85_250) with
-=======
-| FStar_Parser_AST.TopLevelModule (_84_244) -> begin
-(match (topdecl.FStar_Parser_AST.doc) with
-| Some (doc, kw) -> begin
-(match ((FStar_List.tryFind (fun _84_252 -> (match (_84_252) with
->>>>>>> 325d5cd9
+(match ((FStar_List.tryFind (fun _85_252 -> (match (_85_252) with
 | (k, v) -> begin
 (k = "summary")
 end)) kw)) with
 | None -> begin
 ((None), (Some (doc)))
 end
-<<<<<<< HEAD
-| Some (_85_253, summary) -> begin
-=======
-| Some (_84_255, summary) -> begin
->>>>>>> 325d5cd9
+| Some (_85_255, summary) -> begin
 ((Some (summary)), (Some (doc)))
 end)
 end
@@ -433,36 +283,21 @@
 ((None), (None))
 end)
 end
-<<<<<<< HEAD
-| _85_259 -> begin
-=======
-| _84_261 -> begin
->>>>>>> 325d5cd9
+| _85_261 -> begin
 (Prims.raise (FStar_Syntax_Syntax.Err ("Not a TopLevelModule")))
 end))
 
 
 let document_module : FStar_Parser_AST.modul  ->  FStar_Ident.lid = (fun m -> (
 
-<<<<<<< HEAD
-let _85_274 = (match (m) with
+let _85_276 = (match (m) with
 | FStar_Parser_AST.Module (n, d) -> begin
 ((n), (d), ("module"))
 end
-| FStar_Parser_AST.Interface (n, d, _85_268) -> begin
+| FStar_Parser_AST.Interface (n, d, _85_270) -> begin
 ((n), (d), ("interface"))
 end)
-in (match (_85_274) with
-=======
-let _84_276 = (match (m) with
-| FStar_Parser_AST.Module (n, d) -> begin
-((n), (d), ("module"))
-end
-| FStar_Parser_AST.Interface (n, d, _84_270) -> begin
-((n), (d), ("interface"))
-end)
-in (match (_84_276) with
->>>>>>> 325d5cd9
+in (match (_85_276) with
 | (name, decls, _mt) -> begin
 (match ((one_toplevel decls)) with
 | Some (top_decl, other_decls) -> begin
@@ -483,13 +318,8 @@
 let no_comment = "fsdoc: no-comment-found"
 in (
 
-<<<<<<< HEAD
-let _85_286 = (document_toplevel name top_decl)
-in (match (_85_286) with
-=======
-let _84_288 = (document_toplevel name top_decl)
-in (match (_84_288) with
->>>>>>> 325d5cd9
+let _85_288 = (document_toplevel name top_decl)
+in (match (_85_288) with
 | (summary, comment) -> begin
 (
 
@@ -511,62 +341,37 @@
 end)
 in (
 
-<<<<<<< HEAD
-let _85_295 = (let _183_110 = (FStar_Util.format "# module %s" ((name.FStar_Ident.str)::[]))
-in (w _183_110))
-in (
-
-let _85_297 = (let _183_111 = (FStar_Util.format "%s\n" ((summary)::[]))
-in (w _183_111))
-in (
-
-let _85_299 = (let _183_112 = (FStar_Util.format "%s\n" ((comment)::[]))
-in (w _183_112))
-in (
-
-let _85_301 = (FStar_List.iter (document_decl w) other_decls)
-in (
-
-let _85_303 = (FStar_Util.close_file fd)
-=======
-let _84_297 = (let _182_110 = (FStar_Util.format "# module %s" ((name.FStar_Ident.str)::[]))
-in (w _182_110))
-in (
-
-let _84_299 = (let _182_111 = (FStar_Util.format "%s\n" ((summary)::[]))
-in (w _182_111))
-in (
-
-let _84_301 = (let _182_112 = (FStar_Util.format "%s\n" ((comment)::[]))
-in (w _182_112))
-in (
-
-let _84_303 = (FStar_List.iter (document_decl w) other_decls)
-in (
-
-let _84_305 = (FStar_Util.close_file fd)
->>>>>>> 325d5cd9
+let _85_297 = (let _184_110 = (FStar_Util.format "# module %s" ((name.FStar_Ident.str)::[]))
+in (w _184_110))
+in (
+
+let _85_299 = (let _184_111 = (FStar_Util.format "%s\n" ((summary)::[]))
+in (w _184_111))
+in (
+
+let _85_301 = (let _184_112 = (FStar_Util.format "%s\n" ((comment)::[]))
+in (w _184_112))
+in (
+
+let _85_303 = (FStar_List.iter (document_decl w) other_decls)
+in (
+
+let _85_305 = (FStar_Util.close_file fd)
 in name)))))))
 end)))))))
 end
 | None -> begin
-<<<<<<< HEAD
-(let _183_114 = (let _183_113 = (FStar_Util.format1 "No singleton toplevel in module %s" name.FStar_Ident.str)
-in FStar_Syntax_Syntax.Err (_183_113))
-in (Prims.raise _183_114))
-=======
-(let _182_114 = (let _182_113 = (FStar_Util.format1 "No singleton toplevel in module %s" name.FStar_Ident.str)
-in FStar_Syntax_Syntax.Err (_182_113))
-in (Prims.raise _182_114))
->>>>>>> 325d5cd9
+(let _184_114 = (let _184_113 = (FStar_Util.format1 "No singleton toplevel in module %s" name.FStar_Ident.str)
+in FStar_Syntax_Syntax.Err (_184_113))
+in (Prims.raise _184_114))
 end)
 end)))
 
 
 let generate : Prims.string Prims.list  ->  Prims.unit = (fun files -> (
 
-let modules = (FStar_List.collect (fun fn -> (let _182_118 = (FStar_Parser_Driver.parse_file fn)
-in (Prims.fst _182_118))) files)
+let modules = (FStar_List.collect (fun fn -> (let _184_118 = (FStar_Parser_Driver.parse_file fn)
+in (Prims.fst _184_118))) files)
 in (
 
 let mods = (FStar_List.map document_module modules)
@@ -578,13 +383,8 @@
 let fd = (FStar_Util.open_file_for_writing on)
 in (
 
-<<<<<<< HEAD
-let _85_313 = (FStar_List.iter (fun m -> (let _183_119 = (FStar_Util.format "%s\n" ((m.FStar_Ident.str)::[]))
-in (FStar_Util.append_to_file fd _183_119))) mods)
-=======
-let _84_315 = (FStar_List.iter (fun m -> (let _182_120 = (FStar_Util.format "%s\n" ((m.FStar_Ident.str)::[]))
-in (FStar_Util.append_to_file fd _182_120))) mods)
->>>>>>> 325d5cd9
+let _85_315 = (FStar_List.iter (fun m -> (let _184_120 = (FStar_Util.format "%s\n" ((m.FStar_Ident.str)::[]))
+in (FStar_Util.append_to_file fd _184_120))) mods)
 in (FStar_Util.close_file fd)))))))
 
 
