--- conflicted
+++ resolved
@@ -508,15 +508,9 @@
 | FStar_Absyn_Syntax.Kind_delayed (_28_529, _28_531, _28_533) -> begin
 (Prims.raise (Err ("knd\' serialization unimplemented:2")))
 end))
-<<<<<<< HEAD
 and serialize_knd = (fun writer ast -> (let _94_307 = (FStar_Absyn_Util.compress_kind ast)
 in (serialize_syntax writer serialize_knd' _94_307)))
-and serialize_kabbrev = (fun writer ast -> (let _28_539 = (serialize_lident writer (Prims.fst ast))
-=======
-and serialize_knd = (fun writer ast -> (let _93_307 = (FStar_Absyn_Util.compress_kind ast)
-in (serialize_syntax writer serialize_knd' _93_307)))
 and serialize_kabbrev = (fun writer ast -> (let _28_540 = (serialize_lident writer (Prims.fst ast))
->>>>>>> 5832f8b4
 in (serialize_args writer (Prims.snd ast))))
 and serialize_lbname = (fun writer ast -> (serialize_either writer serialize_bvvdef serialize_lident ast))
 and serialize_letbindings = (fun writer ast -> (let f = (fun writer lb -> (let _28_549 = (serialize_lbname writer lb.FStar_Absyn_Syntax.lbname)
@@ -664,15 +658,9 @@
 in FStar_Absyn_Syntax.Exp_bvar (_94_410))
 end
 | 'b' -> begin
-<<<<<<< HEAD
 (let _94_414 = (let _94_413 = (deserialize_fvvar reader)
-in (let _94_412 = (let _28_609 = (let _94_411 = (reader.FStar_Util.read_bool ())
+in (let _94_412 = (let _28_610 = (let _94_411 = (reader.FStar_Util.read_bool ())
 in (FStar_All.pipe_left Prims.ignore _94_411))
-=======
-(let _93_414 = (let _93_413 = (deserialize_fvvar reader)
-in (let _93_412 = (let _28_610 = (let _93_411 = (reader.FStar_Util.read_bool ())
-in (FStar_All.pipe_left Prims.ignore _93_411))
->>>>>>> 5832f8b4
 in None)
 in (_94_413, _94_412)))
 in FStar_Absyn_Syntax.Exp_fvar (_94_414))
@@ -1059,19 +1047,11 @@
 in (let _28_883 = (serialize_formula writer fml)
 in (serialize_list writer serialize_qualifier qs))))
 end
-<<<<<<< HEAD
-| FStar_Absyn_Syntax.Sig_let (lbs, _28_886, l, quals) -> begin
-(let _28_891 = (writer.FStar_Util.write_char 'f')
-in (let _28_893 = (serialize_letbindings writer lbs)
-in (let _28_895 = (serialize_list writer serialize_lident l)
-in (let _94_554 = (FStar_All.pipe_right quals (FStar_Util.for_some (fun _28_1 -> (match (_28_1) with
-=======
 | FStar_Absyn_Syntax.Sig_let (lbs, _28_887, l, quals) -> begin
 (let _28_892 = (writer.FStar_Util.write_char 'f')
 in (let _28_894 = (serialize_letbindings writer lbs)
 in (let _28_896 = (serialize_list writer serialize_lident l)
-in (let _93_554 = (FStar_All.pipe_right quals (FStar_Util.for_some (fun _28_1 -> (match (_28_1) with
->>>>>>> 5832f8b4
+in (let _94_554 = (FStar_All.pipe_right quals (FStar_Util.for_some (fun _28_1 -> (match (_28_1) with
 | FStar_Absyn_Syntax.HasMaskedEffect -> begin
 true
 end
@@ -1220,23 +1200,13 @@
 in (let _28_989 = (serialize_sigelts writer ast.FStar_Absyn_Syntax.exports)
 in (writer.FStar_Util.write_bool ast.FStar_Absyn_Syntax.is_interface)))))
 
-<<<<<<< HEAD
 let deserialize_modul = (fun reader -> (let m = (let _94_631 = (deserialize_lident reader)
 in (let _94_630 = (deserialize_sigelts reader)
 in (let _94_629 = (deserialize_sigelts reader)
 in (let _94_628 = (reader.FStar_Util.read_bool ())
 in {FStar_Absyn_Syntax.name = _94_631; FStar_Absyn_Syntax.declarations = _94_630; FStar_Absyn_Syntax.exports = _94_629; FStar_Absyn_Syntax.is_interface = _94_628; FStar_Absyn_Syntax.is_deserialized = true}))))
-in (let _28_992 = m
-in {FStar_Absyn_Syntax.name = _28_992.FStar_Absyn_Syntax.name; FStar_Absyn_Syntax.declarations = m.FStar_Absyn_Syntax.exports; FStar_Absyn_Syntax.exports = _28_992.FStar_Absyn_Syntax.exports; FStar_Absyn_Syntax.is_interface = _28_992.FStar_Absyn_Syntax.is_interface; FStar_Absyn_Syntax.is_deserialized = _28_992.FStar_Absyn_Syntax.is_deserialized})))
-=======
-let deserialize_modul = (fun reader -> (let m = (let _93_631 = (deserialize_lident reader)
-in (let _93_630 = (deserialize_sigelts reader)
-in (let _93_629 = (deserialize_sigelts reader)
-in (let _93_628 = (reader.FStar_Util.read_bool ())
-in {FStar_Absyn_Syntax.name = _93_631; FStar_Absyn_Syntax.declarations = _93_630; FStar_Absyn_Syntax.exports = _93_629; FStar_Absyn_Syntax.is_interface = _93_628; FStar_Absyn_Syntax.is_deserialized = true}))))
 in (let _28_993 = m
 in {FStar_Absyn_Syntax.name = _28_993.FStar_Absyn_Syntax.name; FStar_Absyn_Syntax.declarations = m.FStar_Absyn_Syntax.exports; FStar_Absyn_Syntax.exports = _28_993.FStar_Absyn_Syntax.exports; FStar_Absyn_Syntax.is_interface = _28_993.FStar_Absyn_Syntax.is_interface; FStar_Absyn_Syntax.is_deserialized = _28_993.FStar_Absyn_Syntax.is_deserialized})))
->>>>>>> 5832f8b4
-
-
-
+
+
+
