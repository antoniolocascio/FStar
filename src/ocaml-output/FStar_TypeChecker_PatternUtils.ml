open Prims
type lcomp_with_binder =
  (FStar_Syntax_Syntax.bv FStar_Pervasives_Native.option *
    FStar_Syntax_Syntax.lcomp)
let rec (elaborate_pat :
  FStar_TypeChecker_Env.env ->
    FStar_Syntax_Syntax.pat -> FStar_Syntax_Syntax.pat)
  =
  fun env  ->
    fun p  ->
      let maybe_dot inaccessible a r =
        if inaccessible
        then
          FStar_Syntax_Syntax.withinfo
            (FStar_Syntax_Syntax.Pat_dot_term (a, FStar_Syntax_Syntax.tun)) r
        else FStar_Syntax_Syntax.withinfo (FStar_Syntax_Syntax.Pat_var a) r
         in
      match p.FStar_Syntax_Syntax.v with
      | FStar_Syntax_Syntax.Pat_cons (fv,pats) ->
          let pats1 =
            FStar_List.map
              (fun uu____86  ->
                 match uu____86 with
                 | (p1,imp) ->
                     let uu____101 = elaborate_pat env p1  in
                     (uu____101, imp)) pats
             in
          let uu____103 =
            FStar_TypeChecker_Env.lookup_datacon env
              (fv.FStar_Syntax_Syntax.fv_name).FStar_Syntax_Syntax.v
             in
          (match uu____103 with
           | (uu____108,t) ->
               let uu____110 = FStar_Syntax_Util.arrow_formals t  in
               (match uu____110 with
                | (f,uu____126) ->
                    let rec aux formals pats2 =
                      match (formals, pats2) with
                      | ([],[]) -> []
                      | ([],uu____264::uu____265) ->
                          let uu____312 =
                            FStar_Ident.range_of_lid
                              (fv.FStar_Syntax_Syntax.fv_name).FStar_Syntax_Syntax.v
                             in
                          FStar_Errors.raise_error
                            (FStar_Errors.Fatal_TooManyPatternArguments,
                              "Too many pattern arguments") uu____312
                      | (uu____324::uu____325,[]) ->
                          FStar_All.pipe_right formals
                            (FStar_List.map
                               (fun uu____407  ->
                                  match uu____407 with
                                  | (t1,imp) ->
                                      (match imp with
                                       | FStar_Pervasives_Native.Some
                                           (FStar_Syntax_Syntax.Implicit
                                           inaccessible) ->
                                           let a =
                                             let uu____437 =
                                               let uu____440 =
                                                 FStar_Syntax_Syntax.range_of_bv
                                                   t1
                                                  in
                                               FStar_Pervasives_Native.Some
                                                 uu____440
                                                in
                                             FStar_Syntax_Syntax.new_bv
                                               uu____437
                                               FStar_Syntax_Syntax.tun
                                              in
                                           let r =
                                             FStar_Ident.range_of_lid
                                               (fv.FStar_Syntax_Syntax.fv_name).FStar_Syntax_Syntax.v
                                              in
                                           let uu____442 =
                                             maybe_dot inaccessible a r  in
                                           (uu____442, true)
                                       | uu____449 ->
                                           let uu____452 =
                                             let uu____458 =
                                               let uu____460 =
                                                 FStar_Syntax_Print.pat_to_string
                                                   p
                                                  in
                                               FStar_Util.format1
                                                 "Insufficient pattern arguments (%s)"
                                                 uu____460
                                                in
                                             (FStar_Errors.Fatal_InsufficientPatternArguments,
                                               uu____458)
                                              in
                                           let uu____464 =
                                             FStar_Ident.range_of_lid
                                               (fv.FStar_Syntax_Syntax.fv_name).FStar_Syntax_Syntax.v
                                              in
                                           FStar_Errors.raise_error uu____452
                                             uu____464)))
                      | (f1::formals',(p1,p_imp)::pats') ->
                          (match f1 with
                           | (uu____545,FStar_Pervasives_Native.Some
                              (FStar_Syntax_Syntax.Implicit inaccessible))
                               when inaccessible && p_imp ->
                               (match p1.FStar_Syntax_Syntax.v with
                                | FStar_Syntax_Syntax.Pat_dot_term uu____559
                                    ->
                                    let uu____566 = aux formals' pats'  in
                                    (p1, true) :: uu____566
                                | FStar_Syntax_Syntax.Pat_wild uu____587 ->
                                    let a =
                                      FStar_Syntax_Syntax.new_bv
                                        (FStar_Pervasives_Native.Some
                                           (p1.FStar_Syntax_Syntax.p))
                                        FStar_Syntax_Syntax.tun
                                       in
                                    let p2 =
                                      let uu____592 =
                                        FStar_Ident.range_of_lid
                                          (fv.FStar_Syntax_Syntax.fv_name).FStar_Syntax_Syntax.v
                                         in
                                      maybe_dot inaccessible a uu____592  in
                                    let uu____593 = aux formals' pats'  in
                                    (p2, true) :: uu____593
                                | uu____614 ->
                                    let uu____615 =
                                      let uu____621 =
                                        let uu____623 =
                                          FStar_Syntax_Print.pat_to_string p1
                                           in
                                        FStar_Util.format1
                                          "This pattern (%s) binds an inaccesible argument; use a wildcard ('_') pattern"
                                          uu____623
                                         in
                                      (FStar_Errors.Fatal_InsufficientPatternArguments,
                                        uu____621)
                                       in
                                    FStar_Errors.raise_error uu____615
                                      p1.FStar_Syntax_Syntax.p)
                           | (uu____636,FStar_Pervasives_Native.Some
                              (FStar_Syntax_Syntax.Implicit uu____637)) when
                               p_imp ->
                               let uu____641 = aux formals' pats'  in
                               (p1, true) :: uu____641
                           | (uu____662,FStar_Pervasives_Native.Some
                              (FStar_Syntax_Syntax.Implicit inaccessible)) ->
                               let a =
                                 FStar_Syntax_Syntax.new_bv
                                   (FStar_Pervasives_Native.Some
                                      (p1.FStar_Syntax_Syntax.p))
                                   FStar_Syntax_Syntax.tun
                                  in
                               let p2 =
                                 let uu____671 =
                                   FStar_Ident.range_of_lid
                                     (fv.FStar_Syntax_Syntax.fv_name).FStar_Syntax_Syntax.v
                                    in
                                 maybe_dot inaccessible a uu____671  in
                               let uu____672 = aux formals' pats2  in
                               (p2, true) :: uu____672
                           | (uu____693,imp) ->
                               let uu____699 =
                                 let uu____707 =
                                   FStar_Syntax_Syntax.is_implicit imp  in
                                 (p1, uu____707)  in
                               let uu____712 = aux formals' pats'  in
                               uu____699 :: uu____712)
                       in
<<<<<<< HEAD
                    let uu___90_729 = p  in
=======
                    let uu___73_729 = p  in
>>>>>>> 7a04d132
                    let uu____730 =
                      let uu____731 =
                        let uu____745 = aux f pats1  in (fv, uu____745)  in
                      FStar_Syntax_Syntax.Pat_cons uu____731  in
                    {
                      FStar_Syntax_Syntax.v = uu____730;
                      FStar_Syntax_Syntax.p =
<<<<<<< HEAD
                        (uu___90_729.FStar_Syntax_Syntax.p)
=======
                        (uu___73_729.FStar_Syntax_Syntax.p)
>>>>>>> 7a04d132
                    }))
      | uu____764 -> p
  
let (pat_as_exp :
  Prims.bool ->
    FStar_TypeChecker_Env.env ->
      FStar_Syntax_Syntax.pat ->
        (FStar_Syntax_Syntax.bv Prims.list * FStar_Syntax_Syntax.term *
          FStar_TypeChecker_Env.guard_t * FStar_Syntax_Syntax.pat))
  =
  fun introduce_bv_uvars  ->
    fun env  ->
      fun p  ->
        let intro_bv env1 x =
          if Prims.op_Negation introduce_bv_uvars
          then
<<<<<<< HEAD
            ((let uu___91_828 = x  in
              {
                FStar_Syntax_Syntax.ppname =
                  (uu___91_828.FStar_Syntax_Syntax.ppname);
                FStar_Syntax_Syntax.index =
                  (uu___91_828.FStar_Syntax_Syntax.index);
=======
            ((let uu___74_828 = x  in
              {
                FStar_Syntax_Syntax.ppname =
                  (uu___74_828.FStar_Syntax_Syntax.ppname);
                FStar_Syntax_Syntax.index =
                  (uu___74_828.FStar_Syntax_Syntax.index);
>>>>>>> 7a04d132
                FStar_Syntax_Syntax.sort = FStar_Syntax_Syntax.tun
              }), FStar_TypeChecker_Env.trivial_guard, env1)
          else
            (let uu____831 = FStar_Syntax_Util.type_u ()  in
             match uu____831 with
             | (t,uu____843) ->
                 let uu____844 =
                   let uu____857 = FStar_Syntax_Syntax.range_of_bv x  in
                   FStar_TypeChecker_Env.new_implicit_var_aux
                     "pattern bv type" uu____857 env1 t
                     FStar_Syntax_Syntax.Allow_untyped
                     FStar_Pervasives_Native.None
                    in
                 (match uu____844 with
                  | (t_x,uu____870,guard) ->
                      let x1 =
<<<<<<< HEAD
                        let uu___92_885 = x  in
                        {
                          FStar_Syntax_Syntax.ppname =
                            (uu___92_885.FStar_Syntax_Syntax.ppname);
                          FStar_Syntax_Syntax.index =
                            (uu___92_885.FStar_Syntax_Syntax.index);
=======
                        let uu___75_885 = x  in
                        {
                          FStar_Syntax_Syntax.ppname =
                            (uu___75_885.FStar_Syntax_Syntax.ppname);
                          FStar_Syntax_Syntax.index =
                            (uu___75_885.FStar_Syntax_Syntax.index);
>>>>>>> 7a04d132
                          FStar_Syntax_Syntax.sort = t_x
                        }  in
                      let uu____886 = FStar_TypeChecker_Env.push_bv env1 x1
                         in
                      (x1, guard, uu____886)))
           in
        let rec pat_as_arg_with_env env1 p1 =
          match p1.FStar_Syntax_Syntax.v with
          | FStar_Syntax_Syntax.Pat_constant c ->
              let e =
                match c with
                | FStar_Const.Const_int
                    (repr,FStar_Pervasives_Native.Some sw) ->
                    FStar_ToSyntax_ToSyntax.desugar_machine_integer
                      env1.FStar_TypeChecker_Env.dsenv repr sw
                      p1.FStar_Syntax_Syntax.p
                | uu____958 ->
                    FStar_Syntax_Syntax.mk
                      (FStar_Syntax_Syntax.Tm_constant c)
                      FStar_Pervasives_Native.None p1.FStar_Syntax_Syntax.p
                 in
              ([], [], [], env1, e, FStar_TypeChecker_Env.trivial_guard, p1)
          | FStar_Syntax_Syntax.Pat_dot_term (x,uu____966) ->
              let uu____971 = FStar_Syntax_Util.type_u ()  in
              (match uu____971 with
               | (k,uu____997) ->
                   let uu____998 =
                     let uu____1011 = FStar_Syntax_Syntax.range_of_bv x  in
                     FStar_TypeChecker_Env.new_implicit_var_aux
                       "pat_dot_term type" uu____1011 env1 k
                       FStar_Syntax_Syntax.Allow_untyped
                       FStar_Pervasives_Native.None
                      in
                   (match uu____998 with
                    | (t,uu____1038,g) ->
                        let x1 =
<<<<<<< HEAD
                          let uu___93_1053 = x  in
                          {
                            FStar_Syntax_Syntax.ppname =
                              (uu___93_1053.FStar_Syntax_Syntax.ppname);
                            FStar_Syntax_Syntax.index =
                              (uu___93_1053.FStar_Syntax_Syntax.index);
=======
                          let uu___76_1053 = x  in
                          {
                            FStar_Syntax_Syntax.ppname =
                              (uu___76_1053.FStar_Syntax_Syntax.ppname);
                            FStar_Syntax_Syntax.index =
                              (uu___76_1053.FStar_Syntax_Syntax.index);
>>>>>>> 7a04d132
                            FStar_Syntax_Syntax.sort = t
                          }  in
                        let uu____1054 =
                          let uu____1067 = FStar_Syntax_Syntax.range_of_bv x1
                             in
                          FStar_TypeChecker_Env.new_implicit_var_aux
                            "pat_dot_term" uu____1067 env1 t
                            FStar_Syntax_Syntax.Allow_untyped
                            FStar_Pervasives_Native.None
                           in
                        (match uu____1054 with
                         | (e,uu____1094,g') ->
                             let p2 =
<<<<<<< HEAD
                               let uu___94_1111 = p1  in
=======
                               let uu___77_1111 = p1  in
>>>>>>> 7a04d132
                               {
                                 FStar_Syntax_Syntax.v =
                                   (FStar_Syntax_Syntax.Pat_dot_term (x1, e));
                                 FStar_Syntax_Syntax.p =
<<<<<<< HEAD
                                   (uu___94_1111.FStar_Syntax_Syntax.p)
=======
                                   (uu___77_1111.FStar_Syntax_Syntax.p)
>>>>>>> 7a04d132
                               }  in
                             let uu____1114 =
                               FStar_TypeChecker_Env.conj_guard g g'  in
                             ([], [], [], env1, e, uu____1114, p2))))
          | FStar_Syntax_Syntax.Pat_wild x ->
              let uu____1122 = intro_bv env1 x  in
              (match uu____1122 with
               | (x1,g,env2) ->
                   let e =
                     FStar_Syntax_Syntax.mk (FStar_Syntax_Syntax.Tm_name x1)
                       FStar_Pervasives_Native.None p1.FStar_Syntax_Syntax.p
                      in
                   ([x1], [], [x1], env2, e, g, p1))
          | FStar_Syntax_Syntax.Pat_var x ->
              let uu____1162 = intro_bv env1 x  in
              (match uu____1162 with
               | (x1,g,env2) ->
                   let e =
                     FStar_Syntax_Syntax.mk (FStar_Syntax_Syntax.Tm_name x1)
                       FStar_Pervasives_Native.None p1.FStar_Syntax_Syntax.p
                      in
                   ([x1], [x1], [], env2, e, g, p1))
          | FStar_Syntax_Syntax.Pat_cons (fv,pats) ->
              let uu____1221 =
                FStar_All.pipe_right pats
                  (FStar_List.fold_left
                     (fun uu____1360  ->
                        fun uu____1361  ->
                          match (uu____1360, uu____1361) with
                          | ((b,a,w,env2,args,guard,pats1),(p2,imp)) ->
                              let uu____1570 = pat_as_arg_with_env env2 p2
                                 in
                              (match uu____1570 with
                               | (b',a',w',env3,te,guard',pat) ->
                                   let arg =
                                     if imp
                                     then FStar_Syntax_Syntax.iarg te
                                     else FStar_Syntax_Syntax.as_arg te  in
                                   let uu____1649 =
                                     FStar_TypeChecker_Env.conj_guard guard
                                       guard'
                                      in
                                   ((b' :: b), (a' :: a), (w' :: w), env3,
                                     (arg :: args), uu____1649, ((pat, imp)
                                     :: pats1))))
                     ([], [], [], env1, [],
                       FStar_TypeChecker_Env.trivial_guard, []))
                 in
              (match uu____1221 with
               | (b,a,w,env2,args,guard,pats1) ->
                   let e =
                     let uu____1787 =
                       let uu____1792 = FStar_Syntax_Syntax.fv_to_tm fv  in
                       let uu____1793 =
                         FStar_All.pipe_right args FStar_List.rev  in
                       FStar_Syntax_Syntax.mk_Tm_app uu____1792 uu____1793
                        in
                     uu____1787 FStar_Pervasives_Native.None
                       p1.FStar_Syntax_Syntax.p
                      in
                   let uu____1798 =
                     FStar_All.pipe_right (FStar_List.rev b)
                       FStar_List.flatten
                      in
                   let uu____1809 =
                     FStar_All.pipe_right (FStar_List.rev a)
                       FStar_List.flatten
                      in
                   let uu____1820 =
                     FStar_All.pipe_right (FStar_List.rev w)
                       FStar_List.flatten
                      in
                   (uu____1798, uu____1809, uu____1820, env2, e, guard,
<<<<<<< HEAD
                     (let uu___95_1838 = p1  in
=======
                     (let uu___78_1838 = p1  in
>>>>>>> 7a04d132
                      {
                        FStar_Syntax_Syntax.v =
                          (FStar_Syntax_Syntax.Pat_cons
                             (fv, (FStar_List.rev pats1)));
                        FStar_Syntax_Syntax.p =
<<<<<<< HEAD
                          (uu___95_1838.FStar_Syntax_Syntax.p)
=======
                          (uu___78_1838.FStar_Syntax_Syntax.p)
>>>>>>> 7a04d132
                      })))
           in
        let one_pat env1 p1 =
          let p2 = elaborate_pat env1 p1  in
          let uu____1883 = pat_as_arg_with_env env1 p2  in
          match uu____1883 with
          | (b,a,w,env2,arg,guard,p3) ->
              let uu____1941 =
                FStar_All.pipe_right b
                  (FStar_Util.find_dup FStar_Syntax_Syntax.bv_eq)
                 in
              (match uu____1941 with
               | FStar_Pervasives_Native.Some x ->
                   let m = FStar_Syntax_Print.bv_to_string x  in
                   let err =
                     let uu____1975 =
                       FStar_Util.format1
                         "The pattern variable \"%s\" was used more than once"
                         m
                        in
                     (FStar_Errors.Fatal_NonLinearPatternVars, uu____1975)
                      in
                   FStar_Errors.raise_error err p3.FStar_Syntax_Syntax.p
               | uu____1997 -> (b, a, w, arg, guard, p3))
           in
        let uu____2006 = one_pat env p  in
        match uu____2006 with
        | (b,uu____2036,uu____2037,tm,guard,p1) -> (b, tm, guard, p1)
  <|MERGE_RESOLUTION|>--- conflicted
+++ resolved
@@ -164,11 +164,7 @@
                                let uu____712 = aux formals' pats'  in
                                uu____699 :: uu____712)
                        in
-<<<<<<< HEAD
-                    let uu___90_729 = p  in
-=======
                     let uu___73_729 = p  in
->>>>>>> 7a04d132
                     let uu____730 =
                       let uu____731 =
                         let uu____745 = aux f pats1  in (fv, uu____745)  in
@@ -176,11 +172,7 @@
                     {
                       FStar_Syntax_Syntax.v = uu____730;
                       FStar_Syntax_Syntax.p =
-<<<<<<< HEAD
-                        (uu___90_729.FStar_Syntax_Syntax.p)
-=======
                         (uu___73_729.FStar_Syntax_Syntax.p)
->>>>>>> 7a04d132
                     }))
       | uu____764 -> p
   
@@ -197,21 +189,12 @@
         let intro_bv env1 x =
           if Prims.op_Negation introduce_bv_uvars
           then
-<<<<<<< HEAD
-            ((let uu___91_828 = x  in
-              {
-                FStar_Syntax_Syntax.ppname =
-                  (uu___91_828.FStar_Syntax_Syntax.ppname);
-                FStar_Syntax_Syntax.index =
-                  (uu___91_828.FStar_Syntax_Syntax.index);
-=======
             ((let uu___74_828 = x  in
               {
                 FStar_Syntax_Syntax.ppname =
                   (uu___74_828.FStar_Syntax_Syntax.ppname);
                 FStar_Syntax_Syntax.index =
                   (uu___74_828.FStar_Syntax_Syntax.index);
->>>>>>> 7a04d132
                 FStar_Syntax_Syntax.sort = FStar_Syntax_Syntax.tun
               }), FStar_TypeChecker_Env.trivial_guard, env1)
           else
@@ -228,21 +211,12 @@
                  (match uu____844 with
                   | (t_x,uu____870,guard) ->
                       let x1 =
-<<<<<<< HEAD
-                        let uu___92_885 = x  in
-                        {
-                          FStar_Syntax_Syntax.ppname =
-                            (uu___92_885.FStar_Syntax_Syntax.ppname);
-                          FStar_Syntax_Syntax.index =
-                            (uu___92_885.FStar_Syntax_Syntax.index);
-=======
                         let uu___75_885 = x  in
                         {
                           FStar_Syntax_Syntax.ppname =
                             (uu___75_885.FStar_Syntax_Syntax.ppname);
                           FStar_Syntax_Syntax.index =
                             (uu___75_885.FStar_Syntax_Syntax.index);
->>>>>>> 7a04d132
                           FStar_Syntax_Syntax.sort = t_x
                         }  in
                       let uu____886 = FStar_TypeChecker_Env.push_bv env1 x1
@@ -279,21 +253,12 @@
                    (match uu____998 with
                     | (t,uu____1038,g) ->
                         let x1 =
-<<<<<<< HEAD
-                          let uu___93_1053 = x  in
-                          {
-                            FStar_Syntax_Syntax.ppname =
-                              (uu___93_1053.FStar_Syntax_Syntax.ppname);
-                            FStar_Syntax_Syntax.index =
-                              (uu___93_1053.FStar_Syntax_Syntax.index);
-=======
                           let uu___76_1053 = x  in
                           {
                             FStar_Syntax_Syntax.ppname =
                               (uu___76_1053.FStar_Syntax_Syntax.ppname);
                             FStar_Syntax_Syntax.index =
                               (uu___76_1053.FStar_Syntax_Syntax.index);
->>>>>>> 7a04d132
                             FStar_Syntax_Syntax.sort = t
                           }  in
                         let uu____1054 =
@@ -307,20 +272,12 @@
                         (match uu____1054 with
                          | (e,uu____1094,g') ->
                              let p2 =
-<<<<<<< HEAD
-                               let uu___94_1111 = p1  in
-=======
                                let uu___77_1111 = p1  in
->>>>>>> 7a04d132
                                {
                                  FStar_Syntax_Syntax.v =
                                    (FStar_Syntax_Syntax.Pat_dot_term (x1, e));
                                  FStar_Syntax_Syntax.p =
-<<<<<<< HEAD
-                                   (uu___94_1111.FStar_Syntax_Syntax.p)
-=======
                                    (uu___77_1111.FStar_Syntax_Syntax.p)
->>>>>>> 7a04d132
                                }  in
                              let uu____1114 =
                                FStar_TypeChecker_Env.conj_guard g g'  in
@@ -394,21 +351,13 @@
                        FStar_List.flatten
                       in
                    (uu____1798, uu____1809, uu____1820, env2, e, guard,
-<<<<<<< HEAD
-                     (let uu___95_1838 = p1  in
-=======
                      (let uu___78_1838 = p1  in
->>>>>>> 7a04d132
                       {
                         FStar_Syntax_Syntax.v =
                           (FStar_Syntax_Syntax.Pat_cons
                              (fv, (FStar_List.rev pats1)));
                         FStar_Syntax_Syntax.p =
-<<<<<<< HEAD
-                          (uu___95_1838.FStar_Syntax_Syntax.p)
-=======
                           (uu___78_1838.FStar_Syntax_Syntax.p)
->>>>>>> 7a04d132
                       })))
            in
         let one_pat env1 p1 =
