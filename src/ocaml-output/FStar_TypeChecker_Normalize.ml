--- conflicted
+++ resolved
@@ -19,12 +19,8 @@
   | Reify
   | CompressUvars
   | NoFullNorm
-<<<<<<< HEAD
-  | CheckNoUvars[@@deriving show]
-=======
   | CheckNoUvars
   | Unmeta
->>>>>>> ae00c432
 let uu___is_Beta: step -> Prims.bool =
   fun projectee  -> match projectee with | Beta  -> true | uu____19 -> false
 let uu___is_Iota: step -> Prims.bool =
@@ -91,14 +87,10 @@
 let uu___is_CheckNoUvars: step -> Prims.bool =
   fun projectee  ->
     match projectee with | CheckNoUvars  -> true | uu____149 -> false
-<<<<<<< HEAD
-type steps = step Prims.list[@@deriving show]
-=======
 let uu___is_Unmeta: step -> Prims.bool =
   fun projectee  ->
     match projectee with | Unmeta  -> true | uu____154 -> false
 type steps = step Prims.list
->>>>>>> ae00c432
 type primitive_step =
   {
   name: FStar_Ident.lid;
@@ -107,8 +99,7 @@
   interpretation:
     FStar_Range.range ->
       FStar_Syntax_Syntax.args ->
-        FStar_Syntax_Syntax.term FStar_Pervasives_Native.option;}[@@deriving
-                                                                   show]
+        FStar_Syntax_Syntax.term FStar_Pervasives_Native.option;}
 let __proj__Mkprimitive_step__item__name: primitive_step -> FStar_Ident.lid =
   fun projectee  ->
     match projectee with
@@ -148,7 +139,7 @@
                                                  FStar_Syntax_Syntax.memo,
   Prims.bool) FStar_Pervasives_Native.tuple4
   | Univ of FStar_Syntax_Syntax.universe
-  | Dummy[@@deriving show]
+  | Dummy
 let uu___is_Clos: closure -> Prims.bool =
   fun projectee  ->
     match projectee with | Clos _0 -> true | uu____308 -> false
@@ -167,13 +158,8 @@
   fun projectee  -> match projectee with | Univ _0 -> _0
 let uu___is_Dummy: closure -> Prims.bool =
   fun projectee  ->
-<<<<<<< HEAD
-    match projectee with | Dummy  -> true | uu____384 -> false
-type env = closure Prims.list[@@deriving show]
-=======
     match projectee with | Dummy  -> true | uu____389 -> false
 type env = closure Prims.list
->>>>>>> ae00c432
 let closure_to_string: closure -> Prims.string =
   fun uu___149_395  ->
     match uu___149_395 with
@@ -186,7 +172,7 @@
   steps: steps;
   tcenv: FStar_TypeChecker_Env.env;
   delta_level: FStar_TypeChecker_Env.delta_level Prims.list;
-  primitive_steps: primitive_step Prims.list;}[@@deriving show]
+  primitive_steps: primitive_step Prims.list;}
 let __proj__Mkcfg__item__steps: cfg -> steps =
   fun projectee  ->
     match projectee with
@@ -216,8 +202,8 @@
 type branches =
   (FStar_Syntax_Syntax.pat,FStar_Syntax_Syntax.term
                              FStar_Pervasives_Native.option,FStar_Syntax_Syntax.term)
-    FStar_Pervasives_Native.tuple3 Prims.list[@@deriving show]
-type subst_t = FStar_Syntax_Syntax.subst_elt Prims.list[@@deriving show]
+    FStar_Pervasives_Native.tuple3 Prims.list
+type subst_t = FStar_Syntax_Syntax.subst_elt Prims.list
 type stack_elt =
   | Arg of (closure,FStar_Syntax_Syntax.aqual,FStar_Range.range)
   FStar_Pervasives_Native.tuple3
@@ -243,7 +229,7 @@
                                      Prims.list)
   FStar_Pervasives_Native.tuple3
   | Debug of (FStar_Syntax_Syntax.term,FStar_Util.time)
-  FStar_Pervasives_Native.tuple2[@@deriving show]
+  FStar_Pervasives_Native.tuple2
 let uu___is_Arg: stack_elt -> Prims.bool =
   fun projectee  ->
     match projectee with | Arg _0 -> true | uu____641 -> false
@@ -324,7 +310,7 @@
   stack_elt ->
     (FStar_Syntax_Syntax.term,FStar_Util.time) FStar_Pervasives_Native.tuple2
   = fun projectee  -> match projectee with | Debug _0 -> _0
-type stack = stack_elt Prims.list[@@deriving show]
+type stack = stack_elt Prims.list
 let mk:
   'Auu____1071 .
     'Auu____1071 ->
