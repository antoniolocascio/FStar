--- conflicted
+++ resolved
@@ -3422,17 +3422,10 @@
            let b =
              let uu____12241 = FStar_Util.left lb.FStar_Syntax_Syntax.lbname
                 in
-<<<<<<< HEAD
-             (uu____12247, FStar_Pervasives_Native.None)  in
-           let uu____12250 = FStar_Syntax_Subst.open_term_1 b e'  in
-           (match uu____12250 with
-            | ((x,uu____12262),body) ->
-=======
              (uu____12241, FStar_Pervasives_Native.None)  in
            let uu____12244 = FStar_Syntax_Subst.open_term [b] e'  in
            (match uu____12244 with
             | ((x,uu____12268)::uu____12269,body) ->
->>>>>>> f6bed899
                 let suggested_name =
                   let attr =
                     FStar_Syntax_Util.get_attribute
@@ -3440,21 +3433,6 @@
                       lb.FStar_Syntax_Syntax.lbattrs
                      in
                   match attr with
-<<<<<<< HEAD
-                  | FStar_Pervasives_Native.Some ((str,uu____12277)::[]) ->
-                      let uu____12302 =
-                        let uu____12303 = FStar_Syntax_Subst.compress str  in
-                        uu____12303.FStar_Syntax_Syntax.n  in
-                      (match uu____12302 with
-                       | FStar_Syntax_Syntax.Tm_constant
-                           (FStar_Const.Const_string (s,uu____12309)) ->
-                           let id1 =
-                             let uu____12313 =
-                               let uu____12319 =
-                                 FStar_Syntax_Syntax.range_of_bv x  in
-                               (s, uu____12319)  in
-                             FStar_Ident.mk_ident uu____12313  in
-=======
                   | FStar_Pervasives_Native.Some ((str,uu____12298)::[]) ->
                       let uu____12323 =
                         let uu____12324 = FStar_Syntax_Subst.compress str  in
@@ -3468,7 +3446,6 @@
                                  FStar_Syntax_Syntax.range_of_bv x  in
                                (s, uu____12340)  in
                              FStar_Ident.mk_ident uu____12334  in
->>>>>>> f6bed899
                            let bv =
                              {
                                FStar_Syntax_Syntax.ppname = id1;
@@ -3478,34 +3455,11 @@
                              }  in
                            let bv1 = FStar_Syntax_Syntax.freshen_bv bv  in
                            FStar_Pervasives_Native.Some bv1
-<<<<<<< HEAD
-                       | uu____12324 -> FStar_Pervasives_Native.None)
-                  | FStar_Pervasives_Native.Some uu____12325 ->
-                      (FStar_Errors.log_issue top1.FStar_Syntax_Syntax.pos
-                         (FStar_Errors.Warning_UnrecognizedAttribute,
-                           "Ill-formed application of `rename_let`");
-                       FStar_Pervasives_Native.None)
-=======
                        | uu____12345 -> FStar_Pervasives_Native.None)
->>>>>>> f6bed899
                   | FStar_Pervasives_Native.None  ->
                       FStar_Pervasives_Native.None
                    in
                 let remove_attr1 attrs =
-<<<<<<< HEAD
-                  let uu____12345 =
-                    FStar_List.partition
-                      (fun attr  ->
-                         let uu____12357 =
-                           FStar_Syntax_Util.get_attribute
-                             FStar_Parser_Const.rename_let_attr [attr]
-                            in
-                         FStar_Util.is_some uu____12357)
-                      lb.FStar_Syntax_Syntax.lbattrs
-                     in
-                  match uu____12345 with
-                  | (uu____12362,other_attrs) -> other_attrs  in
-=======
                   let uu____12362 =
                     FStar_List.partition
                       (fun attr  ->
@@ -3518,7 +3472,6 @@
                      in
                   match uu____12362 with
                   | (uu____12379,other_attrs) -> other_attrs  in
->>>>>>> f6bed899
                 let maybe_rewritten_let =
                   match suggested_name with
                   | FStar_Pervasives_Native.None  ->
@@ -3526,23 +3479,6 @@
                         remove_attr1 lb.FStar_Syntax_Syntax.lbattrs  in
                       FStar_Syntax_Syntax.Tm_let
                         ((false,
-<<<<<<< HEAD
-                           [(let uu___1759_12390 = lb  in
-                             {
-                               FStar_Syntax_Syntax.lbname =
-                                 (uu___1759_12390.FStar_Syntax_Syntax.lbname);
-                               FStar_Syntax_Syntax.lbunivs =
-                                 (uu___1759_12390.FStar_Syntax_Syntax.lbunivs);
-                               FStar_Syntax_Syntax.lbtyp =
-                                 (uu___1759_12390.FStar_Syntax_Syntax.lbtyp);
-                               FStar_Syntax_Syntax.lbeff =
-                                 (uu___1759_12390.FStar_Syntax_Syntax.lbeff);
-                               FStar_Syntax_Syntax.lbdef =
-                                 (uu___1759_12390.FStar_Syntax_Syntax.lbdef);
-                               FStar_Syntax_Syntax.lbattrs = other_attrs;
-                               FStar_Syntax_Syntax.lbpos =
-                                 (uu___1759_12390.FStar_Syntax_Syntax.lbpos)
-=======
                            [(let uu___1758_12407 = lb  in
                              {
                                FStar_Syntax_Syntax.lbname =
@@ -3558,42 +3494,11 @@
                                FStar_Syntax_Syntax.lbattrs = other_attrs;
                                FStar_Syntax_Syntax.lbpos =
                                  (uu___1758_12407.FStar_Syntax_Syntax.lbpos)
->>>>>>> f6bed899
                              })]), e')
                   | FStar_Pervasives_Native.Some y ->
                       let other_attrs =
                         remove_attr1 lb.FStar_Syntax_Syntax.lbattrs  in
                       let rename =
-<<<<<<< HEAD
-                        let uu____12398 =
-                          let uu____12399 =
-                            let uu____12406 =
-                              FStar_Syntax_Syntax.bv_to_name y  in
-                            (x, uu____12406)  in
-                          FStar_Syntax_Syntax.NT uu____12399  in
-                        [uu____12398]  in
-                      let body1 =
-                        let uu____12412 =
-                          FStar_Syntax_Subst.subst rename body  in
-                        FStar_Syntax_Subst.close
-                          [(y, FStar_Pervasives_Native.None)] uu____12412
-                         in
-                      let lb1 =
-                        let uu___1766_12428 = lb  in
-                        {
-                          FStar_Syntax_Syntax.lbname = (FStar_Util.Inl y);
-                          FStar_Syntax_Syntax.lbunivs =
-                            (uu___1766_12428.FStar_Syntax_Syntax.lbunivs);
-                          FStar_Syntax_Syntax.lbtyp =
-                            (uu___1766_12428.FStar_Syntax_Syntax.lbtyp);
-                          FStar_Syntax_Syntax.lbeff =
-                            (uu___1766_12428.FStar_Syntax_Syntax.lbeff);
-                          FStar_Syntax_Syntax.lbdef =
-                            (uu___1766_12428.FStar_Syntax_Syntax.lbdef);
-                          FStar_Syntax_Syntax.lbattrs = other_attrs;
-                          FStar_Syntax_Syntax.lbpos =
-                            (uu___1766_12428.FStar_Syntax_Syntax.lbpos)
-=======
                         let uu____12415 =
                           let uu____12416 =
                             let uu____12423 =
@@ -3622,20 +3527,10 @@
                           FStar_Syntax_Syntax.lbattrs = other_attrs;
                           FStar_Syntax_Syntax.lbpos =
                             (uu___1765_12445.FStar_Syntax_Syntax.lbpos)
->>>>>>> f6bed899
                         }  in
                       FStar_Syntax_Syntax.Tm_let ((false, [lb1]), body1)
                    in
                 let top2 =
-<<<<<<< HEAD
-                  let uu___1770_12445 = top1  in
-                  {
-                    FStar_Syntax_Syntax.n = maybe_rewritten_let;
-                    FStar_Syntax_Syntax.pos =
-                      (uu___1770_12445.FStar_Syntax_Syntax.pos);
-                    FStar_Syntax_Syntax.vars =
-                      (uu___1770_12445.FStar_Syntax_Syntax.vars)
-=======
                   let uu___1769_12462 = top1  in
                   {
                     FStar_Syntax_Syntax.n = maybe_rewritten_let;
@@ -3643,51 +3538,20 @@
                       (uu___1769_12462.FStar_Syntax_Syntax.pos);
                     FStar_Syntax_Syntax.vars =
                       (uu___1769_12462.FStar_Syntax_Syntax.vars)
->>>>>>> f6bed899
                   }  in
                 term_as_mlexpr' g top2)
        | FStar_Syntax_Syntax.Tm_let ((is_rec,lbs),e') ->
            let top_level = FStar_Syntax_Syntax.is_top_level lbs  in
-<<<<<<< HEAD
-           let uu____12468 =
-             if is_rec
-             then FStar_Syntax_Subst.open_let_rec lbs e'
-             else
-               (let uu____12484 = FStar_Syntax_Syntax.is_top_level lbs  in
-                if uu____12484
-=======
            let uu____12485 =
              if is_rec
              then FStar_Syntax_Subst.open_let_rec lbs e'
              else
                (let uu____12501 = FStar_Syntax_Syntax.is_top_level lbs  in
                 if uu____12501
->>>>>>> f6bed899
                 then (lbs, e')
                 else
                   (let lb = FStar_List.hd lbs  in
                    let x =
-<<<<<<< HEAD
-                     let uu____12499 =
-                       FStar_Util.left lb.FStar_Syntax_Syntax.lbname  in
-                     FStar_Syntax_Syntax.freshen_bv uu____12499  in
-                   let lb1 =
-                     let uu___1784_12501 = lb  in
-                     {
-                       FStar_Syntax_Syntax.lbname = (FStar_Util.Inl x);
-                       FStar_Syntax_Syntax.lbunivs =
-                         (uu___1784_12501.FStar_Syntax_Syntax.lbunivs);
-                       FStar_Syntax_Syntax.lbtyp =
-                         (uu___1784_12501.FStar_Syntax_Syntax.lbtyp);
-                       FStar_Syntax_Syntax.lbeff =
-                         (uu___1784_12501.FStar_Syntax_Syntax.lbeff);
-                       FStar_Syntax_Syntax.lbdef =
-                         (uu___1784_12501.FStar_Syntax_Syntax.lbdef);
-                       FStar_Syntax_Syntax.lbattrs =
-                         (uu___1784_12501.FStar_Syntax_Syntax.lbattrs);
-                       FStar_Syntax_Syntax.lbpos =
-                         (uu___1784_12501.FStar_Syntax_Syntax.lbpos)
-=======
                      let uu____12516 =
                        FStar_Util.left lb.FStar_Syntax_Syntax.lbname  in
                      FStar_Syntax_Syntax.freshen_bv uu____12516  in
@@ -3707,7 +3571,6 @@
                          (uu___1783_12518.FStar_Syntax_Syntax.lbattrs);
                        FStar_Syntax_Syntax.lbpos =
                          (uu___1783_12518.FStar_Syntax_Syntax.lbpos)
->>>>>>> f6bed899
                      }  in
                    let e'1 =
                      FStar_Syntax_Subst.subst
@@ -3715,21 +3578,13 @@
                       in
                    ([lb1], e'1)))
               in
-<<<<<<< HEAD
-           (match uu____12468 with
-=======
            (match uu____12485 with
->>>>>>> f6bed899
             | (lbs1,e'1) ->
                 let lbs2 =
                   if top_level
                   then
                     let tcenv =
-<<<<<<< HEAD
-                      let uu____12526 =
-=======
                       let uu____12543 =
->>>>>>> f6bed899
                         FStar_Ident.lid_of_path
                           (FStar_List.append
                              (FStar_Pervasives_Native.fst
@@ -3739,34 +3594,12 @@
                           FStar_Range.dummyRange
                          in
                       FStar_TypeChecker_Env.set_current_module
-<<<<<<< HEAD
-                        g.FStar_Extraction_ML_UEnv.env_tcenv uu____12526
-=======
                         g.FStar_Extraction_ML_UEnv.env_tcenv uu____12543
->>>>>>> f6bed899
                        in
                     FStar_All.pipe_right lbs1
                       (FStar_List.map
                          (fun lb  ->
                             let lbdef =
-<<<<<<< HEAD
-                              let uu____12549 = FStar_Options.ml_ish ()  in
-                              if uu____12549
-                              then lb.FStar_Syntax_Syntax.lbdef
-                              else
-                                (let norm_call uu____12561 =
-                                   let uu____12562 =
-                                     let uu____12563 =
-                                       extraction_norm_steps ()  in
-                                     FStar_TypeChecker_Env.PureSubtermsWithinComputations
-                                       :: uu____12563
-                                      in
-                                   FStar_TypeChecker_Normalize.normalize
-                                     uu____12562 tcenv
-                                     lb.FStar_Syntax_Syntax.lbdef
-                                    in
-                                 let uu____12566 =
-=======
                               let uu____12566 = FStar_Options.ml_ish ()  in
                               if uu____12566
                               then lb.FStar_Syntax_Syntax.lbdef
@@ -3783,7 +3616,6 @@
                                      lb.FStar_Syntax_Syntax.lbdef
                                     in
                                  let uu____12583 =
->>>>>>> f6bed899
                                    (FStar_All.pipe_left
                                       (FStar_TypeChecker_Env.debug tcenv)
                                       (FStar_Options.Other "Extraction"))
@@ -3792,72 +3624,31 @@
                                         (FStar_TypeChecker_Env.debug tcenv)
                                         (FStar_Options.Other "ExtractNorm"))
                                     in
-<<<<<<< HEAD
-                                 if uu____12566
-                                 then
-                                   ((let uu____12576 =
-=======
                                  if uu____12583
                                  then
                                    ((let uu____12593 =
->>>>>>> f6bed899
                                        FStar_Syntax_Print.lbname_to_string
                                          lb.FStar_Syntax_Syntax.lbname
                                         in
                                      FStar_Util.print1
                                        "Starting to normalize top-level let %s\n"
-<<<<<<< HEAD
-                                       uu____12576);
-                                    (let a =
-                                       let uu____12582 =
-                                         let uu____12584 =
-=======
                                        uu____12593);
                                     (let a =
                                        let uu____12599 =
                                          let uu____12601 =
->>>>>>> f6bed899
                                            FStar_Syntax_Print.lbname_to_string
                                              lb.FStar_Syntax_Syntax.lbname
                                             in
                                          FStar_Util.format1
                                            "###(Time to normalize top-level let %s)"
-<<<<<<< HEAD
-                                           uu____12584
-                                          in
-                                       FStar_Util.measure_execution_time
-                                         uu____12582 norm_call
-=======
                                            uu____12601
                                           in
                                        FStar_Util.measure_execution_time
                                          uu____12599 norm_call
->>>>>>> f6bed899
                                         in
                                      a))
                                  else norm_call ())
                                in
-<<<<<<< HEAD
-                            let uu___1801_12591 = lb  in
-                            {
-                              FStar_Syntax_Syntax.lbname =
-                                (uu___1801_12591.FStar_Syntax_Syntax.lbname);
-                              FStar_Syntax_Syntax.lbunivs =
-                                (uu___1801_12591.FStar_Syntax_Syntax.lbunivs);
-                              FStar_Syntax_Syntax.lbtyp =
-                                (uu___1801_12591.FStar_Syntax_Syntax.lbtyp);
-                              FStar_Syntax_Syntax.lbeff =
-                                (uu___1801_12591.FStar_Syntax_Syntax.lbeff);
-                              FStar_Syntax_Syntax.lbdef = lbdef;
-                              FStar_Syntax_Syntax.lbattrs =
-                                (uu___1801_12591.FStar_Syntax_Syntax.lbattrs);
-                              FStar_Syntax_Syntax.lbpos =
-                                (uu___1801_12591.FStar_Syntax_Syntax.lbpos)
-                            }))
-                  else lbs1  in
-                let check_lb env uu____12644 =
-                  match uu____12644 with
-=======
                             let uu___1800_12608 = lb  in
                             {
                               FStar_Syntax_Syntax.lbname =
@@ -3877,34 +3668,18 @@
                   else lbs1  in
                 let check_lb env uu____12661 =
                   match uu____12661 with
->>>>>>> f6bed899
                   | (nm,(_lbname,f,(_t,(targs,polytype)),add_unit,e)) ->
                       let env1 =
                         FStar_List.fold_left
                           (fun env1  ->
-<<<<<<< HEAD
-                             fun uu____12800  ->
-                               match uu____12800 with
-                               | (a,uu____12808) ->
-=======
                              fun uu____12817  ->
                                match uu____12817 with
                                | (a,uu____12825) ->
->>>>>>> f6bed899
                                    FStar_Extraction_ML_UEnv.extend_ty env1 a
                                      FStar_Pervasives_Native.None) env targs
                          in
                       let expected_t = FStar_Pervasives_Native.snd polytype
                          in
-<<<<<<< HEAD
-                      let uu____12814 =
-                        check_term_as_mlexpr env1 e f expected_t  in
-                      (match uu____12814 with
-                       | (e1,ty) ->
-                           let uu____12825 =
-                             maybe_promote_effect e1 f expected_t  in
-                           (match uu____12825 with
-=======
                       let uu____12831 =
                         check_term_as_mlexpr env1 e f expected_t  in
                       (match uu____12831 with
@@ -3912,7 +3687,6 @@
                            let uu____12842 =
                              maybe_promote_effect e1 f expected_t  in
                            (match uu____12842 with
->>>>>>> f6bed899
                             | (e2,f1) ->
                                 let meta =
                                   match (f1, ty) with
@@ -3922,11 +3696,7 @@
                                   | (FStar_Extraction_ML_Syntax.E_GHOST
                                      ,FStar_Extraction_ML_Syntax.MLTY_Erased
                                      ) -> [FStar_Extraction_ML_Syntax.Erased]
-<<<<<<< HEAD
-                                  | uu____12837 -> []  in
-=======
                                   | uu____12854 -> []  in
->>>>>>> f6bed899
                                 (f1,
                                   {
                                     FStar_Extraction_ML_Syntax.mllb_name = nm;
@@ -3942,28 +3712,6 @@
                                   })))
                    in
                 let lbs3 = extract_lb_sig g (is_rec, lbs2)  in
-<<<<<<< HEAD
-                let uu____12868 =
-                  FStar_List.fold_right
-                    (fun lb  ->
-                       fun uu____12965  ->
-                         match uu____12965 with
-                         | (env,lbs4) ->
-                             let uu____13099 = lb  in
-                             (match uu____13099 with
-                              | (lbname,uu____13150,(t1,(uu____13152,polytype)),add_unit,uu____13155)
-                                  ->
-                                  let uu____13170 =
-                                    FStar_Extraction_ML_UEnv.extend_lb env
-                                      lbname t1 polytype add_unit true
-                                     in
-                                  (match uu____13170 with
-                                   | (env1,nm,uu____13211) ->
-                                       (env1, ((nm, lb) :: lbs4))))) lbs3
-                    (g, [])
-                   in
-                (match uu____12868 with
-=======
                 let uu____12885 =
                   FStar_List.fold_right
                     (fun lb  ->
@@ -3984,7 +3732,6 @@
                     (g, [])
                    in
                 (match uu____12885 with
->>>>>>> f6bed899
                  | (env_body,lbs4) ->
                      let env_def = if is_rec then env_body else g  in
                      let lbs5 =
@@ -3992,20 +3739,6 @@
                          (FStar_List.map (check_lb env_def))
                         in
                      let e'_rng = e'1.FStar_Syntax_Syntax.pos  in
-<<<<<<< HEAD
-                     let uu____13490 = term_as_mlexpr env_body e'1  in
-                     (match uu____13490 with
-                      | (e'2,f',t') ->
-                          let f =
-                            let uu____13507 =
-                              let uu____13510 =
-                                FStar_List.map FStar_Pervasives_Native.fst
-                                  lbs5
-                                 in
-                              f' :: uu____13510  in
-                            FStar_Extraction_ML_Util.join_l e'_rng
-                              uu____13507
-=======
                      let uu____13507 = term_as_mlexpr env_body e'1  in
                      (match uu____13507 with
                       | (e'2,f',t') ->
@@ -4018,24 +3751,11 @@
                               f' :: uu____13527  in
                             FStar_Extraction_ML_Util.join_l e'_rng
                               uu____13524
->>>>>>> f6bed899
                              in
                           let is_rec1 =
                             if is_rec = true
                             then FStar_Extraction_ML_Syntax.Rec
                             else FStar_Extraction_ML_Syntax.NonRec  in
-<<<<<<< HEAD
-                          let uu____13523 =
-                            let uu____13524 =
-                              let uu____13525 =
-                                let uu____13526 =
-                                  FStar_List.map FStar_Pervasives_Native.snd
-                                    lbs5
-                                   in
-                                (is_rec1, uu____13526)  in
-                              mk_MLE_Let top_level uu____13525 e'2  in
-                            let uu____13535 =
-=======
                           let uu____13540 =
                             let uu____13541 =
                               let uu____13542 =
@@ -4046,22 +3766,10 @@
                                 (is_rec1, uu____13543)  in
                               mk_MLE_Let top_level uu____13542 e'2  in
                             let uu____13552 =
->>>>>>> f6bed899
                               FStar_Extraction_ML_Util.mlloc_of_range
                                 t.FStar_Syntax_Syntax.pos
                                in
                             FStar_Extraction_ML_Syntax.with_ty_loc t'
-<<<<<<< HEAD
-                              uu____13524 uu____13535
-                             in
-                          (uu____13523, f, t'))))
-       | FStar_Syntax_Syntax.Tm_match (scrutinee,pats) ->
-           let uu____13574 = term_as_mlexpr g scrutinee  in
-           (match uu____13574 with
-            | (e,f_e,t_e) ->
-                let uu____13590 = check_pats_for_ite pats  in
-                (match uu____13590 with
-=======
                               uu____13541 uu____13552
                              in
                           (uu____13540, f, t'))))
@@ -4071,7 +3779,6 @@
             | (e,f_e,t_e) ->
                 let uu____13607 = check_pats_for_ite pats  in
                 (match uu____13607 with
->>>>>>> f6bed899
                  | (b,then_e,else_e) ->
                      let no_lift x t1 = x  in
                      if b
@@ -4079,24 +3786,6 @@
                        (match (then_e, else_e) with
                         | (FStar_Pervasives_Native.Some
                            then_e1,FStar_Pervasives_Native.Some else_e1) ->
-<<<<<<< HEAD
-                            let uu____13655 = term_as_mlexpr g then_e1  in
-                            (match uu____13655 with
-                             | (then_mle,f_then,t_then) ->
-                                 let uu____13671 = term_as_mlexpr g else_e1
-                                    in
-                                 (match uu____13671 with
-                                  | (else_mle,f_else,t_else) ->
-                                      let uu____13687 =
-                                        let uu____13698 =
-                                          type_leq g t_then t_else  in
-                                        if uu____13698
-                                        then (t_else, no_lift)
-                                        else
-                                          (let uu____13719 =
-                                             type_leq g t_else t_then  in
-                                           if uu____13719
-=======
                             let uu____13672 = term_as_mlexpr g then_e1  in
                             (match uu____13672 with
                              | (then_mle,f_then,t_then) ->
@@ -4113,25 +3802,11 @@
                                           (let uu____13736 =
                                              type_leq g t_else t_then  in
                                            if uu____13736
->>>>>>> f6bed899
                                            then (t_then, no_lift)
                                            else
                                              (FStar_Extraction_ML_Syntax.MLTY_Top,
                                                FStar_Extraction_ML_Syntax.apply_obj_repr))
                                          in
-<<<<<<< HEAD
-                                      (match uu____13687 with
-                                       | (t_branch,maybe_lift1) ->
-                                           let uu____13766 =
-                                             let uu____13767 =
-                                               let uu____13768 =
-                                                 let uu____13777 =
-                                                   maybe_lift1 then_mle
-                                                     t_then
-                                                    in
-                                                 let uu____13778 =
-                                                   let uu____13781 =
-=======
                                       (match uu____13704 with
                                        | (t_branch,maybe_lift1) ->
                                            let uu____13783 =
@@ -4143,26 +3818,10 @@
                                                     in
                                                  let uu____13795 =
                                                    let uu____13798 =
->>>>>>> f6bed899
                                                      maybe_lift1 else_mle
                                                        t_else
                                                       in
                                                    FStar_Pervasives_Native.Some
-<<<<<<< HEAD
-                                                     uu____13781
-                                                    in
-                                                 (e, uu____13777,
-                                                   uu____13778)
-                                                  in
-                                               FStar_Extraction_ML_Syntax.MLE_If
-                                                 uu____13768
-                                                in
-                                             FStar_All.pipe_left
-                                               (FStar_Extraction_ML_Syntax.with_ty
-                                                  t_branch) uu____13767
-                                              in
-                                           let uu____13784 =
-=======
                                                      uu____13798
                                                     in
                                                  (e, uu____13794,
@@ -4176,20 +3835,10 @@
                                                   t_branch) uu____13784
                                               in
                                            let uu____13801 =
->>>>>>> f6bed899
                                              FStar_Extraction_ML_Util.join
                                                then_e1.FStar_Syntax_Syntax.pos
                                                f_then f_else
                                               in
-<<<<<<< HEAD
-                                           (uu____13766, uu____13784,
-                                             t_branch))))
-                        | uu____13785 ->
-                            failwith
-                              "ITE pats matched but then and else expressions not found?")
-                     else
-                       (let uu____13803 =
-=======
                                            (uu____13783, uu____13801,
                                              t_branch))))
                         | uu____13802 ->
@@ -4197,24 +3846,10 @@
                               "ITE pats matched but then and else expressions not found?")
                      else
                        (let uu____13820 =
->>>>>>> f6bed899
                           FStar_All.pipe_right pats
                             (FStar_Util.fold_map
                                (fun compat  ->
                                   fun br  ->
-<<<<<<< HEAD
-                                    let uu____13902 =
-                                      FStar_Syntax_Subst.open_branch br  in
-                                    match uu____13902 with
-                                    | (pat,when_opt,branch1) ->
-                                        let uu____13947 =
-                                          extract_pat g pat t_e
-                                            term_as_mlexpr
-                                           in
-                                        (match uu____13947 with
-                                         | (env,p,pat_t_compat) ->
-                                             let uu____14009 =
-=======
                                     let uu____13919 =
                                       FStar_Syntax_Subst.open_branch br  in
                                     match uu____13919 with
@@ -4226,7 +3861,6 @@
                                         (match uu____13964 with
                                          | (env,p,pat_t_compat) ->
                                              let uu____14026 =
->>>>>>> f6bed899
                                                match when_opt with
                                                | FStar_Pervasives_Native.None
                                                     ->
@@ -4237,15 +3871,9 @@
                                                    let w_pos =
                                                      w.FStar_Syntax_Syntax.pos
                                                       in
-<<<<<<< HEAD
-                                                   let uu____14032 =
-                                                     term_as_mlexpr env w  in
-                                                   (match uu____14032 with
-=======
                                                    let uu____14049 =
                                                      term_as_mlexpr env w  in
                                                    (match uu____14049 with
->>>>>>> f6bed899
                                                     | (w1,f_w,t_w) ->
                                                         let w2 =
                                                           maybe_coerce w_pos
@@ -4255,18 +3883,6 @@
                                                         ((FStar_Pervasives_Native.Some
                                                             w2), f_w))
                                                 in
-<<<<<<< HEAD
-                                             (match uu____14009 with
-                                              | (when_opt1,f_when) ->
-                                                  let uu____14082 =
-                                                    term_as_mlexpr env
-                                                      branch1
-                                                     in
-                                                  (match uu____14082 with
-                                                   | (mlbranch,f_branch,t_branch)
-                                                       ->
-                                                       let uu____14117 =
-=======
                                              (match uu____14026 with
                                               | (when_opt1,f_when) ->
                                                   let uu____14099 =
@@ -4277,20 +3893,13 @@
                                                    | (mlbranch,f_branch,t_branch)
                                                        ->
                                                        let uu____14134 =
->>>>>>> f6bed899
                                                          FStar_All.pipe_right
                                                            p
                                                            (FStar_List.map
                                                               (fun
-<<<<<<< HEAD
-                                                                 uu____14194 
-                                                                 ->
-                                                                 match uu____14194
-=======
                                                                  uu____14211 
                                                                  ->
                                                                  match uu____14211
->>>>>>> f6bed899
                                                                  with
                                                                  | (p1,wopt)
                                                                     ->
@@ -4309,17 +3918,10 @@
                                                           in
                                                        ((compat &&
                                                            pat_t_compat),
-<<<<<<< HEAD
-                                                         uu____14117)))))
-                               true)
-                           in
-                        match uu____13803 with
-=======
                                                          uu____14134)))))
                                true)
                            in
                         match uu____13820 with
->>>>>>> f6bed899
                         | (pat_t_compat,mlbranches) ->
                             let mlbranches1 = FStar_List.flatten mlbranches
                                in
@@ -4328,33 +3930,20 @@
                               then e
                               else
                                 (FStar_Extraction_ML_UEnv.debug g
-<<<<<<< HEAD
-                                   (fun uu____14365  ->
-                                      let uu____14366 =
-=======
                                    (fun uu____14382  ->
                                       let uu____14383 =
->>>>>>> f6bed899
                                         FStar_Extraction_ML_Code.string_of_mlexpr
                                           g.FStar_Extraction_ML_UEnv.currentModule
                                           e
                                          in
-<<<<<<< HEAD
-                                      let uu____14368 =
-=======
                                       let uu____14385 =
->>>>>>> f6bed899
                                         FStar_Extraction_ML_Code.string_of_mlty
                                           g.FStar_Extraction_ML_UEnv.currentModule
                                           t_e
                                          in
                                       FStar_Util.print2
                                         "Coercing scrutinee %s from type %s because pattern type is incompatible\n"
-<<<<<<< HEAD
-                                        uu____14366 uu____14368);
-=======
                                         uu____14383 uu____14385);
->>>>>>> f6bed899
                                  FStar_All.pipe_left
                                    (FStar_Extraction_ML_Syntax.with_ty t_e)
                                    (FStar_Extraction_ML_Syntax.MLE_Coerce
@@ -4363,39 +3952,14 @@
                                in
                             (match mlbranches1 with
                              | [] ->
-<<<<<<< HEAD
-                                 let uu____14395 =
-                                   let uu____14396 =
-=======
                                  let uu____14412 =
                                    let uu____14413 =
->>>>>>> f6bed899
                                      FStar_Syntax_Syntax.lid_as_fv
                                        FStar_Parser_Const.failwith_lid
                                        FStar_Syntax_Syntax.delta_constant
                                        FStar_Pervasives_Native.None
                                       in
                                    FStar_Extraction_ML_UEnv.lookup_fv g
-<<<<<<< HEAD
-                                     uu____14396
-                                    in
-                                 (match uu____14395 with
-                                  | {
-                                      FStar_Extraction_ML_UEnv.exp_b_name =
-                                        uu____14403;
-                                      FStar_Extraction_ML_UEnv.exp_b_expr =
-                                        fw;
-                                      FStar_Extraction_ML_UEnv.exp_b_tscheme
-                                        = uu____14405;
-                                      FStar_Extraction_ML_UEnv.exp_b_inst_ok
-                                        = uu____14406;_}
-                                      ->
-                                      let uu____14409 =
-                                        let uu____14410 =
-                                          let uu____14411 =
-                                            let uu____14418 =
-                                              let uu____14421 =
-=======
                                      uu____14413
                                     in
                                  (match uu____14412 with
@@ -4414,7 +3978,6 @@
                                           let uu____14428 =
                                             let uu____14435 =
                                               let uu____14438 =
->>>>>>> f6bed899
                                                 FStar_All.pipe_left
                                                   (FStar_Extraction_ML_Syntax.with_ty
                                                      FStar_Extraction_ML_Syntax.ml_string_ty)
@@ -4422,38 +3985,14 @@
                                                      (FStar_Extraction_ML_Syntax.MLC_String
                                                         "unreachable"))
                                                  in
-<<<<<<< HEAD
-                                              [uu____14421]  in
-                                            (fw, uu____14418)  in
-                                          FStar_Extraction_ML_Syntax.MLE_App
-                                            uu____14411
-=======
                                               [uu____14438]  in
                                             (fw, uu____14435)  in
                                           FStar_Extraction_ML_Syntax.MLE_App
                                             uu____14428
->>>>>>> f6bed899
                                            in
                                         FStar_All.pipe_left
                                           (FStar_Extraction_ML_Syntax.with_ty
                                              FStar_Extraction_ML_Syntax.ml_int_ty)
-<<<<<<< HEAD
-                                          uu____14410
-                                         in
-                                      (uu____14409,
-                                        FStar_Extraction_ML_Syntax.E_PURE,
-                                        FStar_Extraction_ML_Syntax.ml_int_ty))
-                             | (uu____14425,uu____14426,(uu____14427,f_first,t_first))::rest
-                                 ->
-                                 let uu____14487 =
-                                   FStar_List.fold_left
-                                     (fun uu____14529  ->
-                                        fun uu____14530  ->
-                                          match (uu____14529, uu____14530)
-                                          with
-                                          | ((topt,f),(uu____14587,uu____14588,
-                                                       (uu____14589,f_branch,t_branch)))
-=======
                                           uu____14427
                                          in
                                       (uu____14426,
@@ -4469,7 +4008,6 @@
                                           with
                                           | ((topt,f),(uu____14604,uu____14605,
                                                        (uu____14606,f_branch,t_branch)))
->>>>>>> f6bed899
                                               ->
                                               let f1 =
                                                 FStar_Extraction_ML_Util.join
@@ -4483,34 +4021,19 @@
                                                     FStar_Pervasives_Native.None
                                                 | FStar_Pervasives_Native.Some
                                                     t1 ->
-<<<<<<< HEAD
-                                                    let uu____14645 =
-                                                      type_leq g t1 t_branch
-                                                       in
-                                                    if uu____14645
-=======
                                                     let uu____14662 =
                                                       type_leq g t1 t_branch
                                                        in
                                                     if uu____14662
->>>>>>> f6bed899
                                                     then
                                                       FStar_Pervasives_Native.Some
                                                         t_branch
                                                     else
-<<<<<<< HEAD
-                                                      (let uu____14652 =
-                                                         type_leq g t_branch
-                                                           t1
-                                                          in
-                                                       if uu____14652
-=======
                                                       (let uu____14669 =
                                                          type_leq g t_branch
                                                            t1
                                                           in
                                                        if uu____14669
->>>>>>> f6bed899
                                                        then
                                                          FStar_Pervasives_Native.Some
                                                            t1
@@ -4521,26 +4044,15 @@
                                      ((FStar_Pervasives_Native.Some t_first),
                                        f_first) rest
                                     in
-<<<<<<< HEAD
-                                 (match uu____14487 with
-=======
                                  (match uu____14504 with
->>>>>>> f6bed899
                                   | (topt,f_match) ->
                                       let mlbranches2 =
                                         FStar_All.pipe_right mlbranches1
                                           (FStar_List.map
-<<<<<<< HEAD
-                                             (fun uu____14750  ->
-                                                match uu____14750 with
-                                                | (p,(wopt,uu____14779),
-                                                   (b1,uu____14781,t1)) ->
-=======
                                              (fun uu____14767  ->
                                                 match uu____14767 with
                                                 | (p,(wopt,uu____14796),
                                                    (b1,uu____14798,t1)) ->
->>>>>>> f6bed899
                                                     let b2 =
                                                       match topt with
                                                       | FStar_Pervasives_Native.None
@@ -4548,11 +4060,7 @@
                                                           FStar_Extraction_ML_Syntax.apply_obj_repr
                                                             b1 t1
                                                       | FStar_Pervasives_Native.Some
-<<<<<<< HEAD
-                                                          uu____14800 -> b1
-=======
                                                           uu____14817 -> b1
->>>>>>> f6bed899
                                                        in
                                                     (p, wopt, b2)))
                                          in
@@ -4563,22 +4071,14 @@
                                         | FStar_Pervasives_Native.Some t1 ->
                                             t1
                                          in
-<<<<<<< HEAD
-                                      let uu____14805 =
-=======
                                       let uu____14822 =
->>>>>>> f6bed899
                                         FStar_All.pipe_left
                                           (FStar_Extraction_ML_Syntax.with_ty
                                              t_match)
                                           (FStar_Extraction_ML_Syntax.MLE_Match
                                              (e1, mlbranches2))
                                          in
-<<<<<<< HEAD
-                                      (uu____14805, f_match, t_match)))))))
-=======
                                       (uu____14822, f_match, t_match)))))))
->>>>>>> f6bed899
 
 let (ind_discriminator_body :
   FStar_Extraction_ML_UEnv.uenv ->
@@ -4588,39 +4088,6 @@
   fun env  ->
     fun discName  ->
       fun constrName  ->
-<<<<<<< HEAD
-        let uu____14832 =
-          let uu____14837 =
-            FStar_TypeChecker_Env.lookup_lid
-              env.FStar_Extraction_ML_UEnv.env_tcenv discName
-             in
-          FStar_All.pipe_left FStar_Pervasives_Native.fst uu____14837  in
-        match uu____14832 with
-        | (uu____14862,fstar_disc_type) ->
-            let wildcards =
-              let uu____14872 =
-                let uu____14873 = FStar_Syntax_Subst.compress fstar_disc_type
-                   in
-                uu____14873.FStar_Syntax_Syntax.n  in
-              match uu____14872 with
-              | FStar_Syntax_Syntax.Tm_arrow (binders,uu____14884) ->
-                  let uu____14905 =
-                    FStar_All.pipe_right binders
-                      (FStar_List.filter
-                         (fun uu___2_14939  ->
-                            match uu___2_14939 with
-                            | (uu____14947,FStar_Pervasives_Native.Some
-                               (FStar_Syntax_Syntax.Implicit uu____14948)) ->
-                                true
-                            | uu____14953 -> false))
-                     in
-                  FStar_All.pipe_right uu____14905
-                    (FStar_List.map
-                       (fun uu____14989  ->
-                          let uu____14996 = fresh "_"  in
-                          (uu____14996, FStar_Extraction_ML_Syntax.MLTY_Top)))
-              | uu____15000 -> failwith "Discriminator must be a function"
-=======
         let uu____14849 =
           let uu____14854 =
             FStar_TypeChecker_Env.lookup_lid
@@ -4652,47 +4119,21 @@
                           let uu____15013 = fresh "_"  in
                           (uu____15013, FStar_Extraction_ML_Syntax.MLTY_Top)))
               | uu____15017 -> failwith "Discriminator must be a function"
->>>>>>> f6bed899
                in
             let mlid = fresh "_discr_"  in
             let targ = FStar_Extraction_ML_Syntax.MLTY_Top  in
             let disc_ty = FStar_Extraction_ML_Syntax.MLTY_Top  in
             let discrBody =
-<<<<<<< HEAD
-              let uu____15015 =
-                let uu____15016 =
-                  let uu____15028 =
-                    let uu____15029 =
-                      let uu____15030 =
-                        let uu____15045 =
-=======
               let uu____15032 =
                 let uu____15033 =
                   let uu____15045 =
                     let uu____15046 =
                       let uu____15047 =
                         let uu____15062 =
->>>>>>> f6bed899
                           FStar_All.pipe_left
                             (FStar_Extraction_ML_Syntax.with_ty targ)
                             (FStar_Extraction_ML_Syntax.MLE_Name ([], mlid))
                            in
-<<<<<<< HEAD
-                        let uu____15051 =
-                          let uu____15062 =
-                            let uu____15071 =
-                              let uu____15072 =
-                                let uu____15079 =
-                                  FStar_Extraction_ML_Syntax.mlpath_of_lident
-                                    constrName
-                                   in
-                                (uu____15079,
-                                  [FStar_Extraction_ML_Syntax.MLP_Wild])
-                                 in
-                              FStar_Extraction_ML_Syntax.MLP_CTor uu____15072
-                               in
-                            let uu____15082 =
-=======
                         let uu____15068 =
                           let uu____15079 =
                             let uu____15088 =
@@ -4707,28 +4148,18 @@
                               FStar_Extraction_ML_Syntax.MLP_CTor uu____15089
                                in
                             let uu____15099 =
->>>>>>> f6bed899
                               FStar_All.pipe_left
                                 (FStar_Extraction_ML_Syntax.with_ty
                                    FStar_Extraction_ML_Syntax.ml_bool_ty)
                                 (FStar_Extraction_ML_Syntax.MLE_Const
                                    (FStar_Extraction_ML_Syntax.MLC_Bool true))
                                in
-<<<<<<< HEAD
-                            (uu____15071, FStar_Pervasives_Native.None,
-                              uu____15082)
-                             in
-                          let uu____15086 =
-                            let uu____15097 =
-                              let uu____15106 =
-=======
                             (uu____15088, FStar_Pervasives_Native.None,
                               uu____15099)
                              in
                           let uu____15103 =
                             let uu____15114 =
                               let uu____15123 =
->>>>>>> f6bed899
                                 FStar_All.pipe_left
                                   (FStar_Extraction_ML_Syntax.with_ty
                                      FStar_Extraction_ML_Syntax.ml_bool_ty)
@@ -4737,28 +4168,6 @@
                                         false))
                                  in
                               (FStar_Extraction_ML_Syntax.MLP_Wild,
-<<<<<<< HEAD
-                                FStar_Pervasives_Native.None, uu____15106)
-                               in
-                            [uu____15097]  in
-                          uu____15062 :: uu____15086  in
-                        (uu____15045, uu____15051)  in
-                      FStar_Extraction_ML_Syntax.MLE_Match uu____15030  in
-                    FStar_All.pipe_left
-                      (FStar_Extraction_ML_Syntax.with_ty
-                         FStar_Extraction_ML_Syntax.ml_bool_ty) uu____15029
-                     in
-                  ((FStar_List.append wildcards [(mlid, targ)]), uu____15028)
-                   in
-                FStar_Extraction_ML_Syntax.MLE_Fun uu____15016  in
-              FStar_All.pipe_left
-                (FStar_Extraction_ML_Syntax.with_ty disc_ty) uu____15015
-               in
-            let uu____15167 =
-              let uu____15168 =
-                let uu____15171 =
-                  let uu____15172 =
-=======
                                 FStar_Pervasives_Native.None, uu____15123)
                                in
                             [uu____15114]  in
@@ -4779,16 +4188,11 @@
               let uu____15185 =
                 let uu____15188 =
                   let uu____15189 =
->>>>>>> f6bed899
                     FStar_Extraction_ML_UEnv.convIdent
                       discName.FStar_Ident.ident
                      in
                   {
-<<<<<<< HEAD
-                    FStar_Extraction_ML_Syntax.mllb_name = uu____15172;
-=======
                     FStar_Extraction_ML_Syntax.mllb_name = uu____15189;
->>>>>>> f6bed899
                     FStar_Extraction_ML_Syntax.mllb_tysc =
                       FStar_Pervasives_Native.None;
                     FStar_Extraction_ML_Syntax.mllb_add_unit = false;
@@ -4796,13 +4200,7 @@
                     FStar_Extraction_ML_Syntax.mllb_meta = [];
                     FStar_Extraction_ML_Syntax.print_typ = false
                   }  in
-<<<<<<< HEAD
-                [uu____15171]  in
-              (FStar_Extraction_ML_Syntax.NonRec, uu____15168)  in
-            FStar_Extraction_ML_Syntax.MLM_Let uu____15167
-=======
                 [uu____15188]  in
               (FStar_Extraction_ML_Syntax.NonRec, uu____15185)  in
             FStar_Extraction_ML_Syntax.MLM_Let uu____15184
->>>>>>> f6bed899
   