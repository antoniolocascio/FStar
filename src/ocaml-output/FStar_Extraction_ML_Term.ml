--- conflicted
+++ resolved
@@ -2150,12 +2150,8 @@
                                            with
                                            | FStar_Extraction_ML_Syntax.MLE_Name
                                                uu____7411 ->
-<<<<<<< HEAD
-                                               let uu___144_7412 = head_ml
+                                               let uu___148_7412 = head_ml
                                                   in
-=======
-                                               let uu___148_7412 = head_ml in
->>>>>>> 207b6569
                                                {
                                                  FStar_Extraction_ML_Syntax.expr
                                                    =
@@ -2168,12 +2164,8 @@
                                                }
                                            | FStar_Extraction_ML_Syntax.MLE_Var
                                                uu____7413 ->
-<<<<<<< HEAD
-                                               let uu___144_7414 = head_ml
+                                               let uu___148_7414 = head_ml
                                                   in
-=======
-                                               let uu___148_7414 = head_ml in
->>>>>>> 207b6569
                                                {
                                                  FStar_Extraction_ML_Syntax.expr
                                                    =
@@ -2198,13 +2190,8 @@
                                                ->
                                                FStar_All.pipe_right
                                                  (FStar_Extraction_ML_Syntax.MLE_App
-<<<<<<< HEAD
-                                                    ((let uu___145_7423 =
+                                                    ((let uu___149_7423 =
                                                         head3  in
-=======
-                                                    ((let uu___149_7423 =
-                                                        head3 in
->>>>>>> 207b6569
                                                       {
                                                         FStar_Extraction_ML_Syntax.expr
                                                           =
@@ -2288,12 +2275,8 @@
                                            with
                                            | FStar_Extraction_ML_Syntax.MLE_Name
                                                uu____7819 ->
-<<<<<<< HEAD
-                                               let uu___144_7820 = head_ml
+                                               let uu___148_7820 = head_ml
                                                   in
-=======
-                                               let uu___148_7820 = head_ml in
->>>>>>> 207b6569
                                                {
                                                  FStar_Extraction_ML_Syntax.expr
                                                    =
@@ -2306,12 +2289,8 @@
                                                }
                                            | FStar_Extraction_ML_Syntax.MLE_Var
                                                uu____7821 ->
-<<<<<<< HEAD
-                                               let uu___144_7822 = head_ml
+                                               let uu___148_7822 = head_ml
                                                   in
-=======
-                                               let uu___148_7822 = head_ml in
->>>>>>> 207b6569
                                                {
                                                  FStar_Extraction_ML_Syntax.expr
                                                    =
@@ -2336,13 +2315,8 @@
                                                ->
                                                FStar_All.pipe_right
                                                  (FStar_Extraction_ML_Syntax.MLE_App
-<<<<<<< HEAD
-                                                    ((let uu___145_7831 =
+                                                    ((let uu___149_7831 =
                                                         head3  in
-=======
-                                                    ((let uu___149_7831 =
-                                                        head3 in
->>>>>>> 207b6569
                                                       {
                                                         FStar_Extraction_ML_Syntax.expr
                                                           =
@@ -2419,11 +2393,7 @@
                        FStar_Util.left lb.FStar_Syntax_Syntax.lbname  in
                      FStar_Syntax_Syntax.freshen_bv uu____8048  in
                    let lb1 =
-<<<<<<< HEAD
-                     let uu___146_8050 = lb  in
-=======
-                     let uu___150_8050 = lb in
->>>>>>> 207b6569
+                     let uu___150_8050 = lb  in
                      {
                        FStar_Syntax_Syntax.lbname = (FStar_Util.Inl x);
                        FStar_Syntax_Syntax.lbunivs =
@@ -2433,13 +2403,8 @@
                        FStar_Syntax_Syntax.lbeff =
                          (uu___150_8050.FStar_Syntax_Syntax.lbeff);
                        FStar_Syntax_Syntax.lbdef =
-<<<<<<< HEAD
-                         (uu___146_8050.FStar_Syntax_Syntax.lbdef)
+                         (uu___150_8050.FStar_Syntax_Syntax.lbdef)
                      }  in
-=======
-                         (uu___150_8050.FStar_Syntax_Syntax.lbdef)
-                     } in
->>>>>>> 207b6569
                    let e'1 =
                      FStar_Syntax_Subst.subst
                        [FStar_Syntax_Syntax.DB ((Prims.parse_int "0"), x)] e'
@@ -2487,14 +2452,9 @@
                                      FStar_TypeChecker_Normalize.Zeta;
                                    FStar_TypeChecker_Normalize.PureSubtermsWithinComputations;
                                    FStar_TypeChecker_Normalize.Primops] tcenv
-<<<<<<< HEAD
                                    lb.FStar_Syntax_Syntax.lbdef
                                 in
-                             let uu___147_8097 = lb  in
-=======
-                                   lb.FStar_Syntax_Syntax.lbdef in
-                             let uu___151_8097 = lb in
->>>>>>> 207b6569
+                             let uu___151_8097 = lb  in
                              {
                                FStar_Syntax_Syntax.lbname =
                                  (uu___151_8097.FStar_Syntax_Syntax.lbname);
@@ -2655,29 +2615,18 @@
                                                         if add_unit
                                                         then unit_binder ::
                                                           rest_args
-<<<<<<< HEAD
                                                         else rest_args  in
-                                                      let body2 =
-                                                        match rest_args1 with
-                                                        | [] -> body1
-                                                        | uu____8741 ->
-                                                            FStar_Syntax_Util.abs
-                                                              rest_args1
-                                                              body1 copt
-                                                         in
-=======
-                                                        else rest_args in
                                                       let polytype1 =
                                                         if add_unit
                                                         then
                                                           FStar_Extraction_ML_Syntax.push_unit
                                                             polytype
-                                                        else polytype in
+                                                        else polytype  in
                                                       let body2 =
                                                         FStar_Syntax_Util.abs
                                                           rest_args1 body1
-                                                          copt in
->>>>>>> 207b6569
+                                                          copt
+                                                         in
                                                       (lbname_, f_e,
                                                         (t2,
                                                           (targs, polytype1)),
@@ -2708,14 +2657,9 @@
                                                       match uu____8856 with
                                                       | (x,uu____8866) ->
                                                           FStar_Extraction_ML_UEnv.bv_as_ml_tyvar
-<<<<<<< HEAD
                                                             x))
                                                in
-                                            (uu____8863, expected_t)  in
-=======
-                                                            x)) in
-                                            (uu____8832, expected_t) in
->>>>>>> 207b6569
+                                            (uu____8832, expected_t)  in
                                           let args =
                                             FStar_All.pipe_right tbinders
                                               (FStar_List.map
@@ -2727,14 +2671,9 @@
                                                             bv
                                                            in
                                                         FStar_All.pipe_right
-<<<<<<< HEAD
-                                                          uu____8924
+                                                          uu____8893
                                                           FStar_Syntax_Syntax.as_arg))
                                              in
-=======
-                                                          uu____8893
-                                                          FStar_Syntax_Syntax.as_arg)) in
->>>>>>> 207b6569
                                           let e2 =
                                             FStar_Syntax_Syntax.mk
                                               (FStar_Syntax_Syntax.Tm_app
@@ -2768,14 +2707,9 @@
                                                       match uu____9001 with
                                                       | (x,uu____9011) ->
                                                           FStar_Extraction_ML_UEnv.bv_as_ml_tyvar
-<<<<<<< HEAD
                                                             x))
                                                in
-                                            (uu____9008, expected_t)  in
-=======
-                                                            x)) in
-                                            (uu____8977, expected_t) in
->>>>>>> 207b6569
+                                            (uu____8977, expected_t)  in
                                           let args =
                                             FStar_All.pipe_right tbinders
                                               (FStar_List.map
@@ -2787,14 +2721,9 @@
                                                             bv
                                                            in
                                                         FStar_All.pipe_right
-<<<<<<< HEAD
-                                                          uu____9069
+                                                          uu____9038
                                                           FStar_Syntax_Syntax.as_arg))
                                              in
-=======
-                                                          uu____9038
-                                                          FStar_Syntax_Syntax.as_arg)) in
->>>>>>> 207b6569
                                           let e2 =
                                             FStar_Syntax_Syntax.mk
                                               (FStar_Syntax_Syntax.Tm_app
@@ -2828,14 +2757,9 @@
                                                       match uu____9146 with
                                                       | (x,uu____9156) ->
                                                           FStar_Extraction_ML_UEnv.bv_as_ml_tyvar
-<<<<<<< HEAD
                                                             x))
                                                in
-                                            (uu____9153, expected_t)  in
-=======
-                                                            x)) in
-                                            (uu____9122, expected_t) in
->>>>>>> 207b6569
+                                            (uu____9122, expected_t)  in
                                           let args =
                                             FStar_All.pipe_right tbinders
                                               (FStar_List.map
@@ -2847,14 +2771,9 @@
                                                             bv
                                                            in
                                                         FStar_All.pipe_right
-<<<<<<< HEAD
-                                                          uu____9214
+                                                          uu____9183
                                                           FStar_Syntax_Syntax.as_arg))
                                              in
-=======
-                                                          uu____9183
-                                                          FStar_Syntax_Syntax.as_arg)) in
->>>>>>> 207b6569
                                           let e2 =
                                             FStar_Syntax_Syntax.mk
                                               (FStar_Syntax_Syntax.Tm_app
@@ -2867,22 +2786,13 @@
                                             false, e2)
                                       | uu____9237 ->
                                           err_value_restriction e1)))
-<<<<<<< HEAD
-                       | uu____9287 ->
+                       | uu____9256 ->
                            let expected_t = term_as_mlty g t2  in
                            (lbname_, f_e, (t2, ([], ([], expected_t))),
                              false, e))
                    in
-                let check_lb env uu____9391 =
-                  match uu____9391 with
-=======
-                       | uu____9256 ->
-                           let expected_t = term_as_mlty g t2 in
-                           (lbname_, f_e, (t2, ([], ([], expected_t))),
-                             false, e)) in
                 let check_lb env uu____9360 =
                   match uu____9360 with
->>>>>>> 207b6569
                   | (nm,(lbname,f,(t1,(targs,polytype)),add_unit,e)) ->
                       let env1 =
                         FStar_List.fold_left
@@ -2891,34 +2801,15 @@
                                match uu____9495 with
                                | (a,uu____9501) ->
                                    FStar_Extraction_ML_UEnv.extend_ty env1 a
-<<<<<<< HEAD
                                      FStar_Pervasives_Native.None) env targs
                          in
-                      let expected_t =
-                        if add_unit
-                        then
-                          FStar_Extraction_ML_Syntax.MLTY_Fun
-                            (FStar_Extraction_ML_Syntax.ml_unit_ty,
-                              FStar_Extraction_ML_Syntax.E_PURE,
-                              (FStar_Pervasives_Native.snd polytype))
-                        else FStar_Pervasives_Native.snd polytype  in
-                      let polytype1 =
-                        ((FStar_Pervasives_Native.fst polytype), expected_t)
+                      let expected_t = FStar_Pervasives_Native.snd polytype
                          in
-                      let uu____9540 =
+                      let uu____9503 =
                         check_term_as_mlexpr env1 e f expected_t  in
-                      (match uu____9540 with
-                       | (e1,uu____9550) ->
-                           let f1 = maybe_downgrade_eff env1 f expected_t  in
-=======
-                                     FStar_Pervasives_Native.None) env targs in
-                      let expected_t = FStar_Pervasives_Native.snd polytype in
-                      let uu____9503 =
-                        check_term_as_mlexpr env1 e f expected_t in
                       (match uu____9503 with
                        | (e1,uu____9513) ->
-                           let f1 = maybe_downgrade_eff env1 f expected_t in
->>>>>>> 207b6569
+                           let f1 = maybe_downgrade_eff env1 f expected_t  in
                            (f1,
                              {
                                FStar_Extraction_ML_Syntax.mllb_name = nm;
@@ -2931,131 +2822,74 @@
                              }))
                    in
                 let lbs3 =
-<<<<<<< HEAD
                   FStar_All.pipe_right lbs2 (FStar_List.map maybe_generalize)
                    in
-                let uu____9617 =
-=======
-                  FStar_All.pipe_right lbs2 (FStar_List.map maybe_generalize) in
                 let uu____9580 =
->>>>>>> 207b6569
                   FStar_List.fold_right
                     (fun lb  ->
                        fun uu____9671  ->
                          match uu____9671 with
                          | (env,lbs4) ->
-<<<<<<< HEAD
-                             let uu____9833 = lb  in
-                             (match uu____9833 with
-                              | (lbname,uu____9881,(t1,(uu____9883,polytype)),add_unit,uu____9886)
-=======
-                             let uu____9796 = lb in
+                             let uu____9796 = lb  in
                              (match uu____9796 with
                               | (lbname,uu____9844,(t1,(uu____9846,polytype)),add_unit,uu____9849)
->>>>>>> 207b6569
                                   ->
                                   let uu____9862 =
                                     FStar_Extraction_ML_UEnv.extend_lb env
-<<<<<<< HEAD
                                       lbname t1 polytype add_unit true
                                      in
-                                  (match uu____9899 with
+                                  (match uu____9862 with
                                    | (env1,nm) -> (env1, ((nm, lb) :: lbs4)))))
                     lbs3 (g, [])
                    in
-                (match uu____9617 with
-=======
-                                      lbname t1 polytype add_unit true in
-                                  (match uu____9862 with
-                                   | (env1,nm) -> (env1, ((nm, lb) :: lbs4)))))
-                    lbs3 (g, []) in
                 (match uu____9580 with
->>>>>>> 207b6569
                  | (env_body,lbs4) ->
                      let env_def = if is_rec then env_body else g  in
                      let lbs5 =
                        FStar_All.pipe_right lbs4
-<<<<<<< HEAD
                          (FStar_List.map (check_lb env_def))
                         in
                      let e'_rng = e'1.FStar_Syntax_Syntax.pos  in
-                     let uu____10176 = term_as_mlexpr env_body e'1  in
-                     (match uu____10176 with
-=======
-                         (FStar_List.map (check_lb env_def)) in
-                     let e'_rng = e'1.FStar_Syntax_Syntax.pos in
-                     let uu____10139 = term_as_mlexpr env_body e'1 in
+                     let uu____10139 = term_as_mlexpr env_body e'1  in
                      (match uu____10139 with
->>>>>>> 207b6569
                       | (e'2,f',t') ->
                           let f =
                             let uu____10156 =
                               let uu____10159 =
                                 FStar_List.map FStar_Pervasives_Native.fst
-<<<<<<< HEAD
                                   lbs5
                                  in
-                              f' :: uu____10196  in
+                              f' :: uu____10159  in
                             FStar_Extraction_ML_Util.join_l e'_rng
-                              uu____10193
+                              uu____10156
                              in
                           let is_rec1 =
                             if is_rec = true
                             then FStar_Extraction_ML_Syntax.Rec
                             else FStar_Extraction_ML_Syntax.NonRec  in
-                          let uu____10205 =
-                            let uu____10206 =
-                              let uu____10207 =
-                                let uu____10208 =
-                                  FStar_List.map FStar_Pervasives_Native.snd
-                                    lbs5
-                                   in
-                                (is_rec1, [], uu____10208)  in
-                              mk_MLE_Let top_level uu____10207 e'2  in
-                            let uu____10219 =
-=======
-                                  lbs5 in
-                              f' :: uu____10159 in
-                            FStar_Extraction_ML_Util.join_l e'_rng
-                              uu____10156 in
-                          let is_rec1 =
-                            if is_rec = true
-                            then FStar_Extraction_ML_Syntax.Rec
-                            else FStar_Extraction_ML_Syntax.NonRec in
                           let uu____10168 =
                             let uu____10169 =
                               let uu____10170 =
                                 let uu____10171 =
                                   FStar_List.map FStar_Pervasives_Native.snd
-                                    lbs5 in
-                                (is_rec1, [], uu____10171) in
-                              mk_MLE_Let top_level uu____10170 e'2 in
+                                    lbs5
+                                   in
+                                (is_rec1, [], uu____10171)  in
+                              mk_MLE_Let top_level uu____10170 e'2  in
                             let uu____10182 =
->>>>>>> 207b6569
                               FStar_Extraction_ML_Util.mlloc_of_range
                                 t.FStar_Syntax_Syntax.pos
                                in
                             FStar_Extraction_ML_Syntax.with_ty_loc t'
-<<<<<<< HEAD
-                              uu____10206 uu____10219
+                              uu____10169 uu____10182
                              in
-                          (uu____10205, f, t'))))
-       | FStar_Syntax_Syntax.Tm_match (scrutinee,pats) ->
-           let uu____10258 = term_as_mlexpr g scrutinee  in
-           (match uu____10258 with
-            | (e,f_e,t_e) ->
-                let uu____10274 = check_pats_for_ite pats  in
-                (match uu____10274 with
-=======
-                              uu____10169 uu____10182 in
                           (uu____10168, f, t'))))
        | FStar_Syntax_Syntax.Tm_match (scrutinee,pats) ->
-           let uu____10221 = term_as_mlexpr g scrutinee in
+           let uu____10221 = term_as_mlexpr g scrutinee  in
            (match uu____10221 with
             | (e,f_e,t_e) ->
-                let uu____10237 = check_pats_for_ite pats in
+                let uu____10237 = check_pats_for_ite pats  in
                 (match uu____10237 with
->>>>>>> 207b6569
                  | (b,then_e,else_e) ->
                      let no_lift x t1 = x  in
                      if b
@@ -3063,105 +2897,60 @@
                        (match (then_e, else_e) with
                         | (FStar_Pervasives_Native.Some
                            then_e1,FStar_Pervasives_Native.Some else_e1) ->
-<<<<<<< HEAD
-                            let uu____10331 = term_as_mlexpr g then_e1  in
-                            (match uu____10331 with
+                            let uu____10294 = term_as_mlexpr g then_e1  in
+                            (match uu____10294 with
                              | (then_mle,f_then,t_then) ->
-                                 let uu____10347 = term_as_mlexpr g else_e1
+                                 let uu____10310 = term_as_mlexpr g else_e1
                                     in
-                                 (match uu____10347 with
+                                 (match uu____10310 with
                                   | (else_mle,f_else,t_else) ->
-                                      let uu____10363 =
-                                        let uu____10372 =
+                                      let uu____10326 =
+                                        let uu____10335 =
                                           type_leq g t_then t_else  in
-                                        if uu____10372
+                                        if uu____10335
                                         then (t_else, no_lift)
                                         else
-                                          (let uu____10386 =
+                                          (let uu____10349 =
                                              type_leq g t_else t_then  in
-                                           if uu____10386
+                                           if uu____10349
                                            then (t_then, no_lift)
                                            else
                                              (FStar_Extraction_ML_Syntax.MLTY_Top,
                                                FStar_Extraction_ML_Syntax.apply_obj_repr))
                                          in
-                                      (match uu____10363 with
-=======
-                            let uu____10294 = term_as_mlexpr g then_e1 in
-                            (match uu____10294 with
-                             | (then_mle,f_then,t_then) ->
-                                 let uu____10310 = term_as_mlexpr g else_e1 in
-                                 (match uu____10310 with
-                                  | (else_mle,f_else,t_else) ->
-                                      let uu____10326 =
-                                        let uu____10335 =
-                                          type_leq g t_then t_else in
-                                        if uu____10335
-                                        then (t_else, no_lift)
-                                        else
-                                          (let uu____10349 =
-                                             type_leq g t_else t_then in
-                                           if uu____10349
-                                           then (t_then, no_lift)
-                                           else
-                                             (FStar_Extraction_ML_Syntax.MLTY_Top,
-                                               FStar_Extraction_ML_Syntax.apply_obj_repr)) in
                                       (match uu____10326 with
->>>>>>> 207b6569
                                        | (t_branch,maybe_lift1) ->
                                            let uu____10383 =
                                              let uu____10384 =
                                                let uu____10385 =
                                                  let uu____10394 =
                                                    maybe_lift1 then_mle
-<<<<<<< HEAD
                                                      t_then
                                                     in
-                                                 let uu____10432 =
-                                                   let uu____10435 =
-=======
-                                                     t_then in
                                                  let uu____10395 =
                                                    let uu____10398 =
->>>>>>> 207b6569
                                                      maybe_lift1 else_mle
                                                        t_else
                                                       in
                                                    FStar_Pervasives_Native.Some
-<<<<<<< HEAD
-                                                     uu____10435
+                                                     uu____10398
                                                     in
-                                                 (e, uu____10431,
-                                                   uu____10432)
+                                                 (e, uu____10394,
+                                                   uu____10395)
                                                   in
                                                FStar_Extraction_ML_Syntax.MLE_If
-                                                 uu____10422
+                                                 uu____10385
                                                 in
                                              FStar_All.pipe_left
                                                (FStar_Extraction_ML_Syntax.with_ty
-                                                  t_branch) uu____10421
+                                                  t_branch) uu____10384
                                               in
-                                           let uu____10438 =
+                                           let uu____10401 =
                                              FStar_Extraction_ML_Util.join
                                                then_e1.FStar_Syntax_Syntax.pos
                                                f_then f_else
                                               in
-                                           (uu____10420, uu____10438,
-=======
-                                                     uu____10398 in
-                                                 (e, uu____10394,
-                                                   uu____10395) in
-                                               FStar_Extraction_ML_Syntax.MLE_If
-                                                 uu____10385 in
-                                             FStar_All.pipe_left
-                                               (FStar_Extraction_ML_Syntax.with_ty
-                                                  t_branch) uu____10384 in
-                                           let uu____10401 =
-                                             FStar_Extraction_ML_Util.join
-                                               then_e1.FStar_Syntax_Syntax.pos
-                                               f_then f_else in
                                            (uu____10383, uu____10401,
->>>>>>> 207b6569
                                              t_branch))))
                         | uu____10402 ->
                             failwith
@@ -3172,23 +2961,13 @@
                             (FStar_Util.fold_map
                                (fun compat  ->
                                   fun br  ->
-<<<<<<< HEAD
-                                    let uu____10564 =
+                                    let uu____10527 =
                                       FStar_Syntax_Subst.open_branch br  in
-                                    match uu____10564 with
-                                    | (pat,when_opt,branch1) ->
-                                        let uu____10608 =
-                                          extract_pat g pat t_e  in
-                                        (match uu____10608 with
-=======
-                                    let uu____10527 =
-                                      FStar_Syntax_Subst.open_branch br in
                                     match uu____10527 with
                                     | (pat,when_opt,branch1) ->
                                         let uu____10571 =
-                                          extract_pat g pat t_e in
+                                          extract_pat g pat t_e  in
                                         (match uu____10571 with
->>>>>>> 207b6569
                                          | (env,p,pat_t_compat) ->
                                              let uu____10629 =
                                                match when_opt with
@@ -3198,15 +2977,9 @@
                                                      FStar_Extraction_ML_Syntax.E_PURE)
                                                | FStar_Pervasives_Native.Some
                                                    w ->
-<<<<<<< HEAD
-                                                   let uu____10688 =
+                                                   let uu____10651 =
                                                      term_as_mlexpr env w  in
-                                                   (match uu____10688 with
-=======
-                                                   let uu____10651 =
-                                                     term_as_mlexpr env w in
                                                    (match uu____10651 with
->>>>>>> 207b6569
                                                     | (w1,f_w,t_w) ->
                                                         let w2 =
                                                           maybe_coerce env w1
@@ -3214,25 +2987,15 @@
                                                             FStar_Extraction_ML_Syntax.ml_bool_ty
                                                            in
                                                         ((FStar_Pervasives_Native.Some
-<<<<<<< HEAD
                                                             w2), f_w))
                                                 in
-                                             (match uu____10666 with
-=======
-                                                            w2), f_w)) in
                                              (match uu____10629 with
->>>>>>> 207b6569
                                               | (when_opt1,f_when) ->
                                                   let uu____10700 =
                                                     term_as_mlexpr env
-<<<<<<< HEAD
                                                       branch1
                                                      in
-                                                  (match uu____10737 with
-=======
-                                                      branch1 in
                                                   (match uu____10700 with
->>>>>>> 207b6569
                                                    | (mlbranch,f_branch,t_branch)
                                                        ->
                                                        let uu____10734 =
@@ -3261,16 +3024,10 @@
                                                           in
                                                        ((compat &&
                                                            pat_t_compat),
-<<<<<<< HEAD
-                                                         uu____10771)))))
+                                                         uu____10734)))))
                                true)
                            in
-                        match uu____10455 with
-=======
-                                                         uu____10734)))))
-                               true) in
                         match uu____10418 with
->>>>>>> 207b6569
                         | (pat_t_compat,mlbranches) ->
                             let mlbranches1 = FStar_List.flatten mlbranches
                                in
@@ -3283,14 +3040,9 @@
                                       let uu____10977 =
                                         FStar_Extraction_ML_Code.string_of_mlexpr
                                           g.FStar_Extraction_ML_UEnv.currentModule
-<<<<<<< HEAD
                                           e
                                          in
-                                      let uu____11015 =
-=======
-                                          e in
                                       let uu____10978 =
->>>>>>> 207b6569
                                         FStar_Extraction_ML_Code.string_of_mlty
                                           g.FStar_Extraction_ML_UEnv.currentModule
                                           t_e
@@ -3315,21 +3067,13 @@
                                          FStar_Pervasives_Native.None
                                         in
                                      FStar_Extraction_ML_UEnv.lookup_fv g
-<<<<<<< HEAD
-                                       uu____11066
+                                       uu____11029
                                       in
                                    FStar_All.pipe_left FStar_Util.right
-                                     uu____11049
+                                     uu____11012
                                     in
-                                 (match uu____11040 with
-                                  | (uu____11109,fw,uu____11111,uu____11112)
-=======
-                                       uu____11029 in
-                                   FStar_All.pipe_left FStar_Util.right
-                                     uu____11012 in
                                  (match uu____11003 with
                                   | (uu____11072,fw,uu____11074,uu____11075)
->>>>>>> 207b6569
                                       ->
                                       let uu____11076 =
                                         let uu____11077 =
@@ -3341,32 +3085,19 @@
                                                      FStar_Extraction_ML_Syntax.ml_string_ty)
                                                   (FStar_Extraction_ML_Syntax.MLE_Const
                                                      (FStar_Extraction_ML_Syntax.MLC_String
-<<<<<<< HEAD
                                                         "unreachable"))
                                                  in
-                                              [uu____11125]  in
-                                            (fw, uu____11122)  in
+                                              [uu____11088]  in
+                                            (fw, uu____11085)  in
                                           FStar_Extraction_ML_Syntax.MLE_App
-                                            uu____11115
+                                            uu____11078
                                            in
                                         FStar_All.pipe_left
                                           (FStar_Extraction_ML_Syntax.with_ty
                                              FStar_Extraction_ML_Syntax.ml_unit_ty)
-                                          uu____11114
+                                          uu____11077
                                          in
-                                      (uu____11113,
-=======
-                                                        "unreachable")) in
-                                              [uu____11088] in
-                                            (fw, uu____11085) in
-                                          FStar_Extraction_ML_Syntax.MLE_App
-                                            uu____11078 in
-                                        FStar_All.pipe_left
-                                          (FStar_Extraction_ML_Syntax.with_ty
-                                             FStar_Extraction_ML_Syntax.ml_unit_ty)
-                                          uu____11077 in
                                       (uu____11076,
->>>>>>> 207b6569
                                         FStar_Extraction_ML_Syntax.E_PURE,
                                         FStar_Extraction_ML_Syntax.ml_unit_ty))
                              | (uu____11091,uu____11092,(uu____11093,f_first,t_first))::rest
@@ -3392,30 +3123,19 @@
                                                     FStar_Pervasives_Native.None
                                                 | FStar_Pervasives_Native.Some
                                                     t1 ->
-<<<<<<< HEAD
-                                                    let uu____11348 =
+                                                    let uu____11311 =
                                                       type_leq g t1 t_branch
                                                        in
-                                                    if uu____11348
-=======
-                                                    let uu____11311 =
-                                                      type_leq g t1 t_branch in
                                                     if uu____11311
->>>>>>> 207b6569
                                                     then
                                                       FStar_Pervasives_Native.Some
                                                         t_branch
                                                     else
                                                       (let uu____11315 =
                                                          type_leq g t_branch
-<<<<<<< HEAD
                                                            t1
                                                           in
-                                                       if uu____11352
-=======
-                                                           t1 in
                                                        if uu____11315
->>>>>>> 207b6569
                                                        then
                                                          FStar_Pervasives_Native.Some
                                                            t1
@@ -3424,14 +3144,9 @@
                                                  in
                                               (topt1, f1))
                                      ((FStar_Pervasives_Native.Some t_first),
-<<<<<<< HEAD
                                        f_first) rest
                                     in
-                                 (match uu____11190 with
-=======
-                                       f_first) rest in
                                  (match uu____11153 with
->>>>>>> 207b6569
                                   | (topt,f_match) ->
                                       let mlbranches2 =
                                         FStar_All.pipe_right mlbranches1
@@ -3447,43 +3162,27 @@
                                                           FStar_Extraction_ML_Syntax.apply_obj_repr
                                                             b1 t1
                                                       | FStar_Pervasives_Native.Some
-<<<<<<< HEAD
-                                                          uu____11497 -> b1
+                                                          uu____11460 -> b1
                                                        in
                                                     (p, wopt, b2)))
                                          in
-=======
-                                                          uu____11460 -> b1 in
-                                                    (p, wopt, b2))) in
->>>>>>> 207b6569
                                       let t_match =
                                         match topt with
                                         | FStar_Pervasives_Native.None  ->
                                             FStar_Extraction_ML_Syntax.MLTY_Top
                                         | FStar_Pervasives_Native.Some t1 ->
-<<<<<<< HEAD
                                             t1
                                          in
-                                      let uu____11502 =
-=======
-                                            t1 in
                                       let uu____11465 =
->>>>>>> 207b6569
                                         FStar_All.pipe_left
                                           (FStar_Extraction_ML_Syntax.with_ty
                                              t_match)
                                           (FStar_Extraction_ML_Syntax.MLE_Match
-<<<<<<< HEAD
                                              (e1, mlbranches2))
                                          in
-                                      (uu____11502, f_match, t_match)))))))
+                                      (uu____11465, f_match, t_match)))))))
 
 let ind_discriminator_body :
-=======
-                                             (e1, mlbranches2)) in
-                                      (uu____11465, f_match, t_match)))))))
-let ind_discriminator_body:
->>>>>>> 207b6569
   FStar_Extraction_ML_UEnv.env ->
     FStar_Ident.lident ->
       FStar_Ident.lident -> FStar_Extraction_ML_Syntax.mlmodule1
@@ -3494,33 +3193,19 @@
         let uu____11488 =
           let uu____11493 =
             FStar_TypeChecker_Env.lookup_lid
-<<<<<<< HEAD
               env.FStar_Extraction_ML_UEnv.tcenv discName
              in
-          FStar_All.pipe_left FStar_Pervasives_Native.fst uu____11530  in
-        match uu____11525 with
-        | (uu____11555,fstar_disc_type) ->
-            let wildcards =
-              let uu____11568 =
-                let uu____11569 = FStar_Syntax_Subst.compress fstar_disc_type
-                   in
-                uu____11569.FStar_Syntax_Syntax.n  in
-              match uu____11568 with
-              | FStar_Syntax_Syntax.Tm_arrow (binders,uu____11583) ->
-                  let uu____11600 =
-=======
-              env.FStar_Extraction_ML_UEnv.tcenv discName in
-          FStar_All.pipe_left FStar_Pervasives_Native.fst uu____11493 in
+          FStar_All.pipe_left FStar_Pervasives_Native.fst uu____11493  in
         match uu____11488 with
         | (uu____11518,fstar_disc_type) ->
             let wildcards =
               let uu____11531 =
-                let uu____11532 = FStar_Syntax_Subst.compress fstar_disc_type in
-                uu____11532.FStar_Syntax_Syntax.n in
+                let uu____11532 = FStar_Syntax_Subst.compress fstar_disc_type
+                   in
+                uu____11532.FStar_Syntax_Syntax.n  in
               match uu____11531 with
               | FStar_Syntax_Syntax.Tm_arrow (binders,uu____11546) ->
                   let uu____11563 =
->>>>>>> 207b6569
                     FStar_All.pipe_right binders
                       (FStar_List.filter
                          (fun uu___145_11595  ->
@@ -3528,62 +3213,18 @@
                             | (uu____11602,FStar_Pervasives_Native.Some
                                (FStar_Syntax_Syntax.Implicit uu____11603)) ->
                                 true
-<<<<<<< HEAD
-                            | uu____11643 -> false))
+                            | uu____11606 -> false))
                      in
-                  FStar_All.pipe_right uu____11600
+                  FStar_All.pipe_right uu____11563
                     (FStar_List.map
-                       (fun uu____11684  ->
-                          let uu____11691 = fresh "_"  in
-                          (uu____11691, FStar_Extraction_ML_Syntax.MLTY_Top)))
-              | uu____11700 -> failwith "Discriminator must be a function"
+                       (fun uu____11647  ->
+                          let uu____11654 = fresh "_"  in
+                          (uu____11654, FStar_Extraction_ML_Syntax.MLTY_Top)))
+              | uu____11663 -> failwith "Discriminator must be a function"
                in
             let mlid = fresh "_discr_"  in
             let targ = FStar_Extraction_ML_Syntax.MLTY_Top  in
             let disc_ty = FStar_Extraction_ML_Syntax.MLTY_Top  in
-            let discrBody =
-              let uu____11719 =
-                let uu____11720 =
-                  let uu____11731 =
-                    let uu____11732 =
-                      let uu____11733 =
-                        let uu____11748 =
-                          let uu____11749 =
-                            let uu____11750 =
-                              let uu____11751 =
-                                FStar_Extraction_ML_Syntax.idsym mlid  in
-                              ([], uu____11751)  in
-                            FStar_Extraction_ML_Syntax.MLE_Name uu____11750
-                             in
-                          FStar_All.pipe_left
-                            (FStar_Extraction_ML_Syntax.with_ty targ)
-                            uu____11749
-                           in
-                        let uu____11754 =
-                          let uu____11765 =
-                            let uu____11774 =
-                              let uu____11775 =
-                                let uu____11782 =
-                                  FStar_Extraction_ML_Syntax.mlpath_of_lident
-                                    constrName
-                                   in
-                                (uu____11782,
-                                  [FStar_Extraction_ML_Syntax.MLP_Wild])
-                                 in
-                              FStar_Extraction_ML_Syntax.MLP_CTor uu____11775
-                               in
-                            let uu____11785 =
-=======
-                            | uu____11606 -> false)) in
-                  FStar_All.pipe_right uu____11563
-                    (FStar_List.map
-                       (fun uu____11647  ->
-                          let uu____11654 = fresh "_" in
-                          (uu____11654, FStar_Extraction_ML_Syntax.MLTY_Top)))
-              | uu____11663 -> failwith "Discriminator must be a function" in
-            let mlid = fresh "_discr_" in
-            let targ = FStar_Extraction_ML_Syntax.MLTY_Top in
-            let disc_ty = FStar_Extraction_ML_Syntax.MLTY_Top in
             let discrBody =
               let uu____11682 =
                 let uu____11683 =
@@ -3594,45 +3235,40 @@
                           let uu____11712 =
                             let uu____11713 =
                               let uu____11714 =
-                                FStar_Extraction_ML_Syntax.idsym mlid in
-                              ([], uu____11714) in
-                            FStar_Extraction_ML_Syntax.MLE_Name uu____11713 in
+                                FStar_Extraction_ML_Syntax.idsym mlid  in
+                              ([], uu____11714)  in
+                            FStar_Extraction_ML_Syntax.MLE_Name uu____11713
+                             in
                           FStar_All.pipe_left
                             (FStar_Extraction_ML_Syntax.with_ty targ)
-                            uu____11712 in
+                            uu____11712
+                           in
                         let uu____11717 =
                           let uu____11728 =
                             let uu____11737 =
                               let uu____11738 =
                                 let uu____11745 =
                                   FStar_Extraction_ML_Syntax.mlpath_of_lident
-                                    constrName in
+                                    constrName
+                                   in
                                 (uu____11745,
-                                  [FStar_Extraction_ML_Syntax.MLP_Wild]) in
-                              FStar_Extraction_ML_Syntax.MLP_CTor uu____11738 in
+                                  [FStar_Extraction_ML_Syntax.MLP_Wild])
+                                 in
+                              FStar_Extraction_ML_Syntax.MLP_CTor uu____11738
+                               in
                             let uu____11748 =
->>>>>>> 207b6569
                               FStar_All.pipe_left
                                 (FStar_Extraction_ML_Syntax.with_ty
                                    FStar_Extraction_ML_Syntax.ml_bool_ty)
                                 (FStar_Extraction_ML_Syntax.MLE_Const
-<<<<<<< HEAD
                                    (FStar_Extraction_ML_Syntax.MLC_Bool true))
                                in
-                            (uu____11774, FStar_Pervasives_Native.None,
-                              uu____11785)
+                            (uu____11737, FStar_Pervasives_Native.None,
+                              uu____11748)
                              in
-                          let uu____11788 =
-                            let uu____11799 =
-                              let uu____11808 =
-=======
-                                   (FStar_Extraction_ML_Syntax.MLC_Bool true)) in
-                            (uu____11737, FStar_Pervasives_Native.None,
-                              uu____11748) in
                           let uu____11751 =
                             let uu____11762 =
                               let uu____11771 =
->>>>>>> 207b6569
                                 FStar_All.pipe_left
                                   (FStar_Extraction_ML_Syntax.with_ty
                                      FStar_Extraction_ML_Syntax.ml_bool_ty)
@@ -3641,45 +3277,26 @@
                                         false))
                                  in
                               (FStar_Extraction_ML_Syntax.MLP_Wild,
-<<<<<<< HEAD
-                                FStar_Pervasives_Native.None, uu____11808)
+                                FStar_Pervasives_Native.None, uu____11771)
                                in
-                            [uu____11799]  in
-                          uu____11765 :: uu____11788  in
-                        (uu____11748, uu____11754)  in
-                      FStar_Extraction_ML_Syntax.MLE_Match uu____11733  in
+                            [uu____11762]  in
+                          uu____11728 :: uu____11751  in
+                        (uu____11711, uu____11717)  in
+                      FStar_Extraction_ML_Syntax.MLE_Match uu____11696  in
                     FStar_All.pipe_left
                       (FStar_Extraction_ML_Syntax.with_ty
-                         FStar_Extraction_ML_Syntax.ml_bool_ty) uu____11732
+                         FStar_Extraction_ML_Syntax.ml_bool_ty) uu____11695
                      in
-                  ((FStar_List.append wildcards [(mlid, targ)]), uu____11731)
+                  ((FStar_List.append wildcards [(mlid, targ)]), uu____11694)
                    in
-                FStar_Extraction_ML_Syntax.MLE_Fun uu____11720  in
+                FStar_Extraction_ML_Syntax.MLE_Fun uu____11683  in
               FStar_All.pipe_left
-                (FStar_Extraction_ML_Syntax.with_ty disc_ty) uu____11719
+                (FStar_Extraction_ML_Syntax.with_ty disc_ty) uu____11682
                in
-            let uu____11883 =
-              let uu____11884 =
-                let uu____11887 =
-                  let uu____11888 =
-=======
-                                FStar_Pervasives_Native.None, uu____11771) in
-                            [uu____11762] in
-                          uu____11728 :: uu____11751 in
-                        (uu____11711, uu____11717) in
-                      FStar_Extraction_ML_Syntax.MLE_Match uu____11696 in
-                    FStar_All.pipe_left
-                      (FStar_Extraction_ML_Syntax.with_ty
-                         FStar_Extraction_ML_Syntax.ml_bool_ty) uu____11695 in
-                  ((FStar_List.append wildcards [(mlid, targ)]), uu____11694) in
-                FStar_Extraction_ML_Syntax.MLE_Fun uu____11683 in
-              FStar_All.pipe_left
-                (FStar_Extraction_ML_Syntax.with_ty disc_ty) uu____11682 in
             let uu____11846 =
               let uu____11847 =
                 let uu____11850 =
                   let uu____11851 =
->>>>>>> 207b6569
                     FStar_Extraction_ML_UEnv.convIdent
                       discName.FStar_Ident.ident
                      in
@@ -3690,15 +3307,8 @@
                     FStar_Extraction_ML_Syntax.mllb_add_unit = false;
                     FStar_Extraction_ML_Syntax.mllb_def = discrBody;
                     FStar_Extraction_ML_Syntax.print_typ = false
-<<<<<<< HEAD
                   }  in
-                [uu____11887]  in
-              (FStar_Extraction_ML_Syntax.NonRec, [], uu____11884)  in
-            FStar_Extraction_ML_Syntax.MLM_Let uu____11883
-  
-=======
-                  } in
-                [uu____11850] in
-              (FStar_Extraction_ML_Syntax.NonRec, [], uu____11847) in
+                [uu____11850]  in
+              (FStar_Extraction_ML_Syntax.NonRec, [], uu____11847)  in
             FStar_Extraction_ML_Syntax.MLM_Let uu____11846
->>>>>>> 207b6569
+  