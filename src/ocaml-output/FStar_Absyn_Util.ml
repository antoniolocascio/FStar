--- conflicted
+++ resolved
@@ -2,14 +2,8 @@
 open Prims
 let handle_err = (fun warning ret e -> (match (e) with
 | FStar_Absyn_Syntax.Error (msg, r) -> begin
-<<<<<<< HEAD
 (let _26_34 = (let _92_8 = (let _92_7 = (FStar_Range.string_of_range r)
-in (FStar_Util.format3 "%s : %s\n%s\n" _92_7 (match (warning) with
-| true -> begin
-=======
-(let _26_34 = (let _91_8 = (let _91_7 = (FStar_Range.string_of_range r)
-in (FStar_Util.format3 "%s : %s\n%s\n" _91_7 (if warning then begin
->>>>>>> 3f538bfb
+in (FStar_Util.format3 "%s : %s\n%s\n" _92_7 (if warning then begin
 "Warning"
 end else begin
 "Error"
@@ -211,23 +205,12 @@
 
 let args_of_non_null_binders = (fun binders -> (FStar_All.pipe_right binders (FStar_List.collect (fun b -> if (FStar_Absyn_Syntax.is_null_binder b) then begin
 []
-<<<<<<< HEAD
-end
-| false -> begin
+end else begin
 (let _92_137 = (arg_of_non_null_binder b)
 in (_92_137)::[])
-end)))))
-
-let args_of_binders = (fun binders -> (let _92_147 = (FStar_All.pipe_right binders (FStar_List.map (fun b -> (match ((FStar_Absyn_Syntax.is_null_binder b)) with
-| true -> begin
-=======
-end else begin
-(let _91_137 = (arg_of_non_null_binder b)
-in (_91_137)::[])
 end))))
 
-let args_of_binders = (fun binders -> (let _91_147 = (FStar_All.pipe_right binders (FStar_List.map (fun b -> if (FStar_Absyn_Syntax.is_null_binder b) then begin
->>>>>>> 3f538bfb
+let args_of_binders = (fun binders -> (let _92_147 = (FStar_All.pipe_right binders (FStar_List.map (fun b -> if (FStar_Absyn_Syntax.is_null_binder b) then begin
 (let b = (match ((Prims.fst b)) with
 | FStar_Util.Inl (a) -> begin
 (let _92_142 = (let _92_141 = (gen_bvar a.FStar_Absyn_Syntax.sort)
@@ -239,24 +222,13 @@
 in FStar_Util.Inr (_92_143))
 in (_92_144, (Prims.snd b)))
 end)
-<<<<<<< HEAD
 in (let _92_145 = (arg_of_non_null_binder b)
 in (b, _92_145)))
-end
-| false -> begin
+end else begin
 (let _92_146 = (arg_of_non_null_binder b)
 in (b, _92_146))
-end))))
+end)))
 in (FStar_All.pipe_right _92_147 FStar_List.unzip)))
-=======
-in (let _91_145 = (arg_of_non_null_binder b)
-in (b, _91_145)))
-end else begin
-(let _91_146 = (arg_of_non_null_binder b)
-in (b, _91_146))
-end)))
-in (FStar_All.pipe_right _91_147 FStar_List.unzip)))
->>>>>>> 3f538bfb
 
 let name_binders = (fun binders -> (FStar_All.pipe_right binders (FStar_List.mapi (fun i b -> if (FStar_Absyn_Syntax.is_null_binder b) then begin
 (match (b) with
@@ -566,42 +538,22 @@
 | (FStar_Util.Inl (a), FStar_Util.Inl (b)) -> begin
 if (bvar_eq a b) then begin
 []
-<<<<<<< HEAD
-end
-| false -> begin
+end else begin
 (let _92_298 = (let _92_297 = (let _92_296 = (btvar_to_typ a)
 in (b.FStar_Absyn_Syntax.v, _92_296))
 in FStar_Util.Inl (_92_297))
 in (_92_298)::[])
-end)
-=======
-end else begin
-(let _91_298 = (let _91_297 = (let _91_296 = (btvar_to_typ a)
-in (b.FStar_Absyn_Syntax.v, _91_296))
-in FStar_Util.Inl (_91_297))
-in (_91_298)::[])
-end
->>>>>>> 3f538bfb
+end
 end
 | (FStar_Util.Inr (x), FStar_Util.Inr (y)) -> begin
 if (bvar_eq x y) then begin
 []
-<<<<<<< HEAD
-end
-| false -> begin
+end else begin
 (let _92_301 = (let _92_300 = (let _92_299 = (bvar_to_exp x)
 in (y.FStar_Absyn_Syntax.v, _92_299))
 in FStar_Util.Inr (_92_300))
 in (_92_301)::[])
-end)
-=======
-end else begin
-(let _91_301 = (let _91_300 = (let _91_299 = (bvar_to_exp x)
-in (y.FStar_Absyn_Syntax.v, _91_299))
-in FStar_Util.Inr (_91_300))
-in (_91_301)::[])
-end
->>>>>>> 3f538bfb
+end
 end
 | _26_485 -> begin
 []
@@ -1348,41 +1300,20 @@
 
 let mangle_field_name = (fun x -> (FStar_Absyn_Syntax.mk_ident ((Prims.strcat "^fname^" x.FStar_Absyn_Syntax.idText), x.FStar_Absyn_Syntax.idRange)))
 
-<<<<<<< HEAD
-let unmangle_field_name = (fun x -> (match ((FStar_Util.starts_with x.FStar_Absyn_Syntax.idText "^fname^")) with
-| true -> begin
+let unmangle_field_name = (fun x -> if (FStar_Util.starts_with x.FStar_Absyn_Syntax.idText "^fname^") then begin
 (let _92_862 = (let _92_861 = (FStar_Util.substring_from x.FStar_Absyn_Syntax.idText 7)
 in (_92_861, x.FStar_Absyn_Syntax.idRange))
 in (FStar_Absyn_Syntax.mk_ident _92_862))
-end
-| false -> begin
-=======
-let unmangle_field_name = (fun x -> if (FStar_Util.starts_with x.FStar_Absyn_Syntax.idText "^fname^") then begin
-(let _91_862 = (let _91_861 = (FStar_Util.substring_from x.FStar_Absyn_Syntax.idText 7)
-in (_91_861, x.FStar_Absyn_Syntax.idRange))
-in (FStar_Absyn_Syntax.mk_ident _91_862))
-end else begin
->>>>>>> 3f538bfb
+end else begin
 x
 end)
 
-<<<<<<< HEAD
-let mk_field_projector_name = (fun lid x i -> (let nm = (match ((FStar_Absyn_Syntax.is_null_bvar x)) with
-| true -> begin
+let mk_field_projector_name = (fun lid x i -> (let nm = if (FStar_Absyn_Syntax.is_null_bvar x) then begin
 (let _92_868 = (let _92_867 = (let _92_866 = (FStar_Util.string_of_int i)
 in (Prims.strcat "_" _92_866))
 in (_92_867, x.FStar_Absyn_Syntax.p))
 in (FStar_Absyn_Syntax.mk_ident _92_868))
-end
-| false -> begin
-=======
-let mk_field_projector_name = (fun lid x i -> (let nm = if (FStar_Absyn_Syntax.is_null_bvar x) then begin
-(let _91_868 = (let _91_867 = (let _91_866 = (FStar_Util.string_of_int i)
-in (Prims.strcat "_" _91_866))
-in (_91_867, x.FStar_Absyn_Syntax.p))
-in (FStar_Absyn_Syntax.mk_ident _91_868))
-end else begin
->>>>>>> 3f538bfb
+end else begin
 x.FStar_Absyn_Syntax.v.FStar_Absyn_Syntax.ppname
 end
 in (let y = (let _26_1402 = x.FStar_Absyn_Syntax.v
@@ -1491,24 +1422,13 @@
 | FStar_Absyn_Syntax.Typ_btvar (a) -> begin
 if uvonly then begin
 (cont (FStar_Absyn_Syntax.no_fvs, FStar_Absyn_Syntax.no_uvs))
-<<<<<<< HEAD
-end
-| false -> begin
+end else begin
 (let _92_1082 = (let _92_1081 = (let _26_1490 = FStar_Absyn_Syntax.no_fvs
 in (let _92_1080 = (single_fv a)
 in {FStar_Absyn_Syntax.ftvs = _92_1080; FStar_Absyn_Syntax.fxvs = _26_1490.FStar_Absyn_Syntax.fxvs}))
 in (_92_1081, FStar_Absyn_Syntax.no_uvs))
 in (cont _92_1082))
-end)
-=======
-end else begin
-(let _91_1082 = (let _91_1081 = (let _26_1490 = FStar_Absyn_Syntax.no_fvs
-in (let _91_1080 = (single_fv a)
-in {FStar_Absyn_Syntax.ftvs = _91_1080; FStar_Absyn_Syntax.fxvs = _26_1490.FStar_Absyn_Syntax.fxvs}))
-in (_91_1081, FStar_Absyn_Syntax.no_uvs))
-in (cont _91_1082))
-end
->>>>>>> 3f538bfb
+end
 end
 | FStar_Absyn_Syntax.Typ_uvar (uv, k) -> begin
 (let _92_1085 = (let _92_1084 = (let _26_1496 = FStar_Absyn_Syntax.no_uvs
@@ -1688,24 +1608,13 @@
 | FStar_Absyn_Syntax.Exp_bvar (x) -> begin
 if uvonly then begin
 (cont (FStar_Absyn_Syntax.no_fvs, FStar_Absyn_Syntax.no_uvs))
-<<<<<<< HEAD
-end
-| false -> begin
+end else begin
 (let _92_1199 = (let _92_1198 = (let _26_1741 = FStar_Absyn_Syntax.no_fvs
 in (let _92_1197 = (single_fv x)
 in {FStar_Absyn_Syntax.ftvs = _26_1741.FStar_Absyn_Syntax.ftvs; FStar_Absyn_Syntax.fxvs = _92_1197}))
 in (_92_1198, FStar_Absyn_Syntax.no_uvs))
 in (cont _92_1199))
-end)
-=======
-end else begin
-(let _91_1199 = (let _91_1198 = (let _26_1741 = FStar_Absyn_Syntax.no_fvs
-in (let _91_1197 = (single_fv x)
-in {FStar_Absyn_Syntax.ftvs = _26_1741.FStar_Absyn_Syntax.ftvs; FStar_Absyn_Syntax.fxvs = _91_1197}))
-in (_91_1198, FStar_Absyn_Syntax.no_uvs))
-in (cont _91_1199))
-end
->>>>>>> 3f538bfb
+end
 end
 | FStar_Absyn_Syntax.Exp_ascribed (e, _26_1745, _26_1747) -> begin
 (vs_exp e uvonly cont)
@@ -1756,18 +1665,10 @@
 | FStar_Absyn_Syntax.Comp (ct) -> begin
 if uvonly then begin
 (vs_typ ct.FStar_Absyn_Syntax.result_typ uvonly k)
-<<<<<<< HEAD
-end
-| false -> begin
+end else begin
 (vs_typ ct.FStar_Absyn_Syntax.result_typ uvonly (fun vs1 -> (vs_args ct.FStar_Absyn_Syntax.effect_args uvonly (fun vs2 -> (let _92_1215 = (union_fvs_uvs vs1 vs2)
 in (k _92_1215))))))
-end)
-=======
-end else begin
-(vs_typ ct.FStar_Absyn_Syntax.result_typ uvonly (fun vs1 -> (vs_args ct.FStar_Absyn_Syntax.effect_args uvonly (fun vs2 -> (let _91_1215 = (union_fvs_uvs vs1 vs2)
-in (k _91_1215))))))
-end
->>>>>>> 3f538bfb
+end
 end))
 and vs_comp = (fun c uvonly cont -> (match ((let _92_1218 = (FStar_ST.read c.FStar_Absyn_Syntax.fvs)
 in (let _92_1217 = (FStar_ST.read c.FStar_Absyn_Syntax.uvs)
