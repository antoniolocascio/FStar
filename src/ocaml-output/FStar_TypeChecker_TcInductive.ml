open Prims
<<<<<<< HEAD

let tc_tycon : FStar_TypeChecker_Env.env_t  ->  FStar_Syntax_Syntax.sigelt  ->  (FStar_TypeChecker_Env.env_t * FStar_Syntax_Syntax.sigelt * FStar_Syntax_Syntax.universe * FStar_TypeChecker_Env.guard_t) = (fun env s -> (match (s) with
| FStar_Syntax_Syntax.Sig_inductive_typ (tc, uvs, tps, k, mutuals, data, quals, r) -> begin
(

let uu____34 = (FStar_Syntax_Subst.open_term tps k)
in (match (uu____34) with
| (tps, k) -> begin
(

let uu____43 = (FStar_TypeChecker_TcTerm.tc_binders env tps)
in (match (uu____43) with
| (tps, env_tps, guard_params, us) -> begin
(

let uu____56 = (FStar_Syntax_Util.arrow_formals k)
in (match (uu____56) with
| (indices, t) -> begin
(

let uu____80 = (FStar_TypeChecker_TcTerm.tc_binders env_tps indices)
in (match (uu____80) with
| (indices, env', guard_indices, us') -> begin
(

let uu____93 = (

let uu____96 = (FStar_TypeChecker_TcTerm.tc_tot_or_gtot_term env' t)
in (match (uu____96) with
| (t, uu____103, g) -> begin
(

let uu____105 = (

let uu____106 = (

let uu____107 = (FStar_TypeChecker_Rel.conj_guard guard_indices g)
in (FStar_TypeChecker_Rel.conj_guard guard_params uu____107))
in (FStar_TypeChecker_Rel.discharge_guard env' uu____106))
in ((t), (uu____105)))
end))
in (match (uu____93) with
| (t, guard) -> begin
(

let k = (

let uu____117 = (FStar_Syntax_Syntax.mk_Total t)
in (FStar_Syntax_Util.arrow indices uu____117))
in (

let uu____120 = (FStar_Syntax_Util.type_u ())
in (match (uu____120) with
| (t_type, u) -> begin
((

let uu____130 = (FStar_TypeChecker_Rel.teq env' t t_type)
in (FStar_TypeChecker_Rel.force_trivial_guard env' uu____130));
(

let t_tc = (

let uu____134 = (FStar_Syntax_Syntax.mk_Total t)
in (FStar_Syntax_Util.arrow (FStar_List.append tps indices) uu____134))
in (

let tps = (FStar_Syntax_Subst.close_binders tps)
in (

let k = (FStar_Syntax_Subst.close tps k)
in (

let fv_tc = (FStar_Syntax_Syntax.lid_as_fv tc FStar_Syntax_Syntax.Delta_constant None)
in (

let uu____142 = (FStar_TypeChecker_Env.push_let_binding env (FStar_Util.Inr (fv_tc)) (([]), (t_tc)))
in ((uu____142), (FStar_Syntax_Syntax.Sig_inductive_typ (((tc), ([]), (tps), (k), (mutuals), (data), (quals), (r)))), (u), (guard)))))));
)
end)))
end))
end))
end))
end))
end))
end
| uu____150 -> begin
(failwith "impossible")
end))


let tc_data : FStar_TypeChecker_Env.env_t  ->  (FStar_Syntax_Syntax.sigelt * FStar_Syntax_Syntax.universe) Prims.list  ->  FStar_Syntax_Syntax.sigelt  ->  (FStar_Syntax_Syntax.sigelt * FStar_TypeChecker_Env.guard_t) = (fun env tcs uu___76_175 -> (match (uu___76_175) with
| FStar_Syntax_Syntax.Sig_datacon (c, _uvs, t, tc_lid, ntps, quals, _mutual_tcs, r) -> begin
(

let uu____191 = (

let tps_u_opt = (FStar_Util.find_map tcs (fun uu____205 -> (match (uu____205) with
| (se, u_tc) -> begin
(

let uu____214 = (

let uu____215 = (

let uu____216 = (FStar_Syntax_Util.lid_of_sigelt se)
in (FStar_Util.must uu____216))
in (FStar_Ident.lid_equals tc_lid uu____215))
in (match (uu____214) with
| true -> begin
(match (se) with
| FStar_Syntax_Syntax.Sig_inductive_typ (uu____226, uu____227, tps, uu____229, uu____230, uu____231, uu____232, uu____233) -> begin
(

let tps = (FStar_All.pipe_right tps (FStar_List.map (fun uu____254 -> (match (uu____254) with
| (x, uu____261) -> begin
((x), (Some (FStar_Syntax_Syntax.imp_tag)))
end))))
in (

let tps = (FStar_Syntax_Subst.open_binders tps)
in (

let uu____264 = (

let uu____268 = (FStar_TypeChecker_Env.push_binders env tps)
in ((uu____268), (tps), (u_tc)))
in Some (uu____264))))
end
| uu____272 -> begin
(failwith "Impossible")
end)
end
| uu____277 -> begin
None
end))
end)))
in (match (tps_u_opt) with
| Some (x) -> begin
x
end
| None -> begin
(match ((FStar_Ident.lid_equals tc_lid FStar_Syntax_Const.exn_lid)) with
| true -> begin
((env), ([]), (FStar_Syntax_Syntax.U_zero))
end
| uu____302 -> begin
(Prims.raise (FStar_Errors.Error ((("Unexpected data constructor"), (r)))))
end)
end))
in (match (uu____191) with
| (env, tps, u_tc) -> begin
(

let uu____311 = (

let uu____319 = (

let uu____320 = (FStar_Syntax_Subst.compress t)
in uu____320.FStar_Syntax_Syntax.n)
in (match (uu____319) with
| FStar_Syntax_Syntax.Tm_arrow (bs, res) -> begin
(

let uu____342 = (FStar_Util.first_N ntps bs)
in (match (uu____342) with
| (uu____360, bs') -> begin
(

let t = ((FStar_Syntax_Syntax.mk (FStar_Syntax_Syntax.Tm_arrow (((bs'), (res))))) None t.FStar_Syntax_Syntax.pos)
in (

let subst = (FStar_All.pipe_right tps (FStar_List.mapi (fun i uu____396 -> (match (uu____396) with
| (x, uu____400) -> begin
FStar_Syntax_Syntax.DB ((((ntps - ((Prims.parse_int "1") + i))), (x)))
end))))
in (

let uu____401 = (FStar_Syntax_Subst.subst subst t)
in (FStar_Syntax_Util.arrow_formals uu____401))))
end))
end
| uu____402 -> begin
(([]), (t))
end))
in (match (uu____311) with
| (arguments, result) -> begin
((

let uu____423 = (FStar_TypeChecker_Env.debug env FStar_Options.Low)
in (match (uu____423) with
| true -> begin
(

let uu____424 = (FStar_Syntax_Print.lid_to_string c)
in (

let uu____425 = (FStar_Syntax_Print.binders_to_string "->" arguments)
in (

let uu____426 = (FStar_Syntax_Print.term_to_string result)
in (FStar_Util.print3 "Checking datacon  %s : %s -> %s \n" uu____424 uu____425 uu____426))))
end
| uu____427 -> begin
()
end));
(

let uu____428 = (FStar_TypeChecker_TcTerm.tc_tparams env arguments)
in (match (uu____428) with
| (arguments, env', us) -> begin
(

let uu____437 = (FStar_TypeChecker_TcTerm.tc_trivial_guard env' result)
in (match (uu____437) with
| (result, res_lcomp) -> begin
((

let uu____445 = (

let uu____446 = (FStar_Syntax_Subst.compress res_lcomp.FStar_Syntax_Syntax.res_typ)
in uu____446.FStar_Syntax_Syntax.n)
in (match (uu____445) with
| FStar_Syntax_Syntax.Tm_type (uu____449) -> begin
()
end
| ty -> begin
(

let uu____451 = (

let uu____452 = (

let uu____455 = (

let uu____456 = (FStar_Syntax_Print.term_to_string result)
in (

let uu____457 = (FStar_Syntax_Print.term_to_string res_lcomp.FStar_Syntax_Syntax.res_typ)
in (FStar_Util.format2 "The type of %s is %s, but since this is the result type of a constructor its type should be Type" uu____456 uu____457)))
in ((uu____455), (r)))
in FStar_Errors.Error (uu____452))
in (Prims.raise uu____451))
end));
(

let uu____458 = (FStar_Syntax_Util.head_and_args result)
in (match (uu____458) with
| (head, uu____471) -> begin
((

let uu____487 = (

let uu____488 = (FStar_Syntax_Subst.compress head)
in uu____488.FStar_Syntax_Syntax.n)
in (match (uu____487) with
| FStar_Syntax_Syntax.Tm_fvar (fv) when (FStar_Syntax_Syntax.fv_eq_lid fv tc_lid) -> begin
()
end
| uu____492 -> begin
(

let uu____493 = (

let uu____494 = (

let uu____497 = (

let uu____498 = (FStar_Syntax_Print.lid_to_string tc_lid)
in (

let uu____499 = (FStar_Syntax_Print.term_to_string head)
in (FStar_Util.format2 "Expected a constructor of type %s; got %s" uu____498 uu____499)))
in ((uu____497), (r)))
in FStar_Errors.Error (uu____494))
in (Prims.raise uu____493))
end));
(

let g = (FStar_List.fold_left2 (fun g uu____504 u_x -> (match (uu____504) with
| (x, uu____509) -> begin
(

let uu____510 = (FStar_TypeChecker_Rel.universe_inequality u_x u_tc)
in (FStar_TypeChecker_Rel.conj_guard g uu____510))
end)) FStar_TypeChecker_Rel.trivial_guard arguments us)
in (

let t = (

let uu____514 = (

let uu____518 = (FStar_All.pipe_right tps (FStar_List.map (fun uu____532 -> (match (uu____532) with
| (x, uu____539) -> begin
((x), (Some (FStar_Syntax_Syntax.Implicit (true))))
end))))
in (FStar_List.append uu____518 arguments))
in (

let uu____544 = (FStar_Syntax_Syntax.mk_Total result)
in (FStar_Syntax_Util.arrow uu____514 uu____544)))
in ((FStar_Syntax_Syntax.Sig_datacon (((c), ([]), (t), (tc_lid), (ntps), (quals), ([]), (r)))), (g))));
)
end));
)
end))
end));
)
end))
end))
end
| uu____552 -> begin
(failwith "impossible")
end))


let generalize_and_inst_within : FStar_TypeChecker_Env.env_t  ->  FStar_TypeChecker_Env.guard_t  ->  (FStar_Syntax_Syntax.sigelt * FStar_Syntax_Syntax.universe) Prims.list  ->  FStar_Syntax_Syntax.sigelt Prims.list  ->  (FStar_Syntax_Syntax.sigelt Prims.list * FStar_Syntax_Syntax.sigelt Prims.list) = (fun env g tcs datas -> (

let tc_universe_vars = (FStar_List.map Prims.snd tcs)
in (

let g = (

let uu___82_588 = g
in {FStar_TypeChecker_Env.guard_f = uu___82_588.FStar_TypeChecker_Env.guard_f; FStar_TypeChecker_Env.deferred = uu___82_588.FStar_TypeChecker_Env.deferred; FStar_TypeChecker_Env.univ_ineqs = ((tc_universe_vars), ((Prims.snd g.FStar_TypeChecker_Env.univ_ineqs))); FStar_TypeChecker_Env.implicits = uu___82_588.FStar_TypeChecker_Env.implicits})
in ((

let uu____594 = (FStar_All.pipe_left (FStar_TypeChecker_Env.debug env) (FStar_Options.Other ("GenUniverses")))
in (match (uu____594) with
| true -> begin
(

let uu____595 = (FStar_TypeChecker_Rel.guard_to_string env g)
in (FStar_Util.print1 "@@@@@@Guard before generalization: %s\n" uu____595))
end
| uu____596 -> begin
()
end));
(FStar_TypeChecker_Rel.force_trivial_guard env g);
(

let binders = (FStar_All.pipe_right tcs (FStar_List.map (fun uu____606 -> (match (uu____606) with
| (se, uu____610) -> begin
(match (se) with
| FStar_Syntax_Syntax.Sig_inductive_typ (uu____611, uu____612, tps, k, uu____615, uu____616, uu____617, uu____618) -> begin
(

let uu____625 = (

let uu____626 = (FStar_Syntax_Syntax.mk_Total k)
in (FStar_All.pipe_left (FStar_Syntax_Util.arrow tps) uu____626))
in (FStar_Syntax_Syntax.null_binder uu____625))
end
| uu____633 -> begin
(failwith "Impossible")
end)
end))))
in (

let binders' = (FStar_All.pipe_right datas (FStar_List.map (fun uu___77_638 -> (match (uu___77_638) with
| FStar_Syntax_Syntax.Sig_datacon (uu____639, uu____640, t, uu____642, uu____643, uu____644, uu____645, uu____646) -> begin
(FStar_Syntax_Syntax.null_binder t)
end
| uu____651 -> begin
(failwith "Impossible")
end))))
in (

let t = (

let uu____655 = (FStar_Syntax_Syntax.mk_Total FStar_TypeChecker_Common.t_unit)
in (FStar_Syntax_Util.arrow (FStar_List.append binders binders') uu____655))
in ((

let uu____659 = (FStar_All.pipe_left (FStar_TypeChecker_Env.debug env) (FStar_Options.Other ("GenUniverses")))
in (match (uu____659) with
| true -> begin
(

let uu____660 = (FStar_TypeChecker_Normalize.term_to_string env t)
in (FStar_Util.print1 "@@@@@@Trying to generalize universes in %s\n" uu____660))
end
| uu____661 -> begin
()
end));
(

let uu____662 = (FStar_TypeChecker_Util.generalize_universes env t)
in (match (uu____662) with
| (uvs, t) -> begin
((

let uu____672 = (FStar_All.pipe_left (FStar_TypeChecker_Env.debug env) (FStar_Options.Other ("GenUniverses")))
in (match (uu____672) with
| true -> begin
(

let uu____673 = (

let uu____674 = (FStar_All.pipe_right uvs (FStar_List.map (fun u -> u.FStar_Ident.idText)))
in (FStar_All.pipe_right uu____674 (FStar_String.concat ", ")))
in (

let uu____680 = (FStar_Syntax_Print.term_to_string t)
in (FStar_Util.print2 "@@@@@@Generalized to (%s, %s)\n" uu____673 uu____680)))
end
| uu____681 -> begin
()
end));
(

let uu____682 = (FStar_Syntax_Subst.open_univ_vars uvs t)
in (match (uu____682) with
| (uvs, t) -> begin
(

let uu____691 = (FStar_Syntax_Util.arrow_formals t)
in (match (uu____691) with
| (args, uu____704) -> begin
(

let uu____715 = (FStar_Util.first_N (FStar_List.length binders) args)
in (match (uu____715) with
| (tc_types, data_types) -> begin
(

let tcs = (FStar_List.map2 (fun uu____752 uu____753 -> (match (((uu____752), (uu____753))) with
| ((x, uu____763), (se, uu____765)) -> begin
(match (se) with
| FStar_Syntax_Syntax.Sig_inductive_typ (tc, uu____771, tps, uu____773, mutuals, datas, quals, r) -> begin
(

let ty = (FStar_Syntax_Subst.close_univ_vars uvs x.FStar_Syntax_Syntax.sort)
in (

let uu____785 = (

let uu____793 = (

let uu____794 = (FStar_Syntax_Subst.compress ty)
in uu____794.FStar_Syntax_Syntax.n)
in (match (uu____793) with
| FStar_Syntax_Syntax.Tm_arrow (binders, c) -> begin
(

let uu____816 = (FStar_Util.first_N (FStar_List.length tps) binders)
in (match (uu____816) with
| (tps, rest) -> begin
(

let t = (match (rest) with
| [] -> begin
(FStar_Syntax_Util.comp_result c)
end
| uu____859 -> begin
(

let uu____863 = (FStar_ST.read x.FStar_Syntax_Syntax.sort.FStar_Syntax_Syntax.tk)
in ((FStar_Syntax_Syntax.mk (FStar_Syntax_Syntax.Tm_arrow (((rest), (c))))) uu____863 x.FStar_Syntax_Syntax.sort.FStar_Syntax_Syntax.pos))
end)
in ((tps), (t)))
end))
end
| uu____886 -> begin
(([]), (ty))
end))
in (match (uu____785) with
| (tps, t) -> begin
FStar_Syntax_Syntax.Sig_inductive_typ (((tc), (uvs), (tps), (t), (mutuals), (datas), (quals), (r)))
end)))
end
| uu____912 -> begin
(failwith "Impossible")
end)
end)) tc_types tcs)
in (

let datas = (match (uvs) with
| [] -> begin
datas
end
| uu____916 -> begin
(

let uvs_universes = (FStar_All.pipe_right uvs (FStar_List.map (fun _0_28 -> FStar_Syntax_Syntax.U_name (_0_28))))
in (

let tc_insts = (FStar_All.pipe_right tcs (FStar_List.map (fun uu___78_933 -> (match (uu___78_933) with
| FStar_Syntax_Syntax.Sig_inductive_typ (tc, uu____938, uu____939, uu____940, uu____941, uu____942, uu____943, uu____944) -> begin
((tc), (uvs_universes))
end
| uu____952 -> begin
(failwith "Impossible")
end))))
in (FStar_List.map2 (fun uu____958 d -> (match (uu____958) with
| (t, uu____963) -> begin
(match (d) with
| FStar_Syntax_Syntax.Sig_datacon (l, uu____965, uu____966, tc, ntps, quals, mutuals, r) -> begin
(

let ty = (

let uu____977 = (FStar_Syntax_InstFV.instantiate tc_insts t.FStar_Syntax_Syntax.sort)
in (FStar_All.pipe_right uu____977 (FStar_Syntax_Subst.close_univ_vars uvs)))
in FStar_Syntax_Syntax.Sig_datacon (((l), (uvs), (ty), (tc), (ntps), (quals), (mutuals), (r))))
end
| uu____980 -> begin
(failwith "Impossible")
end)
end)) data_types datas)))
end)
in ((tcs), (datas))))
end))
end))
end));
)
end));
))));
))))


let debug_log : FStar_TypeChecker_Env.env_t  ->  Prims.string  ->  Prims.unit = (fun env s -> (

let uu____989 = (FStar_All.pipe_left (FStar_TypeChecker_Env.debug env) (FStar_Options.Other ("Positivity")))
in (match (uu____989) with
| true -> begin
(FStar_Util.print_string (Prims.strcat "Positivity::" (Prims.strcat s "\n")))
end
| uu____990 -> begin
()
end)))


let ty_occurs_in : FStar_Ident.lident  ->  FStar_Syntax_Syntax.term  ->  Prims.bool = (fun ty_lid t -> (

let uu____997 = (FStar_Syntax_Free.fvars t)
in (FStar_Util.set_mem ty_lid uu____997)))


let try_get_fv : FStar_Syntax_Syntax.term  ->  (FStar_Syntax_Syntax.fv * FStar_Syntax_Syntax.universes) = (fun t -> (

let uu____1006 = (

let uu____1007 = (FStar_Syntax_Subst.compress t)
in uu____1007.FStar_Syntax_Syntax.n)
in (match (uu____1006) with
| FStar_Syntax_Syntax.Tm_fvar (fv) -> begin
((fv), ([]))
end
| FStar_Syntax_Syntax.Tm_uinst (t, us) -> begin
(match (t.FStar_Syntax_Syntax.n) with
| FStar_Syntax_Syntax.Tm_fvar (fv) -> begin
((fv), (us))
end
| uu____1023 -> begin
(failwith "Node is a Tm_uinst, but Tm_uinst is not an fvar")
end)
end
| uu____1026 -> begin
(failwith "Node is not an fvar or a Tm_uinst")
end)))


type unfolded_memo_elt =
(FStar_Ident.lident * FStar_Syntax_Syntax.args) Prims.list


type unfolded_memo_t =
unfolded_memo_elt FStar_ST.ref


let already_unfolded : FStar_Ident.lident  ->  FStar_Syntax_Syntax.args  ->  unfolded_memo_t  ->  FStar_TypeChecker_Env.env_t  ->  Prims.bool = (fun ilid arrghs unfolded env -> (

let uu____1045 = (FStar_ST.read unfolded)
in (FStar_List.existsML (fun uu____1057 -> (match (uu____1057) with
| (lid, l) -> begin
((FStar_Ident.lid_equals lid ilid) && (

let args = (

let uu____1077 = (FStar_List.splitAt (FStar_List.length l) arrghs)
in (Prims.fst uu____1077))
in (FStar_List.fold_left2 (fun b a a' -> (b && (FStar_TypeChecker_Rel.teq_nosmt env (Prims.fst a) (Prims.fst a')))) true args l)))
end)) uu____1045)))


let rec ty_strictly_positive_in_type : FStar_Ident.lident  ->  FStar_Syntax_Syntax.term  ->  unfolded_memo_t  ->  FStar_TypeChecker_Env.env_t  ->  Prims.bool = (fun ty_lid btype unfolded env -> ((

let uu____1172 = (

let uu____1173 = (FStar_Syntax_Print.term_to_string btype)
in (Prims.strcat "Checking strict positivity in type: " uu____1173))
in (debug_log env uu____1172));
(

let btype = (FStar_TypeChecker_Normalize.normalize ((FStar_TypeChecker_Normalize.Beta)::(FStar_TypeChecker_Normalize.Eager_unfolding)::(FStar_TypeChecker_Normalize.UnfoldUntil (FStar_Syntax_Syntax.Delta_constant))::(FStar_TypeChecker_Normalize.Iota)::(FStar_TypeChecker_Normalize.Zeta)::(FStar_TypeChecker_Normalize.AllowUnboundUniverses)::[]) env btype)
in ((

let uu____1176 = (

let uu____1177 = (FStar_Syntax_Print.term_to_string btype)
in (Prims.strcat "Checking strict positivity in type, after normalization: " uu____1177))
in (debug_log env uu____1176));
((

let uu____1178 = (ty_occurs_in ty_lid btype)
in (not (uu____1178))) || ((debug_log env "ty does occur in this type, pressing ahead");
(

let uu____1180 = (

let uu____1181 = (FStar_Syntax_Subst.compress btype)
in uu____1181.FStar_Syntax_Syntax.n)
in (match (uu____1180) with
| FStar_Syntax_Syntax.Tm_app (t, args) -> begin
(

let uu____1200 = (try_get_fv t)
in (match (uu____1200) with
| (fv, us) -> begin
(match ((FStar_Ident.lid_equals fv.FStar_Syntax_Syntax.fv_name.FStar_Syntax_Syntax.v ty_lid)) with
| true -> begin
((debug_log env "Checking strict positivity in the Tm_app node where head lid is ty itself, checking that ty does not occur in the arguments");
(FStar_List.for_all (fun uu____1212 -> (match (uu____1212) with
| (t, uu____1216) -> begin
(

let uu____1217 = (ty_occurs_in ty_lid t)
in (not (uu____1217)))
end)) args);
)
end
| uu____1218 -> begin
((debug_log env "Checking strict positivity in the Tm_app node, head lid is not ty, so checking nested positivity");
(ty_nested_positive_in_inductive ty_lid fv.FStar_Syntax_Syntax.fv_name.FStar_Syntax_Syntax.v us args unfolded env);
)
end)
end))
end
| FStar_Syntax_Syntax.Tm_arrow (sbs, c) -> begin
((debug_log env "Checking strict positivity in Tm_arrow");
(

let uu____1237 = (

let uu____1238 = (FStar_Syntax_Util.is_pure_or_ghost_comp c)
in (not (uu____1238)))
in (match (uu____1237) with
| true -> begin
((debug_log env "Checking strict positivity , the arrow is impure, so return true");
true;
)
end
| uu____1240 -> begin
((debug_log env "Checking struict positivity, Pure arrow, checking that ty does not occur in the binders, and that it is strictly positive in the return type");
((FStar_List.for_all (fun uu____1244 -> (match (uu____1244) with
| (b, uu____1248) -> begin
(

let uu____1249 = (ty_occurs_in ty_lid b.FStar_Syntax_Syntax.sort)
in (not (uu____1249)))
end)) sbs) && (

let uu____1250 = (FStar_Syntax_Subst.open_term sbs (FStar_Syntax_Util.comp_result c))
in (match (uu____1250) with
| (uu____1253, return_type) -> begin
(

let uu____1255 = (FStar_TypeChecker_Env.push_binders env sbs)
in (ty_strictly_positive_in_type ty_lid return_type unfolded uu____1255))
end)));
)
end));
)
end
| FStar_Syntax_Syntax.Tm_fvar (uu____1256) -> begin
((debug_log env "Checking strict positivity in an fvar, return true");
true;
)
end
| FStar_Syntax_Syntax.Tm_type (uu____1258) -> begin
((debug_log env "Checking strict positivity in an Tm_type, return true");
true;
)
end
| FStar_Syntax_Syntax.Tm_uinst (t, uu____1261) -> begin
((debug_log env "Checking strict positivity in an Tm_uinst, recur on the term inside (mostly it should be the same inductive)");
(ty_strictly_positive_in_type ty_lid t unfolded env);
)
end
| FStar_Syntax_Syntax.Tm_refine (bv, uu____1268) -> begin
((debug_log env "Checking strict positivity in an Tm_refine, recur in the bv sort)");
(ty_strictly_positive_in_type ty_lid bv.FStar_Syntax_Syntax.sort unfolded env);
)
end
| FStar_Syntax_Syntax.Tm_match (uu____1274, branches) -> begin
((debug_log env "Checking strict positivity in an Tm_match, recur in the branches)");
(FStar_List.for_all (fun uu____1309 -> (match (uu____1309) with
| (p, uu____1317, t) -> begin
(

let bs = (

let uu____1327 = (FStar_Syntax_Syntax.pat_bvs p)
in (FStar_List.map FStar_Syntax_Syntax.mk_binder uu____1327))
in (

let uu____1329 = (FStar_Syntax_Subst.open_term bs t)
in (match (uu____1329) with
| (bs, t) -> begin
(

let uu____1334 = (FStar_TypeChecker_Env.push_binders env bs)
in (ty_strictly_positive_in_type ty_lid t unfolded uu____1334))
end)))
end)) branches);
)
end
| FStar_Syntax_Syntax.Tm_ascribed (t, uu____1336, uu____1337) -> begin
((debug_log env "Checking strict positivity in an Tm_ascribed, recur)");
(ty_strictly_positive_in_type ty_lid t unfolded env);
)
end
| uu____1357 -> begin
((

let uu____1359 = (

let uu____1360 = (

let uu____1361 = (FStar_Syntax_Print.tag_of_term btype)
in (

let uu____1362 = (

let uu____1363 = (FStar_Syntax_Print.term_to_string btype)
in (Prims.strcat " and term: " uu____1363))
in (Prims.strcat uu____1361 uu____1362)))
in (Prims.strcat "Checking strict positivity, unexpected tag: " uu____1360))
in (debug_log env uu____1359));
false;
)
end));
));
));
))
and ty_nested_positive_in_inductive : FStar_Ident.lident  ->  FStar_Ident.lident  ->  FStar_Syntax_Syntax.universes  ->  FStar_Syntax_Syntax.args  ->  unfolded_memo_t  ->  FStar_TypeChecker_Env.env_t  ->  Prims.bool = (fun ty_lid ilid us args unfolded env -> ((

let uu____1371 = (

let uu____1372 = (

let uu____1373 = (

let uu____1374 = (FStar_Syntax_Print.args_to_string args)
in (Prims.strcat " applied to arguments: " uu____1374))
in (Prims.strcat ilid.FStar_Ident.str uu____1373))
in (Prims.strcat "Checking nested positivity in the inductive " uu____1372))
in (debug_log env uu____1371));
(

let uu____1375 = (FStar_TypeChecker_Env.datacons_of_typ env ilid)
in (match (uu____1375) with
| (b, idatas) -> begin
(match ((not (b))) with
| true -> begin
((debug_log env "Checking nested positivity, not an inductive, return false");
false;
)
end
| uu____1384 -> begin
(

let uu____1385 = (already_unfolded ilid args unfolded env)
in (match (uu____1385) with
| true -> begin
((debug_log env "Checking nested positivity, we have already unfolded this inductive with these args");
true;
)
end
| uu____1387 -> begin
(

let num_ibs = (FStar_TypeChecker_Env.num_inductive_ty_params env ilid)
in ((

let uu____1390 = (

let uu____1391 = (

let uu____1392 = (FStar_Util.string_of_int num_ibs)
in (Prims.strcat uu____1392 ", also adding to the memo table"))
in (Prims.strcat "Checking nested positivity, number of type parameters is " uu____1391))
in (debug_log env uu____1390));
(

let uu____1394 = (

let uu____1395 = (FStar_ST.read unfolded)
in (

let uu____1399 = (

let uu____1403 = (

let uu____1411 = (

let uu____1417 = (FStar_List.splitAt num_ibs args)
in (Prims.fst uu____1417))
in ((ilid), (uu____1411)))
in (uu____1403)::[])
in (FStar_List.append uu____1395 uu____1399)))
in (FStar_ST.write unfolded uu____1394));
(FStar_List.for_all (fun d -> (ty_nested_positive_in_dlid ty_lid d ilid us args num_ibs unfolded env)) idatas);
))
end))
end)
end));
))
and ty_nested_positive_in_dlid : FStar_Ident.lident  ->  FStar_Ident.lident  ->  FStar_Ident.lident  ->  FStar_Syntax_Syntax.universes  ->  FStar_Syntax_Syntax.args  ->  Prims.int  ->  unfolded_memo_t  ->  FStar_TypeChecker_Env.env_t  ->  Prims.bool = (fun ty_lid dlid ilid us args num_ibs unfolded env -> ((debug_log env (Prims.strcat "Checking nested positivity in data constructor " (Prims.strcat dlid.FStar_Ident.str (Prims.strcat " of the inductive " ilid.FStar_Ident.str))));
(

let uu____1475 = (FStar_TypeChecker_Env.lookup_datacon env dlid)
in (match (uu____1475) with
| (univ_unif_vars, dt) -> begin
((FStar_List.iter2 (fun u' u -> (match (u') with
| FStar_Syntax_Syntax.U_unif (u'') -> begin
(FStar_Unionfind.change u'' (Some (u)))
end
| uu____1487 -> begin
(failwith "Impossible! Expected universe unification variables")
end)) univ_unif_vars us);
(

let dt = (FStar_TypeChecker_Normalize.normalize ((FStar_TypeChecker_Normalize.Beta)::(FStar_TypeChecker_Normalize.Eager_unfolding)::(FStar_TypeChecker_Normalize.UnfoldUntil (FStar_Syntax_Syntax.Delta_constant))::(FStar_TypeChecker_Normalize.Iota)::(FStar_TypeChecker_Normalize.Zeta)::(FStar_TypeChecker_Normalize.AllowUnboundUniverses)::[]) env dt)
in ((

let uu____1490 = (

let uu____1491 = (FStar_Syntax_Print.term_to_string dt)
in (Prims.strcat "Checking nested positivity in the data constructor type: " uu____1491))
in (debug_log env uu____1490));
(

let uu____1492 = (

let uu____1493 = (FStar_Syntax_Subst.compress dt)
in uu____1493.FStar_Syntax_Syntax.n)
in (match (uu____1492) with
| FStar_Syntax_Syntax.Tm_arrow (dbs, c) -> begin
((debug_log env "Checked nested positivity in Tm_arrow data constructor type");
(

let uu____1509 = (FStar_List.splitAt num_ibs dbs)
in (match (uu____1509) with
| (ibs, dbs) -> begin
(

let ibs = (FStar_Syntax_Subst.open_binders ibs)
in (

let dbs = (

let uu____1536 = (FStar_Syntax_Subst.opening_of_binders ibs)
in (FStar_Syntax_Subst.subst_binders uu____1536 dbs))
in (

let c = (

let uu____1539 = (FStar_Syntax_Subst.opening_of_binders ibs)
in (FStar_Syntax_Subst.subst_comp uu____1539 c))
in (

let uu____1541 = (FStar_List.splitAt num_ibs args)
in (match (uu____1541) with
| (args, uu____1559) -> begin
(

let subst = (FStar_List.fold_left2 (fun subst ib arg -> (FStar_List.append subst ((FStar_Syntax_Syntax.NT ((((Prims.fst ib)), ((Prims.fst arg)))))::[]))) [] ibs args)
in (

let dbs = (FStar_Syntax_Subst.subst_binders subst dbs)
in (

let c = (

let uu____1605 = (FStar_Syntax_Subst.shift_subst (FStar_List.length dbs) subst)
in (FStar_Syntax_Subst.subst_comp uu____1605 c))
in ((

let uu____1613 = (

let uu____1614 = (

let uu____1615 = (FStar_Syntax_Print.binders_to_string "; " dbs)
in (

let uu____1616 = (

let uu____1617 = (FStar_Syntax_Print.comp_to_string c)
in (Prims.strcat ", and c: " uu____1617))
in (Prims.strcat uu____1615 uu____1616)))
in (Prims.strcat "Checking nested positivity in the unfolded data constructor binders as: " uu____1614))
in (debug_log env uu____1613));
(ty_nested_positive_in_type ty_lid (FStar_Syntax_Syntax.Tm_arrow (((dbs), (c)))) ilid num_ibs unfolded env);
))))
end)))))
end));
)
end
| uu____1618 -> begin
((debug_log env "Checking nested positivity in the data constructor type that is not an arrow");
(

let uu____1620 = (

let uu____1621 = (FStar_Syntax_Subst.compress dt)
in uu____1621.FStar_Syntax_Syntax.n)
in (ty_nested_positive_in_type ty_lid uu____1620 ilid num_ibs unfolded env));
)
end));
));
)
end));
))
and ty_nested_positive_in_type : FStar_Ident.lident  ->  FStar_Syntax_Syntax.term'  ->  FStar_Ident.lident  ->  Prims.int  ->  unfolded_memo_t  ->  FStar_TypeChecker_Env.env_t  ->  Prims.bool = (fun ty_lid t ilid num_ibs unfolded env -> (match (t) with
| FStar_Syntax_Syntax.Tm_app (t, args) -> begin
((debug_log env "Checking nested positivity in an Tm_app node, which is expected to be the ilid itself");
(

let uu____1647 = (try_get_fv t)
in (match (uu____1647) with
| (fv, uu____1651) -> begin
(match ((FStar_Ident.lid_equals fv.FStar_Syntax_Syntax.fv_name.FStar_Syntax_Syntax.v ilid)) with
| true -> begin
true
end
| uu____1656 -> begin
(failwith "Impossible, expected the type to be ilid")
end)
end));
)
end
| FStar_Syntax_Syntax.Tm_arrow (sbs, c) -> begin
((

let uu____1670 = (

let uu____1671 = (FStar_Syntax_Print.binders_to_string "; " sbs)
in (Prims.strcat "Checking nested positivity in an Tm_arrow node, with binders as: " uu____1671))
in (debug_log env uu____1670));
(

let uu____1672 = (FStar_List.fold_left (fun uu____1679 b -> (match (uu____1679) with
| (r, env) -> begin
(match ((not (r))) with
| true -> begin
((r), (env))
end
| uu____1691 -> begin
(

let uu____1692 = (ty_strictly_positive_in_type ty_lid (Prims.fst b).FStar_Syntax_Syntax.sort unfolded env)
in (

let uu____1693 = (FStar_TypeChecker_Env.push_binders env ((b)::[]))
in ((uu____1692), (uu____1693))))
end)
end)) ((true), (env)) sbs)
in (match (uu____1672) with
| (b, uu____1699) -> begin
b
end));
)
end
| uu____1700 -> begin
(failwith "Nested positive check, unhandled case")
end))


let ty_positive_in_datacon : FStar_Ident.lident  ->  FStar_Ident.lident  ->  FStar_Syntax_Syntax.binders  ->  FStar_Syntax_Syntax.universes  ->  unfolded_memo_t  ->  FStar_TypeChecker_Env.env  ->  Prims.bool = (fun ty_lid dlid ty_bs us unfolded env -> (

let uu____1719 = (FStar_TypeChecker_Env.lookup_datacon env dlid)
in (match (uu____1719) with
| (univ_unif_vars, dt) -> begin
((FStar_List.iter2 (fun u' u -> (match (u') with
| FStar_Syntax_Syntax.U_unif (u'') -> begin
(FStar_Unionfind.change u'' (Some (u)))
end
| uu____1731 -> begin
(failwith "Impossible! Expected universe unification variables")
end)) univ_unif_vars us);
(

let uu____1733 = (

let uu____1734 = (FStar_Syntax_Print.term_to_string dt)
in (Prims.strcat "Checking data constructor type: " uu____1734))
in (debug_log env uu____1733));
(

let uu____1735 = (

let uu____1736 = (FStar_Syntax_Subst.compress dt)
in uu____1736.FStar_Syntax_Syntax.n)
in (match (uu____1735) with
| FStar_Syntax_Syntax.Tm_fvar (uu____1739) -> begin
((debug_log env "Data constructor type is simply an fvar, returning true");
true;
)
end
| FStar_Syntax_Syntax.Tm_arrow (dbs, uu____1742) -> begin
(

let dbs = (

let uu____1757 = (FStar_List.splitAt (FStar_List.length ty_bs) dbs)
in (Prims.snd uu____1757))
in (

let dbs = (

let uu____1779 = (FStar_Syntax_Subst.opening_of_binders ty_bs)
in (FStar_Syntax_Subst.subst_binders uu____1779 dbs))
in (

let dbs = (FStar_Syntax_Subst.open_binders dbs)
in ((

let uu____1783 = (

let uu____1784 = (

let uu____1785 = (FStar_Util.string_of_int (FStar_List.length dbs))
in (Prims.strcat uu____1785 " binders"))
in (Prims.strcat "Data constructor type is an arrow type, so checking strict positivity in " uu____1784))
in (debug_log env uu____1783));
(

let uu____1791 = (FStar_List.fold_left (fun uu____1798 b -> (match (uu____1798) with
| (r, env) -> begin
(match ((not (r))) with
| true -> begin
((r), (env))
end
| uu____1810 -> begin
(

let uu____1811 = (ty_strictly_positive_in_type ty_lid (Prims.fst b).FStar_Syntax_Syntax.sort unfolded env)
in (

let uu____1812 = (FStar_TypeChecker_Env.push_binders env ((b)::[]))
in ((uu____1811), (uu____1812))))
end)
end)) ((true), (env)) dbs)
in (match (uu____1791) with
| (b, uu____1818) -> begin
b
end));
))))
end
| FStar_Syntax_Syntax.Tm_app (uu____1819, uu____1820) -> begin
((debug_log env "Data constructor type is a Tm_app, so returning true");
true;
)
end
| uu____1836 -> begin
(failwith "Unexpected data constructor type when checking positivity")
end));
)
end)))


let check_positivity : FStar_Syntax_Syntax.sigelt  ->  FStar_TypeChecker_Env.env  ->  Prims.bool = (fun ty env -> (

let unfolded_inductives = (FStar_Util.mk_ref [])
in (

let uu____1854 = (match (ty) with
| FStar_Syntax_Syntax.Sig_inductive_typ (lid, us, bs, uu____1864, uu____1865, uu____1866, uu____1867, uu____1868) -> begin
((lid), (us), (bs))
end
| uu____1875 -> begin
(failwith "Impossible!")
end)
in (match (uu____1854) with
| (ty_lid, ty_us, ty_bs) -> begin
(

let uu____1882 = (FStar_Syntax_Subst.univ_var_opening ty_us)
in (match (uu____1882) with
| (ty_usubst, ty_us) -> begin
(

let env = (FStar_TypeChecker_Env.push_univ_vars env ty_us)
in (

let env = (FStar_TypeChecker_Env.push_binders env ty_bs)
in (

let ty_bs = (FStar_Syntax_Subst.subst_binders ty_usubst ty_bs)
in (

let ty_bs = (FStar_Syntax_Subst.open_binders ty_bs)
in (

let uu____1897 = (

let uu____1899 = (FStar_TypeChecker_Env.datacons_of_typ env ty_lid)
in (Prims.snd uu____1899))
in (FStar_List.for_all (fun d -> (

let uu____1905 = (FStar_List.map (fun s -> FStar_Syntax_Syntax.U_name (s)) ty_us)
in (ty_positive_in_datacon ty_lid d ty_bs uu____1905 unfolded_inductives env))) uu____1897))))))
end))
end))))


let datacon_typ : FStar_Syntax_Syntax.sigelt  ->  FStar_Syntax_Syntax.term = (fun data -> (match (data) with
| FStar_Syntax_Syntax.Sig_datacon (uu____1912, uu____1913, t, uu____1915, uu____1916, uu____1917, uu____1918, uu____1919) -> begin
t
end
| uu____1924 -> begin
(failwith "Impossible!")
end))


let optimized_haseq_soundness_for_data : FStar_Ident.lident  ->  FStar_Syntax_Syntax.sigelt  ->  FStar_Syntax_Syntax.subst_elt Prims.list  ->  FStar_Syntax_Syntax.binders  ->  FStar_Syntax_Syntax.term = (fun ty_lid data usubst bs -> (

let dt = (datacon_typ data)
in (

let dt = (FStar_Syntax_Subst.subst usubst dt)
in (

let uu____1941 = (

let uu____1942 = (FStar_Syntax_Subst.compress dt)
in uu____1942.FStar_Syntax_Syntax.n)
in (match (uu____1941) with
| FStar_Syntax_Syntax.Tm_arrow (dbs, uu____1946) -> begin
(

let dbs = (

let uu____1961 = (FStar_List.splitAt (FStar_List.length bs) dbs)
in (Prims.snd uu____1961))
in (

let dbs = (

let uu____1983 = (FStar_Syntax_Subst.opening_of_binders bs)
in (FStar_Syntax_Subst.subst_binders uu____1983 dbs))
in (

let dbs = (FStar_Syntax_Subst.open_binders dbs)
in (

let cond = (FStar_List.fold_left (fun t b -> (

let haseq_b = (

let uu____1992 = (

let uu____1993 = (

let uu____1994 = (FStar_Syntax_Syntax.as_arg (Prims.fst b).FStar_Syntax_Syntax.sort)
in (uu____1994)::[])
in (FStar_Syntax_Syntax.mk_Tm_app FStar_Syntax_Util.t_haseq uu____1993))
in (uu____1992 None FStar_Range.dummyRange))
in (

let sort_range = (Prims.fst b).FStar_Syntax_Syntax.sort.FStar_Syntax_Syntax.pos
in (

let haseq_b = (

let uu____2001 = (FStar_Util.format1 "Failed to prove that the type \'%s\' supports decidable equality because of this argument; add the \'noeq\' qualifier" ty_lid.FStar_Ident.str)
in (FStar_TypeChecker_Util.label uu____2001 sort_range haseq_b))
in (FStar_Syntax_Util.mk_conj t haseq_b))))) FStar_Syntax_Util.t_true dbs)
in (FStar_List.fold_right (fun b t -> (

let uu____2006 = (

let uu____2007 = (

let uu____2008 = (

let uu____2009 = (

let uu____2010 = (FStar_Syntax_Subst.close ((b)::[]) t)
in (FStar_Syntax_Util.abs (((((Prims.fst b)), (None)))::[]) uu____2010 None))
in (FStar_Syntax_Syntax.as_arg uu____2009))
in (uu____2008)::[])
in (FStar_Syntax_Syntax.mk_Tm_app FStar_Syntax_Util.tforall uu____2007))
in (uu____2006 None FStar_Range.dummyRange))) dbs cond)))))
end
| uu____2027 -> begin
FStar_Syntax_Util.t_true
end)))))


let optimized_haseq_ty = (fun all_datas_in_the_bundle usubst us acc ty -> (

let uu____2086 = (match (ty) with
| FStar_Syntax_Syntax.Sig_inductive_typ (lid, uu____2098, bs, t, uu____2101, d_lids, uu____2103, uu____2104) -> begin
((lid), (bs), (t), (d_lids))
end
| uu____2112 -> begin
(failwith "Impossible!")
end)
in (match (uu____2086) with
| (lid, bs, t, d_lids) -> begin
(

let bs = (FStar_Syntax_Subst.subst_binders usubst bs)
in (

let t = (

let uu____2137 = (FStar_Syntax_Subst.shift_subst (FStar_List.length bs) usubst)
in (FStar_Syntax_Subst.subst uu____2137 t))
in (

let uu____2144 = (FStar_Syntax_Subst.open_term bs t)
in (match (uu____2144) with
| (bs, t) -> begin
(

let ibs = (

let uu____2164 = (

let uu____2165 = (FStar_Syntax_Subst.compress t)
in uu____2165.FStar_Syntax_Syntax.n)
in (match (uu____2164) with
| FStar_Syntax_Syntax.Tm_arrow (ibs, uu____2172) -> begin
ibs
end
| uu____2183 -> begin
[]
end))
in (

let ibs = (FStar_Syntax_Subst.open_binders ibs)
in (

let ind = (

let uu____2188 = (FStar_Syntax_Syntax.fvar lid FStar_Syntax_Syntax.Delta_constant None)
in (

let uu____2189 = (FStar_List.map (fun u -> FStar_Syntax_Syntax.U_name (u)) us)
in (FStar_Syntax_Syntax.mk_Tm_uinst uu____2188 uu____2189)))
in (

let ind = (

let uu____2194 = (

let uu____2195 = (FStar_List.map (fun uu____2200 -> (match (uu____2200) with
| (bv, aq) -> begin
(

let uu____2207 = (FStar_Syntax_Syntax.bv_to_name bv)
in ((uu____2207), (aq)))
end)) bs)
in (FStar_Syntax_Syntax.mk_Tm_app ind uu____2195))
in (uu____2194 None FStar_Range.dummyRange))
in (

let ind = (

let uu____2215 = (

let uu____2216 = (FStar_List.map (fun uu____2221 -> (match (uu____2221) with
| (bv, aq) -> begin
(

let uu____2228 = (FStar_Syntax_Syntax.bv_to_name bv)
in ((uu____2228), (aq)))
end)) ibs)
in (FStar_Syntax_Syntax.mk_Tm_app ind uu____2216))
in (uu____2215 None FStar_Range.dummyRange))
in (

let haseq_ind = (

let uu____2236 = (

let uu____2237 = (

let uu____2238 = (FStar_Syntax_Syntax.as_arg ind)
in (uu____2238)::[])
in (FStar_Syntax_Syntax.mk_Tm_app FStar_Syntax_Util.t_haseq uu____2237))
in (uu____2236 None FStar_Range.dummyRange))
in (

let bs' = (FStar_List.filter (fun b -> (

let uu____2252 = acc
in (match (uu____2252) with
| (uu____2260, en, uu____2262, uu____2263) -> begin
(

let opt = (

let uu____2272 = (

let uu____2273 = (FStar_Syntax_Util.type_u ())
in (Prims.fst uu____2273))
in (FStar_TypeChecker_Rel.try_subtype' en (Prims.fst b).FStar_Syntax_Syntax.sort uu____2272 false))
in (match (opt) with
| None -> begin
false
end
| Some (uu____2276) -> begin
true
end))
end))) bs)
in (

let haseq_bs = (FStar_List.fold_left (fun t b -> (

let uu____2280 = (

let uu____2281 = (

let uu____2282 = (

let uu____2283 = (

let uu____2284 = (FStar_Syntax_Syntax.bv_to_name (Prims.fst b))
in (FStar_Syntax_Syntax.as_arg uu____2284))
in (uu____2283)::[])
in (FStar_Syntax_Syntax.mk_Tm_app FStar_Syntax_Util.t_haseq uu____2282))
in (uu____2281 None FStar_Range.dummyRange))
in (FStar_Syntax_Util.mk_conj t uu____2280))) FStar_Syntax_Util.t_true bs')
in (

let fml = (FStar_Syntax_Util.mk_imp haseq_bs haseq_ind)
in (

let fml = (

let uu___83_2293 = fml
in (

let uu____2294 = (

let uu____2295 = (

let uu____2300 = (

let uu____2301 = (

let uu____2308 = (

let uu____2310 = (FStar_Syntax_Syntax.as_arg haseq_ind)
in (uu____2310)::[])
in (uu____2308)::[])
in FStar_Syntax_Syntax.Meta_pattern (uu____2301))
in ((fml), (uu____2300)))
in FStar_Syntax_Syntax.Tm_meta (uu____2295))
in {FStar_Syntax_Syntax.n = uu____2294; FStar_Syntax_Syntax.tk = uu___83_2293.FStar_Syntax_Syntax.tk; FStar_Syntax_Syntax.pos = uu___83_2293.FStar_Syntax_Syntax.pos; FStar_Syntax_Syntax.vars = uu___83_2293.FStar_Syntax_Syntax.vars}))
in (

let fml = (FStar_List.fold_right (fun b t -> (

let uu____2322 = (

let uu____2323 = (

let uu____2324 = (

let uu____2325 = (

let uu____2326 = (FStar_Syntax_Subst.close ((b)::[]) t)
in (FStar_Syntax_Util.abs (((((Prims.fst b)), (None)))::[]) uu____2326 None))
in (FStar_Syntax_Syntax.as_arg uu____2325))
in (uu____2324)::[])
in (FStar_Syntax_Syntax.mk_Tm_app FStar_Syntax_Util.tforall uu____2323))
in (uu____2322 None FStar_Range.dummyRange))) ibs fml)
in (

let fml = (FStar_List.fold_right (fun b t -> (

let uu____2348 = (

let uu____2349 = (

let uu____2350 = (

let uu____2351 = (

let uu____2352 = (FStar_Syntax_Subst.close ((b)::[]) t)
in (FStar_Syntax_Util.abs (((((Prims.fst b)), (None)))::[]) uu____2352 None))
in (FStar_Syntax_Syntax.as_arg uu____2351))
in (uu____2350)::[])
in (FStar_Syntax_Syntax.mk_Tm_app FStar_Syntax_Util.tforall uu____2349))
in (uu____2348 None FStar_Range.dummyRange))) bs fml)
in (

let guard = (FStar_Syntax_Util.mk_conj haseq_bs fml)
in (

let uu____2372 = acc
in (match (uu____2372) with
| (l_axioms, env, guard', cond') -> begin
(

let env = (FStar_TypeChecker_Env.push_binders env bs)
in (

let env = (FStar_TypeChecker_Env.push_binders env ibs)
in (

let t_datas = (FStar_List.filter (fun s -> (match (s) with
| FStar_Syntax_Syntax.Sig_datacon (uu____2406, uu____2407, uu____2408, t_lid, uu____2410, uu____2411, uu____2412, uu____2413) -> begin
(t_lid = lid)
end
| uu____2418 -> begin
(failwith "Impossible")
end)) all_datas_in_the_bundle)
in (

let cond = (FStar_List.fold_left (fun acc d -> (

let uu____2422 = (optimized_haseq_soundness_for_data lid d usubst bs)
in (FStar_Syntax_Util.mk_conj acc uu____2422))) FStar_Syntax_Util.t_true t_datas)
in (

let axiom_lid = (FStar_Ident.lid_of_ids (FStar_List.append lid.FStar_Ident.ns (((FStar_Ident.id_of_text (Prims.strcat lid.FStar_Ident.ident.FStar_Ident.idText "_haseq")))::[])))
in (

let uu____2424 = (FStar_Syntax_Util.mk_conj guard' guard)
in (

let uu____2427 = (FStar_Syntax_Util.mk_conj cond' cond)
in (((FStar_List.append l_axioms ((((axiom_lid), (fml)))::[]))), (env), (uu____2424), (uu____2427)))))))))
end)))))))))))))))
end))))
end)))


let optimized_haseq_scheme : FStar_Syntax_Syntax.sigelt  ->  FStar_Syntax_Syntax.sigelt Prims.list  ->  FStar_Syntax_Syntax.sigelt Prims.list  ->  FStar_TypeChecker_Env.env_t  ->  (FStar_TypeChecker_Env.env_t  ->  FStar_Ident.lident  ->  FStar_Syntax_Syntax.formula  ->  FStar_Syntax_Syntax.qualifier Prims.list  ->  FStar_Range.range  ->  FStar_Syntax_Syntax.sigelt)  ->  FStar_Syntax_Syntax.sigelt Prims.list = (fun sig_bndle tcs datas env0 tc_assume -> (

let us = (

let ty = (FStar_List.hd tcs)
in (match (ty) with
| FStar_Syntax_Syntax.Sig_inductive_typ (uu____2493, us, uu____2495, uu____2496, uu____2497, uu____2498, uu____2499, uu____2500) -> begin
us
end
| uu____2507 -> begin
(failwith "Impossible!")
end))
in (

let uu____2508 = (FStar_Syntax_Subst.univ_var_opening us)
in (match (uu____2508) with
| (usubst, us) -> begin
(

let env = (FStar_TypeChecker_Env.push_sigelt env0 sig_bndle)
in ((env.FStar_TypeChecker_Env.solver.FStar_TypeChecker_Env.push "haseq");
(env.FStar_TypeChecker_Env.solver.FStar_TypeChecker_Env.encode_sig env sig_bndle);
(

let env = (FStar_TypeChecker_Env.push_univ_vars env us)
in (

let uu____2524 = (FStar_List.fold_left (optimized_haseq_ty datas usubst us) (([]), (env), (FStar_Syntax_Util.t_true), (FStar_Syntax_Util.t_true)) tcs)
in (match (uu____2524) with
| (axioms, env, guard, cond) -> begin
(

let phi = (FStar_Syntax_Util.mk_imp guard cond)
in (

let uu____2556 = (FStar_TypeChecker_TcTerm.tc_trivial_guard env phi)
in (match (uu____2556) with
| (phi, uu____2561) -> begin
((

let uu____2563 = (FStar_TypeChecker_Env.should_verify env)
in (match (uu____2563) with
| true -> begin
(

let uu____2564 = (FStar_TypeChecker_Rel.guard_of_guard_formula (FStar_TypeChecker_Common.NonTrivial (phi)))
in (FStar_TypeChecker_Rel.force_trivial_guard env uu____2564))
end
| uu____2565 -> begin
()
end));
(

let ses = (FStar_List.fold_left (fun l uu____2572 -> (match (uu____2572) with
| (lid, fml) -> begin
(

let se = (tc_assume env lid fml [] FStar_Range.dummyRange)
in (FStar_List.append l ((se)::[])))
end)) [] axioms)
in ((env.FStar_TypeChecker_Env.solver.FStar_TypeChecker_Env.pop "haseq");
ses;
));
)
end)))
end)));
))
end))))


let unoptimized_haseq_data : FStar_Syntax_Syntax.subst_elt Prims.list  ->  FStar_Syntax_Syntax.binders  ->  FStar_Syntax_Syntax.term  ->  FStar_Ident.lident Prims.list  ->  FStar_Syntax_Syntax.term  ->  FStar_Syntax_Syntax.sigelt  ->  (FStar_Syntax_Syntax.term', FStar_Syntax_Syntax.term') FStar_Syntax_Syntax.syntax = (fun usubst bs haseq_ind mutuals acc data -> (

let rec is_mutual = (fun t -> (

let uu____2615 = (

let uu____2616 = (FStar_Syntax_Subst.compress t)
in uu____2616.FStar_Syntax_Syntax.n)
in (match (uu____2615) with
| FStar_Syntax_Syntax.Tm_fvar (fv) -> begin
(FStar_List.existsb (fun lid -> (FStar_Ident.lid_equals lid fv.FStar_Syntax_Syntax.fv_name.FStar_Syntax_Syntax.v)) mutuals)
end
| FStar_Syntax_Syntax.Tm_uinst (t', uu____2626) -> begin
(is_mutual t')
end
| FStar_Syntax_Syntax.Tm_refine (bv, t') -> begin
(is_mutual bv.FStar_Syntax_Syntax.sort)
end
| FStar_Syntax_Syntax.Tm_app (t', args) -> begin
(

let uu____2653 = (is_mutual t')
in (match (uu____2653) with
| true -> begin
true
end
| uu____2654 -> begin
(

let uu____2655 = (FStar_List.map Prims.fst args)
in (exists_mutual uu____2655))
end))
end
| FStar_Syntax_Syntax.Tm_meta (t', uu____2668) -> begin
(is_mutual t')
end
| uu____2673 -> begin
false
end)))
and exists_mutual = (fun uu___79_2674 -> (match (uu___79_2674) with
| [] -> begin
false
end
| (hd)::tl -> begin
((is_mutual hd) || (exists_mutual tl))
end))
in (

let dt = (datacon_typ data)
in (

let dt = (FStar_Syntax_Subst.subst usubst dt)
in (

let uu____2691 = (

let uu____2692 = (FStar_Syntax_Subst.compress dt)
in uu____2692.FStar_Syntax_Syntax.n)
in (match (uu____2691) with
| FStar_Syntax_Syntax.Tm_arrow (dbs, uu____2698) -> begin
(

let dbs = (

let uu____2713 = (FStar_List.splitAt (FStar_List.length bs) dbs)
in (Prims.snd uu____2713))
in (

let dbs = (

let uu____2735 = (FStar_Syntax_Subst.opening_of_binders bs)
in (FStar_Syntax_Subst.subst_binders uu____2735 dbs))
in (

let dbs = (FStar_Syntax_Subst.open_binders dbs)
in (

let cond = (FStar_List.fold_left (fun t b -> (

let sort = (Prims.fst b).FStar_Syntax_Syntax.sort
in (

let haseq_sort = (

let uu____2747 = (

let uu____2748 = (

let uu____2749 = (FStar_Syntax_Syntax.as_arg (Prims.fst b).FStar_Syntax_Syntax.sort)
in (uu____2749)::[])
in (FStar_Syntax_Syntax.mk_Tm_app FStar_Syntax_Util.t_haseq uu____2748))
in (uu____2747 None FStar_Range.dummyRange))
in (

let haseq_sort = (

let uu____2755 = (is_mutual sort)
in (match (uu____2755) with
| true -> begin
(FStar_Syntax_Util.mk_imp haseq_ind haseq_sort)
end
| uu____2756 -> begin
haseq_sort
end))
in (FStar_Syntax_Util.mk_conj t haseq_sort))))) FStar_Syntax_Util.t_true dbs)
in (

let cond = (FStar_List.fold_right (fun b t -> (

let uu____2762 = (

let uu____2763 = (

let uu____2764 = (

let uu____2765 = (

let uu____2766 = (FStar_Syntax_Subst.close ((b)::[]) t)
in (FStar_Syntax_Util.abs (((((Prims.fst b)), (None)))::[]) uu____2766 None))
in (FStar_Syntax_Syntax.as_arg uu____2765))
in (uu____2764)::[])
in (FStar_Syntax_Syntax.mk_Tm_app FStar_Syntax_Util.tforall uu____2763))
in (uu____2762 None FStar_Range.dummyRange))) dbs cond)
in (FStar_Syntax_Util.mk_conj acc cond))))))
end
| uu____2783 -> begin
acc
end))))))


let unoptimized_haseq_ty = (fun all_datas_in_the_bundle mutuals usubst us acc ty -> (

let uu____2826 = (match (ty) with
| FStar_Syntax_Syntax.Sig_inductive_typ (lid, uu____2838, bs, t, uu____2841, d_lids, uu____2843, uu____2844) -> begin
((lid), (bs), (t), (d_lids))
end
| uu____2852 -> begin
(failwith "Impossible!")
end)
in (match (uu____2826) with
| (lid, bs, t, d_lids) -> begin
(

let bs = (FStar_Syntax_Subst.subst_binders usubst bs)
in (

let t = (

let uu____2868 = (FStar_Syntax_Subst.shift_subst (FStar_List.length bs) usubst)
in (FStar_Syntax_Subst.subst uu____2868 t))
in (

let uu____2875 = (FStar_Syntax_Subst.open_term bs t)
in (match (uu____2875) with
| (bs, t) -> begin
(

let ibs = (

let uu____2886 = (

let uu____2887 = (FStar_Syntax_Subst.compress t)
in uu____2887.FStar_Syntax_Syntax.n)
in (match (uu____2886) with
| FStar_Syntax_Syntax.Tm_arrow (ibs, uu____2894) -> begin
ibs
end
| uu____2905 -> begin
[]
end))
in (

let ibs = (FStar_Syntax_Subst.open_binders ibs)
in (

let ind = (

let uu____2910 = (FStar_Syntax_Syntax.fvar lid FStar_Syntax_Syntax.Delta_constant None)
in (

let uu____2911 = (FStar_List.map (fun u -> FStar_Syntax_Syntax.U_name (u)) us)
in (FStar_Syntax_Syntax.mk_Tm_uinst uu____2910 uu____2911)))
in (

let ind = (

let uu____2916 = (

let uu____2917 = (FStar_List.map (fun uu____2922 -> (match (uu____2922) with
| (bv, aq) -> begin
(

let uu____2929 = (FStar_Syntax_Syntax.bv_to_name bv)
in ((uu____2929), (aq)))
end)) bs)
in (FStar_Syntax_Syntax.mk_Tm_app ind uu____2917))
in (uu____2916 None FStar_Range.dummyRange))
in (

let ind = (

let uu____2937 = (

let uu____2938 = (FStar_List.map (fun uu____2943 -> (match (uu____2943) with
| (bv, aq) -> begin
(

let uu____2950 = (FStar_Syntax_Syntax.bv_to_name bv)
in ((uu____2950), (aq)))
end)) ibs)
in (FStar_Syntax_Syntax.mk_Tm_app ind uu____2938))
in (uu____2937 None FStar_Range.dummyRange))
in (

let haseq_ind = (

let uu____2958 = (

let uu____2959 = (

let uu____2960 = (FStar_Syntax_Syntax.as_arg ind)
in (uu____2960)::[])
in (FStar_Syntax_Syntax.mk_Tm_app FStar_Syntax_Util.t_haseq uu____2959))
in (uu____2958 None FStar_Range.dummyRange))
in (

let t_datas = (FStar_List.filter (fun s -> (match (s) with
| FStar_Syntax_Syntax.Sig_datacon (uu____2968, uu____2969, uu____2970, t_lid, uu____2972, uu____2973, uu____2974, uu____2975) -> begin
(t_lid = lid)
end
| uu____2980 -> begin
(failwith "Impossible")
end)) all_datas_in_the_bundle)
in (

let data_cond = (FStar_List.fold_left (unoptimized_haseq_data usubst bs haseq_ind mutuals) FStar_Syntax_Util.t_true t_datas)
in (

let fml = (FStar_Syntax_Util.mk_imp data_cond haseq_ind)
in (

let fml = (

let uu___84_2986 = fml
in (

let uu____2987 = (

let uu____2988 = (

let uu____2993 = (

let uu____2994 = (

let uu____3001 = (

let uu____3003 = (FStar_Syntax_Syntax.as_arg haseq_ind)
in (uu____3003)::[])
in (uu____3001)::[])
in FStar_Syntax_Syntax.Meta_pattern (uu____2994))
in ((fml), (uu____2993)))
in FStar_Syntax_Syntax.Tm_meta (uu____2988))
in {FStar_Syntax_Syntax.n = uu____2987; FStar_Syntax_Syntax.tk = uu___84_2986.FStar_Syntax_Syntax.tk; FStar_Syntax_Syntax.pos = uu___84_2986.FStar_Syntax_Syntax.pos; FStar_Syntax_Syntax.vars = uu___84_2986.FStar_Syntax_Syntax.vars}))
in (

let fml = (FStar_List.fold_right (fun b t -> (

let uu____3015 = (

let uu____3016 = (

let uu____3017 = (

let uu____3018 = (

let uu____3019 = (FStar_Syntax_Subst.close ((b)::[]) t)
in (FStar_Syntax_Util.abs (((((Prims.fst b)), (None)))::[]) uu____3019 None))
in (FStar_Syntax_Syntax.as_arg uu____3018))
in (uu____3017)::[])
in (FStar_Syntax_Syntax.mk_Tm_app FStar_Syntax_Util.tforall uu____3016))
in (uu____3015 None FStar_Range.dummyRange))) ibs fml)
in (

let fml = (FStar_List.fold_right (fun b t -> (

let uu____3041 = (

let uu____3042 = (

let uu____3043 = (

let uu____3044 = (

let uu____3045 = (FStar_Syntax_Subst.close ((b)::[]) t)
in (FStar_Syntax_Util.abs (((((Prims.fst b)), (None)))::[]) uu____3045 None))
in (FStar_Syntax_Syntax.as_arg uu____3044))
in (uu____3043)::[])
in (FStar_Syntax_Syntax.mk_Tm_app FStar_Syntax_Util.tforall uu____3042))
in (uu____3041 None FStar_Range.dummyRange))) bs fml)
in (FStar_Syntax_Util.mk_conj acc fml)))))))))))))
end))))
end)))


let unoptimized_haseq_scheme : FStar_Syntax_Syntax.sigelt  ->  FStar_Syntax_Syntax.sigelt Prims.list  ->  FStar_Syntax_Syntax.sigelt Prims.list  ->  FStar_TypeChecker_Env.env_t  ->  (FStar_TypeChecker_Env.env_t  ->  FStar_Ident.lident  ->  FStar_Syntax_Syntax.formula  ->  FStar_Syntax_Syntax.qualifier Prims.list  ->  FStar_Range.range  ->  FStar_Syntax_Syntax.sigelt)  ->  FStar_Syntax_Syntax.sigelt Prims.list = (fun sig_bndle tcs datas env0 tc_assume -> (

let mutuals = (FStar_List.map (fun ty -> (match (ty) with
| FStar_Syntax_Syntax.Sig_inductive_typ (lid, uu____3114, uu____3115, uu____3116, uu____3117, uu____3118, uu____3119, uu____3120) -> begin
lid
end
| uu____3127 -> begin
(failwith "Impossible!")
end)) tcs)
in (

let uu____3128 = (

let ty = (FStar_List.hd tcs)
in (match (ty) with
| FStar_Syntax_Syntax.Sig_inductive_typ (lid, us, uu____3136, uu____3137, uu____3138, uu____3139, uu____3140, uu____3141) -> begin
((lid), (us))
end
| uu____3148 -> begin
(failwith "Impossible!")
end))
in (match (uu____3128) with
| (lid, us) -> begin
(

let uu____3154 = (FStar_Syntax_Subst.univ_var_opening us)
in (match (uu____3154) with
| (usubst, us) -> begin
(

let fml = (FStar_List.fold_left (unoptimized_haseq_ty datas mutuals usubst us) FStar_Syntax_Util.t_true tcs)
in (

let env = (FStar_TypeChecker_Env.push_sigelt env0 sig_bndle)
in ((env.FStar_TypeChecker_Env.solver.FStar_TypeChecker_Env.push "haseq");
(env.FStar_TypeChecker_Env.solver.FStar_TypeChecker_Env.encode_sig env sig_bndle);
(

let env = (FStar_TypeChecker_Env.push_univ_vars env us)
in (

let se = (

let uu____3172 = (FStar_Ident.lid_of_ids (FStar_List.append lid.FStar_Ident.ns (((FStar_Ident.id_of_text (Prims.strcat lid.FStar_Ident.ident.FStar_Ident.idText "_haseq")))::[])))
in (tc_assume env uu____3172 fml [] FStar_Range.dummyRange))
in ((env.FStar_TypeChecker_Env.solver.FStar_TypeChecker_Env.pop "haseq");
(se)::[];
)));
)))
end))
end))))


let check_inductive_well_typedness : FStar_TypeChecker_Env.env_t  ->  FStar_Syntax_Syntax.sigelt Prims.list  ->  FStar_Syntax_Syntax.qualifier Prims.list  ->  FStar_Ident.lident Prims.list  ->  (FStar_Syntax_Syntax.sigelt * FStar_Syntax_Syntax.sigelt Prims.list * FStar_Syntax_Syntax.sigelt Prims.list) = (fun env ses quals lids -> (

let uu____3202 = (FStar_All.pipe_right ses (FStar_List.partition (fun uu___80_3212 -> (match (uu___80_3212) with
| FStar_Syntax_Syntax.Sig_inductive_typ (uu____3213) -> begin
true
end
| uu____3225 -> begin
false
end))))
in (match (uu____3202) with
| (tys, datas) -> begin
((

let uu____3238 = (FStar_All.pipe_right datas (FStar_Util.for_some (fun uu___81_3240 -> (match (uu___81_3240) with
| FStar_Syntax_Syntax.Sig_datacon (uu____3241) -> begin
false
end
| uu____3252 -> begin
true
end))))
in (match (uu____3238) with
| true -> begin
(

let uu____3253 = (

let uu____3254 = (

let uu____3257 = (FStar_TypeChecker_Env.get_range env)
in (("Mutually defined type contains a non-inductive element"), (uu____3257)))
in FStar_Errors.Error (uu____3254))
in (Prims.raise uu____3253))
end
| uu____3258 -> begin
()
end));
(

let env0 = env
in (

let uu____3260 = (FStar_List.fold_right (fun tc uu____3274 -> (match (uu____3274) with
| (env, all_tcs, g) -> begin
(

let uu____3296 = (tc_tycon env tc)
in (match (uu____3296) with
| (env, tc, tc_u, guard) -> begin
(

let g' = (FStar_TypeChecker_Rel.universe_inequality FStar_Syntax_Syntax.U_zero tc_u)
in ((

let uu____3313 = (FStar_TypeChecker_Env.debug env FStar_Options.Low)
in (match (uu____3313) with
| true -> begin
(

let uu____3314 = (FStar_Syntax_Print.sigelt_to_string tc)
in (FStar_Util.print1 "Checked inductive: %s\n" uu____3314))
end
| uu____3315 -> begin
()
end));
(

let uu____3316 = (

let uu____3317 = (FStar_TypeChecker_Rel.conj_guard guard g')
in (FStar_TypeChecker_Rel.conj_guard g uu____3317))
in ((env), ((((tc), (tc_u)))::all_tcs), (uu____3316)));
))
end))
end)) tys ((env), ([]), (FStar_TypeChecker_Rel.trivial_guard)))
in (match (uu____3260) with
| (env, tcs, g) -> begin
(

let uu____3342 = (FStar_List.fold_right (fun se uu____3350 -> (match (uu____3350) with
| (datas, g) -> begin
(

let uu____3361 = (

let uu____3364 = (tc_data env tcs)
in (uu____3364 se))
in (match (uu____3361) with
| (data, g') -> begin
(

let uu____3374 = (FStar_TypeChecker_Rel.conj_guard g g')
in (((data)::datas), (uu____3374)))
end))
end)) datas (([]), (g)))
in (match (uu____3342) with
| (datas, g) -> begin
(

let uu____3386 = (generalize_and_inst_within env0 g tcs datas)
in (match (uu____3386) with
| (tcs, datas) -> begin
(

let sig_bndle = (

let uu____3403 = (

let uu____3411 = (FStar_TypeChecker_Env.get_range env0)
in (((FStar_List.append tcs datas)), (quals), (lids), (uu____3411)))
in FStar_Syntax_Syntax.Sig_bundle (uu____3403))
in ((sig_bndle), (tcs), (datas)))
end))
end))
end)));
)
end)))



=======
let tc_tycon :
  FStar_TypeChecker_Env.env_t ->
    FStar_Syntax_Syntax.sigelt ->
      (FStar_TypeChecker_Env.env_t * FStar_Syntax_Syntax.sigelt *
        FStar_Syntax_Syntax.universe * FStar_TypeChecker_Env.guard_t)
  =
  fun env  ->
    fun s  ->
      match s with
      | FStar_Syntax_Syntax.Sig_inductive_typ
          (tc,uvs,tps,k,mutuals,data,quals,r) ->
          let uu____34 = FStar_Syntax_Subst.open_term tps k  in
          (match uu____34 with
           | (tps,k) ->
               let uu____43 = FStar_TypeChecker_TcTerm.tc_binders env tps  in
               (match uu____43 with
                | (tps,env_tps,guard_params,us) ->
                    let uu____56 = FStar_Syntax_Util.arrow_formals k  in
                    (match uu____56 with
                     | (indices,t) ->
                         let uu____80 =
                           FStar_TypeChecker_TcTerm.tc_binders env_tps
                             indices
                            in
                         (match uu____80 with
                          | (indices,env',guard_indices,us') ->
                              let uu____93 =
                                let uu____96 =
                                  FStar_TypeChecker_TcTerm.tc_tot_or_gtot_term
                                    env' t
                                   in
                                match uu____96 with
                                | (t,uu____103,g) ->
                                    let _0_172 =
                                      let _0_171 =
                                        let _0_170 =
                                          FStar_TypeChecker_Rel.conj_guard
                                            guard_indices g
                                           in
                                        FStar_TypeChecker_Rel.conj_guard
                                          guard_params _0_170
                                         in
                                      FStar_TypeChecker_Rel.discharge_guard
                                        env' _0_171
                                       in
                                    (t, _0_172)
                                 in
                              (match uu____93 with
                               | (t,guard) ->
                                   let k =
                                     let _0_173 =
                                       FStar_Syntax_Syntax.mk_Total t  in
                                     FStar_Syntax_Util.arrow indices _0_173
                                      in
                                   let uu____114 =
                                     FStar_Syntax_Util.type_u ()  in
                                   (match uu____114 with
                                    | (t_type,u) ->
                                        ((let _0_174 =
                                            FStar_TypeChecker_Rel.teq env' t
                                              t_type
                                             in
                                          FStar_TypeChecker_Rel.force_trivial_guard
                                            env' _0_174);
                                         (let t_tc =
                                            let _0_175 =
                                              FStar_Syntax_Syntax.mk_Total t
                                               in
                                            FStar_Syntax_Util.arrow
                                              (FStar_List.append tps indices)
                                              _0_175
                                             in
                                          let tps =
                                            FStar_Syntax_Subst.close_binders
                                              tps
                                             in
                                          let k =
                                            FStar_Syntax_Subst.close tps k
                                             in
                                          let fv_tc =
                                            FStar_Syntax_Syntax.lid_as_fv tc
                                              FStar_Syntax_Syntax.Delta_constant
                                              None
                                             in
                                          let _0_176 =
                                            FStar_TypeChecker_Env.push_let_binding
                                              env (FStar_Util.Inr fv_tc)
                                              ([], t_tc)
                                             in
                                          (_0_176,
                                            (FStar_Syntax_Syntax.Sig_inductive_typ
                                               (tc, [], tps, k, mutuals,
                                                 data, quals, r)), u, guard)))))))))
      | uu____139 -> failwith "impossible"
  
let tc_data :
  FStar_TypeChecker_Env.env_t ->
    (FStar_Syntax_Syntax.sigelt * FStar_Syntax_Syntax.universe) Prims.list ->
      FStar_Syntax_Syntax.sigelt ->
        (FStar_Syntax_Syntax.sigelt * FStar_TypeChecker_Env.guard_t)
  =
  fun env  ->
    fun tcs  ->
      fun uu___76_164  ->
        match uu___76_164 with
        | FStar_Syntax_Syntax.Sig_datacon
            (c,_uvs,t,tc_lid,ntps,quals,_mutual_tcs,r) ->
            let uu____180 =
              let tps_u_opt =
                FStar_Util.find_map tcs
                  (fun uu____194  ->
                     match uu____194 with
                     | (se,u_tc) ->
                         let uu____203 =
                           let _0_177 =
                             FStar_Util.must
                               (FStar_Syntax_Util.lid_of_sigelt se)
                              in
                           FStar_Ident.lid_equals tc_lid _0_177  in
                         (match uu____203 with
                          | true  ->
                              (match se with
                               | FStar_Syntax_Syntax.Sig_inductive_typ
                                   (uu____212,uu____213,tps,uu____215,uu____216,uu____217,uu____218,uu____219)
                                   ->
                                   let tps =
                                     FStar_All.pipe_right tps
                                       (FStar_List.map
                                          (fun uu____240  ->
                                             match uu____240 with
                                             | (x,uu____247) ->
                                                 (x,
                                                   (Some
                                                      FStar_Syntax_Syntax.imp_tag))))
                                      in
                                   let tps =
                                     FStar_Syntax_Subst.open_binders tps  in
                                   Some
                                     (let _0_178 =
                                        FStar_TypeChecker_Env.push_binders
                                          env tps
                                         in
                                      (_0_178, tps, u_tc))
                               | uu____253 -> failwith "Impossible")
                          | uu____258 -> None))
                 in
              match tps_u_opt with
              | Some x -> x
              | None  ->
                  (match FStar_Ident.lid_equals tc_lid
                           FStar_Syntax_Const.exn_lid
                   with
                   | true  -> (env, [], FStar_Syntax_Syntax.U_zero)
                   | uu____283 ->
                       Prims.raise
                         (FStar_Errors.Error
                            ("Unexpected data constructor", r)))
               in
            (match uu____180 with
             | (env,tps,u_tc) ->
                 let uu____292 =
                   let uu____300 =
                     (FStar_Syntax_Subst.compress t).FStar_Syntax_Syntax.n
                      in
                   match uu____300 with
                   | FStar_Syntax_Syntax.Tm_arrow (bs,res) ->
                       let uu____320 = FStar_Util.first_N ntps bs  in
                       (match uu____320 with
                        | (uu____338,bs') ->
                            let t =
                              (FStar_Syntax_Syntax.mk
                                 (FStar_Syntax_Syntax.Tm_arrow (bs', res)))
                                None t.FStar_Syntax_Syntax.pos
                               in
                            let subst =
                              FStar_All.pipe_right tps
                                (FStar_List.mapi
                                   (fun i  ->
                                      fun uu____374  ->
                                        match uu____374 with
                                        | (x,uu____378) ->
                                            FStar_Syntax_Syntax.DB
                                              ((ntps -
                                                  ((Prims.parse_int "1") + i)),
                                                x)))
                               in
                            FStar_Syntax_Util.arrow_formals
                              (FStar_Syntax_Subst.subst subst t))
                   | uu____379 -> ([], t)  in
                 (match uu____292 with
                  | (arguments,result) ->
                      ((let uu____400 =
                          FStar_TypeChecker_Env.debug env FStar_Options.Low
                           in
                        match uu____400 with
                        | true  ->
                            let _0_181 = FStar_Syntax_Print.lid_to_string c
                               in
                            let _0_180 =
                              FStar_Syntax_Print.binders_to_string "->"
                                arguments
                               in
                            let _0_179 =
                              FStar_Syntax_Print.term_to_string result  in
                            FStar_Util.print3
                              "Checking datacon  %s : %s -> %s \n" _0_181
                              _0_180 _0_179
                        | uu____401 -> ());
                       (let uu____402 =
                          FStar_TypeChecker_TcTerm.tc_tparams env arguments
                           in
                        match uu____402 with
                        | (arguments,env',us) ->
                            let uu____411 =
                              FStar_TypeChecker_TcTerm.tc_trivial_guard env'
                                result
                               in
                            (match uu____411 with
                             | (result,res_lcomp) ->
                                 ((let uu____419 =
                                     (FStar_Syntax_Subst.compress
                                        res_lcomp.FStar_Syntax_Syntax.res_typ).FStar_Syntax_Syntax.n
                                      in
                                   match uu____419 with
                                   | FStar_Syntax_Syntax.Tm_type uu____420 ->
                                       ()
                                   | ty ->
                                       Prims.raise
                                         (FStar_Errors.Error
                                            (let _0_184 =
                                               let _0_183 =
                                                 FStar_Syntax_Print.term_to_string
                                                   result
                                                  in
                                               let _0_182 =
                                                 FStar_Syntax_Print.term_to_string
                                                   res_lcomp.FStar_Syntax_Syntax.res_typ
                                                  in
                                               FStar_Util.format2
                                                 "The type of %s is %s, but since this is the result type of a constructor its type should be Type"
                                                 _0_183 _0_182
                                                in
                                             (_0_184, r))));
                                  (let uu____422 =
                                     FStar_Syntax_Util.head_and_args result
                                      in
                                   match uu____422 with
                                   | (head,uu____435) ->
                                       ((let uu____451 =
                                           (FStar_Syntax_Subst.compress head).FStar_Syntax_Syntax.n
                                            in
                                         match uu____451 with
                                         | FStar_Syntax_Syntax.Tm_fvar fv
                                             when
                                             FStar_Syntax_Syntax.fv_eq_lid fv
                                               tc_lid
                                             -> ()
                                         | uu____453 ->
                                             Prims.raise
                                               (FStar_Errors.Error
                                                  (let _0_187 =
                                                     let _0_186 =
                                                       FStar_Syntax_Print.lid_to_string
                                                         tc_lid
                                                        in
                                                     let _0_185 =
                                                       FStar_Syntax_Print.term_to_string
                                                         head
                                                        in
                                                     FStar_Util.format2
                                                       "Expected a constructor of type %s; got %s"
                                                       _0_186 _0_185
                                                      in
                                                   (_0_187, r))));
                                        (let g =
                                           FStar_List.fold_left2
                                             (fun g  ->
                                                fun uu____458  ->
                                                  fun u_x  ->
                                                    match uu____458 with
                                                    | (x,uu____463) ->
                                                        let _0_188 =
                                                          FStar_TypeChecker_Rel.universe_inequality
                                                            u_x u_tc
                                                           in
                                                        FStar_TypeChecker_Rel.conj_guard
                                                          g _0_188)
                                             FStar_TypeChecker_Rel.trivial_guard
                                             arguments us
                                            in
                                         let t =
                                           let _0_191 =
                                             let _0_189 =
                                               FStar_All.pipe_right tps
                                                 (FStar_List.map
                                                    (fun uu____479  ->
                                                       match uu____479 with
                                                       | (x,uu____486) ->
                                                           (x,
                                                             (Some
                                                                (FStar_Syntax_Syntax.Implicit
                                                                   true)))))
                                                in
                                             FStar_List.append _0_189
                                               arguments
                                              in
                                           let _0_190 =
                                             FStar_Syntax_Syntax.mk_Total
                                               result
                                              in
                                           FStar_Syntax_Util.arrow _0_191
                                             _0_190
                                            in
                                         ((FStar_Syntax_Syntax.Sig_datacon
                                             (c, [], t, tc_lid, ntps, quals,
                                               [], r)), g))))))))))
        | uu____493 -> failwith "impossible"
  
let generalize_and_inst_within :
  FStar_TypeChecker_Env.env_t ->
    FStar_TypeChecker_Env.guard_t ->
      (FStar_Syntax_Syntax.sigelt * FStar_Syntax_Syntax.universe) Prims.list
        ->
        FStar_Syntax_Syntax.sigelt Prims.list ->
          (FStar_Syntax_Syntax.sigelt Prims.list * FStar_Syntax_Syntax.sigelt
            Prims.list)
  =
  fun env  ->
    fun g  ->
      fun tcs  ->
        fun datas  ->
          let tc_universe_vars = FStar_List.map Prims.snd tcs  in
          let g =
            let uu___82_529 = g  in
            {
              FStar_TypeChecker_Env.guard_f =
                (uu___82_529.FStar_TypeChecker_Env.guard_f);
              FStar_TypeChecker_Env.deferred =
                (uu___82_529.FStar_TypeChecker_Env.deferred);
              FStar_TypeChecker_Env.univ_ineqs =
                (tc_universe_vars,
                  (Prims.snd g.FStar_TypeChecker_Env.univ_ineqs));
              FStar_TypeChecker_Env.implicits =
                (uu___82_529.FStar_TypeChecker_Env.implicits)
            }  in
          (let uu____535 =
             FStar_All.pipe_left (FStar_TypeChecker_Env.debug env)
               (FStar_Options.Other "GenUniverses")
              in
           match uu____535 with
           | true  ->
               let _0_192 = FStar_TypeChecker_Rel.guard_to_string env g  in
               FStar_Util.print1 "@@@@@@Guard before generalization: %s\n"
                 _0_192
           | uu____536 -> ());
          FStar_TypeChecker_Rel.force_trivial_guard env g;
          (let binders =
             FStar_All.pipe_right tcs
               (FStar_List.map
                  (fun uu____546  ->
                     match uu____546 with
                     | (se,uu____550) ->
                         (match se with
                          | FStar_Syntax_Syntax.Sig_inductive_typ
                              (uu____551,uu____552,tps,k,uu____555,uu____556,uu____557,uu____558)
                              ->
                              FStar_Syntax_Syntax.null_binder
                                (let _0_193 = FStar_Syntax_Syntax.mk_Total k
                                    in
                                 FStar_All.pipe_left
                                   (FStar_Syntax_Util.arrow tps) _0_193)
                          | uu____569 -> failwith "Impossible")))
              in
           let binders' =
             FStar_All.pipe_right datas
               (FStar_List.map
                  (fun uu___77_574  ->
                     match uu___77_574 with
                     | FStar_Syntax_Syntax.Sig_datacon
                         (uu____575,uu____576,t,uu____578,uu____579,uu____580,uu____581,uu____582)
                         -> FStar_Syntax_Syntax.null_binder t
                     | uu____587 -> failwith "Impossible"))
              in
           let t =
             let _0_194 =
               FStar_Syntax_Syntax.mk_Total FStar_TypeChecker_Common.t_unit
                in
             FStar_Syntax_Util.arrow (FStar_List.append binders binders')
               _0_194
              in
           (let uu____592 =
              FStar_All.pipe_left (FStar_TypeChecker_Env.debug env)
                (FStar_Options.Other "GenUniverses")
               in
            match uu____592 with
            | true  ->
                let _0_195 = FStar_TypeChecker_Normalize.term_to_string env t
                   in
                FStar_Util.print1
                  "@@@@@@Trying to generalize universes in %s\n" _0_195
            | uu____593 -> ());
           (let uu____594 = FStar_TypeChecker_Util.generalize_universes env t
               in
            match uu____594 with
            | (uvs,t) ->
                ((let uu____604 =
                    FStar_All.pipe_left (FStar_TypeChecker_Env.debug env)
                      (FStar_Options.Other "GenUniverses")
                     in
                  match uu____604 with
                  | true  ->
                      let _0_198 =
                        let _0_196 =
                          FStar_All.pipe_right uvs
                            (FStar_List.map (fun u  -> u.FStar_Ident.idText))
                           in
                        FStar_All.pipe_right _0_196
                          (FStar_String.concat ", ")
                         in
                      let _0_197 = FStar_Syntax_Print.term_to_string t  in
                      FStar_Util.print2 "@@@@@@Generalized to (%s, %s)\n"
                        _0_198 _0_197
                  | uu____609 -> ());
                 (let uu____610 = FStar_Syntax_Subst.open_univ_vars uvs t  in
                  match uu____610 with
                  | (uvs,t) ->
                      let uu____619 = FStar_Syntax_Util.arrow_formals t  in
                      (match uu____619 with
                       | (args,uu____632) ->
                           let uu____643 =
                             FStar_Util.first_N (FStar_List.length binders)
                               args
                              in
                           (match uu____643 with
                            | (tc_types,data_types) ->
                                let tcs =
                                  FStar_List.map2
                                    (fun uu____680  ->
                                       fun uu____681  ->
                                         match (uu____680, uu____681) with
                                         | ((x,uu____691),(se,uu____693)) ->
                                             (match se with
                                              | FStar_Syntax_Syntax.Sig_inductive_typ
                                                  (tc,uu____699,tps,uu____701,mutuals,datas,quals,r)
                                                  ->
                                                  let ty =
                                                    FStar_Syntax_Subst.close_univ_vars
                                                      uvs
                                                      x.FStar_Syntax_Syntax.sort
                                                     in
                                                  let uu____713 =
                                                    let uu____721 =
                                                      (FStar_Syntax_Subst.compress
                                                         ty).FStar_Syntax_Syntax.n
                                                       in
                                                    match uu____721 with
                                                    | FStar_Syntax_Syntax.Tm_arrow
                                                        (binders,c) ->
                                                        let uu____741 =
                                                          FStar_Util.first_N
                                                            (FStar_List.length
                                                               tps) binders
                                                           in
                                                        (match uu____741 with
                                                         | (tps,rest) ->
                                                             let t =
                                                               match rest
                                                               with
                                                               | [] ->
                                                                   FStar_Syntax_Util.comp_result
                                                                    c
                                                               | uu____784 ->
                                                                   let _0_199
                                                                    =
                                                                    FStar_ST.read
                                                                    (x.FStar_Syntax_Syntax.sort).FStar_Syntax_Syntax.tk
                                                                     in
                                                                   (FStar_Syntax_Syntax.mk
                                                                    (FStar_Syntax_Syntax.Tm_arrow
                                                                    (rest, c)))
                                                                    _0_199
                                                                    (x.FStar_Syntax_Syntax.sort).FStar_Syntax_Syntax.pos
                                                                in
                                                             (tps, t))
                                                    | uu____809 -> ([], ty)
                                                     in
                                                  (match uu____713 with
                                                   | (tps,t) ->
                                                       FStar_Syntax_Syntax.Sig_inductive_typ
                                                         (tc, uvs, tps, t,
                                                           mutuals, datas,
                                                           quals, r))
                                              | uu____835 ->
                                                  failwith "Impossible"))
                                    tc_types tcs
                                   in
                                let datas =
                                  match uvs with
                                  | [] -> datas
                                  | uu____839 ->
                                      let uvs_universes =
                                        FStar_All.pipe_right uvs
                                          (FStar_List.map
                                             (fun _0_200  ->
                                                FStar_Syntax_Syntax.U_name
                                                  _0_200))
                                         in
                                      let tc_insts =
                                        FStar_All.pipe_right tcs
                                          (FStar_List.map
                                             (fun uu___78_856  ->
                                                match uu___78_856 with
                                                | FStar_Syntax_Syntax.Sig_inductive_typ
                                                    (tc,uu____861,uu____862,uu____863,uu____864,uu____865,uu____866,uu____867)
                                                    -> (tc, uvs_universes)
                                                | uu____875 ->
                                                    failwith "Impossible"))
                                         in
                                      FStar_List.map2
                                        (fun uu____881  ->
                                           fun d  ->
                                             match uu____881 with
                                             | (t,uu____886) ->
                                                 (match d with
                                                  | FStar_Syntax_Syntax.Sig_datacon
                                                      (l,uu____888,uu____889,tc,ntps,quals,mutuals,r)
                                                      ->
                                                      let ty =
                                                        let _0_201 =
                                                          FStar_Syntax_InstFV.instantiate
                                                            tc_insts
                                                            t.FStar_Syntax_Syntax.sort
                                                           in
                                                        FStar_All.pipe_right
                                                          _0_201
                                                          (FStar_Syntax_Subst.close_univ_vars
                                                             uvs)
                                                         in
                                                      FStar_Syntax_Syntax.Sig_datacon
                                                        (l, uvs, ty, tc,
                                                          ntps, quals,
                                                          mutuals, r)
                                                  | uu____902 ->
                                                      failwith "Impossible"))
                                        data_types datas
                                   in
                                (tcs, datas)))))))
  
let debug_log : FStar_TypeChecker_Env.env_t -> Prims.string -> Prims.unit =
  fun env  ->
    fun s  ->
      let uu____911 =
        FStar_All.pipe_left (FStar_TypeChecker_Env.debug env)
          (FStar_Options.Other "Positivity")
         in
      match uu____911 with
      | true  ->
          FStar_Util.print_string
            (Prims.strcat "Positivity::" (Prims.strcat s "\n"))
      | uu____912 -> ()
  
let ty_occurs_in :
  FStar_Ident.lident -> FStar_Syntax_Syntax.term -> Prims.bool =
  fun ty_lid  ->
    fun t  ->
      let _0_202 = FStar_Syntax_Free.fvars t  in
      FStar_Util.set_mem ty_lid _0_202
  
let try_get_fv :
  FStar_Syntax_Syntax.term ->
    (FStar_Syntax_Syntax.fv * FStar_Syntax_Syntax.universes)
  =
  fun t  ->
    let uu____926 = (FStar_Syntax_Subst.compress t).FStar_Syntax_Syntax.n  in
    match uu____926 with
    | FStar_Syntax_Syntax.Tm_fvar fv -> (fv, [])
    | FStar_Syntax_Syntax.Tm_uinst (t,us) ->
        (match t.FStar_Syntax_Syntax.n with
         | FStar_Syntax_Syntax.Tm_fvar fv -> (fv, us)
         | uu____940 ->
             failwith "Node is a Tm_uinst, but Tm_uinst is not an fvar")
    | uu____943 -> failwith "Node is not an fvar or a Tm_uinst"
  
type unfolded_memo_elt =
  (FStar_Ident.lident * FStar_Syntax_Syntax.args) Prims.list
type unfolded_memo_t = unfolded_memo_elt FStar_ST.ref
let already_unfolded :
  FStar_Ident.lident ->
    FStar_Syntax_Syntax.args ->
      unfolded_memo_t -> FStar_TypeChecker_Env.env_t -> Prims.bool
  =
  fun ilid  ->
    fun arrghs  ->
      fun unfolded  ->
        fun env  ->
          let _0_203 = FStar_ST.read unfolded  in
          FStar_List.existsML
            (fun uu____967  ->
               match uu____967 with
               | (lid,l) ->
                   (FStar_Ident.lid_equals lid ilid) &&
                     (let args =
                        Prims.fst
                          (FStar_List.splitAt (FStar_List.length l) arrghs)
                         in
                      FStar_List.fold_left2
                        (fun b  ->
                           fun a  ->
                             fun a'  ->
                               b &&
                                 (FStar_TypeChecker_Rel.teq_nosmt env
                                    (Prims.fst a) (Prims.fst a'))) true args
                        l)) _0_203
  
let rec ty_strictly_positive_in_type :
  FStar_Ident.lident ->
    FStar_Syntax_Syntax.term ->
      unfolded_memo_t -> FStar_TypeChecker_Env.env_t -> Prims.bool
  =
  fun ty_lid  ->
    fun btype  ->
      fun unfolded  ->
        fun env  ->
          (let _0_205 =
             let _0_204 = FStar_Syntax_Print.term_to_string btype  in
             Prims.strcat "Checking strict positivity in type: " _0_204  in
           debug_log env _0_205);
          (let btype =
             FStar_TypeChecker_Normalize.normalize
               [FStar_TypeChecker_Normalize.Beta;
               FStar_TypeChecker_Normalize.Eager_unfolding;
               FStar_TypeChecker_Normalize.UnfoldUntil
                 FStar_Syntax_Syntax.Delta_constant;
               FStar_TypeChecker_Normalize.Iota;
               FStar_TypeChecker_Normalize.Zeta;
               FStar_TypeChecker_Normalize.AllowUnboundUniverses] env btype
              in
           (let _0_207 =
              let _0_206 = FStar_Syntax_Print.term_to_string btype  in
              Prims.strcat
                "Checking strict positivity in type, after normalization: "
                _0_206
               in
            debug_log env _0_207);
           (Prims.op_Negation (ty_occurs_in ty_lid btype)) ||
             ((debug_log env "ty does occur in this type, pressing ahead";
               (let uu____1072 =
                  (FStar_Syntax_Subst.compress btype).FStar_Syntax_Syntax.n
                   in
                match uu____1072 with
                | FStar_Syntax_Syntax.Tm_app (t,args) ->
                    let uu____1089 = try_get_fv t  in
                    (match uu____1089 with
                     | (fv,us) ->
                         (match FStar_Ident.lid_equals
                                  (fv.FStar_Syntax_Syntax.fv_name).FStar_Syntax_Syntax.v
                                  ty_lid
                          with
                          | true  ->
                              (debug_log env
                                 "Checking strict positivity in the Tm_app node where head lid is ty itself, checking that ty does not occur in the arguments";
                               FStar_List.for_all
                                 (fun uu____1101  ->
                                    match uu____1101 with
                                    | (t,uu____1105) ->
                                        Prims.op_Negation
                                          (ty_occurs_in ty_lid t)) args)
                          | uu____1106 ->
                              (debug_log env
                                 "Checking strict positivity in the Tm_app node, head lid is not ty, so checking nested positivity";
                               ty_nested_positive_in_inductive ty_lid
                                 (fv.FStar_Syntax_Syntax.fv_name).FStar_Syntax_Syntax.v
                                 us args unfolded env)))
                | FStar_Syntax_Syntax.Tm_arrow (sbs,c) ->
                    (debug_log env "Checking strict positivity in Tm_arrow";
                     (let uu____1125 =
                        Prims.op_Negation
                          (FStar_Syntax_Util.is_pure_or_ghost_comp c)
                         in
                      match uu____1125 with
                      | true  ->
                          (debug_log env
                             "Checking strict positivity , the arrow is impure, so return true";
                           true)
                      | uu____1127 ->
                          (debug_log env
                             "Checking struict positivity, Pure arrow, checking that ty does not occur in the binders, and that it is strictly positive in the return type";
                           (FStar_List.for_all
                              (fun uu____1131  ->
                                 match uu____1131 with
                                 | (b,uu____1135) ->
                                     Prims.op_Negation
                                       (ty_occurs_in ty_lid
                                          b.FStar_Syntax_Syntax.sort)) sbs)
                             &&
                             ((let uu____1136 =
                                 FStar_Syntax_Subst.open_term sbs
                                   (FStar_Syntax_Util.comp_result c)
                                  in
                               match uu____1136 with
                               | (uu____1139,return_type) ->
                                   let _0_208 =
                                     FStar_TypeChecker_Env.push_binders env
                                       sbs
                                      in
                                   ty_strictly_positive_in_type ty_lid
                                     return_type unfolded _0_208)))))
                | FStar_Syntax_Syntax.Tm_fvar uu____1141 ->
                    (debug_log env
                       "Checking strict positivity in an fvar, return true";
                     true)
                | FStar_Syntax_Syntax.Tm_type uu____1143 ->
                    (debug_log env
                       "Checking strict positivity in an Tm_type, return true";
                     true)
                | FStar_Syntax_Syntax.Tm_uinst (t,uu____1146) ->
                    (debug_log env
                       "Checking strict positivity in an Tm_uinst, recur on the term inside (mostly it should be the same inductive)";
                     ty_strictly_positive_in_type ty_lid t unfolded env)
                | FStar_Syntax_Syntax.Tm_refine (bv,uu____1153) ->
                    (debug_log env
                       "Checking strict positivity in an Tm_refine, recur in the bv sort)";
                     ty_strictly_positive_in_type ty_lid
                       bv.FStar_Syntax_Syntax.sort unfolded env)
                | FStar_Syntax_Syntax.Tm_match (uu____1159,branches) ->
                    (debug_log env
                       "Checking strict positivity in an Tm_match, recur in the branches)";
                     FStar_List.for_all
                       (fun uu____1194  ->
                          match uu____1194 with
                          | (p,uu____1202,t) ->
                              let bs =
                                let _0_209 = FStar_Syntax_Syntax.pat_bvs p
                                   in
                                FStar_List.map FStar_Syntax_Syntax.mk_binder
                                  _0_209
                                 in
                              let uu____1212 =
                                FStar_Syntax_Subst.open_term bs t  in
                              (match uu____1212 with
                               | (bs,t) ->
                                   let _0_210 =
                                     FStar_TypeChecker_Env.push_binders env
                                       bs
                                      in
                                   ty_strictly_positive_in_type ty_lid t
                                     unfolded _0_210)) branches)
                | FStar_Syntax_Syntax.Tm_ascribed (t,uu____1218,uu____1219)
                    ->
                    (debug_log env
                       "Checking strict positivity in an Tm_ascribed, recur)";
                     ty_strictly_positive_in_type ty_lid t unfolded env)
                | uu____1239 ->
                    ((let _0_215 =
                        let _0_214 =
                          let _0_213 = FStar_Syntax_Print.tag_of_term btype
                             in
                          let _0_212 =
                            let _0_211 =
                              FStar_Syntax_Print.term_to_string btype  in
                            Prims.strcat " and term: " _0_211  in
                          Prims.strcat _0_213 _0_212  in
                        Prims.strcat
                          "Checking strict positivity, unexpected tag: "
                          _0_214
                         in
                      debug_log env _0_215);
                     false)))))

and ty_nested_positive_in_inductive :
  FStar_Ident.lident ->
    FStar_Ident.lident ->
      FStar_Syntax_Syntax.universes ->
        FStar_Syntax_Syntax.args ->
          unfolded_memo_t -> FStar_TypeChecker_Env.env_t -> Prims.bool
  =
  fun ty_lid  ->
    fun ilid  ->
      fun us  ->
        fun args  ->
          fun unfolded  ->
            fun env  ->
              (let _0_219 =
                 let _0_218 =
                   let _0_217 =
                     let _0_216 = FStar_Syntax_Print.args_to_string args  in
                     Prims.strcat " applied to arguments: " _0_216  in
                   Prims.strcat ilid.FStar_Ident.str _0_217  in
                 Prims.strcat "Checking nested positivity in the inductive "
                   _0_218
                  in
               debug_log env _0_219);
              (let uu____1248 =
                 FStar_TypeChecker_Env.datacons_of_typ env ilid  in
               match uu____1248 with
               | (b,idatas) ->
                   (match Prims.op_Negation b with
                    | true  ->
                        (debug_log env
                           "Checking nested positivity, not an inductive, return false";
                         false)
                    | uu____1257 ->
                        let uu____1258 =
                          already_unfolded ilid args unfolded env  in
                        (match uu____1258 with
                         | true  ->
                             (debug_log env
                                "Checking nested positivity, we have already unfolded this inductive with these args";
                              true)
                         | uu____1260 ->
                             let num_ibs =
                               FStar_TypeChecker_Env.num_inductive_ty_params
                                 env ilid
                                in
                             ((let _0_222 =
                                 let _0_221 =
                                   let _0_220 =
                                     FStar_Util.string_of_int num_ibs  in
                                   Prims.strcat _0_220
                                     ", also adding to the memo table"
                                    in
                                 Prims.strcat
                                   "Checking nested positivity, number of type parameters is "
                                   _0_221
                                  in
                               debug_log env _0_222);
                              (let _0_227 =
                                 let _0_226 = FStar_ST.read unfolded  in
                                 let _0_225 =
                                   let _0_224 =
                                     let _0_223 =
                                       Prims.fst
                                         (FStar_List.splitAt num_ibs args)
                                        in
                                     (ilid, _0_223)  in
                                   [_0_224]  in
                                 FStar_List.append _0_226 _0_225  in
                               FStar_ST.write unfolded _0_227);
                              FStar_List.for_all
                                (fun d  ->
                                   ty_nested_positive_in_dlid ty_lid d ilid
                                     us args num_ibs unfolded env) idatas))))

and ty_nested_positive_in_dlid :
  FStar_Ident.lident ->
    FStar_Ident.lident ->
      FStar_Ident.lident ->
        FStar_Syntax_Syntax.universes ->
          FStar_Syntax_Syntax.args ->
            Prims.int ->
              unfolded_memo_t -> FStar_TypeChecker_Env.env_t -> Prims.bool
  =
  fun ty_lid  ->
    fun dlid  ->
      fun ilid  ->
        fun us  ->
          fun args  ->
            fun num_ibs  ->
              fun unfolded  ->
                fun env  ->
                  debug_log env
                    (Prims.strcat
                       "Checking nested positivity in data constructor "
                       (Prims.strcat dlid.FStar_Ident.str
                          (Prims.strcat " of the inductive "
                             ilid.FStar_Ident.str)));
                  (let uu____1309 =
                     FStar_TypeChecker_Env.lookup_datacon env dlid  in
                   match uu____1309 with
                   | (univ_unif_vars,dt) ->
                       (FStar_List.iter2
                          (fun u'  ->
                             fun u  ->
                               match u' with
                               | FStar_Syntax_Syntax.U_unif u'' ->
                                   FStar_Unionfind.change u'' (Some u)
                               | uu____1321 ->
                                   failwith
                                     "Impossible! Expected universe unification variables")
                          univ_unif_vars us;
                        (let dt =
                           FStar_TypeChecker_Normalize.normalize
                             [FStar_TypeChecker_Normalize.Beta;
                             FStar_TypeChecker_Normalize.Eager_unfolding;
                             FStar_TypeChecker_Normalize.UnfoldUntil
                               FStar_Syntax_Syntax.Delta_constant;
                             FStar_TypeChecker_Normalize.Iota;
                             FStar_TypeChecker_Normalize.Zeta;
                             FStar_TypeChecker_Normalize.AllowUnboundUniverses]
                             env dt
                            in
                         (let _0_229 =
                            let _0_228 = FStar_Syntax_Print.term_to_string dt
                               in
                            Prims.strcat
                              "Checking nested positivity in the data constructor type: "
                              _0_228
                             in
                          debug_log env _0_229);
                         (let uu____1324 =
                            (FStar_Syntax_Subst.compress dt).FStar_Syntax_Syntax.n
                             in
                          match uu____1324 with
                          | FStar_Syntax_Syntax.Tm_arrow (dbs,c) ->
                              (debug_log env
                                 "Checked nested positivity in Tm_arrow data constructor type";
                               (let uu____1338 =
                                  FStar_List.splitAt num_ibs dbs  in
                                match uu____1338 with
                                | (ibs,dbs) ->
                                    let ibs =
                                      FStar_Syntax_Subst.open_binders ibs  in
                                    let dbs =
                                      let _0_230 =
                                        FStar_Syntax_Subst.opening_of_binders
                                          ibs
                                         in
                                      FStar_Syntax_Subst.subst_binders _0_230
                                        dbs
                                       in
                                    let c =
                                      let _0_231 =
                                        FStar_Syntax_Subst.opening_of_binders
                                          ibs
                                         in
                                      FStar_Syntax_Subst.subst_comp _0_231 c
                                       in
                                    let uu____1366 =
                                      FStar_List.splitAt num_ibs args  in
                                    (match uu____1366 with
                                     | (args,uu____1384) ->
                                         let subst =
                                           FStar_List.fold_left2
                                             (fun subst  ->
                                                fun ib  ->
                                                  fun arg  ->
                                                    FStar_List.append subst
                                                      [FStar_Syntax_Syntax.NT
                                                         ((Prims.fst ib),
                                                           (Prims.fst arg))])
                                             [] ibs args
                                            in
                                         let dbs =
                                           FStar_Syntax_Subst.subst_binders
                                             subst dbs
                                            in
                                         let c =
                                           let _0_232 =
                                             FStar_Syntax_Subst.shift_subst
                                               (FStar_List.length dbs) subst
                                              in
                                           FStar_Syntax_Subst.subst_comp
                                             _0_232 c
                                            in
                                         ((let _0_237 =
                                             let _0_236 =
                                               let _0_235 =
                                                 FStar_Syntax_Print.binders_to_string
                                                   "; " dbs
                                                  in
                                               let _0_234 =
                                                 let _0_233 =
                                                   FStar_Syntax_Print.comp_to_string
                                                     c
                                                    in
                                                 Prims.strcat ", and c: "
                                                   _0_233
                                                  in
                                               Prims.strcat _0_235 _0_234  in
                                             Prims.strcat
                                               "Checking nested positivity in the unfolded data constructor binders as: "
                                               _0_236
                                              in
                                           debug_log env _0_237);
                                          ty_nested_positive_in_type ty_lid
                                            (FStar_Syntax_Syntax.Tm_arrow
                                               (dbs, c)) ilid num_ibs
                                            unfolded env))))
                          | uu____1436 ->
                              (debug_log env
                                 "Checking nested positivity in the data constructor type that is not an arrow";
                               (let _0_238 =
                                  (FStar_Syntax_Subst.compress dt).FStar_Syntax_Syntax.n
                                   in
                                ty_nested_positive_in_type ty_lid _0_238 ilid
                                  num_ibs unfolded env))))))

and ty_nested_positive_in_type :
  FStar_Ident.lident ->
    FStar_Syntax_Syntax.term' ->
      FStar_Ident.lident ->
        Prims.int ->
          unfolded_memo_t -> FStar_TypeChecker_Env.env_t -> Prims.bool
  =
  fun ty_lid  ->
    fun t  ->
      fun ilid  ->
        fun num_ibs  ->
          fun unfolded  ->
            fun env  ->
              match t with
              | FStar_Syntax_Syntax.Tm_app (t,args) ->
                  (debug_log env
                     "Checking nested positivity in an Tm_app node, which is expected to be the ilid itself";
                   (let uu____1461 = try_get_fv t  in
                    match uu____1461 with
                    | (fv,uu____1465) ->
                        (match FStar_Ident.lid_equals
                                 (fv.FStar_Syntax_Syntax.fv_name).FStar_Syntax_Syntax.v
                                 ilid
                         with
                         | true  -> true
                         | uu____1470 ->
                             failwith
                               "Impossible, expected the type to be ilid")))
              | FStar_Syntax_Syntax.Tm_arrow (sbs,c) ->
                  ((let _0_240 =
                      let _0_239 =
                        FStar_Syntax_Print.binders_to_string "; " sbs  in
                      Prims.strcat
                        "Checking nested positivity in an Tm_arrow node, with binders as: "
                        _0_239
                       in
                    debug_log env _0_240);
                   (let uu____1484 =
                      FStar_List.fold_left
                        (fun uu____1491  ->
                           fun b  ->
                             match uu____1491 with
                             | (r,env) ->
                                 (match Prims.op_Negation r with
                                  | true  -> (r, env)
                                  | uu____1503 ->
                                      let _0_242 =
                                        ty_strictly_positive_in_type ty_lid
                                          (Prims.fst b).FStar_Syntax_Syntax.sort
                                          unfolded env
                                         in
                                      let _0_241 =
                                        FStar_TypeChecker_Env.push_binders
                                          env [b]
                                         in
                                      (_0_242, _0_241))) (true, env) sbs
                       in
                    match uu____1484 with | (b,uu____1509) -> b))
              | uu____1510 ->
                  failwith "Nested positive check, unhandled case"

let ty_positive_in_datacon :
  FStar_Ident.lident ->
    FStar_Ident.lident ->
      FStar_Syntax_Syntax.binders ->
        FStar_Syntax_Syntax.universes ->
          unfolded_memo_t -> FStar_TypeChecker_Env.env -> Prims.bool
  =
  fun ty_lid  ->
    fun dlid  ->
      fun ty_bs  ->
        fun us  ->
          fun unfolded  ->
            fun env  ->
              let uu____1529 = FStar_TypeChecker_Env.lookup_datacon env dlid
                 in
              match uu____1529 with
              | (univ_unif_vars,dt) ->
                  (FStar_List.iter2
                     (fun u'  ->
                        fun u  ->
                          match u' with
                          | FStar_Syntax_Syntax.U_unif u'' ->
                              FStar_Unionfind.change u'' (Some u)
                          | uu____1541 ->
                              failwith
                                "Impossible! Expected universe unification variables")
                     univ_unif_vars us;
                   (let _0_244 =
                      let _0_243 = FStar_Syntax_Print.term_to_string dt  in
                      Prims.strcat "Checking data constructor type: " _0_243
                       in
                    debug_log env _0_244);
                   (let uu____1543 =
                      (FStar_Syntax_Subst.compress dt).FStar_Syntax_Syntax.n
                       in
                    match uu____1543 with
                    | FStar_Syntax_Syntax.Tm_fvar uu____1544 ->
                        (debug_log env
                           "Data constructor type is simply an fvar, returning true";
                         true)
                    | FStar_Syntax_Syntax.Tm_arrow (dbs,uu____1547) ->
                        let dbs =
                          Prims.snd
                            (FStar_List.splitAt (FStar_List.length ty_bs) dbs)
                           in
                        let dbs =
                          let _0_245 =
                            FStar_Syntax_Subst.opening_of_binders ty_bs  in
                          FStar_Syntax_Subst.subst_binders _0_245 dbs  in
                        let dbs = FStar_Syntax_Subst.open_binders dbs  in
                        ((let _0_248 =
                            let _0_247 =
                              let _0_246 =
                                FStar_Util.string_of_int
                                  (FStar_List.length dbs)
                                 in
                              Prims.strcat _0_246 " binders"  in
                            Prims.strcat
                              "Data constructor type is an arrow type, so checking strict positivity in "
                              _0_247
                             in
                          debug_log env _0_248);
                         (let uu____1582 =
                            FStar_List.fold_left
                              (fun uu____1589  ->
                                 fun b  ->
                                   match uu____1589 with
                                   | (r,env) ->
                                       (match Prims.op_Negation r with
                                        | true  -> (r, env)
                                        | uu____1601 ->
                                            let _0_250 =
                                              ty_strictly_positive_in_type
                                                ty_lid
                                                (Prims.fst b).FStar_Syntax_Syntax.sort
                                                unfolded env
                                               in
                                            let _0_249 =
                                              FStar_TypeChecker_Env.push_binders
                                                env [b]
                                               in
                                            (_0_250, _0_249))) (true, env)
                              dbs
                             in
                          match uu____1582 with | (b,uu____1607) -> b))
                    | FStar_Syntax_Syntax.Tm_app (uu____1608,uu____1609) ->
                        (debug_log env
                           "Data constructor type is a Tm_app, so returning true";
                         true)
                    | uu____1625 ->
                        failwith
                          "Unexpected data constructor type when checking positivity"))
  
let check_positivity :
  FStar_Syntax_Syntax.sigelt -> FStar_TypeChecker_Env.env_t -> Prims.bool =
  fun ty  ->
    fun env  ->
      let unfolded_inductives = FStar_Util.mk_ref []  in
      let uu____1643 =
        match ty with
        | FStar_Syntax_Syntax.Sig_inductive_typ
            (lid,us,bs,uu____1653,uu____1654,uu____1655,uu____1656,uu____1657)
            -> (lid, us, bs)
        | uu____1664 -> failwith "Impossible!"  in
      match uu____1643 with
      | (ty_lid,ty_us,ty_bs) ->
          let uu____1671 = FStar_Syntax_Subst.univ_var_opening ty_us  in
          (match uu____1671 with
           | (ty_usubst,ty_us) ->
               let env = FStar_TypeChecker_Env.push_univ_vars env ty_us  in
               let env = FStar_TypeChecker_Env.push_binders env ty_bs  in
               let ty_bs = FStar_Syntax_Subst.subst_binders ty_usubst ty_bs
                  in
               let ty_bs = FStar_Syntax_Subst.open_binders ty_bs  in
               let _0_252 =
                 Prims.snd (FStar_TypeChecker_Env.datacons_of_typ env ty_lid)
                  in
               FStar_List.for_all
                 (fun d  ->
                    let _0_251 =
                      FStar_List.map (fun s  -> FStar_Syntax_Syntax.U_name s)
                        ty_us
                       in
                    ty_positive_in_datacon ty_lid d ty_bs _0_251
                      unfolded_inductives env) _0_252)
  
let datacon_typ : FStar_Syntax_Syntax.sigelt -> FStar_Syntax_Syntax.term =
  fun data  ->
    match data with
    | FStar_Syntax_Syntax.Sig_datacon
        (uu____1694,uu____1695,t,uu____1697,uu____1698,uu____1699,uu____1700,uu____1701)
        -> t
    | uu____1706 -> failwith "Impossible!"
  
let optimized_haseq_soundness_for_data :
  FStar_Ident.lident ->
    FStar_Syntax_Syntax.sigelt ->
      FStar_Syntax_Syntax.subst_elt Prims.list ->
        FStar_Syntax_Syntax.binders -> FStar_Syntax_Syntax.term
  =
  fun ty_lid  ->
    fun data  ->
      fun usubst  ->
        fun bs  ->
          let dt = datacon_typ data  in
          let dt = FStar_Syntax_Subst.subst usubst dt  in
          let uu____1723 =
            (FStar_Syntax_Subst.compress dt).FStar_Syntax_Syntax.n  in
          match uu____1723 with
          | FStar_Syntax_Syntax.Tm_arrow (dbs,uu____1725) ->
              let dbs =
                Prims.snd (FStar_List.splitAt (FStar_List.length bs) dbs)  in
              let dbs =
                let _0_253 = FStar_Syntax_Subst.opening_of_binders bs  in
                FStar_Syntax_Subst.subst_binders _0_253 dbs  in
              let dbs = FStar_Syntax_Subst.open_binders dbs  in
              let cond =
                FStar_List.fold_left
                  (fun t  ->
                     fun b  ->
                       let haseq_b =
                         (let _0_255 =
                            let _0_254 =
                              FStar_Syntax_Syntax.as_arg
                                (Prims.fst b).FStar_Syntax_Syntax.sort
                               in
                            [_0_254]  in
                          FStar_Syntax_Syntax.mk_Tm_app
                            FStar_Syntax_Util.t_haseq _0_255) None
                           FStar_Range.dummyRange
                          in
                       let sort_range =
                         ((Prims.fst b).FStar_Syntax_Syntax.sort).FStar_Syntax_Syntax.pos
                          in
                       let haseq_b =
                         let _0_256 =
                           FStar_Util.format1
                             "Failed to prove that the type '%s' supports decidable equality because of this argument; add the 'noeq' qualifier"
                             ty_lid.FStar_Ident.str
                            in
                         FStar_TypeChecker_Util.label _0_256 sort_range
                           haseq_b
                          in
                       FStar_Syntax_Util.mk_conj t haseq_b)
                  FStar_Syntax_Util.t_true dbs
                 in
              FStar_List.fold_right
                (fun b  ->
                   fun t  ->
                     (let _0_259 =
                        let _0_258 =
                          FStar_Syntax_Syntax.as_arg
                            (let _0_257 = FStar_Syntax_Subst.close [b] t  in
                             FStar_Syntax_Util.abs [((Prims.fst b), None)]
                               _0_257 None)
                           in
                        [_0_258]  in
                      FStar_Syntax_Syntax.mk_Tm_app FStar_Syntax_Util.tforall
                        _0_259) None FStar_Range.dummyRange) dbs cond
          | uu____1786 -> FStar_Syntax_Util.t_true
  
let optimized_haseq_ty all_datas_in_the_bundle usubst us acc ty =
  let uu____1845 =
    match ty with
    | FStar_Syntax_Syntax.Sig_inductive_typ
        (lid,uu____1857,bs,t,uu____1860,d_lids,uu____1862,uu____1863) ->
        (lid, bs, t, d_lids)
    | uu____1871 -> failwith "Impossible!"  in
  match uu____1845 with
  | (lid,bs,t,d_lids) ->
      let bs = FStar_Syntax_Subst.subst_binders usubst bs  in
      let t =
        let _0_260 =
          FStar_Syntax_Subst.shift_subst (FStar_List.length bs) usubst  in
        FStar_Syntax_Subst.subst _0_260 t  in
      let uu____1901 = FStar_Syntax_Subst.open_term bs t  in
      (match uu____1901 with
       | (bs,t) ->
           let ibs =
             let uu____1921 =
               (FStar_Syntax_Subst.compress t).FStar_Syntax_Syntax.n  in
             match uu____1921 with
             | FStar_Syntax_Syntax.Tm_arrow (ibs,uu____1926) -> ibs
             | uu____1937 -> []  in
           let ibs = FStar_Syntax_Subst.open_binders ibs  in
           let ind =
             let _0_262 =
               FStar_Syntax_Syntax.fvar lid
                 FStar_Syntax_Syntax.Delta_constant None
                in
             let _0_261 =
               FStar_List.map (fun u  -> FStar_Syntax_Syntax.U_name u) us  in
             FStar_Syntax_Syntax.mk_Tm_uinst _0_262 _0_261  in
           let ind =
             (let _0_264 =
                FStar_List.map
                  (fun uu____1954  ->
                     match uu____1954 with
                     | (bv,aq) ->
                         let _0_263 = FStar_Syntax_Syntax.bv_to_name bv  in
                         (_0_263, aq)) bs
                 in
              FStar_Syntax_Syntax.mk_Tm_app ind _0_264) None
               FStar_Range.dummyRange
              in
           let ind =
             (let _0_266 =
                FStar_List.map
                  (fun uu____1972  ->
                     match uu____1972 with
                     | (bv,aq) ->
                         let _0_265 = FStar_Syntax_Syntax.bv_to_name bv  in
                         (_0_265, aq)) ibs
                 in
              FStar_Syntax_Syntax.mk_Tm_app ind _0_266) None
               FStar_Range.dummyRange
              in
           let haseq_ind =
             (let _0_268 =
                let _0_267 = FStar_Syntax_Syntax.as_arg ind  in [_0_267]  in
              FStar_Syntax_Syntax.mk_Tm_app FStar_Syntax_Util.t_haseq _0_268)
               None FStar_Range.dummyRange
              in
           let bs' =
             FStar_List.filter
               (fun b  ->
                  let uu____1995 = acc  in
                  match uu____1995 with
                  | (uu____2003,en,uu____2005,uu____2006) ->
                      let opt =
                        let _0_269 = Prims.fst (FStar_Syntax_Util.type_u ())
                           in
                        FStar_TypeChecker_Rel.try_subtype' en
                          (Prims.fst b).FStar_Syntax_Syntax.sort _0_269 false
                         in
                      (match opt with
                       | None  -> false
                       | Some uu____2015 -> true)) bs
              in
           let haseq_bs =
             FStar_List.fold_left
               (fun t  ->
                  fun b  ->
                    let _0_272 =
                      (let _0_271 =
                         let _0_270 =
                           FStar_Syntax_Syntax.as_arg
                             (FStar_Syntax_Syntax.bv_to_name (Prims.fst b))
                            in
                         [_0_270]  in
                       FStar_Syntax_Syntax.mk_Tm_app
                         FStar_Syntax_Util.t_haseq _0_271) None
                        FStar_Range.dummyRange
                       in
                    FStar_Syntax_Util.mk_conj t _0_272)
               FStar_Syntax_Util.t_true bs'
              in
           let fml = FStar_Syntax_Util.mk_imp haseq_bs haseq_ind  in
           let fml =
             let uu___83_2029 = fml  in
             let _0_276 =
               FStar_Syntax_Syntax.Tm_meta
                 (let _0_275 =
                    FStar_Syntax_Syntax.Meta_pattern
                      (let _0_274 =
                         let _0_273 = FStar_Syntax_Syntax.as_arg haseq_ind
                            in
                         [_0_273]  in
                       [_0_274])
                     in
                  (fml, _0_275))
                in
             {
               FStar_Syntax_Syntax.n = _0_276;
               FStar_Syntax_Syntax.tk = (uu___83_2029.FStar_Syntax_Syntax.tk);
               FStar_Syntax_Syntax.pos =
                 (uu___83_2029.FStar_Syntax_Syntax.pos);
               FStar_Syntax_Syntax.vars =
                 (uu___83_2029.FStar_Syntax_Syntax.vars)
             }  in
           let fml =
             FStar_List.fold_right
               (fun b  ->
                  fun t  ->
                    (let _0_279 =
                       let _0_278 =
                         FStar_Syntax_Syntax.as_arg
                           (let _0_277 = FStar_Syntax_Subst.close [b] t  in
                            FStar_Syntax_Util.abs [((Prims.fst b), None)]
                              _0_277 None)
                          in
                       [_0_278]  in
                     FStar_Syntax_Syntax.mk_Tm_app FStar_Syntax_Util.tforall
                       _0_279) None FStar_Range.dummyRange) ibs fml
              in
           let fml =
             FStar_List.fold_right
               (fun b  ->
                  fun t  ->
                    (let _0_282 =
                       let _0_281 =
                         FStar_Syntax_Syntax.as_arg
                           (let _0_280 = FStar_Syntax_Subst.close [b] t  in
                            FStar_Syntax_Util.abs [((Prims.fst b), None)]
                              _0_280 None)
                          in
                       [_0_281]  in
                     FStar_Syntax_Syntax.mk_Tm_app FStar_Syntax_Util.tforall
                       _0_282) None FStar_Range.dummyRange) bs fml
              in
           let guard = FStar_Syntax_Util.mk_conj haseq_bs fml  in
           let uu____2081 = acc  in
           (match uu____2081 with
            | (l_axioms,env,guard',cond') ->
                let env = FStar_TypeChecker_Env.push_binders env bs  in
                let env = FStar_TypeChecker_Env.push_binders env ibs  in
                let t_datas =
                  FStar_List.filter
                    (fun s  ->
                       match s with
                       | FStar_Syntax_Syntax.Sig_datacon
                           (uu____2115,uu____2116,uu____2117,t_lid,uu____2119,uu____2120,uu____2121,uu____2122)
                           -> t_lid = lid
                       | uu____2127 -> failwith "Impossible")
                    all_datas_in_the_bundle
                   in
                let cond =
                  FStar_List.fold_left
                    (fun acc  ->
                       fun d  ->
                         let _0_283 =
                           optimized_haseq_soundness_for_data lid d usubst bs
                            in
                         FStar_Syntax_Util.mk_conj acc _0_283)
                    FStar_Syntax_Util.t_true t_datas
                   in
                let axiom_lid =
                  FStar_Ident.lid_of_ids
                    (FStar_List.append lid.FStar_Ident.ns
                       [FStar_Ident.id_of_text
                          (Prims.strcat
                             (lid.FStar_Ident.ident).FStar_Ident.idText
                             "_haseq")])
                   in
                let _0_285 = FStar_Syntax_Util.mk_conj guard' guard  in
                let _0_284 = FStar_Syntax_Util.mk_conj cond' cond  in
                ((FStar_List.append l_axioms [(axiom_lid, fml)]), env,
                  _0_285, _0_284)))
  
let optimized_haseq_scheme :
  FStar_Syntax_Syntax.sigelt ->
    FStar_Syntax_Syntax.sigelt Prims.list ->
      FStar_Syntax_Syntax.sigelt Prims.list ->
        FStar_TypeChecker_Env.env_t ->
          (FStar_TypeChecker_Env.env_t ->
             FStar_Ident.lident ->
               FStar_Syntax_Syntax.formula ->
                 FStar_Syntax_Syntax.qualifier Prims.list ->
                   FStar_Range.range -> FStar_Syntax_Syntax.sigelt)
            -> FStar_Syntax_Syntax.sigelt Prims.list
  =
  fun sig_bndle  ->
    fun tcs  ->
      fun datas  ->
        fun env0  ->
          fun tc_assume  ->
            let us =
              let ty = FStar_List.hd tcs  in
              match ty with
              | FStar_Syntax_Syntax.Sig_inductive_typ
                  (uu____2195,us,uu____2197,uu____2198,uu____2199,uu____2200,uu____2201,uu____2202)
                  -> us
              | uu____2209 -> failwith "Impossible!"  in
            let uu____2210 = FStar_Syntax_Subst.univ_var_opening us  in
            match uu____2210 with
            | (usubst,us) ->
                let env = FStar_TypeChecker_Env.push_sigelt env0 sig_bndle
                   in
                ((env.FStar_TypeChecker_Env.solver).FStar_TypeChecker_Env.push
                   "haseq";
                 (env.FStar_TypeChecker_Env.solver).FStar_TypeChecker_Env.encode_sig
                   env sig_bndle;
                 (let env = FStar_TypeChecker_Env.push_univ_vars env us  in
                  let uu____2226 =
                    FStar_List.fold_left (optimized_haseq_ty datas usubst us)
                      ([], env, FStar_Syntax_Util.t_true,
                        FStar_Syntax_Util.t_true) tcs
                     in
                  match uu____2226 with
                  | (axioms,env,guard,cond) ->
                      let phi = FStar_Syntax_Util.mk_imp guard cond  in
                      let uu____2258 =
                        FStar_TypeChecker_TcTerm.tc_trivial_guard env phi  in
                      (match uu____2258 with
                       | (phi,uu____2263) ->
                           ((let uu____2265 =
                               FStar_TypeChecker_Env.should_verify env  in
                             match uu____2265 with
                             | true  ->
                                 let _0_286 =
                                   FStar_TypeChecker_Rel.guard_of_guard_formula
                                     (FStar_TypeChecker_Common.NonTrivial phi)
                                    in
                                 FStar_TypeChecker_Rel.force_trivial_guard
                                   env _0_286
                             | uu____2266 -> ());
                            (let ses =
                               FStar_List.fold_left
                                 (fun l  ->
                                    fun uu____2273  ->
                                      match uu____2273 with
                                      | (lid,fml) ->
                                          let se =
                                            tc_assume env lid fml []
                                              FStar_Range.dummyRange
                                             in
                                          FStar_List.append l [se]) [] axioms
                                in
                             (env.FStar_TypeChecker_Env.solver).FStar_TypeChecker_Env.pop
                               "haseq";
                             ses)))))
  
let unoptimized_haseq_data :
  FStar_Syntax_Syntax.subst_elt Prims.list ->
    FStar_Syntax_Syntax.binders ->
      FStar_Syntax_Syntax.term ->
        FStar_Ident.lident Prims.list ->
          FStar_Syntax_Syntax.term ->
            FStar_Syntax_Syntax.sigelt ->
              (FStar_Syntax_Syntax.term',FStar_Syntax_Syntax.term')
                FStar_Syntax_Syntax.syntax
  =
  fun usubst  ->
    fun bs  ->
      fun haseq_ind  ->
        fun mutuals  ->
          fun acc  ->
            fun data  ->
              let rec is_mutual t =
                let uu____2316 =
                  (FStar_Syntax_Subst.compress t).FStar_Syntax_Syntax.n  in
                match uu____2316 with
                | FStar_Syntax_Syntax.Tm_fvar fv ->
                    FStar_List.existsb
                      (fun lid  ->
                         FStar_Ident.lid_equals lid
                           (fv.FStar_Syntax_Syntax.fv_name).FStar_Syntax_Syntax.v)
                      mutuals
                | FStar_Syntax_Syntax.Tm_uinst (t',uu____2324) ->
                    is_mutual t'
                | FStar_Syntax_Syntax.Tm_refine (bv,t') ->
                    is_mutual bv.FStar_Syntax_Syntax.sort
                | FStar_Syntax_Syntax.Tm_app (t',args) ->
                    let uu____2351 = is_mutual t'  in
                    (match uu____2351 with
                     | true  -> true
                     | uu____2352 ->
                         exists_mutual (FStar_List.map Prims.fst args))
                | FStar_Syntax_Syntax.Tm_meta (t',uu____2362) -> is_mutual t'
                | uu____2367 -> false
              
              and exists_mutual uu___79_2368 =
                match uu___79_2368 with
                | [] -> false
                | hd::tl -> (is_mutual hd) || (exists_mutual tl)
               in
              let dt = datacon_typ data  in
              let dt = FStar_Syntax_Subst.subst usubst dt  in
              let uu____2385 =
                (FStar_Syntax_Subst.compress dt).FStar_Syntax_Syntax.n  in
              match uu____2385 with
              | FStar_Syntax_Syntax.Tm_arrow (dbs,uu____2389) ->
                  let dbs =
                    Prims.snd (FStar_List.splitAt (FStar_List.length bs) dbs)
                     in
                  let dbs =
                    let _0_287 = FStar_Syntax_Subst.opening_of_binders bs  in
                    FStar_Syntax_Subst.subst_binders _0_287 dbs  in
                  let dbs = FStar_Syntax_Subst.open_binders dbs  in
                  let cond =
                    FStar_List.fold_left
                      (fun t  ->
                         fun b  ->
                           let sort = (Prims.fst b).FStar_Syntax_Syntax.sort
                              in
                           let haseq_sort =
                             (let _0_289 =
                                let _0_288 =
                                  FStar_Syntax_Syntax.as_arg
                                    (Prims.fst b).FStar_Syntax_Syntax.sort
                                   in
                                [_0_288]  in
                              FStar_Syntax_Syntax.mk_Tm_app
                                FStar_Syntax_Util.t_haseq _0_289) None
                               FStar_Range.dummyRange
                              in
                           let haseq_sort =
                             let uu____2432 = is_mutual sort  in
                             match uu____2432 with
                             | true  ->
                                 FStar_Syntax_Util.mk_imp haseq_ind
                                   haseq_sort
                             | uu____2433 -> haseq_sort  in
                           FStar_Syntax_Util.mk_conj t haseq_sort)
                      FStar_Syntax_Util.t_true dbs
                     in
                  let cond =
                    FStar_List.fold_right
                      (fun b  ->
                         fun t  ->
                           (let _0_292 =
                              let _0_291 =
                                FStar_Syntax_Syntax.as_arg
                                  (let _0_290 =
                                     FStar_Syntax_Subst.close [b] t  in
                                   FStar_Syntax_Util.abs
                                     [((Prims.fst b), None)] _0_290 None)
                                 in
                              [_0_291]  in
                            FStar_Syntax_Syntax.mk_Tm_app
                              FStar_Syntax_Util.tforall _0_292) None
                             FStar_Range.dummyRange) dbs cond
                     in
                  FStar_Syntax_Util.mk_conj acc cond
              | uu____2455 -> acc
  
let unoptimized_haseq_ty all_datas_in_the_bundle mutuals usubst us acc ty =
  let uu____2498 =
    match ty with
    | FStar_Syntax_Syntax.Sig_inductive_typ
        (lid,uu____2510,bs,t,uu____2513,d_lids,uu____2515,uu____2516) ->
        (lid, bs, t, d_lids)
    | uu____2524 -> failwith "Impossible!"  in
  match uu____2498 with
  | (lid,bs,t,d_lids) ->
      let bs = FStar_Syntax_Subst.subst_binders usubst bs  in
      let t =
        let _0_293 =
          FStar_Syntax_Subst.shift_subst (FStar_List.length bs) usubst  in
        FStar_Syntax_Subst.subst _0_293 t  in
      let uu____2545 = FStar_Syntax_Subst.open_term bs t  in
      (match uu____2545 with
       | (bs,t) ->
           let ibs =
             let uu____2556 =
               (FStar_Syntax_Subst.compress t).FStar_Syntax_Syntax.n  in
             match uu____2556 with
             | FStar_Syntax_Syntax.Tm_arrow (ibs,uu____2561) -> ibs
             | uu____2572 -> []  in
           let ibs = FStar_Syntax_Subst.open_binders ibs  in
           let ind =
             let _0_295 =
               FStar_Syntax_Syntax.fvar lid
                 FStar_Syntax_Syntax.Delta_constant None
                in
             let _0_294 =
               FStar_List.map (fun u  -> FStar_Syntax_Syntax.U_name u) us  in
             FStar_Syntax_Syntax.mk_Tm_uinst _0_295 _0_294  in
           let ind =
             (let _0_297 =
                FStar_List.map
                  (fun uu____2589  ->
                     match uu____2589 with
                     | (bv,aq) ->
                         let _0_296 = FStar_Syntax_Syntax.bv_to_name bv  in
                         (_0_296, aq)) bs
                 in
              FStar_Syntax_Syntax.mk_Tm_app ind _0_297) None
               FStar_Range.dummyRange
              in
           let ind =
             (let _0_299 =
                FStar_List.map
                  (fun uu____2607  ->
                     match uu____2607 with
                     | (bv,aq) ->
                         let _0_298 = FStar_Syntax_Syntax.bv_to_name bv  in
                         (_0_298, aq)) ibs
                 in
              FStar_Syntax_Syntax.mk_Tm_app ind _0_299) None
               FStar_Range.dummyRange
              in
           let haseq_ind =
             (let _0_301 =
                let _0_300 = FStar_Syntax_Syntax.as_arg ind  in [_0_300]  in
              FStar_Syntax_Syntax.mk_Tm_app FStar_Syntax_Util.t_haseq _0_301)
               None FStar_Range.dummyRange
              in
           let t_datas =
             FStar_List.filter
               (fun s  ->
                  match s with
                  | FStar_Syntax_Syntax.Sig_datacon
                      (uu____2624,uu____2625,uu____2626,t_lid,uu____2628,uu____2629,uu____2630,uu____2631)
                      -> t_lid = lid
                  | uu____2636 -> failwith "Impossible")
               all_datas_in_the_bundle
              in
           let data_cond =
             FStar_List.fold_left
               (unoptimized_haseq_data usubst bs haseq_ind mutuals)
               FStar_Syntax_Util.t_true t_datas
              in
           let fml = FStar_Syntax_Util.mk_imp data_cond haseq_ind  in
           let fml =
             let uu___84_2642 = fml  in
             let _0_305 =
               FStar_Syntax_Syntax.Tm_meta
                 (let _0_304 =
                    FStar_Syntax_Syntax.Meta_pattern
                      (let _0_303 =
                         let _0_302 = FStar_Syntax_Syntax.as_arg haseq_ind
                            in
                         [_0_302]  in
                       [_0_303])
                     in
                  (fml, _0_304))
                in
             {
               FStar_Syntax_Syntax.n = _0_305;
               FStar_Syntax_Syntax.tk = (uu___84_2642.FStar_Syntax_Syntax.tk);
               FStar_Syntax_Syntax.pos =
                 (uu___84_2642.FStar_Syntax_Syntax.pos);
               FStar_Syntax_Syntax.vars =
                 (uu___84_2642.FStar_Syntax_Syntax.vars)
             }  in
           let fml =
             FStar_List.fold_right
               (fun b  ->
                  fun t  ->
                    (let _0_308 =
                       let _0_307 =
                         FStar_Syntax_Syntax.as_arg
                           (let _0_306 = FStar_Syntax_Subst.close [b] t  in
                            FStar_Syntax_Util.abs [((Prims.fst b), None)]
                              _0_306 None)
                          in
                       [_0_307]  in
                     FStar_Syntax_Syntax.mk_Tm_app FStar_Syntax_Util.tforall
                       _0_308) None FStar_Range.dummyRange) ibs fml
              in
           let fml =
             FStar_List.fold_right
               (fun b  ->
                  fun t  ->
                    (let _0_311 =
                       let _0_310 =
                         FStar_Syntax_Syntax.as_arg
                           (let _0_309 = FStar_Syntax_Subst.close [b] t  in
                            FStar_Syntax_Util.abs [((Prims.fst b), None)]
                              _0_309 None)
                          in
                       [_0_310]  in
                     FStar_Syntax_Syntax.mk_Tm_app FStar_Syntax_Util.tforall
                       _0_311) None FStar_Range.dummyRange) bs fml
              in
           FStar_Syntax_Util.mk_conj acc fml)
  
let unoptimized_haseq_scheme :
  FStar_Syntax_Syntax.sigelt ->
    FStar_Syntax_Syntax.sigelt Prims.list ->
      FStar_Syntax_Syntax.sigelt Prims.list ->
        FStar_TypeChecker_Env.env_t ->
          (FStar_TypeChecker_Env.env_t ->
             FStar_Ident.lident ->
               FStar_Syntax_Syntax.formula ->
                 FStar_Syntax_Syntax.qualifier Prims.list ->
                   FStar_Range.range -> FStar_Syntax_Syntax.sigelt)
            -> FStar_Syntax_Syntax.sigelt Prims.list
  =
  fun sig_bndle  ->
    fun tcs  ->
      fun datas  ->
        fun env0  ->
          fun tc_assume  ->
            let mutuals =
              FStar_List.map
                (fun ty  ->
                   match ty with
                   | FStar_Syntax_Syntax.Sig_inductive_typ
                       (lid,uu____2743,uu____2744,uu____2745,uu____2746,uu____2747,uu____2748,uu____2749)
                       -> lid
                   | uu____2756 -> failwith "Impossible!") tcs
               in
            let uu____2757 =
              let ty = FStar_List.hd tcs  in
              match ty with
              | FStar_Syntax_Syntax.Sig_inductive_typ
                  (lid,us,uu____2765,uu____2766,uu____2767,uu____2768,uu____2769,uu____2770)
                  -> (lid, us)
              | uu____2777 -> failwith "Impossible!"  in
            match uu____2757 with
            | (lid,us) ->
                let uu____2783 = FStar_Syntax_Subst.univ_var_opening us  in
                (match uu____2783 with
                 | (usubst,us) ->
                     let fml =
                       FStar_List.fold_left
                         (unoptimized_haseq_ty datas mutuals usubst us)
                         FStar_Syntax_Util.t_true tcs
                        in
                     let env =
                       FStar_TypeChecker_Env.push_sigelt env0 sig_bndle  in
                     ((env.FStar_TypeChecker_Env.solver).FStar_TypeChecker_Env.push
                        "haseq";
                      (env.FStar_TypeChecker_Env.solver).FStar_TypeChecker_Env.encode_sig
                        env sig_bndle;
                      (let env = FStar_TypeChecker_Env.push_univ_vars env us
                          in
                       let se =
                         let _0_312 =
                           FStar_Ident.lid_of_ids
                             (FStar_List.append lid.FStar_Ident.ns
                                [FStar_Ident.id_of_text
                                   (Prims.strcat
                                      (lid.FStar_Ident.ident).FStar_Ident.idText
                                      "_haseq")])
                            in
                         tc_assume env _0_312 fml [] FStar_Range.dummyRange
                          in
                       (env.FStar_TypeChecker_Env.solver).FStar_TypeChecker_Env.pop
                         "haseq";
                       [se])))
  
let check_inductive_well_typedness :
  FStar_TypeChecker_Env.env_t ->
    FStar_Syntax_Syntax.sigelt Prims.list ->
      FStar_Syntax_Syntax.qualifier Prims.list ->
        FStar_Ident.lident Prims.list ->
          (FStar_Syntax_Syntax.sigelt * FStar_Syntax_Syntax.sigelt Prims.list
            * FStar_Syntax_Syntax.sigelt Prims.list)
  =
  fun env  ->
    fun ses  ->
      fun quals  ->
        fun lids  ->
          let uu____2830 =
            FStar_All.pipe_right ses
              (FStar_List.partition
                 (fun uu___80_2840  ->
                    match uu___80_2840 with
                    | FStar_Syntax_Syntax.Sig_inductive_typ uu____2841 ->
                        true
                    | uu____2853 -> false))
             in
          match uu____2830 with
          | (tys,datas) ->
              ((let uu____2866 =
                  FStar_All.pipe_right datas
                    (FStar_Util.for_some
                       (fun uu___81_2868  ->
                          match uu___81_2868 with
                          | FStar_Syntax_Syntax.Sig_datacon uu____2869 ->
                              false
                          | uu____2880 -> true))
                   in
                match uu____2866 with
                | true  ->
                    Prims.raise
                      (FStar_Errors.Error
                         (let _0_313 = FStar_TypeChecker_Env.get_range env
                             in
                          ("Mutually defined type contains a non-inductive element",
                            _0_313)))
                | uu____2881 -> ());
               (let env0 = env  in
                let uu____2883 =
                  FStar_List.fold_right
                    (fun tc  ->
                       fun uu____2897  ->
                         match uu____2897 with
                         | (env,all_tcs,g) ->
                             let uu____2919 = tc_tycon env tc  in
                             (match uu____2919 with
                              | (env,tc,tc_u,guard) ->
                                  let g' =
                                    FStar_TypeChecker_Rel.universe_inequality
                                      FStar_Syntax_Syntax.U_zero tc_u
                                     in
                                  ((let uu____2936 =
                                      FStar_TypeChecker_Env.debug env
                                        FStar_Options.Low
                                       in
                                    match uu____2936 with
                                    | true  ->
                                        let _0_314 =
                                          FStar_Syntax_Print.sigelt_to_string
                                            tc
                                           in
                                        FStar_Util.print1
                                          "Checked inductive: %s\n" _0_314
                                    | uu____2937 -> ());
                                   (let _0_316 =
                                      let _0_315 =
                                        FStar_TypeChecker_Rel.conj_guard
                                          guard g'
                                         in
                                      FStar_TypeChecker_Rel.conj_guard g
                                        _0_315
                                       in
                                    (env, ((tc, tc_u) :: all_tcs), _0_316)))))
                    tys (env, [], FStar_TypeChecker_Rel.trivial_guard)
                   in
                match uu____2883 with
                | (env,tcs,g) ->
                    let uu____2962 =
                      FStar_List.fold_right
                        (fun se  ->
                           fun uu____2970  ->
                             match uu____2970 with
                             | (datas,g) ->
                                 let uu____2981 = (tc_data env tcs) se  in
                                 (match uu____2981 with
                                  | (data,g') ->
                                      let _0_317 =
                                        FStar_TypeChecker_Rel.conj_guard g g'
                                         in
                                      ((data :: datas), _0_317))) datas
                        ([], g)
                       in
                    (match uu____2962 with
                     | (datas,g) ->
                         let uu____3000 =
                           generalize_and_inst_within env0 g tcs datas  in
                         (match uu____3000 with
                          | (tcs,datas) ->
                              let sig_bndle =
                                FStar_Syntax_Syntax.Sig_bundle
                                  (let _0_318 =
                                     FStar_TypeChecker_Env.get_range env0  in
                                   ((FStar_List.append tcs datas), quals,
                                     lids, _0_318))
                                 in
                              (sig_bndle, tcs, datas)))))
  
>>>>>>> cb49b421
<|MERGE_RESOLUTION|>--- conflicted
+++ resolved
@@ -1,1996 +1,4 @@
 open Prims
-<<<<<<< HEAD
-
-let tc_tycon : FStar_TypeChecker_Env.env_t  ->  FStar_Syntax_Syntax.sigelt  ->  (FStar_TypeChecker_Env.env_t * FStar_Syntax_Syntax.sigelt * FStar_Syntax_Syntax.universe * FStar_TypeChecker_Env.guard_t) = (fun env s -> (match (s) with
-| FStar_Syntax_Syntax.Sig_inductive_typ (tc, uvs, tps, k, mutuals, data, quals, r) -> begin
-(
-
-let uu____34 = (FStar_Syntax_Subst.open_term tps k)
-in (match (uu____34) with
-| (tps, k) -> begin
-(
-
-let uu____43 = (FStar_TypeChecker_TcTerm.tc_binders env tps)
-in (match (uu____43) with
-| (tps, env_tps, guard_params, us) -> begin
-(
-
-let uu____56 = (FStar_Syntax_Util.arrow_formals k)
-in (match (uu____56) with
-| (indices, t) -> begin
-(
-
-let uu____80 = (FStar_TypeChecker_TcTerm.tc_binders env_tps indices)
-in (match (uu____80) with
-| (indices, env', guard_indices, us') -> begin
-(
-
-let uu____93 = (
-
-let uu____96 = (FStar_TypeChecker_TcTerm.tc_tot_or_gtot_term env' t)
-in (match (uu____96) with
-| (t, uu____103, g) -> begin
-(
-
-let uu____105 = (
-
-let uu____106 = (
-
-let uu____107 = (FStar_TypeChecker_Rel.conj_guard guard_indices g)
-in (FStar_TypeChecker_Rel.conj_guard guard_params uu____107))
-in (FStar_TypeChecker_Rel.discharge_guard env' uu____106))
-in ((t), (uu____105)))
-end))
-in (match (uu____93) with
-| (t, guard) -> begin
-(
-
-let k = (
-
-let uu____117 = (FStar_Syntax_Syntax.mk_Total t)
-in (FStar_Syntax_Util.arrow indices uu____117))
-in (
-
-let uu____120 = (FStar_Syntax_Util.type_u ())
-in (match (uu____120) with
-| (t_type, u) -> begin
-((
-
-let uu____130 = (FStar_TypeChecker_Rel.teq env' t t_type)
-in (FStar_TypeChecker_Rel.force_trivial_guard env' uu____130));
-(
-
-let t_tc = (
-
-let uu____134 = (FStar_Syntax_Syntax.mk_Total t)
-in (FStar_Syntax_Util.arrow (FStar_List.append tps indices) uu____134))
-in (
-
-let tps = (FStar_Syntax_Subst.close_binders tps)
-in (
-
-let k = (FStar_Syntax_Subst.close tps k)
-in (
-
-let fv_tc = (FStar_Syntax_Syntax.lid_as_fv tc FStar_Syntax_Syntax.Delta_constant None)
-in (
-
-let uu____142 = (FStar_TypeChecker_Env.push_let_binding env (FStar_Util.Inr (fv_tc)) (([]), (t_tc)))
-in ((uu____142), (FStar_Syntax_Syntax.Sig_inductive_typ (((tc), ([]), (tps), (k), (mutuals), (data), (quals), (r)))), (u), (guard)))))));
-)
-end)))
-end))
-end))
-end))
-end))
-end))
-end
-| uu____150 -> begin
-(failwith "impossible")
-end))
-
-
-let tc_data : FStar_TypeChecker_Env.env_t  ->  (FStar_Syntax_Syntax.sigelt * FStar_Syntax_Syntax.universe) Prims.list  ->  FStar_Syntax_Syntax.sigelt  ->  (FStar_Syntax_Syntax.sigelt * FStar_TypeChecker_Env.guard_t) = (fun env tcs uu___76_175 -> (match (uu___76_175) with
-| FStar_Syntax_Syntax.Sig_datacon (c, _uvs, t, tc_lid, ntps, quals, _mutual_tcs, r) -> begin
-(
-
-let uu____191 = (
-
-let tps_u_opt = (FStar_Util.find_map tcs (fun uu____205 -> (match (uu____205) with
-| (se, u_tc) -> begin
-(
-
-let uu____214 = (
-
-let uu____215 = (
-
-let uu____216 = (FStar_Syntax_Util.lid_of_sigelt se)
-in (FStar_Util.must uu____216))
-in (FStar_Ident.lid_equals tc_lid uu____215))
-in (match (uu____214) with
-| true -> begin
-(match (se) with
-| FStar_Syntax_Syntax.Sig_inductive_typ (uu____226, uu____227, tps, uu____229, uu____230, uu____231, uu____232, uu____233) -> begin
-(
-
-let tps = (FStar_All.pipe_right tps (FStar_List.map (fun uu____254 -> (match (uu____254) with
-| (x, uu____261) -> begin
-((x), (Some (FStar_Syntax_Syntax.imp_tag)))
-end))))
-in (
-
-let tps = (FStar_Syntax_Subst.open_binders tps)
-in (
-
-let uu____264 = (
-
-let uu____268 = (FStar_TypeChecker_Env.push_binders env tps)
-in ((uu____268), (tps), (u_tc)))
-in Some (uu____264))))
-end
-| uu____272 -> begin
-(failwith "Impossible")
-end)
-end
-| uu____277 -> begin
-None
-end))
-end)))
-in (match (tps_u_opt) with
-| Some (x) -> begin
-x
-end
-| None -> begin
-(match ((FStar_Ident.lid_equals tc_lid FStar_Syntax_Const.exn_lid)) with
-| true -> begin
-((env), ([]), (FStar_Syntax_Syntax.U_zero))
-end
-| uu____302 -> begin
-(Prims.raise (FStar_Errors.Error ((("Unexpected data constructor"), (r)))))
-end)
-end))
-in (match (uu____191) with
-| (env, tps, u_tc) -> begin
-(
-
-let uu____311 = (
-
-let uu____319 = (
-
-let uu____320 = (FStar_Syntax_Subst.compress t)
-in uu____320.FStar_Syntax_Syntax.n)
-in (match (uu____319) with
-| FStar_Syntax_Syntax.Tm_arrow (bs, res) -> begin
-(
-
-let uu____342 = (FStar_Util.first_N ntps bs)
-in (match (uu____342) with
-| (uu____360, bs') -> begin
-(
-
-let t = ((FStar_Syntax_Syntax.mk (FStar_Syntax_Syntax.Tm_arrow (((bs'), (res))))) None t.FStar_Syntax_Syntax.pos)
-in (
-
-let subst = (FStar_All.pipe_right tps (FStar_List.mapi (fun i uu____396 -> (match (uu____396) with
-| (x, uu____400) -> begin
-FStar_Syntax_Syntax.DB ((((ntps - ((Prims.parse_int "1") + i))), (x)))
-end))))
-in (
-
-let uu____401 = (FStar_Syntax_Subst.subst subst t)
-in (FStar_Syntax_Util.arrow_formals uu____401))))
-end))
-end
-| uu____402 -> begin
-(([]), (t))
-end))
-in (match (uu____311) with
-| (arguments, result) -> begin
-((
-
-let uu____423 = (FStar_TypeChecker_Env.debug env FStar_Options.Low)
-in (match (uu____423) with
-| true -> begin
-(
-
-let uu____424 = (FStar_Syntax_Print.lid_to_string c)
-in (
-
-let uu____425 = (FStar_Syntax_Print.binders_to_string "->" arguments)
-in (
-
-let uu____426 = (FStar_Syntax_Print.term_to_string result)
-in (FStar_Util.print3 "Checking datacon  %s : %s -> %s \n" uu____424 uu____425 uu____426))))
-end
-| uu____427 -> begin
-()
-end));
-(
-
-let uu____428 = (FStar_TypeChecker_TcTerm.tc_tparams env arguments)
-in (match (uu____428) with
-| (arguments, env', us) -> begin
-(
-
-let uu____437 = (FStar_TypeChecker_TcTerm.tc_trivial_guard env' result)
-in (match (uu____437) with
-| (result, res_lcomp) -> begin
-((
-
-let uu____445 = (
-
-let uu____446 = (FStar_Syntax_Subst.compress res_lcomp.FStar_Syntax_Syntax.res_typ)
-in uu____446.FStar_Syntax_Syntax.n)
-in (match (uu____445) with
-| FStar_Syntax_Syntax.Tm_type (uu____449) -> begin
-()
-end
-| ty -> begin
-(
-
-let uu____451 = (
-
-let uu____452 = (
-
-let uu____455 = (
-
-let uu____456 = (FStar_Syntax_Print.term_to_string result)
-in (
-
-let uu____457 = (FStar_Syntax_Print.term_to_string res_lcomp.FStar_Syntax_Syntax.res_typ)
-in (FStar_Util.format2 "The type of %s is %s, but since this is the result type of a constructor its type should be Type" uu____456 uu____457)))
-in ((uu____455), (r)))
-in FStar_Errors.Error (uu____452))
-in (Prims.raise uu____451))
-end));
-(
-
-let uu____458 = (FStar_Syntax_Util.head_and_args result)
-in (match (uu____458) with
-| (head, uu____471) -> begin
-((
-
-let uu____487 = (
-
-let uu____488 = (FStar_Syntax_Subst.compress head)
-in uu____488.FStar_Syntax_Syntax.n)
-in (match (uu____487) with
-| FStar_Syntax_Syntax.Tm_fvar (fv) when (FStar_Syntax_Syntax.fv_eq_lid fv tc_lid) -> begin
-()
-end
-| uu____492 -> begin
-(
-
-let uu____493 = (
-
-let uu____494 = (
-
-let uu____497 = (
-
-let uu____498 = (FStar_Syntax_Print.lid_to_string tc_lid)
-in (
-
-let uu____499 = (FStar_Syntax_Print.term_to_string head)
-in (FStar_Util.format2 "Expected a constructor of type %s; got %s" uu____498 uu____499)))
-in ((uu____497), (r)))
-in FStar_Errors.Error (uu____494))
-in (Prims.raise uu____493))
-end));
-(
-
-let g = (FStar_List.fold_left2 (fun g uu____504 u_x -> (match (uu____504) with
-| (x, uu____509) -> begin
-(
-
-let uu____510 = (FStar_TypeChecker_Rel.universe_inequality u_x u_tc)
-in (FStar_TypeChecker_Rel.conj_guard g uu____510))
-end)) FStar_TypeChecker_Rel.trivial_guard arguments us)
-in (
-
-let t = (
-
-let uu____514 = (
-
-let uu____518 = (FStar_All.pipe_right tps (FStar_List.map (fun uu____532 -> (match (uu____532) with
-| (x, uu____539) -> begin
-((x), (Some (FStar_Syntax_Syntax.Implicit (true))))
-end))))
-in (FStar_List.append uu____518 arguments))
-in (
-
-let uu____544 = (FStar_Syntax_Syntax.mk_Total result)
-in (FStar_Syntax_Util.arrow uu____514 uu____544)))
-in ((FStar_Syntax_Syntax.Sig_datacon (((c), ([]), (t), (tc_lid), (ntps), (quals), ([]), (r)))), (g))));
-)
-end));
-)
-end))
-end));
-)
-end))
-end))
-end
-| uu____552 -> begin
-(failwith "impossible")
-end))
-
-
-let generalize_and_inst_within : FStar_TypeChecker_Env.env_t  ->  FStar_TypeChecker_Env.guard_t  ->  (FStar_Syntax_Syntax.sigelt * FStar_Syntax_Syntax.universe) Prims.list  ->  FStar_Syntax_Syntax.sigelt Prims.list  ->  (FStar_Syntax_Syntax.sigelt Prims.list * FStar_Syntax_Syntax.sigelt Prims.list) = (fun env g tcs datas -> (
-
-let tc_universe_vars = (FStar_List.map Prims.snd tcs)
-in (
-
-let g = (
-
-let uu___82_588 = g
-in {FStar_TypeChecker_Env.guard_f = uu___82_588.FStar_TypeChecker_Env.guard_f; FStar_TypeChecker_Env.deferred = uu___82_588.FStar_TypeChecker_Env.deferred; FStar_TypeChecker_Env.univ_ineqs = ((tc_universe_vars), ((Prims.snd g.FStar_TypeChecker_Env.univ_ineqs))); FStar_TypeChecker_Env.implicits = uu___82_588.FStar_TypeChecker_Env.implicits})
-in ((
-
-let uu____594 = (FStar_All.pipe_left (FStar_TypeChecker_Env.debug env) (FStar_Options.Other ("GenUniverses")))
-in (match (uu____594) with
-| true -> begin
-(
-
-let uu____595 = (FStar_TypeChecker_Rel.guard_to_string env g)
-in (FStar_Util.print1 "@@@@@@Guard before generalization: %s\n" uu____595))
-end
-| uu____596 -> begin
-()
-end));
-(FStar_TypeChecker_Rel.force_trivial_guard env g);
-(
-
-let binders = (FStar_All.pipe_right tcs (FStar_List.map (fun uu____606 -> (match (uu____606) with
-| (se, uu____610) -> begin
-(match (se) with
-| FStar_Syntax_Syntax.Sig_inductive_typ (uu____611, uu____612, tps, k, uu____615, uu____616, uu____617, uu____618) -> begin
-(
-
-let uu____625 = (
-
-let uu____626 = (FStar_Syntax_Syntax.mk_Total k)
-in (FStar_All.pipe_left (FStar_Syntax_Util.arrow tps) uu____626))
-in (FStar_Syntax_Syntax.null_binder uu____625))
-end
-| uu____633 -> begin
-(failwith "Impossible")
-end)
-end))))
-in (
-
-let binders' = (FStar_All.pipe_right datas (FStar_List.map (fun uu___77_638 -> (match (uu___77_638) with
-| FStar_Syntax_Syntax.Sig_datacon (uu____639, uu____640, t, uu____642, uu____643, uu____644, uu____645, uu____646) -> begin
-(FStar_Syntax_Syntax.null_binder t)
-end
-| uu____651 -> begin
-(failwith "Impossible")
-end))))
-in (
-
-let t = (
-
-let uu____655 = (FStar_Syntax_Syntax.mk_Total FStar_TypeChecker_Common.t_unit)
-in (FStar_Syntax_Util.arrow (FStar_List.append binders binders') uu____655))
-in ((
-
-let uu____659 = (FStar_All.pipe_left (FStar_TypeChecker_Env.debug env) (FStar_Options.Other ("GenUniverses")))
-in (match (uu____659) with
-| true -> begin
-(
-
-let uu____660 = (FStar_TypeChecker_Normalize.term_to_string env t)
-in (FStar_Util.print1 "@@@@@@Trying to generalize universes in %s\n" uu____660))
-end
-| uu____661 -> begin
-()
-end));
-(
-
-let uu____662 = (FStar_TypeChecker_Util.generalize_universes env t)
-in (match (uu____662) with
-| (uvs, t) -> begin
-((
-
-let uu____672 = (FStar_All.pipe_left (FStar_TypeChecker_Env.debug env) (FStar_Options.Other ("GenUniverses")))
-in (match (uu____672) with
-| true -> begin
-(
-
-let uu____673 = (
-
-let uu____674 = (FStar_All.pipe_right uvs (FStar_List.map (fun u -> u.FStar_Ident.idText)))
-in (FStar_All.pipe_right uu____674 (FStar_String.concat ", ")))
-in (
-
-let uu____680 = (FStar_Syntax_Print.term_to_string t)
-in (FStar_Util.print2 "@@@@@@Generalized to (%s, %s)\n" uu____673 uu____680)))
-end
-| uu____681 -> begin
-()
-end));
-(
-
-let uu____682 = (FStar_Syntax_Subst.open_univ_vars uvs t)
-in (match (uu____682) with
-| (uvs, t) -> begin
-(
-
-let uu____691 = (FStar_Syntax_Util.arrow_formals t)
-in (match (uu____691) with
-| (args, uu____704) -> begin
-(
-
-let uu____715 = (FStar_Util.first_N (FStar_List.length binders) args)
-in (match (uu____715) with
-| (tc_types, data_types) -> begin
-(
-
-let tcs = (FStar_List.map2 (fun uu____752 uu____753 -> (match (((uu____752), (uu____753))) with
-| ((x, uu____763), (se, uu____765)) -> begin
-(match (se) with
-| FStar_Syntax_Syntax.Sig_inductive_typ (tc, uu____771, tps, uu____773, mutuals, datas, quals, r) -> begin
-(
-
-let ty = (FStar_Syntax_Subst.close_univ_vars uvs x.FStar_Syntax_Syntax.sort)
-in (
-
-let uu____785 = (
-
-let uu____793 = (
-
-let uu____794 = (FStar_Syntax_Subst.compress ty)
-in uu____794.FStar_Syntax_Syntax.n)
-in (match (uu____793) with
-| FStar_Syntax_Syntax.Tm_arrow (binders, c) -> begin
-(
-
-let uu____816 = (FStar_Util.first_N (FStar_List.length tps) binders)
-in (match (uu____816) with
-| (tps, rest) -> begin
-(
-
-let t = (match (rest) with
-| [] -> begin
-(FStar_Syntax_Util.comp_result c)
-end
-| uu____859 -> begin
-(
-
-let uu____863 = (FStar_ST.read x.FStar_Syntax_Syntax.sort.FStar_Syntax_Syntax.tk)
-in ((FStar_Syntax_Syntax.mk (FStar_Syntax_Syntax.Tm_arrow (((rest), (c))))) uu____863 x.FStar_Syntax_Syntax.sort.FStar_Syntax_Syntax.pos))
-end)
-in ((tps), (t)))
-end))
-end
-| uu____886 -> begin
-(([]), (ty))
-end))
-in (match (uu____785) with
-| (tps, t) -> begin
-FStar_Syntax_Syntax.Sig_inductive_typ (((tc), (uvs), (tps), (t), (mutuals), (datas), (quals), (r)))
-end)))
-end
-| uu____912 -> begin
-(failwith "Impossible")
-end)
-end)) tc_types tcs)
-in (
-
-let datas = (match (uvs) with
-| [] -> begin
-datas
-end
-| uu____916 -> begin
-(
-
-let uvs_universes = (FStar_All.pipe_right uvs (FStar_List.map (fun _0_28 -> FStar_Syntax_Syntax.U_name (_0_28))))
-in (
-
-let tc_insts = (FStar_All.pipe_right tcs (FStar_List.map (fun uu___78_933 -> (match (uu___78_933) with
-| FStar_Syntax_Syntax.Sig_inductive_typ (tc, uu____938, uu____939, uu____940, uu____941, uu____942, uu____943, uu____944) -> begin
-((tc), (uvs_universes))
-end
-| uu____952 -> begin
-(failwith "Impossible")
-end))))
-in (FStar_List.map2 (fun uu____958 d -> (match (uu____958) with
-| (t, uu____963) -> begin
-(match (d) with
-| FStar_Syntax_Syntax.Sig_datacon (l, uu____965, uu____966, tc, ntps, quals, mutuals, r) -> begin
-(
-
-let ty = (
-
-let uu____977 = (FStar_Syntax_InstFV.instantiate tc_insts t.FStar_Syntax_Syntax.sort)
-in (FStar_All.pipe_right uu____977 (FStar_Syntax_Subst.close_univ_vars uvs)))
-in FStar_Syntax_Syntax.Sig_datacon (((l), (uvs), (ty), (tc), (ntps), (quals), (mutuals), (r))))
-end
-| uu____980 -> begin
-(failwith "Impossible")
-end)
-end)) data_types datas)))
-end)
-in ((tcs), (datas))))
-end))
-end))
-end));
-)
-end));
-))));
-))))
-
-
-let debug_log : FStar_TypeChecker_Env.env_t  ->  Prims.string  ->  Prims.unit = (fun env s -> (
-
-let uu____989 = (FStar_All.pipe_left (FStar_TypeChecker_Env.debug env) (FStar_Options.Other ("Positivity")))
-in (match (uu____989) with
-| true -> begin
-(FStar_Util.print_string (Prims.strcat "Positivity::" (Prims.strcat s "\n")))
-end
-| uu____990 -> begin
-()
-end)))
-
-
-let ty_occurs_in : FStar_Ident.lident  ->  FStar_Syntax_Syntax.term  ->  Prims.bool = (fun ty_lid t -> (
-
-let uu____997 = (FStar_Syntax_Free.fvars t)
-in (FStar_Util.set_mem ty_lid uu____997)))
-
-
-let try_get_fv : FStar_Syntax_Syntax.term  ->  (FStar_Syntax_Syntax.fv * FStar_Syntax_Syntax.universes) = (fun t -> (
-
-let uu____1006 = (
-
-let uu____1007 = (FStar_Syntax_Subst.compress t)
-in uu____1007.FStar_Syntax_Syntax.n)
-in (match (uu____1006) with
-| FStar_Syntax_Syntax.Tm_fvar (fv) -> begin
-((fv), ([]))
-end
-| FStar_Syntax_Syntax.Tm_uinst (t, us) -> begin
-(match (t.FStar_Syntax_Syntax.n) with
-| FStar_Syntax_Syntax.Tm_fvar (fv) -> begin
-((fv), (us))
-end
-| uu____1023 -> begin
-(failwith "Node is a Tm_uinst, but Tm_uinst is not an fvar")
-end)
-end
-| uu____1026 -> begin
-(failwith "Node is not an fvar or a Tm_uinst")
-end)))
-
-
-type unfolded_memo_elt =
-(FStar_Ident.lident * FStar_Syntax_Syntax.args) Prims.list
-
-
-type unfolded_memo_t =
-unfolded_memo_elt FStar_ST.ref
-
-
-let already_unfolded : FStar_Ident.lident  ->  FStar_Syntax_Syntax.args  ->  unfolded_memo_t  ->  FStar_TypeChecker_Env.env_t  ->  Prims.bool = (fun ilid arrghs unfolded env -> (
-
-let uu____1045 = (FStar_ST.read unfolded)
-in (FStar_List.existsML (fun uu____1057 -> (match (uu____1057) with
-| (lid, l) -> begin
-((FStar_Ident.lid_equals lid ilid) && (
-
-let args = (
-
-let uu____1077 = (FStar_List.splitAt (FStar_List.length l) arrghs)
-in (Prims.fst uu____1077))
-in (FStar_List.fold_left2 (fun b a a' -> (b && (FStar_TypeChecker_Rel.teq_nosmt env (Prims.fst a) (Prims.fst a')))) true args l)))
-end)) uu____1045)))
-
-
-let rec ty_strictly_positive_in_type : FStar_Ident.lident  ->  FStar_Syntax_Syntax.term  ->  unfolded_memo_t  ->  FStar_TypeChecker_Env.env_t  ->  Prims.bool = (fun ty_lid btype unfolded env -> ((
-
-let uu____1172 = (
-
-let uu____1173 = (FStar_Syntax_Print.term_to_string btype)
-in (Prims.strcat "Checking strict positivity in type: " uu____1173))
-in (debug_log env uu____1172));
-(
-
-let btype = (FStar_TypeChecker_Normalize.normalize ((FStar_TypeChecker_Normalize.Beta)::(FStar_TypeChecker_Normalize.Eager_unfolding)::(FStar_TypeChecker_Normalize.UnfoldUntil (FStar_Syntax_Syntax.Delta_constant))::(FStar_TypeChecker_Normalize.Iota)::(FStar_TypeChecker_Normalize.Zeta)::(FStar_TypeChecker_Normalize.AllowUnboundUniverses)::[]) env btype)
-in ((
-
-let uu____1176 = (
-
-let uu____1177 = (FStar_Syntax_Print.term_to_string btype)
-in (Prims.strcat "Checking strict positivity in type, after normalization: " uu____1177))
-in (debug_log env uu____1176));
-((
-
-let uu____1178 = (ty_occurs_in ty_lid btype)
-in (not (uu____1178))) || ((debug_log env "ty does occur in this type, pressing ahead");
-(
-
-let uu____1180 = (
-
-let uu____1181 = (FStar_Syntax_Subst.compress btype)
-in uu____1181.FStar_Syntax_Syntax.n)
-in (match (uu____1180) with
-| FStar_Syntax_Syntax.Tm_app (t, args) -> begin
-(
-
-let uu____1200 = (try_get_fv t)
-in (match (uu____1200) with
-| (fv, us) -> begin
-(match ((FStar_Ident.lid_equals fv.FStar_Syntax_Syntax.fv_name.FStar_Syntax_Syntax.v ty_lid)) with
-| true -> begin
-((debug_log env "Checking strict positivity in the Tm_app node where head lid is ty itself, checking that ty does not occur in the arguments");
-(FStar_List.for_all (fun uu____1212 -> (match (uu____1212) with
-| (t, uu____1216) -> begin
-(
-
-let uu____1217 = (ty_occurs_in ty_lid t)
-in (not (uu____1217)))
-end)) args);
-)
-end
-| uu____1218 -> begin
-((debug_log env "Checking strict positivity in the Tm_app node, head lid is not ty, so checking nested positivity");
-(ty_nested_positive_in_inductive ty_lid fv.FStar_Syntax_Syntax.fv_name.FStar_Syntax_Syntax.v us args unfolded env);
-)
-end)
-end))
-end
-| FStar_Syntax_Syntax.Tm_arrow (sbs, c) -> begin
-((debug_log env "Checking strict positivity in Tm_arrow");
-(
-
-let uu____1237 = (
-
-let uu____1238 = (FStar_Syntax_Util.is_pure_or_ghost_comp c)
-in (not (uu____1238)))
-in (match (uu____1237) with
-| true -> begin
-((debug_log env "Checking strict positivity , the arrow is impure, so return true");
-true;
-)
-end
-| uu____1240 -> begin
-((debug_log env "Checking struict positivity, Pure arrow, checking that ty does not occur in the binders, and that it is strictly positive in the return type");
-((FStar_List.for_all (fun uu____1244 -> (match (uu____1244) with
-| (b, uu____1248) -> begin
-(
-
-let uu____1249 = (ty_occurs_in ty_lid b.FStar_Syntax_Syntax.sort)
-in (not (uu____1249)))
-end)) sbs) && (
-
-let uu____1250 = (FStar_Syntax_Subst.open_term sbs (FStar_Syntax_Util.comp_result c))
-in (match (uu____1250) with
-| (uu____1253, return_type) -> begin
-(
-
-let uu____1255 = (FStar_TypeChecker_Env.push_binders env sbs)
-in (ty_strictly_positive_in_type ty_lid return_type unfolded uu____1255))
-end)));
-)
-end));
-)
-end
-| FStar_Syntax_Syntax.Tm_fvar (uu____1256) -> begin
-((debug_log env "Checking strict positivity in an fvar, return true");
-true;
-)
-end
-| FStar_Syntax_Syntax.Tm_type (uu____1258) -> begin
-((debug_log env "Checking strict positivity in an Tm_type, return true");
-true;
-)
-end
-| FStar_Syntax_Syntax.Tm_uinst (t, uu____1261) -> begin
-((debug_log env "Checking strict positivity in an Tm_uinst, recur on the term inside (mostly it should be the same inductive)");
-(ty_strictly_positive_in_type ty_lid t unfolded env);
-)
-end
-| FStar_Syntax_Syntax.Tm_refine (bv, uu____1268) -> begin
-((debug_log env "Checking strict positivity in an Tm_refine, recur in the bv sort)");
-(ty_strictly_positive_in_type ty_lid bv.FStar_Syntax_Syntax.sort unfolded env);
-)
-end
-| FStar_Syntax_Syntax.Tm_match (uu____1274, branches) -> begin
-((debug_log env "Checking strict positivity in an Tm_match, recur in the branches)");
-(FStar_List.for_all (fun uu____1309 -> (match (uu____1309) with
-| (p, uu____1317, t) -> begin
-(
-
-let bs = (
-
-let uu____1327 = (FStar_Syntax_Syntax.pat_bvs p)
-in (FStar_List.map FStar_Syntax_Syntax.mk_binder uu____1327))
-in (
-
-let uu____1329 = (FStar_Syntax_Subst.open_term bs t)
-in (match (uu____1329) with
-| (bs, t) -> begin
-(
-
-let uu____1334 = (FStar_TypeChecker_Env.push_binders env bs)
-in (ty_strictly_positive_in_type ty_lid t unfolded uu____1334))
-end)))
-end)) branches);
-)
-end
-| FStar_Syntax_Syntax.Tm_ascribed (t, uu____1336, uu____1337) -> begin
-((debug_log env "Checking strict positivity in an Tm_ascribed, recur)");
-(ty_strictly_positive_in_type ty_lid t unfolded env);
-)
-end
-| uu____1357 -> begin
-((
-
-let uu____1359 = (
-
-let uu____1360 = (
-
-let uu____1361 = (FStar_Syntax_Print.tag_of_term btype)
-in (
-
-let uu____1362 = (
-
-let uu____1363 = (FStar_Syntax_Print.term_to_string btype)
-in (Prims.strcat " and term: " uu____1363))
-in (Prims.strcat uu____1361 uu____1362)))
-in (Prims.strcat "Checking strict positivity, unexpected tag: " uu____1360))
-in (debug_log env uu____1359));
-false;
-)
-end));
-));
-));
-))
-and ty_nested_positive_in_inductive : FStar_Ident.lident  ->  FStar_Ident.lident  ->  FStar_Syntax_Syntax.universes  ->  FStar_Syntax_Syntax.args  ->  unfolded_memo_t  ->  FStar_TypeChecker_Env.env_t  ->  Prims.bool = (fun ty_lid ilid us args unfolded env -> ((
-
-let uu____1371 = (
-
-let uu____1372 = (
-
-let uu____1373 = (
-
-let uu____1374 = (FStar_Syntax_Print.args_to_string args)
-in (Prims.strcat " applied to arguments: " uu____1374))
-in (Prims.strcat ilid.FStar_Ident.str uu____1373))
-in (Prims.strcat "Checking nested positivity in the inductive " uu____1372))
-in (debug_log env uu____1371));
-(
-
-let uu____1375 = (FStar_TypeChecker_Env.datacons_of_typ env ilid)
-in (match (uu____1375) with
-| (b, idatas) -> begin
-(match ((not (b))) with
-| true -> begin
-((debug_log env "Checking nested positivity, not an inductive, return false");
-false;
-)
-end
-| uu____1384 -> begin
-(
-
-let uu____1385 = (already_unfolded ilid args unfolded env)
-in (match (uu____1385) with
-| true -> begin
-((debug_log env "Checking nested positivity, we have already unfolded this inductive with these args");
-true;
-)
-end
-| uu____1387 -> begin
-(
-
-let num_ibs = (FStar_TypeChecker_Env.num_inductive_ty_params env ilid)
-in ((
-
-let uu____1390 = (
-
-let uu____1391 = (
-
-let uu____1392 = (FStar_Util.string_of_int num_ibs)
-in (Prims.strcat uu____1392 ", also adding to the memo table"))
-in (Prims.strcat "Checking nested positivity, number of type parameters is " uu____1391))
-in (debug_log env uu____1390));
-(
-
-let uu____1394 = (
-
-let uu____1395 = (FStar_ST.read unfolded)
-in (
-
-let uu____1399 = (
-
-let uu____1403 = (
-
-let uu____1411 = (
-
-let uu____1417 = (FStar_List.splitAt num_ibs args)
-in (Prims.fst uu____1417))
-in ((ilid), (uu____1411)))
-in (uu____1403)::[])
-in (FStar_List.append uu____1395 uu____1399)))
-in (FStar_ST.write unfolded uu____1394));
-(FStar_List.for_all (fun d -> (ty_nested_positive_in_dlid ty_lid d ilid us args num_ibs unfolded env)) idatas);
-))
-end))
-end)
-end));
-))
-and ty_nested_positive_in_dlid : FStar_Ident.lident  ->  FStar_Ident.lident  ->  FStar_Ident.lident  ->  FStar_Syntax_Syntax.universes  ->  FStar_Syntax_Syntax.args  ->  Prims.int  ->  unfolded_memo_t  ->  FStar_TypeChecker_Env.env_t  ->  Prims.bool = (fun ty_lid dlid ilid us args num_ibs unfolded env -> ((debug_log env (Prims.strcat "Checking nested positivity in data constructor " (Prims.strcat dlid.FStar_Ident.str (Prims.strcat " of the inductive " ilid.FStar_Ident.str))));
-(
-
-let uu____1475 = (FStar_TypeChecker_Env.lookup_datacon env dlid)
-in (match (uu____1475) with
-| (univ_unif_vars, dt) -> begin
-((FStar_List.iter2 (fun u' u -> (match (u') with
-| FStar_Syntax_Syntax.U_unif (u'') -> begin
-(FStar_Unionfind.change u'' (Some (u)))
-end
-| uu____1487 -> begin
-(failwith "Impossible! Expected universe unification variables")
-end)) univ_unif_vars us);
-(
-
-let dt = (FStar_TypeChecker_Normalize.normalize ((FStar_TypeChecker_Normalize.Beta)::(FStar_TypeChecker_Normalize.Eager_unfolding)::(FStar_TypeChecker_Normalize.UnfoldUntil (FStar_Syntax_Syntax.Delta_constant))::(FStar_TypeChecker_Normalize.Iota)::(FStar_TypeChecker_Normalize.Zeta)::(FStar_TypeChecker_Normalize.AllowUnboundUniverses)::[]) env dt)
-in ((
-
-let uu____1490 = (
-
-let uu____1491 = (FStar_Syntax_Print.term_to_string dt)
-in (Prims.strcat "Checking nested positivity in the data constructor type: " uu____1491))
-in (debug_log env uu____1490));
-(
-
-let uu____1492 = (
-
-let uu____1493 = (FStar_Syntax_Subst.compress dt)
-in uu____1493.FStar_Syntax_Syntax.n)
-in (match (uu____1492) with
-| FStar_Syntax_Syntax.Tm_arrow (dbs, c) -> begin
-((debug_log env "Checked nested positivity in Tm_arrow data constructor type");
-(
-
-let uu____1509 = (FStar_List.splitAt num_ibs dbs)
-in (match (uu____1509) with
-| (ibs, dbs) -> begin
-(
-
-let ibs = (FStar_Syntax_Subst.open_binders ibs)
-in (
-
-let dbs = (
-
-let uu____1536 = (FStar_Syntax_Subst.opening_of_binders ibs)
-in (FStar_Syntax_Subst.subst_binders uu____1536 dbs))
-in (
-
-let c = (
-
-let uu____1539 = (FStar_Syntax_Subst.opening_of_binders ibs)
-in (FStar_Syntax_Subst.subst_comp uu____1539 c))
-in (
-
-let uu____1541 = (FStar_List.splitAt num_ibs args)
-in (match (uu____1541) with
-| (args, uu____1559) -> begin
-(
-
-let subst = (FStar_List.fold_left2 (fun subst ib arg -> (FStar_List.append subst ((FStar_Syntax_Syntax.NT ((((Prims.fst ib)), ((Prims.fst arg)))))::[]))) [] ibs args)
-in (
-
-let dbs = (FStar_Syntax_Subst.subst_binders subst dbs)
-in (
-
-let c = (
-
-let uu____1605 = (FStar_Syntax_Subst.shift_subst (FStar_List.length dbs) subst)
-in (FStar_Syntax_Subst.subst_comp uu____1605 c))
-in ((
-
-let uu____1613 = (
-
-let uu____1614 = (
-
-let uu____1615 = (FStar_Syntax_Print.binders_to_string "; " dbs)
-in (
-
-let uu____1616 = (
-
-let uu____1617 = (FStar_Syntax_Print.comp_to_string c)
-in (Prims.strcat ", and c: " uu____1617))
-in (Prims.strcat uu____1615 uu____1616)))
-in (Prims.strcat "Checking nested positivity in the unfolded data constructor binders as: " uu____1614))
-in (debug_log env uu____1613));
-(ty_nested_positive_in_type ty_lid (FStar_Syntax_Syntax.Tm_arrow (((dbs), (c)))) ilid num_ibs unfolded env);
-))))
-end)))))
-end));
-)
-end
-| uu____1618 -> begin
-((debug_log env "Checking nested positivity in the data constructor type that is not an arrow");
-(
-
-let uu____1620 = (
-
-let uu____1621 = (FStar_Syntax_Subst.compress dt)
-in uu____1621.FStar_Syntax_Syntax.n)
-in (ty_nested_positive_in_type ty_lid uu____1620 ilid num_ibs unfolded env));
-)
-end));
-));
-)
-end));
-))
-and ty_nested_positive_in_type : FStar_Ident.lident  ->  FStar_Syntax_Syntax.term'  ->  FStar_Ident.lident  ->  Prims.int  ->  unfolded_memo_t  ->  FStar_TypeChecker_Env.env_t  ->  Prims.bool = (fun ty_lid t ilid num_ibs unfolded env -> (match (t) with
-| FStar_Syntax_Syntax.Tm_app (t, args) -> begin
-((debug_log env "Checking nested positivity in an Tm_app node, which is expected to be the ilid itself");
-(
-
-let uu____1647 = (try_get_fv t)
-in (match (uu____1647) with
-| (fv, uu____1651) -> begin
-(match ((FStar_Ident.lid_equals fv.FStar_Syntax_Syntax.fv_name.FStar_Syntax_Syntax.v ilid)) with
-| true -> begin
-true
-end
-| uu____1656 -> begin
-(failwith "Impossible, expected the type to be ilid")
-end)
-end));
-)
-end
-| FStar_Syntax_Syntax.Tm_arrow (sbs, c) -> begin
-((
-
-let uu____1670 = (
-
-let uu____1671 = (FStar_Syntax_Print.binders_to_string "; " sbs)
-in (Prims.strcat "Checking nested positivity in an Tm_arrow node, with binders as: " uu____1671))
-in (debug_log env uu____1670));
-(
-
-let uu____1672 = (FStar_List.fold_left (fun uu____1679 b -> (match (uu____1679) with
-| (r, env) -> begin
-(match ((not (r))) with
-| true -> begin
-((r), (env))
-end
-| uu____1691 -> begin
-(
-
-let uu____1692 = (ty_strictly_positive_in_type ty_lid (Prims.fst b).FStar_Syntax_Syntax.sort unfolded env)
-in (
-
-let uu____1693 = (FStar_TypeChecker_Env.push_binders env ((b)::[]))
-in ((uu____1692), (uu____1693))))
-end)
-end)) ((true), (env)) sbs)
-in (match (uu____1672) with
-| (b, uu____1699) -> begin
-b
-end));
-)
-end
-| uu____1700 -> begin
-(failwith "Nested positive check, unhandled case")
-end))
-
-
-let ty_positive_in_datacon : FStar_Ident.lident  ->  FStar_Ident.lident  ->  FStar_Syntax_Syntax.binders  ->  FStar_Syntax_Syntax.universes  ->  unfolded_memo_t  ->  FStar_TypeChecker_Env.env  ->  Prims.bool = (fun ty_lid dlid ty_bs us unfolded env -> (
-
-let uu____1719 = (FStar_TypeChecker_Env.lookup_datacon env dlid)
-in (match (uu____1719) with
-| (univ_unif_vars, dt) -> begin
-((FStar_List.iter2 (fun u' u -> (match (u') with
-| FStar_Syntax_Syntax.U_unif (u'') -> begin
-(FStar_Unionfind.change u'' (Some (u)))
-end
-| uu____1731 -> begin
-(failwith "Impossible! Expected universe unification variables")
-end)) univ_unif_vars us);
-(
-
-let uu____1733 = (
-
-let uu____1734 = (FStar_Syntax_Print.term_to_string dt)
-in (Prims.strcat "Checking data constructor type: " uu____1734))
-in (debug_log env uu____1733));
-(
-
-let uu____1735 = (
-
-let uu____1736 = (FStar_Syntax_Subst.compress dt)
-in uu____1736.FStar_Syntax_Syntax.n)
-in (match (uu____1735) with
-| FStar_Syntax_Syntax.Tm_fvar (uu____1739) -> begin
-((debug_log env "Data constructor type is simply an fvar, returning true");
-true;
-)
-end
-| FStar_Syntax_Syntax.Tm_arrow (dbs, uu____1742) -> begin
-(
-
-let dbs = (
-
-let uu____1757 = (FStar_List.splitAt (FStar_List.length ty_bs) dbs)
-in (Prims.snd uu____1757))
-in (
-
-let dbs = (
-
-let uu____1779 = (FStar_Syntax_Subst.opening_of_binders ty_bs)
-in (FStar_Syntax_Subst.subst_binders uu____1779 dbs))
-in (
-
-let dbs = (FStar_Syntax_Subst.open_binders dbs)
-in ((
-
-let uu____1783 = (
-
-let uu____1784 = (
-
-let uu____1785 = (FStar_Util.string_of_int (FStar_List.length dbs))
-in (Prims.strcat uu____1785 " binders"))
-in (Prims.strcat "Data constructor type is an arrow type, so checking strict positivity in " uu____1784))
-in (debug_log env uu____1783));
-(
-
-let uu____1791 = (FStar_List.fold_left (fun uu____1798 b -> (match (uu____1798) with
-| (r, env) -> begin
-(match ((not (r))) with
-| true -> begin
-((r), (env))
-end
-| uu____1810 -> begin
-(
-
-let uu____1811 = (ty_strictly_positive_in_type ty_lid (Prims.fst b).FStar_Syntax_Syntax.sort unfolded env)
-in (
-
-let uu____1812 = (FStar_TypeChecker_Env.push_binders env ((b)::[]))
-in ((uu____1811), (uu____1812))))
-end)
-end)) ((true), (env)) dbs)
-in (match (uu____1791) with
-| (b, uu____1818) -> begin
-b
-end));
-))))
-end
-| FStar_Syntax_Syntax.Tm_app (uu____1819, uu____1820) -> begin
-((debug_log env "Data constructor type is a Tm_app, so returning true");
-true;
-)
-end
-| uu____1836 -> begin
-(failwith "Unexpected data constructor type when checking positivity")
-end));
-)
-end)))
-
-
-let check_positivity : FStar_Syntax_Syntax.sigelt  ->  FStar_TypeChecker_Env.env  ->  Prims.bool = (fun ty env -> (
-
-let unfolded_inductives = (FStar_Util.mk_ref [])
-in (
-
-let uu____1854 = (match (ty) with
-| FStar_Syntax_Syntax.Sig_inductive_typ (lid, us, bs, uu____1864, uu____1865, uu____1866, uu____1867, uu____1868) -> begin
-((lid), (us), (bs))
-end
-| uu____1875 -> begin
-(failwith "Impossible!")
-end)
-in (match (uu____1854) with
-| (ty_lid, ty_us, ty_bs) -> begin
-(
-
-let uu____1882 = (FStar_Syntax_Subst.univ_var_opening ty_us)
-in (match (uu____1882) with
-| (ty_usubst, ty_us) -> begin
-(
-
-let env = (FStar_TypeChecker_Env.push_univ_vars env ty_us)
-in (
-
-let env = (FStar_TypeChecker_Env.push_binders env ty_bs)
-in (
-
-let ty_bs = (FStar_Syntax_Subst.subst_binders ty_usubst ty_bs)
-in (
-
-let ty_bs = (FStar_Syntax_Subst.open_binders ty_bs)
-in (
-
-let uu____1897 = (
-
-let uu____1899 = (FStar_TypeChecker_Env.datacons_of_typ env ty_lid)
-in (Prims.snd uu____1899))
-in (FStar_List.for_all (fun d -> (
-
-let uu____1905 = (FStar_List.map (fun s -> FStar_Syntax_Syntax.U_name (s)) ty_us)
-in (ty_positive_in_datacon ty_lid d ty_bs uu____1905 unfolded_inductives env))) uu____1897))))))
-end))
-end))))
-
-
-let datacon_typ : FStar_Syntax_Syntax.sigelt  ->  FStar_Syntax_Syntax.term = (fun data -> (match (data) with
-| FStar_Syntax_Syntax.Sig_datacon (uu____1912, uu____1913, t, uu____1915, uu____1916, uu____1917, uu____1918, uu____1919) -> begin
-t
-end
-| uu____1924 -> begin
-(failwith "Impossible!")
-end))
-
-
-let optimized_haseq_soundness_for_data : FStar_Ident.lident  ->  FStar_Syntax_Syntax.sigelt  ->  FStar_Syntax_Syntax.subst_elt Prims.list  ->  FStar_Syntax_Syntax.binders  ->  FStar_Syntax_Syntax.term = (fun ty_lid data usubst bs -> (
-
-let dt = (datacon_typ data)
-in (
-
-let dt = (FStar_Syntax_Subst.subst usubst dt)
-in (
-
-let uu____1941 = (
-
-let uu____1942 = (FStar_Syntax_Subst.compress dt)
-in uu____1942.FStar_Syntax_Syntax.n)
-in (match (uu____1941) with
-| FStar_Syntax_Syntax.Tm_arrow (dbs, uu____1946) -> begin
-(
-
-let dbs = (
-
-let uu____1961 = (FStar_List.splitAt (FStar_List.length bs) dbs)
-in (Prims.snd uu____1961))
-in (
-
-let dbs = (
-
-let uu____1983 = (FStar_Syntax_Subst.opening_of_binders bs)
-in (FStar_Syntax_Subst.subst_binders uu____1983 dbs))
-in (
-
-let dbs = (FStar_Syntax_Subst.open_binders dbs)
-in (
-
-let cond = (FStar_List.fold_left (fun t b -> (
-
-let haseq_b = (
-
-let uu____1992 = (
-
-let uu____1993 = (
-
-let uu____1994 = (FStar_Syntax_Syntax.as_arg (Prims.fst b).FStar_Syntax_Syntax.sort)
-in (uu____1994)::[])
-in (FStar_Syntax_Syntax.mk_Tm_app FStar_Syntax_Util.t_haseq uu____1993))
-in (uu____1992 None FStar_Range.dummyRange))
-in (
-
-let sort_range = (Prims.fst b).FStar_Syntax_Syntax.sort.FStar_Syntax_Syntax.pos
-in (
-
-let haseq_b = (
-
-let uu____2001 = (FStar_Util.format1 "Failed to prove that the type \'%s\' supports decidable equality because of this argument; add the \'noeq\' qualifier" ty_lid.FStar_Ident.str)
-in (FStar_TypeChecker_Util.label uu____2001 sort_range haseq_b))
-in (FStar_Syntax_Util.mk_conj t haseq_b))))) FStar_Syntax_Util.t_true dbs)
-in (FStar_List.fold_right (fun b t -> (
-
-let uu____2006 = (
-
-let uu____2007 = (
-
-let uu____2008 = (
-
-let uu____2009 = (
-
-let uu____2010 = (FStar_Syntax_Subst.close ((b)::[]) t)
-in (FStar_Syntax_Util.abs (((((Prims.fst b)), (None)))::[]) uu____2010 None))
-in (FStar_Syntax_Syntax.as_arg uu____2009))
-in (uu____2008)::[])
-in (FStar_Syntax_Syntax.mk_Tm_app FStar_Syntax_Util.tforall uu____2007))
-in (uu____2006 None FStar_Range.dummyRange))) dbs cond)))))
-end
-| uu____2027 -> begin
-FStar_Syntax_Util.t_true
-end)))))
-
-
-let optimized_haseq_ty = (fun all_datas_in_the_bundle usubst us acc ty -> (
-
-let uu____2086 = (match (ty) with
-| FStar_Syntax_Syntax.Sig_inductive_typ (lid, uu____2098, bs, t, uu____2101, d_lids, uu____2103, uu____2104) -> begin
-((lid), (bs), (t), (d_lids))
-end
-| uu____2112 -> begin
-(failwith "Impossible!")
-end)
-in (match (uu____2086) with
-| (lid, bs, t, d_lids) -> begin
-(
-
-let bs = (FStar_Syntax_Subst.subst_binders usubst bs)
-in (
-
-let t = (
-
-let uu____2137 = (FStar_Syntax_Subst.shift_subst (FStar_List.length bs) usubst)
-in (FStar_Syntax_Subst.subst uu____2137 t))
-in (
-
-let uu____2144 = (FStar_Syntax_Subst.open_term bs t)
-in (match (uu____2144) with
-| (bs, t) -> begin
-(
-
-let ibs = (
-
-let uu____2164 = (
-
-let uu____2165 = (FStar_Syntax_Subst.compress t)
-in uu____2165.FStar_Syntax_Syntax.n)
-in (match (uu____2164) with
-| FStar_Syntax_Syntax.Tm_arrow (ibs, uu____2172) -> begin
-ibs
-end
-| uu____2183 -> begin
-[]
-end))
-in (
-
-let ibs = (FStar_Syntax_Subst.open_binders ibs)
-in (
-
-let ind = (
-
-let uu____2188 = (FStar_Syntax_Syntax.fvar lid FStar_Syntax_Syntax.Delta_constant None)
-in (
-
-let uu____2189 = (FStar_List.map (fun u -> FStar_Syntax_Syntax.U_name (u)) us)
-in (FStar_Syntax_Syntax.mk_Tm_uinst uu____2188 uu____2189)))
-in (
-
-let ind = (
-
-let uu____2194 = (
-
-let uu____2195 = (FStar_List.map (fun uu____2200 -> (match (uu____2200) with
-| (bv, aq) -> begin
-(
-
-let uu____2207 = (FStar_Syntax_Syntax.bv_to_name bv)
-in ((uu____2207), (aq)))
-end)) bs)
-in (FStar_Syntax_Syntax.mk_Tm_app ind uu____2195))
-in (uu____2194 None FStar_Range.dummyRange))
-in (
-
-let ind = (
-
-let uu____2215 = (
-
-let uu____2216 = (FStar_List.map (fun uu____2221 -> (match (uu____2221) with
-| (bv, aq) -> begin
-(
-
-let uu____2228 = (FStar_Syntax_Syntax.bv_to_name bv)
-in ((uu____2228), (aq)))
-end)) ibs)
-in (FStar_Syntax_Syntax.mk_Tm_app ind uu____2216))
-in (uu____2215 None FStar_Range.dummyRange))
-in (
-
-let haseq_ind = (
-
-let uu____2236 = (
-
-let uu____2237 = (
-
-let uu____2238 = (FStar_Syntax_Syntax.as_arg ind)
-in (uu____2238)::[])
-in (FStar_Syntax_Syntax.mk_Tm_app FStar_Syntax_Util.t_haseq uu____2237))
-in (uu____2236 None FStar_Range.dummyRange))
-in (
-
-let bs' = (FStar_List.filter (fun b -> (
-
-let uu____2252 = acc
-in (match (uu____2252) with
-| (uu____2260, en, uu____2262, uu____2263) -> begin
-(
-
-let opt = (
-
-let uu____2272 = (
-
-let uu____2273 = (FStar_Syntax_Util.type_u ())
-in (Prims.fst uu____2273))
-in (FStar_TypeChecker_Rel.try_subtype' en (Prims.fst b).FStar_Syntax_Syntax.sort uu____2272 false))
-in (match (opt) with
-| None -> begin
-false
-end
-| Some (uu____2276) -> begin
-true
-end))
-end))) bs)
-in (
-
-let haseq_bs = (FStar_List.fold_left (fun t b -> (
-
-let uu____2280 = (
-
-let uu____2281 = (
-
-let uu____2282 = (
-
-let uu____2283 = (
-
-let uu____2284 = (FStar_Syntax_Syntax.bv_to_name (Prims.fst b))
-in (FStar_Syntax_Syntax.as_arg uu____2284))
-in (uu____2283)::[])
-in (FStar_Syntax_Syntax.mk_Tm_app FStar_Syntax_Util.t_haseq uu____2282))
-in (uu____2281 None FStar_Range.dummyRange))
-in (FStar_Syntax_Util.mk_conj t uu____2280))) FStar_Syntax_Util.t_true bs')
-in (
-
-let fml = (FStar_Syntax_Util.mk_imp haseq_bs haseq_ind)
-in (
-
-let fml = (
-
-let uu___83_2293 = fml
-in (
-
-let uu____2294 = (
-
-let uu____2295 = (
-
-let uu____2300 = (
-
-let uu____2301 = (
-
-let uu____2308 = (
-
-let uu____2310 = (FStar_Syntax_Syntax.as_arg haseq_ind)
-in (uu____2310)::[])
-in (uu____2308)::[])
-in FStar_Syntax_Syntax.Meta_pattern (uu____2301))
-in ((fml), (uu____2300)))
-in FStar_Syntax_Syntax.Tm_meta (uu____2295))
-in {FStar_Syntax_Syntax.n = uu____2294; FStar_Syntax_Syntax.tk = uu___83_2293.FStar_Syntax_Syntax.tk; FStar_Syntax_Syntax.pos = uu___83_2293.FStar_Syntax_Syntax.pos; FStar_Syntax_Syntax.vars = uu___83_2293.FStar_Syntax_Syntax.vars}))
-in (
-
-let fml = (FStar_List.fold_right (fun b t -> (
-
-let uu____2322 = (
-
-let uu____2323 = (
-
-let uu____2324 = (
-
-let uu____2325 = (
-
-let uu____2326 = (FStar_Syntax_Subst.close ((b)::[]) t)
-in (FStar_Syntax_Util.abs (((((Prims.fst b)), (None)))::[]) uu____2326 None))
-in (FStar_Syntax_Syntax.as_arg uu____2325))
-in (uu____2324)::[])
-in (FStar_Syntax_Syntax.mk_Tm_app FStar_Syntax_Util.tforall uu____2323))
-in (uu____2322 None FStar_Range.dummyRange))) ibs fml)
-in (
-
-let fml = (FStar_List.fold_right (fun b t -> (
-
-let uu____2348 = (
-
-let uu____2349 = (
-
-let uu____2350 = (
-
-let uu____2351 = (
-
-let uu____2352 = (FStar_Syntax_Subst.close ((b)::[]) t)
-in (FStar_Syntax_Util.abs (((((Prims.fst b)), (None)))::[]) uu____2352 None))
-in (FStar_Syntax_Syntax.as_arg uu____2351))
-in (uu____2350)::[])
-in (FStar_Syntax_Syntax.mk_Tm_app FStar_Syntax_Util.tforall uu____2349))
-in (uu____2348 None FStar_Range.dummyRange))) bs fml)
-in (
-
-let guard = (FStar_Syntax_Util.mk_conj haseq_bs fml)
-in (
-
-let uu____2372 = acc
-in (match (uu____2372) with
-| (l_axioms, env, guard', cond') -> begin
-(
-
-let env = (FStar_TypeChecker_Env.push_binders env bs)
-in (
-
-let env = (FStar_TypeChecker_Env.push_binders env ibs)
-in (
-
-let t_datas = (FStar_List.filter (fun s -> (match (s) with
-| FStar_Syntax_Syntax.Sig_datacon (uu____2406, uu____2407, uu____2408, t_lid, uu____2410, uu____2411, uu____2412, uu____2413) -> begin
-(t_lid = lid)
-end
-| uu____2418 -> begin
-(failwith "Impossible")
-end)) all_datas_in_the_bundle)
-in (
-
-let cond = (FStar_List.fold_left (fun acc d -> (
-
-let uu____2422 = (optimized_haseq_soundness_for_data lid d usubst bs)
-in (FStar_Syntax_Util.mk_conj acc uu____2422))) FStar_Syntax_Util.t_true t_datas)
-in (
-
-let axiom_lid = (FStar_Ident.lid_of_ids (FStar_List.append lid.FStar_Ident.ns (((FStar_Ident.id_of_text (Prims.strcat lid.FStar_Ident.ident.FStar_Ident.idText "_haseq")))::[])))
-in (
-
-let uu____2424 = (FStar_Syntax_Util.mk_conj guard' guard)
-in (
-
-let uu____2427 = (FStar_Syntax_Util.mk_conj cond' cond)
-in (((FStar_List.append l_axioms ((((axiom_lid), (fml)))::[]))), (env), (uu____2424), (uu____2427)))))))))
-end)))))))))))))))
-end))))
-end)))
-
-
-let optimized_haseq_scheme : FStar_Syntax_Syntax.sigelt  ->  FStar_Syntax_Syntax.sigelt Prims.list  ->  FStar_Syntax_Syntax.sigelt Prims.list  ->  FStar_TypeChecker_Env.env_t  ->  (FStar_TypeChecker_Env.env_t  ->  FStar_Ident.lident  ->  FStar_Syntax_Syntax.formula  ->  FStar_Syntax_Syntax.qualifier Prims.list  ->  FStar_Range.range  ->  FStar_Syntax_Syntax.sigelt)  ->  FStar_Syntax_Syntax.sigelt Prims.list = (fun sig_bndle tcs datas env0 tc_assume -> (
-
-let us = (
-
-let ty = (FStar_List.hd tcs)
-in (match (ty) with
-| FStar_Syntax_Syntax.Sig_inductive_typ (uu____2493, us, uu____2495, uu____2496, uu____2497, uu____2498, uu____2499, uu____2500) -> begin
-us
-end
-| uu____2507 -> begin
-(failwith "Impossible!")
-end))
-in (
-
-let uu____2508 = (FStar_Syntax_Subst.univ_var_opening us)
-in (match (uu____2508) with
-| (usubst, us) -> begin
-(
-
-let env = (FStar_TypeChecker_Env.push_sigelt env0 sig_bndle)
-in ((env.FStar_TypeChecker_Env.solver.FStar_TypeChecker_Env.push "haseq");
-(env.FStar_TypeChecker_Env.solver.FStar_TypeChecker_Env.encode_sig env sig_bndle);
-(
-
-let env = (FStar_TypeChecker_Env.push_univ_vars env us)
-in (
-
-let uu____2524 = (FStar_List.fold_left (optimized_haseq_ty datas usubst us) (([]), (env), (FStar_Syntax_Util.t_true), (FStar_Syntax_Util.t_true)) tcs)
-in (match (uu____2524) with
-| (axioms, env, guard, cond) -> begin
-(
-
-let phi = (FStar_Syntax_Util.mk_imp guard cond)
-in (
-
-let uu____2556 = (FStar_TypeChecker_TcTerm.tc_trivial_guard env phi)
-in (match (uu____2556) with
-| (phi, uu____2561) -> begin
-((
-
-let uu____2563 = (FStar_TypeChecker_Env.should_verify env)
-in (match (uu____2563) with
-| true -> begin
-(
-
-let uu____2564 = (FStar_TypeChecker_Rel.guard_of_guard_formula (FStar_TypeChecker_Common.NonTrivial (phi)))
-in (FStar_TypeChecker_Rel.force_trivial_guard env uu____2564))
-end
-| uu____2565 -> begin
-()
-end));
-(
-
-let ses = (FStar_List.fold_left (fun l uu____2572 -> (match (uu____2572) with
-| (lid, fml) -> begin
-(
-
-let se = (tc_assume env lid fml [] FStar_Range.dummyRange)
-in (FStar_List.append l ((se)::[])))
-end)) [] axioms)
-in ((env.FStar_TypeChecker_Env.solver.FStar_TypeChecker_Env.pop "haseq");
-ses;
-));
-)
-end)))
-end)));
-))
-end))))
-
-
-let unoptimized_haseq_data : FStar_Syntax_Syntax.subst_elt Prims.list  ->  FStar_Syntax_Syntax.binders  ->  FStar_Syntax_Syntax.term  ->  FStar_Ident.lident Prims.list  ->  FStar_Syntax_Syntax.term  ->  FStar_Syntax_Syntax.sigelt  ->  (FStar_Syntax_Syntax.term', FStar_Syntax_Syntax.term') FStar_Syntax_Syntax.syntax = (fun usubst bs haseq_ind mutuals acc data -> (
-
-let rec is_mutual = (fun t -> (
-
-let uu____2615 = (
-
-let uu____2616 = (FStar_Syntax_Subst.compress t)
-in uu____2616.FStar_Syntax_Syntax.n)
-in (match (uu____2615) with
-| FStar_Syntax_Syntax.Tm_fvar (fv) -> begin
-(FStar_List.existsb (fun lid -> (FStar_Ident.lid_equals lid fv.FStar_Syntax_Syntax.fv_name.FStar_Syntax_Syntax.v)) mutuals)
-end
-| FStar_Syntax_Syntax.Tm_uinst (t', uu____2626) -> begin
-(is_mutual t')
-end
-| FStar_Syntax_Syntax.Tm_refine (bv, t') -> begin
-(is_mutual bv.FStar_Syntax_Syntax.sort)
-end
-| FStar_Syntax_Syntax.Tm_app (t', args) -> begin
-(
-
-let uu____2653 = (is_mutual t')
-in (match (uu____2653) with
-| true -> begin
-true
-end
-| uu____2654 -> begin
-(
-
-let uu____2655 = (FStar_List.map Prims.fst args)
-in (exists_mutual uu____2655))
-end))
-end
-| FStar_Syntax_Syntax.Tm_meta (t', uu____2668) -> begin
-(is_mutual t')
-end
-| uu____2673 -> begin
-false
-end)))
-and exists_mutual = (fun uu___79_2674 -> (match (uu___79_2674) with
-| [] -> begin
-false
-end
-| (hd)::tl -> begin
-((is_mutual hd) || (exists_mutual tl))
-end))
-in (
-
-let dt = (datacon_typ data)
-in (
-
-let dt = (FStar_Syntax_Subst.subst usubst dt)
-in (
-
-let uu____2691 = (
-
-let uu____2692 = (FStar_Syntax_Subst.compress dt)
-in uu____2692.FStar_Syntax_Syntax.n)
-in (match (uu____2691) with
-| FStar_Syntax_Syntax.Tm_arrow (dbs, uu____2698) -> begin
-(
-
-let dbs = (
-
-let uu____2713 = (FStar_List.splitAt (FStar_List.length bs) dbs)
-in (Prims.snd uu____2713))
-in (
-
-let dbs = (
-
-let uu____2735 = (FStar_Syntax_Subst.opening_of_binders bs)
-in (FStar_Syntax_Subst.subst_binders uu____2735 dbs))
-in (
-
-let dbs = (FStar_Syntax_Subst.open_binders dbs)
-in (
-
-let cond = (FStar_List.fold_left (fun t b -> (
-
-let sort = (Prims.fst b).FStar_Syntax_Syntax.sort
-in (
-
-let haseq_sort = (
-
-let uu____2747 = (
-
-let uu____2748 = (
-
-let uu____2749 = (FStar_Syntax_Syntax.as_arg (Prims.fst b).FStar_Syntax_Syntax.sort)
-in (uu____2749)::[])
-in (FStar_Syntax_Syntax.mk_Tm_app FStar_Syntax_Util.t_haseq uu____2748))
-in (uu____2747 None FStar_Range.dummyRange))
-in (
-
-let haseq_sort = (
-
-let uu____2755 = (is_mutual sort)
-in (match (uu____2755) with
-| true -> begin
-(FStar_Syntax_Util.mk_imp haseq_ind haseq_sort)
-end
-| uu____2756 -> begin
-haseq_sort
-end))
-in (FStar_Syntax_Util.mk_conj t haseq_sort))))) FStar_Syntax_Util.t_true dbs)
-in (
-
-let cond = (FStar_List.fold_right (fun b t -> (
-
-let uu____2762 = (
-
-let uu____2763 = (
-
-let uu____2764 = (
-
-let uu____2765 = (
-
-let uu____2766 = (FStar_Syntax_Subst.close ((b)::[]) t)
-in (FStar_Syntax_Util.abs (((((Prims.fst b)), (None)))::[]) uu____2766 None))
-in (FStar_Syntax_Syntax.as_arg uu____2765))
-in (uu____2764)::[])
-in (FStar_Syntax_Syntax.mk_Tm_app FStar_Syntax_Util.tforall uu____2763))
-in (uu____2762 None FStar_Range.dummyRange))) dbs cond)
-in (FStar_Syntax_Util.mk_conj acc cond))))))
-end
-| uu____2783 -> begin
-acc
-end))))))
-
-
-let unoptimized_haseq_ty = (fun all_datas_in_the_bundle mutuals usubst us acc ty -> (
-
-let uu____2826 = (match (ty) with
-| FStar_Syntax_Syntax.Sig_inductive_typ (lid, uu____2838, bs, t, uu____2841, d_lids, uu____2843, uu____2844) -> begin
-((lid), (bs), (t), (d_lids))
-end
-| uu____2852 -> begin
-(failwith "Impossible!")
-end)
-in (match (uu____2826) with
-| (lid, bs, t, d_lids) -> begin
-(
-
-let bs = (FStar_Syntax_Subst.subst_binders usubst bs)
-in (
-
-let t = (
-
-let uu____2868 = (FStar_Syntax_Subst.shift_subst (FStar_List.length bs) usubst)
-in (FStar_Syntax_Subst.subst uu____2868 t))
-in (
-
-let uu____2875 = (FStar_Syntax_Subst.open_term bs t)
-in (match (uu____2875) with
-| (bs, t) -> begin
-(
-
-let ibs = (
-
-let uu____2886 = (
-
-let uu____2887 = (FStar_Syntax_Subst.compress t)
-in uu____2887.FStar_Syntax_Syntax.n)
-in (match (uu____2886) with
-| FStar_Syntax_Syntax.Tm_arrow (ibs, uu____2894) -> begin
-ibs
-end
-| uu____2905 -> begin
-[]
-end))
-in (
-
-let ibs = (FStar_Syntax_Subst.open_binders ibs)
-in (
-
-let ind = (
-
-let uu____2910 = (FStar_Syntax_Syntax.fvar lid FStar_Syntax_Syntax.Delta_constant None)
-in (
-
-let uu____2911 = (FStar_List.map (fun u -> FStar_Syntax_Syntax.U_name (u)) us)
-in (FStar_Syntax_Syntax.mk_Tm_uinst uu____2910 uu____2911)))
-in (
-
-let ind = (
-
-let uu____2916 = (
-
-let uu____2917 = (FStar_List.map (fun uu____2922 -> (match (uu____2922) with
-| (bv, aq) -> begin
-(
-
-let uu____2929 = (FStar_Syntax_Syntax.bv_to_name bv)
-in ((uu____2929), (aq)))
-end)) bs)
-in (FStar_Syntax_Syntax.mk_Tm_app ind uu____2917))
-in (uu____2916 None FStar_Range.dummyRange))
-in (
-
-let ind = (
-
-let uu____2937 = (
-
-let uu____2938 = (FStar_List.map (fun uu____2943 -> (match (uu____2943) with
-| (bv, aq) -> begin
-(
-
-let uu____2950 = (FStar_Syntax_Syntax.bv_to_name bv)
-in ((uu____2950), (aq)))
-end)) ibs)
-in (FStar_Syntax_Syntax.mk_Tm_app ind uu____2938))
-in (uu____2937 None FStar_Range.dummyRange))
-in (
-
-let haseq_ind = (
-
-let uu____2958 = (
-
-let uu____2959 = (
-
-let uu____2960 = (FStar_Syntax_Syntax.as_arg ind)
-in (uu____2960)::[])
-in (FStar_Syntax_Syntax.mk_Tm_app FStar_Syntax_Util.t_haseq uu____2959))
-in (uu____2958 None FStar_Range.dummyRange))
-in (
-
-let t_datas = (FStar_List.filter (fun s -> (match (s) with
-| FStar_Syntax_Syntax.Sig_datacon (uu____2968, uu____2969, uu____2970, t_lid, uu____2972, uu____2973, uu____2974, uu____2975) -> begin
-(t_lid = lid)
-end
-| uu____2980 -> begin
-(failwith "Impossible")
-end)) all_datas_in_the_bundle)
-in (
-
-let data_cond = (FStar_List.fold_left (unoptimized_haseq_data usubst bs haseq_ind mutuals) FStar_Syntax_Util.t_true t_datas)
-in (
-
-let fml = (FStar_Syntax_Util.mk_imp data_cond haseq_ind)
-in (
-
-let fml = (
-
-let uu___84_2986 = fml
-in (
-
-let uu____2987 = (
-
-let uu____2988 = (
-
-let uu____2993 = (
-
-let uu____2994 = (
-
-let uu____3001 = (
-
-let uu____3003 = (FStar_Syntax_Syntax.as_arg haseq_ind)
-in (uu____3003)::[])
-in (uu____3001)::[])
-in FStar_Syntax_Syntax.Meta_pattern (uu____2994))
-in ((fml), (uu____2993)))
-in FStar_Syntax_Syntax.Tm_meta (uu____2988))
-in {FStar_Syntax_Syntax.n = uu____2987; FStar_Syntax_Syntax.tk = uu___84_2986.FStar_Syntax_Syntax.tk; FStar_Syntax_Syntax.pos = uu___84_2986.FStar_Syntax_Syntax.pos; FStar_Syntax_Syntax.vars = uu___84_2986.FStar_Syntax_Syntax.vars}))
-in (
-
-let fml = (FStar_List.fold_right (fun b t -> (
-
-let uu____3015 = (
-
-let uu____3016 = (
-
-let uu____3017 = (
-
-let uu____3018 = (
-
-let uu____3019 = (FStar_Syntax_Subst.close ((b)::[]) t)
-in (FStar_Syntax_Util.abs (((((Prims.fst b)), (None)))::[]) uu____3019 None))
-in (FStar_Syntax_Syntax.as_arg uu____3018))
-in (uu____3017)::[])
-in (FStar_Syntax_Syntax.mk_Tm_app FStar_Syntax_Util.tforall uu____3016))
-in (uu____3015 None FStar_Range.dummyRange))) ibs fml)
-in (
-
-let fml = (FStar_List.fold_right (fun b t -> (
-
-let uu____3041 = (
-
-let uu____3042 = (
-
-let uu____3043 = (
-
-let uu____3044 = (
-
-let uu____3045 = (FStar_Syntax_Subst.close ((b)::[]) t)
-in (FStar_Syntax_Util.abs (((((Prims.fst b)), (None)))::[]) uu____3045 None))
-in (FStar_Syntax_Syntax.as_arg uu____3044))
-in (uu____3043)::[])
-in (FStar_Syntax_Syntax.mk_Tm_app FStar_Syntax_Util.tforall uu____3042))
-in (uu____3041 None FStar_Range.dummyRange))) bs fml)
-in (FStar_Syntax_Util.mk_conj acc fml)))))))))))))
-end))))
-end)))
-
-
-let unoptimized_haseq_scheme : FStar_Syntax_Syntax.sigelt  ->  FStar_Syntax_Syntax.sigelt Prims.list  ->  FStar_Syntax_Syntax.sigelt Prims.list  ->  FStar_TypeChecker_Env.env_t  ->  (FStar_TypeChecker_Env.env_t  ->  FStar_Ident.lident  ->  FStar_Syntax_Syntax.formula  ->  FStar_Syntax_Syntax.qualifier Prims.list  ->  FStar_Range.range  ->  FStar_Syntax_Syntax.sigelt)  ->  FStar_Syntax_Syntax.sigelt Prims.list = (fun sig_bndle tcs datas env0 tc_assume -> (
-
-let mutuals = (FStar_List.map (fun ty -> (match (ty) with
-| FStar_Syntax_Syntax.Sig_inductive_typ (lid, uu____3114, uu____3115, uu____3116, uu____3117, uu____3118, uu____3119, uu____3120) -> begin
-lid
-end
-| uu____3127 -> begin
-(failwith "Impossible!")
-end)) tcs)
-in (
-
-let uu____3128 = (
-
-let ty = (FStar_List.hd tcs)
-in (match (ty) with
-| FStar_Syntax_Syntax.Sig_inductive_typ (lid, us, uu____3136, uu____3137, uu____3138, uu____3139, uu____3140, uu____3141) -> begin
-((lid), (us))
-end
-| uu____3148 -> begin
-(failwith "Impossible!")
-end))
-in (match (uu____3128) with
-| (lid, us) -> begin
-(
-
-let uu____3154 = (FStar_Syntax_Subst.univ_var_opening us)
-in (match (uu____3154) with
-| (usubst, us) -> begin
-(
-
-let fml = (FStar_List.fold_left (unoptimized_haseq_ty datas mutuals usubst us) FStar_Syntax_Util.t_true tcs)
-in (
-
-let env = (FStar_TypeChecker_Env.push_sigelt env0 sig_bndle)
-in ((env.FStar_TypeChecker_Env.solver.FStar_TypeChecker_Env.push "haseq");
-(env.FStar_TypeChecker_Env.solver.FStar_TypeChecker_Env.encode_sig env sig_bndle);
-(
-
-let env = (FStar_TypeChecker_Env.push_univ_vars env us)
-in (
-
-let se = (
-
-let uu____3172 = (FStar_Ident.lid_of_ids (FStar_List.append lid.FStar_Ident.ns (((FStar_Ident.id_of_text (Prims.strcat lid.FStar_Ident.ident.FStar_Ident.idText "_haseq")))::[])))
-in (tc_assume env uu____3172 fml [] FStar_Range.dummyRange))
-in ((env.FStar_TypeChecker_Env.solver.FStar_TypeChecker_Env.pop "haseq");
-(se)::[];
-)));
-)))
-end))
-end))))
-
-
-let check_inductive_well_typedness : FStar_TypeChecker_Env.env_t  ->  FStar_Syntax_Syntax.sigelt Prims.list  ->  FStar_Syntax_Syntax.qualifier Prims.list  ->  FStar_Ident.lident Prims.list  ->  (FStar_Syntax_Syntax.sigelt * FStar_Syntax_Syntax.sigelt Prims.list * FStar_Syntax_Syntax.sigelt Prims.list) = (fun env ses quals lids -> (
-
-let uu____3202 = (FStar_All.pipe_right ses (FStar_List.partition (fun uu___80_3212 -> (match (uu___80_3212) with
-| FStar_Syntax_Syntax.Sig_inductive_typ (uu____3213) -> begin
-true
-end
-| uu____3225 -> begin
-false
-end))))
-in (match (uu____3202) with
-| (tys, datas) -> begin
-((
-
-let uu____3238 = (FStar_All.pipe_right datas (FStar_Util.for_some (fun uu___81_3240 -> (match (uu___81_3240) with
-| FStar_Syntax_Syntax.Sig_datacon (uu____3241) -> begin
-false
-end
-| uu____3252 -> begin
-true
-end))))
-in (match (uu____3238) with
-| true -> begin
-(
-
-let uu____3253 = (
-
-let uu____3254 = (
-
-let uu____3257 = (FStar_TypeChecker_Env.get_range env)
-in (("Mutually defined type contains a non-inductive element"), (uu____3257)))
-in FStar_Errors.Error (uu____3254))
-in (Prims.raise uu____3253))
-end
-| uu____3258 -> begin
-()
-end));
-(
-
-let env0 = env
-in (
-
-let uu____3260 = (FStar_List.fold_right (fun tc uu____3274 -> (match (uu____3274) with
-| (env, all_tcs, g) -> begin
-(
-
-let uu____3296 = (tc_tycon env tc)
-in (match (uu____3296) with
-| (env, tc, tc_u, guard) -> begin
-(
-
-let g' = (FStar_TypeChecker_Rel.universe_inequality FStar_Syntax_Syntax.U_zero tc_u)
-in ((
-
-let uu____3313 = (FStar_TypeChecker_Env.debug env FStar_Options.Low)
-in (match (uu____3313) with
-| true -> begin
-(
-
-let uu____3314 = (FStar_Syntax_Print.sigelt_to_string tc)
-in (FStar_Util.print1 "Checked inductive: %s\n" uu____3314))
-end
-| uu____3315 -> begin
-()
-end));
-(
-
-let uu____3316 = (
-
-let uu____3317 = (FStar_TypeChecker_Rel.conj_guard guard g')
-in (FStar_TypeChecker_Rel.conj_guard g uu____3317))
-in ((env), ((((tc), (tc_u)))::all_tcs), (uu____3316)));
-))
-end))
-end)) tys ((env), ([]), (FStar_TypeChecker_Rel.trivial_guard)))
-in (match (uu____3260) with
-| (env, tcs, g) -> begin
-(
-
-let uu____3342 = (FStar_List.fold_right (fun se uu____3350 -> (match (uu____3350) with
-| (datas, g) -> begin
-(
-
-let uu____3361 = (
-
-let uu____3364 = (tc_data env tcs)
-in (uu____3364 se))
-in (match (uu____3361) with
-| (data, g') -> begin
-(
-
-let uu____3374 = (FStar_TypeChecker_Rel.conj_guard g g')
-in (((data)::datas), (uu____3374)))
-end))
-end)) datas (([]), (g)))
-in (match (uu____3342) with
-| (datas, g) -> begin
-(
-
-let uu____3386 = (generalize_and_inst_within env0 g tcs datas)
-in (match (uu____3386) with
-| (tcs, datas) -> begin
-(
-
-let sig_bndle = (
-
-let uu____3403 = (
-
-let uu____3411 = (FStar_TypeChecker_Env.get_range env0)
-in (((FStar_List.append tcs datas)), (quals), (lids), (uu____3411)))
-in FStar_Syntax_Syntax.Sig_bundle (uu____3403))
-in ((sig_bndle), (tcs), (datas)))
-end))
-end))
-end)));
-)
-end)))
-
-
-
-=======
 let tc_tycon :
   FStar_TypeChecker_Env.env_t ->
     FStar_Syntax_Syntax.sigelt ->
@@ -3913,5 +1921,4 @@
                                      lids, _0_318))
                                  in
                               (sig_bndle, tcs, datas)))))
-  
->>>>>>> cb49b421
+  