--- conflicted
+++ resolved
@@ -108,7 +108,7 @@
     else x
 let convRange: FStar_Range.range -> Prims.int = fun r  -> Prims.parse_int "0"
 let convIdent: FStar_Ident.ident -> FStar_Extraction_ML_Syntax.mlident =
-  fun id1  -> id1.FStar_Ident.idText
+  fun id  -> id.FStar_Ident.idText
 let bv_as_ml_tyvar: FStar_Syntax_Syntax.bv -> Prims.string =
   fun x  ->
     let uu____318 = FStar_Extraction_ML_Syntax.bv_as_mlident x in
@@ -342,15 +342,6 @@
       FStar_List.fold_right
         (fun c  ->
            fun cs1  ->
-<<<<<<< HEAD
-             let uu____979 =
-               let uu____982 = valid c in if uu____982 then [c] else [95; 95] in
-             FStar_List.append uu____979 cs1) cs [] in
-    let cs'1 =
-      match cs' with
-      | c::cs1 when (FStar_Util.is_digit c) || (c = 39) -> 95 :: c :: cs1
-      | uu____1031 -> cs in
-=======
              let uu____916 =
                let uu____919 = valid c in if uu____919 then [c] else [95; 95] in
              FStar_List.append uu____916 cs1) cs [] in
@@ -358,7 +349,6 @@
       match cs' with
       | c::cs1 when (FStar_Util.is_digit c) || (c = 39) -> 95 :: c :: cs1
       | uu____932 -> cs in
->>>>>>> 58829485
     FStar_String.string_of_list cs'1
 let find_uniq: binding Prims.list -> Prims.string -> Prims.string =
   fun gamma  ->
@@ -371,21 +361,6 @@
         let target_mlident = Prims.strcat mlident1 suffix in
         let has_collision =
           FStar_List.existsb
-<<<<<<< HEAD
-            (fun uu___133_1061  ->
-               match uu___133_1061 with
-               | Bv (uu____1062,FStar_Util.Inl (mlident',uu____1064)) ->
-                   target_mlident = mlident'
-               | Fv (uu____1093,FStar_Util.Inl (mlident',uu____1095)) ->
-                   target_mlident = mlident'
-               | Fv
-                   (uu____1124,FStar_Util.Inr
-                    (mlident',uu____1126,uu____1127,uu____1128))
-                   -> target_mlident = mlident'
-               | Bv
-                   (uu____1157,FStar_Util.Inr
-                    (mlident',uu____1159,uu____1160,uu____1161))
-=======
             (fun uu___363_960  ->
                match uu___363_960 with
                | Bv (uu____961,FStar_Util.Inl (mlident',uu____963)) ->
@@ -399,7 +374,6 @@
                | Bv
                    (uu____1056,FStar_Util.Inr
                     (mlident',uu____1058,uu____1059,uu____1060))
->>>>>>> 58829485
                    -> target_mlident = mlident') gamma in
         if has_collision
         then find_uniq mlident1 (i + (Prims.parse_int "1"))
@@ -425,17 +399,10 @@
               let ml_ty =
                 match t_x with
                 | ([],t) -> t
-<<<<<<< HEAD
-                | uu____1228 -> FStar_Extraction_ML_Syntax.MLTY_Top in
-              let mlident =
-                let uu____1230 = FStar_Extraction_ML_Syntax.bv_as_mlident x in
-                find_uniq g.gamma uu____1230 in
-=======
                 | uu____1121 -> FStar_Extraction_ML_Syntax.MLTY_Top in
               let mlident =
                 let uu____1123 = FStar_Extraction_ML_Syntax.bv_as_mlident x in
                 find_uniq g.gamma uu____1123 in
->>>>>>> 58829485
               let mlx = FStar_Extraction_ML_Syntax.MLE_Var mlident in
               let mlx1 =
                 if mk_unit
@@ -459,17 +426,6 @@
                 (Bv (x, (FStar_Util.Inr (mlident, mlx1, t_x1, is_rec)))) ::
                 (g.gamma) in
               let tcenv =
-<<<<<<< HEAD
-                let uu____1271 = FStar_Syntax_Syntax.binders_of_list [x] in
-                FStar_TypeChecker_Env.push_binders g.tcenv uu____1271 in
-              ((let uu___135_1273 = g in
-                {
-                  tcenv;
-                  gamma;
-                  tydefs = (uu___135_1273.tydefs);
-                  type_names = (uu___135_1273.type_names);
-                  currentModule = (uu___135_1273.currentModule)
-=======
                 let uu____1164 = FStar_Syntax_Syntax.binders_of_list [x] in
                 FStar_TypeChecker_Env.push_binders g.tcenv uu____1164 in
               ((let uu___365_1166 = g in
@@ -479,7 +435,6 @@
                   tydefs = (uu___365_1166.tydefs);
                   type_names = (uu___365_1166.type_names);
                   currentModule = (uu___365_1166.currentModule)
->>>>>>> 58829485
                 }), mlident)
 let rec mltyFvars:
   FStar_Extraction_ML_Syntax.mlty ->
@@ -489,15 +444,9 @@
     match t with
     | FStar_Extraction_ML_Syntax.MLTY_Var x -> [x]
     | FStar_Extraction_ML_Syntax.MLTY_Fun (t1,f,t2) ->
-<<<<<<< HEAD
-        let uu____1286 = mltyFvars t1 in
-        let uu____1289 = mltyFvars t2 in
-        FStar_List.append uu____1286 uu____1289
-=======
         let uu____1178 = mltyFvars t1 in
         let uu____1181 = mltyFvars t2 in
         FStar_List.append uu____1178 uu____1181
->>>>>>> 58829485
     | FStar_Extraction_ML_Syntax.MLTY_Named (args,path) ->
         FStar_List.collect mltyFvars args
     | FStar_Extraction_ML_Syntax.MLTY_Tuple ts ->
@@ -514,13 +463,8 @@
       | [] -> true
 let tySchemeIsClosed: FStar_Extraction_ML_Syntax.mltyscheme -> Prims.bool =
   fun tys  ->
-<<<<<<< HEAD
-    let uu____1325 = mltyFvars (FStar_Pervasives_Native.snd tys) in
-    subsetMlidents uu____1325 (FStar_Pervasives_Native.fst tys)
-=======
     let uu____1214 = mltyFvars (FStar_Pervasives_Native.snd tys) in
     subsetMlidents uu____1214 (FStar_Pervasives_Native.fst tys)
->>>>>>> 58829485
 let extend_fv':
   env ->
     FStar_Syntax_Syntax.fv ->
@@ -537,37 +481,21 @@
         fun t_x  ->
           fun add_unit  ->
             fun is_rec  ->
-<<<<<<< HEAD
-              let uu____1360 = tySchemeIsClosed t_x in
-              if uu____1360
-=======
               let uu____1243 = tySchemeIsClosed t_x in
               if uu____1243
->>>>>>> 58829485
               then
                 let ml_ty =
                   match t_x with
                   | ([],t) -> t
-<<<<<<< HEAD
-                  | uu____1369 -> FStar_Extraction_ML_Syntax.MLTY_Top in
-                let uu____1370 =
-                  let uu____1381 = y in
-                  match uu____1381 with
-=======
                   | uu____1252 -> FStar_Extraction_ML_Syntax.MLTY_Top in
                 let uu____1253 =
                   let uu____1264 = y in
                   match uu____1264 with
->>>>>>> 58829485
                   | (ns,i) ->
                       let mlsymbol =
                         FStar_Extraction_ML_Syntax.avoid_keyword i in
                       ((ns, mlsymbol), mlsymbol) in
-<<<<<<< HEAD
-                match uu____1370 with
-=======
                 match uu____1253 with
->>>>>>> 58829485
                 | (mlpath,mlsymbol) ->
                     let mly = FStar_Extraction_ML_Syntax.MLE_Name mlpath in
                     let mly1 =
@@ -589,15 +517,6 @@
                       (Fv
                          (x, (FStar_Util.Inr (mlsymbol, mly1, t_x1, is_rec))))
                       :: (g.gamma) in
-<<<<<<< HEAD
-                    ((let uu___136_1464 = g in
-                      {
-                        tcenv = (uu___136_1464.tcenv);
-                        gamma;
-                        tydefs = (uu___136_1464.tydefs);
-                        type_names = (uu___136_1464.type_names);
-                        currentModule = (uu___136_1464.currentModule)
-=======
                     ((let uu___366_1347 = g in
                       {
                         tcenv = (uu___366_1347.tcenv);
@@ -605,7 +524,6 @@
                         tydefs = (uu___366_1347.tydefs);
                         type_names = (uu___366_1347.type_names);
                         currentModule = (uu___366_1347.currentModule)
->>>>>>> 58829485
                       }), mlsymbol)
               else failwith "freevars found"
 let extend_fv:
@@ -645,17 +563,10 @@
               match l with
               | FStar_Util.Inl x -> extend_bv g x t_x add_unit is_rec false
               | FStar_Util.Inr f ->
-<<<<<<< HEAD
-                  let uu____1533 =
-                    FStar_Extraction_ML_Syntax.mlpath_of_lident
-                      (f.FStar_Syntax_Syntax.fv_name).FStar_Syntax_Syntax.v in
-                  (match uu____1533 with
-=======
                   let uu____1405 =
                     FStar_Extraction_ML_Syntax.mlpath_of_lident
                       (f.FStar_Syntax_Syntax.fv_name).FStar_Syntax_Syntax.v in
                   (match uu____1405 with
->>>>>>> 58829485
                    | (p,y) -> extend_fv' g f (p, y) t_x add_unit is_rec)
 let extend_tydef:
   env -> FStar_Syntax_Syntax.fv -> FStar_Extraction_ML_Syntax.mltydecl -> env
@@ -664,15 +575,6 @@
     fun fv  ->
       fun td  ->
         let m = module_name_of_fv fv in
-<<<<<<< HEAD
-        let uu___137_1561 = g in
-        {
-          tcenv = (uu___137_1561.tcenv);
-          gamma = (uu___137_1561.gamma);
-          tydefs = ((m, td) :: (g.tydefs));
-          type_names = (fv :: (g.type_names));
-          currentModule = (uu___137_1561.currentModule)
-=======
         let uu___367_1430 = g in
         {
           tcenv = (uu___367_1430.tcenv);
@@ -680,20 +582,10 @@
           tydefs = ((m, td) :: (g.tydefs));
           type_names = (fv :: (g.type_names));
           currentModule = (uu___367_1430.currentModule)
->>>>>>> 58829485
         }
 let extend_type_name: env -> FStar_Syntax_Syntax.fv -> env =
   fun g  ->
     fun fv  ->
-<<<<<<< HEAD
-      let uu___138_1578 = g in
-      {
-        tcenv = (uu___138_1578.tcenv);
-        gamma = (uu___138_1578.gamma);
-        tydefs = (uu___138_1578.tydefs);
-        type_names = (fv :: (g.type_names));
-        currentModule = (uu___138_1578.currentModule)
-=======
       let uu___368_1445 = g in
       {
         tcenv = (uu___368_1445.tcenv);
@@ -701,7 +593,6 @@
         tydefs = (uu___368_1445.tydefs);
         type_names = (fv :: (g.type_names));
         currentModule = (uu___368_1445.currentModule)
->>>>>>> 58829485
       }
 let is_type_name: env -> FStar_Syntax_Syntax.fv -> Prims.bool =
   fun g  ->
@@ -730,17 +621,6 @@
                ([], (["Prims"], "string"))),
              FStar_Extraction_ML_Syntax.E_IMPURE,
              (FStar_Extraction_ML_Syntax.MLTY_Var a)))) in
-<<<<<<< HEAD
-    let uu____1628 =
-      let uu____1633 =
-        let uu____1634 =
-          FStar_Syntax_Syntax.lid_as_fv FStar_Parser_Const.failwith_lid
-            FStar_Syntax_Syntax.Delta_constant FStar_Pervasives_Native.None in
-        FStar_Util.Inr uu____1634 in
-      extend_lb env uu____1633 FStar_Syntax_Syntax.tun failwith_ty false
-        false in
-    FStar_All.pipe_right uu____1628 FStar_Pervasives_Native.fst
-=======
     let uu____1492 =
       let uu____1497 =
         let uu____1498 =
@@ -750,7 +630,6 @@
       extend_lb env uu____1497 FStar_Syntax_Syntax.tun failwith_ty false
         false in
     FStar_All.pipe_right uu____1492 FStar_Pervasives_Native.fst
->>>>>>> 58829485
 let monad_op_name:
   FStar_Syntax_Syntax.eff_decl ->
     Prims.string ->
@@ -762,13 +641,8 @@
       let lid =
         FStar_Syntax_Util.mk_field_projector_name_from_ident
           ed.FStar_Syntax_Syntax.mname (FStar_Ident.id_of_text nm) in
-<<<<<<< HEAD
-      let uu____1652 = FStar_Extraction_ML_Syntax.mlpath_of_lident lid in
-      (uu____1652, lid)
-=======
       let uu____1514 = FStar_Extraction_ML_Syntax.mlpath_of_lident lid in
       (uu____1514, lid)
->>>>>>> 58829485
 let action_name:
   FStar_Syntax_Syntax.eff_decl ->
     FStar_Syntax_Syntax.action ->
@@ -783,10 +657,5 @@
       let lid =
         FStar_Ident.lid_of_ids
           (FStar_List.append module_name [FStar_Ident.id_of_text nm]) in
-<<<<<<< HEAD
-      let uu____1670 = FStar_Extraction_ML_Syntax.mlpath_of_lident lid in
-      (uu____1670, lid)
-=======
       let uu____1530 = FStar_Extraction_ML_Syntax.mlpath_of_lident lid in
-      (uu____1530, lid)
->>>>>>> 58829485
+      (uu____1530, lid)