
open Prims

type ty_or_exp_b =
<<<<<<< HEAD
((FStar_Extraction_ML_Syntax.mlident * FStar_Extraction_ML_Syntax.mlty), (FStar_Extraction_ML_Syntax.mlsymbol * FStar_Extraction_ML_Syntax.mlexpr * FStar_Extraction_ML_Syntax.mltyscheme * Prims.bool)) FStar_Util.either

type binding =
| Bv of (FStar_Syntax_Syntax.bv * ty_or_exp_b)
| Fv of (FStar_Syntax_Syntax.fv * ty_or_exp_b)


let uu___is_Bv : binding  ->  Prims.bool = (fun projectee -> (match (projectee) with
| Bv (_0) -> begin
true
end
| uu____25 -> begin
false
end))


let __proj__Bv__item___0 : binding  ->  (FStar_Syntax_Syntax.bv * ty_or_exp_b) = (fun projectee -> (match (projectee) with
| Bv (_0) -> begin
_0
end))


let uu___is_Fv : binding  ->  Prims.bool = (fun projectee -> (match (projectee) with
| Fv (_0) -> begin
true
end
| uu____45 -> begin
false
end))


let __proj__Fv__item___0 : binding  ->  (FStar_Syntax_Syntax.fv * ty_or_exp_b) = (fun projectee -> (match (projectee) with
| Fv (_0) -> begin
_0
end))

type env =
{tcenv : FStar_TypeChecker_Env.env; gamma : binding Prims.list; tydefs : (FStar_Extraction_ML_Syntax.mlsymbol Prims.list * FStar_Extraction_ML_Syntax.mltydecl) Prims.list; currentModule : FStar_Extraction_ML_Syntax.mlpath}


let debug : env  ->  (Prims.unit  ->  Prims.unit)  ->  Prims.unit = (fun g f -> (

let c = (FStar_Extraction_ML_Syntax.string_of_mlpath g.currentModule)
in (

let uu____114 = (FStar_Options.debug_at_level c (FStar_Options.Other ("Extraction")))
in (match (uu____114) with
| true -> begin
(f ())
end
| uu____115 -> begin
()
end))))


let mkFvvar : FStar_Ident.lident  ->  FStar_Syntax_Syntax.typ  ->  FStar_Syntax_Syntax.fv = (fun l t -> (FStar_Syntax_Syntax.lid_as_fv l FStar_Syntax_Syntax.Delta_constant None))


let erasedContent : FStar_Extraction_ML_Syntax.mlty = FStar_Extraction_ML_Syntax.ml_unit_ty


let erasableTypeNoDelta : FStar_Extraction_ML_Syntax.mlty  ->  Prims.bool = (fun t -> (match ((t = FStar_Extraction_ML_Syntax.ml_unit_ty)) with
| true -> begin
true
end
| uu____125 -> begin
(match (t) with
| FStar_Extraction_ML_Syntax.MLTY_Named (uu____126, (("FStar")::("Ghost")::[], "erased")) -> begin
true
end
| uu____133 -> begin
false
end)
end))


let unknownType : FStar_Extraction_ML_Syntax.mlty = FStar_Extraction_ML_Syntax.MLTY_Top


let prependTick = (fun uu____144 -> (match (uu____144) with
| (x, n1) -> begin
(match ((FStar_Util.starts_with x "\'")) with
| true -> begin
((x), (n1))
end
| uu____151 -> begin
(((Prims.strcat "\'A" x)), (n1))
end)
end))


let removeTick = (fun uu____162 -> (match (uu____162) with
| (x, n1) -> begin
(match ((FStar_Util.starts_with x "\'")) with
| true -> begin
(

let uu____169 = (FStar_Util.substring_from x (Prims.parse_int "1"))
in ((uu____169), (n1)))
end
| uu____170 -> begin
((x), (n1))
end)
end))


let convRange : FStar_Range.range  ->  Prims.int = (fun r -> (Prims.parse_int "0"))


let convIdent : FStar_Ident.ident  ->  FStar_Extraction_ML_Syntax.mlident = (fun id -> ((id.FStar_Ident.idText), ((Prims.parse_int "0"))))


let bv_as_ml_tyvar : FStar_Syntax_Syntax.bv  ->  (Prims.string * Prims.int) = (fun x -> (

let uu____182 = (FStar_Extraction_ML_Syntax.bv_as_mlident x)
in (prependTick uu____182)))


let bv_as_ml_termvar : FStar_Syntax_Syntax.bv  ->  (Prims.string * Prims.int) = (fun x -> (

let uu____190 = (FStar_Extraction_ML_Syntax.bv_as_mlident x)
in (removeTick uu____190)))


let rec lookup_ty_local : binding Prims.list  ->  FStar_Syntax_Syntax.bv  ->  FStar_Extraction_ML_Syntax.mlty = (fun gamma b -> (match (gamma) with
| (Bv (b', FStar_Util.Inl (mli, mlt)))::tl1 -> begin
(match ((FStar_Syntax_Syntax.bv_eq b b')) with
| true -> begin
mlt
end
| uu____220 -> begin
(lookup_ty_local tl1 b)
end)
end
| (Bv (b', FStar_Util.Inr (uu____222)))::tl1 -> begin
(match ((FStar_Syntax_Syntax.bv_eq b b')) with
| true -> begin
(failwith (Prims.strcat "Type/Expr clash: " b.FStar_Syntax_Syntax.ppname.FStar_Ident.idText))
end
| uu____243 -> begin
(lookup_ty_local tl1 b)
end)
end
| (uu____244)::tl1 -> begin
(lookup_ty_local tl1 b)
end
| [] -> begin
(failwith (Prims.strcat "extraction: unbound type var " b.FStar_Syntax_Syntax.ppname.FStar_Ident.idText))
end))


let tyscheme_of_td = (fun uu____264 -> (match (uu____264) with
| (uu____271, uu____272, uu____273, vars, body_opt) -> begin
(match (body_opt) with
| Some (FStar_Extraction_ML_Syntax.MLTD_Abbrev (t)) -> begin
Some (((vars), (t)))
end
| uu____283 -> begin
None
end)
end))


let lookup_ty_const : env  ->  FStar_Extraction_ML_Syntax.mlpath  ->  FStar_Extraction_ML_Syntax.mltyscheme Prims.option = (fun env uu____291 -> (match (uu____291) with
| (module_name, ty_name) -> begin
(FStar_Util.find_map env.tydefs (fun uu____301 -> (match (uu____301) with
| (m, tds) -> begin
(match ((module_name = m)) with
| true -> begin
(FStar_Util.find_map tds (fun td -> (

let uu____313 = td
in (match (uu____313) with
| (uu____315, n1, uu____317, uu____318, uu____319) -> begin
(match ((n1 = ty_name)) with
| true -> begin
(tyscheme_of_td td)
end
| uu____326 -> begin
None
end)
end))))
end
| uu____327 -> begin
None
end)
end)))
end))


let module_name_of_fv : FStar_Syntax_Syntax.fv  ->  Prims.string Prims.list = (fun fv -> (FStar_All.pipe_right fv.FStar_Syntax_Syntax.fv_name.FStar_Syntax_Syntax.v.FStar_Ident.ns (FStar_List.map (fun i -> i.FStar_Ident.idText))))


let maybe_mangle_type_projector : env  ->  FStar_Syntax_Syntax.fv  ->  FStar_Extraction_ML_Syntax.mlpath Prims.option = (fun env fv -> (

let mname = (module_name_of_fv fv)
in (

let ty_name = fv.FStar_Syntax_Syntax.fv_name.FStar_Syntax_Syntax.v.FStar_Ident.ident.FStar_Ident.idText
in (FStar_Util.find_map env.tydefs (fun uu____360 -> (match (uu____360) with
| (m, tds) -> begin
(FStar_Util.find_map tds (fun uu____375 -> (match (uu____375) with
| (uu____380, n1, mangle_opt, uu____383, uu____384) -> begin
(match ((m = mname)) with
| true -> begin
(match ((n1 = ty_name)) with
| true -> begin
(match (mangle_opt) with
| None -> begin
Some (((m), (n1)))
end
| Some (mangled) -> begin
(

let modul = m
in Some (((modul), (mangled))))
end)
end
| uu____413 -> begin
None
end)
end
| uu____417 -> begin
None
end)
end)))
end))))))


let lookup_tyvar : env  ->  FStar_Syntax_Syntax.bv  ->  FStar_Extraction_ML_Syntax.mlty = (fun g bt -> (lookup_ty_local g.gamma bt))


let lookup_fv_by_lid : env  ->  FStar_Ident.lident  ->  ty_or_exp_b = (fun g lid -> (

let x = (FStar_Util.find_map g.gamma (fun uu___102_435 -> (match (uu___102_435) with
| Fv (fv', x) when (FStar_Syntax_Syntax.fv_eq_lid fv' lid) -> begin
Some (x)
end
| uu____439 -> begin
None
end)))
in (match (x) with
| None -> begin
(

let uu____440 = (FStar_Util.format1 "free Variable %s not found\n" lid.FStar_Ident.nsstr)
in (failwith uu____440))
end
| Some (y) -> begin
y
end)))


let lookup_fv : env  ->  FStar_Syntax_Syntax.fv  ->  ty_or_exp_b = (fun g fv -> (

let x = (FStar_Util.find_map g.gamma (fun uu___103_450 -> (match (uu___103_450) with
| Fv (fv', t) when (FStar_Syntax_Syntax.fv_eq fv fv') -> begin
Some (t)
end
| uu____454 -> begin
None
end)))
in (match (x) with
| None -> begin
(

let uu____455 = (

let uu____456 = (FStar_Range.string_of_range fv.FStar_Syntax_Syntax.fv_name.FStar_Syntax_Syntax.p)
in (

let uu____461 = (FStar_Syntax_Print.lid_to_string fv.FStar_Syntax_Syntax.fv_name.FStar_Syntax_Syntax.v)
in (FStar_Util.format2 "(%s) free Variable %s not found\n" uu____456 uu____461)))
in (failwith uu____455))
end
| Some (y) -> begin
y
end)))


let lookup_bv : env  ->  FStar_Syntax_Syntax.bv  ->  ty_or_exp_b = (fun g bv -> (

let x = (FStar_Util.find_map g.gamma (fun uu___104_475 -> (match (uu___104_475) with
| Bv (bv', r) when (FStar_Syntax_Syntax.bv_eq bv bv') -> begin
Some (r)
end
| uu____479 -> begin
None
end)))
in (match (x) with
| None -> begin
(

let uu____480 = (

let uu____481 = (FStar_Range.string_of_range bv.FStar_Syntax_Syntax.ppname.FStar_Ident.idRange)
in (

let uu____482 = (FStar_Syntax_Print.bv_to_string bv)
in (FStar_Util.format2 "(%s) bound Variable %s not found\n" uu____481 uu____482)))
in (failwith uu____480))
end
| Some (y) -> begin
y
end)))


let lookup : env  ->  (FStar_Syntax_Syntax.bv, FStar_Syntax_Syntax.fv) FStar_Util.either  ->  (ty_or_exp_b * FStar_Syntax_Syntax.fv_qual Prims.option) = (fun g x -> (match (x) with
| FStar_Util.Inl (x1) -> begin
(

let uu____504 = (lookup_bv g x1)
in ((uu____504), (None)))
end
| FStar_Util.Inr (x1) -> begin
(

let uu____507 = (lookup_fv g x1)
in ((uu____507), (x1.FStar_Syntax_Syntax.fv_qual)))
end))


let lookup_term : env  ->  FStar_Syntax_Syntax.term  ->  (ty_or_exp_b * FStar_Syntax_Syntax.fv_qual Prims.option) = (fun g t -> (match (t.FStar_Syntax_Syntax.n) with
| FStar_Syntax_Syntax.Tm_name (x) -> begin
(lookup g (FStar_Util.Inl (x)))
end
| FStar_Syntax_Syntax.Tm_fvar (x) -> begin
(lookup g (FStar_Util.Inr (x)))
end
| uu____523 -> begin
(failwith "Impossible: lookup_term for a non-name")
end))


let extend_ty : env  ->  FStar_Syntax_Syntax.bv  ->  FStar_Extraction_ML_Syntax.mlty Prims.option  ->  env = (fun g a mapped_to -> (

let ml_a = (bv_as_ml_tyvar a)
in (

let mapped_to1 = (match (mapped_to) with
| None -> begin
FStar_Extraction_ML_Syntax.MLTY_Var (ml_a)
end
| Some (t) -> begin
t
end)
in (

let gamma = (Bv (((a), (FStar_Util.Inl (((ml_a), (mapped_to1)))))))::g.gamma
in (

let tcenv = (FStar_TypeChecker_Env.push_bv g.tcenv a)
in (

let uu___106_566 = g
in {tcenv = tcenv; gamma = gamma; tydefs = uu___106_566.tydefs; currentModule = uu___106_566.currentModule}))))))


let find_uniq : binding Prims.list  ->  Prims.string  ->  Prims.string = (fun gamma mlident -> (

let rec find_uniq = (fun mlident1 i -> (

let suffix = (match ((i = (Prims.parse_int "0"))) with
| true -> begin
""
end
| uu____583 -> begin
(FStar_Util.string_of_int i)
end)
in (

let target_mlident = (Prims.strcat mlident1 suffix)
in (

let has_collision = (FStar_List.existsb (fun uu___105_586 -> (match (uu___105_586) with
| (Bv (_, FStar_Util.Inl (mlident', _))) | (Fv (_, FStar_Util.Inl (mlident', _))) -> begin
(target_mlident = (Prims.fst mlident'))
end
| (Fv (_, FStar_Util.Inr (mlident', _, _, _))) | (Bv (_, FStar_Util.Inr (mlident', _, _, _))) -> begin
(target_mlident = mlident')
end)) gamma)
in (match (has_collision) with
| true -> begin
(find_uniq mlident1 (i + (Prims.parse_int "1")))
end
| uu____657 -> begin
target_mlident
end)))))
in (find_uniq mlident (Prims.parse_int "0"))))


let extend_bv : env  ->  FStar_Syntax_Syntax.bv  ->  FStar_Extraction_ML_Syntax.mltyscheme  ->  Prims.bool  ->  Prims.bool  ->  Prims.bool  ->  (env * FStar_Extraction_ML_Syntax.mlident) = (fun g x t_x add_unit is_rec mk_unit -> (

let ml_ty = (match (t_x) with
| ([], t) -> begin
t
end
| uu____683 -> begin
FStar_Extraction_ML_Syntax.MLTY_Top
end)
in (

let uu____684 = (FStar_Extraction_ML_Syntax.bv_as_mlident x)
in (match (uu____684) with
| (mlident, nocluewhat) -> begin
(

let mlsymbol = (find_uniq g.gamma mlident)
in (

let mlident1 = ((mlsymbol), (nocluewhat))
in (

let mlx = FStar_Extraction_ML_Syntax.MLE_Var (mlident1)
in (

let mlx1 = (match (mk_unit) with
| true -> begin
FStar_Extraction_ML_Syntax.ml_unit
end
| uu____695 -> begin
(match (add_unit) with
| true -> begin
(FStar_All.pipe_left (FStar_Extraction_ML_Syntax.with_ty FStar_Extraction_ML_Syntax.MLTY_Top) (FStar_Extraction_ML_Syntax.MLE_App ((((FStar_Extraction_ML_Syntax.with_ty FStar_Extraction_ML_Syntax.MLTY_Top mlx)), ((FStar_Extraction_ML_Syntax.ml_unit)::[])))))
end
| uu____697 -> begin
(FStar_Extraction_ML_Syntax.with_ty ml_ty mlx)
end)
end)
in (

let gamma = (Bv (((x), (FStar_Util.Inr (((mlsymbol), (mlx1), (t_x), (is_rec)))))))::g.gamma
in (

let tcenv = (

let uu____715 = (FStar_Syntax_Syntax.binders_of_list ((x)::[]))
in (FStar_TypeChecker_Env.push_binders g.tcenv uu____715))
in (((

let uu___107_718 = g
in {tcenv = tcenv; gamma = gamma; tydefs = uu___107_718.tydefs; currentModule = uu___107_718.currentModule})), (mlident1))))))))
end))))


let rec mltyFvars : FStar_Extraction_ML_Syntax.mlty  ->  FStar_Extraction_ML_Syntax.mlident Prims.list = (fun t -> (match (t) with
| FStar_Extraction_ML_Syntax.MLTY_Var (x) -> begin
(x)::[]
end
| FStar_Extraction_ML_Syntax.MLTY_Fun (t1, f, t2) -> begin
(

let uu____729 = (mltyFvars t1)
in (

let uu____731 = (mltyFvars t2)
in (FStar_List.append uu____729 uu____731)))
end
| FStar_Extraction_ML_Syntax.MLTY_Named (args, path) -> begin
(FStar_List.collect mltyFvars args)
end
| FStar_Extraction_ML_Syntax.MLTY_Tuple (ts) -> begin
(FStar_List.collect mltyFvars ts)
end
| FStar_Extraction_ML_Syntax.MLTY_Top -> begin
[]
end))


let rec subsetMlidents : FStar_Extraction_ML_Syntax.mlident Prims.list  ->  FStar_Extraction_ML_Syntax.mlident Prims.list  ->  Prims.bool = (fun la lb -> (match (la) with
| (h)::tla -> begin
((FStar_List.contains h lb) && (subsetMlidents tla lb))
end
| [] -> begin
true
end))


let tySchemeIsClosed : FStar_Extraction_ML_Syntax.mltyscheme  ->  Prims.bool = (fun tys -> (

let uu____755 = (mltyFvars (Prims.snd tys))
in (subsetMlidents uu____755 (Prims.fst tys))))


let extend_fv' : env  ->  FStar_Syntax_Syntax.fv  ->  FStar_Extraction_ML_Syntax.mlpath  ->  FStar_Extraction_ML_Syntax.mltyscheme  ->  Prims.bool  ->  Prims.bool  ->  (env * FStar_Extraction_ML_Syntax.mlident) = (fun g x y t_x add_unit is_rec -> (

let uu____779 = (tySchemeIsClosed t_x)
in (match (uu____779) with
| true -> begin
(

let ml_ty = (match (t_x) with
| ([], t) -> begin
t
end
| uu____785 -> begin
FStar_Extraction_ML_Syntax.MLTY_Top
end)
in (

let uu____786 = (

let uu____792 = y
in (match (uu____792) with
| (ns, i) -> begin
(

let mlsymbol = (FStar_Extraction_ML_Syntax.avoid_keyword i)
in ((((ns), (mlsymbol))), (mlsymbol)))
end))
in (match (uu____786) with
| (mlpath, mlsymbol) -> begin
(

let mly = FStar_Extraction_ML_Syntax.MLE_Name (mlpath)
in (

let mly1 = (match (add_unit) with
| true -> begin
(FStar_All.pipe_left (FStar_Extraction_ML_Syntax.with_ty FStar_Extraction_ML_Syntax.MLTY_Top) (FStar_Extraction_ML_Syntax.MLE_App ((((FStar_Extraction_ML_Syntax.with_ty FStar_Extraction_ML_Syntax.MLTY_Top mly)), ((FStar_Extraction_ML_Syntax.ml_unit)::[])))))
end
| uu____820 -> begin
(FStar_Extraction_ML_Syntax.with_ty ml_ty mly)
end)
in (

let gamma = (Fv (((x), (FStar_Util.Inr (((mlsymbol), (mly1), (t_x), (is_rec)))))))::g.gamma
in (((

let uu___108_839 = g
in {tcenv = uu___108_839.tcenv; gamma = gamma; tydefs = uu___108_839.tydefs; currentModule = uu___108_839.currentModule})), (((mlsymbol), ((Prims.parse_int "0"))))))))
end)))
end
| uu____840 -> begin
(failwith "freevars found")
end)))


let extend_fv : env  ->  FStar_Syntax_Syntax.fv  ->  FStar_Extraction_ML_Syntax.mltyscheme  ->  Prims.bool  ->  Prims.bool  ->  (env * FStar_Extraction_ML_Syntax.mlident) = (fun g x t_x add_unit is_rec -> (

let mlp = (FStar_Extraction_ML_Syntax.mlpath_of_lident x.FStar_Syntax_Syntax.fv_name.FStar_Syntax_Syntax.v)
in (extend_fv' g x mlp t_x add_unit is_rec)))


let extend_lb : env  ->  FStar_Syntax_Syntax.lbname  ->  FStar_Syntax_Syntax.typ  ->  FStar_Extraction_ML_Syntax.mltyscheme  ->  Prims.bool  ->  Prims.bool  ->  (env * FStar_Extraction_ML_Syntax.mlident) = (fun g l t t_x add_unit is_rec -> (match (l) with
| FStar_Util.Inl (x) -> begin
(extend_bv g x t_x add_unit is_rec false)
end
| FStar_Util.Inr (f) -> begin
(

let uu____893 = (FStar_Extraction_ML_Syntax.mlpath_of_lident f.FStar_Syntax_Syntax.fv_name.FStar_Syntax_Syntax.v)
in (match (uu____893) with
| (p, y) -> begin
(extend_fv' g f ((p), (y)) t_x add_unit is_rec)
end))
end))


let extend_tydef : env  ->  FStar_Syntax_Syntax.fv  ->  FStar_Extraction_ML_Syntax.mltydecl  ->  env = (fun g fv td -> (

let m = (module_name_of_fv fv)
in (

let uu___109_916 = g
in {tcenv = uu___109_916.tcenv; gamma = uu___109_916.gamma; tydefs = (((m), (td)))::g.tydefs; currentModule = uu___109_916.currentModule})))


let emptyMlPath : (FStar_Extraction_ML_Syntax.mlsymbol Prims.list * Prims.string) = (([]), (""))


let mkContext : FStar_TypeChecker_Env.env  ->  env = (fun e -> (

let env = {tcenv = e; gamma = []; tydefs = []; currentModule = emptyMlPath}
in (

let a = (("\'a"), ((~- ((Prims.parse_int "1")))))
in (

let failwith_ty = (((a)::[]), (FStar_Extraction_ML_Syntax.MLTY_Fun (((FStar_Extraction_ML_Syntax.MLTY_Named ((([]), (((("Prims")::[]), ("string")))))), (FStar_Extraction_ML_Syntax.E_IMPURE), (FStar_Extraction_ML_Syntax.MLTY_Var (a))))))
in (

let uu____953 = (

let uu____956 = (

let uu____957 = (FStar_Syntax_Syntax.lid_as_fv FStar_Syntax_Const.failwith_lid FStar_Syntax_Syntax.Delta_constant None)
in FStar_Util.Inr (uu____957))
in (extend_lb env uu____956 FStar_Syntax_Syntax.tun failwith_ty false false))
in (FStar_All.pipe_right uu____953 Prims.fst))))))


let monad_op_name : FStar_Syntax_Syntax.eff_decl  ->  Prims.string  ->  (FStar_Extraction_ML_Syntax.mlpath * FStar_Ident.lident) = (fun ed nm -> (

let uu____968 = ((ed.FStar_Syntax_Syntax.mname.FStar_Ident.ns), (ed.FStar_Syntax_Syntax.mname.FStar_Ident.ident))
in (match (uu____968) with
| (module_name, eff_name) -> begin
(

let mangled_name = (Prims.strcat FStar_Ident.reserved_prefix (Prims.strcat eff_name.FStar_Ident.idText (Prims.strcat "_" nm)))
in (

let mangled_lid = (FStar_Ident.lid_of_ids (FStar_List.append module_name (((FStar_Ident.id_of_text mangled_name))::[])))
in (

let ml_name = (FStar_Extraction_ML_Syntax.mlpath_of_lident mangled_lid)
in (

let lid = (FStar_All.pipe_right (FStar_List.append (FStar_Ident.ids_of_lid ed.FStar_Syntax_Syntax.mname) (((FStar_Ident.id_of_text nm))::[])) FStar_Ident.lid_of_ids)
in ((ml_name), (lid))))))
end)))


let action_name : FStar_Syntax_Syntax.eff_decl  ->  FStar_Syntax_Syntax.action  ->  (FStar_Extraction_ML_Syntax.mlpath * FStar_Ident.lident) = (fun ed a -> (monad_op_name ed a.FStar_Syntax_Syntax.action_name.FStar_Ident.ident.FStar_Ident.idText))


let bind_name : FStar_Syntax_Syntax.eff_decl  ->  (FStar_Extraction_ML_Syntax.mlpath * FStar_Ident.lident) = (fun ed -> (monad_op_name ed "bind"))


let return_name : FStar_Syntax_Syntax.eff_decl  ->  (FStar_Extraction_ML_Syntax.mlpath * FStar_Ident.lident) = (fun ed -> (monad_op_name ed "return"))



=======
  ((FStar_Extraction_ML_Syntax.mlident * FStar_Extraction_ML_Syntax.mlty),
    (FStar_Extraction_ML_Syntax.mlsymbol * FStar_Extraction_ML_Syntax.mlexpr
      * FStar_Extraction_ML_Syntax.mltyscheme * Prims.bool))
    FStar_Util.either
type binding =
  | Bv of (FStar_Syntax_Syntax.bv * ty_or_exp_b) 
  | Fv of (FStar_Syntax_Syntax.fv * ty_or_exp_b) 
let uu___is_Bv : binding -> Prims.bool =
  fun projectee  -> match projectee with | Bv _0 -> true | uu____25 -> false 
let __proj__Bv__item___0 : binding -> (FStar_Syntax_Syntax.bv * ty_or_exp_b)
  = fun projectee  -> match projectee with | Bv _0 -> _0 
let uu___is_Fv : binding -> Prims.bool =
  fun projectee  -> match projectee with | Fv _0 -> true | uu____45 -> false 
let __proj__Fv__item___0 : binding -> (FStar_Syntax_Syntax.fv * ty_or_exp_b)
  = fun projectee  -> match projectee with | Fv _0 -> _0 
type env =
  {
  tcenv: FStar_TypeChecker_Env.env ;
  gamma: binding Prims.list ;
  tydefs:
    (FStar_Extraction_ML_Syntax.mlsymbol Prims.list *
      FStar_Extraction_ML_Syntax.mltydecl) Prims.list
    ;
  currentModule: FStar_Extraction_ML_Syntax.mlpath }
let debug : env -> (Prims.unit -> Prims.unit) -> Prims.unit =
  fun g  ->
    fun f  ->
      let c = FStar_Extraction_ML_Syntax.string_of_mlpath g.currentModule  in
      let uu____114 =
        FStar_Options.debug_at_level c (FStar_Options.Other "Extraction")  in
      if uu____114 then f () else ()
  
let mkFvvar :
  FStar_Ident.lident -> FStar_Syntax_Syntax.typ -> FStar_Syntax_Syntax.fv =
  fun l  ->
    fun t  ->
      FStar_Syntax_Syntax.lid_as_fv l FStar_Syntax_Syntax.Delta_constant None
  
let erasedContent : FStar_Extraction_ML_Syntax.mlty =
  FStar_Extraction_ML_Syntax.ml_unit_ty 
let erasableTypeNoDelta : FStar_Extraction_ML_Syntax.mlty -> Prims.bool =
  fun t  ->
    if t = FStar_Extraction_ML_Syntax.ml_unit_ty
    then true
    else
      (match t with
       | FStar_Extraction_ML_Syntax.MLTY_Named
           (uu____126,("FStar"::"Ghost"::[],"erased")) -> true
       | uu____133 -> false)
  
let unknownType : FStar_Extraction_ML_Syntax.mlty =
  FStar_Extraction_ML_Syntax.MLTY_Top 
let prependTick uu____144 =
  match uu____144 with
  | (x,n1) ->
      if FStar_Util.starts_with x "'"
      then (x, n1)
      else ((Prims.strcat "'A" x), n1)
  
let removeTick uu____162 =
  match uu____162 with
  | (x,n1) ->
      if FStar_Util.starts_with x "'"
      then
        let uu____169 = FStar_Util.substring_from x (Prims.parse_int "1")  in
        (uu____169, n1)
      else (x, n1)
  
let convRange : FStar_Range.range -> Prims.int =
  fun r  -> (Prims.parse_int "0") 
let convIdent : FStar_Ident.ident -> (Prims.string * Prims.int) =
  fun id  -> ((id.FStar_Ident.idText), (Prims.parse_int "0")) 
let bv_as_ml_tyvar : FStar_Syntax_Syntax.bv -> (Prims.string * Prims.int) =
  fun x  ->
    let uu____182 = FStar_Extraction_ML_Syntax.bv_as_mlident x  in
    prependTick uu____182
  
let bv_as_ml_termvar : FStar_Syntax_Syntax.bv -> (Prims.string * Prims.int) =
  fun x  ->
    let uu____190 = FStar_Extraction_ML_Syntax.bv_as_mlident x  in
    removeTick uu____190
  
let rec lookup_ty_local :
  binding Prims.list ->
    FStar_Syntax_Syntax.bv -> FStar_Extraction_ML_Syntax.mlty
  =
  fun gamma  ->
    fun b  ->
      match gamma with
      | (Bv (b',FStar_Util.Inl (mli,mlt)))::tl1 ->
          if FStar_Syntax_Syntax.bv_eq b b'
          then mlt
          else lookup_ty_local tl1 b
      | (Bv (b',FStar_Util.Inr uu____222))::tl1 ->
          if FStar_Syntax_Syntax.bv_eq b b'
          then
            failwith
              (Prims.strcat "Type/Expr clash: "
                 (b.FStar_Syntax_Syntax.ppname).FStar_Ident.idText)
          else lookup_ty_local tl1 b
      | uu____244::tl1 -> lookup_ty_local tl1 b
      | [] ->
          failwith
            (Prims.strcat "extraction: unbound type var "
               (b.FStar_Syntax_Syntax.ppname).FStar_Ident.idText)
  
let tyscheme_of_td uu____264 =
  match uu____264 with
  | (uu____271,uu____272,uu____273,vars,body_opt) ->
      (match body_opt with
       | Some (FStar_Extraction_ML_Syntax.MLTD_Abbrev t) -> Some (vars, t)
       | uu____283 -> None)
  
let lookup_ty_const :
  env ->
    FStar_Extraction_ML_Syntax.mlpath ->
      FStar_Extraction_ML_Syntax.mltyscheme Prims.option
  =
  fun env  ->
    fun uu____291  ->
      match uu____291 with
      | (module_name,ty_name) ->
          FStar_Util.find_map env.tydefs
            (fun uu____301  ->
               match uu____301 with
               | (m,tds) ->
                   if module_name = m
                   then
                     FStar_Util.find_map tds
                       (fun td  ->
                          let uu____313 = td  in
                          match uu____313 with
                          | (uu____315,n1,uu____317,uu____318,uu____319) ->
                              if n1 = ty_name
                              then tyscheme_of_td td
                              else None)
                   else None)
  
let module_name_of_fv : FStar_Syntax_Syntax.fv -> Prims.string Prims.list =
  fun fv  ->
    FStar_All.pipe_right
      ((fv.FStar_Syntax_Syntax.fv_name).FStar_Syntax_Syntax.v).FStar_Ident.ns
      (FStar_List.map (fun i  -> i.FStar_Ident.idText))
  
let maybe_mangle_type_projector :
  env ->
    FStar_Syntax_Syntax.fv ->
      (FStar_Extraction_ML_Syntax.mlsymbol Prims.list *
        FStar_Extraction_ML_Syntax.mlsymbol) Prims.option
  =
  fun env  ->
    fun fv  ->
      let mname = module_name_of_fv fv  in
      let ty_name =
        (((fv.FStar_Syntax_Syntax.fv_name).FStar_Syntax_Syntax.v).FStar_Ident.ident).FStar_Ident.idText
         in
      FStar_Util.find_map env.tydefs
        (fun uu____360  ->
           match uu____360 with
           | (m,tds) ->
               FStar_Util.find_map tds
                 (fun uu____375  ->
                    match uu____375 with
                    | (uu____380,n1,mangle_opt,uu____383,uu____384) ->
                        if m = mname
                        then
                          (if n1 = ty_name
                           then
                             match mangle_opt with
                             | None  -> Some (m, n1)
                             | Some mangled ->
                                 let modul = m  in Some (modul, mangled)
                           else None)
                        else None))
  
let lookup_tyvar :
  env -> FStar_Syntax_Syntax.bv -> FStar_Extraction_ML_Syntax.mlty =
  fun g  -> fun bt  -> lookup_ty_local g.gamma bt 
let lookup_fv_by_lid : env -> FStar_Ident.lident -> ty_or_exp_b =
  fun g  ->
    fun lid  ->
      let x =
        FStar_Util.find_map g.gamma
          (fun uu___102_435  ->
             match uu___102_435 with
             | Fv (fv',x) when FStar_Syntax_Syntax.fv_eq_lid fv' lid ->
                 Some x
             | uu____439 -> None)
         in
      match x with
      | None  ->
          let uu____440 =
            FStar_Util.format1 "free Variable %s not found\n"
              lid.FStar_Ident.nsstr
             in
          failwith uu____440
      | Some y -> y
  
let lookup_fv : env -> FStar_Syntax_Syntax.fv -> ty_or_exp_b =
  fun g  ->
    fun fv  ->
      let x =
        FStar_Util.find_map g.gamma
          (fun uu___103_450  ->
             match uu___103_450 with
             | Fv (fv',t) when FStar_Syntax_Syntax.fv_eq fv fv' -> Some t
             | uu____454 -> None)
         in
      match x with
      | None  ->
          let uu____455 =
            let uu____456 =
              FStar_Range.string_of_range
                (fv.FStar_Syntax_Syntax.fv_name).FStar_Syntax_Syntax.p
               in
            let uu____461 =
              FStar_Syntax_Print.lid_to_string
                (fv.FStar_Syntax_Syntax.fv_name).FStar_Syntax_Syntax.v
               in
            FStar_Util.format2 "(%s) free Variable %s not found\n" uu____456
              uu____461
             in
          failwith uu____455
      | Some y -> y
  
let lookup_bv : env -> FStar_Syntax_Syntax.bv -> ty_or_exp_b =
  fun g  ->
    fun bv  ->
      let x =
        FStar_Util.find_map g.gamma
          (fun uu___104_475  ->
             match uu___104_475 with
             | Bv (bv',r) when FStar_Syntax_Syntax.bv_eq bv bv' -> Some r
             | uu____479 -> None)
         in
      match x with
      | None  ->
          let uu____480 =
            let uu____481 =
              FStar_Range.string_of_range
                (bv.FStar_Syntax_Syntax.ppname).FStar_Ident.idRange
               in
            let uu____482 = FStar_Syntax_Print.bv_to_string bv  in
            FStar_Util.format2 "(%s) bound Variable %s not found\n" uu____481
              uu____482
             in
          failwith uu____480
      | Some y -> y
  
let lookup :
  env ->
    (FStar_Syntax_Syntax.bv,FStar_Syntax_Syntax.fv) FStar_Util.either ->
      (ty_or_exp_b * FStar_Syntax_Syntax.fv_qual Prims.option)
  =
  fun g  ->
    fun x  ->
      match x with
      | FStar_Util.Inl x1 ->
          let uu____504 = lookup_bv g x1  in (uu____504, None)
      | FStar_Util.Inr x1 ->
          let uu____507 = lookup_fv g x1  in
          (uu____507, (x1.FStar_Syntax_Syntax.fv_qual))
  
let lookup_term :
  env ->
    FStar_Syntax_Syntax.term ->
      (ty_or_exp_b * FStar_Syntax_Syntax.fv_qual Prims.option)
  =
  fun g  ->
    fun t  ->
      match t.FStar_Syntax_Syntax.n with
      | FStar_Syntax_Syntax.Tm_name x -> lookup g (FStar_Util.Inl x)
      | FStar_Syntax_Syntax.Tm_fvar x -> lookup g (FStar_Util.Inr x)
      | uu____523 -> failwith "Impossible: lookup_term for a non-name"
  
let extend_ty :
  env ->
    FStar_Syntax_Syntax.bv ->
      FStar_Extraction_ML_Syntax.mlty Prims.option -> env
  =
  fun g  ->
    fun a  ->
      fun mapped_to  ->
        let ml_a = bv_as_ml_tyvar a  in
        let mapped_to1 =
          match mapped_to with
          | None  -> FStar_Extraction_ML_Syntax.MLTY_Var ml_a
          | Some t -> t  in
        let gamma = (Bv (a, (FStar_Util.Inl (ml_a, mapped_to1)))) ::
          (g.gamma)  in
        let tcenv = FStar_TypeChecker_Env.push_bv g.tcenv a  in
        let uu___106_566 = g  in
        {
          tcenv;
          gamma;
          tydefs = (uu___106_566.tydefs);
          currentModule = (uu___106_566.currentModule)
        }
  
let find_uniq : binding Prims.list -> Prims.string -> Prims.string =
  fun gamma  ->
    fun mlident  ->
      let rec find_uniq mlident1 i =
        let suffix =
          if i = (Prims.parse_int "0")
          then ""
          else FStar_Util.string_of_int i  in
        let target_mlident = Prims.strcat mlident1 suffix  in
        let has_collision =
          FStar_List.existsb
            (fun uu___105_586  ->
               match uu___105_586 with
               | Bv (_,FStar_Util.Inl (mlident',_))|Fv
                 (_,FStar_Util.Inl (mlident',_)) ->
                   target_mlident = (Prims.fst mlident')
               | Fv (_,FStar_Util.Inr (mlident',_,_,_))|Bv
                 (_,FStar_Util.Inr (mlident',_,_,_)) ->
                   target_mlident = mlident') gamma
           in
        if has_collision
        then find_uniq mlident1 (i + (Prims.parse_int "1"))
        else target_mlident  in
      find_uniq mlident (Prims.parse_int "0")
  
let extend_bv :
  env ->
    FStar_Syntax_Syntax.bv ->
      FStar_Extraction_ML_Syntax.mltyscheme ->
        Prims.bool ->
          Prims.bool ->
            Prims.bool -> (env * FStar_Extraction_ML_Syntax.mlident)
  =
  fun g  ->
    fun x  ->
      fun t_x  ->
        fun add_unit  ->
          fun is_rec  ->
            fun mk_unit  ->
              let ml_ty =
                match t_x with
                | ([],t) -> t
                | uu____683 -> FStar_Extraction_ML_Syntax.MLTY_Top  in
              let uu____684 = FStar_Extraction_ML_Syntax.bv_as_mlident x  in
              match uu____684 with
              | (mlident,nocluewhat) ->
                  let mlsymbol = find_uniq g.gamma mlident  in
                  let mlident1 = (mlsymbol, nocluewhat)  in
                  let mlx = FStar_Extraction_ML_Syntax.MLE_Var mlident1  in
                  let mlx1 =
                    if mk_unit
                    then FStar_Extraction_ML_Syntax.ml_unit
                    else
                      if add_unit
                      then
                        FStar_All.pipe_left
                          (FStar_Extraction_ML_Syntax.with_ty
                             FStar_Extraction_ML_Syntax.MLTY_Top)
                          (FStar_Extraction_ML_Syntax.MLE_App
                             ((FStar_Extraction_ML_Syntax.with_ty
                                 FStar_Extraction_ML_Syntax.MLTY_Top mlx),
                               [FStar_Extraction_ML_Syntax.ml_unit]))
                      else FStar_Extraction_ML_Syntax.with_ty ml_ty mlx
                     in
                  let gamma =
                    (Bv (x, (FStar_Util.Inr (mlsymbol, mlx1, t_x, is_rec))))
                    :: (g.gamma)  in
                  let tcenv =
                    let uu____715 = FStar_Syntax_Syntax.binders_of_list [x]
                       in
                    FStar_TypeChecker_Env.push_binders g.tcenv uu____715  in
                  ((let uu___107_718 = g  in
                    {
                      tcenv;
                      gamma;
                      tydefs = (uu___107_718.tydefs);
                      currentModule = (uu___107_718.currentModule)
                    }), mlident1)
  
let rec mltyFvars :
  FStar_Extraction_ML_Syntax.mlty ->
    FStar_Extraction_ML_Syntax.mlident Prims.list
  =
  fun t  ->
    match t with
    | FStar_Extraction_ML_Syntax.MLTY_Var x -> [x]
    | FStar_Extraction_ML_Syntax.MLTY_Fun (t1,f,t2) ->
        let uu____729 = mltyFvars t1  in
        let uu____731 = mltyFvars t2  in
        FStar_List.append uu____729 uu____731
    | FStar_Extraction_ML_Syntax.MLTY_Named (args,path) ->
        FStar_List.collect mltyFvars args
    | FStar_Extraction_ML_Syntax.MLTY_Tuple ts ->
        FStar_List.collect mltyFvars ts
    | FStar_Extraction_ML_Syntax.MLTY_Top  -> []
  
let rec subsetMlidents :
  FStar_Extraction_ML_Syntax.mlident Prims.list ->
    FStar_Extraction_ML_Syntax.mlident Prims.list -> Prims.bool
  =
  fun la  ->
    fun lb  ->
      match la with
      | h::tla -> (FStar_List.contains h lb) && (subsetMlidents tla lb)
      | [] -> true
  
let tySchemeIsClosed : FStar_Extraction_ML_Syntax.mltyscheme -> Prims.bool =
  fun tys  ->
    let uu____755 = mltyFvars (Prims.snd tys)  in
    subsetMlidents uu____755 (Prims.fst tys)
  
let extend_fv' :
  env ->
    FStar_Syntax_Syntax.fv ->
      FStar_Extraction_ML_Syntax.mlpath ->
        FStar_Extraction_ML_Syntax.mltyscheme ->
          Prims.bool ->
            Prims.bool -> (env * FStar_Extraction_ML_Syntax.mlident)
  =
  fun g  ->
    fun x  ->
      fun y  ->
        fun t_x  ->
          fun add_unit  ->
            fun is_rec  ->
              let uu____779 = tySchemeIsClosed t_x  in
              if uu____779
              then
                let ml_ty =
                  match t_x with
                  | ([],t) -> t
                  | uu____785 -> FStar_Extraction_ML_Syntax.MLTY_Top  in
                let uu____786 =
                  let uu____792 = y  in
                  match uu____792 with
                  | (ns,i) ->
                      let mlsymbol =
                        FStar_Extraction_ML_Syntax.avoid_keyword i  in
                      ((ns, mlsymbol), mlsymbol)
                   in
                match uu____786 with
                | (mlpath,mlsymbol) ->
                    let mly = FStar_Extraction_ML_Syntax.MLE_Name mlpath  in
                    let mly1 =
                      if add_unit
                      then
                        FStar_All.pipe_left
                          (FStar_Extraction_ML_Syntax.with_ty
                             FStar_Extraction_ML_Syntax.MLTY_Top)
                          (FStar_Extraction_ML_Syntax.MLE_App
                             ((FStar_Extraction_ML_Syntax.with_ty
                                 FStar_Extraction_ML_Syntax.MLTY_Top mly),
                               [FStar_Extraction_ML_Syntax.ml_unit]))
                      else FStar_Extraction_ML_Syntax.with_ty ml_ty mly  in
                    let gamma =
                      (Fv (x, (FStar_Util.Inr (mlsymbol, mly1, t_x, is_rec))))
                      :: (g.gamma)  in
                    ((let uu___108_839 = g  in
                      {
                        tcenv = (uu___108_839.tcenv);
                        gamma;
                        tydefs = (uu___108_839.tydefs);
                        currentModule = (uu___108_839.currentModule)
                      }), (mlsymbol, (Prims.parse_int "0")))
              else failwith "freevars found"
  
let extend_fv :
  env ->
    FStar_Syntax_Syntax.fv ->
      FStar_Extraction_ML_Syntax.mltyscheme ->
        Prims.bool ->
          Prims.bool -> (env * FStar_Extraction_ML_Syntax.mlident)
  =
  fun g  ->
    fun x  ->
      fun t_x  ->
        fun add_unit  ->
          fun is_rec  ->
            let mlp =
              FStar_Extraction_ML_Syntax.mlpath_of_lident
                (x.FStar_Syntax_Syntax.fv_name).FStar_Syntax_Syntax.v
               in
            extend_fv' g x mlp t_x add_unit is_rec
  
let extend_lb :
  env ->
    FStar_Syntax_Syntax.lbname ->
      FStar_Syntax_Syntax.typ ->
        FStar_Extraction_ML_Syntax.mltyscheme ->
          Prims.bool ->
            Prims.bool -> (env * FStar_Extraction_ML_Syntax.mlident)
  =
  fun g  ->
    fun l  ->
      fun t  ->
        fun t_x  ->
          fun add_unit  ->
            fun is_rec  ->
              match l with
              | FStar_Util.Inl x -> extend_bv g x t_x add_unit is_rec false
              | FStar_Util.Inr f ->
                  let uu____893 =
                    FStar_Extraction_ML_Syntax.mlpath_of_lident
                      (f.FStar_Syntax_Syntax.fv_name).FStar_Syntax_Syntax.v
                     in
                  (match uu____893 with
                   | (p,y) -> extend_fv' g f (p, y) t_x add_unit is_rec)
  
let extend_tydef :
  env -> FStar_Syntax_Syntax.fv -> FStar_Extraction_ML_Syntax.mltydecl -> env
  =
  fun g  ->
    fun fv  ->
      fun td  ->
        let m = module_name_of_fv fv  in
        let uu___109_916 = g  in
        {
          tcenv = (uu___109_916.tcenv);
          gamma = (uu___109_916.gamma);
          tydefs = ((m, td) :: (g.tydefs));
          currentModule = (uu___109_916.currentModule)
        }
  
let emptyMlPath :
  (FStar_Extraction_ML_Syntax.mlsymbol Prims.list * Prims.string) = ([], "") 
let mkContext : FStar_TypeChecker_Env.env -> env =
  fun e  ->
    let env =
      { tcenv = e; gamma = []; tydefs = []; currentModule = emptyMlPath }  in
    let a = ("'a", (~- (Prims.parse_int "1")))  in
    let failwith_ty =
      ([a],
        (FStar_Extraction_ML_Syntax.MLTY_Fun
           ((FStar_Extraction_ML_Syntax.MLTY_Named
               ([], (["Prims"], "string"))),
             FStar_Extraction_ML_Syntax.E_IMPURE,
             (FStar_Extraction_ML_Syntax.MLTY_Var a))))
       in
    let uu____953 =
      let uu____956 =
        let uu____957 =
          FStar_Syntax_Syntax.lid_as_fv FStar_Syntax_Const.failwith_lid
            FStar_Syntax_Syntax.Delta_constant None
           in
        FStar_Util.Inr uu____957  in
      extend_lb env uu____956 FStar_Syntax_Syntax.tun failwith_ty false false
       in
    FStar_All.pipe_right uu____953 Prims.fst
  
let monad_op_name :
  FStar_Syntax_Syntax.eff_decl ->
    Prims.string -> (FStar_Extraction_ML_Syntax.mlpath * FStar_Ident.lident)
  =
  fun ed  ->
    fun nm  ->
      let uu____968 =
        (((ed.FStar_Syntax_Syntax.mname).FStar_Ident.ns),
          ((ed.FStar_Syntax_Syntax.mname).FStar_Ident.ident))
         in
      match uu____968 with
      | (module_name,eff_name) ->
          let mangled_name =
            Prims.strcat FStar_Ident.reserved_prefix
              (Prims.strcat eff_name.FStar_Ident.idText (Prims.strcat "_" nm))
             in
          let mangled_lid =
            FStar_Ident.lid_of_ids
              (FStar_List.append module_name
                 [FStar_Ident.id_of_text mangled_name])
             in
          let ml_name =
            FStar_Extraction_ML_Syntax.mlpath_of_lident mangled_lid  in
          let lid =
            FStar_All.pipe_right
              (FStar_List.append
                 (FStar_Ident.ids_of_lid ed.FStar_Syntax_Syntax.mname)
                 [FStar_Ident.id_of_text nm]) FStar_Ident.lid_of_ids
             in
          (ml_name, lid)
  
let action_name :
  FStar_Syntax_Syntax.eff_decl ->
    FStar_Syntax_Syntax.action ->
      (FStar_Extraction_ML_Syntax.mlpath * FStar_Ident.lident)
  =
  fun ed  ->
    fun a  ->
      monad_op_name ed
        ((a.FStar_Syntax_Syntax.action_name).FStar_Ident.ident).FStar_Ident.idText
  
let bind_name :
  FStar_Syntax_Syntax.eff_decl ->
    (FStar_Extraction_ML_Syntax.mlpath * FStar_Ident.lident)
  = fun ed  -> monad_op_name ed "bind" 
let return_name :
  FStar_Syntax_Syntax.eff_decl ->
    (FStar_Extraction_ML_Syntax.mlpath * FStar_Ident.lident)
  = fun ed  -> monad_op_name ed "return" 
>>>>>>> 210da3bf
<|MERGE_RESOLUTION|>--- conflicted
+++ resolved
@@ -2,631 +2,6 @@
 open Prims
 
 type ty_or_exp_b =
-<<<<<<< HEAD
-((FStar_Extraction_ML_Syntax.mlident * FStar_Extraction_ML_Syntax.mlty), (FStar_Extraction_ML_Syntax.mlsymbol * FStar_Extraction_ML_Syntax.mlexpr * FStar_Extraction_ML_Syntax.mltyscheme * Prims.bool)) FStar_Util.either
-
-type binding =
-| Bv of (FStar_Syntax_Syntax.bv * ty_or_exp_b)
-| Fv of (FStar_Syntax_Syntax.fv * ty_or_exp_b)
-
-
-let uu___is_Bv : binding  ->  Prims.bool = (fun projectee -> (match (projectee) with
-| Bv (_0) -> begin
-true
-end
-| uu____25 -> begin
-false
-end))
-
-
-let __proj__Bv__item___0 : binding  ->  (FStar_Syntax_Syntax.bv * ty_or_exp_b) = (fun projectee -> (match (projectee) with
-| Bv (_0) -> begin
-_0
-end))
-
-
-let uu___is_Fv : binding  ->  Prims.bool = (fun projectee -> (match (projectee) with
-| Fv (_0) -> begin
-true
-end
-| uu____45 -> begin
-false
-end))
-
-
-let __proj__Fv__item___0 : binding  ->  (FStar_Syntax_Syntax.fv * ty_or_exp_b) = (fun projectee -> (match (projectee) with
-| Fv (_0) -> begin
-_0
-end))
-
-type env =
-{tcenv : FStar_TypeChecker_Env.env; gamma : binding Prims.list; tydefs : (FStar_Extraction_ML_Syntax.mlsymbol Prims.list * FStar_Extraction_ML_Syntax.mltydecl) Prims.list; currentModule : FStar_Extraction_ML_Syntax.mlpath}
-
-
-let debug : env  ->  (Prims.unit  ->  Prims.unit)  ->  Prims.unit = (fun g f -> (
-
-let c = (FStar_Extraction_ML_Syntax.string_of_mlpath g.currentModule)
-in (
-
-let uu____114 = (FStar_Options.debug_at_level c (FStar_Options.Other ("Extraction")))
-in (match (uu____114) with
-| true -> begin
-(f ())
-end
-| uu____115 -> begin
-()
-end))))
-
-
-let mkFvvar : FStar_Ident.lident  ->  FStar_Syntax_Syntax.typ  ->  FStar_Syntax_Syntax.fv = (fun l t -> (FStar_Syntax_Syntax.lid_as_fv l FStar_Syntax_Syntax.Delta_constant None))
-
-
-let erasedContent : FStar_Extraction_ML_Syntax.mlty = FStar_Extraction_ML_Syntax.ml_unit_ty
-
-
-let erasableTypeNoDelta : FStar_Extraction_ML_Syntax.mlty  ->  Prims.bool = (fun t -> (match ((t = FStar_Extraction_ML_Syntax.ml_unit_ty)) with
-| true -> begin
-true
-end
-| uu____125 -> begin
-(match (t) with
-| FStar_Extraction_ML_Syntax.MLTY_Named (uu____126, (("FStar")::("Ghost")::[], "erased")) -> begin
-true
-end
-| uu____133 -> begin
-false
-end)
-end))
-
-
-let unknownType : FStar_Extraction_ML_Syntax.mlty = FStar_Extraction_ML_Syntax.MLTY_Top
-
-
-let prependTick = (fun uu____144 -> (match (uu____144) with
-| (x, n1) -> begin
-(match ((FStar_Util.starts_with x "\'")) with
-| true -> begin
-((x), (n1))
-end
-| uu____151 -> begin
-(((Prims.strcat "\'A" x)), (n1))
-end)
-end))
-
-
-let removeTick = (fun uu____162 -> (match (uu____162) with
-| (x, n1) -> begin
-(match ((FStar_Util.starts_with x "\'")) with
-| true -> begin
-(
-
-let uu____169 = (FStar_Util.substring_from x (Prims.parse_int "1"))
-in ((uu____169), (n1)))
-end
-| uu____170 -> begin
-((x), (n1))
-end)
-end))
-
-
-let convRange : FStar_Range.range  ->  Prims.int = (fun r -> (Prims.parse_int "0"))
-
-
-let convIdent : FStar_Ident.ident  ->  FStar_Extraction_ML_Syntax.mlident = (fun id -> ((id.FStar_Ident.idText), ((Prims.parse_int "0"))))
-
-
-let bv_as_ml_tyvar : FStar_Syntax_Syntax.bv  ->  (Prims.string * Prims.int) = (fun x -> (
-
-let uu____182 = (FStar_Extraction_ML_Syntax.bv_as_mlident x)
-in (prependTick uu____182)))
-
-
-let bv_as_ml_termvar : FStar_Syntax_Syntax.bv  ->  (Prims.string * Prims.int) = (fun x -> (
-
-let uu____190 = (FStar_Extraction_ML_Syntax.bv_as_mlident x)
-in (removeTick uu____190)))
-
-
-let rec lookup_ty_local : binding Prims.list  ->  FStar_Syntax_Syntax.bv  ->  FStar_Extraction_ML_Syntax.mlty = (fun gamma b -> (match (gamma) with
-| (Bv (b', FStar_Util.Inl (mli, mlt)))::tl1 -> begin
-(match ((FStar_Syntax_Syntax.bv_eq b b')) with
-| true -> begin
-mlt
-end
-| uu____220 -> begin
-(lookup_ty_local tl1 b)
-end)
-end
-| (Bv (b', FStar_Util.Inr (uu____222)))::tl1 -> begin
-(match ((FStar_Syntax_Syntax.bv_eq b b')) with
-| true -> begin
-(failwith (Prims.strcat "Type/Expr clash: " b.FStar_Syntax_Syntax.ppname.FStar_Ident.idText))
-end
-| uu____243 -> begin
-(lookup_ty_local tl1 b)
-end)
-end
-| (uu____244)::tl1 -> begin
-(lookup_ty_local tl1 b)
-end
-| [] -> begin
-(failwith (Prims.strcat "extraction: unbound type var " b.FStar_Syntax_Syntax.ppname.FStar_Ident.idText))
-end))
-
-
-let tyscheme_of_td = (fun uu____264 -> (match (uu____264) with
-| (uu____271, uu____272, uu____273, vars, body_opt) -> begin
-(match (body_opt) with
-| Some (FStar_Extraction_ML_Syntax.MLTD_Abbrev (t)) -> begin
-Some (((vars), (t)))
-end
-| uu____283 -> begin
-None
-end)
-end))
-
-
-let lookup_ty_const : env  ->  FStar_Extraction_ML_Syntax.mlpath  ->  FStar_Extraction_ML_Syntax.mltyscheme Prims.option = (fun env uu____291 -> (match (uu____291) with
-| (module_name, ty_name) -> begin
-(FStar_Util.find_map env.tydefs (fun uu____301 -> (match (uu____301) with
-| (m, tds) -> begin
-(match ((module_name = m)) with
-| true -> begin
-(FStar_Util.find_map tds (fun td -> (
-
-let uu____313 = td
-in (match (uu____313) with
-| (uu____315, n1, uu____317, uu____318, uu____319) -> begin
-(match ((n1 = ty_name)) with
-| true -> begin
-(tyscheme_of_td td)
-end
-| uu____326 -> begin
-None
-end)
-end))))
-end
-| uu____327 -> begin
-None
-end)
-end)))
-end))
-
-
-let module_name_of_fv : FStar_Syntax_Syntax.fv  ->  Prims.string Prims.list = (fun fv -> (FStar_All.pipe_right fv.FStar_Syntax_Syntax.fv_name.FStar_Syntax_Syntax.v.FStar_Ident.ns (FStar_List.map (fun i -> i.FStar_Ident.idText))))
-
-
-let maybe_mangle_type_projector : env  ->  FStar_Syntax_Syntax.fv  ->  FStar_Extraction_ML_Syntax.mlpath Prims.option = (fun env fv -> (
-
-let mname = (module_name_of_fv fv)
-in (
-
-let ty_name = fv.FStar_Syntax_Syntax.fv_name.FStar_Syntax_Syntax.v.FStar_Ident.ident.FStar_Ident.idText
-in (FStar_Util.find_map env.tydefs (fun uu____360 -> (match (uu____360) with
-| (m, tds) -> begin
-(FStar_Util.find_map tds (fun uu____375 -> (match (uu____375) with
-| (uu____380, n1, mangle_opt, uu____383, uu____384) -> begin
-(match ((m = mname)) with
-| true -> begin
-(match ((n1 = ty_name)) with
-| true -> begin
-(match (mangle_opt) with
-| None -> begin
-Some (((m), (n1)))
-end
-| Some (mangled) -> begin
-(
-
-let modul = m
-in Some (((modul), (mangled))))
-end)
-end
-| uu____413 -> begin
-None
-end)
-end
-| uu____417 -> begin
-None
-end)
-end)))
-end))))))
-
-
-let lookup_tyvar : env  ->  FStar_Syntax_Syntax.bv  ->  FStar_Extraction_ML_Syntax.mlty = (fun g bt -> (lookup_ty_local g.gamma bt))
-
-
-let lookup_fv_by_lid : env  ->  FStar_Ident.lident  ->  ty_or_exp_b = (fun g lid -> (
-
-let x = (FStar_Util.find_map g.gamma (fun uu___102_435 -> (match (uu___102_435) with
-| Fv (fv', x) when (FStar_Syntax_Syntax.fv_eq_lid fv' lid) -> begin
-Some (x)
-end
-| uu____439 -> begin
-None
-end)))
-in (match (x) with
-| None -> begin
-(
-
-let uu____440 = (FStar_Util.format1 "free Variable %s not found\n" lid.FStar_Ident.nsstr)
-in (failwith uu____440))
-end
-| Some (y) -> begin
-y
-end)))
-
-
-let lookup_fv : env  ->  FStar_Syntax_Syntax.fv  ->  ty_or_exp_b = (fun g fv -> (
-
-let x = (FStar_Util.find_map g.gamma (fun uu___103_450 -> (match (uu___103_450) with
-| Fv (fv', t) when (FStar_Syntax_Syntax.fv_eq fv fv') -> begin
-Some (t)
-end
-| uu____454 -> begin
-None
-end)))
-in (match (x) with
-| None -> begin
-(
-
-let uu____455 = (
-
-let uu____456 = (FStar_Range.string_of_range fv.FStar_Syntax_Syntax.fv_name.FStar_Syntax_Syntax.p)
-in (
-
-let uu____461 = (FStar_Syntax_Print.lid_to_string fv.FStar_Syntax_Syntax.fv_name.FStar_Syntax_Syntax.v)
-in (FStar_Util.format2 "(%s) free Variable %s not found\n" uu____456 uu____461)))
-in (failwith uu____455))
-end
-| Some (y) -> begin
-y
-end)))
-
-
-let lookup_bv : env  ->  FStar_Syntax_Syntax.bv  ->  ty_or_exp_b = (fun g bv -> (
-
-let x = (FStar_Util.find_map g.gamma (fun uu___104_475 -> (match (uu___104_475) with
-| Bv (bv', r) when (FStar_Syntax_Syntax.bv_eq bv bv') -> begin
-Some (r)
-end
-| uu____479 -> begin
-None
-end)))
-in (match (x) with
-| None -> begin
-(
-
-let uu____480 = (
-
-let uu____481 = (FStar_Range.string_of_range bv.FStar_Syntax_Syntax.ppname.FStar_Ident.idRange)
-in (
-
-let uu____482 = (FStar_Syntax_Print.bv_to_string bv)
-in (FStar_Util.format2 "(%s) bound Variable %s not found\n" uu____481 uu____482)))
-in (failwith uu____480))
-end
-| Some (y) -> begin
-y
-end)))
-
-
-let lookup : env  ->  (FStar_Syntax_Syntax.bv, FStar_Syntax_Syntax.fv) FStar_Util.either  ->  (ty_or_exp_b * FStar_Syntax_Syntax.fv_qual Prims.option) = (fun g x -> (match (x) with
-| FStar_Util.Inl (x1) -> begin
-(
-
-let uu____504 = (lookup_bv g x1)
-in ((uu____504), (None)))
-end
-| FStar_Util.Inr (x1) -> begin
-(
-
-let uu____507 = (lookup_fv g x1)
-in ((uu____507), (x1.FStar_Syntax_Syntax.fv_qual)))
-end))
-
-
-let lookup_term : env  ->  FStar_Syntax_Syntax.term  ->  (ty_or_exp_b * FStar_Syntax_Syntax.fv_qual Prims.option) = (fun g t -> (match (t.FStar_Syntax_Syntax.n) with
-| FStar_Syntax_Syntax.Tm_name (x) -> begin
-(lookup g (FStar_Util.Inl (x)))
-end
-| FStar_Syntax_Syntax.Tm_fvar (x) -> begin
-(lookup g (FStar_Util.Inr (x)))
-end
-| uu____523 -> begin
-(failwith "Impossible: lookup_term for a non-name")
-end))
-
-
-let extend_ty : env  ->  FStar_Syntax_Syntax.bv  ->  FStar_Extraction_ML_Syntax.mlty Prims.option  ->  env = (fun g a mapped_to -> (
-
-let ml_a = (bv_as_ml_tyvar a)
-in (
-
-let mapped_to1 = (match (mapped_to) with
-| None -> begin
-FStar_Extraction_ML_Syntax.MLTY_Var (ml_a)
-end
-| Some (t) -> begin
-t
-end)
-in (
-
-let gamma = (Bv (((a), (FStar_Util.Inl (((ml_a), (mapped_to1)))))))::g.gamma
-in (
-
-let tcenv = (FStar_TypeChecker_Env.push_bv g.tcenv a)
-in (
-
-let uu___106_566 = g
-in {tcenv = tcenv; gamma = gamma; tydefs = uu___106_566.tydefs; currentModule = uu___106_566.currentModule}))))))
-
-
-let find_uniq : binding Prims.list  ->  Prims.string  ->  Prims.string = (fun gamma mlident -> (
-
-let rec find_uniq = (fun mlident1 i -> (
-
-let suffix = (match ((i = (Prims.parse_int "0"))) with
-| true -> begin
-""
-end
-| uu____583 -> begin
-(FStar_Util.string_of_int i)
-end)
-in (
-
-let target_mlident = (Prims.strcat mlident1 suffix)
-in (
-
-let has_collision = (FStar_List.existsb (fun uu___105_586 -> (match (uu___105_586) with
-| (Bv (_, FStar_Util.Inl (mlident', _))) | (Fv (_, FStar_Util.Inl (mlident', _))) -> begin
-(target_mlident = (Prims.fst mlident'))
-end
-| (Fv (_, FStar_Util.Inr (mlident', _, _, _))) | (Bv (_, FStar_Util.Inr (mlident', _, _, _))) -> begin
-(target_mlident = mlident')
-end)) gamma)
-in (match (has_collision) with
-| true -> begin
-(find_uniq mlident1 (i + (Prims.parse_int "1")))
-end
-| uu____657 -> begin
-target_mlident
-end)))))
-in (find_uniq mlident (Prims.parse_int "0"))))
-
-
-let extend_bv : env  ->  FStar_Syntax_Syntax.bv  ->  FStar_Extraction_ML_Syntax.mltyscheme  ->  Prims.bool  ->  Prims.bool  ->  Prims.bool  ->  (env * FStar_Extraction_ML_Syntax.mlident) = (fun g x t_x add_unit is_rec mk_unit -> (
-
-let ml_ty = (match (t_x) with
-| ([], t) -> begin
-t
-end
-| uu____683 -> begin
-FStar_Extraction_ML_Syntax.MLTY_Top
-end)
-in (
-
-let uu____684 = (FStar_Extraction_ML_Syntax.bv_as_mlident x)
-in (match (uu____684) with
-| (mlident, nocluewhat) -> begin
-(
-
-let mlsymbol = (find_uniq g.gamma mlident)
-in (
-
-let mlident1 = ((mlsymbol), (nocluewhat))
-in (
-
-let mlx = FStar_Extraction_ML_Syntax.MLE_Var (mlident1)
-in (
-
-let mlx1 = (match (mk_unit) with
-| true -> begin
-FStar_Extraction_ML_Syntax.ml_unit
-end
-| uu____695 -> begin
-(match (add_unit) with
-| true -> begin
-(FStar_All.pipe_left (FStar_Extraction_ML_Syntax.with_ty FStar_Extraction_ML_Syntax.MLTY_Top) (FStar_Extraction_ML_Syntax.MLE_App ((((FStar_Extraction_ML_Syntax.with_ty FStar_Extraction_ML_Syntax.MLTY_Top mlx)), ((FStar_Extraction_ML_Syntax.ml_unit)::[])))))
-end
-| uu____697 -> begin
-(FStar_Extraction_ML_Syntax.with_ty ml_ty mlx)
-end)
-end)
-in (
-
-let gamma = (Bv (((x), (FStar_Util.Inr (((mlsymbol), (mlx1), (t_x), (is_rec)))))))::g.gamma
-in (
-
-let tcenv = (
-
-let uu____715 = (FStar_Syntax_Syntax.binders_of_list ((x)::[]))
-in (FStar_TypeChecker_Env.push_binders g.tcenv uu____715))
-in (((
-
-let uu___107_718 = g
-in {tcenv = tcenv; gamma = gamma; tydefs = uu___107_718.tydefs; currentModule = uu___107_718.currentModule})), (mlident1))))))))
-end))))
-
-
-let rec mltyFvars : FStar_Extraction_ML_Syntax.mlty  ->  FStar_Extraction_ML_Syntax.mlident Prims.list = (fun t -> (match (t) with
-| FStar_Extraction_ML_Syntax.MLTY_Var (x) -> begin
-(x)::[]
-end
-| FStar_Extraction_ML_Syntax.MLTY_Fun (t1, f, t2) -> begin
-(
-
-let uu____729 = (mltyFvars t1)
-in (
-
-let uu____731 = (mltyFvars t2)
-in (FStar_List.append uu____729 uu____731)))
-end
-| FStar_Extraction_ML_Syntax.MLTY_Named (args, path) -> begin
-(FStar_List.collect mltyFvars args)
-end
-| FStar_Extraction_ML_Syntax.MLTY_Tuple (ts) -> begin
-(FStar_List.collect mltyFvars ts)
-end
-| FStar_Extraction_ML_Syntax.MLTY_Top -> begin
-[]
-end))
-
-
-let rec subsetMlidents : FStar_Extraction_ML_Syntax.mlident Prims.list  ->  FStar_Extraction_ML_Syntax.mlident Prims.list  ->  Prims.bool = (fun la lb -> (match (la) with
-| (h)::tla -> begin
-((FStar_List.contains h lb) && (subsetMlidents tla lb))
-end
-| [] -> begin
-true
-end))
-
-
-let tySchemeIsClosed : FStar_Extraction_ML_Syntax.mltyscheme  ->  Prims.bool = (fun tys -> (
-
-let uu____755 = (mltyFvars (Prims.snd tys))
-in (subsetMlidents uu____755 (Prims.fst tys))))
-
-
-let extend_fv' : env  ->  FStar_Syntax_Syntax.fv  ->  FStar_Extraction_ML_Syntax.mlpath  ->  FStar_Extraction_ML_Syntax.mltyscheme  ->  Prims.bool  ->  Prims.bool  ->  (env * FStar_Extraction_ML_Syntax.mlident) = (fun g x y t_x add_unit is_rec -> (
-
-let uu____779 = (tySchemeIsClosed t_x)
-in (match (uu____779) with
-| true -> begin
-(
-
-let ml_ty = (match (t_x) with
-| ([], t) -> begin
-t
-end
-| uu____785 -> begin
-FStar_Extraction_ML_Syntax.MLTY_Top
-end)
-in (
-
-let uu____786 = (
-
-let uu____792 = y
-in (match (uu____792) with
-| (ns, i) -> begin
-(
-
-let mlsymbol = (FStar_Extraction_ML_Syntax.avoid_keyword i)
-in ((((ns), (mlsymbol))), (mlsymbol)))
-end))
-in (match (uu____786) with
-| (mlpath, mlsymbol) -> begin
-(
-
-let mly = FStar_Extraction_ML_Syntax.MLE_Name (mlpath)
-in (
-
-let mly1 = (match (add_unit) with
-| true -> begin
-(FStar_All.pipe_left (FStar_Extraction_ML_Syntax.with_ty FStar_Extraction_ML_Syntax.MLTY_Top) (FStar_Extraction_ML_Syntax.MLE_App ((((FStar_Extraction_ML_Syntax.with_ty FStar_Extraction_ML_Syntax.MLTY_Top mly)), ((FStar_Extraction_ML_Syntax.ml_unit)::[])))))
-end
-| uu____820 -> begin
-(FStar_Extraction_ML_Syntax.with_ty ml_ty mly)
-end)
-in (
-
-let gamma = (Fv (((x), (FStar_Util.Inr (((mlsymbol), (mly1), (t_x), (is_rec)))))))::g.gamma
-in (((
-
-let uu___108_839 = g
-in {tcenv = uu___108_839.tcenv; gamma = gamma; tydefs = uu___108_839.tydefs; currentModule = uu___108_839.currentModule})), (((mlsymbol), ((Prims.parse_int "0"))))))))
-end)))
-end
-| uu____840 -> begin
-(failwith "freevars found")
-end)))
-
-
-let extend_fv : env  ->  FStar_Syntax_Syntax.fv  ->  FStar_Extraction_ML_Syntax.mltyscheme  ->  Prims.bool  ->  Prims.bool  ->  (env * FStar_Extraction_ML_Syntax.mlident) = (fun g x t_x add_unit is_rec -> (
-
-let mlp = (FStar_Extraction_ML_Syntax.mlpath_of_lident x.FStar_Syntax_Syntax.fv_name.FStar_Syntax_Syntax.v)
-in (extend_fv' g x mlp t_x add_unit is_rec)))
-
-
-let extend_lb : env  ->  FStar_Syntax_Syntax.lbname  ->  FStar_Syntax_Syntax.typ  ->  FStar_Extraction_ML_Syntax.mltyscheme  ->  Prims.bool  ->  Prims.bool  ->  (env * FStar_Extraction_ML_Syntax.mlident) = (fun g l t t_x add_unit is_rec -> (match (l) with
-| FStar_Util.Inl (x) -> begin
-(extend_bv g x t_x add_unit is_rec false)
-end
-| FStar_Util.Inr (f) -> begin
-(
-
-let uu____893 = (FStar_Extraction_ML_Syntax.mlpath_of_lident f.FStar_Syntax_Syntax.fv_name.FStar_Syntax_Syntax.v)
-in (match (uu____893) with
-| (p, y) -> begin
-(extend_fv' g f ((p), (y)) t_x add_unit is_rec)
-end))
-end))
-
-
-let extend_tydef : env  ->  FStar_Syntax_Syntax.fv  ->  FStar_Extraction_ML_Syntax.mltydecl  ->  env = (fun g fv td -> (
-
-let m = (module_name_of_fv fv)
-in (
-
-let uu___109_916 = g
-in {tcenv = uu___109_916.tcenv; gamma = uu___109_916.gamma; tydefs = (((m), (td)))::g.tydefs; currentModule = uu___109_916.currentModule})))
-
-
-let emptyMlPath : (FStar_Extraction_ML_Syntax.mlsymbol Prims.list * Prims.string) = (([]), (""))
-
-
-let mkContext : FStar_TypeChecker_Env.env  ->  env = (fun e -> (
-
-let env = {tcenv = e; gamma = []; tydefs = []; currentModule = emptyMlPath}
-in (
-
-let a = (("\'a"), ((~- ((Prims.parse_int "1")))))
-in (
-
-let failwith_ty = (((a)::[]), (FStar_Extraction_ML_Syntax.MLTY_Fun (((FStar_Extraction_ML_Syntax.MLTY_Named ((([]), (((("Prims")::[]), ("string")))))), (FStar_Extraction_ML_Syntax.E_IMPURE), (FStar_Extraction_ML_Syntax.MLTY_Var (a))))))
-in (
-
-let uu____953 = (
-
-let uu____956 = (
-
-let uu____957 = (FStar_Syntax_Syntax.lid_as_fv FStar_Syntax_Const.failwith_lid FStar_Syntax_Syntax.Delta_constant None)
-in FStar_Util.Inr (uu____957))
-in (extend_lb env uu____956 FStar_Syntax_Syntax.tun failwith_ty false false))
-in (FStar_All.pipe_right uu____953 Prims.fst))))))
-
-
-let monad_op_name : FStar_Syntax_Syntax.eff_decl  ->  Prims.string  ->  (FStar_Extraction_ML_Syntax.mlpath * FStar_Ident.lident) = (fun ed nm -> (
-
-let uu____968 = ((ed.FStar_Syntax_Syntax.mname.FStar_Ident.ns), (ed.FStar_Syntax_Syntax.mname.FStar_Ident.ident))
-in (match (uu____968) with
-| (module_name, eff_name) -> begin
-(
-
-let mangled_name = (Prims.strcat FStar_Ident.reserved_prefix (Prims.strcat eff_name.FStar_Ident.idText (Prims.strcat "_" nm)))
-in (
-
-let mangled_lid = (FStar_Ident.lid_of_ids (FStar_List.append module_name (((FStar_Ident.id_of_text mangled_name))::[])))
-in (
-
-let ml_name = (FStar_Extraction_ML_Syntax.mlpath_of_lident mangled_lid)
-in (
-
-let lid = (FStar_All.pipe_right (FStar_List.append (FStar_Ident.ids_of_lid ed.FStar_Syntax_Syntax.mname) (((FStar_Ident.id_of_text nm))::[])) FStar_Ident.lid_of_ids)
-in ((ml_name), (lid))))))
-end)))
-
-
-let action_name : FStar_Syntax_Syntax.eff_decl  ->  FStar_Syntax_Syntax.action  ->  (FStar_Extraction_ML_Syntax.mlpath * FStar_Ident.lident) = (fun ed a -> (monad_op_name ed a.FStar_Syntax_Syntax.action_name.FStar_Ident.ident.FStar_Ident.idText))
-
-
-let bind_name : FStar_Syntax_Syntax.eff_decl  ->  (FStar_Extraction_ML_Syntax.mlpath * FStar_Ident.lident) = (fun ed -> (monad_op_name ed "bind"))
-
-
-let return_name : FStar_Syntax_Syntax.eff_decl  ->  (FStar_Extraction_ML_Syntax.mlpath * FStar_Ident.lident) = (fun ed -> (monad_op_name ed "return"))
-
-
-
-=======
   ((FStar_Extraction_ML_Syntax.mlident * FStar_Extraction_ML_Syntax.mlty),
     (FStar_Extraction_ML_Syntax.mlsymbol * FStar_Extraction_ML_Syntax.mlexpr
       * FStar_Extraction_ML_Syntax.mltyscheme * Prims.bool))
@@ -1223,5 +598,4 @@
 let return_name :
   FStar_Syntax_Syntax.eff_decl ->
     (FStar_Extraction_ML_Syntax.mlpath * FStar_Ident.lident)
-  = fun ed  -> monad_op_name ed "return" 
->>>>>>> 210da3bf
+  = fun ed  -> monad_op_name ed "return" 