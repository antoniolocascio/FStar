open Prims
type ty_or_exp_b =
  ((FStar_Extraction_ML_Syntax.mlident,FStar_Extraction_ML_Syntax.mlty)
     FStar_Pervasives_Native.tuple2,(FStar_Extraction_ML_Syntax.mlsymbol,
                                      FStar_Extraction_ML_Syntax.mlexpr,
                                      FStar_Extraction_ML_Syntax.mltyscheme,
                                      Prims.bool)
                                      FStar_Pervasives_Native.tuple4)
    FStar_Util.either
type binding =
  | Bv of (FStar_Syntax_Syntax.bv,ty_or_exp_b)
  FStar_Pervasives_Native.tuple2
  | Fv of (FStar_Syntax_Syntax.fv,ty_or_exp_b) FStar_Pervasives_Native.tuple2
let uu___is_Bv: binding -> Prims.bool =
  fun projectee  -> match projectee with | Bv _0 -> true | uu____27 -> false
let __proj__Bv__item___0:
  binding ->
    (FStar_Syntax_Syntax.bv,ty_or_exp_b) FStar_Pervasives_Native.tuple2
  = fun projectee  -> match projectee with | Bv _0 -> _0
let uu___is_Fv: binding -> Prims.bool =
  fun projectee  -> match projectee with | Fv _0 -> true | uu____47 -> false
let __proj__Fv__item___0:
  binding ->
    (FStar_Syntax_Syntax.fv,ty_or_exp_b) FStar_Pervasives_Native.tuple2
  = fun projectee  -> match projectee with | Fv _0 -> _0
type env =
  {
  tcenv: FStar_TypeChecker_Env.env;
  gamma: binding Prims.list;
  tydefs:
    (FStar_Extraction_ML_Syntax.mlsymbol Prims.list,FStar_Extraction_ML_Syntax.mltydecl)
      FStar_Pervasives_Native.tuple2 Prims.list;
  currentModule: FStar_Extraction_ML_Syntax.mlpath;}
let debug: env -> (Prims.unit -> Prims.unit) -> Prims.unit =
  fun g  ->
    fun f  ->
      let c = FStar_Extraction_ML_Syntax.string_of_mlpath g.currentModule in
      let uu____120 =
        FStar_Options.debug_at_level c (FStar_Options.Other "Extraction") in
      if uu____120 then f () else ()
let mkFvvar:
  FStar_Ident.lident -> FStar_Syntax_Syntax.typ -> FStar_Syntax_Syntax.fv =
  fun l  ->
    fun t  ->
      FStar_Syntax_Syntax.lid_as_fv l FStar_Syntax_Syntax.Delta_constant
        FStar_Pervasives_Native.None
let erasedContent: FStar_Extraction_ML_Syntax.mlty =
  FStar_Extraction_ML_Syntax.ml_unit_ty
let erasableTypeNoDelta: FStar_Extraction_ML_Syntax.mlty -> Prims.bool =
  fun t  ->
    if t = FStar_Extraction_ML_Syntax.ml_unit_ty
    then true
    else
      (match t with
       | FStar_Extraction_ML_Syntax.MLTY_Named
           (uu____132,("FStar"::"Ghost"::[],"erased")) -> true
       | uu____139 -> false)
let unknownType: FStar_Extraction_ML_Syntax.mlty =
  FStar_Extraction_ML_Syntax.MLTY_Top
let prependTick uu____150 =
  match uu____150 with
  | (x,n1) ->
      if FStar_Util.starts_with x "'"
      then (x, n1)
      else ((Prims.strcat "'A" x), n1)
let removeTick uu____168 =
  match uu____168 with
  | (x,n1) ->
      if FStar_Util.starts_with x "'"
      then
        let uu____175 = FStar_Util.substring_from x (Prims.parse_int "1") in
        (uu____175, n1)
      else (x, n1)
let convRange: FStar_Range.range -> Prims.int = fun r  -> Prims.parse_int "0"
let convIdent:
  FStar_Ident.ident ->
    (Prims.string,Prims.int) FStar_Pervasives_Native.tuple2
  = fun id  -> ((id.FStar_Ident.idText), (Prims.parse_int "0"))
let bv_as_ml_tyvar:
  FStar_Syntax_Syntax.bv ->
    (Prims.string,Prims.int) FStar_Pervasives_Native.tuple2
  =
  fun x  ->
    let uu____188 = FStar_Extraction_ML_Syntax.bv_as_mlident x in
    prependTick uu____188
let bv_as_ml_termvar:
  FStar_Syntax_Syntax.bv ->
    (Prims.string,Prims.int) FStar_Pervasives_Native.tuple2
  =
  fun x  ->
    let uu____196 = FStar_Extraction_ML_Syntax.bv_as_mlident x in
    removeTick uu____196
let rec lookup_ty_local:
  binding Prims.list ->
    FStar_Syntax_Syntax.bv -> FStar_Extraction_ML_Syntax.mlty
  =
  fun gamma  ->
    fun b  ->
      match gamma with
      | (Bv (b',FStar_Util.Inl (mli,mlt)))::tl1 ->
          if FStar_Syntax_Syntax.bv_eq b b'
          then mlt
          else lookup_ty_local tl1 b
      | (Bv (b',FStar_Util.Inr uu____228))::tl1 ->
          if FStar_Syntax_Syntax.bv_eq b b'
          then
            failwith
              (Prims.strcat "Type/Expr clash: "
                 (b.FStar_Syntax_Syntax.ppname).FStar_Ident.idText)
          else lookup_ty_local tl1 b
      | uu____250::tl1 -> lookup_ty_local tl1 b
      | [] ->
          failwith
            (Prims.strcat "extraction: unbound type var "
               (b.FStar_Syntax_Syntax.ppname).FStar_Ident.idText)
let tyscheme_of_td uu____270 =
  match uu____270 with
  | (uu____277,uu____278,uu____279,vars,body_opt) ->
      (match body_opt with
       | FStar_Pervasives_Native.Some (FStar_Extraction_ML_Syntax.MLTD_Abbrev
           t) -> FStar_Pervasives_Native.Some (vars, t)
       | uu____289 -> FStar_Pervasives_Native.None)
let lookup_ty_const:
  env ->
    FStar_Extraction_ML_Syntax.mlpath ->
      FStar_Extraction_ML_Syntax.mltyscheme FStar_Pervasives_Native.option
  =
  fun env  ->
    fun uu____297  ->
      match uu____297 with
      | (module_name,ty_name) ->
          FStar_Util.find_map env.tydefs
            (fun uu____307  ->
               match uu____307 with
               | (m,tds) ->
                   if module_name = m
                   then
                     FStar_Util.find_map tds
                       (fun td  ->
                          let uu____319 = td in
                          match uu____319 with
                          | (uu____321,n1,uu____323,uu____324,uu____325) ->
                              if n1 = ty_name
                              then tyscheme_of_td td
                              else FStar_Pervasives_Native.None)
                   else FStar_Pervasives_Native.None)
let module_name_of_fv: FStar_Syntax_Syntax.fv -> Prims.string Prims.list =
  fun fv  ->
    FStar_All.pipe_right
      ((fv.FStar_Syntax_Syntax.fv_name).FStar_Syntax_Syntax.v).FStar_Ident.ns
      (FStar_List.map (fun i  -> i.FStar_Ident.idText))
let maybe_mangle_type_projector:
  env ->
    FStar_Syntax_Syntax.fv ->
      (FStar_Extraction_ML_Syntax.mlsymbol Prims.list,FStar_Extraction_ML_Syntax.mlsymbol)
        FStar_Pervasives_Native.tuple2 FStar_Pervasives_Native.option
  =
  fun env  ->
    fun fv  ->
      let mname = module_name_of_fv fv in
      let ty_name =
        (((fv.FStar_Syntax_Syntax.fv_name).FStar_Syntax_Syntax.v).FStar_Ident.ident).FStar_Ident.idText in
      FStar_Util.find_map env.tydefs
        (fun uu____366  ->
           match uu____366 with
           | (m,tds) ->
               FStar_Util.find_map tds
                 (fun uu____381  ->
                    match uu____381 with
                    | (uu____386,n1,mangle_opt,uu____389,uu____390) ->
                        if m = mname
                        then
                          (if n1 = ty_name
                           then
                             match mangle_opt with
                             | FStar_Pervasives_Native.None  ->
                                 FStar_Pervasives_Native.Some (m, n1)
                             | FStar_Pervasives_Native.Some mangled ->
                                 let modul = m in
                                 FStar_Pervasives_Native.Some
                                   (modul, mangled)
                           else FStar_Pervasives_Native.None)
                        else FStar_Pervasives_Native.None))
let lookup_tyvar:
  env -> FStar_Syntax_Syntax.bv -> FStar_Extraction_ML_Syntax.mlty =
  fun g  -> fun bt  -> lookup_ty_local g.gamma bt
let lookup_fv_by_lid: env -> FStar_Ident.lident -> ty_or_exp_b =
  fun g  ->
    fun lid  ->
      let x =
        FStar_Util.find_map g.gamma
<<<<<<< HEAD
          (fun uu___103_441  ->
             match uu___103_441 with
=======
          (fun uu___108_813  ->
             match uu___108_813 with
>>>>>>> c7d62a0b
             | Fv (fv',x) when FStar_Syntax_Syntax.fv_eq_lid fv' lid ->
                 FStar_Pervasives_Native.Some x
             | uu____445 -> FStar_Pervasives_Native.None) in
      match x with
      | FStar_Pervasives_Native.None  ->
          let uu____446 =
            FStar_Util.format1 "free Variable %s not found\n"
              lid.FStar_Ident.nsstr in
          failwith uu____446
      | FStar_Pervasives_Native.Some y -> y
let lookup_fv: env -> FStar_Syntax_Syntax.fv -> ty_or_exp_b =
  fun g  ->
    fun fv  ->
      let x =
        FStar_Util.find_map g.gamma
<<<<<<< HEAD
          (fun uu___104_456  ->
             match uu___104_456 with
=======
          (fun uu___109_835  ->
             match uu___109_835 with
>>>>>>> c7d62a0b
             | Fv (fv',t) when FStar_Syntax_Syntax.fv_eq fv fv' ->
                 FStar_Pervasives_Native.Some t
             | uu____460 -> FStar_Pervasives_Native.None) in
      match x with
      | FStar_Pervasives_Native.None  ->
          let uu____461 =
            let uu____462 =
              FStar_Range.string_of_range
                (fv.FStar_Syntax_Syntax.fv_name).FStar_Syntax_Syntax.p in
            let uu____467 =
              FStar_Syntax_Print.lid_to_string
                (fv.FStar_Syntax_Syntax.fv_name).FStar_Syntax_Syntax.v in
            FStar_Util.format2 "(%s) free Variable %s not found\n" uu____462
              uu____467 in
          failwith uu____461
      | FStar_Pervasives_Native.Some y -> y
let lookup_bv: env -> FStar_Syntax_Syntax.bv -> ty_or_exp_b =
  fun g  ->
    fun bv  ->
      let x =
        FStar_Util.find_map g.gamma
<<<<<<< HEAD
          (fun uu___105_481  ->
             match uu___105_481 with
=======
          (fun uu___110_859  ->
             match uu___110_859 with
>>>>>>> c7d62a0b
             | Bv (bv',r) when FStar_Syntax_Syntax.bv_eq bv bv' ->
                 FStar_Pervasives_Native.Some r
             | uu____485 -> FStar_Pervasives_Native.None) in
      match x with
      | FStar_Pervasives_Native.None  ->
          let uu____486 =
            let uu____487 =
              FStar_Range.string_of_range
                (bv.FStar_Syntax_Syntax.ppname).FStar_Ident.idRange in
            let uu____488 = FStar_Syntax_Print.bv_to_string bv in
            FStar_Util.format2 "(%s) bound Variable %s not found\n" uu____487
              uu____488 in
          failwith uu____486
      | FStar_Pervasives_Native.Some y -> y
let lookup:
  env ->
    (FStar_Syntax_Syntax.bv,FStar_Syntax_Syntax.fv) FStar_Util.either ->
      (ty_or_exp_b,FStar_Syntax_Syntax.fv_qual FStar_Pervasives_Native.option)
        FStar_Pervasives_Native.tuple2
  =
  fun g  ->
    fun x  ->
      match x with
      | FStar_Util.Inl x1 ->
          let uu____510 = lookup_bv g x1 in
          (uu____510, FStar_Pervasives_Native.None)
      | FStar_Util.Inr x1 ->
          let uu____513 = lookup_fv g x1 in
          (uu____513, (x1.FStar_Syntax_Syntax.fv_qual))
let lookup_term:
  env ->
    FStar_Syntax_Syntax.term ->
      (ty_or_exp_b,FStar_Syntax_Syntax.fv_qual FStar_Pervasives_Native.option)
        FStar_Pervasives_Native.tuple2
  =
  fun g  ->
    fun t  ->
      match t.FStar_Syntax_Syntax.n with
      | FStar_Syntax_Syntax.Tm_name x -> lookup g (FStar_Util.Inl x)
      | FStar_Syntax_Syntax.Tm_fvar x -> lookup g (FStar_Util.Inr x)
      | uu____529 -> failwith "Impossible: lookup_term for a non-name"
let extend_ty:
  env ->
    FStar_Syntax_Syntax.bv ->
      FStar_Extraction_ML_Syntax.mlty FStar_Pervasives_Native.option -> env
  =
  fun g  ->
    fun a  ->
      fun mapped_to  ->
        let ml_a = bv_as_ml_tyvar a in
        let mapped_to1 =
          match mapped_to with
          | FStar_Pervasives_Native.None  ->
              FStar_Extraction_ML_Syntax.MLTY_Var ml_a
          | FStar_Pervasives_Native.Some t -> t in
        let gamma = (Bv (a, (FStar_Util.Inl (ml_a, mapped_to1)))) ::
          (g.gamma) in
        let tcenv = FStar_TypeChecker_Env.push_bv g.tcenv a in
<<<<<<< HEAD
        let uu___107_572 = g in
        {
          tcenv;
          gamma;
          tydefs = (uu___107_572.tydefs);
          currentModule = (uu___107_572.currentModule)
=======
        let uu___112_1001 = g in
        {
          tcenv;
          gamma;
          tydefs = (uu___112_1001.tydefs);
          type_names = (uu___112_1001.type_names);
          currentModule = (uu___112_1001.currentModule)
>>>>>>> c7d62a0b
        }
let sanitize: Prims.string -> Prims.string =
  fun s  ->
    let cs = FStar_String.list_of_string s in
    let valid c =
      ((FStar_Util.is_letter_or_digit c) || (c = '_')) || (c = '\'') in
    let cs' =
      FStar_List.fold_right
        (fun c  ->
           fun cs1  ->
             let uu____588 =
               let uu____590 = valid c in
               if uu____590 then [c] else ['_'; '_'] in
             FStar_List.append uu____588 cs1) cs [] in
    let cs'1 =
      match cs' with
      | c::cs1 when (FStar_Util.is_digit c) || (c = '\'') -> '_' :: c :: cs1
      | uu____599 -> cs in
    FStar_String.string_of_list cs'1
let find_uniq: binding Prims.list -> Prims.string -> Prims.string =
  fun gamma  ->
    fun mlident  ->
      let rec find_uniq mlident1 i =
        let suffix =
          if i = (Prims.parse_int "0")
          then ""
          else FStar_Util.string_of_int i in
        let target_mlident = Prims.strcat mlident1 suffix in
        let has_collision =
          FStar_List.existsb
<<<<<<< HEAD
            (fun uu___106_620  ->
               match uu___106_620 with
               | Bv (uu____621,FStar_Util.Inl (mlident',uu____623)) ->
=======
            (fun uu___111_1071  ->
               match uu___111_1071 with
               | Bv (uu____1072,FStar_Util.Inl (mlident',uu____1074)) ->
>>>>>>> c7d62a0b
                   target_mlident = (FStar_Pervasives_Native.fst mlident')
               | Fv (uu____638,FStar_Util.Inl (mlident',uu____640)) ->
                   target_mlident = (FStar_Pervasives_Native.fst mlident')
               | Fv
                   (uu____655,FStar_Util.Inr
                    (mlident',uu____657,uu____658,uu____659))
                   -> target_mlident = mlident'
               | Bv
                   (uu____674,FStar_Util.Inr
                    (mlident',uu____676,uu____677,uu____678))
                   -> target_mlident = mlident') gamma in
        if has_collision
        then find_uniq mlident1 (i + (Prims.parse_int "1"))
        else target_mlident in
      let mlident1 = sanitize mlident in
      find_uniq mlident1 (Prims.parse_int "0")
let extend_bv:
  env ->
    FStar_Syntax_Syntax.bv ->
      FStar_Extraction_ML_Syntax.mltyscheme ->
        Prims.bool ->
          Prims.bool ->
            Prims.bool ->
              (env,FStar_Extraction_ML_Syntax.mlident)
                FStar_Pervasives_Native.tuple2
  =
  fun g  ->
    fun x  ->
      fun t_x  ->
        fun add_unit  ->
          fun is_rec  ->
            fun mk_unit  ->
              let ml_ty =
                match t_x with
                | ([],t) -> t
                | uu____720 -> FStar_Extraction_ML_Syntax.MLTY_Top in
              let uu____721 = FStar_Extraction_ML_Syntax.bv_as_mlident x in
              match uu____721 with
              | (mlident,nocluewhat) ->
                  let mlsymbol = find_uniq g.gamma mlident in
                  let mlident1 = (mlsymbol, nocluewhat) in
                  let mlx = FStar_Extraction_ML_Syntax.MLE_Var mlident1 in
                  let mlx1 =
                    if mk_unit
                    then FStar_Extraction_ML_Syntax.ml_unit
                    else
                      if add_unit
                      then
                        FStar_All.pipe_left
                          (FStar_Extraction_ML_Syntax.with_ty
                             FStar_Extraction_ML_Syntax.MLTY_Top)
                          (FStar_Extraction_ML_Syntax.MLE_App
                             ((FStar_Extraction_ML_Syntax.with_ty
                                 FStar_Extraction_ML_Syntax.MLTY_Top mlx),
                               [FStar_Extraction_ML_Syntax.ml_unit]))
                      else FStar_Extraction_ML_Syntax.with_ty ml_ty mlx in
                  let t_x1 =
                    if add_unit
                    then FStar_Extraction_ML_Syntax.pop_unit t_x
                    else t_x in
                  let gamma =
                    (Bv (x, (FStar_Util.Inr (mlsymbol, mlx1, t_x1, is_rec))))
                    :: (g.gamma) in
                  let tcenv =
<<<<<<< HEAD
                    let uu____752 = FStar_Syntax_Syntax.binders_of_list [x] in
                    FStar_TypeChecker_Env.push_binders g.tcenv uu____752 in
                  ((let uu___108_755 = g in
                    {
                      tcenv;
                      gamma;
                      tydefs = (uu___108_755.tydefs);
                      currentModule = (uu___108_755.currentModule)
=======
                    let uu____1292 = FStar_Syntax_Syntax.binders_of_list [x] in
                    FStar_TypeChecker_Env.push_binders g.tcenv uu____1292 in
                  ((let uu___113_1298 = g in
                    {
                      tcenv;
                      gamma;
                      tydefs = (uu___113_1298.tydefs);
                      type_names = (uu___113_1298.type_names);
                      currentModule = (uu___113_1298.currentModule)
>>>>>>> c7d62a0b
                    }), mlident1)
let rec mltyFvars:
  FStar_Extraction_ML_Syntax.mlty ->
    FStar_Extraction_ML_Syntax.mlident Prims.list
  =
  fun t  ->
    match t with
    | FStar_Extraction_ML_Syntax.MLTY_Var x -> [x]
    | FStar_Extraction_ML_Syntax.MLTY_Fun (t1,f,t2) ->
<<<<<<< HEAD
        let uu____766 = mltyFvars t1 in
        let uu____768 = mltyFvars t2 in FStar_List.append uu____766 uu____768
=======
        let uu____1311 = mltyFvars t1 in
        let uu____1314 = mltyFvars t2 in
        FStar_List.append uu____1311 uu____1314
>>>>>>> c7d62a0b
    | FStar_Extraction_ML_Syntax.MLTY_Named (args,path) ->
        FStar_List.collect mltyFvars args
    | FStar_Extraction_ML_Syntax.MLTY_Tuple ts ->
        FStar_List.collect mltyFvars ts
    | FStar_Extraction_ML_Syntax.MLTY_Top  -> []
let rec subsetMlidents:
  FStar_Extraction_ML_Syntax.mlident Prims.list ->
    FStar_Extraction_ML_Syntax.mlident Prims.list -> Prims.bool
  =
  fun la  ->
    fun lb  ->
      match la with
      | h::tla -> (FStar_List.contains h lb) && (subsetMlidents tla lb)
      | [] -> true
let tySchemeIsClosed: FStar_Extraction_ML_Syntax.mltyscheme -> Prims.bool =
  fun tys  ->
<<<<<<< HEAD
    let uu____792 = mltyFvars (FStar_Pervasives_Native.snd tys) in
    subsetMlidents uu____792 (FStar_Pervasives_Native.fst tys)
=======
    let uu____1350 = mltyFvars (FStar_Pervasives_Native.snd tys) in
    subsetMlidents uu____1350 (FStar_Pervasives_Native.fst tys)
>>>>>>> c7d62a0b
let extend_fv':
  env ->
    FStar_Syntax_Syntax.fv ->
      FStar_Extraction_ML_Syntax.mlpath ->
        FStar_Extraction_ML_Syntax.mltyscheme ->
          Prims.bool ->
            Prims.bool ->
              (env,FStar_Extraction_ML_Syntax.mlident)
                FStar_Pervasives_Native.tuple2
  =
  fun g  ->
    fun x  ->
      fun y  ->
        fun t_x  ->
          fun add_unit  ->
            fun is_rec  ->
<<<<<<< HEAD
              let uu____816 = tySchemeIsClosed t_x in
              if uu____816
=======
              let uu____1385 = tySchemeIsClosed t_x in
              if uu____1385
>>>>>>> c7d62a0b
              then
                let ml_ty =
                  match t_x with
                  | ([],t) -> t
<<<<<<< HEAD
                  | uu____822 -> FStar_Extraction_ML_Syntax.MLTY_Top in
                let uu____823 =
                  let uu____829 = y in
                  match uu____829 with
=======
                  | uu____1394 -> FStar_Extraction_ML_Syntax.MLTY_Top in
                let uu____1395 =
                  let uu____1406 = y in
                  match uu____1406 with
>>>>>>> c7d62a0b
                  | (ns,i) ->
                      let mlsymbol =
                        FStar_Extraction_ML_Syntax.avoid_keyword i in
                      ((ns, mlsymbol), mlsymbol) in
<<<<<<< HEAD
                match uu____823 with
=======
                match uu____1395 with
>>>>>>> c7d62a0b
                | (mlpath,mlsymbol) ->
                    let mly = FStar_Extraction_ML_Syntax.MLE_Name mlpath in
                    let mly1 =
                      if add_unit
                      then
                        FStar_All.pipe_left
                          (FStar_Extraction_ML_Syntax.with_ty
                             FStar_Extraction_ML_Syntax.MLTY_Top)
                          (FStar_Extraction_ML_Syntax.MLE_App
                             ((FStar_Extraction_ML_Syntax.with_ty
                                 FStar_Extraction_ML_Syntax.MLTY_Top mly),
                               [FStar_Extraction_ML_Syntax.ml_unit]))
                      else FStar_Extraction_ML_Syntax.with_ty ml_ty mly in
                    let t_x1 =
                      if add_unit
                      then FStar_Extraction_ML_Syntax.pop_unit t_x
                      else t_x in
                    let gamma =
                      (Fv
                         (x, (FStar_Util.Inr (mlsymbol, mly1, t_x1, is_rec))))
                      :: (g.gamma) in
<<<<<<< HEAD
                    ((let uu___109_876 = g in
                      {
                        tcenv = (uu___109_876.tcenv);
                        gamma;
                        tydefs = (uu___109_876.tydefs);
                        currentModule = (uu___109_876.currentModule)
=======
                    ((let uu___114_1493 = g in
                      {
                        tcenv = (uu___114_1493.tcenv);
                        gamma;
                        tydefs = (uu___114_1493.tydefs);
                        type_names = (uu___114_1493.type_names);
                        currentModule = (uu___114_1493.currentModule)
>>>>>>> c7d62a0b
                      }), (mlsymbol, (Prims.parse_int "0")))
              else failwith "freevars found"
let extend_fv:
  env ->
    FStar_Syntax_Syntax.fv ->
      FStar_Extraction_ML_Syntax.mltyscheme ->
        Prims.bool ->
          Prims.bool ->
            (env,FStar_Extraction_ML_Syntax.mlident)
              FStar_Pervasives_Native.tuple2
  =
  fun g  ->
    fun x  ->
      fun t_x  ->
        fun add_unit  ->
          fun is_rec  ->
            let mlp =
              FStar_Extraction_ML_Syntax.mlpath_of_lident
                (x.FStar_Syntax_Syntax.fv_name).FStar_Syntax_Syntax.v in
            extend_fv' g x mlp t_x add_unit is_rec
let extend_lb:
  env ->
    FStar_Syntax_Syntax.lbname ->
      FStar_Syntax_Syntax.typ ->
        FStar_Extraction_ML_Syntax.mltyscheme ->
          Prims.bool ->
            Prims.bool ->
              (env,FStar_Extraction_ML_Syntax.mlident)
                FStar_Pervasives_Native.tuple2
  =
  fun g  ->
    fun l  ->
      fun t  ->
        fun t_x  ->
          fun add_unit  ->
            fun is_rec  ->
              match l with
              | FStar_Util.Inl x -> extend_bv g x t_x add_unit is_rec false
              | FStar_Util.Inr f ->
<<<<<<< HEAD
                  let uu____930 =
                    FStar_Extraction_ML_Syntax.mlpath_of_lident
                      (f.FStar_Syntax_Syntax.fv_name).FStar_Syntax_Syntax.v in
                  (match uu____930 with
=======
                  let uu____1562 =
                    FStar_Extraction_ML_Syntax.mlpath_of_lident
                      (f.FStar_Syntax_Syntax.fv_name).FStar_Syntax_Syntax.v in
                  (match uu____1562 with
>>>>>>> c7d62a0b
                   | (p,y) -> extend_fv' g f (p, y) t_x add_unit is_rec)
let extend_tydef:
  env -> FStar_Syntax_Syntax.fv -> FStar_Extraction_ML_Syntax.mltydecl -> env
  =
  fun g  ->
    fun fv  ->
      fun td  ->
        let m = module_name_of_fv fv in
<<<<<<< HEAD
        let uu___110_953 = g in
        {
          tcenv = (uu___110_953.tcenv);
          gamma = (uu___110_953.gamma);
          tydefs = ((m, td) :: (g.tydefs));
          currentModule = (uu___110_953.currentModule)
        }
=======
        let uu___115_1590 = g in
        {
          tcenv = (uu___115_1590.tcenv);
          gamma = (uu___115_1590.gamma);
          tydefs = ((m, td) :: (g.tydefs));
          type_names = (fv :: (g.type_names));
          currentModule = (uu___115_1590.currentModule)
        }
let extend_type_name: env -> FStar_Syntax_Syntax.fv -> env =
  fun g  ->
    fun fv  ->
      let uu___116_1607 = g in
      {
        tcenv = (uu___116_1607.tcenv);
        gamma = (uu___116_1607.gamma);
        tydefs = (uu___116_1607.tydefs);
        type_names = (fv :: (g.type_names));
        currentModule = (uu___116_1607.currentModule)
      }
let is_type_name: env -> FStar_Syntax_Syntax.fv -> Prims.bool =
  fun g  ->
    fun fv  ->
      FStar_All.pipe_right g.type_names
        (FStar_Util.for_some (FStar_Syntax_Syntax.fv_eq fv))
>>>>>>> c7d62a0b
let emptyMlPath:
  (FStar_Extraction_ML_Syntax.mlsymbol Prims.list,Prims.string)
    FStar_Pervasives_Native.tuple2
  = ([], "")
let mkContext: FStar_TypeChecker_Env.env -> env =
  fun e  ->
    let env =
      { tcenv = e; gamma = []; tydefs = []; currentModule = emptyMlPath } in
    let a = ("'a", (- (Prims.parse_int "1"))) in
    let failwith_ty =
      ([a],
        (FStar_Extraction_ML_Syntax.MLTY_Fun
           ((FStar_Extraction_ML_Syntax.MLTY_Named
               ([], (["Prims"], "string"))),
             FStar_Extraction_ML_Syntax.E_IMPURE,
             (FStar_Extraction_ML_Syntax.MLTY_Var a)))) in
<<<<<<< HEAD
    let uu____990 =
      let uu____993 =
        let uu____994 =
          FStar_Syntax_Syntax.lid_as_fv FStar_Parser_Const.failwith_lid
            FStar_Syntax_Syntax.Delta_constant FStar_Pervasives_Native.None in
        FStar_Util.Inr uu____994 in
      extend_lb env uu____993 FStar_Syntax_Syntax.tun failwith_ty false false in
    FStar_All.pipe_right uu____990 FStar_Pervasives_Native.fst
=======
    let uu____1677 =
      let uu____1682 =
        let uu____1683 =
          FStar_Syntax_Syntax.lid_as_fv FStar_Parser_Const.failwith_lid
            FStar_Syntax_Syntax.Delta_constant FStar_Pervasives_Native.None in
        FStar_Util.Inr uu____1683 in
      extend_lb env uu____1682 FStar_Syntax_Syntax.tun failwith_ty false
        false in
    FStar_All.pipe_right uu____1677 FStar_Pervasives_Native.fst
>>>>>>> c7d62a0b
let monad_op_name:
  FStar_Syntax_Syntax.eff_decl ->
    Prims.string ->
      (FStar_Extraction_ML_Syntax.mlpath,FStar_Ident.lident)
        FStar_Pervasives_Native.tuple2
  =
  fun ed  ->
    fun nm  ->
      let lid =
        FStar_Syntax_Util.mk_field_projector_name_from_ident
          ed.FStar_Syntax_Syntax.mname (FStar_Ident.id_of_text nm) in
<<<<<<< HEAD
      let uu____1006 = FStar_Extraction_ML_Syntax.mlpath_of_lident lid in
      (uu____1006, lid)
=======
      let uu____1701 = FStar_Extraction_ML_Syntax.mlpath_of_lident lid in
      (uu____1701, lid)
>>>>>>> c7d62a0b
let action_name:
  FStar_Syntax_Syntax.eff_decl ->
    FStar_Syntax_Syntax.action ->
      (FStar_Extraction_ML_Syntax.mlpath,FStar_Ident.lident)
        FStar_Pervasives_Native.tuple2
  =
  fun ed  ->
    fun a  ->
      let nm =
        ((a.FStar_Syntax_Syntax.action_name).FStar_Ident.ident).FStar_Ident.idText in
      let module_name = (ed.FStar_Syntax_Syntax.mname).FStar_Ident.ns in
      let lid =
        FStar_Ident.lid_of_ids
          (FStar_List.append module_name [FStar_Ident.id_of_text nm]) in
<<<<<<< HEAD
      let uu____1019 = FStar_Extraction_ML_Syntax.mlpath_of_lident lid in
      (uu____1019, lid)
=======
      let uu____1719 = FStar_Extraction_ML_Syntax.mlpath_of_lident lid in
      (uu____1719, lid)
>>>>>>> c7d62a0b
<|MERGE_RESOLUTION|>--- conflicted
+++ resolved
@@ -12,13 +12,13 @@
   FStar_Pervasives_Native.tuple2
   | Fv of (FStar_Syntax_Syntax.fv,ty_or_exp_b) FStar_Pervasives_Native.tuple2
 let uu___is_Bv: binding -> Prims.bool =
-  fun projectee  -> match projectee with | Bv _0 -> true | uu____27 -> false
+  fun projectee  -> match projectee with | Bv _0 -> true | uu____42 -> false
 let __proj__Bv__item___0:
   binding ->
     (FStar_Syntax_Syntax.bv,ty_or_exp_b) FStar_Pervasives_Native.tuple2
   = fun projectee  -> match projectee with | Bv _0 -> _0
 let uu___is_Fv: binding -> Prims.bool =
-  fun projectee  -> match projectee with | Fv _0 -> true | uu____47 -> false
+  fun projectee  -> match projectee with | Fv _0 -> true | uu____72 -> false
 let __proj__Fv__item___0:
   binding ->
     (FStar_Syntax_Syntax.fv,ty_or_exp_b) FStar_Pervasives_Native.tuple2
@@ -30,14 +30,51 @@
   tydefs:
     (FStar_Extraction_ML_Syntax.mlsymbol Prims.list,FStar_Extraction_ML_Syntax.mltydecl)
       FStar_Pervasives_Native.tuple2 Prims.list;
+  type_names: FStar_Syntax_Syntax.fv Prims.list;
   currentModule: FStar_Extraction_ML_Syntax.mlpath;}
+let __proj__Mkenv__item__tcenv: env -> FStar_TypeChecker_Env.env =
+  fun projectee  ->
+    match projectee with
+    | { tcenv = __fname__tcenv; gamma = __fname__gamma;
+        tydefs = __fname__tydefs; type_names = __fname__type_names;
+        currentModule = __fname__currentModule;_} -> __fname__tcenv
+let __proj__Mkenv__item__gamma: env -> binding Prims.list =
+  fun projectee  ->
+    match projectee with
+    | { tcenv = __fname__tcenv; gamma = __fname__gamma;
+        tydefs = __fname__tydefs; type_names = __fname__type_names;
+        currentModule = __fname__currentModule;_} -> __fname__gamma
+let __proj__Mkenv__item__tydefs:
+  env ->
+    (FStar_Extraction_ML_Syntax.mlsymbol Prims.list,FStar_Extraction_ML_Syntax.mltydecl)
+      FStar_Pervasives_Native.tuple2 Prims.list
+  =
+  fun projectee  ->
+    match projectee with
+    | { tcenv = __fname__tcenv; gamma = __fname__gamma;
+        tydefs = __fname__tydefs; type_names = __fname__type_names;
+        currentModule = __fname__currentModule;_} -> __fname__tydefs
+let __proj__Mkenv__item__type_names: env -> FStar_Syntax_Syntax.fv Prims.list
+  =
+  fun projectee  ->
+    match projectee with
+    | { tcenv = __fname__tcenv; gamma = __fname__gamma;
+        tydefs = __fname__tydefs; type_names = __fname__type_names;
+        currentModule = __fname__currentModule;_} -> __fname__type_names
+let __proj__Mkenv__item__currentModule:
+  env -> FStar_Extraction_ML_Syntax.mlpath =
+  fun projectee  ->
+    match projectee with
+    | { tcenv = __fname__tcenv; gamma = __fname__gamma;
+        tydefs = __fname__tydefs; type_names = __fname__type_names;
+        currentModule = __fname__currentModule;_} -> __fname__currentModule
 let debug: env -> (Prims.unit -> Prims.unit) -> Prims.unit =
   fun g  ->
     fun f  ->
       let c = FStar_Extraction_ML_Syntax.string_of_mlpath g.currentModule in
-      let uu____120 =
+      let uu____268 =
         FStar_Options.debug_at_level c (FStar_Options.Other "Extraction") in
-      if uu____120 then f () else ()
+      if uu____268 then f () else ()
 let mkFvvar:
   FStar_Ident.lident -> FStar_Syntax_Syntax.typ -> FStar_Syntax_Syntax.fv =
   fun l  ->
@@ -53,43 +90,51 @@
     else
       (match t with
        | FStar_Extraction_ML_Syntax.MLTY_Named
-           (uu____132,("FStar"::"Ghost"::[],"erased")) -> true
-       | uu____139 -> false)
+           (uu____283,("FStar"::"Ghost"::[],"erased")) -> true
+       | uu____296 -> false)
 let unknownType: FStar_Extraction_ML_Syntax.mlty =
   FStar_Extraction_ML_Syntax.MLTY_Top
-let prependTick uu____150 =
-  match uu____150 with
-  | (x,n1) ->
-      if FStar_Util.starts_with x "'"
-      then (x, n1)
-      else ((Prims.strcat "'A" x), n1)
-let removeTick uu____168 =
-  match uu____168 with
-  | (x,n1) ->
-      if FStar_Util.starts_with x "'"
-      then
-        let uu____175 = FStar_Util.substring_from x (Prims.parse_int "1") in
-        (uu____175, n1)
-      else (x, n1)
+let prependTick:
+  'Auu____301 .
+    (Prims.string,'Auu____301) FStar_Pervasives_Native.tuple2 ->
+      (Prims.string,'Auu____301) FStar_Pervasives_Native.tuple2
+  =
+  fun uu____313  ->
+    match uu____313 with
+    | (x,n1) ->
+        if FStar_Util.starts_with x "'"
+        then (x, n1)
+        else ((Prims.strcat "'A" x), n1)
+let removeTick:
+  'Auu____329 .
+    (Prims.string,'Auu____329) FStar_Pervasives_Native.tuple2 ->
+      (Prims.string,'Auu____329) FStar_Pervasives_Native.tuple2
+  =
+  fun uu____341  ->
+    match uu____341 with
+    | (x,n1) ->
+        if FStar_Util.starts_with x "'"
+        then
+          let uu____352 = FStar_Util.substring_from x (Prims.parse_int "1") in
+          (uu____352, n1)
+        else (x, n1)
 let convRange: FStar_Range.range -> Prims.int = fun r  -> Prims.parse_int "0"
-let convIdent:
-  FStar_Ident.ident ->
-    (Prims.string,Prims.int) FStar_Pervasives_Native.tuple2
-  = fun id  -> ((id.FStar_Ident.idText), (Prims.parse_int "0"))
+let convIdent: FStar_Ident.ident -> FStar_Extraction_ML_Syntax.mlident =
+  fun id  -> ((id.FStar_Ident.idText), (Prims.parse_int "0"))
 let bv_as_ml_tyvar:
   FStar_Syntax_Syntax.bv ->
     (Prims.string,Prims.int) FStar_Pervasives_Native.tuple2
   =
   fun x  ->
-    let uu____188 = FStar_Extraction_ML_Syntax.bv_as_mlident x in
-    prependTick uu____188
+    let uu____370 = FStar_Extraction_ML_Syntax.bv_as_mlident x in
+    prependTick uu____370
 let bv_as_ml_termvar:
   FStar_Syntax_Syntax.bv ->
     (Prims.string,Prims.int) FStar_Pervasives_Native.tuple2
   =
   fun x  ->
-    let uu____196 = FStar_Extraction_ML_Syntax.bv_as_mlident x in
-    removeTick uu____196
+    let uu____383 = FStar_Extraction_ML_Syntax.bv_as_mlident x in
+    removeTick uu____383
 let rec lookup_ty_local:
   binding Prims.list ->
     FStar_Syntax_Syntax.bv -> FStar_Extraction_ML_Syntax.mlty
@@ -101,45 +146,55 @@
           if FStar_Syntax_Syntax.bv_eq b b'
           then mlt
           else lookup_ty_local tl1 b
-      | (Bv (b',FStar_Util.Inr uu____228))::tl1 ->
+      | (Bv (b',FStar_Util.Inr uu____436))::tl1 ->
           if FStar_Syntax_Syntax.bv_eq b b'
           then
             failwith
               (Prims.strcat "Type/Expr clash: "
                  (b.FStar_Syntax_Syntax.ppname).FStar_Ident.idText)
           else lookup_ty_local tl1 b
-      | uu____250::tl1 -> lookup_ty_local tl1 b
+      | uu____477::tl1 -> lookup_ty_local tl1 b
       | [] ->
           failwith
             (Prims.strcat "extraction: unbound type var "
                (b.FStar_Syntax_Syntax.ppname).FStar_Ident.idText)
-let tyscheme_of_td uu____270 =
-  match uu____270 with
-  | (uu____277,uu____278,uu____279,vars,body_opt) ->
-      (match body_opt with
-       | FStar_Pervasives_Native.Some (FStar_Extraction_ML_Syntax.MLTD_Abbrev
-           t) -> FStar_Pervasives_Native.Some (vars, t)
-       | uu____289 -> FStar_Pervasives_Native.None)
+let tyscheme_of_td:
+  'Auu____491 'Auu____492 'Auu____493 'Auu____494 .
+    ('Auu____494,'Auu____493,'Auu____492,FStar_Extraction_ML_Syntax.mlidents,
+      'Auu____491,FStar_Extraction_ML_Syntax.mltybody
+                    FStar_Pervasives_Native.option)
+      FStar_Pervasives_Native.tuple6 ->
+      FStar_Extraction_ML_Syntax.mltyscheme FStar_Pervasives_Native.option
+  =
+  fun uu____514  ->
+    match uu____514 with
+    | (uu____529,uu____530,uu____531,vars,uu____533,body_opt) ->
+        (match body_opt with
+         | FStar_Pervasives_Native.Some
+             (FStar_Extraction_ML_Syntax.MLTD_Abbrev t) ->
+             FStar_Pervasives_Native.Some (vars, t)
+         | uu____548 -> FStar_Pervasives_Native.None)
 let lookup_ty_const:
   env ->
     FStar_Extraction_ML_Syntax.mlpath ->
       FStar_Extraction_ML_Syntax.mltyscheme FStar_Pervasives_Native.option
   =
   fun env  ->
-    fun uu____297  ->
-      match uu____297 with
+    fun uu____560  ->
+      match uu____560 with
       | (module_name,ty_name) ->
           FStar_Util.find_map env.tydefs
-            (fun uu____307  ->
-               match uu____307 with
+            (fun uu____580  ->
+               match uu____580 with
                | (m,tds) ->
                    if module_name = m
                    then
                      FStar_Util.find_map tds
                        (fun td  ->
-                          let uu____319 = td in
-                          match uu____319 with
-                          | (uu____321,n1,uu____323,uu____324,uu____325) ->
+                          let uu____608 = td in
+                          match uu____608 with
+                          | (uu____611,n1,uu____613,uu____614,uu____615,uu____616)
+                              ->
                               if n1 = ty_name
                               then tyscheme_of_td td
                               else FStar_Pervasives_Native.None)
@@ -152,8 +207,7 @@
 let maybe_mangle_type_projector:
   env ->
     FStar_Syntax_Syntax.fv ->
-      (FStar_Extraction_ML_Syntax.mlsymbol Prims.list,FStar_Extraction_ML_Syntax.mlsymbol)
-        FStar_Pervasives_Native.tuple2 FStar_Pervasives_Native.option
+      FStar_Extraction_ML_Syntax.mlpath FStar_Pervasives_Native.option
   =
   fun env  ->
     fun fv  ->
@@ -161,13 +215,14 @@
       let ty_name =
         (((fv.FStar_Syntax_Syntax.fv_name).FStar_Syntax_Syntax.v).FStar_Ident.ident).FStar_Ident.idText in
       FStar_Util.find_map env.tydefs
-        (fun uu____366  ->
-           match uu____366 with
+        (fun uu____674  ->
+           match uu____674 with
            | (m,tds) ->
                FStar_Util.find_map tds
-                 (fun uu____381  ->
-                    match uu____381 with
-                    | (uu____386,n1,mangle_opt,uu____389,uu____390) ->
+                 (fun uu____708  ->
+                    match uu____708 with
+                    | (uu____717,n1,mangle_opt,uu____720,uu____721,uu____722)
+                        ->
                         if m = mname
                         then
                           (if n1 = ty_name
@@ -189,76 +244,61 @@
     fun lid  ->
       let x =
         FStar_Util.find_map g.gamma
-<<<<<<< HEAD
-          (fun uu___103_441  ->
-             match uu___103_441 with
-=======
           (fun uu___108_813  ->
              match uu___108_813 with
->>>>>>> c7d62a0b
              | Fv (fv',x) when FStar_Syntax_Syntax.fv_eq_lid fv' lid ->
                  FStar_Pervasives_Native.Some x
-             | uu____445 -> FStar_Pervasives_Native.None) in
+             | uu____818 -> FStar_Pervasives_Native.None) in
       match x with
       | FStar_Pervasives_Native.None  ->
-          let uu____446 =
+          let uu____819 =
             FStar_Util.format1 "free Variable %s not found\n"
               lid.FStar_Ident.nsstr in
-          failwith uu____446
+          failwith uu____819
       | FStar_Pervasives_Native.Some y -> y
 let lookup_fv: env -> FStar_Syntax_Syntax.fv -> ty_or_exp_b =
   fun g  ->
     fun fv  ->
       let x =
         FStar_Util.find_map g.gamma
-<<<<<<< HEAD
-          (fun uu___104_456  ->
-             match uu___104_456 with
-=======
           (fun uu___109_835  ->
              match uu___109_835 with
->>>>>>> c7d62a0b
              | Fv (fv',t) when FStar_Syntax_Syntax.fv_eq fv fv' ->
                  FStar_Pervasives_Native.Some t
-             | uu____460 -> FStar_Pervasives_Native.None) in
+             | uu____840 -> FStar_Pervasives_Native.None) in
       match x with
       | FStar_Pervasives_Native.None  ->
-          let uu____461 =
-            let uu____462 =
+          let uu____841 =
+            let uu____842 =
               FStar_Range.string_of_range
                 (fv.FStar_Syntax_Syntax.fv_name).FStar_Syntax_Syntax.p in
-            let uu____467 =
+            let uu____843 =
               FStar_Syntax_Print.lid_to_string
                 (fv.FStar_Syntax_Syntax.fv_name).FStar_Syntax_Syntax.v in
-            FStar_Util.format2 "(%s) free Variable %s not found\n" uu____462
-              uu____467 in
-          failwith uu____461
+            FStar_Util.format2 "(%s) free Variable %s not found\n" uu____842
+              uu____843 in
+          failwith uu____841
       | FStar_Pervasives_Native.Some y -> y
 let lookup_bv: env -> FStar_Syntax_Syntax.bv -> ty_or_exp_b =
   fun g  ->
     fun bv  ->
       let x =
         FStar_Util.find_map g.gamma
-<<<<<<< HEAD
-          (fun uu___105_481  ->
-             match uu___105_481 with
-=======
           (fun uu___110_859  ->
              match uu___110_859 with
->>>>>>> c7d62a0b
              | Bv (bv',r) when FStar_Syntax_Syntax.bv_eq bv bv' ->
                  FStar_Pervasives_Native.Some r
-             | uu____485 -> FStar_Pervasives_Native.None) in
+             | uu____864 -> FStar_Pervasives_Native.None) in
       match x with
       | FStar_Pervasives_Native.None  ->
-          let uu____486 =
-            let uu____487 =
+          let uu____865 =
+            let uu____866 =
               FStar_Range.string_of_range
                 (bv.FStar_Syntax_Syntax.ppname).FStar_Ident.idRange in
-            let uu____488 = FStar_Syntax_Print.bv_to_string bv in
-            FStar_Util.format2 "(%s) bound Variable %s not found\n" uu____487
-              uu____488 in
-          failwith uu____486
+            let uu____867 = FStar_Syntax_Print.bv_to_string bv in
+            FStar_Util.format2 "(%s) bound Variable %s not found\n" uu____866
+              uu____867 in
+          failwith uu____865
       | FStar_Pervasives_Native.Some y -> y
 let lookup:
   env ->
@@ -270,11 +310,11 @@
     fun x  ->
       match x with
       | FStar_Util.Inl x1 ->
-          let uu____510 = lookup_bv g x1 in
-          (uu____510, FStar_Pervasives_Native.None)
+          let uu____898 = lookup_bv g x1 in
+          (uu____898, FStar_Pervasives_Native.None)
       | FStar_Util.Inr x1 ->
-          let uu____513 = lookup_fv g x1 in
-          (uu____513, (x1.FStar_Syntax_Syntax.fv_qual))
+          let uu____902 = lookup_fv g x1 in
+          (uu____902, (x1.FStar_Syntax_Syntax.fv_qual))
 let lookup_term:
   env ->
     FStar_Syntax_Syntax.term ->
@@ -286,7 +326,7 @@
       match t.FStar_Syntax_Syntax.n with
       | FStar_Syntax_Syntax.Tm_name x -> lookup g (FStar_Util.Inl x)
       | FStar_Syntax_Syntax.Tm_fvar x -> lookup g (FStar_Util.Inr x)
-      | uu____529 -> failwith "Impossible: lookup_term for a non-name"
+      | uu____927 -> failwith "Impossible: lookup_term for a non-name"
 let extend_ty:
   env ->
     FStar_Syntax_Syntax.bv ->
@@ -304,14 +344,6 @@
         let gamma = (Bv (a, (FStar_Util.Inl (ml_a, mapped_to1)))) ::
           (g.gamma) in
         let tcenv = FStar_TypeChecker_Env.push_bv g.tcenv a in
-<<<<<<< HEAD
-        let uu___107_572 = g in
-        {
-          tcenv;
-          gamma;
-          tydefs = (uu___107_572.tydefs);
-          currentModule = (uu___107_572.currentModule)
-=======
         let uu___112_1001 = g in
         {
           tcenv;
@@ -319,7 +351,6 @@
           tydefs = (uu___112_1001.tydefs);
           type_names = (uu___112_1001.type_names);
           currentModule = (uu___112_1001.currentModule)
->>>>>>> c7d62a0b
         }
 let sanitize: Prims.string -> Prims.string =
   fun s  ->
@@ -330,14 +361,14 @@
       FStar_List.fold_right
         (fun c  ->
            fun cs1  ->
-             let uu____588 =
-               let uu____590 = valid c in
-               if uu____590 then [c] else ['_'; '_'] in
-             FStar_List.append uu____588 cs1) cs [] in
+             let uu____1025 =
+               let uu____1028 = valid c in
+               if uu____1028 then [c] else ['_'; '_'] in
+             FStar_List.append uu____1025 cs1) cs [] in
     let cs'1 =
       match cs' with
       | c::cs1 when (FStar_Util.is_digit c) || (c = '\'') -> '_' :: c :: cs1
-      | uu____599 -> cs in
+      | uu____1041 -> cs in
     FStar_String.string_of_list cs'1
 let find_uniq: binding Prims.list -> Prims.string -> Prims.string =
   fun gamma  ->
@@ -350,25 +381,19 @@
         let target_mlident = Prims.strcat mlident1 suffix in
         let has_collision =
           FStar_List.existsb
-<<<<<<< HEAD
-            (fun uu___106_620  ->
-               match uu___106_620 with
-               | Bv (uu____621,FStar_Util.Inl (mlident',uu____623)) ->
-=======
             (fun uu___111_1071  ->
                match uu___111_1071 with
                | Bv (uu____1072,FStar_Util.Inl (mlident',uu____1074)) ->
->>>>>>> c7d62a0b
                    target_mlident = (FStar_Pervasives_Native.fst mlident')
-               | Fv (uu____638,FStar_Util.Inl (mlident',uu____640)) ->
+               | Fv (uu____1103,FStar_Util.Inl (mlident',uu____1105)) ->
                    target_mlident = (FStar_Pervasives_Native.fst mlident')
                | Fv
-                   (uu____655,FStar_Util.Inr
-                    (mlident',uu____657,uu____658,uu____659))
+                   (uu____1134,FStar_Util.Inr
+                    (mlident',uu____1136,uu____1137,uu____1138))
                    -> target_mlident = mlident'
                | Bv
-                   (uu____674,FStar_Util.Inr
-                    (mlident',uu____676,uu____677,uu____678))
+                   (uu____1167,FStar_Util.Inr
+                    (mlident',uu____1169,uu____1170,uu____1171))
                    -> target_mlident = mlident') gamma in
         if has_collision
         then find_uniq mlident1 (i + (Prims.parse_int "1"))
@@ -394,9 +419,9 @@
               let ml_ty =
                 match t_x with
                 | ([],t) -> t
-                | uu____720 -> FStar_Extraction_ML_Syntax.MLTY_Top in
-              let uu____721 = FStar_Extraction_ML_Syntax.bv_as_mlident x in
-              match uu____721 with
+                | uu____1238 -> FStar_Extraction_ML_Syntax.MLTY_Top in
+              let uu____1239 = FStar_Extraction_ML_Syntax.bv_as_mlident x in
+              match uu____1239 with
               | (mlident,nocluewhat) ->
                   let mlsymbol = find_uniq g.gamma mlident in
                   let mlident1 = (mlsymbol, nocluewhat) in
@@ -423,16 +448,6 @@
                     (Bv (x, (FStar_Util.Inr (mlsymbol, mlx1, t_x1, is_rec))))
                     :: (g.gamma) in
                   let tcenv =
-<<<<<<< HEAD
-                    let uu____752 = FStar_Syntax_Syntax.binders_of_list [x] in
-                    FStar_TypeChecker_Env.push_binders g.tcenv uu____752 in
-                  ((let uu___108_755 = g in
-                    {
-                      tcenv;
-                      gamma;
-                      tydefs = (uu___108_755.tydefs);
-                      currentModule = (uu___108_755.currentModule)
-=======
                     let uu____1292 = FStar_Syntax_Syntax.binders_of_list [x] in
                     FStar_TypeChecker_Env.push_binders g.tcenv uu____1292 in
                   ((let uu___113_1298 = g in
@@ -442,7 +457,6 @@
                       tydefs = (uu___113_1298.tydefs);
                       type_names = (uu___113_1298.type_names);
                       currentModule = (uu___113_1298.currentModule)
->>>>>>> c7d62a0b
                     }), mlident1)
 let rec mltyFvars:
   FStar_Extraction_ML_Syntax.mlty ->
@@ -452,14 +466,9 @@
     match t with
     | FStar_Extraction_ML_Syntax.MLTY_Var x -> [x]
     | FStar_Extraction_ML_Syntax.MLTY_Fun (t1,f,t2) ->
-<<<<<<< HEAD
-        let uu____766 = mltyFvars t1 in
-        let uu____768 = mltyFvars t2 in FStar_List.append uu____766 uu____768
-=======
         let uu____1311 = mltyFvars t1 in
         let uu____1314 = mltyFvars t2 in
         FStar_List.append uu____1311 uu____1314
->>>>>>> c7d62a0b
     | FStar_Extraction_ML_Syntax.MLTY_Named (args,path) ->
         FStar_List.collect mltyFvars args
     | FStar_Extraction_ML_Syntax.MLTY_Tuple ts ->
@@ -476,13 +485,8 @@
       | [] -> true
 let tySchemeIsClosed: FStar_Extraction_ML_Syntax.mltyscheme -> Prims.bool =
   fun tys  ->
-<<<<<<< HEAD
-    let uu____792 = mltyFvars (FStar_Pervasives_Native.snd tys) in
-    subsetMlidents uu____792 (FStar_Pervasives_Native.fst tys)
-=======
     let uu____1350 = mltyFvars (FStar_Pervasives_Native.snd tys) in
     subsetMlidents uu____1350 (FStar_Pervasives_Native.fst tys)
->>>>>>> c7d62a0b
 let extend_fv':
   env ->
     FStar_Syntax_Syntax.fv ->
@@ -499,37 +503,21 @@
         fun t_x  ->
           fun add_unit  ->
             fun is_rec  ->
-<<<<<<< HEAD
-              let uu____816 = tySchemeIsClosed t_x in
-              if uu____816
-=======
               let uu____1385 = tySchemeIsClosed t_x in
               if uu____1385
->>>>>>> c7d62a0b
               then
                 let ml_ty =
                   match t_x with
                   | ([],t) -> t
-<<<<<<< HEAD
-                  | uu____822 -> FStar_Extraction_ML_Syntax.MLTY_Top in
-                let uu____823 =
-                  let uu____829 = y in
-                  match uu____829 with
-=======
                   | uu____1394 -> FStar_Extraction_ML_Syntax.MLTY_Top in
                 let uu____1395 =
                   let uu____1406 = y in
                   match uu____1406 with
->>>>>>> c7d62a0b
                   | (ns,i) ->
                       let mlsymbol =
                         FStar_Extraction_ML_Syntax.avoid_keyword i in
                       ((ns, mlsymbol), mlsymbol) in
-<<<<<<< HEAD
-                match uu____823 with
-=======
                 match uu____1395 with
->>>>>>> c7d62a0b
                 | (mlpath,mlsymbol) ->
                     let mly = FStar_Extraction_ML_Syntax.MLE_Name mlpath in
                     let mly1 =
@@ -551,14 +539,6 @@
                       (Fv
                          (x, (FStar_Util.Inr (mlsymbol, mly1, t_x1, is_rec))))
                       :: (g.gamma) in
-<<<<<<< HEAD
-                    ((let uu___109_876 = g in
-                      {
-                        tcenv = (uu___109_876.tcenv);
-                        gamma;
-                        tydefs = (uu___109_876.tydefs);
-                        currentModule = (uu___109_876.currentModule)
-=======
                     ((let uu___114_1493 = g in
                       {
                         tcenv = (uu___114_1493.tcenv);
@@ -566,7 +546,6 @@
                         tydefs = (uu___114_1493.tydefs);
                         type_names = (uu___114_1493.type_names);
                         currentModule = (uu___114_1493.currentModule)
->>>>>>> c7d62a0b
                       }), (mlsymbol, (Prims.parse_int "0")))
               else failwith "freevars found"
 let extend_fv:
@@ -606,17 +585,10 @@
               match l with
               | FStar_Util.Inl x -> extend_bv g x t_x add_unit is_rec false
               | FStar_Util.Inr f ->
-<<<<<<< HEAD
-                  let uu____930 =
-                    FStar_Extraction_ML_Syntax.mlpath_of_lident
-                      (f.FStar_Syntax_Syntax.fv_name).FStar_Syntax_Syntax.v in
-                  (match uu____930 with
-=======
                   let uu____1562 =
                     FStar_Extraction_ML_Syntax.mlpath_of_lident
                       (f.FStar_Syntax_Syntax.fv_name).FStar_Syntax_Syntax.v in
                   (match uu____1562 with
->>>>>>> c7d62a0b
                    | (p,y) -> extend_fv' g f (p, y) t_x add_unit is_rec)
 let extend_tydef:
   env -> FStar_Syntax_Syntax.fv -> FStar_Extraction_ML_Syntax.mltydecl -> env
@@ -625,15 +597,6 @@
     fun fv  ->
       fun td  ->
         let m = module_name_of_fv fv in
-<<<<<<< HEAD
-        let uu___110_953 = g in
-        {
-          tcenv = (uu___110_953.tcenv);
-          gamma = (uu___110_953.gamma);
-          tydefs = ((m, td) :: (g.tydefs));
-          currentModule = (uu___110_953.currentModule)
-        }
-=======
         let uu___115_1590 = g in
         {
           tcenv = (uu___115_1590.tcenv);
@@ -658,7 +621,6 @@
     fun fv  ->
       FStar_All.pipe_right g.type_names
         (FStar_Util.for_some (FStar_Syntax_Syntax.fv_eq fv))
->>>>>>> c7d62a0b
 let emptyMlPath:
   (FStar_Extraction_ML_Syntax.mlsymbol Prims.list,Prims.string)
     FStar_Pervasives_Native.tuple2
@@ -666,7 +628,13 @@
 let mkContext: FStar_TypeChecker_Env.env -> env =
   fun e  ->
     let env =
-      { tcenv = e; gamma = []; tydefs = []; currentModule = emptyMlPath } in
+      {
+        tcenv = e;
+        gamma = [];
+        tydefs = [];
+        type_names = [];
+        currentModule = emptyMlPath
+      } in
     let a = ("'a", (- (Prims.parse_int "1"))) in
     let failwith_ty =
       ([a],
@@ -675,16 +643,6 @@
                ([], (["Prims"], "string"))),
              FStar_Extraction_ML_Syntax.E_IMPURE,
              (FStar_Extraction_ML_Syntax.MLTY_Var a)))) in
-<<<<<<< HEAD
-    let uu____990 =
-      let uu____993 =
-        let uu____994 =
-          FStar_Syntax_Syntax.lid_as_fv FStar_Parser_Const.failwith_lid
-            FStar_Syntax_Syntax.Delta_constant FStar_Pervasives_Native.None in
-        FStar_Util.Inr uu____994 in
-      extend_lb env uu____993 FStar_Syntax_Syntax.tun failwith_ty false false in
-    FStar_All.pipe_right uu____990 FStar_Pervasives_Native.fst
-=======
     let uu____1677 =
       let uu____1682 =
         let uu____1683 =
@@ -694,7 +652,6 @@
       extend_lb env uu____1682 FStar_Syntax_Syntax.tun failwith_ty false
         false in
     FStar_All.pipe_right uu____1677 FStar_Pervasives_Native.fst
->>>>>>> c7d62a0b
 let monad_op_name:
   FStar_Syntax_Syntax.eff_decl ->
     Prims.string ->
@@ -706,13 +663,8 @@
       let lid =
         FStar_Syntax_Util.mk_field_projector_name_from_ident
           ed.FStar_Syntax_Syntax.mname (FStar_Ident.id_of_text nm) in
-<<<<<<< HEAD
-      let uu____1006 = FStar_Extraction_ML_Syntax.mlpath_of_lident lid in
-      (uu____1006, lid)
-=======
       let uu____1701 = FStar_Extraction_ML_Syntax.mlpath_of_lident lid in
       (uu____1701, lid)
->>>>>>> c7d62a0b
 let action_name:
   FStar_Syntax_Syntax.eff_decl ->
     FStar_Syntax_Syntax.action ->
@@ -727,10 +679,5 @@
       let lid =
         FStar_Ident.lid_of_ids
           (FStar_List.append module_name [FStar_Ident.id_of_text nm]) in
-<<<<<<< HEAD
-      let uu____1019 = FStar_Extraction_ML_Syntax.mlpath_of_lident lid in
-      (uu____1019, lid)
-=======
       let uu____1719 = FStar_Extraction_ML_Syntax.mlpath_of_lident lid in
-      (uu____1719, lid)
->>>>>>> c7d62a0b
+      (uu____1719, lid)