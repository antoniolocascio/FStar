
open Prims
<<<<<<< HEAD
open FStar_Pervasives

type name =
Prims.string Prims.list


type typ =
FStar_Syntax_Syntax.term


type binders =
FStar_Syntax_Syntax.binder Prims.list

type vconst =
| C_Unit
| C_Int of FStar_BigInt.t
| C_True
| C_False
| C_String of Prims.string


let uu___is_C_Unit : vconst  ->  Prims.bool = (fun projectee -> (match (projectee) with
| C_Unit -> begin
true
end
| uu____20 -> begin
false
end))


let uu___is_C_Int : vconst  ->  Prims.bool = (fun projectee -> (match (projectee) with
| C_Int (_0) -> begin
true
end
| uu____27 -> begin
false
end))


let __proj__C_Int__item___0 : vconst  ->  FStar_BigInt.t = (fun projectee -> (match (projectee) with
| C_Int (_0) -> begin
_0
end))


let uu___is_C_True : vconst  ->  Prims.bool = (fun projectee -> (match (projectee) with
| C_True -> begin
true
end
| uu____40 -> begin
false
end))


let uu___is_C_False : vconst  ->  Prims.bool = (fun projectee -> (match (projectee) with
| C_False -> begin
true
end
| uu____46 -> begin
false
end))


let uu___is_C_String : vconst  ->  Prims.bool = (fun projectee -> (match (projectee) with
| C_String (_0) -> begin
true
end
| uu____53 -> begin
false
end))


let __proj__C_String__item___0 : vconst  ->  Prims.string = (fun projectee -> (match (projectee) with
| C_String (_0) -> begin
_0
end))

type pattern =
| Pat_Constant of vconst
| Pat_Cons of (FStar_Syntax_Syntax.fv * pattern Prims.list)
| Pat_Var of FStar_Syntax_Syntax.bv
| Pat_Wild of FStar_Syntax_Syntax.bv
| Pat_Dot_Term of (FStar_Syntax_Syntax.bv * FStar_Syntax_Syntax.term)


let uu___is_Pat_Constant : pattern  ->  Prims.bool = (fun projectee -> (match (projectee) with
| Pat_Constant (_0) -> begin
true
end
| uu____102 -> begin
false
end))


let __proj__Pat_Constant__item___0 : pattern  ->  vconst = (fun projectee -> (match (projectee) with
| Pat_Constant (_0) -> begin
_0
end))


let uu___is_Pat_Cons : pattern  ->  Prims.bool = (fun projectee -> (match (projectee) with
| Pat_Cons (_0) -> begin
true
end
| uu____122 -> begin
false
end))


let __proj__Pat_Cons__item___0 : pattern  ->  (FStar_Syntax_Syntax.fv * pattern Prims.list) = (fun projectee -> (match (projectee) with
| Pat_Cons (_0) -> begin
_0
end))


let uu___is_Pat_Var : pattern  ->  Prims.bool = (fun projectee -> (match (projectee) with
| Pat_Var (_0) -> begin
true
end
| uu____154 -> begin
false
end))


let __proj__Pat_Var__item___0 : pattern  ->  FStar_Syntax_Syntax.bv = (fun projectee -> (match (projectee) with
| Pat_Var (_0) -> begin
_0
end))


let uu___is_Pat_Wild : pattern  ->  Prims.bool = (fun projectee -> (match (projectee) with
| Pat_Wild (_0) -> begin
true
end
| uu____168 -> begin
false
end))


let __proj__Pat_Wild__item___0 : pattern  ->  FStar_Syntax_Syntax.bv = (fun projectee -> (match (projectee) with
| Pat_Wild (_0) -> begin
_0
end))


let uu___is_Pat_Dot_Term : pattern  ->  Prims.bool = (fun projectee -> (match (projectee) with
| Pat_Dot_Term (_0) -> begin
true
end
| uu____186 -> begin
false
end))


let __proj__Pat_Dot_Term__item___0 : pattern  ->  (FStar_Syntax_Syntax.bv * FStar_Syntax_Syntax.term) = (fun projectee -> (match (projectee) with
| Pat_Dot_Term (_0) -> begin
_0
end))


type branch =
(pattern * FStar_Syntax_Syntax.term)

type aqualv =
| Q_Implicit
| Q_Explicit


let uu___is_Q_Implicit : aqualv  ->  Prims.bool = (fun projectee -> (match (projectee) with
| Q_Implicit -> begin
true
end
| uu____215 -> begin
false
end))


let uu___is_Q_Explicit : aqualv  ->  Prims.bool = (fun projectee -> (match (projectee) with
| Q_Explicit -> begin
true
end
| uu____221 -> begin
false
end))


type argv =
(FStar_Syntax_Syntax.term * aqualv)

type term_view =
| Tv_Var of FStar_Syntax_Syntax.bv
| Tv_BVar of FStar_Syntax_Syntax.bv
| Tv_FVar of FStar_Syntax_Syntax.fv
| Tv_App of (FStar_Syntax_Syntax.term * argv)
| Tv_Abs of (FStar_Syntax_Syntax.binder * FStar_Syntax_Syntax.term)
| Tv_Arrow of (FStar_Syntax_Syntax.binder * FStar_Syntax_Syntax.comp)
| Tv_Type of unit
| Tv_Refine of (FStar_Syntax_Syntax.bv * FStar_Syntax_Syntax.term)
| Tv_Const of vconst
| Tv_Uvar of (FStar_BigInt.t * typ)
| Tv_Let of (Prims.bool * FStar_Syntax_Syntax.bv * FStar_Syntax_Syntax.term * FStar_Syntax_Syntax.term)
| Tv_Match of (FStar_Syntax_Syntax.term * branch Prims.list)
| Tv_AscribedT of (FStar_Syntax_Syntax.term * FStar_Syntax_Syntax.term * FStar_Syntax_Syntax.term FStar_Pervasives_Native.option)
| Tv_AscribedC of (FStar_Syntax_Syntax.term * FStar_Syntax_Syntax.comp * FStar_Syntax_Syntax.term FStar_Pervasives_Native.option)
| Tv_Unknown


let uu___is_Tv_Var : term_view  ->  Prims.bool = (fun projectee -> (match (projectee) with
| Tv_Var (_0) -> begin
true
end
| uu____352 -> begin
false
end))


let __proj__Tv_Var__item___0 : term_view  ->  FStar_Syntax_Syntax.bv = (fun projectee -> (match (projectee) with
| Tv_Var (_0) -> begin
_0
end))


let uu___is_Tv_BVar : term_view  ->  Prims.bool = (fun projectee -> (match (projectee) with
| Tv_BVar (_0) -> begin
true
end
| uu____366 -> begin
false
end))


let __proj__Tv_BVar__item___0 : term_view  ->  FStar_Syntax_Syntax.bv = (fun projectee -> (match (projectee) with
| Tv_BVar (_0) -> begin
_0
end))


let uu___is_Tv_FVar : term_view  ->  Prims.bool = (fun projectee -> (match (projectee) with
| Tv_FVar (_0) -> begin
true
end
| uu____380 -> begin
false
end))


let __proj__Tv_FVar__item___0 : term_view  ->  FStar_Syntax_Syntax.fv = (fun projectee -> (match (projectee) with
| Tv_FVar (_0) -> begin
_0
end))


let uu___is_Tv_App : term_view  ->  Prims.bool = (fun projectee -> (match (projectee) with
| Tv_App (_0) -> begin
true
end
| uu____398 -> begin
false
end))


let __proj__Tv_App__item___0 : term_view  ->  (FStar_Syntax_Syntax.term * argv) = (fun projectee -> (match (projectee) with
| Tv_App (_0) -> begin
_0
end))


let uu___is_Tv_Abs : term_view  ->  Prims.bool = (fun projectee -> (match (projectee) with
| Tv_Abs (_0) -> begin
true
end
| uu____428 -> begin
false
end))


let __proj__Tv_Abs__item___0 : term_view  ->  (FStar_Syntax_Syntax.binder * FStar_Syntax_Syntax.term) = (fun projectee -> (match (projectee) with
| Tv_Abs (_0) -> begin
_0
end))


let uu___is_Tv_Arrow : term_view  ->  Prims.bool = (fun projectee -> (match (projectee) with
| Tv_Arrow (_0) -> begin
true
end
| uu____458 -> begin
false
end))


let __proj__Tv_Arrow__item___0 : term_view  ->  (FStar_Syntax_Syntax.binder * FStar_Syntax_Syntax.comp) = (fun projectee -> (match (projectee) with
| Tv_Arrow (_0) -> begin
_0
end))


let uu___is_Tv_Type : term_view  ->  Prims.bool = (fun projectee -> (match (projectee) with
| Tv_Type (_0) -> begin
true
end
| uu____484 -> begin
false
end))





let uu___is_Tv_Refine : term_view  ->  Prims.bool = (fun projectee -> (match (projectee) with
| Tv_Refine (_0) -> begin
true
end
| uu____496 -> begin
false
end))


let __proj__Tv_Refine__item___0 : term_view  ->  (FStar_Syntax_Syntax.bv * FStar_Syntax_Syntax.term) = (fun projectee -> (match (projectee) with
| Tv_Refine (_0) -> begin
_0
end))


let uu___is_Tv_Const : term_view  ->  Prims.bool = (fun projectee -> (match (projectee) with
| Tv_Const (_0) -> begin
true
end
| uu____522 -> begin
false
end))


let __proj__Tv_Const__item___0 : term_view  ->  vconst = (fun projectee -> (match (projectee) with
| Tv_Const (_0) -> begin
_0
end))


let uu___is_Tv_Uvar : term_view  ->  Prims.bool = (fun projectee -> (match (projectee) with
| Tv_Uvar (_0) -> begin
true
end
| uu____540 -> begin
false
end))


let __proj__Tv_Uvar__item___0 : term_view  ->  (FStar_BigInt.t * typ) = (fun projectee -> (match (projectee) with
| Tv_Uvar (_0) -> begin
_0
end))


let uu___is_Tv_Let : term_view  ->  Prims.bool = (fun projectee -> (match (projectee) with
| Tv_Let (_0) -> begin
true
end
| uu____574 -> begin
false
end))


let __proj__Tv_Let__item___0 : term_view  ->  (Prims.bool * FStar_Syntax_Syntax.bv * FStar_Syntax_Syntax.term * FStar_Syntax_Syntax.term) = (fun projectee -> (match (projectee) with
| Tv_Let (_0) -> begin
_0
end))


let uu___is_Tv_Match : term_view  ->  Prims.bool = (fun projectee -> (match (projectee) with
| Tv_Match (_0) -> begin
true
end
| uu____618 -> begin
false
end))


let __proj__Tv_Match__item___0 : term_view  ->  (FStar_Syntax_Syntax.term * branch Prims.list) = (fun projectee -> (match (projectee) with
| Tv_Match (_0) -> begin
_0
end))


let uu___is_Tv_AscribedT : term_view  ->  Prims.bool = (fun projectee -> (match (projectee) with
| Tv_AscribedT (_0) -> begin
true
end
| uu____658 -> begin
false
end))


let __proj__Tv_AscribedT__item___0 : term_view  ->  (FStar_Syntax_Syntax.term * FStar_Syntax_Syntax.term * FStar_Syntax_Syntax.term FStar_Pervasives_Native.option) = (fun projectee -> (match (projectee) with
| Tv_AscribedT (_0) -> begin
_0
end))


let uu___is_Tv_AscribedC : term_view  ->  Prims.bool = (fun projectee -> (match (projectee) with
| Tv_AscribedC (_0) -> begin
true
end
| uu____704 -> begin
false
end))


let __proj__Tv_AscribedC__item___0 : term_view  ->  (FStar_Syntax_Syntax.term * FStar_Syntax_Syntax.comp * FStar_Syntax_Syntax.term FStar_Pervasives_Native.option) = (fun projectee -> (match (projectee) with
| Tv_AscribedC (_0) -> begin
_0
end))


let uu___is_Tv_Unknown : term_view  ->  Prims.bool = (fun projectee -> (match (projectee) with
| Tv_Unknown -> begin
true
end
| uu____741 -> begin
false
end))

type bv_view =
{bv_ppname : Prims.string; bv_index : FStar_BigInt.t; bv_sort : typ}


let __proj__Mkbv_view__item__bv_ppname : bv_view  ->  Prims.string = (fun projectee -> (match (projectee) with
| {bv_ppname = __fname__bv_ppname; bv_index = __fname__bv_index; bv_sort = __fname__bv_sort} -> begin
__fname__bv_ppname
end))


let __proj__Mkbv_view__item__bv_index : bv_view  ->  FStar_BigInt.t = (fun projectee -> (match (projectee) with
| {bv_ppname = __fname__bv_ppname; bv_index = __fname__bv_index; bv_sort = __fname__bv_sort} -> begin
__fname__bv_index
end))


let __proj__Mkbv_view__item__bv_sort : bv_view  ->  typ = (fun projectee -> (match (projectee) with
| {bv_ppname = __fname__bv_ppname; bv_index = __fname__bv_index; bv_sort = __fname__bv_sort} -> begin
__fname__bv_sort
end))


type binder_view =
(FStar_Syntax_Syntax.bv * aqualv)

type comp_view =
| C_Total of (typ * FStar_Syntax_Syntax.term FStar_Pervasives_Native.option)
| C_Lemma of (FStar_Syntax_Syntax.term * FStar_Syntax_Syntax.term)
| C_Unknown


let uu___is_C_Total : comp_view  ->  Prims.bool = (fun projectee -> (match (projectee) with
| C_Total (_0) -> begin
true
end
| uu____817 -> begin
false
end))


let __proj__C_Total__item___0 : comp_view  ->  (typ * FStar_Syntax_Syntax.term FStar_Pervasives_Native.option) = (fun projectee -> (match (projectee) with
| C_Total (_0) -> begin
_0
end))


let uu___is_C_Lemma : comp_view  ->  Prims.bool = (fun projectee -> (match (projectee) with
| C_Lemma (_0) -> begin
true
end
| uu____853 -> begin
false
end))


let __proj__C_Lemma__item___0 : comp_view  ->  (FStar_Syntax_Syntax.term * FStar_Syntax_Syntax.term) = (fun projectee -> (match (projectee) with
| C_Lemma (_0) -> begin
_0
end))


let uu___is_C_Unknown : comp_view  ->  Prims.bool = (fun projectee -> (match (projectee) with
| C_Unknown -> begin
true
end
| uu____878 -> begin
false
end))

type sigelt_view =
| Sg_Let of (Prims.bool * FStar_Syntax_Syntax.fv * typ * FStar_Syntax_Syntax.term)
| Sg_Inductive of (name * FStar_Syntax_Syntax.binder Prims.list * typ * name Prims.list)
| Sg_Constructor of (name * typ)
| Unk


let uu___is_Sg_Let : sigelt_view  ->  Prims.bool = (fun projectee -> (match (projectee) with
| Sg_Let (_0) -> begin
true
end
| uu____932 -> begin
false
end))


let __proj__Sg_Let__item___0 : sigelt_view  ->  (Prims.bool * FStar_Syntax_Syntax.fv * typ * FStar_Syntax_Syntax.term) = (fun projectee -> (match (projectee) with
| Sg_Let (_0) -> begin
_0
end))


let uu___is_Sg_Inductive : sigelt_view  ->  Prims.bool = (fun projectee -> (match (projectee) with
| Sg_Inductive (_0) -> begin
true
end
| uu____982 -> begin
false
end))


let __proj__Sg_Inductive__item___0 : sigelt_view  ->  (name * FStar_Syntax_Syntax.binder Prims.list * typ * name Prims.list) = (fun projectee -> (match (projectee) with
| Sg_Inductive (_0) -> begin
_0
end))


let uu___is_Sg_Constructor : sigelt_view  ->  Prims.bool = (fun projectee -> (match (projectee) with
| Sg_Constructor (_0) -> begin
true
end
| uu____1036 -> begin
false
end))


let __proj__Sg_Constructor__item___0 : sigelt_view  ->  (name * typ) = (fun projectee -> (match (projectee) with
| Sg_Constructor (_0) -> begin
_0
end))


let uu___is_Unk : sigelt_view  ->  Prims.bool = (fun projectee -> (match (projectee) with
| Unk -> begin
true
end
| uu____1061 -> begin
false
end))


type var =
FStar_BigInt.t

type exp =
| Unit
| Var of var
| Mult of (exp * exp)


let uu___is_Unit : exp  ->  Prims.bool = (fun projectee -> (match (projectee) with
| Unit -> begin
true
end
| uu____1081 -> begin
false
end))


let uu___is_Var : exp  ->  Prims.bool = (fun projectee -> (match (projectee) with
| Var (_0) -> begin
true
end
| uu____1088 -> begin
false
end))


let __proj__Var__item___0 : exp  ->  var = (fun projectee -> (match (projectee) with
| Var (_0) -> begin
_0
end))


let uu___is_Mult : exp  ->  Prims.bool = (fun projectee -> (match (projectee) with
| Mult (_0) -> begin
true
end
| uu____1106 -> begin
false
end))


let __proj__Mult__item___0 : exp  ->  (exp * exp) = (fun projectee -> (match (projectee) with
| Mult (_0) -> begin
_0
end))

type refl_constant =
{lid : FStar_Ident.lid; t : FStar_Syntax_Syntax.term}


let __proj__Mkrefl_constant__item__lid : refl_constant  ->  FStar_Ident.lid = (fun projectee -> (match (projectee) with
| {lid = __fname__lid; t = __fname__t} -> begin
__fname__lid
end))


let __proj__Mkrefl_constant__item__t : refl_constant  ->  FStar_Syntax_Syntax.term = (fun projectee -> (match (projectee) with
| {lid = __fname__lid; t = __fname__t} -> begin
__fname__t
end))


let refl_constant_lid : refl_constant  ->  FStar_Ident.lid = (fun rc -> rc.lid)


let refl_constant_term : refl_constant  ->  FStar_Syntax_Syntax.term = (fun rc -> rc.t)


let fstar_refl_lid : Prims.string Prims.list  ->  FStar_Ident.lident = (fun s -> (FStar_Ident.lid_of_path (FStar_List.append (("FStar")::("Reflection")::[]) s) FStar_Range.dummyRange))


let fstar_refl_basic_lid : Prims.string  ->  FStar_Ident.lident = (fun s -> (fstar_refl_lid (("Basic")::(s)::[])))


let fstar_refl_syntax_lid : Prims.string  ->  FStar_Ident.lident = (fun s -> (fstar_refl_lid (("Syntax")::(s)::[])))


let fstar_refl_types_lid : Prims.string  ->  FStar_Ident.lident = (fun s -> (fstar_refl_lid (("Types")::(s)::[])))


let fstar_refl_data_lid : Prims.string  ->  FStar_Ident.lident = (fun s -> (fstar_refl_lid (("Data")::(s)::[])))


let fstar_refl_data_const : Prims.string  ->  refl_constant = (fun s -> (

let lid = (fstar_refl_data_lid s)
in (

let uu____1195 = (FStar_Syntax_Syntax.tdataconstr lid)
in {lid = lid; t = uu____1195})))


let mk_refl_types_lid_as_term : Prims.string  ->  FStar_Syntax_Syntax.term = (fun s -> (

let uu____1201 = (fstar_refl_types_lid s)
in (FStar_Syntax_Syntax.tconst uu____1201)))


let mk_refl_syntax_lid_as_term : Prims.string  ->  FStar_Syntax_Syntax.term = (fun s -> (

let uu____1207 = (fstar_refl_syntax_lid s)
in (FStar_Syntax_Syntax.tconst uu____1207)))


let mk_refl_data_lid_as_term : Prims.string  ->  FStar_Syntax_Syntax.term = (fun s -> (

let uu____1213 = (fstar_refl_data_lid s)
in (FStar_Syntax_Syntax.tconst uu____1213)))


let mk_inspect_pack_pair : Prims.string  ->  (refl_constant * refl_constant) = (fun s -> (

let inspect_lid = (fstar_refl_basic_lid (Prims.strcat "inspect" s))
in (

let pack_lid = (fstar_refl_basic_lid (Prims.strcat "pack" s))
in (

let inspect = (

let uu____1226 = (FStar_Syntax_Syntax.fvar inspect_lid (FStar_Syntax_Syntax.Delta_constant_at_level ((Prims.parse_int "1"))) FStar_Pervasives_Native.None)
in {lid = inspect_lid; t = uu____1226})
in (

let pack = (

let uu____1228 = (FStar_Syntax_Syntax.fvar pack_lid (FStar_Syntax_Syntax.Delta_constant_at_level ((Prims.parse_int "1"))) FStar_Pervasives_Native.None)
in {lid = pack_lid; t = uu____1228})
in ((inspect), (pack)))))))


let uu___28 : (refl_constant * refl_constant) = (mk_inspect_pack_pair "_ln")


let fstar_refl_inspect_ln : refl_constant = (match (uu___28) with
| (fstar_refl_inspect_ln, fstar_refl_pack_ln) -> begin
fstar_refl_inspect_ln
end)


let fstar_refl_pack_ln : refl_constant = (match (uu___28) with
| (fstar_refl_inspect_ln1, fstar_refl_pack_ln) -> begin
fstar_refl_pack_ln
end)


let uu___29 : (refl_constant * refl_constant) = (mk_inspect_pack_pair "_fv")


let fstar_refl_inspect_fv : refl_constant = (match (uu___29) with
| (fstar_refl_inspect_fv, fstar_refl_pack_fv) -> begin
fstar_refl_inspect_fv
end)


let fstar_refl_pack_fv : refl_constant = (match (uu___29) with
| (fstar_refl_inspect_fv1, fstar_refl_pack_fv) -> begin
fstar_refl_pack_fv
end)


let uu___30 : (refl_constant * refl_constant) = (mk_inspect_pack_pair "_bv")


let fstar_refl_inspect_bv : refl_constant = (match (uu___30) with
| (fstar_refl_inspect_bv, fstar_refl_pack_bv) -> begin
fstar_refl_inspect_bv
end)


let fstar_refl_pack_bv : refl_constant = (match (uu___30) with
| (fstar_refl_inspect_bv1, fstar_refl_pack_bv) -> begin
fstar_refl_pack_bv
end)


let uu___31 : (refl_constant * refl_constant) = (mk_inspect_pack_pair "_binder")


let fstar_refl_inspect_binder : refl_constant = (match (uu___31) with
| (fstar_refl_inspect_binder, fstar_refl_pack_binder) -> begin
fstar_refl_inspect_binder
end)


let fstar_refl_pack_binder : refl_constant = (match (uu___31) with
| (fstar_refl_inspect_binder1, fstar_refl_pack_binder) -> begin
fstar_refl_pack_binder
end)


let uu___32 : (refl_constant * refl_constant) = (mk_inspect_pack_pair "_comp")


let fstar_refl_inspect_comp : refl_constant = (match (uu___32) with
| (fstar_refl_inspect_comp, fstar_refl_pack_comp) -> begin
fstar_refl_inspect_comp
end)


let fstar_refl_pack_comp : refl_constant = (match (uu___32) with
| (fstar_refl_inspect_comp1, fstar_refl_pack_comp) -> begin
fstar_refl_pack_comp
end)


let uu___33 : (refl_constant * refl_constant) = (mk_inspect_pack_pair "_sigelt")


let fstar_refl_inspect_sigelt : refl_constant = (match (uu___33) with
| (fstar_refl_inspect_sigelt, fstar_refl_pack_sigelt) -> begin
fstar_refl_inspect_sigelt
end)


let fstar_refl_pack_sigelt : refl_constant = (match (uu___33) with
| (fstar_refl_inspect_sigelt1, fstar_refl_pack_sigelt) -> begin
fstar_refl_pack_sigelt
end)


let fstar_refl_env : FStar_Syntax_Syntax.term = (mk_refl_types_lid_as_term "env")


let fstar_refl_bv : FStar_Syntax_Syntax.term = (mk_refl_types_lid_as_term "bv")


let fstar_refl_fv : FStar_Syntax_Syntax.term = (mk_refl_types_lid_as_term "fv")


let fstar_refl_comp : FStar_Syntax_Syntax.term = (mk_refl_types_lid_as_term "comp")


let fstar_refl_binder : FStar_Syntax_Syntax.term = (mk_refl_types_lid_as_term "binder")


let fstar_refl_sigelt : FStar_Syntax_Syntax.term = (mk_refl_types_lid_as_term "sigelt")


let fstar_refl_term : FStar_Syntax_Syntax.term = (mk_refl_types_lid_as_term "term")


let fstar_refl_aqualv : FStar_Syntax_Syntax.term = (mk_refl_data_lid_as_term "aqualv")


let fstar_refl_comp_view : FStar_Syntax_Syntax.term = (mk_refl_data_lid_as_term "comp_view")


let fstar_refl_term_view : FStar_Syntax_Syntax.term = (mk_refl_data_lid_as_term "term_view")


let fstar_refl_pattern : FStar_Syntax_Syntax.term = (mk_refl_data_lid_as_term "pattern")


let fstar_refl_branch : FStar_Syntax_Syntax.term = (mk_refl_data_lid_as_term "branch")


let fstar_refl_bv_view : FStar_Syntax_Syntax.term = (mk_refl_data_lid_as_term "bv_view")


let fstar_refl_vconst : FStar_Syntax_Syntax.term = (mk_refl_data_lid_as_term "vconst")


let fstar_refl_sigelt_view : FStar_Syntax_Syntax.term = (mk_refl_data_lid_as_term "sigelt_view")


let fstar_refl_exp : FStar_Syntax_Syntax.term = (mk_refl_data_lid_as_term "exp")


let ref_Mk_bv : refl_constant = (

let lid = (fstar_refl_data_lid "Mkbv_view")
in (

let attr = (

let uu____1279 = (

let uu____1286 = (fstar_refl_data_lid "bv_view")
in (

let uu____1287 = (

let uu____1290 = (FStar_Ident.mk_ident (("bv_ppname"), (FStar_Range.dummyRange)))
in (

let uu____1291 = (

let uu____1294 = (FStar_Ident.mk_ident (("bv_index"), (FStar_Range.dummyRange)))
in (

let uu____1295 = (

let uu____1298 = (FStar_Ident.mk_ident (("bv_sort"), (FStar_Range.dummyRange)))
in (uu____1298)::[])
in (uu____1294)::uu____1295))
in (uu____1290)::uu____1291))
in ((uu____1286), (uu____1287))))
in FStar_Syntax_Syntax.Record_ctor (uu____1279))
in (

let uu____1301 = (FStar_Syntax_Syntax.fvar lid FStar_Syntax_Syntax.delta_constant (FStar_Pervasives_Native.Some (attr)))
in {lid = lid; t = uu____1301})))


let ref_Q_Explicit : refl_constant = (fstar_refl_data_const "Q_Explicit")


let ref_Q_Implicit : refl_constant = (fstar_refl_data_const "Q_Implicit")


let ref_C_Unit : refl_constant = (fstar_refl_data_const "C_Unit")


let ref_C_True : refl_constant = (fstar_refl_data_const "C_True")


let ref_C_False : refl_constant = (fstar_refl_data_const "C_False")


let ref_C_Int : refl_constant = (fstar_refl_data_const "C_Int")


let ref_C_String : refl_constant = (fstar_refl_data_const "C_String")


let ref_Pat_Constant : refl_constant = (fstar_refl_data_const "Pat_Constant")


let ref_Pat_Cons : refl_constant = (fstar_refl_data_const "Pat_Cons")


let ref_Pat_Var : refl_constant = (fstar_refl_data_const "Pat_Var")


let ref_Pat_Wild : refl_constant = (fstar_refl_data_const "Pat_Wild")


let ref_Pat_Dot_Term : refl_constant = (fstar_refl_data_const "Pat_Dot_Term")


let ref_Tv_Var : refl_constant = (fstar_refl_data_const "Tv_Var")


let ref_Tv_BVar : refl_constant = (fstar_refl_data_const "Tv_BVar")


let ref_Tv_FVar : refl_constant = (fstar_refl_data_const "Tv_FVar")


let ref_Tv_App : refl_constant = (fstar_refl_data_const "Tv_App")


let ref_Tv_Abs : refl_constant = (fstar_refl_data_const "Tv_Abs")


let ref_Tv_Arrow : refl_constant = (fstar_refl_data_const "Tv_Arrow")


let ref_Tv_Type : refl_constant = (fstar_refl_data_const "Tv_Type")


let ref_Tv_Refine : refl_constant = (fstar_refl_data_const "Tv_Refine")


let ref_Tv_Const : refl_constant = (fstar_refl_data_const "Tv_Const")


let ref_Tv_Uvar : refl_constant = (fstar_refl_data_const "Tv_Uvar")


let ref_Tv_Let : refl_constant = (fstar_refl_data_const "Tv_Let")


let ref_Tv_Match : refl_constant = (fstar_refl_data_const "Tv_Match")


let ref_Tv_AscT : refl_constant = (fstar_refl_data_const "Tv_AscribedT")


let ref_Tv_AscC : refl_constant = (fstar_refl_data_const "Tv_AscribedC")


let ref_Tv_Unknown : refl_constant = (fstar_refl_data_const "Tv_Unknown")


let ref_C_Total : refl_constant = (fstar_refl_data_const "C_Total")


let ref_C_Lemma : refl_constant = (fstar_refl_data_const "C_Lemma")


let ref_C_Unknown : refl_constant = (fstar_refl_data_const "C_Unknown")


let ref_Sg_Let : refl_constant = (fstar_refl_data_const "Sg_Let")


let ref_Sg_Inductive : refl_constant = (fstar_refl_data_const "Sg_Inductive")


let ref_Sg_Constructor : refl_constant = (fstar_refl_data_const "Sg_Constructor")


let ref_Unk : refl_constant = (fstar_refl_data_const "Unk")


let ref_E_Unit : refl_constant = (fstar_refl_data_const "Unit")


let ref_E_Var : refl_constant = (fstar_refl_data_const "Var")


let ref_E_Mult : refl_constant = (fstar_refl_data_const "Mult")


let t_exp : FStar_Syntax_Syntax.term = (

let uu____1302 = (FStar_Ident.lid_of_path (("FStar")::("Reflection")::("Data")::("exp")::[]) FStar_Range.dummyRange)
in (FStar_Syntax_Syntax.tconst uu____1302))


let ord_Lt_lid : FStar_Ident.lident = (FStar_Ident.lid_of_path (("FStar")::("Order")::("Lt")::[]) FStar_Range.dummyRange)


let ord_Eq_lid : FStar_Ident.lident = (FStar_Ident.lid_of_path (("FStar")::("Order")::("Eq")::[]) FStar_Range.dummyRange)


let ord_Gt_lid : FStar_Ident.lident = (FStar_Ident.lid_of_path (("FStar")::("Order")::("Gt")::[]) FStar_Range.dummyRange)


let ord_Lt : FStar_Syntax_Syntax.term = (FStar_Syntax_Syntax.tdataconstr ord_Lt_lid)


let ord_Eq : FStar_Syntax_Syntax.term = (FStar_Syntax_Syntax.tdataconstr ord_Eq_lid)


let ord_Gt : FStar_Syntax_Syntax.term = (FStar_Syntax_Syntax.tdataconstr ord_Gt_lid)



=======
type name = Prims.string Prims.list
type typ = FStar_Syntax_Syntax.term
type binders = FStar_Syntax_Syntax.binder Prims.list
type vconst =
  | C_Unit 
  | C_Int of FStar_BigInt.t 
  | C_True 
  | C_False 
  | C_String of Prims.string 
let (uu___is_C_Unit : vconst -> Prims.bool) =
  fun projectee  ->
    match projectee with | C_Unit  -> true | uu____20 -> false
  
let (uu___is_C_Int : vconst -> Prims.bool) =
  fun projectee  ->
    match projectee with | C_Int _0 -> true | uu____27 -> false
  
let (__proj__C_Int__item___0 : vconst -> FStar_BigInt.t) =
  fun projectee  -> match projectee with | C_Int _0 -> _0 
let (uu___is_C_True : vconst -> Prims.bool) =
  fun projectee  ->
    match projectee with | C_True  -> true | uu____40 -> false
  
let (uu___is_C_False : vconst -> Prims.bool) =
  fun projectee  ->
    match projectee with | C_False  -> true | uu____46 -> false
  
let (uu___is_C_String : vconst -> Prims.bool) =
  fun projectee  ->
    match projectee with | C_String _0 -> true | uu____53 -> false
  
let (__proj__C_String__item___0 : vconst -> Prims.string) =
  fun projectee  -> match projectee with | C_String _0 -> _0 
type pattern =
  | Pat_Constant of vconst 
  | Pat_Cons of (FStar_Syntax_Syntax.fv,pattern Prims.list)
  FStar_Pervasives_Native.tuple2 
  | Pat_Var of FStar_Syntax_Syntax.bv 
  | Pat_Wild of FStar_Syntax_Syntax.bv 
  | Pat_Dot_Term of (FStar_Syntax_Syntax.bv,FStar_Syntax_Syntax.term)
  FStar_Pervasives_Native.tuple2 
let (uu___is_Pat_Constant : pattern -> Prims.bool) =
  fun projectee  ->
    match projectee with | Pat_Constant _0 -> true | uu____102 -> false
  
let (__proj__Pat_Constant__item___0 : pattern -> vconst) =
  fun projectee  -> match projectee with | Pat_Constant _0 -> _0 
let (uu___is_Pat_Cons : pattern -> Prims.bool) =
  fun projectee  ->
    match projectee with | Pat_Cons _0 -> true | uu____122 -> false
  
let (__proj__Pat_Cons__item___0 :
  pattern ->
    (FStar_Syntax_Syntax.fv,pattern Prims.list)
      FStar_Pervasives_Native.tuple2)
  = fun projectee  -> match projectee with | Pat_Cons _0 -> _0 
let (uu___is_Pat_Var : pattern -> Prims.bool) =
  fun projectee  ->
    match projectee with | Pat_Var _0 -> true | uu____154 -> false
  
let (__proj__Pat_Var__item___0 : pattern -> FStar_Syntax_Syntax.bv) =
  fun projectee  -> match projectee with | Pat_Var _0 -> _0 
let (uu___is_Pat_Wild : pattern -> Prims.bool) =
  fun projectee  ->
    match projectee with | Pat_Wild _0 -> true | uu____168 -> false
  
let (__proj__Pat_Wild__item___0 : pattern -> FStar_Syntax_Syntax.bv) =
  fun projectee  -> match projectee with | Pat_Wild _0 -> _0 
let (uu___is_Pat_Dot_Term : pattern -> Prims.bool) =
  fun projectee  ->
    match projectee with | Pat_Dot_Term _0 -> true | uu____186 -> false
  
let (__proj__Pat_Dot_Term__item___0 :
  pattern ->
    (FStar_Syntax_Syntax.bv,FStar_Syntax_Syntax.term)
      FStar_Pervasives_Native.tuple2)
  = fun projectee  -> match projectee with | Pat_Dot_Term _0 -> _0 
type branch =
  (pattern,FStar_Syntax_Syntax.term) FStar_Pervasives_Native.tuple2
type aqualv =
  | Q_Implicit 
  | Q_Explicit 
let (uu___is_Q_Implicit : aqualv -> Prims.bool) =
  fun projectee  ->
    match projectee with | Q_Implicit  -> true | uu____215 -> false
  
let (uu___is_Q_Explicit : aqualv -> Prims.bool) =
  fun projectee  ->
    match projectee with | Q_Explicit  -> true | uu____221 -> false
  
type argv = (FStar_Syntax_Syntax.term,aqualv) FStar_Pervasives_Native.tuple2
type term_view =
  | Tv_Var of FStar_Syntax_Syntax.bv 
  | Tv_BVar of FStar_Syntax_Syntax.bv 
  | Tv_FVar of FStar_Syntax_Syntax.fv 
  | Tv_App of (FStar_Syntax_Syntax.term,argv) FStar_Pervasives_Native.tuple2
  
  | Tv_Abs of (FStar_Syntax_Syntax.binder,FStar_Syntax_Syntax.term)
  FStar_Pervasives_Native.tuple2 
  | Tv_Arrow of (FStar_Syntax_Syntax.binder,FStar_Syntax_Syntax.comp)
  FStar_Pervasives_Native.tuple2 
  | Tv_Type of unit 
  | Tv_Refine of (FStar_Syntax_Syntax.bv,FStar_Syntax_Syntax.term)
  FStar_Pervasives_Native.tuple2 
  | Tv_Const of vconst 
  | Tv_Uvar of (FStar_BigInt.t,typ) FStar_Pervasives_Native.tuple2 
  | Tv_Let of
  (Prims.bool,FStar_Syntax_Syntax.bv,FStar_Syntax_Syntax.term,FStar_Syntax_Syntax.term)
  FStar_Pervasives_Native.tuple4 
  | Tv_Match of (FStar_Syntax_Syntax.term,branch Prims.list)
  FStar_Pervasives_Native.tuple2 
  | Tv_AscribedT of
  (FStar_Syntax_Syntax.term,FStar_Syntax_Syntax.term,FStar_Syntax_Syntax.term
                                                       FStar_Pervasives_Native.option)
  FStar_Pervasives_Native.tuple3 
  | Tv_AscribedC of
  (FStar_Syntax_Syntax.term,FStar_Syntax_Syntax.comp,FStar_Syntax_Syntax.term
                                                       FStar_Pervasives_Native.option)
  FStar_Pervasives_Native.tuple3 
  | Tv_Unknown 
let (uu___is_Tv_Var : term_view -> Prims.bool) =
  fun projectee  ->
    match projectee with | Tv_Var _0 -> true | uu____352 -> false
  
let (__proj__Tv_Var__item___0 : term_view -> FStar_Syntax_Syntax.bv) =
  fun projectee  -> match projectee with | Tv_Var _0 -> _0 
let (uu___is_Tv_BVar : term_view -> Prims.bool) =
  fun projectee  ->
    match projectee with | Tv_BVar _0 -> true | uu____366 -> false
  
let (__proj__Tv_BVar__item___0 : term_view -> FStar_Syntax_Syntax.bv) =
  fun projectee  -> match projectee with | Tv_BVar _0 -> _0 
let (uu___is_Tv_FVar : term_view -> Prims.bool) =
  fun projectee  ->
    match projectee with | Tv_FVar _0 -> true | uu____380 -> false
  
let (__proj__Tv_FVar__item___0 : term_view -> FStar_Syntax_Syntax.fv) =
  fun projectee  -> match projectee with | Tv_FVar _0 -> _0 
let (uu___is_Tv_App : term_view -> Prims.bool) =
  fun projectee  ->
    match projectee with | Tv_App _0 -> true | uu____398 -> false
  
let (__proj__Tv_App__item___0 :
  term_view -> (FStar_Syntax_Syntax.term,argv) FStar_Pervasives_Native.tuple2)
  = fun projectee  -> match projectee with | Tv_App _0 -> _0 
let (uu___is_Tv_Abs : term_view -> Prims.bool) =
  fun projectee  ->
    match projectee with | Tv_Abs _0 -> true | uu____428 -> false
  
let (__proj__Tv_Abs__item___0 :
  term_view ->
    (FStar_Syntax_Syntax.binder,FStar_Syntax_Syntax.term)
      FStar_Pervasives_Native.tuple2)
  = fun projectee  -> match projectee with | Tv_Abs _0 -> _0 
let (uu___is_Tv_Arrow : term_view -> Prims.bool) =
  fun projectee  ->
    match projectee with | Tv_Arrow _0 -> true | uu____458 -> false
  
let (__proj__Tv_Arrow__item___0 :
  term_view ->
    (FStar_Syntax_Syntax.binder,FStar_Syntax_Syntax.comp)
      FStar_Pervasives_Native.tuple2)
  = fun projectee  -> match projectee with | Tv_Arrow _0 -> _0 
let (uu___is_Tv_Type : term_view -> Prims.bool) =
  fun projectee  ->
    match projectee with | Tv_Type _0 -> true | uu____484 -> false
  

let (uu___is_Tv_Refine : term_view -> Prims.bool) =
  fun projectee  ->
    match projectee with | Tv_Refine _0 -> true | uu____496 -> false
  
let (__proj__Tv_Refine__item___0 :
  term_view ->
    (FStar_Syntax_Syntax.bv,FStar_Syntax_Syntax.term)
      FStar_Pervasives_Native.tuple2)
  = fun projectee  -> match projectee with | Tv_Refine _0 -> _0 
let (uu___is_Tv_Const : term_view -> Prims.bool) =
  fun projectee  ->
    match projectee with | Tv_Const _0 -> true | uu____522 -> false
  
let (__proj__Tv_Const__item___0 : term_view -> vconst) =
  fun projectee  -> match projectee with | Tv_Const _0 -> _0 
let (uu___is_Tv_Uvar : term_view -> Prims.bool) =
  fun projectee  ->
    match projectee with | Tv_Uvar _0 -> true | uu____540 -> false
  
let (__proj__Tv_Uvar__item___0 :
  term_view -> (FStar_BigInt.t,typ) FStar_Pervasives_Native.tuple2) =
  fun projectee  -> match projectee with | Tv_Uvar _0 -> _0 
let (uu___is_Tv_Let : term_view -> Prims.bool) =
  fun projectee  ->
    match projectee with | Tv_Let _0 -> true | uu____574 -> false
  
let (__proj__Tv_Let__item___0 :
  term_view ->
    (Prims.bool,FStar_Syntax_Syntax.bv,FStar_Syntax_Syntax.term,FStar_Syntax_Syntax.term)
      FStar_Pervasives_Native.tuple4)
  = fun projectee  -> match projectee with | Tv_Let _0 -> _0 
let (uu___is_Tv_Match : term_view -> Prims.bool) =
  fun projectee  ->
    match projectee with | Tv_Match _0 -> true | uu____618 -> false
  
let (__proj__Tv_Match__item___0 :
  term_view ->
    (FStar_Syntax_Syntax.term,branch Prims.list)
      FStar_Pervasives_Native.tuple2)
  = fun projectee  -> match projectee with | Tv_Match _0 -> _0 
let (uu___is_Tv_AscribedT : term_view -> Prims.bool) =
  fun projectee  ->
    match projectee with | Tv_AscribedT _0 -> true | uu____658 -> false
  
let (__proj__Tv_AscribedT__item___0 :
  term_view ->
    (FStar_Syntax_Syntax.term,FStar_Syntax_Syntax.term,FStar_Syntax_Syntax.term
                                                         FStar_Pervasives_Native.option)
      FStar_Pervasives_Native.tuple3)
  = fun projectee  -> match projectee with | Tv_AscribedT _0 -> _0 
let (uu___is_Tv_AscribedC : term_view -> Prims.bool) =
  fun projectee  ->
    match projectee with | Tv_AscribedC _0 -> true | uu____704 -> false
  
let (__proj__Tv_AscribedC__item___0 :
  term_view ->
    (FStar_Syntax_Syntax.term,FStar_Syntax_Syntax.comp,FStar_Syntax_Syntax.term
                                                         FStar_Pervasives_Native.option)
      FStar_Pervasives_Native.tuple3)
  = fun projectee  -> match projectee with | Tv_AscribedC _0 -> _0 
let (uu___is_Tv_Unknown : term_view -> Prims.bool) =
  fun projectee  ->
    match projectee with | Tv_Unknown  -> true | uu____741 -> false
  
type bv_view =
  {
  bv_ppname: Prims.string ;
  bv_index: FStar_BigInt.t ;
  bv_sort: typ }
let (__proj__Mkbv_view__item__bv_ppname : bv_view -> Prims.string) =
  fun projectee  ->
    match projectee with
    | { bv_ppname = __fname__bv_ppname; bv_index = __fname__bv_index;
        bv_sort = __fname__bv_sort;_} -> __fname__bv_ppname
  
let (__proj__Mkbv_view__item__bv_index : bv_view -> FStar_BigInt.t) =
  fun projectee  ->
    match projectee with
    | { bv_ppname = __fname__bv_ppname; bv_index = __fname__bv_index;
        bv_sort = __fname__bv_sort;_} -> __fname__bv_index
  
let (__proj__Mkbv_view__item__bv_sort : bv_view -> typ) =
  fun projectee  ->
    match projectee with
    | { bv_ppname = __fname__bv_ppname; bv_index = __fname__bv_index;
        bv_sort = __fname__bv_sort;_} -> __fname__bv_sort
  
type binder_view =
  (FStar_Syntax_Syntax.bv,aqualv) FStar_Pervasives_Native.tuple2
type comp_view =
  | C_Total of (typ,FStar_Syntax_Syntax.term FStar_Pervasives_Native.option)
  FStar_Pervasives_Native.tuple2 
  | C_Lemma of (FStar_Syntax_Syntax.term,FStar_Syntax_Syntax.term)
  FStar_Pervasives_Native.tuple2 
  | C_Unknown 
let (uu___is_C_Total : comp_view -> Prims.bool) =
  fun projectee  ->
    match projectee with | C_Total _0 -> true | uu____817 -> false
  
let (__proj__C_Total__item___0 :
  comp_view ->
    (typ,FStar_Syntax_Syntax.term FStar_Pervasives_Native.option)
      FStar_Pervasives_Native.tuple2)
  = fun projectee  -> match projectee with | C_Total _0 -> _0 
let (uu___is_C_Lemma : comp_view -> Prims.bool) =
  fun projectee  ->
    match projectee with | C_Lemma _0 -> true | uu____853 -> false
  
let (__proj__C_Lemma__item___0 :
  comp_view ->
    (FStar_Syntax_Syntax.term,FStar_Syntax_Syntax.term)
      FStar_Pervasives_Native.tuple2)
  = fun projectee  -> match projectee with | C_Lemma _0 -> _0 
let (uu___is_C_Unknown : comp_view -> Prims.bool) =
  fun projectee  ->
    match projectee with | C_Unknown  -> true | uu____878 -> false
  
type sigelt_view =
  | Sg_Let of
  (Prims.bool,FStar_Syntax_Syntax.fv,typ,FStar_Syntax_Syntax.term)
  FStar_Pervasives_Native.tuple4 
  | Sg_Inductive of
  (name,FStar_Syntax_Syntax.binder Prims.list,typ,name Prims.list)
  FStar_Pervasives_Native.tuple4 
  | Sg_Constructor of (name,typ) FStar_Pervasives_Native.tuple2 
  | Unk 
let (uu___is_Sg_Let : sigelt_view -> Prims.bool) =
  fun projectee  ->
    match projectee with | Sg_Let _0 -> true | uu____932 -> false
  
let (__proj__Sg_Let__item___0 :
  sigelt_view ->
    (Prims.bool,FStar_Syntax_Syntax.fv,typ,FStar_Syntax_Syntax.term)
      FStar_Pervasives_Native.tuple4)
  = fun projectee  -> match projectee with | Sg_Let _0 -> _0 
let (uu___is_Sg_Inductive : sigelt_view -> Prims.bool) =
  fun projectee  ->
    match projectee with | Sg_Inductive _0 -> true | uu____982 -> false
  
let (__proj__Sg_Inductive__item___0 :
  sigelt_view ->
    (name,FStar_Syntax_Syntax.binder Prims.list,typ,name Prims.list)
      FStar_Pervasives_Native.tuple4)
  = fun projectee  -> match projectee with | Sg_Inductive _0 -> _0 
let (uu___is_Sg_Constructor : sigelt_view -> Prims.bool) =
  fun projectee  ->
    match projectee with | Sg_Constructor _0 -> true | uu____1036 -> false
  
let (__proj__Sg_Constructor__item___0 :
  sigelt_view -> (name,typ) FStar_Pervasives_Native.tuple2) =
  fun projectee  -> match projectee with | Sg_Constructor _0 -> _0 
let (uu___is_Unk : sigelt_view -> Prims.bool) =
  fun projectee  -> match projectee with | Unk  -> true | uu____1061 -> false 
type var = FStar_BigInt.t
type exp =
  | Unit 
  | Var of var 
  | Mult of (exp,exp) FStar_Pervasives_Native.tuple2 
let (uu___is_Unit : exp -> Prims.bool) =
  fun projectee  ->
    match projectee with | Unit  -> true | uu____1081 -> false
  
let (uu___is_Var : exp -> Prims.bool) =
  fun projectee  ->
    match projectee with | Var _0 -> true | uu____1088 -> false
  
let (__proj__Var__item___0 : exp -> var) =
  fun projectee  -> match projectee with | Var _0 -> _0 
let (uu___is_Mult : exp -> Prims.bool) =
  fun projectee  ->
    match projectee with | Mult _0 -> true | uu____1106 -> false
  
let (__proj__Mult__item___0 :
  exp -> (exp,exp) FStar_Pervasives_Native.tuple2) =
  fun projectee  -> match projectee with | Mult _0 -> _0 
type refl_constant = {
  lid: FStar_Ident.lid ;
  t: FStar_Syntax_Syntax.term }
let (__proj__Mkrefl_constant__item__lid : refl_constant -> FStar_Ident.lid) =
  fun projectee  ->
    match projectee with
    | { lid = __fname__lid; t = __fname__t;_} -> __fname__lid
  
let (__proj__Mkrefl_constant__item__t :
  refl_constant -> FStar_Syntax_Syntax.term) =
  fun projectee  ->
    match projectee with
    | { lid = __fname__lid; t = __fname__t;_} -> __fname__t
  
let (refl_constant_lid : refl_constant -> FStar_Ident.lid) =
  fun rc  -> rc.lid 
let (refl_constant_term : refl_constant -> FStar_Syntax_Syntax.term) =
  fun rc  -> rc.t 
let (fstar_refl_lid : Prims.string Prims.list -> FStar_Ident.lident) =
  fun s  ->
    FStar_Ident.lid_of_path (FStar_List.append ["FStar"; "Reflection"] s)
      FStar_Range.dummyRange
  
let (fstar_refl_basic_lid : Prims.string -> FStar_Ident.lident) =
  fun s  -> fstar_refl_lid ["Basic"; s] 
let (fstar_refl_syntax_lid : Prims.string -> FStar_Ident.lident) =
  fun s  -> fstar_refl_lid ["Syntax"; s] 
let (fstar_refl_types_lid : Prims.string -> FStar_Ident.lident) =
  fun s  -> fstar_refl_lid ["Types"; s] 
let (fstar_refl_data_lid : Prims.string -> FStar_Ident.lident) =
  fun s  -> fstar_refl_lid ["Data"; s] 
let (fstar_refl_data_const : Prims.string -> refl_constant) =
  fun s  ->
    let lid = fstar_refl_data_lid s  in
    let uu____1195 = FStar_Syntax_Syntax.tdataconstr lid  in
    { lid; t = uu____1195 }
  
let (mk_refl_types_lid_as_term : Prims.string -> FStar_Syntax_Syntax.term) =
  fun s  ->
    let uu____1201 = fstar_refl_types_lid s  in
    FStar_Syntax_Syntax.tconst uu____1201
  
let (mk_refl_syntax_lid_as_term : Prims.string -> FStar_Syntax_Syntax.term) =
  fun s  ->
    let uu____1207 = fstar_refl_syntax_lid s  in
    FStar_Syntax_Syntax.tconst uu____1207
  
let (mk_refl_data_lid_as_term : Prims.string -> FStar_Syntax_Syntax.term) =
  fun s  ->
    let uu____1213 = fstar_refl_data_lid s  in
    FStar_Syntax_Syntax.tconst uu____1213
  
let (mk_inspect_pack_pair :
  Prims.string ->
    (refl_constant,refl_constant) FStar_Pervasives_Native.tuple2)
  =
  fun s  ->
    let inspect_lid = fstar_refl_basic_lid (Prims.strcat "inspect" s)  in
    let pack_lid = fstar_refl_basic_lid (Prims.strcat "pack" s)  in
    let inspect =
      let uu____1226 =
        FStar_Syntax_Syntax.fvar inspect_lid
          (FStar_Syntax_Syntax.Delta_constant_at_level (Prims.parse_int "1"))
          FStar_Pervasives_Native.None
         in
      { lid = inspect_lid; t = uu____1226 }  in
    let pack =
      let uu____1228 =
        FStar_Syntax_Syntax.fvar pack_lid
          (FStar_Syntax_Syntax.Delta_constant_at_level (Prims.parse_int "1"))
          FStar_Pervasives_Native.None
         in
      { lid = pack_lid; t = uu____1228 }  in
    (inspect, pack)
  
let (uu___52 : (refl_constant,refl_constant) FStar_Pervasives_Native.tuple2)
  = mk_inspect_pack_pair "_ln" 
let (fstar_refl_inspect_ln : refl_constant) =
  match uu___52 with
  | (fstar_refl_inspect_ln,fstar_refl_pack_ln) -> fstar_refl_inspect_ln 
let (fstar_refl_pack_ln : refl_constant) =
  match uu___52 with
  | (fstar_refl_inspect_ln1,fstar_refl_pack_ln) -> fstar_refl_pack_ln 
let (uu___53 : (refl_constant,refl_constant) FStar_Pervasives_Native.tuple2)
  = mk_inspect_pack_pair "_fv" 
let (fstar_refl_inspect_fv : refl_constant) =
  match uu___53 with
  | (fstar_refl_inspect_fv,fstar_refl_pack_fv) -> fstar_refl_inspect_fv 
let (fstar_refl_pack_fv : refl_constant) =
  match uu___53 with
  | (fstar_refl_inspect_fv1,fstar_refl_pack_fv) -> fstar_refl_pack_fv 
let (uu___54 : (refl_constant,refl_constant) FStar_Pervasives_Native.tuple2)
  = mk_inspect_pack_pair "_bv" 
let (fstar_refl_inspect_bv : refl_constant) =
  match uu___54 with
  | (fstar_refl_inspect_bv,fstar_refl_pack_bv) -> fstar_refl_inspect_bv 
let (fstar_refl_pack_bv : refl_constant) =
  match uu___54 with
  | (fstar_refl_inspect_bv1,fstar_refl_pack_bv) -> fstar_refl_pack_bv 
let (uu___55 : (refl_constant,refl_constant) FStar_Pervasives_Native.tuple2)
  = mk_inspect_pack_pair "_binder" 
let (fstar_refl_inspect_binder : refl_constant) =
  match uu___55 with
  | (fstar_refl_inspect_binder,fstar_refl_pack_binder) ->
      fstar_refl_inspect_binder
  
let (fstar_refl_pack_binder : refl_constant) =
  match uu___55 with
  | (fstar_refl_inspect_binder1,fstar_refl_pack_binder) ->
      fstar_refl_pack_binder
  
let (uu___56 : (refl_constant,refl_constant) FStar_Pervasives_Native.tuple2)
  = mk_inspect_pack_pair "_comp" 
let (fstar_refl_inspect_comp : refl_constant) =
  match uu___56 with
  | (fstar_refl_inspect_comp,fstar_refl_pack_comp) -> fstar_refl_inspect_comp 
let (fstar_refl_pack_comp : refl_constant) =
  match uu___56 with
  | (fstar_refl_inspect_comp1,fstar_refl_pack_comp) -> fstar_refl_pack_comp 
let (uu___57 : (refl_constant,refl_constant) FStar_Pervasives_Native.tuple2)
  = mk_inspect_pack_pair "_sigelt" 
let (fstar_refl_inspect_sigelt : refl_constant) =
  match uu___57 with
  | (fstar_refl_inspect_sigelt,fstar_refl_pack_sigelt) ->
      fstar_refl_inspect_sigelt
  
let (fstar_refl_pack_sigelt : refl_constant) =
  match uu___57 with
  | (fstar_refl_inspect_sigelt1,fstar_refl_pack_sigelt) ->
      fstar_refl_pack_sigelt
  
let (fstar_refl_env : FStar_Syntax_Syntax.term) =
  mk_refl_types_lid_as_term "env" 
let (fstar_refl_bv : FStar_Syntax_Syntax.term) =
  mk_refl_types_lid_as_term "bv" 
let (fstar_refl_fv : FStar_Syntax_Syntax.term) =
  mk_refl_types_lid_as_term "fv" 
let (fstar_refl_comp : FStar_Syntax_Syntax.term) =
  mk_refl_types_lid_as_term "comp" 
let (fstar_refl_binder : FStar_Syntax_Syntax.term) =
  mk_refl_types_lid_as_term "binder" 
let (fstar_refl_sigelt : FStar_Syntax_Syntax.term) =
  mk_refl_types_lid_as_term "sigelt" 
let (fstar_refl_term : FStar_Syntax_Syntax.term) =
  mk_refl_types_lid_as_term "term" 
let (fstar_refl_aqualv : FStar_Syntax_Syntax.term) =
  mk_refl_data_lid_as_term "aqualv" 
let (fstar_refl_comp_view : FStar_Syntax_Syntax.term) =
  mk_refl_data_lid_as_term "comp_view" 
let (fstar_refl_term_view : FStar_Syntax_Syntax.term) =
  mk_refl_data_lid_as_term "term_view" 
let (fstar_refl_pattern : FStar_Syntax_Syntax.term) =
  mk_refl_data_lid_as_term "pattern" 
let (fstar_refl_branch : FStar_Syntax_Syntax.term) =
  mk_refl_data_lid_as_term "branch" 
let (fstar_refl_bv_view : FStar_Syntax_Syntax.term) =
  mk_refl_data_lid_as_term "bv_view" 
let (fstar_refl_vconst : FStar_Syntax_Syntax.term) =
  mk_refl_data_lid_as_term "vconst" 
let (fstar_refl_sigelt_view : FStar_Syntax_Syntax.term) =
  mk_refl_data_lid_as_term "sigelt_view" 
let (fstar_refl_exp : FStar_Syntax_Syntax.term) =
  mk_refl_data_lid_as_term "exp" 
let (ref_Mk_bv : refl_constant) =
  let lid = fstar_refl_data_lid "Mkbv_view"  in
  let attr =
    let uu____1279 =
      let uu____1286 = fstar_refl_data_lid "bv_view"  in
      let uu____1287 =
        let uu____1290 =
          FStar_Ident.mk_ident ("bv_ppname", FStar_Range.dummyRange)  in
        let uu____1291 =
          let uu____1294 =
            FStar_Ident.mk_ident ("bv_index", FStar_Range.dummyRange)  in
          let uu____1295 =
            let uu____1298 =
              FStar_Ident.mk_ident ("bv_sort", FStar_Range.dummyRange)  in
            [uu____1298]  in
          uu____1294 :: uu____1295  in
        uu____1290 :: uu____1291  in
      (uu____1286, uu____1287)  in
    FStar_Syntax_Syntax.Record_ctor uu____1279  in
  let uu____1301 =
    FStar_Syntax_Syntax.fvar lid FStar_Syntax_Syntax.delta_constant
      (FStar_Pervasives_Native.Some attr)
     in
  { lid; t = uu____1301 } 
let (ref_Q_Explicit : refl_constant) = fstar_refl_data_const "Q_Explicit" 
let (ref_Q_Implicit : refl_constant) = fstar_refl_data_const "Q_Implicit" 
let (ref_C_Unit : refl_constant) = fstar_refl_data_const "C_Unit" 
let (ref_C_True : refl_constant) = fstar_refl_data_const "C_True" 
let (ref_C_False : refl_constant) = fstar_refl_data_const "C_False" 
let (ref_C_Int : refl_constant) = fstar_refl_data_const "C_Int" 
let (ref_C_String : refl_constant) = fstar_refl_data_const "C_String" 
let (ref_Pat_Constant : refl_constant) = fstar_refl_data_const "Pat_Constant" 
let (ref_Pat_Cons : refl_constant) = fstar_refl_data_const "Pat_Cons" 
let (ref_Pat_Var : refl_constant) = fstar_refl_data_const "Pat_Var" 
let (ref_Pat_Wild : refl_constant) = fstar_refl_data_const "Pat_Wild" 
let (ref_Pat_Dot_Term : refl_constant) = fstar_refl_data_const "Pat_Dot_Term" 
let (ref_Tv_Var : refl_constant) = fstar_refl_data_const "Tv_Var" 
let (ref_Tv_BVar : refl_constant) = fstar_refl_data_const "Tv_BVar" 
let (ref_Tv_FVar : refl_constant) = fstar_refl_data_const "Tv_FVar" 
let (ref_Tv_App : refl_constant) = fstar_refl_data_const "Tv_App" 
let (ref_Tv_Abs : refl_constant) = fstar_refl_data_const "Tv_Abs" 
let (ref_Tv_Arrow : refl_constant) = fstar_refl_data_const "Tv_Arrow" 
let (ref_Tv_Type : refl_constant) = fstar_refl_data_const "Tv_Type" 
let (ref_Tv_Refine : refl_constant) = fstar_refl_data_const "Tv_Refine" 
let (ref_Tv_Const : refl_constant) = fstar_refl_data_const "Tv_Const" 
let (ref_Tv_Uvar : refl_constant) = fstar_refl_data_const "Tv_Uvar" 
let (ref_Tv_Let : refl_constant) = fstar_refl_data_const "Tv_Let" 
let (ref_Tv_Match : refl_constant) = fstar_refl_data_const "Tv_Match" 
let (ref_Tv_AscT : refl_constant) = fstar_refl_data_const "Tv_AscribedT" 
let (ref_Tv_AscC : refl_constant) = fstar_refl_data_const "Tv_AscribedC" 
let (ref_Tv_Unknown : refl_constant) = fstar_refl_data_const "Tv_Unknown" 
let (ref_C_Total : refl_constant) = fstar_refl_data_const "C_Total" 
let (ref_C_Lemma : refl_constant) = fstar_refl_data_const "C_Lemma" 
let (ref_C_Unknown : refl_constant) = fstar_refl_data_const "C_Unknown" 
let (ref_Sg_Let : refl_constant) = fstar_refl_data_const "Sg_Let" 
let (ref_Sg_Inductive : refl_constant) = fstar_refl_data_const "Sg_Inductive" 
let (ref_Sg_Constructor : refl_constant) =
  fstar_refl_data_const "Sg_Constructor" 
let (ref_Unk : refl_constant) = fstar_refl_data_const "Unk" 
let (ref_E_Unit : refl_constant) = fstar_refl_data_const "Unit" 
let (ref_E_Var : refl_constant) = fstar_refl_data_const "Var" 
let (ref_E_Mult : refl_constant) = fstar_refl_data_const "Mult" 
let (t_exp : FStar_Syntax_Syntax.term) =
  let uu____1302 =
    FStar_Ident.lid_of_path ["FStar"; "Reflection"; "Data"; "exp"]
      FStar_Range.dummyRange
     in
  FStar_Syntax_Syntax.tconst uu____1302 
let (ord_Lt_lid : FStar_Ident.lident) =
  FStar_Ident.lid_of_path ["FStar"; "Order"; "Lt"] FStar_Range.dummyRange 
let (ord_Eq_lid : FStar_Ident.lident) =
  FStar_Ident.lid_of_path ["FStar"; "Order"; "Eq"] FStar_Range.dummyRange 
let (ord_Gt_lid : FStar_Ident.lident) =
  FStar_Ident.lid_of_path ["FStar"; "Order"; "Gt"] FStar_Range.dummyRange 
let (ord_Lt : FStar_Syntax_Syntax.term) =
  FStar_Syntax_Syntax.tdataconstr ord_Lt_lid 
let (ord_Eq : FStar_Syntax_Syntax.term) =
  FStar_Syntax_Syntax.tdataconstr ord_Eq_lid 
let (ord_Gt : FStar_Syntax_Syntax.term) =
  FStar_Syntax_Syntax.tdataconstr ord_Gt_lid 
>>>>>>> ca297a09
<|MERGE_RESOLUTION|>--- conflicted
+++ resolved
@@ -1,1001 +1,4 @@
-
 open Prims
-<<<<<<< HEAD
-open FStar_Pervasives
-
-type name =
-Prims.string Prims.list
-
-
-type typ =
-FStar_Syntax_Syntax.term
-
-
-type binders =
-FStar_Syntax_Syntax.binder Prims.list
-
-type vconst =
-| C_Unit
-| C_Int of FStar_BigInt.t
-| C_True
-| C_False
-| C_String of Prims.string
-
-
-let uu___is_C_Unit : vconst  ->  Prims.bool = (fun projectee -> (match (projectee) with
-| C_Unit -> begin
-true
-end
-| uu____20 -> begin
-false
-end))
-
-
-let uu___is_C_Int : vconst  ->  Prims.bool = (fun projectee -> (match (projectee) with
-| C_Int (_0) -> begin
-true
-end
-| uu____27 -> begin
-false
-end))
-
-
-let __proj__C_Int__item___0 : vconst  ->  FStar_BigInt.t = (fun projectee -> (match (projectee) with
-| C_Int (_0) -> begin
-_0
-end))
-
-
-let uu___is_C_True : vconst  ->  Prims.bool = (fun projectee -> (match (projectee) with
-| C_True -> begin
-true
-end
-| uu____40 -> begin
-false
-end))
-
-
-let uu___is_C_False : vconst  ->  Prims.bool = (fun projectee -> (match (projectee) with
-| C_False -> begin
-true
-end
-| uu____46 -> begin
-false
-end))
-
-
-let uu___is_C_String : vconst  ->  Prims.bool = (fun projectee -> (match (projectee) with
-| C_String (_0) -> begin
-true
-end
-| uu____53 -> begin
-false
-end))
-
-
-let __proj__C_String__item___0 : vconst  ->  Prims.string = (fun projectee -> (match (projectee) with
-| C_String (_0) -> begin
-_0
-end))
-
-type pattern =
-| Pat_Constant of vconst
-| Pat_Cons of (FStar_Syntax_Syntax.fv * pattern Prims.list)
-| Pat_Var of FStar_Syntax_Syntax.bv
-| Pat_Wild of FStar_Syntax_Syntax.bv
-| Pat_Dot_Term of (FStar_Syntax_Syntax.bv * FStar_Syntax_Syntax.term)
-
-
-let uu___is_Pat_Constant : pattern  ->  Prims.bool = (fun projectee -> (match (projectee) with
-| Pat_Constant (_0) -> begin
-true
-end
-| uu____102 -> begin
-false
-end))
-
-
-let __proj__Pat_Constant__item___0 : pattern  ->  vconst = (fun projectee -> (match (projectee) with
-| Pat_Constant (_0) -> begin
-_0
-end))
-
-
-let uu___is_Pat_Cons : pattern  ->  Prims.bool = (fun projectee -> (match (projectee) with
-| Pat_Cons (_0) -> begin
-true
-end
-| uu____122 -> begin
-false
-end))
-
-
-let __proj__Pat_Cons__item___0 : pattern  ->  (FStar_Syntax_Syntax.fv * pattern Prims.list) = (fun projectee -> (match (projectee) with
-| Pat_Cons (_0) -> begin
-_0
-end))
-
-
-let uu___is_Pat_Var : pattern  ->  Prims.bool = (fun projectee -> (match (projectee) with
-| Pat_Var (_0) -> begin
-true
-end
-| uu____154 -> begin
-false
-end))
-
-
-let __proj__Pat_Var__item___0 : pattern  ->  FStar_Syntax_Syntax.bv = (fun projectee -> (match (projectee) with
-| Pat_Var (_0) -> begin
-_0
-end))
-
-
-let uu___is_Pat_Wild : pattern  ->  Prims.bool = (fun projectee -> (match (projectee) with
-| Pat_Wild (_0) -> begin
-true
-end
-| uu____168 -> begin
-false
-end))
-
-
-let __proj__Pat_Wild__item___0 : pattern  ->  FStar_Syntax_Syntax.bv = (fun projectee -> (match (projectee) with
-| Pat_Wild (_0) -> begin
-_0
-end))
-
-
-let uu___is_Pat_Dot_Term : pattern  ->  Prims.bool = (fun projectee -> (match (projectee) with
-| Pat_Dot_Term (_0) -> begin
-true
-end
-| uu____186 -> begin
-false
-end))
-
-
-let __proj__Pat_Dot_Term__item___0 : pattern  ->  (FStar_Syntax_Syntax.bv * FStar_Syntax_Syntax.term) = (fun projectee -> (match (projectee) with
-| Pat_Dot_Term (_0) -> begin
-_0
-end))
-
-
-type branch =
-(pattern * FStar_Syntax_Syntax.term)
-
-type aqualv =
-| Q_Implicit
-| Q_Explicit
-
-
-let uu___is_Q_Implicit : aqualv  ->  Prims.bool = (fun projectee -> (match (projectee) with
-| Q_Implicit -> begin
-true
-end
-| uu____215 -> begin
-false
-end))
-
-
-let uu___is_Q_Explicit : aqualv  ->  Prims.bool = (fun projectee -> (match (projectee) with
-| Q_Explicit -> begin
-true
-end
-| uu____221 -> begin
-false
-end))
-
-
-type argv =
-(FStar_Syntax_Syntax.term * aqualv)
-
-type term_view =
-| Tv_Var of FStar_Syntax_Syntax.bv
-| Tv_BVar of FStar_Syntax_Syntax.bv
-| Tv_FVar of FStar_Syntax_Syntax.fv
-| Tv_App of (FStar_Syntax_Syntax.term * argv)
-| Tv_Abs of (FStar_Syntax_Syntax.binder * FStar_Syntax_Syntax.term)
-| Tv_Arrow of (FStar_Syntax_Syntax.binder * FStar_Syntax_Syntax.comp)
-| Tv_Type of unit
-| Tv_Refine of (FStar_Syntax_Syntax.bv * FStar_Syntax_Syntax.term)
-| Tv_Const of vconst
-| Tv_Uvar of (FStar_BigInt.t * typ)
-| Tv_Let of (Prims.bool * FStar_Syntax_Syntax.bv * FStar_Syntax_Syntax.term * FStar_Syntax_Syntax.term)
-| Tv_Match of (FStar_Syntax_Syntax.term * branch Prims.list)
-| Tv_AscribedT of (FStar_Syntax_Syntax.term * FStar_Syntax_Syntax.term * FStar_Syntax_Syntax.term FStar_Pervasives_Native.option)
-| Tv_AscribedC of (FStar_Syntax_Syntax.term * FStar_Syntax_Syntax.comp * FStar_Syntax_Syntax.term FStar_Pervasives_Native.option)
-| Tv_Unknown
-
-
-let uu___is_Tv_Var : term_view  ->  Prims.bool = (fun projectee -> (match (projectee) with
-| Tv_Var (_0) -> begin
-true
-end
-| uu____352 -> begin
-false
-end))
-
-
-let __proj__Tv_Var__item___0 : term_view  ->  FStar_Syntax_Syntax.bv = (fun projectee -> (match (projectee) with
-| Tv_Var (_0) -> begin
-_0
-end))
-
-
-let uu___is_Tv_BVar : term_view  ->  Prims.bool = (fun projectee -> (match (projectee) with
-| Tv_BVar (_0) -> begin
-true
-end
-| uu____366 -> begin
-false
-end))
-
-
-let __proj__Tv_BVar__item___0 : term_view  ->  FStar_Syntax_Syntax.bv = (fun projectee -> (match (projectee) with
-| Tv_BVar (_0) -> begin
-_0
-end))
-
-
-let uu___is_Tv_FVar : term_view  ->  Prims.bool = (fun projectee -> (match (projectee) with
-| Tv_FVar (_0) -> begin
-true
-end
-| uu____380 -> begin
-false
-end))
-
-
-let __proj__Tv_FVar__item___0 : term_view  ->  FStar_Syntax_Syntax.fv = (fun projectee -> (match (projectee) with
-| Tv_FVar (_0) -> begin
-_0
-end))
-
-
-let uu___is_Tv_App : term_view  ->  Prims.bool = (fun projectee -> (match (projectee) with
-| Tv_App (_0) -> begin
-true
-end
-| uu____398 -> begin
-false
-end))
-
-
-let __proj__Tv_App__item___0 : term_view  ->  (FStar_Syntax_Syntax.term * argv) = (fun projectee -> (match (projectee) with
-| Tv_App (_0) -> begin
-_0
-end))
-
-
-let uu___is_Tv_Abs : term_view  ->  Prims.bool = (fun projectee -> (match (projectee) with
-| Tv_Abs (_0) -> begin
-true
-end
-| uu____428 -> begin
-false
-end))
-
-
-let __proj__Tv_Abs__item___0 : term_view  ->  (FStar_Syntax_Syntax.binder * FStar_Syntax_Syntax.term) = (fun projectee -> (match (projectee) with
-| Tv_Abs (_0) -> begin
-_0
-end))
-
-
-let uu___is_Tv_Arrow : term_view  ->  Prims.bool = (fun projectee -> (match (projectee) with
-| Tv_Arrow (_0) -> begin
-true
-end
-| uu____458 -> begin
-false
-end))
-
-
-let __proj__Tv_Arrow__item___0 : term_view  ->  (FStar_Syntax_Syntax.binder * FStar_Syntax_Syntax.comp) = (fun projectee -> (match (projectee) with
-| Tv_Arrow (_0) -> begin
-_0
-end))
-
-
-let uu___is_Tv_Type : term_view  ->  Prims.bool = (fun projectee -> (match (projectee) with
-| Tv_Type (_0) -> begin
-true
-end
-| uu____484 -> begin
-false
-end))
-
-
-
-
-
-let uu___is_Tv_Refine : term_view  ->  Prims.bool = (fun projectee -> (match (projectee) with
-| Tv_Refine (_0) -> begin
-true
-end
-| uu____496 -> begin
-false
-end))
-
-
-let __proj__Tv_Refine__item___0 : term_view  ->  (FStar_Syntax_Syntax.bv * FStar_Syntax_Syntax.term) = (fun projectee -> (match (projectee) with
-| Tv_Refine (_0) -> begin
-_0
-end))
-
-
-let uu___is_Tv_Const : term_view  ->  Prims.bool = (fun projectee -> (match (projectee) with
-| Tv_Const (_0) -> begin
-true
-end
-| uu____522 -> begin
-false
-end))
-
-
-let __proj__Tv_Const__item___0 : term_view  ->  vconst = (fun projectee -> (match (projectee) with
-| Tv_Const (_0) -> begin
-_0
-end))
-
-
-let uu___is_Tv_Uvar : term_view  ->  Prims.bool = (fun projectee -> (match (projectee) with
-| Tv_Uvar (_0) -> begin
-true
-end
-| uu____540 -> begin
-false
-end))
-
-
-let __proj__Tv_Uvar__item___0 : term_view  ->  (FStar_BigInt.t * typ) = (fun projectee -> (match (projectee) with
-| Tv_Uvar (_0) -> begin
-_0
-end))
-
-
-let uu___is_Tv_Let : term_view  ->  Prims.bool = (fun projectee -> (match (projectee) with
-| Tv_Let (_0) -> begin
-true
-end
-| uu____574 -> begin
-false
-end))
-
-
-let __proj__Tv_Let__item___0 : term_view  ->  (Prims.bool * FStar_Syntax_Syntax.bv * FStar_Syntax_Syntax.term * FStar_Syntax_Syntax.term) = (fun projectee -> (match (projectee) with
-| Tv_Let (_0) -> begin
-_0
-end))
-
-
-let uu___is_Tv_Match : term_view  ->  Prims.bool = (fun projectee -> (match (projectee) with
-| Tv_Match (_0) -> begin
-true
-end
-| uu____618 -> begin
-false
-end))
-
-
-let __proj__Tv_Match__item___0 : term_view  ->  (FStar_Syntax_Syntax.term * branch Prims.list) = (fun projectee -> (match (projectee) with
-| Tv_Match (_0) -> begin
-_0
-end))
-
-
-let uu___is_Tv_AscribedT : term_view  ->  Prims.bool = (fun projectee -> (match (projectee) with
-| Tv_AscribedT (_0) -> begin
-true
-end
-| uu____658 -> begin
-false
-end))
-
-
-let __proj__Tv_AscribedT__item___0 : term_view  ->  (FStar_Syntax_Syntax.term * FStar_Syntax_Syntax.term * FStar_Syntax_Syntax.term FStar_Pervasives_Native.option) = (fun projectee -> (match (projectee) with
-| Tv_AscribedT (_0) -> begin
-_0
-end))
-
-
-let uu___is_Tv_AscribedC : term_view  ->  Prims.bool = (fun projectee -> (match (projectee) with
-| Tv_AscribedC (_0) -> begin
-true
-end
-| uu____704 -> begin
-false
-end))
-
-
-let __proj__Tv_AscribedC__item___0 : term_view  ->  (FStar_Syntax_Syntax.term * FStar_Syntax_Syntax.comp * FStar_Syntax_Syntax.term FStar_Pervasives_Native.option) = (fun projectee -> (match (projectee) with
-| Tv_AscribedC (_0) -> begin
-_0
-end))
-
-
-let uu___is_Tv_Unknown : term_view  ->  Prims.bool = (fun projectee -> (match (projectee) with
-| Tv_Unknown -> begin
-true
-end
-| uu____741 -> begin
-false
-end))
-
-type bv_view =
-{bv_ppname : Prims.string; bv_index : FStar_BigInt.t; bv_sort : typ}
-
-
-let __proj__Mkbv_view__item__bv_ppname : bv_view  ->  Prims.string = (fun projectee -> (match (projectee) with
-| {bv_ppname = __fname__bv_ppname; bv_index = __fname__bv_index; bv_sort = __fname__bv_sort} -> begin
-__fname__bv_ppname
-end))
-
-
-let __proj__Mkbv_view__item__bv_index : bv_view  ->  FStar_BigInt.t = (fun projectee -> (match (projectee) with
-| {bv_ppname = __fname__bv_ppname; bv_index = __fname__bv_index; bv_sort = __fname__bv_sort} -> begin
-__fname__bv_index
-end))
-
-
-let __proj__Mkbv_view__item__bv_sort : bv_view  ->  typ = (fun projectee -> (match (projectee) with
-| {bv_ppname = __fname__bv_ppname; bv_index = __fname__bv_index; bv_sort = __fname__bv_sort} -> begin
-__fname__bv_sort
-end))
-
-
-type binder_view =
-(FStar_Syntax_Syntax.bv * aqualv)
-
-type comp_view =
-| C_Total of (typ * FStar_Syntax_Syntax.term FStar_Pervasives_Native.option)
-| C_Lemma of (FStar_Syntax_Syntax.term * FStar_Syntax_Syntax.term)
-| C_Unknown
-
-
-let uu___is_C_Total : comp_view  ->  Prims.bool = (fun projectee -> (match (projectee) with
-| C_Total (_0) -> begin
-true
-end
-| uu____817 -> begin
-false
-end))
-
-
-let __proj__C_Total__item___0 : comp_view  ->  (typ * FStar_Syntax_Syntax.term FStar_Pervasives_Native.option) = (fun projectee -> (match (projectee) with
-| C_Total (_0) -> begin
-_0
-end))
-
-
-let uu___is_C_Lemma : comp_view  ->  Prims.bool = (fun projectee -> (match (projectee) with
-| C_Lemma (_0) -> begin
-true
-end
-| uu____853 -> begin
-false
-end))
-
-
-let __proj__C_Lemma__item___0 : comp_view  ->  (FStar_Syntax_Syntax.term * FStar_Syntax_Syntax.term) = (fun projectee -> (match (projectee) with
-| C_Lemma (_0) -> begin
-_0
-end))
-
-
-let uu___is_C_Unknown : comp_view  ->  Prims.bool = (fun projectee -> (match (projectee) with
-| C_Unknown -> begin
-true
-end
-| uu____878 -> begin
-false
-end))
-
-type sigelt_view =
-| Sg_Let of (Prims.bool * FStar_Syntax_Syntax.fv * typ * FStar_Syntax_Syntax.term)
-| Sg_Inductive of (name * FStar_Syntax_Syntax.binder Prims.list * typ * name Prims.list)
-| Sg_Constructor of (name * typ)
-| Unk
-
-
-let uu___is_Sg_Let : sigelt_view  ->  Prims.bool = (fun projectee -> (match (projectee) with
-| Sg_Let (_0) -> begin
-true
-end
-| uu____932 -> begin
-false
-end))
-
-
-let __proj__Sg_Let__item___0 : sigelt_view  ->  (Prims.bool * FStar_Syntax_Syntax.fv * typ * FStar_Syntax_Syntax.term) = (fun projectee -> (match (projectee) with
-| Sg_Let (_0) -> begin
-_0
-end))
-
-
-let uu___is_Sg_Inductive : sigelt_view  ->  Prims.bool = (fun projectee -> (match (projectee) with
-| Sg_Inductive (_0) -> begin
-true
-end
-| uu____982 -> begin
-false
-end))
-
-
-let __proj__Sg_Inductive__item___0 : sigelt_view  ->  (name * FStar_Syntax_Syntax.binder Prims.list * typ * name Prims.list) = (fun projectee -> (match (projectee) with
-| Sg_Inductive (_0) -> begin
-_0
-end))
-
-
-let uu___is_Sg_Constructor : sigelt_view  ->  Prims.bool = (fun projectee -> (match (projectee) with
-| Sg_Constructor (_0) -> begin
-true
-end
-| uu____1036 -> begin
-false
-end))
-
-
-let __proj__Sg_Constructor__item___0 : sigelt_view  ->  (name * typ) = (fun projectee -> (match (projectee) with
-| Sg_Constructor (_0) -> begin
-_0
-end))
-
-
-let uu___is_Unk : sigelt_view  ->  Prims.bool = (fun projectee -> (match (projectee) with
-| Unk -> begin
-true
-end
-| uu____1061 -> begin
-false
-end))
-
-
-type var =
-FStar_BigInt.t
-
-type exp =
-| Unit
-| Var of var
-| Mult of (exp * exp)
-
-
-let uu___is_Unit : exp  ->  Prims.bool = (fun projectee -> (match (projectee) with
-| Unit -> begin
-true
-end
-| uu____1081 -> begin
-false
-end))
-
-
-let uu___is_Var : exp  ->  Prims.bool = (fun projectee -> (match (projectee) with
-| Var (_0) -> begin
-true
-end
-| uu____1088 -> begin
-false
-end))
-
-
-let __proj__Var__item___0 : exp  ->  var = (fun projectee -> (match (projectee) with
-| Var (_0) -> begin
-_0
-end))
-
-
-let uu___is_Mult : exp  ->  Prims.bool = (fun projectee -> (match (projectee) with
-| Mult (_0) -> begin
-true
-end
-| uu____1106 -> begin
-false
-end))
-
-
-let __proj__Mult__item___0 : exp  ->  (exp * exp) = (fun projectee -> (match (projectee) with
-| Mult (_0) -> begin
-_0
-end))
-
-type refl_constant =
-{lid : FStar_Ident.lid; t : FStar_Syntax_Syntax.term}
-
-
-let __proj__Mkrefl_constant__item__lid : refl_constant  ->  FStar_Ident.lid = (fun projectee -> (match (projectee) with
-| {lid = __fname__lid; t = __fname__t} -> begin
-__fname__lid
-end))
-
-
-let __proj__Mkrefl_constant__item__t : refl_constant  ->  FStar_Syntax_Syntax.term = (fun projectee -> (match (projectee) with
-| {lid = __fname__lid; t = __fname__t} -> begin
-__fname__t
-end))
-
-
-let refl_constant_lid : refl_constant  ->  FStar_Ident.lid = (fun rc -> rc.lid)
-
-
-let refl_constant_term : refl_constant  ->  FStar_Syntax_Syntax.term = (fun rc -> rc.t)
-
-
-let fstar_refl_lid : Prims.string Prims.list  ->  FStar_Ident.lident = (fun s -> (FStar_Ident.lid_of_path (FStar_List.append (("FStar")::("Reflection")::[]) s) FStar_Range.dummyRange))
-
-
-let fstar_refl_basic_lid : Prims.string  ->  FStar_Ident.lident = (fun s -> (fstar_refl_lid (("Basic")::(s)::[])))
-
-
-let fstar_refl_syntax_lid : Prims.string  ->  FStar_Ident.lident = (fun s -> (fstar_refl_lid (("Syntax")::(s)::[])))
-
-
-let fstar_refl_types_lid : Prims.string  ->  FStar_Ident.lident = (fun s -> (fstar_refl_lid (("Types")::(s)::[])))
-
-
-let fstar_refl_data_lid : Prims.string  ->  FStar_Ident.lident = (fun s -> (fstar_refl_lid (("Data")::(s)::[])))
-
-
-let fstar_refl_data_const : Prims.string  ->  refl_constant = (fun s -> (
-
-let lid = (fstar_refl_data_lid s)
-in (
-
-let uu____1195 = (FStar_Syntax_Syntax.tdataconstr lid)
-in {lid = lid; t = uu____1195})))
-
-
-let mk_refl_types_lid_as_term : Prims.string  ->  FStar_Syntax_Syntax.term = (fun s -> (
-
-let uu____1201 = (fstar_refl_types_lid s)
-in (FStar_Syntax_Syntax.tconst uu____1201)))
-
-
-let mk_refl_syntax_lid_as_term : Prims.string  ->  FStar_Syntax_Syntax.term = (fun s -> (
-
-let uu____1207 = (fstar_refl_syntax_lid s)
-in (FStar_Syntax_Syntax.tconst uu____1207)))
-
-
-let mk_refl_data_lid_as_term : Prims.string  ->  FStar_Syntax_Syntax.term = (fun s -> (
-
-let uu____1213 = (fstar_refl_data_lid s)
-in (FStar_Syntax_Syntax.tconst uu____1213)))
-
-
-let mk_inspect_pack_pair : Prims.string  ->  (refl_constant * refl_constant) = (fun s -> (
-
-let inspect_lid = (fstar_refl_basic_lid (Prims.strcat "inspect" s))
-in (
-
-let pack_lid = (fstar_refl_basic_lid (Prims.strcat "pack" s))
-in (
-
-let inspect = (
-
-let uu____1226 = (FStar_Syntax_Syntax.fvar inspect_lid (FStar_Syntax_Syntax.Delta_constant_at_level ((Prims.parse_int "1"))) FStar_Pervasives_Native.None)
-in {lid = inspect_lid; t = uu____1226})
-in (
-
-let pack = (
-
-let uu____1228 = (FStar_Syntax_Syntax.fvar pack_lid (FStar_Syntax_Syntax.Delta_constant_at_level ((Prims.parse_int "1"))) FStar_Pervasives_Native.None)
-in {lid = pack_lid; t = uu____1228})
-in ((inspect), (pack)))))))
-
-
-let uu___28 : (refl_constant * refl_constant) = (mk_inspect_pack_pair "_ln")
-
-
-let fstar_refl_inspect_ln : refl_constant = (match (uu___28) with
-| (fstar_refl_inspect_ln, fstar_refl_pack_ln) -> begin
-fstar_refl_inspect_ln
-end)
-
-
-let fstar_refl_pack_ln : refl_constant = (match (uu___28) with
-| (fstar_refl_inspect_ln1, fstar_refl_pack_ln) -> begin
-fstar_refl_pack_ln
-end)
-
-
-let uu___29 : (refl_constant * refl_constant) = (mk_inspect_pack_pair "_fv")
-
-
-let fstar_refl_inspect_fv : refl_constant = (match (uu___29) with
-| (fstar_refl_inspect_fv, fstar_refl_pack_fv) -> begin
-fstar_refl_inspect_fv
-end)
-
-
-let fstar_refl_pack_fv : refl_constant = (match (uu___29) with
-| (fstar_refl_inspect_fv1, fstar_refl_pack_fv) -> begin
-fstar_refl_pack_fv
-end)
-
-
-let uu___30 : (refl_constant * refl_constant) = (mk_inspect_pack_pair "_bv")
-
-
-let fstar_refl_inspect_bv : refl_constant = (match (uu___30) with
-| (fstar_refl_inspect_bv, fstar_refl_pack_bv) -> begin
-fstar_refl_inspect_bv
-end)
-
-
-let fstar_refl_pack_bv : refl_constant = (match (uu___30) with
-| (fstar_refl_inspect_bv1, fstar_refl_pack_bv) -> begin
-fstar_refl_pack_bv
-end)
-
-
-let uu___31 : (refl_constant * refl_constant) = (mk_inspect_pack_pair "_binder")
-
-
-let fstar_refl_inspect_binder : refl_constant = (match (uu___31) with
-| (fstar_refl_inspect_binder, fstar_refl_pack_binder) -> begin
-fstar_refl_inspect_binder
-end)
-
-
-let fstar_refl_pack_binder : refl_constant = (match (uu___31) with
-| (fstar_refl_inspect_binder1, fstar_refl_pack_binder) -> begin
-fstar_refl_pack_binder
-end)
-
-
-let uu___32 : (refl_constant * refl_constant) = (mk_inspect_pack_pair "_comp")
-
-
-let fstar_refl_inspect_comp : refl_constant = (match (uu___32) with
-| (fstar_refl_inspect_comp, fstar_refl_pack_comp) -> begin
-fstar_refl_inspect_comp
-end)
-
-
-let fstar_refl_pack_comp : refl_constant = (match (uu___32) with
-| (fstar_refl_inspect_comp1, fstar_refl_pack_comp) -> begin
-fstar_refl_pack_comp
-end)
-
-
-let uu___33 : (refl_constant * refl_constant) = (mk_inspect_pack_pair "_sigelt")
-
-
-let fstar_refl_inspect_sigelt : refl_constant = (match (uu___33) with
-| (fstar_refl_inspect_sigelt, fstar_refl_pack_sigelt) -> begin
-fstar_refl_inspect_sigelt
-end)
-
-
-let fstar_refl_pack_sigelt : refl_constant = (match (uu___33) with
-| (fstar_refl_inspect_sigelt1, fstar_refl_pack_sigelt) -> begin
-fstar_refl_pack_sigelt
-end)
-
-
-let fstar_refl_env : FStar_Syntax_Syntax.term = (mk_refl_types_lid_as_term "env")
-
-
-let fstar_refl_bv : FStar_Syntax_Syntax.term = (mk_refl_types_lid_as_term "bv")
-
-
-let fstar_refl_fv : FStar_Syntax_Syntax.term = (mk_refl_types_lid_as_term "fv")
-
-
-let fstar_refl_comp : FStar_Syntax_Syntax.term = (mk_refl_types_lid_as_term "comp")
-
-
-let fstar_refl_binder : FStar_Syntax_Syntax.term = (mk_refl_types_lid_as_term "binder")
-
-
-let fstar_refl_sigelt : FStar_Syntax_Syntax.term = (mk_refl_types_lid_as_term "sigelt")
-
-
-let fstar_refl_term : FStar_Syntax_Syntax.term = (mk_refl_types_lid_as_term "term")
-
-
-let fstar_refl_aqualv : FStar_Syntax_Syntax.term = (mk_refl_data_lid_as_term "aqualv")
-
-
-let fstar_refl_comp_view : FStar_Syntax_Syntax.term = (mk_refl_data_lid_as_term "comp_view")
-
-
-let fstar_refl_term_view : FStar_Syntax_Syntax.term = (mk_refl_data_lid_as_term "term_view")
-
-
-let fstar_refl_pattern : FStar_Syntax_Syntax.term = (mk_refl_data_lid_as_term "pattern")
-
-
-let fstar_refl_branch : FStar_Syntax_Syntax.term = (mk_refl_data_lid_as_term "branch")
-
-
-let fstar_refl_bv_view : FStar_Syntax_Syntax.term = (mk_refl_data_lid_as_term "bv_view")
-
-
-let fstar_refl_vconst : FStar_Syntax_Syntax.term = (mk_refl_data_lid_as_term "vconst")
-
-
-let fstar_refl_sigelt_view : FStar_Syntax_Syntax.term = (mk_refl_data_lid_as_term "sigelt_view")
-
-
-let fstar_refl_exp : FStar_Syntax_Syntax.term = (mk_refl_data_lid_as_term "exp")
-
-
-let ref_Mk_bv : refl_constant = (
-
-let lid = (fstar_refl_data_lid "Mkbv_view")
-in (
-
-let attr = (
-
-let uu____1279 = (
-
-let uu____1286 = (fstar_refl_data_lid "bv_view")
-in (
-
-let uu____1287 = (
-
-let uu____1290 = (FStar_Ident.mk_ident (("bv_ppname"), (FStar_Range.dummyRange)))
-in (
-
-let uu____1291 = (
-
-let uu____1294 = (FStar_Ident.mk_ident (("bv_index"), (FStar_Range.dummyRange)))
-in (
-
-let uu____1295 = (
-
-let uu____1298 = (FStar_Ident.mk_ident (("bv_sort"), (FStar_Range.dummyRange)))
-in (uu____1298)::[])
-in (uu____1294)::uu____1295))
-in (uu____1290)::uu____1291))
-in ((uu____1286), (uu____1287))))
-in FStar_Syntax_Syntax.Record_ctor (uu____1279))
-in (
-
-let uu____1301 = (FStar_Syntax_Syntax.fvar lid FStar_Syntax_Syntax.delta_constant (FStar_Pervasives_Native.Some (attr)))
-in {lid = lid; t = uu____1301})))
-
-
-let ref_Q_Explicit : refl_constant = (fstar_refl_data_const "Q_Explicit")
-
-
-let ref_Q_Implicit : refl_constant = (fstar_refl_data_const "Q_Implicit")
-
-
-let ref_C_Unit : refl_constant = (fstar_refl_data_const "C_Unit")
-
-
-let ref_C_True : refl_constant = (fstar_refl_data_const "C_True")
-
-
-let ref_C_False : refl_constant = (fstar_refl_data_const "C_False")
-
-
-let ref_C_Int : refl_constant = (fstar_refl_data_const "C_Int")
-
-
-let ref_C_String : refl_constant = (fstar_refl_data_const "C_String")
-
-
-let ref_Pat_Constant : refl_constant = (fstar_refl_data_const "Pat_Constant")
-
-
-let ref_Pat_Cons : refl_constant = (fstar_refl_data_const "Pat_Cons")
-
-
-let ref_Pat_Var : refl_constant = (fstar_refl_data_const "Pat_Var")
-
-
-let ref_Pat_Wild : refl_constant = (fstar_refl_data_const "Pat_Wild")
-
-
-let ref_Pat_Dot_Term : refl_constant = (fstar_refl_data_const "Pat_Dot_Term")
-
-
-let ref_Tv_Var : refl_constant = (fstar_refl_data_const "Tv_Var")
-
-
-let ref_Tv_BVar : refl_constant = (fstar_refl_data_const "Tv_BVar")
-
-
-let ref_Tv_FVar : refl_constant = (fstar_refl_data_const "Tv_FVar")
-
-
-let ref_Tv_App : refl_constant = (fstar_refl_data_const "Tv_App")
-
-
-let ref_Tv_Abs : refl_constant = (fstar_refl_data_const "Tv_Abs")
-
-
-let ref_Tv_Arrow : refl_constant = (fstar_refl_data_const "Tv_Arrow")
-
-
-let ref_Tv_Type : refl_constant = (fstar_refl_data_const "Tv_Type")
-
-
-let ref_Tv_Refine : refl_constant = (fstar_refl_data_const "Tv_Refine")
-
-
-let ref_Tv_Const : refl_constant = (fstar_refl_data_const "Tv_Const")
-
-
-let ref_Tv_Uvar : refl_constant = (fstar_refl_data_const "Tv_Uvar")
-
-
-let ref_Tv_Let : refl_constant = (fstar_refl_data_const "Tv_Let")
-
-
-let ref_Tv_Match : refl_constant = (fstar_refl_data_const "Tv_Match")
-
-
-let ref_Tv_AscT : refl_constant = (fstar_refl_data_const "Tv_AscribedT")
-
-
-let ref_Tv_AscC : refl_constant = (fstar_refl_data_const "Tv_AscribedC")
-
-
-let ref_Tv_Unknown : refl_constant = (fstar_refl_data_const "Tv_Unknown")
-
-
-let ref_C_Total : refl_constant = (fstar_refl_data_const "C_Total")
-
-
-let ref_C_Lemma : refl_constant = (fstar_refl_data_const "C_Lemma")
-
-
-let ref_C_Unknown : refl_constant = (fstar_refl_data_const "C_Unknown")
-
-
-let ref_Sg_Let : refl_constant = (fstar_refl_data_const "Sg_Let")
-
-
-let ref_Sg_Inductive : refl_constant = (fstar_refl_data_const "Sg_Inductive")
-
-
-let ref_Sg_Constructor : refl_constant = (fstar_refl_data_const "Sg_Constructor")
-
-
-let ref_Unk : refl_constant = (fstar_refl_data_const "Unk")
-
-
-let ref_E_Unit : refl_constant = (fstar_refl_data_const "Unit")
-
-
-let ref_E_Var : refl_constant = (fstar_refl_data_const "Var")
-
-
-let ref_E_Mult : refl_constant = (fstar_refl_data_const "Mult")
-
-
-let t_exp : FStar_Syntax_Syntax.term = (
-
-let uu____1302 = (FStar_Ident.lid_of_path (("FStar")::("Reflection")::("Data")::("exp")::[]) FStar_Range.dummyRange)
-in (FStar_Syntax_Syntax.tconst uu____1302))
-
-
-let ord_Lt_lid : FStar_Ident.lident = (FStar_Ident.lid_of_path (("FStar")::("Order")::("Lt")::[]) FStar_Range.dummyRange)
-
-
-let ord_Eq_lid : FStar_Ident.lident = (FStar_Ident.lid_of_path (("FStar")::("Order")::("Eq")::[]) FStar_Range.dummyRange)
-
-
-let ord_Gt_lid : FStar_Ident.lident = (FStar_Ident.lid_of_path (("FStar")::("Order")::("Gt")::[]) FStar_Range.dummyRange)
-
-
-let ord_Lt : FStar_Syntax_Syntax.term = (FStar_Syntax_Syntax.tdataconstr ord_Lt_lid)
-
-
-let ord_Eq : FStar_Syntax_Syntax.term = (FStar_Syntax_Syntax.tdataconstr ord_Eq_lid)
-
-
-let ord_Gt : FStar_Syntax_Syntax.term = (FStar_Syntax_Syntax.tdataconstr ord_Gt_lid)
-
-
-
-=======
 type name = Prims.string Prims.list
 type typ = FStar_Syntax_Syntax.term
 type binders = FStar_Syntax_Syntax.binder Prims.list
@@ -1581,5 +584,4 @@
 let (ord_Eq : FStar_Syntax_Syntax.term) =
   FStar_Syntax_Syntax.tdataconstr ord_Eq_lid 
 let (ord_Gt : FStar_Syntax_Syntax.term) =
-  FStar_Syntax_Syntax.tdataconstr ord_Gt_lid 
->>>>>>> ca297a09
+  FStar_Syntax_Syntax.tdataconstr ord_Gt_lid 