
open Prims
# 28 "FStar.Parser.AST.fst"
type level =
| Un
| Expr
| Type
| Kind
| Formula

# 34 "FStar.Parser.AST.fst"
let is_Un = (fun _discr_ -> (match (_discr_) with
| Un (_) -> begin
true
end
| _ -> begin
false
end))

# 34 "FStar.Parser.AST.fst"
let is_Expr = (fun _discr_ -> (match (_discr_) with
| Expr (_) -> begin
true
end
| _ -> begin
false
end))

# 34 "FStar.Parser.AST.fst"
let is_Type = (fun _discr_ -> (match (_discr_) with
| Type (_) -> begin
true
end
| _ -> begin
false
end))

# 34 "FStar.Parser.AST.fst"
let is_Kind = (fun _discr_ -> (match (_discr_) with
| Kind (_) -> begin
true
end
| _ -> begin
false
end))

# 34 "FStar.Parser.AST.fst"
let is_Formula = (fun _discr_ -> (match (_discr_) with
| Formula (_) -> begin
true
end
| _ -> begin
false
end))

# 34 "FStar.Parser.AST.fst"
type imp =
| FsTypApp
| Hash
| Nothing

# 36 "FStar.Parser.AST.fst"
let is_FsTypApp = (fun _discr_ -> (match (_discr_) with
| FsTypApp (_) -> begin
true
end
| _ -> begin
false
end))

# 37 "FStar.Parser.AST.fst"
let is_Hash = (fun _discr_ -> (match (_discr_) with
| Hash (_) -> begin
true
end
| _ -> begin
false
end))

# 38 "FStar.Parser.AST.fst"
let is_Nothing = (fun _discr_ -> (match (_discr_) with
| Nothing (_) -> begin
true
end
| _ -> begin
false
end))

# 38 "FStar.Parser.AST.fst"
type arg_qualifier =
| Implicit
| Equality

# 40 "FStar.Parser.AST.fst"
let is_Implicit = (fun _discr_ -> (match (_discr_) with
| Implicit (_) -> begin
true
end
| _ -> begin
false
end))

# 41 "FStar.Parser.AST.fst"
let is_Equality = (fun _discr_ -> (match (_discr_) with
| Equality (_) -> begin
true
end
| _ -> begin
false
end))

# 41 "FStar.Parser.AST.fst"
type aqual =
arg_qualifier Prims.option

# 42 "FStar.Parser.AST.fst"
type term' =
| Wild
| Const of FStar_Const.sconst
| Op of (Prims.string * term Prims.list)
| Tvar of FStar_Ident.ident
| Var of FStar_Ident.lid
| Name of FStar_Ident.lid
| Construct of (FStar_Ident.lid * (term * imp) Prims.list)
| Abs of (pattern Prims.list * term)
| App of (term * term * imp)
| Let of (Prims.bool * (pattern * term) Prims.list * term)
| Seq of (term * term)
| If of (term * term * term)
| Match of (term * branch Prims.list)
| TryWith of (term * branch Prims.list)
| Ascribed of (term * term)
| Record of (term Prims.option * (FStar_Ident.lid * term) Prims.list)
| Project of (term * FStar_Ident.lid)
| Product of (binder Prims.list * term)
| Sum of (binder Prims.list * term)
| QForall of (binder Prims.list * term Prims.list Prims.list * term)
| QExists of (binder Prims.list * term Prims.list Prims.list * term)
| Refine of (binder * term)
| NamedTyp of (FStar_Ident.ident * term)
| Paren of term
| Requires of (term * Prims.string Prims.option)
| Ensures of (term * Prims.string Prims.option)
| Labeled of (term * Prims.string * Prims.bool) 
 and term =
{tm : term'; range : FStar_Range.range; level : level} 
 and binder' =
| Variable of FStar_Ident.ident
| TVariable of FStar_Ident.ident
| Annotated of (FStar_Ident.ident * term)
| TAnnotated of (FStar_Ident.ident * term)
| NoName of term 
 and binder =
{b : binder'; brange : FStar_Range.range; blevel : level; aqual : aqual} 
 and pattern' =
| PatWild
| PatConst of FStar_Const.sconst
| PatApp of (pattern * pattern Prims.list)
| PatVar of (FStar_Ident.ident * Prims.bool)
| PatName of FStar_Ident.lid
| PatTvar of (FStar_Ident.ident * Prims.bool)
| PatList of pattern Prims.list
| PatTuple of (pattern Prims.list * Prims.bool)
| PatRecord of (FStar_Ident.lid * pattern) Prims.list
| PatAscribed of (pattern * term)
| PatOr of pattern Prims.list 
 and pattern =
{pat : pattern'; prange : FStar_Range.range} 
 and branch =
(pattern * term Prims.option * term)

# 45 "FStar.Parser.AST.fst"
let is_Wild = (fun _discr_ -> (match (_discr_) with
| Wild (_) -> begin
true
end
| _ -> begin
false
end))

# 46 "FStar.Parser.AST.fst"
let is_Const = (fun _discr_ -> (match (_discr_) with
| Const (_) -> begin
true
end
| _ -> begin
false
end))

# 47 "FStar.Parser.AST.fst"
let is_Op = (fun _discr_ -> (match (_discr_) with
| Op (_) -> begin
true
end
| _ -> begin
false
end))

# 48 "FStar.Parser.AST.fst"
let is_Tvar = (fun _discr_ -> (match (_discr_) with
| Tvar (_) -> begin
true
end
| _ -> begin
false
end))

# 49 "FStar.Parser.AST.fst"
let is_Var = (fun _discr_ -> (match (_discr_) with
| Var (_) -> begin
true
end
| _ -> begin
false
end))

# 50 "FStar.Parser.AST.fst"
let is_Name = (fun _discr_ -> (match (_discr_) with
| Name (_) -> begin
true
end
| _ -> begin
false
end))

# 51 "FStar.Parser.AST.fst"
let is_Construct = (fun _discr_ -> (match (_discr_) with
| Construct (_) -> begin
true
end
| _ -> begin
false
end))

# 52 "FStar.Parser.AST.fst"
let is_Abs = (fun _discr_ -> (match (_discr_) with
| Abs (_) -> begin
true
end
| _ -> begin
false
end))

# 53 "FStar.Parser.AST.fst"
let is_App = (fun _discr_ -> (match (_discr_) with
| App (_) -> begin
true
end
| _ -> begin
false
end))

# 54 "FStar.Parser.AST.fst"
let is_Let = (fun _discr_ -> (match (_discr_) with
| Let (_) -> begin
true
end
| _ -> begin
false
end))

# 55 "FStar.Parser.AST.fst"
let is_Seq = (fun _discr_ -> (match (_discr_) with
| Seq (_) -> begin
true
end
| _ -> begin
false
end))

# 56 "FStar.Parser.AST.fst"
let is_If = (fun _discr_ -> (match (_discr_) with
| If (_) -> begin
true
end
| _ -> begin
false
end))

# 57 "FStar.Parser.AST.fst"
let is_Match = (fun _discr_ -> (match (_discr_) with
| Match (_) -> begin
true
end
| _ -> begin
false
end))

# 58 "FStar.Parser.AST.fst"
let is_TryWith = (fun _discr_ -> (match (_discr_) with
| TryWith (_) -> begin
true
end
| _ -> begin
false
end))

# 59 "FStar.Parser.AST.fst"
let is_Ascribed = (fun _discr_ -> (match (_discr_) with
| Ascribed (_) -> begin
true
end
| _ -> begin
false
end))

# 60 "FStar.Parser.AST.fst"
let is_Record = (fun _discr_ -> (match (_discr_) with
| Record (_) -> begin
true
end
| _ -> begin
false
end))

# 61 "FStar.Parser.AST.fst"
let is_Project = (fun _discr_ -> (match (_discr_) with
| Project (_) -> begin
true
end
| _ -> begin
false
end))

# 62 "FStar.Parser.AST.fst"
let is_Product = (fun _discr_ -> (match (_discr_) with
| Product (_) -> begin
true
end
| _ -> begin
false
end))

# 63 "FStar.Parser.AST.fst"
let is_Sum = (fun _discr_ -> (match (_discr_) with
| Sum (_) -> begin
true
end
| _ -> begin
false
end))

# 64 "FStar.Parser.AST.fst"
let is_QForall = (fun _discr_ -> (match (_discr_) with
| QForall (_) -> begin
true
end
| _ -> begin
false
end))

# 65 "FStar.Parser.AST.fst"
let is_QExists = (fun _discr_ -> (match (_discr_) with
| QExists (_) -> begin
true
end
| _ -> begin
false
end))

# 66 "FStar.Parser.AST.fst"
let is_Refine = (fun _discr_ -> (match (_discr_) with
| Refine (_) -> begin
true
end
| _ -> begin
false
end))

# 67 "FStar.Parser.AST.fst"
let is_NamedTyp = (fun _discr_ -> (match (_discr_) with
| NamedTyp (_) -> begin
true
end
| _ -> begin
false
end))

# 68 "FStar.Parser.AST.fst"
let is_Paren = (fun _discr_ -> (match (_discr_) with
| Paren (_) -> begin
true
end
| _ -> begin
false
end))

# 69 "FStar.Parser.AST.fst"
let is_Requires = (fun _discr_ -> (match (_discr_) with
| Requires (_) -> begin
true
end
| _ -> begin
false
end))

# 70 "FStar.Parser.AST.fst"
let is_Ensures = (fun _discr_ -> (match (_discr_) with
| Ensures (_) -> begin
true
end
| _ -> begin
false
end))

# 71 "FStar.Parser.AST.fst"
let is_Labeled = (fun _discr_ -> (match (_discr_) with
| Labeled (_) -> begin
true
end
| _ -> begin
false
end))

# 73 "FStar.Parser.AST.fst"
let is_Mkterm : term  ->  Prims.bool = (Obj.magic ((fun _ -> (FStar_All.failwith "Not yet implemented:is_Mkterm"))))

# 76 "FStar.Parser.AST.fst"
let is_Variable = (fun _discr_ -> (match (_discr_) with
| Variable (_) -> begin
true
end
| _ -> begin
false
end))

# 77 "FStar.Parser.AST.fst"
let is_TVariable = (fun _discr_ -> (match (_discr_) with
| TVariable (_) -> begin
true
end
| _ -> begin
false
end))

# 78 "FStar.Parser.AST.fst"
let is_Annotated = (fun _discr_ -> (match (_discr_) with
| Annotated (_) -> begin
true
end
| _ -> begin
false
end))

# 79 "FStar.Parser.AST.fst"
let is_TAnnotated = (fun _discr_ -> (match (_discr_) with
| TAnnotated (_) -> begin
true
end
| _ -> begin
false
end))

# 80 "FStar.Parser.AST.fst"
let is_NoName = (fun _discr_ -> (match (_discr_) with
| NoName (_) -> begin
true
end
| _ -> begin
false
end))

# 81 "FStar.Parser.AST.fst"
let is_Mkbinder : binder  ->  Prims.bool = (Obj.magic ((fun _ -> (FStar_All.failwith "Not yet implemented:is_Mkbinder"))))

# 84 "FStar.Parser.AST.fst"
let is_PatWild = (fun _discr_ -> (match (_discr_) with
| PatWild (_) -> begin
true
end
| _ -> begin
false
end))

# 85 "FStar.Parser.AST.fst"
let is_PatConst = (fun _discr_ -> (match (_discr_) with
| PatConst (_) -> begin
true
end
| _ -> begin
false
end))

# 86 "FStar.Parser.AST.fst"
let is_PatApp = (fun _discr_ -> (match (_discr_) with
| PatApp (_) -> begin
true
end
| _ -> begin
false
end))

# 87 "FStar.Parser.AST.fst"
let is_PatVar = (fun _discr_ -> (match (_discr_) with
| PatVar (_) -> begin
true
end
| _ -> begin
false
end))

# 88 "FStar.Parser.AST.fst"
let is_PatName = (fun _discr_ -> (match (_discr_) with
| PatName (_) -> begin
true
end
| _ -> begin
false
end))

# 89 "FStar.Parser.AST.fst"
let is_PatTvar = (fun _discr_ -> (match (_discr_) with
| PatTvar (_) -> begin
true
end
| _ -> begin
false
end))

# 90 "FStar.Parser.AST.fst"
let is_PatList = (fun _discr_ -> (match (_discr_) with
| PatList (_) -> begin
true
end
| _ -> begin
false
end))

# 91 "FStar.Parser.AST.fst"
let is_PatTuple = (fun _discr_ -> (match (_discr_) with
| PatTuple (_) -> begin
true
end
| _ -> begin
false
end))

# 92 "FStar.Parser.AST.fst"
let is_PatRecord = (fun _discr_ -> (match (_discr_) with
| PatRecord (_) -> begin
true
end
| _ -> begin
false
end))

# 93 "FStar.Parser.AST.fst"
let is_PatAscribed = (fun _discr_ -> (match (_discr_) with
| PatAscribed (_) -> begin
true
end
| _ -> begin
false
end))

# 94 "FStar.Parser.AST.fst"
let is_PatOr = (fun _discr_ -> (match (_discr_) with
| PatOr (_) -> begin
true
end
| _ -> begin
false
end))

# 95 "FStar.Parser.AST.fst"
let is_Mkpattern : pattern  ->  Prims.bool = (Obj.magic ((fun _ -> (FStar_All.failwith "Not yet implemented:is_Mkpattern"))))

# 46 "FStar.Parser.AST.fst"
let ___Const____0 = (fun projectee -> (match (projectee) with
| Const (_47_13) -> begin
_47_13
end))

# 47 "FStar.Parser.AST.fst"
let ___Op____0 = (fun projectee -> (match (projectee) with
| Op (_47_16) -> begin
_47_16
end))

# 48 "FStar.Parser.AST.fst"
let ___Tvar____0 = (fun projectee -> (match (projectee) with
| Tvar (_47_19) -> begin
_47_19
end))

# 49 "FStar.Parser.AST.fst"
let ___Var____0 = (fun projectee -> (match (projectee) with
| Var (_47_22) -> begin
_47_22
end))

# 50 "FStar.Parser.AST.fst"
let ___Name____0 = (fun projectee -> (match (projectee) with
| Name (_47_25) -> begin
_47_25
end))

# 51 "FStar.Parser.AST.fst"
let ___Construct____0 = (fun projectee -> (match (projectee) with
| Construct (_47_28) -> begin
_47_28
end))

# 52 "FStar.Parser.AST.fst"
let ___Abs____0 = (fun projectee -> (match (projectee) with
| Abs (_47_31) -> begin
_47_31
end))

# 53 "FStar.Parser.AST.fst"
let ___App____0 = (fun projectee -> (match (projectee) with
| App (_47_34) -> begin
_47_34
end))

# 54 "FStar.Parser.AST.fst"
let ___Let____0 = (fun projectee -> (match (projectee) with
| Let (_47_37) -> begin
_47_37
end))

# 55 "FStar.Parser.AST.fst"
let ___Seq____0 = (fun projectee -> (match (projectee) with
| Seq (_47_40) -> begin
_47_40
end))

# 56 "FStar.Parser.AST.fst"
let ___If____0 = (fun projectee -> (match (projectee) with
| If (_47_43) -> begin
_47_43
end))

# 57 "FStar.Parser.AST.fst"
let ___Match____0 = (fun projectee -> (match (projectee) with
| Match (_47_46) -> begin
_47_46
end))

# 58 "FStar.Parser.AST.fst"
let ___TryWith____0 = (fun projectee -> (match (projectee) with
| TryWith (_47_49) -> begin
_47_49
end))

# 59 "FStar.Parser.AST.fst"
let ___Ascribed____0 = (fun projectee -> (match (projectee) with
| Ascribed (_47_52) -> begin
_47_52
end))

# 60 "FStar.Parser.AST.fst"
let ___Record____0 = (fun projectee -> (match (projectee) with
| Record (_47_55) -> begin
_47_55
end))

# 61 "FStar.Parser.AST.fst"
let ___Project____0 = (fun projectee -> (match (projectee) with
| Project (_47_58) -> begin
_47_58
end))

# 62 "FStar.Parser.AST.fst"
let ___Product____0 = (fun projectee -> (match (projectee) with
| Product (_47_61) -> begin
_47_61
end))

# 63 "FStar.Parser.AST.fst"
let ___Sum____0 = (fun projectee -> (match (projectee) with
| Sum (_47_64) -> begin
_47_64
end))

# 64 "FStar.Parser.AST.fst"
let ___QForall____0 = (fun projectee -> (match (projectee) with
| QForall (_47_67) -> begin
_47_67
end))

# 65 "FStar.Parser.AST.fst"
let ___QExists____0 = (fun projectee -> (match (projectee) with
| QExists (_47_70) -> begin
_47_70
end))

# 66 "FStar.Parser.AST.fst"
let ___Refine____0 = (fun projectee -> (match (projectee) with
| Refine (_47_73) -> begin
_47_73
end))

# 67 "FStar.Parser.AST.fst"
let ___NamedTyp____0 = (fun projectee -> (match (projectee) with
| NamedTyp (_47_76) -> begin
_47_76
end))

# 68 "FStar.Parser.AST.fst"
let ___Paren____0 = (fun projectee -> (match (projectee) with
| Paren (_47_79) -> begin
_47_79
end))

# 69 "FStar.Parser.AST.fst"
let ___Requires____0 = (fun projectee -> (match (projectee) with
| Requires (_47_82) -> begin
_47_82
end))

# 70 "FStar.Parser.AST.fst"
let ___Ensures____0 = (fun projectee -> (match (projectee) with
| Ensures (_47_85) -> begin
_47_85
end))

# 71 "FStar.Parser.AST.fst"
let ___Labeled____0 = (fun projectee -> (match (projectee) with
| Labeled (_47_88) -> begin
_47_88
end))

# 76 "FStar.Parser.AST.fst"
let ___Variable____0 = (fun projectee -> (match (projectee) with
| Variable (_47_92) -> begin
_47_92
end))

# 77 "FStar.Parser.AST.fst"
let ___TVariable____0 = (fun projectee -> (match (projectee) with
| TVariable (_47_95) -> begin
_47_95
end))

# 78 "FStar.Parser.AST.fst"
let ___Annotated____0 = (fun projectee -> (match (projectee) with
| Annotated (_47_98) -> begin
_47_98
end))

# 79 "FStar.Parser.AST.fst"
let ___TAnnotated____0 = (fun projectee -> (match (projectee) with
| TAnnotated (_47_101) -> begin
_47_101
end))

# 80 "FStar.Parser.AST.fst"
let ___NoName____0 = (fun projectee -> (match (projectee) with
| NoName (_47_104) -> begin
_47_104
end))

# 85 "FStar.Parser.AST.fst"
let ___PatConst____0 = (fun projectee -> (match (projectee) with
| PatConst (_47_108) -> begin
_47_108
end))

# 86 "FStar.Parser.AST.fst"
let ___PatApp____0 = (fun projectee -> (match (projectee) with
| PatApp (_47_111) -> begin
_47_111
end))

# 87 "FStar.Parser.AST.fst"
let ___PatVar____0 = (fun projectee -> (match (projectee) with
| PatVar (_47_114) -> begin
_47_114
end))

# 88 "FStar.Parser.AST.fst"
let ___PatName____0 = (fun projectee -> (match (projectee) with
| PatName (_47_117) -> begin
_47_117
end))

# 89 "FStar.Parser.AST.fst"
let ___PatTvar____0 = (fun projectee -> (match (projectee) with
| PatTvar (_47_120) -> begin
_47_120
end))

# 90 "FStar.Parser.AST.fst"
let ___PatList____0 = (fun projectee -> (match (projectee) with
| PatList (_47_123) -> begin
_47_123
end))

# 91 "FStar.Parser.AST.fst"
let ___PatTuple____0 = (fun projectee -> (match (projectee) with
| PatTuple (_47_126) -> begin
_47_126
end))

# 92 "FStar.Parser.AST.fst"
let ___PatRecord____0 = (fun projectee -> (match (projectee) with
| PatRecord (_47_129) -> begin
_47_129
end))

# 93 "FStar.Parser.AST.fst"
let ___PatAscribed____0 = (fun projectee -> (match (projectee) with
| PatAscribed (_47_132) -> begin
_47_132
end))

# 94 "FStar.Parser.AST.fst"
let ___PatOr____0 = (fun projectee -> (match (projectee) with
| PatOr (_47_135) -> begin
_47_135
end))

# 97 "FStar.Parser.AST.fst"
type knd =
term

# 99 "FStar.Parser.AST.fst"
type typ =
term

# 100 "FStar.Parser.AST.fst"
type expr =
term

# 101 "FStar.Parser.AST.fst"
type tycon =
| TyconAbstract of (FStar_Ident.ident * binder Prims.list * knd Prims.option)
| TyconAbbrev of (FStar_Ident.ident * binder Prims.list * knd Prims.option * term)
| TyconRecord of (FStar_Ident.ident * binder Prims.list * knd Prims.option * (FStar_Ident.ident * term) Prims.list)
| TyconVariant of (FStar_Ident.ident * binder Prims.list * knd Prims.option * (FStar_Ident.ident * term Prims.option * Prims.bool) Prims.list)

# 104 "FStar.Parser.AST.fst"
let is_TyconAbstract = (fun _discr_ -> (match (_discr_) with
| TyconAbstract (_) -> begin
true
end
| _ -> begin
false
end))

# 105 "FStar.Parser.AST.fst"
let is_TyconAbbrev = (fun _discr_ -> (match (_discr_) with
| TyconAbbrev (_) -> begin
true
end
| _ -> begin
false
end))

# 106 "FStar.Parser.AST.fst"
let is_TyconRecord = (fun _discr_ -> (match (_discr_) with
| TyconRecord (_) -> begin
true
end
| _ -> begin
false
end))

# 107 "FStar.Parser.AST.fst"
let is_TyconVariant = (fun _discr_ -> (match (_discr_) with
| TyconVariant (_) -> begin
true
end
| _ -> begin
false
end))

# 104 "FStar.Parser.AST.fst"
let ___TyconAbstract____0 = (fun projectee -> (match (projectee) with
| TyconAbstract (_47_139) -> begin
_47_139
end))

# 105 "FStar.Parser.AST.fst"
let ___TyconAbbrev____0 = (fun projectee -> (match (projectee) with
| TyconAbbrev (_47_142) -> begin
_47_142
end))

# 106 "FStar.Parser.AST.fst"
let ___TyconRecord____0 = (fun projectee -> (match (projectee) with
| TyconRecord (_47_145) -> begin
_47_145
end))

# 107 "FStar.Parser.AST.fst"
let ___TyconVariant____0 = (fun projectee -> (match (projectee) with
| TyconVariant (_47_148) -> begin
_47_148
end))

# 107 "FStar.Parser.AST.fst"
type qualifier =
| Private
| Abstract
| Assumption
| DefaultEffect
| TotalEffect
| Effect
| New
| Inline
| Unfoldable
| Irreducible
| Opaque
| Logic

# 110 "FStar.Parser.AST.fst"
let is_Private = (fun _discr_ -> (match (_discr_) with
| Private (_) -> begin
true
end
| _ -> begin
false
end))

# 111 "FStar.Parser.AST.fst"
let is_Abstract = (fun _discr_ -> (match (_discr_) with
| Abstract (_) -> begin
true
end
| _ -> begin
false
end))

# 112 "FStar.Parser.AST.fst"
let is_Assumption = (fun _discr_ -> (match (_discr_) with
| Assumption (_) -> begin
true
end
| _ -> begin
false
end))

# 113 "FStar.Parser.AST.fst"
let is_DefaultEffect = (fun _discr_ -> (match (_discr_) with
| DefaultEffect (_) -> begin
true
end
| _ -> begin
false
end))

# 114 "FStar.Parser.AST.fst"
let is_TotalEffect = (fun _discr_ -> (match (_discr_) with
| TotalEffect (_) -> begin
true
end
| _ -> begin
false
end))

# 115 "FStar.Parser.AST.fst"
let is_Effect = (fun _discr_ -> (match (_discr_) with
| Effect (_) -> begin
true
end
| _ -> begin
false
end))

# 116 "FStar.Parser.AST.fst"
let is_New = (fun _discr_ -> (match (_discr_) with
| New (_) -> begin
true
end
| _ -> begin
false
end))

# 117 "FStar.Parser.AST.fst"
let is_Inline = (fun _discr_ -> (match (_discr_) with
| Inline (_) -> begin
true
end
| _ -> begin
false
end))

# 118 "FStar.Parser.AST.fst"
let is_Unfoldable = (fun _discr_ -> (match (_discr_) with
| Unfoldable (_) -> begin
true
end
| _ -> begin
false
end))

# 119 "FStar.Parser.AST.fst"
let is_Irreducible = (fun _discr_ -> (match (_discr_) with
| Irreducible (_) -> begin
true
end
| _ -> begin
false
end))

# 121 "FStar.Parser.AST.fst"
let is_Opaque = (fun _discr_ -> (match (_discr_) with
| Opaque (_) -> begin
true
end
| _ -> begin
false
end))

# 122 "FStar.Parser.AST.fst"
let is_Logic = (fun _discr_ -> (match (_discr_) with
| Logic (_) -> begin
true
end
| _ -> begin
false
end))

# 122 "FStar.Parser.AST.fst"
type qualifiers =
qualifier Prims.list

# 126 "FStar.Parser.AST.fst"
type lift =
{msource : FStar_Ident.lid; mdest : FStar_Ident.lid; lift_op : term}

# 128 "FStar.Parser.AST.fst"
let is_Mklift : lift  ->  Prims.bool = (Obj.magic ((fun _ -> (FStar_All.failwith "Not yet implemented:is_Mklift"))))

# 132 "FStar.Parser.AST.fst"
type pragma =
| SetOptions of Prims.string
| ResetOptions of Prims.string Prims.option

# 135 "FStar.Parser.AST.fst"
let is_SetOptions = (fun _discr_ -> (match (_discr_) with
| SetOptions (_) -> begin
true
end
| _ -> begin
false
end))

# 136 "FStar.Parser.AST.fst"
let is_ResetOptions = (fun _discr_ -> (match (_discr_) with
| ResetOptions (_) -> begin
true
end
| _ -> begin
false
end))

# 135 "FStar.Parser.AST.fst"
let ___SetOptions____0 = (fun projectee -> (match (projectee) with
| SetOptions (_47_155) -> begin
_47_155
end))

# 136 "FStar.Parser.AST.fst"
<<<<<<< HEAD
=======
let ___ResetOptions____0 = (fun projectee -> (match (projectee) with
| ResetOptions (_47_158) -> begin
_47_158
end))

# 138 "FStar.Parser.AST.fst"
>>>>>>> 36ae9018
type decl' =
| TopLevelModule of FStar_Ident.lid
| Open of FStar_Ident.lid
| ModuleAbbrev of (FStar_Ident.ident * FStar_Ident.lid)
| KindAbbrev of (FStar_Ident.ident * binder Prims.list * knd)
| ToplevelLet of (qualifiers * Prims.bool * (pattern * term) Prims.list)
| Main of term
| Assume of (qualifiers * FStar_Ident.ident * term)
| Tycon of (qualifiers * tycon Prims.list)
| Val of (qualifiers * FStar_Ident.ident * term)
| Exception of (FStar_Ident.ident * term Prims.option)
| NewEffect of (qualifiers * effect_decl)
| SubEffect of lift
| Pragma of pragma 
 and decl =
{d : decl'; drange : FStar_Range.range} 
 and effect_decl =
| DefineEffect of (FStar_Ident.ident * binder Prims.list * term * decl Prims.list)
| RedefineEffect of (FStar_Ident.ident * binder Prims.list * term)

# 139 "FStar.Parser.AST.fst"
let is_TopLevelModule = (fun _discr_ -> (match (_discr_) with
| TopLevelModule (_) -> begin
true
end
| _ -> begin
false
end))

# 140 "FStar.Parser.AST.fst"
let is_Open = (fun _discr_ -> (match (_discr_) with
| Open (_) -> begin
true
end
| _ -> begin
false
end))

# 141 "FStar.Parser.AST.fst"
let is_ModuleAbbrev = (fun _discr_ -> (match (_discr_) with
| ModuleAbbrev (_) -> begin
true
end
| _ -> begin
false
end))

# 142 "FStar.Parser.AST.fst"
let is_KindAbbrev = (fun _discr_ -> (match (_discr_) with
| KindAbbrev (_) -> begin
true
end
| _ -> begin
false
end))

# 143 "FStar.Parser.AST.fst"
let is_ToplevelLet = (fun _discr_ -> (match (_discr_) with
| ToplevelLet (_) -> begin
true
end
| _ -> begin
false
end))

# 144 "FStar.Parser.AST.fst"
let is_Main = (fun _discr_ -> (match (_discr_) with
| Main (_) -> begin
true
end
| _ -> begin
false
end))

# 145 "FStar.Parser.AST.fst"
let is_Assume = (fun _discr_ -> (match (_discr_) with
| Assume (_) -> begin
true
end
| _ -> begin
false
end))

# 146 "FStar.Parser.AST.fst"
let is_Tycon = (fun _discr_ -> (match (_discr_) with
| Tycon (_) -> begin
true
end
| _ -> begin
false
end))

# 147 "FStar.Parser.AST.fst"
let is_Val = (fun _discr_ -> (match (_discr_) with
| Val (_) -> begin
true
end
| _ -> begin
false
end))

# 148 "FStar.Parser.AST.fst"
let is_Exception = (fun _discr_ -> (match (_discr_) with
| Exception (_) -> begin
true
end
| _ -> begin
false
end))

# 149 "FStar.Parser.AST.fst"
let is_NewEffect = (fun _discr_ -> (match (_discr_) with
| NewEffect (_) -> begin
true
end
| _ -> begin
false
end))

# 150 "FStar.Parser.AST.fst"
let is_SubEffect = (fun _discr_ -> (match (_discr_) with
| SubEffect (_) -> begin
true
end
| _ -> begin
false
end))

# 151 "FStar.Parser.AST.fst"
let is_Pragma = (fun _discr_ -> (match (_discr_) with
| Pragma (_) -> begin
true
end
| _ -> begin
false
end))

# 152 "FStar.Parser.AST.fst"
let is_Mkdecl : decl  ->  Prims.bool = (Obj.magic ((fun _ -> (FStar_All.failwith "Not yet implemented:is_Mkdecl"))))

# 154 "FStar.Parser.AST.fst"
let is_DefineEffect = (fun _discr_ -> (match (_discr_) with
| DefineEffect (_) -> begin
true
end
| _ -> begin
false
end))

# 155 "FStar.Parser.AST.fst"
let is_RedefineEffect = (fun _discr_ -> (match (_discr_) with
| RedefineEffect (_) -> begin
true
end
| _ -> begin
false
end))

# 139 "FStar.Parser.AST.fst"
let ___TopLevelModule____0 = (fun projectee -> (match (projectee) with
| TopLevelModule (_47_163) -> begin
_47_163
end))

# 140 "FStar.Parser.AST.fst"
let ___Open____0 = (fun projectee -> (match (projectee) with
| Open (_47_166) -> begin
_47_166
end))

# 141 "FStar.Parser.AST.fst"
let ___ModuleAbbrev____0 = (fun projectee -> (match (projectee) with
| ModuleAbbrev (_47_169) -> begin
_47_169
end))

# 142 "FStar.Parser.AST.fst"
let ___KindAbbrev____0 = (fun projectee -> (match (projectee) with
| KindAbbrev (_47_172) -> begin
_47_172
end))

# 143 "FStar.Parser.AST.fst"
let ___ToplevelLet____0 = (fun projectee -> (match (projectee) with
| ToplevelLet (_47_175) -> begin
_47_175
end))

# 144 "FStar.Parser.AST.fst"
let ___Main____0 = (fun projectee -> (match (projectee) with
| Main (_47_178) -> begin
_47_178
end))

# 145 "FStar.Parser.AST.fst"
let ___Assume____0 = (fun projectee -> (match (projectee) with
| Assume (_47_181) -> begin
_47_181
end))

# 146 "FStar.Parser.AST.fst"
let ___Tycon____0 = (fun projectee -> (match (projectee) with
| Tycon (_47_184) -> begin
_47_184
end))

# 147 "FStar.Parser.AST.fst"
let ___Val____0 = (fun projectee -> (match (projectee) with
| Val (_47_187) -> begin
_47_187
end))

# 148 "FStar.Parser.AST.fst"
let ___Exception____0 = (fun projectee -> (match (projectee) with
| Exception (_47_190) -> begin
_47_190
end))

# 149 "FStar.Parser.AST.fst"
let ___NewEffect____0 = (fun projectee -> (match (projectee) with
| NewEffect (_47_193) -> begin
_47_193
end))

# 150 "FStar.Parser.AST.fst"
let ___SubEffect____0 = (fun projectee -> (match (projectee) with
| SubEffect (_47_196) -> begin
_47_196
end))

# 151 "FStar.Parser.AST.fst"
let ___Pragma____0 = (fun projectee -> (match (projectee) with
| Pragma (_47_199) -> begin
_47_199
end))

# 154 "FStar.Parser.AST.fst"
let ___DefineEffect____0 = (fun projectee -> (match (projectee) with
| DefineEffect (_47_203) -> begin
_47_203
end))

# 155 "FStar.Parser.AST.fst"
let ___RedefineEffect____0 = (fun projectee -> (match (projectee) with
| RedefineEffect (_47_206) -> begin
_47_206
end))

# 155 "FStar.Parser.AST.fst"
type modul =
| Module of (FStar_Ident.lid * decl Prims.list)
| Interface of (FStar_Ident.lid * decl Prims.list * Prims.bool)

# 158 "FStar.Parser.AST.fst"
let is_Module = (fun _discr_ -> (match (_discr_) with
| Module (_) -> begin
true
end
| _ -> begin
false
end))

# 159 "FStar.Parser.AST.fst"
let is_Interface = (fun _discr_ -> (match (_discr_) with
| Interface (_) -> begin
true
end
| _ -> begin
false
end))

# 158 "FStar.Parser.AST.fst"
let ___Module____0 = (fun projectee -> (match (projectee) with
| Module (_47_209) -> begin
_47_209
end))

# 159 "FStar.Parser.AST.fst"
let ___Interface____0 = (fun projectee -> (match (projectee) with
| Interface (_47_212) -> begin
_47_212
end))

# 159 "FStar.Parser.AST.fst"
type file =
modul Prims.list

# 160 "FStar.Parser.AST.fst"
type inputFragment =
(file, decl Prims.list) FStar_Util.either

# 161 "FStar.Parser.AST.fst"
let check_id : FStar_Ident.ident  ->  Prims.unit = (fun id -> if (FStar_ST.read FStar_Options.universes) then begin
(
# 166 "FStar.Parser.AST.fst"
let first_char = (FStar_String.substring id.FStar_Ident.idText 0 1)
in if ((FStar_String.lowercase first_char) = first_char) then begin
()
end else begin
(let _132_972 = (let _132_971 = (let _132_970 = (FStar_Util.format1 "Invalid identifer \'%s\'; expected a symbol that begins with a lower-case character" id.FStar_Ident.idText)
in (_132_970, id.FStar_Ident.idRange))
in FStar_Syntax_Syntax.Error (_132_971))
in (Prims.raise _132_972))
end)
end else begin
()
end)

# 170 "FStar.Parser.AST.fst"
let mk_decl : decl'  ->  FStar_Range.range  ->  decl = (fun d r -> {d = d; drange = r})

# 172 "FStar.Parser.AST.fst"
let mk_binder : binder'  ->  FStar_Range.range  ->  level  ->  aqual  ->  binder = (fun b r l i -> {b = b; brange = r; blevel = l; aqual = i})

# 173 "FStar.Parser.AST.fst"
let mk_term : term'  ->  FStar_Range.range  ->  level  ->  term = (fun t r l -> {tm = t; range = r; level = l})

# 174 "FStar.Parser.AST.fst"
let mk_pattern : pattern'  ->  FStar_Range.range  ->  pattern = (fun p r -> {pat = p; prange = r})

# 175 "FStar.Parser.AST.fst"
let un_curry_abs : pattern Prims.list  ->  term  ->  term' = (fun ps body -> (match (body.tm) with
| Abs (p', body') -> begin
Abs (((FStar_List.append ps p'), body'))
end
| _47_233 -> begin
Abs ((ps, body))
end))

# 178 "FStar.Parser.AST.fst"
let mk_function : branch Prims.list  ->  FStar_Range.range  ->  FStar_Range.range  ->  term = (fun branches r1 r2 -> (
# 180 "FStar.Parser.AST.fst"
let x = if (FStar_ST.read FStar_Options.universes) then begin
(
# 182 "FStar.Parser.AST.fst"
let i = (FStar_Syntax_Syntax.next_id ())
in (FStar_Ident.gen r1))
end else begin
(FStar_Absyn_Util.genident (Some (r1)))
end
in (let _132_1012 = (let _132_1011 = (let _132_1010 = (let _132_1009 = (let _132_1008 = (let _132_1007 = (let _132_1006 = (let _132_1005 = (FStar_Ident.lid_of_ids ((x)::[]))
in Var (_132_1005))
in (mk_term _132_1006 r1 Expr))
in (_132_1007, branches))
in Match (_132_1008))
in (mk_term _132_1009 r2 Expr))
in (((mk_pattern (PatVar ((x, false))) r1))::[], _132_1010))
in Abs (_132_1011))
in (mk_term _132_1012 r2 Expr))))

# 187 "FStar.Parser.AST.fst"
let un_function : pattern  ->  term  ->  (pattern * term) Prims.option = (fun p tm -> (match ((p.pat, tm.tm)) with
| (PatVar (_47_242), Abs (pats, body)) -> begin
Some (((mk_pattern (PatApp ((p, pats))) p.prange), body))
end
| _47_250 -> begin
None
end))

<<<<<<< HEAD
# 190 "FStar.Parser.AST.fst"
let lid_with_range : FStar_Ident.lident  ->  FStar_Range.range  ->  FStar_Ident.lident = (fun lid r -> (let _132_1008 = (FStar_Ident.path_of_lid lid)
in (FStar_Ident.lid_of_path _132_1008 r)))

# 192 "FStar.Parser.AST.fst"
let to_string_l = (fun sep f l -> (let _132_1015 = (FStar_List.map f l)
in (FStar_String.concat sep _132_1015)))
=======
# 192 "FStar.Parser.AST.fst"
let lid_with_range : FStar_Ident.lident  ->  FStar_Range.range  ->  FStar_Ident.lident = (fun lid r -> (let _132_1021 = (FStar_Ident.path_of_lid lid)
in (FStar_Ident.lid_of_path _132_1021 r)))

# 194 "FStar.Parser.AST.fst"
let to_string_l = (fun sep f l -> (let _132_1028 = (FStar_List.map f l)
in (FStar_String.concat sep _132_1028)))
>>>>>>> 36ae9018

# 195 "FStar.Parser.AST.fst"
let imp_to_string : imp  ->  Prims.string = (fun _47_1 -> (match (_47_1) with
| Hash -> begin
"#"
end
| _47_259 -> begin
""
end))

# 198 "FStar.Parser.AST.fst"
let rec term_to_string : term  ->  Prims.string = (fun x -> (match (x.tm) with
| Wild -> begin
"_"
end
| Requires (t, _47_264) -> begin
(let _132_1035 = (term_to_string t)
in (FStar_Util.format1 "(requires %s)" _132_1035))
end
| Ensures (t, _47_269) -> begin
(let _132_1036 = (term_to_string t)
in (FStar_Util.format1 "(ensures %s)" _132_1036))
end
| Labeled (t, l, _47_275) -> begin
(let _132_1037 = (term_to_string t)
in (FStar_Util.format2 "(labeled %s %s)" l _132_1037))
end
| Const (c) -> begin
(FStar_Absyn_Print.const_to_string c)
end
| Op (s, xs) -> begin
(let _132_1040 = (let _132_1039 = (FStar_List.map (fun x -> (FStar_All.pipe_right x term_to_string)) xs)
in (FStar_String.concat ", " _132_1039))
in (FStar_Util.format2 "%s(%s)" s _132_1040))
end
| Tvar (id) -> begin
id.FStar_Ident.idText
end
| (Var (l)) | (Name (l)) -> begin
l.FStar_Ident.str
end
| Construct (l, args) -> begin
(let _132_1043 = (to_string_l " " (fun _47_296 -> (match (_47_296) with
| (a, imp) -> begin
(let _132_1042 = (term_to_string a)
in (FStar_Util.format2 "%s%s" (imp_to_string imp) _132_1042))
end)) args)
in (FStar_Util.format2 "(%s %s)" l.FStar_Ident.str _132_1043))
end
| Abs (pats, t) when (x.level = Expr) -> begin
(let _132_1045 = (to_string_l " " pat_to_string pats)
in (let _132_1044 = (FStar_All.pipe_right t term_to_string)
in (FStar_Util.format2 "(fun %s -> %s)" _132_1045 _132_1044)))
end
| Abs (pats, t) when (x.level = Type) -> begin
(let _132_1047 = (to_string_l " " pat_to_string pats)
in (let _132_1046 = (FStar_All.pipe_right t term_to_string)
in (FStar_Util.format2 "(fun %s => %s)" _132_1047 _132_1046)))
end
| App (t1, t2, imp) -> begin
(let _132_1049 = (FStar_All.pipe_right t1 term_to_string)
in (let _132_1048 = (FStar_All.pipe_right t2 term_to_string)
in (FStar_Util.format3 "%s %s%s" _132_1049 (imp_to_string imp) _132_1048)))
end
| Let (false, (pat, tm)::[], body) -> begin
(let _132_1052 = (FStar_All.pipe_right pat pat_to_string)
in (let _132_1051 = (FStar_All.pipe_right tm term_to_string)
in (let _132_1050 = (FStar_All.pipe_right body term_to_string)
in (FStar_Util.format3 "let %s = %s in %s" _132_1052 _132_1051 _132_1050))))
end
| Let (_47_319, lbs, body) -> begin
(let _132_1057 = (to_string_l " and " (fun _47_326 -> (match (_47_326) with
| (p, b) -> begin
(let _132_1055 = (FStar_All.pipe_right p pat_to_string)
in (let _132_1054 = (FStar_All.pipe_right b term_to_string)
in (FStar_Util.format2 "%s=%s" _132_1055 _132_1054)))
end)) lbs)
in (let _132_1056 = (FStar_All.pipe_right body term_to_string)
in (FStar_Util.format2 "let rec %s in %s" _132_1057 _132_1056)))
end
| Seq (t1, t2) -> begin
(let _132_1059 = (FStar_All.pipe_right t1 term_to_string)
in (let _132_1058 = (FStar_All.pipe_right t2 term_to_string)
in (FStar_Util.format2 "%s; %s" _132_1059 _132_1058)))
end
| If (t1, t2, t3) -> begin
(let _132_1062 = (FStar_All.pipe_right t1 term_to_string)
in (let _132_1061 = (FStar_All.pipe_right t2 term_to_string)
in (let _132_1060 = (FStar_All.pipe_right t3 term_to_string)
in (FStar_Util.format3 "if %s then %s else %s" _132_1062 _132_1061 _132_1060))))
end
| Match (t, branches) -> begin
(let _132_1069 = (FStar_All.pipe_right t term_to_string)
in (let _132_1068 = (to_string_l " | " (fun _47_343 -> (match (_47_343) with
| (p, w, e) -> begin
(let _132_1067 = (FStar_All.pipe_right p pat_to_string)
in (let _132_1066 = (match (w) with
| None -> begin
""
end
| Some (e) -> begin
(let _132_1064 = (term_to_string e)
in (FStar_Util.format1 "when %s" _132_1064))
end)
in (let _132_1065 = (FStar_All.pipe_right e term_to_string)
in (FStar_Util.format3 "%s %s -> %s" _132_1067 _132_1066 _132_1065))))
end)) branches)
in (FStar_Util.format2 "match %s with %s" _132_1069 _132_1068)))
end
| Ascribed (t1, t2) -> begin
(let _132_1071 = (FStar_All.pipe_right t1 term_to_string)
in (let _132_1070 = (FStar_All.pipe_right t2 term_to_string)
in (FStar_Util.format2 "(%s : %s)" _132_1071 _132_1070)))
end
| Record (Some (e), fields) -> begin
(let _132_1075 = (FStar_All.pipe_right e term_to_string)
in (let _132_1074 = (to_string_l " " (fun _47_358 -> (match (_47_358) with
| (l, e) -> begin
(let _132_1073 = (FStar_All.pipe_right e term_to_string)
in (FStar_Util.format2 "%s=%s" l.FStar_Ident.str _132_1073))
end)) fields)
in (FStar_Util.format2 "{%s with %s}" _132_1075 _132_1074)))
end
| Record (None, fields) -> begin
(let _132_1078 = (to_string_l " " (fun _47_365 -> (match (_47_365) with
| (l, e) -> begin
(let _132_1077 = (FStar_All.pipe_right e term_to_string)
in (FStar_Util.format2 "%s=%s" l.FStar_Ident.str _132_1077))
end)) fields)
in (FStar_Util.format1 "{%s}" _132_1078))
end
| Project (e, l) -> begin
(let _132_1079 = (FStar_All.pipe_right e term_to_string)
in (FStar_Util.format2 "%s.%s" _132_1079 l.FStar_Ident.str))
end
| Product ([], t) -> begin
(term_to_string t)
end
| Product (b::hd::tl, t) -> begin
(term_to_string (mk_term (Product (((b)::[], (mk_term (Product (((hd)::tl, t))) x.range x.level)))) x.range x.level))
end
| Product (b::[], t) when (x.level = Type) -> begin
(let _132_1081 = (FStar_All.pipe_right b binder_to_string)
in (let _132_1080 = (FStar_All.pipe_right t term_to_string)
in (FStar_Util.format2 "%s -> %s" _132_1081 _132_1080)))
end
| Product (b::[], t) when (x.level = Kind) -> begin
(let _132_1083 = (FStar_All.pipe_right b binder_to_string)
in (let _132_1082 = (FStar_All.pipe_right t term_to_string)
in (FStar_Util.format2 "%s => %s" _132_1083 _132_1082)))
end
| Sum (binders, t) -> begin
(let _132_1086 = (let _132_1084 = (FStar_All.pipe_right binders (FStar_List.map binder_to_string))
in (FStar_All.pipe_right _132_1084 (FStar_String.concat " * ")))
in (let _132_1085 = (FStar_All.pipe_right t term_to_string)
in (FStar_Util.format2 "%s * %s" _132_1086 _132_1085)))
end
| QForall (bs, pats, t) -> begin
(let _132_1089 = (to_string_l " " binder_to_string bs)
in (let _132_1088 = (to_string_l " \\/ " (to_string_l "; " term_to_string) pats)
in (let _132_1087 = (FStar_All.pipe_right t term_to_string)
in (FStar_Util.format3 "forall %s.{:pattern %s} %s" _132_1089 _132_1088 _132_1087))))
end
| QExists (bs, pats, t) -> begin
(let _132_1092 = (to_string_l " " binder_to_string bs)
in (let _132_1091 = (to_string_l " \\/ " (to_string_l "; " term_to_string) pats)
in (let _132_1090 = (FStar_All.pipe_right t term_to_string)
in (FStar_Util.format3 "exists %s.{:pattern %s} %s" _132_1092 _132_1091 _132_1090))))
end
| Refine (b, t) -> begin
(let _132_1094 = (FStar_All.pipe_right b binder_to_string)
in (let _132_1093 = (FStar_All.pipe_right t term_to_string)
in (FStar_Util.format2 "%s:{%s}" _132_1094 _132_1093)))
end
| NamedTyp (x, t) -> begin
(let _132_1095 = (FStar_All.pipe_right t term_to_string)
in (FStar_Util.format2 "%s:%s" x.FStar_Ident.idText _132_1095))
end
| Paren (t) -> begin
(let _132_1096 = (FStar_All.pipe_right t term_to_string)
in (FStar_Util.format1 "(%s)" _132_1096))
end
| Product (bs, t) -> begin
(let _132_1099 = (let _132_1097 = (FStar_All.pipe_right bs (FStar_List.map binder_to_string))
in (FStar_All.pipe_right _132_1097 (FStar_String.concat ",")))
in (let _132_1098 = (FStar_All.pipe_right t term_to_string)
in (FStar_Util.format2 "Unidentified product: [%s] %s" _132_1099 _132_1098)))
end
| t -> begin
(FStar_All.failwith "Missing case in term_to_string")
end))
and binder_to_string : binder  ->  Prims.string = (fun x -> (
# 270 "FStar.Parser.AST.fst"
let s = (match (x.b) with
| Variable (i) -> begin
i.FStar_Ident.idText
end
| TVariable (i) -> begin
(FStar_Util.format1 "%s:_" i.FStar_Ident.idText)
end
| (TAnnotated (i, t)) | (Annotated (i, t)) -> begin
(let _132_1101 = (FStar_All.pipe_right t term_to_string)
in (FStar_Util.format2 "%s:%s" i.FStar_Ident.idText _132_1101))
end
| NoName (t) -> begin
(FStar_All.pipe_right t term_to_string)
end)
in (match (x.aqual) with
| Some (Implicit) -> begin
(FStar_Util.format1 "#%s" s)
end
| Some (Equality) -> begin
(FStar_Util.format1 "=%s" s)
end
| _47_440 -> begin
s
end)))
and pat_to_string : pattern  ->  Prims.string = (fun x -> (match (x.pat) with
| PatWild -> begin
"_"
end
| PatConst (c) -> begin
(FStar_Absyn_Print.const_to_string c)
end
| PatApp (p, ps) -> begin
(let _132_1104 = (FStar_All.pipe_right p pat_to_string)
in (let _132_1103 = (to_string_l " " pat_to_string ps)
in (FStar_Util.format2 "(%s %s)" _132_1104 _132_1103)))
end
| (PatTvar (i, true)) | (PatVar (i, true)) -> begin
(FStar_Util.format1 "#%s" i.FStar_Ident.idText)
end
| (PatTvar (i, false)) | (PatVar (i, false)) -> begin
i.FStar_Ident.idText
end
| PatName (l) -> begin
l.FStar_Ident.str
end
| PatList (l) -> begin
(let _132_1105 = (to_string_l "; " pat_to_string l)
in (FStar_Util.format1 "[%s]" _132_1105))
end
| PatTuple (l, false) -> begin
(let _132_1106 = (to_string_l ", " pat_to_string l)
in (FStar_Util.format1 "(%s)" _132_1106))
end
| PatTuple (l, true) -> begin
(let _132_1107 = (to_string_l ", " pat_to_string l)
in (FStar_Util.format1 "(|%s|)" _132_1107))
end
| PatRecord (l) -> begin
(let _132_1110 = (to_string_l "; " (fun _47_479 -> (match (_47_479) with
| (f, e) -> begin
(let _132_1109 = (FStar_All.pipe_right e pat_to_string)
in (FStar_Util.format2 "%s=%s" f.FStar_Ident.str _132_1109))
end)) l)
in (FStar_Util.format1 "{%s}" _132_1110))
end
| PatOr (l) -> begin
(to_string_l "|\n " pat_to_string l)
end
| PatAscribed (p, t) -> begin
(let _132_1112 = (FStar_All.pipe_right p pat_to_string)
in (let _132_1111 = (FStar_All.pipe_right t term_to_string)
in (FStar_Util.format2 "(%s:%s)" _132_1112 _132_1111)))
end))

# 295 "FStar.Parser.AST.fst"
let error = (fun msg tm r -> (
# 298 "FStar.Parser.AST.fst"
let tm = (FStar_All.pipe_right tm term_to_string)
in (
# 299 "FStar.Parser.AST.fst"
let tm = if ((FStar_String.length tm) >= 80) then begin
(let _132_1116 = (FStar_Util.substring tm 0 77)
in (Prims.strcat _132_1116 "..."))
end else begin
tm
end
in if (FStar_ST.read FStar_Options.universes) then begin
(Prims.raise (FStar_Syntax_Syntax.Error (((Prims.strcat (Prims.strcat msg "\n") tm), r))))
end else begin
(Prims.raise (FStar_Absyn_Syntax.Error (((Prims.strcat (Prims.strcat msg "\n") tm), r))))
end)))

# 302 "FStar.Parser.AST.fst"
let consPat : FStar_Range.range  ->  pattern  ->  pattern  ->  pattern' = (fun r hd tl -> PatApp (((mk_pattern (PatName (FStar_Absyn_Const.cons_lid)) r), (hd)::(tl)::[])))

# 304 "FStar.Parser.AST.fst"
let consTerm : FStar_Range.range  ->  term  ->  term  ->  term = (fun r hd tl -> (mk_term (Construct ((FStar_Absyn_Const.cons_lid, ((hd, Nothing))::((tl, Nothing))::[]))) r Expr))

# 305 "FStar.Parser.AST.fst"
let lexConsTerm : FStar_Range.range  ->  term  ->  term  ->  term = (fun r hd tl -> (mk_term (Construct ((FStar_Absyn_Const.lexcons_lid, ((hd, Nothing))::((tl, Nothing))::[]))) r Expr))

# 306 "FStar.Parser.AST.fst"
let mkConsList : FStar_Range.range  ->  term Prims.list  ->  term = (fun r elts -> (
# 309 "FStar.Parser.AST.fst"
let nil = (mk_term (Construct ((FStar_Absyn_Const.nil_lid, []))) r Expr)
in (FStar_List.fold_right (fun e tl -> (consTerm r e tl)) elts nil)))

# 310 "FStar.Parser.AST.fst"
let mkLexList : FStar_Range.range  ->  term Prims.list  ->  term = (fun r elts -> (
# 313 "FStar.Parser.AST.fst"
let nil = (mk_term (Construct ((FStar_Absyn_Const.lextop_lid, []))) r Expr)
in (FStar_List.fold_right (fun e tl -> (lexConsTerm r e tl)) elts nil)))

# 314 "FStar.Parser.AST.fst"
let mkApp : term  ->  (term * imp) Prims.list  ->  FStar_Range.range  ->  term = (fun t args r -> (match (args) with
| [] -> begin
t
end
| _47_515 -> begin
(match (t.tm) with
| Name (s) -> begin
(mk_term (Construct ((s, args))) r Un)
end
| _47_519 -> begin
(FStar_List.fold_left (fun t _47_523 -> (match (_47_523) with
| (a, imp) -> begin
(mk_term (App ((t, a, imp))) r Un)
end)) t args)
end)
end))

# 320 "FStar.Parser.AST.fst"
let mkRefSet : FStar_Range.range  ->  term Prims.list  ->  term = (fun r elts -> (
# 323 "FStar.Parser.AST.fst"
let empty = (let _132_1160 = (let _132_1159 = (FStar_Ident.set_lid_range FStar_Absyn_Const.set_empty r)
in Var (_132_1159))
in (mk_term _132_1160 r Expr))
in (
# 324 "FStar.Parser.AST.fst"
let ref_constr = (let _132_1162 = (let _132_1161 = (FStar_Ident.set_lid_range FStar_Absyn_Const.heap_ref r)
in Var (_132_1161))
in (mk_term _132_1162 r Expr))
in (
# 325 "FStar.Parser.AST.fst"
let singleton = (let _132_1164 = (let _132_1163 = (FStar_Ident.set_lid_range FStar_Absyn_Const.set_singleton r)
in Var (_132_1163))
in (mk_term _132_1164 r Expr))
in (
# 326 "FStar.Parser.AST.fst"
let union = (let _132_1166 = (let _132_1165 = (FStar_Ident.set_lid_range FStar_Absyn_Const.set_union r)
in Var (_132_1165))
in (mk_term _132_1166 r Expr))
in (FStar_List.fold_right (fun e tl -> (
# 328 "FStar.Parser.AST.fst"
let e = (mkApp ref_constr (((e, Nothing))::[]) r)
in (
# 329 "FStar.Parser.AST.fst"
let single_e = (mkApp singleton (((e, Nothing))::[]) r)
in (mkApp union (((single_e, Nothing))::((tl, Nothing))::[]) r)))) elts empty))))))

# 330 "FStar.Parser.AST.fst"
let mkExplicitApp : term  ->  term Prims.list  ->  FStar_Range.range  ->  term = (fun t args r -> (match (args) with
| [] -> begin
t
end
| _47_539 -> begin
(match (t.tm) with
| Name (s) -> begin
(let _132_1178 = (let _132_1177 = (let _132_1176 = (FStar_List.map (fun a -> (a, Nothing)) args)
in (s, _132_1176))
in Construct (_132_1177))
in (mk_term _132_1178 r Un))
end
| _47_544 -> begin
(FStar_List.fold_left (fun t a -> (mk_term (App ((t, a, Nothing))) r Un)) t args)
end)
end))

# 336 "FStar.Parser.AST.fst"
let mkAdmitMagic : FStar_Range.range  ->  term = (fun r -> (
# 339 "FStar.Parser.AST.fst"
let unit_const = (mk_term (Const (FStar_Const.Const_unit)) r Expr)
in (
# 340 "FStar.Parser.AST.fst"
let admit = (
# 341 "FStar.Parser.AST.fst"
let admit_name = (let _132_1184 = (let _132_1183 = (FStar_Ident.set_lid_range FStar_Absyn_Const.admit_lid r)
in Var (_132_1183))
in (mk_term _132_1184 r Expr))
in (mkExplicitApp admit_name ((unit_const)::[]) r))
in (
# 343 "FStar.Parser.AST.fst"
let magic = (
# 344 "FStar.Parser.AST.fst"
let magic_name = (let _132_1186 = (let _132_1185 = (FStar_Ident.set_lid_range FStar_Absyn_Const.magic_lid r)
in Var (_132_1185))
in (mk_term _132_1186 r Expr))
in (mkExplicitApp magic_name ((unit_const)::[]) r))
in (
# 346 "FStar.Parser.AST.fst"
let admit_magic = (mk_term (Seq ((admit, magic))) r Expr)
in admit_magic)))))

<<<<<<< HEAD
# 347 "FStar.Parser.AST.fst"
let mkWildAdmitMagic = (fun r -> (let _132_1175 = (mkAdmitMagic r)
in ((mk_pattern PatWild r), None, _132_1175)))
=======
# 349 "FStar.Parser.AST.fst"
let mkWildAdmitMagic = (fun r -> (let _132_1188 = (mkAdmitMagic r)
in ((mk_pattern PatWild r), None, _132_1188)))
>>>>>>> 36ae9018

# 349 "FStar.Parser.AST.fst"
let focusBranches = (fun branches r -> (
# 352 "FStar.Parser.AST.fst"
let should_filter = (FStar_Util.for_some Prims.fst branches)
in if should_filter then begin
(
# 354 "FStar.Parser.AST.fst"
let _47_558 = (FStar_Tc_Errors.warn r "Focusing on only some cases")
in (
# 355 "FStar.Parser.AST.fst"
let focussed = (let _132_1191 = (FStar_List.filter Prims.fst branches)
in (FStar_All.pipe_right _132_1191 (FStar_List.map Prims.snd)))
in (let _132_1193 = (let _132_1192 = (mkWildAdmitMagic r)
in (_132_1192)::[])
in (FStar_List.append focussed _132_1193))))
end else begin
(FStar_All.pipe_right branches (FStar_List.map Prims.snd))
end))

# 357 "FStar.Parser.AST.fst"
let focusLetBindings = (fun lbs r -> (
# 360 "FStar.Parser.AST.fst"
let should_filter = (FStar_Util.for_some Prims.fst lbs)
in if should_filter then begin
(
# 362 "FStar.Parser.AST.fst"
let _47_564 = (FStar_Tc_Errors.warn r "Focusing on only some cases in this (mutually) recursive definition")
in (FStar_List.map (fun _47_568 -> (match (_47_568) with
| (f, lb) -> begin
if f then begin
lb
end else begin
(let _132_1197 = (mkAdmitMagic r)
in ((Prims.fst lb), _132_1197))
end
end)) lbs))
end else begin
(FStar_All.pipe_right lbs (FStar_List.map Prims.snd))
end))

<<<<<<< HEAD
# 366 "FStar.Parser.AST.fst"
let mkFsTypApp : term  ->  term Prims.list  ->  FStar_Range.range  ->  term = (fun t args r -> (let _132_1192 = (FStar_List.map (fun a -> (a, FsTypApp)) args)
in (mkApp t _132_1192 r)))
=======
# 368 "FStar.Parser.AST.fst"
let mkFsTypApp : term  ->  term Prims.list  ->  FStar_Range.range  ->  term = (fun t args r -> (let _132_1205 = (FStar_List.map (fun a -> (a, FsTypApp)) args)
in (mkApp t _132_1205 r)))
>>>>>>> 36ae9018

# 369 "FStar.Parser.AST.fst"
let mkTuple : term Prims.list  ->  FStar_Range.range  ->  term = (fun args r -> (
# 372 "FStar.Parser.AST.fst"
let cons = if (FStar_ST.read FStar_Options.universes) then begin
(FStar_Syntax_Util.mk_tuple_data_lid (FStar_List.length args) r)
end else begin
(FStar_Absyn_Util.mk_tuple_data_lid (FStar_List.length args) r)
end
in (let _132_1211 = (FStar_List.map (fun x -> (x, Nothing)) args)
in (mkApp (mk_term (Name (cons)) r Expr) _132_1211 r))))

# 376 "FStar.Parser.AST.fst"
let mkDTuple : term Prims.list  ->  FStar_Range.range  ->  term = (fun args r -> (
# 379 "FStar.Parser.AST.fst"
let cons = if (FStar_ST.read FStar_Options.universes) then begin
(FStar_Syntax_Util.mk_dtuple_data_lid (FStar_List.length args) r)
end else begin
(FStar_Absyn_Util.mk_dtuple_data_lid (FStar_List.length args) r)
end
in (let _132_1217 = (FStar_List.map (fun x -> (x, Nothing)) args)
in (mkApp (mk_term (Name (cons)) r Expr) _132_1217 r))))

# 383 "FStar.Parser.AST.fst"
let mkRefinedBinder : FStar_Ident.ident  ->  term  ->  term Prims.option  ->  FStar_Range.range  ->  aqual  ->  binder = (fun id t refopt m implicit -> (
# 386 "FStar.Parser.AST.fst"
let b = (mk_binder (Annotated ((id, t))) m Type implicit)
in (match (refopt) with
| None -> begin
b
end
| Some (t) -> begin
(mk_binder (Annotated ((id, (mk_term (Refine ((b, t))) m Type)))) m Type implicit)
end)))

# 389 "FStar.Parser.AST.fst"
let rec extract_named_refinement : term  ->  (FStar_Ident.ident * term * term Prims.option) Prims.option = (fun t1 -> (match (t1.tm) with
| NamedTyp (x, t) -> begin
Some ((x, t, None))
end
| Refine ({b = Annotated (x, t); brange = _47_600; blevel = _47_598; aqual = _47_596}, t') -> begin
Some ((x, t, Some (t')))
end
| Paren (t) -> begin
(extract_named_refinement t)
end
| _47_612 -> begin
None
end))



<|MERGE_RESOLUTION|>--- conflicted
+++ resolved
@@ -1054,15 +1054,12 @@
 end))
 
 # 136 "FStar.Parser.AST.fst"
-<<<<<<< HEAD
-=======
 let ___ResetOptions____0 = (fun projectee -> (match (projectee) with
 | ResetOptions (_47_158) -> begin
 _47_158
 end))
 
 # 138 "FStar.Parser.AST.fst"
->>>>>>> 36ae9018
 type decl' =
 | TopLevelModule of FStar_Ident.lid
 | Open of FStar_Ident.lid
@@ -1422,15 +1419,6 @@
 None
 end))
 
-<<<<<<< HEAD
-# 190 "FStar.Parser.AST.fst"
-let lid_with_range : FStar_Ident.lident  ->  FStar_Range.range  ->  FStar_Ident.lident = (fun lid r -> (let _132_1008 = (FStar_Ident.path_of_lid lid)
-in (FStar_Ident.lid_of_path _132_1008 r)))
-
-# 192 "FStar.Parser.AST.fst"
-let to_string_l = (fun sep f l -> (let _132_1015 = (FStar_List.map f l)
-in (FStar_String.concat sep _132_1015)))
-=======
 # 192 "FStar.Parser.AST.fst"
 let lid_with_range : FStar_Ident.lident  ->  FStar_Range.range  ->  FStar_Ident.lident = (fun lid r -> (let _132_1021 = (FStar_Ident.path_of_lid lid)
 in (FStar_Ident.lid_of_path _132_1021 r)))
@@ -1438,7 +1426,6 @@
 # 194 "FStar.Parser.AST.fst"
 let to_string_l = (fun sep f l -> (let _132_1028 = (FStar_List.map f l)
 in (FStar_String.concat sep _132_1028)))
->>>>>>> 36ae9018
 
 # 195 "FStar.Parser.AST.fst"
 let imp_to_string : imp  ->  Prims.string = (fun _47_1 -> (match (_47_1) with
@@ -1835,15 +1822,9 @@
 let admit_magic = (mk_term (Seq ((admit, magic))) r Expr)
 in admit_magic)))))
 
-<<<<<<< HEAD
-# 347 "FStar.Parser.AST.fst"
-let mkWildAdmitMagic = (fun r -> (let _132_1175 = (mkAdmitMagic r)
-in ((mk_pattern PatWild r), None, _132_1175)))
-=======
 # 349 "FStar.Parser.AST.fst"
 let mkWildAdmitMagic = (fun r -> (let _132_1188 = (mkAdmitMagic r)
 in ((mk_pattern PatWild r), None, _132_1188)))
->>>>>>> 36ae9018
 
 # 349 "FStar.Parser.AST.fst"
 let focusBranches = (fun branches r -> (
@@ -1885,15 +1866,9 @@
 (FStar_All.pipe_right lbs (FStar_List.map Prims.snd))
 end))
 
-<<<<<<< HEAD
-# 366 "FStar.Parser.AST.fst"
-let mkFsTypApp : term  ->  term Prims.list  ->  FStar_Range.range  ->  term = (fun t args r -> (let _132_1192 = (FStar_List.map (fun a -> (a, FsTypApp)) args)
-in (mkApp t _132_1192 r)))
-=======
 # 368 "FStar.Parser.AST.fst"
 let mkFsTypApp : term  ->  term Prims.list  ->  FStar_Range.range  ->  term = (fun t args r -> (let _132_1205 = (FStar_List.map (fun a -> (a, FsTypApp)) args)
 in (mkApp t _132_1205 r)))
->>>>>>> 36ae9018
 
 # 369 "FStar.Parser.AST.fst"
 let mkTuple : term Prims.list  ->  FStar_Range.range  ->  term = (fun args r -> (
