--- conflicted
+++ resolved
@@ -2114,33 +2114,7 @@
         Prims.op_Hat "new_effect " i.FStar_Ident.idText
     | NewEffect (RedefineEffect (i,uu____9075,uu____9076)) ->
         Prims.op_Hat "new_effect " i.FStar_Ident.idText
-    | LayeredEffect (DefineEffect (i,uu____9035,uu____9036,uu____9037)) ->
-        Prims.op_Hat "layered_effect " i.FStar_Ident.idText
-    | LayeredEffect (RedefineEffect (i,uu____9048,uu____9049)) ->
-        Prims.op_Hat "layered_effect " i.FStar_Ident.idText
-    | Polymonadic_bind (l1,l2,l3,uu____9058) ->
-        let uu____9059 = FStar_Ident.string_of_lid l1  in
-        let uu____9061 = FStar_Ident.string_of_lid l2  in
-        let uu____9063 = FStar_Ident.string_of_lid l3  in
-        FStar_Util.format3 "polymonadic_bind (%s, %s) |> %s" uu____9059
-          uu____9061 uu____9063
     | Splice (ids,t) ->
-<<<<<<< HEAD
-        let uu____9072 =
-          let uu____9074 =
-            let uu____9076 =
-              FStar_List.map (fun i  -> i.FStar_Ident.idText) ids  in
-            FStar_All.pipe_left (FStar_String.concat ";") uu____9076  in
-          let uu____9088 =
-            let uu____9090 =
-              let uu____9092 = term_to_string t  in
-              Prims.op_Hat uu____9092 ")"  in
-            Prims.op_Hat "] (" uu____9090  in
-          Prims.op_Hat uu____9074 uu____9088  in
-        Prims.op_Hat "splice[" uu____9072
-    | SubEffect uu____9097 -> "sub_effect"
-    | Pragma uu____9099 -> "pragma"
-=======
         let uu____9088 =
           let uu____9090 =
             let uu____9092 =
@@ -2155,21 +2129,10 @@
         Prims.op_Hat "splice[" uu____9088
     | SubEffect uu____9113 -> "sub_effect"
     | Pragma uu____9115 -> "pragma"
->>>>>>> f6bed899
   
 let (modul_to_string : modul -> Prims.string) =
   fun m  ->
     match m with
-<<<<<<< HEAD
-    | Module (uu____9109,decls) ->
-        let uu____9115 =
-          FStar_All.pipe_right decls (FStar_List.map decl_to_string)  in
-        FStar_All.pipe_right uu____9115 (FStar_String.concat "\n")
-    | Interface (uu____9130,decls,uu____9132) ->
-        let uu____9139 =
-          FStar_All.pipe_right decls (FStar_List.map decl_to_string)  in
-        FStar_All.pipe_right uu____9139 (FStar_String.concat "\n")
-=======
     | Module (uu____9125,decls) ->
         let uu____9131 =
           FStar_All.pipe_right decls (FStar_List.map decl_to_string)  in
@@ -2178,19 +2141,13 @@
         let uu____9155 =
           FStar_All.pipe_right decls (FStar_List.map decl_to_string)  in
         FStar_All.pipe_right uu____9155 (FStar_String.concat "\n")
->>>>>>> f6bed899
   
 let (decl_is_val : FStar_Ident.ident -> decl -> Prims.bool) =
   fun id1  ->
     fun decl  ->
       match decl.d with
-<<<<<<< HEAD
-      | Val (id',uu____9168) -> FStar_Ident.ident_equals id1 id'
-      | uu____9169 -> false
-=======
       | Val (id',uu____9184) -> FStar_Ident.ident_equals id1 id'
       | uu____9185 -> false
->>>>>>> f6bed899
   
 let (thunk : term -> term) =
   fun ens  ->
@@ -2208,15 +2165,9 @@
               match b.b with
               | Variable i -> i
               | TVariable i -> i
-<<<<<<< HEAD
-              | Annotated (i,uu____9207) -> i
-              | TAnnotated (i,uu____9209) -> i
-              | NoName uu____9210 ->
-=======
               | Annotated (i,uu____9223) -> i
               | TAnnotated (i,uu____9225) -> i
               | NoName uu____9226 ->
->>>>>>> f6bed899
                   FStar_Errors.raise_error
                     (FStar_Errors.Fatal_MissingQuantifierBinder,
                       "Wildcard binders in quantifiers are not allowed") r))
