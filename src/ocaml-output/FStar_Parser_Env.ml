
open Prims

type local_binding =
(FStar_Ident.ident * FStar_Syntax_Syntax.bv * Prims.bool)


type rec_binding =
(FStar_Ident.ident * FStar_Ident.lid * FStar_Syntax_Syntax.delta_depth)


type module_abbrev =
(FStar_Ident.ident * FStar_Ident.lident)


type open_kind =
| Open_module
| Open_namespace


let is_Open_module = (fun _discr_ -> (match (_discr_) with
| Open_module (_) -> begin
true
end
| _ -> begin
false
end))


let is_Open_namespace = (fun _discr_ -> (match (_discr_) with
| Open_namespace (_) -> begin
true
end
| _ -> begin
false
end))


type open_module_or_namespace =
(FStar_Ident.lident * open_kind)


type record_or_dc =
{typename : FStar_Ident.lident; constrname : FStar_Ident.ident; parms : FStar_Syntax_Syntax.binders; fields : (FStar_Ident.ident * FStar_Syntax_Syntax.typ) Prims.list; is_private_or_abstract : Prims.bool; is_record : Prims.bool}


let is_Mkrecord_or_dc : record_or_dc  ->  Prims.bool = (Obj.magic ((fun _ -> (failwith "Not yet implemented:is_Mkrecord_or_dc"))))


type scope_mod =
| Local_binding of local_binding
| Rec_binding of rec_binding
| Module_abbrev of module_abbrev
| Open_module_or_namespace of open_module_or_namespace
| Top_level_def of FStar_Ident.ident
| Record_or_dc of record_or_dc


let is_Local_binding = (fun _discr_ -> (match (_discr_) with
| Local_binding (_) -> begin
true
end
| _ -> begin
false
end))


let is_Rec_binding = (fun _discr_ -> (match (_discr_) with
| Rec_binding (_) -> begin
true
end
| _ -> begin
false
end))


let is_Module_abbrev = (fun _discr_ -> (match (_discr_) with
| Module_abbrev (_) -> begin
true
end
| _ -> begin
false
end))


let is_Open_module_or_namespace = (fun _discr_ -> (match (_discr_) with
| Open_module_or_namespace (_) -> begin
true
end
| _ -> begin
false
end))


let is_Top_level_def = (fun _discr_ -> (match (_discr_) with
| Top_level_def (_) -> begin
true
end
| _ -> begin
false
end))


let is_Record_or_dc = (fun _discr_ -> (match (_discr_) with
| Record_or_dc (_) -> begin
true
end
| _ -> begin
false
end))


let ___Local_binding____0 = (fun projectee -> (match (projectee) with
| Local_binding (_65_40) -> begin
_65_40
end))


let ___Rec_binding____0 = (fun projectee -> (match (projectee) with
| Rec_binding (_65_43) -> begin
_65_43
end))


let ___Module_abbrev____0 = (fun projectee -> (match (projectee) with
| Module_abbrev (_65_46) -> begin
_65_46
end))


let ___Open_module_or_namespace____0 = (fun projectee -> (match (projectee) with
| Open_module_or_namespace (_65_49) -> begin
_65_49
end))


let ___Top_level_def____0 = (fun projectee -> (match (projectee) with
| Top_level_def (_65_52) -> begin
_65_52
end))


let ___Record_or_dc____0 = (fun projectee -> (match (projectee) with
| Record_or_dc (_65_55) -> begin
_65_55
end))


type string_set =
Prims.string FStar_Util.set


type exported_id_kind =
| Exported_id_term_type
| Exported_id_field


let is_Exported_id_term_type = (fun _discr_ -> (match (_discr_) with
| Exported_id_term_type (_) -> begin
true
end
| _ -> begin
false
end))


let is_Exported_id_field = (fun _discr_ -> (match (_discr_) with
| Exported_id_field (_) -> begin
true
end
| _ -> begin
false
end))


type exported_id_set =
exported_id_kind  ->  string_set FStar_ST.ref


type env =
{curmodule : FStar_Ident.lident Prims.option; curmonad : FStar_Ident.ident Prims.option; modules : (FStar_Ident.lident * FStar_Syntax_Syntax.modul) Prims.list; scope_mods : scope_mod Prims.list; exported_ids : exported_id_set FStar_Util.smap; trans_exported_ids : exported_id_set FStar_Util.smap; includes : FStar_Ident.lident Prims.list FStar_ST.ref FStar_Util.smap; sigaccum : FStar_Syntax_Syntax.sigelts; sigmap : (FStar_Syntax_Syntax.sigelt * Prims.bool) FStar_Util.smap; default_result_effect : FStar_Ident.lident; iface : Prims.bool; admitted_iface : Prims.bool; expect_typ : Prims.bool}


let is_Mkenv : env  ->  Prims.bool = (Obj.magic ((fun _ -> (failwith "Not yet implemented:is_Mkenv"))))


type foundname =
| Term_name of (FStar_Syntax_Syntax.typ * Prims.bool)
| Eff_name of (FStar_Syntax_Syntax.sigelt * FStar_Ident.lident)


let is_Term_name = (fun _discr_ -> (match (_discr_) with
| Term_name (_) -> begin
true
end
| _ -> begin
false
end))


let is_Eff_name = (fun _discr_ -> (match (_discr_) with
| Eff_name (_) -> begin
true
end
| _ -> begin
false
end))


let ___Term_name____0 = (fun projectee -> (match (projectee) with
| Term_name (_65_72) -> begin
_65_72
end))


let ___Eff_name____0 = (fun projectee -> (match (projectee) with
| Eff_name (_65_75) -> begin
_65_75
end))


let all_exported_id_kinds : exported_id_kind Prims.list = (Exported_id_field)::(Exported_id_term_type)::[]


let open_modules : env  ->  (FStar_Ident.lident * FStar_Syntax_Syntax.modul) Prims.list = (fun e -> e.modules)


let current_module : env  ->  FStar_Ident.lident = (fun env -> (match (env.curmodule) with
| None -> begin
(failwith "Unset current module")
end
| Some (m) -> begin
m
end))


let qual : FStar_Ident.lident  ->  FStar_Ident.ident  ->  FStar_Ident.lident = FStar_Syntax_Util.qual_id


let qualify : env  ->  FStar_Ident.ident  ->  FStar_Ident.lident = (fun env id -> (match (env.curmonad) with
| None -> begin
<<<<<<< HEAD
(let _164_175 = (current_module env)
in (qual _164_175 id))
end
| Some (monad) -> begin
(let _164_177 = (let _164_176 = (current_module env)
in (qual _164_176 monad))
in (FStar_Syntax_Util.mk_field_projector_name_from_ident _164_177 id))
=======
(let _164_188 = (current_module env)
in (qual _164_188 id))
end
| Some (monad) -> begin
(let _164_190 = (let _164_189 = (current_module env)
in (qual _164_189 monad))
in (FStar_Syntax_Util.mk_field_projector_name_from_ident _164_190 id))
>>>>>>> 1915064d
end))


let new_sigmap = (fun _65_88 -> (match (()) with
| () -> begin
(FStar_Util.smap_create (Prims.parse_int "100"))
end))


let empty_env : Prims.unit  ->  env = (fun _65_89 -> (match (()) with
| () -> begin
<<<<<<< HEAD
(let _164_181 = (new_sigmap ())
in {curmodule = None; curmonad = None; modules = []; scope_mods = []; sigaccum = []; sigmap = _164_181; default_result_effect = FStar_Syntax_Const.effect_Tot_lid; iface = false; admitted_iface = false; expect_typ = false})
=======
(let _164_197 = (new_sigmap ())
in (let _164_196 = (new_sigmap ())
in (let _164_195 = (new_sigmap ())
in (let _164_194 = (new_sigmap ())
in {curmodule = None; curmonad = None; modules = []; scope_mods = []; exported_ids = _164_197; trans_exported_ids = _164_196; includes = _164_195; sigaccum = []; sigmap = _164_194; default_result_effect = FStar_Syntax_Const.effect_Tot_lid; iface = false; admitted_iface = false; expect_typ = false}))))
>>>>>>> 1915064d
end))


let sigmap : env  ->  (FStar_Syntax_Syntax.sigelt * Prims.bool) FStar_Util.smap = (fun env -> env.sigmap)


let has_all_in_scope : env  ->  Prims.bool = (fun env -> (FStar_List.existsb (fun _65_95 -> (match (_65_95) with
| (m, _65_94) -> begin
(FStar_Ident.lid_equals m FStar_Syntax_Const.all_lid)
end)) env.modules))


let default_total : env  ->  env = (fun env -> (

let _65_97 = env
in {curmodule = _65_97.curmodule; curmonad = _65_97.curmonad; modules = _65_97.modules; scope_mods = _65_97.scope_mods; exported_ids = _65_97.exported_ids; trans_exported_ids = _65_97.trans_exported_ids; includes = _65_97.includes; sigaccum = _65_97.sigaccum; sigmap = _65_97.sigmap; default_result_effect = FStar_Syntax_Const.effect_Tot_lid; iface = _65_97.iface; admitted_iface = _65_97.admitted_iface; expect_typ = _65_97.expect_typ}))


let default_ml : env  ->  env = (fun env -> if (has_all_in_scope env) then begin
(

let _65_100 = env
in {curmodule = _65_100.curmodule; curmonad = _65_100.curmonad; modules = _65_100.modules; scope_mods = _65_100.scope_mods; exported_ids = _65_100.exported_ids; trans_exported_ids = _65_100.trans_exported_ids; includes = _65_100.includes; sigaccum = _65_100.sigaccum; sigmap = _65_100.sigmap; default_result_effect = FStar_Syntax_Const.effect_ML_lid; iface = _65_100.iface; admitted_iface = _65_100.admitted_iface; expect_typ = _65_100.expect_typ})
end else begin
env
end)


let set_bv_range : FStar_Syntax_Syntax.bv  ->  FStar_Range.range  ->  FStar_Syntax_Syntax.bv = (fun bv r -> (

let id = (

let _65_104 = bv.FStar_Syntax_Syntax.ppname
in {FStar_Ident.idText = _65_104.FStar_Ident.idText; FStar_Ident.idRange = r})
in (

let _65_107 = bv
in {FStar_Syntax_Syntax.ppname = id; FStar_Syntax_Syntax.index = _65_107.FStar_Syntax_Syntax.index; FStar_Syntax_Syntax.sort = _65_107.FStar_Syntax_Syntax.sort})))


let bv_to_name : FStar_Syntax_Syntax.bv  ->  FStar_Range.range  ->  FStar_Syntax_Syntax.term = (fun bv r -> (FStar_Syntax_Syntax.bv_to_name (set_bv_range bv r)))


let unmangleMap : (Prims.string * Prims.string * FStar_Syntax_Syntax.delta_depth * FStar_Syntax_Syntax.fv_qual Prims.option) Prims.list = ((("op_ColonColon"), ("Cons"), (FStar_Syntax_Syntax.Delta_constant), (Some (FStar_Syntax_Syntax.Data_ctor))))::((("not"), ("op_Negation"), (FStar_Syntax_Syntax.Delta_equational), (None)))::[]


let unmangleOpName : FStar_Ident.ident  ->  (FStar_Syntax_Syntax.term * Prims.bool) Prims.option = (fun id -> (

let t = (FStar_Util.find_map unmangleMap (fun _65_116 -> (match (_65_116) with
| (x, y, dd, dq) -> begin
if (id.FStar_Ident.idText = x) then begin
<<<<<<< HEAD
(let _164_203 = (let _164_202 = (FStar_Ident.lid_of_path (("Prims")::(y)::[]) id.FStar_Ident.idRange)
in (FStar_Syntax_Syntax.fvar _164_202 dd dq))
in Some (_164_203))
=======
(let _164_219 = (let _164_218 = (FStar_Ident.lid_of_path (("Prims")::(y)::[]) id.FStar_Ident.idRange)
in (FStar_Syntax_Syntax.fvar _164_218 dd dq))
in Some (_164_219))
>>>>>>> 1915064d
end else begin
None
end
end)))
in (match (t) with
| Some (v) -> begin
Some (((v), (false)))
end
| None -> begin
None
end)))


type 'a cont_t =
| Cont_ok of 'a
| Cont_fail
| Cont_ignore


let is_Cont_ok = (fun _ _discr_ -> (match (_discr_) with
| Cont_ok (_) -> begin
true
end
| _ -> begin
false
end))


let is_Cont_fail = (fun _ _discr_ -> (match (_discr_) with
| Cont_fail (_) -> begin
true
end
| _ -> begin
false
end))


let is_Cont_ignore = (fun _ _discr_ -> (match (_discr_) with
| Cont_ignore (_) -> begin
true
end
| _ -> begin
false
end))


let ___Cont_ok____0 = (fun projectee -> (match (projectee) with
| Cont_ok (_65_124) -> begin
_65_124
end))


let option_of_cont = (fun k_ignore _65_1 -> (match (_65_1) with
| Cont_ok (a) -> begin
Some (a)
end
| Cont_fail -> begin
None
end
| Cont_ignore -> begin
(k_ignore ())
end))


let find_in_record = (fun ns id record cont -> (

let typename' = (FStar_Ident.lid_of_ids (FStar_List.append ns ((record.typename.FStar_Ident.ident)::[])))
in if (FStar_Ident.lid_equals typename' record.typename) then begin
(

let fname = (FStar_Ident.lid_of_ids (FStar_List.append record.typename.FStar_Ident.ns ((id)::[])))
in (

let find = (FStar_Util.find_map record.fields (fun _65_141 -> (match (_65_141) with
| (f, _65_140) -> begin
if (id.FStar_Ident.idText = f.FStar_Ident.idText) then begin
Some (record)
end else begin
None
end
end)))
in (match (find) with
| Some (r) -> begin
(cont r)
end
| None -> begin
Cont_ignore
end)))
end else begin
Cont_ignore
end))


let get_exported_id_set : env  ->  Prims.string  ->  (exported_id_kind  ->  string_set FStar_ST.ref) Prims.option = (fun e mname -> (FStar_Util.smap_try_find e.exported_ids mname))


let get_trans_exported_id_set : env  ->  Prims.string  ->  (exported_id_kind  ->  string_set FStar_ST.ref) Prims.option = (fun e mname -> (FStar_Util.smap_try_find e.trans_exported_ids mname))


let string_of_exported_id_kind : exported_id_kind  ->  Prims.string = (fun _65_2 -> (match (_65_2) with
| Exported_id_field -> begin
"field"
end
| Exported_id_term_type -> begin
"term/type"
end))


let find_in_module_with_includes = (fun eikind find_in_module find_in_module_default env ns id -> (

let idstr = id.FStar_Ident.idText
in (

let rec aux = (fun _65_3 -> (match (_65_3) with
| [] -> begin
find_in_module_default
end
| (modul)::q -> begin
(

let mname = modul.FStar_Ident.str
in (

let not_shadowed = (match ((get_exported_id_set env mname)) with
| None -> begin
true
end
| Some (mex) -> begin
(

let mexports = (let _164_289 = (mex eikind)
in (FStar_ST.read _164_289))
in (FStar_Util.set_mem idstr mexports))
end)
in (

let mincludes = (match ((FStar_Util.smap_try_find env.includes mname)) with
| None -> begin
[]
end
| Some (minc) -> begin
(FStar_ST.read minc)
end)
in (

let look_into = if not_shadowed then begin
(let _164_290 = (qual modul id)
in (find_in_module _164_290))
end else begin
Cont_ignore
end
in (match (look_into) with
| Cont_ignore -> begin
(aux (FStar_List.append mincludes q))
end
| _65_180 -> begin
look_into
end)))))
end))
in (aux ((ns)::[])))))


let is_exported_id_field : exported_id_kind  ->  Prims.bool = (fun _65_4 -> (match (_65_4) with
| Exported_id_field -> begin
true
end
| _65_184 -> begin
false
end))


let try_lookup_id'' = (fun env id eikind k_local_binding k_rec_binding k_record find_in_module lookup_default_id -> (

let check_local_binding_id = (fun _65_5 -> (match (_65_5) with
| (id', _65_197, _65_199) -> begin
(id'.FStar_Ident.idText = id.FStar_Ident.idText)
end))
in (

let check_rec_binding_id = (fun _65_6 -> (match (_65_6) with
| (id', _65_205, _65_207) -> begin
(id'.FStar_Ident.idText = id.FStar_Ident.idText)
end))
in (

<<<<<<< HEAD
let curmod_ns = (let _164_264 = (current_module env)
in (FStar_Ident.ids_of_lid _164_264))
=======
let curmod_ns = (let _164_323 = (current_module env)
in (FStar_Ident.ids_of_lid _164_323))
>>>>>>> 1915064d
in (

let proc = (fun _65_7 -> (match (_65_7) with
| Local_binding (l) when (check_local_binding_id l) -> begin
(k_local_binding l)
end
| Rec_binding (r) when (check_rec_binding_id r) -> begin
(k_rec_binding r)
end
| Open_module_or_namespace (ns, _65_218) -> begin
(find_in_module_with_includes eikind find_in_module Cont_ignore env ns id)
end
| Top_level_def (id') when (id'.FStar_Ident.idText = id.FStar_Ident.idText) -> begin
(lookup_default_id Cont_ignore id)
end
| Record_or_dc (r) when (is_exported_id_field eikind) -> begin
(let _164_327 = (FStar_Ident.lid_of_ids curmod_ns)
in (find_in_module_with_includes Exported_id_field (fun lid -> (

let id = lid.FStar_Ident.ident
in (find_in_record lid.FStar_Ident.ns id r k_record))) Cont_ignore env _164_327 id))
end
| _65_228 -> begin
Cont_ignore
end))
in (

let rec aux = (fun _65_8 -> (match (_65_8) with
| (a)::q -> begin
<<<<<<< HEAD
(let _164_270 = (proc a)
in (option_of_cont (fun _64_186 -> (aux q)) _164_270))
end
| [] -> begin
(let _164_272 = (lookup_default_id Cont_fail id)
in (option_of_cont (fun _64_189 -> None) _164_272))
=======
(let _164_331 = (proc a)
in (option_of_cont (fun _65_235 -> (aux q)) _164_331))
end
| [] -> begin
(let _164_333 = (lookup_default_id Cont_fail id)
in (option_of_cont (fun _65_238 -> None) _164_333))
>>>>>>> 1915064d
end))
in (aux env.scope_mods)))))))


let found_local_binding = (fun r _65_244 -> (match (_65_244) with
| (id', x, mut) -> begin
<<<<<<< HEAD
(let _164_275 = (bv_to_name x r)
in ((_164_275), (mut)))
=======
(let _164_336 = (bv_to_name x r)
in ((_164_336), (mut)))
>>>>>>> 1915064d
end))


let find_in_module = (fun env lid k_global_def k_not_found -> (match ((FStar_Util.smap_try_find (sigmap env) lid.FStar_Ident.str)) with
| Some (sb) -> begin
(k_global_def lid sb)
end
| None -> begin
k_not_found
end))


let try_lookup_id : env  ->  FStar_Ident.ident  ->  (FStar_Syntax_Syntax.term * Prims.bool) Prims.option = (fun env id -> (match ((unmangleOpName id)) with
| Some (f) -> begin
Some (f)
end
<<<<<<< HEAD
| _64_208 -> begin
(try_lookup_id'' env id (fun r -> (let _164_291 = (found_local_binding id.FStar_Ident.idRange r)
in Cont_ok (_164_291))) (fun _64_220 -> Cont_fail) (fun _64_218 -> Cont_ignore) (fun i -> (find_in_module env i (fun _64_214 _64_216 -> Cont_fail) Cont_ignore)) (fun _64_209 _64_211 -> Cont_fail))
=======
| _65_257 -> begin
(try_lookup_id'' env id Exported_id_term_type (fun r -> (let _164_352 = (found_local_binding id.FStar_Ident.idRange r)
in Cont_ok (_164_352))) (fun _65_269 -> Cont_fail) (fun _65_267 -> Cont_ignore) (fun i -> (find_in_module env i (fun _65_263 _65_265 -> Cont_fail) Cont_ignore)) (fun _65_258 _65_260 -> Cont_fail))
>>>>>>> 1915064d
end))


let lookup_default_id = (fun env id k_global_def k_not_found -> (

let find_in_monad = (match (env.curmonad) with
| Some (_65_278) -> begin
(

let lid = (qualify env id)
in (match ((FStar_Util.smap_try_find (sigmap env) lid.FStar_Ident.str)) with
| Some (r) -> begin
<<<<<<< HEAD
(let _164_309 = (k_global_def lid r)
in Some (_164_309))
=======
(let _164_370 = (k_global_def lid r)
in Some (_164_370))
>>>>>>> 1915064d
end
| None -> begin
None
end))
end
| None -> begin
None
end)
in (match (find_in_monad) with
| Some (v) -> begin
v
end
| None -> begin
(

<<<<<<< HEAD
let lid = (let _164_310 = (current_module env)
in (qual _164_310 id))
=======
let lid = (let _164_371 = (current_module env)
in (qual _164_371 id))
>>>>>>> 1915064d
in (find_in_module env lid k_global_def k_not_found))
end)))


<<<<<<< HEAD
let module_is_defined : env  ->  FStar_Ident.lident  ->  Prims.bool = (fun env lid -> ((let _164_315 = (current_module env)
in (FStar_Ident.lid_equals lid _164_315)) || (FStar_List.existsb (fun x -> (FStar_Ident.lid_equals lid (Prims.fst x))) env.modules)))
=======
let module_is_defined : env  ->  FStar_Ident.lident  ->  Prims.bool = (fun env lid -> ((let _164_376 = (current_module env)
in (FStar_Ident.lid_equals lid _164_376)) || (FStar_List.existsb (fun x -> (FStar_Ident.lid_equals lid (Prims.fst x))) env.modules)))
>>>>>>> 1915064d


let resolve_module_name : env  ->  FStar_Ident.lident  ->  Prims.bool  ->  FStar_Ident.lident Prims.option = (fun env lid honor_ns -> (

let nslen = (FStar_List.length lid.FStar_Ident.ns)
in (

let rec aux = (fun _65_9 -> (match (_65_9) with
| [] -> begin
if (module_is_defined env lid) then begin
Some (lid)
end else begin
None
end
end
| (Open_module_or_namespace (ns, Open_namespace))::q when honor_ns -> begin
(

<<<<<<< HEAD
let new_lid = (let _164_327 = (let _164_326 = (FStar_Ident.path_of_lid ns)
in (let _164_325 = (FStar_Ident.path_of_lid lid)
in (FStar_List.append _164_326 _164_325)))
in (FStar_Ident.lid_of_path _164_327 (FStar_Ident.range_of_lid lid)))
=======
let new_lid = (let _164_388 = (let _164_387 = (FStar_Ident.path_of_lid ns)
in (let _164_386 = (FStar_Ident.path_of_lid lid)
in (FStar_List.append _164_387 _164_386)))
in (FStar_Ident.lid_of_path _164_388 (FStar_Ident.range_of_lid lid)))
>>>>>>> 1915064d
in if (module_is_defined env new_lid) then begin
Some (new_lid)
end else begin
(aux q)
end)
end
| (Module_abbrev (name, modul))::_65_308 when ((nslen = (Prims.parse_int "0")) && (name.FStar_Ident.idText = lid.FStar_Ident.ident.FStar_Ident.idText)) -> begin
Some (modul)
end
| (_65_316)::q -> begin
(aux q)
end))
in (aux env.scope_mods))))


<<<<<<< HEAD
let resolve_in_open_namespaces'' = (fun env lid k_local_binding k_rec_binding k_record f_module l_default -> (match (lid.FStar_Ident.ns) with
| (_64_280)::_64_278 -> begin
(match ((let _164_357 = (let _164_356 = (FStar_Ident.lid_of_ids lid.FStar_Ident.ns)
in (FStar_Ident.set_lid_range _164_356 (FStar_Ident.range_of_lid lid)))
in (resolve_module_name env _164_357 true))) with
=======
let resolve_in_open_namespaces'' = (fun env lid eikind k_local_binding k_rec_binding k_record f_module l_default -> (match (lid.FStar_Ident.ns) with
| (_65_330)::_65_328 -> begin
(match ((let _164_416 = (let _164_415 = (FStar_Ident.lid_of_ids lid.FStar_Ident.ns)
in (FStar_Ident.set_lid_range _164_415 (FStar_Ident.range_of_lid lid)))
in (resolve_module_name env _164_416 true))) with
>>>>>>> 1915064d
| None -> begin
None
end
| Some (modul) -> begin
<<<<<<< HEAD
(

let lid' = (qual modul lid.FStar_Ident.ident)
in (let _164_359 = (f_module Cont_fail lid')
in (option_of_cont (fun _64_286 -> None) _164_359)))
=======
(let _164_418 = (find_in_module_with_includes eikind f_module Cont_fail env modul lid.FStar_Ident.ident)
in (option_of_cont (fun _65_335 -> None) _164_418))
>>>>>>> 1915064d
end)
end
| [] -> begin
(try_lookup_id'' env lid.FStar_Ident.ident eikind k_local_binding k_rec_binding k_record f_module l_default)
end))


let cont_of_option = (fun k_none _65_10 -> (match (_65_10) with
| Some (v) -> begin
Cont_ok (v)
end
| None -> begin
k_none
end))


let resolve_in_open_namespaces' = (fun env lid k_local_binding k_rec_binding k_global_def -> (

<<<<<<< HEAD
let k_global_def' = (fun k lid def -> (let _164_385 = (k_global_def lid def)
in (cont_of_option k _164_385)))
=======
let k_global_def' = (fun k lid def -> (let _164_444 = (k_global_def lid def)
in (cont_of_option k _164_444)))
>>>>>>> 1915064d
in (

let f_module = (fun lid' -> (

let k = Cont_ignore
in (find_in_module env lid' (k_global_def' k) k)))
in (

let l_default = (fun k i -> (lookup_default_id env i (k_global_def' k) k))
<<<<<<< HEAD
in (resolve_in_open_namespaces'' env lid (fun l -> (let _164_395 = (k_local_binding l)
in (cont_of_option Cont_fail _164_395))) (fun r -> (let _164_397 = (k_rec_binding r)
in (cont_of_option Cont_fail _164_397))) (fun _64_311 -> Cont_ignore) f_module l_default)))))
=======
in (resolve_in_open_namespaces'' env lid Exported_id_term_type (fun l -> (let _164_452 = (k_local_binding l)
in (cont_of_option Cont_fail _164_452))) (fun r -> (let _164_454 = (k_rec_binding r)
in (cont_of_option Cont_fail _164_454))) (fun _65_360 -> Cont_ignore) f_module l_default)))))
>>>>>>> 1915064d


let fv_qual_of_se : FStar_Syntax_Syntax.sigelt  ->  FStar_Syntax_Syntax.fv_qual Prims.option = (fun _65_12 -> (match (_65_12) with
| FStar_Syntax_Syntax.Sig_datacon (_65_366, _65_368, _65_370, l, _65_373, quals, _65_376, _65_378) -> begin
(

let qopt = (FStar_Util.find_map quals (fun _65_11 -> (match (_65_11) with
| FStar_Syntax_Syntax.RecordConstructor (_65_383, fs) -> begin
Some (FStar_Syntax_Syntax.Record_ctor (((l), (fs))))
end
| _65_388 -> begin
None
end)))
in (match (qopt) with
| None -> begin
Some (FStar_Syntax_Syntax.Data_ctor)
end
| x -> begin
x
end))
end
| FStar_Syntax_Syntax.Sig_declare_typ (_65_393, _65_395, _65_397, quals, _65_400) -> begin
None
end
| _65_404 -> begin
None
end))


<<<<<<< HEAD
let lb_fv : FStar_Syntax_Syntax.letbinding Prims.list  ->  FStar_Ident.lident  ->  FStar_Syntax_Syntax.fv = (fun lbs lid -> (let _164_407 = (FStar_Util.find_map lbs (fun lb -> (
=======
let lb_fv : FStar_Syntax_Syntax.letbinding Prims.list  ->  FStar_Ident.lident  ->  FStar_Syntax_Syntax.fv = (fun lbs lid -> (let _164_464 = (FStar_Util.find_map lbs (fun lb -> (
>>>>>>> 1915064d

let fv = (FStar_Util.right lb.FStar_Syntax_Syntax.lbname)
in if (FStar_Syntax_Syntax.fv_eq_lid fv lid) then begin
Some (fv)
end else begin
None
end)))
<<<<<<< HEAD
in (FStar_All.pipe_right _164_407 FStar_Util.must)))


let ns_of_lid_equals : FStar_Ident.lident  ->  FStar_Ident.lident  ->  Prims.bool = (fun lid ns -> (((FStar_List.length lid.FStar_Ident.ns) = (FStar_List.length (FStar_Ident.ids_of_lid ns))) && (let _164_412 = (FStar_Ident.lid_of_ids lid.FStar_Ident.ns)
in (FStar_Ident.lid_equals _164_412 ns))))
=======
in (FStar_All.pipe_right _164_464 FStar_Util.must)))


let ns_of_lid_equals : FStar_Ident.lident  ->  FStar_Ident.lident  ->  Prims.bool = (fun lid ns -> (((FStar_List.length lid.FStar_Ident.ns) = (FStar_List.length (FStar_Ident.ids_of_lid ns))) && (let _164_469 = (FStar_Ident.lid_of_ids lid.FStar_Ident.ns)
in (FStar_Ident.lid_equals _164_469 ns))))
>>>>>>> 1915064d


let try_lookup_name : Prims.bool  ->  Prims.bool  ->  env  ->  FStar_Ident.lident  ->  foundname Prims.option = (fun any_val exclude_interf env lid -> (

let occurrence_range = (FStar_Ident.range_of_lid lid)
in (

let k_global_def = (fun source_lid _65_16 -> (match (_65_16) with
| (_65_420, true) when exclude_interf -> begin
None
end
| (se, _65_425) -> begin
(match (se) with
<<<<<<< HEAD
| FStar_Syntax_Syntax.Sig_inductive_typ (_64_379) -> begin
(let _164_427 = (let _164_426 = (let _164_425 = (FStar_Syntax_Syntax.fvar source_lid FStar_Syntax_Syntax.Delta_constant None)
in ((_164_425), (false)))
in Term_name (_164_426))
in Some (_164_427))
end
| FStar_Syntax_Syntax.Sig_datacon (_64_382) -> begin
(let _164_431 = (let _164_430 = (let _164_429 = (let _164_428 = (fv_qual_of_se se)
in (FStar_Syntax_Syntax.fvar source_lid FStar_Syntax_Syntax.Delta_constant _164_428))
in ((_164_429), (false)))
in Term_name (_164_430))
in Some (_164_431))
end
| FStar_Syntax_Syntax.Sig_let ((_64_385, lbs), _64_389, _64_391, _64_393, _64_395) -> begin
(

let fv = (lb_fv lbs source_lid)
in (let _164_434 = (let _164_433 = (let _164_432 = (FStar_Syntax_Syntax.fvar source_lid fv.FStar_Syntax_Syntax.fv_delta fv.FStar_Syntax_Syntax.fv_qual)
in ((_164_432), (false)))
in Term_name (_164_433))
in Some (_164_434)))
=======
| FStar_Syntax_Syntax.Sig_inductive_typ (_65_428) -> begin
(let _164_484 = (let _164_483 = (let _164_482 = (FStar_Syntax_Syntax.fvar source_lid FStar_Syntax_Syntax.Delta_constant None)
in ((_164_482), (false)))
in Term_name (_164_483))
in Some (_164_484))
end
| FStar_Syntax_Syntax.Sig_datacon (_65_431) -> begin
(let _164_488 = (let _164_487 = (let _164_486 = (let _164_485 = (fv_qual_of_se se)
in (FStar_Syntax_Syntax.fvar source_lid FStar_Syntax_Syntax.Delta_constant _164_485))
in ((_164_486), (false)))
in Term_name (_164_487))
in Some (_164_488))
end
| FStar_Syntax_Syntax.Sig_let ((_65_434, lbs), _65_438, _65_440, _65_442, _65_444) -> begin
(

let fv = (lb_fv lbs source_lid)
in (let _164_491 = (let _164_490 = (let _164_489 = (FStar_Syntax_Syntax.fvar source_lid fv.FStar_Syntax_Syntax.fv_delta fv.FStar_Syntax_Syntax.fv_qual)
in ((_164_489), (false)))
in Term_name (_164_490))
in Some (_164_491)))
>>>>>>> 1915064d
end
| FStar_Syntax_Syntax.Sig_declare_typ (lid, _65_450, _65_452, quals, _65_455) -> begin
if (any_val || (FStar_All.pipe_right quals (FStar_Util.for_some (fun _65_13 -> (match (_65_13) with
| FStar_Syntax_Syntax.Assumption -> begin
true
end
| _65_461 -> begin
false
end))))) then begin
(

let lid = (FStar_Ident.set_lid_range lid (FStar_Ident.range_of_lid source_lid))
in (

let dd = if ((FStar_Syntax_Util.is_primop_lid lid) || ((ns_of_lid_equals lid FStar_Syntax_Const.prims_lid) && (FStar_All.pipe_right quals (FStar_Util.for_some (fun _65_14 -> (match (_65_14) with
| (FStar_Syntax_Syntax.Projector (_)) | (FStar_Syntax_Syntax.Discriminator (_)) -> begin
true
end
| _65_471 -> begin
false
end)))))) then begin
FStar_Syntax_Syntax.Delta_equational
end else begin
FStar_Syntax_Syntax.Delta_constant
end
in (match ((FStar_Util.find_map quals (fun _65_15 -> (match (_65_15) with
| FStar_Syntax_Syntax.Reflectable (refl_monad) -> begin
Some (refl_monad)
end
| _65_477 -> begin
None
end)))) with
| Some (refl_monad) -> begin
(

let refl_const = (FStar_Syntax_Syntax.mk (FStar_Syntax_Syntax.Tm_constant (FStar_Const.Const_reflect (refl_monad))) None occurrence_range)
in Some (Term_name (((refl_const), (false)))))
end
<<<<<<< HEAD
| _64_433 -> begin
(let _164_441 = (let _164_440 = (let _164_439 = (let _164_438 = (fv_qual_of_se se)
in (FStar_Syntax_Syntax.fvar lid dd _164_438))
in ((_164_439), (false)))
in Term_name (_164_440))
in Some (_164_441))
=======
| _65_482 -> begin
(let _164_498 = (let _164_497 = (let _164_496 = (let _164_495 = (fv_qual_of_se se)
in (FStar_Syntax_Syntax.fvar lid dd _164_495))
in ((_164_496), (false)))
in Term_name (_164_497))
in Some (_164_498))
>>>>>>> 1915064d
end)))
end else begin
None
end
end
| (FStar_Syntax_Syntax.Sig_new_effect_for_free (ne, _)) | (FStar_Syntax_Syntax.Sig_new_effect (ne, _)) -> begin
Some (Eff_name (((se), ((FStar_Ident.set_lid_range ne.FStar_Syntax_Syntax.mname (FStar_Ident.range_of_lid source_lid))))))
end
| FStar_Syntax_Syntax.Sig_effect_abbrev (_65_493) -> begin
Some (Eff_name (((se), (source_lid))))
end
| _65_496 -> begin
None
end)
end))
in (

<<<<<<< HEAD
let k_local_binding = (fun r -> (let _164_445 = (let _164_444 = (found_local_binding (FStar_Ident.range_of_lid lid) r)
in Term_name (_164_444))
in Some (_164_445)))
=======
let k_local_binding = (fun r -> (let _164_502 = (let _164_501 = (found_local_binding (FStar_Ident.range_of_lid lid) r)
in Term_name (_164_501))
in Some (_164_502)))
>>>>>>> 1915064d
in (

let k_rec_binding = (fun _65_503 -> (match (_65_503) with
| (id, l, dd) -> begin
<<<<<<< HEAD
(let _164_450 = (let _164_449 = (let _164_448 = (FStar_Syntax_Syntax.fvar (FStar_Ident.set_lid_range l (FStar_Ident.range_of_lid lid)) dd None)
in ((_164_448), (false)))
in Term_name (_164_449))
in Some (_164_450))
=======
(let _164_507 = (let _164_506 = (let _164_505 = (FStar_Syntax_Syntax.fvar (FStar_Ident.set_lid_range l (FStar_Ident.range_of_lid lid)) dd None)
in ((_164_505), (false)))
in Term_name (_164_506))
in Some (_164_507))
>>>>>>> 1915064d
end))
in (

let found_unmangled = (match (lid.FStar_Ident.ns) with
| [] -> begin
(match ((unmangleOpName lid.FStar_Ident.ident)) with
| Some (f) -> begin
Some (Term_name (f))
end
| _65_508 -> begin
None
end)
end
| _65_510 -> begin
None
end)
in (match (found_unmangled) with
| None -> begin
(resolve_in_open_namespaces' env lid k_local_binding k_rec_binding k_global_def)
end
| x -> begin
x
end)))))))


let try_lookup_effect_name' : Prims.bool  ->  env  ->  FStar_Ident.lident  ->  (FStar_Syntax_Syntax.sigelt * FStar_Ident.lident) Prims.option = (fun exclude_interf env lid -> (match ((try_lookup_name true exclude_interf env lid)) with
| Some (Eff_name (o, l)) -> begin
Some (((o), (l)))
end
| _65_523 -> begin
None
end))


let try_lookup_effect_name : env  ->  FStar_Ident.lident  ->  FStar_Ident.lident Prims.option = (fun env l -> (match ((try_lookup_effect_name' (not (env.iface)) env l)) with
| Some (o, l) -> begin
Some (l)
end
| _65_531 -> begin
None
end))


let try_lookup_effect_name_and_attributes : env  ->  FStar_Ident.lident  ->  (FStar_Ident.lident * FStar_Syntax_Syntax.cflags Prims.list) Prims.option = (fun env l -> (match ((try_lookup_effect_name' (not (env.iface)) env l)) with
| Some (FStar_Syntax_Syntax.Sig_new_effect (ne, _65_536), l) -> begin
Some (((l), (ne.FStar_Syntax_Syntax.cattributes)))
end
| Some (FStar_Syntax_Syntax.Sig_new_effect_for_free (ne, _65_544), l) -> begin
Some (((l), (ne.FStar_Syntax_Syntax.cattributes)))
end
| Some (FStar_Syntax_Syntax.Sig_effect_abbrev (_65_551, _65_553, _65_555, _65_557, _65_559, cattributes, _65_562), l) -> begin
Some (((l), (cattributes)))
end
| _65_569 -> begin
None
end))


let try_lookup_effect_defn : env  ->  FStar_Ident.lident  ->  FStar_Syntax_Syntax.eff_decl Prims.option = (fun env l -> (match ((try_lookup_effect_name' (not (env.iface)) env l)) with
| Some (FStar_Syntax_Syntax.Sig_new_effect (ne, _65_574), _65_578) -> begin
Some (ne)
end
| Some (FStar_Syntax_Syntax.Sig_new_effect_for_free (ne, _65_583), _65_587) -> begin
Some (ne)
end
| _65_591 -> begin
None
end))


let is_effect_name : env  ->  FStar_Ident.lident  ->  Prims.bool = (fun env lid -> (match ((try_lookup_effect_name env lid)) with
| None -> begin
false
end
| Some (_65_596) -> begin
true
end))


let lookup_letbinding_quals : env  ->  FStar_Ident.lident  ->  FStar_Syntax_Syntax.qualifier Prims.list = (fun env lid -> (

let k_global_def = (fun lid _65_17 -> (match (_65_17) with
| (FStar_Syntax_Syntax.Sig_declare_typ (lid, _65_605, _65_607, quals, _65_610), _65_614) -> begin
Some (quals)
end
| _65_617 -> begin
None
end))
in (match ((resolve_in_open_namespaces' env lid (fun _65_620 -> None) (fun _65_618 -> None) k_global_def)) with
| Some (quals) -> begin
quals
end
| _65_625 -> begin
[]
end)))


let try_lookup_module : env  ->  Prims.string Prims.list  ->  FStar_Syntax_Syntax.modul Prims.option = (fun env path -> (match ((FStar_List.tryFind (fun _65_630 -> (match (_65_630) with
| (mlid, modul) -> begin
((FStar_Ident.path_of_lid mlid) = path)
end)) env.modules)) with
| Some (_65_632, modul) -> begin
Some (modul)
end
| None -> begin
None
end))


let try_lookup_let : env  ->  FStar_Ident.lident  ->  FStar_Syntax_Syntax.term Prims.option = (fun env lid -> (

let k_global_def = (fun lid _65_18 -> (match (_65_18) with
| (FStar_Syntax_Syntax.Sig_let ((_65_643, lbs), _65_647, _65_649, _65_651, _65_653), _65_657) -> begin
(

let fv = (lb_fv lbs lid)
<<<<<<< HEAD
in (let _164_496 = (FStar_Syntax_Syntax.fvar lid fv.FStar_Syntax_Syntax.fv_delta fv.FStar_Syntax_Syntax.fv_qual)
in Some (_164_496)))
=======
in (let _164_553 = (FStar_Syntax_Syntax.fvar lid fv.FStar_Syntax_Syntax.fv_delta fv.FStar_Syntax_Syntax.fv_qual)
in Some (_164_553)))
>>>>>>> 1915064d
end
| _65_661 -> begin
None
end))
in (resolve_in_open_namespaces' env lid (fun _65_664 -> None) (fun _65_662 -> None) k_global_def)))


let try_lookup_definition : env  ->  FStar_Ident.lident  ->  FStar_Syntax_Syntax.term Prims.option = (fun env lid -> (

let k_global_def = (fun lid _65_19 -> (match (_65_19) with
| (FStar_Syntax_Syntax.Sig_let (lbs, _65_673, _65_675, _65_677, _65_679), _65_683) -> begin
(FStar_Util.find_map (Prims.snd lbs) (fun lb -> (match (lb.FStar_Syntax_Syntax.lbname) with
| FStar_Util.Inr (fv) when (FStar_Syntax_Syntax.fv_eq_lid fv lid) -> begin
Some (lb.FStar_Syntax_Syntax.lbdef)
end
| _65_689 -> begin
None
end)))
end
| _65_691 -> begin
None
end))
in (resolve_in_open_namespaces' env lid (fun _65_694 -> None) (fun _65_692 -> None) k_global_def)))


let try_lookup_lid' : Prims.bool  ->  Prims.bool  ->  env  ->  FStar_Ident.lident  ->  (FStar_Syntax_Syntax.term * Prims.bool) Prims.option = (fun any_val exclude_interf env lid -> (match ((try_lookup_name any_val exclude_interf env lid)) with
| Some (Term_name (e, mut)) -> begin
Some (((e), (mut)))
end
| _65_706 -> begin
None
end))


let try_lookup_lid : env  ->  FStar_Ident.lident  ->  (FStar_Syntax_Syntax.term * Prims.bool) Prims.option = (fun env l -> (try_lookup_lid' env.iface false env l))


let try_lookup_datacon : env  ->  FStar_Ident.lident  ->  FStar_Syntax_Syntax.fv Prims.option = (fun env lid -> (

let k_global_def = (fun lid _65_21 -> (match (_65_21) with
| (FStar_Syntax_Syntax.Sig_declare_typ (_65_715, _65_717, _65_719, quals, _65_722), _65_726) -> begin
if (FStar_All.pipe_right quals (FStar_Util.for_some (fun _65_20 -> (match (_65_20) with
| FStar_Syntax_Syntax.Assumption -> begin
true
end
| _65_731 -> begin
false
end)))) then begin
<<<<<<< HEAD
(let _164_531 = (FStar_Syntax_Syntax.lid_as_fv lid FStar_Syntax_Syntax.Delta_constant None)
in Some (_164_531))
=======
(let _164_588 = (FStar_Syntax_Syntax.lid_as_fv lid FStar_Syntax_Syntax.Delta_constant None)
in Some (_164_588))
>>>>>>> 1915064d
end else begin
None
end
end
<<<<<<< HEAD
| (FStar_Syntax_Syntax.Sig_datacon (_64_684), _64_687) -> begin
(let _164_532 = (FStar_Syntax_Syntax.lid_as_fv lid FStar_Syntax_Syntax.Delta_constant (Some (FStar_Syntax_Syntax.Data_ctor)))
in Some (_164_532))
=======
| (FStar_Syntax_Syntax.Sig_datacon (_65_733), _65_736) -> begin
(let _164_589 = (FStar_Syntax_Syntax.lid_as_fv lid FStar_Syntax_Syntax.Delta_constant (Some (FStar_Syntax_Syntax.Data_ctor)))
in Some (_164_589))
>>>>>>> 1915064d
end
| _65_739 -> begin
None
end))
in (resolve_in_open_namespaces' env lid (fun _65_742 -> None) (fun _65_740 -> None) k_global_def)))


let find_all_datacons : env  ->  FStar_Ident.lident  ->  FStar_Ident.lident Prims.list Prims.option = (fun env lid -> (

let k_global_def = (fun lid _65_22 -> (match (_65_22) with
| (FStar_Syntax_Syntax.Sig_inductive_typ (_65_750, _65_752, _65_754, _65_756, _65_758, datas, _65_761, _65_763), _65_767) -> begin
Some (datas)
end
| _65_770 -> begin
None
end))
in (resolve_in_open_namespaces' env lid (fun _65_773 -> None) (fun _65_771 -> None) k_global_def)))


let record_cache_aux_with_filter : (((Prims.unit  ->  Prims.unit) * (Prims.unit  ->  Prims.unit) * (Prims.unit  ->  record_or_dc Prims.list) * (record_or_dc  ->  Prims.unit) * (Prims.unit  ->  Prims.unit)) * (Prims.unit  ->  Prims.unit)) = (

let record_cache = (FStar_Util.mk_ref (([])::[]))
in (

let push = (fun _65_777 -> (match (()) with
| () -> begin
<<<<<<< HEAD
(let _164_567 = (let _164_566 = (let _164_564 = (FStar_ST.read record_cache)
in (FStar_List.hd _164_564))
in (let _164_565 = (FStar_ST.read record_cache)
in (_164_566)::_164_565))
in (FStar_ST.op_Colon_Equals record_cache _164_567))
=======
(let _164_624 = (let _164_623 = (let _164_621 = (FStar_ST.read record_cache)
in (FStar_List.hd _164_621))
in (let _164_622 = (FStar_ST.read record_cache)
in (_164_623)::_164_622))
in (FStar_ST.op_Colon_Equals record_cache _164_624))
>>>>>>> 1915064d
end))
in (

let pop = (fun _65_779 -> (match (()) with
| () -> begin
<<<<<<< HEAD
(let _164_571 = (let _164_570 = (FStar_ST.read record_cache)
in (FStar_List.tl _164_570))
in (FStar_ST.op_Colon_Equals record_cache _164_571))
=======
(let _164_628 = (let _164_627 = (FStar_ST.read record_cache)
in (FStar_List.tl _164_627))
in (FStar_ST.op_Colon_Equals record_cache _164_628))
>>>>>>> 1915064d
end))
in (

let peek = (fun _65_781 -> (match (()) with
| () -> begin
<<<<<<< HEAD
(let _164_574 = (FStar_ST.read record_cache)
in (FStar_List.hd _164_574))
end))
in (

let insert = (fun r -> (let _164_581 = (let _164_580 = (let _164_577 = (peek ())
in (r)::_164_577)
in (let _164_579 = (let _164_578 = (FStar_ST.read record_cache)
in (FStar_List.tl _164_578))
in (_164_580)::_164_579))
in (FStar_ST.op_Colon_Equals record_cache _164_581)))
=======
(let _164_631 = (FStar_ST.read record_cache)
in (FStar_List.hd _164_631))
end))
in (

let insert = (fun r -> (let _164_638 = (let _164_637 = (let _164_634 = (peek ())
in (r)::_164_634)
in (let _164_636 = (let _164_635 = (FStar_ST.read record_cache)
in (FStar_List.tl _164_635))
in (_164_637)::_164_636))
in (FStar_ST.op_Colon_Equals record_cache _164_638)))
>>>>>>> 1915064d
in (

let commit = (fun _65_785 -> (match (()) with
| () -> begin
(match ((FStar_ST.read record_cache)) with
| (hd)::(_65_788)::tl -> begin
(FStar_ST.op_Colon_Equals record_cache ((hd)::tl))
end
| _65_793 -> begin
(failwith "Impossible")
end)
end))
in (

let filter = (fun _65_795 -> (match (()) with
| () -> begin
(

let rc = (peek ())
in (

let _65_797 = (pop ())
in (match (()) with
| () -> begin
(

let filtered = (FStar_List.filter (fun r -> (not (r.is_private_or_abstract))) rc)
<<<<<<< HEAD
in (let _164_588 = (let _164_587 = (FStar_ST.read record_cache)
in (filtered)::_164_587)
in (FStar_ST.op_Colon_Equals record_cache _164_588)))
=======
in (let _164_645 = (let _164_644 = (FStar_ST.read record_cache)
in (filtered)::_164_644)
in (FStar_ST.op_Colon_Equals record_cache _164_645)))
>>>>>>> 1915064d
end)))
end))
in (

let aux = ((push), (pop), (peek), (insert), (commit))
in ((aux), (filter))))))))))


let record_cache_aux : ((Prims.unit  ->  Prims.unit) * (Prims.unit  ->  Prims.unit) * (Prims.unit  ->  record_or_dc Prims.list) * (record_or_dc  ->  Prims.unit) * (Prims.unit  ->  Prims.unit)) = (

let _65_804 = record_cache_aux_with_filter
in (match (_65_804) with
| (aux, _65_803) -> begin
aux
end))


let filter_record_cache : Prims.unit  ->  Prims.unit = (

let _65_808 = record_cache_aux_with_filter
in (match (_65_808) with
| (_65_806, filter) -> begin
filter
end))


let push_record_cache : Prims.unit  ->  Prims.unit = (

let _65_818 = record_cache_aux
in (match (_65_818) with
| (push, _65_811, _65_813, _65_815, _65_817) -> begin
push
end))


let pop_record_cache : Prims.unit  ->  Prims.unit = (

let _65_828 = record_cache_aux
in (match (_65_828) with
| (_65_820, pop, _65_823, _65_825, _65_827) -> begin
pop
end))


let peek_record_cache : Prims.unit  ->  record_or_dc Prims.list = (

let _65_838 = record_cache_aux
in (match (_65_838) with
| (_65_830, _65_832, peek, _65_835, _65_837) -> begin
peek
end))


let insert_record_cache : record_or_dc  ->  Prims.unit = (

let _65_848 = record_cache_aux
in (match (_65_848) with
| (_65_840, _65_842, _65_844, insert, _65_847) -> begin
insert
end))


let commit_record_cache : Prims.unit  ->  Prims.unit = (

let _65_858 = record_cache_aux
in (match (_65_858) with
| (_65_850, _65_852, _65_854, _65_856, commit) -> begin
commit
end))


let extract_record : env  ->  scope_mod Prims.list FStar_ST.ref  ->  FStar_Syntax_Syntax.sigelt  ->  Prims.unit = (fun e new_globs _65_26 -> (match (_65_26) with
| FStar_Syntax_Syntax.Sig_bundle (sigs, _65_864, _65_866, _65_868) -> begin
(

let is_rec = (FStar_Util.for_some (fun _65_23 -> (match (_65_23) with
| (FStar_Syntax_Syntax.RecordType (_)) | (FStar_Syntax_Syntax.RecordConstructor (_)) -> begin
true
end
| _65_879 -> begin
false
end)))
in (

let find_dc = (fun dc -> (FStar_All.pipe_right sigs (FStar_Util.find_opt (fun _65_24 -> (match (_65_24) with
| FStar_Syntax_Syntax.Sig_datacon (lid, _65_886, _65_888, _65_890, _65_892, _65_894, _65_896, _65_898) -> begin
(FStar_Ident.lid_equals dc lid)
end
| _65_902 -> begin
false
end)))))
<<<<<<< HEAD
in (FStar_All.pipe_right sigs (FStar_List.iter (fun _64_22 -> (match (_64_22) with
| FStar_Syntax_Syntax.Sig_inductive_typ (typename, univs, parms, _64_859, _64_861, (dc)::[], tags, _64_866) -> begin
(match ((let _164_790 = (find_dc dc)
in (FStar_All.pipe_left FStar_Util.must _164_790))) with
| FStar_Syntax_Syntax.Sig_datacon (constrname, _64_871, t, _64_874, _64_876, _64_878, _64_880, _64_882) -> begin
=======
in (FStar_All.pipe_right sigs (FStar_List.iter (fun _65_25 -> (match (_65_25) with
| FStar_Syntax_Syntax.Sig_inductive_typ (typename, univs, parms, _65_908, _65_910, (dc)::[], tags, _65_915) -> begin
(match ((let _164_847 = (find_dc dc)
in (FStar_All.pipe_left FStar_Util.must _164_847))) with
| FStar_Syntax_Syntax.Sig_datacon (constrname, _65_920, t, _65_923, _65_925, _65_927, _65_929, _65_931) -> begin
>>>>>>> 1915064d
(

let _65_937 = (FStar_Syntax_Util.arrow_formals t)
in (match (_65_937) with
| (formals, _65_936) -> begin
(

let is_rec = (is_rec tags)
in (

let formals' = (FStar_All.pipe_right formals (FStar_List.collect (fun _65_941 -> (match (_65_941) with
| (x, q) -> begin
if ((FStar_Syntax_Syntax.is_null_bv x) || (is_rec && (FStar_Syntax_Syntax.is_implicit q))) then begin
[]
end else begin
<<<<<<< HEAD
(let _164_793 = (let _164_792 = if is_rec then begin
=======
(((x), (q)))::[]
end
end))))
in (

let fields' = (FStar_All.pipe_right formals' (FStar_List.map (fun _65_945 -> (match (_65_945) with
| (x, q) -> begin
(let _164_850 = if is_rec then begin
>>>>>>> 1915064d
(FStar_Syntax_Util.unmangle_field_name x.FStar_Syntax_Syntax.ppname)
end else begin
x.FStar_Syntax_Syntax.ppname
end
<<<<<<< HEAD
in ((_164_792), (x.FStar_Syntax_Syntax.sort)))
in (_164_793)::[])
end
=======
in ((_164_850), (x.FStar_Syntax_Syntax.sort)))
>>>>>>> 1915064d
end))))
in (

let fields = fields'
in (

let record = {typename = typename; constrname = constrname.FStar_Ident.ident; parms = parms; fields = fields; is_private_or_abstract = ((FStar_List.contains FStar_Syntax_Syntax.Private tags) || (FStar_List.contains FStar_Syntax_Syntax.Abstract tags)); is_record = is_rec}
in (

<<<<<<< HEAD
let _64_895 = (let _164_795 = (let _164_794 = (FStar_ST.read new_globs)
in (Record_or_dc (record))::_164_794)
in (FStar_ST.op_Colon_Equals new_globs _164_795))
=======
let _65_949 = (let _164_852 = (let _164_851 = (FStar_ST.read new_globs)
in (Record_or_dc (record))::_164_851)
in (FStar_ST.op_Colon_Equals new_globs _164_852))
in (match (()) with
| () -> begin
(

let _65_963 = (

let add_field = (fun _65_954 -> (match (_65_954) with
| (id, _65_953) -> begin
(

let modul = (let _164_855 = (FStar_Ident.lid_of_ids constrname.FStar_Ident.ns)
in _164_855.FStar_Ident.str)
in (match ((get_exported_id_set e modul)) with
| Some (my_ex) -> begin
(

let my_exported_ids = (my_ex Exported_id_field)
in (

let _65_959 = (let _164_858 = (let _164_857 = (FStar_ST.read my_exported_ids)
in (FStar_Util.set_add id.FStar_Ident.idText _164_857))
in (FStar_ST.op_Colon_Equals my_exported_ids _164_858))
in (match (()) with
| () -> begin
(

let projname = (let _164_860 = (let _164_859 = (FStar_Syntax_Util.mk_field_projector_name_from_ident constrname id)
in _164_859.FStar_Ident.ident)
in _164_860.FStar_Ident.idText)
in (

let _65_961 = (let _164_862 = (let _164_861 = (FStar_ST.read my_exported_ids)
in (FStar_Util.set_add projname _164_861))
in (FStar_ST.op_Colon_Equals my_exported_ids _164_862))
in ()))
end)))
end
| None -> begin
()
end))
end))
in (FStar_List.iter add_field fields'))
>>>>>>> 1915064d
in (match (()) with
| () -> begin
(insert_record_cache record)
end))
end)))))))
end))
end
| _65_965 -> begin
()
end)
end
| _65_967 -> begin
()
end))))))
end
| _65_969 -> begin
()
end))


let try_lookup_record_or_dc_by_field_name : env  ->  FStar_Ident.lident  ->  record_or_dc Prims.option = (fun env fieldname -> (

let find_in_cache = (fun fieldname -> (

let _65_976 = ((fieldname.FStar_Ident.ns), (fieldname.FStar_Ident.ident))
in (match (_65_976) with
| (ns, id) -> begin
<<<<<<< HEAD
(let _164_806 = (peek_record_cache ())
in (FStar_Util.find_map _164_806 (fun record -> (let _164_805 = (find_in_record ns id record (fun r -> Cont_ok (r)))
in (option_of_cont (fun _64_911 -> None) _164_805)))))
end)))
in (resolve_in_open_namespaces'' env fieldname (fun _64_921 -> Cont_ignore) (fun _64_919 -> Cont_ignore) (fun r -> Cont_ok (r)) (fun k fn -> (let _164_812 = (find_in_cache fn)
in (cont_of_option k _164_812))) (fun k _64_914 -> k))))
=======
(let _164_873 = (peek_record_cache ())
in (FStar_Util.find_map _164_873 (fun record -> (let _164_872 = (find_in_record ns id record (fun r -> Cont_ok (r)))
in (option_of_cont (fun _65_979 -> None) _164_872)))))
end)))
in (resolve_in_open_namespaces'' env fieldname Exported_id_field (fun _65_988 -> Cont_ignore) (fun _65_986 -> Cont_ignore) (fun r -> Cont_ok (r)) (fun fn -> (let _164_878 = (find_in_cache fn)
in (cont_of_option Cont_ignore _164_878))) (fun k _65_982 -> k))))
>>>>>>> 1915064d


let try_lookup_record_by_field_name : env  ->  FStar_Ident.lident  ->  record_or_dc Prims.option = (fun env fieldname -> (match ((try_lookup_record_or_dc_by_field_name env fieldname)) with
| Some (r) when r.is_record -> begin
Some (r)
end
| _65_995 -> begin
None
end))


let belongs_to_record : env  ->  FStar_Ident.lident  ->  record_or_dc  ->  Prims.bool = (fun env lid record -> (match ((try_lookup_record_by_field_name env lid)) with
<<<<<<< HEAD
| Some (record') when ((let _164_825 = (FStar_Ident.path_of_ns record.typename.FStar_Ident.ns)
in (FStar_Ident.text_of_path _164_825)) = (let _164_826 = (FStar_Ident.path_of_ns record'.typename.FStar_Ident.ns)
in (FStar_Ident.text_of_path _164_826))) -> begin
(match ((find_in_record record.typename.FStar_Ident.ns lid.FStar_Ident.ident record (fun _64_934 -> Cont_ok (())))) with
| Cont_ok (_64_937) -> begin
=======
| Some (record') when ((let _164_891 = (FStar_Ident.path_of_ns record.typename.FStar_Ident.ns)
in (FStar_Ident.text_of_path _164_891)) = (let _164_892 = (FStar_Ident.path_of_ns record'.typename.FStar_Ident.ns)
in (FStar_Ident.text_of_path _164_892))) -> begin
(match ((find_in_record record.typename.FStar_Ident.ns lid.FStar_Ident.ident record (fun _65_1001 -> Cont_ok (())))) with
| Cont_ok (_65_1004) -> begin
>>>>>>> 1915064d
true
end
| _65_1007 -> begin
false
end)
end
| _65_1009 -> begin
false
end))


let try_lookup_dc_by_field_name : env  ->  FStar_Ident.lident  ->  (FStar_Ident.lident * Prims.bool) Prims.option = (fun env fieldname -> (match ((try_lookup_record_or_dc_by_field_name env fieldname)) with
| Some (r) -> begin
<<<<<<< HEAD
(let _164_834 = (let _164_833 = (let _164_832 = (FStar_Ident.lid_of_ids (FStar_List.append r.typename.FStar_Ident.ns ((r.constrname)::[])))
in (FStar_Ident.set_lid_range _164_832 (FStar_Ident.range_of_lid fieldname)))
in ((_164_833), (r.is_record)))
in Some (_164_834))
=======
(let _164_900 = (let _164_899 = (let _164_898 = (FStar_Ident.lid_of_ids (FStar_List.append r.typename.FStar_Ident.ns ((r.constrname)::[])))
in (FStar_Ident.set_lid_range _164_898 (FStar_Ident.range_of_lid fieldname)))
in ((_164_899), (r.is_record)))
in Some (_164_900))
>>>>>>> 1915064d
end
| _65_1015 -> begin
None
end))


let string_set_ref_new : Prims.unit  ->  Prims.string FStar_Util.set FStar_ST.ref = (fun _65_1016 -> (match (()) with
| () -> begin
(let _164_903 = (FStar_Util.new_set FStar_Util.compare FStar_Util.hashcode)
in (FStar_Util.mk_ref _164_903))
end))


let exported_id_set_new : Prims.unit  ->  exported_id_kind  ->  Prims.string FStar_Util.set FStar_ST.ref = (fun _65_1017 -> (match (()) with
| () -> begin
(

let term_type_set = (string_set_ref_new ())
in (

let field_set = (string_set_ref_new ())
in (fun _65_27 -> (match (_65_27) with
| Exported_id_term_type -> begin
term_type_set
end
| Exported_id_field -> begin
field_set
end))))
end))


let empty_include_smap : FStar_Ident.lident Prims.list FStar_ST.ref FStar_Util.smap = (new_sigmap ())


let empty_exported_id_smap : exported_id_set FStar_Util.smap = (new_sigmap ())


let unique : Prims.bool  ->  Prims.bool  ->  env  ->  FStar_Ident.lident  ->  Prims.bool = (fun any_val exclude_if env lid -> (

let filter_scope_mods = (fun _65_28 -> (match (_65_28) with
| Rec_binding (_65_1029) -> begin
true
end
| _65_1032 -> begin
false
end))
in (

let this_env = (

let _65_1034 = env
in (let _164_923 = (FStar_List.filter filter_scope_mods env.scope_mods)
in {curmodule = _65_1034.curmodule; curmonad = _65_1034.curmonad; modules = _65_1034.modules; scope_mods = _164_923; exported_ids = empty_exported_id_smap; trans_exported_ids = _65_1034.trans_exported_ids; includes = empty_include_smap; sigaccum = _65_1034.sigaccum; sigmap = _65_1034.sigmap; default_result_effect = _65_1034.default_result_effect; iface = _65_1034.iface; admitted_iface = _65_1034.admitted_iface; expect_typ = _65_1034.expect_typ}))
in (match ((try_lookup_lid' any_val exclude_if this_env lid)) with
| None -> begin
true
end
| Some (_65_1039) -> begin
false
end))))


let push_scope_mod : env  ->  scope_mod  ->  env = (fun env scope_mod -> (

let _65_1043 = env
in {curmodule = _65_1043.curmodule; curmonad = _65_1043.curmonad; modules = _65_1043.modules; scope_mods = (scope_mod)::env.scope_mods; exported_ids = _65_1043.exported_ids; trans_exported_ids = _65_1043.trans_exported_ids; includes = _65_1043.includes; sigaccum = _65_1043.sigaccum; sigmap = _65_1043.sigmap; default_result_effect = _65_1043.default_result_effect; iface = _65_1043.iface; admitted_iface = _65_1043.admitted_iface; expect_typ = _65_1043.expect_typ}))


let push_bv' : env  ->  FStar_Ident.ident  ->  Prims.bool  ->  (env * FStar_Syntax_Syntax.bv) = (fun env x is_mutable -> (

let bv = (FStar_Syntax_Syntax.gen_bv x.FStar_Ident.idText (Some (x.FStar_Ident.idRange)) FStar_Syntax_Syntax.tun)
in (((push_scope_mod env (Local_binding (((x), (bv), (is_mutable)))))), (bv))))


let push_bv_mutable : env  ->  FStar_Ident.ident  ->  (env * FStar_Syntax_Syntax.bv) = (fun env x -> (push_bv' env x true))


let push_bv : env  ->  FStar_Ident.ident  ->  (env * FStar_Syntax_Syntax.bv) = (fun env x -> (push_bv' env x false))


let push_top_level_rec_binding : env  ->  FStar_Ident.ident  ->  FStar_Syntax_Syntax.delta_depth  ->  env = (fun env x dd -> (

let l = (qualify env x)
in if (unique false true env l) then begin
(push_scope_mod env (Rec_binding (((x), (l), (dd)))))
end else begin
(Prims.raise (FStar_Syntax_Syntax.Error ((((Prims.strcat "Duplicate top-level names " l.FStar_Ident.str)), ((FStar_Ident.range_of_lid l))))))
end))


let push_sigelt : env  ->  FStar_Syntax_Syntax.sigelt  ->  env = (fun env s -> (

let err = (fun l -> (

let sopt = (FStar_Util.smap_try_find (sigmap env) l.FStar_Ident.str)
in (

let r = (match (sopt) with
| Some (se, _65_1064) -> begin
(match ((FStar_Util.find_opt (FStar_Ident.lid_equals l) (FStar_Syntax_Util.lids_of_sigelt se))) with
| Some (l) -> begin
(FStar_All.pipe_left FStar_Range.string_of_range (FStar_Ident.range_of_lid l))
end
| None -> begin
"<unknown>"
end)
end
| None -> begin
"<unknown>"
end)
<<<<<<< HEAD
in (let _164_875 = (let _164_874 = (let _164_873 = (FStar_Util.format2 "Duplicate top-level names [%s]; previously declared at %s" (FStar_Ident.text_of_lid l) r)
in ((_164_873), ((FStar_Ident.range_of_lid l))))
in FStar_Syntax_Syntax.Error (_164_874))
in (Prims.raise _164_875)))))
=======
in (let _164_956 = (let _164_955 = (let _164_954 = (FStar_Util.format2 "Duplicate top-level names [%s]; previously declared at %s" (FStar_Ident.text_of_lid l) r)
in ((_164_954), ((FStar_Ident.range_of_lid l))))
in FStar_Syntax_Syntax.Error (_164_955))
in (Prims.raise _164_956)))))
>>>>>>> 1915064d
in (

let globals = (FStar_ST.alloc env.scope_mods)
in (

let env = (

let _65_1083 = (match (s) with
| FStar_Syntax_Syntax.Sig_let (_65_1074) -> begin
((false), (true))
end
| FStar_Syntax_Syntax.Sig_bundle (_65_1077) -> begin
((true), (true))
end
| _65_1080 -> begin
((false), (false))
end)
in (match (_65_1083) with
| (any_val, exclude_if) -> begin
(

let lids = (FStar_Syntax_Util.lids_of_sigelt s)
in (match ((FStar_Util.find_map lids (fun l -> if (not ((unique any_val exclude_if env l))) then begin
Some (l)
end else begin
None
end))) with
| None -> begin
(

let _65_1087 = (extract_record env globals s)
in (

let _65_1089 = env
in {curmodule = _65_1089.curmodule; curmonad = _65_1089.curmonad; modules = _65_1089.modules; scope_mods = _65_1089.scope_mods; exported_ids = _65_1089.exported_ids; trans_exported_ids = _65_1089.trans_exported_ids; includes = _65_1089.includes; sigaccum = (s)::env.sigaccum; sigmap = _65_1089.sigmap; default_result_effect = _65_1089.default_result_effect; iface = _65_1089.iface; admitted_iface = _65_1089.admitted_iface; expect_typ = _65_1089.expect_typ}))
end
| Some (l) -> begin
(err l)
end))
end))
in (

let env = (

<<<<<<< HEAD
let _64_1013 = env
in (let _164_877 = (FStar_ST.read globals)
in {curmodule = _64_1013.curmodule; curmonad = _64_1013.curmonad; modules = _64_1013.modules; scope_mods = _164_877; sigaccum = _64_1013.sigaccum; sigmap = _64_1013.sigmap; default_result_effect = _64_1013.default_result_effect; iface = _64_1013.iface; admitted_iface = _64_1013.admitted_iface; expect_typ = _64_1013.expect_typ}))
in (

let _64_1030 = (match (s) with
| FStar_Syntax_Syntax.Sig_bundle (ses, _64_1018, _64_1020, _64_1022) -> begin
(let _164_879 = (FStar_List.map (fun se -> (((FStar_Syntax_Util.lids_of_sigelt se)), (se))) ses)
in ((env), (_164_879)))
=======
let _65_1094 = env
in (let _164_958 = (FStar_ST.read globals)
in {curmodule = _65_1094.curmodule; curmonad = _65_1094.curmonad; modules = _65_1094.modules; scope_mods = _164_958; exported_ids = _65_1094.exported_ids; trans_exported_ids = _65_1094.trans_exported_ids; includes = _65_1094.includes; sigaccum = _65_1094.sigaccum; sigmap = _65_1094.sigmap; default_result_effect = _65_1094.default_result_effect; iface = _65_1094.iface; admitted_iface = _65_1094.admitted_iface; expect_typ = _65_1094.expect_typ}))
in (

let _65_1111 = (match (s) with
| FStar_Syntax_Syntax.Sig_bundle (ses, _65_1099, _65_1101, _65_1103) -> begin
(let _164_960 = (FStar_List.map (fun se -> (((FStar_Syntax_Util.lids_of_sigelt se)), (se))) ses)
in ((env), (_164_960)))
>>>>>>> 1915064d
end
| _65_1108 -> begin
((env), (((((FStar_Syntax_Util.lids_of_sigelt s)), (s)))::[]))
end)
in (match (_65_1111) with
| (env, lss) -> begin
(

let _65_1123 = (FStar_All.pipe_right lss (FStar_List.iter (fun _65_1114 -> (match (_65_1114) with
| (lids, se) -> begin
(FStar_All.pipe_right lids (FStar_List.iter (fun lid -> (

<<<<<<< HEAD
let _64_1035 = (let _164_883 = (let _164_882 = (FStar_ST.read globals)
in (Top_level_def (lid.FStar_Ident.ident))::_164_882)
in (FStar_ST.op_Colon_Equals globals _164_883))
=======
let _65_1116 = (let _164_964 = (let _164_963 = (FStar_ST.read globals)
in (Top_level_def (lid.FStar_Ident.ident))::_164_963)
in (FStar_ST.op_Colon_Equals globals _164_964))
in (match (()) with
| () -> begin
(

let modul = (let _164_965 = (FStar_Ident.lid_of_ids lid.FStar_Ident.ns)
in _164_965.FStar_Ident.str)
in (

let _65_1122 = (match ((get_exported_id_set env modul)) with
| Some (f) -> begin
(

let my_exported_ids = (f Exported_id_term_type)
in (let _164_968 = (let _164_967 = (FStar_ST.read my_exported_ids)
in (FStar_Util.set_add lid.FStar_Ident.ident.FStar_Ident.idText _164_967))
in (FStar_ST.op_Colon_Equals my_exported_ids _164_968)))
end
| None -> begin
()
end)
>>>>>>> 1915064d
in (match (()) with
| () -> begin
(FStar_Util.smap_add (sigmap env) lid.FStar_Ident.str ((se), ((env.iface && (not (env.admitted_iface))))))
end)))
end)))))
end))))
in (

let env = (

<<<<<<< HEAD
let _64_1038 = env
in (let _164_884 = (FStar_ST.read globals)
in {curmodule = _64_1038.curmodule; curmonad = _64_1038.curmonad; modules = _64_1038.modules; scope_mods = _164_884; sigaccum = _64_1038.sigaccum; sigmap = _64_1038.sigmap; default_result_effect = _64_1038.default_result_effect; iface = _64_1038.iface; admitted_iface = _64_1038.admitted_iface; expect_typ = _64_1038.expect_typ}))
=======
let _65_1125 = env
in (let _164_969 = (FStar_ST.read globals)
in {curmodule = _65_1125.curmodule; curmonad = _65_1125.curmonad; modules = _65_1125.modules; scope_mods = _164_969; exported_ids = _65_1125.exported_ids; trans_exported_ids = _65_1125.trans_exported_ids; includes = _65_1125.includes; sigaccum = _65_1125.sigaccum; sigmap = _65_1125.sigmap; default_result_effect = _65_1125.default_result_effect; iface = _65_1125.iface; admitted_iface = _65_1125.admitted_iface; expect_typ = _65_1125.expect_typ}))
>>>>>>> 1915064d
in env))
end)))))))


let push_namespace : env  ->  FStar_Ident.lident  ->  env = (fun env ns -> (

let _65_1140 = (match ((resolve_module_name env ns false)) with
| None -> begin
(

let modules = env.modules
in if (FStar_All.pipe_right modules (FStar_Util.for_some (fun _65_1135 -> (match (_65_1135) with
| (m, _65_1134) -> begin
(FStar_Util.starts_with (Prims.strcat (FStar_Ident.text_of_lid m) ".") (Prims.strcat (FStar_Ident.text_of_lid ns) "."))
end)))) then begin
((ns), (Open_namespace))
end else begin
<<<<<<< HEAD
(let _164_892 = (let _164_891 = (let _164_890 = (FStar_Util.format1 "Namespace %s cannot be found" (FStar_Ident.text_of_lid ns))
in ((_164_890), ((FStar_Ident.range_of_lid ns))))
in FStar_Syntax_Syntax.Error (_164_891))
in (Prims.raise _164_892))
=======
(let _164_977 = (let _164_976 = (let _164_975 = (FStar_Util.format1 "Namespace %s cannot be found" (FStar_Ident.text_of_lid ns))
in ((_164_975), ((FStar_Ident.range_of_lid ns))))
in FStar_Syntax_Syntax.Error (_164_976))
in (Prims.raise _164_977))
>>>>>>> 1915064d
end)
end
| Some (ns') -> begin
((ns'), (Open_module))
end)
in (match (_65_1140) with
| (ns', kd) -> begin
(push_scope_mod env (Open_module_or_namespace (((ns'), (kd)))))
end)))


let push_include : env  ->  FStar_Ident.lident  ->  env = (fun env ns -> (match ((resolve_module_name env ns false)) with
| Some (ns) -> begin
(

let env = (push_scope_mod env (Open_module_or_namespace (((ns), (Open_module)))))
in (

let curmod = (let _164_982 = (current_module env)
in _164_982.FStar_Ident.str)
in (

let _65_1150 = (match ((FStar_Util.smap_try_find env.includes curmod)) with
| None -> begin
()
end
| Some (incl) -> begin
(let _164_984 = (let _164_983 = (FStar_ST.read incl)
in (ns)::_164_983)
in (FStar_ST.op_Colon_Equals incl _164_984))
end)
in (match (()) with
| () -> begin
(match ((get_trans_exported_id_set env ns.FStar_Ident.str)) with
| Some (ns_trans_exports) -> begin
(

let _65_1167 = (match ((let _164_991 = (get_exported_id_set env curmod)
in (let _164_990 = (get_trans_exported_id_set env curmod)
in ((_164_991), (_164_990))))) with
| (Some (cur_exports), Some (cur_trans_exports)) -> begin
(

let update_exports = (fun k -> (

let ns_ex = (let _164_996 = (ns_trans_exports k)
in (FStar_ST.read _164_996))
in (

let ex = (cur_exports k)
in (

let _65_1162 = (let _164_998 = (let _164_997 = (FStar_ST.read ex)
in (FStar_Util.set_difference _164_997 ns_ex))
in (FStar_ST.op_Colon_Equals ex _164_998))
in (match (()) with
| () -> begin
(

let trans_ex = (cur_trans_exports k)
in (

let _65_1164 = (let _164_1000 = (let _164_999 = (FStar_ST.read ex)
in (FStar_Util.set_union _164_999 ns_ex))
in (FStar_ST.op_Colon_Equals trans_ex _164_1000))
in ()))
end)))))
in (FStar_List.iter update_exports all_exported_id_kinds))
end
| _65_1166 -> begin
()
end)
in (match (()) with
| () -> begin
env
end))
end
| None -> begin
(let _164_1009 = (let _164_1008 = (let _164_1007 = (FStar_Util.format1 "include: Module %s was not prepared" ns.FStar_Ident.str)
in ((_164_1007), ((FStar_Ident.range_of_lid ns))))
in FStar_Syntax_Syntax.Error (_164_1008))
in (Prims.raise _164_1009))
end)
end))))
end
| _65_1170 -> begin
(let _164_1012 = (let _164_1011 = (let _164_1010 = (FStar_Util.format1 "include: Module %s cannot be found" ns.FStar_Ident.str)
in ((_164_1010), ((FStar_Ident.range_of_lid ns))))
in FStar_Syntax_Syntax.Error (_164_1011))
in (Prims.raise _164_1012))
end))


let push_module_abbrev : env  ->  FStar_Ident.ident  ->  FStar_Ident.lident  ->  env = (fun env x l -> if (module_is_defined env l) then begin
(push_scope_mod env (Module_abbrev (((x), (l)))))
end else begin
<<<<<<< HEAD
(let _164_901 = (let _164_900 = (let _164_899 = (FStar_Util.format1 "Module %s cannot be found" (FStar_Ident.text_of_lid l))
in ((_164_899), ((FStar_Ident.range_of_lid l))))
in FStar_Syntax_Syntax.Error (_164_900))
in (Prims.raise _164_901))
=======
(let _164_1021 = (let _164_1020 = (let _164_1019 = (FStar_Util.format1 "Module %s cannot be found" (FStar_Ident.text_of_lid l))
in ((_164_1019), ((FStar_Ident.range_of_lid l))))
in FStar_Syntax_Syntax.Error (_164_1020))
in (Prims.raise _164_1021))
>>>>>>> 1915064d
end)


let check_admits : env  ->  Prims.unit = (fun env -> (FStar_All.pipe_right env.sigaccum (FStar_List.iter (fun se -> (match (se) with
| FStar_Syntax_Syntax.Sig_declare_typ (l, u, t, quals, r) -> begin
(match ((try_lookup_lid env l)) with
| None -> begin
(

<<<<<<< HEAD
let _64_1067 = (let _164_907 = (let _164_906 = (FStar_Range.string_of_range (FStar_Ident.range_of_lid l))
in (let _164_905 = (FStar_Syntax_Print.lid_to_string l)
in (FStar_Util.format2 "%s: Warning: Admitting %s without a definition\n" _164_906 _164_905)))
in (FStar_Util.print_string _164_907))
=======
let _65_1184 = (let _164_1027 = (let _164_1026 = (FStar_Range.string_of_range (FStar_Ident.range_of_lid l))
in (let _164_1025 = (FStar_Syntax_Print.lid_to_string l)
in (FStar_Util.format2 "%s: Warning: Admitting %s without a definition\n" _164_1026 _164_1025)))
in (FStar_Util.print_string _164_1027))
>>>>>>> 1915064d
in (FStar_Util.smap_add (sigmap env) l.FStar_Ident.str ((FStar_Syntax_Syntax.Sig_declare_typ (((l), (u), (t), ((FStar_Syntax_Syntax.Assumption)::quals), (r)))), (false))))
end
| Some (_65_1187) -> begin
()
end)
end
| _65_1190 -> begin
()
end)))))


let finish : env  ->  FStar_Syntax_Syntax.modul  ->  env = (fun env modul -> (

let _65_1252 = (FStar_All.pipe_right modul.FStar_Syntax_Syntax.declarations (FStar_List.iter (fun _65_30 -> (match (_65_30) with
| FStar_Syntax_Syntax.Sig_bundle (ses, quals, _65_1197, _65_1199) -> begin
if ((FStar_List.contains FStar_Syntax_Syntax.Private quals) || (FStar_List.contains FStar_Syntax_Syntax.Abstract quals)) then begin
(FStar_All.pipe_right ses (FStar_List.iter (fun _65_29 -> (match (_65_29) with
| FStar_Syntax_Syntax.Sig_datacon (lid, _65_1205, _65_1207, _65_1209, _65_1211, _65_1213, _65_1215, _65_1217) -> begin
(FStar_Util.smap_remove (sigmap env) lid.FStar_Ident.str)
end
| _65_1221 -> begin
()
end))))
end else begin
()
end
end
| FStar_Syntax_Syntax.Sig_declare_typ (lid, _65_1224, _65_1226, quals, _65_1229) -> begin
if (FStar_List.contains FStar_Syntax_Syntax.Private quals) then begin
(FStar_Util.smap_remove (sigmap env) lid.FStar_Ident.str)
end else begin
()
end
end
| FStar_Syntax_Syntax.Sig_let ((_65_1233, lbs), r, _65_1238, quals, _65_1241) -> begin
(

<<<<<<< HEAD
let _64_1128 = if ((FStar_List.contains FStar_Syntax_Syntax.Private quals) || (FStar_List.contains FStar_Syntax_Syntax.Abstract quals)) then begin
(FStar_All.pipe_right lbs (FStar_List.iter (fun lb -> (let _164_918 = (let _164_917 = (let _164_916 = (let _164_915 = (FStar_Util.right lb.FStar_Syntax_Syntax.lbname)
in _164_915.FStar_Syntax_Syntax.fv_name)
in _164_916.FStar_Syntax_Syntax.v)
in _164_917.FStar_Ident.str)
in (FStar_Util.smap_remove (sigmap env) _164_918)))))
=======
let _65_1245 = if ((FStar_List.contains FStar_Syntax_Syntax.Private quals) || (FStar_List.contains FStar_Syntax_Syntax.Abstract quals)) then begin
(FStar_All.pipe_right lbs (FStar_List.iter (fun lb -> (let _164_1038 = (let _164_1037 = (let _164_1036 = (let _164_1035 = (FStar_Util.right lb.FStar_Syntax_Syntax.lbname)
in _164_1035.FStar_Syntax_Syntax.fv_name)
in _164_1036.FStar_Syntax_Syntax.v)
in _164_1037.FStar_Ident.str)
in (FStar_Util.smap_remove (sigmap env) _164_1038)))))
>>>>>>> 1915064d
end else begin
()
end
in if ((FStar_List.contains FStar_Syntax_Syntax.Abstract quals) && (not ((FStar_List.contains FStar_Syntax_Syntax.Private quals)))) then begin
(FStar_All.pipe_right lbs (FStar_List.iter (fun lb -> (

<<<<<<< HEAD
let lid = (let _164_921 = (let _164_920 = (FStar_Util.right lb.FStar_Syntax_Syntax.lbname)
in _164_920.FStar_Syntax_Syntax.fv_name)
in _164_921.FStar_Syntax_Syntax.v)
=======
let lid = (let _164_1041 = (let _164_1040 = (FStar_Util.right lb.FStar_Syntax_Syntax.lbname)
in _164_1040.FStar_Syntax_Syntax.fv_name)
in _164_1041.FStar_Syntax_Syntax.v)
>>>>>>> 1915064d
in (

let decl = FStar_Syntax_Syntax.Sig_declare_typ (((lid), (lb.FStar_Syntax_Syntax.lbunivs), (lb.FStar_Syntax_Syntax.lbtyp), ((FStar_Syntax_Syntax.Assumption)::quals), (r)))
in (FStar_Util.smap_add (sigmap env) lid.FStar_Ident.str ((decl), (false))))))))
end else begin
()
end)
end
| _65_1251 -> begin
()
end))))
in (

let curmod = (let _164_1042 = (current_module env)
in _164_1042.FStar_Ident.str)
in (

let _65_1266 = (match ((let _164_1048 = (get_exported_id_set env curmod)
in (let _164_1047 = (get_trans_exported_id_set env curmod)
in ((_164_1048), (_164_1047))))) with
| (Some (cur_ex), Some (cur_trans_ex)) -> begin
(

let update_exports = (fun eikind -> (

let cur_ex_set = (let _164_1053 = (cur_ex eikind)
in (FStar_ST.read _164_1053))
in (

let cur_trans_ex_set_ref = (cur_trans_ex eikind)
in (let _164_1055 = (let _164_1054 = (FStar_ST.read cur_trans_ex_set_ref)
in (FStar_Util.set_union cur_ex_set _164_1054))
in (FStar_ST.op_Colon_Equals cur_trans_ex_set_ref _164_1055)))))
in (FStar_List.iter update_exports all_exported_id_kinds))
end
| _65_1265 -> begin
()
end)
in (match (()) with
| () -> begin
(

let _65_1267 = (filter_record_cache ())
in (match (()) with
| () -> begin
(

let _65_1268 = env
in {curmodule = None; curmonad = _65_1268.curmonad; modules = (((modul.FStar_Syntax_Syntax.name), (modul)))::env.modules; scope_mods = []; exported_ids = _65_1268.exported_ids; trans_exported_ids = _65_1268.trans_exported_ids; includes = _65_1268.includes; sigaccum = []; sigmap = _65_1268.sigmap; default_result_effect = _65_1268.default_result_effect; iface = _65_1268.iface; admitted_iface = _65_1268.admitted_iface; expect_typ = _65_1268.expect_typ})
end))
end)))))


type env_stack_ops =
{push : env  ->  env; mark : env  ->  env; reset_mark : env  ->  env; commit_mark : env  ->  env; pop : env  ->  env}


let is_Mkenv_stack_ops : env_stack_ops  ->  Prims.bool = (Obj.magic ((fun _ -> (failwith "Not yet implemented:is_Mkenv_stack_ops"))))


let stack_ops : env_stack_ops = (

let stack = (FStar_Util.mk_ref [])
in (

let push = (fun env -> (

let _65_1279 = (push_record_cache ())
in (

<<<<<<< HEAD
let _64_1151 = (let _164_971 = (let _164_970 = (FStar_ST.read stack)
in (env)::_164_970)
in (FStar_ST.op_Colon_Equals stack _164_971))
in (

let _64_1153 = env
in (let _164_972 = (FStar_Util.smap_copy (sigmap env))
in {curmodule = _64_1153.curmodule; curmonad = _64_1153.curmonad; modules = _64_1153.modules; scope_mods = _64_1153.scope_mods; sigaccum = _64_1153.sigaccum; sigmap = _164_972; default_result_effect = _64_1153.default_result_effect; iface = _64_1153.iface; admitted_iface = _64_1153.admitted_iface; expect_typ = _64_1153.expect_typ})))))
=======
let _65_1281 = (let _164_1111 = (let _164_1110 = (FStar_ST.read stack)
in (env)::_164_1110)
in (FStar_ST.op_Colon_Equals stack _164_1111))
in (

let _65_1283 = env
in (let _164_1112 = (FStar_Util.smap_copy (sigmap env))
in {curmodule = _65_1283.curmodule; curmonad = _65_1283.curmonad; modules = _65_1283.modules; scope_mods = _65_1283.scope_mods; exported_ids = _65_1283.exported_ids; trans_exported_ids = _65_1283.trans_exported_ids; includes = _65_1283.includes; sigaccum = _65_1283.sigaccum; sigmap = _164_1112; default_result_effect = _65_1283.default_result_effect; iface = _65_1283.iface; admitted_iface = _65_1283.admitted_iface; expect_typ = _65_1283.expect_typ})))))
>>>>>>> 1915064d
in (

let pop = (fun env -> (match ((FStar_ST.read stack)) with
| (env)::tl -> begin
(

let _65_1290 = (pop_record_cache ())
in (

let _65_1292 = (FStar_ST.op_Colon_Equals stack tl)
in env))
end
| _65_1295 -> begin
(failwith "Impossible: Too many pops")
end))
in (

let commit_mark = (fun env -> (

let _65_1298 = (commit_record_cache ())
in (match ((FStar_ST.read stack)) with
| (_65_1302)::tl -> begin
(

let _65_1304 = (FStar_ST.op_Colon_Equals stack tl)
in env)
end
| _65_1307 -> begin
(failwith "Impossible: Too many pops")
end)))
in {push = push; mark = push; reset_mark = pop; commit_mark = commit_mark; pop = pop}))))


let push : env  ->  env = (fun env -> (stack_ops.push env))


let mark : env  ->  env = (fun env -> (stack_ops.mark env))


let reset_mark : env  ->  env = (fun env -> (stack_ops.reset_mark env))


let commit_mark : env  ->  env = (fun env -> (stack_ops.commit_mark env))


let pop : env  ->  env = (fun env -> (stack_ops.pop env))


let export_interface : FStar_Ident.lident  ->  env  ->  env = (fun m env -> (

let sigelt_in_m = (fun se -> (match ((FStar_Syntax_Util.lids_of_sigelt se)) with
| (l)::_65_1318 -> begin
(l.FStar_Ident.nsstr = m.FStar_Ident.str)
end
| _65_1322 -> begin
false
end))
in (

let sm = (sigmap env)
in (

let env = (pop env)
in (

let keys = (FStar_Util.smap_keys sm)
in (

let sm' = (sigmap env)
in (

let _65_1346 = (FStar_All.pipe_right keys (FStar_List.iter (fun k -> (match ((FStar_Util.smap_try_find sm' k)) with
| Some (se, true) when (sigelt_in_m se) -> begin
(

let _65_1332 = (FStar_Util.smap_remove sm' k)
in (

let se = (match (se) with
| FStar_Syntax_Syntax.Sig_declare_typ (l, u, t, q, r) -> begin
FStar_Syntax_Syntax.Sig_declare_typ (((l), (u), (t), ((FStar_Syntax_Syntax.Assumption)::q), (r)))
end
| _65_1342 -> begin
se
end)
in (FStar_Util.smap_add sm' k ((se), (false)))))
end
| _65_1345 -> begin
()
end))))
in env)))))))


let finish_module_or_interface : env  ->  FStar_Syntax_Syntax.modul  ->  env = (fun env modul -> (

let _65_1350 = if (not (modul.FStar_Syntax_Syntax.is_interface)) then begin
(check_admits env)
end else begin
()
end
in (finish env modul)))


let prepare_module_or_interface : Prims.bool  ->  Prims.bool  ->  env  ->  FStar_Ident.lident  ->  (env * Prims.bool) = (fun intf admitted env mname -> (

let prep = (fun env -> (

let open_ns = if (FStar_Ident.lid_equals mname FStar_Syntax_Const.prims_lid) then begin
[]
end else begin
if (FStar_Util.starts_with "FStar." (FStar_Ident.text_of_lid mname)) then begin
(FStar_Syntax_Const.prims_lid)::(FStar_Syntax_Const.fstar_ns_lid)::[]
end else begin
(FStar_Syntax_Const.prims_lid)::(FStar_Syntax_Const.st_lid)::(FStar_Syntax_Const.all_lid)::(FStar_Syntax_Const.fstar_ns_lid)::[]
end
end
in (

let open_ns = if ((FStar_List.length mname.FStar_Ident.ns) <> (Prims.parse_int "0")) then begin
(

let ns = (FStar_Ident.lid_of_ids mname.FStar_Ident.ns)
in (ns)::open_ns)
end else begin
open_ns
end
in (

<<<<<<< HEAD
let _64_1231 = env
in (let _164_1009 = (FStar_List.map (fun lid -> Open_module_or_namespace (((lid), (Open_namespace)))) open_ns)
in {curmodule = Some (mname); curmonad = _64_1231.curmonad; modules = _64_1231.modules; scope_mods = _164_1009; sigaccum = _64_1231.sigaccum; sigmap = env.sigmap; default_result_effect = if ((FStar_Ident.lid_equals mname FStar_Syntax_Const.all_lid) || (has_all_in_scope env)) then begin
=======
let _65_1361 = (let _164_1148 = (exported_id_set_new ())
in (FStar_Util.smap_add env.exported_ids mname.FStar_Ident.str _164_1148))
in (match (()) with
| () -> begin
(

let _65_1362 = (let _164_1149 = (exported_id_set_new ())
in (FStar_Util.smap_add env.trans_exported_ids mname.FStar_Ident.str _164_1149))
in (match (()) with
| () -> begin
(

let _65_1363 = (let _164_1150 = (FStar_Util.mk_ref [])
in (FStar_Util.smap_add env.includes mname.FStar_Ident.str _164_1150))
in (match (()) with
| () -> begin
(

let _65_1364 = env
in (let _164_1152 = (FStar_List.map (fun lid -> Open_module_or_namespace (((lid), (Open_namespace)))) open_ns)
in {curmodule = Some (mname); curmonad = _65_1364.curmonad; modules = _65_1364.modules; scope_mods = _164_1152; exported_ids = _65_1364.exported_ids; trans_exported_ids = _65_1364.trans_exported_ids; includes = _65_1364.includes; sigaccum = _65_1364.sigaccum; sigmap = env.sigmap; default_result_effect = if ((FStar_Ident.lid_equals mname FStar_Syntax_Const.all_lid) || (has_all_in_scope env)) then begin
>>>>>>> 1915064d
FStar_Syntax_Const.effect_ML_lid
end else begin
FStar_Syntax_Const.effect_Tot_lid
end; iface = intf; admitted_iface = admitted; expect_typ = _65_1364.expect_typ}))
end))
end))
end)))))
in (match ((FStar_All.pipe_right env.modules (FStar_Util.find_opt (fun _65_1370 -> (match (_65_1370) with
| (l, _65_1369) -> begin
(FStar_Ident.lid_equals l mname)
end))))) with
| None -> begin
<<<<<<< HEAD
(let _164_1011 = (prep env)
in ((_164_1011), (false)))
=======
(let _164_1154 = (prep env)
in ((_164_1154), (false)))
>>>>>>> 1915064d
end
| Some (_65_1373, m) -> begin
(

<<<<<<< HEAD
let _64_1244 = if ((not (m.FStar_Syntax_Syntax.is_interface)) || intf) then begin
(let _164_1014 = (let _164_1013 = (let _164_1012 = (FStar_Util.format1 "Duplicate module or interface name: %s" mname.FStar_Ident.str)
in ((_164_1012), ((FStar_Ident.range_of_lid mname))))
in FStar_Syntax_Syntax.Error (_164_1013))
in (Prims.raise _164_1014))
end else begin
()
end
in (let _164_1016 = (let _164_1015 = (push env)
in (prep _164_1015))
in ((_164_1016), (true))))
=======
let _65_1377 = if ((not (m.FStar_Syntax_Syntax.is_interface)) || intf) then begin
(let _164_1157 = (let _164_1156 = (let _164_1155 = (FStar_Util.format1 "Duplicate module or interface name: %s" mname.FStar_Ident.str)
in ((_164_1155), ((FStar_Ident.range_of_lid mname))))
in FStar_Syntax_Syntax.Error (_164_1156))
in (Prims.raise _164_1157))
end else begin
()
end
in (let _164_1159 = (let _164_1158 = (push env)
in (prep _164_1158))
in ((_164_1159), (true))))
>>>>>>> 1915064d
end)))


let enter_monad_scope : env  ->  FStar_Ident.ident  ->  env = (fun env mname -> (match (env.curmonad) with
| Some (mname') -> begin
(Prims.raise (FStar_Syntax_Syntax.Error ((((Prims.strcat "Trying to define monad " (Prims.strcat mname.FStar_Ident.idText (Prims.strcat ", but already in monad scope " mname'.FStar_Ident.idText)))), (mname.FStar_Ident.idRange)))))
end
| None -> begin
(

let _65_1384 = env
in {curmodule = _65_1384.curmodule; curmonad = Some (mname); modules = _65_1384.modules; scope_mods = _65_1384.scope_mods; exported_ids = _65_1384.exported_ids; trans_exported_ids = _65_1384.trans_exported_ids; includes = _65_1384.includes; sigaccum = _65_1384.sigaccum; sigmap = _65_1384.sigmap; default_result_effect = _65_1384.default_result_effect; iface = _65_1384.iface; admitted_iface = _65_1384.admitted_iface; expect_typ = _65_1384.expect_typ})
end))


let fail_or = (fun env lookup lid -> (match ((lookup lid)) with
| None -> begin
(

let opened_modules = (FStar_List.map (fun _65_1393 -> (match (_65_1393) with
| (lid, _65_1392) -> begin
(FStar_Ident.text_of_lid lid)
end)) env.modules)
in (

let msg = (FStar_Util.format1 "Identifier not found: [%s]" (FStar_Ident.text_of_lid lid))
in (

let msg = if ((FStar_List.length lid.FStar_Ident.ns) = (Prims.parse_int "0")) then begin
msg
end else begin
(

<<<<<<< HEAD
let modul = (let _164_1028 = (FStar_Ident.lid_of_ids lid.FStar_Ident.ns)
in (FStar_Ident.set_lid_range _164_1028 (FStar_Ident.range_of_lid lid)))
=======
let modul = (let _164_1171 = (FStar_Ident.lid_of_ids lid.FStar_Ident.ns)
in (FStar_Ident.set_lid_range _164_1171 (FStar_Ident.range_of_lid lid)))
>>>>>>> 1915064d
in (match ((resolve_module_name env modul true)) with
| None -> begin
(

let opened_modules = (FStar_String.concat ", " opened_modules)
in (FStar_Util.format3 "%s\nModule %s does not belong to the list of modules in scope, namely %s" msg modul.FStar_Ident.str opened_modules))
end
| Some (modul') when (not ((FStar_List.existsb (fun m -> (m = modul'.FStar_Ident.str)) opened_modules))) -> begin
(

let opened_modules = (FStar_String.concat ", " opened_modules)
in (FStar_Util.format4 "%s\nModule %s resolved into %s, which does not belong to the list of modules in scope, namely %s" msg modul.FStar_Ident.str modul'.FStar_Ident.str opened_modules))
end
| Some (modul') -> begin
(FStar_Util.format4 "%s\nModule %s resolved into %s, definition %s not found" msg modul.FStar_Ident.str modul'.FStar_Ident.str lid.FStar_Ident.ident.FStar_Ident.idText)
end))
end
in (Prims.raise (FStar_Syntax_Syntax.Error (((msg), ((FStar_Ident.range_of_lid lid)))))))))
end
| Some (r) -> begin
r
end))


let fail_or2 = (fun lookup id -> (match ((lookup id)) with
| None -> begin
(Prims.raise (FStar_Syntax_Syntax.Error ((((Prims.strcat "Identifier not found [" (Prims.strcat id.FStar_Ident.idText "]"))), (id.FStar_Ident.idRange)))))
end
| Some (r) -> begin
r
end))



<|MERGE_RESOLUTION|>--- conflicted
+++ resolved
@@ -239,15 +239,6 @@
 
 let qualify : env  ->  FStar_Ident.ident  ->  FStar_Ident.lident = (fun env id -> (match (env.curmonad) with
 | None -> begin
-<<<<<<< HEAD
-(let _164_175 = (current_module env)
-in (qual _164_175 id))
-end
-| Some (monad) -> begin
-(let _164_177 = (let _164_176 = (current_module env)
-in (qual _164_176 monad))
-in (FStar_Syntax_Util.mk_field_projector_name_from_ident _164_177 id))
-=======
 (let _164_188 = (current_module env)
 in (qual _164_188 id))
 end
@@ -255,7 +246,6 @@
 (let _164_190 = (let _164_189 = (current_module env)
 in (qual _164_189 monad))
 in (FStar_Syntax_Util.mk_field_projector_name_from_ident _164_190 id))
->>>>>>> 1915064d
 end))
 
 
@@ -267,16 +257,11 @@
 
 let empty_env : Prims.unit  ->  env = (fun _65_89 -> (match (()) with
 | () -> begin
-<<<<<<< HEAD
-(let _164_181 = (new_sigmap ())
-in {curmodule = None; curmonad = None; modules = []; scope_mods = []; sigaccum = []; sigmap = _164_181; default_result_effect = FStar_Syntax_Const.effect_Tot_lid; iface = false; admitted_iface = false; expect_typ = false})
-=======
 (let _164_197 = (new_sigmap ())
 in (let _164_196 = (new_sigmap ())
 in (let _164_195 = (new_sigmap ())
 in (let _164_194 = (new_sigmap ())
 in {curmodule = None; curmonad = None; modules = []; scope_mods = []; exported_ids = _164_197; trans_exported_ids = _164_196; includes = _164_195; sigaccum = []; sigmap = _164_194; default_result_effect = FStar_Syntax_Const.effect_Tot_lid; iface = false; admitted_iface = false; expect_typ = false}))))
->>>>>>> 1915064d
 end))
 
 
@@ -328,15 +313,9 @@
 let t = (FStar_Util.find_map unmangleMap (fun _65_116 -> (match (_65_116) with
 | (x, y, dd, dq) -> begin
 if (id.FStar_Ident.idText = x) then begin
-<<<<<<< HEAD
-(let _164_203 = (let _164_202 = (FStar_Ident.lid_of_path (("Prims")::(y)::[]) id.FStar_Ident.idRange)
-in (FStar_Syntax_Syntax.fvar _164_202 dd dq))
-in Some (_164_203))
-=======
 (let _164_219 = (let _164_218 = (FStar_Ident.lid_of_path (("Prims")::(y)::[]) id.FStar_Ident.idRange)
 in (FStar_Syntax_Syntax.fvar _164_218 dd dq))
 in Some (_164_219))
->>>>>>> 1915064d
 end else begin
 None
 end
@@ -522,13 +501,8 @@
 end))
 in (
 
-<<<<<<< HEAD
-let curmod_ns = (let _164_264 = (current_module env)
-in (FStar_Ident.ids_of_lid _164_264))
-=======
 let curmod_ns = (let _164_323 = (current_module env)
 in (FStar_Ident.ids_of_lid _164_323))
->>>>>>> 1915064d
 in (
 
 let proc = (fun _65_7 -> (match (_65_7) with
@@ -558,34 +532,20 @@
 
 let rec aux = (fun _65_8 -> (match (_65_8) with
 | (a)::q -> begin
-<<<<<<< HEAD
-(let _164_270 = (proc a)
-in (option_of_cont (fun _64_186 -> (aux q)) _164_270))
-end
-| [] -> begin
-(let _164_272 = (lookup_default_id Cont_fail id)
-in (option_of_cont (fun _64_189 -> None) _164_272))
-=======
 (let _164_331 = (proc a)
 in (option_of_cont (fun _65_235 -> (aux q)) _164_331))
 end
 | [] -> begin
 (let _164_333 = (lookup_default_id Cont_fail id)
 in (option_of_cont (fun _65_238 -> None) _164_333))
->>>>>>> 1915064d
 end))
 in (aux env.scope_mods)))))))
 
 
 let found_local_binding = (fun r _65_244 -> (match (_65_244) with
 | (id', x, mut) -> begin
-<<<<<<< HEAD
-(let _164_275 = (bv_to_name x r)
-in ((_164_275), (mut)))
-=======
 (let _164_336 = (bv_to_name x r)
 in ((_164_336), (mut)))
->>>>>>> 1915064d
 end))
 
 
@@ -602,15 +562,9 @@
 | Some (f) -> begin
 Some (f)
 end
-<<<<<<< HEAD
-| _64_208 -> begin
-(try_lookup_id'' env id (fun r -> (let _164_291 = (found_local_binding id.FStar_Ident.idRange r)
-in Cont_ok (_164_291))) (fun _64_220 -> Cont_fail) (fun _64_218 -> Cont_ignore) (fun i -> (find_in_module env i (fun _64_214 _64_216 -> Cont_fail) Cont_ignore)) (fun _64_209 _64_211 -> Cont_fail))
-=======
 | _65_257 -> begin
 (try_lookup_id'' env id Exported_id_term_type (fun r -> (let _164_352 = (found_local_binding id.FStar_Ident.idRange r)
 in Cont_ok (_164_352))) (fun _65_269 -> Cont_fail) (fun _65_267 -> Cont_ignore) (fun i -> (find_in_module env i (fun _65_263 _65_265 -> Cont_fail) Cont_ignore)) (fun _65_258 _65_260 -> Cont_fail))
->>>>>>> 1915064d
 end))
 
 
@@ -623,13 +577,8 @@
 let lid = (qualify env id)
 in (match ((FStar_Util.smap_try_find (sigmap env) lid.FStar_Ident.str)) with
 | Some (r) -> begin
-<<<<<<< HEAD
-(let _164_309 = (k_global_def lid r)
-in Some (_164_309))
-=======
 (let _164_370 = (k_global_def lid r)
 in Some (_164_370))
->>>>>>> 1915064d
 end
 | None -> begin
 None
@@ -645,24 +594,14 @@
 | None -> begin
 (
 
-<<<<<<< HEAD
-let lid = (let _164_310 = (current_module env)
-in (qual _164_310 id))
-=======
 let lid = (let _164_371 = (current_module env)
 in (qual _164_371 id))
->>>>>>> 1915064d
 in (find_in_module env lid k_global_def k_not_found))
 end)))
 
 
-<<<<<<< HEAD
-let module_is_defined : env  ->  FStar_Ident.lident  ->  Prims.bool = (fun env lid -> ((let _164_315 = (current_module env)
-in (FStar_Ident.lid_equals lid _164_315)) || (FStar_List.existsb (fun x -> (FStar_Ident.lid_equals lid (Prims.fst x))) env.modules)))
-=======
 let module_is_defined : env  ->  FStar_Ident.lident  ->  Prims.bool = (fun env lid -> ((let _164_376 = (current_module env)
 in (FStar_Ident.lid_equals lid _164_376)) || (FStar_List.existsb (fun x -> (FStar_Ident.lid_equals lid (Prims.fst x))) env.modules)))
->>>>>>> 1915064d
 
 
 let resolve_module_name : env  ->  FStar_Ident.lident  ->  Prims.bool  ->  FStar_Ident.lident Prims.option = (fun env lid honor_ns -> (
@@ -681,17 +620,10 @@
 | (Open_module_or_namespace (ns, Open_namespace))::q when honor_ns -> begin
 (
 
-<<<<<<< HEAD
-let new_lid = (let _164_327 = (let _164_326 = (FStar_Ident.path_of_lid ns)
-in (let _164_325 = (FStar_Ident.path_of_lid lid)
-in (FStar_List.append _164_326 _164_325)))
-in (FStar_Ident.lid_of_path _164_327 (FStar_Ident.range_of_lid lid)))
-=======
 let new_lid = (let _164_388 = (let _164_387 = (FStar_Ident.path_of_lid ns)
 in (let _164_386 = (FStar_Ident.path_of_lid lid)
 in (FStar_List.append _164_387 _164_386)))
 in (FStar_Ident.lid_of_path _164_388 (FStar_Ident.range_of_lid lid)))
->>>>>>> 1915064d
 in if (module_is_defined env new_lid) then begin
 Some (new_lid)
 end else begin
@@ -707,33 +639,17 @@
 in (aux env.scope_mods))))
 
 
-<<<<<<< HEAD
-let resolve_in_open_namespaces'' = (fun env lid k_local_binding k_rec_binding k_record f_module l_default -> (match (lid.FStar_Ident.ns) with
-| (_64_280)::_64_278 -> begin
-(match ((let _164_357 = (let _164_356 = (FStar_Ident.lid_of_ids lid.FStar_Ident.ns)
-in (FStar_Ident.set_lid_range _164_356 (FStar_Ident.range_of_lid lid)))
-in (resolve_module_name env _164_357 true))) with
-=======
 let resolve_in_open_namespaces'' = (fun env lid eikind k_local_binding k_rec_binding k_record f_module l_default -> (match (lid.FStar_Ident.ns) with
 | (_65_330)::_65_328 -> begin
 (match ((let _164_416 = (let _164_415 = (FStar_Ident.lid_of_ids lid.FStar_Ident.ns)
 in (FStar_Ident.set_lid_range _164_415 (FStar_Ident.range_of_lid lid)))
 in (resolve_module_name env _164_416 true))) with
->>>>>>> 1915064d
 | None -> begin
 None
 end
 | Some (modul) -> begin
-<<<<<<< HEAD
-(
-
-let lid' = (qual modul lid.FStar_Ident.ident)
-in (let _164_359 = (f_module Cont_fail lid')
-in (option_of_cont (fun _64_286 -> None) _164_359)))
-=======
 (let _164_418 = (find_in_module_with_includes eikind f_module Cont_fail env modul lid.FStar_Ident.ident)
 in (option_of_cont (fun _65_335 -> None) _164_418))
->>>>>>> 1915064d
 end)
 end
 | [] -> begin
@@ -752,13 +668,8 @@
 
 let resolve_in_open_namespaces' = (fun env lid k_local_binding k_rec_binding k_global_def -> (
 
-<<<<<<< HEAD
-let k_global_def' = (fun k lid def -> (let _164_385 = (k_global_def lid def)
-in (cont_of_option k _164_385)))
-=======
 let k_global_def' = (fun k lid def -> (let _164_444 = (k_global_def lid def)
 in (cont_of_option k _164_444)))
->>>>>>> 1915064d
 in (
 
 let f_module = (fun lid' -> (
@@ -768,15 +679,9 @@
 in (
 
 let l_default = (fun k i -> (lookup_default_id env i (k_global_def' k) k))
-<<<<<<< HEAD
-in (resolve_in_open_namespaces'' env lid (fun l -> (let _164_395 = (k_local_binding l)
-in (cont_of_option Cont_fail _164_395))) (fun r -> (let _164_397 = (k_rec_binding r)
-in (cont_of_option Cont_fail _164_397))) (fun _64_311 -> Cont_ignore) f_module l_default)))))
-=======
 in (resolve_in_open_namespaces'' env lid Exported_id_term_type (fun l -> (let _164_452 = (k_local_binding l)
 in (cont_of_option Cont_fail _164_452))) (fun r -> (let _164_454 = (k_rec_binding r)
 in (cont_of_option Cont_fail _164_454))) (fun _65_360 -> Cont_ignore) f_module l_default)))))
->>>>>>> 1915064d
 
 
 let fv_qual_of_se : FStar_Syntax_Syntax.sigelt  ->  FStar_Syntax_Syntax.fv_qual Prims.option = (fun _65_12 -> (match (_65_12) with
@@ -806,11 +711,7 @@
 end))
 
 
-<<<<<<< HEAD
-let lb_fv : FStar_Syntax_Syntax.letbinding Prims.list  ->  FStar_Ident.lident  ->  FStar_Syntax_Syntax.fv = (fun lbs lid -> (let _164_407 = (FStar_Util.find_map lbs (fun lb -> (
-=======
 let lb_fv : FStar_Syntax_Syntax.letbinding Prims.list  ->  FStar_Ident.lident  ->  FStar_Syntax_Syntax.fv = (fun lbs lid -> (let _164_464 = (FStar_Util.find_map lbs (fun lb -> (
->>>>>>> 1915064d
 
 let fv = (FStar_Util.right lb.FStar_Syntax_Syntax.lbname)
 in if (FStar_Syntax_Syntax.fv_eq_lid fv lid) then begin
@@ -818,19 +719,11 @@
 end else begin
 None
 end)))
-<<<<<<< HEAD
-in (FStar_All.pipe_right _164_407 FStar_Util.must)))
-
-
-let ns_of_lid_equals : FStar_Ident.lident  ->  FStar_Ident.lident  ->  Prims.bool = (fun lid ns -> (((FStar_List.length lid.FStar_Ident.ns) = (FStar_List.length (FStar_Ident.ids_of_lid ns))) && (let _164_412 = (FStar_Ident.lid_of_ids lid.FStar_Ident.ns)
-in (FStar_Ident.lid_equals _164_412 ns))))
-=======
 in (FStar_All.pipe_right _164_464 FStar_Util.must)))
 
 
 let ns_of_lid_equals : FStar_Ident.lident  ->  FStar_Ident.lident  ->  Prims.bool = (fun lid ns -> (((FStar_List.length lid.FStar_Ident.ns) = (FStar_List.length (FStar_Ident.ids_of_lid ns))) && (let _164_469 = (FStar_Ident.lid_of_ids lid.FStar_Ident.ns)
 in (FStar_Ident.lid_equals _164_469 ns))))
->>>>>>> 1915064d
 
 
 let try_lookup_name : Prims.bool  ->  Prims.bool  ->  env  ->  FStar_Ident.lident  ->  foundname Prims.option = (fun any_val exclude_interf env lid -> (
@@ -844,29 +737,6 @@
 end
 | (se, _65_425) -> begin
 (match (se) with
-<<<<<<< HEAD
-| FStar_Syntax_Syntax.Sig_inductive_typ (_64_379) -> begin
-(let _164_427 = (let _164_426 = (let _164_425 = (FStar_Syntax_Syntax.fvar source_lid FStar_Syntax_Syntax.Delta_constant None)
-in ((_164_425), (false)))
-in Term_name (_164_426))
-in Some (_164_427))
-end
-| FStar_Syntax_Syntax.Sig_datacon (_64_382) -> begin
-(let _164_431 = (let _164_430 = (let _164_429 = (let _164_428 = (fv_qual_of_se se)
-in (FStar_Syntax_Syntax.fvar source_lid FStar_Syntax_Syntax.Delta_constant _164_428))
-in ((_164_429), (false)))
-in Term_name (_164_430))
-in Some (_164_431))
-end
-| FStar_Syntax_Syntax.Sig_let ((_64_385, lbs), _64_389, _64_391, _64_393, _64_395) -> begin
-(
-
-let fv = (lb_fv lbs source_lid)
-in (let _164_434 = (let _164_433 = (let _164_432 = (FStar_Syntax_Syntax.fvar source_lid fv.FStar_Syntax_Syntax.fv_delta fv.FStar_Syntax_Syntax.fv_qual)
-in ((_164_432), (false)))
-in Term_name (_164_433))
-in Some (_164_434)))
-=======
 | FStar_Syntax_Syntax.Sig_inductive_typ (_65_428) -> begin
 (let _164_484 = (let _164_483 = (let _164_482 = (FStar_Syntax_Syntax.fvar source_lid FStar_Syntax_Syntax.Delta_constant None)
 in ((_164_482), (false)))
@@ -888,7 +758,6 @@
 in ((_164_489), (false)))
 in Term_name (_164_490))
 in Some (_164_491)))
->>>>>>> 1915064d
 end
 | FStar_Syntax_Syntax.Sig_declare_typ (lid, _65_450, _65_452, quals, _65_455) -> begin
 if (any_val || (FStar_All.pipe_right quals (FStar_Util.for_some (fun _65_13 -> (match (_65_13) with
@@ -927,21 +796,12 @@
 let refl_const = (FStar_Syntax_Syntax.mk (FStar_Syntax_Syntax.Tm_constant (FStar_Const.Const_reflect (refl_monad))) None occurrence_range)
 in Some (Term_name (((refl_const), (false)))))
 end
-<<<<<<< HEAD
-| _64_433 -> begin
-(let _164_441 = (let _164_440 = (let _164_439 = (let _164_438 = (fv_qual_of_se se)
-in (FStar_Syntax_Syntax.fvar lid dd _164_438))
-in ((_164_439), (false)))
-in Term_name (_164_440))
-in Some (_164_441))
-=======
 | _65_482 -> begin
 (let _164_498 = (let _164_497 = (let _164_496 = (let _164_495 = (fv_qual_of_se se)
 in (FStar_Syntax_Syntax.fvar lid dd _164_495))
 in ((_164_496), (false)))
 in Term_name (_164_497))
 in Some (_164_498))
->>>>>>> 1915064d
 end)))
 end else begin
 None
@@ -959,30 +819,17 @@
 end))
 in (
 
-<<<<<<< HEAD
-let k_local_binding = (fun r -> (let _164_445 = (let _164_444 = (found_local_binding (FStar_Ident.range_of_lid lid) r)
-in Term_name (_164_444))
-in Some (_164_445)))
-=======
 let k_local_binding = (fun r -> (let _164_502 = (let _164_501 = (found_local_binding (FStar_Ident.range_of_lid lid) r)
 in Term_name (_164_501))
 in Some (_164_502)))
->>>>>>> 1915064d
 in (
 
 let k_rec_binding = (fun _65_503 -> (match (_65_503) with
 | (id, l, dd) -> begin
-<<<<<<< HEAD
-(let _164_450 = (let _164_449 = (let _164_448 = (FStar_Syntax_Syntax.fvar (FStar_Ident.set_lid_range l (FStar_Ident.range_of_lid lid)) dd None)
-in ((_164_448), (false)))
-in Term_name (_164_449))
-in Some (_164_450))
-=======
 (let _164_507 = (let _164_506 = (let _164_505 = (FStar_Syntax_Syntax.fvar (FStar_Ident.set_lid_range l (FStar_Ident.range_of_lid lid)) dd None)
 in ((_164_505), (false)))
 in Term_name (_164_506))
 in Some (_164_507))
->>>>>>> 1915064d
 end))
 in (
 
@@ -1099,13 +946,8 @@
 (
 
 let fv = (lb_fv lbs lid)
-<<<<<<< HEAD
-in (let _164_496 = (FStar_Syntax_Syntax.fvar lid fv.FStar_Syntax_Syntax.fv_delta fv.FStar_Syntax_Syntax.fv_qual)
-in Some (_164_496)))
-=======
 in (let _164_553 = (FStar_Syntax_Syntax.fvar lid fv.FStar_Syntax_Syntax.fv_delta fv.FStar_Syntax_Syntax.fv_qual)
 in Some (_164_553)))
->>>>>>> 1915064d
 end
 | _65_661 -> begin
 None
@@ -1154,26 +996,15 @@
 | _65_731 -> begin
 false
 end)))) then begin
-<<<<<<< HEAD
-(let _164_531 = (FStar_Syntax_Syntax.lid_as_fv lid FStar_Syntax_Syntax.Delta_constant None)
-in Some (_164_531))
-=======
 (let _164_588 = (FStar_Syntax_Syntax.lid_as_fv lid FStar_Syntax_Syntax.Delta_constant None)
 in Some (_164_588))
->>>>>>> 1915064d
-end else begin
-None
-end
-end
-<<<<<<< HEAD
-| (FStar_Syntax_Syntax.Sig_datacon (_64_684), _64_687) -> begin
-(let _164_532 = (FStar_Syntax_Syntax.lid_as_fv lid FStar_Syntax_Syntax.Delta_constant (Some (FStar_Syntax_Syntax.Data_ctor)))
-in Some (_164_532))
-=======
+end else begin
+None
+end
+end
 | (FStar_Syntax_Syntax.Sig_datacon (_65_733), _65_736) -> begin
 (let _164_589 = (FStar_Syntax_Syntax.lid_as_fv lid FStar_Syntax_Syntax.Delta_constant (Some (FStar_Syntax_Syntax.Data_ctor)))
 in Some (_164_589))
->>>>>>> 1915064d
 end
 | _65_739 -> begin
 None
@@ -1200,51 +1031,24 @@
 
 let push = (fun _65_777 -> (match (()) with
 | () -> begin
-<<<<<<< HEAD
-(let _164_567 = (let _164_566 = (let _164_564 = (FStar_ST.read record_cache)
-in (FStar_List.hd _164_564))
-in (let _164_565 = (FStar_ST.read record_cache)
-in (_164_566)::_164_565))
-in (FStar_ST.op_Colon_Equals record_cache _164_567))
-=======
 (let _164_624 = (let _164_623 = (let _164_621 = (FStar_ST.read record_cache)
 in (FStar_List.hd _164_621))
 in (let _164_622 = (FStar_ST.read record_cache)
 in (_164_623)::_164_622))
 in (FStar_ST.op_Colon_Equals record_cache _164_624))
->>>>>>> 1915064d
 end))
 in (
 
 let pop = (fun _65_779 -> (match (()) with
 | () -> begin
-<<<<<<< HEAD
-(let _164_571 = (let _164_570 = (FStar_ST.read record_cache)
-in (FStar_List.tl _164_570))
-in (FStar_ST.op_Colon_Equals record_cache _164_571))
-=======
 (let _164_628 = (let _164_627 = (FStar_ST.read record_cache)
 in (FStar_List.tl _164_627))
 in (FStar_ST.op_Colon_Equals record_cache _164_628))
->>>>>>> 1915064d
 end))
 in (
 
 let peek = (fun _65_781 -> (match (()) with
 | () -> begin
-<<<<<<< HEAD
-(let _164_574 = (FStar_ST.read record_cache)
-in (FStar_List.hd _164_574))
-end))
-in (
-
-let insert = (fun r -> (let _164_581 = (let _164_580 = (let _164_577 = (peek ())
-in (r)::_164_577)
-in (let _164_579 = (let _164_578 = (FStar_ST.read record_cache)
-in (FStar_List.tl _164_578))
-in (_164_580)::_164_579))
-in (FStar_ST.op_Colon_Equals record_cache _164_581)))
-=======
 (let _164_631 = (FStar_ST.read record_cache)
 in (FStar_List.hd _164_631))
 end))
@@ -1256,7 +1060,6 @@
 in (FStar_List.tl _164_635))
 in (_164_637)::_164_636))
 in (FStar_ST.op_Colon_Equals record_cache _164_638)))
->>>>>>> 1915064d
 in (
 
 let commit = (fun _65_785 -> (match (()) with
@@ -1284,15 +1087,9 @@
 (
 
 let filtered = (FStar_List.filter (fun r -> (not (r.is_private_or_abstract))) rc)
-<<<<<<< HEAD
-in (let _164_588 = (let _164_587 = (FStar_ST.read record_cache)
-in (filtered)::_164_587)
-in (FStar_ST.op_Colon_Equals record_cache _164_588)))
-=======
 in (let _164_645 = (let _164_644 = (FStar_ST.read record_cache)
 in (filtered)::_164_644)
 in (FStar_ST.op_Colon_Equals record_cache _164_645)))
->>>>>>> 1915064d
 end)))
 end))
 in (
@@ -1384,19 +1181,11 @@
 | _65_902 -> begin
 false
 end)))))
-<<<<<<< HEAD
-in (FStar_All.pipe_right sigs (FStar_List.iter (fun _64_22 -> (match (_64_22) with
-| FStar_Syntax_Syntax.Sig_inductive_typ (typename, univs, parms, _64_859, _64_861, (dc)::[], tags, _64_866) -> begin
-(match ((let _164_790 = (find_dc dc)
-in (FStar_All.pipe_left FStar_Util.must _164_790))) with
-| FStar_Syntax_Syntax.Sig_datacon (constrname, _64_871, t, _64_874, _64_876, _64_878, _64_880, _64_882) -> begin
-=======
 in (FStar_All.pipe_right sigs (FStar_List.iter (fun _65_25 -> (match (_65_25) with
 | FStar_Syntax_Syntax.Sig_inductive_typ (typename, univs, parms, _65_908, _65_910, (dc)::[], tags, _65_915) -> begin
 (match ((let _164_847 = (find_dc dc)
 in (FStar_All.pipe_left FStar_Util.must _164_847))) with
 | FStar_Syntax_Syntax.Sig_datacon (constrname, _65_920, t, _65_923, _65_925, _65_927, _65_929, _65_931) -> begin
->>>>>>> 1915064d
 (
 
 let _65_937 = (FStar_Syntax_Util.arrow_formals t)
@@ -1412,9 +1201,6 @@
 if ((FStar_Syntax_Syntax.is_null_bv x) || (is_rec && (FStar_Syntax_Syntax.is_implicit q))) then begin
 []
 end else begin
-<<<<<<< HEAD
-(let _164_793 = (let _164_792 = if is_rec then begin
-=======
 (((x), (q)))::[]
 end
 end))))
@@ -1423,18 +1209,11 @@
 let fields' = (FStar_All.pipe_right formals' (FStar_List.map (fun _65_945 -> (match (_65_945) with
 | (x, q) -> begin
 (let _164_850 = if is_rec then begin
->>>>>>> 1915064d
 (FStar_Syntax_Util.unmangle_field_name x.FStar_Syntax_Syntax.ppname)
 end else begin
 x.FStar_Syntax_Syntax.ppname
 end
-<<<<<<< HEAD
-in ((_164_792), (x.FStar_Syntax_Syntax.sort)))
-in (_164_793)::[])
-end
-=======
 in ((_164_850), (x.FStar_Syntax_Syntax.sort)))
->>>>>>> 1915064d
 end))))
 in (
 
@@ -1444,11 +1223,6 @@
 let record = {typename = typename; constrname = constrname.FStar_Ident.ident; parms = parms; fields = fields; is_private_or_abstract = ((FStar_List.contains FStar_Syntax_Syntax.Private tags) || (FStar_List.contains FStar_Syntax_Syntax.Abstract tags)); is_record = is_rec}
 in (
 
-<<<<<<< HEAD
-let _64_895 = (let _164_795 = (let _164_794 = (FStar_ST.read new_globs)
-in (Record_or_dc (record))::_164_794)
-in (FStar_ST.op_Colon_Equals new_globs _164_795))
-=======
 let _65_949 = (let _164_852 = (let _164_851 = (FStar_ST.read new_globs)
 in (Record_or_dc (record))::_164_851)
 in (FStar_ST.op_Colon_Equals new_globs _164_852))
@@ -1494,7 +1268,6 @@
 end))
 end))
 in (FStar_List.iter add_field fields'))
->>>>>>> 1915064d
 in (match (()) with
 | () -> begin
 (insert_record_cache record)
@@ -1522,21 +1295,12 @@
 let _65_976 = ((fieldname.FStar_Ident.ns), (fieldname.FStar_Ident.ident))
 in (match (_65_976) with
 | (ns, id) -> begin
-<<<<<<< HEAD
-(let _164_806 = (peek_record_cache ())
-in (FStar_Util.find_map _164_806 (fun record -> (let _164_805 = (find_in_record ns id record (fun r -> Cont_ok (r)))
-in (option_of_cont (fun _64_911 -> None) _164_805)))))
-end)))
-in (resolve_in_open_namespaces'' env fieldname (fun _64_921 -> Cont_ignore) (fun _64_919 -> Cont_ignore) (fun r -> Cont_ok (r)) (fun k fn -> (let _164_812 = (find_in_cache fn)
-in (cont_of_option k _164_812))) (fun k _64_914 -> k))))
-=======
 (let _164_873 = (peek_record_cache ())
 in (FStar_Util.find_map _164_873 (fun record -> (let _164_872 = (find_in_record ns id record (fun r -> Cont_ok (r)))
 in (option_of_cont (fun _65_979 -> None) _164_872)))))
 end)))
 in (resolve_in_open_namespaces'' env fieldname Exported_id_field (fun _65_988 -> Cont_ignore) (fun _65_986 -> Cont_ignore) (fun r -> Cont_ok (r)) (fun fn -> (let _164_878 = (find_in_cache fn)
 in (cont_of_option Cont_ignore _164_878))) (fun k _65_982 -> k))))
->>>>>>> 1915064d
 
 
 let try_lookup_record_by_field_name : env  ->  FStar_Ident.lident  ->  record_or_dc Prims.option = (fun env fieldname -> (match ((try_lookup_record_or_dc_by_field_name env fieldname)) with
@@ -1549,19 +1313,11 @@
 
 
 let belongs_to_record : env  ->  FStar_Ident.lident  ->  record_or_dc  ->  Prims.bool = (fun env lid record -> (match ((try_lookup_record_by_field_name env lid)) with
-<<<<<<< HEAD
-| Some (record') when ((let _164_825 = (FStar_Ident.path_of_ns record.typename.FStar_Ident.ns)
-in (FStar_Ident.text_of_path _164_825)) = (let _164_826 = (FStar_Ident.path_of_ns record'.typename.FStar_Ident.ns)
-in (FStar_Ident.text_of_path _164_826))) -> begin
-(match ((find_in_record record.typename.FStar_Ident.ns lid.FStar_Ident.ident record (fun _64_934 -> Cont_ok (())))) with
-| Cont_ok (_64_937) -> begin
-=======
 | Some (record') when ((let _164_891 = (FStar_Ident.path_of_ns record.typename.FStar_Ident.ns)
 in (FStar_Ident.text_of_path _164_891)) = (let _164_892 = (FStar_Ident.path_of_ns record'.typename.FStar_Ident.ns)
 in (FStar_Ident.text_of_path _164_892))) -> begin
 (match ((find_in_record record.typename.FStar_Ident.ns lid.FStar_Ident.ident record (fun _65_1001 -> Cont_ok (())))) with
 | Cont_ok (_65_1004) -> begin
->>>>>>> 1915064d
 true
 end
 | _65_1007 -> begin
@@ -1575,17 +1331,10 @@
 
 let try_lookup_dc_by_field_name : env  ->  FStar_Ident.lident  ->  (FStar_Ident.lident * Prims.bool) Prims.option = (fun env fieldname -> (match ((try_lookup_record_or_dc_by_field_name env fieldname)) with
 | Some (r) -> begin
-<<<<<<< HEAD
-(let _164_834 = (let _164_833 = (let _164_832 = (FStar_Ident.lid_of_ids (FStar_List.append r.typename.FStar_Ident.ns ((r.constrname)::[])))
-in (FStar_Ident.set_lid_range _164_832 (FStar_Ident.range_of_lid fieldname)))
-in ((_164_833), (r.is_record)))
-in Some (_164_834))
-=======
 (let _164_900 = (let _164_899 = (let _164_898 = (FStar_Ident.lid_of_ids (FStar_List.append r.typename.FStar_Ident.ns ((r.constrname)::[])))
 in (FStar_Ident.set_lid_range _164_898 (FStar_Ident.range_of_lid fieldname)))
 in ((_164_899), (r.is_record)))
 in Some (_164_900))
->>>>>>> 1915064d
 end
 | _65_1015 -> begin
 None
@@ -1696,17 +1445,10 @@
 | None -> begin
 "<unknown>"
 end)
-<<<<<<< HEAD
-in (let _164_875 = (let _164_874 = (let _164_873 = (FStar_Util.format2 "Duplicate top-level names [%s]; previously declared at %s" (FStar_Ident.text_of_lid l) r)
-in ((_164_873), ((FStar_Ident.range_of_lid l))))
-in FStar_Syntax_Syntax.Error (_164_874))
-in (Prims.raise _164_875)))))
-=======
 in (let _164_956 = (let _164_955 = (let _164_954 = (FStar_Util.format2 "Duplicate top-level names [%s]; previously declared at %s" (FStar_Ident.text_of_lid l) r)
 in ((_164_954), ((FStar_Ident.range_of_lid l))))
 in FStar_Syntax_Syntax.Error (_164_955))
 in (Prims.raise _164_956)))))
->>>>>>> 1915064d
 in (
 
 let globals = (FStar_ST.alloc env.scope_mods)
@@ -1751,17 +1493,6 @@
 
 let env = (
 
-<<<<<<< HEAD
-let _64_1013 = env
-in (let _164_877 = (FStar_ST.read globals)
-in {curmodule = _64_1013.curmodule; curmonad = _64_1013.curmonad; modules = _64_1013.modules; scope_mods = _164_877; sigaccum = _64_1013.sigaccum; sigmap = _64_1013.sigmap; default_result_effect = _64_1013.default_result_effect; iface = _64_1013.iface; admitted_iface = _64_1013.admitted_iface; expect_typ = _64_1013.expect_typ}))
-in (
-
-let _64_1030 = (match (s) with
-| FStar_Syntax_Syntax.Sig_bundle (ses, _64_1018, _64_1020, _64_1022) -> begin
-(let _164_879 = (FStar_List.map (fun se -> (((FStar_Syntax_Util.lids_of_sigelt se)), (se))) ses)
-in ((env), (_164_879)))
-=======
 let _65_1094 = env
 in (let _164_958 = (FStar_ST.read globals)
 in {curmodule = _65_1094.curmodule; curmonad = _65_1094.curmonad; modules = _65_1094.modules; scope_mods = _164_958; exported_ids = _65_1094.exported_ids; trans_exported_ids = _65_1094.trans_exported_ids; includes = _65_1094.includes; sigaccum = _65_1094.sigaccum; sigmap = _65_1094.sigmap; default_result_effect = _65_1094.default_result_effect; iface = _65_1094.iface; admitted_iface = _65_1094.admitted_iface; expect_typ = _65_1094.expect_typ}))
@@ -1771,7 +1502,6 @@
 | FStar_Syntax_Syntax.Sig_bundle (ses, _65_1099, _65_1101, _65_1103) -> begin
 (let _164_960 = (FStar_List.map (fun se -> (((FStar_Syntax_Util.lids_of_sigelt se)), (se))) ses)
 in ((env), (_164_960)))
->>>>>>> 1915064d
 end
 | _65_1108 -> begin
 ((env), (((((FStar_Syntax_Util.lids_of_sigelt s)), (s)))::[]))
@@ -1784,11 +1514,6 @@
 | (lids, se) -> begin
 (FStar_All.pipe_right lids (FStar_List.iter (fun lid -> (
 
-<<<<<<< HEAD
-let _64_1035 = (let _164_883 = (let _164_882 = (FStar_ST.read globals)
-in (Top_level_def (lid.FStar_Ident.ident))::_164_882)
-in (FStar_ST.op_Colon_Equals globals _164_883))
-=======
 let _65_1116 = (let _164_964 = (let _164_963 = (FStar_ST.read globals)
 in (Top_level_def (lid.FStar_Ident.ident))::_164_963)
 in (FStar_ST.op_Colon_Equals globals _164_964))
@@ -1812,7 +1537,6 @@
 | None -> begin
 ()
 end)
->>>>>>> 1915064d
 in (match (()) with
 | () -> begin
 (FStar_Util.smap_add (sigmap env) lid.FStar_Ident.str ((se), ((env.iface && (not (env.admitted_iface))))))
@@ -1823,15 +1547,9 @@
 
 let env = (
 
-<<<<<<< HEAD
-let _64_1038 = env
-in (let _164_884 = (FStar_ST.read globals)
-in {curmodule = _64_1038.curmodule; curmonad = _64_1038.curmonad; modules = _64_1038.modules; scope_mods = _164_884; sigaccum = _64_1038.sigaccum; sigmap = _64_1038.sigmap; default_result_effect = _64_1038.default_result_effect; iface = _64_1038.iface; admitted_iface = _64_1038.admitted_iface; expect_typ = _64_1038.expect_typ}))
-=======
 let _65_1125 = env
 in (let _164_969 = (FStar_ST.read globals)
 in {curmodule = _65_1125.curmodule; curmonad = _65_1125.curmonad; modules = _65_1125.modules; scope_mods = _164_969; exported_ids = _65_1125.exported_ids; trans_exported_ids = _65_1125.trans_exported_ids; includes = _65_1125.includes; sigaccum = _65_1125.sigaccum; sigmap = _65_1125.sigmap; default_result_effect = _65_1125.default_result_effect; iface = _65_1125.iface; admitted_iface = _65_1125.admitted_iface; expect_typ = _65_1125.expect_typ}))
->>>>>>> 1915064d
 in env))
 end)))))))
 
@@ -1849,17 +1567,10 @@
 end)))) then begin
 ((ns), (Open_namespace))
 end else begin
-<<<<<<< HEAD
-(let _164_892 = (let _164_891 = (let _164_890 = (FStar_Util.format1 "Namespace %s cannot be found" (FStar_Ident.text_of_lid ns))
-in ((_164_890), ((FStar_Ident.range_of_lid ns))))
-in FStar_Syntax_Syntax.Error (_164_891))
-in (Prims.raise _164_892))
-=======
 (let _164_977 = (let _164_976 = (let _164_975 = (FStar_Util.format1 "Namespace %s cannot be found" (FStar_Ident.text_of_lid ns))
 in ((_164_975), ((FStar_Ident.range_of_lid ns))))
 in FStar_Syntax_Syntax.Error (_164_976))
 in (Prims.raise _164_977))
->>>>>>> 1915064d
 end)
 end
 | Some (ns') -> begin
@@ -1956,17 +1667,10 @@
 let push_module_abbrev : env  ->  FStar_Ident.ident  ->  FStar_Ident.lident  ->  env = (fun env x l -> if (module_is_defined env l) then begin
 (push_scope_mod env (Module_abbrev (((x), (l)))))
 end else begin
-<<<<<<< HEAD
-(let _164_901 = (let _164_900 = (let _164_899 = (FStar_Util.format1 "Module %s cannot be found" (FStar_Ident.text_of_lid l))
-in ((_164_899), ((FStar_Ident.range_of_lid l))))
-in FStar_Syntax_Syntax.Error (_164_900))
-in (Prims.raise _164_901))
-=======
 (let _164_1021 = (let _164_1020 = (let _164_1019 = (FStar_Util.format1 "Module %s cannot be found" (FStar_Ident.text_of_lid l))
 in ((_164_1019), ((FStar_Ident.range_of_lid l))))
 in FStar_Syntax_Syntax.Error (_164_1020))
 in (Prims.raise _164_1021))
->>>>>>> 1915064d
 end)
 
 
@@ -1976,17 +1680,10 @@
 | None -> begin
 (
 
-<<<<<<< HEAD
-let _64_1067 = (let _164_907 = (let _164_906 = (FStar_Range.string_of_range (FStar_Ident.range_of_lid l))
-in (let _164_905 = (FStar_Syntax_Print.lid_to_string l)
-in (FStar_Util.format2 "%s: Warning: Admitting %s without a definition\n" _164_906 _164_905)))
-in (FStar_Util.print_string _164_907))
-=======
 let _65_1184 = (let _164_1027 = (let _164_1026 = (FStar_Range.string_of_range (FStar_Ident.range_of_lid l))
 in (let _164_1025 = (FStar_Syntax_Print.lid_to_string l)
 in (FStar_Util.format2 "%s: Warning: Admitting %s without a definition\n" _164_1026 _164_1025)))
 in (FStar_Util.print_string _164_1027))
->>>>>>> 1915064d
 in (FStar_Util.smap_add (sigmap env) l.FStar_Ident.str ((FStar_Syntax_Syntax.Sig_declare_typ (((l), (u), (t), ((FStar_Syntax_Syntax.Assumption)::quals), (r)))), (false))))
 end
 | Some (_65_1187) -> begin
@@ -2024,36 +1721,21 @@
 | FStar_Syntax_Syntax.Sig_let ((_65_1233, lbs), r, _65_1238, quals, _65_1241) -> begin
 (
 
-<<<<<<< HEAD
-let _64_1128 = if ((FStar_List.contains FStar_Syntax_Syntax.Private quals) || (FStar_List.contains FStar_Syntax_Syntax.Abstract quals)) then begin
-(FStar_All.pipe_right lbs (FStar_List.iter (fun lb -> (let _164_918 = (let _164_917 = (let _164_916 = (let _164_915 = (FStar_Util.right lb.FStar_Syntax_Syntax.lbname)
-in _164_915.FStar_Syntax_Syntax.fv_name)
-in _164_916.FStar_Syntax_Syntax.v)
-in _164_917.FStar_Ident.str)
-in (FStar_Util.smap_remove (sigmap env) _164_918)))))
-=======
 let _65_1245 = if ((FStar_List.contains FStar_Syntax_Syntax.Private quals) || (FStar_List.contains FStar_Syntax_Syntax.Abstract quals)) then begin
 (FStar_All.pipe_right lbs (FStar_List.iter (fun lb -> (let _164_1038 = (let _164_1037 = (let _164_1036 = (let _164_1035 = (FStar_Util.right lb.FStar_Syntax_Syntax.lbname)
 in _164_1035.FStar_Syntax_Syntax.fv_name)
 in _164_1036.FStar_Syntax_Syntax.v)
 in _164_1037.FStar_Ident.str)
 in (FStar_Util.smap_remove (sigmap env) _164_1038)))))
->>>>>>> 1915064d
 end else begin
 ()
 end
 in if ((FStar_List.contains FStar_Syntax_Syntax.Abstract quals) && (not ((FStar_List.contains FStar_Syntax_Syntax.Private quals)))) then begin
 (FStar_All.pipe_right lbs (FStar_List.iter (fun lb -> (
 
-<<<<<<< HEAD
-let lid = (let _164_921 = (let _164_920 = (FStar_Util.right lb.FStar_Syntax_Syntax.lbname)
-in _164_920.FStar_Syntax_Syntax.fv_name)
-in _164_921.FStar_Syntax_Syntax.v)
-=======
 let lid = (let _164_1041 = (let _164_1040 = (FStar_Util.right lb.FStar_Syntax_Syntax.lbname)
 in _164_1040.FStar_Syntax_Syntax.fv_name)
 in _164_1041.FStar_Syntax_Syntax.v)
->>>>>>> 1915064d
 in (
 
 let decl = FStar_Syntax_Syntax.Sig_declare_typ (((lid), (lb.FStar_Syntax_Syntax.lbunivs), (lb.FStar_Syntax_Syntax.lbtyp), ((FStar_Syntax_Syntax.Assumption)::quals), (r)))
@@ -2124,16 +1806,6 @@
 let _65_1279 = (push_record_cache ())
 in (
 
-<<<<<<< HEAD
-let _64_1151 = (let _164_971 = (let _164_970 = (FStar_ST.read stack)
-in (env)::_164_970)
-in (FStar_ST.op_Colon_Equals stack _164_971))
-in (
-
-let _64_1153 = env
-in (let _164_972 = (FStar_Util.smap_copy (sigmap env))
-in {curmodule = _64_1153.curmodule; curmonad = _64_1153.curmonad; modules = _64_1153.modules; scope_mods = _64_1153.scope_mods; sigaccum = _64_1153.sigaccum; sigmap = _164_972; default_result_effect = _64_1153.default_result_effect; iface = _64_1153.iface; admitted_iface = _64_1153.admitted_iface; expect_typ = _64_1153.expect_typ})))))
-=======
 let _65_1281 = (let _164_1111 = (let _164_1110 = (FStar_ST.read stack)
 in (env)::_164_1110)
 in (FStar_ST.op_Colon_Equals stack _164_1111))
@@ -2142,7 +1814,6 @@
 let _65_1283 = env
 in (let _164_1112 = (FStar_Util.smap_copy (sigmap env))
 in {curmodule = _65_1283.curmodule; curmonad = _65_1283.curmonad; modules = _65_1283.modules; scope_mods = _65_1283.scope_mods; exported_ids = _65_1283.exported_ids; trans_exported_ids = _65_1283.trans_exported_ids; includes = _65_1283.includes; sigaccum = _65_1283.sigaccum; sigmap = _164_1112; default_result_effect = _65_1283.default_result_effect; iface = _65_1283.iface; admitted_iface = _65_1283.admitted_iface; expect_typ = _65_1283.expect_typ})))))
->>>>>>> 1915064d
 in (
 
 let pop = (fun env -> (match ((FStar_ST.read stack)) with
@@ -2271,11 +1942,6 @@
 end
 in (
 
-<<<<<<< HEAD
-let _64_1231 = env
-in (let _164_1009 = (FStar_List.map (fun lid -> Open_module_or_namespace (((lid), (Open_namespace)))) open_ns)
-in {curmodule = Some (mname); curmonad = _64_1231.curmonad; modules = _64_1231.modules; scope_mods = _164_1009; sigaccum = _64_1231.sigaccum; sigmap = env.sigmap; default_result_effect = if ((FStar_Ident.lid_equals mname FStar_Syntax_Const.all_lid) || (has_all_in_scope env)) then begin
-=======
 let _65_1361 = (let _164_1148 = (exported_id_set_new ())
 in (FStar_Util.smap_add env.exported_ids mname.FStar_Ident.str _164_1148))
 in (match (()) with
@@ -2297,7 +1963,6 @@
 let _65_1364 = env
 in (let _164_1152 = (FStar_List.map (fun lid -> Open_module_or_namespace (((lid), (Open_namespace)))) open_ns)
 in {curmodule = Some (mname); curmonad = _65_1364.curmonad; modules = _65_1364.modules; scope_mods = _164_1152; exported_ids = _65_1364.exported_ids; trans_exported_ids = _65_1364.trans_exported_ids; includes = _65_1364.includes; sigaccum = _65_1364.sigaccum; sigmap = env.sigmap; default_result_effect = if ((FStar_Ident.lid_equals mname FStar_Syntax_Const.all_lid) || (has_all_in_scope env)) then begin
->>>>>>> 1915064d
 FStar_Syntax_Const.effect_ML_lid
 end else begin
 FStar_Syntax_Const.effect_Tot_lid
@@ -2310,30 +1975,12 @@
 (FStar_Ident.lid_equals l mname)
 end))))) with
 | None -> begin
-<<<<<<< HEAD
-(let _164_1011 = (prep env)
-in ((_164_1011), (false)))
-=======
 (let _164_1154 = (prep env)
 in ((_164_1154), (false)))
->>>>>>> 1915064d
 end
 | Some (_65_1373, m) -> begin
 (
 
-<<<<<<< HEAD
-let _64_1244 = if ((not (m.FStar_Syntax_Syntax.is_interface)) || intf) then begin
-(let _164_1014 = (let _164_1013 = (let _164_1012 = (FStar_Util.format1 "Duplicate module or interface name: %s" mname.FStar_Ident.str)
-in ((_164_1012), ((FStar_Ident.range_of_lid mname))))
-in FStar_Syntax_Syntax.Error (_164_1013))
-in (Prims.raise _164_1014))
-end else begin
-()
-end
-in (let _164_1016 = (let _164_1015 = (push env)
-in (prep _164_1015))
-in ((_164_1016), (true))))
-=======
 let _65_1377 = if ((not (m.FStar_Syntax_Syntax.is_interface)) || intf) then begin
 (let _164_1157 = (let _164_1156 = (let _164_1155 = (FStar_Util.format1 "Duplicate module or interface name: %s" mname.FStar_Ident.str)
 in ((_164_1155), ((FStar_Ident.range_of_lid mname))))
@@ -2345,7 +1992,6 @@
 in (let _164_1159 = (let _164_1158 = (push env)
 in (prep _164_1158))
 in ((_164_1159), (true))))
->>>>>>> 1915064d
 end)))
 
 
@@ -2379,13 +2025,8 @@
 end else begin
 (
 
-<<<<<<< HEAD
-let modul = (let _164_1028 = (FStar_Ident.lid_of_ids lid.FStar_Ident.ns)
-in (FStar_Ident.set_lid_range _164_1028 (FStar_Ident.range_of_lid lid)))
-=======
 let modul = (let _164_1171 = (FStar_Ident.lid_of_ids lid.FStar_Ident.ns)
 in (FStar_Ident.set_lid_range _164_1171 (FStar_Ident.range_of_lid lid)))
->>>>>>> 1915064d
 in (match ((resolve_module_name env modul true)) with
 | None -> begin
 (
