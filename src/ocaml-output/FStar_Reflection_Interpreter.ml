--- conflicted
+++ resolved
@@ -1,163 +1,5 @@
 
 open Prims
-<<<<<<< HEAD
-open FStar_Pervasives
-
-let int1 : 'a 'b . FStar_Ident.lid  ->  ('a  ->  'b)  ->  'a FStar_Syntax_Embeddings.unembedder  ->  'b FStar_Syntax_Embeddings.embedder  ->  FStar_Range.range  ->  FStar_Syntax_Syntax.args  ->  FStar_Syntax_Syntax.term FStar_Pervasives_Native.option = (fun m f ua em r args -> (match (args) with
-| ((a, uu____69))::[] -> begin
-(
-
-let uu____86 = (ua a)
-in (FStar_Util.bind_opt uu____86 (fun a1 -> (
-
-let uu____94 = (
-
-let uu____95 = (f a1)
-in (em r uu____95))
-in FStar_Pervasives_Native.Some (uu____94)))))
-end
-| uu____99 -> begin
-FStar_Pervasives_Native.None
-end))
-
-
-let int2 : 'a 'b 'c . FStar_Ident.lid  ->  ('a  ->  'b  ->  'c)  ->  'a FStar_Syntax_Embeddings.unembedder  ->  'b FStar_Syntax_Embeddings.unembedder  ->  'c FStar_Syntax_Embeddings.embedder  ->  FStar_Range.range  ->  FStar_Syntax_Syntax.args  ->  FStar_Syntax_Syntax.term FStar_Pervasives_Native.option = (fun m f ua ub em r args -> (match (args) with
-| ((a, uu____190))::((b, uu____192))::[] -> begin
-(
-
-let uu____219 = (ua a)
-in (FStar_Util.bind_opt uu____219 (fun a1 -> (
-
-let uu____227 = (ub b)
-in (FStar_Util.bind_opt uu____227 (fun b1 -> (
-
-let uu____235 = (
-
-let uu____236 = (f a1 b1)
-in (em r uu____236))
-in FStar_Pervasives_Native.Some (uu____235))))))))
-end
-| uu____240 -> begin
-FStar_Pervasives_Native.None
-end))
-
-
-let reflection_primops : FStar_TypeChecker_Normalize.primitive_step Prims.list = (
-
-let mklid = (fun nm -> (FStar_Reflection_Data.fstar_refl_basic_lid nm))
-in (
-
-let mk1 = (fun l arity fn -> {FStar_TypeChecker_Normalize.name = l; FStar_TypeChecker_Normalize.arity = arity; FStar_TypeChecker_Normalize.strong_reduction_ok = false; FStar_TypeChecker_Normalize.requires_binder_substitution = false; FStar_TypeChecker_Normalize.interpretation = (fun ctxt args -> (
-
-let uu____276 = (FStar_TypeChecker_Normalize.psc_range ctxt)
-in (fn uu____276 args)))})
-in (
-
-let mk11 = (fun nm f u1 em -> (
-
-let l = (mklid nm)
-in (mk1 l (Prims.parse_int "1") (int1 l f u1 em))))
-in (
-
-let mk2 = (fun nm f u1 u2 em -> (
-
-let l = (mklid nm)
-in (mk1 l (Prims.parse_int "2") (int2 l f u1 u2 em))))
-in (
-
-let uu____419 = (mk11 "__inspect" FStar_Reflection_Basic.inspect FStar_Reflection_Basic.unembed_term FStar_Reflection_Basic.embed_term_view)
-in (
-
-let uu____420 = (
-
-let uu____423 = (mk11 "__pack" FStar_Reflection_Basic.pack FStar_Reflection_Basic.unembed_term_view FStar_Reflection_Basic.embed_term)
-in (
-
-let uu____424 = (
-
-let uu____427 = (mk11 "__inspect_fv" FStar_Reflection_Basic.inspect_fv FStar_Reflection_Basic.unembed_fvar FStar_Syntax_Embeddings.embed_string_list)
-in (
-
-let uu____430 = (
-
-let uu____433 = (
-
-let uu____434 = (FStar_Syntax_Embeddings.unembed_list FStar_Syntax_Embeddings.unembed_string)
-in (mk11 "__pack_fv" FStar_Reflection_Basic.pack_fv uu____434 FStar_Reflection_Basic.embed_fvar))
-in (
-
-let uu____445 = (
-
-let uu____448 = (mk11 "__inspect_comp" FStar_Reflection_Basic.inspect_comp FStar_Reflection_Basic.unembed_comp FStar_Reflection_Basic.embed_comp_view)
-in (
-
-let uu____449 = (
-
-let uu____452 = (mk11 "__pack_comp" FStar_Reflection_Basic.pack_comp FStar_Reflection_Basic.unembed_comp_view FStar_Reflection_Basic.embed_comp)
-in (
-
-let uu____453 = (
-
-let uu____456 = (mk11 "__inspect_bv" FStar_Reflection_Basic.inspect_bv FStar_Reflection_Basic.unembed_binder FStar_Syntax_Embeddings.embed_string)
-in (
-
-let uu____457 = (
-
-let uu____460 = (mk2 "__compare_binder" FStar_Reflection_Basic.compare_binder FStar_Reflection_Basic.unembed_binder FStar_Reflection_Basic.unembed_binder FStar_Reflection_Basic.embed_order)
-in (
-
-let uu____461 = (
-
-let uu____464 = (mk11 "__type_of_binder" FStar_Reflection_Basic.type_of_binder FStar_Reflection_Basic.unembed_binder FStar_Reflection_Basic.embed_term)
-in (
-
-let uu____471 = (
-
-let uu____474 = (mk2 "__is_free" FStar_Reflection_Basic.is_free FStar_Reflection_Basic.unembed_binder FStar_Reflection_Basic.unembed_term FStar_Syntax_Embeddings.embed_bool)
-in (
-
-let uu____475 = (
-
-let uu____478 = (mk11 "__fresh_binder" FStar_Reflection_Basic.fresh_binder FStar_Reflection_Basic.unembed_term FStar_Reflection_Basic.embed_binder)
-in (
-
-let uu____485 = (
-
-let uu____488 = (mk2 "__term_eq" FStar_Reflection_Basic.term_eq FStar_Reflection_Basic.unembed_term FStar_Reflection_Basic.unembed_term FStar_Syntax_Embeddings.embed_bool)
-in (
-
-let uu____489 = (
-
-let uu____492 = (mk11 "__term_to_string" FStar_Reflection_Basic.term_to_string FStar_Reflection_Basic.unembed_term FStar_Syntax_Embeddings.embed_string)
-in (
-
-let uu____493 = (
-
-let uu____496 = (mk11 "__binders_of_env" FStar_Reflection_Basic.binders_of_env FStar_Reflection_Basic.unembed_env FStar_Reflection_Basic.embed_binders)
-in (
-
-let uu____497 = (
-
-let uu____500 = (mk2 "__lookup_typ" FStar_Reflection_Basic.lookup_typ FStar_Reflection_Basic.unembed_env FStar_Syntax_Embeddings.unembed_string_list FStar_Reflection_Basic.embed_sigelt_view)
-in (uu____500)::[])
-in (uu____496)::uu____497))
-in (uu____492)::uu____493))
-in (uu____488)::uu____489))
-in (uu____478)::uu____485))
-in (uu____474)::uu____475))
-in (uu____464)::uu____471))
-in (uu____460)::uu____461))
-in (uu____456)::uu____457))
-in (uu____452)::uu____453))
-in (uu____448)::uu____449))
-in (uu____433)::uu____445))
-in (uu____427)::uu____430))
-in (uu____423)::uu____424))
-in (uu____419)::uu____420))))))
-
-
-
-=======
 let int1:
   'a 'b .
     FStar_Ident.lid ->
@@ -331,5 +173,4 @@
         uu____415 :: uu____427 in
       uu____409 :: uu____412 in
     uu____405 :: uu____406 in
-  uu____401 :: uu____402
->>>>>>> 484a43b6
+  uu____401 :: uu____402