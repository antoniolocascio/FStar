--- conflicted
+++ resolved
@@ -6,11 +6,12 @@
         FStar_Syntax_Embeddings.norm_cb ->
           'Auu____8 FStar_Pervasives_Native.option
   =
-  fun ea ->
-    fun a ->
-      fun norm_cb ->
-        let uu____32 = FStar_Syntax_Embeddings.unembed ea a in
+  fun ea  ->
+    fun a  ->
+      fun norm_cb  ->
+        let uu____32 = FStar_Syntax_Embeddings.unembed ea a  in
         uu____32 true norm_cb
+  
 let try_unembed :
   'Auu____49 .
     'Auu____49 FStar_Syntax_Embeddings.embedding ->
@@ -18,11 +19,12 @@
         FStar_Syntax_Embeddings.norm_cb ->
           'Auu____49 FStar_Pervasives_Native.option
   =
-  fun ea ->
-    fun a ->
-      fun norm_cb ->
-        let uu____73 = FStar_Syntax_Embeddings.unembed ea a in
+  fun ea  ->
+    fun a  ->
+      fun norm_cb  ->
+        let uu____73 = FStar_Syntax_Embeddings.unembed ea a  in
         uu____73 false norm_cb
+  
 let embed :
   'Auu____92 .
     'Auu____92 FStar_Syntax_Embeddings.embedding ->
@@ -30,12 +32,13 @@
         'Auu____92 ->
           FStar_Syntax_Embeddings.norm_cb -> FStar_Syntax_Syntax.term
   =
-  fun ea ->
-    fun r ->
-      fun x ->
-        fun norm_cb ->
-          let uu____119 = FStar_Syntax_Embeddings.embed ea x in
+  fun ea  ->
+    fun r  ->
+      fun x  ->
+        fun norm_cb  ->
+          let uu____119 = FStar_Syntax_Embeddings.embed ea x  in
           uu____119 r FStar_Pervasives_Native.None norm_cb
+  
 let int1 :
   'a 'r .
     FStar_Ident.lid ->
@@ -47,25 +50,26 @@
                 FStar_Syntax_Syntax.args ->
                   FStar_Syntax_Syntax.term FStar_Pervasives_Native.option
   =
-  fun m ->
-    fun f ->
-      fun ea ->
-        fun er ->
-          fun psc ->
-            fun n1 ->
-              fun args ->
+  fun m  ->
+    fun f  ->
+      fun ea  ->
+        fun er  ->
+          fun psc  ->
+            fun n1  ->
+              fun args  ->
                 match args with
-                | (a, uu____202)::[] ->
-                    let uu____227 = try_unembed ea a n1 in
+                | (a,uu____202)::[] ->
+                    let uu____227 = try_unembed ea a n1  in
                     FStar_Util.bind_opt uu____227
-                      (fun a1 ->
+                      (fun a1  ->
                          let uu____233 =
                            let uu____234 =
-                             FStar_TypeChecker_Cfg.psc_range psc in
-                           let uu____235 = f a1 in
-                           embed er uu____234 uu____235 n1 in
+                             FStar_TypeChecker_Cfg.psc_range psc  in
+                           let uu____235 = f a1  in
+                           embed er uu____234 uu____235 n1  in
                          FStar_Pervasives_Native.Some uu____233)
                 | uu____236 -> FStar_Pervasives_Native.None
+  
 let int2 :
   'a 'b 'r .
     FStar_Ident.lid ->
@@ -78,29 +82,30 @@
                   FStar_Syntax_Syntax.args ->
                     FStar_Syntax_Syntax.term FStar_Pervasives_Native.option
   =
-  fun m ->
-    fun f ->
-      fun ea ->
-        fun eb ->
-          fun er ->
-            fun psc ->
-              fun n1 ->
-                fun args ->
+  fun m  ->
+    fun f  ->
+      fun ea  ->
+        fun eb  ->
+          fun er  ->
+            fun psc  ->
+              fun n1  ->
+                fun args  ->
                   match args with
-                  | (a, uu____330)::(b, uu____332)::[] ->
-                      let uu____373 = try_unembed ea a n1 in
+                  | (a,uu____330)::(b,uu____332)::[] ->
+                      let uu____373 = try_unembed ea a n1  in
                       FStar_Util.bind_opt uu____373
-                        (fun a1 ->
-                           let uu____379 = try_unembed eb b n1 in
+                        (fun a1  ->
+                           let uu____379 = try_unembed eb b n1  in
                            FStar_Util.bind_opt uu____379
-                             (fun b1 ->
+                             (fun b1  ->
                                 let uu____385 =
                                   let uu____386 =
-                                    FStar_TypeChecker_Cfg.psc_range psc in
-                                  let uu____387 = f a1 b1 in
-                                  embed er uu____386 uu____387 n1 in
+                                    FStar_TypeChecker_Cfg.psc_range psc  in
+                                  let uu____387 = f a1 b1  in
+                                  embed er uu____386 uu____387 n1  in
                                 FStar_Pervasives_Native.Some uu____385))
                   | uu____388 -> FStar_Pervasives_Native.None
+  
 let nbe_int1 :
   'a 'r .
     FStar_Ident.lid ->
@@ -111,22 +116,24 @@
               FStar_TypeChecker_NBETerm.args ->
                 FStar_TypeChecker_NBETerm.t FStar_Pervasives_Native.option
   =
-  fun m ->
-    fun f ->
-      fun ea ->
-        fun er ->
-          fun cb ->
-            fun args ->
+  fun m  ->
+    fun f  ->
+      fun ea  ->
+        fun er  ->
+          fun cb  ->
+            fun args  ->
               match args with
-              | (a, uu____454)::[] ->
-                  let uu____463 = FStar_TypeChecker_NBETerm.unembed ea cb a in
+              | (a,uu____454)::[] ->
+                  let uu____463 = FStar_TypeChecker_NBETerm.unembed ea cb a
+                     in
                   FStar_Util.bind_opt uu____463
-                    (fun a1 ->
+                    (fun a1  ->
                        let uu____469 =
-                         let uu____470 = f a1 in
-                         FStar_TypeChecker_NBETerm.embed er cb uu____470 in
+                         let uu____470 = f a1  in
+                         FStar_TypeChecker_NBETerm.embed er cb uu____470  in
                        FStar_Pervasives_Native.Some uu____469)
               | uu____471 -> FStar_Pervasives_Native.None
+  
 let nbe_int2 :
   'a 'b 'r .
     FStar_Ident.lid ->
@@ -138,30 +145,33 @@
                 FStar_TypeChecker_NBETerm.args ->
                   FStar_TypeChecker_NBETerm.t FStar_Pervasives_Native.option
   =
-  fun m ->
-    fun f ->
-      fun ea ->
-        fun eb ->
-          fun er ->
-            fun cb ->
-              fun args ->
+  fun m  ->
+    fun f  ->
+      fun ea  ->
+        fun eb  ->
+          fun er  ->
+            fun cb  ->
+              fun args  ->
                 match args with
-                | (a, uu____556)::(b, uu____558)::[] ->
-                    let uu____571 = FStar_TypeChecker_NBETerm.unembed ea cb a in
+                | (a,uu____556)::(b,uu____558)::[] ->
+                    let uu____571 = FStar_TypeChecker_NBETerm.unembed ea cb a
+                       in
                     FStar_Util.bind_opt uu____571
-                      (fun a1 ->
+                      (fun a1  ->
                          let uu____577 =
-                           FStar_TypeChecker_NBETerm.unembed eb cb b in
+                           FStar_TypeChecker_NBETerm.unembed eb cb b  in
                          FStar_Util.bind_opt uu____577
-                           (fun b1 ->
+                           (fun b1  ->
                               let uu____583 =
-                                let uu____584 = f a1 b1 in
+                                let uu____584 = f a1 b1  in
                                 FStar_TypeChecker_NBETerm.embed er cb
-                                  uu____584 in
+                                  uu____584
+                                 in
                               FStar_Pervasives_Native.Some uu____583))
                 | uu____585 -> FStar_Pervasives_Native.None
+  
 let (mklid : Prims.string -> FStar_Ident.lid) =
-  fun nm -> FStar_Reflection_Data.fstar_refl_basic_lid nm
+  fun nm  -> FStar_Reflection_Data.fstar_refl_basic_lid nm 
 let (mk :
   FStar_Ident.lid ->
     Prims.int ->
@@ -175,10 +185,10 @@
              FStar_TypeChecker_NBETerm.t FStar_Pervasives_Native.option)
           -> FStar_TypeChecker_Cfg.primitive_step)
   =
-  fun l ->
-    fun arity ->
-      fun fn ->
-        fun nbe_fn ->
+  fun l  ->
+    fun arity  ->
+      fun fn  ->
+        fun nbe_fn  ->
           {
             FStar_TypeChecker_Cfg.name = l;
             FStar_TypeChecker_Cfg.arity = arity;
@@ -189,6 +199,7 @@
             FStar_TypeChecker_Cfg.interpretation = fn;
             FStar_TypeChecker_Cfg.interpretation_nbe = nbe_fn
           }
+  
 let mk1 :
   'a 'na 'nr 'r .
     Prims.string ->
@@ -200,15 +211,16 @@
                 'nr FStar_TypeChecker_NBETerm.embedding ->
                   FStar_TypeChecker_Cfg.primitive_step
   =
-  fun nm ->
-    fun f ->
-      fun ea ->
-        fun er ->
-          fun nf ->
-            fun ena ->
-              fun enr ->
-                let l = mklid nm in
+  fun nm  ->
+    fun f  ->
+      fun ea  ->
+        fun er  ->
+          fun nf  ->
+            fun ena  ->
+              fun enr  ->
+                let l = mklid nm  in
                 mk l Prims.int_one (int1 l f ea er) (nbe_int1 l nf ena enr)
+  
 let mk2 :
   'a 'b 'na 'nb 'nr 'r .
     Prims.string ->
@@ -222,32 +234,35 @@
                     'nr FStar_TypeChecker_NBETerm.embedding ->
                       FStar_TypeChecker_Cfg.primitive_step
   =
-  fun nm ->
-    fun f ->
-      fun ea ->
-        fun eb ->
-          fun er ->
-            fun nf ->
-              fun ena ->
-                fun enb ->
-                  fun enr ->
-                    let l = mklid nm in
+  fun nm  ->
+    fun f  ->
+      fun ea  ->
+        fun eb  ->
+          fun er  ->
+            fun nf  ->
+              fun ena  ->
+                fun enb  ->
+                  fun enr  ->
+                    let l = mklid nm  in
                     mk l (Prims.of_int (2)) (int2 l f ea eb er)
                       (nbe_int2 l nf ena enb enr)
+  
 let (reflection_primops : FStar_TypeChecker_Cfg.primitive_step Prims.list) =
   let uu____881 =
     mk1 "inspect_ln" FStar_Reflection_Basic.inspect_ln
       FStar_Reflection_Embeddings.e_term
       FStar_Reflection_Embeddings.e_term_view
       FStar_Reflection_Basic.inspect_ln FStar_Reflection_NBEEmbeddings.e_term
-      FStar_Reflection_NBEEmbeddings.e_term_view in
+      FStar_Reflection_NBEEmbeddings.e_term_view
+     in
   let uu____883 =
     let uu____886 =
       mk1 "pack_ln" FStar_Reflection_Basic.pack_ln
         FStar_Reflection_Embeddings.e_term_view
         FStar_Reflection_Embeddings.e_term FStar_Reflection_Basic.pack_ln
         FStar_Reflection_NBEEmbeddings.e_term_view
-        FStar_Reflection_NBEEmbeddings.e_term in
+        FStar_Reflection_NBEEmbeddings.e_term
+       in
     let uu____888 =
       let uu____891 =
         mk1 "inspect_fv" FStar_Reflection_Basic.inspect_fv
@@ -255,14 +270,16 @@
           FStar_Syntax_Embeddings.e_string_list
           FStar_Reflection_Basic.inspect_fv
           FStar_Reflection_NBEEmbeddings.e_fv
-          FStar_TypeChecker_NBETerm.e_string_list in
+          FStar_TypeChecker_NBETerm.e_string_list
+         in
       let uu____899 =
         let uu____902 =
           mk1 "pack_fv" FStar_Reflection_Basic.pack_fv
             FStar_Syntax_Embeddings.e_string_list
             FStar_Reflection_Embeddings.e_fv FStar_Reflection_Basic.pack_fv
             FStar_TypeChecker_NBETerm.e_string_list
-            FStar_Reflection_NBEEmbeddings.e_fv in
+            FStar_Reflection_NBEEmbeddings.e_fv
+           in
         let uu____910 =
           let uu____913 =
             mk1 "inspect_comp" FStar_Reflection_Basic.inspect_comp
@@ -270,7 +287,8 @@
               FStar_Reflection_Embeddings.e_comp_view
               FStar_Reflection_Basic.inspect_comp
               FStar_Reflection_NBEEmbeddings.e_comp
-              FStar_Reflection_NBEEmbeddings.e_comp_view in
+              FStar_Reflection_NBEEmbeddings.e_comp_view
+             in
           let uu____915 =
             let uu____918 =
               mk1 "pack_comp" FStar_Reflection_Basic.pack_comp
@@ -278,7 +296,8 @@
                 FStar_Reflection_Embeddings.e_comp
                 FStar_Reflection_Basic.pack_comp
                 FStar_Reflection_NBEEmbeddings.e_comp_view
-                FStar_Reflection_NBEEmbeddings.e_comp in
+                FStar_Reflection_NBEEmbeddings.e_comp
+               in
             let uu____920 =
               let uu____923 =
                 mk1 "inspect_sigelt" FStar_Reflection_Basic.inspect_sigelt
@@ -286,7 +305,8 @@
                   FStar_Reflection_Embeddings.e_sigelt_view
                   FStar_Reflection_Basic.inspect_sigelt
                   FStar_Reflection_NBEEmbeddings.e_sigelt
-                  FStar_Reflection_NBEEmbeddings.e_sigelt_view in
+                  FStar_Reflection_NBEEmbeddings.e_sigelt_view
+                 in
               let uu____925 =
                 let uu____928 =
                   mk1 "pack_sigelt" FStar_Reflection_Basic.pack_sigelt
@@ -294,7 +314,8 @@
                     FStar_Reflection_Embeddings.e_sigelt
                     FStar_Reflection_Basic.pack_sigelt
                     FStar_Reflection_NBEEmbeddings.e_sigelt_view
-                    FStar_Reflection_NBEEmbeddings.e_sigelt in
+                    FStar_Reflection_NBEEmbeddings.e_sigelt
+                   in
                 let uu____930 =
                   let uu____933 =
                     mk1 "inspect_bv" FStar_Reflection_Basic.inspect_bv
@@ -302,7 +323,8 @@
                       FStar_Reflection_Embeddings.e_bv_view
                       FStar_Reflection_Basic.inspect_bv
                       FStar_Reflection_NBEEmbeddings.e_bv
-                      FStar_Reflection_NBEEmbeddings.e_bv_view in
+                      FStar_Reflection_NBEEmbeddings.e_bv_view
+                     in
                   let uu____935 =
                     let uu____938 =
                       mk1 "pack_bv" FStar_Reflection_Basic.pack_bv
@@ -310,7 +332,8 @@
                         FStar_Reflection_Embeddings.e_bv
                         FStar_Reflection_Basic.pack_bv
                         FStar_Reflection_NBEEmbeddings.e_bv_view
-                        FStar_Reflection_NBEEmbeddings.e_bv in
+                        FStar_Reflection_NBEEmbeddings.e_bv
+                       in
                     let uu____940 =
                       let uu____943 =
                         mk1 "sigelt_attrs"
@@ -319,7 +342,8 @@
                           FStar_Reflection_Embeddings.e_attributes
                           FStar_Reflection_Basic.sigelt_attrs
                           FStar_Reflection_NBEEmbeddings.e_sigelt
-                          FStar_Reflection_NBEEmbeddings.e_attributes in
+                          FStar_Reflection_NBEEmbeddings.e_attributes
+                         in
                       let uu____949 =
                         let uu____952 =
                           mk2 "set_sigelt_attrs"
@@ -330,7 +354,8 @@
                             FStar_Reflection_Basic.set_sigelt_attrs
                             FStar_Reflection_NBEEmbeddings.e_attributes
                             FStar_Reflection_NBEEmbeddings.e_sigelt
-                            FStar_Reflection_NBEEmbeddings.e_sigelt in
+                            FStar_Reflection_NBEEmbeddings.e_sigelt
+                           in
                         let uu____958 =
                           let uu____961 =
                             mk1 "inspect_binder"
@@ -339,7 +364,8 @@
                               FStar_Reflection_Embeddings.e_binder_view
                               FStar_Reflection_Basic.inspect_binder
                               FStar_Reflection_NBEEmbeddings.e_binder
-                              FStar_Reflection_NBEEmbeddings.e_binder_view in
+                              FStar_Reflection_NBEEmbeddings.e_binder_view
+                             in
                           let uu____963 =
                             let uu____966 =
                               mk2 "pack_binder"
@@ -350,7 +376,8 @@
                                 FStar_Reflection_Basic.pack_binder
                                 FStar_Reflection_NBEEmbeddings.e_bv
                                 FStar_Reflection_NBEEmbeddings.e_aqualv
-                                FStar_Reflection_NBEEmbeddings.e_binder in
+                                FStar_Reflection_NBEEmbeddings.e_binder
+                               in
                             let uu____968 =
                               let uu____971 =
                                 mk2 "compare_bv"
@@ -361,7 +388,8 @@
                                   FStar_Reflection_Basic.compare_bv
                                   FStar_Reflection_NBEEmbeddings.e_bv
                                   FStar_Reflection_NBEEmbeddings.e_bv
-                                  FStar_Reflection_NBEEmbeddings.e_order in
+                                  FStar_Reflection_NBEEmbeddings.e_order
+                                 in
                               let uu____973 =
                                 let uu____976 =
                                   mk2 "is_free"
@@ -372,15 +400,18 @@
                                     FStar_Reflection_Basic.is_free
                                     FStar_Reflection_NBEEmbeddings.e_bv
                                     FStar_Reflection_NBEEmbeddings.e_term
-                                    FStar_TypeChecker_NBETerm.e_bool in
+                                    FStar_TypeChecker_NBETerm.e_bool
+                                   in
                                 let uu____980 =
                                   let uu____983 =
                                     let uu____984 =
                                       FStar_Syntax_Embeddings.e_list
-                                        FStar_Reflection_Embeddings.e_fv in
+                                        FStar_Reflection_Embeddings.e_fv
+                                       in
                                     let uu____989 =
                                       FStar_TypeChecker_NBETerm.e_list
-                                        FStar_Reflection_NBEEmbeddings.e_fv in
+                                        FStar_Reflection_NBEEmbeddings.e_fv
+                                       in
                                     mk2 "lookup_attr"
                                       FStar_Reflection_Basic.lookup_attr
                                       FStar_Reflection_Embeddings.e_term
@@ -389,30 +420,36 @@
                                       FStar_Reflection_Basic.lookup_attr
                                       FStar_Reflection_NBEEmbeddings.e_term
                                       FStar_Reflection_NBEEmbeddings.e_env
-                                      uu____989 in
+                                      uu____989
+                                     in
                                   let uu____999 =
                                     let uu____1002 =
                                       let uu____1003 =
                                         FStar_Syntax_Embeddings.e_list
-                                          FStar_Reflection_Embeddings.e_fv in
+                                          FStar_Reflection_Embeddings.e_fv
+                                         in
                                       let uu____1008 =
                                         FStar_TypeChecker_NBETerm.e_list
-                                          FStar_Reflection_NBEEmbeddings.e_fv in
+                                          FStar_Reflection_NBEEmbeddings.e_fv
+                                         in
                                       mk1 "all_defs_in_env"
                                         FStar_Reflection_Basic.all_defs_in_env
                                         FStar_Reflection_Embeddings.e_env
                                         uu____1003
                                         FStar_Reflection_Basic.all_defs_in_env
                                         FStar_Reflection_NBEEmbeddings.e_env
-                                        uu____1008 in
+                                        uu____1008
+                                       in
                                     let uu____1018 =
                                       let uu____1021 =
                                         let uu____1022 =
                                           FStar_Syntax_Embeddings.e_list
-                                            FStar_Reflection_Embeddings.e_fv in
+                                            FStar_Reflection_Embeddings.e_fv
+                                           in
                                         let uu____1027 =
                                           FStar_TypeChecker_NBETerm.e_list
-                                            FStar_Reflection_NBEEmbeddings.e_fv in
+                                            FStar_Reflection_NBEEmbeddings.e_fv
+                                           in
                                         mk2 "defs_in_module"
                                           FStar_Reflection_Basic.defs_in_module
                                           FStar_Reflection_Embeddings.e_env
@@ -421,7 +458,8 @@
                                           FStar_Reflection_Basic.defs_in_module
                                           FStar_Reflection_NBEEmbeddings.e_env
                                           FStar_TypeChecker_NBETerm.e_string_list
-                                          uu____1027 in
+                                          uu____1027
+                                         in
                                       let uu____1043 =
                                         let uu____1046 =
                                           mk2 "term_eq"
@@ -432,7 +470,8 @@
                                             FStar_Reflection_Basic.term_eq
                                             FStar_Reflection_NBEEmbeddings.e_term
                                             FStar_Reflection_NBEEmbeddings.e_term
-                                            FStar_TypeChecker_NBETerm.e_bool in
+                                            FStar_TypeChecker_NBETerm.e_bool
+                                           in
                                         let uu____1050 =
                                           let uu____1053 =
                                             mk1 "moduleof"
@@ -441,7 +480,8 @@
                                               FStar_Syntax_Embeddings.e_string_list
                                               FStar_Reflection_Basic.moduleof
                                               FStar_Reflection_NBEEmbeddings.e_env
-                                              FStar_TypeChecker_NBETerm.e_string_list in
+                                              FStar_TypeChecker_NBETerm.e_string_list
+                                             in
                                           let uu____1061 =
                                             let uu____1064 =
                                               mk1 "term_to_string"
@@ -450,7 +490,8 @@
                                                 FStar_Syntax_Embeddings.e_string
                                                 FStar_Reflection_Basic.term_to_string
                                                 FStar_Reflection_NBEEmbeddings.e_term
-                                                FStar_TypeChecker_NBETerm.e_string in
+                                                FStar_TypeChecker_NBETerm.e_string
+                                               in
                                             let uu____1068 =
                                               let uu____1071 =
                                                 mk1 "comp_to_string"
@@ -459,7 +500,8 @@
                                                   FStar_Syntax_Embeddings.e_string
                                                   FStar_Reflection_Basic.comp_to_string
                                                   FStar_Reflection_NBEEmbeddings.e_comp
-                                                  FStar_TypeChecker_NBETerm.e_string in
+                                                  FStar_TypeChecker_NBETerm.e_string
+                                                 in
                                               let uu____1075 =
                                                 let uu____1078 =
                                                   mk1 "binders_of_env"
@@ -468,15 +510,18 @@
                                                     FStar_Reflection_Embeddings.e_binders
                                                     FStar_Reflection_Basic.binders_of_env
                                                     FStar_Reflection_NBEEmbeddings.e_env
-                                                    FStar_Reflection_NBEEmbeddings.e_binders in
+                                                    FStar_Reflection_NBEEmbeddings.e_binders
+                                                   in
                                                 let uu____1080 =
                                                   let uu____1083 =
                                                     let uu____1084 =
                                                       FStar_Syntax_Embeddings.e_option
-                                                        FStar_Reflection_Embeddings.e_sigelt in
+                                                        FStar_Reflection_Embeddings.e_sigelt
+                                                       in
                                                     let uu____1089 =
                                                       FStar_TypeChecker_NBETerm.e_option
-                                                        FStar_Reflection_NBEEmbeddings.e_sigelt in
+                                                        FStar_Reflection_NBEEmbeddings.e_sigelt
+                                                       in
                                                     mk2 "lookup_typ"
                                                       FStar_Reflection_Basic.lookup_typ
                                                       FStar_Reflection_Embeddings.e_env
@@ -485,50 +530,24 @@
                                                       FStar_Reflection_Basic.lookup_typ
                                                       FStar_Reflection_NBEEmbeddings.e_env
                                                       FStar_TypeChecker_NBETerm.e_string_list
-                                                      uu____1089 in
+                                                      uu____1089
+                                                     in
                                                   let uu____1105 =
                                                     let uu____1108 =
                                                       let uu____1109 =
                                                         FStar_Syntax_Embeddings.e_list
-                                                          FStar_Syntax_Embeddings.e_string_list in
+                                                          FStar_Syntax_Embeddings.e_string_list
+                                                         in
                                                       let uu____1120 =
                                                         FStar_TypeChecker_NBETerm.e_list
-                                                          FStar_TypeChecker_NBETerm.e_string_list in
+                                                          FStar_TypeChecker_NBETerm.e_string_list
+                                                         in
                                                       mk1 "env_open_modules"
                                                         FStar_Reflection_Basic.env_open_modules
                                                         FStar_Reflection_Embeddings.e_env
                                                         uu____1109
                                                         FStar_Reflection_Basic.env_open_modules
                                                         FStar_Reflection_NBEEmbeddings.e_env
-<<<<<<< HEAD
-                                                        uu____1120 in
-                                                    [uu____1108] in
-                                                  uu____1083 :: uu____1105 in
-                                                uu____1078 :: uu____1080 in
-                                              uu____1071 :: uu____1075 in
-                                            uu____1064 :: uu____1068 in
-                                          uu____1053 :: uu____1061 in
-                                        uu____1046 :: uu____1050 in
-                                      uu____1021 :: uu____1043 in
-                                    uu____1002 :: uu____1018 in
-                                  uu____983 :: uu____999 in
-                                uu____976 :: uu____980 in
-                              uu____971 :: uu____973 in
-                            uu____966 :: uu____968 in
-                          uu____961 :: uu____963 in
-                        uu____952 :: uu____958 in
-                      uu____943 :: uu____949 in
-                    uu____938 :: uu____940 in
-                  uu____933 :: uu____935 in
-                uu____928 :: uu____930 in
-              uu____923 :: uu____925 in
-            uu____918 :: uu____920 in
-          uu____913 :: uu____915 in
-        uu____902 :: uu____910 in
-      uu____891 :: uu____899 in
-    uu____886 :: uu____888 in
-  uu____881 :: uu____883
-=======
                                                         uu____1120
                                                        in
                                                     [uu____1108]  in
@@ -561,5 +580,4 @@
 let (uu___113 : unit) =
   FStar_List.iter FStar_TypeChecker_Cfg.register_extra_step
     reflection_primops
-  
->>>>>>> 22630b95
+  