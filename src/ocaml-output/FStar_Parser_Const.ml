open Prims
let p2l: Prims.string Prims.list -> FStar_Ident.lident =
  fun l  -> FStar_Ident.lid_of_path l FStar_Range.dummyRange
let pconst: Prims.string -> FStar_Ident.lident = fun s  -> p2l ["Prims"; s]
let psconst: Prims.string -> FStar_Ident.lident =
  fun s  -> p2l ["FStar"; "Pervasives"; s]
let psnconst: Prims.string -> FStar_Ident.lident =
  fun s  -> p2l ["FStar"; "Pervasives"; "Native"; s]
let prims_lid: FStar_Ident.lident = p2l ["Prims"]
let pervasives_lid: FStar_Ident.lident = p2l ["FStar"; "Pervasives"]
let fstar_ns_lid: FStar_Ident.lident = p2l ["FStar"]
let bool_lid: FStar_Ident.lident = pconst "bool"
let unit_lid: FStar_Ident.lident = pconst "unit"
let squash_lid: FStar_Ident.lident = pconst "squash"
let string_lid: FStar_Ident.lident = pconst "string"
let bytes_lid: FStar_Ident.lident = pconst "bytes"
let int_lid: FStar_Ident.lident = pconst "int"
let exn_lid: FStar_Ident.lident = pconst "exn"
let list_lid: FStar_Ident.lident = pconst "list"
let option_lid: FStar_Ident.lident = psnconst "option"
let either_lid: FStar_Ident.lident = psconst "either"
let pattern_lid: FStar_Ident.lident = pconst "pattern"
let precedes_lid: FStar_Ident.lident = pconst "precedes"
let lex_t_lid: FStar_Ident.lident = pconst "lex_t"
let lexcons_lid: FStar_Ident.lident = pconst "LexCons"
let lextop_lid: FStar_Ident.lident = pconst "LexTop"
let smtpat_lid: FStar_Ident.lident = pconst "smt_pat"
let smtpatOr_lid: FStar_Ident.lident = pconst "smt_pat_or"
let monadic_lid: FStar_Ident.lident = pconst "M"
let spinoff_lid: FStar_Ident.lident = pconst "spinoff"
let int8_lid: FStar_Ident.lident = p2l ["FStar"; "Int8"; "t"]
let uint8_lid: FStar_Ident.lident = p2l ["FStar"; "UInt8"; "t"]
let int16_lid: FStar_Ident.lident = p2l ["FStar"; "Int16"; "t"]
let uint16_lid: FStar_Ident.lident = p2l ["FStar"; "UInt16"; "t"]
let int32_lid: FStar_Ident.lident = p2l ["FStar"; "Int32"; "t"]
let uint32_lid: FStar_Ident.lident = p2l ["FStar"; "UInt32"; "t"]
let int64_lid: FStar_Ident.lident = p2l ["FStar"; "Int64"; "t"]
let uint64_lid: FStar_Ident.lident = p2l ["FStar"; "UInt64"; "t"]
let salloc_lid: FStar_Ident.lident = p2l ["FStar"; "ST"; "salloc"]
let swrite_lid: FStar_Ident.lident = p2l ["FStar"; "ST"; "op_Colon_Equals"]
let sread_lid: FStar_Ident.lident = p2l ["FStar"; "ST"; "op_Bang"]
let max_lid: FStar_Ident.lident = p2l ["max"]
let float_lid: FStar_Ident.lident = p2l ["FStar"; "Float"; "float"]
let char_lid: FStar_Ident.lident = p2l ["FStar"; "Char"; "char"]
let heap_lid: FStar_Ident.lident = p2l ["FStar"; "Heap"; "heap"]
let true_lid: FStar_Ident.lident = pconst "l_True"
let false_lid: FStar_Ident.lident = pconst "l_False"
let and_lid: FStar_Ident.lident = pconst "l_and"
let or_lid: FStar_Ident.lident = pconst "l_or"
let not_lid: FStar_Ident.lident = pconst "l_not"
let imp_lid: FStar_Ident.lident = pconst "l_imp"
let iff_lid: FStar_Ident.lident = pconst "l_iff"
let ite_lid: FStar_Ident.lident = pconst "l_ITE"
let exists_lid: FStar_Ident.lident = pconst "l_Exists"
let forall_lid: FStar_Ident.lident = pconst "l_Forall"
let haseq_lid: FStar_Ident.lident = pconst "hasEq"
let b2t_lid: FStar_Ident.lident = pconst "b2t"
let admit_lid: FStar_Ident.lident = pconst "admit"
let magic_lid: FStar_Ident.lident = pconst "magic"
let has_type_lid: FStar_Ident.lident = pconst "has_type"
let c_true_lid: FStar_Ident.lident = pconst "c_True"
let c_false_lid: FStar_Ident.lident = pconst "c_False"
let c_and_lid: FStar_Ident.lident = pconst "c_and"
let c_or_lid: FStar_Ident.lident = pconst "c_or"
let dtuple2_lid: FStar_Ident.lident = pconst "dtuple2"
let eq2_lid: FStar_Ident.lident = pconst "eq2"
let eq3_lid: FStar_Ident.lident = pconst "eq3"
let c_eq2_lid: FStar_Ident.lident = pconst "equals"
let c_eq3_lid: FStar_Ident.lident = pconst "h_equals"
let cons_lid: FStar_Ident.lident = pconst "Cons"
let nil_lid: FStar_Ident.lident = pconst "Nil"
let some_lid: FStar_Ident.lident = psnconst "Some"
let none_lid: FStar_Ident.lident = psnconst "None"
let assume_lid: FStar_Ident.lident = pconst "_assume"
let assert_lid: FStar_Ident.lident = pconst "_assert"
let list_append_lid: FStar_Ident.lident = p2l ["FStar"; "List"; "append"]
let list_tot_append_lid: FStar_Ident.lident =
  p2l ["FStar"; "List"; "Tot"; "Base"; "append"]
let strcat_lid: FStar_Ident.lident = p2l ["Prims"; "strcat"]
let strcat_lid': FStar_Ident.lident = p2l ["FStar"; "String"; "strcat"]
let let_in_typ: FStar_Ident.lident = p2l ["Prims"; "Let"]
let string_of_int_lid: FStar_Ident.lident = p2l ["Prims"; "string_of_int"]
let string_of_bool_lid: FStar_Ident.lident = p2l ["Prims"; "string_of_bool"]
let string_compare: FStar_Ident.lident = p2l ["FStar"; "String"; "compare"]
let op_Eq: FStar_Ident.lident = pconst "op_Equality"
let op_notEq: FStar_Ident.lident = pconst "op_disEquality"
let op_LT: FStar_Ident.lident = pconst "op_LessThan"
let op_LTE: FStar_Ident.lident = pconst "op_LessThanOrEqual"
let op_GT: FStar_Ident.lident = pconst "op_GreaterThan"
let op_GTE: FStar_Ident.lident = pconst "op_GreaterThanOrEqual"
let op_Subtraction: FStar_Ident.lident = pconst "op_Subtraction"
let op_Minus: FStar_Ident.lident = pconst "op_Minus"
let op_Addition: FStar_Ident.lident = pconst "op_Addition"
let op_Multiply: FStar_Ident.lident = pconst "op_Multiply"
let op_Division: FStar_Ident.lident = pconst "op_Division"
let op_Modulus: FStar_Ident.lident = pconst "op_Modulus"
let op_And: FStar_Ident.lident = pconst "op_AmpAmp"
let op_Or: FStar_Ident.lident = pconst "op_BarBar"
let op_Negation: FStar_Ident.lident = pconst "op_Negation"
let bvconst: Prims.string -> FStar_Ident.lident =
  fun s  -> p2l ["FStar"; "BV"; s]
let bv_t_lid: FStar_Ident.lident = bvconst "bv_t"
let nat_to_bv_lid: FStar_Ident.lident = bvconst "int2bv"
let bv_to_nat_lid: FStar_Ident.lident = bvconst "bv2int"
let bv_and_lid: FStar_Ident.lident = bvconst "bvand"
let bv_xor_lid: FStar_Ident.lident = bvconst "bvxor"
let bv_or_lid: FStar_Ident.lident = bvconst "bvor"
let bv_shift_left_lid: FStar_Ident.lident = bvconst "bvshl"
let bv_shift_right_lid: FStar_Ident.lident = bvconst "bvshr"
let bv_udiv_lid: FStar_Ident.lident = bvconst "bvdiv"
let bv_mod_lid: FStar_Ident.lident = bvconst "bvmod"
let bv_mul_lid: FStar_Ident.lident = bvconst "bvmul"
let bv_ult_lid: FStar_Ident.lident = bvconst "bvult"
let bv_uext_lid: FStar_Ident.lident = bvconst "bv_uext"
let array_lid: FStar_Ident.lident = p2l ["FStar"; "Array"; "array"]
let array_mk_array_lid: FStar_Ident.lident =
  p2l ["FStar"; "Array"; "mk_array"]
let st_lid: FStar_Ident.lident = p2l ["FStar"; "ST"]
let write_lid: FStar_Ident.lident = p2l ["FStar"; "ST"; "write"]
let read_lid: FStar_Ident.lident = p2l ["FStar"; "ST"; "read"]
let alloc_lid: FStar_Ident.lident = p2l ["FStar"; "ST"; "alloc"]
let op_ColonEq: FStar_Ident.lident = p2l ["FStar"; "ST"; "op_Colon_Equals"]
let ref_lid: FStar_Ident.lident = p2l ["FStar"; "Heap"; "ref"]
let heap_ref: FStar_Ident.lident = p2l ["FStar"; "Heap"; "Ref"]
let set_empty: FStar_Ident.lident = p2l ["FStar"; "Set"; "empty"]
let set_singleton: FStar_Ident.lident = p2l ["FStar"; "Set"; "singleton"]
let set_union: FStar_Ident.lident = p2l ["FStar"; "Set"; "union"]
let fstar_hyperheap_lid: FStar_Ident.lident = p2l ["FStar"; "HyperHeap"]
let rref_lid: FStar_Ident.lident = p2l ["FStar"; "HyperHeap"; "rref"]
let tset_empty: FStar_Ident.lident = p2l ["FStar"; "TSet"; "empty"]
let tset_singleton: FStar_Ident.lident = p2l ["FStar"; "TSet"; "singleton"]
let tset_union: FStar_Ident.lident = p2l ["FStar"; "TSet"; "union"]
let erased_lid: FStar_Ident.lident = p2l ["FStar"; "Ghost"; "erased"]
let effect_PURE_lid: FStar_Ident.lident = pconst "PURE"
let effect_Pure_lid: FStar_Ident.lident = pconst "Pure"
let effect_Tot_lid: FStar_Ident.lident = pconst "Tot"
let effect_Lemma_lid: FStar_Ident.lident = pconst "Lemma"
let effect_GTot_lid: FStar_Ident.lident = pconst "GTot"
let effect_GHOST_lid: FStar_Ident.lident = pconst "GHOST"
let effect_Ghost_lid: FStar_Ident.lident = pconst "Ghost"
let effect_DIV_lid: FStar_Ident.lident = pconst "DIV"
let all_lid: FStar_Ident.lident = p2l ["FStar"; "All"]
let effect_ALL_lid: FStar_Ident.lident = p2l ["FStar"; "All"; "ALL"]
let effect_ML_lid: FStar_Ident.lident = p2l ["FStar"; "All"; "ML"]
let failwith_lid: FStar_Ident.lident = p2l ["FStar"; "All"; "failwith"]
let pipe_right_lid: FStar_Ident.lident = p2l ["FStar"; "All"; "pipe_right"]
let pipe_left_lid: FStar_Ident.lident = p2l ["FStar"; "All"; "pipe_left"]
let try_with_lid: FStar_Ident.lident = p2l ["FStar"; "All"; "try_with"]
let as_requires: FStar_Ident.lident = pconst "as_requires"
let as_ensures: FStar_Ident.lident = pconst "as_ensures"
let decreases_lid: FStar_Ident.lident = pconst "decreases"
let range_lid: FStar_Ident.lident = pconst "range"
let range_of_lid: FStar_Ident.lident = pconst "range_of"
let labeled_lid: FStar_Ident.lident = pconst "labeled"
let range_0: FStar_Ident.lident = pconst "range_0"
let guard_free: FStar_Ident.lident = pconst "guard_free"
let normalize: FStar_Ident.lident = pconst "normalize"
let normalize_term: FStar_Ident.lident = pconst "normalize_term"
let gen_reset:
  (Prims.unit -> Prims.int,Prims.unit -> Prims.unit)
    FStar_Pervasives_Native.tuple2
  =
  let x = FStar_Util.mk_ref (Prims.parse_int "0") in
<<<<<<< HEAD
  let gen1 uu____35 = FStar_Util.incr x; FStar_Util.read x in
  let reset uu____45 = FStar_Util.write x (Prims.parse_int "0") in
=======
  let gen1 uu____31 = FStar_Util.incr x; FStar_Util.read x in
  let reset uu____41 = FStar_Util.write x (Prims.parse_int "0") in
>>>>>>> c7f1cc4d
  (gen1, reset)
let next_id: Prims.unit -> Prims.int = FStar_Pervasives_Native.fst gen_reset
let sli: FStar_Ident.lident -> Prims.string =
  fun l  ->
<<<<<<< HEAD
    let uu____63 = FStar_Options.print_real_names () in
    if uu____63
=======
    let uu____57 = FStar_Options.print_real_names () in
    if uu____57
>>>>>>> c7f1cc4d
    then l.FStar_Ident.str
    else (l.FStar_Ident.ident).FStar_Ident.idText
let const_to_string: FStar_Const.sconst -> Prims.string =
  fun x  ->
    match x with
    | FStar_Const.Const_effect  -> "Effect"
    | FStar_Const.Const_unit  -> "()"
    | FStar_Const.Const_bool b -> if b then "true" else "false"
    | FStar_Const.Const_float x1 -> FStar_Util.string_of_float x1
<<<<<<< HEAD
    | FStar_Const.Const_string (bytes,uu____73) ->
        FStar_Util.format1 "\"%s\"" (FStar_Util.string_of_bytes bytes)
    | FStar_Const.Const_bytearray uu____76 -> "<bytearray>"
    | FStar_Const.Const_int (x1,uu____81) -> x1
=======
    | FStar_Const.Const_string (bytes,uu____66) ->
        FStar_Util.format1 "\"%s\"" (FStar_Util.string_of_bytes bytes)
    | FStar_Const.Const_bytearray uu____71 -> "<bytearray>"
    | FStar_Const.Const_int (x1,uu____79) -> x1
>>>>>>> c7f1cc4d
    | FStar_Const.Const_char c ->
        Prims.strcat "'" (Prims.strcat (FStar_Util.string_of_char c) "'")
    | FStar_Const.Const_range r -> FStar_Range.string_of_range r
    | FStar_Const.Const_reify  -> "reify"
    | FStar_Const.Const_reflect l ->
<<<<<<< HEAD
        let uu____91 = sli l in FStar_Util.format1 "[[%s.reflect]]" uu____91
=======
        let uu____95 = sli l in FStar_Util.format1 "[[%s.reflect]]" uu____95
>>>>>>> c7f1cc4d
let mk_tuple_lid: Prims.int -> FStar_Range.range -> FStar_Ident.lident =
  fun n1  ->
    fun r  ->
      let t =
<<<<<<< HEAD
        let uu____101 = FStar_Util.string_of_int n1 in
        FStar_Util.format1 "tuple%s" uu____101 in
      let uu____102 = psnconst t in FStar_Ident.set_lid_range uu____102 r
=======
        let uu____103 = FStar_Util.string_of_int n1 in
        FStar_Util.format1 "tuple%s" uu____103 in
      let uu____104 = psnconst t in FStar_Ident.set_lid_range uu____104 r
>>>>>>> c7f1cc4d
let is_tuple_constructor_string: Prims.string -> Prims.bool =
  fun s  -> FStar_Util.starts_with s "FStar.Pervasives.Native.tuple"
let is_tuple_constructor_lid: FStar_Ident.ident -> Prims.bool =
  fun lid  -> is_tuple_constructor_string (FStar_Ident.text_of_id lid)
let mk_tuple_data_lid: Prims.int -> FStar_Range.range -> FStar_Ident.lident =
  fun n1  ->
    fun r  ->
      let t =
<<<<<<< HEAD
        let uu____120 = FStar_Util.string_of_int n1 in
        FStar_Util.format1 "Mktuple%s" uu____120 in
      let uu____121 = psnconst t in FStar_Ident.set_lid_range uu____121 r
=======
        let uu____118 = FStar_Util.string_of_int n1 in
        FStar_Util.format1 "Mktuple%s" uu____118 in
      let uu____119 = psnconst t in FStar_Ident.set_lid_range uu____119 r
>>>>>>> c7f1cc4d
let is_tuple_datacon_string: Prims.string -> Prims.bool =
  fun s  -> FStar_Util.starts_with s "FStar.Pervasives.Native.Mktuple"
let is_tuple_data_lid: FStar_Ident.lident -> Prims.int -> Prims.bool =
  fun f  ->
    fun n1  ->
<<<<<<< HEAD
      let uu____134 = mk_tuple_data_lid n1 FStar_Range.dummyRange in
      FStar_Ident.lid_equals f uu____134
=======
      let uu____129 = mk_tuple_data_lid n1 FStar_Range.dummyRange in
      FStar_Ident.lid_equals f uu____129
>>>>>>> c7f1cc4d
let is_tuple_data_lid': FStar_Ident.lident -> Prims.bool =
  fun f  -> is_tuple_datacon_string f.FStar_Ident.str
let mod_prefix_dtuple: Prims.int -> Prims.string -> FStar_Ident.lident =
  fun n1  -> if n1 = (Prims.parse_int "2") then pconst else psconst
let mk_dtuple_lid: Prims.int -> FStar_Range.range -> FStar_Ident.lident =
  fun n1  ->
    fun r  ->
      let t =
<<<<<<< HEAD
        let uu____159 = FStar_Util.string_of_int n1 in
        FStar_Util.format1 "dtuple%s" uu____159 in
      let uu____160 = let uu____161 = mod_prefix_dtuple n1 in uu____161 t in
      FStar_Ident.set_lid_range uu____160 r
=======
        let uu____150 = FStar_Util.string_of_int n1 in
        FStar_Util.format1 "dtuple%s" uu____150 in
      let uu____151 = let uu____152 = mod_prefix_dtuple n1 in uu____152 t in
      FStar_Ident.set_lid_range uu____151 r
>>>>>>> c7f1cc4d
let is_dtuple_constructor_string: Prims.string -> Prims.bool =
  fun s  ->
    (s = "Prims.dtuple2") ||
      (FStar_Util.starts_with s "FStar.Pervasives.dtuple")
let is_dtuple_constructor_lid: FStar_Ident.lident -> Prims.bool =
  fun lid  -> is_dtuple_constructor_string lid.FStar_Ident.str
let mk_dtuple_data_lid: Prims.int -> FStar_Range.range -> FStar_Ident.lident
  =
  fun n1  ->
    fun r  ->
      let t =
<<<<<<< HEAD
        let uu____181 = FStar_Util.string_of_int n1 in
        FStar_Util.format1 "Mkdtuple%s" uu____181 in
      let uu____182 = let uu____183 = mod_prefix_dtuple n1 in uu____183 t in
      FStar_Ident.set_lid_range uu____182 r
=======
        let uu____168 = FStar_Util.string_of_int n1 in
        FStar_Util.format1 "Mkdtuple%s" uu____168 in
      let uu____169 = let uu____170 = mod_prefix_dtuple n1 in uu____170 t in
      FStar_Ident.set_lid_range uu____169 r
>>>>>>> c7f1cc4d
let is_dtuple_datacon_string: Prims.string -> Prims.bool =
  fun s  ->
    (s = "Prims.Mkdtuple2") ||
      (FStar_Util.starts_with s "FStar.Pervasives.Mkdtuple")
let is_dtuple_data_lid: FStar_Ident.lident -> Prims.int -> Prims.bool =
  fun f  ->
    fun n1  ->
<<<<<<< HEAD
      let uu____198 = mk_dtuple_data_lid n1 FStar_Range.dummyRange in
      FStar_Ident.lid_equals f uu____198
=======
      let uu____182 = mk_dtuple_data_lid n1 FStar_Range.dummyRange in
      FStar_Ident.lid_equals f uu____182
>>>>>>> c7f1cc4d
let is_dtuple_data_lid': FStar_Ident.lident -> Prims.bool =
  fun f  -> is_dtuple_datacon_string (FStar_Ident.text_of_lid f)
let is_name: FStar_Ident.lident -> Prims.bool =
  fun lid  ->
    let c =
      FStar_Util.char_at (lid.FStar_Ident.ident).FStar_Ident.idText
        (Prims.parse_int "0") in
    FStar_Util.is_upper c
let fstar_tactics_lid': Prims.string Prims.list -> FStar_Ident.lident =
  fun s  ->
    FStar_Ident.lid_of_path (FStar_List.append ["FStar"; "Tactics"] s)
      FStar_Range.dummyRange
let fstar_tactics_lid: Prims.string -> FStar_Ident.lid =
  fun s  -> fstar_tactics_lid' [s]
let tactic_lid: FStar_Ident.lid = fstar_tactics_lid' ["Effect"; "tactic"]
let u_tac_lid: FStar_Ident.lid = fstar_tactics_lid' ["Effect"; "__tac"]
let tac_effect_lid: FStar_Ident.lid = fstar_tactics_lid "TAC"
let by_tactic_lid: FStar_Ident.lid =
  fstar_tactics_lid' ["Effect"; "__by_tactic"]
let synth_lid: FStar_Ident.lid =
  fstar_tactics_lid' ["Effect"; "synth_by_tactic"]
let assert_by_tactic_lid: FStar_Ident.lid =
  fstar_tactics_lid' ["Effect"; "assert_by_tactic"]
let reify_tactic_lid: FStar_Ident.lid =
  fstar_tactics_lid' ["Effect"; "reify_tactic"]
let quote_lid: FStar_Ident.lident =
  FStar_Ident.lid_of_path ["FStar"; "Tactics"; "Builtins"; "quote"]
    FStar_Range.dummyRange
let fstar_refl_embed_lid: FStar_Ident.lident =
  FStar_Ident.lid_of_path ["FStar"; "Tactics"; "Builtins"; "__embed"]
    FStar_Range.dummyRange
let fstar_syntax_syntax_term: FStar_Ident.lident =
  FStar_Ident.lid_of_str "FStar.Syntax.Syntax.term"<|MERGE_RESOLUTION|>--- conflicted
+++ resolved
@@ -27,7 +27,6 @@
 let smtpat_lid: FStar_Ident.lident = pconst "smt_pat"
 let smtpatOr_lid: FStar_Ident.lident = pconst "smt_pat_or"
 let monadic_lid: FStar_Ident.lident = pconst "M"
-let spinoff_lid: FStar_Ident.lident = pconst "spinoff"
 let int8_lid: FStar_Ident.lident = p2l ["FStar"; "Int8"; "t"]
 let uint8_lid: FStar_Ident.lident = p2l ["FStar"; "UInt8"; "t"]
 let int16_lid: FStar_Ident.lident = p2l ["FStar"; "Int16"; "t"]
@@ -58,15 +57,8 @@
 let admit_lid: FStar_Ident.lident = pconst "admit"
 let magic_lid: FStar_Ident.lident = pconst "magic"
 let has_type_lid: FStar_Ident.lident = pconst "has_type"
-let c_true_lid: FStar_Ident.lident = pconst "c_True"
-let c_false_lid: FStar_Ident.lident = pconst "c_False"
-let c_and_lid: FStar_Ident.lident = pconst "c_and"
-let c_or_lid: FStar_Ident.lident = pconst "c_or"
-let dtuple2_lid: FStar_Ident.lident = pconst "dtuple2"
 let eq2_lid: FStar_Ident.lident = pconst "eq2"
 let eq3_lid: FStar_Ident.lident = pconst "eq3"
-let c_eq2_lid: FStar_Ident.lident = pconst "equals"
-let c_eq3_lid: FStar_Ident.lident = pconst "h_equals"
 let cons_lid: FStar_Ident.lident = pconst "Cons"
 let nil_lid: FStar_Ident.lident = pconst "Nil"
 let some_lid: FStar_Ident.lident = psnconst "Some"
@@ -77,11 +69,9 @@
 let list_tot_append_lid: FStar_Ident.lident =
   p2l ["FStar"; "List"; "Tot"; "Base"; "append"]
 let strcat_lid: FStar_Ident.lident = p2l ["Prims"; "strcat"]
-let strcat_lid': FStar_Ident.lident = p2l ["FStar"; "String"; "strcat"]
 let let_in_typ: FStar_Ident.lident = p2l ["Prims"; "Let"]
 let string_of_int_lid: FStar_Ident.lident = p2l ["Prims"; "string_of_int"]
 let string_of_bool_lid: FStar_Ident.lident = p2l ["Prims"; "string_of_bool"]
-let string_compare: FStar_Ident.lident = p2l ["FStar"; "String"; "compare"]
 let op_Eq: FStar_Ident.lident = pconst "op_Equality"
 let op_notEq: FStar_Ident.lident = pconst "op_disEquality"
 let op_LT: FStar_Ident.lident = pconst "op_LessThan"
@@ -97,21 +87,6 @@
 let op_And: FStar_Ident.lident = pconst "op_AmpAmp"
 let op_Or: FStar_Ident.lident = pconst "op_BarBar"
 let op_Negation: FStar_Ident.lident = pconst "op_Negation"
-let bvconst: Prims.string -> FStar_Ident.lident =
-  fun s  -> p2l ["FStar"; "BV"; s]
-let bv_t_lid: FStar_Ident.lident = bvconst "bv_t"
-let nat_to_bv_lid: FStar_Ident.lident = bvconst "int2bv"
-let bv_to_nat_lid: FStar_Ident.lident = bvconst "bv2int"
-let bv_and_lid: FStar_Ident.lident = bvconst "bvand"
-let bv_xor_lid: FStar_Ident.lident = bvconst "bvxor"
-let bv_or_lid: FStar_Ident.lident = bvconst "bvor"
-let bv_shift_left_lid: FStar_Ident.lident = bvconst "bvshl"
-let bv_shift_right_lid: FStar_Ident.lident = bvconst "bvshr"
-let bv_udiv_lid: FStar_Ident.lident = bvconst "bvdiv"
-let bv_mod_lid: FStar_Ident.lident = bvconst "bvmod"
-let bv_mul_lid: FStar_Ident.lident = bvconst "bvmul"
-let bv_ult_lid: FStar_Ident.lident = bvconst "bvult"
-let bv_uext_lid: FStar_Ident.lident = bvconst "bv_uext"
 let array_lid: FStar_Ident.lident = p2l ["FStar"; "Array"; "array"]
 let array_mk_array_lid: FStar_Ident.lident =
   p2l ["FStar"; "Array"; "mk_array"]
@@ -161,24 +136,14 @@
     FStar_Pervasives_Native.tuple2
   =
   let x = FStar_Util.mk_ref (Prims.parse_int "0") in
-<<<<<<< HEAD
-  let gen1 uu____35 = FStar_Util.incr x; FStar_Util.read x in
-  let reset uu____45 = FStar_Util.write x (Prims.parse_int "0") in
-=======
   let gen1 uu____31 = FStar_Util.incr x; FStar_Util.read x in
   let reset uu____41 = FStar_Util.write x (Prims.parse_int "0") in
->>>>>>> c7f1cc4d
   (gen1, reset)
 let next_id: Prims.unit -> Prims.int = FStar_Pervasives_Native.fst gen_reset
 let sli: FStar_Ident.lident -> Prims.string =
   fun l  ->
-<<<<<<< HEAD
-    let uu____63 = FStar_Options.print_real_names () in
-    if uu____63
-=======
     let uu____57 = FStar_Options.print_real_names () in
     if uu____57
->>>>>>> c7f1cc4d
     then l.FStar_Ident.str
     else (l.FStar_Ident.ident).FStar_Ident.idText
 let const_to_string: FStar_Const.sconst -> Prims.string =
@@ -188,40 +153,23 @@
     | FStar_Const.Const_unit  -> "()"
     | FStar_Const.Const_bool b -> if b then "true" else "false"
     | FStar_Const.Const_float x1 -> FStar_Util.string_of_float x1
-<<<<<<< HEAD
-    | FStar_Const.Const_string (bytes,uu____73) ->
-        FStar_Util.format1 "\"%s\"" (FStar_Util.string_of_bytes bytes)
-    | FStar_Const.Const_bytearray uu____76 -> "<bytearray>"
-    | FStar_Const.Const_int (x1,uu____81) -> x1
-=======
     | FStar_Const.Const_string (bytes,uu____66) ->
         FStar_Util.format1 "\"%s\"" (FStar_Util.string_of_bytes bytes)
     | FStar_Const.Const_bytearray uu____71 -> "<bytearray>"
     | FStar_Const.Const_int (x1,uu____79) -> x1
->>>>>>> c7f1cc4d
     | FStar_Const.Const_char c ->
         Prims.strcat "'" (Prims.strcat (FStar_Util.string_of_char c) "'")
     | FStar_Const.Const_range r -> FStar_Range.string_of_range r
     | FStar_Const.Const_reify  -> "reify"
     | FStar_Const.Const_reflect l ->
-<<<<<<< HEAD
-        let uu____91 = sli l in FStar_Util.format1 "[[%s.reflect]]" uu____91
-=======
         let uu____95 = sli l in FStar_Util.format1 "[[%s.reflect]]" uu____95
->>>>>>> c7f1cc4d
 let mk_tuple_lid: Prims.int -> FStar_Range.range -> FStar_Ident.lident =
   fun n1  ->
     fun r  ->
       let t =
-<<<<<<< HEAD
-        let uu____101 = FStar_Util.string_of_int n1 in
-        FStar_Util.format1 "tuple%s" uu____101 in
-      let uu____102 = psnconst t in FStar_Ident.set_lid_range uu____102 r
-=======
         let uu____103 = FStar_Util.string_of_int n1 in
         FStar_Util.format1 "tuple%s" uu____103 in
       let uu____104 = psnconst t in FStar_Ident.set_lid_range uu____104 r
->>>>>>> c7f1cc4d
 let is_tuple_constructor_string: Prims.string -> Prims.bool =
   fun s  -> FStar_Util.starts_with s "FStar.Pervasives.Native.tuple"
 let is_tuple_constructor_lid: FStar_Ident.ident -> Prims.bool =
@@ -230,27 +178,16 @@
   fun n1  ->
     fun r  ->
       let t =
-<<<<<<< HEAD
-        let uu____120 = FStar_Util.string_of_int n1 in
-        FStar_Util.format1 "Mktuple%s" uu____120 in
-      let uu____121 = psnconst t in FStar_Ident.set_lid_range uu____121 r
-=======
         let uu____118 = FStar_Util.string_of_int n1 in
         FStar_Util.format1 "Mktuple%s" uu____118 in
       let uu____119 = psnconst t in FStar_Ident.set_lid_range uu____119 r
->>>>>>> c7f1cc4d
 let is_tuple_datacon_string: Prims.string -> Prims.bool =
   fun s  -> FStar_Util.starts_with s "FStar.Pervasives.Native.Mktuple"
 let is_tuple_data_lid: FStar_Ident.lident -> Prims.int -> Prims.bool =
   fun f  ->
     fun n1  ->
-<<<<<<< HEAD
-      let uu____134 = mk_tuple_data_lid n1 FStar_Range.dummyRange in
-      FStar_Ident.lid_equals f uu____134
-=======
       let uu____129 = mk_tuple_data_lid n1 FStar_Range.dummyRange in
       FStar_Ident.lid_equals f uu____129
->>>>>>> c7f1cc4d
 let is_tuple_data_lid': FStar_Ident.lident -> Prims.bool =
   fun f  -> is_tuple_datacon_string f.FStar_Ident.str
 let mod_prefix_dtuple: Prims.int -> Prims.string -> FStar_Ident.lident =
@@ -259,17 +196,10 @@
   fun n1  ->
     fun r  ->
       let t =
-<<<<<<< HEAD
-        let uu____159 = FStar_Util.string_of_int n1 in
-        FStar_Util.format1 "dtuple%s" uu____159 in
-      let uu____160 = let uu____161 = mod_prefix_dtuple n1 in uu____161 t in
-      FStar_Ident.set_lid_range uu____160 r
-=======
         let uu____150 = FStar_Util.string_of_int n1 in
         FStar_Util.format1 "dtuple%s" uu____150 in
       let uu____151 = let uu____152 = mod_prefix_dtuple n1 in uu____152 t in
       FStar_Ident.set_lid_range uu____151 r
->>>>>>> c7f1cc4d
 let is_dtuple_constructor_string: Prims.string -> Prims.bool =
   fun s  ->
     (s = "Prims.dtuple2") ||
@@ -281,17 +211,10 @@
   fun n1  ->
     fun r  ->
       let t =
-<<<<<<< HEAD
-        let uu____181 = FStar_Util.string_of_int n1 in
-        FStar_Util.format1 "Mkdtuple%s" uu____181 in
-      let uu____182 = let uu____183 = mod_prefix_dtuple n1 in uu____183 t in
-      FStar_Ident.set_lid_range uu____182 r
-=======
         let uu____168 = FStar_Util.string_of_int n1 in
         FStar_Util.format1 "Mkdtuple%s" uu____168 in
       let uu____169 = let uu____170 = mod_prefix_dtuple n1 in uu____170 t in
       FStar_Ident.set_lid_range uu____169 r
->>>>>>> c7f1cc4d
 let is_dtuple_datacon_string: Prims.string -> Prims.bool =
   fun s  ->
     (s = "Prims.Mkdtuple2") ||
@@ -299,13 +222,8 @@
 let is_dtuple_data_lid: FStar_Ident.lident -> Prims.int -> Prims.bool =
   fun f  ->
     fun n1  ->
-<<<<<<< HEAD
-      let uu____198 = mk_dtuple_data_lid n1 FStar_Range.dummyRange in
-      FStar_Ident.lid_equals f uu____198
-=======
       let uu____182 = mk_dtuple_data_lid n1 FStar_Range.dummyRange in
       FStar_Ident.lid_equals f uu____182
->>>>>>> c7f1cc4d
 let is_dtuple_data_lid': FStar_Ident.lident -> Prims.bool =
   fun f  -> is_dtuple_datacon_string (FStar_Ident.text_of_lid f)
 let is_name: FStar_Ident.lident -> Prims.bool =
@@ -314,28 +232,11 @@
       FStar_Util.char_at (lid.FStar_Ident.ident).FStar_Ident.idText
         (Prims.parse_int "0") in
     FStar_Util.is_upper c
-let fstar_tactics_lid': Prims.string Prims.list -> FStar_Ident.lident =
+let fstar_tactics_lid: Prims.string -> FStar_Ident.lident =
   fun s  ->
-    FStar_Ident.lid_of_path (FStar_List.append ["FStar"; "Tactics"] s)
+    FStar_Ident.lid_of_path (FStar_List.append ["FStar"; "Tactics"] [s])
       FStar_Range.dummyRange
-let fstar_tactics_lid: Prims.string -> FStar_Ident.lid =
-  fun s  -> fstar_tactics_lid' [s]
-let tactic_lid: FStar_Ident.lid = fstar_tactics_lid' ["Effect"; "tactic"]
-let u_tac_lid: FStar_Ident.lid = fstar_tactics_lid' ["Effect"; "__tac"]
-let tac_effect_lid: FStar_Ident.lid = fstar_tactics_lid "TAC"
-let by_tactic_lid: FStar_Ident.lid =
-  fstar_tactics_lid' ["Effect"; "__by_tactic"]
-let synth_lid: FStar_Ident.lid =
-  fstar_tactics_lid' ["Effect"; "synth_by_tactic"]
-let assert_by_tactic_lid: FStar_Ident.lid =
-  fstar_tactics_lid' ["Effect"; "assert_by_tactic"]
-let reify_tactic_lid: FStar_Ident.lid =
-  fstar_tactics_lid' ["Effect"; "reify_tactic"]
-let quote_lid: FStar_Ident.lident =
-  FStar_Ident.lid_of_path ["FStar"; "Tactics"; "Builtins"; "quote"]
-    FStar_Range.dummyRange
-let fstar_refl_embed_lid: FStar_Ident.lident =
-  FStar_Ident.lid_of_path ["FStar"; "Tactics"; "Builtins"; "__embed"]
-    FStar_Range.dummyRange
-let fstar_syntax_syntax_term: FStar_Ident.lident =
-  FStar_Ident.lid_of_str "FStar.Syntax.Syntax.term"+let tactic_lid: FStar_Ident.lident = fstar_tactics_lid "tactic"
+let by_tactic_lid: FStar_Ident.lident = fstar_tactics_lid "by_tactic"
+let reify_tactic_lid: FStar_Ident.lident = fstar_tactics_lid "reify_tactic"
+let fstar_tactics_embed_lid: FStar_Ident.lident = fstar_tactics_lid "__embed"