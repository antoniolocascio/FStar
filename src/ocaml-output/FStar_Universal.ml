--- conflicted
+++ resolved
@@ -1,25 +1,26 @@
 open Prims
-let module_or_interface_name:
-  FStar_Syntax_Syntax.modul -> (Prims.bool* FStar_Ident.lident) =
+let module_or_interface_name :
+  FStar_Syntax_Syntax.modul -> (Prims.bool * FStar_Ident.lident) =
   fun m  ->
     ((m.FStar_Syntax_Syntax.is_interface), (m.FStar_Syntax_Syntax.name))
-let parse:
+  
+let parse :
   FStar_ToSyntax_Env.env ->
     Prims.string Prims.option ->
       Prims.string ->
-        (FStar_ToSyntax_Env.env* FStar_Syntax_Syntax.modul Prims.list)
+        (FStar_ToSyntax_Env.env * FStar_Syntax_Syntax.modul Prims.list)
   =
   fun env  ->
     fun pre_fn  ->
       fun fn  ->
-        let uu____23 = FStar_Parser_Driver.parse_file fn in
+        let uu____23 = FStar_Parser_Driver.parse_file fn  in
         match uu____23 with
         | (ast,uu____33) ->
             let ast =
               match pre_fn with
               | None  -> ast
               | Some pre_fn ->
-                  let uu____42 = FStar_Parser_Driver.parse_file pre_fn in
+                  let uu____42 = FStar_Parser_Driver.parse_file pre_fn  in
                   (match uu____42 with
                    | (pre_ast,uu____49) ->
                        (match (pre_ast, ast) with
@@ -27,15 +28,6 @@
                            (lid1,decls1,uu____58))::[],(FStar_Parser_AST.Module
                            (lid2,decls2))::[]) when
                             FStar_Ident.lid_equals lid1 lid2 ->
-<<<<<<< HEAD
-                            let _0_795 =
-                              FStar_Parser_AST.Module
-                                (let _0_794 =
-                                   FStar_Parser_Interleave.interleave decls1
-                                     decls2 in
-                                 (lid1, _0_794)) in
-                            [_0_795]
-=======
                             let _0_788 =
                               FStar_Parser_AST.Module
                                 (let _0_787 =
@@ -45,60 +37,53 @@
                                  (lid1, _0_787))
                                in
                             [_0_788]
->>>>>>> 31a25be5
                         | uu____68 ->
                             Prims.raise
                               (FStar_Errors.Err
-                                 "mismatch between pre-module and module\n"))) in
+                                 "mismatch between pre-module and module\n")))
+               in
             FStar_ToSyntax_ToSyntax.desugar_file env ast
-let tc_prims:
+  
+let tc_prims :
   Prims.unit ->
-    ((FStar_Syntax_Syntax.modul* Prims.int)* FStar_ToSyntax_Env.env*
+    ((FStar_Syntax_Syntax.modul * Prims.int) * FStar_ToSyntax_Env.env *
       FStar_TypeChecker_Env.env)
   =
   fun uu____78  ->
     let solver =
-      let uu____85 = FStar_Options.lax () in
+      let uu____85 = FStar_Options.lax ()  in
       if uu____85
       then FStar_SMTEncoding_Solver.dummy
-      else FStar_SMTEncoding_Solver.solver in
+      else FStar_SMTEncoding_Solver.solver  in
     let env =
       FStar_TypeChecker_Env.initial_env
         FStar_TypeChecker_TcTerm.type_of_tot_term
         FStar_TypeChecker_TcTerm.universe_of solver
-        FStar_Syntax_Const.prims_lid in
+        FStar_Syntax_Const.prims_lid
+       in
     (env.FStar_TypeChecker_Env.solver).FStar_TypeChecker_Env.init env;
-    (let prims_filename = FStar_Options.prims () in
+    (let prims_filename = FStar_Options.prims ()  in
      let uu____90 =
-<<<<<<< HEAD
-       let _0_796 = FStar_ToSyntax_Env.empty_env () in
-       parse _0_796 None prims_filename in
-=======
        let _0_789 = FStar_ToSyntax_Env.empty_env ()  in
        parse _0_789 None prims_filename  in
->>>>>>> 31a25be5
      match uu____90 with
      | (dsenv,prims_mod) ->
          let uu____103 =
            FStar_Util.record_time
              (fun uu____110  ->
-<<<<<<< HEAD
-                let _0_797 = FStar_List.hd prims_mod in
-                FStar_TypeChecker_Tc.check_module env _0_797) in
-=======
                 let _0_790 = FStar_List.hd prims_mod  in
                 FStar_TypeChecker_Tc.check_module env _0_790)
             in
->>>>>>> 31a25be5
          (match uu____103 with
           | ((prims_mod,env),elapsed_time) ->
               ((prims_mod, elapsed_time), dsenv, env)))
-let tc_one_fragment:
+  
+let tc_one_fragment :
   FStar_Syntax_Syntax.modul Prims.option ->
     FStar_ToSyntax_Env.env ->
       FStar_TypeChecker_Env.env ->
         FStar_Parser_ParseIt.input_frag ->
-          (FStar_Syntax_Syntax.modul Prims.option* FStar_ToSyntax_Env.env*
+          (FStar_Syntax_Syntax.modul Prims.option * FStar_ToSyntax_Env.env *
             FStar_TypeChecker_Env.env) Prims.option
   =
   fun curmod  ->
@@ -106,29 +91,20 @@
       fun env  ->
         fun frag  ->
           try
-            let uu____153 = FStar_Parser_Driver.parse_fragment frag in
+            let uu____153 = FStar_Parser_Driver.parse_fragment frag  in
             match uu____153 with
             | FStar_Parser_Driver.Empty  -> Some (curmod, dsenv, env)
             | FStar_Parser_Driver.Modul ast_modul ->
                 let uu____165 =
                   FStar_ToSyntax_ToSyntax.desugar_partial_modul curmod dsenv
-                    ast_modul in
+                    ast_modul
+                   in
                 (match uu____165 with
                  | (dsenv,modul) ->
                      let env =
                        match curmod with
                        | Some modul ->
                            let uu____177 =
-<<<<<<< HEAD
-                             let _0_799 =
-                               FStar_Parser_Dep.lowercase_module_name
-                                 (FStar_List.hd (FStar_Options.file_list ())) in
-                             let _0_798 =
-                               FStar_String.lowercase
-                                 (FStar_Ident.string_of_lid
-                                    modul.FStar_Syntax_Syntax.name) in
-                             _0_799 <> _0_798 in
-=======
                              let _0_792 =
                                FStar_Parser_Dep.lowercase_module_name
                                  (FStar_List.hd (FStar_Options.file_list ()))
@@ -139,22 +115,21 @@
                                     modul.FStar_Syntax_Syntax.name)
                                 in
                              _0_792 <> _0_791  in
->>>>>>> 31a25be5
                            if uu____177
                            then
                              Prims.raise
                                (FStar_Errors.Err
                                   "Interactive mode only supports a single module at the top-level")
                            else env
-                       | None  -> env in
+                       | None  -> env  in
                      let uu____179 =
-                       FStar_TypeChecker_Tc.tc_partial_modul env modul in
+                       FStar_TypeChecker_Tc.tc_partial_modul env modul  in
                      (match uu____179 with
                       | (modul,uu____190,env) ->
                           Some ((Some modul), dsenv, env)))
             | FStar_Parser_Driver.Decls ast_decls ->
                 let uu____201 =
-                  FStar_ToSyntax_ToSyntax.desugar_decls dsenv ast_decls in
+                  FStar_ToSyntax_ToSyntax.desugar_decls dsenv ast_decls  in
                 (match uu____201 with
                  | (dsenv,decls) ->
                      (match curmod with
@@ -165,7 +140,8 @@
                       | Some modul ->
                           let uu____223 =
                             FStar_TypeChecker_Tc.tc_more_partial_modul env
-                              modul decls in
+                              modul decls
+                             in
                           (match uu____223 with
                            | (modul,uu____234,env) ->
                                Some ((Some modul), dsenv, env))))
@@ -180,19 +156,20 @@
                None)
           | e when Prims.op_Negation (FStar_Options.trace_error ()) ->
               Prims.raise e
-let tc_one_file:
+  
+let tc_one_file :
   FStar_ToSyntax_Env.env ->
     FStar_TypeChecker_Env.env ->
       Prims.string Prims.option ->
         Prims.string ->
-          ((FStar_Syntax_Syntax.modul* Prims.int) Prims.list*
-            FStar_ToSyntax_Env.env* FStar_TypeChecker_Env.env)
+          ((FStar_Syntax_Syntax.modul * Prims.int) Prims.list *
+            FStar_ToSyntax_Env.env * FStar_TypeChecker_Env.env)
   =
   fun dsenv  ->
     fun env  ->
       fun pre_fn  ->
         fun fn  ->
-          let uu____302 = parse dsenv pre_fn fn in
+          let uu____302 = parse dsenv pre_fn fn  in
           match uu____302 with
           | (dsenv,fmods) ->
               let check_mods uu____325 =
@@ -207,13 +184,16 @@
                                   FStar_Util.record_time
                                     (fun uu____370  ->
                                        FStar_TypeChecker_Tc.check_module env
-                                         m) in
+                                         m)
+                                   in
                                 (match uu____363 with
                                  | ((m,env),elapsed_ms) ->
                                      (env, ((m, elapsed_ms) :: all_mods))))
-                       (env, [])) in
+                       (env, []))
+                   in
                 match uu____326 with
-                | (env,all_mods) -> ((FStar_List.rev all_mods), dsenv, env) in
+                | (env,all_mods) -> ((FStar_List.rev all_mods), dsenv, env)
+                 in
               (match fmods with
                | m::[] when
                    (FStar_Options.should_verify
@@ -222,32 +202,16 @@
                      ((FStar_Options.record_hints ()) ||
                         (FStar_Options.use_hints ()))
                    ->
-<<<<<<< HEAD
-                   let _0_800 = FStar_Parser_ParseIt.find_file fn in
-                   FStar_SMTEncoding_Solver.with_hints_db _0_800 check_mods
-=======
                    let _0_793 = FStar_Parser_ParseIt.find_file fn  in
                    FStar_SMTEncoding_Solver.with_hints_db _0_793 check_mods
->>>>>>> 31a25be5
                | uu____423 -> check_mods ())
-let needs_interleaving: Prims.string -> Prims.string -> Prims.bool =
+  
+let needs_interleaving : Prims.string -> Prims.string -> Prims.bool =
   fun intf  ->
     fun impl  ->
-      let m1 = FStar_Parser_Dep.lowercase_module_name intf in
-      let m2 = FStar_Parser_Dep.lowercase_module_name impl in
+      let m1 = FStar_Parser_Dep.lowercase_module_name intf  in
+      let m2 = FStar_Parser_Dep.lowercase_module_name impl  in
       ((m1 = m2) &&
-<<<<<<< HEAD
-         (let _0_801 = FStar_Util.get_file_extension intf in _0_801 = "fsti"))
-        &&
-        (let _0_802 = FStar_Util.get_file_extension impl in _0_802 = "fst")
-let pop_context: FStar_TypeChecker_Env.env -> Prims.string -> Prims.unit =
-  fun env  ->
-    fun msg  ->
-      (let _0_803 = FStar_ToSyntax_Env.pop () in
-       FStar_All.pipe_right _0_803 Prims.ignore);
-      (let _0_804 = FStar_TypeChecker_Env.pop env msg in
-       FStar_All.pipe_right _0_804 Prims.ignore);
-=======
          (let _0_794 = FStar_Util.get_file_extension intf  in _0_794 = "fsti"))
         &&
         (let _0_795 = FStar_Util.get_file_extension impl  in _0_795 = "fst")
@@ -259,25 +223,26 @@
        FStar_All.pipe_right _0_796 Prims.ignore);
       (let _0_797 = FStar_TypeChecker_Env.pop env msg  in
        FStar_All.pipe_right _0_797 Prims.ignore);
->>>>>>> 31a25be5
       (env.FStar_TypeChecker_Env.solver).FStar_TypeChecker_Env.refresh ()
-let push_context:
-  (FStar_ToSyntax_Env.env* FStar_TypeChecker_Env.env) ->
-    Prims.string -> (FStar_ToSyntax_Env.env* FStar_TypeChecker_Env.env)
+  
+let push_context :
+  (FStar_ToSyntax_Env.env * FStar_TypeChecker_Env.env) ->
+    Prims.string -> (FStar_ToSyntax_Env.env * FStar_TypeChecker_Env.env)
   =
   fun uu____449  ->
     fun msg  ->
       match uu____449 with
       | (dsenv,env) ->
-          let dsenv = FStar_ToSyntax_Env.push dsenv in
-          let env = FStar_TypeChecker_Env.push env msg in (dsenv, env)
-let tc_one_file_and_intf:
+          let dsenv = FStar_ToSyntax_Env.push dsenv  in
+          let env = FStar_TypeChecker_Env.push env msg  in (dsenv, env)
+  
+let tc_one_file_and_intf :
   Prims.string Prims.option ->
     Prims.string ->
       FStar_ToSyntax_Env.env ->
         FStar_TypeChecker_Env.env ->
-          ((FStar_Syntax_Syntax.modul* Prims.int) Prims.list*
-            FStar_ToSyntax_Env.env* FStar_TypeChecker_Env.env)
+          ((FStar_Syntax_Syntax.modul * Prims.int) Prims.list *
+            FStar_ToSyntax_Env.env * FStar_TypeChecker_Env.env)
   =
   fun intf  ->
     fun impl  ->
@@ -287,13 +252,8 @@
           (match intf with
            | None  -> tc_one_file dsenv env None impl
            | Some uu____486 when
-<<<<<<< HEAD
-               let _0_805 = FStar_Options.codegen () in _0_805 <> None ->
-               ((let uu____489 = Prims.op_Negation (FStar_Options.lax ()) in
-=======
                let _0_798 = FStar_Options.codegen ()  in _0_798 <> None ->
                ((let uu____489 = Prims.op_Negation (FStar_Options.lax ())  in
->>>>>>> 31a25be5
                  if uu____489
                  then
                    Prims.raise
@@ -302,43 +262,36 @@
                  else ());
                 tc_one_file dsenv env intf impl)
            | Some iname ->
-               ((let uu____493 = FStar_Options.debug_any () in
+               ((let uu____493 = FStar_Options.debug_any ()  in
                  if uu____493
                  then
                    FStar_Util.print1 "Interleaving iface+module: %s\n" iname
                  else ());
-                (let caption = Prims.strcat "interface: " iname in
-                 let uu____496 = push_context (dsenv, env) caption in
+                (let caption = Prims.strcat "interface: " iname  in
+                 let uu____496 = push_context (dsenv, env) caption  in
                  match uu____496 with
                  | (dsenv',env') ->
-                     let uu____507 = tc_one_file dsenv' env' intf impl in
+                     let uu____507 = tc_one_file dsenv' env' intf impl  in
                      (match uu____507 with
                       | (uu____520,dsenv',env') ->
                           (pop_context env' caption;
                            tc_one_file dsenv env None iname)))))
-type uenv = (FStar_ToSyntax_Env.env* FStar_TypeChecker_Env.env)
-let tc_one_file_from_remaining:
+  
+type uenv = (FStar_ToSyntax_Env.env * FStar_TypeChecker_Env.env)
+let tc_one_file_from_remaining :
   Prims.string Prims.list ->
     uenv ->
-      (Prims.string Prims.list* (FStar_Syntax_Syntax.modul* Prims.int)
-        Prims.list* (FStar_ToSyntax_Env.env* FStar_TypeChecker_Env.env))
+      (Prims.string Prims.list * (FStar_Syntax_Syntax.modul * Prims.int)
+        Prims.list * (FStar_ToSyntax_Env.env * FStar_TypeChecker_Env.env))
   =
   fun remaining  ->
     fun uenv  ->
-      let uu____549 = uenv in
+      let uu____549 = uenv  in
       match uu____549 with
       | (dsenv,env) ->
           let uu____561 =
             match remaining with
             | intf::impl::remaining when needs_interleaving intf impl ->
-<<<<<<< HEAD
-                let _0_806 = tc_one_file_and_intf (Some intf) impl dsenv env in
-                (remaining, _0_806)
-            | intf_or_impl::remaining ->
-                let _0_807 = tc_one_file_and_intf None intf_or_impl dsenv env in
-                (remaining, _0_807)
-            | [] -> ([], ([], dsenv, env)) in
-=======
                 let _0_799 = tc_one_file_and_intf (Some intf) impl dsenv env
                    in
                 (remaining, _0_799)
@@ -347,52 +300,48 @@
                    in
                 (remaining, _0_800)
             | [] -> ([], ([], dsenv, env))  in
->>>>>>> 31a25be5
           (match uu____561 with
            | (remaining,(nmods,dsenv,env)) ->
                (remaining, nmods, (dsenv, env)))
-let rec tc_fold_interleave:
-  ((FStar_Syntax_Syntax.modul* Prims.int) Prims.list* uenv) ->
+  
+let rec tc_fold_interleave :
+  ((FStar_Syntax_Syntax.modul * Prims.int) Prims.list * uenv) ->
     Prims.string Prims.list ->
-      ((FStar_Syntax_Syntax.modul* Prims.int) Prims.list* uenv)
+      ((FStar_Syntax_Syntax.modul * Prims.int) Prims.list * uenv)
   =
   fun acc  ->
     fun remaining  ->
       match remaining with
       | [] -> acc
       | uu____674 ->
-          let uu____676 = acc in
+          let uu____676 = acc  in
           (match uu____676 with
            | (mods,uenv) ->
-               let uu____695 = tc_one_file_from_remaining remaining uenv in
+               let uu____695 = tc_one_file_from_remaining remaining uenv  in
                (match uu____695 with
                 | (remaining,nmods,(dsenv,env)) ->
                     tc_fold_interleave
                       ((FStar_List.append mods nmods), (dsenv, env))
                       remaining))
-let batch_mode_tc_no_prims:
+  
+let batch_mode_tc_no_prims :
   FStar_ToSyntax_Env.env ->
     FStar_TypeChecker_Env.env ->
       Prims.string Prims.list ->
-        ((FStar_Syntax_Syntax.modul* Prims.int) Prims.list*
-          FStar_ToSyntax_Env.env* FStar_TypeChecker_Env.env)
+        ((FStar_Syntax_Syntax.modul * Prims.int) Prims.list *
+          FStar_ToSyntax_Env.env * FStar_TypeChecker_Env.env)
   =
   fun dsenv  ->
     fun env  ->
       fun filenames  ->
-        let uu____748 = tc_fold_interleave ([], (dsenv, env)) filenames in
+        let uu____748 = tc_fold_interleave ([], (dsenv, env)) filenames  in
         match uu____748 with
         | (all_mods,(dsenv,env)) ->
             ((let uu____779 =
                 (FStar_Options.interactive ()) &&
-<<<<<<< HEAD
-                  (let _0_808 = FStar_Errors.get_err_count () in
-                   _0_808 = (Prims.parse_int "0")) in
-=======
                   (let _0_801 = FStar_Errors.get_err_count ()  in
                    _0_801 = (Prims.parse_int "0"))
                  in
->>>>>>> 31a25be5
               if uu____779
               then
                 (env.FStar_TypeChecker_Env.solver).FStar_TypeChecker_Env.refresh
@@ -401,18 +350,20 @@
                 (env.FStar_TypeChecker_Env.solver).FStar_TypeChecker_Env.finish
                   ());
              (all_mods, dsenv, env))
-let batch_mode_tc:
+  
+let batch_mode_tc :
   Prims.string Prims.list ->
-    ((FStar_Syntax_Syntax.modul* Prims.int) Prims.list*
-      FStar_ToSyntax_Env.env* FStar_TypeChecker_Env.env)
+    ((FStar_Syntax_Syntax.modul * Prims.int) Prims.list *
+      FStar_ToSyntax_Env.env * FStar_TypeChecker_Env.env)
   =
   fun filenames  ->
-    let uu____795 = tc_prims () in
+    let uu____795 = tc_prims ()  in
     match uu____795 with
     | (prims_mod,dsenv,env) ->
         ((let uu____815 =
             (Prims.op_Negation (FStar_Options.explicit_deps ())) &&
-              (FStar_Options.debug_any ()) in
+              (FStar_Options.debug_any ())
+             in
           if uu____815
           then
             (FStar_Util.print_endline
@@ -420,20 +371,13 @@
              FStar_Util.print1
                "Here's the list of filenames we will process: %s\n"
                (FStar_String.concat " " filenames);
-<<<<<<< HEAD
-             (let _0_810 =
-                let _0_809 = FStar_Options.verify_module () in
-                FStar_String.concat " " _0_809 in
-              FStar_Util.print1
-                "Here's the list of modules we will verify: %s\n" _0_810))
-=======
              (let _0_803 =
                 let _0_802 = FStar_Options.verify_module ()  in
                 FStar_String.concat " " _0_802  in
               FStar_Util.print1
                 "Here's the list of modules we will verify: %s\n" _0_803))
->>>>>>> 31a25be5
           else ());
-         (let uu____819 = batch_mode_tc_no_prims dsenv env filenames in
+         (let uu____819 = batch_mode_tc_no_prims dsenv env filenames  in
           match uu____819 with
-          | (all_mods,dsenv,env) -> ((prims_mod :: all_mods), dsenv, env)))+          | (all_mods,dsenv,env) -> ((prims_mod :: all_mods), dsenv, env)))
+  