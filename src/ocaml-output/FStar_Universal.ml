--- conflicted
+++ resolved
@@ -14,7 +14,7 @@
     fun f  ->
       let uu____39 = f tcenv.FStar_TypeChecker_Env.dsenv  in
       match uu____39 with
-      | (a,dsenv) ->
+      | (a,dsenv1) ->
           (a,
             (let uu___8_51 = tcenv  in
              {
@@ -104,7 +104,7 @@
                  (uu___8_51.FStar_TypeChecker_Env.identifier_info);
                FStar_TypeChecker_Env.tc_hooks =
                  (uu___8_51.FStar_TypeChecker_Env.tc_hooks);
-               FStar_TypeChecker_Env.dsenv = dsenv;
+               FStar_TypeChecker_Env.dsenv = dsenv1;
                FStar_TypeChecker_Env.nbe =
                  (uu___8_51.FStar_TypeChecker_Env.nbe);
                FStar_TypeChecker_Env.strict_args_tab =
@@ -121,25 +121,48 @@
   =
   fun e  ->
     fun f  ->
-      let uu____87 =
-        let uu____92 = FStar_Extraction_ML_UEnv.tcenv_of_uenv e  in
-        f uu____92  in
+      let uu____87 = f e.FStar_Extraction_ML_UEnv.env_tcenv  in
       match uu____87 with
       | (a,t') ->
-          let uu____99 = FStar_Extraction_ML_UEnv.set_tcenv e t'  in
-          (a, uu____99)
+          (a,
+            (let uu___16_99 = e  in
+             {
+               FStar_Extraction_ML_UEnv.env_tcenv = t';
+               FStar_Extraction_ML_UEnv.env_bindings =
+                 (uu___16_99.FStar_Extraction_ML_UEnv.env_bindings);
+               FStar_Extraction_ML_UEnv.env_mlident_map =
+                 (uu___16_99.FStar_Extraction_ML_UEnv.env_mlident_map);
+               FStar_Extraction_ML_UEnv.tydefs =
+                 (uu___16_99.FStar_Extraction_ML_UEnv.tydefs);
+               FStar_Extraction_ML_UEnv.type_names =
+                 (uu___16_99.FStar_Extraction_ML_UEnv.type_names);
+               FStar_Extraction_ML_UEnv.currentModule =
+                 (uu___16_99.FStar_Extraction_ML_UEnv.currentModule)
+             }))
   
 let with_dsenv_of_env :
   'a . uenv -> 'a FStar_Syntax_DsEnv.withenv -> ('a * uenv) =
   fun e  ->
     fun f  ->
       let uu____128 =
-        let uu____133 = FStar_Extraction_ML_UEnv.tcenv_of_uenv e  in
-        with_dsenv_of_tcenv uu____133 f  in
+        with_dsenv_of_tcenv e.FStar_Extraction_ML_UEnv.env_tcenv f  in
       match uu____128 with
       | (a,tcenv) ->
-          let uu____140 = FStar_Extraction_ML_UEnv.set_tcenv e tcenv  in
-          (a, uu____140)
+          (a,
+            (let uu___24_140 = e  in
+             {
+               FStar_Extraction_ML_UEnv.env_tcenv = tcenv;
+               FStar_Extraction_ML_UEnv.env_bindings =
+                 (uu___24_140.FStar_Extraction_ML_UEnv.env_bindings);
+               FStar_Extraction_ML_UEnv.env_mlident_map =
+                 (uu___24_140.FStar_Extraction_ML_UEnv.env_mlident_map);
+               FStar_Extraction_ML_UEnv.tydefs =
+                 (uu___24_140.FStar_Extraction_ML_UEnv.tydefs);
+               FStar_Extraction_ML_UEnv.type_names =
+                 (uu___24_140.FStar_Extraction_ML_UEnv.type_names);
+               FStar_Extraction_ML_UEnv.currentModule =
+                 (uu___24_140.FStar_Extraction_ML_UEnv.currentModule)
+             }))
   
 let (push_env : uenv -> uenv) =
   fun env  ->
@@ -147,28 +170,29 @@
       with_tcenv_of_env env
         (fun tcenv  ->
            let uu____155 =
-             let uu____156 = FStar_Extraction_ML_UEnv.tcenv_of_uenv env  in
-             FStar_TypeChecker_Env.push uu____156 "top-level: push_env"  in
+             FStar_TypeChecker_Env.push
+               env.FStar_Extraction_ML_UEnv.env_tcenv "top-level: push_env"
+              in
            ((), uu____155))
        in
     FStar_Pervasives_Native.snd uu____147
   
 let (pop_env : uenv -> uenv) =
   fun env  ->
-    let uu____164 =
+    let uu____163 =
       with_tcenv_of_env env
         (fun tcenv  ->
-           let uu____172 =
+           let uu____171 =
              FStar_TypeChecker_Env.pop tcenv "top-level: pop_env"  in
-           ((), uu____172))
+           ((), uu____171))
        in
-    FStar_Pervasives_Native.snd uu____164
+    FStar_Pervasives_Native.snd uu____163
   
 let with_env : 'a . uenv -> (uenv -> 'a) -> 'a =
   fun env  ->
     fun f  ->
       let env1 = push_env env  in
-      let res = f env1  in let uu____199 = pop_env env1  in res
+      let res = f env1  in let uu____198 = pop_env env1  in res
   
 let (env_of_tcenv :
   FStar_TypeChecker_Env.env -> FStar_Extraction_ML_UEnv.uenv) =
@@ -181,660 +205,660 @@
   fun env  ->
     fun pre_fn  ->
       fun fn  ->
-        let uu____238 = FStar_Parser_Driver.parse_file fn  in
-        match uu____238 with
-        | (ast,uu____255) ->
-            let uu____270 =
+        let uu____237 = FStar_Parser_Driver.parse_file fn  in
+        match uu____237 with
+        | (ast,uu____254) ->
+            let uu____269 =
               match pre_fn with
               | FStar_Pervasives_Native.None  -> (ast, env)
               | FStar_Pervasives_Native.Some pre_fn1 ->
-                  let uu____283 = FStar_Parser_Driver.parse_file pre_fn1  in
-                  (match uu____283 with
-                   | (pre_ast,uu____300) ->
+                  let uu____282 = FStar_Parser_Driver.parse_file pre_fn1  in
+                  (match uu____282 with
+                   | (pre_ast,uu____299) ->
                        (match (pre_ast, ast) with
                         | (FStar_Parser_AST.Interface
-                           (lid1,decls1,uu____321),FStar_Parser_AST.Module
+                           (lid1,decls1,uu____320),FStar_Parser_AST.Module
                            (lid2,decls2)) when
                             FStar_Ident.lid_equals lid1 lid2 ->
-                            let uu____334 =
-                              let uu____339 =
+                            let uu____333 =
+                              let uu____338 =
                                 FStar_ToSyntax_Interleave.initialize_interface
                                   lid1 decls1
                                  in
-                              with_dsenv_of_env env uu____339  in
-                            (match uu____334 with
-                             | (uu____348,env1) ->
-                                 let uu____350 =
+                              with_dsenv_of_env env uu____338  in
+                            (match uu____333 with
+                             | (uu____347,env1) ->
+                                 let uu____349 =
                                    FStar_ToSyntax_Interleave.interleave_module
                                      ast true
                                     in
-                                 with_dsenv_of_env env1 uu____350)
-                        | uu____356 ->
+                                 with_dsenv_of_env env1 uu____349)
+                        | uu____355 ->
                             FStar_Errors.raise_err
                               (FStar_Errors.Fatal_PreModuleMismatch,
                                 "mismatch between pre-module and module\n")))
                in
-            (match uu____270 with
+            (match uu____269 with
              | (ast1,env1) ->
-                 let uu____373 =
+                 let uu____372 =
                    FStar_ToSyntax_ToSyntax.ast_modul_to_modul ast1  in
-                 with_dsenv_of_env env1 uu____373)
+                 with_dsenv_of_env env1 uu____372)
   
 let (init_env : FStar_Parser_Dep.deps -> FStar_TypeChecker_Env.env) =
   fun deps  ->
-    let solver =
-      let uu____385 = FStar_Options.lax ()  in
-      if uu____385
+    let solver1 =
+      let uu____384 = FStar_Options.lax ()  in
+      if uu____384
       then FStar_SMTEncoding_Solver.dummy
       else
-        (let uu___64_390 = FStar_SMTEncoding_Solver.solver  in
+        (let uu___68_389 = FStar_SMTEncoding_Solver.solver  in
          {
            FStar_TypeChecker_Env.init =
-             (uu___64_390.FStar_TypeChecker_Env.init);
+             (uu___68_389.FStar_TypeChecker_Env.init);
            FStar_TypeChecker_Env.push =
-             (uu___64_390.FStar_TypeChecker_Env.push);
+             (uu___68_389.FStar_TypeChecker_Env.push);
            FStar_TypeChecker_Env.pop =
-             (uu___64_390.FStar_TypeChecker_Env.pop);
+             (uu___68_389.FStar_TypeChecker_Env.pop);
            FStar_TypeChecker_Env.snapshot =
-             (uu___64_390.FStar_TypeChecker_Env.snapshot);
+             (uu___68_389.FStar_TypeChecker_Env.snapshot);
            FStar_TypeChecker_Env.rollback =
-             (uu___64_390.FStar_TypeChecker_Env.rollback);
+             (uu___68_389.FStar_TypeChecker_Env.rollback);
            FStar_TypeChecker_Env.encode_sig =
-             (uu___64_390.FStar_TypeChecker_Env.encode_sig);
+             (uu___68_389.FStar_TypeChecker_Env.encode_sig);
            FStar_TypeChecker_Env.preprocess =
              FStar_Tactics_Interpreter.preprocess;
            FStar_TypeChecker_Env.solve =
-             (uu___64_390.FStar_TypeChecker_Env.solve);
+             (uu___68_389.FStar_TypeChecker_Env.solve);
            FStar_TypeChecker_Env.finish =
-             (uu___64_390.FStar_TypeChecker_Env.finish);
+             (uu___68_389.FStar_TypeChecker_Env.finish);
            FStar_TypeChecker_Env.refresh =
-             (uu___64_390.FStar_TypeChecker_Env.refresh)
+             (uu___68_389.FStar_TypeChecker_Env.refresh)
          })
        in
     let env =
-      let uu____392 =
-        let uu____407 = FStar_Tactics_Interpreter.primitive_steps ()  in
-        FStar_TypeChecker_NBE.normalize uu____407  in
+      let uu____391 =
+        let uu____406 = FStar_Tactics_Interpreter.primitive_steps ()  in
+        FStar_TypeChecker_NBE.normalize uu____406  in
       FStar_TypeChecker_Env.initial_env deps FStar_TypeChecker_TcTerm.tc_term
         FStar_TypeChecker_TcTerm.type_of_tot_term
         FStar_TypeChecker_TcTerm.universe_of
-        FStar_TypeChecker_TcTerm.check_type_of_well_typed_term solver
-        FStar_Parser_Const.prims_lid uu____392
+        FStar_TypeChecker_TcTerm.check_type_of_well_typed_term solver1
+        FStar_Parser_Const.prims_lid uu____391
        in
     let env1 =
-      let uu___68_411 = env  in
+      let uu___72_410 = env  in
       {
         FStar_TypeChecker_Env.solver =
-          (uu___68_411.FStar_TypeChecker_Env.solver);
+          (uu___72_410.FStar_TypeChecker_Env.solver);
         FStar_TypeChecker_Env.range =
-          (uu___68_411.FStar_TypeChecker_Env.range);
+          (uu___72_410.FStar_TypeChecker_Env.range);
         FStar_TypeChecker_Env.curmodule =
-          (uu___68_411.FStar_TypeChecker_Env.curmodule);
+          (uu___72_410.FStar_TypeChecker_Env.curmodule);
         FStar_TypeChecker_Env.gamma =
-          (uu___68_411.FStar_TypeChecker_Env.gamma);
+          (uu___72_410.FStar_TypeChecker_Env.gamma);
         FStar_TypeChecker_Env.gamma_sig =
-          (uu___68_411.FStar_TypeChecker_Env.gamma_sig);
+          (uu___72_410.FStar_TypeChecker_Env.gamma_sig);
         FStar_TypeChecker_Env.gamma_cache =
-          (uu___68_411.FStar_TypeChecker_Env.gamma_cache);
+          (uu___72_410.FStar_TypeChecker_Env.gamma_cache);
         FStar_TypeChecker_Env.modules =
-          (uu___68_411.FStar_TypeChecker_Env.modules);
+          (uu___72_410.FStar_TypeChecker_Env.modules);
         FStar_TypeChecker_Env.expected_typ =
-          (uu___68_411.FStar_TypeChecker_Env.expected_typ);
+          (uu___72_410.FStar_TypeChecker_Env.expected_typ);
         FStar_TypeChecker_Env.sigtab =
-          (uu___68_411.FStar_TypeChecker_Env.sigtab);
+          (uu___72_410.FStar_TypeChecker_Env.sigtab);
         FStar_TypeChecker_Env.attrtab =
-          (uu___68_411.FStar_TypeChecker_Env.attrtab);
+          (uu___72_410.FStar_TypeChecker_Env.attrtab);
         FStar_TypeChecker_Env.instantiate_imp =
-          (uu___68_411.FStar_TypeChecker_Env.instantiate_imp);
+          (uu___72_410.FStar_TypeChecker_Env.instantiate_imp);
         FStar_TypeChecker_Env.effects =
-          (uu___68_411.FStar_TypeChecker_Env.effects);
+          (uu___72_410.FStar_TypeChecker_Env.effects);
         FStar_TypeChecker_Env.generalize =
-          (uu___68_411.FStar_TypeChecker_Env.generalize);
+          (uu___72_410.FStar_TypeChecker_Env.generalize);
         FStar_TypeChecker_Env.letrecs =
-          (uu___68_411.FStar_TypeChecker_Env.letrecs);
+          (uu___72_410.FStar_TypeChecker_Env.letrecs);
         FStar_TypeChecker_Env.top_level =
-          (uu___68_411.FStar_TypeChecker_Env.top_level);
+          (uu___72_410.FStar_TypeChecker_Env.top_level);
         FStar_TypeChecker_Env.check_uvars =
-          (uu___68_411.FStar_TypeChecker_Env.check_uvars);
+          (uu___72_410.FStar_TypeChecker_Env.check_uvars);
         FStar_TypeChecker_Env.use_eq =
-          (uu___68_411.FStar_TypeChecker_Env.use_eq);
+          (uu___72_410.FStar_TypeChecker_Env.use_eq);
         FStar_TypeChecker_Env.use_eq_strict =
-          (uu___68_411.FStar_TypeChecker_Env.use_eq_strict);
+          (uu___72_410.FStar_TypeChecker_Env.use_eq_strict);
         FStar_TypeChecker_Env.is_iface =
-          (uu___68_411.FStar_TypeChecker_Env.is_iface);
+          (uu___72_410.FStar_TypeChecker_Env.is_iface);
         FStar_TypeChecker_Env.admit =
-          (uu___68_411.FStar_TypeChecker_Env.admit);
-        FStar_TypeChecker_Env.lax = (uu___68_411.FStar_TypeChecker_Env.lax);
+          (uu___72_410.FStar_TypeChecker_Env.admit);
+        FStar_TypeChecker_Env.lax = (uu___72_410.FStar_TypeChecker_Env.lax);
         FStar_TypeChecker_Env.lax_universes =
-          (uu___68_411.FStar_TypeChecker_Env.lax_universes);
+          (uu___72_410.FStar_TypeChecker_Env.lax_universes);
         FStar_TypeChecker_Env.phase1 =
-          (uu___68_411.FStar_TypeChecker_Env.phase1);
+          (uu___72_410.FStar_TypeChecker_Env.phase1);
         FStar_TypeChecker_Env.failhard =
-          (uu___68_411.FStar_TypeChecker_Env.failhard);
+          (uu___72_410.FStar_TypeChecker_Env.failhard);
         FStar_TypeChecker_Env.nosynth =
-          (uu___68_411.FStar_TypeChecker_Env.nosynth);
+          (uu___72_410.FStar_TypeChecker_Env.nosynth);
         FStar_TypeChecker_Env.uvar_subtyping =
-          (uu___68_411.FStar_TypeChecker_Env.uvar_subtyping);
+          (uu___72_410.FStar_TypeChecker_Env.uvar_subtyping);
         FStar_TypeChecker_Env.tc_term =
-          (uu___68_411.FStar_TypeChecker_Env.tc_term);
+          (uu___72_410.FStar_TypeChecker_Env.tc_term);
         FStar_TypeChecker_Env.type_of =
-          (uu___68_411.FStar_TypeChecker_Env.type_of);
+          (uu___72_410.FStar_TypeChecker_Env.type_of);
         FStar_TypeChecker_Env.universe_of =
-          (uu___68_411.FStar_TypeChecker_Env.universe_of);
+          (uu___72_410.FStar_TypeChecker_Env.universe_of);
         FStar_TypeChecker_Env.check_type_of =
-          (uu___68_411.FStar_TypeChecker_Env.check_type_of);
+          (uu___72_410.FStar_TypeChecker_Env.check_type_of);
         FStar_TypeChecker_Env.use_bv_sorts =
-          (uu___68_411.FStar_TypeChecker_Env.use_bv_sorts);
+          (uu___72_410.FStar_TypeChecker_Env.use_bv_sorts);
         FStar_TypeChecker_Env.qtbl_name_and_index =
-          (uu___68_411.FStar_TypeChecker_Env.qtbl_name_and_index);
+          (uu___72_410.FStar_TypeChecker_Env.qtbl_name_and_index);
         FStar_TypeChecker_Env.normalized_eff_names =
-          (uu___68_411.FStar_TypeChecker_Env.normalized_eff_names);
+          (uu___72_410.FStar_TypeChecker_Env.normalized_eff_names);
         FStar_TypeChecker_Env.fv_delta_depths =
-          (uu___68_411.FStar_TypeChecker_Env.fv_delta_depths);
+          (uu___72_410.FStar_TypeChecker_Env.fv_delta_depths);
         FStar_TypeChecker_Env.proof_ns =
-          (uu___68_411.FStar_TypeChecker_Env.proof_ns);
+          (uu___72_410.FStar_TypeChecker_Env.proof_ns);
         FStar_TypeChecker_Env.synth_hook =
           FStar_Tactics_Interpreter.synthesize;
         FStar_TypeChecker_Env.try_solve_implicits_hook =
-          (uu___68_411.FStar_TypeChecker_Env.try_solve_implicits_hook);
+          (uu___72_410.FStar_TypeChecker_Env.try_solve_implicits_hook);
         FStar_TypeChecker_Env.splice =
-          (uu___68_411.FStar_TypeChecker_Env.splice);
+          (uu___72_410.FStar_TypeChecker_Env.splice);
         FStar_TypeChecker_Env.mpreprocess =
-          (uu___68_411.FStar_TypeChecker_Env.mpreprocess);
+          (uu___72_410.FStar_TypeChecker_Env.mpreprocess);
         FStar_TypeChecker_Env.postprocess =
-          (uu___68_411.FStar_TypeChecker_Env.postprocess);
+          (uu___72_410.FStar_TypeChecker_Env.postprocess);
         FStar_TypeChecker_Env.is_native_tactic =
-          (uu___68_411.FStar_TypeChecker_Env.is_native_tactic);
+          (uu___72_410.FStar_TypeChecker_Env.is_native_tactic);
         FStar_TypeChecker_Env.identifier_info =
-          (uu___68_411.FStar_TypeChecker_Env.identifier_info);
+          (uu___72_410.FStar_TypeChecker_Env.identifier_info);
         FStar_TypeChecker_Env.tc_hooks =
-          (uu___68_411.FStar_TypeChecker_Env.tc_hooks);
+          (uu___72_410.FStar_TypeChecker_Env.tc_hooks);
         FStar_TypeChecker_Env.dsenv =
-          (uu___68_411.FStar_TypeChecker_Env.dsenv);
-        FStar_TypeChecker_Env.nbe = (uu___68_411.FStar_TypeChecker_Env.nbe);
+          (uu___72_410.FStar_TypeChecker_Env.dsenv);
+        FStar_TypeChecker_Env.nbe = (uu___72_410.FStar_TypeChecker_Env.nbe);
         FStar_TypeChecker_Env.strict_args_tab =
-          (uu___68_411.FStar_TypeChecker_Env.strict_args_tab);
+          (uu___72_410.FStar_TypeChecker_Env.strict_args_tab);
         FStar_TypeChecker_Env.erasable_types_tab =
-          (uu___68_411.FStar_TypeChecker_Env.erasable_types_tab)
+          (uu___72_410.FStar_TypeChecker_Env.erasable_types_tab)
       }  in
     let env2 =
-      let uu___71_413 = env1  in
+      let uu___75_412 = env1  in
       {
         FStar_TypeChecker_Env.solver =
-          (uu___71_413.FStar_TypeChecker_Env.solver);
+          (uu___75_412.FStar_TypeChecker_Env.solver);
         FStar_TypeChecker_Env.range =
-          (uu___71_413.FStar_TypeChecker_Env.range);
+          (uu___75_412.FStar_TypeChecker_Env.range);
         FStar_TypeChecker_Env.curmodule =
-          (uu___71_413.FStar_TypeChecker_Env.curmodule);
+          (uu___75_412.FStar_TypeChecker_Env.curmodule);
         FStar_TypeChecker_Env.gamma =
-          (uu___71_413.FStar_TypeChecker_Env.gamma);
+          (uu___75_412.FStar_TypeChecker_Env.gamma);
         FStar_TypeChecker_Env.gamma_sig =
-          (uu___71_413.FStar_TypeChecker_Env.gamma_sig);
+          (uu___75_412.FStar_TypeChecker_Env.gamma_sig);
         FStar_TypeChecker_Env.gamma_cache =
-          (uu___71_413.FStar_TypeChecker_Env.gamma_cache);
+          (uu___75_412.FStar_TypeChecker_Env.gamma_cache);
         FStar_TypeChecker_Env.modules =
-          (uu___71_413.FStar_TypeChecker_Env.modules);
+          (uu___75_412.FStar_TypeChecker_Env.modules);
         FStar_TypeChecker_Env.expected_typ =
-          (uu___71_413.FStar_TypeChecker_Env.expected_typ);
+          (uu___75_412.FStar_TypeChecker_Env.expected_typ);
         FStar_TypeChecker_Env.sigtab =
-          (uu___71_413.FStar_TypeChecker_Env.sigtab);
+          (uu___75_412.FStar_TypeChecker_Env.sigtab);
         FStar_TypeChecker_Env.attrtab =
-          (uu___71_413.FStar_TypeChecker_Env.attrtab);
+          (uu___75_412.FStar_TypeChecker_Env.attrtab);
         FStar_TypeChecker_Env.instantiate_imp =
-          (uu___71_413.FStar_TypeChecker_Env.instantiate_imp);
+          (uu___75_412.FStar_TypeChecker_Env.instantiate_imp);
         FStar_TypeChecker_Env.effects =
-          (uu___71_413.FStar_TypeChecker_Env.effects);
+          (uu___75_412.FStar_TypeChecker_Env.effects);
         FStar_TypeChecker_Env.generalize =
-          (uu___71_413.FStar_TypeChecker_Env.generalize);
+          (uu___75_412.FStar_TypeChecker_Env.generalize);
         FStar_TypeChecker_Env.letrecs =
-          (uu___71_413.FStar_TypeChecker_Env.letrecs);
+          (uu___75_412.FStar_TypeChecker_Env.letrecs);
         FStar_TypeChecker_Env.top_level =
-          (uu___71_413.FStar_TypeChecker_Env.top_level);
+          (uu___75_412.FStar_TypeChecker_Env.top_level);
         FStar_TypeChecker_Env.check_uvars =
-          (uu___71_413.FStar_TypeChecker_Env.check_uvars);
+          (uu___75_412.FStar_TypeChecker_Env.check_uvars);
         FStar_TypeChecker_Env.use_eq =
-          (uu___71_413.FStar_TypeChecker_Env.use_eq);
+          (uu___75_412.FStar_TypeChecker_Env.use_eq);
         FStar_TypeChecker_Env.use_eq_strict =
-          (uu___71_413.FStar_TypeChecker_Env.use_eq_strict);
+          (uu___75_412.FStar_TypeChecker_Env.use_eq_strict);
         FStar_TypeChecker_Env.is_iface =
-          (uu___71_413.FStar_TypeChecker_Env.is_iface);
+          (uu___75_412.FStar_TypeChecker_Env.is_iface);
         FStar_TypeChecker_Env.admit =
-          (uu___71_413.FStar_TypeChecker_Env.admit);
-        FStar_TypeChecker_Env.lax = (uu___71_413.FStar_TypeChecker_Env.lax);
+          (uu___75_412.FStar_TypeChecker_Env.admit);
+        FStar_TypeChecker_Env.lax = (uu___75_412.FStar_TypeChecker_Env.lax);
         FStar_TypeChecker_Env.lax_universes =
-          (uu___71_413.FStar_TypeChecker_Env.lax_universes);
+          (uu___75_412.FStar_TypeChecker_Env.lax_universes);
         FStar_TypeChecker_Env.phase1 =
-          (uu___71_413.FStar_TypeChecker_Env.phase1);
+          (uu___75_412.FStar_TypeChecker_Env.phase1);
         FStar_TypeChecker_Env.failhard =
-          (uu___71_413.FStar_TypeChecker_Env.failhard);
+          (uu___75_412.FStar_TypeChecker_Env.failhard);
         FStar_TypeChecker_Env.nosynth =
-          (uu___71_413.FStar_TypeChecker_Env.nosynth);
+          (uu___75_412.FStar_TypeChecker_Env.nosynth);
         FStar_TypeChecker_Env.uvar_subtyping =
-          (uu___71_413.FStar_TypeChecker_Env.uvar_subtyping);
+          (uu___75_412.FStar_TypeChecker_Env.uvar_subtyping);
         FStar_TypeChecker_Env.tc_term =
-          (uu___71_413.FStar_TypeChecker_Env.tc_term);
+          (uu___75_412.FStar_TypeChecker_Env.tc_term);
         FStar_TypeChecker_Env.type_of =
-          (uu___71_413.FStar_TypeChecker_Env.type_of);
+          (uu___75_412.FStar_TypeChecker_Env.type_of);
         FStar_TypeChecker_Env.universe_of =
-          (uu___71_413.FStar_TypeChecker_Env.universe_of);
+          (uu___75_412.FStar_TypeChecker_Env.universe_of);
         FStar_TypeChecker_Env.check_type_of =
-          (uu___71_413.FStar_TypeChecker_Env.check_type_of);
+          (uu___75_412.FStar_TypeChecker_Env.check_type_of);
         FStar_TypeChecker_Env.use_bv_sorts =
-          (uu___71_413.FStar_TypeChecker_Env.use_bv_sorts);
+          (uu___75_412.FStar_TypeChecker_Env.use_bv_sorts);
         FStar_TypeChecker_Env.qtbl_name_and_index =
-          (uu___71_413.FStar_TypeChecker_Env.qtbl_name_and_index);
+          (uu___75_412.FStar_TypeChecker_Env.qtbl_name_and_index);
         FStar_TypeChecker_Env.normalized_eff_names =
-          (uu___71_413.FStar_TypeChecker_Env.normalized_eff_names);
+          (uu___75_412.FStar_TypeChecker_Env.normalized_eff_names);
         FStar_TypeChecker_Env.fv_delta_depths =
-          (uu___71_413.FStar_TypeChecker_Env.fv_delta_depths);
+          (uu___75_412.FStar_TypeChecker_Env.fv_delta_depths);
         FStar_TypeChecker_Env.proof_ns =
-          (uu___71_413.FStar_TypeChecker_Env.proof_ns);
+          (uu___75_412.FStar_TypeChecker_Env.proof_ns);
         FStar_TypeChecker_Env.synth_hook =
-          (uu___71_413.FStar_TypeChecker_Env.synth_hook);
+          (uu___75_412.FStar_TypeChecker_Env.synth_hook);
         FStar_TypeChecker_Env.try_solve_implicits_hook =
           FStar_Tactics_Interpreter.solve_implicits;
         FStar_TypeChecker_Env.splice =
-          (uu___71_413.FStar_TypeChecker_Env.splice);
+          (uu___75_412.FStar_TypeChecker_Env.splice);
         FStar_TypeChecker_Env.mpreprocess =
-          (uu___71_413.FStar_TypeChecker_Env.mpreprocess);
+          (uu___75_412.FStar_TypeChecker_Env.mpreprocess);
         FStar_TypeChecker_Env.postprocess =
-          (uu___71_413.FStar_TypeChecker_Env.postprocess);
+          (uu___75_412.FStar_TypeChecker_Env.postprocess);
         FStar_TypeChecker_Env.is_native_tactic =
-          (uu___71_413.FStar_TypeChecker_Env.is_native_tactic);
+          (uu___75_412.FStar_TypeChecker_Env.is_native_tactic);
         FStar_TypeChecker_Env.identifier_info =
-          (uu___71_413.FStar_TypeChecker_Env.identifier_info);
+          (uu___75_412.FStar_TypeChecker_Env.identifier_info);
         FStar_TypeChecker_Env.tc_hooks =
-          (uu___71_413.FStar_TypeChecker_Env.tc_hooks);
+          (uu___75_412.FStar_TypeChecker_Env.tc_hooks);
         FStar_TypeChecker_Env.dsenv =
-          (uu___71_413.FStar_TypeChecker_Env.dsenv);
-        FStar_TypeChecker_Env.nbe = (uu___71_413.FStar_TypeChecker_Env.nbe);
+          (uu___75_412.FStar_TypeChecker_Env.dsenv);
+        FStar_TypeChecker_Env.nbe = (uu___75_412.FStar_TypeChecker_Env.nbe);
         FStar_TypeChecker_Env.strict_args_tab =
-          (uu___71_413.FStar_TypeChecker_Env.strict_args_tab);
+          (uu___75_412.FStar_TypeChecker_Env.strict_args_tab);
         FStar_TypeChecker_Env.erasable_types_tab =
-          (uu___71_413.FStar_TypeChecker_Env.erasable_types_tab)
+          (uu___75_412.FStar_TypeChecker_Env.erasable_types_tab)
       }  in
     let env3 =
-      let uu___74_415 = env2  in
+      let uu___78_414 = env2  in
       {
         FStar_TypeChecker_Env.solver =
-          (uu___74_415.FStar_TypeChecker_Env.solver);
+          (uu___78_414.FStar_TypeChecker_Env.solver);
         FStar_TypeChecker_Env.range =
-          (uu___74_415.FStar_TypeChecker_Env.range);
+          (uu___78_414.FStar_TypeChecker_Env.range);
         FStar_TypeChecker_Env.curmodule =
-          (uu___74_415.FStar_TypeChecker_Env.curmodule);
+          (uu___78_414.FStar_TypeChecker_Env.curmodule);
         FStar_TypeChecker_Env.gamma =
-          (uu___74_415.FStar_TypeChecker_Env.gamma);
+          (uu___78_414.FStar_TypeChecker_Env.gamma);
         FStar_TypeChecker_Env.gamma_sig =
-          (uu___74_415.FStar_TypeChecker_Env.gamma_sig);
+          (uu___78_414.FStar_TypeChecker_Env.gamma_sig);
         FStar_TypeChecker_Env.gamma_cache =
-          (uu___74_415.FStar_TypeChecker_Env.gamma_cache);
+          (uu___78_414.FStar_TypeChecker_Env.gamma_cache);
         FStar_TypeChecker_Env.modules =
-          (uu___74_415.FStar_TypeChecker_Env.modules);
+          (uu___78_414.FStar_TypeChecker_Env.modules);
         FStar_TypeChecker_Env.expected_typ =
-          (uu___74_415.FStar_TypeChecker_Env.expected_typ);
+          (uu___78_414.FStar_TypeChecker_Env.expected_typ);
         FStar_TypeChecker_Env.sigtab =
-          (uu___74_415.FStar_TypeChecker_Env.sigtab);
+          (uu___78_414.FStar_TypeChecker_Env.sigtab);
         FStar_TypeChecker_Env.attrtab =
-          (uu___74_415.FStar_TypeChecker_Env.attrtab);
+          (uu___78_414.FStar_TypeChecker_Env.attrtab);
         FStar_TypeChecker_Env.instantiate_imp =
-          (uu___74_415.FStar_TypeChecker_Env.instantiate_imp);
+          (uu___78_414.FStar_TypeChecker_Env.instantiate_imp);
         FStar_TypeChecker_Env.effects =
-          (uu___74_415.FStar_TypeChecker_Env.effects);
+          (uu___78_414.FStar_TypeChecker_Env.effects);
         FStar_TypeChecker_Env.generalize =
-          (uu___74_415.FStar_TypeChecker_Env.generalize);
+          (uu___78_414.FStar_TypeChecker_Env.generalize);
         FStar_TypeChecker_Env.letrecs =
-          (uu___74_415.FStar_TypeChecker_Env.letrecs);
+          (uu___78_414.FStar_TypeChecker_Env.letrecs);
         FStar_TypeChecker_Env.top_level =
-          (uu___74_415.FStar_TypeChecker_Env.top_level);
+          (uu___78_414.FStar_TypeChecker_Env.top_level);
         FStar_TypeChecker_Env.check_uvars =
-          (uu___74_415.FStar_TypeChecker_Env.check_uvars);
+          (uu___78_414.FStar_TypeChecker_Env.check_uvars);
         FStar_TypeChecker_Env.use_eq =
-          (uu___74_415.FStar_TypeChecker_Env.use_eq);
+          (uu___78_414.FStar_TypeChecker_Env.use_eq);
         FStar_TypeChecker_Env.use_eq_strict =
-          (uu___74_415.FStar_TypeChecker_Env.use_eq_strict);
+          (uu___78_414.FStar_TypeChecker_Env.use_eq_strict);
         FStar_TypeChecker_Env.is_iface =
-          (uu___74_415.FStar_TypeChecker_Env.is_iface);
+          (uu___78_414.FStar_TypeChecker_Env.is_iface);
         FStar_TypeChecker_Env.admit =
-          (uu___74_415.FStar_TypeChecker_Env.admit);
-        FStar_TypeChecker_Env.lax = (uu___74_415.FStar_TypeChecker_Env.lax);
+          (uu___78_414.FStar_TypeChecker_Env.admit);
+        FStar_TypeChecker_Env.lax = (uu___78_414.FStar_TypeChecker_Env.lax);
         FStar_TypeChecker_Env.lax_universes =
-          (uu___74_415.FStar_TypeChecker_Env.lax_universes);
+          (uu___78_414.FStar_TypeChecker_Env.lax_universes);
         FStar_TypeChecker_Env.phase1 =
-          (uu___74_415.FStar_TypeChecker_Env.phase1);
+          (uu___78_414.FStar_TypeChecker_Env.phase1);
         FStar_TypeChecker_Env.failhard =
-          (uu___74_415.FStar_TypeChecker_Env.failhard);
+          (uu___78_414.FStar_TypeChecker_Env.failhard);
         FStar_TypeChecker_Env.nosynth =
-          (uu___74_415.FStar_TypeChecker_Env.nosynth);
+          (uu___78_414.FStar_TypeChecker_Env.nosynth);
         FStar_TypeChecker_Env.uvar_subtyping =
-          (uu___74_415.FStar_TypeChecker_Env.uvar_subtyping);
+          (uu___78_414.FStar_TypeChecker_Env.uvar_subtyping);
         FStar_TypeChecker_Env.tc_term =
-          (uu___74_415.FStar_TypeChecker_Env.tc_term);
+          (uu___78_414.FStar_TypeChecker_Env.tc_term);
         FStar_TypeChecker_Env.type_of =
-          (uu___74_415.FStar_TypeChecker_Env.type_of);
+          (uu___78_414.FStar_TypeChecker_Env.type_of);
         FStar_TypeChecker_Env.universe_of =
-          (uu___74_415.FStar_TypeChecker_Env.universe_of);
+          (uu___78_414.FStar_TypeChecker_Env.universe_of);
         FStar_TypeChecker_Env.check_type_of =
-          (uu___74_415.FStar_TypeChecker_Env.check_type_of);
+          (uu___78_414.FStar_TypeChecker_Env.check_type_of);
         FStar_TypeChecker_Env.use_bv_sorts =
-          (uu___74_415.FStar_TypeChecker_Env.use_bv_sorts);
+          (uu___78_414.FStar_TypeChecker_Env.use_bv_sorts);
         FStar_TypeChecker_Env.qtbl_name_and_index =
-          (uu___74_415.FStar_TypeChecker_Env.qtbl_name_and_index);
+          (uu___78_414.FStar_TypeChecker_Env.qtbl_name_and_index);
         FStar_TypeChecker_Env.normalized_eff_names =
-          (uu___74_415.FStar_TypeChecker_Env.normalized_eff_names);
+          (uu___78_414.FStar_TypeChecker_Env.normalized_eff_names);
         FStar_TypeChecker_Env.fv_delta_depths =
-          (uu___74_415.FStar_TypeChecker_Env.fv_delta_depths);
+          (uu___78_414.FStar_TypeChecker_Env.fv_delta_depths);
         FStar_TypeChecker_Env.proof_ns =
-          (uu___74_415.FStar_TypeChecker_Env.proof_ns);
+          (uu___78_414.FStar_TypeChecker_Env.proof_ns);
         FStar_TypeChecker_Env.synth_hook =
-          (uu___74_415.FStar_TypeChecker_Env.synth_hook);
+          (uu___78_414.FStar_TypeChecker_Env.synth_hook);
         FStar_TypeChecker_Env.try_solve_implicits_hook =
-          (uu___74_415.FStar_TypeChecker_Env.try_solve_implicits_hook);
+          (uu___78_414.FStar_TypeChecker_Env.try_solve_implicits_hook);
         FStar_TypeChecker_Env.splice = FStar_Tactics_Interpreter.splice;
         FStar_TypeChecker_Env.mpreprocess =
-          (uu___74_415.FStar_TypeChecker_Env.mpreprocess);
+          (uu___78_414.FStar_TypeChecker_Env.mpreprocess);
         FStar_TypeChecker_Env.postprocess =
-          (uu___74_415.FStar_TypeChecker_Env.postprocess);
+          (uu___78_414.FStar_TypeChecker_Env.postprocess);
         FStar_TypeChecker_Env.is_native_tactic =
-          (uu___74_415.FStar_TypeChecker_Env.is_native_tactic);
+          (uu___78_414.FStar_TypeChecker_Env.is_native_tactic);
         FStar_TypeChecker_Env.identifier_info =
-          (uu___74_415.FStar_TypeChecker_Env.identifier_info);
+          (uu___78_414.FStar_TypeChecker_Env.identifier_info);
         FStar_TypeChecker_Env.tc_hooks =
-          (uu___74_415.FStar_TypeChecker_Env.tc_hooks);
+          (uu___78_414.FStar_TypeChecker_Env.tc_hooks);
         FStar_TypeChecker_Env.dsenv =
-          (uu___74_415.FStar_TypeChecker_Env.dsenv);
-        FStar_TypeChecker_Env.nbe = (uu___74_415.FStar_TypeChecker_Env.nbe);
+          (uu___78_414.FStar_TypeChecker_Env.dsenv);
+        FStar_TypeChecker_Env.nbe = (uu___78_414.FStar_TypeChecker_Env.nbe);
         FStar_TypeChecker_Env.strict_args_tab =
-          (uu___74_415.FStar_TypeChecker_Env.strict_args_tab);
+          (uu___78_414.FStar_TypeChecker_Env.strict_args_tab);
         FStar_TypeChecker_Env.erasable_types_tab =
-          (uu___74_415.FStar_TypeChecker_Env.erasable_types_tab)
+          (uu___78_414.FStar_TypeChecker_Env.erasable_types_tab)
       }  in
     let env4 =
-      let uu___77_417 = env3  in
+      let uu___81_416 = env3  in
       {
         FStar_TypeChecker_Env.solver =
-          (uu___77_417.FStar_TypeChecker_Env.solver);
+          (uu___81_416.FStar_TypeChecker_Env.solver);
         FStar_TypeChecker_Env.range =
-          (uu___77_417.FStar_TypeChecker_Env.range);
+          (uu___81_416.FStar_TypeChecker_Env.range);
         FStar_TypeChecker_Env.curmodule =
-          (uu___77_417.FStar_TypeChecker_Env.curmodule);
+          (uu___81_416.FStar_TypeChecker_Env.curmodule);
         FStar_TypeChecker_Env.gamma =
-          (uu___77_417.FStar_TypeChecker_Env.gamma);
+          (uu___81_416.FStar_TypeChecker_Env.gamma);
         FStar_TypeChecker_Env.gamma_sig =
-          (uu___77_417.FStar_TypeChecker_Env.gamma_sig);
+          (uu___81_416.FStar_TypeChecker_Env.gamma_sig);
         FStar_TypeChecker_Env.gamma_cache =
-          (uu___77_417.FStar_TypeChecker_Env.gamma_cache);
+          (uu___81_416.FStar_TypeChecker_Env.gamma_cache);
         FStar_TypeChecker_Env.modules =
-          (uu___77_417.FStar_TypeChecker_Env.modules);
+          (uu___81_416.FStar_TypeChecker_Env.modules);
         FStar_TypeChecker_Env.expected_typ =
-          (uu___77_417.FStar_TypeChecker_Env.expected_typ);
+          (uu___81_416.FStar_TypeChecker_Env.expected_typ);
         FStar_TypeChecker_Env.sigtab =
-          (uu___77_417.FStar_TypeChecker_Env.sigtab);
+          (uu___81_416.FStar_TypeChecker_Env.sigtab);
         FStar_TypeChecker_Env.attrtab =
-          (uu___77_417.FStar_TypeChecker_Env.attrtab);
+          (uu___81_416.FStar_TypeChecker_Env.attrtab);
         FStar_TypeChecker_Env.instantiate_imp =
-          (uu___77_417.FStar_TypeChecker_Env.instantiate_imp);
+          (uu___81_416.FStar_TypeChecker_Env.instantiate_imp);
         FStar_TypeChecker_Env.effects =
-          (uu___77_417.FStar_TypeChecker_Env.effects);
+          (uu___81_416.FStar_TypeChecker_Env.effects);
         FStar_TypeChecker_Env.generalize =
-          (uu___77_417.FStar_TypeChecker_Env.generalize);
+          (uu___81_416.FStar_TypeChecker_Env.generalize);
         FStar_TypeChecker_Env.letrecs =
-          (uu___77_417.FStar_TypeChecker_Env.letrecs);
+          (uu___81_416.FStar_TypeChecker_Env.letrecs);
         FStar_TypeChecker_Env.top_level =
-          (uu___77_417.FStar_TypeChecker_Env.top_level);
+          (uu___81_416.FStar_TypeChecker_Env.top_level);
         FStar_TypeChecker_Env.check_uvars =
-          (uu___77_417.FStar_TypeChecker_Env.check_uvars);
+          (uu___81_416.FStar_TypeChecker_Env.check_uvars);
         FStar_TypeChecker_Env.use_eq =
-          (uu___77_417.FStar_TypeChecker_Env.use_eq);
+          (uu___81_416.FStar_TypeChecker_Env.use_eq);
         FStar_TypeChecker_Env.use_eq_strict =
-          (uu___77_417.FStar_TypeChecker_Env.use_eq_strict);
+          (uu___81_416.FStar_TypeChecker_Env.use_eq_strict);
         FStar_TypeChecker_Env.is_iface =
-          (uu___77_417.FStar_TypeChecker_Env.is_iface);
+          (uu___81_416.FStar_TypeChecker_Env.is_iface);
         FStar_TypeChecker_Env.admit =
-          (uu___77_417.FStar_TypeChecker_Env.admit);
-        FStar_TypeChecker_Env.lax = (uu___77_417.FStar_TypeChecker_Env.lax);
+          (uu___81_416.FStar_TypeChecker_Env.admit);
+        FStar_TypeChecker_Env.lax = (uu___81_416.FStar_TypeChecker_Env.lax);
         FStar_TypeChecker_Env.lax_universes =
-          (uu___77_417.FStar_TypeChecker_Env.lax_universes);
+          (uu___81_416.FStar_TypeChecker_Env.lax_universes);
         FStar_TypeChecker_Env.phase1 =
-          (uu___77_417.FStar_TypeChecker_Env.phase1);
+          (uu___81_416.FStar_TypeChecker_Env.phase1);
         FStar_TypeChecker_Env.failhard =
-          (uu___77_417.FStar_TypeChecker_Env.failhard);
+          (uu___81_416.FStar_TypeChecker_Env.failhard);
         FStar_TypeChecker_Env.nosynth =
-          (uu___77_417.FStar_TypeChecker_Env.nosynth);
+          (uu___81_416.FStar_TypeChecker_Env.nosynth);
         FStar_TypeChecker_Env.uvar_subtyping =
-          (uu___77_417.FStar_TypeChecker_Env.uvar_subtyping);
+          (uu___81_416.FStar_TypeChecker_Env.uvar_subtyping);
         FStar_TypeChecker_Env.tc_term =
-          (uu___77_417.FStar_TypeChecker_Env.tc_term);
+          (uu___81_416.FStar_TypeChecker_Env.tc_term);
         FStar_TypeChecker_Env.type_of =
-          (uu___77_417.FStar_TypeChecker_Env.type_of);
+          (uu___81_416.FStar_TypeChecker_Env.type_of);
         FStar_TypeChecker_Env.universe_of =
-          (uu___77_417.FStar_TypeChecker_Env.universe_of);
+          (uu___81_416.FStar_TypeChecker_Env.universe_of);
         FStar_TypeChecker_Env.check_type_of =
-          (uu___77_417.FStar_TypeChecker_Env.check_type_of);
+          (uu___81_416.FStar_TypeChecker_Env.check_type_of);
         FStar_TypeChecker_Env.use_bv_sorts =
-          (uu___77_417.FStar_TypeChecker_Env.use_bv_sorts);
+          (uu___81_416.FStar_TypeChecker_Env.use_bv_sorts);
         FStar_TypeChecker_Env.qtbl_name_and_index =
-          (uu___77_417.FStar_TypeChecker_Env.qtbl_name_and_index);
+          (uu___81_416.FStar_TypeChecker_Env.qtbl_name_and_index);
         FStar_TypeChecker_Env.normalized_eff_names =
-          (uu___77_417.FStar_TypeChecker_Env.normalized_eff_names);
+          (uu___81_416.FStar_TypeChecker_Env.normalized_eff_names);
         FStar_TypeChecker_Env.fv_delta_depths =
-          (uu___77_417.FStar_TypeChecker_Env.fv_delta_depths);
+          (uu___81_416.FStar_TypeChecker_Env.fv_delta_depths);
         FStar_TypeChecker_Env.proof_ns =
-          (uu___77_417.FStar_TypeChecker_Env.proof_ns);
+          (uu___81_416.FStar_TypeChecker_Env.proof_ns);
         FStar_TypeChecker_Env.synth_hook =
-          (uu___77_417.FStar_TypeChecker_Env.synth_hook);
+          (uu___81_416.FStar_TypeChecker_Env.synth_hook);
         FStar_TypeChecker_Env.try_solve_implicits_hook =
-          (uu___77_417.FStar_TypeChecker_Env.try_solve_implicits_hook);
+          (uu___81_416.FStar_TypeChecker_Env.try_solve_implicits_hook);
         FStar_TypeChecker_Env.splice =
-          (uu___77_417.FStar_TypeChecker_Env.splice);
+          (uu___81_416.FStar_TypeChecker_Env.splice);
         FStar_TypeChecker_Env.mpreprocess =
           FStar_Tactics_Interpreter.mpreprocess;
         FStar_TypeChecker_Env.postprocess =
-          (uu___77_417.FStar_TypeChecker_Env.postprocess);
+          (uu___81_416.FStar_TypeChecker_Env.postprocess);
         FStar_TypeChecker_Env.is_native_tactic =
-          (uu___77_417.FStar_TypeChecker_Env.is_native_tactic);
+          (uu___81_416.FStar_TypeChecker_Env.is_native_tactic);
         FStar_TypeChecker_Env.identifier_info =
-          (uu___77_417.FStar_TypeChecker_Env.identifier_info);
+          (uu___81_416.FStar_TypeChecker_Env.identifier_info);
         FStar_TypeChecker_Env.tc_hooks =
-          (uu___77_417.FStar_TypeChecker_Env.tc_hooks);
+          (uu___81_416.FStar_TypeChecker_Env.tc_hooks);
         FStar_TypeChecker_Env.dsenv =
-          (uu___77_417.FStar_TypeChecker_Env.dsenv);
-        FStar_TypeChecker_Env.nbe = (uu___77_417.FStar_TypeChecker_Env.nbe);
+          (uu___81_416.FStar_TypeChecker_Env.dsenv);
+        FStar_TypeChecker_Env.nbe = (uu___81_416.FStar_TypeChecker_Env.nbe);
         FStar_TypeChecker_Env.strict_args_tab =
-          (uu___77_417.FStar_TypeChecker_Env.strict_args_tab);
+          (uu___81_416.FStar_TypeChecker_Env.strict_args_tab);
         FStar_TypeChecker_Env.erasable_types_tab =
-          (uu___77_417.FStar_TypeChecker_Env.erasable_types_tab)
+          (uu___81_416.FStar_TypeChecker_Env.erasable_types_tab)
       }  in
     let env5 =
-      let uu___80_419 = env4  in
+      let uu___84_418 = env4  in
       {
         FStar_TypeChecker_Env.solver =
-          (uu___80_419.FStar_TypeChecker_Env.solver);
+          (uu___84_418.FStar_TypeChecker_Env.solver);
         FStar_TypeChecker_Env.range =
-          (uu___80_419.FStar_TypeChecker_Env.range);
+          (uu___84_418.FStar_TypeChecker_Env.range);
         FStar_TypeChecker_Env.curmodule =
-          (uu___80_419.FStar_TypeChecker_Env.curmodule);
+          (uu___84_418.FStar_TypeChecker_Env.curmodule);
         FStar_TypeChecker_Env.gamma =
-          (uu___80_419.FStar_TypeChecker_Env.gamma);
+          (uu___84_418.FStar_TypeChecker_Env.gamma);
         FStar_TypeChecker_Env.gamma_sig =
-          (uu___80_419.FStar_TypeChecker_Env.gamma_sig);
+          (uu___84_418.FStar_TypeChecker_Env.gamma_sig);
         FStar_TypeChecker_Env.gamma_cache =
-          (uu___80_419.FStar_TypeChecker_Env.gamma_cache);
+          (uu___84_418.FStar_TypeChecker_Env.gamma_cache);
         FStar_TypeChecker_Env.modules =
-          (uu___80_419.FStar_TypeChecker_Env.modules);
+          (uu___84_418.FStar_TypeChecker_Env.modules);
         FStar_TypeChecker_Env.expected_typ =
-          (uu___80_419.FStar_TypeChecker_Env.expected_typ);
+          (uu___84_418.FStar_TypeChecker_Env.expected_typ);
         FStar_TypeChecker_Env.sigtab =
-          (uu___80_419.FStar_TypeChecker_Env.sigtab);
+          (uu___84_418.FStar_TypeChecker_Env.sigtab);
         FStar_TypeChecker_Env.attrtab =
-          (uu___80_419.FStar_TypeChecker_Env.attrtab);
+          (uu___84_418.FStar_TypeChecker_Env.attrtab);
         FStar_TypeChecker_Env.instantiate_imp =
-          (uu___80_419.FStar_TypeChecker_Env.instantiate_imp);
+          (uu___84_418.FStar_TypeChecker_Env.instantiate_imp);
         FStar_TypeChecker_Env.effects =
-          (uu___80_419.FStar_TypeChecker_Env.effects);
+          (uu___84_418.FStar_TypeChecker_Env.effects);
         FStar_TypeChecker_Env.generalize =
-          (uu___80_419.FStar_TypeChecker_Env.generalize);
+          (uu___84_418.FStar_TypeChecker_Env.generalize);
         FStar_TypeChecker_Env.letrecs =
-          (uu___80_419.FStar_TypeChecker_Env.letrecs);
+          (uu___84_418.FStar_TypeChecker_Env.letrecs);
         FStar_TypeChecker_Env.top_level =
-          (uu___80_419.FStar_TypeChecker_Env.top_level);
+          (uu___84_418.FStar_TypeChecker_Env.top_level);
         FStar_TypeChecker_Env.check_uvars =
-          (uu___80_419.FStar_TypeChecker_Env.check_uvars);
+          (uu___84_418.FStar_TypeChecker_Env.check_uvars);
         FStar_TypeChecker_Env.use_eq =
-          (uu___80_419.FStar_TypeChecker_Env.use_eq);
+          (uu___84_418.FStar_TypeChecker_Env.use_eq);
         FStar_TypeChecker_Env.use_eq_strict =
-          (uu___80_419.FStar_TypeChecker_Env.use_eq_strict);
+          (uu___84_418.FStar_TypeChecker_Env.use_eq_strict);
         FStar_TypeChecker_Env.is_iface =
-          (uu___80_419.FStar_TypeChecker_Env.is_iface);
+          (uu___84_418.FStar_TypeChecker_Env.is_iface);
         FStar_TypeChecker_Env.admit =
-          (uu___80_419.FStar_TypeChecker_Env.admit);
-        FStar_TypeChecker_Env.lax = (uu___80_419.FStar_TypeChecker_Env.lax);
+          (uu___84_418.FStar_TypeChecker_Env.admit);
+        FStar_TypeChecker_Env.lax = (uu___84_418.FStar_TypeChecker_Env.lax);
         FStar_TypeChecker_Env.lax_universes =
-          (uu___80_419.FStar_TypeChecker_Env.lax_universes);
+          (uu___84_418.FStar_TypeChecker_Env.lax_universes);
         FStar_TypeChecker_Env.phase1 =
-          (uu___80_419.FStar_TypeChecker_Env.phase1);
+          (uu___84_418.FStar_TypeChecker_Env.phase1);
         FStar_TypeChecker_Env.failhard =
-          (uu___80_419.FStar_TypeChecker_Env.failhard);
+          (uu___84_418.FStar_TypeChecker_Env.failhard);
         FStar_TypeChecker_Env.nosynth =
-          (uu___80_419.FStar_TypeChecker_Env.nosynth);
+          (uu___84_418.FStar_TypeChecker_Env.nosynth);
         FStar_TypeChecker_Env.uvar_subtyping =
-          (uu___80_419.FStar_TypeChecker_Env.uvar_subtyping);
+          (uu___84_418.FStar_TypeChecker_Env.uvar_subtyping);
         FStar_TypeChecker_Env.tc_term =
-          (uu___80_419.FStar_TypeChecker_Env.tc_term);
+          (uu___84_418.FStar_TypeChecker_Env.tc_term);
         FStar_TypeChecker_Env.type_of =
-          (uu___80_419.FStar_TypeChecker_Env.type_of);
+          (uu___84_418.FStar_TypeChecker_Env.type_of);
         FStar_TypeChecker_Env.universe_of =
-          (uu___80_419.FStar_TypeChecker_Env.universe_of);
+          (uu___84_418.FStar_TypeChecker_Env.universe_of);
         FStar_TypeChecker_Env.check_type_of =
-          (uu___80_419.FStar_TypeChecker_Env.check_type_of);
+          (uu___84_418.FStar_TypeChecker_Env.check_type_of);
         FStar_TypeChecker_Env.use_bv_sorts =
-          (uu___80_419.FStar_TypeChecker_Env.use_bv_sorts);
+          (uu___84_418.FStar_TypeChecker_Env.use_bv_sorts);
         FStar_TypeChecker_Env.qtbl_name_and_index =
-          (uu___80_419.FStar_TypeChecker_Env.qtbl_name_and_index);
+          (uu___84_418.FStar_TypeChecker_Env.qtbl_name_and_index);
         FStar_TypeChecker_Env.normalized_eff_names =
-          (uu___80_419.FStar_TypeChecker_Env.normalized_eff_names);
+          (uu___84_418.FStar_TypeChecker_Env.normalized_eff_names);
         FStar_TypeChecker_Env.fv_delta_depths =
-          (uu___80_419.FStar_TypeChecker_Env.fv_delta_depths);
+          (uu___84_418.FStar_TypeChecker_Env.fv_delta_depths);
         FStar_TypeChecker_Env.proof_ns =
-          (uu___80_419.FStar_TypeChecker_Env.proof_ns);
+          (uu___84_418.FStar_TypeChecker_Env.proof_ns);
         FStar_TypeChecker_Env.synth_hook =
-          (uu___80_419.FStar_TypeChecker_Env.synth_hook);
+          (uu___84_418.FStar_TypeChecker_Env.synth_hook);
         FStar_TypeChecker_Env.try_solve_implicits_hook =
-          (uu___80_419.FStar_TypeChecker_Env.try_solve_implicits_hook);
+          (uu___84_418.FStar_TypeChecker_Env.try_solve_implicits_hook);
         FStar_TypeChecker_Env.splice =
-          (uu___80_419.FStar_TypeChecker_Env.splice);
+          (uu___84_418.FStar_TypeChecker_Env.splice);
         FStar_TypeChecker_Env.mpreprocess =
-          (uu___80_419.FStar_TypeChecker_Env.mpreprocess);
+          (uu___84_418.FStar_TypeChecker_Env.mpreprocess);
         FStar_TypeChecker_Env.postprocess =
           FStar_Tactics_Interpreter.postprocess;
         FStar_TypeChecker_Env.is_native_tactic =
-          (uu___80_419.FStar_TypeChecker_Env.is_native_tactic);
+          (uu___84_418.FStar_TypeChecker_Env.is_native_tactic);
         FStar_TypeChecker_Env.identifier_info =
-          (uu___80_419.FStar_TypeChecker_Env.identifier_info);
+          (uu___84_418.FStar_TypeChecker_Env.identifier_info);
         FStar_TypeChecker_Env.tc_hooks =
-          (uu___80_419.FStar_TypeChecker_Env.tc_hooks);
+          (uu___84_418.FStar_TypeChecker_Env.tc_hooks);
         FStar_TypeChecker_Env.dsenv =
-          (uu___80_419.FStar_TypeChecker_Env.dsenv);
-        FStar_TypeChecker_Env.nbe = (uu___80_419.FStar_TypeChecker_Env.nbe);
+          (uu___84_418.FStar_TypeChecker_Env.dsenv);
+        FStar_TypeChecker_Env.nbe = (uu___84_418.FStar_TypeChecker_Env.nbe);
         FStar_TypeChecker_Env.strict_args_tab =
-          (uu___80_419.FStar_TypeChecker_Env.strict_args_tab);
+          (uu___84_418.FStar_TypeChecker_Env.strict_args_tab);
         FStar_TypeChecker_Env.erasable_types_tab =
-          (uu___80_419.FStar_TypeChecker_Env.erasable_types_tab)
+          (uu___84_418.FStar_TypeChecker_Env.erasable_types_tab)
       }  in
     let env6 =
-      let uu___83_421 = env5  in
+      let uu___87_420 = env5  in
       {
         FStar_TypeChecker_Env.solver =
-          (uu___83_421.FStar_TypeChecker_Env.solver);
+          (uu___87_420.FStar_TypeChecker_Env.solver);
         FStar_TypeChecker_Env.range =
-          (uu___83_421.FStar_TypeChecker_Env.range);
+          (uu___87_420.FStar_TypeChecker_Env.range);
         FStar_TypeChecker_Env.curmodule =
-          (uu___83_421.FStar_TypeChecker_Env.curmodule);
+          (uu___87_420.FStar_TypeChecker_Env.curmodule);
         FStar_TypeChecker_Env.gamma =
-          (uu___83_421.FStar_TypeChecker_Env.gamma);
+          (uu___87_420.FStar_TypeChecker_Env.gamma);
         FStar_TypeChecker_Env.gamma_sig =
-          (uu___83_421.FStar_TypeChecker_Env.gamma_sig);
+          (uu___87_420.FStar_TypeChecker_Env.gamma_sig);
         FStar_TypeChecker_Env.gamma_cache =
-          (uu___83_421.FStar_TypeChecker_Env.gamma_cache);
+          (uu___87_420.FStar_TypeChecker_Env.gamma_cache);
         FStar_TypeChecker_Env.modules =
-          (uu___83_421.FStar_TypeChecker_Env.modules);
+          (uu___87_420.FStar_TypeChecker_Env.modules);
         FStar_TypeChecker_Env.expected_typ =
-          (uu___83_421.FStar_TypeChecker_Env.expected_typ);
+          (uu___87_420.FStar_TypeChecker_Env.expected_typ);
         FStar_TypeChecker_Env.sigtab =
-          (uu___83_421.FStar_TypeChecker_Env.sigtab);
+          (uu___87_420.FStar_TypeChecker_Env.sigtab);
         FStar_TypeChecker_Env.attrtab =
-          (uu___83_421.FStar_TypeChecker_Env.attrtab);
+          (uu___87_420.FStar_TypeChecker_Env.attrtab);
         FStar_TypeChecker_Env.instantiate_imp =
-          (uu___83_421.FStar_TypeChecker_Env.instantiate_imp);
+          (uu___87_420.FStar_TypeChecker_Env.instantiate_imp);
         FStar_TypeChecker_Env.effects =
-          (uu___83_421.FStar_TypeChecker_Env.effects);
+          (uu___87_420.FStar_TypeChecker_Env.effects);
         FStar_TypeChecker_Env.generalize =
-          (uu___83_421.FStar_TypeChecker_Env.generalize);
+          (uu___87_420.FStar_TypeChecker_Env.generalize);
         FStar_TypeChecker_Env.letrecs =
-          (uu___83_421.FStar_TypeChecker_Env.letrecs);
+          (uu___87_420.FStar_TypeChecker_Env.letrecs);
         FStar_TypeChecker_Env.top_level =
-          (uu___83_421.FStar_TypeChecker_Env.top_level);
+          (uu___87_420.FStar_TypeChecker_Env.top_level);
         FStar_TypeChecker_Env.check_uvars =
-          (uu___83_421.FStar_TypeChecker_Env.check_uvars);
+          (uu___87_420.FStar_TypeChecker_Env.check_uvars);
         FStar_TypeChecker_Env.use_eq =
-          (uu___83_421.FStar_TypeChecker_Env.use_eq);
+          (uu___87_420.FStar_TypeChecker_Env.use_eq);
         FStar_TypeChecker_Env.use_eq_strict =
-          (uu___83_421.FStar_TypeChecker_Env.use_eq_strict);
+          (uu___87_420.FStar_TypeChecker_Env.use_eq_strict);
         FStar_TypeChecker_Env.is_iface =
-          (uu___83_421.FStar_TypeChecker_Env.is_iface);
+          (uu___87_420.FStar_TypeChecker_Env.is_iface);
         FStar_TypeChecker_Env.admit =
-          (uu___83_421.FStar_TypeChecker_Env.admit);
-        FStar_TypeChecker_Env.lax = (uu___83_421.FStar_TypeChecker_Env.lax);
+          (uu___87_420.FStar_TypeChecker_Env.admit);
+        FStar_TypeChecker_Env.lax = (uu___87_420.FStar_TypeChecker_Env.lax);
         FStar_TypeChecker_Env.lax_universes =
-          (uu___83_421.FStar_TypeChecker_Env.lax_universes);
+          (uu___87_420.FStar_TypeChecker_Env.lax_universes);
         FStar_TypeChecker_Env.phase1 =
-          (uu___83_421.FStar_TypeChecker_Env.phase1);
+          (uu___87_420.FStar_TypeChecker_Env.phase1);
         FStar_TypeChecker_Env.failhard =
-          (uu___83_421.FStar_TypeChecker_Env.failhard);
+          (uu___87_420.FStar_TypeChecker_Env.failhard);
         FStar_TypeChecker_Env.nosynth =
-          (uu___83_421.FStar_TypeChecker_Env.nosynth);
+          (uu___87_420.FStar_TypeChecker_Env.nosynth);
         FStar_TypeChecker_Env.uvar_subtyping =
-          (uu___83_421.FStar_TypeChecker_Env.uvar_subtyping);
+          (uu___87_420.FStar_TypeChecker_Env.uvar_subtyping);
         FStar_TypeChecker_Env.tc_term =
-          (uu___83_421.FStar_TypeChecker_Env.tc_term);
+          (uu___87_420.FStar_TypeChecker_Env.tc_term);
         FStar_TypeChecker_Env.type_of =
-          (uu___83_421.FStar_TypeChecker_Env.type_of);
+          (uu___87_420.FStar_TypeChecker_Env.type_of);
         FStar_TypeChecker_Env.universe_of =
-          (uu___83_421.FStar_TypeChecker_Env.universe_of);
+          (uu___87_420.FStar_TypeChecker_Env.universe_of);
         FStar_TypeChecker_Env.check_type_of =
-          (uu___83_421.FStar_TypeChecker_Env.check_type_of);
+          (uu___87_420.FStar_TypeChecker_Env.check_type_of);
         FStar_TypeChecker_Env.use_bv_sorts =
-          (uu___83_421.FStar_TypeChecker_Env.use_bv_sorts);
+          (uu___87_420.FStar_TypeChecker_Env.use_bv_sorts);
         FStar_TypeChecker_Env.qtbl_name_and_index =
-          (uu___83_421.FStar_TypeChecker_Env.qtbl_name_and_index);
+          (uu___87_420.FStar_TypeChecker_Env.qtbl_name_and_index);
         FStar_TypeChecker_Env.normalized_eff_names =
-          (uu___83_421.FStar_TypeChecker_Env.normalized_eff_names);
+          (uu___87_420.FStar_TypeChecker_Env.normalized_eff_names);
         FStar_TypeChecker_Env.fv_delta_depths =
-          (uu___83_421.FStar_TypeChecker_Env.fv_delta_depths);
+          (uu___87_420.FStar_TypeChecker_Env.fv_delta_depths);
         FStar_TypeChecker_Env.proof_ns =
-          (uu___83_421.FStar_TypeChecker_Env.proof_ns);
+          (uu___87_420.FStar_TypeChecker_Env.proof_ns);
         FStar_TypeChecker_Env.synth_hook =
-          (uu___83_421.FStar_TypeChecker_Env.synth_hook);
+          (uu___87_420.FStar_TypeChecker_Env.synth_hook);
         FStar_TypeChecker_Env.try_solve_implicits_hook =
-          (uu___83_421.FStar_TypeChecker_Env.try_solve_implicits_hook);
+          (uu___87_420.FStar_TypeChecker_Env.try_solve_implicits_hook);
         FStar_TypeChecker_Env.splice =
-          (uu___83_421.FStar_TypeChecker_Env.splice);
+          (uu___87_420.FStar_TypeChecker_Env.splice);
         FStar_TypeChecker_Env.mpreprocess =
-          (uu___83_421.FStar_TypeChecker_Env.mpreprocess);
+          (uu___87_420.FStar_TypeChecker_Env.mpreprocess);
         FStar_TypeChecker_Env.postprocess =
-          (uu___83_421.FStar_TypeChecker_Env.postprocess);
+          (uu___87_420.FStar_TypeChecker_Env.postprocess);
         FStar_TypeChecker_Env.is_native_tactic =
           FStar_Tactics_Native.is_native_tactic;
         FStar_TypeChecker_Env.identifier_info =
-          (uu___83_421.FStar_TypeChecker_Env.identifier_info);
+          (uu___87_420.FStar_TypeChecker_Env.identifier_info);
         FStar_TypeChecker_Env.tc_hooks =
-          (uu___83_421.FStar_TypeChecker_Env.tc_hooks);
+          (uu___87_420.FStar_TypeChecker_Env.tc_hooks);
         FStar_TypeChecker_Env.dsenv =
-          (uu___83_421.FStar_TypeChecker_Env.dsenv);
-        FStar_TypeChecker_Env.nbe = (uu___83_421.FStar_TypeChecker_Env.nbe);
+          (uu___87_420.FStar_TypeChecker_Env.dsenv);
+        FStar_TypeChecker_Env.nbe = (uu___87_420.FStar_TypeChecker_Env.nbe);
         FStar_TypeChecker_Env.strict_args_tab =
-          (uu___83_421.FStar_TypeChecker_Env.strict_args_tab);
+          (uu___87_420.FStar_TypeChecker_Env.strict_args_tab);
         FStar_TypeChecker_Env.erasable_types_tab =
-          (uu___83_421.FStar_TypeChecker_Env.erasable_types_tab)
+          (uu___87_420.FStar_TypeChecker_Env.erasable_types_tab)
       }  in
     (env6.FStar_TypeChecker_Env.solver).FStar_TypeChecker_Env.init env6; env6
   
@@ -849,148 +873,148 @@
     fun env  ->
       fun frag  ->
         let fname env1 =
-          let uu____456 = FStar_Options.lsp_server ()  in
-          if uu____456
+          let uu____455 = FStar_Options.lsp_server ()  in
+          if uu____455
           then
-            let uu____460 = FStar_TypeChecker_Env.get_range env1  in
-            FStar_Range.file_of_range uu____460
+            let uu____459 = FStar_TypeChecker_Env.get_range env1  in
+            FStar_Range.file_of_range uu____459
           else
-            (let uu____463 = FStar_Options.file_list ()  in
-             FStar_List.hd uu____463)
+            (let uu____462 = FStar_Options.file_list ()  in
+             FStar_List.hd uu____462)
            in
         let acceptable_mod_name modul =
-          let uu____475 =
-            let uu____477 = fname env  in
-            FStar_Parser_Dep.lowercase_module_name uu____477  in
-          let uu____479 =
-            let uu____481 =
+          let uu____474 =
+            let uu____476 = fname env  in
+            FStar_Parser_Dep.lowercase_module_name uu____476  in
+          let uu____478 =
+            let uu____480 =
               FStar_Ident.string_of_lid modul.FStar_Syntax_Syntax.name  in
-            FStar_String.lowercase uu____481  in
-          uu____475 = uu____479  in
+            FStar_String.lowercase uu____480  in
+          uu____474 = uu____478  in
         let range_of_first_mod_decl modul =
           match modul with
           | FStar_Parser_AST.Module
-              (uu____490,{ FStar_Parser_AST.d = uu____491;
+              (uu____489,{ FStar_Parser_AST.d = uu____490;
                            FStar_Parser_AST.drange = d;
-                           FStar_Parser_AST.quals = uu____493;
-                           FStar_Parser_AST.attrs = uu____494;_}::uu____495)
+                           FStar_Parser_AST.quals = uu____492;
+                           FStar_Parser_AST.attrs = uu____493;_}::uu____494)
               -> d
           | FStar_Parser_AST.Interface
-              (uu____500,{ FStar_Parser_AST.d = uu____501;
+              (uu____499,{ FStar_Parser_AST.d = uu____500;
                            FStar_Parser_AST.drange = d;
-                           FStar_Parser_AST.quals = uu____503;
-                           FStar_Parser_AST.attrs = uu____504;_}::uu____505,uu____506)
+                           FStar_Parser_AST.quals = uu____502;
+                           FStar_Parser_AST.attrs = uu____503;_}::uu____504,uu____505)
               -> d
-          | uu____513 -> FStar_Range.dummyRange  in
-        let uu____514 = FStar_Parser_Driver.parse_fragment frag  in
-        match uu____514 with
+          | uu____512 -> FStar_Range.dummyRange  in
+        let uu____513 = FStar_Parser_Driver.parse_fragment frag  in
+        match uu____513 with
         | FStar_Parser_Driver.Empty  -> (curmod, env)
         | FStar_Parser_Driver.Decls [] -> (curmod, env)
         | FStar_Parser_Driver.Modul ast_modul ->
-            let uu____526 =
-              let uu____531 =
+            let uu____525 =
+              let uu____530 =
                 FStar_ToSyntax_Interleave.interleave_module ast_modul false
                  in
-              FStar_All.pipe_left (with_dsenv_of_tcenv env) uu____531  in
-            (match uu____526 with
+              FStar_All.pipe_left (with_dsenv_of_tcenv env) uu____530  in
+            (match uu____525 with
              | (ast_modul1,env1) ->
-                 let uu____552 =
-                   let uu____557 =
+                 let uu____551 =
+                   let uu____556 =
                      FStar_ToSyntax_ToSyntax.partial_ast_modul_to_modul
                        curmod ast_modul1
                       in
-                   FStar_All.pipe_left (with_dsenv_of_tcenv env1) uu____557
+                   FStar_All.pipe_left (with_dsenv_of_tcenv env1) uu____556
                     in
-                 (match uu____552 with
+                 (match uu____551 with
                   | (modul,env2) ->
-                      ((let uu____578 =
-                          let uu____580 = acceptable_mod_name modul  in
-                          Prims.op_Negation uu____580  in
-                        if uu____578
+                      ((let uu____577 =
+                          let uu____579 = acceptable_mod_name modul  in
+                          Prims.op_Negation uu____579  in
+                        if uu____577
                         then
                           let msg =
-                            let uu____585 =
-                              let uu____587 = fname env2  in
-                              FStar_Parser_Dep.module_name_of_file uu____587
+                            let uu____584 =
+                              let uu____586 = fname env2  in
+                              FStar_Parser_Dep.module_name_of_file uu____586
                                in
                             FStar_Util.format1
                               "Interactive mode only supports a single module at the top-level. Expected module %s"
-                              uu____585
+                              uu____584
                              in
                           FStar_Errors.raise_error
                             (FStar_Errors.Fatal_NonSingletonTopLevelModule,
                               msg) (range_of_first_mod_decl ast_modul1)
                         else ());
-                       (let uu____593 =
-                          let uu____604 =
+                       (let uu____592 =
+                          let uu____603 =
                             FStar_Syntax_DsEnv.syntax_only
                               env2.FStar_TypeChecker_Env.dsenv
                              in
-                          if uu____604
+                          if uu____603
                           then ((modul, []), env2)
                           else
-                            (let uu____627 =
+                            (let uu____626 =
                                FStar_TypeChecker_Tc.tc_partial_modul env2
                                  modul
                                 in
-                             match uu____627 with | (m,i,e) -> ((m, i), e))
+                             match uu____626 with | (m,i,e) -> ((m, i), e))
                            in
-                        match uu____593 with
-                        | ((modul1,uu____668),env3) ->
+                        match uu____592 with
+                        | ((modul1,uu____667),env3) ->
                             ((FStar_Pervasives_Native.Some modul1), env3)))))
         | FStar_Parser_Driver.Decls ast_decls ->
             (match curmod with
              | FStar_Pervasives_Native.None  ->
-                 let uu____691 = FStar_List.hd ast_decls  in
-                 (match uu____691 with
-                  | { FStar_Parser_AST.d = uu____698;
+                 let uu____690 = FStar_List.hd ast_decls  in
+                 (match uu____690 with
+                  | { FStar_Parser_AST.d = uu____697;
                       FStar_Parser_AST.drange = rng;
-                      FStar_Parser_AST.quals = uu____700;
-                      FStar_Parser_AST.attrs = uu____701;_} ->
+                      FStar_Parser_AST.quals = uu____699;
+                      FStar_Parser_AST.attrs = uu____700;_} ->
                       FStar_Errors.raise_error
                         (FStar_Errors.Fatal_ModuleFirstStatement,
                           "First statement must be a module declaration") rng)
              | FStar_Pervasives_Native.Some modul ->
-                 let uu____711 =
+                 let uu____710 =
                    FStar_Util.fold_map
                      (fun env1  ->
                         fun a_decl  ->
-                          let uu____729 =
-                            let uu____736 =
+                          let uu____728 =
+                            let uu____735 =
                               FStar_ToSyntax_Interleave.prefix_with_interface_decls
                                 modul.FStar_Syntax_Syntax.name a_decl
                                in
                             FStar_All.pipe_left (with_dsenv_of_tcenv env1)
-                              uu____736
+                              uu____735
                              in
-                          match uu____729 with
+                          match uu____728 with
                           | (decls,env2) -> (env2, decls)) env ast_decls
                     in
-                 (match uu____711 with
+                 (match uu____710 with
                   | (env1,ast_decls_l) ->
-                      let uu____786 =
-                        let uu____793 =
+                      let uu____785 =
+                        let uu____792 =
                           FStar_ToSyntax_ToSyntax.decls_to_sigelts
                             (FStar_List.flatten ast_decls_l)
                            in
                         FStar_All.pipe_left (with_dsenv_of_tcenv env1)
-                          uu____793
+                          uu____792
                          in
-                      (match uu____786 with
+                      (match uu____785 with
                        | (sigelts,env2) ->
-                           let uu____825 =
-                             let uu____834 =
+                           let uu____824 =
+                             let uu____833 =
                                FStar_Syntax_DsEnv.syntax_only
                                  env2.FStar_TypeChecker_Env.dsenv
                                 in
-                             if uu____834
+                             if uu____833
                              then (modul, [], env2)
                              else
                                FStar_TypeChecker_Tc.tc_more_partial_modul
                                  env2 modul sigelts
                               in
-                           (match uu____825 with
-                            | (modul1,uu____856,env3) ->
+                           (match uu____824 with
+                            | (modul1,uu____855,env3) ->
                                 ((FStar_Pervasives_Native.Some modul1), env3)))))
   
 let (load_interface_decls :
@@ -1004,25 +1028,25 @@
       match r with
       | FStar_Parser_ParseIt.ASTFragment
           (FStar_Util.Inl (FStar_Parser_AST.Interface
-           (l,decls,uu____880)),uu____881)
+           (l,decls,uu____879)),uu____880)
           ->
-          let uu____904 =
-            let uu____909 =
+          let uu____903 =
+            let uu____908 =
               FStar_ToSyntax_Interleave.initialize_interface l decls  in
-            FStar_All.pipe_left (with_dsenv_of_tcenv env) uu____909  in
-          FStar_Pervasives_Native.snd uu____904
-      | FStar_Parser_ParseIt.ASTFragment uu____921 ->
-          let uu____933 =
-            let uu____939 =
+            FStar_All.pipe_left (with_dsenv_of_tcenv env) uu____908  in
+          FStar_Pervasives_Native.snd uu____903
+      | FStar_Parser_ParseIt.ASTFragment uu____920 ->
+          let uu____932 =
+            let uu____938 =
               FStar_Util.format1
                 "Unexpected result from parsing %s; expected a single interface"
                 interface_file_name
                in
-            (FStar_Errors.Fatal_ParseErrors, uu____939)  in
-          FStar_Errors.raise_err uu____933
+            (FStar_Errors.Fatal_ParseErrors, uu____938)  in
+          FStar_Errors.raise_err uu____932
       | FStar_Parser_ParseIt.ParseError (err,msg,rng) ->
           FStar_Exn.raise (FStar_Errors.Error (err, msg, rng))
-      | FStar_Parser_ParseIt.Term uu____949 ->
+      | FStar_Parser_ParseIt.Term uu____948 ->
           failwith
             "Impossible: parsing a Toplevel always results in an ASTFragment"
   
@@ -1037,7 +1061,7 @@
         | FStar_Pervasives_Native.Some (FStar_Options.OCaml ) -> ".ml"
         | FStar_Pervasives_Native.Some (FStar_Options.Plugin ) -> ".ml"
         | FStar_Pervasives_Native.Some (FStar_Options.Kremlin ) -> ".krml"
-        | uu____974 -> failwith "Unrecognized option"  in
+        | uu____973 -> failwith "Unrecognized option"  in
       match opt with
       | FStar_Pervasives_Native.Some (FStar_Options.FSharp ) ->
           let outdir = FStar_Options.output_dir ()  in
@@ -1056,15 +1080,15 @@
             FStar_List.collect FStar_Extraction_Kremlin.translate mllibs  in
           let bin = (FStar_Extraction_Kremlin.current_version, programs)  in
           (match programs with
-           | (name,uu____999)::[] ->
-               let uu____1002 =
+           | (name,uu____998)::[] ->
+               let uu____1001 =
                  FStar_Options.prepend_output_dir (Prims.op_Hat name ext)  in
-               FStar_Util.save_value_to_file uu____1002 bin
-           | uu____1004 ->
-               let uu____1007 = FStar_Options.prepend_output_dir "out.krml"
+               FStar_Util.save_value_to_file uu____1001 bin
+           | uu____1003 ->
+               let uu____1006 = FStar_Options.prepend_output_dir "out.krml"
                   in
-               FStar_Util.save_value_to_file uu____1007 bin)
-      | uu____1010 -> failwith "Unrecognized option"
+               FStar_Util.save_value_to_file uu____1006 bin)
+      | uu____1009 -> failwith "Unrecognized option"
     else ()
   
 let (tc_one_file :
@@ -1080,89 +1104,86 @@
       fun fn  ->
         fun parsing_data  ->
           FStar_Ident.reset_gensym ();
-          (let maybe_restore_opts uu____1067 =
-             let uu____1068 =
-               let uu____1070 = FStar_Options.interactive ()  in
-               Prims.op_Negation uu____1070  in
-             if uu____1068
+          (let maybe_restore_opts uu____1066 =
+             let uu____1067 =
+               let uu____1069 = FStar_Options.interactive ()  in
+               Prims.op_Negation uu____1069  in
+             if uu____1067
              then
-               let uu____1073 = FStar_Options.restore_cmd_line_options true
+               let uu____1072 = FStar_Options.restore_cmd_line_options true
                   in
-               FStar_All.pipe_right uu____1073 (fun uu____1075  -> ())
+               FStar_All.pipe_right uu____1072 (fun a1  -> ())
              else ()  in
-           let post_smt_encoding uu____1083 = FStar_SMTEncoding_Z3.refresh ()
+           let post_smt_encoding uu____1081 = FStar_SMTEncoding_Z3.refresh ()
               in
            let maybe_extract_mldefs tcmod env1 =
-             let uu____1102 =
-               (let uu____1106 = FStar_Options.codegen ()  in
-                uu____1106 = FStar_Pervasives_Native.None) ||
-                 (let uu____1112 =
+             let uu____1100 =
+               (let uu____1104 = FStar_Options.codegen ()  in
+                uu____1104 = FStar_Pervasives_Native.None) ||
+                 (let uu____1110 =
                     FStar_Options.should_extract
                       (tcmod.FStar_Syntax_Syntax.name).FStar_Ident.str
                      in
-                  Prims.op_Negation uu____1112)
+                  Prims.op_Negation uu____1110)
                 in
-             if uu____1102
+             if uu____1100
              then (FStar_Pervasives_Native.None, Prims.int_zero)
              else
                FStar_Util.record_time
-                 (fun uu____1131  ->
+                 (fun uu____1129  ->
                     with_env env1
                       (fun env2  ->
-                         let uu____1139 =
+                         let uu____1137 =
                            FStar_Extraction_ML_Modul.extract env2 tcmod  in
-                         match uu____1139 with | (uu____1148,defs) -> defs))
+                         match uu____1137 with | (uu____1146,defs) -> defs))
               in
            let maybe_extract_ml_iface tcmod env1 =
-             let uu____1170 =
-               let uu____1172 = FStar_Options.codegen ()  in
-               uu____1172 = FStar_Pervasives_Native.None  in
-             if uu____1170
+             let uu____1168 =
+               let uu____1170 = FStar_Options.codegen ()  in
+               uu____1170 = FStar_Pervasives_Native.None  in
+             if uu____1168
              then (env1, Prims.int_zero)
              else
                FStar_Util.record_time
-                 (fun uu____1191  ->
-                    let uu____1192 =
+                 (fun uu____1189  ->
+                    let uu____1190 =
                       with_env env1
                         (fun env2  ->
                            FStar_Extraction_ML_Modul.extract_iface env2 tcmod)
                        in
-                    match uu____1192 with | (env2,uu____1204) -> env2)
+                    match uu____1190 with | (env2,uu____1202) -> env2)
               in
-           let tc_source_file uu____1218 =
-             let uu____1219 = parse env pre_fn fn  in
-             match uu____1219 with
+           let tc_source_file uu____1216 =
+             let uu____1217 = parse env pre_fn fn  in
+             match uu____1217 with
              | (fmod,env1) ->
                  let mii =
-                   let uu____1235 =
-                     let uu____1236 =
-                       FStar_Extraction_ML_UEnv.tcenv_of_uenv env1  in
-                     uu____1236.FStar_TypeChecker_Env.dsenv  in
-                   FStar_Syntax_DsEnv.inclusion_info uu____1235
+                   FStar_Syntax_DsEnv.inclusion_info
+                     (env1.FStar_Extraction_ML_UEnv.env_tcenv).FStar_TypeChecker_Env.dsenv
                      fmod.FStar_Syntax_Syntax.name
                     in
-                 let check_mod uu____1250 =
-                   let check env2 =
+                 let check_mod uu____1246 =
+                   let check1 env2 =
                      with_tcenv_of_env env2
                        (fun tcenv  ->
                           (match tcenv.FStar_TypeChecker_Env.gamma with
                            | [] -> ()
-                           | uu____1290 ->
+                           | uu____1286 ->
                                failwith
                                  "Impossible: gamma contains leaked names");
-                          (let uu____1294 =
+                          (let uu____1290 =
                              FStar_TypeChecker_Tc.check_module tcenv fmod
                                (FStar_Util.is_some pre_fn)
                               in
-                           match uu____1294 with
+                           match uu____1290 with
                            | (modul,env3) ->
                                (maybe_restore_opts ();
                                 (let smt_decls =
-                                   let uu____1324 =
-                                     let uu____1326 = FStar_Options.lax ()
+                                   let uu____1320 =
+                                     let uu____1322 = FStar_Options.lax ()
                                         in
-                                     Prims.op_Negation uu____1326  in
-                                   if uu____1324
+                                     Prims.op_Negation uu____1322  in
+                                   if uu____1320
                                    then
                                      let smt_decls =
                                        FStar_SMTEncoding_Encode.encode_modul
@@ -1172,21 +1193,21 @@
                                    else ([], [])  in
                                  ((modul, smt_decls), env3)))))
                       in
-                   let uu____1363 =
-                     FStar_Profiling.profile (fun uu____1393  -> check env1)
+                   let uu____1359 =
+                     FStar_Profiling.profile (fun uu____1389  -> check1 env1)
                        (FStar_Pervasives_Native.Some
                           ((fmod.FStar_Syntax_Syntax.name).FStar_Ident.str))
                        "FStar.Universal.tc_source_file"
                       in
-                   match uu____1363 with
+                   match uu____1359 with
                    | ((tcmod,smt_decls),env2) ->
                        let tc_time = Prims.int_zero  in
-                       let uu____1432 = maybe_extract_mldefs tcmod env2  in
-                       (match uu____1432 with
+                       let uu____1428 = maybe_extract_mldefs tcmod env2  in
+                       (match uu____1428 with
                         | (extracted_defs,extract_time) ->
-                            let uu____1456 =
+                            let uu____1452 =
                               maybe_extract_ml_iface tcmod env2  in
-                            (match uu____1456 with
+                            (match uu____1452 with
                              | (env3,iface_extraction_time) ->
                                  ({
                                     FStar_CheckedFiles.checked_module = tcmod;
@@ -1197,39 +1218,29 @@
                                       (extract_time + iface_extraction_time)
                                   }, extracted_defs, env3)))
                     in
-                 let uu____1476 =
+                 let uu____1472 =
                    (FStar_Options.should_verify
                       (fmod.FStar_Syntax_Syntax.name).FStar_Ident.str)
                      &&
                      ((FStar_Options.record_hints ()) ||
                         (FStar_Options.use_hints ()))
                     in
-                 if uu____1476
+                 if uu____1472
                  then
-                   let uu____1487 = FStar_Parser_ParseIt.find_file fn  in
-                   FStar_SMTEncoding_Solver.with_hints_db uu____1487
+                   let uu____1483 = FStar_Parser_ParseIt.find_file fn  in
+                   FStar_SMTEncoding_Solver.with_hints_db uu____1483
                      check_mod
                  else check_mod ()
               in
-           let uu____1499 =
-             let uu____1501 = FStar_Options.cache_off ()  in
-             Prims.op_Negation uu____1501  in
-           if uu____1499
+           let uu____1495 =
+             let uu____1497 = FStar_Options.cache_off ()  in
+             Prims.op_Negation uu____1497  in
+           if uu____1495
            then
-             let uu____1512 =
+             let uu____1508 =
                FStar_CheckedFiles.load_module_from_cache env fn  in
-             match uu____1512 with
+             match uu____1508 with
              | FStar_Pervasives_Native.None  ->
-<<<<<<< HEAD
-                 ((let uu____1524 =
-                     let uu____1526 = FStar_Parser_Dep.module_name_of_file fn
-                        in
-                     FStar_Options.should_be_already_cached uu____1526  in
-                   if uu____1524
-                   then
-                     let uu____1529 =
-                       let uu____1535 =
-=======
                  ((let uu____1530 =
                      let uu____1532 = FStar_Parser_Dep.module_name_of_file fn
                         in
@@ -1238,26 +1249,10 @@
                    then
                      let uu____1535 =
                        let uu____1541 =
->>>>>>> 58121a84
                          FStar_Util.format1
                            "Expected %s to already be checked" fn
                           in
                        (FStar_Errors.Error_AlreadyCachedAssertionFailure,
-<<<<<<< HEAD
-                         uu____1535)
-                        in
-                     FStar_Errors.raise_err uu____1529
-                   else ());
-                  (let uu____1542 =
-                     (let uu____1546 = FStar_Options.codegen ()  in
-                      FStar_Option.isSome uu____1546) &&
-                       (FStar_Options.cmi ())
-                      in
-                   if uu____1542
-                   then
-                     let uu____1550 =
-                       let uu____1556 =
-=======
                          uu____1541)
                         in
                      FStar_Errors.raise_err uu____1535
@@ -1271,25 +1266,11 @@
                    then
                      let uu____1556 =
                        let uu____1562 =
->>>>>>> 58121a84
                          FStar_Util.format1
                            "Cross-module inlining expects all modules to be checked first; %s was not checked"
                            fn
                           in
                        (FStar_Errors.Error_AlreadyCachedAssertionFailure,
-<<<<<<< HEAD
-                         uu____1556)
-                        in
-                     FStar_Errors.raise_err uu____1550
-                   else ());
-                  (let uu____1562 = tc_source_file ()  in
-                   match uu____1562 with
-                   | (tc_result,mllib,env1) ->
-                       ((let uu____1587 =
-                           (let uu____1591 = FStar_Errors.get_err_count ()
-                               in
-                            uu____1591 = Prims.int_zero) &&
-=======
                          uu____1562)
                         in
                      FStar_Errors.raise_err uu____1556
@@ -1301,16 +1282,11 @@
                            (let uu____1597 = FStar_Errors.get_err_count ()
                                in
                             uu____1597 = Prims.int_zero) &&
->>>>>>> 58121a84
                              ((FStar_Options.lax ()) ||
                                 (FStar_Options.should_verify
                                    ((tc_result.FStar_CheckedFiles.checked_module).FStar_Syntax_Syntax.name).FStar_Ident.str))
                             in
-<<<<<<< HEAD
-                         if uu____1587
-=======
                          if uu____1593
->>>>>>> 58121a84
                          then
                            FStar_CheckedFiles.store_module_to_cache env1 fn
                              parsing_data tc_result
@@ -1319,22 +1295,6 @@
              | FStar_Pervasives_Native.Some (tc_result,checked_fname) ->
                  let tcmod = tc_result.FStar_CheckedFiles.checked_module  in
                  let smt_decls = tc_result.FStar_CheckedFiles.smt_decls  in
-<<<<<<< HEAD
-                 ((let uu____1610 =
-                     FStar_Options.dump_module
-                       (tcmod.FStar_Syntax_Syntax.name).FStar_Ident.str
-                      in
-                   if uu____1610
-                   then
-                     let uu____1613 =
-                       FStar_Syntax_Print.modul_to_string tcmod  in
-                     FStar_Util.print1 "Module after type checking:\n%s\n"
-                       uu____1613
-                   else ());
-                  (let extend_tcenv tcmod1 tcenv =
-                     let uu____1633 =
-                       let uu____1638 =
-=======
                  ((let uu____1624 =
                      FStar_Options.dump_module
                        (tcmod.FStar_Syntax_Syntax.name).FStar_Ident.str
@@ -1368,39 +1328,24 @@
                   (let extend_tcenv tcmod1 tcenv =
                      let uu____1665 =
                        let uu____1670 =
->>>>>>> 58121a84
                          FStar_ToSyntax_ToSyntax.add_modul_to_env tcmod1
                            tc_result.FStar_CheckedFiles.mii
                            (FStar_TypeChecker_Normalize.erase_universes tcenv)
                           in
                        FStar_All.pipe_left (with_dsenv_of_tcenv tcenv)
-<<<<<<< HEAD
-                         uu____1638
-                        in
-                     match uu____1633 with
-                     | (uu____1654,tcenv1) ->
-=======
                          uu____1670
                         in
                      match uu____1665 with
                      | (uu____1686,tcenv1) ->
->>>>>>> 58121a84
                          let env1 =
                            FStar_TypeChecker_Tc.load_checked_module tcenv1
                              tcmod1
                             in
                          (maybe_restore_opts ();
-<<<<<<< HEAD
-                          (let uu____1659 =
-                             let uu____1661 = FStar_Options.lax ()  in
-                             Prims.op_Negation uu____1661  in
-                           if uu____1659
-=======
                           (let uu____1691 =
                              let uu____1693 = FStar_Options.lax ()  in
                              Prims.op_Negation uu____1693  in
                            if uu____1691
->>>>>>> 58121a84
                            then
                              (FStar_SMTEncoding_Encode.encode_modul_from_cache
                                 env1 tcmod1 smt_decls;
@@ -1410,56 +1355,24 @@
                       in
                    let env1 =
                      FStar_Profiling.profile
-<<<<<<< HEAD
-                       (fun uu____1670  ->
-                          let uu____1671 =
-                            with_tcenv_of_env env (extend_tcenv tcmod)  in
-                          FStar_All.pipe_right uu____1671
-=======
                        (fun uu____1702  ->
                           let uu____1703 =
                             with_tcenv_of_env env (extend_tcenv tcmod)  in
                           FStar_All.pipe_right uu____1703
->>>>>>> 58121a84
                             FStar_Pervasives_Native.snd)
                        FStar_Pervasives_Native.None
                        "FStar.Universal.extend_tcenv"
                       in
                    let mllib =
-<<<<<<< HEAD
-                     let uu____1685 =
-                       ((let uu____1689 = FStar_Options.codegen ()  in
-                         uu____1689 <> FStar_Pervasives_Native.None) &&
-=======
                      let uu____1717 =
                        ((let uu____1721 = FStar_Options.codegen ()  in
                          uu____1721 <> FStar_Pervasives_Native.None) &&
->>>>>>> 58121a84
                           (FStar_Options.should_extract
                              (tcmod.FStar_Syntax_Syntax.name).FStar_Ident.str))
                          &&
                          ((Prims.op_Negation
                              tcmod.FStar_Syntax_Syntax.is_interface)
                             ||
-<<<<<<< HEAD
-                            (let uu____1695 = FStar_Options.codegen ()  in
-                             uu____1695 =
-                               (FStar_Pervasives_Native.Some
-                                  FStar_Options.Kremlin)))
-                        in
-                     if uu____1685
-                     then
-                       let uu____1703 = maybe_extract_mldefs tcmod env1  in
-                       match uu____1703 with
-                       | (extracted_defs,_extraction_time) -> extracted_defs
-                     else FStar_Pervasives_Native.None  in
-                   let uu____1723 = maybe_extract_ml_iface tcmod env1  in
-                   match uu____1723 with
-                   | (env2,_time) -> (tc_result, mllib, env2)))
-           else
-             (let uu____1745 = tc_source_file ()  in
-              match uu____1745 with
-=======
                             (let uu____1727 = FStar_Options.codegen ()  in
                              uu____1727 =
                                (FStar_Pervasives_Native.Some
@@ -1477,7 +1390,6 @@
            else
              (let uu____1777 = tc_source_file ()  in
               match uu____1777 with
->>>>>>> 58121a84
               | (tc_result,mllib,env1) -> (tc_result, mllib, env1)))
   
 let (tc_one_file_for_ide :
@@ -1492,19 +1404,10 @@
       fun fn  ->
         fun parsing_data  ->
           let env1 = env_of_tcenv env  in
-<<<<<<< HEAD
-          let uu____1809 = tc_one_file env1 pre_fn fn parsing_data  in
-          match uu____1809 with
-          | (tc_result,uu____1823,env2) ->
-              let uu____1829 = FStar_Extraction_ML_UEnv.tcenv_of_uenv env2
-                 in
-              (tc_result, uu____1829)
-=======
           let uu____1841 = tc_one_file env1 pre_fn fn parsing_data  in
           match uu____1841 with
           | (tc_result,uu____1855,env2) ->
               (tc_result, (env2.FStar_Extraction_ML_UEnv.env_tcenv))
->>>>>>> 58121a84
   
 let (needs_interleaving : Prims.string -> Prims.string -> Prims.bool) =
   fun intf  ->
@@ -1512,19 +1415,11 @@
       let m1 = FStar_Parser_Dep.lowercase_module_name intf  in
       let m2 = FStar_Parser_Dep.lowercase_module_name impl  in
       ((m1 = m2) &&
-<<<<<<< HEAD
-         (let uu____1852 = FStar_Util.get_file_extension intf  in
-          FStar_List.mem uu____1852 ["fsti"; "fsi"]))
-        &&
-        (let uu____1861 = FStar_Util.get_file_extension impl  in
-         FStar_List.mem uu____1861 ["fst"; "fs"])
-=======
          (let uu____1883 = FStar_Util.get_file_extension intf  in
           FStar_List.mem uu____1883 ["fsti"; "fsi"]))
         &&
         (let uu____1892 = FStar_Util.get_file_extension impl  in
          FStar_List.mem uu____1892 ["fst"; "fs"])
->>>>>>> 58121a84
   
 let (tc_one_file_from_remaining :
   Prims.string Prims.list ->
@@ -1537,32 +1432,15 @@
   fun remaining  ->
     fun env  ->
       fun deps  ->
-<<<<<<< HEAD
-        let uu____1904 =
-          match remaining with
-          | intf::impl::remaining1 when needs_interleaving intf impl ->
-              let uu____1945 =
-                let uu____1954 =
-=======
         let uu____1935 =
           match remaining with
           | intf::impl::remaining1 when needs_interleaving intf impl ->
               let uu____1976 =
                 let uu____1985 =
->>>>>>> 58121a84
                   FStar_All.pipe_right impl
                     (FStar_Parser_Dep.parsing_data_of deps)
                    in
                 tc_one_file env (FStar_Pervasives_Native.Some intf) impl
-<<<<<<< HEAD
-                  uu____1954
-                 in
-              (match uu____1945 with
-               | (m,mllib,env1) -> (remaining1, (m, mllib, env1)))
-          | intf_or_impl::remaining1 ->
-              let uu____1999 =
-                let uu____2008 =
-=======
                   uu____1985
                  in
               (match uu____1976 with
@@ -1570,26 +1448,16 @@
           | intf_or_impl::remaining1 ->
               let uu____2030 =
                 let uu____2039 =
->>>>>>> 58121a84
                   FStar_All.pipe_right intf_or_impl
                     (FStar_Parser_Dep.parsing_data_of deps)
                    in
                 tc_one_file env FStar_Pervasives_Native.None intf_or_impl
-<<<<<<< HEAD
-                  uu____2008
-                 in
-              (match uu____1999 with
-               | (m,mllib,env1) -> (remaining1, (m, mllib, env1)))
-          | [] -> failwith "Impossible: Empty remaining modules"  in
-        match uu____1904 with
-=======
                   uu____2039
                  in
               (match uu____2030 with
                | (m,mllib,env1) -> (remaining1, (m, mllib, env1)))
           | [] -> failwith "Impossible: Empty remaining modules"  in
         match uu____1935 with
->>>>>>> 58121a84
         | (remaining1,(nmods,mllib,env1)) -> (remaining1, nmods, mllib, env1)
   
 let rec (tc_fold_interleave :
@@ -1603,38 +1471,12 @@
   fun deps  ->
     fun acc  ->
       fun remaining  ->
-<<<<<<< HEAD
-        let as_list uu___0_2164 =
-          match uu___0_2164 with
-=======
         let as_list uu___0_2195 =
           match uu___0_2195 with
->>>>>>> 58121a84
           | FStar_Pervasives_Native.None  -> []
           | FStar_Pervasives_Native.Some l -> [l]  in
         match remaining with
         | [] -> acc
-<<<<<<< HEAD
-        | uu____2181 ->
-            let uu____2185 = acc  in
-            (match uu____2185 with
-             | (mods,mllibs,env) ->
-                 let uu____2217 =
-                   tc_one_file_from_remaining remaining env deps  in
-                 (match uu____2217 with
-                  | (remaining1,nmod,mllib,env1) ->
-                      ((let uu____2256 =
-                          let uu____2258 =
-                            FStar_Options.profile_group_by_decls ()  in
-                          Prims.op_Negation uu____2258  in
-                        if uu____2256
-                        then
-                          let uu____2261 =
-                            FStar_Ident.string_of_lid
-                              (nmod.FStar_CheckedFiles.checked_module).FStar_Syntax_Syntax.name
-                             in
-                          FStar_Profiling.report_and_clear uu____2261
-=======
         | uu____2212 ->
             let uu____2216 = acc  in
             (match uu____2216 with
@@ -1654,7 +1496,6 @@
                               (nmod.FStar_CheckedFiles.checked_module).FStar_Syntax_Syntax.name
                              in
                           FStar_Profiling.report_and_clear uu____2292
->>>>>>> 58121a84
                         else ());
                        tc_fold_interleave deps
                          ((FStar_List.append mods [nmod]),
@@ -1667,54 +1508,16 @@
       (FStar_CheckedFiles.tc_result Prims.list * uenv * (uenv -> uenv)))
   =
   fun filenames  ->
-<<<<<<< HEAD
-    fun dep_graph  ->
-      (let uu____2298 =
-         FStar_Options.debug_at_level_no_module (FStar_Options.Other "Dep")
-          in
-       if uu____2298
-=======
     fun dep_graph1  ->
       (let uu____2329 =
          FStar_Options.debug_at_level_no_module (FStar_Options.Other "Dep")
           in
        if uu____2329
->>>>>>> 58121a84
        then
          (FStar_Util.print_endline "Auto-deps kicked in; here's some info.";
           FStar_Util.print1
             "Here's the list of filenames we will process: %s\n"
             (FStar_String.concat " " filenames);
-<<<<<<< HEAD
-          (let uu____2307 =
-             let uu____2309 =
-               FStar_All.pipe_right filenames
-                 (FStar_List.filter FStar_Options.should_verify_file)
-                in
-             FStar_String.concat " " uu____2309  in
-           FStar_Util.print1
-             "Here's the list of modules we will verify: %s\n" uu____2307))
-       else ());
-      (let env =
-         let uu____2325 = init_env dep_graph  in
-         FStar_Extraction_ML_UEnv.mkContext uu____2325  in
-       let uu____2326 = tc_fold_interleave dep_graph ([], [], env) filenames
-          in
-       match uu____2326 with
-       | (all_mods,mllibs,env1) ->
-           (emit mllibs;
-            (let solver_refresh env2 =
-               let uu____2370 =
-                 with_tcenv_of_env env2
-                   (fun tcenv  ->
-                      (let uu____2379 =
-                         (FStar_Options.interactive ()) &&
-                           (let uu____2382 = FStar_Errors.get_err_count ()
-                               in
-                            uu____2382 = Prims.int_zero)
-                          in
-                       if uu____2379
-=======
           (let uu____2338 =
              let uu____2340 =
                FStar_All.pipe_right filenames
@@ -1743,7 +1546,6 @@
                             uu____2413 = Prims.int_zero)
                           in
                        if uu____2410
->>>>>>> 58121a84
                        then
                          (tcenv.FStar_TypeChecker_Env.solver).FStar_TypeChecker_Env.refresh
                            ()
@@ -1752,10 +1554,6 @@
                            ());
                       ((), tcenv))
                   in
-<<<<<<< HEAD
-               FStar_All.pipe_left FStar_Pervasives_Native.snd uu____2370  in
-=======
                FStar_All.pipe_left FStar_Pervasives_Native.snd uu____2401  in
->>>>>>> 58121a84
              (all_mods, env1, solver_refresh))))
   