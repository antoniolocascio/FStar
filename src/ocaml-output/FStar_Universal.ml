--- conflicted
+++ resolved
@@ -92,26 +92,9 @@
 (
 
 let env = (match (curmod) with
-| Some (modul) -> begin
-if ((let _195_27 = (let _195_26 = (FStar_Options.file_list ())
-in (FStar_List.hd _195_26))
-in (FStar_Parser_Dep.lowercase_module_name _195_27)) <> (let _195_28 = (FStar_Ident.string_of_lid modul.FStar_Syntax_Syntax.name)
-in (FStar_String.lowercase _195_28))) then begin
-(Prims.raise (FStar_Syntax_Syntax.Err ("Interactive mode only supports a single module at the top-level")))
-end else begin
-env
-end
-<<<<<<< HEAD
-end
 | None -> begin
 env
-end)
-in (
-
-let _96_81 = (FStar_TypeChecker_Tc.tc_partial_modul env modul)
-in (match (_96_81) with
-| (modul, _96_79, env) -> begin
-=======
+end
 | Some (uu____176) -> begin
 (Prims.raise (FStar_Errors.Err ("Interactive mode only supports a single module at the top-level")))
 end)
@@ -120,7 +103,6 @@
 let uu____177 = (FStar_TypeChecker_Tc.tc_partial_modul env modul)
 in (match (uu____177) with
 | (modul, uu____188, env) -> begin
->>>>>>> 11d7f72f
 Some (((Some (modul)), (dsenv), (env)))
 end)))
 end))
@@ -128,17 +110,6 @@
 | FStar_Parser_Driver.Decls (ast_decls) -> begin
 (
 
-<<<<<<< HEAD
-let _96_86 = (FStar_Parser_ToSyntax.desugar_decls dsenv ast_decls)
-in (match (_96_86) with
-| (dsenv, decls) -> begin
-(match (curmod) with
-| None -> begin
-(
-
-let _96_88 = (FStar_Util.print_error "fragment without an enclosing module")
-in (FStar_All.exit (Prims.parse_int "1")))
-=======
 let uu____199 = (FStar_ToSyntax_ToSyntax.desugar_decls dsenv ast_decls)
 in (match (uu____199) with
 | (dsenv, decls) -> begin
@@ -147,20 +118,13 @@
 ((FStar_Util.print_error "fragment without an enclosing module");
 (FStar_All.exit (Prims.parse_int "1"));
 )
->>>>>>> 11d7f72f
 end
 | Some (modul) -> begin
 (
 
-<<<<<<< HEAD
-let _96_96 = (FStar_TypeChecker_Tc.tc_more_partial_modul env modul decls)
-in (match (_96_96) with
-| (modul, _96_94, env) -> begin
-=======
 let uu____221 = (FStar_TypeChecker_Tc.tc_more_partial_modul env modul decls)
 in (match (uu____221) with
 | (modul, uu____232, env) -> begin
->>>>>>> 11d7f72f
 Some (((Some (modul)), (dsenv), (env)))
 end))
 end)
@@ -185,26 +149,6 @@
 
 let tc_one_file : FStar_ToSyntax_Env.env  ->  FStar_TypeChecker_Env.env  ->  Prims.string Prims.option  ->  Prims.string  ->  ((FStar_Syntax_Syntax.modul * Prims.int) Prims.list * FStar_ToSyntax_Env.env * FStar_TypeChecker_Env.env) = (fun dsenv env pre_fn fn -> (
 
-<<<<<<< HEAD
-let _96_103 = (parse dsenv pre_fn fn)
-in (match (_96_103) with
-| (dsenv, fmods) -> begin
-(
-
-let check_mods = (fun _96_105 -> (match (()) with
-| () -> begin
-(
-
-let _96_118 = (FStar_All.pipe_right fmods (FStar_List.fold_left (fun _96_108 m -> (match (_96_108) with
-| (env, all_mods) -> begin
-(
-
-let _96_115 = (FStar_Util.record_time (fun _96_110 -> (match (()) with
-| () -> begin
-(FStar_TypeChecker_Tc.check_module env m)
-end)))
-in (match (_96_115) with
-=======
 let uu____300 = (parse dsenv pre_fn fn)
 in (match (uu____300) with
 | (dsenv, fmods) -> begin
@@ -218,16 +162,11 @@
 
 let uu____361 = (FStar_Util.record_time (fun uu____368 -> (FStar_TypeChecker_Tc.check_module env m)))
 in (match (uu____361) with
->>>>>>> 11d7f72f
 | ((m, env), elapsed_ms) -> begin
 ((env), ((((m), (elapsed_ms)))::all_mods))
 end))
 end)) ((env), ([]))))
-<<<<<<< HEAD
-in (match (_96_118) with
-=======
 in (match (uu____324) with
->>>>>>> 11d7f72f
 | (env, all_mods) -> begin
 (((FStar_List.rev all_mods)), (dsenv), (env))
 end)))
@@ -235,11 +174,7 @@
 | (m)::[] when ((FStar_Options.should_verify m.FStar_Syntax_Syntax.name.FStar_Ident.str) && ((FStar_Options.record_hints ()) || (FStar_Options.use_hints ()))) -> begin
 (FStar_SMTEncoding_Solver.with_hints_db fn check_mods)
 end
-<<<<<<< HEAD
-| _96_122 -> begin
-=======
 | uu____421 -> begin
->>>>>>> 11d7f72f
 (check_mods ())
 end))
 end)))
@@ -256,23 +191,6 @@
 in (_0_701 = "fst"))))))
 
 
-<<<<<<< HEAD
-let pop_context : (FStar_Parser_Env.env * FStar_TypeChecker_Env.env)  ->  Prims.string  ->  Prims.unit = (fun _96_129 msg -> (match (_96_129) with
-| (dsenv, env) -> begin
-(
-
-let _96_131 = (let _195_51 = (FStar_Parser_Env.pop dsenv)
-in (FStar_All.pipe_right _195_51 Prims.ignore))
-in (
-
-let _96_133 = (let _195_52 = (FStar_TypeChecker_Env.pop env msg)
-in (FStar_All.pipe_right _195_52 Prims.ignore))
-in (env.FStar_TypeChecker_Env.solver.FStar_TypeChecker_Env.refresh ())))
-end))
-
-
-let push_context : (FStar_Parser_Env.env * FStar_TypeChecker_Env.env)  ->  Prims.string  ->  (FStar_Parser_Env.env * FStar_TypeChecker_Env.env) = (fun _96_137 msg -> (match (_96_137) with
-=======
 let pop_context : (FStar_ToSyntax_Env.env * FStar_TypeChecker_Env.env)  ->  Prims.string  ->  Prims.unit = (fun uu____437 msg -> (match (uu____437) with
 | (dsenv, env) -> begin
 ((let _0_702 = (FStar_ToSyntax_Env.pop dsenv)
@@ -285,7 +203,6 @@
 
 
 let push_context : (FStar_ToSyntax_Env.env * FStar_TypeChecker_Env.env)  ->  Prims.string  ->  (FStar_ToSyntax_Env.env * FStar_TypeChecker_Env.env) = (fun uu____453 msg -> (match (uu____453) with
->>>>>>> 11d7f72f
 | (dsenv, env) -> begin
 (
 
@@ -297,22 +214,6 @@
 end))
 
 
-<<<<<<< HEAD
-let tc_one_file_and_intf : Prims.string Prims.option  ->  Prims.string  ->  FStar_Parser_Env.env  ->  FStar_TypeChecker_Env.env  ->  ((FStar_Syntax_Syntax.modul * Prims.int) Prims.list * FStar_Parser_Env.env * FStar_TypeChecker_Env.env) = (fun intf impl dsenv env -> (
-
-let _96_145 = (FStar_Syntax_Syntax.reset_gensym ())
-in (match (intf) with
-| None -> begin
-(tc_one_file dsenv env None impl)
-end
-| Some (_96_149) when ((FStar_Options.codegen ()) <> None) -> begin
-(
-
-let _96_151 = if (not ((FStar_Options.lax ()))) then begin
-(Prims.raise (FStar_Syntax_Syntax.Err ("Verification and code generation are no supported together with partial modules (i.e, *.fsti); use --lax to extract code separately")))
-end else begin
-()
-=======
 let tc_one_file_and_intf : Prims.string Prims.option  ->  Prims.string  ->  FStar_ToSyntax_Env.env  ->  FStar_TypeChecker_Env.env  ->  ((FStar_Syntax_Syntax.modul * Prims.int) Prims.list * FStar_ToSyntax_Env.env * FStar_TypeChecker_Env.env) = (fun intf impl dsenv env -> ((FStar_Syntax_Syntax.reset_gensym ());
 (match (intf) with
 | None -> begin
@@ -326,7 +227,6 @@
 in (match (uu____493) with
 | true -> begin
 (Prims.raise (FStar_Errors.Err ("Verification and code generation are no supported together with partial modules (i.e, *.fsti); use --lax to extract code separately")))
->>>>>>> 11d7f72f
 end
 | uu____494 -> begin
 ()
@@ -337,13 +237,9 @@
 | Some (iname) -> begin
 ((
 
-<<<<<<< HEAD
-let _96_155 = if (FStar_Options.debug_any ()) then begin
-=======
 let uu____497 = (FStar_Options.debug_any ())
 in (match (uu____497) with
 | true -> begin
->>>>>>> 11d7f72f
 (FStar_Util.print1 "Interleaving iface+module: %s\n" iname)
 end
 | uu____498 -> begin
@@ -354,20 +250,6 @@
 let caption = (Prims.strcat "interface: " iname)
 in (
 
-<<<<<<< HEAD
-let _96_160 = (push_context ((dsenv), (env)) caption)
-in (match (_96_160) with
-| (dsenv', env') -> begin
-(
-
-let _96_165 = (tc_one_file dsenv' env' intf impl)
-in (match (_96_165) with
-| (_96_162, dsenv', env') -> begin
-(
-
-let _96_166 = (pop_context ((dsenv'), (env')) caption)
-in (tc_one_file dsenv env None iname))
-=======
 let uu____500 = (push_context ((dsenv), (env)) caption)
 in (match (uu____500) with
 | (dsenv', env') -> begin
@@ -379,7 +261,6 @@
 ((pop_context ((dsenv'), (env')) caption);
 (tc_one_file dsenv env None iname);
 )
->>>>>>> 11d7f72f
 end))
 end)));
 )
@@ -393,21 +274,6 @@
 
 let tc_one_file_from_remaining : Prims.string Prims.list  ->  uenv  ->  (Prims.string Prims.list * (FStar_Syntax_Syntax.modul * Prims.int) Prims.list * (FStar_ToSyntax_Env.env * FStar_TypeChecker_Env.env)) = (fun remaining uenv -> (
 
-<<<<<<< HEAD
-let _96_172 = uenv
-in (match (_96_172) with
-| (dsenv, env) -> begin
-(
-
-let _96_187 = (match (remaining) with
-| (intf)::(impl)::remaining when (needs_interleaving intf impl) -> begin
-(let _195_69 = (tc_one_file_and_intf (Some (intf)) impl dsenv env)
-in ((remaining), (_195_69)))
-end
-| (intf_or_impl)::remaining -> begin
-(let _195_70 = (tc_one_file_and_intf None intf_or_impl dsenv env)
-in ((remaining), (_195_70)))
-=======
 let uu____553 = uenv
 in (match (uu____553) with
 | (dsenv, env) -> begin
@@ -421,16 +287,11 @@
 | (intf_or_impl)::remaining -> begin
 (let _0_706 = (tc_one_file_and_intf None intf_or_impl dsenv env)
 in ((remaining), (_0_706)))
->>>>>>> 11d7f72f
 end
 | [] -> begin
 (([]), ((([]), (dsenv), (env))))
 end)
-<<<<<<< HEAD
-in (match (_96_187) with
-=======
 in (match (uu____565) with
->>>>>>> 11d7f72f
 | (remaining, (nmods, dsenv, env)) -> begin
 ((remaining), (nmods), (((dsenv), (env))))
 end))
@@ -441,18 +302,6 @@
 | [] -> begin
 acc
 end
-<<<<<<< HEAD
-| _96_192 -> begin
-(
-
-let _96_195 = acc
-in (match (_96_195) with
-| (mods, uenv) -> begin
-(
-
-let _96_201 = (tc_one_file_from_remaining remaining uenv)
-in (match (_96_201) with
-=======
 | uu____678 -> begin
 (
 
@@ -463,7 +312,6 @@
 
 let uu____699 = (tc_one_file_from_remaining remaining uenv)
 in (match (uu____699) with
->>>>>>> 11d7f72f
 | (remaining, nmods, (dsenv, env)) -> begin
 (tc_fold_interleave (((FStar_List.append mods nmods)), (((dsenv), (env)))) remaining)
 end))
@@ -473,24 +321,15 @@
 
 let batch_mode_tc_no_prims : FStar_ToSyntax_Env.env  ->  FStar_TypeChecker_Env.env  ->  Prims.string Prims.list  ->  ((FStar_Syntax_Syntax.modul * Prims.int) Prims.list * FStar_ToSyntax_Env.env * FStar_TypeChecker_Env.env) = (fun dsenv env filenames -> (
 
-<<<<<<< HEAD
-let _96_209 = (tc_fold_interleave (([]), (((dsenv), (env)))) filenames)
-in (match (_96_209) with
-=======
 let uu____752 = (tc_fold_interleave (([]), (((dsenv), (env)))) filenames)
 in (match (uu____752) with
->>>>>>> 11d7f72f
 | (all_mods, (dsenv, env)) -> begin
 ((
 
-<<<<<<< HEAD
-let _96_210 = if ((FStar_Options.interactive ()) && ((FStar_TypeChecker_Errors.get_err_count ()) = (Prims.parse_int "0"))) then begin
-=======
 let uu____783 = ((FStar_Options.interactive ()) && (let _0_707 = (FStar_Errors.get_err_count ())
 in (_0_707 = (Prims.parse_int "0"))))
 in (match (uu____783) with
 | true -> begin
->>>>>>> 11d7f72f
 (env.FStar_TypeChecker_Env.solver.FStar_TypeChecker_Env.refresh ())
 end
 | uu____784 -> begin
@@ -503,25 +342,6 @@
 
 let batch_mode_tc : Prims.string Prims.list  ->  ((FStar_Syntax_Syntax.modul * Prims.int) Prims.list * FStar_ToSyntax_Env.env * FStar_TypeChecker_Env.env) = (fun filenames -> (
 
-<<<<<<< HEAD
-let _96_216 = (tc_prims ())
-in (match (_96_216) with
-| (prims_mod, dsenv, env) -> begin
-(
-
-let _96_221 = if ((not ((FStar_Options.explicit_deps ()))) && (FStar_Options.debug_any ())) then begin
-(
-
-let _96_217 = (FStar_Util.print_endline "Auto-deps kicked in; here\'s some info.")
-in (
-
-let _96_219 = (FStar_Util.print1 "Here\'s the list of filenames we will process: %s\n" (FStar_String.concat " " filenames))
-in (let _195_84 = (let _195_83 = (FStar_Options.verify_module ())
-in (FStar_String.concat " " _195_83))
-in (FStar_Util.print1 "Here\'s the list of modules we will verify: %s\n" _195_84))))
-end else begin
-()
-=======
 let uu____799 = (tc_prims ())
 in (match (uu____799) with
 | (prims_mod, dsenv, env) -> begin
@@ -536,20 +356,14 @@
 in (FStar_String.concat " " _0_708))
 in (FStar_Util.print1 "Here\'s the list of modules we will verify: %s\n" _0_709));
 )
->>>>>>> 11d7f72f
 end
 | uu____822 -> begin
 ()
 end));
 (
 
-<<<<<<< HEAD
-let _96_226 = (batch_mode_tc_no_prims dsenv env filenames)
-in (match (_96_226) with
-=======
 let uu____823 = (batch_mode_tc_no_prims dsenv env filenames)
 in (match (uu____823) with
->>>>>>> 11d7f72f
 | (all_mods, dsenv, env) -> begin
 (((prims_mod)::all_mods), (dsenv), (env))
 end));
@@ -557,41 +371,17 @@
 end)))
 
 
-<<<<<<< HEAD
-let tc_prims_interactive : Prims.unit  ->  (FStar_Parser_Env.env * FStar_TypeChecker_Env.env) = (fun _96_227 -> (match (()) with
-| () -> begin
-(
-
-let _96_232 = (tc_prims ())
-in (match (_96_232) with
-| (_96_229, dsenv, env) -> begin
-=======
 let tc_prims_interactive : Prims.unit  ->  (FStar_ToSyntax_Env.env * FStar_TypeChecker_Env.env) = (fun uu____854 -> (
 
 let uu____855 = (tc_prims ())
 in (match (uu____855) with
 | (uu____863, dsenv, env) -> begin
->>>>>>> 11d7f72f
 ((dsenv), (env))
 end)))
 
 
 let tc_one_file_interactive = (fun remaining uenv -> (
 
-<<<<<<< HEAD
-let _96_237 = uenv
-in (match (_96_237) with
-| (dsenv, env) -> begin
-(
-
-let _96_263 = (match (remaining) with
-| (intf)::(impl)::remaining when (needs_interleaving intf impl) -> begin
-(
-
-let _96_247 = (tc_one_file_and_intf (Some (intf)) impl dsenv env)
-in (match (_96_247) with
-| (_96_244, dsenv, env) -> begin
-=======
 let uu____895 = uenv
 in (match (uu____895) with
 | (dsenv, env) -> begin
@@ -604,33 +394,22 @@
 let uu____930 = (tc_one_file_and_intf (Some (intf)) impl dsenv env)
 in (match (uu____930) with
 | (uu____945, dsenv, env) -> begin
->>>>>>> 11d7f72f
 ((((Some (intf)), (impl))), (dsenv), (env), (remaining))
 end))
 end
 | (intf_or_impl)::remaining -> begin
 (
 
-<<<<<<< HEAD
-let _96_255 = (tc_one_file_and_intf None intf_or_impl dsenv env)
-in (match (_96_255) with
-| (_96_252, dsenv, env) -> begin
-=======
 let uu____962 = (tc_one_file_and_intf None intf_or_impl dsenv env)
 in (match (uu____962) with
 | (uu____977, dsenv, env) -> begin
->>>>>>> 11d7f72f
 ((((None), (intf_or_impl))), (dsenv), (env), (remaining))
 end))
 end
 | [] -> begin
 (failwith "Impossible")
 end)
-<<<<<<< HEAD
-in (match (_96_263) with
-=======
 in (match (uu____909) with
->>>>>>> 11d7f72f
 | ((intf, impl), dsenv, env, remaining) -> begin
 ((((intf), (impl))), (((dsenv), (env))), (None), (remaining))
 end))
@@ -639,18 +418,6 @@
 
 let interactive_tc : ((FStar_ToSyntax_Env.env * FStar_TypeChecker_Env.env), FStar_Syntax_Syntax.modul Prims.option) FStar_Interactive.interactive_tc = (
 
-<<<<<<< HEAD
-let pop = (fun _96_267 msg -> (match (_96_267) with
-| (dsenv, env) -> begin
-(
-
-let _96_269 = (pop_context ((dsenv), (env)) msg)
-in (FStar_Options.pop ()))
-end))
-in (
-
-let push = (fun _96_274 lax restore_cmd_line_options msg -> (match (_96_274) with
-=======
 let pop = (fun uu____1042 msg -> (match (uu____1042) with
 | (dsenv, env) -> begin
 ((pop_context ((dsenv), (env)) msg);
@@ -660,29 +427,11 @@
 in (
 
 let push = (fun uu____1062 lax restore_cmd_line_options msg -> (match (uu____1062) with
->>>>>>> 11d7f72f
 | (dsenv, env) -> begin
 (
 
 let env = (
 
-<<<<<<< HEAD
-let _96_278 = env
-in {FStar_TypeChecker_Env.solver = _96_278.FStar_TypeChecker_Env.solver; FStar_TypeChecker_Env.range = _96_278.FStar_TypeChecker_Env.range; FStar_TypeChecker_Env.curmodule = _96_278.FStar_TypeChecker_Env.curmodule; FStar_TypeChecker_Env.gamma = _96_278.FStar_TypeChecker_Env.gamma; FStar_TypeChecker_Env.gamma_cache = _96_278.FStar_TypeChecker_Env.gamma_cache; FStar_TypeChecker_Env.modules = _96_278.FStar_TypeChecker_Env.modules; FStar_TypeChecker_Env.expected_typ = _96_278.FStar_TypeChecker_Env.expected_typ; FStar_TypeChecker_Env.sigtab = _96_278.FStar_TypeChecker_Env.sigtab; FStar_TypeChecker_Env.is_pattern = _96_278.FStar_TypeChecker_Env.is_pattern; FStar_TypeChecker_Env.instantiate_imp = _96_278.FStar_TypeChecker_Env.instantiate_imp; FStar_TypeChecker_Env.effects = _96_278.FStar_TypeChecker_Env.effects; FStar_TypeChecker_Env.generalize = _96_278.FStar_TypeChecker_Env.generalize; FStar_TypeChecker_Env.letrecs = _96_278.FStar_TypeChecker_Env.letrecs; FStar_TypeChecker_Env.top_level = _96_278.FStar_TypeChecker_Env.top_level; FStar_TypeChecker_Env.check_uvars = _96_278.FStar_TypeChecker_Env.check_uvars; FStar_TypeChecker_Env.use_eq = _96_278.FStar_TypeChecker_Env.use_eq; FStar_TypeChecker_Env.is_iface = _96_278.FStar_TypeChecker_Env.is_iface; FStar_TypeChecker_Env.admit = _96_278.FStar_TypeChecker_Env.admit; FStar_TypeChecker_Env.lax = lax; FStar_TypeChecker_Env.lax_universes = _96_278.FStar_TypeChecker_Env.lax_universes; FStar_TypeChecker_Env.type_of = _96_278.FStar_TypeChecker_Env.type_of; FStar_TypeChecker_Env.universe_of = _96_278.FStar_TypeChecker_Env.universe_of; FStar_TypeChecker_Env.use_bv_sorts = _96_278.FStar_TypeChecker_Env.use_bv_sorts; FStar_TypeChecker_Env.qname_and_index = _96_278.FStar_TypeChecker_Env.qname_and_index})
-in (
-
-let res = (push_context ((dsenv), (env)) msg)
-in (
-
-let _96_282 = (FStar_Options.push ())
-in (
-
-let _96_284 = if restore_cmd_line_options then begin
-(let _195_101 = (FStar_Options.restore_cmd_line_options false)
-in (FStar_All.pipe_right _195_101 Prims.ignore))
-end else begin
-()
-=======
 let uu___164_1073 = env
 in {FStar_TypeChecker_Env.solver = uu___164_1073.FStar_TypeChecker_Env.solver; FStar_TypeChecker_Env.range = uu___164_1073.FStar_TypeChecker_Env.range; FStar_TypeChecker_Env.curmodule = uu___164_1073.FStar_TypeChecker_Env.curmodule; FStar_TypeChecker_Env.gamma = uu___164_1073.FStar_TypeChecker_Env.gamma; FStar_TypeChecker_Env.gamma_cache = uu___164_1073.FStar_TypeChecker_Env.gamma_cache; FStar_TypeChecker_Env.modules = uu___164_1073.FStar_TypeChecker_Env.modules; FStar_TypeChecker_Env.expected_typ = uu___164_1073.FStar_TypeChecker_Env.expected_typ; FStar_TypeChecker_Env.sigtab = uu___164_1073.FStar_TypeChecker_Env.sigtab; FStar_TypeChecker_Env.is_pattern = uu___164_1073.FStar_TypeChecker_Env.is_pattern; FStar_TypeChecker_Env.instantiate_imp = uu___164_1073.FStar_TypeChecker_Env.instantiate_imp; FStar_TypeChecker_Env.effects = uu___164_1073.FStar_TypeChecker_Env.effects; FStar_TypeChecker_Env.generalize = uu___164_1073.FStar_TypeChecker_Env.generalize; FStar_TypeChecker_Env.letrecs = uu___164_1073.FStar_TypeChecker_Env.letrecs; FStar_TypeChecker_Env.top_level = uu___164_1073.FStar_TypeChecker_Env.top_level; FStar_TypeChecker_Env.check_uvars = uu___164_1073.FStar_TypeChecker_Env.check_uvars; FStar_TypeChecker_Env.use_eq = uu___164_1073.FStar_TypeChecker_Env.use_eq; FStar_TypeChecker_Env.is_iface = uu___164_1073.FStar_TypeChecker_Env.is_iface; FStar_TypeChecker_Env.admit = uu___164_1073.FStar_TypeChecker_Env.admit; FStar_TypeChecker_Env.lax = lax; FStar_TypeChecker_Env.lax_universes = uu___164_1073.FStar_TypeChecker_Env.lax_universes; FStar_TypeChecker_Env.type_of = uu___164_1073.FStar_TypeChecker_Env.type_of; FStar_TypeChecker_Env.universe_of = uu___164_1073.FStar_TypeChecker_Env.universe_of; FStar_TypeChecker_Env.use_bv_sorts = uu___164_1073.FStar_TypeChecker_Env.use_bv_sorts; FStar_TypeChecker_Env.qname_and_index = uu___164_1073.FStar_TypeChecker_Env.qname_and_index})
 in (
@@ -693,7 +442,6 @@
 | true -> begin
 (let _0_710 = (FStar_Options.restore_cmd_line_options false)
 in (FStar_All.pipe_right _0_710 Prims.ignore))
->>>>>>> 11d7f72f
 end
 | uu____1079 -> begin
 ()
@@ -703,11 +451,7 @@
 end))
 in (
 
-<<<<<<< HEAD
-let mark = (fun _96_289 -> (match (_96_289) with
-=======
 let mark = (fun uu____1087 -> (match (uu____1087) with
->>>>>>> 11d7f72f
 | (dsenv, env) -> begin
 (
 
@@ -715,16 +459,6 @@
 in (
 
 let env = (FStar_TypeChecker_Env.mark env)
-<<<<<<< HEAD
-in (
-
-let _96_292 = (FStar_Options.push ())
-in ((dsenv), (env)))))
-end))
-in (
-
-let reset_mark = (fun _96_297 -> (match (_96_297) with
-=======
 in ((FStar_Options.push ());
 ((dsenv), (env));
 )))
@@ -732,7 +466,6 @@
 in (
 
 let reset_mark = (fun uu____1104 -> (match (uu____1104) with
->>>>>>> 11d7f72f
 | (dsenv, env) -> begin
 (
 
@@ -740,16 +473,6 @@
 in (
 
 let env = (FStar_TypeChecker_Env.reset_mark env)
-<<<<<<< HEAD
-in (
-
-let _96_300 = (FStar_Options.pop ())
-in ((dsenv), (env)))))
-end))
-in (
-
-let cleanup = (fun _96_305 -> (match (_96_305) with
-=======
 in ((FStar_Options.pop ());
 ((dsenv), (env));
 )))
@@ -757,17 +480,12 @@
 in (
 
 let cleanup = (fun uu____1119 -> (match (uu____1119) with
->>>>>>> 11d7f72f
 | (dsenv, env) -> begin
 (FStar_TypeChecker_Env.cleanup_interactive env)
 end))
 in (
 
-<<<<<<< HEAD
-let commit_mark = (fun _96_309 -> (match (_96_309) with
-=======
 let commit_mark = (fun uu____1131 -> (match (uu____1131) with
->>>>>>> 11d7f72f
 | (dsenv, env) -> begin
 (
 
@@ -779,11 +497,7 @@
 end))
 in (
 
-<<<<<<< HEAD
-let check_frag = (fun _96_315 curmod text -> (match (_96_315) with
-=======
 let check_frag = (fun uu____1157 curmod text -> (match (uu____1157) with
->>>>>>> 11d7f72f
 | (dsenv, env) -> begin
 try
 (match (()) with
@@ -793,38 +507,14 @@
 let uu____1187 = (tc_one_fragment curmod dsenv env text)
 in (match (uu____1187) with
 | Some (m, dsenv, env) -> begin
-<<<<<<< HEAD
-(let _195_118 = (let _195_117 = (FStar_TypeChecker_Errors.get_err_count ())
-in ((m), (((dsenv), (env))), (_195_117)))
-in Some (_195_118))
-end
-| _96_339 -> begin
-=======
 Some ((let _0_711 = (FStar_Errors.get_err_count ())
 in ((m), (((dsenv), (env))), (_0_711))))
 end
 | uu____1218 -> begin
->>>>>>> 11d7f72f
 None
 end))
 end)
 with
-<<<<<<< HEAD
-| FStar_Syntax_Syntax.Error (msg, r) when (not ((FStar_Options.trace_error ()))) -> begin
-(
-
-let _96_325 = (FStar_TypeChecker_Errors.add_errors env ((((msg), (r)))::[]))
-in None)
-end
-| FStar_Syntax_Syntax.Err (msg) when (not ((FStar_Options.trace_error ()))) -> begin
-(
-
-let _96_329 = (let _195_122 = (let _195_121 = (let _195_120 = (FStar_TypeChecker_Env.get_range env)
-in ((msg), (_195_120)))
-in (_195_121)::[])
-in (FStar_TypeChecker_Errors.add_errors env _195_122))
-in None)
-=======
 | FStar_Errors.Error (msg, r) when (not ((FStar_Options.trace_error ()))) -> begin
 ((FStar_TypeChecker_Err.add_errors env ((((msg), (r)))::[]));
 None;
@@ -837,26 +527,14 @@
 in (FStar_TypeChecker_Err.add_errors env _0_714));
 None;
 )
->>>>>>> 11d7f72f
-end
-end))
-in (
-
-<<<<<<< HEAD
-let report_fail = (fun _96_341 -> (match (()) with
-| () -> begin
-(
-
-let _96_342 = (let _195_125 = (FStar_TypeChecker_Errors.report_all ())
-in (FStar_All.pipe_right _195_125 Prims.ignore))
-in (FStar_ST.op_Colon_Equals FStar_TypeChecker_Errors.num_errs (Prims.parse_int "0")))
-end))
-=======
+end
+end))
+in (
+
 let report_fail = (fun uu____1266 -> ((let _0_715 = (FStar_Errors.report_all ())
 in (FStar_All.pipe_right _0_715 Prims.ignore));
 (FStar_ST.write FStar_Errors.num_errs (Prims.parse_int "0"));
 ))
->>>>>>> 11d7f72f
 in {FStar_Interactive.pop = pop; FStar_Interactive.push = push; FStar_Interactive.mark = mark; FStar_Interactive.reset_mark = reset_mark; FStar_Interactive.commit_mark = commit_mark; FStar_Interactive.check_frag = check_frag; FStar_Interactive.report_fail = report_fail; FStar_Interactive.tc_prims = tc_prims_interactive; FStar_Interactive.tc_one_file = tc_one_file_interactive; FStar_Interactive.cleanup = cleanup}))))))))
 
 
