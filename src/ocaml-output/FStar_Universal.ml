--- conflicted
+++ resolved
@@ -1,452 +1,5 @@
 
 open Prims
-<<<<<<< HEAD
-
-let module_or_interface_name : FStar_Syntax_Syntax.modul  ->  (Prims.bool * FStar_Ident.lident) = (fun m -> ((m.FStar_Syntax_Syntax.is_interface), (m.FStar_Syntax_Syntax.name)))
-
-
-let parse : FStar_ToSyntax_Env.env  ->  Prims.string Prims.option  ->  Prims.string  ->  (FStar_ToSyntax_Env.env * FStar_Syntax_Syntax.modul Prims.list) = (fun env pre_fn fn -> (
-
-let uu____23 = (FStar_Parser_Driver.parse_file fn)
-in (match (uu____23) with
-| (ast, uu____33) -> begin
-(
-
-let ast1 = (match (pre_fn) with
-| None -> begin
-ast
-end
-| Some (pre_fn1) -> begin
-(
-
-let uu____42 = (FStar_Parser_Driver.parse_file pre_fn1)
-in (match (uu____42) with
-| (pre_ast, uu____49) -> begin
-(match (((pre_ast), (ast))) with
-| ((FStar_Parser_AST.Interface (lid1, decls1, uu____58))::[], (FStar_Parser_AST.Module (lid2, decls2))::[]) when (FStar_Ident.lid_equals lid1 lid2) -> begin
-(
-
-let uu____67 = (
-
-let uu____68 = (
-
-let uu____72 = (FStar_Parser_Interleave.interleave decls1 decls2)
-in ((lid1), (uu____72)))
-in FStar_Parser_AST.Module (uu____68))
-in (uu____67)::[])
-end
-| uu____75 -> begin
-(Prims.raise (FStar_Errors.Err ("mismatch between pre-module and module\n")))
-end)
-end))
-end)
-in (FStar_ToSyntax_ToSyntax.desugar_file env ast1))
-end)))
-
-
-let tc_prims : Prims.unit  ->  ((FStar_Syntax_Syntax.modul * Prims.int) * FStar_ToSyntax_Env.env * FStar_TypeChecker_Env.env) = (fun uu____85 -> (
-
-let solver1 = (
-
-let uu____92 = (FStar_Options.lax ())
-in (match (uu____92) with
-| true -> begin
-FStar_SMTEncoding_Solver.dummy
-end
-| uu____93 -> begin
-(
-
-let uu___214_94 = FStar_SMTEncoding_Solver.solver
-in {FStar_TypeChecker_Env.init = uu___214_94.FStar_TypeChecker_Env.init; FStar_TypeChecker_Env.push = uu___214_94.FStar_TypeChecker_Env.push; FStar_TypeChecker_Env.pop = uu___214_94.FStar_TypeChecker_Env.pop; FStar_TypeChecker_Env.mark = uu___214_94.FStar_TypeChecker_Env.mark; FStar_TypeChecker_Env.reset_mark = uu___214_94.FStar_TypeChecker_Env.reset_mark; FStar_TypeChecker_Env.commit_mark = uu___214_94.FStar_TypeChecker_Env.commit_mark; FStar_TypeChecker_Env.encode_modul = uu___214_94.FStar_TypeChecker_Env.encode_modul; FStar_TypeChecker_Env.encode_sig = uu___214_94.FStar_TypeChecker_Env.encode_sig; FStar_TypeChecker_Env.preprocess = FStar_Tactics_Interpreter.preprocess; FStar_TypeChecker_Env.solve = uu___214_94.FStar_TypeChecker_Env.solve; FStar_TypeChecker_Env.is_trivial = uu___214_94.FStar_TypeChecker_Env.is_trivial; FStar_TypeChecker_Env.finish = uu___214_94.FStar_TypeChecker_Env.finish; FStar_TypeChecker_Env.refresh = uu___214_94.FStar_TypeChecker_Env.refresh})
-end))
-in (
-
-let env = (FStar_TypeChecker_Env.initial_env FStar_TypeChecker_TcTerm.type_of_tot_term FStar_TypeChecker_TcTerm.universe_of solver1 FStar_Syntax_Const.prims_lid)
-in ((env.FStar_TypeChecker_Env.solver.FStar_TypeChecker_Env.init env);
-(
-
-let prims_filename = (FStar_Options.prims ())
-in (
-
-let uu____98 = (
-
-let uu____102 = (FStar_ToSyntax_Env.empty_env ())
-in (parse uu____102 None prims_filename))
-in (match (uu____98) with
-| (dsenv, prims_mod) -> begin
-(
-
-let uu____112 = (FStar_Util.record_time (fun uu____119 -> (
-
-let uu____120 = (FStar_List.hd prims_mod)
-in (FStar_TypeChecker_Tc.check_module env uu____120))))
-in (match (uu____112) with
-| ((prims_mod1, env1), elapsed_time) -> begin
-((((prims_mod1), (elapsed_time))), (dsenv), (env1))
-end))
-end)));
-))))
-
-
-let tc_one_fragment : FStar_Syntax_Syntax.modul Prims.option  ->  FStar_ToSyntax_Env.env  ->  FStar_TypeChecker_Env.env  ->  FStar_Parser_ParseIt.input_frag  ->  (FStar_Syntax_Syntax.modul Prims.option * FStar_ToSyntax_Env.env * FStar_TypeChecker_Env.env) Prims.option = (fun curmod dsenv env frag -> try
-(match (()) with
-| () -> begin
-(
-
-let uu____163 = (FStar_Parser_Driver.parse_fragment frag)
-in (match (uu____163) with
-| FStar_Parser_Driver.Empty -> begin
-Some (((curmod), (dsenv), (env)))
-end
-| FStar_Parser_Driver.Modul (ast_modul) -> begin
-(
-
-let uu____175 = (FStar_ToSyntax_ToSyntax.desugar_partial_modul curmod dsenv ast_modul)
-in (match (uu____175) with
-| (dsenv1, modul) -> begin
-(
-
-let env1 = (match (curmod) with
-| Some (modul1) -> begin
-(
-
-let uu____187 = (
-
-let uu____188 = (
-
-let uu____189 = (
-
-let uu____190 = (FStar_Options.file_list ())
-in (FStar_List.hd uu____190))
-in (FStar_Parser_Dep.lowercase_module_name uu____189))
-in (
-
-let uu____192 = (
-
-let uu____193 = (FStar_Ident.string_of_lid modul1.FStar_Syntax_Syntax.name)
-in (FStar_String.lowercase uu____193))
-in (uu____188 <> uu____192)))
-in (match (uu____187) with
-| true -> begin
-(Prims.raise (FStar_Errors.Err ("Interactive mode only supports a single module at the top-level")))
-end
-| uu____194 -> begin
-env
-end))
-end
-| None -> begin
-env
-end)
-in (
-
-let uu____195 = (FStar_TypeChecker_Tc.tc_partial_modul env1 modul)
-in (match (uu____195) with
-| (modul1, uu____206, env2) -> begin
-Some (((Some (modul1)), (dsenv1), (env2)))
-end)))
-end))
-end
-| FStar_Parser_Driver.Decls (ast_decls) -> begin
-(
-
-let uu____217 = (FStar_ToSyntax_ToSyntax.desugar_decls dsenv ast_decls)
-in (match (uu____217) with
-| (dsenv1, decls) -> begin
-(match (curmod) with
-| None -> begin
-((FStar_Util.print_error "fragment without an enclosing module");
-(FStar_All.exit (Prims.parse_int "1"));
-)
-end
-| Some (modul) -> begin
-(
-
-let uu____239 = (FStar_TypeChecker_Tc.tc_more_partial_modul env modul decls)
-in (match (uu____239) with
-| (modul1, uu____250, env1) -> begin
-Some (((Some (modul1)), (dsenv1), (env1)))
-end))
-end)
-end))
-end))
-end)
-with
-| FStar_Errors.Error (msg, r) when (
-
-let uu____267 = (FStar_Options.trace_error ())
-in (not (uu____267))) -> begin
-((FStar_TypeChecker_Err.add_errors env ((((msg), (r)))::[]));
-None;
-)
-end
-| FStar_Errors.Err (msg) when (
-
-let uu____278 = (FStar_Options.trace_error ())
-in (not (uu____278))) -> begin
-((FStar_TypeChecker_Err.add_errors env ((((msg), (FStar_Range.dummyRange)))::[]));
-None;
-)
-end
-| e when (
-
-let uu____289 = (FStar_Options.trace_error ())
-in (not (uu____289))) -> begin
-(Prims.raise e)
-end)
-
-
-let tc_one_file : FStar_ToSyntax_Env.env  ->  FStar_TypeChecker_Env.env  ->  Prims.string Prims.option  ->  Prims.string  ->  ((FStar_Syntax_Syntax.modul * Prims.int) Prims.list * FStar_ToSyntax_Env.env * FStar_TypeChecker_Env.env) = (fun dsenv env pre_fn fn -> (
-
-let uu____321 = (parse dsenv pre_fn fn)
-in (match (uu____321) with
-| (dsenv1, fmods) -> begin
-(
-
-let check_mods = (fun uu____344 -> (
-
-let uu____345 = (FStar_All.pipe_right fmods (FStar_List.fold_left (fun uu____362 m -> (match (uu____362) with
-| (env1, all_mods) -> begin
-(
-
-let uu____382 = (FStar_Util.record_time (fun uu____389 -> (FStar_TypeChecker_Tc.check_module env1 m)))
-in (match (uu____382) with
-| ((m1, env2), elapsed_ms) -> begin
-((env2), ((((m1), (elapsed_ms)))::all_mods))
-end))
-end)) ((env), ([]))))
-in (match (uu____345) with
-| (env1, all_mods) -> begin
-(((FStar_List.rev all_mods)), (dsenv1), (env1))
-end)))
-in (match (fmods) with
-| (m)::[] when ((FStar_Options.should_verify m.FStar_Syntax_Syntax.name.FStar_Ident.str) && ((FStar_Options.record_hints ()) || (FStar_Options.use_hints ()))) -> begin
-(
-
-let uu____436 = (FStar_Parser_ParseIt.find_file fn)
-in (FStar_SMTEncoding_Solver.with_hints_db uu____436 check_mods))
-end
-| uu____443 -> begin
-(check_mods ())
-end))
-end)))
-
-
-let needs_interleaving : Prims.string  ->  Prims.string  ->  Prims.bool = (fun intf impl -> (
-
-let m1 = (FStar_Parser_Dep.lowercase_module_name intf)
-in (
-
-let m2 = (FStar_Parser_Dep.lowercase_module_name impl)
-in (((m1 = m2) && (
-
-let uu____453 = (FStar_Util.get_file_extension intf)
-in (uu____453 = "fsti"))) && (
-
-let uu____454 = (FStar_Util.get_file_extension impl)
-in (uu____454 = "fst"))))))
-
-
-let pop_context : FStar_TypeChecker_Env.env  ->  Prims.string  ->  Prims.unit = (fun env msg -> ((
-
-let uu____462 = (FStar_ToSyntax_Env.pop ())
-in (FStar_All.pipe_right uu____462 Prims.ignore));
-(
-
-let uu____464 = (FStar_TypeChecker_Env.pop env msg)
-in (FStar_All.pipe_right uu____464 Prims.ignore));
-(env.FStar_TypeChecker_Env.solver.FStar_TypeChecker_Env.refresh ());
-))
-
-
-let push_context : (FStar_ToSyntax_Env.env * FStar_TypeChecker_Env.env)  ->  Prims.string  ->  (FStar_ToSyntax_Env.env * FStar_TypeChecker_Env.env) = (fun uu____473 msg -> (match (uu____473) with
-| (dsenv, env) -> begin
-(
-
-let dsenv1 = (FStar_ToSyntax_Env.push dsenv)
-in (
-
-let env1 = (FStar_TypeChecker_Env.push env msg)
-in ((dsenv1), (env1))))
-end))
-
-
-let tc_one_file_and_intf : Prims.string Prims.option  ->  Prims.string  ->  FStar_ToSyntax_Env.env  ->  FStar_TypeChecker_Env.env  ->  ((FStar_Syntax_Syntax.modul * Prims.int) Prims.list * FStar_ToSyntax_Env.env * FStar_TypeChecker_Env.env) = (fun intf impl dsenv env -> ((FStar_Syntax_Syntax.reset_gensym ());
-(match (intf) with
-| None -> begin
-(tc_one_file dsenv env None impl)
-end
-| Some (uu____510) when (
-
-let uu____511 = (FStar_Options.codegen ())
-in (uu____511 <> None)) -> begin
-((
-
-let uu____515 = (
-
-let uu____516 = (FStar_Options.lax ())
-in (not (uu____516)))
-in (match (uu____515) with
-| true -> begin
-(Prims.raise (FStar_Errors.Err ("Verification and code generation are no supported together with partial modules (i.e, *.fsti); use --lax to extract code separately")))
-end
-| uu____517 -> begin
-()
-end));
-(tc_one_file dsenv env intf impl);
-)
-end
-| Some (iname) -> begin
-((
-
-let uu____520 = (FStar_Options.debug_any ())
-in (match (uu____520) with
-| true -> begin
-(FStar_Util.print1 "Interleaving iface+module: %s\n" iname)
-end
-| uu____521 -> begin
-()
-end));
-(
-
-let caption = (Prims.strcat "interface: " iname)
-in (
-
-let uu____523 = (push_context ((dsenv), (env)) caption)
-in (match (uu____523) with
-| (dsenv', env') -> begin
-(
-
-let uu____534 = (tc_one_file dsenv' env' intf impl)
-in (match (uu____534) with
-| (uu____547, dsenv'1, env'1) -> begin
-((pop_context env'1 caption);
-(tc_one_file dsenv env None iname);
-)
-end))
-end)));
-)
-end);
-))
-
-
-type uenv =
-(FStar_ToSyntax_Env.env * FStar_TypeChecker_Env.env)
-
-
-let tc_one_file_from_remaining : Prims.string Prims.list  ->  uenv  ->  (Prims.string Prims.list * (FStar_Syntax_Syntax.modul * Prims.int) Prims.list * (FStar_ToSyntax_Env.env * FStar_TypeChecker_Env.env)) = (fun remaining uenv -> (
-
-let uu____576 = uenv
-in (match (uu____576) with
-| (dsenv, env) -> begin
-(
-
-let uu____588 = (match (remaining) with
-| (intf)::(impl)::remaining1 when (needs_interleaving intf impl) -> begin
-(
-
-let uu____611 = (tc_one_file_and_intf (Some (intf)) impl dsenv env)
-in ((remaining1), (uu____611)))
-end
-| (intf_or_impl)::remaining1 -> begin
-(
-
-let uu____628 = (tc_one_file_and_intf None intf_or_impl dsenv env)
-in ((remaining1), (uu____628)))
-end
-| [] -> begin
-(([]), ((([]), (dsenv), (env))))
-end)
-in (match (uu____588) with
-| (remaining1, (nmods, dsenv1, env1)) -> begin
-((remaining1), (nmods), (((dsenv1), (env1))))
-end))
-end)))
-
-
-let rec tc_fold_interleave : ((FStar_Syntax_Syntax.modul * Prims.int) Prims.list * uenv)  ->  Prims.string Prims.list  ->  ((FStar_Syntax_Syntax.modul * Prims.int) Prims.list * uenv) = (fun acc remaining -> (match (remaining) with
-| [] -> begin
-acc
-end
-| uu____715 -> begin
-(
-
-let uu____717 = acc
-in (match (uu____717) with
-| (mods, uenv) -> begin
-(
-
-let uu____736 = (tc_one_file_from_remaining remaining uenv)
-in (match (uu____736) with
-| (remaining1, nmods, (dsenv, env)) -> begin
-(tc_fold_interleave (((FStar_List.append mods nmods)), (((dsenv), (env)))) remaining1)
-end))
-end))
-end))
-
-
-let batch_mode_tc_no_prims : FStar_ToSyntax_Env.env  ->  FStar_TypeChecker_Env.env  ->  Prims.string Prims.list  ->  ((FStar_Syntax_Syntax.modul * Prims.int) Prims.list * FStar_ToSyntax_Env.env * FStar_TypeChecker_Env.env) = (fun dsenv env filenames -> (
-
-let uu____789 = (tc_fold_interleave (([]), (((dsenv), (env)))) filenames)
-in (match (uu____789) with
-| (all_mods, (dsenv1, env1)) -> begin
-((
-
-let uu____820 = ((FStar_Options.interactive ()) && (
-
-let uu____821 = (FStar_Errors.get_err_count ())
-in (uu____821 = (Prims.parse_int "0"))))
-in (match (uu____820) with
-| true -> begin
-(env1.FStar_TypeChecker_Env.solver.FStar_TypeChecker_Env.refresh ())
-end
-| uu____822 -> begin
-(env1.FStar_TypeChecker_Env.solver.FStar_TypeChecker_Env.finish ())
-end));
-((all_mods), (dsenv1), (env1));
-)
-end)))
-
-
-let batch_mode_tc : Prims.string Prims.list  ->  ((FStar_Syntax_Syntax.modul * Prims.int) Prims.list * FStar_ToSyntax_Env.env * FStar_TypeChecker_Env.env) = (fun filenames -> (
-
-let uu____837 = (tc_prims ())
-in (match (uu____837) with
-| (prims_mod, dsenv, env) -> begin
-((
-
-let uu____857 = ((
-
-let uu____858 = (FStar_Options.explicit_deps ())
-in (not (uu____858))) && (FStar_Options.debug_any ()))
-in (match (uu____857) with
-| true -> begin
-((FStar_Util.print_endline "Auto-deps kicked in; here\'s some info.");
-(FStar_Util.print1 "Here\'s the list of filenames we will process: %s\n" (FStar_String.concat " " filenames));
-(
-
-let uu____861 = (
-
-let uu____862 = (FStar_Options.verify_module ())
-in (FStar_String.concat " " uu____862))
-in (FStar_Util.print1 "Here\'s the list of modules we will verify: %s\n" uu____861));
-)
-end
-| uu____864 -> begin
-()
-end));
-(
-
-let uu____865 = (batch_mode_tc_no_prims dsenv env filenames)
-in (match (uu____865) with
-| (all_mods, dsenv1, env1) -> begin
-(((prims_mod)::all_mods), (dsenv1), (env1))
-end));
-)
-end)))
-
-
-
-=======
 let module_or_interface_name :
   FStar_Syntax_Syntax.modul -> (Prims.bool * FStar_Ident.lident) =
   fun m  ->
@@ -873,5 +426,4 @@
          (let uu____865 = batch_mode_tc_no_prims dsenv env filenames  in
           match uu____865 with
           | (all_mods,dsenv1,env1) -> ((prims_mod :: all_mods), dsenv1, env1)))
-  
->>>>>>> 210da3bf
+  