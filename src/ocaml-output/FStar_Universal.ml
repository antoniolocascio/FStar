open Prims
let module_or_interface_name:
  FStar_Syntax_Syntax.modul ->
    (Prims.bool,FStar_Ident.lident) FStar_Pervasives_Native.tuple2
  =
  fun m  ->
    ((m.FStar_Syntax_Syntax.is_interface), (m.FStar_Syntax_Syntax.name))
let parse:
  FStar_ToSyntax_Env.env ->
    Prims.string FStar_Pervasives_Native.option ->
      Prims.string ->
        (FStar_ToSyntax_Env.env,FStar_Syntax_Syntax.modul Prims.list)
          FStar_Pervasives_Native.tuple2
  =
  fun env  ->
    fun pre_fn  ->
      fun fn  ->
<<<<<<< HEAD
        let uu____27 = FStar_Parser_Driver.parse_file fn in
        match uu____27 with
        | (ast,uu____37) ->
            let uu____44 =
              match pre_fn with
              | FStar_Pervasives_Native.None  -> (env, ast)
              | FStar_Pervasives_Native.Some pre_fn1 ->
                  let uu____50 = FStar_Parser_Driver.parse_file pre_fn1 in
                  (match uu____50 with
                   | (pre_ast,uu____59) ->
                       (match (pre_ast, ast) with
                        | ((FStar_Parser_AST.Interface
                           (lid1,decls1,uu____70))::[],(FStar_Parser_AST.Module
=======
        let uu____33 = FStar_Parser_Driver.parse_file fn in
        match uu____33 with
        | (ast,uu____51) ->
            let uu____64 =
              match pre_fn with
              | FStar_Pervasives_Native.None  -> (env, ast)
              | FStar_Pervasives_Native.Some pre_fn1 ->
                  let uu____74 = FStar_Parser_Driver.parse_file pre_fn1 in
                  (match uu____74 with
                   | (pre_ast,uu____90) ->
                       (match (pre_ast, ast) with
                        | ((FStar_Parser_AST.Interface
                           (lid1,decls1,uu____109))::[],(FStar_Parser_AST.Module
>>>>>>> c7f1cc4d
                           (lid2,decls2))::[]) when
                            FStar_Ident.lid_equals lid1 lid2 ->
                            let env1 =
                              FStar_ToSyntax_Interleave.initialize_interface
                                lid1 decls1 env in
<<<<<<< HEAD
                            let uu____80 =
                              let uu____83 = FStar_List.hd ast in
                              FStar_ToSyntax_Interleave.interleave_module
                                env1 uu____83 true in
                            (match uu____80 with
                             | (env2,ast1) -> (env2, [ast1]))
                        | uu____89 ->
                            raise
                              (FStar_Errors.Err
                                 "mismatch between pre-module and module\n"))) in
            (match uu____44 with
=======
                            let uu____125 =
                              let uu____130 = FStar_List.hd ast in
                              FStar_ToSyntax_Interleave.interleave_module
                                env1 uu____130 true in
                            (match uu____125 with
                             | (env2,ast1) -> (env2, [ast1]))
                        | uu____139 ->
                            raise
                              (FStar_Errors.Err
                                 "mismatch between pre-module and module\n"))) in
            (match uu____64 with
>>>>>>> c7f1cc4d
             | (env1,ast1) -> FStar_ToSyntax_ToSyntax.desugar_file env1 ast1)
let tc_prims:
  Prims.unit ->
    ((FStar_Syntax_Syntax.modul,Prims.int) FStar_Pervasives_Native.tuple2,
      FStar_ToSyntax_Env.env,FStar_TypeChecker_Env.env)
      FStar_Pervasives_Native.tuple3
  =
<<<<<<< HEAD
  fun uu____107  ->
    let solver1 =
      let uu____114 = FStar_Options.lax () in
      if uu____114
      then FStar_SMTEncoding_Solver.dummy
      else
        (let uu___177_116 = FStar_SMTEncoding_Solver.solver in
         {
           FStar_TypeChecker_Env.init =
             (uu___177_116.FStar_TypeChecker_Env.init);
           FStar_TypeChecker_Env.push =
             (uu___177_116.FStar_TypeChecker_Env.push);
           FStar_TypeChecker_Env.pop =
             (uu___177_116.FStar_TypeChecker_Env.pop);
           FStar_TypeChecker_Env.mark =
             (uu___177_116.FStar_TypeChecker_Env.mark);
           FStar_TypeChecker_Env.reset_mark =
             (uu___177_116.FStar_TypeChecker_Env.reset_mark);
           FStar_TypeChecker_Env.commit_mark =
             (uu___177_116.FStar_TypeChecker_Env.commit_mark);
           FStar_TypeChecker_Env.encode_modul =
             (uu___177_116.FStar_TypeChecker_Env.encode_modul);
           FStar_TypeChecker_Env.encode_sig =
             (uu___177_116.FStar_TypeChecker_Env.encode_sig);
           FStar_TypeChecker_Env.preprocess =
             FStar_Tactics_Interpreter.preprocess;
           FStar_TypeChecker_Env.solve =
             (uu___177_116.FStar_TypeChecker_Env.solve);
           FStar_TypeChecker_Env.is_trivial =
             (uu___177_116.FStar_TypeChecker_Env.is_trivial);
           FStar_TypeChecker_Env.finish =
             (uu___177_116.FStar_TypeChecker_Env.finish);
           FStar_TypeChecker_Env.refresh =
             (uu___177_116.FStar_TypeChecker_Env.refresh)
=======
  fun uu____168  ->
    let solver1 =
      let uu____180 = FStar_Options.lax () in
      if uu____180
      then FStar_SMTEncoding_Solver.dummy
      else
        (let uu___193_182 = FStar_SMTEncoding_Solver.solver in
         {
           FStar_TypeChecker_Env.init =
             (uu___193_182.FStar_TypeChecker_Env.init);
           FStar_TypeChecker_Env.push =
             (uu___193_182.FStar_TypeChecker_Env.push);
           FStar_TypeChecker_Env.pop =
             (uu___193_182.FStar_TypeChecker_Env.pop);
           FStar_TypeChecker_Env.mark =
             (uu___193_182.FStar_TypeChecker_Env.mark);
           FStar_TypeChecker_Env.reset_mark =
             (uu___193_182.FStar_TypeChecker_Env.reset_mark);
           FStar_TypeChecker_Env.commit_mark =
             (uu___193_182.FStar_TypeChecker_Env.commit_mark);
           FStar_TypeChecker_Env.encode_modul =
             (uu___193_182.FStar_TypeChecker_Env.encode_modul);
           FStar_TypeChecker_Env.encode_sig =
             (uu___193_182.FStar_TypeChecker_Env.encode_sig);
           FStar_TypeChecker_Env.preprocess =
             FStar_Tactics_Interpreter.preprocess;
           FStar_TypeChecker_Env.solve =
             (uu___193_182.FStar_TypeChecker_Env.solve);
           FStar_TypeChecker_Env.is_trivial =
             (uu___193_182.FStar_TypeChecker_Env.is_trivial);
           FStar_TypeChecker_Env.finish =
             (uu___193_182.FStar_TypeChecker_Env.finish);
           FStar_TypeChecker_Env.refresh =
             (uu___193_182.FStar_TypeChecker_Env.refresh)
>>>>>>> c7f1cc4d
         }) in
    let env =
      FStar_TypeChecker_Env.initial_env
        FStar_TypeChecker_TcTerm.type_of_tot_term
        FStar_TypeChecker_TcTerm.universe_of solver1
        FStar_Parser_Const.prims_lid in
    let env1 =
      let uu___178_119 = env in
      {
        FStar_TypeChecker_Env.solver =
          (uu___178_119.FStar_TypeChecker_Env.solver);
        FStar_TypeChecker_Env.range =
          (uu___178_119.FStar_TypeChecker_Env.range);
        FStar_TypeChecker_Env.curmodule =
          (uu___178_119.FStar_TypeChecker_Env.curmodule);
        FStar_TypeChecker_Env.gamma =
          (uu___178_119.FStar_TypeChecker_Env.gamma);
        FStar_TypeChecker_Env.gamma_cache =
          (uu___178_119.FStar_TypeChecker_Env.gamma_cache);
        FStar_TypeChecker_Env.modules =
          (uu___178_119.FStar_TypeChecker_Env.modules);
        FStar_TypeChecker_Env.expected_typ =
          (uu___178_119.FStar_TypeChecker_Env.expected_typ);
        FStar_TypeChecker_Env.sigtab =
          (uu___178_119.FStar_TypeChecker_Env.sigtab);
        FStar_TypeChecker_Env.is_pattern =
          (uu___178_119.FStar_TypeChecker_Env.is_pattern);
        FStar_TypeChecker_Env.instantiate_imp =
          (uu___178_119.FStar_TypeChecker_Env.instantiate_imp);
        FStar_TypeChecker_Env.effects =
          (uu___178_119.FStar_TypeChecker_Env.effects);
        FStar_TypeChecker_Env.generalize =
          (uu___178_119.FStar_TypeChecker_Env.generalize);
        FStar_TypeChecker_Env.letrecs =
          (uu___178_119.FStar_TypeChecker_Env.letrecs);
        FStar_TypeChecker_Env.top_level =
          (uu___178_119.FStar_TypeChecker_Env.top_level);
        FStar_TypeChecker_Env.check_uvars =
          (uu___178_119.FStar_TypeChecker_Env.check_uvars);
        FStar_TypeChecker_Env.use_eq =
          (uu___178_119.FStar_TypeChecker_Env.use_eq);
        FStar_TypeChecker_Env.is_iface =
          (uu___178_119.FStar_TypeChecker_Env.is_iface);
        FStar_TypeChecker_Env.admit =
          (uu___178_119.FStar_TypeChecker_Env.admit);
        FStar_TypeChecker_Env.lax = (uu___178_119.FStar_TypeChecker_Env.lax);
        FStar_TypeChecker_Env.lax_universes =
          (uu___178_119.FStar_TypeChecker_Env.lax_universes);
        FStar_TypeChecker_Env.type_of =
          (uu___178_119.FStar_TypeChecker_Env.type_of);
        FStar_TypeChecker_Env.universe_of =
          (uu___178_119.FStar_TypeChecker_Env.universe_of);
        FStar_TypeChecker_Env.use_bv_sorts =
          (uu___178_119.FStar_TypeChecker_Env.use_bv_sorts);
        FStar_TypeChecker_Env.qname_and_index =
          (uu___178_119.FStar_TypeChecker_Env.qname_and_index);
        FStar_TypeChecker_Env.proof_ns =
          (uu___178_119.FStar_TypeChecker_Env.proof_ns);
        FStar_TypeChecker_Env.synth = FStar_Tactics_Interpreter.synth;
        FStar_TypeChecker_Env.is_native_tactic =
          (uu___178_119.FStar_TypeChecker_Env.is_native_tactic)
      } in
    let env2 =
      let uu___179_121 = env1 in
      {
        FStar_TypeChecker_Env.solver =
          (uu___179_121.FStar_TypeChecker_Env.solver);
        FStar_TypeChecker_Env.range =
          (uu___179_121.FStar_TypeChecker_Env.range);
        FStar_TypeChecker_Env.curmodule =
          (uu___179_121.FStar_TypeChecker_Env.curmodule);
        FStar_TypeChecker_Env.gamma =
          (uu___179_121.FStar_TypeChecker_Env.gamma);
        FStar_TypeChecker_Env.gamma_cache =
          (uu___179_121.FStar_TypeChecker_Env.gamma_cache);
        FStar_TypeChecker_Env.modules =
          (uu___179_121.FStar_TypeChecker_Env.modules);
        FStar_TypeChecker_Env.expected_typ =
          (uu___179_121.FStar_TypeChecker_Env.expected_typ);
        FStar_TypeChecker_Env.sigtab =
          (uu___179_121.FStar_TypeChecker_Env.sigtab);
        FStar_TypeChecker_Env.is_pattern =
          (uu___179_121.FStar_TypeChecker_Env.is_pattern);
        FStar_TypeChecker_Env.instantiate_imp =
          (uu___179_121.FStar_TypeChecker_Env.instantiate_imp);
        FStar_TypeChecker_Env.effects =
          (uu___179_121.FStar_TypeChecker_Env.effects);
        FStar_TypeChecker_Env.generalize =
          (uu___179_121.FStar_TypeChecker_Env.generalize);
        FStar_TypeChecker_Env.letrecs =
          (uu___179_121.FStar_TypeChecker_Env.letrecs);
        FStar_TypeChecker_Env.top_level =
          (uu___179_121.FStar_TypeChecker_Env.top_level);
        FStar_TypeChecker_Env.check_uvars =
          (uu___179_121.FStar_TypeChecker_Env.check_uvars);
        FStar_TypeChecker_Env.use_eq =
          (uu___179_121.FStar_TypeChecker_Env.use_eq);
        FStar_TypeChecker_Env.is_iface =
          (uu___179_121.FStar_TypeChecker_Env.is_iface);
        FStar_TypeChecker_Env.admit =
          (uu___179_121.FStar_TypeChecker_Env.admit);
        FStar_TypeChecker_Env.lax = (uu___179_121.FStar_TypeChecker_Env.lax);
        FStar_TypeChecker_Env.lax_universes =
          (uu___179_121.FStar_TypeChecker_Env.lax_universes);
        FStar_TypeChecker_Env.type_of =
          (uu___179_121.FStar_TypeChecker_Env.type_of);
        FStar_TypeChecker_Env.universe_of =
          (uu___179_121.FStar_TypeChecker_Env.universe_of);
        FStar_TypeChecker_Env.use_bv_sorts =
          (uu___179_121.FStar_TypeChecker_Env.use_bv_sorts);
        FStar_TypeChecker_Env.qname_and_index =
          (uu___179_121.FStar_TypeChecker_Env.qname_and_index);
        FStar_TypeChecker_Env.proof_ns =
          (uu___179_121.FStar_TypeChecker_Env.proof_ns);
        FStar_TypeChecker_Env.synth =
          (uu___179_121.FStar_TypeChecker_Env.synth);
        FStar_TypeChecker_Env.is_native_tactic =
          FStar_Tactics_Native.is_native_tactic
      } in
    (env2.FStar_TypeChecker_Env.solver).FStar_TypeChecker_Env.init env2;
    (let prims_filename = FStar_Options.prims () in
<<<<<<< HEAD
     let uu____124 =
       let uu____128 = FStar_ToSyntax_Env.empty_env () in
       parse uu____128 FStar_Pervasives_Native.None prims_filename in
     match uu____124 with
     | (dsenv,prims_mod) ->
         let uu____138 =
           FStar_Util.record_time
             (fun uu____147  ->
                let uu____148 = FStar_List.hd prims_mod in
                FStar_TypeChecker_Tc.check_module env2 uu____148) in
         (match uu____138 with
          | ((prims_mod1,env3),elapsed_time) ->
              ((prims_mod1, elapsed_time), dsenv, env3)))
=======
     let uu____186 =
       let uu____193 = FStar_ToSyntax_Env.empty_env () in
       parse uu____193 FStar_Pervasives_Native.None prims_filename in
     match uu____186 with
     | (dsenv,prims_mod) ->
         let uu____210 =
           FStar_Util.record_time
             (fun uu____223  ->
                let uu____224 = FStar_List.hd prims_mod in
                FStar_TypeChecker_Tc.check_module env uu____224) in
         (match uu____210 with
          | ((prims_mod1,env1),elapsed_time) ->
              ((prims_mod1, elapsed_time), dsenv, env1)))
>>>>>>> c7f1cc4d
let tc_one_fragment:
  FStar_Syntax_Syntax.modul FStar_Pervasives_Native.option ->
    FStar_ToSyntax_Env.env ->
      FStar_TypeChecker_Env.env ->
        (FStar_Parser_ParseIt.input_frag,Prims.bool)
          FStar_Pervasives_Native.tuple2 ->
          (FStar_Syntax_Syntax.modul FStar_Pervasives_Native.option,FStar_ToSyntax_Env.env,
            FStar_TypeChecker_Env.env) FStar_Pervasives_Native.tuple3
            FStar_Pervasives_Native.option
  =
  fun curmod  ->
    fun dsenv  ->
      fun env  ->
<<<<<<< HEAD
        fun uu____184  ->
          match uu____184 with
          | (frag,is_interface_dependence) ->
              (try
                 let uu____208 = FStar_Parser_Driver.parse_fragment frag in
                 match uu____208 with
                 | FStar_Parser_Driver.Empty  ->
                     FStar_Pervasives_Native.Some (curmod, dsenv, env)
                 | FStar_Parser_Driver.Modul ast_modul ->
                     let uu____220 =
                       FStar_ToSyntax_Interleave.interleave_module dsenv
                         ast_modul false in
                     (match uu____220 with
                      | (ds_env,ast_modul1) ->
                          let uu____230 =
                            FStar_ToSyntax_ToSyntax.desugar_partial_modul
                              curmod dsenv ast_modul1 in
                          (match uu____230 with
=======
        fun uu____273  ->
          match uu____273 with
          | (frag,is_interface_dependence) ->
              (try
                 let uu____313 = FStar_Parser_Driver.parse_fragment frag in
                 match uu____313 with
                 | FStar_Parser_Driver.Empty  ->
                     FStar_Pervasives_Native.Some (curmod, dsenv, env)
                 | FStar_Parser_Driver.Modul ast_modul ->
                     let uu____335 =
                       FStar_ToSyntax_Interleave.interleave_module dsenv
                         ast_modul false in
                     (match uu____335 with
                      | (ds_env,ast_modul1) ->
                          let uu____352 =
                            FStar_ToSyntax_ToSyntax.desugar_partial_modul
                              curmod dsenv ast_modul1 in
                          (match uu____352 with
>>>>>>> c7f1cc4d
                           | (dsenv1,modul) ->
                               let dsenv2 =
                                 if is_interface_dependence
                                 then
                                   FStar_ToSyntax_Env.set_iface dsenv1 false
                                 else dsenv1 in
                               let env1 =
                                 match curmod with
                                 | FStar_Pervasives_Native.Some modul1 ->
<<<<<<< HEAD
                                     let uu____244 =
                                       let uu____245 =
                                         let uu____246 =
                                           let uu____247 =
                                             FStar_Options.file_list () in
                                           FStar_List.hd uu____247 in
                                         FStar_Parser_Dep.lowercase_module_name
                                           uu____246 in
                                       let uu____249 =
                                         let uu____250 =
                                           FStar_Ident.string_of_lid
                                             modul1.FStar_Syntax_Syntax.name in
                                         FStar_String.lowercase uu____250 in
                                       uu____245 <> uu____249 in
                                     if uu____244
=======
                                     let uu____373 =
                                       let uu____374 =
                                         let uu____375 =
                                           let uu____376 =
                                             FStar_Options.file_list () in
                                           FStar_List.hd uu____376 in
                                         FStar_Parser_Dep.lowercase_module_name
                                           uu____375 in
                                       let uu____379 =
                                         let uu____380 =
                                           FStar_Ident.string_of_lid
                                             modul1.FStar_Syntax_Syntax.name in
                                         FStar_String.lowercase uu____380 in
                                       uu____374 <> uu____379 in
                                     if uu____373
>>>>>>> c7f1cc4d
                                     then
                                       raise
                                         (FStar_Errors.Err
                                            "Interactive mode only supports a single module at the top-level")
                                     else env
                                 | FStar_Pervasives_Native.None  -> env in
<<<<<<< HEAD
                               let uu____252 =
                                 let uu____257 =
                                   FStar_ToSyntax_Env.syntax_only dsenv2 in
                                 if uu____257
=======
                               let uu____382 =
                                 let uu____391 =
                                   FStar_ToSyntax_Env.syntax_only dsenv2 in
                                 if uu____391
>>>>>>> c7f1cc4d
                                 then (modul, [], env1)
                                 else
                                   FStar_TypeChecker_Tc.tc_partial_modul env1
                                     modul in
<<<<<<< HEAD
                               (match uu____252 with
                                | (modul1,uu____270,env2) ->
=======
                               (match uu____382 with
                                | (modul1,uu____414,env2) ->
>>>>>>> c7f1cc4d
                                    FStar_Pervasives_Native.Some
                                      ((FStar_Pervasives_Native.Some modul1),
                                        dsenv2, env2))))
                 | FStar_Parser_Driver.Decls ast_decls ->
<<<<<<< HEAD
                     let uu____281 =
                       FStar_Util.fold_map
                         FStar_ToSyntax_Interleave.prefix_with_interface_decls
                         dsenv ast_decls in
                     (match uu____281 with
                      | (dsenv1,ast_decls_l) ->
                          let uu____298 =
                            FStar_ToSyntax_ToSyntax.desugar_decls dsenv1
                              (FStar_List.flatten ast_decls_l) in
                          (match uu____298 with
=======
                     let uu____433 =
                       FStar_Util.fold_map
                         FStar_ToSyntax_Interleave.prefix_with_interface_decls
                         dsenv ast_decls in
                     (match uu____433 with
                      | (dsenv1,ast_decls_l) ->
                          let uu____464 =
                            FStar_ToSyntax_ToSyntax.desugar_decls dsenv1
                              (FStar_List.flatten ast_decls_l) in
                          (match uu____464 with
>>>>>>> c7f1cc4d
                           | (dsenv2,decls) ->
                               (match curmod with
                                | FStar_Pervasives_Native.None  ->
                                    (FStar_Util.print_error
                                       "fragment without an enclosing module";
                                     FStar_All.exit (Prims.parse_int "1"))
                                | FStar_Pervasives_Native.Some modul ->
<<<<<<< HEAD
                                    let uu____320 =
                                      let uu____325 =
                                        FStar_ToSyntax_Env.syntax_only dsenv2 in
                                      if uu____325
=======
                                    let uu____503 =
                                      let uu____512 =
                                        FStar_ToSyntax_Env.syntax_only dsenv2 in
                                      if uu____512
>>>>>>> c7f1cc4d
                                      then (modul, [], env)
                                      else
                                        FStar_TypeChecker_Tc.tc_more_partial_modul
                                          env modul decls in
<<<<<<< HEAD
                                    (match uu____320 with
                                     | (modul1,uu____338,env1) ->
=======
                                    (match uu____503 with
                                     | (modul1,uu____535,env1) ->
>>>>>>> c7f1cc4d
                                         FStar_Pervasives_Native.Some
                                           ((FStar_Pervasives_Native.Some
                                               modul1), dsenv2, env1)))))
               with
               | FStar_Errors.Error (msg,r) when
<<<<<<< HEAD
                   let uu____359 = FStar_Options.trace_error () in
                   Prims.op_Negation uu____359 ->
                   (FStar_TypeChecker_Err.add_errors env [(msg, r)];
                    FStar_Pervasives_Native.None)
               | FStar_Errors.Err msg when
                   let uu____370 = FStar_Options.trace_error () in
                   Prims.op_Negation uu____370 ->
=======
                   let uu____564 = FStar_Options.trace_error () in
                   Prims.op_Negation uu____564 ->
                   (FStar_TypeChecker_Err.add_errors env [(msg, r)];
                    FStar_Pervasives_Native.None)
               | FStar_Errors.Err msg when
                   let uu____583 = FStar_Options.trace_error () in
                   Prims.op_Negation uu____583 ->
>>>>>>> c7f1cc4d
                   (FStar_TypeChecker_Err.add_errors env
                      [(msg, FStar_Range.dummyRange)];
                    FStar_Pervasives_Native.None)
               | e when
<<<<<<< HEAD
                   let uu____381 = FStar_Options.trace_error () in
                   Prims.op_Negation uu____381 -> raise e)
=======
                   let uu____602 = FStar_Options.trace_error () in
                   Prims.op_Negation uu____602 -> raise e)
>>>>>>> c7f1cc4d
let load_interface_decls:
  (FStar_ToSyntax_Env.env,FStar_TypeChecker_Env.env)
    FStar_Pervasives_Native.tuple2 ->
    FStar_Parser_ParseIt.filename ->
      (FStar_ToSyntax_Env.env,FStar_TypeChecker_Env.env)
        FStar_Pervasives_Native.tuple2
  =
<<<<<<< HEAD
  fun uu____397  ->
    fun interface_file_name  ->
      match uu____397 with
=======
  fun uu____625  ->
    fun interface_file_name  ->
      match uu____625 with
>>>>>>> c7f1cc4d
      | (dsenv,env) ->
          (try
             let r =
               FStar_Parser_ParseIt.parse
                 (FStar_Util.Inl interface_file_name) in
             match r with
             | FStar_Util.Inl
                 (FStar_Util.Inl ((FStar_Parser_AST.Interface
<<<<<<< HEAD
                  (l,decls,uu____433))::[]),uu____434)
                 ->
                 let uu____460 =
                   FStar_ToSyntax_Interleave.initialize_interface l decls
                     dsenv in
                 (uu____460, env)
             | FStar_Util.Inl uu____461 ->
                 let uu____474 =
                   let uu____475 =
                     FStar_Util.format1
                       "Unexpected result from parsing %s; expected a single interface"
                       interface_file_name in
                   FStar_Errors.Err uu____475 in
                 raise uu____474
=======
                  (l,decls,uu____675))::[]),uu____676)
                 ->
                 let uu____727 =
                   FStar_ToSyntax_Interleave.initialize_interface l decls
                     dsenv in
                 (uu____727, env)
             | FStar_Util.Inl uu____728 ->
                 let uu____753 =
                   let uu____754 =
                     FStar_Util.format1
                       "Unexpected result from parsing %s; expected a single interface"
                       interface_file_name in
                   FStar_Errors.Err uu____754 in
                 raise uu____753
>>>>>>> c7f1cc4d
             | FStar_Util.Inr (err1,rng) ->
                 raise (FStar_Errors.Error (err1, rng))
           with
           | FStar_Errors.Error (msg,r) when
<<<<<<< HEAD
               let uu____498 = FStar_Options.trace_error () in
               Prims.op_Negation uu____498 ->
               (FStar_TypeChecker_Err.add_errors env [(msg, r)]; (dsenv, env))
           | FStar_Errors.Err msg when
               let uu____505 = FStar_Options.trace_error () in
               Prims.op_Negation uu____505 ->
=======
               let uu____786 = FStar_Options.trace_error () in
               Prims.op_Negation uu____786 ->
               (FStar_TypeChecker_Err.add_errors env [(msg, r)]; (dsenv, env))
           | FStar_Errors.Err msg when
               let uu____797 = FStar_Options.trace_error () in
               Prims.op_Negation uu____797 ->
>>>>>>> c7f1cc4d
               (FStar_TypeChecker_Err.add_errors env
                  [(msg, FStar_Range.dummyRange)];
                (dsenv, env))
           | e when
<<<<<<< HEAD
               let uu____512 = FStar_Options.trace_error () in
               Prims.op_Negation uu____512 -> raise e)
=======
               let uu____808 = FStar_Options.trace_error () in
               Prims.op_Negation uu____808 -> raise e)
>>>>>>> c7f1cc4d
let tc_one_file:
  FStar_ToSyntax_Env.env ->
    FStar_TypeChecker_Env.env ->
      Prims.string FStar_Pervasives_Native.option ->
        Prims.string ->
          ((FStar_Syntax_Syntax.modul,Prims.int)
             FStar_Pervasives_Native.tuple2 Prims.list,FStar_ToSyntax_Env.env,
            FStar_TypeChecker_Env.env) FStar_Pervasives_Native.tuple3
  =
  fun dsenv  ->
    fun env  ->
      fun pre_fn  ->
        fun fn  ->
<<<<<<< HEAD
          let uu____545 = parse dsenv pre_fn fn in
          match uu____545 with
          | (dsenv1,fmods) ->
              let check_mods uu____568 =
                let uu____569 =
                  FStar_All.pipe_right fmods
                    (FStar_List.fold_left
                       (fun uu____594  ->
                          fun m  ->
                            match uu____594 with
                            | (env1,all_mods) ->
                                let uu____614 =
                                  FStar_Util.record_time
                                    (fun uu____622  ->
                                       FStar_TypeChecker_Tc.check_module env1
                                         m) in
                                (match uu____614 with
                                 | ((m1,env2),elapsed_ms) ->
                                     (env2, ((m1, elapsed_ms) :: all_mods))))
                       (env, [])) in
                match uu____569 with
=======
          let uu____853 = parse dsenv pre_fn fn in
          match uu____853 with
          | (dsenv1,fmods) ->
              let check_mods uu____893 =
                let uu____894 =
                  FStar_All.pipe_right fmods
                    (FStar_List.fold_left
                       (fun uu____927  ->
                          fun m  ->
                            match uu____927 with
                            | (env1,all_mods) ->
                                let uu____963 =
                                  FStar_Util.record_time
                                    (fun uu____976  ->
                                       FStar_TypeChecker_Tc.check_module env1
                                         m) in
                                (match uu____963 with
                                 | ((m1,env2),elapsed_ms) ->
                                     (env2, ((m1, elapsed_ms) :: all_mods))))
                       (env, [])) in
                match uu____894 with
>>>>>>> c7f1cc4d
                | (env1,all_mods) ->
                    ((FStar_List.rev all_mods), dsenv1, env1) in
              (match fmods with
               | m::[] when
                   (FStar_Options.should_verify
                      (m.FStar_Syntax_Syntax.name).FStar_Ident.str)
                     &&
                     ((FStar_Options.record_hints ()) ||
                        (FStar_Options.use_hints ()))
                   ->
<<<<<<< HEAD
                   let uu____669 = FStar_Parser_ParseIt.find_file fn in
                   FStar_SMTEncoding_Solver.with_hints_db uu____669
                     check_mods
               | uu____676 -> check_mods ())
=======
                   let uu____1063 = FStar_Parser_ParseIt.find_file fn in
                   FStar_SMTEncoding_Solver.with_hints_db uu____1063
                     check_mods
               | uu____1076 -> check_mods ())
>>>>>>> c7f1cc4d
let needs_interleaving: Prims.string -> Prims.string -> Prims.bool =
  fun intf  ->
    fun impl  ->
      let m1 = FStar_Parser_Dep.lowercase_module_name intf in
      let m2 = FStar_Parser_Dep.lowercase_module_name impl in
      ((m1 = m2) &&
<<<<<<< HEAD
         (let uu____689 = FStar_Util.get_file_extension intf in
          uu____689 = "fsti"))
        &&
        (let uu____691 = FStar_Util.get_file_extension impl in
         uu____691 = "fst")
let pop_context: FStar_TypeChecker_Env.env -> Prims.string -> Prims.unit =
  fun env  ->
    fun msg  ->
      (let uu____701 = FStar_ToSyntax_Env.pop () in
       FStar_All.pipe_right uu____701 FStar_Pervasives.ignore);
      (let uu____703 = FStar_TypeChecker_Env.pop env msg in
       FStar_All.pipe_right uu____703 FStar_Pervasives.ignore);
=======
         (let uu____1087 = FStar_Util.get_file_extension intf in
          uu____1087 = "fsti"))
        &&
        (let uu____1088 = FStar_Util.get_file_extension impl in
         uu____1088 = "fst")
let pop_context: FStar_TypeChecker_Env.env -> Prims.string -> Prims.unit =
  fun env  ->
    fun msg  ->
      (let uu____1096 = FStar_ToSyntax_Env.pop () in
       FStar_All.pipe_right uu____1096 FStar_Pervasives.ignore);
      (let uu____1098 = FStar_TypeChecker_Env.pop env msg in
       FStar_All.pipe_right uu____1098 FStar_Pervasives.ignore);
>>>>>>> c7f1cc4d
      (env.FStar_TypeChecker_Env.solver).FStar_TypeChecker_Env.refresh ()
let push_context:
  (FStar_ToSyntax_Env.env,FStar_TypeChecker_Env.env)
    FStar_Pervasives_Native.tuple2 ->
    Prims.string ->
      (FStar_ToSyntax_Env.env,FStar_TypeChecker_Env.env)
        FStar_Pervasives_Native.tuple2
  =
<<<<<<< HEAD
  fun uu____714  ->
    fun msg  ->
      match uu____714 with
=======
  fun uu____1111  ->
    fun msg  ->
      match uu____1111 with
>>>>>>> c7f1cc4d
      | (dsenv,env) ->
          let dsenv1 = FStar_ToSyntax_Env.push dsenv in
          let env1 = FStar_TypeChecker_Env.push env msg in (dsenv1, env1)
type uenv =
  (FStar_ToSyntax_Env.env,FStar_TypeChecker_Env.env)
    FStar_Pervasives_Native.tuple2
let tc_one_file_from_remaining:
  Prims.string Prims.list ->
    uenv ->
      (Prims.string Prims.list,(FStar_Syntax_Syntax.modul,Prims.int)
                                 FStar_Pervasives_Native.tuple2 Prims.list,
        (FStar_ToSyntax_Env.env,FStar_TypeChecker_Env.env)
          FStar_Pervasives_Native.tuple2)
        FStar_Pervasives_Native.tuple3
  =
  fun remaining  ->
    fun uenv  ->
<<<<<<< HEAD
      let uu____745 = uenv in
      match uu____745 with
      | (dsenv,env) ->
          let uu____757 =
            match remaining with
            | intf::impl::remaining1 when needs_interleaving intf impl ->
                let uu____780 =
                  tc_one_file dsenv env (FStar_Pervasives_Native.Some intf)
                    impl in
                (remaining1, uu____780)
            | intf_or_impl::remaining1 ->
                let uu____797 =
                  tc_one_file dsenv env FStar_Pervasives_Native.None
                    intf_or_impl in
                (remaining1, uu____797)
            | [] -> ([], ([], dsenv, env)) in
          (match uu____757 with
=======
      let uu____1157 = uenv in
      match uu____1157 with
      | (dsenv,env) ->
          let uu____1178 =
            match remaining with
            | intf::impl::remaining1 when needs_interleaving intf impl ->
                let uu____1220 =
                  tc_one_file dsenv env (FStar_Pervasives_Native.Some intf)
                    impl in
                (remaining1, uu____1220)
            | intf_or_impl::remaining1 ->
                let uu____1251 =
                  tc_one_file dsenv env FStar_Pervasives_Native.None
                    intf_or_impl in
                (remaining1, uu____1251)
            | [] -> ([], ([], dsenv, env)) in
          (match uu____1178 with
>>>>>>> c7f1cc4d
           | (remaining1,(nmods,dsenv1,env1)) ->
               (remaining1, nmods, (dsenv1, env1)))
let rec tc_fold_interleave:
  ((FStar_Syntax_Syntax.modul,Prims.int) FStar_Pervasives_Native.tuple2
     Prims.list,uenv)
    FStar_Pervasives_Native.tuple2 ->
    Prims.string Prims.list ->
      ((FStar_Syntax_Syntax.modul,Prims.int) FStar_Pervasives_Native.tuple2
         Prims.list,uenv)
        FStar_Pervasives_Native.tuple2
  =
  fun acc  ->
    fun remaining  ->
      match remaining with
      | [] -> acc
<<<<<<< HEAD
      | uu____886 ->
          let uu____888 = acc in
          (match uu____888 with
           | (mods,uenv) ->
               let uu____907 = tc_one_file_from_remaining remaining uenv in
               (match uu____907 with
=======
      | uu____1414 ->
          let uu____1417 = acc in
          (match uu____1417 with
           | (mods,uenv) ->
               let uu____1452 = tc_one_file_from_remaining remaining uenv in
               (match uu____1452 with
>>>>>>> c7f1cc4d
                | (remaining1,nmods,(dsenv,env)) ->
                    tc_fold_interleave
                      ((FStar_List.append mods nmods), (dsenv, env))
                      remaining1))
let batch_mode_tc_no_prims:
  FStar_ToSyntax_Env.env ->
    FStar_TypeChecker_Env.env ->
      Prims.string Prims.list ->
        ((FStar_Syntax_Syntax.modul,Prims.int) FStar_Pervasives_Native.tuple2
           Prims.list,FStar_ToSyntax_Env.env,FStar_TypeChecker_Env.env)
          FStar_Pervasives_Native.tuple3
  =
  fun dsenv  ->
    fun env  ->
      fun filenames  ->
<<<<<<< HEAD
        let uu____963 = tc_fold_interleave ([], (dsenv, env)) filenames in
        match uu____963 with
        | (all_mods,(dsenv1,env1)) ->
            ((let uu____994 =
                (FStar_Options.interactive ()) &&
                  (let uu____996 = FStar_Errors.get_err_count () in
                   uu____996 = (Prims.parse_int "0")) in
              if uu____994
=======
        let uu____1544 = tc_fold_interleave ([], (dsenv, env)) filenames in
        match uu____1544 with
        | (all_mods,(dsenv1,env1)) ->
            ((let uu____1601 =
                (FStar_Options.interactive ()) &&
                  (let uu____1602 = FStar_Errors.get_err_count () in
                   uu____1602 = (Prims.parse_int "0")) in
              if uu____1601
>>>>>>> c7f1cc4d
              then
                (env1.FStar_TypeChecker_Env.solver).FStar_TypeChecker_Env.refresh
                  ()
              else
                (env1.FStar_TypeChecker_Env.solver).FStar_TypeChecker_Env.finish
                  ());
             (all_mods, dsenv1, env1))
let batch_mode_tc:
  Prims.string Prims.list ->
    ((FStar_Syntax_Syntax.modul,Prims.int) FStar_Pervasives_Native.tuple2
       Prims.list,FStar_ToSyntax_Env.env,FStar_TypeChecker_Env.env)
      FStar_Pervasives_Native.tuple3
  =
  fun filenames  ->
<<<<<<< HEAD
    let uu____1013 = tc_prims () in
    match uu____1013 with
    | (prims_mod,dsenv,env) ->
        ((let uu____1033 =
            (let uu____1036 = FStar_Options.explicit_deps () in
             Prims.op_Negation uu____1036) && (FStar_Options.debug_any ()) in
          if uu____1033
=======
    let uu____1629 = tc_prims () in
    match uu____1629 with
    | (prims_mod,dsenv,env) ->
        ((let uu____1664 =
            (let uu____1665 = FStar_Options.explicit_deps () in
             Prims.op_Negation uu____1665) && (FStar_Options.debug_any ()) in
          if uu____1664
>>>>>>> c7f1cc4d
          then
            (FStar_Util.print_endline
               "Auto-deps kicked in; here's some info.";
             FStar_Util.print1
               "Here's the list of filenames we will process: %s\n"
               (FStar_String.concat " " filenames);
<<<<<<< HEAD
             (let uu____1039 =
                let uu____1040 = FStar_Options.verify_module () in
                FStar_String.concat " " uu____1040 in
              FStar_Util.print1
                "Here's the list of modules we will verify: %s\n" uu____1039))
          else ());
         (let uu____1043 = batch_mode_tc_no_prims dsenv env filenames in
          match uu____1043 with
=======
             (let uu____1668 =
                let uu____1669 = FStar_Options.verify_module () in
                FStar_String.concat " " uu____1669 in
              FStar_Util.print1
                "Here's the list of modules we will verify: %s\n" uu____1668))
          else ());
         (let uu____1673 = batch_mode_tc_no_prims dsenv env filenames in
          match uu____1673 with
>>>>>>> c7f1cc4d
          | (all_mods,dsenv1,env1) -> ((prims_mod :: all_mods), dsenv1, env1)))<|MERGE_RESOLUTION|>--- conflicted
+++ resolved
@@ -15,21 +15,6 @@
   fun env  ->
     fun pre_fn  ->
       fun fn  ->
-<<<<<<< HEAD
-        let uu____27 = FStar_Parser_Driver.parse_file fn in
-        match uu____27 with
-        | (ast,uu____37) ->
-            let uu____44 =
-              match pre_fn with
-              | FStar_Pervasives_Native.None  -> (env, ast)
-              | FStar_Pervasives_Native.Some pre_fn1 ->
-                  let uu____50 = FStar_Parser_Driver.parse_file pre_fn1 in
-                  (match uu____50 with
-                   | (pre_ast,uu____59) ->
-                       (match (pre_ast, ast) with
-                        | ((FStar_Parser_AST.Interface
-                           (lid1,decls1,uu____70))::[],(FStar_Parser_AST.Module
-=======
         let uu____33 = FStar_Parser_Driver.parse_file fn in
         match uu____33 with
         | (ast,uu____51) ->
@@ -43,25 +28,11 @@
                        (match (pre_ast, ast) with
                         | ((FStar_Parser_AST.Interface
                            (lid1,decls1,uu____109))::[],(FStar_Parser_AST.Module
->>>>>>> c7f1cc4d
                            (lid2,decls2))::[]) when
                             FStar_Ident.lid_equals lid1 lid2 ->
                             let env1 =
                               FStar_ToSyntax_Interleave.initialize_interface
                                 lid1 decls1 env in
-<<<<<<< HEAD
-                            let uu____80 =
-                              let uu____83 = FStar_List.hd ast in
-                              FStar_ToSyntax_Interleave.interleave_module
-                                env1 uu____83 true in
-                            (match uu____80 with
-                             | (env2,ast1) -> (env2, [ast1]))
-                        | uu____89 ->
-                            raise
-                              (FStar_Errors.Err
-                                 "mismatch between pre-module and module\n"))) in
-            (match uu____44 with
-=======
                             let uu____125 =
                               let uu____130 = FStar_List.hd ast in
                               FStar_ToSyntax_Interleave.interleave_module
@@ -73,7 +44,6 @@
                               (FStar_Errors.Err
                                  "mismatch between pre-module and module\n"))) in
             (match uu____64 with
->>>>>>> c7f1cc4d
              | (env1,ast1) -> FStar_ToSyntax_ToSyntax.desugar_file env1 ast1)
 let tc_prims:
   Prims.unit ->
@@ -81,42 +51,6 @@
       FStar_ToSyntax_Env.env,FStar_TypeChecker_Env.env)
       FStar_Pervasives_Native.tuple3
   =
-<<<<<<< HEAD
-  fun uu____107  ->
-    let solver1 =
-      let uu____114 = FStar_Options.lax () in
-      if uu____114
-      then FStar_SMTEncoding_Solver.dummy
-      else
-        (let uu___177_116 = FStar_SMTEncoding_Solver.solver in
-         {
-           FStar_TypeChecker_Env.init =
-             (uu___177_116.FStar_TypeChecker_Env.init);
-           FStar_TypeChecker_Env.push =
-             (uu___177_116.FStar_TypeChecker_Env.push);
-           FStar_TypeChecker_Env.pop =
-             (uu___177_116.FStar_TypeChecker_Env.pop);
-           FStar_TypeChecker_Env.mark =
-             (uu___177_116.FStar_TypeChecker_Env.mark);
-           FStar_TypeChecker_Env.reset_mark =
-             (uu___177_116.FStar_TypeChecker_Env.reset_mark);
-           FStar_TypeChecker_Env.commit_mark =
-             (uu___177_116.FStar_TypeChecker_Env.commit_mark);
-           FStar_TypeChecker_Env.encode_modul =
-             (uu___177_116.FStar_TypeChecker_Env.encode_modul);
-           FStar_TypeChecker_Env.encode_sig =
-             (uu___177_116.FStar_TypeChecker_Env.encode_sig);
-           FStar_TypeChecker_Env.preprocess =
-             FStar_Tactics_Interpreter.preprocess;
-           FStar_TypeChecker_Env.solve =
-             (uu___177_116.FStar_TypeChecker_Env.solve);
-           FStar_TypeChecker_Env.is_trivial =
-             (uu___177_116.FStar_TypeChecker_Env.is_trivial);
-           FStar_TypeChecker_Env.finish =
-             (uu___177_116.FStar_TypeChecker_Env.finish);
-           FStar_TypeChecker_Env.refresh =
-             (uu___177_116.FStar_TypeChecker_Env.refresh)
-=======
   fun uu____168  ->
     let solver1 =
       let uu____180 = FStar_Options.lax () in
@@ -151,143 +85,14 @@
              (uu___193_182.FStar_TypeChecker_Env.finish);
            FStar_TypeChecker_Env.refresh =
              (uu___193_182.FStar_TypeChecker_Env.refresh)
->>>>>>> c7f1cc4d
          }) in
     let env =
       FStar_TypeChecker_Env.initial_env
         FStar_TypeChecker_TcTerm.type_of_tot_term
         FStar_TypeChecker_TcTerm.universe_of solver1
         FStar_Parser_Const.prims_lid in
-    let env1 =
-      let uu___178_119 = env in
-      {
-        FStar_TypeChecker_Env.solver =
-          (uu___178_119.FStar_TypeChecker_Env.solver);
-        FStar_TypeChecker_Env.range =
-          (uu___178_119.FStar_TypeChecker_Env.range);
-        FStar_TypeChecker_Env.curmodule =
-          (uu___178_119.FStar_TypeChecker_Env.curmodule);
-        FStar_TypeChecker_Env.gamma =
-          (uu___178_119.FStar_TypeChecker_Env.gamma);
-        FStar_TypeChecker_Env.gamma_cache =
-          (uu___178_119.FStar_TypeChecker_Env.gamma_cache);
-        FStar_TypeChecker_Env.modules =
-          (uu___178_119.FStar_TypeChecker_Env.modules);
-        FStar_TypeChecker_Env.expected_typ =
-          (uu___178_119.FStar_TypeChecker_Env.expected_typ);
-        FStar_TypeChecker_Env.sigtab =
-          (uu___178_119.FStar_TypeChecker_Env.sigtab);
-        FStar_TypeChecker_Env.is_pattern =
-          (uu___178_119.FStar_TypeChecker_Env.is_pattern);
-        FStar_TypeChecker_Env.instantiate_imp =
-          (uu___178_119.FStar_TypeChecker_Env.instantiate_imp);
-        FStar_TypeChecker_Env.effects =
-          (uu___178_119.FStar_TypeChecker_Env.effects);
-        FStar_TypeChecker_Env.generalize =
-          (uu___178_119.FStar_TypeChecker_Env.generalize);
-        FStar_TypeChecker_Env.letrecs =
-          (uu___178_119.FStar_TypeChecker_Env.letrecs);
-        FStar_TypeChecker_Env.top_level =
-          (uu___178_119.FStar_TypeChecker_Env.top_level);
-        FStar_TypeChecker_Env.check_uvars =
-          (uu___178_119.FStar_TypeChecker_Env.check_uvars);
-        FStar_TypeChecker_Env.use_eq =
-          (uu___178_119.FStar_TypeChecker_Env.use_eq);
-        FStar_TypeChecker_Env.is_iface =
-          (uu___178_119.FStar_TypeChecker_Env.is_iface);
-        FStar_TypeChecker_Env.admit =
-          (uu___178_119.FStar_TypeChecker_Env.admit);
-        FStar_TypeChecker_Env.lax = (uu___178_119.FStar_TypeChecker_Env.lax);
-        FStar_TypeChecker_Env.lax_universes =
-          (uu___178_119.FStar_TypeChecker_Env.lax_universes);
-        FStar_TypeChecker_Env.type_of =
-          (uu___178_119.FStar_TypeChecker_Env.type_of);
-        FStar_TypeChecker_Env.universe_of =
-          (uu___178_119.FStar_TypeChecker_Env.universe_of);
-        FStar_TypeChecker_Env.use_bv_sorts =
-          (uu___178_119.FStar_TypeChecker_Env.use_bv_sorts);
-        FStar_TypeChecker_Env.qname_and_index =
-          (uu___178_119.FStar_TypeChecker_Env.qname_and_index);
-        FStar_TypeChecker_Env.proof_ns =
-          (uu___178_119.FStar_TypeChecker_Env.proof_ns);
-        FStar_TypeChecker_Env.synth = FStar_Tactics_Interpreter.synth;
-        FStar_TypeChecker_Env.is_native_tactic =
-          (uu___178_119.FStar_TypeChecker_Env.is_native_tactic)
-      } in
-    let env2 =
-      let uu___179_121 = env1 in
-      {
-        FStar_TypeChecker_Env.solver =
-          (uu___179_121.FStar_TypeChecker_Env.solver);
-        FStar_TypeChecker_Env.range =
-          (uu___179_121.FStar_TypeChecker_Env.range);
-        FStar_TypeChecker_Env.curmodule =
-          (uu___179_121.FStar_TypeChecker_Env.curmodule);
-        FStar_TypeChecker_Env.gamma =
-          (uu___179_121.FStar_TypeChecker_Env.gamma);
-        FStar_TypeChecker_Env.gamma_cache =
-          (uu___179_121.FStar_TypeChecker_Env.gamma_cache);
-        FStar_TypeChecker_Env.modules =
-          (uu___179_121.FStar_TypeChecker_Env.modules);
-        FStar_TypeChecker_Env.expected_typ =
-          (uu___179_121.FStar_TypeChecker_Env.expected_typ);
-        FStar_TypeChecker_Env.sigtab =
-          (uu___179_121.FStar_TypeChecker_Env.sigtab);
-        FStar_TypeChecker_Env.is_pattern =
-          (uu___179_121.FStar_TypeChecker_Env.is_pattern);
-        FStar_TypeChecker_Env.instantiate_imp =
-          (uu___179_121.FStar_TypeChecker_Env.instantiate_imp);
-        FStar_TypeChecker_Env.effects =
-          (uu___179_121.FStar_TypeChecker_Env.effects);
-        FStar_TypeChecker_Env.generalize =
-          (uu___179_121.FStar_TypeChecker_Env.generalize);
-        FStar_TypeChecker_Env.letrecs =
-          (uu___179_121.FStar_TypeChecker_Env.letrecs);
-        FStar_TypeChecker_Env.top_level =
-          (uu___179_121.FStar_TypeChecker_Env.top_level);
-        FStar_TypeChecker_Env.check_uvars =
-          (uu___179_121.FStar_TypeChecker_Env.check_uvars);
-        FStar_TypeChecker_Env.use_eq =
-          (uu___179_121.FStar_TypeChecker_Env.use_eq);
-        FStar_TypeChecker_Env.is_iface =
-          (uu___179_121.FStar_TypeChecker_Env.is_iface);
-        FStar_TypeChecker_Env.admit =
-          (uu___179_121.FStar_TypeChecker_Env.admit);
-        FStar_TypeChecker_Env.lax = (uu___179_121.FStar_TypeChecker_Env.lax);
-        FStar_TypeChecker_Env.lax_universes =
-          (uu___179_121.FStar_TypeChecker_Env.lax_universes);
-        FStar_TypeChecker_Env.type_of =
-          (uu___179_121.FStar_TypeChecker_Env.type_of);
-        FStar_TypeChecker_Env.universe_of =
-          (uu___179_121.FStar_TypeChecker_Env.universe_of);
-        FStar_TypeChecker_Env.use_bv_sorts =
-          (uu___179_121.FStar_TypeChecker_Env.use_bv_sorts);
-        FStar_TypeChecker_Env.qname_and_index =
-          (uu___179_121.FStar_TypeChecker_Env.qname_and_index);
-        FStar_TypeChecker_Env.proof_ns =
-          (uu___179_121.FStar_TypeChecker_Env.proof_ns);
-        FStar_TypeChecker_Env.synth =
-          (uu___179_121.FStar_TypeChecker_Env.synth);
-        FStar_TypeChecker_Env.is_native_tactic =
-          FStar_Tactics_Native.is_native_tactic
-      } in
-    (env2.FStar_TypeChecker_Env.solver).FStar_TypeChecker_Env.init env2;
+    (env.FStar_TypeChecker_Env.solver).FStar_TypeChecker_Env.init env;
     (let prims_filename = FStar_Options.prims () in
-<<<<<<< HEAD
-     let uu____124 =
-       let uu____128 = FStar_ToSyntax_Env.empty_env () in
-       parse uu____128 FStar_Pervasives_Native.None prims_filename in
-     match uu____124 with
-     | (dsenv,prims_mod) ->
-         let uu____138 =
-           FStar_Util.record_time
-             (fun uu____147  ->
-                let uu____148 = FStar_List.hd prims_mod in
-                FStar_TypeChecker_Tc.check_module env2 uu____148) in
-         (match uu____138 with
-          | ((prims_mod1,env3),elapsed_time) ->
-              ((prims_mod1, elapsed_time), dsenv, env3)))
-=======
      let uu____186 =
        let uu____193 = FStar_ToSyntax_Env.empty_env () in
        parse uu____193 FStar_Pervasives_Native.None prims_filename in
@@ -301,7 +106,6 @@
          (match uu____210 with
           | ((prims_mod1,env1),elapsed_time) ->
               ((prims_mod1, elapsed_time), dsenv, env1)))
->>>>>>> c7f1cc4d
 let tc_one_fragment:
   FStar_Syntax_Syntax.modul FStar_Pervasives_Native.option ->
     FStar_ToSyntax_Env.env ->
@@ -315,26 +119,6 @@
   fun curmod  ->
     fun dsenv  ->
       fun env  ->
-<<<<<<< HEAD
-        fun uu____184  ->
-          match uu____184 with
-          | (frag,is_interface_dependence) ->
-              (try
-                 let uu____208 = FStar_Parser_Driver.parse_fragment frag in
-                 match uu____208 with
-                 | FStar_Parser_Driver.Empty  ->
-                     FStar_Pervasives_Native.Some (curmod, dsenv, env)
-                 | FStar_Parser_Driver.Modul ast_modul ->
-                     let uu____220 =
-                       FStar_ToSyntax_Interleave.interleave_module dsenv
-                         ast_modul false in
-                     (match uu____220 with
-                      | (ds_env,ast_modul1) ->
-                          let uu____230 =
-                            FStar_ToSyntax_ToSyntax.desugar_partial_modul
-                              curmod dsenv ast_modul1 in
-                          (match uu____230 with
-=======
         fun uu____273  ->
           match uu____273 with
           | (frag,is_interface_dependence) ->
@@ -353,7 +137,6 @@
                             FStar_ToSyntax_ToSyntax.desugar_partial_modul
                               curmod dsenv ast_modul1 in
                           (match uu____352 with
->>>>>>> c7f1cc4d
                            | (dsenv1,modul) ->
                                let dsenv2 =
                                  if is_interface_dependence
@@ -363,23 +146,6 @@
                                let env1 =
                                  match curmod with
                                  | FStar_Pervasives_Native.Some modul1 ->
-<<<<<<< HEAD
-                                     let uu____244 =
-                                       let uu____245 =
-                                         let uu____246 =
-                                           let uu____247 =
-                                             FStar_Options.file_list () in
-                                           FStar_List.hd uu____247 in
-                                         FStar_Parser_Dep.lowercase_module_name
-                                           uu____246 in
-                                       let uu____249 =
-                                         let uu____250 =
-                                           FStar_Ident.string_of_lid
-                                             modul1.FStar_Syntax_Syntax.name in
-                                         FStar_String.lowercase uu____250 in
-                                       uu____245 <> uu____249 in
-                                     if uu____244
-=======
                                      let uu____373 =
                                        let uu____374 =
                                          let uu____375 =
@@ -395,51 +161,26 @@
                                          FStar_String.lowercase uu____380 in
                                        uu____374 <> uu____379 in
                                      if uu____373
->>>>>>> c7f1cc4d
                                      then
                                        raise
                                          (FStar_Errors.Err
                                             "Interactive mode only supports a single module at the top-level")
                                      else env
                                  | FStar_Pervasives_Native.None  -> env in
-<<<<<<< HEAD
-                               let uu____252 =
-                                 let uu____257 =
-                                   FStar_ToSyntax_Env.syntax_only dsenv2 in
-                                 if uu____257
-=======
                                let uu____382 =
                                  let uu____391 =
                                    FStar_ToSyntax_Env.syntax_only dsenv2 in
                                  if uu____391
->>>>>>> c7f1cc4d
                                  then (modul, [], env1)
                                  else
                                    FStar_TypeChecker_Tc.tc_partial_modul env1
                                      modul in
-<<<<<<< HEAD
-                               (match uu____252 with
-                                | (modul1,uu____270,env2) ->
-=======
                                (match uu____382 with
                                 | (modul1,uu____414,env2) ->
->>>>>>> c7f1cc4d
                                     FStar_Pervasives_Native.Some
                                       ((FStar_Pervasives_Native.Some modul1),
                                         dsenv2, env2))))
                  | FStar_Parser_Driver.Decls ast_decls ->
-<<<<<<< HEAD
-                     let uu____281 =
-                       FStar_Util.fold_map
-                         FStar_ToSyntax_Interleave.prefix_with_interface_decls
-                         dsenv ast_decls in
-                     (match uu____281 with
-                      | (dsenv1,ast_decls_l) ->
-                          let uu____298 =
-                            FStar_ToSyntax_ToSyntax.desugar_decls dsenv1
-                              (FStar_List.flatten ast_decls_l) in
-                          (match uu____298 with
-=======
                      let uu____433 =
                        FStar_Util.fold_map
                          FStar_ToSyntax_Interleave.prefix_with_interface_decls
@@ -450,7 +191,6 @@
                             FStar_ToSyntax_ToSyntax.desugar_decls dsenv1
                               (FStar_List.flatten ast_decls_l) in
                           (match uu____464 with
->>>>>>> c7f1cc4d
                            | (dsenv2,decls) ->
                                (match curmod with
                                 | FStar_Pervasives_Native.None  ->
@@ -458,42 +198,21 @@
                                        "fragment without an enclosing module";
                                      FStar_All.exit (Prims.parse_int "1"))
                                 | FStar_Pervasives_Native.Some modul ->
-<<<<<<< HEAD
-                                    let uu____320 =
-                                      let uu____325 =
-                                        FStar_ToSyntax_Env.syntax_only dsenv2 in
-                                      if uu____325
-=======
                                     let uu____503 =
                                       let uu____512 =
                                         FStar_ToSyntax_Env.syntax_only dsenv2 in
                                       if uu____512
->>>>>>> c7f1cc4d
                                       then (modul, [], env)
                                       else
                                         FStar_TypeChecker_Tc.tc_more_partial_modul
                                           env modul decls in
-<<<<<<< HEAD
-                                    (match uu____320 with
-                                     | (modul1,uu____338,env1) ->
-=======
                                     (match uu____503 with
                                      | (modul1,uu____535,env1) ->
->>>>>>> c7f1cc4d
                                          FStar_Pervasives_Native.Some
                                            ((FStar_Pervasives_Native.Some
                                                modul1), dsenv2, env1)))))
                with
                | FStar_Errors.Error (msg,r) when
-<<<<<<< HEAD
-                   let uu____359 = FStar_Options.trace_error () in
-                   Prims.op_Negation uu____359 ->
-                   (FStar_TypeChecker_Err.add_errors env [(msg, r)];
-                    FStar_Pervasives_Native.None)
-               | FStar_Errors.Err msg when
-                   let uu____370 = FStar_Options.trace_error () in
-                   Prims.op_Negation uu____370 ->
-=======
                    let uu____564 = FStar_Options.trace_error () in
                    Prims.op_Negation uu____564 ->
                    (FStar_TypeChecker_Err.add_errors env [(msg, r)];
@@ -501,18 +220,12 @@
                | FStar_Errors.Err msg when
                    let uu____583 = FStar_Options.trace_error () in
                    Prims.op_Negation uu____583 ->
->>>>>>> c7f1cc4d
                    (FStar_TypeChecker_Err.add_errors env
                       [(msg, FStar_Range.dummyRange)];
                     FStar_Pervasives_Native.None)
                | e when
-<<<<<<< HEAD
-                   let uu____381 = FStar_Options.trace_error () in
-                   Prims.op_Negation uu____381 -> raise e)
-=======
                    let uu____602 = FStar_Options.trace_error () in
                    Prims.op_Negation uu____602 -> raise e)
->>>>>>> c7f1cc4d
 let load_interface_decls:
   (FStar_ToSyntax_Env.env,FStar_TypeChecker_Env.env)
     FStar_Pervasives_Native.tuple2 ->
@@ -520,15 +233,9 @@
       (FStar_ToSyntax_Env.env,FStar_TypeChecker_Env.env)
         FStar_Pervasives_Native.tuple2
   =
-<<<<<<< HEAD
-  fun uu____397  ->
-    fun interface_file_name  ->
-      match uu____397 with
-=======
   fun uu____625  ->
     fun interface_file_name  ->
       match uu____625 with
->>>>>>> c7f1cc4d
       | (dsenv,env) ->
           (try
              let r =
@@ -537,22 +244,6 @@
              match r with
              | FStar_Util.Inl
                  (FStar_Util.Inl ((FStar_Parser_AST.Interface
-<<<<<<< HEAD
-                  (l,decls,uu____433))::[]),uu____434)
-                 ->
-                 let uu____460 =
-                   FStar_ToSyntax_Interleave.initialize_interface l decls
-                     dsenv in
-                 (uu____460, env)
-             | FStar_Util.Inl uu____461 ->
-                 let uu____474 =
-                   let uu____475 =
-                     FStar_Util.format1
-                       "Unexpected result from parsing %s; expected a single interface"
-                       interface_file_name in
-                   FStar_Errors.Err uu____475 in
-                 raise uu____474
-=======
                   (l,decls,uu____675))::[]),uu____676)
                  ->
                  let uu____727 =
@@ -567,37 +258,22 @@
                        interface_file_name in
                    FStar_Errors.Err uu____754 in
                  raise uu____753
->>>>>>> c7f1cc4d
              | FStar_Util.Inr (err1,rng) ->
                  raise (FStar_Errors.Error (err1, rng))
            with
            | FStar_Errors.Error (msg,r) when
-<<<<<<< HEAD
-               let uu____498 = FStar_Options.trace_error () in
-               Prims.op_Negation uu____498 ->
-               (FStar_TypeChecker_Err.add_errors env [(msg, r)]; (dsenv, env))
-           | FStar_Errors.Err msg when
-               let uu____505 = FStar_Options.trace_error () in
-               Prims.op_Negation uu____505 ->
-=======
                let uu____786 = FStar_Options.trace_error () in
                Prims.op_Negation uu____786 ->
                (FStar_TypeChecker_Err.add_errors env [(msg, r)]; (dsenv, env))
            | FStar_Errors.Err msg when
                let uu____797 = FStar_Options.trace_error () in
                Prims.op_Negation uu____797 ->
->>>>>>> c7f1cc4d
                (FStar_TypeChecker_Err.add_errors env
                   [(msg, FStar_Range.dummyRange)];
                 (dsenv, env))
            | e when
-<<<<<<< HEAD
-               let uu____512 = FStar_Options.trace_error () in
-               Prims.op_Negation uu____512 -> raise e)
-=======
                let uu____808 = FStar_Options.trace_error () in
                Prims.op_Negation uu____808 -> raise e)
->>>>>>> c7f1cc4d
 let tc_one_file:
   FStar_ToSyntax_Env.env ->
     FStar_TypeChecker_Env.env ->
@@ -611,29 +287,6 @@
     fun env  ->
       fun pre_fn  ->
         fun fn  ->
-<<<<<<< HEAD
-          let uu____545 = parse dsenv pre_fn fn in
-          match uu____545 with
-          | (dsenv1,fmods) ->
-              let check_mods uu____568 =
-                let uu____569 =
-                  FStar_All.pipe_right fmods
-                    (FStar_List.fold_left
-                       (fun uu____594  ->
-                          fun m  ->
-                            match uu____594 with
-                            | (env1,all_mods) ->
-                                let uu____614 =
-                                  FStar_Util.record_time
-                                    (fun uu____622  ->
-                                       FStar_TypeChecker_Tc.check_module env1
-                                         m) in
-                                (match uu____614 with
-                                 | ((m1,env2),elapsed_ms) ->
-                                     (env2, ((m1, elapsed_ms) :: all_mods))))
-                       (env, [])) in
-                match uu____569 with
-=======
           let uu____853 = parse dsenv pre_fn fn in
           match uu____853 with
           | (dsenv1,fmods) ->
@@ -655,7 +308,6 @@
                                      (env2, ((m1, elapsed_ms) :: all_mods))))
                        (env, [])) in
                 match uu____894 with
->>>>>>> c7f1cc4d
                 | (env1,all_mods) ->
                     ((FStar_List.rev all_mods), dsenv1, env1) in
               (match fmods with
@@ -666,37 +318,16 @@
                      ((FStar_Options.record_hints ()) ||
                         (FStar_Options.use_hints ()))
                    ->
-<<<<<<< HEAD
-                   let uu____669 = FStar_Parser_ParseIt.find_file fn in
-                   FStar_SMTEncoding_Solver.with_hints_db uu____669
-                     check_mods
-               | uu____676 -> check_mods ())
-=======
                    let uu____1063 = FStar_Parser_ParseIt.find_file fn in
                    FStar_SMTEncoding_Solver.with_hints_db uu____1063
                      check_mods
                | uu____1076 -> check_mods ())
->>>>>>> c7f1cc4d
 let needs_interleaving: Prims.string -> Prims.string -> Prims.bool =
   fun intf  ->
     fun impl  ->
       let m1 = FStar_Parser_Dep.lowercase_module_name intf in
       let m2 = FStar_Parser_Dep.lowercase_module_name impl in
       ((m1 = m2) &&
-<<<<<<< HEAD
-         (let uu____689 = FStar_Util.get_file_extension intf in
-          uu____689 = "fsti"))
-        &&
-        (let uu____691 = FStar_Util.get_file_extension impl in
-         uu____691 = "fst")
-let pop_context: FStar_TypeChecker_Env.env -> Prims.string -> Prims.unit =
-  fun env  ->
-    fun msg  ->
-      (let uu____701 = FStar_ToSyntax_Env.pop () in
-       FStar_All.pipe_right uu____701 FStar_Pervasives.ignore);
-      (let uu____703 = FStar_TypeChecker_Env.pop env msg in
-       FStar_All.pipe_right uu____703 FStar_Pervasives.ignore);
-=======
          (let uu____1087 = FStar_Util.get_file_extension intf in
           uu____1087 = "fsti"))
         &&
@@ -709,7 +340,6 @@
        FStar_All.pipe_right uu____1096 FStar_Pervasives.ignore);
       (let uu____1098 = FStar_TypeChecker_Env.pop env msg in
        FStar_All.pipe_right uu____1098 FStar_Pervasives.ignore);
->>>>>>> c7f1cc4d
       (env.FStar_TypeChecker_Env.solver).FStar_TypeChecker_Env.refresh ()
 let push_context:
   (FStar_ToSyntax_Env.env,FStar_TypeChecker_Env.env)
@@ -718,15 +348,9 @@
       (FStar_ToSyntax_Env.env,FStar_TypeChecker_Env.env)
         FStar_Pervasives_Native.tuple2
   =
-<<<<<<< HEAD
-  fun uu____714  ->
-    fun msg  ->
-      match uu____714 with
-=======
   fun uu____1111  ->
     fun msg  ->
       match uu____1111 with
->>>>>>> c7f1cc4d
       | (dsenv,env) ->
           let dsenv1 = FStar_ToSyntax_Env.push dsenv in
           let env1 = FStar_TypeChecker_Env.push env msg in (dsenv1, env1)
@@ -744,25 +368,6 @@
   =
   fun remaining  ->
     fun uenv  ->
-<<<<<<< HEAD
-      let uu____745 = uenv in
-      match uu____745 with
-      | (dsenv,env) ->
-          let uu____757 =
-            match remaining with
-            | intf::impl::remaining1 when needs_interleaving intf impl ->
-                let uu____780 =
-                  tc_one_file dsenv env (FStar_Pervasives_Native.Some intf)
-                    impl in
-                (remaining1, uu____780)
-            | intf_or_impl::remaining1 ->
-                let uu____797 =
-                  tc_one_file dsenv env FStar_Pervasives_Native.None
-                    intf_or_impl in
-                (remaining1, uu____797)
-            | [] -> ([], ([], dsenv, env)) in
-          (match uu____757 with
-=======
       let uu____1157 = uenv in
       match uu____1157 with
       | (dsenv,env) ->
@@ -780,7 +385,6 @@
                 (remaining1, uu____1251)
             | [] -> ([], ([], dsenv, env)) in
           (match uu____1178 with
->>>>>>> c7f1cc4d
            | (remaining1,(nmods,dsenv1,env1)) ->
                (remaining1, nmods, (dsenv1, env1)))
 let rec tc_fold_interleave:
@@ -796,21 +400,12 @@
     fun remaining  ->
       match remaining with
       | [] -> acc
-<<<<<<< HEAD
-      | uu____886 ->
-          let uu____888 = acc in
-          (match uu____888 with
-           | (mods,uenv) ->
-               let uu____907 = tc_one_file_from_remaining remaining uenv in
-               (match uu____907 with
-=======
       | uu____1414 ->
           let uu____1417 = acc in
           (match uu____1417 with
            | (mods,uenv) ->
                let uu____1452 = tc_one_file_from_remaining remaining uenv in
                (match uu____1452 with
->>>>>>> c7f1cc4d
                 | (remaining1,nmods,(dsenv,env)) ->
                     tc_fold_interleave
                       ((FStar_List.append mods nmods), (dsenv, env))
@@ -826,16 +421,6 @@
   fun dsenv  ->
     fun env  ->
       fun filenames  ->
-<<<<<<< HEAD
-        let uu____963 = tc_fold_interleave ([], (dsenv, env)) filenames in
-        match uu____963 with
-        | (all_mods,(dsenv1,env1)) ->
-            ((let uu____994 =
-                (FStar_Options.interactive ()) &&
-                  (let uu____996 = FStar_Errors.get_err_count () in
-                   uu____996 = (Prims.parse_int "0")) in
-              if uu____994
-=======
         let uu____1544 = tc_fold_interleave ([], (dsenv, env)) filenames in
         match uu____1544 with
         | (all_mods,(dsenv1,env1)) ->
@@ -844,7 +429,6 @@
                   (let uu____1602 = FStar_Errors.get_err_count () in
                    uu____1602 = (Prims.parse_int "0")) in
               if uu____1601
->>>>>>> c7f1cc4d
               then
                 (env1.FStar_TypeChecker_Env.solver).FStar_TypeChecker_Env.refresh
                   ()
@@ -859,15 +443,6 @@
       FStar_Pervasives_Native.tuple3
   =
   fun filenames  ->
-<<<<<<< HEAD
-    let uu____1013 = tc_prims () in
-    match uu____1013 with
-    | (prims_mod,dsenv,env) ->
-        ((let uu____1033 =
-            (let uu____1036 = FStar_Options.explicit_deps () in
-             Prims.op_Negation uu____1036) && (FStar_Options.debug_any ()) in
-          if uu____1033
-=======
     let uu____1629 = tc_prims () in
     match uu____1629 with
     | (prims_mod,dsenv,env) ->
@@ -875,23 +450,12 @@
             (let uu____1665 = FStar_Options.explicit_deps () in
              Prims.op_Negation uu____1665) && (FStar_Options.debug_any ()) in
           if uu____1664
->>>>>>> c7f1cc4d
           then
             (FStar_Util.print_endline
                "Auto-deps kicked in; here's some info.";
              FStar_Util.print1
                "Here's the list of filenames we will process: %s\n"
                (FStar_String.concat " " filenames);
-<<<<<<< HEAD
-             (let uu____1039 =
-                let uu____1040 = FStar_Options.verify_module () in
-                FStar_String.concat " " uu____1040 in
-              FStar_Util.print1
-                "Here's the list of modules we will verify: %s\n" uu____1039))
-          else ());
-         (let uu____1043 = batch_mode_tc_no_prims dsenv env filenames in
-          match uu____1043 with
-=======
              (let uu____1668 =
                 let uu____1669 = FStar_Options.verify_module () in
                 FStar_String.concat " " uu____1669 in
@@ -900,5 +464,4 @@
           else ());
          (let uu____1673 = batch_mode_tc_no_prims dsenv env filenames in
           match uu____1673 with
->>>>>>> c7f1cc4d
           | (all_mods,dsenv1,env1) -> ((prims_mod :: all_mods), dsenv1, env1)))