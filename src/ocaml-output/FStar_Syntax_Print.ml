--- conflicted
+++ resolved
@@ -1,15 +1,8 @@
 open Prims
-<<<<<<< HEAD
-let rec (delta_depth_to_string
-  :FStar_Syntax_Syntax.delta_depth -> Prims.string)=
-  fun uu___203_4  ->
-    match uu___203_4 with
-=======
 let rec delta_depth_to_string:
   FStar_Syntax_Syntax.delta_depth -> Prims.string =
   fun uu___199_4  ->
     match uu___199_4 with
->>>>>>> 4e7bd426
     | FStar_Syntax_Syntax.Delta_constant  -> "Delta_constant"
     | FStar_Syntax_Syntax.Delta_defined_at_level i ->
         let uu____6 = FStar_Util.string_of_int i in
@@ -123,16 +116,10 @@
   fun f  -> is_prim_op [FStar_Parser_Const.lextop_lid] f
 let is_inr:
   'Auu____252 'Auu____253 .
-<<<<<<< HEAD
-    ('Auu____253,'Auu____252) FStar_Util.either -> Prims.bool=
-  fun uu___204_261  ->
-    match uu___204_261 with
-=======
     ('Auu____253,'Auu____252) FStar_Util.either -> Prims.bool
   =
   fun uu___200_261  ->
     match uu___200_261 with
->>>>>>> 4e7bd426
     | FStar_Util.Inl uu____266 -> false
     | FStar_Util.Inr uu____267 -> true
 let filter_imp:
@@ -147,8 +134,8 @@
   fun a  ->
     FStar_All.pipe_right a
       (FStar_List.filter
-         (fun uu___205_326  ->
-            match uu___205_326 with
+         (fun uu___201_326  ->
+            match uu___201_326 with
             | (uu____333,FStar_Pervasives_Native.Some
                (FStar_Syntax_Syntax.Implicit uu____334)) -> false
             | uu____337 -> true))
@@ -232,15 +219,9 @@
     | FStar_Const.Const_reflect l ->
         let uu____629 = sli l in
         FStar_Util.format1 "[[%s.reflect]]" uu____629
-<<<<<<< HEAD
-let (lbname_to_string :FStar_Syntax_Syntax.lbname -> Prims.string)=
-  fun uu___206_633  ->
-    match uu___206_633 with
-=======
 let lbname_to_string: FStar_Syntax_Syntax.lbname -> Prims.string =
   fun uu___202_633  ->
     match uu___202_633 with
->>>>>>> 4e7bd426
     | FStar_Util.Inl l -> bv_to_string l
     | FStar_Util.Inr l ->
         lid_to_string (l.FStar_Syntax_Syntax.fv_name).FStar_Syntax_Syntax.v
@@ -360,15 +341,9 @@
   fun us  ->
     let uu____1013 = FStar_List.map (fun x  -> x.FStar_Ident.idText) us in
     FStar_All.pipe_right uu____1013 (FStar_String.concat ", ")
-<<<<<<< HEAD
-let (qual_to_string :FStar_Syntax_Syntax.qualifier -> Prims.string)=
-  fun uu___207_1023  ->
-    match uu___207_1023 with
-=======
 let qual_to_string: FStar_Syntax_Syntax.qualifier -> Prims.string =
   fun uu___203_1023  ->
     match uu___203_1023 with
->>>>>>> 4e7bd426
     | FStar_Syntax_Syntax.Assumption  -> "assume"
     | FStar_Syntax_Syntax.New  -> "new"
     | FStar_Syntax_Syntax.Private  -> "private"
@@ -691,14 +666,14 @@
                           | uu____1883 -> failwith "Impossibe" in
                         (match uu____1815 with
                          | (t,d) ->
-                             let uu___214_1902 = lb in
+                             let uu___210_1902 = lb in
                              {
                                FStar_Syntax_Syntax.lbname =
-                                 (uu___214_1902.FStar_Syntax_Syntax.lbname);
+                                 (uu___210_1902.FStar_Syntax_Syntax.lbname);
                                FStar_Syntax_Syntax.lbunivs = us;
                                FStar_Syntax_Syntax.lbtyp = t;
                                FStar_Syntax_Syntax.lbeff =
-                                 (uu___214_1902.FStar_Syntax_Syntax.lbeff);
+                                 (uu___210_1902.FStar_Syntax_Syntax.lbeff);
                                FStar_Syntax_Syntax.lbdef = d
                              }))) in
           ((FStar_Pervasives_Native.fst lbs), uu____1789)
@@ -748,8 +723,8 @@
       Prims.string
   =
   fun s  ->
-    fun uu___208_1945  ->
-      match uu___208_1945 with
+    fun uu___204_1945  ->
+      match uu___204_1945 with
       | FStar_Pervasives_Native.Some (FStar_Syntax_Syntax.Implicit (false ))
           -> Prims.strcat "#" s
       | FStar_Pervasives_Native.Some (FStar_Syntax_Syntax.Implicit (true ))
@@ -821,14 +796,6 @@
         (let uu____1991 =
            FStar_All.pipe_right bs1 (FStar_List.map binder_to_string) in
          FStar_All.pipe_right uu____1991 (FStar_String.concat sep))
-<<<<<<< HEAD
-and (arg_to_string
-  :(FStar_Syntax_Syntax.term,FStar_Syntax_Syntax.arg_qualifier
-                               FStar_Pervasives_Native.option)
-     FStar_Pervasives_Native.tuple2 -> Prims.string)=
-  fun uu___209_1998  ->
-    match uu___209_1998 with
-=======
 and arg_to_string:
   (FStar_Syntax_Syntax.term,FStar_Syntax_Syntax.arg_qualifier
                               FStar_Pervasives_Native.option)
@@ -836,7 +803,6 @@
   =
   fun uu___205_1998  ->
     match uu___205_1998 with
->>>>>>> 4e7bd426
     | (a,imp) ->
         let uu____2011 = term_to_string a in imp_to_string uu____2011 imp
 and args_to_string: FStar_Syntax_Syntax.args -> Prims.string =
@@ -928,8 +894,8 @@
                (let uu____2131 =
                   (FStar_All.pipe_right c1.FStar_Syntax_Syntax.flags
                      (FStar_Util.for_some
-                        (fun uu___210_2135  ->
-                           match uu___210_2135 with
+                        (fun uu___206_2135  ->
+                           match uu___206_2135 with
                            | FStar_Syntax_Syntax.TOTAL  -> true
                            | uu____2136 -> false)))
                     &&
@@ -958,8 +924,8 @@
                          Prims.op_Negation uu____2151) &&
                           (FStar_All.pipe_right c1.FStar_Syntax_Syntax.flags
                              (FStar_Util.for_some
-                                (fun uu___211_2155  ->
-                                   match uu___211_2155 with
+                                (fun uu___207_2155  ->
+                                   match uu___207_2155 with
                                    | FStar_Syntax_Syntax.MLEFFECT  -> true
                                    | uu____2156 -> false))) in
                       if uu____2148
@@ -977,8 +943,8 @@
              let uu____2162 =
                FStar_All.pipe_right c1.FStar_Syntax_Syntax.flags
                  (FStar_List.collect
-                    (fun uu___212_2172  ->
-                       match uu___212_2172 with
+                    (fun uu___208_2172  ->
+                       match uu___208_2172 with
                        | FStar_Syntax_Syntax.DECREASES e ->
                            let uu____2178 =
                              let uu____2179 = term_to_string e in
@@ -1343,15 +1309,9 @@
         FStar_List.map sigelt_to_string m.FStar_Syntax_Syntax.declarations in
       FStar_All.pipe_right uu____2701 (FStar_String.concat "\n") in
     FStar_Util.format2 "module %s\n%s" uu____2699 uu____2700
-<<<<<<< HEAD
-let (subst_elt_to_string :FStar_Syntax_Syntax.subst_elt -> Prims.string)=
-  fun uu___213_2709  ->
-    match uu___213_2709 with
-=======
 let subst_elt_to_string: FStar_Syntax_Syntax.subst_elt -> Prims.string =
   fun uu___209_2709  ->
     match uu___209_2709 with
->>>>>>> 4e7bd426
     | FStar_Syntax_Syntax.DB (i,x) ->
         let uu____2712 = FStar_Util.string_of_int i in
         let uu____2713 = bv_to_string x in
