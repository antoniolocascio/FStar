open Prims
<<<<<<< HEAD
let rec (delta_depth_to_string :
  FStar_Syntax_Syntax.delta_depth -> Prims.string) =
  fun uu___63_3  ->
    match uu___63_3 with
=======
let rec delta_depth_to_string:
  FStar_Syntax_Syntax.delta_depth -> Prims.string =
  fun uu___64_3  ->
    match uu___64_3 with
>>>>>>> 5b12fe7d
    | FStar_Syntax_Syntax.Delta_constant  -> "Delta_constant"
    | FStar_Syntax_Syntax.Delta_defined_at_level i ->
        let uu____5 = FStar_Util.string_of_int i  in
        Prims.strcat "Delta_defined_at_level " uu____5
    | FStar_Syntax_Syntax.Delta_equational  -> "Delta_equational"
    | FStar_Syntax_Syntax.Delta_abstract d ->
        let uu____7 =
          let uu____8 = delta_depth_to_string d  in Prims.strcat uu____8 ")"
           in
        Prims.strcat "Delta_abstract (" uu____7
  
let (sli : FStar_Ident.lident -> Prims.string) =
  fun l  ->
    let uu____12 = FStar_Options.print_real_names ()  in
    if uu____12
    then l.FStar_Ident.str
    else (l.FStar_Ident.ident).FStar_Ident.idText
  
let (lid_to_string : FStar_Ident.lid -> Prims.string) = fun l  -> sli l 
let (fv_to_string : FStar_Syntax_Syntax.fv -> Prims.string) =
  fun fv  ->
    lid_to_string (fv.FStar_Syntax_Syntax.fv_name).FStar_Syntax_Syntax.v
  
let (bv_to_string : FStar_Syntax_Syntax.bv -> Prims.string) =
  fun bv  ->
    let uu____23 =
      let uu____24 = FStar_Util.string_of_int bv.FStar_Syntax_Syntax.index
         in
      Prims.strcat "#" uu____24  in
    Prims.strcat (bv.FStar_Syntax_Syntax.ppname).FStar_Ident.idText uu____23
  
let (nm_to_string : FStar_Syntax_Syntax.bv -> Prims.string) =
  fun bv  ->
    let uu____28 = FStar_Options.print_real_names ()  in
    if uu____28
    then bv_to_string bv
    else (bv.FStar_Syntax_Syntax.ppname).FStar_Ident.idText
  
let (db_to_string : FStar_Syntax_Syntax.bv -> Prims.string) =
  fun bv  ->
    let uu____33 =
      let uu____34 = FStar_Util.string_of_int bv.FStar_Syntax_Syntax.index
         in
      Prims.strcat "@" uu____34  in
    Prims.strcat (bv.FStar_Syntax_Syntax.ppname).FStar_Ident.idText uu____33
  
let (infix_prim_ops :
  (FStar_Ident.lident,Prims.string) FStar_Pervasives_Native.tuple2 Prims.list)
  =
  [(FStar_Parser_Const.op_Addition, "+");
  (FStar_Parser_Const.op_Subtraction, "-");
  (FStar_Parser_Const.op_Multiply, "*");
  (FStar_Parser_Const.op_Division, "/");
  (FStar_Parser_Const.op_Eq, "=");
  (FStar_Parser_Const.op_ColonEq, ":=");
  (FStar_Parser_Const.op_notEq, "<>");
  (FStar_Parser_Const.op_And, "&&");
  (FStar_Parser_Const.op_Or, "||");
  (FStar_Parser_Const.op_LTE, "<=");
  (FStar_Parser_Const.op_GTE, ">=");
  (FStar_Parser_Const.op_LT, "<");
  (FStar_Parser_Const.op_GT, ">");
  (FStar_Parser_Const.op_Modulus, "mod");
  (FStar_Parser_Const.and_lid, "/\\");
  (FStar_Parser_Const.or_lid, "\\/");
  (FStar_Parser_Const.imp_lid, "==>");
  (FStar_Parser_Const.iff_lid, "<==>");
  (FStar_Parser_Const.precedes_lid, "<<");
  (FStar_Parser_Const.eq2_lid, "==");
  (FStar_Parser_Const.eq3_lid, "===")] 
let (unary_prim_ops :
  (FStar_Ident.lident,Prims.string) FStar_Pervasives_Native.tuple2 Prims.list)
  =
  [(FStar_Parser_Const.op_Negation, "not");
  (FStar_Parser_Const.op_Minus, "-");
  (FStar_Parser_Const.not_lid, "~")] 
let (is_prim_op :
  FStar_Ident.lident Prims.list ->
    FStar_Syntax_Syntax.term' FStar_Syntax_Syntax.syntax -> Prims.bool)
  =
  fun ps  ->
    fun f  ->
      match f.FStar_Syntax_Syntax.n with
      | FStar_Syntax_Syntax.Tm_fvar fv ->
          FStar_All.pipe_right ps
            (FStar_Util.for_some (FStar_Syntax_Syntax.fv_eq_lid fv))
      | uu____168 -> false
  
let (get_lid :
  FStar_Syntax_Syntax.term' FStar_Syntax_Syntax.syntax -> FStar_Ident.lident)
  =
  fun f  ->
    match f.FStar_Syntax_Syntax.n with
    | FStar_Syntax_Syntax.Tm_fvar fv ->
        (fv.FStar_Syntax_Syntax.fv_name).FStar_Syntax_Syntax.v
    | uu____177 -> failwith "get_lid"
  
let (is_infix_prim_op : FStar_Syntax_Syntax.term -> Prims.bool) =
  fun e  ->
    is_prim_op
      (FStar_Pervasives_Native.fst (FStar_List.split infix_prim_ops)) e
  
let (is_unary_prim_op : FStar_Syntax_Syntax.term -> Prims.bool) =
  fun e  ->
    is_prim_op
      (FStar_Pervasives_Native.fst (FStar_List.split unary_prim_ops)) e
  
let (quants :
  (FStar_Ident.lident,Prims.string) FStar_Pervasives_Native.tuple2 Prims.list)
  =
  [(FStar_Parser_Const.forall_lid, "forall");
  (FStar_Parser_Const.exists_lid, "exists")] 
type exp = FStar_Syntax_Syntax.term[@@deriving show]
let (is_b2t : FStar_Syntax_Syntax.typ -> Prims.bool) =
  fun t  -> is_prim_op [FStar_Parser_Const.b2t_lid] t 
let (is_quant : FStar_Syntax_Syntax.typ -> Prims.bool) =
  fun t  ->
    is_prim_op (FStar_Pervasives_Native.fst (FStar_List.split quants)) t
  
let (is_ite : FStar_Syntax_Syntax.typ -> Prims.bool) =
  fun t  -> is_prim_op [FStar_Parser_Const.ite_lid] t 
let (is_lex_cons : exp -> Prims.bool) =
  fun f  -> is_prim_op [FStar_Parser_Const.lexcons_lid] f 
let (is_lex_top : exp -> Prims.bool) =
  fun f  -> is_prim_op [FStar_Parser_Const.lextop_lid] f 
let is_inr :
  'Auu____232 'Auu____233 .
    ('Auu____233,'Auu____232) FStar_Util.either -> Prims.bool
  =
  fun uu___65_241  ->
    match uu___65_241 with
    | FStar_Util.Inl uu____246 -> false
    | FStar_Util.Inr uu____247 -> true
  
let filter_imp :
  'Auu____250 .
    ('Auu____250,FStar_Syntax_Syntax.arg_qualifier
                   FStar_Pervasives_Native.option)
      FStar_Pervasives_Native.tuple2 Prims.list ->
      ('Auu____250,FStar_Syntax_Syntax.arg_qualifier
                     FStar_Pervasives_Native.option)
        FStar_Pervasives_Native.tuple2 Prims.list
  =
  fun a  ->
    FStar_All.pipe_right a
      (FStar_List.filter
         (fun uu___66_304  ->
            match uu___66_304 with
            | (uu____311,FStar_Pervasives_Native.Some
               (FStar_Syntax_Syntax.Implicit uu____312)) -> false
            | uu____315 -> true))
  
let rec (reconstruct_lex :
  exp ->
    FStar_Syntax_Syntax.term' FStar_Syntax_Syntax.syntax Prims.list
      FStar_Pervasives_Native.option)
  =
  fun e  ->
    let uu____331 =
      let uu____332 = FStar_Syntax_Subst.compress e  in
      uu____332.FStar_Syntax_Syntax.n  in
    match uu____331 with
    | FStar_Syntax_Syntax.Tm_app (f,args) ->
        let args1 = filter_imp args  in
        let exps = FStar_List.map FStar_Pervasives_Native.fst args1  in
        let uu____395 =
          (is_lex_cons f) &&
            ((FStar_List.length exps) = (Prims.parse_int "2"))
           in
        if uu____395
        then
          let uu____404 =
            let uu____411 = FStar_List.nth exps (Prims.parse_int "1")  in
            reconstruct_lex uu____411  in
          (match uu____404 with
           | FStar_Pervasives_Native.Some xs ->
               let uu____429 =
                 let uu____434 = FStar_List.nth exps (Prims.parse_int "0")
                    in
                 uu____434 :: xs  in
               FStar_Pervasives_Native.Some uu____429
           | FStar_Pervasives_Native.None  -> FStar_Pervasives_Native.None)
        else FStar_Pervasives_Native.None
    | uu____458 ->
        let uu____459 = is_lex_top e  in
        if uu____459
        then FStar_Pervasives_Native.Some []
        else FStar_Pervasives_Native.None
  
let rec find : 'a . ('a -> Prims.bool) -> 'a Prims.list -> 'a =
  fun f  ->
    fun l  ->
      match l with
      | [] -> failwith "blah"
      | hd1::tl1 ->
          let uu____503 = f hd1  in if uu____503 then hd1 else find f tl1
  
let (find_lid :
  FStar_Ident.lident ->
    (FStar_Ident.lident,Prims.string) FStar_Pervasives_Native.tuple2
      Prims.list -> Prims.string)
  =
  fun x  ->
    fun xs  ->
      let uu____523 =
        find
          (fun p  -> FStar_Ident.lid_equals x (FStar_Pervasives_Native.fst p))
          xs
         in
      FStar_Pervasives_Native.snd uu____523
<<<<<<< HEAD
  
let (infix_prim_op_to_string :
  FStar_Syntax_Syntax.term' FStar_Syntax_Syntax.syntax -> Prims.string) =
  fun e  -> let uu____545 = get_lid e  in find_lid uu____545 infix_prim_ops 
let (unary_prim_op_to_string :
  FStar_Syntax_Syntax.term' FStar_Syntax_Syntax.syntax -> Prims.string) =
  fun e  -> let uu____553 = get_lid e  in find_lid uu____553 unary_prim_ops 
let (quant_to_string :
  FStar_Syntax_Syntax.term' FStar_Syntax_Syntax.syntax -> Prims.string) =
  fun t  -> let uu____561 = get_lid t  in find_lid uu____561 quants 
let (const_to_string : FStar_Const.sconst -> Prims.string) =
  fun x  -> FStar_Parser_Const.const_to_string x 
let (lbname_to_string : FStar_Syntax_Syntax.lbname -> Prims.string) =
  fun uu___66_567  ->
    match uu___66_567 with
=======
let infix_prim_op_to_string:
  FStar_Syntax_Syntax.term' FStar_Syntax_Syntax.syntax -> Prims.string =
  fun e  -> let uu____545 = get_lid e in find_lid uu____545 infix_prim_ops
let unary_prim_op_to_string:
  FStar_Syntax_Syntax.term' FStar_Syntax_Syntax.syntax -> Prims.string =
  fun e  -> let uu____553 = get_lid e in find_lid uu____553 unary_prim_ops
let quant_to_string:
  FStar_Syntax_Syntax.term' FStar_Syntax_Syntax.syntax -> Prims.string =
  fun t  -> let uu____561 = get_lid t in find_lid uu____561 quants
let const_to_string: FStar_Const.sconst -> Prims.string =
  fun x  -> FStar_Parser_Const.const_to_string x
let lbname_to_string: FStar_Syntax_Syntax.lbname -> Prims.string =
  fun uu___67_567  ->
    match uu___67_567 with
>>>>>>> 5b12fe7d
    | FStar_Util.Inl l -> bv_to_string l
    | FStar_Util.Inr l ->
        lid_to_string (l.FStar_Syntax_Syntax.fv_name).FStar_Syntax_Syntax.v
  
let (uvar_to_string : FStar_Syntax_Syntax.uvar -> Prims.string) =
  fun u  ->
    let uu____573 = FStar_Options.hide_uvar_nums ()  in
    if uu____573
    then "?"
    else
      (let uu____575 =
         let uu____576 = FStar_Syntax_Unionfind.uvar_id u  in
         FStar_All.pipe_right uu____576 FStar_Util.string_of_int  in
       Prims.strcat "?" uu____575)
  
let (version_to_string : FStar_Syntax_Syntax.version -> Prims.string) =
  fun v1  ->
    let uu____580 = FStar_Util.string_of_int v1.FStar_Syntax_Syntax.major  in
    let uu____581 = FStar_Util.string_of_int v1.FStar_Syntax_Syntax.minor  in
    FStar_Util.format2 "%s.%s" uu____580 uu____581
  
let (univ_uvar_to_string : FStar_Syntax_Syntax.universe_uvar -> Prims.string)
  =
  fun u  ->
    let uu____585 = FStar_Options.hide_uvar_nums ()  in
    if uu____585
    then "?"
    else
      (let uu____587 =
         let uu____588 =
           let uu____589 = FStar_Syntax_Unionfind.univ_uvar_id u  in
           FStar_All.pipe_right uu____589 FStar_Util.string_of_int  in
         let uu____590 =
           let uu____591 = version_to_string (FStar_Pervasives_Native.snd u)
              in
           Prims.strcat ":" uu____591  in
         Prims.strcat uu____588 uu____590  in
       Prims.strcat "?" uu____587)
  
let rec (int_of_univ :
  Prims.int ->
    FStar_Syntax_Syntax.universe ->
      (Prims.int,FStar_Syntax_Syntax.universe FStar_Pervasives_Native.option)
        FStar_Pervasives_Native.tuple2)
  =
  fun n1  ->
    fun u  ->
      let uu____608 = FStar_Syntax_Subst.compress_univ u  in
      match uu____608 with
      | FStar_Syntax_Syntax.U_zero  -> (n1, FStar_Pervasives_Native.None)
      | FStar_Syntax_Syntax.U_succ u1 ->
          int_of_univ (n1 + (Prims.parse_int "1")) u1
      | uu____618 -> (n1, (FStar_Pervasives_Native.Some u))
  
let rec (univ_to_string : FStar_Syntax_Syntax.universe -> Prims.string) =
  fun u  ->
    let uu____624 =
      let uu____625 = FStar_Options.ugly ()  in Prims.op_Negation uu____625
       in
    if uu____624
    then
      let e = FStar_Syntax_Resugar.resugar_universe u FStar_Range.dummyRange
         in
      let d = FStar_Parser_ToDocument.term_to_document e  in
      FStar_Pprint.pretty_string (FStar_Util.float_of_string "1.0")
        (Prims.parse_int "100") d
    else
      (let uu____629 = FStar_Syntax_Subst.compress_univ u  in
       match uu____629 with
       | FStar_Syntax_Syntax.U_unif u1 -> univ_uvar_to_string u1
       | FStar_Syntax_Syntax.U_name x -> x.FStar_Ident.idText
       | FStar_Syntax_Syntax.U_bvar x ->
           let uu____641 = FStar_Util.string_of_int x  in
           Prims.strcat "@" uu____641
       | FStar_Syntax_Syntax.U_zero  -> "0"
       | FStar_Syntax_Syntax.U_succ u1 ->
           let uu____643 = int_of_univ (Prims.parse_int "1") u1  in
           (match uu____643 with
            | (n1,FStar_Pervasives_Native.None ) ->
                FStar_Util.string_of_int n1
            | (n1,FStar_Pervasives_Native.Some u2) ->
                let uu____657 = univ_to_string u2  in
                let uu____658 = FStar_Util.string_of_int n1  in
                FStar_Util.format2 "(%s + %s)" uu____657 uu____658)
       | FStar_Syntax_Syntax.U_max us ->
           let uu____662 =
             let uu____663 = FStar_List.map univ_to_string us  in
             FStar_All.pipe_right uu____663 (FStar_String.concat ", ")  in
           FStar_Util.format1 "(max %s)" uu____662
       | FStar_Syntax_Syntax.U_unknown  -> "unknown")
  
let (univs_to_string :
  FStar_Syntax_Syntax.universe Prims.list -> Prims.string) =
  fun us  ->
    let uu____675 = FStar_List.map univ_to_string us  in
    FStar_All.pipe_right uu____675 (FStar_String.concat ", ")
  
let (univ_names_to_string : FStar_Ident.ident Prims.list -> Prims.string) =
  fun us  ->
    let uu____687 = FStar_List.map (fun x  -> x.FStar_Ident.idText) us  in
    FStar_All.pipe_right uu____687 (FStar_String.concat ", ")
<<<<<<< HEAD
  
let (qual_to_string : FStar_Syntax_Syntax.qualifier -> Prims.string) =
  fun uu___67_696  ->
    match uu___67_696 with
=======
let qual_to_string: FStar_Syntax_Syntax.qualifier -> Prims.string =
  fun uu___68_696  ->
    match uu___68_696 with
>>>>>>> 5b12fe7d
    | FStar_Syntax_Syntax.Assumption  -> "assume"
    | FStar_Syntax_Syntax.New  -> "new"
    | FStar_Syntax_Syntax.Private  -> "private"
    | FStar_Syntax_Syntax.Unfold_for_unification_and_vcgen  -> "unfold"
    | FStar_Syntax_Syntax.Inline_for_extraction  -> "inline"
    | FStar_Syntax_Syntax.NoExtract  -> "noextract"
    | FStar_Syntax_Syntax.Visible_default  -> "visible"
    | FStar_Syntax_Syntax.Irreducible  -> "irreducible"
    | FStar_Syntax_Syntax.Abstract  -> "abstract"
    | FStar_Syntax_Syntax.Noeq  -> "noeq"
    | FStar_Syntax_Syntax.Unopteq  -> "unopteq"
    | FStar_Syntax_Syntax.Logic  -> "logic"
    | FStar_Syntax_Syntax.TotalEffect  -> "total"
    | FStar_Syntax_Syntax.Discriminator l ->
        let uu____698 = lid_to_string l  in
        FStar_Util.format1 "(Discriminator %s)" uu____698
    | FStar_Syntax_Syntax.Projector (l,x) ->
        let uu____701 = lid_to_string l  in
        FStar_Util.format2 "(Projector %s %s)" uu____701 x.FStar_Ident.idText
    | FStar_Syntax_Syntax.RecordType (ns,fns) ->
        let uu____712 =
          let uu____713 = FStar_Ident.path_of_ns ns  in
          FStar_Ident.text_of_path uu____713  in
        let uu____716 =
          let uu____717 =
            FStar_All.pipe_right fns (FStar_List.map FStar_Ident.text_of_id)
             in
          FStar_All.pipe_right uu____717 (FStar_String.concat ", ")  in
        FStar_Util.format2 "(RecordType %s %s)" uu____712 uu____716
    | FStar_Syntax_Syntax.RecordConstructor (ns,fns) ->
        let uu____736 =
          let uu____737 = FStar_Ident.path_of_ns ns  in
          FStar_Ident.text_of_path uu____737  in
        let uu____740 =
          let uu____741 =
            FStar_All.pipe_right fns (FStar_List.map FStar_Ident.text_of_id)
             in
          FStar_All.pipe_right uu____741 (FStar_String.concat ", ")  in
        FStar_Util.format2 "(RecordConstructor %s %s)" uu____736 uu____740
    | FStar_Syntax_Syntax.Action eff_lid ->
        let uu____751 = lid_to_string eff_lid  in
        FStar_Util.format1 "(Action %s)" uu____751
    | FStar_Syntax_Syntax.ExceptionConstructor  -> "ExceptionConstructor"
    | FStar_Syntax_Syntax.HasMaskedEffect  -> "HasMaskedEffect"
    | FStar_Syntax_Syntax.Effect  -> "Effect"
    | FStar_Syntax_Syntax.Reifiable  -> "reify"
    | FStar_Syntax_Syntax.Reflectable l ->
        FStar_Util.format1 "(reflect %s)" l.FStar_Ident.str
    | FStar_Syntax_Syntax.OnlyName  -> "OnlyName"
  
let (quals_to_string :
  FStar_Syntax_Syntax.qualifier Prims.list -> Prims.string) =
  fun quals  ->
    match quals with
    | [] -> ""
    | uu____760 ->
        let uu____763 =
          FStar_All.pipe_right quals (FStar_List.map qual_to_string)  in
        FStar_All.pipe_right uu____763 (FStar_String.concat " ")
  
let (quals_to_string' :
  FStar_Syntax_Syntax.qualifier Prims.list -> Prims.string) =
  fun quals  ->
    match quals with
    | [] -> ""
    | uu____779 ->
        let uu____782 = quals_to_string quals  in Prims.strcat uu____782 " "
  
let rec (tag_of_term : FStar_Syntax_Syntax.term -> Prims.string) =
  fun t  ->
    match t.FStar_Syntax_Syntax.n with
    | FStar_Syntax_Syntax.Tm_bvar x ->
        let uu____841 = db_to_string x  in Prims.strcat "Tm_bvar: " uu____841
    | FStar_Syntax_Syntax.Tm_name x ->
        let uu____843 = nm_to_string x  in Prims.strcat "Tm_name: " uu____843
    | FStar_Syntax_Syntax.Tm_fvar x ->
        let uu____845 =
          lid_to_string (x.FStar_Syntax_Syntax.fv_name).FStar_Syntax_Syntax.v
           in
        Prims.strcat "Tm_fvar: " uu____845
    | FStar_Syntax_Syntax.Tm_uinst uu____846 -> "Tm_uinst"
    | FStar_Syntax_Syntax.Tm_constant uu____853 -> "Tm_constant"
    | FStar_Syntax_Syntax.Tm_type uu____854 -> "Tm_type"
    | FStar_Syntax_Syntax.Tm_abs uu____855 -> "Tm_abs"
    | FStar_Syntax_Syntax.Tm_arrow uu____872 -> "Tm_arrow"
    | FStar_Syntax_Syntax.Tm_refine uu____885 -> "Tm_refine"
    | FStar_Syntax_Syntax.Tm_app uu____892 -> "Tm_app"
    | FStar_Syntax_Syntax.Tm_match uu____907 -> "Tm_match"
    | FStar_Syntax_Syntax.Tm_ascribed uu____930 -> "Tm_ascribed"
    | FStar_Syntax_Syntax.Tm_let uu____957 -> "Tm_let"
    | FStar_Syntax_Syntax.Tm_uvar uu____970 -> "Tm_uvar"
    | FStar_Syntax_Syntax.Tm_delayed (uu____987,m) ->
        let uu____1029 = FStar_ST.op_Bang m  in
        (match uu____1029 with
         | FStar_Pervasives_Native.None  -> "Tm_delayed"
         | FStar_Pervasives_Native.Some uu____1085 -> "Tm_delayed-resolved")
    | FStar_Syntax_Syntax.Tm_meta (uu____1090,m) ->
        let uu____1096 = metadata_to_string m  in
        Prims.strcat "Tm_meta:" uu____1096
    | FStar_Syntax_Syntax.Tm_unknown  -> "Tm_unknown"

and (term_to_string : FStar_Syntax_Syntax.term -> Prims.string) =
  fun x  ->
    let uu____1098 =
      let uu____1099 = FStar_Options.ugly ()  in Prims.op_Negation uu____1099
       in
    if uu____1098
    then
      let e = FStar_Syntax_Resugar.resugar_term x  in
      let d = FStar_Parser_ToDocument.term_to_document e  in
      FStar_Pprint.pretty_string (FStar_Util.float_of_string "1.0")
        (Prims.parse_int "100") d
    else
      (let x1 = FStar_Syntax_Subst.compress x  in
       let x2 =
         let uu____1105 = FStar_Options.print_implicits ()  in
         if uu____1105 then x1 else FStar_Syntax_Util.unmeta x1  in
       match x2.FStar_Syntax_Syntax.n with
       | FStar_Syntax_Syntax.Tm_delayed uu____1107 -> failwith "impossible"
       | FStar_Syntax_Syntax.Tm_app (uu____1132,[]) -> failwith "Empty args!"
       | FStar_Syntax_Syntax.Tm_meta (t,FStar_Syntax_Syntax.Meta_pattern ps)
           ->
           let pats =
             let uu____1168 =
               FStar_All.pipe_right ps
                 (FStar_List.map
                    (fun args  ->
                       let uu____1198 =
                         FStar_All.pipe_right args
                           (FStar_List.map
                              (fun uu____1216  ->
                                 match uu____1216 with
                                 | (t1,uu____1222) -> term_to_string t1))
                          in
                       FStar_All.pipe_right uu____1198
                         (FStar_String.concat "; ")))
                in
             FStar_All.pipe_right uu____1168 (FStar_String.concat "\\/")  in
           let uu____1227 = term_to_string t  in
           FStar_Util.format2 "{:pattern %s} %s" pats uu____1227
       | FStar_Syntax_Syntax.Tm_meta
           (t,FStar_Syntax_Syntax.Meta_monadic (m,t')) ->
           let uu____1239 = tag_of_term t  in
           let uu____1240 = sli m  in
           let uu____1241 = term_to_string t'  in
           let uu____1242 = term_to_string t  in
           FStar_Util.format4 "(Monadic-%s{%s %s} %s)" uu____1239 uu____1240
             uu____1241 uu____1242
       | FStar_Syntax_Syntax.Tm_meta
           (t,FStar_Syntax_Syntax.Meta_monadic_lift (m0,m1,t')) ->
           let uu____1255 = tag_of_term t  in
           let uu____1256 = term_to_string t'  in
           let uu____1257 = sli m0  in
           let uu____1258 = sli m1  in
           let uu____1259 = term_to_string t  in
           FStar_Util.format5 "(MonadicLift-%s{%s : %s -> %s} %s)" uu____1255
             uu____1256 uu____1257 uu____1258 uu____1259
       | FStar_Syntax_Syntax.Tm_meta
           (t,FStar_Syntax_Syntax.Meta_alien (uu____1261,s,uu____1263)) ->
           FStar_Util.format1 "(Meta_alien \"%s\")" s
       | FStar_Syntax_Syntax.Tm_meta
           (t,FStar_Syntax_Syntax.Meta_labeled (l,r,b)) ->
           let uu____1280 = FStar_Range.string_of_range r  in
           let uu____1281 = term_to_string t  in
           FStar_Util.format3 "Meta_labeled(%s, %s){%s}" l uu____1280
             uu____1281
       | FStar_Syntax_Syntax.Tm_meta (t,FStar_Syntax_Syntax.Meta_named l) ->
           let uu____1288 = lid_to_string l  in
           let uu____1289 =
             FStar_Range.string_of_range t.FStar_Syntax_Syntax.pos  in
           let uu____1290 = term_to_string t  in
           FStar_Util.format3 "Meta_named(%s, %s){%s}" uu____1288 uu____1289
             uu____1290
       | FStar_Syntax_Syntax.Tm_meta
           (t,FStar_Syntax_Syntax.Meta_desugared uu____1292) ->
           let uu____1297 = term_to_string t  in
           FStar_Util.format1 "Meta_desugared{%s}" uu____1297
       | FStar_Syntax_Syntax.Tm_bvar x3 ->
           let uu____1299 = db_to_string x3  in
           let uu____1300 =
             let uu____1301 =
               let uu____1302 = tag_of_term x3.FStar_Syntax_Syntax.sort  in
               Prims.strcat uu____1302 ")"  in
             Prims.strcat ":(" uu____1301  in
           Prims.strcat uu____1299 uu____1300
       | FStar_Syntax_Syntax.Tm_name x3 -> nm_to_string x3
       | FStar_Syntax_Syntax.Tm_fvar f -> fv_to_string f
       | FStar_Syntax_Syntax.Tm_uvar (u,uu____1306) -> uvar_to_string u
       | FStar_Syntax_Syntax.Tm_constant c -> const_to_string c
       | FStar_Syntax_Syntax.Tm_type u ->
           let uu____1333 = FStar_Options.print_universes ()  in
           if uu____1333
           then
             let uu____1334 = univ_to_string u  in
             FStar_Util.format1 "Type u#(%s)" uu____1334
           else "Type"
       | FStar_Syntax_Syntax.Tm_arrow (bs,c) ->
           let uu____1354 = binders_to_string " -> " bs  in
           let uu____1355 = comp_to_string c  in
           FStar_Util.format2 "(%s -> %s)" uu____1354 uu____1355
       | FStar_Syntax_Syntax.Tm_abs (bs,t2,lc) ->
           (match lc with
            | FStar_Pervasives_Native.Some rc when
                FStar_Options.print_implicits () ->
                let uu____1380 = binders_to_string " " bs  in
                let uu____1381 = term_to_string t2  in
                let uu____1382 =
                  if FStar_Option.isNone rc.FStar_Syntax_Syntax.residual_typ
                  then "None"
                  else
                    (let uu____1386 =
                       FStar_Option.get rc.FStar_Syntax_Syntax.residual_typ
                        in
                     term_to_string uu____1386)
                   in
                FStar_Util.format4 "(fun %s -> (%s $$ (residual) %s %s))"
                  uu____1380 uu____1381
                  (rc.FStar_Syntax_Syntax.residual_effect).FStar_Ident.str
                  uu____1382
            | uu____1389 ->
                let uu____1392 = binders_to_string " " bs  in
                let uu____1393 = term_to_string t2  in
                FStar_Util.format2 "(fun %s -> %s)" uu____1392 uu____1393)
       | FStar_Syntax_Syntax.Tm_refine (xt,f) ->
           let uu____1400 = bv_to_string xt  in
           let uu____1401 =
             FStar_All.pipe_right xt.FStar_Syntax_Syntax.sort term_to_string
              in
           let uu____1404 = FStar_All.pipe_right f formula_to_string  in
           FStar_Util.format3 "(%s:%s{%s})" uu____1400 uu____1401 uu____1404
       | FStar_Syntax_Syntax.Tm_app (t,args) ->
           let uu____1429 = term_to_string t  in
           let uu____1430 = args_to_string args  in
           FStar_Util.format2 "(%s %s)" uu____1429 uu____1430
       | FStar_Syntax_Syntax.Tm_let (lbs,e) ->
           let uu____1449 = lbs_to_string [] lbs  in
           let uu____1450 = term_to_string e  in
           FStar_Util.format2 "%s\nin\n%s" uu____1449 uu____1450
       | FStar_Syntax_Syntax.Tm_ascribed (e,(annot,topt),eff_name) ->
           let annot1 =
             match annot with
             | FStar_Util.Inl t ->
                 let uu____1511 =
                   let uu____1512 =
                     FStar_Util.map_opt eff_name FStar_Ident.text_of_lid  in
                   FStar_All.pipe_right uu____1512
                     (FStar_Util.dflt "default")
                    in
                 let uu____1517 = term_to_string t  in
                 FStar_Util.format2 "[%s] %s" uu____1511 uu____1517
             | FStar_Util.Inr c -> comp_to_string c  in
           let topt1 =
             match topt with
             | FStar_Pervasives_Native.None  -> ""
             | FStar_Pervasives_Native.Some t ->
                 let uu____1533 = term_to_string t  in
                 FStar_Util.format1 "by %s" uu____1533
              in
           let uu____1534 = term_to_string e  in
           FStar_Util.format3 "(%s <ascribed: %s %s)" uu____1534 annot1 topt1
       | FStar_Syntax_Syntax.Tm_match (head1,branches) ->
           let uu____1573 = term_to_string head1  in
           let uu____1574 =
             let uu____1575 =
               FStar_All.pipe_right branches
                 (FStar_List.map
                    (fun uu____1611  ->
                       match uu____1611 with
                       | (p,wopt,e) ->
                           let uu____1627 =
                             FStar_All.pipe_right p pat_to_string  in
                           let uu____1628 =
                             match wopt with
                             | FStar_Pervasives_Native.None  -> ""
                             | FStar_Pervasives_Native.Some w ->
                                 let uu____1630 =
                                   FStar_All.pipe_right w term_to_string  in
                                 FStar_Util.format1 "when %s" uu____1630
                              in
                           let uu____1631 =
                             FStar_All.pipe_right e term_to_string  in
                           FStar_Util.format3 "%s %s -> %s" uu____1627
                             uu____1628 uu____1631))
                in
             FStar_Util.concat_l "\n\t|" uu____1575  in
           FStar_Util.format2 "(match %s with\n\t| %s)" uu____1573 uu____1574
       | FStar_Syntax_Syntax.Tm_uinst (t,us) ->
           let uu____1638 = FStar_Options.print_universes ()  in
           if uu____1638
           then
             let uu____1639 = term_to_string t  in
             let uu____1640 = univs_to_string us  in
             FStar_Util.format2 "%s<%s>" uu____1639 uu____1640
           else term_to_string t
       | uu____1642 -> tag_of_term x2)

and (pat_to_string : FStar_Syntax_Syntax.pat -> Prims.string) =
  fun x  ->
    let uu____1644 =
      let uu____1645 = FStar_Options.ugly ()  in Prims.op_Negation uu____1645
       in
    if uu____1644
    then
      let e = FStar_Syntax_Resugar.resugar_pat x  in
      let d = FStar_Parser_ToDocument.pat_to_document e  in
      FStar_Pprint.pretty_string (FStar_Util.float_of_string "1.0")
        (Prims.parse_int "100") d
    else
      (match x.FStar_Syntax_Syntax.v with
       | FStar_Syntax_Syntax.Pat_cons (l,pats) ->
           let uu____1667 = fv_to_string l  in
           let uu____1668 =
             let uu____1669 =
               FStar_List.map
                 (fun uu____1680  ->
                    match uu____1680 with
                    | (x1,b) ->
                        let p = pat_to_string x1  in
                        if b then Prims.strcat "#" p else p) pats
                in
             FStar_All.pipe_right uu____1669 (FStar_String.concat " ")  in
           FStar_Util.format2 "(%s %s)" uu____1667 uu____1668
       | FStar_Syntax_Syntax.Pat_dot_term (x1,uu____1692) ->
           let uu____1697 = FStar_Options.print_bound_var_types ()  in
           if uu____1697
           then
             let uu____1698 = bv_to_string x1  in
             let uu____1699 = term_to_string x1.FStar_Syntax_Syntax.sort  in
             FStar_Util.format2 ".%s:%s" uu____1698 uu____1699
           else
             (let uu____1701 = bv_to_string x1  in
              FStar_Util.format1 ".%s" uu____1701)
       | FStar_Syntax_Syntax.Pat_var x1 ->
           let uu____1703 = FStar_Options.print_bound_var_types ()  in
           if uu____1703
           then
             let uu____1704 = bv_to_string x1  in
             let uu____1705 = term_to_string x1.FStar_Syntax_Syntax.sort  in
             FStar_Util.format2 "%s:%s" uu____1704 uu____1705
           else bv_to_string x1
       | FStar_Syntax_Syntax.Pat_constant c -> const_to_string c
       | FStar_Syntax_Syntax.Pat_wild x1 ->
           let uu____1709 = FStar_Options.print_real_names ()  in
           if uu____1709
           then
             let uu____1710 = bv_to_string x1  in
             Prims.strcat "Pat_wild " uu____1710
           else "_")

and (lbs_to_string :
  FStar_Syntax_Syntax.qualifier Prims.list ->
    (Prims.bool,FStar_Syntax_Syntax.letbinding Prims.list)
      FStar_Pervasives_Native.tuple2 -> Prims.string)
  =
  fun quals  ->
    fun lbs  ->
      let uu____1722 = quals_to_string' quals  in
      let uu____1723 =
        let uu____1724 =
          FStar_All.pipe_right (FStar_Pervasives_Native.snd lbs)
            (FStar_List.map
               (fun lb  ->
                  let uu____1739 =
                    lbname_to_string lb.FStar_Syntax_Syntax.lbname  in
                  let uu____1740 =
                    let uu____1741 = FStar_Options.print_universes ()  in
                    if uu____1741
                    then
                      let uu____1742 =
                        let uu____1743 =
                          univ_names_to_string lb.FStar_Syntax_Syntax.lbunivs
                           in
                        Prims.strcat uu____1743 ">"  in
                      Prims.strcat "<" uu____1742
                    else ""  in
                  let uu____1745 =
                    term_to_string lb.FStar_Syntax_Syntax.lbtyp  in
                  let uu____1746 =
                    FStar_All.pipe_right lb.FStar_Syntax_Syntax.lbdef
                      term_to_string
                     in
                  FStar_Util.format4 "%s %s : %s = %s" uu____1739 uu____1740
                    uu____1745 uu____1746))
           in
        FStar_Util.concat_l "\n and " uu____1724  in
      FStar_Util.format3 "%slet %s %s" uu____1722
        (if FStar_Pervasives_Native.fst lbs then "rec" else "") uu____1723

and (lcomp_to_string : FStar_Syntax_Syntax.lcomp -> Prims.string) =
  fun lc  ->
    let uu____1753 = FStar_Options.print_effect_args ()  in
    if uu____1753
    then
      let uu____1754 = FStar_Syntax_Syntax.lcomp_comp lc  in
      comp_to_string uu____1754
    else
      (let uu____1756 = sli lc.FStar_Syntax_Syntax.eff_name  in
       let uu____1757 = term_to_string lc.FStar_Syntax_Syntax.res_typ  in
       FStar_Util.format2 "%s %s" uu____1756 uu____1757)
<<<<<<< HEAD

and (aqual_to_string : FStar_Syntax_Syntax.aqual -> Prims.string) =
  fun uu___68_1758  ->
    match uu___68_1758 with
=======
and aqual_to_string: FStar_Syntax_Syntax.aqual -> Prims.string =
  fun uu___69_1758  ->
    match uu___69_1758 with
>>>>>>> 5b12fe7d
    | FStar_Pervasives_Native.Some (FStar_Syntax_Syntax.Implicit (false )) ->
        "#"
    | FStar_Pervasives_Native.Some (FStar_Syntax_Syntax.Implicit (true )) ->
        "#."
    | FStar_Pervasives_Native.Some (FStar_Syntax_Syntax.Equality ) -> "$"
    | uu____1759 -> ""

and (imp_to_string :
  Prims.string -> FStar_Syntax_Syntax.aqual -> Prims.string) =
  fun s  ->
    fun aq  ->
      let uu____1762 = aqual_to_string aq  in Prims.strcat uu____1762 s

and (binder_to_string' :
  Prims.bool -> FStar_Syntax_Syntax.binder -> Prims.string) =
  fun is_arrow  ->
    fun b  ->
      let uu____1765 =
        let uu____1766 = FStar_Options.ugly ()  in
        Prims.op_Negation uu____1766  in
      if uu____1765
      then
        let uu____1767 =
          FStar_Syntax_Resugar.resugar_binder b FStar_Range.dummyRange  in
        match uu____1767 with
        | FStar_Pervasives_Native.None  -> ""
        | FStar_Pervasives_Native.Some e ->
            let d = FStar_Parser_ToDocument.binder_to_document e  in
            FStar_Pprint.pretty_string (FStar_Util.float_of_string "1.0")
              (Prims.parse_int "100") d
      else
        (let uu____1773 = b  in
         match uu____1773 with
         | (a,imp) ->
             let uu____1776 = FStar_Syntax_Syntax.is_null_binder b  in
             if uu____1776
             then
               let uu____1777 = term_to_string a.FStar_Syntax_Syntax.sort  in
               Prims.strcat "_:" uu____1777
             else
               (let uu____1779 =
                  (Prims.op_Negation is_arrow) &&
                    (let uu____1781 = FStar_Options.print_bound_var_types ()
                        in
                     Prims.op_Negation uu____1781)
                   in
                if uu____1779
                then
                  let uu____1782 = nm_to_string a  in
                  imp_to_string uu____1782 imp
                else
                  (let uu____1784 =
                     let uu____1785 = nm_to_string a  in
                     let uu____1786 =
                       let uu____1787 =
                         term_to_string a.FStar_Syntax_Syntax.sort  in
                       Prims.strcat ":" uu____1787  in
                     Prims.strcat uu____1785 uu____1786  in
                   imp_to_string uu____1784 imp)))

and (binder_to_string : FStar_Syntax_Syntax.binder -> Prims.string) =
  fun b  -> binder_to_string' false b

and (arrow_binder_to_string : FStar_Syntax_Syntax.binder -> Prims.string) =
  fun b  -> binder_to_string' true b

and (binders_to_string :
  Prims.string -> FStar_Syntax_Syntax.binders -> Prims.string) =
  fun sep  ->
    fun bs  ->
      let bs1 =
        let uu____1793 = FStar_Options.print_implicits ()  in
        if uu____1793 then bs else filter_imp bs  in
      if sep = " -> "
      then
        let uu____1795 =
          FStar_All.pipe_right bs1 (FStar_List.map arrow_binder_to_string)
           in
        FStar_All.pipe_right uu____1795 (FStar_String.concat sep)
      else
        (let uu____1803 =
           FStar_All.pipe_right bs1 (FStar_List.map binder_to_string)  in
         FStar_All.pipe_right uu____1803 (FStar_String.concat sep))

and (arg_to_string :
  (FStar_Syntax_Syntax.term,FStar_Syntax_Syntax.aqual)
    FStar_Pervasives_Native.tuple2 -> Prims.string)
  =
  fun uu___70_1810  ->
    match uu___70_1810 with
    | (a,imp) ->
        let uu____1817 = term_to_string a  in imp_to_string uu____1817 imp

and (args_to_string : FStar_Syntax_Syntax.args -> Prims.string) =
  fun args  ->
    let args1 =
      let uu____1820 = FStar_Options.print_implicits ()  in
      if uu____1820 then args else filter_imp args  in
    let uu____1824 =
      FStar_All.pipe_right args1 (FStar_List.map arg_to_string)  in
    FStar_All.pipe_right uu____1824 (FStar_String.concat " ")

and (comp_to_string : FStar_Syntax_Syntax.comp -> Prims.string) =
  fun c  ->
    let uu____1836 =
      let uu____1837 = FStar_Options.ugly ()  in Prims.op_Negation uu____1837
       in
    if uu____1836
    then
      let e = FStar_Syntax_Resugar.resugar_comp c  in
      let d = FStar_Parser_ToDocument.term_to_document e  in
      FStar_Pprint.pretty_string (FStar_Util.float_of_string "1.0")
        (Prims.parse_int "100") d
    else
      (match c.FStar_Syntax_Syntax.n with
       | FStar_Syntax_Syntax.Total (t,uopt) ->
           let uu____1851 =
             let uu____1852 = FStar_Syntax_Subst.compress t  in
             uu____1852.FStar_Syntax_Syntax.n  in
           (match uu____1851 with
            | FStar_Syntax_Syntax.Tm_type uu____1855 when
                let uu____1856 =
                  (FStar_Options.print_implicits ()) ||
                    (FStar_Options.print_universes ())
                   in
                Prims.op_Negation uu____1856 -> term_to_string t
            | uu____1857 ->
                (match uopt with
                 | FStar_Pervasives_Native.Some u when
                     FStar_Options.print_universes () ->
                     let uu____1859 = univ_to_string u  in
                     let uu____1860 = term_to_string t  in
                     FStar_Util.format2 "Tot<%s> %s" uu____1859 uu____1860
                 | uu____1861 ->
                     let uu____1864 = term_to_string t  in
                     FStar_Util.format1 "Tot %s" uu____1864))
       | FStar_Syntax_Syntax.GTotal (t,uopt) ->
           let uu____1875 =
             let uu____1876 = FStar_Syntax_Subst.compress t  in
             uu____1876.FStar_Syntax_Syntax.n  in
           (match uu____1875 with
            | FStar_Syntax_Syntax.Tm_type uu____1879 when
                let uu____1880 =
                  (FStar_Options.print_implicits ()) ||
                    (FStar_Options.print_universes ())
                   in
                Prims.op_Negation uu____1880 -> term_to_string t
            | uu____1881 ->
                (match uopt with
                 | FStar_Pervasives_Native.Some u when
                     FStar_Options.print_universes () ->
                     let uu____1883 = univ_to_string u  in
                     let uu____1884 = term_to_string t  in
                     FStar_Util.format2 "GTot<%s> %s" uu____1883 uu____1884
                 | uu____1885 ->
                     let uu____1888 = term_to_string t  in
                     FStar_Util.format1 "GTot %s" uu____1888))
       | FStar_Syntax_Syntax.Comp c1 ->
           let basic =
             let uu____1891 = FStar_Options.print_effect_args ()  in
             if uu____1891
             then
               let uu____1892 = sli c1.FStar_Syntax_Syntax.effect_name  in
               let uu____1893 =
                 let uu____1894 =
                   FStar_All.pipe_right c1.FStar_Syntax_Syntax.comp_univs
                     (FStar_List.map univ_to_string)
                    in
                 FStar_All.pipe_right uu____1894 (FStar_String.concat ", ")
                  in
               let uu____1901 =
                 term_to_string c1.FStar_Syntax_Syntax.result_typ  in
               let uu____1902 =
                 let uu____1903 =
                   FStar_All.pipe_right c1.FStar_Syntax_Syntax.effect_args
                     (FStar_List.map arg_to_string)
                    in
                 FStar_All.pipe_right uu____1903 (FStar_String.concat ", ")
                  in
               let uu____1922 =
                 let uu____1923 =
                   FStar_All.pipe_right c1.FStar_Syntax_Syntax.flags
                     (FStar_List.map cflags_to_string)
                    in
                 FStar_All.pipe_right uu____1923 (FStar_String.concat " ")
                  in
               FStar_Util.format5 "%s<%s> (%s) %s (attributes %s)" uu____1892
                 uu____1893 uu____1901 uu____1902 uu____1922
             else
               (let uu____1933 =
                  (FStar_All.pipe_right c1.FStar_Syntax_Syntax.flags
                     (FStar_Util.for_some
                        (fun uu___71_1937  ->
                           match uu___71_1937 with
                           | FStar_Syntax_Syntax.TOTAL  -> true
                           | uu____1938 -> false)))
                    &&
                    (let uu____1940 = FStar_Options.print_effect_args ()  in
                     Prims.op_Negation uu____1940)
                   in
                if uu____1933
                then
                  let uu____1941 =
                    term_to_string c1.FStar_Syntax_Syntax.result_typ  in
                  FStar_Util.format1 "Tot %s" uu____1941
                else
                  (let uu____1943 =
                     ((let uu____1946 = FStar_Options.print_effect_args ()
                          in
                       Prims.op_Negation uu____1946) &&
                        (let uu____1948 = FStar_Options.print_implicits ()
                            in
                         Prims.op_Negation uu____1948))
                       &&
                       (FStar_Ident.lid_equals
                          c1.FStar_Syntax_Syntax.effect_name
                          FStar_Parser_Const.effect_ML_lid)
                      in
                   if uu____1943
                   then term_to_string c1.FStar_Syntax_Syntax.result_typ
                   else
                     (let uu____1950 =
                        (let uu____1953 = FStar_Options.print_effect_args ()
                            in
                         Prims.op_Negation uu____1953) &&
                          (FStar_All.pipe_right c1.FStar_Syntax_Syntax.flags
                             (FStar_Util.for_some
                                (fun uu___72_1957  ->
                                   match uu___72_1957 with
                                   | FStar_Syntax_Syntax.MLEFFECT  -> true
                                   | uu____1958 -> false)))
                         in
                      if uu____1950
                      then
                        let uu____1959 =
                          term_to_string c1.FStar_Syntax_Syntax.result_typ
                           in
                        FStar_Util.format1 "ALL %s" uu____1959
                      else
                        (let uu____1961 =
                           sli c1.FStar_Syntax_Syntax.effect_name  in
                         let uu____1962 =
                           term_to_string c1.FStar_Syntax_Syntax.result_typ
                            in
                         FStar_Util.format2 "%s (%s)" uu____1961 uu____1962))))
              in
           let dec =
             let uu____1964 =
               FStar_All.pipe_right c1.FStar_Syntax_Syntax.flags
                 (FStar_List.collect
                    (fun uu___73_1974  ->
                       match uu___73_1974 with
                       | FStar_Syntax_Syntax.DECREASES e ->
                           let uu____1980 =
                             let uu____1981 = term_to_string e  in
                             FStar_Util.format1 " (decreases %s)" uu____1981
                              in
                           [uu____1980]
                       | uu____1982 -> []))
                in
             FStar_All.pipe_right uu____1964 (FStar_String.concat " ")  in
           FStar_Util.format2 "%s%s" basic dec)

and (cflags_to_string : FStar_Syntax_Syntax.cflags -> Prims.string) =
  fun c  ->
    match c with
    | FStar_Syntax_Syntax.TOTAL  -> "total"
    | FStar_Syntax_Syntax.MLEFFECT  -> "ml"
    | FStar_Syntax_Syntax.RETURN  -> "return"
    | FStar_Syntax_Syntax.PARTIAL_RETURN  -> "partial_return"
    | FStar_Syntax_Syntax.SOMETRIVIAL  -> "sometrivial"
    | FStar_Syntax_Syntax.TRIVIAL_POSTCONDITION  -> "trivial_postcondition"
    | FStar_Syntax_Syntax.SHOULD_NOT_INLINE  -> "should_not_inline"
    | FStar_Syntax_Syntax.LEMMA  -> "lemma"
    | FStar_Syntax_Syntax.CPS  -> "cps"
    | FStar_Syntax_Syntax.DECREASES uu____1986 -> ""

and (formula_to_string :
  FStar_Syntax_Syntax.term' FStar_Syntax_Syntax.syntax -> Prims.string) =
  fun phi  -> term_to_string phi
<<<<<<< HEAD

and (metadata_to_string : FStar_Syntax_Syntax.metadata -> Prims.string) =
  fun uu___73_1992  ->
    match uu___73_1992 with
=======
and metadata_to_string: FStar_Syntax_Syntax.metadata -> Prims.string =
  fun uu___74_1992  ->
    match uu___74_1992 with
>>>>>>> 5b12fe7d
    | FStar_Syntax_Syntax.Meta_pattern ps ->
        let pats =
          let uu____2005 =
            FStar_All.pipe_right ps
              (FStar_List.map
                 (fun args  ->
                    let uu____2035 =
                      FStar_All.pipe_right args
                        (FStar_List.map
                           (fun uu____2053  ->
                              match uu____2053 with
                              | (t,uu____2059) -> term_to_string t))
                       in
                    FStar_All.pipe_right uu____2035
                      (FStar_String.concat "; ")))
             in
          FStar_All.pipe_right uu____2005 (FStar_String.concat "\\/")  in
        FStar_Util.format1 "{Meta_pattern %s}" pats
    | FStar_Syntax_Syntax.Meta_named lid ->
        let uu____2065 = sli lid  in
        FStar_Util.format1 "{Meta_named %s}" uu____2065
    | FStar_Syntax_Syntax.Meta_labeled (l,r,uu____2068) ->
        let uu____2069 = FStar_Range.string_of_range r  in
        FStar_Util.format2 "{Meta_labeled (%s, %s)}" l uu____2069
    | FStar_Syntax_Syntax.Meta_desugared msi -> "{Meta_desugared}"
    | FStar_Syntax_Syntax.Meta_monadic (m,t) ->
        let uu____2077 = sli m  in
        let uu____2078 = term_to_string t  in
        FStar_Util.format2 "{Meta_monadic(%s @ %s)}" uu____2077 uu____2078
    | FStar_Syntax_Syntax.Meta_monadic_lift (m,m',t) ->
        let uu____2086 = sli m  in
        let uu____2087 = sli m'  in
        let uu____2088 = term_to_string t  in
        FStar_Util.format3 "{Meta_monadic_lift(%s -> %s @ %s)}" uu____2086
          uu____2087 uu____2088
    | FStar_Syntax_Syntax.Meta_alien (uu____2089,s,t) ->
        let uu____2096 = term_to_string t  in
        FStar_Util.format2 "{Meta_alien (%s, %s)}" s uu____2096

let (binder_to_json : FStar_Syntax_Syntax.binder -> FStar_Util.json) =
  fun b  ->
    let uu____2100 = b  in
    match uu____2100 with
    | (a,imp) ->
        let n1 =
          let uu____2104 = FStar_Syntax_Syntax.is_null_binder b  in
          if uu____2104
          then FStar_Util.JsonNull
          else
            (let uu____2106 =
               let uu____2107 = nm_to_string a  in
               imp_to_string uu____2107 imp  in
             FStar_Util.JsonStr uu____2106)
           in
        let t =
          let uu____2109 = term_to_string a.FStar_Syntax_Syntax.sort  in
          FStar_Util.JsonStr uu____2109  in
        FStar_Util.JsonAssoc [("name", n1); ("type", t)]
  
let (binders_to_json : FStar_Syntax_Syntax.binders -> FStar_Util.json) =
  fun bs  ->
    let uu____2125 = FStar_List.map binder_to_json bs  in
    FStar_Util.JsonList uu____2125
  
let (enclose_universes : Prims.string -> Prims.string) =
  fun s  ->
    let uu____2131 = FStar_Options.print_universes ()  in
    if uu____2131 then Prims.strcat "<" (Prims.strcat s ">") else ""
  
let (tscheme_to_string : FStar_Syntax_Syntax.tscheme -> Prims.string) =
  fun s  ->
    let uu____2136 =
      let uu____2137 = FStar_Options.ugly ()  in Prims.op_Negation uu____2137
       in
    if uu____2136
    then
      let d = FStar_Syntax_Resugar.resugar_tscheme s  in
      let d1 = FStar_Parser_ToDocument.decl_to_document d  in
      FStar_Pprint.pretty_string (FStar_Util.float_of_string "1.0")
        (Prims.parse_int "100") d1
    else
      (let uu____2141 = s  in
       match uu____2141 with
       | (us,t) ->
           let uu____2148 =
             let uu____2149 = univ_names_to_string us  in
             FStar_All.pipe_left enclose_universes uu____2149  in
           let uu____2150 = term_to_string t  in
           FStar_Util.format2 "%s%s" uu____2148 uu____2150)
  
let (action_to_string : FStar_Syntax_Syntax.action -> Prims.string) =
  fun a  ->
    let uu____2154 = sli a.FStar_Syntax_Syntax.action_name  in
    let uu____2155 =
      binders_to_string " " a.FStar_Syntax_Syntax.action_params  in
    let uu____2156 =
      let uu____2157 =
        univ_names_to_string a.FStar_Syntax_Syntax.action_univs  in
      FStar_All.pipe_left enclose_universes uu____2157  in
    let uu____2158 = term_to_string a.FStar_Syntax_Syntax.action_typ  in
    let uu____2159 = term_to_string a.FStar_Syntax_Syntax.action_defn  in
    FStar_Util.format5 "%s%s %s : %s = %s" uu____2154 uu____2155 uu____2156
      uu____2158 uu____2159
  
let (eff_decl_to_string' :
  Prims.bool ->
    FStar_Range.range ->
      FStar_Syntax_Syntax.qualifier Prims.list ->
        FStar_Syntax_Syntax.eff_decl -> Prims.string)
  =
  fun for_free  ->
    fun r  ->
      fun q  ->
        fun ed  ->
          let uu____2176 =
            let uu____2177 = FStar_Options.ugly ()  in
            Prims.op_Negation uu____2177  in
          if uu____2176
          then
            let d = FStar_Syntax_Resugar.resugar_eff_decl for_free r q ed  in
            let d1 = FStar_Parser_ToDocument.decl_to_document d  in
            FStar_Pprint.pretty_string (FStar_Util.float_of_string "1.0")
              (Prims.parse_int "100") d1
          else
            (let actions_to_string actions =
               let uu____2189 =
                 FStar_All.pipe_right actions
                   (FStar_List.map action_to_string)
                  in
               FStar_All.pipe_right uu____2189 (FStar_String.concat ",\n\t")
                in
             let uu____2198 =
               let uu____2201 =
                 let uu____2204 = lid_to_string ed.FStar_Syntax_Syntax.mname
                    in
                 let uu____2205 =
                   let uu____2208 =
                     let uu____2209 =
                       univ_names_to_string ed.FStar_Syntax_Syntax.univs  in
                     FStar_All.pipe_left enclose_universes uu____2209  in
                   let uu____2210 =
                     let uu____2213 =
                       binders_to_string " " ed.FStar_Syntax_Syntax.binders
                        in
                     let uu____2214 =
                       let uu____2217 =
                         term_to_string ed.FStar_Syntax_Syntax.signature  in
                       let uu____2218 =
                         let uu____2221 =
                           tscheme_to_string ed.FStar_Syntax_Syntax.ret_wp
                            in
                         let uu____2222 =
                           let uu____2225 =
                             tscheme_to_string ed.FStar_Syntax_Syntax.bind_wp
                              in
                           let uu____2226 =
                             let uu____2229 =
                               tscheme_to_string
                                 ed.FStar_Syntax_Syntax.if_then_else
                                in
                             let uu____2230 =
                               let uu____2233 =
                                 tscheme_to_string
                                   ed.FStar_Syntax_Syntax.ite_wp
                                  in
                               let uu____2234 =
                                 let uu____2237 =
                                   tscheme_to_string
                                     ed.FStar_Syntax_Syntax.stronger
                                    in
                                 let uu____2238 =
                                   let uu____2241 =
                                     tscheme_to_string
                                       ed.FStar_Syntax_Syntax.close_wp
                                      in
                                   let uu____2242 =
                                     let uu____2245 =
                                       tscheme_to_string
                                         ed.FStar_Syntax_Syntax.assert_p
                                        in
                                     let uu____2246 =
                                       let uu____2249 =
                                         tscheme_to_string
                                           ed.FStar_Syntax_Syntax.assume_p
                                          in
                                       let uu____2250 =
                                         let uu____2253 =
                                           tscheme_to_string
                                             ed.FStar_Syntax_Syntax.null_wp
                                            in
                                         let uu____2254 =
                                           let uu____2257 =
                                             tscheme_to_string
                                               ed.FStar_Syntax_Syntax.trivial
                                              in
                                           let uu____2258 =
                                             let uu____2261 =
                                               term_to_string
                                                 ed.FStar_Syntax_Syntax.repr
                                                in
                                             let uu____2262 =
                                               let uu____2265 =
                                                 tscheme_to_string
                                                   ed.FStar_Syntax_Syntax.bind_repr
                                                  in
                                               let uu____2266 =
                                                 let uu____2269 =
                                                   tscheme_to_string
                                                     ed.FStar_Syntax_Syntax.return_repr
                                                    in
                                                 let uu____2270 =
                                                   let uu____2273 =
                                                     actions_to_string
                                                       ed.FStar_Syntax_Syntax.actions
                                                      in
                                                   [uu____2273]  in
                                                 uu____2269 :: uu____2270  in
                                               uu____2265 :: uu____2266  in
                                             uu____2261 :: uu____2262  in
                                           uu____2257 :: uu____2258  in
                                         uu____2253 :: uu____2254  in
                                       uu____2249 :: uu____2250  in
                                     uu____2245 :: uu____2246  in
                                   uu____2241 :: uu____2242  in
                                 uu____2237 :: uu____2238  in
                               uu____2233 :: uu____2234  in
                             uu____2229 :: uu____2230  in
                           uu____2225 :: uu____2226  in
                         uu____2221 :: uu____2222  in
                       uu____2217 :: uu____2218  in
                     uu____2213 :: uu____2214  in
                   uu____2208 :: uu____2210  in
                 uu____2204 :: uu____2205  in
               (if for_free then "_for_free " else "") :: uu____2201  in
             FStar_Util.format
               "new_effect%s { %s%s %s : %s \n  return_wp   = %s\n; bind_wp     = %s\n; if_then_else= %s\n; ite_wp      = %s\n; stronger    = %s\n; close_wp    = %s\n; assert_p    = %s\n; assume_p    = %s\n; null_wp     = %s\n; trivial     = %s\n; repr        = %s\n; bind_repr   = %s\n; return_repr = %s\nand effect_actions\n\t%s\n}\n"
               uu____2198)
  
let (eff_decl_to_string :
  Prims.bool -> FStar_Syntax_Syntax.eff_decl -> Prims.string) =
  fun for_free  ->
    fun ed  -> eff_decl_to_string' for_free FStar_Range.dummyRange [] ed
  
let rec (sigelt_to_string : FStar_Syntax_Syntax.sigelt -> Prims.string) =
  fun x  ->
    let uu____2284 =
      let uu____2285 = FStar_Options.ugly ()  in Prims.op_Negation uu____2285
       in
    if uu____2284
    then
      let e = FStar_Syntax_Resugar.resugar_sigelt x  in
      match e with
      | FStar_Pervasives_Native.Some d ->
          let d1 = FStar_Parser_ToDocument.decl_to_document d  in
          FStar_Pprint.pretty_string (FStar_Util.float_of_string "1.0")
            (Prims.parse_int "100") d1
      | uu____2291 -> ""
    else
      (let basic =
         match x.FStar_Syntax_Syntax.sigel with
         | FStar_Syntax_Syntax.Sig_pragma (FStar_Syntax_Syntax.LightOff ) ->
             "#light \"off\""
         | FStar_Syntax_Syntax.Sig_pragma (FStar_Syntax_Syntax.ResetOptions
             (FStar_Pervasives_Native.None )) -> "#reset-options"
         | FStar_Syntax_Syntax.Sig_pragma (FStar_Syntax_Syntax.ResetOptions
             (FStar_Pervasives_Native.Some s)) ->
             FStar_Util.format1 "#reset-options \"%s\"" s
         | FStar_Syntax_Syntax.Sig_pragma (FStar_Syntax_Syntax.SetOptions s)
             -> FStar_Util.format1 "#set-options \"%s\"" s
         | FStar_Syntax_Syntax.Sig_inductive_typ
             (lid,univs1,tps,k,uu____2302,uu____2303) ->
             let uu____2312 = quals_to_string' x.FStar_Syntax_Syntax.sigquals
                in
             let uu____2313 = binders_to_string " " tps  in
             let uu____2314 = term_to_string k  in
             FStar_Util.format4 "%stype %s %s : %s" uu____2312
               lid.FStar_Ident.str uu____2313 uu____2314
         | FStar_Syntax_Syntax.Sig_datacon
             (lid,univs1,t,uu____2318,uu____2319,uu____2320) ->
             let uu____2325 = FStar_Options.print_universes ()  in
             if uu____2325
             then
               let uu____2326 = univ_names_to_string univs1  in
               let uu____2327 = term_to_string t  in
               FStar_Util.format3 "datacon<%s> %s : %s" uu____2326
                 lid.FStar_Ident.str uu____2327
             else
               (let uu____2329 = term_to_string t  in
                FStar_Util.format2 "datacon %s : %s" lid.FStar_Ident.str
                  uu____2329)
         | FStar_Syntax_Syntax.Sig_declare_typ (lid,univs1,t) ->
             let uu____2333 = FStar_Syntax_Subst.open_univ_vars univs1 t  in
             (match uu____2333 with
              | (univs2,t1) ->
                  let uu____2340 =
                    quals_to_string' x.FStar_Syntax_Syntax.sigquals  in
                  let uu____2341 =
                    let uu____2342 = FStar_Options.print_universes ()  in
                    if uu____2342
                    then
                      let uu____2343 = univ_names_to_string univs2  in
                      FStar_Util.format1 "<%s>" uu____2343
                    else ""  in
                  let uu____2345 = term_to_string t1  in
                  FStar_Util.format4 "%sval %s %s : %s" uu____2340
                    lid.FStar_Ident.str uu____2341 uu____2345)
         | FStar_Syntax_Syntax.Sig_assume (lid,uu____2347,f) ->
             let uu____2349 = term_to_string f  in
             FStar_Util.format2 "val %s : %s" lid.FStar_Ident.str uu____2349
         | FStar_Syntax_Syntax.Sig_let (lbs,uu____2351) ->
             lbs_to_string x.FStar_Syntax_Syntax.sigquals lbs
         | FStar_Syntax_Syntax.Sig_main e ->
             let uu____2357 = term_to_string e  in
             FStar_Util.format1 "let _ = %s" uu____2357
         | FStar_Syntax_Syntax.Sig_bundle (ses,uu____2359) ->
             let uu____2368 = FStar_List.map sigelt_to_string ses  in
             FStar_All.pipe_right uu____2368 (FStar_String.concat "\n")
         | FStar_Syntax_Syntax.Sig_new_effect ed ->
             eff_decl_to_string' false x.FStar_Syntax_Syntax.sigrng
               x.FStar_Syntax_Syntax.sigquals ed
         | FStar_Syntax_Syntax.Sig_new_effect_for_free ed ->
             eff_decl_to_string' true x.FStar_Syntax_Syntax.sigrng
               x.FStar_Syntax_Syntax.sigquals ed
         | FStar_Syntax_Syntax.Sig_sub_effect se ->
             let lift_wp =
               match ((se.FStar_Syntax_Syntax.lift_wp),
                       (se.FStar_Syntax_Syntax.lift))
               with
               | (FStar_Pervasives_Native.None ,FStar_Pervasives_Native.None
                  ) -> failwith "impossible"
               | (FStar_Pervasives_Native.Some lift_wp,uu____2386) -> lift_wp
               | (uu____2393,FStar_Pervasives_Native.Some lift) -> lift  in
             let uu____2401 =
               FStar_Syntax_Subst.open_univ_vars
                 (FStar_Pervasives_Native.fst lift_wp)
                 (FStar_Pervasives_Native.snd lift_wp)
                in
             (match uu____2401 with
              | (us,t) ->
                  let uu____2412 =
                    lid_to_string se.FStar_Syntax_Syntax.source  in
                  let uu____2413 =
                    lid_to_string se.FStar_Syntax_Syntax.target  in
                  let uu____2414 = univ_names_to_string us  in
                  let uu____2415 = term_to_string t  in
                  FStar_Util.format4 "sub_effect %s ~> %s : <%s> %s"
                    uu____2412 uu____2413 uu____2414 uu____2415)
         | FStar_Syntax_Syntax.Sig_effect_abbrev (l,univs1,tps,c,flags1) ->
             let uu____2425 = FStar_Options.print_universes ()  in
             if uu____2425
             then
               let uu____2426 =
                 let uu____2431 =
                   FStar_Syntax_Syntax.mk
                     (FStar_Syntax_Syntax.Tm_arrow (tps, c))
                     FStar_Pervasives_Native.None FStar_Range.dummyRange
                    in
                 FStar_Syntax_Subst.open_univ_vars univs1 uu____2431  in
               (match uu____2426 with
                | (univs2,t) ->
                    let uu____2434 =
                      let uu____2447 =
                        let uu____2448 = FStar_Syntax_Subst.compress t  in
                        uu____2448.FStar_Syntax_Syntax.n  in
                      match uu____2447 with
                      | FStar_Syntax_Syntax.Tm_arrow (bs,c1) -> (bs, c1)
                      | uu____2489 -> failwith "impossible"  in
                    (match uu____2434 with
                     | (tps1,c1) ->
                         let uu____2520 = sli l  in
                         let uu____2521 = univ_names_to_string univs2  in
                         let uu____2522 = binders_to_string " " tps1  in
                         let uu____2523 = comp_to_string c1  in
                         FStar_Util.format4 "effect %s<%s> %s = %s"
                           uu____2520 uu____2521 uu____2522 uu____2523))
             else
               (let uu____2525 = sli l  in
                let uu____2526 = binders_to_string " " tps  in
                let uu____2527 = comp_to_string c  in
                FStar_Util.format3 "effect %s %s = %s" uu____2525 uu____2526
                  uu____2527)
          in
       match x.FStar_Syntax_Syntax.sigattrs with
       | [] -> basic
       | uu____2528 ->
           let attrs =
             FStar_All.pipe_right x.FStar_Syntax_Syntax.sigattrs
               (FStar_List.map term_to_string)
              in
           let uu____2538 =
             FStar_All.pipe_right attrs (FStar_String.concat " ")  in
           FStar_Util.format2 "[@%s]\n%s" uu____2538 basic)
  
let (format_error : FStar_Range.range -> Prims.string -> Prims.string) =
  fun r  ->
    fun msg  ->
      let uu____2547 = FStar_Range.string_of_range r  in
      FStar_Util.format2 "%s: %s\n" uu____2547 msg
  
let rec (sigelt_to_string_short : FStar_Syntax_Syntax.sigelt -> Prims.string)
  =
  fun x  ->
    match x.FStar_Syntax_Syntax.sigel with
    | FStar_Syntax_Syntax.Sig_let
        ((uu____2551,{ FStar_Syntax_Syntax.lbname = lb;
                       FStar_Syntax_Syntax.lbunivs = uu____2553;
                       FStar_Syntax_Syntax.lbtyp = t;
                       FStar_Syntax_Syntax.lbeff = uu____2555;
                       FStar_Syntax_Syntax.lbdef = uu____2556;_}::[]),uu____2557)
        ->
        let uu____2580 = lbname_to_string lb  in
        let uu____2581 = term_to_string t  in
        FStar_Util.format2 "let %s : %s" uu____2580 uu____2581
    | uu____2582 ->
        let uu____2583 =
          FStar_All.pipe_right (FStar_Syntax_Util.lids_of_sigelt x)
            (FStar_List.map (fun l  -> l.FStar_Ident.str))
           in
        FStar_All.pipe_right uu____2583 (FStar_String.concat ", ")
  
let rec (modul_to_string : FStar_Syntax_Syntax.modul -> Prims.string) =
  fun m  ->
    let uu____2597 = sli m.FStar_Syntax_Syntax.name  in
    let uu____2598 =
      let uu____2599 =
        FStar_List.map sigelt_to_string m.FStar_Syntax_Syntax.declarations
         in
      FStar_All.pipe_right uu____2599 (FStar_String.concat "\n")  in
    FStar_Util.format2 "module %s\n%s" uu____2597 uu____2598
<<<<<<< HEAD
  
let (subst_elt_to_string : FStar_Syntax_Syntax.subst_elt -> Prims.string) =
  fun uu___74_2606  ->
    match uu___74_2606 with
=======
let subst_elt_to_string: FStar_Syntax_Syntax.subst_elt -> Prims.string =
  fun uu___75_2606  ->
    match uu___75_2606 with
>>>>>>> 5b12fe7d
    | FStar_Syntax_Syntax.DB (i,x) ->
        let uu____2609 = FStar_Util.string_of_int i  in
        let uu____2610 = bv_to_string x  in
        FStar_Util.format2 "DB (%s, %s)" uu____2609 uu____2610
    | FStar_Syntax_Syntax.NM (x,i) ->
        let uu____2613 = bv_to_string x  in
        let uu____2614 = FStar_Util.string_of_int i  in
        FStar_Util.format2 "NM (%s, %s)" uu____2613 uu____2614
    | FStar_Syntax_Syntax.NT (x,t) ->
        let uu____2621 = bv_to_string x  in
        let uu____2622 = term_to_string t  in
        FStar_Util.format2 "DB (%s, %s)" uu____2621 uu____2622
    | FStar_Syntax_Syntax.UN (i,u) ->
        let uu____2625 = FStar_Util.string_of_int i  in
        let uu____2626 = univ_to_string u  in
        FStar_Util.format2 "UN (%s, %s)" uu____2625 uu____2626
    | FStar_Syntax_Syntax.UD (u,i) ->
        let uu____2629 = FStar_Util.string_of_int i  in
        FStar_Util.format2 "UD (%s, %s)" u.FStar_Ident.idText uu____2629
  
let (subst_to_string : FStar_Syntax_Syntax.subst_t -> Prims.string) =
  fun s  ->
    let uu____2633 =
      FStar_All.pipe_right s (FStar_List.map subst_elt_to_string)  in
    FStar_All.pipe_right uu____2633 (FStar_String.concat "; ")
  
let (abs_ascription_to_string :
  (FStar_Syntax_Syntax.lcomp,FStar_Ident.lident) FStar_Util.either
    FStar_Pervasives_Native.option -> Prims.string)
  =
  fun ascription  ->
    let strb = FStar_Util.new_string_builder ()  in
    (match ascription with
     | FStar_Pervasives_Native.None  ->
         FStar_Util.string_builder_append strb "None"
     | FStar_Pervasives_Native.Some (FStar_Util.Inl lc) ->
         (FStar_Util.string_builder_append strb "Some Inr ";
          FStar_Util.string_builder_append strb
            (FStar_Ident.text_of_lid lc.FStar_Syntax_Syntax.eff_name))
     | FStar_Pervasives_Native.Some (FStar_Util.Inr lid) ->
         (FStar_Util.string_builder_append strb "Some Inr ";
          FStar_Util.string_builder_append strb (FStar_Ident.text_of_lid lid)));
    FStar_Util.string_of_string_builder strb
  
let list_to_string :
  'a . ('a -> Prims.string) -> 'a Prims.list -> Prims.string =
  fun f  ->
    fun elts  ->
      match elts with
      | [] -> "[]"
      | x::xs ->
          let strb = FStar_Util.new_string_builder ()  in
          (FStar_Util.string_builder_append strb "[";
           (let uu____2701 = f x  in
            FStar_Util.string_builder_append strb uu____2701);
           FStar_List.iter
             (fun x1  ->
                FStar_Util.string_builder_append strb "; ";
                (let uu____2708 = f x1  in
                 FStar_Util.string_builder_append strb uu____2708)) xs;
           FStar_Util.string_builder_append strb "]";
           FStar_Util.string_of_string_builder strb)
  
let set_to_string :
  'a . ('a -> Prims.string) -> 'a FStar_Util.set -> Prims.string =
  fun f  ->
    fun s  ->
      let elts = FStar_Util.set_elements s  in
      match elts with
      | [] -> "{}"
      | x::xs ->
          let strb = FStar_Util.new_string_builder ()  in
          (FStar_Util.string_builder_append strb "{";
           (let uu____2741 = f x  in
            FStar_Util.string_builder_append strb uu____2741);
           FStar_List.iter
             (fun x1  ->
                FStar_Util.string_builder_append strb ", ";
                (let uu____2748 = f x1  in
                 FStar_Util.string_builder_append strb uu____2748)) xs;
           FStar_Util.string_builder_append strb "}";
           FStar_Util.string_of_string_builder strb)
  <|MERGE_RESOLUTION|>--- conflicted
+++ resolved
@@ -1,63 +1,47 @@
 open Prims
-<<<<<<< HEAD
-let rec (delta_depth_to_string :
-  FStar_Syntax_Syntax.delta_depth -> Prims.string) =
-  fun uu___63_3  ->
-    match uu___63_3 with
-=======
 let rec delta_depth_to_string:
   FStar_Syntax_Syntax.delta_depth -> Prims.string =
   fun uu___64_3  ->
     match uu___64_3 with
->>>>>>> 5b12fe7d
     | FStar_Syntax_Syntax.Delta_constant  -> "Delta_constant"
     | FStar_Syntax_Syntax.Delta_defined_at_level i ->
-        let uu____5 = FStar_Util.string_of_int i  in
+        let uu____5 = FStar_Util.string_of_int i in
         Prims.strcat "Delta_defined_at_level " uu____5
     | FStar_Syntax_Syntax.Delta_equational  -> "Delta_equational"
     | FStar_Syntax_Syntax.Delta_abstract d ->
         let uu____7 =
-          let uu____8 = delta_depth_to_string d  in Prims.strcat uu____8 ")"
-           in
+          let uu____8 = delta_depth_to_string d in Prims.strcat uu____8 ")" in
         Prims.strcat "Delta_abstract (" uu____7
-  
-let (sli : FStar_Ident.lident -> Prims.string) =
+let sli: FStar_Ident.lident -> Prims.string =
   fun l  ->
-    let uu____12 = FStar_Options.print_real_names ()  in
+    let uu____12 = FStar_Options.print_real_names () in
     if uu____12
     then l.FStar_Ident.str
     else (l.FStar_Ident.ident).FStar_Ident.idText
-  
-let (lid_to_string : FStar_Ident.lid -> Prims.string) = fun l  -> sli l 
-let (fv_to_string : FStar_Syntax_Syntax.fv -> Prims.string) =
+let lid_to_string: FStar_Ident.lid -> Prims.string = fun l  -> sli l
+let fv_to_string: FStar_Syntax_Syntax.fv -> Prims.string =
   fun fv  ->
     lid_to_string (fv.FStar_Syntax_Syntax.fv_name).FStar_Syntax_Syntax.v
-  
-let (bv_to_string : FStar_Syntax_Syntax.bv -> Prims.string) =
+let bv_to_string: FStar_Syntax_Syntax.bv -> Prims.string =
   fun bv  ->
     let uu____23 =
-      let uu____24 = FStar_Util.string_of_int bv.FStar_Syntax_Syntax.index
-         in
-      Prims.strcat "#" uu____24  in
+      let uu____24 = FStar_Util.string_of_int bv.FStar_Syntax_Syntax.index in
+      Prims.strcat "#" uu____24 in
     Prims.strcat (bv.FStar_Syntax_Syntax.ppname).FStar_Ident.idText uu____23
-  
-let (nm_to_string : FStar_Syntax_Syntax.bv -> Prims.string) =
+let nm_to_string: FStar_Syntax_Syntax.bv -> Prims.string =
   fun bv  ->
-    let uu____28 = FStar_Options.print_real_names ()  in
+    let uu____28 = FStar_Options.print_real_names () in
     if uu____28
     then bv_to_string bv
     else (bv.FStar_Syntax_Syntax.ppname).FStar_Ident.idText
-  
-let (db_to_string : FStar_Syntax_Syntax.bv -> Prims.string) =
+let db_to_string: FStar_Syntax_Syntax.bv -> Prims.string =
   fun bv  ->
     let uu____33 =
-      let uu____34 = FStar_Util.string_of_int bv.FStar_Syntax_Syntax.index
-         in
-      Prims.strcat "@" uu____34  in
+      let uu____34 = FStar_Util.string_of_int bv.FStar_Syntax_Syntax.index in
+      Prims.strcat "@" uu____34 in
     Prims.strcat (bv.FStar_Syntax_Syntax.ppname).FStar_Ident.idText uu____33
-  
-let (infix_prim_ops :
-  (FStar_Ident.lident,Prims.string) FStar_Pervasives_Native.tuple2 Prims.list)
+let infix_prim_ops:
+  (FStar_Ident.lident,Prims.string) FStar_Pervasives_Native.tuple2 Prims.list
   =
   [(FStar_Parser_Const.op_Addition, "+");
   (FStar_Parser_Const.op_Subtraction, "-");
@@ -79,16 +63,16 @@
   (FStar_Parser_Const.iff_lid, "<==>");
   (FStar_Parser_Const.precedes_lid, "<<");
   (FStar_Parser_Const.eq2_lid, "==");
-  (FStar_Parser_Const.eq3_lid, "===")] 
-let (unary_prim_ops :
-  (FStar_Ident.lident,Prims.string) FStar_Pervasives_Native.tuple2 Prims.list)
+  (FStar_Parser_Const.eq3_lid, "===")]
+let unary_prim_ops:
+  (FStar_Ident.lident,Prims.string) FStar_Pervasives_Native.tuple2 Prims.list
   =
   [(FStar_Parser_Const.op_Negation, "not");
   (FStar_Parser_Const.op_Minus, "-");
-  (FStar_Parser_Const.not_lid, "~")] 
-let (is_prim_op :
+  (FStar_Parser_Const.not_lid, "~")]
+let is_prim_op:
   FStar_Ident.lident Prims.list ->
-    FStar_Syntax_Syntax.term' FStar_Syntax_Syntax.syntax -> Prims.bool)
+    FStar_Syntax_Syntax.term' FStar_Syntax_Syntax.syntax -> Prims.bool
   =
   fun ps  ->
     fun f  ->
@@ -97,45 +81,40 @@
           FStar_All.pipe_right ps
             (FStar_Util.for_some (FStar_Syntax_Syntax.fv_eq_lid fv))
       | uu____168 -> false
-  
-let (get_lid :
-  FStar_Syntax_Syntax.term' FStar_Syntax_Syntax.syntax -> FStar_Ident.lident)
+let get_lid:
+  FStar_Syntax_Syntax.term' FStar_Syntax_Syntax.syntax -> FStar_Ident.lident
   =
   fun f  ->
     match f.FStar_Syntax_Syntax.n with
     | FStar_Syntax_Syntax.Tm_fvar fv ->
         (fv.FStar_Syntax_Syntax.fv_name).FStar_Syntax_Syntax.v
     | uu____177 -> failwith "get_lid"
-  
-let (is_infix_prim_op : FStar_Syntax_Syntax.term -> Prims.bool) =
+let is_infix_prim_op: FStar_Syntax_Syntax.term -> Prims.bool =
   fun e  ->
     is_prim_op
       (FStar_Pervasives_Native.fst (FStar_List.split infix_prim_ops)) e
-  
-let (is_unary_prim_op : FStar_Syntax_Syntax.term -> Prims.bool) =
+let is_unary_prim_op: FStar_Syntax_Syntax.term -> Prims.bool =
   fun e  ->
     is_prim_op
       (FStar_Pervasives_Native.fst (FStar_List.split unary_prim_ops)) e
-  
-let (quants :
-  (FStar_Ident.lident,Prims.string) FStar_Pervasives_Native.tuple2 Prims.list)
+let quants:
+  (FStar_Ident.lident,Prims.string) FStar_Pervasives_Native.tuple2 Prims.list
   =
   [(FStar_Parser_Const.forall_lid, "forall");
-  (FStar_Parser_Const.exists_lid, "exists")] 
+  (FStar_Parser_Const.exists_lid, "exists")]
 type exp = FStar_Syntax_Syntax.term[@@deriving show]
-let (is_b2t : FStar_Syntax_Syntax.typ -> Prims.bool) =
-  fun t  -> is_prim_op [FStar_Parser_Const.b2t_lid] t 
-let (is_quant : FStar_Syntax_Syntax.typ -> Prims.bool) =
+let is_b2t: FStar_Syntax_Syntax.typ -> Prims.bool =
+  fun t  -> is_prim_op [FStar_Parser_Const.b2t_lid] t
+let is_quant: FStar_Syntax_Syntax.typ -> Prims.bool =
   fun t  ->
     is_prim_op (FStar_Pervasives_Native.fst (FStar_List.split quants)) t
-  
-let (is_ite : FStar_Syntax_Syntax.typ -> Prims.bool) =
-  fun t  -> is_prim_op [FStar_Parser_Const.ite_lid] t 
-let (is_lex_cons : exp -> Prims.bool) =
-  fun f  -> is_prim_op [FStar_Parser_Const.lexcons_lid] f 
-let (is_lex_top : exp -> Prims.bool) =
-  fun f  -> is_prim_op [FStar_Parser_Const.lextop_lid] f 
-let is_inr :
+let is_ite: FStar_Syntax_Syntax.typ -> Prims.bool =
+  fun t  -> is_prim_op [FStar_Parser_Const.ite_lid] t
+let is_lex_cons: exp -> Prims.bool =
+  fun f  -> is_prim_op [FStar_Parser_Const.lexcons_lid] f
+let is_lex_top: exp -> Prims.bool =
+  fun f  -> is_prim_op [FStar_Parser_Const.lextop_lid] f
+let is_inr:
   'Auu____232 'Auu____233 .
     ('Auu____233,'Auu____232) FStar_Util.either -> Prims.bool
   =
@@ -143,8 +122,7 @@
     match uu___65_241 with
     | FStar_Util.Inl uu____246 -> false
     | FStar_Util.Inr uu____247 -> true
-  
-let filter_imp :
+let filter_imp:
   'Auu____250 .
     ('Auu____250,FStar_Syntax_Syntax.arg_qualifier
                    FStar_Pervasives_Native.option)
@@ -161,82 +139,59 @@
             | (uu____311,FStar_Pervasives_Native.Some
                (FStar_Syntax_Syntax.Implicit uu____312)) -> false
             | uu____315 -> true))
-  
-let rec (reconstruct_lex :
+let rec reconstruct_lex:
   exp ->
     FStar_Syntax_Syntax.term' FStar_Syntax_Syntax.syntax Prims.list
-      FStar_Pervasives_Native.option)
+      FStar_Pervasives_Native.option
   =
   fun e  ->
     let uu____331 =
-      let uu____332 = FStar_Syntax_Subst.compress e  in
-      uu____332.FStar_Syntax_Syntax.n  in
+      let uu____332 = FStar_Syntax_Subst.compress e in
+      uu____332.FStar_Syntax_Syntax.n in
     match uu____331 with
     | FStar_Syntax_Syntax.Tm_app (f,args) ->
-        let args1 = filter_imp args  in
-        let exps = FStar_List.map FStar_Pervasives_Native.fst args1  in
+        let args1 = filter_imp args in
+        let exps = FStar_List.map FStar_Pervasives_Native.fst args1 in
         let uu____395 =
           (is_lex_cons f) &&
-            ((FStar_List.length exps) = (Prims.parse_int "2"))
-           in
+            ((FStar_List.length exps) = (Prims.parse_int "2")) in
         if uu____395
         then
           let uu____404 =
-            let uu____411 = FStar_List.nth exps (Prims.parse_int "1")  in
-            reconstruct_lex uu____411  in
+            let uu____411 = FStar_List.nth exps (Prims.parse_int "1") in
+            reconstruct_lex uu____411 in
           (match uu____404 with
            | FStar_Pervasives_Native.Some xs ->
                let uu____429 =
-                 let uu____434 = FStar_List.nth exps (Prims.parse_int "0")
-                    in
-                 uu____434 :: xs  in
+                 let uu____434 = FStar_List.nth exps (Prims.parse_int "0") in
+                 uu____434 :: xs in
                FStar_Pervasives_Native.Some uu____429
            | FStar_Pervasives_Native.None  -> FStar_Pervasives_Native.None)
         else FStar_Pervasives_Native.None
     | uu____458 ->
-        let uu____459 = is_lex_top e  in
+        let uu____459 = is_lex_top e in
         if uu____459
         then FStar_Pervasives_Native.Some []
         else FStar_Pervasives_Native.None
-  
-let rec find : 'a . ('a -> Prims.bool) -> 'a Prims.list -> 'a =
+let rec find: 'a . ('a -> Prims.bool) -> 'a Prims.list -> 'a =
   fun f  ->
     fun l  ->
       match l with
       | [] -> failwith "blah"
       | hd1::tl1 ->
-          let uu____503 = f hd1  in if uu____503 then hd1 else find f tl1
-  
-let (find_lid :
+          let uu____503 = f hd1 in if uu____503 then hd1 else find f tl1
+let find_lid:
   FStar_Ident.lident ->
     (FStar_Ident.lident,Prims.string) FStar_Pervasives_Native.tuple2
-      Prims.list -> Prims.string)
+      Prims.list -> Prims.string
   =
   fun x  ->
     fun xs  ->
       let uu____523 =
         find
           (fun p  -> FStar_Ident.lid_equals x (FStar_Pervasives_Native.fst p))
-          xs
-         in
+          xs in
       FStar_Pervasives_Native.snd uu____523
-<<<<<<< HEAD
-  
-let (infix_prim_op_to_string :
-  FStar_Syntax_Syntax.term' FStar_Syntax_Syntax.syntax -> Prims.string) =
-  fun e  -> let uu____545 = get_lid e  in find_lid uu____545 infix_prim_ops 
-let (unary_prim_op_to_string :
-  FStar_Syntax_Syntax.term' FStar_Syntax_Syntax.syntax -> Prims.string) =
-  fun e  -> let uu____553 = get_lid e  in find_lid uu____553 unary_prim_ops 
-let (quant_to_string :
-  FStar_Syntax_Syntax.term' FStar_Syntax_Syntax.syntax -> Prims.string) =
-  fun t  -> let uu____561 = get_lid t  in find_lid uu____561 quants 
-let (const_to_string : FStar_Const.sconst -> Prims.string) =
-  fun x  -> FStar_Parser_Const.const_to_string x 
-let (lbname_to_string : FStar_Syntax_Syntax.lbname -> Prims.string) =
-  fun uu___66_567  ->
-    match uu___66_567 with
-=======
 let infix_prim_op_to_string:
   FStar_Syntax_Syntax.term' FStar_Syntax_Syntax.syntax -> Prims.string =
   fun e  -> let uu____545 = get_lid e in find_lid uu____545 infix_prim_ops
@@ -251,118 +206,99 @@
 let lbname_to_string: FStar_Syntax_Syntax.lbname -> Prims.string =
   fun uu___67_567  ->
     match uu___67_567 with
->>>>>>> 5b12fe7d
     | FStar_Util.Inl l -> bv_to_string l
     | FStar_Util.Inr l ->
         lid_to_string (l.FStar_Syntax_Syntax.fv_name).FStar_Syntax_Syntax.v
-  
-let (uvar_to_string : FStar_Syntax_Syntax.uvar -> Prims.string) =
+let uvar_to_string: FStar_Syntax_Syntax.uvar -> Prims.string =
   fun u  ->
-    let uu____573 = FStar_Options.hide_uvar_nums ()  in
+    let uu____573 = FStar_Options.hide_uvar_nums () in
     if uu____573
     then "?"
     else
       (let uu____575 =
-         let uu____576 = FStar_Syntax_Unionfind.uvar_id u  in
-         FStar_All.pipe_right uu____576 FStar_Util.string_of_int  in
+         let uu____576 = FStar_Syntax_Unionfind.uvar_id u in
+         FStar_All.pipe_right uu____576 FStar_Util.string_of_int in
        Prims.strcat "?" uu____575)
-  
-let (version_to_string : FStar_Syntax_Syntax.version -> Prims.string) =
+let version_to_string: FStar_Syntax_Syntax.version -> Prims.string =
   fun v1  ->
-    let uu____580 = FStar_Util.string_of_int v1.FStar_Syntax_Syntax.major  in
-    let uu____581 = FStar_Util.string_of_int v1.FStar_Syntax_Syntax.minor  in
+    let uu____580 = FStar_Util.string_of_int v1.FStar_Syntax_Syntax.major in
+    let uu____581 = FStar_Util.string_of_int v1.FStar_Syntax_Syntax.minor in
     FStar_Util.format2 "%s.%s" uu____580 uu____581
-  
-let (univ_uvar_to_string : FStar_Syntax_Syntax.universe_uvar -> Prims.string)
-  =
+let univ_uvar_to_string: FStar_Syntax_Syntax.universe_uvar -> Prims.string =
   fun u  ->
-    let uu____585 = FStar_Options.hide_uvar_nums ()  in
+    let uu____585 = FStar_Options.hide_uvar_nums () in
     if uu____585
     then "?"
     else
       (let uu____587 =
          let uu____588 =
-           let uu____589 = FStar_Syntax_Unionfind.univ_uvar_id u  in
-           FStar_All.pipe_right uu____589 FStar_Util.string_of_int  in
+           let uu____589 = FStar_Syntax_Unionfind.univ_uvar_id u in
+           FStar_All.pipe_right uu____589 FStar_Util.string_of_int in
          let uu____590 =
-           let uu____591 = version_to_string (FStar_Pervasives_Native.snd u)
-              in
-           Prims.strcat ":" uu____591  in
-         Prims.strcat uu____588 uu____590  in
+           let uu____591 = version_to_string (FStar_Pervasives_Native.snd u) in
+           Prims.strcat ":" uu____591 in
+         Prims.strcat uu____588 uu____590 in
        Prims.strcat "?" uu____587)
-  
-let rec (int_of_univ :
+let rec int_of_univ:
   Prims.int ->
     FStar_Syntax_Syntax.universe ->
       (Prims.int,FStar_Syntax_Syntax.universe FStar_Pervasives_Native.option)
-        FStar_Pervasives_Native.tuple2)
+        FStar_Pervasives_Native.tuple2
   =
   fun n1  ->
     fun u  ->
-      let uu____608 = FStar_Syntax_Subst.compress_univ u  in
+      let uu____608 = FStar_Syntax_Subst.compress_univ u in
       match uu____608 with
       | FStar_Syntax_Syntax.U_zero  -> (n1, FStar_Pervasives_Native.None)
       | FStar_Syntax_Syntax.U_succ u1 ->
           int_of_univ (n1 + (Prims.parse_int "1")) u1
       | uu____618 -> (n1, (FStar_Pervasives_Native.Some u))
-  
-let rec (univ_to_string : FStar_Syntax_Syntax.universe -> Prims.string) =
+let rec univ_to_string: FStar_Syntax_Syntax.universe -> Prims.string =
   fun u  ->
     let uu____624 =
-      let uu____625 = FStar_Options.ugly ()  in Prims.op_Negation uu____625
-       in
+      let uu____625 = FStar_Options.ugly () in Prims.op_Negation uu____625 in
     if uu____624
     then
-      let e = FStar_Syntax_Resugar.resugar_universe u FStar_Range.dummyRange
-         in
-      let d = FStar_Parser_ToDocument.term_to_document e  in
+      let e = FStar_Syntax_Resugar.resugar_universe u FStar_Range.dummyRange in
+      let d = FStar_Parser_ToDocument.term_to_document e in
       FStar_Pprint.pretty_string (FStar_Util.float_of_string "1.0")
         (Prims.parse_int "100") d
     else
-      (let uu____629 = FStar_Syntax_Subst.compress_univ u  in
+      (let uu____629 = FStar_Syntax_Subst.compress_univ u in
        match uu____629 with
        | FStar_Syntax_Syntax.U_unif u1 -> univ_uvar_to_string u1
        | FStar_Syntax_Syntax.U_name x -> x.FStar_Ident.idText
        | FStar_Syntax_Syntax.U_bvar x ->
-           let uu____641 = FStar_Util.string_of_int x  in
+           let uu____641 = FStar_Util.string_of_int x in
            Prims.strcat "@" uu____641
        | FStar_Syntax_Syntax.U_zero  -> "0"
        | FStar_Syntax_Syntax.U_succ u1 ->
-           let uu____643 = int_of_univ (Prims.parse_int "1") u1  in
+           let uu____643 = int_of_univ (Prims.parse_int "1") u1 in
            (match uu____643 with
             | (n1,FStar_Pervasives_Native.None ) ->
                 FStar_Util.string_of_int n1
             | (n1,FStar_Pervasives_Native.Some u2) ->
-                let uu____657 = univ_to_string u2  in
-                let uu____658 = FStar_Util.string_of_int n1  in
+                let uu____657 = univ_to_string u2 in
+                let uu____658 = FStar_Util.string_of_int n1 in
                 FStar_Util.format2 "(%s + %s)" uu____657 uu____658)
        | FStar_Syntax_Syntax.U_max us ->
            let uu____662 =
-             let uu____663 = FStar_List.map univ_to_string us  in
-             FStar_All.pipe_right uu____663 (FStar_String.concat ", ")  in
+             let uu____663 = FStar_List.map univ_to_string us in
+             FStar_All.pipe_right uu____663 (FStar_String.concat ", ") in
            FStar_Util.format1 "(max %s)" uu____662
        | FStar_Syntax_Syntax.U_unknown  -> "unknown")
-  
-let (univs_to_string :
-  FStar_Syntax_Syntax.universe Prims.list -> Prims.string) =
+let univs_to_string: FStar_Syntax_Syntax.universe Prims.list -> Prims.string
+  =
   fun us  ->
-    let uu____675 = FStar_List.map univ_to_string us  in
+    let uu____675 = FStar_List.map univ_to_string us in
     FStar_All.pipe_right uu____675 (FStar_String.concat ", ")
-  
-let (univ_names_to_string : FStar_Ident.ident Prims.list -> Prims.string) =
+let univ_names_to_string: FStar_Ident.ident Prims.list -> Prims.string =
   fun us  ->
-    let uu____687 = FStar_List.map (fun x  -> x.FStar_Ident.idText) us  in
+    let uu____687 = FStar_List.map (fun x  -> x.FStar_Ident.idText) us in
     FStar_All.pipe_right uu____687 (FStar_String.concat ", ")
-<<<<<<< HEAD
-  
-let (qual_to_string : FStar_Syntax_Syntax.qualifier -> Prims.string) =
-  fun uu___67_696  ->
-    match uu___67_696 with
-=======
 let qual_to_string: FStar_Syntax_Syntax.qualifier -> Prims.string =
   fun uu___68_696  ->
     match uu___68_696 with
->>>>>>> 5b12fe7d
     | FStar_Syntax_Syntax.Assumption  -> "assume"
     | FStar_Syntax_Syntax.New  -> "new"
     | FStar_Syntax_Syntax.Private  -> "private"
@@ -377,33 +313,31 @@
     | FStar_Syntax_Syntax.Logic  -> "logic"
     | FStar_Syntax_Syntax.TotalEffect  -> "total"
     | FStar_Syntax_Syntax.Discriminator l ->
-        let uu____698 = lid_to_string l  in
+        let uu____698 = lid_to_string l in
         FStar_Util.format1 "(Discriminator %s)" uu____698
     | FStar_Syntax_Syntax.Projector (l,x) ->
-        let uu____701 = lid_to_string l  in
+        let uu____701 = lid_to_string l in
         FStar_Util.format2 "(Projector %s %s)" uu____701 x.FStar_Ident.idText
     | FStar_Syntax_Syntax.RecordType (ns,fns) ->
         let uu____712 =
-          let uu____713 = FStar_Ident.path_of_ns ns  in
-          FStar_Ident.text_of_path uu____713  in
+          let uu____713 = FStar_Ident.path_of_ns ns in
+          FStar_Ident.text_of_path uu____713 in
         let uu____716 =
           let uu____717 =
-            FStar_All.pipe_right fns (FStar_List.map FStar_Ident.text_of_id)
-             in
-          FStar_All.pipe_right uu____717 (FStar_String.concat ", ")  in
+            FStar_All.pipe_right fns (FStar_List.map FStar_Ident.text_of_id) in
+          FStar_All.pipe_right uu____717 (FStar_String.concat ", ") in
         FStar_Util.format2 "(RecordType %s %s)" uu____712 uu____716
     | FStar_Syntax_Syntax.RecordConstructor (ns,fns) ->
         let uu____736 =
-          let uu____737 = FStar_Ident.path_of_ns ns  in
-          FStar_Ident.text_of_path uu____737  in
+          let uu____737 = FStar_Ident.path_of_ns ns in
+          FStar_Ident.text_of_path uu____737 in
         let uu____740 =
           let uu____741 =
-            FStar_All.pipe_right fns (FStar_List.map FStar_Ident.text_of_id)
-             in
-          FStar_All.pipe_right uu____741 (FStar_String.concat ", ")  in
+            FStar_All.pipe_right fns (FStar_List.map FStar_Ident.text_of_id) in
+          FStar_All.pipe_right uu____741 (FStar_String.concat ", ") in
         FStar_Util.format2 "(RecordConstructor %s %s)" uu____736 uu____740
     | FStar_Syntax_Syntax.Action eff_lid ->
-        let uu____751 = lid_to_string eff_lid  in
+        let uu____751 = lid_to_string eff_lid in
         FStar_Util.format1 "(Action %s)" uu____751
     | FStar_Syntax_Syntax.ExceptionConstructor  -> "ExceptionConstructor"
     | FStar_Syntax_Syntax.HasMaskedEffect  -> "HasMaskedEffect"
@@ -412,36 +346,32 @@
     | FStar_Syntax_Syntax.Reflectable l ->
         FStar_Util.format1 "(reflect %s)" l.FStar_Ident.str
     | FStar_Syntax_Syntax.OnlyName  -> "OnlyName"
-  
-let (quals_to_string :
-  FStar_Syntax_Syntax.qualifier Prims.list -> Prims.string) =
+let quals_to_string: FStar_Syntax_Syntax.qualifier Prims.list -> Prims.string
+  =
   fun quals  ->
     match quals with
     | [] -> ""
     | uu____760 ->
         let uu____763 =
-          FStar_All.pipe_right quals (FStar_List.map qual_to_string)  in
+          FStar_All.pipe_right quals (FStar_List.map qual_to_string) in
         FStar_All.pipe_right uu____763 (FStar_String.concat " ")
-  
-let (quals_to_string' :
-  FStar_Syntax_Syntax.qualifier Prims.list -> Prims.string) =
+let quals_to_string':
+  FStar_Syntax_Syntax.qualifier Prims.list -> Prims.string =
   fun quals  ->
     match quals with
     | [] -> ""
     | uu____779 ->
-        let uu____782 = quals_to_string quals  in Prims.strcat uu____782 " "
-  
-let rec (tag_of_term : FStar_Syntax_Syntax.term -> Prims.string) =
+        let uu____782 = quals_to_string quals in Prims.strcat uu____782 " "
+let rec tag_of_term: FStar_Syntax_Syntax.term -> Prims.string =
   fun t  ->
     match t.FStar_Syntax_Syntax.n with
     | FStar_Syntax_Syntax.Tm_bvar x ->
-        let uu____841 = db_to_string x  in Prims.strcat "Tm_bvar: " uu____841
+        let uu____841 = db_to_string x in Prims.strcat "Tm_bvar: " uu____841
     | FStar_Syntax_Syntax.Tm_name x ->
-        let uu____843 = nm_to_string x  in Prims.strcat "Tm_name: " uu____843
+        let uu____843 = nm_to_string x in Prims.strcat "Tm_name: " uu____843
     | FStar_Syntax_Syntax.Tm_fvar x ->
         let uu____845 =
-          lid_to_string (x.FStar_Syntax_Syntax.fv_name).FStar_Syntax_Syntax.v
-           in
+          lid_to_string (x.FStar_Syntax_Syntax.fv_name).FStar_Syntax_Syntax.v in
         Prims.strcat "Tm_fvar: " uu____845
     | FStar_Syntax_Syntax.Tm_uinst uu____846 -> "Tm_uinst"
     | FStar_Syntax_Syntax.Tm_constant uu____853 -> "Tm_constant"
@@ -455,31 +385,29 @@
     | FStar_Syntax_Syntax.Tm_let uu____957 -> "Tm_let"
     | FStar_Syntax_Syntax.Tm_uvar uu____970 -> "Tm_uvar"
     | FStar_Syntax_Syntax.Tm_delayed (uu____987,m) ->
-        let uu____1029 = FStar_ST.op_Bang m  in
+        let uu____1029 = FStar_ST.op_Bang m in
         (match uu____1029 with
          | FStar_Pervasives_Native.None  -> "Tm_delayed"
          | FStar_Pervasives_Native.Some uu____1085 -> "Tm_delayed-resolved")
     | FStar_Syntax_Syntax.Tm_meta (uu____1090,m) ->
-        let uu____1096 = metadata_to_string m  in
+        let uu____1096 = metadata_to_string m in
         Prims.strcat "Tm_meta:" uu____1096
     | FStar_Syntax_Syntax.Tm_unknown  -> "Tm_unknown"
-
-and (term_to_string : FStar_Syntax_Syntax.term -> Prims.string) =
+and term_to_string: FStar_Syntax_Syntax.term -> Prims.string =
   fun x  ->
     let uu____1098 =
-      let uu____1099 = FStar_Options.ugly ()  in Prims.op_Negation uu____1099
-       in
+      let uu____1099 = FStar_Options.ugly () in Prims.op_Negation uu____1099 in
     if uu____1098
     then
-      let e = FStar_Syntax_Resugar.resugar_term x  in
-      let d = FStar_Parser_ToDocument.term_to_document e  in
+      let e = FStar_Syntax_Resugar.resugar_term x in
+      let d = FStar_Parser_ToDocument.term_to_document e in
       FStar_Pprint.pretty_string (FStar_Util.float_of_string "1.0")
         (Prims.parse_int "100") d
     else
-      (let x1 = FStar_Syntax_Subst.compress x  in
+      (let x1 = FStar_Syntax_Subst.compress x in
        let x2 =
-         let uu____1105 = FStar_Options.print_implicits ()  in
-         if uu____1105 then x1 else FStar_Syntax_Util.unmeta x1  in
+         let uu____1105 = FStar_Options.print_implicits () in
+         if uu____1105 then x1 else FStar_Syntax_Util.unmeta x1 in
        match x2.FStar_Syntax_Syntax.n with
        | FStar_Syntax_Syntax.Tm_delayed uu____1107 -> failwith "impossible"
        | FStar_Syntax_Syntax.Tm_app (uu____1132,[]) -> failwith "Empty args!"
@@ -495,29 +423,27 @@
                            (FStar_List.map
                               (fun uu____1216  ->
                                  match uu____1216 with
-                                 | (t1,uu____1222) -> term_to_string t1))
-                          in
+                                 | (t1,uu____1222) -> term_to_string t1)) in
                        FStar_All.pipe_right uu____1198
-                         (FStar_String.concat "; ")))
-                in
-             FStar_All.pipe_right uu____1168 (FStar_String.concat "\\/")  in
-           let uu____1227 = term_to_string t  in
+                         (FStar_String.concat "; "))) in
+             FStar_All.pipe_right uu____1168 (FStar_String.concat "\\/") in
+           let uu____1227 = term_to_string t in
            FStar_Util.format2 "{:pattern %s} %s" pats uu____1227
        | FStar_Syntax_Syntax.Tm_meta
            (t,FStar_Syntax_Syntax.Meta_monadic (m,t')) ->
-           let uu____1239 = tag_of_term t  in
-           let uu____1240 = sli m  in
-           let uu____1241 = term_to_string t'  in
-           let uu____1242 = term_to_string t  in
+           let uu____1239 = tag_of_term t in
+           let uu____1240 = sli m in
+           let uu____1241 = term_to_string t' in
+           let uu____1242 = term_to_string t in
            FStar_Util.format4 "(Monadic-%s{%s %s} %s)" uu____1239 uu____1240
              uu____1241 uu____1242
        | FStar_Syntax_Syntax.Tm_meta
            (t,FStar_Syntax_Syntax.Meta_monadic_lift (m0,m1,t')) ->
-           let uu____1255 = tag_of_term t  in
-           let uu____1256 = term_to_string t'  in
-           let uu____1257 = sli m0  in
-           let uu____1258 = sli m1  in
-           let uu____1259 = term_to_string t  in
+           let uu____1255 = tag_of_term t in
+           let uu____1256 = term_to_string t' in
+           let uu____1257 = sli m0 in
+           let uu____1258 = sli m1 in
+           let uu____1259 = term_to_string t in
            FStar_Util.format5 "(MonadicLift-%s{%s : %s -> %s} %s)" uu____1255
              uu____1256 uu____1257 uu____1258 uu____1259
        | FStar_Syntax_Syntax.Tm_meta
@@ -525,81 +451,78 @@
            FStar_Util.format1 "(Meta_alien \"%s\")" s
        | FStar_Syntax_Syntax.Tm_meta
            (t,FStar_Syntax_Syntax.Meta_labeled (l,r,b)) ->
-           let uu____1280 = FStar_Range.string_of_range r  in
-           let uu____1281 = term_to_string t  in
+           let uu____1280 = FStar_Range.string_of_range r in
+           let uu____1281 = term_to_string t in
            FStar_Util.format3 "Meta_labeled(%s, %s){%s}" l uu____1280
              uu____1281
        | FStar_Syntax_Syntax.Tm_meta (t,FStar_Syntax_Syntax.Meta_named l) ->
-           let uu____1288 = lid_to_string l  in
+           let uu____1288 = lid_to_string l in
            let uu____1289 =
-             FStar_Range.string_of_range t.FStar_Syntax_Syntax.pos  in
-           let uu____1290 = term_to_string t  in
+             FStar_Range.string_of_range t.FStar_Syntax_Syntax.pos in
+           let uu____1290 = term_to_string t in
            FStar_Util.format3 "Meta_named(%s, %s){%s}" uu____1288 uu____1289
              uu____1290
        | FStar_Syntax_Syntax.Tm_meta
            (t,FStar_Syntax_Syntax.Meta_desugared uu____1292) ->
-           let uu____1297 = term_to_string t  in
+           let uu____1297 = term_to_string t in
            FStar_Util.format1 "Meta_desugared{%s}" uu____1297
        | FStar_Syntax_Syntax.Tm_bvar x3 ->
-           let uu____1299 = db_to_string x3  in
+           let uu____1299 = db_to_string x3 in
            let uu____1300 =
              let uu____1301 =
-               let uu____1302 = tag_of_term x3.FStar_Syntax_Syntax.sort  in
-               Prims.strcat uu____1302 ")"  in
-             Prims.strcat ":(" uu____1301  in
+               let uu____1302 = tag_of_term x3.FStar_Syntax_Syntax.sort in
+               Prims.strcat uu____1302 ")" in
+             Prims.strcat ":(" uu____1301 in
            Prims.strcat uu____1299 uu____1300
        | FStar_Syntax_Syntax.Tm_name x3 -> nm_to_string x3
        | FStar_Syntax_Syntax.Tm_fvar f -> fv_to_string f
        | FStar_Syntax_Syntax.Tm_uvar (u,uu____1306) -> uvar_to_string u
        | FStar_Syntax_Syntax.Tm_constant c -> const_to_string c
        | FStar_Syntax_Syntax.Tm_type u ->
-           let uu____1333 = FStar_Options.print_universes ()  in
+           let uu____1333 = FStar_Options.print_universes () in
            if uu____1333
            then
-             let uu____1334 = univ_to_string u  in
+             let uu____1334 = univ_to_string u in
              FStar_Util.format1 "Type u#(%s)" uu____1334
            else "Type"
        | FStar_Syntax_Syntax.Tm_arrow (bs,c) ->
-           let uu____1354 = binders_to_string " -> " bs  in
-           let uu____1355 = comp_to_string c  in
+           let uu____1354 = binders_to_string " -> " bs in
+           let uu____1355 = comp_to_string c in
            FStar_Util.format2 "(%s -> %s)" uu____1354 uu____1355
        | FStar_Syntax_Syntax.Tm_abs (bs,t2,lc) ->
            (match lc with
             | FStar_Pervasives_Native.Some rc when
                 FStar_Options.print_implicits () ->
-                let uu____1380 = binders_to_string " " bs  in
-                let uu____1381 = term_to_string t2  in
+                let uu____1380 = binders_to_string " " bs in
+                let uu____1381 = term_to_string t2 in
                 let uu____1382 =
                   if FStar_Option.isNone rc.FStar_Syntax_Syntax.residual_typ
                   then "None"
                   else
                     (let uu____1386 =
-                       FStar_Option.get rc.FStar_Syntax_Syntax.residual_typ
-                        in
-                     term_to_string uu____1386)
-                   in
+                       FStar_Option.get rc.FStar_Syntax_Syntax.residual_typ in
+                     term_to_string uu____1386) in
                 FStar_Util.format4 "(fun %s -> (%s $$ (residual) %s %s))"
                   uu____1380 uu____1381
                   (rc.FStar_Syntax_Syntax.residual_effect).FStar_Ident.str
                   uu____1382
             | uu____1389 ->
-                let uu____1392 = binders_to_string " " bs  in
-                let uu____1393 = term_to_string t2  in
+                let uu____1392 = binders_to_string " " bs in
+                let uu____1393 = term_to_string t2 in
                 FStar_Util.format2 "(fun %s -> %s)" uu____1392 uu____1393)
        | FStar_Syntax_Syntax.Tm_refine (xt,f) ->
-           let uu____1400 = bv_to_string xt  in
+           let uu____1400 = bv_to_string xt in
            let uu____1401 =
-             FStar_All.pipe_right xt.FStar_Syntax_Syntax.sort term_to_string
-              in
-           let uu____1404 = FStar_All.pipe_right f formula_to_string  in
+             FStar_All.pipe_right xt.FStar_Syntax_Syntax.sort term_to_string in
+           let uu____1404 = FStar_All.pipe_right f formula_to_string in
            FStar_Util.format3 "(%s:%s{%s})" uu____1400 uu____1401 uu____1404
        | FStar_Syntax_Syntax.Tm_app (t,args) ->
-           let uu____1429 = term_to_string t  in
-           let uu____1430 = args_to_string args  in
+           let uu____1429 = term_to_string t in
+           let uu____1430 = args_to_string args in
            FStar_Util.format2 "(%s %s)" uu____1429 uu____1430
        | FStar_Syntax_Syntax.Tm_let (lbs,e) ->
-           let uu____1449 = lbs_to_string [] lbs  in
-           let uu____1450 = term_to_string e  in
+           let uu____1449 = lbs_to_string [] lbs in
+           let uu____1450 = term_to_string e in
            FStar_Util.format2 "%s\nin\n%s" uu____1449 uu____1450
        | FStar_Syntax_Syntax.Tm_ascribed (e,(annot,topt),eff_name) ->
            let annot1 =
@@ -607,24 +530,22 @@
              | FStar_Util.Inl t ->
                  let uu____1511 =
                    let uu____1512 =
-                     FStar_Util.map_opt eff_name FStar_Ident.text_of_lid  in
+                     FStar_Util.map_opt eff_name FStar_Ident.text_of_lid in
                    FStar_All.pipe_right uu____1512
-                     (FStar_Util.dflt "default")
-                    in
-                 let uu____1517 = term_to_string t  in
+                     (FStar_Util.dflt "default") in
+                 let uu____1517 = term_to_string t in
                  FStar_Util.format2 "[%s] %s" uu____1511 uu____1517
-             | FStar_Util.Inr c -> comp_to_string c  in
+             | FStar_Util.Inr c -> comp_to_string c in
            let topt1 =
              match topt with
              | FStar_Pervasives_Native.None  -> ""
              | FStar_Pervasives_Native.Some t ->
-                 let uu____1533 = term_to_string t  in
-                 FStar_Util.format1 "by %s" uu____1533
-              in
-           let uu____1534 = term_to_string e  in
+                 let uu____1533 = term_to_string t in
+                 FStar_Util.format1 "by %s" uu____1533 in
+           let uu____1534 = term_to_string e in
            FStar_Util.format3 "(%s <ascribed: %s %s)" uu____1534 annot1 topt1
        | FStar_Syntax_Syntax.Tm_match (head1,branches) ->
-           let uu____1573 = term_to_string head1  in
+           let uu____1573 = term_to_string head1 in
            let uu____1574 =
              let uu____1575 =
                FStar_All.pipe_right branches
@@ -633,331 +554,294 @@
                        match uu____1611 with
                        | (p,wopt,e) ->
                            let uu____1627 =
-                             FStar_All.pipe_right p pat_to_string  in
+                             FStar_All.pipe_right p pat_to_string in
                            let uu____1628 =
                              match wopt with
                              | FStar_Pervasives_Native.None  -> ""
                              | FStar_Pervasives_Native.Some w ->
                                  let uu____1630 =
-                                   FStar_All.pipe_right w term_to_string  in
-                                 FStar_Util.format1 "when %s" uu____1630
-                              in
+                                   FStar_All.pipe_right w term_to_string in
+                                 FStar_Util.format1 "when %s" uu____1630 in
                            let uu____1631 =
-                             FStar_All.pipe_right e term_to_string  in
+                             FStar_All.pipe_right e term_to_string in
                            FStar_Util.format3 "%s %s -> %s" uu____1627
-                             uu____1628 uu____1631))
-                in
-             FStar_Util.concat_l "\n\t|" uu____1575  in
+                             uu____1628 uu____1631)) in
+             FStar_Util.concat_l "\n\t|" uu____1575 in
            FStar_Util.format2 "(match %s with\n\t| %s)" uu____1573 uu____1574
        | FStar_Syntax_Syntax.Tm_uinst (t,us) ->
-           let uu____1638 = FStar_Options.print_universes ()  in
+           let uu____1638 = FStar_Options.print_universes () in
            if uu____1638
            then
-             let uu____1639 = term_to_string t  in
-             let uu____1640 = univs_to_string us  in
+             let uu____1639 = term_to_string t in
+             let uu____1640 = univs_to_string us in
              FStar_Util.format2 "%s<%s>" uu____1639 uu____1640
            else term_to_string t
        | uu____1642 -> tag_of_term x2)
-
-and (pat_to_string : FStar_Syntax_Syntax.pat -> Prims.string) =
+and pat_to_string: FStar_Syntax_Syntax.pat -> Prims.string =
   fun x  ->
     let uu____1644 =
-      let uu____1645 = FStar_Options.ugly ()  in Prims.op_Negation uu____1645
-       in
+      let uu____1645 = FStar_Options.ugly () in Prims.op_Negation uu____1645 in
     if uu____1644
     then
-      let e = FStar_Syntax_Resugar.resugar_pat x  in
-      let d = FStar_Parser_ToDocument.pat_to_document e  in
+      let e = FStar_Syntax_Resugar.resugar_pat x in
+      let d = FStar_Parser_ToDocument.pat_to_document e in
       FStar_Pprint.pretty_string (FStar_Util.float_of_string "1.0")
         (Prims.parse_int "100") d
     else
       (match x.FStar_Syntax_Syntax.v with
        | FStar_Syntax_Syntax.Pat_cons (l,pats) ->
-           let uu____1667 = fv_to_string l  in
+           let uu____1667 = fv_to_string l in
            let uu____1668 =
              let uu____1669 =
                FStar_List.map
                  (fun uu____1680  ->
                     match uu____1680 with
                     | (x1,b) ->
-                        let p = pat_to_string x1  in
-                        if b then Prims.strcat "#" p else p) pats
-                in
-             FStar_All.pipe_right uu____1669 (FStar_String.concat " ")  in
+                        let p = pat_to_string x1 in
+                        if b then Prims.strcat "#" p else p) pats in
+             FStar_All.pipe_right uu____1669 (FStar_String.concat " ") in
            FStar_Util.format2 "(%s %s)" uu____1667 uu____1668
        | FStar_Syntax_Syntax.Pat_dot_term (x1,uu____1692) ->
-           let uu____1697 = FStar_Options.print_bound_var_types ()  in
+           let uu____1697 = FStar_Options.print_bound_var_types () in
            if uu____1697
            then
-             let uu____1698 = bv_to_string x1  in
-             let uu____1699 = term_to_string x1.FStar_Syntax_Syntax.sort  in
+             let uu____1698 = bv_to_string x1 in
+             let uu____1699 = term_to_string x1.FStar_Syntax_Syntax.sort in
              FStar_Util.format2 ".%s:%s" uu____1698 uu____1699
            else
-             (let uu____1701 = bv_to_string x1  in
+             (let uu____1701 = bv_to_string x1 in
               FStar_Util.format1 ".%s" uu____1701)
        | FStar_Syntax_Syntax.Pat_var x1 ->
-           let uu____1703 = FStar_Options.print_bound_var_types ()  in
+           let uu____1703 = FStar_Options.print_bound_var_types () in
            if uu____1703
            then
-             let uu____1704 = bv_to_string x1  in
-             let uu____1705 = term_to_string x1.FStar_Syntax_Syntax.sort  in
+             let uu____1704 = bv_to_string x1 in
+             let uu____1705 = term_to_string x1.FStar_Syntax_Syntax.sort in
              FStar_Util.format2 "%s:%s" uu____1704 uu____1705
            else bv_to_string x1
        | FStar_Syntax_Syntax.Pat_constant c -> const_to_string c
        | FStar_Syntax_Syntax.Pat_wild x1 ->
-           let uu____1709 = FStar_Options.print_real_names ()  in
+           let uu____1709 = FStar_Options.print_real_names () in
            if uu____1709
            then
-             let uu____1710 = bv_to_string x1  in
+             let uu____1710 = bv_to_string x1 in
              Prims.strcat "Pat_wild " uu____1710
            else "_")
-
-and (lbs_to_string :
+and lbs_to_string:
   FStar_Syntax_Syntax.qualifier Prims.list ->
     (Prims.bool,FStar_Syntax_Syntax.letbinding Prims.list)
-      FStar_Pervasives_Native.tuple2 -> Prims.string)
+      FStar_Pervasives_Native.tuple2 -> Prims.string
   =
   fun quals  ->
     fun lbs  ->
-      let uu____1722 = quals_to_string' quals  in
+      let uu____1722 = quals_to_string' quals in
       let uu____1723 =
         let uu____1724 =
           FStar_All.pipe_right (FStar_Pervasives_Native.snd lbs)
             (FStar_List.map
                (fun lb  ->
                   let uu____1739 =
-                    lbname_to_string lb.FStar_Syntax_Syntax.lbname  in
+                    lbname_to_string lb.FStar_Syntax_Syntax.lbname in
                   let uu____1740 =
-                    let uu____1741 = FStar_Options.print_universes ()  in
+                    let uu____1741 = FStar_Options.print_universes () in
                     if uu____1741
                     then
                       let uu____1742 =
                         let uu____1743 =
-                          univ_names_to_string lb.FStar_Syntax_Syntax.lbunivs
-                           in
-                        Prims.strcat uu____1743 ">"  in
+                          univ_names_to_string lb.FStar_Syntax_Syntax.lbunivs in
+                        Prims.strcat uu____1743 ">" in
                       Prims.strcat "<" uu____1742
-                    else ""  in
+                    else "" in
                   let uu____1745 =
-                    term_to_string lb.FStar_Syntax_Syntax.lbtyp  in
+                    term_to_string lb.FStar_Syntax_Syntax.lbtyp in
                   let uu____1746 =
                     FStar_All.pipe_right lb.FStar_Syntax_Syntax.lbdef
-                      term_to_string
-                     in
+                      term_to_string in
                   FStar_Util.format4 "%s %s : %s = %s" uu____1739 uu____1740
-                    uu____1745 uu____1746))
-           in
-        FStar_Util.concat_l "\n and " uu____1724  in
+                    uu____1745 uu____1746)) in
+        FStar_Util.concat_l "\n and " uu____1724 in
       FStar_Util.format3 "%slet %s %s" uu____1722
         (if FStar_Pervasives_Native.fst lbs then "rec" else "") uu____1723
-
-and (lcomp_to_string : FStar_Syntax_Syntax.lcomp -> Prims.string) =
+and lcomp_to_string: FStar_Syntax_Syntax.lcomp -> Prims.string =
   fun lc  ->
-    let uu____1753 = FStar_Options.print_effect_args ()  in
+    let uu____1753 = FStar_Options.print_effect_args () in
     if uu____1753
     then
-      let uu____1754 = FStar_Syntax_Syntax.lcomp_comp lc  in
+      let uu____1754 = FStar_Syntax_Syntax.lcomp_comp lc in
       comp_to_string uu____1754
     else
-      (let uu____1756 = sli lc.FStar_Syntax_Syntax.eff_name  in
-       let uu____1757 = term_to_string lc.FStar_Syntax_Syntax.res_typ  in
+      (let uu____1756 = sli lc.FStar_Syntax_Syntax.eff_name in
+       let uu____1757 = term_to_string lc.FStar_Syntax_Syntax.res_typ in
        FStar_Util.format2 "%s %s" uu____1756 uu____1757)
-<<<<<<< HEAD
-
-and (aqual_to_string : FStar_Syntax_Syntax.aqual -> Prims.string) =
-  fun uu___68_1758  ->
-    match uu___68_1758 with
-=======
 and aqual_to_string: FStar_Syntax_Syntax.aqual -> Prims.string =
   fun uu___69_1758  ->
     match uu___69_1758 with
->>>>>>> 5b12fe7d
     | FStar_Pervasives_Native.Some (FStar_Syntax_Syntax.Implicit (false )) ->
         "#"
     | FStar_Pervasives_Native.Some (FStar_Syntax_Syntax.Implicit (true )) ->
         "#."
     | FStar_Pervasives_Native.Some (FStar_Syntax_Syntax.Equality ) -> "$"
     | uu____1759 -> ""
-
-and (imp_to_string :
-  Prims.string -> FStar_Syntax_Syntax.aqual -> Prims.string) =
+and imp_to_string: Prims.string -> FStar_Syntax_Syntax.aqual -> Prims.string
+  =
   fun s  ->
     fun aq  ->
-      let uu____1762 = aqual_to_string aq  in Prims.strcat uu____1762 s
-
-and (binder_to_string' :
-  Prims.bool -> FStar_Syntax_Syntax.binder -> Prims.string) =
+      let uu____1762 = aqual_to_string aq in Prims.strcat uu____1762 s
+and binder_to_string':
+  Prims.bool -> FStar_Syntax_Syntax.binder -> Prims.string =
   fun is_arrow  ->
     fun b  ->
       let uu____1765 =
-        let uu____1766 = FStar_Options.ugly ()  in
-        Prims.op_Negation uu____1766  in
+        let uu____1766 = FStar_Options.ugly () in
+        Prims.op_Negation uu____1766 in
       if uu____1765
       then
         let uu____1767 =
-          FStar_Syntax_Resugar.resugar_binder b FStar_Range.dummyRange  in
+          FStar_Syntax_Resugar.resugar_binder b FStar_Range.dummyRange in
         match uu____1767 with
         | FStar_Pervasives_Native.None  -> ""
         | FStar_Pervasives_Native.Some e ->
-            let d = FStar_Parser_ToDocument.binder_to_document e  in
+            let d = FStar_Parser_ToDocument.binder_to_document e in
             FStar_Pprint.pretty_string (FStar_Util.float_of_string "1.0")
               (Prims.parse_int "100") d
       else
-        (let uu____1773 = b  in
+        (let uu____1773 = b in
          match uu____1773 with
          | (a,imp) ->
-             let uu____1776 = FStar_Syntax_Syntax.is_null_binder b  in
+             let uu____1776 = FStar_Syntax_Syntax.is_null_binder b in
              if uu____1776
              then
-               let uu____1777 = term_to_string a.FStar_Syntax_Syntax.sort  in
+               let uu____1777 = term_to_string a.FStar_Syntax_Syntax.sort in
                Prims.strcat "_:" uu____1777
              else
                (let uu____1779 =
                   (Prims.op_Negation is_arrow) &&
-                    (let uu____1781 = FStar_Options.print_bound_var_types ()
-                        in
-                     Prims.op_Negation uu____1781)
-                   in
+                    (let uu____1781 = FStar_Options.print_bound_var_types () in
+                     Prims.op_Negation uu____1781) in
                 if uu____1779
                 then
-                  let uu____1782 = nm_to_string a  in
+                  let uu____1782 = nm_to_string a in
                   imp_to_string uu____1782 imp
                 else
                   (let uu____1784 =
-                     let uu____1785 = nm_to_string a  in
+                     let uu____1785 = nm_to_string a in
                      let uu____1786 =
                        let uu____1787 =
-                         term_to_string a.FStar_Syntax_Syntax.sort  in
-                       Prims.strcat ":" uu____1787  in
-                     Prims.strcat uu____1785 uu____1786  in
+                         term_to_string a.FStar_Syntax_Syntax.sort in
+                       Prims.strcat ":" uu____1787 in
+                     Prims.strcat uu____1785 uu____1786 in
                    imp_to_string uu____1784 imp)))
-
-and (binder_to_string : FStar_Syntax_Syntax.binder -> Prims.string) =
+and binder_to_string: FStar_Syntax_Syntax.binder -> Prims.string =
   fun b  -> binder_to_string' false b
-
-and (arrow_binder_to_string : FStar_Syntax_Syntax.binder -> Prims.string) =
+and arrow_binder_to_string: FStar_Syntax_Syntax.binder -> Prims.string =
   fun b  -> binder_to_string' true b
-
-and (binders_to_string :
-  Prims.string -> FStar_Syntax_Syntax.binders -> Prims.string) =
+and binders_to_string:
+  Prims.string -> FStar_Syntax_Syntax.binders -> Prims.string =
   fun sep  ->
     fun bs  ->
       let bs1 =
-        let uu____1793 = FStar_Options.print_implicits ()  in
-        if uu____1793 then bs else filter_imp bs  in
+        let uu____1793 = FStar_Options.print_implicits () in
+        if uu____1793 then bs else filter_imp bs in
       if sep = " -> "
       then
         let uu____1795 =
-          FStar_All.pipe_right bs1 (FStar_List.map arrow_binder_to_string)
-           in
+          FStar_All.pipe_right bs1 (FStar_List.map arrow_binder_to_string) in
         FStar_All.pipe_right uu____1795 (FStar_String.concat sep)
       else
         (let uu____1803 =
-           FStar_All.pipe_right bs1 (FStar_List.map binder_to_string)  in
+           FStar_All.pipe_right bs1 (FStar_List.map binder_to_string) in
          FStar_All.pipe_right uu____1803 (FStar_String.concat sep))
-
-and (arg_to_string :
+and arg_to_string:
   (FStar_Syntax_Syntax.term,FStar_Syntax_Syntax.aqual)
-    FStar_Pervasives_Native.tuple2 -> Prims.string)
+    FStar_Pervasives_Native.tuple2 -> Prims.string
   =
   fun uu___70_1810  ->
     match uu___70_1810 with
     | (a,imp) ->
-        let uu____1817 = term_to_string a  in imp_to_string uu____1817 imp
-
-and (args_to_string : FStar_Syntax_Syntax.args -> Prims.string) =
+        let uu____1817 = term_to_string a in imp_to_string uu____1817 imp
+and args_to_string: FStar_Syntax_Syntax.args -> Prims.string =
   fun args  ->
     let args1 =
-      let uu____1820 = FStar_Options.print_implicits ()  in
-      if uu____1820 then args else filter_imp args  in
+      let uu____1820 = FStar_Options.print_implicits () in
+      if uu____1820 then args else filter_imp args in
     let uu____1824 =
-      FStar_All.pipe_right args1 (FStar_List.map arg_to_string)  in
+      FStar_All.pipe_right args1 (FStar_List.map arg_to_string) in
     FStar_All.pipe_right uu____1824 (FStar_String.concat " ")
-
-and (comp_to_string : FStar_Syntax_Syntax.comp -> Prims.string) =
+and comp_to_string: FStar_Syntax_Syntax.comp -> Prims.string =
   fun c  ->
     let uu____1836 =
-      let uu____1837 = FStar_Options.ugly ()  in Prims.op_Negation uu____1837
-       in
+      let uu____1837 = FStar_Options.ugly () in Prims.op_Negation uu____1837 in
     if uu____1836
     then
-      let e = FStar_Syntax_Resugar.resugar_comp c  in
-      let d = FStar_Parser_ToDocument.term_to_document e  in
+      let e = FStar_Syntax_Resugar.resugar_comp c in
+      let d = FStar_Parser_ToDocument.term_to_document e in
       FStar_Pprint.pretty_string (FStar_Util.float_of_string "1.0")
         (Prims.parse_int "100") d
     else
       (match c.FStar_Syntax_Syntax.n with
        | FStar_Syntax_Syntax.Total (t,uopt) ->
            let uu____1851 =
-             let uu____1852 = FStar_Syntax_Subst.compress t  in
-             uu____1852.FStar_Syntax_Syntax.n  in
+             let uu____1852 = FStar_Syntax_Subst.compress t in
+             uu____1852.FStar_Syntax_Syntax.n in
            (match uu____1851 with
             | FStar_Syntax_Syntax.Tm_type uu____1855 when
                 let uu____1856 =
                   (FStar_Options.print_implicits ()) ||
-                    (FStar_Options.print_universes ())
-                   in
+                    (FStar_Options.print_universes ()) in
                 Prims.op_Negation uu____1856 -> term_to_string t
             | uu____1857 ->
                 (match uopt with
                  | FStar_Pervasives_Native.Some u when
                      FStar_Options.print_universes () ->
-                     let uu____1859 = univ_to_string u  in
-                     let uu____1860 = term_to_string t  in
+                     let uu____1859 = univ_to_string u in
+                     let uu____1860 = term_to_string t in
                      FStar_Util.format2 "Tot<%s> %s" uu____1859 uu____1860
                  | uu____1861 ->
-                     let uu____1864 = term_to_string t  in
+                     let uu____1864 = term_to_string t in
                      FStar_Util.format1 "Tot %s" uu____1864))
        | FStar_Syntax_Syntax.GTotal (t,uopt) ->
            let uu____1875 =
-             let uu____1876 = FStar_Syntax_Subst.compress t  in
-             uu____1876.FStar_Syntax_Syntax.n  in
+             let uu____1876 = FStar_Syntax_Subst.compress t in
+             uu____1876.FStar_Syntax_Syntax.n in
            (match uu____1875 with
             | FStar_Syntax_Syntax.Tm_type uu____1879 when
                 let uu____1880 =
                   (FStar_Options.print_implicits ()) ||
-                    (FStar_Options.print_universes ())
-                   in
+                    (FStar_Options.print_universes ()) in
                 Prims.op_Negation uu____1880 -> term_to_string t
             | uu____1881 ->
                 (match uopt with
                  | FStar_Pervasives_Native.Some u when
                      FStar_Options.print_universes () ->
-                     let uu____1883 = univ_to_string u  in
-                     let uu____1884 = term_to_string t  in
+                     let uu____1883 = univ_to_string u in
+                     let uu____1884 = term_to_string t in
                      FStar_Util.format2 "GTot<%s> %s" uu____1883 uu____1884
                  | uu____1885 ->
-                     let uu____1888 = term_to_string t  in
+                     let uu____1888 = term_to_string t in
                      FStar_Util.format1 "GTot %s" uu____1888))
        | FStar_Syntax_Syntax.Comp c1 ->
            let basic =
-             let uu____1891 = FStar_Options.print_effect_args ()  in
+             let uu____1891 = FStar_Options.print_effect_args () in
              if uu____1891
              then
-               let uu____1892 = sli c1.FStar_Syntax_Syntax.effect_name  in
+               let uu____1892 = sli c1.FStar_Syntax_Syntax.effect_name in
                let uu____1893 =
                  let uu____1894 =
                    FStar_All.pipe_right c1.FStar_Syntax_Syntax.comp_univs
-                     (FStar_List.map univ_to_string)
-                    in
-                 FStar_All.pipe_right uu____1894 (FStar_String.concat ", ")
-                  in
+                     (FStar_List.map univ_to_string) in
+                 FStar_All.pipe_right uu____1894 (FStar_String.concat ", ") in
                let uu____1901 =
-                 term_to_string c1.FStar_Syntax_Syntax.result_typ  in
+                 term_to_string c1.FStar_Syntax_Syntax.result_typ in
                let uu____1902 =
                  let uu____1903 =
                    FStar_All.pipe_right c1.FStar_Syntax_Syntax.effect_args
-                     (FStar_List.map arg_to_string)
-                    in
-                 FStar_All.pipe_right uu____1903 (FStar_String.concat ", ")
-                  in
+                     (FStar_List.map arg_to_string) in
+                 FStar_All.pipe_right uu____1903 (FStar_String.concat ", ") in
                let uu____1922 =
                  let uu____1923 =
                    FStar_All.pipe_right c1.FStar_Syntax_Syntax.flags
-                     (FStar_List.map cflags_to_string)
-                    in
-                 FStar_All.pipe_right uu____1923 (FStar_String.concat " ")
-                  in
+                     (FStar_List.map cflags_to_string) in
+                 FStar_All.pipe_right uu____1923 (FStar_String.concat " ") in
                FStar_Util.format5 "%s<%s> (%s) %s (attributes %s)" uu____1892
                  uu____1893 uu____1901 uu____1902 uu____1922
              else
@@ -969,55 +853,46 @@
                            | FStar_Syntax_Syntax.TOTAL  -> true
                            | uu____1938 -> false)))
                     &&
-                    (let uu____1940 = FStar_Options.print_effect_args ()  in
-                     Prims.op_Negation uu____1940)
-                   in
+                    (let uu____1940 = FStar_Options.print_effect_args () in
+                     Prims.op_Negation uu____1940) in
                 if uu____1933
                 then
                   let uu____1941 =
-                    term_to_string c1.FStar_Syntax_Syntax.result_typ  in
+                    term_to_string c1.FStar_Syntax_Syntax.result_typ in
                   FStar_Util.format1 "Tot %s" uu____1941
                 else
                   (let uu____1943 =
-                     ((let uu____1946 = FStar_Options.print_effect_args ()
-                          in
+                     ((let uu____1946 = FStar_Options.print_effect_args () in
                        Prims.op_Negation uu____1946) &&
-                        (let uu____1948 = FStar_Options.print_implicits ()
-                            in
+                        (let uu____1948 = FStar_Options.print_implicits () in
                          Prims.op_Negation uu____1948))
                        &&
                        (FStar_Ident.lid_equals
                           c1.FStar_Syntax_Syntax.effect_name
-                          FStar_Parser_Const.effect_ML_lid)
-                      in
+                          FStar_Parser_Const.effect_ML_lid) in
                    if uu____1943
                    then term_to_string c1.FStar_Syntax_Syntax.result_typ
                    else
                      (let uu____1950 =
-                        (let uu____1953 = FStar_Options.print_effect_args ()
-                            in
+                        (let uu____1953 = FStar_Options.print_effect_args () in
                          Prims.op_Negation uu____1953) &&
                           (FStar_All.pipe_right c1.FStar_Syntax_Syntax.flags
                              (FStar_Util.for_some
                                 (fun uu___72_1957  ->
                                    match uu___72_1957 with
                                    | FStar_Syntax_Syntax.MLEFFECT  -> true
-                                   | uu____1958 -> false)))
-                         in
+                                   | uu____1958 -> false))) in
                       if uu____1950
                       then
                         let uu____1959 =
-                          term_to_string c1.FStar_Syntax_Syntax.result_typ
-                           in
+                          term_to_string c1.FStar_Syntax_Syntax.result_typ in
                         FStar_Util.format1 "ALL %s" uu____1959
                       else
                         (let uu____1961 =
-                           sli c1.FStar_Syntax_Syntax.effect_name  in
+                           sli c1.FStar_Syntax_Syntax.effect_name in
                          let uu____1962 =
-                           term_to_string c1.FStar_Syntax_Syntax.result_typ
-                            in
-                         FStar_Util.format2 "%s (%s)" uu____1961 uu____1962))))
-              in
+                           term_to_string c1.FStar_Syntax_Syntax.result_typ in
+                         FStar_Util.format2 "%s (%s)" uu____1961 uu____1962)))) in
            let dec =
              let uu____1964 =
                FStar_All.pipe_right c1.FStar_Syntax_Syntax.flags
@@ -1026,16 +901,13 @@
                        match uu___73_1974 with
                        | FStar_Syntax_Syntax.DECREASES e ->
                            let uu____1980 =
-                             let uu____1981 = term_to_string e  in
-                             FStar_Util.format1 " (decreases %s)" uu____1981
-                              in
+                             let uu____1981 = term_to_string e in
+                             FStar_Util.format1 " (decreases %s)" uu____1981 in
                            [uu____1980]
-                       | uu____1982 -> []))
-                in
-             FStar_All.pipe_right uu____1964 (FStar_String.concat " ")  in
+                       | uu____1982 -> [])) in
+             FStar_All.pipe_right uu____1964 (FStar_String.concat " ") in
            FStar_Util.format2 "%s%s" basic dec)
-
-and (cflags_to_string : FStar_Syntax_Syntax.cflags -> Prims.string) =
+and cflags_to_string: FStar_Syntax_Syntax.cflags -> Prims.string =
   fun c  ->
     match c with
     | FStar_Syntax_Syntax.TOTAL  -> "total"
@@ -1048,20 +920,12 @@
     | FStar_Syntax_Syntax.LEMMA  -> "lemma"
     | FStar_Syntax_Syntax.CPS  -> "cps"
     | FStar_Syntax_Syntax.DECREASES uu____1986 -> ""
-
-and (formula_to_string :
-  FStar_Syntax_Syntax.term' FStar_Syntax_Syntax.syntax -> Prims.string) =
+and formula_to_string:
+  FStar_Syntax_Syntax.term' FStar_Syntax_Syntax.syntax -> Prims.string =
   fun phi  -> term_to_string phi
-<<<<<<< HEAD
-
-and (metadata_to_string : FStar_Syntax_Syntax.metadata -> Prims.string) =
-  fun uu___73_1992  ->
-    match uu___73_1992 with
-=======
 and metadata_to_string: FStar_Syntax_Syntax.metadata -> Prims.string =
   fun uu___74_1992  ->
     match uu___74_1992 with
->>>>>>> 5b12fe7d
     | FStar_Syntax_Syntax.Meta_pattern ps ->
         let pats =
           let uu____2005 =
@@ -1073,249 +937,218 @@
                         (FStar_List.map
                            (fun uu____2053  ->
                               match uu____2053 with
-                              | (t,uu____2059) -> term_to_string t))
-                       in
+                              | (t,uu____2059) -> term_to_string t)) in
                     FStar_All.pipe_right uu____2035
-                      (FStar_String.concat "; ")))
-             in
-          FStar_All.pipe_right uu____2005 (FStar_String.concat "\\/")  in
+                      (FStar_String.concat "; "))) in
+          FStar_All.pipe_right uu____2005 (FStar_String.concat "\\/") in
         FStar_Util.format1 "{Meta_pattern %s}" pats
     | FStar_Syntax_Syntax.Meta_named lid ->
-        let uu____2065 = sli lid  in
+        let uu____2065 = sli lid in
         FStar_Util.format1 "{Meta_named %s}" uu____2065
     | FStar_Syntax_Syntax.Meta_labeled (l,r,uu____2068) ->
-        let uu____2069 = FStar_Range.string_of_range r  in
+        let uu____2069 = FStar_Range.string_of_range r in
         FStar_Util.format2 "{Meta_labeled (%s, %s)}" l uu____2069
     | FStar_Syntax_Syntax.Meta_desugared msi -> "{Meta_desugared}"
     | FStar_Syntax_Syntax.Meta_monadic (m,t) ->
-        let uu____2077 = sli m  in
-        let uu____2078 = term_to_string t  in
+        let uu____2077 = sli m in
+        let uu____2078 = term_to_string t in
         FStar_Util.format2 "{Meta_monadic(%s @ %s)}" uu____2077 uu____2078
     | FStar_Syntax_Syntax.Meta_monadic_lift (m,m',t) ->
-        let uu____2086 = sli m  in
-        let uu____2087 = sli m'  in
-        let uu____2088 = term_to_string t  in
+        let uu____2086 = sli m in
+        let uu____2087 = sli m' in
+        let uu____2088 = term_to_string t in
         FStar_Util.format3 "{Meta_monadic_lift(%s -> %s @ %s)}" uu____2086
           uu____2087 uu____2088
     | FStar_Syntax_Syntax.Meta_alien (uu____2089,s,t) ->
-        let uu____2096 = term_to_string t  in
+        let uu____2096 = term_to_string t in
         FStar_Util.format2 "{Meta_alien (%s, %s)}" s uu____2096
-
-let (binder_to_json : FStar_Syntax_Syntax.binder -> FStar_Util.json) =
+let binder_to_json: FStar_Syntax_Syntax.binder -> FStar_Util.json =
   fun b  ->
-    let uu____2100 = b  in
+    let uu____2100 = b in
     match uu____2100 with
     | (a,imp) ->
         let n1 =
-          let uu____2104 = FStar_Syntax_Syntax.is_null_binder b  in
+          let uu____2104 = FStar_Syntax_Syntax.is_null_binder b in
           if uu____2104
           then FStar_Util.JsonNull
           else
             (let uu____2106 =
-               let uu____2107 = nm_to_string a  in
-               imp_to_string uu____2107 imp  in
-             FStar_Util.JsonStr uu____2106)
-           in
+               let uu____2107 = nm_to_string a in
+               imp_to_string uu____2107 imp in
+             FStar_Util.JsonStr uu____2106) in
         let t =
-          let uu____2109 = term_to_string a.FStar_Syntax_Syntax.sort  in
-          FStar_Util.JsonStr uu____2109  in
+          let uu____2109 = term_to_string a.FStar_Syntax_Syntax.sort in
+          FStar_Util.JsonStr uu____2109 in
         FStar_Util.JsonAssoc [("name", n1); ("type", t)]
-  
-let (binders_to_json : FStar_Syntax_Syntax.binders -> FStar_Util.json) =
+let binders_to_json: FStar_Syntax_Syntax.binders -> FStar_Util.json =
   fun bs  ->
-    let uu____2125 = FStar_List.map binder_to_json bs  in
+    let uu____2125 = FStar_List.map binder_to_json bs in
     FStar_Util.JsonList uu____2125
-  
-let (enclose_universes : Prims.string -> Prims.string) =
+let enclose_universes: Prims.string -> Prims.string =
   fun s  ->
-    let uu____2131 = FStar_Options.print_universes ()  in
+    let uu____2131 = FStar_Options.print_universes () in
     if uu____2131 then Prims.strcat "<" (Prims.strcat s ">") else ""
-  
-let (tscheme_to_string : FStar_Syntax_Syntax.tscheme -> Prims.string) =
+let tscheme_to_string: FStar_Syntax_Syntax.tscheme -> Prims.string =
   fun s  ->
     let uu____2136 =
-      let uu____2137 = FStar_Options.ugly ()  in Prims.op_Negation uu____2137
-       in
+      let uu____2137 = FStar_Options.ugly () in Prims.op_Negation uu____2137 in
     if uu____2136
     then
-      let d = FStar_Syntax_Resugar.resugar_tscheme s  in
-      let d1 = FStar_Parser_ToDocument.decl_to_document d  in
+      let d = FStar_Syntax_Resugar.resugar_tscheme s in
+      let d1 = FStar_Parser_ToDocument.decl_to_document d in
       FStar_Pprint.pretty_string (FStar_Util.float_of_string "1.0")
         (Prims.parse_int "100") d1
     else
-      (let uu____2141 = s  in
+      (let uu____2141 = s in
        match uu____2141 with
        | (us,t) ->
            let uu____2148 =
-             let uu____2149 = univ_names_to_string us  in
-             FStar_All.pipe_left enclose_universes uu____2149  in
-           let uu____2150 = term_to_string t  in
+             let uu____2149 = univ_names_to_string us in
+             FStar_All.pipe_left enclose_universes uu____2149 in
+           let uu____2150 = term_to_string t in
            FStar_Util.format2 "%s%s" uu____2148 uu____2150)
-  
-let (action_to_string : FStar_Syntax_Syntax.action -> Prims.string) =
+let action_to_string: FStar_Syntax_Syntax.action -> Prims.string =
   fun a  ->
-    let uu____2154 = sli a.FStar_Syntax_Syntax.action_name  in
+    let uu____2154 = sli a.FStar_Syntax_Syntax.action_name in
     let uu____2155 =
-      binders_to_string " " a.FStar_Syntax_Syntax.action_params  in
+      binders_to_string " " a.FStar_Syntax_Syntax.action_params in
     let uu____2156 =
       let uu____2157 =
-        univ_names_to_string a.FStar_Syntax_Syntax.action_univs  in
-      FStar_All.pipe_left enclose_universes uu____2157  in
-    let uu____2158 = term_to_string a.FStar_Syntax_Syntax.action_typ  in
-    let uu____2159 = term_to_string a.FStar_Syntax_Syntax.action_defn  in
+        univ_names_to_string a.FStar_Syntax_Syntax.action_univs in
+      FStar_All.pipe_left enclose_universes uu____2157 in
+    let uu____2158 = term_to_string a.FStar_Syntax_Syntax.action_typ in
+    let uu____2159 = term_to_string a.FStar_Syntax_Syntax.action_defn in
     FStar_Util.format5 "%s%s %s : %s = %s" uu____2154 uu____2155 uu____2156
       uu____2158 uu____2159
-  
-let (eff_decl_to_string' :
+let eff_decl_to_string':
   Prims.bool ->
     FStar_Range.range ->
       FStar_Syntax_Syntax.qualifier Prims.list ->
-        FStar_Syntax_Syntax.eff_decl -> Prims.string)
+        FStar_Syntax_Syntax.eff_decl -> Prims.string
   =
   fun for_free  ->
     fun r  ->
       fun q  ->
         fun ed  ->
           let uu____2176 =
-            let uu____2177 = FStar_Options.ugly ()  in
-            Prims.op_Negation uu____2177  in
+            let uu____2177 = FStar_Options.ugly () in
+            Prims.op_Negation uu____2177 in
           if uu____2176
           then
-            let d = FStar_Syntax_Resugar.resugar_eff_decl for_free r q ed  in
-            let d1 = FStar_Parser_ToDocument.decl_to_document d  in
+            let d = FStar_Syntax_Resugar.resugar_eff_decl for_free r q ed in
+            let d1 = FStar_Parser_ToDocument.decl_to_document d in
             FStar_Pprint.pretty_string (FStar_Util.float_of_string "1.0")
               (Prims.parse_int "100") d1
           else
             (let actions_to_string actions =
                let uu____2189 =
                  FStar_All.pipe_right actions
-                   (FStar_List.map action_to_string)
-                  in
-               FStar_All.pipe_right uu____2189 (FStar_String.concat ",\n\t")
-                in
+                   (FStar_List.map action_to_string) in
+               FStar_All.pipe_right uu____2189 (FStar_String.concat ",\n\t") in
              let uu____2198 =
                let uu____2201 =
-                 let uu____2204 = lid_to_string ed.FStar_Syntax_Syntax.mname
-                    in
+                 let uu____2204 = lid_to_string ed.FStar_Syntax_Syntax.mname in
                  let uu____2205 =
                    let uu____2208 =
                      let uu____2209 =
-                       univ_names_to_string ed.FStar_Syntax_Syntax.univs  in
-                     FStar_All.pipe_left enclose_universes uu____2209  in
+                       univ_names_to_string ed.FStar_Syntax_Syntax.univs in
+                     FStar_All.pipe_left enclose_universes uu____2209 in
                    let uu____2210 =
                      let uu____2213 =
-                       binders_to_string " " ed.FStar_Syntax_Syntax.binders
-                        in
+                       binders_to_string " " ed.FStar_Syntax_Syntax.binders in
                      let uu____2214 =
                        let uu____2217 =
-                         term_to_string ed.FStar_Syntax_Syntax.signature  in
+                         term_to_string ed.FStar_Syntax_Syntax.signature in
                        let uu____2218 =
                          let uu____2221 =
-                           tscheme_to_string ed.FStar_Syntax_Syntax.ret_wp
-                            in
+                           tscheme_to_string ed.FStar_Syntax_Syntax.ret_wp in
                          let uu____2222 =
                            let uu____2225 =
-                             tscheme_to_string ed.FStar_Syntax_Syntax.bind_wp
-                              in
+                             tscheme_to_string ed.FStar_Syntax_Syntax.bind_wp in
                            let uu____2226 =
                              let uu____2229 =
                                tscheme_to_string
-                                 ed.FStar_Syntax_Syntax.if_then_else
-                                in
+                                 ed.FStar_Syntax_Syntax.if_then_else in
                              let uu____2230 =
                                let uu____2233 =
                                  tscheme_to_string
-                                   ed.FStar_Syntax_Syntax.ite_wp
-                                  in
+                                   ed.FStar_Syntax_Syntax.ite_wp in
                                let uu____2234 =
                                  let uu____2237 =
                                    tscheme_to_string
-                                     ed.FStar_Syntax_Syntax.stronger
-                                    in
+                                     ed.FStar_Syntax_Syntax.stronger in
                                  let uu____2238 =
                                    let uu____2241 =
                                      tscheme_to_string
-                                       ed.FStar_Syntax_Syntax.close_wp
-                                      in
+                                       ed.FStar_Syntax_Syntax.close_wp in
                                    let uu____2242 =
                                      let uu____2245 =
                                        tscheme_to_string
-                                         ed.FStar_Syntax_Syntax.assert_p
-                                        in
+                                         ed.FStar_Syntax_Syntax.assert_p in
                                      let uu____2246 =
                                        let uu____2249 =
                                          tscheme_to_string
-                                           ed.FStar_Syntax_Syntax.assume_p
-                                          in
+                                           ed.FStar_Syntax_Syntax.assume_p in
                                        let uu____2250 =
                                          let uu____2253 =
                                            tscheme_to_string
-                                             ed.FStar_Syntax_Syntax.null_wp
-                                            in
+                                             ed.FStar_Syntax_Syntax.null_wp in
                                          let uu____2254 =
                                            let uu____2257 =
                                              tscheme_to_string
-                                               ed.FStar_Syntax_Syntax.trivial
-                                              in
+                                               ed.FStar_Syntax_Syntax.trivial in
                                            let uu____2258 =
                                              let uu____2261 =
                                                term_to_string
-                                                 ed.FStar_Syntax_Syntax.repr
-                                                in
+                                                 ed.FStar_Syntax_Syntax.repr in
                                              let uu____2262 =
                                                let uu____2265 =
                                                  tscheme_to_string
-                                                   ed.FStar_Syntax_Syntax.bind_repr
-                                                  in
+                                                   ed.FStar_Syntax_Syntax.bind_repr in
                                                let uu____2266 =
                                                  let uu____2269 =
                                                    tscheme_to_string
-                                                     ed.FStar_Syntax_Syntax.return_repr
-                                                    in
+                                                     ed.FStar_Syntax_Syntax.return_repr in
                                                  let uu____2270 =
                                                    let uu____2273 =
                                                      actions_to_string
-                                                       ed.FStar_Syntax_Syntax.actions
-                                                      in
-                                                   [uu____2273]  in
-                                                 uu____2269 :: uu____2270  in
-                                               uu____2265 :: uu____2266  in
-                                             uu____2261 :: uu____2262  in
-                                           uu____2257 :: uu____2258  in
-                                         uu____2253 :: uu____2254  in
-                                       uu____2249 :: uu____2250  in
-                                     uu____2245 :: uu____2246  in
-                                   uu____2241 :: uu____2242  in
-                                 uu____2237 :: uu____2238  in
-                               uu____2233 :: uu____2234  in
-                             uu____2229 :: uu____2230  in
-                           uu____2225 :: uu____2226  in
-                         uu____2221 :: uu____2222  in
-                       uu____2217 :: uu____2218  in
-                     uu____2213 :: uu____2214  in
-                   uu____2208 :: uu____2210  in
-                 uu____2204 :: uu____2205  in
-               (if for_free then "_for_free " else "") :: uu____2201  in
+                                                       ed.FStar_Syntax_Syntax.actions in
+                                                   [uu____2273] in
+                                                 uu____2269 :: uu____2270 in
+                                               uu____2265 :: uu____2266 in
+                                             uu____2261 :: uu____2262 in
+                                           uu____2257 :: uu____2258 in
+                                         uu____2253 :: uu____2254 in
+                                       uu____2249 :: uu____2250 in
+                                     uu____2245 :: uu____2246 in
+                                   uu____2241 :: uu____2242 in
+                                 uu____2237 :: uu____2238 in
+                               uu____2233 :: uu____2234 in
+                             uu____2229 :: uu____2230 in
+                           uu____2225 :: uu____2226 in
+                         uu____2221 :: uu____2222 in
+                       uu____2217 :: uu____2218 in
+                     uu____2213 :: uu____2214 in
+                   uu____2208 :: uu____2210 in
+                 uu____2204 :: uu____2205 in
+               (if for_free then "_for_free " else "") :: uu____2201 in
              FStar_Util.format
                "new_effect%s { %s%s %s : %s \n  return_wp   = %s\n; bind_wp     = %s\n; if_then_else= %s\n; ite_wp      = %s\n; stronger    = %s\n; close_wp    = %s\n; assert_p    = %s\n; assume_p    = %s\n; null_wp     = %s\n; trivial     = %s\n; repr        = %s\n; bind_repr   = %s\n; return_repr = %s\nand effect_actions\n\t%s\n}\n"
                uu____2198)
-  
-let (eff_decl_to_string :
-  Prims.bool -> FStar_Syntax_Syntax.eff_decl -> Prims.string) =
+let eff_decl_to_string:
+  Prims.bool -> FStar_Syntax_Syntax.eff_decl -> Prims.string =
   fun for_free  ->
     fun ed  -> eff_decl_to_string' for_free FStar_Range.dummyRange [] ed
-  
-let rec (sigelt_to_string : FStar_Syntax_Syntax.sigelt -> Prims.string) =
+let rec sigelt_to_string: FStar_Syntax_Syntax.sigelt -> Prims.string =
   fun x  ->
     let uu____2284 =
-      let uu____2285 = FStar_Options.ugly ()  in Prims.op_Negation uu____2285
-       in
+      let uu____2285 = FStar_Options.ugly () in Prims.op_Negation uu____2285 in
     if uu____2284
     then
-      let e = FStar_Syntax_Resugar.resugar_sigelt x  in
+      let e = FStar_Syntax_Resugar.resugar_sigelt x in
       match e with
       | FStar_Pervasives_Native.Some d ->
-          let d1 = FStar_Parser_ToDocument.decl_to_document d  in
+          let d1 = FStar_Parser_ToDocument.decl_to_document d in
           FStar_Pprint.pretty_string (FStar_Util.float_of_string "1.0")
             (Prims.parse_int "100") d1
       | uu____2291 -> ""
@@ -1333,51 +1166,50 @@
              -> FStar_Util.format1 "#set-options \"%s\"" s
          | FStar_Syntax_Syntax.Sig_inductive_typ
              (lid,univs1,tps,k,uu____2302,uu____2303) ->
-             let uu____2312 = quals_to_string' x.FStar_Syntax_Syntax.sigquals
-                in
-             let uu____2313 = binders_to_string " " tps  in
-             let uu____2314 = term_to_string k  in
+             let uu____2312 = quals_to_string' x.FStar_Syntax_Syntax.sigquals in
+             let uu____2313 = binders_to_string " " tps in
+             let uu____2314 = term_to_string k in
              FStar_Util.format4 "%stype %s %s : %s" uu____2312
                lid.FStar_Ident.str uu____2313 uu____2314
          | FStar_Syntax_Syntax.Sig_datacon
              (lid,univs1,t,uu____2318,uu____2319,uu____2320) ->
-             let uu____2325 = FStar_Options.print_universes ()  in
+             let uu____2325 = FStar_Options.print_universes () in
              if uu____2325
              then
-               let uu____2326 = univ_names_to_string univs1  in
-               let uu____2327 = term_to_string t  in
+               let uu____2326 = univ_names_to_string univs1 in
+               let uu____2327 = term_to_string t in
                FStar_Util.format3 "datacon<%s> %s : %s" uu____2326
                  lid.FStar_Ident.str uu____2327
              else
-               (let uu____2329 = term_to_string t  in
+               (let uu____2329 = term_to_string t in
                 FStar_Util.format2 "datacon %s : %s" lid.FStar_Ident.str
                   uu____2329)
          | FStar_Syntax_Syntax.Sig_declare_typ (lid,univs1,t) ->
-             let uu____2333 = FStar_Syntax_Subst.open_univ_vars univs1 t  in
+             let uu____2333 = FStar_Syntax_Subst.open_univ_vars univs1 t in
              (match uu____2333 with
               | (univs2,t1) ->
                   let uu____2340 =
-                    quals_to_string' x.FStar_Syntax_Syntax.sigquals  in
+                    quals_to_string' x.FStar_Syntax_Syntax.sigquals in
                   let uu____2341 =
-                    let uu____2342 = FStar_Options.print_universes ()  in
+                    let uu____2342 = FStar_Options.print_universes () in
                     if uu____2342
                     then
-                      let uu____2343 = univ_names_to_string univs2  in
+                      let uu____2343 = univ_names_to_string univs2 in
                       FStar_Util.format1 "<%s>" uu____2343
-                    else ""  in
-                  let uu____2345 = term_to_string t1  in
+                    else "" in
+                  let uu____2345 = term_to_string t1 in
                   FStar_Util.format4 "%sval %s %s : %s" uu____2340
                     lid.FStar_Ident.str uu____2341 uu____2345)
          | FStar_Syntax_Syntax.Sig_assume (lid,uu____2347,f) ->
-             let uu____2349 = term_to_string f  in
+             let uu____2349 = term_to_string f in
              FStar_Util.format2 "val %s : %s" lid.FStar_Ident.str uu____2349
          | FStar_Syntax_Syntax.Sig_let (lbs,uu____2351) ->
              lbs_to_string x.FStar_Syntax_Syntax.sigquals lbs
          | FStar_Syntax_Syntax.Sig_main e ->
-             let uu____2357 = term_to_string e  in
+             let uu____2357 = term_to_string e in
              FStar_Util.format1 "let _ = %s" uu____2357
          | FStar_Syntax_Syntax.Sig_bundle (ses,uu____2359) ->
-             let uu____2368 = FStar_List.map sigelt_to_string ses  in
+             let uu____2368 = FStar_List.map sigelt_to_string ses in
              FStar_All.pipe_right uu____2368 (FStar_String.concat "\n")
          | FStar_Syntax_Syntax.Sig_new_effect ed ->
              eff_decl_to_string' false x.FStar_Syntax_Syntax.sigrng
@@ -1393,76 +1225,69 @@
                | (FStar_Pervasives_Native.None ,FStar_Pervasives_Native.None
                   ) -> failwith "impossible"
                | (FStar_Pervasives_Native.Some lift_wp,uu____2386) -> lift_wp
-               | (uu____2393,FStar_Pervasives_Native.Some lift) -> lift  in
+               | (uu____2393,FStar_Pervasives_Native.Some lift) -> lift in
              let uu____2401 =
                FStar_Syntax_Subst.open_univ_vars
                  (FStar_Pervasives_Native.fst lift_wp)
-                 (FStar_Pervasives_Native.snd lift_wp)
-                in
+                 (FStar_Pervasives_Native.snd lift_wp) in
              (match uu____2401 with
               | (us,t) ->
                   let uu____2412 =
-                    lid_to_string se.FStar_Syntax_Syntax.source  in
+                    lid_to_string se.FStar_Syntax_Syntax.source in
                   let uu____2413 =
-                    lid_to_string se.FStar_Syntax_Syntax.target  in
-                  let uu____2414 = univ_names_to_string us  in
-                  let uu____2415 = term_to_string t  in
+                    lid_to_string se.FStar_Syntax_Syntax.target in
+                  let uu____2414 = univ_names_to_string us in
+                  let uu____2415 = term_to_string t in
                   FStar_Util.format4 "sub_effect %s ~> %s : <%s> %s"
                     uu____2412 uu____2413 uu____2414 uu____2415)
          | FStar_Syntax_Syntax.Sig_effect_abbrev (l,univs1,tps,c,flags1) ->
-             let uu____2425 = FStar_Options.print_universes ()  in
+             let uu____2425 = FStar_Options.print_universes () in
              if uu____2425
              then
                let uu____2426 =
                  let uu____2431 =
                    FStar_Syntax_Syntax.mk
                      (FStar_Syntax_Syntax.Tm_arrow (tps, c))
-                     FStar_Pervasives_Native.None FStar_Range.dummyRange
-                    in
-                 FStar_Syntax_Subst.open_univ_vars univs1 uu____2431  in
+                     FStar_Pervasives_Native.None FStar_Range.dummyRange in
+                 FStar_Syntax_Subst.open_univ_vars univs1 uu____2431 in
                (match uu____2426 with
                 | (univs2,t) ->
                     let uu____2434 =
                       let uu____2447 =
-                        let uu____2448 = FStar_Syntax_Subst.compress t  in
-                        uu____2448.FStar_Syntax_Syntax.n  in
+                        let uu____2448 = FStar_Syntax_Subst.compress t in
+                        uu____2448.FStar_Syntax_Syntax.n in
                       match uu____2447 with
                       | FStar_Syntax_Syntax.Tm_arrow (bs,c1) -> (bs, c1)
-                      | uu____2489 -> failwith "impossible"  in
+                      | uu____2489 -> failwith "impossible" in
                     (match uu____2434 with
                      | (tps1,c1) ->
-                         let uu____2520 = sli l  in
-                         let uu____2521 = univ_names_to_string univs2  in
-                         let uu____2522 = binders_to_string " " tps1  in
-                         let uu____2523 = comp_to_string c1  in
+                         let uu____2520 = sli l in
+                         let uu____2521 = univ_names_to_string univs2 in
+                         let uu____2522 = binders_to_string " " tps1 in
+                         let uu____2523 = comp_to_string c1 in
                          FStar_Util.format4 "effect %s<%s> %s = %s"
                            uu____2520 uu____2521 uu____2522 uu____2523))
              else
-               (let uu____2525 = sli l  in
-                let uu____2526 = binders_to_string " " tps  in
-                let uu____2527 = comp_to_string c  in
+               (let uu____2525 = sli l in
+                let uu____2526 = binders_to_string " " tps in
+                let uu____2527 = comp_to_string c in
                 FStar_Util.format3 "effect %s %s = %s" uu____2525 uu____2526
-                  uu____2527)
-          in
+                  uu____2527) in
        match x.FStar_Syntax_Syntax.sigattrs with
        | [] -> basic
        | uu____2528 ->
            let attrs =
              FStar_All.pipe_right x.FStar_Syntax_Syntax.sigattrs
-               (FStar_List.map term_to_string)
-              in
+               (FStar_List.map term_to_string) in
            let uu____2538 =
-             FStar_All.pipe_right attrs (FStar_String.concat " ")  in
+             FStar_All.pipe_right attrs (FStar_String.concat " ") in
            FStar_Util.format2 "[@%s]\n%s" uu____2538 basic)
-  
-let (format_error : FStar_Range.range -> Prims.string -> Prims.string) =
+let format_error: FStar_Range.range -> Prims.string -> Prims.string =
   fun r  ->
     fun msg  ->
-      let uu____2547 = FStar_Range.string_of_range r  in
+      let uu____2547 = FStar_Range.string_of_range r in
       FStar_Util.format2 "%s: %s\n" uu____2547 msg
-  
-let rec (sigelt_to_string_short : FStar_Syntax_Syntax.sigelt -> Prims.string)
-  =
+let rec sigelt_to_string_short: FStar_Syntax_Syntax.sigelt -> Prims.string =
   fun x  ->
     match x.FStar_Syntax_Syntax.sigel with
     | FStar_Syntax_Syntax.Sig_let
@@ -1472,67 +1297,55 @@
                        FStar_Syntax_Syntax.lbeff = uu____2555;
                        FStar_Syntax_Syntax.lbdef = uu____2556;_}::[]),uu____2557)
         ->
-        let uu____2580 = lbname_to_string lb  in
-        let uu____2581 = term_to_string t  in
+        let uu____2580 = lbname_to_string lb in
+        let uu____2581 = term_to_string t in
         FStar_Util.format2 "let %s : %s" uu____2580 uu____2581
     | uu____2582 ->
         let uu____2583 =
           FStar_All.pipe_right (FStar_Syntax_Util.lids_of_sigelt x)
-            (FStar_List.map (fun l  -> l.FStar_Ident.str))
-           in
+            (FStar_List.map (fun l  -> l.FStar_Ident.str)) in
         FStar_All.pipe_right uu____2583 (FStar_String.concat ", ")
-  
-let rec (modul_to_string : FStar_Syntax_Syntax.modul -> Prims.string) =
+let rec modul_to_string: FStar_Syntax_Syntax.modul -> Prims.string =
   fun m  ->
-    let uu____2597 = sli m.FStar_Syntax_Syntax.name  in
+    let uu____2597 = sli m.FStar_Syntax_Syntax.name in
     let uu____2598 =
       let uu____2599 =
-        FStar_List.map sigelt_to_string m.FStar_Syntax_Syntax.declarations
-         in
-      FStar_All.pipe_right uu____2599 (FStar_String.concat "\n")  in
+        FStar_List.map sigelt_to_string m.FStar_Syntax_Syntax.declarations in
+      FStar_All.pipe_right uu____2599 (FStar_String.concat "\n") in
     FStar_Util.format2 "module %s\n%s" uu____2597 uu____2598
-<<<<<<< HEAD
-  
-let (subst_elt_to_string : FStar_Syntax_Syntax.subst_elt -> Prims.string) =
-  fun uu___74_2606  ->
-    match uu___74_2606 with
-=======
 let subst_elt_to_string: FStar_Syntax_Syntax.subst_elt -> Prims.string =
   fun uu___75_2606  ->
     match uu___75_2606 with
->>>>>>> 5b12fe7d
     | FStar_Syntax_Syntax.DB (i,x) ->
-        let uu____2609 = FStar_Util.string_of_int i  in
-        let uu____2610 = bv_to_string x  in
+        let uu____2609 = FStar_Util.string_of_int i in
+        let uu____2610 = bv_to_string x in
         FStar_Util.format2 "DB (%s, %s)" uu____2609 uu____2610
     | FStar_Syntax_Syntax.NM (x,i) ->
-        let uu____2613 = bv_to_string x  in
-        let uu____2614 = FStar_Util.string_of_int i  in
+        let uu____2613 = bv_to_string x in
+        let uu____2614 = FStar_Util.string_of_int i in
         FStar_Util.format2 "NM (%s, %s)" uu____2613 uu____2614
     | FStar_Syntax_Syntax.NT (x,t) ->
-        let uu____2621 = bv_to_string x  in
-        let uu____2622 = term_to_string t  in
+        let uu____2621 = bv_to_string x in
+        let uu____2622 = term_to_string t in
         FStar_Util.format2 "DB (%s, %s)" uu____2621 uu____2622
     | FStar_Syntax_Syntax.UN (i,u) ->
-        let uu____2625 = FStar_Util.string_of_int i  in
-        let uu____2626 = univ_to_string u  in
+        let uu____2625 = FStar_Util.string_of_int i in
+        let uu____2626 = univ_to_string u in
         FStar_Util.format2 "UN (%s, %s)" uu____2625 uu____2626
     | FStar_Syntax_Syntax.UD (u,i) ->
-        let uu____2629 = FStar_Util.string_of_int i  in
+        let uu____2629 = FStar_Util.string_of_int i in
         FStar_Util.format2 "UD (%s, %s)" u.FStar_Ident.idText uu____2629
-  
-let (subst_to_string : FStar_Syntax_Syntax.subst_t -> Prims.string) =
+let subst_to_string: FStar_Syntax_Syntax.subst_t -> Prims.string =
   fun s  ->
     let uu____2633 =
-      FStar_All.pipe_right s (FStar_List.map subst_elt_to_string)  in
+      FStar_All.pipe_right s (FStar_List.map subst_elt_to_string) in
     FStar_All.pipe_right uu____2633 (FStar_String.concat "; ")
-  
-let (abs_ascription_to_string :
+let abs_ascription_to_string:
   (FStar_Syntax_Syntax.lcomp,FStar_Ident.lident) FStar_Util.either
-    FStar_Pervasives_Native.option -> Prims.string)
+    FStar_Pervasives_Native.option -> Prims.string
   =
   fun ascription  ->
-    let strb = FStar_Util.new_string_builder ()  in
+    let strb = FStar_Util.new_string_builder () in
     (match ascription with
      | FStar_Pervasives_Native.None  ->
          FStar_Util.string_builder_append strb "None"
@@ -1544,43 +1357,40 @@
          (FStar_Util.string_builder_append strb "Some Inr ";
           FStar_Util.string_builder_append strb (FStar_Ident.text_of_lid lid)));
     FStar_Util.string_of_string_builder strb
-  
-let list_to_string :
+let list_to_string:
   'a . ('a -> Prims.string) -> 'a Prims.list -> Prims.string =
   fun f  ->
     fun elts  ->
       match elts with
       | [] -> "[]"
       | x::xs ->
-          let strb = FStar_Util.new_string_builder ()  in
+          let strb = FStar_Util.new_string_builder () in
           (FStar_Util.string_builder_append strb "[";
-           (let uu____2701 = f x  in
+           (let uu____2701 = f x in
             FStar_Util.string_builder_append strb uu____2701);
            FStar_List.iter
              (fun x1  ->
                 FStar_Util.string_builder_append strb "; ";
-                (let uu____2708 = f x1  in
+                (let uu____2708 = f x1 in
                  FStar_Util.string_builder_append strb uu____2708)) xs;
            FStar_Util.string_builder_append strb "]";
            FStar_Util.string_of_string_builder strb)
-  
-let set_to_string :
+let set_to_string:
   'a . ('a -> Prims.string) -> 'a FStar_Util.set -> Prims.string =
   fun f  ->
     fun s  ->
-      let elts = FStar_Util.set_elements s  in
+      let elts = FStar_Util.set_elements s in
       match elts with
       | [] -> "{}"
       | x::xs ->
-          let strb = FStar_Util.new_string_builder ()  in
+          let strb = FStar_Util.new_string_builder () in
           (FStar_Util.string_builder_append strb "{";
-           (let uu____2741 = f x  in
+           (let uu____2741 = f x in
             FStar_Util.string_builder_append strb uu____2741);
            FStar_List.iter
              (fun x1  ->
                 FStar_Util.string_builder_append strb ", ";
-                (let uu____2748 = f x1  in
+                (let uu____2748 = f x1 in
                  FStar_Util.string_builder_append strb uu____2748)) xs;
            FStar_Util.string_builder_append strb "}";
-           FStar_Util.string_of_string_builder strb)
-  +           FStar_Util.string_of_string_builder strb)