
open Prims
# 45 "FStar.Syntax.Print.fst"
let lid_to_string : FStar_Ident.lid  ->  Prims.string = (fun l -> l.FStar_Ident.str)

# 47 "FStar.Syntax.Print.fst"
let fv_to_string : FStar_Syntax_Syntax.fv  ->  Prims.string = (fun fv -> (lid_to_string fv.FStar_Syntax_Syntax.fv_name.FStar_Syntax_Syntax.v))

# 50 "FStar.Syntax.Print.fst"
let bv_to_string : FStar_Syntax_Syntax.bv  ->  Prims.string = (fun bv -> (let _120_7 = (FStar_Util.string_of_int bv.FStar_Syntax_Syntax.index)
in (Prims.strcat (Prims.strcat bv.FStar_Syntax_Syntax.ppname.FStar_Ident.idText "#") _120_7)))

# 52 "FStar.Syntax.Print.fst"
let nm_to_string : FStar_Syntax_Syntax.bv  ->  Prims.string = (fun bv -> if (FStar_ST.read FStar_Options.print_real_names) then begin
(bv_to_string bv)
end else begin
bv.FStar_Syntax_Syntax.ppname.FStar_Ident.idText
end)

# 57 "FStar.Syntax.Print.fst"
let db_to_string : FStar_Syntax_Syntax.bv  ->  Prims.string = (fun bv -> (let _120_12 = (FStar_Util.string_of_int bv.FStar_Syntax_Syntax.index)
in (Prims.strcat (Prims.strcat bv.FStar_Syntax_Syntax.ppname.FStar_Ident.idText "@") _120_12)))

# 59 "FStar.Syntax.Print.fst"
let infix_prim_ops : (FStar_Ident.lident * Prims.string) Prims.list = ((FStar_Syntax_Const.op_Addition, "+"))::((FStar_Syntax_Const.op_Subtraction, "-"))::((FStar_Syntax_Const.op_Multiply, "*"))::((FStar_Syntax_Const.op_Division, "/"))::((FStar_Syntax_Const.op_Eq, "="))::((FStar_Syntax_Const.op_ColonEq, ":="))::((FStar_Syntax_Const.op_notEq, "<>"))::((FStar_Syntax_Const.op_And, "&&"))::((FStar_Syntax_Const.op_Or, "||"))::((FStar_Syntax_Const.op_LTE, "<="))::((FStar_Syntax_Const.op_GTE, ">="))::((FStar_Syntax_Const.op_LT, "<"))::((FStar_Syntax_Const.op_GT, ">"))::((FStar_Syntax_Const.op_Modulus, "mod"))::((FStar_Syntax_Const.and_lid, "/\\"))::((FStar_Syntax_Const.or_lid, "\\/"))::((FStar_Syntax_Const.imp_lid, "==>"))::((FStar_Syntax_Const.iff_lid, "<==>"))::((FStar_Syntax_Const.precedes_lid, "<<"))::((FStar_Syntax_Const.eq2_lid, "=="))::[]

# 83 "FStar.Syntax.Print.fst"
let unary_prim_ops : (FStar_Ident.lident * Prims.string) Prims.list = ((FStar_Syntax_Const.op_Negation, "not"))::((FStar_Syntax_Const.op_Minus, "-"))::((FStar_Syntax_Const.not_lid, "~"))::[]

# 89 "FStar.Syntax.Print.fst"
let is_prim_op = (fun ps f -> (match (f.FStar_Syntax_Syntax.n) with
| FStar_Syntax_Syntax.Tm_fvar (fv) -> begin
(FStar_All.pipe_right ps (FStar_Util.for_some (FStar_Syntax_Syntax.fv_eq_lid fv)))
end
| _35_22 -> begin
false
end))

# 93 "FStar.Syntax.Print.fst"
let get_lid = (fun f -> (match (f.FStar_Syntax_Syntax.n) with
| FStar_Syntax_Syntax.Tm_fvar (fv) -> begin
fv.FStar_Syntax_Syntax.fv_name.FStar_Syntax_Syntax.v
end
| _35_27 -> begin
(FStar_All.failwith "get_lid")
end))

# 97 "FStar.Syntax.Print.fst"
let is_infix_prim_op : FStar_Syntax_Syntax.term  ->  Prims.bool = (fun e -> (is_prim_op (Prims.fst (FStar_List.split infix_prim_ops)) e))

# 99 "FStar.Syntax.Print.fst"
let is_unary_prim_op : FStar_Syntax_Syntax.term  ->  Prims.bool = (fun e -> (is_prim_op (Prims.fst (FStar_List.split unary_prim_ops)) e))

# 100 "FStar.Syntax.Print.fst"
let quants : (FStar_Ident.lident * Prims.string) Prims.list = ((FStar_Syntax_Const.forall_lid, "forall"))::((FStar_Syntax_Const.exists_lid, "exists"))::[]

# 105 "FStar.Syntax.Print.fst"
type exp =
FStar_Syntax_Syntax.term

# 106 "FStar.Syntax.Print.fst"
let is_b2t : FStar_Syntax_Syntax.typ  ->  Prims.bool = (fun t -> (is_prim_op ((FStar_Syntax_Const.b2t_lid)::[]) t))

# 108 "FStar.Syntax.Print.fst"
let is_quant : FStar_Syntax_Syntax.typ  ->  Prims.bool = (fun t -> (is_prim_op (Prims.fst (FStar_List.split quants)) t))

# 109 "FStar.Syntax.Print.fst"
let is_ite : FStar_Syntax_Syntax.typ  ->  Prims.bool = (fun t -> (is_prim_op ((FStar_Syntax_Const.ite_lid)::[]) t))

# 110 "FStar.Syntax.Print.fst"
let is_lex_cons : exp  ->  Prims.bool = (fun f -> (is_prim_op ((FStar_Syntax_Const.lexcons_lid)::[]) f))

# 112 "FStar.Syntax.Print.fst"
let is_lex_top : exp  ->  Prims.bool = (fun f -> (is_prim_op ((FStar_Syntax_Const.lextop_lid)::[]) f))

# 113 "FStar.Syntax.Print.fst"
let is_inr = (fun _35_1 -> (match (_35_1) with
| FStar_Util.Inl (_35_37) -> begin
false
end
| FStar_Util.Inr (_35_40) -> begin
true
end))

# 114 "FStar.Syntax.Print.fst"
let filter_imp = (fun a -> (FStar_All.pipe_right a (FStar_List.filter (fun _35_2 -> (match (_35_2) with
| (_35_45, Some (FStar_Syntax_Syntax.Implicit (_35_47))) -> begin
false
end
| _35_52 -> begin
true
end)))))

# 115 "FStar.Syntax.Print.fst"
let rec reconstruct_lex : exp  ->  (FStar_Syntax_Syntax.term', FStar_Syntax_Syntax.term') FStar_Syntax_Syntax.syntax Prims.list Prims.option = (fun e -> (match ((let _120_35 = (FStar_Syntax_Subst.compress e)
in _120_35.FStar_Syntax_Syntax.n)) with
| FStar_Syntax_Syntax.Tm_app (f, args) -> begin
(
# 119 "FStar.Syntax.Print.fst"
let args = (filter_imp args)
in (
# 120 "FStar.Syntax.Print.fst"
let exps = (FStar_List.map Prims.fst args)
in if ((is_lex_cons f) && ((FStar_List.length exps) = 2)) then begin
(match ((let _120_36 = (FStar_List.nth exps 1)
in (reconstruct_lex _120_36))) with
| Some (xs) -> begin
(let _120_38 = (let _120_37 = (FStar_List.nth exps 0)
in (_120_37)::xs)
in Some (_120_38))
end
| None -> begin
None
end)
end else begin
None
end))
end
| _35_64 -> begin
if (is_lex_top e) then begin
Some ([])
end else begin
None
end
end))

# 126 "FStar.Syntax.Print.fst"
let rec find = (fun f l -> (match (l) with
| [] -> begin
(FStar_All.failwith "blah")
end
| hd::tl -> begin
if (f hd) then begin
hd
end else begin
(find f tl)
end
end))

# 131 "FStar.Syntax.Print.fst"
let find_lid : FStar_Ident.lident  ->  (FStar_Ident.lident * Prims.string) Prims.list  ->  Prims.string = (fun x xs -> (let _120_52 = (find (fun p -> (FStar_Ident.lid_equals x (Prims.fst p))) xs)
in (Prims.snd _120_52)))

# 134 "FStar.Syntax.Print.fst"
let infix_prim_op_to_string = (fun e -> (let _120_54 = (get_lid e)
in (find_lid _120_54 infix_prim_ops)))

# 136 "FStar.Syntax.Print.fst"
let unary_prim_op_to_string = (fun e -> (let _120_56 = (get_lid e)
in (find_lid _120_56 unary_prim_ops)))

# 137 "FStar.Syntax.Print.fst"
let quant_to_string = (fun t -> (let _120_58 = (get_lid t)
in (find_lid _120_58 quants)))

# 138 "FStar.Syntax.Print.fst"
let rec sli : FStar_Ident.lident  ->  Prims.string = (fun l -> if (FStar_ST.read FStar_Options.print_real_names) then begin
l.FStar_Ident.str
end else begin
l.FStar_Ident.ident.FStar_Ident.idText
end)

# 143 "FStar.Syntax.Print.fst"
let const_to_string : FStar_Const.sconst  ->  Prims.string = (fun x -> (match (x) with
| FStar_Const.Const_effect -> begin
"Effect"
end
| FStar_Const.Const_unit -> begin
"()"
end
| FStar_Const.Const_bool (b) -> begin
if b then begin
"true"
end else begin
"false"
end
end
| FStar_Const.Const_int32 (x) -> begin
(FStar_Util.string_of_int32 x)
end
| FStar_Const.Const_float (x) -> begin
(FStar_Util.string_of_float x)
end
| FStar_Const.Const_char (x) -> begin
(Prims.strcat (Prims.strcat "\'" (FStar_Util.string_of_char x)) "\'")
end
| FStar_Const.Const_string (bytes, _35_92) -> begin
(FStar_Util.format1 "\"%s\"" (FStar_Util.string_of_bytes bytes))
end
| FStar_Const.Const_bytearray (_35_96) -> begin
"<bytearray>"
end
| FStar_Const.Const_int (x) -> begin
x
end
| FStar_Const.Const_int64 (_35_101) -> begin
"<int64>"
end
| FStar_Const.Const_uint8 (_35_104) -> begin
"<uint8>"
end
| FStar_Const.Const_range (r) -> begin
(FStar_Range.string_of_range r)
end))

# 158 "FStar.Syntax.Print.fst"
let lbname_to_string : FStar_Syntax_Syntax.lbname  ->  Prims.string = (fun _35_3 -> (match (_35_3) with
| FStar_Util.Inl (l) -> begin
(bv_to_string l)
end
| FStar_Util.Inr (l) -> begin
(lid_to_string l.FStar_Syntax_Syntax.fv_name.FStar_Syntax_Syntax.v)
end))

# 162 "FStar.Syntax.Print.fst"
let tag_of_term : FStar_Syntax_Syntax.term  ->  Prims.string = (fun t -> (match (t.FStar_Syntax_Syntax.n) with
| FStar_Syntax_Syntax.Tm_bvar (x) -> begin
(let _120_67 = (db_to_string x)
in (Prims.strcat "Tm_bvar: " _120_67))
end
| FStar_Syntax_Syntax.Tm_name (x) -> begin
(let _120_68 = (nm_to_string x)
in (Prims.strcat "Tm_name: " _120_68))
end
| FStar_Syntax_Syntax.Tm_fvar (x) -> begin
(let _120_69 = (lid_to_string x.FStar_Syntax_Syntax.fv_name.FStar_Syntax_Syntax.v)
in (Prims.strcat "Tm_fvar: " _120_69))
end
| FStar_Syntax_Syntax.Tm_uinst (_35_121) -> begin
"Tm_uinst"
end
| FStar_Syntax_Syntax.Tm_constant (_35_124) -> begin
"Tm_constant"
end
| FStar_Syntax_Syntax.Tm_type (_35_127) -> begin
"Tm_type"
end
| FStar_Syntax_Syntax.Tm_abs (_35_130) -> begin
"Tm_abs"
end
| FStar_Syntax_Syntax.Tm_arrow (_35_133) -> begin
"Tm_arrow"
end
| FStar_Syntax_Syntax.Tm_refine (_35_136) -> begin
"Tm_refine"
end
| FStar_Syntax_Syntax.Tm_app (_35_139) -> begin
"Tm_app"
end
| FStar_Syntax_Syntax.Tm_match (_35_142) -> begin
"Tm_match"
end
| FStar_Syntax_Syntax.Tm_ascribed (_35_145) -> begin
"Tm_ascribed"
end
| FStar_Syntax_Syntax.Tm_let (_35_148) -> begin
"Tm_let"
end
| FStar_Syntax_Syntax.Tm_uvar (_35_151) -> begin
"Tm_uvar"
end
| FStar_Syntax_Syntax.Tm_delayed (_35_154, m) -> begin
(match ((FStar_ST.read m)) with
| None -> begin
"Tm_delayed"
end
| Some (_35_160) -> begin
"Tm_delayed-resolved"
end)
end
| FStar_Syntax_Syntax.Tm_meta (_35_163) -> begin
"Tm_meta"
end
| FStar_Syntax_Syntax.Tm_unknown -> begin
"Tm_unknown"
end))

# 185 "FStar.Syntax.Print.fst"
let uvar_to_string = (fun u -> if (FStar_ST.read FStar_Options.hide_uvar_nums) then begin
"?"
end else begin
(let _120_74 = (let _120_73 = (FStar_Unionfind.uvar_id u)
in (FStar_All.pipe_right _120_73 FStar_Util.string_of_int))
in (Prims.strcat "?" _120_74))
end)

# 187 "FStar.Syntax.Print.fst"
let rec univ_to_string : FStar_Syntax_Syntax.universe  ->  Prims.string = (fun u -> (match ((FStar_Syntax_Subst.compress_univ u)) with
| FStar_Syntax_Syntax.U_unif (u) -> begin
(uvar_to_string u)
end
| FStar_Syntax_Syntax.U_name (x) -> begin
x.FStar_Ident.idText
end
| FStar_Syntax_Syntax.U_bvar (x) -> begin
(let _120_77 = (FStar_Util.string_of_int x)
in (Prims.strcat "@" _120_77))
end
| FStar_Syntax_Syntax.U_zero -> begin
"0"
end
| FStar_Syntax_Syntax.U_succ (u) -> begin
(let _120_78 = (univ_to_string u)
in (FStar_Util.format1 "(S %s)" _120_78))
end
| FStar_Syntax_Syntax.U_max (us) -> begin
(let _120_80 = (let _120_79 = (FStar_List.map univ_to_string us)
in (FStar_All.pipe_right _120_79 (FStar_String.concat ", ")))
in (FStar_Util.format1 "(max %s)" _120_80))
end
| FStar_Syntax_Syntax.U_unknown -> begin
"unknown"
end))

# 196 "FStar.Syntax.Print.fst"
let univs_to_string : FStar_Syntax_Syntax.universe Prims.list  ->  Prims.string = (fun us -> (let _120_83 = (FStar_List.map univ_to_string us)
in (FStar_All.pipe_right _120_83 (FStar_String.concat ", "))))

# 198 "FStar.Syntax.Print.fst"
let univ_names_to_string : FStar_Ident.ident Prims.list  ->  Prims.string = (fun us -> (let _120_87 = (FStar_List.map (fun x -> x.FStar_Ident.idText) us)
in (FStar_All.pipe_right _120_87 (FStar_String.concat ", "))))

# 200 "FStar.Syntax.Print.fst"
let qual_to_string : FStar_Syntax_Syntax.qualifier  ->  Prims.string = (fun _35_4 -> (match (_35_4) with
| FStar_Syntax_Syntax.Assumption -> begin
"assume"
end
| FStar_Syntax_Syntax.New -> begin
"new"
end
| FStar_Syntax_Syntax.Private -> begin
"private"
end
| FStar_Syntax_Syntax.Inline -> begin
"inline"
end
| FStar_Syntax_Syntax.Unfoldable -> begin
"unfoldable"
end
| FStar_Syntax_Syntax.Irreducible -> begin
"irreducible"
end
| FStar_Syntax_Syntax.Abstract -> begin
"abstract"
end
| FStar_Syntax_Syntax.Logic -> begin
"logic"
end
| FStar_Syntax_Syntax.TotalEffect -> begin
"total"
end
| FStar_Syntax_Syntax.DefaultEffect (None) -> begin
"no default"
end
| FStar_Syntax_Syntax.DefaultEffect (Some (l)) -> begin
(let _120_90 = (lid_to_string l)
in (FStar_Util.format1 "default %s" _120_90))
end
| FStar_Syntax_Syntax.Discriminator (l) -> begin
(let _120_91 = (lid_to_string l)
in (FStar_Util.format1 "(Discriminator %s)" _120_91))
end
| FStar_Syntax_Syntax.Projector (l, x) -> begin
(let _120_92 = (lid_to_string l)
in (FStar_Util.format2 "(Projector %s %s)" _120_92 x.FStar_Ident.idText))
end
| FStar_Syntax_Syntax.RecordType (fns) -> begin
(let _120_94 = (let _120_93 = (FStar_All.pipe_right fns (FStar_List.map lid_to_string))
in (FStar_All.pipe_right _120_93 (FStar_String.concat ", ")))
in (FStar_Util.format1 "(RecordType %s)" _120_94))
end
| FStar_Syntax_Syntax.RecordConstructor (fns) -> begin
(let _120_96 = (let _120_95 = (FStar_All.pipe_right fns (FStar_List.map lid_to_string))
in (FStar_All.pipe_right _120_95 (FStar_String.concat ", ")))
in (FStar_Util.format1 "(RecordConstructor %s)" _120_96))
end
| FStar_Syntax_Syntax.ExceptionConstructor -> begin
"ExceptionConstructor"
end
| FStar_Syntax_Syntax.HasMaskedEffect -> begin
"HasMaskedEffect"
end
| FStar_Syntax_Syntax.Effect -> begin
"Effect"
end))

# 220 "FStar.Syntax.Print.fst"
let quals_to_string : FStar_Syntax_Syntax.qualifier Prims.list  ->  Prims.string = (fun quals -> (match (quals) with
| [] -> begin
""
end
| _35_214 -> begin
(let _120_100 = (let _120_99 = (FStar_All.pipe_right quals (FStar_List.map qual_to_string))
in (FStar_All.pipe_right _120_99 (FStar_String.concat " ")))
in (Prims.strcat _120_100 " "))
end))

# 223 "FStar.Syntax.Print.fst"
let rec term_to_string : FStar_Syntax_Syntax.term  ->  Prims.string = (fun x -> (
# 231 "FStar.Syntax.Print.fst"
let x = (FStar_Syntax_Subst.compress x)
in (match (x.FStar_Syntax_Syntax.n) with
| FStar_Syntax_Syntax.Tm_delayed (_35_218) -> begin
(FStar_All.failwith "impossible")
end
| FStar_Syntax_Syntax.Tm_app (_35_221, []) -> begin
(FStar_All.failwith "Empty args!")
end
| FStar_Syntax_Syntax.Tm_meta (t, FStar_Syntax_Syntax.Meta_pattern (ps)) -> begin
(
# 237 "FStar.Syntax.Print.fst"
let pats = (let _120_125 = (FStar_All.pipe_right ps (FStar_List.map (fun args -> (let _120_124 = (FStar_All.pipe_right args (FStar_List.map (fun _35_234 -> (match (_35_234) with
| (t, _35_233) -> begin
(term_to_string t)
end))))
in (FStar_All.pipe_right _120_124 (FStar_String.concat "; "))))))
in (FStar_All.pipe_right _120_125 (FStar_String.concat "\\/")))
in (let _120_126 = (term_to_string t)
in (FStar_Util.format2 "{:pattern %s} %s" pats _120_126)))
end
| FStar_Syntax_Syntax.Tm_meta (t, _35_238) -> begin
(term_to_string t)
end
| FStar_Syntax_Syntax.Tm_bvar (x) -> begin
(db_to_string x)
end
| FStar_Syntax_Syntax.Tm_name (x) -> begin
(nm_to_string x)
end
| FStar_Syntax_Syntax.Tm_fvar (f) -> begin
(fv_to_string f)
end
| FStar_Syntax_Syntax.Tm_uvar (u, _35_249) -> begin
(uvar_to_string u)
end
| FStar_Syntax_Syntax.Tm_constant (c) -> begin
(const_to_string c)
end
| FStar_Syntax_Syntax.Tm_type (u) -> begin
if (FStar_ST.read FStar_Options.print_universes) then begin
(let _120_127 = (univ_to_string u)
in (FStar_Util.format1 "Type(%s)" _120_127))
end else begin
"Type"
end
end
| FStar_Syntax_Syntax.Tm_arrow (bs, c) -> begin
(let _120_129 = (binders_to_string " -> " bs)
in (let _120_128 = (comp_to_string c)
in (FStar_Util.format2 "(%s -> %s)" _120_129 _120_128)))
end
| FStar_Syntax_Syntax.Tm_abs (bs, t2, lc) -> begin
(match (lc) with
| Some (l) when (FStar_ST.read FStar_Options.print_implicits) -> begin
(let _120_133 = (binders_to_string " " bs)
in (let _120_132 = (term_to_string t2)
in (let _120_131 = (let _120_130 = (l.FStar_Syntax_Syntax.comp ())
in (FStar_All.pipe_left comp_to_string _120_130))
in (FStar_Util.format3 "(fun %s -> (%s $$ %s))" _120_133 _120_132 _120_131))))
end
| _35_268 -> begin
(let _120_135 = (binders_to_string " " bs)
in (let _120_134 = (term_to_string t2)
in (FStar_Util.format2 "(fun %s -> %s)" _120_135 _120_134)))
end)
end
| FStar_Syntax_Syntax.Tm_refine (xt, f) -> begin
(let _120_138 = (bv_to_string xt)
in (let _120_137 = (FStar_All.pipe_right xt.FStar_Syntax_Syntax.sort term_to_string)
in (let _120_136 = (FStar_All.pipe_right f formula_to_string)
in (FStar_Util.format3 "(%s:%s{%s})" _120_138 _120_137 _120_136))))
end
| FStar_Syntax_Syntax.Tm_app (t, args) -> begin
(let _120_140 = (term_to_string t)
in (let _120_139 = (args_to_string args)
in (FStar_Util.format2 "(%s %s)" _120_140 _120_139)))
end
| FStar_Syntax_Syntax.Tm_let (lbs, e) -> begin
(let _120_142 = (lbs_to_string [] lbs)
in (let _120_141 = (term_to_string e)
in (FStar_Util.format2 "%s\nin\n%s" _120_142 _120_141)))
end
| FStar_Syntax_Syntax.Tm_ascribed (e, t, _35_284) -> begin
(let _120_144 = (term_to_string e)
in (let _120_143 = (term_to_string t)
in (FStar_Util.format2 "(%s : %s)" _120_144 _120_143)))
end
| FStar_Syntax_Syntax.Tm_match (head, branches) -> begin
(let _120_152 = (term_to_string head)
in (let _120_151 = (let _120_150 = (FStar_All.pipe_right branches (FStar_List.map (fun _35_294 -> (match (_35_294) with
| (p, wopt, e) -> begin
(let _120_149 = (FStar_All.pipe_right p pat_to_string)
in (let _120_148 = (match (wopt) with
| None -> begin
""
end
| Some (w) -> begin
(let _120_146 = (FStar_All.pipe_right w term_to_string)
in (FStar_Util.format1 "when %s" _120_146))
end)
in (let _120_147 = (FStar_All.pipe_right e term_to_string)
in (FStar_Util.format3 "%s %s -> %s" _120_149 _120_148 _120_147))))
end))))
in (FStar_Util.concat_l "\n\t|" _120_150))
in (FStar_Util.format2 "(match %s with\n\t| %s)" _120_152 _120_151)))
end
| FStar_Syntax_Syntax.Tm_uinst (t, us) -> begin
if (FStar_ST.read FStar_Options.print_universes) then begin
(let _120_154 = (term_to_string t)
in (let _120_153 = (univs_to_string us)
in (FStar_Util.format2 "%s<%s>" _120_154 _120_153)))
end else begin
(term_to_string t)
end
end
| _35_303 -> begin
(tag_of_term x)
end)))
and pat_to_string : FStar_Syntax_Syntax.pat  ->  Prims.string = (fun x -> (match (x.FStar_Syntax_Syntax.v) with
| FStar_Syntax_Syntax.Pat_cons (l, pats) -> begin
(let _120_159 = (fv_to_string l)
in (let _120_158 = (let _120_157 = (FStar_List.map (fun _35_311 -> (match (_35_311) with
| (x, b) -> begin
(
# 275 "FStar.Syntax.Print.fst"
let p = (pat_to_string x)
in if b then begin
(Prims.strcat "#" p)
end else begin
p
end)
end)) pats)
in (FStar_All.pipe_right _120_157 (FStar_String.concat " ")))
in (FStar_Util.format2 "(%s %s)" _120_159 _120_158)))
end
| FStar_Syntax_Syntax.Pat_dot_term (x, _35_315) -> begin
(let _120_160 = (bv_to_string x)
in (FStar_Util.format1 ".%s" _120_160))
end
| FStar_Syntax_Syntax.Pat_var (x) -> begin
(bv_to_string x)
end
| FStar_Syntax_Syntax.Pat_constant (c) -> begin
(const_to_string c)
end
| FStar_Syntax_Syntax.Pat_wild (x) -> begin
if (FStar_ST.read FStar_Options.print_real_names) then begin
(let _120_161 = (bv_to_string x)
in (Prims.strcat "Pat_wild " _120_161))
end else begin
"_"
end
end
| FStar_Syntax_Syntax.Pat_disj (ps) -> begin
(let _120_162 = (FStar_List.map pat_to_string ps)
in (FStar_Util.concat_l " | " _120_162))
end))
and lbs_to_string : FStar_Syntax_Syntax.qualifier Prims.list  ->  FStar_Syntax_Syntax.letbindings  ->  Prims.string = (fun quals lbs -> (
# 284 "FStar.Syntax.Print.fst"
let lbs = if (FStar_ST.read FStar_Options.print_universes) then begin
(let _120_168 = (FStar_All.pipe_right (Prims.snd lbs) (FStar_List.map (fun lb -> (
# 286 "FStar.Syntax.Print.fst"
let _35_331 = (let _120_166 = (FStar_Syntax_Util.mk_conj lb.FStar_Syntax_Syntax.lbtyp lb.FStar_Syntax_Syntax.lbdef)
in (FStar_Syntax_Subst.open_univ_vars lb.FStar_Syntax_Syntax.lbunivs _120_166))
in (match (_35_331) with
| (us, td) -> begin
(
# 287 "FStar.Syntax.Print.fst"
let _35_349 = (match ((let _120_167 = (FStar_Syntax_Subst.compress td)
in _120_167.FStar_Syntax_Syntax.n)) with
| FStar_Syntax_Syntax.Tm_app (_35_333, (t, _35_340)::(d, _35_336)::[]) -> begin
(t, d)
end
| _35_346 -> begin
(FStar_All.failwith "Impossibe")
end)
in (match (_35_349) with
| (t, d) -> begin
(
# 290 "FStar.Syntax.Print.fst"
let _35_350 = lb
in {FStar_Syntax_Syntax.lbname = _35_350.FStar_Syntax_Syntax.lbname; FStar_Syntax_Syntax.lbunivs = us; FStar_Syntax_Syntax.lbtyp = t; FStar_Syntax_Syntax.lbeff = _35_350.FStar_Syntax_Syntax.lbeff; FStar_Syntax_Syntax.lbdef = d})
end))
end)))))
in ((Prims.fst lbs), _120_168))
end else begin
lbs
end
in (let _120_178 = (quals_to_string quals)
in (let _120_177 = (let _120_176 = (FStar_All.pipe_right (Prims.snd lbs) (FStar_List.map (fun lb -> (let _120_175 = (lbname_to_string lb.FStar_Syntax_Syntax.lbname)
in (let _120_174 = if (FStar_ST.read FStar_Options.print_universes) then begin
(let _120_171 = (let _120_170 = (univ_names_to_string lb.FStar_Syntax_Syntax.lbunivs)
in (Prims.strcat "<" _120_170))
in (Prims.strcat _120_171 ">"))
end else begin
""
end
in (let _120_173 = (term_to_string lb.FStar_Syntax_Syntax.lbtyp)
in (let _120_172 = (FStar_All.pipe_right lb.FStar_Syntax_Syntax.lbdef term_to_string)
in (FStar_Util.format4 "%s %s : %s = %s" _120_175 _120_174 _120_173 _120_172))))))))
in (FStar_Util.concat_l "\n and " _120_176))
in (FStar_Util.format3 "%slet %s %s" _120_178 (if (Prims.fst lbs) then begin
"rec"
end else begin
""
end) _120_177)))))
and lcomp_to_string : FStar_Syntax_Syntax.lcomp  ->  Prims.string = (fun lc -> (let _120_181 = (sli lc.FStar_Syntax_Syntax.eff_name)
in (let _120_180 = (term_to_string lc.FStar_Syntax_Syntax.res_typ)
in (FStar_Util.format2 "%s %s" _120_181 _120_180))))
and imp_to_string : Prims.string  ->  FStar_Syntax_Syntax.arg_qualifier Prims.option  ->  Prims.string = (fun s _35_5 -> (match (_35_5) with
| Some (FStar_Syntax_Syntax.Implicit (false)) -> begin
(Prims.strcat "#" s)
end
| Some (FStar_Syntax_Syntax.Implicit (true)) -> begin
(Prims.strcat "#." s)
end
| Some (FStar_Syntax_Syntax.Equality) -> begin
(Prims.strcat "=" s)
end
| _35_366 -> begin
s
end))
and binder_to_string' : Prims.bool  ->  (FStar_Syntax_Syntax.bv * FStar_Syntax_Syntax.arg_qualifier Prims.option)  ->  Prims.string = (fun is_arrow b -> (
# 322 "FStar.Syntax.Print.fst"
let _35_371 = b
in (match (_35_371) with
| (a, imp) -> begin
if (FStar_Syntax_Syntax.is_null_binder b) then begin
(term_to_string a.FStar_Syntax_Syntax.sort)
end else begin
if ((not (is_arrow)) && (not ((FStar_ST.read FStar_Options.print_bound_var_types)))) then begin
(let _120_186 = (nm_to_string a)
in (imp_to_string _120_186 imp))
end else begin
(let _120_190 = (let _120_189 = (let _120_187 = (nm_to_string a)
in (Prims.strcat _120_187 ":"))
in (let _120_188 = (term_to_string a.FStar_Syntax_Syntax.sort)
in (Prims.strcat _120_189 _120_188)))
in (imp_to_string _120_190 imp))
end
end
end)))
and binder_to_string : (FStar_Syntax_Syntax.bv * FStar_Syntax_Syntax.arg_qualifier Prims.option)  ->  Prims.string = (fun b -> (binder_to_string' false b))
and arrow_binder_to_string : (FStar_Syntax_Syntax.bv * FStar_Syntax_Syntax.arg_qualifier Prims.option)  ->  Prims.string = (fun b -> (binder_to_string' true b))
and binders_to_string : Prims.string  ->  FStar_Syntax_Syntax.binders  ->  Prims.string = (fun sep bs -> (
# 333 "FStar.Syntax.Print.fst"
let bs = if (FStar_ST.read FStar_Options.print_implicits) then begin
bs
end else begin
(filter_imp bs)
end
in if (sep = " -> ") then begin
(let _120_195 = (FStar_All.pipe_right bs (FStar_List.map arrow_binder_to_string))
in (FStar_All.pipe_right _120_195 (FStar_String.concat sep)))
end else begin
(let _120_196 = (FStar_All.pipe_right bs (FStar_List.map binder_to_string))
in (FStar_All.pipe_right _120_196 (FStar_String.concat sep)))
end))
and arg_to_string : (FStar_Syntax_Syntax.term * FStar_Syntax_Syntax.arg_qualifier Prims.option)  ->  Prims.string = (fun _35_6 -> (match (_35_6) with
| (a, imp) -> begin
(let _120_198 = (term_to_string a)
in (imp_to_string _120_198 imp))
end))
and args_to_string : FStar_Syntax_Syntax.args  ->  Prims.string = (fun args -> (
# 342 "FStar.Syntax.Print.fst"
let args = if (FStar_ST.read FStar_Options.print_implicits) then begin
args
end else begin
(filter_imp args)
end
in (let _120_200 = (FStar_All.pipe_right args (FStar_List.map arg_to_string))
in (FStar_All.pipe_right _120_200 (FStar_String.concat " ")))))
and comp_to_string : FStar_Syntax_Syntax.comp  ->  Prims.string = (fun c -> (match (c.FStar_Syntax_Syntax.n) with
| FStar_Syntax_Syntax.Total (t) -> begin
(match ((let _120_202 = (FStar_Syntax_Subst.compress t)
in _120_202.FStar_Syntax_Syntax.n)) with
| FStar_Syntax_Syntax.Tm_type (_35_387) when (not ((FStar_ST.read FStar_Options.print_implicits))) -> begin
(term_to_string t)
end
| _35_390 -> begin
(let _120_203 = (term_to_string t)
in (FStar_Util.format1 "Tot %s" _120_203))
end)
end
| FStar_Syntax_Syntax.GTotal (t) -> begin
(match ((let _120_204 = (FStar_Syntax_Subst.compress t)
in _120_204.FStar_Syntax_Syntax.n)) with
| FStar_Syntax_Syntax.Tm_type (_35_394) when (not ((FStar_ST.read FStar_Options.print_implicits))) -> begin
(term_to_string t)
end
| _35_397 -> begin
(let _120_205 = (term_to_string t)
in (FStar_Util.format1 "GTot %s" _120_205))
end)
end
| FStar_Syntax_Syntax.Comp (c) -> begin
(
# 358 "FStar.Syntax.Print.fst"
let basic = if ((FStar_All.pipe_right c.FStar_Syntax_Syntax.flags (FStar_Util.for_some (fun _35_7 -> (match (_35_7) with
| FStar_Syntax_Syntax.TOTAL -> begin
true
end
| _35_403 -> begin
false
end)))) && (not ((FStar_ST.read FStar_Options.print_effect_args)))) then begin
(let _120_207 = (term_to_string c.FStar_Syntax_Syntax.result_typ)
in (FStar_Util.format1 "Tot %s" _120_207))
end else begin
if (((not ((FStar_ST.read FStar_Options.print_effect_args))) && (not ((FStar_ST.read FStar_Options.print_implicits)))) && (FStar_Ident.lid_equals c.FStar_Syntax_Syntax.effect_name FStar_Syntax_Const.effect_ML_lid)) then begin
(term_to_string c.FStar_Syntax_Syntax.result_typ)
end else begin
if ((not ((FStar_ST.read FStar_Options.print_effect_args))) && (FStar_All.pipe_right c.FStar_Syntax_Syntax.flags (FStar_Util.for_some (fun _35_8 -> (match (_35_8) with
| FStar_Syntax_Syntax.MLEFFECT -> begin
true
end
| _35_407 -> begin
false
end))))) then begin
(let _120_209 = (term_to_string c.FStar_Syntax_Syntax.result_typ)
in (FStar_Util.format1 "ALL %s" _120_209))
end else begin
if (FStar_ST.read FStar_Options.print_effect_args) then begin
(let _120_213 = (sli c.FStar_Syntax_Syntax.effect_name)
in (let _120_212 = (term_to_string c.FStar_Syntax_Syntax.result_typ)
in (let _120_211 = (let _120_210 = (FStar_All.pipe_right c.FStar_Syntax_Syntax.effect_args (FStar_List.map arg_to_string))
in (FStar_All.pipe_right _120_210 (FStar_String.concat ", ")))
in (FStar_Util.format3 "%s (%s) %s" _120_213 _120_212 _120_211))))
end else begin
(let _120_215 = (sli c.FStar_Syntax_Syntax.effect_name)
in (let _120_214 = (term_to_string c.FStar_Syntax_Syntax.result_typ)
in (FStar_Util.format2 "%s (%s)" _120_215 _120_214)))
end
end
end
end
in (
# 371 "FStar.Syntax.Print.fst"
let dec = (let _120_219 = (FStar_All.pipe_right c.FStar_Syntax_Syntax.flags (FStar_List.collect (fun _35_9 -> (match (_35_9) with
| FStar_Syntax_Syntax.DECREASES (e) -> begin
(let _120_218 = (let _120_217 = (term_to_string e)
in (FStar_Util.format1 " (decreases %s)" _120_217))
in (_120_218)::[])
end
| _35_413 -> begin
[]
end))))
in (FStar_All.pipe_right _120_219 (FStar_String.concat " ")))
in (FStar_Util.format2 "%s%s" basic dec)))
end))
and formula_to_string : FStar_Syntax_Syntax.term  ->  Prims.string = (fun phi -> (term_to_string phi))

# 376 "FStar.Syntax.Print.fst"
let tscheme_to_string : (FStar_Ident.ident Prims.list * FStar_Syntax_Syntax.term)  ->  Prims.string = (fun _35_418 -> (match (_35_418) with
| (us, t) -> begin
(let _120_224 = (univ_names_to_string us)
in (let _120_223 = (term_to_string t)
in (FStar_Util.format2 "<%s> %s" _120_224 _120_223)))
end))

# 390 "FStar.Syntax.Print.fst"
let eff_decl_to_string : FStar_Syntax_Syntax.eff_decl  ->  Prims.string = (fun ed -> (let _120_260 = (let _120_259 = (lid_to_string ed.FStar_Syntax_Syntax.mname)
in (let _120_258 = (let _120_257 = (univ_names_to_string ed.FStar_Syntax_Syntax.univs)
in (let _120_256 = (let _120_255 = (binders_to_string " " ed.FStar_Syntax_Syntax.binders)
in (let _120_254 = (let _120_253 = (term_to_string ed.FStar_Syntax_Syntax.signature)
in (let _120_252 = (let _120_251 = (tscheme_to_string ed.FStar_Syntax_Syntax.ret)
in (let _120_250 = (let _120_249 = (tscheme_to_string ed.FStar_Syntax_Syntax.bind_wp)
in (let _120_248 = (let _120_247 = (tscheme_to_string ed.FStar_Syntax_Syntax.bind_wlp)
in (let _120_246 = (let _120_245 = (tscheme_to_string ed.FStar_Syntax_Syntax.if_then_else)
in (let _120_244 = (let _120_243 = (tscheme_to_string ed.FStar_Syntax_Syntax.ite_wp)
in (let _120_242 = (let _120_241 = (tscheme_to_string ed.FStar_Syntax_Syntax.ite_wlp)
in (let _120_240 = (let _120_239 = (tscheme_to_string ed.FStar_Syntax_Syntax.wp_binop)
in (let _120_238 = (let _120_237 = (tscheme_to_string ed.FStar_Syntax_Syntax.wp_as_type)
in (let _120_236 = (let _120_235 = (tscheme_to_string ed.FStar_Syntax_Syntax.close_wp)
in (let _120_234 = (let _120_233 = (tscheme_to_string ed.FStar_Syntax_Syntax.assert_p)
in (let _120_232 = (let _120_231 = (tscheme_to_string ed.FStar_Syntax_Syntax.assume_p)
in (let _120_230 = (let _120_229 = (tscheme_to_string ed.FStar_Syntax_Syntax.null_wp)
in (let _120_228 = (let _120_227 = (tscheme_to_string ed.FStar_Syntax_Syntax.trivial)
in (_120_227)::[])
in (_120_229)::_120_228))
in (_120_231)::_120_230))
in (_120_233)::_120_232))
in (_120_235)::_120_234))
in (_120_237)::_120_236))
in (_120_239)::_120_238))
in (_120_241)::_120_240))
in (_120_243)::_120_242))
in (_120_245)::_120_244))
in (_120_247)::_120_246))
in (_120_249)::_120_248))
in (_120_251)::_120_250))
in (_120_253)::_120_252))
in (_120_255)::_120_254))
in (_120_257)::_120_256))
in (_120_259)::_120_258))
in (FStar_Util.format "new_effect { %s<%s> %s : %s \n\tret         = %s\n; bind_wp     = %s\n; bind_wlp    = %s\n; if_then_else= %s\n; ite_wp      = %s\n; ite_wlp     = %s\n; wp_binop    = %s\n; wp_as_type  = %s\n; close_wp    = %s\n; assert_p    = %s\n; assume_p    = %s\n; null_wp     = %s\n; trivial     = %s}\n" _120_260)))

# 423 "FStar.Syntax.Print.fst"
let rec sigelt_to_string : FStar_Syntax_Syntax.sigelt  ->  Prims.string = (fun x -> (match (x) with
| FStar_Syntax_Syntax.Sig_pragma (FStar_Syntax_Syntax.ResetOptions (None), _35_424) -> begin
"#reset-options"
end
| FStar_Syntax_Syntax.Sig_pragma (FStar_Syntax_Syntax.ResetOptions (Some (s)), _35_431) -> begin
(FStar_Util.format1 "#reset-options \"%s\"" s)
end
| FStar_Syntax_Syntax.Sig_pragma (FStar_Syntax_Syntax.SetOptions (s), _35_437) -> begin
(FStar_Util.format1 "#set-options \"%s\"" s)
end
| FStar_Syntax_Syntax.Sig_inductive_typ (lid, univs, tps, k, _35_445, _35_447, quals, _35_450) -> begin
(let _120_265 = (quals_to_string quals)
in (let _120_264 = (binders_to_string " " tps)
in (let _120_263 = (term_to_string k)
in (FStar_Util.format4 "%s type %s %s : %s" _120_265 lid.FStar_Ident.str _120_264 _120_263))))
end
| FStar_Syntax_Syntax.Sig_datacon (lid, univs, t, _35_457, _35_459, _35_461, _35_463, _35_465) -> begin
if (FStar_ST.read FStar_Options.print_universes) then begin
(
# 437 "FStar.Syntax.Print.fst"
let _35_470 = (FStar_Syntax_Subst.open_univ_vars univs t)
in (match (_35_470) with
| (univs, t) -> begin
(let _120_267 = (univ_names_to_string univs)
in (let _120_266 = (term_to_string t)
in (FStar_Util.format3 "datacon<%s> %s : %s" _120_267 lid.FStar_Ident.str _120_266)))
end))
end else begin
(let _120_268 = (term_to_string t)
in (FStar_Util.format2 "datacon %s : %s" lid.FStar_Ident.str _120_268))
end
end
| FStar_Syntax_Syntax.Sig_declare_typ (lid, univs, t, quals, _35_476) -> begin
(
# 441 "FStar.Syntax.Print.fst"
let _35_481 = (FStar_Syntax_Subst.open_univ_vars univs t)
in (match (_35_481) with
| (univs, t) -> begin
(let _120_272 = (quals_to_string quals)
in (let _120_271 = if (FStar_ST.read FStar_Options.print_universes) then begin
(let _120_269 = (univ_names_to_string univs)
in (FStar_Util.format1 "<%s>" _120_269))
end else begin
""
end
in (let _120_270 = (term_to_string t)
in (FStar_Util.format4 "%s val %s %s : %s" _120_272 lid.FStar_Ident.str _120_271 _120_270))))
end))
end
| FStar_Syntax_Syntax.Sig_assume (lid, f, _35_485, _35_487) -> begin
(let _120_273 = (term_to_string f)
in (FStar_Util.format2 "val %s : %s" lid.FStar_Ident.str _120_273))
end
| FStar_Syntax_Syntax.Sig_let (lbs, _35_492, _35_494, qs) -> begin
(lbs_to_string qs lbs)
end
| FStar_Syntax_Syntax.Sig_main (e, _35_500) -> begin
(let _120_274 = (term_to_string e)
in (FStar_Util.format1 "let _ = %s" _120_274))
end
| FStar_Syntax_Syntax.Sig_bundle (ses, _35_505, _35_507, _35_509) -> begin
(let _120_275 = (FStar_List.map sigelt_to_string ses)
in (FStar_All.pipe_right _120_275 (FStar_String.concat "\n")))
end
| FStar_Syntax_Syntax.Sig_new_effect (ed, _35_514) -> begin
(eff_decl_to_string ed)
end
| FStar_Syntax_Syntax.Sig_sub_effect (se, r) -> begin
(
# 453 "FStar.Syntax.Print.fst"
let _35_523 = (FStar_Syntax_Subst.open_univ_vars (Prims.fst se.FStar_Syntax_Syntax.lift) (Prims.snd se.FStar_Syntax_Syntax.lift))
in (match (_35_523) with
| (us, t) -> begin
(let _120_279 = (lid_to_string se.FStar_Syntax_Syntax.source)
in (let _120_278 = (lid_to_string se.FStar_Syntax_Syntax.target)
in (let _120_277 = (univ_names_to_string us)
in (let _120_276 = (term_to_string t)
in (FStar_Util.format4 "sub_effect %s ~> %s : <%s> %s" _120_279 _120_278 _120_277 _120_276)))))
end))
end
| FStar_Syntax_Syntax.Sig_effect_abbrev (l, univs, tps, c, _35_529, _35_531) -> begin
if (FStar_ST.read FStar_Options.print_universes) then begin
(
# 459 "FStar.Syntax.Print.fst"
let _35_536 = (let _120_280 = (FStar_Syntax_Syntax.mk (FStar_Syntax_Syntax.Tm_arrow ((tps, c))) None FStar_Range.dummyRange)
in (FStar_Syntax_Subst.open_univ_vars univs _120_280))
in (match (_35_536) with
| (univs, t) -> begin
(
# 460 "FStar.Syntax.Print.fst"
let _35_545 = (match ((let _120_281 = (FStar_Syntax_Subst.compress t)
in _120_281.FStar_Syntax_Syntax.n)) with
| FStar_Syntax_Syntax.Tm_arrow (bs, c) -> begin
(bs, c)
end
| _35_542 -> begin
(FStar_All.failwith "impossible")
end)
in (match (_35_545) with
| (tps, c) -> begin
(let _120_285 = (sli l)
in (let _120_284 = (univ_names_to_string univs)
in (let _120_283 = (binders_to_string " " tps)
in (let _120_282 = (comp_to_string c)
in (FStar_Util.format4 "effect %s<%s> %s = %s" _120_285 _120_284 _120_283 _120_282)))))
end))
end))
end else begin
(let _120_288 = (sli l)
in (let _120_287 = (binders_to_string " " tps)
in (let _120_286 = (comp_to_string c)
in (FStar_Util.format3 "effect %s %s = %s" _120_288 _120_287 _120_286))))
end
end))

<<<<<<< HEAD
# 463 "FStar.Syntax.Print.fst"
let format_error : FStar_Range.range  ->  Prims.string  ->  Prims.string = (fun r msg -> (let _120_293 = (FStar_Range.string_of_range r)
in (FStar_Util.format2 "%s: %s\n" _120_293 msg)))

# 465 "FStar.Syntax.Print.fst"
=======
# 466 "FStar.Syntax.Print.fst"
let format_error : FStar_Range.range  ->  Prims.string  ->  Prims.string = (fun r msg -> (let _120_293 = (FStar_Range.string_of_range r)
in (FStar_Util.format2 "%s: %s\n" _120_293 msg)))

# 468 "FStar.Syntax.Print.fst"
>>>>>>> 36ae9018
let rec sigelt_to_string_short : FStar_Syntax_Syntax.sigelt  ->  Prims.string = (fun x -> (match (x) with
| FStar_Syntax_Syntax.Sig_let ((_35_550, {FStar_Syntax_Syntax.lbname = lb; FStar_Syntax_Syntax.lbunivs = _35_557; FStar_Syntax_Syntax.lbtyp = t; FStar_Syntax_Syntax.lbeff = _35_554; FStar_Syntax_Syntax.lbdef = _35_552}::[]), _35_563, _35_565, _35_567) -> begin
(let _120_297 = (lbname_to_string lb)
in (let _120_296 = (term_to_string t)
in (FStar_Util.format2 "let %s : %s" _120_297 _120_296)))
end
| _35_571 -> begin
(let _120_300 = (let _120_299 = (FStar_Syntax_Util.lids_of_sigelt x)
in (FStar_All.pipe_right _120_299 (FStar_List.map (fun l -> l.FStar_Ident.str))))
in (FStar_All.pipe_right _120_300 (FStar_String.concat ", ")))
end))

<<<<<<< HEAD
# 469 "FStar.Syntax.Print.fst"
=======
# 472 "FStar.Syntax.Print.fst"
>>>>>>> 36ae9018
let rec modul_to_string : FStar_Syntax_Syntax.modul  ->  Prims.string = (fun m -> (let _120_305 = (sli m.FStar_Syntax_Syntax.name)
in (let _120_304 = (let _120_303 = (FStar_List.map sigelt_to_string m.FStar_Syntax_Syntax.declarations)
in (FStar_All.pipe_right _120_303 (FStar_String.concat "\n")))
in (FStar_Util.format2 "module %s\n%s" _120_305 _120_304))))

<<<<<<< HEAD
# 472 "FStar.Syntax.Print.fst"
=======
# 475 "FStar.Syntax.Print.fst"
>>>>>>> 36ae9018
let subst_elt_to_string : FStar_Syntax_Syntax.subst_elt  ->  Prims.string = (fun _35_10 -> (match (_35_10) with
| FStar_Syntax_Syntax.DB (i, x) -> begin
(let _120_309 = (FStar_Util.string_of_int i)
in (let _120_308 = (bv_to_string x)
in (FStar_Util.format2 "DB (%s, %s)" _120_309 _120_308)))
end
| FStar_Syntax_Syntax.NM (x, i) -> begin
(let _120_311 = (bv_to_string x)
in (let _120_310 = (FStar_Util.string_of_int i)
in (FStar_Util.format2 "NM (%s, %s)" _120_311 _120_310)))
end
| FStar_Syntax_Syntax.NT (x, t) -> begin
(let _120_313 = (bv_to_string x)
in (let _120_312 = (term_to_string t)
in (FStar_Util.format2 "DB (%s, %s)" _120_313 _120_312)))
end
| FStar_Syntax_Syntax.UN (i, u) -> begin
(let _120_315 = (FStar_Util.string_of_int i)
in (let _120_314 = (univ_to_string u)
in (FStar_Util.format2 "UN (%s, %s)" _120_315 _120_314)))
end
| FStar_Syntax_Syntax.UD (u, i) -> begin
(let _120_316 = (FStar_Util.string_of_int i)
in (FStar_Util.format2 "UD (%s, %s)" u.FStar_Ident.idText _120_316))
end))

<<<<<<< HEAD
# 479 "FStar.Syntax.Print.fst"
=======
# 482 "FStar.Syntax.Print.fst"
>>>>>>> 36ae9018
let subst_to_string : FStar_Syntax_Syntax.subst_t  ->  Prims.string = (fun s -> (let _120_319 = (FStar_All.pipe_right s (FStar_List.map subst_elt_to_string))
in (FStar_All.pipe_right _120_319 (FStar_String.concat "; "))))



<|MERGE_RESOLUTION|>--- conflicted
+++ resolved
@@ -910,19 +910,11 @@
 end
 end))
 
-<<<<<<< HEAD
-# 463 "FStar.Syntax.Print.fst"
-let format_error : FStar_Range.range  ->  Prims.string  ->  Prims.string = (fun r msg -> (let _120_293 = (FStar_Range.string_of_range r)
-in (FStar_Util.format2 "%s: %s\n" _120_293 msg)))
-
-# 465 "FStar.Syntax.Print.fst"
-=======
 # 466 "FStar.Syntax.Print.fst"
 let format_error : FStar_Range.range  ->  Prims.string  ->  Prims.string = (fun r msg -> (let _120_293 = (FStar_Range.string_of_range r)
 in (FStar_Util.format2 "%s: %s\n" _120_293 msg)))
 
 # 468 "FStar.Syntax.Print.fst"
->>>>>>> 36ae9018
 let rec sigelt_to_string_short : FStar_Syntax_Syntax.sigelt  ->  Prims.string = (fun x -> (match (x) with
 | FStar_Syntax_Syntax.Sig_let ((_35_550, {FStar_Syntax_Syntax.lbname = lb; FStar_Syntax_Syntax.lbunivs = _35_557; FStar_Syntax_Syntax.lbtyp = t; FStar_Syntax_Syntax.lbeff = _35_554; FStar_Syntax_Syntax.lbdef = _35_552}::[]), _35_563, _35_565, _35_567) -> begin
 (let _120_297 = (lbname_to_string lb)
@@ -935,21 +927,13 @@
 in (FStar_All.pipe_right _120_300 (FStar_String.concat ", ")))
 end))
 
-<<<<<<< HEAD
-# 469 "FStar.Syntax.Print.fst"
-=======
 # 472 "FStar.Syntax.Print.fst"
->>>>>>> 36ae9018
 let rec modul_to_string : FStar_Syntax_Syntax.modul  ->  Prims.string = (fun m -> (let _120_305 = (sli m.FStar_Syntax_Syntax.name)
 in (let _120_304 = (let _120_303 = (FStar_List.map sigelt_to_string m.FStar_Syntax_Syntax.declarations)
 in (FStar_All.pipe_right _120_303 (FStar_String.concat "\n")))
 in (FStar_Util.format2 "module %s\n%s" _120_305 _120_304))))
 
-<<<<<<< HEAD
-# 472 "FStar.Syntax.Print.fst"
-=======
 # 475 "FStar.Syntax.Print.fst"
->>>>>>> 36ae9018
 let subst_elt_to_string : FStar_Syntax_Syntax.subst_elt  ->  Prims.string = (fun _35_10 -> (match (_35_10) with
 | FStar_Syntax_Syntax.DB (i, x) -> begin
 (let _120_309 = (FStar_Util.string_of_int i)
@@ -976,11 +960,7 @@
 in (FStar_Util.format2 "UD (%s, %s)" u.FStar_Ident.idText _120_316))
 end))
 
-<<<<<<< HEAD
-# 479 "FStar.Syntax.Print.fst"
-=======
 # 482 "FStar.Syntax.Print.fst"
->>>>>>> 36ae9018
 let subst_to_string : FStar_Syntax_Syntax.subst_t  ->  Prims.string = (fun s -> (let _120_319 = (FStar_All.pipe_right s (FStar_List.map subst_elt_to_string))
 in (FStar_All.pipe_right _120_319 (FStar_String.concat "; "))))
 
