--- conflicted
+++ resolved
@@ -1,2201 +1,5 @@
 
 open Prims
-<<<<<<< HEAD
-open FStar_Pervasives
-
-let rec delta_depth_to_string : FStar_Syntax_Syntax.delta_depth  ->  Prims.string = (fun uu___209_4 -> (match (uu___209_4) with
-| FStar_Syntax_Syntax.Delta_constant -> begin
-"Delta_constant"
-end
-| FStar_Syntax_Syntax.Delta_defined_at_level (i) -> begin
-(
-
-let uu____6 = (FStar_Util.string_of_int i)
-in (Prims.strcat "Delta_defined_at_level " uu____6))
-end
-| FStar_Syntax_Syntax.Delta_equational -> begin
-"Delta_equational"
-end
-| FStar_Syntax_Syntax.Delta_abstract (d) -> begin
-(
-
-let uu____8 = (
-
-let uu____9 = (delta_depth_to_string d)
-in (Prims.strcat uu____9 ")"))
-in (Prims.strcat "Delta_abstract (" uu____8))
-end))
-
-
-let sli : FStar_Ident.lident  ->  Prims.string = (fun l -> (
-
-let uu____14 = (FStar_Options.print_real_names ())
-in (match (uu____14) with
-| true -> begin
-l.FStar_Ident.str
-end
-| uu____15 -> begin
-l.FStar_Ident.ident.FStar_Ident.idText
-end)))
-
-
-let lid_to_string : FStar_Ident.lid  ->  Prims.string = (fun l -> (sli l))
-
-
-let fv_to_string : FStar_Syntax_Syntax.fv  ->  Prims.string = (fun fv -> (lid_to_string fv.FStar_Syntax_Syntax.fv_name.FStar_Syntax_Syntax.v))
-
-
-let bv_to_string : FStar_Syntax_Syntax.bv  ->  Prims.string = (fun bv -> (
-
-let uu____28 = (
-
-let uu____29 = (FStar_Util.string_of_int bv.FStar_Syntax_Syntax.index)
-in (Prims.strcat "#" uu____29))
-in (Prims.strcat bv.FStar_Syntax_Syntax.ppname.FStar_Ident.idText uu____28)))
-
-
-let nm_to_string : FStar_Syntax_Syntax.bv  ->  Prims.string = (fun bv -> (
-
-let uu____34 = (FStar_Options.print_real_names ())
-in (match (uu____34) with
-| true -> begin
-(bv_to_string bv)
-end
-| uu____35 -> begin
-bv.FStar_Syntax_Syntax.ppname.FStar_Ident.idText
-end)))
-
-
-let db_to_string : FStar_Syntax_Syntax.bv  ->  Prims.string = (fun bv -> (
-
-let uu____40 = (
-
-let uu____41 = (FStar_Util.string_of_int bv.FStar_Syntax_Syntax.index)
-in (Prims.strcat "@" uu____41))
-in (Prims.strcat bv.FStar_Syntax_Syntax.ppname.FStar_Ident.idText uu____40)))
-
-
-let infix_prim_ops : (FStar_Ident.lident * Prims.string) Prims.list = (((FStar_Parser_Const.op_Addition), ("+")))::(((FStar_Parser_Const.op_Subtraction), ("-")))::(((FStar_Parser_Const.op_Multiply), ("*")))::(((FStar_Parser_Const.op_Division), ("/")))::(((FStar_Parser_Const.op_Eq), ("=")))::(((FStar_Parser_Const.op_ColonEq), (":=")))::(((FStar_Parser_Const.op_notEq), ("<>")))::(((FStar_Parser_Const.op_And), ("&&")))::(((FStar_Parser_Const.op_Or), ("||")))::(((FStar_Parser_Const.op_LTE), ("<=")))::(((FStar_Parser_Const.op_GTE), (">=")))::(((FStar_Parser_Const.op_LT), ("<")))::(((FStar_Parser_Const.op_GT), (">")))::(((FStar_Parser_Const.op_Modulus), ("mod")))::(((FStar_Parser_Const.and_lid), ("/\\")))::(((FStar_Parser_Const.or_lid), ("\\/")))::(((FStar_Parser_Const.imp_lid), ("==>")))::(((FStar_Parser_Const.iff_lid), ("<==>")))::(((FStar_Parser_Const.precedes_lid), ("<<")))::(((FStar_Parser_Const.eq2_lid), ("==")))::(((FStar_Parser_Const.eq3_lid), ("===")))::[]
-
-
-let unary_prim_ops : (FStar_Ident.lident * Prims.string) Prims.list = (((FStar_Parser_Const.op_Negation), ("not")))::(((FStar_Parser_Const.op_Minus), ("-")))::(((FStar_Parser_Const.not_lid), ("~")))::[]
-
-
-let is_prim_op : FStar_Ident.lident Prims.list  ->  FStar_Syntax_Syntax.term' FStar_Syntax_Syntax.syntax  ->  Prims.bool = (fun ps f -> (match (f.FStar_Syntax_Syntax.n) with
-| FStar_Syntax_Syntax.Tm_fvar (fv) -> begin
-(FStar_All.pipe_right ps (FStar_Util.for_some (FStar_Syntax_Syntax.fv_eq_lid fv)))
-end
-| uu____177 -> begin
-false
-end))
-
-
-let get_lid : FStar_Syntax_Syntax.term' FStar_Syntax_Syntax.syntax  ->  FStar_Ident.lident = (fun f -> (match (f.FStar_Syntax_Syntax.n) with
-| FStar_Syntax_Syntax.Tm_fvar (fv) -> begin
-fv.FStar_Syntax_Syntax.fv_name.FStar_Syntax_Syntax.v
-end
-| uu____187 -> begin
-(failwith "get_lid")
-end))
-
-
-let is_infix_prim_op : FStar_Syntax_Syntax.term  ->  Prims.bool = (fun e -> (is_prim_op (FStar_Pervasives_Native.fst (FStar_List.split infix_prim_ops)) e))
-
-
-let is_unary_prim_op : FStar_Syntax_Syntax.term  ->  Prims.bool = (fun e -> (is_prim_op (FStar_Pervasives_Native.fst (FStar_List.split unary_prim_ops)) e))
-
-
-let quants : (FStar_Ident.lident * Prims.string) Prims.list = (((FStar_Parser_Const.forall_lid), ("forall")))::(((FStar_Parser_Const.exists_lid), ("exists")))::[]
-
-
-type exp =
-FStar_Syntax_Syntax.term
-
-
-let is_b2t : FStar_Syntax_Syntax.typ  ->  Prims.bool = (fun t -> (is_prim_op ((FStar_Parser_Const.b2t_lid)::[]) t))
-
-
-let is_quant : FStar_Syntax_Syntax.typ  ->  Prims.bool = (fun t -> (is_prim_op (FStar_Pervasives_Native.fst (FStar_List.split quants)) t))
-
-
-let is_ite : FStar_Syntax_Syntax.typ  ->  Prims.bool = (fun t -> (is_prim_op ((FStar_Parser_Const.ite_lid)::[]) t))
-
-
-let is_lex_cons : exp  ->  Prims.bool = (fun f -> (is_prim_op ((FStar_Parser_Const.lexcons_lid)::[]) f))
-
-
-let is_lex_top : exp  ->  Prims.bool = (fun f -> (is_prim_op ((FStar_Parser_Const.lextop_lid)::[]) f))
-
-
-let is_inr : 'Auu____252 'Auu____253 . ('Auu____253, 'Auu____252) FStar_Util.either  ->  Prims.bool = (fun uu___210_261 -> (match (uu___210_261) with
-| FStar_Util.Inl (uu____266) -> begin
-false
-end
-| FStar_Util.Inr (uu____267) -> begin
-true
-end))
-
-
-let filter_imp : 'Auu____272 . ('Auu____272 * FStar_Syntax_Syntax.arg_qualifier FStar_Pervasives_Native.option) Prims.list  ->  ('Auu____272 * FStar_Syntax_Syntax.arg_qualifier FStar_Pervasives_Native.option) Prims.list = (fun a -> (FStar_All.pipe_right a (FStar_List.filter (fun uu___211_326 -> (match (uu___211_326) with
-| (uu____333, FStar_Pervasives_Native.Some (FStar_Syntax_Syntax.Implicit (uu____334))) -> begin
-false
-end
-| uu____337 -> begin
-true
-end)))))
-
-
-let rec reconstruct_lex : exp  ->  FStar_Syntax_Syntax.term' FStar_Syntax_Syntax.syntax Prims.list FStar_Pervasives_Native.option = (fun e -> (
-
-let uu____354 = (
-
-let uu____355 = (FStar_Syntax_Subst.compress e)
-in uu____355.FStar_Syntax_Syntax.n)
-in (match (uu____354) with
-| FStar_Syntax_Syntax.Tm_app (f, args) -> begin
-(
-
-let args1 = (filter_imp args)
-in (
-
-let exps = (FStar_List.map FStar_Pervasives_Native.fst args1)
-in (
-
-let uu____418 = ((is_lex_cons f) && (Prims.op_Equality (FStar_List.length exps) (Prims.parse_int "2")))
-in (match (uu____418) with
-| true -> begin
-(
-
-let uu____427 = (
-
-let uu____434 = (FStar_List.nth exps (Prims.parse_int "1"))
-in (reconstruct_lex uu____434))
-in (match (uu____427) with
-| FStar_Pervasives_Native.Some (xs) -> begin
-(
-
-let uu____452 = (
-
-let uu____457 = (FStar_List.nth exps (Prims.parse_int "0"))
-in (uu____457)::xs)
-in FStar_Pervasives_Native.Some (uu____452))
-end
-| FStar_Pervasives_Native.None -> begin
-FStar_Pervasives_Native.None
-end))
-end
-| uu____476 -> begin
-FStar_Pervasives_Native.None
-end))))
-end
-| uu____481 -> begin
-(
-
-let uu____482 = (is_lex_top e)
-in (match (uu____482) with
-| true -> begin
-FStar_Pervasives_Native.Some ([])
-end
-| uu____495 -> begin
-FStar_Pervasives_Native.None
-end))
-end)))
-
-
-let rec find : 'a . ('a  ->  Prims.bool)  ->  'a Prims.list  ->  'a = (fun f l -> (match (l) with
-| [] -> begin
-(failwith "blah")
-end
-| (hd1)::tl1 -> begin
-(
-
-let uu____528 = (f hd1)
-in (match (uu____528) with
-| true -> begin
-hd1
-end
-| uu____529 -> begin
-(find f tl1)
-end))
-end))
-
-
-let find_lid : FStar_Ident.lident  ->  (FStar_Ident.lident * Prims.string) Prims.list  ->  Prims.string = (fun x xs -> (
-
-let uu____550 = (find (fun p -> (FStar_Ident.lid_equals x (FStar_Pervasives_Native.fst p))) xs)
-in (FStar_Pervasives_Native.snd uu____550)))
-
-
-let infix_prim_op_to_string : FStar_Syntax_Syntax.term' FStar_Syntax_Syntax.syntax  ->  Prims.string = (fun e -> (
-
-let uu____573 = (get_lid e)
-in (find_lid uu____573 infix_prim_ops)))
-
-
-let unary_prim_op_to_string : FStar_Syntax_Syntax.term' FStar_Syntax_Syntax.syntax  ->  Prims.string = (fun e -> (
-
-let uu____582 = (get_lid e)
-in (find_lid uu____582 unary_prim_ops)))
-
-
-let quant_to_string : FStar_Syntax_Syntax.term' FStar_Syntax_Syntax.syntax  ->  Prims.string = (fun t -> (
-
-let uu____591 = (get_lid t)
-in (find_lid uu____591 quants)))
-
-
-let const_to_string : FStar_Const.sconst  ->  Prims.string = (fun x -> (match (x) with
-| FStar_Const.Const_effect -> begin
-"Effect"
-end
-| FStar_Const.Const_unit -> begin
-"()"
-end
-| FStar_Const.Const_bool (b) -> begin
-(match (b) with
-| true -> begin
-"true"
-end
-| uu____597 -> begin
-"false"
-end)
-end
-| FStar_Const.Const_float (x1) -> begin
-(FStar_Util.string_of_float x1)
-end
-| FStar_Const.Const_string (s, uu____600) -> begin
-(FStar_Util.format1 "\"%s\"" s)
-end
-| FStar_Const.Const_bytearray (uu____601) -> begin
-"<bytearray>"
-end
-| FStar_Const.Const_int (x1, uu____609) -> begin
-x1
-end
-| FStar_Const.Const_char (c) -> begin
-(Prims.strcat "\'" (Prims.strcat (FStar_Util.string_of_char c) "\'"))
-end
-| FStar_Const.Const_range (r) -> begin
-(FStar_Range.string_of_range r)
-end
-| FStar_Const.Const_reify -> begin
-"reify"
-end
-| FStar_Const.Const_reflect (l) -> begin
-(
-
-let uu____625 = (sli l)
-in (FStar_Util.format1 "[[%s.reflect]]" uu____625))
-end))
-
-
-let lbname_to_string : FStar_Syntax_Syntax.lbname  ->  Prims.string = (fun uu___212_629 -> (match (uu___212_629) with
-| FStar_Util.Inl (l) -> begin
-(bv_to_string l)
-end
-| FStar_Util.Inr (l) -> begin
-(lid_to_string l.FStar_Syntax_Syntax.fv_name.FStar_Syntax_Syntax.v)
-end))
-
-
-let tag_of_term : FStar_Syntax_Syntax.term  ->  Prims.string = (fun t -> (match (t.FStar_Syntax_Syntax.n) with
-| FStar_Syntax_Syntax.Tm_bvar (x) -> begin
-(
-
-let uu____637 = (db_to_string x)
-in (Prims.strcat "Tm_bvar: " uu____637))
-end
-| FStar_Syntax_Syntax.Tm_name (x) -> begin
-(
-
-let uu____639 = (nm_to_string x)
-in (Prims.strcat "Tm_name: " uu____639))
-end
-| FStar_Syntax_Syntax.Tm_fvar (x) -> begin
-(
-
-let uu____641 = (lid_to_string x.FStar_Syntax_Syntax.fv_name.FStar_Syntax_Syntax.v)
-in (Prims.strcat "Tm_fvar: " uu____641))
-end
-| FStar_Syntax_Syntax.Tm_uinst (uu____642) -> begin
-"Tm_uinst"
-end
-| FStar_Syntax_Syntax.Tm_constant (uu____649) -> begin
-"Tm_constant"
-end
-| FStar_Syntax_Syntax.Tm_type (uu____650) -> begin
-"Tm_type"
-end
-| FStar_Syntax_Syntax.Tm_abs (uu____651) -> begin
-"Tm_abs"
-end
-| FStar_Syntax_Syntax.Tm_arrow (uu____668) -> begin
-"Tm_arrow"
-end
-| FStar_Syntax_Syntax.Tm_refine (uu____681) -> begin
-"Tm_refine"
-end
-| FStar_Syntax_Syntax.Tm_app (uu____688) -> begin
-"Tm_app"
-end
-| FStar_Syntax_Syntax.Tm_match (uu____703) -> begin
-"Tm_match"
-end
-| FStar_Syntax_Syntax.Tm_ascribed (uu____726) -> begin
-"Tm_ascribed"
-end
-| FStar_Syntax_Syntax.Tm_let (uu____753) -> begin
-"Tm_let"
-end
-| FStar_Syntax_Syntax.Tm_uvar (uu____766) -> begin
-"Tm_uvar"
-end
-| FStar_Syntax_Syntax.Tm_delayed (uu____783, m) -> begin
-(
-
-let uu____825 = (FStar_ST.op_Bang m)
-in (match (uu____825) with
-| FStar_Pervasives_Native.None -> begin
-"Tm_delayed"
-end
-| FStar_Pervasives_Native.Some (uu____900) -> begin
-"Tm_delayed-resolved"
-end))
-end
-| FStar_Syntax_Syntax.Tm_meta (uu____905) -> begin
-"Tm_meta"
-end
-| FStar_Syntax_Syntax.Tm_unknown -> begin
-"Tm_unknown"
-end))
-
-
-let uvar_to_string : FStar_Syntax_Syntax.uvar  ->  Prims.string = (fun u -> (
-
-let uu____916 = (FStar_Options.hide_uvar_nums ())
-in (match (uu____916) with
-| true -> begin
-"?"
-end
-| uu____917 -> begin
-(
-
-let uu____918 = (
-
-let uu____919 = (FStar_Syntax_Unionfind.uvar_id u)
-in (FStar_All.pipe_right uu____919 FStar_Util.string_of_int))
-in (Prims.strcat "?" uu____918))
-end)))
-
-
-let version_to_string : FStar_Syntax_Syntax.version  ->  Prims.string = (fun v1 -> (
-
-let uu____924 = (FStar_Util.string_of_int v1.FStar_Syntax_Syntax.major)
-in (
-
-let uu____925 = (FStar_Util.string_of_int v1.FStar_Syntax_Syntax.minor)
-in (FStar_Util.format2 "%s.%s" uu____924 uu____925))))
-
-
-let univ_uvar_to_string : FStar_Syntax_Syntax.universe_uvar  ->  Prims.string = (fun u -> (
-
-let uu____930 = (FStar_Options.hide_uvar_nums ())
-in (match (uu____930) with
-| true -> begin
-"?"
-end
-| uu____931 -> begin
-(
-
-let uu____932 = (
-
-let uu____933 = (
-
-let uu____934 = (FStar_Syntax_Unionfind.univ_uvar_id u)
-in (FStar_All.pipe_right uu____934 FStar_Util.string_of_int))
-in (
-
-let uu____935 = (
-
-let uu____936 = (version_to_string (FStar_Pervasives_Native.snd u))
-in (Prims.strcat ":" uu____936))
-in (Prims.strcat uu____933 uu____935)))
-in (Prims.strcat "?" uu____932))
-end)))
-
-
-let rec int_of_univ : Prims.int  ->  FStar_Syntax_Syntax.universe  ->  (Prims.int * FStar_Syntax_Syntax.universe FStar_Pervasives_Native.option) = (fun n1 u -> (
-
-let uu____955 = (FStar_Syntax_Subst.compress_univ u)
-in (match (uu____955) with
-| FStar_Syntax_Syntax.U_zero -> begin
-((n1), (FStar_Pervasives_Native.None))
-end
-| FStar_Syntax_Syntax.U_succ (u1) -> begin
-(int_of_univ (n1 + (Prims.parse_int "1")) u1)
-end
-| uu____965 -> begin
-((n1), (FStar_Pervasives_Native.Some (u)))
-end)))
-
-
-let rec univ_to_string : FStar_Syntax_Syntax.universe  ->  Prims.string = (fun u -> (
-
-let uu____972 = (
-
-let uu____973 = (FStar_Options.ugly ())
-in (not (uu____973)))
-in (match (uu____972) with
-| true -> begin
-(
-
-let e = (FStar_Syntax_Resugar.resugar_universe u FStar_Range.dummyRange)
-in (
-
-let d = (FStar_Parser_ToDocument.term_to_document e)
-in (FStar_Pprint.pretty_string (FStar_Util.float_of_string "1.0") (Prims.parse_int "100") d)))
-end
-| uu____976 -> begin
-(
-
-let uu____977 = (FStar_Syntax_Subst.compress_univ u)
-in (match (uu____977) with
-| FStar_Syntax_Syntax.U_unif (u1) -> begin
-(univ_uvar_to_string u1)
-end
-| FStar_Syntax_Syntax.U_name (x) -> begin
-x.FStar_Ident.idText
-end
-| FStar_Syntax_Syntax.U_bvar (x) -> begin
-(
-
-let uu____989 = (FStar_Util.string_of_int x)
-in (Prims.strcat "@" uu____989))
-end
-| FStar_Syntax_Syntax.U_zero -> begin
-"0"
-end
-| FStar_Syntax_Syntax.U_succ (u1) -> begin
-(
-
-let uu____991 = (int_of_univ (Prims.parse_int "1") u1)
-in (match (uu____991) with
-| (n1, FStar_Pervasives_Native.None) -> begin
-(FStar_Util.string_of_int n1)
-end
-| (n1, FStar_Pervasives_Native.Some (u2)) -> begin
-(
-
-let uu____1005 = (univ_to_string u2)
-in (
-
-let uu____1006 = (FStar_Util.string_of_int n1)
-in (FStar_Util.format2 "(%s + %s)" uu____1005 uu____1006)))
-end))
-end
-| FStar_Syntax_Syntax.U_max (us) -> begin
-(
-
-let uu____1010 = (
-
-let uu____1011 = (FStar_List.map univ_to_string us)
-in (FStar_All.pipe_right uu____1011 (FStar_String.concat ", ")))
-in (FStar_Util.format1 "(max %s)" uu____1010))
-end
-| FStar_Syntax_Syntax.U_unknown -> begin
-"unknown"
-end))
-end)))
-
-
-let univs_to_string : FStar_Syntax_Syntax.universe Prims.list  ->  Prims.string = (fun us -> (
-
-let uu____1024 = (FStar_List.map univ_to_string us)
-in (FStar_All.pipe_right uu____1024 (FStar_String.concat ", "))))
-
-
-let univ_names_to_string : FStar_Ident.ident Prims.list  ->  Prims.string = (fun us -> (
-
-let uu____1037 = (FStar_List.map (fun x -> x.FStar_Ident.idText) us)
-in (FStar_All.pipe_right uu____1037 (FStar_String.concat ", "))))
-
-
-let qual_to_string : FStar_Syntax_Syntax.qualifier  ->  Prims.string = (fun uu___213_1047 -> (match (uu___213_1047) with
-| FStar_Syntax_Syntax.Assumption -> begin
-"assume"
-end
-| FStar_Syntax_Syntax.New -> begin
-"new"
-end
-| FStar_Syntax_Syntax.Private -> begin
-"private"
-end
-| FStar_Syntax_Syntax.Unfold_for_unification_and_vcgen -> begin
-"unfold"
-end
-| FStar_Syntax_Syntax.Inline_for_extraction -> begin
-"inline"
-end
-| FStar_Syntax_Syntax.NoExtract -> begin
-"noextract"
-end
-| FStar_Syntax_Syntax.Visible_default -> begin
-"visible"
-end
-| FStar_Syntax_Syntax.Irreducible -> begin
-"irreducible"
-end
-| FStar_Syntax_Syntax.Abstract -> begin
-"abstract"
-end
-| FStar_Syntax_Syntax.Noeq -> begin
-"noeq"
-end
-| FStar_Syntax_Syntax.Unopteq -> begin
-"unopteq"
-end
-| FStar_Syntax_Syntax.Logic -> begin
-"logic"
-end
-| FStar_Syntax_Syntax.TotalEffect -> begin
-"total"
-end
-| FStar_Syntax_Syntax.Discriminator (l) -> begin
-(
-
-let uu____1049 = (lid_to_string l)
-in (FStar_Util.format1 "(Discriminator %s)" uu____1049))
-end
-| FStar_Syntax_Syntax.Projector (l, x) -> begin
-(
-
-let uu____1052 = (lid_to_string l)
-in (FStar_Util.format2 "(Projector %s %s)" uu____1052 x.FStar_Ident.idText))
-end
-| FStar_Syntax_Syntax.RecordType (ns, fns) -> begin
-(
-
-let uu____1063 = (
-
-let uu____1064 = (FStar_Ident.path_of_ns ns)
-in (FStar_Ident.text_of_path uu____1064))
-in (
-
-let uu____1067 = (
-
-let uu____1068 = (FStar_All.pipe_right fns (FStar_List.map FStar_Ident.text_of_id))
-in (FStar_All.pipe_right uu____1068 (FStar_String.concat ", ")))
-in (FStar_Util.format2 "(RecordType %s %s)" uu____1063 uu____1067)))
-end
-| FStar_Syntax_Syntax.RecordConstructor (ns, fns) -> begin
-(
-
-let uu____1087 = (
-
-let uu____1088 = (FStar_Ident.path_of_ns ns)
-in (FStar_Ident.text_of_path uu____1088))
-in (
-
-let uu____1091 = (
-
-let uu____1092 = (FStar_All.pipe_right fns (FStar_List.map FStar_Ident.text_of_id))
-in (FStar_All.pipe_right uu____1092 (FStar_String.concat ", ")))
-in (FStar_Util.format2 "(RecordConstructor %s %s)" uu____1087 uu____1091)))
-end
-| FStar_Syntax_Syntax.Action (eff_lid) -> begin
-(
-
-let uu____1102 = (lid_to_string eff_lid)
-in (FStar_Util.format1 "(Action %s)" uu____1102))
-end
-| FStar_Syntax_Syntax.ExceptionConstructor -> begin
-"ExceptionConstructor"
-end
-| FStar_Syntax_Syntax.HasMaskedEffect -> begin
-"HasMaskedEffect"
-end
-| FStar_Syntax_Syntax.Effect -> begin
-"Effect"
-end
-| FStar_Syntax_Syntax.Reifiable -> begin
-"reify"
-end
-| FStar_Syntax_Syntax.Reflectable (l) -> begin
-(FStar_Util.format1 "(reflect %s)" l.FStar_Ident.str)
-end
-| FStar_Syntax_Syntax.OnlyName -> begin
-"OnlyName"
-end))
-
-
-let quals_to_string : FStar_Syntax_Syntax.qualifier Prims.list  ->  Prims.string = (fun quals -> (match (quals) with
-| [] -> begin
-""
-end
-| uu____1112 -> begin
-(
-
-let uu____1115 = (FStar_All.pipe_right quals (FStar_List.map qual_to_string))
-in (FStar_All.pipe_right uu____1115 (FStar_String.concat " ")))
-end))
-
-
-let quals_to_string' : FStar_Syntax_Syntax.qualifier Prims.list  ->  Prims.string = (fun quals -> (match (quals) with
-| [] -> begin
-""
-end
-| uu____1132 -> begin
-(
-
-let uu____1135 = (quals_to_string quals)
-in (Prims.strcat uu____1135 " "))
-end))
-
-
-let rec term_to_string : FStar_Syntax_Syntax.term  ->  Prims.string = (fun x -> (
-
-let uu____1191 = (
-
-let uu____1192 = (FStar_Options.ugly ())
-in (not (uu____1192)))
-in (match (uu____1191) with
-| true -> begin
-(
-
-let e = (FStar_Syntax_Resugar.resugar_term x)
-in (
-
-let d = (FStar_Parser_ToDocument.term_to_document e)
-in (FStar_Pprint.pretty_string (FStar_Util.float_of_string "1.0") (Prims.parse_int "100") d)))
-end
-| uu____1195 -> begin
-(
-
-let x1 = (FStar_Syntax_Subst.compress x)
-in (
-
-let x2 = (
-
-let uu____1198 = (FStar_Options.print_implicits ())
-in (match (uu____1198) with
-| true -> begin
-x1
-end
-| uu____1199 -> begin
-(FStar_Syntax_Util.unmeta x1)
-end))
-in (match (x2.FStar_Syntax_Syntax.n) with
-| FStar_Syntax_Syntax.Tm_delayed (uu____1200) -> begin
-(failwith "impossible")
-end
-| FStar_Syntax_Syntax.Tm_app (uu____1225, []) -> begin
-(failwith "Empty args!")
-end
-| FStar_Syntax_Syntax.Tm_meta (t, FStar_Syntax_Syntax.Meta_pattern (ps)) -> begin
-(
-
-let pats = (
-
-let uu____1261 = (FStar_All.pipe_right ps (FStar_List.map (fun args -> (
-
-let uu____1291 = (FStar_All.pipe_right args (FStar_List.map (fun uu____1309 -> (match (uu____1309) with
-| (t1, uu____1315) -> begin
-(term_to_string t1)
-end))))
-in (FStar_All.pipe_right uu____1291 (FStar_String.concat "; "))))))
-in (FStar_All.pipe_right uu____1261 (FStar_String.concat "\\/")))
-in (
-
-let uu____1320 = (term_to_string t)
-in (FStar_Util.format2 "{:pattern %s} %s" pats uu____1320)))
-end
-| FStar_Syntax_Syntax.Tm_meta (t, FStar_Syntax_Syntax.Meta_monadic (m, t')) -> begin
-(
-
-let uu____1332 = (tag_of_term t)
-in (
-
-let uu____1333 = (sli m)
-in (
-
-let uu____1334 = (term_to_string t')
-in (
-
-let uu____1335 = (term_to_string t)
-in (FStar_Util.format4 "(Monadic-%s{%s %s} %s)" uu____1332 uu____1333 uu____1334 uu____1335)))))
-end
-| FStar_Syntax_Syntax.Tm_meta (t, FStar_Syntax_Syntax.Meta_monadic_lift (m0, m1, t')) -> begin
-(
-
-let uu____1348 = (tag_of_term t)
-in (
-
-let uu____1349 = (term_to_string t')
-in (
-
-let uu____1350 = (sli m0)
-in (
-
-let uu____1351 = (sli m1)
-in (
-
-let uu____1352 = (term_to_string t)
-in (FStar_Util.format5 "(MonadicLift-%s{%s : %s -> %s} %s)" uu____1348 uu____1349 uu____1350 uu____1351 uu____1352))))))
-end
-| FStar_Syntax_Syntax.Tm_meta (t, FStar_Syntax_Syntax.Meta_alien (uu____1354, s, uu____1356)) -> begin
-(FStar_Util.format1 "(Meta_alien \"%s\")" s)
-end
-| FStar_Syntax_Syntax.Tm_meta (t, FStar_Syntax_Syntax.Meta_labeled (l, r, b)) -> begin
-(
-
-let uu____1373 = (FStar_Range.string_of_range r)
-in (
-
-let uu____1374 = (term_to_string t)
-in (FStar_Util.format3 "Meta_labeled(%s, %s){%s}" l uu____1373 uu____1374)))
-end
-| FStar_Syntax_Syntax.Tm_meta (t, FStar_Syntax_Syntax.Meta_named (l)) -> begin
-(
-
-let uu____1381 = (lid_to_string l)
-in (
-
-let uu____1382 = (FStar_Range.string_of_range t.FStar_Syntax_Syntax.pos)
-in (
-
-let uu____1383 = (term_to_string t)
-in (FStar_Util.format3 "Meta_named(%s, %s){%s}" uu____1381 uu____1382 uu____1383))))
-end
-| FStar_Syntax_Syntax.Tm_meta (t, FStar_Syntax_Syntax.Meta_desugared (uu____1385)) -> begin
-(
-
-let uu____1390 = (term_to_string t)
-in (FStar_Util.format1 "Meta_desugared{%s}" uu____1390))
-end
-| FStar_Syntax_Syntax.Tm_bvar (x3) -> begin
-(
-
-let uu____1392 = (db_to_string x3)
-in (
-
-let uu____1393 = (
-
-let uu____1394 = (tag_of_term x3.FStar_Syntax_Syntax.sort)
-in (Prims.strcat ":" uu____1394))
-in (Prims.strcat uu____1392 uu____1393)))
-end
-| FStar_Syntax_Syntax.Tm_name (x3) -> begin
-(nm_to_string x3)
-end
-| FStar_Syntax_Syntax.Tm_fvar (f) -> begin
-(fv_to_string f)
-end
-| FStar_Syntax_Syntax.Tm_uvar (u, uu____1398) -> begin
-(uvar_to_string u)
-end
-| FStar_Syntax_Syntax.Tm_constant (c) -> begin
-(const_to_string c)
-end
-| FStar_Syntax_Syntax.Tm_type (u) -> begin
-(
-
-let uu____1425 = (FStar_Options.print_universes ())
-in (match (uu____1425) with
-| true -> begin
-(
-
-let uu____1426 = (univ_to_string u)
-in (FStar_Util.format1 "Type u#(%s)" uu____1426))
-end
-| uu____1427 -> begin
-"Type"
-end))
-end
-| FStar_Syntax_Syntax.Tm_arrow (bs, c) -> begin
-(
-
-let uu____1446 = (binders_to_string " -> " bs)
-in (
-
-let uu____1447 = (comp_to_string c)
-in (FStar_Util.format2 "(%s -> %s)" uu____1446 uu____1447)))
-end
-| FStar_Syntax_Syntax.Tm_abs (bs, t2, lc) -> begin
-(match (lc) with
-| FStar_Pervasives_Native.Some (rc) when (FStar_Options.print_implicits ()) -> begin
-(
-
-let uu____1472 = (binders_to_string " " bs)
-in (
-
-let uu____1473 = (term_to_string t2)
-in (
-
-let uu____1474 = (match ((FStar_Option.isNone rc.FStar_Syntax_Syntax.residual_typ)) with
-| true -> begin
-"None"
-end
-| uu____1477 -> begin
-(
-
-let uu____1478 = (FStar_Option.get rc.FStar_Syntax_Syntax.residual_typ)
-in (term_to_string uu____1478))
-end)
-in (FStar_Util.format4 "(fun %s -> (%s $$ (residual) %s %s))" uu____1472 uu____1473 rc.FStar_Syntax_Syntax.residual_effect.FStar_Ident.str uu____1474))))
-end
-| uu____1481 -> begin
-(
-
-let uu____1484 = (binders_to_string " " bs)
-in (
-
-let uu____1485 = (term_to_string t2)
-in (FStar_Util.format2 "(fun %s -> %s)" uu____1484 uu____1485)))
-end)
-end
-| FStar_Syntax_Syntax.Tm_refine (xt, f) -> begin
-(
-
-let uu____1492 = (bv_to_string xt)
-in (
-
-let uu____1493 = (FStar_All.pipe_right xt.FStar_Syntax_Syntax.sort term_to_string)
-in (
-
-let uu____1496 = (FStar_All.pipe_right f formula_to_string)
-in (FStar_Util.format3 "(%s:%s{%s})" uu____1492 uu____1493 uu____1496))))
-end
-| FStar_Syntax_Syntax.Tm_app (t, args) -> begin
-(
-
-let uu____1521 = (term_to_string t)
-in (
-
-let uu____1522 = (args_to_string args)
-in (FStar_Util.format2 "(%s %s)" uu____1521 uu____1522)))
-end
-| FStar_Syntax_Syntax.Tm_let (lbs, e) -> begin
-(
-
-let uu____1541 = (lbs_to_string [] lbs)
-in (
-
-let uu____1542 = (term_to_string e)
-in (FStar_Util.format2 "%s\nin\n%s" uu____1541 uu____1542)))
-end
-| FStar_Syntax_Syntax.Tm_ascribed (e, (annot, topt), eff_name) -> begin
-(
-
-let annot1 = (match (annot) with
-| FStar_Util.Inl (t) -> begin
-(
-
-let uu____1603 = (
-
-let uu____1604 = (FStar_Util.map_opt eff_name FStar_Ident.text_of_lid)
-in (FStar_All.pipe_right uu____1604 (FStar_Util.dflt "default")))
-in (
-
-let uu____1609 = (term_to_string t)
-in (FStar_Util.format2 "[%s] %s" uu____1603 uu____1609)))
-end
-| FStar_Util.Inr (c) -> begin
-(comp_to_string c)
-end)
-in (
-
-let topt1 = (match (topt) with
-| FStar_Pervasives_Native.None -> begin
-""
-end
-| FStar_Pervasives_Native.Some (t) -> begin
-(
-
-let uu____1625 = (term_to_string t)
-in (FStar_Util.format1 "by %s" uu____1625))
-end)
-in (
-
-let uu____1626 = (term_to_string e)
-in (FStar_Util.format3 "(%s <ascribed: %s %s)" uu____1626 annot1 topt1))))
-end
-| FStar_Syntax_Syntax.Tm_match (head1, branches) -> begin
-(
-
-let uu____1665 = (term_to_string head1)
-in (
-
-let uu____1666 = (
-
-let uu____1667 = (FStar_All.pipe_right branches (FStar_List.map (fun uu____1703 -> (match (uu____1703) with
-| (p, wopt, e) -> begin
-(
-
-let uu____1719 = (FStar_All.pipe_right p pat_to_string)
-in (
-
-let uu____1720 = (match (wopt) with
-| FStar_Pervasives_Native.None -> begin
-""
-end
-| FStar_Pervasives_Native.Some (w) -> begin
-(
-
-let uu____1722 = (FStar_All.pipe_right w term_to_string)
-in (FStar_Util.format1 "when %s" uu____1722))
-end)
-in (
-
-let uu____1723 = (FStar_All.pipe_right e term_to_string)
-in (FStar_Util.format3 "%s %s -> %s" uu____1719 uu____1720 uu____1723))))
-end))))
-in (FStar_Util.concat_l "\n\t|" uu____1667))
-in (FStar_Util.format2 "(match %s with\n\t| %s)" uu____1665 uu____1666)))
-end
-| FStar_Syntax_Syntax.Tm_uinst (t, us) -> begin
-(
-
-let uu____1730 = (FStar_Options.print_universes ())
-in (match (uu____1730) with
-| true -> begin
-(
-
-let uu____1731 = (term_to_string t)
-in (
-
-let uu____1732 = (univs_to_string us)
-in (FStar_Util.format2 "%s<%s>" uu____1731 uu____1732)))
-end
-| uu____1733 -> begin
-(term_to_string t)
-end))
-end
-| uu____1734 -> begin
-(tag_of_term x2)
-end)))
-end)))
-and pat_to_string : FStar_Syntax_Syntax.pat  ->  Prims.string = (fun x -> (
-
-let uu____1736 = (
-
-let uu____1737 = (FStar_Options.ugly ())
-in (not (uu____1737)))
-in (match (uu____1736) with
-| true -> begin
-(
-
-let e = (FStar_Syntax_Resugar.resugar_pat x)
-in (
-
-let d = (FStar_Parser_ToDocument.pat_to_document e)
-in (FStar_Pprint.pretty_string (FStar_Util.float_of_string "1.0") (Prims.parse_int "100") d)))
-end
-| uu____1740 -> begin
-(match (x.FStar_Syntax_Syntax.v) with
-| FStar_Syntax_Syntax.Pat_cons (l, pats) -> begin
-(
-
-let uu____1759 = (fv_to_string l)
-in (
-
-let uu____1760 = (
-
-let uu____1761 = (FStar_List.map (fun uu____1772 -> (match (uu____1772) with
-| (x1, b) -> begin
-(
-
-let p = (pat_to_string x1)
-in (match (b) with
-| true -> begin
-(Prims.strcat "#" p)
-end
-| uu____1780 -> begin
-p
-end))
-end)) pats)
-in (FStar_All.pipe_right uu____1761 (FStar_String.concat " ")))
-in (FStar_Util.format2 "(%s %s)" uu____1759 uu____1760)))
-end
-| FStar_Syntax_Syntax.Pat_dot_term (x1, uu____1784) -> begin
-(
-
-let uu____1789 = (FStar_Options.print_bound_var_types ())
-in (match (uu____1789) with
-| true -> begin
-(
-
-let uu____1790 = (bv_to_string x1)
-in (
-
-let uu____1791 = (term_to_string x1.FStar_Syntax_Syntax.sort)
-in (FStar_Util.format2 ".%s:%s" uu____1790 uu____1791)))
-end
-| uu____1792 -> begin
-(
-
-let uu____1793 = (bv_to_string x1)
-in (FStar_Util.format1 ".%s" uu____1793))
-end))
-end
-| FStar_Syntax_Syntax.Pat_var (x1) -> begin
-(
-
-let uu____1795 = (FStar_Options.print_bound_var_types ())
-in (match (uu____1795) with
-| true -> begin
-(
-
-let uu____1796 = (bv_to_string x1)
-in (
-
-let uu____1797 = (term_to_string x1.FStar_Syntax_Syntax.sort)
-in (FStar_Util.format2 "%s:%s" uu____1796 uu____1797)))
-end
-| uu____1798 -> begin
-(bv_to_string x1)
-end))
-end
-| FStar_Syntax_Syntax.Pat_constant (c) -> begin
-(const_to_string c)
-end
-| FStar_Syntax_Syntax.Pat_wild (x1) -> begin
-(
-
-let uu____1801 = (FStar_Options.print_real_names ())
-in (match (uu____1801) with
-| true -> begin
-(
-
-let uu____1802 = (bv_to_string x1)
-in (Prims.strcat "Pat_wild " uu____1802))
-end
-| uu____1803 -> begin
-"_"
-end))
-end)
-end)))
-and lbs_to_string : FStar_Syntax_Syntax.qualifier Prims.list  ->  (Prims.bool * FStar_Syntax_Syntax.letbinding Prims.list)  ->  Prims.string = (fun quals lbs -> (
-
-let lbs1 = (
-
-let uu____1821 = (FStar_Options.print_universes ())
-in (match (uu____1821) with
-| true -> begin
-(
-
-let uu____1828 = (FStar_All.pipe_right (FStar_Pervasives_Native.snd lbs) (FStar_List.map (fun lb -> (
-
-let uu____1846 = (
-
-let uu____1851 = (FStar_Syntax_Util.mk_conj lb.FStar_Syntax_Syntax.lbtyp lb.FStar_Syntax_Syntax.lbdef)
-in (FStar_Syntax_Subst.open_univ_vars lb.FStar_Syntax_Syntax.lbunivs uu____1851))
-in (match (uu____1846) with
-| (us, td) -> begin
-(
-
-let uu____1854 = (
-
-let uu____1863 = (
-
-let uu____1864 = (FStar_Syntax_Subst.compress td)
-in uu____1864.FStar_Syntax_Syntax.n)
-in (match (uu____1863) with
-| FStar_Syntax_Syntax.Tm_app (uu____1875, ((t, uu____1877))::((d, uu____1879))::[]) -> begin
-((t), (d))
-end
-| uu____1922 -> begin
-(failwith "Impossibe")
-end))
-in (match (uu____1854) with
-| (t, d) -> begin
-(
-
-let uu___220_1941 = lb
-in {FStar_Syntax_Syntax.lbname = uu___220_1941.FStar_Syntax_Syntax.lbname; FStar_Syntax_Syntax.lbunivs = us; FStar_Syntax_Syntax.lbtyp = t; FStar_Syntax_Syntax.lbeff = uu___220_1941.FStar_Syntax_Syntax.lbeff; FStar_Syntax_Syntax.lbdef = d})
-end))
-end)))))
-in (((FStar_Pervasives_Native.fst lbs)), (uu____1828)))
-end
-| uu____1946 -> begin
-lbs
-end))
-in (
-
-let uu____1947 = (quals_to_string' quals)
-in (
-
-let uu____1948 = (
-
-let uu____1949 = (FStar_All.pipe_right (FStar_Pervasives_Native.snd lbs1) (FStar_List.map (fun lb -> (
-
-let uu____1964 = (lbname_to_string lb.FStar_Syntax_Syntax.lbname)
-in (
-
-let uu____1965 = (
-
-let uu____1966 = (FStar_Options.print_universes ())
-in (match (uu____1966) with
-| true -> begin
-(
-
-let uu____1967 = (
-
-let uu____1968 = (univ_names_to_string lb.FStar_Syntax_Syntax.lbunivs)
-in (Prims.strcat uu____1968 ">"))
-in (Prims.strcat "<" uu____1967))
-end
-| uu____1969 -> begin
-""
-end))
-in (
-
-let uu____1970 = (term_to_string lb.FStar_Syntax_Syntax.lbtyp)
-in (
-
-let uu____1971 = (FStar_All.pipe_right lb.FStar_Syntax_Syntax.lbdef term_to_string)
-in (FStar_Util.format4 "%s %s : %s = %s" uu____1964 uu____1965 uu____1970 uu____1971))))))))
-in (FStar_Util.concat_l "\n and " uu____1949))
-in (FStar_Util.format3 "%slet %s %s" uu____1947 (match ((FStar_Pervasives_Native.fst lbs1)) with
-| true -> begin
-"rec"
-end
-| uu____1976 -> begin
-""
-end) uu____1948)))))
-and lcomp_to_string : FStar_Syntax_Syntax.lcomp  ->  Prims.string = (fun lc -> (
-
-let uu____1978 = (FStar_Options.print_effect_args ())
-in (match (uu____1978) with
-| true -> begin
-(
-
-let uu____1979 = (lc.FStar_Syntax_Syntax.comp ())
-in (comp_to_string uu____1979))
-end
-| uu____1980 -> begin
-(
-
-let uu____1981 = (sli lc.FStar_Syntax_Syntax.eff_name)
-in (
-
-let uu____1982 = (term_to_string lc.FStar_Syntax_Syntax.res_typ)
-in (FStar_Util.format2 "%s %s" uu____1981 uu____1982)))
-end)))
-and imp_to_string : Prims.string  ->  FStar_Syntax_Syntax.arg_qualifier FStar_Pervasives_Native.option  ->  Prims.string = (fun s uu___214_1984 -> (match (uu___214_1984) with
-| FStar_Pervasives_Native.Some (FStar_Syntax_Syntax.Implicit (false)) -> begin
-(Prims.strcat "#" s)
-end
-| FStar_Pervasives_Native.Some (FStar_Syntax_Syntax.Implicit (true)) -> begin
-(Prims.strcat "#." s)
-end
-| FStar_Pervasives_Native.Some (FStar_Syntax_Syntax.Equality) -> begin
-(Prims.strcat "$" s)
-end
-| uu____1987 -> begin
-s
-end))
-and binder_to_string' : Prims.bool  ->  FStar_Syntax_Syntax.binder  ->  Prims.string = (fun is_arrow b -> (
-
-let uu____1992 = (
-
-let uu____1993 = (FStar_Options.ugly ())
-in (not (uu____1993)))
-in (match (uu____1992) with
-| true -> begin
-(
-
-let uu____1994 = (FStar_Syntax_Resugar.resugar_binder b FStar_Range.dummyRange)
-in (match (uu____1994) with
-| FStar_Pervasives_Native.None -> begin
-""
-end
-| FStar_Pervasives_Native.Some (e) -> begin
-(
-
-let d = (FStar_Parser_ToDocument.binder_to_document e)
-in (FStar_Pprint.pretty_string (FStar_Util.float_of_string "1.0") (Prims.parse_int "100") d))
-end))
-end
-| uu____1999 -> begin
-(
-
-let uu____2000 = b
-in (match (uu____2000) with
-| (a, imp) -> begin
-(
-
-let uu____2003 = (FStar_Syntax_Syntax.is_null_binder b)
-in (match (uu____2003) with
-| true -> begin
-(
-
-let uu____2004 = (term_to_string a.FStar_Syntax_Syntax.sort)
-in (Prims.strcat "_:" uu____2004))
-end
-| uu____2005 -> begin
-(
-
-let uu____2006 = ((not (is_arrow)) && (
-
-let uu____2008 = (FStar_Options.print_bound_var_types ())
-in (not (uu____2008))))
-in (match (uu____2006) with
-| true -> begin
-(
-
-let uu____2009 = (nm_to_string a)
-in (imp_to_string uu____2009 imp))
-end
-| uu____2010 -> begin
-(
-
-let uu____2011 = (
-
-let uu____2012 = (nm_to_string a)
-in (
-
-let uu____2013 = (
-
-let uu____2014 = (term_to_string a.FStar_Syntax_Syntax.sort)
-in (Prims.strcat ":" uu____2014))
-in (Prims.strcat uu____2012 uu____2013)))
-in (imp_to_string uu____2011 imp))
-end))
-end))
-end))
-end)))
-and binder_to_string : FStar_Syntax_Syntax.binder  ->  Prims.string = (fun b -> (binder_to_string' false b))
-and arrow_binder_to_string : FStar_Syntax_Syntax.binder  ->  Prims.string = (fun b -> (binder_to_string' true b))
-and binders_to_string : Prims.string  ->  FStar_Syntax_Syntax.binders  ->  Prims.string = (fun sep bs -> (
-
-let bs1 = (
-
-let uu____2020 = (FStar_Options.print_implicits ())
-in (match (uu____2020) with
-| true -> begin
-bs
-end
-| uu____2021 -> begin
-(filter_imp bs)
-end))
-in (match ((Prims.op_Equality sep " -> ")) with
-| true -> begin
-(
-
-let uu____2022 = (FStar_All.pipe_right bs1 (FStar_List.map arrow_binder_to_string))
-in (FStar_All.pipe_right uu____2022 (FStar_String.concat sep)))
-end
-| uu____2029 -> begin
-(
-
-let uu____2030 = (FStar_All.pipe_right bs1 (FStar_List.map binder_to_string))
-in (FStar_All.pipe_right uu____2030 (FStar_String.concat sep)))
-end)))
-and arg_to_string : (FStar_Syntax_Syntax.term * FStar_Syntax_Syntax.arg_qualifier FStar_Pervasives_Native.option)  ->  Prims.string = (fun uu___215_2037 -> (match (uu___215_2037) with
-| (a, imp) -> begin
-(
-
-let uu____2050 = (term_to_string a)
-in (imp_to_string uu____2050 imp))
-end))
-and args_to_string : FStar_Syntax_Syntax.args  ->  Prims.string = (fun args -> (
-
-let args1 = (
-
-let uu____2053 = (FStar_Options.print_implicits ())
-in (match (uu____2053) with
-| true -> begin
-args
-end
-| uu____2054 -> begin
-(filter_imp args)
-end))
-in (
-
-let uu____2057 = (FStar_All.pipe_right args1 (FStar_List.map arg_to_string))
-in (FStar_All.pipe_right uu____2057 (FStar_String.concat " ")))))
-and comp_to_string : FStar_Syntax_Syntax.comp  ->  Prims.string = (fun c -> (
-
-let uu____2071 = (
-
-let uu____2072 = (FStar_Options.ugly ())
-in (not (uu____2072)))
-in (match (uu____2071) with
-| true -> begin
-(
-
-let e = (FStar_Syntax_Resugar.resugar_comp c)
-in (
-
-let d = (FStar_Parser_ToDocument.term_to_document e)
-in (FStar_Pprint.pretty_string (FStar_Util.float_of_string "1.0") (Prims.parse_int "100") d)))
-end
-| uu____2075 -> begin
-(match (c.FStar_Syntax_Syntax.n) with
-| FStar_Syntax_Syntax.Total (t, uopt) -> begin
-(
-
-let uu____2086 = (
-
-let uu____2087 = (FStar_Syntax_Subst.compress t)
-in uu____2087.FStar_Syntax_Syntax.n)
-in (match (uu____2086) with
-| FStar_Syntax_Syntax.Tm_type (uu____2090) when (
-
-let uu____2091 = ((FStar_Options.print_implicits ()) || (FStar_Options.print_universes ()))
-in (not (uu____2091))) -> begin
-(term_to_string t)
-end
-| uu____2092 -> begin
-(match (uopt) with
-| FStar_Pervasives_Native.Some (u) when (FStar_Options.print_universes ()) -> begin
-(
-
-let uu____2094 = (univ_to_string u)
-in (
-
-let uu____2095 = (term_to_string t)
-in (FStar_Util.format2 "Tot<%s> %s" uu____2094 uu____2095)))
-end
-| uu____2096 -> begin
-(
-
-let uu____2099 = (term_to_string t)
-in (FStar_Util.format1 "Tot %s" uu____2099))
-end)
-end))
-end
-| FStar_Syntax_Syntax.GTotal (t, uopt) -> begin
-(
-
-let uu____2110 = (
-
-let uu____2111 = (FStar_Syntax_Subst.compress t)
-in uu____2111.FStar_Syntax_Syntax.n)
-in (match (uu____2110) with
-| FStar_Syntax_Syntax.Tm_type (uu____2114) when (
-
-let uu____2115 = ((FStar_Options.print_implicits ()) || (FStar_Options.print_universes ()))
-in (not (uu____2115))) -> begin
-(term_to_string t)
-end
-| uu____2116 -> begin
-(match (uopt) with
-| FStar_Pervasives_Native.Some (u) when (FStar_Options.print_universes ()) -> begin
-(
-
-let uu____2118 = (univ_to_string u)
-in (
-
-let uu____2119 = (term_to_string t)
-in (FStar_Util.format2 "GTot<%s> %s" uu____2118 uu____2119)))
-end
-| uu____2120 -> begin
-(
-
-let uu____2123 = (term_to_string t)
-in (FStar_Util.format1 "GTot %s" uu____2123))
-end)
-end))
-end
-| FStar_Syntax_Syntax.Comp (c1) -> begin
-(
-
-let basic = (
-
-let uu____2126 = (FStar_Options.print_effect_args ())
-in (match (uu____2126) with
-| true -> begin
-(
-
-let uu____2127 = (sli c1.FStar_Syntax_Syntax.effect_name)
-in (
-
-let uu____2128 = (
-
-let uu____2129 = (FStar_All.pipe_right c1.FStar_Syntax_Syntax.comp_univs (FStar_List.map univ_to_string))
-in (FStar_All.pipe_right uu____2129 (FStar_String.concat ", ")))
-in (
-
-let uu____2136 = (term_to_string c1.FStar_Syntax_Syntax.result_typ)
-in (
-
-let uu____2137 = (
-
-let uu____2138 = (FStar_All.pipe_right c1.FStar_Syntax_Syntax.effect_args (FStar_List.map arg_to_string))
-in (FStar_All.pipe_right uu____2138 (FStar_String.concat ", ")))
-in (
-
-let uu____2159 = (
-
-let uu____2160 = (FStar_All.pipe_right c1.FStar_Syntax_Syntax.flags (FStar_List.map cflags_to_string))
-in (FStar_All.pipe_right uu____2160 (FStar_String.concat " ")))
-in (FStar_Util.format5 "%s<%s> (%s) %s (attributes %s)" uu____2127 uu____2128 uu____2136 uu____2137 uu____2159))))))
-end
-| uu____2169 -> begin
-(
-
-let uu____2170 = ((FStar_All.pipe_right c1.FStar_Syntax_Syntax.flags (FStar_Util.for_some (fun uu___216_2174 -> (match (uu___216_2174) with
-| FStar_Syntax_Syntax.TOTAL -> begin
-true
-end
-| uu____2175 -> begin
-false
-end)))) && (
-
-let uu____2177 = (FStar_Options.print_effect_args ())
-in (not (uu____2177))))
-in (match (uu____2170) with
-| true -> begin
-(
-
-let uu____2178 = (term_to_string c1.FStar_Syntax_Syntax.result_typ)
-in (FStar_Util.format1 "Tot %s" uu____2178))
-end
-| uu____2179 -> begin
-(
-
-let uu____2180 = (((
-
-let uu____2183 = (FStar_Options.print_effect_args ())
-in (not (uu____2183))) && (
-
-let uu____2185 = (FStar_Options.print_implicits ())
-in (not (uu____2185)))) && (FStar_Ident.lid_equals c1.FStar_Syntax_Syntax.effect_name FStar_Parser_Const.effect_ML_lid))
-in (match (uu____2180) with
-| true -> begin
-(term_to_string c1.FStar_Syntax_Syntax.result_typ)
-end
-| uu____2186 -> begin
-(
-
-let uu____2187 = ((
-
-let uu____2190 = (FStar_Options.print_effect_args ())
-in (not (uu____2190))) && (FStar_All.pipe_right c1.FStar_Syntax_Syntax.flags (FStar_Util.for_some (fun uu___217_2194 -> (match (uu___217_2194) with
-| FStar_Syntax_Syntax.MLEFFECT -> begin
-true
-end
-| uu____2195 -> begin
-false
-end)))))
-in (match (uu____2187) with
-| true -> begin
-(
-
-let uu____2196 = (term_to_string c1.FStar_Syntax_Syntax.result_typ)
-in (FStar_Util.format1 "ALL %s" uu____2196))
-end
-| uu____2197 -> begin
-(
-
-let uu____2198 = (sli c1.FStar_Syntax_Syntax.effect_name)
-in (
-
-let uu____2199 = (term_to_string c1.FStar_Syntax_Syntax.result_typ)
-in (FStar_Util.format2 "%s (%s)" uu____2198 uu____2199)))
-end))
-end))
-end))
-end))
-in (
-
-let dec = (
-
-let uu____2201 = (FStar_All.pipe_right c1.FStar_Syntax_Syntax.flags (FStar_List.collect (fun uu___218_2211 -> (match (uu___218_2211) with
-| FStar_Syntax_Syntax.DECREASES (e) -> begin
-(
-
-let uu____2217 = (
-
-let uu____2218 = (term_to_string e)
-in (FStar_Util.format1 " (decreases %s)" uu____2218))
-in (uu____2217)::[])
-end
-| uu____2219 -> begin
-[]
-end))))
-in (FStar_All.pipe_right uu____2201 (FStar_String.concat " ")))
-in (FStar_Util.format2 "%s%s" basic dec)))
-end)
-end)))
-and cflags_to_string : FStar_Syntax_Syntax.cflags  ->  Prims.string = (fun c -> (match (c) with
-| FStar_Syntax_Syntax.TOTAL -> begin
-"total"
-end
-| FStar_Syntax_Syntax.MLEFFECT -> begin
-"ml"
-end
-| FStar_Syntax_Syntax.RETURN -> begin
-"return"
-end
-| FStar_Syntax_Syntax.PARTIAL_RETURN -> begin
-"partial_return"
-end
-| FStar_Syntax_Syntax.SOMETRIVIAL -> begin
-"sometrivial"
-end
-| FStar_Syntax_Syntax.LEMMA -> begin
-"lemma"
-end
-| FStar_Syntax_Syntax.CPS -> begin
-"cps"
-end
-| FStar_Syntax_Syntax.DECREASES (uu____2223) -> begin
-""
-end))
-and formula_to_string : FStar_Syntax_Syntax.term' FStar_Syntax_Syntax.syntax  ->  Prims.string = (fun phi -> (term_to_string phi))
-
-
-let binder_to_json : FStar_Syntax_Syntax.binder  ->  FStar_Util.json = (fun b -> (
-
-let uu____2233 = b
-in (match (uu____2233) with
-| (a, imp) -> begin
-(
-
-let n1 = (
-
-let uu____2237 = (FStar_Syntax_Syntax.is_null_binder b)
-in (match (uu____2237) with
-| true -> begin
-FStar_Util.JsonNull
-end
-| uu____2238 -> begin
-(
-
-let uu____2239 = (
-
-let uu____2240 = (nm_to_string a)
-in (imp_to_string uu____2240 imp))
-in FStar_Util.JsonStr (uu____2239))
-end))
-in (
-
-let t = (
-
-let uu____2242 = (term_to_string a.FStar_Syntax_Syntax.sort)
-in FStar_Util.JsonStr (uu____2242))
-in FStar_Util.JsonAssoc (((("name"), (n1)))::((("type"), (t)))::[])))
-end)))
-
-
-let binders_to_json : FStar_Syntax_Syntax.binders  ->  FStar_Util.json = (fun bs -> (
-
-let uu____2259 = (FStar_List.map binder_to_json bs)
-in FStar_Util.JsonList (uu____2259)))
-
-
-let enclose_universes : Prims.string  ->  Prims.string = (fun s -> (
-
-let uu____2266 = (FStar_Options.print_universes ())
-in (match (uu____2266) with
-| true -> begin
-(Prims.strcat "<" (Prims.strcat s ">"))
-end
-| uu____2267 -> begin
-""
-end)))
-
-
-let tscheme_to_string : FStar_Syntax_Syntax.tscheme  ->  Prims.string = (fun s -> (
-
-let uu____2272 = (
-
-let uu____2273 = (FStar_Options.ugly ())
-in (not (uu____2273)))
-in (match (uu____2272) with
-| true -> begin
-(
-
-let d = (FStar_Syntax_Resugar.resugar_tscheme s)
-in (
-
-let d1 = (FStar_Parser_ToDocument.decl_to_document d)
-in (FStar_Pprint.pretty_string (FStar_Util.float_of_string "1.0") (Prims.parse_int "100") d1)))
-end
-| uu____2276 -> begin
-(
-
-let uu____2277 = s
-in (match (uu____2277) with
-| (us, t) -> begin
-(
-
-let uu____2284 = (
-
-let uu____2285 = (univ_names_to_string us)
-in (FStar_All.pipe_left enclose_universes uu____2285))
-in (
-
-let uu____2286 = (term_to_string t)
-in (FStar_Util.format2 "%s%s" uu____2284 uu____2286)))
-end))
-end)))
-
-
-let action_to_string : FStar_Syntax_Syntax.action  ->  Prims.string = (fun a -> (
-
-let uu____2291 = (sli a.FStar_Syntax_Syntax.action_name)
-in (
-
-let uu____2292 = (binders_to_string " " a.FStar_Syntax_Syntax.action_params)
-in (
-
-let uu____2293 = (
-
-let uu____2294 = (univ_names_to_string a.FStar_Syntax_Syntax.action_univs)
-in (FStar_All.pipe_left enclose_universes uu____2294))
-in (
-
-let uu____2295 = (term_to_string a.FStar_Syntax_Syntax.action_typ)
-in (
-
-let uu____2296 = (term_to_string a.FStar_Syntax_Syntax.action_defn)
-in (FStar_Util.format5 "%s%s %s : %s = %s" uu____2291 uu____2292 uu____2293 uu____2295 uu____2296)))))))
-
-
-let eff_decl_to_string' : Prims.bool  ->  FStar_Range.range  ->  FStar_Syntax_Syntax.qualifier Prims.list  ->  FStar_Syntax_Syntax.eff_decl  ->  Prims.string = (fun for_free r q ed -> (
-
-let uu____2317 = (
-
-let uu____2318 = (FStar_Options.ugly ())
-in (not (uu____2318)))
-in (match (uu____2317) with
-| true -> begin
-(
-
-let d = (FStar_Syntax_Resugar.resugar_eff_decl for_free r q ed)
-in (
-
-let d1 = (FStar_Parser_ToDocument.decl_to_document d)
-in (FStar_Pprint.pretty_string (FStar_Util.float_of_string "1.0") (Prims.parse_int "100") d1)))
-end
-| uu____2321 -> begin
-(
-
-let actions_to_string = (fun actions -> (
-
-let uu____2330 = (FStar_All.pipe_right actions (FStar_List.map action_to_string))
-in (FStar_All.pipe_right uu____2330 (FStar_String.concat ",\n\t"))))
-in (
-
-let uu____2339 = (
-
-let uu____2342 = (
-
-let uu____2345 = (lid_to_string ed.FStar_Syntax_Syntax.mname)
-in (
-
-let uu____2346 = (
-
-let uu____2349 = (
-
-let uu____2350 = (univ_names_to_string ed.FStar_Syntax_Syntax.univs)
-in (FStar_All.pipe_left enclose_universes uu____2350))
-in (
-
-let uu____2351 = (
-
-let uu____2354 = (binders_to_string " " ed.FStar_Syntax_Syntax.binders)
-in (
-
-let uu____2355 = (
-
-let uu____2358 = (term_to_string ed.FStar_Syntax_Syntax.signature)
-in (
-
-let uu____2359 = (
-
-let uu____2362 = (tscheme_to_string ed.FStar_Syntax_Syntax.ret_wp)
-in (
-
-let uu____2363 = (
-
-let uu____2366 = (tscheme_to_string ed.FStar_Syntax_Syntax.bind_wp)
-in (
-
-let uu____2367 = (
-
-let uu____2370 = (tscheme_to_string ed.FStar_Syntax_Syntax.if_then_else)
-in (
-
-let uu____2371 = (
-
-let uu____2374 = (tscheme_to_string ed.FStar_Syntax_Syntax.ite_wp)
-in (
-
-let uu____2375 = (
-
-let uu____2378 = (tscheme_to_string ed.FStar_Syntax_Syntax.stronger)
-in (
-
-let uu____2379 = (
-
-let uu____2382 = (tscheme_to_string ed.FStar_Syntax_Syntax.close_wp)
-in (
-
-let uu____2383 = (
-
-let uu____2386 = (tscheme_to_string ed.FStar_Syntax_Syntax.assert_p)
-in (
-
-let uu____2387 = (
-
-let uu____2390 = (tscheme_to_string ed.FStar_Syntax_Syntax.assume_p)
-in (
-
-let uu____2391 = (
-
-let uu____2394 = (tscheme_to_string ed.FStar_Syntax_Syntax.null_wp)
-in (
-
-let uu____2395 = (
-
-let uu____2398 = (tscheme_to_string ed.FStar_Syntax_Syntax.trivial)
-in (
-
-let uu____2399 = (
-
-let uu____2402 = (term_to_string ed.FStar_Syntax_Syntax.repr)
-in (
-
-let uu____2403 = (
-
-let uu____2406 = (tscheme_to_string ed.FStar_Syntax_Syntax.bind_repr)
-in (
-
-let uu____2407 = (
-
-let uu____2410 = (tscheme_to_string ed.FStar_Syntax_Syntax.return_repr)
-in (
-
-let uu____2411 = (
-
-let uu____2414 = (actions_to_string ed.FStar_Syntax_Syntax.actions)
-in (uu____2414)::[])
-in (uu____2410)::uu____2411))
-in (uu____2406)::uu____2407))
-in (uu____2402)::uu____2403))
-in (uu____2398)::uu____2399))
-in (uu____2394)::uu____2395))
-in (uu____2390)::uu____2391))
-in (uu____2386)::uu____2387))
-in (uu____2382)::uu____2383))
-in (uu____2378)::uu____2379))
-in (uu____2374)::uu____2375))
-in (uu____2370)::uu____2371))
-in (uu____2366)::uu____2367))
-in (uu____2362)::uu____2363))
-in (uu____2358)::uu____2359))
-in (uu____2354)::uu____2355))
-in (uu____2349)::uu____2351))
-in (uu____2345)::uu____2346))
-in ((match (for_free) with
-| true -> begin
-"_for_free "
-end
-| uu____2415 -> begin
-""
-end))::uu____2342)
-in (FStar_Util.format "new_effect%s { %s%s %s : %s \n  return_wp   = %s\n; bind_wp     = %s\n; if_then_else= %s\n; ite_wp      = %s\n; stronger    = %s\n; close_wp    = %s\n; assert_p    = %s\n; assume_p    = %s\n; null_wp     = %s\n; trivial     = %s\n; repr        = %s\n; bind_repr   = %s\n; return_repr = %s\nand effect_actions\n\t%s\n}\n" uu____2339)))
-end)))
-
-
-let eff_decl_to_string : Prims.bool  ->  FStar_Syntax_Syntax.eff_decl  ->  Prims.string = (fun for_free ed -> (eff_decl_to_string' for_free FStar_Range.dummyRange [] ed))
-
-
-let rec sigelt_to_string : FStar_Syntax_Syntax.sigelt  ->  Prims.string = (fun x -> (
-
-let uu____2428 = (
-
-let uu____2429 = (FStar_Options.ugly ())
-in (not (uu____2429)))
-in (match (uu____2428) with
-| true -> begin
-(
-
-let e = (FStar_Syntax_Resugar.resugar_sigelt x)
-in (match (e) with
-| FStar_Pervasives_Native.Some (d) -> begin
-(
-
-let d1 = (FStar_Parser_ToDocument.decl_to_document d)
-in (FStar_Pprint.pretty_string (FStar_Util.float_of_string "1.0") (Prims.parse_int "100") d1))
-end
-| uu____2435 -> begin
-""
-end))
-end
-| uu____2438 -> begin
-(match (x.FStar_Syntax_Syntax.sigel) with
-| FStar_Syntax_Syntax.Sig_pragma (FStar_Syntax_Syntax.LightOff) -> begin
-"#light \"off\""
-end
-| FStar_Syntax_Syntax.Sig_pragma (FStar_Syntax_Syntax.ResetOptions (FStar_Pervasives_Native.None)) -> begin
-"#reset-options"
-end
-| FStar_Syntax_Syntax.Sig_pragma (FStar_Syntax_Syntax.ResetOptions (FStar_Pervasives_Native.Some (s))) -> begin
-(FStar_Util.format1 "#reset-options \"%s\"" s)
-end
-| FStar_Syntax_Syntax.Sig_pragma (FStar_Syntax_Syntax.SetOptions (s)) -> begin
-(FStar_Util.format1 "#set-options \"%s\"" s)
-end
-| FStar_Syntax_Syntax.Sig_inductive_typ (lid, univs1, tps, k, uu____2445, uu____2446) -> begin
-(
-
-let uu____2455 = (quals_to_string' x.FStar_Syntax_Syntax.sigquals)
-in (
-
-let uu____2456 = (binders_to_string " " tps)
-in (
-
-let uu____2457 = (term_to_string k)
-in (FStar_Util.format4 "%stype %s %s : %s" uu____2455 lid.FStar_Ident.str uu____2456 uu____2457))))
-end
-| FStar_Syntax_Syntax.Sig_datacon (lid, univs1, t, uu____2461, uu____2462, uu____2463) -> begin
-(
-
-let uu____2468 = (FStar_Options.print_universes ())
-in (match (uu____2468) with
-| true -> begin
-(
-
-let uu____2469 = (FStar_Syntax_Subst.open_univ_vars univs1 t)
-in (match (uu____2469) with
-| (univs2, t1) -> begin
-(
-
-let uu____2476 = (univ_names_to_string univs2)
-in (
-
-let uu____2477 = (term_to_string t1)
-in (FStar_Util.format3 "datacon<%s> %s : %s" uu____2476 lid.FStar_Ident.str uu____2477)))
-end))
-end
-| uu____2478 -> begin
-(
-
-let uu____2479 = (term_to_string t)
-in (FStar_Util.format2 "datacon %s : %s" lid.FStar_Ident.str uu____2479))
-end))
-end
-| FStar_Syntax_Syntax.Sig_declare_typ (lid, univs1, t) -> begin
-(
-
-let uu____2483 = (FStar_Syntax_Subst.open_univ_vars univs1 t)
-in (match (uu____2483) with
-| (univs2, t1) -> begin
-(
-
-let uu____2490 = (quals_to_string' x.FStar_Syntax_Syntax.sigquals)
-in (
-
-let uu____2491 = (
-
-let uu____2492 = (FStar_Options.print_universes ())
-in (match (uu____2492) with
-| true -> begin
-(
-
-let uu____2493 = (univ_names_to_string univs2)
-in (FStar_Util.format1 "<%s>" uu____2493))
-end
-| uu____2494 -> begin
-""
-end))
-in (
-
-let uu____2495 = (term_to_string t1)
-in (FStar_Util.format4 "%sval %s %s : %s" uu____2490 lid.FStar_Ident.str uu____2491 uu____2495))))
-end))
-end
-| FStar_Syntax_Syntax.Sig_assume (lid, uu____2497, f) -> begin
-(
-
-let uu____2499 = (term_to_string f)
-in (FStar_Util.format2 "val %s : %s" lid.FStar_Ident.str uu____2499))
-end
-| FStar_Syntax_Syntax.Sig_let (lbs, uu____2501) -> begin
-(lbs_to_string x.FStar_Syntax_Syntax.sigquals lbs)
-end
-| FStar_Syntax_Syntax.Sig_main (e) -> begin
-(
-
-let uu____2507 = (term_to_string e)
-in (FStar_Util.format1 "let _ = %s" uu____2507))
-end
-| FStar_Syntax_Syntax.Sig_bundle (ses, uu____2509) -> begin
-(
-
-let uu____2518 = (FStar_List.map sigelt_to_string ses)
-in (FStar_All.pipe_right uu____2518 (FStar_String.concat "\n")))
-end
-| FStar_Syntax_Syntax.Sig_new_effect (ed) -> begin
-(eff_decl_to_string' false x.FStar_Syntax_Syntax.sigrng x.FStar_Syntax_Syntax.sigquals ed)
-end
-| FStar_Syntax_Syntax.Sig_new_effect_for_free (ed) -> begin
-(eff_decl_to_string' true x.FStar_Syntax_Syntax.sigrng x.FStar_Syntax_Syntax.sigquals ed)
-end
-| FStar_Syntax_Syntax.Sig_sub_effect (se) -> begin
-(
-
-let lift_wp = (match (((se.FStar_Syntax_Syntax.lift_wp), (se.FStar_Syntax_Syntax.lift))) with
-| (FStar_Pervasives_Native.None, FStar_Pervasives_Native.None) -> begin
-(failwith "impossible")
-end
-| (FStar_Pervasives_Native.Some (lift_wp), uu____2536) -> begin
-lift_wp
-end
-| (uu____2543, FStar_Pervasives_Native.Some (lift)) -> begin
-lift
-end)
-in (
-
-let uu____2551 = (FStar_Syntax_Subst.open_univ_vars (FStar_Pervasives_Native.fst lift_wp) (FStar_Pervasives_Native.snd lift_wp))
-in (match (uu____2551) with
-| (us, t) -> begin
-(
-
-let uu____2562 = (lid_to_string se.FStar_Syntax_Syntax.source)
-in (
-
-let uu____2563 = (lid_to_string se.FStar_Syntax_Syntax.target)
-in (
-
-let uu____2564 = (univ_names_to_string us)
-in (
-
-let uu____2565 = (term_to_string t)
-in (FStar_Util.format4 "sub_effect %s ~> %s : <%s> %s" uu____2562 uu____2563 uu____2564 uu____2565)))))
-end)))
-end
-| FStar_Syntax_Syntax.Sig_effect_abbrev (l, univs1, tps, c, flags) -> begin
-(
-
-let uu____2575 = (FStar_Options.print_universes ())
-in (match (uu____2575) with
-| true -> begin
-(
-
-let uu____2576 = (
-
-let uu____2581 = (FStar_Syntax_Syntax.mk (FStar_Syntax_Syntax.Tm_arrow (((tps), (c)))) FStar_Pervasives_Native.None FStar_Range.dummyRange)
-in (FStar_Syntax_Subst.open_univ_vars univs1 uu____2581))
-in (match (uu____2576) with
-| (univs2, t) -> begin
-(
-
-let uu____2584 = (
-
-let uu____2597 = (
-
-let uu____2598 = (FStar_Syntax_Subst.compress t)
-in uu____2598.FStar_Syntax_Syntax.n)
-in (match (uu____2597) with
-| FStar_Syntax_Syntax.Tm_arrow (bs, c1) -> begin
-((bs), (c1))
-end
-| uu____2639 -> begin
-(failwith "impossible")
-end))
-in (match (uu____2584) with
-| (tps1, c1) -> begin
-(
-
-let uu____2670 = (sli l)
-in (
-
-let uu____2671 = (univ_names_to_string univs2)
-in (
-
-let uu____2672 = (binders_to_string " " tps1)
-in (
-
-let uu____2673 = (comp_to_string c1)
-in (FStar_Util.format4 "effect %s<%s> %s = %s" uu____2670 uu____2671 uu____2672 uu____2673)))))
-end))
-end))
-end
-| uu____2674 -> begin
-(
-
-let uu____2675 = (sli l)
-in (
-
-let uu____2676 = (binders_to_string " " tps)
-in (
-
-let uu____2677 = (comp_to_string c)
-in (FStar_Util.format3 "effect %s %s = %s" uu____2675 uu____2676 uu____2677))))
-end))
-end)
-end)))
-
-
-let format_error : FStar_Range.range  ->  Prims.string  ->  Prims.string = (fun r msg -> (
-
-let uu____2686 = (FStar_Range.string_of_range r)
-in (FStar_Util.format2 "%s: %s\n" uu____2686 msg)))
-
-
-let rec sigelt_to_string_short : FStar_Syntax_Syntax.sigelt  ->  Prims.string = (fun x -> (match (x.FStar_Syntax_Syntax.sigel) with
-| FStar_Syntax_Syntax.Sig_let ((uu____2691, ({FStar_Syntax_Syntax.lbname = lb; FStar_Syntax_Syntax.lbunivs = uu____2693; FStar_Syntax_Syntax.lbtyp = t; FStar_Syntax_Syntax.lbeff = uu____2695; FStar_Syntax_Syntax.lbdef = uu____2696})::[]), uu____2697) -> begin
-(
-
-let uu____2720 = (lbname_to_string lb)
-in (
-
-let uu____2721 = (term_to_string t)
-in (FStar_Util.format2 "let %s : %s" uu____2720 uu____2721)))
-end
-| uu____2722 -> begin
-(
-
-let uu____2723 = (FStar_All.pipe_right (FStar_Syntax_Util.lids_of_sigelt x) (FStar_List.map (fun l -> l.FStar_Ident.str)))
-in (FStar_All.pipe_right uu____2723 (FStar_String.concat ", ")))
-end))
-
-
-let rec modul_to_string : FStar_Syntax_Syntax.modul  ->  Prims.string = (fun m -> (
-
-let uu____2738 = (sli m.FStar_Syntax_Syntax.name)
-in (
-
-let uu____2739 = (
-
-let uu____2740 = (FStar_List.map sigelt_to_string m.FStar_Syntax_Syntax.declarations)
-in (FStar_All.pipe_right uu____2740 (FStar_String.concat "\n")))
-in (FStar_Util.format2 "module %s\n%s" uu____2738 uu____2739))))
-
-
-let subst_elt_to_string : FStar_Syntax_Syntax.subst_elt  ->  Prims.string = (fun uu___219_2748 -> (match (uu___219_2748) with
-| FStar_Syntax_Syntax.DB (i, x) -> begin
-(
-
-let uu____2751 = (FStar_Util.string_of_int i)
-in (
-
-let uu____2752 = (bv_to_string x)
-in (FStar_Util.format2 "DB (%s, %s)" uu____2751 uu____2752)))
-end
-| FStar_Syntax_Syntax.NM (x, i) -> begin
-(
-
-let uu____2755 = (bv_to_string x)
-in (
-
-let uu____2756 = (FStar_Util.string_of_int i)
-in (FStar_Util.format2 "NM (%s, %s)" uu____2755 uu____2756)))
-end
-| FStar_Syntax_Syntax.NT (x, t) -> begin
-(
-
-let uu____2763 = (bv_to_string x)
-in (
-
-let uu____2764 = (term_to_string t)
-in (FStar_Util.format2 "DB (%s, %s)" uu____2763 uu____2764)))
-end
-| FStar_Syntax_Syntax.UN (i, u) -> begin
-(
-
-let uu____2767 = (FStar_Util.string_of_int i)
-in (
-
-let uu____2768 = (univ_to_string u)
-in (FStar_Util.format2 "UN (%s, %s)" uu____2767 uu____2768)))
-end
-| FStar_Syntax_Syntax.UD (u, i) -> begin
-(
-
-let uu____2771 = (FStar_Util.string_of_int i)
-in (FStar_Util.format2 "UD (%s, %s)" u.FStar_Ident.idText uu____2771))
-end))
-
-
-let subst_to_string : FStar_Syntax_Syntax.subst_t  ->  Prims.string = (fun s -> (
-
-let uu____2776 = (FStar_All.pipe_right s (FStar_List.map subst_elt_to_string))
-in (FStar_All.pipe_right uu____2776 (FStar_String.concat "; "))))
-
-
-let abs_ascription_to_string : (FStar_Syntax_Syntax.lcomp, FStar_Ident.lident) FStar_Util.either FStar_Pervasives_Native.option  ->  Prims.string = (fun ascription -> (
-
-let strb = (FStar_Util.new_string_builder ())
-in ((match (ascription) with
-| FStar_Pervasives_Native.None -> begin
-(FStar_Util.string_builder_append strb "None")
-end
-| FStar_Pervasives_Native.Some (FStar_Util.Inl (lc)) -> begin
-((FStar_Util.string_builder_append strb "Some Inr ");
-(FStar_Util.string_builder_append strb (FStar_Ident.text_of_lid lc.FStar_Syntax_Syntax.eff_name));
-)
-end
-| FStar_Pervasives_Native.Some (FStar_Util.Inr (lid)) -> begin
-((FStar_Util.string_builder_append strb "Some Inr ");
-(FStar_Util.string_builder_append strb (FStar_Ident.text_of_lid lid));
-)
-end);
-(FStar_Util.string_of_string_builder strb);
-)))
-
-
-let list_to_string : 'a . ('a  ->  Prims.string)  ->  'a Prims.list  ->  Prims.string = (fun f elts -> (match (elts) with
-| [] -> begin
-"[]"
-end
-| (x)::xs -> begin
-(
-
-let strb = (FStar_Util.new_string_builder ())
-in ((FStar_Util.string_builder_append strb "[");
-(
-
-let uu____2848 = (f x)
-in (FStar_Util.string_builder_append strb uu____2848));
-(FStar_List.iter (fun x1 -> ((FStar_Util.string_builder_append strb "; ");
-(
-
-let uu____2855 = (f x1)
-in (FStar_Util.string_builder_append strb uu____2855));
-)) xs);
-(FStar_Util.string_builder_append strb "]");
-(FStar_Util.string_of_string_builder strb);
-))
-end))
-
-
-let set_to_string : 'a . ('a  ->  Prims.string)  ->  'a FStar_Util.set  ->  Prims.string = (fun f s -> (
-
-let elts = (FStar_Util.set_elements s)
-in (match (elts) with
-| [] -> begin
-"{}"
-end
-| (x)::xs -> begin
-(
-
-let strb = (FStar_Util.new_string_builder ())
-in ((FStar_Util.string_builder_append strb "{");
-(
-
-let uu____2891 = (f x)
-in (FStar_Util.string_builder_append strb uu____2891));
-(FStar_List.iter (fun x1 -> ((FStar_Util.string_builder_append strb ", ");
-(
-
-let uu____2898 = (f x1)
-in (FStar_Util.string_builder_append strb uu____2898));
-)) xs);
-(FStar_Util.string_builder_append strb "}");
-(FStar_Util.string_of_string_builder strb);
-))
-end)))
-
-
-
-=======
 let rec delta_depth_to_string:
   FStar_Syntax_Syntax.delta_depth -> Prims.string =
   fun uu___111_3  ->
@@ -3538,5 +1342,4 @@
                 (let uu____2666 = f x1 in
                  FStar_Util.string_builder_append strb uu____2666)) xs;
            FStar_Util.string_builder_append strb "}";
-           FStar_Util.string_of_string_builder strb)
->>>>>>> 484a43b6
+           FStar_Util.string_of_string_builder strb)