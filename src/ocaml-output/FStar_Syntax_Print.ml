--- conflicted
+++ resolved
@@ -1,40 +1,33 @@
 open Prims
-let sli : FStar_Ident.lident -> Prims.string =
+let sli: FStar_Ident.lident -> Prims.string =
   fun l  ->
-    let uu____4 = FStar_Options.print_real_names ()  in
+    let uu____4 = FStar_Options.print_real_names () in
     if uu____4
     then l.FStar_Ident.str
     else (l.FStar_Ident.ident).FStar_Ident.idText
-  
-let lid_to_string : FStar_Ident.lid -> Prims.string = fun l  -> sli l 
-let fv_to_string : FStar_Syntax_Syntax.fv -> Prims.string =
+let lid_to_string: FStar_Ident.lid -> Prims.string = fun l  -> sli l
+let fv_to_string: FStar_Syntax_Syntax.fv -> Prims.string =
   fun fv  ->
     lid_to_string (fv.FStar_Syntax_Syntax.fv_name).FStar_Syntax_Syntax.v
-  
-let bv_to_string : FStar_Syntax_Syntax.bv -> Prims.string =
+let bv_to_string: FStar_Syntax_Syntax.bv -> Prims.string =
   fun bv  ->
     let uu____19 =
-      let uu____20 = FStar_Util.string_of_int bv.FStar_Syntax_Syntax.index
-         in
-      Prims.strcat "#" uu____20  in
+      let uu____20 = FStar_Util.string_of_int bv.FStar_Syntax_Syntax.index in
+      Prims.strcat "#" uu____20 in
     Prims.strcat (bv.FStar_Syntax_Syntax.ppname).FStar_Ident.idText uu____19
-  
-let nm_to_string : FStar_Syntax_Syntax.bv -> Prims.string =
+let nm_to_string: FStar_Syntax_Syntax.bv -> Prims.string =
   fun bv  ->
-    let uu____24 = FStar_Options.print_real_names ()  in
+    let uu____24 = FStar_Options.print_real_names () in
     if uu____24
     then bv_to_string bv
     else (bv.FStar_Syntax_Syntax.ppname).FStar_Ident.idText
-  
-let db_to_string : FStar_Syntax_Syntax.bv -> Prims.string =
+let db_to_string: FStar_Syntax_Syntax.bv -> Prims.string =
   fun bv  ->
     let uu____29 =
-      let uu____30 = FStar_Util.string_of_int bv.FStar_Syntax_Syntax.index
-         in
-      Prims.strcat "@" uu____30  in
+      let uu____30 = FStar_Util.string_of_int bv.FStar_Syntax_Syntax.index in
+      Prims.strcat "@" uu____30 in
     Prims.strcat (bv.FStar_Syntax_Syntax.ppname).FStar_Ident.idText uu____29
-  
-let infix_prim_ops : (FStar_Ident.lident * Prims.string) Prims.list =
+let infix_prim_ops: (FStar_Ident.lident* Prims.string) Prims.list =
   [(FStar_Syntax_Const.op_Addition, "+");
   (FStar_Syntax_Const.op_Subtraction, "-");
   (FStar_Syntax_Const.op_Multiply, "*");
@@ -55,110 +48,104 @@
   (FStar_Syntax_Const.iff_lid, "<==>");
   (FStar_Syntax_Const.precedes_lid, "<<");
   (FStar_Syntax_Const.eq2_lid, "==");
-  (FStar_Syntax_Const.eq3_lid, "===")] 
-let unary_prim_ops : (FStar_Ident.lident * Prims.string) Prims.list =
+  (FStar_Syntax_Const.eq3_lid, "===")]
+let unary_prim_ops: (FStar_Ident.lident* Prims.string) Prims.list =
   [(FStar_Syntax_Const.op_Negation, "not");
   (FStar_Syntax_Const.op_Minus, "-");
-  (FStar_Syntax_Const.not_lid, "~")] 
+  (FStar_Syntax_Const.not_lid, "~")]
 let is_prim_op ps f =
   match f.FStar_Syntax_Syntax.n with
   | FStar_Syntax_Syntax.Tm_fvar fv ->
       FStar_All.pipe_right ps
         (FStar_Util.for_some (FStar_Syntax_Syntax.fv_eq_lid fv))
-  | uu____109 -> false 
+  | uu____109 -> false
 let get_lid f =
   match f.FStar_Syntax_Syntax.n with
   | FStar_Syntax_Syntax.Tm_fvar fv ->
       (fv.FStar_Syntax_Syntax.fv_name).FStar_Syntax_Syntax.v
-  | uu____126 -> failwith "get_lid" 
-let is_infix_prim_op : FStar_Syntax_Syntax.term -> Prims.bool =
-  fun e  -> is_prim_op (Prims.fst (FStar_List.split infix_prim_ops)) e 
-let is_unary_prim_op : FStar_Syntax_Syntax.term -> Prims.bool =
-  fun e  -> is_prim_op (Prims.fst (FStar_List.split unary_prim_ops)) e 
-let quants : (FStar_Ident.lident * Prims.string) Prims.list =
+  | uu____126 -> failwith "get_lid"
+let is_infix_prim_op: FStar_Syntax_Syntax.term -> Prims.bool =
+  fun e  -> is_prim_op (Prims.fst (FStar_List.split infix_prim_ops)) e
+let is_unary_prim_op: FStar_Syntax_Syntax.term -> Prims.bool =
+  fun e  -> is_prim_op (Prims.fst (FStar_List.split unary_prim_ops)) e
+let quants: (FStar_Ident.lident* Prims.string) Prims.list =
   [(FStar_Syntax_Const.forall_lid, "forall");
-  (FStar_Syntax_Const.exists_lid, "exists")] 
+  (FStar_Syntax_Const.exists_lid, "exists")]
 type exp = FStar_Syntax_Syntax.term
-let is_b2t : FStar_Syntax_Syntax.typ -> Prims.bool =
-  fun t  -> is_prim_op [FStar_Syntax_Const.b2t_lid] t 
-let is_quant : FStar_Syntax_Syntax.typ -> Prims.bool =
-  fun t  -> is_prim_op (Prims.fst (FStar_List.split quants)) t 
-let is_ite : FStar_Syntax_Syntax.typ -> Prims.bool =
-  fun t  -> is_prim_op [FStar_Syntax_Const.ite_lid] t 
-let is_lex_cons : exp -> Prims.bool =
-  fun f  -> is_prim_op [FStar_Syntax_Const.lexcons_lid] f 
-let is_lex_top : exp -> Prims.bool =
-  fun f  -> is_prim_op [FStar_Syntax_Const.lextop_lid] f 
-let is_inr uu___206_173 =
-  match uu___206_173 with
+let is_b2t: FStar_Syntax_Syntax.typ -> Prims.bool =
+  fun t  -> is_prim_op [FStar_Syntax_Const.b2t_lid] t
+let is_quant: FStar_Syntax_Syntax.typ -> Prims.bool =
+  fun t  -> is_prim_op (Prims.fst (FStar_List.split quants)) t
+let is_ite: FStar_Syntax_Syntax.typ -> Prims.bool =
+  fun t  -> is_prim_op [FStar_Syntax_Const.ite_lid] t
+let is_lex_cons: exp -> Prims.bool =
+  fun f  -> is_prim_op [FStar_Syntax_Const.lexcons_lid] f
+let is_lex_top: exp -> Prims.bool =
+  fun f  -> is_prim_op [FStar_Syntax_Const.lextop_lid] f
+let is_inr uu___183_173 =
+  match uu___183_173 with
   | FStar_Util.Inl uu____176 -> false
-  | FStar_Util.Inr uu____177 -> true 
+  | FStar_Util.Inr uu____177 -> true
 let filter_imp a =
   FStar_All.pipe_right a
     (FStar_List.filter
-       (fun uu___207_208  ->
-          match uu___207_208 with
+       (fun uu___184_208  ->
+          match uu___184_208 with
           | (uu____212,Some (FStar_Syntax_Syntax.Implicit uu____213)) ->
               false
           | uu____215 -> true))
-  
-let rec reconstruct_lex :
+let rec reconstruct_lex:
   exp ->
     (FStar_Syntax_Syntax.term',FStar_Syntax_Syntax.term')
       FStar_Syntax_Syntax.syntax Prims.list Prims.option
   =
   fun e  ->
     let uu____226 =
-      let uu____227 = FStar_Syntax_Subst.compress e  in
-      uu____227.FStar_Syntax_Syntax.n  in
+      let uu____227 = FStar_Syntax_Subst.compress e in
+      uu____227.FStar_Syntax_Syntax.n in
     match uu____226 with
     | FStar_Syntax_Syntax.Tm_app (f,args) ->
-        let args1 = filter_imp args  in
-        let exps = FStar_List.map Prims.fst args1  in
+        let args1 = filter_imp args in
+        let exps = FStar_List.map Prims.fst args1 in
         let uu____273 =
           (is_lex_cons f) &&
-            ((FStar_List.length exps) = (Prims.parse_int "2"))
-           in
+            ((FStar_List.length exps) = (Prims.parse_int "2")) in
         if uu____273
         then
           let uu____282 =
-            let uu____287 = FStar_List.nth exps (Prims.parse_int "1")  in
-            reconstruct_lex uu____287  in
+            let uu____287 = FStar_List.nth exps (Prims.parse_int "1") in
+            reconstruct_lex uu____287 in
           (match uu____282 with
            | Some xs ->
                let uu____301 =
-                 let uu____305 = FStar_List.nth exps (Prims.parse_int "0")
-                    in
-                 uu____305 :: xs  in
+                 let uu____305 = FStar_List.nth exps (Prims.parse_int "0") in
+                 uu____305 :: xs in
                Some uu____301
            | None  -> None)
         else None
     | uu____325 ->
-        let uu____326 = is_lex_top e  in if uu____326 then Some [] else None
-  
+        let uu____326 = is_lex_top e in if uu____326 then Some [] else None
 let rec find f l =
   match l with
   | [] -> failwith "blah"
   | hd1::tl1 ->
-      let uu____362 = f hd1  in if uu____362 then hd1 else find f tl1
-  
-let find_lid :
+      let uu____362 = f hd1 in if uu____362 then hd1 else find f tl1
+let find_lid:
   FStar_Ident.lident ->
-    (FStar_Ident.lident * Prims.string) Prims.list -> Prims.string
+    (FStar_Ident.lident* Prims.string) Prims.list -> Prims.string
   =
   fun x  ->
     fun xs  ->
       let uu____376 =
-        find (fun p  -> FStar_Ident.lid_equals x (Prims.fst p)) xs  in
+        find (fun p  -> FStar_Ident.lid_equals x (Prims.fst p)) xs in
       Prims.snd uu____376
-  
 let infix_prim_op_to_string e =
-  let uu____395 = get_lid e  in find_lid uu____395 infix_prim_ops 
+  let uu____395 = get_lid e in find_lid uu____395 infix_prim_ops
 let unary_prim_op_to_string e =
-  let uu____407 = get_lid e  in find_lid uu____407 unary_prim_ops 
+  let uu____407 = get_lid e in find_lid uu____407 unary_prim_ops
 let quant_to_string t =
-  let uu____419 = get_lid t  in find_lid uu____419 quants 
-let const_to_string : FStar_Const.sconst -> Prims.string =
+  let uu____419 = get_lid t in find_lid uu____419 quants
+let const_to_string: FStar_Const.sconst -> Prims.string =
   fun x  ->
     match x with
     | FStar_Const.Const_effect  -> "Effect"
@@ -174,27 +161,24 @@
     | FStar_Const.Const_range r -> FStar_Range.string_of_range r
     | FStar_Const.Const_reify  -> "reify"
     | FStar_Const.Const_reflect l ->
-        let uu____445 = sli l  in
+        let uu____445 = sli l in
         FStar_Util.format1 "[[%s.reflect]]" uu____445
-  
-let lbname_to_string : FStar_Syntax_Syntax.lbname -> Prims.string =
-  fun uu___208_448  ->
-    match uu___208_448 with
+let lbname_to_string: FStar_Syntax_Syntax.lbname -> Prims.string =
+  fun uu___185_448  ->
+    match uu___185_448 with
     | FStar_Util.Inl l -> bv_to_string l
     | FStar_Util.Inr l ->
         lid_to_string (l.FStar_Syntax_Syntax.fv_name).FStar_Syntax_Syntax.v
-  
-let tag_of_term : FStar_Syntax_Syntax.term -> Prims.string =
+let tag_of_term: FStar_Syntax_Syntax.term -> Prims.string =
   fun t  ->
     match t.FStar_Syntax_Syntax.n with
     | FStar_Syntax_Syntax.Tm_bvar x ->
-        let uu____459 = db_to_string x  in Prims.strcat "Tm_bvar: " uu____459
+        let uu____459 = db_to_string x in Prims.strcat "Tm_bvar: " uu____459
     | FStar_Syntax_Syntax.Tm_name x ->
-        let uu____461 = nm_to_string x  in Prims.strcat "Tm_name: " uu____461
+        let uu____461 = nm_to_string x in Prims.strcat "Tm_name: " uu____461
     | FStar_Syntax_Syntax.Tm_fvar x ->
         let uu____463 =
-          lid_to_string (x.FStar_Syntax_Syntax.fv_name).FStar_Syntax_Syntax.v
-           in
+          lid_to_string (x.FStar_Syntax_Syntax.fv_name).FStar_Syntax_Syntax.v in
         Prims.strcat "Tm_fvar: " uu____463
     | FStar_Syntax_Syntax.Tm_uinst uu____468 -> "Tm_uinst"
     | FStar_Syntax_Syntax.Tm_constant uu____473 -> "Tm_constant"
@@ -208,76 +192,70 @@
     | FStar_Syntax_Syntax.Tm_let uu____547 -> "Tm_let"
     | FStar_Syntax_Syntax.Tm_uvar uu____555 -> "Tm_uvar"
     | FStar_Syntax_Syntax.Tm_delayed (uu____564,m) ->
-        let uu____602 = FStar_ST.read m  in
+        let uu____602 = FStar_ST.read m in
         (match uu____602 with
          | None  -> "Tm_delayed"
          | Some uu____613 -> "Tm_delayed-resolved")
     | FStar_Syntax_Syntax.Tm_meta uu____618 -> "Tm_meta"
     | FStar_Syntax_Syntax.Tm_unknown  -> "Tm_unknown"
-  
 let uvar_to_string u =
-  let uu____632 = FStar_Options.hide_uvar_nums ()  in
+  let uu____632 = FStar_Options.hide_uvar_nums () in
   if uu____632
   then "?"
   else
     (let uu____634 =
-       let uu____635 = FStar_Unionfind.uvar_id u  in
-       FStar_All.pipe_right uu____635 FStar_Util.string_of_int  in
+       let uu____635 = FStar_Unionfind.uvar_id u in
+       FStar_All.pipe_right uu____635 FStar_Util.string_of_int in
      Prims.strcat "?" uu____634)
-  
-let rec int_of_univ :
+let rec int_of_univ:
   Prims.int ->
     FStar_Syntax_Syntax.universe ->
-      (Prims.int * FStar_Syntax_Syntax.universe Prims.option)
+      (Prims.int* FStar_Syntax_Syntax.universe Prims.option)
   =
   fun n1  ->
     fun u  ->
-      let uu____645 = FStar_Syntax_Subst.compress_univ u  in
+      let uu____645 = FStar_Syntax_Subst.compress_univ u in
       match uu____645 with
       | FStar_Syntax_Syntax.U_zero  -> (n1, None)
       | FStar_Syntax_Syntax.U_succ u1 ->
           int_of_univ (n1 + (Prims.parse_int "1")) u1
       | uu____651 -> (n1, (Some u))
-  
-let rec univ_to_string : FStar_Syntax_Syntax.universe -> Prims.string =
+let rec univ_to_string: FStar_Syntax_Syntax.universe -> Prims.string =
   fun u  ->
-    let uu____656 = FStar_Syntax_Subst.compress_univ u  in
+    let uu____656 = FStar_Syntax_Subst.compress_univ u in
     match uu____656 with
     | FStar_Syntax_Syntax.U_unif u1 -> uvar_to_string u1
     | FStar_Syntax_Syntax.U_name x -> x.FStar_Ident.idText
     | FStar_Syntax_Syntax.U_bvar x ->
-        let uu____663 = FStar_Util.string_of_int x  in
+        let uu____663 = FStar_Util.string_of_int x in
         Prims.strcat "@" uu____663
     | FStar_Syntax_Syntax.U_zero  -> "0"
     | FStar_Syntax_Syntax.U_succ u1 ->
-        let uu____665 = int_of_univ (Prims.parse_int "1") u1  in
+        let uu____665 = int_of_univ (Prims.parse_int "1") u1 in
         (match uu____665 with
          | (n1,None ) -> FStar_Util.string_of_int n1
          | (n1,Some u2) ->
-             let uu____674 = univ_to_string u2  in
-             let uu____675 = FStar_Util.string_of_int n1  in
+             let uu____674 = univ_to_string u2 in
+             let uu____675 = FStar_Util.string_of_int n1 in
              FStar_Util.format2 "(%s + %s)" uu____674 uu____675)
     | FStar_Syntax_Syntax.U_max us ->
         let uu____678 =
-          let uu____679 = FStar_List.map univ_to_string us  in
-          FStar_All.pipe_right uu____679 (FStar_String.concat ", ")  in
+          let uu____679 = FStar_List.map univ_to_string us in
+          FStar_All.pipe_right uu____679 (FStar_String.concat ", ") in
         FStar_Util.format1 "(max %s)" uu____678
     | FStar_Syntax_Syntax.U_unknown  -> "unknown"
-  
-let univs_to_string : FStar_Syntax_Syntax.universe Prims.list -> Prims.string
+let univs_to_string: FStar_Syntax_Syntax.universe Prims.list -> Prims.string
   =
   fun us  ->
-    let uu____687 = FStar_List.map univ_to_string us  in
+    let uu____687 = FStar_List.map univ_to_string us in
     FStar_All.pipe_right uu____687 (FStar_String.concat ", ")
-  
-let univ_names_to_string : FStar_Ident.ident Prims.list -> Prims.string =
+let univ_names_to_string: FStar_Ident.ident Prims.list -> Prims.string =
   fun us  ->
-    let uu____695 = FStar_List.map (fun x  -> x.FStar_Ident.idText) us  in
+    let uu____695 = FStar_List.map (fun x  -> x.FStar_Ident.idText) us in
     FStar_All.pipe_right uu____695 (FStar_String.concat ", ")
-  
-let qual_to_string : FStar_Syntax_Syntax.qualifier -> Prims.string =
-  fun uu___209_701  ->
-    match uu___209_701 with
+let qual_to_string: FStar_Syntax_Syntax.qualifier -> Prims.string =
+  fun uu___186_701  ->
+    match uu___186_701 with
     | FStar_Syntax_Syntax.Assumption  -> "assume"
     | FStar_Syntax_Syntax.New  -> "new"
     | FStar_Syntax_Syntax.Private  -> "private"
@@ -292,33 +270,31 @@
     | FStar_Syntax_Syntax.Logic  -> "logic"
     | FStar_Syntax_Syntax.TotalEffect  -> "total"
     | FStar_Syntax_Syntax.Discriminator l ->
-        let uu____703 = lid_to_string l  in
+        let uu____703 = lid_to_string l in
         FStar_Util.format1 "(Discriminator %s)" uu____703
     | FStar_Syntax_Syntax.Projector (l,x) ->
-        let uu____706 = lid_to_string l  in
+        let uu____706 = lid_to_string l in
         FStar_Util.format2 "(Projector %s %s)" uu____706 x.FStar_Ident.idText
     | FStar_Syntax_Syntax.RecordType (ns,fns) ->
         let uu____713 =
-          let uu____714 = FStar_Ident.path_of_ns ns  in
-          FStar_Ident.text_of_path uu____714  in
+          let uu____714 = FStar_Ident.path_of_ns ns in
+          FStar_Ident.text_of_path uu____714 in
         let uu____716 =
           let uu____717 =
-            FStar_All.pipe_right fns (FStar_List.map FStar_Ident.text_of_id)
-             in
-          FStar_All.pipe_right uu____717 (FStar_String.concat ", ")  in
+            FStar_All.pipe_right fns (FStar_List.map FStar_Ident.text_of_id) in
+          FStar_All.pipe_right uu____717 (FStar_String.concat ", ") in
         FStar_Util.format2 "(RecordType %s %s)" uu____713 uu____716
     | FStar_Syntax_Syntax.RecordConstructor (ns,fns) ->
         let uu____728 =
-          let uu____729 = FStar_Ident.path_of_ns ns  in
-          FStar_Ident.text_of_path uu____729  in
+          let uu____729 = FStar_Ident.path_of_ns ns in
+          FStar_Ident.text_of_path uu____729 in
         let uu____731 =
           let uu____732 =
-            FStar_All.pipe_right fns (FStar_List.map FStar_Ident.text_of_id)
-             in
-          FStar_All.pipe_right uu____732 (FStar_String.concat ", ")  in
+            FStar_All.pipe_right fns (FStar_List.map FStar_Ident.text_of_id) in
+          FStar_All.pipe_right uu____732 (FStar_String.concat ", ") in
         FStar_Util.format2 "(RecordConstructor %s %s)" uu____728 uu____731
     | FStar_Syntax_Syntax.Action eff_lid ->
-        let uu____738 = lid_to_string eff_lid  in
+        let uu____738 = lid_to_string eff_lid in
         FStar_Util.format1 "(Action %s)" uu____738
     | FStar_Syntax_Syntax.ExceptionConstructor  -> "ExceptionConstructor"
     | FStar_Syntax_Syntax.HasMaskedEffect  -> "HasMaskedEffect"
@@ -327,379 +303,489 @@
     | FStar_Syntax_Syntax.Reflectable l ->
         FStar_Util.format1 "(reflect %s)" l.FStar_Ident.str
     | FStar_Syntax_Syntax.OnlyName  -> "OnlyName"
-  
-let quals_to_string :
-  FStar_Syntax_Syntax.qualifier Prims.list -> Prims.string =
+let quals_to_string: FStar_Syntax_Syntax.qualifier Prims.list -> Prims.string
+  =
   fun quals  ->
     match quals with
     | [] -> ""
     | uu____745 ->
         let uu____747 =
-          FStar_All.pipe_right quals (FStar_List.map qual_to_string)  in
+          FStar_All.pipe_right quals (FStar_List.map qual_to_string) in
         FStar_All.pipe_right uu____747 (FStar_String.concat " ")
-  
-let quals_to_string' :
+let quals_to_string':
   FStar_Syntax_Syntax.qualifier Prims.list -> Prims.string =
   fun quals  ->
     match quals with
     | [] -> ""
     | uu____757 ->
-        let uu____759 = quals_to_string quals  in Prims.strcat uu____759 " "
-  
-let term_to_string : FStar_Syntax_Syntax.term -> Prims.string =
+        let uu____759 = quals_to_string quals in Prims.strcat uu____759 " "
+let rec term_to_string: FStar_Syntax_Syntax.term -> Prims.string =
   fun x  ->
-    let e = FStar_Syntax_Resugar.resugar_term x  in
-    let d = FStar_Parser_ToDocument.term_to_document e  in
-    FStar_Pprint.pretty_string (FStar_Util.float_of_string "1.0")
-      (Prims.parse_int "100") d
-  
-let rec pat_to_string : FStar_Syntax_Syntax.pat -> Prims.string =
+    let x1 = FStar_Syntax_Subst.compress x in
+    let x2 =
+      let uu____815 = FStar_Options.print_implicits () in
+      if uu____815 then x1 else FStar_Syntax_Util.unmeta x1 in
+    match x2.FStar_Syntax_Syntax.n with
+    | FStar_Syntax_Syntax.Tm_delayed uu____817 -> failwith "impossible"
+    | FStar_Syntax_Syntax.Tm_app (uu____838,[]) -> failwith "Empty args!"
+    | FStar_Syntax_Syntax.Tm_meta (t,FStar_Syntax_Syntax.Meta_pattern ps) ->
+        let pats =
+          let uu____865 =
+            FStar_All.pipe_right ps
+              (FStar_List.map
+                 (fun args  ->
+                    let uu____881 =
+                      FStar_All.pipe_right args
+                        (FStar_List.map
+                           (fun uu____889  ->
+                              match uu____889 with
+                              | (t1,uu____893) -> term_to_string t1)) in
+                    FStar_All.pipe_right uu____881 (FStar_String.concat "; "))) in
+          FStar_All.pipe_right uu____865 (FStar_String.concat "\\/") in
+        let uu____896 = term_to_string t in
+        FStar_Util.format2 "{:pattern %s} %s" pats uu____896
+    | FStar_Syntax_Syntax.Tm_meta (t,FStar_Syntax_Syntax.Meta_monadic (m,t'))
+        ->
+        let uu____908 = tag_of_term t in
+        let uu____909 = sli m in
+        let uu____910 = term_to_string t' in
+        let uu____911 = term_to_string t in
+        FStar_Util.format4 "(Monadic-%s{%s %s} %s)" uu____908 uu____909
+          uu____910 uu____911
+    | FStar_Syntax_Syntax.Tm_meta
+        (t,FStar_Syntax_Syntax.Meta_monadic_lift (m0,m1,t')) ->
+        let uu____924 = tag_of_term t in
+        let uu____925 = term_to_string t' in
+        let uu____926 = sli m0 in
+        let uu____927 = sli m1 in
+        let uu____928 = term_to_string t in
+        FStar_Util.format5 "(MonadicLift-%s{%s : %s -> %s} %s)" uu____924
+          uu____925 uu____926 uu____927 uu____928
+    | FStar_Syntax_Syntax.Tm_meta
+        (t,FStar_Syntax_Syntax.Meta_labeled (l,r,b)) when
+        FStar_Options.print_implicits () ->
+        let uu____937 = FStar_Range.string_of_range r in
+        let uu____938 = term_to_string t in
+        FStar_Util.format3 "Meta_labeled(%s, %s){%s}" l uu____937 uu____938
+    | FStar_Syntax_Syntax.Tm_meta (t,uu____940) -> term_to_string t
+    | FStar_Syntax_Syntax.Tm_bvar x3 -> db_to_string x3
+    | FStar_Syntax_Syntax.Tm_name x3 -> nm_to_string x3
+    | FStar_Syntax_Syntax.Tm_fvar f -> fv_to_string f
+    | FStar_Syntax_Syntax.Tm_uvar (u,uu____949) -> uvar_to_string u
+    | FStar_Syntax_Syntax.Tm_constant c -> const_to_string c
+    | FStar_Syntax_Syntax.Tm_type u ->
+        let uu____967 = FStar_Options.print_universes () in
+        if uu____967
+        then
+          let uu____968 = univ_to_string u in
+          FStar_Util.format1 "Type u#(%s)" uu____968
+        else "Type"
+    | FStar_Syntax_Syntax.Tm_arrow (bs,c) ->
+        let uu____982 = binders_to_string " -> " bs in
+        let uu____983 = comp_to_string c in
+        FStar_Util.format2 "(%s -> %s)" uu____982 uu____983
+    | FStar_Syntax_Syntax.Tm_abs (bs,t2,lc) ->
+        (match lc with
+         | Some (FStar_Util.Inl l) when FStar_Options.print_implicits () ->
+             let uu____1018 = binders_to_string " " bs in
+             let uu____1019 = term_to_string t2 in
+             let uu____1020 =
+               let uu____1021 = l.FStar_Syntax_Syntax.comp () in
+               FStar_All.pipe_left comp_to_string uu____1021 in
+             FStar_Util.format3 "(fun %s -> (%s $$ %s))" uu____1018
+               uu____1019 uu____1020
+         | Some (FStar_Util.Inr (l,flags)) when
+             FStar_Options.print_implicits () ->
+             let uu____1034 = binders_to_string " " bs in
+             let uu____1035 = term_to_string t2 in
+             FStar_Util.format3 "(fun %s -> (%s $$ (name only) %s))"
+               uu____1034 uu____1035 l.FStar_Ident.str
+         | uu____1036 ->
+             let uu____1043 = binders_to_string " " bs in
+             let uu____1044 = term_to_string t2 in
+             FStar_Util.format2 "(fun %s -> %s)" uu____1043 uu____1044)
+    | FStar_Syntax_Syntax.Tm_refine (xt,f) ->
+        let uu____1051 = bv_to_string xt in
+        let uu____1052 =
+          FStar_All.pipe_right xt.FStar_Syntax_Syntax.sort term_to_string in
+        let uu____1055 = FStar_All.pipe_right f formula_to_string in
+        FStar_Util.format3 "(%s:%s{%s})" uu____1051 uu____1052 uu____1055
+    | FStar_Syntax_Syntax.Tm_app (t,args) ->
+        let uu____1074 = term_to_string t in
+        let uu____1075 = args_to_string args in
+        FStar_Util.format2 "(%s %s)" uu____1074 uu____1075
+    | FStar_Syntax_Syntax.Tm_let (lbs,e) ->
+        let uu____1088 = lbs_to_string [] lbs in
+        let uu____1089 = term_to_string e in
+        FStar_Util.format2 "%s\nin\n%s" uu____1088 uu____1089
+    | FStar_Syntax_Syntax.Tm_ascribed (e,(annot,topt),eff_name) ->
+        let annot1 =
+          match annot with
+          | FStar_Util.Inl t ->
+              let uu____1137 =
+                let uu____1138 =
+                  FStar_Util.map_opt eff_name FStar_Ident.text_of_lid in
+                FStar_All.pipe_right uu____1138 (FStar_Util.dflt "default") in
+              let uu____1141 = term_to_string t in
+              FStar_Util.format2 "[%s] %s" uu____1137 uu____1141
+          | FStar_Util.Inr c -> comp_to_string c in
+        let topt1 =
+          match topt with
+          | None  -> ""
+          | Some t ->
+              let uu____1157 = term_to_string t in
+              FStar_Util.format1 "by %s" uu____1157 in
+        let uu____1158 = term_to_string e in
+        FStar_Util.format3 "(%s <: %s %s)" uu____1158 annot1 topt1
+    | FStar_Syntax_Syntax.Tm_match (head1,branches) ->
+        let uu____1187 = term_to_string head1 in
+        let uu____1188 =
+          let uu____1189 =
+            FStar_All.pipe_right branches
+              (FStar_List.map
+                 (fun uu____1207  ->
+                    match uu____1207 with
+                    | (p,wopt,e) ->
+                        let uu____1217 = FStar_All.pipe_right p pat_to_string in
+                        let uu____1218 =
+                          match wopt with
+                          | None  -> ""
+                          | Some w ->
+                              let uu____1220 =
+                                FStar_All.pipe_right w term_to_string in
+                              FStar_Util.format1 "when %s" uu____1220 in
+                        let uu____1221 =
+                          FStar_All.pipe_right e term_to_string in
+                        FStar_Util.format3 "%s %s -> %s" uu____1217
+                          uu____1218 uu____1221)) in
+          FStar_Util.concat_l "\n\t|" uu____1189 in
+        FStar_Util.format2 "(match %s with\n\t| %s)" uu____1187 uu____1188
+    | FStar_Syntax_Syntax.Tm_uinst (t,us) ->
+        let uu____1228 = FStar_Options.print_universes () in
+        if uu____1228
+        then
+          let uu____1229 = term_to_string t in
+          let uu____1230 = univs_to_string us in
+          FStar_Util.format2 "%s<%s>" uu____1229 uu____1230
+        else term_to_string t
+    | uu____1232 -> tag_of_term x2
+and pat_to_string: FStar_Syntax_Syntax.pat -> Prims.string =
   fun x  ->
     match x.FStar_Syntax_Syntax.v with
     | FStar_Syntax_Syntax.Pat_cons (l,pats) ->
-        let uu____826 = fv_to_string l  in
-        let uu____827 =
-          let uu____828 =
+        let uu____1246 = fv_to_string l in
+        let uu____1247 =
+          let uu____1248 =
             FStar_List.map
-              (fun uu____832  ->
-                 match uu____832 with
+              (fun uu____1252  ->
+                 match uu____1252 with
                  | (x1,b) ->
-                     let p = pat_to_string x1  in
-                     if b then Prims.strcat "#" p else p) pats
-             in
-          FStar_All.pipe_right uu____828 (FStar_String.concat " ")  in
-        FStar_Util.format2 "(%s %s)" uu____826 uu____827
-    | FStar_Syntax_Syntax.Pat_dot_term (x1,uu____841) ->
-        let uu____846 = FStar_Options.print_bound_var_types ()  in
-        if uu____846
+                     let p = pat_to_string x1 in
+                     if b then Prims.strcat "#" p else p) pats in
+          FStar_All.pipe_right uu____1248 (FStar_String.concat " ") in
+        FStar_Util.format2 "(%s %s)" uu____1246 uu____1247
+    | FStar_Syntax_Syntax.Pat_dot_term (x1,uu____1261) ->
+        let uu____1266 = FStar_Options.print_bound_var_types () in
+        if uu____1266
         then
-          let uu____847 = bv_to_string x1  in
-          let uu____848 = term_to_string x1.FStar_Syntax_Syntax.sort  in
-          FStar_Util.format2 ".%s:%s" uu____847 uu____848
+          let uu____1267 = bv_to_string x1 in
+          let uu____1268 = term_to_string x1.FStar_Syntax_Syntax.sort in
+          FStar_Util.format2 ".%s:%s" uu____1267 uu____1268
         else
-          (let uu____850 = bv_to_string x1  in
-           FStar_Util.format1 ".%s" uu____850)
+          (let uu____1270 = bv_to_string x1 in
+           FStar_Util.format1 ".%s" uu____1270)
     | FStar_Syntax_Syntax.Pat_var x1 ->
-        let uu____852 = FStar_Options.print_bound_var_types ()  in
-        if uu____852
+        let uu____1272 = FStar_Options.print_bound_var_types () in
+        if uu____1272
         then
-          let uu____853 = bv_to_string x1  in
-          let uu____854 = term_to_string x1.FStar_Syntax_Syntax.sort  in
-          FStar_Util.format2 "%s:%s" uu____853 uu____854
+          let uu____1273 = bv_to_string x1 in
+          let uu____1274 = term_to_string x1.FStar_Syntax_Syntax.sort in
+          FStar_Util.format2 "%s:%s" uu____1273 uu____1274
         else bv_to_string x1
     | FStar_Syntax_Syntax.Pat_constant c -> const_to_string c
     | FStar_Syntax_Syntax.Pat_wild x1 ->
-        let uu____858 = FStar_Options.print_real_names ()  in
-        if uu____858
+        let uu____1278 = FStar_Options.print_real_names () in
+        if uu____1278
         then
-          let uu____859 = bv_to_string x1  in
-          Prims.strcat "Pat_wild " uu____859
+          let uu____1279 = bv_to_string x1 in
+          Prims.strcat "Pat_wild " uu____1279
         else "_"
     | FStar_Syntax_Syntax.Pat_disj ps ->
-        let uu____865 = FStar_List.map pat_to_string ps  in
-        FStar_Util.concat_l " | " uu____865
-
-and lbs_to_string :
+        let uu____1285 = FStar_List.map pat_to_string ps in
+        FStar_Util.concat_l " | " uu____1285
+and lbs_to_string:
   FStar_Syntax_Syntax.qualifier Prims.list ->
-    (Prims.bool * FStar_Syntax_Syntax.letbinding Prims.list) -> Prims.string
+    (Prims.bool* FStar_Syntax_Syntax.letbinding Prims.list) -> Prims.string
   =
   fun quals  ->
     fun lbs  ->
       let lbs1 =
-        let uu____877 = FStar_Options.print_universes ()  in
-        if uu____877
+        let uu____1297 = FStar_Options.print_universes () in
+        if uu____1297
         then
-          let uu____881 =
+          let uu____1301 =
             FStar_All.pipe_right (Prims.snd lbs)
               (FStar_List.map
                  (fun lb  ->
-                    let uu____887 =
-                      let uu____890 =
+                    let uu____1307 =
+                      let uu____1310 =
                         FStar_Syntax_Util.mk_conj
                           lb.FStar_Syntax_Syntax.lbtyp
-                          lb.FStar_Syntax_Syntax.lbdef
-                         in
+                          lb.FStar_Syntax_Syntax.lbdef in
                       FStar_Syntax_Subst.open_univ_vars
-                        lb.FStar_Syntax_Syntax.lbunivs uu____890
-                       in
-                    match uu____887 with
+                        lb.FStar_Syntax_Syntax.lbunivs uu____1310 in
+                    match uu____1307 with
                     | (us,td) ->
-                        let uu____893 =
-                          let uu____900 =
-                            let uu____901 = FStar_Syntax_Subst.compress td
-                               in
-                            uu____901.FStar_Syntax_Syntax.n  in
-                          match uu____900 with
+                        let uu____1313 =
+                          let uu____1320 =
+                            let uu____1321 = FStar_Syntax_Subst.compress td in
+                            uu____1321.FStar_Syntax_Syntax.n in
+                          match uu____1320 with
                           | FStar_Syntax_Syntax.Tm_app
-                              (uu____910,(t,uu____912)::(d,uu____914)::[]) ->
-                              (t, d)
-                          | uu____948 -> failwith "Impossibe"  in
-                        (match uu____893 with
+                              (uu____1330,(t,uu____1332)::(d,uu____1334)::[])
+                              -> (t, d)
+                          | uu____1368 -> failwith "Impossibe" in
+                        (match uu____1313 with
                          | (t,d) ->
-                             let uu___216_965 = lb  in
+                             let uu___193_1385 = lb in
                              {
                                FStar_Syntax_Syntax.lbname =
-                                 (uu___216_965.FStar_Syntax_Syntax.lbname);
+                                 (uu___193_1385.FStar_Syntax_Syntax.lbname);
                                FStar_Syntax_Syntax.lbunivs = us;
                                FStar_Syntax_Syntax.lbtyp = t;
                                FStar_Syntax_Syntax.lbeff =
-                                 (uu___216_965.FStar_Syntax_Syntax.lbeff);
+                                 (uu___193_1385.FStar_Syntax_Syntax.lbeff);
                                FStar_Syntax_Syntax.lbdef = d
-                             })))
-             in
-          ((Prims.fst lbs), uu____881)
-        else lbs  in
-      let uu____969 = quals_to_string' quals  in
-      let uu____970 =
-        let uu____971 =
+                             }))) in
+          ((Prims.fst lbs), uu____1301)
+        else lbs in
+      let uu____1389 = quals_to_string' quals in
+      let uu____1390 =
+        let uu____1391 =
           FStar_All.pipe_right (Prims.snd lbs1)
             (FStar_List.map
                (fun lb  ->
-                  let uu____977 =
-                    lbname_to_string lb.FStar_Syntax_Syntax.lbname  in
-                  let uu____978 =
-                    let uu____979 = FStar_Options.print_universes ()  in
-                    if uu____979
+                  let uu____1397 =
+                    lbname_to_string lb.FStar_Syntax_Syntax.lbname in
+                  let uu____1398 =
+                    let uu____1399 = FStar_Options.print_universes () in
+                    if uu____1399
                     then
-                      let uu____980 =
-                        let uu____981 =
-                          univ_names_to_string lb.FStar_Syntax_Syntax.lbunivs
-                           in
-                        Prims.strcat uu____981 ">"  in
-                      Prims.strcat "<" uu____980
-                    else ""  in
-                  let uu____983 = term_to_string lb.FStar_Syntax_Syntax.lbtyp
-                     in
-                  let uu____984 =
+                      let uu____1400 =
+                        let uu____1401 =
+                          univ_names_to_string lb.FStar_Syntax_Syntax.lbunivs in
+                        Prims.strcat uu____1401 ">" in
+                      Prims.strcat "<" uu____1400
+                    else "" in
+                  let uu____1403 =
+                    term_to_string lb.FStar_Syntax_Syntax.lbtyp in
+                  let uu____1404 =
                     FStar_All.pipe_right lb.FStar_Syntax_Syntax.lbdef
-                      term_to_string
-                     in
-                  FStar_Util.format4 "%s %s : %s = %s" uu____977 uu____978
-                    uu____983 uu____984))
-           in
-        FStar_Util.concat_l "\n and " uu____971  in
-      FStar_Util.format3 "%slet %s %s" uu____969
-        (if Prims.fst lbs1 then "rec" else "") uu____970
-
-and lcomp_to_string : FStar_Syntax_Syntax.lcomp -> Prims.string =
+                      term_to_string in
+                  FStar_Util.format4 "%s %s : %s = %s" uu____1397 uu____1398
+                    uu____1403 uu____1404)) in
+        FStar_Util.concat_l "\n and " uu____1391 in
+      FStar_Util.format3 "%slet %s %s" uu____1389
+        (if Prims.fst lbs1 then "rec" else "") uu____1390
+and lcomp_to_string: FStar_Syntax_Syntax.lcomp -> Prims.string =
   fun lc  ->
-    let uu____990 = FStar_Options.print_effect_args ()  in
-    if uu____990
+    let uu____1410 = FStar_Options.print_effect_args () in
+    if uu____1410
     then
-      let uu____991 = lc.FStar_Syntax_Syntax.comp ()  in
-      comp_to_string uu____991
+      let uu____1411 = lc.FStar_Syntax_Syntax.comp () in
+      comp_to_string uu____1411
     else
-      (let uu____993 = sli lc.FStar_Syntax_Syntax.eff_name  in
-       let uu____994 = term_to_string lc.FStar_Syntax_Syntax.res_typ  in
-       FStar_Util.format2 "%s %s" uu____993 uu____994)
-
-and imp_to_string :
+      (let uu____1413 = sli lc.FStar_Syntax_Syntax.eff_name in
+       let uu____1414 = term_to_string lc.FStar_Syntax_Syntax.res_typ in
+       FStar_Util.format2 "%s %s" uu____1413 uu____1414)
+and imp_to_string:
   Prims.string ->
     FStar_Syntax_Syntax.arg_qualifier Prims.option -> Prims.string
   =
   fun s  ->
-    fun uu___210_996  ->
-      match uu___210_996 with
+    fun uu___187_1416  ->
+      match uu___187_1416 with
       | Some (FStar_Syntax_Syntax.Implicit (false )) -> Prims.strcat "#" s
       | Some (FStar_Syntax_Syntax.Implicit (true )) -> Prims.strcat "#." s
       | Some (FStar_Syntax_Syntax.Equality ) -> Prims.strcat "$" s
-      | uu____998 -> s
-
-and binder_to_string' :
+      | uu____1418 -> s
+and binder_to_string':
   Prims.bool ->
-    (FStar_Syntax_Syntax.bv * FStar_Syntax_Syntax.aqual) -> Prims.string
+    (FStar_Syntax_Syntax.bv* FStar_Syntax_Syntax.aqual) -> Prims.string
   =
   fun is_arrow  ->
     fun b  ->
-      let uu____1004 = b  in
-      match uu____1004 with
+      let uu____1424 = b in
+      match uu____1424 with
       | (a,imp) ->
-          let uu____1009 = FStar_Syntax_Syntax.is_null_binder b  in
-          if uu____1009
+          let uu____1429 = FStar_Syntax_Syntax.is_null_binder b in
+          if uu____1429
           then
-            let uu____1010 = term_to_string a.FStar_Syntax_Syntax.sort  in
-            Prims.strcat "_:" uu____1010
+            let uu____1430 = term_to_string a.FStar_Syntax_Syntax.sort in
+            Prims.strcat "_:" uu____1430
           else
-            (let uu____1012 =
+            (let uu____1432 =
                (Prims.op_Negation is_arrow) &&
-                 (let uu____1013 = FStar_Options.print_bound_var_types ()  in
-                  Prims.op_Negation uu____1013)
-                in
-             if uu____1012
+                 (let uu____1433 = FStar_Options.print_bound_var_types () in
+                  Prims.op_Negation uu____1433) in
+             if uu____1432
              then
-               let uu____1014 = nm_to_string a  in
-               imp_to_string uu____1014 imp
+               let uu____1434 = nm_to_string a in
+               imp_to_string uu____1434 imp
              else
-               (let uu____1016 =
-                  let uu____1017 = nm_to_string a  in
-                  let uu____1018 =
-                    let uu____1019 =
-                      term_to_string a.FStar_Syntax_Syntax.sort  in
-                    Prims.strcat ":" uu____1019  in
-                  Prims.strcat uu____1017 uu____1018  in
-                imp_to_string uu____1016 imp))
-
-and binder_to_string :
-  (FStar_Syntax_Syntax.bv * FStar_Syntax_Syntax.aqual) -> Prims.string =
+               (let uu____1436 =
+                  let uu____1437 = nm_to_string a in
+                  let uu____1438 =
+                    let uu____1439 =
+                      term_to_string a.FStar_Syntax_Syntax.sort in
+                    Prims.strcat ":" uu____1439 in
+                  Prims.strcat uu____1437 uu____1438 in
+                imp_to_string uu____1436 imp))
+and binder_to_string:
+  (FStar_Syntax_Syntax.bv* FStar_Syntax_Syntax.aqual) -> Prims.string =
   fun b  -> binder_to_string' false b
-
-and arrow_binder_to_string :
-  (FStar_Syntax_Syntax.bv * FStar_Syntax_Syntax.aqual) -> Prims.string =
+and arrow_binder_to_string:
+  (FStar_Syntax_Syntax.bv* FStar_Syntax_Syntax.aqual) -> Prims.string =
   fun b  -> binder_to_string' true b
-
-and binders_to_string :
+and binders_to_string:
   Prims.string -> FStar_Syntax_Syntax.binders -> Prims.string =
   fun sep  ->
     fun bs  ->
       let bs1 =
-        let uu____1029 = FStar_Options.print_implicits ()  in
-        if uu____1029 then bs else filter_imp bs  in
+        let uu____1449 = FStar_Options.print_implicits () in
+        if uu____1449 then bs else filter_imp bs in
       if sep = " -> "
       then
-        let uu____1031 =
-          FStar_All.pipe_right bs1 (FStar_List.map arrow_binder_to_string)
-           in
-        FStar_All.pipe_right uu____1031 (FStar_String.concat sep)
+        let uu____1451 =
+          FStar_All.pipe_right bs1 (FStar_List.map arrow_binder_to_string) in
+        FStar_All.pipe_right uu____1451 (FStar_String.concat sep)
       else
-        (let uu____1038 =
-           FStar_All.pipe_right bs1 (FStar_List.map binder_to_string)  in
-         FStar_All.pipe_right uu____1038 (FStar_String.concat sep))
-
-and arg_to_string :
-  (FStar_Syntax_Syntax.term * FStar_Syntax_Syntax.arg_qualifier Prims.option)
+        (let uu____1458 =
+           FStar_All.pipe_right bs1 (FStar_List.map binder_to_string) in
+         FStar_All.pipe_right uu____1458 (FStar_String.concat sep))
+and arg_to_string:
+  (FStar_Syntax_Syntax.term* FStar_Syntax_Syntax.arg_qualifier Prims.option)
     -> Prims.string
   =
-  fun uu___211_1044  ->
-    match uu___211_1044 with
+  fun uu___188_1464  ->
+    match uu___188_1464 with
     | (a,imp) ->
-        let uu____1052 = term_to_string a  in imp_to_string uu____1052 imp
-
-and args_to_string : FStar_Syntax_Syntax.args -> Prims.string =
+        let uu____1472 = term_to_string a in imp_to_string uu____1472 imp
+and args_to_string: FStar_Syntax_Syntax.args -> Prims.string =
   fun args  ->
     let args1 =
-      let uu____1055 = FStar_Options.print_implicits ()  in
-      if uu____1055 then args else filter_imp args  in
-    let uu____1059 =
-      FStar_All.pipe_right args1 (FStar_List.map arg_to_string)  in
-    FStar_All.pipe_right uu____1059 (FStar_String.concat " ")
-
-and comp_to_string : FStar_Syntax_Syntax.comp -> Prims.string =
+      let uu____1475 = FStar_Options.print_implicits () in
+      if uu____1475 then args else filter_imp args in
+    let uu____1479 =
+      FStar_All.pipe_right args1 (FStar_List.map arg_to_string) in
+    FStar_All.pipe_right uu____1479 (FStar_String.concat " ")
+and comp_to_string: FStar_Syntax_Syntax.comp -> Prims.string =
   fun c  ->
     match c.FStar_Syntax_Syntax.n with
-    | FStar_Syntax_Syntax.Total (t,uu____1068) ->
-        let uu____1075 =
-          let uu____1076 = FStar_Syntax_Subst.compress t  in
-          uu____1076.FStar_Syntax_Syntax.n  in
-        (match uu____1075 with
-         | FStar_Syntax_Syntax.Tm_type uu____1079 when
-             let uu____1080 = FStar_Options.print_implicits ()  in
-             Prims.op_Negation uu____1080 -> term_to_string t
-         | uu____1081 ->
-             let uu____1082 = term_to_string t  in
-             FStar_Util.format1 "Tot %s" uu____1082)
-    | FStar_Syntax_Syntax.GTotal (t,uu____1084) ->
-        let uu____1091 =
-          let uu____1092 = FStar_Syntax_Subst.compress t  in
-          uu____1092.FStar_Syntax_Syntax.n  in
-        (match uu____1091 with
-         | FStar_Syntax_Syntax.Tm_type uu____1095 when
-             let uu____1096 = FStar_Options.print_implicits ()  in
-             Prims.op_Negation uu____1096 -> term_to_string t
-         | uu____1097 ->
-             let uu____1098 = term_to_string t  in
-             FStar_Util.format1 "GTot %s" uu____1098)
+    | FStar_Syntax_Syntax.Total (t,uu____1488) ->
+        let uu____1495 =
+          let uu____1496 = FStar_Syntax_Subst.compress t in
+          uu____1496.FStar_Syntax_Syntax.n in
+        (match uu____1495 with
+         | FStar_Syntax_Syntax.Tm_type uu____1499 when
+             let uu____1500 = FStar_Options.print_implicits () in
+             Prims.op_Negation uu____1500 -> term_to_string t
+         | uu____1501 ->
+             let uu____1502 = term_to_string t in
+             FStar_Util.format1 "Tot %s" uu____1502)
+    | FStar_Syntax_Syntax.GTotal (t,uu____1504) ->
+        let uu____1511 =
+          let uu____1512 = FStar_Syntax_Subst.compress t in
+          uu____1512.FStar_Syntax_Syntax.n in
+        (match uu____1511 with
+         | FStar_Syntax_Syntax.Tm_type uu____1515 when
+             let uu____1516 = FStar_Options.print_implicits () in
+             Prims.op_Negation uu____1516 -> term_to_string t
+         | uu____1517 ->
+             let uu____1518 = term_to_string t in
+             FStar_Util.format1 "GTot %s" uu____1518)
     | FStar_Syntax_Syntax.Comp c1 ->
         let basic =
-          let uu____1101 = FStar_Options.print_effect_args ()  in
-          if uu____1101
+          let uu____1521 = FStar_Options.print_effect_args () in
+          if uu____1521
           then
-            let uu____1102 = sli c1.FStar_Syntax_Syntax.effect_name  in
-            let uu____1103 = term_to_string c1.FStar_Syntax_Syntax.result_typ
-               in
-            let uu____1104 =
-              let uu____1105 =
+            let uu____1522 = sli c1.FStar_Syntax_Syntax.effect_name in
+            let uu____1523 = term_to_string c1.FStar_Syntax_Syntax.result_typ in
+            let uu____1524 =
+              let uu____1525 =
                 FStar_All.pipe_right c1.FStar_Syntax_Syntax.effect_args
-                  (FStar_List.map arg_to_string)
-                 in
-              FStar_All.pipe_right uu____1105 (FStar_String.concat ", ")  in
-            let uu____1117 =
-              let uu____1118 =
+                  (FStar_List.map arg_to_string) in
+              FStar_All.pipe_right uu____1525 (FStar_String.concat ", ") in
+            let uu____1537 =
+              let uu____1538 =
                 FStar_All.pipe_right c1.FStar_Syntax_Syntax.flags
-                  (FStar_List.map cflags_to_string)
-                 in
-              FStar_All.pipe_right uu____1118 (FStar_String.concat " ")  in
-            FStar_Util.format4 "%s (%s) %s (attributes %s)" uu____1102
-              uu____1103 uu____1104 uu____1117
+                  (FStar_List.map cflags_to_string) in
+              FStar_All.pipe_right uu____1538 (FStar_String.concat " ") in
+            FStar_Util.format4 "%s (%s) %s (attributes %s)" uu____1522
+              uu____1523 uu____1524 uu____1537
           else
-            (let uu____1124 =
+            (let uu____1544 =
                (FStar_All.pipe_right c1.FStar_Syntax_Syntax.flags
                   (FStar_Util.for_some
-                     (fun uu___212_1126  ->
-                        match uu___212_1126 with
+                     (fun uu___189_1546  ->
+                        match uu___189_1546 with
                         | FStar_Syntax_Syntax.TOTAL  -> true
-                        | uu____1127 -> false)))
+                        | uu____1547 -> false)))
                  &&
-                 (let uu____1128 = FStar_Options.print_effect_args ()  in
-                  Prims.op_Negation uu____1128)
-                in
-             if uu____1124
+                 (let uu____1548 = FStar_Options.print_effect_args () in
+                  Prims.op_Negation uu____1548) in
+             if uu____1544
              then
-               let uu____1129 =
-                 term_to_string c1.FStar_Syntax_Syntax.result_typ  in
-               FStar_Util.format1 "Tot %s" uu____1129
+               let uu____1549 =
+                 term_to_string c1.FStar_Syntax_Syntax.result_typ in
+               FStar_Util.format1 "Tot %s" uu____1549
              else
-               (let uu____1131 =
-                  ((let uu____1132 = FStar_Options.print_effect_args ()  in
-                    Prims.op_Negation uu____1132) &&
-                     (let uu____1133 = FStar_Options.print_implicits ()  in
-                      Prims.op_Negation uu____1133))
+               (let uu____1551 =
+                  ((let uu____1552 = FStar_Options.print_effect_args () in
+                    Prims.op_Negation uu____1552) &&
+                     (let uu____1553 = FStar_Options.print_implicits () in
+                      Prims.op_Negation uu____1553))
                     &&
                     (FStar_Ident.lid_equals
                        c1.FStar_Syntax_Syntax.effect_name
-                       FStar_Syntax_Const.effect_ML_lid)
-                   in
-                if uu____1131
+                       FStar_Syntax_Const.effect_ML_lid) in
+                if uu____1551
                 then term_to_string c1.FStar_Syntax_Syntax.result_typ
                 else
-                  (let uu____1135 =
-                     (let uu____1136 = FStar_Options.print_effect_args ()  in
-                      Prims.op_Negation uu____1136) &&
+                  (let uu____1555 =
+                     (let uu____1556 = FStar_Options.print_effect_args () in
+                      Prims.op_Negation uu____1556) &&
                        (FStar_All.pipe_right c1.FStar_Syntax_Syntax.flags
                           (FStar_Util.for_some
-                             (fun uu___213_1138  ->
-                                match uu___213_1138 with
+                             (fun uu___190_1558  ->
+                                match uu___190_1558 with
                                 | FStar_Syntax_Syntax.MLEFFECT  -> true
-                                | uu____1139 -> false)))
-                      in
-                   if uu____1135
+                                | uu____1559 -> false))) in
+                   if uu____1555
                    then
-                     let uu____1140 =
-                       term_to_string c1.FStar_Syntax_Syntax.result_typ  in
-                     FStar_Util.format1 "ALL %s" uu____1140
+                     let uu____1560 =
+                       term_to_string c1.FStar_Syntax_Syntax.result_typ in
+                     FStar_Util.format1 "ALL %s" uu____1560
                    else
-                     (let uu____1142 = sli c1.FStar_Syntax_Syntax.effect_name
-                         in
-                      let uu____1143 =
-                        term_to_string c1.FStar_Syntax_Syntax.result_typ  in
-                      FStar_Util.format2 "%s (%s)" uu____1142 uu____1143))))
-           in
+                     (let uu____1562 = sli c1.FStar_Syntax_Syntax.effect_name in
+                      let uu____1563 =
+                        term_to_string c1.FStar_Syntax_Syntax.result_typ in
+                      FStar_Util.format2 "%s (%s)" uu____1562 uu____1563)))) in
         let dec =
-          let uu____1145 =
+          let uu____1565 =
             FStar_All.pipe_right c1.FStar_Syntax_Syntax.flags
               (FStar_List.collect
-                 (fun uu___214_1149  ->
-                    match uu___214_1149 with
+                 (fun uu___191_1569  ->
+                    match uu___191_1569 with
                     | FStar_Syntax_Syntax.DECREASES e ->
-                        let uu____1154 =
-                          let uu____1155 = term_to_string e  in
-                          FStar_Util.format1 " (decreases %s)" uu____1155  in
-                        [uu____1154]
-                    | uu____1156 -> []))
-             in
-          FStar_All.pipe_right uu____1145 (FStar_String.concat " ")  in
+                        let uu____1574 =
+                          let uu____1575 = term_to_string e in
+                          FStar_Util.format1 " (decreases %s)" uu____1575 in
+                        [uu____1574]
+                    | uu____1576 -> [])) in
+          FStar_All.pipe_right uu____1565 (FStar_String.concat " ") in
         FStar_Util.format2 "%s%s" basic dec
-
-and cflags_to_string : FStar_Syntax_Syntax.cflags -> Prims.string =
+and cflags_to_string: FStar_Syntax_Syntax.cflags -> Prims.string =
   fun c  ->
     match c with
     | FStar_Syntax_Syntax.TOTAL  -> "total"
@@ -709,152 +795,135 @@
     | FStar_Syntax_Syntax.SOMETRIVIAL  -> "sometrivial"
     | FStar_Syntax_Syntax.LEMMA  -> "lemma"
     | FStar_Syntax_Syntax.CPS  -> "cps"
-    | FStar_Syntax_Syntax.DECREASES uu____1159 -> ""
-
-and formula_to_string : FStar_Syntax_Syntax.term -> Prims.string =
-  fun phi  -> term_to_string phi
-
-let enclose_universes : Prims.string -> Prims.string =
+    | FStar_Syntax_Syntax.DECREASES uu____1579 -> ""
+and formula_to_string:
+  (FStar_Syntax_Syntax.term',FStar_Syntax_Syntax.term')
+    FStar_Syntax_Syntax.syntax -> Prims.string
+  = fun phi  -> term_to_string phi
+let enclose_universes: Prims.string -> Prims.string =
   fun s  ->
-    let uu____1166 = FStar_Options.print_universes ()  in
-    if uu____1166 then Prims.strcat "<" (Prims.strcat s ">") else ""
-  
-let tscheme_to_string : FStar_Syntax_Syntax.tscheme -> Prims.string =
-  fun uu____1170  ->
-    match uu____1170 with
+    let uu____1588 = FStar_Options.print_universes () in
+    if uu____1588 then Prims.strcat "<" (Prims.strcat s ">") else ""
+let tscheme_to_string: FStar_Syntax_Syntax.tscheme -> Prims.string =
+  fun uu____1592  ->
+    match uu____1592 with
     | (us,t) ->
-        let uu____1175 =
-          let uu____1176 = univ_names_to_string us  in
-          FStar_All.pipe_left enclose_universes uu____1176  in
-        let uu____1177 = term_to_string t  in
-        FStar_Util.format2 "%s%s" uu____1175 uu____1177
-  
-let eff_decl_to_string :
+        let uu____1597 =
+          let uu____1598 = univ_names_to_string us in
+          FStar_All.pipe_left enclose_universes uu____1598 in
+        let uu____1599 = term_to_string t in
+        FStar_Util.format2 "%s%s" uu____1597 uu____1599
+let eff_decl_to_string:
   Prims.bool -> FStar_Syntax_Syntax.eff_decl -> Prims.string =
   fun for_free  ->
     fun ed  ->
       let actions_to_string actions =
-        let uu____1190 =
+        let uu____1612 =
           FStar_All.pipe_right actions
             (FStar_List.map
                (fun a  ->
-                  let uu____1195 = sli a.FStar_Syntax_Syntax.action_name  in
-                  let uu____1196 =
-                    binders_to_string " " a.FStar_Syntax_Syntax.action_params
-                     in
-                  let uu____1197 =
-                    let uu____1198 =
-                      univ_names_to_string a.FStar_Syntax_Syntax.action_univs
-                       in
-                    FStar_All.pipe_left enclose_universes uu____1198  in
-                  let uu____1199 =
-                    term_to_string a.FStar_Syntax_Syntax.action_typ  in
-                  let uu____1200 =
-                    term_to_string a.FStar_Syntax_Syntax.action_defn  in
-                  FStar_Util.format5 "%s%s %s : %s = %s" uu____1195
-                    uu____1196 uu____1197 uu____1199 uu____1200))
-           in
-        FStar_All.pipe_right uu____1190 (FStar_String.concat ",\n\t")  in
-      let uu____1202 =
-        let uu____1204 =
-          let uu____1206 = lid_to_string ed.FStar_Syntax_Syntax.mname  in
-          let uu____1207 =
-            let uu____1209 =
-              let uu____1210 =
-                univ_names_to_string ed.FStar_Syntax_Syntax.univs  in
-              FStar_All.pipe_left enclose_universes uu____1210  in
-            let uu____1211 =
-              let uu____1213 =
-                binders_to_string " " ed.FStar_Syntax_Syntax.binders  in
-              let uu____1214 =
-                let uu____1216 =
-                  term_to_string ed.FStar_Syntax_Syntax.signature  in
-                let uu____1217 =
-                  let uu____1219 =
-                    tscheme_to_string ed.FStar_Syntax_Syntax.ret_wp  in
-                  let uu____1220 =
-                    let uu____1222 =
-                      tscheme_to_string ed.FStar_Syntax_Syntax.bind_wp  in
-                    let uu____1223 =
-                      let uu____1225 =
-                        tscheme_to_string ed.FStar_Syntax_Syntax.if_then_else
-                         in
-                      let uu____1226 =
-                        let uu____1228 =
-                          tscheme_to_string ed.FStar_Syntax_Syntax.ite_wp  in
-                        let uu____1229 =
-                          let uu____1231 =
-                            tscheme_to_string ed.FStar_Syntax_Syntax.stronger
-                             in
-                          let uu____1232 =
-                            let uu____1234 =
+                  let uu____1617 = sli a.FStar_Syntax_Syntax.action_name in
+                  let uu____1618 =
+                    binders_to_string " " a.FStar_Syntax_Syntax.action_params in
+                  let uu____1619 =
+                    let uu____1620 =
+                      univ_names_to_string a.FStar_Syntax_Syntax.action_univs in
+                    FStar_All.pipe_left enclose_universes uu____1620 in
+                  let uu____1621 =
+                    term_to_string a.FStar_Syntax_Syntax.action_typ in
+                  let uu____1622 =
+                    term_to_string a.FStar_Syntax_Syntax.action_defn in
+                  FStar_Util.format5 "%s%s %s : %s = %s" uu____1617
+                    uu____1618 uu____1619 uu____1621 uu____1622)) in
+        FStar_All.pipe_right uu____1612 (FStar_String.concat ",\n\t") in
+      let uu____1624 =
+        let uu____1626 =
+          let uu____1628 = lid_to_string ed.FStar_Syntax_Syntax.mname in
+          let uu____1629 =
+            let uu____1631 =
+              let uu____1632 =
+                univ_names_to_string ed.FStar_Syntax_Syntax.univs in
+              FStar_All.pipe_left enclose_universes uu____1632 in
+            let uu____1633 =
+              let uu____1635 =
+                binders_to_string " " ed.FStar_Syntax_Syntax.binders in
+              let uu____1636 =
+                let uu____1638 =
+                  term_to_string ed.FStar_Syntax_Syntax.signature in
+                let uu____1639 =
+                  let uu____1641 =
+                    tscheme_to_string ed.FStar_Syntax_Syntax.ret_wp in
+                  let uu____1642 =
+                    let uu____1644 =
+                      tscheme_to_string ed.FStar_Syntax_Syntax.bind_wp in
+                    let uu____1645 =
+                      let uu____1647 =
+                        tscheme_to_string ed.FStar_Syntax_Syntax.if_then_else in
+                      let uu____1648 =
+                        let uu____1650 =
+                          tscheme_to_string ed.FStar_Syntax_Syntax.ite_wp in
+                        let uu____1651 =
+                          let uu____1653 =
+                            tscheme_to_string ed.FStar_Syntax_Syntax.stronger in
+                          let uu____1654 =
+                            let uu____1656 =
                               tscheme_to_string
-                                ed.FStar_Syntax_Syntax.close_wp
-                               in
-                            let uu____1235 =
-                              let uu____1237 =
+                                ed.FStar_Syntax_Syntax.close_wp in
+                            let uu____1657 =
+                              let uu____1659 =
                                 tscheme_to_string
-                                  ed.FStar_Syntax_Syntax.assert_p
-                                 in
-                              let uu____1238 =
-                                let uu____1240 =
+                                  ed.FStar_Syntax_Syntax.assert_p in
+                              let uu____1660 =
+                                let uu____1662 =
                                   tscheme_to_string
-                                    ed.FStar_Syntax_Syntax.assume_p
-                                   in
-                                let uu____1241 =
-                                  let uu____1243 =
+                                    ed.FStar_Syntax_Syntax.assume_p in
+                                let uu____1663 =
+                                  let uu____1665 =
                                     tscheme_to_string
-                                      ed.FStar_Syntax_Syntax.null_wp
-                                     in
-                                  let uu____1244 =
-                                    let uu____1246 =
+                                      ed.FStar_Syntax_Syntax.null_wp in
+                                  let uu____1666 =
+                                    let uu____1668 =
                                       tscheme_to_string
-                                        ed.FStar_Syntax_Syntax.trivial
-                                       in
-                                    let uu____1247 =
-                                      let uu____1249 =
+                                        ed.FStar_Syntax_Syntax.trivial in
+                                    let uu____1669 =
+                                      let uu____1671 =
                                         term_to_string
-                                          ed.FStar_Syntax_Syntax.repr
-                                         in
-                                      let uu____1250 =
-                                        let uu____1252 =
+                                          ed.FStar_Syntax_Syntax.repr in
+                                      let uu____1672 =
+                                        let uu____1674 =
                                           tscheme_to_string
-                                            ed.FStar_Syntax_Syntax.bind_repr
-                                           in
-                                        let uu____1253 =
-                                          let uu____1255 =
+                                            ed.FStar_Syntax_Syntax.bind_repr in
+                                        let uu____1675 =
+                                          let uu____1677 =
                                             tscheme_to_string
-                                              ed.FStar_Syntax_Syntax.return_repr
-                                             in
-                                          let uu____1256 =
-                                            let uu____1258 =
+                                              ed.FStar_Syntax_Syntax.return_repr in
+                                          let uu____1678 =
+                                            let uu____1680 =
                                               actions_to_string
-                                                ed.FStar_Syntax_Syntax.actions
-                                               in
-                                            [uu____1258]  in
-                                          uu____1255 :: uu____1256  in
-                                        uu____1252 :: uu____1253  in
-                                      uu____1249 :: uu____1250  in
-                                    uu____1246 :: uu____1247  in
-                                  uu____1243 :: uu____1244  in
-                                uu____1240 :: uu____1241  in
-                              uu____1237 :: uu____1238  in
-                            uu____1234 :: uu____1235  in
-                          uu____1231 :: uu____1232  in
-                        uu____1228 :: uu____1229  in
-                      uu____1225 :: uu____1226  in
-                    uu____1222 :: uu____1223  in
-                  uu____1219 :: uu____1220  in
-                uu____1216 :: uu____1217  in
-              uu____1213 :: uu____1214  in
-            uu____1209 :: uu____1211  in
-          uu____1206 :: uu____1207  in
-        (if for_free then "_for_free " else "") :: uu____1204  in
+                                                ed.FStar_Syntax_Syntax.actions in
+                                            [uu____1680] in
+                                          uu____1677 :: uu____1678 in
+                                        uu____1674 :: uu____1675 in
+                                      uu____1671 :: uu____1672 in
+                                    uu____1668 :: uu____1669 in
+                                  uu____1665 :: uu____1666 in
+                                uu____1662 :: uu____1663 in
+                              uu____1659 :: uu____1660 in
+                            uu____1656 :: uu____1657 in
+                          uu____1653 :: uu____1654 in
+                        uu____1650 :: uu____1651 in
+                      uu____1647 :: uu____1648 in
+                    uu____1644 :: uu____1645 in
+                  uu____1641 :: uu____1642 in
+                uu____1638 :: uu____1639 in
+              uu____1635 :: uu____1636 in
+            uu____1631 :: uu____1633 in
+          uu____1628 :: uu____1629 in
+        (if for_free then "_for_free " else "") :: uu____1626 in
       FStar_Util.format
         "new_effect%s { %s%s %s : %s \n  return_wp   = %s\n; bind_wp     = %s\n; if_then_else= %s\n; ite_wp      = %s\n; stronger    = %s\n; close_wp    = %s\n; assert_p    = %s\n; assume_p    = %s\n; null_wp     = %s\n; trivial     = %s\n; repr        = %s\n; bind_repr   = %s\n; return_repr = %s\nand effect_actions\n\t%s\n}\n"
-        uu____1202
-  
-let rec sigelt_to_string : FStar_Syntax_Syntax.sigelt -> Prims.string =
+        uu____1624
+let rec sigelt_to_string: FStar_Syntax_Syntax.sigelt -> Prims.string =
   fun x  ->
     match x.FStar_Syntax_Syntax.sigel with
     | FStar_Syntax_Syntax.Sig_pragma (FStar_Syntax_Syntax.LightOff ) ->
@@ -866,56 +935,6 @@
     | FStar_Syntax_Syntax.Sig_pragma (FStar_Syntax_Syntax.SetOptions s) ->
         FStar_Util.format1 "#set-options \"%s\"" s
     | FStar_Syntax_Syntax.Sig_inductive_typ
-<<<<<<< HEAD
-        (lid,univs1,tps,k,uu____1269,uu____1270,quals) ->
-        let uu____1278 = quals_to_string' quals  in
-        let uu____1279 = binders_to_string " " tps  in
-        let uu____1280 = term_to_string k  in
-        FStar_Util.format4 "%stype %s %s : %s" uu____1278 lid.FStar_Ident.str
-          uu____1279 uu____1280
-    | FStar_Syntax_Syntax.Sig_datacon
-        (lid,univs1,t,uu____1284,uu____1285,uu____1286,uu____1287) ->
-        let uu____1292 = FStar_Options.print_universes ()  in
-        if uu____1292
-        then
-          let uu____1293 = FStar_Syntax_Subst.open_univ_vars univs1 t  in
-          (match uu____1293 with
-           | (univs2,t1) ->
-               let uu____1298 = univ_names_to_string univs2  in
-               let uu____1299 = term_to_string t1  in
-               FStar_Util.format3 "datacon<%s> %s : %s" uu____1298
-                 lid.FStar_Ident.str uu____1299)
-        else
-          (let uu____1301 = term_to_string t  in
-           FStar_Util.format2 "datacon %s : %s" lid.FStar_Ident.str
-             uu____1301)
-    | FStar_Syntax_Syntax.Sig_declare_typ (lid,univs1,t,quals) ->
-        let uu____1308 = FStar_Syntax_Subst.open_univ_vars univs1 t  in
-        (match uu____1308 with
-         | (univs2,t1) ->
-             let uu____1313 = quals_to_string' quals  in
-             let uu____1314 =
-               let uu____1315 = FStar_Options.print_universes ()  in
-               if uu____1315
-               then
-                 let uu____1316 = univ_names_to_string univs2  in
-                 FStar_Util.format1 "<%s>" uu____1316
-               else ""  in
-             let uu____1318 = term_to_string t1  in
-             FStar_Util.format4 "%sval %s %s : %s" uu____1313
-               lid.FStar_Ident.str uu____1314 uu____1318)
-    | FStar_Syntax_Syntax.Sig_assume (lid,f,uu____1321) ->
-        let uu____1324 = term_to_string f  in
-        FStar_Util.format2 "val %s : %s" lid.FStar_Ident.str uu____1324
-    | FStar_Syntax_Syntax.Sig_let (lbs,uu____1326,qs,uu____1328) ->
-        lbs_to_string qs lbs
-    | FStar_Syntax_Syntax.Sig_main e ->
-        let uu____1336 = term_to_string e  in
-        FStar_Util.format1 "let _ = %s" uu____1336
-    | FStar_Syntax_Syntax.Sig_bundle (ses,uu____1338,uu____1339) ->
-        let uu____1346 = FStar_List.map sigelt_to_string ses  in
-        FStar_All.pipe_right uu____1346 (FStar_String.concat "\n")
-=======
         (lid,univs,tps,k,uu____1691,uu____1692) ->
         let uu____1697 = quals_to_string' x.FStar_Syntax_Syntax.sigquals in
         let uu____1698 = binders_to_string " " tps in
@@ -964,7 +983,6 @@
     | FStar_Syntax_Syntax.Sig_bundle (ses,uu____1745) ->
         let uu____1750 = FStar_List.map sigelt_to_string ses in
         FStar_All.pipe_right uu____1750 (FStar_String.concat "\n")
->>>>>>> b9b6b862
     | FStar_Syntax_Syntax.Sig_new_effect ed -> eff_decl_to_string false ed
     | FStar_Syntax_Syntax.Sig_new_effect_for_free ed ->
         eff_decl_to_string true ed
@@ -974,123 +992,6 @@
                   (se.FStar_Syntax_Syntax.lift))
           with
           | (None ,None ) -> failwith "impossible"
-<<<<<<< HEAD
-          | (Some lift_wp,uu____1358) -> lift_wp
-          | (uu____1362,Some lift) -> lift  in
-        let uu____1367 =
-          FStar_Syntax_Subst.open_univ_vars (Prims.fst lift_wp)
-            (Prims.snd lift_wp)
-           in
-        (match uu____1367 with
-         | (us,t) ->
-             let uu____1374 = lid_to_string se.FStar_Syntax_Syntax.source  in
-             let uu____1375 = lid_to_string se.FStar_Syntax_Syntax.target  in
-             let uu____1376 = univ_names_to_string us  in
-             let uu____1377 = term_to_string t  in
-             FStar_Util.format4 "sub_effect %s ~> %s : <%s> %s" uu____1374
-               uu____1375 uu____1376 uu____1377)
-    | FStar_Syntax_Syntax.Sig_effect_abbrev (l,univs1,tps,c,uu____1382,flags)
-        ->
-        let uu____1388 = FStar_Options.print_universes ()  in
-        if uu____1388
-        then
-          let uu____1389 =
-            let uu____1392 =
-              (FStar_Syntax_Syntax.mk (FStar_Syntax_Syntax.Tm_arrow (tps, c)))
-                None FStar_Range.dummyRange
-               in
-            FStar_Syntax_Subst.open_univ_vars univs1 uu____1392  in
-          (match uu____1389 with
-           | (univs2,t) ->
-               let uu____1403 =
-                 let uu____1411 =
-                   let uu____1412 = FStar_Syntax_Subst.compress t  in
-                   uu____1412.FStar_Syntax_Syntax.n  in
-                 match uu____1411 with
-                 | FStar_Syntax_Syntax.Tm_arrow (bs,c1) -> (bs, c1)
-                 | uu____1439 -> failwith "impossible"  in
-               (match uu____1403 with
-                | (tps1,c1) ->
-                    let uu____1459 = sli l  in
-                    let uu____1460 = univ_names_to_string univs2  in
-                    let uu____1461 = binders_to_string " " tps1  in
-                    let uu____1462 = comp_to_string c1  in
-                    FStar_Util.format4 "effect %s<%s> %s = %s" uu____1459
-                      uu____1460 uu____1461 uu____1462))
-        else
-          (let uu____1464 = sli l  in
-           let uu____1465 = binders_to_string " " tps  in
-           let uu____1466 = comp_to_string c  in
-           FStar_Util.format3 "effect %s %s = %s" uu____1464 uu____1465
-             uu____1466)
-  
-let format_error : FStar_Range.range -> Prims.string -> Prims.string =
-  fun r  ->
-    fun msg  ->
-      let uu____1473 = FStar_Range.string_of_range r  in
-      FStar_Util.format2 "%s: %s\n" uu____1473 msg
-  
-let rec sigelt_to_string_short : FStar_Syntax_Syntax.sigelt -> Prims.string =
-  fun x  ->
-    match x.FStar_Syntax_Syntax.sigel with
-    | FStar_Syntax_Syntax.Sig_let
-        ((uu____1477,{ FStar_Syntax_Syntax.lbname = lb;
-                       FStar_Syntax_Syntax.lbunivs = uu____1479;
-                       FStar_Syntax_Syntax.lbtyp = t;
-                       FStar_Syntax_Syntax.lbeff = uu____1481;
-                       FStar_Syntax_Syntax.lbdef = uu____1482;_}::[]),uu____1483,uu____1484,uu____1485)
-        ->
-        let uu____1503 = lbname_to_string lb  in
-        let uu____1504 = term_to_string t  in
-        FStar_Util.format2 "let %s : %s" uu____1503 uu____1504
-    | uu____1505 ->
-        let uu____1506 =
-          FStar_All.pipe_right (FStar_Syntax_Util.lids_of_sigelt x)
-            (FStar_List.map (fun l  -> l.FStar_Ident.str))
-           in
-        FStar_All.pipe_right uu____1506 (FStar_String.concat ", ")
-  
-let rec modul_to_string : FStar_Syntax_Syntax.modul -> Prims.string =
-  fun m  ->
-    let uu____1515 = sli m.FStar_Syntax_Syntax.name  in
-    let uu____1516 =
-      let uu____1517 =
-        FStar_List.map sigelt_to_string m.FStar_Syntax_Syntax.declarations
-         in
-      FStar_All.pipe_right uu____1517 (FStar_String.concat "\n")  in
-    FStar_Util.format2 "module %s\n%s" uu____1515 uu____1516
-  
-let subst_elt_to_string : FStar_Syntax_Syntax.subst_elt -> Prims.string =
-  fun uu___215_1522  ->
-    match uu___215_1522 with
-    | FStar_Syntax_Syntax.DB (i,x) ->
-        let uu____1525 = FStar_Util.string_of_int i  in
-        let uu____1526 = bv_to_string x  in
-        FStar_Util.format2 "DB (%s, %s)" uu____1525 uu____1526
-    | FStar_Syntax_Syntax.NM (x,i) ->
-        let uu____1529 = bv_to_string x  in
-        let uu____1530 = FStar_Util.string_of_int i  in
-        FStar_Util.format2 "NM (%s, %s)" uu____1529 uu____1530
-    | FStar_Syntax_Syntax.NT (x,t) ->
-        let uu____1537 = bv_to_string x  in
-        let uu____1538 = term_to_string t  in
-        FStar_Util.format2 "DB (%s, %s)" uu____1537 uu____1538
-    | FStar_Syntax_Syntax.UN (i,u) ->
-        let uu____1541 = FStar_Util.string_of_int i  in
-        let uu____1542 = univ_to_string u  in
-        FStar_Util.format2 "UN (%s, %s)" uu____1541 uu____1542
-    | FStar_Syntax_Syntax.UD (u,i) ->
-        let uu____1545 = FStar_Util.string_of_int i  in
-        FStar_Util.format2 "UD (%s, %s)" u.FStar_Ident.idText uu____1545
-  
-let subst_to_string : FStar_Syntax_Syntax.subst_t -> Prims.string =
-  fun s  ->
-    let uu____1549 =
-      FStar_All.pipe_right s (FStar_List.map subst_elt_to_string)  in
-    FStar_All.pipe_right uu____1549 (FStar_String.concat "; ")
-  
-let abs_ascription_to_string :
-=======
           | (Some lift_wp,uu____1762) -> lift_wp
           | (uu____1766,Some lift) -> lift in
         let uu____1771 =
@@ -1195,12 +1096,11 @@
       FStar_All.pipe_right s (FStar_List.map subst_elt_to_string) in
     FStar_All.pipe_right uu____1947 (FStar_String.concat "; ")
 let abs_ascription_to_string:
->>>>>>> b9b6b862
   (FStar_Syntax_Syntax.lcomp,FStar_Ident.lident) FStar_Util.either
     Prims.option -> Prims.string
   =
   fun ascription  ->
-    let strb = FStar_Util.new_string_builder ()  in
+    let strb = FStar_Util.new_string_builder () in
     (match ascription with
      | None  -> FStar_Util.string_builder_append strb "None"
      | Some (FStar_Util.Inl lc) ->
@@ -1211,22 +1111,12 @@
          (FStar_Util.string_builder_append strb "Some Inr ";
           FStar_Util.string_builder_append strb (FStar_Ident.text_of_lid lid)));
     FStar_Util.string_of_string_builder strb
-  
 let list_to_string f elts =
   match elts with
   | [] -> "[]"
   | x::xs ->
-      let strb = FStar_Util.new_string_builder ()  in
+      let strb = FStar_Util.new_string_builder () in
       (FStar_Util.string_builder_append strb "[";
-<<<<<<< HEAD
-       (let uu____1599 = f x  in
-        FStar_Util.string_builder_append strb uu____1599);
-       FStar_List.iter
-         (fun x1  ->
-            FStar_Util.string_builder_append strb "; ";
-            (let uu____1603 = f x1  in
-             FStar_Util.string_builder_append strb uu____1603)) xs;
-=======
        (let uu____1997 = f x in
         FStar_Util.string_builder_append strb uu____1997);
        FStar_List.iter
@@ -1234,26 +1124,15 @@
             FStar_Util.string_builder_append strb "; ";
             (let uu____2001 = f x1 in
              FStar_Util.string_builder_append strb uu____2001)) xs;
->>>>>>> b9b6b862
        FStar_Util.string_builder_append strb "]";
        FStar_Util.string_of_string_builder strb)
-  
 let set_to_string f s =
-  let elts = FStar_Util.set_elements s  in
+  let elts = FStar_Util.set_elements s in
   match elts with
   | [] -> "{}"
   | x::xs ->
-      let strb = FStar_Util.new_string_builder ()  in
+      let strb = FStar_Util.new_string_builder () in
       (FStar_Util.string_builder_append strb "{";
-<<<<<<< HEAD
-       (let uu____1632 = f x  in
-        FStar_Util.string_builder_append strb uu____1632);
-       FStar_List.iter
-         (fun x1  ->
-            FStar_Util.string_builder_append strb ", ";
-            (let uu____1636 = f x1  in
-             FStar_Util.string_builder_append strb uu____1636)) xs;
-=======
        (let uu____2030 = f x in
         FStar_Util.string_builder_append strb uu____2030);
        FStar_List.iter
@@ -1261,7 +1140,5 @@
             FStar_Util.string_builder_append strb ", ";
             (let uu____2034 = f x1 in
              FStar_Util.string_builder_append strb uu____2034)) xs;
->>>>>>> b9b6b862
        FStar_Util.string_builder_append strb "}";
-       FStar_Util.string_of_string_builder strb)
-  +       FStar_Util.string_of_string_builder strb)