open Prims
let rec delta_depth_to_string :
  FStar_Syntax_Syntax.delta_depth -> Prims.string =
  fun uu___199_4  ->
    match uu___199_4 with
    | FStar_Syntax_Syntax.Delta_constant  -> "Delta_constant"
    | FStar_Syntax_Syntax.Delta_defined_at_level i ->
        let uu____6 = FStar_Util.string_of_int i  in
        Prims.strcat "Delta_defined_at_level " uu____6
    | FStar_Syntax_Syntax.Delta_equational  -> "Delta_equational"
    | FStar_Syntax_Syntax.Delta_abstract d ->
        let uu____8 =
          let uu____9 = delta_depth_to_string d  in Prims.strcat uu____9 ")"
           in
        Prims.strcat "Delta_abstract (" uu____8
  
let sli : FStar_Ident.lident -> Prims.string =
  fun l  ->
    let uu____14 = FStar_Options.print_real_names ()  in
    if uu____14
    then l.FStar_Ident.str
    else (l.FStar_Ident.ident).FStar_Ident.idText
  
let lid_to_string : FStar_Ident.lid -> Prims.string = fun l  -> sli l 
let fv_to_string : FStar_Syntax_Syntax.fv -> Prims.string =
  fun fv  ->
    lid_to_string (fv.FStar_Syntax_Syntax.fv_name).FStar_Syntax_Syntax.v
  
let bv_to_string : FStar_Syntax_Syntax.bv -> Prims.string =
  fun bv  ->
    let uu____28 =
      let uu____29 = FStar_Util.string_of_int bv.FStar_Syntax_Syntax.index
         in
      Prims.strcat "#" uu____29  in
    Prims.strcat (bv.FStar_Syntax_Syntax.ppname).FStar_Ident.idText uu____28
  
let nm_to_string : FStar_Syntax_Syntax.bv -> Prims.string =
  fun bv  ->
    let uu____34 = FStar_Options.print_real_names ()  in
    if uu____34
    then bv_to_string bv
    else (bv.FStar_Syntax_Syntax.ppname).FStar_Ident.idText
  
let db_to_string : FStar_Syntax_Syntax.bv -> Prims.string =
  fun bv  ->
    let uu____40 =
      let uu____41 = FStar_Util.string_of_int bv.FStar_Syntax_Syntax.index
         in
      Prims.strcat "@" uu____41  in
    Prims.strcat (bv.FStar_Syntax_Syntax.ppname).FStar_Ident.idText uu____40
  
let infix_prim_ops :
  (FStar_Ident.lident,Prims.string) FStar_Pervasives_Native.tuple2 Prims.list
  =
  [(FStar_Parser_Const.op_Addition, "+");
  (FStar_Parser_Const.op_Subtraction, "-");
  (FStar_Parser_Const.op_Multiply, "*");
  (FStar_Parser_Const.op_Division, "/");
  (FStar_Parser_Const.op_Eq, "=");
  (FStar_Parser_Const.op_ColonEq, ":=");
  (FStar_Parser_Const.op_notEq, "<>");
  (FStar_Parser_Const.op_And, "&&");
  (FStar_Parser_Const.op_Or, "||");
  (FStar_Parser_Const.op_LTE, "<=");
  (FStar_Parser_Const.op_GTE, ">=");
  (FStar_Parser_Const.op_LT, "<");
  (FStar_Parser_Const.op_GT, ">");
  (FStar_Parser_Const.op_Modulus, "mod");
  (FStar_Parser_Const.and_lid, "/\\");
  (FStar_Parser_Const.or_lid, "\\/");
  (FStar_Parser_Const.imp_lid, "==>");
  (FStar_Parser_Const.iff_lid, "<==>");
  (FStar_Parser_Const.precedes_lid, "<<");
  (FStar_Parser_Const.eq2_lid, "==");
  (FStar_Parser_Const.eq3_lid, "===")] 
let unary_prim_ops :
  (FStar_Ident.lident,Prims.string) FStar_Pervasives_Native.tuple2 Prims.list
  =
  [(FStar_Parser_Const.op_Negation, "not");
  (FStar_Parser_Const.op_Minus, "-");
  (FStar_Parser_Const.not_lid, "~")] 
let is_prim_op :
  FStar_Ident.lident Prims.list ->
    FStar_Syntax_Syntax.term' FStar_Syntax_Syntax.syntax -> Prims.bool
  =
  fun ps  ->
    fun f  ->
      match f.FStar_Syntax_Syntax.n with
      | FStar_Syntax_Syntax.Tm_fvar fv ->
          FStar_All.pipe_right ps
            (FStar_Util.for_some (FStar_Syntax_Syntax.fv_eq_lid fv))
      | uu____177 -> false
  
let get_lid :
  FStar_Syntax_Syntax.term' FStar_Syntax_Syntax.syntax -> FStar_Ident.lident
  =
  fun f  ->
    match f.FStar_Syntax_Syntax.n with
    | FStar_Syntax_Syntax.Tm_fvar fv ->
        (fv.FStar_Syntax_Syntax.fv_name).FStar_Syntax_Syntax.v
    | uu____187 -> failwith "get_lid"
  
let is_infix_prim_op : FStar_Syntax_Syntax.term -> Prims.bool =
  fun e  ->
    is_prim_op
      (FStar_Pervasives_Native.fst (FStar_List.split infix_prim_ops)) e
  
let is_unary_prim_op : FStar_Syntax_Syntax.term -> Prims.bool =
  fun e  ->
    is_prim_op
      (FStar_Pervasives_Native.fst (FStar_List.split unary_prim_ops)) e
  
let quants :
  (FStar_Ident.lident,Prims.string) FStar_Pervasives_Native.tuple2 Prims.list
  =
  [(FStar_Parser_Const.forall_lid, "forall");
  (FStar_Parser_Const.exists_lid, "exists")] 
type exp = FStar_Syntax_Syntax.term
let is_b2t : FStar_Syntax_Syntax.typ -> Prims.bool =
  fun t  -> is_prim_op [FStar_Parser_Const.b2t_lid] t 
let is_quant : FStar_Syntax_Syntax.typ -> Prims.bool =
  fun t  ->
    is_prim_op (FStar_Pervasives_Native.fst (FStar_List.split quants)) t
  
let is_ite : FStar_Syntax_Syntax.typ -> Prims.bool =
  fun t  -> is_prim_op [FStar_Parser_Const.ite_lid] t 
let is_lex_cons : exp -> Prims.bool =
  fun f  -> is_prim_op [FStar_Parser_Const.lexcons_lid] f 
let is_lex_top : exp -> Prims.bool =
  fun f  -> is_prim_op [FStar_Parser_Const.lextop_lid] f 
let is_inr :
  'Auu____252 'Auu____253 .
    ('Auu____253,'Auu____252) FStar_Util.either -> Prims.bool
  =
  fun uu___200_261  ->
    match uu___200_261 with
    | FStar_Util.Inl uu____266 -> false
    | FStar_Util.Inr uu____267 -> true
  
let filter_imp :
  'Auu____272 .
    ('Auu____272,FStar_Syntax_Syntax.arg_qualifier
                   FStar_Pervasives_Native.option)
      FStar_Pervasives_Native.tuple2 Prims.list ->
      ('Auu____272,FStar_Syntax_Syntax.arg_qualifier
                     FStar_Pervasives_Native.option)
        FStar_Pervasives_Native.tuple2 Prims.list
  =
  fun a  ->
    FStar_All.pipe_right a
      (FStar_List.filter
         (fun uu___201_326  ->
            match uu___201_326 with
            | (uu____333,FStar_Pervasives_Native.Some
               (FStar_Syntax_Syntax.Implicit uu____334)) -> false
            | uu____337 -> true))
  
let rec reconstruct_lex :
  exp ->
    FStar_Syntax_Syntax.term' FStar_Syntax_Syntax.syntax Prims.list
      FStar_Pervasives_Native.option
  =
  fun e  ->
    let uu____354 =
      let uu____355 = FStar_Syntax_Subst.compress e  in
      uu____355.FStar_Syntax_Syntax.n  in
    match uu____354 with
    | FStar_Syntax_Syntax.Tm_app (f,args) ->
        let args1 = filter_imp args  in
        let exps = FStar_List.map FStar_Pervasives_Native.fst args1  in
        let uu____418 =
          (is_lex_cons f) &&
            ((FStar_List.length exps) = (Prims.parse_int "2"))
           in
        if uu____418
        then
          let uu____427 =
            let uu____434 = FStar_List.nth exps (Prims.parse_int "1")  in
            reconstruct_lex uu____434  in
          (match uu____427 with
           | FStar_Pervasives_Native.Some xs ->
               let uu____452 =
                 let uu____457 = FStar_List.nth exps (Prims.parse_int "0")
                    in
                 uu____457 :: xs  in
               FStar_Pervasives_Native.Some uu____452
           | FStar_Pervasives_Native.None  -> FStar_Pervasives_Native.None)
        else FStar_Pervasives_Native.None
    | uu____481 ->
        let uu____482 = is_lex_top e  in
        if uu____482
        then FStar_Pervasives_Native.Some []
        else FStar_Pervasives_Native.None
  
let rec find : 'a . ('a -> Prims.bool) -> 'a Prims.list -> 'a =
  fun f  ->
    fun l  ->
      match l with
      | [] -> failwith "blah"
      | hd1::tl1 ->
          let uu____528 = f hd1  in if uu____528 then hd1 else find f tl1
  
let find_lid :
  FStar_Ident.lident ->
    (FStar_Ident.lident,Prims.string) FStar_Pervasives_Native.tuple2
      Prims.list -> Prims.string
  =
  fun x  ->
    fun xs  ->
      let uu____550 =
        find
          (fun p  -> FStar_Ident.lid_equals x (FStar_Pervasives_Native.fst p))
          xs
         in
      FStar_Pervasives_Native.snd uu____550
  
let infix_prim_op_to_string :
  FStar_Syntax_Syntax.term' FStar_Syntax_Syntax.syntax -> Prims.string =
  fun e  -> let uu____573 = get_lid e  in find_lid uu____573 infix_prim_ops 
let unary_prim_op_to_string :
  FStar_Syntax_Syntax.term' FStar_Syntax_Syntax.syntax -> Prims.string =
  fun e  -> let uu____582 = get_lid e  in find_lid uu____582 unary_prim_ops 
let quant_to_string :
  FStar_Syntax_Syntax.term' FStar_Syntax_Syntax.syntax -> Prims.string =
  fun t  -> let uu____591 = get_lid t  in find_lid uu____591 quants 
let const_to_string : FStar_Const.sconst -> Prims.string =
  fun x  ->
    match x with
    | FStar_Const.Const_effect  -> "Effect"
    | FStar_Const.Const_unit  -> "()"
    | FStar_Const.Const_bool b -> if b then "true" else "false"
    | FStar_Const.Const_float x1 -> FStar_Util.string_of_float x1
    | FStar_Const.Const_string (bytes,uu____600) ->
        FStar_Util.format1 "\"%s\"" (FStar_Util.string_of_bytes bytes)
    | FStar_Const.Const_bytearray uu____605 -> "<bytearray>"
    | FStar_Const.Const_int (x1,uu____613) -> x1
    | FStar_Const.Const_char c ->
        Prims.strcat "'" (Prims.strcat (FStar_Util.string_of_char c) "'")
    | FStar_Const.Const_range r -> FStar_Range.string_of_range r
    | FStar_Const.Const_reify  -> "reify"
    | FStar_Const.Const_reflect l ->
        let uu____629 = sli l  in
        FStar_Util.format1 "[[%s.reflect]]" uu____629
  
let lbname_to_string : FStar_Syntax_Syntax.lbname -> Prims.string =
  fun uu___202_633  ->
    match uu___202_633 with
    | FStar_Util.Inl l -> bv_to_string l
    | FStar_Util.Inr l ->
        lid_to_string (l.FStar_Syntax_Syntax.fv_name).FStar_Syntax_Syntax.v
  
let tag_of_term : FStar_Syntax_Syntax.term -> Prims.string =
  fun t  ->
    match t.FStar_Syntax_Syntax.n with
    | FStar_Syntax_Syntax.Tm_bvar x ->
        let uu____641 = db_to_string x  in Prims.strcat "Tm_bvar: " uu____641
    | FStar_Syntax_Syntax.Tm_name x ->
        let uu____643 = nm_to_string x  in Prims.strcat "Tm_name: " uu____643
    | FStar_Syntax_Syntax.Tm_fvar x ->
        let uu____645 =
          lid_to_string (x.FStar_Syntax_Syntax.fv_name).FStar_Syntax_Syntax.v
           in
        Prims.strcat "Tm_fvar: " uu____645
    | FStar_Syntax_Syntax.Tm_uinst uu____646 -> "Tm_uinst"
    | FStar_Syntax_Syntax.Tm_constant uu____653 -> "Tm_constant"
    | FStar_Syntax_Syntax.Tm_type uu____654 -> "Tm_type"
    | FStar_Syntax_Syntax.Tm_abs uu____655 -> "Tm_abs"
    | FStar_Syntax_Syntax.Tm_arrow uu____672 -> "Tm_arrow"
    | FStar_Syntax_Syntax.Tm_refine uu____685 -> "Tm_refine"
    | FStar_Syntax_Syntax.Tm_app uu____692 -> "Tm_app"
    | FStar_Syntax_Syntax.Tm_match uu____707 -> "Tm_match"
    | FStar_Syntax_Syntax.Tm_ascribed uu____730 -> "Tm_ascribed"
    | FStar_Syntax_Syntax.Tm_let uu____757 -> "Tm_let"
    | FStar_Syntax_Syntax.Tm_uvar uu____770 -> "Tm_uvar"
    | FStar_Syntax_Syntax.Tm_delayed (uu____787,m) ->
        let uu____829 = FStar_ST.op_Bang m  in
        (match uu____829 with
         | FStar_Pervasives_Native.None  -> "Tm_delayed"
         | FStar_Pervasives_Native.Some uu____876 -> "Tm_delayed-resolved")
    | FStar_Syntax_Syntax.Tm_meta uu____881 -> "Tm_meta"
    | FStar_Syntax_Syntax.Tm_unknown  -> "Tm_unknown"
  
let uvar_to_string : FStar_Syntax_Syntax.uvar -> Prims.string =
  fun u  ->
    let uu____892 = FStar_Options.hide_uvar_nums ()  in
    if uu____892
    then "?"
    else
      (let uu____894 =
         let uu____895 = FStar_Syntax_Unionfind.uvar_id u  in
         FStar_All.pipe_right uu____895 FStar_Util.string_of_int  in
       Prims.strcat "?" uu____894)
  
let version_to_string : FStar_Syntax_Syntax.version -> Prims.string =
  fun v1  ->
    let uu____900 = FStar_Util.string_of_int v1.FStar_Syntax_Syntax.major  in
    let uu____901 = FStar_Util.string_of_int v1.FStar_Syntax_Syntax.minor  in
    FStar_Util.format2 "%s.%s" uu____900 uu____901
  
let univ_uvar_to_string : FStar_Syntax_Syntax.universe_uvar -> Prims.string =
  fun u  ->
    let uu____906 = FStar_Options.hide_uvar_nums ()  in
    if uu____906
    then "?"
    else
      (let uu____908 =
         let uu____909 =
           let uu____910 = FStar_Syntax_Unionfind.univ_uvar_id u  in
           FStar_All.pipe_right uu____910 FStar_Util.string_of_int  in
         let uu____911 =
           let uu____912 = version_to_string (FStar_Pervasives_Native.snd u)
              in
           Prims.strcat ":" uu____912  in
         Prims.strcat uu____909 uu____911  in
       Prims.strcat "?" uu____908)
  
let rec int_of_univ :
  Prims.int ->
    FStar_Syntax_Syntax.universe ->
      (Prims.int,FStar_Syntax_Syntax.universe FStar_Pervasives_Native.option)
        FStar_Pervasives_Native.tuple2
  =
  fun n1  ->
    fun u  ->
      let uu____931 = FStar_Syntax_Subst.compress_univ u  in
      match uu____931 with
      | FStar_Syntax_Syntax.U_zero  -> (n1, FStar_Pervasives_Native.None)
      | FStar_Syntax_Syntax.U_succ u1 ->
          int_of_univ (n1 + (Prims.parse_int "1")) u1
      | uu____941 -> (n1, (FStar_Pervasives_Native.Some u))
  
let rec univ_to_string : FStar_Syntax_Syntax.universe -> Prims.string =
  fun u  ->
    let uu____948 =
      let uu____949 = FStar_Options.ugly ()  in Prims.op_Negation uu____949
       in
    if uu____948
    then
      let e = FStar_Syntax_Resugar.resugar_universe u FStar_Range.dummyRange
         in
      let d = FStar_Parser_ToDocument.term_to_document e  in
      FStar_Pprint.pretty_string (FStar_Util.float_of_string "1.0")
        (Prims.parse_int "100") d
    else
      (let uu____953 = FStar_Syntax_Subst.compress_univ u  in
       match uu____953 with
       | FStar_Syntax_Syntax.U_unif u1 -> univ_uvar_to_string u1
       | FStar_Syntax_Syntax.U_name x -> x.FStar_Ident.idText
       | FStar_Syntax_Syntax.U_bvar x ->
           let uu____965 = FStar_Util.string_of_int x  in
           Prims.strcat "@" uu____965
       | FStar_Syntax_Syntax.U_zero  -> "0"
       | FStar_Syntax_Syntax.U_succ u1 ->
           let uu____967 = int_of_univ (Prims.parse_int "1") u1  in
           (match uu____967 with
            | (n1,FStar_Pervasives_Native.None ) ->
                FStar_Util.string_of_int n1
            | (n1,FStar_Pervasives_Native.Some u2) ->
                let uu____981 = univ_to_string u2  in
                let uu____982 = FStar_Util.string_of_int n1  in
                FStar_Util.format2 "(%s + %s)" uu____981 uu____982)
       | FStar_Syntax_Syntax.U_max us ->
           let uu____986 =
             let uu____987 = FStar_List.map univ_to_string us  in
             FStar_All.pipe_right uu____987 (FStar_String.concat ", ")  in
           FStar_Util.format1 "(max %s)" uu____986
       | FStar_Syntax_Syntax.U_unknown  -> "unknown")
  
let univs_to_string : FStar_Syntax_Syntax.universe Prims.list -> Prims.string
  =
  fun us  ->
    let uu____1000 = FStar_List.map univ_to_string us  in
    FStar_All.pipe_right uu____1000 (FStar_String.concat ", ")
  
let univ_names_to_string : FStar_Ident.ident Prims.list -> Prims.string =
  fun us  ->
    let uu____1013 = FStar_List.map (fun x  -> x.FStar_Ident.idText) us  in
    FStar_All.pipe_right uu____1013 (FStar_String.concat ", ")
  
let qual_to_string : FStar_Syntax_Syntax.qualifier -> Prims.string =
  fun uu___203_1023  ->
    match uu___203_1023 with
    | FStar_Syntax_Syntax.Assumption  -> "assume"
    | FStar_Syntax_Syntax.New  -> "new"
    | FStar_Syntax_Syntax.Private  -> "private"
    | FStar_Syntax_Syntax.Unfold_for_unification_and_vcgen  -> "unfold"
    | FStar_Syntax_Syntax.Inline_for_extraction  -> "inline"
    | FStar_Syntax_Syntax.NoExtract  -> "noextract"
    | FStar_Syntax_Syntax.Visible_default  -> "visible"
    | FStar_Syntax_Syntax.Irreducible  -> "irreducible"
    | FStar_Syntax_Syntax.Abstract  -> "abstract"
    | FStar_Syntax_Syntax.Noeq  -> "noeq"
    | FStar_Syntax_Syntax.Unopteq  -> "unopteq"
    | FStar_Syntax_Syntax.Logic  -> "logic"
    | FStar_Syntax_Syntax.TotalEffect  -> "total"
    | FStar_Syntax_Syntax.Discriminator l ->
        let uu____1025 = lid_to_string l  in
        FStar_Util.format1 "(Discriminator %s)" uu____1025
    | FStar_Syntax_Syntax.Projector (l,x) ->
        let uu____1028 = lid_to_string l  in
        FStar_Util.format2 "(Projector %s %s)" uu____1028
          x.FStar_Ident.idText
    | FStar_Syntax_Syntax.RecordType (ns,fns) ->
        let uu____1039 =
          let uu____1040 = FStar_Ident.path_of_ns ns  in
          FStar_Ident.text_of_path uu____1040  in
        let uu____1043 =
          let uu____1044 =
            FStar_All.pipe_right fns (FStar_List.map FStar_Ident.text_of_id)
             in
          FStar_All.pipe_right uu____1044 (FStar_String.concat ", ")  in
        FStar_Util.format2 "(RecordType %s %s)" uu____1039 uu____1043
    | FStar_Syntax_Syntax.RecordConstructor (ns,fns) ->
        let uu____1063 =
          let uu____1064 = FStar_Ident.path_of_ns ns  in
          FStar_Ident.text_of_path uu____1064  in
        let uu____1067 =
          let uu____1068 =
            FStar_All.pipe_right fns (FStar_List.map FStar_Ident.text_of_id)
             in
          FStar_All.pipe_right uu____1068 (FStar_String.concat ", ")  in
        FStar_Util.format2 "(RecordConstructor %s %s)" uu____1063 uu____1067
    | FStar_Syntax_Syntax.Action eff_lid ->
        let uu____1078 = lid_to_string eff_lid  in
        FStar_Util.format1 "(Action %s)" uu____1078
    | FStar_Syntax_Syntax.ExceptionConstructor  -> "ExceptionConstructor"
    | FStar_Syntax_Syntax.HasMaskedEffect  -> "HasMaskedEffect"
    | FStar_Syntax_Syntax.Effect  -> "Effect"
    | FStar_Syntax_Syntax.Reifiable  -> "reify"
    | FStar_Syntax_Syntax.Reflectable l ->
        FStar_Util.format1 "(reflect %s)" l.FStar_Ident.str
    | FStar_Syntax_Syntax.OnlyName  -> "OnlyName"
  
let quals_to_string :
  FStar_Syntax_Syntax.qualifier Prims.list -> Prims.string =
  fun quals  ->
    match quals with
    | [] -> ""
    | uu____1088 ->
        let uu____1091 =
          FStar_All.pipe_right quals (FStar_List.map qual_to_string)  in
        FStar_All.pipe_right uu____1091 (FStar_String.concat " ")
  
let quals_to_string' :
  FStar_Syntax_Syntax.qualifier Prims.list -> Prims.string =
  fun quals  ->
    match quals with
    | [] -> ""
    | uu____1108 ->
        let uu____1111 = quals_to_string quals  in
        Prims.strcat uu____1111 " "
  
let rec term_to_string : FStar_Syntax_Syntax.term -> Prims.string =
  fun x  ->
    let uu____1167 =
      let uu____1168 = FStar_Options.ugly ()  in Prims.op_Negation uu____1168
       in
    if uu____1167
    then
      let e = FStar_Syntax_Resugar.resugar_term x  in
      let d = FStar_Parser_ToDocument.term_to_document e  in
      FStar_Pprint.pretty_string (FStar_Util.float_of_string "1.0")
        (Prims.parse_int "100") d
    else
      (let x1 = FStar_Syntax_Subst.compress x  in
       let x2 =
         let uu____1174 = FStar_Options.print_implicits ()  in
         if uu____1174 then x1 else FStar_Syntax_Util.unmeta x1  in
       match x2.FStar_Syntax_Syntax.n with
       | FStar_Syntax_Syntax.Tm_delayed uu____1176 -> failwith "impossible"
       | FStar_Syntax_Syntax.Tm_app (uu____1201,[]) -> failwith "Empty args!"
       | FStar_Syntax_Syntax.Tm_meta (t,FStar_Syntax_Syntax.Meta_pattern ps)
           ->
           let pats =
             let uu____1237 =
               FStar_All.pipe_right ps
                 (FStar_List.map
                    (fun args  ->
                       let uu____1267 =
                         FStar_All.pipe_right args
                           (FStar_List.map
                              (fun uu____1285  ->
                                 match uu____1285 with
                                 | (t1,uu____1291) -> term_to_string t1))
                          in
                       FStar_All.pipe_right uu____1267
                         (FStar_String.concat "; ")))
                in
             FStar_All.pipe_right uu____1237 (FStar_String.concat "\\/")  in
           let uu____1296 = term_to_string t  in
           FStar_Util.format2 "{:pattern %s} %s" pats uu____1296
       | FStar_Syntax_Syntax.Tm_meta
           (t,FStar_Syntax_Syntax.Meta_monadic (m,t')) ->
           let uu____1308 = tag_of_term t  in
           let uu____1309 = sli m  in
           let uu____1310 = term_to_string t'  in
           let uu____1311 = term_to_string t  in
           FStar_Util.format4 "(Monadic-%s{%s %s} %s)" uu____1308 uu____1309
             uu____1310 uu____1311
       | FStar_Syntax_Syntax.Tm_meta
           (t,FStar_Syntax_Syntax.Meta_monadic_lift (m0,m1,t')) ->
           let uu____1324 = tag_of_term t  in
           let uu____1325 = term_to_string t'  in
           let uu____1326 = sli m0  in
           let uu____1327 = sli m1  in
           let uu____1328 = term_to_string t  in
           FStar_Util.format5 "(MonadicLift-%s{%s : %s -> %s} %s)" uu____1324
             uu____1325 uu____1326 uu____1327 uu____1328
       | FStar_Syntax_Syntax.Tm_meta
           (t,FStar_Syntax_Syntax.Meta_alien (uu____1330,s)) ->
           FStar_Util.format1 "(Meta_alien \"%s\")" s
       | FStar_Syntax_Syntax.Tm_meta
           (t,FStar_Syntax_Syntax.Meta_labeled (l,r,b)) when
           FStar_Options.print_implicits () ->
           let uu____1344 = FStar_Range.string_of_range r  in
           let uu____1345 = term_to_string t  in
           FStar_Util.format3 "Meta_labeled(%s, %s){%s}" l uu____1344
             uu____1345
       | FStar_Syntax_Syntax.Tm_meta (t,uu____1347) -> term_to_string t
       | FStar_Syntax_Syntax.Tm_bvar x3 ->
           let uu____1353 = db_to_string x3  in
           let uu____1354 =
             let uu____1355 = tag_of_term x3.FStar_Syntax_Syntax.sort  in
             Prims.strcat ":" uu____1355  in
           Prims.strcat uu____1353 uu____1354
       | FStar_Syntax_Syntax.Tm_name x3 -> nm_to_string x3
       | FStar_Syntax_Syntax.Tm_fvar f -> fv_to_string f
       | FStar_Syntax_Syntax.Tm_uvar (u,uu____1359) -> uvar_to_string u
       | FStar_Syntax_Syntax.Tm_constant c -> const_to_string c
       | FStar_Syntax_Syntax.Tm_type u ->
           let uu____1386 = FStar_Options.print_universes ()  in
           if uu____1386
           then
             let uu____1387 = univ_to_string u  in
             FStar_Util.format1 "Type u#(%s)" uu____1387
           else "Type"
       | FStar_Syntax_Syntax.Tm_arrow (bs,c) ->
           let uu____1407 = binders_to_string " -> " bs  in
           let uu____1408 = comp_to_string c  in
           FStar_Util.format2 "(%s -> %s)" uu____1407 uu____1408
       | FStar_Syntax_Syntax.Tm_abs (bs,t2,lc) ->
           (match lc with
            | FStar_Pervasives_Native.Some rc when
                FStar_Options.print_implicits () ->
                let uu____1433 = binders_to_string " " bs  in
                let uu____1434 = term_to_string t2  in
                let uu____1435 =
                  if FStar_Option.isNone rc.FStar_Syntax_Syntax.residual_typ
                  then "None"
                  else
                    (let uu____1439 =
                       FStar_Option.get rc.FStar_Syntax_Syntax.residual_typ
                        in
                     term_to_string uu____1439)
                   in
                FStar_Util.format4 "(fun %s -> (%s $$ (residual) %s %s))"
                  uu____1433 uu____1434
                  (rc.FStar_Syntax_Syntax.residual_effect).FStar_Ident.str
                  uu____1435
            | uu____1442 ->
                let uu____1445 = binders_to_string " " bs  in
                let uu____1446 = term_to_string t2  in
                FStar_Util.format2 "(fun %s -> %s)" uu____1445 uu____1446)
       | FStar_Syntax_Syntax.Tm_refine (xt,f) ->
           let uu____1453 = bv_to_string xt  in
           let uu____1454 =
             FStar_All.pipe_right xt.FStar_Syntax_Syntax.sort term_to_string
              in
           let uu____1457 = FStar_All.pipe_right f formula_to_string  in
           FStar_Util.format3 "(%s:%s{%s})" uu____1453 uu____1454 uu____1457
       | FStar_Syntax_Syntax.Tm_app (t,args) ->
           let uu____1482 = term_to_string t  in
           let uu____1483 = args_to_string args  in
           FStar_Util.format2 "(%s %s)" uu____1482 uu____1483
       | FStar_Syntax_Syntax.Tm_let (lbs,e) ->
           let uu____1502 = lbs_to_string [] lbs  in
           let uu____1503 = term_to_string e  in
           FStar_Util.format2 "%s\nin\n%s" uu____1502 uu____1503
       | FStar_Syntax_Syntax.Tm_ascribed (e,(annot,topt),eff_name) ->
           let annot1 =
             match annot with
             | FStar_Util.Inl t ->
                 let uu____1564 =
                   let uu____1565 =
                     FStar_Util.map_opt eff_name FStar_Ident.text_of_lid  in
                   FStar_All.pipe_right uu____1565
                     (FStar_Util.dflt "default")
                    in
                 let uu____1570 = term_to_string t  in
                 FStar_Util.format2 "[%s] %s" uu____1564 uu____1570
             | FStar_Util.Inr c -> comp_to_string c  in
           let topt1 =
             match topt with
             | FStar_Pervasives_Native.None  -> ""
             | FStar_Pervasives_Native.Some t ->
                 let uu____1586 = term_to_string t  in
                 FStar_Util.format1 "by %s" uu____1586
              in
           let uu____1587 = term_to_string e  in
           FStar_Util.format3 "(%s <ascribed: %s %s)" uu____1587 annot1 topt1
       | FStar_Syntax_Syntax.Tm_match (head1,branches) ->
           let uu____1626 = term_to_string head1  in
           let uu____1627 =
             let uu____1628 =
               FStar_All.pipe_right branches
                 (FStar_List.map
                    (fun uu____1664  ->
                       match uu____1664 with
                       | (p,wopt,e) ->
                           let uu____1680 =
                             FStar_All.pipe_right p pat_to_string  in
                           let uu____1681 =
                             match wopt with
                             | FStar_Pervasives_Native.None  -> ""
                             | FStar_Pervasives_Native.Some w ->
                                 let uu____1683 =
                                   FStar_All.pipe_right w term_to_string  in
                                 FStar_Util.format1 "when %s" uu____1683
                              in
                           let uu____1684 =
                             FStar_All.pipe_right e term_to_string  in
                           FStar_Util.format3 "%s %s -> %s" uu____1680
                             uu____1681 uu____1684))
                in
             FStar_Util.concat_l "\n\t|" uu____1628  in
           FStar_Util.format2 "(match %s with\n\t| %s)" uu____1626 uu____1627
       | FStar_Syntax_Syntax.Tm_uinst (t,us) ->
           let uu____1691 = FStar_Options.print_universes ()  in
           if uu____1691
           then
             let uu____1692 = term_to_string t  in
             let uu____1693 = univs_to_string us  in
             FStar_Util.format2 "%s<%s>" uu____1692 uu____1693
           else term_to_string t
       | uu____1695 -> tag_of_term x2)

and pat_to_string : FStar_Syntax_Syntax.pat -> Prims.string =
  fun x  ->
    let uu____1697 =
      let uu____1698 = FStar_Options.ugly ()  in Prims.op_Negation uu____1698
       in
    if uu____1697
    then
      let e = FStar_Syntax_Resugar.resugar_pat x  in
      let d = FStar_Parser_ToDocument.pat_to_document e  in
      FStar_Pprint.pretty_string (FStar_Util.float_of_string "1.0")
        (Prims.parse_int "100") d
    else
      (match x.FStar_Syntax_Syntax.v with
       | FStar_Syntax_Syntax.Pat_cons (l,pats) ->
           let uu____1720 = fv_to_string l  in
           let uu____1721 =
             let uu____1722 =
               FStar_List.map
                 (fun uu____1733  ->
                    match uu____1733 with
                    | (x1,b) ->
                        let p = pat_to_string x1  in
                        if b then Prims.strcat "#" p else p) pats
                in
             FStar_All.pipe_right uu____1722 (FStar_String.concat " ")  in
           FStar_Util.format2 "(%s %s)" uu____1720 uu____1721
       | FStar_Syntax_Syntax.Pat_dot_term (x1,uu____1745) ->
           let uu____1750 = FStar_Options.print_bound_var_types ()  in
           if uu____1750
           then
             let uu____1751 = bv_to_string x1  in
             let uu____1752 = term_to_string x1.FStar_Syntax_Syntax.sort  in
             FStar_Util.format2 ".%s:%s" uu____1751 uu____1752
           else
             (let uu____1754 = bv_to_string x1  in
              FStar_Util.format1 ".%s" uu____1754)
       | FStar_Syntax_Syntax.Pat_var x1 ->
           let uu____1756 = FStar_Options.print_bound_var_types ()  in
           if uu____1756
           then
             let uu____1757 = bv_to_string x1  in
             let uu____1758 = term_to_string x1.FStar_Syntax_Syntax.sort  in
             FStar_Util.format2 "%s:%s" uu____1757 uu____1758
           else bv_to_string x1
       | FStar_Syntax_Syntax.Pat_constant c -> const_to_string c
       | FStar_Syntax_Syntax.Pat_wild x1 ->
           let uu____1762 = FStar_Options.print_real_names ()  in
           if uu____1762
           then
             let uu____1763 = bv_to_string x1  in
             Prims.strcat "Pat_wild " uu____1763
           else "_")

and lbs_to_string :
  FStar_Syntax_Syntax.qualifier Prims.list ->
    (Prims.bool,FStar_Syntax_Syntax.letbinding Prims.list)
      FStar_Pervasives_Native.tuple2 -> Prims.string
  =
  fun quals  ->
    fun lbs  ->
      let lbs1 =
        let uu____1782 = FStar_Options.print_universes ()  in
        if uu____1782
        then
          let uu____1789 =
            FStar_All.pipe_right (FStar_Pervasives_Native.snd lbs)
              (FStar_List.map
                 (fun lb  ->
                    let uu____1807 =
                      let uu____1812 =
                        FStar_Syntax_Util.mk_conj
                          lb.FStar_Syntax_Syntax.lbtyp
                          lb.FStar_Syntax_Syntax.lbdef
                         in
                      FStar_Syntax_Subst.open_univ_vars
                        lb.FStar_Syntax_Syntax.lbunivs uu____1812
                       in
                    match uu____1807 with
                    | (us,td) ->
                        let uu____1815 =
                          let uu____1824 =
                            let uu____1825 = FStar_Syntax_Subst.compress td
                               in
                            uu____1825.FStar_Syntax_Syntax.n  in
                          match uu____1824 with
                          | FStar_Syntax_Syntax.Tm_app
                              (uu____1836,(t,uu____1838)::(d,uu____1840)::[])
                              -> (t, d)
                          | uu____1883 -> failwith "Impossibe"  in
                        (match uu____1815 with
                         | (t,d) ->
                             let uu___210_1902 = lb  in
                             {
                               FStar_Syntax_Syntax.lbname =
                                 (uu___210_1902.FStar_Syntax_Syntax.lbname);
                               FStar_Syntax_Syntax.lbunivs = us;
                               FStar_Syntax_Syntax.lbtyp = t;
                               FStar_Syntax_Syntax.lbeff =
                                 (uu___210_1902.FStar_Syntax_Syntax.lbeff);
                               FStar_Syntax_Syntax.lbdef = d
                             })))
             in
          ((FStar_Pervasives_Native.fst lbs), uu____1789)
        else lbs  in
      let uu____1908 = quals_to_string' quals  in
      let uu____1909 =
        let uu____1910 =
          FStar_All.pipe_right (FStar_Pervasives_Native.snd lbs1)
            (FStar_List.map
               (fun lb  ->
                  let uu____1925 =
                    lbname_to_string lb.FStar_Syntax_Syntax.lbname  in
                  let uu____1926 =
                    let uu____1927 = FStar_Options.print_universes ()  in
                    if uu____1927
                    then
                      let uu____1928 =
                        let uu____1929 =
                          univ_names_to_string lb.FStar_Syntax_Syntax.lbunivs
                           in
                        Prims.strcat uu____1929 ">"  in
                      Prims.strcat "<" uu____1928
                    else ""  in
                  let uu____1931 =
                    term_to_string lb.FStar_Syntax_Syntax.lbtyp  in
                  let uu____1932 =
                    FStar_All.pipe_right lb.FStar_Syntax_Syntax.lbdef
                      term_to_string
                     in
                  FStar_Util.format4 "%s %s : %s = %s" uu____1925 uu____1926
                    uu____1931 uu____1932))
           in
        FStar_Util.concat_l "\n and " uu____1910  in
      FStar_Util.format3 "%slet %s %s" uu____1908
        (if FStar_Pervasives_Native.fst lbs1 then "rec" else "") uu____1909

and lcomp_to_string : FStar_Syntax_Syntax.lcomp -> Prims.string =
  fun lc  ->
    let uu____1939 = FStar_Options.print_effect_args ()  in
    if uu____1939
    then
      let uu____1940 = lc.FStar_Syntax_Syntax.comp ()  in
      comp_to_string uu____1940
    else
      (let uu____1942 = sli lc.FStar_Syntax_Syntax.eff_name  in
       let uu____1943 = term_to_string lc.FStar_Syntax_Syntax.res_typ  in
       FStar_Util.format2 "%s %s" uu____1942 uu____1943)

and imp_to_string :
  Prims.string ->
    FStar_Syntax_Syntax.arg_qualifier FStar_Pervasives_Native.option ->
      Prims.string
  =
  fun s  ->
    fun uu___204_1945  ->
      match uu___204_1945 with
      | FStar_Pervasives_Native.Some (FStar_Syntax_Syntax.Implicit (false ))
          -> Prims.strcat "#" s
      | FStar_Pervasives_Native.Some (FStar_Syntax_Syntax.Implicit (true ))
          -> Prims.strcat "#." s
      | FStar_Pervasives_Native.Some (FStar_Syntax_Syntax.Equality ) ->
          Prims.strcat "$" s
      | uu____1948 -> s

and binder_to_string' :
  Prims.bool -> FStar_Syntax_Syntax.binder -> Prims.string =
  fun is_arrow  ->
    fun b  ->
      let uu____1953 =
        let uu____1954 = FStar_Options.ugly ()  in
        Prims.op_Negation uu____1954  in
      if uu____1953
      then
        let uu____1955 =
          FStar_Syntax_Resugar.resugar_binder b FStar_Range.dummyRange  in
        match uu____1955 with
        | FStar_Pervasives_Native.None  -> ""
        | FStar_Pervasives_Native.Some e ->
            let d = FStar_Parser_ToDocument.binder_to_document e  in
            FStar_Pprint.pretty_string (FStar_Util.float_of_string "1.0")
              (Prims.parse_int "100") d
      else
        (let uu____1961 = b  in
         match uu____1961 with
         | (a,imp) ->
             let uu____1964 = FStar_Syntax_Syntax.is_null_binder b  in
             if uu____1964
             then
               let uu____1965 = term_to_string a.FStar_Syntax_Syntax.sort  in
               Prims.strcat "_:" uu____1965
             else
               (let uu____1967 =
                  (Prims.op_Negation is_arrow) &&
                    (let uu____1969 = FStar_Options.print_bound_var_types ()
                        in
                     Prims.op_Negation uu____1969)
                   in
                if uu____1967
                then
                  let uu____1970 = nm_to_string a  in
                  imp_to_string uu____1970 imp
                else
                  (let uu____1972 =
                     let uu____1973 = nm_to_string a  in
                     let uu____1974 =
                       let uu____1975 =
                         term_to_string a.FStar_Syntax_Syntax.sort  in
                       Prims.strcat ":" uu____1975  in
                     Prims.strcat uu____1973 uu____1974  in
                   imp_to_string uu____1972 imp)))

and binder_to_string : FStar_Syntax_Syntax.binder -> Prims.string =
  fun b  -> binder_to_string' false b

and arrow_binder_to_string : FStar_Syntax_Syntax.binder -> Prims.string =
  fun b  -> binder_to_string' true b

and binders_to_string :
  Prims.string -> FStar_Syntax_Syntax.binders -> Prims.string =
  fun sep  ->
    fun bs  ->
      let bs1 =
        let uu____1981 = FStar_Options.print_implicits ()  in
        if uu____1981 then bs else filter_imp bs  in
      if sep = " -> "
      then
        let uu____1983 =
          FStar_All.pipe_right bs1 (FStar_List.map arrow_binder_to_string)
           in
        FStar_All.pipe_right uu____1983 (FStar_String.concat sep)
      else
        (let uu____1991 =
           FStar_All.pipe_right bs1 (FStar_List.map binder_to_string)  in
         FStar_All.pipe_right uu____1991 (FStar_String.concat sep))

and arg_to_string :
  (FStar_Syntax_Syntax.term,FStar_Syntax_Syntax.arg_qualifier
                              FStar_Pervasives_Native.option)
    FStar_Pervasives_Native.tuple2 -> Prims.string
  =
  fun uu___205_1998  ->
    match uu___205_1998 with
    | (a,imp) ->
        let uu____2011 = term_to_string a  in imp_to_string uu____2011 imp

and args_to_string : FStar_Syntax_Syntax.args -> Prims.string =
  fun args  ->
    let args1 =
      let uu____2014 = FStar_Options.print_implicits ()  in
      if uu____2014 then args else filter_imp args  in
    let uu____2018 =
      FStar_All.pipe_right args1 (FStar_List.map arg_to_string)  in
    FStar_All.pipe_right uu____2018 (FStar_String.concat " ")

and comp_to_string : FStar_Syntax_Syntax.comp -> Prims.string =
  fun c  ->
    let uu____2032 =
      let uu____2033 = FStar_Options.ugly ()  in Prims.op_Negation uu____2033
       in
    if uu____2032
    then
      let e = FStar_Syntax_Resugar.resugar_comp c  in
      let d = FStar_Parser_ToDocument.term_to_document e  in
      FStar_Pprint.pretty_string (FStar_Util.float_of_string "1.0")
        (Prims.parse_int "100") d
    else
      (match c.FStar_Syntax_Syntax.n with
       | FStar_Syntax_Syntax.Total (t,uopt) ->
           let uu____2047 =
             let uu____2048 = FStar_Syntax_Subst.compress t  in
             uu____2048.FStar_Syntax_Syntax.n  in
           (match uu____2047 with
            | FStar_Syntax_Syntax.Tm_type uu____2051 when
                let uu____2052 =
                  (FStar_Options.print_implicits ()) ||
                    (FStar_Options.print_universes ())
                   in
                Prims.op_Negation uu____2052 -> term_to_string t
            | uu____2053 ->
                (match uopt with
                 | FStar_Pervasives_Native.Some u when
                     FStar_Options.print_universes () ->
                     let uu____2055 = univ_to_string u  in
                     let uu____2056 = term_to_string t  in
                     FStar_Util.format2 "Tot<%s> %s" uu____2055 uu____2056
                 | uu____2057 ->
                     let uu____2060 = term_to_string t  in
                     FStar_Util.format1 "Tot %s" uu____2060))
       | FStar_Syntax_Syntax.GTotal (t,uopt) ->
           let uu____2071 =
             let uu____2072 = FStar_Syntax_Subst.compress t  in
             uu____2072.FStar_Syntax_Syntax.n  in
           (match uu____2071 with
            | FStar_Syntax_Syntax.Tm_type uu____2075 when
                let uu____2076 =
                  (FStar_Options.print_implicits ()) ||
                    (FStar_Options.print_universes ())
                   in
                Prims.op_Negation uu____2076 -> term_to_string t
            | uu____2077 ->
                (match uopt with
                 | FStar_Pervasives_Native.Some u when
                     FStar_Options.print_universes () ->
                     let uu____2079 = univ_to_string u  in
                     let uu____2080 = term_to_string t  in
                     FStar_Util.format2 "GTot<%s> %s" uu____2079 uu____2080
                 | uu____2081 ->
                     let uu____2084 = term_to_string t  in
                     FStar_Util.format1 "GTot %s" uu____2084))
       | FStar_Syntax_Syntax.Comp c1 ->
           let basic =
             let uu____2087 = FStar_Options.print_effect_args ()  in
             if uu____2087
             then
               let uu____2088 = sli c1.FStar_Syntax_Syntax.effect_name  in
               let uu____2089 =
                 let uu____2090 =
                   FStar_All.pipe_right c1.FStar_Syntax_Syntax.comp_univs
                     (FStar_List.map univ_to_string)
                    in
                 FStar_All.pipe_right uu____2090 (FStar_String.concat ", ")
                  in
               let uu____2097 =
                 term_to_string c1.FStar_Syntax_Syntax.result_typ  in
               let uu____2098 =
                 let uu____2099 =
                   FStar_All.pipe_right c1.FStar_Syntax_Syntax.effect_args
                     (FStar_List.map arg_to_string)
                    in
                 FStar_All.pipe_right uu____2099 (FStar_String.concat ", ")
                  in
               let uu____2120 =
                 let uu____2121 =
                   FStar_All.pipe_right c1.FStar_Syntax_Syntax.flags
                     (FStar_List.map cflags_to_string)
                    in
                 FStar_All.pipe_right uu____2121 (FStar_String.concat " ")
                  in
               FStar_Util.format5 "%s<%s> (%s) %s (attributes %s)" uu____2088
                 uu____2089 uu____2097 uu____2098 uu____2120
             else
               (let uu____2131 =
                  (FStar_All.pipe_right c1.FStar_Syntax_Syntax.flags
                     (FStar_Util.for_some
                        (fun uu___206_2135  ->
                           match uu___206_2135 with
                           | FStar_Syntax_Syntax.TOTAL  -> true
                           | uu____2136 -> false)))
                    &&
                    (let uu____2138 = FStar_Options.print_effect_args ()  in
                     Prims.op_Negation uu____2138)
                   in
                if uu____2131
                then
                  let uu____2139 =
                    term_to_string c1.FStar_Syntax_Syntax.result_typ  in
                  FStar_Util.format1 "Tot %s" uu____2139
                else
                  (let uu____2141 =
                     ((let uu____2144 = FStar_Options.print_effect_args ()
                          in
                       Prims.op_Negation uu____2144) &&
                        (let uu____2146 = FStar_Options.print_implicits ()
                            in
                         Prims.op_Negation uu____2146))
                       &&
                       (FStar_Ident.lid_equals
                          c1.FStar_Syntax_Syntax.effect_name
                          FStar_Parser_Const.effect_ML_lid)
                      in
                   if uu____2141
                   then term_to_string c1.FStar_Syntax_Syntax.result_typ
                   else
                     (let uu____2148 =
                        (let uu____2151 = FStar_Options.print_effect_args ()
                            in
                         Prims.op_Negation uu____2151) &&
                          (FStar_All.pipe_right c1.FStar_Syntax_Syntax.flags
                             (FStar_Util.for_some
                                (fun uu___207_2155  ->
                                   match uu___207_2155 with
                                   | FStar_Syntax_Syntax.MLEFFECT  -> true
                                   | uu____2156 -> false)))
                         in
                      if uu____2148
                      then
                        let uu____2157 =
                          term_to_string c1.FStar_Syntax_Syntax.result_typ
                           in
                        FStar_Util.format1 "ALL %s" uu____2157
                      else
                        (let uu____2159 =
                           sli c1.FStar_Syntax_Syntax.effect_name  in
                         let uu____2160 =
                           term_to_string c1.FStar_Syntax_Syntax.result_typ
                            in
                         FStar_Util.format2 "%s (%s)" uu____2159 uu____2160))))
              in
           let dec =
             let uu____2162 =
               FStar_All.pipe_right c1.FStar_Syntax_Syntax.flags
                 (FStar_List.collect
                    (fun uu___208_2172  ->
                       match uu___208_2172 with
                       | FStar_Syntax_Syntax.DECREASES e ->
                           let uu____2178 =
                             let uu____2179 = term_to_string e  in
                             FStar_Util.format1 " (decreases %s)" uu____2179
                              in
                           [uu____2178]
                       | uu____2180 -> []))
                in
             FStar_All.pipe_right uu____2162 (FStar_String.concat " ")  in
           FStar_Util.format2 "%s%s" basic dec)

and cflags_to_string : FStar_Syntax_Syntax.cflags -> Prims.string =
  fun c  ->
    match c with
    | FStar_Syntax_Syntax.TOTAL  -> "total"
    | FStar_Syntax_Syntax.MLEFFECT  -> "ml"
    | FStar_Syntax_Syntax.RETURN  -> "return"
    | FStar_Syntax_Syntax.PARTIAL_RETURN  -> "partial_return"
    | FStar_Syntax_Syntax.SOMETRIVIAL  -> "sometrivial"
    | FStar_Syntax_Syntax.LEMMA  -> "lemma"
    | FStar_Syntax_Syntax.CPS  -> "cps"
    | FStar_Syntax_Syntax.DECREASES uu____2184 -> ""

and formula_to_string :
  FStar_Syntax_Syntax.term' FStar_Syntax_Syntax.syntax -> Prims.string =
  fun phi  -> term_to_string phi
<<<<<<< HEAD

let enclose_universes : Prims.string -> Prims.string =
  fun s  ->
    let uu____2194 = FStar_Options.print_universes ()  in
    if uu____2194 then Prims.strcat "<" (Prims.strcat s ">") else ""
  
let tscheme_to_string : FStar_Syntax_Syntax.tscheme -> Prims.string =
  fun s  ->
    let uu____2200 =
      let uu____2201 = FStar_Options.ugly ()  in Prims.op_Negation uu____2201
       in
    if uu____2200
=======
let binder_to_json: FStar_Syntax_Syntax.binder -> FStar_Util.json =
  fun b  ->
    let uu____2194 = b in
    match uu____2194 with
    | (a,imp) ->
        let n1 =
          let uu____2198 = FStar_Syntax_Syntax.is_null_binder b in
          if uu____2198
          then FStar_Util.JsonNull
          else
            (let uu____2200 =
               let uu____2201 = nm_to_string a in
               imp_to_string uu____2201 imp in
             FStar_Util.JsonStr uu____2200) in
        let t =
          let uu____2203 = term_to_string a.FStar_Syntax_Syntax.sort in
          FStar_Util.JsonStr uu____2203 in
        FStar_Util.JsonAssoc [("name", n1); ("type", t)]
let binders_to_json: FStar_Syntax_Syntax.binders -> FStar_Util.json =
  fun bs  ->
    let uu____2220 = FStar_List.map binder_to_json bs in
    FStar_Util.JsonList uu____2220
let enclose_universes: Prims.string -> Prims.string =
  fun s  ->
    let uu____2227 = FStar_Options.print_universes () in
    if uu____2227 then Prims.strcat "<" (Prims.strcat s ">") else ""
let tscheme_to_string: FStar_Syntax_Syntax.tscheme -> Prims.string =
  fun s  ->
    let uu____2233 =
      let uu____2234 = FStar_Options.ugly () in Prims.op_Negation uu____2234 in
    if uu____2233
>>>>>>> 207b6569
    then
      let d = FStar_Syntax_Resugar.resugar_tscheme s  in
      let d1 = FStar_Parser_ToDocument.decl_to_document d  in
      FStar_Pprint.pretty_string (FStar_Util.float_of_string "1.0")
        (Prims.parse_int "100") d1
    else
<<<<<<< HEAD
      (let uu____2205 = s  in
       match uu____2205 with
       | (us,t) ->
           let uu____2212 =
             let uu____2213 = univ_names_to_string us  in
             FStar_All.pipe_left enclose_universes uu____2213  in
           let uu____2214 = term_to_string t  in
           FStar_Util.format2 "%s%s" uu____2212 uu____2214)
  
let action_to_string : FStar_Syntax_Syntax.action -> Prims.string =
  fun a  ->
    let uu____2219 = sli a.FStar_Syntax_Syntax.action_name  in
    let uu____2220 =
      binders_to_string " " a.FStar_Syntax_Syntax.action_params  in
    let uu____2221 =
      let uu____2222 =
        univ_names_to_string a.FStar_Syntax_Syntax.action_univs  in
      FStar_All.pipe_left enclose_universes uu____2222  in
    let uu____2223 = term_to_string a.FStar_Syntax_Syntax.action_typ  in
    let uu____2224 = term_to_string a.FStar_Syntax_Syntax.action_defn  in
    FStar_Util.format5 "%s%s %s : %s = %s" uu____2219 uu____2220 uu____2221
      uu____2223 uu____2224
  
let eff_decl_to_string' :
=======
      (let uu____2238 = s in
       match uu____2238 with
       | (us,t) ->
           let uu____2245 =
             let uu____2246 = univ_names_to_string us in
             FStar_All.pipe_left enclose_universes uu____2246 in
           let uu____2247 = term_to_string t in
           FStar_Util.format2 "%s%s" uu____2245 uu____2247)
let action_to_string: FStar_Syntax_Syntax.action -> Prims.string =
  fun a  ->
    let uu____2252 = sli a.FStar_Syntax_Syntax.action_name in
    let uu____2253 =
      binders_to_string " " a.FStar_Syntax_Syntax.action_params in
    let uu____2254 =
      let uu____2255 =
        univ_names_to_string a.FStar_Syntax_Syntax.action_univs in
      FStar_All.pipe_left enclose_universes uu____2255 in
    let uu____2256 = term_to_string a.FStar_Syntax_Syntax.action_typ in
    let uu____2257 = term_to_string a.FStar_Syntax_Syntax.action_defn in
    FStar_Util.format5 "%s%s %s : %s = %s" uu____2252 uu____2253 uu____2254
      uu____2256 uu____2257
let eff_decl_to_string':
>>>>>>> 207b6569
  Prims.bool ->
    FStar_Range.range ->
      FStar_Syntax_Syntax.qualifier Prims.list ->
        FStar_Syntax_Syntax.eff_decl -> Prims.string
  =
  fun for_free  ->
    fun r  ->
      fun q  ->
        fun ed  ->
<<<<<<< HEAD
          let uu____2245 =
            let uu____2246 = FStar_Options.ugly ()  in
            Prims.op_Negation uu____2246  in
          if uu____2245
=======
          let uu____2278 =
            let uu____2279 = FStar_Options.ugly () in
            Prims.op_Negation uu____2279 in
          if uu____2278
>>>>>>> 207b6569
          then
            let d = FStar_Syntax_Resugar.resugar_eff_decl for_free r q ed  in
            let d1 = FStar_Parser_ToDocument.decl_to_document d  in
            FStar_Pprint.pretty_string (FStar_Util.float_of_string "1.0")
              (Prims.parse_int "100") d1
          else
            (let actions_to_string actions =
               let uu____2291 =
                 FStar_All.pipe_right actions
<<<<<<< HEAD
                   (FStar_List.map action_to_string)
                  in
               FStar_All.pipe_right uu____2258 (FStar_String.concat ",\n\t")
                in
             let uu____2267 =
               let uu____2270 =
                 let uu____2273 = lid_to_string ed.FStar_Syntax_Syntax.mname
                    in
                 let uu____2274 =
                   let uu____2277 =
                     let uu____2278 =
                       univ_names_to_string ed.FStar_Syntax_Syntax.univs  in
                     FStar_All.pipe_left enclose_universes uu____2278  in
                   let uu____2279 =
                     let uu____2282 =
                       binders_to_string " " ed.FStar_Syntax_Syntax.binders
                        in
                     let uu____2283 =
                       let uu____2286 =
                         term_to_string ed.FStar_Syntax_Syntax.signature  in
                       let uu____2287 =
                         let uu____2290 =
                           tscheme_to_string ed.FStar_Syntax_Syntax.ret_wp
                            in
                         let uu____2291 =
                           let uu____2294 =
                             tscheme_to_string ed.FStar_Syntax_Syntax.bind_wp
                              in
                           let uu____2295 =
                             let uu____2298 =
                               tscheme_to_string
                                 ed.FStar_Syntax_Syntax.if_then_else
                                in
                             let uu____2299 =
                               let uu____2302 =
                                 tscheme_to_string
                                   ed.FStar_Syntax_Syntax.ite_wp
                                  in
                               let uu____2303 =
                                 let uu____2306 =
                                   tscheme_to_string
                                     ed.FStar_Syntax_Syntax.stronger
                                    in
                                 let uu____2307 =
                                   let uu____2310 =
                                     tscheme_to_string
                                       ed.FStar_Syntax_Syntax.close_wp
                                      in
                                   let uu____2311 =
                                     let uu____2314 =
                                       tscheme_to_string
                                         ed.FStar_Syntax_Syntax.assert_p
                                        in
                                     let uu____2315 =
                                       let uu____2318 =
                                         tscheme_to_string
                                           ed.FStar_Syntax_Syntax.assume_p
                                          in
                                       let uu____2319 =
                                         let uu____2322 =
                                           tscheme_to_string
                                             ed.FStar_Syntax_Syntax.null_wp
                                            in
                                         let uu____2323 =
                                           let uu____2326 =
                                             tscheme_to_string
                                               ed.FStar_Syntax_Syntax.trivial
                                              in
                                           let uu____2327 =
                                             let uu____2330 =
                                               term_to_string
                                                 ed.FStar_Syntax_Syntax.repr
                                                in
                                             let uu____2331 =
                                               let uu____2334 =
                                                 tscheme_to_string
                                                   ed.FStar_Syntax_Syntax.bind_repr
                                                  in
                                               let uu____2335 =
                                                 let uu____2338 =
                                                   tscheme_to_string
                                                     ed.FStar_Syntax_Syntax.return_repr
                                                    in
                                                 let uu____2339 =
                                                   let uu____2342 =
                                                     actions_to_string
                                                       ed.FStar_Syntax_Syntax.actions
                                                      in
                                                   [uu____2342]  in
                                                 uu____2338 :: uu____2339  in
                                               uu____2334 :: uu____2335  in
                                             uu____2330 :: uu____2331  in
                                           uu____2326 :: uu____2327  in
                                         uu____2322 :: uu____2323  in
                                       uu____2318 :: uu____2319  in
                                     uu____2314 :: uu____2315  in
                                   uu____2310 :: uu____2311  in
                                 uu____2306 :: uu____2307  in
                               uu____2302 :: uu____2303  in
                             uu____2298 :: uu____2299  in
                           uu____2294 :: uu____2295  in
                         uu____2290 :: uu____2291  in
                       uu____2286 :: uu____2287  in
                     uu____2282 :: uu____2283  in
                   uu____2277 :: uu____2279  in
                 uu____2273 :: uu____2274  in
               (if for_free then "_for_free " else "") :: uu____2270  in
             FStar_Util.format
               "new_effect%s { %s%s %s : %s \n  return_wp   = %s\n; bind_wp     = %s\n; if_then_else= %s\n; ite_wp      = %s\n; stronger    = %s\n; close_wp    = %s\n; assert_p    = %s\n; assume_p    = %s\n; null_wp     = %s\n; trivial     = %s\n; repr        = %s\n; bind_repr   = %s\n; return_repr = %s\nand effect_actions\n\t%s\n}\n"
               uu____2267)
  
let eff_decl_to_string :
=======
                   (FStar_List.map action_to_string) in
               FStar_All.pipe_right uu____2291 (FStar_String.concat ",\n\t") in
             let uu____2300 =
               let uu____2303 =
                 let uu____2306 = lid_to_string ed.FStar_Syntax_Syntax.mname in
                 let uu____2307 =
                   let uu____2310 =
                     let uu____2311 =
                       univ_names_to_string ed.FStar_Syntax_Syntax.univs in
                     FStar_All.pipe_left enclose_universes uu____2311 in
                   let uu____2312 =
                     let uu____2315 =
                       binders_to_string " " ed.FStar_Syntax_Syntax.binders in
                     let uu____2316 =
                       let uu____2319 =
                         term_to_string ed.FStar_Syntax_Syntax.signature in
                       let uu____2320 =
                         let uu____2323 =
                           tscheme_to_string ed.FStar_Syntax_Syntax.ret_wp in
                         let uu____2324 =
                           let uu____2327 =
                             tscheme_to_string ed.FStar_Syntax_Syntax.bind_wp in
                           let uu____2328 =
                             let uu____2331 =
                               tscheme_to_string
                                 ed.FStar_Syntax_Syntax.if_then_else in
                             let uu____2332 =
                               let uu____2335 =
                                 tscheme_to_string
                                   ed.FStar_Syntax_Syntax.ite_wp in
                               let uu____2336 =
                                 let uu____2339 =
                                   tscheme_to_string
                                     ed.FStar_Syntax_Syntax.stronger in
                                 let uu____2340 =
                                   let uu____2343 =
                                     tscheme_to_string
                                       ed.FStar_Syntax_Syntax.close_wp in
                                   let uu____2344 =
                                     let uu____2347 =
                                       tscheme_to_string
                                         ed.FStar_Syntax_Syntax.assert_p in
                                     let uu____2348 =
                                       let uu____2351 =
                                         tscheme_to_string
                                           ed.FStar_Syntax_Syntax.assume_p in
                                       let uu____2352 =
                                         let uu____2355 =
                                           tscheme_to_string
                                             ed.FStar_Syntax_Syntax.null_wp in
                                         let uu____2356 =
                                           let uu____2359 =
                                             tscheme_to_string
                                               ed.FStar_Syntax_Syntax.trivial in
                                           let uu____2360 =
                                             let uu____2363 =
                                               term_to_string
                                                 ed.FStar_Syntax_Syntax.repr in
                                             let uu____2364 =
                                               let uu____2367 =
                                                 tscheme_to_string
                                                   ed.FStar_Syntax_Syntax.bind_repr in
                                               let uu____2368 =
                                                 let uu____2371 =
                                                   tscheme_to_string
                                                     ed.FStar_Syntax_Syntax.return_repr in
                                                 let uu____2372 =
                                                   let uu____2375 =
                                                     actions_to_string
                                                       ed.FStar_Syntax_Syntax.actions in
                                                   [uu____2375] in
                                                 uu____2371 :: uu____2372 in
                                               uu____2367 :: uu____2368 in
                                             uu____2363 :: uu____2364 in
                                           uu____2359 :: uu____2360 in
                                         uu____2355 :: uu____2356 in
                                       uu____2351 :: uu____2352 in
                                     uu____2347 :: uu____2348 in
                                   uu____2343 :: uu____2344 in
                                 uu____2339 :: uu____2340 in
                               uu____2335 :: uu____2336 in
                             uu____2331 :: uu____2332 in
                           uu____2327 :: uu____2328 in
                         uu____2323 :: uu____2324 in
                       uu____2319 :: uu____2320 in
                     uu____2315 :: uu____2316 in
                   uu____2310 :: uu____2312 in
                 uu____2306 :: uu____2307 in
               (if for_free then "_for_free " else "") :: uu____2303 in
             FStar_Util.format
               "new_effect%s { %s%s %s : %s \n  return_wp   = %s\n; bind_wp     = %s\n; if_then_else= %s\n; ite_wp      = %s\n; stronger    = %s\n; close_wp    = %s\n; assert_p    = %s\n; assume_p    = %s\n; null_wp     = %s\n; trivial     = %s\n; repr        = %s\n; bind_repr   = %s\n; return_repr = %s\nand effect_actions\n\t%s\n}\n"
               uu____2300)
let eff_decl_to_string:
>>>>>>> 207b6569
  Prims.bool -> FStar_Syntax_Syntax.eff_decl -> Prims.string =
  fun for_free  ->
    fun ed  -> eff_decl_to_string' for_free FStar_Range.dummyRange [] ed
  
let rec sigelt_to_string : FStar_Syntax_Syntax.sigelt -> Prims.string =
  fun x  ->
<<<<<<< HEAD
    let uu____2356 =
      let uu____2357 = FStar_Options.ugly ()  in Prims.op_Negation uu____2357
       in
    if uu____2356
=======
    let uu____2389 =
      let uu____2390 = FStar_Options.ugly () in Prims.op_Negation uu____2390 in
    if uu____2389
>>>>>>> 207b6569
    then
      let e = FStar_Syntax_Resugar.resugar_sigelt x  in
      match e with
      | FStar_Pervasives_Native.Some d ->
          let d1 = FStar_Parser_ToDocument.decl_to_document d  in
          FStar_Pprint.pretty_string (FStar_Util.float_of_string "1.0")
            (Prims.parse_int "100") d1
      | uu____2396 -> ""
    else
      (match x.FStar_Syntax_Syntax.sigel with
       | FStar_Syntax_Syntax.Sig_pragma (FStar_Syntax_Syntax.LightOff ) ->
           "#light \"off\""
       | FStar_Syntax_Syntax.Sig_pragma (FStar_Syntax_Syntax.ResetOptions
           (FStar_Pervasives_Native.None )) -> "#reset-options"
       | FStar_Syntax_Syntax.Sig_pragma (FStar_Syntax_Syntax.ResetOptions
           (FStar_Pervasives_Native.Some s)) ->
           FStar_Util.format1 "#reset-options \"%s\"" s
       | FStar_Syntax_Syntax.Sig_pragma (FStar_Syntax_Syntax.SetOptions s) ->
           FStar_Util.format1 "#set-options \"%s\"" s
       | FStar_Syntax_Syntax.Sig_inductive_typ
<<<<<<< HEAD
           (lid,univs1,tps,k,uu____2373,uu____2374) ->
           let uu____2383 = quals_to_string' x.FStar_Syntax_Syntax.sigquals
              in
           let uu____2384 = binders_to_string " " tps  in
           let uu____2385 = term_to_string k  in
           FStar_Util.format4 "%stype %s %s : %s" uu____2383
             lid.FStar_Ident.str uu____2384 uu____2385
       | FStar_Syntax_Syntax.Sig_datacon
           (lid,univs1,t,uu____2389,uu____2390,uu____2391) ->
           let uu____2396 = FStar_Options.print_universes ()  in
           if uu____2396
           then
             let uu____2397 = FStar_Syntax_Subst.open_univ_vars univs1 t  in
             (match uu____2397 with
              | (univs2,t1) ->
                  let uu____2404 = univ_names_to_string univs2  in
                  let uu____2405 = term_to_string t1  in
                  FStar_Util.format3 "datacon<%s> %s : %s" uu____2404
                    lid.FStar_Ident.str uu____2405)
           else
             (let uu____2407 = term_to_string t  in
=======
           (lid,univs1,tps,k,uu____2406,uu____2407) ->
           let uu____2416 = quals_to_string' x.FStar_Syntax_Syntax.sigquals in
           let uu____2417 = binders_to_string " " tps in
           let uu____2418 = term_to_string k in
           FStar_Util.format4 "%stype %s %s : %s" uu____2416
             lid.FStar_Ident.str uu____2417 uu____2418
       | FStar_Syntax_Syntax.Sig_datacon
           (lid,univs1,t,uu____2422,uu____2423,uu____2424) ->
           let uu____2429 = FStar_Options.print_universes () in
           if uu____2429
           then
             let uu____2430 = FStar_Syntax_Subst.open_univ_vars univs1 t in
             (match uu____2430 with
              | (univs2,t1) ->
                  let uu____2437 = univ_names_to_string univs2 in
                  let uu____2438 = term_to_string t1 in
                  FStar_Util.format3 "datacon<%s> %s : %s" uu____2437
                    lid.FStar_Ident.str uu____2438)
           else
             (let uu____2440 = term_to_string t in
>>>>>>> 207b6569
              FStar_Util.format2 "datacon %s : %s" lid.FStar_Ident.str
                uu____2440)
       | FStar_Syntax_Syntax.Sig_declare_typ (lid,univs1,t) ->
<<<<<<< HEAD
           let uu____2411 = FStar_Syntax_Subst.open_univ_vars univs1 t  in
           (match uu____2411 with
            | (univs2,t1) ->
                let uu____2418 =
                  quals_to_string' x.FStar_Syntax_Syntax.sigquals  in
                let uu____2419 =
                  let uu____2420 = FStar_Options.print_universes ()  in
                  if uu____2420
                  then
                    let uu____2421 = univ_names_to_string univs2  in
                    FStar_Util.format1 "<%s>" uu____2421
                  else ""  in
                let uu____2423 = term_to_string t1  in
                FStar_Util.format4 "%sval %s %s : %s" uu____2418
                  lid.FStar_Ident.str uu____2419 uu____2423)
       | FStar_Syntax_Syntax.Sig_assume (lid,uu____2425,f) ->
           let uu____2427 = term_to_string f  in
           FStar_Util.format2 "val %s : %s" lid.FStar_Ident.str uu____2427
       | FStar_Syntax_Syntax.Sig_let (lbs,uu____2429) ->
           lbs_to_string x.FStar_Syntax_Syntax.sigquals lbs
       | FStar_Syntax_Syntax.Sig_main e ->
           let uu____2435 = term_to_string e  in
           FStar_Util.format1 "let _ = %s" uu____2435
       | FStar_Syntax_Syntax.Sig_bundle (ses,uu____2437) ->
           let uu____2446 = FStar_List.map sigelt_to_string ses  in
           FStar_All.pipe_right uu____2446 (FStar_String.concat "\n")
=======
           let uu____2444 = FStar_Syntax_Subst.open_univ_vars univs1 t in
           (match uu____2444 with
            | (univs2,t1) ->
                let uu____2451 =
                  quals_to_string' x.FStar_Syntax_Syntax.sigquals in
                let uu____2452 =
                  let uu____2453 = FStar_Options.print_universes () in
                  if uu____2453
                  then
                    let uu____2454 = univ_names_to_string univs2 in
                    FStar_Util.format1 "<%s>" uu____2454
                  else "" in
                let uu____2456 = term_to_string t1 in
                FStar_Util.format4 "%sval %s %s : %s" uu____2451
                  lid.FStar_Ident.str uu____2452 uu____2456)
       | FStar_Syntax_Syntax.Sig_assume (lid,uu____2458,f) ->
           let uu____2460 = term_to_string f in
           FStar_Util.format2 "val %s : %s" lid.FStar_Ident.str uu____2460
       | FStar_Syntax_Syntax.Sig_let (lbs,uu____2462) ->
           lbs_to_string x.FStar_Syntax_Syntax.sigquals lbs
       | FStar_Syntax_Syntax.Sig_main e ->
           let uu____2468 = term_to_string e in
           FStar_Util.format1 "let _ = %s" uu____2468
       | FStar_Syntax_Syntax.Sig_bundle (ses,uu____2470) ->
           let uu____2479 = FStar_List.map sigelt_to_string ses in
           FStar_All.pipe_right uu____2479 (FStar_String.concat "\n")
>>>>>>> 207b6569
       | FStar_Syntax_Syntax.Sig_new_effect ed ->
           eff_decl_to_string' false x.FStar_Syntax_Syntax.sigrng
             x.FStar_Syntax_Syntax.sigquals ed
       | FStar_Syntax_Syntax.Sig_new_effect_for_free ed ->
           eff_decl_to_string' true x.FStar_Syntax_Syntax.sigrng
             x.FStar_Syntax_Syntax.sigquals ed
       | FStar_Syntax_Syntax.Sig_sub_effect se ->
           let lift_wp =
             match ((se.FStar_Syntax_Syntax.lift_wp),
                     (se.FStar_Syntax_Syntax.lift))
             with
             | (FStar_Pervasives_Native.None ,FStar_Pervasives_Native.None )
                 -> failwith "impossible"
<<<<<<< HEAD
             | (FStar_Pervasives_Native.Some lift_wp,uu____2464) -> lift_wp
             | (uu____2471,FStar_Pervasives_Native.Some lift) -> lift  in
           let uu____2479 =
             FStar_Syntax_Subst.open_univ_vars
               (FStar_Pervasives_Native.fst lift_wp)
               (FStar_Pervasives_Native.snd lift_wp)
              in
           (match uu____2479 with
            | (us,t) ->
                let uu____2490 = lid_to_string se.FStar_Syntax_Syntax.source
                   in
                let uu____2491 = lid_to_string se.FStar_Syntax_Syntax.target
                   in
                let uu____2492 = univ_names_to_string us  in
                let uu____2493 = term_to_string t  in
                FStar_Util.format4 "sub_effect %s ~> %s : <%s> %s" uu____2490
                  uu____2491 uu____2492 uu____2493)
       | FStar_Syntax_Syntax.Sig_effect_abbrev (l,univs1,tps,c,flags) ->
           let uu____2503 = FStar_Options.print_universes ()  in
           if uu____2503
=======
             | (FStar_Pervasives_Native.Some lift_wp,uu____2497) -> lift_wp
             | (uu____2504,FStar_Pervasives_Native.Some lift) -> lift in
           let uu____2512 =
             FStar_Syntax_Subst.open_univ_vars
               (FStar_Pervasives_Native.fst lift_wp)
               (FStar_Pervasives_Native.snd lift_wp) in
           (match uu____2512 with
            | (us,t) ->
                let uu____2523 = lid_to_string se.FStar_Syntax_Syntax.source in
                let uu____2524 = lid_to_string se.FStar_Syntax_Syntax.target in
                let uu____2525 = univ_names_to_string us in
                let uu____2526 = term_to_string t in
                FStar_Util.format4 "sub_effect %s ~> %s : <%s> %s" uu____2523
                  uu____2524 uu____2525 uu____2526)
       | FStar_Syntax_Syntax.Sig_effect_abbrev (l,univs1,tps,c,flags) ->
           let uu____2536 = FStar_Options.print_universes () in
           if uu____2536
>>>>>>> 207b6569
           then
             let uu____2537 =
               let uu____2542 =
                 FStar_Syntax_Syntax.mk
                   (FStar_Syntax_Syntax.Tm_arrow (tps, c))
<<<<<<< HEAD
                   FStar_Pervasives_Native.None FStar_Range.dummyRange
                  in
               FStar_Syntax_Subst.open_univ_vars univs1 uu____2509  in
             (match uu____2504 with
              | (univs2,t) ->
                  let uu____2512 =
                    let uu____2525 =
                      let uu____2526 = FStar_Syntax_Subst.compress t  in
                      uu____2526.FStar_Syntax_Syntax.n  in
                    match uu____2525 with
                    | FStar_Syntax_Syntax.Tm_arrow (bs,c1) -> (bs, c1)
                    | uu____2567 -> failwith "impossible"  in
                  (match uu____2512 with
                   | (tps1,c1) ->
                       let uu____2598 = sli l  in
                       let uu____2599 = univ_names_to_string univs2  in
                       let uu____2600 = binders_to_string " " tps1  in
                       let uu____2601 = comp_to_string c1  in
                       FStar_Util.format4 "effect %s<%s> %s = %s" uu____2598
                         uu____2599 uu____2600 uu____2601))
           else
             (let uu____2603 = sli l  in
              let uu____2604 = binders_to_string " " tps  in
              let uu____2605 = comp_to_string c  in
              FStar_Util.format3 "effect %s %s = %s" uu____2603 uu____2604
                uu____2605))
  
let format_error : FStar_Range.range -> Prims.string -> Prims.string =
  fun r  ->
    fun msg  ->
      let uu____2614 = FStar_Range.string_of_range r  in
      FStar_Util.format2 "%s: %s\n" uu____2614 msg
  
let rec sigelt_to_string_short : FStar_Syntax_Syntax.sigelt -> Prims.string =
=======
                   FStar_Pervasives_Native.None FStar_Range.dummyRange in
               FStar_Syntax_Subst.open_univ_vars univs1 uu____2542 in
             (match uu____2537 with
              | (univs2,t) ->
                  let uu____2545 =
                    let uu____2558 =
                      let uu____2559 = FStar_Syntax_Subst.compress t in
                      uu____2559.FStar_Syntax_Syntax.n in
                    match uu____2558 with
                    | FStar_Syntax_Syntax.Tm_arrow (bs,c1) -> (bs, c1)
                    | uu____2600 -> failwith "impossible" in
                  (match uu____2545 with
                   | (tps1,c1) ->
                       let uu____2631 = sli l in
                       let uu____2632 = univ_names_to_string univs2 in
                       let uu____2633 = binders_to_string " " tps1 in
                       let uu____2634 = comp_to_string c1 in
                       FStar_Util.format4 "effect %s<%s> %s = %s" uu____2631
                         uu____2632 uu____2633 uu____2634))
           else
             (let uu____2636 = sli l in
              let uu____2637 = binders_to_string " " tps in
              let uu____2638 = comp_to_string c in
              FStar_Util.format3 "effect %s %s = %s" uu____2636 uu____2637
                uu____2638))
let format_error: FStar_Range.range -> Prims.string -> Prims.string =
  fun r  ->
    fun msg  ->
      let uu____2647 = FStar_Range.string_of_range r in
      FStar_Util.format2 "%s: %s\n" uu____2647 msg
let rec sigelt_to_string_short: FStar_Syntax_Syntax.sigelt -> Prims.string =
>>>>>>> 207b6569
  fun x  ->
    match x.FStar_Syntax_Syntax.sigel with
    | FStar_Syntax_Syntax.Sig_let
        ((uu____2652,{ FStar_Syntax_Syntax.lbname = lb;
                       FStar_Syntax_Syntax.lbunivs = uu____2654;
                       FStar_Syntax_Syntax.lbtyp = t;
                       FStar_Syntax_Syntax.lbeff = uu____2656;
                       FStar_Syntax_Syntax.lbdef = uu____2657;_}::[]),uu____2658)
        ->
<<<<<<< HEAD
        let uu____2648 = lbname_to_string lb  in
        let uu____2649 = term_to_string t  in
        FStar_Util.format2 "let %s : %s" uu____2648 uu____2649
    | uu____2650 ->
        let uu____2651 =
          FStar_All.pipe_right (FStar_Syntax_Util.lids_of_sigelt x)
            (FStar_List.map (fun l  -> l.FStar_Ident.str))
           in
        FStar_All.pipe_right uu____2651 (FStar_String.concat ", ")
  
let rec modul_to_string : FStar_Syntax_Syntax.modul -> Prims.string =
  fun m  ->
    let uu____2666 = sli m.FStar_Syntax_Syntax.name  in
    let uu____2667 =
      let uu____2668 =
        FStar_List.map sigelt_to_string m.FStar_Syntax_Syntax.declarations
         in
      FStar_All.pipe_right uu____2668 (FStar_String.concat "\n")  in
    FStar_Util.format2 "module %s\n%s" uu____2666 uu____2667
  
let subst_elt_to_string : FStar_Syntax_Syntax.subst_elt -> Prims.string =
  fun uu___209_2676  ->
    match uu___209_2676 with
    | FStar_Syntax_Syntax.DB (i,x) ->
        let uu____2679 = FStar_Util.string_of_int i  in
        let uu____2680 = bv_to_string x  in
        FStar_Util.format2 "DB (%s, %s)" uu____2679 uu____2680
    | FStar_Syntax_Syntax.NM (x,i) ->
        let uu____2683 = bv_to_string x  in
        let uu____2684 = FStar_Util.string_of_int i  in
        FStar_Util.format2 "NM (%s, %s)" uu____2683 uu____2684
    | FStar_Syntax_Syntax.NT (x,t) ->
        let uu____2691 = bv_to_string x  in
        let uu____2692 = term_to_string t  in
        FStar_Util.format2 "DB (%s, %s)" uu____2691 uu____2692
    | FStar_Syntax_Syntax.UN (i,u) ->
        let uu____2695 = FStar_Util.string_of_int i  in
        let uu____2696 = univ_to_string u  in
        FStar_Util.format2 "UN (%s, %s)" uu____2695 uu____2696
    | FStar_Syntax_Syntax.UD (u,i) ->
        let uu____2699 = FStar_Util.string_of_int i  in
        FStar_Util.format2 "UD (%s, %s)" u.FStar_Ident.idText uu____2699
  
let subst_to_string : FStar_Syntax_Syntax.subst_t -> Prims.string =
  fun s  ->
    let uu____2704 =
      FStar_All.pipe_right s (FStar_List.map subst_elt_to_string)  in
    FStar_All.pipe_right uu____2704 (FStar_String.concat "; ")
  
let abs_ascription_to_string :
=======
        let uu____2681 = lbname_to_string lb in
        let uu____2682 = term_to_string t in
        FStar_Util.format2 "let %s : %s" uu____2681 uu____2682
    | uu____2683 ->
        let uu____2684 =
          FStar_All.pipe_right (FStar_Syntax_Util.lids_of_sigelt x)
            (FStar_List.map (fun l  -> l.FStar_Ident.str)) in
        FStar_All.pipe_right uu____2684 (FStar_String.concat ", ")
let rec modul_to_string: FStar_Syntax_Syntax.modul -> Prims.string =
  fun m  ->
    let uu____2699 = sli m.FStar_Syntax_Syntax.name in
    let uu____2700 =
      let uu____2701 =
        FStar_List.map sigelt_to_string m.FStar_Syntax_Syntax.declarations in
      FStar_All.pipe_right uu____2701 (FStar_String.concat "\n") in
    FStar_Util.format2 "module %s\n%s" uu____2699 uu____2700
let subst_elt_to_string: FStar_Syntax_Syntax.subst_elt -> Prims.string =
  fun uu___209_2709  ->
    match uu___209_2709 with
    | FStar_Syntax_Syntax.DB (i,x) ->
        let uu____2712 = FStar_Util.string_of_int i in
        let uu____2713 = bv_to_string x in
        FStar_Util.format2 "DB (%s, %s)" uu____2712 uu____2713
    | FStar_Syntax_Syntax.NM (x,i) ->
        let uu____2716 = bv_to_string x in
        let uu____2717 = FStar_Util.string_of_int i in
        FStar_Util.format2 "NM (%s, %s)" uu____2716 uu____2717
    | FStar_Syntax_Syntax.NT (x,t) ->
        let uu____2724 = bv_to_string x in
        let uu____2725 = term_to_string t in
        FStar_Util.format2 "DB (%s, %s)" uu____2724 uu____2725
    | FStar_Syntax_Syntax.UN (i,u) ->
        let uu____2728 = FStar_Util.string_of_int i in
        let uu____2729 = univ_to_string u in
        FStar_Util.format2 "UN (%s, %s)" uu____2728 uu____2729
    | FStar_Syntax_Syntax.UD (u,i) ->
        let uu____2732 = FStar_Util.string_of_int i in
        FStar_Util.format2 "UD (%s, %s)" u.FStar_Ident.idText uu____2732
let subst_to_string: FStar_Syntax_Syntax.subst_t -> Prims.string =
  fun s  ->
    let uu____2737 =
      FStar_All.pipe_right s (FStar_List.map subst_elt_to_string) in
    FStar_All.pipe_right uu____2737 (FStar_String.concat "; ")
let abs_ascription_to_string:
>>>>>>> 207b6569
  (FStar_Syntax_Syntax.lcomp,FStar_Ident.lident) FStar_Util.either
    FStar_Pervasives_Native.option -> Prims.string
  =
  fun ascription  ->
    let strb = FStar_Util.new_string_builder ()  in
    (match ascription with
     | FStar_Pervasives_Native.None  ->
         FStar_Util.string_builder_append strb "None"
     | FStar_Pervasives_Native.Some (FStar_Util.Inl lc) ->
         (FStar_Util.string_builder_append strb "Some Inr ";
          FStar_Util.string_builder_append strb
            (FStar_Ident.text_of_lid lc.FStar_Syntax_Syntax.eff_name))
     | FStar_Pervasives_Native.Some (FStar_Util.Inr lid) ->
         (FStar_Util.string_builder_append strb "Some Inr ";
          FStar_Util.string_builder_append strb (FStar_Ident.text_of_lid lid)));
    FStar_Util.string_of_string_builder strb
  
let list_to_string :
  'a . ('a -> Prims.string) -> 'a Prims.list -> Prims.string =
  fun f  ->
    fun elts  ->
      match elts with
      | [] -> "[]"
      | x::xs ->
          let strb = FStar_Util.new_string_builder ()  in
          (FStar_Util.string_builder_append strb "[";
<<<<<<< HEAD
           (let uu____2776 = f x  in
            FStar_Util.string_builder_append strb uu____2776);
           FStar_List.iter
             (fun x1  ->
                FStar_Util.string_builder_append strb "; ";
                (let uu____2783 = f x1  in
                 FStar_Util.string_builder_append strb uu____2783)) xs;
=======
           (let uu____2809 = f x in
            FStar_Util.string_builder_append strb uu____2809);
           FStar_List.iter
             (fun x1  ->
                FStar_Util.string_builder_append strb "; ";
                (let uu____2816 = f x1 in
                 FStar_Util.string_builder_append strb uu____2816)) xs;
>>>>>>> 207b6569
           FStar_Util.string_builder_append strb "]";
           FStar_Util.string_of_string_builder strb)
  
let set_to_string :
  'a . ('a -> Prims.string) -> 'a FStar_Util.set -> Prims.string =
  fun f  ->
    fun s  ->
      let elts = FStar_Util.set_elements s  in
      match elts with
      | [] -> "{}"
      | x::xs ->
          let strb = FStar_Util.new_string_builder ()  in
          (FStar_Util.string_builder_append strb "{";
<<<<<<< HEAD
           (let uu____2819 = f x  in
            FStar_Util.string_builder_append strb uu____2819);
           FStar_List.iter
             (fun x1  ->
                FStar_Util.string_builder_append strb ", ";
                (let uu____2826 = f x1  in
                 FStar_Util.string_builder_append strb uu____2826)) xs;
=======
           (let uu____2852 = f x in
            FStar_Util.string_builder_append strb uu____2852);
           FStar_List.iter
             (fun x1  ->
                FStar_Util.string_builder_append strb ", ";
                (let uu____2859 = f x1 in
                 FStar_Util.string_builder_append strb uu____2859)) xs;
>>>>>>> 207b6569
           FStar_Util.string_builder_append strb "}";
           FStar_Util.string_of_string_builder strb)
  <|MERGE_RESOLUTION|>--- conflicted
+++ resolved
@@ -1064,107 +1064,73 @@
 and formula_to_string :
   FStar_Syntax_Syntax.term' FStar_Syntax_Syntax.syntax -> Prims.string =
   fun phi  -> term_to_string phi
-<<<<<<< HEAD
 
-let enclose_universes : Prims.string -> Prims.string =
-  fun s  ->
-    let uu____2194 = FStar_Options.print_universes ()  in
-    if uu____2194 then Prims.strcat "<" (Prims.strcat s ">") else ""
-  
-let tscheme_to_string : FStar_Syntax_Syntax.tscheme -> Prims.string =
-  fun s  ->
-    let uu____2200 =
-      let uu____2201 = FStar_Options.ugly ()  in Prims.op_Negation uu____2201
-       in
-    if uu____2200
-=======
-let binder_to_json: FStar_Syntax_Syntax.binder -> FStar_Util.json =
+let binder_to_json : FStar_Syntax_Syntax.binder -> FStar_Util.json =
   fun b  ->
-    let uu____2194 = b in
+    let uu____2194 = b  in
     match uu____2194 with
     | (a,imp) ->
         let n1 =
-          let uu____2198 = FStar_Syntax_Syntax.is_null_binder b in
+          let uu____2198 = FStar_Syntax_Syntax.is_null_binder b  in
           if uu____2198
           then FStar_Util.JsonNull
           else
             (let uu____2200 =
-               let uu____2201 = nm_to_string a in
-               imp_to_string uu____2201 imp in
-             FStar_Util.JsonStr uu____2200) in
+               let uu____2201 = nm_to_string a  in
+               imp_to_string uu____2201 imp  in
+             FStar_Util.JsonStr uu____2200)
+           in
         let t =
-          let uu____2203 = term_to_string a.FStar_Syntax_Syntax.sort in
-          FStar_Util.JsonStr uu____2203 in
+          let uu____2203 = term_to_string a.FStar_Syntax_Syntax.sort  in
+          FStar_Util.JsonStr uu____2203  in
         FStar_Util.JsonAssoc [("name", n1); ("type", t)]
-let binders_to_json: FStar_Syntax_Syntax.binders -> FStar_Util.json =
+  
+let binders_to_json : FStar_Syntax_Syntax.binders -> FStar_Util.json =
   fun bs  ->
-    let uu____2220 = FStar_List.map binder_to_json bs in
+    let uu____2220 = FStar_List.map binder_to_json bs  in
     FStar_Util.JsonList uu____2220
-let enclose_universes: Prims.string -> Prims.string =
+  
+let enclose_universes : Prims.string -> Prims.string =
   fun s  ->
-    let uu____2227 = FStar_Options.print_universes () in
+    let uu____2227 = FStar_Options.print_universes ()  in
     if uu____2227 then Prims.strcat "<" (Prims.strcat s ">") else ""
-let tscheme_to_string: FStar_Syntax_Syntax.tscheme -> Prims.string =
+  
+let tscheme_to_string : FStar_Syntax_Syntax.tscheme -> Prims.string =
   fun s  ->
     let uu____2233 =
-      let uu____2234 = FStar_Options.ugly () in Prims.op_Negation uu____2234 in
+      let uu____2234 = FStar_Options.ugly ()  in Prims.op_Negation uu____2234
+       in
     if uu____2233
->>>>>>> 207b6569
     then
       let d = FStar_Syntax_Resugar.resugar_tscheme s  in
       let d1 = FStar_Parser_ToDocument.decl_to_document d  in
       FStar_Pprint.pretty_string (FStar_Util.float_of_string "1.0")
         (Prims.parse_int "100") d1
     else
-<<<<<<< HEAD
-      (let uu____2205 = s  in
-       match uu____2205 with
-       | (us,t) ->
-           let uu____2212 =
-             let uu____2213 = univ_names_to_string us  in
-             FStar_All.pipe_left enclose_universes uu____2213  in
-           let uu____2214 = term_to_string t  in
-           FStar_Util.format2 "%s%s" uu____2212 uu____2214)
-  
-let action_to_string : FStar_Syntax_Syntax.action -> Prims.string =
-  fun a  ->
-    let uu____2219 = sli a.FStar_Syntax_Syntax.action_name  in
-    let uu____2220 =
-      binders_to_string " " a.FStar_Syntax_Syntax.action_params  in
-    let uu____2221 =
-      let uu____2222 =
-        univ_names_to_string a.FStar_Syntax_Syntax.action_univs  in
-      FStar_All.pipe_left enclose_universes uu____2222  in
-    let uu____2223 = term_to_string a.FStar_Syntax_Syntax.action_typ  in
-    let uu____2224 = term_to_string a.FStar_Syntax_Syntax.action_defn  in
-    FStar_Util.format5 "%s%s %s : %s = %s" uu____2219 uu____2220 uu____2221
-      uu____2223 uu____2224
-  
-let eff_decl_to_string' :
-=======
-      (let uu____2238 = s in
+      (let uu____2238 = s  in
        match uu____2238 with
        | (us,t) ->
            let uu____2245 =
-             let uu____2246 = univ_names_to_string us in
-             FStar_All.pipe_left enclose_universes uu____2246 in
-           let uu____2247 = term_to_string t in
+             let uu____2246 = univ_names_to_string us  in
+             FStar_All.pipe_left enclose_universes uu____2246  in
+           let uu____2247 = term_to_string t  in
            FStar_Util.format2 "%s%s" uu____2245 uu____2247)
-let action_to_string: FStar_Syntax_Syntax.action -> Prims.string =
+  
+let action_to_string : FStar_Syntax_Syntax.action -> Prims.string =
   fun a  ->
-    let uu____2252 = sli a.FStar_Syntax_Syntax.action_name in
+    let uu____2252 = sli a.FStar_Syntax_Syntax.action_name  in
     let uu____2253 =
-      binders_to_string " " a.FStar_Syntax_Syntax.action_params in
+      binders_to_string " " a.FStar_Syntax_Syntax.action_params  in
     let uu____2254 =
       let uu____2255 =
-        univ_names_to_string a.FStar_Syntax_Syntax.action_univs in
-      FStar_All.pipe_left enclose_universes uu____2255 in
-    let uu____2256 = term_to_string a.FStar_Syntax_Syntax.action_typ in
-    let uu____2257 = term_to_string a.FStar_Syntax_Syntax.action_defn in
+        univ_names_to_string a.FStar_Syntax_Syntax.action_univs  in
+      FStar_All.pipe_left enclose_universes uu____2255  in
+    let uu____2256 = term_to_string a.FStar_Syntax_Syntax.action_typ  in
+    let uu____2257 = term_to_string a.FStar_Syntax_Syntax.action_defn  in
     FStar_Util.format5 "%s%s %s : %s = %s" uu____2252 uu____2253 uu____2254
       uu____2256 uu____2257
-let eff_decl_to_string':
->>>>>>> 207b6569
+  
+let eff_decl_to_string' :
   Prims.bool ->
     FStar_Range.range ->
       FStar_Syntax_Syntax.qualifier Prims.list ->
@@ -1174,17 +1140,10 @@
     fun r  ->
       fun q  ->
         fun ed  ->
-<<<<<<< HEAD
-          let uu____2245 =
-            let uu____2246 = FStar_Options.ugly ()  in
-            Prims.op_Negation uu____2246  in
-          if uu____2245
-=======
           let uu____2278 =
-            let uu____2279 = FStar_Options.ugly () in
-            Prims.op_Negation uu____2279 in
+            let uu____2279 = FStar_Options.ugly ()  in
+            Prims.op_Negation uu____2279  in
           if uu____2278
->>>>>>> 207b6569
           then
             let d = FStar_Syntax_Resugar.resugar_eff_decl for_free r q ed  in
             let d1 = FStar_Parser_ToDocument.decl_to_document d  in
@@ -1194,230 +1153,128 @@
             (let actions_to_string actions =
                let uu____2291 =
                  FStar_All.pipe_right actions
-<<<<<<< HEAD
                    (FStar_List.map action_to_string)
                   in
-               FStar_All.pipe_right uu____2258 (FStar_String.concat ",\n\t")
+               FStar_All.pipe_right uu____2291 (FStar_String.concat ",\n\t")
                 in
-             let uu____2267 =
-               let uu____2270 =
-                 let uu____2273 = lid_to_string ed.FStar_Syntax_Syntax.mname
+             let uu____2300 =
+               let uu____2303 =
+                 let uu____2306 = lid_to_string ed.FStar_Syntax_Syntax.mname
                     in
-                 let uu____2274 =
-                   let uu____2277 =
-                     let uu____2278 =
+                 let uu____2307 =
+                   let uu____2310 =
+                     let uu____2311 =
                        univ_names_to_string ed.FStar_Syntax_Syntax.univs  in
-                     FStar_All.pipe_left enclose_universes uu____2278  in
-                   let uu____2279 =
-                     let uu____2282 =
+                     FStar_All.pipe_left enclose_universes uu____2311  in
+                   let uu____2312 =
+                     let uu____2315 =
                        binders_to_string " " ed.FStar_Syntax_Syntax.binders
                         in
-                     let uu____2283 =
-                       let uu____2286 =
+                     let uu____2316 =
+                       let uu____2319 =
                          term_to_string ed.FStar_Syntax_Syntax.signature  in
-                       let uu____2287 =
-                         let uu____2290 =
+                       let uu____2320 =
+                         let uu____2323 =
                            tscheme_to_string ed.FStar_Syntax_Syntax.ret_wp
                             in
-                         let uu____2291 =
-                           let uu____2294 =
+                         let uu____2324 =
+                           let uu____2327 =
                              tscheme_to_string ed.FStar_Syntax_Syntax.bind_wp
                               in
-                           let uu____2295 =
-                             let uu____2298 =
+                           let uu____2328 =
+                             let uu____2331 =
                                tscheme_to_string
                                  ed.FStar_Syntax_Syntax.if_then_else
                                 in
-                             let uu____2299 =
-                               let uu____2302 =
+                             let uu____2332 =
+                               let uu____2335 =
                                  tscheme_to_string
                                    ed.FStar_Syntax_Syntax.ite_wp
                                   in
-                               let uu____2303 =
-                                 let uu____2306 =
+                               let uu____2336 =
+                                 let uu____2339 =
                                    tscheme_to_string
                                      ed.FStar_Syntax_Syntax.stronger
                                     in
-                                 let uu____2307 =
-                                   let uu____2310 =
+                                 let uu____2340 =
+                                   let uu____2343 =
                                      tscheme_to_string
                                        ed.FStar_Syntax_Syntax.close_wp
                                       in
-                                   let uu____2311 =
-                                     let uu____2314 =
+                                   let uu____2344 =
+                                     let uu____2347 =
                                        tscheme_to_string
                                          ed.FStar_Syntax_Syntax.assert_p
                                         in
-                                     let uu____2315 =
-                                       let uu____2318 =
+                                     let uu____2348 =
+                                       let uu____2351 =
                                          tscheme_to_string
                                            ed.FStar_Syntax_Syntax.assume_p
                                           in
-                                       let uu____2319 =
-                                         let uu____2322 =
+                                       let uu____2352 =
+                                         let uu____2355 =
                                            tscheme_to_string
                                              ed.FStar_Syntax_Syntax.null_wp
                                             in
-                                         let uu____2323 =
-                                           let uu____2326 =
+                                         let uu____2356 =
+                                           let uu____2359 =
                                              tscheme_to_string
                                                ed.FStar_Syntax_Syntax.trivial
                                               in
-                                           let uu____2327 =
-                                             let uu____2330 =
+                                           let uu____2360 =
+                                             let uu____2363 =
                                                term_to_string
                                                  ed.FStar_Syntax_Syntax.repr
                                                 in
-                                             let uu____2331 =
-                                               let uu____2334 =
+                                             let uu____2364 =
+                                               let uu____2367 =
                                                  tscheme_to_string
                                                    ed.FStar_Syntax_Syntax.bind_repr
                                                   in
-                                               let uu____2335 =
-                                                 let uu____2338 =
+                                               let uu____2368 =
+                                                 let uu____2371 =
                                                    tscheme_to_string
                                                      ed.FStar_Syntax_Syntax.return_repr
                                                     in
-                                                 let uu____2339 =
-                                                   let uu____2342 =
+                                                 let uu____2372 =
+                                                   let uu____2375 =
                                                      actions_to_string
                                                        ed.FStar_Syntax_Syntax.actions
                                                       in
-                                                   [uu____2342]  in
-                                                 uu____2338 :: uu____2339  in
-                                               uu____2334 :: uu____2335  in
-                                             uu____2330 :: uu____2331  in
-                                           uu____2326 :: uu____2327  in
-                                         uu____2322 :: uu____2323  in
-                                       uu____2318 :: uu____2319  in
-                                     uu____2314 :: uu____2315  in
-                                   uu____2310 :: uu____2311  in
-                                 uu____2306 :: uu____2307  in
-                               uu____2302 :: uu____2303  in
-                             uu____2298 :: uu____2299  in
-                           uu____2294 :: uu____2295  in
-                         uu____2290 :: uu____2291  in
-                       uu____2286 :: uu____2287  in
-                     uu____2282 :: uu____2283  in
-                   uu____2277 :: uu____2279  in
-                 uu____2273 :: uu____2274  in
-               (if for_free then "_for_free " else "") :: uu____2270  in
-             FStar_Util.format
-               "new_effect%s { %s%s %s : %s \n  return_wp   = %s\n; bind_wp     = %s\n; if_then_else= %s\n; ite_wp      = %s\n; stronger    = %s\n; close_wp    = %s\n; assert_p    = %s\n; assume_p    = %s\n; null_wp     = %s\n; trivial     = %s\n; repr        = %s\n; bind_repr   = %s\n; return_repr = %s\nand effect_actions\n\t%s\n}\n"
-               uu____2267)
-  
-let eff_decl_to_string :
-=======
-                   (FStar_List.map action_to_string) in
-               FStar_All.pipe_right uu____2291 (FStar_String.concat ",\n\t") in
-             let uu____2300 =
-               let uu____2303 =
-                 let uu____2306 = lid_to_string ed.FStar_Syntax_Syntax.mname in
-                 let uu____2307 =
-                   let uu____2310 =
-                     let uu____2311 =
-                       univ_names_to_string ed.FStar_Syntax_Syntax.univs in
-                     FStar_All.pipe_left enclose_universes uu____2311 in
-                   let uu____2312 =
-                     let uu____2315 =
-                       binders_to_string " " ed.FStar_Syntax_Syntax.binders in
-                     let uu____2316 =
-                       let uu____2319 =
-                         term_to_string ed.FStar_Syntax_Syntax.signature in
-                       let uu____2320 =
-                         let uu____2323 =
-                           tscheme_to_string ed.FStar_Syntax_Syntax.ret_wp in
-                         let uu____2324 =
-                           let uu____2327 =
-                             tscheme_to_string ed.FStar_Syntax_Syntax.bind_wp in
-                           let uu____2328 =
-                             let uu____2331 =
-                               tscheme_to_string
-                                 ed.FStar_Syntax_Syntax.if_then_else in
-                             let uu____2332 =
-                               let uu____2335 =
-                                 tscheme_to_string
-                                   ed.FStar_Syntax_Syntax.ite_wp in
-                               let uu____2336 =
-                                 let uu____2339 =
-                                   tscheme_to_string
-                                     ed.FStar_Syntax_Syntax.stronger in
-                                 let uu____2340 =
-                                   let uu____2343 =
-                                     tscheme_to_string
-                                       ed.FStar_Syntax_Syntax.close_wp in
-                                   let uu____2344 =
-                                     let uu____2347 =
-                                       tscheme_to_string
-                                         ed.FStar_Syntax_Syntax.assert_p in
-                                     let uu____2348 =
-                                       let uu____2351 =
-                                         tscheme_to_string
-                                           ed.FStar_Syntax_Syntax.assume_p in
-                                       let uu____2352 =
-                                         let uu____2355 =
-                                           tscheme_to_string
-                                             ed.FStar_Syntax_Syntax.null_wp in
-                                         let uu____2356 =
-                                           let uu____2359 =
-                                             tscheme_to_string
-                                               ed.FStar_Syntax_Syntax.trivial in
-                                           let uu____2360 =
-                                             let uu____2363 =
-                                               term_to_string
-                                                 ed.FStar_Syntax_Syntax.repr in
-                                             let uu____2364 =
-                                               let uu____2367 =
-                                                 tscheme_to_string
-                                                   ed.FStar_Syntax_Syntax.bind_repr in
-                                               let uu____2368 =
-                                                 let uu____2371 =
-                                                   tscheme_to_string
-                                                     ed.FStar_Syntax_Syntax.return_repr in
-                                                 let uu____2372 =
-                                                   let uu____2375 =
-                                                     actions_to_string
-                                                       ed.FStar_Syntax_Syntax.actions in
-                                                   [uu____2375] in
-                                                 uu____2371 :: uu____2372 in
-                                               uu____2367 :: uu____2368 in
-                                             uu____2363 :: uu____2364 in
-                                           uu____2359 :: uu____2360 in
-                                         uu____2355 :: uu____2356 in
-                                       uu____2351 :: uu____2352 in
-                                     uu____2347 :: uu____2348 in
-                                   uu____2343 :: uu____2344 in
-                                 uu____2339 :: uu____2340 in
-                               uu____2335 :: uu____2336 in
-                             uu____2331 :: uu____2332 in
-                           uu____2327 :: uu____2328 in
-                         uu____2323 :: uu____2324 in
-                       uu____2319 :: uu____2320 in
-                     uu____2315 :: uu____2316 in
-                   uu____2310 :: uu____2312 in
-                 uu____2306 :: uu____2307 in
-               (if for_free then "_for_free " else "") :: uu____2303 in
+                                                   [uu____2375]  in
+                                                 uu____2371 :: uu____2372  in
+                                               uu____2367 :: uu____2368  in
+                                             uu____2363 :: uu____2364  in
+                                           uu____2359 :: uu____2360  in
+                                         uu____2355 :: uu____2356  in
+                                       uu____2351 :: uu____2352  in
+                                     uu____2347 :: uu____2348  in
+                                   uu____2343 :: uu____2344  in
+                                 uu____2339 :: uu____2340  in
+                               uu____2335 :: uu____2336  in
+                             uu____2331 :: uu____2332  in
+                           uu____2327 :: uu____2328  in
+                         uu____2323 :: uu____2324  in
+                       uu____2319 :: uu____2320  in
+                     uu____2315 :: uu____2316  in
+                   uu____2310 :: uu____2312  in
+                 uu____2306 :: uu____2307  in
+               (if for_free then "_for_free " else "") :: uu____2303  in
              FStar_Util.format
                "new_effect%s { %s%s %s : %s \n  return_wp   = %s\n; bind_wp     = %s\n; if_then_else= %s\n; ite_wp      = %s\n; stronger    = %s\n; close_wp    = %s\n; assert_p    = %s\n; assume_p    = %s\n; null_wp     = %s\n; trivial     = %s\n; repr        = %s\n; bind_repr   = %s\n; return_repr = %s\nand effect_actions\n\t%s\n}\n"
                uu____2300)
-let eff_decl_to_string:
->>>>>>> 207b6569
+  
+let eff_decl_to_string :
   Prims.bool -> FStar_Syntax_Syntax.eff_decl -> Prims.string =
   fun for_free  ->
     fun ed  -> eff_decl_to_string' for_free FStar_Range.dummyRange [] ed
   
 let rec sigelt_to_string : FStar_Syntax_Syntax.sigelt -> Prims.string =
   fun x  ->
-<<<<<<< HEAD
-    let uu____2356 =
-      let uu____2357 = FStar_Options.ugly ()  in Prims.op_Negation uu____2357
+    let uu____2389 =
+      let uu____2390 = FStar_Options.ugly ()  in Prims.op_Negation uu____2390
        in
-    if uu____2356
-=======
-    let uu____2389 =
-      let uu____2390 = FStar_Options.ugly () in Prims.op_Negation uu____2390 in
     if uu____2389
->>>>>>> 207b6569
     then
       let e = FStar_Syntax_Resugar.resugar_sigelt x  in
       match e with
@@ -1438,108 +1295,56 @@
        | FStar_Syntax_Syntax.Sig_pragma (FStar_Syntax_Syntax.SetOptions s) ->
            FStar_Util.format1 "#set-options \"%s\"" s
        | FStar_Syntax_Syntax.Sig_inductive_typ
-<<<<<<< HEAD
-           (lid,univs1,tps,k,uu____2373,uu____2374) ->
-           let uu____2383 = quals_to_string' x.FStar_Syntax_Syntax.sigquals
+           (lid,univs1,tps,k,uu____2406,uu____2407) ->
+           let uu____2416 = quals_to_string' x.FStar_Syntax_Syntax.sigquals
               in
-           let uu____2384 = binders_to_string " " tps  in
-           let uu____2385 = term_to_string k  in
-           FStar_Util.format4 "%stype %s %s : %s" uu____2383
-             lid.FStar_Ident.str uu____2384 uu____2385
-       | FStar_Syntax_Syntax.Sig_datacon
-           (lid,univs1,t,uu____2389,uu____2390,uu____2391) ->
-           let uu____2396 = FStar_Options.print_universes ()  in
-           if uu____2396
-           then
-             let uu____2397 = FStar_Syntax_Subst.open_univ_vars univs1 t  in
-             (match uu____2397 with
-              | (univs2,t1) ->
-                  let uu____2404 = univ_names_to_string univs2  in
-                  let uu____2405 = term_to_string t1  in
-                  FStar_Util.format3 "datacon<%s> %s : %s" uu____2404
-                    lid.FStar_Ident.str uu____2405)
-           else
-             (let uu____2407 = term_to_string t  in
-=======
-           (lid,univs1,tps,k,uu____2406,uu____2407) ->
-           let uu____2416 = quals_to_string' x.FStar_Syntax_Syntax.sigquals in
-           let uu____2417 = binders_to_string " " tps in
-           let uu____2418 = term_to_string k in
+           let uu____2417 = binders_to_string " " tps  in
+           let uu____2418 = term_to_string k  in
            FStar_Util.format4 "%stype %s %s : %s" uu____2416
              lid.FStar_Ident.str uu____2417 uu____2418
        | FStar_Syntax_Syntax.Sig_datacon
            (lid,univs1,t,uu____2422,uu____2423,uu____2424) ->
-           let uu____2429 = FStar_Options.print_universes () in
+           let uu____2429 = FStar_Options.print_universes ()  in
            if uu____2429
            then
-             let uu____2430 = FStar_Syntax_Subst.open_univ_vars univs1 t in
+             let uu____2430 = FStar_Syntax_Subst.open_univ_vars univs1 t  in
              (match uu____2430 with
               | (univs2,t1) ->
-                  let uu____2437 = univ_names_to_string univs2 in
-                  let uu____2438 = term_to_string t1 in
+                  let uu____2437 = univ_names_to_string univs2  in
+                  let uu____2438 = term_to_string t1  in
                   FStar_Util.format3 "datacon<%s> %s : %s" uu____2437
                     lid.FStar_Ident.str uu____2438)
            else
-             (let uu____2440 = term_to_string t in
->>>>>>> 207b6569
+             (let uu____2440 = term_to_string t  in
               FStar_Util.format2 "datacon %s : %s" lid.FStar_Ident.str
                 uu____2440)
        | FStar_Syntax_Syntax.Sig_declare_typ (lid,univs1,t) ->
-<<<<<<< HEAD
-           let uu____2411 = FStar_Syntax_Subst.open_univ_vars univs1 t  in
-           (match uu____2411 with
-            | (univs2,t1) ->
-                let uu____2418 =
-                  quals_to_string' x.FStar_Syntax_Syntax.sigquals  in
-                let uu____2419 =
-                  let uu____2420 = FStar_Options.print_universes ()  in
-                  if uu____2420
-                  then
-                    let uu____2421 = univ_names_to_string univs2  in
-                    FStar_Util.format1 "<%s>" uu____2421
-                  else ""  in
-                let uu____2423 = term_to_string t1  in
-                FStar_Util.format4 "%sval %s %s : %s" uu____2418
-                  lid.FStar_Ident.str uu____2419 uu____2423)
-       | FStar_Syntax_Syntax.Sig_assume (lid,uu____2425,f) ->
-           let uu____2427 = term_to_string f  in
-           FStar_Util.format2 "val %s : %s" lid.FStar_Ident.str uu____2427
-       | FStar_Syntax_Syntax.Sig_let (lbs,uu____2429) ->
-           lbs_to_string x.FStar_Syntax_Syntax.sigquals lbs
-       | FStar_Syntax_Syntax.Sig_main e ->
-           let uu____2435 = term_to_string e  in
-           FStar_Util.format1 "let _ = %s" uu____2435
-       | FStar_Syntax_Syntax.Sig_bundle (ses,uu____2437) ->
-           let uu____2446 = FStar_List.map sigelt_to_string ses  in
-           FStar_All.pipe_right uu____2446 (FStar_String.concat "\n")
-=======
-           let uu____2444 = FStar_Syntax_Subst.open_univ_vars univs1 t in
+           let uu____2444 = FStar_Syntax_Subst.open_univ_vars univs1 t  in
            (match uu____2444 with
             | (univs2,t1) ->
                 let uu____2451 =
-                  quals_to_string' x.FStar_Syntax_Syntax.sigquals in
+                  quals_to_string' x.FStar_Syntax_Syntax.sigquals  in
                 let uu____2452 =
-                  let uu____2453 = FStar_Options.print_universes () in
+                  let uu____2453 = FStar_Options.print_universes ()  in
                   if uu____2453
                   then
-                    let uu____2454 = univ_names_to_string univs2 in
+                    let uu____2454 = univ_names_to_string univs2  in
                     FStar_Util.format1 "<%s>" uu____2454
-                  else "" in
-                let uu____2456 = term_to_string t1 in
+                  else ""  in
+                let uu____2456 = term_to_string t1  in
                 FStar_Util.format4 "%sval %s %s : %s" uu____2451
                   lid.FStar_Ident.str uu____2452 uu____2456)
        | FStar_Syntax_Syntax.Sig_assume (lid,uu____2458,f) ->
-           let uu____2460 = term_to_string f in
+           let uu____2460 = term_to_string f  in
            FStar_Util.format2 "val %s : %s" lid.FStar_Ident.str uu____2460
        | FStar_Syntax_Syntax.Sig_let (lbs,uu____2462) ->
            lbs_to_string x.FStar_Syntax_Syntax.sigquals lbs
        | FStar_Syntax_Syntax.Sig_main e ->
-           let uu____2468 = term_to_string e in
+           let uu____2468 = term_to_string e  in
            FStar_Util.format1 "let _ = %s" uu____2468
        | FStar_Syntax_Syntax.Sig_bundle (ses,uu____2470) ->
-           let uu____2479 = FStar_List.map sigelt_to_string ses in
+           let uu____2479 = FStar_List.map sigelt_to_string ses  in
            FStar_All.pipe_right uu____2479 (FStar_String.concat "\n")
->>>>>>> 207b6569
        | FStar_Syntax_Syntax.Sig_new_effect ed ->
            eff_decl_to_string' false x.FStar_Syntax_Syntax.sigrng
              x.FStar_Syntax_Syntax.sigquals ed
@@ -1553,119 +1358,65 @@
              with
              | (FStar_Pervasives_Native.None ,FStar_Pervasives_Native.None )
                  -> failwith "impossible"
-<<<<<<< HEAD
-             | (FStar_Pervasives_Native.Some lift_wp,uu____2464) -> lift_wp
-             | (uu____2471,FStar_Pervasives_Native.Some lift) -> lift  in
-           let uu____2479 =
+             | (FStar_Pervasives_Native.Some lift_wp,uu____2497) -> lift_wp
+             | (uu____2504,FStar_Pervasives_Native.Some lift) -> lift  in
+           let uu____2512 =
              FStar_Syntax_Subst.open_univ_vars
                (FStar_Pervasives_Native.fst lift_wp)
                (FStar_Pervasives_Native.snd lift_wp)
               in
-           (match uu____2479 with
-            | (us,t) ->
-                let uu____2490 = lid_to_string se.FStar_Syntax_Syntax.source
-                   in
-                let uu____2491 = lid_to_string se.FStar_Syntax_Syntax.target
-                   in
-                let uu____2492 = univ_names_to_string us  in
-                let uu____2493 = term_to_string t  in
-                FStar_Util.format4 "sub_effect %s ~> %s : <%s> %s" uu____2490
-                  uu____2491 uu____2492 uu____2493)
-       | FStar_Syntax_Syntax.Sig_effect_abbrev (l,univs1,tps,c,flags) ->
-           let uu____2503 = FStar_Options.print_universes ()  in
-           if uu____2503
-=======
-             | (FStar_Pervasives_Native.Some lift_wp,uu____2497) -> lift_wp
-             | (uu____2504,FStar_Pervasives_Native.Some lift) -> lift in
-           let uu____2512 =
-             FStar_Syntax_Subst.open_univ_vars
-               (FStar_Pervasives_Native.fst lift_wp)
-               (FStar_Pervasives_Native.snd lift_wp) in
            (match uu____2512 with
             | (us,t) ->
-                let uu____2523 = lid_to_string se.FStar_Syntax_Syntax.source in
-                let uu____2524 = lid_to_string se.FStar_Syntax_Syntax.target in
-                let uu____2525 = univ_names_to_string us in
-                let uu____2526 = term_to_string t in
+                let uu____2523 = lid_to_string se.FStar_Syntax_Syntax.source
+                   in
+                let uu____2524 = lid_to_string se.FStar_Syntax_Syntax.target
+                   in
+                let uu____2525 = univ_names_to_string us  in
+                let uu____2526 = term_to_string t  in
                 FStar_Util.format4 "sub_effect %s ~> %s : <%s> %s" uu____2523
                   uu____2524 uu____2525 uu____2526)
        | FStar_Syntax_Syntax.Sig_effect_abbrev (l,univs1,tps,c,flags) ->
-           let uu____2536 = FStar_Options.print_universes () in
+           let uu____2536 = FStar_Options.print_universes ()  in
            if uu____2536
->>>>>>> 207b6569
            then
              let uu____2537 =
                let uu____2542 =
                  FStar_Syntax_Syntax.mk
                    (FStar_Syntax_Syntax.Tm_arrow (tps, c))
-<<<<<<< HEAD
                    FStar_Pervasives_Native.None FStar_Range.dummyRange
                   in
-               FStar_Syntax_Subst.open_univ_vars univs1 uu____2509  in
-             (match uu____2504 with
-              | (univs2,t) ->
-                  let uu____2512 =
-                    let uu____2525 =
-                      let uu____2526 = FStar_Syntax_Subst.compress t  in
-                      uu____2526.FStar_Syntax_Syntax.n  in
-                    match uu____2525 with
-                    | FStar_Syntax_Syntax.Tm_arrow (bs,c1) -> (bs, c1)
-                    | uu____2567 -> failwith "impossible"  in
-                  (match uu____2512 with
-                   | (tps1,c1) ->
-                       let uu____2598 = sli l  in
-                       let uu____2599 = univ_names_to_string univs2  in
-                       let uu____2600 = binders_to_string " " tps1  in
-                       let uu____2601 = comp_to_string c1  in
-                       FStar_Util.format4 "effect %s<%s> %s = %s" uu____2598
-                         uu____2599 uu____2600 uu____2601))
-           else
-             (let uu____2603 = sli l  in
-              let uu____2604 = binders_to_string " " tps  in
-              let uu____2605 = comp_to_string c  in
-              FStar_Util.format3 "effect %s %s = %s" uu____2603 uu____2604
-                uu____2605))
-  
-let format_error : FStar_Range.range -> Prims.string -> Prims.string =
-  fun r  ->
-    fun msg  ->
-      let uu____2614 = FStar_Range.string_of_range r  in
-      FStar_Util.format2 "%s: %s\n" uu____2614 msg
-  
-let rec sigelt_to_string_short : FStar_Syntax_Syntax.sigelt -> Prims.string =
-=======
-                   FStar_Pervasives_Native.None FStar_Range.dummyRange in
-               FStar_Syntax_Subst.open_univ_vars univs1 uu____2542 in
+               FStar_Syntax_Subst.open_univ_vars univs1 uu____2542  in
              (match uu____2537 with
               | (univs2,t) ->
                   let uu____2545 =
                     let uu____2558 =
-                      let uu____2559 = FStar_Syntax_Subst.compress t in
-                      uu____2559.FStar_Syntax_Syntax.n in
+                      let uu____2559 = FStar_Syntax_Subst.compress t  in
+                      uu____2559.FStar_Syntax_Syntax.n  in
                     match uu____2558 with
                     | FStar_Syntax_Syntax.Tm_arrow (bs,c1) -> (bs, c1)
-                    | uu____2600 -> failwith "impossible" in
+                    | uu____2600 -> failwith "impossible"  in
                   (match uu____2545 with
                    | (tps1,c1) ->
-                       let uu____2631 = sli l in
-                       let uu____2632 = univ_names_to_string univs2 in
-                       let uu____2633 = binders_to_string " " tps1 in
-                       let uu____2634 = comp_to_string c1 in
+                       let uu____2631 = sli l  in
+                       let uu____2632 = univ_names_to_string univs2  in
+                       let uu____2633 = binders_to_string " " tps1  in
+                       let uu____2634 = comp_to_string c1  in
                        FStar_Util.format4 "effect %s<%s> %s = %s" uu____2631
                          uu____2632 uu____2633 uu____2634))
            else
-             (let uu____2636 = sli l in
-              let uu____2637 = binders_to_string " " tps in
-              let uu____2638 = comp_to_string c in
+             (let uu____2636 = sli l  in
+              let uu____2637 = binders_to_string " " tps  in
+              let uu____2638 = comp_to_string c  in
               FStar_Util.format3 "effect %s %s = %s" uu____2636 uu____2637
                 uu____2638))
-let format_error: FStar_Range.range -> Prims.string -> Prims.string =
+  
+let format_error : FStar_Range.range -> Prims.string -> Prims.string =
   fun r  ->
     fun msg  ->
-      let uu____2647 = FStar_Range.string_of_range r in
+      let uu____2647 = FStar_Range.string_of_range r  in
       FStar_Util.format2 "%s: %s\n" uu____2647 msg
-let rec sigelt_to_string_short: FStar_Syntax_Syntax.sigelt -> Prims.string =
->>>>>>> 207b6569
+  
+let rec sigelt_to_string_short : FStar_Syntax_Syntax.sigelt -> Prims.string =
   fun x  ->
     match x.FStar_Syntax_Syntax.sigel with
     | FStar_Syntax_Syntax.Sig_let
@@ -1675,103 +1426,56 @@
                        FStar_Syntax_Syntax.lbeff = uu____2656;
                        FStar_Syntax_Syntax.lbdef = uu____2657;_}::[]),uu____2658)
         ->
-<<<<<<< HEAD
-        let uu____2648 = lbname_to_string lb  in
-        let uu____2649 = term_to_string t  in
-        FStar_Util.format2 "let %s : %s" uu____2648 uu____2649
-    | uu____2650 ->
-        let uu____2651 =
-          FStar_All.pipe_right (FStar_Syntax_Util.lids_of_sigelt x)
-            (FStar_List.map (fun l  -> l.FStar_Ident.str))
-           in
-        FStar_All.pipe_right uu____2651 (FStar_String.concat ", ")
-  
-let rec modul_to_string : FStar_Syntax_Syntax.modul -> Prims.string =
-  fun m  ->
-    let uu____2666 = sli m.FStar_Syntax_Syntax.name  in
-    let uu____2667 =
-      let uu____2668 =
-        FStar_List.map sigelt_to_string m.FStar_Syntax_Syntax.declarations
-         in
-      FStar_All.pipe_right uu____2668 (FStar_String.concat "\n")  in
-    FStar_Util.format2 "module %s\n%s" uu____2666 uu____2667
-  
-let subst_elt_to_string : FStar_Syntax_Syntax.subst_elt -> Prims.string =
-  fun uu___209_2676  ->
-    match uu___209_2676 with
-    | FStar_Syntax_Syntax.DB (i,x) ->
-        let uu____2679 = FStar_Util.string_of_int i  in
-        let uu____2680 = bv_to_string x  in
-        FStar_Util.format2 "DB (%s, %s)" uu____2679 uu____2680
-    | FStar_Syntax_Syntax.NM (x,i) ->
-        let uu____2683 = bv_to_string x  in
-        let uu____2684 = FStar_Util.string_of_int i  in
-        FStar_Util.format2 "NM (%s, %s)" uu____2683 uu____2684
-    | FStar_Syntax_Syntax.NT (x,t) ->
-        let uu____2691 = bv_to_string x  in
-        let uu____2692 = term_to_string t  in
-        FStar_Util.format2 "DB (%s, %s)" uu____2691 uu____2692
-    | FStar_Syntax_Syntax.UN (i,u) ->
-        let uu____2695 = FStar_Util.string_of_int i  in
-        let uu____2696 = univ_to_string u  in
-        FStar_Util.format2 "UN (%s, %s)" uu____2695 uu____2696
-    | FStar_Syntax_Syntax.UD (u,i) ->
-        let uu____2699 = FStar_Util.string_of_int i  in
-        FStar_Util.format2 "UD (%s, %s)" u.FStar_Ident.idText uu____2699
-  
-let subst_to_string : FStar_Syntax_Syntax.subst_t -> Prims.string =
-  fun s  ->
-    let uu____2704 =
-      FStar_All.pipe_right s (FStar_List.map subst_elt_to_string)  in
-    FStar_All.pipe_right uu____2704 (FStar_String.concat "; ")
-  
-let abs_ascription_to_string :
-=======
-        let uu____2681 = lbname_to_string lb in
-        let uu____2682 = term_to_string t in
+        let uu____2681 = lbname_to_string lb  in
+        let uu____2682 = term_to_string t  in
         FStar_Util.format2 "let %s : %s" uu____2681 uu____2682
     | uu____2683 ->
         let uu____2684 =
           FStar_All.pipe_right (FStar_Syntax_Util.lids_of_sigelt x)
-            (FStar_List.map (fun l  -> l.FStar_Ident.str)) in
+            (FStar_List.map (fun l  -> l.FStar_Ident.str))
+           in
         FStar_All.pipe_right uu____2684 (FStar_String.concat ", ")
-let rec modul_to_string: FStar_Syntax_Syntax.modul -> Prims.string =
+  
+let rec modul_to_string : FStar_Syntax_Syntax.modul -> Prims.string =
   fun m  ->
-    let uu____2699 = sli m.FStar_Syntax_Syntax.name in
+    let uu____2699 = sli m.FStar_Syntax_Syntax.name  in
     let uu____2700 =
       let uu____2701 =
-        FStar_List.map sigelt_to_string m.FStar_Syntax_Syntax.declarations in
-      FStar_All.pipe_right uu____2701 (FStar_String.concat "\n") in
+        FStar_List.map sigelt_to_string m.FStar_Syntax_Syntax.declarations
+         in
+      FStar_All.pipe_right uu____2701 (FStar_String.concat "\n")  in
     FStar_Util.format2 "module %s\n%s" uu____2699 uu____2700
-let subst_elt_to_string: FStar_Syntax_Syntax.subst_elt -> Prims.string =
+  
+let subst_elt_to_string : FStar_Syntax_Syntax.subst_elt -> Prims.string =
   fun uu___209_2709  ->
     match uu___209_2709 with
     | FStar_Syntax_Syntax.DB (i,x) ->
-        let uu____2712 = FStar_Util.string_of_int i in
-        let uu____2713 = bv_to_string x in
+        let uu____2712 = FStar_Util.string_of_int i  in
+        let uu____2713 = bv_to_string x  in
         FStar_Util.format2 "DB (%s, %s)" uu____2712 uu____2713
     | FStar_Syntax_Syntax.NM (x,i) ->
-        let uu____2716 = bv_to_string x in
-        let uu____2717 = FStar_Util.string_of_int i in
+        let uu____2716 = bv_to_string x  in
+        let uu____2717 = FStar_Util.string_of_int i  in
         FStar_Util.format2 "NM (%s, %s)" uu____2716 uu____2717
     | FStar_Syntax_Syntax.NT (x,t) ->
-        let uu____2724 = bv_to_string x in
-        let uu____2725 = term_to_string t in
+        let uu____2724 = bv_to_string x  in
+        let uu____2725 = term_to_string t  in
         FStar_Util.format2 "DB (%s, %s)" uu____2724 uu____2725
     | FStar_Syntax_Syntax.UN (i,u) ->
-        let uu____2728 = FStar_Util.string_of_int i in
-        let uu____2729 = univ_to_string u in
+        let uu____2728 = FStar_Util.string_of_int i  in
+        let uu____2729 = univ_to_string u  in
         FStar_Util.format2 "UN (%s, %s)" uu____2728 uu____2729
     | FStar_Syntax_Syntax.UD (u,i) ->
-        let uu____2732 = FStar_Util.string_of_int i in
+        let uu____2732 = FStar_Util.string_of_int i  in
         FStar_Util.format2 "UD (%s, %s)" u.FStar_Ident.idText uu____2732
-let subst_to_string: FStar_Syntax_Syntax.subst_t -> Prims.string =
+  
+let subst_to_string : FStar_Syntax_Syntax.subst_t -> Prims.string =
   fun s  ->
     let uu____2737 =
-      FStar_All.pipe_right s (FStar_List.map subst_elt_to_string) in
+      FStar_All.pipe_right s (FStar_List.map subst_elt_to_string)  in
     FStar_All.pipe_right uu____2737 (FStar_String.concat "; ")
-let abs_ascription_to_string:
->>>>>>> 207b6569
+  
+let abs_ascription_to_string :
   (FStar_Syntax_Syntax.lcomp,FStar_Ident.lident) FStar_Util.either
     FStar_Pervasives_Native.option -> Prims.string
   =
@@ -1798,23 +1502,13 @@
       | x::xs ->
           let strb = FStar_Util.new_string_builder ()  in
           (FStar_Util.string_builder_append strb "[";
-<<<<<<< HEAD
-           (let uu____2776 = f x  in
-            FStar_Util.string_builder_append strb uu____2776);
-           FStar_List.iter
-             (fun x1  ->
-                FStar_Util.string_builder_append strb "; ";
-                (let uu____2783 = f x1  in
-                 FStar_Util.string_builder_append strb uu____2783)) xs;
-=======
-           (let uu____2809 = f x in
+           (let uu____2809 = f x  in
             FStar_Util.string_builder_append strb uu____2809);
            FStar_List.iter
              (fun x1  ->
                 FStar_Util.string_builder_append strb "; ";
-                (let uu____2816 = f x1 in
+                (let uu____2816 = f x1  in
                  FStar_Util.string_builder_append strb uu____2816)) xs;
->>>>>>> 207b6569
            FStar_Util.string_builder_append strb "]";
            FStar_Util.string_of_string_builder strb)
   
@@ -1828,23 +1522,13 @@
       | x::xs ->
           let strb = FStar_Util.new_string_builder ()  in
           (FStar_Util.string_builder_append strb "{";
-<<<<<<< HEAD
-           (let uu____2819 = f x  in
-            FStar_Util.string_builder_append strb uu____2819);
-           FStar_List.iter
-             (fun x1  ->
-                FStar_Util.string_builder_append strb ", ";
-                (let uu____2826 = f x1  in
-                 FStar_Util.string_builder_append strb uu____2826)) xs;
-=======
-           (let uu____2852 = f x in
+           (let uu____2852 = f x  in
             FStar_Util.string_builder_append strb uu____2852);
            FStar_List.iter
              (fun x1  ->
                 FStar_Util.string_builder_append strb ", ";
-                (let uu____2859 = f x1 in
+                (let uu____2859 = f x1  in
                  FStar_Util.string_builder_append strb uu____2859)) xs;
->>>>>>> 207b6569
            FStar_Util.string_builder_append strb "}";
            FStar_Util.string_of_string_builder strb)
   