
open Prims

let exhaustiveness_check : Prims.string = "Patterns are incomplete"


let subtyping_failed : FStar_TypeChecker_Env.env  ->  FStar_Syntax_Syntax.typ  ->  FStar_Syntax_Syntax.typ  ->  Prims.unit  ->  Prims.string = (fun env t1 t2 x -> (let _155_10 = (FStar_TypeChecker_Normalize.term_to_string env t2)
in (let _155_9 = (FStar_TypeChecker_Normalize.term_to_string env t1)
in (FStar_Util.format2 "Subtyping check failed; expected type %s; got type %s" _155_10 _155_9))))


let ill_kinded_type : Prims.string = "Ill-kinded type"


let totality_check : Prims.string = "This term may not terminate"


let diag : FStar_Range.range  ->  Prims.string  ->  Prims.unit = (fun r msg -> if (FStar_Options.debug_any ()) then begin
(let _155_16 = (let _155_15 = (FStar_Range.string_of_range r)
in (FStar_Util.format2 "%s : (Diagnostic) %s\n" _155_15 msg))
in (FStar_Util.print_string _155_16))
end else begin
()
end)


let warn : FStar_Range.range  ->  Prims.string  ->  Prims.unit = (fun r msg -> (let _155_21 = (FStar_Range.string_of_range r)
in (FStar_Util.print2_error "%s: (Warning) %s\n" _155_21 msg)))


let num_errs : Prims.int FStar_ST.ref = (FStar_Util.mk_ref (Prims.parse_int "0"))


let verification_errs : (FStar_Range.range * Prims.string) Prims.list FStar_ST.ref = (FStar_Util.mk_ref [])


type error_message_prefix =
{set_prefix : Prims.string  ->  Prims.unit; append_prefix : Prims.string  ->  Prims.string; clear_prefix : Prims.unit  ->  Prims.unit}


let is_Mkerror_message_prefix : error_message_prefix  ->  Prims.bool = (Obj.magic ((fun _ -> (failwith "Not yet implemented:is_Mkerror_message_prefix"))))


let message_prefix : error_message_prefix = (

let pfx = (FStar_Util.mk_ref None)
in (

let set_prefix = (fun s -> (FStar_ST.op_Colon_Equals pfx (Some (s))))
in (

let clear_prefix = (fun _56_18 -> (match (()) with
| () -> begin
(FStar_ST.op_Colon_Equals pfx None)
end))
in (

let append_prefix = (fun s -> (match ((FStar_ST.read pfx)) with
| None -> begin
s
end
| Some (p) -> begin
(Prims.strcat p (Prims.strcat ": " s))
end))
in {set_prefix = set_prefix; append_prefix = append_prefix; clear_prefix = clear_prefix}))))


let add_errors : FStar_TypeChecker_Env.env  ->  (Prims.string * FStar_Range.range) Prims.list  ->  Prims.unit = (fun env errs -> (

let errs = (FStar_All.pipe_right errs (FStar_List.map (fun _56_28 -> (match (_56_28) with
| (msg, r) -> begin
(

let _56_34 = if (r = FStar_Range.dummyRange) then begin
(let _155_61 = (FStar_TypeChecker_Env.get_range env)
in ((_155_61), (msg)))
end else begin
(

let r' = (

let _56_29 = r
in {FStar_Range.def_range = r.FStar_Range.use_range; FStar_Range.use_range = _56_29.FStar_Range.use_range})
in if ((FStar_Range.file_of_range r') <> (let _155_62 = (FStar_TypeChecker_Env.get_range env)
in (FStar_Range.file_of_range _155_62))) then begin
(let _155_67 = (FStar_TypeChecker_Env.get_range env)
in (let _155_66 = (let _155_65 = (let _155_64 = (let _155_63 = (FStar_Range.string_of_use_range r)
in (Prims.strcat _155_63 ")"))
in (Prims.strcat "(Also see: " _155_64))
in (Prims.strcat msg _155_65))
in ((_155_67), (_155_66))))
end else begin
((r), (msg))
end)
end
<<<<<<< HEAD
in (let _155_61 = (message_prefix.append_prefix msg)
in ((r), (_155_61))))
=======
in (match (_56_34) with
| (r, msg) -> begin
(let _155_68 = (message_prefix.append_prefix msg)
in ((r), (_155_68)))
end))
>>>>>>> 1915064d
end))))
in (

let n_errs = (FStar_List.length errs)
in (FStar_Util.atomically (fun _56_37 -> (match (()) with
| () -> begin
(

<<<<<<< HEAD
let _55_33 = (let _155_64 = (let _155_63 = (FStar_ST.read verification_errs)
in (FStar_List.append errs _155_63))
in (FStar_ST.op_Colon_Equals verification_errs _155_64))
in (let _155_65 = ((FStar_ST.read num_errs) + n_errs)
in (FStar_ST.op_Colon_Equals num_errs _155_65)))
=======
let _56_38 = (let _155_71 = (let _155_70 = (FStar_ST.read verification_errs)
in (FStar_List.append errs _155_70))
in (FStar_ST.op_Colon_Equals verification_errs _155_71))
in (let _155_72 = ((FStar_ST.read num_errs) + n_errs)
in (FStar_ST.op_Colon_Equals num_errs _155_72)))
>>>>>>> 1915064d
end))))))


let mk_error : Prims.string  ->  FStar_Range.range  ->  Prims.string = (fun msg r -> if (r.FStar_Range.use_range <> r.FStar_Range.def_range) then begin
<<<<<<< HEAD
(let _155_71 = (FStar_Range.string_of_use_range r)
in (let _155_70 = (FStar_Range.string_of_range r)
in (FStar_Util.format3 "%s: (Error) %s (see %s)\n" _155_71 msg _155_70)))
end else begin
(let _155_72 = (FStar_Range.string_of_range r)
in (FStar_Util.format2 "%s: (Error) %s\n" _155_72 msg))
=======
(let _155_78 = (FStar_Range.string_of_use_range r)
in (let _155_77 = (FStar_Range.string_of_range r)
in (FStar_Util.format3 "%s: (Error) %s (see %s)\n" _155_78 msg _155_77)))
end else begin
(let _155_79 = (FStar_Range.string_of_range r)
in (FStar_Util.format2 "%s: (Error) %s\n" _155_79 msg))
>>>>>>> 1915064d
end)


let report_all : Prims.unit  ->  Prims.int = (fun _56_42 -> (match (()) with
| () -> begin
(

let all_errs = (FStar_Util.atomically (fun _56_43 -> (match (()) with
| () -> begin
(

let x = (FStar_ST.read verification_errs)
in (

let _56_45 = (FStar_ST.op_Colon_Equals verification_errs [])
in x))
end)))
in (

let all_errs = (FStar_List.sortWith (fun _56_51 _56_55 -> (match (((_56_51), (_56_55))) with
| ((r1, _56_50), (r2, _56_54)) -> begin
(FStar_Range.compare_use_range r1 r2)
end)) all_errs)
in (

let _56_60 = (FStar_All.pipe_right all_errs (FStar_List.iter (fun _56_59 -> (match (_56_59) with
| (r, msg) -> begin
<<<<<<< HEAD
(let _155_79 = (mk_error msg r)
in (FStar_Util.print_error _155_79))
=======
(let _155_86 = (mk_error msg r)
in (FStar_Util.print_error _155_86))
>>>>>>> 1915064d
end))))
in (FStar_List.length all_errs))))
end))


let handle_err : Prims.bool  ->  Prims.exn  ->  Prims.unit = (fun warning e -> (match (e) with
| FStar_Syntax_Syntax.Error (msg, r) -> begin
(

let msg = (message_prefix.append_prefix msg)
<<<<<<< HEAD
in (let _155_84 = (FStar_Range.string_of_range r)
in (FStar_Util.print3_error "%s : %s %s\n" _155_84 (if warning then begin
=======
in (let _155_91 = (FStar_Range.string_of_range r)
in (FStar_Util.print3_error "%s : %s %s\n" _155_91 (if warning then begin
>>>>>>> 1915064d
"(Warning)"
end else begin
"(Error)"
end) msg)))
end
| FStar_Util.NYI (msg) -> begin
(

let msg = (message_prefix.append_prefix msg)
in (FStar_Util.print1_error "Feature not yet implemented: %s" msg))
end
| FStar_Syntax_Syntax.Err (msg) -> begin
(

let msg = (message_prefix.append_prefix msg)
in (FStar_Util.print1_error "Error: %s" msg))
end
| _56_76 -> begin
(Prims.raise e)
end))


let handleable : Prims.exn  ->  Prims.bool = (fun _56_1 -> (match (_56_1) with
| (FStar_Syntax_Syntax.Error (_)) | (FStar_Util.NYI (_)) | (FStar_Syntax_Syntax.Err (_)) -> begin
true
end
| _56_88 -> begin
false
end))


let report : FStar_Range.range  ->  Prims.string  ->  Prims.unit = (fun r msg -> (

let _56_91 = (FStar_Util.incr num_errs)
in (

let msg = (message_prefix.append_prefix msg)
<<<<<<< HEAD
in (let _155_91 = (mk_error msg r)
in (FStar_Util.print_error _155_91)))))
=======
in (let _155_98 = (mk_error msg r)
in (FStar_Util.print_error _155_98)))))
>>>>>>> 1915064d


let get_err_count : Prims.unit  ->  Prims.int = (fun _56_94 -> (match (()) with
| () -> begin
(FStar_ST.read num_errs)
end))


<<<<<<< HEAD
let unexpected_signature_for_monad : FStar_TypeChecker_Env.env  ->  FStar_Ident.lident  ->  FStar_Syntax_Syntax.term  ->  Prims.string = (fun env m k -> (let _155_100 = (FStar_TypeChecker_Normalize.term_to_string env k)
in (FStar_Util.format2 "Unexpected signature for monad \"%s\". Expected a signature of the form (a:Type => WP a => Effect); got %s" m.FStar_Ident.str _155_100)))


let expected_a_term_of_type_t_got_a_function : FStar_TypeChecker_Env.env  ->  Prims.string  ->  FStar_Syntax_Syntax.term  ->  FStar_Syntax_Syntax.term  ->  Prims.string = (fun env msg t e -> (let _155_110 = (FStar_TypeChecker_Normalize.term_to_string env t)
in (let _155_109 = (FStar_Syntax_Print.term_to_string e)
in (FStar_Util.format3 "Expected a term of type \"%s\"; got a function \"%s\" (%s)" _155_110 _155_109 msg))))
=======
let unexpected_signature_for_monad : FStar_TypeChecker_Env.env  ->  FStar_Ident.lident  ->  FStar_Syntax_Syntax.term  ->  Prims.string = (fun env m k -> (let _155_107 = (FStar_TypeChecker_Normalize.term_to_string env k)
in (FStar_Util.format2 "Unexpected signature for monad \"%s\". Expected a signature of the form (a:Type => WP a => Effect); got %s" m.FStar_Ident.str _155_107)))


let expected_a_term_of_type_t_got_a_function : FStar_TypeChecker_Env.env  ->  Prims.string  ->  FStar_Syntax_Syntax.term  ->  FStar_Syntax_Syntax.term  ->  Prims.string = (fun env msg t e -> (let _155_117 = (FStar_TypeChecker_Normalize.term_to_string env t)
in (let _155_116 = (FStar_Syntax_Print.term_to_string e)
in (FStar_Util.format3 "Expected a term of type \"%s\"; got a function \"%s\" (%s)" _155_117 _155_116 msg))))
>>>>>>> 1915064d


let unexpected_implicit_argument : Prims.string = "Unexpected instantiation of an implicit argument to a function that only expects explicit arguments"


<<<<<<< HEAD
let expected_expression_of_type : FStar_TypeChecker_Env.env  ->  FStar_Syntax_Syntax.term  ->  FStar_Syntax_Syntax.term  ->  FStar_Syntax_Syntax.term  ->  Prims.string = (fun env t1 e t2 -> (let _155_121 = (FStar_TypeChecker_Normalize.term_to_string env t1)
in (let _155_120 = (FStar_Syntax_Print.term_to_string e)
in (let _155_119 = (FStar_TypeChecker_Normalize.term_to_string env t2)
in (FStar_Util.format3 "Expected expression of type \"%s\"; got expression \"%s\" of type \"%s\"" _155_121 _155_120 _155_119)))))


let expected_function_with_parameter_of_type : FStar_TypeChecker_Env.env  ->  FStar_Syntax_Syntax.term  ->  FStar_Syntax_Syntax.term  ->  Prims.string  ->  Prims.string = (fun env t1 t2 -> (let _155_133 = (FStar_TypeChecker_Normalize.term_to_string env t1)
in (let _155_132 = (FStar_TypeChecker_Normalize.term_to_string env t2)
in (FStar_Util.format3 "Expected a function with a parameter of type \"%s\"; this function has a parameter of type \"%s\"" _155_133 _155_132))))


let expected_pattern_of_type : FStar_TypeChecker_Env.env  ->  FStar_Syntax_Syntax.term  ->  FStar_Syntax_Syntax.term  ->  FStar_Syntax_Syntax.term  ->  Prims.string = (fun env t1 e t2 -> (let _155_144 = (FStar_TypeChecker_Normalize.term_to_string env t1)
in (let _155_143 = (FStar_Syntax_Print.term_to_string e)
in (let _155_142 = (FStar_TypeChecker_Normalize.term_to_string env t2)
in (FStar_Util.format3 "Expected pattern of type \"%s\"; got pattern \"%s\" of type \"%s\"" _155_144 _155_143 _155_142)))))
=======
let expected_expression_of_type : FStar_TypeChecker_Env.env  ->  FStar_Syntax_Syntax.term  ->  FStar_Syntax_Syntax.term  ->  FStar_Syntax_Syntax.term  ->  Prims.string = (fun env t1 e t2 -> (let _155_128 = (FStar_TypeChecker_Normalize.term_to_string env t1)
in (let _155_127 = (FStar_Syntax_Print.term_to_string e)
in (let _155_126 = (FStar_TypeChecker_Normalize.term_to_string env t2)
in (FStar_Util.format3 "Expected expression of type \"%s\"; got expression \"%s\" of type \"%s\"" _155_128 _155_127 _155_126)))))


let expected_function_with_parameter_of_type : FStar_TypeChecker_Env.env  ->  FStar_Syntax_Syntax.term  ->  FStar_Syntax_Syntax.term  ->  Prims.string  ->  Prims.string = (fun env t1 t2 -> (let _155_140 = (FStar_TypeChecker_Normalize.term_to_string env t1)
in (let _155_139 = (FStar_TypeChecker_Normalize.term_to_string env t2)
in (FStar_Util.format3 "Expected a function with a parameter of type \"%s\"; this function has a parameter of type \"%s\"" _155_140 _155_139))))


let expected_pattern_of_type : FStar_TypeChecker_Env.env  ->  FStar_Syntax_Syntax.term  ->  FStar_Syntax_Syntax.term  ->  FStar_Syntax_Syntax.term  ->  Prims.string = (fun env t1 e t2 -> (let _155_151 = (FStar_TypeChecker_Normalize.term_to_string env t1)
in (let _155_150 = (FStar_Syntax_Print.term_to_string e)
in (let _155_149 = (FStar_TypeChecker_Normalize.term_to_string env t2)
in (FStar_Util.format3 "Expected pattern of type \"%s\"; got pattern \"%s\" of type \"%s\"" _155_151 _155_150 _155_149)))))
>>>>>>> 1915064d


let basic_type_error : FStar_TypeChecker_Env.env  ->  FStar_Syntax_Syntax.term Prims.option  ->  FStar_Syntax_Syntax.term  ->  FStar_Syntax_Syntax.term  ->  Prims.string = (fun env eopt t1 t2 -> (match (eopt) with
| None -> begin
<<<<<<< HEAD
(let _155_154 = (FStar_TypeChecker_Normalize.term_to_string env t1)
in (let _155_153 = (FStar_TypeChecker_Normalize.term_to_string env t2)
in (FStar_Util.format2 "Expected type \"%s\"; got type \"%s\"" _155_154 _155_153)))
end
| Some (e) -> begin
(let _155_157 = (FStar_TypeChecker_Normalize.term_to_string env t1)
in (let _155_156 = (FStar_Syntax_Print.term_to_string e)
in (let _155_155 = (FStar_TypeChecker_Normalize.term_to_string env t2)
in (FStar_Util.format3 "Expected type \"%s\"; but \"%s\" has type \"%s\"" _155_157 _155_156 _155_155))))
=======
(let _155_161 = (FStar_TypeChecker_Normalize.term_to_string env t1)
in (let _155_160 = (FStar_TypeChecker_Normalize.term_to_string env t2)
in (FStar_Util.format2 "Expected type \"%s\"; got type \"%s\"" _155_161 _155_160)))
end
| Some (e) -> begin
(let _155_164 = (FStar_TypeChecker_Normalize.term_to_string env t1)
in (let _155_163 = (FStar_Syntax_Print.term_to_string e)
in (let _155_162 = (FStar_TypeChecker_Normalize.term_to_string env t2)
in (FStar_Util.format3 "Expected type \"%s\"; but \"%s\" has type \"%s\"" _155_164 _155_163 _155_162))))
>>>>>>> 1915064d
end))


let occurs_check : Prims.string = "Possibly infinite typ (occurs check failed)"


let unification_well_formedness : Prims.string = "Term or type of an unexpected sort"


<<<<<<< HEAD
let incompatible_kinds : FStar_TypeChecker_Env.env  ->  FStar_Syntax_Syntax.term  ->  FStar_Syntax_Syntax.term  ->  Prims.string = (fun env k1 k2 -> (let _155_165 = (FStar_TypeChecker_Normalize.term_to_string env k1)
in (let _155_164 = (FStar_TypeChecker_Normalize.term_to_string env k2)
in (FStar_Util.format2 "Kinds \"%s\" and \"%s\" are incompatible" _155_165 _155_164))))


let constructor_builds_the_wrong_type : FStar_TypeChecker_Env.env  ->  FStar_Syntax_Syntax.term  ->  FStar_Syntax_Syntax.term  ->  FStar_Syntax_Syntax.term  ->  Prims.string = (fun env d t t' -> (let _155_176 = (FStar_Syntax_Print.term_to_string d)
in (let _155_175 = (FStar_TypeChecker_Normalize.term_to_string env t)
in (let _155_174 = (FStar_TypeChecker_Normalize.term_to_string env t')
in (FStar_Util.format3 "Constructor \"%s\" builds a value of type \"%s\"; expected \"%s\"" _155_176 _155_175 _155_174)))))


let constructor_fails_the_positivity_check = (fun env d l -> (let _155_181 = (FStar_Syntax_Print.term_to_string d)
in (let _155_180 = (FStar_Syntax_Print.lid_to_string l)
in (FStar_Util.format2 "Constructor \"%s\" fails the strict positivity check; the constructed type \"%s\" occurs to the left of a pure function type" _155_181 _155_180))))


let inline_type_annotation_and_val_decl : FStar_Ident.lid  ->  Prims.string = (fun l -> (let _155_184 = (FStar_Syntax_Print.lid_to_string l)
in (FStar_Util.format1 "\"%s\" has a val declaration as well as an inlined type annotation; remove one" _155_184)))


let inferred_type_causes_variable_to_escape : FStar_TypeChecker_Env.env  ->  FStar_Syntax_Syntax.term  ->  FStar_Syntax_Syntax.bv  ->  Prims.string = (fun env t x -> (let _155_192 = (FStar_TypeChecker_Normalize.term_to_string env t)
in (let _155_191 = (FStar_Syntax_Print.bv_to_string x)
in (FStar_Util.format2 "Inferred type \"%s\" causes variable \"%s\" to escape its scope" _155_192 _155_191))))


let expected_typ_of_kind : FStar_TypeChecker_Env.env  ->  FStar_Syntax_Syntax.term  ->  FStar_Syntax_Syntax.term  ->  FStar_Syntax_Syntax.term  ->  Prims.string = (fun env k1 t k2 -> (let _155_203 = (FStar_TypeChecker_Normalize.term_to_string env k1)
in (let _155_202 = (FStar_TypeChecker_Normalize.term_to_string env t)
in (let _155_201 = (FStar_TypeChecker_Normalize.term_to_string env k2)
in (FStar_Util.format3 "Expected type of kind \"%s\"; got \"%s\" of kind \"%s\"" _155_203 _155_202 _155_201)))))


let expected_tcon_kind : FStar_TypeChecker_Env.env  ->  FStar_Syntax_Syntax.term  ->  FStar_Syntax_Syntax.term  ->  Prims.string = (fun env t k -> (let _155_211 = (FStar_TypeChecker_Normalize.term_to_string env t)
in (let _155_210 = (FStar_TypeChecker_Normalize.term_to_string env k)
in (FStar_Util.format2 "Expected a type-to-type constructor or function; got a type \"%s\" of kind \"%s\"" _155_211 _155_210))))


let expected_dcon_kind : FStar_TypeChecker_Env.env  ->  FStar_Syntax_Syntax.term  ->  FStar_Syntax_Syntax.term  ->  Prims.string = (fun env t k -> (let _155_219 = (FStar_TypeChecker_Normalize.term_to_string env t)
in (let _155_218 = (FStar_TypeChecker_Normalize.term_to_string env k)
in (FStar_Util.format2 "Expected a term-to-type constructor or function; got a type \"%s\" of kind \"%s\"" _155_219 _155_218))))


let expected_function_typ : FStar_TypeChecker_Env.env  ->  FStar_Syntax_Syntax.term  ->  Prims.string = (fun env t -> (let _155_224 = (FStar_TypeChecker_Normalize.term_to_string env t)
in (FStar_Util.format1 "Expected a function; got an expression of type \"%s\"" _155_224)))


let expected_poly_typ : FStar_TypeChecker_Env.env  ->  FStar_Syntax_Syntax.term  ->  FStar_Syntax_Syntax.term  ->  FStar_Syntax_Syntax.term  ->  Prims.string = (fun env f t targ -> (let _155_235 = (FStar_Syntax_Print.term_to_string f)
in (let _155_234 = (FStar_TypeChecker_Normalize.term_to_string env t)
in (let _155_233 = (FStar_TypeChecker_Normalize.term_to_string env targ)
in (FStar_Util.format3 "Expected a polymorphic function; got an expression \"%s\" of type \"%s\" applied to a type \"%s\"" _155_235 _155_234 _155_233)))))
=======
let incompatible_kinds : FStar_TypeChecker_Env.env  ->  FStar_Syntax_Syntax.term  ->  FStar_Syntax_Syntax.term  ->  Prims.string = (fun env k1 k2 -> (let _155_172 = (FStar_TypeChecker_Normalize.term_to_string env k1)
in (let _155_171 = (FStar_TypeChecker_Normalize.term_to_string env k2)
in (FStar_Util.format2 "Kinds \"%s\" and \"%s\" are incompatible" _155_172 _155_171))))


let constructor_builds_the_wrong_type : FStar_TypeChecker_Env.env  ->  FStar_Syntax_Syntax.term  ->  FStar_Syntax_Syntax.term  ->  FStar_Syntax_Syntax.term  ->  Prims.string = (fun env d t t' -> (let _155_183 = (FStar_Syntax_Print.term_to_string d)
in (let _155_182 = (FStar_TypeChecker_Normalize.term_to_string env t)
in (let _155_181 = (FStar_TypeChecker_Normalize.term_to_string env t')
in (FStar_Util.format3 "Constructor \"%s\" builds a value of type \"%s\"; expected \"%s\"" _155_183 _155_182 _155_181)))))


let constructor_fails_the_positivity_check = (fun env d l -> (let _155_188 = (FStar_Syntax_Print.term_to_string d)
in (let _155_187 = (FStar_Syntax_Print.lid_to_string l)
in (FStar_Util.format2 "Constructor \"%s\" fails the strict positivity check; the constructed type \"%s\" occurs to the left of a pure function type" _155_188 _155_187))))


let inline_type_annotation_and_val_decl : FStar_Ident.lid  ->  Prims.string = (fun l -> (let _155_191 = (FStar_Syntax_Print.lid_to_string l)
in (FStar_Util.format1 "\"%s\" has a val declaration as well as an inlined type annotation; remove one" _155_191)))


let inferred_type_causes_variable_to_escape : FStar_TypeChecker_Env.env  ->  FStar_Syntax_Syntax.term  ->  FStar_Syntax_Syntax.bv  ->  Prims.string = (fun env t x -> (let _155_199 = (FStar_TypeChecker_Normalize.term_to_string env t)
in (let _155_198 = (FStar_Syntax_Print.bv_to_string x)
in (FStar_Util.format2 "Inferred type \"%s\" causes variable \"%s\" to escape its scope" _155_199 _155_198))))


let expected_typ_of_kind : FStar_TypeChecker_Env.env  ->  FStar_Syntax_Syntax.term  ->  FStar_Syntax_Syntax.term  ->  FStar_Syntax_Syntax.term  ->  Prims.string = (fun env k1 t k2 -> (let _155_210 = (FStar_TypeChecker_Normalize.term_to_string env k1)
in (let _155_209 = (FStar_TypeChecker_Normalize.term_to_string env t)
in (let _155_208 = (FStar_TypeChecker_Normalize.term_to_string env k2)
in (FStar_Util.format3 "Expected type of kind \"%s\"; got \"%s\" of kind \"%s\"" _155_210 _155_209 _155_208)))))


let expected_tcon_kind : FStar_TypeChecker_Env.env  ->  FStar_Syntax_Syntax.term  ->  FStar_Syntax_Syntax.term  ->  Prims.string = (fun env t k -> (let _155_218 = (FStar_TypeChecker_Normalize.term_to_string env t)
in (let _155_217 = (FStar_TypeChecker_Normalize.term_to_string env k)
in (FStar_Util.format2 "Expected a type-to-type constructor or function; got a type \"%s\" of kind \"%s\"" _155_218 _155_217))))


let expected_dcon_kind : FStar_TypeChecker_Env.env  ->  FStar_Syntax_Syntax.term  ->  FStar_Syntax_Syntax.term  ->  Prims.string = (fun env t k -> (let _155_226 = (FStar_TypeChecker_Normalize.term_to_string env t)
in (let _155_225 = (FStar_TypeChecker_Normalize.term_to_string env k)
in (FStar_Util.format2 "Expected a term-to-type constructor or function; got a type \"%s\" of kind \"%s\"" _155_226 _155_225))))


let expected_function_typ : FStar_TypeChecker_Env.env  ->  FStar_Syntax_Syntax.term  ->  Prims.string = (fun env t -> (let _155_231 = (FStar_TypeChecker_Normalize.term_to_string env t)
in (FStar_Util.format1 "Expected a function; got an expression of type \"%s\"" _155_231)))


let expected_poly_typ : FStar_TypeChecker_Env.env  ->  FStar_Syntax_Syntax.term  ->  FStar_Syntax_Syntax.term  ->  FStar_Syntax_Syntax.term  ->  Prims.string = (fun env f t targ -> (let _155_242 = (FStar_Syntax_Print.term_to_string f)
in (let _155_241 = (FStar_TypeChecker_Normalize.term_to_string env t)
in (let _155_240 = (FStar_TypeChecker_Normalize.term_to_string env targ)
in (FStar_Util.format3 "Expected a polymorphic function; got an expression \"%s\" of type \"%s\" applied to a type \"%s\"" _155_242 _155_241 _155_240)))))
>>>>>>> 1915064d


let nonlinear_pattern_variable : FStar_Syntax_Syntax.bv  ->  Prims.string = (fun x -> (

let m = (FStar_Syntax_Print.bv_to_string x)
in (FStar_Util.format1 "The pattern variable \"%s\" was used more than once" m)))


let disjunctive_pattern_vars : FStar_Syntax_Syntax.bv Prims.list  ->  FStar_Syntax_Syntax.bv Prims.list  ->  Prims.string = (fun v1 v2 -> (

<<<<<<< HEAD
let vars = (fun v -> (let _155_244 = (FStar_All.pipe_right v (FStar_List.map FStar_Syntax_Print.bv_to_string))
in (FStar_All.pipe_right _155_244 (FStar_String.concat ", "))))
in (let _155_246 = (vars v1)
in (let _155_245 = (vars v2)
in (FStar_Util.format2 "Every alternative of an \'or\' pattern must bind the same variables; here one branch binds (\"%s\") and another (\"%s\")" _155_246 _155_245)))))
=======
let vars = (fun v -> (let _155_251 = (FStar_All.pipe_right v (FStar_List.map FStar_Syntax_Print.bv_to_string))
in (FStar_All.pipe_right _155_251 (FStar_String.concat ", "))))
in (let _155_253 = (vars v1)
in (let _155_252 = (vars v2)
in (FStar_Util.format2 "Every alternative of an \'or\' pattern must bind the same variables; here one branch binds (\"%s\") and another (\"%s\")" _155_253 _155_252)))))
>>>>>>> 1915064d


let name_and_result = (fun c -> (match (c.FStar_Syntax_Syntax.n) with
| FStar_Syntax_Syntax.Total (t, _56_159) -> begin
(("Tot"), (t))
end
| FStar_Syntax_Syntax.GTotal (t, _56_164) -> begin
(("GTot"), (t))
end
| FStar_Syntax_Syntax.Comp (ct) -> begin
<<<<<<< HEAD
(let _155_248 = (FStar_Syntax_Print.lid_to_string ct.FStar_Syntax_Syntax.effect_name)
in ((_155_248), (ct.FStar_Syntax_Syntax.result_typ)))
=======
(let _155_255 = (FStar_Syntax_Print.lid_to_string ct.FStar_Syntax_Syntax.effect_name)
in ((_155_255), (ct.FStar_Syntax_Syntax.result_typ)))
>>>>>>> 1915064d
end))


let computed_computation_type_does_not_match_annotation = (fun env e c c' -> (

let _56_175 = (name_and_result c)
in (match (_56_175) with
| (f1, r1) -> begin
(

let _56_178 = (name_and_result c')
in (match (_56_178) with
| (f2, r2) -> begin
<<<<<<< HEAD
(let _155_254 = (FStar_TypeChecker_Normalize.term_to_string env r1)
in (let _155_253 = (FStar_TypeChecker_Normalize.term_to_string env r2)
in (FStar_Util.format4 "Computed type \"%s\" and effect \"%s\" is not compatible with the annotated type \"%s\" effect \"%s\"" _155_254 f1 _155_253 f2)))
=======
(let _155_261 = (FStar_TypeChecker_Normalize.term_to_string env r1)
in (let _155_260 = (FStar_TypeChecker_Normalize.term_to_string env r2)
in (FStar_Util.format4 "Computed type \"%s\" and effect \"%s\" is not compatible with the annotated type \"%s\" effect \"%s\"" _155_261 f1 _155_260 f2)))
>>>>>>> 1915064d
end))
end)))


<<<<<<< HEAD
let unexpected_non_trivial_precondition_on_term : FStar_TypeChecker_Env.env  ->  FStar_Syntax_Syntax.term  ->  Prims.string = (fun env f -> (let _155_259 = (FStar_TypeChecker_Normalize.term_to_string env f)
in (FStar_Util.format1 "Term has an unexpected non-trivial pre-condition: %s" _155_259)))


let expected_pure_expression = (fun e c -> (let _155_264 = (FStar_Syntax_Print.term_to_string e)
in (let _155_263 = (let _155_262 = (name_and_result c)
in (FStar_All.pipe_left Prims.fst _155_262))
in (FStar_Util.format2 "Expected a pure expression; got an expression \"%s\" with effect \"%s\"" _155_264 _155_263))))


let expected_ghost_expression = (fun e c -> (let _155_269 = (FStar_Syntax_Print.term_to_string e)
in (let _155_268 = (let _155_267 = (name_and_result c)
in (FStar_All.pipe_left Prims.fst _155_267))
in (FStar_Util.format2 "Expected a ghost expression; got an expression \"%s\" with effect \"%s\"" _155_269 _155_268))))


let expected_effect_1_got_effect_2 : FStar_Ident.lident  ->  FStar_Ident.lident  ->  Prims.string = (fun c1 c2 -> (let _155_275 = (FStar_Syntax_Print.lid_to_string c1)
in (let _155_274 = (FStar_Syntax_Print.lid_to_string c2)
in (FStar_Util.format2 "Expected a computation with effect %s; but it has effect %s" _155_275 _155_274))))


let failed_to_prove_specification_of : FStar_Syntax_Syntax.lbname  ->  Prims.string Prims.list  ->  Prims.string = (fun l lbls -> (let _155_281 = (FStar_Syntax_Print.lbname_to_string l)
in (let _155_280 = (FStar_All.pipe_right lbls (FStar_String.concat ", "))
in (FStar_Util.format2 "Failed to prove specification of %s; assertions at [%s] may fail" _155_281 _155_280))))
=======
let unexpected_non_trivial_precondition_on_term : FStar_TypeChecker_Env.env  ->  FStar_Syntax_Syntax.term  ->  Prims.string = (fun env f -> (let _155_266 = (FStar_TypeChecker_Normalize.term_to_string env f)
in (FStar_Util.format1 "Term has an unexpected non-trivial pre-condition: %s" _155_266)))


let expected_pure_expression = (fun e c -> (let _155_271 = (FStar_Syntax_Print.term_to_string e)
in (let _155_270 = (let _155_269 = (name_and_result c)
in (FStar_All.pipe_left Prims.fst _155_269))
in (FStar_Util.format2 "Expected a pure expression; got an expression \"%s\" with effect \"%s\"" _155_271 _155_270))))


let expected_ghost_expression = (fun e c -> (let _155_276 = (FStar_Syntax_Print.term_to_string e)
in (let _155_275 = (let _155_274 = (name_and_result c)
in (FStar_All.pipe_left Prims.fst _155_274))
in (FStar_Util.format2 "Expected a ghost expression; got an expression \"%s\" with effect \"%s\"" _155_276 _155_275))))


let expected_effect_1_got_effect_2 : FStar_Ident.lident  ->  FStar_Ident.lident  ->  Prims.string = (fun c1 c2 -> (let _155_282 = (FStar_Syntax_Print.lid_to_string c1)
in (let _155_281 = (FStar_Syntax_Print.lid_to_string c2)
in (FStar_Util.format2 "Expected a computation with effect %s; but it has effect %s" _155_282 _155_281))))


let failed_to_prove_specification_of : FStar_Syntax_Syntax.lbname  ->  Prims.string Prims.list  ->  Prims.string = (fun l lbls -> (let _155_288 = (FStar_Syntax_Print.lbname_to_string l)
in (let _155_287 = (FStar_All.pipe_right lbls (FStar_String.concat ", "))
in (FStar_Util.format2 "Failed to prove specification of %s; assertions at [%s] may fail" _155_288 _155_287))))
>>>>>>> 1915064d


let failed_to_prove_specification : Prims.string Prims.list  ->  Prims.string = (fun lbls -> (match (lbls) with
| [] -> begin
"An unknown assertion in the term at this location was not provable"
end
<<<<<<< HEAD
| _55_187 -> begin
(let _155_284 = (FStar_All.pipe_right lbls (FStar_String.concat "\n\t"))
in (FStar_Util.format1 "The following problems were found:\n\t%s" _155_284))
=======
| _56_192 -> begin
(let _155_291 = (FStar_All.pipe_right lbls (FStar_String.concat "\n\t"))
in (FStar_Util.format1 "The following problems were found:\n\t%s" _155_291))
>>>>>>> 1915064d
end))


let top_level_effect : Prims.string = "Top-level let-bindings must be total; this term may have effects"


<<<<<<< HEAD
let cardinality_constraint_violated = (fun l a -> (let _155_288 = (FStar_Syntax_Print.lid_to_string l)
in (let _155_287 = (FStar_Syntax_Print.bv_to_string a.FStar_Syntax_Syntax.v)
in (FStar_Util.format2 "Constructor %s violates the cardinality of Type at parameter \'%s\'; type arguments are not allowed" _155_288 _155_287))))
=======
let cardinality_constraint_violated = (fun l a -> (let _155_295 = (FStar_Syntax_Print.lid_to_string l)
in (let _155_294 = (FStar_Syntax_Print.bv_to_string a.FStar_Syntax_Syntax.v)
in (FStar_Util.format2 "Constructor %s violates the cardinality of Type at parameter \'%s\'; type arguments are not allowed" _155_295 _155_294))))
>>>>>>> 1915064d



<|MERGE_RESOLUTION|>--- conflicted
+++ resolved
@@ -93,16 +93,11 @@
 ((r), (msg))
 end)
 end
-<<<<<<< HEAD
-in (let _155_61 = (message_prefix.append_prefix msg)
-in ((r), (_155_61))))
-=======
 in (match (_56_34) with
 | (r, msg) -> begin
 (let _155_68 = (message_prefix.append_prefix msg)
 in ((r), (_155_68)))
 end))
->>>>>>> 1915064d
 end))))
 in (
 
@@ -111,38 +106,21 @@
 | () -> begin
 (
 
-<<<<<<< HEAD
-let _55_33 = (let _155_64 = (let _155_63 = (FStar_ST.read verification_errs)
-in (FStar_List.append errs _155_63))
-in (FStar_ST.op_Colon_Equals verification_errs _155_64))
-in (let _155_65 = ((FStar_ST.read num_errs) + n_errs)
-in (FStar_ST.op_Colon_Equals num_errs _155_65)))
-=======
 let _56_38 = (let _155_71 = (let _155_70 = (FStar_ST.read verification_errs)
 in (FStar_List.append errs _155_70))
 in (FStar_ST.op_Colon_Equals verification_errs _155_71))
 in (let _155_72 = ((FStar_ST.read num_errs) + n_errs)
 in (FStar_ST.op_Colon_Equals num_errs _155_72)))
->>>>>>> 1915064d
 end))))))
 
 
 let mk_error : Prims.string  ->  FStar_Range.range  ->  Prims.string = (fun msg r -> if (r.FStar_Range.use_range <> r.FStar_Range.def_range) then begin
-<<<<<<< HEAD
-(let _155_71 = (FStar_Range.string_of_use_range r)
-in (let _155_70 = (FStar_Range.string_of_range r)
-in (FStar_Util.format3 "%s: (Error) %s (see %s)\n" _155_71 msg _155_70)))
-end else begin
-(let _155_72 = (FStar_Range.string_of_range r)
-in (FStar_Util.format2 "%s: (Error) %s\n" _155_72 msg))
-=======
 (let _155_78 = (FStar_Range.string_of_use_range r)
 in (let _155_77 = (FStar_Range.string_of_range r)
 in (FStar_Util.format3 "%s: (Error) %s (see %s)\n" _155_78 msg _155_77)))
 end else begin
 (let _155_79 = (FStar_Range.string_of_range r)
 in (FStar_Util.format2 "%s: (Error) %s\n" _155_79 msg))
->>>>>>> 1915064d
 end)
 
 
@@ -170,13 +148,8 @@
 
 let _56_60 = (FStar_All.pipe_right all_errs (FStar_List.iter (fun _56_59 -> (match (_56_59) with
 | (r, msg) -> begin
-<<<<<<< HEAD
-(let _155_79 = (mk_error msg r)
-in (FStar_Util.print_error _155_79))
-=======
 (let _155_86 = (mk_error msg r)
 in (FStar_Util.print_error _155_86))
->>>>>>> 1915064d
 end))))
 in (FStar_List.length all_errs))))
 end))
@@ -187,13 +160,8 @@
 (
 
 let msg = (message_prefix.append_prefix msg)
-<<<<<<< HEAD
-in (let _155_84 = (FStar_Range.string_of_range r)
-in (FStar_Util.print3_error "%s : %s %s\n" _155_84 (if warning then begin
-=======
 in (let _155_91 = (FStar_Range.string_of_range r)
 in (FStar_Util.print3_error "%s : %s %s\n" _155_91 (if warning then begin
->>>>>>> 1915064d
 "(Warning)"
 end else begin
 "(Error)"
@@ -231,13 +199,8 @@
 in (
 
 let msg = (message_prefix.append_prefix msg)
-<<<<<<< HEAD
-in (let _155_91 = (mk_error msg r)
-in (FStar_Util.print_error _155_91)))))
-=======
 in (let _155_98 = (mk_error msg r)
 in (FStar_Util.print_error _155_98)))))
->>>>>>> 1915064d
 
 
 let get_err_count : Prims.unit  ->  Prims.int = (fun _56_94 -> (match (()) with
@@ -246,15 +209,6 @@
 end))
 
 
-<<<<<<< HEAD
-let unexpected_signature_for_monad : FStar_TypeChecker_Env.env  ->  FStar_Ident.lident  ->  FStar_Syntax_Syntax.term  ->  Prims.string = (fun env m k -> (let _155_100 = (FStar_TypeChecker_Normalize.term_to_string env k)
-in (FStar_Util.format2 "Unexpected signature for monad \"%s\". Expected a signature of the form (a:Type => WP a => Effect); got %s" m.FStar_Ident.str _155_100)))
-
-
-let expected_a_term_of_type_t_got_a_function : FStar_TypeChecker_Env.env  ->  Prims.string  ->  FStar_Syntax_Syntax.term  ->  FStar_Syntax_Syntax.term  ->  Prims.string = (fun env msg t e -> (let _155_110 = (FStar_TypeChecker_Normalize.term_to_string env t)
-in (let _155_109 = (FStar_Syntax_Print.term_to_string e)
-in (FStar_Util.format3 "Expected a term of type \"%s\"; got a function \"%s\" (%s)" _155_110 _155_109 msg))))
-=======
 let unexpected_signature_for_monad : FStar_TypeChecker_Env.env  ->  FStar_Ident.lident  ->  FStar_Syntax_Syntax.term  ->  Prims.string = (fun env m k -> (let _155_107 = (FStar_TypeChecker_Normalize.term_to_string env k)
 in (FStar_Util.format2 "Unexpected signature for monad \"%s\". Expected a signature of the form (a:Type => WP a => Effect); got %s" m.FStar_Ident.str _155_107)))
 
@@ -262,29 +216,11 @@
 let expected_a_term_of_type_t_got_a_function : FStar_TypeChecker_Env.env  ->  Prims.string  ->  FStar_Syntax_Syntax.term  ->  FStar_Syntax_Syntax.term  ->  Prims.string = (fun env msg t e -> (let _155_117 = (FStar_TypeChecker_Normalize.term_to_string env t)
 in (let _155_116 = (FStar_Syntax_Print.term_to_string e)
 in (FStar_Util.format3 "Expected a term of type \"%s\"; got a function \"%s\" (%s)" _155_117 _155_116 msg))))
->>>>>>> 1915064d
 
 
 let unexpected_implicit_argument : Prims.string = "Unexpected instantiation of an implicit argument to a function that only expects explicit arguments"
 
 
-<<<<<<< HEAD
-let expected_expression_of_type : FStar_TypeChecker_Env.env  ->  FStar_Syntax_Syntax.term  ->  FStar_Syntax_Syntax.term  ->  FStar_Syntax_Syntax.term  ->  Prims.string = (fun env t1 e t2 -> (let _155_121 = (FStar_TypeChecker_Normalize.term_to_string env t1)
-in (let _155_120 = (FStar_Syntax_Print.term_to_string e)
-in (let _155_119 = (FStar_TypeChecker_Normalize.term_to_string env t2)
-in (FStar_Util.format3 "Expected expression of type \"%s\"; got expression \"%s\" of type \"%s\"" _155_121 _155_120 _155_119)))))
-
-
-let expected_function_with_parameter_of_type : FStar_TypeChecker_Env.env  ->  FStar_Syntax_Syntax.term  ->  FStar_Syntax_Syntax.term  ->  Prims.string  ->  Prims.string = (fun env t1 t2 -> (let _155_133 = (FStar_TypeChecker_Normalize.term_to_string env t1)
-in (let _155_132 = (FStar_TypeChecker_Normalize.term_to_string env t2)
-in (FStar_Util.format3 "Expected a function with a parameter of type \"%s\"; this function has a parameter of type \"%s\"" _155_133 _155_132))))
-
-
-let expected_pattern_of_type : FStar_TypeChecker_Env.env  ->  FStar_Syntax_Syntax.term  ->  FStar_Syntax_Syntax.term  ->  FStar_Syntax_Syntax.term  ->  Prims.string = (fun env t1 e t2 -> (let _155_144 = (FStar_TypeChecker_Normalize.term_to_string env t1)
-in (let _155_143 = (FStar_Syntax_Print.term_to_string e)
-in (let _155_142 = (FStar_TypeChecker_Normalize.term_to_string env t2)
-in (FStar_Util.format3 "Expected pattern of type \"%s\"; got pattern \"%s\" of type \"%s\"" _155_144 _155_143 _155_142)))))
-=======
 let expected_expression_of_type : FStar_TypeChecker_Env.env  ->  FStar_Syntax_Syntax.term  ->  FStar_Syntax_Syntax.term  ->  FStar_Syntax_Syntax.term  ->  Prims.string = (fun env t1 e t2 -> (let _155_128 = (FStar_TypeChecker_Normalize.term_to_string env t1)
 in (let _155_127 = (FStar_Syntax_Print.term_to_string e)
 in (let _155_126 = (FStar_TypeChecker_Normalize.term_to_string env t2)
@@ -300,22 +236,10 @@
 in (let _155_150 = (FStar_Syntax_Print.term_to_string e)
 in (let _155_149 = (FStar_TypeChecker_Normalize.term_to_string env t2)
 in (FStar_Util.format3 "Expected pattern of type \"%s\"; got pattern \"%s\" of type \"%s\"" _155_151 _155_150 _155_149)))))
->>>>>>> 1915064d
 
 
 let basic_type_error : FStar_TypeChecker_Env.env  ->  FStar_Syntax_Syntax.term Prims.option  ->  FStar_Syntax_Syntax.term  ->  FStar_Syntax_Syntax.term  ->  Prims.string = (fun env eopt t1 t2 -> (match (eopt) with
 | None -> begin
-<<<<<<< HEAD
-(let _155_154 = (FStar_TypeChecker_Normalize.term_to_string env t1)
-in (let _155_153 = (FStar_TypeChecker_Normalize.term_to_string env t2)
-in (FStar_Util.format2 "Expected type \"%s\"; got type \"%s\"" _155_154 _155_153)))
-end
-| Some (e) -> begin
-(let _155_157 = (FStar_TypeChecker_Normalize.term_to_string env t1)
-in (let _155_156 = (FStar_Syntax_Print.term_to_string e)
-in (let _155_155 = (FStar_TypeChecker_Normalize.term_to_string env t2)
-in (FStar_Util.format3 "Expected type \"%s\"; but \"%s\" has type \"%s\"" _155_157 _155_156 _155_155))))
-=======
 (let _155_161 = (FStar_TypeChecker_Normalize.term_to_string env t1)
 in (let _155_160 = (FStar_TypeChecker_Normalize.term_to_string env t2)
 in (FStar_Util.format2 "Expected type \"%s\"; got type \"%s\"" _155_161 _155_160)))
@@ -325,7 +249,6 @@
 in (let _155_163 = (FStar_Syntax_Print.term_to_string e)
 in (let _155_162 = (FStar_TypeChecker_Normalize.term_to_string env t2)
 in (FStar_Util.format3 "Expected type \"%s\"; but \"%s\" has type \"%s\"" _155_164 _155_163 _155_162))))
->>>>>>> 1915064d
 end))
 
 
@@ -335,57 +258,6 @@
 let unification_well_formedness : Prims.string = "Term or type of an unexpected sort"
 
 
-<<<<<<< HEAD
-let incompatible_kinds : FStar_TypeChecker_Env.env  ->  FStar_Syntax_Syntax.term  ->  FStar_Syntax_Syntax.term  ->  Prims.string = (fun env k1 k2 -> (let _155_165 = (FStar_TypeChecker_Normalize.term_to_string env k1)
-in (let _155_164 = (FStar_TypeChecker_Normalize.term_to_string env k2)
-in (FStar_Util.format2 "Kinds \"%s\" and \"%s\" are incompatible" _155_165 _155_164))))
-
-
-let constructor_builds_the_wrong_type : FStar_TypeChecker_Env.env  ->  FStar_Syntax_Syntax.term  ->  FStar_Syntax_Syntax.term  ->  FStar_Syntax_Syntax.term  ->  Prims.string = (fun env d t t' -> (let _155_176 = (FStar_Syntax_Print.term_to_string d)
-in (let _155_175 = (FStar_TypeChecker_Normalize.term_to_string env t)
-in (let _155_174 = (FStar_TypeChecker_Normalize.term_to_string env t')
-in (FStar_Util.format3 "Constructor \"%s\" builds a value of type \"%s\"; expected \"%s\"" _155_176 _155_175 _155_174)))))
-
-
-let constructor_fails_the_positivity_check = (fun env d l -> (let _155_181 = (FStar_Syntax_Print.term_to_string d)
-in (let _155_180 = (FStar_Syntax_Print.lid_to_string l)
-in (FStar_Util.format2 "Constructor \"%s\" fails the strict positivity check; the constructed type \"%s\" occurs to the left of a pure function type" _155_181 _155_180))))
-
-
-let inline_type_annotation_and_val_decl : FStar_Ident.lid  ->  Prims.string = (fun l -> (let _155_184 = (FStar_Syntax_Print.lid_to_string l)
-in (FStar_Util.format1 "\"%s\" has a val declaration as well as an inlined type annotation; remove one" _155_184)))
-
-
-let inferred_type_causes_variable_to_escape : FStar_TypeChecker_Env.env  ->  FStar_Syntax_Syntax.term  ->  FStar_Syntax_Syntax.bv  ->  Prims.string = (fun env t x -> (let _155_192 = (FStar_TypeChecker_Normalize.term_to_string env t)
-in (let _155_191 = (FStar_Syntax_Print.bv_to_string x)
-in (FStar_Util.format2 "Inferred type \"%s\" causes variable \"%s\" to escape its scope" _155_192 _155_191))))
-
-
-let expected_typ_of_kind : FStar_TypeChecker_Env.env  ->  FStar_Syntax_Syntax.term  ->  FStar_Syntax_Syntax.term  ->  FStar_Syntax_Syntax.term  ->  Prims.string = (fun env k1 t k2 -> (let _155_203 = (FStar_TypeChecker_Normalize.term_to_string env k1)
-in (let _155_202 = (FStar_TypeChecker_Normalize.term_to_string env t)
-in (let _155_201 = (FStar_TypeChecker_Normalize.term_to_string env k2)
-in (FStar_Util.format3 "Expected type of kind \"%s\"; got \"%s\" of kind \"%s\"" _155_203 _155_202 _155_201)))))
-
-
-let expected_tcon_kind : FStar_TypeChecker_Env.env  ->  FStar_Syntax_Syntax.term  ->  FStar_Syntax_Syntax.term  ->  Prims.string = (fun env t k -> (let _155_211 = (FStar_TypeChecker_Normalize.term_to_string env t)
-in (let _155_210 = (FStar_TypeChecker_Normalize.term_to_string env k)
-in (FStar_Util.format2 "Expected a type-to-type constructor or function; got a type \"%s\" of kind \"%s\"" _155_211 _155_210))))
-
-
-let expected_dcon_kind : FStar_TypeChecker_Env.env  ->  FStar_Syntax_Syntax.term  ->  FStar_Syntax_Syntax.term  ->  Prims.string = (fun env t k -> (let _155_219 = (FStar_TypeChecker_Normalize.term_to_string env t)
-in (let _155_218 = (FStar_TypeChecker_Normalize.term_to_string env k)
-in (FStar_Util.format2 "Expected a term-to-type constructor or function; got a type \"%s\" of kind \"%s\"" _155_219 _155_218))))
-
-
-let expected_function_typ : FStar_TypeChecker_Env.env  ->  FStar_Syntax_Syntax.term  ->  Prims.string = (fun env t -> (let _155_224 = (FStar_TypeChecker_Normalize.term_to_string env t)
-in (FStar_Util.format1 "Expected a function; got an expression of type \"%s\"" _155_224)))
-
-
-let expected_poly_typ : FStar_TypeChecker_Env.env  ->  FStar_Syntax_Syntax.term  ->  FStar_Syntax_Syntax.term  ->  FStar_Syntax_Syntax.term  ->  Prims.string = (fun env f t targ -> (let _155_235 = (FStar_Syntax_Print.term_to_string f)
-in (let _155_234 = (FStar_TypeChecker_Normalize.term_to_string env t)
-in (let _155_233 = (FStar_TypeChecker_Normalize.term_to_string env targ)
-in (FStar_Util.format3 "Expected a polymorphic function; got an expression \"%s\" of type \"%s\" applied to a type \"%s\"" _155_235 _155_234 _155_233)))))
-=======
 let incompatible_kinds : FStar_TypeChecker_Env.env  ->  FStar_Syntax_Syntax.term  ->  FStar_Syntax_Syntax.term  ->  Prims.string = (fun env k1 k2 -> (let _155_172 = (FStar_TypeChecker_Normalize.term_to_string env k1)
 in (let _155_171 = (FStar_TypeChecker_Normalize.term_to_string env k2)
 in (FStar_Util.format2 "Kinds \"%s\" and \"%s\" are incompatible" _155_172 _155_171))))
@@ -435,7 +307,6 @@
 in (let _155_241 = (FStar_TypeChecker_Normalize.term_to_string env t)
 in (let _155_240 = (FStar_TypeChecker_Normalize.term_to_string env targ)
 in (FStar_Util.format3 "Expected a polymorphic function; got an expression \"%s\" of type \"%s\" applied to a type \"%s\"" _155_242 _155_241 _155_240)))))
->>>>>>> 1915064d
 
 
 let nonlinear_pattern_variable : FStar_Syntax_Syntax.bv  ->  Prims.string = (fun x -> (
@@ -446,19 +317,11 @@
 
 let disjunctive_pattern_vars : FStar_Syntax_Syntax.bv Prims.list  ->  FStar_Syntax_Syntax.bv Prims.list  ->  Prims.string = (fun v1 v2 -> (
 
-<<<<<<< HEAD
-let vars = (fun v -> (let _155_244 = (FStar_All.pipe_right v (FStar_List.map FStar_Syntax_Print.bv_to_string))
-in (FStar_All.pipe_right _155_244 (FStar_String.concat ", "))))
-in (let _155_246 = (vars v1)
-in (let _155_245 = (vars v2)
-in (FStar_Util.format2 "Every alternative of an \'or\' pattern must bind the same variables; here one branch binds (\"%s\") and another (\"%s\")" _155_246 _155_245)))))
-=======
 let vars = (fun v -> (let _155_251 = (FStar_All.pipe_right v (FStar_List.map FStar_Syntax_Print.bv_to_string))
 in (FStar_All.pipe_right _155_251 (FStar_String.concat ", "))))
 in (let _155_253 = (vars v1)
 in (let _155_252 = (vars v2)
 in (FStar_Util.format2 "Every alternative of an \'or\' pattern must bind the same variables; here one branch binds (\"%s\") and another (\"%s\")" _155_253 _155_252)))))
->>>>>>> 1915064d
 
 
 let name_and_result = (fun c -> (match (c.FStar_Syntax_Syntax.n) with
@@ -469,13 +332,8 @@
 (("GTot"), (t))
 end
 | FStar_Syntax_Syntax.Comp (ct) -> begin
-<<<<<<< HEAD
-(let _155_248 = (FStar_Syntax_Print.lid_to_string ct.FStar_Syntax_Syntax.effect_name)
-in ((_155_248), (ct.FStar_Syntax_Syntax.result_typ)))
-=======
 (let _155_255 = (FStar_Syntax_Print.lid_to_string ct.FStar_Syntax_Syntax.effect_name)
 in ((_155_255), (ct.FStar_Syntax_Syntax.result_typ)))
->>>>>>> 1915064d
 end))
 
 
@@ -489,45 +347,13 @@
 let _56_178 = (name_and_result c')
 in (match (_56_178) with
 | (f2, r2) -> begin
-<<<<<<< HEAD
-(let _155_254 = (FStar_TypeChecker_Normalize.term_to_string env r1)
-in (let _155_253 = (FStar_TypeChecker_Normalize.term_to_string env r2)
-in (FStar_Util.format4 "Computed type \"%s\" and effect \"%s\" is not compatible with the annotated type \"%s\" effect \"%s\"" _155_254 f1 _155_253 f2)))
-=======
 (let _155_261 = (FStar_TypeChecker_Normalize.term_to_string env r1)
 in (let _155_260 = (FStar_TypeChecker_Normalize.term_to_string env r2)
 in (FStar_Util.format4 "Computed type \"%s\" and effect \"%s\" is not compatible with the annotated type \"%s\" effect \"%s\"" _155_261 f1 _155_260 f2)))
->>>>>>> 1915064d
 end))
 end)))
 
 
-<<<<<<< HEAD
-let unexpected_non_trivial_precondition_on_term : FStar_TypeChecker_Env.env  ->  FStar_Syntax_Syntax.term  ->  Prims.string = (fun env f -> (let _155_259 = (FStar_TypeChecker_Normalize.term_to_string env f)
-in (FStar_Util.format1 "Term has an unexpected non-trivial pre-condition: %s" _155_259)))
-
-
-let expected_pure_expression = (fun e c -> (let _155_264 = (FStar_Syntax_Print.term_to_string e)
-in (let _155_263 = (let _155_262 = (name_and_result c)
-in (FStar_All.pipe_left Prims.fst _155_262))
-in (FStar_Util.format2 "Expected a pure expression; got an expression \"%s\" with effect \"%s\"" _155_264 _155_263))))
-
-
-let expected_ghost_expression = (fun e c -> (let _155_269 = (FStar_Syntax_Print.term_to_string e)
-in (let _155_268 = (let _155_267 = (name_and_result c)
-in (FStar_All.pipe_left Prims.fst _155_267))
-in (FStar_Util.format2 "Expected a ghost expression; got an expression \"%s\" with effect \"%s\"" _155_269 _155_268))))
-
-
-let expected_effect_1_got_effect_2 : FStar_Ident.lident  ->  FStar_Ident.lident  ->  Prims.string = (fun c1 c2 -> (let _155_275 = (FStar_Syntax_Print.lid_to_string c1)
-in (let _155_274 = (FStar_Syntax_Print.lid_to_string c2)
-in (FStar_Util.format2 "Expected a computation with effect %s; but it has effect %s" _155_275 _155_274))))
-
-
-let failed_to_prove_specification_of : FStar_Syntax_Syntax.lbname  ->  Prims.string Prims.list  ->  Prims.string = (fun l lbls -> (let _155_281 = (FStar_Syntax_Print.lbname_to_string l)
-in (let _155_280 = (FStar_All.pipe_right lbls (FStar_String.concat ", "))
-in (FStar_Util.format2 "Failed to prove specification of %s; assertions at [%s] may fail" _155_281 _155_280))))
-=======
 let unexpected_non_trivial_precondition_on_term : FStar_TypeChecker_Env.env  ->  FStar_Syntax_Syntax.term  ->  Prims.string = (fun env f -> (let _155_266 = (FStar_TypeChecker_Normalize.term_to_string env f)
 in (FStar_Util.format1 "Term has an unexpected non-trivial pre-condition: %s" _155_266)))
 
@@ -552,37 +378,24 @@
 let failed_to_prove_specification_of : FStar_Syntax_Syntax.lbname  ->  Prims.string Prims.list  ->  Prims.string = (fun l lbls -> (let _155_288 = (FStar_Syntax_Print.lbname_to_string l)
 in (let _155_287 = (FStar_All.pipe_right lbls (FStar_String.concat ", "))
 in (FStar_Util.format2 "Failed to prove specification of %s; assertions at [%s] may fail" _155_288 _155_287))))
->>>>>>> 1915064d
 
 
 let failed_to_prove_specification : Prims.string Prims.list  ->  Prims.string = (fun lbls -> (match (lbls) with
 | [] -> begin
 "An unknown assertion in the term at this location was not provable"
 end
-<<<<<<< HEAD
-| _55_187 -> begin
-(let _155_284 = (FStar_All.pipe_right lbls (FStar_String.concat "\n\t"))
-in (FStar_Util.format1 "The following problems were found:\n\t%s" _155_284))
-=======
 | _56_192 -> begin
 (let _155_291 = (FStar_All.pipe_right lbls (FStar_String.concat "\n\t"))
 in (FStar_Util.format1 "The following problems were found:\n\t%s" _155_291))
->>>>>>> 1915064d
 end))
 
 
 let top_level_effect : Prims.string = "Top-level let-bindings must be total; this term may have effects"
 
 
-<<<<<<< HEAD
-let cardinality_constraint_violated = (fun l a -> (let _155_288 = (FStar_Syntax_Print.lid_to_string l)
-in (let _155_287 = (FStar_Syntax_Print.bv_to_string a.FStar_Syntax_Syntax.v)
-in (FStar_Util.format2 "Constructor %s violates the cardinality of Type at parameter \'%s\'; type arguments are not allowed" _155_288 _155_287))))
-=======
 let cardinality_constraint_violated = (fun l a -> (let _155_295 = (FStar_Syntax_Print.lid_to_string l)
 in (let _155_294 = (FStar_Syntax_Print.bv_to_string a.FStar_Syntax_Syntax.v)
 in (FStar_Util.format2 "Constructor %s violates the cardinality of Type at parameter \'%s\'; type arguments are not allowed" _155_295 _155_294))))
->>>>>>> 1915064d
-
-
-
+
+
+
