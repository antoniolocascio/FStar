--- conflicted
+++ resolved
@@ -1236,96 +1236,96 @@
                             then
                               let uu____5429 =
                                 FStar_TypeChecker_Env.reify_comp
-                                  (let uu___382_5432 =
+                                  (let uu___383_5432 =
                                      env.FStar_SMTEncoding_Env.tcenv  in
                                    {
                                      FStar_TypeChecker_Env.solver =
-                                       (uu___382_5432.FStar_TypeChecker_Env.solver);
+                                       (uu___383_5432.FStar_TypeChecker_Env.solver);
                                      FStar_TypeChecker_Env.range =
-                                       (uu___382_5432.FStar_TypeChecker_Env.range);
+                                       (uu___383_5432.FStar_TypeChecker_Env.range);
                                      FStar_TypeChecker_Env.curmodule =
-                                       (uu___382_5432.FStar_TypeChecker_Env.curmodule);
+                                       (uu___383_5432.FStar_TypeChecker_Env.curmodule);
                                      FStar_TypeChecker_Env.gamma =
-                                       (uu___382_5432.FStar_TypeChecker_Env.gamma);
+                                       (uu___383_5432.FStar_TypeChecker_Env.gamma);
                                      FStar_TypeChecker_Env.gamma_sig =
-                                       (uu___382_5432.FStar_TypeChecker_Env.gamma_sig);
+                                       (uu___383_5432.FStar_TypeChecker_Env.gamma_sig);
                                      FStar_TypeChecker_Env.gamma_cache =
-                                       (uu___382_5432.FStar_TypeChecker_Env.gamma_cache);
+                                       (uu___383_5432.FStar_TypeChecker_Env.gamma_cache);
                                      FStar_TypeChecker_Env.modules =
-                                       (uu___382_5432.FStar_TypeChecker_Env.modules);
+                                       (uu___383_5432.FStar_TypeChecker_Env.modules);
                                      FStar_TypeChecker_Env.expected_typ =
-                                       (uu___382_5432.FStar_TypeChecker_Env.expected_typ);
+                                       (uu___383_5432.FStar_TypeChecker_Env.expected_typ);
                                      FStar_TypeChecker_Env.sigtab =
-                                       (uu___382_5432.FStar_TypeChecker_Env.sigtab);
+                                       (uu___383_5432.FStar_TypeChecker_Env.sigtab);
                                      FStar_TypeChecker_Env.attrtab =
-                                       (uu___382_5432.FStar_TypeChecker_Env.attrtab);
+                                       (uu___383_5432.FStar_TypeChecker_Env.attrtab);
                                      FStar_TypeChecker_Env.is_pattern =
-                                       (uu___382_5432.FStar_TypeChecker_Env.is_pattern);
+                                       (uu___383_5432.FStar_TypeChecker_Env.is_pattern);
                                      FStar_TypeChecker_Env.instantiate_imp =
-                                       (uu___382_5432.FStar_TypeChecker_Env.instantiate_imp);
+                                       (uu___383_5432.FStar_TypeChecker_Env.instantiate_imp);
                                      FStar_TypeChecker_Env.effects =
-                                       (uu___382_5432.FStar_TypeChecker_Env.effects);
+                                       (uu___383_5432.FStar_TypeChecker_Env.effects);
                                      FStar_TypeChecker_Env.generalize =
-                                       (uu___382_5432.FStar_TypeChecker_Env.generalize);
+                                       (uu___383_5432.FStar_TypeChecker_Env.generalize);
                                      FStar_TypeChecker_Env.letrecs =
-                                       (uu___382_5432.FStar_TypeChecker_Env.letrecs);
+                                       (uu___383_5432.FStar_TypeChecker_Env.letrecs);
                                      FStar_TypeChecker_Env.top_level =
-                                       (uu___382_5432.FStar_TypeChecker_Env.top_level);
+                                       (uu___383_5432.FStar_TypeChecker_Env.top_level);
                                      FStar_TypeChecker_Env.check_uvars =
-                                       (uu___382_5432.FStar_TypeChecker_Env.check_uvars);
+                                       (uu___383_5432.FStar_TypeChecker_Env.check_uvars);
                                      FStar_TypeChecker_Env.use_eq =
-                                       (uu___382_5432.FStar_TypeChecker_Env.use_eq);
+                                       (uu___383_5432.FStar_TypeChecker_Env.use_eq);
                                      FStar_TypeChecker_Env.is_iface =
-                                       (uu___382_5432.FStar_TypeChecker_Env.is_iface);
+                                       (uu___383_5432.FStar_TypeChecker_Env.is_iface);
                                      FStar_TypeChecker_Env.admit =
-                                       (uu___382_5432.FStar_TypeChecker_Env.admit);
+                                       (uu___383_5432.FStar_TypeChecker_Env.admit);
                                      FStar_TypeChecker_Env.lax = true;
                                      FStar_TypeChecker_Env.lax_universes =
-                                       (uu___382_5432.FStar_TypeChecker_Env.lax_universes);
+                                       (uu___383_5432.FStar_TypeChecker_Env.lax_universes);
                                      FStar_TypeChecker_Env.phase1 =
-                                       (uu___382_5432.FStar_TypeChecker_Env.phase1);
+                                       (uu___383_5432.FStar_TypeChecker_Env.phase1);
                                      FStar_TypeChecker_Env.failhard =
-                                       (uu___382_5432.FStar_TypeChecker_Env.failhard);
+                                       (uu___383_5432.FStar_TypeChecker_Env.failhard);
                                      FStar_TypeChecker_Env.nosynth =
-                                       (uu___382_5432.FStar_TypeChecker_Env.nosynth);
+                                       (uu___383_5432.FStar_TypeChecker_Env.nosynth);
                                      FStar_TypeChecker_Env.uvar_subtyping =
-                                       (uu___382_5432.FStar_TypeChecker_Env.uvar_subtyping);
+                                       (uu___383_5432.FStar_TypeChecker_Env.uvar_subtyping);
                                      FStar_TypeChecker_Env.tc_term =
-                                       (uu___382_5432.FStar_TypeChecker_Env.tc_term);
+                                       (uu___383_5432.FStar_TypeChecker_Env.tc_term);
                                      FStar_TypeChecker_Env.type_of =
-                                       (uu___382_5432.FStar_TypeChecker_Env.type_of);
+                                       (uu___383_5432.FStar_TypeChecker_Env.type_of);
                                      FStar_TypeChecker_Env.universe_of =
-                                       (uu___382_5432.FStar_TypeChecker_Env.universe_of);
+                                       (uu___383_5432.FStar_TypeChecker_Env.universe_of);
                                      FStar_TypeChecker_Env.check_type_of =
-                                       (uu___382_5432.FStar_TypeChecker_Env.check_type_of);
+                                       (uu___383_5432.FStar_TypeChecker_Env.check_type_of);
                                      FStar_TypeChecker_Env.use_bv_sorts =
-                                       (uu___382_5432.FStar_TypeChecker_Env.use_bv_sorts);
+                                       (uu___383_5432.FStar_TypeChecker_Env.use_bv_sorts);
                                      FStar_TypeChecker_Env.qtbl_name_and_index
                                        =
-                                       (uu___382_5432.FStar_TypeChecker_Env.qtbl_name_and_index);
+                                       (uu___383_5432.FStar_TypeChecker_Env.qtbl_name_and_index);
                                      FStar_TypeChecker_Env.normalized_eff_names
                                        =
-                                       (uu___382_5432.FStar_TypeChecker_Env.normalized_eff_names);
+                                       (uu___383_5432.FStar_TypeChecker_Env.normalized_eff_names);
                                      FStar_TypeChecker_Env.fv_delta_depths =
-                                       (uu___382_5432.FStar_TypeChecker_Env.fv_delta_depths);
+                                       (uu___383_5432.FStar_TypeChecker_Env.fv_delta_depths);
                                      FStar_TypeChecker_Env.proof_ns =
-                                       (uu___382_5432.FStar_TypeChecker_Env.proof_ns);
+                                       (uu___383_5432.FStar_TypeChecker_Env.proof_ns);
                                      FStar_TypeChecker_Env.synth_hook =
-                                       (uu___382_5432.FStar_TypeChecker_Env.synth_hook);
+                                       (uu___383_5432.FStar_TypeChecker_Env.synth_hook);
                                      FStar_TypeChecker_Env.splice =
-                                       (uu___382_5432.FStar_TypeChecker_Env.splice);
+                                       (uu___383_5432.FStar_TypeChecker_Env.splice);
                                      FStar_TypeChecker_Env.postprocess =
-                                       (uu___382_5432.FStar_TypeChecker_Env.postprocess);
+                                       (uu___383_5432.FStar_TypeChecker_Env.postprocess);
                                      FStar_TypeChecker_Env.is_native_tactic =
-                                       (uu___382_5432.FStar_TypeChecker_Env.is_native_tactic);
+                                       (uu___383_5432.FStar_TypeChecker_Env.is_native_tactic);
                                      FStar_TypeChecker_Env.identifier_info =
-                                       (uu___382_5432.FStar_TypeChecker_Env.identifier_info);
+                                       (uu___383_5432.FStar_TypeChecker_Env.identifier_info);
                                      FStar_TypeChecker_Env.tc_hooks =
-                                       (uu___382_5432.FStar_TypeChecker_Env.tc_hooks);
+                                       (uu___383_5432.FStar_TypeChecker_Env.tc_hooks);
                                      FStar_TypeChecker_Env.dsenv =
-                                       (uu___382_5432.FStar_TypeChecker_Env.dsenv);
+                                       (uu___383_5432.FStar_TypeChecker_Env.dsenv);
                                      FStar_TypeChecker_Env.nbe =
-                                       (uu___382_5432.FStar_TypeChecker_Env.nbe)
+                                       (uu___383_5432.FStar_TypeChecker_Env.nbe)
                                    }) comp FStar_Syntax_Syntax.U_unknown
                                  in
                               FStar_Syntax_Syntax.mk_Total uu____5429
@@ -1348,8 +1348,8 @@
                           =
                           FStar_All.pipe_right quals
                             (FStar_List.collect
-                               (fun uu___372_5578  ->
-                                  match uu___372_5578 with
+                               (fun uu___373_5578  ->
+                                  match uu___373_5578 with
                                   | FStar_Syntax_Syntax.Discriminator d ->
                                       let uu____5582 = FStar_Util.prefix vars
                                          in
@@ -1576,42 +1576,42 @@
                                                  in
                                               let uu____6102 =
                                                 let env2 =
-                                                  let uu___383_6108 = env1
+                                                  let uu___384_6108 = env1
                                                      in
                                                   {
                                                     FStar_SMTEncoding_Env.bvar_bindings
                                                       =
-                                                      (uu___383_6108.FStar_SMTEncoding_Env.bvar_bindings);
+                                                      (uu___384_6108.FStar_SMTEncoding_Env.bvar_bindings);
                                                     FStar_SMTEncoding_Env.fvar_bindings
                                                       =
-                                                      (uu___383_6108.FStar_SMTEncoding_Env.fvar_bindings);
+                                                      (uu___384_6108.FStar_SMTEncoding_Env.fvar_bindings);
                                                     FStar_SMTEncoding_Env.depth
                                                       =
-                                                      (uu___383_6108.FStar_SMTEncoding_Env.depth);
+                                                      (uu___384_6108.FStar_SMTEncoding_Env.depth);
                                                     FStar_SMTEncoding_Env.tcenv
                                                       =
-                                                      (uu___383_6108.FStar_SMTEncoding_Env.tcenv);
+                                                      (uu___384_6108.FStar_SMTEncoding_Env.tcenv);
                                                     FStar_SMTEncoding_Env.warn
                                                       =
-                                                      (uu___383_6108.FStar_SMTEncoding_Env.warn);
+                                                      (uu___384_6108.FStar_SMTEncoding_Env.warn);
                                                     FStar_SMTEncoding_Env.cache
                                                       =
-                                                      (uu___383_6108.FStar_SMTEncoding_Env.cache);
+                                                      (uu___384_6108.FStar_SMTEncoding_Env.cache);
                                                     FStar_SMTEncoding_Env.nolabels
                                                       =
-                                                      (uu___383_6108.FStar_SMTEncoding_Env.nolabels);
+                                                      (uu___384_6108.FStar_SMTEncoding_Env.nolabels);
                                                     FStar_SMTEncoding_Env.use_zfuel_name
                                                       =
-                                                      (uu___383_6108.FStar_SMTEncoding_Env.use_zfuel_name);
+                                                      (uu___384_6108.FStar_SMTEncoding_Env.use_zfuel_name);
                                                     FStar_SMTEncoding_Env.encode_non_total_function_typ
                                                       =
                                                       encode_non_total_function_typ;
                                                     FStar_SMTEncoding_Env.current_module_name
                                                       =
-                                                      (uu___383_6108.FStar_SMTEncoding_Env.current_module_name);
+                                                      (uu___384_6108.FStar_SMTEncoding_Env.current_module_name);
                                                     FStar_SMTEncoding_Env.encoding_quantifier
                                                       =
-                                                      (uu___383_6108.FStar_SMTEncoding_Env.encoding_quantifier)
+                                                      (uu___384_6108.FStar_SMTEncoding_Env.encoding_quantifier)
                                                   }  in
                                                 let uu____6109 =
                                                   let uu____6111 =
@@ -2032,29 +2032,29 @@
   
 let (copy_env : FStar_SMTEncoding_Env.env_t -> FStar_SMTEncoding_Env.env_t) =
   fun en  ->
-    let uu___384_6839 = en  in
+    let uu___385_6839 = en  in
     let uu____6840 = FStar_Util.smap_copy en.FStar_SMTEncoding_Env.cache  in
     {
       FStar_SMTEncoding_Env.bvar_bindings =
-        (uu___384_6839.FStar_SMTEncoding_Env.bvar_bindings);
+        (uu___385_6839.FStar_SMTEncoding_Env.bvar_bindings);
       FStar_SMTEncoding_Env.fvar_bindings =
-        (uu___384_6839.FStar_SMTEncoding_Env.fvar_bindings);
+        (uu___385_6839.FStar_SMTEncoding_Env.fvar_bindings);
       FStar_SMTEncoding_Env.depth =
-        (uu___384_6839.FStar_SMTEncoding_Env.depth);
+        (uu___385_6839.FStar_SMTEncoding_Env.depth);
       FStar_SMTEncoding_Env.tcenv =
-        (uu___384_6839.FStar_SMTEncoding_Env.tcenv);
-      FStar_SMTEncoding_Env.warn = (uu___384_6839.FStar_SMTEncoding_Env.warn);
+        (uu___385_6839.FStar_SMTEncoding_Env.tcenv);
+      FStar_SMTEncoding_Env.warn = (uu___385_6839.FStar_SMTEncoding_Env.warn);
       FStar_SMTEncoding_Env.cache = uu____6840;
       FStar_SMTEncoding_Env.nolabels =
-        (uu___384_6839.FStar_SMTEncoding_Env.nolabels);
+        (uu___385_6839.FStar_SMTEncoding_Env.nolabels);
       FStar_SMTEncoding_Env.use_zfuel_name =
-        (uu___384_6839.FStar_SMTEncoding_Env.use_zfuel_name);
+        (uu___385_6839.FStar_SMTEncoding_Env.use_zfuel_name);
       FStar_SMTEncoding_Env.encode_non_total_function_typ =
-        (uu___384_6839.FStar_SMTEncoding_Env.encode_non_total_function_typ);
+        (uu___385_6839.FStar_SMTEncoding_Env.encode_non_total_function_typ);
       FStar_SMTEncoding_Env.current_module_name =
-        (uu___384_6839.FStar_SMTEncoding_Env.current_module_name);
+        (uu___385_6839.FStar_SMTEncoding_Env.current_module_name);
       FStar_SMTEncoding_Env.encoding_quantifier =
-        (uu___384_6839.FStar_SMTEncoding_Env.encoding_quantifier)
+        (uu___385_6839.FStar_SMTEncoding_Env.encoding_quantifier)
     }
   
 let (encode_top_level_let :
@@ -2095,16 +2095,16 @@
                               match uu____7192 with
                               | (x,i) ->
                                   let uu____7211 =
-                                    let uu___385_7212 = x  in
+                                    let uu___386_7212 = x  in
                                     let uu____7213 =
                                       FStar_Syntax_Subst.subst subst1
                                         x.FStar_Syntax_Syntax.sort
                                        in
                                     {
                                       FStar_Syntax_Syntax.ppname =
-                                        (uu___385_7212.FStar_Syntax_Syntax.ppname);
+                                        (uu___386_7212.FStar_Syntax_Syntax.ppname);
                                       FStar_Syntax_Syntax.index =
-                                        (uu___385_7212.FStar_Syntax_Syntax.index);
+                                        (uu___386_7212.FStar_Syntax_Syntax.index);
                                       FStar_Syntax_Syntax.sort = uu____7213
                                     }  in
                                   (uu____7211, i)))
@@ -2131,93 +2131,93 @@
                in
             let destruct_bound_function flid t e =
               let tcenv =
-                let uu___386_7300 = env.FStar_SMTEncoding_Env.tcenv  in
+                let uu___387_7300 = env.FStar_SMTEncoding_Env.tcenv  in
                 {
                   FStar_TypeChecker_Env.solver =
-                    (uu___386_7300.FStar_TypeChecker_Env.solver);
+                    (uu___387_7300.FStar_TypeChecker_Env.solver);
                   FStar_TypeChecker_Env.range =
-                    (uu___386_7300.FStar_TypeChecker_Env.range);
+                    (uu___387_7300.FStar_TypeChecker_Env.range);
                   FStar_TypeChecker_Env.curmodule =
-                    (uu___386_7300.FStar_TypeChecker_Env.curmodule);
+                    (uu___387_7300.FStar_TypeChecker_Env.curmodule);
                   FStar_TypeChecker_Env.gamma =
-                    (uu___386_7300.FStar_TypeChecker_Env.gamma);
+                    (uu___387_7300.FStar_TypeChecker_Env.gamma);
                   FStar_TypeChecker_Env.gamma_sig =
-                    (uu___386_7300.FStar_TypeChecker_Env.gamma_sig);
+                    (uu___387_7300.FStar_TypeChecker_Env.gamma_sig);
                   FStar_TypeChecker_Env.gamma_cache =
-                    (uu___386_7300.FStar_TypeChecker_Env.gamma_cache);
+                    (uu___387_7300.FStar_TypeChecker_Env.gamma_cache);
                   FStar_TypeChecker_Env.modules =
-                    (uu___386_7300.FStar_TypeChecker_Env.modules);
+                    (uu___387_7300.FStar_TypeChecker_Env.modules);
                   FStar_TypeChecker_Env.expected_typ =
-                    (uu___386_7300.FStar_TypeChecker_Env.expected_typ);
+                    (uu___387_7300.FStar_TypeChecker_Env.expected_typ);
                   FStar_TypeChecker_Env.sigtab =
-                    (uu___386_7300.FStar_TypeChecker_Env.sigtab);
+                    (uu___387_7300.FStar_TypeChecker_Env.sigtab);
                   FStar_TypeChecker_Env.attrtab =
-                    (uu___386_7300.FStar_TypeChecker_Env.attrtab);
+                    (uu___387_7300.FStar_TypeChecker_Env.attrtab);
                   FStar_TypeChecker_Env.is_pattern =
-                    (uu___386_7300.FStar_TypeChecker_Env.is_pattern);
+                    (uu___387_7300.FStar_TypeChecker_Env.is_pattern);
                   FStar_TypeChecker_Env.instantiate_imp =
-                    (uu___386_7300.FStar_TypeChecker_Env.instantiate_imp);
+                    (uu___387_7300.FStar_TypeChecker_Env.instantiate_imp);
                   FStar_TypeChecker_Env.effects =
-                    (uu___386_7300.FStar_TypeChecker_Env.effects);
+                    (uu___387_7300.FStar_TypeChecker_Env.effects);
                   FStar_TypeChecker_Env.generalize =
-                    (uu___386_7300.FStar_TypeChecker_Env.generalize);
+                    (uu___387_7300.FStar_TypeChecker_Env.generalize);
                   FStar_TypeChecker_Env.letrecs =
-                    (uu___386_7300.FStar_TypeChecker_Env.letrecs);
+                    (uu___387_7300.FStar_TypeChecker_Env.letrecs);
                   FStar_TypeChecker_Env.top_level =
-                    (uu___386_7300.FStar_TypeChecker_Env.top_level);
+                    (uu___387_7300.FStar_TypeChecker_Env.top_level);
                   FStar_TypeChecker_Env.check_uvars =
-                    (uu___386_7300.FStar_TypeChecker_Env.check_uvars);
+                    (uu___387_7300.FStar_TypeChecker_Env.check_uvars);
                   FStar_TypeChecker_Env.use_eq =
-                    (uu___386_7300.FStar_TypeChecker_Env.use_eq);
+                    (uu___387_7300.FStar_TypeChecker_Env.use_eq);
                   FStar_TypeChecker_Env.is_iface =
-                    (uu___386_7300.FStar_TypeChecker_Env.is_iface);
+                    (uu___387_7300.FStar_TypeChecker_Env.is_iface);
                   FStar_TypeChecker_Env.admit =
-                    (uu___386_7300.FStar_TypeChecker_Env.admit);
+                    (uu___387_7300.FStar_TypeChecker_Env.admit);
                   FStar_TypeChecker_Env.lax = true;
                   FStar_TypeChecker_Env.lax_universes =
-                    (uu___386_7300.FStar_TypeChecker_Env.lax_universes);
+                    (uu___387_7300.FStar_TypeChecker_Env.lax_universes);
                   FStar_TypeChecker_Env.phase1 =
-                    (uu___386_7300.FStar_TypeChecker_Env.phase1);
+                    (uu___387_7300.FStar_TypeChecker_Env.phase1);
                   FStar_TypeChecker_Env.failhard =
-                    (uu___386_7300.FStar_TypeChecker_Env.failhard);
+                    (uu___387_7300.FStar_TypeChecker_Env.failhard);
                   FStar_TypeChecker_Env.nosynth =
-                    (uu___386_7300.FStar_TypeChecker_Env.nosynth);
+                    (uu___387_7300.FStar_TypeChecker_Env.nosynth);
                   FStar_TypeChecker_Env.uvar_subtyping =
-                    (uu___386_7300.FStar_TypeChecker_Env.uvar_subtyping);
+                    (uu___387_7300.FStar_TypeChecker_Env.uvar_subtyping);
                   FStar_TypeChecker_Env.tc_term =
-                    (uu___386_7300.FStar_TypeChecker_Env.tc_term);
+                    (uu___387_7300.FStar_TypeChecker_Env.tc_term);
                   FStar_TypeChecker_Env.type_of =
-                    (uu___386_7300.FStar_TypeChecker_Env.type_of);
+                    (uu___387_7300.FStar_TypeChecker_Env.type_of);
                   FStar_TypeChecker_Env.universe_of =
-                    (uu___386_7300.FStar_TypeChecker_Env.universe_of);
+                    (uu___387_7300.FStar_TypeChecker_Env.universe_of);
                   FStar_TypeChecker_Env.check_type_of =
-                    (uu___386_7300.FStar_TypeChecker_Env.check_type_of);
+                    (uu___387_7300.FStar_TypeChecker_Env.check_type_of);
                   FStar_TypeChecker_Env.use_bv_sorts =
-                    (uu___386_7300.FStar_TypeChecker_Env.use_bv_sorts);
+                    (uu___387_7300.FStar_TypeChecker_Env.use_bv_sorts);
                   FStar_TypeChecker_Env.qtbl_name_and_index =
-                    (uu___386_7300.FStar_TypeChecker_Env.qtbl_name_and_index);
+                    (uu___387_7300.FStar_TypeChecker_Env.qtbl_name_and_index);
                   FStar_TypeChecker_Env.normalized_eff_names =
-                    (uu___386_7300.FStar_TypeChecker_Env.normalized_eff_names);
+                    (uu___387_7300.FStar_TypeChecker_Env.normalized_eff_names);
                   FStar_TypeChecker_Env.fv_delta_depths =
-                    (uu___386_7300.FStar_TypeChecker_Env.fv_delta_depths);
+                    (uu___387_7300.FStar_TypeChecker_Env.fv_delta_depths);
                   FStar_TypeChecker_Env.proof_ns =
-                    (uu___386_7300.FStar_TypeChecker_Env.proof_ns);
+                    (uu___387_7300.FStar_TypeChecker_Env.proof_ns);
                   FStar_TypeChecker_Env.synth_hook =
-                    (uu___386_7300.FStar_TypeChecker_Env.synth_hook);
+                    (uu___387_7300.FStar_TypeChecker_Env.synth_hook);
                   FStar_TypeChecker_Env.splice =
-                    (uu___386_7300.FStar_TypeChecker_Env.splice);
+                    (uu___387_7300.FStar_TypeChecker_Env.splice);
                   FStar_TypeChecker_Env.postprocess =
-                    (uu___386_7300.FStar_TypeChecker_Env.postprocess);
+                    (uu___387_7300.FStar_TypeChecker_Env.postprocess);
                   FStar_TypeChecker_Env.is_native_tactic =
-                    (uu___386_7300.FStar_TypeChecker_Env.is_native_tactic);
+                    (uu___387_7300.FStar_TypeChecker_Env.is_native_tactic);
                   FStar_TypeChecker_Env.identifier_info =
-                    (uu___386_7300.FStar_TypeChecker_Env.identifier_info);
+                    (uu___387_7300.FStar_TypeChecker_Env.identifier_info);
                   FStar_TypeChecker_Env.tc_hooks =
-                    (uu___386_7300.FStar_TypeChecker_Env.tc_hooks);
+                    (uu___387_7300.FStar_TypeChecker_Env.tc_hooks);
                   FStar_TypeChecker_Env.dsenv =
-                    (uu___386_7300.FStar_TypeChecker_Env.dsenv);
+                    (uu___387_7300.FStar_TypeChecker_Env.dsenv);
                   FStar_TypeChecker_Env.nbe =
-                    (uu___386_7300.FStar_TypeChecker_Env.nbe)
+                    (uu___387_7300.FStar_TypeChecker_Env.nbe)
                 }  in
               let subst_comp1 formals actuals comp =
                 let subst1 =
@@ -2339,7 +2339,7 @@
                        (binders1, uu____8068, comp1))
                in
             (try
-               (fun uu___388_8095  ->
+               (fun uu___389_8095  ->
                   match () with
                   | () ->
                       let uu____8102 =
@@ -2469,40 +2469,40 @@
                                             in
                                          (match uu____8525 with
                                           | (e1,t_norm1) ->
-                                              ((let uu___389_8553 = env2  in
+                                              ((let uu___390_8553 = env2  in
                                                 {
                                                   FStar_SMTEncoding_Env.bvar_bindings
                                                     =
-                                                    (uu___389_8553.FStar_SMTEncoding_Env.bvar_bindings);
+                                                    (uu___390_8553.FStar_SMTEncoding_Env.bvar_bindings);
                                                   FStar_SMTEncoding_Env.fvar_bindings
                                                     =
-                                                    (uu___389_8553.FStar_SMTEncoding_Env.fvar_bindings);
+                                                    (uu___390_8553.FStar_SMTEncoding_Env.fvar_bindings);
                                                   FStar_SMTEncoding_Env.depth
                                                     =
-                                                    (uu___389_8553.FStar_SMTEncoding_Env.depth);
+                                                    (uu___390_8553.FStar_SMTEncoding_Env.depth);
                                                   FStar_SMTEncoding_Env.tcenv
                                                     = tcenv';
                                                   FStar_SMTEncoding_Env.warn
                                                     =
-                                                    (uu___389_8553.FStar_SMTEncoding_Env.warn);
+                                                    (uu___390_8553.FStar_SMTEncoding_Env.warn);
                                                   FStar_SMTEncoding_Env.cache
                                                     =
-                                                    (uu___389_8553.FStar_SMTEncoding_Env.cache);
+                                                    (uu___390_8553.FStar_SMTEncoding_Env.cache);
                                                   FStar_SMTEncoding_Env.nolabels
                                                     =
-                                                    (uu___389_8553.FStar_SMTEncoding_Env.nolabels);
+                                                    (uu___390_8553.FStar_SMTEncoding_Env.nolabels);
                                                   FStar_SMTEncoding_Env.use_zfuel_name
                                                     =
-                                                    (uu___389_8553.FStar_SMTEncoding_Env.use_zfuel_name);
+                                                    (uu___390_8553.FStar_SMTEncoding_Env.use_zfuel_name);
                                                   FStar_SMTEncoding_Env.encode_non_total_function_typ
                                                     =
-                                                    (uu___389_8553.FStar_SMTEncoding_Env.encode_non_total_function_typ);
+                                                    (uu___390_8553.FStar_SMTEncoding_Env.encode_non_total_function_typ);
                                                   FStar_SMTEncoding_Env.current_module_name
                                                     =
-                                                    (uu___389_8553.FStar_SMTEncoding_Env.current_module_name);
+                                                    (uu___390_8553.FStar_SMTEncoding_Env.current_module_name);
                                                   FStar_SMTEncoding_Env.encoding_quantifier
                                                     =
-                                                    (uu___389_8553.FStar_SMTEncoding_Env.encoding_quantifier)
+                                                    (uu___390_8553.FStar_SMTEncoding_Env.encoding_quantifier)
                                                 }), e1, t_norm1))
                                       in
                                    (match uu____8496 with
@@ -2809,41 +2809,41 @@
                                                   in
                                                (match uu____9201 with
                                                 | (e1,t_norm1) ->
-                                                    ((let uu___390_9229 =
+                                                    ((let uu___391_9229 =
                                                         env3  in
                                                       {
                                                         FStar_SMTEncoding_Env.bvar_bindings
                                                           =
-                                                          (uu___390_9229.FStar_SMTEncoding_Env.bvar_bindings);
+                                                          (uu___391_9229.FStar_SMTEncoding_Env.bvar_bindings);
                                                         FStar_SMTEncoding_Env.fvar_bindings
                                                           =
-                                                          (uu___390_9229.FStar_SMTEncoding_Env.fvar_bindings);
+                                                          (uu___391_9229.FStar_SMTEncoding_Env.fvar_bindings);
                                                         FStar_SMTEncoding_Env.depth
                                                           =
-                                                          (uu___390_9229.FStar_SMTEncoding_Env.depth);
+                                                          (uu___391_9229.FStar_SMTEncoding_Env.depth);
                                                         FStar_SMTEncoding_Env.tcenv
                                                           = tcenv';
                                                         FStar_SMTEncoding_Env.warn
                                                           =
-                                                          (uu___390_9229.FStar_SMTEncoding_Env.warn);
+                                                          (uu___391_9229.FStar_SMTEncoding_Env.warn);
                                                         FStar_SMTEncoding_Env.cache
                                                           =
-                                                          (uu___390_9229.FStar_SMTEncoding_Env.cache);
+                                                          (uu___391_9229.FStar_SMTEncoding_Env.cache);
                                                         FStar_SMTEncoding_Env.nolabels
                                                           =
-                                                          (uu___390_9229.FStar_SMTEncoding_Env.nolabels);
+                                                          (uu___391_9229.FStar_SMTEncoding_Env.nolabels);
                                                         FStar_SMTEncoding_Env.use_zfuel_name
                                                           =
-                                                          (uu___390_9229.FStar_SMTEncoding_Env.use_zfuel_name);
+                                                          (uu___391_9229.FStar_SMTEncoding_Env.use_zfuel_name);
                                                         FStar_SMTEncoding_Env.encode_non_total_function_typ
                                                           =
-                                                          (uu___390_9229.FStar_SMTEncoding_Env.encode_non_total_function_typ);
+                                                          (uu___391_9229.FStar_SMTEncoding_Env.encode_non_total_function_typ);
                                                         FStar_SMTEncoding_Env.current_module_name
                                                           =
-                                                          (uu___390_9229.FStar_SMTEncoding_Env.current_module_name);
+                                                          (uu___391_9229.FStar_SMTEncoding_Env.current_module_name);
                                                         FStar_SMTEncoding_Env.encoding_quantifier
                                                           =
-                                                          (uu___390_9229.FStar_SMTEncoding_Env.encoding_quantifier)
+                                                          (uu___391_9229.FStar_SMTEncoding_Env.encoding_quantifier)
                                                       }), e1, t_norm1))
                                             in
                                          (match uu____9172 with
@@ -3421,8 +3421,8 @@
                                    (match uu____9821 with
                                     | (decls2,eqns,env01) ->
                                         let uu____10096 =
-                                          let isDeclFun uu___373_10111 =
-                                            match uu___373_10111 with
+                                          let isDeclFun uu___374_10111 =
+                                            match uu___374_10111 with
                                             | FStar_SMTEncoding_Term.DeclFun
                                                 uu____10113 -> true
                                             | uu____10126 -> false  in
@@ -3444,8 +3444,8 @@
                              let uu____10168 =
                                (FStar_All.pipe_right quals
                                   (FStar_Util.for_some
-                                     (fun uu___374_10174  ->
-                                        match uu___374_10174 with
+                                     (fun uu___375_10174  ->
+                                        match uu___375_10174 with
                                         | FStar_Syntax_Syntax.HasMaskedEffect
                                              -> true
                                         | uu____10177 -> false)))
@@ -3468,7 +3468,7 @@
                              then (decls1, env_decls)
                              else
                                (try
-                                  (fun uu___392_10207  ->
+                                  (fun uu___393_10207  ->
                                      match () with
                                      | () ->
                                          if Prims.op_Negation is_rec
@@ -3755,8 +3755,8 @@
             let uu____11052 =
               FStar_All.pipe_right quals
                 (FStar_Util.for_some
-                   (fun uu___375_11058  ->
-                      match uu___375_11058 with
+                   (fun uu___376_11058  ->
+                      match uu___376_11058 with
                       | FStar_Syntax_Syntax.Assumption  -> true
                       | FStar_Syntax_Syntax.Projector uu____11061 -> true
                       | FStar_Syntax_Syntax.Discriminator uu____11067 -> true
@@ -3797,33 +3797,33 @@
           (match uu____11113 with
            | (uvs,f1) ->
                let env1 =
-                 let uu___393_11125 = env  in
+                 let uu___394_11125 = env  in
                  let uu____11126 =
                    FStar_TypeChecker_Env.push_univ_vars
                      env.FStar_SMTEncoding_Env.tcenv uvs
                     in
                  {
                    FStar_SMTEncoding_Env.bvar_bindings =
-                     (uu___393_11125.FStar_SMTEncoding_Env.bvar_bindings);
+                     (uu___394_11125.FStar_SMTEncoding_Env.bvar_bindings);
                    FStar_SMTEncoding_Env.fvar_bindings =
-                     (uu___393_11125.FStar_SMTEncoding_Env.fvar_bindings);
+                     (uu___394_11125.FStar_SMTEncoding_Env.fvar_bindings);
                    FStar_SMTEncoding_Env.depth =
-                     (uu___393_11125.FStar_SMTEncoding_Env.depth);
+                     (uu___394_11125.FStar_SMTEncoding_Env.depth);
                    FStar_SMTEncoding_Env.tcenv = uu____11126;
                    FStar_SMTEncoding_Env.warn =
-                     (uu___393_11125.FStar_SMTEncoding_Env.warn);
+                     (uu___394_11125.FStar_SMTEncoding_Env.warn);
                    FStar_SMTEncoding_Env.cache =
-                     (uu___393_11125.FStar_SMTEncoding_Env.cache);
+                     (uu___394_11125.FStar_SMTEncoding_Env.cache);
                    FStar_SMTEncoding_Env.nolabels =
-                     (uu___393_11125.FStar_SMTEncoding_Env.nolabels);
+                     (uu___394_11125.FStar_SMTEncoding_Env.nolabels);
                    FStar_SMTEncoding_Env.use_zfuel_name =
-                     (uu___393_11125.FStar_SMTEncoding_Env.use_zfuel_name);
+                     (uu___394_11125.FStar_SMTEncoding_Env.use_zfuel_name);
                    FStar_SMTEncoding_Env.encode_non_total_function_typ =
-                     (uu___393_11125.FStar_SMTEncoding_Env.encode_non_total_function_typ);
+                     (uu___394_11125.FStar_SMTEncoding_Env.encode_non_total_function_typ);
                    FStar_SMTEncoding_Env.current_module_name =
-                     (uu___393_11125.FStar_SMTEncoding_Env.current_module_name);
+                     (uu___394_11125.FStar_SMTEncoding_Env.current_module_name);
                    FStar_SMTEncoding_Env.encoding_quantifier =
-                     (uu___393_11125.FStar_SMTEncoding_Env.encoding_quantifier)
+                     (uu___394_11125.FStar_SMTEncoding_Env.encoding_quantifier)
                  }  in
                let f2 =
                  FStar_TypeChecker_Normalize.normalize
@@ -3880,21 +3880,21 @@
                    if uu____11203
                    then
                      let val_decl =
-                       let uu___394_11237 = se  in
+                       let uu___395_11237 = se  in
                        {
                          FStar_Syntax_Syntax.sigel =
                            (FStar_Syntax_Syntax.Sig_declare_typ
                               (lid, (lb.FStar_Syntax_Syntax.lbunivs),
                                 (lb.FStar_Syntax_Syntax.lbtyp)));
                          FStar_Syntax_Syntax.sigrng =
-                           (uu___394_11237.FStar_Syntax_Syntax.sigrng);
+                           (uu___395_11237.FStar_Syntax_Syntax.sigrng);
                          FStar_Syntax_Syntax.sigquals =
                            (FStar_Syntax_Syntax.Irreducible ::
                            (se.FStar_Syntax_Syntax.sigquals));
                          FStar_Syntax_Syntax.sigmeta =
-                           (uu___394_11237.FStar_Syntax_Syntax.sigmeta);
+                           (uu___395_11237.FStar_Syntax_Syntax.sigmeta);
                          FStar_Syntax_Syntax.sigattrs =
-                           (uu___394_11237.FStar_Syntax_Syntax.sigattrs)
+                           (uu___395_11237.FStar_Syntax_Syntax.sigattrs)
                        }  in
                      let uu____11238 = encode_sigelt' env1 val_decl  in
                      match uu____11238 with | (decls,env2) -> (env2, decls)
@@ -3962,8 +3962,8 @@
       | FStar_Syntax_Syntax.Sig_let (uu____11407,uu____11408) when
           FStar_All.pipe_right se.FStar_Syntax_Syntax.sigquals
             (FStar_Util.for_some
-               (fun uu___376_11418  ->
-                  match uu___376_11418 with
+               (fun uu___377_11418  ->
+                  match uu___377_11418 with
                   | FStar_Syntax_Syntax.Discriminator uu____11420 -> true
                   | uu____11422 -> false))
           -> ([], env)
@@ -3978,8 +3978,8 @@
             &&
             (FStar_All.pipe_right se.FStar_Syntax_Syntax.sigquals
                (FStar_Util.for_some
-                  (fun uu___377_11445  ->
-                     match uu___377_11445 with
+                  (fun uu___378_11445  ->
+                     match uu___378_11445 with
                      | FStar_Syntax_Syntax.Unfold_for_unification_and_vcgen 
                          -> true
                      | uu____11448 -> false)))
@@ -3987,8 +3987,8 @@
       | FStar_Syntax_Syntax.Sig_let ((false ,lb::[]),uu____11451) when
           FStar_All.pipe_right se.FStar_Syntax_Syntax.sigquals
             (FStar_Util.for_some
-               (fun uu___378_11465  ->
-                  match uu___378_11465 with
+               (fun uu___379_11465  ->
+                  match uu___379_11465 with
                   | FStar_Syntax_Syntax.Projector uu____11467 -> true
                   | uu____11473 -> false))
           ->
@@ -4000,7 +4000,7 @@
            | FStar_Pervasives_Native.Some uu____11484 -> ([], env)
            | FStar_Pervasives_Native.None  ->
                let se1 =
-                 let uu___395_11486 = se  in
+                 let uu___396_11486 = se  in
                  let uu____11487 = FStar_Ident.range_of_lid l  in
                  {
                    FStar_Syntax_Syntax.sigel =
@@ -4009,11 +4009,11 @@
                           (lb.FStar_Syntax_Syntax.lbtyp)));
                    FStar_Syntax_Syntax.sigrng = uu____11487;
                    FStar_Syntax_Syntax.sigquals =
-                     (uu___395_11486.FStar_Syntax_Syntax.sigquals);
+                     (uu___396_11486.FStar_Syntax_Syntax.sigquals);
                    FStar_Syntax_Syntax.sigmeta =
-                     (uu___395_11486.FStar_Syntax_Syntax.sigmeta);
+                     (uu___396_11486.FStar_Syntax_Syntax.sigmeta);
                    FStar_Syntax_Syntax.sigattrs =
-                     (uu___395_11486.FStar_Syntax_Syntax.sigattrs)
+                     (uu___396_11486.FStar_Syntax_Syntax.sigattrs)
                  }  in
                encode_sigelt env se1)
       | FStar_Syntax_Syntax.Sig_let ((is_rec,bindings),uu____11490) ->
@@ -4026,8 +4026,8 @@
                let uu____11531 =
                  FStar_All.pipe_right g
                    (FStar_List.partition
-                      (fun uu___379_11554  ->
-                         match uu___379_11554 with
+                      (fun uu___380_11554  ->
+                         match uu___380_11554 with
                          | FStar_SMTEncoding_Term.Assume
                              {
                                FStar_SMTEncoding_Term.assumption_term =
@@ -4047,8 +4047,8 @@
                     let uu____11581 =
                       FStar_All.pipe_right g'
                         (FStar_List.partition
-                           (fun uu___380_11602  ->
-                              match uu___380_11602 with
+                           (fun uu___381_11602  ->
+                              match uu___381_11602 with
                               | FStar_SMTEncoding_Term.DeclFun uu____11604 ->
                                   true
                               | uu____11617 -> false))
@@ -4063,8 +4063,8 @@
           let is_logical =
             FStar_All.pipe_right quals
               (FStar_Util.for_some
-                 (fun uu___381_11656  ->
-                    match uu___381_11656 with
+                 (fun uu___382_11656  ->
+                    match uu___382_11656 with
                     | FStar_Syntax_Syntax.Logic  -> true
                     | FStar_Syntax_Syntax.Assumption  -> true
                     | uu____11660 -> false))
@@ -6040,29 +6040,29 @@
       match uu____15201 with
       | [] -> failwith "No env; call init first!"
       | e::uu____15229 ->
-          let uu___396_15232 = e  in
+          let uu___397_15232 = e  in
           let uu____15233 = FStar_Ident.string_of_lid cmn  in
           {
             FStar_SMTEncoding_Env.bvar_bindings =
-              (uu___396_15232.FStar_SMTEncoding_Env.bvar_bindings);
+              (uu___397_15232.FStar_SMTEncoding_Env.bvar_bindings);
             FStar_SMTEncoding_Env.fvar_bindings =
-              (uu___396_15232.FStar_SMTEncoding_Env.fvar_bindings);
+              (uu___397_15232.FStar_SMTEncoding_Env.fvar_bindings);
             FStar_SMTEncoding_Env.depth =
-              (uu___396_15232.FStar_SMTEncoding_Env.depth);
+              (uu___397_15232.FStar_SMTEncoding_Env.depth);
             FStar_SMTEncoding_Env.tcenv = tcenv;
             FStar_SMTEncoding_Env.warn =
-              (uu___396_15232.FStar_SMTEncoding_Env.warn);
+              (uu___397_15232.FStar_SMTEncoding_Env.warn);
             FStar_SMTEncoding_Env.cache =
-              (uu___396_15232.FStar_SMTEncoding_Env.cache);
+              (uu___397_15232.FStar_SMTEncoding_Env.cache);
             FStar_SMTEncoding_Env.nolabels =
-              (uu___396_15232.FStar_SMTEncoding_Env.nolabels);
+              (uu___397_15232.FStar_SMTEncoding_Env.nolabels);
             FStar_SMTEncoding_Env.use_zfuel_name =
-              (uu___396_15232.FStar_SMTEncoding_Env.use_zfuel_name);
+              (uu___397_15232.FStar_SMTEncoding_Env.use_zfuel_name);
             FStar_SMTEncoding_Env.encode_non_total_function_typ =
-              (uu___396_15232.FStar_SMTEncoding_Env.encode_non_total_function_typ);
+              (uu___397_15232.FStar_SMTEncoding_Env.encode_non_total_function_typ);
             FStar_SMTEncoding_Env.current_module_name = uu____15233;
             FStar_SMTEncoding_Env.encoding_quantifier =
-              (uu___396_15232.FStar_SMTEncoding_Env.encoding_quantifier)
+              (uu___397_15232.FStar_SMTEncoding_Env.encoding_quantifier)
           }
   
 let (set_env : FStar_SMTEncoding_Env.env_t -> unit) =
@@ -6160,14 +6160,14 @@
         match (fact_db_ids, d) with
         | (uu____15724::uu____15725,FStar_SMTEncoding_Term.Assume a) ->
             FStar_SMTEncoding_Term.Assume
-              (let uu___397_15733 = a  in
+              (let uu___398_15733 = a  in
                {
                  FStar_SMTEncoding_Term.assumption_term =
-                   (uu___397_15733.FStar_SMTEncoding_Term.assumption_term);
+                   (uu___398_15733.FStar_SMTEncoding_Term.assumption_term);
                  FStar_SMTEncoding_Term.assumption_caption =
-                   (uu___397_15733.FStar_SMTEncoding_Term.assumption_caption);
+                   (uu___398_15733.FStar_SMTEncoding_Term.assumption_caption);
                  FStar_SMTEncoding_Term.assumption_name =
-                   (uu___397_15733.FStar_SMTEncoding_Term.assumption_name);
+                   (uu___398_15733.FStar_SMTEncoding_Term.assumption_name);
                  FStar_SMTEncoding_Term.assumption_fact_ids = fact_db_ids
                })
         | uu____15734 -> d
@@ -6289,29 +6289,29 @@
              in
           let uu____16005 =
             encode_signature
-              (let uu___398_16014 = env  in
+              (let uu___399_16014 = env  in
                {
                  FStar_SMTEncoding_Env.bvar_bindings =
-                   (uu___398_16014.FStar_SMTEncoding_Env.bvar_bindings);
+                   (uu___399_16014.FStar_SMTEncoding_Env.bvar_bindings);
                  FStar_SMTEncoding_Env.fvar_bindings =
-                   (uu___398_16014.FStar_SMTEncoding_Env.fvar_bindings);
+                   (uu___399_16014.FStar_SMTEncoding_Env.fvar_bindings);
                  FStar_SMTEncoding_Env.depth =
-                   (uu___398_16014.FStar_SMTEncoding_Env.depth);
+                   (uu___399_16014.FStar_SMTEncoding_Env.depth);
                  FStar_SMTEncoding_Env.tcenv =
-                   (uu___398_16014.FStar_SMTEncoding_Env.tcenv);
+                   (uu___399_16014.FStar_SMTEncoding_Env.tcenv);
                  FStar_SMTEncoding_Env.warn = false;
                  FStar_SMTEncoding_Env.cache =
-                   (uu___398_16014.FStar_SMTEncoding_Env.cache);
+                   (uu___399_16014.FStar_SMTEncoding_Env.cache);
                  FStar_SMTEncoding_Env.nolabels =
-                   (uu___398_16014.FStar_SMTEncoding_Env.nolabels);
+                   (uu___399_16014.FStar_SMTEncoding_Env.nolabels);
                  FStar_SMTEncoding_Env.use_zfuel_name =
-                   (uu___398_16014.FStar_SMTEncoding_Env.use_zfuel_name);
+                   (uu___399_16014.FStar_SMTEncoding_Env.use_zfuel_name);
                  FStar_SMTEncoding_Env.encode_non_total_function_typ =
-                   (uu___398_16014.FStar_SMTEncoding_Env.encode_non_total_function_typ);
+                   (uu___399_16014.FStar_SMTEncoding_Env.encode_non_total_function_typ);
                  FStar_SMTEncoding_Env.current_module_name =
-                   (uu___398_16014.FStar_SMTEncoding_Env.current_module_name);
+                   (uu___399_16014.FStar_SMTEncoding_Env.current_module_name);
                  FStar_SMTEncoding_Env.encoding_quantifier =
-                   (uu___398_16014.FStar_SMTEncoding_Env.encoding_quantifier)
+                   (uu___399_16014.FStar_SMTEncoding_Env.encoding_quantifier)
                }) modul.FStar_Syntax_Syntax.exports
              in
           match uu____16005 with
@@ -6327,78 +6327,35 @@
                           ((FStar_SMTEncoding_Term.Caption msg) :: decls1)
                           [FStar_SMTEncoding_Term.Caption
                              (Prims.strcat "End " msg)]))]
-<<<<<<< HEAD
-                else decls1  in
-              ((let uu____16049 = FStar_Options.query_stats ()  in
-                if uu____16049
-                then
-                  let uu____16052 =
-                    FStar_All.pipe_left FStar_Util.string_of_int
-                      (FStar_List.length decls)
-                     in
-                  FStar_Util.print2
-                    "Query Stats: %s produced %s SMT declarations and axioms\n"
-                    name uu____16052
-                else ());
-               set_env
-                 (let uu___399_16062 = env1  in
+                else [FStar_SMTEncoding_Term.Module (name, decls1)]  in
+              (set_env
+                 (let uu___400_16054 = env1  in
                   {
                     FStar_SMTEncoding_Env.bvar_bindings =
-                      (uu___399_16062.FStar_SMTEncoding_Env.bvar_bindings);
+                      (uu___400_16054.FStar_SMTEncoding_Env.bvar_bindings);
                     FStar_SMTEncoding_Env.fvar_bindings =
-                      (uu___399_16062.FStar_SMTEncoding_Env.fvar_bindings);
+                      (uu___400_16054.FStar_SMTEncoding_Env.fvar_bindings);
                     FStar_SMTEncoding_Env.depth =
-                      (uu___399_16062.FStar_SMTEncoding_Env.depth);
+                      (uu___400_16054.FStar_SMTEncoding_Env.depth);
                     FStar_SMTEncoding_Env.tcenv =
-                      (uu___399_16062.FStar_SMTEncoding_Env.tcenv);
+                      (uu___400_16054.FStar_SMTEncoding_Env.tcenv);
                     FStar_SMTEncoding_Env.warn = true;
                     FStar_SMTEncoding_Env.cache =
-                      (uu___399_16062.FStar_SMTEncoding_Env.cache);
+                      (uu___400_16054.FStar_SMTEncoding_Env.cache);
                     FStar_SMTEncoding_Env.nolabels =
-                      (uu___399_16062.FStar_SMTEncoding_Env.nolabels);
+                      (uu___400_16054.FStar_SMTEncoding_Env.nolabels);
                     FStar_SMTEncoding_Env.use_zfuel_name =
-                      (uu___399_16062.FStar_SMTEncoding_Env.use_zfuel_name);
+                      (uu___400_16054.FStar_SMTEncoding_Env.use_zfuel_name);
                     FStar_SMTEncoding_Env.encode_non_total_function_typ =
-                      (uu___399_16062.FStar_SMTEncoding_Env.encode_non_total_function_typ);
+                      (uu___400_16054.FStar_SMTEncoding_Env.encode_non_total_function_typ);
                     FStar_SMTEncoding_Env.current_module_name =
-                      (uu___399_16062.FStar_SMTEncoding_Env.current_module_name);
+                      (uu___400_16054.FStar_SMTEncoding_Env.current_module_name);
                     FStar_SMTEncoding_Env.encoding_quantifier =
-                      (uu___399_16062.FStar_SMTEncoding_Env.encoding_quantifier)
+                      (uu___400_16054.FStar_SMTEncoding_Env.encoding_quantifier)
                   });
-               (let uu____16065 =
+               (let uu____16057 =
                   FStar_TypeChecker_Env.debug tcenv FStar_Options.Medium  in
-                if uu____16065
-=======
-                else [FStar_SMTEncoding_Term.Module (name, decls1)]  in
-              (set_env
-                 (let uu___399_15955 = env1  in
-                  {
-                    FStar_SMTEncoding_Env.bvar_bindings =
-                      (uu___399_15955.FStar_SMTEncoding_Env.bvar_bindings);
-                    FStar_SMTEncoding_Env.fvar_bindings =
-                      (uu___399_15955.FStar_SMTEncoding_Env.fvar_bindings);
-                    FStar_SMTEncoding_Env.depth =
-                      (uu___399_15955.FStar_SMTEncoding_Env.depth);
-                    FStar_SMTEncoding_Env.tcenv =
-                      (uu___399_15955.FStar_SMTEncoding_Env.tcenv);
-                    FStar_SMTEncoding_Env.warn = true;
-                    FStar_SMTEncoding_Env.cache =
-                      (uu___399_15955.FStar_SMTEncoding_Env.cache);
-                    FStar_SMTEncoding_Env.nolabels =
-                      (uu___399_15955.FStar_SMTEncoding_Env.nolabels);
-                    FStar_SMTEncoding_Env.use_zfuel_name =
-                      (uu___399_15955.FStar_SMTEncoding_Env.use_zfuel_name);
-                    FStar_SMTEncoding_Env.encode_non_total_function_typ =
-                      (uu___399_15955.FStar_SMTEncoding_Env.encode_non_total_function_typ);
-                    FStar_SMTEncoding_Env.current_module_name =
-                      (uu___399_15955.FStar_SMTEncoding_Env.current_module_name);
-                    FStar_SMTEncoding_Env.encoding_quantifier =
-                      (uu___399_15955.FStar_SMTEncoding_Env.encoding_quantifier)
-                  });
-               (let uu____15958 =
-                  FStar_TypeChecker_Env.debug tcenv FStar_Options.Medium  in
-                if uu____15958
->>>>>>> 269e402c
+                if uu____16057
                 then
                   FStar_Util.print1 "Done encoding externals for %s\n" name
                 else ());
@@ -6417,68 +6374,36 @@
   fun use_env_msg  ->
     fun tcenv  ->
       fun q  ->
-<<<<<<< HEAD
-        (let uu____16130 =
-           let uu____16132 = FStar_TypeChecker_Env.current_module tcenv  in
-           uu____16132.FStar_Ident.str  in
+        (let uu____16122 =
+           let uu____16124 = FStar_TypeChecker_Env.current_module tcenv  in
+           uu____16124.FStar_Ident.str  in
          FStar_SMTEncoding_Z3.query_logging.FStar_SMTEncoding_Z3.set_module_name
-           uu____16130);
+           uu____16122);
         (let env =
-           let uu____16134 = FStar_TypeChecker_Env.current_module tcenv  in
-           get_env uu____16134 tcenv  in
-         let uu____16135 =
+           let uu____16126 = FStar_TypeChecker_Env.current_module tcenv  in
+           get_env uu____16126 tcenv  in
+         let uu____16127 =
            let rec aux bindings =
              match bindings with
              | (FStar_Syntax_Syntax.Binding_var x)::rest ->
-                 let uu____16174 = aux rest  in
-                 (match uu____16174 with
+                 let uu____16166 = aux rest  in
+                 (match uu____16166 with
                   | (out,rest1) ->
                       let t =
-                        let uu____16202 =
+                        let uu____16194 =
                           FStar_Syntax_Util.destruct_typ_as_formula
                             x.FStar_Syntax_Syntax.sort
                            in
-                        match uu____16202 with
-                        | FStar_Pervasives_Native.Some uu____16205 ->
-                            let uu____16206 =
-=======
-        (let uu____16023 =
-           let uu____16025 = FStar_TypeChecker_Env.current_module tcenv  in
-           uu____16025.FStar_Ident.str  in
-         FStar_SMTEncoding_Z3.query_logging.FStar_SMTEncoding_Z3.set_module_name
-           uu____16023);
-        (let env =
-           let uu____16027 = FStar_TypeChecker_Env.current_module tcenv  in
-           get_env uu____16027 tcenv  in
-         let uu____16028 =
-           let rec aux bindings =
-             match bindings with
-             | (FStar_Syntax_Syntax.Binding_var x)::rest ->
-                 let uu____16067 = aux rest  in
-                 (match uu____16067 with
-                  | (out,rest1) ->
-                      let t =
-                        let uu____16095 =
-                          FStar_Syntax_Util.destruct_typ_as_formula
-                            x.FStar_Syntax_Syntax.sort
-                           in
-                        match uu____16095 with
-                        | FStar_Pervasives_Native.Some uu____16098 ->
-                            let uu____16099 =
->>>>>>> 269e402c
+                        match uu____16194 with
+                        | FStar_Pervasives_Native.Some uu____16197 ->
+                            let uu____16198 =
                               FStar_Syntax_Syntax.new_bv
                                 FStar_Pervasives_Native.None
                                 FStar_Syntax_Syntax.t_unit
                                in
-<<<<<<< HEAD
-                            FStar_Syntax_Util.refine uu____16206
+                            FStar_Syntax_Util.refine uu____16198
                               x.FStar_Syntax_Syntax.sort
-                        | uu____16207 -> x.FStar_Syntax_Syntax.sort  in
-=======
-                            FStar_Syntax_Util.refine uu____16099
-                              x.FStar_Syntax_Syntax.sort
-                        | uu____16100 -> x.FStar_Syntax_Syntax.sort  in
->>>>>>> 269e402c
+                        | uu____16199 -> x.FStar_Syntax_Syntax.sort  in
                       let t1 =
                         FStar_TypeChecker_Normalize.normalize
                           [FStar_TypeChecker_Env.Eager_unfolding;
@@ -6488,69 +6413,36 @@
                           FStar_TypeChecker_Env.EraseUniverses]
                           env.FStar_SMTEncoding_Env.tcenv t
                          in
-<<<<<<< HEAD
-                      let uu____16211 =
-                        let uu____16214 =
+                      let uu____16203 =
+                        let uu____16206 =
                           FStar_Syntax_Syntax.mk_binder
-                            (let uu___400_16217 = x  in
+                            (let uu___401_16209 = x  in
                              {
                                FStar_Syntax_Syntax.ppname =
-                                 (uu___400_16217.FStar_Syntax_Syntax.ppname);
+                                 (uu___401_16209.FStar_Syntax_Syntax.ppname);
                                FStar_Syntax_Syntax.index =
-                                 (uu___400_16217.FStar_Syntax_Syntax.index);
+                                 (uu___401_16209.FStar_Syntax_Syntax.index);
                                FStar_Syntax_Syntax.sort = t1
                              })
                            in
-                        uu____16214 :: out  in
-                      (uu____16211, rest1))
-             | uu____16222 -> ([], bindings)  in
-           let uu____16229 = aux tcenv.FStar_TypeChecker_Env.gamma  in
-           match uu____16229 with
+                        uu____16206 :: out  in
+                      (uu____16203, rest1))
+             | uu____16214 -> ([], bindings)  in
+           let uu____16221 = aux tcenv.FStar_TypeChecker_Env.gamma  in
+           match uu____16221 with
            | (closing,bindings) ->
-               let uu____16256 =
+               let uu____16248 =
                  FStar_Syntax_Util.close_forall_no_univs
                    (FStar_List.rev closing) q
                   in
-               (uu____16256, bindings)
+               (uu____16248, bindings)
             in
-         match uu____16135 with
+         match uu____16127 with
          | (q1,bindings) ->
-             let uu____16287 = encode_env_bindings env bindings  in
-             (match uu____16287 with
+             let uu____16279 = encode_env_bindings env bindings  in
+             (match uu____16279 with
               | (env_decls,env1) ->
-                  ((let uu____16309 =
-=======
-                      let uu____16104 =
-                        let uu____16107 =
-                          FStar_Syntax_Syntax.mk_binder
-                            (let uu___400_16110 = x  in
-                             {
-                               FStar_Syntax_Syntax.ppname =
-                                 (uu___400_16110.FStar_Syntax_Syntax.ppname);
-                               FStar_Syntax_Syntax.index =
-                                 (uu___400_16110.FStar_Syntax_Syntax.index);
-                               FStar_Syntax_Syntax.sort = t1
-                             })
-                           in
-                        uu____16107 :: out  in
-                      (uu____16104, rest1))
-             | uu____16115 -> ([], bindings)  in
-           let uu____16122 = aux tcenv.FStar_TypeChecker_Env.gamma  in
-           match uu____16122 with
-           | (closing,bindings) ->
-               let uu____16149 =
-                 FStar_Syntax_Util.close_forall_no_univs
-                   (FStar_List.rev closing) q
-                  in
-               (uu____16149, bindings)
-            in
-         match uu____16028 with
-         | (q1,bindings) ->
-             let uu____16180 = encode_env_bindings env bindings  in
-             (match uu____16180 with
-              | (env_decls,env1) ->
-                  ((let uu____16202 =
->>>>>>> 269e402c
+                  ((let uu____16301 =
                       ((FStar_TypeChecker_Env.debug tcenv
                           FStar_Options.Medium)
                          ||
@@ -6562,89 +6454,47 @@
                            (FStar_TypeChecker_Env.debug tcenv)
                            (FStar_Options.Other "SMTQuery"))
                        in
-<<<<<<< HEAD
-                    if uu____16309
+                    if uu____16301
                     then
-                      let uu____16316 = FStar_Syntax_Print.term_to_string q1
+                      let uu____16308 = FStar_Syntax_Print.term_to_string q1
                          in
                       FStar_Util.print1 "Encoding query formula: %s\n"
-                        uu____16316
+                        uu____16308
                     else ());
-                   (let uu____16321 =
+                   (let uu____16313 =
                       FStar_SMTEncoding_EncodeTerm.encode_formula q1 env1  in
-                    match uu____16321 with
+                    match uu____16313 with
                     | (phi,qdecls) ->
-                        let uu____16342 =
-                          let uu____16347 =
+                        let uu____16334 =
+                          let uu____16339 =
                             FStar_TypeChecker_Env.get_range tcenv  in
                           FStar_SMTEncoding_ErrorReporting.label_goals
-                            use_env_msg uu____16347 phi
+                            use_env_msg uu____16339 phi
                            in
-                        (match uu____16342 with
+                        (match uu____16334 with
                          | (labels,phi1) ->
-                             let uu____16364 = encode_labels labels  in
-                             (match uu____16364 with
+                             let uu____16356 = encode_labels labels  in
+                             (match uu____16356 with
                               | (label_prefix,label_suffix) ->
                                   let caption =
-                                    let uu____16401 =
+                                    let uu____16393 =
                                       FStar_Options.log_queries ()  in
-                                    if uu____16401
+                                    if uu____16393
                                     then
-                                      let uu____16406 =
-                                        let uu____16407 =
-                                          let uu____16409 =
-=======
-                    if uu____16202
-                    then
-                      let uu____16209 = FStar_Syntax_Print.term_to_string q1
-                         in
-                      FStar_Util.print1 "Encoding query formula: %s\n"
-                        uu____16209
-                    else ());
-                   (let uu____16214 =
-                      FStar_SMTEncoding_EncodeTerm.encode_formula q1 env1  in
-                    match uu____16214 with
-                    | (phi,qdecls) ->
-                        let uu____16235 =
-                          let uu____16240 =
-                            FStar_TypeChecker_Env.get_range tcenv  in
-                          FStar_SMTEncoding_ErrorReporting.label_goals
-                            use_env_msg uu____16240 phi
-                           in
-                        (match uu____16235 with
-                         | (labels,phi1) ->
-                             let uu____16257 = encode_labels labels  in
-                             (match uu____16257 with
-                              | (label_prefix,label_suffix) ->
-                                  let caption =
-                                    let uu____16294 =
-                                      FStar_Options.log_queries ()  in
-                                    if uu____16294
-                                    then
-                                      let uu____16299 =
-                                        let uu____16300 =
-                                          let uu____16302 =
->>>>>>> 269e402c
+                                      let uu____16398 =
+                                        let uu____16399 =
+                                          let uu____16401 =
                                             FStar_Syntax_Print.term_to_string
                                               q1
                                              in
                                           Prims.strcat
                                             "Encoding query formula: "
-<<<<<<< HEAD
-                                            uu____16409
+                                            uu____16401
                                            in
                                         FStar_SMTEncoding_Term.Caption
-                                          uu____16407
+                                          uu____16399
                                          in
-                                      [uu____16406]
-=======
-                                            uu____16302
-                                           in
-                                        FStar_SMTEncoding_Term.Caption
-                                          uu____16300
-                                         in
-                                      [uu____16299]
->>>>>>> 269e402c
+                                      [uu____16398]
                                     else []  in
                                   let query_prelude =
                                     FStar_List.append env_decls
@@ -6652,35 +6502,19 @@
                                          (FStar_List.append qdecls caption))
                                      in
                                   let qry =
-<<<<<<< HEAD
-                                    let uu____16418 =
-                                      let uu____16426 =
+                                    let uu____16410 =
+                                      let uu____16418 =
                                         FStar_SMTEncoding_Util.mkNot phi1  in
-                                      let uu____16427 =
+                                      let uu____16419 =
                                         FStar_SMTEncoding_Env.varops.FStar_SMTEncoding_Env.mk_unique
                                           "@query"
                                          in
-                                      (uu____16426,
+                                      (uu____16418,
                                         (FStar_Pervasives_Native.Some "query"),
-                                        uu____16427)
+                                        uu____16419)
                                        in
                                     FStar_SMTEncoding_Util.mkAssume
-                                      uu____16418
-=======
-                                    let uu____16311 =
-                                      let uu____16319 =
-                                        FStar_SMTEncoding_Util.mkNot phi1  in
-                                      let uu____16320 =
-                                        FStar_SMTEncoding_Env.varops.FStar_SMTEncoding_Env.mk_unique
-                                          "@query"
-                                         in
-                                      (uu____16319,
-                                        (FStar_Pervasives_Native.Some "query"),
-                                        uu____16320)
-                                       in
-                                    FStar_SMTEncoding_Util.mkAssume
-                                      uu____16311
->>>>>>> 269e402c
+                                      uu____16410
                                      in
                                   let suffix =
                                     FStar_List.append
