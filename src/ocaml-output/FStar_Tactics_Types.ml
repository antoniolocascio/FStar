--- conflicted
+++ resolved
@@ -81,13 +81,7 @@
       FStar_TypeChecker_Env.failhard =
         (uu___77_62.FStar_TypeChecker_Env.failhard);
       FStar_TypeChecker_Env.nosynth =
-<<<<<<< HEAD
-        (uu___81_62.FStar_TypeChecker_Env.nosynth);
-      FStar_TypeChecker_Env.uvar_subtyping =
-        (uu___81_62.FStar_TypeChecker_Env.uvar_subtyping);
-=======
         (uu___77_62.FStar_TypeChecker_Env.nosynth);
->>>>>>> 06652f84
       FStar_TypeChecker_Env.tc_term =
         (uu___77_62.FStar_TypeChecker_Env.tc_term);
       FStar_TypeChecker_Env.type_of =
