--- conflicted
+++ resolved
@@ -1,180 +1,36 @@
 open Prims
 type name = FStar_Syntax_Syntax.bv
-let fstar_tactics_lid: Prims.string -> FStar_Ident.lident =
-  fun s  ->
-    FStar_Ident.lid_of_path (FStar_List.append ["FStar"; "Tactics"] [s])
-      FStar_Range.dummyRange
-let by_tactic_lid: FStar_Ident.lident = fstar_tactics_lid "by_tactic"
+let fstar_tactics_lid': Prims.string Prims.list -> FStar_Ident.lid =
+  fun s  -> FStar_Parser_Const.fstar_tactics_lid' s
 let lid_as_tm: FStar_Ident.lident -> FStar_Syntax_Syntax.term =
   fun l  ->
-    let uu____7 =
+    let uu____13 =
       FStar_Syntax_Syntax.lid_as_fv l FStar_Syntax_Syntax.Delta_constant
         FStar_Pervasives_Native.None in
-    FStar_All.pipe_right uu____7 FStar_Syntax_Syntax.fv_to_tm
+    FStar_All.pipe_right uu____13 FStar_Syntax_Syntax.fv_to_tm
 let mk_tactic_lid_as_term: Prims.string -> FStar_Syntax_Syntax.term =
-  fun s  -> let uu____11 = fstar_tactics_lid s in lid_as_tm uu____11
-let fstar_tactics_term: FStar_Syntax_Syntax.term =
-  mk_tactic_lid_as_term "term"
-let fstar_tactics_env: FStar_Syntax_Syntax.term = mk_tactic_lid_as_term "env"
-let fstar_tactics_fvar: FStar_Syntax_Syntax.term =
-  mk_tactic_lid_as_term "fvar"
-let fstar_tactics_binder: FStar_Syntax_Syntax.term =
-  mk_tactic_lid_as_term "binder"
-let fstar_tactics_binders: FStar_Syntax_Syntax.term =
-  mk_tactic_lid_as_term "binders"
-let fstar_tactics_goal: FStar_Syntax_Syntax.term =
-  mk_tactic_lid_as_term "goal"
-let fstar_tactics_goals: FStar_Syntax_Syntax.term =
-  mk_tactic_lid_as_term "goals"
-let fstar_tactics_formula: FStar_Syntax_Syntax.term =
-  mk_tactic_lid_as_term "formula"
-let fstar_tactics_embed: FStar_Syntax_Syntax.term =
-  lid_as_tm FStar_Parser_Const.fstar_tactics_embed_lid
-let fstar_tactics_term_view: FStar_Syntax_Syntax.term =
-  mk_tactic_lid_as_term "term_view"
+  fun s  ->
+    let uu____18 = fstar_tactics_lid' ["Effect"; s] in lid_as_tm uu____18
 let lid_as_data_tm: FStar_Ident.lident -> FStar_Syntax_Syntax.term =
   fun l  ->
-    let uu____15 =
+    let uu____23 =
       FStar_Syntax_Syntax.lid_as_fv l FStar_Syntax_Syntax.Delta_constant
         (FStar_Pervasives_Native.Some FStar_Syntax_Syntax.Data_ctor) in
-    FStar_Syntax_Syntax.fv_to_tm uu____15
+    FStar_Syntax_Syntax.fv_to_tm uu____23
 let fstar_tactics_lid_as_data_tm: Prims.string -> FStar_Syntax_Syntax.term =
-  fun s  -> let uu____19 = fstar_tactics_lid s in lid_as_data_tm uu____19
+  fun s  ->
+    let uu____28 = fstar_tactics_lid' ["Effect"; s] in
+    lid_as_data_tm uu____28
 let fstar_tactics_Failed: FStar_Syntax_Syntax.term =
   fstar_tactics_lid_as_data_tm "Failed"
 let fstar_tactics_Success: FStar_Syntax_Syntax.term =
   fstar_tactics_lid_as_data_tm "Success"
-let fstar_tactics_True_: FStar_Syntax_Syntax.term =
-  fstar_tactics_lid_as_data_tm "True_"
-let fstar_tactics_False_: FStar_Syntax_Syntax.term =
-  fstar_tactics_lid_as_data_tm "False_"
-let fstar_tactics_Eq: FStar_Syntax_Syntax.term =
-  fstar_tactics_lid_as_data_tm "Eq"
-let fstar_tactics_And: FStar_Syntax_Syntax.term =
-  fstar_tactics_lid_as_data_tm "And"
-let fstar_tactics_Or: FStar_Syntax_Syntax.term =
-  fstar_tactics_lid_as_data_tm "Or"
-let fstar_tactics_Not: FStar_Syntax_Syntax.term =
-  fstar_tactics_lid_as_data_tm "Not"
-let fstar_tactics_Implies: FStar_Syntax_Syntax.term =
-  fstar_tactics_lid_as_data_tm "Implies"
-let fstar_tactics_Iff: FStar_Syntax_Syntax.term =
-  fstar_tactics_lid_as_data_tm "Iff"
-let fstar_tactics_Forall: FStar_Syntax_Syntax.term =
-  fstar_tactics_lid_as_data_tm "Forall"
-let fstar_tactics_Exists: FStar_Syntax_Syntax.term =
-  fstar_tactics_lid_as_data_tm "Exists"
-let fstar_tactics_App: FStar_Syntax_Syntax.term =
-  fstar_tactics_lid_as_data_tm "App"
-let fstar_tactics_Name: FStar_Syntax_Syntax.term =
-  fstar_tactics_lid_as_data_tm "Name"
-let tac_Tv_Var_lid: FStar_Ident.lident = fstar_tactics_lid "Tv_Var"
-let tac_Tv_FVar_lid: FStar_Ident.lident = fstar_tactics_lid "Tv_FVar"
-let tac_Tv_App_lid: FStar_Ident.lident = fstar_tactics_lid "Tv_App"
-let tac_Tv_Abs_lid: FStar_Ident.lident = fstar_tactics_lid "Tv_Abs"
-let tac_Tv_Arrow_lid: FStar_Ident.lident = fstar_tactics_lid "Tv_Arrow"
-let tac_Tv_Type_lid: FStar_Ident.lident = fstar_tactics_lid "Tv_Type"
-let tac_Tv_Refine_lid: FStar_Ident.lident = fstar_tactics_lid "Tv_Refine"
-let tac_Tv_Const_lid: FStar_Ident.lident = fstar_tactics_lid "Tv_Const"
-let tac_Tv_Var: FStar_Syntax_Syntax.term = lid_as_data_tm tac_Tv_Var_lid
-let tac_Tv_FVar: FStar_Syntax_Syntax.term = lid_as_data_tm tac_Tv_FVar_lid
-let tac_Tv_App: FStar_Syntax_Syntax.term = lid_as_data_tm tac_Tv_App_lid
-let tac_Tv_Abs: FStar_Syntax_Syntax.term = lid_as_data_tm tac_Tv_Abs_lid
-let tac_Tv_Arrow: FStar_Syntax_Syntax.term = lid_as_data_tm tac_Tv_Arrow_lid
-let tac_Tv_Type: FStar_Syntax_Syntax.term = lid_as_data_tm tac_Tv_Type_lid
-let tac_Tv_Refine: FStar_Syntax_Syntax.term =
-  lid_as_data_tm tac_Tv_Refine_lid
-let tac_Tv_Const: FStar_Syntax_Syntax.term = lid_as_data_tm tac_Tv_Const_lid
-let tac_C_Unit_lid: FStar_Ident.lident = fstar_tactics_lid "C_Unit"
-let tac_C_Int_lid: FStar_Ident.lident = fstar_tactics_lid "C_Int"
-let tac_C_Unit: FStar_Syntax_Syntax.term = lid_as_data_tm tac_C_Unit_lid
-let tac_C_Int: FStar_Syntax_Syntax.term = lid_as_data_tm tac_C_Int_lid
-let ord_Lt_lid: FStar_Ident.lident =
-  FStar_Ident.lid_of_path ["FStar"; "Order"; "Lt"] FStar_Range.dummyRange
-let ord_Eq_lid: FStar_Ident.lident =
-  FStar_Ident.lid_of_path ["FStar"; "Order"; "Eq"] FStar_Range.dummyRange
-let ord_Gt_lid: FStar_Ident.lident =
-  FStar_Ident.lid_of_path ["FStar"; "Order"; "Gt"] FStar_Range.dummyRange
-let ord_Lt: FStar_Syntax_Syntax.term = lid_as_data_tm ord_Lt_lid
-let ord_Eq: FStar_Syntax_Syntax.term = lid_as_data_tm ord_Eq_lid
-let ord_Gt: FStar_Syntax_Syntax.term = lid_as_data_tm ord_Gt_lid
-let lid_Mktuple2: FStar_Ident.lident =
-  FStar_Parser_Const.mk_tuple_data_lid (Prims.parse_int "2")
-    FStar_Range.dummyRange
-let protect_embedded_term:
-  FStar_Syntax_Syntax.typ ->
+let pair_typ:
+  FStar_Syntax_Syntax.term ->
     FStar_Syntax_Syntax.term ->
-      (FStar_Syntax_Syntax.term',FStar_Syntax_Syntax.term')
-        FStar_Syntax_Syntax.syntax
+      FStar_Syntax_Syntax.term' FStar_Syntax_Syntax.syntax
   =
   fun t  ->
-<<<<<<< HEAD
-    fun x  ->
-      let uu____28 =
-        let uu____29 =
-          let uu____30 = FStar_Syntax_Syntax.iarg t in
-          let uu____31 =
-            let uu____33 = FStar_Syntax_Syntax.as_arg x in [uu____33] in
-          uu____30 :: uu____31 in
-        FStar_Syntax_Syntax.mk_Tm_app fstar_tactics_embed uu____29 in
-      uu____28 FStar_Pervasives_Native.None x.FStar_Syntax_Syntax.pos
-let type_of_embedded: FStar_Syntax_Syntax.term -> FStar_Syntax_Syntax.typ =
-  fun t  ->
-    let uu____41 = FStar_Syntax_Util.head_and_args t in
-    match uu____41 with
-    | (head1,args) ->
-        let uu____67 =
-          let uu____75 =
-            let uu____76 = FStar_Syntax_Util.un_uinst head1 in
-            uu____76.FStar_Syntax_Syntax.n in
-          (uu____75, args) in
-        (match uu____67 with
-         | (FStar_Syntax_Syntax.Tm_fvar fv,(t1,uu____86)::uu____87::[]) when
-             FStar_Syntax_Syntax.fv_eq_lid fv
-               FStar_Parser_Const.fstar_tactics_embed_lid
-             -> t1
-         | uu____113 ->
-             let uu____121 =
-               let uu____122 = FStar_Syntax_Print.term_to_string t in
-               FStar_Util.format1 "Not a protected embedded term (1): %s"
-                 uu____122 in
-             failwith uu____121)
-let un_protect_embedded_term:
-  FStar_Syntax_Syntax.term -> FStar_Syntax_Syntax.term =
-  fun t  ->
-    let uu____126 = FStar_Syntax_Util.head_and_args t in
-    match uu____126 with
-    | (head1,args) ->
-        let uu____152 =
-          let uu____160 =
-            let uu____161 = FStar_Syntax_Util.un_uinst head1 in
-            uu____161.FStar_Syntax_Syntax.n in
-          (uu____160, args) in
-        (match uu____152 with
-         | (FStar_Syntax_Syntax.Tm_fvar fv,uu____170::(x,uu____172)::[]) when
-             FStar_Syntax_Syntax.fv_eq_lid fv
-               FStar_Parser_Const.fstar_tactics_embed_lid
-             -> x
-         | uu____198 ->
-             let uu____206 =
-               let uu____207 = FStar_Syntax_Print.term_to_string t in
-               FStar_Util.format1 "Not a protected embedded term (2): %s"
-                 uu____207 in
-             failwith uu____206)
-exception Unembed_failed of Prims.string
-let uu___is_Unembed_failed: Prims.exn -> Prims.bool =
-  fun projectee  ->
-    match projectee with
-    | Unembed_failed uu____214 -> true
-    | uu____215 -> false
-let __proj__Unembed_failed__item__uu___: Prims.exn -> Prims.string =
-  fun projectee  ->
-    match projectee with | Unembed_failed uu____222 -> uu____222
-let embed_binder:
-  FStar_Syntax_Syntax.binder ->
-    (FStar_Syntax_Syntax.term',FStar_Syntax_Syntax.term')
-      FStar_Syntax_Syntax.syntax
-=======
     fun s  ->
       let uu____39 =
         let uu____40 =
@@ -196,980 +52,9 @@
 let unembed_proofstate:
   FStar_Tactics_Basic.proofstate ->
     FStar_Syntax_Syntax.term -> FStar_Tactics_Basic.proofstate
->>>>>>> c7d62a0b
   =
-  fun b  ->
-    let uu____226 =
-      FStar_Syntax_Syntax.bv_to_name (FStar_Pervasives_Native.fst b) in
-    protect_embedded_term fstar_tactics_binder uu____226
-let unembed_binder: FStar_Syntax_Syntax.term -> FStar_Syntax_Syntax.binder =
-  fun t  ->
-    let t1 = un_protect_embedded_term t in
-    let t2 = FStar_Syntax_Util.unascribe t1 in
-    match t2.FStar_Syntax_Syntax.n with
-    | FStar_Syntax_Syntax.Tm_name bv -> FStar_Syntax_Syntax.mk_binder bv
-    | uu____233 -> failwith "Not an embedded binder"
-let embed_pair x embed_a t_a embed_b t_b =
-  let uu____277 =
-    let uu____278 =
-      let uu____279 = lid_as_data_tm lid_Mktuple2 in
-      FStar_Syntax_Syntax.mk_Tm_uinst uu____279
-        [FStar_Syntax_Syntax.U_zero; FStar_Syntax_Syntax.U_zero] in
-    let uu____280 =
-      let uu____281 = FStar_Syntax_Syntax.iarg t_a in
-      let uu____282 =
-        let uu____284 = FStar_Syntax_Syntax.iarg t_b in
-        let uu____285 =
-          let uu____287 =
-            let uu____288 = embed_a (FStar_Pervasives_Native.fst x) in
-            FStar_Syntax_Syntax.as_arg uu____288 in
-          let uu____289 =
-            let uu____291 =
-              let uu____292 = embed_b (FStar_Pervasives_Native.snd x) in
-              FStar_Syntax_Syntax.as_arg uu____292 in
-            [uu____291] in
-          uu____287 :: uu____289 in
-        uu____284 :: uu____285 in
-      uu____281 :: uu____282 in
-    FStar_Syntax_Syntax.mk_Tm_app uu____278 uu____280 in
-  uu____277 FStar_Pervasives_Native.None FStar_Range.dummyRange
-let unembed_pair pair unembed_a unembed_b =
-  let pairs = FStar_Syntax_Util.unascribe pair in
-  let uu____329 = FStar_Syntax_Util.head_and_args pair in
-  match uu____329 with
-  | (hd1,args) ->
-      let uu____357 =
-        let uu____365 =
-          let uu____366 = FStar_Syntax_Util.un_uinst hd1 in
-          uu____366.FStar_Syntax_Syntax.n in
-        (uu____365, args) in
-      (match uu____357 with
-       | (FStar_Syntax_Syntax.Tm_fvar
-          fv,uu____377::uu____378::(a,uu____380)::(b,uu____382)::[]) when
-           FStar_Syntax_Syntax.fv_eq_lid fv lid_Mktuple2 ->
-           let uu____424 = unembed_a a in
-           let uu____425 = unembed_b b in (uu____424, uu____425)
-       | uu____426 -> failwith "Not an embedded pair")
-let embed_option embed_a typ o =
-  match o with
-  | FStar_Pervasives_Native.None  ->
-      let uu____460 =
-        let uu____461 =
-          let uu____462 = lid_as_data_tm FStar_Parser_Const.none_lid in
-          FStar_Syntax_Syntax.mk_Tm_uinst uu____462
-            [FStar_Syntax_Syntax.U_zero] in
-        let uu____463 =
-          let uu____464 = FStar_Syntax_Syntax.iarg typ in [uu____464] in
-        FStar_Syntax_Syntax.mk_Tm_app uu____461 uu____463 in
-      uu____460 FStar_Pervasives_Native.None FStar_Range.dummyRange
-  | FStar_Pervasives_Native.Some a ->
-      let uu____470 =
-        let uu____471 =
-          let uu____472 = lid_as_data_tm FStar_Parser_Const.some_lid in
-          FStar_Syntax_Syntax.mk_Tm_uinst uu____472
-            [FStar_Syntax_Syntax.U_zero] in
-        let uu____473 =
-          let uu____474 = FStar_Syntax_Syntax.iarg typ in
-          let uu____475 =
-            let uu____477 =
-              let uu____478 = embed_a a in
-              FStar_Syntax_Syntax.as_arg uu____478 in
-            [uu____477] in
-          uu____474 :: uu____475 in
-        FStar_Syntax_Syntax.mk_Tm_app uu____471 uu____473 in
-      uu____470 FStar_Pervasives_Native.None FStar_Range.dummyRange
-let unembed_option unembed_a o =
-  let uu____501 = FStar_Syntax_Util.head_and_args o in
-  match uu____501 with
-  | (hd1,args) ->
-      let uu____528 =
-        let uu____536 =
-          let uu____537 = FStar_Syntax_Util.un_uinst hd1 in
-          uu____537.FStar_Syntax_Syntax.n in
-        (uu____536, args) in
-      (match uu____528 with
-       | (FStar_Syntax_Syntax.Tm_fvar fv,uu____547) when
-           FStar_Syntax_Syntax.fv_eq_lid fv FStar_Parser_Const.none_lid ->
-           FStar_Pervasives_Native.None
-       | (FStar_Syntax_Syntax.Tm_fvar fv,uu____559::(a,uu____561)::[]) when
-           FStar_Syntax_Syntax.fv_eq_lid fv FStar_Parser_Const.some_lid ->
-           let uu____587 = unembed_a a in
-           FStar_Pervasives_Native.Some uu____587
-       | uu____588 -> failwith "Not an embedded option")
-let rec embed_list embed_a t_a l =
-  match l with
-  | [] ->
-      let uu____621 =
-        let uu____622 =
-          let uu____623 = lid_as_data_tm FStar_Parser_Const.nil_lid in
-          FStar_Syntax_Syntax.mk_Tm_uinst uu____623
-            [FStar_Syntax_Syntax.U_zero] in
-        let uu____624 =
-          let uu____625 = FStar_Syntax_Syntax.iarg t_a in [uu____625] in
-        FStar_Syntax_Syntax.mk_Tm_app uu____622 uu____624 in
-      uu____621 FStar_Pervasives_Native.None FStar_Range.dummyRange
-  | hd1::tl1 ->
-      let uu____633 =
-        let uu____634 =
-          let uu____635 = lid_as_data_tm FStar_Parser_Const.cons_lid in
-          FStar_Syntax_Syntax.mk_Tm_uinst uu____635
-            [FStar_Syntax_Syntax.U_zero] in
-        let uu____636 =
-          let uu____637 = FStar_Syntax_Syntax.iarg t_a in
-          let uu____638 =
-            let uu____640 =
-              let uu____641 = embed_a hd1 in
-              FStar_Syntax_Syntax.as_arg uu____641 in
-            let uu____642 =
-              let uu____644 =
-                let uu____645 = embed_list embed_a t_a tl1 in
-                FStar_Syntax_Syntax.as_arg uu____645 in
-              [uu____644] in
-            uu____640 :: uu____642 in
-          uu____637 :: uu____638 in
-        FStar_Syntax_Syntax.mk_Tm_app uu____634 uu____636 in
-      uu____633 FStar_Pervasives_Native.None FStar_Range.dummyRange
-let rec unembed_list unembed_a l =
-  let l1 = FStar_Syntax_Util.unascribe l in
-  let uu____669 = FStar_Syntax_Util.head_and_args l1 in
-  match uu____669 with
-  | (hd1,args) ->
-      let uu____696 =
-        let uu____704 =
-          let uu____705 = FStar_Syntax_Util.un_uinst hd1 in
-          uu____705.FStar_Syntax_Syntax.n in
-        (uu____704, args) in
-      (match uu____696 with
-       | (FStar_Syntax_Syntax.Tm_fvar fv,uu____715) when
-           FStar_Syntax_Syntax.fv_eq_lid fv FStar_Parser_Const.nil_lid -> []
-       | (FStar_Syntax_Syntax.Tm_fvar
-          fv,_t::(hd2,uu____729)::(tl1,uu____731)::[]) when
-           FStar_Syntax_Syntax.fv_eq_lid fv FStar_Parser_Const.cons_lid ->
-           let uu____765 = unembed_a hd2 in
-           let uu____766 = unembed_list unembed_a tl1 in uu____765 ::
-             uu____766
-       | uu____768 ->
-           let uu____776 =
-             let uu____777 = FStar_Syntax_Print.term_to_string l1 in
-             FStar_Util.format1 "Not an embedded list: %s" uu____777 in
-           failwith uu____776)
-let embed_binders:
-  FStar_Syntax_Syntax.binder Prims.list -> FStar_Syntax_Syntax.term =
-  fun l  -> embed_list embed_binder fstar_tactics_binder l
-let unembed_binders:
-  FStar_Syntax_Syntax.term -> FStar_Syntax_Syntax.binder Prims.list =
-  fun t  -> unembed_list unembed_binder t
-let embed_env:
-  FStar_TypeChecker_Env.env ->
-    (FStar_Syntax_Syntax.term',FStar_Syntax_Syntax.term')
-      FStar_Syntax_Syntax.syntax
-  =
-  fun env  ->
-    let uu____791 =
-      let uu____792 = FStar_TypeChecker_Env.all_binders env in
-      embed_list embed_binder fstar_tactics_binder uu____792 in
-    protect_embedded_term fstar_tactics_env uu____791
-let unembed_env:
-  FStar_TypeChecker_Env.env ->
-    FStar_Syntax_Syntax.term -> FStar_TypeChecker_Env.env
-  =
-  fun env  ->
-    fun protected_embedded_env  ->
-      let embedded_env = un_protect_embedded_term protected_embedded_env in
-      let binders = unembed_list unembed_binder embedded_env in
-      FStar_List.fold_left
-        (fun env1  ->
-           fun b  ->
-             let uu____809 =
-               FStar_TypeChecker_Env.try_lookup_bv env1
-                 (FStar_Pervasives_Native.fst b) in
-             match uu____809 with
-             | FStar_Pervasives_Native.None  ->
-                 FStar_TypeChecker_Env.push_binders env1 [b]
-             | uu____819 -> env1) env binders
-let embed_term:
-  FStar_Syntax_Syntax.term ->
-    (FStar_Syntax_Syntax.term',FStar_Syntax_Syntax.term')
-      FStar_Syntax_Syntax.syntax
-  = fun t  -> protect_embedded_term fstar_tactics_term t
-let unembed_term: FStar_Syntax_Syntax.term -> FStar_Syntax_Syntax.term =
-  fun t  -> un_protect_embedded_term t
-let embed_goal: FStar_Tactics_Basic.goal -> FStar_Syntax_Syntax.term =
-  fun g  ->
-    embed_pair
-      ((g.FStar_Tactics_Basic.context), (g.FStar_Tactics_Basic.goal_ty))
-      embed_env fstar_tactics_env embed_term fstar_tactics_term
-let unembed_goal:
-  FStar_TypeChecker_Env.env ->
-    FStar_Syntax_Syntax.term -> FStar_Tactics_Basic.goal
-  =
-  fun env  ->
+  fun ps  ->
     fun t  ->
-<<<<<<< HEAD
-      let uu____838 = unembed_pair t (unembed_env env) unembed_term in
-      match uu____838 with
-      | (env1,goal_ty) ->
-          {
-            FStar_Tactics_Basic.context = env1;
-            FStar_Tactics_Basic.witness = FStar_Pervasives_Native.None;
-            FStar_Tactics_Basic.goal_ty = goal_ty
-          }
-let embed_goals:
-  FStar_Tactics_Basic.goal Prims.list -> FStar_Syntax_Syntax.term =
-  fun l  -> embed_list embed_goal fstar_tactics_goal l
-let unembed_goals:
-  FStar_TypeChecker_Env.env ->
-    FStar_Syntax_Syntax.term -> FStar_Tactics_Basic.goal Prims.list
-  = fun env  -> fun egs  -> unembed_list (unembed_goal env) egs
-type state =
-  (FStar_Tactics_Basic.goal Prims.list,FStar_Tactics_Basic.goal Prims.list)
-    FStar_Pervasives_Native.tuple2
-let embed_state: state -> FStar_Syntax_Syntax.term =
-  fun s  ->
-    embed_pair s embed_goals fstar_tactics_goals embed_goals
-      fstar_tactics_goals
-let unembed_state:
-  FStar_TypeChecker_Env.env ->
-    FStar_Syntax_Syntax.term ->
-      (FStar_Tactics_Basic.goal Prims.list,FStar_Tactics_Basic.goal
-                                             Prims.list)
-        FStar_Pervasives_Native.tuple2
-  =
-  fun env  ->
-    fun s  ->
-      let s1 = FStar_Syntax_Util.unascribe s in
-      unembed_pair s1 (unembed_goals env) (unembed_goals env)
-let embed_unit:
-  Prims.unit ->
-    (FStar_Syntax_Syntax.term',FStar_Syntax_Syntax.term')
-      FStar_Syntax_Syntax.syntax
-  = fun u  -> FStar_Syntax_Util.exp_unit
-let unembed_unit: FStar_Syntax_Syntax.term -> Prims.unit =
-  fun uu____879  -> ()
-let embed_bool:
-  Prims.bool ->
-    (FStar_Syntax_Syntax.term',FStar_Syntax_Syntax.term')
-      FStar_Syntax_Syntax.syntax
-  =
-  fun b  ->
-    if b
-    then FStar_Syntax_Util.exp_true_bool
-    else FStar_Syntax_Util.exp_false_bool
-let unembed_bool: FStar_Syntax_Syntax.term -> Prims.bool =
-  fun t  ->
-    let uu____887 =
-      let uu____888 = FStar_Syntax_Subst.compress t in
-      uu____888.FStar_Syntax_Syntax.n in
-    match uu____887 with
-    | FStar_Syntax_Syntax.Tm_constant (FStar_Const.Const_bool b) -> b
-    | uu____892 -> failwith "Not an embedded bool"
-let embed_string:
-  Prims.string ->
-    (FStar_Syntax_Syntax.term',FStar_Syntax_Syntax.term')
-      FStar_Syntax_Syntax.syntax
-  =
-  fun s  ->
-    let bytes = FStar_Util.unicode_of_string s in
-    FStar_Syntax_Syntax.mk
-      (FStar_Syntax_Syntax.Tm_constant
-         (FStar_Const.Const_string (bytes, FStar_Range.dummyRange)))
-      FStar_Pervasives_Native.None FStar_Range.dummyRange
-let unembed_string: FStar_Syntax_Syntax.term -> Prims.string =
-  fun t  ->
-    let t1 = FStar_Syntax_Util.unascribe t in
-    match t1.FStar_Syntax_Syntax.n with
-    | FStar_Syntax_Syntax.Tm_constant (FStar_Const.Const_string
-        (bytes,uu____908)) -> FStar_Util.string_of_unicode bytes
-    | uu____911 ->
-        let uu____912 =
-          let uu____913 =
-            let uu____914 = FStar_Syntax_Print.term_to_string t1 in
-            Prims.strcat uu____914 ")" in
-          Prims.strcat "Not an embedded string (" uu____913 in
-        failwith uu____912
-let embed_result res embed_a t_a =
-  match res with
-  | FStar_Tactics_Basic.Failed (msg,ps) ->
-      let uu____941 =
-        let uu____942 =
-          FStar_Syntax_Syntax.mk_Tm_uinst fstar_tactics_Failed
-            [FStar_Syntax_Syntax.U_zero] in
-        let uu____943 =
-          let uu____944 = FStar_Syntax_Syntax.iarg t_a in
-          let uu____945 =
-            let uu____947 =
-              let uu____948 = embed_string msg in
-              FStar_Syntax_Syntax.as_arg uu____948 in
-            let uu____949 =
-              let uu____951 =
-                let uu____952 =
-                  embed_state
-                    ((ps.FStar_Tactics_Basic.goals),
-                      (ps.FStar_Tactics_Basic.smt_goals)) in
-                FStar_Syntax_Syntax.as_arg uu____952 in
-              [uu____951] in
-            uu____947 :: uu____949 in
-          uu____944 :: uu____945 in
-        FStar_Syntax_Syntax.mk_Tm_app uu____942 uu____943 in
-      uu____941 FStar_Pervasives_Native.None FStar_Range.dummyRange
-  | FStar_Tactics_Basic.Success (a,ps) ->
-      let uu____961 =
-        let uu____962 =
-          FStar_Syntax_Syntax.mk_Tm_uinst fstar_tactics_Success
-            [FStar_Syntax_Syntax.U_zero] in
-        let uu____963 =
-          let uu____964 = FStar_Syntax_Syntax.iarg t_a in
-          let uu____965 =
-            let uu____967 =
-              let uu____968 = embed_a a in
-              FStar_Syntax_Syntax.as_arg uu____968 in
-            let uu____969 =
-              let uu____971 =
-                let uu____972 =
-                  embed_state
-                    ((ps.FStar_Tactics_Basic.goals),
-                      (ps.FStar_Tactics_Basic.smt_goals)) in
-                FStar_Syntax_Syntax.as_arg uu____972 in
-              [uu____971] in
-            uu____967 :: uu____969 in
-          uu____964 :: uu____965 in
-        FStar_Syntax_Syntax.mk_Tm_app uu____962 uu____963 in
-      uu____961 FStar_Pervasives_Native.None FStar_Range.dummyRange
-let unembed_result env res unembed_a =
-  let res1 = FStar_Syntax_Util.unascribe res in
-  let uu____1008 = FStar_Syntax_Util.head_and_args res1 in
-  match uu____1008 with
-  | (hd1,args) ->
-      let uu____1040 =
-        let uu____1048 =
-          let uu____1049 = FStar_Syntax_Util.un_uinst hd1 in
-          uu____1049.FStar_Syntax_Syntax.n in
-        (uu____1048, args) in
-      (match uu____1040 with
-       | (FStar_Syntax_Syntax.Tm_fvar
-          fv,_t::(a,uu____1066)::(embedded_state,uu____1068)::[]) when
-           let uu____1102 = fstar_tactics_lid "Success" in
-           FStar_Syntax_Syntax.fv_eq_lid fv uu____1102 ->
-           let uu____1103 =
-             let uu____1106 = unembed_a a in
-             let uu____1107 = unembed_state env embedded_state in
-             (uu____1106, uu____1107) in
-           FStar_Util.Inl uu____1103
-       | (FStar_Syntax_Syntax.Tm_fvar
-          fv,_t::(embedded_string,uu____1115)::(embedded_state,uu____1117)::[])
-           when
-           let uu____1151 = fstar_tactics_lid "Failed" in
-           FStar_Syntax_Syntax.fv_eq_lid fv uu____1151 ->
-           let uu____1152 =
-             let uu____1155 = unembed_string embedded_string in
-             let uu____1156 = unembed_state env embedded_state in
-             (uu____1155, uu____1156) in
-           FStar_Util.Inr uu____1152
-       | uu____1161 ->
-           let uu____1169 =
-             let uu____1170 = FStar_Syntax_Print.term_to_string res1 in
-             FStar_Util.format1 "Not an embedded result: %s" uu____1170 in
-           failwith uu____1169)
-type formula =
-  | Connective of FStar_Syntax_Util.connective
-  | App of (FStar_Syntax_Syntax.term,FStar_Syntax_Syntax.term Prims.list)
-  FStar_Pervasives_Native.tuple2
-  | Name of FStar_Syntax_Syntax.bv
-let uu___is_Connective: formula -> Prims.bool =
-  fun projectee  ->
-    match projectee with | Connective _0 -> true | uu____1196 -> false
-let __proj__Connective__item___0: formula -> FStar_Syntax_Util.connective =
-  fun projectee  -> match projectee with | Connective _0 -> _0
-let uu___is_App: formula -> Prims.bool =
-  fun projectee  ->
-    match projectee with | App _0 -> true | uu____1211 -> false
-let __proj__App__item___0:
-  formula ->
-    (FStar_Syntax_Syntax.term,FStar_Syntax_Syntax.term Prims.list)
-      FStar_Pervasives_Native.tuple2
-  = fun projectee  -> match projectee with | App _0 -> _0
-let uu___is_Name: formula -> Prims.bool =
-  fun projectee  ->
-    match projectee with | Name _0 -> true | uu____1232 -> false
-let __proj__Name__item___0: formula -> FStar_Syntax_Syntax.bv =
-  fun projectee  -> match projectee with | Name _0 -> _0
-let embed_formula: formula -> FStar_Syntax_Syntax.term =
-  fun f  ->
-    let encode_app l args =
-      let hd1 =
-        if FStar_Ident.lid_equals l FStar_Parser_Const.true_lid
-        then fstar_tactics_True_
-        else
-          if FStar_Ident.lid_equals l FStar_Parser_Const.false_lid
-          then fstar_tactics_False_
-          else
-            if FStar_Ident.lid_equals l FStar_Parser_Const.and_lid
-            then fstar_tactics_And
-            else
-              if FStar_Ident.lid_equals l FStar_Parser_Const.or_lid
-              then fstar_tactics_Or
-              else
-                if FStar_Ident.lid_equals l FStar_Parser_Const.not_lid
-                then fstar_tactics_Not
-                else
-                  if FStar_Ident.lid_equals l FStar_Parser_Const.imp_lid
-                  then fstar_tactics_Implies
-                  else
-                    if FStar_Ident.lid_equals l FStar_Parser_Const.iff_lid
-                    then fstar_tactics_Iff
-                    else
-                      if FStar_Ident.lid_equals l FStar_Parser_Const.eq2_lid
-                      then fstar_tactics_Eq
-                      else
-                        (let uu____1259 =
-                           let uu____1260 = FStar_Ident.string_of_lid l in
-                           Prims.strcat "Unrecognized connective" uu____1260 in
-                         failwith uu____1259) in
-      match args with
-      | [] -> hd1
-      | uu____1265 ->
-          let uu____1266 =
-            let uu____1267 =
-              FStar_List.map
-                (fun uu____1270  ->
-                   match uu____1270 with
-                   | (x,uu____1274) ->
-                       let uu____1275 = embed_term x in
-                       FStar_Syntax_Syntax.as_arg uu____1275) args in
-            FStar_Syntax_Syntax.mk_Tm_app hd1 uu____1267 in
-          uu____1266 FStar_Pervasives_Native.None FStar_Range.dummyRange in
-    match f with
-    | Connective (FStar_Syntax_Util.QAll (binders,qpats,typ)) ->
-        let uu____1283 =
-          let uu____1284 =
-            let uu____1285 =
-              let uu____1286 = embed_binders binders in
-              FStar_Syntax_Syntax.as_arg uu____1286 in
-            let uu____1287 =
-              let uu____1289 =
-                let uu____1290 = embed_term typ in
-                FStar_Syntax_Syntax.as_arg uu____1290 in
-              [uu____1289] in
-            uu____1285 :: uu____1287 in
-          FStar_Syntax_Syntax.mk_Tm_app fstar_tactics_Forall uu____1284 in
-        uu____1283 FStar_Pervasives_Native.None FStar_Range.dummyRange
-    | Connective (FStar_Syntax_Util.QEx (binders,qpats,typ)) ->
-        let uu____1298 =
-          let uu____1299 =
-            let uu____1300 =
-              let uu____1301 = embed_binders binders in
-              FStar_Syntax_Syntax.as_arg uu____1301 in
-            let uu____1302 =
-              let uu____1304 =
-                let uu____1305 = embed_term typ in
-                FStar_Syntax_Syntax.as_arg uu____1305 in
-              [uu____1304] in
-            uu____1300 :: uu____1302 in
-          FStar_Syntax_Syntax.mk_Tm_app fstar_tactics_Exists uu____1299 in
-        uu____1298 FStar_Pervasives_Native.None FStar_Range.dummyRange
-    | Connective (FStar_Syntax_Util.BaseConn (lid,args)) ->
-        encode_app lid args
-    | App (t,ts) ->
-        let uu____1316 =
-          let uu____1317 =
-            let uu____1318 =
-              let uu____1319 = embed_term t in
-              FStar_Syntax_Syntax.as_arg uu____1319 in
-            let uu____1320 =
-              let uu____1322 =
-                let uu____1323 = embed_list embed_term fstar_tactics_term ts in
-                FStar_Syntax_Syntax.as_arg uu____1323 in
-              [uu____1322] in
-            uu____1318 :: uu____1320 in
-          FStar_Syntax_Syntax.mk_Tm_app fstar_tactics_App uu____1317 in
-        uu____1316 FStar_Pervasives_Native.None FStar_Range.dummyRange
-    | Name bv ->
-        let uu____1329 =
-          let uu____1330 =
-            let uu____1331 =
-              let uu____1332 =
-                let uu____1333 = FStar_Syntax_Syntax.mk_binder bv in
-                embed_binder uu____1333 in
-              FStar_Syntax_Syntax.as_arg uu____1332 in
-            [uu____1331] in
-          FStar_Syntax_Syntax.mk_Tm_app fstar_tactics_Name uu____1330 in
-        uu____1329 FStar_Pervasives_Native.None FStar_Range.dummyRange
-let term_as_formula:
-  FStar_Syntax_Syntax.term -> formula FStar_Pervasives_Native.option =
-  fun t  ->
-    let uu____1343 = FStar_Syntax_Util.destruct_typ_as_formula t in
-    match uu____1343 with
-    | FStar_Pervasives_Native.Some c ->
-        FStar_Pervasives_Native.Some (Connective c)
-    | uu____1347 ->
-        let uu____1349 =
-          let uu____1350 = FStar_Syntax_Subst.compress t in
-          uu____1350.FStar_Syntax_Syntax.n in
-        (match uu____1349 with
-         | FStar_Syntax_Syntax.Tm_app uu____1354 ->
-             let uu____1364 = FStar_Syntax_Util.head_and_args t in
-             (match uu____1364 with
-              | (hd1,args) ->
-                  let uu____1391 =
-                    let uu____1392 =
-                      let uu____1396 =
-                        FStar_List.map FStar_Pervasives_Native.fst args in
-                      (hd1, uu____1396) in
-                    App uu____1392 in
-                  FStar_Pervasives_Native.Some uu____1391)
-         | FStar_Syntax_Syntax.Tm_name bv ->
-             FStar_Pervasives_Native.Some (Name bv)
-         | uu____1414 -> FStar_Pervasives_Native.None)
-type vconst =
-  | C_Unit
-  | C_Int of Prims.string
-let uu___is_C_Unit: vconst -> Prims.bool =
-  fun projectee  ->
-    match projectee with | C_Unit  -> true | uu____1422 -> false
-let uu___is_C_Int: vconst -> Prims.bool =
-  fun projectee  ->
-    match projectee with | C_Int _0 -> true | uu____1427 -> false
-let __proj__C_Int__item___0: vconst -> Prims.string =
-  fun projectee  -> match projectee with | C_Int _0 -> _0
-type term_view =
-  | Tv_Var of FStar_Syntax_Syntax.binder
-  | Tv_FVar of FStar_Syntax_Syntax.fv
-  | Tv_App of (FStar_Syntax_Syntax.term,FStar_Syntax_Syntax.term)
-  FStar_Pervasives_Native.tuple2
-  | Tv_Abs of (FStar_Syntax_Syntax.binder,FStar_Syntax_Syntax.term)
-  FStar_Pervasives_Native.tuple2
-  | Tv_Arrow of (FStar_Syntax_Syntax.binder,FStar_Syntax_Syntax.term)
-  FStar_Pervasives_Native.tuple2
-  | Tv_Type of Prims.unit
-  | Tv_Refine of (FStar_Syntax_Syntax.binder,FStar_Syntax_Syntax.term)
-  FStar_Pervasives_Native.tuple2
-  | Tv_Const of vconst
-let uu___is_Tv_Var: term_view -> Prims.bool =
-  fun projectee  ->
-    match projectee with | Tv_Var _0 -> true | uu____1479 -> false
-let __proj__Tv_Var__item___0: term_view -> FStar_Syntax_Syntax.binder =
-  fun projectee  -> match projectee with | Tv_Var _0 -> _0
-let uu___is_Tv_FVar: term_view -> Prims.bool =
-  fun projectee  ->
-    match projectee with | Tv_FVar _0 -> true | uu____1491 -> false
-let __proj__Tv_FVar__item___0: term_view -> FStar_Syntax_Syntax.fv =
-  fun projectee  -> match projectee with | Tv_FVar _0 -> _0
-let uu___is_Tv_App: term_view -> Prims.bool =
-  fun projectee  ->
-    match projectee with | Tv_App _0 -> true | uu____1505 -> false
-let __proj__Tv_App__item___0:
-  term_view ->
-    (FStar_Syntax_Syntax.term,FStar_Syntax_Syntax.term)
-      FStar_Pervasives_Native.tuple2
-  = fun projectee  -> match projectee with | Tv_App _0 -> _0
-let uu___is_Tv_Abs: term_view -> Prims.bool =
-  fun projectee  ->
-    match projectee with | Tv_Abs _0 -> true | uu____1525 -> false
-let __proj__Tv_Abs__item___0:
-  term_view ->
-    (FStar_Syntax_Syntax.binder,FStar_Syntax_Syntax.term)
-      FStar_Pervasives_Native.tuple2
-  = fun projectee  -> match projectee with | Tv_Abs _0 -> _0
-let uu___is_Tv_Arrow: term_view -> Prims.bool =
-  fun projectee  ->
-    match projectee with | Tv_Arrow _0 -> true | uu____1545 -> false
-let __proj__Tv_Arrow__item___0:
-  term_view ->
-    (FStar_Syntax_Syntax.binder,FStar_Syntax_Syntax.term)
-      FStar_Pervasives_Native.tuple2
-  = fun projectee  -> match projectee with | Tv_Arrow _0 -> _0
-let uu___is_Tv_Type: term_view -> Prims.bool =
-  fun projectee  ->
-    match projectee with | Tv_Type _0 -> true | uu____1563 -> false
-let __proj__Tv_Type__item___0: term_view -> Prims.unit = fun projectee  -> ()
-let uu___is_Tv_Refine: term_view -> Prims.bool =
-  fun projectee  ->
-    match projectee with | Tv_Refine _0 -> true | uu____1577 -> false
-let __proj__Tv_Refine__item___0:
-  term_view ->
-    (FStar_Syntax_Syntax.binder,FStar_Syntax_Syntax.term)
-      FStar_Pervasives_Native.tuple2
-  = fun projectee  -> match projectee with | Tv_Refine _0 -> _0
-let uu___is_Tv_Const: term_view -> Prims.bool =
-  fun projectee  ->
-    match projectee with | Tv_Const _0 -> true | uu____1595 -> false
-let __proj__Tv_Const__item___0: term_view -> vconst =
-  fun projectee  -> match projectee with | Tv_Const _0 -> _0
-let embed_fvar:
-  FStar_Syntax_Syntax.fv ->
-    (FStar_Syntax_Syntax.term',FStar_Syntax_Syntax.term')
-      FStar_Syntax_Syntax.syntax
-  =
-  fun fv  ->
-    let uu____1606 = FStar_Syntax_Syntax.fv_to_tm fv in
-    protect_embedded_term fstar_tactics_fvar uu____1606
-let unembed_fvar: FStar_Syntax_Syntax.term -> FStar_Syntax_Syntax.fv =
-  fun t  ->
-    let t1 = un_protect_embedded_term t in
-    let t2 = FStar_Syntax_Util.unascribe t1 in
-    match t2.FStar_Syntax_Syntax.n with
-    | FStar_Syntax_Syntax.Tm_fvar fv -> fv
-    | uu____1613 -> failwith "Not an embedded fv"
-let embed_const:
-  vconst ->
-    (FStar_Syntax_Syntax.term',FStar_Syntax_Syntax.term')
-      FStar_Syntax_Syntax.syntax
-  =
-  fun c  ->
-    match c with
-    | C_Unit  -> tac_C_Unit
-    | C_Int s ->
-        let uu____1618 =
-          let uu____1619 =
-            let uu____1620 =
-              let uu____1621 = FStar_Syntax_Util.exp_int s in
-              FStar_Syntax_Syntax.as_arg uu____1621 in
-            [uu____1620] in
-          FStar_Syntax_Syntax.mk_Tm_app tac_C_Int uu____1619 in
-        uu____1618 FStar_Pervasives_Native.None FStar_Range.dummyRange
-let embed_term_view:
-  term_view ->
-    (FStar_Syntax_Syntax.term',FStar_Syntax_Syntax.term')
-      FStar_Syntax_Syntax.syntax
-  =
-  fun t  ->
-    match t with
-    | Tv_FVar fv ->
-        let uu____1630 =
-          let uu____1631 =
-            let uu____1632 =
-              let uu____1633 = embed_fvar fv in
-              FStar_Syntax_Syntax.as_arg uu____1633 in
-            [uu____1632] in
-          FStar_Syntax_Syntax.mk_Tm_app tac_Tv_FVar uu____1631 in
-        uu____1630 FStar_Pervasives_Native.None FStar_Range.dummyRange
-    | Tv_Var bv ->
-        let uu____1639 =
-          let uu____1640 =
-            let uu____1641 =
-              let uu____1642 = embed_binder bv in
-              FStar_Syntax_Syntax.as_arg uu____1642 in
-            [uu____1641] in
-          FStar_Syntax_Syntax.mk_Tm_app tac_Tv_Var uu____1640 in
-        uu____1639 FStar_Pervasives_Native.None FStar_Range.dummyRange
-    | Tv_App (hd1,a) ->
-        let uu____1649 =
-          let uu____1650 =
-            let uu____1651 =
-              let uu____1652 = embed_term hd1 in
-              FStar_Syntax_Syntax.as_arg uu____1652 in
-            let uu____1653 =
-              let uu____1655 =
-                let uu____1656 = embed_term a in
-                FStar_Syntax_Syntax.as_arg uu____1656 in
-              [uu____1655] in
-            uu____1651 :: uu____1653 in
-          FStar_Syntax_Syntax.mk_Tm_app tac_Tv_App uu____1650 in
-        uu____1649 FStar_Pervasives_Native.None FStar_Range.dummyRange
-    | Tv_Abs (b,t1) ->
-        let uu____1663 =
-          let uu____1664 =
-            let uu____1665 =
-              let uu____1666 = embed_binder b in
-              FStar_Syntax_Syntax.as_arg uu____1666 in
-            let uu____1667 =
-              let uu____1669 =
-                let uu____1670 = embed_term t1 in
-                FStar_Syntax_Syntax.as_arg uu____1670 in
-              [uu____1669] in
-            uu____1665 :: uu____1667 in
-          FStar_Syntax_Syntax.mk_Tm_app tac_Tv_Abs uu____1664 in
-        uu____1663 FStar_Pervasives_Native.None FStar_Range.dummyRange
-    | Tv_Arrow (b,t1) ->
-        let uu____1677 =
-          let uu____1678 =
-            let uu____1679 =
-              let uu____1680 = embed_binder b in
-              FStar_Syntax_Syntax.as_arg uu____1680 in
-            let uu____1681 =
-              let uu____1683 =
-                let uu____1684 = embed_term t1 in
-                FStar_Syntax_Syntax.as_arg uu____1684 in
-              [uu____1683] in
-            uu____1679 :: uu____1681 in
-          FStar_Syntax_Syntax.mk_Tm_app tac_Tv_Arrow uu____1678 in
-        uu____1677 FStar_Pervasives_Native.None FStar_Range.dummyRange
-    | Tv_Type u ->
-        let uu____1690 =
-          let uu____1691 =
-            let uu____1692 =
-              let uu____1693 = embed_unit () in
-              FStar_Syntax_Syntax.as_arg uu____1693 in
-            [uu____1692] in
-          FStar_Syntax_Syntax.mk_Tm_app tac_Tv_Type uu____1691 in
-        uu____1690 FStar_Pervasives_Native.None FStar_Range.dummyRange
-    | Tv_Refine (bv,t1) ->
-        let uu____1700 =
-          let uu____1701 =
-            let uu____1702 =
-              let uu____1703 = embed_binder bv in
-              FStar_Syntax_Syntax.as_arg uu____1703 in
-            let uu____1704 =
-              let uu____1706 =
-                let uu____1707 = embed_term t1 in
-                FStar_Syntax_Syntax.as_arg uu____1707 in
-              [uu____1706] in
-            uu____1702 :: uu____1704 in
-          FStar_Syntax_Syntax.mk_Tm_app tac_Tv_Refine uu____1701 in
-        uu____1700 FStar_Pervasives_Native.None FStar_Range.dummyRange
-    | Tv_Const c ->
-        let uu____1713 =
-          let uu____1714 =
-            let uu____1715 =
-              let uu____1716 = embed_const c in
-              FStar_Syntax_Syntax.as_arg uu____1716 in
-            [uu____1715] in
-          FStar_Syntax_Syntax.mk_Tm_app tac_Tv_Const uu____1714 in
-        uu____1713 FStar_Pervasives_Native.None FStar_Range.dummyRange
-let unembed_const: FStar_Syntax_Syntax.term -> vconst =
-  fun t  ->
-    let t1 = FStar_Syntax_Util.unascribe t in
-    let uu____1725 = FStar_Syntax_Util.head_and_args t1 in
-    match uu____1725 with
-    | (hd1,args) ->
-        let uu____1751 =
-          let uu____1759 =
-            let uu____1760 = FStar_Syntax_Util.un_uinst hd1 in
-            uu____1760.FStar_Syntax_Syntax.n in
-          (uu____1759, args) in
-        (match uu____1751 with
-         | (FStar_Syntax_Syntax.Tm_fvar fv,[]) when
-             FStar_Syntax_Syntax.fv_eq_lid fv tac_C_Unit_lid -> C_Unit
-         | (FStar_Syntax_Syntax.Tm_fvar fv,(i,uu____1780)::[]) when
-             FStar_Syntax_Syntax.fv_eq_lid fv tac_C_Int_lid ->
-             let uu____1798 =
-               let uu____1799 = FStar_Syntax_Subst.compress i in
-               uu____1799.FStar_Syntax_Syntax.n in
-             (match uu____1798 with
-              | FStar_Syntax_Syntax.Tm_constant (FStar_Const.Const_int
-                  (s,uu____1803)) -> C_Int s
-              | uu____1810 ->
-                  failwith "unembed_const: unexpected arg for C_Int")
-         | uu____1811 -> failwith "not an embedded vconst")
-let unembed_term_view: FStar_Syntax_Syntax.term -> term_view =
-  fun t  ->
-    let t1 = FStar_Syntax_Util.unascribe t in
-    let uu____1823 = FStar_Syntax_Util.head_and_args t1 in
-    match uu____1823 with
-    | (hd1,args) ->
-        let uu____1849 =
-          let uu____1857 =
-            let uu____1858 = FStar_Syntax_Util.un_uinst hd1 in
-            uu____1858.FStar_Syntax_Syntax.n in
-          (uu____1857, args) in
-        (match uu____1849 with
-         | (FStar_Syntax_Syntax.Tm_fvar fv,(b,uu____1868)::[]) when
-             FStar_Syntax_Syntax.fv_eq_lid fv tac_Tv_Var_lid ->
-             let uu____1886 = unembed_binder b in Tv_Var uu____1886
-         | (FStar_Syntax_Syntax.Tm_fvar fv,(b,uu____1889)::[]) when
-             FStar_Syntax_Syntax.fv_eq_lid fv tac_Tv_FVar_lid ->
-             let uu____1907 = unembed_fvar b in Tv_FVar uu____1907
-         | (FStar_Syntax_Syntax.Tm_fvar
-            fv,(l,uu____1910)::(r,uu____1912)::[]) when
-             FStar_Syntax_Syntax.fv_eq_lid fv tac_Tv_App_lid ->
-             let uu____1938 =
-               let uu____1941 = unembed_term l in
-               let uu____1942 = unembed_term r in (uu____1941, uu____1942) in
-             Tv_App uu____1938
-         | (FStar_Syntax_Syntax.Tm_fvar
-            fv,(b,uu____1945)::(t2,uu____1947)::[]) when
-             FStar_Syntax_Syntax.fv_eq_lid fv tac_Tv_Abs_lid ->
-             let uu____1973 =
-               let uu____1976 = unembed_binder b in
-               let uu____1977 = unembed_term t2 in (uu____1976, uu____1977) in
-             Tv_Abs uu____1973
-         | (FStar_Syntax_Syntax.Tm_fvar
-            fv,(b,uu____1980)::(t2,uu____1982)::[]) when
-             FStar_Syntax_Syntax.fv_eq_lid fv tac_Tv_Arrow_lid ->
-             let uu____2008 =
-               let uu____2011 = unembed_binder b in
-               let uu____2012 = unembed_term t2 in (uu____2011, uu____2012) in
-             Tv_Arrow uu____2008
-         | (FStar_Syntax_Syntax.Tm_fvar fv,(u,uu____2015)::[]) when
-             FStar_Syntax_Syntax.fv_eq_lid fv tac_Tv_Type_lid ->
-             (unembed_unit u; Tv_Type ())
-         | (FStar_Syntax_Syntax.Tm_fvar
-            fv,(b,uu____2036)::(t2,uu____2038)::[]) when
-             FStar_Syntax_Syntax.fv_eq_lid fv tac_Tv_Refine_lid ->
-             let uu____2064 =
-               let uu____2067 = unembed_binder b in
-               let uu____2068 = unembed_term t2 in (uu____2067, uu____2068) in
-             Tv_Refine uu____2064
-         | (FStar_Syntax_Syntax.Tm_fvar fv,(c,uu____2071)::[]) when
-             FStar_Syntax_Syntax.fv_eq_lid fv tac_Tv_Const_lid ->
-             let uu____2089 = unembed_const c in Tv_Const uu____2089
-         | uu____2090 -> failwith "not an embedded term_view")
-let rec last l =
-  match l with
-  | [] -> failwith "last: empty list"
-  | x::[] -> x
-  | uu____2108::xs -> last xs
-let rec init l =
-  match l with
-  | [] -> failwith "init: empty list"
-  | x::[] -> []
-  | x::xs -> let uu____2126 = init xs in x :: uu____2126
-let inspectfv: FStar_Syntax_Syntax.fv -> Prims.string Prims.list =
-  fun fv  ->
-    let uu____2133 = FStar_Syntax_Syntax.lid_of_fv fv in
-    FStar_Ident.path_of_lid uu____2133
-let packfv: Prims.string Prims.list -> FStar_Syntax_Syntax.fv =
-  fun ns  ->
-    let uu____2139 = FStar_Parser_Const.p2l ns in
-    FStar_Syntax_Syntax.lid_as_fv uu____2139
-      FStar_Syntax_Syntax.Delta_equational FStar_Pervasives_Native.None
-let inspectbv: FStar_Syntax_Syntax.binder -> Prims.string =
-  fun b  -> FStar_Syntax_Print.bv_to_string (FStar_Pervasives_Native.fst b)
-let inspect:
-  FStar_Syntax_Syntax.term -> term_view FStar_Pervasives_Native.option =
-  fun t  ->
-    let uu____2148 =
-      let uu____2149 = FStar_Syntax_Subst.compress t in
-      uu____2149.FStar_Syntax_Syntax.n in
-    match uu____2148 with
-    | FStar_Syntax_Syntax.Tm_name bv ->
-        let uu____2154 =
-          let uu____2155 = FStar_Syntax_Syntax.mk_binder bv in
-          Tv_Var uu____2155 in
-        FStar_All.pipe_left
-          (fun _0_29  -> FStar_Pervasives_Native.Some _0_29) uu____2154
-    | FStar_Syntax_Syntax.Tm_fvar fv ->
-        FStar_All.pipe_left
-          (fun _0_30  -> FStar_Pervasives_Native.Some _0_30) (Tv_FVar fv)
-    | FStar_Syntax_Syntax.Tm_app (hd1,[]) ->
-        failwith "inspect: empty arguments on Tm_app"
-    | FStar_Syntax_Syntax.Tm_app (hd1,args) ->
-        let uu____2190 = last args in
-        (match uu____2190 with
-         | (a,uu____2201) ->
-             let uu____2206 =
-               let uu____2207 =
-                 let uu____2210 =
-                   let uu____2213 =
-                     let uu____2214 = init args in
-                     FStar_Syntax_Syntax.mk_Tm_app hd1 uu____2214 in
-                   uu____2213 FStar_Pervasives_Native.None
-                     t.FStar_Syntax_Syntax.pos in
-                 (uu____2210, a) in
-               Tv_App uu____2207 in
-             FStar_All.pipe_left
-               (fun _0_31  -> FStar_Pervasives_Native.Some _0_31) uu____2206)
-    | FStar_Syntax_Syntax.Tm_abs ([],uu____2228,uu____2229) ->
-        failwith "inspect: empty arguments on Tm_abs"
-    | FStar_Syntax_Syntax.Tm_abs (b::bs,t1,k) ->
-        let uu____2282 = FStar_Syntax_Subst.open_term (b :: bs) t1 in
-        (match uu____2282 with
-         | (bs',t2) ->
-             let uu____2290 =
-               match bs' with
-               | b1::bs1 -> (b1, bs1)
-               | [] -> failwith "impossible" in
-             (match uu____2290 with
-              | (b1,bs1) ->
-                  let uu____2341 =
-                    let uu____2342 =
-                      let uu____2345 = FStar_Syntax_Util.abs bs1 t2 k in
-                      (b1, uu____2345) in
-                    Tv_Abs uu____2342 in
-                  FStar_All.pipe_left
-                    (fun _0_32  -> FStar_Pervasives_Native.Some _0_32)
-                    uu____2341))
-    | FStar_Syntax_Syntax.Tm_type uu____2349 ->
-        FStar_All.pipe_left
-          (fun _0_33  -> FStar_Pervasives_Native.Some _0_33) (Tv_Type ())
-    | FStar_Syntax_Syntax.Tm_arrow ([],k) ->
-        failwith "inspect: empty binders on arrow"
-    | FStar_Syntax_Syntax.Tm_arrow (b::bs,k) ->
-        let uu____2379 = FStar_Syntax_Subst.open_comp [b] k in
-        (match uu____2379 with
-         | (b',k1) ->
-             let b1 =
-               match b' with
-               | b'1::[] -> b'1
-               | uu____2401 -> failwith "impossible" in
-             let uu____2404 =
-               let uu____2405 =
-                 let uu____2408 = FStar_Syntax_Util.arrow bs k1 in
-                 (b1, uu____2408) in
-               Tv_Arrow uu____2405 in
-             FStar_All.pipe_left
-               (fun _0_34  -> FStar_Pervasives_Native.Some _0_34) uu____2404)
-    | FStar_Syntax_Syntax.Tm_refine (bv,t1) ->
-        let b = FStar_Syntax_Syntax.mk_binder bv in
-        let uu____2423 = FStar_Syntax_Subst.open_term [b] t1 in
-        (match uu____2423 with
-         | (b',t2) ->
-             let b1 =
-               match b' with
-               | b'1::[] -> b'1
-               | uu____2441 -> failwith "impossible" in
-             FStar_All.pipe_left
-               (fun _0_35  -> FStar_Pervasives_Native.Some _0_35)
-               (Tv_Refine (b1, t2)))
-    | FStar_Syntax_Syntax.Tm_constant c ->
-        let c1 =
-          match c with
-          | FStar_Const.Const_unit  -> C_Unit
-          | FStar_Const.Const_int (s,uu____2450) -> C_Int s
-          | uu____2457 -> failwith "unknown constant" in
-        FStar_All.pipe_left
-          (fun _0_36  -> FStar_Pervasives_Native.Some _0_36) (Tv_Const c1)
-    | uu____2459 ->
-        (FStar_Util.print_string "inspect: outside of expected syntax\n";
-         FStar_Pervasives_Native.None)
-let pack: term_view -> FStar_Syntax_Syntax.term =
-  fun tv  ->
-    match tv with
-    | Tv_Var (bv,uu____2465) -> FStar_Syntax_Syntax.bv_to_tm bv
-    | Tv_FVar fv -> FStar_Syntax_Syntax.fv_to_tm fv
-    | Tv_App (l,r) ->
-        let uu____2469 =
-          let uu____2475 = FStar_Syntax_Syntax.as_arg r in [uu____2475] in
-        FStar_Syntax_Util.mk_app l uu____2469
-    | Tv_Abs (b,t) ->
-        FStar_Syntax_Util.abs [b] t FStar_Pervasives_Native.None
-    | Tv_Arrow (b,t) ->
-        let uu____2485 = FStar_Syntax_Syntax.mk_Total t in
-        FStar_Syntax_Util.arrow [b] uu____2485
-    | Tv_Type () -> FStar_Syntax_Util.ktype
-    | Tv_Refine ((bv,uu____2489),t) -> FStar_Syntax_Util.refine bv t
-    | Tv_Const (C_Unit ) -> FStar_Syntax_Util.exp_unit
-    | Tv_Const (C_Int s) -> FStar_Syntax_Util.exp_int s
-    | uu____2494 -> failwith "pack: unexpected term view"
-let embed_order: FStar_Tactics_Basic.order -> FStar_Syntax_Syntax.term =
-  fun o  ->
-    match o with
-    | FStar_Tactics_Basic.Lt  -> ord_Lt
-    | FStar_Tactics_Basic.Eq  -> ord_Eq
-    | FStar_Tactics_Basic.Gt  -> ord_Gt
-let unembed_order: FStar_Syntax_Syntax.term -> FStar_Tactics_Basic.order =
-  fun t  ->
-    let t1 = FStar_Syntax_Util.unascribe t in
-    let uu____2502 = FStar_Syntax_Util.head_and_args t1 in
-    match uu____2502 with
-    | (hd1,args) ->
-        let uu____2528 =
-          let uu____2536 =
-            let uu____2537 = FStar_Syntax_Util.un_uinst hd1 in
-            uu____2537.FStar_Syntax_Syntax.n in
-          (uu____2536, args) in
-        (match uu____2528 with
-         | (FStar_Syntax_Syntax.Tm_fvar fv,[]) when
-             FStar_Syntax_Syntax.fv_eq_lid fv ord_Lt_lid ->
-             FStar_Tactics_Basic.Lt
-         | (FStar_Syntax_Syntax.Tm_fvar fv,[]) when
-             FStar_Syntax_Syntax.fv_eq_lid fv ord_Eq_lid ->
-             FStar_Tactics_Basic.Eq
-         | (FStar_Syntax_Syntax.Tm_fvar fv,[]) when
-             FStar_Syntax_Syntax.fv_eq_lid fv ord_Gt_lid ->
-             FStar_Tactics_Basic.Gt
-         | uu____2575 -> failwith "not an embedded order")
-=======
       let uu____62 = FStar_Syntax_Util.un_alien t in
       FStar_All.pipe_right uu____62 FStar_Dyn.undyn
 let embed_result:
@@ -1272,5 +157,4 @@
                  let uu____409 =
                    let uu____410 = FStar_Syntax_Print.term_to_string res1 in
                    FStar_Util.format1 "Not an embedded result: %s" uu____410 in
-                 failwith uu____409)
->>>>>>> c7d62a0b
+                 failwith uu____409)