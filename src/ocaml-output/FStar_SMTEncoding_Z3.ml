open Prims
type z3version =
  | Z3V_Unknown of Prims.string
  | Z3V of (Prims.int,Prims.int,Prims.int) FStar_Pervasives_Native.tuple3
let uu___is_Z3V_Unknown: z3version -> Prims.bool =
  fun projectee  ->
<<<<<<< HEAD
    match projectee with | Z3V_Unknown _0 -> true | uu____17 -> false
let __proj__Z3V_Unknown__item___0: z3version -> Prims.string =
  fun projectee  -> match projectee with | Z3V_Unknown _0 -> _0
let uu___is_Z3V: z3version -> Prims.bool =
  fun projectee  -> match projectee with | Z3V _0 -> true | uu____34 -> false
=======
    match projectee with | Z3V_Unknown _0 -> true | uu____19 -> false
let __proj__Z3V_Unknown__item___0: z3version -> Prims.string =
  fun projectee  -> match projectee with | Z3V_Unknown _0 -> _0
let uu___is_Z3V: z3version -> Prims.bool =
  fun projectee  -> match projectee with | Z3V _0 -> true | uu____37 -> false
>>>>>>> c7f1cc4d
let __proj__Z3V__item___0:
  z3version -> (Prims.int,Prims.int,Prims.int) FStar_Pervasives_Native.tuple3
  = fun projectee  -> match projectee with | Z3V _0 -> _0
let z3version_as_string: z3version -> Prims.string =
<<<<<<< HEAD
  fun uu___96_55  ->
    match uu___96_55 with
    | Z3V_Unknown s -> FStar_Util.format1 "unknown version: %s" s
    | Z3V (i,j,k) ->
        let uu____60 = FStar_Util.string_of_int i in
        let uu____61 = FStar_Util.string_of_int j in
        let uu____62 = FStar_Util.string_of_int k in
        FStar_Util.format3 "%s.%s.%s" uu____60 uu____61 uu____62
=======
  fun uu___94_65  ->
    match uu___94_65 with
    | Z3V_Unknown s -> FStar_Util.format1 "unknown version: %s" s
    | Z3V (i,j,k) ->
        let uu____70 = FStar_Util.string_of_int i in
        let uu____71 = FStar_Util.string_of_int j in
        let uu____72 = FStar_Util.string_of_int k in
        FStar_Util.format3 "%s.%s.%s" uu____70 uu____71 uu____72
>>>>>>> c7f1cc4d
let z3v_compare:
  z3version ->
    (Prims.int,Prims.int,Prims.int) FStar_Pervasives_Native.tuple3 ->
      Prims.int FStar_Pervasives_Native.option
  =
  fun known  ->
<<<<<<< HEAD
    fun uu____74  ->
      match uu____74 with
      | (w1,w2,w3) ->
          (match known with
           | Z3V_Unknown uu____83 -> FStar_Pervasives_Native.None
=======
    fun uu____86  ->
      match uu____86 with
      | (w1,w2,w3) ->
          (match known with
           | Z3V_Unknown uu____100 -> FStar_Pervasives_Native.None
>>>>>>> c7f1cc4d
           | Z3V (k1,k2,k3) ->
               FStar_Pervasives_Native.Some
                 (if k1 <> w1
                  then w1 - k1
                  else if k2 <> w2 then w2 - k2 else w3 - k3))
let z3v_le:
  z3version ->
    (Prims.int,Prims.int,Prims.int) FStar_Pervasives_Native.tuple3 ->
      Prims.bool
  =
  fun known  ->
    fun wanted  ->
      match z3v_compare known wanted with
      | FStar_Pervasives_Native.None  -> false
      | FStar_Pervasives_Native.Some i -> i >= (Prims.parse_int "0")
let _z3version: z3version FStar_Pervasives_Native.option FStar_ST.ref =
  FStar_Util.mk_ref FStar_Pervasives_Native.None
let get_z3version: Prims.unit -> z3version =
<<<<<<< HEAD
  fun uu____112  ->
    let prefix1 = "Z3 version " in
    let uu____114 = FStar_ST.read _z3version in
    match uu____114 with
    | FStar_Pervasives_Native.Some version -> version
    | FStar_Pervasives_Native.None  ->
        let uu____120 =
          let uu____124 = FStar_Options.z3_exe () in
          FStar_Util.run_proc uu____124 "-version" "" in
        (match uu____120 with
         | (uu____125,out,uu____127) ->
             let out1 =
               match FStar_Util.splitlines out with
               | x::uu____130 when FStar_Util.starts_with x prefix1 ->
                   let x1 =
                     let uu____133 =
                       FStar_Util.substring_from x
                         (FStar_String.length prefix1) in
                     FStar_Util.trim_string uu____133 in
=======
  fun uu____134  ->
    let prefix1 = "Z3 version " in
    let uu____136 = FStar_ST.read _z3version in
    match uu____136 with
    | FStar_Pervasives_Native.Some version -> version
    | FStar_Pervasives_Native.None  ->
        let uu____142 =
          let uu____149 = FStar_Options.z3_exe () in
          FStar_Util.run_proc uu____149 "-version" "" in
        (match uu____142 with
         | (uu____150,out,uu____152) ->
             let out1 =
               match FStar_Util.splitlines out with
               | x::uu____155 when FStar_Util.starts_with x prefix1 ->
                   let x1 =
                     let uu____159 =
                       FStar_Util.substring_from x
                         (FStar_String.length prefix1) in
                     FStar_Util.trim_string uu____159 in
>>>>>>> c7f1cc4d
                   let x2 =
                     try
                       FStar_List.map FStar_Util.int_of_string
                         (FStar_Util.split x1 ".")
<<<<<<< HEAD
                     with | uu____148 -> [] in
                   (match x2 with
                    | i1::i2::i3::[] -> Z3V (i1, i2, i3)
                    | uu____152 -> Z3V_Unknown out)
               | uu____154 -> Z3V_Unknown out in
             (FStar_ST.write _z3version (FStar_Pervasives_Native.Some out1);
              out1))
let ini_params: Prims.unit -> Prims.string =
  fun uu____163  ->
    let z3_v = get_z3version () in
    (let uu____166 =
       let uu____167 = get_z3version () in
       z3v_le uu____167
         ((Prims.parse_int "4"), (Prims.parse_int "4"),
           (Prims.parse_int "0")) in
     if uu____166
     then
       let uu____168 =
         let uu____169 =
           let uu____170 = z3version_as_string z3_v in
           FStar_Util.format1
             "Z3 4.5.0 recommended; at least Z3 v4.4.1 required; got %s\n"
             uu____170 in
         FStar_Util.Failure uu____169 in
       FStar_All.pipe_left FStar_Pervasives.raise uu____168
     else ());
    (let uu____172 =
       let uu____174 =
         let uu____176 =
           let uu____178 =
             let uu____179 =
               let uu____180 = FStar_Options.z3_seed () in
               FStar_Util.string_of_int uu____180 in
             FStar_Util.format1 "smt.random_seed=%s" uu____179 in
           [uu____178] in
         "-smt2 -in auto_config=false model=true smt.relevancy=2" ::
           uu____176 in
       let uu____181 = FStar_Options.z3_cliopt () in
       FStar_List.append uu____174 uu____181 in
     FStar_String.concat " " uu____172)
=======
                     with | uu____171 -> [] in
                   (match x2 with
                    | i1::i2::i3::[] -> Z3V (i1, i2, i3)
                    | uu____175 -> Z3V_Unknown out)
               | uu____178 -> Z3V_Unknown out in
             (FStar_ST.write _z3version (FStar_Pervasives_Native.Some out1);
              out1))
let ini_params: Prims.unit -> Prims.string =
  fun uu____186  ->
    let z3_v = get_z3version () in
    (let uu____189 =
       let uu____190 = get_z3version () in
       z3v_le uu____190
         ((Prims.parse_int "4"), (Prims.parse_int "4"),
           (Prims.parse_int "0")) in
     if uu____189
     then
       let uu____191 =
         let uu____192 =
           let uu____193 = z3version_as_string z3_v in
           FStar_Util.format1
             "Z3 4.5.0 recommended; at least Z3 v4.4.1 required; got %s\n"
             uu____193 in
         FStar_Util.Failure uu____192 in
       FStar_All.pipe_left FStar_Pervasives.raise uu____191
     else ());
    (let uu____195 =
       let uu____198 =
         let uu____201 =
           let uu____204 =
             let uu____205 =
               let uu____206 = FStar_Options.z3_seed () in
               FStar_Util.string_of_int uu____206 in
             FStar_Util.format1 "smt.random_seed=%s" uu____205 in
           [uu____204] in
         "-smt2 -in auto_config=false model=true smt.relevancy=2" ::
           uu____201 in
       let uu____207 = FStar_Options.z3_cliopt () in
       FStar_List.append uu____198 uu____207 in
     FStar_String.concat " " uu____195)
>>>>>>> c7f1cc4d
type label = Prims.string
type unsat_core = Prims.string Prims.list FStar_Pervasives_Native.option
type z3status =
  | UNSAT of unsat_core
  | SAT of label Prims.list
  | UNKNOWN of label Prims.list
  | TIMEOUT of label Prims.list
  | KILLED
let uu___is_UNSAT: z3status -> Prims.bool =
  fun projectee  ->
<<<<<<< HEAD
    match projectee with | UNSAT _0 -> true | uu____209 -> false
=======
    match projectee with | UNSAT _0 -> true | uu____240 -> false
>>>>>>> c7f1cc4d
let __proj__UNSAT__item___0: z3status -> unsat_core =
  fun projectee  -> match projectee with | UNSAT _0 -> _0
let uu___is_SAT: z3status -> Prims.bool =
  fun projectee  ->
<<<<<<< HEAD
    match projectee with | SAT _0 -> true | uu____224 -> false
=======
    match projectee with | SAT _0 -> true | uu____254 -> false
>>>>>>> c7f1cc4d
let __proj__SAT__item___0: z3status -> label Prims.list =
  fun projectee  -> match projectee with | SAT _0 -> _0
let uu___is_UNKNOWN: z3status -> Prims.bool =
  fun projectee  ->
<<<<<<< HEAD
    match projectee with | UNKNOWN _0 -> true | uu____242 -> false
=======
    match projectee with | UNKNOWN _0 -> true | uu____274 -> false
>>>>>>> c7f1cc4d
let __proj__UNKNOWN__item___0: z3status -> label Prims.list =
  fun projectee  -> match projectee with | UNKNOWN _0 -> _0
let uu___is_TIMEOUT: z3status -> Prims.bool =
  fun projectee  ->
<<<<<<< HEAD
    match projectee with | TIMEOUT _0 -> true | uu____260 -> false
=======
    match projectee with | TIMEOUT _0 -> true | uu____294 -> false
>>>>>>> c7f1cc4d
let __proj__TIMEOUT__item___0: z3status -> label Prims.list =
  fun projectee  -> match projectee with | TIMEOUT _0 -> _0
let uu___is_KILLED: z3status -> Prims.bool =
  fun projectee  ->
<<<<<<< HEAD
    match projectee with | KILLED  -> true | uu____276 -> false
type z3statistics = Prims.string FStar_Util.smap
let status_to_string: z3status -> Prims.string =
  fun uu___97_281  ->
    match uu___97_281 with
    | SAT uu____282 -> "sat"
    | UNSAT uu____284 -> "unsat"
    | UNKNOWN uu____285 -> "unknown"
    | TIMEOUT uu____287 -> "timeout"
    | KILLED  -> "killed"
let tid: Prims.unit -> Prims.string =
  fun uu____292  ->
    let uu____293 = FStar_Util.current_tid () in
    FStar_All.pipe_right uu____293 FStar_Util.string_of_int
let new_z3proc: Prims.string -> FStar_Util.proc =
  fun id  ->
    let cond pid s = let x = (FStar_Util.trim_string s) = "Done!" in x in
    let uu____306 = FStar_Options.z3_exe () in
    let uu____307 = ini_params () in
    FStar_Util.start_process id uu____306 uu____307 cond
=======
    match projectee with | KILLED  -> true | uu____311 -> false
type z3statistics = Prims.string FStar_Util.smap
let status_to_string: z3status -> Prims.string =
  fun uu___95_316  ->
    match uu___95_316 with
    | SAT uu____317 -> "sat"
    | UNSAT uu____320 -> "unsat"
    | UNKNOWN uu____321 -> "unknown"
    | TIMEOUT uu____324 -> "timeout"
    | KILLED  -> "killed"
let tid: Prims.unit -> Prims.string =
  fun uu____329  ->
    let uu____330 = FStar_Util.current_tid () in
    FStar_All.pipe_right uu____330 FStar_Util.string_of_int
let new_z3proc: Prims.string -> FStar_Util.proc =
  fun id  ->
    let cond pid s = let x = (FStar_Util.trim_string s) = "Done!" in x in
    let uu____342 = FStar_Options.z3_exe () in
    let uu____343 = ini_params () in
    FStar_Util.start_process id uu____342 uu____343 cond
>>>>>>> c7f1cc4d
type bgproc =
  {
  grab: Prims.unit -> FStar_Util.proc;
  release: Prims.unit -> Prims.unit;
  refresh: Prims.unit -> Prims.unit;
  restart: Prims.unit -> Prims.unit;}
let __proj__Mkbgproc__item__grab: bgproc -> Prims.unit -> FStar_Util.proc =
  fun projectee  ->
    match projectee with
    | { grab = __fname__grab; release = __fname__release;
        refresh = __fname__refresh; restart = __fname__restart;_} ->
        __fname__grab
let __proj__Mkbgproc__item__release: bgproc -> Prims.unit -> Prims.unit =
  fun projectee  ->
    match projectee with
    | { grab = __fname__grab; release = __fname__release;
        refresh = __fname__refresh; restart = __fname__restart;_} ->
        __fname__release
let __proj__Mkbgproc__item__refresh: bgproc -> Prims.unit -> Prims.unit =
  fun projectee  ->
    match projectee with
    | { grab = __fname__grab; release = __fname__release;
        refresh = __fname__refresh; restart = __fname__restart;_} ->
        __fname__refresh
let __proj__Mkbgproc__item__restart: bgproc -> Prims.unit -> Prims.unit =
  fun projectee  ->
    match projectee with
    | { grab = __fname__grab; release = __fname__release;
        refresh = __fname__refresh; restart = __fname__restart;_} ->
        __fname__restart
type query_log =
  {
  get_module_name: Prims.unit -> Prims.string;
  set_module_name: Prims.string -> Prims.unit;
  write_to_log: Prims.string -> Prims.unit;
  close_log: Prims.unit -> Prims.unit;
  log_file_name: Prims.unit -> Prims.string;}
let __proj__Mkquery_log__item__get_module_name:
  query_log -> Prims.unit -> Prims.string =
  fun projectee  ->
    match projectee with
    | { get_module_name = __fname__get_module_name;
        set_module_name = __fname__set_module_name;
        write_to_log = __fname__write_to_log; close_log = __fname__close_log;
        log_file_name = __fname__log_file_name;_} -> __fname__get_module_name
let __proj__Mkquery_log__item__set_module_name:
  query_log -> Prims.string -> Prims.unit =
  fun projectee  ->
    match projectee with
    | { get_module_name = __fname__get_module_name;
        set_module_name = __fname__set_module_name;
        write_to_log = __fname__write_to_log; close_log = __fname__close_log;
        log_file_name = __fname__log_file_name;_} -> __fname__set_module_name
let __proj__Mkquery_log__item__write_to_log:
  query_log -> Prims.string -> Prims.unit =
  fun projectee  ->
    match projectee with
    | { get_module_name = __fname__get_module_name;
        set_module_name = __fname__set_module_name;
        write_to_log = __fname__write_to_log; close_log = __fname__close_log;
        log_file_name = __fname__log_file_name;_} -> __fname__write_to_log
let __proj__Mkquery_log__item__close_log:
  query_log -> Prims.unit -> Prims.unit =
  fun projectee  ->
    match projectee with
    | { get_module_name = __fname__get_module_name;
        set_module_name = __fname__set_module_name;
        write_to_log = __fname__write_to_log; close_log = __fname__close_log;
        log_file_name = __fname__log_file_name;_} -> __fname__close_log
let __proj__Mkquery_log__item__log_file_name:
  query_log -> Prims.unit -> Prims.string =
  fun projectee  ->
    match projectee with
    | { get_module_name = __fname__get_module_name;
        set_module_name = __fname__set_module_name;
        write_to_log = __fname__write_to_log; close_log = __fname__close_log;
        log_file_name = __fname__log_file_name;_} -> __fname__log_file_name
let query_logging: query_log =
  let query_number = FStar_Util.mk_ref (Prims.parse_int "0") in
  let log_file_opt = FStar_Util.mk_ref FStar_Pervasives_Native.None in
  let used_file_names = FStar_Util.mk_ref [] in
  let current_module_name = FStar_Util.mk_ref FStar_Pervasives_Native.None in
  let current_file_name = FStar_Util.mk_ref FStar_Pervasives_Native.None in
  let set_module_name n1 =
    FStar_ST.write current_module_name (FStar_Pervasives_Native.Some n1) in
<<<<<<< HEAD
  let get_module_name uu____623 =
    let uu____624 = FStar_ST.read current_module_name in
    match uu____624 with
    | FStar_Pervasives_Native.None  -> failwith "Module name not set"
    | FStar_Pervasives_Native.Some n1 -> n1 in
  let new_log_file uu____633 =
    let uu____634 = FStar_ST.read current_module_name in
    match uu____634 with
    | FStar_Pervasives_Native.None  -> failwith "current module not set"
    | FStar_Pervasives_Native.Some n1 ->
        let file_name =
          let uu____641 =
            let uu____645 = FStar_ST.read used_file_names in
            FStar_List.tryFind
              (fun uu____659  ->
                 match uu____659 with | (m,uu____663) -> n1 = m) uu____645 in
          match uu____641 with
          | FStar_Pervasives_Native.None  ->
              ((let uu____667 =
                  let uu____671 = FStar_ST.read used_file_names in
                  (n1, (Prims.parse_int "0")) :: uu____671 in
                FStar_ST.write used_file_names uu____667);
               n1)
          | FStar_Pervasives_Native.Some (uu____687,k) ->
              ((let uu____692 =
                  let uu____696 = FStar_ST.read used_file_names in
                  (n1, (k + (Prims.parse_int "1"))) :: uu____696 in
                FStar_ST.write used_file_names uu____692);
               (let uu____712 =
                  FStar_Util.string_of_int (k + (Prims.parse_int "1")) in
                FStar_Util.format2 "%s-%s" n1 uu____712)) in
=======
  let get_module_name uu____542 =
    let uu____543 = FStar_ST.read current_module_name in
    match uu____543 with
    | FStar_Pervasives_Native.None  -> failwith "Module name not set"
    | FStar_Pervasives_Native.Some n1 -> n1 in
  let new_log_file uu____554 =
    let uu____555 = FStar_ST.read current_module_name in
    match uu____555 with
    | FStar_Pervasives_Native.None  -> failwith "current module not set"
    | FStar_Pervasives_Native.Some n1 ->
        let file_name =
          let uu____564 =
            let uu____571 = FStar_ST.read used_file_names in
            FStar_List.tryFind
              (fun uu____590  ->
                 match uu____590 with | (m,uu____596) -> n1 = m) uu____571 in
          match uu____564 with
          | FStar_Pervasives_Native.None  ->
              ((let uu____602 =
                  let uu____609 = FStar_ST.read used_file_names in
                  (n1, (Prims.parse_int "0")) :: uu____609 in
                FStar_ST.write used_file_names uu____602);
               n1)
          | FStar_Pervasives_Native.Some (uu____636,k) ->
              ((let uu____643 =
                  let uu____650 = FStar_ST.read used_file_names in
                  (n1, (k + (Prims.parse_int "1"))) :: uu____650 in
                FStar_ST.write used_file_names uu____643);
               (let uu____677 =
                  FStar_Util.string_of_int (k + (Prims.parse_int "1")) in
                FStar_Util.format2 "%s-%s" n1 uu____677)) in
>>>>>>> c7f1cc4d
        let file_name1 = FStar_Util.format1 "queries-%s.smt2" file_name in
        (FStar_ST.write current_file_name
           (FStar_Pervasives_Native.Some file_name1);
         (let fh = FStar_Util.open_file_for_writing file_name1 in
          FStar_ST.write log_file_opt (FStar_Pervasives_Native.Some fh); fh)) in
<<<<<<< HEAD
  let get_log_file uu____726 =
    let uu____727 = FStar_ST.read log_file_opt in
    match uu____727 with
    | FStar_Pervasives_Native.None  -> new_log_file ()
    | FStar_Pervasives_Native.Some fh -> fh in
  let append_to_log str =
    let uu____737 = get_log_file () in
    FStar_Util.append_to_file uu____737 str in
  let write_to_new_log str =
    let dir_name =
      let uu____743 = FStar_ST.read current_file_name in
      match uu____743 with
      | FStar_Pervasives_Native.None  ->
          let dir_name =
            let uu____749 = FStar_ST.read current_module_name in
            match uu____749 with
=======
  let get_log_file uu____693 =
    let uu____694 = FStar_ST.read log_file_opt in
    match uu____694 with
    | FStar_Pervasives_Native.None  -> new_log_file ()
    | FStar_Pervasives_Native.Some fh -> fh in
  let append_to_log str =
    let uu____706 = get_log_file () in
    FStar_Util.append_to_file uu____706 str in
  let write_to_new_log str =
    let dir_name =
      let uu____712 = FStar_ST.read current_file_name in
      match uu____712 with
      | FStar_Pervasives_Native.None  ->
          let dir_name =
            let uu____720 = FStar_ST.read current_module_name in
            match uu____720 with
>>>>>>> c7f1cc4d
            | FStar_Pervasives_Native.None  ->
                failwith "current module not set"
            | FStar_Pervasives_Native.Some n1 ->
                FStar_Util.format1 "queries-%s" n1 in
          (FStar_Util.mkdir true dir_name;
           FStar_ST.write current_file_name
             (FStar_Pervasives_Native.Some dir_name);
           dir_name)
      | FStar_Pervasives_Native.Some n1 -> n1 in
    let qnum = FStar_ST.read query_number in
<<<<<<< HEAD
    (let uu____765 =
       let uu____766 = FStar_ST.read query_number in
       uu____766 + (Prims.parse_int "1") in
     FStar_ST.write query_number uu____765);
    (let file_name =
       let uu____772 = FStar_Util.string_of_int qnum in
       FStar_Util.format1 "query-%s.smt2" uu____772 in
     let file_name1 = FStar_Util.concat_dir_filename dir_name file_name in
     FStar_Util.write_file file_name1 str) in
  let write_to_log str =
    let uu____778 =
      let uu____779 = FStar_Options.n_cores () in
      uu____779 > (Prims.parse_int "1") in
    if uu____778 then write_to_new_log str else append_to_log str in
  let close_log uu____784 =
    let uu____785 = FStar_ST.read log_file_opt in
    match uu____785 with
=======
    (let uu____739 =
       let uu____740 = FStar_ST.read query_number in
       uu____740 + (Prims.parse_int "1") in
     FStar_ST.write query_number uu____739);
    (let file_name =
       let uu____746 = FStar_Util.string_of_int qnum in
       FStar_Util.format1 "query-%s.smt2" uu____746 in
     let file_name1 = FStar_Util.concat_dir_filename dir_name file_name in
     FStar_Util.write_file file_name1 str) in
  let write_to_log str =
    let uu____752 =
      let uu____753 = FStar_Options.n_cores () in
      uu____753 > (Prims.parse_int "1") in
    if uu____752 then write_to_new_log str else append_to_log str in
  let close_log uu____758 =
    let uu____759 = FStar_ST.read log_file_opt in
    match uu____759 with
>>>>>>> c7f1cc4d
    | FStar_Pervasives_Native.None  -> ()
    | FStar_Pervasives_Native.Some fh ->
        (FStar_Util.close_file fh;
         FStar_ST.write log_file_opt FStar_Pervasives_Native.None) in
<<<<<<< HEAD
  let log_file_name uu____798 =
    let uu____799 = FStar_ST.read current_file_name in
    match uu____799 with
=======
  let log_file_name uu____775 =
    let uu____776 = FStar_ST.read current_file_name in
    match uu____776 with
>>>>>>> c7f1cc4d
    | FStar_Pervasives_Native.None  -> failwith "no log file"
    | FStar_Pervasives_Native.Some n1 -> n1 in
  { get_module_name; set_module_name; write_to_log; close_log; log_file_name
  }
let bg_z3_proc: bgproc =
  let the_z3proc = FStar_Util.mk_ref FStar_Pervasives_Native.None in
  let new_proc =
    let ctr = FStar_Util.mk_ref (- (Prims.parse_int "1")) in
<<<<<<< HEAD
    fun uu____816  ->
      let uu____817 =
        let uu____818 =
          FStar_Util.incr ctr;
          (let uu____823 = FStar_ST.read ctr in
           FStar_All.pipe_right uu____823 FStar_Util.string_of_int) in
        FStar_Util.format1 "bg-%s" uu____818 in
      new_z3proc uu____817 in
  let z3proc uu____829 =
    (let uu____831 =
       let uu____832 = FStar_ST.read the_z3proc in
       uu____832 = FStar_Pervasives_Native.None in
     if uu____831
     then
       let uu____838 =
         let uu____840 = new_proc () in
         FStar_Pervasives_Native.Some uu____840 in
       FStar_ST.write the_z3proc uu____838
     else ());
    (let uu____845 = FStar_ST.read the_z3proc in FStar_Util.must uu____845) in
  let x = [] in
  let grab uu____855 = FStar_Util.monitor_enter x; z3proc () in
  let release uu____861 = FStar_Util.monitor_exit x in
  let refresh uu____866 =
    let proc = grab () in
    FStar_Util.kill_process proc;
    (let uu____870 =
       let uu____872 = new_proc () in FStar_Pervasives_Native.Some uu____872 in
     FStar_ST.write the_z3proc uu____870);
    query_logging.close_log ();
    release () in
  let restart uu____880 =
    FStar_Util.monitor_enter ();
    query_logging.close_log ();
    FStar_ST.write the_z3proc FStar_Pervasives_Native.None;
    (let uu____888 =
       let uu____890 = new_proc () in FStar_Pervasives_Native.Some uu____890 in
     FStar_ST.write the_z3proc uu____888);
    FStar_Util.monitor_exit () in
  { grab; release; refresh; restart }
let at_log_file: Prims.unit -> Prims.string =
  fun uu____897  ->
    let uu____898 = FStar_Options.log_queries () in
    if uu____898
    then
      let uu____899 = query_logging.log_file_name () in
      Prims.strcat "@" uu____899
=======
    fun uu____797  ->
      let uu____798 =
        let uu____799 =
          FStar_Util.incr ctr;
          (let uu____804 = FStar_ST.read ctr in
           FStar_All.pipe_right uu____804 FStar_Util.string_of_int) in
        FStar_Util.format1 "bg-%s" uu____799 in
      new_z3proc uu____798 in
  let z3proc uu____810 =
    (let uu____812 =
       let uu____813 = FStar_ST.read the_z3proc in
       uu____813 = FStar_Pervasives_Native.None in
     if uu____812
     then
       let uu____822 =
         let uu____825 = new_proc () in
         FStar_Pervasives_Native.Some uu____825 in
       FStar_ST.write the_z3proc uu____822
     else ());
    (let uu____831 = FStar_ST.read the_z3proc in FStar_Util.must uu____831) in
  let x = [] in
  let grab uu____844 = FStar_Util.monitor_enter x; z3proc () in
  let release uu____851 = FStar_Util.monitor_exit x in
  let refresh uu____857 =
    let proc = grab () in
    FStar_Util.kill_process proc;
    (let uu____861 =
       let uu____864 = new_proc () in FStar_Pervasives_Native.Some uu____864 in
     FStar_ST.write the_z3proc uu____861);
    query_logging.close_log ();
    release () in
  let restart uu____873 =
    FStar_Util.monitor_enter ();
    query_logging.close_log ();
    FStar_ST.write the_z3proc FStar_Pervasives_Native.None;
    (let uu____882 =
       let uu____885 = new_proc () in FStar_Pervasives_Native.Some uu____885 in
     FStar_ST.write the_z3proc uu____882);
    FStar_Util.monitor_exit () in
  { grab; release; refresh; restart }
let at_log_file: Prims.unit -> Prims.string =
  fun uu____892  ->
    let uu____893 = FStar_Options.log_queries () in
    if uu____893
    then
      let uu____894 = query_logging.log_file_name () in
      Prims.strcat "@" uu____894
>>>>>>> c7f1cc4d
    else ""
let doZ3Exe':
  Prims.bool ->
    Prims.string -> (z3status,z3statistics) FStar_Pervasives_Native.tuple2
  =
  fun fresh1  ->
    fun input  ->
      let parse z3out =
        let lines =
          FStar_All.pipe_right (FStar_String.split ['\n'] z3out)
            (FStar_List.map FStar_Util.trim_string) in
        let get_data lines1 =
          let parse_core s =
            let s1 = FStar_Util.trim_string s in
            let s2 =
              FStar_Util.substring s1 (Prims.parse_int "1")
                ((FStar_String.length s1) - (Prims.parse_int "2")) in
            if FStar_Util.starts_with s2 "error"
            then FStar_Pervasives_Native.None
            else
<<<<<<< HEAD
              (let uu____948 =
                 FStar_All.pipe_right (FStar_Util.split s2 " ")
                   (FStar_Util.sort_with FStar_String.compare) in
               FStar_All.pipe_right uu____948
                 (fun _0_38  -> FStar_Pervasives_Native.Some _0_38)) in
=======
              (let uu____952 =
                 FStar_All.pipe_right (FStar_Util.split s2 " ")
                   (FStar_Util.sort_with FStar_String.compare) in
               FStar_All.pipe_right uu____952
                 (fun _0_28  -> FStar_Pervasives_Native.Some _0_28)) in
>>>>>>> c7f1cc4d
          let core = FStar_Util.mk_ref FStar_Pervasives_Native.None in
          let statistics = FStar_Util.smap_create (Prims.parse_int "0") in
          let reason_unknown = FStar_Util.mk_ref "" in
          let in_core = FStar_Util.mk_ref false in
          let in_statistics = FStar_Util.mk_ref false in
          let in_reason_unknown = FStar_Util.mk_ref false in
          let parse line =
            match line with
            | "<unsat-core>" -> FStar_ST.write in_core true
            | "<statistics>" -> FStar_ST.write in_statistics true
            | "<reason-unknown>" -> FStar_ST.write in_reason_unknown true
            | "</unsat-core>" -> FStar_ST.write in_core false
            | "</statistics>" -> FStar_ST.write in_statistics false
            | "</reason-unknown>" -> FStar_ST.write in_reason_unknown false
<<<<<<< HEAD
            | uu____993 ->
                let uu____994 = FStar_ST.read in_core in
                if uu____994
                then
                  let uu____997 = parse_core line in
                  FStar_ST.write core uu____997
                else
                  (let uu____1005 = FStar_ST.read in_statistics in
                   if uu____1005
=======
            | uu____1009 ->
                let uu____1010 = FStar_ST.read in_core in
                if uu____1010
                then
                  let uu____1013 = parse_core line in
                  FStar_ST.write core uu____1013
                else
                  (let uu____1025 = FStar_ST.read in_statistics in
                   if uu____1025
>>>>>>> c7f1cc4d
                   then
                     let pline =
                       FStar_Util.split (FStar_Util.trim_string line) ":" in
                     match pline with
                     | "("::entry::[] ->
                         let tokens = FStar_Util.split entry " " in
                         let key = FStar_List.hd tokens in
                         let ltok =
                           FStar_List.nth tokens
                             ((FStar_List.length tokens) -
                                (Prims.parse_int "1")) in
                         let value =
                           if FStar_Util.ends_with ltok ")"
                           then
                             FStar_Util.substring ltok (Prims.parse_int "0")
                               ((FStar_String.length ltok) -
                                  (Prims.parse_int "1"))
                           else ltok in
                         FStar_Util.smap_add statistics key value
                     | ""::entry::[] ->
                         let tokens = FStar_Util.split entry " " in
                         let key = FStar_List.hd tokens in
                         let ltok =
                           FStar_List.nth tokens
                             ((FStar_List.length tokens) -
                                (Prims.parse_int "1")) in
                         let value =
                           if FStar_Util.ends_with ltok ")"
                           then
                             FStar_Util.substring ltok (Prims.parse_int "0")
                               ((FStar_String.length ltok) -
                                  (Prims.parse_int "1"))
                           else ltok in
                         FStar_Util.smap_add statistics key value
<<<<<<< HEAD
                     | uu____1048 -> ()
=======
                     | uu____1047 -> ()
>>>>>>> c7f1cc4d
                   else
                     (let uu____1051 = FStar_ST.read in_reason_unknown in
                      if uu____1051
                      then
                        let tkns = FStar_Util.split line "\"" in
                        let rsn =
                          match tkns with
<<<<<<< HEAD
                          | uu____1057::txt::uu____1059::[] -> txt
                          | uu____1060 -> line in
=======
                          | uu____1058::txt::uu____1060::[] -> txt
                          | uu____1061 -> line in
>>>>>>> c7f1cc4d
                        (if rsn <> "unknown"
                         then
                           FStar_Util.smap_add statistics "reason-unknown"
                             (Prims.strcat "\"" (Prims.strcat rsn "\""))
                         else ())
                      else ())) in
          FStar_List.iter (fun line  -> parse line) lines1;
<<<<<<< HEAD
          (let uu____1067 = FStar_ST.read core in
           let uu____1074 = FStar_ST.read reason_unknown in
           (uu____1067, statistics, uu____1074)) in
        let rec lblnegs lines1 =
          match lines1 with
          | lname::"false"::rest when FStar_Util.starts_with lname "label_"
              -> let uu____1090 = lblnegs rest in lname :: uu____1090
          | lname::uu____1093::rest when
              FStar_Util.starts_with lname "label_" -> lblnegs rest
          | uu____1096 -> [] in
=======
          (let uu____1068 = FStar_ST.read core in
           let uu____1079 = FStar_ST.read reason_unknown in
           (uu____1068, statistics, uu____1079)) in
        let rec lblnegs lines1 =
          match lines1 with
          | lname::"false"::rest when FStar_Util.starts_with lname "label_"
              -> let uu____1102 = lblnegs rest in lname :: uu____1102
          | lname::uu____1106::rest when
              FStar_Util.starts_with lname "label_" -> lblnegs rest
          | uu____1110 -> [] in
>>>>>>> c7f1cc4d
        let rec result lines1 core =
          match lines1 with
          | "timeout"::tl1 -> TIMEOUT []
          | "unknown"::tl1 ->
<<<<<<< HEAD
              let uu____1111 = lblnegs tl1 in UNKNOWN uu____1111
          | "sat"::tl1 -> let uu____1115 = lblnegs tl1 in SAT uu____1115
          | "unsat"::tl1 -> UNSAT core
          | "killed"::tl1 -> (bg_z3_proc.restart (); KILLED)
          | hd1::tl1 ->
              ((let uu____1126 =
                  let uu____1127 = query_logging.get_module_name () in
                  FStar_Util.format2 "%s: Unexpected output from Z3: %s\n"
                    uu____1127 hd1 in
                FStar_Errors.warn FStar_Range.dummyRange uu____1126);
               result tl1 core)
          | uu____1128 ->
              let uu____1130 =
                let uu____1131 =
                  let uu____1132 =
=======
              let uu____1130 = lblnegs tl1 in UNKNOWN uu____1130
          | "sat"::tl1 -> let uu____1136 = lblnegs tl1 in SAT uu____1136
          | "unsat"::tl1 -> UNSAT core
          | "killed"::tl1 -> (bg_z3_proc.restart (); KILLED)
          | hd1::tl1 ->
              ((let uu____1151 =
                  let uu____1152 = query_logging.get_module_name () in
                  FStar_Util.format2 "%s: Unexpected output from Z3: %s\n"
                    uu____1152 hd1 in
                FStar_Errors.warn FStar_Range.dummyRange uu____1151);
               result tl1 core)
          | uu____1153 ->
              let uu____1156 =
                let uu____1157 =
                  let uu____1158 =
>>>>>>> c7f1cc4d
                    FStar_List.map
                      (fun l  ->
                         FStar_Util.format1 "<%s>" (FStar_Util.trim_string l))
                      lines1 in
<<<<<<< HEAD
                  FStar_String.concat "\n" uu____1132 in
                FStar_Util.format1
                  "Unexpected output from Z3: got output lines: %s\n"
                  uu____1131 in
              FStar_All.pipe_left failwith uu____1130 in
        let uu____1136 = get_data lines in
        match uu____1136 with
        | (core,statistics,reason_unknown) ->
            let uu____1151 = result lines core in (uu____1151, statistics) in
=======
                  FStar_String.concat "\n" uu____1158 in
                FStar_Util.format1
                  "Unexpected output from Z3: got output lines: %s\n"
                  uu____1157 in
              FStar_All.pipe_left failwith uu____1156 in
        let uu____1162 = get_data lines in
        match uu____1162 with
        | (core,statistics,reason_unknown) ->
            let uu____1188 = result lines core in (uu____1188, statistics) in
>>>>>>> c7f1cc4d
      let cond pid s = let x = (FStar_Util.trim_string s) = "Done!" in x in
      let stdout1 =
        if fresh1
        then
<<<<<<< HEAD
          let uu____1161 = tid () in
          let uu____1162 = FStar_Options.z3_exe () in
          let uu____1163 = ini_params () in
          FStar_Util.launch_process uu____1161 uu____1162 uu____1163 input
=======
          let uu____1198 = tid () in
          let uu____1199 = FStar_Options.z3_exe () in
          let uu____1200 = ini_params () in
          FStar_Util.launch_process uu____1198 uu____1199 uu____1200 input
>>>>>>> c7f1cc4d
            cond
        else
          (let proc = bg_z3_proc.grab () in
           let stdout1 = FStar_Util.ask_process proc input in
           bg_z3_proc.release (); stdout1) in
      parse (FStar_Util.trim_string stdout1)
let doZ3Exe:
  Prims.bool ->
    Prims.string -> (z3status,z3statistics) FStar_Pervasives_Native.tuple2
  = fun fresh1  -> fun input  -> doZ3Exe' fresh1 input
let z3_options: Prims.unit -> Prims.string =
<<<<<<< HEAD
  fun uu____1181  ->
=======
  fun uu____1217  ->
>>>>>>> c7f1cc4d
    "(set-option :global-decls false)\n(set-option :smt.mbqi false)\n(set-option :auto_config false)\n(set-option :produce-unsat-cores true)\n"
type 'a job = {
  job: Prims.unit -> 'a;
  callback: 'a -> Prims.unit;}
let __proj__Mkjob__item__job projectee =
  match projectee with
  | { job = __fname__job; callback = __fname__callback;_} -> __fname__job
let __proj__Mkjob__item__callback projectee =
  match projectee with
  | { job = __fname__job; callback = __fname__callback;_} ->
      __fname__callback
type error_kind =
  | Timeout
  | Kill
  | Default
let uu___is_Timeout: error_kind -> Prims.bool =
  fun projectee  ->
<<<<<<< HEAD
    match projectee with | Timeout  -> true | uu____1245 -> false
let uu___is_Kill: error_kind -> Prims.bool =
  fun projectee  ->
    match projectee with | Kill  -> true | uu____1250 -> false
let uu___is_Default: error_kind -> Prims.bool =
  fun projectee  ->
    match projectee with | Default  -> true | uu____1255 -> false
=======
    match projectee with | Timeout  -> true | uu____1277 -> false
let uu___is_Kill: error_kind -> Prims.bool =
  fun projectee  ->
    match projectee with | Kill  -> true | uu____1281 -> false
let uu___is_Default: error_kind -> Prims.bool =
  fun projectee  ->
    match projectee with | Default  -> true | uu____1285 -> false
>>>>>>> c7f1cc4d
type z3job =
  ((unsat_core,(FStar_SMTEncoding_Term.error_labels,error_kind)
                 FStar_Pervasives_Native.tuple2)
     FStar_Util.either,Prims.int,z3statistics)
    FStar_Pervasives_Native.tuple3 job
let job_queue: z3job Prims.list FStar_ST.ref = FStar_Util.mk_ref []
let pending_jobs: Prims.int FStar_ST.ref =
  FStar_Util.mk_ref (Prims.parse_int "0")
let with_monitor m f =
  FStar_Util.monitor_enter m;
  (let res = f () in FStar_Util.monitor_exit m; res)
let z3_job:
  Prims.bool ->
    FStar_SMTEncoding_Term.error_labels ->
      Prims.string ->
        Prims.unit ->
          ((unsat_core,(FStar_SMTEncoding_Term.error_labels,error_kind)
                         FStar_Pervasives_Native.tuple2)
             FStar_Util.either,Prims.int,z3statistics)
            FStar_Pervasives_Native.tuple3
  =
  fun fresh1  ->
    fun label_messages  ->
      fun input  ->
<<<<<<< HEAD
        fun uu____1320  ->
          let ekind uu___98_1331 =
            match uu___98_1331 with
            | TIMEOUT uu____1332 -> Timeout
            | SAT uu____1334 -> Default
            | UNKNOWN uu____1336 -> Default
            | KILLED  -> Kill
            | uu____1338 -> failwith "Impossible" in
          let start = FStar_Util.now () in
          let uu____1340 = doZ3Exe fresh1 input in
          match uu____1340 with
          | (status,statistics) ->
              let uu____1352 =
                let uu____1355 = FStar_Util.now () in
                FStar_Util.time_diff start uu____1355 in
              (match uu____1352 with
               | (uu____1363,elapsed_time) ->
=======
        fun uu____1359  ->
          let ekind uu___96_1377 =
            match uu___96_1377 with
            | TIMEOUT uu____1378 -> Timeout
            | SAT uu____1381 -> Default
            | UNKNOWN uu____1384 -> Default
            | KILLED  -> Kill
            | uu____1387 -> failwith "Impossible" in
          let start = FStar_Util.now () in
          let uu____1389 = doZ3Exe fresh1 input in
          match uu____1389 with
          | (status,statistics) ->
              let uu____1410 =
                let uu____1415 = FStar_Util.now () in
                FStar_Util.time_diff start uu____1415 in
              (match uu____1410 with
               | (uu____1430,elapsed_time) ->
>>>>>>> c7f1cc4d
                   let result =
                     match status with
                     | UNSAT core ->
                         ((FStar_Util.Inl core), elapsed_time, statistics)
                     | KILLED  ->
                         ((FStar_Util.Inr ([], Kill)), elapsed_time,
                           statistics)
                     | TIMEOUT lblnegs ->
<<<<<<< HEAD
                         ((let uu____1443 = FStar_Options.debug_any () in
                           if uu____1443
                           then
                             let uu____1444 =
                               FStar_Util.format1 "Z3 says: %s\n"
                                 (status_to_string status) in
                             FStar_All.pipe_left FStar_Util.print_string
                               uu____1444
=======
                         ((let uu____1584 = FStar_Options.debug_any () in
                           if uu____1584
                           then
                             let uu____1585 =
                               FStar_Util.format1 "Z3 says: %s\n"
                                 (status_to_string status) in
                             FStar_All.pipe_left FStar_Util.print_string
                               uu____1585
>>>>>>> c7f1cc4d
                           else ());
                          (let failing_assertions =
                             FStar_All.pipe_right lblnegs
                               (FStar_List.collect
                                  (fun l  ->
<<<<<<< HEAD
                                     let uu____1468 =
                                       FStar_All.pipe_right label_messages
                                         (FStar_List.tryFind
                                            (fun uu____1490  ->
                                               match uu____1490 with
                                               | (m,uu____1497,uu____1498) ->
                                                   (FStar_Pervasives_Native.fst
                                                      m)
                                                     = l)) in
                                     match uu____1468 with
                                     | FStar_Pervasives_Native.None  -> []
                                     | FStar_Pervasives_Native.Some
                                         (lbl,msg,r) -> [(lbl, msg, r)])) in
                           let uu____1543 =
                             let uu____1554 =
                               let uu____1563 = ekind status in
                               (failing_assertions, uu____1563) in
                             FStar_Util.Inr uu____1554 in
                           (uu____1543, elapsed_time, statistics)))
                     | SAT lblnegs ->
                         ((let uu____1591 = FStar_Options.debug_any () in
                           if uu____1591
                           then
                             let uu____1592 =
                               FStar_Util.format1 "Z3 says: %s\n"
                                 (status_to_string status) in
                             FStar_All.pipe_left FStar_Util.print_string
                               uu____1592
=======
                                     let uu____1625 =
                                       FStar_All.pipe_right label_messages
                                         (FStar_List.tryFind
                                            (fun uu____1660  ->
                                               match uu____1660 with
                                               | (m,uu____1672,uu____1673) ->
                                                   (FStar_Pervasives_Native.fst
                                                      m)
                                                     = l)) in
                                     match uu____1625 with
                                     | FStar_Pervasives_Native.None  -> []
                                     | FStar_Pervasives_Native.Some
                                         (lbl,msg,r) -> [(lbl, msg, r)])) in
                           let uu____1759 =
                             let uu____1780 =
                               let uu____1797 = ekind status in
                               (failing_assertions, uu____1797) in
                             FStar_Util.Inr uu____1780 in
                           (uu____1759, elapsed_time, statistics)))
                     | SAT lblnegs ->
                         ((let uu____1850 = FStar_Options.debug_any () in
                           if uu____1850
                           then
                             let uu____1851 =
                               FStar_Util.format1 "Z3 says: %s\n"
                                 (status_to_string status) in
                             FStar_All.pipe_left FStar_Util.print_string
                               uu____1851
>>>>>>> c7f1cc4d
                           else ());
                          (let failing_assertions =
                             FStar_All.pipe_right lblnegs
                               (FStar_List.collect
                                  (fun l  ->
<<<<<<< HEAD
                                     let uu____1616 =
                                       FStar_All.pipe_right label_messages
                                         (FStar_List.tryFind
                                            (fun uu____1638  ->
                                               match uu____1638 with
                                               | (m,uu____1645,uu____1646) ->
                                                   (FStar_Pervasives_Native.fst
                                                      m)
                                                     = l)) in
                                     match uu____1616 with
                                     | FStar_Pervasives_Native.None  -> []
                                     | FStar_Pervasives_Native.Some
                                         (lbl,msg,r) -> [(lbl, msg, r)])) in
                           let uu____1691 =
                             let uu____1702 =
                               let uu____1711 = ekind status in
                               (failing_assertions, uu____1711) in
                             FStar_Util.Inr uu____1702 in
                           (uu____1691, elapsed_time, statistics)))
                     | UNKNOWN lblnegs ->
                         ((let uu____1739 = FStar_Options.debug_any () in
                           if uu____1739
                           then
                             let uu____1740 =
                               FStar_Util.format1 "Z3 says: %s\n"
                                 (status_to_string status) in
                             FStar_All.pipe_left FStar_Util.print_string
                               uu____1740
=======
                                     let uu____1891 =
                                       FStar_All.pipe_right label_messages
                                         (FStar_List.tryFind
                                            (fun uu____1926  ->
                                               match uu____1926 with
                                               | (m,uu____1938,uu____1939) ->
                                                   (FStar_Pervasives_Native.fst
                                                      m)
                                                     = l)) in
                                     match uu____1891 with
                                     | FStar_Pervasives_Native.None  -> []
                                     | FStar_Pervasives_Native.Some
                                         (lbl,msg,r) -> [(lbl, msg, r)])) in
                           let uu____2025 =
                             let uu____2046 =
                               let uu____2063 = ekind status in
                               (failing_assertions, uu____2063) in
                             FStar_Util.Inr uu____2046 in
                           (uu____2025, elapsed_time, statistics)))
                     | UNKNOWN lblnegs ->
                         ((let uu____2116 = FStar_Options.debug_any () in
                           if uu____2116
                           then
                             let uu____2117 =
                               FStar_Util.format1 "Z3 says: %s\n"
                                 (status_to_string status) in
                             FStar_All.pipe_left FStar_Util.print_string
                               uu____2117
>>>>>>> c7f1cc4d
                           else ());
                          (let failing_assertions =
                             FStar_All.pipe_right lblnegs
                               (FStar_List.collect
                                  (fun l  ->
<<<<<<< HEAD
                                     let uu____1764 =
                                       FStar_All.pipe_right label_messages
                                         (FStar_List.tryFind
                                            (fun uu____1786  ->
                                               match uu____1786 with
                                               | (m,uu____1793,uu____1794) ->
                                                   (FStar_Pervasives_Native.fst
                                                      m)
                                                     = l)) in
                                     match uu____1764 with
                                     | FStar_Pervasives_Native.None  -> []
                                     | FStar_Pervasives_Native.Some
                                         (lbl,msg,r) -> [(lbl, msg, r)])) in
                           let uu____1839 =
                             let uu____1850 =
                               let uu____1859 = ekind status in
                               (failing_assertions, uu____1859) in
                             FStar_Util.Inr uu____1850 in
                           (uu____1839, elapsed_time, statistics))) in
                   result)
let running: Prims.bool FStar_ST.ref = FStar_Util.mk_ref false
let rec dequeue': Prims.unit -> Prims.unit =
  fun uu____1893  ->
    let j =
      let uu____1895 = FStar_ST.read job_queue in
      match uu____1895 with
=======
                                     let uu____2157 =
                                       FStar_All.pipe_right label_messages
                                         (FStar_List.tryFind
                                            (fun uu____2192  ->
                                               match uu____2192 with
                                               | (m,uu____2204,uu____2205) ->
                                                   (FStar_Pervasives_Native.fst
                                                      m)
                                                     = l)) in
                                     match uu____2157 with
                                     | FStar_Pervasives_Native.None  -> []
                                     | FStar_Pervasives_Native.Some
                                         (lbl,msg,r) -> [(lbl, msg, r)])) in
                           let uu____2291 =
                             let uu____2312 =
                               let uu____2329 = ekind status in
                               (failing_assertions, uu____2329) in
                             FStar_Util.Inr uu____2312 in
                           (uu____2291, elapsed_time, statistics))) in
                   result)
let running: Prims.bool FStar_ST.ref = FStar_Util.mk_ref false
let rec dequeue': Prims.unit -> Prims.unit =
  fun uu____2387  ->
    let j =
      let uu____2389 = FStar_ST.read job_queue in
      match uu____2389 with
>>>>>>> c7f1cc4d
      | [] -> failwith "Impossible"
      | hd1::tl1 -> (FStar_ST.write job_queue tl1; hd1) in
    FStar_Util.incr pending_jobs;
    FStar_Util.monitor_exit job_queue;
    run_job j;
<<<<<<< HEAD
    with_monitor job_queue (fun uu____1923  -> FStar_Util.decr pending_jobs);
    dequeue ()
and dequeue: Prims.unit -> Prims.unit =
  fun uu____1928  ->
    let uu____1929 = FStar_ST.read running in
    if uu____1929
    then
      let rec aux uu____1935 =
        FStar_Util.monitor_enter job_queue;
        (let uu____1941 = FStar_ST.read job_queue in
         match uu____1941 with
=======
    with_monitor job_queue (fun uu____2413  -> FStar_Util.decr pending_jobs);
    dequeue ()
and dequeue: Prims.unit -> Prims.unit =
  fun uu____2415  ->
    let uu____2416 = FStar_ST.read running in
    if uu____2416
    then
      let rec aux uu____2420 =
        FStar_Util.monitor_enter job_queue;
        (let uu____2426 = FStar_ST.read job_queue in
         match uu____2426 with
>>>>>>> c7f1cc4d
         | [] ->
             (FStar_Util.monitor_exit job_queue;
              FStar_Util.sleep (Prims.parse_int "50");
              aux ())
<<<<<<< HEAD
         | uu____1952 -> dequeue' ()) in
=======
         | uu____2437 -> dequeue' ()) in
>>>>>>> c7f1cc4d
      aux ()
    else ()
and run_job: z3job -> Prims.unit =
  fun j  ->
<<<<<<< HEAD
    let uu____1955 = j.job () in FStar_All.pipe_left j.callback uu____1955
let init: Prims.unit -> Prims.unit =
  fun uu____1987  ->
=======
    let uu____2441 = j.job () in FStar_All.pipe_left j.callback uu____2441
let init: Prims.unit -> Prims.unit =
  fun uu____2500  ->
>>>>>>> c7f1cc4d
    FStar_ST.write running true;
    (let n_cores1 = FStar_Options.n_cores () in
     if n_cores1 > (Prims.parse_int "1")
     then
       let rec aux n1 =
         if n1 = (Prims.parse_int "0")
         then ()
         else (FStar_Util.spawn dequeue; aux (n1 - (Prims.parse_int "1"))) in
       aux n_cores1
     else ())
let enqueue: z3job -> Prims.unit =
  fun j  ->
    FStar_Util.monitor_enter job_queue;
<<<<<<< HEAD
    (let uu____2009 =
       let uu____2011 = FStar_ST.read job_queue in
       FStar_List.append uu____2011 [j] in
     FStar_ST.write job_queue uu____2009);
    FStar_Util.monitor_pulse job_queue;
    FStar_Util.monitor_exit job_queue
let finish: Prims.unit -> Prims.unit =
  fun uu____2031  ->
    let rec aux uu____2035 =
      let uu____2036 =
        with_monitor job_queue
          (fun uu____2048  ->
             let uu____2049 = FStar_ST.read pending_jobs in
             let uu____2052 =
               let uu____2053 = FStar_ST.read job_queue in
               FStar_List.length uu____2053 in
             (uu____2049, uu____2052)) in
      match uu____2036 with
=======
    (let uu____2519 =
       let uu____2522 = FStar_ST.read job_queue in
       FStar_List.append uu____2522 [j] in
     FStar_ST.write job_queue uu____2519);
    FStar_Util.monitor_pulse job_queue;
    FStar_Util.monitor_exit job_queue
let finish: Prims.unit -> Prims.unit =
  fun uu____2540  ->
    let rec aux uu____2544 =
      let uu____2545 =
        with_monitor job_queue
          (fun uu____2558  ->
             let uu____2559 = FStar_ST.read pending_jobs in
             let uu____2560 =
               let uu____2561 = FStar_ST.read job_queue in
               FStar_List.length uu____2561 in
             (uu____2559, uu____2560)) in
      match uu____2545 with
>>>>>>> c7f1cc4d
      | (n1,m) ->
          if (n1 + m) = (Prims.parse_int "0")
          then FStar_ST.write running false
          else (FStar_Util.sleep (Prims.parse_int "500"); aux ()) in
    aux ()
type scope_t = FStar_SMTEncoding_Term.decl Prims.list Prims.list
let fresh_scope:
  FStar_SMTEncoding_Term.decl Prims.list Prims.list FStar_ST.ref =
  FStar_Util.mk_ref [[]]
let mk_fresh_scope:
  Prims.unit -> FStar_SMTEncoding_Term.decl Prims.list Prims.list =
<<<<<<< HEAD
  fun uu____2088  -> FStar_ST.read fresh_scope
=======
  fun uu____2595  -> FStar_ST.read fresh_scope
>>>>>>> c7f1cc4d
let bg_scope: FStar_SMTEncoding_Term.decl Prims.list FStar_ST.ref =
  FStar_Util.mk_ref []
let push: Prims.string -> Prims.unit =
  fun msg  ->
<<<<<<< HEAD
    (let uu____2103 =
       let uu____2106 = FStar_ST.read fresh_scope in
       [FStar_SMTEncoding_Term.Caption msg; FStar_SMTEncoding_Term.Push] ::
         uu____2106 in
     FStar_ST.write fresh_scope uu____2103);
    (let uu____2118 =
       let uu____2120 = FStar_ST.read bg_scope in
       FStar_List.append uu____2120
         [FStar_SMTEncoding_Term.Push; FStar_SMTEncoding_Term.Caption msg] in
     FStar_ST.write bg_scope uu____2118)
let pop: Prims.string -> Prims.unit =
  fun msg  ->
    (let uu____2133 =
       let uu____2136 = FStar_ST.read fresh_scope in FStar_List.tl uu____2136 in
     FStar_ST.write fresh_scope uu____2133);
    (let uu____2148 =
       let uu____2150 = FStar_ST.read bg_scope in
       FStar_List.append uu____2150
         [FStar_SMTEncoding_Term.Caption msg; FStar_SMTEncoding_Term.Pop] in
     FStar_ST.write bg_scope uu____2148)
=======
    (let uu____2611 =
       let uu____2616 = FStar_ST.read fresh_scope in
       [FStar_SMTEncoding_Term.Caption msg; FStar_SMTEncoding_Term.Push] ::
         uu____2616 in
     FStar_ST.write fresh_scope uu____2611);
    (let uu____2631 =
       let uu____2634 = FStar_ST.read bg_scope in
       FStar_List.append uu____2634
         [FStar_SMTEncoding_Term.Push; FStar_SMTEncoding_Term.Caption msg] in
     FStar_ST.write bg_scope uu____2631)
let pop: Prims.string -> Prims.unit =
  fun msg  ->
    (let uu____2645 =
       let uu____2650 = FStar_ST.read fresh_scope in FStar_List.tl uu____2650 in
     FStar_ST.write fresh_scope uu____2645);
    (let uu____2665 =
       let uu____2668 = FStar_ST.read bg_scope in
       FStar_List.append uu____2668
         [FStar_SMTEncoding_Term.Caption msg; FStar_SMTEncoding_Term.Pop] in
     FStar_ST.write bg_scope uu____2665)
>>>>>>> c7f1cc4d
let giveZ3: FStar_SMTEncoding_Term.decl Prims.list -> Prims.unit =
  fun decls  ->
    FStar_All.pipe_right decls
      (FStar_List.iter
<<<<<<< HEAD
         (fun uu___99_2167  ->
            match uu___99_2167 with
            | FStar_SMTEncoding_Term.Push  -> failwith "Unexpected push/pop"
            | FStar_SMTEncoding_Term.Pop  -> failwith "Unexpected push/pop"
            | uu____2168 -> ()));
    (let uu____2170 = FStar_ST.read fresh_scope in
     match uu____2170 with
     | hd1::tl1 ->
         FStar_ST.write fresh_scope ((FStar_List.append hd1 decls) :: tl1)
     | uu____2188 -> failwith "Impossible");
    (let uu____2191 =
       let uu____2193 = FStar_ST.read bg_scope in
       FStar_List.append uu____2193 decls in
     FStar_ST.write bg_scope uu____2191)
let refresh: Prims.unit -> Prims.unit =
  fun uu____2204  ->
    (let uu____2206 =
       let uu____2207 = FStar_Options.n_cores () in
       uu____2207 < (Prims.parse_int "2") in
     if uu____2206 then bg_z3_proc.refresh () else ());
    (let uu____2209 =
       let uu____2211 =
         let uu____2214 = FStar_ST.read fresh_scope in
         FStar_List.rev uu____2214 in
       FStar_List.flatten uu____2211 in
     FStar_ST.write bg_scope uu____2209)
=======
         (fun uu___97_2685  ->
            match uu___97_2685 with
            | FStar_SMTEncoding_Term.Push  -> failwith "Unexpected push/pop"
            | FStar_SMTEncoding_Term.Pop  -> failwith "Unexpected push/pop"
            | uu____2686 -> ()));
    (let uu____2688 = FStar_ST.read fresh_scope in
     match uu____2688 with
     | hd1::tl1 ->
         FStar_ST.write fresh_scope ((FStar_List.append hd1 decls) :: tl1)
     | uu____2713 -> failwith "Impossible");
    (let uu____2718 =
       let uu____2721 = FStar_ST.read bg_scope in
       FStar_List.append uu____2721 decls in
     FStar_ST.write bg_scope uu____2718)
let refresh: Prims.unit -> Prims.unit =
  fun uu____2730  ->
    (let uu____2732 =
       let uu____2733 = FStar_Options.n_cores () in
       uu____2733 < (Prims.parse_int "2") in
     if uu____2732 then bg_z3_proc.refresh () else ());
    (let uu____2735 =
       let uu____2738 =
         let uu____2743 = FStar_ST.read fresh_scope in
         FStar_List.rev uu____2743 in
       FStar_List.flatten uu____2738 in
     FStar_ST.write bg_scope uu____2735)
>>>>>>> c7f1cc4d
let mark: Prims.string -> Prims.unit = fun msg  -> push msg
let reset_mark: Prims.string -> Prims.unit = fun msg  -> pop msg; refresh ()
let commit_mark: Prims.string -> Prims.unit =
  fun msg  ->
<<<<<<< HEAD
    let uu____2238 = FStar_ST.read fresh_scope in
    match uu____2238 with
    | hd1::s::tl1 ->
        FStar_ST.write fresh_scope ((FStar_List.append hd1 s) :: tl1)
    | uu____2259 -> failwith "Impossible"
let mk_cb used_unsat_core cb uu____2316 =
  match uu____2316 with
=======
    let uu____2766 = FStar_ST.read fresh_scope in
    match uu____2766 with
    | hd1::s::tl1 ->
        FStar_ST.write fresh_scope ((FStar_List.append hd1 s) :: tl1)
    | uu____2796 -> failwith "Impossible"
let mk_cb used_unsat_core cb uu____2862 =
  match uu____2862 with
>>>>>>> c7f1cc4d
  | (uc_errs,time,statistics) ->
      if used_unsat_core
      then
        (match uc_errs with
<<<<<<< HEAD
         | FStar_Util.Inl uu____2348 -> cb (uc_errs, time, statistics)
         | FStar_Util.Inr (uu____2357,ek) ->
=======
         | FStar_Util.Inl uu____2920 -> cb (uc_errs, time, statistics)
         | FStar_Util.Inr (uu____2937,ek) ->
>>>>>>> c7f1cc4d
             cb ((FStar_Util.Inr ([], ek)), time, statistics))
      else cb (uc_errs, time, statistics)
let mk_input: FStar_SMTEncoding_Term.decl Prims.list -> Prims.string =
  fun theory  ->
    let r =
<<<<<<< HEAD
      let uu____2386 =
        FStar_List.map (FStar_SMTEncoding_Term.declToSmt (z3_options ()))
          theory in
      FStar_All.pipe_right uu____2386 (FStar_String.concat "\n") in
    (let uu____2390 = FStar_Options.log_queries () in
     if uu____2390 then query_logging.write_to_log r else ());
=======
      let uu____2986 =
        FStar_List.map (FStar_SMTEncoding_Term.declToSmt (z3_options ()))
          theory in
      FStar_All.pipe_right uu____2986 (FStar_String.concat "\n") in
    (let uu____2992 = FStar_Options.log_queries () in
     if uu____2992 then query_logging.write_to_log r else ());
>>>>>>> c7f1cc4d
    r
type z3result =
  ((unsat_core,(FStar_SMTEncoding_Term.error_labels,error_kind)
                 FStar_Pervasives_Native.tuple2)
     FStar_Util.either,Prims.int,z3statistics)
    FStar_Pervasives_Native.tuple3
type cb = z3result -> Prims.unit
let ask_1_core:
  (FStar_SMTEncoding_Term.decls_t ->
     (FStar_SMTEncoding_Term.decls_t,Prims.bool)
       FStar_Pervasives_Native.tuple2)
    ->
    FStar_SMTEncoding_Term.error_labels ->
      FStar_SMTEncoding_Term.decls_t -> cb -> Prims.unit
  =
  fun filter_theory  ->
    fun label_messages  ->
      fun qry  ->
        fun cb  ->
          let theory =
<<<<<<< HEAD
            let uu____2430 = FStar_ST.read bg_scope in
            FStar_List.append uu____2430
              (FStar_List.append [FStar_SMTEncoding_Term.Push]
                 (FStar_List.append qry [FStar_SMTEncoding_Term.Pop])) in
          let uu____2435 = filter_theory theory in
          match uu____2435 with
=======
            let uu____3040 = FStar_ST.read bg_scope in
            FStar_List.append uu____3040
              (FStar_List.append [FStar_SMTEncoding_Term.Push]
                 (FStar_List.append qry [FStar_SMTEncoding_Term.Pop])) in
          let uu____3045 = filter_theory theory in
          match uu____3045 with
>>>>>>> c7f1cc4d
          | (theory1,used_unsat_core) ->
              let cb1 = mk_cb used_unsat_core cb in
              let input = mk_input theory1 in
              (FStar_ST.write bg_scope [];
               run_job
                 { job = (z3_job false label_messages input); callback = cb1
                 })
let ask_n_cores:
  (FStar_SMTEncoding_Term.decls_t ->
     (FStar_SMTEncoding_Term.decls_t,Prims.bool)
       FStar_Pervasives_Native.tuple2)
    ->
    FStar_SMTEncoding_Term.error_labels ->
      FStar_SMTEncoding_Term.decls_t ->
        scope_t FStar_Pervasives_Native.option -> cb -> Prims.unit
  =
  fun filter_theory  ->
    fun label_messages  ->
      fun qry  ->
        fun scope  ->
          fun cb  ->
            let theory =
<<<<<<< HEAD
              let uu____2500 =
=======
              let uu____3128 =
>>>>>>> c7f1cc4d
                match scope with
                | FStar_Pervasives_Native.Some s -> FStar_List.rev s
                | FStar_Pervasives_Native.None  ->
                    (FStar_ST.write bg_scope [];
<<<<<<< HEAD
                     (let uu____2511 = FStar_ST.read fresh_scope in
                      FStar_List.rev uu____2511)) in
              FStar_List.flatten uu____2500 in
=======
                     (let uu____3143 = FStar_ST.read fresh_scope in
                      FStar_List.rev uu____3143)) in
              FStar_List.flatten uu____3128 in
>>>>>>> c7f1cc4d
            let theory1 =
              FStar_List.append theory
                (FStar_List.append [FStar_SMTEncoding_Term.Push]
                   (FStar_List.append qry [FStar_SMTEncoding_Term.Pop])) in
<<<<<<< HEAD
            let uu____2521 = filter_theory theory1 in
            match uu____2521 with
=======
            let uu____3157 = filter_theory theory1 in
            match uu____3157 with
>>>>>>> c7f1cc4d
            | (theory2,used_unsat_core) ->
                let cb1 = mk_cb used_unsat_core cb in
                let input = mk_input theory2 in
                enqueue
                  { job = (z3_job true label_messages input); callback = cb1
                  }
let ask:
  (FStar_SMTEncoding_Term.decls_t ->
     (FStar_SMTEncoding_Term.decls_t,Prims.bool)
       FStar_Pervasives_Native.tuple2)
    ->
    FStar_SMTEncoding_Term.error_labels ->
      FStar_SMTEncoding_Term.decls_t ->
        scope_t FStar_Pervasives_Native.option -> cb -> Prims.unit
  =
  fun filter1  ->
    fun label_messages  ->
      fun qry  ->
        fun scope  ->
          fun cb  ->
<<<<<<< HEAD
            let uu____2581 =
              let uu____2582 = FStar_Options.n_cores () in
              uu____2582 = (Prims.parse_int "1") in
            if uu____2581
=======
            let uu____3236 =
              let uu____3237 = FStar_Options.n_cores () in
              uu____3237 = (Prims.parse_int "1") in
            if uu____3236
>>>>>>> c7f1cc4d
            then ask_1_core filter1 label_messages qry cb
            else ask_n_cores filter1 label_messages qry scope cb<|MERGE_RESOLUTION|>--- conflicted
+++ resolved
@@ -4,33 +4,15 @@
   | Z3V of (Prims.int,Prims.int,Prims.int) FStar_Pervasives_Native.tuple3
 let uu___is_Z3V_Unknown: z3version -> Prims.bool =
   fun projectee  ->
-<<<<<<< HEAD
-    match projectee with | Z3V_Unknown _0 -> true | uu____17 -> false
-let __proj__Z3V_Unknown__item___0: z3version -> Prims.string =
-  fun projectee  -> match projectee with | Z3V_Unknown _0 -> _0
-let uu___is_Z3V: z3version -> Prims.bool =
-  fun projectee  -> match projectee with | Z3V _0 -> true | uu____34 -> false
-=======
     match projectee with | Z3V_Unknown _0 -> true | uu____19 -> false
 let __proj__Z3V_Unknown__item___0: z3version -> Prims.string =
   fun projectee  -> match projectee with | Z3V_Unknown _0 -> _0
 let uu___is_Z3V: z3version -> Prims.bool =
   fun projectee  -> match projectee with | Z3V _0 -> true | uu____37 -> false
->>>>>>> c7f1cc4d
 let __proj__Z3V__item___0:
   z3version -> (Prims.int,Prims.int,Prims.int) FStar_Pervasives_Native.tuple3
   = fun projectee  -> match projectee with | Z3V _0 -> _0
 let z3version_as_string: z3version -> Prims.string =
-<<<<<<< HEAD
-  fun uu___96_55  ->
-    match uu___96_55 with
-    | Z3V_Unknown s -> FStar_Util.format1 "unknown version: %s" s
-    | Z3V (i,j,k) ->
-        let uu____60 = FStar_Util.string_of_int i in
-        let uu____61 = FStar_Util.string_of_int j in
-        let uu____62 = FStar_Util.string_of_int k in
-        FStar_Util.format3 "%s.%s.%s" uu____60 uu____61 uu____62
-=======
   fun uu___94_65  ->
     match uu___94_65 with
     | Z3V_Unknown s -> FStar_Util.format1 "unknown version: %s" s
@@ -39,26 +21,17 @@
         let uu____71 = FStar_Util.string_of_int j in
         let uu____72 = FStar_Util.string_of_int k in
         FStar_Util.format3 "%s.%s.%s" uu____70 uu____71 uu____72
->>>>>>> c7f1cc4d
 let z3v_compare:
   z3version ->
     (Prims.int,Prims.int,Prims.int) FStar_Pervasives_Native.tuple3 ->
       Prims.int FStar_Pervasives_Native.option
   =
   fun known  ->
-<<<<<<< HEAD
-    fun uu____74  ->
-      match uu____74 with
-      | (w1,w2,w3) ->
-          (match known with
-           | Z3V_Unknown uu____83 -> FStar_Pervasives_Native.None
-=======
     fun uu____86  ->
       match uu____86 with
       | (w1,w2,w3) ->
           (match known with
            | Z3V_Unknown uu____100 -> FStar_Pervasives_Native.None
->>>>>>> c7f1cc4d
            | Z3V (k1,k2,k3) ->
                FStar_Pervasives_Native.Some
                  (if k1 <> w1
@@ -77,27 +50,6 @@
 let _z3version: z3version FStar_Pervasives_Native.option FStar_ST.ref =
   FStar_Util.mk_ref FStar_Pervasives_Native.None
 let get_z3version: Prims.unit -> z3version =
-<<<<<<< HEAD
-  fun uu____112  ->
-    let prefix1 = "Z3 version " in
-    let uu____114 = FStar_ST.read _z3version in
-    match uu____114 with
-    | FStar_Pervasives_Native.Some version -> version
-    | FStar_Pervasives_Native.None  ->
-        let uu____120 =
-          let uu____124 = FStar_Options.z3_exe () in
-          FStar_Util.run_proc uu____124 "-version" "" in
-        (match uu____120 with
-         | (uu____125,out,uu____127) ->
-             let out1 =
-               match FStar_Util.splitlines out with
-               | x::uu____130 when FStar_Util.starts_with x prefix1 ->
-                   let x1 =
-                     let uu____133 =
-                       FStar_Util.substring_from x
-                         (FStar_String.length prefix1) in
-                     FStar_Util.trim_string uu____133 in
-=======
   fun uu____134  ->
     let prefix1 = "Z3 version " in
     let uu____136 = FStar_ST.read _z3version in
@@ -117,53 +69,10 @@
                        FStar_Util.substring_from x
                          (FStar_String.length prefix1) in
                      FStar_Util.trim_string uu____159 in
->>>>>>> c7f1cc4d
                    let x2 =
                      try
                        FStar_List.map FStar_Util.int_of_string
                          (FStar_Util.split x1 ".")
-<<<<<<< HEAD
-                     with | uu____148 -> [] in
-                   (match x2 with
-                    | i1::i2::i3::[] -> Z3V (i1, i2, i3)
-                    | uu____152 -> Z3V_Unknown out)
-               | uu____154 -> Z3V_Unknown out in
-             (FStar_ST.write _z3version (FStar_Pervasives_Native.Some out1);
-              out1))
-let ini_params: Prims.unit -> Prims.string =
-  fun uu____163  ->
-    let z3_v = get_z3version () in
-    (let uu____166 =
-       let uu____167 = get_z3version () in
-       z3v_le uu____167
-         ((Prims.parse_int "4"), (Prims.parse_int "4"),
-           (Prims.parse_int "0")) in
-     if uu____166
-     then
-       let uu____168 =
-         let uu____169 =
-           let uu____170 = z3version_as_string z3_v in
-           FStar_Util.format1
-             "Z3 4.5.0 recommended; at least Z3 v4.4.1 required; got %s\n"
-             uu____170 in
-         FStar_Util.Failure uu____169 in
-       FStar_All.pipe_left FStar_Pervasives.raise uu____168
-     else ());
-    (let uu____172 =
-       let uu____174 =
-         let uu____176 =
-           let uu____178 =
-             let uu____179 =
-               let uu____180 = FStar_Options.z3_seed () in
-               FStar_Util.string_of_int uu____180 in
-             FStar_Util.format1 "smt.random_seed=%s" uu____179 in
-           [uu____178] in
-         "-smt2 -in auto_config=false model=true smt.relevancy=2" ::
-           uu____176 in
-       let uu____181 = FStar_Options.z3_cliopt () in
-       FStar_List.append uu____174 uu____181 in
-     FStar_String.concat " " uu____172)
-=======
                      with | uu____171 -> [] in
                    (match x2 with
                     | i1::i2::i3::[] -> Z3V (i1, i2, i3)
@@ -204,7 +113,6 @@
        let uu____207 = FStar_Options.z3_cliopt () in
        FStar_List.append uu____198 uu____207 in
      FStar_String.concat " " uu____195)
->>>>>>> c7f1cc4d
 type label = Prims.string
 type unsat_core = Prims.string Prims.list FStar_Pervasives_Native.option
 type z3status =
@@ -215,64 +123,26 @@
   | KILLED
 let uu___is_UNSAT: z3status -> Prims.bool =
   fun projectee  ->
-<<<<<<< HEAD
-    match projectee with | UNSAT _0 -> true | uu____209 -> false
-=======
     match projectee with | UNSAT _0 -> true | uu____240 -> false
->>>>>>> c7f1cc4d
 let __proj__UNSAT__item___0: z3status -> unsat_core =
   fun projectee  -> match projectee with | UNSAT _0 -> _0
 let uu___is_SAT: z3status -> Prims.bool =
   fun projectee  ->
-<<<<<<< HEAD
-    match projectee with | SAT _0 -> true | uu____224 -> false
-=======
     match projectee with | SAT _0 -> true | uu____254 -> false
->>>>>>> c7f1cc4d
 let __proj__SAT__item___0: z3status -> label Prims.list =
   fun projectee  -> match projectee with | SAT _0 -> _0
 let uu___is_UNKNOWN: z3status -> Prims.bool =
   fun projectee  ->
-<<<<<<< HEAD
-    match projectee with | UNKNOWN _0 -> true | uu____242 -> false
-=======
     match projectee with | UNKNOWN _0 -> true | uu____274 -> false
->>>>>>> c7f1cc4d
 let __proj__UNKNOWN__item___0: z3status -> label Prims.list =
   fun projectee  -> match projectee with | UNKNOWN _0 -> _0
 let uu___is_TIMEOUT: z3status -> Prims.bool =
   fun projectee  ->
-<<<<<<< HEAD
-    match projectee with | TIMEOUT _0 -> true | uu____260 -> false
-=======
     match projectee with | TIMEOUT _0 -> true | uu____294 -> false
->>>>>>> c7f1cc4d
 let __proj__TIMEOUT__item___0: z3status -> label Prims.list =
   fun projectee  -> match projectee with | TIMEOUT _0 -> _0
 let uu___is_KILLED: z3status -> Prims.bool =
   fun projectee  ->
-<<<<<<< HEAD
-    match projectee with | KILLED  -> true | uu____276 -> false
-type z3statistics = Prims.string FStar_Util.smap
-let status_to_string: z3status -> Prims.string =
-  fun uu___97_281  ->
-    match uu___97_281 with
-    | SAT uu____282 -> "sat"
-    | UNSAT uu____284 -> "unsat"
-    | UNKNOWN uu____285 -> "unknown"
-    | TIMEOUT uu____287 -> "timeout"
-    | KILLED  -> "killed"
-let tid: Prims.unit -> Prims.string =
-  fun uu____292  ->
-    let uu____293 = FStar_Util.current_tid () in
-    FStar_All.pipe_right uu____293 FStar_Util.string_of_int
-let new_z3proc: Prims.string -> FStar_Util.proc =
-  fun id  ->
-    let cond pid s = let x = (FStar_Util.trim_string s) = "Done!" in x in
-    let uu____306 = FStar_Options.z3_exe () in
-    let uu____307 = ini_params () in
-    FStar_Util.start_process id uu____306 uu____307 cond
-=======
     match projectee with | KILLED  -> true | uu____311 -> false
 type z3statistics = Prims.string FStar_Util.smap
 let status_to_string: z3status -> Prims.string =
@@ -293,37 +163,12 @@
     let uu____342 = FStar_Options.z3_exe () in
     let uu____343 = ini_params () in
     FStar_Util.start_process id uu____342 uu____343 cond
->>>>>>> c7f1cc4d
 type bgproc =
   {
   grab: Prims.unit -> FStar_Util.proc;
   release: Prims.unit -> Prims.unit;
   refresh: Prims.unit -> Prims.unit;
   restart: Prims.unit -> Prims.unit;}
-let __proj__Mkbgproc__item__grab: bgproc -> Prims.unit -> FStar_Util.proc =
-  fun projectee  ->
-    match projectee with
-    | { grab = __fname__grab; release = __fname__release;
-        refresh = __fname__refresh; restart = __fname__restart;_} ->
-        __fname__grab
-let __proj__Mkbgproc__item__release: bgproc -> Prims.unit -> Prims.unit =
-  fun projectee  ->
-    match projectee with
-    | { grab = __fname__grab; release = __fname__release;
-        refresh = __fname__refresh; restart = __fname__restart;_} ->
-        __fname__release
-let __proj__Mkbgproc__item__refresh: bgproc -> Prims.unit -> Prims.unit =
-  fun projectee  ->
-    match projectee with
-    | { grab = __fname__grab; release = __fname__release;
-        refresh = __fname__refresh; restart = __fname__restart;_} ->
-        __fname__refresh
-let __proj__Mkbgproc__item__restart: bgproc -> Prims.unit -> Prims.unit =
-  fun projectee  ->
-    match projectee with
-    | { grab = __fname__grab; release = __fname__release;
-        refresh = __fname__refresh; restart = __fname__restart;_} ->
-        __fname__restart
 type query_log =
   {
   get_module_name: Prims.unit -> Prims.string;
@@ -331,46 +176,6 @@
   write_to_log: Prims.string -> Prims.unit;
   close_log: Prims.unit -> Prims.unit;
   log_file_name: Prims.unit -> Prims.string;}
-let __proj__Mkquery_log__item__get_module_name:
-  query_log -> Prims.unit -> Prims.string =
-  fun projectee  ->
-    match projectee with
-    | { get_module_name = __fname__get_module_name;
-        set_module_name = __fname__set_module_name;
-        write_to_log = __fname__write_to_log; close_log = __fname__close_log;
-        log_file_name = __fname__log_file_name;_} -> __fname__get_module_name
-let __proj__Mkquery_log__item__set_module_name:
-  query_log -> Prims.string -> Prims.unit =
-  fun projectee  ->
-    match projectee with
-    | { get_module_name = __fname__get_module_name;
-        set_module_name = __fname__set_module_name;
-        write_to_log = __fname__write_to_log; close_log = __fname__close_log;
-        log_file_name = __fname__log_file_name;_} -> __fname__set_module_name
-let __proj__Mkquery_log__item__write_to_log:
-  query_log -> Prims.string -> Prims.unit =
-  fun projectee  ->
-    match projectee with
-    | { get_module_name = __fname__get_module_name;
-        set_module_name = __fname__set_module_name;
-        write_to_log = __fname__write_to_log; close_log = __fname__close_log;
-        log_file_name = __fname__log_file_name;_} -> __fname__write_to_log
-let __proj__Mkquery_log__item__close_log:
-  query_log -> Prims.unit -> Prims.unit =
-  fun projectee  ->
-    match projectee with
-    | { get_module_name = __fname__get_module_name;
-        set_module_name = __fname__set_module_name;
-        write_to_log = __fname__write_to_log; close_log = __fname__close_log;
-        log_file_name = __fname__log_file_name;_} -> __fname__close_log
-let __proj__Mkquery_log__item__log_file_name:
-  query_log -> Prims.unit -> Prims.string =
-  fun projectee  ->
-    match projectee with
-    | { get_module_name = __fname__get_module_name;
-        set_module_name = __fname__set_module_name;
-        write_to_log = __fname__write_to_log; close_log = __fname__close_log;
-        log_file_name = __fname__log_file_name;_} -> __fname__log_file_name
 let query_logging: query_log =
   let query_number = FStar_Util.mk_ref (Prims.parse_int "0") in
   let log_file_opt = FStar_Util.mk_ref FStar_Pervasives_Native.None in
@@ -379,39 +184,6 @@
   let current_file_name = FStar_Util.mk_ref FStar_Pervasives_Native.None in
   let set_module_name n1 =
     FStar_ST.write current_module_name (FStar_Pervasives_Native.Some n1) in
-<<<<<<< HEAD
-  let get_module_name uu____623 =
-    let uu____624 = FStar_ST.read current_module_name in
-    match uu____624 with
-    | FStar_Pervasives_Native.None  -> failwith "Module name not set"
-    | FStar_Pervasives_Native.Some n1 -> n1 in
-  let new_log_file uu____633 =
-    let uu____634 = FStar_ST.read current_module_name in
-    match uu____634 with
-    | FStar_Pervasives_Native.None  -> failwith "current module not set"
-    | FStar_Pervasives_Native.Some n1 ->
-        let file_name =
-          let uu____641 =
-            let uu____645 = FStar_ST.read used_file_names in
-            FStar_List.tryFind
-              (fun uu____659  ->
-                 match uu____659 with | (m,uu____663) -> n1 = m) uu____645 in
-          match uu____641 with
-          | FStar_Pervasives_Native.None  ->
-              ((let uu____667 =
-                  let uu____671 = FStar_ST.read used_file_names in
-                  (n1, (Prims.parse_int "0")) :: uu____671 in
-                FStar_ST.write used_file_names uu____667);
-               n1)
-          | FStar_Pervasives_Native.Some (uu____687,k) ->
-              ((let uu____692 =
-                  let uu____696 = FStar_ST.read used_file_names in
-                  (n1, (k + (Prims.parse_int "1"))) :: uu____696 in
-                FStar_ST.write used_file_names uu____692);
-               (let uu____712 =
-                  FStar_Util.string_of_int (k + (Prims.parse_int "1")) in
-                FStar_Util.format2 "%s-%s" n1 uu____712)) in
-=======
   let get_module_name uu____542 =
     let uu____543 = FStar_ST.read current_module_name in
     match uu____543 with
@@ -443,30 +215,11 @@
                (let uu____677 =
                   FStar_Util.string_of_int (k + (Prims.parse_int "1")) in
                 FStar_Util.format2 "%s-%s" n1 uu____677)) in
->>>>>>> c7f1cc4d
         let file_name1 = FStar_Util.format1 "queries-%s.smt2" file_name in
         (FStar_ST.write current_file_name
            (FStar_Pervasives_Native.Some file_name1);
          (let fh = FStar_Util.open_file_for_writing file_name1 in
           FStar_ST.write log_file_opt (FStar_Pervasives_Native.Some fh); fh)) in
-<<<<<<< HEAD
-  let get_log_file uu____726 =
-    let uu____727 = FStar_ST.read log_file_opt in
-    match uu____727 with
-    | FStar_Pervasives_Native.None  -> new_log_file ()
-    | FStar_Pervasives_Native.Some fh -> fh in
-  let append_to_log str =
-    let uu____737 = get_log_file () in
-    FStar_Util.append_to_file uu____737 str in
-  let write_to_new_log str =
-    let dir_name =
-      let uu____743 = FStar_ST.read current_file_name in
-      match uu____743 with
-      | FStar_Pervasives_Native.None  ->
-          let dir_name =
-            let uu____749 = FStar_ST.read current_module_name in
-            match uu____749 with
-=======
   let get_log_file uu____693 =
     let uu____694 = FStar_ST.read log_file_opt in
     match uu____694 with
@@ -483,7 +236,6 @@
           let dir_name =
             let uu____720 = FStar_ST.read current_module_name in
             match uu____720 with
->>>>>>> c7f1cc4d
             | FStar_Pervasives_Native.None  ->
                 failwith "current module not set"
             | FStar_Pervasives_Native.Some n1 ->
@@ -494,25 +246,6 @@
            dir_name)
       | FStar_Pervasives_Native.Some n1 -> n1 in
     let qnum = FStar_ST.read query_number in
-<<<<<<< HEAD
-    (let uu____765 =
-       let uu____766 = FStar_ST.read query_number in
-       uu____766 + (Prims.parse_int "1") in
-     FStar_ST.write query_number uu____765);
-    (let file_name =
-       let uu____772 = FStar_Util.string_of_int qnum in
-       FStar_Util.format1 "query-%s.smt2" uu____772 in
-     let file_name1 = FStar_Util.concat_dir_filename dir_name file_name in
-     FStar_Util.write_file file_name1 str) in
-  let write_to_log str =
-    let uu____778 =
-      let uu____779 = FStar_Options.n_cores () in
-      uu____779 > (Prims.parse_int "1") in
-    if uu____778 then write_to_new_log str else append_to_log str in
-  let close_log uu____784 =
-    let uu____785 = FStar_ST.read log_file_opt in
-    match uu____785 with
-=======
     (let uu____739 =
        let uu____740 = FStar_ST.read query_number in
        uu____740 + (Prims.parse_int "1") in
@@ -530,20 +263,13 @@
   let close_log uu____758 =
     let uu____759 = FStar_ST.read log_file_opt in
     match uu____759 with
->>>>>>> c7f1cc4d
     | FStar_Pervasives_Native.None  -> ()
     | FStar_Pervasives_Native.Some fh ->
         (FStar_Util.close_file fh;
          FStar_ST.write log_file_opt FStar_Pervasives_Native.None) in
-<<<<<<< HEAD
-  let log_file_name uu____798 =
-    let uu____799 = FStar_ST.read current_file_name in
-    match uu____799 with
-=======
   let log_file_name uu____775 =
     let uu____776 = FStar_ST.read current_file_name in
     match uu____776 with
->>>>>>> c7f1cc4d
     | FStar_Pervasives_Native.None  -> failwith "no log file"
     | FStar_Pervasives_Native.Some n1 -> n1 in
   { get_module_name; set_module_name; write_to_log; close_log; log_file_name
@@ -552,55 +278,6 @@
   let the_z3proc = FStar_Util.mk_ref FStar_Pervasives_Native.None in
   let new_proc =
     let ctr = FStar_Util.mk_ref (- (Prims.parse_int "1")) in
-<<<<<<< HEAD
-    fun uu____816  ->
-      let uu____817 =
-        let uu____818 =
-          FStar_Util.incr ctr;
-          (let uu____823 = FStar_ST.read ctr in
-           FStar_All.pipe_right uu____823 FStar_Util.string_of_int) in
-        FStar_Util.format1 "bg-%s" uu____818 in
-      new_z3proc uu____817 in
-  let z3proc uu____829 =
-    (let uu____831 =
-       let uu____832 = FStar_ST.read the_z3proc in
-       uu____832 = FStar_Pervasives_Native.None in
-     if uu____831
-     then
-       let uu____838 =
-         let uu____840 = new_proc () in
-         FStar_Pervasives_Native.Some uu____840 in
-       FStar_ST.write the_z3proc uu____838
-     else ());
-    (let uu____845 = FStar_ST.read the_z3proc in FStar_Util.must uu____845) in
-  let x = [] in
-  let grab uu____855 = FStar_Util.monitor_enter x; z3proc () in
-  let release uu____861 = FStar_Util.monitor_exit x in
-  let refresh uu____866 =
-    let proc = grab () in
-    FStar_Util.kill_process proc;
-    (let uu____870 =
-       let uu____872 = new_proc () in FStar_Pervasives_Native.Some uu____872 in
-     FStar_ST.write the_z3proc uu____870);
-    query_logging.close_log ();
-    release () in
-  let restart uu____880 =
-    FStar_Util.monitor_enter ();
-    query_logging.close_log ();
-    FStar_ST.write the_z3proc FStar_Pervasives_Native.None;
-    (let uu____888 =
-       let uu____890 = new_proc () in FStar_Pervasives_Native.Some uu____890 in
-     FStar_ST.write the_z3proc uu____888);
-    FStar_Util.monitor_exit () in
-  { grab; release; refresh; restart }
-let at_log_file: Prims.unit -> Prims.string =
-  fun uu____897  ->
-    let uu____898 = FStar_Options.log_queries () in
-    if uu____898
-    then
-      let uu____899 = query_logging.log_file_name () in
-      Prims.strcat "@" uu____899
-=======
     fun uu____797  ->
       let uu____798 =
         let uu____799 =
@@ -648,7 +325,6 @@
     then
       let uu____894 = query_logging.log_file_name () in
       Prims.strcat "@" uu____894
->>>>>>> c7f1cc4d
     else ""
 let doZ3Exe':
   Prims.bool ->
@@ -669,19 +345,11 @@
             if FStar_Util.starts_with s2 "error"
             then FStar_Pervasives_Native.None
             else
-<<<<<<< HEAD
-              (let uu____948 =
-                 FStar_All.pipe_right (FStar_Util.split s2 " ")
-                   (FStar_Util.sort_with FStar_String.compare) in
-               FStar_All.pipe_right uu____948
-                 (fun _0_38  -> FStar_Pervasives_Native.Some _0_38)) in
-=======
               (let uu____952 =
                  FStar_All.pipe_right (FStar_Util.split s2 " ")
                    (FStar_Util.sort_with FStar_String.compare) in
                FStar_All.pipe_right uu____952
                  (fun _0_28  -> FStar_Pervasives_Native.Some _0_28)) in
->>>>>>> c7f1cc4d
           let core = FStar_Util.mk_ref FStar_Pervasives_Native.None in
           let statistics = FStar_Util.smap_create (Prims.parse_int "0") in
           let reason_unknown = FStar_Util.mk_ref "" in
@@ -696,17 +364,6 @@
             | "</unsat-core>" -> FStar_ST.write in_core false
             | "</statistics>" -> FStar_ST.write in_statistics false
             | "</reason-unknown>" -> FStar_ST.write in_reason_unknown false
-<<<<<<< HEAD
-            | uu____993 ->
-                let uu____994 = FStar_ST.read in_core in
-                if uu____994
-                then
-                  let uu____997 = parse_core line in
-                  FStar_ST.write core uu____997
-                else
-                  (let uu____1005 = FStar_ST.read in_statistics in
-                   if uu____1005
-=======
             | uu____1009 ->
                 let uu____1010 = FStar_ST.read in_core in
                 if uu____1010
@@ -716,7 +373,6 @@
                 else
                   (let uu____1025 = FStar_ST.read in_statistics in
                    if uu____1025
->>>>>>> c7f1cc4d
                    then
                      let pline =
                        FStar_Util.split (FStar_Util.trim_string line) ":" in
@@ -751,11 +407,7 @@
                                   (Prims.parse_int "1"))
                            else ltok in
                          FStar_Util.smap_add statistics key value
-<<<<<<< HEAD
-                     | uu____1048 -> ()
-=======
                      | uu____1047 -> ()
->>>>>>> c7f1cc4d
                    else
                      (let uu____1051 = FStar_ST.read in_reason_unknown in
                       if uu____1051
@@ -763,13 +415,8 @@
                         let tkns = FStar_Util.split line "\"" in
                         let rsn =
                           match tkns with
-<<<<<<< HEAD
-                          | uu____1057::txt::uu____1059::[] -> txt
-                          | uu____1060 -> line in
-=======
                           | uu____1058::txt::uu____1060::[] -> txt
                           | uu____1061 -> line in
->>>>>>> c7f1cc4d
                         (if rsn <> "unknown"
                          then
                            FStar_Util.smap_add statistics "reason-unknown"
@@ -777,18 +424,6 @@
                          else ())
                       else ())) in
           FStar_List.iter (fun line  -> parse line) lines1;
-<<<<<<< HEAD
-          (let uu____1067 = FStar_ST.read core in
-           let uu____1074 = FStar_ST.read reason_unknown in
-           (uu____1067, statistics, uu____1074)) in
-        let rec lblnegs lines1 =
-          match lines1 with
-          | lname::"false"::rest when FStar_Util.starts_with lname "label_"
-              -> let uu____1090 = lblnegs rest in lname :: uu____1090
-          | lname::uu____1093::rest when
-              FStar_Util.starts_with lname "label_" -> lblnegs rest
-          | uu____1096 -> [] in
-=======
           (let uu____1068 = FStar_ST.read core in
            let uu____1079 = FStar_ST.read reason_unknown in
            (uu____1068, statistics, uu____1079)) in
@@ -799,28 +434,10 @@
           | lname::uu____1106::rest when
               FStar_Util.starts_with lname "label_" -> lblnegs rest
           | uu____1110 -> [] in
->>>>>>> c7f1cc4d
         let rec result lines1 core =
           match lines1 with
           | "timeout"::tl1 -> TIMEOUT []
           | "unknown"::tl1 ->
-<<<<<<< HEAD
-              let uu____1111 = lblnegs tl1 in UNKNOWN uu____1111
-          | "sat"::tl1 -> let uu____1115 = lblnegs tl1 in SAT uu____1115
-          | "unsat"::tl1 -> UNSAT core
-          | "killed"::tl1 -> (bg_z3_proc.restart (); KILLED)
-          | hd1::tl1 ->
-              ((let uu____1126 =
-                  let uu____1127 = query_logging.get_module_name () in
-                  FStar_Util.format2 "%s: Unexpected output from Z3: %s\n"
-                    uu____1127 hd1 in
-                FStar_Errors.warn FStar_Range.dummyRange uu____1126);
-               result tl1 core)
-          | uu____1128 ->
-              let uu____1130 =
-                let uu____1131 =
-                  let uu____1132 =
-=======
               let uu____1130 = lblnegs tl1 in UNKNOWN uu____1130
           | "sat"::tl1 -> let uu____1136 = lblnegs tl1 in SAT uu____1136
           | "unsat"::tl1 -> UNSAT core
@@ -836,22 +453,10 @@
               let uu____1156 =
                 let uu____1157 =
                   let uu____1158 =
->>>>>>> c7f1cc4d
                     FStar_List.map
                       (fun l  ->
                          FStar_Util.format1 "<%s>" (FStar_Util.trim_string l))
                       lines1 in
-<<<<<<< HEAD
-                  FStar_String.concat "\n" uu____1132 in
-                FStar_Util.format1
-                  "Unexpected output from Z3: got output lines: %s\n"
-                  uu____1131 in
-              FStar_All.pipe_left failwith uu____1130 in
-        let uu____1136 = get_data lines in
-        match uu____1136 with
-        | (core,statistics,reason_unknown) ->
-            let uu____1151 = result lines core in (uu____1151, statistics) in
-=======
                   FStar_String.concat "\n" uu____1158 in
                 FStar_Util.format1
                   "Unexpected output from Z3: got output lines: %s\n"
@@ -861,22 +466,14 @@
         match uu____1162 with
         | (core,statistics,reason_unknown) ->
             let uu____1188 = result lines core in (uu____1188, statistics) in
->>>>>>> c7f1cc4d
       let cond pid s = let x = (FStar_Util.trim_string s) = "Done!" in x in
       let stdout1 =
         if fresh1
         then
-<<<<<<< HEAD
-          let uu____1161 = tid () in
-          let uu____1162 = FStar_Options.z3_exe () in
-          let uu____1163 = ini_params () in
-          FStar_Util.launch_process uu____1161 uu____1162 uu____1163 input
-=======
           let uu____1198 = tid () in
           let uu____1199 = FStar_Options.z3_exe () in
           let uu____1200 = ini_params () in
           FStar_Util.launch_process uu____1198 uu____1199 uu____1200 input
->>>>>>> c7f1cc4d
             cond
         else
           (let proc = bg_z3_proc.grab () in
@@ -888,37 +485,17 @@
     Prims.string -> (z3status,z3statistics) FStar_Pervasives_Native.tuple2
   = fun fresh1  -> fun input  -> doZ3Exe' fresh1 input
 let z3_options: Prims.unit -> Prims.string =
-<<<<<<< HEAD
-  fun uu____1181  ->
-=======
   fun uu____1217  ->
->>>>>>> c7f1cc4d
     "(set-option :global-decls false)\n(set-option :smt.mbqi false)\n(set-option :auto_config false)\n(set-option :produce-unsat-cores true)\n"
 type 'a job = {
   job: Prims.unit -> 'a;
   callback: 'a -> Prims.unit;}
-let __proj__Mkjob__item__job projectee =
-  match projectee with
-  | { job = __fname__job; callback = __fname__callback;_} -> __fname__job
-let __proj__Mkjob__item__callback projectee =
-  match projectee with
-  | { job = __fname__job; callback = __fname__callback;_} ->
-      __fname__callback
 type error_kind =
   | Timeout
   | Kill
   | Default
 let uu___is_Timeout: error_kind -> Prims.bool =
   fun projectee  ->
-<<<<<<< HEAD
-    match projectee with | Timeout  -> true | uu____1245 -> false
-let uu___is_Kill: error_kind -> Prims.bool =
-  fun projectee  ->
-    match projectee with | Kill  -> true | uu____1250 -> false
-let uu___is_Default: error_kind -> Prims.bool =
-  fun projectee  ->
-    match projectee with | Default  -> true | uu____1255 -> false
-=======
     match projectee with | Timeout  -> true | uu____1277 -> false
 let uu___is_Kill: error_kind -> Prims.bool =
   fun projectee  ->
@@ -926,7 +503,6 @@
 let uu___is_Default: error_kind -> Prims.bool =
   fun projectee  ->
     match projectee with | Default  -> true | uu____1285 -> false
->>>>>>> c7f1cc4d
 type z3job =
   ((unsat_core,(FStar_SMTEncoding_Term.error_labels,error_kind)
                  FStar_Pervasives_Native.tuple2)
@@ -951,25 +527,6 @@
   fun fresh1  ->
     fun label_messages  ->
       fun input  ->
-<<<<<<< HEAD
-        fun uu____1320  ->
-          let ekind uu___98_1331 =
-            match uu___98_1331 with
-            | TIMEOUT uu____1332 -> Timeout
-            | SAT uu____1334 -> Default
-            | UNKNOWN uu____1336 -> Default
-            | KILLED  -> Kill
-            | uu____1338 -> failwith "Impossible" in
-          let start = FStar_Util.now () in
-          let uu____1340 = doZ3Exe fresh1 input in
-          match uu____1340 with
-          | (status,statistics) ->
-              let uu____1352 =
-                let uu____1355 = FStar_Util.now () in
-                FStar_Util.time_diff start uu____1355 in
-              (match uu____1352 with
-               | (uu____1363,elapsed_time) ->
-=======
         fun uu____1359  ->
           let ekind uu___96_1377 =
             match uu___96_1377 with
@@ -987,7 +544,6 @@
                 FStar_Util.time_diff start uu____1415 in
               (match uu____1410 with
                | (uu____1430,elapsed_time) ->
->>>>>>> c7f1cc4d
                    let result =
                      match status with
                      | UNSAT core ->
@@ -996,16 +552,6 @@
                          ((FStar_Util.Inr ([], Kill)), elapsed_time,
                            statistics)
                      | TIMEOUT lblnegs ->
-<<<<<<< HEAD
-                         ((let uu____1443 = FStar_Options.debug_any () in
-                           if uu____1443
-                           then
-                             let uu____1444 =
-                               FStar_Util.format1 "Z3 says: %s\n"
-                                 (status_to_string status) in
-                             FStar_All.pipe_left FStar_Util.print_string
-                               uu____1444
-=======
                          ((let uu____1584 = FStar_Options.debug_any () in
                            if uu____1584
                            then
@@ -1014,42 +560,11 @@
                                  (status_to_string status) in
                              FStar_All.pipe_left FStar_Util.print_string
                                uu____1585
->>>>>>> c7f1cc4d
                            else ());
                           (let failing_assertions =
                              FStar_All.pipe_right lblnegs
                                (FStar_List.collect
                                   (fun l  ->
-<<<<<<< HEAD
-                                     let uu____1468 =
-                                       FStar_All.pipe_right label_messages
-                                         (FStar_List.tryFind
-                                            (fun uu____1490  ->
-                                               match uu____1490 with
-                                               | (m,uu____1497,uu____1498) ->
-                                                   (FStar_Pervasives_Native.fst
-                                                      m)
-                                                     = l)) in
-                                     match uu____1468 with
-                                     | FStar_Pervasives_Native.None  -> []
-                                     | FStar_Pervasives_Native.Some
-                                         (lbl,msg,r) -> [(lbl, msg, r)])) in
-                           let uu____1543 =
-                             let uu____1554 =
-                               let uu____1563 = ekind status in
-                               (failing_assertions, uu____1563) in
-                             FStar_Util.Inr uu____1554 in
-                           (uu____1543, elapsed_time, statistics)))
-                     | SAT lblnegs ->
-                         ((let uu____1591 = FStar_Options.debug_any () in
-                           if uu____1591
-                           then
-                             let uu____1592 =
-                               FStar_Util.format1 "Z3 says: %s\n"
-                                 (status_to_string status) in
-                             FStar_All.pipe_left FStar_Util.print_string
-                               uu____1592
-=======
                                      let uu____1625 =
                                        FStar_All.pipe_right label_messages
                                          (FStar_List.tryFind
@@ -1078,42 +593,11 @@
                                  (status_to_string status) in
                              FStar_All.pipe_left FStar_Util.print_string
                                uu____1851
->>>>>>> c7f1cc4d
                            else ());
                           (let failing_assertions =
                              FStar_All.pipe_right lblnegs
                                (FStar_List.collect
                                   (fun l  ->
-<<<<<<< HEAD
-                                     let uu____1616 =
-                                       FStar_All.pipe_right label_messages
-                                         (FStar_List.tryFind
-                                            (fun uu____1638  ->
-                                               match uu____1638 with
-                                               | (m,uu____1645,uu____1646) ->
-                                                   (FStar_Pervasives_Native.fst
-                                                      m)
-                                                     = l)) in
-                                     match uu____1616 with
-                                     | FStar_Pervasives_Native.None  -> []
-                                     | FStar_Pervasives_Native.Some
-                                         (lbl,msg,r) -> [(lbl, msg, r)])) in
-                           let uu____1691 =
-                             let uu____1702 =
-                               let uu____1711 = ekind status in
-                               (failing_assertions, uu____1711) in
-                             FStar_Util.Inr uu____1702 in
-                           (uu____1691, elapsed_time, statistics)))
-                     | UNKNOWN lblnegs ->
-                         ((let uu____1739 = FStar_Options.debug_any () in
-                           if uu____1739
-                           then
-                             let uu____1740 =
-                               FStar_Util.format1 "Z3 says: %s\n"
-                                 (status_to_string status) in
-                             FStar_All.pipe_left FStar_Util.print_string
-                               uu____1740
-=======
                                      let uu____1891 =
                                        FStar_All.pipe_right label_messages
                                          (FStar_List.tryFind
@@ -1142,40 +626,11 @@
                                  (status_to_string status) in
                              FStar_All.pipe_left FStar_Util.print_string
                                uu____2117
->>>>>>> c7f1cc4d
                            else ());
                           (let failing_assertions =
                              FStar_All.pipe_right lblnegs
                                (FStar_List.collect
                                   (fun l  ->
-<<<<<<< HEAD
-                                     let uu____1764 =
-                                       FStar_All.pipe_right label_messages
-                                         (FStar_List.tryFind
-                                            (fun uu____1786  ->
-                                               match uu____1786 with
-                                               | (m,uu____1793,uu____1794) ->
-                                                   (FStar_Pervasives_Native.fst
-                                                      m)
-                                                     = l)) in
-                                     match uu____1764 with
-                                     | FStar_Pervasives_Native.None  -> []
-                                     | FStar_Pervasives_Native.Some
-                                         (lbl,msg,r) -> [(lbl, msg, r)])) in
-                           let uu____1839 =
-                             let uu____1850 =
-                               let uu____1859 = ekind status in
-                               (failing_assertions, uu____1859) in
-                             FStar_Util.Inr uu____1850 in
-                           (uu____1839, elapsed_time, statistics))) in
-                   result)
-let running: Prims.bool FStar_ST.ref = FStar_Util.mk_ref false
-let rec dequeue': Prims.unit -> Prims.unit =
-  fun uu____1893  ->
-    let j =
-      let uu____1895 = FStar_ST.read job_queue in
-      match uu____1895 with
-=======
                                      let uu____2157 =
                                        FStar_All.pipe_right label_messages
                                          (FStar_List.tryFind
@@ -1202,25 +657,11 @@
     let j =
       let uu____2389 = FStar_ST.read job_queue in
       match uu____2389 with
->>>>>>> c7f1cc4d
       | [] -> failwith "Impossible"
       | hd1::tl1 -> (FStar_ST.write job_queue tl1; hd1) in
     FStar_Util.incr pending_jobs;
     FStar_Util.monitor_exit job_queue;
     run_job j;
-<<<<<<< HEAD
-    with_monitor job_queue (fun uu____1923  -> FStar_Util.decr pending_jobs);
-    dequeue ()
-and dequeue: Prims.unit -> Prims.unit =
-  fun uu____1928  ->
-    let uu____1929 = FStar_ST.read running in
-    if uu____1929
-    then
-      let rec aux uu____1935 =
-        FStar_Util.monitor_enter job_queue;
-        (let uu____1941 = FStar_ST.read job_queue in
-         match uu____1941 with
-=======
     with_monitor job_queue (fun uu____2413  -> FStar_Util.decr pending_jobs);
     dequeue ()
 and dequeue: Prims.unit -> Prims.unit =
@@ -1232,29 +673,18 @@
         FStar_Util.monitor_enter job_queue;
         (let uu____2426 = FStar_ST.read job_queue in
          match uu____2426 with
->>>>>>> c7f1cc4d
          | [] ->
              (FStar_Util.monitor_exit job_queue;
               FStar_Util.sleep (Prims.parse_int "50");
               aux ())
-<<<<<<< HEAD
-         | uu____1952 -> dequeue' ()) in
-=======
          | uu____2437 -> dequeue' ()) in
->>>>>>> c7f1cc4d
       aux ()
     else ()
 and run_job: z3job -> Prims.unit =
   fun j  ->
-<<<<<<< HEAD
-    let uu____1955 = j.job () in FStar_All.pipe_left j.callback uu____1955
-let init: Prims.unit -> Prims.unit =
-  fun uu____1987  ->
-=======
     let uu____2441 = j.job () in FStar_All.pipe_left j.callback uu____2441
 let init: Prims.unit -> Prims.unit =
   fun uu____2500  ->
->>>>>>> c7f1cc4d
     FStar_ST.write running true;
     (let n_cores1 = FStar_Options.n_cores () in
      if n_cores1 > (Prims.parse_int "1")
@@ -1268,26 +698,6 @@
 let enqueue: z3job -> Prims.unit =
   fun j  ->
     FStar_Util.monitor_enter job_queue;
-<<<<<<< HEAD
-    (let uu____2009 =
-       let uu____2011 = FStar_ST.read job_queue in
-       FStar_List.append uu____2011 [j] in
-     FStar_ST.write job_queue uu____2009);
-    FStar_Util.monitor_pulse job_queue;
-    FStar_Util.monitor_exit job_queue
-let finish: Prims.unit -> Prims.unit =
-  fun uu____2031  ->
-    let rec aux uu____2035 =
-      let uu____2036 =
-        with_monitor job_queue
-          (fun uu____2048  ->
-             let uu____2049 = FStar_ST.read pending_jobs in
-             let uu____2052 =
-               let uu____2053 = FStar_ST.read job_queue in
-               FStar_List.length uu____2053 in
-             (uu____2049, uu____2052)) in
-      match uu____2036 with
-=======
     (let uu____2519 =
        let uu____2522 = FStar_ST.read job_queue in
        FStar_List.append uu____2522 [j] in
@@ -1306,7 +716,6 @@
                FStar_List.length uu____2561 in
              (uu____2559, uu____2560)) in
       match uu____2545 with
->>>>>>> c7f1cc4d
       | (n1,m) ->
           if (n1 + m) = (Prims.parse_int "0")
           then FStar_ST.write running false
@@ -1318,37 +727,11 @@
   FStar_Util.mk_ref [[]]
 let mk_fresh_scope:
   Prims.unit -> FStar_SMTEncoding_Term.decl Prims.list Prims.list =
-<<<<<<< HEAD
-  fun uu____2088  -> FStar_ST.read fresh_scope
-=======
   fun uu____2595  -> FStar_ST.read fresh_scope
->>>>>>> c7f1cc4d
 let bg_scope: FStar_SMTEncoding_Term.decl Prims.list FStar_ST.ref =
   FStar_Util.mk_ref []
 let push: Prims.string -> Prims.unit =
   fun msg  ->
-<<<<<<< HEAD
-    (let uu____2103 =
-       let uu____2106 = FStar_ST.read fresh_scope in
-       [FStar_SMTEncoding_Term.Caption msg; FStar_SMTEncoding_Term.Push] ::
-         uu____2106 in
-     FStar_ST.write fresh_scope uu____2103);
-    (let uu____2118 =
-       let uu____2120 = FStar_ST.read bg_scope in
-       FStar_List.append uu____2120
-         [FStar_SMTEncoding_Term.Push; FStar_SMTEncoding_Term.Caption msg] in
-     FStar_ST.write bg_scope uu____2118)
-let pop: Prims.string -> Prims.unit =
-  fun msg  ->
-    (let uu____2133 =
-       let uu____2136 = FStar_ST.read fresh_scope in FStar_List.tl uu____2136 in
-     FStar_ST.write fresh_scope uu____2133);
-    (let uu____2148 =
-       let uu____2150 = FStar_ST.read bg_scope in
-       FStar_List.append uu____2150
-         [FStar_SMTEncoding_Term.Caption msg; FStar_SMTEncoding_Term.Pop] in
-     FStar_ST.write bg_scope uu____2148)
-=======
     (let uu____2611 =
        let uu____2616 = FStar_ST.read fresh_scope in
        [FStar_SMTEncoding_Term.Caption msg; FStar_SMTEncoding_Term.Push] ::
@@ -1369,39 +752,10 @@
        FStar_List.append uu____2668
          [FStar_SMTEncoding_Term.Caption msg; FStar_SMTEncoding_Term.Pop] in
      FStar_ST.write bg_scope uu____2665)
->>>>>>> c7f1cc4d
 let giveZ3: FStar_SMTEncoding_Term.decl Prims.list -> Prims.unit =
   fun decls  ->
     FStar_All.pipe_right decls
       (FStar_List.iter
-<<<<<<< HEAD
-         (fun uu___99_2167  ->
-            match uu___99_2167 with
-            | FStar_SMTEncoding_Term.Push  -> failwith "Unexpected push/pop"
-            | FStar_SMTEncoding_Term.Pop  -> failwith "Unexpected push/pop"
-            | uu____2168 -> ()));
-    (let uu____2170 = FStar_ST.read fresh_scope in
-     match uu____2170 with
-     | hd1::tl1 ->
-         FStar_ST.write fresh_scope ((FStar_List.append hd1 decls) :: tl1)
-     | uu____2188 -> failwith "Impossible");
-    (let uu____2191 =
-       let uu____2193 = FStar_ST.read bg_scope in
-       FStar_List.append uu____2193 decls in
-     FStar_ST.write bg_scope uu____2191)
-let refresh: Prims.unit -> Prims.unit =
-  fun uu____2204  ->
-    (let uu____2206 =
-       let uu____2207 = FStar_Options.n_cores () in
-       uu____2207 < (Prims.parse_int "2") in
-     if uu____2206 then bg_z3_proc.refresh () else ());
-    (let uu____2209 =
-       let uu____2211 =
-         let uu____2214 = FStar_ST.read fresh_scope in
-         FStar_List.rev uu____2214 in
-       FStar_List.flatten uu____2211 in
-     FStar_ST.write bg_scope uu____2209)
-=======
          (fun uu___97_2685  ->
             match uu___97_2685 with
             | FStar_SMTEncoding_Term.Push  -> failwith "Unexpected push/pop"
@@ -1428,20 +782,10 @@
          FStar_List.rev uu____2743 in
        FStar_List.flatten uu____2738 in
      FStar_ST.write bg_scope uu____2735)
->>>>>>> c7f1cc4d
 let mark: Prims.string -> Prims.unit = fun msg  -> push msg
 let reset_mark: Prims.string -> Prims.unit = fun msg  -> pop msg; refresh ()
 let commit_mark: Prims.string -> Prims.unit =
   fun msg  ->
-<<<<<<< HEAD
-    let uu____2238 = FStar_ST.read fresh_scope in
-    match uu____2238 with
-    | hd1::s::tl1 ->
-        FStar_ST.write fresh_scope ((FStar_List.append hd1 s) :: tl1)
-    | uu____2259 -> failwith "Impossible"
-let mk_cb used_unsat_core cb uu____2316 =
-  match uu____2316 with
-=======
     let uu____2766 = FStar_ST.read fresh_scope in
     match uu____2766 with
     | hd1::s::tl1 ->
@@ -1449,38 +793,23 @@
     | uu____2796 -> failwith "Impossible"
 let mk_cb used_unsat_core cb uu____2862 =
   match uu____2862 with
->>>>>>> c7f1cc4d
   | (uc_errs,time,statistics) ->
       if used_unsat_core
       then
         (match uc_errs with
-<<<<<<< HEAD
-         | FStar_Util.Inl uu____2348 -> cb (uc_errs, time, statistics)
-         | FStar_Util.Inr (uu____2357,ek) ->
-=======
          | FStar_Util.Inl uu____2920 -> cb (uc_errs, time, statistics)
          | FStar_Util.Inr (uu____2937,ek) ->
->>>>>>> c7f1cc4d
              cb ((FStar_Util.Inr ([], ek)), time, statistics))
       else cb (uc_errs, time, statistics)
 let mk_input: FStar_SMTEncoding_Term.decl Prims.list -> Prims.string =
   fun theory  ->
     let r =
-<<<<<<< HEAD
-      let uu____2386 =
-        FStar_List.map (FStar_SMTEncoding_Term.declToSmt (z3_options ()))
-          theory in
-      FStar_All.pipe_right uu____2386 (FStar_String.concat "\n") in
-    (let uu____2390 = FStar_Options.log_queries () in
-     if uu____2390 then query_logging.write_to_log r else ());
-=======
       let uu____2986 =
         FStar_List.map (FStar_SMTEncoding_Term.declToSmt (z3_options ()))
           theory in
       FStar_All.pipe_right uu____2986 (FStar_String.concat "\n") in
     (let uu____2992 = FStar_Options.log_queries () in
      if uu____2992 then query_logging.write_to_log r else ());
->>>>>>> c7f1cc4d
     r
 type z3result =
   ((unsat_core,(FStar_SMTEncoding_Term.error_labels,error_kind)
@@ -1501,21 +830,12 @@
       fun qry  ->
         fun cb  ->
           let theory =
-<<<<<<< HEAD
-            let uu____2430 = FStar_ST.read bg_scope in
-            FStar_List.append uu____2430
-              (FStar_List.append [FStar_SMTEncoding_Term.Push]
-                 (FStar_List.append qry [FStar_SMTEncoding_Term.Pop])) in
-          let uu____2435 = filter_theory theory in
-          match uu____2435 with
-=======
             let uu____3040 = FStar_ST.read bg_scope in
             FStar_List.append uu____3040
               (FStar_List.append [FStar_SMTEncoding_Term.Push]
                  (FStar_List.append qry [FStar_SMTEncoding_Term.Pop])) in
           let uu____3045 = filter_theory theory in
           match uu____3045 with
->>>>>>> c7f1cc4d
           | (theory1,used_unsat_core) ->
               let cb1 = mk_cb used_unsat_core cb in
               let input = mk_input theory1 in
@@ -1538,35 +858,20 @@
         fun scope  ->
           fun cb  ->
             let theory =
-<<<<<<< HEAD
-              let uu____2500 =
-=======
               let uu____3128 =
->>>>>>> c7f1cc4d
                 match scope with
                 | FStar_Pervasives_Native.Some s -> FStar_List.rev s
                 | FStar_Pervasives_Native.None  ->
                     (FStar_ST.write bg_scope [];
-<<<<<<< HEAD
-                     (let uu____2511 = FStar_ST.read fresh_scope in
-                      FStar_List.rev uu____2511)) in
-              FStar_List.flatten uu____2500 in
-=======
                      (let uu____3143 = FStar_ST.read fresh_scope in
                       FStar_List.rev uu____3143)) in
               FStar_List.flatten uu____3128 in
->>>>>>> c7f1cc4d
             let theory1 =
               FStar_List.append theory
                 (FStar_List.append [FStar_SMTEncoding_Term.Push]
                    (FStar_List.append qry [FStar_SMTEncoding_Term.Pop])) in
-<<<<<<< HEAD
-            let uu____2521 = filter_theory theory1 in
-            match uu____2521 with
-=======
             let uu____3157 = filter_theory theory1 in
             match uu____3157 with
->>>>>>> c7f1cc4d
             | (theory2,used_unsat_core) ->
                 let cb1 = mk_cb used_unsat_core cb in
                 let input = mk_input theory2 in
@@ -1587,16 +892,9 @@
       fun qry  ->
         fun scope  ->
           fun cb  ->
-<<<<<<< HEAD
-            let uu____2581 =
-              let uu____2582 = FStar_Options.n_cores () in
-              uu____2582 = (Prims.parse_int "1") in
-            if uu____2581
-=======
             let uu____3236 =
               let uu____3237 = FStar_Options.n_cores () in
               uu____3237 = (Prims.parse_int "1") in
             if uu____3236
->>>>>>> c7f1cc4d
             then ask_1_core filter1 label_messages qry cb
             else ask_n_cores filter1 label_messages qry scope cb