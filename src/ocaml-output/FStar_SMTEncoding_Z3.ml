--- conflicted
+++ resolved
@@ -25,33 +25,33 @@
 
 
 let ___Z3V_Unknown____0 = (fun projectee -> (match (projectee) with
-| Z3V_Unknown (_87_9) -> begin
-_87_9
+| Z3V_Unknown (_90_9) -> begin
+_90_9
 end))
 
 
 let ___Z3V____0 = (fun projectee -> (match (projectee) with
-| Z3V (_87_12) -> begin
-_87_12
-end))
-
-
-let z3version_as_string : z3version  ->  Prims.string = (fun _87_1 -> (match (_87_1) with
+| Z3V (_90_12) -> begin
+_90_12
+end))
+
+
+let z3version_as_string : z3version  ->  Prims.string = (fun _90_1 -> (match (_90_1) with
 | Z3V_Unknown (s) -> begin
 (FStar_Util.format1 "unknown version: %s" s)
 end
 | Z3V (i, j, k) -> begin
-(let _184_33 = (FStar_Util.string_of_int i)
-in (let _184_32 = (FStar_Util.string_of_int j)
-in (let _184_31 = (FStar_Util.string_of_int k)
-in (FStar_Util.format3 "%s.%s.%s" _184_33 _184_32 _184_31))))
-end))
-
-
-let z3v_compare : z3version  ->  (Prims.int * Prims.int * Prims.int)  ->  Prims.int Prims.option = (fun known _87_25 -> (match (_87_25) with
+(let _190_33 = (FStar_Util.string_of_int i)
+in (let _190_32 = (FStar_Util.string_of_int j)
+in (let _190_31 = (FStar_Util.string_of_int k)
+in (FStar_Util.format3 "%s.%s.%s" _190_33 _190_32 _190_31))))
+end))
+
+
+let z3v_compare : z3version  ->  (Prims.int * Prims.int * Prims.int)  ->  Prims.int Prims.option = (fun known _90_25 -> (match (_90_25) with
 | (w1, w2, w3) -> begin
 (match (known) with
-| Z3V_Unknown (_87_27) -> begin
+| Z3V_Unknown (_90_27) -> begin
 None
 end
 | Z3V (k1, k2, k3) -> begin
@@ -80,7 +80,7 @@
 let _z3version : z3version Prims.option FStar_ST.ref = (FStar_Util.mk_ref None)
 
 
-let get_z3version : Prims.unit  ->  z3version = (fun _87_39 -> (match (()) with
+let get_z3version : Prims.unit  ->  z3version = (fun _90_39 -> (match (()) with
 | () -> begin
 (
 
@@ -92,18 +92,18 @@
 | None -> begin
 (
 
-let _87_49 = (let _184_44 = (FStar_Options.z3_exe ())
-in (FStar_Util.run_proc _184_44 "-version" ""))
-in (match (_87_49) with
-| (_87_45, out, _87_48) -> begin
+let _90_49 = (let _190_44 = (FStar_Options.z3_exe ())
+in (FStar_Util.run_proc _190_44 "-version" ""))
+in (match (_90_49) with
+| (_90_45, out, _90_48) -> begin
 (
 
 let out = (match ((FStar_Util.splitlines out)) with
-| (x)::_87_51 when (FStar_Util.starts_with x prefix) -> begin
-(
-
-let x = (let _184_45 = (FStar_Util.substring_from x (FStar_String.length prefix))
-in (FStar_Util.trim_string _184_45))
+| (x)::_90_51 when (FStar_Util.starts_with x prefix) -> begin
+(
+
+let x = (let _190_45 = (FStar_Util.substring_from x (FStar_String.length prefix))
+in (FStar_Util.trim_string _190_45))
 in (
 
 let x = try
@@ -112,52 +112,48 @@
 (FStar_List.map FStar_Util.int_of_string (FStar_Util.split x "."))
 end)
 with
-| _87_59 -> begin
+| _90_59 -> begin
 []
 end
 in (match (x) with
 | (i1)::(i2)::(i3)::[] -> begin
 Z3V (((i1), (i2), (i3)))
 end
-| _87_68 -> begin
+| _90_68 -> begin
 Z3V_Unknown (out)
 end)))
 end
-| _87_70 -> begin
+| _90_70 -> begin
 Z3V_Unknown (out)
 end)
 in (
 
-let _87_72 = (FStar_ST.op_Colon_Equals _z3version (Some (out)))
+let _90_72 = (FStar_ST.op_Colon_Equals _z3version (Some (out)))
 in out))
 end))
 end))
 end))
 
 
-let ini_params : Prims.unit  ->  Prims.string = (fun _87_74 -> (match (()) with
+let ini_params : Prims.unit  ->  Prims.string = (fun _90_74 -> (match (()) with
 | () -> begin
 (
 
 let z3_v = (get_z3version ())
 in (
 
-let _87_76 = if (let _184_50 = (get_z3version ())
-in (z3v_le _184_50 (((Prims.parse_int "4")), ((Prims.parse_int "4")), ((Prims.parse_int "0"))))) then begin
-(let _184_53 = (let _184_52 = (let _184_51 = (z3version_as_string z3_v)
-<<<<<<< HEAD
-in (FStar_Util.format1 "Z3 v4.4.1 is required; got %s\n" _184_51))
-=======
-in (FStar_Util.format1 "Z3 4.5.0 recommended; at least Z3 v4.4.1 required; got %s\n" _184_51))
->>>>>>> bae9872c
-in FStar_Util.Failure (_184_52))
-in (FStar_All.pipe_left Prims.raise _184_53))
+let _90_76 = if (let _190_50 = (get_z3version ())
+in (z3v_le _190_50 (((Prims.parse_int "4")), ((Prims.parse_int "4")), ((Prims.parse_int "0"))))) then begin
+(let _190_53 = (let _190_52 = (let _190_51 = (z3version_as_string z3_v)
+in (FStar_Util.format1 "Z3 4.5.0 recommended; at least Z3 v4.4.1 required; got %s\n" _190_51))
+in FStar_Util.Failure (_190_52))
+in (FStar_All.pipe_left Prims.raise _190_53))
 end else begin
 ()
 end
-in (let _184_55 = (let _184_54 = (FStar_Options.z3_seed ())
-in (FStar_Util.string_of_int _184_54))
-in (FStar_Util.format1 "-smt2 -in AUTO_CONFIG=false MODEL=true SMT.RELEVANCY=2 SMT.RANDOM_SEED=%s" _184_55))))
+in (let _190_55 = (let _190_54 = (FStar_Options.z3_seed ())
+in (FStar_Util.string_of_int _190_54))
+in (FStar_Util.format1 "-smt2 -in AUTO_CONFIG=false MODEL=true SMT.RELEVANCY=2 SMT.RANDOM_SEED=%s" _190_55))))
 end))
 
 
@@ -223,40 +219,40 @@
 
 
 let ___UNSAT____0 = (fun projectee -> (match (projectee) with
-| UNSAT (_87_80) -> begin
-_87_80
+| UNSAT (_90_80) -> begin
+_90_80
 end))
 
 
 let ___SAT____0 = (fun projectee -> (match (projectee) with
-| SAT (_87_83) -> begin
-_87_83
+| SAT (_90_83) -> begin
+_90_83
 end))
 
 
 let ___UNKNOWN____0 = (fun projectee -> (match (projectee) with
-| UNKNOWN (_87_86) -> begin
-_87_86
+| UNKNOWN (_90_86) -> begin
+_90_86
 end))
 
 
 let ___TIMEOUT____0 = (fun projectee -> (match (projectee) with
-| TIMEOUT (_87_89) -> begin
-_87_89
-end))
-
-
-let status_to_string : z3status  ->  Prims.string = (fun _87_2 -> (match (_87_2) with
-| SAT (_87_92) -> begin
+| TIMEOUT (_90_89) -> begin
+_90_89
+end))
+
+
+let status_to_string : z3status  ->  Prims.string = (fun _90_2 -> (match (_90_2) with
+| SAT (_90_92) -> begin
 "sat"
 end
-| UNSAT (_87_95) -> begin
+| UNSAT (_90_95) -> begin
 "unsat"
 end
-| UNKNOWN (_87_98) -> begin
+| UNKNOWN (_90_98) -> begin
 "unknown"
 end
-| TIMEOUT (_87_101) -> begin
+| TIMEOUT (_90_101) -> begin
 "timeout"
 end
 | KILLED -> begin
@@ -264,17 +260,10 @@
 end))
 
 
-<<<<<<< HEAD
-let tid : Prims.unit  ->  Prims.string = (fun _87_103 -> (match (()) with
-| () -> begin
-(let _184_114 = (FStar_Util.current_tid ())
-in (FStar_All.pipe_right _184_114 FStar_Util.string_of_int))
-=======
-let tid : Prims.unit  ->  Prims.string = (fun _87_104 -> (match (()) with
-| () -> begin
-(let _184_117 = (FStar_Util.current_tid ())
-in (FStar_All.pipe_right _184_117 FStar_Util.string_of_int))
->>>>>>> bae9872c
+let tid : Prims.unit  ->  Prims.string = (fun _90_104 -> (match (()) with
+| () -> begin
+(let _190_117 = (FStar_Util.current_tid ())
+in (FStar_All.pipe_right _190_117 FStar_Util.string_of_int))
 end))
 
 
@@ -284,15 +273,9 @@
 
 let x = ((FStar_Util.trim_string s) = "Done!")
 in x))
-<<<<<<< HEAD
-in (let _184_122 = (FStar_Options.z3_exe ())
-in (let _184_121 = (ini_params ())
-in (FStar_Util.start_process id _184_122 _184_121 cond)))))
-=======
-in (let _184_125 = (FStar_Options.z3_exe ())
-in (let _184_124 = (ini_params ())
-in (FStar_Util.start_process id _184_125 _184_124 cond)))))
->>>>>>> bae9872c
+in (let _190_125 = (FStar_Options.z3_exe ())
+in (let _190_124 = (ini_params ())
+in (FStar_Util.start_process id _190_125 _190_124 cond)))))
 
 
 type bgproc =
@@ -326,11 +309,7 @@
 let set_module_name = (fun n -> (FStar_ST.op_Colon_Equals current_module_name (Some (n))))
 in (
 
-<<<<<<< HEAD
-let get_module_name = (fun _87_126 -> (match (()) with
-=======
-let get_module_name = (fun _87_128 -> (match (()) with
->>>>>>> bae9872c
+let get_module_name = (fun _90_128 -> (match (()) with
 | () -> begin
 (match ((FStar_ST.read current_module_name)) with
 | None -> begin
@@ -342,11 +321,7 @@
 end))
 in (
 
-<<<<<<< HEAD
-let new_log_file = (fun _87_131 -> (match (()) with
-=======
-let new_log_file = (fun _87_133 -> (match (()) with
->>>>>>> bae9872c
+let new_log_file = (fun _90_133 -> (match (()) with
 | () -> begin
 (match ((FStar_ST.read current_module_name)) with
 | None -> begin
@@ -355,82 +330,46 @@
 | Some (n) -> begin
 (
 
-<<<<<<< HEAD
-let file_name = (match ((let _184_204 = (FStar_ST.read used_file_names)
-in (FStar_List.tryFind (fun _87_138 -> (match (_87_138) with
-| (m, _87_137) -> begin
+let file_name = (match ((let _190_216 = (FStar_ST.read used_file_names)
+in (FStar_List.tryFind (fun _90_140 -> (match (_90_140) with
+| (m, _90_139) -> begin
 (n = m)
-end)) _184_204))) with
+end)) _190_216))) with
 | None -> begin
 (
 
-let _87_140 = (let _184_206 = (let _184_205 = (FStar_ST.read used_file_names)
-in (((n), ((Prims.parse_int "0"))))::_184_205)
-in (FStar_ST.op_Colon_Equals used_file_names _184_206))
+let _90_142 = (let _190_218 = (let _190_217 = (FStar_ST.read used_file_names)
+in (((n), ((Prims.parse_int "0"))))::_190_217)
+in (FStar_ST.op_Colon_Equals used_file_names _190_218))
 in n)
 end
-| Some (_87_143, k) -> begin
-(
-
-let _87_147 = (let _184_208 = (let _184_207 = (FStar_ST.read used_file_names)
-in (((n), ((k + (Prims.parse_int "1")))))::_184_207)
-in (FStar_ST.op_Colon_Equals used_file_names _184_208))
-in (let _184_209 = (FStar_Util.string_of_int (k + (Prims.parse_int "1")))
-in (FStar_Util.format2 "%s-%s" n _184_209)))
-=======
-let file_name = (match ((let _184_216 = (FStar_ST.read used_file_names)
-in (FStar_List.tryFind (fun _87_140 -> (match (_87_140) with
-| (m, _87_139) -> begin
-(n = m)
-end)) _184_216))) with
-| None -> begin
-(
-
-let _87_142 = (let _184_218 = (let _184_217 = (FStar_ST.read used_file_names)
-in (((n), ((Prims.parse_int "0"))))::_184_217)
-in (FStar_ST.op_Colon_Equals used_file_names _184_218))
-in n)
-end
-| Some (_87_145, k) -> begin
-(
-
-let _87_149 = (let _184_220 = (let _184_219 = (FStar_ST.read used_file_names)
-in (((n), ((k + (Prims.parse_int "1")))))::_184_219)
-in (FStar_ST.op_Colon_Equals used_file_names _184_220))
-in (let _184_221 = (FStar_Util.string_of_int (k + (Prims.parse_int "1")))
-in (FStar_Util.format2 "%s-%s" n _184_221)))
->>>>>>> bae9872c
+| Some (_90_145, k) -> begin
+(
+
+let _90_149 = (let _190_220 = (let _190_219 = (FStar_ST.read used_file_names)
+in (((n), ((k + (Prims.parse_int "1")))))::_190_219)
+in (FStar_ST.op_Colon_Equals used_file_names _190_220))
+in (let _190_221 = (FStar_Util.string_of_int (k + (Prims.parse_int "1")))
+in (FStar_Util.format2 "%s-%s" n _190_221)))
 end)
 in (
 
 let file_name = (FStar_Util.format1 "queries-%s.smt2" file_name)
 in (
 
-<<<<<<< HEAD
-let _87_151 = (FStar_ST.op_Colon_Equals current_file_name (Some (file_name)))
-=======
-let _87_153 = (FStar_ST.op_Colon_Equals current_file_name (Some (file_name)))
->>>>>>> bae9872c
+let _90_153 = (FStar_ST.op_Colon_Equals current_file_name (Some (file_name)))
 in (
 
 let fh = (FStar_Util.open_file_for_writing file_name)
 in (
 
-<<<<<<< HEAD
-let _87_154 = (FStar_ST.op_Colon_Equals log_file_opt (Some (fh)))
-=======
-let _87_156 = (FStar_ST.op_Colon_Equals log_file_opt (Some (fh)))
->>>>>>> bae9872c
+let _90_156 = (FStar_ST.op_Colon_Equals log_file_opt (Some (fh)))
 in fh)))))
 end)
 end))
 in (
 
-<<<<<<< HEAD
-let get_log_file = (fun _87_157 -> (match (()) with
-=======
-let get_log_file = (fun _87_159 -> (match (()) with
->>>>>>> bae9872c
+let get_log_file = (fun _90_159 -> (match (()) with
 | () -> begin
 (match ((FStar_ST.read log_file_opt)) with
 | None -> begin
@@ -442,19 +381,11 @@
 end))
 in (
 
-<<<<<<< HEAD
-let append_to_log = (fun str -> (let _184_214 = (get_log_file ())
-in (FStar_Util.append_to_file _184_214 str)))
-in (
-
-let close_log = (fun _87_164 -> (match (()) with
-=======
-let append_to_log = (fun str -> (let _184_226 = (get_log_file ())
-in (FStar_Util.append_to_file _184_226 str)))
-in (
-
-let close_log = (fun _87_166 -> (match (()) with
->>>>>>> bae9872c
+let append_to_log = (fun str -> (let _190_226 = (get_log_file ())
+in (FStar_Util.append_to_file _190_226 str)))
+in (
+
+let close_log = (fun _90_166 -> (match (()) with
 | () -> begin
 (match ((FStar_ST.read log_file_opt)) with
 | None -> begin
@@ -463,21 +394,13 @@
 | Some (fh) -> begin
 (
 
-<<<<<<< HEAD
-let _87_168 = (FStar_Util.close_file fh)
-=======
-let _87_170 = (FStar_Util.close_file fh)
->>>>>>> bae9872c
+let _90_170 = (FStar_Util.close_file fh)
 in (FStar_ST.op_Colon_Equals log_file_opt None))
 end)
 end))
 in (
 
-<<<<<<< HEAD
-let log_file_name = (fun _87_171 -> (match (()) with
-=======
-let log_file_name = (fun _87_173 -> (match (()) with
->>>>>>> bae9872c
+let log_file_name = (fun _90_173 -> (match (()) with
 | () -> begin
 (match ((FStar_ST.read current_file_name)) with
 | None -> begin
@@ -498,154 +421,98 @@
 let new_proc = (
 
 let ctr = (FStar_Util.mk_ref (~- ((Prims.parse_int "1"))))
-<<<<<<< HEAD
-in (fun _87_177 -> (match (()) with
-| () -> begin
-(let _184_223 = (let _184_222 = (
-
-let _87_178 = (FStar_Util.incr ctr)
-in (let _184_221 = (FStar_ST.read ctr)
-in (FStar_All.pipe_right _184_221 FStar_Util.string_of_int)))
-in (FStar_Util.format1 "bg-%s" _184_222))
-in (new_z3proc _184_223))
+in (fun _90_179 -> (match (()) with
+| () -> begin
+(let _190_235 = (let _190_234 = (
+
+let _90_180 = (FStar_Util.incr ctr)
+in (let _190_233 = (FStar_ST.read ctr)
+in (FStar_All.pipe_right _190_233 FStar_Util.string_of_int)))
+in (FStar_Util.format1 "bg-%s" _190_234))
+in (new_z3proc _190_235))
 end)))
 in (
 
-let z3proc = (fun _87_182 -> (match (()) with
-| () -> begin
-(
-
-let _87_183 = if ((FStar_ST.read the_z3proc) = None) then begin
-(let _184_227 = (let _184_226 = (new_proc ())
-in Some (_184_226))
-in (FStar_ST.op_Colon_Equals the_z3proc _184_227))
+let z3proc = (fun _90_184 -> (match (()) with
+| () -> begin
+(
+
+let _90_185 = if ((FStar_ST.read the_z3proc) = None) then begin
+(let _190_239 = (let _190_238 = (new_proc ())
+in Some (_190_238))
+in (FStar_ST.op_Colon_Equals the_z3proc _190_239))
 end else begin
 ()
 end
-in (let _184_228 = (FStar_ST.read the_z3proc)
-in (FStar_Util.must _184_228)))
-=======
-in (fun _87_179 -> (match (()) with
-| () -> begin
-(let _184_235 = (let _184_234 = (
-
-let _87_180 = (FStar_Util.incr ctr)
-in (let _184_233 = (FStar_ST.read ctr)
-in (FStar_All.pipe_right _184_233 FStar_Util.string_of_int)))
-in (FStar_Util.format1 "bg-%s" _184_234))
-in (new_z3proc _184_235))
-end)))
-in (
-
-let z3proc = (fun _87_184 -> (match (()) with
-| () -> begin
-(
-
-let _87_185 = if ((FStar_ST.read the_z3proc) = None) then begin
-(let _184_239 = (let _184_238 = (new_proc ())
-in Some (_184_238))
-in (FStar_ST.op_Colon_Equals the_z3proc _184_239))
-end else begin
-()
-end
-in (let _184_240 = (FStar_ST.read the_z3proc)
-in (FStar_Util.must _184_240)))
->>>>>>> bae9872c
+in (let _190_240 = (FStar_ST.read the_z3proc)
+in (FStar_Util.must _190_240)))
 end))
 in (
 
 let x = []
 in (
 
-<<<<<<< HEAD
-let grab = (fun _87_187 -> (match (()) with
-| () -> begin
-(
-
-let _87_188 = (FStar_Util.monitor_enter x)
-=======
-let grab = (fun _87_189 -> (match (()) with
-| () -> begin
-(
-
-let _87_190 = (FStar_Util.monitor_enter x)
->>>>>>> bae9872c
+let grab = (fun _90_189 -> (match (()) with
+| () -> begin
+(
+
+let _90_190 = (FStar_Util.monitor_enter x)
 in (z3proc ()))
 end))
 in (
 
-<<<<<<< HEAD
-let release = (fun _87_191 -> (match (()) with
-=======
-let release = (fun _87_193 -> (match (()) with
->>>>>>> bae9872c
+let release = (fun _90_193 -> (match (()) with
 | () -> begin
 (FStar_Util.monitor_exit x)
 end))
 in (
 
-<<<<<<< HEAD
-let refresh = (fun _87_193 -> (match (()) with
-=======
-let refresh = (fun _87_195 -> (match (()) with
->>>>>>> bae9872c
+let refresh = (fun _90_195 -> (match (()) with
 | () -> begin
 (
 
 let proc = (grab ())
 in (
 
-<<<<<<< HEAD
-let _87_195 = (FStar_Util.kill_process proc)
-in (
-
-let _87_197 = (let _184_236 = (let _184_235 = (new_proc ())
-in Some (_184_235))
-in (FStar_ST.op_Colon_Equals the_z3proc _184_236))
-in (
-
-let _87_199 = (query_logging.close_log ())
-=======
-let _87_197 = (FStar_Util.kill_process proc)
-in (
-
-let _87_199 = (let _184_248 = (let _184_247 = (new_proc ())
-in Some (_184_247))
-in (FStar_ST.op_Colon_Equals the_z3proc _184_248))
-in (
-
-let _87_201 = (query_logging.close_log ())
->>>>>>> bae9872c
+let _90_197 = (FStar_Util.kill_process proc)
+in (
+
+let _90_199 = (let _190_248 = (let _190_247 = (new_proc ())
+in Some (_190_247))
+in (FStar_ST.op_Colon_Equals the_z3proc _190_248))
+in (
+
+let _90_201 = (query_logging.close_log ())
 in (release ())))))
 end))
 in (
 
-let restart = (fun _87_204 -> (match (()) with
-| () -> begin
-(
-
-let _87_205 = (FStar_Util.monitor_enter ())
-in (
-
-let _87_207 = (query_logging.close_log ())
-in (
-
-let _87_209 = (FStar_ST.op_Colon_Equals the_z3proc None)
-in (
-
-let _87_211 = (let _184_252 = (let _184_251 = (new_proc ())
-in Some (_184_251))
-in (FStar_ST.op_Colon_Equals the_z3proc _184_252))
+let restart = (fun _90_204 -> (match (()) with
+| () -> begin
+(
+
+let _90_205 = (FStar_Util.monitor_enter ())
+in (
+
+let _90_207 = (query_logging.close_log ())
+in (
+
+let _90_209 = (FStar_ST.op_Colon_Equals the_z3proc None)
+in (
+
+let _90_211 = (let _190_252 = (let _190_251 = (new_proc ())
+in Some (_190_251))
+in (FStar_ST.op_Colon_Equals the_z3proc _190_252))
 in (FStar_Util.monitor_exit ())))))
 end))
 in {grab = grab; release = release; refresh = refresh; restart = restart}))))))))
 
 
-let at_log_file : Prims.unit  ->  Prims.string = (fun _87_213 -> (match (()) with
+let at_log_file : Prims.unit  ->  Prims.string = (fun _90_213 -> (match (()) with
 | () -> begin
 if (FStar_Options.log_queries ()) then begin
-(let _184_255 = (query_logging.log_file_name ())
-in (Prims.strcat "@" _184_255))
+(let _190_255 = (query_logging.log_file_name ())
+in (Prims.strcat "@" _190_255))
 end else begin
 ""
 end
@@ -669,20 +536,20 @@
 
 let last = (fun l -> (FStar_List.nth l ((FStar_List.length l) - (Prims.parse_int "1"))))
 in if (FStar_Options.print_z3_statistics ()) then begin
-if ((((FStar_List.length lines) >= (Prims.parse_int "2")) && (let _184_274 = (FStar_List.hd lines)
-in (starts_with '(' _184_274))) && (let _184_275 = (last lines)
-in (ends_with ')' _184_275))) then begin
-(
-
-let _87_229 = (let _184_279 = (let _184_278 = (let _184_276 = (query_logging.get_module_name ())
-in (FStar_Util.format1 "BEGIN-STATS %s\n" _184_276))
-in (let _184_277 = (at_log_file ())
-in (Prims.strcat _184_278 _184_277)))
-in (FStar_Util.print_string _184_279))
-in (
-
-let _87_232 = (FStar_List.iter (fun s -> (let _184_281 = (FStar_Util.format1 "%s\n" s)
-in (FStar_Util.print_string _184_281))) lines)
+if ((((FStar_List.length lines) >= (Prims.parse_int "2")) && (let _190_274 = (FStar_List.hd lines)
+in (starts_with '(' _190_274))) && (let _190_275 = (last lines)
+in (ends_with ')' _190_275))) then begin
+(
+
+let _90_229 = (let _190_279 = (let _190_278 = (let _190_276 = (query_logging.get_module_name ())
+in (FStar_Util.format1 "BEGIN-STATS %s\n" _190_276))
+in (let _190_277 = (at_log_file ())
+in (Prims.strcat _190_278 _190_277)))
+in (FStar_Util.print_string _190_279))
+in (
+
+let _90_232 = (FStar_List.iter (fun s -> (let _190_281 = (FStar_Util.format1 "%s\n" s)
+in (FStar_Util.print_string _190_281))) lines)
 in (FStar_Util.print_string "END-STATS\n")))
 end else begin
 (failwith "Unexpected output from Z3: could not find statistics\n")
@@ -703,79 +570,46 @@
 in if (FStar_Util.starts_with s "error") then begin
 None
 end else begin
-<<<<<<< HEAD
-(let _184_248 = (FStar_All.pipe_right (FStar_Util.split s " ") (FStar_Util.sort_with FStar_String.compare))
-in (FStar_All.pipe_right _184_248 (fun _184_247 -> Some (_184_247))))
+(let _190_287 = (FStar_All.pipe_right (FStar_Util.split s " ") (FStar_Util.sort_with FStar_String.compare))
+in (FStar_All.pipe_right _190_287 (fun _190_286 -> Some (_190_286))))
 end)))
 in (match (lines) with
 | ("<unsat-core>")::(core)::("</unsat-core>")::rest -> begin
-(let _184_249 = (parse_core core)
-in ((_184_249), (lines)))
-end
-| _87_220 -> begin
-=======
-(let _184_287 = (FStar_All.pipe_right (FStar_Util.split s " ") (FStar_Util.sort_with FStar_String.compare))
-in (FStar_All.pipe_right _184_287 (fun _184_286 -> Some (_184_286))))
-end)))
-in (match (lines) with
-| ("<unsat-core>")::(core)::("</unsat-core>")::rest -> begin
-(let _184_288 = (parse_core core)
-in ((_184_288), (lines)))
-end
-| _87_248 -> begin
->>>>>>> bae9872c
+(let _190_288 = (parse_core core)
+in ((_190_288), (lines)))
+end
+| _90_248 -> begin
 ((None), (lines))
 end)))
 in (
 
-<<<<<<< HEAD
-let rec lblnegs = (fun lines -> (match (lines) with
-| (lname)::("false")::rest -> begin
-(let _184_252 = (lblnegs rest)
-in (lname)::_184_252)
-end
-| (lname)::(_87_230)::rest -> begin
-(lblnegs rest)
-end
-| _87_235 -> begin
-[]
-=======
 let rec lblnegs = (fun lines succeeded -> (match (lines) with
 | (lname)::("false")::rest when (FStar_Util.starts_with lname "label_") -> begin
-(let _184_293 = (lblnegs rest succeeded)
-in (lname)::_184_293)
-end
-| (lname)::(_87_259)::rest when (FStar_Util.starts_with lname "label_") -> begin
+(let _190_293 = (lblnegs rest succeeded)
+in (lname)::_190_293)
+end
+| (lname)::(_90_259)::rest when (FStar_Util.starts_with lname "label_") -> begin
 (lblnegs rest succeeded)
 end
-| _87_264 -> begin
-(
-
-let _87_265 = if succeeded then begin
+| _90_264 -> begin
+(
+
+let _90_265 = if succeeded then begin
 (print_stats lines)
 end else begin
 ()
 end
 in [])
->>>>>>> bae9872c
 end))
 in (
 
 let unsat_core_and_lblnegs = (fun lines succeeded -> (
 
-<<<<<<< HEAD
-let _87_240 = (unsat_core lines)
-in (match (_87_240) with
+let _90_272 = (unsat_core lines)
+in (match (_90_272) with
 | (core_opt, rest) -> begin
-(let _184_255 = (lblnegs rest)
-in ((core_opt), (_184_255)))
-=======
-let _87_272 = (unsat_core lines)
-in (match (_87_272) with
-| (core_opt, rest) -> begin
-(let _184_298 = (lblnegs rest succeeded)
-in ((core_opt), (_184_298)))
->>>>>>> bae9872c
+(let _190_298 = (lblnegs rest succeeded)
+in ((core_opt), (_190_298)))
 end)))
 in (
 
@@ -784,68 +618,39 @@
 TIMEOUT ([])
 end
 | ("unknown")::tl -> begin
-<<<<<<< HEAD
-(let _184_259 = (let _184_258 = (unsat_core_and_lblnegs tl)
-in (Prims.snd _184_258))
-in UNKNOWN (_184_259))
+(let _190_302 = (let _190_301 = (unsat_core_and_lblnegs tl false)
+in (Prims.snd _190_301))
+in UNKNOWN (_190_302))
 end
 | ("sat")::tl -> begin
-(let _184_261 = (let _184_260 = (unsat_core_and_lblnegs tl)
-in (Prims.snd _184_260))
-in SAT (_184_261))
+(let _190_304 = (let _190_303 = (unsat_core_and_lblnegs tl false)
+in (Prims.snd _190_303))
+in SAT (_190_304))
 end
 | ("unsat")::tl -> begin
-(let _184_263 = (let _184_262 = (unsat_core tl)
-in (Prims.fst _184_262))
-in UNSAT (_184_263))
-=======
-(let _184_302 = (let _184_301 = (unsat_core_and_lblnegs tl false)
-in (Prims.snd _184_301))
-in UNKNOWN (_184_302))
-end
-| ("sat")::tl -> begin
-(let _184_304 = (let _184_303 = (unsat_core_and_lblnegs tl false)
-in (Prims.snd _184_303))
-in SAT (_184_304))
-end
-| ("unsat")::tl -> begin
-(let _184_306 = (let _184_305 = (unsat_core_and_lblnegs tl true)
-in (Prims.fst _184_305))
-in UNSAT (_184_306))
+(let _190_306 = (let _190_305 = (unsat_core_and_lblnegs tl true)
+in (Prims.fst _190_305))
+in UNSAT (_190_306))
 end
 | ("killed")::tl -> begin
 (
 
-let _87_290 = (bg_z3_proc.restart ())
+let _90_290 = (bg_z3_proc.restart ())
 in KILLED)
->>>>>>> bae9872c
 end
 | (hd)::tl -> begin
 (
 
-<<<<<<< HEAD
-let _87_258 = (let _184_265 = (let _184_264 = (query_logging.get_module_name ())
-in (FStar_Util.format2 "%s: Unexpected output from Z3: %s\n" _184_264 hd))
-in (FStar_TypeChecker_Errors.warn FStar_Range.dummyRange _184_265))
+let _90_295 = (let _190_308 = (let _190_307 = (query_logging.get_module_name ())
+in (FStar_Util.format2 "%s: Unexpected output from Z3: %s\n" _190_307 hd))
+in (FStar_TypeChecker_Errors.warn FStar_Range.dummyRange _190_308))
 in (result tl))
 end
-| _87_261 -> begin
-(let _184_269 = (let _184_268 = (let _184_267 = (FStar_List.map (fun l -> (FStar_Util.format1 "<%s>" (FStar_Util.trim_string l))) lines)
-in (FStar_String.concat "\n" _184_267))
-in (FStar_Util.format1 "Unexpected output from Z3: got output lines: %s\n" _184_268))
-in (FStar_All.pipe_left FStar_All.failwith _184_269))
-=======
-let _87_295 = (let _184_308 = (let _184_307 = (query_logging.get_module_name ())
-in (FStar_Util.format2 "%s: Unexpected output from Z3: %s\n" _184_307 hd))
-in (FStar_TypeChecker_Errors.warn FStar_Range.dummyRange _184_308))
-in (result tl))
-end
-| _87_298 -> begin
-(let _184_312 = (let _184_311 = (let _184_310 = (FStar_List.map (fun l -> (FStar_Util.format1 "<%s>" (FStar_Util.trim_string l))) lines)
-in (FStar_String.concat "\n" _184_310))
-in (FStar_Util.format1 "Unexpected output from Z3: got output lines: %s\n" _184_311))
-in (FStar_All.pipe_left failwith _184_312))
->>>>>>> bae9872c
+| _90_298 -> begin
+(let _190_312 = (let _190_311 = (let _190_310 = (FStar_List.map (fun l -> (FStar_Util.format1 "<%s>" (FStar_Util.trim_string l))) lines)
+in (FStar_String.concat "\n" _190_310))
+in (FStar_Util.format1 "Unexpected output from Z3: got output lines: %s\n" _190_311))
+in (FStar_All.pipe_left failwith _190_312))
 end))
 in (result lines))))))))
 in (
@@ -862,17 +667,10 @@
 let z3proc = if fresh then begin
 (
 
-<<<<<<< HEAD
-let _87_267 = (FStar_Util.incr ctr)
-in (let _184_275 = (let _184_274 = (FStar_ST.read ctr)
-in (FStar_Util.string_of_int _184_274))
-in (new_z3proc _184_275)))
-=======
-let _87_304 = (FStar_Util.incr ctr)
-in (let _184_318 = (let _184_317 = (FStar_ST.read ctr)
-in (FStar_Util.string_of_int _184_317))
-in (new_z3proc _184_318)))
->>>>>>> bae9872c
+let _90_304 = (FStar_Util.incr ctr)
+in (let _190_318 = (let _190_317 = (FStar_ST.read ctr)
+in (FStar_Util.string_of_int _190_317))
+in (new_z3proc _190_318)))
 end else begin
 (bg_z3_proc.grab ())
 end
@@ -881,11 +679,7 @@
 let res = (doZ3Exe' input z3proc)
 in (
 
-<<<<<<< HEAD
-let _87_271 = if fresh then begin
-=======
-let _87_308 = if fresh then begin
->>>>>>> bae9872c
+let _90_308 = if fresh then begin
 (FStar_Util.kill_process z3proc)
 end else begin
 (bg_z3_proc.release ())
@@ -893,15 +687,11 @@
 in res)))))
 
 
-<<<<<<< HEAD
-let z3_options : Prims.unit  ->  Prims.string = (fun _87_273 -> (match (()) with
-=======
-let z3_options : Prims.unit  ->  Prims.string = (fun _87_310 -> (match (()) with
->>>>>>> bae9872c
-| () -> begin
-(let _184_322 = (let _184_321 = (FStar_Options.z3_seed ())
-in (FStar_Util.string_of_int _184_321))
-in (FStar_Util.format1 "(set-option :global-decls false)(set-option :smt.mbqi false)(set-option :auto_config false)(set-option :produce-unsat-cores true)(set-option :smt.random_seed %s)\n" _184_322))
+let z3_options : Prims.unit  ->  Prims.string = (fun _90_310 -> (match (()) with
+| () -> begin
+(let _190_322 = (let _190_321 = (FStar_Options.z3_seed ())
+in (FStar_Util.string_of_int _190_321))
+in (FStar_Util.format1 "(set-option :global-decls false)(set-option :smt.mbqi false)(set-option :auto_config false)(set-option :produce-unsat-cores true)(set-option :smt.random_seed %s)\n" _190_322))
 end))
 
 
@@ -957,42 +747,22 @@
 
 let with_monitor = (fun m f -> (
 
-<<<<<<< HEAD
-let _87_280 = (FStar_Util.monitor_enter m)
-=======
-let _87_317 = (FStar_Util.monitor_enter m)
->>>>>>> bae9872c
+let _90_317 = (FStar_Util.monitor_enter m)
 in (
 
 let res = (f ())
 in (
 
-<<<<<<< HEAD
-let _87_283 = (FStar_Util.monitor_exit m)
+let _90_320 = (FStar_Util.monitor_exit m)
 in res))))
 
 
-let z3_job : Prims.bool  ->  ((label * FStar_SMTEncoding_Term.sort) * Prims.string * FStar_Int64.int64) Prims.list  ->  Prims.string  ->  Prims.unit  ->  ((unsat_core, (FStar_SMTEncoding_Term.error_labels * Prims.bool)) FStar_Util.either * Prims.int) = (fun fresh label_messages input _87_288 -> (match (()) with
-| () -> begin
-(
-
-let is_timeout = (fun _87_3 -> (match (_87_3) with
-| TIMEOUT (_87_291) -> begin
-true
-end
-| _87_294 -> begin
-false
-=======
-let _87_320 = (FStar_Util.monitor_exit m)
-in res))))
-
-
-let z3_job : Prims.bool  ->  ((label * FStar_SMTEncoding_Term.sort) * Prims.string * FStar_Range.range) Prims.list  ->  Prims.string  ->  Prims.unit  ->  ((unsat_core, (FStar_SMTEncoding_Term.error_labels * error_kind)) FStar_Util.either * Prims.int) = (fun fresh label_messages input _87_325 -> (match (()) with
-| () -> begin
-(
-
-let ekind = (fun _87_3 -> (match (_87_3) with
-| TIMEOUT (_87_328) -> begin
+let z3_job : Prims.bool  ->  ((label * FStar_SMTEncoding_Term.sort) * Prims.string * FStar_Range.range) Prims.list  ->  Prims.string  ->  Prims.unit  ->  ((unsat_core, (FStar_SMTEncoding_Term.error_labels * error_kind)) FStar_Util.either * Prims.int) = (fun fresh label_messages input _90_325 -> (match (()) with
+| () -> begin
+(
+
+let ekind = (fun _90_3 -> (match (_90_3) with
+| TIMEOUT (_90_328) -> begin
 Timeout
 end
 | (SAT (_)) | (UNKNOWN (_)) -> begin
@@ -1001,9 +771,8 @@
 | KILLED -> begin
 Kill
 end
-| _87_338 -> begin
+| _90_338 -> begin
 (failwith "Impossible")
->>>>>>> bae9872c
 end))
 in (
 
@@ -1013,17 +782,10 @@
 let status = (doZ3Exe fresh input)
 in (
 
-<<<<<<< HEAD
-let _87_301 = (let _184_313 = (FStar_Util.now ())
-in (FStar_Util.time_diff start _184_313))
-in (match (_87_301) with
-| (_87_299, elapsed_time) -> begin
-=======
-let _87_345 = (let _184_361 = (FStar_Util.now ())
-in (FStar_Util.time_diff start _184_361))
-in (match (_87_345) with
-| (_87_343, elapsed_time) -> begin
->>>>>>> bae9872c
+let _90_345 = (let _190_361 = (FStar_Util.now ())
+in (FStar_Util.time_diff start _190_361))
+in (match (_90_345) with
+| (_90_343, elapsed_time) -> begin
 (
 
 let result = (match (status) with
@@ -1036,27 +798,16 @@
 | (TIMEOUT (lblnegs)) | (SAT (lblnegs)) | (UNKNOWN (lblnegs)) -> begin
 (
 
-<<<<<<< HEAD
-let _87_308 = if (FStar_Options.debug_any ()) then begin
-(let _184_314 = (FStar_Util.format1 "Z3 says: %s\n" (status_to_string status))
-in (FStar_All.pipe_left FStar_Util.print_string _184_314))
-=======
-let _87_353 = if (FStar_Options.debug_any ()) then begin
-(let _184_362 = (FStar_Util.format1 "Z3 says: %s\n" (status_to_string status))
-in (FStar_All.pipe_left FStar_Util.print_string _184_362))
->>>>>>> bae9872c
+let _90_353 = if (FStar_Options.debug_any ()) then begin
+(let _190_362 = (FStar_Util.format1 "Z3 says: %s\n" (status_to_string status))
+in (FStar_All.pipe_left FStar_Util.print_string _190_362))
 end else begin
 ()
 end
 in (
 
-<<<<<<< HEAD
-let failing_assertions = (FStar_All.pipe_right lblnegs (FStar_List.collect (fun l -> (match ((FStar_All.pipe_right label_messages (FStar_List.tryFind (fun _87_316 -> (match (_87_316) with
-| (m, _87_313, _87_315) -> begin
-=======
-let failing_assertions = (FStar_All.pipe_right lblnegs (FStar_List.collect (fun l -> (match ((FStar_All.pipe_right label_messages (FStar_List.tryFind (fun _87_361 -> (match (_87_361) with
-| (m, _87_358, _87_360) -> begin
->>>>>>> bae9872c
+let failing_assertions = (FStar_All.pipe_right lblnegs (FStar_List.collect (fun l -> (match ((FStar_All.pipe_right label_messages (FStar_List.tryFind (fun _90_361 -> (match (_90_361) with
+| (m, _90_358, _90_360) -> begin
 ((Prims.fst m) = l)
 end))))) with
 | None -> begin
@@ -1065,21 +816,17 @@
 | Some (lbl, msg, r) -> begin
 (((lbl), (msg), (r)))::[]
 end))))
-in (let _184_367 = (let _184_366 = (let _184_365 = (ekind status)
-in ((failing_assertions), (_184_365)))
-in FStar_Util.Inr (_184_366))
-in ((_184_367), (elapsed_time)))))
+in (let _190_367 = (let _190_366 = (let _190_365 = (ekind status)
+in ((failing_assertions), (_190_365)))
+in FStar_Util.Inr (_190_366))
+in ((_190_367), (elapsed_time)))))
 end)
 in result)
 end)))))
 end))
 
 
-<<<<<<< HEAD
-let rec dequeue' : Prims.unit  ->  Prims.unit = (fun _87_325 -> (match (()) with
-=======
-let rec dequeue' : Prims.unit  ->  Prims.unit = (fun _87_370 -> (match (()) with
->>>>>>> bae9872c
+let rec dequeue' : Prims.unit  ->  Prims.unit = (fun _90_370 -> (match (()) with
 | () -> begin
 (
 
@@ -1090,102 +837,56 @@
 | (hd)::tl -> begin
 (
 
-<<<<<<< HEAD
-let _87_330 = (FStar_ST.op_Colon_Equals job_queue tl)
-=======
-let _87_375 = (FStar_ST.op_Colon_Equals job_queue tl)
->>>>>>> bae9872c
+let _90_375 = (FStar_ST.op_Colon_Equals job_queue tl)
 in hd)
 end)
 in (
 
-<<<<<<< HEAD
-let _87_333 = (FStar_Util.incr pending_jobs)
-in (
-
-let _87_335 = (FStar_Util.monitor_exit job_queue)
-in (
-
-let _87_337 = (run_job j)
-in (
-
-let _87_340 = (with_monitor job_queue (fun _87_339 -> (match (()) with
-=======
-let _87_378 = (FStar_Util.incr pending_jobs)
-in (
-
-let _87_380 = (FStar_Util.monitor_exit job_queue)
-in (
-
-let _87_382 = (run_job j)
-in (
-
-let _87_385 = (with_monitor job_queue (fun _87_384 -> (match (()) with
->>>>>>> bae9872c
+let _90_378 = (FStar_Util.incr pending_jobs)
+in (
+
+let _90_380 = (FStar_Util.monitor_exit job_queue)
+in (
+
+let _90_382 = (run_job j)
+in (
+
+let _90_385 = (with_monitor job_queue (fun _90_384 -> (match (()) with
 | () -> begin
 (FStar_Util.decr pending_jobs)
 end)))
 in (
 
-<<<<<<< HEAD
-let _87_342 = (dequeue ())
+let _90_387 = (dequeue ())
 in ()))))))
 end))
-and dequeue : Prims.unit  ->  Prims.unit = (fun _87_344 -> (match (()) with
-| () -> begin
-(
-
-let _87_345 = (FStar_Util.monitor_enter job_queue)
-in (
-
-let rec aux = (fun _87_348 -> (match (()) with
-=======
-let _87_387 = (dequeue ())
-in ()))))))
-end))
-and dequeue : Prims.unit  ->  Prims.unit = (fun _87_389 -> (match (()) with
-| () -> begin
-(
-
-let _87_390 = (FStar_Util.monitor_enter job_queue)
-in (
-
-let rec aux = (fun _87_393 -> (match (()) with
->>>>>>> bae9872c
+and dequeue : Prims.unit  ->  Prims.unit = (fun _90_389 -> (match (()) with
+| () -> begin
+(
+
+let _90_390 = (FStar_Util.monitor_enter job_queue)
+in (
+
+let rec aux = (fun _90_393 -> (match (()) with
 | () -> begin
 (match ((FStar_ST.read job_queue)) with
 | [] -> begin
 (
 
-<<<<<<< HEAD
-let _87_350 = (FStar_Util.monitor_wait job_queue)
+let _90_395 = (FStar_Util.monitor_wait job_queue)
 in (aux ()))
 end
-| _87_353 -> begin
-=======
-let _87_395 = (FStar_Util.monitor_wait job_queue)
-in (aux ()))
-end
-| _87_398 -> begin
->>>>>>> bae9872c
+| _90_398 -> begin
 (dequeue' ())
 end)
 end))
 in (aux ())))
 end))
-<<<<<<< HEAD
-and run_job : z3job  ->  Prims.unit = (fun j -> (let _184_326 = (j.job ())
-in (FStar_All.pipe_left j.callback _184_326)))
-
-
-let init : Prims.unit  ->  Prims.unit = (fun _87_355 -> (match (()) with
-=======
-and run_job : z3job  ->  Prims.unit = (fun j -> (let _184_377 = (j.job ())
-in (FStar_All.pipe_left j.callback _184_377)))
-
-
-let init : Prims.unit  ->  Prims.unit = (fun _87_400 -> (match (()) with
->>>>>>> bae9872c
+and run_job : z3job  ->  Prims.unit = (fun j -> (let _190_377 = (j.job ())
+in (FStar_All.pipe_left j.callback _190_377)))
+
+
+let init : Prims.unit  ->  Prims.unit = (fun _90_400 -> (match (()) with
 | () -> begin
 (
 
@@ -1197,11 +898,7 @@
 end else begin
 (
 
-<<<<<<< HEAD
-let _87_359 = (FStar_Util.spawn dequeue)
-=======
-let _87_404 = (FStar_Util.spawn dequeue)
->>>>>>> bae9872c
+let _90_404 = (FStar_Util.spawn dequeue)
 in (aux (n - (Prims.parse_int "1"))))
 end)
 in (aux n_runners)))
@@ -1213,97 +910,52 @@
 end else begin
 (
 
-<<<<<<< HEAD
-let _87_363 = (FStar_Util.monitor_enter job_queue)
-in (
-
-let _87_365 = (let _184_336 = (let _184_335 = (FStar_ST.read job_queue)
-in (FStar_List.append _184_335 ((j)::[])))
-in (FStar_ST.op_Colon_Equals job_queue _184_336))
-in (
-
-let _87_367 = (FStar_Util.monitor_pulse job_queue)
-=======
-let _87_408 = (FStar_Util.monitor_enter job_queue)
-in (
-
-let _87_410 = (let _184_387 = (let _184_386 = (FStar_ST.read job_queue)
-in (FStar_List.append _184_386 ((j)::[])))
-in (FStar_ST.op_Colon_Equals job_queue _184_387))
-in (
-
-let _87_412 = (FStar_Util.monitor_pulse job_queue)
->>>>>>> bae9872c
+let _90_408 = (FStar_Util.monitor_enter job_queue)
+in (
+
+let _90_410 = (let _190_387 = (let _190_386 = (FStar_ST.read job_queue)
+in (FStar_List.append _190_386 ((j)::[])))
+in (FStar_ST.op_Colon_Equals job_queue _190_387))
+in (
+
+let _90_412 = (FStar_Util.monitor_pulse job_queue)
 in (FStar_Util.monitor_exit job_queue))))
 end)
 
 
-<<<<<<< HEAD
-let finish : Prims.unit  ->  Prims.unit = (fun _87_369 -> (match (()) with
-=======
-let finish : Prims.unit  ->  Prims.unit = (fun _87_414 -> (match (()) with
->>>>>>> bae9872c
+let finish : Prims.unit  ->  Prims.unit = (fun _90_414 -> (match (()) with
 | () -> begin
 (
 
 let bg = (bg_z3_proc.grab ())
 in (
 
-<<<<<<< HEAD
-let _87_371 = (FStar_Util.kill_process bg)
-in (
-
-let _87_373 = (bg_z3_proc.release ())
-in (
-
-let rec aux = (fun _87_376 -> (match (()) with
-| () -> begin
-(
-
-let _87_380 = (with_monitor job_queue (fun _87_377 -> (match (()) with
-| () -> begin
-(let _184_344 = (FStar_ST.read pending_jobs)
-in (let _184_343 = (let _184_342 = (FStar_ST.read job_queue)
-in (FStar_List.length _184_342))
-in ((_184_344), (_184_343))))
+let _90_416 = (FStar_Util.kill_process bg)
+in (
+
+let _90_418 = (bg_z3_proc.release ())
+in (
+
+let rec aux = (fun _90_421 -> (match (()) with
+| () -> begin
+(
+
+let _90_425 = (with_monitor job_queue (fun _90_422 -> (match (()) with
+| () -> begin
+(let _190_395 = (FStar_ST.read pending_jobs)
+in (let _190_394 = (let _190_393 = (FStar_ST.read job_queue)
+in (FStar_List.length _190_393))
+in ((_190_395), (_190_394))))
 end)))
-in (match (_87_380) with
+in (match (_90_425) with
 | (n, m) -> begin
 if ((n + m) = (Prims.parse_int "0")) then begin
-(let _184_345 = (FStar_TypeChecker_Errors.report_all ())
-in (FStar_All.pipe_right _184_345 Prims.ignore))
-end else begin
-(
-
-let _87_381 = (FStar_Util.sleep (Prims.parse_int "500"))
-=======
-let _87_416 = (FStar_Util.kill_process bg)
-in (
-
-let _87_418 = (bg_z3_proc.release ())
-in (
-
-let rec aux = (fun _87_421 -> (match (()) with
-| () -> begin
-(
-
-let _87_425 = (with_monitor job_queue (fun _87_422 -> (match (()) with
-| () -> begin
-(let _184_395 = (FStar_ST.read pending_jobs)
-in (let _184_394 = (let _184_393 = (FStar_ST.read job_queue)
-in (FStar_List.length _184_393))
-in ((_184_395), (_184_394))))
-end)))
-in (match (_87_425) with
-| (n, m) -> begin
-if ((n + m) = (Prims.parse_int "0")) then begin
-(let _184_396 = (FStar_TypeChecker_Errors.report_all ())
-in (FStar_All.pipe_right _184_396 Prims.ignore))
-end else begin
-(
-
-let _87_426 = (FStar_Util.sleep (Prims.parse_int "500"))
->>>>>>> bae9872c
+(let _190_396 = (FStar_TypeChecker_Errors.report_all ())
+in (FStar_All.pipe_right _190_396 Prims.ignore))
+end else begin
+(
+
+let _90_426 = (FStar_Util.sleep (Prims.parse_int "500"))
 in (aux ()))
 end
 end))
@@ -1324,128 +976,70 @@
 
 let push : Prims.string  ->  Prims.unit = (fun msg -> (
 
-<<<<<<< HEAD
-let _87_384 = (let _184_349 = (let _184_348 = (FStar_ST.read fresh_scope)
-in ((FStar_SMTEncoding_Term.Caption (msg))::(FStar_SMTEncoding_Term.Push)::[])::_184_348)
-in (FStar_ST.op_Colon_Equals fresh_scope _184_349))
-in (let _184_351 = (let _184_350 = (FStar_ST.read bg_scope)
-in (FStar_List.append ((FStar_SMTEncoding_Term.Caption (msg))::(FStar_SMTEncoding_Term.Push)::[]) _184_350))
-in (FStar_ST.op_Colon_Equals bg_scope _184_351))))
-=======
-let _87_429 = (let _184_400 = (let _184_399 = (FStar_ST.read fresh_scope)
-in ((FStar_SMTEncoding_Term.Caption (msg))::(FStar_SMTEncoding_Term.Push)::[])::_184_399)
-in (FStar_ST.op_Colon_Equals fresh_scope _184_400))
-in (let _184_402 = (let _184_401 = (FStar_ST.read bg_scope)
-in (FStar_List.append ((FStar_SMTEncoding_Term.Caption (msg))::(FStar_SMTEncoding_Term.Push)::[]) _184_401))
-in (FStar_ST.op_Colon_Equals bg_scope _184_402))))
->>>>>>> bae9872c
+let _90_429 = (let _190_400 = (let _190_399 = (FStar_ST.read fresh_scope)
+in ((FStar_SMTEncoding_Term.Caption (msg))::(FStar_SMTEncoding_Term.Push)::[])::_190_399)
+in (FStar_ST.op_Colon_Equals fresh_scope _190_400))
+in (let _190_402 = (let _190_401 = (FStar_ST.read bg_scope)
+in (FStar_List.append ((FStar_SMTEncoding_Term.Caption (msg))::(FStar_SMTEncoding_Term.Push)::[]) _190_401))
+in (FStar_ST.op_Colon_Equals bg_scope _190_402))))
 
 
 let pop : Prims.string  ->  Prims.unit = (fun msg -> (
 
-<<<<<<< HEAD
-let _87_387 = (let _184_355 = (let _184_354 = (FStar_ST.read fresh_scope)
-in (FStar_List.tl _184_354))
-in (FStar_ST.op_Colon_Equals fresh_scope _184_355))
-in (let _184_357 = (let _184_356 = (FStar_ST.read bg_scope)
-in (FStar_List.append ((FStar_SMTEncoding_Term.Pop)::(FStar_SMTEncoding_Term.Caption (msg))::[]) _184_356))
-in (FStar_ST.op_Colon_Equals bg_scope _184_357))))
-=======
-let _87_432 = (let _184_406 = (let _184_405 = (FStar_ST.read fresh_scope)
-in (FStar_List.tl _184_405))
-in (FStar_ST.op_Colon_Equals fresh_scope _184_406))
-in (let _184_408 = (let _184_407 = (FStar_ST.read bg_scope)
-in (FStar_List.append ((FStar_SMTEncoding_Term.Pop)::(FStar_SMTEncoding_Term.Caption (msg))::[]) _184_407))
-in (FStar_ST.op_Colon_Equals bg_scope _184_408))))
->>>>>>> bae9872c
+let _90_432 = (let _190_406 = (let _190_405 = (FStar_ST.read fresh_scope)
+in (FStar_List.tl _190_405))
+in (FStar_ST.op_Colon_Equals fresh_scope _190_406))
+in (let _190_408 = (let _190_407 = (FStar_ST.read bg_scope)
+in (FStar_List.append ((FStar_SMTEncoding_Term.Pop)::(FStar_SMTEncoding_Term.Caption (msg))::[]) _190_407))
+in (FStar_ST.op_Colon_Equals bg_scope _190_408))))
 
 
 let giveZ3 : FStar_SMTEncoding_Term.decl Prims.list  ->  Prims.unit = (fun decls -> (
 
-<<<<<<< HEAD
-let _87_395 = (FStar_All.pipe_right decls (FStar_List.iter (fun _87_4 -> (match (_87_4) with
-=======
-let _87_440 = (FStar_All.pipe_right decls (FStar_List.iter (fun _87_4 -> (match (_87_4) with
->>>>>>> bae9872c
+let _90_440 = (FStar_All.pipe_right decls (FStar_List.iter (fun _90_4 -> (match (_90_4) with
 | (FStar_SMTEncoding_Term.Push) | (FStar_SMTEncoding_Term.Pop) -> begin
 (failwith "Unexpected push/pop")
 end
-<<<<<<< HEAD
-| _87_394 -> begin
-=======
-| _87_439 -> begin
->>>>>>> bae9872c
+| _90_439 -> begin
 ()
 end))))
 in (
 
-<<<<<<< HEAD
-let _87_402 = (match ((FStar_ST.read fresh_scope)) with
+let _90_447 = (match ((FStar_ST.read fresh_scope)) with
 | (hd)::tl -> begin
 (FStar_ST.op_Colon_Equals fresh_scope (((FStar_List.append hd decls))::tl))
 end
-| _87_401 -> begin
-(FStar_All.failwith "Impossible")
-end)
-in (let _184_362 = (let _184_361 = (FStar_ST.read bg_scope)
-in (FStar_List.append (FStar_List.rev decls) _184_361))
-in (FStar_ST.op_Colon_Equals bg_scope _184_362)))))
-=======
-let _87_447 = (match ((FStar_ST.read fresh_scope)) with
-| (hd)::tl -> begin
-(FStar_ST.op_Colon_Equals fresh_scope (((FStar_List.append hd decls))::tl))
-end
-| _87_446 -> begin
+| _90_446 -> begin
 (failwith "Impossible")
 end)
-in (let _184_413 = (let _184_412 = (FStar_ST.read bg_scope)
-in (FStar_List.append (FStar_List.rev decls) _184_412))
-in (FStar_ST.op_Colon_Equals bg_scope _184_413)))))
->>>>>>> bae9872c
+in (let _190_413 = (let _190_412 = (FStar_ST.read bg_scope)
+in (FStar_List.append (FStar_List.rev decls) _190_412))
+in (FStar_ST.op_Colon_Equals bg_scope _190_413)))))
 
 
 let bgtheory : Prims.bool  ->  FStar_SMTEncoding_Term.decl Prims.list = (fun fresh -> if fresh then begin
 (
 
-<<<<<<< HEAD
-let _87_405 = (FStar_ST.op_Colon_Equals bg_scope [])
-in (let _184_366 = (let _184_365 = (FStar_ST.read fresh_scope)
-in (FStar_List.rev _184_365))
-in (FStar_All.pipe_right _184_366 FStar_List.flatten)))
-=======
-let _87_450 = (FStar_ST.op_Colon_Equals bg_scope [])
-in (let _184_417 = (let _184_416 = (FStar_ST.read fresh_scope)
-in (FStar_List.rev _184_416))
-in (FStar_All.pipe_right _184_417 FStar_List.flatten)))
->>>>>>> bae9872c
+let _90_450 = (FStar_ST.op_Colon_Equals bg_scope [])
+in (let _190_417 = (let _190_416 = (FStar_ST.read fresh_scope)
+in (FStar_List.rev _190_416))
+in (FStar_All.pipe_right _190_417 FStar_List.flatten)))
 end else begin
 (
 
 let bg = (FStar_ST.read bg_scope)
 in (
 
-<<<<<<< HEAD
-let _87_408 = (FStar_ST.op_Colon_Equals bg_scope [])
-=======
-let _87_453 = (FStar_ST.op_Colon_Equals bg_scope [])
->>>>>>> bae9872c
+let _90_453 = (FStar_ST.op_Colon_Equals bg_scope [])
 in (FStar_List.rev bg)))
 end)
 
 
-<<<<<<< HEAD
-let refresh : Prims.unit  ->  Prims.unit = (fun _87_410 -> (match (()) with
-| () -> begin
-(
-
-let _87_411 = (bg_z3_proc.refresh ())
-=======
-let refresh : Prims.unit  ->  Prims.unit = (fun _87_455 -> (match (()) with
-| () -> begin
-(
-
-let _87_456 = (bg_z3_proc.refresh ())
->>>>>>> bae9872c
+let refresh : Prims.unit  ->  Prims.unit = (fun _90_455 -> (match (()) with
+| () -> begin
+(
+
+let _90_456 = (bg_z3_proc.refresh ())
 in (
 
 let theory = (bgtheory true)
@@ -1458,11 +1052,7 @@
 
 let reset_mark : Prims.string  ->  Prims.unit = (fun msg -> (
 
-<<<<<<< HEAD
-let _87_416 = (pop msg)
-=======
-let _87_461 = (pop msg)
->>>>>>> bae9872c
+let _90_461 = (pop msg)
 in (refresh ())))
 
 
@@ -1470,13 +1060,8 @@
 | (hd)::(s)::tl -> begin
 (FStar_ST.op_Colon_Equals fresh_scope (((FStar_List.append hd s))::tl))
 end
-<<<<<<< HEAD
-| _87_425 -> begin
-(FStar_All.failwith "Impossible")
-=======
-| _87_470 -> begin
+| _90_470 -> begin
 (failwith "Impossible")
->>>>>>> bae9872c
 end))
 
 
@@ -1489,17 +1074,10 @@
 | Some (core) -> begin
 (
 
-<<<<<<< HEAD
-let _87_453 = (FStar_List.fold_right (fun d _87_439 -> (match (_87_439) with
+let _90_498 = (FStar_List.fold_right (fun d _90_484 -> (match (_90_484) with
 | (theory, n_retained, n_pruned) -> begin
 (match (d) with
-| FStar_SMTEncoding_Term.Assume (_87_441, _87_443, Some (name)) -> begin
-=======
-let _87_498 = (FStar_List.fold_right (fun d _87_484 -> (match (_87_484) with
-| (theory, n_retained, n_pruned) -> begin
-(match (d) with
-| FStar_SMTEncoding_Term.Assume (_87_486, _87_488, Some (name)) -> begin
->>>>>>> bae9872c
+| FStar_SMTEncoding_Term.Assume (_90_486, _90_488, Some (name)) -> begin
 if (FStar_List.contains name core) then begin
 (((d)::theory), ((n_retained + (Prims.parse_int "1"))), (n_pruned))
 end else begin
@@ -1510,73 +1088,39 @@
 end
 end
 end
-<<<<<<< HEAD
-| _87_449 -> begin
+| _90_494 -> begin
 (((d)::theory), (n_retained), (n_pruned))
 end)
 end)) theory (([]), ((Prims.parse_int "0")), ((Prims.parse_int "0"))))
-in (match (_87_453) with
-=======
-| _87_494 -> begin
-(((d)::theory), (n_retained), (n_pruned))
-end)
-end)) theory (([]), ((Prims.parse_int "0")), ((Prims.parse_int "0"))))
-in (match (_87_498) with
->>>>>>> bae9872c
+in (match (_90_498) with
 | (theory', n_retained, n_pruned) -> begin
 (
 
 let missed_assertions = (fun th core -> (
 
-<<<<<<< HEAD
-let missed = (let _184_398 = (FStar_All.pipe_right core (FStar_List.filter (fun nm -> (let _184_397 = (FStar_All.pipe_right th (FStar_Util.for_some (fun _87_5 -> (match (_87_5) with
-| FStar_SMTEncoding_Term.Assume (_87_460, _87_462, Some (nm')) -> begin
+let missed = (let _190_449 = (FStar_All.pipe_right core (FStar_List.filter (fun nm -> (let _190_448 = (FStar_All.pipe_right th (FStar_Util.for_some (fun _90_5 -> (match (_90_5) with
+| FStar_SMTEncoding_Term.Assume (_90_505, _90_507, Some (nm')) -> begin
 (nm = nm')
 end
-| _87_468 -> begin
+| _90_513 -> begin
 false
 end))))
-in (FStar_All.pipe_right _184_397 Prims.op_Negation)))))
-in (FStar_All.pipe_right _184_398 (FStar_String.concat ", ")))
-in (
-
-let included = (let _184_400 = (FStar_All.pipe_right th (FStar_List.collect (fun _87_6 -> (match (_87_6) with
-| FStar_SMTEncoding_Term.Assume (_87_472, _87_474, Some (nm)) -> begin
+in (FStar_All.pipe_right _190_448 Prims.op_Negation)))))
+in (FStar_All.pipe_right _190_449 (FStar_String.concat ", ")))
+in (
+
+let included = (let _190_451 = (FStar_All.pipe_right th (FStar_List.collect (fun _90_6 -> (match (_90_6) with
+| FStar_SMTEncoding_Term.Assume (_90_517, _90_519, Some (nm)) -> begin
 (nm)::[]
 end
-| _87_480 -> begin
+| _90_525 -> begin
 []
 end))))
-in (FStar_All.pipe_right _184_400 (FStar_String.concat ", ")))
+in (FStar_All.pipe_right _190_451 (FStar_String.concat ", ")))
 in (FStar_Util.format2 "missed={%s}; included={%s}" missed included))))
 in (
 
-let _87_484 = if ((FStar_Options.hint_info ()) && (FStar_Options.debug_any ())) then begin
-=======
-let missed = (let _184_449 = (FStar_All.pipe_right core (FStar_List.filter (fun nm -> (let _184_448 = (FStar_All.pipe_right th (FStar_Util.for_some (fun _87_5 -> (match (_87_5) with
-| FStar_SMTEncoding_Term.Assume (_87_505, _87_507, Some (nm')) -> begin
-(nm = nm')
-end
-| _87_513 -> begin
-false
-end))))
-in (FStar_All.pipe_right _184_448 Prims.op_Negation)))))
-in (FStar_All.pipe_right _184_449 (FStar_String.concat ", ")))
-in (
-
-let included = (let _184_451 = (FStar_All.pipe_right th (FStar_List.collect (fun _87_6 -> (match (_87_6) with
-| FStar_SMTEncoding_Term.Assume (_87_517, _87_519, Some (nm)) -> begin
-(nm)::[]
-end
-| _87_525 -> begin
-[]
-end))))
-in (FStar_All.pipe_right _184_451 (FStar_String.concat ", ")))
-in (FStar_Util.format2 "missed={%s}; included={%s}" missed included))))
-in (
-
-let _87_529 = if ((FStar_Options.hint_info ()) && (FStar_Options.debug_any ())) then begin
->>>>>>> bae9872c
+let _90_529 = if ((FStar_Options.hint_info ()) && (FStar_Options.debug_any ())) then begin
 (
 
 let n = (FStar_List.length core)
@@ -1587,45 +1131,24 @@
 end else begin
 ""
 end
-<<<<<<< HEAD
-in (let _184_404 = (FStar_Util.string_of_int n_retained)
-in (let _184_403 = if (n <> n_retained) then begin
-(let _184_401 = (FStar_Util.string_of_int n)
-in (FStar_Util.format2 " (expected %s (%s); replay may be inaccurate)" _184_401 missed))
+in (let _190_455 = (FStar_Util.string_of_int n_retained)
+in (let _190_454 = if (n <> n_retained) then begin
+(let _190_452 = (FStar_Util.string_of_int n)
+in (FStar_Util.format2 " (expected %s (%s); replay may be inaccurate)" _190_452 missed))
 end else begin
 ""
 end
-in (let _184_402 = (FStar_Util.string_of_int n_pruned)
-in (FStar_Util.print3 "Hint-info: Retained %s assertions%s and pruned %s assertions using recorded unsat core\n" _184_404 _184_403 _184_402))))))
+in (let _190_453 = (FStar_Util.string_of_int n_pruned)
+in (FStar_Util.print3 "Hint-info: Retained %s assertions%s and pruned %s assertions using recorded unsat core\n" _190_455 _190_454 _190_453))))))
 end else begin
 ()
 end
-in (let _184_409 = (let _184_408 = (let _184_407 = (let _184_406 = (let _184_405 = (FStar_All.pipe_right core (FStar_String.concat ", "))
-in (Prims.strcat "UNSAT CORE: " _184_405))
-in FStar_SMTEncoding_Term.Caption (_184_406))
-in (_184_407)::[])
-in (FStar_List.append theory' _184_408))
-in ((_184_409), (true)))))
-=======
-in (let _184_455 = (FStar_Util.string_of_int n_retained)
-in (let _184_454 = if (n <> n_retained) then begin
-(let _184_452 = (FStar_Util.string_of_int n)
-in (FStar_Util.format2 " (expected %s (%s); replay may be inaccurate)" _184_452 missed))
-end else begin
-""
-end
-in (let _184_453 = (FStar_Util.string_of_int n_pruned)
-in (FStar_Util.print3 "Hint-info: Retained %s assertions%s and pruned %s assertions using recorded unsat core\n" _184_455 _184_454 _184_453))))))
-end else begin
-()
-end
-in (let _184_460 = (let _184_459 = (let _184_458 = (let _184_457 = (let _184_456 = (FStar_All.pipe_right core (FStar_String.concat ", "))
-in (Prims.strcat "UNSAT CORE: " _184_456))
-in FStar_SMTEncoding_Term.Caption (_184_457))
-in (_184_458)::[])
-in (FStar_List.append theory' _184_459))
-in ((_184_460), (true)))))
->>>>>>> bae9872c
+in (let _190_460 = (let _190_459 = (let _190_458 = (let _190_457 = (let _190_456 = (FStar_All.pipe_right core (FStar_String.concat ", "))
+in (Prims.strcat "UNSAT CORE: " _190_456))
+in FStar_SMTEncoding_Term.Caption (_190_457))
+in (_190_458)::[])
+in (FStar_List.append theory' _190_459))
+in ((_190_460), (true)))))
 end))
 end))
 in (
@@ -1636,59 +1159,34 @@
 let theory = (FStar_List.append theory (FStar_List.append ((FStar_SMTEncoding_Term.Push)::[]) (FStar_List.append qry ((FStar_SMTEncoding_Term.Pop)::[]))))
 in (
 
-<<<<<<< HEAD
-let _87_490 = (filter_assertions theory)
-in (match (_87_490) with
+let _90_535 = (filter_assertions theory)
+in (match (_90_535) with
 | (theory, used_unsat_core) -> begin
 (
 
-let cb = (fun _87_494 -> (match (_87_494) with
+let cb = (fun _90_539 -> (match (_90_539) with
 | (uc_errs, time) -> begin
 if used_unsat_core then begin
 (match (uc_errs) with
-| FStar_Util.Inl (_87_496) -> begin
+| FStar_Util.Inl (_90_541) -> begin
 (cb ((uc_errs), (time)))
 end
-| FStar_Util.Inr (_87_499) -> begin
-(cb ((FStar_Util.Inr ((([]), (false)))), (time)))
-=======
-let _87_535 = (filter_assertions theory)
-in (match (_87_535) with
-| (theory, used_unsat_core) -> begin
-(
-
-let cb = (fun _87_539 -> (match (_87_539) with
-| (uc_errs, time) -> begin
-if used_unsat_core then begin
-(match (uc_errs) with
-| FStar_Util.Inl (_87_541) -> begin
+| FStar_Util.Inr (_90_544, ek) -> begin
+(cb ((FStar_Util.Inr ((([]), (ek)))), (time)))
+end)
+end else begin
 (cb ((uc_errs), (time)))
 end
-| FStar_Util.Inr (_87_544, ek) -> begin
-(cb ((FStar_Util.Inr ((([]), (ek)))), (time)))
->>>>>>> bae9872c
-end)
-end else begin
-(cb ((uc_errs), (time)))
-end
-end))
-in (
-
-<<<<<<< HEAD
-let input = (let _184_412 = (FStar_List.map (FStar_SMTEncoding_Term.declToSmt (z3_options ())) theory)
-in (FStar_All.pipe_right _184_412 (FStar_String.concat "\n")))
-in (
-
-let _87_502 = if (FStar_Options.log_queries ()) then begin
-=======
-let input = (let _184_465 = (let _184_464 = (let _184_463 = (z3_options ())
-in (FStar_SMTEncoding_Term.declToSmt _184_463))
-in (FStar_List.map _184_464 theory))
-in (FStar_All.pipe_right _184_465 (FStar_String.concat "\n")))
-in (
-
-let _87_549 = if (FStar_Options.log_queries ()) then begin
->>>>>>> bae9872c
+end))
+in (
+
+let input = (let _190_465 = (let _190_464 = (let _190_463 = (z3_options ())
+in (FStar_SMTEncoding_Term.declToSmt _190_463))
+in (FStar_List.map _190_464 theory))
+in (FStar_All.pipe_right _190_465 (FStar_String.concat "\n")))
+in (
+
+let _90_549 = if (FStar_Options.log_queries ()) then begin
 (query_logging.append_to_log input)
 end else begin
 ()
