open Prims
let (_z3hash_checked : Prims.bool FStar_ST.ref) = FStar_Util.mk_ref false 
let (_z3hash_expected : Prims.string) = "1f29cebd4df6" 
let (_z3url : Prims.string) =
  "https://github.com/FStarLang/binaries/tree/master/z3-tested" 
let (parse_z3_version_lines :
  Prims.string -> Prims.string FStar_Pervasives_Native.option) =
  fun out  ->
    match FStar_Util.splitlines out with
    | x::uu____38 ->
        let trimmed = FStar_Util.trim_string x  in
        let parts = FStar_Util.split trimmed " "  in
        let rec aux uu___124_62 =
          match uu___124_62 with
          | hash::[] ->
              let n1 =
                Prims.min (FStar_String.strlen _z3hash_expected)
                  (FStar_String.strlen hash)
                 in
              let hash_prefix =
                FStar_String.substring hash (Prims.parse_int "0") n1  in
              if hash_prefix = _z3hash_expected
              then
                ((let uu____84 = FStar_Options.debug_any ()  in
                  if uu____84
                  then
                    let msg =
                      FStar_Util.format1
                        "Successfully found expected Z3 commit hash %s\n"
                        hash
                       in
                    FStar_Util.print_string msg
                  else ());
                 FStar_Pervasives_Native.None)
              else
                (let msg =
                   FStar_Util.format2
                     "Expected Z3 commit hash \"%s\", got \"%s\""
                     _z3hash_expected trimmed
                    in
                 FStar_Pervasives_Native.Some msg)
          | uu____99::q -> aux q
          | uu____106 ->
              FStar_Pervasives_Native.Some "No Z3 commit hash found"
           in
        aux parts
    | uu____112 -> FStar_Pervasives_Native.Some "No Z3 version string found"
  
let (z3hash_warning_message :
  unit ->
    (FStar_Errors.raw_error * Prims.string) FStar_Pervasives_Native.option)
  =
  fun uu____130  ->
    let run_proc_result =
      try
        (fun uu___130_140  ->
           match () with
           | () ->
               let uu____144 =
                 let uu____146 = FStar_Options.z3_exe ()  in
                 FStar_Util.run_process "z3_version" uu____146 ["-version"]
                   FStar_Pervasives_Native.None
                  in
               FStar_Pervasives_Native.Some uu____144) ()
      with | uu___129_155 -> FStar_Pervasives_Native.None  in
    match run_proc_result with
    | FStar_Pervasives_Native.None  ->
        FStar_Pervasives_Native.Some
          (FStar_Errors.Error_Z3InvocationError, "Could not run Z3")
    | FStar_Pervasives_Native.Some out ->
        let uu____178 = parse_z3_version_lines out  in
        (match uu____178 with
         | FStar_Pervasives_Native.None  -> FStar_Pervasives_Native.None
         | FStar_Pervasives_Native.Some msg ->
             FStar_Pervasives_Native.Some
               (FStar_Errors.Warning_Z3InvocationWarning, msg))
  
let (check_z3hash : unit -> unit) =
  fun uu____209  ->
    let uu____210 =
      let uu____212 = FStar_ST.op_Bang _z3hash_checked  in
      Prims.op_Negation uu____212  in
    if uu____210
    then
      (FStar_ST.op_Colon_Equals _z3hash_checked true;
       (let uu____259 = z3hash_warning_message ()  in
        match uu____259 with
        | FStar_Pervasives_Native.None  -> ()
        | FStar_Pervasives_Native.Some (e,msg) ->
            let msg1 =
              FStar_Util.format4 "%s\n%s\n%s\n%s\n" msg
                "Please download the version of Z3 corresponding to your platform from:"
                _z3url "and add the bin/ subdirectory into your PATH"
               in
            FStar_Errors.log_issue FStar_Range.dummyRange (e, msg1)))
    else ()
  
let (ini_params : unit -> Prims.string Prims.list) =
  fun uu____297  ->
    check_z3hash ();
    (let uu____299 =
       let uu____303 =
         let uu____307 =
           let uu____311 =
             let uu____313 =
               let uu____315 = FStar_Options.z3_seed ()  in
               FStar_Util.string_of_int uu____315  in
             FStar_Util.format1 "smt.random_seed=%s" uu____313  in
           [uu____311]  in
         "-in" :: uu____307  in
       "-smt2" :: uu____303  in
     let uu____324 = FStar_Options.z3_cliopt ()  in
     FStar_List.append uu____299 uu____324)
  
type label = Prims.string
type unsat_core = Prims.string Prims.list FStar_Pervasives_Native.option
type z3status =
  | UNSAT of unsat_core 
  | SAT of (FStar_SMTEncoding_Term.error_labels * Prims.string
  FStar_Pervasives_Native.option) 
  | UNKNOWN of (FStar_SMTEncoding_Term.error_labels * Prims.string
  FStar_Pervasives_Native.option) 
  | TIMEOUT of (FStar_SMTEncoding_Term.error_labels * Prims.string
  FStar_Pervasives_Native.option) 
  | KILLED 
let (uu___is_UNSAT : z3status -> Prims.bool) =
  fun projectee  ->
    match projectee with | UNSAT _0 -> true | uu____388 -> false
  
let (__proj__UNSAT__item___0 : z3status -> unsat_core) =
  fun projectee  -> match projectee with | UNSAT _0 -> _0 
let (uu___is_SAT : z3status -> Prims.bool) =
  fun projectee  ->
    match projectee with | SAT _0 -> true | uu____415 -> false
  
let (__proj__SAT__item___0 :
  z3status ->
    (FStar_SMTEncoding_Term.error_labels * Prims.string
      FStar_Pervasives_Native.option))
  = fun projectee  -> match projectee with | SAT _0 -> _0 
let (uu___is_UNKNOWN : z3status -> Prims.bool) =
  fun projectee  ->
    match projectee with | UNKNOWN _0 -> true | uu____463 -> false
  
let (__proj__UNKNOWN__item___0 :
  z3status ->
    (FStar_SMTEncoding_Term.error_labels * Prims.string
      FStar_Pervasives_Native.option))
  = fun projectee  -> match projectee with | UNKNOWN _0 -> _0 
let (uu___is_TIMEOUT : z3status -> Prims.bool) =
  fun projectee  ->
    match projectee with | TIMEOUT _0 -> true | uu____511 -> false
  
let (__proj__TIMEOUT__item___0 :
  z3status ->
    (FStar_SMTEncoding_Term.error_labels * Prims.string
      FStar_Pervasives_Native.option))
  = fun projectee  -> match projectee with | TIMEOUT _0 -> _0 
let (uu___is_KILLED : z3status -> Prims.bool) =
  fun projectee  ->
    match projectee with | KILLED  -> true | uu____551 -> false
  
type z3statistics = Prims.string FStar_Util.smap
let (status_tag : z3status -> Prims.string) =
  fun uu___125_562  ->
    match uu___125_562 with
    | SAT uu____564 -> "sat"
    | UNSAT uu____573 -> "unsat"
    | UNKNOWN uu____575 -> "unknown"
    | TIMEOUT uu____584 -> "timeout"
    | KILLED  -> "killed"
  
let (status_string_and_errors :
  z3status -> (Prims.string * FStar_SMTEncoding_Term.error_labels)) =
  fun s  ->
    match s with
    | KILLED  -> ((status_tag s), [])
    | UNSAT uu____611 -> ((status_tag s), [])
    | SAT (errs,msg) ->
        let uu____621 =
          FStar_Util.format2 "%s%s" (status_tag s)
            (match msg with
             | FStar_Pervasives_Native.None  -> ""
             | FStar_Pervasives_Native.Some msg1 ->
                 Prims.strcat " because " msg1)
           in
        (uu____621, errs)
    | UNKNOWN (errs,msg) ->
        let uu____640 =
          FStar_Util.format2 "%s%s" (status_tag s)
            (match msg with
             | FStar_Pervasives_Native.None  -> ""
             | FStar_Pervasives_Native.Some msg1 ->
                 Prims.strcat " because " msg1)
           in
        (uu____640, errs)
    | TIMEOUT (errs,msg) ->
        let uu____659 =
          FStar_Util.format2 "%s%s" (status_tag s)
            (match msg with
             | FStar_Pervasives_Native.None  -> ""
             | FStar_Pervasives_Native.Some msg1 ->
                 Prims.strcat " because " msg1)
           in
        (uu____659, errs)
  
let (tid : unit -> Prims.string) =
  fun uu____676  ->
    let uu____677 = FStar_Util.current_tid ()  in
    FStar_All.pipe_right uu____677 FStar_Util.string_of_int
  
let (new_z3proc : Prims.string -> FStar_Util.proc) =
  fun id1  ->
    let uu____689 = FStar_Options.z3_exe ()  in
    let uu____691 = ini_params ()  in
    FStar_Util.start_process id1 uu____689 uu____691 (fun s  -> s = "Done!")
  
let (new_z3proc_with_id : unit -> FStar_Util.proc) =
  let ctr = FStar_Util.mk_ref (~- (Prims.parse_int "1"))  in
  fun uu____711  ->
    let uu____712 =
      let uu____714 =
        FStar_Util.incr ctr;
        (let uu____750 = FStar_ST.op_Bang ctr  in
         FStar_All.pipe_right uu____750 FStar_Util.string_of_int)
         in
      FStar_Util.format1 "bg-%s" uu____714  in
    new_z3proc uu____712
  
type bgproc =
  {
  ask: Prims.string -> Prims.string ;
  refresh: unit -> unit ;
  restart: unit -> unit }
let (__proj__Mkbgproc__item__ask : bgproc -> Prims.string -> Prims.string) =
  fun projectee  -> match projectee with | { ask; refresh; restart;_} -> ask 
let (__proj__Mkbgproc__item__refresh : bgproc -> unit -> unit) =
  fun projectee  ->
    match projectee with | { ask; refresh; restart;_} -> refresh
  
let (__proj__Mkbgproc__item__restart : bgproc -> unit -> unit) =
  fun projectee  ->
    match projectee with | { ask; refresh; restart;_} -> restart
  
type query_log =
  {
  get_module_name: unit -> Prims.string ;
  set_module_name: Prims.string -> unit ;
  write_to_log: Prims.bool -> Prims.string -> Prims.string ;
  close_log: unit -> unit }
let (__proj__Mkquery_log__item__get_module_name :
  query_log -> unit -> Prims.string) =
  fun projectee  ->
    match projectee with
    | { get_module_name; set_module_name; write_to_log; close_log;_} ->
        get_module_name
  
let (__proj__Mkquery_log__item__set_module_name :
  query_log -> Prims.string -> unit) =
  fun projectee  ->
    match projectee with
    | { get_module_name; set_module_name; write_to_log; close_log;_} ->
        set_module_name
  
let (__proj__Mkquery_log__item__write_to_log :
  query_log -> Prims.bool -> Prims.string -> Prims.string) =
  fun projectee  ->
    match projectee with
    | { get_module_name; set_module_name; write_to_log; close_log;_} ->
        write_to_log
  
let (__proj__Mkquery_log__item__close_log : query_log -> unit -> unit) =
  fun projectee  ->
    match projectee with
    | { get_module_name; set_module_name; write_to_log; close_log;_} ->
        close_log
  
let (query_logging : query_log) =
  let query_number = FStar_Util.mk_ref (Prims.parse_int "0")  in
  let log_file_opt = FStar_Util.mk_ref FStar_Pervasives_Native.None  in
  let used_file_names = FStar_Util.mk_ref []  in
  let current_module_name = FStar_Util.mk_ref FStar_Pervasives_Native.None
     in
  let current_file_name = FStar_Util.mk_ref FStar_Pervasives_Native.None  in
  let set_module_name n1 =
    FStar_ST.op_Colon_Equals current_module_name
      (FStar_Pervasives_Native.Some n1)
     in
  let get_module_name uu____1266 =
    let uu____1267 = FStar_ST.op_Bang current_module_name  in
    match uu____1267 with
    | FStar_Pervasives_Native.None  -> failwith "Module name not set"
    | FStar_Pervasives_Native.Some n1 -> n1  in
  let next_file_name uu____1331 =
    let n1 = get_module_name ()  in
    let file_name =
      let uu____1336 =
        let uu____1345 = FStar_ST.op_Bang used_file_names  in
        FStar_List.tryFind
          (fun uu____1420  ->
             match uu____1420 with | (m,uu____1429) -> n1 = m) uu____1345
         in
      match uu____1336 with
      | FStar_Pervasives_Native.None  ->
          ((let uu____1443 =
              let uu____1452 = FStar_ST.op_Bang used_file_names  in
              (n1, (Prims.parse_int "0")) :: uu____1452  in
            FStar_ST.op_Colon_Equals used_file_names uu____1443);
           n1)
      | FStar_Pervasives_Native.Some (uu____1584,k) ->
          ((let uu____1597 =
              let uu____1606 = FStar_ST.op_Bang used_file_names  in
              (n1, (k + (Prims.parse_int "1"))) :: uu____1606  in
            FStar_ST.op_Colon_Equals used_file_names uu____1597);
           (let uu____1738 =
              FStar_Util.string_of_int (k + (Prims.parse_int "1"))  in
            FStar_Util.format2 "%s-%s" n1 uu____1738))
       in
    FStar_Util.format1 "queries-%s.smt2" file_name  in
  let new_log_file uu____1753 =
    let file_name = next_file_name ()  in
    FStar_ST.op_Colon_Equals current_file_name
      (FStar_Pervasives_Native.Some file_name);
    (let fh = FStar_Util.open_file_for_writing file_name  in
     FStar_ST.op_Colon_Equals log_file_opt
       (FStar_Pervasives_Native.Some (fh, file_name));
     (fh, file_name))
     in
  let get_log_file uu____1879 =
    let uu____1880 = FStar_ST.op_Bang log_file_opt  in
    match uu____1880 with
    | FStar_Pervasives_Native.None  -> new_log_file ()
    | FStar_Pervasives_Native.Some fh -> fh  in
  let append_to_log str =
    let uu____1973 = get_log_file ()  in
    match uu____1973 with | (f,nm) -> (FStar_Util.append_to_file f str; nm)
     in
  let write_to_new_log str =
    let file_name = next_file_name ()  in
    FStar_Util.write_file file_name str; file_name  in
  let write_to_log fresh str =
    let uu____2013 =
      fresh ||
        (let uu____2016 = FStar_Options.n_cores ()  in
         uu____2016 > (Prims.parse_int "1"))
       in
    if uu____2013 then write_to_new_log str else append_to_log str  in
  let close_log uu____2028 =
    let uu____2029 = FStar_ST.op_Bang log_file_opt  in
    match uu____2029 with
    | FStar_Pervasives_Native.None  -> ()
    | FStar_Pervasives_Native.Some (fh,uu____2098) ->
        (FStar_Util.close_file fh;
         FStar_ST.op_Colon_Equals log_file_opt FStar_Pervasives_Native.None)
     in
  let log_file_name uu____2173 =
    let uu____2174 = FStar_ST.op_Bang current_file_name  in
    match uu____2174 with
    | FStar_Pervasives_Native.None  -> failwith "no log file"
    | FStar_Pervasives_Native.Some n1 -> n1  in
  { get_module_name; set_module_name; write_to_log; close_log } 
let (bg_z3_proc : bgproc FStar_ST.ref) =
  let the_z3proc = FStar_Util.mk_ref FStar_Pervasives_Native.None  in
  let z3proc uu____2258 =
    (let uu____2260 =
       let uu____2262 = FStar_ST.op_Bang the_z3proc  in
       uu____2262 = FStar_Pervasives_Native.None  in
     if uu____2260
     then
       let uu____2313 =
         let uu____2316 = new_z3proc_with_id ()  in
         FStar_Pervasives_Native.Some uu____2316  in
       FStar_ST.op_Colon_Equals the_z3proc uu____2313
     else ());
    (let uu____2364 = FStar_ST.op_Bang the_z3proc  in
     FStar_Util.must uu____2364)
     in
  let x = []  in
  let ask input =
    let kill_handler uu____2430 = "\nkilled\n"  in
    let uu____2432 = z3proc ()  in
    FStar_Util.ask_process uu____2432 input kill_handler  in
  let refresh uu____2438 =
    (let uu____2440 = z3proc ()  in FStar_Util.kill_process uu____2440);
    (let uu____2442 =
       let uu____2445 = new_z3proc_with_id ()  in
       FStar_Pervasives_Native.Some uu____2445  in
     FStar_ST.op_Colon_Equals the_z3proc uu____2442);
    query_logging.close_log ()  in
  let restart uu____2496 =
    query_logging.close_log ();
    FStar_ST.op_Colon_Equals the_z3proc FStar_Pervasives_Native.None;
    (let uu____2544 =
       let uu____2547 = new_z3proc_with_id ()  in
       FStar_Pervasives_Native.Some uu____2547  in
     FStar_ST.op_Colon_Equals the_z3proc uu____2544)
     in
  FStar_Util.mk_ref
    {
      ask = (FStar_Util.with_monitor x ask);
      refresh = (FStar_Util.with_monitor x refresh);
      restart = (FStar_Util.with_monitor x restart)
    }
  
let (set_bg_z3_proc : bgproc -> unit) =
  fun bgp  -> FStar_ST.op_Colon_Equals bg_z3_proc bgp 
type smt_output_section = Prims.string Prims.list
type smt_output =
  {
  smt_result: smt_output_section ;
  smt_reason_unknown: smt_output_section FStar_Pervasives_Native.option ;
  smt_unsat_core: smt_output_section FStar_Pervasives_Native.option ;
  smt_statistics: smt_output_section FStar_Pervasives_Native.option ;
  smt_labels: smt_output_section FStar_Pervasives_Native.option }
let (__proj__Mksmt_output__item__smt_result :
  smt_output -> smt_output_section) =
  fun projectee  ->
    match projectee with
    | { smt_result; smt_reason_unknown; smt_unsat_core; smt_statistics;
        smt_labels;_} -> smt_result
  
let (__proj__Mksmt_output__item__smt_reason_unknown :
  smt_output -> smt_output_section FStar_Pervasives_Native.option) =
  fun projectee  ->
    match projectee with
    | { smt_result; smt_reason_unknown; smt_unsat_core; smt_statistics;
        smt_labels;_} -> smt_reason_unknown
  
let (__proj__Mksmt_output__item__smt_unsat_core :
  smt_output -> smt_output_section FStar_Pervasives_Native.option) =
  fun projectee  ->
    match projectee with
    | { smt_result; smt_reason_unknown; smt_unsat_core; smt_statistics;
        smt_labels;_} -> smt_unsat_core
  
let (__proj__Mksmt_output__item__smt_statistics :
  smt_output -> smt_output_section FStar_Pervasives_Native.option) =
  fun projectee  ->
    match projectee with
    | { smt_result; smt_reason_unknown; smt_unsat_core; smt_statistics;
        smt_labels;_} -> smt_statistics
  
let (__proj__Mksmt_output__item__smt_labels :
  smt_output -> smt_output_section FStar_Pervasives_Native.option) =
  fun projectee  ->
    match projectee with
    | { smt_result; smt_reason_unknown; smt_unsat_core; smt_statistics;
        smt_labels;_} -> smt_labels
  
let (smt_output_sections :
  Prims.string FStar_Pervasives_Native.option ->
    FStar_Range.range -> Prims.string Prims.list -> smt_output)
  =
  fun log_file  ->
    fun r  ->
      fun lines  ->
        let rec until tag lines1 =
          match lines1 with
          | [] -> FStar_Pervasives_Native.None
          | l::lines2 ->
              if tag = l
              then FStar_Pervasives_Native.Some ([], lines2)
              else
                (let uu____2895 = until tag lines2  in
                 FStar_Util.map_opt uu____2895
                   (fun uu____2931  ->
                      match uu____2931 with
                      | (until_tag,rest) -> ((l :: until_tag), rest)))
           in
        let start_tag tag = Prims.strcat "<" (Prims.strcat tag ">")  in
        let end_tag tag = Prims.strcat "</" (Prims.strcat tag ">")  in
        let find_section tag lines1 =
          let uu____3038 = until (start_tag tag) lines1  in
          match uu____3038 with
          | FStar_Pervasives_Native.None  ->
              (FStar_Pervasives_Native.None, lines1)
          | FStar_Pervasives_Native.Some (prefix1,suffix) ->
              let uu____3108 = until (end_tag tag) suffix  in
              (match uu____3108 with
               | FStar_Pervasives_Native.None  ->
                   failwith
                     (Prims.strcat "Parse error: "
                        (Prims.strcat (end_tag tag) " not found"))
               | FStar_Pervasives_Native.Some (section,suffix1) ->
                   ((FStar_Pervasives_Native.Some section),
                     (FStar_List.append prefix1 suffix1)))
           in
        let uu____3193 = find_section "result" lines  in
        match uu____3193 with
        | (result_opt,lines1) ->
            let result = FStar_Util.must result_opt  in
            let uu____3232 = find_section "reason-unknown" lines1  in
            (match uu____3232 with
             | (reason_unknown,lines2) ->
                 let uu____3264 = find_section "unsat-core" lines2  in
                 (match uu____3264 with
                  | (unsat_core,lines3) ->
                      let uu____3296 = find_section "statistics" lines3  in
                      (match uu____3296 with
                       | (statistics,lines4) ->
                           let uu____3328 = find_section "labels" lines4  in
                           (match uu____3328 with
                            | (labels,lines5) ->
                                let remaining =
                                  let uu____3364 = until "Done!" lines5  in
                                  match uu____3364 with
                                  | FStar_Pervasives_Native.None  -> lines5
                                  | FStar_Pervasives_Native.Some
                                      (prefix1,suffix) ->
                                      FStar_List.append prefix1 suffix
                                   in
                                ((match remaining with
                                  | [] -> ()
                                  | uu____3418 ->
                                      let msg =
                                        FStar_Util.format2
                                          "%sUnexpected output from Z3: %s\n"
                                          (match log_file with
                                           | FStar_Pervasives_Native.None  ->
                                               ""
                                           | FStar_Pervasives_Native.Some f
                                               -> Prims.strcat f ": ")
                                          (FStar_String.concat "\n" remaining)
                                         in
                                      FStar_Errors.log_issue r
                                        (FStar_Errors.Warning_UnexpectedZ3Output,
                                          msg));
                                 (let uu____3434 = FStar_Util.must result_opt
                                     in
                                  {
                                    smt_result = uu____3434;
                                    smt_reason_unknown = reason_unknown;
                                    smt_unsat_core = unsat_core;
                                    smt_statistics = statistics;
                                    smt_labels = labels
                                  }))))))
  
let (doZ3Exe :
  Prims.string FStar_Pervasives_Native.option ->
    FStar_Range.range ->
      Prims.bool ->
        Prims.string ->
          FStar_SMTEncoding_Term.error_labels -> (z3status * z3statistics))
  =
  fun log_file  ->
    fun r  ->
      fun fresh  ->
        fun input  ->
          fun label_messages  ->
            let parse z3out =
              let lines =
                FStar_All.pipe_right (FStar_String.split [10] z3out)
                  (FStar_List.map FStar_Util.trim_string)
<<<<<<< HEAD
                 in
              let smt_output = smt_output_sections log_file r lines  in
              let unsat_core =
                match smt_output.smt_unsat_core with
                | FStar_Pervasives_Native.None  ->
                    FStar_Pervasives_Native.None
                | FStar_Pervasives_Native.Some s ->
                    let s1 =
                      FStar_Util.trim_string (FStar_String.concat " " s)  in
                    let s2 =
                      FStar_Util.substring s1 (Prims.parse_int "1")
                        ((FStar_String.length s1) - (Prims.parse_int "2"))
                       in
                    if FStar_Util.starts_with s2 "error"
                    then FStar_Pervasives_Native.None
                    else
                      (let uu____3529 =
                         FStar_All.pipe_right (FStar_Util.split s2 " ")
                           (FStar_Util.sort_with FStar_String.compare)
                          in
                       FStar_Pervasives_Native.Some uu____3529)
                 in
              let labels =
                match smt_output.smt_labels with
                | FStar_Pervasives_Native.None  -> []
                | FStar_Pervasives_Native.Some lines1 ->
                    let rec lblnegs lines2 =
                      match lines2 with
                      | lname::"false"::rest when
                          FStar_Util.starts_with lname "label_" ->
                          let uu____3574 = lblnegs rest  in lname ::
                            uu____3574
                      | lname::uu____3580::rest when
                          FStar_Util.starts_with lname "label_" ->
                          lblnegs rest
                      | uu____3590 -> []  in
                    let lblnegs1 = lblnegs lines1  in
                    FStar_All.pipe_right lblnegs1
                      (FStar_List.collect
                         (fun l  ->
                            let uu____3614 =
                              FStar_All.pipe_right label_messages
                                (FStar_List.tryFind
                                   (fun uu____3654  ->
                                      match uu____3654 with
                                      | (m,uu____3664,uu____3665) ->
                                          let uu____3668 =
                                            FStar_SMTEncoding_Term.fv_name m
                                             in
                                          uu____3668 = l))
                               in
                            match uu____3614 with
                            | FStar_Pervasives_Native.None  -> []
                            | FStar_Pervasives_Native.Some (lbl,msg,r1) ->
                                [(lbl, msg, r1)]))
                 in
=======
                 in
              let smt_output = smt_output_sections log_file r lines  in
              let unsat_core =
                match smt_output.smt_unsat_core with
                | FStar_Pervasives_Native.None  ->
                    FStar_Pervasives_Native.None
                | FStar_Pervasives_Native.Some s ->
                    let s1 =
                      FStar_Util.trim_string (FStar_String.concat " " s)  in
                    let s2 =
                      FStar_Util.substring s1 (Prims.parse_int "1")
                        ((FStar_String.length s1) - (Prims.parse_int "2"))
                       in
                    if FStar_Util.starts_with s2 "error"
                    then FStar_Pervasives_Native.None
                    else
                      (let uu____3529 =
                         FStar_All.pipe_right (FStar_Util.split s2 " ")
                           (FStar_Util.sort_with FStar_String.compare)
                          in
                       FStar_Pervasives_Native.Some uu____3529)
                 in
              let labels =
                match smt_output.smt_labels with
                | FStar_Pervasives_Native.None  -> []
                | FStar_Pervasives_Native.Some lines1 ->
                    let rec lblnegs lines2 =
                      match lines2 with
                      | lname::"false"::rest when
                          FStar_Util.starts_with lname "label_" ->
                          let uu____3574 = lblnegs rest  in lname ::
                            uu____3574
                      | lname::uu____3580::rest when
                          FStar_Util.starts_with lname "label_" ->
                          lblnegs rest
                      | uu____3590 -> []  in
                    let lblnegs1 = lblnegs lines1  in
                    FStar_All.pipe_right lblnegs1
                      (FStar_List.collect
                         (fun l  ->
                            let uu____3619 =
                              FStar_All.pipe_right label_messages
                                (FStar_List.tryFind
                                   (fun uu____3678  ->
                                      match uu____3678 with
                                      | (m,uu____3693,uu____3694) ->
                                          (FStar_Pervasives_Native.fst m) = l))
                               in
                            match uu____3619 with
                            | FStar_Pervasives_Native.None  -> []
                            | FStar_Pervasives_Native.Some (lbl,msg,r1) ->
                                [(lbl, msg, r1)]))
                 in
>>>>>>> 6539efa7
              let statistics =
                let statistics = FStar_Util.smap_create (Prims.parse_int "0")
                   in
                match smt_output.smt_statistics with
                | FStar_Pervasives_Native.None  -> statistics
                | FStar_Pervasives_Native.Some lines1 ->
                    let parse_line line =
                      let pline =
                        FStar_Util.split (FStar_Util.trim_string line) ":"
                         in
                      match pline with
                      | "("::entry::[] ->
                          let tokens = FStar_Util.split entry " "  in
                          let key = FStar_List.hd tokens  in
                          let ltok =
                            FStar_List.nth tokens
                              ((FStar_List.length tokens) -
                                 (Prims.parse_int "1"))
                             in
                          let value =
                            if FStar_Util.ends_with ltok ")"
                            then
                              FStar_Util.substring ltok (Prims.parse_int "0")
                                ((FStar_String.length ltok) -
                                   (Prims.parse_int "1"))
                            else ltok  in
                          FStar_Util.smap_add statistics key value
                      | ""::entry::[] ->
                          let tokens = FStar_Util.split entry " "  in
                          let key = FStar_List.hd tokens  in
                          let ltok =
                            FStar_List.nth tokens
                              ((FStar_List.length tokens) -
                                 (Prims.parse_int "1"))
                             in
                          let value =
                            if FStar_Util.ends_with ltok ")"
                            then
                              FStar_Util.substring ltok (Prims.parse_int "0")
                                ((FStar_String.length ltok) -
                                   (Prims.parse_int "1"))
                            else ltok  in
                          FStar_Util.smap_add statistics key value
<<<<<<< HEAD
                      | uu____3797 -> ()  in
=======
                      | uu____3880 -> ()  in
>>>>>>> 6539efa7
                    (FStar_List.iter parse_line lines1; statistics)
                 in
              let reason_unknown =
                FStar_Util.map_opt smt_output.smt_reason_unknown
                  (fun x  ->
                     let ru = FStar_String.concat " " x  in
                     if FStar_Util.starts_with ru "(:reason-unknown \""
                     then
                       let reason =
                         FStar_Util.substring_from ru
                           (FStar_String.length "(:reason-unknown \"")
                          in
                       let res =
                         FStar_String.substring reason (Prims.parse_int "0")
                           ((FStar_String.length reason) -
                              (Prims.parse_int "2"))
                          in
                       res
                     else ru)
                 in
              let status =
<<<<<<< HEAD
                (let uu____3830 = FStar_Options.debug_any ()  in
                 if uu____3830
                 then
                   let uu____3833 =
                     FStar_Util.format1 "Z3 says: %s\n"
                       (FStar_String.concat "\n" smt_output.smt_result)
                      in
                   FStar_All.pipe_left FStar_Util.print_string uu____3833
=======
                (let uu____3913 = FStar_Options.debug_any ()  in
                 if uu____3913
                 then
                   let uu____3916 =
                     FStar_Util.format1 "Z3 says: %s\n"
                       (FStar_String.concat "\n" smt_output.smt_result)
                      in
                   FStar_All.pipe_left FStar_Util.print_string uu____3916
>>>>>>> 6539efa7
                 else ());
                (match smt_output.smt_result with
                 | "unsat"::[] -> UNSAT unsat_core
                 | "sat"::[] -> SAT (labels, reason_unknown)
                 | "unknown"::[] -> UNKNOWN (labels, reason_unknown)
                 | "timeout"::[] -> TIMEOUT (labels, reason_unknown)
                 | "killed"::[] ->
<<<<<<< HEAD
                     ((let uu____3865 =
                         let uu____3870 = FStar_ST.op_Bang bg_z3_proc  in
                         uu____3870.restart  in
                       uu____3865 ());
                      KILLED)
                 | uu____3890 ->
                     let uu____3891 =
=======
                     ((let uu____3948 =
                         let uu____3953 = FStar_ST.op_Bang bg_z3_proc  in
                         uu____3953.restart  in
                       uu____3948 ());
                      KILLED)
                 | uu____3973 ->
                     let uu____3974 =
>>>>>>> 6539efa7
                       FStar_Util.format1
                         "Unexpected output from Z3: got output result: %s\n"
                         (FStar_String.concat "\n" smt_output.smt_result)
                        in
<<<<<<< HEAD
                     failwith uu____3891)
=======
                     failwith uu____3974)
>>>>>>> 6539efa7
                 in
              (status, statistics)  in
            let stdout1 =
              if fresh
              then
                let proc = new_z3proc_with_id ()  in
<<<<<<< HEAD
                let kill_handler uu____3906 = "\nkilled\n"  in
                let out = FStar_Util.ask_process proc input kill_handler  in
                (FStar_Util.kill_process proc; out)
              else
                (let uu____3913 =
                   let uu____3920 = FStar_ST.op_Bang bg_z3_proc  in
                   uu____3920.ask  in
                 uu____3913 input)
=======
                let kill_handler uu____3989 = "\nkilled\n"  in
                let out = FStar_Util.ask_process proc input kill_handler  in
                (FStar_Util.kill_process proc; out)
              else
                (let uu____3996 =
                   let uu____4003 = FStar_ST.op_Bang bg_z3_proc  in
                   uu____4003.ask  in
                 uu____3996 input)
>>>>>>> 6539efa7
               in
            parse (FStar_Util.trim_string stdout1)
  
let (z3_options : Prims.string FStar_ST.ref) =
  FStar_Util.mk_ref
    "(set-option :global-decls false)\n(set-option :smt.mbqi false)\n(set-option :auto_config false)\n(set-option :produce-unsat-cores true)\n(set-option :model true)\n(set-option :smt.case_split 3)\n(set-option :smt.relevancy 2)\n"
  
let (set_z3_options : Prims.string -> unit) =
  fun opts  -> FStar_ST.op_Colon_Equals z3_options opts 
type 'a job_t = {
  job: unit -> 'a ;
  callback: 'a -> unit }
let __proj__Mkjob_t__item__job : 'a . 'a job_t -> unit -> 'a =
  fun projectee  -> match projectee with | { job; callback;_} -> job 
let __proj__Mkjob_t__item__callback : 'a . 'a job_t -> 'a -> unit =
  fun projectee  -> match projectee with | { job; callback;_} -> callback 
type z3result =
  {
  z3result_status: z3status ;
  z3result_time: Prims.int ;
  z3result_statistics: z3statistics ;
  z3result_query_hash: Prims.string FStar_Pervasives_Native.option ;
  z3result_log_file: Prims.string FStar_Pervasives_Native.option }
let (__proj__Mkz3result__item__z3result_status : z3result -> z3status) =
  fun projectee  ->
    match projectee with
    | { z3result_status; z3result_time; z3result_statistics;
        z3result_query_hash; z3result_log_file;_} -> z3result_status
  
let (__proj__Mkz3result__item__z3result_time : z3result -> Prims.int) =
  fun projectee  ->
    match projectee with
    | { z3result_status; z3result_time; z3result_statistics;
        z3result_query_hash; z3result_log_file;_} -> z3result_time
  
let (__proj__Mkz3result__item__z3result_statistics :
  z3result -> z3statistics) =
  fun projectee  ->
    match projectee with
    | { z3result_status; z3result_time; z3result_statistics;
        z3result_query_hash; z3result_log_file;_} -> z3result_statistics
  
let (__proj__Mkz3result__item__z3result_query_hash :
  z3result -> Prims.string FStar_Pervasives_Native.option) =
  fun projectee  ->
    match projectee with
    | { z3result_status; z3result_time; z3result_statistics;
        z3result_query_hash; z3result_log_file;_} -> z3result_query_hash
  
let (__proj__Mkz3result__item__z3result_log_file :
  z3result -> Prims.string FStar_Pervasives_Native.option) =
  fun projectee  ->
    match projectee with
    | { z3result_status; z3result_time; z3result_statistics;
        z3result_query_hash; z3result_log_file;_} -> z3result_log_file
  
type z3job = z3result job_t
let (job_queue : z3job Prims.list FStar_ST.ref) = FStar_Util.mk_ref [] 
let (pending_jobs : Prims.int FStar_ST.ref) =
  FStar_Util.mk_ref (Prims.parse_int "0") 
let (z3_job :
  Prims.string FStar_Pervasives_Native.option ->
    FStar_Range.range ->
      Prims.bool ->
        FStar_SMTEncoding_Term.error_labels ->
          Prims.string ->
            Prims.string FStar_Pervasives_Native.option -> unit -> z3result)
  =
  fun log_file  ->
    fun r  ->
      fun fresh  ->
        fun label_messages  ->
          fun input  ->
            fun qhash  ->
<<<<<<< HEAD
              fun uu____4280  ->
                let start = FStar_Util.now ()  in
                let uu____4290 =
                  try
                    (fun uu___132_4300  ->
=======
              fun uu____4363  ->
                let start = FStar_Util.now ()  in
                let uu____4373 =
                  try
                    (fun uu___132_4383  ->
>>>>>>> 6539efa7
                       match () with
                       | () -> doZ3Exe log_file r fresh input label_messages)
                      ()
                  with
<<<<<<< HEAD
                  | uu___131_4307 ->
                      if
                        let uu____4312 = FStar_Options.trace_error ()  in
                        Prims.op_Negation uu____4312
                      then
                        Obj.magic
                          (Obj.repr
                             ((let uu____4315 =
                                 let uu____4320 = FStar_ST.op_Bang bg_z3_proc
                                    in
                                 uu____4320.refresh  in
                               uu____4315 ());
                              FStar_Exn.raise uu___131_4307))
                      else Obj.magic (Obj.repr (failwith "unreachable"))
                   in
                match uu____4290 with
                | (status,statistics) ->
                    let uu____4346 =
                      let uu____4352 = FStar_Util.now ()  in
                      FStar_Util.time_diff start uu____4352  in
                    (match uu____4346 with
                     | (uu____4353,elapsed_time) ->
=======
                  | uu___131_4390 ->
                      if
                        let uu____4395 = FStar_Options.trace_error ()  in
                        Prims.op_Negation uu____4395
                      then
                        Obj.magic
                          (Obj.repr
                             ((let uu____4398 =
                                 let uu____4403 = FStar_ST.op_Bang bg_z3_proc
                                    in
                                 uu____4403.refresh  in
                               uu____4398 ());
                              FStar_Exn.raise uu___131_4390))
                      else Obj.magic (Obj.repr (failwith "unreachable"))
                   in
                match uu____4373 with
                | (status,statistics) ->
                    let uu____4429 =
                      let uu____4435 = FStar_Util.now ()  in
                      FStar_Util.time_diff start uu____4435  in
                    (match uu____4429 with
                     | (uu____4436,elapsed_time) ->
>>>>>>> 6539efa7
                         {
                           z3result_status = status;
                           z3result_time = elapsed_time;
                           z3result_statistics = statistics;
                           z3result_query_hash = qhash;
                           z3result_log_file = log_file
                         })
  
let (running : Prims.bool FStar_ST.ref) = FStar_Util.mk_ref false 
let rec (dequeue' : unit -> unit) =
<<<<<<< HEAD
  fun uu____4387  ->
    let j =
      let uu____4389 = FStar_ST.op_Bang job_queue  in
      match uu____4389 with
=======
  fun uu____4470  ->
    let j =
      let uu____4472 = FStar_ST.op_Bang job_queue  in
      match uu____4472 with
>>>>>>> 6539efa7
      | [] -> failwith "Impossible"
      | hd1::tl1 -> (FStar_ST.op_Colon_Equals job_queue tl1; hd1)  in
    FStar_Util.incr pending_jobs;
    FStar_Util.monitor_exit job_queue;
    run_job j;
    FStar_Util.with_monitor job_queue
<<<<<<< HEAD
      (fun uu____4457  -> FStar_Util.decr pending_jobs) ();
    dequeue ()

and (dequeue : unit -> unit) =
  fun uu____4459  ->
    let uu____4460 = FStar_ST.op_Bang running  in
    if uu____4460
    then
      let rec aux uu____4488 =
        FStar_Util.monitor_enter job_queue;
        (let uu____4494 = FStar_ST.op_Bang job_queue  in
         match uu____4494 with
=======
      (fun uu____4540  -> FStar_Util.decr pending_jobs) ();
    dequeue ()

and (dequeue : unit -> unit) =
  fun uu____4542  ->
    let uu____4543 = FStar_ST.op_Bang running  in
    if uu____4543
    then
      let rec aux uu____4571 =
        FStar_Util.monitor_enter job_queue;
        (let uu____4577 = FStar_ST.op_Bang job_queue  in
         match uu____4577 with
>>>>>>> 6539efa7
         | [] ->
             (FStar_Util.monitor_exit job_queue;
              FStar_Util.sleep (Prims.parse_int "50");
              aux ())
<<<<<<< HEAD
         | uu____4527 -> dequeue' ())
=======
         | uu____4610 -> dequeue' ())
>>>>>>> 6539efa7
         in
      aux ()
    else ()

and (run_job : z3job -> unit) =
  fun j  ->
<<<<<<< HEAD
    let uu____4531 = j.job ()  in FStar_All.pipe_left j.callback uu____4531

let (init : unit -> unit) =
  fun uu____4537  ->
=======
    let uu____4614 = j.job ()  in FStar_All.pipe_left j.callback uu____4614

let (init : unit -> unit) =
  fun uu____4620  ->
>>>>>>> 6539efa7
    FStar_ST.op_Colon_Equals running true;
    (let n_cores1 = FStar_Options.n_cores ()  in
     if n_cores1 > (Prims.parse_int "1")
     then
       let rec aux n1 =
         if n1 = (Prims.parse_int "0")
         then ()
         else (FStar_Util.spawn dequeue; aux (n1 - (Prims.parse_int "1")))
          in
       aux n_cores1
     else ())
  
let (enqueue : z3job -> unit) =
  fun j  ->
    FStar_Util.with_monitor job_queue
<<<<<<< HEAD
      (fun uu____4594  ->
         (let uu____4596 =
            let uu____4599 = FStar_ST.op_Bang job_queue  in
            FStar_List.append uu____4599 [j]  in
          FStar_ST.op_Colon_Equals job_queue uu____4596);
         FStar_Util.monitor_pulse job_queue) ()
  
let (finish : unit -> unit) =
  fun uu____4657  ->
    let rec aux uu____4663 =
      let uu____4664 =
        FStar_Util.with_monitor job_queue
          (fun uu____4682  ->
             let uu____4683 = FStar_ST.op_Bang pending_jobs  in
             let uu____4706 =
               let uu____4707 = FStar_ST.op_Bang job_queue  in
               FStar_List.length uu____4707  in
             (uu____4683, uu____4706)) ()
         in
      match uu____4664 with
=======
      (fun uu____4677  ->
         (let uu____4679 =
            let uu____4682 = FStar_ST.op_Bang job_queue  in
            FStar_List.append uu____4682 [j]  in
          FStar_ST.op_Colon_Equals job_queue uu____4679);
         FStar_Util.monitor_pulse job_queue) ()
  
let (finish : unit -> unit) =
  fun uu____4740  ->
    let rec aux uu____4746 =
      let uu____4747 =
        FStar_Util.with_monitor job_queue
          (fun uu____4765  ->
             let uu____4766 = FStar_ST.op_Bang pending_jobs  in
             let uu____4789 =
               let uu____4790 = FStar_ST.op_Bang job_queue  in
               FStar_List.length uu____4790  in
             (uu____4766, uu____4789)) ()
         in
      match uu____4747 with
>>>>>>> 6539efa7
      | (n1,m) ->
          if (n1 + m) = (Prims.parse_int "0")
          then FStar_ST.op_Colon_Equals running false
          else (FStar_Util.sleep (Prims.parse_int "500"); aux ())
       in
    aux ()
  
type scope_t = FStar_SMTEncoding_Term.decl Prims.list Prims.list
let (fresh_scope : scope_t FStar_ST.ref) = FStar_Util.mk_ref [[]] 
let (mk_fresh_scope : unit -> scope_t) =
<<<<<<< HEAD
  fun uu____4802  -> FStar_ST.op_Bang fresh_scope 
let (flatten_fresh_scope : unit -> FStar_SMTEncoding_Term.decl Prims.list) =
  fun uu____4829  ->
    let uu____4830 =
      let uu____4835 = FStar_ST.op_Bang fresh_scope  in
      FStar_List.rev uu____4835  in
    FStar_List.flatten uu____4830
=======
  fun uu____4885  -> FStar_ST.op_Bang fresh_scope 
let (flatten_fresh_scope : unit -> FStar_SMTEncoding_Term.decl Prims.list) =
  fun uu____4912  ->
    let uu____4913 =
      let uu____4918 = FStar_ST.op_Bang fresh_scope  in
      FStar_List.rev uu____4918  in
    FStar_List.flatten uu____4913
>>>>>>> 6539efa7
  
let (bg_scope : FStar_SMTEncoding_Term.decl Prims.list FStar_ST.ref) =
  FStar_Util.mk_ref [] 
let (push : Prims.string -> unit) =
  fun msg  ->
    FStar_Util.atomically
<<<<<<< HEAD
      (fun uu____4890  ->
         (let uu____4892 =
            let uu____4893 = FStar_ST.op_Bang fresh_scope  in
            [FStar_SMTEncoding_Term.Caption msg; FStar_SMTEncoding_Term.Push]
              :: uu____4893
             in
          FStar_ST.op_Colon_Equals fresh_scope uu____4892);
         (let uu____4938 =
            let uu____4941 = FStar_ST.op_Bang bg_scope  in
            FStar_List.append uu____4941
              [FStar_SMTEncoding_Term.Push;
              FStar_SMTEncoding_Term.Caption msg]
             in
          FStar_ST.op_Colon_Equals bg_scope uu____4938))
=======
      (fun uu____4973  ->
         (let uu____4975 =
            let uu____4976 = FStar_ST.op_Bang fresh_scope  in
            [FStar_SMTEncoding_Term.Caption msg; FStar_SMTEncoding_Term.Push]
              :: uu____4976
             in
          FStar_ST.op_Colon_Equals fresh_scope uu____4975);
         (let uu____5021 =
            let uu____5024 = FStar_ST.op_Bang bg_scope  in
            FStar_List.append uu____5024
              [FStar_SMTEncoding_Term.Push;
              FStar_SMTEncoding_Term.Caption msg]
             in
          FStar_ST.op_Colon_Equals bg_scope uu____5021))
>>>>>>> 6539efa7
  
let (pop : Prims.string -> unit) =
  fun msg  ->
    FStar_Util.atomically
<<<<<<< HEAD
      (fun uu____5001  ->
         (let uu____5003 =
            let uu____5004 = FStar_ST.op_Bang fresh_scope  in
            FStar_List.tl uu____5004  in
          FStar_ST.op_Colon_Equals fresh_scope uu____5003);
         (let uu____5049 =
            let uu____5052 = FStar_ST.op_Bang bg_scope  in
            FStar_List.append uu____5052
              [FStar_SMTEncoding_Term.Caption msg;
              FStar_SMTEncoding_Term.Pop]
             in
          FStar_ST.op_Colon_Equals bg_scope uu____5049))
=======
      (fun uu____5084  ->
         (let uu____5086 =
            let uu____5087 = FStar_ST.op_Bang fresh_scope  in
            FStar_List.tl uu____5087  in
          FStar_ST.op_Colon_Equals fresh_scope uu____5086);
         (let uu____5132 =
            let uu____5135 = FStar_ST.op_Bang bg_scope  in
            FStar_List.append uu____5135
              [FStar_SMTEncoding_Term.Caption msg;
              FStar_SMTEncoding_Term.Pop]
             in
          FStar_ST.op_Colon_Equals bg_scope uu____5132))
>>>>>>> 6539efa7
  
let (snapshot : Prims.string -> (Prims.int * unit)) =
  fun msg  -> FStar_Common.snapshot push fresh_scope msg 
let (rollback :
  Prims.string -> Prims.int FStar_Pervasives_Native.option -> unit) =
  fun msg  ->
    fun depth  ->
<<<<<<< HEAD
      FStar_Common.rollback (fun uu____5139  -> pop msg) fresh_scope depth
=======
      FStar_Common.rollback (fun uu____5222  -> pop msg) fresh_scope depth
>>>>>>> 6539efa7
  
let (giveZ3 : FStar_SMTEncoding_Term.decl Prims.list -> unit) =
  fun decls  ->
    FStar_All.pipe_right decls
      (FStar_List.iter
<<<<<<< HEAD
         (fun uu___126_5154  ->
            match uu___126_5154 with
            | FStar_SMTEncoding_Term.Push  -> failwith "Unexpected push/pop"
            | FStar_SMTEncoding_Term.Pop  -> failwith "Unexpected push/pop"
            | uu____5157 -> ()));
    (let uu____5159 = FStar_ST.op_Bang fresh_scope  in
     match uu____5159 with
     | hd1::tl1 ->
         FStar_ST.op_Colon_Equals fresh_scope ((FStar_List.append hd1 decls)
           :: tl1)
     | uu____5210 -> failwith "Impossible");
    (let uu____5212 =
       let uu____5215 = FStar_ST.op_Bang bg_scope  in
       FStar_List.append uu____5215 decls  in
     FStar_ST.op_Colon_Equals bg_scope uu____5212)
  
let (refresh : unit -> unit) =
  fun uu____5269  ->
    (let uu____5271 =
       let uu____5273 = FStar_Options.n_cores ()  in
       uu____5273 < (Prims.parse_int "2")  in
     if uu____5271
     then
       let uu____5277 =
         let uu____5282 = FStar_ST.op_Bang bg_z3_proc  in uu____5282.refresh
          in
       uu____5277 ()
     else ());
    (let uu____5304 = flatten_fresh_scope ()  in
     FStar_ST.op_Colon_Equals bg_scope uu____5304)
  
let (context_profile : FStar_SMTEncoding_Term.decls_t -> unit) =
  fun theory  ->
    let uu____5336 =
      FStar_List.fold_left
        (fun uu____5369  ->
           fun d  ->
             match uu____5369 with
=======
         (fun uu___126_5237  ->
            match uu___126_5237 with
            | FStar_SMTEncoding_Term.Push  -> failwith "Unexpected push/pop"
            | FStar_SMTEncoding_Term.Pop  -> failwith "Unexpected push/pop"
            | uu____5240 -> ()));
    (let uu____5242 = FStar_ST.op_Bang fresh_scope  in
     match uu____5242 with
     | hd1::tl1 ->
         FStar_ST.op_Colon_Equals fresh_scope ((FStar_List.append hd1 decls)
           :: tl1)
     | uu____5293 -> failwith "Impossible");
    (let uu____5295 =
       let uu____5298 = FStar_ST.op_Bang bg_scope  in
       FStar_List.append uu____5298 decls  in
     FStar_ST.op_Colon_Equals bg_scope uu____5295)
  
let (refresh : unit -> unit) =
  fun uu____5352  ->
    (let uu____5354 =
       let uu____5356 = FStar_Options.n_cores ()  in
       uu____5356 < (Prims.parse_int "2")  in
     if uu____5354
     then
       let uu____5360 =
         let uu____5365 = FStar_ST.op_Bang bg_z3_proc  in uu____5365.refresh
          in
       uu____5360 ()
     else ());
    (let uu____5387 = flatten_fresh_scope ()  in
     FStar_ST.op_Colon_Equals bg_scope uu____5387)
  
let (context_profile : FStar_SMTEncoding_Term.decls_t -> unit) =
  fun theory  ->
    let uu____5419 =
      FStar_List.fold_left
        (fun uu____5452  ->
           fun d  ->
             match uu____5452 with
>>>>>>> 6539efa7
             | (out,_total) ->
                 (match d with
                  | FStar_SMTEncoding_Term.Module (name,decls) ->
                      let decls1 =
                        FStar_List.filter
<<<<<<< HEAD
                          (fun uu___127_5438  ->
                             match uu___127_5438 with
                             | FStar_SMTEncoding_Term.Assume uu____5440 ->
                                 true
                             | uu____5442 -> false) decls
                         in
                      let n1 = FStar_List.length decls1  in
                      (((name, n1) :: out), (n1 + _total))
                  | uu____5469 -> (out, _total))) ([], (Prims.parse_int "0"))
        theory
       in
    match uu____5336 with
    | (modules,total_decls) ->
        let modules1 =
          FStar_List.sortWith
            (fun uu____5531  ->
               fun uu____5532  ->
                 match (uu____5531, uu____5532) with
                 | ((uu____5558,n1),(uu____5560,m)) -> m - n1) modules
           in
        (if modules1 <> []
         then
           (let uu____5598 = FStar_Util.string_of_int total_decls  in
            FStar_Util.print1
              "Z3 Proof Stats: context_profile with %s assertions\n"
              uu____5598)
         else ();
         FStar_List.iter
           (fun uu____5613  ->
              match uu____5613 with
              | (m,n1) ->
                  if n1 <> (Prims.parse_int "0")
                  then
                    let uu____5629 = FStar_Util.string_of_int n1  in
                    FStar_Util.print2
                      "Z3 Proof Stats: %s produced %s SMT decls\n" m
                      uu____5629
=======
                          (fun uu___127_5521  ->
                             match uu___127_5521 with
                             | FStar_SMTEncoding_Term.Assume uu____5523 ->
                                 true
                             | uu____5525 -> false) decls
                         in
                      let n1 = FStar_List.length decls1  in
                      (((name, n1) :: out), (n1 + _total))
                  | uu____5552 -> (out, _total))) ([], (Prims.parse_int "0"))
        theory
       in
    match uu____5419 with
    | (modules,total_decls) ->
        let modules1 =
          FStar_List.sortWith
            (fun uu____5614  ->
               fun uu____5615  ->
                 match (uu____5614, uu____5615) with
                 | ((uu____5641,n1),(uu____5643,m)) -> m - n1) modules
           in
        (if modules1 <> []
         then
           (let uu____5681 = FStar_Util.string_of_int total_decls  in
            FStar_Util.print1
              "Z3 Proof Stats: context_profile with %s assertions\n"
              uu____5681)
         else ();
         FStar_List.iter
           (fun uu____5696  ->
              match uu____5696 with
              | (m,n1) ->
                  if n1 <> (Prims.parse_int "0")
                  then
                    let uu____5712 = FStar_Util.string_of_int n1  in
                    FStar_Util.print2
                      "Z3 Proof Stats: %s produced %s SMT decls\n" m
                      uu____5712
>>>>>>> 6539efa7
                  else ()) modules1)
  
let (mk_input :
  Prims.bool ->
    FStar_SMTEncoding_Term.decl Prims.list ->
      (Prims.string * Prims.string FStar_Pervasives_Native.option *
        Prims.string FStar_Pervasives_Native.option))
  =
  fun fresh  ->
    fun theory  ->
      let options = FStar_ST.op_Bang z3_options  in
<<<<<<< HEAD
      (let uu____5688 = FStar_Options.print_z3_statistics ()  in
       if uu____5688 then context_profile theory else ());
      (let uu____5693 =
         let uu____5702 =
=======
      (let uu____5771 = FStar_Options.print_z3_statistics ()  in
       if uu____5771 then context_profile theory else ());
      (let uu____5776 =
         let uu____5785 =
>>>>>>> 6539efa7
           (FStar_Options.record_hints ()) ||
             ((FStar_Options.use_hints ()) &&
                (FStar_Options.use_hint_hashes ()))
            in
<<<<<<< HEAD
         if uu____5702
         then
           let uu____5713 =
             let uu____5724 =
               FStar_All.pipe_right theory
                 (FStar_Util.prefix_until
                    (fun uu___128_5752  ->
                       match uu___128_5752 with
                       | FStar_SMTEncoding_Term.CheckSat  -> true
                       | uu____5755 -> false))
                in
             FStar_All.pipe_right uu____5724 FStar_Option.get  in
           match uu____5713 with
=======
         if uu____5785
         then
           let uu____5796 =
             let uu____5807 =
               FStar_All.pipe_right theory
                 (FStar_Util.prefix_until
                    (fun uu___128_5835  ->
                       match uu___128_5835 with
                       | FStar_SMTEncoding_Term.CheckSat  -> true
                       | uu____5838 -> false))
                in
             FStar_All.pipe_right uu____5807 FStar_Option.get  in
           match uu____5796 with
>>>>>>> 6539efa7
           | (prefix1,check_sat,suffix) ->
               let pp =
                 FStar_List.map (FStar_SMTEncoding_Term.declToSmt options)
                  in
               let suffix1 = check_sat :: suffix  in
               let ps_lines = pp prefix1  in
               let ss_lines = pp suffix1  in
               let ps = FStar_String.concat "\n" ps_lines  in
               let ss = FStar_String.concat "\n" ss_lines  in
               let hs =
<<<<<<< HEAD
                 let uu____5838 = FStar_Options.keep_query_captions ()  in
                 if uu____5838
                 then
                   let uu____5842 =
=======
                 let uu____5921 = FStar_Options.keep_query_captions ()  in
                 if uu____5921
                 then
                   let uu____5925 =
>>>>>>> 6539efa7
                     FStar_All.pipe_right prefix1
                       (FStar_List.map
                          (FStar_SMTEncoding_Term.declToSmt_no_caps options))
                      in
<<<<<<< HEAD
                   FStar_All.pipe_right uu____5842 (FStar_String.concat "\n")
                 else ps  in
               let uu____5859 =
                 let uu____5863 = FStar_Util.digest_of_string hs  in
                 FStar_Pervasives_Native.Some uu____5863  in
               ((Prims.strcat ps (Prims.strcat "\n" ss)), uu____5859)
         else
           (let uu____5873 =
              let uu____5875 =
                FStar_List.map (FStar_SMTEncoding_Term.declToSmt options)
                  theory
                 in
              FStar_All.pipe_right uu____5875 (FStar_String.concat "\n")  in
            (uu____5873, FStar_Pervasives_Native.None))
          in
       match uu____5693 with
       | (r,hash) ->
           let log_file_name =
             let uu____5917 = FStar_Options.log_queries ()  in
             if uu____5917
             then
               let uu____5923 = query_logging.write_to_log fresh r  in
               FStar_Pervasives_Native.Some uu____5923
=======
                   FStar_All.pipe_right uu____5925 (FStar_String.concat "\n")
                 else ps  in
               let uu____5942 =
                 let uu____5946 = FStar_Util.digest_of_string hs  in
                 FStar_Pervasives_Native.Some uu____5946  in
               ((Prims.strcat ps (Prims.strcat "\n" ss)), uu____5942)
         else
           (let uu____5956 =
              let uu____5958 =
                FStar_List.map (FStar_SMTEncoding_Term.declToSmt options)
                  theory
                 in
              FStar_All.pipe_right uu____5958 (FStar_String.concat "\n")  in
            (uu____5956, FStar_Pervasives_Native.None))
          in
       match uu____5776 with
       | (r,hash) ->
           let log_file_name =
             let uu____6000 = FStar_Options.log_queries ()  in
             if uu____6000
             then
               let uu____6006 = query_logging.write_to_log fresh r  in
               FStar_Pervasives_Native.Some uu____6006
>>>>>>> 6539efa7
             else FStar_Pervasives_Native.None  in
           (r, hash, log_file_name))
  
type cb = z3result -> unit
let (cache_hit :
  Prims.string FStar_Pervasives_Native.option ->
    Prims.string FStar_Pervasives_Native.option ->
      Prims.string FStar_Pervasives_Native.option -> cb -> Prims.bool)
  =
  fun log_file  ->
    fun cache  ->
      fun qhash  ->
        fun cb  ->
<<<<<<< HEAD
          let uu____5983 =
            (FStar_Options.use_hints ()) &&
              (FStar_Options.use_hint_hashes ())
             in
          if uu____5983
=======
          let uu____6066 =
            (FStar_Options.use_hints ()) &&
              (FStar_Options.use_hint_hashes ())
             in
          if uu____6066
>>>>>>> 6539efa7
          then
            match qhash with
            | FStar_Pervasives_Native.Some x when qhash = cache ->
                let stats = FStar_Util.smap_create (Prims.parse_int "0")  in
                (FStar_Util.smap_add stats "fstar_cache_hit" "1";
                 (let result =
                    {
                      z3result_status = (UNSAT FStar_Pervasives_Native.None);
                      z3result_time = (Prims.parse_int "0");
                      z3result_statistics = stats;
                      z3result_query_hash = qhash;
                      z3result_log_file = log_file
                    }  in
                  cb result; true))
<<<<<<< HEAD
            | uu____6009 -> false
=======
            | uu____6092 -> false
>>>>>>> 6539efa7
          else false
  
let (ask_1_core :
  FStar_Range.range ->
    (FStar_SMTEncoding_Term.decls_t ->
       (FStar_SMTEncoding_Term.decls_t * Prims.bool))
      ->
      Prims.string FStar_Pervasives_Native.option ->
        FStar_SMTEncoding_Term.error_labels ->
          FStar_SMTEncoding_Term.decls_t -> cb -> Prims.bool -> unit)
  =
  fun r  ->
    fun filter_theory  ->
      fun cache  ->
        fun label_messages  ->
          fun qry  ->
            fun cb  ->
              fun fresh  ->
                let theory =
                  if fresh
                  then flatten_fresh_scope ()
                  else
                    (let theory = FStar_ST.op_Bang bg_scope  in
                     FStar_ST.op_Colon_Equals bg_scope []; theory)
                   in
                let theory1 =
                  FStar_List.append theory
                    (FStar_List.append [FStar_SMTEncoding_Term.Push]
                       (FStar_List.append qry [FStar_SMTEncoding_Term.Pop]))
                   in
<<<<<<< HEAD
                let uu____6141 = filter_theory theory1  in
                match uu____6141 with
                | (theory2,_used_unsat_core) ->
                    let uu____6151 = mk_input fresh theory2  in
                    (match uu____6151 with
                     | (input,qhash,log_file_name) ->
                         let uu____6182 =
                           let uu____6184 =
                             fresh &&
                               (cache_hit log_file_name cache qhash cb)
                              in
                           Prims.op_Negation uu____6184  in
                         if uu____6182
=======
                let uu____6224 = filter_theory theory1  in
                match uu____6224 with
                | (theory2,_used_unsat_core) ->
                    let uu____6234 = mk_input fresh theory2  in
                    (match uu____6234 with
                     | (input,qhash,log_file_name) ->
                         let uu____6265 =
                           let uu____6267 =
                             fresh &&
                               (cache_hit log_file_name cache qhash cb)
                              in
                           Prims.op_Negation uu____6267  in
                         if uu____6265
>>>>>>> 6539efa7
                         then
                           run_job
                             {
                               job =
                                 (z3_job log_file_name r fresh label_messages
                                    input qhash);
                               callback = cb
                             }
                         else ())
  
let (ask_n_cores :
  FStar_Range.range ->
    (FStar_SMTEncoding_Term.decls_t ->
       (FStar_SMTEncoding_Term.decls_t * Prims.bool))
      ->
      Prims.string FStar_Pervasives_Native.option ->
        FStar_SMTEncoding_Term.error_labels ->
          FStar_SMTEncoding_Term.decls_t ->
            scope_t FStar_Pervasives_Native.option -> cb -> unit)
  =
  fun r  ->
    fun filter_theory  ->
      fun cache  ->
        fun label_messages  ->
          fun qry  ->
            fun scope  ->
              fun cb  ->
                let theory =
<<<<<<< HEAD
                  let uu____6261 =
=======
                  let uu____6344 =
>>>>>>> 6539efa7
                    match scope with
                    | FStar_Pervasives_Native.Some s -> FStar_List.rev s
                    | FStar_Pervasives_Native.None  ->
                        (FStar_ST.op_Colon_Equals bg_scope [];
<<<<<<< HEAD
                         (let uu____6297 = FStar_ST.op_Bang fresh_scope  in
                          FStar_List.rev uu____6297))
                     in
                  FStar_List.flatten uu____6261  in
=======
                         (let uu____6380 = FStar_ST.op_Bang fresh_scope  in
                          FStar_List.rev uu____6380))
                     in
                  FStar_List.flatten uu____6344  in
>>>>>>> 6539efa7
                let theory1 =
                  FStar_List.append theory
                    (FStar_List.append [FStar_SMTEncoding_Term.Push]
                       (FStar_List.append qry [FStar_SMTEncoding_Term.Pop]))
                   in
<<<<<<< HEAD
                let uu____6326 = filter_theory theory1  in
                match uu____6326 with
                | (theory2,used_unsat_core) ->
                    let uu____6336 = mk_input true theory2  in
                    (match uu____6336 with
                     | (input,qhash,log_file_name) ->
                         let uu____6368 =
                           let uu____6370 =
                             cache_hit log_file_name cache qhash cb  in
                           Prims.op_Negation uu____6370  in
                         if uu____6368
=======
                let uu____6409 = filter_theory theory1  in
                match uu____6409 with
                | (theory2,used_unsat_core) ->
                    let uu____6419 = mk_input true theory2  in
                    (match uu____6419 with
                     | (input,qhash,log_file_name) ->
                         let uu____6451 =
                           let uu____6453 =
                             cache_hit log_file_name cache qhash cb  in
                           Prims.op_Negation uu____6453  in
                         if uu____6451
>>>>>>> 6539efa7
                         then
                           enqueue
                             {
                               job =
                                 (z3_job log_file_name r true label_messages
                                    input qhash);
                               callback = cb
                             }
                         else ())
  
let (ask :
  FStar_Range.range ->
    (FStar_SMTEncoding_Term.decls_t ->
       (FStar_SMTEncoding_Term.decls_t * Prims.bool))
      ->
      Prims.string FStar_Pervasives_Native.option ->
        FStar_SMTEncoding_Term.error_labels ->
          FStar_SMTEncoding_Term.decl Prims.list ->
            scope_t FStar_Pervasives_Native.option ->
              cb -> Prims.bool -> unit)
  =
  fun r  ->
    fun filter1  ->
      fun cache  ->
        fun label_messages  ->
          fun qry  ->
            fun scope  ->
              fun cb  ->
                fun fresh  ->
<<<<<<< HEAD
                  let uu____6454 =
                    let uu____6456 = FStar_Options.n_cores ()  in
                    uu____6456 = (Prims.parse_int "1")  in
                  if uu____6454
=======
                  let uu____6537 =
                    let uu____6539 = FStar_Options.n_cores ()  in
                    uu____6539 = (Prims.parse_int "1")  in
                  if uu____6537
>>>>>>> 6539efa7
                  then ask_1_core r filter1 cache label_messages qry cb fresh
                  else
                    ask_n_cores r filter1 cache label_messages qry scope cb
  <|MERGE_RESOLUTION|>--- conflicted
+++ resolved
@@ -551,64 +551,6 @@
               let lines =
                 FStar_All.pipe_right (FStar_String.split [10] z3out)
                   (FStar_List.map FStar_Util.trim_string)
-<<<<<<< HEAD
-                 in
-              let smt_output = smt_output_sections log_file r lines  in
-              let unsat_core =
-                match smt_output.smt_unsat_core with
-                | FStar_Pervasives_Native.None  ->
-                    FStar_Pervasives_Native.None
-                | FStar_Pervasives_Native.Some s ->
-                    let s1 =
-                      FStar_Util.trim_string (FStar_String.concat " " s)  in
-                    let s2 =
-                      FStar_Util.substring s1 (Prims.parse_int "1")
-                        ((FStar_String.length s1) - (Prims.parse_int "2"))
-                       in
-                    if FStar_Util.starts_with s2 "error"
-                    then FStar_Pervasives_Native.None
-                    else
-                      (let uu____3529 =
-                         FStar_All.pipe_right (FStar_Util.split s2 " ")
-                           (FStar_Util.sort_with FStar_String.compare)
-                          in
-                       FStar_Pervasives_Native.Some uu____3529)
-                 in
-              let labels =
-                match smt_output.smt_labels with
-                | FStar_Pervasives_Native.None  -> []
-                | FStar_Pervasives_Native.Some lines1 ->
-                    let rec lblnegs lines2 =
-                      match lines2 with
-                      | lname::"false"::rest when
-                          FStar_Util.starts_with lname "label_" ->
-                          let uu____3574 = lblnegs rest  in lname ::
-                            uu____3574
-                      | lname::uu____3580::rest when
-                          FStar_Util.starts_with lname "label_" ->
-                          lblnegs rest
-                      | uu____3590 -> []  in
-                    let lblnegs1 = lblnegs lines1  in
-                    FStar_All.pipe_right lblnegs1
-                      (FStar_List.collect
-                         (fun l  ->
-                            let uu____3614 =
-                              FStar_All.pipe_right label_messages
-                                (FStar_List.tryFind
-                                   (fun uu____3654  ->
-                                      match uu____3654 with
-                                      | (m,uu____3664,uu____3665) ->
-                                          let uu____3668 =
-                                            FStar_SMTEncoding_Term.fv_name m
-                                             in
-                                          uu____3668 = l))
-                               in
-                            match uu____3614 with
-                            | FStar_Pervasives_Native.None  -> []
-                            | FStar_Pervasives_Native.Some (lbl,msg,r1) ->
-                                [(lbl, msg, r1)]))
-                 in
-=======
                  in
               let smt_output = smt_output_sections log_file r lines  in
               let unsat_core =
@@ -662,7 +604,6 @@
                             | FStar_Pervasives_Native.Some (lbl,msg,r1) ->
                                 [(lbl, msg, r1)]))
                  in
->>>>>>> 6539efa7
               let statistics =
                 let statistics = FStar_Util.smap_create (Prims.parse_int "0")
                    in
@@ -706,11 +647,7 @@
                                    (Prims.parse_int "1"))
                             else ltok  in
                           FStar_Util.smap_add statistics key value
-<<<<<<< HEAD
-                      | uu____3797 -> ()  in
-=======
                       | uu____3880 -> ()  in
->>>>>>> 6539efa7
                     (FStar_List.iter parse_line lines1; statistics)
                  in
               let reason_unknown =
@@ -732,16 +669,6 @@
                      else ru)
                  in
               let status =
-<<<<<<< HEAD
-                (let uu____3830 = FStar_Options.debug_any ()  in
-                 if uu____3830
-                 then
-                   let uu____3833 =
-                     FStar_Util.format1 "Z3 says: %s\n"
-                       (FStar_String.concat "\n" smt_output.smt_result)
-                      in
-                   FStar_All.pipe_left FStar_Util.print_string uu____3833
-=======
                 (let uu____3913 = FStar_Options.debug_any ()  in
                  if uu____3913
                  then
@@ -750,7 +677,6 @@
                        (FStar_String.concat "\n" smt_output.smt_result)
                       in
                    FStar_All.pipe_left FStar_Util.print_string uu____3916
->>>>>>> 6539efa7
                  else ());
                 (match smt_output.smt_result with
                  | "unsat"::[] -> UNSAT unsat_core
@@ -758,15 +684,6 @@
                  | "unknown"::[] -> UNKNOWN (labels, reason_unknown)
                  | "timeout"::[] -> TIMEOUT (labels, reason_unknown)
                  | "killed"::[] ->
-<<<<<<< HEAD
-                     ((let uu____3865 =
-                         let uu____3870 = FStar_ST.op_Bang bg_z3_proc  in
-                         uu____3870.restart  in
-                       uu____3865 ());
-                      KILLED)
-                 | uu____3890 ->
-                     let uu____3891 =
-=======
                      ((let uu____3948 =
                          let uu____3953 = FStar_ST.op_Bang bg_z3_proc  in
                          uu____3953.restart  in
@@ -774,32 +691,17 @@
                       KILLED)
                  | uu____3973 ->
                      let uu____3974 =
->>>>>>> 6539efa7
                        FStar_Util.format1
                          "Unexpected output from Z3: got output result: %s\n"
                          (FStar_String.concat "\n" smt_output.smt_result)
                         in
-<<<<<<< HEAD
-                     failwith uu____3891)
-=======
                      failwith uu____3974)
->>>>>>> 6539efa7
                  in
               (status, statistics)  in
             let stdout1 =
               if fresh
               then
                 let proc = new_z3proc_with_id ()  in
-<<<<<<< HEAD
-                let kill_handler uu____3906 = "\nkilled\n"  in
-                let out = FStar_Util.ask_process proc input kill_handler  in
-                (FStar_Util.kill_process proc; out)
-              else
-                (let uu____3913 =
-                   let uu____3920 = FStar_ST.op_Bang bg_z3_proc  in
-                   uu____3920.ask  in
-                 uu____3913 input)
-=======
                 let kill_handler uu____3989 = "\nkilled\n"  in
                 let out = FStar_Util.ask_process proc input kill_handler  in
                 (FStar_Util.kill_process proc; out)
@@ -808,7 +710,6 @@
                    let uu____4003 = FStar_ST.op_Bang bg_z3_proc  in
                    uu____4003.ask  in
                  uu____3996 input)
->>>>>>> 6539efa7
                in
             parse (FStar_Util.trim_string stdout1)
   
@@ -883,47 +784,15 @@
         fun label_messages  ->
           fun input  ->
             fun qhash  ->
-<<<<<<< HEAD
-              fun uu____4280  ->
-                let start = FStar_Util.now ()  in
-                let uu____4290 =
-                  try
-                    (fun uu___132_4300  ->
-=======
               fun uu____4363  ->
                 let start = FStar_Util.now ()  in
                 let uu____4373 =
                   try
                     (fun uu___132_4383  ->
->>>>>>> 6539efa7
                        match () with
                        | () -> doZ3Exe log_file r fresh input label_messages)
                       ()
                   with
-<<<<<<< HEAD
-                  | uu___131_4307 ->
-                      if
-                        let uu____4312 = FStar_Options.trace_error ()  in
-                        Prims.op_Negation uu____4312
-                      then
-                        Obj.magic
-                          (Obj.repr
-                             ((let uu____4315 =
-                                 let uu____4320 = FStar_ST.op_Bang bg_z3_proc
-                                    in
-                                 uu____4320.refresh  in
-                               uu____4315 ());
-                              FStar_Exn.raise uu___131_4307))
-                      else Obj.magic (Obj.repr (failwith "unreachable"))
-                   in
-                match uu____4290 with
-                | (status,statistics) ->
-                    let uu____4346 =
-                      let uu____4352 = FStar_Util.now ()  in
-                      FStar_Util.time_diff start uu____4352  in
-                    (match uu____4346 with
-                     | (uu____4353,elapsed_time) ->
-=======
                   | uu___131_4390 ->
                       if
                         let uu____4395 = FStar_Options.trace_error ()  in
@@ -946,7 +815,6 @@
                       FStar_Util.time_diff start uu____4435  in
                     (match uu____4429 with
                      | (uu____4436,elapsed_time) ->
->>>>>>> 6539efa7
                          {
                            z3result_status = status;
                            z3result_time = elapsed_time;
@@ -957,37 +825,16 @@
   
 let (running : Prims.bool FStar_ST.ref) = FStar_Util.mk_ref false 
 let rec (dequeue' : unit -> unit) =
-<<<<<<< HEAD
-  fun uu____4387  ->
-    let j =
-      let uu____4389 = FStar_ST.op_Bang job_queue  in
-      match uu____4389 with
-=======
   fun uu____4470  ->
     let j =
       let uu____4472 = FStar_ST.op_Bang job_queue  in
       match uu____4472 with
->>>>>>> 6539efa7
       | [] -> failwith "Impossible"
       | hd1::tl1 -> (FStar_ST.op_Colon_Equals job_queue tl1; hd1)  in
     FStar_Util.incr pending_jobs;
     FStar_Util.monitor_exit job_queue;
     run_job j;
     FStar_Util.with_monitor job_queue
-<<<<<<< HEAD
-      (fun uu____4457  -> FStar_Util.decr pending_jobs) ();
-    dequeue ()
-
-and (dequeue : unit -> unit) =
-  fun uu____4459  ->
-    let uu____4460 = FStar_ST.op_Bang running  in
-    if uu____4460
-    then
-      let rec aux uu____4488 =
-        FStar_Util.monitor_enter job_queue;
-        (let uu____4494 = FStar_ST.op_Bang job_queue  in
-         match uu____4494 with
-=======
       (fun uu____4540  -> FStar_Util.decr pending_jobs) ();
     dequeue ()
 
@@ -1000,33 +847,21 @@
         FStar_Util.monitor_enter job_queue;
         (let uu____4577 = FStar_ST.op_Bang job_queue  in
          match uu____4577 with
->>>>>>> 6539efa7
          | [] ->
              (FStar_Util.monitor_exit job_queue;
               FStar_Util.sleep (Prims.parse_int "50");
               aux ())
-<<<<<<< HEAD
-         | uu____4527 -> dequeue' ())
-=======
          | uu____4610 -> dequeue' ())
->>>>>>> 6539efa7
          in
       aux ()
     else ()
 
 and (run_job : z3job -> unit) =
   fun j  ->
-<<<<<<< HEAD
-    let uu____4531 = j.job ()  in FStar_All.pipe_left j.callback uu____4531
-
-let (init : unit -> unit) =
-  fun uu____4537  ->
-=======
     let uu____4614 = j.job ()  in FStar_All.pipe_left j.callback uu____4614
 
 let (init : unit -> unit) =
   fun uu____4620  ->
->>>>>>> 6539efa7
     FStar_ST.op_Colon_Equals running true;
     (let n_cores1 = FStar_Options.n_cores ()  in
      if n_cores1 > (Prims.parse_int "1")
@@ -1042,28 +877,6 @@
 let (enqueue : z3job -> unit) =
   fun j  ->
     FStar_Util.with_monitor job_queue
-<<<<<<< HEAD
-      (fun uu____4594  ->
-         (let uu____4596 =
-            let uu____4599 = FStar_ST.op_Bang job_queue  in
-            FStar_List.append uu____4599 [j]  in
-          FStar_ST.op_Colon_Equals job_queue uu____4596);
-         FStar_Util.monitor_pulse job_queue) ()
-  
-let (finish : unit -> unit) =
-  fun uu____4657  ->
-    let rec aux uu____4663 =
-      let uu____4664 =
-        FStar_Util.with_monitor job_queue
-          (fun uu____4682  ->
-             let uu____4683 = FStar_ST.op_Bang pending_jobs  in
-             let uu____4706 =
-               let uu____4707 = FStar_ST.op_Bang job_queue  in
-               FStar_List.length uu____4707  in
-             (uu____4683, uu____4706)) ()
-         in
-      match uu____4664 with
-=======
       (fun uu____4677  ->
          (let uu____4679 =
             let uu____4682 = FStar_ST.op_Bang job_queue  in
@@ -1084,7 +897,6 @@
              (uu____4766, uu____4789)) ()
          in
       match uu____4747 with
->>>>>>> 6539efa7
       | (n1,m) ->
           if (n1 + m) = (Prims.parse_int "0")
           then FStar_ST.op_Colon_Equals running false
@@ -1095,15 +907,6 @@
 type scope_t = FStar_SMTEncoding_Term.decl Prims.list Prims.list
 let (fresh_scope : scope_t FStar_ST.ref) = FStar_Util.mk_ref [[]] 
 let (mk_fresh_scope : unit -> scope_t) =
-<<<<<<< HEAD
-  fun uu____4802  -> FStar_ST.op_Bang fresh_scope 
-let (flatten_fresh_scope : unit -> FStar_SMTEncoding_Term.decl Prims.list) =
-  fun uu____4829  ->
-    let uu____4830 =
-      let uu____4835 = FStar_ST.op_Bang fresh_scope  in
-      FStar_List.rev uu____4835  in
-    FStar_List.flatten uu____4830
-=======
   fun uu____4885  -> FStar_ST.op_Bang fresh_scope 
 let (flatten_fresh_scope : unit -> FStar_SMTEncoding_Term.decl Prims.list) =
   fun uu____4912  ->
@@ -1111,29 +914,12 @@
       let uu____4918 = FStar_ST.op_Bang fresh_scope  in
       FStar_List.rev uu____4918  in
     FStar_List.flatten uu____4913
->>>>>>> 6539efa7
   
 let (bg_scope : FStar_SMTEncoding_Term.decl Prims.list FStar_ST.ref) =
   FStar_Util.mk_ref [] 
 let (push : Prims.string -> unit) =
   fun msg  ->
     FStar_Util.atomically
-<<<<<<< HEAD
-      (fun uu____4890  ->
-         (let uu____4892 =
-            let uu____4893 = FStar_ST.op_Bang fresh_scope  in
-            [FStar_SMTEncoding_Term.Caption msg; FStar_SMTEncoding_Term.Push]
-              :: uu____4893
-             in
-          FStar_ST.op_Colon_Equals fresh_scope uu____4892);
-         (let uu____4938 =
-            let uu____4941 = FStar_ST.op_Bang bg_scope  in
-            FStar_List.append uu____4941
-              [FStar_SMTEncoding_Term.Push;
-              FStar_SMTEncoding_Term.Caption msg]
-             in
-          FStar_ST.op_Colon_Equals bg_scope uu____4938))
-=======
       (fun uu____4973  ->
          (let uu____4975 =
             let uu____4976 = FStar_ST.op_Bang fresh_scope  in
@@ -1148,25 +934,10 @@
               FStar_SMTEncoding_Term.Caption msg]
              in
           FStar_ST.op_Colon_Equals bg_scope uu____5021))
->>>>>>> 6539efa7
   
 let (pop : Prims.string -> unit) =
   fun msg  ->
     FStar_Util.atomically
-<<<<<<< HEAD
-      (fun uu____5001  ->
-         (let uu____5003 =
-            let uu____5004 = FStar_ST.op_Bang fresh_scope  in
-            FStar_List.tl uu____5004  in
-          FStar_ST.op_Colon_Equals fresh_scope uu____5003);
-         (let uu____5049 =
-            let uu____5052 = FStar_ST.op_Bang bg_scope  in
-            FStar_List.append uu____5052
-              [FStar_SMTEncoding_Term.Caption msg;
-              FStar_SMTEncoding_Term.Pop]
-             in
-          FStar_ST.op_Colon_Equals bg_scope uu____5049))
-=======
       (fun uu____5084  ->
          (let uu____5086 =
             let uu____5087 = FStar_ST.op_Bang fresh_scope  in
@@ -1179,7 +950,6 @@
               FStar_SMTEncoding_Term.Pop]
              in
           FStar_ST.op_Colon_Equals bg_scope uu____5132))
->>>>>>> 6539efa7
   
 let (snapshot : Prims.string -> (Prims.int * unit)) =
   fun msg  -> FStar_Common.snapshot push fresh_scope msg 
@@ -1187,56 +957,12 @@
   Prims.string -> Prims.int FStar_Pervasives_Native.option -> unit) =
   fun msg  ->
     fun depth  ->
-<<<<<<< HEAD
-      FStar_Common.rollback (fun uu____5139  -> pop msg) fresh_scope depth
-=======
       FStar_Common.rollback (fun uu____5222  -> pop msg) fresh_scope depth
->>>>>>> 6539efa7
   
 let (giveZ3 : FStar_SMTEncoding_Term.decl Prims.list -> unit) =
   fun decls  ->
     FStar_All.pipe_right decls
       (FStar_List.iter
-<<<<<<< HEAD
-         (fun uu___126_5154  ->
-            match uu___126_5154 with
-            | FStar_SMTEncoding_Term.Push  -> failwith "Unexpected push/pop"
-            | FStar_SMTEncoding_Term.Pop  -> failwith "Unexpected push/pop"
-            | uu____5157 -> ()));
-    (let uu____5159 = FStar_ST.op_Bang fresh_scope  in
-     match uu____5159 with
-     | hd1::tl1 ->
-         FStar_ST.op_Colon_Equals fresh_scope ((FStar_List.append hd1 decls)
-           :: tl1)
-     | uu____5210 -> failwith "Impossible");
-    (let uu____5212 =
-       let uu____5215 = FStar_ST.op_Bang bg_scope  in
-       FStar_List.append uu____5215 decls  in
-     FStar_ST.op_Colon_Equals bg_scope uu____5212)
-  
-let (refresh : unit -> unit) =
-  fun uu____5269  ->
-    (let uu____5271 =
-       let uu____5273 = FStar_Options.n_cores ()  in
-       uu____5273 < (Prims.parse_int "2")  in
-     if uu____5271
-     then
-       let uu____5277 =
-         let uu____5282 = FStar_ST.op_Bang bg_z3_proc  in uu____5282.refresh
-          in
-       uu____5277 ()
-     else ());
-    (let uu____5304 = flatten_fresh_scope ()  in
-     FStar_ST.op_Colon_Equals bg_scope uu____5304)
-  
-let (context_profile : FStar_SMTEncoding_Term.decls_t -> unit) =
-  fun theory  ->
-    let uu____5336 =
-      FStar_List.fold_left
-        (fun uu____5369  ->
-           fun d  ->
-             match uu____5369 with
-=======
          (fun uu___126_5237  ->
             match uu___126_5237 with
             | FStar_SMTEncoding_Term.Push  -> failwith "Unexpected push/pop"
@@ -1275,51 +1001,11 @@
         (fun uu____5452  ->
            fun d  ->
              match uu____5452 with
->>>>>>> 6539efa7
              | (out,_total) ->
                  (match d with
                   | FStar_SMTEncoding_Term.Module (name,decls) ->
                       let decls1 =
                         FStar_List.filter
-<<<<<<< HEAD
-                          (fun uu___127_5438  ->
-                             match uu___127_5438 with
-                             | FStar_SMTEncoding_Term.Assume uu____5440 ->
-                                 true
-                             | uu____5442 -> false) decls
-                         in
-                      let n1 = FStar_List.length decls1  in
-                      (((name, n1) :: out), (n1 + _total))
-                  | uu____5469 -> (out, _total))) ([], (Prims.parse_int "0"))
-        theory
-       in
-    match uu____5336 with
-    | (modules,total_decls) ->
-        let modules1 =
-          FStar_List.sortWith
-            (fun uu____5531  ->
-               fun uu____5532  ->
-                 match (uu____5531, uu____5532) with
-                 | ((uu____5558,n1),(uu____5560,m)) -> m - n1) modules
-           in
-        (if modules1 <> []
-         then
-           (let uu____5598 = FStar_Util.string_of_int total_decls  in
-            FStar_Util.print1
-              "Z3 Proof Stats: context_profile with %s assertions\n"
-              uu____5598)
-         else ();
-         FStar_List.iter
-           (fun uu____5613  ->
-              match uu____5613 with
-              | (m,n1) ->
-                  if n1 <> (Prims.parse_int "0")
-                  then
-                    let uu____5629 = FStar_Util.string_of_int n1  in
-                    FStar_Util.print2
-                      "Z3 Proof Stats: %s produced %s SMT decls\n" m
-                      uu____5629
-=======
                           (fun uu___127_5521  ->
                              match uu___127_5521 with
                              | FStar_SMTEncoding_Term.Assume uu____5523 ->
@@ -1357,7 +1043,6 @@
                     FStar_Util.print2
                       "Z3 Proof Stats: %s produced %s SMT decls\n" m
                       uu____5712
->>>>>>> 6539efa7
                   else ()) modules1)
   
 let (mk_input :
@@ -1369,36 +1054,14 @@
   fun fresh  ->
     fun theory  ->
       let options = FStar_ST.op_Bang z3_options  in
-<<<<<<< HEAD
-      (let uu____5688 = FStar_Options.print_z3_statistics ()  in
-       if uu____5688 then context_profile theory else ());
-      (let uu____5693 =
-         let uu____5702 =
-=======
       (let uu____5771 = FStar_Options.print_z3_statistics ()  in
        if uu____5771 then context_profile theory else ());
       (let uu____5776 =
          let uu____5785 =
->>>>>>> 6539efa7
            (FStar_Options.record_hints ()) ||
              ((FStar_Options.use_hints ()) &&
                 (FStar_Options.use_hint_hashes ()))
             in
-<<<<<<< HEAD
-         if uu____5702
-         then
-           let uu____5713 =
-             let uu____5724 =
-               FStar_All.pipe_right theory
-                 (FStar_Util.prefix_until
-                    (fun uu___128_5752  ->
-                       match uu___128_5752 with
-                       | FStar_SMTEncoding_Term.CheckSat  -> true
-                       | uu____5755 -> false))
-                in
-             FStar_All.pipe_right uu____5724 FStar_Option.get  in
-           match uu____5713 with
-=======
          if uu____5785
          then
            let uu____5796 =
@@ -1412,7 +1075,6 @@
                 in
              FStar_All.pipe_right uu____5807 FStar_Option.get  in
            match uu____5796 with
->>>>>>> 6539efa7
            | (prefix1,check_sat,suffix) ->
                let pp =
                  FStar_List.map (FStar_SMTEncoding_Term.declToSmt options)
@@ -1423,46 +1085,14 @@
                let ps = FStar_String.concat "\n" ps_lines  in
                let ss = FStar_String.concat "\n" ss_lines  in
                let hs =
-<<<<<<< HEAD
-                 let uu____5838 = FStar_Options.keep_query_captions ()  in
-                 if uu____5838
-                 then
-                   let uu____5842 =
-=======
                  let uu____5921 = FStar_Options.keep_query_captions ()  in
                  if uu____5921
                  then
                    let uu____5925 =
->>>>>>> 6539efa7
                      FStar_All.pipe_right prefix1
                        (FStar_List.map
                           (FStar_SMTEncoding_Term.declToSmt_no_caps options))
                       in
-<<<<<<< HEAD
-                   FStar_All.pipe_right uu____5842 (FStar_String.concat "\n")
-                 else ps  in
-               let uu____5859 =
-                 let uu____5863 = FStar_Util.digest_of_string hs  in
-                 FStar_Pervasives_Native.Some uu____5863  in
-               ((Prims.strcat ps (Prims.strcat "\n" ss)), uu____5859)
-         else
-           (let uu____5873 =
-              let uu____5875 =
-                FStar_List.map (FStar_SMTEncoding_Term.declToSmt options)
-                  theory
-                 in
-              FStar_All.pipe_right uu____5875 (FStar_String.concat "\n")  in
-            (uu____5873, FStar_Pervasives_Native.None))
-          in
-       match uu____5693 with
-       | (r,hash) ->
-           let log_file_name =
-             let uu____5917 = FStar_Options.log_queries ()  in
-             if uu____5917
-             then
-               let uu____5923 = query_logging.write_to_log fresh r  in
-               FStar_Pervasives_Native.Some uu____5923
-=======
                    FStar_All.pipe_right uu____5925 (FStar_String.concat "\n")
                  else ps  in
                let uu____5942 =
@@ -1486,7 +1116,6 @@
              then
                let uu____6006 = query_logging.write_to_log fresh r  in
                FStar_Pervasives_Native.Some uu____6006
->>>>>>> 6539efa7
              else FStar_Pervasives_Native.None  in
            (r, hash, log_file_name))
   
@@ -1500,19 +1129,11 @@
     fun cache  ->
       fun qhash  ->
         fun cb  ->
-<<<<<<< HEAD
-          let uu____5983 =
-            (FStar_Options.use_hints ()) &&
-              (FStar_Options.use_hint_hashes ())
-             in
-          if uu____5983
-=======
           let uu____6066 =
             (FStar_Options.use_hints ()) &&
               (FStar_Options.use_hint_hashes ())
              in
           if uu____6066
->>>>>>> 6539efa7
           then
             match qhash with
             | FStar_Pervasives_Native.Some x when qhash = cache ->
@@ -1527,11 +1148,7 @@
                       z3result_log_file = log_file
                     }  in
                   cb result; true))
-<<<<<<< HEAD
-            | uu____6009 -> false
-=======
             | uu____6092 -> false
->>>>>>> 6539efa7
           else false
   
 let (ask_1_core :
@@ -1562,21 +1179,6 @@
                     (FStar_List.append [FStar_SMTEncoding_Term.Push]
                        (FStar_List.append qry [FStar_SMTEncoding_Term.Pop]))
                    in
-<<<<<<< HEAD
-                let uu____6141 = filter_theory theory1  in
-                match uu____6141 with
-                | (theory2,_used_unsat_core) ->
-                    let uu____6151 = mk_input fresh theory2  in
-                    (match uu____6151 with
-                     | (input,qhash,log_file_name) ->
-                         let uu____6182 =
-                           let uu____6184 =
-                             fresh &&
-                               (cache_hit log_file_name cache qhash cb)
-                              in
-                           Prims.op_Negation uu____6184  in
-                         if uu____6182
-=======
                 let uu____6224 = filter_theory theory1  in
                 match uu____6224 with
                 | (theory2,_used_unsat_core) ->
@@ -1590,7 +1192,6 @@
                               in
                            Prims.op_Negation uu____6267  in
                          if uu____6265
->>>>>>> 6539efa7
                          then
                            run_job
                              {
@@ -1619,44 +1220,20 @@
             fun scope  ->
               fun cb  ->
                 let theory =
-<<<<<<< HEAD
-                  let uu____6261 =
-=======
                   let uu____6344 =
->>>>>>> 6539efa7
                     match scope with
                     | FStar_Pervasives_Native.Some s -> FStar_List.rev s
                     | FStar_Pervasives_Native.None  ->
                         (FStar_ST.op_Colon_Equals bg_scope [];
-<<<<<<< HEAD
-                         (let uu____6297 = FStar_ST.op_Bang fresh_scope  in
-                          FStar_List.rev uu____6297))
-                     in
-                  FStar_List.flatten uu____6261  in
-=======
                          (let uu____6380 = FStar_ST.op_Bang fresh_scope  in
                           FStar_List.rev uu____6380))
                      in
                   FStar_List.flatten uu____6344  in
->>>>>>> 6539efa7
                 let theory1 =
                   FStar_List.append theory
                     (FStar_List.append [FStar_SMTEncoding_Term.Push]
                        (FStar_List.append qry [FStar_SMTEncoding_Term.Pop]))
                    in
-<<<<<<< HEAD
-                let uu____6326 = filter_theory theory1  in
-                match uu____6326 with
-                | (theory2,used_unsat_core) ->
-                    let uu____6336 = mk_input true theory2  in
-                    (match uu____6336 with
-                     | (input,qhash,log_file_name) ->
-                         let uu____6368 =
-                           let uu____6370 =
-                             cache_hit log_file_name cache qhash cb  in
-                           Prims.op_Negation uu____6370  in
-                         if uu____6368
-=======
                 let uu____6409 = filter_theory theory1  in
                 match uu____6409 with
                 | (theory2,used_unsat_core) ->
@@ -1668,7 +1245,6 @@
                              cache_hit log_file_name cache qhash cb  in
                            Prims.op_Negation uu____6453  in
                          if uu____6451
->>>>>>> 6539efa7
                          then
                            enqueue
                              {
@@ -1698,17 +1274,10 @@
             fun scope  ->
               fun cb  ->
                 fun fresh  ->
-<<<<<<< HEAD
-                  let uu____6454 =
-                    let uu____6456 = FStar_Options.n_cores ()  in
-                    uu____6456 = (Prims.parse_int "1")  in
-                  if uu____6454
-=======
                   let uu____6537 =
                     let uu____6539 = FStar_Options.n_cores ()  in
                     uu____6539 = (Prims.parse_int "1")  in
                   if uu____6537
->>>>>>> 6539efa7
                   then ask_1_core r filter1 cache label_messages qry cb fresh
                   else
                     ask_n_cores r filter1 cache label_messages qry scope cb
