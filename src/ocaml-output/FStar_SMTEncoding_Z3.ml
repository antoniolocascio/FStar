
open Prims

type z3version =
| Z3V_Unknown of Prims.string
| Z3V of (Prims.int * Prims.int * Prims.int)


let is_Z3V_Unknown = (fun _discr_ -> (match (_discr_) with
| Z3V_Unknown (_) -> begin
true
end
| _ -> begin
false
end))


let is_Z3V = (fun _discr_ -> (match (_discr_) with
| Z3V (_) -> begin
true
end
| _ -> begin
false
end))


let ___Z3V_Unknown____0 = (fun projectee -> (match (projectee) with
| Z3V_Unknown (_88_9) -> begin
_88_9
end))


let ___Z3V____0 = (fun projectee -> (match (projectee) with
| Z3V (_88_12) -> begin
_88_12
end))


let z3version_as_string : z3version  ->  Prims.string = (fun _88_1 -> (match (_88_1) with
| Z3V_Unknown (s) -> begin
(FStar_Util.format1 "unknown version: %s" s)
end
| Z3V (i, j, k) -> begin
<<<<<<< HEAD
(let _186_33 = (FStar_Util.string_of_int i)
in (let _186_32 = (FStar_Util.string_of_int j)
in (let _186_31 = (FStar_Util.string_of_int k)
in (FStar_Util.format3 "%s.%s.%s" _186_33 _186_32 _186_31))))
=======
(let _185_33 = (FStar_Util.string_of_int i)
in (let _185_32 = (FStar_Util.string_of_int j)
in (let _185_31 = (FStar_Util.string_of_int k)
in (FStar_Util.format3 "%s.%s.%s" _185_33 _185_32 _185_31))))
>>>>>>> 325d5cd9
end))


let z3v_compare : z3version  ->  (Prims.int * Prims.int * Prims.int)  ->  Prims.int Prims.option = (fun known _88_25 -> (match (_88_25) with
| (w1, w2, w3) -> begin
(match (known) with
| Z3V_Unknown (_88_27) -> begin
None
end
| Z3V (k1, k2, k3) -> begin
Some (if (k1 <> w1) then begin
(w1 - k1)
end else begin
if (k2 <> w2) then begin
(w2 - k2)
end else begin
(w3 - k3)
end
end)
end)
end))


let z3v_le : z3version  ->  (Prims.int * Prims.int * Prims.int)  ->  Prims.bool = (fun known wanted -> (match ((z3v_compare known wanted)) with
| None -> begin
false
end
| Some (i) -> begin
(i >= (Prims.parse_int "0"))
end))


let _z3version : z3version Prims.option FStar_ST.ref = (FStar_Util.mk_ref None)


let get_z3version : Prims.unit  ->  z3version = (fun _88_39 -> (match (()) with
| () -> begin
(

let prefix = "Z3 version "
in (match ((FStar_ST.read _z3version)) with
| Some (version) -> begin
version
end
| None -> begin
(

<<<<<<< HEAD
let _88_49 = (let _186_44 = (FStar_Options.z3_exe ())
in (FStar_Util.run_proc _186_44 "-version" ""))
in (match (_88_49) with
| (_88_45, out, _88_48) -> begin
=======
let _87_49 = (let _185_44 = (FStar_Options.z3_exe ())
in (FStar_Util.run_proc _185_44 "-version" ""))
in (match (_87_49) with
| (_87_45, out, _87_48) -> begin
>>>>>>> 325d5cd9
(

let out = (match ((FStar_Util.splitlines out)) with
| (x)::_88_51 when (FStar_Util.starts_with x prefix) -> begin
(

<<<<<<< HEAD
let x = (let _186_45 = (FStar_Util.substring_from x (FStar_String.length prefix))
in (FStar_Util.trim_string _186_45))
=======
let x = (let _185_45 = (FStar_Util.substring_from x (FStar_String.length prefix))
in (FStar_Util.trim_string _185_45))
>>>>>>> 325d5cd9
in (

let x = try
(match (()) with
| () -> begin
(FStar_List.map FStar_Util.int_of_string (FStar_Util.split x "."))
end)
with
| _88_59 -> begin
[]
end
in (match (x) with
| (i1)::(i2)::(i3)::[] -> begin
Z3V (((i1), (i2), (i3)))
end
| _88_68 -> begin
Z3V_Unknown (out)
end)))
end
| _88_70 -> begin
Z3V_Unknown (out)
end)
in (

let _88_72 = (FStar_ST.op_Colon_Equals _z3version (Some (out)))
in out))
end))
end))
end))


let ini_params : Prims.unit  ->  Prims.string = (fun _88_74 -> (match (()) with
| () -> begin
(

let z3_v = (get_z3version ())
in (

<<<<<<< HEAD
let _88_76 = if (let _186_50 = (get_z3version ())
in (z3v_le _186_50 (((Prims.parse_int "4")), ((Prims.parse_int "4")), ((Prims.parse_int "0"))))) then begin
(let _186_53 = (let _186_52 = (let _186_51 = (z3version_as_string z3_v)
in (FStar_Util.format1 "Z3 4.5.0 recommended; at least Z3 v4.4.1 required; got %s\n" _186_51))
in FStar_Util.Failure (_186_52))
in (FStar_All.pipe_left Prims.raise _186_53))
end else begin
()
end
in (let _186_55 = (let _186_54 = (FStar_Options.z3_seed ())
in (FStar_Util.string_of_int _186_54))
in (FStar_Util.format1 "-smt2 -in AUTO_CONFIG=false MODEL=true SMT.RELEVANCY=2 SMT.RANDOM_SEED=%s" _186_55))))
=======
let _87_76 = if (let _185_50 = (get_z3version ())
in (z3v_le _185_50 (((Prims.parse_int "4")), ((Prims.parse_int "4")), ((Prims.parse_int "0"))))) then begin
(let _185_53 = (let _185_52 = (let _185_51 = (z3version_as_string z3_v)
in (FStar_Util.format1 "Z3 4.5.0 recommended; at least Z3 v4.4.1 required; got %s\n" _185_51))
in FStar_Util.Failure (_185_52))
in (FStar_All.pipe_left Prims.raise _185_53))
end else begin
()
end
in (let _185_55 = (let _185_54 = (FStar_Options.z3_seed ())
in (FStar_Util.string_of_int _185_54))
in (FStar_Util.format1 "-smt2 -in AUTO_CONFIG=false MODEL=true SMT.RELEVANCY=2 SMT.RANDOM_SEED=%s" _185_55))))
>>>>>>> 325d5cd9
end))


type label =
Prims.string


type unsat_core =
Prims.string Prims.list Prims.option


type z3status =
| UNSAT of unsat_core
| SAT of label Prims.list
| UNKNOWN of label Prims.list
| TIMEOUT of label Prims.list
| KILLED


let is_UNSAT = (fun _discr_ -> (match (_discr_) with
| UNSAT (_) -> begin
true
end
| _ -> begin
false
end))


let is_SAT = (fun _discr_ -> (match (_discr_) with
| SAT (_) -> begin
true
end
| _ -> begin
false
end))


let is_UNKNOWN = (fun _discr_ -> (match (_discr_) with
| UNKNOWN (_) -> begin
true
end
| _ -> begin
false
end))


let is_TIMEOUT = (fun _discr_ -> (match (_discr_) with
| TIMEOUT (_) -> begin
true
end
| _ -> begin
false
end))


let is_KILLED = (fun _discr_ -> (match (_discr_) with
| KILLED (_) -> begin
true
end
| _ -> begin
false
end))


let ___UNSAT____0 = (fun projectee -> (match (projectee) with
| UNSAT (_88_80) -> begin
_88_80
end))


let ___SAT____0 = (fun projectee -> (match (projectee) with
| SAT (_88_83) -> begin
_88_83
end))


let ___UNKNOWN____0 = (fun projectee -> (match (projectee) with
| UNKNOWN (_88_86) -> begin
_88_86
end))


let ___TIMEOUT____0 = (fun projectee -> (match (projectee) with
| TIMEOUT (_88_89) -> begin
_88_89
end))


let status_to_string : z3status  ->  Prims.string = (fun _88_2 -> (match (_88_2) with
| SAT (_88_92) -> begin
"sat"
end
| UNSAT (_88_95) -> begin
"unsat"
end
| UNKNOWN (_88_98) -> begin
"unknown"
end
| TIMEOUT (_88_101) -> begin
"timeout"
end
| KILLED -> begin
"killed"
end))


let tid : Prims.unit  ->  Prims.string = (fun _88_104 -> (match (()) with
| () -> begin
<<<<<<< HEAD
(let _186_117 = (FStar_Util.current_tid ())
in (FStar_All.pipe_right _186_117 FStar_Util.string_of_int))
=======
(let _185_117 = (FStar_Util.current_tid ())
in (FStar_All.pipe_right _185_117 FStar_Util.string_of_int))
>>>>>>> 325d5cd9
end))


let new_z3proc : Prims.string  ->  FStar_Util.proc = (fun id -> (

let cond = (fun pid s -> (

let x = ((FStar_Util.trim_string s) = "Done!")
in x))
<<<<<<< HEAD
in (let _186_125 = (FStar_Options.z3_exe ())
in (let _186_124 = (ini_params ())
in (FStar_Util.start_process id _186_125 _186_124 cond)))))
=======
in (let _185_125 = (FStar_Options.z3_exe ())
in (let _185_124 = (ini_params ())
in (FStar_Util.start_process id _185_125 _185_124 cond)))))
>>>>>>> 325d5cd9


type bgproc =
{grab : Prims.unit  ->  FStar_Util.proc; release : Prims.unit  ->  Prims.unit; refresh : Prims.unit  ->  Prims.unit; restart : Prims.unit  ->  Prims.unit}


let is_Mkbgproc : bgproc  ->  Prims.bool = (Obj.magic ((fun _ -> (failwith "Not yet implemented:is_Mkbgproc"))))


type query_log =
{get_module_name : Prims.unit  ->  Prims.string; set_module_name : Prims.string  ->  Prims.unit; append_to_log : Prims.string  ->  Prims.unit; close_log : Prims.unit  ->  Prims.unit; log_file_name : Prims.unit  ->  Prims.string}


let is_Mkquery_log : query_log  ->  Prims.bool = (Obj.magic ((fun _ -> (failwith "Not yet implemented:is_Mkquery_log"))))


let query_logging : query_log = (

let log_file_opt = (FStar_Util.mk_ref None)
in (

let used_file_names = (FStar_Util.mk_ref [])
in (

let current_module_name = (FStar_Util.mk_ref None)
in (

let current_file_name = (FStar_Util.mk_ref None)
in (

let set_module_name = (fun n -> (FStar_ST.op_Colon_Equals current_module_name (Some (n))))
in (

let get_module_name = (fun _88_128 -> (match (()) with
| () -> begin
(match ((FStar_ST.read current_module_name)) with
| None -> begin
(failwith "Module name not set")
end
| Some (n) -> begin
n
end)
end))
in (

let new_log_file = (fun _88_133 -> (match (()) with
| () -> begin
(match ((FStar_ST.read current_module_name)) with
| None -> begin
(failwith "current module not set")
end
| Some (n) -> begin
(

<<<<<<< HEAD
let file_name = (match ((let _186_216 = (FStar_ST.read used_file_names)
in (FStar_List.tryFind (fun _88_140 -> (match (_88_140) with
| (m, _88_139) -> begin
(n = m)
end)) _186_216))) with
| None -> begin
(

let _88_142 = (let _186_218 = (let _186_217 = (FStar_ST.read used_file_names)
in (((n), ((Prims.parse_int "0"))))::_186_217)
in (FStar_ST.op_Colon_Equals used_file_names _186_218))
=======
let file_name = (match ((let _185_216 = (FStar_ST.read used_file_names)
in (FStar_List.tryFind (fun _87_140 -> (match (_87_140) with
| (m, _87_139) -> begin
(n = m)
end)) _185_216))) with
| None -> begin
(

let _87_142 = (let _185_218 = (let _185_217 = (FStar_ST.read used_file_names)
in (((n), ((Prims.parse_int "0"))))::_185_217)
in (FStar_ST.op_Colon_Equals used_file_names _185_218))
>>>>>>> 325d5cd9
in n)
end
| Some (_88_145, k) -> begin
(

<<<<<<< HEAD
let _88_149 = (let _186_220 = (let _186_219 = (FStar_ST.read used_file_names)
in (((n), ((k + (Prims.parse_int "1")))))::_186_219)
in (FStar_ST.op_Colon_Equals used_file_names _186_220))
in (let _186_221 = (FStar_Util.string_of_int (k + (Prims.parse_int "1")))
in (FStar_Util.format2 "%s-%s" n _186_221)))
=======
let _87_149 = (let _185_220 = (let _185_219 = (FStar_ST.read used_file_names)
in (((n), ((k + (Prims.parse_int "1")))))::_185_219)
in (FStar_ST.op_Colon_Equals used_file_names _185_220))
in (let _185_221 = (FStar_Util.string_of_int (k + (Prims.parse_int "1")))
in (FStar_Util.format2 "%s-%s" n _185_221)))
>>>>>>> 325d5cd9
end)
in (

let file_name = (FStar_Util.format1 "queries-%s.smt2" file_name)
in (

let _88_153 = (FStar_ST.op_Colon_Equals current_file_name (Some (file_name)))
in (

let fh = (FStar_Util.open_file_for_writing file_name)
in (

let _88_156 = (FStar_ST.op_Colon_Equals log_file_opt (Some (fh)))
in fh)))))
end)
end))
in (

let get_log_file = (fun _88_159 -> (match (()) with
| () -> begin
(match ((FStar_ST.read log_file_opt)) with
| None -> begin
(new_log_file ())
end
| Some (fh) -> begin
fh
end)
end))
in (

<<<<<<< HEAD
let append_to_log = (fun str -> (let _186_226 = (get_log_file ())
in (FStar_Util.append_to_file _186_226 str)))
=======
let append_to_log = (fun str -> (let _185_226 = (get_log_file ())
in (FStar_Util.append_to_file _185_226 str)))
>>>>>>> 325d5cd9
in (

let close_log = (fun _88_166 -> (match (()) with
| () -> begin
(match ((FStar_ST.read log_file_opt)) with
| None -> begin
()
end
| Some (fh) -> begin
(

let _88_170 = (FStar_Util.close_file fh)
in (FStar_ST.op_Colon_Equals log_file_opt None))
end)
end))
in (

let log_file_name = (fun _88_173 -> (match (()) with
| () -> begin
(match ((FStar_ST.read current_file_name)) with
| None -> begin
(failwith "no log file")
end
| Some (n) -> begin
n
end)
end))
in {get_module_name = get_module_name; set_module_name = set_module_name; append_to_log = append_to_log; close_log = close_log; log_file_name = log_file_name})))))))))))


let bg_z3_proc : bgproc = (

let the_z3proc = (FStar_Util.mk_ref None)
in (

let new_proc = (

let ctr = (FStar_Util.mk_ref (~- ((Prims.parse_int "1"))))
in (fun _88_179 -> (match (()) with
| () -> begin
<<<<<<< HEAD
(let _186_235 = (let _186_234 = (

let _88_180 = (FStar_Util.incr ctr)
in (let _186_233 = (FStar_ST.read ctr)
in (FStar_All.pipe_right _186_233 FStar_Util.string_of_int)))
in (FStar_Util.format1 "bg-%s" _186_234))
in (new_z3proc _186_235))
=======
(let _185_235 = (let _185_234 = (

let _87_180 = (FStar_Util.incr ctr)
in (let _185_233 = (FStar_ST.read ctr)
in (FStar_All.pipe_right _185_233 FStar_Util.string_of_int)))
in (FStar_Util.format1 "bg-%s" _185_234))
in (new_z3proc _185_235))
>>>>>>> 325d5cd9
end)))
in (

let z3proc = (fun _88_184 -> (match (()) with
| () -> begin
(

<<<<<<< HEAD
let _88_185 = if ((FStar_ST.read the_z3proc) = None) then begin
(let _186_239 = (let _186_238 = (new_proc ())
in Some (_186_238))
in (FStar_ST.op_Colon_Equals the_z3proc _186_239))
end else begin
()
end
in (let _186_240 = (FStar_ST.read the_z3proc)
in (FStar_Util.must _186_240)))
=======
let _87_185 = if ((FStar_ST.read the_z3proc) = None) then begin
(let _185_239 = (let _185_238 = (new_proc ())
in Some (_185_238))
in (FStar_ST.op_Colon_Equals the_z3proc _185_239))
end else begin
()
end
in (let _185_240 = (FStar_ST.read the_z3proc)
in (FStar_Util.must _185_240)))
>>>>>>> 325d5cd9
end))
in (

let x = []
in (

let grab = (fun _88_189 -> (match (()) with
| () -> begin
(

let _88_190 = (FStar_Util.monitor_enter x)
in (z3proc ()))
end))
in (

let release = (fun _88_193 -> (match (()) with
| () -> begin
(FStar_Util.monitor_exit x)
end))
in (

let refresh = (fun _88_195 -> (match (()) with
| () -> begin
(

let proc = (grab ())
in (

let _88_197 = (FStar_Util.kill_process proc)
in (

<<<<<<< HEAD
let _88_199 = (let _186_248 = (let _186_247 = (new_proc ())
in Some (_186_247))
in (FStar_ST.op_Colon_Equals the_z3proc _186_248))
=======
let _87_199 = (let _185_248 = (let _185_247 = (new_proc ())
in Some (_185_247))
in (FStar_ST.op_Colon_Equals the_z3proc _185_248))
>>>>>>> 325d5cd9
in (

let _88_201 = (query_logging.close_log ())
in (release ())))))
end))
in (

let restart = (fun _88_204 -> (match (()) with
| () -> begin
(

let _88_205 = (FStar_Util.monitor_enter ())
in (

let _88_207 = (query_logging.close_log ())
in (

let _88_209 = (FStar_ST.op_Colon_Equals the_z3proc None)
in (

<<<<<<< HEAD
let _88_211 = (let _186_252 = (let _186_251 = (new_proc ())
in Some (_186_251))
in (FStar_ST.op_Colon_Equals the_z3proc _186_252))
=======
let _87_211 = (let _185_252 = (let _185_251 = (new_proc ())
in Some (_185_251))
in (FStar_ST.op_Colon_Equals the_z3proc _185_252))
>>>>>>> 325d5cd9
in (FStar_Util.monitor_exit ())))))
end))
in {grab = grab; release = release; refresh = refresh; restart = restart}))))))))


let at_log_file : Prims.unit  ->  Prims.string = (fun _88_213 -> (match (()) with
| () -> begin
if (FStar_Options.log_queries ()) then begin
<<<<<<< HEAD
(let _186_255 = (query_logging.log_file_name ())
in (Prims.strcat "@" _186_255))
=======
(let _185_255 = (query_logging.log_file_name ())
in (Prims.strcat "@" _185_255))
>>>>>>> 325d5cd9
end else begin
""
end
end))


let doZ3Exe' : Prims.string  ->  FStar_Util.proc  ->  z3status = (fun input z3proc -> (

let parse = (fun z3out -> (

let lines = (FStar_All.pipe_right (FStar_String.split (('\n')::[]) z3out) (FStar_List.map FStar_Util.trim_string))
in (

let print_stats = (fun lines -> (

let starts_with = (fun c s -> (((FStar_String.length s) >= (Prims.parse_int "1")) && ((FStar_String.get s (Prims.parse_int "0")) = c)))
in (

let ends_with = (fun c s -> (((FStar_String.length s) >= (Prims.parse_int "1")) && ((FStar_String.get s ((FStar_String.length s) - (Prims.parse_int "1"))) = c)))
in (

let last = (fun l -> (FStar_List.nth l ((FStar_List.length l) - (Prims.parse_int "1"))))
in if (FStar_Options.print_z3_statistics ()) then begin
<<<<<<< HEAD
if ((((FStar_List.length lines) >= (Prims.parse_int "2")) && (let _186_274 = (FStar_List.hd lines)
in (starts_with '(' _186_274))) && (let _186_275 = (last lines)
in (ends_with ')' _186_275))) then begin
(

let _88_229 = (let _186_279 = (let _186_278 = (let _186_276 = (query_logging.get_module_name ())
in (FStar_Util.format1 "BEGIN-STATS %s\n" _186_276))
in (let _186_277 = (at_log_file ())
in (Prims.strcat _186_278 _186_277)))
in (FStar_Util.print_string _186_279))
in (

let _88_232 = (FStar_List.iter (fun s -> (let _186_281 = (FStar_Util.format1 "%s\n" s)
in (FStar_Util.print_string _186_281))) lines)
=======
if ((((FStar_List.length lines) >= (Prims.parse_int "2")) && (let _185_274 = (FStar_List.hd lines)
in (starts_with '(' _185_274))) && (let _185_275 = (last lines)
in (ends_with ')' _185_275))) then begin
(

let _87_229 = (let _185_279 = (let _185_278 = (let _185_276 = (query_logging.get_module_name ())
in (FStar_Util.format1 "BEGIN-STATS %s\n" _185_276))
in (let _185_277 = (at_log_file ())
in (Prims.strcat _185_278 _185_277)))
in (FStar_Util.print_string _185_279))
in (

let _87_232 = (FStar_List.iter (fun s -> (let _185_281 = (FStar_Util.format1 "%s\n" s)
in (FStar_Util.print_string _185_281))) lines)
>>>>>>> 325d5cd9
in (FStar_Util.print_string "END-STATS\n")))
end else begin
(failwith "Unexpected output from Z3: could not find statistics\n")
end
end else begin
()
end))))
in (

let unsat_core = (fun lines -> (

let parse_core = (fun s -> (

let s = (FStar_Util.trim_string s)
in (

let s = (FStar_Util.substring s (Prims.parse_int "1") ((FStar_String.length s) - (Prims.parse_int "2")))
in if (FStar_Util.starts_with s "error") then begin
None
end else begin
<<<<<<< HEAD
(let _186_287 = (FStar_All.pipe_right (FStar_Util.split s " ") (FStar_Util.sort_with FStar_String.compare))
in (FStar_All.pipe_right _186_287 (fun _186_286 -> Some (_186_286))))
end)))
in (match (lines) with
| ("<unsat-core>")::(core)::("</unsat-core>")::rest -> begin
(let _186_288 = (parse_core core)
in ((_186_288), (lines)))
=======
(let _185_287 = (FStar_All.pipe_right (FStar_Util.split s " ") (FStar_Util.sort_with FStar_String.compare))
in (FStar_All.pipe_right _185_287 (fun _185_286 -> Some (_185_286))))
end)))
in (match (lines) with
| ("<unsat-core>")::(core)::("</unsat-core>")::rest -> begin
(let _185_288 = (parse_core core)
in ((_185_288), (lines)))
>>>>>>> 325d5cd9
end
| _88_248 -> begin
((None), (lines))
end)))
in (

let rec lblnegs = (fun lines succeeded -> (match (lines) with
| (lname)::("false")::rest when (FStar_Util.starts_with lname "label_") -> begin
<<<<<<< HEAD
(let _186_293 = (lblnegs rest succeeded)
in (lname)::_186_293)
=======
(let _185_293 = (lblnegs rest succeeded)
in (lname)::_185_293)
>>>>>>> 325d5cd9
end
| (lname)::(_88_259)::rest when (FStar_Util.starts_with lname "label_") -> begin
(lblnegs rest succeeded)
end
| _88_264 -> begin
(

let _88_265 = if succeeded then begin
(print_stats lines)
end else begin
()
end
in [])
end))
in (

let unsat_core_and_lblnegs = (fun lines succeeded -> (

let _88_272 = (unsat_core lines)
in (match (_88_272) with
| (core_opt, rest) -> begin
<<<<<<< HEAD
(let _186_298 = (lblnegs rest succeeded)
in ((core_opt), (_186_298)))
=======
(let _185_298 = (lblnegs rest succeeded)
in ((core_opt), (_185_298)))
>>>>>>> 325d5cd9
end)))
in (

let rec result = (fun x -> (match (x) with
| ("timeout")::tl -> begin
TIMEOUT ([])
end
| ("unknown")::tl -> begin
<<<<<<< HEAD
(let _186_302 = (let _186_301 = (unsat_core_and_lblnegs tl false)
in (Prims.snd _186_301))
in UNKNOWN (_186_302))
end
| ("sat")::tl -> begin
(let _186_304 = (let _186_303 = (unsat_core_and_lblnegs tl false)
in (Prims.snd _186_303))
in SAT (_186_304))
end
| ("unsat")::tl -> begin
(let _186_306 = (let _186_305 = (unsat_core_and_lblnegs tl true)
in (Prims.fst _186_305))
in UNSAT (_186_306))
=======
(let _185_302 = (let _185_301 = (unsat_core_and_lblnegs tl false)
in (Prims.snd _185_301))
in UNKNOWN (_185_302))
end
| ("sat")::tl -> begin
(let _185_304 = (let _185_303 = (unsat_core_and_lblnegs tl false)
in (Prims.snd _185_303))
in SAT (_185_304))
end
| ("unsat")::tl -> begin
(let _185_306 = (let _185_305 = (unsat_core_and_lblnegs tl true)
in (Prims.fst _185_305))
in UNSAT (_185_306))
>>>>>>> 325d5cd9
end
| ("killed")::tl -> begin
(

let _88_290 = (bg_z3_proc.restart ())
in KILLED)
end
| (hd)::tl -> begin
(

<<<<<<< HEAD
let _88_295 = (let _186_308 = (let _186_307 = (query_logging.get_module_name ())
in (FStar_Util.format2 "%s: Unexpected output from Z3: %s\n" _186_307 hd))
in (FStar_TypeChecker_Errors.warn FStar_Range.dummyRange _186_308))
in (result tl))
end
| _88_298 -> begin
(let _186_312 = (let _186_311 = (let _186_310 = (FStar_List.map (fun l -> (FStar_Util.format1 "<%s>" (FStar_Util.trim_string l))) lines)
in (FStar_String.concat "\n" _186_310))
in (FStar_Util.format1 "Unexpected output from Z3: got output lines: %s\n" _186_311))
in (FStar_All.pipe_left FStar_All.failwith _186_312))
=======
let _87_295 = (let _185_308 = (let _185_307 = (query_logging.get_module_name ())
in (FStar_Util.format2 "%s: Unexpected output from Z3: %s\n" _185_307 hd))
in (FStar_TypeChecker_Errors.warn FStar_Range.dummyRange _185_308))
in (result tl))
end
| _87_298 -> begin
(let _185_312 = (let _185_311 = (let _185_310 = (FStar_List.map (fun l -> (FStar_Util.format1 "<%s>" (FStar_Util.trim_string l))) lines)
in (FStar_String.concat "\n" _185_310))
in (FStar_Util.format1 "Unexpected output from Z3: got output lines: %s\n" _185_311))
in (FStar_All.pipe_left failwith _185_312))
>>>>>>> 325d5cd9
end))
in (result lines))))))))
in (

let stdout = (FStar_Util.ask_process z3proc input)
in (parse (FStar_Util.trim_string stdout)))))


let doZ3Exe : Prims.bool  ->  Prims.string  ->  z3status = (

let ctr = (FStar_Util.mk_ref (Prims.parse_int "0"))
in (fun fresh input -> (

let z3proc = if fresh then begin
(

<<<<<<< HEAD
let _88_304 = (FStar_Util.incr ctr)
in (let _186_318 = (let _186_317 = (FStar_ST.read ctr)
in (FStar_Util.string_of_int _186_317))
in (new_z3proc _186_318)))
=======
let _87_304 = (FStar_Util.incr ctr)
in (let _185_318 = (let _185_317 = (FStar_ST.read ctr)
in (FStar_Util.string_of_int _185_317))
in (new_z3proc _185_318)))
>>>>>>> 325d5cd9
end else begin
(bg_z3_proc.grab ())
end
in (

let res = (doZ3Exe' input z3proc)
in (

let _88_308 = if fresh then begin
(FStar_Util.kill_process z3proc)
end else begin
(bg_z3_proc.release ())
end
in res)))))


let z3_options : Prims.unit  ->  Prims.string = (fun _88_310 -> (match (()) with
| () -> begin
<<<<<<< HEAD
(let _186_322 = (let _186_321 = (FStar_Options.z3_seed ())
in (FStar_Util.string_of_int _186_321))
in (FStar_Util.format1 "(set-option :global-decls false)(set-option :smt.mbqi false)(set-option :auto_config false)(set-option :produce-unsat-cores true)(set-option :smt.random_seed %s)\n" _186_322))
=======
(let _185_322 = (let _185_321 = (FStar_Options.z3_seed ())
in (FStar_Util.string_of_int _185_321))
in (FStar_Util.format1 "(set-option :global-decls false)(set-option :smt.mbqi false)(set-option :auto_config false)(set-option :produce-unsat-cores true)(set-option :smt.random_seed %s)\n" _185_322))
>>>>>>> 325d5cd9
end))


type 'a job =
{job : Prims.unit  ->  'a; callback : 'a  ->  Prims.unit}


let is_Mkjob = (Obj.magic ((fun _ -> (failwith "Not yet implemented:is_Mkjob"))))


type error_kind =
| Timeout
| Kill
| Default


let is_Timeout = (fun _discr_ -> (match (_discr_) with
| Timeout (_) -> begin
true
end
| _ -> begin
false
end))


let is_Kill = (fun _discr_ -> (match (_discr_) with
| Kill (_) -> begin
true
end
| _ -> begin
false
end))


let is_Default = (fun _discr_ -> (match (_discr_) with
| Default (_) -> begin
true
end
| _ -> begin
false
end))


type z3job =
((unsat_core, (FStar_SMTEncoding_Term.error_labels * error_kind)) FStar_Util.either * Prims.int) job


let job_queue : z3job Prims.list FStar_ST.ref = (FStar_Util.mk_ref [])


let pending_jobs : Prims.int FStar_ST.ref = (FStar_Util.mk_ref (Prims.parse_int "0"))


let with_monitor = (fun m f -> (

let _88_317 = (FStar_Util.monitor_enter m)
in (

let res = (f ())
in (

let _88_320 = (FStar_Util.monitor_exit m)
in res))))


let z3_job : Prims.bool  ->  ((label * FStar_SMTEncoding_Term.sort) * Prims.string * FStar_Range.range) Prims.list  ->  Prims.string  ->  Prims.unit  ->  ((unsat_core, (FStar_SMTEncoding_Term.error_labels * error_kind)) FStar_Util.either * Prims.int) = (fun fresh label_messages input _88_325 -> (match (()) with
| () -> begin
(

let ekind = (fun _88_3 -> (match (_88_3) with
| TIMEOUT (_88_328) -> begin
Timeout
end
| (SAT (_)) | (UNKNOWN (_)) -> begin
Default
end
| KILLED -> begin
Kill
end
<<<<<<< HEAD
| _88_338 -> begin
(FStar_All.failwith "Impossible")
=======
| _87_338 -> begin
(failwith "Impossible")
>>>>>>> 325d5cd9
end))
in (

let start = (FStar_Util.now ())
in (

let status = (doZ3Exe fresh input)
in (

<<<<<<< HEAD
let _88_345 = (let _186_361 = (FStar_Util.now ())
in (FStar_Util.time_diff start _186_361))
in (match (_88_345) with
| (_88_343, elapsed_time) -> begin
=======
let _87_345 = (let _185_361 = (FStar_Util.now ())
in (FStar_Util.time_diff start _185_361))
in (match (_87_345) with
| (_87_343, elapsed_time) -> begin
>>>>>>> 325d5cd9
(

let result = (match (status) with
| UNSAT (core) -> begin
((FStar_Util.Inl (core)), (elapsed_time))
end
| KILLED -> begin
((FStar_Util.Inr ((([]), (Kill)))), (elapsed_time))
end
| (TIMEOUT (lblnegs)) | (SAT (lblnegs)) | (UNKNOWN (lblnegs)) -> begin
(

<<<<<<< HEAD
let _88_353 = if (FStar_Options.debug_any ()) then begin
(let _186_362 = (FStar_Util.format1 "Z3 says: %s\n" (status_to_string status))
in (FStar_All.pipe_left FStar_Util.print_string _186_362))
=======
let _87_353 = if (FStar_Options.debug_any ()) then begin
(let _185_362 = (FStar_Util.format1 "Z3 says: %s\n" (status_to_string status))
in (FStar_All.pipe_left FStar_Util.print_string _185_362))
>>>>>>> 325d5cd9
end else begin
()
end
in (

let failing_assertions = (FStar_All.pipe_right lblnegs (FStar_List.collect (fun l -> (match ((FStar_All.pipe_right label_messages (FStar_List.tryFind (fun _88_361 -> (match (_88_361) with
| (m, _88_358, _88_360) -> begin
((Prims.fst m) = l)
end))))) with
| None -> begin
[]
end
| Some (lbl, msg, r) -> begin
(((lbl), (msg), (r)))::[]
end))))
<<<<<<< HEAD
in (let _186_367 = (let _186_366 = (let _186_365 = (ekind status)
in ((failing_assertions), (_186_365)))
in FStar_Util.Inr (_186_366))
in ((_186_367), (elapsed_time)))))
=======
in (let _185_367 = (let _185_366 = (let _185_365 = (ekind status)
in ((failing_assertions), (_185_365)))
in FStar_Util.Inr (_185_366))
in ((_185_367), (elapsed_time)))))
>>>>>>> 325d5cd9
end)
in result)
end)))))
end))


let rec dequeue' : Prims.unit  ->  Prims.unit = (fun _88_370 -> (match (()) with
| () -> begin
(

let j = (match ((FStar_ST.read job_queue)) with
| [] -> begin
(failwith "Impossible")
end
| (hd)::tl -> begin
(

let _88_375 = (FStar_ST.op_Colon_Equals job_queue tl)
in hd)
end)
in (

let _88_378 = (FStar_Util.incr pending_jobs)
in (

let _88_380 = (FStar_Util.monitor_exit job_queue)
in (

let _88_382 = (run_job j)
in (

let _88_385 = (with_monitor job_queue (fun _88_384 -> (match (()) with
| () -> begin
(FStar_Util.decr pending_jobs)
end)))
in (

let _88_387 = (dequeue ())
in ()))))))
end))
and dequeue : Prims.unit  ->  Prims.unit = (fun _88_389 -> (match (()) with
| () -> begin
(

let _88_390 = (FStar_Util.monitor_enter job_queue)
in (

let rec aux = (fun _88_393 -> (match (()) with
| () -> begin
(match ((FStar_ST.read job_queue)) with
| [] -> begin
(

let _88_395 = (FStar_Util.monitor_wait job_queue)
in (aux ()))
end
| _88_398 -> begin
(dequeue' ())
end)
end))
in (aux ())))
end))
<<<<<<< HEAD
and run_job : z3job  ->  Prims.unit = (fun j -> (let _186_377 = (j.job ())
in (FStar_All.pipe_left j.callback _186_377)))
=======
and run_job : z3job  ->  Prims.unit = (fun j -> (let _185_377 = (j.job ())
in (FStar_All.pipe_left j.callback _185_377)))
>>>>>>> 325d5cd9


let init : Prims.unit  ->  Prims.unit = (fun _88_400 -> (match (()) with
| () -> begin
(

let n_runners = ((FStar_Options.n_cores ()) - (Prims.parse_int "1"))
in (

let rec aux = (fun n -> if (n = (Prims.parse_int "0")) then begin
()
end else begin
(

let _88_404 = (FStar_Util.spawn dequeue)
in (aux (n - (Prims.parse_int "1"))))
end)
in (aux n_runners)))
end))


let enqueue : Prims.bool  ->  z3job  ->  Prims.unit = (fun fresh j -> if (not (fresh)) then begin
(run_job j)
end else begin
(

let _88_408 = (FStar_Util.monitor_enter job_queue)
in (

<<<<<<< HEAD
let _88_410 = (let _186_387 = (let _186_386 = (FStar_ST.read job_queue)
in (FStar_List.append _186_386 ((j)::[])))
in (FStar_ST.op_Colon_Equals job_queue _186_387))
=======
let _87_410 = (let _185_387 = (let _185_386 = (FStar_ST.read job_queue)
in (FStar_List.append _185_386 ((j)::[])))
in (FStar_ST.op_Colon_Equals job_queue _185_387))
>>>>>>> 325d5cd9
in (

let _88_412 = (FStar_Util.monitor_pulse job_queue)
in (FStar_Util.monitor_exit job_queue))))
end)


let finish : Prims.unit  ->  Prims.unit = (fun _88_414 -> (match (()) with
| () -> begin
(

let bg = (bg_z3_proc.grab ())
in (

let _88_416 = (FStar_Util.kill_process bg)
in (

let _88_418 = (bg_z3_proc.release ())
in (

let rec aux = (fun _88_421 -> (match (()) with
| () -> begin
(

let _88_425 = (with_monitor job_queue (fun _88_422 -> (match (()) with
| () -> begin
<<<<<<< HEAD
(let _186_395 = (FStar_ST.read pending_jobs)
in (let _186_394 = (let _186_393 = (FStar_ST.read job_queue)
in (FStar_List.length _186_393))
in ((_186_395), (_186_394))))
=======
(let _185_395 = (FStar_ST.read pending_jobs)
in (let _185_394 = (let _185_393 = (FStar_ST.read job_queue)
in (FStar_List.length _185_393))
in ((_185_395), (_185_394))))
>>>>>>> 325d5cd9
end)))
in (match (_88_425) with
| (n, m) -> begin
if ((n + m) = (Prims.parse_int "0")) then begin
<<<<<<< HEAD
(let _186_396 = (FStar_TypeChecker_Errors.report_all ())
in (FStar_All.pipe_right _186_396 Prims.ignore))
=======
(let _185_396 = (FStar_TypeChecker_Errors.report_all ())
in (FStar_All.pipe_right _185_396 Prims.ignore))
>>>>>>> 325d5cd9
end else begin
(

let _88_426 = (FStar_Util.sleep (Prims.parse_int "500"))
in (aux ()))
end
end))
end))
in (aux ())))))
end))


type scope_t =
FStar_SMTEncoding_Term.decl Prims.list Prims.list


let fresh_scope : FStar_SMTEncoding_Term.decl Prims.list Prims.list FStar_ST.ref = (FStar_Util.mk_ref (([])::[]))


let bg_scope : FStar_SMTEncoding_Term.decl Prims.list FStar_ST.ref = (FStar_Util.mk_ref [])


let push : Prims.string  ->  Prims.unit = (fun msg -> (

<<<<<<< HEAD
let _88_429 = (let _186_400 = (let _186_399 = (FStar_ST.read fresh_scope)
in ((FStar_SMTEncoding_Term.Caption (msg))::(FStar_SMTEncoding_Term.Push)::[])::_186_399)
in (FStar_ST.op_Colon_Equals fresh_scope _186_400))
in (let _186_402 = (let _186_401 = (FStar_ST.read bg_scope)
in (FStar_List.append ((FStar_SMTEncoding_Term.Caption (msg))::(FStar_SMTEncoding_Term.Push)::[]) _186_401))
in (FStar_ST.op_Colon_Equals bg_scope _186_402))))
=======
let _87_429 = (let _185_400 = (let _185_399 = (FStar_ST.read fresh_scope)
in ((FStar_SMTEncoding_Term.Caption (msg))::(FStar_SMTEncoding_Term.Push)::[])::_185_399)
in (FStar_ST.op_Colon_Equals fresh_scope _185_400))
in (let _185_402 = (let _185_401 = (FStar_ST.read bg_scope)
in (FStar_List.append ((FStar_SMTEncoding_Term.Caption (msg))::(FStar_SMTEncoding_Term.Push)::[]) _185_401))
in (FStar_ST.op_Colon_Equals bg_scope _185_402))))
>>>>>>> 325d5cd9


let pop : Prims.string  ->  Prims.unit = (fun msg -> (

<<<<<<< HEAD
let _88_432 = (let _186_406 = (let _186_405 = (FStar_ST.read fresh_scope)
in (FStar_List.tl _186_405))
in (FStar_ST.op_Colon_Equals fresh_scope _186_406))
in (let _186_408 = (let _186_407 = (FStar_ST.read bg_scope)
in (FStar_List.append ((FStar_SMTEncoding_Term.Pop)::(FStar_SMTEncoding_Term.Caption (msg))::[]) _186_407))
in (FStar_ST.op_Colon_Equals bg_scope _186_408))))
=======
let _87_432 = (let _185_406 = (let _185_405 = (FStar_ST.read fresh_scope)
in (FStar_List.tl _185_405))
in (FStar_ST.op_Colon_Equals fresh_scope _185_406))
in (let _185_408 = (let _185_407 = (FStar_ST.read bg_scope)
in (FStar_List.append ((FStar_SMTEncoding_Term.Pop)::(FStar_SMTEncoding_Term.Caption (msg))::[]) _185_407))
in (FStar_ST.op_Colon_Equals bg_scope _185_408))))
>>>>>>> 325d5cd9


let giveZ3 : FStar_SMTEncoding_Term.decl Prims.list  ->  Prims.unit = (fun decls -> (

let _88_440 = (FStar_All.pipe_right decls (FStar_List.iter (fun _88_4 -> (match (_88_4) with
| (FStar_SMTEncoding_Term.Push) | (FStar_SMTEncoding_Term.Pop) -> begin
(failwith "Unexpected push/pop")
end
| _88_439 -> begin
()
end))))
in (

let _88_447 = (match ((FStar_ST.read fresh_scope)) with
| (hd)::tl -> begin
(FStar_ST.op_Colon_Equals fresh_scope (((FStar_List.append hd decls))::tl))
end
<<<<<<< HEAD
| _88_446 -> begin
(FStar_All.failwith "Impossible")
end)
in (let _186_413 = (let _186_412 = (FStar_ST.read bg_scope)
in (FStar_List.append (FStar_List.rev decls) _186_412))
in (FStar_ST.op_Colon_Equals bg_scope _186_413)))))
=======
| _87_446 -> begin
(failwith "Impossible")
end)
in (let _185_413 = (let _185_412 = (FStar_ST.read bg_scope)
in (FStar_List.append (FStar_List.rev decls) _185_412))
in (FStar_ST.op_Colon_Equals bg_scope _185_413)))))
>>>>>>> 325d5cd9


let bgtheory : Prims.bool  ->  FStar_SMTEncoding_Term.decl Prims.list = (fun fresh -> if fresh then begin
(

<<<<<<< HEAD
let _88_450 = (FStar_ST.op_Colon_Equals bg_scope [])
in (let _186_417 = (let _186_416 = (FStar_ST.read fresh_scope)
in (FStar_List.rev _186_416))
in (FStar_All.pipe_right _186_417 FStar_List.flatten)))
=======
let _87_450 = (FStar_ST.op_Colon_Equals bg_scope [])
in (let _185_417 = (let _185_416 = (FStar_ST.read fresh_scope)
in (FStar_List.rev _185_416))
in (FStar_All.pipe_right _185_417 FStar_List.flatten)))
>>>>>>> 325d5cd9
end else begin
(

let bg = (FStar_ST.read bg_scope)
in (

let _88_453 = (FStar_ST.op_Colon_Equals bg_scope [])
in (FStar_List.rev bg)))
end)


let refresh : Prims.unit  ->  Prims.unit = (fun _88_455 -> (match (()) with
| () -> begin
(

let _88_456 = (bg_z3_proc.refresh ())
in (

let theory = (bgtheory true)
in (FStar_ST.op_Colon_Equals bg_scope (FStar_List.rev theory))))
end))


let mark : Prims.string  ->  Prims.unit = (fun msg -> (push msg))


let reset_mark : Prims.string  ->  Prims.unit = (fun msg -> (

let _88_461 = (pop msg)
in (refresh ())))


let commit_mark = (fun msg -> (match ((FStar_ST.read fresh_scope)) with
| (hd)::(s)::tl -> begin
(FStar_ST.op_Colon_Equals fresh_scope (((FStar_List.append hd s))::tl))
end
<<<<<<< HEAD
| _88_470 -> begin
(FStar_All.failwith "Impossible")
=======
| _87_470 -> begin
(failwith "Impossible")
>>>>>>> 325d5cd9
end))


let ask : unsat_core  ->  ((label * FStar_SMTEncoding_Term.sort) * Prims.string * FStar_Range.range) Prims.list  ->  FStar_SMTEncoding_Term.decl Prims.list  ->  (((unsat_core, (FStar_SMTEncoding_Term.error_labels * error_kind)) FStar_Util.either * Prims.int)  ->  Prims.unit)  ->  Prims.unit = (fun core label_messages qry cb -> (

let filter_assertions = (fun theory -> (match (core) with
| None -> begin
((theory), (false))
end
| Some (core) -> begin
(

let _88_498 = (FStar_List.fold_right (fun d _88_484 -> (match (_88_484) with
| (theory, n_retained, n_pruned) -> begin
(match (d) with
| FStar_SMTEncoding_Term.Assume (_88_486, _88_488, Some (name)) -> begin
if (FStar_List.contains name core) then begin
(((d)::theory), ((n_retained + (Prims.parse_int "1"))), (n_pruned))
end else begin
if (FStar_Util.starts_with name "@") then begin
(((d)::theory), (n_retained), (n_pruned))
end else begin
((theory), (n_retained), ((n_pruned + (Prims.parse_int "1"))))
end
end
end
| _88_494 -> begin
(((d)::theory), (n_retained), (n_pruned))
end)
end)) theory (([]), ((Prims.parse_int "0")), ((Prims.parse_int "0"))))
in (match (_88_498) with
| (theory', n_retained, n_pruned) -> begin
(

let missed_assertions = (fun th core -> (

<<<<<<< HEAD
let missed = (let _186_449 = (FStar_All.pipe_right core (FStar_List.filter (fun nm -> (let _186_448 = (FStar_All.pipe_right th (FStar_Util.for_some (fun _88_5 -> (match (_88_5) with
| FStar_SMTEncoding_Term.Assume (_88_505, _88_507, Some (nm')) -> begin
=======
let missed = (let _185_449 = (FStar_All.pipe_right core (FStar_List.filter (fun nm -> (let _185_448 = (FStar_All.pipe_right th (FStar_Util.for_some (fun _87_5 -> (match (_87_5) with
| FStar_SMTEncoding_Term.Assume (_87_505, _87_507, Some (nm')) -> begin
>>>>>>> 325d5cd9
(nm = nm')
end
| _88_513 -> begin
false
end))))
<<<<<<< HEAD
in (FStar_All.pipe_right _186_448 Prims.op_Negation)))))
in (FStar_All.pipe_right _186_449 (FStar_String.concat ", ")))
in (

let included = (let _186_451 = (FStar_All.pipe_right th (FStar_List.collect (fun _88_6 -> (match (_88_6) with
| FStar_SMTEncoding_Term.Assume (_88_517, _88_519, Some (nm)) -> begin
=======
in (FStar_All.pipe_right _185_448 Prims.op_Negation)))))
in (FStar_All.pipe_right _185_449 (FStar_String.concat ", ")))
in (

let included = (let _185_451 = (FStar_All.pipe_right th (FStar_List.collect (fun _87_6 -> (match (_87_6) with
| FStar_SMTEncoding_Term.Assume (_87_517, _87_519, Some (nm)) -> begin
>>>>>>> 325d5cd9
(nm)::[]
end
| _88_525 -> begin
[]
end))))
<<<<<<< HEAD
in (FStar_All.pipe_right _186_451 (FStar_String.concat ", ")))
=======
in (FStar_All.pipe_right _185_451 (FStar_String.concat ", ")))
>>>>>>> 325d5cd9
in (FStar_Util.format2 "missed={%s}; included={%s}" missed included))))
in (

let _88_529 = if ((FStar_Options.hint_info ()) && (FStar_Options.debug_any ())) then begin
(

let n = (FStar_List.length core)
in (

let missed = if (n <> n_retained) then begin
(missed_assertions theory' core)
end else begin
""
end
<<<<<<< HEAD
in (let _186_455 = (FStar_Util.string_of_int n_retained)
in (let _186_454 = if (n <> n_retained) then begin
(let _186_452 = (FStar_Util.string_of_int n)
in (FStar_Util.format2 " (expected %s (%s); replay may be inaccurate)" _186_452 missed))
end else begin
""
end
in (let _186_453 = (FStar_Util.string_of_int n_pruned)
in (FStar_Util.print3 "Hint-info: Retained %s assertions%s and pruned %s assertions using recorded unsat core\n" _186_455 _186_454 _186_453))))))
end else begin
()
end
in (let _186_460 = (let _186_459 = (let _186_458 = (let _186_457 = (let _186_456 = (FStar_All.pipe_right core (FStar_String.concat ", "))
in (Prims.strcat "UNSAT CORE: " _186_456))
in FStar_SMTEncoding_Term.Caption (_186_457))
in (_186_458)::[])
in (FStar_List.append theory' _186_459))
in ((_186_460), (true)))))
=======
in (let _185_455 = (FStar_Util.string_of_int n_retained)
in (let _185_454 = if (n <> n_retained) then begin
(let _185_452 = (FStar_Util.string_of_int n)
in (FStar_Util.format2 " (expected %s (%s); replay may be inaccurate)" _185_452 missed))
end else begin
""
end
in (let _185_453 = (FStar_Util.string_of_int n_pruned)
in (FStar_Util.print3 "Hint-info: Retained %s assertions%s and pruned %s assertions using recorded unsat core\n" _185_455 _185_454 _185_453))))))
end else begin
()
end
in (let _185_460 = (let _185_459 = (let _185_458 = (let _185_457 = (let _185_456 = (FStar_All.pipe_right core (FStar_String.concat ", "))
in (Prims.strcat "UNSAT CORE: " _185_456))
in FStar_SMTEncoding_Term.Caption (_185_457))
in (_185_458)::[])
in (FStar_List.append theory' _185_459))
in ((_185_460), (true)))))
>>>>>>> 325d5cd9
end))
end))
in (

let theory = (bgtheory false)
in (

let theory = (FStar_List.append theory (FStar_List.append ((FStar_SMTEncoding_Term.Push)::[]) (FStar_List.append qry ((FStar_SMTEncoding_Term.Pop)::[]))))
in (

let _88_535 = (filter_assertions theory)
in (match (_88_535) with
| (theory, used_unsat_core) -> begin
(

let cb = (fun _88_539 -> (match (_88_539) with
| (uc_errs, time) -> begin
if used_unsat_core then begin
(match (uc_errs) with
| FStar_Util.Inl (_88_541) -> begin
(cb ((uc_errs), (time)))
end
| FStar_Util.Inr (_88_544, ek) -> begin
(cb ((FStar_Util.Inr ((([]), (ek)))), (time)))
end)
end else begin
(cb ((uc_errs), (time)))
end
end))
in (

<<<<<<< HEAD
let input = (let _186_465 = (let _186_464 = (let _186_463 = (z3_options ())
in (FStar_SMTEncoding_Term.declToSmt _186_463))
in (FStar_List.map _186_464 theory))
in (FStar_All.pipe_right _186_465 (FStar_String.concat "\n")))
=======
let input = (let _185_465 = (let _185_464 = (let _185_463 = (z3_options ())
in (FStar_SMTEncoding_Term.declToSmt _185_463))
in (FStar_List.map _185_464 theory))
in (FStar_All.pipe_right _185_465 (FStar_String.concat "\n")))
>>>>>>> 325d5cd9
in (

let _88_549 = if (FStar_Options.log_queries ()) then begin
(query_logging.append_to_log input)
end else begin
()
end
in (enqueue false {job = (z3_job false label_messages input); callback = cb}))))
end))))))



<|MERGE_RESOLUTION|>--- conflicted
+++ resolved
@@ -41,17 +41,10 @@
 (FStar_Util.format1 "unknown version: %s" s)
 end
 | Z3V (i, j, k) -> begin
-<<<<<<< HEAD
-(let _186_33 = (FStar_Util.string_of_int i)
-in (let _186_32 = (FStar_Util.string_of_int j)
-in (let _186_31 = (FStar_Util.string_of_int k)
-in (FStar_Util.format3 "%s.%s.%s" _186_33 _186_32 _186_31))))
-=======
-(let _185_33 = (FStar_Util.string_of_int i)
-in (let _185_32 = (FStar_Util.string_of_int j)
-in (let _185_31 = (FStar_Util.string_of_int k)
-in (FStar_Util.format3 "%s.%s.%s" _185_33 _185_32 _185_31))))
->>>>>>> 325d5cd9
+(let _187_33 = (FStar_Util.string_of_int i)
+in (let _187_32 = (FStar_Util.string_of_int j)
+in (let _187_31 = (FStar_Util.string_of_int k)
+in (FStar_Util.format3 "%s.%s.%s" _187_33 _187_32 _187_31))))
 end))
 
 
@@ -99,30 +92,18 @@
 | None -> begin
 (
 
-<<<<<<< HEAD
-let _88_49 = (let _186_44 = (FStar_Options.z3_exe ())
-in (FStar_Util.run_proc _186_44 "-version" ""))
+let _88_49 = (let _187_44 = (FStar_Options.z3_exe ())
+in (FStar_Util.run_proc _187_44 "-version" ""))
 in (match (_88_49) with
 | (_88_45, out, _88_48) -> begin
-=======
-let _87_49 = (let _185_44 = (FStar_Options.z3_exe ())
-in (FStar_Util.run_proc _185_44 "-version" ""))
-in (match (_87_49) with
-| (_87_45, out, _87_48) -> begin
->>>>>>> 325d5cd9
 (
 
 let out = (match ((FStar_Util.splitlines out)) with
 | (x)::_88_51 when (FStar_Util.starts_with x prefix) -> begin
 (
 
-<<<<<<< HEAD
-let x = (let _186_45 = (FStar_Util.substring_from x (FStar_String.length prefix))
-in (FStar_Util.trim_string _186_45))
-=======
-let x = (let _185_45 = (FStar_Util.substring_from x (FStar_String.length prefix))
-in (FStar_Util.trim_string _185_45))
->>>>>>> 325d5cd9
+let x = (let _187_45 = (FStar_Util.substring_from x (FStar_String.length prefix))
+in (FStar_Util.trim_string _187_45))
 in (
 
 let x = try
@@ -161,33 +142,18 @@
 let z3_v = (get_z3version ())
 in (
 
-<<<<<<< HEAD
-let _88_76 = if (let _186_50 = (get_z3version ())
-in (z3v_le _186_50 (((Prims.parse_int "4")), ((Prims.parse_int "4")), ((Prims.parse_int "0"))))) then begin
-(let _186_53 = (let _186_52 = (let _186_51 = (z3version_as_string z3_v)
-in (FStar_Util.format1 "Z3 4.5.0 recommended; at least Z3 v4.4.1 required; got %s\n" _186_51))
-in FStar_Util.Failure (_186_52))
-in (FStar_All.pipe_left Prims.raise _186_53))
+let _88_76 = if (let _187_50 = (get_z3version ())
+in (z3v_le _187_50 (((Prims.parse_int "4")), ((Prims.parse_int "4")), ((Prims.parse_int "0"))))) then begin
+(let _187_53 = (let _187_52 = (let _187_51 = (z3version_as_string z3_v)
+in (FStar_Util.format1 "Z3 4.5.0 recommended; at least Z3 v4.4.1 required; got %s\n" _187_51))
+in FStar_Util.Failure (_187_52))
+in (FStar_All.pipe_left Prims.raise _187_53))
 end else begin
 ()
 end
-in (let _186_55 = (let _186_54 = (FStar_Options.z3_seed ())
-in (FStar_Util.string_of_int _186_54))
-in (FStar_Util.format1 "-smt2 -in AUTO_CONFIG=false MODEL=true SMT.RELEVANCY=2 SMT.RANDOM_SEED=%s" _186_55))))
-=======
-let _87_76 = if (let _185_50 = (get_z3version ())
-in (z3v_le _185_50 (((Prims.parse_int "4")), ((Prims.parse_int "4")), ((Prims.parse_int "0"))))) then begin
-(let _185_53 = (let _185_52 = (let _185_51 = (z3version_as_string z3_v)
-in (FStar_Util.format1 "Z3 4.5.0 recommended; at least Z3 v4.4.1 required; got %s\n" _185_51))
-in FStar_Util.Failure (_185_52))
-in (FStar_All.pipe_left Prims.raise _185_53))
-end else begin
-()
-end
-in (let _185_55 = (let _185_54 = (FStar_Options.z3_seed ())
-in (FStar_Util.string_of_int _185_54))
-in (FStar_Util.format1 "-smt2 -in AUTO_CONFIG=false MODEL=true SMT.RELEVANCY=2 SMT.RANDOM_SEED=%s" _185_55))))
->>>>>>> 325d5cd9
+in (let _187_55 = (let _187_54 = (FStar_Options.z3_seed ())
+in (FStar_Util.string_of_int _187_54))
+in (FStar_Util.format1 "-smt2 -in AUTO_CONFIG=false MODEL=true SMT.RELEVANCY=2 SMT.RANDOM_SEED=%s" _187_55))))
 end))
 
 
@@ -296,13 +262,8 @@
 
 let tid : Prims.unit  ->  Prims.string = (fun _88_104 -> (match (()) with
 | () -> begin
-<<<<<<< HEAD
-(let _186_117 = (FStar_Util.current_tid ())
-in (FStar_All.pipe_right _186_117 FStar_Util.string_of_int))
-=======
-(let _185_117 = (FStar_Util.current_tid ())
-in (FStar_All.pipe_right _185_117 FStar_Util.string_of_int))
->>>>>>> 325d5cd9
+(let _187_117 = (FStar_Util.current_tid ())
+in (FStar_All.pipe_right _187_117 FStar_Util.string_of_int))
 end))
 
 
@@ -312,15 +273,9 @@
 
 let x = ((FStar_Util.trim_string s) = "Done!")
 in x))
-<<<<<<< HEAD
-in (let _186_125 = (FStar_Options.z3_exe ())
-in (let _186_124 = (ini_params ())
-in (FStar_Util.start_process id _186_125 _186_124 cond)))))
-=======
-in (let _185_125 = (FStar_Options.z3_exe ())
-in (let _185_124 = (ini_params ())
-in (FStar_Util.start_process id _185_125 _185_124 cond)))))
->>>>>>> 325d5cd9
+in (let _187_125 = (FStar_Options.z3_exe ())
+in (let _187_124 = (ini_params ())
+in (FStar_Util.start_process id _187_125 _187_124 cond)))))
 
 
 type bgproc =
@@ -375,49 +330,27 @@
 | Some (n) -> begin
 (
 
-<<<<<<< HEAD
-let file_name = (match ((let _186_216 = (FStar_ST.read used_file_names)
+let file_name = (match ((let _187_216 = (FStar_ST.read used_file_names)
 in (FStar_List.tryFind (fun _88_140 -> (match (_88_140) with
 | (m, _88_139) -> begin
 (n = m)
-end)) _186_216))) with
+end)) _187_216))) with
 | None -> begin
 (
 
-let _88_142 = (let _186_218 = (let _186_217 = (FStar_ST.read used_file_names)
-in (((n), ((Prims.parse_int "0"))))::_186_217)
-in (FStar_ST.op_Colon_Equals used_file_names _186_218))
-=======
-let file_name = (match ((let _185_216 = (FStar_ST.read used_file_names)
-in (FStar_List.tryFind (fun _87_140 -> (match (_87_140) with
-| (m, _87_139) -> begin
-(n = m)
-end)) _185_216))) with
-| None -> begin
-(
-
-let _87_142 = (let _185_218 = (let _185_217 = (FStar_ST.read used_file_names)
-in (((n), ((Prims.parse_int "0"))))::_185_217)
-in (FStar_ST.op_Colon_Equals used_file_names _185_218))
->>>>>>> 325d5cd9
+let _88_142 = (let _187_218 = (let _187_217 = (FStar_ST.read used_file_names)
+in (((n), ((Prims.parse_int "0"))))::_187_217)
+in (FStar_ST.op_Colon_Equals used_file_names _187_218))
 in n)
 end
 | Some (_88_145, k) -> begin
 (
 
-<<<<<<< HEAD
-let _88_149 = (let _186_220 = (let _186_219 = (FStar_ST.read used_file_names)
-in (((n), ((k + (Prims.parse_int "1")))))::_186_219)
-in (FStar_ST.op_Colon_Equals used_file_names _186_220))
-in (let _186_221 = (FStar_Util.string_of_int (k + (Prims.parse_int "1")))
-in (FStar_Util.format2 "%s-%s" n _186_221)))
-=======
-let _87_149 = (let _185_220 = (let _185_219 = (FStar_ST.read used_file_names)
-in (((n), ((k + (Prims.parse_int "1")))))::_185_219)
-in (FStar_ST.op_Colon_Equals used_file_names _185_220))
-in (let _185_221 = (FStar_Util.string_of_int (k + (Prims.parse_int "1")))
-in (FStar_Util.format2 "%s-%s" n _185_221)))
->>>>>>> 325d5cd9
+let _88_149 = (let _187_220 = (let _187_219 = (FStar_ST.read used_file_names)
+in (((n), ((k + (Prims.parse_int "1")))))::_187_219)
+in (FStar_ST.op_Colon_Equals used_file_names _187_220))
+in (let _187_221 = (FStar_Util.string_of_int (k + (Prims.parse_int "1")))
+in (FStar_Util.format2 "%s-%s" n _187_221)))
 end)
 in (
 
@@ -448,13 +381,8 @@
 end))
 in (
 
-<<<<<<< HEAD
-let append_to_log = (fun str -> (let _186_226 = (get_log_file ())
-in (FStar_Util.append_to_file _186_226 str)))
-=======
-let append_to_log = (fun str -> (let _185_226 = (get_log_file ())
-in (FStar_Util.append_to_file _185_226 str)))
->>>>>>> 325d5cd9
+let append_to_log = (fun str -> (let _187_226 = (get_log_file ())
+in (FStar_Util.append_to_file _187_226 str)))
 in (
 
 let close_log = (fun _88_166 -> (match (()) with
@@ -495,23 +423,13 @@
 let ctr = (FStar_Util.mk_ref (~- ((Prims.parse_int "1"))))
 in (fun _88_179 -> (match (()) with
 | () -> begin
-<<<<<<< HEAD
-(let _186_235 = (let _186_234 = (
+(let _187_235 = (let _187_234 = (
 
 let _88_180 = (FStar_Util.incr ctr)
-in (let _186_233 = (FStar_ST.read ctr)
-in (FStar_All.pipe_right _186_233 FStar_Util.string_of_int)))
-in (FStar_Util.format1 "bg-%s" _186_234))
-in (new_z3proc _186_235))
-=======
-(let _185_235 = (let _185_234 = (
-
-let _87_180 = (FStar_Util.incr ctr)
-in (let _185_233 = (FStar_ST.read ctr)
-in (FStar_All.pipe_right _185_233 FStar_Util.string_of_int)))
-in (FStar_Util.format1 "bg-%s" _185_234))
-in (new_z3proc _185_235))
->>>>>>> 325d5cd9
+in (let _187_233 = (FStar_ST.read ctr)
+in (FStar_All.pipe_right _187_233 FStar_Util.string_of_int)))
+in (FStar_Util.format1 "bg-%s" _187_234))
+in (new_z3proc _187_235))
 end)))
 in (
 
@@ -519,27 +437,15 @@
 | () -> begin
 (
 
-<<<<<<< HEAD
 let _88_185 = if ((FStar_ST.read the_z3proc) = None) then begin
-(let _186_239 = (let _186_238 = (new_proc ())
-in Some (_186_238))
-in (FStar_ST.op_Colon_Equals the_z3proc _186_239))
+(let _187_239 = (let _187_238 = (new_proc ())
+in Some (_187_238))
+in (FStar_ST.op_Colon_Equals the_z3proc _187_239))
 end else begin
 ()
 end
-in (let _186_240 = (FStar_ST.read the_z3proc)
-in (FStar_Util.must _186_240)))
-=======
-let _87_185 = if ((FStar_ST.read the_z3proc) = None) then begin
-(let _185_239 = (let _185_238 = (new_proc ())
-in Some (_185_238))
-in (FStar_ST.op_Colon_Equals the_z3proc _185_239))
-end else begin
-()
-end
-in (let _185_240 = (FStar_ST.read the_z3proc)
-in (FStar_Util.must _185_240)))
->>>>>>> 325d5cd9
+in (let _187_240 = (FStar_ST.read the_z3proc)
+in (FStar_Util.must _187_240)))
 end))
 in (
 
@@ -571,15 +477,9 @@
 let _88_197 = (FStar_Util.kill_process proc)
 in (
 
-<<<<<<< HEAD
-let _88_199 = (let _186_248 = (let _186_247 = (new_proc ())
-in Some (_186_247))
-in (FStar_ST.op_Colon_Equals the_z3proc _186_248))
-=======
-let _87_199 = (let _185_248 = (let _185_247 = (new_proc ())
-in Some (_185_247))
-in (FStar_ST.op_Colon_Equals the_z3proc _185_248))
->>>>>>> 325d5cd9
+let _88_199 = (let _187_248 = (let _187_247 = (new_proc ())
+in Some (_187_247))
+in (FStar_ST.op_Colon_Equals the_z3proc _187_248))
 in (
 
 let _88_201 = (query_logging.close_log ())
@@ -600,15 +500,9 @@
 let _88_209 = (FStar_ST.op_Colon_Equals the_z3proc None)
 in (
 
-<<<<<<< HEAD
-let _88_211 = (let _186_252 = (let _186_251 = (new_proc ())
-in Some (_186_251))
-in (FStar_ST.op_Colon_Equals the_z3proc _186_252))
-=======
-let _87_211 = (let _185_252 = (let _185_251 = (new_proc ())
-in Some (_185_251))
-in (FStar_ST.op_Colon_Equals the_z3proc _185_252))
->>>>>>> 325d5cd9
+let _88_211 = (let _187_252 = (let _187_251 = (new_proc ())
+in Some (_187_251))
+in (FStar_ST.op_Colon_Equals the_z3proc _187_252))
 in (FStar_Util.monitor_exit ())))))
 end))
 in {grab = grab; release = release; refresh = refresh; restart = restart}))))))))
@@ -617,13 +511,8 @@
 let at_log_file : Prims.unit  ->  Prims.string = (fun _88_213 -> (match (()) with
 | () -> begin
 if (FStar_Options.log_queries ()) then begin
-<<<<<<< HEAD
-(let _186_255 = (query_logging.log_file_name ())
-in (Prims.strcat "@" _186_255))
-=======
-(let _185_255 = (query_logging.log_file_name ())
-in (Prims.strcat "@" _185_255))
->>>>>>> 325d5cd9
+(let _187_255 = (query_logging.log_file_name ())
+in (Prims.strcat "@" _187_255))
 end else begin
 ""
 end
@@ -647,37 +536,20 @@
 
 let last = (fun l -> (FStar_List.nth l ((FStar_List.length l) - (Prims.parse_int "1"))))
 in if (FStar_Options.print_z3_statistics ()) then begin
-<<<<<<< HEAD
-if ((((FStar_List.length lines) >= (Prims.parse_int "2")) && (let _186_274 = (FStar_List.hd lines)
-in (starts_with '(' _186_274))) && (let _186_275 = (last lines)
-in (ends_with ')' _186_275))) then begin
-(
-
-let _88_229 = (let _186_279 = (let _186_278 = (let _186_276 = (query_logging.get_module_name ())
-in (FStar_Util.format1 "BEGIN-STATS %s\n" _186_276))
-in (let _186_277 = (at_log_file ())
-in (Prims.strcat _186_278 _186_277)))
-in (FStar_Util.print_string _186_279))
-in (
-
-let _88_232 = (FStar_List.iter (fun s -> (let _186_281 = (FStar_Util.format1 "%s\n" s)
-in (FStar_Util.print_string _186_281))) lines)
-=======
-if ((((FStar_List.length lines) >= (Prims.parse_int "2")) && (let _185_274 = (FStar_List.hd lines)
-in (starts_with '(' _185_274))) && (let _185_275 = (last lines)
-in (ends_with ')' _185_275))) then begin
-(
-
-let _87_229 = (let _185_279 = (let _185_278 = (let _185_276 = (query_logging.get_module_name ())
-in (FStar_Util.format1 "BEGIN-STATS %s\n" _185_276))
-in (let _185_277 = (at_log_file ())
-in (Prims.strcat _185_278 _185_277)))
-in (FStar_Util.print_string _185_279))
-in (
-
-let _87_232 = (FStar_List.iter (fun s -> (let _185_281 = (FStar_Util.format1 "%s\n" s)
-in (FStar_Util.print_string _185_281))) lines)
->>>>>>> 325d5cd9
+if ((((FStar_List.length lines) >= (Prims.parse_int "2")) && (let _187_274 = (FStar_List.hd lines)
+in (starts_with '(' _187_274))) && (let _187_275 = (last lines)
+in (ends_with ')' _187_275))) then begin
+(
+
+let _88_229 = (let _187_279 = (let _187_278 = (let _187_276 = (query_logging.get_module_name ())
+in (FStar_Util.format1 "BEGIN-STATS %s\n" _187_276))
+in (let _187_277 = (at_log_file ())
+in (Prims.strcat _187_278 _187_277)))
+in (FStar_Util.print_string _187_279))
+in (
+
+let _88_232 = (FStar_List.iter (fun s -> (let _187_281 = (FStar_Util.format1 "%s\n" s)
+in (FStar_Util.print_string _187_281))) lines)
 in (FStar_Util.print_string "END-STATS\n")))
 end else begin
 (failwith "Unexpected output from Z3: could not find statistics\n")
@@ -698,23 +570,13 @@
 in if (FStar_Util.starts_with s "error") then begin
 None
 end else begin
-<<<<<<< HEAD
-(let _186_287 = (FStar_All.pipe_right (FStar_Util.split s " ") (FStar_Util.sort_with FStar_String.compare))
-in (FStar_All.pipe_right _186_287 (fun _186_286 -> Some (_186_286))))
+(let _187_287 = (FStar_All.pipe_right (FStar_Util.split s " ") (FStar_Util.sort_with FStar_String.compare))
+in (FStar_All.pipe_right _187_287 (fun _187_286 -> Some (_187_286))))
 end)))
 in (match (lines) with
 | ("<unsat-core>")::(core)::("</unsat-core>")::rest -> begin
-(let _186_288 = (parse_core core)
-in ((_186_288), (lines)))
-=======
-(let _185_287 = (FStar_All.pipe_right (FStar_Util.split s " ") (FStar_Util.sort_with FStar_String.compare))
-in (FStar_All.pipe_right _185_287 (fun _185_286 -> Some (_185_286))))
-end)))
-in (match (lines) with
-| ("<unsat-core>")::(core)::("</unsat-core>")::rest -> begin
-(let _185_288 = (parse_core core)
-in ((_185_288), (lines)))
->>>>>>> 325d5cd9
+(let _187_288 = (parse_core core)
+in ((_187_288), (lines)))
 end
 | _88_248 -> begin
 ((None), (lines))
@@ -723,13 +585,8 @@
 
 let rec lblnegs = (fun lines succeeded -> (match (lines) with
 | (lname)::("false")::rest when (FStar_Util.starts_with lname "label_") -> begin
-<<<<<<< HEAD
-(let _186_293 = (lblnegs rest succeeded)
-in (lname)::_186_293)
-=======
-(let _185_293 = (lblnegs rest succeeded)
-in (lname)::_185_293)
->>>>>>> 325d5cd9
+(let _187_293 = (lblnegs rest succeeded)
+in (lname)::_187_293)
 end
 | (lname)::(_88_259)::rest when (FStar_Util.starts_with lname "label_") -> begin
 (lblnegs rest succeeded)
@@ -751,13 +608,8 @@
 let _88_272 = (unsat_core lines)
 in (match (_88_272) with
 | (core_opt, rest) -> begin
-<<<<<<< HEAD
-(let _186_298 = (lblnegs rest succeeded)
-in ((core_opt), (_186_298)))
-=======
-(let _185_298 = (lblnegs rest succeeded)
-in ((core_opt), (_185_298)))
->>>>>>> 325d5cd9
+(let _187_298 = (lblnegs rest succeeded)
+in ((core_opt), (_187_298)))
 end)))
 in (
 
@@ -766,35 +618,19 @@
 TIMEOUT ([])
 end
 | ("unknown")::tl -> begin
-<<<<<<< HEAD
-(let _186_302 = (let _186_301 = (unsat_core_and_lblnegs tl false)
-in (Prims.snd _186_301))
-in UNKNOWN (_186_302))
+(let _187_302 = (let _187_301 = (unsat_core_and_lblnegs tl false)
+in (Prims.snd _187_301))
+in UNKNOWN (_187_302))
 end
 | ("sat")::tl -> begin
-(let _186_304 = (let _186_303 = (unsat_core_and_lblnegs tl false)
-in (Prims.snd _186_303))
-in SAT (_186_304))
+(let _187_304 = (let _187_303 = (unsat_core_and_lblnegs tl false)
+in (Prims.snd _187_303))
+in SAT (_187_304))
 end
 | ("unsat")::tl -> begin
-(let _186_306 = (let _186_305 = (unsat_core_and_lblnegs tl true)
-in (Prims.fst _186_305))
-in UNSAT (_186_306))
-=======
-(let _185_302 = (let _185_301 = (unsat_core_and_lblnegs tl false)
-in (Prims.snd _185_301))
-in UNKNOWN (_185_302))
-end
-| ("sat")::tl -> begin
-(let _185_304 = (let _185_303 = (unsat_core_and_lblnegs tl false)
-in (Prims.snd _185_303))
-in SAT (_185_304))
-end
-| ("unsat")::tl -> begin
-(let _185_306 = (let _185_305 = (unsat_core_and_lblnegs tl true)
-in (Prims.fst _185_305))
-in UNSAT (_185_306))
->>>>>>> 325d5cd9
+(let _187_306 = (let _187_305 = (unsat_core_and_lblnegs tl true)
+in (Prims.fst _187_305))
+in UNSAT (_187_306))
 end
 | ("killed")::tl -> begin
 (
@@ -805,29 +641,16 @@
 | (hd)::tl -> begin
 (
 
-<<<<<<< HEAD
-let _88_295 = (let _186_308 = (let _186_307 = (query_logging.get_module_name ())
-in (FStar_Util.format2 "%s: Unexpected output from Z3: %s\n" _186_307 hd))
-in (FStar_TypeChecker_Errors.warn FStar_Range.dummyRange _186_308))
+let _88_295 = (let _187_308 = (let _187_307 = (query_logging.get_module_name ())
+in (FStar_Util.format2 "%s: Unexpected output from Z3: %s\n" _187_307 hd))
+in (FStar_TypeChecker_Errors.warn FStar_Range.dummyRange _187_308))
 in (result tl))
 end
 | _88_298 -> begin
-(let _186_312 = (let _186_311 = (let _186_310 = (FStar_List.map (fun l -> (FStar_Util.format1 "<%s>" (FStar_Util.trim_string l))) lines)
-in (FStar_String.concat "\n" _186_310))
-in (FStar_Util.format1 "Unexpected output from Z3: got output lines: %s\n" _186_311))
-in (FStar_All.pipe_left FStar_All.failwith _186_312))
-=======
-let _87_295 = (let _185_308 = (let _185_307 = (query_logging.get_module_name ())
-in (FStar_Util.format2 "%s: Unexpected output from Z3: %s\n" _185_307 hd))
-in (FStar_TypeChecker_Errors.warn FStar_Range.dummyRange _185_308))
-in (result tl))
-end
-| _87_298 -> begin
-(let _185_312 = (let _185_311 = (let _185_310 = (FStar_List.map (fun l -> (FStar_Util.format1 "<%s>" (FStar_Util.trim_string l))) lines)
-in (FStar_String.concat "\n" _185_310))
-in (FStar_Util.format1 "Unexpected output from Z3: got output lines: %s\n" _185_311))
-in (FStar_All.pipe_left failwith _185_312))
->>>>>>> 325d5cd9
+(let _187_312 = (let _187_311 = (let _187_310 = (FStar_List.map (fun l -> (FStar_Util.format1 "<%s>" (FStar_Util.trim_string l))) lines)
+in (FStar_String.concat "\n" _187_310))
+in (FStar_Util.format1 "Unexpected output from Z3: got output lines: %s\n" _187_311))
+in (FStar_All.pipe_left failwith _187_312))
 end))
 in (result lines))))))))
 in (
@@ -844,17 +667,10 @@
 let z3proc = if fresh then begin
 (
 
-<<<<<<< HEAD
 let _88_304 = (FStar_Util.incr ctr)
-in (let _186_318 = (let _186_317 = (FStar_ST.read ctr)
-in (FStar_Util.string_of_int _186_317))
-in (new_z3proc _186_318)))
-=======
-let _87_304 = (FStar_Util.incr ctr)
-in (let _185_318 = (let _185_317 = (FStar_ST.read ctr)
-in (FStar_Util.string_of_int _185_317))
-in (new_z3proc _185_318)))
->>>>>>> 325d5cd9
+in (let _187_318 = (let _187_317 = (FStar_ST.read ctr)
+in (FStar_Util.string_of_int _187_317))
+in (new_z3proc _187_318)))
 end else begin
 (bg_z3_proc.grab ())
 end
@@ -873,15 +689,9 @@
 
 let z3_options : Prims.unit  ->  Prims.string = (fun _88_310 -> (match (()) with
 | () -> begin
-<<<<<<< HEAD
-(let _186_322 = (let _186_321 = (FStar_Options.z3_seed ())
-in (FStar_Util.string_of_int _186_321))
-in (FStar_Util.format1 "(set-option :global-decls false)(set-option :smt.mbqi false)(set-option :auto_config false)(set-option :produce-unsat-cores true)(set-option :smt.random_seed %s)\n" _186_322))
-=======
-(let _185_322 = (let _185_321 = (FStar_Options.z3_seed ())
-in (FStar_Util.string_of_int _185_321))
-in (FStar_Util.format1 "(set-option :global-decls false)(set-option :smt.mbqi false)(set-option :auto_config false)(set-option :produce-unsat-cores true)(set-option :smt.random_seed %s)\n" _185_322))
->>>>>>> 325d5cd9
+(let _187_322 = (let _187_321 = (FStar_Options.z3_seed ())
+in (FStar_Util.string_of_int _187_321))
+in (FStar_Util.format1 "(set-option :global-decls false)(set-option :smt.mbqi false)(set-option :auto_config false)(set-option :produce-unsat-cores true)(set-option :smt.random_seed %s)\n" _187_322))
 end))
 
 
@@ -961,13 +771,8 @@
 | KILLED -> begin
 Kill
 end
-<<<<<<< HEAD
 | _88_338 -> begin
-(FStar_All.failwith "Impossible")
-=======
-| _87_338 -> begin
 (failwith "Impossible")
->>>>>>> 325d5cd9
 end))
 in (
 
@@ -977,17 +782,10 @@
 let status = (doZ3Exe fresh input)
 in (
 
-<<<<<<< HEAD
-let _88_345 = (let _186_361 = (FStar_Util.now ())
-in (FStar_Util.time_diff start _186_361))
+let _88_345 = (let _187_361 = (FStar_Util.now ())
+in (FStar_Util.time_diff start _187_361))
 in (match (_88_345) with
 | (_88_343, elapsed_time) -> begin
-=======
-let _87_345 = (let _185_361 = (FStar_Util.now ())
-in (FStar_Util.time_diff start _185_361))
-in (match (_87_345) with
-| (_87_343, elapsed_time) -> begin
->>>>>>> 325d5cd9
 (
 
 let result = (match (status) with
@@ -1000,15 +798,9 @@
 | (TIMEOUT (lblnegs)) | (SAT (lblnegs)) | (UNKNOWN (lblnegs)) -> begin
 (
 
-<<<<<<< HEAD
 let _88_353 = if (FStar_Options.debug_any ()) then begin
-(let _186_362 = (FStar_Util.format1 "Z3 says: %s\n" (status_to_string status))
-in (FStar_All.pipe_left FStar_Util.print_string _186_362))
-=======
-let _87_353 = if (FStar_Options.debug_any ()) then begin
-(let _185_362 = (FStar_Util.format1 "Z3 says: %s\n" (status_to_string status))
-in (FStar_All.pipe_left FStar_Util.print_string _185_362))
->>>>>>> 325d5cd9
+(let _187_362 = (FStar_Util.format1 "Z3 says: %s\n" (status_to_string status))
+in (FStar_All.pipe_left FStar_Util.print_string _187_362))
 end else begin
 ()
 end
@@ -1024,17 +816,10 @@
 | Some (lbl, msg, r) -> begin
 (((lbl), (msg), (r)))::[]
 end))))
-<<<<<<< HEAD
-in (let _186_367 = (let _186_366 = (let _186_365 = (ekind status)
-in ((failing_assertions), (_186_365)))
-in FStar_Util.Inr (_186_366))
-in ((_186_367), (elapsed_time)))))
-=======
-in (let _185_367 = (let _185_366 = (let _185_365 = (ekind status)
-in ((failing_assertions), (_185_365)))
-in FStar_Util.Inr (_185_366))
-in ((_185_367), (elapsed_time)))))
->>>>>>> 325d5cd9
+in (let _187_367 = (let _187_366 = (let _187_365 = (ekind status)
+in ((failing_assertions), (_187_365)))
+in FStar_Util.Inr (_187_366))
+in ((_187_367), (elapsed_time)))))
 end)
 in result)
 end)))))
@@ -1097,13 +882,8 @@
 end))
 in (aux ())))
 end))
-<<<<<<< HEAD
-and run_job : z3job  ->  Prims.unit = (fun j -> (let _186_377 = (j.job ())
-in (FStar_All.pipe_left j.callback _186_377)))
-=======
-and run_job : z3job  ->  Prims.unit = (fun j -> (let _185_377 = (j.job ())
-in (FStar_All.pipe_left j.callback _185_377)))
->>>>>>> 325d5cd9
+and run_job : z3job  ->  Prims.unit = (fun j -> (let _187_377 = (j.job ())
+in (FStar_All.pipe_left j.callback _187_377)))
 
 
 let init : Prims.unit  ->  Prims.unit = (fun _88_400 -> (match (()) with
@@ -1133,15 +913,9 @@
 let _88_408 = (FStar_Util.monitor_enter job_queue)
 in (
 
-<<<<<<< HEAD
-let _88_410 = (let _186_387 = (let _186_386 = (FStar_ST.read job_queue)
-in (FStar_List.append _186_386 ((j)::[])))
-in (FStar_ST.op_Colon_Equals job_queue _186_387))
-=======
-let _87_410 = (let _185_387 = (let _185_386 = (FStar_ST.read job_queue)
-in (FStar_List.append _185_386 ((j)::[])))
-in (FStar_ST.op_Colon_Equals job_queue _185_387))
->>>>>>> 325d5cd9
+let _88_410 = (let _187_387 = (let _187_386 = (FStar_ST.read job_queue)
+in (FStar_List.append _187_386 ((j)::[])))
+in (FStar_ST.op_Colon_Equals job_queue _187_387))
 in (
 
 let _88_412 = (FStar_Util.monitor_pulse job_queue)
@@ -1168,28 +942,16 @@
 
 let _88_425 = (with_monitor job_queue (fun _88_422 -> (match (()) with
 | () -> begin
-<<<<<<< HEAD
-(let _186_395 = (FStar_ST.read pending_jobs)
-in (let _186_394 = (let _186_393 = (FStar_ST.read job_queue)
-in (FStar_List.length _186_393))
-in ((_186_395), (_186_394))))
-=======
-(let _185_395 = (FStar_ST.read pending_jobs)
-in (let _185_394 = (let _185_393 = (FStar_ST.read job_queue)
-in (FStar_List.length _185_393))
-in ((_185_395), (_185_394))))
->>>>>>> 325d5cd9
+(let _187_395 = (FStar_ST.read pending_jobs)
+in (let _187_394 = (let _187_393 = (FStar_ST.read job_queue)
+in (FStar_List.length _187_393))
+in ((_187_395), (_187_394))))
 end)))
 in (match (_88_425) with
 | (n, m) -> begin
 if ((n + m) = (Prims.parse_int "0")) then begin
-<<<<<<< HEAD
-(let _186_396 = (FStar_TypeChecker_Errors.report_all ())
-in (FStar_All.pipe_right _186_396 Prims.ignore))
-=======
-(let _185_396 = (FStar_TypeChecker_Errors.report_all ())
-in (FStar_All.pipe_right _185_396 Prims.ignore))
->>>>>>> 325d5cd9
+(let _187_396 = (FStar_TypeChecker_Errors.report_all ())
+in (FStar_All.pipe_right _187_396 Prims.ignore))
 end else begin
 (
 
@@ -1214,40 +976,22 @@
 
 let push : Prims.string  ->  Prims.unit = (fun msg -> (
 
-<<<<<<< HEAD
-let _88_429 = (let _186_400 = (let _186_399 = (FStar_ST.read fresh_scope)
-in ((FStar_SMTEncoding_Term.Caption (msg))::(FStar_SMTEncoding_Term.Push)::[])::_186_399)
-in (FStar_ST.op_Colon_Equals fresh_scope _186_400))
-in (let _186_402 = (let _186_401 = (FStar_ST.read bg_scope)
-in (FStar_List.append ((FStar_SMTEncoding_Term.Caption (msg))::(FStar_SMTEncoding_Term.Push)::[]) _186_401))
-in (FStar_ST.op_Colon_Equals bg_scope _186_402))))
-=======
-let _87_429 = (let _185_400 = (let _185_399 = (FStar_ST.read fresh_scope)
-in ((FStar_SMTEncoding_Term.Caption (msg))::(FStar_SMTEncoding_Term.Push)::[])::_185_399)
-in (FStar_ST.op_Colon_Equals fresh_scope _185_400))
-in (let _185_402 = (let _185_401 = (FStar_ST.read bg_scope)
-in (FStar_List.append ((FStar_SMTEncoding_Term.Caption (msg))::(FStar_SMTEncoding_Term.Push)::[]) _185_401))
-in (FStar_ST.op_Colon_Equals bg_scope _185_402))))
->>>>>>> 325d5cd9
+let _88_429 = (let _187_400 = (let _187_399 = (FStar_ST.read fresh_scope)
+in ((FStar_SMTEncoding_Term.Caption (msg))::(FStar_SMTEncoding_Term.Push)::[])::_187_399)
+in (FStar_ST.op_Colon_Equals fresh_scope _187_400))
+in (let _187_402 = (let _187_401 = (FStar_ST.read bg_scope)
+in (FStar_List.append ((FStar_SMTEncoding_Term.Caption (msg))::(FStar_SMTEncoding_Term.Push)::[]) _187_401))
+in (FStar_ST.op_Colon_Equals bg_scope _187_402))))
 
 
 let pop : Prims.string  ->  Prims.unit = (fun msg -> (
 
-<<<<<<< HEAD
-let _88_432 = (let _186_406 = (let _186_405 = (FStar_ST.read fresh_scope)
-in (FStar_List.tl _186_405))
-in (FStar_ST.op_Colon_Equals fresh_scope _186_406))
-in (let _186_408 = (let _186_407 = (FStar_ST.read bg_scope)
-in (FStar_List.append ((FStar_SMTEncoding_Term.Pop)::(FStar_SMTEncoding_Term.Caption (msg))::[]) _186_407))
-in (FStar_ST.op_Colon_Equals bg_scope _186_408))))
-=======
-let _87_432 = (let _185_406 = (let _185_405 = (FStar_ST.read fresh_scope)
-in (FStar_List.tl _185_405))
-in (FStar_ST.op_Colon_Equals fresh_scope _185_406))
-in (let _185_408 = (let _185_407 = (FStar_ST.read bg_scope)
-in (FStar_List.append ((FStar_SMTEncoding_Term.Pop)::(FStar_SMTEncoding_Term.Caption (msg))::[]) _185_407))
-in (FStar_ST.op_Colon_Equals bg_scope _185_408))))
->>>>>>> 325d5cd9
+let _88_432 = (let _187_406 = (let _187_405 = (FStar_ST.read fresh_scope)
+in (FStar_List.tl _187_405))
+in (FStar_ST.op_Colon_Equals fresh_scope _187_406))
+in (let _187_408 = (let _187_407 = (FStar_ST.read bg_scope)
+in (FStar_List.append ((FStar_SMTEncoding_Term.Pop)::(FStar_SMTEncoding_Term.Caption (msg))::[]) _187_407))
+in (FStar_ST.op_Colon_Equals bg_scope _187_408))))
 
 
 let giveZ3 : FStar_SMTEncoding_Term.decl Prims.list  ->  Prims.unit = (fun decls -> (
@@ -1265,37 +1009,21 @@
 | (hd)::tl -> begin
 (FStar_ST.op_Colon_Equals fresh_scope (((FStar_List.append hd decls))::tl))
 end
-<<<<<<< HEAD
 | _88_446 -> begin
-(FStar_All.failwith "Impossible")
-end)
-in (let _186_413 = (let _186_412 = (FStar_ST.read bg_scope)
-in (FStar_List.append (FStar_List.rev decls) _186_412))
-in (FStar_ST.op_Colon_Equals bg_scope _186_413)))))
-=======
-| _87_446 -> begin
 (failwith "Impossible")
 end)
-in (let _185_413 = (let _185_412 = (FStar_ST.read bg_scope)
-in (FStar_List.append (FStar_List.rev decls) _185_412))
-in (FStar_ST.op_Colon_Equals bg_scope _185_413)))))
->>>>>>> 325d5cd9
+in (let _187_413 = (let _187_412 = (FStar_ST.read bg_scope)
+in (FStar_List.append (FStar_List.rev decls) _187_412))
+in (FStar_ST.op_Colon_Equals bg_scope _187_413)))))
 
 
 let bgtheory : Prims.bool  ->  FStar_SMTEncoding_Term.decl Prims.list = (fun fresh -> if fresh then begin
 (
 
-<<<<<<< HEAD
 let _88_450 = (FStar_ST.op_Colon_Equals bg_scope [])
-in (let _186_417 = (let _186_416 = (FStar_ST.read fresh_scope)
-in (FStar_List.rev _186_416))
-in (FStar_All.pipe_right _186_417 FStar_List.flatten)))
-=======
-let _87_450 = (FStar_ST.op_Colon_Equals bg_scope [])
-in (let _185_417 = (let _185_416 = (FStar_ST.read fresh_scope)
-in (FStar_List.rev _185_416))
-in (FStar_All.pipe_right _185_417 FStar_List.flatten)))
->>>>>>> 325d5cd9
+in (let _187_417 = (let _187_416 = (FStar_ST.read fresh_scope)
+in (FStar_List.rev _187_416))
+in (FStar_All.pipe_right _187_417 FStar_List.flatten)))
 end else begin
 (
 
@@ -1332,13 +1060,8 @@
 | (hd)::(s)::tl -> begin
 (FStar_ST.op_Colon_Equals fresh_scope (((FStar_List.append hd s))::tl))
 end
-<<<<<<< HEAD
 | _88_470 -> begin
-(FStar_All.failwith "Impossible")
-=======
-| _87_470 -> begin
 (failwith "Impossible")
->>>>>>> 325d5cd9
 end))
 
 
@@ -1375,43 +1098,25 @@
 
 let missed_assertions = (fun th core -> (
 
-<<<<<<< HEAD
-let missed = (let _186_449 = (FStar_All.pipe_right core (FStar_List.filter (fun nm -> (let _186_448 = (FStar_All.pipe_right th (FStar_Util.for_some (fun _88_5 -> (match (_88_5) with
+let missed = (let _187_449 = (FStar_All.pipe_right core (FStar_List.filter (fun nm -> (let _187_448 = (FStar_All.pipe_right th (FStar_Util.for_some (fun _88_5 -> (match (_88_5) with
 | FStar_SMTEncoding_Term.Assume (_88_505, _88_507, Some (nm')) -> begin
-=======
-let missed = (let _185_449 = (FStar_All.pipe_right core (FStar_List.filter (fun nm -> (let _185_448 = (FStar_All.pipe_right th (FStar_Util.for_some (fun _87_5 -> (match (_87_5) with
-| FStar_SMTEncoding_Term.Assume (_87_505, _87_507, Some (nm')) -> begin
->>>>>>> 325d5cd9
 (nm = nm')
 end
 | _88_513 -> begin
 false
 end))))
-<<<<<<< HEAD
-in (FStar_All.pipe_right _186_448 Prims.op_Negation)))))
-in (FStar_All.pipe_right _186_449 (FStar_String.concat ", ")))
-in (
-
-let included = (let _186_451 = (FStar_All.pipe_right th (FStar_List.collect (fun _88_6 -> (match (_88_6) with
+in (FStar_All.pipe_right _187_448 Prims.op_Negation)))))
+in (FStar_All.pipe_right _187_449 (FStar_String.concat ", ")))
+in (
+
+let included = (let _187_451 = (FStar_All.pipe_right th (FStar_List.collect (fun _88_6 -> (match (_88_6) with
 | FStar_SMTEncoding_Term.Assume (_88_517, _88_519, Some (nm)) -> begin
-=======
-in (FStar_All.pipe_right _185_448 Prims.op_Negation)))))
-in (FStar_All.pipe_right _185_449 (FStar_String.concat ", ")))
-in (
-
-let included = (let _185_451 = (FStar_All.pipe_right th (FStar_List.collect (fun _87_6 -> (match (_87_6) with
-| FStar_SMTEncoding_Term.Assume (_87_517, _87_519, Some (nm)) -> begin
->>>>>>> 325d5cd9
 (nm)::[]
 end
 | _88_525 -> begin
 []
 end))))
-<<<<<<< HEAD
-in (FStar_All.pipe_right _186_451 (FStar_String.concat ", ")))
-=======
-in (FStar_All.pipe_right _185_451 (FStar_String.concat ", ")))
->>>>>>> 325d5cd9
+in (FStar_All.pipe_right _187_451 (FStar_String.concat ", ")))
 in (FStar_Util.format2 "missed={%s}; included={%s}" missed included))))
 in (
 
@@ -1426,45 +1131,24 @@
 end else begin
 ""
 end
-<<<<<<< HEAD
-in (let _186_455 = (FStar_Util.string_of_int n_retained)
-in (let _186_454 = if (n <> n_retained) then begin
-(let _186_452 = (FStar_Util.string_of_int n)
-in (FStar_Util.format2 " (expected %s (%s); replay may be inaccurate)" _186_452 missed))
+in (let _187_455 = (FStar_Util.string_of_int n_retained)
+in (let _187_454 = if (n <> n_retained) then begin
+(let _187_452 = (FStar_Util.string_of_int n)
+in (FStar_Util.format2 " (expected %s (%s); replay may be inaccurate)" _187_452 missed))
 end else begin
 ""
 end
-in (let _186_453 = (FStar_Util.string_of_int n_pruned)
-in (FStar_Util.print3 "Hint-info: Retained %s assertions%s and pruned %s assertions using recorded unsat core\n" _186_455 _186_454 _186_453))))))
+in (let _187_453 = (FStar_Util.string_of_int n_pruned)
+in (FStar_Util.print3 "Hint-info: Retained %s assertions%s and pruned %s assertions using recorded unsat core\n" _187_455 _187_454 _187_453))))))
 end else begin
 ()
 end
-in (let _186_460 = (let _186_459 = (let _186_458 = (let _186_457 = (let _186_456 = (FStar_All.pipe_right core (FStar_String.concat ", "))
-in (Prims.strcat "UNSAT CORE: " _186_456))
-in FStar_SMTEncoding_Term.Caption (_186_457))
-in (_186_458)::[])
-in (FStar_List.append theory' _186_459))
-in ((_186_460), (true)))))
-=======
-in (let _185_455 = (FStar_Util.string_of_int n_retained)
-in (let _185_454 = if (n <> n_retained) then begin
-(let _185_452 = (FStar_Util.string_of_int n)
-in (FStar_Util.format2 " (expected %s (%s); replay may be inaccurate)" _185_452 missed))
-end else begin
-""
-end
-in (let _185_453 = (FStar_Util.string_of_int n_pruned)
-in (FStar_Util.print3 "Hint-info: Retained %s assertions%s and pruned %s assertions using recorded unsat core\n" _185_455 _185_454 _185_453))))))
-end else begin
-()
-end
-in (let _185_460 = (let _185_459 = (let _185_458 = (let _185_457 = (let _185_456 = (FStar_All.pipe_right core (FStar_String.concat ", "))
-in (Prims.strcat "UNSAT CORE: " _185_456))
-in FStar_SMTEncoding_Term.Caption (_185_457))
-in (_185_458)::[])
-in (FStar_List.append theory' _185_459))
-in ((_185_460), (true)))))
->>>>>>> 325d5cd9
+in (let _187_460 = (let _187_459 = (let _187_458 = (let _187_457 = (let _187_456 = (FStar_All.pipe_right core (FStar_String.concat ", "))
+in (Prims.strcat "UNSAT CORE: " _187_456))
+in FStar_SMTEncoding_Term.Caption (_187_457))
+in (_187_458)::[])
+in (FStar_List.append theory' _187_459))
+in ((_187_460), (true)))))
 end))
 end))
 in (
@@ -1496,17 +1180,10 @@
 end))
 in (
 
-<<<<<<< HEAD
-let input = (let _186_465 = (let _186_464 = (let _186_463 = (z3_options ())
-in (FStar_SMTEncoding_Term.declToSmt _186_463))
-in (FStar_List.map _186_464 theory))
-in (FStar_All.pipe_right _186_465 (FStar_String.concat "\n")))
-=======
-let input = (let _185_465 = (let _185_464 = (let _185_463 = (z3_options ())
-in (FStar_SMTEncoding_Term.declToSmt _185_463))
-in (FStar_List.map _185_464 theory))
-in (FStar_All.pipe_right _185_465 (FStar_String.concat "\n")))
->>>>>>> 325d5cd9
+let input = (let _187_465 = (let _187_464 = (let _187_463 = (z3_options ())
+in (FStar_SMTEncoding_Term.declToSmt _187_463))
+in (FStar_List.map _187_464 theory))
+in (FStar_All.pipe_right _187_465 (FStar_String.concat "\n")))
 in (
 
 let _88_549 = if (FStar_Options.log_queries ()) then begin
