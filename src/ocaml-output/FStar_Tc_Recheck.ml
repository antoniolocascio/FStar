--- conflicted
+++ resolved
@@ -1,4 +1,3 @@
-<<<<<<< HEAD
 
 open Prims
 let oktype = Some (FStar_Absyn_Syntax.ktype)
@@ -55,8 +54,8 @@
 
 let rec recompute_kind = (fun t -> (let recompute = (fun t -> (match (t.FStar_Absyn_Syntax.n) with
 | FStar_Absyn_Syntax.Typ_delayed (_31_34) -> begin
-(let _97_30 = (FStar_Absyn_Util.compress_typ t)
-in (recompute_kind _97_30))
+(let _98_30 = (FStar_Absyn_Util.compress_typ t)
+in (recompute_kind _98_30))
 end
 | FStar_Absyn_Syntax.Typ_btvar (a) -> begin
 a.FStar_Absyn_Syntax.sort
@@ -80,9 +79,9 @@
 (recompute_kind t)
 end
 | FStar_Absyn_Syntax.Typ_lam (binders, body) -> begin
-(let _97_32 = (let _97_31 = (recompute_kind body)
-in (binders, _97_31))
-in (FStar_Absyn_Syntax.mk_Kind_arrow _97_32 t.FStar_Absyn_Syntax.pos))
+(let _98_32 = (let _98_31 = (recompute_kind body)
+in (binders, _98_31))
+in (FStar_Absyn_Syntax.mk_Kind_arrow _98_32 t.FStar_Absyn_Syntax.pos))
 end
 | FStar_Absyn_Syntax.Typ_app (t1, args) -> begin
 (match (t1.FStar_Absyn_Syntax.n) with
@@ -99,21 +98,21 @@
 (FStar_Absyn_Util.subst_kind subst k)
 end
 | (_31_105, []) -> begin
-(let _97_39 = (FStar_Absyn_Syntax.mk_Kind_arrow (bs, k) t.FStar_Absyn_Syntax.pos)
-in (FStar_All.pipe_right _97_39 (FStar_Absyn_Util.subst_kind subst)))
+(let _98_39 = (FStar_Absyn_Syntax.mk_Kind_arrow (bs, k) t.FStar_Absyn_Syntax.pos)
+in (FStar_All.pipe_right _98_39 (FStar_Absyn_Util.subst_kind subst)))
 end
 | (b::bs, a::args) -> begin
-(let subst = (let _97_40 = (FStar_Absyn_Util.subst_formal b a)
-in (_97_40)::subst)
+(let subst = (let _98_40 = (FStar_Absyn_Util.subst_formal b a)
+in (_98_40)::subst)
 in (aux subst bs args))
 end
 | _31_117 -> begin
-(let _97_45 = (let _97_44 = (FStar_Absyn_Print.kind_to_string k1)
-in (let _97_43 = (FStar_Absyn_Print.tag_of_typ t)
-in (let _97_42 = (FStar_Absyn_Print.kind_to_string k)
-in (let _97_41 = (FStar_All.pipe_right (FStar_List.length args) FStar_Util.string_of_int)
-in (FStar_Util.format4 "Head kind is %s\nToo many arguments in type %s; result kind is %s\nwith %s remaining args\n" _97_44 _97_43 _97_42 _97_41)))))
-in (FStar_All.failwith _97_45))
+(let _98_45 = (let _98_44 = (FStar_Absyn_Print.kind_to_string k1)
+in (let _98_43 = (FStar_Absyn_Print.tag_of_typ t)
+in (let _98_42 = (FStar_Absyn_Print.kind_to_string k)
+in (let _98_41 = (FStar_All.pipe_right (FStar_List.length args) FStar_Util.string_of_int)
+in (FStar_Util.format4 "Head kind is %s\nToo many arguments in type %s; result kind is %s\nwith %s remaining args\n" _98_44 _98_43 _98_42 _98_41)))))
+in (FStar_All.failwith _98_45))
 end))
 in (aux [] bs args))
 end)))
@@ -134,8 +133,8 @@
 
 let rec recompute_typ = (fun e -> (let recompute = (fun e -> (match (e.FStar_Absyn_Syntax.n) with
 | FStar_Absyn_Syntax.Exp_delayed (_31_129) -> begin
-(let _97_50 = (FStar_Absyn_Util.compress_exp e)
-in (recompute_typ _97_50))
+(let _98_50 = (FStar_Absyn_Util.compress_exp e)
+in (recompute_typ _98_50))
 end
 | FStar_Absyn_Syntax.Exp_bvar (x) -> begin
 x.FStar_Absyn_Syntax.sort
@@ -147,10 +146,10 @@
 (typing_const e.FStar_Absyn_Syntax.pos s)
 end
 | FStar_Absyn_Syntax.Exp_abs (bs, body) -> begin
-(let _97_53 = (let _97_52 = (let _97_51 = (recompute_typ body)
-in (FStar_Absyn_Syntax.mk_Total _97_51))
-in (bs, _97_52))
-in (FStar_Absyn_Syntax.mk_Typ_fun _97_53 None e.FStar_Absyn_Syntax.pos))
+(let _98_53 = (let _98_52 = (let _98_51 = (recompute_typ body)
+in (FStar_Absyn_Syntax.mk_Total _98_51))
+in (bs, _98_52))
+in (FStar_Absyn_Syntax.mk_Typ_fun _98_53 None e.FStar_Absyn_Syntax.pos))
 end
 | FStar_Absyn_Syntax.Exp_app (head, args) -> begin
 (let t1 = (recompute_typ head)
@@ -164,12 +163,12 @@
 (FStar_Absyn_Util.subst_typ subst (FStar_Absyn_Util.comp_result c))
 end
 | (_31_162, []) -> begin
-(let _97_60 = (FStar_Absyn_Syntax.mk_Typ_fun (bs, c) None e.FStar_Absyn_Syntax.pos)
-in (FStar_All.pipe_right _97_60 (FStar_Absyn_Util.subst_typ subst)))
+(let _98_60 = (FStar_Absyn_Syntax.mk_Typ_fun (bs, c) None e.FStar_Absyn_Syntax.pos)
+in (FStar_All.pipe_right _98_60 (FStar_Absyn_Util.subst_typ subst)))
 end
 | (b::bs, a::args) -> begin
-(let subst = (let _97_61 = (FStar_Absyn_Util.subst_formal b a)
-in (_97_61)::subst)
+(let subst = (let _98_61 = (FStar_Absyn_Util.subst_formal b a)
+in (_98_61)::subst)
 in (aux subst bs args))
 end
 | _31_174 -> begin
@@ -205,212 +204,3 @@
 
 
 
-=======
-
-open Prims
-let oktype = Some (FStar_Absyn_Syntax.ktype)
-
-let t_unit = (FStar_All.pipe_left (FStar_Absyn_Syntax.syn FStar_Absyn_Syntax.dummyRange oktype) (FStar_Absyn_Syntax.mk_Typ_const (FStar_Absyn_Util.withsort FStar_Absyn_Const.unit_lid FStar_Absyn_Syntax.ktype)))
-
-let t_bool = (FStar_All.pipe_left (FStar_Absyn_Syntax.syn FStar_Absyn_Syntax.dummyRange oktype) (FStar_Absyn_Syntax.mk_Typ_const (FStar_Absyn_Util.withsort FStar_Absyn_Const.bool_lid FStar_Absyn_Syntax.ktype)))
-
-let t_uint8 = (FStar_All.pipe_left (FStar_Absyn_Syntax.syn FStar_Absyn_Syntax.dummyRange oktype) (FStar_Absyn_Syntax.mk_Typ_const (FStar_Absyn_Util.withsort FStar_Absyn_Const.uint8_lid FStar_Absyn_Syntax.ktype)))
-
-let t_int = (FStar_All.pipe_left (FStar_Absyn_Syntax.syn FStar_Absyn_Syntax.dummyRange oktype) (FStar_Absyn_Syntax.mk_Typ_const (FStar_Absyn_Util.withsort FStar_Absyn_Const.int_lid FStar_Absyn_Syntax.ktype)))
-
-let t_int32 = (FStar_All.pipe_left (FStar_Absyn_Syntax.syn FStar_Absyn_Syntax.dummyRange oktype) (FStar_Absyn_Syntax.mk_Typ_const (FStar_Absyn_Util.withsort FStar_Absyn_Const.int32_lid FStar_Absyn_Syntax.ktype)))
-
-let t_int64 = (FStar_All.pipe_left (FStar_Absyn_Syntax.syn FStar_Absyn_Syntax.dummyRange oktype) (FStar_Absyn_Syntax.mk_Typ_const (FStar_Absyn_Util.withsort FStar_Absyn_Const.int64_lid FStar_Absyn_Syntax.ktype)))
-
-let t_string = (FStar_All.pipe_left (FStar_Absyn_Syntax.syn FStar_Absyn_Syntax.dummyRange oktype) (FStar_Absyn_Syntax.mk_Typ_const (FStar_Absyn_Util.withsort FStar_Absyn_Const.string_lid FStar_Absyn_Syntax.ktype)))
-
-let t_float = (FStar_All.pipe_left (FStar_Absyn_Syntax.syn FStar_Absyn_Syntax.dummyRange oktype) (FStar_Absyn_Syntax.mk_Typ_const (FStar_Absyn_Util.withsort FStar_Absyn_Const.float_lid FStar_Absyn_Syntax.ktype)))
-
-let t_char = (FStar_All.pipe_left (FStar_Absyn_Syntax.syn FStar_Absyn_Syntax.dummyRange oktype) (FStar_Absyn_Syntax.mk_Typ_const (FStar_Absyn_Util.withsort FStar_Absyn_Const.char_lid FStar_Absyn_Syntax.ktype)))
-
-let typing_const = (fun r s -> (match (s) with
-| FStar_Absyn_Syntax.Const_unit -> begin
-t_unit
-end
-| FStar_Absyn_Syntax.Const_bool (_31_5) -> begin
-t_bool
-end
-| FStar_Absyn_Syntax.Const_int (_31_8) -> begin
-t_int
-end
-| FStar_Absyn_Syntax.Const_int32 (_31_11) -> begin
-t_int32
-end
-| FStar_Absyn_Syntax.Const_int64 (_31_14) -> begin
-t_int64
-end
-| FStar_Absyn_Syntax.Const_string (_31_17) -> begin
-t_string
-end
-| FStar_Absyn_Syntax.Const_float (_31_20) -> begin
-t_float
-end
-| FStar_Absyn_Syntax.Const_char (_31_23) -> begin
-t_char
-end
-| FStar_Absyn_Syntax.Const_uint8 (_31_26) -> begin
-t_uint8
-end
-| _31_29 -> begin
-(Prims.raise (FStar_Absyn_Syntax.Error (("Unsupported constant", r))))
-end))
-
-let rec recompute_kind = (fun t -> (let recompute = (fun t -> (match (t.FStar_Absyn_Syntax.n) with
-| FStar_Absyn_Syntax.Typ_delayed (_31_34) -> begin
-(let _97_30 = (FStar_Absyn_Util.compress_typ t)
-in (recompute_kind _97_30))
-end
-| FStar_Absyn_Syntax.Typ_btvar (a) -> begin
-a.FStar_Absyn_Syntax.sort
-end
-| FStar_Absyn_Syntax.Typ_const (tc) -> begin
-tc.FStar_Absyn_Syntax.sort
-end
-| (FStar_Absyn_Syntax.Typ_fun (_)) | (FStar_Absyn_Syntax.Typ_refine (_)) -> begin
-FStar_Absyn_Syntax.ktype
-end
-| (FStar_Absyn_Syntax.Typ_ascribed (_, k)) | (FStar_Absyn_Syntax.Typ_uvar (_, k)) -> begin
-k
-end
-| (FStar_Absyn_Syntax.Typ_meta (FStar_Absyn_Syntax.Meta_labeled (_))) | (FStar_Absyn_Syntax.Typ_meta (FStar_Absyn_Syntax.Meta_slack_formula (_))) | (FStar_Absyn_Syntax.Typ_meta (FStar_Absyn_Syntax.Meta_pattern (_))) -> begin
-FStar_Absyn_Syntax.ktype
-end
-| FStar_Absyn_Syntax.Typ_meta (FStar_Absyn_Syntax.Meta_named (t, _31_69)) -> begin
-(recompute_kind t)
-end
-| FStar_Absyn_Syntax.Typ_meta (FStar_Absyn_Syntax.Meta_refresh_label (t, _31_75, _31_77)) -> begin
-(recompute_kind t)
-end
-| FStar_Absyn_Syntax.Typ_lam (binders, body) -> begin
-(let _97_32 = (let _97_31 = (recompute_kind body)
-in (binders, _97_31))
-in (FStar_Absyn_Syntax.mk_Kind_arrow _97_32 t.FStar_Absyn_Syntax.pos))
-end
-| FStar_Absyn_Syntax.Typ_app (t1, args) -> begin
-(match (t1.FStar_Absyn_Syntax.n) with
-| FStar_Absyn_Syntax.Typ_const (tc) when ((((FStar_Absyn_Syntax.lid_equals tc.FStar_Absyn_Syntax.v FStar_Absyn_Const.forall_lid) || (FStar_Absyn_Syntax.lid_equals tc.FStar_Absyn_Syntax.v FStar_Absyn_Const.exists_lid)) || (FStar_Absyn_Syntax.lid_equals tc.FStar_Absyn_Syntax.v FStar_Absyn_Const.allTyp_lid)) || (FStar_Absyn_Syntax.lid_equals tc.FStar_Absyn_Syntax.v FStar_Absyn_Const.exTyp_lid)) -> begin
-FStar_Absyn_Syntax.ktype
-end
-| _31_92 -> begin
-(let k1 = (recompute_kind t1)
-in (let _31_96 = (FStar_Absyn_Util.kind_formals k1)
-in (match (_31_96) with
-| (bs, k) -> begin
-(let rec aux = (fun subst bs args -> (match ((bs, args)) with
-| ([], []) -> begin
-(FStar_Absyn_Util.subst_kind subst k)
-end
-| (_31_105, []) -> begin
-(let _97_39 = (FStar_Absyn_Syntax.mk_Kind_arrow (bs, k) t.FStar_Absyn_Syntax.pos)
-in (FStar_All.pipe_right _97_39 (FStar_Absyn_Util.subst_kind subst)))
-end
-| (b::bs, a::args) -> begin
-(let subst = (let _97_40 = (FStar_Absyn_Util.subst_formal b a)
-in (_97_40)::subst)
-in (aux subst bs args))
-end
-| _31_117 -> begin
-(let _97_45 = (let _97_44 = (FStar_Absyn_Print.kind_to_string k1)
-in (let _97_43 = (FStar_Absyn_Print.tag_of_typ t)
-in (let _97_42 = (FStar_Absyn_Print.kind_to_string k)
-in (let _97_41 = (FStar_All.pipe_right (FStar_List.length args) FStar_Util.string_of_int)
-in (FStar_Util.format4 "Head kind is %s\nToo many arguments in type %s; result kind is %s\nwith %s remaining args\n" _97_44 _97_43 _97_42 _97_41)))))
-in (FStar_All.failwith _97_45))
-end))
-in (aux [] bs args))
-end)))
-end)
-end
-| FStar_Absyn_Syntax.Typ_unknown -> begin
-FStar_Absyn_Syntax.kun
-end))
-in (match ((FStar_ST.read t.FStar_Absyn_Syntax.tk)) with
-| Some (k) -> begin
-k
-end
-| None -> begin
-(let k = (recompute t)
-in (let _31_123 = (FStar_ST.op_Colon_Equals t.FStar_Absyn_Syntax.tk (Some (k)))
-in k))
-end)))
-
-let rec recompute_typ = (fun e -> (let recompute = (fun e -> (match (e.FStar_Absyn_Syntax.n) with
-| FStar_Absyn_Syntax.Exp_delayed (_31_129) -> begin
-(let _97_50 = (FStar_Absyn_Util.compress_exp e)
-in (recompute_typ _97_50))
-end
-| FStar_Absyn_Syntax.Exp_bvar (x) -> begin
-x.FStar_Absyn_Syntax.sort
-end
-| FStar_Absyn_Syntax.Exp_fvar (f, _31_135) -> begin
-f.FStar_Absyn_Syntax.sort
-end
-| FStar_Absyn_Syntax.Exp_constant (s) -> begin
-(typing_const e.FStar_Absyn_Syntax.pos s)
-end
-| FStar_Absyn_Syntax.Exp_abs (bs, body) -> begin
-(let _97_53 = (let _97_52 = (let _97_51 = (recompute_typ body)
-in (FStar_Absyn_Syntax.mk_Total _97_51))
-in (bs, _97_52))
-in (FStar_Absyn_Syntax.mk_Typ_fun _97_53 None e.FStar_Absyn_Syntax.pos))
-end
-| FStar_Absyn_Syntax.Exp_app (head, args) -> begin
-(let t1 = (recompute_typ head)
-in (match ((FStar_Absyn_Util.function_formals t1)) with
-| None -> begin
-FStar_Absyn_Syntax.tun
-end
-| Some (bs, c) -> begin
-(let rec aux = (fun subst bs args -> (match ((bs, args)) with
-| ([], []) -> begin
-(FStar_Absyn_Util.subst_typ subst (FStar_Absyn_Util.comp_result c))
-end
-| (_31_162, []) -> begin
-(let _97_60 = (FStar_Absyn_Syntax.mk_Typ_fun (bs, c) None e.FStar_Absyn_Syntax.pos)
-in (FStar_All.pipe_right _97_60 (FStar_Absyn_Util.subst_typ subst)))
-end
-| (b::bs, a::args) -> begin
-(let subst = (let _97_61 = (FStar_Absyn_Util.subst_formal b a)
-in (_97_61)::subst)
-in (aux subst bs args))
-end
-| _31_174 -> begin
-(FStar_All.failwith "Too many arguments")
-end))
-in (aux [] bs args))
-end))
-end
-| FStar_Absyn_Syntax.Exp_match (_31_176) -> begin
-(FStar_All.failwith "Expect match nodes to be annotated already")
-end
-| FStar_Absyn_Syntax.Exp_ascribed (_31_179, t, _31_182) -> begin
-t
-end
-| FStar_Absyn_Syntax.Exp_let (_31_186, e) -> begin
-(recompute_typ e)
-end
-| FStar_Absyn_Syntax.Exp_uvar (_31_191, t) -> begin
-t
-end
-| FStar_Absyn_Syntax.Exp_meta (FStar_Absyn_Syntax.Meta_desugared (e, _31_197)) -> begin
-(recompute_typ e)
-end))
-in (match ((FStar_ST.read e.FStar_Absyn_Syntax.tk)) with
-| Some (t) -> begin
-t
-end
-| None -> begin
-(let t = (recompute e)
-in (let _31_205 = (FStar_ST.op_Colon_Equals e.FStar_Absyn_Syntax.tk (Some (t)))
-in t))
-end)))
-
-
-
-
->>>>>>> bbfa8f20
