--- conflicted
+++ resolved
@@ -3,5934 +3,6 @@
 open FStar_Pervasives
 
 type lcomp_with_binder =
-<<<<<<< HEAD
-(FStar_Syntax_Syntax.bv FStar_Pervasives_Native.option * FStar_Syntax_Syntax.lcomp)
-
-
-let report : FStar_TypeChecker_Env.env  ->  Prims.string Prims.list  ->  Prims.unit = (fun env errs -> (
-
-let uu____19 = (FStar_TypeChecker_Env.get_range env)
-in (
-
-let uu____20 = (FStar_TypeChecker_Err.failed_to_prove_specification errs)
-in (FStar_Errors.err uu____19 uu____20))))
-
-
-let is_type : FStar_Syntax_Syntax.term  ->  Prims.bool = (fun t -> (
-
-let uu____25 = (
-
-let uu____26 = (FStar_Syntax_Subst.compress t)
-in uu____26.FStar_Syntax_Syntax.n)
-in (match (uu____25) with
-| FStar_Syntax_Syntax.Tm_type (uu____29) -> begin
-true
-end
-| uu____30 -> begin
-false
-end)))
-
-
-let t_binders : FStar_TypeChecker_Env.env  ->  (FStar_Syntax_Syntax.bv * FStar_Syntax_Syntax.aqual) Prims.list = (fun env -> (
-
-let uu____41 = (FStar_TypeChecker_Env.all_binders env)
-in (FStar_All.pipe_right uu____41 (FStar_List.filter (fun uu____55 -> (match (uu____55) with
-| (x, uu____61) -> begin
-(is_type x.FStar_Syntax_Syntax.sort)
-end))))))
-
-
-let new_uvar_aux : FStar_TypeChecker_Env.env  ->  FStar_Syntax_Syntax.typ  ->  (FStar_Syntax_Syntax.typ * FStar_Syntax_Syntax.typ) = (fun env k -> (
-
-let bs = (
-
-let uu____75 = ((FStar_Options.full_context_dependency ()) || (
-
-let uu____77 = (FStar_TypeChecker_Env.current_module env)
-in (FStar_Ident.lid_equals FStar_Parser_Const.prims_lid uu____77)))
-in (match (uu____75) with
-| true -> begin
-(FStar_TypeChecker_Env.all_binders env)
-end
-| uu____78 -> begin
-(t_binders env)
-end))
-in (
-
-let uu____79 = (FStar_TypeChecker_Env.get_range env)
-in (FStar_TypeChecker_Rel.new_uvar uu____79 bs k))))
-
-
-let new_uvar : FStar_TypeChecker_Env.env  ->  FStar_Syntax_Syntax.typ  ->  FStar_Syntax_Syntax.typ = (fun env k -> (
-
-let uu____88 = (new_uvar_aux env k)
-in (FStar_Pervasives_Native.fst uu____88)))
-
-
-let as_uvar : FStar_Syntax_Syntax.typ  ->  FStar_Syntax_Syntax.uvar = (fun uu___128_98 -> (match (uu___128_98) with
-| {FStar_Syntax_Syntax.n = FStar_Syntax_Syntax.Tm_uvar (uv, uu____100); FStar_Syntax_Syntax.pos = uu____101; FStar_Syntax_Syntax.vars = uu____102} -> begin
-uv
-end
-| uu____129 -> begin
-(failwith "Impossible")
-end))
-
-
-let new_implicit_var : Prims.string  ->  FStar_Range.range  ->  FStar_TypeChecker_Env.env  ->  FStar_Syntax_Syntax.typ  ->  (FStar_Syntax_Syntax.term * (FStar_Syntax_Syntax.uvar * FStar_Range.range) Prims.list * FStar_TypeChecker_Env.guard_t) = (fun reason r env k -> (
-
-let uu____158 = (FStar_Syntax_Util.destruct k FStar_Parser_Const.range_of_lid)
-in (match (uu____158) with
-| FStar_Pervasives_Native.Some ((uu____181)::((tm, uu____183))::[]) -> begin
-(
-
-let t = (FStar_Syntax_Syntax.mk (FStar_Syntax_Syntax.Tm_constant (FStar_Const.Const_range (tm.FStar_Syntax_Syntax.pos))) FStar_Pervasives_Native.None tm.FStar_Syntax_Syntax.pos)
-in ((t), ([]), (FStar_TypeChecker_Rel.trivial_guard)))
-end
-| uu____235 -> begin
-(
-
-let uu____246 = (new_uvar_aux env k)
-in (match (uu____246) with
-| (t, u) -> begin
-(
-
-let g = (
-
-let uu___147_266 = FStar_TypeChecker_Rel.trivial_guard
-in (
-
-let uu____267 = (
-
-let uu____282 = (
-
-let uu____295 = (as_uvar u)
-in ((reason), (env), (uu____295), (t), (k), (r)))
-in (uu____282)::[])
-in {FStar_TypeChecker_Env.guard_f = uu___147_266.FStar_TypeChecker_Env.guard_f; FStar_TypeChecker_Env.deferred = uu___147_266.FStar_TypeChecker_Env.deferred; FStar_TypeChecker_Env.univ_ineqs = uu___147_266.FStar_TypeChecker_Env.univ_ineqs; FStar_TypeChecker_Env.implicits = uu____267}))
-in (
-
-let uu____320 = (
-
-let uu____327 = (
-
-let uu____332 = (as_uvar u)
-in ((uu____332), (r)))
-in (uu____327)::[])
-in ((t), (uu____320), (g))))
-end))
-end)))
-
-
-let check_uvars : FStar_Range.range  ->  FStar_Syntax_Syntax.typ  ->  Prims.unit = (fun r t -> (
-
-let uvs = (FStar_Syntax_Free.uvars t)
-in (
-
-let uu____362 = (
-
-let uu____363 = (FStar_Util.set_is_empty uvs)
-in (not (uu____363)))
-in (match (uu____362) with
-| true -> begin
-(
-
-let us = (
-
-let uu____369 = (
-
-let uu____372 = (FStar_Util.set_elements uvs)
-in (FStar_List.map (fun uu____390 -> (match (uu____390) with
-| (x, uu____396) -> begin
-(FStar_Syntax_Print.uvar_to_string x)
-end)) uu____372))
-in (FStar_All.pipe_right uu____369 (FStar_String.concat ", ")))
-in ((FStar_Options.push ());
-(FStar_Options.set_option "hide_uvar_nums" (FStar_Options.Bool (false)));
-(FStar_Options.set_option "print_implicits" (FStar_Options.Bool (true)));
-(
-
-let uu____403 = (
-
-let uu____404 = (FStar_Syntax_Print.term_to_string t)
-in (FStar_Util.format2 "Unconstrained unification variables %s in type signature %s; please add an annotation" us uu____404))
-in (FStar_Errors.err r uu____403));
-(FStar_Options.pop ());
-))
-end
-| uu____405 -> begin
-()
-end))))
-
-
-let extract_let_rec_annotation : FStar_TypeChecker_Env.env  ->  FStar_Syntax_Syntax.letbinding  ->  (FStar_Syntax_Syntax.univ_names * FStar_Syntax_Syntax.typ * Prims.bool) = (fun env uu____419 -> (match (uu____419) with
-| {FStar_Syntax_Syntax.lbname = lbname; FStar_Syntax_Syntax.lbunivs = univ_vars1; FStar_Syntax_Syntax.lbtyp = t; FStar_Syntax_Syntax.lbeff = uu____429; FStar_Syntax_Syntax.lbdef = e} -> begin
-(
-
-let rng = (FStar_Syntax_Syntax.range_of_lbname lbname)
-in (
-
-let t1 = (FStar_Syntax_Subst.compress t)
-in (match (t1.FStar_Syntax_Syntax.n) with
-| FStar_Syntax_Syntax.Tm_unknown -> begin
-((match ((Prims.op_disEquality univ_vars1 [])) with
-| true -> begin
-(failwith "Impossible: non-empty universe variables but the type is unknown")
-end
-| uu____462 -> begin
-()
-end);
-(
-
-let r = (FStar_TypeChecker_Env.get_range env)
-in (
-
-let mk_binder1 = (fun scope a -> (
-
-let uu____475 = (
-
-let uu____476 = (FStar_Syntax_Subst.compress a.FStar_Syntax_Syntax.sort)
-in uu____476.FStar_Syntax_Syntax.n)
-in (match (uu____475) with
-| FStar_Syntax_Syntax.Tm_unknown -> begin
-(
-
-let uu____483 = (FStar_Syntax_Util.type_u ())
-in (match (uu____483) with
-| (k, uu____493) -> begin
-(
-
-let t2 = (
-
-let uu____495 = (FStar_TypeChecker_Rel.new_uvar e.FStar_Syntax_Syntax.pos scope k)
-in (FStar_All.pipe_right uu____495 FStar_Pervasives_Native.fst))
-in (((
-
-let uu___148_505 = a
-in {FStar_Syntax_Syntax.ppname = uu___148_505.FStar_Syntax_Syntax.ppname; FStar_Syntax_Syntax.index = uu___148_505.FStar_Syntax_Syntax.index; FStar_Syntax_Syntax.sort = t2})), (false)))
-end))
-end
-| uu____506 -> begin
-((a), (true))
-end)))
-in (
-
-let rec aux = (fun must_check_ty vars e1 -> (
-
-let e2 = (FStar_Syntax_Subst.compress e1)
-in (match (e2.FStar_Syntax_Syntax.n) with
-| FStar_Syntax_Syntax.Tm_meta (e3, uu____543) -> begin
-(aux must_check_ty vars e3)
-end
-| FStar_Syntax_Syntax.Tm_ascribed (e3, t2, uu____550) -> begin
-(((FStar_Pervasives_Native.fst t2)), (true))
-end
-| FStar_Syntax_Syntax.Tm_abs (bs, body, uu____613) -> begin
-(
-
-let uu____634 = (FStar_All.pipe_right bs (FStar_List.fold_left (fun uu____694 uu____695 -> (match (((uu____694), (uu____695))) with
-| ((scope, bs1, must_check_ty1), (a, imp)) -> begin
-(
-
-let uu____773 = (match (must_check_ty1) with
-| true -> begin
-((a), (true))
-end
-| uu____782 -> begin
-(mk_binder1 scope a)
-end)
-in (match (uu____773) with
-| (tb, must_check_ty2) -> begin
-(
-
-let b = ((tb), (imp))
-in (
-
-let bs2 = (FStar_List.append bs1 ((b)::[]))
-in (
-
-let scope1 = (FStar_List.append scope ((b)::[]))
-in ((scope1), (bs2), (must_check_ty2)))))
-end))
-end)) ((vars), ([]), (must_check_ty))))
-in (match (uu____634) with
-| (scope, bs1, must_check_ty1) -> begin
-(
-
-let uu____885 = (aux must_check_ty1 scope body)
-in (match (uu____885) with
-| (res, must_check_ty2) -> begin
-(
-
-let c = (match (res) with
-| FStar_Util.Inl (t2) -> begin
-(
-
-let uu____914 = (FStar_Options.ml_ish ())
-in (match (uu____914) with
-| true -> begin
-(FStar_Syntax_Util.ml_comp t2 r)
-end
-| uu____915 -> begin
-(FStar_Syntax_Syntax.mk_Total t2)
-end))
-end
-| FStar_Util.Inr (c) -> begin
-c
-end)
-in (
-
-let t2 = (FStar_Syntax_Util.arrow bs1 c)
-in ((
-
-let uu____921 = (FStar_TypeChecker_Env.debug env FStar_Options.High)
-in (match (uu____921) with
-| true -> begin
-(
-
-let uu____922 = (FStar_Range.string_of_range r)
-in (
-
-let uu____923 = (FStar_Syntax_Print.term_to_string t2)
-in (
-
-let uu____924 = (FStar_Util.string_of_bool must_check_ty2)
-in (FStar_Util.print3 "(%s) Using type %s .... must check = %s\n" uu____922 uu____923 uu____924))))
-end
-| uu____925 -> begin
-()
-end));
-((FStar_Util.Inl (t2)), (must_check_ty2));
-)))
-end))
-end))
-end
-| uu____934 -> begin
-(match (must_check_ty) with
-| true -> begin
-((FStar_Util.Inl (FStar_Syntax_Syntax.tun)), (true))
-end
-| uu____947 -> begin
-(
-
-let uu____948 = (
-
-let uu____953 = (
-
-let uu____954 = (FStar_TypeChecker_Rel.new_uvar r vars FStar_Syntax_Util.ktype0)
-in (FStar_All.pipe_right uu____954 FStar_Pervasives_Native.fst))
-in FStar_Util.Inl (uu____953))
-in ((uu____948), (false)))
-end)
-end)))
-in (
-
-let uu____967 = (
-
-let uu____976 = (t_binders env)
-in (aux false uu____976 e))
-in (match (uu____967) with
-| (t2, b) -> begin
-(
-
-let t3 = (match (t2) with
-| FStar_Util.Inr (c) -> begin
-(
-
-let uu____1001 = (FStar_Syntax_Util.is_tot_or_gtot_comp c)
-in (match (uu____1001) with
-| true -> begin
-(FStar_Syntax_Util.comp_result c)
-end
-| uu____1004 -> begin
-(
-
-let uu____1005 = (
-
-let uu____1006 = (
-
-let uu____1011 = (
-
-let uu____1012 = (FStar_Syntax_Print.comp_to_string c)
-in (FStar_Util.format1 "Expected a \'let rec\' to be annotated with a value type; got a computation type %s" uu____1012))
-in ((uu____1011), (rng)))
-in FStar_Errors.Error (uu____1006))
-in (FStar_Exn.raise uu____1005))
-end))
-end
-| FStar_Util.Inl (t3) -> begin
-t3
-end)
-in (([]), (t3), (b)))
-end)))));
-)
-end
-| uu____1020 -> begin
-(
-
-let uu____1021 = (FStar_Syntax_Subst.open_univ_vars univ_vars1 t1)
-in (match (uu____1021) with
-| (univ_vars2, t2) -> begin
-((univ_vars2), (t2), (false))
-end))
-end)))
-end))
-
-
-let pat_as_exp : Prims.bool  ->  FStar_TypeChecker_Env.env  ->  FStar_Syntax_Syntax.pat  ->  (FStar_TypeChecker_Env.env  ->  FStar_Syntax_Syntax.term  ->  FStar_Syntax_Syntax.term)  ->  (FStar_Syntax_Syntax.bv Prims.list * FStar_Syntax_Syntax.term * FStar_Syntax_Syntax.pat) = (fun allow_implicits env p tc_annot -> (
-
-let check_bv = (fun env1 x -> (
-
-let t_x = (
-
-let uu____1086 = (FStar_Syntax_Subst.compress x.FStar_Syntax_Syntax.sort)
-in (match (uu____1086) with
-| {FStar_Syntax_Syntax.n = FStar_Syntax_Syntax.Tm_unknown; FStar_Syntax_Syntax.pos = uu____1087; FStar_Syntax_Syntax.vars = uu____1088} -> begin
-(
-
-let uu____1091 = (FStar_Syntax_Util.type_u ())
-in (match (uu____1091) with
-| (t, uu____1097) -> begin
-(new_uvar env1 t)
-end))
-end
-| t -> begin
-(tc_annot env1 t)
-end))
-in (
-
-let uu___149_1099 = x
-in {FStar_Syntax_Syntax.ppname = uu___149_1099.FStar_Syntax_Syntax.ppname; FStar_Syntax_Syntax.index = uu___149_1099.FStar_Syntax_Syntax.index; FStar_Syntax_Syntax.sort = t_x})))
-in (
-
-let rec pat_as_arg_with_env = (fun allow_wc_dependence env1 p1 -> (match (p1.FStar_Syntax_Syntax.v) with
-| FStar_Syntax_Syntax.Pat_constant (c) -> begin
-(
-
-let e = (match (c) with
-| FStar_Const.Const_int (repr, FStar_Pervasives_Native.Some (sw)) -> begin
-(FStar_ToSyntax_ToSyntax.desugar_machine_integer env1.FStar_TypeChecker_Env.dsenv repr sw p1.FStar_Syntax_Syntax.p)
-end
-| uu____1164 -> begin
-(FStar_Syntax_Syntax.mk (FStar_Syntax_Syntax.Tm_constant (c)) FStar_Pervasives_Native.None p1.FStar_Syntax_Syntax.p)
-end)
-in (([]), ([]), ([]), (env1), (e), (p1)))
-end
-| FStar_Syntax_Syntax.Pat_dot_term (x, uu____1172) -> begin
-(
-
-let uu____1177 = (FStar_Syntax_Util.type_u ())
-in (match (uu____1177) with
-| (k, uu____1201) -> begin
-(
-
-let t = (new_uvar env1 k)
-in (
-
-let x1 = (
-
-let uu___150_1204 = x
-in {FStar_Syntax_Syntax.ppname = uu___150_1204.FStar_Syntax_Syntax.ppname; FStar_Syntax_Syntax.index = uu___150_1204.FStar_Syntax_Syntax.index; FStar_Syntax_Syntax.sort = t})
-in (
-
-let uu____1205 = (
-
-let uu____1210 = (FStar_TypeChecker_Env.all_binders env1)
-in (FStar_TypeChecker_Rel.new_uvar p1.FStar_Syntax_Syntax.p uu____1210 t))
-in (match (uu____1205) with
-| (e, u) -> begin
-(
-
-let p2 = (
-
-let uu___151_1234 = p1
-in {FStar_Syntax_Syntax.v = FStar_Syntax_Syntax.Pat_dot_term (((x1), (e))); FStar_Syntax_Syntax.p = uu___151_1234.FStar_Syntax_Syntax.p})
-in (([]), ([]), ([]), (env1), (e), (p2)))
-end))))
-end))
-end
-| FStar_Syntax_Syntax.Pat_wild (x) -> begin
-(
-
-let x1 = (check_bv env1 x)
-in (
-
-let env2 = (match (allow_wc_dependence) with
-| true -> begin
-(FStar_TypeChecker_Env.push_bv env1 x1)
-end
-| uu____1246 -> begin
-env1
-end)
-in (
-
-let e = (FStar_Syntax_Syntax.mk (FStar_Syntax_Syntax.Tm_name (x1)) FStar_Pervasives_Native.None p1.FStar_Syntax_Syntax.p)
-in (((x1)::[]), ([]), ((x1)::[]), (env2), (e), (p1)))))
-end
-| FStar_Syntax_Syntax.Pat_var (x) -> begin
-(
-
-let x1 = (check_bv env1 x)
-in (
-
-let env2 = (FStar_TypeChecker_Env.push_bv env1 x1)
-in (
-
-let e = (FStar_Syntax_Syntax.mk (FStar_Syntax_Syntax.Tm_name (x1)) FStar_Pervasives_Native.None p1.FStar_Syntax_Syntax.p)
-in (((x1)::[]), ((x1)::[]), ([]), (env2), (e), (p1)))))
-end
-| FStar_Syntax_Syntax.Pat_cons (fv, pats) -> begin
-(
-
-let uu____1290 = (FStar_All.pipe_right pats (FStar_List.fold_left (fun uu____1417 uu____1418 -> (match (((uu____1417), (uu____1418))) with
-| ((b, a, w, env2, args, pats1), (p2, imp)) -> begin
-(
-
-let uu____1607 = (pat_as_arg_with_env allow_wc_dependence env2 p2)
-in (match (uu____1607) with
-| (b', a', w', env3, te, pat) -> begin
-(
-
-let arg = (match (imp) with
-| true -> begin
-(FStar_Syntax_Syntax.iarg te)
-end
-| uu____1677 -> begin
-(FStar_Syntax_Syntax.as_arg te)
-end)
-in (((b')::b), ((a')::a), ((w')::w), (env3), ((arg)::args), ((((pat), (imp)))::pats1)))
-end))
-end)) (([]), ([]), ([]), (env1), ([]), ([]))))
-in (match (uu____1290) with
-| (b, a, w, env2, args, pats1) -> begin
-(
-
-let e = (
-
-let uu____1805 = (
-
-let uu____1808 = (
-
-let uu____1809 = (
-
-let uu____1816 = (
-
-let uu____1819 = (
-
-let uu____1820 = (FStar_Syntax_Syntax.fv_to_tm fv)
-in (
-
-let uu____1821 = (FStar_All.pipe_right args FStar_List.rev)
-in (FStar_Syntax_Syntax.mk_Tm_app uu____1820 uu____1821)))
-in (uu____1819 FStar_Pervasives_Native.None p1.FStar_Syntax_Syntax.p))
-in ((uu____1816), (FStar_Syntax_Syntax.Meta_desugared (FStar_Syntax_Syntax.Data_app))))
-in FStar_Syntax_Syntax.Tm_meta (uu____1809))
-in (FStar_Syntax_Syntax.mk uu____1808))
-in (uu____1805 FStar_Pervasives_Native.None p1.FStar_Syntax_Syntax.p))
-in (
-
-let uu____1833 = (FStar_All.pipe_right (FStar_List.rev b) FStar_List.flatten)
-in (
-
-let uu____1844 = (FStar_All.pipe_right (FStar_List.rev a) FStar_List.flatten)
-in (
-
-let uu____1855 = (FStar_All.pipe_right (FStar_List.rev w) FStar_List.flatten)
-in ((uu____1833), (uu____1844), (uu____1855), (env2), (e), ((
-
-let uu___152_1877 = p1
-in {FStar_Syntax_Syntax.v = FStar_Syntax_Syntax.Pat_cons (((fv), ((FStar_List.rev pats1)))); FStar_Syntax_Syntax.p = uu___152_1877.FStar_Syntax_Syntax.p})))))))
-end))
-end))
-in (
-
-let rec elaborate_pat = (fun env1 p1 -> (
-
-let maybe_dot = (fun inaccessible a r -> (match ((allow_implicits && inaccessible)) with
-| true -> begin
-(FStar_Syntax_Syntax.withinfo (FStar_Syntax_Syntax.Pat_dot_term (((a), (FStar_Syntax_Syntax.tun)))) r)
-end
-| uu____1915 -> begin
-(FStar_Syntax_Syntax.withinfo (FStar_Syntax_Syntax.Pat_var (a)) r)
-end))
-in (match (p1.FStar_Syntax_Syntax.v) with
-| FStar_Syntax_Syntax.Pat_cons (fv, pats) -> begin
-(
-
-let pats1 = (FStar_List.map (fun uu____1961 -> (match (uu____1961) with
-| (p2, imp) -> begin
-(
-
-let uu____1980 = (elaborate_pat env1 p2)
-in ((uu____1980), (imp)))
-end)) pats)
-in (
-
-let uu____1985 = (FStar_TypeChecker_Env.lookup_datacon env1 fv.FStar_Syntax_Syntax.fv_name.FStar_Syntax_Syntax.v)
-in (match (uu____1985) with
-| (uu____1992, t) -> begin
-(
-
-let uu____1994 = (FStar_Syntax_Util.arrow_formals t)
-in (match (uu____1994) with
-| (f, uu____2010) -> begin
-(
-
-let rec aux = (fun formals pats2 -> (match (((formals), (pats2))) with
-| ([], []) -> begin
-[]
-end
-| ([], (uu____2132)::uu____2133) -> begin
-(FStar_Exn.raise (FStar_Errors.Error ((("Too many pattern arguments"), ((FStar_Ident.range_of_lid fv.FStar_Syntax_Syntax.fv_name.FStar_Syntax_Syntax.v))))))
-end
-| ((uu____2184)::uu____2185, []) -> begin
-(FStar_All.pipe_right formals (FStar_List.map (fun uu____2263 -> (match (uu____2263) with
-| (t1, imp) -> begin
-(match (imp) with
-| FStar_Pervasives_Native.Some (FStar_Syntax_Syntax.Implicit (inaccessible)) -> begin
-(
-
-let a = (
-
-let uu____2290 = (
-
-let uu____2293 = (FStar_Syntax_Syntax.range_of_bv t1)
-in FStar_Pervasives_Native.Some (uu____2293))
-in (FStar_Syntax_Syntax.new_bv uu____2290 FStar_Syntax_Syntax.tun))
-in (
-
-let r = (FStar_Ident.range_of_lid fv.FStar_Syntax_Syntax.fv_name.FStar_Syntax_Syntax.v)
-in (
-
-let uu____2295 = (maybe_dot inaccessible a r)
-in ((uu____2295), (true)))))
-end
-| uu____2300 -> begin
-(
-
-let uu____2303 = (
-
-let uu____2304 = (
-
-let uu____2309 = (
-
-let uu____2310 = (FStar_Syntax_Print.pat_to_string p1)
-in (FStar_Util.format1 "Insufficient pattern arguments (%s)" uu____2310))
-in ((uu____2309), ((FStar_Ident.range_of_lid fv.FStar_Syntax_Syntax.fv_name.FStar_Syntax_Syntax.v))))
-in FStar_Errors.Error (uu____2304))
-in (FStar_Exn.raise uu____2303))
-end)
-end))))
-end
-| ((f1)::formals', ((p2, p_imp))::pats') -> begin
-(match (f1) with
-| (uu____2384, FStar_Pervasives_Native.Some (FStar_Syntax_Syntax.Implicit (uu____2385))) when p_imp -> begin
-(
-
-let uu____2388 = (aux formals' pats')
-in (((p2), (true)))::uu____2388)
-end
-| (uu____2405, FStar_Pervasives_Native.Some (FStar_Syntax_Syntax.Implicit (inaccessible))) -> begin
-(
-
-let a = (FStar_Syntax_Syntax.new_bv (FStar_Pervasives_Native.Some (p2.FStar_Syntax_Syntax.p)) FStar_Syntax_Syntax.tun)
-in (
-
-let p3 = (maybe_dot inaccessible a (FStar_Ident.range_of_lid fv.FStar_Syntax_Syntax.fv_name.FStar_Syntax_Syntax.v))
-in (
-
-let uu____2413 = (aux formals' pats2)
-in (((p3), (true)))::uu____2413)))
-end
-| (uu____2430, imp) -> begin
-(
-
-let uu____2436 = (
-
-let uu____2443 = (FStar_Syntax_Syntax.is_implicit imp)
-in ((p2), (uu____2443)))
-in (
-
-let uu____2446 = (aux formals' pats')
-in (uu____2436)::uu____2446))
-end)
-end))
-in (
-
-let uu___153_2461 = p1
-in (
-
-let uu____2464 = (
-
-let uu____2465 = (
-
-let uu____2478 = (aux f pats1)
-in ((fv), (uu____2478)))
-in FStar_Syntax_Syntax.Pat_cons (uu____2465))
-in {FStar_Syntax_Syntax.v = uu____2464; FStar_Syntax_Syntax.p = uu___153_2461.FStar_Syntax_Syntax.p})))
-end))
-end)))
-end
-| uu____2495 -> begin
-p1
-end)))
-in (
-
-let one_pat = (fun allow_wc_dependence env1 p1 -> (
-
-let p2 = (elaborate_pat env1 p1)
-in (
-
-let uu____2529 = (pat_as_arg_with_env allow_wc_dependence env1 p2)
-in (match (uu____2529) with
-| (b, a, w, env2, arg, p3) -> begin
-(
-
-let uu____2582 = (FStar_All.pipe_right b (FStar_Util.find_dup FStar_Syntax_Syntax.bv_eq))
-in (match (uu____2582) with
-| FStar_Pervasives_Native.Some (x) -> begin
-(
-
-let uu____2606 = (
-
-let uu____2607 = (
-
-let uu____2612 = (FStar_TypeChecker_Err.nonlinear_pattern_variable x)
-in ((uu____2612), (p3.FStar_Syntax_Syntax.p)))
-in FStar_Errors.Error (uu____2607))
-in (FStar_Exn.raise uu____2606))
-end
-| uu____2629 -> begin
-((b), (a), (w), (arg), (p3))
-end))
-end))))
-in (
-
-let uu____2638 = (one_pat true env p)
-in (match (uu____2638) with
-| (b, uu____2664, uu____2665, tm, p1) -> begin
-((b), (tm), (p1))
-end)))))))
-
-
-let decorate_pattern : FStar_TypeChecker_Env.env  ->  FStar_Syntax_Syntax.pat  ->  FStar_Syntax_Syntax.term  ->  FStar_Syntax_Syntax.pat = (fun env p exp -> (
-
-let qq = p
-in (
-
-let rec aux = (fun p1 e -> (
-
-let pkg = (fun q -> (FStar_Syntax_Syntax.withinfo q p1.FStar_Syntax_Syntax.p))
-in (
-
-let e1 = (FStar_Syntax_Util.unmeta e)
-in (match (((p1.FStar_Syntax_Syntax.v), (e1.FStar_Syntax_Syntax.n))) with
-| (uu____2713, FStar_Syntax_Syntax.Tm_uinst (e2, uu____2715)) -> begin
-(aux p1 e2)
-end
-| (FStar_Syntax_Syntax.Pat_constant (uu____2720), uu____2721) -> begin
-(pkg p1.FStar_Syntax_Syntax.v)
-end
-| (FStar_Syntax_Syntax.Pat_var (x), FStar_Syntax_Syntax.Tm_name (y)) -> begin
-((match ((not ((FStar_Syntax_Syntax.bv_eq x y)))) with
-| true -> begin
-(
-
-let uu____2725 = (
-
-let uu____2726 = (FStar_Syntax_Print.bv_to_string x)
-in (
-
-let uu____2727 = (FStar_Syntax_Print.bv_to_string y)
-in (FStar_Util.format2 "Expected pattern variable %s; got %s" uu____2726 uu____2727)))
-in (failwith uu____2725))
-end
-| uu____2728 -> begin
-()
-end);
-(
-
-let uu____2730 = (FStar_All.pipe_left (FStar_TypeChecker_Env.debug env) (FStar_Options.Other ("Pat")))
-in (match (uu____2730) with
-| true -> begin
-(
-
-let uu____2731 = (FStar_Syntax_Print.bv_to_string x)
-in (
-
-let uu____2732 = (FStar_TypeChecker_Normalize.term_to_string env y.FStar_Syntax_Syntax.sort)
-in (FStar_Util.print2 "Pattern variable %s introduced at type %s\n" uu____2731 uu____2732)))
-end
-| uu____2733 -> begin
-()
-end));
-(
-
-let s = (FStar_TypeChecker_Normalize.normalize ((FStar_TypeChecker_Normalize.Beta)::[]) env y.FStar_Syntax_Syntax.sort)
-in (
-
-let x1 = (
-
-let uu___154_2736 = x
-in {FStar_Syntax_Syntax.ppname = uu___154_2736.FStar_Syntax_Syntax.ppname; FStar_Syntax_Syntax.index = uu___154_2736.FStar_Syntax_Syntax.index; FStar_Syntax_Syntax.sort = s})
-in (pkg (FStar_Syntax_Syntax.Pat_var (x1)))));
-)
-end
-| (FStar_Syntax_Syntax.Pat_wild (x), FStar_Syntax_Syntax.Tm_name (y)) -> begin
-((
-
-let uu____2740 = (FStar_All.pipe_right (FStar_Syntax_Syntax.bv_eq x y) Prims.op_Negation)
-in (match (uu____2740) with
-| true -> begin
-(
-
-let uu____2741 = (
-
-let uu____2742 = (FStar_Syntax_Print.bv_to_string x)
-in (
-
-let uu____2743 = (FStar_Syntax_Print.bv_to_string y)
-in (FStar_Util.format2 "Expected pattern variable %s; got %s" uu____2742 uu____2743)))
-in (failwith uu____2741))
-end
-| uu____2744 -> begin
-()
-end));
-(
-
-let s = (FStar_TypeChecker_Normalize.normalize ((FStar_TypeChecker_Normalize.Beta)::[]) env y.FStar_Syntax_Syntax.sort)
-in (
-
-let x1 = (
-
-let uu___155_2747 = x
-in {FStar_Syntax_Syntax.ppname = uu___155_2747.FStar_Syntax_Syntax.ppname; FStar_Syntax_Syntax.index = uu___155_2747.FStar_Syntax_Syntax.index; FStar_Syntax_Syntax.sort = s})
-in (pkg (FStar_Syntax_Syntax.Pat_wild (x1)))));
-)
-end
-| (FStar_Syntax_Syntax.Pat_dot_term (x, uu____2749), uu____2750) -> begin
-(pkg (FStar_Syntax_Syntax.Pat_dot_term (((x), (e1)))))
-end
-| (FStar_Syntax_Syntax.Pat_cons (fv, []), FStar_Syntax_Syntax.Tm_fvar (fv')) -> begin
-((
-
-let uu____2772 = (
-
-let uu____2773 = (FStar_Syntax_Syntax.fv_eq fv fv')
-in (not (uu____2773)))
-in (match (uu____2772) with
-| true -> begin
-(
-
-let uu____2774 = (FStar_Util.format2 "Expected pattern constructor %s; got %s" fv.FStar_Syntax_Syntax.fv_name.FStar_Syntax_Syntax.v.FStar_Ident.str fv'.FStar_Syntax_Syntax.fv_name.FStar_Syntax_Syntax.v.FStar_Ident.str)
-in (failwith uu____2774))
-end
-| uu____2775 -> begin
-()
-end));
-(pkg (FStar_Syntax_Syntax.Pat_cons (((fv'), ([])))));
-)
-end
-| (FStar_Syntax_Syntax.Pat_cons (fv, argpats), FStar_Syntax_Syntax.Tm_app ({FStar_Syntax_Syntax.n = FStar_Syntax_Syntax.Tm_fvar (fv'); FStar_Syntax_Syntax.pos = uu____2793; FStar_Syntax_Syntax.vars = uu____2794}, args)) -> begin
-((
-
-let uu____2833 = (
-
-let uu____2834 = (FStar_Syntax_Syntax.fv_eq fv fv')
-in (FStar_All.pipe_right uu____2834 Prims.op_Negation))
-in (match (uu____2833) with
-| true -> begin
-(
-
-let uu____2835 = (FStar_Util.format2 "Expected pattern constructor %s; got %s" fv.FStar_Syntax_Syntax.fv_name.FStar_Syntax_Syntax.v.FStar_Ident.str fv'.FStar_Syntax_Syntax.fv_name.FStar_Syntax_Syntax.v.FStar_Ident.str)
-in (failwith uu____2835))
-end
-| uu____2836 -> begin
-()
-end));
-(
-
-let fv1 = fv'
-in (
-
-let rec match_args = (fun matched_pats args1 argpats1 -> (match (((args1), (argpats1))) with
-| ([], []) -> begin
-(pkg (FStar_Syntax_Syntax.Pat_cons (((fv1), ((FStar_List.rev matched_pats))))))
-end
-| ((arg)::args2, ((argpat, uu____2971))::argpats2) -> begin
-(match (((arg), (argpat.FStar_Syntax_Syntax.v))) with
-| ((e2, FStar_Pervasives_Native.Some (FStar_Syntax_Syntax.Implicit (true))), FStar_Syntax_Syntax.Pat_dot_term (uu____3046)) -> begin
-(
-
-let x = (FStar_Syntax_Syntax.new_bv (FStar_Pervasives_Native.Some (p1.FStar_Syntax_Syntax.p)) FStar_Syntax_Syntax.tun)
-in (
-
-let q = (FStar_Syntax_Syntax.withinfo (FStar_Syntax_Syntax.Pat_dot_term (((x), (e2)))) p1.FStar_Syntax_Syntax.p)
-in (match_args ((((q), (true)))::matched_pats) args2 argpats2)))
-end
-| ((e2, imp), uu____3083) -> begin
-(
-
-let pat = (
-
-let uu____3105 = (aux argpat e2)
-in (
-
-let uu____3106 = (FStar_Syntax_Syntax.is_implicit imp)
-in ((uu____3105), (uu____3106))))
-in (match_args ((pat)::matched_pats) args2 argpats2))
-end)
-end
-| uu____3111 -> begin
-(
-
-let uu____3134 = (
-
-let uu____3135 = (FStar_Syntax_Print.pat_to_string p1)
-in (
-
-let uu____3136 = (FStar_Syntax_Print.term_to_string e1)
-in (FStar_Util.format2 "Unexpected number of pattern arguments: \n\t%s\n\t%s\n" uu____3135 uu____3136)))
-in (failwith uu____3134))
-end))
-in (match_args [] args argpats)));
-)
-end
-| (FStar_Syntax_Syntax.Pat_cons (fv, argpats), FStar_Syntax_Syntax.Tm_app ({FStar_Syntax_Syntax.n = FStar_Syntax_Syntax.Tm_uinst ({FStar_Syntax_Syntax.n = FStar_Syntax_Syntax.Tm_fvar (fv'); FStar_Syntax_Syntax.pos = uu____3148; FStar_Syntax_Syntax.vars = uu____3149}, uu____3150); FStar_Syntax_Syntax.pos = uu____3151; FStar_Syntax_Syntax.vars = uu____3152}, args)) -> begin
-((
-
-let uu____3195 = (
-
-let uu____3196 = (FStar_Syntax_Syntax.fv_eq fv fv')
-in (FStar_All.pipe_right uu____3196 Prims.op_Negation))
-in (match (uu____3195) with
-| true -> begin
-(
-
-let uu____3197 = (FStar_Util.format2 "Expected pattern constructor %s; got %s" fv.FStar_Syntax_Syntax.fv_name.FStar_Syntax_Syntax.v.FStar_Ident.str fv'.FStar_Syntax_Syntax.fv_name.FStar_Syntax_Syntax.v.FStar_Ident.str)
-in (failwith uu____3197))
-end
-| uu____3198 -> begin
-()
-end));
-(
-
-let fv1 = fv'
-in (
-
-let rec match_args = (fun matched_pats args1 argpats1 -> (match (((args1), (argpats1))) with
-| ([], []) -> begin
-(pkg (FStar_Syntax_Syntax.Pat_cons (((fv1), ((FStar_List.rev matched_pats))))))
-end
-| ((arg)::args2, ((argpat, uu____3333))::argpats2) -> begin
-(match (((arg), (argpat.FStar_Syntax_Syntax.v))) with
-| ((e2, FStar_Pervasives_Native.Some (FStar_Syntax_Syntax.Implicit (true))), FStar_Syntax_Syntax.Pat_dot_term (uu____3408)) -> begin
-(
-
-let x = (FStar_Syntax_Syntax.new_bv (FStar_Pervasives_Native.Some (p1.FStar_Syntax_Syntax.p)) FStar_Syntax_Syntax.tun)
-in (
-
-let q = (FStar_Syntax_Syntax.withinfo (FStar_Syntax_Syntax.Pat_dot_term (((x), (e2)))) p1.FStar_Syntax_Syntax.p)
-in (match_args ((((q), (true)))::matched_pats) args2 argpats2)))
-end
-| ((e2, imp), uu____3445) -> begin
-(
-
-let pat = (
-
-let uu____3467 = (aux argpat e2)
-in (
-
-let uu____3468 = (FStar_Syntax_Syntax.is_implicit imp)
-in ((uu____3467), (uu____3468))))
-in (match_args ((pat)::matched_pats) args2 argpats2))
-end)
-end
-| uu____3473 -> begin
-(
-
-let uu____3496 = (
-
-let uu____3497 = (FStar_Syntax_Print.pat_to_string p1)
-in (
-
-let uu____3498 = (FStar_Syntax_Print.term_to_string e1)
-in (FStar_Util.format2 "Unexpected number of pattern arguments: \n\t%s\n\t%s\n" uu____3497 uu____3498)))
-in (failwith uu____3496))
-end))
-in (match_args [] args argpats)));
-)
-end
-| uu____3507 -> begin
-(
-
-let uu____3512 = (
-
-let uu____3513 = (FStar_Range.string_of_range qq.FStar_Syntax_Syntax.p)
-in (
-
-let uu____3514 = (FStar_Syntax_Print.pat_to_string qq)
-in (
-
-let uu____3515 = (FStar_Syntax_Print.term_to_string exp)
-in (FStar_Util.format3 "(%s) Impossible: pattern to decorate is %s; expression is %s\n" uu____3513 uu____3514 uu____3515))))
-in (failwith uu____3512))
-end))))
-in (aux p exp))))
-
-
-let rec decorated_pattern_as_term : FStar_Syntax_Syntax.pat  ->  (FStar_Syntax_Syntax.bv Prims.list * FStar_Syntax_Syntax.term) = (fun pat -> (
-
-let mk1 = (fun f -> (FStar_Syntax_Syntax.mk f FStar_Pervasives_Native.None pat.FStar_Syntax_Syntax.p))
-in (
-
-let pat_as_arg = (fun uu____3553 -> (match (uu____3553) with
-| (p, i) -> begin
-(
-
-let uu____3570 = (decorated_pattern_as_term p)
-in (match (uu____3570) with
-| (vars, te) -> begin
-(
-
-let uu____3593 = (
-
-let uu____3598 = (FStar_Syntax_Syntax.as_implicit i)
-in ((te), (uu____3598)))
-in ((vars), (uu____3593)))
-end))
-end))
-in (match (pat.FStar_Syntax_Syntax.v) with
-| FStar_Syntax_Syntax.Pat_constant (c) -> begin
-(
-
-let uu____3612 = (mk1 (FStar_Syntax_Syntax.Tm_constant (c)))
-in (([]), (uu____3612)))
-end
-| FStar_Syntax_Syntax.Pat_wild (x) -> begin
-(
-
-let uu____3616 = (mk1 (FStar_Syntax_Syntax.Tm_name (x)))
-in (((x)::[]), (uu____3616)))
-end
-| FStar_Syntax_Syntax.Pat_var (x) -> begin
-(
-
-let uu____3620 = (mk1 (FStar_Syntax_Syntax.Tm_name (x)))
-in (((x)::[]), (uu____3620)))
-end
-| FStar_Syntax_Syntax.Pat_cons (fv, pats) -> begin
-(
-
-let uu____3641 = (
-
-let uu____3656 = (FStar_All.pipe_right pats (FStar_List.map pat_as_arg))
-in (FStar_All.pipe_right uu____3656 FStar_List.unzip))
-in (match (uu____3641) with
-| (vars, args) -> begin
-(
-
-let vars1 = (FStar_List.flatten vars)
-in (
-
-let uu____3766 = (
-
-let uu____3767 = (
-
-let uu____3768 = (
-
-let uu____3783 = (FStar_Syntax_Syntax.fv_to_tm fv)
-in ((uu____3783), (args)))
-in FStar_Syntax_Syntax.Tm_app (uu____3768))
-in (mk1 uu____3767))
-in ((vars1), (uu____3766))))
-end))
-end
-| FStar_Syntax_Syntax.Pat_dot_term (x, e) -> begin
-(([]), (e))
-end))))
-
-
-let destruct_comp : FStar_Syntax_Syntax.comp_typ  ->  (FStar_Syntax_Syntax.universe * FStar_Syntax_Syntax.typ * FStar_Syntax_Syntax.typ) = (fun c -> (
-
-let wp = (match (c.FStar_Syntax_Syntax.effect_args) with
-| ((wp, uu____3824))::[] -> begin
-wp
-end
-| uu____3841 -> begin
-(
-
-let uu____3850 = (
-
-let uu____3851 = (
-
-let uu____3852 = (FStar_List.map (fun uu____3862 -> (match (uu____3862) with
-| (x, uu____3868) -> begin
-(FStar_Syntax_Print.term_to_string x)
-end)) c.FStar_Syntax_Syntax.effect_args)
-in (FStar_All.pipe_right uu____3852 (FStar_String.concat ", ")))
-in (FStar_Util.format2 "Impossible: Got a computation %s with effect args [%s]" c.FStar_Syntax_Syntax.effect_name.FStar_Ident.str uu____3851))
-in (failwith uu____3850))
-end)
-in (
-
-let uu____3873 = (FStar_List.hd c.FStar_Syntax_Syntax.comp_univs)
-in ((uu____3873), (c.FStar_Syntax_Syntax.result_typ), (wp)))))
-
-
-let lift_comp : FStar_Syntax_Syntax.comp_typ  ->  FStar_Ident.lident  ->  FStar_TypeChecker_Env.mlift  ->  FStar_Syntax_Syntax.comp_typ = (fun c m lift -> (
-
-let uu____3890 = (destruct_comp c)
-in (match (uu____3890) with
-| (u, uu____3898, wp) -> begin
-(
-
-let uu____3900 = (
-
-let uu____3909 = (
-
-let uu____3910 = (lift.FStar_TypeChecker_Env.mlift_wp c.FStar_Syntax_Syntax.result_typ wp)
-in (FStar_Syntax_Syntax.as_arg uu____3910))
-in (uu____3909)::[])
-in {FStar_Syntax_Syntax.comp_univs = (u)::[]; FStar_Syntax_Syntax.effect_name = m; FStar_Syntax_Syntax.result_typ = c.FStar_Syntax_Syntax.result_typ; FStar_Syntax_Syntax.effect_args = uu____3900; FStar_Syntax_Syntax.flags = []})
-end)))
-
-
-let join_effects : FStar_TypeChecker_Env.env  ->  FStar_Ident.lident  ->  FStar_Ident.lident  ->  FStar_Ident.lident = (fun env l1 l2 -> (
-
-let uu____3923 = (
-
-let uu____3930 = (FStar_TypeChecker_Env.norm_eff_name env l1)
-in (
-
-let uu____3931 = (FStar_TypeChecker_Env.norm_eff_name env l2)
-in (FStar_TypeChecker_Env.join env uu____3930 uu____3931)))
-in (match (uu____3923) with
-| (m, uu____3933, uu____3934) -> begin
-m
-end)))
-
-
-let join_lcomp : FStar_TypeChecker_Env.env  ->  FStar_Syntax_Syntax.lcomp  ->  FStar_Syntax_Syntax.lcomp  ->  FStar_Ident.lident = (fun env c1 c2 -> (
-
-let uu____3947 = ((FStar_Syntax_Util.is_total_lcomp c1) && (FStar_Syntax_Util.is_total_lcomp c2))
-in (match (uu____3947) with
-| true -> begin
-FStar_Parser_Const.effect_Tot_lid
-end
-| uu____3948 -> begin
-(join_effects env c1.FStar_Syntax_Syntax.eff_name c2.FStar_Syntax_Syntax.eff_name)
-end)))
-
-
-let lift_and_destruct : FStar_TypeChecker_Env.env  ->  FStar_Syntax_Syntax.comp  ->  FStar_Syntax_Syntax.comp  ->  ((FStar_Syntax_Syntax.eff_decl * FStar_Syntax_Syntax.bv * FStar_Syntax_Syntax.term) * (FStar_Syntax_Syntax.universe * FStar_Syntax_Syntax.typ * FStar_Syntax_Syntax.typ) * (FStar_Syntax_Syntax.universe * FStar_Syntax_Syntax.typ * FStar_Syntax_Syntax.typ)) = (fun env c1 c2 -> (
-
-let c11 = (FStar_TypeChecker_Env.unfold_effect_abbrev env c1)
-in (
-
-let c21 = (FStar_TypeChecker_Env.unfold_effect_abbrev env c2)
-in (
-
-let uu____3987 = (FStar_TypeChecker_Env.join env c11.FStar_Syntax_Syntax.effect_name c21.FStar_Syntax_Syntax.effect_name)
-in (match (uu____3987) with
-| (m, lift1, lift2) -> begin
-(
-
-let m1 = (lift_comp c11 m lift1)
-in (
-
-let m2 = (lift_comp c21 m lift2)
-in (
-
-let md = (FStar_TypeChecker_Env.get_effect_decl env m)
-in (
-
-let uu____4024 = (FStar_TypeChecker_Env.wp_signature env md.FStar_Syntax_Syntax.mname)
-in (match (uu____4024) with
-| (a, kwp) -> begin
-(
-
-let uu____4055 = (destruct_comp m1)
-in (
-
-let uu____4062 = (destruct_comp m2)
-in ((((md), (a), (kwp))), (uu____4055), (uu____4062))))
-end)))))
-end)))))
-
-
-let is_pure_effect : FStar_TypeChecker_Env.env  ->  FStar_Ident.lident  ->  Prims.bool = (fun env l -> (
-
-let l1 = (FStar_TypeChecker_Env.norm_eff_name env l)
-in (FStar_Ident.lid_equals l1 FStar_Parser_Const.effect_PURE_lid)))
-
-
-let is_pure_or_ghost_effect : FStar_TypeChecker_Env.env  ->  FStar_Ident.lident  ->  Prims.bool = (fun env l -> (
-
-let l1 = (FStar_TypeChecker_Env.norm_eff_name env l)
-in ((FStar_Ident.lid_equals l1 FStar_Parser_Const.effect_PURE_lid) || (FStar_Ident.lid_equals l1 FStar_Parser_Const.effect_GHOST_lid))))
-
-
-let mk_comp_l : FStar_Ident.lident  ->  FStar_Syntax_Syntax.universe  ->  FStar_Syntax_Syntax.term' FStar_Syntax_Syntax.syntax  ->  FStar_Syntax_Syntax.term  ->  FStar_Syntax_Syntax.cflags Prims.list  ->  FStar_Syntax_Syntax.comp = (fun mname u_result result wp flags -> (
-
-let uu____4133 = (
-
-let uu____4134 = (
-
-let uu____4143 = (FStar_Syntax_Syntax.as_arg wp)
-in (uu____4143)::[])
-in {FStar_Syntax_Syntax.comp_univs = (u_result)::[]; FStar_Syntax_Syntax.effect_name = mname; FStar_Syntax_Syntax.result_typ = result; FStar_Syntax_Syntax.effect_args = uu____4134; FStar_Syntax_Syntax.flags = flags})
-in (FStar_Syntax_Syntax.mk_Comp uu____4133)))
-
-
-let mk_comp : FStar_Syntax_Syntax.eff_decl  ->  FStar_Syntax_Syntax.universe  ->  FStar_Syntax_Syntax.term' FStar_Syntax_Syntax.syntax  ->  FStar_Syntax_Syntax.term  ->  FStar_Syntax_Syntax.cflags Prims.list  ->  FStar_Syntax_Syntax.comp = (fun md -> (mk_comp_l md.FStar_Syntax_Syntax.mname))
-
-
-let lax_mk_tot_or_comp_l : FStar_Ident.lident  ->  FStar_Syntax_Syntax.universe  ->  FStar_Syntax_Syntax.typ  ->  FStar_Syntax_Syntax.cflags Prims.list  ->  FStar_Syntax_Syntax.comp = (fun mname u_result result flags -> (match ((FStar_Ident.lid_equals mname FStar_Parser_Const.effect_Tot_lid)) with
-| true -> begin
-(FStar_Syntax_Syntax.mk_Total' result (FStar_Pervasives_Native.Some (u_result)))
-end
-| uu____4184 -> begin
-(mk_comp_l mname u_result result FStar_Syntax_Syntax.tun flags)
-end))
-
-
-let subst_lcomp : FStar_Syntax_Syntax.subst_t  ->  FStar_Syntax_Syntax.lcomp  ->  FStar_Syntax_Syntax.lcomp = (fun subst1 lc -> (
-
-let uu___156_4193 = lc
-in (
-
-let uu____4194 = (FStar_Syntax_Subst.subst subst1 lc.FStar_Syntax_Syntax.res_typ)
-in {FStar_Syntax_Syntax.eff_name = uu___156_4193.FStar_Syntax_Syntax.eff_name; FStar_Syntax_Syntax.res_typ = uu____4194; FStar_Syntax_Syntax.cflags = uu___156_4193.FStar_Syntax_Syntax.cflags; FStar_Syntax_Syntax.comp = (fun uu____4199 -> (
-
-let uu____4200 = (lc.FStar_Syntax_Syntax.comp ())
-in (FStar_Syntax_Subst.subst_comp subst1 uu____4200)))})))
-
-
-let is_function : FStar_Syntax_Syntax.term  ->  Prims.bool = (fun t -> (
-
-let uu____4205 = (
-
-let uu____4206 = (FStar_Syntax_Subst.compress t)
-in uu____4206.FStar_Syntax_Syntax.n)
-in (match (uu____4205) with
-| FStar_Syntax_Syntax.Tm_arrow (uu____4209) -> begin
-true
-end
-| uu____4222 -> begin
-false
-end)))
-
-
-let close_comp : FStar_TypeChecker_Env.env  ->  FStar_Syntax_Syntax.bv Prims.list  ->  FStar_Syntax_Syntax.comp  ->  FStar_Syntax_Syntax.comp = (fun env bvs c -> (
-
-let uu____4239 = (FStar_Syntax_Util.is_ml_comp c)
-in (match (uu____4239) with
-| true -> begin
-c
-end
-| uu____4240 -> begin
-(
-
-let uu____4241 = (env.FStar_TypeChecker_Env.lax && (FStar_Options.ml_ish ()))
-in (match (uu____4241) with
-| true -> begin
-c
-end
-| uu____4242 -> begin
-(
-
-let close_wp = (fun u_res md res_t bvs1 wp0 -> (FStar_List.fold_right (fun x wp -> (
-
-let bs = (
-
-let uu____4280 = (FStar_Syntax_Syntax.mk_binder x)
-in (uu____4280)::[])
-in (
-
-let us = (
-
-let uu____4284 = (
-
-let uu____4287 = (env.FStar_TypeChecker_Env.universe_of env x.FStar_Syntax_Syntax.sort)
-in (uu____4287)::[])
-in (u_res)::uu____4284)
-in (
-
-let wp1 = (FStar_Syntax_Util.abs bs wp (FStar_Pervasives_Native.Some ((FStar_Syntax_Util.mk_residual_comp FStar_Parser_Const.effect_Tot_lid FStar_Pervasives_Native.None ((FStar_Syntax_Syntax.TOTAL)::[])))))
-in (
-
-let uu____4291 = (
-
-let uu____4292 = (FStar_TypeChecker_Env.inst_effect_fun_with us env md md.FStar_Syntax_Syntax.close_wp)
-in (
-
-let uu____4293 = (
-
-let uu____4294 = (FStar_Syntax_Syntax.as_arg res_t)
-in (
-
-let uu____4295 = (
-
-let uu____4298 = (FStar_Syntax_Syntax.as_arg x.FStar_Syntax_Syntax.sort)
-in (
-
-let uu____4299 = (
-
-let uu____4302 = (FStar_Syntax_Syntax.as_arg wp1)
-in (uu____4302)::[])
-in (uu____4298)::uu____4299))
-in (uu____4294)::uu____4295))
-in (FStar_Syntax_Syntax.mk_Tm_app uu____4292 uu____4293)))
-in (uu____4291 FStar_Pervasives_Native.None wp0.FStar_Syntax_Syntax.pos)))))) bvs1 wp0))
-in (
-
-let c1 = (FStar_TypeChecker_Env.unfold_effect_abbrev env c)
-in (
-
-let uu____4306 = (destruct_comp c1)
-in (match (uu____4306) with
-| (u_res_t, res_t, wp) -> begin
-(
-
-let md = (FStar_TypeChecker_Env.get_effect_decl env c1.FStar_Syntax_Syntax.effect_name)
-in (
-
-let wp1 = (close_wp u_res_t md res_t bvs wp)
-in (mk_comp md u_res_t c1.FStar_Syntax_Syntax.result_typ wp1 c1.FStar_Syntax_Syntax.flags)))
-end))))
-end))
-end)))
-
-
-let close_lcomp : FStar_TypeChecker_Env.env  ->  FStar_Syntax_Syntax.bv Prims.list  ->  FStar_Syntax_Syntax.lcomp  ->  FStar_Syntax_Syntax.lcomp = (fun env bvs lc -> (
-
-let close1 = (fun uu____4337 -> (
-
-let uu____4338 = (lc.FStar_Syntax_Syntax.comp ())
-in (close_comp env bvs uu____4338)))
-in (
-
-let uu___157_4339 = lc
-in {FStar_Syntax_Syntax.eff_name = uu___157_4339.FStar_Syntax_Syntax.eff_name; FStar_Syntax_Syntax.res_typ = uu___157_4339.FStar_Syntax_Syntax.res_typ; FStar_Syntax_Syntax.cflags = uu___157_4339.FStar_Syntax_Syntax.cflags; FStar_Syntax_Syntax.comp = close1})))
-
-
-let return_value : FStar_TypeChecker_Env.env  ->  FStar_Syntax_Syntax.typ  ->  FStar_Syntax_Syntax.term  ->  FStar_Syntax_Syntax.comp = (fun env t v1 -> (
-
-let c = (
-
-let uu____4353 = (
-
-let uu____4354 = (FStar_TypeChecker_Env.lid_exists env FStar_Parser_Const.effect_GTot_lid)
-in (FStar_All.pipe_left Prims.op_Negation uu____4354))
-in (match (uu____4353) with
-| true -> begin
-(FStar_Syntax_Syntax.mk_Total t)
-end
-| uu____4355 -> begin
-(
-
-let uu____4356 = (FStar_Syntax_Util.is_unit t)
-in (match (uu____4356) with
-| true -> begin
-(FStar_Syntax_Syntax.mk_Total' t (FStar_Pervasives_Native.Some (FStar_Syntax_Syntax.U_zero)))
-end
-| uu____4357 -> begin
-(
-
-let m = (FStar_TypeChecker_Env.get_effect_decl env FStar_Parser_Const.effect_PURE_lid)
-in (
-
-let u_t = (env.FStar_TypeChecker_Env.universe_of env t)
-in (
-
-let wp = (
-
-let uu____4361 = (env.FStar_TypeChecker_Env.lax && (FStar_Options.ml_ish ()))
-in (match (uu____4361) with
-| true -> begin
-FStar_Syntax_Syntax.tun
-end
-| uu____4362 -> begin
-(
-
-let uu____4363 = (FStar_TypeChecker_Env.wp_signature env FStar_Parser_Const.effect_PURE_lid)
-in (match (uu____4363) with
-| (a, kwp) -> begin
-(
-
-let k = (FStar_Syntax_Subst.subst ((FStar_Syntax_Syntax.NT (((a), (t))))::[]) kwp)
-in (
-
-let uu____4371 = (
-
-let uu____4372 = (
-
-let uu____4373 = (FStar_TypeChecker_Env.inst_effect_fun_with ((u_t)::[]) env m m.FStar_Syntax_Syntax.ret_wp)
-in (
-
-let uu____4374 = (
-
-let uu____4375 = (FStar_Syntax_Syntax.as_arg t)
-in (
-
-let uu____4376 = (
-
-let uu____4379 = (FStar_Syntax_Syntax.as_arg v1)
-in (uu____4379)::[])
-in (uu____4375)::uu____4376))
-in (FStar_Syntax_Syntax.mk_Tm_app uu____4373 uu____4374)))
-in (uu____4372 FStar_Pervasives_Native.None v1.FStar_Syntax_Syntax.pos))
-in (FStar_TypeChecker_Normalize.normalize ((FStar_TypeChecker_Normalize.Beta)::(FStar_TypeChecker_Normalize.NoFullNorm)::[]) env uu____4371)))
-end))
-end))
-in (mk_comp m u_t t wp ((FStar_Syntax_Syntax.RETURN)::[])))))
-end))
-end))
-in ((
-
-let uu____4383 = (FStar_All.pipe_left (FStar_TypeChecker_Env.debug env) (FStar_Options.Other ("Return")))
-in (match (uu____4383) with
-| true -> begin
-(
-
-let uu____4384 = (FStar_Range.string_of_range v1.FStar_Syntax_Syntax.pos)
-in (
-
-let uu____4385 = (FStar_Syntax_Print.term_to_string v1)
-in (
-
-let uu____4386 = (FStar_TypeChecker_Normalize.comp_to_string env c)
-in (FStar_Util.print3 "(%s) returning %s at comp type %s\n" uu____4384 uu____4385 uu____4386))))
-end
-| uu____4387 -> begin
-()
-end));
-c;
-)))
-
-
-let bind : FStar_Range.range  ->  FStar_TypeChecker_Env.env  ->  FStar_Syntax_Syntax.term FStar_Pervasives_Native.option  ->  FStar_Syntax_Syntax.lcomp  ->  lcomp_with_binder  ->  FStar_Syntax_Syntax.lcomp = (fun r1 env e1opt lc1 uu____4409 -> (match (uu____4409) with
-| (b, lc2) -> begin
-(
-
-let lc11 = (FStar_TypeChecker_Normalize.ghost_to_pure_lcomp env lc1)
-in (
-
-let lc21 = (FStar_TypeChecker_Normalize.ghost_to_pure_lcomp env lc2)
-in (
-
-let joined_eff = (join_lcomp env lc11 lc21)
-in ((
-
-let uu____4422 = ((FStar_TypeChecker_Env.debug env FStar_Options.Extreme) || (FStar_All.pipe_left (FStar_TypeChecker_Env.debug env) (FStar_Options.Other ("bind"))))
-in (match (uu____4422) with
-| true -> begin
-(
-
-let bstr = (match (b) with
-| FStar_Pervasives_Native.None -> begin
-"none"
-end
-| FStar_Pervasives_Native.Some (x) -> begin
-(FStar_Syntax_Print.bv_to_string x)
-end)
-in (
-
-let uu____4425 = (match (e1opt) with
-| FStar_Pervasives_Native.None -> begin
-"None"
-end
-| FStar_Pervasives_Native.Some (e) -> begin
-(FStar_Syntax_Print.term_to_string e)
-end)
-in (
-
-let uu____4427 = (FStar_Syntax_Print.lcomp_to_string lc11)
-in (
-
-let uu____4428 = (FStar_Syntax_Print.lcomp_to_string lc21)
-in (FStar_Util.print4 "Before lift: Making bind (e1=%s)@c1=%s\nb=%s\t\tc2=%s\n" uu____4425 uu____4427 bstr uu____4428)))))
-end
-| uu____4429 -> begin
-()
-end));
-(
-
-let bind_it = (fun uu____4433 -> (
-
-let uu____4434 = (env.FStar_TypeChecker_Env.lax && (FStar_Options.ml_ish ()))
-in (match (uu____4434) with
-| true -> begin
-(
-
-let u_t = (env.FStar_TypeChecker_Env.universe_of env lc21.FStar_Syntax_Syntax.res_typ)
-in (lax_mk_tot_or_comp_l joined_eff u_t lc21.FStar_Syntax_Syntax.res_typ []))
-end
-| uu____4436 -> begin
-(
-
-let c1 = (lc11.FStar_Syntax_Syntax.comp ())
-in (
-
-let c2 = (lc21.FStar_Syntax_Syntax.comp ())
-in ((
-
-let uu____4444 = ((FStar_TypeChecker_Env.debug env FStar_Options.Extreme) || (FStar_All.pipe_left (FStar_TypeChecker_Env.debug env) (FStar_Options.Other ("bind"))))
-in (match (uu____4444) with
-| true -> begin
-(
-
-let uu____4445 = (match (b) with
-| FStar_Pervasives_Native.None -> begin
-"none"
-end
-| FStar_Pervasives_Native.Some (x) -> begin
-(FStar_Syntax_Print.bv_to_string x)
-end)
-in (
-
-let uu____4447 = (FStar_Syntax_Print.lcomp_to_string lc11)
-in (
-
-let uu____4448 = (FStar_Syntax_Print.comp_to_string c1)
-in (
-
-let uu____4449 = (FStar_Syntax_Print.lcomp_to_string lc21)
-in (
-
-let uu____4450 = (FStar_Syntax_Print.comp_to_string c2)
-in (FStar_Util.print5 "b=%s,Evaluated %s to %s\n And %s to %s\n" uu____4445 uu____4447 uu____4448 uu____4449 uu____4450))))))
-end
-| uu____4451 -> begin
-()
-end));
-(
-
-let try_simplify = (fun uu____4465 -> (
-
-let aux = (fun uu____4479 -> (
-
-let uu____4480 = (FStar_Syntax_Util.is_trivial_wp c1)
-in (match (uu____4480) with
-| true -> begin
-(match (b) with
-| FStar_Pervasives_Native.None -> begin
-FStar_Util.Inl (((c2), ("trivial no binder")))
-end
-| FStar_Pervasives_Native.Some (uu____4509) -> begin
-(
-
-let uu____4510 = (FStar_Syntax_Util.is_ml_comp c2)
-in (match (uu____4510) with
-| true -> begin
-FStar_Util.Inl (((c2), ("trivial ml")))
-end
-| uu____4529 -> begin
-FStar_Util.Inr ("c1 trivial; but c2 is not ML")
-end))
-end)
-end
-| uu____4536 -> begin
-(
-
-let uu____4537 = ((FStar_Syntax_Util.is_ml_comp c1) && (FStar_Syntax_Util.is_ml_comp c2))
-in (match (uu____4537) with
-| true -> begin
-FStar_Util.Inl (((c2), ("both ml")))
-end
-| uu____4556 -> begin
-FStar_Util.Inr ("c1 not trivial, and both are not ML")
-end))
-end)))
-in (
-
-let subst_c2 = (fun reason -> (match (((e1opt), (b))) with
-| (FStar_Pervasives_Native.Some (e), FStar_Pervasives_Native.Some (x)) -> begin
-(
-
-let uu____4593 = (
-
-let uu____4598 = (FStar_Syntax_Subst.subst_comp ((FStar_Syntax_Syntax.NT (((x), (e))))::[]) c2)
-in ((uu____4598), (reason)))
-in FStar_Util.Inl (uu____4593))
-end
-| uu____4603 -> begin
-(aux ())
-end))
-in (
-
-let rec maybe_close = (fun t x c -> (
-
-let uu____4622 = (
-
-let uu____4623 = (FStar_TypeChecker_Normalize.unfold_whnf env t)
-in uu____4623.FStar_Syntax_Syntax.n)
-in (match (uu____4622) with
-| FStar_Syntax_Syntax.Tm_refine (y, uu____4627) -> begin
-(maybe_close y.FStar_Syntax_Syntax.sort x c)
-end
-| FStar_Syntax_Syntax.Tm_fvar (fv) when (FStar_Syntax_Syntax.fv_eq_lid fv FStar_Parser_Const.unit_lid) -> begin
-(close_comp env ((x)::[]) c)
-end
-| uu____4633 -> begin
-c
-end)))
-in (
-
-let uu____4634 = (
-
-let uu____4635 = (FStar_TypeChecker_Env.try_lookup_effect_lid env FStar_Parser_Const.effect_GTot_lid)
-in (FStar_Option.isNone uu____4635))
-in (match (uu____4634) with
-| true -> begin
-(
-
-let uu____4648 = ((FStar_Syntax_Util.is_tot_or_gtot_comp c1) && (FStar_Syntax_Util.is_tot_or_gtot_comp c2))
-in (match (uu____4648) with
-| true -> begin
-FStar_Util.Inl (((c2), ("Early in prims; we don\'t have bind yet")))
-end
-| uu____4667 -> begin
-(
-
-let uu____4668 = (
-
-let uu____4669 = (
-
-let uu____4674 = (FStar_TypeChecker_Env.get_range env)
-in (("Non-trivial pre-conditions very early in prims, even before we have defined the PURE monad"), (uu____4674)))
-in FStar_Errors.Error (uu____4669))
-in (FStar_Exn.raise uu____4668))
-end))
-end
-| uu____4685 -> begin
-(
-
-let uu____4686 = ((FStar_Syntax_Util.is_total_comp c1) && (FStar_Syntax_Util.is_total_comp c2))
-in (match (uu____4686) with
-| true -> begin
-(subst_c2 "both total")
-end
-| uu____4697 -> begin
-(
-
-let uu____4698 = ((FStar_Syntax_Util.is_tot_or_gtot_comp c1) && (FStar_Syntax_Util.is_tot_or_gtot_comp c2))
-in (match (uu____4698) with
-| true -> begin
-(
-
-let uu____4709 = (
-
-let uu____4714 = (FStar_Syntax_Syntax.mk_GTotal (FStar_Syntax_Util.comp_result c2))
-in ((uu____4714), ("both gtot")))
-in FStar_Util.Inl (uu____4709))
-end
-| uu____4719 -> begin
-(match (((e1opt), (b))) with
-| (FStar_Pervasives_Native.Some (e), FStar_Pervasives_Native.Some (x)) -> begin
-(
-
-let uu____4740 = ((FStar_Syntax_Util.is_total_comp c1) && (
-
-let uu____4742 = (FStar_Syntax_Syntax.is_null_bv x)
-in (not (uu____4742))))
-in (match (uu____4740) with
-| true -> begin
-(
-
-let c21 = (FStar_Syntax_Subst.subst_comp ((FStar_Syntax_Syntax.NT (((x), (e))))::[]) c2)
-in (
-
-let x1 = (
-
-let uu___158_4755 = x
-in {FStar_Syntax_Syntax.ppname = uu___158_4755.FStar_Syntax_Syntax.ppname; FStar_Syntax_Syntax.index = uu___158_4755.FStar_Syntax_Syntax.index; FStar_Syntax_Syntax.sort = (FStar_Syntax_Util.comp_result c1)})
-in (
-
-let uu____4756 = (
-
-let uu____4761 = (maybe_close x1.FStar_Syntax_Syntax.sort x1 c21)
-in ((uu____4761), ("c1 Tot")))
-in FStar_Util.Inl (uu____4756))))
-end
-| uu____4766 -> begin
-(aux ())
-end))
-end
-| uu____4767 -> begin
-(aux ())
-end)
-end))
-end))
-end))))))
-in (
-
-let uu____4776 = (try_simplify ())
-in (match (uu____4776) with
-| FStar_Util.Inl (c, reason) -> begin
-((
-
-let uu____4800 = ((FStar_TypeChecker_Env.debug env FStar_Options.Extreme) || (FStar_All.pipe_left (FStar_TypeChecker_Env.debug env) (FStar_Options.Other ("bind"))))
-in (match (uu____4800) with
-| true -> begin
-(
-
-let uu____4801 = (FStar_Syntax_Print.comp_to_string c1)
-in (
-
-let uu____4802 = (FStar_Syntax_Print.comp_to_string c2)
-in (
-
-let uu____4803 = (FStar_Syntax_Print.comp_to_string c)
-in (FStar_Util.print4 "Simplified (because %s) bind %s %s to %s\n" reason uu____4801 uu____4802 uu____4803))))
-end
-| uu____4804 -> begin
-()
-end));
-c;
-)
-end
-| FStar_Util.Inr (reason) -> begin
-(
-
-let uu____4812 = (lift_and_destruct env c1 c2)
-in (match (uu____4812) with
-| ((md, a, kwp), (u_t1, t1, wp1), (u_t2, t2, wp2)) -> begin
-(
-
-let bs = (match (b) with
-| FStar_Pervasives_Native.None -> begin
-(
-
-let uu____4869 = (FStar_Syntax_Syntax.null_binder t1)
-in (uu____4869)::[])
-end
-| FStar_Pervasives_Native.Some (x) -> begin
-(
-
-let uu____4871 = (FStar_Syntax_Syntax.mk_binder x)
-in (uu____4871)::[])
-end)
-in (
-
-let mk_lam = (fun wp -> (FStar_Syntax_Util.abs bs wp (FStar_Pervasives_Native.Some ((FStar_Syntax_Util.mk_residual_comp FStar_Parser_Const.effect_Tot_lid FStar_Pervasives_Native.None ((FStar_Syntax_Syntax.TOTAL)::[]))))))
-in (
-
-let r11 = (FStar_Syntax_Syntax.mk (FStar_Syntax_Syntax.Tm_constant (FStar_Const.Const_range (r1))) FStar_Pervasives_Native.None r1)
-in (
-
-let wp_args = (
-
-let uu____4884 = (FStar_Syntax_Syntax.as_arg r11)
-in (
-
-let uu____4885 = (
-
-let uu____4888 = (FStar_Syntax_Syntax.as_arg t1)
-in (
-
-let uu____4889 = (
-
-let uu____4892 = (FStar_Syntax_Syntax.as_arg t2)
-in (
-
-let uu____4893 = (
-
-let uu____4896 = (FStar_Syntax_Syntax.as_arg wp1)
-in (
-
-let uu____4897 = (
-
-let uu____4900 = (
-
-let uu____4901 = (mk_lam wp2)
-in (FStar_Syntax_Syntax.as_arg uu____4901))
-in (uu____4900)::[])
-in (uu____4896)::uu____4897))
-in (uu____4892)::uu____4893))
-in (uu____4888)::uu____4889))
-in (uu____4884)::uu____4885))
-in (
-
-let k = (FStar_Syntax_Subst.subst ((FStar_Syntax_Syntax.NT (((a), (t2))))::[]) kwp)
-in (
-
-let wp = (
-
-let uu____4906 = (
-
-let uu____4907 = (FStar_TypeChecker_Env.inst_effect_fun_with ((u_t1)::(u_t2)::[]) env md md.FStar_Syntax_Syntax.bind_wp)
-in (FStar_Syntax_Syntax.mk_Tm_app uu____4907 wp_args))
-in (uu____4906 FStar_Pervasives_Native.None t2.FStar_Syntax_Syntax.pos))
-in (mk_comp md u_t2 t2 wp [])))))))
-end))
-end)));
-)))
-end)))
-in {FStar_Syntax_Syntax.eff_name = joined_eff; FStar_Syntax_Syntax.res_typ = lc21.FStar_Syntax_Syntax.res_typ; FStar_Syntax_Syntax.cflags = []; FStar_Syntax_Syntax.comp = bind_it});
-))))
-end))
-
-
-let label : Prims.string  ->  FStar_Range.range  ->  FStar_Syntax_Syntax.typ  ->  FStar_Syntax_Syntax.typ = (fun reason r f -> (FStar_Syntax_Syntax.mk (FStar_Syntax_Syntax.Tm_meta (((f), (FStar_Syntax_Syntax.Meta_labeled (((reason), (r), (false))))))) FStar_Pervasives_Native.None f.FStar_Syntax_Syntax.pos))
-
-
-let label_opt : FStar_TypeChecker_Env.env  ->  (Prims.unit  ->  Prims.string) FStar_Pervasives_Native.option  ->  FStar_Range.range  ->  FStar_Syntax_Syntax.typ  ->  FStar_Syntax_Syntax.typ = (fun env reason r f -> (match (reason) with
-| FStar_Pervasives_Native.None -> begin
-f
-end
-| FStar_Pervasives_Native.Some (reason1) -> begin
-(
-
-let uu____4954 = (
-
-let uu____4955 = (FStar_TypeChecker_Env.should_verify env)
-in (FStar_All.pipe_left Prims.op_Negation uu____4955))
-in (match (uu____4954) with
-| true -> begin
-f
-end
-| uu____4956 -> begin
-(
-
-let uu____4957 = (reason1 ())
-in (label uu____4957 r f))
-end))
-end))
-
-
-let label_guard : FStar_Range.range  ->  Prims.string  ->  FStar_TypeChecker_Env.guard_t  ->  FStar_TypeChecker_Env.guard_t = (fun r reason g -> (match (g.FStar_TypeChecker_Env.guard_f) with
-| FStar_TypeChecker_Common.Trivial -> begin
-g
-end
-| FStar_TypeChecker_Common.NonTrivial (f) -> begin
-(
-
-let uu___159_4971 = g
-in (
-
-let uu____4972 = (
-
-let uu____4973 = (label reason r f)
-in FStar_TypeChecker_Common.NonTrivial (uu____4973))
-in {FStar_TypeChecker_Env.guard_f = uu____4972; FStar_TypeChecker_Env.deferred = uu___159_4971.FStar_TypeChecker_Env.deferred; FStar_TypeChecker_Env.univ_ineqs = uu___159_4971.FStar_TypeChecker_Env.univ_ineqs; FStar_TypeChecker_Env.implicits = uu___159_4971.FStar_TypeChecker_Env.implicits}))
-end))
-
-
-let weaken_guard : FStar_TypeChecker_Common.guard_formula  ->  FStar_TypeChecker_Common.guard_formula  ->  FStar_TypeChecker_Common.guard_formula = (fun g1 g2 -> (match (((g1), (g2))) with
-| (FStar_TypeChecker_Common.NonTrivial (f1), FStar_TypeChecker_Common.NonTrivial (f2)) -> begin
-(
-
-let g = (FStar_Syntax_Util.mk_imp f1 f2)
-in FStar_TypeChecker_Common.NonTrivial (g))
-end
-| uu____4985 -> begin
-g2
-end))
-
-
-let weaken_precondition : FStar_TypeChecker_Env.env  ->  FStar_Syntax_Syntax.lcomp  ->  FStar_TypeChecker_Common.guard_formula  ->  FStar_Syntax_Syntax.lcomp = (fun env lc f -> (
-
-let weaken = (fun uu____5007 -> (
-
-let c = (lc.FStar_Syntax_Syntax.comp ())
-in (
-
-let uu____5011 = (env.FStar_TypeChecker_Env.lax && (FStar_Options.ml_ish ()))
-in (match (uu____5011) with
-| true -> begin
-c
-end
-| uu____5014 -> begin
-(match (f) with
-| FStar_TypeChecker_Common.Trivial -> begin
-c
-end
-| FStar_TypeChecker_Common.NonTrivial (f1) -> begin
-(
-
-let uu____5018 = (FStar_Syntax_Util.is_ml_comp c)
-in (match (uu____5018) with
-| true -> begin
-c
-end
-| uu____5021 -> begin
-(
-
-let c1 = (FStar_TypeChecker_Env.unfold_effect_abbrev env c)
-in (
-
-let uu____5023 = (destruct_comp c1)
-in (match (uu____5023) with
-| (u_res_t, res_t, wp) -> begin
-(
-
-let md = (FStar_TypeChecker_Env.get_effect_decl env c1.FStar_Syntax_Syntax.effect_name)
-in (
-
-let wp1 = (
-
-let uu____5039 = (
-
-let uu____5040 = (FStar_TypeChecker_Env.inst_effect_fun_with ((u_res_t)::[]) env md md.FStar_Syntax_Syntax.assume_p)
-in (
-
-let uu____5041 = (
-
-let uu____5042 = (FStar_Syntax_Syntax.as_arg res_t)
-in (
-
-let uu____5043 = (
-
-let uu____5046 = (FStar_Syntax_Syntax.as_arg f1)
-in (
-
-let uu____5047 = (
-
-let uu____5050 = (FStar_Syntax_Syntax.as_arg wp)
-in (uu____5050)::[])
-in (uu____5046)::uu____5047))
-in (uu____5042)::uu____5043))
-in (FStar_Syntax_Syntax.mk_Tm_app uu____5040 uu____5041)))
-in (uu____5039 FStar_Pervasives_Native.None wp.FStar_Syntax_Syntax.pos))
-in (mk_comp md u_res_t res_t wp1 c1.FStar_Syntax_Syntax.flags)))
-end)))
-end))
-end)
-end))))
-in (
-
-let uu___160_5053 = lc
-in {FStar_Syntax_Syntax.eff_name = uu___160_5053.FStar_Syntax_Syntax.eff_name; FStar_Syntax_Syntax.res_typ = uu___160_5053.FStar_Syntax_Syntax.res_typ; FStar_Syntax_Syntax.cflags = uu___160_5053.FStar_Syntax_Syntax.cflags; FStar_Syntax_Syntax.comp = weaken})))
-
-
-let strengthen_precondition : (Prims.unit  ->  Prims.string) FStar_Pervasives_Native.option  ->  FStar_TypeChecker_Env.env  ->  FStar_Syntax_Syntax.term  ->  FStar_Syntax_Syntax.lcomp  ->  FStar_TypeChecker_Env.guard_t  ->  (FStar_Syntax_Syntax.lcomp * FStar_TypeChecker_Env.guard_t) = (fun reason env e lc g0 -> (
-
-let uu____5091 = (FStar_TypeChecker_Rel.is_trivial g0)
-in (match (uu____5091) with
-| true -> begin
-((lc), (g0))
-end
-| uu____5096 -> begin
-((
-
-let uu____5098 = (FStar_All.pipe_left (FStar_TypeChecker_Env.debug env) FStar_Options.Extreme)
-in (match (uu____5098) with
-| true -> begin
-(
-
-let uu____5099 = (FStar_TypeChecker_Normalize.term_to_string env e)
-in (
-
-let uu____5100 = (FStar_TypeChecker_Rel.guard_to_string env g0)
-in (FStar_Util.print2 "+++++++++++++Strengthening pre-condition of term %s with guard %s\n" uu____5099 uu____5100)))
-end
-| uu____5101 -> begin
-()
-end));
-(
-
-let flags = (FStar_All.pipe_right lc.FStar_Syntax_Syntax.cflags (FStar_List.collect (fun uu___129_5110 -> (match (uu___129_5110) with
-| FStar_Syntax_Syntax.RETURN -> begin
-(FStar_Syntax_Syntax.PARTIAL_RETURN)::[]
-end
-| FStar_Syntax_Syntax.PARTIAL_RETURN -> begin
-(FStar_Syntax_Syntax.PARTIAL_RETURN)::[]
-end
-| uu____5113 -> begin
-[]
-end))))
-in (
-
-let strengthen = (fun uu____5119 -> (
-
-let c = (lc.FStar_Syntax_Syntax.comp ())
-in (match (env.FStar_TypeChecker_Env.lax) with
-| true -> begin
-c
-end
-| uu____5125 -> begin
-(
-
-let g01 = (FStar_TypeChecker_Rel.simplify_guard env g0)
-in (
-
-let uu____5127 = (FStar_TypeChecker_Rel.guard_form g01)
-in (match (uu____5127) with
-| FStar_TypeChecker_Common.Trivial -> begin
-c
-end
-| FStar_TypeChecker_Common.NonTrivial (f) -> begin
-(
-
-let c1 = (
-
-let uu____5134 = ((FStar_Syntax_Util.is_pure_or_ghost_comp c) && (
-
-let uu____5136 = (FStar_Syntax_Util.is_partial_return c)
-in (not (uu____5136))))
-in (match (uu____5134) with
-| true -> begin
-(
-
-let x = (FStar_Syntax_Syntax.gen_bv "strengthen_pre_x" FStar_Pervasives_Native.None (FStar_Syntax_Util.comp_result c))
-in (
-
-let xret = (
-
-let uu____5143 = (
-
-let uu____5144 = (FStar_Syntax_Syntax.bv_to_name x)
-in (return_value env x.FStar_Syntax_Syntax.sort uu____5144))
-in (FStar_Syntax_Util.comp_set_flags uu____5143 ((FStar_Syntax_Syntax.PARTIAL_RETURN)::[])))
-in (
-
-let lc1 = (bind e.FStar_Syntax_Syntax.pos env (FStar_Pervasives_Native.Some (e)) (FStar_Syntax_Util.lcomp_of_comp c) ((FStar_Pervasives_Native.Some (x)), ((FStar_Syntax_Util.lcomp_of_comp xret))))
-in (lc1.FStar_Syntax_Syntax.comp ()))))
-end
-| uu____5148 -> begin
-c
-end))
-in ((
-
-let uu____5150 = (FStar_All.pipe_left (FStar_TypeChecker_Env.debug env) FStar_Options.Extreme)
-in (match (uu____5150) with
-| true -> begin
-(
-
-let uu____5151 = (FStar_TypeChecker_Normalize.term_to_string env e)
-in (
-
-let uu____5152 = (FStar_TypeChecker_Normalize.term_to_string env f)
-in (FStar_Util.print2 "-------------Strengthening pre-condition of term %s with guard %s\n" uu____5151 uu____5152)))
-end
-| uu____5153 -> begin
-()
-end));
-(
-
-let c2 = (FStar_TypeChecker_Env.unfold_effect_abbrev env c1)
-in (
-
-let uu____5155 = (destruct_comp c2)
-in (match (uu____5155) with
-| (u_res_t, res_t, wp) -> begin
-(
-
-let md = (FStar_TypeChecker_Env.get_effect_decl env c2.FStar_Syntax_Syntax.effect_name)
-in (
-
-let wp1 = (
-
-let uu____5171 = (
-
-let uu____5172 = (FStar_TypeChecker_Env.inst_effect_fun_with ((u_res_t)::[]) env md md.FStar_Syntax_Syntax.assert_p)
-in (
-
-let uu____5173 = (
-
-let uu____5174 = (FStar_Syntax_Syntax.as_arg res_t)
-in (
-
-let uu____5175 = (
-
-let uu____5178 = (
-
-let uu____5179 = (
-
-let uu____5180 = (FStar_TypeChecker_Env.get_range env)
-in (label_opt env reason uu____5180 f))
-in (FStar_All.pipe_left FStar_Syntax_Syntax.as_arg uu____5179))
-in (
-
-let uu____5181 = (
-
-let uu____5184 = (FStar_Syntax_Syntax.as_arg wp)
-in (uu____5184)::[])
-in (uu____5178)::uu____5181))
-in (uu____5174)::uu____5175))
-in (FStar_Syntax_Syntax.mk_Tm_app uu____5172 uu____5173)))
-in (uu____5171 FStar_Pervasives_Native.None wp.FStar_Syntax_Syntax.pos))
-in ((
-
-let uu____5188 = (FStar_All.pipe_left (FStar_TypeChecker_Env.debug env) FStar_Options.Extreme)
-in (match (uu____5188) with
-| true -> begin
-(
-
-let uu____5189 = (FStar_Syntax_Print.term_to_string wp1)
-in (FStar_Util.print1 "-------------Strengthened pre-condition is %s\n" uu____5189))
-end
-| uu____5190 -> begin
-()
-end));
-(
-
-let c21 = (mk_comp md u_res_t res_t wp1 flags)
-in c21);
-)))
-end)));
-))
-end)))
-end)))
-in (
-
-let uu____5192 = (
-
-let uu___161_5193 = lc
-in (
-
-let uu____5194 = (FStar_TypeChecker_Env.norm_eff_name env lc.FStar_Syntax_Syntax.eff_name)
-in (
-
-let uu____5195 = (
-
-let uu____5198 = ((FStar_Syntax_Util.is_pure_lcomp lc) && (
-
-let uu____5200 = (FStar_Syntax_Util.is_function_typ lc.FStar_Syntax_Syntax.res_typ)
-in (FStar_All.pipe_left Prims.op_Negation uu____5200)))
-in (match (uu____5198) with
-| true -> begin
-flags
-end
-| uu____5203 -> begin
-[]
-end))
-in {FStar_Syntax_Syntax.eff_name = uu____5194; FStar_Syntax_Syntax.res_typ = uu___161_5193.FStar_Syntax_Syntax.res_typ; FStar_Syntax_Syntax.cflags = uu____5195; FStar_Syntax_Syntax.comp = strengthen})))
-in ((uu____5192), ((
-
-let uu___162_5205 = g0
-in {FStar_TypeChecker_Env.guard_f = FStar_TypeChecker_Common.Trivial; FStar_TypeChecker_Env.deferred = uu___162_5205.FStar_TypeChecker_Env.deferred; FStar_TypeChecker_Env.univ_ineqs = uu___162_5205.FStar_TypeChecker_Env.univ_ineqs; FStar_TypeChecker_Env.implicits = uu___162_5205.FStar_TypeChecker_Env.implicits}))))));
-)
-end)))
-
-
-let add_equality_to_post_condition : FStar_TypeChecker_Env.env  ->  FStar_Syntax_Syntax.comp  ->  FStar_Syntax_Syntax.typ  ->  FStar_Syntax_Syntax.comp' FStar_Syntax_Syntax.syntax = (fun env comp res_t -> (
-
-let md_pure = (FStar_TypeChecker_Env.get_effect_decl env FStar_Parser_Const.effect_PURE_lid)
-in (
-
-let x = (FStar_Syntax_Syntax.new_bv FStar_Pervasives_Native.None res_t)
-in (
-
-let y = (FStar_Syntax_Syntax.new_bv FStar_Pervasives_Native.None res_t)
-in (
-
-let uu____5223 = (
-
-let uu____5228 = (FStar_Syntax_Syntax.bv_to_name x)
-in (
-
-let uu____5229 = (FStar_Syntax_Syntax.bv_to_name y)
-in ((uu____5228), (uu____5229))))
-in (match (uu____5223) with
-| (xexp, yexp) -> begin
-(
-
-let u_res_t = (env.FStar_TypeChecker_Env.universe_of env res_t)
-in (
-
-let yret = (
-
-let uu____5238 = (
-
-let uu____5239 = (FStar_TypeChecker_Env.inst_effect_fun_with ((u_res_t)::[]) env md_pure md_pure.FStar_Syntax_Syntax.ret_wp)
-in (
-
-let uu____5240 = (
-
-let uu____5241 = (FStar_Syntax_Syntax.as_arg res_t)
-in (
-
-let uu____5242 = (
-
-let uu____5245 = (FStar_Syntax_Syntax.as_arg yexp)
-in (uu____5245)::[])
-in (uu____5241)::uu____5242))
-in (FStar_Syntax_Syntax.mk_Tm_app uu____5239 uu____5240)))
-in (uu____5238 FStar_Pervasives_Native.None res_t.FStar_Syntax_Syntax.pos))
-in (
-
-let x_eq_y_yret = (
-
-let uu____5251 = (
-
-let uu____5252 = (FStar_TypeChecker_Env.inst_effect_fun_with ((u_res_t)::[]) env md_pure md_pure.FStar_Syntax_Syntax.assume_p)
-in (
-
-let uu____5253 = (
-
-let uu____5254 = (FStar_Syntax_Syntax.as_arg res_t)
-in (
-
-let uu____5255 = (
-
-let uu____5258 = (
-
-let uu____5259 = (FStar_Syntax_Util.mk_eq2 u_res_t res_t xexp yexp)
-in (FStar_All.pipe_left FStar_Syntax_Syntax.as_arg uu____5259))
-in (
-
-let uu____5260 = (
-
-let uu____5263 = (FStar_All.pipe_left FStar_Syntax_Syntax.as_arg yret)
-in (uu____5263)::[])
-in (uu____5258)::uu____5260))
-in (uu____5254)::uu____5255))
-in (FStar_Syntax_Syntax.mk_Tm_app uu____5252 uu____5253)))
-in (uu____5251 FStar_Pervasives_Native.None res_t.FStar_Syntax_Syntax.pos))
-in (
-
-let forall_y_x_eq_y_yret = (
-
-let uu____5269 = (
-
-let uu____5270 = (FStar_TypeChecker_Env.inst_effect_fun_with ((u_res_t)::(u_res_t)::[]) env md_pure md_pure.FStar_Syntax_Syntax.close_wp)
-in (
-
-let uu____5271 = (
-
-let uu____5272 = (FStar_Syntax_Syntax.as_arg res_t)
-in (
-
-let uu____5273 = (
-
-let uu____5276 = (FStar_Syntax_Syntax.as_arg res_t)
-in (
-
-let uu____5277 = (
-
-let uu____5280 = (
-
-let uu____5281 = (
-
-let uu____5282 = (
-
-let uu____5283 = (FStar_Syntax_Syntax.mk_binder y)
-in (uu____5283)::[])
-in (FStar_Syntax_Util.abs uu____5282 x_eq_y_yret (FStar_Pervasives_Native.Some ((FStar_Syntax_Util.mk_residual_comp FStar_Parser_Const.effect_Tot_lid FStar_Pervasives_Native.None ((FStar_Syntax_Syntax.TOTAL)::[]))))))
-in (FStar_All.pipe_left FStar_Syntax_Syntax.as_arg uu____5281))
-in (uu____5280)::[])
-in (uu____5276)::uu____5277))
-in (uu____5272)::uu____5273))
-in (FStar_Syntax_Syntax.mk_Tm_app uu____5270 uu____5271)))
-in (uu____5269 FStar_Pervasives_Native.None res_t.FStar_Syntax_Syntax.pos))
-in (
-
-let lc2 = (mk_comp md_pure u_res_t res_t forall_y_x_eq_y_yret ((FStar_Syntax_Syntax.PARTIAL_RETURN)::[]))
-in (
-
-let lc = (
-
-let uu____5290 = (FStar_TypeChecker_Env.get_range env)
-in (bind uu____5290 env FStar_Pervasives_Native.None (FStar_Syntax_Util.lcomp_of_comp comp) ((FStar_Pervasives_Native.Some (x)), ((FStar_Syntax_Util.lcomp_of_comp lc2)))))
-in (lc.FStar_Syntax_Syntax.comp ())))))))
-end))))))
-
-
-let ite : FStar_TypeChecker_Env.env  ->  FStar_Syntax_Syntax.formula  ->  FStar_Syntax_Syntax.lcomp  ->  FStar_Syntax_Syntax.lcomp  ->  FStar_Syntax_Syntax.lcomp = (fun env guard lcomp_then lcomp_else -> (
-
-let joined_eff = (join_lcomp env lcomp_then lcomp_else)
-in (
-
-let comp = (fun uu____5313 -> (
-
-let uu____5314 = (env.FStar_TypeChecker_Env.lax && (FStar_Options.ml_ish ()))
-in (match (uu____5314) with
-| true -> begin
-(
-
-let u_t = (env.FStar_TypeChecker_Env.universe_of env lcomp_then.FStar_Syntax_Syntax.res_typ)
-in (lax_mk_tot_or_comp_l joined_eff u_t lcomp_then.FStar_Syntax_Syntax.res_typ []))
-end
-| uu____5316 -> begin
-(
-
-let uu____5317 = (
-
-let uu____5342 = (lcomp_then.FStar_Syntax_Syntax.comp ())
-in (
-
-let uu____5343 = (lcomp_else.FStar_Syntax_Syntax.comp ())
-in (lift_and_destruct env uu____5342 uu____5343)))
-in (match (uu____5317) with
-| ((md, uu____5345, uu____5346), (u_res_t, res_t, wp_then), (uu____5350, uu____5351, wp_else)) -> begin
-(
-
-let ifthenelse = (fun md1 res_t1 g wp_t wp_e -> (
-
-let uu____5389 = (FStar_Range.union_ranges wp_t.FStar_Syntax_Syntax.pos wp_e.FStar_Syntax_Syntax.pos)
-in (
-
-let uu____5390 = (
-
-let uu____5391 = (FStar_TypeChecker_Env.inst_effect_fun_with ((u_res_t)::[]) env md1 md1.FStar_Syntax_Syntax.if_then_else)
-in (
-
-let uu____5392 = (
-
-let uu____5393 = (FStar_Syntax_Syntax.as_arg res_t1)
-in (
-
-let uu____5394 = (
-
-let uu____5397 = (FStar_Syntax_Syntax.as_arg g)
-in (
-
-let uu____5398 = (
-
-let uu____5401 = (FStar_Syntax_Syntax.as_arg wp_t)
-in (
-
-let uu____5402 = (
-
-let uu____5405 = (FStar_Syntax_Syntax.as_arg wp_e)
-in (uu____5405)::[])
-in (uu____5401)::uu____5402))
-in (uu____5397)::uu____5398))
-in (uu____5393)::uu____5394))
-in (FStar_Syntax_Syntax.mk_Tm_app uu____5391 uu____5392)))
-in (uu____5390 FStar_Pervasives_Native.None uu____5389))))
-in (
-
-let wp = (ifthenelse md res_t guard wp_then wp_else)
-in (
-
-let uu____5411 = (
-
-let uu____5412 = (FStar_Options.split_cases ())
-in (uu____5412 > (Prims.parse_int "0")))
-in (match (uu____5411) with
-| true -> begin
-(
-
-let comp = (mk_comp md u_res_t res_t wp [])
-in (add_equality_to_post_condition env comp res_t))
-end
-| uu____5414 -> begin
-(
-
-let wp1 = (
-
-let uu____5418 = (
-
-let uu____5419 = (FStar_TypeChecker_Env.inst_effect_fun_with ((u_res_t)::[]) env md md.FStar_Syntax_Syntax.ite_wp)
-in (
-
-let uu____5420 = (
-
-let uu____5421 = (FStar_Syntax_Syntax.as_arg res_t)
-in (
-
-let uu____5422 = (
-
-let uu____5425 = (FStar_Syntax_Syntax.as_arg wp)
-in (uu____5425)::[])
-in (uu____5421)::uu____5422))
-in (FStar_Syntax_Syntax.mk_Tm_app uu____5419 uu____5420)))
-in (uu____5418 FStar_Pervasives_Native.None wp.FStar_Syntax_Syntax.pos))
-in (mk_comp md u_res_t res_t wp1 []))
-end))))
-end))
-end)))
-in (
-
-let uu____5428 = (join_effects env lcomp_then.FStar_Syntax_Syntax.eff_name lcomp_else.FStar_Syntax_Syntax.eff_name)
-in {FStar_Syntax_Syntax.eff_name = uu____5428; FStar_Syntax_Syntax.res_typ = lcomp_then.FStar_Syntax_Syntax.res_typ; FStar_Syntax_Syntax.cflags = []; FStar_Syntax_Syntax.comp = comp}))))
-
-
-let fvar_const : FStar_TypeChecker_Env.env  ->  FStar_Ident.lident  ->  FStar_Syntax_Syntax.term = (fun env lid -> (
-
-let uu____5437 = (
-
-let uu____5438 = (FStar_TypeChecker_Env.get_range env)
-in (FStar_Ident.set_lid_range lid uu____5438))
-in (FStar_Syntax_Syntax.fvar uu____5437 FStar_Syntax_Syntax.Delta_constant FStar_Pervasives_Native.None)))
-
-
-let bind_cases : FStar_TypeChecker_Env.env  ->  FStar_Syntax_Syntax.typ  ->  (FStar_Syntax_Syntax.typ * FStar_Syntax_Syntax.lcomp) Prims.list  ->  FStar_Syntax_Syntax.lcomp = (fun env res_t lcases -> (
-
-let eff = (FStar_List.fold_left (fun eff uu____5473 -> (match (uu____5473) with
-| (uu____5478, lc) -> begin
-(join_effects env eff lc.FStar_Syntax_Syntax.eff_name)
-end)) FStar_Parser_Const.effect_PURE_lid lcases)
-in (
-
-let bind_cases = (fun uu____5483 -> (
-
-let u_res_t = (env.FStar_TypeChecker_Env.universe_of env res_t)
-in (
-
-let uu____5485 = (env.FStar_TypeChecker_Env.lax && (FStar_Options.ml_ish ()))
-in (match (uu____5485) with
-| true -> begin
-(lax_mk_tot_or_comp_l eff u_res_t res_t [])
-end
-| uu____5486 -> begin
-(
-
-let ifthenelse = (fun md res_t1 g wp_t wp_e -> (
-
-let uu____5505 = (FStar_Range.union_ranges wp_t.FStar_Syntax_Syntax.pos wp_e.FStar_Syntax_Syntax.pos)
-in (
-
-let uu____5506 = (
-
-let uu____5507 = (FStar_TypeChecker_Env.inst_effect_fun_with ((u_res_t)::[]) env md md.FStar_Syntax_Syntax.if_then_else)
-in (
-
-let uu____5508 = (
-
-let uu____5509 = (FStar_Syntax_Syntax.as_arg res_t1)
-in (
-
-let uu____5510 = (
-
-let uu____5513 = (FStar_Syntax_Syntax.as_arg g)
-in (
-
-let uu____5514 = (
-
-let uu____5517 = (FStar_Syntax_Syntax.as_arg wp_t)
-in (
-
-let uu____5518 = (
-
-let uu____5521 = (FStar_Syntax_Syntax.as_arg wp_e)
-in (uu____5521)::[])
-in (uu____5517)::uu____5518))
-in (uu____5513)::uu____5514))
-in (uu____5509)::uu____5510))
-in (FStar_Syntax_Syntax.mk_Tm_app uu____5507 uu____5508)))
-in (uu____5506 FStar_Pervasives_Native.None uu____5505))))
-in (
-
-let default_case = (
-
-let post_k = (
-
-let uu____5528 = (
-
-let uu____5535 = (FStar_Syntax_Syntax.null_binder res_t)
-in (uu____5535)::[])
-in (
-
-let uu____5536 = (FStar_Syntax_Syntax.mk_Total FStar_Syntax_Util.ktype0)
-in (FStar_Syntax_Util.arrow uu____5528 uu____5536)))
-in (
-
-let kwp = (
-
-let uu____5542 = (
-
-let uu____5549 = (FStar_Syntax_Syntax.null_binder post_k)
-in (uu____5549)::[])
-in (
-
-let uu____5550 = (FStar_Syntax_Syntax.mk_Total FStar_Syntax_Util.ktype0)
-in (FStar_Syntax_Util.arrow uu____5542 uu____5550)))
-in (
-
-let post = (FStar_Syntax_Syntax.new_bv FStar_Pervasives_Native.None post_k)
-in (
-
-let wp = (
-
-let uu____5555 = (
-
-let uu____5556 = (FStar_Syntax_Syntax.mk_binder post)
-in (uu____5556)::[])
-in (
-
-let uu____5557 = (
-
-let uu____5558 = (
-
-let uu____5561 = (FStar_TypeChecker_Env.get_range env)
-in (label FStar_TypeChecker_Err.exhaustiveness_check uu____5561))
-in (
-
-let uu____5562 = (fvar_const env FStar_Parser_Const.false_lid)
-in (FStar_All.pipe_left uu____5558 uu____5562)))
-in (FStar_Syntax_Util.abs uu____5555 uu____5557 (FStar_Pervasives_Native.Some ((FStar_Syntax_Util.mk_residual_comp FStar_Parser_Const.effect_Tot_lid FStar_Pervasives_Native.None ((FStar_Syntax_Syntax.TOTAL)::[])))))))
-in (
-
-let md = (FStar_TypeChecker_Env.get_effect_decl env FStar_Parser_Const.effect_PURE_lid)
-in (mk_comp md u_res_t res_t wp []))))))
-in (
-
-let comp = (FStar_List.fold_right (fun uu____5586 celse -> (match (uu____5586) with
-| (g, cthen) -> begin
-(
-
-let uu____5594 = (
-
-let uu____5619 = (cthen.FStar_Syntax_Syntax.comp ())
-in (lift_and_destruct env uu____5619 celse))
-in (match (uu____5594) with
-| ((md, uu____5621, uu____5622), (uu____5623, uu____5624, wp_then), (uu____5626, uu____5627, wp_else)) -> begin
-(
-
-let uu____5647 = (ifthenelse md res_t g wp_then wp_else)
-in (mk_comp md u_res_t res_t uu____5647 []))
-end))
-end)) lcases default_case)
-in (
-
-let uu____5648 = (
-
-let uu____5649 = (FStar_Options.split_cases ())
-in (uu____5649 > (Prims.parse_int "0")))
-in (match (uu____5648) with
-| true -> begin
-(add_equality_to_post_condition env comp res_t)
-end
-| uu____5650 -> begin
-(
-
-let comp1 = (FStar_TypeChecker_Env.comp_to_comp_typ env comp)
-in (
-
-let md = (FStar_TypeChecker_Env.get_effect_decl env comp1.FStar_Syntax_Syntax.effect_name)
-in (
-
-let uu____5653 = (destruct_comp comp1)
-in (match (uu____5653) with
-| (uu____5660, uu____5661, wp) -> begin
-(
-
-let wp1 = (
-
-let uu____5666 = (
-
-let uu____5667 = (FStar_TypeChecker_Env.inst_effect_fun_with ((u_res_t)::[]) env md md.FStar_Syntax_Syntax.ite_wp)
-in (
-
-let uu____5668 = (
-
-let uu____5669 = (FStar_Syntax_Syntax.as_arg res_t)
-in (
-
-let uu____5670 = (
-
-let uu____5673 = (FStar_Syntax_Syntax.as_arg wp)
-in (uu____5673)::[])
-in (uu____5669)::uu____5670))
-in (FStar_Syntax_Syntax.mk_Tm_app uu____5667 uu____5668)))
-in (uu____5666 FStar_Pervasives_Native.None wp.FStar_Syntax_Syntax.pos))
-in (mk_comp md u_res_t res_t wp1 []))
-end))))
-end)))))
-end))))
-in {FStar_Syntax_Syntax.eff_name = eff; FStar_Syntax_Syntax.res_typ = res_t; FStar_Syntax_Syntax.cflags = []; FStar_Syntax_Syntax.comp = bind_cases})))
-
-
-let maybe_assume_result_eq_pure_term : FStar_TypeChecker_Env.env  ->  FStar_Syntax_Syntax.term  ->  FStar_Syntax_Syntax.lcomp  ->  FStar_Syntax_Syntax.lcomp = (fun env e lc -> (
-
-let flags = (
-
-let uu____5691 = (((
-
-let uu____5694 = (FStar_Syntax_Util.is_function_typ lc.FStar_Syntax_Syntax.res_typ)
-in (not (uu____5694))) && (FStar_Syntax_Util.is_pure_or_ghost_lcomp lc)) && (
-
-let uu____5696 = (FStar_Syntax_Util.is_lcomp_partial_return lc)
-in (not (uu____5696))))
-in (match (uu____5691) with
-| true -> begin
-(FStar_Syntax_Syntax.PARTIAL_RETURN)::lc.FStar_Syntax_Syntax.cflags
-end
-| uu____5699 -> begin
-lc.FStar_Syntax_Syntax.cflags
-end))
-in (
-
-let refine1 = (fun uu____5705 -> (
-
-let c = (lc.FStar_Syntax_Syntax.comp ())
-in (
-
-let uu____5709 = (((
-
-let uu____5712 = (is_pure_or_ghost_effect env lc.FStar_Syntax_Syntax.eff_name)
-in (not (uu____5712))) || (FStar_Syntax_Util.is_unit lc.FStar_Syntax_Syntax.res_typ)) || env.FStar_TypeChecker_Env.lax)
-in (match (uu____5709) with
-| true -> begin
-c
-end
-| uu____5715 -> begin
-(
-
-let uu____5716 = (FStar_Syntax_Util.is_partial_return c)
-in (match (uu____5716) with
-| true -> begin
-c
-end
-| uu____5719 -> begin
-(
-
-let uu____5720 = (FStar_Syntax_Util.is_tot_or_gtot_comp c)
-in (match (uu____5720) with
-| true -> begin
-(
-
-let uu____5723 = (
-
-let uu____5724 = (FStar_TypeChecker_Env.lid_exists env FStar_Parser_Const.effect_GTot_lid)
-in (not (uu____5724)))
-in (match (uu____5723) with
-| true -> begin
-(
-
-let uu____5727 = (
-
-let uu____5728 = (FStar_Range.string_of_range e.FStar_Syntax_Syntax.pos)
-in (
-
-let uu____5729 = (FStar_Syntax_Print.term_to_string e)
-in (FStar_Util.format2 "%s: %s\n" uu____5728 uu____5729)))
-in (failwith uu____5727))
-end
-| uu____5732 -> begin
-(
-
-let retc = (return_value env (FStar_Syntax_Util.comp_result c) e)
-in (
-
-let uu____5734 = (
-
-let uu____5735 = (FStar_Syntax_Util.is_pure_comp c)
-in (not (uu____5735)))
-in (match (uu____5734) with
-| true -> begin
-(
-
-let retc1 = (FStar_Syntax_Util.comp_to_comp_typ retc)
-in (
-
-let retc2 = (
-
-let uu___163_5740 = retc1
-in {FStar_Syntax_Syntax.comp_univs = uu___163_5740.FStar_Syntax_Syntax.comp_univs; FStar_Syntax_Syntax.effect_name = FStar_Parser_Const.effect_GHOST_lid; FStar_Syntax_Syntax.result_typ = uu___163_5740.FStar_Syntax_Syntax.result_typ; FStar_Syntax_Syntax.effect_args = uu___163_5740.FStar_Syntax_Syntax.effect_args; FStar_Syntax_Syntax.flags = flags})
-in (FStar_Syntax_Syntax.mk_Comp retc2)))
-end
-| uu____5741 -> begin
-(FStar_Syntax_Util.comp_set_flags retc flags)
-end)))
-end))
-end
-| uu____5742 -> begin
-(
-
-let c1 = (FStar_TypeChecker_Env.unfold_effect_abbrev env c)
-in (
-
-let t = c1.FStar_Syntax_Syntax.result_typ
-in (
-
-let c2 = (FStar_Syntax_Syntax.mk_Comp c1)
-in (
-
-let x = (FStar_Syntax_Syntax.new_bv (FStar_Pervasives_Native.Some (t.FStar_Syntax_Syntax.pos)) t)
-in (
-
-let xexp = (FStar_Syntax_Syntax.bv_to_name x)
-in (
-
-let ret1 = (
-
-let uu____5751 = (
-
-let uu____5754 = (return_value env t xexp)
-in (FStar_Syntax_Util.comp_set_flags uu____5754 ((FStar_Syntax_Syntax.PARTIAL_RETURN)::[])))
-in (FStar_All.pipe_left FStar_Syntax_Util.lcomp_of_comp uu____5751))
-in (
-
-let eq1 = (
-
-let uu____5758 = (env.FStar_TypeChecker_Env.universe_of env t)
-in (FStar_Syntax_Util.mk_eq2 uu____5758 t xexp e))
-in (
-
-let eq_ret = (weaken_precondition env ret1 (FStar_TypeChecker_Common.NonTrivial (eq1)))
-in (
-
-let uu____5760 = (
-
-let uu____5761 = (
-
-let uu____5766 = (bind e.FStar_Syntax_Syntax.pos env FStar_Pervasives_Native.None (FStar_Syntax_Util.lcomp_of_comp c2) ((FStar_Pervasives_Native.Some (x)), (eq_ret)))
-in uu____5766.FStar_Syntax_Syntax.comp)
-in (uu____5761 ()))
-in (FStar_Syntax_Util.comp_set_flags uu____5760 flags))))))))))
-end))
-end))
-end))))
-in (
-
-let uu____5769 = (FStar_Syntax_Util.is_unit lc.FStar_Syntax_Syntax.res_typ)
-in (match (uu____5769) with
-| true -> begin
-lc
-end
-| uu____5770 -> begin
-(
-
-let uu___164_5771 = lc
-in {FStar_Syntax_Syntax.eff_name = uu___164_5771.FStar_Syntax_Syntax.eff_name; FStar_Syntax_Syntax.res_typ = uu___164_5771.FStar_Syntax_Syntax.res_typ; FStar_Syntax_Syntax.cflags = flags; FStar_Syntax_Syntax.comp = refine1})
-end)))))
-
-
-let check_comp : FStar_TypeChecker_Env.env  ->  FStar_Syntax_Syntax.term  ->  FStar_Syntax_Syntax.comp  ->  FStar_Syntax_Syntax.comp  ->  (FStar_Syntax_Syntax.term * FStar_Syntax_Syntax.comp * FStar_TypeChecker_Env.guard_t) = (fun env e c c' -> (
-
-let uu____5800 = (FStar_TypeChecker_Rel.sub_comp env c c')
-in (match (uu____5800) with
-| FStar_Pervasives_Native.None -> begin
-(
-
-let uu____5809 = (
-
-let uu____5810 = (
-
-let uu____5815 = (FStar_TypeChecker_Err.computed_computation_type_does_not_match_annotation env e c c')
-in (
-
-let uu____5816 = (FStar_TypeChecker_Env.get_range env)
-in ((uu____5815), (uu____5816))))
-in FStar_Errors.Error (uu____5810))
-in (FStar_Exn.raise uu____5809))
-end
-| FStar_Pervasives_Native.Some (g) -> begin
-((e), (c'), (g))
-end)))
-
-
-let maybe_coerce_bool_to_type : FStar_TypeChecker_Env.env  ->  FStar_Syntax_Syntax.term  ->  FStar_Syntax_Syntax.lcomp  ->  FStar_Syntax_Syntax.typ  ->  (FStar_Syntax_Syntax.term * FStar_Syntax_Syntax.lcomp) = (fun env e lc t -> (
-
-let is_type1 = (fun t1 -> (
-
-let t2 = (FStar_TypeChecker_Normalize.unfold_whnf env t1)
-in (
-
-let uu____5853 = (
-
-let uu____5854 = (FStar_Syntax_Subst.compress t2)
-in uu____5854.FStar_Syntax_Syntax.n)
-in (match (uu____5853) with
-| FStar_Syntax_Syntax.Tm_type (uu____5857) -> begin
-true
-end
-| uu____5858 -> begin
-false
-end))))
-in (
-
-let uu____5859 = (
-
-let uu____5860 = (FStar_Syntax_Util.unrefine lc.FStar_Syntax_Syntax.res_typ)
-in uu____5860.FStar_Syntax_Syntax.n)
-in (match (uu____5859) with
-| FStar_Syntax_Syntax.Tm_fvar (fv) when ((FStar_Syntax_Syntax.fv_eq_lid fv FStar_Parser_Const.bool_lid) && (is_type1 t)) -> begin
-(
-
-let uu____5868 = (FStar_TypeChecker_Env.lookup_lid env FStar_Parser_Const.b2t_lid)
-in (
-
-let b2t1 = (FStar_Syntax_Syntax.fvar (FStar_Ident.set_lid_range FStar_Parser_Const.b2t_lid e.FStar_Syntax_Syntax.pos) (FStar_Syntax_Syntax.Delta_defined_at_level ((Prims.parse_int "1"))) FStar_Pervasives_Native.None)
-in (
-
-let lc1 = (
-
-let uu____5879 = (
-
-let uu____5880 = (
-
-let uu____5881 = (FStar_Syntax_Syntax.mk_Total FStar_Syntax_Util.ktype0)
-in (FStar_All.pipe_left FStar_Syntax_Util.lcomp_of_comp uu____5881))
-in ((FStar_Pervasives_Native.None), (uu____5880)))
-in (bind e.FStar_Syntax_Syntax.pos env (FStar_Pervasives_Native.Some (e)) lc uu____5879))
-in (
-
-let e1 = (
-
-let uu____5891 = (
-
-let uu____5892 = (
-
-let uu____5893 = (FStar_Syntax_Syntax.as_arg e)
-in (uu____5893)::[])
-in (FStar_Syntax_Syntax.mk_Tm_app b2t1 uu____5892))
-in (uu____5891 FStar_Pervasives_Native.None e.FStar_Syntax_Syntax.pos))
-in ((e1), (lc1))))))
-end
-| uu____5898 -> begin
-((e), (lc))
-end))))
-
-
-let weaken_result_typ : FStar_TypeChecker_Env.env  ->  FStar_Syntax_Syntax.term  ->  FStar_Syntax_Syntax.lcomp  ->  FStar_Syntax_Syntax.typ  ->  (FStar_Syntax_Syntax.term * FStar_Syntax_Syntax.lcomp * FStar_TypeChecker_Env.guard_t) = (fun env e lc t -> (
-
-let use_eq = (env.FStar_TypeChecker_Env.use_eq || (
-
-let uu____5931 = (FStar_TypeChecker_Env.effect_decl_opt env lc.FStar_Syntax_Syntax.eff_name)
-in (match (uu____5931) with
-| FStar_Pervasives_Native.Some (ed, qualifiers) -> begin
-(FStar_All.pipe_right qualifiers (FStar_List.contains FStar_Syntax_Syntax.Reifiable))
-end
-| uu____5954 -> begin
-false
-end)))
-in (
-
-let gopt = (match (use_eq) with
-| true -> begin
-(
-
-let uu____5976 = (FStar_TypeChecker_Rel.try_teq true env lc.FStar_Syntax_Syntax.res_typ t)
-in ((uu____5976), (false)))
-end
-| uu____5981 -> begin
-(
-
-let uu____5982 = (FStar_TypeChecker_Rel.try_subtype env lc.FStar_Syntax_Syntax.res_typ t)
-in ((uu____5982), (true)))
-end)
-in (match (gopt) with
-| (FStar_Pervasives_Native.None, uu____5993) -> begin
-(match (env.FStar_TypeChecker_Env.failhard) with
-| true -> begin
-(
-
-let uu____6002 = (
-
-let uu____6003 = (
-
-let uu____6008 = (FStar_TypeChecker_Err.basic_type_error env (FStar_Pervasives_Native.Some (e)) t lc.FStar_Syntax_Syntax.res_typ)
-in ((uu____6008), (e.FStar_Syntax_Syntax.pos)))
-in FStar_Errors.Error (uu____6003))
-in (FStar_Exn.raise uu____6002))
-end
-| uu____6015 -> begin
-((FStar_TypeChecker_Rel.subtype_fail env e lc.FStar_Syntax_Syntax.res_typ t);
-((e), ((
-
-let uu___165_6018 = lc
-in {FStar_Syntax_Syntax.eff_name = uu___165_6018.FStar_Syntax_Syntax.eff_name; FStar_Syntax_Syntax.res_typ = t; FStar_Syntax_Syntax.cflags = uu___165_6018.FStar_Syntax_Syntax.cflags; FStar_Syntax_Syntax.comp = uu___165_6018.FStar_Syntax_Syntax.comp})), (FStar_TypeChecker_Rel.trivial_guard));
-)
-end)
-end
-| (FStar_Pervasives_Native.Some (g), apply_guard1) -> begin
-(
-
-let uu____6023 = (FStar_TypeChecker_Rel.guard_form g)
-in (match (uu____6023) with
-| FStar_TypeChecker_Common.Trivial -> begin
-(
-
-let lc1 = (
-
-let uu___166_6031 = lc
-in {FStar_Syntax_Syntax.eff_name = uu___166_6031.FStar_Syntax_Syntax.eff_name; FStar_Syntax_Syntax.res_typ = t; FStar_Syntax_Syntax.cflags = uu___166_6031.FStar_Syntax_Syntax.cflags; FStar_Syntax_Syntax.comp = uu___166_6031.FStar_Syntax_Syntax.comp})
-in ((e), (lc1), (g)))
-end
-| FStar_TypeChecker_Common.NonTrivial (f) -> begin
-(
-
-let g1 = (
-
-let uu___167_6034 = g
-in {FStar_TypeChecker_Env.guard_f = FStar_TypeChecker_Common.Trivial; FStar_TypeChecker_Env.deferred = uu___167_6034.FStar_TypeChecker_Env.deferred; FStar_TypeChecker_Env.univ_ineqs = uu___167_6034.FStar_TypeChecker_Env.univ_ineqs; FStar_TypeChecker_Env.implicits = uu___167_6034.FStar_TypeChecker_Env.implicits})
-in (
-
-let strengthen = (fun uu____6040 -> (
-
-let uu____6041 = (env.FStar_TypeChecker_Env.lax && (FStar_Options.ml_ish ()))
-in (match (uu____6041) with
-| true -> begin
-(lc.FStar_Syntax_Syntax.comp ())
-end
-| uu____6044 -> begin
-(
-
-let f1 = (FStar_TypeChecker_Normalize.normalize ((FStar_TypeChecker_Normalize.Beta)::(FStar_TypeChecker_Normalize.Eager_unfolding)::(FStar_TypeChecker_Normalize.Simplify)::(FStar_TypeChecker_Normalize.Primops)::[]) env f)
-in (
-
-let uu____6046 = (
-
-let uu____6047 = (FStar_Syntax_Subst.compress f1)
-in uu____6047.FStar_Syntax_Syntax.n)
-in (match (uu____6046) with
-| FStar_Syntax_Syntax.Tm_abs (uu____6052, {FStar_Syntax_Syntax.n = FStar_Syntax_Syntax.Tm_fvar (fv); FStar_Syntax_Syntax.pos = uu____6054; FStar_Syntax_Syntax.vars = uu____6055}, uu____6056) when (FStar_Syntax_Syntax.fv_eq_lid fv FStar_Parser_Const.true_lid) -> begin
-(
-
-let lc1 = (
-
-let uu___168_6078 = lc
-in {FStar_Syntax_Syntax.eff_name = uu___168_6078.FStar_Syntax_Syntax.eff_name; FStar_Syntax_Syntax.res_typ = t; FStar_Syntax_Syntax.cflags = uu___168_6078.FStar_Syntax_Syntax.cflags; FStar_Syntax_Syntax.comp = uu___168_6078.FStar_Syntax_Syntax.comp})
-in (lc1.FStar_Syntax_Syntax.comp ()))
-end
-| uu____6079 -> begin
-(
-
-let c = (lc.FStar_Syntax_Syntax.comp ())
-in ((
-
-let uu____6084 = (FStar_All.pipe_left (FStar_TypeChecker_Env.debug env) FStar_Options.Extreme)
-in (match (uu____6084) with
-| true -> begin
-(
-
-let uu____6085 = (FStar_TypeChecker_Normalize.term_to_string env lc.FStar_Syntax_Syntax.res_typ)
-in (
-
-let uu____6086 = (FStar_TypeChecker_Normalize.term_to_string env t)
-in (
-
-let uu____6087 = (FStar_TypeChecker_Normalize.comp_to_string env c)
-in (
-
-let uu____6088 = (FStar_TypeChecker_Normalize.term_to_string env f1)
-in (FStar_Util.print4 "Weakened from %s to %s\nStrengthening %s with guard %s\n" uu____6085 uu____6086 uu____6087 uu____6088)))))
-end
-| uu____6089 -> begin
-()
-end));
-(
-
-let ct = (FStar_TypeChecker_Env.unfold_effect_abbrev env c)
-in (
-
-let uu____6091 = (FStar_TypeChecker_Env.wp_signature env FStar_Parser_Const.effect_PURE_lid)
-in (match (uu____6091) with
-| (a, kwp) -> begin
-(
-
-let k = (FStar_Syntax_Subst.subst ((FStar_Syntax_Syntax.NT (((a), (t))))::[]) kwp)
-in (
-
-let md = (FStar_TypeChecker_Env.get_effect_decl env ct.FStar_Syntax_Syntax.effect_name)
-in (
-
-let x = (FStar_Syntax_Syntax.new_bv (FStar_Pervasives_Native.Some (t.FStar_Syntax_Syntax.pos)) t)
-in (
-
-let xexp = (FStar_Syntax_Syntax.bv_to_name x)
-in (
-
-let uu____6104 = (destruct_comp ct)
-in (match (uu____6104) with
-| (u_t, uu____6114, uu____6115) -> begin
-(
-
-let wp = (
-
-let uu____6119 = (
-
-let uu____6120 = (FStar_TypeChecker_Env.inst_effect_fun_with ((u_t)::[]) env md md.FStar_Syntax_Syntax.ret_wp)
-in (
-
-let uu____6121 = (
-
-let uu____6122 = (FStar_Syntax_Syntax.as_arg t)
-in (
-
-let uu____6123 = (
-
-let uu____6126 = (FStar_Syntax_Syntax.as_arg xexp)
-in (uu____6126)::[])
-in (uu____6122)::uu____6123))
-in (FStar_Syntax_Syntax.mk_Tm_app uu____6120 uu____6121)))
-in (uu____6119 FStar_Pervasives_Native.None xexp.FStar_Syntax_Syntax.pos))
-in (
-
-let cret = (
-
-let uu____6130 = (mk_comp md u_t t wp ((FStar_Syntax_Syntax.RETURN)::[]))
-in (FStar_All.pipe_left FStar_Syntax_Util.lcomp_of_comp uu____6130))
-in (
-
-let guard = (match (apply_guard1) with
-| true -> begin
-(
-
-let uu____6140 = (
-
-let uu____6141 = (
-
-let uu____6142 = (FStar_Syntax_Syntax.as_arg xexp)
-in (uu____6142)::[])
-in (FStar_Syntax_Syntax.mk_Tm_app f1 uu____6141))
-in (uu____6140 FStar_Pervasives_Native.None f1.FStar_Syntax_Syntax.pos))
-end
-| uu____6145 -> begin
-f1
-end)
-in (
-
-let uu____6146 = (
-
-let uu____6151 = (FStar_All.pipe_left (fun _0_40 -> FStar_Pervasives_Native.Some (_0_40)) (FStar_TypeChecker_Err.subtyping_failed env lc.FStar_Syntax_Syntax.res_typ t))
-in (
-
-let uu____6164 = (FStar_TypeChecker_Env.set_range env e.FStar_Syntax_Syntax.pos)
-in (
-
-let uu____6165 = (FStar_All.pipe_left FStar_TypeChecker_Rel.guard_of_guard_formula (FStar_TypeChecker_Common.NonTrivial (guard)))
-in (strengthen_precondition uu____6151 uu____6164 e cret uu____6165))))
-in (match (uu____6146) with
-| (eq_ret, _trivial_so_ok_to_discard) -> begin
-(
-
-let x1 = (
-
-let uu___169_6171 = x
-in {FStar_Syntax_Syntax.ppname = uu___169_6171.FStar_Syntax_Syntax.ppname; FStar_Syntax_Syntax.index = uu___169_6171.FStar_Syntax_Syntax.index; FStar_Syntax_Syntax.sort = lc.FStar_Syntax_Syntax.res_typ})
-in (
-
-let c1 = (
-
-let uu____6173 = (
-
-let uu____6174 = (FStar_Syntax_Syntax.mk_Comp ct)
-in (FStar_All.pipe_left FStar_Syntax_Util.lcomp_of_comp uu____6174))
-in (bind e.FStar_Syntax_Syntax.pos env (FStar_Pervasives_Native.Some (e)) uu____6173 ((FStar_Pervasives_Native.Some (x1)), (eq_ret))))
-in (
-
-let c2 = (c1.FStar_Syntax_Syntax.comp ())
-in ((
-
-let uu____6185 = (FStar_All.pipe_left (FStar_TypeChecker_Env.debug env) FStar_Options.Extreme)
-in (match (uu____6185) with
-| true -> begin
-(
-
-let uu____6186 = (FStar_TypeChecker_Normalize.comp_to_string env c2)
-in (FStar_Util.print1 "Strengthened to %s\n" uu____6186))
-end
-| uu____6187 -> begin
-()
-end));
-c2;
-))))
-end)))))
-end))))))
-end)));
-))
-end)))
-end)))
-in (
-
-let flags = (FStar_All.pipe_right lc.FStar_Syntax_Syntax.cflags (FStar_List.collect (fun uu___130_6196 -> (match (uu___130_6196) with
-| FStar_Syntax_Syntax.RETURN -> begin
-(FStar_Syntax_Syntax.PARTIAL_RETURN)::[]
-end
-| FStar_Syntax_Syntax.PARTIAL_RETURN -> begin
-(FStar_Syntax_Syntax.PARTIAL_RETURN)::[]
-end
-| FStar_Syntax_Syntax.CPS -> begin
-(FStar_Syntax_Syntax.CPS)::[]
-end
-| uu____6199 -> begin
-[]
-end))))
-in (
-
-let lc1 = (
-
-let uu___170_6201 = lc
-in (
-
-let uu____6202 = (FStar_TypeChecker_Env.norm_eff_name env lc.FStar_Syntax_Syntax.eff_name)
-in {FStar_Syntax_Syntax.eff_name = uu____6202; FStar_Syntax_Syntax.res_typ = t; FStar_Syntax_Syntax.cflags = flags; FStar_Syntax_Syntax.comp = strengthen}))
-in (
-
-let g2 = (
-
-let uu___171_6204 = g1
-in {FStar_TypeChecker_Env.guard_f = FStar_TypeChecker_Common.Trivial; FStar_TypeChecker_Env.deferred = uu___171_6204.FStar_TypeChecker_Env.deferred; FStar_TypeChecker_Env.univ_ineqs = uu___171_6204.FStar_TypeChecker_Env.univ_ineqs; FStar_TypeChecker_Env.implicits = uu___171_6204.FStar_TypeChecker_Env.implicits})
-in ((e), (lc1), (g2)))))))
-end))
-end))))
-
-
-let pure_or_ghost_pre_and_post : FStar_TypeChecker_Env.env  ->  FStar_Syntax_Syntax.comp  ->  (FStar_Syntax_Syntax.typ FStar_Pervasives_Native.option * FStar_Syntax_Syntax.typ) = (fun env comp -> (
-
-let mk_post_type = (fun res_t ens -> (
-
-let x = (FStar_Syntax_Syntax.new_bv FStar_Pervasives_Native.None res_t)
-in (
-
-let uu____6229 = (
-
-let uu____6230 = (
-
-let uu____6231 = (
-
-let uu____6232 = (
-
-let uu____6233 = (FStar_Syntax_Syntax.bv_to_name x)
-in (FStar_Syntax_Syntax.as_arg uu____6233))
-in (uu____6232)::[])
-in (FStar_Syntax_Syntax.mk_Tm_app ens uu____6231))
-in (uu____6230 FStar_Pervasives_Native.None res_t.FStar_Syntax_Syntax.pos))
-in (FStar_Syntax_Util.refine x uu____6229))))
-in (
-
-let norm1 = (fun t -> (FStar_TypeChecker_Normalize.normalize ((FStar_TypeChecker_Normalize.Beta)::(FStar_TypeChecker_Normalize.Eager_unfolding)::(FStar_TypeChecker_Normalize.EraseUniverses)::[]) env t))
-in (
-
-let uu____6240 = (FStar_Syntax_Util.is_tot_or_gtot_comp comp)
-in (match (uu____6240) with
-| true -> begin
-((FStar_Pervasives_Native.None), ((FStar_Syntax_Util.comp_result comp)))
-end
-| uu____6251 -> begin
-(match (comp.FStar_Syntax_Syntax.n) with
-| FStar_Syntax_Syntax.GTotal (uu____6258) -> begin
-(failwith "Impossible")
-end
-| FStar_Syntax_Syntax.Total (uu____6273) -> begin
-(failwith "Impossible")
-end
-| FStar_Syntax_Syntax.Comp (ct) -> begin
-(match (((FStar_Ident.lid_equals ct.FStar_Syntax_Syntax.effect_name FStar_Parser_Const.effect_Pure_lid) || (FStar_Ident.lid_equals ct.FStar_Syntax_Syntax.effect_name FStar_Parser_Const.effect_Ghost_lid))) with
-| true -> begin
-(match (ct.FStar_Syntax_Syntax.effect_args) with
-| ((req, uu____6302))::((ens, uu____6304))::uu____6305 -> begin
-(
-
-let uu____6334 = (
-
-let uu____6337 = (norm1 req)
-in FStar_Pervasives_Native.Some (uu____6337))
-in (
-
-let uu____6338 = (
-
-let uu____6339 = (mk_post_type ct.FStar_Syntax_Syntax.result_typ ens)
-in (FStar_All.pipe_left norm1 uu____6339))
-in ((uu____6334), (uu____6338))))
-end
-| uu____6342 -> begin
-(
-
-let uu____6351 = (
-
-let uu____6352 = (
-
-let uu____6357 = (
-
-let uu____6358 = (FStar_Syntax_Print.comp_to_string comp)
-in (FStar_Util.format1 "Effect constructor is not fully applied; got %s" uu____6358))
-in ((uu____6357), (comp.FStar_Syntax_Syntax.pos)))
-in FStar_Errors.Error (uu____6352))
-in (FStar_Exn.raise uu____6351))
-end)
-end
-| uu____6365 -> begin
-(
-
-let ct1 = (FStar_TypeChecker_Env.unfold_effect_abbrev env comp)
-in (match (ct1.FStar_Syntax_Syntax.effect_args) with
-| ((wp, uu____6374))::uu____6375 -> begin
-(
-
-let uu____6394 = (
-
-let uu____6399 = (FStar_TypeChecker_Env.lookup_lid env FStar_Parser_Const.as_requires)
-in (FStar_All.pipe_left FStar_Pervasives_Native.fst uu____6399))
-in (match (uu____6394) with
-| (us_r, uu____6431) -> begin
-(
-
-let uu____6432 = (
-
-let uu____6437 = (FStar_TypeChecker_Env.lookup_lid env FStar_Parser_Const.as_ensures)
-in (FStar_All.pipe_left FStar_Pervasives_Native.fst uu____6437))
-in (match (uu____6432) with
-| (us_e, uu____6469) -> begin
-(
-
-let r = ct1.FStar_Syntax_Syntax.result_typ.FStar_Syntax_Syntax.pos
-in (
-
-let as_req = (
-
-let uu____6472 = (FStar_Syntax_Syntax.fvar (FStar_Ident.set_lid_range FStar_Parser_Const.as_requires r) FStar_Syntax_Syntax.Delta_equational FStar_Pervasives_Native.None)
-in (FStar_Syntax_Syntax.mk_Tm_uinst uu____6472 us_r))
-in (
-
-let as_ens = (
-
-let uu____6474 = (FStar_Syntax_Syntax.fvar (FStar_Ident.set_lid_range FStar_Parser_Const.as_ensures r) FStar_Syntax_Syntax.Delta_equational FStar_Pervasives_Native.None)
-in (FStar_Syntax_Syntax.mk_Tm_uinst uu____6474 us_e))
-in (
-
-let req = (
-
-let uu____6478 = (
-
-let uu____6479 = (
-
-let uu____6480 = (
-
-let uu____6491 = (FStar_Syntax_Syntax.as_arg wp)
-in (uu____6491)::[])
-in (((ct1.FStar_Syntax_Syntax.result_typ), (FStar_Pervasives_Native.Some (FStar_Syntax_Syntax.imp_tag))))::uu____6480)
-in (FStar_Syntax_Syntax.mk_Tm_app as_req uu____6479))
-in (uu____6478 FStar_Pervasives_Native.None ct1.FStar_Syntax_Syntax.result_typ.FStar_Syntax_Syntax.pos))
-in (
-
-let ens = (
-
-let uu____6509 = (
-
-let uu____6510 = (
-
-let uu____6511 = (
-
-let uu____6522 = (FStar_Syntax_Syntax.as_arg wp)
-in (uu____6522)::[])
-in (((ct1.FStar_Syntax_Syntax.result_typ), (FStar_Pervasives_Native.Some (FStar_Syntax_Syntax.imp_tag))))::uu____6511)
-in (FStar_Syntax_Syntax.mk_Tm_app as_ens uu____6510))
-in (uu____6509 FStar_Pervasives_Native.None ct1.FStar_Syntax_Syntax.result_typ.FStar_Syntax_Syntax.pos))
-in (
-
-let uu____6537 = (
-
-let uu____6540 = (norm1 req)
-in FStar_Pervasives_Native.Some (uu____6540))
-in (
-
-let uu____6541 = (
-
-let uu____6542 = (mk_post_type ct1.FStar_Syntax_Syntax.result_typ ens)
-in (norm1 uu____6542))
-in ((uu____6537), (uu____6541)))))))))
-end))
-end))
-end
-| uu____6545 -> begin
-(failwith "Impossible")
-end))
-end)
-end)
-end)))))
-
-
-let reify_body : FStar_TypeChecker_Env.env  ->  FStar_Syntax_Syntax.term  ->  FStar_Syntax_Syntax.term = (fun env t -> (
-
-let tm = (FStar_Syntax_Util.mk_reify t)
-in (
-
-let tm' = (FStar_TypeChecker_Normalize.normalize ((FStar_TypeChecker_Normalize.Beta)::(FStar_TypeChecker_Normalize.Reify)::(FStar_TypeChecker_Normalize.Eager_unfolding)::(FStar_TypeChecker_Normalize.EraseUniverses)::(FStar_TypeChecker_Normalize.AllowUnboundUniverses)::[]) env tm)
-in ((
-
-let uu____6573 = (FStar_All.pipe_left (FStar_TypeChecker_Env.debug env) (FStar_Options.Other ("SMTEncodingReify")))
-in (match (uu____6573) with
-| true -> begin
-(
-
-let uu____6574 = (FStar_Syntax_Print.term_to_string tm)
-in (
-
-let uu____6575 = (FStar_Syntax_Print.term_to_string tm')
-in (FStar_Util.print2 "Reified body %s \nto %s\n" uu____6574 uu____6575)))
-end
-| uu____6576 -> begin
-()
-end));
-tm';
-))))
-
-
-let reify_body_with_arg : FStar_TypeChecker_Env.env  ->  FStar_Syntax_Syntax.term  ->  FStar_Syntax_Syntax.arg  ->  FStar_Syntax_Syntax.term = (fun env head1 arg -> (
-
-let tm = (FStar_Syntax_Syntax.mk (FStar_Syntax_Syntax.Tm_app (((head1), ((arg)::[])))) FStar_Pervasives_Native.None head1.FStar_Syntax_Syntax.pos)
-in (
-
-let tm' = (FStar_TypeChecker_Normalize.normalize ((FStar_TypeChecker_Normalize.Beta)::(FStar_TypeChecker_Normalize.Reify)::(FStar_TypeChecker_Normalize.Eager_unfolding)::(FStar_TypeChecker_Normalize.EraseUniverses)::(FStar_TypeChecker_Normalize.AllowUnboundUniverses)::[]) env tm)
-in ((
-
-let uu____6596 = (FStar_All.pipe_left (FStar_TypeChecker_Env.debug env) (FStar_Options.Other ("SMTEncodingReify")))
-in (match (uu____6596) with
-| true -> begin
-(
-
-let uu____6597 = (FStar_Syntax_Print.term_to_string tm)
-in (
-
-let uu____6598 = (FStar_Syntax_Print.term_to_string tm')
-in (FStar_Util.print2 "Reified body %s \nto %s\n" uu____6597 uu____6598)))
-end
-| uu____6599 -> begin
-()
-end));
-tm';
-))))
-
-
-let remove_reify : FStar_Syntax_Syntax.term  ->  FStar_Syntax_Syntax.term = (fun t -> (
-
-let uu____6604 = (
-
-let uu____6605 = (
-
-let uu____6606 = (FStar_Syntax_Subst.compress t)
-in uu____6606.FStar_Syntax_Syntax.n)
-in (match (uu____6605) with
-| FStar_Syntax_Syntax.Tm_app (uu____6609) -> begin
-false
-end
-| uu____6624 -> begin
-true
-end))
-in (match (uu____6604) with
-| true -> begin
-t
-end
-| uu____6625 -> begin
-(
-
-let uu____6626 = (FStar_Syntax_Util.head_and_args t)
-in (match (uu____6626) with
-| (head1, args) -> begin
-(
-
-let uu____6663 = (
-
-let uu____6664 = (
-
-let uu____6665 = (FStar_Syntax_Subst.compress head1)
-in uu____6665.FStar_Syntax_Syntax.n)
-in (match (uu____6664) with
-| FStar_Syntax_Syntax.Tm_constant (FStar_Const.Const_reify) -> begin
-true
-end
-| uu____6668 -> begin
-false
-end))
-in (match (uu____6663) with
-| true -> begin
-(match (args) with
-| (x)::[] -> begin
-(FStar_Pervasives_Native.fst x)
-end
-| uu____6690 -> begin
-(failwith "Impossible : Reify applied to multiple arguments after normalization.")
-end)
-end
-| uu____6699 -> begin
-t
-end))
-end))
-end)))
-
-
-let maybe_instantiate : FStar_TypeChecker_Env.env  ->  FStar_Syntax_Syntax.term  ->  FStar_Syntax_Syntax.typ  ->  (FStar_Syntax_Syntax.term * FStar_Syntax_Syntax.typ * FStar_TypeChecker_Env.guard_t) = (fun env e t -> (
-
-let torig = (FStar_Syntax_Subst.compress t)
-in (match ((not (env.FStar_TypeChecker_Env.instantiate_imp))) with
-| true -> begin
-((e), (torig), (FStar_TypeChecker_Rel.trivial_guard))
-end
-| uu____6725 -> begin
-(
-
-let number_of_implicits = (fun t1 -> (
-
-let uu____6730 = (FStar_Syntax_Util.arrow_formals t1)
-in (match (uu____6730) with
-| (formals, uu____6744) -> begin
-(
-
-let n_implicits = (
-
-let uu____6762 = (FStar_All.pipe_right formals (FStar_Util.prefix_until (fun uu____6838 -> (match (uu____6838) with
-| (uu____6845, imp) -> begin
-((Prims.op_Equality imp FStar_Pervasives_Native.None) || (Prims.op_Equality imp (FStar_Pervasives_Native.Some (FStar_Syntax_Syntax.Equality))))
-end))))
-in (match (uu____6762) with
-| FStar_Pervasives_Native.None -> begin
-(FStar_List.length formals)
-end
-| FStar_Pervasives_Native.Some (implicits, _first_explicit, _rest) -> begin
-(FStar_List.length implicits)
-end))
-in n_implicits)
-end)))
-in (
-
-let inst_n_binders = (fun t1 -> (
-
-let uu____6976 = (FStar_TypeChecker_Env.expected_typ env)
-in (match (uu____6976) with
-| FStar_Pervasives_Native.None -> begin
-FStar_Pervasives_Native.None
-end
-| FStar_Pervasives_Native.Some (expected_t) -> begin
-(
-
-let n_expected = (number_of_implicits expected_t)
-in (
-
-let n_available = (number_of_implicits t1)
-in (match ((n_available < n_expected)) with
-| true -> begin
-(
-
-let uu____7000 = (
-
-let uu____7001 = (
-
-let uu____7006 = (
-
-let uu____7007 = (FStar_Util.string_of_int n_expected)
-in (
-
-let uu____7014 = (FStar_Syntax_Print.term_to_string e)
-in (
-
-let uu____7015 = (FStar_Util.string_of_int n_available)
-in (FStar_Util.format3 "Expected a term with %s implicit arguments, but %s has only %s" uu____7007 uu____7014 uu____7015))))
-in (
-
-let uu____7022 = (FStar_TypeChecker_Env.get_range env)
-in ((uu____7006), (uu____7022))))
-in FStar_Errors.Error (uu____7001))
-in (FStar_Exn.raise uu____7000))
-end
-| uu____7025 -> begin
-FStar_Pervasives_Native.Some ((n_available - n_expected))
-end)))
-end)))
-in (
-
-let decr_inst = (fun uu___131_7043 -> (match (uu___131_7043) with
-| FStar_Pervasives_Native.None -> begin
-FStar_Pervasives_Native.None
-end
-| FStar_Pervasives_Native.Some (i) -> begin
-FStar_Pervasives_Native.Some ((i - (Prims.parse_int "1")))
-end))
-in (match (torig.FStar_Syntax_Syntax.n) with
-| FStar_Syntax_Syntax.Tm_arrow (bs, c) -> begin
-(
-
-let uu____7073 = (FStar_Syntax_Subst.open_comp bs c)
-in (match (uu____7073) with
-| (bs1, c1) -> begin
-(
-
-let rec aux = (fun subst1 inst_n bs2 -> (match (((inst_n), (bs2))) with
-| (FStar_Pervasives_Native.Some (_0_41), uu____7182) when (_0_41 = (Prims.parse_int "0")) -> begin
-(([]), (bs2), (subst1), (FStar_TypeChecker_Rel.trivial_guard))
-end
-| (uu____7225, ((x, FStar_Pervasives_Native.Some (FStar_Syntax_Syntax.Implicit (dot))))::rest) -> begin
-(
-
-let t1 = (FStar_Syntax_Subst.subst subst1 x.FStar_Syntax_Syntax.sort)
-in (
-
-let uu____7258 = (new_implicit_var "Instantiation of implicit argument" e.FStar_Syntax_Syntax.pos env t1)
-in (match (uu____7258) with
-| (v1, uu____7298, g) -> begin
-(
-
-let subst2 = (FStar_Syntax_Syntax.NT (((x), (v1))))::subst1
-in (
-
-let uu____7315 = (aux subst2 (decr_inst inst_n) rest)
-in (match (uu____7315) with
-| (args, bs3, subst3, g') -> begin
-(
-
-let uu____7408 = (FStar_TypeChecker_Rel.conj_guard g g')
-in (((((v1), (FStar_Pervasives_Native.Some (FStar_Syntax_Syntax.Implicit (dot)))))::args), (bs3), (subst3), (uu____7408)))
-end)))
-end)))
-end
-| (uu____7435, bs3) -> begin
-(([]), (bs3), (subst1), (FStar_TypeChecker_Rel.trivial_guard))
-end))
-in (
-
-let uu____7481 = (
-
-let uu____7508 = (inst_n_binders t)
-in (aux [] uu____7508 bs1))
-in (match (uu____7481) with
-| (args, bs2, subst1, guard) -> begin
-(match (((args), (bs2))) with
-| ([], uu____7579) -> begin
-((e), (torig), (guard))
-end
-| (uu____7610, []) when (
-
-let uu____7641 = (FStar_Syntax_Util.is_total_comp c1)
-in (not (uu____7641))) -> begin
-((e), (torig), (FStar_TypeChecker_Rel.trivial_guard))
-end
-| uu____7642 -> begin
-(
-
-let t1 = (match (bs2) with
-| [] -> begin
-(FStar_Syntax_Util.comp_result c1)
-end
-| uu____7674 -> begin
-(FStar_Syntax_Util.arrow bs2 c1)
-end)
-in (
-
-let t2 = (FStar_Syntax_Subst.subst subst1 t1)
-in (
-
-let e1 = (FStar_Syntax_Syntax.mk_Tm_app e args FStar_Pervasives_Native.None e.FStar_Syntax_Syntax.pos)
-in ((e1), (t2), (guard)))))
-end)
-end)))
-end))
-end
-| uu____7689 -> begin
-((e), (t), (FStar_TypeChecker_Rel.trivial_guard))
-end))))
-end)))
-
-
-let string_of_univs : FStar_Syntax_Syntax.universe_uvar FStar_Util.set  ->  Prims.string = (fun univs1 -> (
-
-let uu____7698 = (
-
-let uu____7701 = (FStar_Util.set_elements univs1)
-in (FStar_All.pipe_right uu____7701 (FStar_List.map (fun u -> (
-
-let uu____7711 = (FStar_Syntax_Unionfind.univ_uvar_id u)
-in (FStar_All.pipe_right uu____7711 FStar_Util.string_of_int))))))
-in (FStar_All.pipe_right uu____7698 (FStar_String.concat ", "))))
-
-
-let gen_univs : FStar_TypeChecker_Env.env  ->  FStar_Syntax_Syntax.universe_uvar FStar_Util.set  ->  FStar_Syntax_Syntax.univ_name Prims.list = (fun env x -> (
-
-let uu____7730 = (FStar_Util.set_is_empty x)
-in (match (uu____7730) with
-| true -> begin
-[]
-end
-| uu____7733 -> begin
-(
-
-let s = (
-
-let uu____7737 = (
-
-let uu____7740 = (FStar_TypeChecker_Env.univ_vars env)
-in (FStar_Util.set_difference x uu____7740))
-in (FStar_All.pipe_right uu____7737 FStar_Util.set_elements))
-in ((
-
-let uu____7748 = (FStar_All.pipe_left (FStar_TypeChecker_Env.debug env) (FStar_Options.Other ("Gen")))
-in (match (uu____7748) with
-| true -> begin
-(
-
-let uu____7749 = (
-
-let uu____7750 = (FStar_TypeChecker_Env.univ_vars env)
-in (string_of_univs uu____7750))
-in (FStar_Util.print1 "univ_vars in env: %s\n" uu____7749))
-end
-| uu____7753 -> begin
-()
-end));
-(
-
-let r = (
-
-let uu____7757 = (FStar_TypeChecker_Env.get_range env)
-in FStar_Pervasives_Native.Some (uu____7757))
-in (
-
-let u_names = (FStar_All.pipe_right s (FStar_List.map (fun u -> (
-
-let u_name = (FStar_Syntax_Syntax.new_univ_name r)
-in ((
-
-let uu____7772 = (FStar_All.pipe_left (FStar_TypeChecker_Env.debug env) (FStar_Options.Other ("Gen")))
-in (match (uu____7772) with
-| true -> begin
-(
-
-let uu____7773 = (
-
-let uu____7774 = (FStar_Syntax_Unionfind.univ_uvar_id u)
-in (FStar_All.pipe_left FStar_Util.string_of_int uu____7774))
-in (
-
-let uu____7775 = (FStar_Syntax_Print.univ_to_string (FStar_Syntax_Syntax.U_unif (u)))
-in (
-
-let uu____7776 = (FStar_Syntax_Print.univ_to_string (FStar_Syntax_Syntax.U_name (u_name)))
-in (FStar_Util.print3 "Setting ?%s (%s) to %s\n" uu____7773 uu____7775 uu____7776))))
-end
-| uu____7777 -> begin
-()
-end));
-(FStar_Syntax_Unionfind.univ_change u (FStar_Syntax_Syntax.U_name (u_name)));
-u_name;
-)))))
-in u_names));
-))
-end)))
-
-
-let gather_free_univnames : FStar_TypeChecker_Env.env  ->  FStar_Syntax_Syntax.term  ->  FStar_Syntax_Syntax.univ_name Prims.list = (fun env t -> (
-
-let ctx_univnames = (FStar_TypeChecker_Env.univnames env)
-in (
-
-let tm_univnames = (FStar_Syntax_Free.univnames t)
-in (
-
-let univnames1 = (
-
-let uu____7800 = (FStar_Util.fifo_set_difference tm_univnames ctx_univnames)
-in (FStar_All.pipe_right uu____7800 FStar_Util.fifo_set_elements))
-in univnames1))))
-
-
-let check_universe_generalization : FStar_Syntax_Syntax.univ_name Prims.list  ->  FStar_Syntax_Syntax.univ_name Prims.list  ->  FStar_Syntax_Syntax.term  ->  FStar_Syntax_Syntax.univ_name Prims.list = (fun explicit_univ_names generalized_univ_names t -> (match (((explicit_univ_names), (generalized_univ_names))) with
-| ([], uu____7835) -> begin
-generalized_univ_names
-end
-| (uu____7842, []) -> begin
-explicit_univ_names
-end
-| uu____7849 -> begin
-(
-
-let uu____7858 = (
-
-let uu____7859 = (
-
-let uu____7864 = (
-
-let uu____7865 = (FStar_Syntax_Print.term_to_string t)
-in (Prims.strcat "Generalized universe in a term containing explicit universe annotation : " uu____7865))
-in ((uu____7864), (t.FStar_Syntax_Syntax.pos)))
-in FStar_Errors.Error (uu____7859))
-in (FStar_Exn.raise uu____7858))
-end))
-
-
-let generalize_universes : FStar_TypeChecker_Env.env  ->  FStar_Syntax_Syntax.term  ->  FStar_Syntax_Syntax.tscheme = (fun env t0 -> (
-
-let t = (FStar_TypeChecker_Normalize.normalize ((FStar_TypeChecker_Normalize.NoFullNorm)::(FStar_TypeChecker_Normalize.Beta)::[]) env t0)
-in (
-
-let univnames1 = (gather_free_univnames env t)
-in (
-
-let univs1 = (FStar_Syntax_Free.univs t)
-in ((
-
-let uu____7884 = (FStar_All.pipe_left (FStar_TypeChecker_Env.debug env) (FStar_Options.Other ("Gen")))
-in (match (uu____7884) with
-| true -> begin
-(
-
-let uu____7885 = (string_of_univs univs1)
-in (FStar_Util.print1 "univs to gen : %s\n" uu____7885))
-end
-| uu____7886 -> begin
-()
-end));
-(
-
-let gen1 = (gen_univs env univs1)
-in ((
-
-let uu____7891 = (FStar_All.pipe_left (FStar_TypeChecker_Env.debug env) (FStar_Options.Other ("Gen")))
-in (match (uu____7891) with
-| true -> begin
-(
-
-let uu____7892 = (FStar_Syntax_Print.term_to_string t)
-in (FStar_Util.print1 "After generalization: %s\n" uu____7892))
-end
-| uu____7893 -> begin
-()
-end));
-(
-
-let univs2 = (check_universe_generalization univnames1 gen1 t0)
-in (
-
-let t1 = (FStar_TypeChecker_Normalize.reduce_uvar_solutions env t)
-in (
-
-let ts = (FStar_Syntax_Subst.close_univ_vars univs2 t1)
-in ((univs2), (ts)))));
-));
-)))))
-
-
-let gen : FStar_TypeChecker_Env.env  ->  Prims.bool  ->  (FStar_Syntax_Syntax.lbname * FStar_Syntax_Syntax.term * FStar_Syntax_Syntax.comp) Prims.list  ->  (FStar_Syntax_Syntax.lbname * FStar_Syntax_Syntax.univ_name Prims.list * FStar_Syntax_Syntax.term * FStar_Syntax_Syntax.comp * FStar_Syntax_Syntax.binder Prims.list) Prims.list FStar_Pervasives_Native.option = (fun env is_rec lecs -> (
-
-let uu____7965 = (
-
-let uu____7966 = (FStar_Util.for_all (fun uu____7979 -> (match (uu____7979) with
-| (uu____7988, uu____7989, c) -> begin
-(FStar_Syntax_Util.is_pure_or_ghost_comp c)
-end)) lecs)
-in (FStar_All.pipe_left Prims.op_Negation uu____7966))
-in (match (uu____7965) with
-| true -> begin
-FStar_Pervasives_Native.None
-end
-| uu____8029 -> begin
-(
-
-let norm1 = (fun c -> ((
-
-let uu____8035 = (FStar_TypeChecker_Env.debug env FStar_Options.Medium)
-in (match (uu____8035) with
-| true -> begin
-(
-
-let uu____8036 = (FStar_Syntax_Print.comp_to_string c)
-in (FStar_Util.print1 "Normalizing before generalizing:\n\t %s\n" uu____8036))
-end
-| uu____8037 -> begin
-()
-end));
-(
-
-let c1 = (
-
-let uu____8039 = (FStar_TypeChecker_Env.should_verify env)
-in (match (uu____8039) with
-| true -> begin
-(FStar_TypeChecker_Normalize.normalize_comp ((FStar_TypeChecker_Normalize.Beta)::(FStar_TypeChecker_Normalize.Exclude (FStar_TypeChecker_Normalize.Zeta))::(FStar_TypeChecker_Normalize.Eager_unfolding)::(FStar_TypeChecker_Normalize.NoFullNorm)::[]) env c)
-end
-| uu____8040 -> begin
-(FStar_TypeChecker_Normalize.normalize_comp ((FStar_TypeChecker_Normalize.Beta)::(FStar_TypeChecker_Normalize.Exclude (FStar_TypeChecker_Normalize.Zeta))::(FStar_TypeChecker_Normalize.NoFullNorm)::[]) env c)
-end))
-in ((
-
-let uu____8042 = (FStar_TypeChecker_Env.debug env FStar_Options.Medium)
-in (match (uu____8042) with
-| true -> begin
-(
-
-let uu____8043 = (FStar_Syntax_Print.comp_to_string c1)
-in (FStar_Util.print1 "Normalized to:\n\t %s\n" uu____8043))
-end
-| uu____8044 -> begin
-()
-end));
-c1;
-));
-))
-in (
-
-let env_uvars = (FStar_TypeChecker_Env.uvars_in_env env)
-in (
-
-let gen_uvars = (fun uvs -> (
-
-let uu____8104 = (FStar_Util.set_difference uvs env_uvars)
-in (FStar_All.pipe_right uu____8104 FStar_Util.set_elements)))
-in (
-
-let univs_and_uvars_of_lec = (fun uu____8234 -> (match (uu____8234) with
-| (lbname, e, c) -> begin
-(
-
-let t = (FStar_All.pipe_right (FStar_Syntax_Util.comp_result c) FStar_Syntax_Subst.compress)
-in (
-
-let c1 = (norm1 c)
-in (
-
-let t1 = (FStar_Syntax_Util.comp_result c1)
-in (
-
-let univs1 = (FStar_Syntax_Free.univs t1)
-in (
-
-let uvt = (FStar_Syntax_Free.uvars t1)
-in ((
-
-let uu____8300 = (FStar_All.pipe_left (FStar_TypeChecker_Env.debug env) (FStar_Options.Other ("Gen")))
-in (match (uu____8300) with
-| true -> begin
-(
-
-let uu____8301 = (
-
-let uu____8302 = (
-
-let uu____8305 = (FStar_Util.set_elements univs1)
-in (FStar_All.pipe_right uu____8305 (FStar_List.map (fun u -> (FStar_Syntax_Print.univ_to_string (FStar_Syntax_Syntax.U_unif (u)))))))
-in (FStar_All.pipe_right uu____8302 (FStar_String.concat ", ")))
-in (
-
-let uu____8332 = (
-
-let uu____8333 = (
-
-let uu____8336 = (FStar_Util.set_elements uvt)
-in (FStar_All.pipe_right uu____8336 (FStar_List.map (fun uu____8364 -> (match (uu____8364) with
-| (u, t2) -> begin
-(
-
-let uu____8371 = (FStar_Syntax_Print.uvar_to_string u)
-in (
-
-let uu____8372 = (FStar_Syntax_Print.term_to_string t2)
-in (FStar_Util.format2 "(%s : %s)" uu____8371 uu____8372)))
-end)))))
-in (FStar_All.pipe_right uu____8333 (FStar_String.concat ", ")))
-in (FStar_Util.print2 "^^^^\n\tFree univs = %s\n\tFree uvt=%s\n" uu____8301 uu____8332)))
-end
-| uu____8375 -> begin
-()
-end));
-(
-
-let univs2 = (
-
-let uu____8379 = (FStar_Util.set_elements uvt)
-in (FStar_List.fold_left (fun univs2 uu____8402 -> (match (uu____8402) with
-| (uu____8411, t2) -> begin
-(
-
-let uu____8413 = (FStar_Syntax_Free.univs t2)
-in (FStar_Util.set_union univs2 uu____8413))
-end)) univs1 uu____8379))
-in (
-
-let uvs = (gen_uvars uvt)
-in ((
-
-let uu____8436 = (FStar_All.pipe_left (FStar_TypeChecker_Env.debug env) (FStar_Options.Other ("Gen")))
-in (match (uu____8436) with
-| true -> begin
-(
-
-let uu____8437 = (
-
-let uu____8438 = (
-
-let uu____8441 = (FStar_Util.set_elements univs2)
-in (FStar_All.pipe_right uu____8441 (FStar_List.map (fun u -> (FStar_Syntax_Print.univ_to_string (FStar_Syntax_Syntax.U_unif (u)))))))
-in (FStar_All.pipe_right uu____8438 (FStar_String.concat ", ")))
-in (
-
-let uu____8468 = (
-
-let uu____8469 = (FStar_All.pipe_right uvs (FStar_List.map (fun uu____8501 -> (match (uu____8501) with
-| (u, t2) -> begin
-(
-
-let uu____8508 = (FStar_Syntax_Print.uvar_to_string u)
-in (
-
-let uu____8509 = (FStar_TypeChecker_Normalize.term_to_string env t2)
-in (FStar_Util.format2 "(%s : %s)" uu____8508 uu____8509)))
-end))))
-in (FStar_All.pipe_right uu____8469 (FStar_String.concat ", ")))
-in (FStar_Util.print2 "^^^^\n\tFree univs = %s\n\tgen_uvars =%s" uu____8437 uu____8468)))
-end
-| uu____8512 -> begin
-()
-end));
-((univs2), (uvs), (((lbname), (e), (c1))));
-)));
-))))))
-end))
-in (
-
-let uu____8539 = (
-
-let uu____8572 = (FStar_List.hd lecs)
-in (univs_and_uvars_of_lec uu____8572))
-in (match (uu____8539) with
-| (univs1, uvs, lec_hd) -> begin
-(
-
-let force_univs_eq = (fun lec2 u1 u2 -> (
-
-let uu____8690 = ((FStar_Util.set_is_subset_of u1 u2) && (FStar_Util.set_is_subset_of u2 u1))
-in (match (uu____8690) with
-| true -> begin
-()
-end
-| uu____8691 -> begin
-(
-
-let uu____8692 = lec_hd
-in (match (uu____8692) with
-| (lb1, uu____8700, uu____8701) -> begin
-(
-
-let uu____8702 = lec2
-in (match (uu____8702) with
-| (lb2, uu____8710, uu____8711) -> begin
-(
-
-let msg = (
-
-let uu____8713 = (FStar_Syntax_Print.lbname_to_string lb1)
-in (
-
-let uu____8714 = (FStar_Syntax_Print.lbname_to_string lb2)
-in (FStar_Util.format2 "Generalizing the types of these mutually recursive definitions requires an incompatible set of universes for %s and %s" uu____8713 uu____8714)))
-in (
-
-let uu____8715 = (
-
-let uu____8716 = (
-
-let uu____8721 = (FStar_TypeChecker_Env.get_range env)
-in ((msg), (uu____8721)))
-in FStar_Errors.Error (uu____8716))
-in (FStar_Exn.raise uu____8715)))
-end))
-end))
-end)))
-in (
-
-let force_uvars_eq = (fun lec2 u1 u2 -> (
-
-let uvars_subseteq = (fun u11 u21 -> (FStar_All.pipe_right u11 (FStar_Util.for_all (fun uu____8832 -> (match (uu____8832) with
-| (u, uu____8840) -> begin
-(FStar_All.pipe_right u21 (FStar_Util.for_some (fun uu____8862 -> (match (uu____8862) with
-| (u', uu____8870) -> begin
-(FStar_Syntax_Unionfind.equiv u u')
-end))))
-end)))))
-in (
-
-let uu____8875 = ((uvars_subseteq u1 u2) && (uvars_subseteq u2 u1))
-in (match (uu____8875) with
-| true -> begin
-()
-end
-| uu____8876 -> begin
-(
-
-let uu____8877 = lec_hd
-in (match (uu____8877) with
-| (lb1, uu____8885, uu____8886) -> begin
-(
-
-let uu____8887 = lec2
-in (match (uu____8887) with
-| (lb2, uu____8895, uu____8896) -> begin
-(
-
-let msg = (
-
-let uu____8898 = (FStar_Syntax_Print.lbname_to_string lb1)
-in (
-
-let uu____8899 = (FStar_Syntax_Print.lbname_to_string lb2)
-in (FStar_Util.format2 "Generalizing the types of these mutually recursive definitions requires an incompatible number of types for %s and %s" uu____8898 uu____8899)))
-in (
-
-let uu____8900 = (
-
-let uu____8901 = (
-
-let uu____8906 = (FStar_TypeChecker_Env.get_range env)
-in ((msg), (uu____8906)))
-in FStar_Errors.Error (uu____8901))
-in (FStar_Exn.raise uu____8900)))
-end))
-end))
-end))))
-in (
-
-let lecs1 = (
-
-let uu____8916 = (FStar_List.tl lecs)
-in (FStar_List.fold_right (fun this_lec lecs1 -> (
-
-let uu____8975 = (univs_and_uvars_of_lec this_lec)
-in (match (uu____8975) with
-| (this_univs, this_uvs, this_lec1) -> begin
-((force_univs_eq this_lec1 univs1 this_univs);
-(force_uvars_eq this_lec1 uvs this_uvs);
-(this_lec1)::lecs1;
-)
-end))) uu____8916 []))
-in (
-
-let lecs2 = (lec_hd)::lecs1
-in (
-
-let gen_types = (fun uvs1 -> (
-
-let fail = (fun k -> (
-
-let uu____9128 = lec_hd
-in (match (uu____9128) with
-| (lbname, e, c) -> begin
-(
-
-let uu____9138 = (
-
-let uu____9139 = (
-
-let uu____9144 = (
-
-let uu____9145 = (FStar_Syntax_Print.term_to_string k)
-in (
-
-let uu____9146 = (FStar_Syntax_Print.lbname_to_string lbname)
-in (
-
-let uu____9147 = (FStar_Syntax_Print.term_to_string (FStar_Syntax_Util.comp_result c))
-in (FStar_Util.format3 "Failed to resolve implicit argument of type \'%s\' in the type of %s (%s)" uu____9145 uu____9146 uu____9147))))
-in (
-
-let uu____9148 = (FStar_TypeChecker_Env.get_range env)
-in ((uu____9144), (uu____9148))))
-in FStar_Errors.Error (uu____9139))
-in (FStar_Exn.raise uu____9138))
-end)))
-in (FStar_All.pipe_right uvs1 (FStar_List.map (fun uu____9178 -> (match (uu____9178) with
-| (u, k) -> begin
-(
-
-let uu____9191 = (FStar_Syntax_Unionfind.find u)
-in (match (uu____9191) with
-| FStar_Pervasives_Native.Some (uu____9200) -> begin
-(failwith "Unexpected instantiation of mutually recursive uvar")
-end
-| uu____9207 -> begin
-(
-
-let k1 = (FStar_TypeChecker_Normalize.normalize ((FStar_TypeChecker_Normalize.Beta)::(FStar_TypeChecker_Normalize.Exclude (FStar_TypeChecker_Normalize.Zeta))::[]) env k)
-in (
-
-let uu____9211 = (FStar_Syntax_Util.arrow_formals k1)
-in (match (uu____9211) with
-| (bs, kres) -> begin
-((
-
-let uu____9249 = (
-
-let uu____9250 = (
-
-let uu____9253 = (FStar_TypeChecker_Normalize.unfold_whnf env kres)
-in (FStar_Syntax_Util.unrefine uu____9253))
-in uu____9250.FStar_Syntax_Syntax.n)
-in (match (uu____9249) with
-| FStar_Syntax_Syntax.Tm_type (uu____9254) -> begin
-(
-
-let free = (FStar_Syntax_Free.names kres)
-in (
-
-let uu____9258 = (
-
-let uu____9259 = (FStar_Util.set_is_empty free)
-in (not (uu____9259)))
-in (match (uu____9258) with
-| true -> begin
-(fail kres)
-end
-| uu____9260 -> begin
-()
-end)))
-end
-| uu____9261 -> begin
-(fail kres)
-end));
-(
-
-let a = (
-
-let uu____9263 = (
-
-let uu____9266 = (FStar_TypeChecker_Env.get_range env)
-in (FStar_All.pipe_left (fun _0_42 -> FStar_Pervasives_Native.Some (_0_42)) uu____9266))
-in (FStar_Syntax_Syntax.new_bv uu____9263 kres))
-in (
-
-let t = (
-
-let uu____9270 = (FStar_Syntax_Syntax.bv_to_name a)
-in (FStar_Syntax_Util.abs bs uu____9270 (FStar_Pervasives_Native.Some ((FStar_Syntax_Util.residual_tot kres)))))
-in ((FStar_Syntax_Util.set_uvar u t);
-((a), (FStar_Pervasives_Native.Some (FStar_Syntax_Syntax.imp_tag)));
-)));
-)
-end)))
-end))
-end))))))
-in (
-
-let gen_univs1 = (gen_univs env univs1)
-in (
-
-let gen_tvars = (gen_types uvs)
-in (
-
-let ecs = (FStar_All.pipe_right lecs2 (FStar_List.map (fun uu____9389 -> (match (uu____9389) with
-| (lbname, e, c) -> begin
-(
-
-let uu____9435 = (match (((gen_tvars), (gen_univs1))) with
-| ([], []) -> begin
-((e), (c), ([]))
-end
-| uu____9504 -> begin
-(
-
-let uu____9519 = ((e), (c))
-in (match (uu____9519) with
-| (e0, c0) -> begin
-(
-
-let c1 = (FStar_TypeChecker_Normalize.normalize_comp ((FStar_TypeChecker_Normalize.Beta)::(FStar_TypeChecker_Normalize.NoDeltaSteps)::(FStar_TypeChecker_Normalize.CompressUvars)::(FStar_TypeChecker_Normalize.NoFullNorm)::(FStar_TypeChecker_Normalize.Exclude (FStar_TypeChecker_Normalize.Zeta))::[]) env c)
-in (
-
-let e1 = (FStar_TypeChecker_Normalize.reduce_uvar_solutions env e)
-in (
-
-let e2 = (match (is_rec) with
-| true -> begin
-(
-
-let tvar_args = (FStar_List.map (fun uu____9556 -> (match (uu____9556) with
-| (x, uu____9564) -> begin
-(
-
-let uu____9569 = (FStar_Syntax_Syntax.bv_to_name x)
-in (FStar_Syntax_Syntax.iarg uu____9569))
-end)) gen_tvars)
-in (
-
-let instantiate_lbname_with_app = (fun tm fv -> (
-
-let uu____9579 = (
-
-let uu____9580 = (FStar_Util.right lbname)
-in (FStar_Syntax_Syntax.fv_eq fv uu____9580))
-in (match (uu____9579) with
-| true -> begin
-(FStar_Syntax_Syntax.mk_Tm_app tm tvar_args FStar_Pervasives_Native.None tm.FStar_Syntax_Syntax.pos)
-end
-| uu____9583 -> begin
-tm
-end)))
-in (FStar_Syntax_InstFV.inst instantiate_lbname_with_app e1)))
-end
-| uu____9584 -> begin
-e1
-end)
-in (
-
-let t = (
-
-let uu____9588 = (
-
-let uu____9589 = (FStar_Syntax_Subst.compress (FStar_Syntax_Util.comp_result c1))
-in uu____9589.FStar_Syntax_Syntax.n)
-in (match (uu____9588) with
-| FStar_Syntax_Syntax.Tm_arrow (bs, cod) -> begin
-(
-
-let uu____9612 = (FStar_Syntax_Subst.open_comp bs cod)
-in (match (uu____9612) with
-| (bs1, cod1) -> begin
-(FStar_Syntax_Util.arrow (FStar_List.append gen_tvars bs1) cod1)
-end))
-end
-| uu____9627 -> begin
-(FStar_Syntax_Util.arrow gen_tvars c1)
-end))
-in (
-
-let e' = (FStar_Syntax_Util.abs gen_tvars e2 (FStar_Pervasives_Native.Some ((FStar_Syntax_Util.residual_comp_of_comp c1))))
-in (
-
-let uu____9629 = (FStar_Syntax_Syntax.mk_Total t)
-in ((e'), (uu____9629), (gen_tvars))))))))
-end))
-end)
-in (match (uu____9435) with
-| (e1, c1, gvs) -> begin
-((lbname), (gen_univs1), (e1), (c1), (gvs))
-end))
-end))))
-in FStar_Pervasives_Native.Some (ecs)))))))))
-end))))))
-end)))
-
-
-let generalize : FStar_TypeChecker_Env.env  ->  Prims.bool  ->  (FStar_Syntax_Syntax.lbname * FStar_Syntax_Syntax.term * FStar_Syntax_Syntax.comp) Prims.list  ->  (FStar_Syntax_Syntax.lbname * FStar_Syntax_Syntax.univ_names * FStar_Syntax_Syntax.term * FStar_Syntax_Syntax.comp * FStar_Syntax_Syntax.binder Prims.list) Prims.list = (fun env is_rec lecs -> ((
-
-let uu____9778 = (Obj.magic (()))
-in ());
-(
-
-let uu____9780 = (FStar_TypeChecker_Env.debug env FStar_Options.Low)
-in (match (uu____9780) with
-| true -> begin
-(
-
-let uu____9781 = (
-
-let uu____9782 = (FStar_List.map (fun uu____9795 -> (match (uu____9795) with
-| (lb, uu____9803, uu____9804) -> begin
-(FStar_Syntax_Print.lbname_to_string lb)
-end)) lecs)
-in (FStar_All.pipe_right uu____9782 (FStar_String.concat ", ")))
-in (FStar_Util.print1 "Generalizing: %s\n" uu____9781))
-end
-| uu____9807 -> begin
-()
-end));
-(
-
-let univnames_lecs = (FStar_List.map (fun uu____9825 -> (match (uu____9825) with
-| (l, t, c) -> begin
-(gather_free_univnames env t)
-end)) lecs)
-in (
-
-let generalized_lecs = (
-
-let uu____9854 = (gen env is_rec lecs)
-in (match (uu____9854) with
-| FStar_Pervasives_Native.None -> begin
-(FStar_All.pipe_right lecs (FStar_List.map (fun uu____9953 -> (match (uu____9953) with
-| (l, t, c) -> begin
-((l), ([]), (t), (c), ([]))
-end))))
-end
-| FStar_Pervasives_Native.Some (luecs) -> begin
-((
-
-let uu____10015 = (FStar_TypeChecker_Env.debug env FStar_Options.Medium)
-in (match (uu____10015) with
-| true -> begin
-(FStar_All.pipe_right luecs (FStar_List.iter (fun uu____10059 -> (match (uu____10059) with
-| (l, us, e, c, gvs) -> begin
-(
-
-let uu____10093 = (FStar_Range.string_of_range e.FStar_Syntax_Syntax.pos)
-in (
-
-let uu____10094 = (FStar_Syntax_Print.lbname_to_string l)
-in (
-
-let uu____10095 = (FStar_Syntax_Print.term_to_string (FStar_Syntax_Util.comp_result c))
-in (
-
-let uu____10096 = (FStar_Syntax_Print.term_to_string e)
-in (
-
-let uu____10097 = (FStar_Syntax_Print.binders_to_string ", " gvs)
-in (FStar_Util.print5 "(%s) Generalized %s at type %s\n%s\nVars = (%s)\n" uu____10093 uu____10094 uu____10095 uu____10096 uu____10097))))))
-end))))
-end
-| uu____10098 -> begin
-()
-end));
-luecs;
-)
-end))
-in (FStar_List.map2 (fun univnames1 uu____10138 -> (match (uu____10138) with
-| (l, generalized_univs, t, c, gvs) -> begin
-(
-
-let uu____10182 = (check_universe_generalization univnames1 generalized_univs t)
-in ((l), (uu____10182), (t), (c), (gvs)))
-end)) univnames_lecs generalized_lecs)));
-))
-
-
-let check_and_ascribe : FStar_TypeChecker_Env.env  ->  FStar_Syntax_Syntax.term  ->  FStar_Syntax_Syntax.typ  ->  FStar_Syntax_Syntax.typ  ->  (FStar_Syntax_Syntax.term * FStar_TypeChecker_Env.guard_t) = (fun env e t1 t2 -> (
-
-let env1 = (FStar_TypeChecker_Env.set_range env e.FStar_Syntax_Syntax.pos)
-in (
-
-let check = (fun env2 t11 t21 -> (match (env2.FStar_TypeChecker_Env.use_eq) with
-| true -> begin
-(FStar_TypeChecker_Rel.try_teq true env2 t11 t21)
-end
-| uu____10228 -> begin
-(
-
-let uu____10229 = (FStar_TypeChecker_Rel.try_subtype env2 t11 t21)
-in (match (uu____10229) with
-| FStar_Pervasives_Native.None -> begin
-FStar_Pervasives_Native.None
-end
-| FStar_Pervasives_Native.Some (f) -> begin
-(
-
-let uu____10235 = (FStar_TypeChecker_Rel.apply_guard f e)
-in (FStar_All.pipe_left (fun _0_43 -> FStar_Pervasives_Native.Some (_0_43)) uu____10235))
-end))
-end))
-in (
-
-let is_var = (fun e1 -> (
-
-let uu____10242 = (
-
-let uu____10243 = (FStar_Syntax_Subst.compress e1)
-in uu____10243.FStar_Syntax_Syntax.n)
-in (match (uu____10242) with
-| FStar_Syntax_Syntax.Tm_name (uu____10246) -> begin
-true
-end
-| uu____10247 -> begin
-false
-end)))
-in (
-
-let decorate = (fun e1 t -> (
-
-let e2 = (FStar_Syntax_Subst.compress e1)
-in (match (e2.FStar_Syntax_Syntax.n) with
-| FStar_Syntax_Syntax.Tm_name (x) -> begin
-(FStar_Syntax_Syntax.mk (FStar_Syntax_Syntax.Tm_name ((
-
-let uu___172_10263 = x
-in {FStar_Syntax_Syntax.ppname = uu___172_10263.FStar_Syntax_Syntax.ppname; FStar_Syntax_Syntax.index = uu___172_10263.FStar_Syntax_Syntax.index; FStar_Syntax_Syntax.sort = t2}))) FStar_Pervasives_Native.None e2.FStar_Syntax_Syntax.pos)
-end
-| uu____10264 -> begin
-e2
-end)))
-in (
-
-let env2 = (
-
-let uu___173_10266 = env1
-in (
-
-let uu____10267 = (env1.FStar_TypeChecker_Env.use_eq || (env1.FStar_TypeChecker_Env.is_pattern && (is_var e)))
-in {FStar_TypeChecker_Env.solver = uu___173_10266.FStar_TypeChecker_Env.solver; FStar_TypeChecker_Env.range = uu___173_10266.FStar_TypeChecker_Env.range; FStar_TypeChecker_Env.curmodule = uu___173_10266.FStar_TypeChecker_Env.curmodule; FStar_TypeChecker_Env.gamma = uu___173_10266.FStar_TypeChecker_Env.gamma; FStar_TypeChecker_Env.gamma_cache = uu___173_10266.FStar_TypeChecker_Env.gamma_cache; FStar_TypeChecker_Env.modules = uu___173_10266.FStar_TypeChecker_Env.modules; FStar_TypeChecker_Env.expected_typ = uu___173_10266.FStar_TypeChecker_Env.expected_typ; FStar_TypeChecker_Env.sigtab = uu___173_10266.FStar_TypeChecker_Env.sigtab; FStar_TypeChecker_Env.is_pattern = uu___173_10266.FStar_TypeChecker_Env.is_pattern; FStar_TypeChecker_Env.instantiate_imp = uu___173_10266.FStar_TypeChecker_Env.instantiate_imp; FStar_TypeChecker_Env.effects = uu___173_10266.FStar_TypeChecker_Env.effects; FStar_TypeChecker_Env.generalize = uu___173_10266.FStar_TypeChecker_Env.generalize; FStar_TypeChecker_Env.letrecs = uu___173_10266.FStar_TypeChecker_Env.letrecs; FStar_TypeChecker_Env.top_level = uu___173_10266.FStar_TypeChecker_Env.top_level; FStar_TypeChecker_Env.check_uvars = uu___173_10266.FStar_TypeChecker_Env.check_uvars; FStar_TypeChecker_Env.use_eq = uu____10267; FStar_TypeChecker_Env.is_iface = uu___173_10266.FStar_TypeChecker_Env.is_iface; FStar_TypeChecker_Env.admit = uu___173_10266.FStar_TypeChecker_Env.admit; FStar_TypeChecker_Env.lax = uu___173_10266.FStar_TypeChecker_Env.lax; FStar_TypeChecker_Env.lax_universes = uu___173_10266.FStar_TypeChecker_Env.lax_universes; FStar_TypeChecker_Env.failhard = uu___173_10266.FStar_TypeChecker_Env.failhard; FStar_TypeChecker_Env.nosynth = uu___173_10266.FStar_TypeChecker_Env.nosynth; FStar_TypeChecker_Env.tc_term = uu___173_10266.FStar_TypeChecker_Env.tc_term; FStar_TypeChecker_Env.type_of = uu___173_10266.FStar_TypeChecker_Env.type_of; FStar_TypeChecker_Env.universe_of = uu___173_10266.FStar_TypeChecker_Env.universe_of; FStar_TypeChecker_Env.use_bv_sorts = uu___173_10266.FStar_TypeChecker_Env.use_bv_sorts; FStar_TypeChecker_Env.qname_and_index = uu___173_10266.FStar_TypeChecker_Env.qname_and_index; FStar_TypeChecker_Env.proof_ns = uu___173_10266.FStar_TypeChecker_Env.proof_ns; FStar_TypeChecker_Env.synth = uu___173_10266.FStar_TypeChecker_Env.synth; FStar_TypeChecker_Env.is_native_tactic = uu___173_10266.FStar_TypeChecker_Env.is_native_tactic; FStar_TypeChecker_Env.identifier_info = uu___173_10266.FStar_TypeChecker_Env.identifier_info; FStar_TypeChecker_Env.tc_hooks = uu___173_10266.FStar_TypeChecker_Env.tc_hooks; FStar_TypeChecker_Env.dsenv = uu___173_10266.FStar_TypeChecker_Env.dsenv}))
-in (
-
-let uu____10268 = (check env2 t1 t2)
-in (match (uu____10268) with
-| FStar_Pervasives_Native.None -> begin
-(
-
-let uu____10275 = (
-
-let uu____10276 = (
-
-let uu____10281 = (FStar_TypeChecker_Err.expected_expression_of_type env2 t2 e t1)
-in (
-
-let uu____10282 = (FStar_TypeChecker_Env.get_range env2)
-in ((uu____10281), (uu____10282))))
-in FStar_Errors.Error (uu____10276))
-in (FStar_Exn.raise uu____10275))
-end
-| FStar_Pervasives_Native.Some (g) -> begin
-((
-
-let uu____10289 = (FStar_All.pipe_left (FStar_TypeChecker_Env.debug env2) (FStar_Options.Other ("Rel")))
-in (match (uu____10289) with
-| true -> begin
-(
-
-let uu____10290 = (FStar_TypeChecker_Rel.guard_to_string env2 g)
-in (FStar_All.pipe_left (FStar_Util.print1 "Applied guard is %s\n") uu____10290))
-end
-| uu____10291 -> begin
-()
-end));
-(
-
-let uu____10292 = (decorate e t2)
-in ((uu____10292), (g)));
-)
-end))))))))
-
-
-let check_top_level : FStar_TypeChecker_Env.env  ->  FStar_TypeChecker_Env.guard_t  ->  FStar_Syntax_Syntax.lcomp  ->  (Prims.bool * FStar_Syntax_Syntax.comp) = (fun env g lc -> (
-
-let discharge = (fun g1 -> ((FStar_TypeChecker_Rel.force_trivial_guard env g1);
-(FStar_Syntax_Util.is_pure_lcomp lc);
-))
-in (
-
-let g1 = (FStar_TypeChecker_Rel.solve_deferred_constraints env g)
-in (
-
-let uu____10323 = (FStar_Syntax_Util.is_total_lcomp lc)
-in (match (uu____10323) with
-| true -> begin
-(
-
-let uu____10328 = (discharge g1)
-in (
-
-let uu____10329 = (lc.FStar_Syntax_Syntax.comp ())
-in ((uu____10328), (uu____10329))))
-end
-| uu____10334 -> begin
-(
-
-let c = (lc.FStar_Syntax_Syntax.comp ())
-in (
-
-let steps = (FStar_TypeChecker_Normalize.Beta)::[]
-in (
-
-let c1 = (
-
-let uu____10342 = (
-
-let uu____10343 = (
-
-let uu____10344 = (FStar_TypeChecker_Env.unfold_effect_abbrev env c)
-in (FStar_All.pipe_right uu____10344 FStar_Syntax_Syntax.mk_Comp))
-in (FStar_All.pipe_right uu____10343 (FStar_TypeChecker_Normalize.normalize_comp steps env)))
-in (FStar_All.pipe_right uu____10342 (FStar_TypeChecker_Env.comp_to_comp_typ env)))
-in (
-
-let md = (FStar_TypeChecker_Env.get_effect_decl env c1.FStar_Syntax_Syntax.effect_name)
-in (
-
-let uu____10346 = (destruct_comp c1)
-in (match (uu____10346) with
-| (u_t, t, wp) -> begin
-(
-
-let vc = (
-
-let uu____10363 = (FStar_TypeChecker_Env.get_range env)
-in (
-
-let uu____10364 = (
-
-let uu____10365 = (FStar_TypeChecker_Env.inst_effect_fun_with ((u_t)::[]) env md md.FStar_Syntax_Syntax.trivial)
-in (
-
-let uu____10366 = (
-
-let uu____10367 = (FStar_Syntax_Syntax.as_arg t)
-in (
-
-let uu____10368 = (
-
-let uu____10371 = (FStar_Syntax_Syntax.as_arg wp)
-in (uu____10371)::[])
-in (uu____10367)::uu____10368))
-in (FStar_Syntax_Syntax.mk_Tm_app uu____10365 uu____10366)))
-in (uu____10364 FStar_Pervasives_Native.None uu____10363)))
-in ((
-
-let uu____10375 = (FStar_All.pipe_left (FStar_TypeChecker_Env.debug env) (FStar_Options.Other ("Simplification")))
-in (match (uu____10375) with
-| true -> begin
-(
-
-let uu____10376 = (FStar_Syntax_Print.term_to_string vc)
-in (FStar_Util.print1 "top-level VC: %s\n" uu____10376))
-end
-| uu____10377 -> begin
-()
-end));
-(
-
-let g2 = (
-
-let uu____10379 = (FStar_All.pipe_left FStar_TypeChecker_Rel.guard_of_guard_formula (FStar_TypeChecker_Common.NonTrivial (vc)))
-in (FStar_TypeChecker_Rel.conj_guard g1 uu____10379))
-in (
-
-let uu____10380 = (discharge g2)
-in (
-
-let uu____10381 = (FStar_Syntax_Syntax.mk_Comp c1)
-in ((uu____10380), (uu____10381)))));
-))
-end))))))
-end)))))
-
-
-let short_circuit : FStar_Syntax_Syntax.term  ->  FStar_Syntax_Syntax.args  ->  FStar_TypeChecker_Common.guard_formula = (fun head1 seen_args -> (
-
-let short_bin_op = (fun f uu___132_10407 -> (match (uu___132_10407) with
-| [] -> begin
-FStar_TypeChecker_Common.Trivial
-end
-| ((fst1, uu____10415))::[] -> begin
-(f fst1)
-end
-| uu____10432 -> begin
-(failwith "Unexpexted args to binary operator")
-end))
-in (
-
-let op_and_e = (fun e -> (
-
-let uu____10437 = (FStar_Syntax_Util.b2t e)
-in (FStar_All.pipe_right uu____10437 (fun _0_44 -> FStar_TypeChecker_Common.NonTrivial (_0_44)))))
-in (
-
-let op_or_e = (fun e -> (
-
-let uu____10446 = (
-
-let uu____10449 = (FStar_Syntax_Util.b2t e)
-in (FStar_Syntax_Util.mk_neg uu____10449))
-in (FStar_All.pipe_right uu____10446 (fun _0_45 -> FStar_TypeChecker_Common.NonTrivial (_0_45)))))
-in (
-
-let op_and_t = (fun t -> (FStar_All.pipe_right t (fun _0_46 -> FStar_TypeChecker_Common.NonTrivial (_0_46))))
-in (
-
-let op_or_t = (fun t -> (
-
-let uu____10460 = (FStar_All.pipe_right t FStar_Syntax_Util.mk_neg)
-in (FStar_All.pipe_right uu____10460 (fun _0_47 -> FStar_TypeChecker_Common.NonTrivial (_0_47)))))
-in (
-
-let op_imp_t = (fun t -> (FStar_All.pipe_right t (fun _0_48 -> FStar_TypeChecker_Common.NonTrivial (_0_48))))
-in (
-
-let short_op_ite = (fun uu___133_10474 -> (match (uu___133_10474) with
-| [] -> begin
-FStar_TypeChecker_Common.Trivial
-end
-| ((guard, uu____10482))::[] -> begin
-FStar_TypeChecker_Common.NonTrivial (guard)
-end
-| (_then)::((guard, uu____10501))::[] -> begin
-(
-
-let uu____10530 = (FStar_Syntax_Util.mk_neg guard)
-in (FStar_All.pipe_right uu____10530 (fun _0_49 -> FStar_TypeChecker_Common.NonTrivial (_0_49))))
-end
-| uu____10535 -> begin
-(failwith "Unexpected args to ITE")
-end))
-in (
-
-let table = (
-
-let uu____10545 = (
-
-let uu____10552 = (short_bin_op op_and_e)
-in ((FStar_Parser_Const.op_And), (uu____10552)))
-in (
-
-let uu____10557 = (
-
-let uu____10566 = (
-
-let uu____10573 = (short_bin_op op_or_e)
-in ((FStar_Parser_Const.op_Or), (uu____10573)))
-in (
-
-let uu____10578 = (
-
-let uu____10587 = (
-
-let uu____10594 = (short_bin_op op_and_t)
-in ((FStar_Parser_Const.and_lid), (uu____10594)))
-in (
-
-let uu____10599 = (
-
-let uu____10608 = (
-
-let uu____10615 = (short_bin_op op_or_t)
-in ((FStar_Parser_Const.or_lid), (uu____10615)))
-in (
-
-let uu____10620 = (
-
-let uu____10629 = (
-
-let uu____10636 = (short_bin_op op_imp_t)
-in ((FStar_Parser_Const.imp_lid), (uu____10636)))
-in (uu____10629)::(((FStar_Parser_Const.ite_lid), (short_op_ite)))::[])
-in (uu____10608)::uu____10620))
-in (uu____10587)::uu____10599))
-in (uu____10566)::uu____10578))
-in (uu____10545)::uu____10557))
-in (match (head1.FStar_Syntax_Syntax.n) with
-| FStar_Syntax_Syntax.Tm_fvar (fv) -> begin
-(
-
-let lid = fv.FStar_Syntax_Syntax.fv_name.FStar_Syntax_Syntax.v
-in (
-
-let uu____10687 = (FStar_Util.find_map table (fun uu____10700 -> (match (uu____10700) with
-| (x, mk1) -> begin
-(match ((FStar_Ident.lid_equals x lid)) with
-| true -> begin
-(
-
-let uu____10717 = (mk1 seen_args)
-in FStar_Pervasives_Native.Some (uu____10717))
-end
-| uu____10718 -> begin
-FStar_Pervasives_Native.None
-end)
-end)))
-in (match (uu____10687) with
-| FStar_Pervasives_Native.None -> begin
-FStar_TypeChecker_Common.Trivial
-end
-| FStar_Pervasives_Native.Some (g) -> begin
-g
-end)))
-end
-| uu____10720 -> begin
-FStar_TypeChecker_Common.Trivial
-end))))))))))
-
-
-let short_circuit_head : FStar_Syntax_Syntax.term  ->  Prims.bool = (fun l -> (
-
-let uu____10725 = (
-
-let uu____10726 = (FStar_Syntax_Util.un_uinst l)
-in uu____10726.FStar_Syntax_Syntax.n)
-in (match (uu____10725) with
-| FStar_Syntax_Syntax.Tm_fvar (fv) -> begin
-(FStar_Util.for_some (FStar_Syntax_Syntax.fv_eq_lid fv) ((FStar_Parser_Const.op_And)::(FStar_Parser_Const.op_Or)::(FStar_Parser_Const.and_lid)::(FStar_Parser_Const.or_lid)::(FStar_Parser_Const.imp_lid)::(FStar_Parser_Const.ite_lid)::[]))
-end
-| uu____10730 -> begin
-false
-end)))
-
-
-let maybe_add_implicit_binders : FStar_TypeChecker_Env.env  ->  FStar_Syntax_Syntax.binders  ->  FStar_Syntax_Syntax.binders = (fun env bs -> (
-
-let pos = (fun bs1 -> (match (bs1) with
-| ((hd1, uu____10756))::uu____10757 -> begin
-(FStar_Syntax_Syntax.range_of_bv hd1)
-end
-| uu____10768 -> begin
-(FStar_TypeChecker_Env.get_range env)
-end))
-in (match (bs) with
-| ((uu____10775, FStar_Pervasives_Native.Some (FStar_Syntax_Syntax.Implicit (uu____10776))))::uu____10777 -> begin
-bs
-end
-| uu____10794 -> begin
-(
-
-let uu____10795 = (FStar_TypeChecker_Env.expected_typ env)
-in (match (uu____10795) with
-| FStar_Pervasives_Native.None -> begin
-bs
-end
-| FStar_Pervasives_Native.Some (t) -> begin
-(
-
-let uu____10799 = (
-
-let uu____10800 = (FStar_Syntax_Subst.compress t)
-in uu____10800.FStar_Syntax_Syntax.n)
-in (match (uu____10799) with
-| FStar_Syntax_Syntax.Tm_arrow (bs', uu____10804) -> begin
-(
-
-let uu____10821 = (FStar_Util.prefix_until (fun uu___134_10861 -> (match (uu___134_10861) with
-| (uu____10868, FStar_Pervasives_Native.Some (FStar_Syntax_Syntax.Implicit (uu____10869))) -> begin
-false
-end
-| uu____10872 -> begin
-true
-end)) bs')
-in (match (uu____10821) with
-| FStar_Pervasives_Native.None -> begin
-bs
-end
-| FStar_Pervasives_Native.Some ([], uu____10907, uu____10908) -> begin
-bs
-end
-| FStar_Pervasives_Native.Some (imps, uu____10980, uu____10981) -> begin
-(
-
-let uu____11054 = (FStar_All.pipe_right imps (FStar_Util.for_all (fun uu____11072 -> (match (uu____11072) with
-| (x, uu____11080) -> begin
-(FStar_Util.starts_with x.FStar_Syntax_Syntax.ppname.FStar_Ident.idText "\'")
-end))))
-in (match (uu____11054) with
-| true -> begin
-(
-
-let r = (pos bs)
-in (
-
-let imps1 = (FStar_All.pipe_right imps (FStar_List.map (fun uu____11127 -> (match (uu____11127) with
-| (x, i) -> begin
-(
-
-let uu____11146 = (FStar_Syntax_Syntax.set_range_of_bv x r)
-in ((uu____11146), (i)))
-end))))
-in (FStar_List.append imps1 bs)))
-end
-| uu____11155 -> begin
-bs
-end))
-end))
-end
-| uu____11156 -> begin
-bs
-end))
-end))
-end)))
-
-
-let maybe_lift : FStar_TypeChecker_Env.env  ->  FStar_Syntax_Syntax.term  ->  FStar_Ident.lident  ->  FStar_Ident.lident  ->  FStar_Syntax_Syntax.typ  ->  FStar_Syntax_Syntax.term = (fun env e c1 c2 t -> (
-
-let m1 = (FStar_TypeChecker_Env.norm_eff_name env c1)
-in (
-
-let m2 = (FStar_TypeChecker_Env.norm_eff_name env c2)
-in (match ((((FStar_Ident.lid_equals m1 m2) || ((FStar_Syntax_Util.is_pure_effect c1) && (FStar_Syntax_Util.is_ghost_effect c2))) || ((FStar_Syntax_Util.is_pure_effect c2) && (FStar_Syntax_Util.is_ghost_effect c1)))) with
-| true -> begin
-e
-end
-| uu____11179 -> begin
-(FStar_Syntax_Syntax.mk (FStar_Syntax_Syntax.Tm_meta (((e), (FStar_Syntax_Syntax.Meta_monadic_lift (((m1), (m2), (t))))))) FStar_Pervasives_Native.None e.FStar_Syntax_Syntax.pos)
-end))))
-
-
-let maybe_monadic : FStar_TypeChecker_Env.env  ->  FStar_Syntax_Syntax.term  ->  FStar_Ident.lident  ->  FStar_Syntax_Syntax.typ  ->  FStar_Syntax_Syntax.term = (fun env e c t -> (
-
-let m = (FStar_TypeChecker_Env.norm_eff_name env c)
-in (
-
-let uu____11197 = (((is_pure_or_ghost_effect env m) || (FStar_Ident.lid_equals m FStar_Parser_Const.effect_Tot_lid)) || (FStar_Ident.lid_equals m FStar_Parser_Const.effect_GTot_lid))
-in (match (uu____11197) with
-| true -> begin
-e
-end
-| uu____11198 -> begin
-(FStar_Syntax_Syntax.mk (FStar_Syntax_Syntax.Tm_meta (((e), (FStar_Syntax_Syntax.Meta_monadic (((m), (t))))))) FStar_Pervasives_Native.None e.FStar_Syntax_Syntax.pos)
-end))))
-
-
-let d : Prims.string  ->  Prims.unit = (fun s -> (FStar_Util.print1 "[01;36m%s[00m\n" s))
-
-
-let mk_toplevel_definition : FStar_TypeChecker_Env.env  ->  FStar_Ident.lident  ->  FStar_Syntax_Syntax.term  ->  (FStar_Syntax_Syntax.sigelt * FStar_Syntax_Syntax.term) = (fun env lident def -> ((
-
-let uu____11224 = (FStar_TypeChecker_Env.debug env (FStar_Options.Other ("ED")))
-in (match (uu____11224) with
-| true -> begin
-((d (FStar_Ident.text_of_lid lident));
-(
-
-let uu____11226 = (FStar_Syntax_Print.term_to_string def)
-in (FStar_Util.print2 "Registering top-level definition: %s\n%s\n" (FStar_Ident.text_of_lid lident) uu____11226));
-)
-end
-| uu____11227 -> begin
-()
-end));
-(
-
-let fv = (
-
-let uu____11229 = (FStar_Syntax_Util.incr_delta_qualifier def)
-in (FStar_Syntax_Syntax.lid_as_fv lident uu____11229 FStar_Pervasives_Native.None))
-in (
-
-let lbname = FStar_Util.Inr (fv)
-in (
-
-let lb = ((false), (({FStar_Syntax_Syntax.lbname = lbname; FStar_Syntax_Syntax.lbunivs = []; FStar_Syntax_Syntax.lbtyp = FStar_Syntax_Syntax.tun; FStar_Syntax_Syntax.lbeff = FStar_Parser_Const.effect_Tot_lid; FStar_Syntax_Syntax.lbdef = def})::[]))
-in (
-
-let sig_ctx = (FStar_Syntax_Syntax.mk_sigelt (FStar_Syntax_Syntax.Sig_let (((lb), ((lident)::[])))))
-in (
-
-let uu____11237 = (FStar_Syntax_Syntax.mk (FStar_Syntax_Syntax.Tm_fvar (fv)) FStar_Pervasives_Native.None FStar_Range.dummyRange)
-in (((
-
-let uu___174_11243 = sig_ctx
-in {FStar_Syntax_Syntax.sigel = uu___174_11243.FStar_Syntax_Syntax.sigel; FStar_Syntax_Syntax.sigrng = uu___174_11243.FStar_Syntax_Syntax.sigrng; FStar_Syntax_Syntax.sigquals = (FStar_Syntax_Syntax.Unfold_for_unification_and_vcgen)::[]; FStar_Syntax_Syntax.sigmeta = uu___174_11243.FStar_Syntax_Syntax.sigmeta; FStar_Syntax_Syntax.sigattrs = uu___174_11243.FStar_Syntax_Syntax.sigattrs})), (uu____11237)))))));
-))
-
-
-let check_sigelt_quals : FStar_TypeChecker_Env.env  ->  FStar_Syntax_Syntax.sigelt  ->  Prims.unit = (fun env se -> (
-
-let visibility = (fun uu___135_11255 -> (match (uu___135_11255) with
-| FStar_Syntax_Syntax.Private -> begin
-true
-end
-| uu____11256 -> begin
-false
-end))
-in (
-
-let reducibility = (fun uu___136_11260 -> (match (uu___136_11260) with
-| FStar_Syntax_Syntax.Abstract -> begin
-true
-end
-| FStar_Syntax_Syntax.Irreducible -> begin
-true
-end
-| FStar_Syntax_Syntax.Unfold_for_unification_and_vcgen -> begin
-true
-end
-| FStar_Syntax_Syntax.Visible_default -> begin
-true
-end
-| FStar_Syntax_Syntax.Inline_for_extraction -> begin
-true
-end
-| uu____11261 -> begin
-false
-end))
-in (
-
-let assumption = (fun uu___137_11265 -> (match (uu___137_11265) with
-| FStar_Syntax_Syntax.Assumption -> begin
-true
-end
-| FStar_Syntax_Syntax.New -> begin
-true
-end
-| uu____11266 -> begin
-false
-end))
-in (
-
-let reification = (fun uu___138_11270 -> (match (uu___138_11270) with
-| FStar_Syntax_Syntax.Reifiable -> begin
-true
-end
-| FStar_Syntax_Syntax.Reflectable (uu____11271) -> begin
-true
-end
-| uu____11272 -> begin
-false
-end))
-in (
-
-let inferred = (fun uu___139_11276 -> (match (uu___139_11276) with
-| FStar_Syntax_Syntax.Discriminator (uu____11277) -> begin
-true
-end
-| FStar_Syntax_Syntax.Projector (uu____11278) -> begin
-true
-end
-| FStar_Syntax_Syntax.RecordType (uu____11283) -> begin
-true
-end
-| FStar_Syntax_Syntax.RecordConstructor (uu____11292) -> begin
-true
-end
-| FStar_Syntax_Syntax.ExceptionConstructor -> begin
-true
-end
-| FStar_Syntax_Syntax.HasMaskedEffect -> begin
-true
-end
-| FStar_Syntax_Syntax.Effect -> begin
-true
-end
-| uu____11301 -> begin
-false
-end))
-in (
-
-let has_eq = (fun uu___140_11305 -> (match (uu___140_11305) with
-| FStar_Syntax_Syntax.Noeq -> begin
-true
-end
-| FStar_Syntax_Syntax.Unopteq -> begin
-true
-end
-| uu____11306 -> begin
-false
-end))
-in (
-
-let quals_combo_ok = (fun quals q -> (match (q) with
-| FStar_Syntax_Syntax.Assumption -> begin
-(FStar_All.pipe_right quals (FStar_List.for_all (fun x -> ((((((Prims.op_Equality x q) || (Prims.op_Equality x FStar_Syntax_Syntax.Logic)) || (inferred x)) || (visibility x)) || (assumption x)) || (env.FStar_TypeChecker_Env.is_iface && (Prims.op_Equality x FStar_Syntax_Syntax.Inline_for_extraction))))))
-end
-| FStar_Syntax_Syntax.New -> begin
-(FStar_All.pipe_right quals (FStar_List.for_all (fun x -> ((((Prims.op_Equality x q) || (inferred x)) || (visibility x)) || (assumption x)))))
-end
-| FStar_Syntax_Syntax.Inline_for_extraction -> begin
-(FStar_All.pipe_right quals (FStar_List.for_all (fun x -> (((((((Prims.op_Equality x q) || (Prims.op_Equality x FStar_Syntax_Syntax.Logic)) || (visibility x)) || (reducibility x)) || (reification x)) || (inferred x)) || (env.FStar_TypeChecker_Env.is_iface && (Prims.op_Equality x FStar_Syntax_Syntax.Assumption))))))
-end
-| FStar_Syntax_Syntax.Unfold_for_unification_and_vcgen -> begin
-(FStar_All.pipe_right quals (FStar_List.for_all (fun x -> (((((((Prims.op_Equality x q) || (Prims.op_Equality x FStar_Syntax_Syntax.Logic)) || (Prims.op_Equality x FStar_Syntax_Syntax.Abstract)) || (Prims.op_Equality x FStar_Syntax_Syntax.Inline_for_extraction)) || (has_eq x)) || (inferred x)) || (visibility x)))))
-end
-| FStar_Syntax_Syntax.Visible_default -> begin
-(FStar_All.pipe_right quals (FStar_List.for_all (fun x -> (((((((Prims.op_Equality x q) || (Prims.op_Equality x FStar_Syntax_Syntax.Logic)) || (Prims.op_Equality x FStar_Syntax_Syntax.Abstract)) || (Prims.op_Equality x FStar_Syntax_Syntax.Inline_for_extraction)) || (has_eq x)) || (inferred x)) || (visibility x)))))
-end
-| FStar_Syntax_Syntax.Irreducible -> begin
-(FStar_All.pipe_right quals (FStar_List.for_all (fun x -> (((((((Prims.op_Equality x q) || (Prims.op_Equality x FStar_Syntax_Syntax.Logic)) || (Prims.op_Equality x FStar_Syntax_Syntax.Abstract)) || (Prims.op_Equality x FStar_Syntax_Syntax.Inline_for_extraction)) || (has_eq x)) || (inferred x)) || (visibility x)))))
-end
-| FStar_Syntax_Syntax.Abstract -> begin
-(FStar_All.pipe_right quals (FStar_List.for_all (fun x -> (((((((Prims.op_Equality x q) || (Prims.op_Equality x FStar_Syntax_Syntax.Logic)) || (Prims.op_Equality x FStar_Syntax_Syntax.Abstract)) || (Prims.op_Equality x FStar_Syntax_Syntax.Inline_for_extraction)) || (has_eq x)) || (inferred x)) || (visibility x)))))
-end
-| FStar_Syntax_Syntax.Noeq -> begin
-(FStar_All.pipe_right quals (FStar_List.for_all (fun x -> (((((((Prims.op_Equality x q) || (Prims.op_Equality x FStar_Syntax_Syntax.Logic)) || (Prims.op_Equality x FStar_Syntax_Syntax.Abstract)) || (Prims.op_Equality x FStar_Syntax_Syntax.Inline_for_extraction)) || (has_eq x)) || (inferred x)) || (visibility x)))))
-end
-| FStar_Syntax_Syntax.Unopteq -> begin
-(FStar_All.pipe_right quals (FStar_List.for_all (fun x -> (((((((Prims.op_Equality x q) || (Prims.op_Equality x FStar_Syntax_Syntax.Logic)) || (Prims.op_Equality x FStar_Syntax_Syntax.Abstract)) || (Prims.op_Equality x FStar_Syntax_Syntax.Inline_for_extraction)) || (has_eq x)) || (inferred x)) || (visibility x)))))
-end
-| FStar_Syntax_Syntax.TotalEffect -> begin
-(FStar_All.pipe_right quals (FStar_List.for_all (fun x -> ((((Prims.op_Equality x q) || (inferred x)) || (visibility x)) || (reification x)))))
-end
-| FStar_Syntax_Syntax.Logic -> begin
-(FStar_All.pipe_right quals (FStar_List.for_all (fun x -> (((((Prims.op_Equality x q) || (Prims.op_Equality x FStar_Syntax_Syntax.Assumption)) || (inferred x)) || (visibility x)) || (reducibility x)))))
-end
-| FStar_Syntax_Syntax.Reifiable -> begin
-(FStar_All.pipe_right quals (FStar_List.for_all (fun x -> ((((reification x) || (inferred x)) || (visibility x)) || (Prims.op_Equality x FStar_Syntax_Syntax.TotalEffect)))))
-end
-| FStar_Syntax_Syntax.Reflectable (uu____11366) -> begin
-(FStar_All.pipe_right quals (FStar_List.for_all (fun x -> ((((reification x) || (inferred x)) || (visibility x)) || (Prims.op_Equality x FStar_Syntax_Syntax.TotalEffect)))))
-end
-| FStar_Syntax_Syntax.Private -> begin
-true
-end
-| uu____11371 -> begin
-true
-end))
-in (
-
-let quals = (FStar_Syntax_Util.quals_of_sigelt se)
-in (
-
-let uu____11375 = (
-
-let uu____11376 = (FStar_All.pipe_right quals (FStar_Util.for_some (fun uu___141_11380 -> (match (uu___141_11380) with
-| FStar_Syntax_Syntax.OnlyName -> begin
-true
-end
-| uu____11381 -> begin
-false
-end))))
-in (FStar_All.pipe_right uu____11376 Prims.op_Negation))
-in (match (uu____11375) with
-| true -> begin
-(
-
-let r = (FStar_Syntax_Util.range_of_sigelt se)
-in (
-
-let no_dup_quals = (FStar_Util.remove_dups (fun x y -> (Prims.op_Equality x y)) quals)
-in (
-
-let err' = (fun msg -> (
-
-let uu____11394 = (
-
-let uu____11395 = (
-
-let uu____11400 = (
-
-let uu____11401 = (FStar_Syntax_Print.quals_to_string quals)
-in (FStar_Util.format2 "The qualifier list \"[%s]\" is not permissible for this element%s" uu____11401 msg))
-in ((uu____11400), (r)))
-in FStar_Errors.Error (uu____11395))
-in (FStar_Exn.raise uu____11394)))
-in (
-
-let err1 = (fun msg -> (err' (Prims.strcat ": " msg)))
-in (
-
-let err'1 = (fun uu____11409 -> (err' ""))
-in ((match ((Prims.op_disEquality (FStar_List.length quals) (FStar_List.length no_dup_quals))) with
-| true -> begin
-(err1 "duplicate qualifiers")
-end
-| uu____11411 -> begin
-()
-end);
-(
-
-let uu____11413 = (
-
-let uu____11414 = (FStar_All.pipe_right quals (FStar_List.for_all (quals_combo_ok quals)))
-in (not (uu____11414)))
-in (match (uu____11413) with
-| true -> begin
-(err1 "ill-formed combination")
-end
-| uu____11417 -> begin
-()
-end));
-(match (se.FStar_Syntax_Syntax.sigel) with
-| FStar_Syntax_Syntax.Sig_let ((is_rec, uu____11419), uu____11420) -> begin
-((
-
-let uu____11436 = (is_rec && (FStar_All.pipe_right quals (FStar_List.contains FStar_Syntax_Syntax.Unfold_for_unification_and_vcgen)))
-in (match (uu____11436) with
-| true -> begin
-(err1 "recursive definitions cannot be marked inline")
-end
-| uu____11439 -> begin
-()
-end));
-(
-
-let uu____11440 = (FStar_All.pipe_right quals (FStar_Util.for_some (fun x -> ((assumption x) || (has_eq x)))))
-in (match (uu____11440) with
-| true -> begin
-(err1 "definitions cannot be assumed or marked with equality qualifiers")
-end
-| uu____11445 -> begin
-()
-end));
-)
-end
-| FStar_Syntax_Syntax.Sig_bundle (uu____11446) -> begin
-(
-
-let uu____11455 = (
-
-let uu____11456 = (FStar_All.pipe_right quals (FStar_Util.for_all (fun x -> ((((Prims.op_Equality x FStar_Syntax_Syntax.Abstract) || (inferred x)) || (visibility x)) || (has_eq x)))))
-in (not (uu____11456)))
-in (match (uu____11455) with
-| true -> begin
-(err'1 ())
-end
-| uu____11461 -> begin
-()
-end))
-end
-| FStar_Syntax_Syntax.Sig_declare_typ (uu____11462) -> begin
-(
-
-let uu____11469 = (FStar_All.pipe_right quals (FStar_Util.for_some has_eq))
-in (match (uu____11469) with
-| true -> begin
-(err'1 ())
-end
-| uu____11472 -> begin
-()
-end))
-end
-| FStar_Syntax_Syntax.Sig_assume (uu____11473) -> begin
-(
-
-let uu____11480 = (
-
-let uu____11481 = (FStar_All.pipe_right quals (FStar_Util.for_all (fun x -> ((visibility x) || (Prims.op_Equality x FStar_Syntax_Syntax.Assumption)))))
-in (not (uu____11481)))
-in (match (uu____11480) with
-| true -> begin
-(err'1 ())
-end
-| uu____11486 -> begin
-()
-end))
-end
-| FStar_Syntax_Syntax.Sig_new_effect (uu____11487) -> begin
-(
-
-let uu____11488 = (
-
-let uu____11489 = (FStar_All.pipe_right quals (FStar_Util.for_all (fun x -> ((((Prims.op_Equality x FStar_Syntax_Syntax.TotalEffect) || (inferred x)) || (visibility x)) || (reification x)))))
-in (not (uu____11489)))
-in (match (uu____11488) with
-| true -> begin
-(err'1 ())
-end
-| uu____11494 -> begin
-()
-end))
-end
-| FStar_Syntax_Syntax.Sig_new_effect_for_free (uu____11495) -> begin
-(
-
-let uu____11496 = (
-
-let uu____11497 = (FStar_All.pipe_right quals (FStar_Util.for_all (fun x -> ((((Prims.op_Equality x FStar_Syntax_Syntax.TotalEffect) || (inferred x)) || (visibility x)) || (reification x)))))
-in (not (uu____11497)))
-in (match (uu____11496) with
-| true -> begin
-(err'1 ())
-end
-| uu____11502 -> begin
-()
-end))
-end
-| FStar_Syntax_Syntax.Sig_effect_abbrev (uu____11503) -> begin
-(
-
-let uu____11516 = (
-
-let uu____11517 = (FStar_All.pipe_right quals (FStar_Util.for_all (fun x -> ((inferred x) || (visibility x)))))
-in (not (uu____11517)))
-in (match (uu____11516) with
-| true -> begin
-(err'1 ())
-end
-| uu____11522 -> begin
-()
-end))
-end
-| uu____11523 -> begin
-()
-end);
-))))))
-end
-| uu____11524 -> begin
-()
-end)))))))))))
-
-
-let mk_discriminator_and_indexed_projectors : FStar_Syntax_Syntax.qualifier Prims.list  ->  FStar_Syntax_Syntax.fv_qual  ->  Prims.bool  ->  FStar_TypeChecker_Env.env  ->  FStar_Ident.lident  ->  FStar_Ident.lident  ->  FStar_Syntax_Syntax.univ_names  ->  FStar_Syntax_Syntax.binders  ->  FStar_Syntax_Syntax.binders  ->  FStar_Syntax_Syntax.binders  ->  FStar_Syntax_Syntax.sigelt Prims.list = (fun iquals fvq refine_domain env tc lid uvs inductive_tps indices fields -> (
-
-let p = (FStar_Ident.range_of_lid lid)
-in (
-
-let pos = (fun q -> (FStar_Syntax_Syntax.withinfo q p))
-in (
-
-let projectee = (fun ptyp -> (FStar_Syntax_Syntax.gen_bv "projectee" (FStar_Pervasives_Native.Some (p)) ptyp))
-in (
-
-let inst_univs = (FStar_List.map (fun u -> FStar_Syntax_Syntax.U_name (u)) uvs)
-in (
-
-let tps = inductive_tps
-in (
-
-let arg_typ = (
-
-let inst_tc = (
-
-let uu____11596 = (
-
-let uu____11599 = (
-
-let uu____11600 = (
-
-let uu____11607 = (
-
-let uu____11608 = (FStar_Syntax_Syntax.lid_as_fv tc FStar_Syntax_Syntax.Delta_constant FStar_Pervasives_Native.None)
-in (FStar_Syntax_Syntax.fv_to_tm uu____11608))
-in ((uu____11607), (inst_univs)))
-in FStar_Syntax_Syntax.Tm_uinst (uu____11600))
-in (FStar_Syntax_Syntax.mk uu____11599))
-in (uu____11596 FStar_Pervasives_Native.None p))
-in (
-
-let args = (FStar_All.pipe_right (FStar_List.append tps indices) (FStar_List.map (fun uu____11649 -> (match (uu____11649) with
-| (x, imp) -> begin
-(
-
-let uu____11660 = (FStar_Syntax_Syntax.bv_to_name x)
-in ((uu____11660), (imp)))
-end))))
-in (FStar_Syntax_Syntax.mk_Tm_app inst_tc args FStar_Pervasives_Native.None p)))
-in (
-
-let unrefined_arg_binder = (
-
-let uu____11662 = (projectee arg_typ)
-in (FStar_Syntax_Syntax.mk_binder uu____11662))
-in (
-
-let arg_binder = (match ((not (refine_domain))) with
-| true -> begin
-unrefined_arg_binder
-end
-| uu____11664 -> begin
-(
-
-let disc_name = (FStar_Syntax_Util.mk_discriminator lid)
-in (
-
-let x = (FStar_Syntax_Syntax.new_bv (FStar_Pervasives_Native.Some (p)) arg_typ)
-in (
-
-let sort = (
-
-let disc_fvar = (FStar_Syntax_Syntax.fvar (FStar_Ident.set_lid_range disc_name p) FStar_Syntax_Syntax.Delta_equational FStar_Pervasives_Native.None)
-in (
-
-let uu____11671 = (
-
-let uu____11672 = (
-
-let uu____11673 = (
-
-let uu____11674 = (FStar_Syntax_Syntax.mk_Tm_uinst disc_fvar inst_univs)
-in (
-
-let uu____11675 = (
-
-let uu____11676 = (
-
-let uu____11677 = (FStar_Syntax_Syntax.bv_to_name x)
-in (FStar_All.pipe_left FStar_Syntax_Syntax.as_arg uu____11677))
-in (uu____11676)::[])
-in (FStar_Syntax_Syntax.mk_Tm_app uu____11674 uu____11675)))
-in (uu____11673 FStar_Pervasives_Native.None p))
-in (FStar_Syntax_Util.b2t uu____11672))
-in (FStar_Syntax_Util.refine x uu____11671)))
-in (
-
-let uu____11680 = (
-
-let uu___175_11681 = (projectee arg_typ)
-in {FStar_Syntax_Syntax.ppname = uu___175_11681.FStar_Syntax_Syntax.ppname; FStar_Syntax_Syntax.index = uu___175_11681.FStar_Syntax_Syntax.index; FStar_Syntax_Syntax.sort = sort})
-in (FStar_Syntax_Syntax.mk_binder uu____11680)))))
-end)
-in (
-
-let ntps = (FStar_List.length tps)
-in (
-
-let all_params = (
-
-let uu____11696 = (FStar_List.map (fun uu____11718 -> (match (uu____11718) with
-| (x, uu____11730) -> begin
-((x), (FStar_Pervasives_Native.Some (FStar_Syntax_Syntax.imp_tag)))
-end)) tps)
-in (FStar_List.append uu____11696 fields))
-in (
-
-let imp_binders = (FStar_All.pipe_right (FStar_List.append tps indices) (FStar_List.map (fun uu____11779 -> (match (uu____11779) with
-| (x, uu____11791) -> begin
-((x), (FStar_Pervasives_Native.Some (FStar_Syntax_Syntax.imp_tag)))
-end))))
-in (
-
-let discriminator_ses = (match ((Prims.op_disEquality fvq FStar_Syntax_Syntax.Data_ctor)) with
-| true -> begin
-[]
-end
-| uu____11799 -> begin
-(
-
-let discriminator_name = (FStar_Syntax_Util.mk_discriminator lid)
-in (
-
-let no_decl = false
-in (
-
-let only_decl = ((
-
-let uu____11805 = (FStar_TypeChecker_Env.current_module env)
-in (FStar_Ident.lid_equals FStar_Parser_Const.prims_lid uu____11805)) || (
-
-let uu____11807 = (
-
-let uu____11808 = (FStar_TypeChecker_Env.current_module env)
-in uu____11808.FStar_Ident.str)
-in (FStar_Options.dont_gen_projectors uu____11807)))
-in (
-
-let quals = (
-
-let uu____11812 = (
-
-let uu____11815 = (
-
-let uu____11818 = (only_decl && ((FStar_All.pipe_left Prims.op_Negation env.FStar_TypeChecker_Env.is_iface) || env.FStar_TypeChecker_Env.admit))
-in (match (uu____11818) with
-| true -> begin
-(FStar_Syntax_Syntax.Assumption)::[]
-end
-| uu____11821 -> begin
-[]
-end))
-in (
-
-let uu____11822 = (FStar_List.filter (fun uu___142_11826 -> (match (uu___142_11826) with
-| FStar_Syntax_Syntax.Abstract -> begin
-(not (only_decl))
-end
-| FStar_Syntax_Syntax.Private -> begin
-true
-end
-| uu____11827 -> begin
-false
-end)) iquals)
-in (FStar_List.append uu____11815 uu____11822)))
-in (FStar_List.append ((FStar_Syntax_Syntax.Discriminator (lid))::(match (only_decl) with
-| true -> begin
-(FStar_Syntax_Syntax.Logic)::[]
-end
-| uu____11830 -> begin
-[]
-end)) uu____11812))
-in (
-
-let binders = (FStar_List.append imp_binders ((unrefined_arg_binder)::[]))
-in (
-
-let t = (
-
-let bool_typ = (
-
-let uu____11848 = (
-
-let uu____11849 = (FStar_Syntax_Syntax.lid_as_fv FStar_Parser_Const.bool_lid FStar_Syntax_Syntax.Delta_constant FStar_Pervasives_Native.None)
-in (FStar_Syntax_Syntax.fv_to_tm uu____11849))
-in (FStar_Syntax_Syntax.mk_Total uu____11848))
-in (
-
-let uu____11850 = (FStar_Syntax_Util.arrow binders bool_typ)
-in (FStar_All.pipe_left (FStar_Syntax_Subst.close_univ_vars uvs) uu____11850)))
-in (
-
-let decl = {FStar_Syntax_Syntax.sigel = FStar_Syntax_Syntax.Sig_declare_typ (((discriminator_name), (uvs), (t))); FStar_Syntax_Syntax.sigrng = (FStar_Ident.range_of_lid discriminator_name); FStar_Syntax_Syntax.sigquals = quals; FStar_Syntax_Syntax.sigmeta = FStar_Syntax_Syntax.default_sigmeta; FStar_Syntax_Syntax.sigattrs = []}
-in ((
-
-let uu____11853 = (FStar_TypeChecker_Env.debug env (FStar_Options.Other ("LogTypes")))
-in (match (uu____11853) with
-| true -> begin
-(
-
-let uu____11854 = (FStar_Syntax_Print.sigelt_to_string decl)
-in (FStar_Util.print1 "Declaration of a discriminator %s\n" uu____11854))
-end
-| uu____11855 -> begin
-()
-end));
-(match (only_decl) with
-| true -> begin
-(decl)::[]
-end
-| uu____11858 -> begin
-(
-
-let body = (match ((not (refine_domain))) with
-| true -> begin
-FStar_Syntax_Util.exp_true_bool
-end
-| uu____11864 -> begin
-(
-
-let arg_pats = (FStar_All.pipe_right all_params (FStar_List.mapi (fun j uu____11907 -> (match (uu____11907) with
-| (x, imp) -> begin
-(
-
-let b = (FStar_Syntax_Syntax.is_implicit imp)
-in (match ((b && (j < ntps))) with
-| true -> begin
-(
-
-let uu____11931 = (
-
-let uu____11934 = (
-
-let uu____11935 = (
-
-let uu____11942 = (FStar_Syntax_Syntax.gen_bv x.FStar_Syntax_Syntax.ppname.FStar_Ident.idText FStar_Pervasives_Native.None FStar_Syntax_Syntax.tun)
-in ((uu____11942), (FStar_Syntax_Syntax.tun)))
-in FStar_Syntax_Syntax.Pat_dot_term (uu____11935))
-in (pos uu____11934))
-in ((uu____11931), (b)))
-end
-| uu____11945 -> begin
-(
-
-let uu____11946 = (
-
-let uu____11949 = (
-
-let uu____11950 = (FStar_Syntax_Syntax.gen_bv x.FStar_Syntax_Syntax.ppname.FStar_Ident.idText FStar_Pervasives_Native.None FStar_Syntax_Syntax.tun)
-in FStar_Syntax_Syntax.Pat_wild (uu____11950))
-in (pos uu____11949))
-in ((uu____11946), (b)))
-end))
-end))))
-in (
-
-let pat_true = (
-
-let uu____11968 = (
-
-let uu____11971 = (
-
-let uu____11972 = (
-
-let uu____11985 = (FStar_Syntax_Syntax.lid_as_fv lid FStar_Syntax_Syntax.Delta_constant (FStar_Pervasives_Native.Some (fvq)))
-in ((uu____11985), (arg_pats)))
-in FStar_Syntax_Syntax.Pat_cons (uu____11972))
-in (pos uu____11971))
-in ((uu____11968), (FStar_Pervasives_Native.None), (FStar_Syntax_Util.exp_true_bool)))
-in (
-
-let pat_false = (
-
-let uu____12019 = (
-
-let uu____12022 = (
-
-let uu____12023 = (FStar_Syntax_Syntax.new_bv FStar_Pervasives_Native.None FStar_Syntax_Syntax.tun)
-in FStar_Syntax_Syntax.Pat_wild (uu____12023))
-in (pos uu____12022))
-in ((uu____12019), (FStar_Pervasives_Native.None), (FStar_Syntax_Util.exp_false_bool)))
-in (
-
-let arg_exp = (FStar_Syntax_Syntax.bv_to_name (FStar_Pervasives_Native.fst unrefined_arg_binder))
-in (
-
-let uu____12035 = (
-
-let uu____12038 = (
-
-let uu____12039 = (
-
-let uu____12062 = (
-
-let uu____12065 = (FStar_Syntax_Util.branch pat_true)
-in (
-
-let uu____12066 = (
-
-let uu____12069 = (FStar_Syntax_Util.branch pat_false)
-in (uu____12069)::[])
-in (uu____12065)::uu____12066))
-in ((arg_exp), (uu____12062)))
-in FStar_Syntax_Syntax.Tm_match (uu____12039))
-in (FStar_Syntax_Syntax.mk uu____12038))
-in (uu____12035 FStar_Pervasives_Native.None p))))))
-end)
-in (
-
-let dd = (
-
-let uu____12076 = (FStar_All.pipe_right quals (FStar_List.contains FStar_Syntax_Syntax.Abstract))
-in (match (uu____12076) with
-| true -> begin
-FStar_Syntax_Syntax.Delta_abstract (FStar_Syntax_Syntax.Delta_equational)
-end
-| uu____12079 -> begin
-FStar_Syntax_Syntax.Delta_equational
-end))
-in (
-
-let imp = (FStar_Syntax_Util.abs binders body FStar_Pervasives_Native.None)
-in (
-
-let lbtyp = (match (no_decl) with
-| true -> begin
-t
-end
-| uu____12082 -> begin
-FStar_Syntax_Syntax.tun
-end)
-in (
-
-let lb = (
-
-let uu____12084 = (
-
-let uu____12089 = (FStar_Syntax_Syntax.lid_as_fv discriminator_name dd FStar_Pervasives_Native.None)
-in FStar_Util.Inr (uu____12089))
-in (
-
-let uu____12090 = (FStar_Syntax_Subst.close_univ_vars uvs imp)
-in {FStar_Syntax_Syntax.lbname = uu____12084; FStar_Syntax_Syntax.lbunivs = uvs; FStar_Syntax_Syntax.lbtyp = lbtyp; FStar_Syntax_Syntax.lbeff = FStar_Parser_Const.effect_Tot_lid; FStar_Syntax_Syntax.lbdef = uu____12090}))
-in (
-
-let impl = (
-
-let uu____12094 = (
-
-let uu____12095 = (
-
-let uu____12102 = (
-
-let uu____12105 = (
-
-let uu____12106 = (FStar_All.pipe_right lb.FStar_Syntax_Syntax.lbname FStar_Util.right)
-in (FStar_All.pipe_right uu____12106 (fun fv -> fv.FStar_Syntax_Syntax.fv_name.FStar_Syntax_Syntax.v)))
-in (uu____12105)::[])
-in ((((false), ((lb)::[]))), (uu____12102)))
-in FStar_Syntax_Syntax.Sig_let (uu____12095))
-in {FStar_Syntax_Syntax.sigel = uu____12094; FStar_Syntax_Syntax.sigrng = p; FStar_Syntax_Syntax.sigquals = quals; FStar_Syntax_Syntax.sigmeta = FStar_Syntax_Syntax.default_sigmeta; FStar_Syntax_Syntax.sigattrs = []})
-in ((
-
-let uu____12124 = (FStar_TypeChecker_Env.debug env (FStar_Options.Other ("LogTypes")))
-in (match (uu____12124) with
-| true -> begin
-(
-
-let uu____12125 = (FStar_Syntax_Print.sigelt_to_string impl)
-in (FStar_Util.print1 "Implementation of a discriminator %s\n" uu____12125))
-end
-| uu____12126 -> begin
-()
-end));
-(decl)::(impl)::[];
-)))))))
-end);
-))))))))
-end)
-in (
-
-let arg_exp = (FStar_Syntax_Syntax.bv_to_name (FStar_Pervasives_Native.fst arg_binder))
-in (
-
-let binders = (FStar_List.append imp_binders ((arg_binder)::[]))
-in (
-
-let arg = (FStar_Syntax_Util.arg_of_non_null_binder arg_binder)
-in (
-
-let subst1 = (FStar_All.pipe_right fields (FStar_List.mapi (fun i uu____12167 -> (match (uu____12167) with
-| (a, uu____12173) -> begin
-(
-
-let uu____12174 = (FStar_Syntax_Util.mk_field_projector_name lid a i)
-in (match (uu____12174) with
-| (field_name, uu____12180) -> begin
-(
-
-let field_proj_tm = (
-
-let uu____12182 = (
-
-let uu____12183 = (FStar_Syntax_Syntax.lid_as_fv field_name FStar_Syntax_Syntax.Delta_equational FStar_Pervasives_Native.None)
-in (FStar_Syntax_Syntax.fv_to_tm uu____12183))
-in (FStar_Syntax_Syntax.mk_Tm_uinst uu____12182 inst_univs))
-in (
-
-let proj = (FStar_Syntax_Syntax.mk_Tm_app field_proj_tm ((arg)::[]) FStar_Pervasives_Native.None p)
-in FStar_Syntax_Syntax.NT (((a), (proj)))))
-end))
-end))))
-in (
-
-let projectors_ses = (
-
-let uu____12200 = (FStar_All.pipe_right fields (FStar_List.mapi (fun i uu____12232 -> (match (uu____12232) with
-| (x, uu____12240) -> begin
-(
-
-let p1 = (FStar_Syntax_Syntax.range_of_bv x)
-in (
-
-let uu____12242 = (FStar_Syntax_Util.mk_field_projector_name lid x i)
-in (match (uu____12242) with
-| (field_name, uu____12250) -> begin
-(
-
-let t = (
-
-let uu____12252 = (
-
-let uu____12253 = (
-
-let uu____12256 = (FStar_Syntax_Subst.subst subst1 x.FStar_Syntax_Syntax.sort)
-in (FStar_Syntax_Syntax.mk_Total uu____12256))
-in (FStar_Syntax_Util.arrow binders uu____12253))
-in (FStar_All.pipe_left (FStar_Syntax_Subst.close_univ_vars uvs) uu____12252))
-in (
-
-let only_decl = ((
-
-let uu____12260 = (FStar_TypeChecker_Env.current_module env)
-in (FStar_Ident.lid_equals FStar_Parser_Const.prims_lid uu____12260)) || (
-
-let uu____12262 = (
-
-let uu____12263 = (FStar_TypeChecker_Env.current_module env)
-in uu____12263.FStar_Ident.str)
-in (FStar_Options.dont_gen_projectors uu____12262)))
-in (
-
-let no_decl = false
-in (
-
-let quals = (fun q -> (match (only_decl) with
-| true -> begin
-(
-
-let uu____12277 = (FStar_List.filter (fun uu___143_12281 -> (match (uu___143_12281) with
-| FStar_Syntax_Syntax.Abstract -> begin
-false
-end
-| uu____12282 -> begin
-true
-end)) q)
-in (FStar_Syntax_Syntax.Assumption)::uu____12277)
-end
-| uu____12283 -> begin
-q
-end))
-in (
-
-let quals1 = (
-
-let iquals1 = (FStar_All.pipe_right iquals (FStar_List.filter (fun uu___144_12295 -> (match (uu___144_12295) with
-| FStar_Syntax_Syntax.Abstract -> begin
-true
-end
-| FStar_Syntax_Syntax.Private -> begin
-true
-end
-| uu____12296 -> begin
-false
-end))))
-in (quals ((FStar_Syntax_Syntax.Projector (((lid), (x.FStar_Syntax_Syntax.ppname))))::iquals1)))
-in (
-
-let attrs = (match (only_decl) with
-| true -> begin
-[]
-end
-| uu____12308 -> begin
-(FStar_Syntax_Util.attr_substitute)::[]
-end)
-in (
-
-let decl = {FStar_Syntax_Syntax.sigel = FStar_Syntax_Syntax.Sig_declare_typ (((field_name), (uvs), (t))); FStar_Syntax_Syntax.sigrng = (FStar_Ident.range_of_lid field_name); FStar_Syntax_Syntax.sigquals = quals1; FStar_Syntax_Syntax.sigmeta = FStar_Syntax_Syntax.default_sigmeta; FStar_Syntax_Syntax.sigattrs = attrs}
-in ((
-
-let uu____12315 = (FStar_TypeChecker_Env.debug env (FStar_Options.Other ("LogTypes")))
-in (match (uu____12315) with
-| true -> begin
-(
-
-let uu____12316 = (FStar_Syntax_Print.sigelt_to_string decl)
-in (FStar_Util.print1 "Declaration of a projector %s\n" uu____12316))
-end
-| uu____12317 -> begin
-()
-end));
-(match (only_decl) with
-| true -> begin
-(decl)::[]
-end
-| uu____12320 -> begin
-(
-
-let projection = (FStar_Syntax_Syntax.gen_bv x.FStar_Syntax_Syntax.ppname.FStar_Ident.idText FStar_Pervasives_Native.None FStar_Syntax_Syntax.tun)
-in (
-
-let arg_pats = (FStar_All.pipe_right all_params (FStar_List.mapi (fun j uu____12364 -> (match (uu____12364) with
-| (x1, imp) -> begin
-(
-
-let b = (FStar_Syntax_Syntax.is_implicit imp)
-in (match ((Prims.op_Equality (i + ntps) j)) with
-| true -> begin
-(
-
-let uu____12388 = (pos (FStar_Syntax_Syntax.Pat_var (projection)))
-in ((uu____12388), (b)))
-end
-| uu____12393 -> begin
-(match ((b && (j < ntps))) with
-| true -> begin
-(
-
-let uu____12404 = (
-
-let uu____12407 = (
-
-let uu____12408 = (
-
-let uu____12415 = (FStar_Syntax_Syntax.gen_bv x1.FStar_Syntax_Syntax.ppname.FStar_Ident.idText FStar_Pervasives_Native.None FStar_Syntax_Syntax.tun)
-in ((uu____12415), (FStar_Syntax_Syntax.tun)))
-in FStar_Syntax_Syntax.Pat_dot_term (uu____12408))
-in (pos uu____12407))
-in ((uu____12404), (b)))
-end
-| uu____12418 -> begin
-(
-
-let uu____12419 = (
-
-let uu____12422 = (
-
-let uu____12423 = (FStar_Syntax_Syntax.gen_bv x1.FStar_Syntax_Syntax.ppname.FStar_Ident.idText FStar_Pervasives_Native.None FStar_Syntax_Syntax.tun)
-in FStar_Syntax_Syntax.Pat_wild (uu____12423))
-in (pos uu____12422))
-in ((uu____12419), (b)))
-end)
-end))
-end))))
-in (
-
-let pat = (
-
-let uu____12439 = (
-
-let uu____12442 = (
-
-let uu____12443 = (
-
-let uu____12456 = (FStar_Syntax_Syntax.lid_as_fv lid FStar_Syntax_Syntax.Delta_constant (FStar_Pervasives_Native.Some (fvq)))
-in ((uu____12456), (arg_pats)))
-in FStar_Syntax_Syntax.Pat_cons (uu____12443))
-in (pos uu____12442))
-in (
-
-let uu____12465 = (FStar_Syntax_Syntax.bv_to_name projection)
-in ((uu____12439), (FStar_Pervasives_Native.None), (uu____12465))))
-in (
-
-let body = (
-
-let uu____12477 = (
-
-let uu____12480 = (
-
-let uu____12481 = (
-
-let uu____12504 = (
-
-let uu____12507 = (FStar_Syntax_Util.branch pat)
-in (uu____12507)::[])
-in ((arg_exp), (uu____12504)))
-in FStar_Syntax_Syntax.Tm_match (uu____12481))
-in (FStar_Syntax_Syntax.mk uu____12480))
-in (uu____12477 FStar_Pervasives_Native.None p1))
-in (
-
-let imp = (FStar_Syntax_Util.abs binders body FStar_Pervasives_Native.None)
-in (
-
-let dd = (
-
-let uu____12515 = (FStar_All.pipe_right quals1 (FStar_List.contains FStar_Syntax_Syntax.Abstract))
-in (match (uu____12515) with
-| true -> begin
-FStar_Syntax_Syntax.Delta_abstract (FStar_Syntax_Syntax.Delta_equational)
-end
-| uu____12518 -> begin
-FStar_Syntax_Syntax.Delta_equational
-end))
-in (
-
-let lbtyp = (match (no_decl) with
-| true -> begin
-t
-end
-| uu____12520 -> begin
-FStar_Syntax_Syntax.tun
-end)
-in (
-
-let lb = (
-
-let uu____12522 = (
-
-let uu____12527 = (FStar_Syntax_Syntax.lid_as_fv field_name dd FStar_Pervasives_Native.None)
-in FStar_Util.Inr (uu____12527))
-in (
-
-let uu____12528 = (FStar_Syntax_Subst.close_univ_vars uvs imp)
-in {FStar_Syntax_Syntax.lbname = uu____12522; FStar_Syntax_Syntax.lbunivs = uvs; FStar_Syntax_Syntax.lbtyp = lbtyp; FStar_Syntax_Syntax.lbeff = FStar_Parser_Const.effect_Tot_lid; FStar_Syntax_Syntax.lbdef = uu____12528}))
-in (
-
-let impl = (
-
-let uu____12532 = (
-
-let uu____12533 = (
-
-let uu____12540 = (
-
-let uu____12543 = (
-
-let uu____12544 = (FStar_All.pipe_right lb.FStar_Syntax_Syntax.lbname FStar_Util.right)
-in (FStar_All.pipe_right uu____12544 (fun fv -> fv.FStar_Syntax_Syntax.fv_name.FStar_Syntax_Syntax.v)))
-in (uu____12543)::[])
-in ((((false), ((lb)::[]))), (uu____12540)))
-in FStar_Syntax_Syntax.Sig_let (uu____12533))
-in {FStar_Syntax_Syntax.sigel = uu____12532; FStar_Syntax_Syntax.sigrng = p1; FStar_Syntax_Syntax.sigquals = quals1; FStar_Syntax_Syntax.sigmeta = FStar_Syntax_Syntax.default_sigmeta; FStar_Syntax_Syntax.sigattrs = attrs})
-in ((
-
-let uu____12562 = (FStar_TypeChecker_Env.debug env (FStar_Options.Other ("LogTypes")))
-in (match (uu____12562) with
-| true -> begin
-(
-
-let uu____12563 = (FStar_Syntax_Print.sigelt_to_string impl)
-in (FStar_Util.print1 "Implementation of a projector %s\n" uu____12563))
-end
-| uu____12564 -> begin
-()
-end));
-(match (no_decl) with
-| true -> begin
-(impl)::[]
-end
-| uu____12567 -> begin
-(decl)::(impl)::[]
-end);
-))))))))))
-end);
-))))))))
-end)))
-end))))
-in (FStar_All.pipe_right uu____12200 FStar_List.flatten))
-in (FStar_List.append discriminator_ses projectors_ses)))))))))))))))))))
-
-
-let mk_data_operations : FStar_Syntax_Syntax.qualifier Prims.list  ->  FStar_TypeChecker_Env.env  ->  FStar_Syntax_Syntax.sigelt Prims.list  ->  FStar_Syntax_Syntax.sigelt  ->  FStar_Syntax_Syntax.sigelt Prims.list = (fun iquals env tcs se -> (match (se.FStar_Syntax_Syntax.sigel) with
-| FStar_Syntax_Syntax.Sig_datacon (constr_lid, uvs, t, typ_lid, n_typars, uu____12607) when (not ((FStar_Ident.lid_equals constr_lid FStar_Parser_Const.lexcons_lid))) -> begin
-(
-
-let uu____12612 = (FStar_Syntax_Subst.univ_var_opening uvs)
-in (match (uu____12612) with
-| (univ_opening, uvs1) -> begin
-(
-
-let t1 = (FStar_Syntax_Subst.subst univ_opening t)
-in (
-
-let uu____12634 = (FStar_Syntax_Util.arrow_formals t1)
-in (match (uu____12634) with
-| (formals, uu____12650) -> begin
-(
-
-let uu____12667 = (
-
-let tps_opt = (FStar_Util.find_map tcs (fun se1 -> (
-
-let uu____12699 = (
-
-let uu____12700 = (
-
-let uu____12701 = (FStar_Syntax_Util.lid_of_sigelt se1)
-in (FStar_Util.must uu____12701))
-in (FStar_Ident.lid_equals typ_lid uu____12700))
-in (match (uu____12699) with
-| true -> begin
-(match (se1.FStar_Syntax_Syntax.sigel) with
-| FStar_Syntax_Syntax.Sig_inductive_typ (uu____12720, uvs', tps, typ0, uu____12724, constrs) -> begin
-FStar_Pervasives_Native.Some (((tps), (typ0), (((FStar_List.length constrs) > (Prims.parse_int "1")))))
-end
-| uu____12743 -> begin
-(failwith "Impossible")
-end)
-end
-| uu____12752 -> begin
-FStar_Pervasives_Native.None
-end))))
-in (match (tps_opt) with
-| FStar_Pervasives_Native.Some (x) -> begin
-x
-end
-| FStar_Pervasives_Native.None -> begin
-(match ((FStar_Ident.lid_equals typ_lid FStar_Parser_Const.exn_lid)) with
-| true -> begin
-(([]), (FStar_Syntax_Util.ktype0), (true))
-end
-| uu____12802 -> begin
-(FStar_Exn.raise (FStar_Errors.Error ((("Unexpected data constructor"), (se.FStar_Syntax_Syntax.sigrng)))))
-end)
-end))
-in (match (uu____12667) with
-| (inductive_tps, typ0, should_refine) -> begin
-(
-
-let inductive_tps1 = (FStar_Syntax_Subst.subst_binders univ_opening inductive_tps)
-in (
-
-let typ01 = (FStar_Syntax_Subst.subst univ_opening typ0)
-in (
-
-let uu____12816 = (FStar_Syntax_Util.arrow_formals typ01)
-in (match (uu____12816) with
-| (indices, uu____12832) -> begin
-(
-
-let refine_domain = (
-
-let uu____12850 = (FStar_All.pipe_right se.FStar_Syntax_Syntax.sigquals (FStar_Util.for_some (fun uu___145_12855 -> (match (uu___145_12855) with
-| FStar_Syntax_Syntax.RecordConstructor (uu____12856) -> begin
-true
-end
-| uu____12865 -> begin
-false
-end))))
-in (match (uu____12850) with
-| true -> begin
-false
-end
-| uu____12866 -> begin
-should_refine
-end))
-in (
-
-let fv_qual = (
-
-let filter_records = (fun uu___146_12873 -> (match (uu___146_12873) with
-| FStar_Syntax_Syntax.RecordConstructor (uu____12876, fns) -> begin
-FStar_Pervasives_Native.Some (FStar_Syntax_Syntax.Record_ctor (((constr_lid), (fns))))
-end
-| uu____12888 -> begin
-FStar_Pervasives_Native.None
-end))
-in (
-
-let uu____12889 = (FStar_Util.find_map se.FStar_Syntax_Syntax.sigquals filter_records)
-in (match (uu____12889) with
-| FStar_Pervasives_Native.None -> begin
-FStar_Syntax_Syntax.Data_ctor
-end
-| FStar_Pervasives_Native.Some (q) -> begin
-q
-end)))
-in (
-
-let iquals1 = (match ((FStar_List.contains FStar_Syntax_Syntax.Abstract iquals)) with
-| true -> begin
-(FStar_Syntax_Syntax.Private)::iquals
-end
-| uu____12898 -> begin
-iquals
-end)
-in (
-
-let fields = (
-
-let uu____12900 = (FStar_Util.first_N n_typars formals)
-in (match (uu____12900) with
-| (imp_tps, fields) -> begin
-(
-
-let rename = (FStar_List.map2 (fun uu____12965 uu____12966 -> (match (((uu____12965), (uu____12966))) with
-| ((x, uu____12984), (x', uu____12986)) -> begin
-(
-
-let uu____12995 = (
-
-let uu____13002 = (FStar_Syntax_Syntax.bv_to_name x')
-in ((x), (uu____13002)))
-in FStar_Syntax_Syntax.NT (uu____12995))
-end)) imp_tps inductive_tps1)
-in (FStar_Syntax_Subst.subst_binders rename fields))
-end))
-in (mk_discriminator_and_indexed_projectors iquals1 fv_qual refine_domain env typ_lid constr_lid uvs1 inductive_tps1 indices fields)))))
-end))))
-end))
-end)))
-end))
-end
-| uu____13003 -> begin
-[]
-end))
-
-
-
-=======
   (FStar_Syntax_Syntax.bv FStar_Pervasives_Native.option,FStar_Syntax_Syntax.lcomp)
     FStar_Pervasives_Native.tuple2[@@deriving show]
 let report:
@@ -11240,5 +5312,4 @@
                                     iquals1 fv_qual refine_domain env typ_lid
                                     constr_lid uvs1 inductive_tps1 indices
                                     fields))))
-          | uu____12815 -> []
->>>>>>> 484a43b6
+          | uu____12815 -> []