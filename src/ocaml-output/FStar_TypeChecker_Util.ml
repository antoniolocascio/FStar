--- conflicted
+++ resolved
@@ -1,23 +1,15 @@
 
 open Prims
-# 29 "FStar.TypeChecker.Util.fst"
+# 31 "FStar.TypeChecker.Util.fst"
 type lcomp_with_binder =
 (FStar_Syntax_Syntax.bv Prims.option * FStar_Syntax_Syntax.lcomp)
 
-<<<<<<< HEAD
-# 75 "FStar.TypeChecker.Util.fst"
-=======
 # 77 "FStar.TypeChecker.Util.fst"
->>>>>>> af2dab1b
 let report : FStar_TypeChecker_Env.env  ->  Prims.string Prims.list  ->  Prims.unit = (fun env errs -> (let _145_6 = (FStar_TypeChecker_Env.get_range env)
 in (let _145_5 = (FStar_TypeChecker_Errors.failed_to_prove_specification errs)
 in (FStar_TypeChecker_Errors.report _145_6 _145_5))))
 
-<<<<<<< HEAD
-# 80 "FStar.TypeChecker.Util.fst"
-=======
 # 84 "FStar.TypeChecker.Util.fst"
->>>>>>> af2dab1b
 let is_type : FStar_Syntax_Syntax.term  ->  Prims.bool = (fun t -> (match ((let _145_9 = (FStar_Syntax_Subst.compress t)
 in _145_9.FStar_Syntax_Syntax.n)) with
 | FStar_Syntax_Syntax.Tm_type (_56_12) -> begin
@@ -27,22 +19,14 @@
 false
 end))
 
-<<<<<<< HEAD
-# 87 "FStar.TypeChecker.Util.fst"
-=======
 # 88 "FStar.TypeChecker.Util.fst"
->>>>>>> af2dab1b
 let t_binders : FStar_TypeChecker_Env.env  ->  (FStar_Syntax_Syntax.bv * FStar_Syntax_Syntax.arg_qualifier Prims.option) Prims.list = (fun env -> (let _145_13 = (FStar_TypeChecker_Env.all_binders env)
 in (FStar_All.pipe_right _145_13 (FStar_List.filter (fun _56_20 -> (match (_56_20) with
 | (x, _56_19) -> begin
 (is_type x.FStar_Syntax_Syntax.sort)
 end))))))
 
-<<<<<<< HEAD
-# 90 "FStar.TypeChecker.Util.fst"
-=======
 # 92 "FStar.TypeChecker.Util.fst"
->>>>>>> af2dab1b
 let new_uvar_aux : FStar_TypeChecker_Env.env  ->  FStar_Syntax_Syntax.typ  ->  (FStar_Syntax_Syntax.typ * FStar_Syntax_Syntax.typ) = (fun env k -> (
 # 93 "FStar.TypeChecker.Util.fst"
 let bs = if ((FStar_ST.read FStar_Options.full_context_dependency) || (let _145_18 = (FStar_TypeChecker_Env.current_module env)
@@ -54,19 +38,11 @@
 in (let _145_19 = (FStar_TypeChecker_Env.get_range env)
 in (FStar_TypeChecker_Rel.new_uvar _145_19 bs k))))
 
-<<<<<<< HEAD
-# 98 "FStar.TypeChecker.Util.fst"
-let new_uvar : FStar_TypeChecker_Env.env  ->  FStar_Syntax_Syntax.typ  ->  FStar_Syntax_Syntax.typ = (fun env k -> (let _145_24 = (new_uvar_aux env k)
-in (Prims.fst _145_24)))
-
-# 100 "FStar.TypeChecker.Util.fst"
-=======
 # 99 "FStar.TypeChecker.Util.fst"
 let new_uvar : FStar_TypeChecker_Env.env  ->  FStar_Syntax_Syntax.typ  ->  FStar_Syntax_Syntax.typ = (fun env k -> (let _145_24 = (new_uvar_aux env k)
 in (Prims.fst _145_24)))
 
 # 101 "FStar.TypeChecker.Util.fst"
->>>>>>> af2dab1b
 let as_uvar : FStar_Syntax_Syntax.typ  ->  FStar_Syntax_Syntax.uvar = (fun _56_1 -> (match (_56_1) with
 | {FStar_Syntax_Syntax.n = FStar_Syntax_Syntax.Tm_uvar (uv, _56_35); FStar_Syntax_Syntax.tk = _56_32; FStar_Syntax_Syntax.pos = _56_30; FStar_Syntax_Syntax.vars = _56_28} -> begin
 uv
@@ -75,11 +51,7 @@
 (FStar_All.failwith "Impossible")
 end))
 
-<<<<<<< HEAD
-# 104 "FStar.TypeChecker.Util.fst"
-=======
 # 105 "FStar.TypeChecker.Util.fst"
->>>>>>> af2dab1b
 let new_implicit_var : Prims.string  ->  FStar_Range.range  ->  FStar_TypeChecker_Env.env  ->  FStar_Syntax_Syntax.typ  ->  (FStar_Syntax_Syntax.term * (FStar_Syntax_Syntax.uvar * FStar_Range.range) Prims.list * FStar_TypeChecker_Env.guard_t) = (fun reason r env k -> (match ((FStar_Syntax_Util.destruct k FStar_Syntax_Const.range_of_lid)) with
 | Some (_56_50::(tm, _56_47)::[]) -> begin
 (
@@ -109,11 +81,7 @@
 end))
 end))
 
-<<<<<<< HEAD
-# 115 "FStar.TypeChecker.Util.fst"
-=======
 # 116 "FStar.TypeChecker.Util.fst"
->>>>>>> af2dab1b
 let check_uvars : FStar_Range.range  ->  FStar_Syntax_Syntax.typ  ->  Prims.unit = (fun r t -> (
 # 117 "FStar.TypeChecker.Util.fst"
 let uvs = (FStar_Syntax_Free.uvars t)
@@ -151,11 +119,7 @@
 ()
 end))
 
-<<<<<<< HEAD
-# 131 "FStar.TypeChecker.Util.fst"
-=======
 # 136 "FStar.TypeChecker.Util.fst"
->>>>>>> af2dab1b
 let force_sort' : (FStar_Syntax_Syntax.term', FStar_Syntax_Syntax.term') FStar_Syntax_Syntax.syntax  ->  FStar_Syntax_Syntax.term' = (fun s -> (match ((FStar_ST.read s.FStar_Syntax_Syntax.tk)) with
 | None -> begin
 (let _145_54 = (let _145_53 = (FStar_Range.string_of_range s.FStar_Syntax_Syntax.pos)
@@ -167,19 +131,11 @@
 tk
 end))
 
-<<<<<<< HEAD
-# 139 "FStar.TypeChecker.Util.fst"
-let force_sort = (fun s -> (let _145_56 = (force_sort' s)
-in (FStar_Syntax_Syntax.mk _145_56 None s.FStar_Syntax_Syntax.pos)))
-
-# 141 "FStar.TypeChecker.Util.fst"
-=======
 # 140 "FStar.TypeChecker.Util.fst"
 let force_sort = (fun s -> (let _145_56 = (force_sort' s)
 in (FStar_Syntax_Syntax.mk _145_56 None s.FStar_Syntax_Syntax.pos)))
 
 # 142 "FStar.TypeChecker.Util.fst"
->>>>>>> af2dab1b
 let extract_let_rec_annotation : FStar_TypeChecker_Env.env  ->  FStar_Syntax_Syntax.letbinding  ->  (FStar_Syntax_Syntax.univ_names * FStar_Syntax_Syntax.typ * Prims.bool) = (fun env _56_93 -> (match (_56_93) with
 | {FStar_Syntax_Syntax.lbname = _56_92; FStar_Syntax_Syntax.lbunivs = univ_vars; FStar_Syntax_Syntax.lbtyp = t; FStar_Syntax_Syntax.lbeff = _56_88; FStar_Syntax_Syntax.lbdef = e} -> begin
 (
@@ -327,11 +283,7 @@
 end)))
 end))
 
-<<<<<<< HEAD
-# 193 "FStar.TypeChecker.Util.fst"
-=======
 # 202 "FStar.TypeChecker.Util.fst"
->>>>>>> af2dab1b
 let pat_as_exps : Prims.bool  ->  FStar_TypeChecker_Env.env  ->  FStar_Syntax_Syntax.pat  ->  (FStar_Syntax_Syntax.bv Prims.list * FStar_Syntax_Syntax.term Prims.list * FStar_Syntax_Syntax.pat) = (fun allow_implicits env p -> (
 # 207 "FStar.TypeChecker.Util.fst"
 let rec pat_as_arg_with_env = (fun allow_wc_dependence env p -> (match (p.FStar_Syntax_Syntax.v) with
@@ -648,11 +600,7 @@
 in (b, exps, p))
 end)))))))
 
-<<<<<<< HEAD
-# 327 "FStar.TypeChecker.Util.fst"
-=======
 # 328 "FStar.TypeChecker.Util.fst"
->>>>>>> af2dab1b
 let decorate_pattern : FStar_TypeChecker_Env.env  ->  FStar_Syntax_Syntax.pat  ->  FStar_Syntax_Syntax.term Prims.list  ->  FStar_Syntax_Syntax.pat = (fun env p exps -> (
 # 329 "FStar.TypeChecker.Util.fst"
 let qq = p
@@ -820,11 +768,7 @@
 (FStar_All.failwith "Unexpected number of patterns")
 end))))
 
-<<<<<<< HEAD
-# 402 "FStar.TypeChecker.Util.fst"
-=======
 # 403 "FStar.TypeChecker.Util.fst"
->>>>>>> af2dab1b
 let rec decorated_pattern_as_term : FStar_Syntax_Syntax.pat  ->  (FStar_Syntax_Syntax.bv Prims.list * FStar_Syntax_Syntax.term) = (fun pat -> (
 # 404 "FStar.TypeChecker.Util.fst"
 let topt = Some (pat.FStar_Syntax_Syntax.ty)
@@ -878,11 +822,7 @@
 ([], e)
 end)))))
 
-<<<<<<< HEAD
-# 428 "FStar.TypeChecker.Util.fst"
-=======
 # 433 "FStar.TypeChecker.Util.fst"
->>>>>>> af2dab1b
 let destruct_comp : FStar_Syntax_Syntax.comp_typ  ->  (FStar_Syntax_Syntax.typ * FStar_Syntax_Syntax.typ * FStar_Syntax_Syntax.typ) = (fun c -> (
 # 434 "FStar.TypeChecker.Util.fst"
 let _56_628 = (match (c.FStar_Syntax_Syntax.effect_args) with
@@ -903,11 +843,7 @@
 (c.FStar_Syntax_Syntax.result_typ, wp, wlp)
 end)))
 
-<<<<<<< HEAD
-# 439 "FStar.TypeChecker.Util.fst"
-=======
 # 440 "FStar.TypeChecker.Util.fst"
->>>>>>> af2dab1b
 let lift_comp : FStar_Syntax_Syntax.comp_typ  ->  FStar_Ident.lident  ->  (FStar_Syntax_Syntax.typ  ->  FStar_Syntax_Syntax.typ  ->  FStar_Syntax_Syntax.term)  ->  FStar_Syntax_Syntax.comp_typ = (fun c m lift -> (
 # 441 "FStar.TypeChecker.Util.fst"
 let _56_636 = (destruct_comp c)
@@ -922,11 +858,7 @@
 in {FStar_Syntax_Syntax.effect_name = m; FStar_Syntax_Syntax.result_typ = c.FStar_Syntax_Syntax.result_typ; FStar_Syntax_Syntax.effect_args = _145_251; FStar_Syntax_Syntax.flags = []})
 end)))
 
-<<<<<<< HEAD
-# 446 "FStar.TypeChecker.Util.fst"
-=======
 # 447 "FStar.TypeChecker.Util.fst"
->>>>>>> af2dab1b
 let join_effects : FStar_TypeChecker_Env.env  ->  FStar_Ident.lident  ->  FStar_Ident.lident  ->  FStar_Ident.lident = (fun env l1 l2 -> (
 # 448 "FStar.TypeChecker.Util.fst"
 let _56_645 = (let _145_259 = (FStar_TypeChecker_Env.norm_eff_name env l1)
@@ -937,22 +869,14 @@
 m
 end)))
 
-<<<<<<< HEAD
-# 450 "FStar.TypeChecker.Util.fst"
-=======
 # 451 "FStar.TypeChecker.Util.fst"
->>>>>>> af2dab1b
 let join_lcomp : FStar_TypeChecker_Env.env  ->  FStar_Syntax_Syntax.lcomp  ->  FStar_Syntax_Syntax.lcomp  ->  FStar_Ident.lident = (fun env c1 c2 -> if ((FStar_Syntax_Util.is_total_lcomp c1) && (FStar_Syntax_Util.is_total_lcomp c2)) then begin
 FStar_Syntax_Const.effect_Tot_lid
 end else begin
 (join_effects env c1.FStar_Syntax_Syntax.eff_name c2.FStar_Syntax_Syntax.eff_name)
 end)
 
-<<<<<<< HEAD
-# 456 "FStar.TypeChecker.Util.fst"
-=======
 # 457 "FStar.TypeChecker.Util.fst"
->>>>>>> af2dab1b
 let lift_and_destruct : FStar_TypeChecker_Env.env  ->  FStar_Syntax_Syntax.comp  ->  FStar_Syntax_Syntax.comp  ->  ((FStar_Syntax_Syntax.eff_decl * FStar_Syntax_Syntax.bv * FStar_Syntax_Syntax.term) * (FStar_Syntax_Syntax.typ * FStar_Syntax_Syntax.typ * FStar_Syntax_Syntax.typ) * (FStar_Syntax_Syntax.typ * FStar_Syntax_Syntax.typ * FStar_Syntax_Syntax.typ)) = (fun env c1 c2 -> (
 # 458 "FStar.TypeChecker.Util.fst"
 let c1 = (FStar_TypeChecker_Normalize.unfold_effect_abbrev env c1)
@@ -984,31 +908,19 @@
 end)))))
 end)))))
 
-<<<<<<< HEAD
-# 466 "FStar.TypeChecker.Util.fst"
-=======
 # 467 "FStar.TypeChecker.Util.fst"
->>>>>>> af2dab1b
 let is_pure_effect : FStar_TypeChecker_Env.env  ->  FStar_Ident.lident  ->  Prims.bool = (fun env l -> (
 # 468 "FStar.TypeChecker.Util.fst"
 let l = (FStar_TypeChecker_Env.norm_eff_name env l)
 in (FStar_Ident.lid_equals l FStar_Syntax_Const.effect_PURE_lid)))
 
-<<<<<<< HEAD
-# 470 "FStar.TypeChecker.Util.fst"
-=======
 # 471 "FStar.TypeChecker.Util.fst"
->>>>>>> af2dab1b
 let is_pure_or_ghost_effect : FStar_TypeChecker_Env.env  ->  FStar_Ident.lident  ->  Prims.bool = (fun env l -> (
 # 472 "FStar.TypeChecker.Util.fst"
 let l = (FStar_TypeChecker_Env.norm_eff_name env l)
 in ((FStar_Ident.lid_equals l FStar_Syntax_Const.effect_PURE_lid) || (FStar_Ident.lid_equals l FStar_Syntax_Const.effect_GHOST_lid))))
 
-<<<<<<< HEAD
-# 475 "FStar.TypeChecker.Util.fst"
-=======
 # 476 "FStar.TypeChecker.Util.fst"
->>>>>>> af2dab1b
 let mk_comp : FStar_Syntax_Syntax.eff_decl  ->  FStar_Syntax_Syntax.typ  ->  FStar_Syntax_Syntax.term  ->  FStar_Syntax_Syntax.term  ->  FStar_Syntax_Syntax.cflags Prims.list  ->  FStar_Syntax_Syntax.comp = (fun md result wp wlp flags -> (let _145_296 = (let _145_295 = (let _145_294 = (FStar_Syntax_Syntax.as_arg wp)
 in (let _145_293 = (let _145_292 = (FStar_Syntax_Syntax.as_arg wlp)
 in (_145_292)::[])
@@ -1016,11 +928,7 @@
 in {FStar_Syntax_Syntax.effect_name = md.FStar_Syntax_Syntax.mname; FStar_Syntax_Syntax.result_typ = result; FStar_Syntax_Syntax.effect_args = _145_295; FStar_Syntax_Syntax.flags = flags})
 in (FStar_Syntax_Syntax.mk_Comp _145_296)))
 
-<<<<<<< HEAD
-# 481 "FStar.TypeChecker.Util.fst"
-=======
 # 482 "FStar.TypeChecker.Util.fst"
->>>>>>> af2dab1b
 let subst_lcomp : FStar_Syntax_Syntax.subst_t  ->  FStar_Syntax_Syntax.lcomp  ->  FStar_Syntax_Syntax.lcomp = (fun subst lc -> (
 # 483 "FStar.TypeChecker.Util.fst"
 let _56_677 = lc
@@ -1031,11 +939,7 @@
 in (FStar_Syntax_Subst.subst_comp subst _145_302))
 end))})))
 
-<<<<<<< HEAD
-# 485 "FStar.TypeChecker.Util.fst"
-=======
 # 486 "FStar.TypeChecker.Util.fst"
->>>>>>> af2dab1b
 let is_function : FStar_Syntax_Syntax.term  ->  Prims.bool = (fun t -> (match ((let _145_306 = (FStar_Syntax_Subst.compress t)
 in _145_306.FStar_Syntax_Syntax.n)) with
 | FStar_Syntax_Syntax.Tm_arrow (_56_682) -> begin
@@ -1045,11 +949,7 @@
 false
 end))
 
-<<<<<<< HEAD
-# 489 "FStar.TypeChecker.Util.fst"
-=======
 # 490 "FStar.TypeChecker.Util.fst"
->>>>>>> af2dab1b
 let return_value : FStar_TypeChecker_Env.env  ->  FStar_Syntax_Syntax.typ  ->  FStar_Syntax_Syntax.term  ->  FStar_Syntax_Syntax.comp = (fun env t v -> (
 # 492 "FStar.TypeChecker.Util.fst"
 let c = if (let _145_313 = (FStar_TypeChecker_Env.lid_exists env FStar_Syntax_Const.effect_GTot_lid)
@@ -1097,13 +997,8 @@
 end
 in c)))
 
-<<<<<<< HEAD
-# 505 "FStar.TypeChecker.Util.fst"
-let bind : FStar_TypeChecker_Env.env  ->  FStar_Syntax_Syntax.term Prims.option  ->  FStar_Syntax_Syntax.lcomp  ->  lcomp_with_binder  ->  FStar_Syntax_Syntax.lcomp = (fun env e1opt lc1 _56_704 -> (match (_56_704) with
-=======
 # 506 "FStar.TypeChecker.Util.fst"
 let bind : FStar_Range.range  ->  FStar_TypeChecker_Env.env  ->  FStar_Syntax_Syntax.term Prims.option  ->  FStar_Syntax_Syntax.lcomp  ->  lcomp_with_binder  ->  FStar_Syntax_Syntax.lcomp = (fun r1 env e1opt lc1 _56_705 -> (match (_56_705) with
->>>>>>> af2dab1b
 | (b, lc2) -> begin
 (
 # 507 "FStar.TypeChecker.Util.fst"
@@ -1305,7 +1200,7 @@
 in {FStar_Syntax_Syntax.eff_name = _145_390; FStar_Syntax_Syntax.res_typ = lc2.FStar_Syntax_Syntax.res_typ; FStar_Syntax_Syntax.cflags = []; FStar_Syntax_Syntax.comp = bind_it})))
 end))
 
-# 577 "FStar.TypeChecker.Util.fst"
+# 579 "FStar.TypeChecker.Util.fst"
 let lift_formula : FStar_TypeChecker_Env.env  ->  FStar_Syntax_Syntax.term  ->  FStar_Syntax_Syntax.term  ->  FStar_Syntax_Syntax.term  ->  FStar_Syntax_Syntax.term  ->  FStar_Syntax_Syntax.comp = (fun env t mk_wp mk_wlp f -> (
 # 580 "FStar.TypeChecker.Util.fst"
 let md_pure = (FStar_TypeChecker_Env.get_effect_decl env FStar_Syntax_Const.effect_PURE_lid)
@@ -1334,10 +1229,10 @@
 in (mk_comp md_pure FStar_TypeChecker_Common.t_unit wp wlp []))))
 end))))
 
-# 585 "FStar.TypeChecker.Util.fst"
+# 587 "FStar.TypeChecker.Util.fst"
 let label : Prims.string  ->  FStar_Range.range  ->  FStar_Syntax_Syntax.typ  ->  FStar_Syntax_Syntax.typ = (fun reason r f -> (FStar_Syntax_Syntax.mk (FStar_Syntax_Syntax.Tm_meta ((f, FStar_Syntax_Syntax.Meta_labeled ((reason, r, false))))) None f.FStar_Syntax_Syntax.pos))
 
-# 588 "FStar.TypeChecker.Util.fst"
+# 590 "FStar.TypeChecker.Util.fst"
 let label_opt : FStar_TypeChecker_Env.env  ->  (Prims.unit  ->  Prims.string) Prims.option  ->  FStar_Range.range  ->  FStar_Syntax_Syntax.typ  ->  FStar_Syntax_Syntax.typ = (fun env reason r f -> (match (reason) with
 | None -> begin
 f
@@ -1352,7 +1247,7 @@
 end
 end))
 
-# 595 "FStar.TypeChecker.Util.fst"
+# 597 "FStar.TypeChecker.Util.fst"
 let label_guard : FStar_Range.range  ->  Prims.string  ->  FStar_TypeChecker_Env.guard_t  ->  FStar_TypeChecker_Env.guard_t = (fun r reason g -> (match (g.FStar_TypeChecker_Env.guard_f) with
 | FStar_TypeChecker_Common.Trivial -> begin
 g
@@ -1366,7 +1261,7 @@
 in {FStar_TypeChecker_Env.guard_f = _145_441; FStar_TypeChecker_Env.deferred = _56_808.FStar_TypeChecker_Env.deferred; FStar_TypeChecker_Env.univ_ineqs = _56_808.FStar_TypeChecker_Env.univ_ineqs; FStar_TypeChecker_Env.implicits = _56_808.FStar_TypeChecker_Env.implicits}))
 end))
 
-# 599 "FStar.TypeChecker.Util.fst"
+# 601 "FStar.TypeChecker.Util.fst"
 let weaken_guard : FStar_TypeChecker_Common.guard_formula  ->  FStar_TypeChecker_Common.guard_formula  ->  FStar_TypeChecker_Common.guard_formula = (fun g1 g2 -> (match ((g1, g2)) with
 | (FStar_TypeChecker_Common.NonTrivial (f1), FStar_TypeChecker_Common.NonTrivial (f2)) -> begin
 (
@@ -1378,7 +1273,7 @@
 g2
 end))
 
-# 605 "FStar.TypeChecker.Util.fst"
+# 607 "FStar.TypeChecker.Util.fst"
 let weaken_precondition : FStar_TypeChecker_Env.env  ->  FStar_Syntax_Syntax.lcomp  ->  FStar_TypeChecker_Common.guard_formula  ->  FStar_Syntax_Syntax.lcomp = (fun env lc f -> (
 # 608 "FStar.TypeChecker.Util.fst"
 let weaken = (fun _56_824 -> (match (()) with
@@ -1439,7 +1334,7 @@
 let _56_838 = lc
 in {FStar_Syntax_Syntax.eff_name = _56_838.FStar_Syntax_Syntax.eff_name; FStar_Syntax_Syntax.res_typ = _56_838.FStar_Syntax_Syntax.res_typ; FStar_Syntax_Syntax.cflags = _56_838.FStar_Syntax_Syntax.cflags; FStar_Syntax_Syntax.comp = weaken})))
 
-# 622 "FStar.TypeChecker.Util.fst"
+# 624 "FStar.TypeChecker.Util.fst"
 let strengthen_precondition : (Prims.unit  ->  Prims.string) Prims.option  ->  FStar_TypeChecker_Env.env  ->  FStar_Syntax_Syntax.term  ->  FStar_Syntax_Syntax.lcomp  ->  FStar_TypeChecker_Env.guard_t  ->  (FStar_Syntax_Syntax.lcomp * FStar_TypeChecker_Env.guard_t) = (fun reason env e lc g0 -> if (FStar_TypeChecker_Rel.is_trivial g0) then begin
 (lc, g0)
 end else begin
@@ -1572,80 +1467,7 @@
 in {FStar_TypeChecker_Env.guard_f = FStar_TypeChecker_Common.Trivial; FStar_TypeChecker_Env.deferred = _56_880.FStar_TypeChecker_Env.deferred; FStar_TypeChecker_Env.univ_ineqs = _56_880.FStar_TypeChecker_Env.univ_ineqs; FStar_TypeChecker_Env.implicits = _56_880.FStar_TypeChecker_Env.implicits}))))))
 end)
 
-<<<<<<< HEAD
-# 669 "FStar.TypeChecker.Util.fst"
-let record_application_site : FStar_TypeChecker_Env.env  ->  FStar_Syntax_Syntax.term  ->  FStar_Syntax_Syntax.lcomp  ->  FStar_Syntax_Syntax.lcomp = (fun env e lc -> (
-# 672 "FStar.TypeChecker.Util.fst"
-let comp = (fun _56_884 -> (match (()) with
-| () -> begin
-(
-# 673 "FStar.TypeChecker.Util.fst"
-let c = (lc.FStar_Syntax_Syntax.comp ())
-in (
-# 674 "FStar.TypeChecker.Util.fst"
-let res_t = (FStar_Syntax_Util.comp_result c)
-in if (((FStar_Syntax_Util.is_trivial_wp c) || (let _145_520 = (FStar_TypeChecker_Env.current_module env)
-in (FStar_Ident.lid_equals _145_520 FStar_Syntax_Const.prims_lid))) || (FStar_Syntax_Syntax.is_teff res_t)) then begin
-c
-end else begin
-(
-# 679 "FStar.TypeChecker.Util.fst"
-let g = (FStar_TypeChecker_Rel.guard_of_guard_formula (FStar_TypeChecker_Common.NonTrivial (FStar_TypeChecker_Common.t_unit)))
-in (
-# 680 "FStar.TypeChecker.Util.fst"
-let _56_892 = (strengthen_precondition (Some ((fun _56_888 -> (match (()) with
-| () -> begin
-"push"
-end)))) env e (FStar_Syntax_Util.lcomp_of_comp c) g)
-in (match (_56_892) with
-| (c, _56_891) -> begin
-(
-# 681 "FStar.TypeChecker.Util.fst"
-let md_pure = (FStar_TypeChecker_Env.get_effect_decl env FStar_Syntax_Const.effect_PURE_lid)
-in (
-# 682 "FStar.TypeChecker.Util.fst"
-let x = (FStar_Syntax_Syntax.new_bv None res_t)
-in (
-# 683 "FStar.TypeChecker.Util.fst"
-let xexp = (FStar_Syntax_Syntax.bv_to_name x)
-in (
-# 684 "FStar.TypeChecker.Util.fst"
-let us = (let _145_524 = (env.FStar_TypeChecker_Env.universe_of env res_t)
-in (_145_524)::[])
-in (
-# 685 "FStar.TypeChecker.Util.fst"
-let xret = (let _145_529 = (FStar_TypeChecker_Env.inst_effect_fun_with us env md_pure md_pure.FStar_Syntax_Syntax.ret)
-in (let _145_528 = (let _145_527 = (FStar_Syntax_Syntax.as_arg res_t)
-in (let _145_526 = (let _145_525 = (FStar_Syntax_Syntax.as_arg xexp)
-in (_145_525)::[])
-in (_145_527)::_145_526))
-in (FStar_Syntax_Syntax.mk_Tm_app _145_529 _145_528 None res_t.FStar_Syntax_Syntax.pos)))
-in (
-# 686 "FStar.TypeChecker.Util.fst"
-let xret_comp = (let _145_530 = (mk_comp md_pure res_t xret xret ((FStar_Syntax_Syntax.PARTIAL_RETURN)::[]))
-in (FStar_All.pipe_left FStar_Syntax_Util.lcomp_of_comp _145_530))
-in (
-# 687 "FStar.TypeChecker.Util.fst"
-let lc = (let _145_536 = (let _145_535 = (let _145_534 = (strengthen_precondition (Some ((fun _56_899 -> (match (()) with
-| () -> begin
-"pop"
-end)))) env xexp xret_comp g)
-in (FStar_All.pipe_left Prims.fst _145_534))
-in (Some (x), _145_535))
-in (bind env None c _145_536))
-in (lc.FStar_Syntax_Syntax.comp ()))))))))
-end)))
-end))
-end))
-in (
-# 689 "FStar.TypeChecker.Util.fst"
-let _56_901 = lc
-in {FStar_Syntax_Syntax.eff_name = _56_901.FStar_Syntax_Syntax.eff_name; FStar_Syntax_Syntax.res_typ = _56_901.FStar_Syntax_Syntax.res_typ; FStar_Syntax_Syntax.cflags = _56_901.FStar_Syntax_Syntax.cflags; FStar_Syntax_Syntax.comp = comp})))
-
-# 689 "FStar.TypeChecker.Util.fst"
-=======
 # 671 "FStar.TypeChecker.Util.fst"
->>>>>>> af2dab1b
 let add_equality_to_post_condition : FStar_TypeChecker_Env.env  ->  FStar_Syntax_Syntax.comp  ->  FStar_Syntax_Syntax.typ  ->  FStar_Syntax_Syntax.comp = (fun env comp res_t -> (
 # 672 "FStar.TypeChecker.Util.fst"
 let md_pure = (FStar_TypeChecker_Env.get_effect_decl env FStar_Syntax_Const.effect_PURE_lid)
@@ -1708,11 +1530,7 @@
 in (lc.FStar_Syntax_Syntax.comp ())))))))
 end))))))
 
-<<<<<<< HEAD
-# 707 "FStar.TypeChecker.Util.fst"
-=======
 # 689 "FStar.TypeChecker.Util.fst"
->>>>>>> af2dab1b
 let ite : FStar_TypeChecker_Env.env  ->  FStar_Syntax_Syntax.formula  ->  FStar_Syntax_Syntax.lcomp  ->  FStar_Syntax_Syntax.lcomp  ->  FStar_Syntax_Syntax.lcomp = (fun env guard lcomp_then lcomp_else -> (
 # 690 "FStar.TypeChecker.Util.fst"
 let comp = (fun _56_902 -> (match (()) with
@@ -1778,21 +1596,12 @@
 in (let _145_596 = (join_effects env lcomp_then.FStar_Syntax_Syntax.eff_name lcomp_else.FStar_Syntax_Syntax.eff_name)
 in {FStar_Syntax_Syntax.eff_name = _145_596; FStar_Syntax_Syntax.res_typ = lcomp_then.FStar_Syntax_Syntax.res_typ; FStar_Syntax_Syntax.cflags = []; FStar_Syntax_Syntax.comp = comp})))
 
-<<<<<<< HEAD
-# 725 "FStar.TypeChecker.Util.fst"
-let fvar_const : FStar_TypeChecker_Env.env  ->  FStar_Ident.lident  ->  FStar_Syntax_Syntax.term = (fun env lid -> (let _145_620 = (let _145_619 = (FStar_TypeChecker_Env.get_range env)
-in (FStar_Ident.set_lid_range lid _145_619))
-in (FStar_Syntax_Syntax.fvar _145_620 FStar_Syntax_Syntax.Delta_constant None)))
-
-# 727 "FStar.TypeChecker.Util.fst"
-=======
 # 707 "FStar.TypeChecker.Util.fst"
 let fvar_const : FStar_TypeChecker_Env.env  ->  FStar_Ident.lident  ->  FStar_Syntax_Syntax.term = (fun env lid -> (let _145_602 = (let _145_601 = (FStar_TypeChecker_Env.get_range env)
 in (FStar_Ident.set_lid_range lid _145_601))
 in (FStar_Syntax_Syntax.fvar _145_602 FStar_Syntax_Syntax.Delta_constant None)))
 
 # 709 "FStar.TypeChecker.Util.fst"
->>>>>>> af2dab1b
 let bind_cases : FStar_TypeChecker_Env.env  ->  FStar_Syntax_Syntax.typ  ->  (FStar_Syntax_Syntax.typ * FStar_Syntax_Syntax.lcomp) Prims.list  ->  FStar_Syntax_Syntax.lcomp = (fun env res_t lcases -> (
 # 710 "FStar.TypeChecker.Util.fst"
 let eff = (FStar_List.fold_left (fun eff _56_940 -> (match (_56_940) with
@@ -1909,11 +1718,7 @@
 end))
 in {FStar_Syntax_Syntax.eff_name = eff; FStar_Syntax_Syntax.res_typ = res_t; FStar_Syntax_Syntax.cflags = []; FStar_Syntax_Syntax.comp = bind_cases})))
 
-<<<<<<< HEAD
-# 760 "FStar.TypeChecker.Util.fst"
-=======
 # 742 "FStar.TypeChecker.Util.fst"
->>>>>>> af2dab1b
 let close_comp : FStar_TypeChecker_Env.env  ->  FStar_Syntax_Syntax.bv Prims.list  ->  FStar_Syntax_Syntax.lcomp  ->  FStar_Syntax_Syntax.lcomp = (fun env bvs lc -> (
 # 743 "FStar.TypeChecker.Util.fst"
 let close = (fun _56_993 -> (match (()) with
@@ -1975,11 +1780,7 @@
 let _56_1015 = lc
 in {FStar_Syntax_Syntax.eff_name = _56_1015.FStar_Syntax_Syntax.eff_name; FStar_Syntax_Syntax.res_typ = _56_1015.FStar_Syntax_Syntax.res_typ; FStar_Syntax_Syntax.cflags = _56_1015.FStar_Syntax_Syntax.cflags; FStar_Syntax_Syntax.comp = close})))
 
-<<<<<<< HEAD
-# 781 "FStar.TypeChecker.Util.fst"
-=======
 # 763 "FStar.TypeChecker.Util.fst"
->>>>>>> af2dab1b
 let maybe_assume_result_eq_pure_term : FStar_TypeChecker_Env.env  ->  FStar_Syntax_Syntax.term  ->  FStar_Syntax_Syntax.lcomp  ->  FStar_Syntax_Syntax.lcomp = (fun env e lc -> (
 # 764 "FStar.TypeChecker.Util.fst"
 let refine = (fun _56_1021 -> (match (()) with
@@ -2047,11 +1848,7 @@
 let _56_1033 = lc
 in {FStar_Syntax_Syntax.eff_name = _56_1033.FStar_Syntax_Syntax.eff_name; FStar_Syntax_Syntax.res_typ = _56_1033.FStar_Syntax_Syntax.res_typ; FStar_Syntax_Syntax.cflags = flags; FStar_Syntax_Syntax.comp = refine}))))
 
-<<<<<<< HEAD
-# 811 "FStar.TypeChecker.Util.fst"
-=======
 # 793 "FStar.TypeChecker.Util.fst"
->>>>>>> af2dab1b
 let check_comp : FStar_TypeChecker_Env.env  ->  FStar_Syntax_Syntax.term  ->  FStar_Syntax_Syntax.comp  ->  FStar_Syntax_Syntax.comp  ->  (FStar_Syntax_Syntax.term * FStar_Syntax_Syntax.comp * FStar_TypeChecker_Env.guard_t) = (fun env e c c' -> (match ((FStar_TypeChecker_Rel.sub_comp env c c')) with
 | None -> begin
 (let _145_722 = (let _145_721 = (let _145_720 = (FStar_TypeChecker_Errors.computed_computation_type_does_not_match_annotation env e c c')
@@ -2064,21 +1861,12 @@
 (e, c', g)
 end))
 
-<<<<<<< HEAD
-# 817 "FStar.TypeChecker.Util.fst"
-let maybe_coerce_bool_to_type : FStar_TypeChecker_Env.env  ->  FStar_Syntax_Syntax.term  ->  FStar_Syntax_Syntax.lcomp  ->  FStar_Syntax_Syntax.typ  ->  (FStar_Syntax_Syntax.term * FStar_Syntax_Syntax.lcomp) = (fun env e lc t -> (match ((let _145_749 = (FStar_Syntax_Subst.compress t)
-in _145_749.FStar_Syntax_Syntax.n)) with
-| FStar_Syntax_Syntax.Tm_type (_56_1068) -> begin
-(match ((let _145_750 = (FStar_Syntax_Subst.compress lc.FStar_Syntax_Syntax.res_typ)
-in _145_750.FStar_Syntax_Syntax.n)) with
-=======
 # 799 "FStar.TypeChecker.Util.fst"
 let maybe_coerce_bool_to_type : FStar_TypeChecker_Env.env  ->  FStar_Syntax_Syntax.term  ->  FStar_Syntax_Syntax.lcomp  ->  FStar_Syntax_Syntax.typ  ->  (FStar_Syntax_Syntax.term * FStar_Syntax_Syntax.lcomp) = (fun env e lc t -> (match ((let _145_731 = (FStar_Syntax_Subst.compress t)
 in _145_731.FStar_Syntax_Syntax.n)) with
 | FStar_Syntax_Syntax.Tm_type (_56_1047) -> begin
 (match ((let _145_732 = (FStar_Syntax_Subst.compress lc.FStar_Syntax_Syntax.res_typ)
 in _145_732.FStar_Syntax_Syntax.n)) with
->>>>>>> af2dab1b
 | FStar_Syntax_Syntax.Tm_fvar (fv) when (FStar_Syntax_Syntax.fv_eq_lid fv FStar_Syntax_Const.bool_lid) -> begin
 (
 # 804 "FStar.TypeChecker.Util.fst"
@@ -2108,11 +1896,7 @@
 (e, lc)
 end))
 
-<<<<<<< HEAD
-# 832 "FStar.TypeChecker.Util.fst"
-=======
 # 814 "FStar.TypeChecker.Util.fst"
->>>>>>> af2dab1b
 let weaken_result_typ : FStar_TypeChecker_Env.env  ->  FStar_Syntax_Syntax.term  ->  FStar_Syntax_Syntax.lcomp  ->  FStar_Syntax_Syntax.typ  ->  (FStar_Syntax_Syntax.term * FStar_Syntax_Syntax.lcomp * FStar_TypeChecker_Env.guard_t) = (fun env e lc t -> (
 # 815 "FStar.TypeChecker.Util.fst"
 let gopt = if env.FStar_TypeChecker_Env.use_eq then begin
@@ -2283,11 +2067,7 @@
 end)
 end)))
 
-<<<<<<< HEAD
-# 889 "FStar.TypeChecker.Util.fst"
-=======
 # 871 "FStar.TypeChecker.Util.fst"
->>>>>>> af2dab1b
 let pure_or_ghost_pre_and_post : FStar_TypeChecker_Env.env  ->  FStar_Syntax_Syntax.comp  ->  (FStar_Syntax_Syntax.typ Prims.option * FStar_Syntax_Syntax.typ) = (fun env comp -> (
 # 872 "FStar.TypeChecker.Util.fst"
 let mk_post_type = (fun res_t ens -> (
@@ -2377,11 +2157,7 @@
 end)
 end)))
 
-<<<<<<< HEAD
-# 923 "FStar.TypeChecker.Util.fst"
-=======
 # 908 "FStar.TypeChecker.Util.fst"
->>>>>>> af2dab1b
 let maybe_instantiate : FStar_TypeChecker_Env.env  ->  FStar_Syntax_Syntax.term  ->  FStar_Syntax_Syntax.typ  ->  (FStar_Syntax_Syntax.term * FStar_Syntax_Syntax.typ * FStar_TypeChecker_Env.guard_t) = (fun env e t -> (
 # 909 "FStar.TypeChecker.Util.fst"
 let torig = (FStar_Syntax_Subst.compress t)
@@ -2461,11 +2237,7 @@
 end)
 end))
 
-<<<<<<< HEAD
-# 963 "FStar.TypeChecker.Util.fst"
-=======
 # 949 "FStar.TypeChecker.Util.fst"
->>>>>>> af2dab1b
 let gen_univs : FStar_TypeChecker_Env.env  ->  FStar_Syntax_Syntax.universe_uvar FStar_Util.set  ->  FStar_Syntax_Syntax.univ_name Prims.list = (fun env x -> if (FStar_Util.set_is_empty x) then begin
 []
 end else begin
@@ -2501,11 +2273,7 @@
 in u_names)))
 end)
 
-<<<<<<< HEAD
-# 979 "FStar.TypeChecker.Util.fst"
-=======
 # 961 "FStar.TypeChecker.Util.fst"
->>>>>>> af2dab1b
 let generalize_universes : FStar_TypeChecker_Env.env  ->  FStar_Syntax_Syntax.term  ->  FStar_Syntax_Syntax.tscheme = (fun env t -> (
 # 962 "FStar.TypeChecker.Util.fst"
 let t = (FStar_TypeChecker_Normalize.normalize ((FStar_TypeChecker_Normalize.Beta)::[]) env t)
@@ -2539,15 +2307,9 @@
 let ts = (FStar_Syntax_Subst.close_univ_vars gen t)
 in (gen, ts))))))))
 
-<<<<<<< HEAD
-# 992 "FStar.TypeChecker.Util.fst"
-let gen : FStar_TypeChecker_Env.env  ->  (FStar_Syntax_Syntax.term * FStar_Syntax_Syntax.comp) Prims.list  ->  (FStar_Syntax_Syntax.univ_name Prims.list * FStar_Syntax_Syntax.term * FStar_Syntax_Syntax.comp) Prims.list Prims.option = (fun env ecs -> if (let _145_866 = (FStar_Util.for_all (fun _56_1305 -> (match (_56_1305) with
-| (_56_1303, c) -> begin
-=======
 # 974 "FStar.TypeChecker.Util.fst"
 let gen : FStar_TypeChecker_Env.env  ->  (FStar_Syntax_Syntax.term * FStar_Syntax_Syntax.comp) Prims.list  ->  (FStar_Syntax_Syntax.univ_name Prims.list * FStar_Syntax_Syntax.term * FStar_Syntax_Syntax.comp) Prims.list Prims.option = (fun env ecs -> if (let _145_848 = (FStar_Util.for_all (fun _56_1284 -> (match (_56_1284) with
 | (_56_1282, c) -> begin
->>>>>>> af2dab1b
 (FStar_Syntax_Util.is_pure_or_ghost_comp c)
 end)) ecs)
 in (FStar_All.pipe_left Prims.op_Negation _145_848)) then begin
@@ -2723,11 +2485,7 @@
 end)))))
 end)
 
-<<<<<<< HEAD
-# 1058 "FStar.TypeChecker.Util.fst"
-=======
 # 1040 "FStar.TypeChecker.Util.fst"
->>>>>>> af2dab1b
 let generalize : FStar_TypeChecker_Env.env  ->  (FStar_Syntax_Syntax.lbname * FStar_Syntax_Syntax.term * FStar_Syntax_Syntax.comp) Prims.list  ->  (FStar_Syntax_Syntax.lbname * FStar_Syntax_Syntax.univ_names * FStar_Syntax_Syntax.term * FStar_Syntax_Syntax.comp) Prims.list = (fun env lecs -> (
 # 1041 "FStar.TypeChecker.Util.fst"
 let _56_1397 = if (FStar_TypeChecker_Env.debug env FStar_Options.Low) then begin
@@ -2768,11 +2526,7 @@
 end)) lecs ecs)
 end)))
 
-<<<<<<< HEAD
-# 1073 "FStar.TypeChecker.Util.fst"
-=======
 # 1061 "FStar.TypeChecker.Util.fst"
->>>>>>> af2dab1b
 let check_and_ascribe : FStar_TypeChecker_Env.env  ->  FStar_Syntax_Syntax.term  ->  FStar_Syntax_Syntax.typ  ->  FStar_Syntax_Syntax.typ  ->  (FStar_Syntax_Syntax.term * FStar_TypeChecker_Env.guard_t) = (fun env e t1 t2 -> (
 # 1062 "FStar.TypeChecker.Util.fst"
 let env = (FStar_TypeChecker_Env.set_range env e.FStar_Syntax_Syntax.pos)
@@ -2847,11 +2601,7 @@
 in (_145_916, g)))
 end)))))))
 
-<<<<<<< HEAD
-# 1103 "FStar.TypeChecker.Util.fst"
-=======
 # 1086 "FStar.TypeChecker.Util.fst"
->>>>>>> af2dab1b
 let check_top_level : FStar_TypeChecker_Env.env  ->  FStar_TypeChecker_Env.guard_t  ->  FStar_Syntax_Syntax.lcomp  ->  (Prims.bool * FStar_Syntax_Syntax.comp) = (fun env g lc -> (
 # 1087 "FStar.TypeChecker.Util.fst"
 let discharge = (fun g -> (
@@ -2915,11 +2665,7 @@
 end))))))
 end)))
 
-<<<<<<< HEAD
-# 1122 "FStar.TypeChecker.Util.fst"
-=======
 # 1110 "FStar.TypeChecker.Util.fst"
->>>>>>> af2dab1b
 let short_circuit : FStar_Syntax_Syntax.term  ->  FStar_Syntax_Syntax.args  ->  FStar_TypeChecker_Common.guard_formula = (fun head seen_args -> (
 # 1111 "FStar.TypeChecker.Util.fst"
 let short_bin_op = (fun f _56_5 -> (match (_56_5) with
@@ -2995,15 +2741,9 @@
 FStar_TypeChecker_Common.Trivial
 end))))))))))
 
-<<<<<<< HEAD
-# 1159 "FStar.TypeChecker.Util.fst"
-let short_circuit_head : FStar_Syntax_Syntax.term  ->  Prims.bool = (fun l -> (match ((let _145_1033 = (FStar_Syntax_Util.un_uinst l)
-in _145_1033.FStar_Syntax_Syntax.n)) with
-=======
 # 1144 "FStar.TypeChecker.Util.fst"
 let short_circuit_head : FStar_Syntax_Syntax.term  ->  Prims.bool = (fun l -> (match ((let _145_1017 = (FStar_Syntax_Util.un_uinst l)
 in _145_1017.FStar_Syntax_Syntax.n)) with
->>>>>>> af2dab1b
 | FStar_Syntax_Syntax.Tm_fvar (fv) -> begin
 (FStar_Util.for_some (FStar_Syntax_Syntax.fv_eq_lid fv) ((FStar_Syntax_Const.op_And)::(FStar_Syntax_Const.op_Or)::(FStar_Syntax_Const.and_lid)::(FStar_Syntax_Const.or_lid)::(FStar_Syntax_Const.imp_lid)::(FStar_Syntax_Const.ite_lid)::[]))
 end
@@ -3011,11 +2751,7 @@
 false
 end))
 
-<<<<<<< HEAD
-# 1171 "FStar.TypeChecker.Util.fst"
-=======
 # 1165 "FStar.TypeChecker.Util.fst"
->>>>>>> af2dab1b
 let maybe_add_implicit_binders : FStar_TypeChecker_Env.env  ->  FStar_Syntax_Syntax.binders  ->  FStar_Syntax_Syntax.binders = (fun env bs -> (
 # 1166 "FStar.TypeChecker.Util.fst"
 let pos = (fun bs -> (match (bs) with
