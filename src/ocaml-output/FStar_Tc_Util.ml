--- conflicted
+++ resolved
@@ -54,19 +54,10 @@
 in (Prims.raise _104_61))
 end
 | Some (g) -> begin
-<<<<<<< HEAD
-(let _38_51 = (match ((FStar_All.pipe_left (FStar_Tc_Env.debug env) (FStar_Options.Other ("Rel")))) with
-| true -> begin
+(let _38_51 = if (FStar_All.pipe_left (FStar_Tc_Env.debug env) (FStar_Options.Other ("Rel"))) then begin
 (let _104_62 = (FStar_Tc_Rel.guard_to_string env g)
 in (FStar_All.pipe_left (FStar_Util.fprint1 "Applied guard is %s\n") _104_62))
-end
-| false -> begin
-=======
-(let _38_51 = if (FStar_All.pipe_left (FStar_Tc_Env.debug env) (FStar_Options.Other ("Rel"))) then begin
-(let _103_62 = (FStar_Tc_Rel.guard_to_string env g)
-in (FStar_All.pipe_left (FStar_Util.fprint1 "Applied guard is %s\n") _103_62))
-end else begin
->>>>>>> 3f538bfb
+end else begin
 ()
 end
 in (let e = (FStar_Absyn_Util.compress_exp e)
@@ -202,35 +193,19 @@
 end)
 in (let subst = if (FStar_Absyn_Syntax.is_null_binder b) then begin
 subst
-<<<<<<< HEAD
-end
-| false -> begin
+end else begin
 (let _104_143 = (FStar_Absyn_Util.subst_formal b imp_arg)
 in (_104_143)::subst)
-end)
-=======
-end else begin
-(let _103_143 = (FStar_Absyn_Util.subst_formal b imp_arg)
-in (_103_143)::subst)
-end
->>>>>>> 3f538bfb
+end
 in (let _38_169 = (mk_implicits vars subst brest)
 in (match (_38_169) with
 | (imp_args, bs) -> begin
 ((imp_arg)::imp_args, bs)
 end))))
-<<<<<<< HEAD
-end
-| false -> begin
+end else begin
 (let _104_144 = (FStar_Absyn_Util.subst_binders subst bs)
 in ([], _104_144))
-end)
-=======
-end else begin
-(let _103_144 = (FStar_Absyn_Util.subst_binders subst bs)
-in ([], _103_144))
-end
->>>>>>> 3f538bfb
+end
 end
 | _38_171 -> begin
 (let _104_145 = (FStar_Absyn_Util.subst_binders subst bs)
@@ -238,16 +213,9 @@
 end))
 in if imp_follows then begin
 ([], bs, k')
-<<<<<<< HEAD
-end
-| false -> begin
+end else begin
 (let _38_174 = (let _104_146 = (FStar_Tc_Env.binders env)
 in (mk_implicits _104_146 [] bs))
-=======
-end else begin
-(let _38_174 = (let _103_146 = (FStar_Tc_Env.binders env)
-in (mk_implicits _103_146 [] bs))
->>>>>>> 3f538bfb
 in (match (_38_174) with
 | (imps, bs) -> begin
 (imps, bs, k')
@@ -332,18 +300,10 @@
 in ([], [], [], env, FStar_Util.Inr (e), p))
 end
 | FStar_Absyn_Syntax.Pat_wild (x) -> begin
-<<<<<<< HEAD
 (let w = (let _104_176 = (let _104_175 = (new_tvar env FStar_Absyn_Syntax.ktype)
 in (x.FStar_Absyn_Syntax.v, _104_175))
 in FStar_Tc_Env.Binding_var (_104_176))
-in (let env = (match (allow_wc_dependence) with
-| true -> begin
-=======
-(let w = (let _103_176 = (let _103_175 = (new_tvar env FStar_Absyn_Syntax.ktype)
-in (x.FStar_Absyn_Syntax.v, _103_175))
-in FStar_Tc_Env.Binding_var (_103_176))
 in (let env = if allow_wc_dependence then begin
->>>>>>> 3f538bfb
 (FStar_Tc_Env.push_local_binding env w)
 end else begin
 env
@@ -360,18 +320,10 @@
 in ((b)::[], (b)::[], [], env, FStar_Util.Inr (e), p))))
 end
 | FStar_Absyn_Syntax.Pat_twild (a) -> begin
-<<<<<<< HEAD
 (let w = (let _104_180 = (let _104_179 = (new_kvar env)
 in (a.FStar_Absyn_Syntax.v, _104_179))
 in FStar_Tc_Env.Binding_typ (_104_180))
-in (let env = (match (allow_wc_dependence) with
-| true -> begin
-=======
-(let w = (let _103_180 = (let _103_179 = (new_kvar env)
-in (a.FStar_Absyn_Syntax.v, _103_179))
-in FStar_Tc_Env.Binding_typ (_103_180))
 in (let env = if allow_wc_dependence then begin
->>>>>>> 3f538bfb
 (FStar_Tc_Env.push_local_binding env w)
 end else begin
 env
@@ -465,33 +417,17 @@
 | (_38_371::_38_369, []) -> begin
 (FStar_All.pipe_right formals (FStar_List.map (fun f -> (match (f) with
 | (FStar_Util.Inl (t), imp) -> begin
-<<<<<<< HEAD
 (let a = (let _104_211 = (FStar_Absyn_Util.new_bvd None)
 in (FStar_Absyn_Util.bvd_to_bvar_s _104_211 FStar_Absyn_Syntax.kun))
-in (match (allow_implicits) with
-| true -> begin
+in if allow_implicits then begin
 (let _104_213 = (let _104_212 = (FStar_Absyn_Syntax.range_of_lid fv.FStar_Absyn_Syntax.v)
 in (FStar_Absyn_Syntax.withinfo (FStar_Absyn_Syntax.Pat_dot_typ ((a, FStar_Absyn_Syntax.tun))) None _104_212))
 in (_104_213, (as_imp imp)))
-end
-| false -> begin
+end else begin
 (let _104_215 = (let _104_214 = (FStar_Absyn_Syntax.range_of_lid fv.FStar_Absyn_Syntax.v)
 in (FStar_Absyn_Syntax.withinfo (FStar_Absyn_Syntax.Pat_tvar (a)) None _104_214))
 in (_104_215, (as_imp imp)))
-end))
-=======
-(let a = (let _103_211 = (FStar_Absyn_Util.new_bvd None)
-in (FStar_Absyn_Util.bvd_to_bvar_s _103_211 FStar_Absyn_Syntax.kun))
-in if allow_implicits then begin
-(let _103_213 = (let _103_212 = (FStar_Absyn_Syntax.range_of_lid fv.FStar_Absyn_Syntax.v)
-in (FStar_Absyn_Syntax.withinfo (FStar_Absyn_Syntax.Pat_dot_typ ((a, FStar_Absyn_Syntax.tun))) None _103_212))
-in (_103_213, (as_imp imp)))
-end else begin
-(let _103_215 = (let _103_214 = (FStar_Absyn_Syntax.range_of_lid fv.FStar_Absyn_Syntax.v)
-in (FStar_Absyn_Syntax.withinfo (FStar_Absyn_Syntax.Pat_tvar (a)) None _103_214))
-in (_103_215, (as_imp imp)))
-end)
->>>>>>> 3f538bfb
+end)
 end
 | (FStar_Util.Inr (_38_382), Some (FStar_Absyn_Syntax.Implicit)) -> begin
 (let a = (FStar_Absyn_Util.gen_bvar FStar_Absyn_Syntax.tun)
@@ -519,29 +455,15 @@
 in ((p, (as_imp imp)))::_104_224)
 end
 | ((FStar_Util.Inl (_38_426), imp), _38_431) -> begin
-<<<<<<< HEAD
 (let a = (let _104_225 = (FStar_Absyn_Util.new_bvd None)
 in (FStar_Absyn_Util.bvd_to_bvar_s _104_225 FStar_Absyn_Syntax.kun))
-in (let p1 = (match (allow_implicits) with
-| true -> begin
+in (let p1 = if allow_implicits then begin
 (let _104_226 = (FStar_Absyn_Syntax.range_of_lid fv.FStar_Absyn_Syntax.v)
 in (FStar_Absyn_Syntax.withinfo (FStar_Absyn_Syntax.Pat_dot_typ ((a, FStar_Absyn_Syntax.tun))) None _104_226))
-end
-| false -> begin
+end else begin
 (let _104_227 = (FStar_Absyn_Syntax.range_of_lid fv.FStar_Absyn_Syntax.v)
 in (FStar_Absyn_Syntax.withinfo (FStar_Absyn_Syntax.Pat_tvar (a)) None _104_227))
-end)
-=======
-(let a = (let _103_225 = (FStar_Absyn_Util.new_bvd None)
-in (FStar_Absyn_Util.bvd_to_bvar_s _103_225 FStar_Absyn_Syntax.kun))
-in (let p1 = if allow_implicits then begin
-(let _103_226 = (FStar_Absyn_Syntax.range_of_lid fv.FStar_Absyn_Syntax.v)
-in (FStar_Absyn_Syntax.withinfo (FStar_Absyn_Syntax.Pat_dot_typ ((a, FStar_Absyn_Syntax.tun))) None _103_226))
-end else begin
-(let _103_227 = (FStar_Absyn_Syntax.range_of_lid fv.FStar_Absyn_Syntax.v)
-in (FStar_Absyn_Syntax.withinfo (FStar_Absyn_Syntax.Pat_tvar (a)) None _103_227))
-end
->>>>>>> 3f538bfb
+end
 in (let pats' = (match (p.FStar_Absyn_Syntax.v) with
 | FStar_Absyn_Syntax.Pat_dot_typ (_38_436) -> begin
 pats'
@@ -617,9 +539,7 @@
 (let _38_532 = (one_pat false env p)
 in (match (_38_532) with
 | (b', a', w', arg, p) -> begin
-<<<<<<< HEAD
-(match ((not ((FStar_Util.multiset_equiv pvar_eq a a')))) with
-| true -> begin
+if (not ((FStar_Util.multiset_equiv pvar_eq a a'))) then begin
 (let _104_258 = (let _104_257 = (let _104_256 = (let _104_254 = (vars_of_bindings a)
 in (let _104_253 = (vars_of_bindings a')
 in (FStar_Tc_Errors.disjunctive_pattern_vars _104_254 _104_253)))
@@ -627,27 +547,11 @@
 in (_104_256, _104_255)))
 in FStar_Absyn_Syntax.Error (_104_257))
 in (Prims.raise _104_258))
-end
-| false -> begin
+end else begin
 (let _104_260 = (let _104_259 = (as_arg arg)
 in (_104_259)::args)
 in ((FStar_List.append w' w), _104_260, (p)::pats))
-end)
-=======
-if (not ((FStar_Util.multiset_equiv pvar_eq a a'))) then begin
-(let _103_258 = (let _103_257 = (let _103_256 = (let _103_254 = (vars_of_bindings a)
-in (let _103_253 = (vars_of_bindings a')
-in (FStar_Tc_Errors.disjunctive_pattern_vars _103_254 _103_253)))
-in (let _103_255 = (FStar_Tc_Env.get_range env)
-in (_103_256, _103_255)))
-in FStar_Absyn_Syntax.Error (_103_257))
-in (Prims.raise _103_258))
-end else begin
-(let _103_260 = (let _103_259 = (as_arg arg)
-in (_103_259)::args)
-in ((FStar_List.append w' w), _103_260, (p)::pats))
-end
->>>>>>> 3f538bfb
+end
 end))
 end)) pats ([], [], []))
 in (match (_38_536) with
@@ -691,39 +595,19 @@
 in (pkg p.FStar_Absyn_Syntax.v _104_284))
 end
 | (FStar_Absyn_Syntax.Pat_var (x), FStar_Absyn_Syntax.Exp_bvar (y)) -> begin
-<<<<<<< HEAD
-(let _38_590 = (match ((FStar_All.pipe_right (FStar_Absyn_Util.bvar_eq x y) Prims.op_Negation)) with
-| true -> begin
+(let _38_590 = if (FStar_All.pipe_right (FStar_Absyn_Util.bvar_eq x y) Prims.op_Negation) then begin
 (let _104_287 = (let _104_286 = (FStar_Absyn_Print.strBvd x.FStar_Absyn_Syntax.v)
 in (let _104_285 = (FStar_Absyn_Print.strBvd y.FStar_Absyn_Syntax.v)
 in (FStar_Util.format2 "Expected pattern variable %s; got %s" _104_286 _104_285)))
 in (FStar_All.failwith _104_287))
-end
-| false -> begin
+end else begin
 ()
-end)
-in (let _38_592 = (match ((FStar_All.pipe_left (FStar_Tc_Env.debug env) (FStar_Options.Other ("Pat")))) with
-| true -> begin
+end
+in (let _38_592 = if (FStar_All.pipe_left (FStar_Tc_Env.debug env) (FStar_Options.Other ("Pat"))) then begin
 (let _104_289 = (FStar_Absyn_Print.strBvd x.FStar_Absyn_Syntax.v)
 in (let _104_288 = (FStar_Tc_Normalize.typ_norm_to_string env y.FStar_Absyn_Syntax.sort)
 in (FStar_Util.fprint2 "Pattern variable %s introduced at type %s\n" _104_289 _104_288)))
-end
-| false -> begin
-=======
-(let _38_590 = if (FStar_All.pipe_right (FStar_Absyn_Util.bvar_eq x y) Prims.op_Negation) then begin
-(let _103_287 = (let _103_286 = (FStar_Absyn_Print.strBvd x.FStar_Absyn_Syntax.v)
-in (let _103_285 = (FStar_Absyn_Print.strBvd y.FStar_Absyn_Syntax.v)
-in (FStar_Util.format2 "Expected pattern variable %s; got %s" _103_286 _103_285)))
-in (FStar_All.failwith _103_287))
-end else begin
-()
-end
-in (let _38_592 = if (FStar_All.pipe_left (FStar_Tc_Env.debug env) (FStar_Options.Other ("Pat"))) then begin
-(let _103_289 = (FStar_Absyn_Print.strBvd x.FStar_Absyn_Syntax.v)
-in (let _103_288 = (FStar_Tc_Normalize.typ_norm_to_string env y.FStar_Absyn_Syntax.sort)
-in (FStar_Util.fprint2 "Pattern variable %s introduced at type %s\n" _103_289 _103_288)))
-end else begin
->>>>>>> 3f538bfb
+end else begin
 ()
 end
 in (let s = (FStar_Tc_Normalize.norm_typ ((FStar_Tc_Normalize.Beta)::[]) env y.FStar_Absyn_Syntax.sort)
@@ -733,23 +617,12 @@
 in (pkg (FStar_Absyn_Syntax.Pat_var (x)) _104_290))))))
 end
 | (FStar_Absyn_Syntax.Pat_wild (x), FStar_Absyn_Syntax.Exp_bvar (y)) -> begin
-<<<<<<< HEAD
-(let _38_603 = (match ((FStar_All.pipe_right (FStar_Absyn_Util.bvar_eq x y) Prims.op_Negation)) with
-| true -> begin
+(let _38_603 = if (FStar_All.pipe_right (FStar_Absyn_Util.bvar_eq x y) Prims.op_Negation) then begin
 (let _104_293 = (let _104_292 = (FStar_Absyn_Print.strBvd x.FStar_Absyn_Syntax.v)
 in (let _104_291 = (FStar_Absyn_Print.strBvd y.FStar_Absyn_Syntax.v)
 in (FStar_Util.format2 "Expected pattern variable %s; got %s" _104_292 _104_291)))
 in (FStar_All.failwith _104_293))
-end
-| false -> begin
-=======
-(let _38_603 = if (FStar_All.pipe_right (FStar_Absyn_Util.bvar_eq x y) Prims.op_Negation) then begin
-(let _103_293 = (let _103_292 = (FStar_Absyn_Print.strBvd x.FStar_Absyn_Syntax.v)
-in (let _103_291 = (FStar_Absyn_Print.strBvd y.FStar_Absyn_Syntax.v)
-in (FStar_Util.format2 "Expected pattern variable %s; got %s" _103_292 _103_291)))
-in (FStar_All.failwith _103_293))
-end else begin
->>>>>>> 3f538bfb
+end else begin
 ()
 end
 in (let x = (let _38_605 = x
@@ -764,37 +637,19 @@
 in (pkg (FStar_Absyn_Syntax.Pat_dot_term ((x, e))) x.FStar_Absyn_Syntax.sort))
 end
 | (FStar_Absyn_Syntax.Pat_cons (fv, q, []), FStar_Absyn_Syntax.Exp_fvar (fv', _38_626)) -> begin
-<<<<<<< HEAD
-(let _38_630 = (match ((FStar_All.pipe_right (FStar_Absyn_Util.fvar_eq fv fv') Prims.op_Negation)) with
-| true -> begin
+(let _38_630 = if (FStar_All.pipe_right (FStar_Absyn_Util.fvar_eq fv fv') Prims.op_Negation) then begin
 (let _104_296 = (FStar_Util.format2 "Expected pattern constructor %s; got %s" fv.FStar_Absyn_Syntax.v.FStar_Absyn_Syntax.str fv'.FStar_Absyn_Syntax.v.FStar_Absyn_Syntax.str)
 in (FStar_All.failwith _104_296))
-end
-| false -> begin
-=======
-(let _38_630 = if (FStar_All.pipe_right (FStar_Absyn_Util.fvar_eq fv fv') Prims.op_Negation) then begin
-(let _103_296 = (FStar_Util.format2 "Expected pattern constructor %s; got %s" fv.FStar_Absyn_Syntax.v.FStar_Absyn_Syntax.str fv'.FStar_Absyn_Syntax.v.FStar_Absyn_Syntax.str)
-in (FStar_All.failwith _103_296))
-end else begin
->>>>>>> 3f538bfb
+end else begin
 ()
 end
 in (pkg (FStar_Absyn_Syntax.Pat_cons ((fv', q, []))) fv'.FStar_Absyn_Syntax.sort))
 end
 | (FStar_Absyn_Syntax.Pat_cons (fv, q, argpats), FStar_Absyn_Syntax.Exp_app ({FStar_Absyn_Syntax.n = FStar_Absyn_Syntax.Exp_fvar (fv', _38_647); FStar_Absyn_Syntax.tk = _38_644; FStar_Absyn_Syntax.pos = _38_642; FStar_Absyn_Syntax.fvs = _38_640; FStar_Absyn_Syntax.uvs = _38_638}, args)) -> begin
-<<<<<<< HEAD
-(let _38_655 = (match ((FStar_All.pipe_right (FStar_Absyn_Util.fvar_eq fv fv') Prims.op_Negation)) with
-| true -> begin
+(let _38_655 = if (FStar_All.pipe_right (FStar_Absyn_Util.fvar_eq fv fv') Prims.op_Negation) then begin
 (let _104_297 = (FStar_Util.format2 "Expected pattern constructor %s; got %s" fv.FStar_Absyn_Syntax.v.FStar_Absyn_Syntax.str fv'.FStar_Absyn_Syntax.v.FStar_Absyn_Syntax.str)
 in (FStar_All.failwith _104_297))
-end
-| false -> begin
-=======
-(let _38_655 = if (FStar_All.pipe_right (FStar_Absyn_Util.fvar_eq fv fv') Prims.op_Negation) then begin
-(let _103_297 = (FStar_Util.format2 "Expected pattern constructor %s; got %s" fv.FStar_Absyn_Syntax.v.FStar_Absyn_Syntax.str fv'.FStar_Absyn_Syntax.v.FStar_Absyn_Syntax.str)
-in (FStar_All.failwith _103_297))
-end else begin
->>>>>>> 3f538bfb
+end else begin
 ()
 end
 in (let fv = fv'
@@ -850,45 +705,23 @@
 in (let t = (FStar_Absyn_Util.compress_typ t0)
 in (match ((p.FStar_Absyn_Syntax.v, t.FStar_Absyn_Syntax.n)) with
 | (FStar_Absyn_Syntax.Pat_twild (a), FStar_Absyn_Syntax.Typ_btvar (b)) -> begin
-<<<<<<< HEAD
-(let _38_728 = (match ((FStar_All.pipe_right (FStar_Absyn_Util.bvar_eq a b) Prims.op_Negation)) with
-| true -> begin
+(let _38_728 = if (FStar_All.pipe_right (FStar_Absyn_Util.bvar_eq a b) Prims.op_Negation) then begin
 (let _104_330 = (let _104_329 = (FStar_Absyn_Print.strBvd a.FStar_Absyn_Syntax.v)
 in (let _104_328 = (FStar_Absyn_Print.strBvd b.FStar_Absyn_Syntax.v)
 in (FStar_Util.format2 "Expected pattern variable %s; got %s" _104_329 _104_328)))
 in (FStar_All.failwith _104_330))
-end
-| false -> begin
-=======
-(let _38_728 = if (FStar_All.pipe_right (FStar_Absyn_Util.bvar_eq a b) Prims.op_Negation) then begin
-(let _103_330 = (let _103_329 = (FStar_Absyn_Print.strBvd a.FStar_Absyn_Syntax.v)
-in (let _103_328 = (FStar_Absyn_Print.strBvd b.FStar_Absyn_Syntax.v)
-in (FStar_Util.format2 "Expected pattern variable %s; got %s" _103_329 _103_328)))
-in (FStar_All.failwith _103_330))
-end else begin
->>>>>>> 3f538bfb
+end else begin
 ()
 end
 in (pkg (FStar_Absyn_Syntax.Pat_twild (b)) b.FStar_Absyn_Syntax.sort))
 end
 | (FStar_Absyn_Syntax.Pat_tvar (a), FStar_Absyn_Syntax.Typ_btvar (b)) -> begin
-<<<<<<< HEAD
-(let _38_735 = (match ((FStar_All.pipe_right (FStar_Absyn_Util.bvar_eq a b) Prims.op_Negation)) with
-| true -> begin
+(let _38_735 = if (FStar_All.pipe_right (FStar_Absyn_Util.bvar_eq a b) Prims.op_Negation) then begin
 (let _104_333 = (let _104_332 = (FStar_Absyn_Print.strBvd a.FStar_Absyn_Syntax.v)
 in (let _104_331 = (FStar_Absyn_Print.strBvd b.FStar_Absyn_Syntax.v)
 in (FStar_Util.format2 "Expected pattern variable %s; got %s" _104_332 _104_331)))
 in (FStar_All.failwith _104_333))
-end
-| false -> begin
-=======
-(let _38_735 = if (FStar_All.pipe_right (FStar_Absyn_Util.bvar_eq a b) Prims.op_Negation) then begin
-(let _103_333 = (let _103_332 = (FStar_Absyn_Print.strBvd a.FStar_Absyn_Syntax.v)
-in (let _103_331 = (FStar_Absyn_Print.strBvd b.FStar_Absyn_Syntax.v)
-in (FStar_Util.format2 "Expected pattern variable %s; got %s" _103_332 _103_331)))
-in (FStar_All.failwith _103_333))
-end else begin
->>>>>>> 3f538bfb
+end else begin
 ()
 end
 in (pkg (FStar_Absyn_Syntax.Pat_tvar (b)) b.FStar_Absyn_Syntax.sort))
@@ -1113,21 +946,11 @@
 | (body, res, check_res) -> begin
 (let c = (FStar_Absyn_Util.ml_comp res r)
 in (let t = (FStar_Absyn_Syntax.mk_Typ_fun (bs, c) (Some (FStar_Absyn_Syntax.ktype)) e.FStar_Absyn_Syntax.pos)
-<<<<<<< HEAD
-in (let _38_970 = (match ((FStar_Tc_Env.debug env FStar_Options.High)) with
-| true -> begin
+in (let _38_970 = if (FStar_Tc_Env.debug env FStar_Options.High) then begin
 (let _104_411 = (FStar_Range.string_of_range r)
 in (let _104_410 = (FStar_Absyn_Print.typ_to_string t)
 in (FStar_Util.fprint2 "(%s) Using type %s\n" _104_411 _104_410)))
-end
-| false -> begin
-=======
-in (let _38_970 = if (FStar_Tc_Env.debug env FStar_Options.High) then begin
-(let _103_411 = (FStar_Range.string_of_range r)
-in (let _103_410 = (FStar_Absyn_Print.typ_to_string t)
-in (FStar_Util.fprint2 "(%s) Using type %s\n" _103_411 _103_410)))
-end else begin
->>>>>>> 3f538bfb
+end else begin
 ()
 end
 in (let e = (FStar_Absyn_Syntax.mk_Exp_abs (bs, body) None e.FStar_Absyn_Syntax.pos)
@@ -1295,23 +1118,12 @@
 in (mk_comp m t wp wlp ((FStar_Absyn_Syntax.RETURN)::[])))))
 end))
 end)
-<<<<<<< HEAD
-in (let _38_1091 = (match ((FStar_Tc_Env.debug env FStar_Options.High)) with
-| true -> begin
+in (let _38_1091 = if (FStar_Tc_Env.debug env FStar_Options.High) then begin
 (let _104_520 = (FStar_Range.string_of_range v.FStar_Absyn_Syntax.pos)
 in (let _104_519 = (FStar_Absyn_Print.exp_to_string v)
 in (let _104_518 = (FStar_Tc_Normalize.comp_typ_norm_to_string env c)
 in (FStar_Util.fprint3 "(%s) returning %s at comp type %s\n" _104_520 _104_519 _104_518))))
-end
-| false -> begin
-=======
-in (let _38_1091 = if (FStar_Tc_Env.debug env FStar_Options.High) then begin
-(let _103_520 = (FStar_Range.string_of_range v.FStar_Absyn_Syntax.pos)
-in (let _103_519 = (FStar_Absyn_Print.exp_to_string v)
-in (let _103_518 = (FStar_Tc_Normalize.comp_typ_norm_to_string env c)
-in (FStar_Util.fprint3 "(%s) returning %s at comp type %s\n" _103_520 _103_519 _103_518))))
-end else begin
->>>>>>> 3f538bfb
+end else begin
 ()
 end
 in c)))
@@ -1329,18 +1141,10 @@
 | _38_1107 -> begin
 "??"
 end)
-<<<<<<< HEAD
 in (let _104_530 = (FStar_Absyn_Print.lcomp_typ_to_string lc1)
 in (let _104_529 = (FStar_Absyn_Print.lcomp_typ_to_string lc2)
 in (FStar_Util.fprint3 "Before lift: Making bind c1=%s\nb=%s\t\tc2=%s\n" _104_530 bstr _104_529))))
-end
-| false -> begin
-=======
-in (let _103_530 = (FStar_Absyn_Print.lcomp_typ_to_string lc1)
-in (let _103_529 = (FStar_Absyn_Print.lcomp_typ_to_string lc2)
-in (FStar_Util.fprint3 "Before lift: Making bind c1=%s\nb=%s\t\tc2=%s\n" _103_530 bstr _103_529))))
-end else begin
->>>>>>> 3f538bfb
+end else begin
 ()
 end
 in (let bind_it = (fun _38_1112 -> (match (()) with
@@ -1379,19 +1183,10 @@
 end))
 in (match ((e1opt, b)) with
 | (Some (e), Some (FStar_Tc_Env.Binding_var (x, _38_1134))) -> begin
-<<<<<<< HEAD
-(match (((FStar_Absyn_Util.is_tot_or_gtot_comp c1) && (not ((FStar_Absyn_Syntax.is_null_bvd x))))) with
-| true -> begin
+if ((FStar_Absyn_Util.is_tot_or_gtot_comp c1) && (not ((FStar_Absyn_Syntax.is_null_bvd x)))) then begin
 (let _104_538 = (FStar_Absyn_Util.subst_comp ((FStar_Util.Inr ((x, e)))::[]) c2)
 in (FStar_All.pipe_left (fun _104_537 -> Some (_104_537)) _104_538))
-end
-| false -> begin
-=======
-if ((FStar_Absyn_Util.is_tot_or_gtot_comp c1) && (not ((FStar_Absyn_Syntax.is_null_bvd x)))) then begin
-(let _103_538 = (FStar_Absyn_Util.subst_comp ((FStar_Util.Inr ((x, e)))::[]) c2)
-in (FStar_All.pipe_left (fun _103_537 -> Some (_103_537)) _103_538))
-end else begin
->>>>>>> 3f538bfb
+end else begin
 (aux ())
 end
 end
@@ -1401,14 +1196,8 @@
 end))
 in (match ((try_simplify ())) with
 | Some (c) -> begin
-<<<<<<< HEAD
-(let _38_1158 = (match ((FStar_All.pipe_left (FStar_Tc_Env.debug env) (FStar_Options.Other ("bind")))) with
-| true -> begin
+(let _38_1158 = if (FStar_All.pipe_left (FStar_Tc_Env.debug env) (FStar_Options.Other ("bind"))) then begin
 (let _104_542 = (match (b) with
-=======
-(let _38_1158 = if (FStar_All.pipe_left (FStar_Tc_Env.debug env) (FStar_Options.Other ("bind"))) then begin
-(let _103_542 = (match (b) with
->>>>>>> 3f538bfb
 | None -> begin
 "None"
 end
@@ -1421,20 +1210,11 @@
 | _38_1157 -> begin
 "Something else"
 end)
-<<<<<<< HEAD
 in (let _104_541 = (FStar_Absyn_Print.comp_typ_to_string c1)
 in (let _104_540 = (FStar_Absyn_Print.comp_typ_to_string c2)
 in (let _104_539 = (FStar_Absyn_Print.comp_typ_to_string c)
 in (FStar_Util.fprint4 "bind (%s) %s and %s simplified to %s\n" _104_542 _104_541 _104_540 _104_539)))))
-end
-| false -> begin
-=======
-in (let _103_541 = (FStar_Absyn_Print.comp_typ_to_string c1)
-in (let _103_540 = (FStar_Absyn_Print.comp_typ_to_string c2)
-in (let _103_539 = (FStar_Absyn_Print.comp_typ_to_string c)
-in (FStar_Util.fprint4 "bind (%s) %s and %s simplified to %s\n" _103_542 _103_541 _103_540 _103_539)))))
-end else begin
->>>>>>> 3f538bfb
+end else begin
 ()
 end
 in c)
@@ -1528,41 +1308,20 @@
 c
 end
 | FStar_Absyn_Syntax.Comp (ct) -> begin
-<<<<<<< HEAD
-(let _38_1220 = (match ((FStar_Tc_Env.debug env FStar_Options.Low)) with
-| true -> begin
+(let _38_1220 = if (FStar_Tc_Env.debug env FStar_Options.Low) then begin
 (let _104_601 = (let _104_600 = (FStar_Tc_Env.get_range env)
 in (FStar_All.pipe_left FStar_Range.string_of_range _104_600))
 in (FStar_Util.fprint1 "Refreshing label at %s\n" _104_601))
-end
-| false -> begin
-=======
-(let _38_1220 = if (FStar_Tc_Env.debug env FStar_Options.Low) then begin
-(let _103_601 = (let _103_600 = (FStar_Tc_Env.get_range env)
-in (FStar_All.pipe_left FStar_Range.string_of_range _103_600))
-in (FStar_Util.fprint1 "Refreshing label at %s\n" _103_601))
-end else begin
->>>>>>> 3f538bfb
+end else begin
 ()
 end
 in (let c' = (FStar_Tc_Normalize.weak_norm_comp env c)
-<<<<<<< HEAD
-in (let _38_1223 = (match (((FStar_All.pipe_left Prims.op_Negation (FStar_Absyn_Syntax.lid_equals ct.FStar_Absyn_Syntax.effect_name c'.FStar_Absyn_Syntax.effect_name)) && (FStar_Tc_Env.debug env FStar_Options.Low))) with
-| true -> begin
+in (let _38_1223 = if ((FStar_All.pipe_left Prims.op_Negation (FStar_Absyn_Syntax.lid_equals ct.FStar_Absyn_Syntax.effect_name c'.FStar_Absyn_Syntax.effect_name)) && (FStar_Tc_Env.debug env FStar_Options.Low)) then begin
 (let _104_604 = (FStar_Absyn_Print.comp_typ_to_string c)
 in (let _104_603 = (let _104_602 = (FStar_Absyn_Syntax.mk_Comp c')
 in (FStar_All.pipe_left FStar_Absyn_Print.comp_typ_to_string _104_602))
 in (FStar_Util.fprint2 "To refresh, normalized\n\t%s\nto\n\t%s\n" _104_604 _104_603)))
-end
-| false -> begin
-=======
-in (let _38_1223 = if ((FStar_All.pipe_left Prims.op_Negation (FStar_Absyn_Syntax.lid_equals ct.FStar_Absyn_Syntax.effect_name c'.FStar_Absyn_Syntax.effect_name)) && (FStar_Tc_Env.debug env FStar_Options.Low)) then begin
-(let _103_604 = (FStar_Absyn_Print.comp_typ_to_string c)
-in (let _103_603 = (let _103_602 = (FStar_Absyn_Syntax.mk_Comp c')
-in (FStar_All.pipe_left FStar_Absyn_Print.comp_typ_to_string _103_602))
-in (FStar_Util.fprint2 "To refresh, normalized\n\t%s\nto\n\t%s\n" _103_604 _103_603)))
-end else begin
->>>>>>> 3f538bfb
+end else begin
 ()
 end
 in (let _38_1228 = (destruct_comp c')
@@ -1597,25 +1356,13 @@
 f
 end
 | Some (reason) -> begin
-<<<<<<< HEAD
-(match ((let _104_639 = (FStar_Options.should_verify env.FStar_Tc_Env.curmodule.FStar_Absyn_Syntax.str)
-in (FStar_All.pipe_left Prims.op_Negation _104_639))) with
-| true -> begin
+if (let _104_639 = (FStar_Options.should_verify env.FStar_Tc_Env.curmodule.FStar_Absyn_Syntax.str)
+in (FStar_All.pipe_left Prims.op_Negation _104_639)) then begin
 f
-end
-| false -> begin
+end else begin
 (let _104_640 = (reason ())
 in (label _104_640 r f))
-end)
-=======
-if (let _103_639 = (FStar_Options.should_verify env.FStar_Tc_Env.curmodule.FStar_Absyn_Syntax.str)
-in (FStar_All.pipe_left Prims.op_Negation _103_639)) then begin
-f
-end else begin
-(let _103_640 = (reason ())
-in (label _103_640 r f))
-end
->>>>>>> 3f538bfb
+end
 end))
 
 let label_guard = (fun reason r g -> (match (g) with
@@ -1736,30 +1483,16 @@
 end))))
 end)))
 end))
-<<<<<<< HEAD
 in (let _104_718 = (let _38_1312 = lc
 in (let _104_717 = (norm_eff_name env lc.FStar_Absyn_Syntax.eff_name)
-in (let _104_716 = (match (((FStar_Absyn_Util.is_pure_lcomp lc) && (let _104_715 = (FStar_Absyn_Util.is_function_typ lc.FStar_Absyn_Syntax.res_typ)
-in (FStar_All.pipe_left Prims.op_Negation _104_715)))) with
-| true -> begin
-=======
-in (let _103_718 = (let _38_1312 = lc
-in (let _103_717 = (norm_eff_name env lc.FStar_Absyn_Syntax.eff_name)
-in (let _103_716 = if ((FStar_Absyn_Util.is_pure_lcomp lc) && (let _103_715 = (FStar_Absyn_Util.is_function_typ lc.FStar_Absyn_Syntax.res_typ)
-in (FStar_All.pipe_left Prims.op_Negation _103_715))) then begin
->>>>>>> 3f538bfb
+in (let _104_716 = if ((FStar_Absyn_Util.is_pure_lcomp lc) && (let _104_715 = (FStar_Absyn_Util.is_function_typ lc.FStar_Absyn_Syntax.res_typ)
+in (FStar_All.pipe_left Prims.op_Negation _104_715))) then begin
 flags
 end else begin
 []
-<<<<<<< HEAD
-end)
+end
 in {FStar_Absyn_Syntax.eff_name = _104_717; FStar_Absyn_Syntax.res_typ = _38_1312.FStar_Absyn_Syntax.res_typ; FStar_Absyn_Syntax.cflags = _104_716; FStar_Absyn_Syntax.comp = strengthen})))
 in (_104_718, (let _38_1314 = g0
-=======
-end
-in {FStar_Absyn_Syntax.eff_name = _103_717; FStar_Absyn_Syntax.res_typ = _38_1312.FStar_Absyn_Syntax.res_typ; FStar_Absyn_Syntax.cflags = _103_716; FStar_Absyn_Syntax.comp = strengthen})))
-in (_103_718, (let _38_1314 = g0
->>>>>>> 3f538bfb
 in {FStar_Tc_Rel.guard_f = FStar_Tc_Rel.Trivial; FStar_Tc_Rel.deferred = _38_1314.FStar_Tc_Rel.deferred; FStar_Tc_Rel.implicits = _38_1314.FStar_Tc_Rel.implicits})))))
 end)
 
@@ -1829,9 +1562,7 @@
 in if ((FStar_ST.read FStar_Options.split_cases) > 0) then begin
 (let comp = (mk_comp md res_t wp wlp [])
 in (add_equality_to_post_condition env comp res_t))
-<<<<<<< HEAD
-end
-| false -> begin
+end else begin
 (let wp = (let _104_792 = (let _104_791 = (let _104_790 = (FStar_Absyn_Syntax.targ res_t)
 in (let _104_789 = (let _104_788 = (FStar_Absyn_Syntax.targ wlp)
 in (let _104_787 = (let _104_786 = (FStar_Absyn_Syntax.targ wp)
@@ -1846,23 +1577,6 @@
 in (_104_795)::_104_794))
 in (md.FStar_Absyn_Syntax.ite_wlp, _104_796))
 in (FStar_Absyn_Syntax.mk_Typ_app _104_797 None wlp.FStar_Absyn_Syntax.pos))
-=======
-end else begin
-(let wp = (let _103_792 = (let _103_791 = (let _103_790 = (FStar_Absyn_Syntax.targ res_t)
-in (let _103_789 = (let _103_788 = (FStar_Absyn_Syntax.targ wlp)
-in (let _103_787 = (let _103_786 = (FStar_Absyn_Syntax.targ wp)
-in (_103_786)::[])
-in (_103_788)::_103_787))
-in (_103_790)::_103_789))
-in (md.FStar_Absyn_Syntax.ite_wp, _103_791))
-in (FStar_Absyn_Syntax.mk_Typ_app _103_792 None wp.FStar_Absyn_Syntax.pos))
-in (let wlp = (let _103_797 = (let _103_796 = (let _103_795 = (FStar_Absyn_Syntax.targ res_t)
-in (let _103_794 = (let _103_793 = (FStar_Absyn_Syntax.targ wlp)
-in (_103_793)::[])
-in (_103_795)::_103_794))
-in (md.FStar_Absyn_Syntax.ite_wlp, _103_796))
-in (FStar_Absyn_Syntax.mk_Typ_app _103_797 None wlp.FStar_Absyn_Syntax.pos))
->>>>>>> 3f538bfb
 in (mk_comp md res_t wp wlp [])))
 end)))
 end))
@@ -2022,7 +1736,6 @@
 in (let c = (FStar_Absyn_Syntax.mk_Comp c)
 in (let x = (FStar_Absyn_Util.new_bvd None)
 in (let xexp = (FStar_Absyn_Util.bvd_to_exp x t)
-<<<<<<< HEAD
 in (let ret = (let _104_904 = (return_value env t xexp)
 in (FStar_All.pipe_left lcomp_of_comp _104_904))
 in (let eq_ret = (let _104_906 = (let _104_905 = (FStar_Absyn_Util.mk_eq t t xexp e)
@@ -2032,18 +1745,7 @@
 in (bind env None _104_907 (Some (FStar_Tc_Env.Binding_var ((x, t))), eq_ret)))
 in (_104_908.FStar_Absyn_Syntax.comp ()))
 in (FStar_Absyn_Util.comp_set_flags _104_909 ((FStar_Absyn_Syntax.PARTIAL_RETURN)::(FStar_Absyn_Util.comp_flags c)))))))))))
-=======
-in (let ret = (let _103_904 = (return_value env t xexp)
-in (FStar_All.pipe_left lcomp_of_comp _103_904))
-in (let eq_ret = (let _103_906 = (let _103_905 = (FStar_Absyn_Util.mk_eq t t xexp e)
-in FStar_Tc_Rel.NonTrivial (_103_905))
-in (weaken_precondition env ret _103_906))
-in (let _103_909 = (let _103_908 = (let _103_907 = (lcomp_of_comp c)
-in (bind env None _103_907 (Some (FStar_Tc_Env.Binding_var ((x, t))), eq_ret)))
-in (_103_908.FStar_Absyn_Syntax.comp ()))
-in (FStar_Absyn_Util.comp_set_flags _103_909 ((FStar_Absyn_Syntax.PARTIAL_RETURN)::(FStar_Absyn_Util.comp_flags c)))))))))))
-end
->>>>>>> 3f538bfb
+end
 end)
 end))
 in (let flags = if (((not ((FStar_Absyn_Util.is_function_typ lc.FStar_Absyn_Syntax.res_typ))) && (FStar_Absyn_Util.is_pure_or_ghost_lcomp lc)) && (not ((FStar_Absyn_Util.is_lcomp_partial_return lc)))) then begin
@@ -2166,16 +1868,9 @@
 | [] -> begin
 if (FStar_Absyn_Util.is_total_comp c) then begin
 (let t = (FStar_Absyn_Util.subst_typ subst (FStar_Absyn_Util.comp_result c))
-<<<<<<< HEAD
 in (let _104_949 = (mk_exp_app e args (Some (t)))
 in (_104_949, t, implicits)))
-end
-| false -> begin
-=======
-in (let _103_949 = (mk_exp_app e args (Some (t)))
-in (_103_949, t, implicits)))
-end else begin
->>>>>>> 3f538bfb
+end else begin
 (e, t, [])
 end
 end
@@ -2192,25 +1887,13 @@
 end)
 end))
 
-<<<<<<< HEAD
-let weaken_result_typ = (fun env e lc t -> (let gopt = (match (env.FStar_Tc_Env.use_eq) with
-| true -> begin
+let weaken_result_typ = (fun env e lc t -> (let gopt = if env.FStar_Tc_Env.use_eq then begin
 (let _104_960 = (FStar_Tc_Rel.try_teq env lc.FStar_Absyn_Syntax.res_typ t)
 in (_104_960, false))
-end
-| false -> begin
+end else begin
 (let _104_961 = (FStar_Tc_Rel.try_subtype env lc.FStar_Absyn_Syntax.res_typ t)
 in (_104_961, true))
-end)
-=======
-let weaken_result_typ = (fun env e lc t -> (let gopt = if env.FStar_Tc_Env.use_eq then begin
-(let _103_960 = (FStar_Tc_Rel.try_teq env lc.FStar_Absyn_Syntax.res_typ t)
-in (_103_960, false))
-end else begin
-(let _103_961 = (FStar_Tc_Rel.try_subtype env lc.FStar_Absyn_Syntax.res_typ t)
-in (_103_961, true))
-end
->>>>>>> 3f538bfb
+end
 in (match (gopt) with
 | (None, _38_1613) -> begin
 (FStar_Tc_Rel.subtype_fail env lc.FStar_Absyn_Syntax.res_typ t)
@@ -2229,21 +1912,11 @@
 in (let strengthen = (fun _38_1630 -> (match (()) with
 | () -> begin
 (let c = (lc.FStar_Absyn_Syntax.comp ())
-<<<<<<< HEAD
-in (let _38_1632 = (match ((FStar_All.pipe_left (FStar_Tc_Env.debug env) FStar_Options.Extreme)) with
-| true -> begin
+in (let _38_1632 = if (FStar_All.pipe_left (FStar_Tc_Env.debug env) FStar_Options.Extreme) then begin
 (let _104_965 = (FStar_Tc_Normalize.comp_typ_norm_to_string env c)
 in (let _104_964 = (FStar_Tc_Normalize.typ_norm_to_string env f)
 in (FStar_Util.fprint2 "Strengthening %s with guard %s\n" _104_965 _104_964)))
-end
-| false -> begin
-=======
-in (let _38_1632 = if (FStar_All.pipe_left (FStar_Tc_Env.debug env) FStar_Options.Extreme) then begin
-(let _103_965 = (FStar_Tc_Normalize.comp_typ_norm_to_string env c)
-in (let _103_964 = (FStar_Tc_Normalize.typ_norm_to_string env f)
-in (FStar_Util.fprint2 "Strengthening %s with guard %s\n" _103_965 _103_964)))
-end else begin
->>>>>>> 3f538bfb
+end else begin
 ()
 end
 in (let ct = (FStar_Tc_Normalize.weak_norm_comp env c)
@@ -2254,7 +1927,6 @@
 in (let md = (FStar_Tc_Env.get_effect_decl env ct.FStar_Absyn_Syntax.effect_name)
 in (let x = (FStar_Absyn_Util.new_bvd None)
 in (let xexp = (FStar_Absyn_Util.bvd_to_exp x t)
-<<<<<<< HEAD
 in (let wp = (let _104_970 = (let _104_969 = (let _104_968 = (FStar_Absyn_Syntax.targ t)
 in (let _104_967 = (let _104_966 = (FStar_Absyn_Syntax.varg xexp)
 in (_104_966)::[])
@@ -2263,61 +1935,28 @@
 in (FStar_Absyn_Syntax.mk_Typ_app _104_970 (Some (k)) xexp.FStar_Absyn_Syntax.pos))
 in (let cret = (let _104_971 = (mk_comp md t wp wp ((FStar_Absyn_Syntax.RETURN)::[]))
 in (FStar_All.pipe_left lcomp_of_comp _104_971))
-in (let guard = (match (apply_guard) with
-| true -> begin
+in (let guard = if apply_guard then begin
 (let _104_974 = (let _104_973 = (let _104_972 = (FStar_Absyn_Syntax.varg xexp)
 in (_104_972)::[])
 in (f, _104_973))
 in (FStar_Absyn_Syntax.mk_Typ_app _104_974 (Some (FStar_Absyn_Syntax.ktype)) f.FStar_Absyn_Syntax.pos))
-end
-| false -> begin
+end else begin
 f
-end)
+end
 in (let _38_1647 = (let _104_982 = (FStar_All.pipe_left (fun _104_979 -> Some (_104_979)) (FStar_Tc_Errors.subtyping_failed env lc.FStar_Absyn_Syntax.res_typ t))
 in (let _104_981 = (FStar_Tc_Env.set_range env e.FStar_Absyn_Syntax.pos)
 in (let _104_980 = (FStar_All.pipe_left FStar_Tc_Rel.guard_of_guard_formula (FStar_Tc_Rel.NonTrivial (guard)))
 in (strengthen_precondition _104_982 _104_981 e cret _104_980))))
-=======
-in (let wp = (let _103_970 = (let _103_969 = (let _103_968 = (FStar_Absyn_Syntax.targ t)
-in (let _103_967 = (let _103_966 = (FStar_Absyn_Syntax.varg xexp)
-in (_103_966)::[])
-in (_103_968)::_103_967))
-in (md.FStar_Absyn_Syntax.ret, _103_969))
-in (FStar_Absyn_Syntax.mk_Typ_app _103_970 (Some (k)) xexp.FStar_Absyn_Syntax.pos))
-in (let cret = (let _103_971 = (mk_comp md t wp wp ((FStar_Absyn_Syntax.RETURN)::[]))
-in (FStar_All.pipe_left lcomp_of_comp _103_971))
-in (let guard = if apply_guard then begin
-(let _103_974 = (let _103_973 = (let _103_972 = (FStar_Absyn_Syntax.varg xexp)
-in (_103_972)::[])
-in (f, _103_973))
-in (FStar_Absyn_Syntax.mk_Typ_app _103_974 (Some (FStar_Absyn_Syntax.ktype)) f.FStar_Absyn_Syntax.pos))
-end else begin
-f
-end
-in (let _38_1647 = (let _103_982 = (FStar_All.pipe_left (fun _103_979 -> Some (_103_979)) (FStar_Tc_Errors.subtyping_failed env lc.FStar_Absyn_Syntax.res_typ t))
-in (let _103_981 = (FStar_Tc_Env.set_range env e.FStar_Absyn_Syntax.pos)
-in (let _103_980 = (FStar_All.pipe_left FStar_Tc_Rel.guard_of_guard_formula (FStar_Tc_Rel.NonTrivial (guard)))
-in (strengthen_precondition _103_982 _103_981 e cret _103_980))))
->>>>>>> 3f538bfb
 in (match (_38_1647) with
 | (eq_ret, _trivial_so_ok_to_discard) -> begin
 (let c = (let _104_984 = (let _104_983 = (FStar_Absyn_Syntax.mk_Comp ct)
 in (FStar_All.pipe_left lcomp_of_comp _104_983))
 in (bind env (Some (e)) _104_984 (Some (FStar_Tc_Env.Binding_var ((x, lc.FStar_Absyn_Syntax.res_typ))), eq_ret)))
 in (let c = (c.FStar_Absyn_Syntax.comp ())
-<<<<<<< HEAD
-in (let _38_1650 = (match ((FStar_All.pipe_left (FStar_Tc_Env.debug env) FStar_Options.Extreme)) with
-| true -> begin
+in (let _38_1650 = if (FStar_All.pipe_left (FStar_Tc_Env.debug env) FStar_Options.Extreme) then begin
 (let _104_985 = (FStar_Tc_Normalize.comp_typ_norm_to_string env c)
 in (FStar_Util.fprint1 "Strengthened to %s\n" _104_985))
-end
-| false -> begin
-=======
-in (let _38_1650 = if (FStar_All.pipe_left (FStar_Tc_Env.debug env) FStar_Options.Extreme) then begin
-(let _103_985 = (FStar_Tc_Normalize.comp_typ_norm_to_string env c)
-in (FStar_Util.fprint1 "Strengthened to %s\n" _103_985))
-end else begin
->>>>>>> 3f538bfb
+end else begin
 ()
 end
 in c)))
@@ -2339,24 +1978,13 @@
 end)))
 
 let check_uvars = (fun r t -> (let uvt = (FStar_Absyn_Util.uvars_in_typ t)
-<<<<<<< HEAD
-in (match ((((FStar_Util.set_count uvt.FStar_Absyn_Syntax.uvars_e) + ((FStar_Util.set_count uvt.FStar_Absyn_Syntax.uvars_t) + (FStar_Util.set_count uvt.FStar_Absyn_Syntax.uvars_k))) > 0)) with
-| true -> begin
+in if (((FStar_Util.set_count uvt.FStar_Absyn_Syntax.uvars_e) + ((FStar_Util.set_count uvt.FStar_Absyn_Syntax.uvars_t) + (FStar_Util.set_count uvt.FStar_Absyn_Syntax.uvars_k))) > 0) then begin
 (let ue = (let _104_992 = (FStar_Util.set_elements uvt.FStar_Absyn_Syntax.uvars_e)
 in (FStar_List.map FStar_Absyn_Print.uvar_e_to_string _104_992))
 in (let ut = (let _104_993 = (FStar_Util.set_elements uvt.FStar_Absyn_Syntax.uvars_t)
 in (FStar_List.map FStar_Absyn_Print.uvar_t_to_string _104_993))
 in (let uk = (let _104_994 = (FStar_Util.set_elements uvt.FStar_Absyn_Syntax.uvars_k)
 in (FStar_List.map FStar_Absyn_Print.uvar_k_to_string _104_994))
-=======
-in if (((FStar_Util.set_count uvt.FStar_Absyn_Syntax.uvars_e) + ((FStar_Util.set_count uvt.FStar_Absyn_Syntax.uvars_t) + (FStar_Util.set_count uvt.FStar_Absyn_Syntax.uvars_k))) > 0) then begin
-(let ue = (let _103_992 = (FStar_Util.set_elements uvt.FStar_Absyn_Syntax.uvars_e)
-in (FStar_List.map FStar_Absyn_Print.uvar_e_to_string _103_992))
-in (let ut = (let _103_993 = (FStar_Util.set_elements uvt.FStar_Absyn_Syntax.uvars_t)
-in (FStar_List.map FStar_Absyn_Print.uvar_t_to_string _103_993))
-in (let uk = (let _103_994 = (FStar_Util.set_elements uvt.FStar_Absyn_Syntax.uvars_k)
-in (FStar_List.map FStar_Absyn_Print.uvar_k_to_string _103_994))
->>>>>>> 3f538bfb
 in (let union = (FStar_String.concat "," (FStar_List.append (FStar_List.append ue ut) uk))
 in (let hide_uvar_nums_saved = (FStar_ST.read FStar_Options.hide_uvar_nums)
 in (let print_implicits_saved = (FStar_ST.read FStar_Options.print_implicits)
@@ -2371,35 +1999,17 @@
 ()
 end))
 
-<<<<<<< HEAD
-let gen = (fun verify env ecs -> (match ((let _104_1004 = (FStar_Util.for_all (fun _38_1684 -> (match (_38_1684) with
+let gen = (fun verify env ecs -> if (let _104_1004 = (FStar_Util.for_all (fun _38_1684 -> (match (_38_1684) with
 | (_38_1682, c) -> begin
 (FStar_Absyn_Util.is_pure_comp c)
 end)) ecs)
-in (FStar_All.pipe_left Prims.op_Negation _104_1004))) with
-| true -> begin
+in (FStar_All.pipe_left Prims.op_Negation _104_1004)) then begin
 None
-end
-| false -> begin
-(let norm = (fun c -> (let _38_1687 = (match ((FStar_Tc_Env.debug env FStar_Options.Medium)) with
-| true -> begin
+end else begin
+(let norm = (fun c -> (let _38_1687 = if (FStar_Tc_Env.debug env FStar_Options.Medium) then begin
 (let _104_1007 = (FStar_Absyn_Print.comp_typ_to_string c)
 in (FStar_Util.fprint1 "Normalizing before generalizing:\n\t %s" _104_1007))
-end
-| false -> begin
-=======
-let gen = (fun verify env ecs -> if (let _103_1004 = (FStar_Util.for_all (fun _38_1684 -> (match (_38_1684) with
-| (_38_1682, c) -> begin
-(FStar_Absyn_Util.is_pure_comp c)
-end)) ecs)
-in (FStar_All.pipe_left Prims.op_Negation _103_1004)) then begin
-None
-end else begin
-(let norm = (fun c -> (let _38_1687 = if (FStar_Tc_Env.debug env FStar_Options.Medium) then begin
-(let _103_1007 = (FStar_Absyn_Print.comp_typ_to_string c)
-in (FStar_Util.fprint1 "Normalizing before generalizing:\n\t %s" _103_1007))
-end else begin
->>>>>>> 3f538bfb
+end else begin
 ()
 end
 in (let steps = (FStar_Tc_Normalize.Eta)::(FStar_Tc_Normalize.Delta)::(FStar_Tc_Normalize.Beta)::(FStar_Tc_Normalize.SNComp)::[]
@@ -2407,21 +2017,11 @@
 (FStar_Tc_Normalize.norm_comp steps env c)
 end else begin
 (FStar_Tc_Normalize.norm_comp ((FStar_Tc_Normalize.Beta)::(FStar_Tc_Normalize.Delta)::[]) env c)
-<<<<<<< HEAD
-end)
-in (let _38_1691 = (match ((FStar_Tc_Env.debug env FStar_Options.Medium)) with
-| true -> begin
+end
+in (let _38_1691 = if (FStar_Tc_Env.debug env FStar_Options.Medium) then begin
 (let _104_1008 = (FStar_Absyn_Print.comp_typ_to_string c)
 in (FStar_Util.fprint1 "Normalized to:\n\t %s" _104_1008))
-end
-| false -> begin
-=======
-end
-in (let _38_1691 = if (FStar_Tc_Env.debug env FStar_Options.Medium) then begin
-(let _103_1008 = (FStar_Absyn_Print.comp_typ_to_string c)
-in (FStar_Util.fprint1 "Normalized to:\n\t %s" _103_1008))
-end else begin
->>>>>>> 3f538bfb
+end else begin
 ()
 end
 in c)))))
@@ -2448,14 +2048,8 @@
 in (let uvars = (FStar_All.pipe_right ecs (FStar_List.map (fun _38_1716 -> (match (_38_1716) with
 | (e, c) -> begin
 (let t = (FStar_All.pipe_right (FStar_Absyn_Util.comp_result c) FStar_Absyn_Util.compress_typ)
-<<<<<<< HEAD
-in (match ((let _104_1016 = (should_gen t)
-in (FStar_All.pipe_left Prims.op_Negation _104_1016))) with
-| true -> begin
-=======
-in if (let _103_1016 = (should_gen t)
-in (FStar_All.pipe_left Prims.op_Negation _103_1016)) then begin
->>>>>>> 3f538bfb
+in if (let _104_1016 = (should_gen t)
+in (FStar_All.pipe_left Prims.op_Negation _104_1016)) then begin
 ([], e, c)
 end else begin
 (let c = (norm c)
@@ -2463,14 +2057,8 @@
 in (let t = ct.FStar_Absyn_Syntax.result_typ
 in (let uvt = (FStar_Absyn_Util.uvars_in_typ t)
 in (let uvs = (gen_uvars uvt.FStar_Absyn_Syntax.uvars_t)
-<<<<<<< HEAD
-in (let _38_1732 = (match ((((FStar_Options.should_verify env.FStar_Tc_Env.curmodule.FStar_Absyn_Syntax.str) && verify) && (let _104_1017 = (FStar_Absyn_Util.is_total_comp c)
-in (FStar_All.pipe_left Prims.op_Negation _104_1017)))) with
-| true -> begin
-=======
-in (let _38_1732 = if (((FStar_Options.should_verify env.FStar_Tc_Env.curmodule.FStar_Absyn_Syntax.str) && verify) && (let _103_1017 = (FStar_Absyn_Util.is_total_comp c)
-in (FStar_All.pipe_left Prims.op_Negation _103_1017))) then begin
->>>>>>> 3f538bfb
+in (let _38_1732 = if (((FStar_Options.should_verify env.FStar_Tc_Env.curmodule.FStar_Absyn_Syntax.str) && verify) && (let _104_1017 = (FStar_Absyn_Util.is_total_comp c)
+in (FStar_All.pipe_left Prims.op_Negation _104_1017))) then begin
 (let _38_1728 = (destruct_comp ct)
 in (match (_38_1728) with
 | (_38_1724, wp, _38_1727) -> begin
@@ -2544,33 +2132,17 @@
 in Some (ecs)))))))
 end)
 
-<<<<<<< HEAD
-let generalize = (fun verify env lecs -> (let _38_1812 = (match ((FStar_Tc_Env.debug env FStar_Options.Low)) with
-| true -> begin
+let generalize = (fun verify env lecs -> (let _38_1812 = if (FStar_Tc_Env.debug env FStar_Options.Low) then begin
 (let _104_1046 = (let _104_1045 = (FStar_List.map (fun _38_1811 -> (match (_38_1811) with
 | (lb, _38_1808, _38_1810) -> begin
 (FStar_Absyn_Print.lbname_to_string lb)
 end)) lecs)
 in (FStar_All.pipe_right _104_1045 (FStar_String.concat ", ")))
 in (FStar_Util.fprint1 "Generalizing: %s" _104_1046))
-end
-| false -> begin
+end else begin
 ()
-end)
+end
 in (match ((let _104_1048 = (FStar_All.pipe_right lecs (FStar_List.map (fun _38_1818 -> (match (_38_1818) with
-=======
-let generalize = (fun verify env lecs -> (let _38_1812 = if (FStar_Tc_Env.debug env FStar_Options.Low) then begin
-(let _103_1046 = (let _103_1045 = (FStar_List.map (fun _38_1811 -> (match (_38_1811) with
-| (lb, _38_1808, _38_1810) -> begin
-(FStar_Absyn_Print.lbname_to_string lb)
-end)) lecs)
-in (FStar_All.pipe_right _103_1045 (FStar_String.concat ", ")))
-in (FStar_Util.fprint1 "Generalizing: %s" _103_1046))
-end else begin
-()
-end
-in (match ((let _103_1048 = (FStar_All.pipe_right lecs (FStar_List.map (fun _38_1818 -> (match (_38_1818) with
->>>>>>> 3f538bfb
 | (_38_1815, e, c) -> begin
 (e, c)
 end))))
@@ -2581,23 +2153,12 @@
 | Some (ecs) -> begin
 (FStar_List.map2 (fun _38_1827 _38_1830 -> (match ((_38_1827, _38_1830)) with
 | ((l, _38_1824, _38_1826), (e, c)) -> begin
-<<<<<<< HEAD
-(let _38_1831 = (match ((FStar_Tc_Env.debug env FStar_Options.Medium)) with
-| true -> begin
+(let _38_1831 = if (FStar_Tc_Env.debug env FStar_Options.Medium) then begin
 (let _104_1053 = (FStar_Range.string_of_range e.FStar_Absyn_Syntax.pos)
 in (let _104_1052 = (FStar_Absyn_Print.lbname_to_string l)
 in (let _104_1051 = (FStar_Absyn_Print.typ_to_string (FStar_Absyn_Util.comp_result c))
 in (FStar_Util.fprint3 "(%s) Generalized %s to %s" _104_1053 _104_1052 _104_1051))))
-end
-| false -> begin
-=======
-(let _38_1831 = if (FStar_Tc_Env.debug env FStar_Options.Medium) then begin
-(let _103_1053 = (FStar_Range.string_of_range e.FStar_Absyn_Syntax.pos)
-in (let _103_1052 = (FStar_Absyn_Print.lbname_to_string l)
-in (let _103_1051 = (FStar_Absyn_Print.typ_to_string (FStar_Absyn_Util.comp_result c))
-in (FStar_Util.fprint3 "(%s) Generalized %s to %s" _103_1053 _103_1052 _103_1051))))
-end else begin
->>>>>>> 3f538bfb
+end else begin
 ()
 end
 in (l, e, c))
@@ -2628,21 +2189,11 @@
 end)
 in (FStar_Absyn_Util.is_pure_lcomp lc))))
 in (let g = (FStar_Tc_Rel.solve_deferred_constraints env g)
-<<<<<<< HEAD
-in (match ((FStar_Absyn_Util.is_total_lcomp lc)) with
-| true -> begin
+in if (FStar_Absyn_Util.is_total_lcomp lc) then begin
 (let _104_1065 = (discharge g)
 in (let _104_1064 = (lc.FStar_Absyn_Syntax.comp ())
 in (_104_1065, _104_1064)))
-end
-| false -> begin
-=======
-in if (FStar_Absyn_Util.is_total_lcomp lc) then begin
-(let _103_1065 = (discharge g)
-in (let _103_1064 = (lc.FStar_Absyn_Syntax.comp ())
-in (_103_1065, _103_1064)))
-end else begin
->>>>>>> 3f538bfb
+end else begin
 (let c = (lc.FStar_Absyn_Syntax.comp ())
 in (let steps = (FStar_Tc_Normalize.Beta)::(FStar_Tc_Normalize.SNComp)::(FStar_Tc_Normalize.DeltaComp)::[]
 in (let c = (let _104_1066 = (FStar_Tc_Normalize.norm_comp steps env c)
@@ -2688,19 +2239,10 @@
 (let lid = fv.FStar_Absyn_Syntax.v
 in (match ((FStar_Util.find_map table (fun _38_1901 -> (match (_38_1901) with
 | (x, mk) -> begin
-<<<<<<< HEAD
-(match ((FStar_Absyn_Syntax.lid_equals x lid)) with
-| true -> begin
+if (FStar_Absyn_Syntax.lid_equals x lid) then begin
 (let _104_1122 = (mk seen_args)
 in Some (_104_1122))
-end
-| false -> begin
-=======
-if (FStar_Absyn_Syntax.lid_equals x lid) then begin
-(let _103_1122 = (mk seen_args)
-in Some (_103_1122))
-end else begin
->>>>>>> 3f538bfb
+end else begin
 None
 end
 end)))) with
@@ -2761,19 +2303,10 @@
 (let lid = fv.FStar_Absyn_Syntax.v
 in (match ((FStar_Util.find_map table (fun _38_1969 -> (match (_38_1969) with
 | (x, mk) -> begin
-<<<<<<< HEAD
-(match ((FStar_Absyn_Syntax.lid_equals x lid)) with
-| true -> begin
+if (FStar_Absyn_Syntax.lid_equals x lid) then begin
 (let _104_1183 = (mk seen_args)
 in Some (_104_1183))
-end
-| false -> begin
-=======
-if (FStar_Absyn_Syntax.lid_equals x lid) then begin
-(let _103_1183 = (mk seen_args)
-in Some (_103_1183))
-end else begin
->>>>>>> 3f538bfb
+end else begin
 None
 end
 end)))) with
