
open Prims
type assoc =
<<<<<<< HEAD
  | ILeft
  | IRight
  | Left
  | Right
  | NonAssoc
let uu___is_ILeft: assoc -> Prims.bool =
  fun projectee  -> match projectee with | ILeft  -> true | uu____4 -> false
let uu___is_IRight: assoc -> Prims.bool =
  fun projectee  -> match projectee with | IRight  -> true | uu____8 -> false
let uu___is_Left: assoc -> Prims.bool =
  fun projectee  -> match projectee with | Left  -> true | uu____12 -> false
let uu___is_Right: assoc -> Prims.bool =
  fun projectee  -> match projectee with | Right  -> true | uu____16 -> false
let uu___is_NonAssoc: assoc -> Prims.bool =
  fun projectee  ->
    match projectee with | NonAssoc  -> true | uu____20 -> false
type fixity =
  | Prefix
  | Postfix
  | Infix of assoc
let uu___is_Prefix: fixity -> Prims.bool =
  fun projectee  ->
    match projectee with | Prefix  -> true | uu____27 -> false
let uu___is_Postfix: fixity -> Prims.bool =
  fun projectee  ->
    match projectee with | Postfix  -> true | uu____31 -> false
let uu___is_Infix: fixity -> Prims.bool =
  fun projectee  ->
    match projectee with | Infix _0 -> true | uu____36 -> false
let __proj__Infix__item___0: fixity -> assoc =
  fun projectee  -> match projectee with | Infix _0 -> _0
type opprec = (Prims.int* fixity)
type level = (opprec* assoc)
let t_prio_fun: (Prims.int* fixity) = ((Prims.parse_int "10"), (Infix Right))
let t_prio_tpl: (Prims.int* fixity) =
  ((Prims.parse_int "20"), (Infix NonAssoc))
let t_prio_name: (Prims.int* fixity) = ((Prims.parse_int "30"), Postfix)
let e_bin_prio_lambda: (Prims.int* fixity) = ((Prims.parse_int "5"), Prefix)
let e_bin_prio_if: (Prims.int* fixity) = ((Prims.parse_int "15"), Prefix)
let e_bin_prio_letin: (Prims.int* fixity) = ((Prims.parse_int "19"), Prefix)
let e_bin_prio_or: (Prims.int* fixity) =
  ((Prims.parse_int "20"), (Infix Left))
let e_bin_prio_and: (Prims.int* fixity) =
  ((Prims.parse_int "25"), (Infix Left))
let e_bin_prio_eq: (Prims.int* fixity) =
  ((Prims.parse_int "27"), (Infix NonAssoc))
let e_bin_prio_order: (Prims.int* fixity) =
  ((Prims.parse_int "29"), (Infix NonAssoc))
let e_bin_prio_op1: (Prims.int* fixity) =
  ((Prims.parse_int "30"), (Infix Left))
let e_bin_prio_op2: (Prims.int* fixity) =
  ((Prims.parse_int "40"), (Infix Left))
let e_bin_prio_op3: (Prims.int* fixity) =
  ((Prims.parse_int "50"), (Infix Left))
let e_bin_prio_op4: (Prims.int* fixity) =
  ((Prims.parse_int "60"), (Infix Left))
let e_bin_prio_comb: (Prims.int* fixity) =
  ((Prims.parse_int "70"), (Infix Left))
let e_bin_prio_seq: (Prims.int* fixity) =
  ((Prims.parse_int "100"), (Infix Left))
let e_app_prio: (Prims.int* fixity) =
  ((Prims.parse_int "10000"), (Infix Left))
let min_op_prec: (Prims.int* fixity) =
  ((- (Prims.parse_int "1")), (Infix NonAssoc))
let max_op_prec: (Prims.int* fixity) = (FStar_Util.max_int, (Infix NonAssoc))
let rec in_ns x =
  match x with
  | ([],uu____101) -> true
  | (x1::t1,x2::t2) when x1 = x2 -> in_ns (t1, t2)
  | (uu____115,uu____116) -> false
let path_of_ns:
  FStar_Extraction_ML_Syntax.mlsymbol ->
    Prims.string Prims.list -> Prims.string Prims.list
  =
  fun currentModule  ->
    fun ns  ->
      let ns' = FStar_Extraction_ML_Util.flatten_ns ns in
      if ns' = currentModule
      then []
      else
        (let cg_libs = FStar_Options.codegen_libs () in
         let ns_len = FStar_List.length ns in
         let found =
           FStar_Util.find_map cg_libs
             (fun cg_path  ->
                let cg_len = FStar_List.length cg_path in
                if (FStar_List.length cg_path) < ns_len
                then
                  let uu____154 = FStar_Util.first_N cg_len ns in
                  match uu____154 with
                  | (pfx,sfx) ->
                      (if pfx = cg_path
                       then
                         let uu____172 =
                           let uu____174 =
                             let uu____176 =
                               FStar_Extraction_ML_Util.flatten_ns sfx in
                             [uu____176] in
                           FStar_List.append pfx uu____174 in
                         Some uu____172
                       else None)
                else None) in
         match found with | None  -> [ns'] | Some x -> x)
let mlpath_of_mlpath:
  FStar_Extraction_ML_Syntax.mlsymbol ->
    FStar_Extraction_ML_Syntax.mlpath -> FStar_Extraction_ML_Syntax.mlpath
  =
  fun currentModule  ->
    fun x  ->
      let uu____193 = FStar_Extraction_ML_Syntax.string_of_mlpath x in
      match uu____193 with
      | "Prims.Some" -> ([], "Some")
      | "Prims.None" -> ([], "None")
      | uu____196 ->
          let uu____197 = x in
          (match uu____197 with
           | (ns,x1) ->
               let uu____202 = path_of_ns currentModule ns in (uu____202, x1))
let ptsym_of_symbol:
  FStar_Extraction_ML_Syntax.mlsymbol -> FStar_Extraction_ML_Syntax.mlsymbol
  =
  fun s  ->
    let uu____208 =
      let uu____209 =
        let uu____210 = FStar_String.get s (Prims.parse_int "0") in
        FStar_Char.lowercase uu____210 in
      let uu____211 = FStar_String.get s (Prims.parse_int "0") in
      uu____209 <> uu____211 in
    if uu____208 then Prims.strcat "l__" s else s
let ptsym:
  FStar_Extraction_ML_Syntax.mlsymbol ->
    FStar_Extraction_ML_Syntax.mlpath -> FStar_Extraction_ML_Syntax.mlsymbol
  =
  fun currentModule  ->
    fun mlp  ->
      if FStar_List.isEmpty (Prims.fst mlp)
      then ptsym_of_symbol (Prims.snd mlp)
      else
        (let uu____222 = mlpath_of_mlpath currentModule mlp in
         match uu____222 with
         | (p,s) ->
             let uu____227 =
               let uu____229 =
                 let uu____231 = ptsym_of_symbol s in [uu____231] in
               FStar_List.append p uu____229 in
             FStar_String.concat "." uu____227)
let ptctor:
  FStar_Extraction_ML_Syntax.mlsymbol ->
    FStar_Extraction_ML_Syntax.mlpath -> FStar_Extraction_ML_Syntax.mlsymbol
  =
  fun currentModule  ->
    fun mlp  ->
      let uu____238 = mlpath_of_mlpath currentModule mlp in
      match uu____238 with
      | (p,s) ->
          let s1 =
            let uu____244 =
              let uu____245 =
                let uu____246 = FStar_String.get s (Prims.parse_int "0") in
                FStar_Char.uppercase uu____246 in
              let uu____247 = FStar_String.get s (Prims.parse_int "0") in
              uu____245 <> uu____247 in
            if uu____244 then Prims.strcat "U__" s else s in
          FStar_String.concat "." (FStar_List.append p [s1])
let infix_prim_ops:
  (Prims.string* (Prims.int* fixity)* Prims.string) Prims.list =
  [("op_Addition", e_bin_prio_op1, "+");
  ("op_Subtraction", e_bin_prio_op1, "-");
  ("op_Multiply", e_bin_prio_op1, "*");
  ("op_Division", e_bin_prio_op1, "/");
  ("op_Equality", e_bin_prio_eq, "=");
  ("op_Colon_Equals", e_bin_prio_eq, ":=");
  ("op_disEquality", e_bin_prio_eq, "<>");
  ("op_AmpAmp", e_bin_prio_and, "&&");
  ("op_BarBar", e_bin_prio_or, "||");
  ("op_LessThanOrEqual", e_bin_prio_order, "<=");
  ("op_GreaterThanOrEqual", e_bin_prio_order, ">=");
  ("op_LessThan", e_bin_prio_order, "<");
  ("op_GreaterThan", e_bin_prio_order, ">");
  ("op_Modulus", e_bin_prio_order, "mod")]
let prim_uni_ops: (Prims.string* Prims.string) Prims.list =
  [("op_Negation", "not");
  ("op_Minus", "~-");
  ("op_Bang", "Support.ST.read")]
let prim_types uu____372 = []
let prim_constructors: (Prims.string* Prims.string) Prims.list =
  [("Some", "Some"); ("None", "None"); ("Nil", "[]"); ("Cons", "::")]
let is_prims_ns: FStar_Extraction_ML_Syntax.mlsymbol Prims.list -> Prims.bool
  = fun ns  -> ns = ["Prims"]
let as_bin_op:
  FStar_Extraction_ML_Syntax.mlpath ->
    (FStar_Extraction_ML_Syntax.mlsymbol* (Prims.int* fixity)* Prims.string)
      Prims.option
  =
  fun uu____400  ->
    match uu____400 with
    | (ns,x) ->
        if is_prims_ns ns
        then
          FStar_List.tryFind
            (fun uu____422  ->
               match uu____422 with | (y,uu____429,uu____430) -> x = y)
            infix_prim_ops
        else None
let is_bin_op: FStar_Extraction_ML_Syntax.mlpath -> Prims.bool =
  fun p  -> let uu____444 = as_bin_op p in uu____444 <> None
let as_uni_op:
  FStar_Extraction_ML_Syntax.mlpath ->
    (FStar_Extraction_ML_Syntax.mlsymbol* Prims.string) Prims.option
  =
  fun uu____467  ->
    match uu____467 with
    | (ns,x) ->
        if is_prims_ns ns
        then
          FStar_List.tryFind
            (fun uu____480  -> match uu____480 with | (y,uu____484) -> x = y)
            prim_uni_ops
        else None
let is_uni_op: FStar_Extraction_ML_Syntax.mlpath -> Prims.bool =
  fun p  -> let uu____491 = as_uni_op p in uu____491 <> None
let is_standard_type: FStar_Extraction_ML_Syntax.mlpath -> Prims.bool =
  fun p  -> false
let as_standard_constructor:
  FStar_Extraction_ML_Syntax.mlpath ->
    (FStar_Extraction_ML_Syntax.mlsymbol* Prims.string) Prims.option
  =
  fun uu____508  ->
    match uu____508 with
    | (ns,x) ->
        if is_prims_ns ns
        then
          FStar_List.tryFind
            (fun uu____521  -> match uu____521 with | (y,uu____525) -> x = y)
            prim_constructors
        else None
let is_standard_constructor: FStar_Extraction_ML_Syntax.mlpath -> Prims.bool
  = fun p  -> let uu____532 = as_standard_constructor p in uu____532 <> None
let maybe_paren:
  ((Prims.int* fixity)* assoc) ->
    (Prims.int* fixity) -> FStar_Format.doc -> FStar_Format.doc
  =
  fun uu____553  ->
    fun inner  ->
      fun doc1  ->
        match uu____553 with
        | (outer,side) ->
            let noparens _inner _outer side1 =
              let uu____586 = _inner in
              match uu____586 with
              | (pi,fi) ->
                  let uu____591 = _outer in
                  (match uu____591 with
                   | (po,fo) ->
                       (pi > po) ||
                         ((match (fi, side1) with
                           | (Postfix ,Left ) -> true
                           | (Prefix ,Right ) -> true
                           | (Infix (Left ),Left ) ->
                               (pi = po) && (fo = (Infix Left))
                           | (Infix (Right ),Right ) ->
                               (pi = po) && (fo = (Infix Right))
                           | (Infix (Left ),ILeft ) ->
                               (pi = po) && (fo = (Infix Left))
                           | (Infix (Right ),IRight ) ->
                               (pi = po) && (fo = (Infix Right))
                           | (uu____596,NonAssoc ) -> (pi = po) && (fi = fo)
                           | (uu____597,uu____598) -> false))) in
            if noparens inner outer side
            then doc1
            else FStar_Format.parens doc1
let escape_byte_hex: FStar_BaseTypes.byte -> Prims.string =
  fun x  -> Prims.strcat "\\x" (FStar_Util.hex_string_of_byte x)
let escape_char_hex: FStar_BaseTypes.char -> Prims.string =
  fun x  -> escape_byte_hex (FStar_Util.byte_of_char x)
let escape_or:
  (FStar_Char.char -> Prims.string) -> FStar_Char.char -> Prims.string =
  fun fallback  ->
    fun uu___116_614  ->
      match uu___116_614 with
      | c when c = '\\' -> "\\\\"
      | c when c = ' ' -> " "
      | c when c = '\b' -> "\\b"
      | c when c = '\t' -> "\\t"
      | c when c = '\r' -> "\\r"
      | c when c = '\n' -> "\\n"
      | c when c = '\'' -> "\\'"
      | c when c = '"' -> "\\\""
      | c when FStar_Util.is_letter_or_digit c -> FStar_Util.string_of_char c
      | c when FStar_Util.is_punctuation c -> FStar_Util.string_of_char c
      | c when FStar_Util.is_symbol c -> FStar_Util.string_of_char c
      | c -> fallback c
let string_of_mlconstant:
  FStar_Extraction_ML_Syntax.mlconstant -> Prims.string =
  fun sctt  ->
    match sctt with
    | FStar_Extraction_ML_Syntax.MLC_Unit  -> "()"
    | FStar_Extraction_ML_Syntax.MLC_Bool (true ) -> "true"
    | FStar_Extraction_ML_Syntax.MLC_Bool (false ) -> "false"
    | FStar_Extraction_ML_Syntax.MLC_Char c ->
        let uu____633 =
          let uu____634 = escape_or escape_char_hex c in
          Prims.strcat uu____634 "'" in
        Prims.strcat "'" uu____633
    | FStar_Extraction_ML_Syntax.MLC_Int
        (s,Some (FStar_Const.Signed ,FStar_Const.Int32 )) ->
        Prims.strcat s "l"
    | FStar_Extraction_ML_Syntax.MLC_Int
        (s,Some (FStar_Const.Signed ,FStar_Const.Int64 )) ->
        Prims.strcat s "L"
    | FStar_Extraction_ML_Syntax.MLC_Int (s,Some (_,FStar_Const.Int8 ))
      |FStar_Extraction_ML_Syntax.MLC_Int (s,Some (_,FStar_Const.Int16 )) ->
        s
    | FStar_Extraction_ML_Syntax.MLC_Int (s,None ) ->
        Prims.strcat "(Prims.parse_int \"" (Prims.strcat s "\")")
    | FStar_Extraction_ML_Syntax.MLC_Float d -> FStar_Util.string_of_float d
    | FStar_Extraction_ML_Syntax.MLC_Bytes bytes ->
        let uu____669 =
          let uu____670 = FStar_Bytes.f_encode escape_byte_hex bytes in
          Prims.strcat uu____670 "\"" in
        Prims.strcat "\"" uu____669
    | FStar_Extraction_ML_Syntax.MLC_String chars ->
        let uu____672 =
          let uu____673 =
            FStar_String.collect (escape_or FStar_Util.string_of_char) chars in
          Prims.strcat uu____673 "\"" in
        Prims.strcat "\"" uu____672
    | uu____674 ->
        failwith "TODO: extract integer constants properly into OCaml"
let rec doc_of_mltype':
  FStar_Extraction_ML_Syntax.mlsymbol ->
    level -> FStar_Extraction_ML_Syntax.mlty -> FStar_Format.doc
  =
  fun currentModule  ->
    fun outer  ->
      fun ty  ->
        match ty with
        | FStar_Extraction_ML_Syntax.MLTY_Var x ->
            let escape_tyvar s =
              if FStar_Util.starts_with s "'_"
              then FStar_Util.replace_char s '_' 'u'
              else s in
            let uu____696 =
              let uu____697 = FStar_Extraction_ML_Syntax.idsym x in
              FStar_All.pipe_left escape_tyvar uu____697 in
            FStar_Format.text uu____696
        | FStar_Extraction_ML_Syntax.MLTY_Tuple tys ->
            let doc1 =
              FStar_List.map (doc_of_mltype currentModule (t_prio_tpl, Left))
                tys in
            let doc2 =
              let uu____705 =
                let uu____706 =
                  FStar_Format.combine (FStar_Format.text " * ") doc1 in
                FStar_Format.hbox uu____706 in
              FStar_Format.parens uu____705 in
            doc2
        | FStar_Extraction_ML_Syntax.MLTY_Named (args,name) ->
            let args1 =
              match args with
              | [] -> FStar_Format.empty
              | arg::[] ->
                  doc_of_mltype currentModule (t_prio_name, Left) arg
              | uu____715 ->
                  let args1 =
                    FStar_List.map
                      (doc_of_mltype currentModule (min_op_prec, NonAssoc))
                      args in
                  let uu____721 =
                    let uu____722 =
                      FStar_Format.combine (FStar_Format.text ", ") args1 in
                    FStar_Format.hbox uu____722 in
                  FStar_Format.parens uu____721 in
            let name1 = ptsym currentModule name in
            let uu____724 =
              FStar_Format.reduce1 [args1; FStar_Format.text name1] in
            FStar_Format.hbox uu____724
        | FStar_Extraction_ML_Syntax.MLTY_Fun (t1,uu____726,t2) ->
            let d1 = doc_of_mltype currentModule (t_prio_fun, Left) t1 in
            let d2 = doc_of_mltype currentModule (t_prio_fun, Right) t2 in
            let uu____734 =
              let uu____735 =
                FStar_Format.reduce1 [d1; FStar_Format.text " -> "; d2] in
              FStar_Format.hbox uu____735 in
            maybe_paren outer t_prio_fun uu____734
        | FStar_Extraction_ML_Syntax.MLTY_Top  ->
            let uu____736 = FStar_Extraction_ML_Util.codegen_fsharp () in
            if uu____736
            then FStar_Format.text "obj"
            else FStar_Format.text "Obj.t"
and doc_of_mltype:
  FStar_Extraction_ML_Syntax.mlsymbol ->
    level -> FStar_Extraction_ML_Syntax.mlty -> FStar_Format.doc
  =
  fun currentModule  ->
    fun outer  ->
      fun ty  ->
        doc_of_mltype' currentModule outer
          (FStar_Extraction_ML_Util.resugar_mlty ty)
let rec doc_of_expr:
  FStar_Extraction_ML_Syntax.mlsymbol ->
    level -> FStar_Extraction_ML_Syntax.mlexpr -> FStar_Format.doc
  =
  fun currentModule  ->
    fun outer  ->
      fun e  ->
        match e.FStar_Extraction_ML_Syntax.expr with
        | FStar_Extraction_ML_Syntax.MLE_Coerce (e1,t,t') ->
            let doc1 = doc_of_expr currentModule (min_op_prec, NonAssoc) e1 in
            let uu____788 = FStar_Extraction_ML_Util.codegen_fsharp () in
            if uu____788
            then
              let uu____789 =
                FStar_Format.reduce
                  [FStar_Format.text "Prims.checked_cast"; doc1] in
              FStar_Format.parens uu____789
            else
              (let uu____791 =
                 FStar_Format.reduce
                   [FStar_Format.text "Obj.magic "; FStar_Format.parens doc1] in
               FStar_Format.parens uu____791)
        | FStar_Extraction_ML_Syntax.MLE_Seq es ->
            let docs =
              FStar_List.map
                (doc_of_expr currentModule (min_op_prec, NonAssoc)) es in
            let docs1 =
              FStar_List.map
                (fun d  ->
                   FStar_Format.reduce
                     [d; FStar_Format.text ";"; FStar_Format.hardline]) docs in
            let uu____801 = FStar_Format.reduce docs1 in
            FStar_Format.parens uu____801
        | FStar_Extraction_ML_Syntax.MLE_Const c ->
            let uu____803 = string_of_mlconstant c in
            FStar_Format.text uu____803
        | FStar_Extraction_ML_Syntax.MLE_Var (x,uu____805) ->
            FStar_Format.text x
        | FStar_Extraction_ML_Syntax.MLE_Name path ->
            let uu____807 = ptsym currentModule path in
            FStar_Format.text uu____807
        | FStar_Extraction_ML_Syntax.MLE_Record (path,fields) ->
            let for1 uu____823 =
              match uu____823 with
              | (name,e1) ->
                  let doc1 =
                    doc_of_expr currentModule (min_op_prec, NonAssoc) e1 in
                  let uu____831 =
                    let uu____833 =
                      let uu____834 = ptsym currentModule (path, name) in
                      FStar_Format.text uu____834 in
                    [uu____833; FStar_Format.text "="; doc1] in
                  FStar_Format.reduce1 uu____831 in
            let uu____836 =
              let uu____837 = FStar_List.map for1 fields in
              FStar_Format.combine (FStar_Format.text "; ") uu____837 in
            FStar_Format.cbrackets uu____836
        | FStar_Extraction_ML_Syntax.MLE_CTor (ctor,[]) ->
            let name =
              let uu____844 = is_standard_constructor ctor in
              if uu____844
              then
                let uu____845 =
                  let uu____848 = as_standard_constructor ctor in
                  FStar_Option.get uu____848 in
                Prims.snd uu____845
              else ptctor currentModule ctor in
            FStar_Format.text name
        | FStar_Extraction_ML_Syntax.MLE_CTor (ctor,args) ->
            let name =
              let uu____860 = is_standard_constructor ctor in
              if uu____860
              then
                let uu____861 =
                  let uu____864 = as_standard_constructor ctor in
                  FStar_Option.get uu____864 in
                Prims.snd uu____861
              else ptctor currentModule ctor in
            let args1 =
              FStar_List.map
                (doc_of_expr currentModule (min_op_prec, NonAssoc)) args in
            let doc1 =
              match (name, args1) with
              | ("::",x::xs::[]) ->
                  FStar_Format.reduce
                    [FStar_Format.parens x; FStar_Format.text "::"; xs]
              | (uu____880,uu____881) ->
                  let uu____884 =
                    let uu____886 =
                      let uu____888 =
                        let uu____889 =
                          FStar_Format.combine (FStar_Format.text ", ") args1 in
                        FStar_Format.parens uu____889 in
                      [uu____888] in
                    (FStar_Format.text name) :: uu____886 in
                  FStar_Format.reduce1 uu____884 in
            maybe_paren outer e_app_prio doc1
        | FStar_Extraction_ML_Syntax.MLE_Tuple es ->
            let docs =
              FStar_List.map
                (fun x  ->
                   let uu____895 =
                     doc_of_expr currentModule (min_op_prec, NonAssoc) x in
                   FStar_Format.parens uu____895) es in
            let docs1 =
              let uu____899 =
                FStar_Format.combine (FStar_Format.text ", ") docs in
              FStar_Format.parens uu____899 in
            docs1
        | FStar_Extraction_ML_Syntax.MLE_Let ((rec_,uu____901,lets),body) ->
            let pre =
              if
                e.FStar_Extraction_ML_Syntax.loc <>
                  FStar_Extraction_ML_Syntax.dummy_loc
              then
                let uu____911 =
                  let uu____913 =
                    let uu____915 =
                      doc_of_loc e.FStar_Extraction_ML_Syntax.loc in
                    [uu____915] in
                  FStar_Format.hardline :: uu____913 in
                FStar_Format.reduce uu____911
              else FStar_Format.empty in
            let doc1 = doc_of_lets currentModule (rec_, false, lets) in
            let body1 =
              doc_of_expr currentModule (min_op_prec, NonAssoc) body in
            let uu____922 =
              let uu____923 =
                let uu____925 =
                  let uu____927 =
                    let uu____929 =
                      FStar_Format.reduce1 [FStar_Format.text "in"; body1] in
                    [uu____929] in
                  doc1 :: uu____927 in
                pre :: uu____925 in
              FStar_Format.combine FStar_Format.hardline uu____923 in
            FStar_Format.parens uu____922
        | FStar_Extraction_ML_Syntax.MLE_App (e1,args) ->
            (match ((e1.FStar_Extraction_ML_Syntax.expr), args) with
             | (FStar_Extraction_ML_Syntax.MLE_Name
                p,{
                    FStar_Extraction_ML_Syntax.expr =
                      FStar_Extraction_ML_Syntax.MLE_Fun
                      (uu____936::[],scrutinee);
                    FStar_Extraction_ML_Syntax.mlty = uu____938;
                    FStar_Extraction_ML_Syntax.loc = uu____939;_}::{
                                                                    FStar_Extraction_ML_Syntax.expr
                                                                    =
                                                                    FStar_Extraction_ML_Syntax.MLE_Fun
                                                                    ((arg,uu____941)::[],possible_match);
                                                                    FStar_Extraction_ML_Syntax.mlty
                                                                    =
                                                                    uu____943;
                                                                    FStar_Extraction_ML_Syntax.loc
                                                                    =
                                                                    uu____944;_}::[])
                 when
                 let uu____962 =
                   FStar_Extraction_ML_Syntax.string_of_mlpath p in
                 uu____962 = "FStar.All.try_with" ->
                 let branches =
                   match possible_match with
                   | {
                       FStar_Extraction_ML_Syntax.expr =
                         FStar_Extraction_ML_Syntax.MLE_Match
                         ({
                            FStar_Extraction_ML_Syntax.expr =
                              FStar_Extraction_ML_Syntax.MLE_Var arg';
                            FStar_Extraction_ML_Syntax.mlty = uu____975;
                            FStar_Extraction_ML_Syntax.loc = uu____976;_},branches);
                       FStar_Extraction_ML_Syntax.mlty = uu____978;
                       FStar_Extraction_ML_Syntax.loc = uu____979;_} when
                       let uu____990 = FStar_Extraction_ML_Syntax.idsym arg in
                       let uu____991 = FStar_Extraction_ML_Syntax.idsym arg' in
                       uu____990 = uu____991 -> branches
                   | e2 -> [(FStar_Extraction_ML_Syntax.MLP_Wild, None, e2)] in
                 doc_of_expr currentModule outer
                   {
                     FStar_Extraction_ML_Syntax.expr =
                       (FStar_Extraction_ML_Syntax.MLE_Try
                          (scrutinee, branches));
                     FStar_Extraction_ML_Syntax.mlty =
                       (possible_match.FStar_Extraction_ML_Syntax.mlty);
                     FStar_Extraction_ML_Syntax.loc =
                       (possible_match.FStar_Extraction_ML_Syntax.loc)
                   }
             | (FStar_Extraction_ML_Syntax.MLE_Name p,e11::e2::[]) when
                 is_bin_op p -> doc_of_binop currentModule p e11 e2
             | (FStar_Extraction_ML_Syntax.MLE_App
                ({
                   FStar_Extraction_ML_Syntax.expr =
                     FStar_Extraction_ML_Syntax.MLE_Name p;
                   FStar_Extraction_ML_Syntax.mlty = uu____1012;
                   FStar_Extraction_ML_Syntax.loc = uu____1013;_},unitVal::[]),e11::e2::[])
                 when
                 (is_bin_op p) &&
                   (unitVal = FStar_Extraction_ML_Syntax.ml_unit)
                 -> doc_of_binop currentModule p e11 e2
             | (FStar_Extraction_ML_Syntax.MLE_Name p,e11::[]) when
                 is_uni_op p -> doc_of_uniop currentModule p e11
             | (FStar_Extraction_ML_Syntax.MLE_App
                ({
                   FStar_Extraction_ML_Syntax.expr =
                     FStar_Extraction_ML_Syntax.MLE_Name p;
                   FStar_Extraction_ML_Syntax.mlty = uu____1023;
                   FStar_Extraction_ML_Syntax.loc = uu____1024;_},unitVal::[]),e11::[])
                 when
                 (is_uni_op p) &&
                   (unitVal = FStar_Extraction_ML_Syntax.ml_unit)
                 -> doc_of_uniop currentModule p e11
             | uu____1029 ->
                 let e2 = doc_of_expr currentModule (e_app_prio, ILeft) e1 in
                 let args1 =
                   FStar_List.map
                     (doc_of_expr currentModule (e_app_prio, IRight)) args in
                 let uu____1040 = FStar_Format.reduce1 (e2 :: args1) in
                 FStar_Format.parens uu____1040)
        | FStar_Extraction_ML_Syntax.MLE_Proj (e1,f) ->
            let e2 = doc_of_expr currentModule (min_op_prec, NonAssoc) e1 in
            let doc1 =
              let uu____1047 = FStar_Extraction_ML_Util.codegen_fsharp () in
              if uu____1047
              then
                FStar_Format.reduce
                  [e2;
                  FStar_Format.text ".";
                  FStar_Format.text (Prims.snd f)]
              else
                (let uu____1050 =
                   let uu____1052 =
                     let uu____1054 =
                       let uu____1056 =
                         let uu____1057 = ptsym currentModule f in
                         FStar_Format.text uu____1057 in
                       [uu____1056] in
                     (FStar_Format.text ".") :: uu____1054 in
                   e2 :: uu____1052 in
                 FStar_Format.reduce uu____1050) in
            doc1
        | FStar_Extraction_ML_Syntax.MLE_Fun (ids,body) ->
            let bvar_annot x xt =
              let uu____1075 = FStar_Extraction_ML_Util.codegen_fsharp () in
              if uu____1075
              then
                let uu____1076 =
                  let uu____1078 =
                    let uu____1080 =
                      let uu____1082 =
                        match xt with
                        | Some xxt ->
                            let uu____1084 =
                              let uu____1086 =
                                let uu____1088 =
                                  doc_of_mltype currentModule outer xxt in
                                [uu____1088] in
                              (FStar_Format.text " : ") :: uu____1086 in
                            FStar_Format.reduce1 uu____1084
                        | uu____1089 -> FStar_Format.text "" in
                      [uu____1082; FStar_Format.text ")"] in
                    (FStar_Format.text x) :: uu____1080 in
                  (FStar_Format.text "(") :: uu____1078 in
                FStar_Format.reduce1 uu____1076
              else FStar_Format.text x in
            let ids1 =
              FStar_List.map
                (fun uu____1098  ->
                   match uu____1098 with
                   | ((x,uu____1104),xt) -> bvar_annot x (Some xt)) ids in
            let body1 =
              doc_of_expr currentModule (min_op_prec, NonAssoc) body in
            let doc1 =
              let uu____1112 =
                let uu____1114 =
                  let uu____1116 = FStar_Format.reduce1 ids1 in
                  [uu____1116; FStar_Format.text "->"; body1] in
                (FStar_Format.text "fun") :: uu____1114 in
              FStar_Format.reduce1 uu____1112 in
            FStar_Format.parens doc1
        | FStar_Extraction_ML_Syntax.MLE_If (cond,e1,None ) ->
            let cond1 =
              doc_of_expr currentModule (min_op_prec, NonAssoc) cond in
            let doc1 =
              let uu____1124 =
                let uu____1126 =
                  FStar_Format.reduce1
                    [FStar_Format.text "if";
                    cond1;
                    FStar_Format.text "then";
                    FStar_Format.text "begin"] in
                let uu____1127 =
                  let uu____1129 =
                    doc_of_expr currentModule (min_op_prec, NonAssoc) e1 in
                  [uu____1129; FStar_Format.text "end"] in
                uu____1126 :: uu____1127 in
              FStar_Format.combine FStar_Format.hardline uu____1124 in
            maybe_paren outer e_bin_prio_if doc1
        | FStar_Extraction_ML_Syntax.MLE_If (cond,e1,Some e2) ->
            let cond1 =
              doc_of_expr currentModule (min_op_prec, NonAssoc) cond in
            let doc1 =
              let uu____1140 =
                let uu____1142 =
                  FStar_Format.reduce1
                    [FStar_Format.text "if";
                    cond1;
                    FStar_Format.text "then";
                    FStar_Format.text "begin"] in
                let uu____1143 =
                  let uu____1145 =
                    doc_of_expr currentModule (min_op_prec, NonAssoc) e1 in
                  let uu____1148 =
                    let uu____1150 =
                      FStar_Format.reduce1
                        [FStar_Format.text "end";
                        FStar_Format.text "else";
                        FStar_Format.text "begin"] in
                    let uu____1151 =
                      let uu____1153 =
                        doc_of_expr currentModule (min_op_prec, NonAssoc) e2 in
                      [uu____1153; FStar_Format.text "end"] in
                    uu____1150 :: uu____1151 in
                  uu____1145 :: uu____1148 in
                uu____1142 :: uu____1143 in
              FStar_Format.combine FStar_Format.hardline uu____1140 in
            maybe_paren outer e_bin_prio_if doc1
        | FStar_Extraction_ML_Syntax.MLE_Match (cond,pats) ->
            let cond1 =
              doc_of_expr currentModule (min_op_prec, NonAssoc) cond in
            let pats1 = FStar_List.map (doc_of_branch currentModule) pats in
            let doc1 =
              let uu____1175 =
                FStar_Format.reduce1
                  [FStar_Format.text "match";
                  FStar_Format.parens cond1;
                  FStar_Format.text "with"] in
              uu____1175 :: pats1 in
            let doc2 = FStar_Format.combine FStar_Format.hardline doc1 in
            FStar_Format.parens doc2
        | FStar_Extraction_ML_Syntax.MLE_Raise (exn,[]) ->
            let uu____1179 =
              let uu____1181 =
                let uu____1183 =
                  let uu____1184 = ptctor currentModule exn in
                  FStar_Format.text uu____1184 in
                [uu____1183] in
              (FStar_Format.text "raise") :: uu____1181 in
            FStar_Format.reduce1 uu____1179
        | FStar_Extraction_ML_Syntax.MLE_Raise (exn,args) ->
            let args1 =
              FStar_List.map
                (doc_of_expr currentModule (min_op_prec, NonAssoc)) args in
            let uu____1193 =
              let uu____1195 =
                let uu____1197 =
                  let uu____1198 = ptctor currentModule exn in
                  FStar_Format.text uu____1198 in
                let uu____1199 =
                  let uu____1201 =
                    let uu____1202 =
                      FStar_Format.combine (FStar_Format.text ", ") args1 in
                    FStar_Format.parens uu____1202 in
                  [uu____1201] in
                uu____1197 :: uu____1199 in
              (FStar_Format.text "raise") :: uu____1195 in
            FStar_Format.reduce1 uu____1193
        | FStar_Extraction_ML_Syntax.MLE_Try (e1,pats) ->
            let uu____1215 =
              let uu____1217 =
                let uu____1219 =
                  doc_of_expr currentModule (min_op_prec, NonAssoc) e1 in
                let uu____1222 =
                  let uu____1224 =
                    let uu____1226 =
                      let uu____1227 =
                        FStar_List.map (doc_of_branch currentModule) pats in
                      FStar_Format.combine FStar_Format.hardline uu____1227 in
                    [uu____1226] in
                  (FStar_Format.text "with") :: uu____1224 in
                uu____1219 :: uu____1222 in
              (FStar_Format.text "try") :: uu____1217 in
            FStar_Format.combine FStar_Format.hardline uu____1215
and doc_of_binop:
  FStar_Extraction_ML_Syntax.mlsymbol ->
    FStar_Extraction_ML_Syntax.mlpath ->
      FStar_Extraction_ML_Syntax.mlexpr ->
        FStar_Extraction_ML_Syntax.mlexpr -> FStar_Format.doc
  =
  fun currentModule  ->
    fun p  ->
      fun e1  ->
        fun e2  ->
          let uu____1233 =
            let uu____1239 = as_bin_op p in FStar_Option.get uu____1239 in
          match uu____1233 with
          | (uu____1251,prio,txt) ->
              let e11 = doc_of_expr currentModule (prio, Left) e1 in
              let e21 = doc_of_expr currentModule (prio, Right) e2 in
              let doc1 =
                FStar_Format.reduce1 [e11; FStar_Format.text txt; e21] in
              FStar_Format.parens doc1
and doc_of_uniop:
  FStar_Extraction_ML_Syntax.mlsymbol ->
    FStar_Extraction_ML_Syntax.mlpath ->
      FStar_Extraction_ML_Syntax.mlexpr -> FStar_Format.doc
  =
  fun currentModule  ->
    fun p  ->
      fun e1  ->
        let uu____1268 =
          let uu____1271 = as_uni_op p in FStar_Option.get uu____1271 in
        match uu____1268 with
        | (uu____1277,txt) ->
            let e11 = doc_of_expr currentModule (min_op_prec, NonAssoc) e1 in
            let doc1 =
              FStar_Format.reduce1
                [FStar_Format.text txt; FStar_Format.parens e11] in
            FStar_Format.parens doc1
and doc_of_pattern:
  FStar_Extraction_ML_Syntax.mlsymbol ->
    FStar_Extraction_ML_Syntax.mlpattern -> FStar_Format.doc
  =
  fun currentModule  ->
    fun pattern  ->
      match pattern with
      | FStar_Extraction_ML_Syntax.MLP_Wild  -> FStar_Format.text "_"
      | FStar_Extraction_ML_Syntax.MLP_Const c ->
          let uu____1286 = string_of_mlconstant c in
          FStar_Format.text uu____1286
      | FStar_Extraction_ML_Syntax.MLP_Var x ->
          FStar_Format.text (Prims.fst x)
      | FStar_Extraction_ML_Syntax.MLP_Record (path,fields) ->
          let for1 uu____1303 =
            match uu____1303 with
            | (name,p) ->
                let uu____1308 =
                  let uu____1310 =
                    let uu____1311 = ptsym currentModule (path, name) in
                    FStar_Format.text uu____1311 in
                  let uu____1313 =
                    let uu____1315 =
                      let uu____1317 = doc_of_pattern currentModule p in
                      [uu____1317] in
                    (FStar_Format.text "=") :: uu____1315 in
                  uu____1310 :: uu____1313 in
                FStar_Format.reduce1 uu____1308 in
          let uu____1318 =
            let uu____1319 = FStar_List.map for1 fields in
            FStar_Format.combine (FStar_Format.text "; ") uu____1319 in
          FStar_Format.cbrackets uu____1318
      | FStar_Extraction_ML_Syntax.MLP_CTor (ctor,[]) ->
          let name =
            let uu____1326 = is_standard_constructor ctor in
            if uu____1326
            then
              let uu____1327 =
                let uu____1330 = as_standard_constructor ctor in
                FStar_Option.get uu____1330 in
              Prims.snd uu____1327
            else ptctor currentModule ctor in
          FStar_Format.text name
      | FStar_Extraction_ML_Syntax.MLP_CTor (ctor,pats) ->
          let name =
            let uu____1342 = is_standard_constructor ctor in
            if uu____1342
            then
              let uu____1343 =
                let uu____1346 = as_standard_constructor ctor in
                FStar_Option.get uu____1346 in
              Prims.snd uu____1343
            else ptctor currentModule ctor in
          let doc1 =
            match (name, pats) with
            | ("::",x::xs::[]) ->
                let uu____1358 =
                  let uu____1360 =
                    let uu____1361 = doc_of_pattern currentModule x in
                    FStar_Format.parens uu____1361 in
                  let uu____1362 =
                    let uu____1364 =
                      let uu____1366 = doc_of_pattern currentModule xs in
                      [uu____1366] in
                    (FStar_Format.text "::") :: uu____1364 in
                  uu____1360 :: uu____1362 in
                FStar_Format.reduce uu____1358
            | (uu____1367,(FStar_Extraction_ML_Syntax.MLP_Tuple
               uu____1368)::[]) ->
                let uu____1371 =
                  let uu____1373 =
                    let uu____1375 =
                      let uu____1376 = FStar_List.hd pats in
                      doc_of_pattern currentModule uu____1376 in
                    [uu____1375] in
                  (FStar_Format.text name) :: uu____1373 in
                FStar_Format.reduce1 uu____1371
            | uu____1377 ->
                let uu____1381 =
                  let uu____1383 =
                    let uu____1385 =
                      let uu____1386 =
                        let uu____1387 =
                          FStar_List.map (doc_of_pattern currentModule) pats in
                        FStar_Format.combine (FStar_Format.text ", ")
                          uu____1387 in
                      FStar_Format.parens uu____1386 in
                    [uu____1385] in
                  (FStar_Format.text name) :: uu____1383 in
                FStar_Format.reduce1 uu____1381 in
          maybe_paren (min_op_prec, NonAssoc) e_app_prio doc1
      | FStar_Extraction_ML_Syntax.MLP_Tuple ps ->
          let ps1 = FStar_List.map (doc_of_pattern currentModule) ps in
          let uu____1395 = FStar_Format.combine (FStar_Format.text ", ") ps1 in
          FStar_Format.parens uu____1395
      | FStar_Extraction_ML_Syntax.MLP_Branch ps ->
          let ps1 = FStar_List.map (doc_of_pattern currentModule) ps in
          let ps2 = FStar_List.map FStar_Format.parens ps1 in
          FStar_Format.combine (FStar_Format.text " | ") ps2
and doc_of_branch:
  FStar_Extraction_ML_Syntax.mlsymbol ->
    FStar_Extraction_ML_Syntax.mlbranch -> FStar_Format.doc
  =
  fun currentModule  ->
    fun uu____1403  ->
      match uu____1403 with
      | (p,cond,e) ->
          let case =
            match cond with
            | None  ->
                let uu____1410 =
                  let uu____1412 =
                    let uu____1414 = doc_of_pattern currentModule p in
                    [uu____1414] in
                  (FStar_Format.text "|") :: uu____1412 in
                FStar_Format.reduce1 uu____1410
            | Some c ->
                let c1 = doc_of_expr currentModule (min_op_prec, NonAssoc) c in
                let uu____1419 =
                  let uu____1421 =
                    let uu____1423 = doc_of_pattern currentModule p in
                    [uu____1423; FStar_Format.text "when"; c1] in
                  (FStar_Format.text "|") :: uu____1421 in
                FStar_Format.reduce1 uu____1419 in
          let uu____1424 =
            let uu____1426 =
              FStar_Format.reduce1
                [case; FStar_Format.text "->"; FStar_Format.text "begin"] in
            let uu____1427 =
              let uu____1429 =
                doc_of_expr currentModule (min_op_prec, NonAssoc) e in
              [uu____1429; FStar_Format.text "end"] in
            uu____1426 :: uu____1427 in
          FStar_Format.combine FStar_Format.hardline uu____1424
and doc_of_lets:
  FStar_Extraction_ML_Syntax.mlsymbol ->
    (FStar_Extraction_ML_Syntax.mlletflavor* Prims.bool*
      FStar_Extraction_ML_Syntax.mllb Prims.list) -> FStar_Format.doc
  =
  fun currentModule  ->
    fun uu____1433  ->
      match uu____1433 with
      | (rec_,top_level,lets) ->
          let for1 uu____1446 =
            match uu____1446 with
            | { FStar_Extraction_ML_Syntax.mllb_name = name;
                FStar_Extraction_ML_Syntax.mllb_tysc = tys;
                FStar_Extraction_ML_Syntax.mllb_add_unit = uu____1449;
                FStar_Extraction_ML_Syntax.mllb_def = e;
                FStar_Extraction_ML_Syntax.print_typ = pt;_} ->
                let e1 = doc_of_expr currentModule (min_op_prec, NonAssoc) e in
                let ids = [] in
                let ids1 =
                  FStar_List.map
                    (fun uu____1466  ->
                       match uu____1466 with
                       | (x,uu____1470) -> FStar_Format.text x) ids in
                let ty_annot =
                  if Prims.op_Negation pt
                  then FStar_Format.text ""
                  else
                    (let uu____1473 =
                       (FStar_Extraction_ML_Util.codegen_fsharp ()) &&
                         ((rec_ = FStar_Extraction_ML_Syntax.Rec) ||
                            top_level) in
                     if uu____1473
                     then
                       match tys with
                       | Some (_::_,_)|None  -> FStar_Format.text ""
                       | Some ([],ty) ->
                           let ty1 =
                             doc_of_mltype currentModule
                               (min_op_prec, NonAssoc) ty in
                           FStar_Format.reduce1 [FStar_Format.text ":"; ty1]
                     else
                       if top_level
                       then
                         (match tys with
                          | None |Some (_::_,_) -> FStar_Format.text ""
                          | Some ([],ty) ->
                              let ty1 =
                                doc_of_mltype currentModule
                                  (min_op_prec, NonAssoc) ty in
                              FStar_Format.reduce1
                                [FStar_Format.text ":"; ty1])
                       else FStar_Format.text "") in
                let uu____1506 =
                  let uu____1508 =
                    let uu____1509 = FStar_Extraction_ML_Syntax.idsym name in
                    FStar_Format.text uu____1509 in
                  let uu____1510 =
                    let uu____1512 = FStar_Format.reduce1 ids1 in
                    [uu____1512; ty_annot; FStar_Format.text "="; e1] in
                  uu____1508 :: uu____1510 in
                FStar_Format.reduce1 uu____1506 in
          let letdoc =
            if rec_ = FStar_Extraction_ML_Syntax.Rec
            then
              FStar_Format.reduce1
                [FStar_Format.text "let"; FStar_Format.text "rec"]
            else FStar_Format.text "let" in
          let lets1 = FStar_List.map for1 lets in
          let lets2 =
            FStar_List.mapi
              (fun i  ->
                 fun doc1  ->
                   FStar_Format.reduce1
                     [if i = (Prims.parse_int "0")
                      then letdoc
                      else FStar_Format.text "and";
                     doc1]) lets1 in
          FStar_Format.combine FStar_Format.hardline lets2
and doc_of_loc: FStar_Extraction_ML_Syntax.mlloc -> FStar_Format.doc =
  fun uu____1522  ->
    match uu____1522 with
    | (lineno,file) ->
        let uu____1525 =
          (FStar_Options.no_location_info ()) ||
            (FStar_Extraction_ML_Util.codegen_fsharp ()) in
        if uu____1525
        then FStar_Format.empty
        else
          (let file1 = FStar_Util.basename file in
           FStar_Format.reduce1
             [FStar_Format.text "#";
             FStar_Format.num lineno;
             FStar_Format.text (Prims.strcat "\"" (Prims.strcat file1 "\""))])
let doc_of_mltydecl:
  FStar_Extraction_ML_Syntax.mlsymbol ->
    FStar_Extraction_ML_Syntax.mltydecl -> FStar_Format.doc
  =
  fun currentModule  ->
    fun decls  ->
      let for1 uu____1545 =
        match uu____1545 with
        | (uu____1554,x,mangle_opt,tparams,body) ->
            let x1 = match mangle_opt with | None  -> x | Some y -> y in
            let tparams1 =
              match tparams with
              | [] -> FStar_Format.empty
              | x2::[] ->
                  let uu____1569 = FStar_Extraction_ML_Syntax.idsym x2 in
                  FStar_Format.text uu____1569
              | uu____1570 ->
                  let doc1 =
                    FStar_List.map
                      (fun x2  ->
                         let uu____1575 = FStar_Extraction_ML_Syntax.idsym x2 in
                         FStar_Format.text uu____1575) tparams in
                  let uu____1576 =
                    FStar_Format.combine (FStar_Format.text ", ") doc1 in
                  FStar_Format.parens uu____1576 in
            let forbody body1 =
              match body1 with
              | FStar_Extraction_ML_Syntax.MLTD_Abbrev ty ->
                  doc_of_mltype currentModule (min_op_prec, NonAssoc) ty
              | FStar_Extraction_ML_Syntax.MLTD_Record fields ->
                  let forfield uu____1593 =
                    match uu____1593 with
                    | (name,ty) ->
                        let name1 = FStar_Format.text name in
                        let ty1 =
                          doc_of_mltype currentModule (min_op_prec, NonAssoc)
                            ty in
                        FStar_Format.reduce1
                          [name1; FStar_Format.text ":"; ty1] in
                  let uu____1602 =
                    let uu____1603 = FStar_List.map forfield fields in
                    FStar_Format.combine (FStar_Format.text "; ") uu____1603 in
                  FStar_Format.cbrackets uu____1602
              | FStar_Extraction_ML_Syntax.MLTD_DType ctors ->
                  let forctor uu____1618 =
                    match uu____1618 with
                    | (name,tys) ->
                        (match tys with
                         | [] -> FStar_Format.text name
                         | uu____1626 ->
                             let tys1 =
                               FStar_List.map
                                 (doc_of_mltype currentModule
                                    (t_prio_tpl, Left)) tys in
                             let tys2 =
                               FStar_Format.combine (FStar_Format.text " * ")
                                 tys1 in
                             FStar_Format.reduce1
                               [FStar_Format.text name;
                               FStar_Format.text "of";
                               tys2]) in
                  let ctors1 = FStar_List.map forctor ctors in
                  let ctors2 =
                    FStar_List.map
                      (fun d  ->
                         FStar_Format.reduce1 [FStar_Format.text "|"; d])
                      ctors1 in
                  FStar_Format.combine FStar_Format.hardline ctors2 in
            let doc1 =
              let uu____1642 =
                let uu____1644 =
                  let uu____1646 =
                    let uu____1647 = ptsym currentModule ([], x1) in
                    FStar_Format.text uu____1647 in
                  [uu____1646] in
                tparams1 :: uu____1644 in
              FStar_Format.reduce1 uu____1642 in
            (match body with
             | None  -> doc1
             | Some body1 ->
                 let body2 = forbody body1 in
                 let uu____1651 =
                   let uu____1653 =
                     FStar_Format.reduce1 [doc1; FStar_Format.text "="] in
                   [uu____1653; body2] in
                 FStar_Format.combine FStar_Format.hardline uu____1651) in
      let doc1 = FStar_List.map for1 decls in
      let doc2 =
        if (FStar_List.length doc1) > (Prims.parse_int "0")
        then
          let uu____1668 =
            let uu____1670 =
              let uu____1672 =
                FStar_Format.combine (FStar_Format.text " \n and ") doc1 in
              [uu____1672] in
            (FStar_Format.text "type") :: uu____1670 in
          FStar_Format.reduce1 uu____1668
        else FStar_Format.text "" in
      doc2
let rec doc_of_sig1:
  FStar_Extraction_ML_Syntax.mlsymbol ->
    FStar_Extraction_ML_Syntax.mlsig1 -> FStar_Format.doc
  =
  fun currentModule  ->
    fun s  ->
      match s with
      | FStar_Extraction_ML_Syntax.MLS_Mod (x,subsig) ->
          let uu____1688 =
            let uu____1690 =
              FStar_Format.reduce1
                [FStar_Format.text "module";
                FStar_Format.text x;
                FStar_Format.text "="] in
            let uu____1691 =
              let uu____1693 = doc_of_sig currentModule subsig in
              let uu____1694 =
                let uu____1696 =
                  FStar_Format.reduce1 [FStar_Format.text "end"] in
                [uu____1696] in
              uu____1693 :: uu____1694 in
            uu____1690 :: uu____1691 in
          FStar_Format.combine FStar_Format.hardline uu____1688
      | FStar_Extraction_ML_Syntax.MLS_Exn (x,[]) ->
          FStar_Format.reduce1
            [FStar_Format.text "exception"; FStar_Format.text x]
      | FStar_Extraction_ML_Syntax.MLS_Exn (x,args) ->
          let args1 =
            FStar_List.map
              (doc_of_mltype currentModule (min_op_prec, NonAssoc)) args in
          let args2 =
            let uu____1708 =
              FStar_Format.combine (FStar_Format.text " * ") args1 in
            FStar_Format.parens uu____1708 in
          FStar_Format.reduce1
            [FStar_Format.text "exception";
            FStar_Format.text x;
            FStar_Format.text "of";
            args2]
      | FStar_Extraction_ML_Syntax.MLS_Val (x,(uu____1710,ty)) ->
          let ty1 = doc_of_mltype currentModule (min_op_prec, NonAssoc) ty in
          FStar_Format.reduce1
            [FStar_Format.text "val";
            FStar_Format.text x;
            FStar_Format.text ": ";
            ty1]
      | FStar_Extraction_ML_Syntax.MLS_Ty decls ->
          doc_of_mltydecl currentModule decls
and doc_of_sig:
  FStar_Extraction_ML_Syntax.mlsymbol ->
    FStar_Extraction_ML_Syntax.mlsig -> FStar_Format.doc
  =
  fun currentModule  ->
    fun s  ->
      let docs = FStar_List.map (doc_of_sig1 currentModule) s in
      let docs1 =
        FStar_List.map
          (fun x  ->
             FStar_Format.reduce
               [x; FStar_Format.hardline; FStar_Format.hardline]) docs in
      FStar_Format.reduce docs1
let doc_of_mod1:
  FStar_Extraction_ML_Syntax.mlsymbol ->
    FStar_Extraction_ML_Syntax.mlmodule1 -> FStar_Format.doc
  =
  fun currentModule  ->
    fun m  ->
      match m with
      | FStar_Extraction_ML_Syntax.MLM_Exn (x,[]) ->
          FStar_Format.reduce1
            [FStar_Format.text "exception"; FStar_Format.text x]
      | FStar_Extraction_ML_Syntax.MLM_Exn (x,args) ->
          let args1 =
            FStar_List.map
              (doc_of_mltype currentModule (min_op_prec, NonAssoc)) args in
          let args2 =
            let uu____1742 =
              FStar_Format.combine (FStar_Format.text " * ") args1 in
            FStar_Format.parens uu____1742 in
          FStar_Format.reduce1
            [FStar_Format.text "exception";
            FStar_Format.text x;
            FStar_Format.text "of";
            args2]
      | FStar_Extraction_ML_Syntax.MLM_Ty decls ->
          doc_of_mltydecl currentModule decls
      | FStar_Extraction_ML_Syntax.MLM_Let (rec_,uu____1745,lets) ->
          doc_of_lets currentModule (rec_, true, lets)
      | FStar_Extraction_ML_Syntax.MLM_Top e ->
          let uu____1751 =
            let uu____1753 =
              let uu____1755 =
                let uu____1757 =
                  let uu____1759 =
                    doc_of_expr currentModule (min_op_prec, NonAssoc) e in
                  [uu____1759] in
                (FStar_Format.text "=") :: uu____1757 in
              (FStar_Format.text "_") :: uu____1755 in
            (FStar_Format.text "let") :: uu____1753 in
          FStar_Format.reduce1 uu____1751
      | FStar_Extraction_ML_Syntax.MLM_Loc loc -> doc_of_loc loc
let doc_of_mod:
  FStar_Extraction_ML_Syntax.mlsymbol ->
    FStar_Extraction_ML_Syntax.mlmodule -> FStar_Format.doc
  =
  fun currentModule  ->
    fun m  ->
      let docs =
        FStar_List.map
          (fun x  ->
             let doc1 = doc_of_mod1 currentModule x in
             [doc1;
             (match x with
              | FStar_Extraction_ML_Syntax.MLM_Loc uu____1775 ->
                  FStar_Format.empty
              | uu____1776 -> FStar_Format.hardline);
             FStar_Format.hardline]) m in
      FStar_Format.reduce (FStar_List.flatten docs)
let rec doc_of_mllib_r:
  FStar_Extraction_ML_Syntax.mllib ->
    (Prims.string* FStar_Format.doc) Prims.list
  =
  fun uu____1782  ->
    match uu____1782 with
    | FStar_Extraction_ML_Syntax.MLLib mllib ->
        let rec for1_sig uu____1820 =
          match uu____1820 with
          | (x,sigmod,FStar_Extraction_ML_Syntax.MLLib sub1) ->
              let x1 = FStar_Extraction_ML_Util.flatten_mlpath x in
              let head1 =
                FStar_Format.reduce1
                  [FStar_Format.text "module";
                  FStar_Format.text x1;
                  FStar_Format.text ":";
                  FStar_Format.text "sig"] in
              let tail1 = FStar_Format.reduce1 [FStar_Format.text "end"] in
              let doc1 =
                FStar_Option.map
                  (fun uu____1859  ->
                     match uu____1859 with
                     | (s,uu____1863) -> doc_of_sig x1 s) sigmod in
              let sub2 = FStar_List.map for1_sig sub1 in
              let sub3 =
                FStar_List.map
                  (fun x2  ->
                     FStar_Format.reduce
                       [x2; FStar_Format.hardline; FStar_Format.hardline])
                  sub2 in
              let uu____1878 =
                let uu____1880 =
                  let uu____1882 =
                    let uu____1884 = FStar_Format.reduce sub3 in
                    [uu____1884;
                    FStar_Format.cat tail1 FStar_Format.hardline] in
                  (match doc1 with
                   | None  -> FStar_Format.empty
                   | Some s -> FStar_Format.cat s FStar_Format.hardline) ::
                    uu____1882 in
                (FStar_Format.cat head1 FStar_Format.hardline) :: uu____1880 in
              FStar_Format.reduce uu____1878
        and for1_mod istop uu____1887 =
          match uu____1887 with
          | (x,sigmod,FStar_Extraction_ML_Syntax.MLLib sub1) ->
              let x1 = FStar_Extraction_ML_Util.flatten_mlpath x in
              let head1 =
                let uu____1921 =
                  let uu____1923 = FStar_Extraction_ML_Util.codegen_fsharp () in
                  if uu____1923
                  then [FStar_Format.text "module"; FStar_Format.text x1]
                  else
                    if Prims.op_Negation istop
                    then
                      [FStar_Format.text "module";
                      FStar_Format.text x1;
                      FStar_Format.text "=";
                      FStar_Format.text "struct"]
                    else [] in
                FStar_Format.reduce1 uu____1921 in
              let tail1 =
                if Prims.op_Negation istop
                then FStar_Format.reduce1 [FStar_Format.text "end"]
                else FStar_Format.reduce1 [] in
              let doc1 =
                FStar_Option.map
                  (fun uu____1934  ->
                     match uu____1934 with
                     | (uu____1937,m) -> doc_of_mod x1 m) sigmod in
              let sub2 = FStar_List.map (for1_mod false) sub1 in
              let sub3 =
                FStar_List.map
                  (fun x2  ->
                     FStar_Format.reduce
                       [x2; FStar_Format.hardline; FStar_Format.hardline])
                  sub2 in
              let prefix1 =
                let uu____1955 = FStar_Extraction_ML_Util.codegen_fsharp () in
                if uu____1955
                then
                  [FStar_Format.cat (FStar_Format.text "#light \"off\"")
                     FStar_Format.hardline]
                else [] in
              let uu____1958 =
                let uu____1960 =
                  let uu____1962 =
                    let uu____1964 =
                      let uu____1966 =
                        let uu____1968 =
                          let uu____1970 =
                            let uu____1972 = FStar_Format.reduce sub3 in
                            [uu____1972;
                            FStar_Format.cat tail1 FStar_Format.hardline] in
                          (match doc1 with
                           | None  -> FStar_Format.empty
                           | Some s ->
                               FStar_Format.cat s FStar_Format.hardline)
                            :: uu____1970 in
                        FStar_Format.hardline :: uu____1968 in
                      (FStar_Format.text "open Prims") :: uu____1966 in
                    FStar_Format.hardline :: uu____1964 in
                  head1 :: uu____1962 in
                FStar_List.append prefix1 uu____1960 in
              FStar_All.pipe_left FStar_Format.reduce uu____1958 in
        let docs =
          FStar_List.map
            (fun uu____1990  ->
               match uu____1990 with
               | (x,s,m) ->
                   let uu____2017 = FStar_Extraction_ML_Util.flatten_mlpath x in
                   let uu____2018 = for1_mod true (x, s, m) in
                   (uu____2017, uu____2018)) mllib in
        docs
let doc_of_mllib:
  FStar_Extraction_ML_Syntax.mllib ->
    (Prims.string* FStar_Format.doc) Prims.list
  = fun mllib  -> doc_of_mllib_r mllib
let string_of_mlexpr:
  FStar_Extraction_ML_Syntax.mlpath ->
    FStar_Extraction_ML_Syntax.mlexpr -> Prims.string
  =
  fun cmod  ->
    fun e  ->
      let doc1 =
        let uu____2038 = FStar_Extraction_ML_Util.flatten_mlpath cmod in
        doc_of_expr uu____2038 (min_op_prec, NonAssoc) e in
      FStar_Format.pretty (Prims.parse_int "0") doc1
let string_of_mlty:
  FStar_Extraction_ML_Syntax.mlpath ->
    FStar_Extraction_ML_Syntax.mlty -> Prims.string
  =
  fun cmod  ->
    fun e  ->
      let doc1 =
        let uu____2048 = FStar_Extraction_ML_Util.flatten_mlpath cmod in
        doc_of_mltype uu____2048 (min_op_prec, NonAssoc) e in
      FStar_Format.pretty (Prims.parse_int "0") doc1
=======
| ILeft
| IRight
| Left
| Right
| NonAssoc


let uu___is_ILeft : assoc  ->  Prims.bool = (fun projectee -> (match (projectee) with
| ILeft -> begin
true
end
| uu____4 -> begin
false
end))


let uu___is_IRight : assoc  ->  Prims.bool = (fun projectee -> (match (projectee) with
| IRight -> begin
true
end
| uu____8 -> begin
false
end))


let uu___is_Left : assoc  ->  Prims.bool = (fun projectee -> (match (projectee) with
| Left -> begin
true
end
| uu____12 -> begin
false
end))


let uu___is_Right : assoc  ->  Prims.bool = (fun projectee -> (match (projectee) with
| Right -> begin
true
end
| uu____16 -> begin
false
end))


let uu___is_NonAssoc : assoc  ->  Prims.bool = (fun projectee -> (match (projectee) with
| NonAssoc -> begin
true
end
| uu____20 -> begin
false
end))

type fixity =
| Prefix
| Postfix
| Infix of assoc


let uu___is_Prefix : fixity  ->  Prims.bool = (fun projectee -> (match (projectee) with
| Prefix -> begin
true
end
| uu____27 -> begin
false
end))


let uu___is_Postfix : fixity  ->  Prims.bool = (fun projectee -> (match (projectee) with
| Postfix -> begin
true
end
| uu____31 -> begin
false
end))


let uu___is_Infix : fixity  ->  Prims.bool = (fun projectee -> (match (projectee) with
| Infix (_0) -> begin
true
end
| uu____36 -> begin
false
end))


let __proj__Infix__item___0 : fixity  ->  assoc = (fun projectee -> (match (projectee) with
| Infix (_0) -> begin
_0
end))


type opprec =
(Prims.int * fixity)


type level =
(opprec * assoc)


let t_prio_fun : (Prims.int * fixity) = (((Prims.parse_int "10")), (Infix (Right)))


let t_prio_tpl : (Prims.int * fixity) = (((Prims.parse_int "20")), (Infix (NonAssoc)))


let t_prio_name : (Prims.int * fixity) = (((Prims.parse_int "30")), (Postfix))


let e_bin_prio_lambda : (Prims.int * fixity) = (((Prims.parse_int "5")), (Prefix))


let e_bin_prio_if : (Prims.int * fixity) = (((Prims.parse_int "15")), (Prefix))


let e_bin_prio_letin : (Prims.int * fixity) = (((Prims.parse_int "19")), (Prefix))


let e_bin_prio_or : (Prims.int * fixity) = (((Prims.parse_int "20")), (Infix (Left)))


let e_bin_prio_and : (Prims.int * fixity) = (((Prims.parse_int "25")), (Infix (Left)))


let e_bin_prio_eq : (Prims.int * fixity) = (((Prims.parse_int "27")), (Infix (NonAssoc)))


let e_bin_prio_order : (Prims.int * fixity) = (((Prims.parse_int "29")), (Infix (NonAssoc)))


let e_bin_prio_op1 : (Prims.int * fixity) = (((Prims.parse_int "30")), (Infix (Left)))


let e_bin_prio_op2 : (Prims.int * fixity) = (((Prims.parse_int "40")), (Infix (Left)))


let e_bin_prio_op3 : (Prims.int * fixity) = (((Prims.parse_int "50")), (Infix (Left)))


let e_bin_prio_op4 : (Prims.int * fixity) = (((Prims.parse_int "60")), (Infix (Left)))


let e_bin_prio_comb : (Prims.int * fixity) = (((Prims.parse_int "70")), (Infix (Left)))


let e_bin_prio_seq : (Prims.int * fixity) = (((Prims.parse_int "100")), (Infix (Left)))


let e_app_prio : (Prims.int * fixity) = (((Prims.parse_int "10000")), (Infix (Left)))


let min_op_prec : (Prims.int * fixity) = (((~- ((Prims.parse_int "1")))), (Infix (NonAssoc)))


let max_op_prec : (Prims.int * fixity) = ((FStar_Util.max_int), (Infix (NonAssoc)))


let rec in_ns = (fun x -> (match (x) with
| ([], uu____101) -> begin
true
end
| ((x1)::t1, (x2)::t2) when (x1 = x2) -> begin
(in_ns ((t1), (t2)))
end
| (uu____115, uu____116) -> begin
false
end))


let path_of_ns : FStar_Extraction_ML_Syntax.mlsymbol  ->  Prims.string Prims.list  ->  Prims.string Prims.list = (fun currentModule ns -> (

let ns' = (FStar_Extraction_ML_Util.flatten_ns ns)
in (match ((ns' = currentModule)) with
| true -> begin
[]
end
| uu____132 -> begin
(

let cg_libs = (FStar_Options.codegen_libs ())
in (

let ns_len = (FStar_List.length ns)
in (

let found = (FStar_Util.find_map cg_libs (fun cg_path -> (

let cg_len = (FStar_List.length cg_path)
in (match (((FStar_List.length cg_path) < ns_len)) with
| true -> begin
(

let uu____154 = (FStar_Util.first_N cg_len ns)
in (match (uu____154) with
| (pfx, sfx) -> begin
(match ((pfx = cg_path)) with
| true -> begin
(

let uu____172 = (

let uu____174 = (

let uu____176 = (FStar_Extraction_ML_Util.flatten_ns sfx)
in (uu____176)::[])
in (FStar_List.append pfx uu____174))
in Some (uu____172))
end
| uu____178 -> begin
None
end)
end))
end
| uu____180 -> begin
None
end))))
in (match (found) with
| None -> begin
(ns')::[]
end
| Some (x) -> begin
x
end))))
end)))


let mlpath_of_mlpath : FStar_Extraction_ML_Syntax.mlsymbol  ->  FStar_Extraction_ML_Syntax.mlpath  ->  FStar_Extraction_ML_Syntax.mlpath = (fun currentModule x -> (

let uu____193 = (FStar_Extraction_ML_Syntax.string_of_mlpath x)
in (match (uu____193) with
| "Prims.Some" -> begin
(([]), ("Some"))
end
| "Prims.None" -> begin
(([]), ("None"))
end
| uu____196 -> begin
(

let uu____197 = x
in (match (uu____197) with
| (ns, x1) -> begin
(

let uu____202 = (path_of_ns currentModule ns)
in ((uu____202), (x1)))
end))
end)))


let ptsym_of_symbol : FStar_Extraction_ML_Syntax.mlsymbol  ->  FStar_Extraction_ML_Syntax.mlsymbol = (fun s -> (

let uu____208 = (

let uu____209 = (

let uu____210 = (FStar_String.get s (Prims.parse_int "0"))
in (FStar_Char.lowercase uu____210))
in (

let uu____211 = (FStar_String.get s (Prims.parse_int "0"))
in (uu____209 <> uu____211)))
in (match (uu____208) with
| true -> begin
(Prims.strcat "l__" s)
end
| uu____212 -> begin
s
end)))


let ptsym : FStar_Extraction_ML_Syntax.mlsymbol  ->  FStar_Extraction_ML_Syntax.mlpath  ->  FStar_Extraction_ML_Syntax.mlsymbol = (fun currentModule mlp -> (match ((FStar_List.isEmpty (Prims.fst mlp))) with
| true -> begin
(ptsym_of_symbol (Prims.snd mlp))
end
| uu____221 -> begin
(

let uu____222 = (mlpath_of_mlpath currentModule mlp)
in (match (uu____222) with
| (p, s) -> begin
(

let uu____227 = (

let uu____229 = (

let uu____231 = (ptsym_of_symbol s)
in (uu____231)::[])
in (FStar_List.append p uu____229))
in (FStar_String.concat "." uu____227))
end))
end))


let ptctor : FStar_Extraction_ML_Syntax.mlsymbol  ->  FStar_Extraction_ML_Syntax.mlpath  ->  FStar_Extraction_ML_Syntax.mlsymbol = (fun currentModule mlp -> (

let uu____238 = (mlpath_of_mlpath currentModule mlp)
in (match (uu____238) with
| (p, s) -> begin
(

let s1 = (

let uu____244 = (

let uu____245 = (

let uu____246 = (FStar_String.get s (Prims.parse_int "0"))
in (FStar_Char.uppercase uu____246))
in (

let uu____247 = (FStar_String.get s (Prims.parse_int "0"))
in (uu____245 <> uu____247)))
in (match (uu____244) with
| true -> begin
(Prims.strcat "U__" s)
end
| uu____248 -> begin
s
end))
in (FStar_String.concat "." (FStar_List.append p ((s1)::[]))))
end)))


let infix_prim_ops : (Prims.string * (Prims.int * fixity) * Prims.string) Prims.list = ((("op_Addition"), (e_bin_prio_op1), ("+")))::((("op_Subtraction"), (e_bin_prio_op1), ("-")))::((("op_Multiply"), (e_bin_prio_op1), ("*")))::((("op_Division"), (e_bin_prio_op1), ("/")))::((("op_Equality"), (e_bin_prio_eq), ("=")))::((("op_Colon_Equals"), (e_bin_prio_eq), (":=")))::((("op_disEquality"), (e_bin_prio_eq), ("<>")))::((("op_AmpAmp"), (e_bin_prio_and), ("&&")))::((("op_BarBar"), (e_bin_prio_or), ("||")))::((("op_LessThanOrEqual"), (e_bin_prio_order), ("<=")))::((("op_GreaterThanOrEqual"), (e_bin_prio_order), (">=")))::((("op_LessThan"), (e_bin_prio_order), ("<")))::((("op_GreaterThan"), (e_bin_prio_order), (">")))::((("op_Modulus"), (e_bin_prio_order), ("mod")))::[]


let prim_uni_ops : (Prims.string * Prims.string) Prims.list = ((("op_Negation"), ("not")))::((("op_Minus"), ("~-")))::((("op_Bang"), ("Support.ST.read")))::[]


let prim_types = (fun uu____372 -> [])


let prim_constructors : (Prims.string * Prims.string) Prims.list = ((("Some"), ("Some")))::((("None"), ("None")))::((("Nil"), ("[]")))::((("Cons"), ("::")))::[]


let is_prims_ns : FStar_Extraction_ML_Syntax.mlsymbol Prims.list  ->  Prims.bool = (fun ns -> (ns = ("Prims")::[]))


let as_bin_op : FStar_Extraction_ML_Syntax.mlpath  ->  (FStar_Extraction_ML_Syntax.mlsymbol * (Prims.int * fixity) * Prims.string) Prims.option = (fun uu____400 -> (match (uu____400) with
| (ns, x) -> begin
(match ((is_prims_ns ns)) with
| true -> begin
(FStar_List.tryFind (fun uu____422 -> (match (uu____422) with
| (y, uu____429, uu____430) -> begin
(x = y)
end)) infix_prim_ops)
end
| uu____435 -> begin
None
end)
end))


let is_bin_op : FStar_Extraction_ML_Syntax.mlpath  ->  Prims.bool = (fun p -> (

let uu____444 = (as_bin_op p)
in (uu____444 <> None)))


let as_uni_op : FStar_Extraction_ML_Syntax.mlpath  ->  (FStar_Extraction_ML_Syntax.mlsymbol * Prims.string) Prims.option = (fun uu____467 -> (match (uu____467) with
| (ns, x) -> begin
(match ((is_prims_ns ns)) with
| true -> begin
(FStar_List.tryFind (fun uu____480 -> (match (uu____480) with
| (y, uu____484) -> begin
(x = y)
end)) prim_uni_ops)
end
| uu____485 -> begin
None
end)
end))


let is_uni_op : FStar_Extraction_ML_Syntax.mlpath  ->  Prims.bool = (fun p -> (

let uu____491 = (as_uni_op p)
in (uu____491 <> None)))


let is_standard_type : FStar_Extraction_ML_Syntax.mlpath  ->  Prims.bool = (fun p -> false)


let as_standard_constructor : FStar_Extraction_ML_Syntax.mlpath  ->  (FStar_Extraction_ML_Syntax.mlsymbol * Prims.string) Prims.option = (fun uu____508 -> (match (uu____508) with
| (ns, x) -> begin
(match ((is_prims_ns ns)) with
| true -> begin
(FStar_List.tryFind (fun uu____521 -> (match (uu____521) with
| (y, uu____525) -> begin
(x = y)
end)) prim_constructors)
end
| uu____526 -> begin
None
end)
end))


let is_standard_constructor : FStar_Extraction_ML_Syntax.mlpath  ->  Prims.bool = (fun p -> (

let uu____532 = (as_standard_constructor p)
in (uu____532 <> None)))


let maybe_paren : ((Prims.int * fixity) * assoc)  ->  (Prims.int * fixity)  ->  FStar_Format.doc  ->  FStar_Format.doc = (fun uu____553 inner doc1 -> (match (uu____553) with
| (outer, side) -> begin
(

let noparens = (fun _inner _outer side1 -> (

let uu____586 = _inner
in (match (uu____586) with
| (pi, fi) -> begin
(

let uu____591 = _outer
in (match (uu____591) with
| (po, fo) -> begin
((pi > po) || (match (((fi), (side1))) with
| (Postfix, Left) -> begin
true
end
| (Prefix, Right) -> begin
true
end
| (Infix (Left), Left) -> begin
((pi = po) && (fo = Infix (Left)))
end
| (Infix (Right), Right) -> begin
((pi = po) && (fo = Infix (Right)))
end
| (Infix (Left), ILeft) -> begin
((pi = po) && (fo = Infix (Left)))
end
| (Infix (Right), IRight) -> begin
((pi = po) && (fo = Infix (Right)))
end
| (uu____596, NonAssoc) -> begin
((pi = po) && (fi = fo))
end
| (uu____597, uu____598) -> begin
false
end))
end))
end)))
in (match ((noparens inner outer side)) with
| true -> begin
doc1
end
| uu____599 -> begin
(FStar_Format.parens doc1)
end))
end))


let escape_byte_hex : FStar_BaseTypes.byte  ->  Prims.string = (fun x -> (Prims.strcat "\\x" (FStar_Util.hex_string_of_byte x)))


let escape_char_hex : FStar_BaseTypes.char  ->  Prims.string = (fun x -> (escape_byte_hex (FStar_Util.byte_of_char x)))


let escape_or : (FStar_Char.char  ->  Prims.string)  ->  FStar_Char.char  ->  Prims.string = (fun fallback uu___116_614 -> (match (uu___116_614) with
| c when (c = '\\') -> begin
"\\\\"
end
| c when (c = ' ') -> begin
" "
end
| c when (c = '\b') -> begin
"\\b"
end
| c when (c = '\t') -> begin
"\\t"
end
| c when (c = '\r') -> begin
"\\r"
end
| c when (c = '\n') -> begin
"\\n"
end
| c when (c = '\'') -> begin
"\\\'"
end
| c when (c = '\"') -> begin
"\\\""
end
| c when (FStar_Util.is_letter_or_digit c) -> begin
(FStar_Util.string_of_char c)
end
| c when (FStar_Util.is_punctuation c) -> begin
(FStar_Util.string_of_char c)
end
| c when (FStar_Util.is_symbol c) -> begin
(FStar_Util.string_of_char c)
end
| c -> begin
(fallback c)
end))


let string_of_mlconstant : FStar_Extraction_ML_Syntax.mlconstant  ->  Prims.string = (fun sctt -> (match (sctt) with
| FStar_Extraction_ML_Syntax.MLC_Unit -> begin
"()"
end
| FStar_Extraction_ML_Syntax.MLC_Bool (true) -> begin
"true"
end
| FStar_Extraction_ML_Syntax.MLC_Bool (false) -> begin
"false"
end
| FStar_Extraction_ML_Syntax.MLC_Char (c) -> begin
(

let uu____633 = (

let uu____634 = (escape_or escape_char_hex c)
in (Prims.strcat uu____634 "\'"))
in (Prims.strcat "\'" uu____633))
end
| FStar_Extraction_ML_Syntax.MLC_Int (s, Some (FStar_Const.Signed, FStar_Const.Int32)) -> begin
(Prims.strcat s "l")
end
| FStar_Extraction_ML_Syntax.MLC_Int (s, Some (FStar_Const.Signed, FStar_Const.Int64)) -> begin
(Prims.strcat s "L")
end
| (FStar_Extraction_ML_Syntax.MLC_Int (s, Some (_, FStar_Const.Int8))) | (FStar_Extraction_ML_Syntax.MLC_Int (s, Some (_, FStar_Const.Int16))) -> begin
s
end
| FStar_Extraction_ML_Syntax.MLC_Int (s, None) -> begin
(Prims.strcat "(Prims.parse_int \"" (Prims.strcat s "\")"))
end
| FStar_Extraction_ML_Syntax.MLC_Float (d) -> begin
(FStar_Util.string_of_float d)
end
| FStar_Extraction_ML_Syntax.MLC_Bytes (bytes) -> begin
(

let uu____669 = (

let uu____670 = (FStar_Bytes.f_encode escape_byte_hex bytes)
in (Prims.strcat uu____670 "\""))
in (Prims.strcat "\"" uu____669))
end
| FStar_Extraction_ML_Syntax.MLC_String (chars) -> begin
(

let uu____672 = (

let uu____673 = (FStar_String.collect (escape_or FStar_Util.string_of_char) chars)
in (Prims.strcat uu____673 "\""))
in (Prims.strcat "\"" uu____672))
end
| uu____674 -> begin
(failwith "TODO: extract integer constants properly into OCaml")
end))


let rec doc_of_mltype' : FStar_Extraction_ML_Syntax.mlsymbol  ->  level  ->  FStar_Extraction_ML_Syntax.mlty  ->  FStar_Format.doc = (fun currentModule outer ty -> (match (ty) with
| FStar_Extraction_ML_Syntax.MLTY_Var (x) -> begin
(

let escape_tyvar = (fun s -> (match ((FStar_Util.starts_with s "\'_")) with
| true -> begin
(FStar_Util.replace_char s '_' 'u')
end
| uu____695 -> begin
s
end))
in (

let uu____696 = (

let uu____697 = (FStar_Extraction_ML_Syntax.idsym x)
in (FStar_All.pipe_left escape_tyvar uu____697))
in (FStar_Format.text uu____696)))
end
| FStar_Extraction_ML_Syntax.MLTY_Tuple (tys) -> begin
(

let doc1 = (FStar_List.map (doc_of_mltype currentModule ((t_prio_tpl), (Left))) tys)
in (

let doc2 = (

let uu____705 = (

let uu____706 = (FStar_Format.combine (FStar_Format.text " * ") doc1)
in (FStar_Format.hbox uu____706))
in (FStar_Format.parens uu____705))
in doc2))
end
| FStar_Extraction_ML_Syntax.MLTY_Named (args, name) -> begin
(

let args1 = (match (args) with
| [] -> begin
FStar_Format.empty
end
| (arg)::[] -> begin
(doc_of_mltype currentModule ((t_prio_name), (Left)) arg)
end
| uu____715 -> begin
(

let args1 = (FStar_List.map (doc_of_mltype currentModule ((min_op_prec), (NonAssoc))) args)
in (

let uu____721 = (

let uu____722 = (FStar_Format.combine (FStar_Format.text ", ") args1)
in (FStar_Format.hbox uu____722))
in (FStar_Format.parens uu____721)))
end)
in (

let name1 = (ptsym currentModule name)
in (

let uu____724 = (FStar_Format.reduce1 ((args1)::((FStar_Format.text name1))::[]))
in (FStar_Format.hbox uu____724))))
end
| FStar_Extraction_ML_Syntax.MLTY_Fun (t1, uu____726, t2) -> begin
(

let d1 = (doc_of_mltype currentModule ((t_prio_fun), (Left)) t1)
in (

let d2 = (doc_of_mltype currentModule ((t_prio_fun), (Right)) t2)
in (

let uu____734 = (

let uu____735 = (FStar_Format.reduce1 ((d1)::((FStar_Format.text " -> "))::(d2)::[]))
in (FStar_Format.hbox uu____735))
in (maybe_paren outer t_prio_fun uu____734))))
end
| FStar_Extraction_ML_Syntax.MLTY_Top -> begin
(

let uu____736 = (FStar_Extraction_ML_Util.codegen_fsharp ())
in (match (uu____736) with
| true -> begin
(FStar_Format.text "obj")
end
| uu____737 -> begin
(FStar_Format.text "Obj.t")
end))
end))
and doc_of_mltype : FStar_Extraction_ML_Syntax.mlsymbol  ->  level  ->  FStar_Extraction_ML_Syntax.mlty  ->  FStar_Format.doc = (fun currentModule outer ty -> (doc_of_mltype' currentModule outer (FStar_Extraction_ML_Util.resugar_mlty ty)))


let rec doc_of_expr : FStar_Extraction_ML_Syntax.mlsymbol  ->  level  ->  FStar_Extraction_ML_Syntax.mlexpr  ->  FStar_Format.doc = (fun currentModule outer e -> (match (e.FStar_Extraction_ML_Syntax.expr) with
| FStar_Extraction_ML_Syntax.MLE_Coerce (e1, t, t') -> begin
(

let doc1 = (doc_of_expr currentModule ((min_op_prec), (NonAssoc)) e1)
in (

let uu____788 = (FStar_Extraction_ML_Util.codegen_fsharp ())
in (match (uu____788) with
| true -> begin
(

let uu____789 = (FStar_Format.reduce (((FStar_Format.text "Prims.checked_cast"))::(doc1)::[]))
in (FStar_Format.parens uu____789))
end
| uu____790 -> begin
(

let uu____791 = (FStar_Format.reduce (((FStar_Format.text "Obj.magic "))::((FStar_Format.parens doc1))::[]))
in (FStar_Format.parens uu____791))
end)))
end
| FStar_Extraction_ML_Syntax.MLE_Seq (es) -> begin
(

let docs = (FStar_List.map (doc_of_expr currentModule ((min_op_prec), (NonAssoc))) es)
in (

let docs1 = (FStar_List.map (fun d -> (FStar_Format.reduce ((d)::((FStar_Format.text ";"))::(FStar_Format.hardline)::[]))) docs)
in (

let uu____801 = (FStar_Format.reduce docs1)
in (FStar_Format.parens uu____801))))
end
| FStar_Extraction_ML_Syntax.MLE_Const (c) -> begin
(

let uu____803 = (string_of_mlconstant c)
in (FStar_Format.text uu____803))
end
| FStar_Extraction_ML_Syntax.MLE_Var (x, uu____805) -> begin
(FStar_Format.text x)
end
| FStar_Extraction_ML_Syntax.MLE_Name (path) -> begin
(

let uu____807 = (ptsym currentModule path)
in (FStar_Format.text uu____807))
end
| FStar_Extraction_ML_Syntax.MLE_Record (path, fields) -> begin
(

let for1 = (fun uu____823 -> (match (uu____823) with
| (name, e1) -> begin
(

let doc1 = (doc_of_expr currentModule ((min_op_prec), (NonAssoc)) e1)
in (

let uu____831 = (

let uu____833 = (

let uu____834 = (ptsym currentModule ((path), (name)))
in (FStar_Format.text uu____834))
in (uu____833)::((FStar_Format.text "="))::(doc1)::[])
in (FStar_Format.reduce1 uu____831)))
end))
in (

let uu____836 = (

let uu____837 = (FStar_List.map for1 fields)
in (FStar_Format.combine (FStar_Format.text "; ") uu____837))
in (FStar_Format.cbrackets uu____836)))
end
| FStar_Extraction_ML_Syntax.MLE_CTor (ctor, []) -> begin
(

let name = (

let uu____844 = (is_standard_constructor ctor)
in (match (uu____844) with
| true -> begin
(

let uu____845 = (

let uu____848 = (as_standard_constructor ctor)
in (FStar_Option.get uu____848))
in (Prims.snd uu____845))
end
| uu____854 -> begin
(ptctor currentModule ctor)
end))
in (FStar_Format.text name))
end
| FStar_Extraction_ML_Syntax.MLE_CTor (ctor, args) -> begin
(

let name = (

let uu____860 = (is_standard_constructor ctor)
in (match (uu____860) with
| true -> begin
(

let uu____861 = (

let uu____864 = (as_standard_constructor ctor)
in (FStar_Option.get uu____864))
in (Prims.snd uu____861))
end
| uu____870 -> begin
(ptctor currentModule ctor)
end))
in (

let args1 = (FStar_List.map (doc_of_expr currentModule ((min_op_prec), (NonAssoc))) args)
in (

let doc1 = (match (((name), (args1))) with
| ("::", (x)::(xs)::[]) -> begin
(FStar_Format.reduce (((FStar_Format.parens x))::((FStar_Format.text "::"))::(xs)::[]))
end
| (uu____880, uu____881) -> begin
(

let uu____884 = (

let uu____886 = (

let uu____888 = (

let uu____889 = (FStar_Format.combine (FStar_Format.text ", ") args1)
in (FStar_Format.parens uu____889))
in (uu____888)::[])
in ((FStar_Format.text name))::uu____886)
in (FStar_Format.reduce1 uu____884))
end)
in (maybe_paren outer e_app_prio doc1))))
end
| FStar_Extraction_ML_Syntax.MLE_Tuple (es) -> begin
(

let docs = (FStar_List.map (fun x -> (

let uu____895 = (doc_of_expr currentModule ((min_op_prec), (NonAssoc)) x)
in (FStar_Format.parens uu____895))) es)
in (

let docs1 = (

let uu____899 = (FStar_Format.combine (FStar_Format.text ", ") docs)
in (FStar_Format.parens uu____899))
in docs1))
end
| FStar_Extraction_ML_Syntax.MLE_Let ((rec_, uu____901, lets), body) -> begin
(

let pre = (match ((e.FStar_Extraction_ML_Syntax.loc <> FStar_Extraction_ML_Syntax.dummy_loc)) with
| true -> begin
(

let uu____911 = (

let uu____913 = (

let uu____915 = (doc_of_loc e.FStar_Extraction_ML_Syntax.loc)
in (uu____915)::[])
in (FStar_Format.hardline)::uu____913)
in (FStar_Format.reduce uu____911))
end
| uu____916 -> begin
FStar_Format.empty
end)
in (

let doc1 = (doc_of_lets currentModule ((rec_), (false), (lets)))
in (

let body1 = (doc_of_expr currentModule ((min_op_prec), (NonAssoc)) body)
in (

let uu____922 = (

let uu____923 = (

let uu____925 = (

let uu____927 = (

let uu____929 = (FStar_Format.reduce1 (((FStar_Format.text "in"))::(body1)::[]))
in (uu____929)::[])
in (doc1)::uu____927)
in (pre)::uu____925)
in (FStar_Format.combine FStar_Format.hardline uu____923))
in (FStar_Format.parens uu____922)))))
end
| FStar_Extraction_ML_Syntax.MLE_App (e1, args) -> begin
(match (((e1.FStar_Extraction_ML_Syntax.expr), (args))) with
| (FStar_Extraction_ML_Syntax.MLE_Name (p), ({FStar_Extraction_ML_Syntax.expr = FStar_Extraction_ML_Syntax.MLE_Fun ((uu____936)::[], scrutinee); FStar_Extraction_ML_Syntax.mlty = uu____938; FStar_Extraction_ML_Syntax.loc = uu____939})::({FStar_Extraction_ML_Syntax.expr = FStar_Extraction_ML_Syntax.MLE_Fun (((arg, uu____941))::[], possible_match); FStar_Extraction_ML_Syntax.mlty = uu____943; FStar_Extraction_ML_Syntax.loc = uu____944})::[]) when (

let uu____962 = (FStar_Extraction_ML_Syntax.string_of_mlpath p)
in (uu____962 = "FStar.All.try_with")) -> begin
(

let branches = (match (possible_match) with
| {FStar_Extraction_ML_Syntax.expr = FStar_Extraction_ML_Syntax.MLE_Match ({FStar_Extraction_ML_Syntax.expr = FStar_Extraction_ML_Syntax.MLE_Var (arg'); FStar_Extraction_ML_Syntax.mlty = uu____975; FStar_Extraction_ML_Syntax.loc = uu____976}, branches); FStar_Extraction_ML_Syntax.mlty = uu____978; FStar_Extraction_ML_Syntax.loc = uu____979} when (

let uu____990 = (FStar_Extraction_ML_Syntax.idsym arg)
in (

let uu____991 = (FStar_Extraction_ML_Syntax.idsym arg')
in (uu____990 = uu____991))) -> begin
branches
end
| e2 -> begin
(((FStar_Extraction_ML_Syntax.MLP_Wild), (None), (e2)))::[]
end)
in (doc_of_expr currentModule outer {FStar_Extraction_ML_Syntax.expr = FStar_Extraction_ML_Syntax.MLE_Try (((scrutinee), (branches))); FStar_Extraction_ML_Syntax.mlty = possible_match.FStar_Extraction_ML_Syntax.mlty; FStar_Extraction_ML_Syntax.loc = possible_match.FStar_Extraction_ML_Syntax.loc}))
end
| (FStar_Extraction_ML_Syntax.MLE_Name (p), (e11)::(e2)::[]) when (is_bin_op p) -> begin
(doc_of_binop currentModule p e11 e2)
end
| (FStar_Extraction_ML_Syntax.MLE_App ({FStar_Extraction_ML_Syntax.expr = FStar_Extraction_ML_Syntax.MLE_Name (p); FStar_Extraction_ML_Syntax.mlty = uu____1012; FStar_Extraction_ML_Syntax.loc = uu____1013}, (unitVal)::[]), (e11)::(e2)::[]) when ((is_bin_op p) && (unitVal = FStar_Extraction_ML_Syntax.ml_unit)) -> begin
(doc_of_binop currentModule p e11 e2)
end
| (FStar_Extraction_ML_Syntax.MLE_Name (p), (e11)::[]) when (is_uni_op p) -> begin
(doc_of_uniop currentModule p e11)
end
| (FStar_Extraction_ML_Syntax.MLE_App ({FStar_Extraction_ML_Syntax.expr = FStar_Extraction_ML_Syntax.MLE_Name (p); FStar_Extraction_ML_Syntax.mlty = uu____1023; FStar_Extraction_ML_Syntax.loc = uu____1024}, (unitVal)::[]), (e11)::[]) when ((is_uni_op p) && (unitVal = FStar_Extraction_ML_Syntax.ml_unit)) -> begin
(doc_of_uniop currentModule p e11)
end
| uu____1029 -> begin
(

let e2 = (doc_of_expr currentModule ((e_app_prio), (ILeft)) e1)
in (

let args1 = (FStar_List.map (doc_of_expr currentModule ((e_app_prio), (IRight))) args)
in (

let uu____1040 = (FStar_Format.reduce1 ((e2)::args1))
in (FStar_Format.parens uu____1040))))
end)
end
| FStar_Extraction_ML_Syntax.MLE_Proj (e1, f) -> begin
(

let e2 = (doc_of_expr currentModule ((min_op_prec), (NonAssoc)) e1)
in (

let doc1 = (

let uu____1047 = (FStar_Extraction_ML_Util.codegen_fsharp ())
in (match (uu____1047) with
| true -> begin
(FStar_Format.reduce ((e2)::((FStar_Format.text "."))::((FStar_Format.text (Prims.snd f)))::[]))
end
| uu____1049 -> begin
(

let uu____1050 = (

let uu____1052 = (

let uu____1054 = (

let uu____1056 = (

let uu____1057 = (ptsym currentModule f)
in (FStar_Format.text uu____1057))
in (uu____1056)::[])
in ((FStar_Format.text "."))::uu____1054)
in (e2)::uu____1052)
in (FStar_Format.reduce uu____1050))
end))
in doc1))
end
| FStar_Extraction_ML_Syntax.MLE_Fun (ids, body) -> begin
(

let bvar_annot = (fun x xt -> (

let uu____1075 = (FStar_Extraction_ML_Util.codegen_fsharp ())
in (match (uu____1075) with
| true -> begin
(

let uu____1076 = (

let uu____1078 = (

let uu____1080 = (

let uu____1082 = (match (xt) with
| Some (xxt) -> begin
(

let uu____1084 = (

let uu____1086 = (

let uu____1088 = (doc_of_mltype currentModule outer xxt)
in (uu____1088)::[])
in ((FStar_Format.text " : "))::uu____1086)
in (FStar_Format.reduce1 uu____1084))
end
| uu____1089 -> begin
(FStar_Format.text "")
end)
in (uu____1082)::((FStar_Format.text ")"))::[])
in ((FStar_Format.text x))::uu____1080)
in ((FStar_Format.text "("))::uu____1078)
in (FStar_Format.reduce1 uu____1076))
end
| uu____1091 -> begin
(FStar_Format.text x)
end)))
in (

let ids1 = (FStar_List.map (fun uu____1098 -> (match (uu____1098) with
| ((x, uu____1104), xt) -> begin
(bvar_annot x (Some (xt)))
end)) ids)
in (

let body1 = (doc_of_expr currentModule ((min_op_prec), (NonAssoc)) body)
in (

let doc1 = (

let uu____1112 = (

let uu____1114 = (

let uu____1116 = (FStar_Format.reduce1 ids1)
in (uu____1116)::((FStar_Format.text "->"))::(body1)::[])
in ((FStar_Format.text "fun"))::uu____1114)
in (FStar_Format.reduce1 uu____1112))
in (FStar_Format.parens doc1)))))
end
| FStar_Extraction_ML_Syntax.MLE_If (cond, e1, None) -> begin
(

let cond1 = (doc_of_expr currentModule ((min_op_prec), (NonAssoc)) cond)
in (

let doc1 = (

let uu____1124 = (

let uu____1126 = (FStar_Format.reduce1 (((FStar_Format.text "if"))::(cond1)::((FStar_Format.text "then"))::((FStar_Format.text "begin"))::[]))
in (

let uu____1127 = (

let uu____1129 = (doc_of_expr currentModule ((min_op_prec), (NonAssoc)) e1)
in (uu____1129)::((FStar_Format.text "end"))::[])
in (uu____1126)::uu____1127))
in (FStar_Format.combine FStar_Format.hardline uu____1124))
in (maybe_paren outer e_bin_prio_if doc1)))
end
| FStar_Extraction_ML_Syntax.MLE_If (cond, e1, Some (e2)) -> begin
(

let cond1 = (doc_of_expr currentModule ((min_op_prec), (NonAssoc)) cond)
in (

let doc1 = (

let uu____1140 = (

let uu____1142 = (FStar_Format.reduce1 (((FStar_Format.text "if"))::(cond1)::((FStar_Format.text "then"))::((FStar_Format.text "begin"))::[]))
in (

let uu____1143 = (

let uu____1145 = (doc_of_expr currentModule ((min_op_prec), (NonAssoc)) e1)
in (

let uu____1148 = (

let uu____1150 = (FStar_Format.reduce1 (((FStar_Format.text "end"))::((FStar_Format.text "else"))::((FStar_Format.text "begin"))::[]))
in (

let uu____1151 = (

let uu____1153 = (doc_of_expr currentModule ((min_op_prec), (NonAssoc)) e2)
in (uu____1153)::((FStar_Format.text "end"))::[])
in (uu____1150)::uu____1151))
in (uu____1145)::uu____1148))
in (uu____1142)::uu____1143))
in (FStar_Format.combine FStar_Format.hardline uu____1140))
in (maybe_paren outer e_bin_prio_if doc1)))
end
| FStar_Extraction_ML_Syntax.MLE_Match (cond, pats) -> begin
(

let cond1 = (doc_of_expr currentModule ((min_op_prec), (NonAssoc)) cond)
in (

let pats1 = (FStar_List.map (doc_of_branch currentModule) pats)
in (

let doc1 = (

let uu____1175 = (FStar_Format.reduce1 (((FStar_Format.text "match"))::((FStar_Format.parens cond1))::((FStar_Format.text "with"))::[]))
in (uu____1175)::pats1)
in (

let doc2 = (FStar_Format.combine FStar_Format.hardline doc1)
in (FStar_Format.parens doc2)))))
end
| FStar_Extraction_ML_Syntax.MLE_Raise (exn, []) -> begin
(

let uu____1179 = (

let uu____1181 = (

let uu____1183 = (

let uu____1184 = (ptctor currentModule exn)
in (FStar_Format.text uu____1184))
in (uu____1183)::[])
in ((FStar_Format.text "raise"))::uu____1181)
in (FStar_Format.reduce1 uu____1179))
end
| FStar_Extraction_ML_Syntax.MLE_Raise (exn, args) -> begin
(

let args1 = (FStar_List.map (doc_of_expr currentModule ((min_op_prec), (NonAssoc))) args)
in (

let uu____1193 = (

let uu____1195 = (

let uu____1197 = (

let uu____1198 = (ptctor currentModule exn)
in (FStar_Format.text uu____1198))
in (

let uu____1199 = (

let uu____1201 = (

let uu____1202 = (FStar_Format.combine (FStar_Format.text ", ") args1)
in (FStar_Format.parens uu____1202))
in (uu____1201)::[])
in (uu____1197)::uu____1199))
in ((FStar_Format.text "raise"))::uu____1195)
in (FStar_Format.reduce1 uu____1193)))
end
| FStar_Extraction_ML_Syntax.MLE_Try (e1, pats) -> begin
(

let uu____1215 = (

let uu____1217 = (

let uu____1219 = (doc_of_expr currentModule ((min_op_prec), (NonAssoc)) e1)
in (

let uu____1222 = (

let uu____1224 = (

let uu____1226 = (

let uu____1227 = (FStar_List.map (doc_of_branch currentModule) pats)
in (FStar_Format.combine FStar_Format.hardline uu____1227))
in (uu____1226)::[])
in ((FStar_Format.text "with"))::uu____1224)
in (uu____1219)::uu____1222))
in ((FStar_Format.text "try"))::uu____1217)
in (FStar_Format.combine FStar_Format.hardline uu____1215))
end))
and doc_of_binop : FStar_Extraction_ML_Syntax.mlsymbol  ->  FStar_Extraction_ML_Syntax.mlpath  ->  FStar_Extraction_ML_Syntax.mlexpr  ->  FStar_Extraction_ML_Syntax.mlexpr  ->  FStar_Format.doc = (fun currentModule p e1 e2 -> (

let uu____1233 = (

let uu____1239 = (as_bin_op p)
in (FStar_Option.get uu____1239))
in (match (uu____1233) with
| (uu____1251, prio, txt) -> begin
(

let e11 = (doc_of_expr currentModule ((prio), (Left)) e1)
in (

let e21 = (doc_of_expr currentModule ((prio), (Right)) e2)
in (

let doc1 = (FStar_Format.reduce1 ((e11)::((FStar_Format.text txt))::(e21)::[]))
in (FStar_Format.parens doc1))))
end)))
and doc_of_uniop : FStar_Extraction_ML_Syntax.mlsymbol  ->  FStar_Extraction_ML_Syntax.mlpath  ->  FStar_Extraction_ML_Syntax.mlexpr  ->  FStar_Format.doc = (fun currentModule p e1 -> (

let uu____1268 = (

let uu____1271 = (as_uni_op p)
in (FStar_Option.get uu____1271))
in (match (uu____1268) with
| (uu____1277, txt) -> begin
(

let e11 = (doc_of_expr currentModule ((min_op_prec), (NonAssoc)) e1)
in (

let doc1 = (FStar_Format.reduce1 (((FStar_Format.text txt))::((FStar_Format.parens e11))::[]))
in (FStar_Format.parens doc1)))
end)))
and doc_of_pattern : FStar_Extraction_ML_Syntax.mlsymbol  ->  FStar_Extraction_ML_Syntax.mlpattern  ->  FStar_Format.doc = (fun currentModule pattern -> (match (pattern) with
| FStar_Extraction_ML_Syntax.MLP_Wild -> begin
(FStar_Format.text "_")
end
| FStar_Extraction_ML_Syntax.MLP_Const (c) -> begin
(

let uu____1286 = (string_of_mlconstant c)
in (FStar_Format.text uu____1286))
end
| FStar_Extraction_ML_Syntax.MLP_Var (x) -> begin
(FStar_Format.text (Prims.fst x))
end
| FStar_Extraction_ML_Syntax.MLP_Record (path, fields) -> begin
(

let for1 = (fun uu____1303 -> (match (uu____1303) with
| (name, p) -> begin
(

let uu____1308 = (

let uu____1310 = (

let uu____1311 = (ptsym currentModule ((path), (name)))
in (FStar_Format.text uu____1311))
in (

let uu____1313 = (

let uu____1315 = (

let uu____1317 = (doc_of_pattern currentModule p)
in (uu____1317)::[])
in ((FStar_Format.text "="))::uu____1315)
in (uu____1310)::uu____1313))
in (FStar_Format.reduce1 uu____1308))
end))
in (

let uu____1318 = (

let uu____1319 = (FStar_List.map for1 fields)
in (FStar_Format.combine (FStar_Format.text "; ") uu____1319))
in (FStar_Format.cbrackets uu____1318)))
end
| FStar_Extraction_ML_Syntax.MLP_CTor (ctor, []) -> begin
(

let name = (

let uu____1326 = (is_standard_constructor ctor)
in (match (uu____1326) with
| true -> begin
(

let uu____1327 = (

let uu____1330 = (as_standard_constructor ctor)
in (FStar_Option.get uu____1330))
in (Prims.snd uu____1327))
end
| uu____1336 -> begin
(ptctor currentModule ctor)
end))
in (FStar_Format.text name))
end
| FStar_Extraction_ML_Syntax.MLP_CTor (ctor, pats) -> begin
(

let name = (

let uu____1342 = (is_standard_constructor ctor)
in (match (uu____1342) with
| true -> begin
(

let uu____1343 = (

let uu____1346 = (as_standard_constructor ctor)
in (FStar_Option.get uu____1346))
in (Prims.snd uu____1343))
end
| uu____1352 -> begin
(ptctor currentModule ctor)
end))
in (

let doc1 = (match (((name), (pats))) with
| ("::", (x)::(xs)::[]) -> begin
(

let uu____1358 = (

let uu____1360 = (

let uu____1361 = (doc_of_pattern currentModule x)
in (FStar_Format.parens uu____1361))
in (

let uu____1362 = (

let uu____1364 = (

let uu____1366 = (doc_of_pattern currentModule xs)
in (uu____1366)::[])
in ((FStar_Format.text "::"))::uu____1364)
in (uu____1360)::uu____1362))
in (FStar_Format.reduce uu____1358))
end
| (uu____1367, (FStar_Extraction_ML_Syntax.MLP_Tuple (uu____1368))::[]) -> begin
(

let uu____1371 = (

let uu____1373 = (

let uu____1375 = (

let uu____1376 = (FStar_List.hd pats)
in (doc_of_pattern currentModule uu____1376))
in (uu____1375)::[])
in ((FStar_Format.text name))::uu____1373)
in (FStar_Format.reduce1 uu____1371))
end
| uu____1377 -> begin
(

let uu____1381 = (

let uu____1383 = (

let uu____1385 = (

let uu____1386 = (

let uu____1387 = (FStar_List.map (doc_of_pattern currentModule) pats)
in (FStar_Format.combine (FStar_Format.text ", ") uu____1387))
in (FStar_Format.parens uu____1386))
in (uu____1385)::[])
in ((FStar_Format.text name))::uu____1383)
in (FStar_Format.reduce1 uu____1381))
end)
in (maybe_paren ((min_op_prec), (NonAssoc)) e_app_prio doc1)))
end
| FStar_Extraction_ML_Syntax.MLP_Tuple (ps) -> begin
(

let ps1 = (FStar_List.map (doc_of_pattern currentModule) ps)
in (

let uu____1395 = (FStar_Format.combine (FStar_Format.text ", ") ps1)
in (FStar_Format.parens uu____1395)))
end
| FStar_Extraction_ML_Syntax.MLP_Branch (ps) -> begin
(

let ps1 = (FStar_List.map (doc_of_pattern currentModule) ps)
in (

let ps2 = (FStar_List.map FStar_Format.parens ps1)
in (FStar_Format.combine (FStar_Format.text " | ") ps2)))
end))
and doc_of_branch : FStar_Extraction_ML_Syntax.mlsymbol  ->  FStar_Extraction_ML_Syntax.mlbranch  ->  FStar_Format.doc = (fun currentModule uu____1403 -> (match (uu____1403) with
| (p, cond, e) -> begin
(

let case = (match (cond) with
| None -> begin
(

let uu____1410 = (

let uu____1412 = (

let uu____1414 = (doc_of_pattern currentModule p)
in (uu____1414)::[])
in ((FStar_Format.text "|"))::uu____1412)
in (FStar_Format.reduce1 uu____1410))
end
| Some (c) -> begin
(

let c1 = (doc_of_expr currentModule ((min_op_prec), (NonAssoc)) c)
in (

let uu____1419 = (

let uu____1421 = (

let uu____1423 = (doc_of_pattern currentModule p)
in (uu____1423)::((FStar_Format.text "when"))::(c1)::[])
in ((FStar_Format.text "|"))::uu____1421)
in (FStar_Format.reduce1 uu____1419)))
end)
in (

let uu____1424 = (

let uu____1426 = (FStar_Format.reduce1 ((case)::((FStar_Format.text "->"))::((FStar_Format.text "begin"))::[]))
in (

let uu____1427 = (

let uu____1429 = (doc_of_expr currentModule ((min_op_prec), (NonAssoc)) e)
in (uu____1429)::((FStar_Format.text "end"))::[])
in (uu____1426)::uu____1427))
in (FStar_Format.combine FStar_Format.hardline uu____1424)))
end))
and doc_of_lets : FStar_Extraction_ML_Syntax.mlsymbol  ->  (FStar_Extraction_ML_Syntax.mlletflavor * Prims.bool * FStar_Extraction_ML_Syntax.mllb Prims.list)  ->  FStar_Format.doc = (fun currentModule uu____1433 -> (match (uu____1433) with
| (rec_, top_level, lets) -> begin
(

let for1 = (fun uu____1446 -> (match (uu____1446) with
| {FStar_Extraction_ML_Syntax.mllb_name = name; FStar_Extraction_ML_Syntax.mllb_tysc = tys; FStar_Extraction_ML_Syntax.mllb_add_unit = uu____1449; FStar_Extraction_ML_Syntax.mllb_def = e; FStar_Extraction_ML_Syntax.print_typ = pt} -> begin
(

let e1 = (doc_of_expr currentModule ((min_op_prec), (NonAssoc)) e)
in (

let ids = []
in (

let ids1 = (FStar_List.map (fun uu____1466 -> (match (uu____1466) with
| (x, uu____1470) -> begin
(FStar_Format.text x)
end)) ids)
in (

let ty_annot = (match ((not (pt))) with
| true -> begin
(FStar_Format.text "")
end
| uu____1472 -> begin
(

let uu____1473 = ((FStar_Extraction_ML_Util.codegen_fsharp ()) && ((rec_ = FStar_Extraction_ML_Syntax.Rec) || top_level))
in (match (uu____1473) with
| true -> begin
(match (tys) with
| (Some ((_)::_, _)) | (None) -> begin
(FStar_Format.text "")
end
| Some ([], ty) -> begin
(

let ty1 = (doc_of_mltype currentModule ((min_op_prec), (NonAssoc)) ty)
in (FStar_Format.reduce1 (((FStar_Format.text ":"))::(ty1)::[])))
end)
end
| uu____1489 -> begin
(match (top_level) with
| true -> begin
(match (tys) with
| (None) | (Some ((_)::_, _)) -> begin
(FStar_Format.text "")
end
| Some ([], ty) -> begin
(

let ty1 = (doc_of_mltype currentModule ((min_op_prec), (NonAssoc)) ty)
in (FStar_Format.reduce1 (((FStar_Format.text ":"))::(ty1)::[])))
end)
end
| uu____1505 -> begin
(FStar_Format.text "")
end)
end))
end)
in (

let uu____1506 = (

let uu____1508 = (

let uu____1509 = (FStar_Extraction_ML_Syntax.idsym name)
in (FStar_Format.text uu____1509))
in (

let uu____1510 = (

let uu____1512 = (FStar_Format.reduce1 ids1)
in (uu____1512)::(ty_annot)::((FStar_Format.text "="))::(e1)::[])
in (uu____1508)::uu____1510))
in (FStar_Format.reduce1 uu____1506))))))
end))
in (

let letdoc = (match ((rec_ = FStar_Extraction_ML_Syntax.Rec)) with
| true -> begin
(FStar_Format.reduce1 (((FStar_Format.text "let"))::((FStar_Format.text "rec"))::[]))
end
| uu____1514 -> begin
(FStar_Format.text "let")
end)
in (

let lets1 = (FStar_List.map for1 lets)
in (

let lets2 = (FStar_List.mapi (fun i doc1 -> (FStar_Format.reduce1 (((match ((i = (Prims.parse_int "0"))) with
| true -> begin
letdoc
end
| uu____1521 -> begin
(FStar_Format.text "and")
end))::(doc1)::[]))) lets1)
in (FStar_Format.combine FStar_Format.hardline lets2)))))
end))
and doc_of_loc : FStar_Extraction_ML_Syntax.mlloc  ->  FStar_Format.doc = (fun uu____1522 -> (match (uu____1522) with
| (lineno, file) -> begin
(

let uu____1525 = ((FStar_Options.no_location_info ()) || (FStar_Extraction_ML_Util.codegen_fsharp ()))
in (match (uu____1525) with
| true -> begin
FStar_Format.empty
end
| uu____1526 -> begin
(

let file1 = (FStar_Util.basename file)
in (FStar_Format.reduce1 (((FStar_Format.text "#"))::((FStar_Format.num lineno))::((FStar_Format.text (Prims.strcat "\"" (Prims.strcat file1 "\""))))::[])))
end))
end))


let doc_of_mltydecl : FStar_Extraction_ML_Syntax.mlsymbol  ->  FStar_Extraction_ML_Syntax.mltydecl  ->  FStar_Format.doc = (fun currentModule decls -> (

let for1 = (fun uu____1545 -> (match (uu____1545) with
| (uu____1554, x, mangle_opt, tparams, body) -> begin
(

let x1 = (match (mangle_opt) with
| None -> begin
x
end
| Some (y) -> begin
y
end)
in (

let tparams1 = (match (tparams) with
| [] -> begin
FStar_Format.empty
end
| (x2)::[] -> begin
(

let uu____1569 = (FStar_Extraction_ML_Syntax.idsym x2)
in (FStar_Format.text uu____1569))
end
| uu____1570 -> begin
(

let doc1 = (FStar_List.map (fun x2 -> (

let uu____1575 = (FStar_Extraction_ML_Syntax.idsym x2)
in (FStar_Format.text uu____1575))) tparams)
in (

let uu____1576 = (FStar_Format.combine (FStar_Format.text ", ") doc1)
in (FStar_Format.parens uu____1576)))
end)
in (

let forbody = (fun body1 -> (match (body1) with
| FStar_Extraction_ML_Syntax.MLTD_Abbrev (ty) -> begin
(doc_of_mltype currentModule ((min_op_prec), (NonAssoc)) ty)
end
| FStar_Extraction_ML_Syntax.MLTD_Record (fields) -> begin
(

let forfield = (fun uu____1593 -> (match (uu____1593) with
| (name, ty) -> begin
(

let name1 = (FStar_Format.text name)
in (

let ty1 = (doc_of_mltype currentModule ((min_op_prec), (NonAssoc)) ty)
in (FStar_Format.reduce1 ((name1)::((FStar_Format.text ":"))::(ty1)::[]))))
end))
in (

let uu____1602 = (

let uu____1603 = (FStar_List.map forfield fields)
in (FStar_Format.combine (FStar_Format.text "; ") uu____1603))
in (FStar_Format.cbrackets uu____1602)))
end
| FStar_Extraction_ML_Syntax.MLTD_DType (ctors) -> begin
(

let forctor = (fun uu____1618 -> (match (uu____1618) with
| (name, tys) -> begin
(match (tys) with
| [] -> begin
(FStar_Format.text name)
end
| uu____1626 -> begin
(

let tys1 = (FStar_List.map (doc_of_mltype currentModule ((t_prio_tpl), (Left))) tys)
in (

let tys2 = (FStar_Format.combine (FStar_Format.text " * ") tys1)
in (FStar_Format.reduce1 (((FStar_Format.text name))::((FStar_Format.text "of"))::(tys2)::[]))))
end)
end))
in (

let ctors1 = (FStar_List.map forctor ctors)
in (

let ctors2 = (FStar_List.map (fun d -> (FStar_Format.reduce1 (((FStar_Format.text "|"))::(d)::[]))) ctors1)
in (FStar_Format.combine FStar_Format.hardline ctors2))))
end))
in (

let doc1 = (

let uu____1642 = (

let uu____1644 = (

let uu____1646 = (

let uu____1647 = (ptsym currentModule (([]), (x1)))
in (FStar_Format.text uu____1647))
in (uu____1646)::[])
in (tparams1)::uu____1644)
in (FStar_Format.reduce1 uu____1642))
in (match (body) with
| None -> begin
doc1
end
| Some (body1) -> begin
(

let body2 = (forbody body1)
in (

let uu____1651 = (

let uu____1653 = (FStar_Format.reduce1 ((doc1)::((FStar_Format.text "="))::[]))
in (uu____1653)::(body2)::[])
in (FStar_Format.combine FStar_Format.hardline uu____1651)))
end)))))
end))
in (

let doc1 = (FStar_List.map for1 decls)
in (

let doc2 = (match (((FStar_List.length doc1) > (Prims.parse_int "0"))) with
| true -> begin
(

let uu____1668 = (

let uu____1670 = (

let uu____1672 = (FStar_Format.combine (FStar_Format.text " \n and ") doc1)
in (uu____1672)::[])
in ((FStar_Format.text "type"))::uu____1670)
in (FStar_Format.reduce1 uu____1668))
end
| uu____1673 -> begin
(FStar_Format.text "")
end)
in doc2))))


let rec doc_of_sig1 : FStar_Extraction_ML_Syntax.mlsymbol  ->  FStar_Extraction_ML_Syntax.mlsig1  ->  FStar_Format.doc = (fun currentModule s -> (match (s) with
| FStar_Extraction_ML_Syntax.MLS_Mod (x, subsig) -> begin
(

let uu____1688 = (

let uu____1690 = (FStar_Format.reduce1 (((FStar_Format.text "module"))::((FStar_Format.text x))::((FStar_Format.text "="))::[]))
in (

let uu____1691 = (

let uu____1693 = (doc_of_sig currentModule subsig)
in (

let uu____1694 = (

let uu____1696 = (FStar_Format.reduce1 (((FStar_Format.text "end"))::[]))
in (uu____1696)::[])
in (uu____1693)::uu____1694))
in (uu____1690)::uu____1691))
in (FStar_Format.combine FStar_Format.hardline uu____1688))
end
| FStar_Extraction_ML_Syntax.MLS_Exn (x, []) -> begin
(FStar_Format.reduce1 (((FStar_Format.text "exception"))::((FStar_Format.text x))::[]))
end
| FStar_Extraction_ML_Syntax.MLS_Exn (x, args) -> begin
(

let args1 = (FStar_List.map (doc_of_mltype currentModule ((min_op_prec), (NonAssoc))) args)
in (

let args2 = (

let uu____1708 = (FStar_Format.combine (FStar_Format.text " * ") args1)
in (FStar_Format.parens uu____1708))
in (FStar_Format.reduce1 (((FStar_Format.text "exception"))::((FStar_Format.text x))::((FStar_Format.text "of"))::(args2)::[]))))
end
| FStar_Extraction_ML_Syntax.MLS_Val (x, (uu____1710, ty)) -> begin
(

let ty1 = (doc_of_mltype currentModule ((min_op_prec), (NonAssoc)) ty)
in (FStar_Format.reduce1 (((FStar_Format.text "val"))::((FStar_Format.text x))::((FStar_Format.text ": "))::(ty1)::[])))
end
| FStar_Extraction_ML_Syntax.MLS_Ty (decls) -> begin
(doc_of_mltydecl currentModule decls)
end))
and doc_of_sig : FStar_Extraction_ML_Syntax.mlsymbol  ->  FStar_Extraction_ML_Syntax.mlsig  ->  FStar_Format.doc = (fun currentModule s -> (

let docs = (FStar_List.map (doc_of_sig1 currentModule) s)
in (

let docs1 = (FStar_List.map (fun x -> (FStar_Format.reduce ((x)::(FStar_Format.hardline)::(FStar_Format.hardline)::[]))) docs)
in (FStar_Format.reduce docs1))))


let doc_of_mod1 : FStar_Extraction_ML_Syntax.mlsymbol  ->  FStar_Extraction_ML_Syntax.mlmodule1  ->  FStar_Format.doc = (fun currentModule m -> (match (m) with
| FStar_Extraction_ML_Syntax.MLM_Exn (x, []) -> begin
(FStar_Format.reduce1 (((FStar_Format.text "exception"))::((FStar_Format.text x))::[]))
end
| FStar_Extraction_ML_Syntax.MLM_Exn (x, args) -> begin
(

let args1 = (FStar_List.map (doc_of_mltype currentModule ((min_op_prec), (NonAssoc))) args)
in (

let args2 = (

let uu____1742 = (FStar_Format.combine (FStar_Format.text " * ") args1)
in (FStar_Format.parens uu____1742))
in (FStar_Format.reduce1 (((FStar_Format.text "exception"))::((FStar_Format.text x))::((FStar_Format.text "of"))::(args2)::[]))))
end
| FStar_Extraction_ML_Syntax.MLM_Ty (decls) -> begin
(doc_of_mltydecl currentModule decls)
end
| FStar_Extraction_ML_Syntax.MLM_Let (rec_, uu____1745, lets) -> begin
(doc_of_lets currentModule ((rec_), (true), (lets)))
end
| FStar_Extraction_ML_Syntax.MLM_Top (e) -> begin
(

let uu____1751 = (

let uu____1753 = (

let uu____1755 = (

let uu____1757 = (

let uu____1759 = (doc_of_expr currentModule ((min_op_prec), (NonAssoc)) e)
in (uu____1759)::[])
in ((FStar_Format.text "="))::uu____1757)
in ((FStar_Format.text "_"))::uu____1755)
in ((FStar_Format.text "let"))::uu____1753)
in (FStar_Format.reduce1 uu____1751))
end
| FStar_Extraction_ML_Syntax.MLM_Loc (loc) -> begin
(doc_of_loc loc)
end))


let doc_of_mod : FStar_Extraction_ML_Syntax.mlsymbol  ->  FStar_Extraction_ML_Syntax.mlmodule  ->  FStar_Format.doc = (fun currentModule m -> (

let docs = (FStar_List.map (fun x -> (

let doc1 = (doc_of_mod1 currentModule x)
in (doc1)::((match (x) with
| FStar_Extraction_ML_Syntax.MLM_Loc (uu____1775) -> begin
FStar_Format.empty
end
| uu____1776 -> begin
FStar_Format.hardline
end))::(FStar_Format.hardline)::[])) m)
in (FStar_Format.reduce (FStar_List.flatten docs))))


let rec doc_of_mllib_r : FStar_Extraction_ML_Syntax.mllib  ->  (Prims.string * FStar_Format.doc) Prims.list = (fun uu____1782 -> (match (uu____1782) with
| FStar_Extraction_ML_Syntax.MLLib (mllib) -> begin
(

let rec for1_sig = (fun uu____1820 -> (match (uu____1820) with
| (x, sigmod, FStar_Extraction_ML_Syntax.MLLib (sub1)) -> begin
(

let x1 = (FStar_Extraction_ML_Util.flatten_mlpath x)
in (

let head1 = (FStar_Format.reduce1 (((FStar_Format.text "module"))::((FStar_Format.text x1))::((FStar_Format.text ":"))::((FStar_Format.text "sig"))::[]))
in (

let tail1 = (FStar_Format.reduce1 (((FStar_Format.text "end"))::[]))
in (

let doc1 = (FStar_Option.map (fun uu____1859 -> (match (uu____1859) with
| (s, uu____1863) -> begin
(doc_of_sig x1 s)
end)) sigmod)
in (

let sub2 = (FStar_List.map for1_sig sub1)
in (

let sub3 = (FStar_List.map (fun x2 -> (FStar_Format.reduce ((x2)::(FStar_Format.hardline)::(FStar_Format.hardline)::[]))) sub2)
in (

let uu____1878 = (

let uu____1880 = (

let uu____1882 = (

let uu____1884 = (FStar_Format.reduce sub3)
in (uu____1884)::((FStar_Format.cat tail1 FStar_Format.hardline))::[])
in ((match (doc1) with
| None -> begin
FStar_Format.empty
end
| Some (s) -> begin
(FStar_Format.cat s FStar_Format.hardline)
end))::uu____1882)
in ((FStar_Format.cat head1 FStar_Format.hardline))::uu____1880)
in (FStar_Format.reduce uu____1878))))))))
end))
and for1_mod = (fun istop uu____1887 -> (match (uu____1887) with
| (x, sigmod, FStar_Extraction_ML_Syntax.MLLib (sub1)) -> begin
(

let x1 = (FStar_Extraction_ML_Util.flatten_mlpath x)
in (

let head1 = (

let uu____1921 = (

let uu____1923 = (FStar_Extraction_ML_Util.codegen_fsharp ())
in (match (uu____1923) with
| true -> begin
((FStar_Format.text "module"))::((FStar_Format.text x1))::[]
end
| uu____1925 -> begin
(match ((not (istop))) with
| true -> begin
((FStar_Format.text "module"))::((FStar_Format.text x1))::((FStar_Format.text "="))::((FStar_Format.text "struct"))::[]
end
| uu____1927 -> begin
[]
end)
end))
in (FStar_Format.reduce1 uu____1921))
in (

let tail1 = (match ((not (istop))) with
| true -> begin
(FStar_Format.reduce1 (((FStar_Format.text "end"))::[]))
end
| uu____1929 -> begin
(FStar_Format.reduce1 [])
end)
in (

let doc1 = (FStar_Option.map (fun uu____1934 -> (match (uu____1934) with
| (uu____1937, m) -> begin
(doc_of_mod x1 m)
end)) sigmod)
in (

let sub2 = (FStar_List.map (for1_mod false) sub1)
in (

let sub3 = (FStar_List.map (fun x2 -> (FStar_Format.reduce ((x2)::(FStar_Format.hardline)::(FStar_Format.hardline)::[]))) sub2)
in (

let prefix1 = (

let uu____1955 = (FStar_Extraction_ML_Util.codegen_fsharp ())
in (match (uu____1955) with
| true -> begin
((FStar_Format.cat (FStar_Format.text "#light \"off\"") FStar_Format.hardline))::[]
end
| uu____1957 -> begin
[]
end))
in (

let uu____1958 = (

let uu____1960 = (

let uu____1962 = (

let uu____1964 = (

let uu____1966 = (

let uu____1968 = (

let uu____1970 = (

let uu____1972 = (FStar_Format.reduce sub3)
in (uu____1972)::((FStar_Format.cat tail1 FStar_Format.hardline))::[])
in ((match (doc1) with
| None -> begin
FStar_Format.empty
end
| Some (s) -> begin
(FStar_Format.cat s FStar_Format.hardline)
end))::uu____1970)
in (FStar_Format.hardline)::uu____1968)
in ((FStar_Format.text "open Prims"))::uu____1966)
in (FStar_Format.hardline)::uu____1964)
in (head1)::uu____1962)
in (FStar_List.append prefix1 uu____1960))
in (FStar_All.pipe_left FStar_Format.reduce uu____1958)))))))))
end))
in (

let docs = (FStar_List.map (fun uu____1990 -> (match (uu____1990) with
| (x, s, m) -> begin
(

let uu____2017 = (FStar_Extraction_ML_Util.flatten_mlpath x)
in (

let uu____2018 = (for1_mod true ((x), (s), (m)))
in ((uu____2017), (uu____2018))))
end)) mllib)
in docs))
end))


let doc_of_mllib : FStar_Extraction_ML_Syntax.mllib  ->  (Prims.string * FStar_Format.doc) Prims.list = (fun mllib -> (doc_of_mllib_r mllib))


let string_of_mlexpr : FStar_Extraction_ML_Syntax.mlpath  ->  FStar_Extraction_ML_Syntax.mlexpr  ->  Prims.string = (fun cmod e -> (

let doc1 = (

let uu____2038 = (FStar_Extraction_ML_Util.flatten_mlpath cmod)
in (doc_of_expr uu____2038 ((min_op_prec), (NonAssoc)) e))
in (FStar_Format.pretty (Prims.parse_int "0") doc1)))


let string_of_mlty : FStar_Extraction_ML_Syntax.mlpath  ->  FStar_Extraction_ML_Syntax.mlty  ->  Prims.string = (fun cmod e -> (

let doc1 = (

let uu____2048 = (FStar_Extraction_ML_Util.flatten_mlpath cmod)
in (doc_of_mltype uu____2048 ((min_op_prec), (NonAssoc)) e))
in (FStar_Format.pretty (Prims.parse_int "0") doc1)))



>>>>>>> 54787939
<|MERGE_RESOLUTION|>--- conflicted
+++ resolved
@@ -1,1405 +1,6 @@
 
 open Prims
 type assoc =
-<<<<<<< HEAD
-  | ILeft
-  | IRight
-  | Left
-  | Right
-  | NonAssoc
-let uu___is_ILeft: assoc -> Prims.bool =
-  fun projectee  -> match projectee with | ILeft  -> true | uu____4 -> false
-let uu___is_IRight: assoc -> Prims.bool =
-  fun projectee  -> match projectee with | IRight  -> true | uu____8 -> false
-let uu___is_Left: assoc -> Prims.bool =
-  fun projectee  -> match projectee with | Left  -> true | uu____12 -> false
-let uu___is_Right: assoc -> Prims.bool =
-  fun projectee  -> match projectee with | Right  -> true | uu____16 -> false
-let uu___is_NonAssoc: assoc -> Prims.bool =
-  fun projectee  ->
-    match projectee with | NonAssoc  -> true | uu____20 -> false
-type fixity =
-  | Prefix
-  | Postfix
-  | Infix of assoc
-let uu___is_Prefix: fixity -> Prims.bool =
-  fun projectee  ->
-    match projectee with | Prefix  -> true | uu____27 -> false
-let uu___is_Postfix: fixity -> Prims.bool =
-  fun projectee  ->
-    match projectee with | Postfix  -> true | uu____31 -> false
-let uu___is_Infix: fixity -> Prims.bool =
-  fun projectee  ->
-    match projectee with | Infix _0 -> true | uu____36 -> false
-let __proj__Infix__item___0: fixity -> assoc =
-  fun projectee  -> match projectee with | Infix _0 -> _0
-type opprec = (Prims.int* fixity)
-type level = (opprec* assoc)
-let t_prio_fun: (Prims.int* fixity) = ((Prims.parse_int "10"), (Infix Right))
-let t_prio_tpl: (Prims.int* fixity) =
-  ((Prims.parse_int "20"), (Infix NonAssoc))
-let t_prio_name: (Prims.int* fixity) = ((Prims.parse_int "30"), Postfix)
-let e_bin_prio_lambda: (Prims.int* fixity) = ((Prims.parse_int "5"), Prefix)
-let e_bin_prio_if: (Prims.int* fixity) = ((Prims.parse_int "15"), Prefix)
-let e_bin_prio_letin: (Prims.int* fixity) = ((Prims.parse_int "19"), Prefix)
-let e_bin_prio_or: (Prims.int* fixity) =
-  ((Prims.parse_int "20"), (Infix Left))
-let e_bin_prio_and: (Prims.int* fixity) =
-  ((Prims.parse_int "25"), (Infix Left))
-let e_bin_prio_eq: (Prims.int* fixity) =
-  ((Prims.parse_int "27"), (Infix NonAssoc))
-let e_bin_prio_order: (Prims.int* fixity) =
-  ((Prims.parse_int "29"), (Infix NonAssoc))
-let e_bin_prio_op1: (Prims.int* fixity) =
-  ((Prims.parse_int "30"), (Infix Left))
-let e_bin_prio_op2: (Prims.int* fixity) =
-  ((Prims.parse_int "40"), (Infix Left))
-let e_bin_prio_op3: (Prims.int* fixity) =
-  ((Prims.parse_int "50"), (Infix Left))
-let e_bin_prio_op4: (Prims.int* fixity) =
-  ((Prims.parse_int "60"), (Infix Left))
-let e_bin_prio_comb: (Prims.int* fixity) =
-  ((Prims.parse_int "70"), (Infix Left))
-let e_bin_prio_seq: (Prims.int* fixity) =
-  ((Prims.parse_int "100"), (Infix Left))
-let e_app_prio: (Prims.int* fixity) =
-  ((Prims.parse_int "10000"), (Infix Left))
-let min_op_prec: (Prims.int* fixity) =
-  ((- (Prims.parse_int "1")), (Infix NonAssoc))
-let max_op_prec: (Prims.int* fixity) = (FStar_Util.max_int, (Infix NonAssoc))
-let rec in_ns x =
-  match x with
-  | ([],uu____101) -> true
-  | (x1::t1,x2::t2) when x1 = x2 -> in_ns (t1, t2)
-  | (uu____115,uu____116) -> false
-let path_of_ns:
-  FStar_Extraction_ML_Syntax.mlsymbol ->
-    Prims.string Prims.list -> Prims.string Prims.list
-  =
-  fun currentModule  ->
-    fun ns  ->
-      let ns' = FStar_Extraction_ML_Util.flatten_ns ns in
-      if ns' = currentModule
-      then []
-      else
-        (let cg_libs = FStar_Options.codegen_libs () in
-         let ns_len = FStar_List.length ns in
-         let found =
-           FStar_Util.find_map cg_libs
-             (fun cg_path  ->
-                let cg_len = FStar_List.length cg_path in
-                if (FStar_List.length cg_path) < ns_len
-                then
-                  let uu____154 = FStar_Util.first_N cg_len ns in
-                  match uu____154 with
-                  | (pfx,sfx) ->
-                      (if pfx = cg_path
-                       then
-                         let uu____172 =
-                           let uu____174 =
-                             let uu____176 =
-                               FStar_Extraction_ML_Util.flatten_ns sfx in
-                             [uu____176] in
-                           FStar_List.append pfx uu____174 in
-                         Some uu____172
-                       else None)
-                else None) in
-         match found with | None  -> [ns'] | Some x -> x)
-let mlpath_of_mlpath:
-  FStar_Extraction_ML_Syntax.mlsymbol ->
-    FStar_Extraction_ML_Syntax.mlpath -> FStar_Extraction_ML_Syntax.mlpath
-  =
-  fun currentModule  ->
-    fun x  ->
-      let uu____193 = FStar_Extraction_ML_Syntax.string_of_mlpath x in
-      match uu____193 with
-      | "Prims.Some" -> ([], "Some")
-      | "Prims.None" -> ([], "None")
-      | uu____196 ->
-          let uu____197 = x in
-          (match uu____197 with
-           | (ns,x1) ->
-               let uu____202 = path_of_ns currentModule ns in (uu____202, x1))
-let ptsym_of_symbol:
-  FStar_Extraction_ML_Syntax.mlsymbol -> FStar_Extraction_ML_Syntax.mlsymbol
-  =
-  fun s  ->
-    let uu____208 =
-      let uu____209 =
-        let uu____210 = FStar_String.get s (Prims.parse_int "0") in
-        FStar_Char.lowercase uu____210 in
-      let uu____211 = FStar_String.get s (Prims.parse_int "0") in
-      uu____209 <> uu____211 in
-    if uu____208 then Prims.strcat "l__" s else s
-let ptsym:
-  FStar_Extraction_ML_Syntax.mlsymbol ->
-    FStar_Extraction_ML_Syntax.mlpath -> FStar_Extraction_ML_Syntax.mlsymbol
-  =
-  fun currentModule  ->
-    fun mlp  ->
-      if FStar_List.isEmpty (Prims.fst mlp)
-      then ptsym_of_symbol (Prims.snd mlp)
-      else
-        (let uu____222 = mlpath_of_mlpath currentModule mlp in
-         match uu____222 with
-         | (p,s) ->
-             let uu____227 =
-               let uu____229 =
-                 let uu____231 = ptsym_of_symbol s in [uu____231] in
-               FStar_List.append p uu____229 in
-             FStar_String.concat "." uu____227)
-let ptctor:
-  FStar_Extraction_ML_Syntax.mlsymbol ->
-    FStar_Extraction_ML_Syntax.mlpath -> FStar_Extraction_ML_Syntax.mlsymbol
-  =
-  fun currentModule  ->
-    fun mlp  ->
-      let uu____238 = mlpath_of_mlpath currentModule mlp in
-      match uu____238 with
-      | (p,s) ->
-          let s1 =
-            let uu____244 =
-              let uu____245 =
-                let uu____246 = FStar_String.get s (Prims.parse_int "0") in
-                FStar_Char.uppercase uu____246 in
-              let uu____247 = FStar_String.get s (Prims.parse_int "0") in
-              uu____245 <> uu____247 in
-            if uu____244 then Prims.strcat "U__" s else s in
-          FStar_String.concat "." (FStar_List.append p [s1])
-let infix_prim_ops:
-  (Prims.string* (Prims.int* fixity)* Prims.string) Prims.list =
-  [("op_Addition", e_bin_prio_op1, "+");
-  ("op_Subtraction", e_bin_prio_op1, "-");
-  ("op_Multiply", e_bin_prio_op1, "*");
-  ("op_Division", e_bin_prio_op1, "/");
-  ("op_Equality", e_bin_prio_eq, "=");
-  ("op_Colon_Equals", e_bin_prio_eq, ":=");
-  ("op_disEquality", e_bin_prio_eq, "<>");
-  ("op_AmpAmp", e_bin_prio_and, "&&");
-  ("op_BarBar", e_bin_prio_or, "||");
-  ("op_LessThanOrEqual", e_bin_prio_order, "<=");
-  ("op_GreaterThanOrEqual", e_bin_prio_order, ">=");
-  ("op_LessThan", e_bin_prio_order, "<");
-  ("op_GreaterThan", e_bin_prio_order, ">");
-  ("op_Modulus", e_bin_prio_order, "mod")]
-let prim_uni_ops: (Prims.string* Prims.string) Prims.list =
-  [("op_Negation", "not");
-  ("op_Minus", "~-");
-  ("op_Bang", "Support.ST.read")]
-let prim_types uu____372 = []
-let prim_constructors: (Prims.string* Prims.string) Prims.list =
-  [("Some", "Some"); ("None", "None"); ("Nil", "[]"); ("Cons", "::")]
-let is_prims_ns: FStar_Extraction_ML_Syntax.mlsymbol Prims.list -> Prims.bool
-  = fun ns  -> ns = ["Prims"]
-let as_bin_op:
-  FStar_Extraction_ML_Syntax.mlpath ->
-    (FStar_Extraction_ML_Syntax.mlsymbol* (Prims.int* fixity)* Prims.string)
-      Prims.option
-  =
-  fun uu____400  ->
-    match uu____400 with
-    | (ns,x) ->
-        if is_prims_ns ns
-        then
-          FStar_List.tryFind
-            (fun uu____422  ->
-               match uu____422 with | (y,uu____429,uu____430) -> x = y)
-            infix_prim_ops
-        else None
-let is_bin_op: FStar_Extraction_ML_Syntax.mlpath -> Prims.bool =
-  fun p  -> let uu____444 = as_bin_op p in uu____444 <> None
-let as_uni_op:
-  FStar_Extraction_ML_Syntax.mlpath ->
-    (FStar_Extraction_ML_Syntax.mlsymbol* Prims.string) Prims.option
-  =
-  fun uu____467  ->
-    match uu____467 with
-    | (ns,x) ->
-        if is_prims_ns ns
-        then
-          FStar_List.tryFind
-            (fun uu____480  -> match uu____480 with | (y,uu____484) -> x = y)
-            prim_uni_ops
-        else None
-let is_uni_op: FStar_Extraction_ML_Syntax.mlpath -> Prims.bool =
-  fun p  -> let uu____491 = as_uni_op p in uu____491 <> None
-let is_standard_type: FStar_Extraction_ML_Syntax.mlpath -> Prims.bool =
-  fun p  -> false
-let as_standard_constructor:
-  FStar_Extraction_ML_Syntax.mlpath ->
-    (FStar_Extraction_ML_Syntax.mlsymbol* Prims.string) Prims.option
-  =
-  fun uu____508  ->
-    match uu____508 with
-    | (ns,x) ->
-        if is_prims_ns ns
-        then
-          FStar_List.tryFind
-            (fun uu____521  -> match uu____521 with | (y,uu____525) -> x = y)
-            prim_constructors
-        else None
-let is_standard_constructor: FStar_Extraction_ML_Syntax.mlpath -> Prims.bool
-  = fun p  -> let uu____532 = as_standard_constructor p in uu____532 <> None
-let maybe_paren:
-  ((Prims.int* fixity)* assoc) ->
-    (Prims.int* fixity) -> FStar_Format.doc -> FStar_Format.doc
-  =
-  fun uu____553  ->
-    fun inner  ->
-      fun doc1  ->
-        match uu____553 with
-        | (outer,side) ->
-            let noparens _inner _outer side1 =
-              let uu____586 = _inner in
-              match uu____586 with
-              | (pi,fi) ->
-                  let uu____591 = _outer in
-                  (match uu____591 with
-                   | (po,fo) ->
-                       (pi > po) ||
-                         ((match (fi, side1) with
-                           | (Postfix ,Left ) -> true
-                           | (Prefix ,Right ) -> true
-                           | (Infix (Left ),Left ) ->
-                               (pi = po) && (fo = (Infix Left))
-                           | (Infix (Right ),Right ) ->
-                               (pi = po) && (fo = (Infix Right))
-                           | (Infix (Left ),ILeft ) ->
-                               (pi = po) && (fo = (Infix Left))
-                           | (Infix (Right ),IRight ) ->
-                               (pi = po) && (fo = (Infix Right))
-                           | (uu____596,NonAssoc ) -> (pi = po) && (fi = fo)
-                           | (uu____597,uu____598) -> false))) in
-            if noparens inner outer side
-            then doc1
-            else FStar_Format.parens doc1
-let escape_byte_hex: FStar_BaseTypes.byte -> Prims.string =
-  fun x  -> Prims.strcat "\\x" (FStar_Util.hex_string_of_byte x)
-let escape_char_hex: FStar_BaseTypes.char -> Prims.string =
-  fun x  -> escape_byte_hex (FStar_Util.byte_of_char x)
-let escape_or:
-  (FStar_Char.char -> Prims.string) -> FStar_Char.char -> Prims.string =
-  fun fallback  ->
-    fun uu___116_614  ->
-      match uu___116_614 with
-      | c when c = '\\' -> "\\\\"
-      | c when c = ' ' -> " "
-      | c when c = '\b' -> "\\b"
-      | c when c = '\t' -> "\\t"
-      | c when c = '\r' -> "\\r"
-      | c when c = '\n' -> "\\n"
-      | c when c = '\'' -> "\\'"
-      | c when c = '"' -> "\\\""
-      | c when FStar_Util.is_letter_or_digit c -> FStar_Util.string_of_char c
-      | c when FStar_Util.is_punctuation c -> FStar_Util.string_of_char c
-      | c when FStar_Util.is_symbol c -> FStar_Util.string_of_char c
-      | c -> fallback c
-let string_of_mlconstant:
-  FStar_Extraction_ML_Syntax.mlconstant -> Prims.string =
-  fun sctt  ->
-    match sctt with
-    | FStar_Extraction_ML_Syntax.MLC_Unit  -> "()"
-    | FStar_Extraction_ML_Syntax.MLC_Bool (true ) -> "true"
-    | FStar_Extraction_ML_Syntax.MLC_Bool (false ) -> "false"
-    | FStar_Extraction_ML_Syntax.MLC_Char c ->
-        let uu____633 =
-          let uu____634 = escape_or escape_char_hex c in
-          Prims.strcat uu____634 "'" in
-        Prims.strcat "'" uu____633
-    | FStar_Extraction_ML_Syntax.MLC_Int
-        (s,Some (FStar_Const.Signed ,FStar_Const.Int32 )) ->
-        Prims.strcat s "l"
-    | FStar_Extraction_ML_Syntax.MLC_Int
-        (s,Some (FStar_Const.Signed ,FStar_Const.Int64 )) ->
-        Prims.strcat s "L"
-    | FStar_Extraction_ML_Syntax.MLC_Int (s,Some (_,FStar_Const.Int8 ))
-      |FStar_Extraction_ML_Syntax.MLC_Int (s,Some (_,FStar_Const.Int16 )) ->
-        s
-    | FStar_Extraction_ML_Syntax.MLC_Int (s,None ) ->
-        Prims.strcat "(Prims.parse_int \"" (Prims.strcat s "\")")
-    | FStar_Extraction_ML_Syntax.MLC_Float d -> FStar_Util.string_of_float d
-    | FStar_Extraction_ML_Syntax.MLC_Bytes bytes ->
-        let uu____669 =
-          let uu____670 = FStar_Bytes.f_encode escape_byte_hex bytes in
-          Prims.strcat uu____670 "\"" in
-        Prims.strcat "\"" uu____669
-    | FStar_Extraction_ML_Syntax.MLC_String chars ->
-        let uu____672 =
-          let uu____673 =
-            FStar_String.collect (escape_or FStar_Util.string_of_char) chars in
-          Prims.strcat uu____673 "\"" in
-        Prims.strcat "\"" uu____672
-    | uu____674 ->
-        failwith "TODO: extract integer constants properly into OCaml"
-let rec doc_of_mltype':
-  FStar_Extraction_ML_Syntax.mlsymbol ->
-    level -> FStar_Extraction_ML_Syntax.mlty -> FStar_Format.doc
-  =
-  fun currentModule  ->
-    fun outer  ->
-      fun ty  ->
-        match ty with
-        | FStar_Extraction_ML_Syntax.MLTY_Var x ->
-            let escape_tyvar s =
-              if FStar_Util.starts_with s "'_"
-              then FStar_Util.replace_char s '_' 'u'
-              else s in
-            let uu____696 =
-              let uu____697 = FStar_Extraction_ML_Syntax.idsym x in
-              FStar_All.pipe_left escape_tyvar uu____697 in
-            FStar_Format.text uu____696
-        | FStar_Extraction_ML_Syntax.MLTY_Tuple tys ->
-            let doc1 =
-              FStar_List.map (doc_of_mltype currentModule (t_prio_tpl, Left))
-                tys in
-            let doc2 =
-              let uu____705 =
-                let uu____706 =
-                  FStar_Format.combine (FStar_Format.text " * ") doc1 in
-                FStar_Format.hbox uu____706 in
-              FStar_Format.parens uu____705 in
-            doc2
-        | FStar_Extraction_ML_Syntax.MLTY_Named (args,name) ->
-            let args1 =
-              match args with
-              | [] -> FStar_Format.empty
-              | arg::[] ->
-                  doc_of_mltype currentModule (t_prio_name, Left) arg
-              | uu____715 ->
-                  let args1 =
-                    FStar_List.map
-                      (doc_of_mltype currentModule (min_op_prec, NonAssoc))
-                      args in
-                  let uu____721 =
-                    let uu____722 =
-                      FStar_Format.combine (FStar_Format.text ", ") args1 in
-                    FStar_Format.hbox uu____722 in
-                  FStar_Format.parens uu____721 in
-            let name1 = ptsym currentModule name in
-            let uu____724 =
-              FStar_Format.reduce1 [args1; FStar_Format.text name1] in
-            FStar_Format.hbox uu____724
-        | FStar_Extraction_ML_Syntax.MLTY_Fun (t1,uu____726,t2) ->
-            let d1 = doc_of_mltype currentModule (t_prio_fun, Left) t1 in
-            let d2 = doc_of_mltype currentModule (t_prio_fun, Right) t2 in
-            let uu____734 =
-              let uu____735 =
-                FStar_Format.reduce1 [d1; FStar_Format.text " -> "; d2] in
-              FStar_Format.hbox uu____735 in
-            maybe_paren outer t_prio_fun uu____734
-        | FStar_Extraction_ML_Syntax.MLTY_Top  ->
-            let uu____736 = FStar_Extraction_ML_Util.codegen_fsharp () in
-            if uu____736
-            then FStar_Format.text "obj"
-            else FStar_Format.text "Obj.t"
-and doc_of_mltype:
-  FStar_Extraction_ML_Syntax.mlsymbol ->
-    level -> FStar_Extraction_ML_Syntax.mlty -> FStar_Format.doc
-  =
-  fun currentModule  ->
-    fun outer  ->
-      fun ty  ->
-        doc_of_mltype' currentModule outer
-          (FStar_Extraction_ML_Util.resugar_mlty ty)
-let rec doc_of_expr:
-  FStar_Extraction_ML_Syntax.mlsymbol ->
-    level -> FStar_Extraction_ML_Syntax.mlexpr -> FStar_Format.doc
-  =
-  fun currentModule  ->
-    fun outer  ->
-      fun e  ->
-        match e.FStar_Extraction_ML_Syntax.expr with
-        | FStar_Extraction_ML_Syntax.MLE_Coerce (e1,t,t') ->
-            let doc1 = doc_of_expr currentModule (min_op_prec, NonAssoc) e1 in
-            let uu____788 = FStar_Extraction_ML_Util.codegen_fsharp () in
-            if uu____788
-            then
-              let uu____789 =
-                FStar_Format.reduce
-                  [FStar_Format.text "Prims.checked_cast"; doc1] in
-              FStar_Format.parens uu____789
-            else
-              (let uu____791 =
-                 FStar_Format.reduce
-                   [FStar_Format.text "Obj.magic "; FStar_Format.parens doc1] in
-               FStar_Format.parens uu____791)
-        | FStar_Extraction_ML_Syntax.MLE_Seq es ->
-            let docs =
-              FStar_List.map
-                (doc_of_expr currentModule (min_op_prec, NonAssoc)) es in
-            let docs1 =
-              FStar_List.map
-                (fun d  ->
-                   FStar_Format.reduce
-                     [d; FStar_Format.text ";"; FStar_Format.hardline]) docs in
-            let uu____801 = FStar_Format.reduce docs1 in
-            FStar_Format.parens uu____801
-        | FStar_Extraction_ML_Syntax.MLE_Const c ->
-            let uu____803 = string_of_mlconstant c in
-            FStar_Format.text uu____803
-        | FStar_Extraction_ML_Syntax.MLE_Var (x,uu____805) ->
-            FStar_Format.text x
-        | FStar_Extraction_ML_Syntax.MLE_Name path ->
-            let uu____807 = ptsym currentModule path in
-            FStar_Format.text uu____807
-        | FStar_Extraction_ML_Syntax.MLE_Record (path,fields) ->
-            let for1 uu____823 =
-              match uu____823 with
-              | (name,e1) ->
-                  let doc1 =
-                    doc_of_expr currentModule (min_op_prec, NonAssoc) e1 in
-                  let uu____831 =
-                    let uu____833 =
-                      let uu____834 = ptsym currentModule (path, name) in
-                      FStar_Format.text uu____834 in
-                    [uu____833; FStar_Format.text "="; doc1] in
-                  FStar_Format.reduce1 uu____831 in
-            let uu____836 =
-              let uu____837 = FStar_List.map for1 fields in
-              FStar_Format.combine (FStar_Format.text "; ") uu____837 in
-            FStar_Format.cbrackets uu____836
-        | FStar_Extraction_ML_Syntax.MLE_CTor (ctor,[]) ->
-            let name =
-              let uu____844 = is_standard_constructor ctor in
-              if uu____844
-              then
-                let uu____845 =
-                  let uu____848 = as_standard_constructor ctor in
-                  FStar_Option.get uu____848 in
-                Prims.snd uu____845
-              else ptctor currentModule ctor in
-            FStar_Format.text name
-        | FStar_Extraction_ML_Syntax.MLE_CTor (ctor,args) ->
-            let name =
-              let uu____860 = is_standard_constructor ctor in
-              if uu____860
-              then
-                let uu____861 =
-                  let uu____864 = as_standard_constructor ctor in
-                  FStar_Option.get uu____864 in
-                Prims.snd uu____861
-              else ptctor currentModule ctor in
-            let args1 =
-              FStar_List.map
-                (doc_of_expr currentModule (min_op_prec, NonAssoc)) args in
-            let doc1 =
-              match (name, args1) with
-              | ("::",x::xs::[]) ->
-                  FStar_Format.reduce
-                    [FStar_Format.parens x; FStar_Format.text "::"; xs]
-              | (uu____880,uu____881) ->
-                  let uu____884 =
-                    let uu____886 =
-                      let uu____888 =
-                        let uu____889 =
-                          FStar_Format.combine (FStar_Format.text ", ") args1 in
-                        FStar_Format.parens uu____889 in
-                      [uu____888] in
-                    (FStar_Format.text name) :: uu____886 in
-                  FStar_Format.reduce1 uu____884 in
-            maybe_paren outer e_app_prio doc1
-        | FStar_Extraction_ML_Syntax.MLE_Tuple es ->
-            let docs =
-              FStar_List.map
-                (fun x  ->
-                   let uu____895 =
-                     doc_of_expr currentModule (min_op_prec, NonAssoc) x in
-                   FStar_Format.parens uu____895) es in
-            let docs1 =
-              let uu____899 =
-                FStar_Format.combine (FStar_Format.text ", ") docs in
-              FStar_Format.parens uu____899 in
-            docs1
-        | FStar_Extraction_ML_Syntax.MLE_Let ((rec_,uu____901,lets),body) ->
-            let pre =
-              if
-                e.FStar_Extraction_ML_Syntax.loc <>
-                  FStar_Extraction_ML_Syntax.dummy_loc
-              then
-                let uu____911 =
-                  let uu____913 =
-                    let uu____915 =
-                      doc_of_loc e.FStar_Extraction_ML_Syntax.loc in
-                    [uu____915] in
-                  FStar_Format.hardline :: uu____913 in
-                FStar_Format.reduce uu____911
-              else FStar_Format.empty in
-            let doc1 = doc_of_lets currentModule (rec_, false, lets) in
-            let body1 =
-              doc_of_expr currentModule (min_op_prec, NonAssoc) body in
-            let uu____922 =
-              let uu____923 =
-                let uu____925 =
-                  let uu____927 =
-                    let uu____929 =
-                      FStar_Format.reduce1 [FStar_Format.text "in"; body1] in
-                    [uu____929] in
-                  doc1 :: uu____927 in
-                pre :: uu____925 in
-              FStar_Format.combine FStar_Format.hardline uu____923 in
-            FStar_Format.parens uu____922
-        | FStar_Extraction_ML_Syntax.MLE_App (e1,args) ->
-            (match ((e1.FStar_Extraction_ML_Syntax.expr), args) with
-             | (FStar_Extraction_ML_Syntax.MLE_Name
-                p,{
-                    FStar_Extraction_ML_Syntax.expr =
-                      FStar_Extraction_ML_Syntax.MLE_Fun
-                      (uu____936::[],scrutinee);
-                    FStar_Extraction_ML_Syntax.mlty = uu____938;
-                    FStar_Extraction_ML_Syntax.loc = uu____939;_}::{
-                                                                    FStar_Extraction_ML_Syntax.expr
-                                                                    =
-                                                                    FStar_Extraction_ML_Syntax.MLE_Fun
-                                                                    ((arg,uu____941)::[],possible_match);
-                                                                    FStar_Extraction_ML_Syntax.mlty
-                                                                    =
-                                                                    uu____943;
-                                                                    FStar_Extraction_ML_Syntax.loc
-                                                                    =
-                                                                    uu____944;_}::[])
-                 when
-                 let uu____962 =
-                   FStar_Extraction_ML_Syntax.string_of_mlpath p in
-                 uu____962 = "FStar.All.try_with" ->
-                 let branches =
-                   match possible_match with
-                   | {
-                       FStar_Extraction_ML_Syntax.expr =
-                         FStar_Extraction_ML_Syntax.MLE_Match
-                         ({
-                            FStar_Extraction_ML_Syntax.expr =
-                              FStar_Extraction_ML_Syntax.MLE_Var arg';
-                            FStar_Extraction_ML_Syntax.mlty = uu____975;
-                            FStar_Extraction_ML_Syntax.loc = uu____976;_},branches);
-                       FStar_Extraction_ML_Syntax.mlty = uu____978;
-                       FStar_Extraction_ML_Syntax.loc = uu____979;_} when
-                       let uu____990 = FStar_Extraction_ML_Syntax.idsym arg in
-                       let uu____991 = FStar_Extraction_ML_Syntax.idsym arg' in
-                       uu____990 = uu____991 -> branches
-                   | e2 -> [(FStar_Extraction_ML_Syntax.MLP_Wild, None, e2)] in
-                 doc_of_expr currentModule outer
-                   {
-                     FStar_Extraction_ML_Syntax.expr =
-                       (FStar_Extraction_ML_Syntax.MLE_Try
-                          (scrutinee, branches));
-                     FStar_Extraction_ML_Syntax.mlty =
-                       (possible_match.FStar_Extraction_ML_Syntax.mlty);
-                     FStar_Extraction_ML_Syntax.loc =
-                       (possible_match.FStar_Extraction_ML_Syntax.loc)
-                   }
-             | (FStar_Extraction_ML_Syntax.MLE_Name p,e11::e2::[]) when
-                 is_bin_op p -> doc_of_binop currentModule p e11 e2
-             | (FStar_Extraction_ML_Syntax.MLE_App
-                ({
-                   FStar_Extraction_ML_Syntax.expr =
-                     FStar_Extraction_ML_Syntax.MLE_Name p;
-                   FStar_Extraction_ML_Syntax.mlty = uu____1012;
-                   FStar_Extraction_ML_Syntax.loc = uu____1013;_},unitVal::[]),e11::e2::[])
-                 when
-                 (is_bin_op p) &&
-                   (unitVal = FStar_Extraction_ML_Syntax.ml_unit)
-                 -> doc_of_binop currentModule p e11 e2
-             | (FStar_Extraction_ML_Syntax.MLE_Name p,e11::[]) when
-                 is_uni_op p -> doc_of_uniop currentModule p e11
-             | (FStar_Extraction_ML_Syntax.MLE_App
-                ({
-                   FStar_Extraction_ML_Syntax.expr =
-                     FStar_Extraction_ML_Syntax.MLE_Name p;
-                   FStar_Extraction_ML_Syntax.mlty = uu____1023;
-                   FStar_Extraction_ML_Syntax.loc = uu____1024;_},unitVal::[]),e11::[])
-                 when
-                 (is_uni_op p) &&
-                   (unitVal = FStar_Extraction_ML_Syntax.ml_unit)
-                 -> doc_of_uniop currentModule p e11
-             | uu____1029 ->
-                 let e2 = doc_of_expr currentModule (e_app_prio, ILeft) e1 in
-                 let args1 =
-                   FStar_List.map
-                     (doc_of_expr currentModule (e_app_prio, IRight)) args in
-                 let uu____1040 = FStar_Format.reduce1 (e2 :: args1) in
-                 FStar_Format.parens uu____1040)
-        | FStar_Extraction_ML_Syntax.MLE_Proj (e1,f) ->
-            let e2 = doc_of_expr currentModule (min_op_prec, NonAssoc) e1 in
-            let doc1 =
-              let uu____1047 = FStar_Extraction_ML_Util.codegen_fsharp () in
-              if uu____1047
-              then
-                FStar_Format.reduce
-                  [e2;
-                  FStar_Format.text ".";
-                  FStar_Format.text (Prims.snd f)]
-              else
-                (let uu____1050 =
-                   let uu____1052 =
-                     let uu____1054 =
-                       let uu____1056 =
-                         let uu____1057 = ptsym currentModule f in
-                         FStar_Format.text uu____1057 in
-                       [uu____1056] in
-                     (FStar_Format.text ".") :: uu____1054 in
-                   e2 :: uu____1052 in
-                 FStar_Format.reduce uu____1050) in
-            doc1
-        | FStar_Extraction_ML_Syntax.MLE_Fun (ids,body) ->
-            let bvar_annot x xt =
-              let uu____1075 = FStar_Extraction_ML_Util.codegen_fsharp () in
-              if uu____1075
-              then
-                let uu____1076 =
-                  let uu____1078 =
-                    let uu____1080 =
-                      let uu____1082 =
-                        match xt with
-                        | Some xxt ->
-                            let uu____1084 =
-                              let uu____1086 =
-                                let uu____1088 =
-                                  doc_of_mltype currentModule outer xxt in
-                                [uu____1088] in
-                              (FStar_Format.text " : ") :: uu____1086 in
-                            FStar_Format.reduce1 uu____1084
-                        | uu____1089 -> FStar_Format.text "" in
-                      [uu____1082; FStar_Format.text ")"] in
-                    (FStar_Format.text x) :: uu____1080 in
-                  (FStar_Format.text "(") :: uu____1078 in
-                FStar_Format.reduce1 uu____1076
-              else FStar_Format.text x in
-            let ids1 =
-              FStar_List.map
-                (fun uu____1098  ->
-                   match uu____1098 with
-                   | ((x,uu____1104),xt) -> bvar_annot x (Some xt)) ids in
-            let body1 =
-              doc_of_expr currentModule (min_op_prec, NonAssoc) body in
-            let doc1 =
-              let uu____1112 =
-                let uu____1114 =
-                  let uu____1116 = FStar_Format.reduce1 ids1 in
-                  [uu____1116; FStar_Format.text "->"; body1] in
-                (FStar_Format.text "fun") :: uu____1114 in
-              FStar_Format.reduce1 uu____1112 in
-            FStar_Format.parens doc1
-        | FStar_Extraction_ML_Syntax.MLE_If (cond,e1,None ) ->
-            let cond1 =
-              doc_of_expr currentModule (min_op_prec, NonAssoc) cond in
-            let doc1 =
-              let uu____1124 =
-                let uu____1126 =
-                  FStar_Format.reduce1
-                    [FStar_Format.text "if";
-                    cond1;
-                    FStar_Format.text "then";
-                    FStar_Format.text "begin"] in
-                let uu____1127 =
-                  let uu____1129 =
-                    doc_of_expr currentModule (min_op_prec, NonAssoc) e1 in
-                  [uu____1129; FStar_Format.text "end"] in
-                uu____1126 :: uu____1127 in
-              FStar_Format.combine FStar_Format.hardline uu____1124 in
-            maybe_paren outer e_bin_prio_if doc1
-        | FStar_Extraction_ML_Syntax.MLE_If (cond,e1,Some e2) ->
-            let cond1 =
-              doc_of_expr currentModule (min_op_prec, NonAssoc) cond in
-            let doc1 =
-              let uu____1140 =
-                let uu____1142 =
-                  FStar_Format.reduce1
-                    [FStar_Format.text "if";
-                    cond1;
-                    FStar_Format.text "then";
-                    FStar_Format.text "begin"] in
-                let uu____1143 =
-                  let uu____1145 =
-                    doc_of_expr currentModule (min_op_prec, NonAssoc) e1 in
-                  let uu____1148 =
-                    let uu____1150 =
-                      FStar_Format.reduce1
-                        [FStar_Format.text "end";
-                        FStar_Format.text "else";
-                        FStar_Format.text "begin"] in
-                    let uu____1151 =
-                      let uu____1153 =
-                        doc_of_expr currentModule (min_op_prec, NonAssoc) e2 in
-                      [uu____1153; FStar_Format.text "end"] in
-                    uu____1150 :: uu____1151 in
-                  uu____1145 :: uu____1148 in
-                uu____1142 :: uu____1143 in
-              FStar_Format.combine FStar_Format.hardline uu____1140 in
-            maybe_paren outer e_bin_prio_if doc1
-        | FStar_Extraction_ML_Syntax.MLE_Match (cond,pats) ->
-            let cond1 =
-              doc_of_expr currentModule (min_op_prec, NonAssoc) cond in
-            let pats1 = FStar_List.map (doc_of_branch currentModule) pats in
-            let doc1 =
-              let uu____1175 =
-                FStar_Format.reduce1
-                  [FStar_Format.text "match";
-                  FStar_Format.parens cond1;
-                  FStar_Format.text "with"] in
-              uu____1175 :: pats1 in
-            let doc2 = FStar_Format.combine FStar_Format.hardline doc1 in
-            FStar_Format.parens doc2
-        | FStar_Extraction_ML_Syntax.MLE_Raise (exn,[]) ->
-            let uu____1179 =
-              let uu____1181 =
-                let uu____1183 =
-                  let uu____1184 = ptctor currentModule exn in
-                  FStar_Format.text uu____1184 in
-                [uu____1183] in
-              (FStar_Format.text "raise") :: uu____1181 in
-            FStar_Format.reduce1 uu____1179
-        | FStar_Extraction_ML_Syntax.MLE_Raise (exn,args) ->
-            let args1 =
-              FStar_List.map
-                (doc_of_expr currentModule (min_op_prec, NonAssoc)) args in
-            let uu____1193 =
-              let uu____1195 =
-                let uu____1197 =
-                  let uu____1198 = ptctor currentModule exn in
-                  FStar_Format.text uu____1198 in
-                let uu____1199 =
-                  let uu____1201 =
-                    let uu____1202 =
-                      FStar_Format.combine (FStar_Format.text ", ") args1 in
-                    FStar_Format.parens uu____1202 in
-                  [uu____1201] in
-                uu____1197 :: uu____1199 in
-              (FStar_Format.text "raise") :: uu____1195 in
-            FStar_Format.reduce1 uu____1193
-        | FStar_Extraction_ML_Syntax.MLE_Try (e1,pats) ->
-            let uu____1215 =
-              let uu____1217 =
-                let uu____1219 =
-                  doc_of_expr currentModule (min_op_prec, NonAssoc) e1 in
-                let uu____1222 =
-                  let uu____1224 =
-                    let uu____1226 =
-                      let uu____1227 =
-                        FStar_List.map (doc_of_branch currentModule) pats in
-                      FStar_Format.combine FStar_Format.hardline uu____1227 in
-                    [uu____1226] in
-                  (FStar_Format.text "with") :: uu____1224 in
-                uu____1219 :: uu____1222 in
-              (FStar_Format.text "try") :: uu____1217 in
-            FStar_Format.combine FStar_Format.hardline uu____1215
-and doc_of_binop:
-  FStar_Extraction_ML_Syntax.mlsymbol ->
-    FStar_Extraction_ML_Syntax.mlpath ->
-      FStar_Extraction_ML_Syntax.mlexpr ->
-        FStar_Extraction_ML_Syntax.mlexpr -> FStar_Format.doc
-  =
-  fun currentModule  ->
-    fun p  ->
-      fun e1  ->
-        fun e2  ->
-          let uu____1233 =
-            let uu____1239 = as_bin_op p in FStar_Option.get uu____1239 in
-          match uu____1233 with
-          | (uu____1251,prio,txt) ->
-              let e11 = doc_of_expr currentModule (prio, Left) e1 in
-              let e21 = doc_of_expr currentModule (prio, Right) e2 in
-              let doc1 =
-                FStar_Format.reduce1 [e11; FStar_Format.text txt; e21] in
-              FStar_Format.parens doc1
-and doc_of_uniop:
-  FStar_Extraction_ML_Syntax.mlsymbol ->
-    FStar_Extraction_ML_Syntax.mlpath ->
-      FStar_Extraction_ML_Syntax.mlexpr -> FStar_Format.doc
-  =
-  fun currentModule  ->
-    fun p  ->
-      fun e1  ->
-        let uu____1268 =
-          let uu____1271 = as_uni_op p in FStar_Option.get uu____1271 in
-        match uu____1268 with
-        | (uu____1277,txt) ->
-            let e11 = doc_of_expr currentModule (min_op_prec, NonAssoc) e1 in
-            let doc1 =
-              FStar_Format.reduce1
-                [FStar_Format.text txt; FStar_Format.parens e11] in
-            FStar_Format.parens doc1
-and doc_of_pattern:
-  FStar_Extraction_ML_Syntax.mlsymbol ->
-    FStar_Extraction_ML_Syntax.mlpattern -> FStar_Format.doc
-  =
-  fun currentModule  ->
-    fun pattern  ->
-      match pattern with
-      | FStar_Extraction_ML_Syntax.MLP_Wild  -> FStar_Format.text "_"
-      | FStar_Extraction_ML_Syntax.MLP_Const c ->
-          let uu____1286 = string_of_mlconstant c in
-          FStar_Format.text uu____1286
-      | FStar_Extraction_ML_Syntax.MLP_Var x ->
-          FStar_Format.text (Prims.fst x)
-      | FStar_Extraction_ML_Syntax.MLP_Record (path,fields) ->
-          let for1 uu____1303 =
-            match uu____1303 with
-            | (name,p) ->
-                let uu____1308 =
-                  let uu____1310 =
-                    let uu____1311 = ptsym currentModule (path, name) in
-                    FStar_Format.text uu____1311 in
-                  let uu____1313 =
-                    let uu____1315 =
-                      let uu____1317 = doc_of_pattern currentModule p in
-                      [uu____1317] in
-                    (FStar_Format.text "=") :: uu____1315 in
-                  uu____1310 :: uu____1313 in
-                FStar_Format.reduce1 uu____1308 in
-          let uu____1318 =
-            let uu____1319 = FStar_List.map for1 fields in
-            FStar_Format.combine (FStar_Format.text "; ") uu____1319 in
-          FStar_Format.cbrackets uu____1318
-      | FStar_Extraction_ML_Syntax.MLP_CTor (ctor,[]) ->
-          let name =
-            let uu____1326 = is_standard_constructor ctor in
-            if uu____1326
-            then
-              let uu____1327 =
-                let uu____1330 = as_standard_constructor ctor in
-                FStar_Option.get uu____1330 in
-              Prims.snd uu____1327
-            else ptctor currentModule ctor in
-          FStar_Format.text name
-      | FStar_Extraction_ML_Syntax.MLP_CTor (ctor,pats) ->
-          let name =
-            let uu____1342 = is_standard_constructor ctor in
-            if uu____1342
-            then
-              let uu____1343 =
-                let uu____1346 = as_standard_constructor ctor in
-                FStar_Option.get uu____1346 in
-              Prims.snd uu____1343
-            else ptctor currentModule ctor in
-          let doc1 =
-            match (name, pats) with
-            | ("::",x::xs::[]) ->
-                let uu____1358 =
-                  let uu____1360 =
-                    let uu____1361 = doc_of_pattern currentModule x in
-                    FStar_Format.parens uu____1361 in
-                  let uu____1362 =
-                    let uu____1364 =
-                      let uu____1366 = doc_of_pattern currentModule xs in
-                      [uu____1366] in
-                    (FStar_Format.text "::") :: uu____1364 in
-                  uu____1360 :: uu____1362 in
-                FStar_Format.reduce uu____1358
-            | (uu____1367,(FStar_Extraction_ML_Syntax.MLP_Tuple
-               uu____1368)::[]) ->
-                let uu____1371 =
-                  let uu____1373 =
-                    let uu____1375 =
-                      let uu____1376 = FStar_List.hd pats in
-                      doc_of_pattern currentModule uu____1376 in
-                    [uu____1375] in
-                  (FStar_Format.text name) :: uu____1373 in
-                FStar_Format.reduce1 uu____1371
-            | uu____1377 ->
-                let uu____1381 =
-                  let uu____1383 =
-                    let uu____1385 =
-                      let uu____1386 =
-                        let uu____1387 =
-                          FStar_List.map (doc_of_pattern currentModule) pats in
-                        FStar_Format.combine (FStar_Format.text ", ")
-                          uu____1387 in
-                      FStar_Format.parens uu____1386 in
-                    [uu____1385] in
-                  (FStar_Format.text name) :: uu____1383 in
-                FStar_Format.reduce1 uu____1381 in
-          maybe_paren (min_op_prec, NonAssoc) e_app_prio doc1
-      | FStar_Extraction_ML_Syntax.MLP_Tuple ps ->
-          let ps1 = FStar_List.map (doc_of_pattern currentModule) ps in
-          let uu____1395 = FStar_Format.combine (FStar_Format.text ", ") ps1 in
-          FStar_Format.parens uu____1395
-      | FStar_Extraction_ML_Syntax.MLP_Branch ps ->
-          let ps1 = FStar_List.map (doc_of_pattern currentModule) ps in
-          let ps2 = FStar_List.map FStar_Format.parens ps1 in
-          FStar_Format.combine (FStar_Format.text " | ") ps2
-and doc_of_branch:
-  FStar_Extraction_ML_Syntax.mlsymbol ->
-    FStar_Extraction_ML_Syntax.mlbranch -> FStar_Format.doc
-  =
-  fun currentModule  ->
-    fun uu____1403  ->
-      match uu____1403 with
-      | (p,cond,e) ->
-          let case =
-            match cond with
-            | None  ->
-                let uu____1410 =
-                  let uu____1412 =
-                    let uu____1414 = doc_of_pattern currentModule p in
-                    [uu____1414] in
-                  (FStar_Format.text "|") :: uu____1412 in
-                FStar_Format.reduce1 uu____1410
-            | Some c ->
-                let c1 = doc_of_expr currentModule (min_op_prec, NonAssoc) c in
-                let uu____1419 =
-                  let uu____1421 =
-                    let uu____1423 = doc_of_pattern currentModule p in
-                    [uu____1423; FStar_Format.text "when"; c1] in
-                  (FStar_Format.text "|") :: uu____1421 in
-                FStar_Format.reduce1 uu____1419 in
-          let uu____1424 =
-            let uu____1426 =
-              FStar_Format.reduce1
-                [case; FStar_Format.text "->"; FStar_Format.text "begin"] in
-            let uu____1427 =
-              let uu____1429 =
-                doc_of_expr currentModule (min_op_prec, NonAssoc) e in
-              [uu____1429; FStar_Format.text "end"] in
-            uu____1426 :: uu____1427 in
-          FStar_Format.combine FStar_Format.hardline uu____1424
-and doc_of_lets:
-  FStar_Extraction_ML_Syntax.mlsymbol ->
-    (FStar_Extraction_ML_Syntax.mlletflavor* Prims.bool*
-      FStar_Extraction_ML_Syntax.mllb Prims.list) -> FStar_Format.doc
-  =
-  fun currentModule  ->
-    fun uu____1433  ->
-      match uu____1433 with
-      | (rec_,top_level,lets) ->
-          let for1 uu____1446 =
-            match uu____1446 with
-            | { FStar_Extraction_ML_Syntax.mllb_name = name;
-                FStar_Extraction_ML_Syntax.mllb_tysc = tys;
-                FStar_Extraction_ML_Syntax.mllb_add_unit = uu____1449;
-                FStar_Extraction_ML_Syntax.mllb_def = e;
-                FStar_Extraction_ML_Syntax.print_typ = pt;_} ->
-                let e1 = doc_of_expr currentModule (min_op_prec, NonAssoc) e in
-                let ids = [] in
-                let ids1 =
-                  FStar_List.map
-                    (fun uu____1466  ->
-                       match uu____1466 with
-                       | (x,uu____1470) -> FStar_Format.text x) ids in
-                let ty_annot =
-                  if Prims.op_Negation pt
-                  then FStar_Format.text ""
-                  else
-                    (let uu____1473 =
-                       (FStar_Extraction_ML_Util.codegen_fsharp ()) &&
-                         ((rec_ = FStar_Extraction_ML_Syntax.Rec) ||
-                            top_level) in
-                     if uu____1473
-                     then
-                       match tys with
-                       | Some (_::_,_)|None  -> FStar_Format.text ""
-                       | Some ([],ty) ->
-                           let ty1 =
-                             doc_of_mltype currentModule
-                               (min_op_prec, NonAssoc) ty in
-                           FStar_Format.reduce1 [FStar_Format.text ":"; ty1]
-                     else
-                       if top_level
-                       then
-                         (match tys with
-                          | None |Some (_::_,_) -> FStar_Format.text ""
-                          | Some ([],ty) ->
-                              let ty1 =
-                                doc_of_mltype currentModule
-                                  (min_op_prec, NonAssoc) ty in
-                              FStar_Format.reduce1
-                                [FStar_Format.text ":"; ty1])
-                       else FStar_Format.text "") in
-                let uu____1506 =
-                  let uu____1508 =
-                    let uu____1509 = FStar_Extraction_ML_Syntax.idsym name in
-                    FStar_Format.text uu____1509 in
-                  let uu____1510 =
-                    let uu____1512 = FStar_Format.reduce1 ids1 in
-                    [uu____1512; ty_annot; FStar_Format.text "="; e1] in
-                  uu____1508 :: uu____1510 in
-                FStar_Format.reduce1 uu____1506 in
-          let letdoc =
-            if rec_ = FStar_Extraction_ML_Syntax.Rec
-            then
-              FStar_Format.reduce1
-                [FStar_Format.text "let"; FStar_Format.text "rec"]
-            else FStar_Format.text "let" in
-          let lets1 = FStar_List.map for1 lets in
-          let lets2 =
-            FStar_List.mapi
-              (fun i  ->
-                 fun doc1  ->
-                   FStar_Format.reduce1
-                     [if i = (Prims.parse_int "0")
-                      then letdoc
-                      else FStar_Format.text "and";
-                     doc1]) lets1 in
-          FStar_Format.combine FStar_Format.hardline lets2
-and doc_of_loc: FStar_Extraction_ML_Syntax.mlloc -> FStar_Format.doc =
-  fun uu____1522  ->
-    match uu____1522 with
-    | (lineno,file) ->
-        let uu____1525 =
-          (FStar_Options.no_location_info ()) ||
-            (FStar_Extraction_ML_Util.codegen_fsharp ()) in
-        if uu____1525
-        then FStar_Format.empty
-        else
-          (let file1 = FStar_Util.basename file in
-           FStar_Format.reduce1
-             [FStar_Format.text "#";
-             FStar_Format.num lineno;
-             FStar_Format.text (Prims.strcat "\"" (Prims.strcat file1 "\""))])
-let doc_of_mltydecl:
-  FStar_Extraction_ML_Syntax.mlsymbol ->
-    FStar_Extraction_ML_Syntax.mltydecl -> FStar_Format.doc
-  =
-  fun currentModule  ->
-    fun decls  ->
-      let for1 uu____1545 =
-        match uu____1545 with
-        | (uu____1554,x,mangle_opt,tparams,body) ->
-            let x1 = match mangle_opt with | None  -> x | Some y -> y in
-            let tparams1 =
-              match tparams with
-              | [] -> FStar_Format.empty
-              | x2::[] ->
-                  let uu____1569 = FStar_Extraction_ML_Syntax.idsym x2 in
-                  FStar_Format.text uu____1569
-              | uu____1570 ->
-                  let doc1 =
-                    FStar_List.map
-                      (fun x2  ->
-                         let uu____1575 = FStar_Extraction_ML_Syntax.idsym x2 in
-                         FStar_Format.text uu____1575) tparams in
-                  let uu____1576 =
-                    FStar_Format.combine (FStar_Format.text ", ") doc1 in
-                  FStar_Format.parens uu____1576 in
-            let forbody body1 =
-              match body1 with
-              | FStar_Extraction_ML_Syntax.MLTD_Abbrev ty ->
-                  doc_of_mltype currentModule (min_op_prec, NonAssoc) ty
-              | FStar_Extraction_ML_Syntax.MLTD_Record fields ->
-                  let forfield uu____1593 =
-                    match uu____1593 with
-                    | (name,ty) ->
-                        let name1 = FStar_Format.text name in
-                        let ty1 =
-                          doc_of_mltype currentModule (min_op_prec, NonAssoc)
-                            ty in
-                        FStar_Format.reduce1
-                          [name1; FStar_Format.text ":"; ty1] in
-                  let uu____1602 =
-                    let uu____1603 = FStar_List.map forfield fields in
-                    FStar_Format.combine (FStar_Format.text "; ") uu____1603 in
-                  FStar_Format.cbrackets uu____1602
-              | FStar_Extraction_ML_Syntax.MLTD_DType ctors ->
-                  let forctor uu____1618 =
-                    match uu____1618 with
-                    | (name,tys) ->
-                        (match tys with
-                         | [] -> FStar_Format.text name
-                         | uu____1626 ->
-                             let tys1 =
-                               FStar_List.map
-                                 (doc_of_mltype currentModule
-                                    (t_prio_tpl, Left)) tys in
-                             let tys2 =
-                               FStar_Format.combine (FStar_Format.text " * ")
-                                 tys1 in
-                             FStar_Format.reduce1
-                               [FStar_Format.text name;
-                               FStar_Format.text "of";
-                               tys2]) in
-                  let ctors1 = FStar_List.map forctor ctors in
-                  let ctors2 =
-                    FStar_List.map
-                      (fun d  ->
-                         FStar_Format.reduce1 [FStar_Format.text "|"; d])
-                      ctors1 in
-                  FStar_Format.combine FStar_Format.hardline ctors2 in
-            let doc1 =
-              let uu____1642 =
-                let uu____1644 =
-                  let uu____1646 =
-                    let uu____1647 = ptsym currentModule ([], x1) in
-                    FStar_Format.text uu____1647 in
-                  [uu____1646] in
-                tparams1 :: uu____1644 in
-              FStar_Format.reduce1 uu____1642 in
-            (match body with
-             | None  -> doc1
-             | Some body1 ->
-                 let body2 = forbody body1 in
-                 let uu____1651 =
-                   let uu____1653 =
-                     FStar_Format.reduce1 [doc1; FStar_Format.text "="] in
-                   [uu____1653; body2] in
-                 FStar_Format.combine FStar_Format.hardline uu____1651) in
-      let doc1 = FStar_List.map for1 decls in
-      let doc2 =
-        if (FStar_List.length doc1) > (Prims.parse_int "0")
-        then
-          let uu____1668 =
-            let uu____1670 =
-              let uu____1672 =
-                FStar_Format.combine (FStar_Format.text " \n and ") doc1 in
-              [uu____1672] in
-            (FStar_Format.text "type") :: uu____1670 in
-          FStar_Format.reduce1 uu____1668
-        else FStar_Format.text "" in
-      doc2
-let rec doc_of_sig1:
-  FStar_Extraction_ML_Syntax.mlsymbol ->
-    FStar_Extraction_ML_Syntax.mlsig1 -> FStar_Format.doc
-  =
-  fun currentModule  ->
-    fun s  ->
-      match s with
-      | FStar_Extraction_ML_Syntax.MLS_Mod (x,subsig) ->
-          let uu____1688 =
-            let uu____1690 =
-              FStar_Format.reduce1
-                [FStar_Format.text "module";
-                FStar_Format.text x;
-                FStar_Format.text "="] in
-            let uu____1691 =
-              let uu____1693 = doc_of_sig currentModule subsig in
-              let uu____1694 =
-                let uu____1696 =
-                  FStar_Format.reduce1 [FStar_Format.text "end"] in
-                [uu____1696] in
-              uu____1693 :: uu____1694 in
-            uu____1690 :: uu____1691 in
-          FStar_Format.combine FStar_Format.hardline uu____1688
-      | FStar_Extraction_ML_Syntax.MLS_Exn (x,[]) ->
-          FStar_Format.reduce1
-            [FStar_Format.text "exception"; FStar_Format.text x]
-      | FStar_Extraction_ML_Syntax.MLS_Exn (x,args) ->
-          let args1 =
-            FStar_List.map
-              (doc_of_mltype currentModule (min_op_prec, NonAssoc)) args in
-          let args2 =
-            let uu____1708 =
-              FStar_Format.combine (FStar_Format.text " * ") args1 in
-            FStar_Format.parens uu____1708 in
-          FStar_Format.reduce1
-            [FStar_Format.text "exception";
-            FStar_Format.text x;
-            FStar_Format.text "of";
-            args2]
-      | FStar_Extraction_ML_Syntax.MLS_Val (x,(uu____1710,ty)) ->
-          let ty1 = doc_of_mltype currentModule (min_op_prec, NonAssoc) ty in
-          FStar_Format.reduce1
-            [FStar_Format.text "val";
-            FStar_Format.text x;
-            FStar_Format.text ": ";
-            ty1]
-      | FStar_Extraction_ML_Syntax.MLS_Ty decls ->
-          doc_of_mltydecl currentModule decls
-and doc_of_sig:
-  FStar_Extraction_ML_Syntax.mlsymbol ->
-    FStar_Extraction_ML_Syntax.mlsig -> FStar_Format.doc
-  =
-  fun currentModule  ->
-    fun s  ->
-      let docs = FStar_List.map (doc_of_sig1 currentModule) s in
-      let docs1 =
-        FStar_List.map
-          (fun x  ->
-             FStar_Format.reduce
-               [x; FStar_Format.hardline; FStar_Format.hardline]) docs in
-      FStar_Format.reduce docs1
-let doc_of_mod1:
-  FStar_Extraction_ML_Syntax.mlsymbol ->
-    FStar_Extraction_ML_Syntax.mlmodule1 -> FStar_Format.doc
-  =
-  fun currentModule  ->
-    fun m  ->
-      match m with
-      | FStar_Extraction_ML_Syntax.MLM_Exn (x,[]) ->
-          FStar_Format.reduce1
-            [FStar_Format.text "exception"; FStar_Format.text x]
-      | FStar_Extraction_ML_Syntax.MLM_Exn (x,args) ->
-          let args1 =
-            FStar_List.map
-              (doc_of_mltype currentModule (min_op_prec, NonAssoc)) args in
-          let args2 =
-            let uu____1742 =
-              FStar_Format.combine (FStar_Format.text " * ") args1 in
-            FStar_Format.parens uu____1742 in
-          FStar_Format.reduce1
-            [FStar_Format.text "exception";
-            FStar_Format.text x;
-            FStar_Format.text "of";
-            args2]
-      | FStar_Extraction_ML_Syntax.MLM_Ty decls ->
-          doc_of_mltydecl currentModule decls
-      | FStar_Extraction_ML_Syntax.MLM_Let (rec_,uu____1745,lets) ->
-          doc_of_lets currentModule (rec_, true, lets)
-      | FStar_Extraction_ML_Syntax.MLM_Top e ->
-          let uu____1751 =
-            let uu____1753 =
-              let uu____1755 =
-                let uu____1757 =
-                  let uu____1759 =
-                    doc_of_expr currentModule (min_op_prec, NonAssoc) e in
-                  [uu____1759] in
-                (FStar_Format.text "=") :: uu____1757 in
-              (FStar_Format.text "_") :: uu____1755 in
-            (FStar_Format.text "let") :: uu____1753 in
-          FStar_Format.reduce1 uu____1751
-      | FStar_Extraction_ML_Syntax.MLM_Loc loc -> doc_of_loc loc
-let doc_of_mod:
-  FStar_Extraction_ML_Syntax.mlsymbol ->
-    FStar_Extraction_ML_Syntax.mlmodule -> FStar_Format.doc
-  =
-  fun currentModule  ->
-    fun m  ->
-      let docs =
-        FStar_List.map
-          (fun x  ->
-             let doc1 = doc_of_mod1 currentModule x in
-             [doc1;
-             (match x with
-              | FStar_Extraction_ML_Syntax.MLM_Loc uu____1775 ->
-                  FStar_Format.empty
-              | uu____1776 -> FStar_Format.hardline);
-             FStar_Format.hardline]) m in
-      FStar_Format.reduce (FStar_List.flatten docs)
-let rec doc_of_mllib_r:
-  FStar_Extraction_ML_Syntax.mllib ->
-    (Prims.string* FStar_Format.doc) Prims.list
-  =
-  fun uu____1782  ->
-    match uu____1782 with
-    | FStar_Extraction_ML_Syntax.MLLib mllib ->
-        let rec for1_sig uu____1820 =
-          match uu____1820 with
-          | (x,sigmod,FStar_Extraction_ML_Syntax.MLLib sub1) ->
-              let x1 = FStar_Extraction_ML_Util.flatten_mlpath x in
-              let head1 =
-                FStar_Format.reduce1
-                  [FStar_Format.text "module";
-                  FStar_Format.text x1;
-                  FStar_Format.text ":";
-                  FStar_Format.text "sig"] in
-              let tail1 = FStar_Format.reduce1 [FStar_Format.text "end"] in
-              let doc1 =
-                FStar_Option.map
-                  (fun uu____1859  ->
-                     match uu____1859 with
-                     | (s,uu____1863) -> doc_of_sig x1 s) sigmod in
-              let sub2 = FStar_List.map for1_sig sub1 in
-              let sub3 =
-                FStar_List.map
-                  (fun x2  ->
-                     FStar_Format.reduce
-                       [x2; FStar_Format.hardline; FStar_Format.hardline])
-                  sub2 in
-              let uu____1878 =
-                let uu____1880 =
-                  let uu____1882 =
-                    let uu____1884 = FStar_Format.reduce sub3 in
-                    [uu____1884;
-                    FStar_Format.cat tail1 FStar_Format.hardline] in
-                  (match doc1 with
-                   | None  -> FStar_Format.empty
-                   | Some s -> FStar_Format.cat s FStar_Format.hardline) ::
-                    uu____1882 in
-                (FStar_Format.cat head1 FStar_Format.hardline) :: uu____1880 in
-              FStar_Format.reduce uu____1878
-        and for1_mod istop uu____1887 =
-          match uu____1887 with
-          | (x,sigmod,FStar_Extraction_ML_Syntax.MLLib sub1) ->
-              let x1 = FStar_Extraction_ML_Util.flatten_mlpath x in
-              let head1 =
-                let uu____1921 =
-                  let uu____1923 = FStar_Extraction_ML_Util.codegen_fsharp () in
-                  if uu____1923
-                  then [FStar_Format.text "module"; FStar_Format.text x1]
-                  else
-                    if Prims.op_Negation istop
-                    then
-                      [FStar_Format.text "module";
-                      FStar_Format.text x1;
-                      FStar_Format.text "=";
-                      FStar_Format.text "struct"]
-                    else [] in
-                FStar_Format.reduce1 uu____1921 in
-              let tail1 =
-                if Prims.op_Negation istop
-                then FStar_Format.reduce1 [FStar_Format.text "end"]
-                else FStar_Format.reduce1 [] in
-              let doc1 =
-                FStar_Option.map
-                  (fun uu____1934  ->
-                     match uu____1934 with
-                     | (uu____1937,m) -> doc_of_mod x1 m) sigmod in
-              let sub2 = FStar_List.map (for1_mod false) sub1 in
-              let sub3 =
-                FStar_List.map
-                  (fun x2  ->
-                     FStar_Format.reduce
-                       [x2; FStar_Format.hardline; FStar_Format.hardline])
-                  sub2 in
-              let prefix1 =
-                let uu____1955 = FStar_Extraction_ML_Util.codegen_fsharp () in
-                if uu____1955
-                then
-                  [FStar_Format.cat (FStar_Format.text "#light \"off\"")
-                     FStar_Format.hardline]
-                else [] in
-              let uu____1958 =
-                let uu____1960 =
-                  let uu____1962 =
-                    let uu____1964 =
-                      let uu____1966 =
-                        let uu____1968 =
-                          let uu____1970 =
-                            let uu____1972 = FStar_Format.reduce sub3 in
-                            [uu____1972;
-                            FStar_Format.cat tail1 FStar_Format.hardline] in
-                          (match doc1 with
-                           | None  -> FStar_Format.empty
-                           | Some s ->
-                               FStar_Format.cat s FStar_Format.hardline)
-                            :: uu____1970 in
-                        FStar_Format.hardline :: uu____1968 in
-                      (FStar_Format.text "open Prims") :: uu____1966 in
-                    FStar_Format.hardline :: uu____1964 in
-                  head1 :: uu____1962 in
-                FStar_List.append prefix1 uu____1960 in
-              FStar_All.pipe_left FStar_Format.reduce uu____1958 in
-        let docs =
-          FStar_List.map
-            (fun uu____1990  ->
-               match uu____1990 with
-               | (x,s,m) ->
-                   let uu____2017 = FStar_Extraction_ML_Util.flatten_mlpath x in
-                   let uu____2018 = for1_mod true (x, s, m) in
-                   (uu____2017, uu____2018)) mllib in
-        docs
-let doc_of_mllib:
-  FStar_Extraction_ML_Syntax.mllib ->
-    (Prims.string* FStar_Format.doc) Prims.list
-  = fun mllib  -> doc_of_mllib_r mllib
-let string_of_mlexpr:
-  FStar_Extraction_ML_Syntax.mlpath ->
-    FStar_Extraction_ML_Syntax.mlexpr -> Prims.string
-  =
-  fun cmod  ->
-    fun e  ->
-      let doc1 =
-        let uu____2038 = FStar_Extraction_ML_Util.flatten_mlpath cmod in
-        doc_of_expr uu____2038 (min_op_prec, NonAssoc) e in
-      FStar_Format.pretty (Prims.parse_int "0") doc1
-let string_of_mlty:
-  FStar_Extraction_ML_Syntax.mlpath ->
-    FStar_Extraction_ML_Syntax.mlty -> Prims.string
-  =
-  fun cmod  ->
-    fun e  ->
-      let doc1 =
-        let uu____2048 = FStar_Extraction_ML_Util.flatten_mlpath cmod in
-        doc_of_mltype uu____2048 (min_op_prec, NonAssoc) e in
-      FStar_Format.pretty (Prims.parse_int "0") doc1
-=======
 | ILeft
 | IRight
 | Left
@@ -3332,4 +1933,3 @@
 
 
 
->>>>>>> 54787939
