<<<<<<< HEAD

open Prims
type assoc =
| ILeft
| IRight
| Left
| Right
| NonAssoc

let is_ILeft = (fun _discr_ -> (match (_discr_) with
| ILeft -> begin
true
end
| _ -> begin
false
end))

let is_IRight = (fun _discr_ -> (match (_discr_) with
| IRight -> begin
true
end
| _ -> begin
false
end))

let is_Left = (fun _discr_ -> (match (_discr_) with
| Left -> begin
true
end
| _ -> begin
false
end))

let is_Right = (fun _discr_ -> (match (_discr_) with
| Right -> begin
true
end
| _ -> begin
false
end))

let is_NonAssoc = (fun _discr_ -> (match (_discr_) with
| NonAssoc -> begin
true
end
| _ -> begin
false
end))

type fixity =
| Prefix
| Postfix
| Infix of assoc

let is_Prefix = (fun _discr_ -> (match (_discr_) with
| Prefix -> begin
true
end
| _ -> begin
false
end))

let is_Postfix = (fun _discr_ -> (match (_discr_) with
| Postfix -> begin
true
end
| _ -> begin
false
end))

let is_Infix = (fun _discr_ -> (match (_discr_) with
| Infix (_) -> begin
true
end
| _ -> begin
false
end))

let ___Infix____0 = (fun projectee -> (match (projectee) with
| Infix (_60_3) -> begin
_60_3
end))

type opprec =
(Prims.int * fixity)

type level =
(opprec * assoc)

let t_prio_fun = (10, Infix (Right))

let t_prio_tpl = (20, Infix (NonAssoc))

let t_prio_name = (30, Postfix)

let e_bin_prio_lambda = (5, Prefix)

let e_bin_prio_if = (15, Prefix)

let e_bin_prio_letin = (19, Prefix)

let e_bin_prio_or = (20, Infix (Left))

let e_bin_prio_and = (25, Infix (Left))

let e_bin_prio_eq = (27, Infix (NonAssoc))

let e_bin_prio_order = (29, Infix (NonAssoc))

let e_bin_prio_op1 = (30, Infix (Left))

let e_bin_prio_op2 = (40, Infix (Left))

let e_bin_prio_op3 = (50, Infix (Left))

let e_bin_prio_op4 = (60, Infix (Left))

let e_bin_prio_comb = (70, Infix (Left))

let e_bin_prio_seq = (100, Infix (Left))

let e_app_prio = (10000, Infix (Left))

let min_op_prec = ((- (1)), Infix (NonAssoc))

let max_op_prec = (FStar_Util.max_int, Infix (NonAssoc))

let rec in_ns = (fun x -> (match (x) with
| ([], _60_8) -> begin
true
end
| (x1::t1, x2::t2) when (x1 = x2) -> begin
(in_ns (t1, t2))
end
| (_60_18, _60_20) -> begin
false
end))

let path_of_ns = (fun currentModule ns -> (let ns' = (FStar_Extraction_ML_Util.flatten_ns ns)
in if (ns' = currentModule) then begin
[]
end else begin
(let cg_libs = (FStar_ST.read FStar_Options.codegen_libs)
in (let ns_len = (FStar_List.length ns)
in (let found = (FStar_Util.find_map cg_libs (fun cg_path -> (let cg_len = (FStar_List.length cg_path)
in if ((FStar_List.length cg_path) < ns_len) then begin
(let _60_31 = (FStar_Util.first_N cg_len ns)
in (match (_60_31) with
| (pfx, sfx) -> begin
if (pfx = cg_path) then begin
(let _126_31 = (let _126_30 = (let _126_29 = (FStar_Extraction_ML_Util.flatten_ns sfx)
in (_126_29)::[])
in (FStar_List.append pfx _126_30))
in Some (_126_31))
end else begin
None
end
end))
end else begin
None
end)))
in (match (found) with
| None -> begin
(ns')::[]
end
| Some (x) -> begin
x
end))))
end))

let mlpath_of_mlpath = (fun currentModule x -> (match ((FStar_Extraction_ML_Syntax.string_of_mlpath x)) with
| "Prims.Some" -> begin
([], "Some")
end
| "Prims.None" -> begin
([], "None")
end
| _60_41 -> begin
(let _60_44 = x
in (match (_60_44) with
| (ns, x) -> begin
(let _126_36 = (path_of_ns currentModule ns)
in (_126_36, x))
end))
end))

let ptsym_of_symbol = (fun s -> if ((let _126_39 = (FStar_String.get s 0)
in (FStar_Char.lowercase _126_39)) <> (FStar_String.get s 0)) then begin
(Prims.strcat "l__" s)
end else begin
s
end)

let ptsym = (fun currentModule mlp -> if (FStar_List.isEmpty (Prims.fst mlp)) then begin
(ptsym_of_symbol (Prims.snd mlp))
end else begin
(let _60_50 = (mlpath_of_mlpath currentModule mlp)
in (match (_60_50) with
| (p, s) -> begin
(let _126_46 = (let _126_45 = (let _126_44 = (ptsym_of_symbol s)
in (_126_44)::[])
in (FStar_List.append p _126_45))
in (FStar_String.concat "." _126_46))
end))
end)

let ptctor = (fun currentModule mlp -> (let _60_55 = (mlpath_of_mlpath currentModule mlp)
in (match (_60_55) with
| (p, s) -> begin
(let s = if ((let _126_51 = (FStar_String.get s 0)
in (FStar_Char.uppercase _126_51)) <> (FStar_String.get s 0)) then begin
(Prims.strcat "U__" s)
end else begin
s
end
in (FStar_String.concat "." (FStar_List.append p ((s)::[]))))
end)))

let infix_prim_ops = (("op_Addition", e_bin_prio_op1, "+"))::(("op_Subtraction", e_bin_prio_op1, "-"))::(("op_Multiply", e_bin_prio_op1, "*"))::(("op_Division", e_bin_prio_op1, "/"))::(("op_Equality", e_bin_prio_eq, "="))::(("op_ColonEquals", e_bin_prio_eq, ":="))::(("op_disEquality", e_bin_prio_eq, "<>"))::(("op_AmpAmp", e_bin_prio_and, "&&"))::(("op_BarBar", e_bin_prio_or, "||"))::(("op_LessThanOrEqual", e_bin_prio_order, "<="))::(("op_GreaterThanOrEqual", e_bin_prio_order, ">="))::(("op_LessThan", e_bin_prio_order, "<"))::(("op_GreaterThan", e_bin_prio_order, ">"))::(("op_Modulus", e_bin_prio_order, "%"))::[]

let prim_uni_ops = (("op_Negation", "not"))::(("op_Minus", "-"))::(("op_Bang", "Support.ST.read"))::[]

let prim_types = []

let prim_constructors = (("Some", "Some"))::(("None", "None"))::(("Nil", "[]"))::(("Cons", "::"))::[]

let is_prims_ns = (fun ns -> (ns = ("Prims")::[]))

let as_bin_op = (fun _60_60 -> (match (_60_60) with
| (ns, x) -> begin
if (is_prims_ns ns) then begin
(FStar_List.tryFind (fun _60_66 -> (match (_60_66) with
| (y, _60_63, _60_65) -> begin
(x = y)
end)) infix_prim_ops)
end else begin
None
end
end))

let is_bin_op = (fun p -> ((as_bin_op p) <> None))

let as_uni_op = (fun _60_70 -> (match (_60_70) with
| (ns, x) -> begin
if (is_prims_ns ns) then begin
(FStar_List.tryFind (fun _60_74 -> (match (_60_74) with
| (y, _60_73) -> begin
(x = y)
end)) prim_uni_ops)
end else begin
None
end
end))

let is_uni_op = (fun p -> ((as_uni_op p) <> None))

let as_standard_type = (fun _60_78 -> (match (_60_78) with
| (ns, x) -> begin
if (is_prims_ns ns) then begin
(FStar_List.tryFind (fun _60_82 -> (match (_60_82) with
| (y, _60_81) -> begin
(x = y)
end)) prim_types)
end else begin
None
end
end))

let is_standard_type = (fun p -> ((as_standard_type p) <> None))

let as_standard_constructor = (fun _60_86 -> (match (_60_86) with
| (ns, x) -> begin
if (is_prims_ns ns) then begin
(FStar_List.tryFind (fun _60_90 -> (match (_60_90) with
| (y, _60_89) -> begin
(x = y)
end)) prim_constructors)
end else begin
None
end
end))

let is_standard_constructor = (fun p -> ((as_standard_constructor p) <> None))

let maybe_paren = (fun _60_94 inner doc -> (match (_60_94) with
| (outer, side) -> begin
(let noparens = (fun _inner _outer side -> (let _60_103 = _inner
in (match (_60_103) with
| (pi, fi) -> begin
(let _60_106 = _outer
in (match (_60_106) with
| (po, fo) -> begin
((pi > po) || (match ((fi, side)) with
| (Postfix, Left) -> begin
true
end
| (Prefix, Right) -> begin
true
end
| (Infix (Left), Left) -> begin
((pi = po) && (fo = Infix (Left)))
end
| (Infix (Right), Right) -> begin
((pi = po) && (fo = Infix (Right)))
end
| (Infix (Left), ILeft) -> begin
((pi = po) && (fo = Infix (Left)))
end
| (Infix (Right), IRight) -> begin
((pi = po) && (fo = Infix (Right)))
end
| (_60_130, NonAssoc) -> begin
((pi = po) && (fi = fo))
end
| (_60_134, _60_136) -> begin
false
end))
end))
end)))
in if (noparens inner outer side) then begin
doc
end else begin
(FSharp_Format.parens doc)
end)
end))

let ocaml_u8_codepoint = (fun i -> if ((FStar_Util.int_of_byte i) = 0) then begin
"\\x00"
end else begin
(Prims.strcat "\\x" (FStar_Util.hex_string_of_byte i))
end)

let encode_char = (fun c -> if ((FStar_Util.int_of_char c) > 127) then begin
(let bytes = (FStar_Util.string_of_char c)
in (let bytes = (FStar_Util.unicode_of_string bytes)
in (FStar_Bytes.f_encode ocaml_u8_codepoint bytes)))
end else begin
(match (c) with
| c when (c = '\\') -> begin
"\\\\"
end
| c when (c = ' ') -> begin
" "
end
| c when (c = '\b') -> begin
"\\b"
end
| c when (c = '\t') -> begin
"\\t"
end
| c when (c = '\r') -> begin
"\\r"
end
| c when (c = '\n') -> begin
"\\n"
end
| c when (c = '\'') -> begin
"\\\'"
end
| c when (c = '\"') -> begin
"\\\""
end
| c when (FStar_Util.is_letter_or_digit c) -> begin
(FStar_Util.string_of_char c)
end
| c when (FStar_Util.is_punctuation c) -> begin
(FStar_Util.string_of_char c)
end
| c when (FStar_Util.is_symbol c) -> begin
(FStar_Util.string_of_char c)
end
| _60_154 -> begin
(ocaml_u8_codepoint (FStar_Util.byte_of_char c))
end)
end)

let string_of_mlconstant = (fun sctt -> (match (sctt) with
| FStar_Extraction_ML_Syntax.MLC_Unit -> begin
"()"
end
| FStar_Extraction_ML_Syntax.MLC_Bool (true) -> begin
"true"
end
| FStar_Extraction_ML_Syntax.MLC_Bool (false) -> begin
"false"
end
| FStar_Extraction_ML_Syntax.MLC_Char (c) -> begin
(let _126_92 = (let _126_91 = (encode_char c)
in (Prims.strcat "\'" _126_91))
in (Prims.strcat _126_92 "\'"))
end
| FStar_Extraction_ML_Syntax.MLC_Byte (c) -> begin
(Prims.strcat (Prims.strcat "\'" (ocaml_u8_codepoint c)) "\'")
end
| FStar_Extraction_ML_Syntax.MLC_Int32 (i) -> begin
(FStar_Util.string_of_int32 i)
end
| FStar_Extraction_ML_Syntax.MLC_Int64 (i) -> begin
(Prims.strcat (FStar_Util.string_of_int64 i) "L")
end
| FStar_Extraction_ML_Syntax.MLC_Int (s) -> begin
if (FStar_ST.read FStar_Options.use_native_int) then begin
s
end else begin
(Prims.strcat (Prims.strcat "(Prims.parse_int \"" s) "\")")
end
end
| FStar_Extraction_ML_Syntax.MLC_Float (d) -> begin
(FStar_Util.string_of_float d)
end
| FStar_Extraction_ML_Syntax.MLC_Bytes (bytes) -> begin
(let bytes = (FStar_Bytes.f_encode ocaml_u8_codepoint bytes)
in (Prims.strcat (Prims.strcat "\"" bytes) "\""))
end
| FStar_Extraction_ML_Syntax.MLC_String (chars) -> begin
(let chars = (FStar_String.collect encode_char chars)
in (Prims.strcat (Prims.strcat "\"" chars) "\""))
end))

let rec doc_of_mltype' = (fun currentModule outer ty -> (match (ty) with
| FStar_Extraction_ML_Syntax.MLTY_Var (x) -> begin
(let escape_tyvar = (fun s -> if (FStar_Util.starts_with s "\'_") then begin
(FStar_Util.replace_char s '_' 'u')
end else begin
s
end)
in (let _126_104 = (FStar_All.pipe_left escape_tyvar (FStar_Extraction_ML_Syntax.idsym x))
in (FSharp_Format.text _126_104)))
end
| FStar_Extraction_ML_Syntax.MLTY_Tuple (tys) -> begin
(let doc = (FStar_List.map (doc_of_mltype currentModule (t_prio_tpl, Left)) tys)
in (let doc = (let _126_107 = (let _126_106 = (let _126_105 = (FSharp_Format.text " * ")
in (FSharp_Format.combine _126_105 doc))
in (FSharp_Format.hbox _126_106))
in (FSharp_Format.parens _126_107))
in doc))
end
| FStar_Extraction_ML_Syntax.MLTY_Named (args, name) -> begin
(let args = (match (args) with
| [] -> begin
FSharp_Format.empty
end
| arg::[] -> begin
(doc_of_mltype currentModule (t_prio_name, Left) arg)
end
| _60_198 -> begin
(let args = (FStar_List.map (doc_of_mltype currentModule (min_op_prec, NonAssoc)) args)
in (let _126_110 = (let _126_109 = (let _126_108 = (FSharp_Format.text ", ")
in (FSharp_Format.combine _126_108 args))
in (FSharp_Format.hbox _126_109))
in (FSharp_Format.parens _126_110)))
end)
in (let name = if (is_standard_type name) then begin
(let _126_112 = (let _126_111 = (as_standard_type name)
in (FStar_Option.get _126_111))
in (Prims.snd _126_112))
end else begin
(ptsym currentModule name)
end
in (let _126_116 = (let _126_115 = (let _126_114 = (let _126_113 = (FSharp_Format.text name)
in (_126_113)::[])
in (args)::_126_114)
in (FSharp_Format.reduce1 _126_115))
in (FSharp_Format.hbox _126_116))))
end
| FStar_Extraction_ML_Syntax.MLTY_Fun (t1, _60_204, t2) -> begin
(let d1 = (doc_of_mltype currentModule (t_prio_fun, Left) t1)
in (let d2 = (doc_of_mltype currentModule (t_prio_fun, Right) t2)
in (let _126_121 = (let _126_120 = (let _126_119 = (let _126_118 = (let _126_117 = (FSharp_Format.text " -> ")
in (_126_117)::(d2)::[])
in (d1)::_126_118)
in (FSharp_Format.reduce1 _126_119))
in (FSharp_Format.hbox _126_120))
in (maybe_paren outer t_prio_fun _126_121))))
end
| FStar_Extraction_ML_Syntax.MLTY_Top -> begin
if (FStar_Extraction_ML_Util.codegen_fsharp ()) then begin
(FSharp_Format.text "obj")
end else begin
(FSharp_Format.text "Obj.t")
end
end))
and doc_of_mltype = (fun currentModule outer ty -> (doc_of_mltype' currentModule outer (FStar_Extraction_ML_Util.resugar_mlty ty)))

let rec doc_of_expr = (fun currentModule outer e -> (match (e.FStar_Extraction_ML_Syntax.expr) with
| FStar_Extraction_ML_Syntax.MLE_Coerce (e, t, t') -> begin
(let doc = (doc_of_expr currentModule (min_op_prec, NonAssoc) e)
in if (FStar_Extraction_ML_Util.codegen_fsharp ()) then begin
(let _126_146 = (let _126_145 = (let _126_144 = (FSharp_Format.text "Prims.checked_cast")
in (_126_144)::(doc)::[])
in (FSharp_Format.reduce _126_145))
in (FSharp_Format.parens _126_146))
end else begin
(let _126_149 = (let _126_148 = (let _126_147 = (FSharp_Format.text "Obj.magic ")
in (_126_147)::(doc)::[])
in (FSharp_Format.reduce _126_148))
in (FSharp_Format.parens _126_149))
end)
end
| FStar_Extraction_ML_Syntax.MLE_Seq (es) -> begin
(let docs = (FStar_List.map (doc_of_expr currentModule (min_op_prec, NonAssoc)) es)
in (let docs = (FStar_List.map (fun d -> (let _126_153 = (let _126_152 = (let _126_151 = (FSharp_Format.text ";")
in (_126_151)::(FSharp_Format.hardline)::[])
in (d)::_126_152)
in (FSharp_Format.reduce _126_153))) docs)
in (FSharp_Format.reduce docs)))
end
| FStar_Extraction_ML_Syntax.MLE_Const (c) -> begin
(let _126_154 = (string_of_mlconstant c)
in (FSharp_Format.text _126_154))
end
| FStar_Extraction_ML_Syntax.MLE_Var (x, _60_232) -> begin
(FSharp_Format.text x)
end
| FStar_Extraction_ML_Syntax.MLE_Name (path) -> begin
(let _126_155 = (ptsym currentModule path)
in (FSharp_Format.text _126_155))
end
| FStar_Extraction_ML_Syntax.MLE_Record (path, fields) -> begin
(let for1 = (fun _60_244 -> (match (_60_244) with
| (name, e) -> begin
(let doc = (doc_of_expr currentModule (min_op_prec, NonAssoc) e)
in (let _126_162 = (let _126_161 = (let _126_158 = (ptsym currentModule (path, name))
in (FSharp_Format.text _126_158))
in (let _126_160 = (let _126_159 = (FSharp_Format.text "=")
in (_126_159)::(doc)::[])
in (_126_161)::_126_160))
in (FSharp_Format.reduce1 _126_162)))
end))
in (let _126_165 = (let _126_164 = (FSharp_Format.text "; ")
in (let _126_163 = (FStar_List.map for1 fields)
in (FSharp_Format.combine _126_164 _126_163)))
in (FSharp_Format.cbrackets _126_165)))
end
| FStar_Extraction_ML_Syntax.MLE_CTor (ctor, []) -> begin
(let name = if (is_standard_constructor ctor) then begin
(let _126_167 = (let _126_166 = (as_standard_constructor ctor)
in (FStar_Option.get _126_166))
in (Prims.snd _126_167))
end else begin
(ptctor currentModule ctor)
end
in (FSharp_Format.text name))
end
| FStar_Extraction_ML_Syntax.MLE_CTor (ctor, args) -> begin
(let name = if (is_standard_constructor ctor) then begin
(let _126_169 = (let _126_168 = (as_standard_constructor ctor)
in (FStar_Option.get _126_168))
in (Prims.snd _126_169))
end else begin
(ptctor currentModule ctor)
end
in (let args = (FStar_List.map (doc_of_expr currentModule (min_op_prec, NonAssoc)) args)
in (let doc = (match ((name, args)) with
| ("::", x::xs::[]) -> begin
(let _126_173 = (let _126_172 = (FSharp_Format.parens x)
in (let _126_171 = (let _126_170 = (FSharp_Format.text "::")
in (_126_170)::(xs)::[])
in (_126_172)::_126_171))
in (FSharp_Format.reduce _126_173))
end
| (_60_263, _60_265) -> begin
(let _126_179 = (let _126_178 = (FSharp_Format.text name)
in (let _126_177 = (let _126_176 = (let _126_175 = (let _126_174 = (FSharp_Format.text ", ")
in (FSharp_Format.combine _126_174 args))
in (FSharp_Format.parens _126_175))
in (_126_176)::[])
in (_126_178)::_126_177))
in (FSharp_Format.reduce1 _126_179))
end)
in (maybe_paren outer e_app_prio doc))))
end
| FStar_Extraction_ML_Syntax.MLE_Tuple (es) -> begin
(let docs = (FStar_List.map (doc_of_expr currentModule (min_op_prec, NonAssoc)) es)
in (let docs = (let _126_181 = (let _126_180 = (FSharp_Format.text ", ")
in (FSharp_Format.combine _126_180 docs))
in (FSharp_Format.parens _126_181))
in docs))
end
| FStar_Extraction_ML_Syntax.MLE_Let ((rec_, lets), body) -> begin
(let doc = (doc_of_lets currentModule (rec_, false, lets))
in (let body = (doc_of_expr currentModule (min_op_prec, NonAssoc) body)
in (let _126_187 = (let _126_186 = (let _126_185 = (let _126_184 = (let _126_183 = (let _126_182 = (FSharp_Format.text "in")
in (_126_182)::(body)::[])
in (FSharp_Format.reduce1 _126_183))
in (_126_184)::[])
in (doc)::_126_185)
in (FSharp_Format.combine FSharp_Format.hardline _126_186))
in (FSharp_Format.parens _126_187))))
end
| FStar_Extraction_ML_Syntax.MLE_App (e, args) -> begin
(match ((e.FStar_Extraction_ML_Syntax.expr, args)) with
| (FStar_Extraction_ML_Syntax.MLE_Name (p), e1::e2::[]) when (is_bin_op p) -> begin
(doc_of_binop currentModule p e1 e2)
end
| (FStar_Extraction_ML_Syntax.MLE_App ({FStar_Extraction_ML_Syntax.expr = FStar_Extraction_ML_Syntax.MLE_Name (p); FStar_Extraction_ML_Syntax.ty = _60_291}, unitVal::[]), e1::e2::[]) when ((is_bin_op p) && (unitVal = FStar_Extraction_ML_Syntax.ml_unit)) -> begin
(doc_of_binop currentModule p e1 e2)
end
| (FStar_Extraction_ML_Syntax.MLE_Name (p), e1::[]) when (is_uni_op p) -> begin
(doc_of_uniop currentModule p e1)
end
| (FStar_Extraction_ML_Syntax.MLE_App ({FStar_Extraction_ML_Syntax.expr = FStar_Extraction_ML_Syntax.MLE_Name (p); FStar_Extraction_ML_Syntax.ty = _60_309}, unitVal::[]), e1::[]) when ((is_uni_op p) && (unitVal = FStar_Extraction_ML_Syntax.ml_unit)) -> begin
(doc_of_uniop currentModule p e1)
end
| _60_321 -> begin
(let e = (doc_of_expr currentModule (e_app_prio, ILeft) e)
in (let args = (FStar_List.map (doc_of_expr currentModule (e_app_prio, IRight)) args)
in (let _126_188 = (FSharp_Format.reduce1 ((e)::args))
in (FSharp_Format.parens _126_188))))
end)
end
| FStar_Extraction_ML_Syntax.MLE_Proj (e, f) -> begin
(let e = (doc_of_expr currentModule (min_op_prec, NonAssoc) e)
in (let doc = if (FStar_Extraction_ML_Util.codegen_fsharp ()) then begin
(let _126_193 = (let _126_192 = (let _126_191 = (FSharp_Format.text ".")
in (let _126_190 = (let _126_189 = (FSharp_Format.text (Prims.snd f))
in (_126_189)::[])
in (_126_191)::_126_190))
in (e)::_126_192)
in (FSharp_Format.reduce _126_193))
end else begin
(let _126_199 = (let _126_198 = (let _126_197 = (FSharp_Format.text ".")
in (let _126_196 = (let _126_195 = (let _126_194 = (ptsym currentModule f)
in (FSharp_Format.text _126_194))
in (_126_195)::[])
in (_126_197)::_126_196))
in (e)::_126_198)
in (FSharp_Format.reduce _126_199))
end
in doc))
end
| FStar_Extraction_ML_Syntax.MLE_Fun (ids, body) -> begin
(let bvar_annot = (fun x xt -> if (FStar_Extraction_ML_Util.codegen_fsharp ()) then begin
(let _126_215 = (let _126_214 = (FSharp_Format.text "(")
in (let _126_213 = (let _126_212 = (FSharp_Format.text x)
in (let _126_211 = (let _126_210 = (match (xt) with
| Some (xxt) -> begin
(let _126_207 = (let _126_206 = (FSharp_Format.text " : ")
in (let _126_205 = (let _126_204 = (doc_of_mltype currentModule outer xxt)
in (_126_204)::[])
in (_126_206)::_126_205))
in (FSharp_Format.reduce1 _126_207))
end
| _60_340 -> begin
(FSharp_Format.text "")
end)
in (let _126_209 = (let _126_208 = (FSharp_Format.text ")")
in (_126_208)::[])
in (_126_210)::_126_209))
in (_126_212)::_126_211))
in (_126_214)::_126_213))
in (FSharp_Format.reduce1 _126_215))
end else begin
(FSharp_Format.text x)
end)
in (let ids = (FStar_List.map (fun _60_346 -> (match (_60_346) with
| ((x, _60_343), xt) -> begin
(bvar_annot x (Some (xt)))
end)) ids)
in (let body = (doc_of_expr currentModule (min_op_prec, NonAssoc) body)
in (let doc = (let _126_222 = (let _126_221 = (FSharp_Format.text "fun")
in (let _126_220 = (let _126_219 = (FSharp_Format.reduce1 ids)
in (let _126_218 = (let _126_217 = (FSharp_Format.text "->")
in (_126_217)::(body)::[])
in (_126_219)::_126_218))
in (_126_221)::_126_220))
in (FSharp_Format.reduce1 _126_222))
in (FSharp_Format.parens doc)))))
end
| FStar_Extraction_ML_Syntax.MLE_If (cond, e1, None) -> begin
(let cond = (doc_of_expr currentModule (min_op_prec, NonAssoc) cond)
in (let doc = (let _126_235 = (let _126_234 = (let _126_229 = (let _126_228 = (FSharp_Format.text "if")
in (let _126_227 = (let _126_226 = (let _126_225 = (FSharp_Format.text "then")
in (let _126_224 = (let _126_223 = (FSharp_Format.text "begin")
in (_126_223)::[])
in (_126_225)::_126_224))
in (cond)::_126_226)
in (_126_228)::_126_227))
in (FSharp_Format.reduce1 _126_229))
in (let _126_233 = (let _126_232 = (doc_of_expr currentModule (min_op_prec, NonAssoc) e1)
in (let _126_231 = (let _126_230 = (FSharp_Format.text "end")
in (_126_230)::[])
in (_126_232)::_126_231))
in (_126_234)::_126_233))
in (FSharp_Format.combine FSharp_Format.hardline _126_235))
in (maybe_paren outer e_bin_prio_if doc)))
end
| FStar_Extraction_ML_Syntax.MLE_If (cond, e1, Some (e2)) -> begin
(let cond = (doc_of_expr currentModule (min_op_prec, NonAssoc) cond)
in (let doc = (let _126_258 = (let _126_257 = (let _126_242 = (let _126_241 = (FSharp_Format.text "if")
in (let _126_240 = (let _126_239 = (let _126_238 = (FSharp_Format.text "then")
in (let _126_237 = (let _126_236 = (FSharp_Format.text "begin")
in (_126_236)::[])
in (_126_238)::_126_237))
in (cond)::_126_239)
in (_126_241)::_126_240))
in (FSharp_Format.reduce1 _126_242))
in (let _126_256 = (let _126_255 = (doc_of_expr currentModule (min_op_prec, NonAssoc) e1)
in (let _126_254 = (let _126_253 = (let _126_248 = (let _126_247 = (FSharp_Format.text "end")
in (let _126_246 = (let _126_245 = (FSharp_Format.text "else")
in (let _126_244 = (let _126_243 = (FSharp_Format.text "begin")
in (_126_243)::[])
in (_126_245)::_126_244))
in (_126_247)::_126_246))
in (FSharp_Format.reduce1 _126_248))
in (let _126_252 = (let _126_251 = (doc_of_expr currentModule (min_op_prec, NonAssoc) e2)
in (let _126_250 = (let _126_249 = (FSharp_Format.text "end")
in (_126_249)::[])
in (_126_251)::_126_250))
in (_126_253)::_126_252))
in (_126_255)::_126_254))
in (_126_257)::_126_256))
in (FSharp_Format.combine FSharp_Format.hardline _126_258))
in (maybe_paren outer e_bin_prio_if doc)))
end
| FStar_Extraction_ML_Syntax.MLE_Match (cond, pats) -> begin
(let cond = (doc_of_expr currentModule (min_op_prec, NonAssoc) cond)
in (let pats = (FStar_List.map (doc_of_branch currentModule) pats)
in (let doc = (let _126_265 = (let _126_264 = (let _126_263 = (FSharp_Format.text "match")
in (let _126_262 = (let _126_261 = (FSharp_Format.parens cond)
in (let _126_260 = (let _126_259 = (FSharp_Format.text "with")
in (_126_259)::[])
in (_126_261)::_126_260))
in (_126_263)::_126_262))
in (FSharp_Format.reduce1 _126_264))
in (_126_265)::pats)
in (let doc = (FSharp_Format.combine FSharp_Format.hardline doc)
in (FSharp_Format.parens doc)))))
end
| FStar_Extraction_ML_Syntax.MLE_Raise (exn, []) -> begin
(let _126_270 = (let _126_269 = (FSharp_Format.text "raise")
in (let _126_268 = (let _126_267 = (let _126_266 = (ptctor currentModule exn)
in (FSharp_Format.text _126_266))
in (_126_267)::[])
in (_126_269)::_126_268))
in (FSharp_Format.reduce1 _126_270))
end
| FStar_Extraction_ML_Syntax.MLE_Raise (exn, args) -> begin
(let args = (FStar_List.map (doc_of_expr currentModule (min_op_prec, NonAssoc)) args)
in (let _126_279 = (let _126_278 = (FSharp_Format.text "raise")
in (let _126_277 = (let _126_276 = (let _126_271 = (ptctor currentModule exn)
in (FSharp_Format.text _126_271))
in (let _126_275 = (let _126_274 = (let _126_273 = (let _126_272 = (FSharp_Format.text ", ")
in (FSharp_Format.combine _126_272 args))
in (FSharp_Format.parens _126_273))
in (_126_274)::[])
in (_126_276)::_126_275))
in (_126_278)::_126_277))
in (FSharp_Format.reduce1 _126_279)))
end
| FStar_Extraction_ML_Syntax.MLE_Try (e, pats) -> begin
(let _126_296 = (let _126_295 = (let _126_283 = (let _126_282 = (FSharp_Format.text "try")
in (let _126_281 = (let _126_280 = (FSharp_Format.text "begin")
in (_126_280)::[])
in (_126_282)::_126_281))
in (FSharp_Format.reduce1 _126_283))
in (let _126_294 = (let _126_293 = (doc_of_expr currentModule (min_op_prec, NonAssoc) e)
in (let _126_292 = (let _126_291 = (let _126_287 = (let _126_286 = (FSharp_Format.text "end")
in (let _126_285 = (let _126_284 = (FSharp_Format.text "with")
in (_126_284)::[])
in (_126_286)::_126_285))
in (FSharp_Format.reduce1 _126_287))
in (let _126_290 = (let _126_289 = (let _126_288 = (FStar_List.map (doc_of_branch currentModule) pats)
in (FSharp_Format.combine FSharp_Format.hardline _126_288))
in (_126_289)::[])
in (_126_291)::_126_290))
in (_126_293)::_126_292))
in (_126_295)::_126_294))
in (FSharp_Format.combine FSharp_Format.hardline _126_296))
end))
and doc_of_binop = (fun currentModule p e1 e2 -> (let _60_394 = (let _126_301 = (as_bin_op p)
in (FStar_Option.get _126_301))
in (match (_60_394) with
| (_60_391, prio, txt) -> begin
(let e1 = (doc_of_expr currentModule (prio, Left) e1)
in (let e2 = (doc_of_expr currentModule (prio, Right) e2)
in (let doc = (let _126_304 = (let _126_303 = (let _126_302 = (FSharp_Format.text txt)
in (_126_302)::(e2)::[])
in (e1)::_126_303)
in (FSharp_Format.reduce1 _126_304))
in (FSharp_Format.parens doc))))
end)))
and doc_of_uniop = (fun currentModule p e1 -> (let _60_404 = (let _126_308 = (as_uni_op p)
in (FStar_Option.get _126_308))
in (match (_60_404) with
| (_60_402, txt) -> begin
(let e1 = (doc_of_expr currentModule (min_op_prec, NonAssoc) e1)
in (let doc = (let _126_312 = (let _126_311 = (FSharp_Format.text txt)
in (let _126_310 = (let _126_309 = (FSharp_Format.parens e1)
in (_126_309)::[])
in (_126_311)::_126_310))
in (FSharp_Format.reduce1 _126_312))
in (FSharp_Format.parens doc)))
end)))
and doc_of_pattern = (fun currentModule pattern -> (match (pattern) with
| FStar_Extraction_ML_Syntax.MLP_Wild -> begin
(FSharp_Format.text "_")
end
| FStar_Extraction_ML_Syntax.MLP_Const (c) -> begin
(let _126_315 = (string_of_mlconstant c)
in (FSharp_Format.text _126_315))
end
| FStar_Extraction_ML_Syntax.MLP_Var (x) -> begin
(FSharp_Format.text (Prims.fst x))
end
| FStar_Extraction_ML_Syntax.MLP_Record (path, fields) -> begin
(let for1 = (fun _60_421 -> (match (_60_421) with
| (name, p) -> begin
(let _126_324 = (let _126_323 = (let _126_318 = (ptsym currentModule (path, name))
in (FSharp_Format.text _126_318))
in (let _126_322 = (let _126_321 = (FSharp_Format.text "=")
in (let _126_320 = (let _126_319 = (doc_of_pattern currentModule p)
in (_126_319)::[])
in (_126_321)::_126_320))
in (_126_323)::_126_322))
in (FSharp_Format.reduce1 _126_324))
end))
in (let _126_327 = (let _126_326 = (FSharp_Format.text "; ")
in (let _126_325 = (FStar_List.map for1 fields)
in (FSharp_Format.combine _126_326 _126_325)))
in (FSharp_Format.cbrackets _126_327)))
end
| FStar_Extraction_ML_Syntax.MLP_CTor (ctor, []) -> begin
(let name = if (is_standard_constructor ctor) then begin
(let _126_329 = (let _126_328 = (as_standard_constructor ctor)
in (FStar_Option.get _126_328))
in (Prims.snd _126_329))
end else begin
(ptctor currentModule ctor)
end
in (FSharp_Format.text name))
end
| FStar_Extraction_ML_Syntax.MLP_CTor (ctor, pats) -> begin
(let name = if (is_standard_constructor ctor) then begin
(let _126_331 = (let _126_330 = (as_standard_constructor ctor)
in (FStar_Option.get _126_330))
in (Prims.snd _126_331))
end else begin
(ptctor currentModule ctor)
end
in (let doc = (match ((name, pats)) with
| ("::", x::xs::[]) -> begin
(let _126_337 = (let _126_336 = (doc_of_pattern currentModule x)
in (let _126_335 = (let _126_334 = (FSharp_Format.text "::")
in (let _126_333 = (let _126_332 = (doc_of_pattern currentModule xs)
in (_126_332)::[])
in (_126_334)::_126_333))
in (_126_336)::_126_335))
in (FSharp_Format.reduce _126_337))
end
| (_60_438, FStar_Extraction_ML_Syntax.MLP_Tuple (_60_440)::[]) -> begin
(let _126_342 = (let _126_341 = (FSharp_Format.text name)
in (let _126_340 = (let _126_339 = (let _126_338 = (FStar_List.hd pats)
in (doc_of_pattern currentModule _126_338))
in (_126_339)::[])
in (_126_341)::_126_340))
in (FSharp_Format.reduce1 _126_342))
end
| _60_445 -> begin
(let _126_349 = (let _126_348 = (FSharp_Format.text name)
in (let _126_347 = (let _126_346 = (let _126_345 = (let _126_344 = (FSharp_Format.text ", ")
in (let _126_343 = (FStar_List.map (doc_of_pattern currentModule) pats)
in (FSharp_Format.combine _126_344 _126_343)))
in (FSharp_Format.parens _126_345))
in (_126_346)::[])
in (_126_348)::_126_347))
in (FSharp_Format.reduce1 _126_349))
end)
in (maybe_paren (min_op_prec, NonAssoc) e_app_prio doc)))
end
| FStar_Extraction_ML_Syntax.MLP_Tuple (ps) -> begin
(let ps = (FStar_List.map (doc_of_pattern currentModule) ps)
in (let _126_351 = (let _126_350 = (FSharp_Format.text ", ")
in (FSharp_Format.combine _126_350 ps))
in (FSharp_Format.parens _126_351)))
end
| FStar_Extraction_ML_Syntax.MLP_Branch (ps) -> begin
(let ps = (FStar_List.map (doc_of_pattern currentModule) ps)
in (let ps = (FStar_List.map FSharp_Format.parens ps)
in (let _126_352 = (FSharp_Format.text " | ")
in (FSharp_Format.combine _126_352 ps))))
end))
and doc_of_branch = (fun currentModule _60_458 -> (match (_60_458) with
| (p, cond, e) -> begin
(let case = (match (cond) with
| None -> begin
(let _126_358 = (let _126_357 = (FSharp_Format.text "|")
in (let _126_356 = (let _126_355 = (doc_of_pattern currentModule p)
in (_126_355)::[])
in (_126_357)::_126_356))
in (FSharp_Format.reduce1 _126_358))
end
| Some (c) -> begin
(let c = (doc_of_expr currentModule (min_op_prec, NonAssoc) c)
in (let _126_364 = (let _126_363 = (FSharp_Format.text "|")
in (let _126_362 = (let _126_361 = (doc_of_pattern currentModule p)
in (let _126_360 = (let _126_359 = (FSharp_Format.text "when")
in (_126_359)::(c)::[])
in (_126_361)::_126_360))
in (_126_363)::_126_362))
in (FSharp_Format.reduce1 _126_364)))
end)
in (let _126_375 = (let _126_374 = (let _126_369 = (let _126_368 = (let _126_367 = (FSharp_Format.text "->")
in (let _126_366 = (let _126_365 = (FSharp_Format.text "begin")
in (_126_365)::[])
in (_126_367)::_126_366))
in (case)::_126_368)
in (FSharp_Format.reduce1 _126_369))
in (let _126_373 = (let _126_372 = (doc_of_expr currentModule (min_op_prec, NonAssoc) e)
in (let _126_371 = (let _126_370 = (FSharp_Format.text "end")
in (_126_370)::[])
in (_126_372)::_126_371))
in (_126_374)::_126_373))
in (FSharp_Format.combine FSharp_Format.hardline _126_375)))
end))
and doc_of_lets = (fun currentModule _60_468 -> (match (_60_468) with
| (rec_, top_level, lets) -> begin
(let for1 = (fun _60_475 -> (match (_60_475) with
| {FStar_Extraction_ML_Syntax.mllb_name = name; FStar_Extraction_ML_Syntax.mllb_tysc = tys; FStar_Extraction_ML_Syntax.mllb_add_unit = _60_472; FStar_Extraction_ML_Syntax.mllb_def = e} -> begin
(let e = (doc_of_expr currentModule (min_op_prec, NonAssoc) e)
in (let ids = []
in (let ids = (FStar_List.map (fun _60_481 -> (match (_60_481) with
| (x, _60_480) -> begin
(FSharp_Format.text x)
end)) ids)
in (let ty_annot = if ((FStar_Extraction_ML_Util.codegen_fsharp ()) && (rec_ || top_level)) then begin
(match (tys) with
| (_60_486::_60_484, _60_489) -> begin
(FSharp_Format.text "")
end
| ([], ty) -> begin
(let ty = (doc_of_mltype currentModule (min_op_prec, NonAssoc) ty)
in (let _126_382 = (let _126_381 = (FSharp_Format.text ":")
in (_126_381)::(ty)::[])
in (FSharp_Format.reduce1 _126_382)))
end)
end else begin
(FSharp_Format.text "")
end
in (let _126_389 = (let _126_388 = (FSharp_Format.text (FStar_Extraction_ML_Syntax.idsym name))
in (let _126_387 = (let _126_386 = (FSharp_Format.reduce1 ids)
in (let _126_385 = (let _126_384 = (let _126_383 = (FSharp_Format.text "=")
in (_126_383)::(e)::[])
in (ty_annot)::_126_384)
in (_126_386)::_126_385))
in (_126_388)::_126_387))
in (FSharp_Format.reduce1 _126_389))))))
end))
in (let letdoc = if rec_ then begin
(let _126_393 = (let _126_392 = (FSharp_Format.text "let")
in (let _126_391 = (let _126_390 = (FSharp_Format.text "rec")
in (_126_390)::[])
in (_126_392)::_126_391))
in (FSharp_Format.reduce1 _126_393))
end else begin
(FSharp_Format.text "let")
end
in (let lets = (FStar_List.map for1 lets)
in (let lets = (FStar_List.mapi (fun i doc -> (let _126_397 = (let _126_396 = if (i = 0) then begin
letdoc
end else begin
(FSharp_Format.text "and")
end
in (_126_396)::(doc)::[])
in (FSharp_Format.reduce1 _126_397))) lets)
in (FSharp_Format.combine FSharp_Format.hardline lets)))))
end))

let doc_of_mltydecl = (fun currentModule decls -> (let for1 = (fun _60_507 -> (match (_60_507) with
| (x, tparams, body) -> begin
(let tparams = (match (tparams) with
| [] -> begin
FSharp_Format.empty
end
| x::[] -> begin
(FSharp_Format.text (FStar_Extraction_ML_Syntax.idsym x))
end
| _60_512 -> begin
(let doc = (FStar_List.map (fun x -> (FSharp_Format.text (FStar_Extraction_ML_Syntax.idsym x))) tparams)
in (let _126_406 = (let _126_405 = (FSharp_Format.text ", ")
in (FSharp_Format.combine _126_405 doc))
in (FSharp_Format.parens _126_406)))
end)
in (let forbody = (fun body -> (match (body) with
| FStar_Extraction_ML_Syntax.MLTD_Abbrev (ty) -> begin
(doc_of_mltype currentModule (min_op_prec, NonAssoc) ty)
end
| FStar_Extraction_ML_Syntax.MLTD_Record (fields) -> begin
(let forfield = (fun _60_525 -> (match (_60_525) with
| (name, ty) -> begin
(let name = (FSharp_Format.text name)
in (let ty = (doc_of_mltype currentModule (min_op_prec, NonAssoc) ty)
in (let _126_413 = (let _126_412 = (let _126_411 = (FSharp_Format.text ":")
in (_126_411)::(ty)::[])
in (name)::_126_412)
in (FSharp_Format.reduce1 _126_413))))
end))
in (let _126_416 = (let _126_415 = (FSharp_Format.text "; ")
in (let _126_414 = (FStar_List.map forfield fields)
in (FSharp_Format.combine _126_415 _126_414)))
in (FSharp_Format.cbrackets _126_416)))
end
| FStar_Extraction_ML_Syntax.MLTD_DType (ctors) -> begin
(let forctor = (fun _60_533 -> (match (_60_533) with
| (name, tys) -> begin
(match (tys) with
| [] -> begin
(FSharp_Format.text name)
end
| _60_536 -> begin
(let tys = (FStar_List.map (doc_of_mltype currentModule (t_prio_tpl, Left)) tys)
in (let tys = (let _126_419 = (FSharp_Format.text " * ")
in (FSharp_Format.combine _126_419 tys))
in (let _126_423 = (let _126_422 = (FSharp_Format.text name)
in (let _126_421 = (let _126_420 = (FSharp_Format.text "of")
in (_126_420)::(tys)::[])
in (_126_422)::_126_421))
in (FSharp_Format.reduce1 _126_423))))
end)
end))
in (let ctors = (FStar_List.map forctor ctors)
in (let ctors = (FStar_List.map (fun d -> (let _126_426 = (let _126_425 = (FSharp_Format.text "|")
in (_126_425)::(d)::[])
in (FSharp_Format.reduce1 _126_426))) ctors)
in (FSharp_Format.combine FSharp_Format.hardline ctors))))
end))
in (let doc = (let _126_430 = (let _126_429 = (let _126_428 = (let _126_427 = (ptsym currentModule ([], x))
in (FSharp_Format.text _126_427))
in (_126_428)::[])
in (tparams)::_126_429)
in (FSharp_Format.reduce1 _126_430))
in (match (body) with
| None -> begin
doc
end
| Some (body) -> begin
(let body = (forbody body)
in (let _126_435 = (let _126_434 = (let _126_433 = (let _126_432 = (let _126_431 = (FSharp_Format.text "=")
in (_126_431)::[])
in (doc)::_126_432)
in (FSharp_Format.reduce1 _126_433))
in (_126_434)::(body)::[])
in (FSharp_Format.combine FSharp_Format.hardline _126_435)))
end))))
end))
in (let doc = (FStar_List.map for1 decls)
in (let doc = if ((FStar_List.length doc) > 0) then begin
(let _126_440 = (let _126_439 = (FSharp_Format.text "type")
in (let _126_438 = (let _126_437 = (let _126_436 = (FSharp_Format.text " \n and ")
in (FSharp_Format.combine _126_436 doc))
in (_126_437)::[])
in (_126_439)::_126_438))
in (FSharp_Format.reduce1 _126_440))
end else begin
(FSharp_Format.text "")
end
in doc))))

let rec doc_of_sig1 = (fun currentModule s -> (match (s) with
| FStar_Extraction_ML_Syntax.MLS_Mod (x, subsig) -> begin
(let _126_460 = (let _126_459 = (let _126_452 = (let _126_451 = (FSharp_Format.text "module")
in (let _126_450 = (let _126_449 = (FSharp_Format.text x)
in (let _126_448 = (let _126_447 = (FSharp_Format.text "=")
in (_126_447)::[])
in (_126_449)::_126_448))
in (_126_451)::_126_450))
in (FSharp_Format.reduce1 _126_452))
in (let _126_458 = (let _126_457 = (doc_of_sig currentModule subsig)
in (let _126_456 = (let _126_455 = (let _126_454 = (let _126_453 = (FSharp_Format.text "end")
in (_126_453)::[])
in (FSharp_Format.reduce1 _126_454))
in (_126_455)::[])
in (_126_457)::_126_456))
in (_126_459)::_126_458))
in (FSharp_Format.combine FSharp_Format.hardline _126_460))
end
| FStar_Extraction_ML_Syntax.MLS_Exn (x, []) -> begin
(let _126_464 = (let _126_463 = (FSharp_Format.text "exception")
in (let _126_462 = (let _126_461 = (FSharp_Format.text x)
in (_126_461)::[])
in (_126_463)::_126_462))
in (FSharp_Format.reduce1 _126_464))
end
| FStar_Extraction_ML_Syntax.MLS_Exn (x, args) -> begin
(let args = (FStar_List.map (doc_of_mltype currentModule (min_op_prec, NonAssoc)) args)
in (let args = (let _126_466 = (let _126_465 = (FSharp_Format.text " * ")
in (FSharp_Format.combine _126_465 args))
in (FSharp_Format.parens _126_466))
in (let _126_472 = (let _126_471 = (FSharp_Format.text "exception")
in (let _126_470 = (let _126_469 = (FSharp_Format.text x)
in (let _126_468 = (let _126_467 = (FSharp_Format.text "of")
in (_126_467)::(args)::[])
in (_126_469)::_126_468))
in (_126_471)::_126_470))
in (FSharp_Format.reduce1 _126_472))))
end
| FStar_Extraction_ML_Syntax.MLS_Val (x, (_60_567, ty)) -> begin
(let ty = (doc_of_mltype currentModule (min_op_prec, NonAssoc) ty)
in (let _126_478 = (let _126_477 = (FSharp_Format.text "val")
in (let _126_476 = (let _126_475 = (FSharp_Format.text x)
in (let _126_474 = (let _126_473 = (FSharp_Format.text ": ")
in (_126_473)::(ty)::[])
in (_126_475)::_126_474))
in (_126_477)::_126_476))
in (FSharp_Format.reduce1 _126_478)))
end
| FStar_Extraction_ML_Syntax.MLS_Ty (decls) -> begin
(doc_of_mltydecl currentModule decls)
end))
and doc_of_sig = (fun currentModule s -> (let docs = (FStar_List.map (doc_of_sig1 currentModule) s)
in (let docs = (FStar_List.map (fun x -> (FSharp_Format.reduce ((x)::(FSharp_Format.hardline)::(FSharp_Format.hardline)::[]))) docs)
in (FSharp_Format.reduce docs))))

let doc_of_mod1 = (fun currentModule m -> (match (m) with
| FStar_Extraction_ML_Syntax.MLM_Exn (x, []) -> begin
(let _126_489 = (let _126_488 = (FSharp_Format.text "exception")
in (let _126_487 = (let _126_486 = (FSharp_Format.text x)
in (_126_486)::[])
in (_126_488)::_126_487))
in (FSharp_Format.reduce1 _126_489))
end
| FStar_Extraction_ML_Syntax.MLM_Exn (x, args) -> begin
(let args = (FStar_List.map (doc_of_mltype currentModule (min_op_prec, NonAssoc)) args)
in (let args = (let _126_491 = (let _126_490 = (FSharp_Format.text " * ")
in (FSharp_Format.combine _126_490 args))
in (FSharp_Format.parens _126_491))
in (let _126_497 = (let _126_496 = (FSharp_Format.text "exception")
in (let _126_495 = (let _126_494 = (FSharp_Format.text x)
in (let _126_493 = (let _126_492 = (FSharp_Format.text "of")
in (_126_492)::(args)::[])
in (_126_494)::_126_493))
in (_126_496)::_126_495))
in (FSharp_Format.reduce1 _126_497))))
end
| FStar_Extraction_ML_Syntax.MLM_Ty (decls) -> begin
(doc_of_mltydecl currentModule decls)
end
| FStar_Extraction_ML_Syntax.MLM_Let (rec_, lets) -> begin
(doc_of_lets currentModule (rec_, true, lets))
end
| FStar_Extraction_ML_Syntax.MLM_Top (e) -> begin
(let _126_505 = (let _126_504 = (FSharp_Format.text "let")
in (let _126_503 = (let _126_502 = (FSharp_Format.text "_")
in (let _126_501 = (let _126_500 = (FSharp_Format.text "=")
in (let _126_499 = (let _126_498 = (doc_of_expr currentModule (min_op_prec, NonAssoc) e)
in (_126_498)::[])
in (_126_500)::_126_499))
in (_126_502)::_126_501))
in (_126_504)::_126_503))
in (FSharp_Format.reduce1 _126_505))
end))

let doc_of_mod = (fun currentModule m -> (let docs = (FStar_List.map (doc_of_mod1 currentModule) m)
in (let docs = (FStar_List.map (fun x -> (FSharp_Format.reduce ((x)::(FSharp_Format.hardline)::(FSharp_Format.hardline)::[]))) docs)
in (FSharp_Format.reduce docs))))

let rec doc_of_mllib_r = (fun _60_606 -> (match (_60_606) with
| FStar_Extraction_ML_Syntax.MLLib (mllib) -> begin
(let rec for1_sig = (fun _60_613 -> (match (_60_613) with
| (x, sigmod, FStar_Extraction_ML_Syntax.MLLib (sub)) -> begin
(let head = (let _126_524 = (let _126_523 = (FSharp_Format.text "module")
in (let _126_522 = (let _126_521 = (FSharp_Format.text x)
in (let _126_520 = (let _126_519 = (FSharp_Format.text ":")
in (let _126_518 = (let _126_517 = (FSharp_Format.text "sig")
in (_126_517)::[])
in (_126_519)::_126_518))
in (_126_521)::_126_520))
in (_126_523)::_126_522))
in (FSharp_Format.reduce1 _126_524))
in (let tail = (let _126_526 = (let _126_525 = (FSharp_Format.text "end")
in (_126_525)::[])
in (FSharp_Format.reduce1 _126_526))
in (let doc = (FStar_Option.map (fun _60_619 -> (match (_60_619) with
| (s, _60_618) -> begin
(doc_of_sig x s)
end)) sigmod)
in (let sub = (FStar_List.map for1_sig sub)
in (let sub = (FStar_List.map (fun x -> (FSharp_Format.reduce ((x)::(FSharp_Format.hardline)::(FSharp_Format.hardline)::[]))) sub)
in (let _126_536 = (let _126_535 = (FSharp_Format.cat head FSharp_Format.hardline)
in (let _126_534 = (let _126_533 = (match (doc) with
| None -> begin
FSharp_Format.empty
end
| Some (s) -> begin
(FSharp_Format.cat s FSharp_Format.hardline)
end)
in (let _126_532 = (let _126_531 = (FSharp_Format.reduce sub)
in (let _126_530 = (let _126_529 = (FSharp_Format.cat tail FSharp_Format.hardline)
in (_126_529)::[])
in (_126_531)::_126_530))
in (_126_533)::_126_532))
in (_126_535)::_126_534))
in (FSharp_Format.reduce _126_536)))))))
end))
and for1_mod = (fun istop _60_632 -> (match (_60_632) with
| (x, sigmod, FStar_Extraction_ML_Syntax.MLLib (sub)) -> begin
(let head = (let _126_549 = if (FStar_Extraction_ML_Util.codegen_fsharp ()) then begin
(let _126_541 = (FSharp_Format.text "module")
in (let _126_540 = (let _126_539 = (FSharp_Format.text x)
in (_126_539)::[])
in (_126_541)::_126_540))
end else begin
if (not (istop)) then begin
(let _126_548 = (FSharp_Format.text "module")
in (let _126_547 = (let _126_546 = (FSharp_Format.text x)
in (let _126_545 = (let _126_544 = (FSharp_Format.text "=")
in (let _126_543 = (let _126_542 = (FSharp_Format.text "struct")
in (_126_542)::[])
in (_126_544)::_126_543))
in (_126_546)::_126_545))
in (_126_548)::_126_547))
end else begin
[]
end
end
in (FSharp_Format.reduce1 _126_549))
in (let tail = if (not (istop)) then begin
(let _126_551 = (let _126_550 = (FSharp_Format.text "end")
in (_126_550)::[])
in (FSharp_Format.reduce1 _126_551))
end else begin
(FSharp_Format.reduce1 [])
end
in (let doc = (FStar_Option.map (fun _60_638 -> (match (_60_638) with
| (_60_636, m) -> begin
(doc_of_mod x m)
end)) sigmod)
in (let sub = (FStar_List.map (for1_mod false) sub)
in (let sub = (FStar_List.map (fun x -> (FSharp_Format.reduce ((x)::(FSharp_Format.hardline)::(FSharp_Format.hardline)::[]))) sub)
in (let prefix = if (FStar_Extraction_ML_Util.codegen_fsharp ()) then begin
(let _126_555 = (let _126_554 = (FSharp_Format.text "#light \"off\"")
in (FSharp_Format.cat _126_554 FSharp_Format.hardline))
in (_126_555)::[])
end else begin
[]
end
in (let _126_567 = (let _126_566 = (let _126_565 = (let _126_564 = (let _126_563 = (FSharp_Format.text "open Prims")
in (let _126_562 = (let _126_561 = (let _126_560 = (match (doc) with
| None -> begin
FSharp_Format.empty
end
| Some (s) -> begin
(FSharp_Format.cat s FSharp_Format.hardline)
end)
in (let _126_559 = (let _126_558 = (FSharp_Format.reduce sub)
in (let _126_557 = (let _126_556 = (FSharp_Format.cat tail FSharp_Format.hardline)
in (_126_556)::[])
in (_126_558)::_126_557))
in (_126_560)::_126_559))
in (FSharp_Format.hardline)::_126_561)
in (_126_563)::_126_562))
in (FSharp_Format.hardline)::_126_564)
in (head)::_126_565)
in (FStar_List.append prefix _126_566))
in (FStar_All.pipe_left FSharp_Format.reduce _126_567))))))))
end))
in (let docs = (FStar_List.map (fun _60_650 -> (match (_60_650) with
| (x, s, m) -> begin
(let _126_569 = (for1_mod true (x, s, m))
in (x, _126_569))
end)) mllib)
in docs))
end))

let doc_of_mllib = (fun mllib -> (doc_of_mllib_r mllib))

let string_of_mlexpr = (fun env e -> (let doc = (let _126_576 = (FStar_Extraction_ML_Util.flatten_mlpath env.FStar_Extraction_ML_Env.currentModule)
in (doc_of_expr _126_576 (min_op_prec, NonAssoc) e))
in (FSharp_Format.pretty 0 doc)))

let string_of_mlty = (fun env e -> (let doc = (let _126_581 = (FStar_Extraction_ML_Util.flatten_mlpath env.FStar_Extraction_ML_Env.currentModule)
in (doc_of_mltype _126_581 (min_op_prec, NonAssoc) e))
in (FSharp_Format.pretty 0 doc)))



=======

open Prims
type assoc =
| ILeft
| IRight
| Left
| Right
| NonAssoc

let is_ILeft = (fun _discr_ -> (match (_discr_) with
| ILeft -> begin
true
end
| _ -> begin
false
end))

let is_IRight = (fun _discr_ -> (match (_discr_) with
| IRight -> begin
true
end
| _ -> begin
false
end))

let is_Left = (fun _discr_ -> (match (_discr_) with
| Left -> begin
true
end
| _ -> begin
false
end))

let is_Right = (fun _discr_ -> (match (_discr_) with
| Right -> begin
true
end
| _ -> begin
false
end))

let is_NonAssoc = (fun _discr_ -> (match (_discr_) with
| NonAssoc -> begin
true
end
| _ -> begin
false
end))

type fixity =
| Prefix
| Postfix
| Infix of assoc

let is_Prefix = (fun _discr_ -> (match (_discr_) with
| Prefix -> begin
true
end
| _ -> begin
false
end))

let is_Postfix = (fun _discr_ -> (match (_discr_) with
| Postfix -> begin
true
end
| _ -> begin
false
end))

let is_Infix = (fun _discr_ -> (match (_discr_) with
| Infix (_) -> begin
true
end
| _ -> begin
false
end))

let ___Infix____0 = (fun projectee -> (match (projectee) with
| Infix (_61_3) -> begin
_61_3
end))

type opprec =
(Prims.int * fixity)

type level =
(opprec * assoc)

let t_prio_fun = (10, Infix (Right))

let t_prio_tpl = (20, Infix (NonAssoc))

let t_prio_name = (30, Postfix)

let e_bin_prio_lambda = (5, Prefix)

let e_bin_prio_if = (15, Prefix)

let e_bin_prio_letin = (19, Prefix)

let e_bin_prio_or = (20, Infix (Left))

let e_bin_prio_and = (25, Infix (Left))

let e_bin_prio_eq = (27, Infix (NonAssoc))

let e_bin_prio_order = (29, Infix (NonAssoc))

let e_bin_prio_op1 = (30, Infix (Left))

let e_bin_prio_op2 = (40, Infix (Left))

let e_bin_prio_op3 = (50, Infix (Left))

let e_bin_prio_op4 = (60, Infix (Left))

let e_bin_prio_comb = (70, Infix (Left))

let e_bin_prio_seq = (100, Infix (Left))

let e_app_prio = (10000, Infix (Left))

let min_op_prec = ((- (1)), Infix (NonAssoc))

let max_op_prec = (FStar_Util.max_int, Infix (NonAssoc))

let rec in_ns = (fun x -> (match (x) with
| ([], _61_8) -> begin
true
end
| (x1::t1, x2::t2) when (x1 = x2) -> begin
(in_ns (t1, t2))
end
| (_61_18, _61_20) -> begin
false
end))

let path_of_ns = (fun currentModule ns -> (let ns' = (FStar_Extraction_ML_Util.flatten_ns ns)
in if (ns' = currentModule) then begin
[]
end else begin
(let cg_libs = (FStar_ST.read FStar_Options.codegen_libs)
in (let ns_len = (FStar_List.length ns)
in (let found = (FStar_Util.find_map cg_libs (fun cg_path -> (let cg_len = (FStar_List.length cg_path)
in if ((FStar_List.length cg_path) < ns_len) then begin
(let _61_31 = (FStar_Util.first_N cg_len ns)
in (match (_61_31) with
| (pfx, sfx) -> begin
if (pfx = cg_path) then begin
(let _127_31 = (let _127_30 = (let _127_29 = (FStar_Extraction_ML_Util.flatten_ns sfx)
in (_127_29)::[])
in (FStar_List.append pfx _127_30))
in Some (_127_31))
end else begin
None
end
end))
end else begin
None
end)))
in (match (found) with
| None -> begin
(ns')::[]
end
| Some (x) -> begin
x
end))))
end))

let mlpath_of_mlpath = (fun currentModule x -> (match ((FStar_Extraction_ML_Syntax.string_of_mlpath x)) with
| "Prims.Some" -> begin
([], "Some")
end
| "Prims.None" -> begin
([], "None")
end
| _61_41 -> begin
(let _61_44 = x
in (match (_61_44) with
| (ns, x) -> begin
(let _127_36 = (path_of_ns currentModule ns)
in (_127_36, x))
end))
end))

let ptsym_of_symbol = (fun s -> if ((let _127_39 = (FStar_String.get s 0)
in (FStar_Char.lowercase _127_39)) <> (FStar_String.get s 0)) then begin
(Prims.strcat "l__" s)
end else begin
s
end)

let ptsym = (fun currentModule mlp -> if (FStar_List.isEmpty (Prims.fst mlp)) then begin
(ptsym_of_symbol (Prims.snd mlp))
end else begin
(let _61_50 = (mlpath_of_mlpath currentModule mlp)
in (match (_61_50) with
| (p, s) -> begin
(let _127_46 = (let _127_45 = (let _127_44 = (ptsym_of_symbol s)
in (_127_44)::[])
in (FStar_List.append p _127_45))
in (FStar_String.concat "." _127_46))
end))
end)

let ptctor = (fun currentModule mlp -> (let _61_55 = (mlpath_of_mlpath currentModule mlp)
in (match (_61_55) with
| (p, s) -> begin
(let s = if ((let _127_51 = (FStar_String.get s 0)
in (FStar_Char.uppercase _127_51)) <> (FStar_String.get s 0)) then begin
(Prims.strcat "U__" s)
end else begin
s
end
in (FStar_String.concat "." (FStar_List.append p ((s)::[]))))
end)))

let infix_prim_ops = (("op_Addition", e_bin_prio_op1, "+"))::(("op_Subtraction", e_bin_prio_op1, "-"))::(("op_Multiply", e_bin_prio_op1, "*"))::(("op_Division", e_bin_prio_op1, "/"))::(("op_Equality", e_bin_prio_eq, "="))::(("op_ColonEquals", e_bin_prio_eq, ":="))::(("op_disEquality", e_bin_prio_eq, "<>"))::(("op_AmpAmp", e_bin_prio_and, "&&"))::(("op_BarBar", e_bin_prio_or, "||"))::(("op_LessThanOrEqual", e_bin_prio_order, "<="))::(("op_GreaterThanOrEqual", e_bin_prio_order, ">="))::(("op_LessThan", e_bin_prio_order, "<"))::(("op_GreaterThan", e_bin_prio_order, ">"))::(("op_Modulus", e_bin_prio_order, "%"))::[]

let prim_uni_ops = (("op_Negation", "not"))::(("op_Minus", "-"))::(("op_Bang", "Support.ST.read"))::[]

let prim_types = []

let prim_constructors = (("Some", "Some"))::(("None", "None"))::(("Nil", "[]"))::(("Cons", "::"))::[]

let is_prims_ns = (fun ns -> (ns = ("Prims")::[]))

let as_bin_op = (fun _61_60 -> (match (_61_60) with
| (ns, x) -> begin
if (is_prims_ns ns) then begin
(FStar_List.tryFind (fun _61_66 -> (match (_61_66) with
| (y, _61_63, _61_65) -> begin
(x = y)
end)) infix_prim_ops)
end else begin
None
end
end))

let is_bin_op = (fun p -> ((as_bin_op p) <> None))

let as_uni_op = (fun _61_70 -> (match (_61_70) with
| (ns, x) -> begin
if (is_prims_ns ns) then begin
(FStar_List.tryFind (fun _61_74 -> (match (_61_74) with
| (y, _61_73) -> begin
(x = y)
end)) prim_uni_ops)
end else begin
None
end
end))

let is_uni_op = (fun p -> ((as_uni_op p) <> None))

let as_standard_type = (fun _61_78 -> (match (_61_78) with
| (ns, x) -> begin
if (is_prims_ns ns) then begin
(FStar_List.tryFind (fun _61_82 -> (match (_61_82) with
| (y, _61_81) -> begin
(x = y)
end)) prim_types)
end else begin
None
end
end))

let is_standard_type = (fun p -> ((as_standard_type p) <> None))

let as_standard_constructor = (fun _61_86 -> (match (_61_86) with
| (ns, x) -> begin
if (is_prims_ns ns) then begin
(FStar_List.tryFind (fun _61_90 -> (match (_61_90) with
| (y, _61_89) -> begin
(x = y)
end)) prim_constructors)
end else begin
None
end
end))

let is_standard_constructor = (fun p -> ((as_standard_constructor p) <> None))

let maybe_paren = (fun _61_94 inner doc -> (match (_61_94) with
| (outer, side) -> begin
(let noparens = (fun _inner _outer side -> (let _61_103 = _inner
in (match (_61_103) with
| (pi, fi) -> begin
(let _61_106 = _outer
in (match (_61_106) with
| (po, fo) -> begin
((pi > po) || (match ((fi, side)) with
| (Postfix, Left) -> begin
true
end
| (Prefix, Right) -> begin
true
end
| (Infix (Left), Left) -> begin
((pi = po) && (fo = Infix (Left)))
end
| (Infix (Right), Right) -> begin
((pi = po) && (fo = Infix (Right)))
end
| (Infix (Left), ILeft) -> begin
((pi = po) && (fo = Infix (Left)))
end
| (Infix (Right), IRight) -> begin
((pi = po) && (fo = Infix (Right)))
end
| (_61_130, NonAssoc) -> begin
((pi = po) && (fi = fo))
end
| (_61_134, _61_136) -> begin
false
end))
end))
end)))
in if (noparens inner outer side) then begin
doc
end else begin
(FSharp_Format.parens doc)
end)
end))

let ocaml_u8_codepoint = (fun i -> if ((FStar_Util.int_of_byte i) = 0) then begin
"\\x00"
end else begin
(Prims.strcat "\\x" (FStar_Util.hex_string_of_byte i))
end)

let encode_char = (fun c -> if ((FStar_Util.int_of_char c) > 127) then begin
(let bytes = (FStar_Util.string_of_char c)
in (let bytes = (FStar_Util.unicode_of_string bytes)
in (FStar_Bytes.f_encode ocaml_u8_codepoint bytes)))
end else begin
(match (c) with
| c when (c = '\\') -> begin
"\\\\"
end
| c when (c = ' ') -> begin
" "
end
| c when (c = '\b') -> begin
"\\b"
end
| c when (c = '\t') -> begin
"\\t"
end
| c when (c = '\r') -> begin
"\\r"
end
| c when (c = '\n') -> begin
"\\n"
end
| c when (c = '\'') -> begin
"\\\'"
end
| c when (c = '\"') -> begin
"\\\""
end
| c when (FStar_Util.is_letter_or_digit c) -> begin
(FStar_Util.string_of_char c)
end
| c when (FStar_Util.is_punctuation c) -> begin
(FStar_Util.string_of_char c)
end
| c when (FStar_Util.is_symbol c) -> begin
(FStar_Util.string_of_char c)
end
| _61_154 -> begin
(ocaml_u8_codepoint (FStar_Util.byte_of_char c))
end)
end)

let string_of_mlconstant = (fun sctt -> (match (sctt) with
| FStar_Extraction_ML_Syntax.MLC_Unit -> begin
"()"
end
| FStar_Extraction_ML_Syntax.MLC_Bool (true) -> begin
"true"
end
| FStar_Extraction_ML_Syntax.MLC_Bool (false) -> begin
"false"
end
| FStar_Extraction_ML_Syntax.MLC_Char (c) -> begin
(let _127_92 = (let _127_91 = (encode_char c)
in (Prims.strcat "\'" _127_91))
in (Prims.strcat _127_92 "\'"))
end
| FStar_Extraction_ML_Syntax.MLC_Byte (c) -> begin
(Prims.strcat (Prims.strcat "\'" (ocaml_u8_codepoint c)) "\'")
end
| FStar_Extraction_ML_Syntax.MLC_Int32 (i) -> begin
(FStar_Util.string_of_int32 i)
end
| FStar_Extraction_ML_Syntax.MLC_Int64 (i) -> begin
(Prims.strcat (FStar_Util.string_of_int64 i) "L")
end
| FStar_Extraction_ML_Syntax.MLC_Int (s) -> begin
if (FStar_ST.read FStar_Options.use_native_int) then begin
s
end else begin
(Prims.strcat (Prims.strcat "(Prims.parse_int \"" s) "\")")
end
end
| FStar_Extraction_ML_Syntax.MLC_Float (d) -> begin
(FStar_Util.string_of_float d)
end
| FStar_Extraction_ML_Syntax.MLC_Bytes (bytes) -> begin
(let bytes = (FStar_Bytes.f_encode ocaml_u8_codepoint bytes)
in (Prims.strcat (Prims.strcat "\"" bytes) "\""))
end
| FStar_Extraction_ML_Syntax.MLC_String (chars) -> begin
(let chars = (FStar_String.collect encode_char chars)
in (Prims.strcat (Prims.strcat "\"" chars) "\""))
end))

let rec doc_of_mltype' = (fun currentModule outer ty -> (match (ty) with
| FStar_Extraction_ML_Syntax.MLTY_Var (x) -> begin
(let escape_tyvar = (fun s -> if (FStar_Util.starts_with s "\'_") then begin
(FStar_Util.replace_char s '_' 'u')
end else begin
s
end)
in (let _127_104 = (FStar_All.pipe_left escape_tyvar (FStar_Extraction_ML_Syntax.idsym x))
in (FSharp_Format.text _127_104)))
end
| FStar_Extraction_ML_Syntax.MLTY_Tuple (tys) -> begin
(let doc = (FStar_List.map (doc_of_mltype currentModule (t_prio_tpl, Left)) tys)
in (let doc = (let _127_107 = (let _127_106 = (let _127_105 = (FSharp_Format.text " * ")
in (FSharp_Format.combine _127_105 doc))
in (FSharp_Format.hbox _127_106))
in (FSharp_Format.parens _127_107))
in doc))
end
| FStar_Extraction_ML_Syntax.MLTY_Named (args, name) -> begin
(let args = (match (args) with
| [] -> begin
FSharp_Format.empty
end
| arg::[] -> begin
(doc_of_mltype currentModule (t_prio_name, Left) arg)
end
| _61_198 -> begin
(let args = (FStar_List.map (doc_of_mltype currentModule (min_op_prec, NonAssoc)) args)
in (let _127_110 = (let _127_109 = (let _127_108 = (FSharp_Format.text ", ")
in (FSharp_Format.combine _127_108 args))
in (FSharp_Format.hbox _127_109))
in (FSharp_Format.parens _127_110)))
end)
in (let name = if (is_standard_type name) then begin
(let _127_112 = (let _127_111 = (as_standard_type name)
in (FStar_Option.get _127_111))
in (Prims.snd _127_112))
end else begin
(ptsym currentModule name)
end
in (let _127_116 = (let _127_115 = (let _127_114 = (let _127_113 = (FSharp_Format.text name)
in (_127_113)::[])
in (args)::_127_114)
in (FSharp_Format.reduce1 _127_115))
in (FSharp_Format.hbox _127_116))))
end
| FStar_Extraction_ML_Syntax.MLTY_Fun (t1, _61_204, t2) -> begin
(let d1 = (doc_of_mltype currentModule (t_prio_fun, Left) t1)
in (let d2 = (doc_of_mltype currentModule (t_prio_fun, Right) t2)
in (let _127_121 = (let _127_120 = (let _127_119 = (let _127_118 = (let _127_117 = (FSharp_Format.text " -> ")
in (_127_117)::(d2)::[])
in (d1)::_127_118)
in (FSharp_Format.reduce1 _127_119))
in (FSharp_Format.hbox _127_120))
in (maybe_paren outer t_prio_fun _127_121))))
end
| FStar_Extraction_ML_Syntax.MLTY_Top -> begin
if (FStar_Extraction_ML_Util.codegen_fsharp ()) then begin
(FSharp_Format.text "obj")
end else begin
(FSharp_Format.text "Obj.t")
end
end))
and doc_of_mltype = (fun currentModule outer ty -> (doc_of_mltype' currentModule outer (FStar_Extraction_ML_Util.resugar_mlty ty)))

let rec doc_of_expr = (fun currentModule outer e -> (match (e.FStar_Extraction_ML_Syntax.expr) with
| FStar_Extraction_ML_Syntax.MLE_Coerce (e, t, t') -> begin
(let doc = (doc_of_expr currentModule (min_op_prec, NonAssoc) e)
in if (FStar_Extraction_ML_Util.codegen_fsharp ()) then begin
(let _127_146 = (let _127_145 = (let _127_144 = (FSharp_Format.text "Prims.checked_cast")
in (_127_144)::(doc)::[])
in (FSharp_Format.reduce _127_145))
in (FSharp_Format.parens _127_146))
end else begin
(let _127_151 = (let _127_150 = (let _127_149 = (FSharp_Format.text "Obj.magic ")
in (let _127_148 = (let _127_147 = (FSharp_Format.parens doc)
in (_127_147)::[])
in (_127_149)::_127_148))
in (FSharp_Format.reduce _127_150))
in (FSharp_Format.parens _127_151))
end)
end
| FStar_Extraction_ML_Syntax.MLE_Seq (es) -> begin
(let docs = (FStar_List.map (doc_of_expr currentModule (min_op_prec, NonAssoc)) es)
in (let docs = (FStar_List.map (fun d -> (let _127_155 = (let _127_154 = (let _127_153 = (FSharp_Format.text ";")
in (_127_153)::(FSharp_Format.hardline)::[])
in (d)::_127_154)
in (FSharp_Format.reduce _127_155))) docs)
in (FSharp_Format.reduce docs)))
end
| FStar_Extraction_ML_Syntax.MLE_Const (c) -> begin
(let _127_156 = (string_of_mlconstant c)
in (FSharp_Format.text _127_156))
end
| FStar_Extraction_ML_Syntax.MLE_Var (x, _61_232) -> begin
(FSharp_Format.text x)
end
| FStar_Extraction_ML_Syntax.MLE_Name (path) -> begin
(let _127_157 = (ptsym currentModule path)
in (FSharp_Format.text _127_157))
end
| FStar_Extraction_ML_Syntax.MLE_Record (path, fields) -> begin
(let for1 = (fun _61_244 -> (match (_61_244) with
| (name, e) -> begin
(let doc = (doc_of_expr currentModule (min_op_prec, NonAssoc) e)
in (let _127_164 = (let _127_163 = (let _127_160 = (ptsym currentModule (path, name))
in (FSharp_Format.text _127_160))
in (let _127_162 = (let _127_161 = (FSharp_Format.text "=")
in (_127_161)::(doc)::[])
in (_127_163)::_127_162))
in (FSharp_Format.reduce1 _127_164)))
end))
in (let _127_167 = (let _127_166 = (FSharp_Format.text "; ")
in (let _127_165 = (FStar_List.map for1 fields)
in (FSharp_Format.combine _127_166 _127_165)))
in (FSharp_Format.cbrackets _127_167)))
end
| FStar_Extraction_ML_Syntax.MLE_CTor (ctor, []) -> begin
(let name = if (is_standard_constructor ctor) then begin
(let _127_169 = (let _127_168 = (as_standard_constructor ctor)
in (FStar_Option.get _127_168))
in (Prims.snd _127_169))
end else begin
(ptctor currentModule ctor)
end
in (FSharp_Format.text name))
end
| FStar_Extraction_ML_Syntax.MLE_CTor (ctor, args) -> begin
(let name = if (is_standard_constructor ctor) then begin
(let _127_171 = (let _127_170 = (as_standard_constructor ctor)
in (FStar_Option.get _127_170))
in (Prims.snd _127_171))
end else begin
(ptctor currentModule ctor)
end
in (let args = (FStar_List.map (doc_of_expr currentModule (min_op_prec, NonAssoc)) args)
in (let doc = (match ((name, args)) with
| ("::", x::xs::[]) -> begin
(let _127_175 = (let _127_174 = (FSharp_Format.parens x)
in (let _127_173 = (let _127_172 = (FSharp_Format.text "::")
in (_127_172)::(xs)::[])
in (_127_174)::_127_173))
in (FSharp_Format.reduce _127_175))
end
| (_61_263, _61_265) -> begin
(let _127_181 = (let _127_180 = (FSharp_Format.text name)
in (let _127_179 = (let _127_178 = (let _127_177 = (let _127_176 = (FSharp_Format.text ", ")
in (FSharp_Format.combine _127_176 args))
in (FSharp_Format.parens _127_177))
in (_127_178)::[])
in (_127_180)::_127_179))
in (FSharp_Format.reduce1 _127_181))
end)
in (maybe_paren outer e_app_prio doc))))
end
| FStar_Extraction_ML_Syntax.MLE_Tuple (es) -> begin
(let docs = (FStar_List.map (doc_of_expr currentModule (min_op_prec, NonAssoc)) es)
in (let docs = (let _127_183 = (let _127_182 = (FSharp_Format.text ", ")
in (FSharp_Format.combine _127_182 docs))
in (FSharp_Format.parens _127_183))
in docs))
end
| FStar_Extraction_ML_Syntax.MLE_Let ((rec_, lets), body) -> begin
(let doc = (doc_of_lets currentModule (rec_, false, lets))
in (let body = (doc_of_expr currentModule (min_op_prec, NonAssoc) body)
in (let _127_189 = (let _127_188 = (let _127_187 = (let _127_186 = (let _127_185 = (let _127_184 = (FSharp_Format.text "in")
in (_127_184)::(body)::[])
in (FSharp_Format.reduce1 _127_185))
in (_127_186)::[])
in (doc)::_127_187)
in (FSharp_Format.combine FSharp_Format.hardline _127_188))
in (FSharp_Format.parens _127_189))))
end
| FStar_Extraction_ML_Syntax.MLE_App (e, args) -> begin
(match ((e.FStar_Extraction_ML_Syntax.expr, args)) with
| (FStar_Extraction_ML_Syntax.MLE_Name (p), e1::e2::[]) when (is_bin_op p) -> begin
(doc_of_binop currentModule p e1 e2)
end
| (FStar_Extraction_ML_Syntax.MLE_App ({FStar_Extraction_ML_Syntax.expr = FStar_Extraction_ML_Syntax.MLE_Name (p); FStar_Extraction_ML_Syntax.ty = _61_291}, unitVal::[]), e1::e2::[]) when ((is_bin_op p) && (unitVal = FStar_Extraction_ML_Syntax.ml_unit)) -> begin
(doc_of_binop currentModule p e1 e2)
end
| (FStar_Extraction_ML_Syntax.MLE_Name (p), e1::[]) when (is_uni_op p) -> begin
(doc_of_uniop currentModule p e1)
end
| (FStar_Extraction_ML_Syntax.MLE_App ({FStar_Extraction_ML_Syntax.expr = FStar_Extraction_ML_Syntax.MLE_Name (p); FStar_Extraction_ML_Syntax.ty = _61_309}, unitVal::[]), e1::[]) when ((is_uni_op p) && (unitVal = FStar_Extraction_ML_Syntax.ml_unit)) -> begin
(doc_of_uniop currentModule p e1)
end
| _61_321 -> begin
(let e = (doc_of_expr currentModule (e_app_prio, ILeft) e)
in (let args = (FStar_List.map (doc_of_expr currentModule (e_app_prio, IRight)) args)
in (let _127_190 = (FSharp_Format.reduce1 ((e)::args))
in (FSharp_Format.parens _127_190))))
end)
end
| FStar_Extraction_ML_Syntax.MLE_Proj (e, f) -> begin
(let e = (doc_of_expr currentModule (min_op_prec, NonAssoc) e)
in (let doc = if (FStar_Extraction_ML_Util.codegen_fsharp ()) then begin
(let _127_195 = (let _127_194 = (let _127_193 = (FSharp_Format.text ".")
in (let _127_192 = (let _127_191 = (FSharp_Format.text (Prims.snd f))
in (_127_191)::[])
in (_127_193)::_127_192))
in (e)::_127_194)
in (FSharp_Format.reduce _127_195))
end else begin
(let _127_201 = (let _127_200 = (let _127_199 = (FSharp_Format.text ".")
in (let _127_198 = (let _127_197 = (let _127_196 = (ptsym currentModule f)
in (FSharp_Format.text _127_196))
in (_127_197)::[])
in (_127_199)::_127_198))
in (e)::_127_200)
in (FSharp_Format.reduce _127_201))
end
in doc))
end
| FStar_Extraction_ML_Syntax.MLE_Fun (ids, body) -> begin
(let bvar_annot = (fun x xt -> if (FStar_Extraction_ML_Util.codegen_fsharp ()) then begin
(let _127_217 = (let _127_216 = (FSharp_Format.text "(")
in (let _127_215 = (let _127_214 = (FSharp_Format.text x)
in (let _127_213 = (let _127_212 = (match (xt) with
| Some (xxt) -> begin
(let _127_209 = (let _127_208 = (FSharp_Format.text " : ")
in (let _127_207 = (let _127_206 = (doc_of_mltype currentModule outer xxt)
in (_127_206)::[])
in (_127_208)::_127_207))
in (FSharp_Format.reduce1 _127_209))
end
| _61_340 -> begin
(FSharp_Format.text "")
end)
in (let _127_211 = (let _127_210 = (FSharp_Format.text ")")
in (_127_210)::[])
in (_127_212)::_127_211))
in (_127_214)::_127_213))
in (_127_216)::_127_215))
in (FSharp_Format.reduce1 _127_217))
end else begin
(FSharp_Format.text x)
end)
in (let ids = (FStar_List.map (fun _61_346 -> (match (_61_346) with
| ((x, _61_343), xt) -> begin
(bvar_annot x (Some (xt)))
end)) ids)
in (let body = (doc_of_expr currentModule (min_op_prec, NonAssoc) body)
in (let doc = (let _127_224 = (let _127_223 = (FSharp_Format.text "fun")
in (let _127_222 = (let _127_221 = (FSharp_Format.reduce1 ids)
in (let _127_220 = (let _127_219 = (FSharp_Format.text "->")
in (_127_219)::(body)::[])
in (_127_221)::_127_220))
in (_127_223)::_127_222))
in (FSharp_Format.reduce1 _127_224))
in (FSharp_Format.parens doc)))))
end
| FStar_Extraction_ML_Syntax.MLE_If (cond, e1, None) -> begin
(let cond = (doc_of_expr currentModule (min_op_prec, NonAssoc) cond)
in (let doc = (let _127_237 = (let _127_236 = (let _127_231 = (let _127_230 = (FSharp_Format.text "if")
in (let _127_229 = (let _127_228 = (let _127_227 = (FSharp_Format.text "then")
in (let _127_226 = (let _127_225 = (FSharp_Format.text "begin")
in (_127_225)::[])
in (_127_227)::_127_226))
in (cond)::_127_228)
in (_127_230)::_127_229))
in (FSharp_Format.reduce1 _127_231))
in (let _127_235 = (let _127_234 = (doc_of_expr currentModule (min_op_prec, NonAssoc) e1)
in (let _127_233 = (let _127_232 = (FSharp_Format.text "end")
in (_127_232)::[])
in (_127_234)::_127_233))
in (_127_236)::_127_235))
in (FSharp_Format.combine FSharp_Format.hardline _127_237))
in (maybe_paren outer e_bin_prio_if doc)))
end
| FStar_Extraction_ML_Syntax.MLE_If (cond, e1, Some (e2)) -> begin
(let cond = (doc_of_expr currentModule (min_op_prec, NonAssoc) cond)
in (let doc = (let _127_260 = (let _127_259 = (let _127_244 = (let _127_243 = (FSharp_Format.text "if")
in (let _127_242 = (let _127_241 = (let _127_240 = (FSharp_Format.text "then")
in (let _127_239 = (let _127_238 = (FSharp_Format.text "begin")
in (_127_238)::[])
in (_127_240)::_127_239))
in (cond)::_127_241)
in (_127_243)::_127_242))
in (FSharp_Format.reduce1 _127_244))
in (let _127_258 = (let _127_257 = (doc_of_expr currentModule (min_op_prec, NonAssoc) e1)
in (let _127_256 = (let _127_255 = (let _127_250 = (let _127_249 = (FSharp_Format.text "end")
in (let _127_248 = (let _127_247 = (FSharp_Format.text "else")
in (let _127_246 = (let _127_245 = (FSharp_Format.text "begin")
in (_127_245)::[])
in (_127_247)::_127_246))
in (_127_249)::_127_248))
in (FSharp_Format.reduce1 _127_250))
in (let _127_254 = (let _127_253 = (doc_of_expr currentModule (min_op_prec, NonAssoc) e2)
in (let _127_252 = (let _127_251 = (FSharp_Format.text "end")
in (_127_251)::[])
in (_127_253)::_127_252))
in (_127_255)::_127_254))
in (_127_257)::_127_256))
in (_127_259)::_127_258))
in (FSharp_Format.combine FSharp_Format.hardline _127_260))
in (maybe_paren outer e_bin_prio_if doc)))
end
| FStar_Extraction_ML_Syntax.MLE_Match (cond, pats) -> begin
(let cond = (doc_of_expr currentModule (min_op_prec, NonAssoc) cond)
in (let pats = (FStar_List.map (doc_of_branch currentModule) pats)
in (let doc = (let _127_267 = (let _127_266 = (let _127_265 = (FSharp_Format.text "match")
in (let _127_264 = (let _127_263 = (FSharp_Format.parens cond)
in (let _127_262 = (let _127_261 = (FSharp_Format.text "with")
in (_127_261)::[])
in (_127_263)::_127_262))
in (_127_265)::_127_264))
in (FSharp_Format.reduce1 _127_266))
in (_127_267)::pats)
in (let doc = (FSharp_Format.combine FSharp_Format.hardline doc)
in (FSharp_Format.parens doc)))))
end
| FStar_Extraction_ML_Syntax.MLE_Raise (exn, []) -> begin
(let _127_272 = (let _127_271 = (FSharp_Format.text "raise")
in (let _127_270 = (let _127_269 = (let _127_268 = (ptctor currentModule exn)
in (FSharp_Format.text _127_268))
in (_127_269)::[])
in (_127_271)::_127_270))
in (FSharp_Format.reduce1 _127_272))
end
| FStar_Extraction_ML_Syntax.MLE_Raise (exn, args) -> begin
(let args = (FStar_List.map (doc_of_expr currentModule (min_op_prec, NonAssoc)) args)
in (let _127_281 = (let _127_280 = (FSharp_Format.text "raise")
in (let _127_279 = (let _127_278 = (let _127_273 = (ptctor currentModule exn)
in (FSharp_Format.text _127_273))
in (let _127_277 = (let _127_276 = (let _127_275 = (let _127_274 = (FSharp_Format.text ", ")
in (FSharp_Format.combine _127_274 args))
in (FSharp_Format.parens _127_275))
in (_127_276)::[])
in (_127_278)::_127_277))
in (_127_280)::_127_279))
in (FSharp_Format.reduce1 _127_281)))
end
| FStar_Extraction_ML_Syntax.MLE_Try (e, pats) -> begin
(let _127_298 = (let _127_297 = (let _127_285 = (let _127_284 = (FSharp_Format.text "try")
in (let _127_283 = (let _127_282 = (FSharp_Format.text "begin")
in (_127_282)::[])
in (_127_284)::_127_283))
in (FSharp_Format.reduce1 _127_285))
in (let _127_296 = (let _127_295 = (doc_of_expr currentModule (min_op_prec, NonAssoc) e)
in (let _127_294 = (let _127_293 = (let _127_289 = (let _127_288 = (FSharp_Format.text "end")
in (let _127_287 = (let _127_286 = (FSharp_Format.text "with")
in (_127_286)::[])
in (_127_288)::_127_287))
in (FSharp_Format.reduce1 _127_289))
in (let _127_292 = (let _127_291 = (let _127_290 = (FStar_List.map (doc_of_branch currentModule) pats)
in (FSharp_Format.combine FSharp_Format.hardline _127_290))
in (_127_291)::[])
in (_127_293)::_127_292))
in (_127_295)::_127_294))
in (_127_297)::_127_296))
in (FSharp_Format.combine FSharp_Format.hardline _127_298))
end))
and doc_of_binop = (fun currentModule p e1 e2 -> (let _61_394 = (let _127_303 = (as_bin_op p)
in (FStar_Option.get _127_303))
in (match (_61_394) with
| (_61_391, prio, txt) -> begin
(let e1 = (doc_of_expr currentModule (prio, Left) e1)
in (let e2 = (doc_of_expr currentModule (prio, Right) e2)
in (let doc = (let _127_306 = (let _127_305 = (let _127_304 = (FSharp_Format.text txt)
in (_127_304)::(e2)::[])
in (e1)::_127_305)
in (FSharp_Format.reduce1 _127_306))
in (FSharp_Format.parens doc))))
end)))
and doc_of_uniop = (fun currentModule p e1 -> (let _61_404 = (let _127_310 = (as_uni_op p)
in (FStar_Option.get _127_310))
in (match (_61_404) with
| (_61_402, txt) -> begin
(let e1 = (doc_of_expr currentModule (min_op_prec, NonAssoc) e1)
in (let doc = (let _127_314 = (let _127_313 = (FSharp_Format.text txt)
in (let _127_312 = (let _127_311 = (FSharp_Format.parens e1)
in (_127_311)::[])
in (_127_313)::_127_312))
in (FSharp_Format.reduce1 _127_314))
in (FSharp_Format.parens doc)))
end)))
and doc_of_pattern = (fun currentModule pattern -> (match (pattern) with
| FStar_Extraction_ML_Syntax.MLP_Wild -> begin
(FSharp_Format.text "_")
end
| FStar_Extraction_ML_Syntax.MLP_Const (c) -> begin
(let _127_317 = (string_of_mlconstant c)
in (FSharp_Format.text _127_317))
end
| FStar_Extraction_ML_Syntax.MLP_Var (x) -> begin
(FSharp_Format.text (Prims.fst x))
end
| FStar_Extraction_ML_Syntax.MLP_Record (path, fields) -> begin
(let for1 = (fun _61_421 -> (match (_61_421) with
| (name, p) -> begin
(let _127_326 = (let _127_325 = (let _127_320 = (ptsym currentModule (path, name))
in (FSharp_Format.text _127_320))
in (let _127_324 = (let _127_323 = (FSharp_Format.text "=")
in (let _127_322 = (let _127_321 = (doc_of_pattern currentModule p)
in (_127_321)::[])
in (_127_323)::_127_322))
in (_127_325)::_127_324))
in (FSharp_Format.reduce1 _127_326))
end))
in (let _127_329 = (let _127_328 = (FSharp_Format.text "; ")
in (let _127_327 = (FStar_List.map for1 fields)
in (FSharp_Format.combine _127_328 _127_327)))
in (FSharp_Format.cbrackets _127_329)))
end
| FStar_Extraction_ML_Syntax.MLP_CTor (ctor, []) -> begin
(let name = if (is_standard_constructor ctor) then begin
(let _127_331 = (let _127_330 = (as_standard_constructor ctor)
in (FStar_Option.get _127_330))
in (Prims.snd _127_331))
end else begin
(ptctor currentModule ctor)
end
in (FSharp_Format.text name))
end
| FStar_Extraction_ML_Syntax.MLP_CTor (ctor, pats) -> begin
(let name = if (is_standard_constructor ctor) then begin
(let _127_333 = (let _127_332 = (as_standard_constructor ctor)
in (FStar_Option.get _127_332))
in (Prims.snd _127_333))
end else begin
(ptctor currentModule ctor)
end
in (let doc = (match ((name, pats)) with
| ("::", x::xs::[]) -> begin
(let _127_339 = (let _127_338 = (doc_of_pattern currentModule x)
in (let _127_337 = (let _127_336 = (FSharp_Format.text "::")
in (let _127_335 = (let _127_334 = (doc_of_pattern currentModule xs)
in (_127_334)::[])
in (_127_336)::_127_335))
in (_127_338)::_127_337))
in (FSharp_Format.reduce _127_339))
end
| (_61_438, FStar_Extraction_ML_Syntax.MLP_Tuple (_61_440)::[]) -> begin
(let _127_344 = (let _127_343 = (FSharp_Format.text name)
in (let _127_342 = (let _127_341 = (let _127_340 = (FStar_List.hd pats)
in (doc_of_pattern currentModule _127_340))
in (_127_341)::[])
in (_127_343)::_127_342))
in (FSharp_Format.reduce1 _127_344))
end
| _61_445 -> begin
(let _127_351 = (let _127_350 = (FSharp_Format.text name)
in (let _127_349 = (let _127_348 = (let _127_347 = (let _127_346 = (FSharp_Format.text ", ")
in (let _127_345 = (FStar_List.map (doc_of_pattern currentModule) pats)
in (FSharp_Format.combine _127_346 _127_345)))
in (FSharp_Format.parens _127_347))
in (_127_348)::[])
in (_127_350)::_127_349))
in (FSharp_Format.reduce1 _127_351))
end)
in (maybe_paren (min_op_prec, NonAssoc) e_app_prio doc)))
end
| FStar_Extraction_ML_Syntax.MLP_Tuple (ps) -> begin
(let ps = (FStar_List.map (doc_of_pattern currentModule) ps)
in (let _127_353 = (let _127_352 = (FSharp_Format.text ", ")
in (FSharp_Format.combine _127_352 ps))
in (FSharp_Format.parens _127_353)))
end
| FStar_Extraction_ML_Syntax.MLP_Branch (ps) -> begin
(let ps = (FStar_List.map (doc_of_pattern currentModule) ps)
in (let ps = (FStar_List.map FSharp_Format.parens ps)
in (let _127_354 = (FSharp_Format.text " | ")
in (FSharp_Format.combine _127_354 ps))))
end))
and doc_of_branch = (fun currentModule _61_458 -> (match (_61_458) with
| (p, cond, e) -> begin
(let case = (match (cond) with
| None -> begin
(let _127_360 = (let _127_359 = (FSharp_Format.text "|")
in (let _127_358 = (let _127_357 = (doc_of_pattern currentModule p)
in (_127_357)::[])
in (_127_359)::_127_358))
in (FSharp_Format.reduce1 _127_360))
end
| Some (c) -> begin
(let c = (doc_of_expr currentModule (min_op_prec, NonAssoc) c)
in (let _127_366 = (let _127_365 = (FSharp_Format.text "|")
in (let _127_364 = (let _127_363 = (doc_of_pattern currentModule p)
in (let _127_362 = (let _127_361 = (FSharp_Format.text "when")
in (_127_361)::(c)::[])
in (_127_363)::_127_362))
in (_127_365)::_127_364))
in (FSharp_Format.reduce1 _127_366)))
end)
in (let _127_377 = (let _127_376 = (let _127_371 = (let _127_370 = (let _127_369 = (FSharp_Format.text "->")
in (let _127_368 = (let _127_367 = (FSharp_Format.text "begin")
in (_127_367)::[])
in (_127_369)::_127_368))
in (case)::_127_370)
in (FSharp_Format.reduce1 _127_371))
in (let _127_375 = (let _127_374 = (doc_of_expr currentModule (min_op_prec, NonAssoc) e)
in (let _127_373 = (let _127_372 = (FSharp_Format.text "end")
in (_127_372)::[])
in (_127_374)::_127_373))
in (_127_376)::_127_375))
in (FSharp_Format.combine FSharp_Format.hardline _127_377)))
end))
and doc_of_lets = (fun currentModule _61_468 -> (match (_61_468) with
| (rec_, top_level, lets) -> begin
(let for1 = (fun _61_475 -> (match (_61_475) with
| {FStar_Extraction_ML_Syntax.mllb_name = name; FStar_Extraction_ML_Syntax.mllb_tysc = tys; FStar_Extraction_ML_Syntax.mllb_add_unit = _61_472; FStar_Extraction_ML_Syntax.mllb_def = e} -> begin
(let e = (doc_of_expr currentModule (min_op_prec, NonAssoc) e)
in (let ids = []
in (let ids = (FStar_List.map (fun _61_481 -> (match (_61_481) with
| (x, _61_480) -> begin
(FSharp_Format.text x)
end)) ids)
in (let ty_annot = if ((FStar_Extraction_ML_Util.codegen_fsharp ()) && (rec_ || top_level)) then begin
(match (tys) with
| (_61_486::_61_484, _61_489) -> begin
(FSharp_Format.text "")
end
| ([], ty) -> begin
(let ty = (doc_of_mltype currentModule (min_op_prec, NonAssoc) ty)
in (let _127_384 = (let _127_383 = (FSharp_Format.text ":")
in (_127_383)::(ty)::[])
in (FSharp_Format.reduce1 _127_384)))
end)
end else begin
(FSharp_Format.text "")
end
in (let _127_391 = (let _127_390 = (FSharp_Format.text (FStar_Extraction_ML_Syntax.idsym name))
in (let _127_389 = (let _127_388 = (FSharp_Format.reduce1 ids)
in (let _127_387 = (let _127_386 = (let _127_385 = (FSharp_Format.text "=")
in (_127_385)::(e)::[])
in (ty_annot)::_127_386)
in (_127_388)::_127_387))
in (_127_390)::_127_389))
in (FSharp_Format.reduce1 _127_391))))))
end))
in (let letdoc = if rec_ then begin
(let _127_395 = (let _127_394 = (FSharp_Format.text "let")
in (let _127_393 = (let _127_392 = (FSharp_Format.text "rec")
in (_127_392)::[])
in (_127_394)::_127_393))
in (FSharp_Format.reduce1 _127_395))
end else begin
(FSharp_Format.text "let")
end
in (let lets = (FStar_List.map for1 lets)
in (let lets = (FStar_List.mapi (fun i doc -> (let _127_399 = (let _127_398 = if (i = 0) then begin
letdoc
end else begin
(FSharp_Format.text "and")
end
in (_127_398)::(doc)::[])
in (FSharp_Format.reduce1 _127_399))) lets)
in (FSharp_Format.combine FSharp_Format.hardline lets)))))
end))

let doc_of_mltydecl = (fun currentModule decls -> (let for1 = (fun _61_507 -> (match (_61_507) with
| (x, tparams, body) -> begin
(let tparams = (match (tparams) with
| [] -> begin
FSharp_Format.empty
end
| x::[] -> begin
(FSharp_Format.text (FStar_Extraction_ML_Syntax.idsym x))
end
| _61_512 -> begin
(let doc = (FStar_List.map (fun x -> (FSharp_Format.text (FStar_Extraction_ML_Syntax.idsym x))) tparams)
in (let _127_408 = (let _127_407 = (FSharp_Format.text ", ")
in (FSharp_Format.combine _127_407 doc))
in (FSharp_Format.parens _127_408)))
end)
in (let forbody = (fun body -> (match (body) with
| FStar_Extraction_ML_Syntax.MLTD_Abbrev (ty) -> begin
(doc_of_mltype currentModule (min_op_prec, NonAssoc) ty)
end
| FStar_Extraction_ML_Syntax.MLTD_Record (fields) -> begin
(let forfield = (fun _61_525 -> (match (_61_525) with
| (name, ty) -> begin
(let name = (FSharp_Format.text name)
in (let ty = (doc_of_mltype currentModule (min_op_prec, NonAssoc) ty)
in (let _127_415 = (let _127_414 = (let _127_413 = (FSharp_Format.text ":")
in (_127_413)::(ty)::[])
in (name)::_127_414)
in (FSharp_Format.reduce1 _127_415))))
end))
in (let _127_418 = (let _127_417 = (FSharp_Format.text "; ")
in (let _127_416 = (FStar_List.map forfield fields)
in (FSharp_Format.combine _127_417 _127_416)))
in (FSharp_Format.cbrackets _127_418)))
end
| FStar_Extraction_ML_Syntax.MLTD_DType (ctors) -> begin
(let forctor = (fun _61_533 -> (match (_61_533) with
| (name, tys) -> begin
(match (tys) with
| [] -> begin
(FSharp_Format.text name)
end
| _61_536 -> begin
(let tys = (FStar_List.map (doc_of_mltype currentModule (t_prio_tpl, Left)) tys)
in (let tys = (let _127_421 = (FSharp_Format.text " * ")
in (FSharp_Format.combine _127_421 tys))
in (let _127_425 = (let _127_424 = (FSharp_Format.text name)
in (let _127_423 = (let _127_422 = (FSharp_Format.text "of")
in (_127_422)::(tys)::[])
in (_127_424)::_127_423))
in (FSharp_Format.reduce1 _127_425))))
end)
end))
in (let ctors = (FStar_List.map forctor ctors)
in (let ctors = (FStar_List.map (fun d -> (let _127_428 = (let _127_427 = (FSharp_Format.text "|")
in (_127_427)::(d)::[])
in (FSharp_Format.reduce1 _127_428))) ctors)
in (FSharp_Format.combine FSharp_Format.hardline ctors))))
end))
in (let doc = (let _127_432 = (let _127_431 = (let _127_430 = (let _127_429 = (ptsym currentModule ([], x))
in (FSharp_Format.text _127_429))
in (_127_430)::[])
in (tparams)::_127_431)
in (FSharp_Format.reduce1 _127_432))
in (match (body) with
| None -> begin
doc
end
| Some (body) -> begin
(let body = (forbody body)
in (let _127_437 = (let _127_436 = (let _127_435 = (let _127_434 = (let _127_433 = (FSharp_Format.text "=")
in (_127_433)::[])
in (doc)::_127_434)
in (FSharp_Format.reduce1 _127_435))
in (_127_436)::(body)::[])
in (FSharp_Format.combine FSharp_Format.hardline _127_437)))
end))))
end))
in (let doc = (FStar_List.map for1 decls)
in (let doc = if ((FStar_List.length doc) > 0) then begin
(let _127_442 = (let _127_441 = (FSharp_Format.text "type")
in (let _127_440 = (let _127_439 = (let _127_438 = (FSharp_Format.text " \n and ")
in (FSharp_Format.combine _127_438 doc))
in (_127_439)::[])
in (_127_441)::_127_440))
in (FSharp_Format.reduce1 _127_442))
end else begin
(FSharp_Format.text "")
end
in doc))))

let rec doc_of_sig1 = (fun currentModule s -> (match (s) with
| FStar_Extraction_ML_Syntax.MLS_Mod (x, subsig) -> begin
(let _127_462 = (let _127_461 = (let _127_454 = (let _127_453 = (FSharp_Format.text "module")
in (let _127_452 = (let _127_451 = (FSharp_Format.text x)
in (let _127_450 = (let _127_449 = (FSharp_Format.text "=")
in (_127_449)::[])
in (_127_451)::_127_450))
in (_127_453)::_127_452))
in (FSharp_Format.reduce1 _127_454))
in (let _127_460 = (let _127_459 = (doc_of_sig currentModule subsig)
in (let _127_458 = (let _127_457 = (let _127_456 = (let _127_455 = (FSharp_Format.text "end")
in (_127_455)::[])
in (FSharp_Format.reduce1 _127_456))
in (_127_457)::[])
in (_127_459)::_127_458))
in (_127_461)::_127_460))
in (FSharp_Format.combine FSharp_Format.hardline _127_462))
end
| FStar_Extraction_ML_Syntax.MLS_Exn (x, []) -> begin
(let _127_466 = (let _127_465 = (FSharp_Format.text "exception")
in (let _127_464 = (let _127_463 = (FSharp_Format.text x)
in (_127_463)::[])
in (_127_465)::_127_464))
in (FSharp_Format.reduce1 _127_466))
end
| FStar_Extraction_ML_Syntax.MLS_Exn (x, args) -> begin
(let args = (FStar_List.map (doc_of_mltype currentModule (min_op_prec, NonAssoc)) args)
in (let args = (let _127_468 = (let _127_467 = (FSharp_Format.text " * ")
in (FSharp_Format.combine _127_467 args))
in (FSharp_Format.parens _127_468))
in (let _127_474 = (let _127_473 = (FSharp_Format.text "exception")
in (let _127_472 = (let _127_471 = (FSharp_Format.text x)
in (let _127_470 = (let _127_469 = (FSharp_Format.text "of")
in (_127_469)::(args)::[])
in (_127_471)::_127_470))
in (_127_473)::_127_472))
in (FSharp_Format.reduce1 _127_474))))
end
| FStar_Extraction_ML_Syntax.MLS_Val (x, (_61_567, ty)) -> begin
(let ty = (doc_of_mltype currentModule (min_op_prec, NonAssoc) ty)
in (let _127_480 = (let _127_479 = (FSharp_Format.text "val")
in (let _127_478 = (let _127_477 = (FSharp_Format.text x)
in (let _127_476 = (let _127_475 = (FSharp_Format.text ": ")
in (_127_475)::(ty)::[])
in (_127_477)::_127_476))
in (_127_479)::_127_478))
in (FSharp_Format.reduce1 _127_480)))
end
| FStar_Extraction_ML_Syntax.MLS_Ty (decls) -> begin
(doc_of_mltydecl currentModule decls)
end))
and doc_of_sig = (fun currentModule s -> (let docs = (FStar_List.map (doc_of_sig1 currentModule) s)
in (let docs = (FStar_List.map (fun x -> (FSharp_Format.reduce ((x)::(FSharp_Format.hardline)::(FSharp_Format.hardline)::[]))) docs)
in (FSharp_Format.reduce docs))))

let doc_of_mod1 = (fun currentModule m -> (match (m) with
| FStar_Extraction_ML_Syntax.MLM_Exn (x, []) -> begin
(let _127_491 = (let _127_490 = (FSharp_Format.text "exception")
in (let _127_489 = (let _127_488 = (FSharp_Format.text x)
in (_127_488)::[])
in (_127_490)::_127_489))
in (FSharp_Format.reduce1 _127_491))
end
| FStar_Extraction_ML_Syntax.MLM_Exn (x, args) -> begin
(let args = (FStar_List.map (doc_of_mltype currentModule (min_op_prec, NonAssoc)) args)
in (let args = (let _127_493 = (let _127_492 = (FSharp_Format.text " * ")
in (FSharp_Format.combine _127_492 args))
in (FSharp_Format.parens _127_493))
in (let _127_499 = (let _127_498 = (FSharp_Format.text "exception")
in (let _127_497 = (let _127_496 = (FSharp_Format.text x)
in (let _127_495 = (let _127_494 = (FSharp_Format.text "of")
in (_127_494)::(args)::[])
in (_127_496)::_127_495))
in (_127_498)::_127_497))
in (FSharp_Format.reduce1 _127_499))))
end
| FStar_Extraction_ML_Syntax.MLM_Ty (decls) -> begin
(doc_of_mltydecl currentModule decls)
end
| FStar_Extraction_ML_Syntax.MLM_Let (rec_, lets) -> begin
(doc_of_lets currentModule (rec_, true, lets))
end
| FStar_Extraction_ML_Syntax.MLM_Top (e) -> begin
(let _127_507 = (let _127_506 = (FSharp_Format.text "let")
in (let _127_505 = (let _127_504 = (FSharp_Format.text "_")
in (let _127_503 = (let _127_502 = (FSharp_Format.text "=")
in (let _127_501 = (let _127_500 = (doc_of_expr currentModule (min_op_prec, NonAssoc) e)
in (_127_500)::[])
in (_127_502)::_127_501))
in (_127_504)::_127_503))
in (_127_506)::_127_505))
in (FSharp_Format.reduce1 _127_507))
end))

let doc_of_mod = (fun currentModule m -> (let docs = (FStar_List.map (doc_of_mod1 currentModule) m)
in (let docs = (FStar_List.map (fun x -> (FSharp_Format.reduce ((x)::(FSharp_Format.hardline)::(FSharp_Format.hardline)::[]))) docs)
in (FSharp_Format.reduce docs))))

let rec doc_of_mllib_r = (fun _61_606 -> (match (_61_606) with
| FStar_Extraction_ML_Syntax.MLLib (mllib) -> begin
(let rec for1_sig = (fun _61_613 -> (match (_61_613) with
| (x, sigmod, FStar_Extraction_ML_Syntax.MLLib (sub)) -> begin
(let head = (let _127_526 = (let _127_525 = (FSharp_Format.text "module")
in (let _127_524 = (let _127_523 = (FSharp_Format.text x)
in (let _127_522 = (let _127_521 = (FSharp_Format.text ":")
in (let _127_520 = (let _127_519 = (FSharp_Format.text "sig")
in (_127_519)::[])
in (_127_521)::_127_520))
in (_127_523)::_127_522))
in (_127_525)::_127_524))
in (FSharp_Format.reduce1 _127_526))
in (let tail = (let _127_528 = (let _127_527 = (FSharp_Format.text "end")
in (_127_527)::[])
in (FSharp_Format.reduce1 _127_528))
in (let doc = (FStar_Option.map (fun _61_619 -> (match (_61_619) with
| (s, _61_618) -> begin
(doc_of_sig x s)
end)) sigmod)
in (let sub = (FStar_List.map for1_sig sub)
in (let sub = (FStar_List.map (fun x -> (FSharp_Format.reduce ((x)::(FSharp_Format.hardline)::(FSharp_Format.hardline)::[]))) sub)
in (let _127_538 = (let _127_537 = (FSharp_Format.cat head FSharp_Format.hardline)
in (let _127_536 = (let _127_535 = (match (doc) with
| None -> begin
FSharp_Format.empty
end
| Some (s) -> begin
(FSharp_Format.cat s FSharp_Format.hardline)
end)
in (let _127_534 = (let _127_533 = (FSharp_Format.reduce sub)
in (let _127_532 = (let _127_531 = (FSharp_Format.cat tail FSharp_Format.hardline)
in (_127_531)::[])
in (_127_533)::_127_532))
in (_127_535)::_127_534))
in (_127_537)::_127_536))
in (FSharp_Format.reduce _127_538)))))))
end))
and for1_mod = (fun istop _61_632 -> (match (_61_632) with
| (x, sigmod, FStar_Extraction_ML_Syntax.MLLib (sub)) -> begin
(let head = (let _127_551 = if (FStar_Extraction_ML_Util.codegen_fsharp ()) then begin
(let _127_543 = (FSharp_Format.text "module")
in (let _127_542 = (let _127_541 = (FSharp_Format.text x)
in (_127_541)::[])
in (_127_543)::_127_542))
end else begin
if (not (istop)) then begin
(let _127_550 = (FSharp_Format.text "module")
in (let _127_549 = (let _127_548 = (FSharp_Format.text x)
in (let _127_547 = (let _127_546 = (FSharp_Format.text "=")
in (let _127_545 = (let _127_544 = (FSharp_Format.text "struct")
in (_127_544)::[])
in (_127_546)::_127_545))
in (_127_548)::_127_547))
in (_127_550)::_127_549))
end else begin
[]
end
end
in (FSharp_Format.reduce1 _127_551))
in (let tail = if (not (istop)) then begin
(let _127_553 = (let _127_552 = (FSharp_Format.text "end")
in (_127_552)::[])
in (FSharp_Format.reduce1 _127_553))
end else begin
(FSharp_Format.reduce1 [])
end
in (let doc = (FStar_Option.map (fun _61_638 -> (match (_61_638) with
| (_61_636, m) -> begin
(doc_of_mod x m)
end)) sigmod)
in (let sub = (FStar_List.map (for1_mod false) sub)
in (let sub = (FStar_List.map (fun x -> (FSharp_Format.reduce ((x)::(FSharp_Format.hardline)::(FSharp_Format.hardline)::[]))) sub)
in (let prefix = if (FStar_Extraction_ML_Util.codegen_fsharp ()) then begin
(let _127_557 = (let _127_556 = (FSharp_Format.text "#light \"off\"")
in (FSharp_Format.cat _127_556 FSharp_Format.hardline))
in (_127_557)::[])
end else begin
[]
end
in (let _127_569 = (let _127_568 = (let _127_567 = (let _127_566 = (let _127_565 = (FSharp_Format.text "open Prims")
in (let _127_564 = (let _127_563 = (let _127_562 = (match (doc) with
| None -> begin
FSharp_Format.empty
end
| Some (s) -> begin
(FSharp_Format.cat s FSharp_Format.hardline)
end)
in (let _127_561 = (let _127_560 = (FSharp_Format.reduce sub)
in (let _127_559 = (let _127_558 = (FSharp_Format.cat tail FSharp_Format.hardline)
in (_127_558)::[])
in (_127_560)::_127_559))
in (_127_562)::_127_561))
in (FSharp_Format.hardline)::_127_563)
in (_127_565)::_127_564))
in (FSharp_Format.hardline)::_127_566)
in (head)::_127_567)
in (FStar_List.append prefix _127_568))
in (FStar_All.pipe_left FSharp_Format.reduce _127_569))))))))
end))
in (let docs = (FStar_List.map (fun _61_650 -> (match (_61_650) with
| (x, s, m) -> begin
(let _127_571 = (for1_mod true (x, s, m))
in (x, _127_571))
end)) mllib)
in docs))
end))

let doc_of_mllib = (fun mllib -> (doc_of_mllib_r mllib))

let string_of_mlexpr = (fun env e -> (let doc = (let _127_578 = (FStar_Extraction_ML_Util.flatten_mlpath env.FStar_Extraction_ML_Env.currentModule)
in (doc_of_expr _127_578 (min_op_prec, NonAssoc) e))
in (FSharp_Format.pretty 0 doc)))

let string_of_mlty = (fun env e -> (let doc = (let _127_583 = (FStar_Extraction_ML_Util.flatten_mlpath env.FStar_Extraction_ML_Env.currentModule)
in (doc_of_mltype _127_583 (min_op_prec, NonAssoc) e))
in (FSharp_Format.pretty 0 doc)))




>>>>>>> bbfa8f20
<|MERGE_RESOLUTION|>--- conflicted
+++ resolved
@@ -1,1281 +1,3 @@
-<<<<<<< HEAD
-
-open Prims
-type assoc =
-| ILeft
-| IRight
-| Left
-| Right
-| NonAssoc
-
-let is_ILeft = (fun _discr_ -> (match (_discr_) with
-| ILeft -> begin
-true
-end
-| _ -> begin
-false
-end))
-
-let is_IRight = (fun _discr_ -> (match (_discr_) with
-| IRight -> begin
-true
-end
-| _ -> begin
-false
-end))
-
-let is_Left = (fun _discr_ -> (match (_discr_) with
-| Left -> begin
-true
-end
-| _ -> begin
-false
-end))
-
-let is_Right = (fun _discr_ -> (match (_discr_) with
-| Right -> begin
-true
-end
-| _ -> begin
-false
-end))
-
-let is_NonAssoc = (fun _discr_ -> (match (_discr_) with
-| NonAssoc -> begin
-true
-end
-| _ -> begin
-false
-end))
-
-type fixity =
-| Prefix
-| Postfix
-| Infix of assoc
-
-let is_Prefix = (fun _discr_ -> (match (_discr_) with
-| Prefix -> begin
-true
-end
-| _ -> begin
-false
-end))
-
-let is_Postfix = (fun _discr_ -> (match (_discr_) with
-| Postfix -> begin
-true
-end
-| _ -> begin
-false
-end))
-
-let is_Infix = (fun _discr_ -> (match (_discr_) with
-| Infix (_) -> begin
-true
-end
-| _ -> begin
-false
-end))
-
-let ___Infix____0 = (fun projectee -> (match (projectee) with
-| Infix (_60_3) -> begin
-_60_3
-end))
-
-type opprec =
-(Prims.int * fixity)
-
-type level =
-(opprec * assoc)
-
-let t_prio_fun = (10, Infix (Right))
-
-let t_prio_tpl = (20, Infix (NonAssoc))
-
-let t_prio_name = (30, Postfix)
-
-let e_bin_prio_lambda = (5, Prefix)
-
-let e_bin_prio_if = (15, Prefix)
-
-let e_bin_prio_letin = (19, Prefix)
-
-let e_bin_prio_or = (20, Infix (Left))
-
-let e_bin_prio_and = (25, Infix (Left))
-
-let e_bin_prio_eq = (27, Infix (NonAssoc))
-
-let e_bin_prio_order = (29, Infix (NonAssoc))
-
-let e_bin_prio_op1 = (30, Infix (Left))
-
-let e_bin_prio_op2 = (40, Infix (Left))
-
-let e_bin_prio_op3 = (50, Infix (Left))
-
-let e_bin_prio_op4 = (60, Infix (Left))
-
-let e_bin_prio_comb = (70, Infix (Left))
-
-let e_bin_prio_seq = (100, Infix (Left))
-
-let e_app_prio = (10000, Infix (Left))
-
-let min_op_prec = ((- (1)), Infix (NonAssoc))
-
-let max_op_prec = (FStar_Util.max_int, Infix (NonAssoc))
-
-let rec in_ns = (fun x -> (match (x) with
-| ([], _60_8) -> begin
-true
-end
-| (x1::t1, x2::t2) when (x1 = x2) -> begin
-(in_ns (t1, t2))
-end
-| (_60_18, _60_20) -> begin
-false
-end))
-
-let path_of_ns = (fun currentModule ns -> (let ns' = (FStar_Extraction_ML_Util.flatten_ns ns)
-in if (ns' = currentModule) then begin
-[]
-end else begin
-(let cg_libs = (FStar_ST.read FStar_Options.codegen_libs)
-in (let ns_len = (FStar_List.length ns)
-in (let found = (FStar_Util.find_map cg_libs (fun cg_path -> (let cg_len = (FStar_List.length cg_path)
-in if ((FStar_List.length cg_path) < ns_len) then begin
-(let _60_31 = (FStar_Util.first_N cg_len ns)
-in (match (_60_31) with
-| (pfx, sfx) -> begin
-if (pfx = cg_path) then begin
-(let _126_31 = (let _126_30 = (let _126_29 = (FStar_Extraction_ML_Util.flatten_ns sfx)
-in (_126_29)::[])
-in (FStar_List.append pfx _126_30))
-in Some (_126_31))
-end else begin
-None
-end
-end))
-end else begin
-None
-end)))
-in (match (found) with
-| None -> begin
-(ns')::[]
-end
-| Some (x) -> begin
-x
-end))))
-end))
-
-let mlpath_of_mlpath = (fun currentModule x -> (match ((FStar_Extraction_ML_Syntax.string_of_mlpath x)) with
-| "Prims.Some" -> begin
-([], "Some")
-end
-| "Prims.None" -> begin
-([], "None")
-end
-| _60_41 -> begin
-(let _60_44 = x
-in (match (_60_44) with
-| (ns, x) -> begin
-(let _126_36 = (path_of_ns currentModule ns)
-in (_126_36, x))
-end))
-end))
-
-let ptsym_of_symbol = (fun s -> if ((let _126_39 = (FStar_String.get s 0)
-in (FStar_Char.lowercase _126_39)) <> (FStar_String.get s 0)) then begin
-(Prims.strcat "l__" s)
-end else begin
-s
-end)
-
-let ptsym = (fun currentModule mlp -> if (FStar_List.isEmpty (Prims.fst mlp)) then begin
-(ptsym_of_symbol (Prims.snd mlp))
-end else begin
-(let _60_50 = (mlpath_of_mlpath currentModule mlp)
-in (match (_60_50) with
-| (p, s) -> begin
-(let _126_46 = (let _126_45 = (let _126_44 = (ptsym_of_symbol s)
-in (_126_44)::[])
-in (FStar_List.append p _126_45))
-in (FStar_String.concat "." _126_46))
-end))
-end)
-
-let ptctor = (fun currentModule mlp -> (let _60_55 = (mlpath_of_mlpath currentModule mlp)
-in (match (_60_55) with
-| (p, s) -> begin
-(let s = if ((let _126_51 = (FStar_String.get s 0)
-in (FStar_Char.uppercase _126_51)) <> (FStar_String.get s 0)) then begin
-(Prims.strcat "U__" s)
-end else begin
-s
-end
-in (FStar_String.concat "." (FStar_List.append p ((s)::[]))))
-end)))
-
-let infix_prim_ops = (("op_Addition", e_bin_prio_op1, "+"))::(("op_Subtraction", e_bin_prio_op1, "-"))::(("op_Multiply", e_bin_prio_op1, "*"))::(("op_Division", e_bin_prio_op1, "/"))::(("op_Equality", e_bin_prio_eq, "="))::(("op_ColonEquals", e_bin_prio_eq, ":="))::(("op_disEquality", e_bin_prio_eq, "<>"))::(("op_AmpAmp", e_bin_prio_and, "&&"))::(("op_BarBar", e_bin_prio_or, "||"))::(("op_LessThanOrEqual", e_bin_prio_order, "<="))::(("op_GreaterThanOrEqual", e_bin_prio_order, ">="))::(("op_LessThan", e_bin_prio_order, "<"))::(("op_GreaterThan", e_bin_prio_order, ">"))::(("op_Modulus", e_bin_prio_order, "%"))::[]
-
-let prim_uni_ops = (("op_Negation", "not"))::(("op_Minus", "-"))::(("op_Bang", "Support.ST.read"))::[]
-
-let prim_types = []
-
-let prim_constructors = (("Some", "Some"))::(("None", "None"))::(("Nil", "[]"))::(("Cons", "::"))::[]
-
-let is_prims_ns = (fun ns -> (ns = ("Prims")::[]))
-
-let as_bin_op = (fun _60_60 -> (match (_60_60) with
-| (ns, x) -> begin
-if (is_prims_ns ns) then begin
-(FStar_List.tryFind (fun _60_66 -> (match (_60_66) with
-| (y, _60_63, _60_65) -> begin
-(x = y)
-end)) infix_prim_ops)
-end else begin
-None
-end
-end))
-
-let is_bin_op = (fun p -> ((as_bin_op p) <> None))
-
-let as_uni_op = (fun _60_70 -> (match (_60_70) with
-| (ns, x) -> begin
-if (is_prims_ns ns) then begin
-(FStar_List.tryFind (fun _60_74 -> (match (_60_74) with
-| (y, _60_73) -> begin
-(x = y)
-end)) prim_uni_ops)
-end else begin
-None
-end
-end))
-
-let is_uni_op = (fun p -> ((as_uni_op p) <> None))
-
-let as_standard_type = (fun _60_78 -> (match (_60_78) with
-| (ns, x) -> begin
-if (is_prims_ns ns) then begin
-(FStar_List.tryFind (fun _60_82 -> (match (_60_82) with
-| (y, _60_81) -> begin
-(x = y)
-end)) prim_types)
-end else begin
-None
-end
-end))
-
-let is_standard_type = (fun p -> ((as_standard_type p) <> None))
-
-let as_standard_constructor = (fun _60_86 -> (match (_60_86) with
-| (ns, x) -> begin
-if (is_prims_ns ns) then begin
-(FStar_List.tryFind (fun _60_90 -> (match (_60_90) with
-| (y, _60_89) -> begin
-(x = y)
-end)) prim_constructors)
-end else begin
-None
-end
-end))
-
-let is_standard_constructor = (fun p -> ((as_standard_constructor p) <> None))
-
-let maybe_paren = (fun _60_94 inner doc -> (match (_60_94) with
-| (outer, side) -> begin
-(let noparens = (fun _inner _outer side -> (let _60_103 = _inner
-in (match (_60_103) with
-| (pi, fi) -> begin
-(let _60_106 = _outer
-in (match (_60_106) with
-| (po, fo) -> begin
-((pi > po) || (match ((fi, side)) with
-| (Postfix, Left) -> begin
-true
-end
-| (Prefix, Right) -> begin
-true
-end
-| (Infix (Left), Left) -> begin
-((pi = po) && (fo = Infix (Left)))
-end
-| (Infix (Right), Right) -> begin
-((pi = po) && (fo = Infix (Right)))
-end
-| (Infix (Left), ILeft) -> begin
-((pi = po) && (fo = Infix (Left)))
-end
-| (Infix (Right), IRight) -> begin
-((pi = po) && (fo = Infix (Right)))
-end
-| (_60_130, NonAssoc) -> begin
-((pi = po) && (fi = fo))
-end
-| (_60_134, _60_136) -> begin
-false
-end))
-end))
-end)))
-in if (noparens inner outer side) then begin
-doc
-end else begin
-(FSharp_Format.parens doc)
-end)
-end))
-
-let ocaml_u8_codepoint = (fun i -> if ((FStar_Util.int_of_byte i) = 0) then begin
-"\\x00"
-end else begin
-(Prims.strcat "\\x" (FStar_Util.hex_string_of_byte i))
-end)
-
-let encode_char = (fun c -> if ((FStar_Util.int_of_char c) > 127) then begin
-(let bytes = (FStar_Util.string_of_char c)
-in (let bytes = (FStar_Util.unicode_of_string bytes)
-in (FStar_Bytes.f_encode ocaml_u8_codepoint bytes)))
-end else begin
-(match (c) with
-| c when (c = '\\') -> begin
-"\\\\"
-end
-| c when (c = ' ') -> begin
-" "
-end
-| c when (c = '\b') -> begin
-"\\b"
-end
-| c when (c = '\t') -> begin
-"\\t"
-end
-| c when (c = '\r') -> begin
-"\\r"
-end
-| c when (c = '\n') -> begin
-"\\n"
-end
-| c when (c = '\'') -> begin
-"\\\'"
-end
-| c when (c = '\"') -> begin
-"\\\""
-end
-| c when (FStar_Util.is_letter_or_digit c) -> begin
-(FStar_Util.string_of_char c)
-end
-| c when (FStar_Util.is_punctuation c) -> begin
-(FStar_Util.string_of_char c)
-end
-| c when (FStar_Util.is_symbol c) -> begin
-(FStar_Util.string_of_char c)
-end
-| _60_154 -> begin
-(ocaml_u8_codepoint (FStar_Util.byte_of_char c))
-end)
-end)
-
-let string_of_mlconstant = (fun sctt -> (match (sctt) with
-| FStar_Extraction_ML_Syntax.MLC_Unit -> begin
-"()"
-end
-| FStar_Extraction_ML_Syntax.MLC_Bool (true) -> begin
-"true"
-end
-| FStar_Extraction_ML_Syntax.MLC_Bool (false) -> begin
-"false"
-end
-| FStar_Extraction_ML_Syntax.MLC_Char (c) -> begin
-(let _126_92 = (let _126_91 = (encode_char c)
-in (Prims.strcat "\'" _126_91))
-in (Prims.strcat _126_92 "\'"))
-end
-| FStar_Extraction_ML_Syntax.MLC_Byte (c) -> begin
-(Prims.strcat (Prims.strcat "\'" (ocaml_u8_codepoint c)) "\'")
-end
-| FStar_Extraction_ML_Syntax.MLC_Int32 (i) -> begin
-(FStar_Util.string_of_int32 i)
-end
-| FStar_Extraction_ML_Syntax.MLC_Int64 (i) -> begin
-(Prims.strcat (FStar_Util.string_of_int64 i) "L")
-end
-| FStar_Extraction_ML_Syntax.MLC_Int (s) -> begin
-if (FStar_ST.read FStar_Options.use_native_int) then begin
-s
-end else begin
-(Prims.strcat (Prims.strcat "(Prims.parse_int \"" s) "\")")
-end
-end
-| FStar_Extraction_ML_Syntax.MLC_Float (d) -> begin
-(FStar_Util.string_of_float d)
-end
-| FStar_Extraction_ML_Syntax.MLC_Bytes (bytes) -> begin
-(let bytes = (FStar_Bytes.f_encode ocaml_u8_codepoint bytes)
-in (Prims.strcat (Prims.strcat "\"" bytes) "\""))
-end
-| FStar_Extraction_ML_Syntax.MLC_String (chars) -> begin
-(let chars = (FStar_String.collect encode_char chars)
-in (Prims.strcat (Prims.strcat "\"" chars) "\""))
-end))
-
-let rec doc_of_mltype' = (fun currentModule outer ty -> (match (ty) with
-| FStar_Extraction_ML_Syntax.MLTY_Var (x) -> begin
-(let escape_tyvar = (fun s -> if (FStar_Util.starts_with s "\'_") then begin
-(FStar_Util.replace_char s '_' 'u')
-end else begin
-s
-end)
-in (let _126_104 = (FStar_All.pipe_left escape_tyvar (FStar_Extraction_ML_Syntax.idsym x))
-in (FSharp_Format.text _126_104)))
-end
-| FStar_Extraction_ML_Syntax.MLTY_Tuple (tys) -> begin
-(let doc = (FStar_List.map (doc_of_mltype currentModule (t_prio_tpl, Left)) tys)
-in (let doc = (let _126_107 = (let _126_106 = (let _126_105 = (FSharp_Format.text " * ")
-in (FSharp_Format.combine _126_105 doc))
-in (FSharp_Format.hbox _126_106))
-in (FSharp_Format.parens _126_107))
-in doc))
-end
-| FStar_Extraction_ML_Syntax.MLTY_Named (args, name) -> begin
-(let args = (match (args) with
-| [] -> begin
-FSharp_Format.empty
-end
-| arg::[] -> begin
-(doc_of_mltype currentModule (t_prio_name, Left) arg)
-end
-| _60_198 -> begin
-(let args = (FStar_List.map (doc_of_mltype currentModule (min_op_prec, NonAssoc)) args)
-in (let _126_110 = (let _126_109 = (let _126_108 = (FSharp_Format.text ", ")
-in (FSharp_Format.combine _126_108 args))
-in (FSharp_Format.hbox _126_109))
-in (FSharp_Format.parens _126_110)))
-end)
-in (let name = if (is_standard_type name) then begin
-(let _126_112 = (let _126_111 = (as_standard_type name)
-in (FStar_Option.get _126_111))
-in (Prims.snd _126_112))
-end else begin
-(ptsym currentModule name)
-end
-in (let _126_116 = (let _126_115 = (let _126_114 = (let _126_113 = (FSharp_Format.text name)
-in (_126_113)::[])
-in (args)::_126_114)
-in (FSharp_Format.reduce1 _126_115))
-in (FSharp_Format.hbox _126_116))))
-end
-| FStar_Extraction_ML_Syntax.MLTY_Fun (t1, _60_204, t2) -> begin
-(let d1 = (doc_of_mltype currentModule (t_prio_fun, Left) t1)
-in (let d2 = (doc_of_mltype currentModule (t_prio_fun, Right) t2)
-in (let _126_121 = (let _126_120 = (let _126_119 = (let _126_118 = (let _126_117 = (FSharp_Format.text " -> ")
-in (_126_117)::(d2)::[])
-in (d1)::_126_118)
-in (FSharp_Format.reduce1 _126_119))
-in (FSharp_Format.hbox _126_120))
-in (maybe_paren outer t_prio_fun _126_121))))
-end
-| FStar_Extraction_ML_Syntax.MLTY_Top -> begin
-if (FStar_Extraction_ML_Util.codegen_fsharp ()) then begin
-(FSharp_Format.text "obj")
-end else begin
-(FSharp_Format.text "Obj.t")
-end
-end))
-and doc_of_mltype = (fun currentModule outer ty -> (doc_of_mltype' currentModule outer (FStar_Extraction_ML_Util.resugar_mlty ty)))
-
-let rec doc_of_expr = (fun currentModule outer e -> (match (e.FStar_Extraction_ML_Syntax.expr) with
-| FStar_Extraction_ML_Syntax.MLE_Coerce (e, t, t') -> begin
-(let doc = (doc_of_expr currentModule (min_op_prec, NonAssoc) e)
-in if (FStar_Extraction_ML_Util.codegen_fsharp ()) then begin
-(let _126_146 = (let _126_145 = (let _126_144 = (FSharp_Format.text "Prims.checked_cast")
-in (_126_144)::(doc)::[])
-in (FSharp_Format.reduce _126_145))
-in (FSharp_Format.parens _126_146))
-end else begin
-(let _126_149 = (let _126_148 = (let _126_147 = (FSharp_Format.text "Obj.magic ")
-in (_126_147)::(doc)::[])
-in (FSharp_Format.reduce _126_148))
-in (FSharp_Format.parens _126_149))
-end)
-end
-| FStar_Extraction_ML_Syntax.MLE_Seq (es) -> begin
-(let docs = (FStar_List.map (doc_of_expr currentModule (min_op_prec, NonAssoc)) es)
-in (let docs = (FStar_List.map (fun d -> (let _126_153 = (let _126_152 = (let _126_151 = (FSharp_Format.text ";")
-in (_126_151)::(FSharp_Format.hardline)::[])
-in (d)::_126_152)
-in (FSharp_Format.reduce _126_153))) docs)
-in (FSharp_Format.reduce docs)))
-end
-| FStar_Extraction_ML_Syntax.MLE_Const (c) -> begin
-(let _126_154 = (string_of_mlconstant c)
-in (FSharp_Format.text _126_154))
-end
-| FStar_Extraction_ML_Syntax.MLE_Var (x, _60_232) -> begin
-(FSharp_Format.text x)
-end
-| FStar_Extraction_ML_Syntax.MLE_Name (path) -> begin
-(let _126_155 = (ptsym currentModule path)
-in (FSharp_Format.text _126_155))
-end
-| FStar_Extraction_ML_Syntax.MLE_Record (path, fields) -> begin
-(let for1 = (fun _60_244 -> (match (_60_244) with
-| (name, e) -> begin
-(let doc = (doc_of_expr currentModule (min_op_prec, NonAssoc) e)
-in (let _126_162 = (let _126_161 = (let _126_158 = (ptsym currentModule (path, name))
-in (FSharp_Format.text _126_158))
-in (let _126_160 = (let _126_159 = (FSharp_Format.text "=")
-in (_126_159)::(doc)::[])
-in (_126_161)::_126_160))
-in (FSharp_Format.reduce1 _126_162)))
-end))
-in (let _126_165 = (let _126_164 = (FSharp_Format.text "; ")
-in (let _126_163 = (FStar_List.map for1 fields)
-in (FSharp_Format.combine _126_164 _126_163)))
-in (FSharp_Format.cbrackets _126_165)))
-end
-| FStar_Extraction_ML_Syntax.MLE_CTor (ctor, []) -> begin
-(let name = if (is_standard_constructor ctor) then begin
-(let _126_167 = (let _126_166 = (as_standard_constructor ctor)
-in (FStar_Option.get _126_166))
-in (Prims.snd _126_167))
-end else begin
-(ptctor currentModule ctor)
-end
-in (FSharp_Format.text name))
-end
-| FStar_Extraction_ML_Syntax.MLE_CTor (ctor, args) -> begin
-(let name = if (is_standard_constructor ctor) then begin
-(let _126_169 = (let _126_168 = (as_standard_constructor ctor)
-in (FStar_Option.get _126_168))
-in (Prims.snd _126_169))
-end else begin
-(ptctor currentModule ctor)
-end
-in (let args = (FStar_List.map (doc_of_expr currentModule (min_op_prec, NonAssoc)) args)
-in (let doc = (match ((name, args)) with
-| ("::", x::xs::[]) -> begin
-(let _126_173 = (let _126_172 = (FSharp_Format.parens x)
-in (let _126_171 = (let _126_170 = (FSharp_Format.text "::")
-in (_126_170)::(xs)::[])
-in (_126_172)::_126_171))
-in (FSharp_Format.reduce _126_173))
-end
-| (_60_263, _60_265) -> begin
-(let _126_179 = (let _126_178 = (FSharp_Format.text name)
-in (let _126_177 = (let _126_176 = (let _126_175 = (let _126_174 = (FSharp_Format.text ", ")
-in (FSharp_Format.combine _126_174 args))
-in (FSharp_Format.parens _126_175))
-in (_126_176)::[])
-in (_126_178)::_126_177))
-in (FSharp_Format.reduce1 _126_179))
-end)
-in (maybe_paren outer e_app_prio doc))))
-end
-| FStar_Extraction_ML_Syntax.MLE_Tuple (es) -> begin
-(let docs = (FStar_List.map (doc_of_expr currentModule (min_op_prec, NonAssoc)) es)
-in (let docs = (let _126_181 = (let _126_180 = (FSharp_Format.text ", ")
-in (FSharp_Format.combine _126_180 docs))
-in (FSharp_Format.parens _126_181))
-in docs))
-end
-| FStar_Extraction_ML_Syntax.MLE_Let ((rec_, lets), body) -> begin
-(let doc = (doc_of_lets currentModule (rec_, false, lets))
-in (let body = (doc_of_expr currentModule (min_op_prec, NonAssoc) body)
-in (let _126_187 = (let _126_186 = (let _126_185 = (let _126_184 = (let _126_183 = (let _126_182 = (FSharp_Format.text "in")
-in (_126_182)::(body)::[])
-in (FSharp_Format.reduce1 _126_183))
-in (_126_184)::[])
-in (doc)::_126_185)
-in (FSharp_Format.combine FSharp_Format.hardline _126_186))
-in (FSharp_Format.parens _126_187))))
-end
-| FStar_Extraction_ML_Syntax.MLE_App (e, args) -> begin
-(match ((e.FStar_Extraction_ML_Syntax.expr, args)) with
-| (FStar_Extraction_ML_Syntax.MLE_Name (p), e1::e2::[]) when (is_bin_op p) -> begin
-(doc_of_binop currentModule p e1 e2)
-end
-| (FStar_Extraction_ML_Syntax.MLE_App ({FStar_Extraction_ML_Syntax.expr = FStar_Extraction_ML_Syntax.MLE_Name (p); FStar_Extraction_ML_Syntax.ty = _60_291}, unitVal::[]), e1::e2::[]) when ((is_bin_op p) && (unitVal = FStar_Extraction_ML_Syntax.ml_unit)) -> begin
-(doc_of_binop currentModule p e1 e2)
-end
-| (FStar_Extraction_ML_Syntax.MLE_Name (p), e1::[]) when (is_uni_op p) -> begin
-(doc_of_uniop currentModule p e1)
-end
-| (FStar_Extraction_ML_Syntax.MLE_App ({FStar_Extraction_ML_Syntax.expr = FStar_Extraction_ML_Syntax.MLE_Name (p); FStar_Extraction_ML_Syntax.ty = _60_309}, unitVal::[]), e1::[]) when ((is_uni_op p) && (unitVal = FStar_Extraction_ML_Syntax.ml_unit)) -> begin
-(doc_of_uniop currentModule p e1)
-end
-| _60_321 -> begin
-(let e = (doc_of_expr currentModule (e_app_prio, ILeft) e)
-in (let args = (FStar_List.map (doc_of_expr currentModule (e_app_prio, IRight)) args)
-in (let _126_188 = (FSharp_Format.reduce1 ((e)::args))
-in (FSharp_Format.parens _126_188))))
-end)
-end
-| FStar_Extraction_ML_Syntax.MLE_Proj (e, f) -> begin
-(let e = (doc_of_expr currentModule (min_op_prec, NonAssoc) e)
-in (let doc = if (FStar_Extraction_ML_Util.codegen_fsharp ()) then begin
-(let _126_193 = (let _126_192 = (let _126_191 = (FSharp_Format.text ".")
-in (let _126_190 = (let _126_189 = (FSharp_Format.text (Prims.snd f))
-in (_126_189)::[])
-in (_126_191)::_126_190))
-in (e)::_126_192)
-in (FSharp_Format.reduce _126_193))
-end else begin
-(let _126_199 = (let _126_198 = (let _126_197 = (FSharp_Format.text ".")
-in (let _126_196 = (let _126_195 = (let _126_194 = (ptsym currentModule f)
-in (FSharp_Format.text _126_194))
-in (_126_195)::[])
-in (_126_197)::_126_196))
-in (e)::_126_198)
-in (FSharp_Format.reduce _126_199))
-end
-in doc))
-end
-| FStar_Extraction_ML_Syntax.MLE_Fun (ids, body) -> begin
-(let bvar_annot = (fun x xt -> if (FStar_Extraction_ML_Util.codegen_fsharp ()) then begin
-(let _126_215 = (let _126_214 = (FSharp_Format.text "(")
-in (let _126_213 = (let _126_212 = (FSharp_Format.text x)
-in (let _126_211 = (let _126_210 = (match (xt) with
-| Some (xxt) -> begin
-(let _126_207 = (let _126_206 = (FSharp_Format.text " : ")
-in (let _126_205 = (let _126_204 = (doc_of_mltype currentModule outer xxt)
-in (_126_204)::[])
-in (_126_206)::_126_205))
-in (FSharp_Format.reduce1 _126_207))
-end
-| _60_340 -> begin
-(FSharp_Format.text "")
-end)
-in (let _126_209 = (let _126_208 = (FSharp_Format.text ")")
-in (_126_208)::[])
-in (_126_210)::_126_209))
-in (_126_212)::_126_211))
-in (_126_214)::_126_213))
-in (FSharp_Format.reduce1 _126_215))
-end else begin
-(FSharp_Format.text x)
-end)
-in (let ids = (FStar_List.map (fun _60_346 -> (match (_60_346) with
-| ((x, _60_343), xt) -> begin
-(bvar_annot x (Some (xt)))
-end)) ids)
-in (let body = (doc_of_expr currentModule (min_op_prec, NonAssoc) body)
-in (let doc = (let _126_222 = (let _126_221 = (FSharp_Format.text "fun")
-in (let _126_220 = (let _126_219 = (FSharp_Format.reduce1 ids)
-in (let _126_218 = (let _126_217 = (FSharp_Format.text "->")
-in (_126_217)::(body)::[])
-in (_126_219)::_126_218))
-in (_126_221)::_126_220))
-in (FSharp_Format.reduce1 _126_222))
-in (FSharp_Format.parens doc)))))
-end
-| FStar_Extraction_ML_Syntax.MLE_If (cond, e1, None) -> begin
-(let cond = (doc_of_expr currentModule (min_op_prec, NonAssoc) cond)
-in (let doc = (let _126_235 = (let _126_234 = (let _126_229 = (let _126_228 = (FSharp_Format.text "if")
-in (let _126_227 = (let _126_226 = (let _126_225 = (FSharp_Format.text "then")
-in (let _126_224 = (let _126_223 = (FSharp_Format.text "begin")
-in (_126_223)::[])
-in (_126_225)::_126_224))
-in (cond)::_126_226)
-in (_126_228)::_126_227))
-in (FSharp_Format.reduce1 _126_229))
-in (let _126_233 = (let _126_232 = (doc_of_expr currentModule (min_op_prec, NonAssoc) e1)
-in (let _126_231 = (let _126_230 = (FSharp_Format.text "end")
-in (_126_230)::[])
-in (_126_232)::_126_231))
-in (_126_234)::_126_233))
-in (FSharp_Format.combine FSharp_Format.hardline _126_235))
-in (maybe_paren outer e_bin_prio_if doc)))
-end
-| FStar_Extraction_ML_Syntax.MLE_If (cond, e1, Some (e2)) -> begin
-(let cond = (doc_of_expr currentModule (min_op_prec, NonAssoc) cond)
-in (let doc = (let _126_258 = (let _126_257 = (let _126_242 = (let _126_241 = (FSharp_Format.text "if")
-in (let _126_240 = (let _126_239 = (let _126_238 = (FSharp_Format.text "then")
-in (let _126_237 = (let _126_236 = (FSharp_Format.text "begin")
-in (_126_236)::[])
-in (_126_238)::_126_237))
-in (cond)::_126_239)
-in (_126_241)::_126_240))
-in (FSharp_Format.reduce1 _126_242))
-in (let _126_256 = (let _126_255 = (doc_of_expr currentModule (min_op_prec, NonAssoc) e1)
-in (let _126_254 = (let _126_253 = (let _126_248 = (let _126_247 = (FSharp_Format.text "end")
-in (let _126_246 = (let _126_245 = (FSharp_Format.text "else")
-in (let _126_244 = (let _126_243 = (FSharp_Format.text "begin")
-in (_126_243)::[])
-in (_126_245)::_126_244))
-in (_126_247)::_126_246))
-in (FSharp_Format.reduce1 _126_248))
-in (let _126_252 = (let _126_251 = (doc_of_expr currentModule (min_op_prec, NonAssoc) e2)
-in (let _126_250 = (let _126_249 = (FSharp_Format.text "end")
-in (_126_249)::[])
-in (_126_251)::_126_250))
-in (_126_253)::_126_252))
-in (_126_255)::_126_254))
-in (_126_257)::_126_256))
-in (FSharp_Format.combine FSharp_Format.hardline _126_258))
-in (maybe_paren outer e_bin_prio_if doc)))
-end
-| FStar_Extraction_ML_Syntax.MLE_Match (cond, pats) -> begin
-(let cond = (doc_of_expr currentModule (min_op_prec, NonAssoc) cond)
-in (let pats = (FStar_List.map (doc_of_branch currentModule) pats)
-in (let doc = (let _126_265 = (let _126_264 = (let _126_263 = (FSharp_Format.text "match")
-in (let _126_262 = (let _126_261 = (FSharp_Format.parens cond)
-in (let _126_260 = (let _126_259 = (FSharp_Format.text "with")
-in (_126_259)::[])
-in (_126_261)::_126_260))
-in (_126_263)::_126_262))
-in (FSharp_Format.reduce1 _126_264))
-in (_126_265)::pats)
-in (let doc = (FSharp_Format.combine FSharp_Format.hardline doc)
-in (FSharp_Format.parens doc)))))
-end
-| FStar_Extraction_ML_Syntax.MLE_Raise (exn, []) -> begin
-(let _126_270 = (let _126_269 = (FSharp_Format.text "raise")
-in (let _126_268 = (let _126_267 = (let _126_266 = (ptctor currentModule exn)
-in (FSharp_Format.text _126_266))
-in (_126_267)::[])
-in (_126_269)::_126_268))
-in (FSharp_Format.reduce1 _126_270))
-end
-| FStar_Extraction_ML_Syntax.MLE_Raise (exn, args) -> begin
-(let args = (FStar_List.map (doc_of_expr currentModule (min_op_prec, NonAssoc)) args)
-in (let _126_279 = (let _126_278 = (FSharp_Format.text "raise")
-in (let _126_277 = (let _126_276 = (let _126_271 = (ptctor currentModule exn)
-in (FSharp_Format.text _126_271))
-in (let _126_275 = (let _126_274 = (let _126_273 = (let _126_272 = (FSharp_Format.text ", ")
-in (FSharp_Format.combine _126_272 args))
-in (FSharp_Format.parens _126_273))
-in (_126_274)::[])
-in (_126_276)::_126_275))
-in (_126_278)::_126_277))
-in (FSharp_Format.reduce1 _126_279)))
-end
-| FStar_Extraction_ML_Syntax.MLE_Try (e, pats) -> begin
-(let _126_296 = (let _126_295 = (let _126_283 = (let _126_282 = (FSharp_Format.text "try")
-in (let _126_281 = (let _126_280 = (FSharp_Format.text "begin")
-in (_126_280)::[])
-in (_126_282)::_126_281))
-in (FSharp_Format.reduce1 _126_283))
-in (let _126_294 = (let _126_293 = (doc_of_expr currentModule (min_op_prec, NonAssoc) e)
-in (let _126_292 = (let _126_291 = (let _126_287 = (let _126_286 = (FSharp_Format.text "end")
-in (let _126_285 = (let _126_284 = (FSharp_Format.text "with")
-in (_126_284)::[])
-in (_126_286)::_126_285))
-in (FSharp_Format.reduce1 _126_287))
-in (let _126_290 = (let _126_289 = (let _126_288 = (FStar_List.map (doc_of_branch currentModule) pats)
-in (FSharp_Format.combine FSharp_Format.hardline _126_288))
-in (_126_289)::[])
-in (_126_291)::_126_290))
-in (_126_293)::_126_292))
-in (_126_295)::_126_294))
-in (FSharp_Format.combine FSharp_Format.hardline _126_296))
-end))
-and doc_of_binop = (fun currentModule p e1 e2 -> (let _60_394 = (let _126_301 = (as_bin_op p)
-in (FStar_Option.get _126_301))
-in (match (_60_394) with
-| (_60_391, prio, txt) -> begin
-(let e1 = (doc_of_expr currentModule (prio, Left) e1)
-in (let e2 = (doc_of_expr currentModule (prio, Right) e2)
-in (let doc = (let _126_304 = (let _126_303 = (let _126_302 = (FSharp_Format.text txt)
-in (_126_302)::(e2)::[])
-in (e1)::_126_303)
-in (FSharp_Format.reduce1 _126_304))
-in (FSharp_Format.parens doc))))
-end)))
-and doc_of_uniop = (fun currentModule p e1 -> (let _60_404 = (let _126_308 = (as_uni_op p)
-in (FStar_Option.get _126_308))
-in (match (_60_404) with
-| (_60_402, txt) -> begin
-(let e1 = (doc_of_expr currentModule (min_op_prec, NonAssoc) e1)
-in (let doc = (let _126_312 = (let _126_311 = (FSharp_Format.text txt)
-in (let _126_310 = (let _126_309 = (FSharp_Format.parens e1)
-in (_126_309)::[])
-in (_126_311)::_126_310))
-in (FSharp_Format.reduce1 _126_312))
-in (FSharp_Format.parens doc)))
-end)))
-and doc_of_pattern = (fun currentModule pattern -> (match (pattern) with
-| FStar_Extraction_ML_Syntax.MLP_Wild -> begin
-(FSharp_Format.text "_")
-end
-| FStar_Extraction_ML_Syntax.MLP_Const (c) -> begin
-(let _126_315 = (string_of_mlconstant c)
-in (FSharp_Format.text _126_315))
-end
-| FStar_Extraction_ML_Syntax.MLP_Var (x) -> begin
-(FSharp_Format.text (Prims.fst x))
-end
-| FStar_Extraction_ML_Syntax.MLP_Record (path, fields) -> begin
-(let for1 = (fun _60_421 -> (match (_60_421) with
-| (name, p) -> begin
-(let _126_324 = (let _126_323 = (let _126_318 = (ptsym currentModule (path, name))
-in (FSharp_Format.text _126_318))
-in (let _126_322 = (let _126_321 = (FSharp_Format.text "=")
-in (let _126_320 = (let _126_319 = (doc_of_pattern currentModule p)
-in (_126_319)::[])
-in (_126_321)::_126_320))
-in (_126_323)::_126_322))
-in (FSharp_Format.reduce1 _126_324))
-end))
-in (let _126_327 = (let _126_326 = (FSharp_Format.text "; ")
-in (let _126_325 = (FStar_List.map for1 fields)
-in (FSharp_Format.combine _126_326 _126_325)))
-in (FSharp_Format.cbrackets _126_327)))
-end
-| FStar_Extraction_ML_Syntax.MLP_CTor (ctor, []) -> begin
-(let name = if (is_standard_constructor ctor) then begin
-(let _126_329 = (let _126_328 = (as_standard_constructor ctor)
-in (FStar_Option.get _126_328))
-in (Prims.snd _126_329))
-end else begin
-(ptctor currentModule ctor)
-end
-in (FSharp_Format.text name))
-end
-| FStar_Extraction_ML_Syntax.MLP_CTor (ctor, pats) -> begin
-(let name = if (is_standard_constructor ctor) then begin
-(let _126_331 = (let _126_330 = (as_standard_constructor ctor)
-in (FStar_Option.get _126_330))
-in (Prims.snd _126_331))
-end else begin
-(ptctor currentModule ctor)
-end
-in (let doc = (match ((name, pats)) with
-| ("::", x::xs::[]) -> begin
-(let _126_337 = (let _126_336 = (doc_of_pattern currentModule x)
-in (let _126_335 = (let _126_334 = (FSharp_Format.text "::")
-in (let _126_333 = (let _126_332 = (doc_of_pattern currentModule xs)
-in (_126_332)::[])
-in (_126_334)::_126_333))
-in (_126_336)::_126_335))
-in (FSharp_Format.reduce _126_337))
-end
-| (_60_438, FStar_Extraction_ML_Syntax.MLP_Tuple (_60_440)::[]) -> begin
-(let _126_342 = (let _126_341 = (FSharp_Format.text name)
-in (let _126_340 = (let _126_339 = (let _126_338 = (FStar_List.hd pats)
-in (doc_of_pattern currentModule _126_338))
-in (_126_339)::[])
-in (_126_341)::_126_340))
-in (FSharp_Format.reduce1 _126_342))
-end
-| _60_445 -> begin
-(let _126_349 = (let _126_348 = (FSharp_Format.text name)
-in (let _126_347 = (let _126_346 = (let _126_345 = (let _126_344 = (FSharp_Format.text ", ")
-in (let _126_343 = (FStar_List.map (doc_of_pattern currentModule) pats)
-in (FSharp_Format.combine _126_344 _126_343)))
-in (FSharp_Format.parens _126_345))
-in (_126_346)::[])
-in (_126_348)::_126_347))
-in (FSharp_Format.reduce1 _126_349))
-end)
-in (maybe_paren (min_op_prec, NonAssoc) e_app_prio doc)))
-end
-| FStar_Extraction_ML_Syntax.MLP_Tuple (ps) -> begin
-(let ps = (FStar_List.map (doc_of_pattern currentModule) ps)
-in (let _126_351 = (let _126_350 = (FSharp_Format.text ", ")
-in (FSharp_Format.combine _126_350 ps))
-in (FSharp_Format.parens _126_351)))
-end
-| FStar_Extraction_ML_Syntax.MLP_Branch (ps) -> begin
-(let ps = (FStar_List.map (doc_of_pattern currentModule) ps)
-in (let ps = (FStar_List.map FSharp_Format.parens ps)
-in (let _126_352 = (FSharp_Format.text " | ")
-in (FSharp_Format.combine _126_352 ps))))
-end))
-and doc_of_branch = (fun currentModule _60_458 -> (match (_60_458) with
-| (p, cond, e) -> begin
-(let case = (match (cond) with
-| None -> begin
-(let _126_358 = (let _126_357 = (FSharp_Format.text "|")
-in (let _126_356 = (let _126_355 = (doc_of_pattern currentModule p)
-in (_126_355)::[])
-in (_126_357)::_126_356))
-in (FSharp_Format.reduce1 _126_358))
-end
-| Some (c) -> begin
-(let c = (doc_of_expr currentModule (min_op_prec, NonAssoc) c)
-in (let _126_364 = (let _126_363 = (FSharp_Format.text "|")
-in (let _126_362 = (let _126_361 = (doc_of_pattern currentModule p)
-in (let _126_360 = (let _126_359 = (FSharp_Format.text "when")
-in (_126_359)::(c)::[])
-in (_126_361)::_126_360))
-in (_126_363)::_126_362))
-in (FSharp_Format.reduce1 _126_364)))
-end)
-in (let _126_375 = (let _126_374 = (let _126_369 = (let _126_368 = (let _126_367 = (FSharp_Format.text "->")
-in (let _126_366 = (let _126_365 = (FSharp_Format.text "begin")
-in (_126_365)::[])
-in (_126_367)::_126_366))
-in (case)::_126_368)
-in (FSharp_Format.reduce1 _126_369))
-in (let _126_373 = (let _126_372 = (doc_of_expr currentModule (min_op_prec, NonAssoc) e)
-in (let _126_371 = (let _126_370 = (FSharp_Format.text "end")
-in (_126_370)::[])
-in (_126_372)::_126_371))
-in (_126_374)::_126_373))
-in (FSharp_Format.combine FSharp_Format.hardline _126_375)))
-end))
-and doc_of_lets = (fun currentModule _60_468 -> (match (_60_468) with
-| (rec_, top_level, lets) -> begin
-(let for1 = (fun _60_475 -> (match (_60_475) with
-| {FStar_Extraction_ML_Syntax.mllb_name = name; FStar_Extraction_ML_Syntax.mllb_tysc = tys; FStar_Extraction_ML_Syntax.mllb_add_unit = _60_472; FStar_Extraction_ML_Syntax.mllb_def = e} -> begin
-(let e = (doc_of_expr currentModule (min_op_prec, NonAssoc) e)
-in (let ids = []
-in (let ids = (FStar_List.map (fun _60_481 -> (match (_60_481) with
-| (x, _60_480) -> begin
-(FSharp_Format.text x)
-end)) ids)
-in (let ty_annot = if ((FStar_Extraction_ML_Util.codegen_fsharp ()) && (rec_ || top_level)) then begin
-(match (tys) with
-| (_60_486::_60_484, _60_489) -> begin
-(FSharp_Format.text "")
-end
-| ([], ty) -> begin
-(let ty = (doc_of_mltype currentModule (min_op_prec, NonAssoc) ty)
-in (let _126_382 = (let _126_381 = (FSharp_Format.text ":")
-in (_126_381)::(ty)::[])
-in (FSharp_Format.reduce1 _126_382)))
-end)
-end else begin
-(FSharp_Format.text "")
-end
-in (let _126_389 = (let _126_388 = (FSharp_Format.text (FStar_Extraction_ML_Syntax.idsym name))
-in (let _126_387 = (let _126_386 = (FSharp_Format.reduce1 ids)
-in (let _126_385 = (let _126_384 = (let _126_383 = (FSharp_Format.text "=")
-in (_126_383)::(e)::[])
-in (ty_annot)::_126_384)
-in (_126_386)::_126_385))
-in (_126_388)::_126_387))
-in (FSharp_Format.reduce1 _126_389))))))
-end))
-in (let letdoc = if rec_ then begin
-(let _126_393 = (let _126_392 = (FSharp_Format.text "let")
-in (let _126_391 = (let _126_390 = (FSharp_Format.text "rec")
-in (_126_390)::[])
-in (_126_392)::_126_391))
-in (FSharp_Format.reduce1 _126_393))
-end else begin
-(FSharp_Format.text "let")
-end
-in (let lets = (FStar_List.map for1 lets)
-in (let lets = (FStar_List.mapi (fun i doc -> (let _126_397 = (let _126_396 = if (i = 0) then begin
-letdoc
-end else begin
-(FSharp_Format.text "and")
-end
-in (_126_396)::(doc)::[])
-in (FSharp_Format.reduce1 _126_397))) lets)
-in (FSharp_Format.combine FSharp_Format.hardline lets)))))
-end))
-
-let doc_of_mltydecl = (fun currentModule decls -> (let for1 = (fun _60_507 -> (match (_60_507) with
-| (x, tparams, body) -> begin
-(let tparams = (match (tparams) with
-| [] -> begin
-FSharp_Format.empty
-end
-| x::[] -> begin
-(FSharp_Format.text (FStar_Extraction_ML_Syntax.idsym x))
-end
-| _60_512 -> begin
-(let doc = (FStar_List.map (fun x -> (FSharp_Format.text (FStar_Extraction_ML_Syntax.idsym x))) tparams)
-in (let _126_406 = (let _126_405 = (FSharp_Format.text ", ")
-in (FSharp_Format.combine _126_405 doc))
-in (FSharp_Format.parens _126_406)))
-end)
-in (let forbody = (fun body -> (match (body) with
-| FStar_Extraction_ML_Syntax.MLTD_Abbrev (ty) -> begin
-(doc_of_mltype currentModule (min_op_prec, NonAssoc) ty)
-end
-| FStar_Extraction_ML_Syntax.MLTD_Record (fields) -> begin
-(let forfield = (fun _60_525 -> (match (_60_525) with
-| (name, ty) -> begin
-(let name = (FSharp_Format.text name)
-in (let ty = (doc_of_mltype currentModule (min_op_prec, NonAssoc) ty)
-in (let _126_413 = (let _126_412 = (let _126_411 = (FSharp_Format.text ":")
-in (_126_411)::(ty)::[])
-in (name)::_126_412)
-in (FSharp_Format.reduce1 _126_413))))
-end))
-in (let _126_416 = (let _126_415 = (FSharp_Format.text "; ")
-in (let _126_414 = (FStar_List.map forfield fields)
-in (FSharp_Format.combine _126_415 _126_414)))
-in (FSharp_Format.cbrackets _126_416)))
-end
-| FStar_Extraction_ML_Syntax.MLTD_DType (ctors) -> begin
-(let forctor = (fun _60_533 -> (match (_60_533) with
-| (name, tys) -> begin
-(match (tys) with
-| [] -> begin
-(FSharp_Format.text name)
-end
-| _60_536 -> begin
-(let tys = (FStar_List.map (doc_of_mltype currentModule (t_prio_tpl, Left)) tys)
-in (let tys = (let _126_419 = (FSharp_Format.text " * ")
-in (FSharp_Format.combine _126_419 tys))
-in (let _126_423 = (let _126_422 = (FSharp_Format.text name)
-in (let _126_421 = (let _126_420 = (FSharp_Format.text "of")
-in (_126_420)::(tys)::[])
-in (_126_422)::_126_421))
-in (FSharp_Format.reduce1 _126_423))))
-end)
-end))
-in (let ctors = (FStar_List.map forctor ctors)
-in (let ctors = (FStar_List.map (fun d -> (let _126_426 = (let _126_425 = (FSharp_Format.text "|")
-in (_126_425)::(d)::[])
-in (FSharp_Format.reduce1 _126_426))) ctors)
-in (FSharp_Format.combine FSharp_Format.hardline ctors))))
-end))
-in (let doc = (let _126_430 = (let _126_429 = (let _126_428 = (let _126_427 = (ptsym currentModule ([], x))
-in (FSharp_Format.text _126_427))
-in (_126_428)::[])
-in (tparams)::_126_429)
-in (FSharp_Format.reduce1 _126_430))
-in (match (body) with
-| None -> begin
-doc
-end
-| Some (body) -> begin
-(let body = (forbody body)
-in (let _126_435 = (let _126_434 = (let _126_433 = (let _126_432 = (let _126_431 = (FSharp_Format.text "=")
-in (_126_431)::[])
-in (doc)::_126_432)
-in (FSharp_Format.reduce1 _126_433))
-in (_126_434)::(body)::[])
-in (FSharp_Format.combine FSharp_Format.hardline _126_435)))
-end))))
-end))
-in (let doc = (FStar_List.map for1 decls)
-in (let doc = if ((FStar_List.length doc) > 0) then begin
-(let _126_440 = (let _126_439 = (FSharp_Format.text "type")
-in (let _126_438 = (let _126_437 = (let _126_436 = (FSharp_Format.text " \n and ")
-in (FSharp_Format.combine _126_436 doc))
-in (_126_437)::[])
-in (_126_439)::_126_438))
-in (FSharp_Format.reduce1 _126_440))
-end else begin
-(FSharp_Format.text "")
-end
-in doc))))
-
-let rec doc_of_sig1 = (fun currentModule s -> (match (s) with
-| FStar_Extraction_ML_Syntax.MLS_Mod (x, subsig) -> begin
-(let _126_460 = (let _126_459 = (let _126_452 = (let _126_451 = (FSharp_Format.text "module")
-in (let _126_450 = (let _126_449 = (FSharp_Format.text x)
-in (let _126_448 = (let _126_447 = (FSharp_Format.text "=")
-in (_126_447)::[])
-in (_126_449)::_126_448))
-in (_126_451)::_126_450))
-in (FSharp_Format.reduce1 _126_452))
-in (let _126_458 = (let _126_457 = (doc_of_sig currentModule subsig)
-in (let _126_456 = (let _126_455 = (let _126_454 = (let _126_453 = (FSharp_Format.text "end")
-in (_126_453)::[])
-in (FSharp_Format.reduce1 _126_454))
-in (_126_455)::[])
-in (_126_457)::_126_456))
-in (_126_459)::_126_458))
-in (FSharp_Format.combine FSharp_Format.hardline _126_460))
-end
-| FStar_Extraction_ML_Syntax.MLS_Exn (x, []) -> begin
-(let _126_464 = (let _126_463 = (FSharp_Format.text "exception")
-in (let _126_462 = (let _126_461 = (FSharp_Format.text x)
-in (_126_461)::[])
-in (_126_463)::_126_462))
-in (FSharp_Format.reduce1 _126_464))
-end
-| FStar_Extraction_ML_Syntax.MLS_Exn (x, args) -> begin
-(let args = (FStar_List.map (doc_of_mltype currentModule (min_op_prec, NonAssoc)) args)
-in (let args = (let _126_466 = (let _126_465 = (FSharp_Format.text " * ")
-in (FSharp_Format.combine _126_465 args))
-in (FSharp_Format.parens _126_466))
-in (let _126_472 = (let _126_471 = (FSharp_Format.text "exception")
-in (let _126_470 = (let _126_469 = (FSharp_Format.text x)
-in (let _126_468 = (let _126_467 = (FSharp_Format.text "of")
-in (_126_467)::(args)::[])
-in (_126_469)::_126_468))
-in (_126_471)::_126_470))
-in (FSharp_Format.reduce1 _126_472))))
-end
-| FStar_Extraction_ML_Syntax.MLS_Val (x, (_60_567, ty)) -> begin
-(let ty = (doc_of_mltype currentModule (min_op_prec, NonAssoc) ty)
-in (let _126_478 = (let _126_477 = (FSharp_Format.text "val")
-in (let _126_476 = (let _126_475 = (FSharp_Format.text x)
-in (let _126_474 = (let _126_473 = (FSharp_Format.text ": ")
-in (_126_473)::(ty)::[])
-in (_126_475)::_126_474))
-in (_126_477)::_126_476))
-in (FSharp_Format.reduce1 _126_478)))
-end
-| FStar_Extraction_ML_Syntax.MLS_Ty (decls) -> begin
-(doc_of_mltydecl currentModule decls)
-end))
-and doc_of_sig = (fun currentModule s -> (let docs = (FStar_List.map (doc_of_sig1 currentModule) s)
-in (let docs = (FStar_List.map (fun x -> (FSharp_Format.reduce ((x)::(FSharp_Format.hardline)::(FSharp_Format.hardline)::[]))) docs)
-in (FSharp_Format.reduce docs))))
-
-let doc_of_mod1 = (fun currentModule m -> (match (m) with
-| FStar_Extraction_ML_Syntax.MLM_Exn (x, []) -> begin
-(let _126_489 = (let _126_488 = (FSharp_Format.text "exception")
-in (let _126_487 = (let _126_486 = (FSharp_Format.text x)
-in (_126_486)::[])
-in (_126_488)::_126_487))
-in (FSharp_Format.reduce1 _126_489))
-end
-| FStar_Extraction_ML_Syntax.MLM_Exn (x, args) -> begin
-(let args = (FStar_List.map (doc_of_mltype currentModule (min_op_prec, NonAssoc)) args)
-in (let args = (let _126_491 = (let _126_490 = (FSharp_Format.text " * ")
-in (FSharp_Format.combine _126_490 args))
-in (FSharp_Format.parens _126_491))
-in (let _126_497 = (let _126_496 = (FSharp_Format.text "exception")
-in (let _126_495 = (let _126_494 = (FSharp_Format.text x)
-in (let _126_493 = (let _126_492 = (FSharp_Format.text "of")
-in (_126_492)::(args)::[])
-in (_126_494)::_126_493))
-in (_126_496)::_126_495))
-in (FSharp_Format.reduce1 _126_497))))
-end
-| FStar_Extraction_ML_Syntax.MLM_Ty (decls) -> begin
-(doc_of_mltydecl currentModule decls)
-end
-| FStar_Extraction_ML_Syntax.MLM_Let (rec_, lets) -> begin
-(doc_of_lets currentModule (rec_, true, lets))
-end
-| FStar_Extraction_ML_Syntax.MLM_Top (e) -> begin
-(let _126_505 = (let _126_504 = (FSharp_Format.text "let")
-in (let _126_503 = (let _126_502 = (FSharp_Format.text "_")
-in (let _126_501 = (let _126_500 = (FSharp_Format.text "=")
-in (let _126_499 = (let _126_498 = (doc_of_expr currentModule (min_op_prec, NonAssoc) e)
-in (_126_498)::[])
-in (_126_500)::_126_499))
-in (_126_502)::_126_501))
-in (_126_504)::_126_503))
-in (FSharp_Format.reduce1 _126_505))
-end))
-
-let doc_of_mod = (fun currentModule m -> (let docs = (FStar_List.map (doc_of_mod1 currentModule) m)
-in (let docs = (FStar_List.map (fun x -> (FSharp_Format.reduce ((x)::(FSharp_Format.hardline)::(FSharp_Format.hardline)::[]))) docs)
-in (FSharp_Format.reduce docs))))
-
-let rec doc_of_mllib_r = (fun _60_606 -> (match (_60_606) with
-| FStar_Extraction_ML_Syntax.MLLib (mllib) -> begin
-(let rec for1_sig = (fun _60_613 -> (match (_60_613) with
-| (x, sigmod, FStar_Extraction_ML_Syntax.MLLib (sub)) -> begin
-(let head = (let _126_524 = (let _126_523 = (FSharp_Format.text "module")
-in (let _126_522 = (let _126_521 = (FSharp_Format.text x)
-in (let _126_520 = (let _126_519 = (FSharp_Format.text ":")
-in (let _126_518 = (let _126_517 = (FSharp_Format.text "sig")
-in (_126_517)::[])
-in (_126_519)::_126_518))
-in (_126_521)::_126_520))
-in (_126_523)::_126_522))
-in (FSharp_Format.reduce1 _126_524))
-in (let tail = (let _126_526 = (let _126_525 = (FSharp_Format.text "end")
-in (_126_525)::[])
-in (FSharp_Format.reduce1 _126_526))
-in (let doc = (FStar_Option.map (fun _60_619 -> (match (_60_619) with
-| (s, _60_618) -> begin
-(doc_of_sig x s)
-end)) sigmod)
-in (let sub = (FStar_List.map for1_sig sub)
-in (let sub = (FStar_List.map (fun x -> (FSharp_Format.reduce ((x)::(FSharp_Format.hardline)::(FSharp_Format.hardline)::[]))) sub)
-in (let _126_536 = (let _126_535 = (FSharp_Format.cat head FSharp_Format.hardline)
-in (let _126_534 = (let _126_533 = (match (doc) with
-| None -> begin
-FSharp_Format.empty
-end
-| Some (s) -> begin
-(FSharp_Format.cat s FSharp_Format.hardline)
-end)
-in (let _126_532 = (let _126_531 = (FSharp_Format.reduce sub)
-in (let _126_530 = (let _126_529 = (FSharp_Format.cat tail FSharp_Format.hardline)
-in (_126_529)::[])
-in (_126_531)::_126_530))
-in (_126_533)::_126_532))
-in (_126_535)::_126_534))
-in (FSharp_Format.reduce _126_536)))))))
-end))
-and for1_mod = (fun istop _60_632 -> (match (_60_632) with
-| (x, sigmod, FStar_Extraction_ML_Syntax.MLLib (sub)) -> begin
-(let head = (let _126_549 = if (FStar_Extraction_ML_Util.codegen_fsharp ()) then begin
-(let _126_541 = (FSharp_Format.text "module")
-in (let _126_540 = (let _126_539 = (FSharp_Format.text x)
-in (_126_539)::[])
-in (_126_541)::_126_540))
-end else begin
-if (not (istop)) then begin
-(let _126_548 = (FSharp_Format.text "module")
-in (let _126_547 = (let _126_546 = (FSharp_Format.text x)
-in (let _126_545 = (let _126_544 = (FSharp_Format.text "=")
-in (let _126_543 = (let _126_542 = (FSharp_Format.text "struct")
-in (_126_542)::[])
-in (_126_544)::_126_543))
-in (_126_546)::_126_545))
-in (_126_548)::_126_547))
-end else begin
-[]
-end
-end
-in (FSharp_Format.reduce1 _126_549))
-in (let tail = if (not (istop)) then begin
-(let _126_551 = (let _126_550 = (FSharp_Format.text "end")
-in (_126_550)::[])
-in (FSharp_Format.reduce1 _126_551))
-end else begin
-(FSharp_Format.reduce1 [])
-end
-in (let doc = (FStar_Option.map (fun _60_638 -> (match (_60_638) with
-| (_60_636, m) -> begin
-(doc_of_mod x m)
-end)) sigmod)
-in (let sub = (FStar_List.map (for1_mod false) sub)
-in (let sub = (FStar_List.map (fun x -> (FSharp_Format.reduce ((x)::(FSharp_Format.hardline)::(FSharp_Format.hardline)::[]))) sub)
-in (let prefix = if (FStar_Extraction_ML_Util.codegen_fsharp ()) then begin
-(let _126_555 = (let _126_554 = (FSharp_Format.text "#light \"off\"")
-in (FSharp_Format.cat _126_554 FSharp_Format.hardline))
-in (_126_555)::[])
-end else begin
-[]
-end
-in (let _126_567 = (let _126_566 = (let _126_565 = (let _126_564 = (let _126_563 = (FSharp_Format.text "open Prims")
-in (let _126_562 = (let _126_561 = (let _126_560 = (match (doc) with
-| None -> begin
-FSharp_Format.empty
-end
-| Some (s) -> begin
-(FSharp_Format.cat s FSharp_Format.hardline)
-end)
-in (let _126_559 = (let _126_558 = (FSharp_Format.reduce sub)
-in (let _126_557 = (let _126_556 = (FSharp_Format.cat tail FSharp_Format.hardline)
-in (_126_556)::[])
-in (_126_558)::_126_557))
-in (_126_560)::_126_559))
-in (FSharp_Format.hardline)::_126_561)
-in (_126_563)::_126_562))
-in (FSharp_Format.hardline)::_126_564)
-in (head)::_126_565)
-in (FStar_List.append prefix _126_566))
-in (FStar_All.pipe_left FSharp_Format.reduce _126_567))))))))
-end))
-in (let docs = (FStar_List.map (fun _60_650 -> (match (_60_650) with
-| (x, s, m) -> begin
-(let _126_569 = (for1_mod true (x, s, m))
-in (x, _126_569))
-end)) mllib)
-in docs))
-end))
-
-let doc_of_mllib = (fun mllib -> (doc_of_mllib_r mllib))
-
-let string_of_mlexpr = (fun env e -> (let doc = (let _126_576 = (FStar_Extraction_ML_Util.flatten_mlpath env.FStar_Extraction_ML_Env.currentModule)
-in (doc_of_expr _126_576 (min_op_prec, NonAssoc) e))
-in (FSharp_Format.pretty 0 doc)))
-
-let string_of_mlty = (fun env e -> (let doc = (let _126_581 = (FStar_Extraction_ML_Util.flatten_mlpath env.FStar_Extraction_ML_Env.currentModule)
-in (doc_of_mltype _126_581 (min_op_prec, NonAssoc) e))
-in (FSharp_Format.pretty 0 doc)))
-
-
-
-=======
 
 open Prims
 type assoc =
@@ -1426,10 +148,10 @@
 in (match (_61_31) with
 | (pfx, sfx) -> begin
 if (pfx = cg_path) then begin
-(let _127_31 = (let _127_30 = (let _127_29 = (FStar_Extraction_ML_Util.flatten_ns sfx)
-in (_127_29)::[])
-in (FStar_List.append pfx _127_30))
-in Some (_127_31))
+(let _128_31 = (let _128_30 = (let _128_29 = (FStar_Extraction_ML_Util.flatten_ns sfx)
+in (_128_29)::[])
+in (FStar_List.append pfx _128_30))
+in Some (_128_31))
 end else begin
 None
 end
@@ -1457,13 +179,13 @@
 (let _61_44 = x
 in (match (_61_44) with
 | (ns, x) -> begin
-(let _127_36 = (path_of_ns currentModule ns)
-in (_127_36, x))
-end))
-end))
-
-let ptsym_of_symbol = (fun s -> if ((let _127_39 = (FStar_String.get s 0)
-in (FStar_Char.lowercase _127_39)) <> (FStar_String.get s 0)) then begin
+(let _128_36 = (path_of_ns currentModule ns)
+in (_128_36, x))
+end))
+end))
+
+let ptsym_of_symbol = (fun s -> if ((let _128_39 = (FStar_String.get s 0)
+in (FStar_Char.lowercase _128_39)) <> (FStar_String.get s 0)) then begin
 (Prims.strcat "l__" s)
 end else begin
 s
@@ -1475,18 +197,18 @@
 (let _61_50 = (mlpath_of_mlpath currentModule mlp)
 in (match (_61_50) with
 | (p, s) -> begin
-(let _127_46 = (let _127_45 = (let _127_44 = (ptsym_of_symbol s)
-in (_127_44)::[])
-in (FStar_List.append p _127_45))
-in (FStar_String.concat "." _127_46))
+(let _128_46 = (let _128_45 = (let _128_44 = (ptsym_of_symbol s)
+in (_128_44)::[])
+in (FStar_List.append p _128_45))
+in (FStar_String.concat "." _128_46))
 end))
 end)
 
 let ptctor = (fun currentModule mlp -> (let _61_55 = (mlpath_of_mlpath currentModule mlp)
 in (match (_61_55) with
 | (p, s) -> begin
-(let s = if ((let _127_51 = (FStar_String.get s 0)
-in (FStar_Char.uppercase _127_51)) <> (FStar_String.get s 0)) then begin
+(let s = if ((let _128_51 = (FStar_String.get s 0)
+in (FStar_Char.uppercase _128_51)) <> (FStar_String.get s 0)) then begin
 (Prims.strcat "U__" s)
 end else begin
 s
@@ -1663,9 +385,9 @@
 "false"
 end
 | FStar_Extraction_ML_Syntax.MLC_Char (c) -> begin
-(let _127_92 = (let _127_91 = (encode_char c)
-in (Prims.strcat "\'" _127_91))
-in (Prims.strcat _127_92 "\'"))
+(let _128_92 = (let _128_91 = (encode_char c)
+in (Prims.strcat "\'" _128_91))
+in (Prims.strcat _128_92 "\'"))
 end
 | FStar_Extraction_ML_Syntax.MLC_Byte (c) -> begin
 (Prims.strcat (Prims.strcat "\'" (ocaml_u8_codepoint c)) "\'")
@@ -1702,15 +424,15 @@
 end else begin
 s
 end)
-in (let _127_104 = (FStar_All.pipe_left escape_tyvar (FStar_Extraction_ML_Syntax.idsym x))
-in (FSharp_Format.text _127_104)))
+in (let _128_104 = (FStar_All.pipe_left escape_tyvar (FStar_Extraction_ML_Syntax.idsym x))
+in (FSharp_Format.text _128_104)))
 end
 | FStar_Extraction_ML_Syntax.MLTY_Tuple (tys) -> begin
 (let doc = (FStar_List.map (doc_of_mltype currentModule (t_prio_tpl, Left)) tys)
-in (let doc = (let _127_107 = (let _127_106 = (let _127_105 = (FSharp_Format.text " * ")
-in (FSharp_Format.combine _127_105 doc))
-in (FSharp_Format.hbox _127_106))
-in (FSharp_Format.parens _127_107))
+in (let doc = (let _128_107 = (let _128_106 = (let _128_105 = (FSharp_Format.text " * ")
+in (FSharp_Format.combine _128_105 doc))
+in (FSharp_Format.hbox _128_106))
+in (FSharp_Format.parens _128_107))
 in doc))
 end
 | FStar_Extraction_ML_Syntax.MLTY_Named (args, name) -> begin
@@ -1723,33 +445,33 @@
 end
 | _61_198 -> begin
 (let args = (FStar_List.map (doc_of_mltype currentModule (min_op_prec, NonAssoc)) args)
-in (let _127_110 = (let _127_109 = (let _127_108 = (FSharp_Format.text ", ")
-in (FSharp_Format.combine _127_108 args))
-in (FSharp_Format.hbox _127_109))
-in (FSharp_Format.parens _127_110)))
+in (let _128_110 = (let _128_109 = (let _128_108 = (FSharp_Format.text ", ")
+in (FSharp_Format.combine _128_108 args))
+in (FSharp_Format.hbox _128_109))
+in (FSharp_Format.parens _128_110)))
 end)
 in (let name = if (is_standard_type name) then begin
-(let _127_112 = (let _127_111 = (as_standard_type name)
-in (FStar_Option.get _127_111))
-in (Prims.snd _127_112))
+(let _128_112 = (let _128_111 = (as_standard_type name)
+in (FStar_Option.get _128_111))
+in (Prims.snd _128_112))
 end else begin
 (ptsym currentModule name)
 end
-in (let _127_116 = (let _127_115 = (let _127_114 = (let _127_113 = (FSharp_Format.text name)
-in (_127_113)::[])
-in (args)::_127_114)
-in (FSharp_Format.reduce1 _127_115))
-in (FSharp_Format.hbox _127_116))))
+in (let _128_116 = (let _128_115 = (let _128_114 = (let _128_113 = (FSharp_Format.text name)
+in (_128_113)::[])
+in (args)::_128_114)
+in (FSharp_Format.reduce1 _128_115))
+in (FSharp_Format.hbox _128_116))))
 end
 | FStar_Extraction_ML_Syntax.MLTY_Fun (t1, _61_204, t2) -> begin
 (let d1 = (doc_of_mltype currentModule (t_prio_fun, Left) t1)
 in (let d2 = (doc_of_mltype currentModule (t_prio_fun, Right) t2)
-in (let _127_121 = (let _127_120 = (let _127_119 = (let _127_118 = (let _127_117 = (FSharp_Format.text " -> ")
-in (_127_117)::(d2)::[])
-in (d1)::_127_118)
-in (FSharp_Format.reduce1 _127_119))
-in (FSharp_Format.hbox _127_120))
-in (maybe_paren outer t_prio_fun _127_121))))
+in (let _128_121 = (let _128_120 = (let _128_119 = (let _128_118 = (let _128_117 = (FSharp_Format.text " -> ")
+in (_128_117)::(d2)::[])
+in (d1)::_128_118)
+in (FSharp_Format.reduce1 _128_119))
+in (FSharp_Format.hbox _128_120))
+in (maybe_paren outer t_prio_fun _128_121))))
 end
 | FStar_Extraction_ML_Syntax.MLTY_Top -> begin
 if (FStar_Extraction_ML_Util.codegen_fsharp ()) then begin
@@ -1764,59 +486,59 @@
 | FStar_Extraction_ML_Syntax.MLE_Coerce (e, t, t') -> begin
 (let doc = (doc_of_expr currentModule (min_op_prec, NonAssoc) e)
 in if (FStar_Extraction_ML_Util.codegen_fsharp ()) then begin
-(let _127_146 = (let _127_145 = (let _127_144 = (FSharp_Format.text "Prims.checked_cast")
-in (_127_144)::(doc)::[])
-in (FSharp_Format.reduce _127_145))
-in (FSharp_Format.parens _127_146))
-end else begin
-(let _127_151 = (let _127_150 = (let _127_149 = (FSharp_Format.text "Obj.magic ")
-in (let _127_148 = (let _127_147 = (FSharp_Format.parens doc)
-in (_127_147)::[])
-in (_127_149)::_127_148))
-in (FSharp_Format.reduce _127_150))
-in (FSharp_Format.parens _127_151))
+(let _128_146 = (let _128_145 = (let _128_144 = (FSharp_Format.text "Prims.checked_cast")
+in (_128_144)::(doc)::[])
+in (FSharp_Format.reduce _128_145))
+in (FSharp_Format.parens _128_146))
+end else begin
+(let _128_151 = (let _128_150 = (let _128_149 = (FSharp_Format.text "Obj.magic ")
+in (let _128_148 = (let _128_147 = (FSharp_Format.parens doc)
+in (_128_147)::[])
+in (_128_149)::_128_148))
+in (FSharp_Format.reduce _128_150))
+in (FSharp_Format.parens _128_151))
 end)
 end
 | FStar_Extraction_ML_Syntax.MLE_Seq (es) -> begin
 (let docs = (FStar_List.map (doc_of_expr currentModule (min_op_prec, NonAssoc)) es)
-in (let docs = (FStar_List.map (fun d -> (let _127_155 = (let _127_154 = (let _127_153 = (FSharp_Format.text ";")
-in (_127_153)::(FSharp_Format.hardline)::[])
-in (d)::_127_154)
-in (FSharp_Format.reduce _127_155))) docs)
+in (let docs = (FStar_List.map (fun d -> (let _128_155 = (let _128_154 = (let _128_153 = (FSharp_Format.text ";")
+in (_128_153)::(FSharp_Format.hardline)::[])
+in (d)::_128_154)
+in (FSharp_Format.reduce _128_155))) docs)
 in (FSharp_Format.reduce docs)))
 end
 | FStar_Extraction_ML_Syntax.MLE_Const (c) -> begin
-(let _127_156 = (string_of_mlconstant c)
-in (FSharp_Format.text _127_156))
+(let _128_156 = (string_of_mlconstant c)
+in (FSharp_Format.text _128_156))
 end
 | FStar_Extraction_ML_Syntax.MLE_Var (x, _61_232) -> begin
 (FSharp_Format.text x)
 end
 | FStar_Extraction_ML_Syntax.MLE_Name (path) -> begin
-(let _127_157 = (ptsym currentModule path)
-in (FSharp_Format.text _127_157))
+(let _128_157 = (ptsym currentModule path)
+in (FSharp_Format.text _128_157))
 end
 | FStar_Extraction_ML_Syntax.MLE_Record (path, fields) -> begin
 (let for1 = (fun _61_244 -> (match (_61_244) with
 | (name, e) -> begin
 (let doc = (doc_of_expr currentModule (min_op_prec, NonAssoc) e)
-in (let _127_164 = (let _127_163 = (let _127_160 = (ptsym currentModule (path, name))
-in (FSharp_Format.text _127_160))
-in (let _127_162 = (let _127_161 = (FSharp_Format.text "=")
-in (_127_161)::(doc)::[])
-in (_127_163)::_127_162))
-in (FSharp_Format.reduce1 _127_164)))
-end))
-in (let _127_167 = (let _127_166 = (FSharp_Format.text "; ")
-in (let _127_165 = (FStar_List.map for1 fields)
-in (FSharp_Format.combine _127_166 _127_165)))
-in (FSharp_Format.cbrackets _127_167)))
+in (let _128_164 = (let _128_163 = (let _128_160 = (ptsym currentModule (path, name))
+in (FSharp_Format.text _128_160))
+in (let _128_162 = (let _128_161 = (FSharp_Format.text "=")
+in (_128_161)::(doc)::[])
+in (_128_163)::_128_162))
+in (FSharp_Format.reduce1 _128_164)))
+end))
+in (let _128_167 = (let _128_166 = (FSharp_Format.text "; ")
+in (let _128_165 = (FStar_List.map for1 fields)
+in (FSharp_Format.combine _128_166 _128_165)))
+in (FSharp_Format.cbrackets _128_167)))
 end
 | FStar_Extraction_ML_Syntax.MLE_CTor (ctor, []) -> begin
 (let name = if (is_standard_constructor ctor) then begin
-(let _127_169 = (let _127_168 = (as_standard_constructor ctor)
-in (FStar_Option.get _127_168))
-in (Prims.snd _127_169))
+(let _128_169 = (let _128_168 = (as_standard_constructor ctor)
+in (FStar_Option.get _128_168))
+in (Prims.snd _128_169))
 end else begin
 (ptctor currentModule ctor)
 end
@@ -1824,49 +546,49 @@
 end
 | FStar_Extraction_ML_Syntax.MLE_CTor (ctor, args) -> begin
 (let name = if (is_standard_constructor ctor) then begin
-(let _127_171 = (let _127_170 = (as_standard_constructor ctor)
-in (FStar_Option.get _127_170))
-in (Prims.snd _127_171))
+(let _128_171 = (let _128_170 = (as_standard_constructor ctor)
+in (FStar_Option.get _128_170))
+in (Prims.snd _128_171))
 end else begin
 (ptctor currentModule ctor)
 end
 in (let args = (FStar_List.map (doc_of_expr currentModule (min_op_prec, NonAssoc)) args)
 in (let doc = (match ((name, args)) with
 | ("::", x::xs::[]) -> begin
-(let _127_175 = (let _127_174 = (FSharp_Format.parens x)
-in (let _127_173 = (let _127_172 = (FSharp_Format.text "::")
-in (_127_172)::(xs)::[])
-in (_127_174)::_127_173))
-in (FSharp_Format.reduce _127_175))
+(let _128_175 = (let _128_174 = (FSharp_Format.parens x)
+in (let _128_173 = (let _128_172 = (FSharp_Format.text "::")
+in (_128_172)::(xs)::[])
+in (_128_174)::_128_173))
+in (FSharp_Format.reduce _128_175))
 end
 | (_61_263, _61_265) -> begin
-(let _127_181 = (let _127_180 = (FSharp_Format.text name)
-in (let _127_179 = (let _127_178 = (let _127_177 = (let _127_176 = (FSharp_Format.text ", ")
-in (FSharp_Format.combine _127_176 args))
-in (FSharp_Format.parens _127_177))
-in (_127_178)::[])
-in (_127_180)::_127_179))
-in (FSharp_Format.reduce1 _127_181))
+(let _128_181 = (let _128_180 = (FSharp_Format.text name)
+in (let _128_179 = (let _128_178 = (let _128_177 = (let _128_176 = (FSharp_Format.text ", ")
+in (FSharp_Format.combine _128_176 args))
+in (FSharp_Format.parens _128_177))
+in (_128_178)::[])
+in (_128_180)::_128_179))
+in (FSharp_Format.reduce1 _128_181))
 end)
 in (maybe_paren outer e_app_prio doc))))
 end
 | FStar_Extraction_ML_Syntax.MLE_Tuple (es) -> begin
 (let docs = (FStar_List.map (doc_of_expr currentModule (min_op_prec, NonAssoc)) es)
-in (let docs = (let _127_183 = (let _127_182 = (FSharp_Format.text ", ")
-in (FSharp_Format.combine _127_182 docs))
-in (FSharp_Format.parens _127_183))
+in (let docs = (let _128_183 = (let _128_182 = (FSharp_Format.text ", ")
+in (FSharp_Format.combine _128_182 docs))
+in (FSharp_Format.parens _128_183))
 in docs))
 end
 | FStar_Extraction_ML_Syntax.MLE_Let ((rec_, lets), body) -> begin
 (let doc = (doc_of_lets currentModule (rec_, false, lets))
 in (let body = (doc_of_expr currentModule (min_op_prec, NonAssoc) body)
-in (let _127_189 = (let _127_188 = (let _127_187 = (let _127_186 = (let _127_185 = (let _127_184 = (FSharp_Format.text "in")
-in (_127_184)::(body)::[])
-in (FSharp_Format.reduce1 _127_185))
-in (_127_186)::[])
-in (doc)::_127_187)
-in (FSharp_Format.combine FSharp_Format.hardline _127_188))
-in (FSharp_Format.parens _127_189))))
+in (let _128_189 = (let _128_188 = (let _128_187 = (let _128_186 = (let _128_185 = (let _128_184 = (FSharp_Format.text "in")
+in (_128_184)::(body)::[])
+in (FSharp_Format.reduce1 _128_185))
+in (_128_186)::[])
+in (doc)::_128_187)
+in (FSharp_Format.combine FSharp_Format.hardline _128_188))
+in (FSharp_Format.parens _128_189))))
 end
 | FStar_Extraction_ML_Syntax.MLE_App (e, args) -> begin
 (match ((e.FStar_Extraction_ML_Syntax.expr, args)) with
@@ -1885,51 +607,51 @@
 | _61_321 -> begin
 (let e = (doc_of_expr currentModule (e_app_prio, ILeft) e)
 in (let args = (FStar_List.map (doc_of_expr currentModule (e_app_prio, IRight)) args)
-in (let _127_190 = (FSharp_Format.reduce1 ((e)::args))
-in (FSharp_Format.parens _127_190))))
+in (let _128_190 = (FSharp_Format.reduce1 ((e)::args))
+in (FSharp_Format.parens _128_190))))
 end)
 end
 | FStar_Extraction_ML_Syntax.MLE_Proj (e, f) -> begin
 (let e = (doc_of_expr currentModule (min_op_prec, NonAssoc) e)
 in (let doc = if (FStar_Extraction_ML_Util.codegen_fsharp ()) then begin
-(let _127_195 = (let _127_194 = (let _127_193 = (FSharp_Format.text ".")
-in (let _127_192 = (let _127_191 = (FSharp_Format.text (Prims.snd f))
-in (_127_191)::[])
-in (_127_193)::_127_192))
-in (e)::_127_194)
-in (FSharp_Format.reduce _127_195))
-end else begin
-(let _127_201 = (let _127_200 = (let _127_199 = (FSharp_Format.text ".")
-in (let _127_198 = (let _127_197 = (let _127_196 = (ptsym currentModule f)
-in (FSharp_Format.text _127_196))
-in (_127_197)::[])
-in (_127_199)::_127_198))
-in (e)::_127_200)
-in (FSharp_Format.reduce _127_201))
+(let _128_195 = (let _128_194 = (let _128_193 = (FSharp_Format.text ".")
+in (let _128_192 = (let _128_191 = (FSharp_Format.text (Prims.snd f))
+in (_128_191)::[])
+in (_128_193)::_128_192))
+in (e)::_128_194)
+in (FSharp_Format.reduce _128_195))
+end else begin
+(let _128_201 = (let _128_200 = (let _128_199 = (FSharp_Format.text ".")
+in (let _128_198 = (let _128_197 = (let _128_196 = (ptsym currentModule f)
+in (FSharp_Format.text _128_196))
+in (_128_197)::[])
+in (_128_199)::_128_198))
+in (e)::_128_200)
+in (FSharp_Format.reduce _128_201))
 end
 in doc))
 end
 | FStar_Extraction_ML_Syntax.MLE_Fun (ids, body) -> begin
 (let bvar_annot = (fun x xt -> if (FStar_Extraction_ML_Util.codegen_fsharp ()) then begin
-(let _127_217 = (let _127_216 = (FSharp_Format.text "(")
-in (let _127_215 = (let _127_214 = (FSharp_Format.text x)
-in (let _127_213 = (let _127_212 = (match (xt) with
+(let _128_217 = (let _128_216 = (FSharp_Format.text "(")
+in (let _128_215 = (let _128_214 = (FSharp_Format.text x)
+in (let _128_213 = (let _128_212 = (match (xt) with
 | Some (xxt) -> begin
-(let _127_209 = (let _127_208 = (FSharp_Format.text " : ")
-in (let _127_207 = (let _127_206 = (doc_of_mltype currentModule outer xxt)
-in (_127_206)::[])
-in (_127_208)::_127_207))
-in (FSharp_Format.reduce1 _127_209))
+(let _128_209 = (let _128_208 = (FSharp_Format.text " : ")
+in (let _128_207 = (let _128_206 = (doc_of_mltype currentModule outer xxt)
+in (_128_206)::[])
+in (_128_208)::_128_207))
+in (FSharp_Format.reduce1 _128_209))
 end
 | _61_340 -> begin
 (FSharp_Format.text "")
 end)
-in (let _127_211 = (let _127_210 = (FSharp_Format.text ")")
-in (_127_210)::[])
-in (_127_212)::_127_211))
-in (_127_214)::_127_213))
-in (_127_216)::_127_215))
-in (FSharp_Format.reduce1 _127_217))
+in (let _128_211 = (let _128_210 = (FSharp_Format.text ")")
+in (_128_210)::[])
+in (_128_212)::_128_211))
+in (_128_214)::_128_213))
+in (_128_216)::_128_215))
+in (FSharp_Format.reduce1 _128_217))
 end else begin
 (FSharp_Format.text x)
 end)
@@ -1938,138 +660,138 @@
 (bvar_annot x (Some (xt)))
 end)) ids)
 in (let body = (doc_of_expr currentModule (min_op_prec, NonAssoc) body)
-in (let doc = (let _127_224 = (let _127_223 = (FSharp_Format.text "fun")
-in (let _127_222 = (let _127_221 = (FSharp_Format.reduce1 ids)
-in (let _127_220 = (let _127_219 = (FSharp_Format.text "->")
-in (_127_219)::(body)::[])
-in (_127_221)::_127_220))
-in (_127_223)::_127_222))
-in (FSharp_Format.reduce1 _127_224))
+in (let doc = (let _128_224 = (let _128_223 = (FSharp_Format.text "fun")
+in (let _128_222 = (let _128_221 = (FSharp_Format.reduce1 ids)
+in (let _128_220 = (let _128_219 = (FSharp_Format.text "->")
+in (_128_219)::(body)::[])
+in (_128_221)::_128_220))
+in (_128_223)::_128_222))
+in (FSharp_Format.reduce1 _128_224))
 in (FSharp_Format.parens doc)))))
 end
 | FStar_Extraction_ML_Syntax.MLE_If (cond, e1, None) -> begin
 (let cond = (doc_of_expr currentModule (min_op_prec, NonAssoc) cond)
-in (let doc = (let _127_237 = (let _127_236 = (let _127_231 = (let _127_230 = (FSharp_Format.text "if")
-in (let _127_229 = (let _127_228 = (let _127_227 = (FSharp_Format.text "then")
-in (let _127_226 = (let _127_225 = (FSharp_Format.text "begin")
-in (_127_225)::[])
-in (_127_227)::_127_226))
-in (cond)::_127_228)
-in (_127_230)::_127_229))
-in (FSharp_Format.reduce1 _127_231))
-in (let _127_235 = (let _127_234 = (doc_of_expr currentModule (min_op_prec, NonAssoc) e1)
-in (let _127_233 = (let _127_232 = (FSharp_Format.text "end")
-in (_127_232)::[])
-in (_127_234)::_127_233))
-in (_127_236)::_127_235))
-in (FSharp_Format.combine FSharp_Format.hardline _127_237))
+in (let doc = (let _128_237 = (let _128_236 = (let _128_231 = (let _128_230 = (FSharp_Format.text "if")
+in (let _128_229 = (let _128_228 = (let _128_227 = (FSharp_Format.text "then")
+in (let _128_226 = (let _128_225 = (FSharp_Format.text "begin")
+in (_128_225)::[])
+in (_128_227)::_128_226))
+in (cond)::_128_228)
+in (_128_230)::_128_229))
+in (FSharp_Format.reduce1 _128_231))
+in (let _128_235 = (let _128_234 = (doc_of_expr currentModule (min_op_prec, NonAssoc) e1)
+in (let _128_233 = (let _128_232 = (FSharp_Format.text "end")
+in (_128_232)::[])
+in (_128_234)::_128_233))
+in (_128_236)::_128_235))
+in (FSharp_Format.combine FSharp_Format.hardline _128_237))
 in (maybe_paren outer e_bin_prio_if doc)))
 end
 | FStar_Extraction_ML_Syntax.MLE_If (cond, e1, Some (e2)) -> begin
 (let cond = (doc_of_expr currentModule (min_op_prec, NonAssoc) cond)
-in (let doc = (let _127_260 = (let _127_259 = (let _127_244 = (let _127_243 = (FSharp_Format.text "if")
-in (let _127_242 = (let _127_241 = (let _127_240 = (FSharp_Format.text "then")
-in (let _127_239 = (let _127_238 = (FSharp_Format.text "begin")
-in (_127_238)::[])
-in (_127_240)::_127_239))
-in (cond)::_127_241)
-in (_127_243)::_127_242))
-in (FSharp_Format.reduce1 _127_244))
-in (let _127_258 = (let _127_257 = (doc_of_expr currentModule (min_op_prec, NonAssoc) e1)
-in (let _127_256 = (let _127_255 = (let _127_250 = (let _127_249 = (FSharp_Format.text "end")
-in (let _127_248 = (let _127_247 = (FSharp_Format.text "else")
-in (let _127_246 = (let _127_245 = (FSharp_Format.text "begin")
-in (_127_245)::[])
-in (_127_247)::_127_246))
-in (_127_249)::_127_248))
-in (FSharp_Format.reduce1 _127_250))
-in (let _127_254 = (let _127_253 = (doc_of_expr currentModule (min_op_prec, NonAssoc) e2)
-in (let _127_252 = (let _127_251 = (FSharp_Format.text "end")
-in (_127_251)::[])
-in (_127_253)::_127_252))
-in (_127_255)::_127_254))
-in (_127_257)::_127_256))
-in (_127_259)::_127_258))
-in (FSharp_Format.combine FSharp_Format.hardline _127_260))
+in (let doc = (let _128_260 = (let _128_259 = (let _128_244 = (let _128_243 = (FSharp_Format.text "if")
+in (let _128_242 = (let _128_241 = (let _128_240 = (FSharp_Format.text "then")
+in (let _128_239 = (let _128_238 = (FSharp_Format.text "begin")
+in (_128_238)::[])
+in (_128_240)::_128_239))
+in (cond)::_128_241)
+in (_128_243)::_128_242))
+in (FSharp_Format.reduce1 _128_244))
+in (let _128_258 = (let _128_257 = (doc_of_expr currentModule (min_op_prec, NonAssoc) e1)
+in (let _128_256 = (let _128_255 = (let _128_250 = (let _128_249 = (FSharp_Format.text "end")
+in (let _128_248 = (let _128_247 = (FSharp_Format.text "else")
+in (let _128_246 = (let _128_245 = (FSharp_Format.text "begin")
+in (_128_245)::[])
+in (_128_247)::_128_246))
+in (_128_249)::_128_248))
+in (FSharp_Format.reduce1 _128_250))
+in (let _128_254 = (let _128_253 = (doc_of_expr currentModule (min_op_prec, NonAssoc) e2)
+in (let _128_252 = (let _128_251 = (FSharp_Format.text "end")
+in (_128_251)::[])
+in (_128_253)::_128_252))
+in (_128_255)::_128_254))
+in (_128_257)::_128_256))
+in (_128_259)::_128_258))
+in (FSharp_Format.combine FSharp_Format.hardline _128_260))
 in (maybe_paren outer e_bin_prio_if doc)))
 end
 | FStar_Extraction_ML_Syntax.MLE_Match (cond, pats) -> begin
 (let cond = (doc_of_expr currentModule (min_op_prec, NonAssoc) cond)
 in (let pats = (FStar_List.map (doc_of_branch currentModule) pats)
-in (let doc = (let _127_267 = (let _127_266 = (let _127_265 = (FSharp_Format.text "match")
-in (let _127_264 = (let _127_263 = (FSharp_Format.parens cond)
-in (let _127_262 = (let _127_261 = (FSharp_Format.text "with")
-in (_127_261)::[])
-in (_127_263)::_127_262))
-in (_127_265)::_127_264))
-in (FSharp_Format.reduce1 _127_266))
-in (_127_267)::pats)
+in (let doc = (let _128_267 = (let _128_266 = (let _128_265 = (FSharp_Format.text "match")
+in (let _128_264 = (let _128_263 = (FSharp_Format.parens cond)
+in (let _128_262 = (let _128_261 = (FSharp_Format.text "with")
+in (_128_261)::[])
+in (_128_263)::_128_262))
+in (_128_265)::_128_264))
+in (FSharp_Format.reduce1 _128_266))
+in (_128_267)::pats)
 in (let doc = (FSharp_Format.combine FSharp_Format.hardline doc)
 in (FSharp_Format.parens doc)))))
 end
 | FStar_Extraction_ML_Syntax.MLE_Raise (exn, []) -> begin
-(let _127_272 = (let _127_271 = (FSharp_Format.text "raise")
-in (let _127_270 = (let _127_269 = (let _127_268 = (ptctor currentModule exn)
-in (FSharp_Format.text _127_268))
-in (_127_269)::[])
-in (_127_271)::_127_270))
-in (FSharp_Format.reduce1 _127_272))
+(let _128_272 = (let _128_271 = (FSharp_Format.text "raise")
+in (let _128_270 = (let _128_269 = (let _128_268 = (ptctor currentModule exn)
+in (FSharp_Format.text _128_268))
+in (_128_269)::[])
+in (_128_271)::_128_270))
+in (FSharp_Format.reduce1 _128_272))
 end
 | FStar_Extraction_ML_Syntax.MLE_Raise (exn, args) -> begin
 (let args = (FStar_List.map (doc_of_expr currentModule (min_op_prec, NonAssoc)) args)
-in (let _127_281 = (let _127_280 = (FSharp_Format.text "raise")
-in (let _127_279 = (let _127_278 = (let _127_273 = (ptctor currentModule exn)
-in (FSharp_Format.text _127_273))
-in (let _127_277 = (let _127_276 = (let _127_275 = (let _127_274 = (FSharp_Format.text ", ")
-in (FSharp_Format.combine _127_274 args))
-in (FSharp_Format.parens _127_275))
-in (_127_276)::[])
-in (_127_278)::_127_277))
-in (_127_280)::_127_279))
-in (FSharp_Format.reduce1 _127_281)))
+in (let _128_281 = (let _128_280 = (FSharp_Format.text "raise")
+in (let _128_279 = (let _128_278 = (let _128_273 = (ptctor currentModule exn)
+in (FSharp_Format.text _128_273))
+in (let _128_277 = (let _128_276 = (let _128_275 = (let _128_274 = (FSharp_Format.text ", ")
+in (FSharp_Format.combine _128_274 args))
+in (FSharp_Format.parens _128_275))
+in (_128_276)::[])
+in (_128_278)::_128_277))
+in (_128_280)::_128_279))
+in (FSharp_Format.reduce1 _128_281)))
 end
 | FStar_Extraction_ML_Syntax.MLE_Try (e, pats) -> begin
-(let _127_298 = (let _127_297 = (let _127_285 = (let _127_284 = (FSharp_Format.text "try")
-in (let _127_283 = (let _127_282 = (FSharp_Format.text "begin")
-in (_127_282)::[])
-in (_127_284)::_127_283))
-in (FSharp_Format.reduce1 _127_285))
-in (let _127_296 = (let _127_295 = (doc_of_expr currentModule (min_op_prec, NonAssoc) e)
-in (let _127_294 = (let _127_293 = (let _127_289 = (let _127_288 = (FSharp_Format.text "end")
-in (let _127_287 = (let _127_286 = (FSharp_Format.text "with")
-in (_127_286)::[])
-in (_127_288)::_127_287))
-in (FSharp_Format.reduce1 _127_289))
-in (let _127_292 = (let _127_291 = (let _127_290 = (FStar_List.map (doc_of_branch currentModule) pats)
-in (FSharp_Format.combine FSharp_Format.hardline _127_290))
-in (_127_291)::[])
-in (_127_293)::_127_292))
-in (_127_295)::_127_294))
-in (_127_297)::_127_296))
-in (FSharp_Format.combine FSharp_Format.hardline _127_298))
-end))
-and doc_of_binop = (fun currentModule p e1 e2 -> (let _61_394 = (let _127_303 = (as_bin_op p)
-in (FStar_Option.get _127_303))
+(let _128_298 = (let _128_297 = (let _128_285 = (let _128_284 = (FSharp_Format.text "try")
+in (let _128_283 = (let _128_282 = (FSharp_Format.text "begin")
+in (_128_282)::[])
+in (_128_284)::_128_283))
+in (FSharp_Format.reduce1 _128_285))
+in (let _128_296 = (let _128_295 = (doc_of_expr currentModule (min_op_prec, NonAssoc) e)
+in (let _128_294 = (let _128_293 = (let _128_289 = (let _128_288 = (FSharp_Format.text "end")
+in (let _128_287 = (let _128_286 = (FSharp_Format.text "with")
+in (_128_286)::[])
+in (_128_288)::_128_287))
+in (FSharp_Format.reduce1 _128_289))
+in (let _128_292 = (let _128_291 = (let _128_290 = (FStar_List.map (doc_of_branch currentModule) pats)
+in (FSharp_Format.combine FSharp_Format.hardline _128_290))
+in (_128_291)::[])
+in (_128_293)::_128_292))
+in (_128_295)::_128_294))
+in (_128_297)::_128_296))
+in (FSharp_Format.combine FSharp_Format.hardline _128_298))
+end))
+and doc_of_binop = (fun currentModule p e1 e2 -> (let _61_394 = (let _128_303 = (as_bin_op p)
+in (FStar_Option.get _128_303))
 in (match (_61_394) with
 | (_61_391, prio, txt) -> begin
 (let e1 = (doc_of_expr currentModule (prio, Left) e1)
 in (let e2 = (doc_of_expr currentModule (prio, Right) e2)
-in (let doc = (let _127_306 = (let _127_305 = (let _127_304 = (FSharp_Format.text txt)
-in (_127_304)::(e2)::[])
-in (e1)::_127_305)
-in (FSharp_Format.reduce1 _127_306))
+in (let doc = (let _128_306 = (let _128_305 = (let _128_304 = (FSharp_Format.text txt)
+in (_128_304)::(e2)::[])
+in (e1)::_128_305)
+in (FSharp_Format.reduce1 _128_306))
 in (FSharp_Format.parens doc))))
 end)))
-and doc_of_uniop = (fun currentModule p e1 -> (let _61_404 = (let _127_310 = (as_uni_op p)
-in (FStar_Option.get _127_310))
+and doc_of_uniop = (fun currentModule p e1 -> (let _61_404 = (let _128_310 = (as_uni_op p)
+in (FStar_Option.get _128_310))
 in (match (_61_404) with
 | (_61_402, txt) -> begin
 (let e1 = (doc_of_expr currentModule (min_op_prec, NonAssoc) e1)
-in (let doc = (let _127_314 = (let _127_313 = (FSharp_Format.text txt)
-in (let _127_312 = (let _127_311 = (FSharp_Format.parens e1)
-in (_127_311)::[])
-in (_127_313)::_127_312))
-in (FSharp_Format.reduce1 _127_314))
+in (let doc = (let _128_314 = (let _128_313 = (FSharp_Format.text txt)
+in (let _128_312 = (let _128_311 = (FSharp_Format.parens e1)
+in (_128_311)::[])
+in (_128_313)::_128_312))
+in (FSharp_Format.reduce1 _128_314))
 in (FSharp_Format.parens doc)))
 end)))
 and doc_of_pattern = (fun currentModule pattern -> (match (pattern) with
@@ -2077,8 +799,8 @@
 (FSharp_Format.text "_")
 end
 | FStar_Extraction_ML_Syntax.MLP_Const (c) -> begin
-(let _127_317 = (string_of_mlconstant c)
-in (FSharp_Format.text _127_317))
+(let _128_317 = (string_of_mlconstant c)
+in (FSharp_Format.text _128_317))
 end
 | FStar_Extraction_ML_Syntax.MLP_Var (x) -> begin
 (FSharp_Format.text (Prims.fst x))
@@ -2086,25 +808,25 @@
 | FStar_Extraction_ML_Syntax.MLP_Record (path, fields) -> begin
 (let for1 = (fun _61_421 -> (match (_61_421) with
 | (name, p) -> begin
-(let _127_326 = (let _127_325 = (let _127_320 = (ptsym currentModule (path, name))
-in (FSharp_Format.text _127_320))
-in (let _127_324 = (let _127_323 = (FSharp_Format.text "=")
-in (let _127_322 = (let _127_321 = (doc_of_pattern currentModule p)
-in (_127_321)::[])
-in (_127_323)::_127_322))
-in (_127_325)::_127_324))
-in (FSharp_Format.reduce1 _127_326))
-end))
-in (let _127_329 = (let _127_328 = (FSharp_Format.text "; ")
-in (let _127_327 = (FStar_List.map for1 fields)
-in (FSharp_Format.combine _127_328 _127_327)))
-in (FSharp_Format.cbrackets _127_329)))
+(let _128_326 = (let _128_325 = (let _128_320 = (ptsym currentModule (path, name))
+in (FSharp_Format.text _128_320))
+in (let _128_324 = (let _128_323 = (FSharp_Format.text "=")
+in (let _128_322 = (let _128_321 = (doc_of_pattern currentModule p)
+in (_128_321)::[])
+in (_128_323)::_128_322))
+in (_128_325)::_128_324))
+in (FSharp_Format.reduce1 _128_326))
+end))
+in (let _128_329 = (let _128_328 = (FSharp_Format.text "; ")
+in (let _128_327 = (FStar_List.map for1 fields)
+in (FSharp_Format.combine _128_328 _128_327)))
+in (FSharp_Format.cbrackets _128_329)))
 end
 | FStar_Extraction_ML_Syntax.MLP_CTor (ctor, []) -> begin
 (let name = if (is_standard_constructor ctor) then begin
-(let _127_331 = (let _127_330 = (as_standard_constructor ctor)
-in (FStar_Option.get _127_330))
-in (Prims.snd _127_331))
+(let _128_331 = (let _128_330 = (as_standard_constructor ctor)
+in (FStar_Option.get _128_330))
+in (Prims.snd _128_331))
 end else begin
 (ptctor currentModule ctor)
 end
@@ -2112,86 +834,86 @@
 end
 | FStar_Extraction_ML_Syntax.MLP_CTor (ctor, pats) -> begin
 (let name = if (is_standard_constructor ctor) then begin
-(let _127_333 = (let _127_332 = (as_standard_constructor ctor)
-in (FStar_Option.get _127_332))
-in (Prims.snd _127_333))
+(let _128_333 = (let _128_332 = (as_standard_constructor ctor)
+in (FStar_Option.get _128_332))
+in (Prims.snd _128_333))
 end else begin
 (ptctor currentModule ctor)
 end
 in (let doc = (match ((name, pats)) with
 | ("::", x::xs::[]) -> begin
-(let _127_339 = (let _127_338 = (doc_of_pattern currentModule x)
-in (let _127_337 = (let _127_336 = (FSharp_Format.text "::")
-in (let _127_335 = (let _127_334 = (doc_of_pattern currentModule xs)
-in (_127_334)::[])
-in (_127_336)::_127_335))
-in (_127_338)::_127_337))
-in (FSharp_Format.reduce _127_339))
+(let _128_339 = (let _128_338 = (doc_of_pattern currentModule x)
+in (let _128_337 = (let _128_336 = (FSharp_Format.text "::")
+in (let _128_335 = (let _128_334 = (doc_of_pattern currentModule xs)
+in (_128_334)::[])
+in (_128_336)::_128_335))
+in (_128_338)::_128_337))
+in (FSharp_Format.reduce _128_339))
 end
 | (_61_438, FStar_Extraction_ML_Syntax.MLP_Tuple (_61_440)::[]) -> begin
-(let _127_344 = (let _127_343 = (FSharp_Format.text name)
-in (let _127_342 = (let _127_341 = (let _127_340 = (FStar_List.hd pats)
-in (doc_of_pattern currentModule _127_340))
-in (_127_341)::[])
-in (_127_343)::_127_342))
-in (FSharp_Format.reduce1 _127_344))
+(let _128_344 = (let _128_343 = (FSharp_Format.text name)
+in (let _128_342 = (let _128_341 = (let _128_340 = (FStar_List.hd pats)
+in (doc_of_pattern currentModule _128_340))
+in (_128_341)::[])
+in (_128_343)::_128_342))
+in (FSharp_Format.reduce1 _128_344))
 end
 | _61_445 -> begin
-(let _127_351 = (let _127_350 = (FSharp_Format.text name)
-in (let _127_349 = (let _127_348 = (let _127_347 = (let _127_346 = (FSharp_Format.text ", ")
-in (let _127_345 = (FStar_List.map (doc_of_pattern currentModule) pats)
-in (FSharp_Format.combine _127_346 _127_345)))
-in (FSharp_Format.parens _127_347))
-in (_127_348)::[])
-in (_127_350)::_127_349))
-in (FSharp_Format.reduce1 _127_351))
+(let _128_351 = (let _128_350 = (FSharp_Format.text name)
+in (let _128_349 = (let _128_348 = (let _128_347 = (let _128_346 = (FSharp_Format.text ", ")
+in (let _128_345 = (FStar_List.map (doc_of_pattern currentModule) pats)
+in (FSharp_Format.combine _128_346 _128_345)))
+in (FSharp_Format.parens _128_347))
+in (_128_348)::[])
+in (_128_350)::_128_349))
+in (FSharp_Format.reduce1 _128_351))
 end)
 in (maybe_paren (min_op_prec, NonAssoc) e_app_prio doc)))
 end
 | FStar_Extraction_ML_Syntax.MLP_Tuple (ps) -> begin
 (let ps = (FStar_List.map (doc_of_pattern currentModule) ps)
-in (let _127_353 = (let _127_352 = (FSharp_Format.text ", ")
-in (FSharp_Format.combine _127_352 ps))
-in (FSharp_Format.parens _127_353)))
+in (let _128_353 = (let _128_352 = (FSharp_Format.text ", ")
+in (FSharp_Format.combine _128_352 ps))
+in (FSharp_Format.parens _128_353)))
 end
 | FStar_Extraction_ML_Syntax.MLP_Branch (ps) -> begin
 (let ps = (FStar_List.map (doc_of_pattern currentModule) ps)
 in (let ps = (FStar_List.map FSharp_Format.parens ps)
-in (let _127_354 = (FSharp_Format.text " | ")
-in (FSharp_Format.combine _127_354 ps))))
+in (let _128_354 = (FSharp_Format.text " | ")
+in (FSharp_Format.combine _128_354 ps))))
 end))
 and doc_of_branch = (fun currentModule _61_458 -> (match (_61_458) with
 | (p, cond, e) -> begin
 (let case = (match (cond) with
 | None -> begin
-(let _127_360 = (let _127_359 = (FSharp_Format.text "|")
-in (let _127_358 = (let _127_357 = (doc_of_pattern currentModule p)
-in (_127_357)::[])
-in (_127_359)::_127_358))
-in (FSharp_Format.reduce1 _127_360))
+(let _128_360 = (let _128_359 = (FSharp_Format.text "|")
+in (let _128_358 = (let _128_357 = (doc_of_pattern currentModule p)
+in (_128_357)::[])
+in (_128_359)::_128_358))
+in (FSharp_Format.reduce1 _128_360))
 end
 | Some (c) -> begin
 (let c = (doc_of_expr currentModule (min_op_prec, NonAssoc) c)
-in (let _127_366 = (let _127_365 = (FSharp_Format.text "|")
-in (let _127_364 = (let _127_363 = (doc_of_pattern currentModule p)
-in (let _127_362 = (let _127_361 = (FSharp_Format.text "when")
-in (_127_361)::(c)::[])
-in (_127_363)::_127_362))
-in (_127_365)::_127_364))
-in (FSharp_Format.reduce1 _127_366)))
-end)
-in (let _127_377 = (let _127_376 = (let _127_371 = (let _127_370 = (let _127_369 = (FSharp_Format.text "->")
-in (let _127_368 = (let _127_367 = (FSharp_Format.text "begin")
-in (_127_367)::[])
-in (_127_369)::_127_368))
-in (case)::_127_370)
-in (FSharp_Format.reduce1 _127_371))
-in (let _127_375 = (let _127_374 = (doc_of_expr currentModule (min_op_prec, NonAssoc) e)
-in (let _127_373 = (let _127_372 = (FSharp_Format.text "end")
-in (_127_372)::[])
-in (_127_374)::_127_373))
-in (_127_376)::_127_375))
-in (FSharp_Format.combine FSharp_Format.hardline _127_377)))
+in (let _128_366 = (let _128_365 = (FSharp_Format.text "|")
+in (let _128_364 = (let _128_363 = (doc_of_pattern currentModule p)
+in (let _128_362 = (let _128_361 = (FSharp_Format.text "when")
+in (_128_361)::(c)::[])
+in (_128_363)::_128_362))
+in (_128_365)::_128_364))
+in (FSharp_Format.reduce1 _128_366)))
+end)
+in (let _128_377 = (let _128_376 = (let _128_371 = (let _128_370 = (let _128_369 = (FSharp_Format.text "->")
+in (let _128_368 = (let _128_367 = (FSharp_Format.text "begin")
+in (_128_367)::[])
+in (_128_369)::_128_368))
+in (case)::_128_370)
+in (FSharp_Format.reduce1 _128_371))
+in (let _128_375 = (let _128_374 = (doc_of_expr currentModule (min_op_prec, NonAssoc) e)
+in (let _128_373 = (let _128_372 = (FSharp_Format.text "end")
+in (_128_372)::[])
+in (_128_374)::_128_373))
+in (_128_376)::_128_375))
+in (FSharp_Format.combine FSharp_Format.hardline _128_377)))
 end))
 and doc_of_lets = (fun currentModule _61_468 -> (match (_61_468) with
 | (rec_, top_level, lets) -> begin
@@ -2210,39 +932,39 @@
 end
 | ([], ty) -> begin
 (let ty = (doc_of_mltype currentModule (min_op_prec, NonAssoc) ty)
-in (let _127_384 = (let _127_383 = (FSharp_Format.text ":")
-in (_127_383)::(ty)::[])
-in (FSharp_Format.reduce1 _127_384)))
+in (let _128_384 = (let _128_383 = (FSharp_Format.text ":")
+in (_128_383)::(ty)::[])
+in (FSharp_Format.reduce1 _128_384)))
 end)
 end else begin
 (FSharp_Format.text "")
 end
-in (let _127_391 = (let _127_390 = (FSharp_Format.text (FStar_Extraction_ML_Syntax.idsym name))
-in (let _127_389 = (let _127_388 = (FSharp_Format.reduce1 ids)
-in (let _127_387 = (let _127_386 = (let _127_385 = (FSharp_Format.text "=")
-in (_127_385)::(e)::[])
-in (ty_annot)::_127_386)
-in (_127_388)::_127_387))
-in (_127_390)::_127_389))
-in (FSharp_Format.reduce1 _127_391))))))
+in (let _128_391 = (let _128_390 = (FSharp_Format.text (FStar_Extraction_ML_Syntax.idsym name))
+in (let _128_389 = (let _128_388 = (FSharp_Format.reduce1 ids)
+in (let _128_387 = (let _128_386 = (let _128_385 = (FSharp_Format.text "=")
+in (_128_385)::(e)::[])
+in (ty_annot)::_128_386)
+in (_128_388)::_128_387))
+in (_128_390)::_128_389))
+in (FSharp_Format.reduce1 _128_391))))))
 end))
 in (let letdoc = if rec_ then begin
-(let _127_395 = (let _127_394 = (FSharp_Format.text "let")
-in (let _127_393 = (let _127_392 = (FSharp_Format.text "rec")
-in (_127_392)::[])
-in (_127_394)::_127_393))
-in (FSharp_Format.reduce1 _127_395))
+(let _128_395 = (let _128_394 = (FSharp_Format.text "let")
+in (let _128_393 = (let _128_392 = (FSharp_Format.text "rec")
+in (_128_392)::[])
+in (_128_394)::_128_393))
+in (FSharp_Format.reduce1 _128_395))
 end else begin
 (FSharp_Format.text "let")
 end
 in (let lets = (FStar_List.map for1 lets)
-in (let lets = (FStar_List.mapi (fun i doc -> (let _127_399 = (let _127_398 = if (i = 0) then begin
+in (let lets = (FStar_List.mapi (fun i doc -> (let _128_399 = (let _128_398 = if (i = 0) then begin
 letdoc
 end else begin
 (FSharp_Format.text "and")
 end
-in (_127_398)::(doc)::[])
-in (FSharp_Format.reduce1 _127_399))) lets)
+in (_128_398)::(doc)::[])
+in (FSharp_Format.reduce1 _128_399))) lets)
 in (FSharp_Format.combine FSharp_Format.hardline lets)))))
 end))
 
@@ -2257,9 +979,9 @@
 end
 | _61_512 -> begin
 (let doc = (FStar_List.map (fun x -> (FSharp_Format.text (FStar_Extraction_ML_Syntax.idsym x))) tparams)
-in (let _127_408 = (let _127_407 = (FSharp_Format.text ", ")
-in (FSharp_Format.combine _127_407 doc))
-in (FSharp_Format.parens _127_408)))
+in (let _128_408 = (let _128_407 = (FSharp_Format.text ", ")
+in (FSharp_Format.combine _128_407 doc))
+in (FSharp_Format.parens _128_408)))
 end)
 in (let forbody = (fun body -> (match (body) with
 | FStar_Extraction_ML_Syntax.MLTD_Abbrev (ty) -> begin
@@ -2270,15 +992,15 @@
 | (name, ty) -> begin
 (let name = (FSharp_Format.text name)
 in (let ty = (doc_of_mltype currentModule (min_op_prec, NonAssoc) ty)
-in (let _127_415 = (let _127_414 = (let _127_413 = (FSharp_Format.text ":")
-in (_127_413)::(ty)::[])
-in (name)::_127_414)
-in (FSharp_Format.reduce1 _127_415))))
-end))
-in (let _127_418 = (let _127_417 = (FSharp_Format.text "; ")
-in (let _127_416 = (FStar_List.map forfield fields)
-in (FSharp_Format.combine _127_417 _127_416)))
-in (FSharp_Format.cbrackets _127_418)))
+in (let _128_415 = (let _128_414 = (let _128_413 = (FSharp_Format.text ":")
+in (_128_413)::(ty)::[])
+in (name)::_128_414)
+in (FSharp_Format.reduce1 _128_415))))
+end))
+in (let _128_418 = (let _128_417 = (FSharp_Format.text "; ")
+in (let _128_416 = (FStar_List.map forfield fields)
+in (FSharp_Format.combine _128_417 _128_416)))
+in (FSharp_Format.cbrackets _128_418)))
 end
 | FStar_Extraction_ML_Syntax.MLTD_DType (ctors) -> begin
 (let forctor = (fun _61_533 -> (match (_61_533) with
@@ -2289,48 +1011,48 @@
 end
 | _61_536 -> begin
 (let tys = (FStar_List.map (doc_of_mltype currentModule (t_prio_tpl, Left)) tys)
-in (let tys = (let _127_421 = (FSharp_Format.text " * ")
-in (FSharp_Format.combine _127_421 tys))
-in (let _127_425 = (let _127_424 = (FSharp_Format.text name)
-in (let _127_423 = (let _127_422 = (FSharp_Format.text "of")
-in (_127_422)::(tys)::[])
-in (_127_424)::_127_423))
-in (FSharp_Format.reduce1 _127_425))))
+in (let tys = (let _128_421 = (FSharp_Format.text " * ")
+in (FSharp_Format.combine _128_421 tys))
+in (let _128_425 = (let _128_424 = (FSharp_Format.text name)
+in (let _128_423 = (let _128_422 = (FSharp_Format.text "of")
+in (_128_422)::(tys)::[])
+in (_128_424)::_128_423))
+in (FSharp_Format.reduce1 _128_425))))
 end)
 end))
 in (let ctors = (FStar_List.map forctor ctors)
-in (let ctors = (FStar_List.map (fun d -> (let _127_428 = (let _127_427 = (FSharp_Format.text "|")
-in (_127_427)::(d)::[])
-in (FSharp_Format.reduce1 _127_428))) ctors)
+in (let ctors = (FStar_List.map (fun d -> (let _128_428 = (let _128_427 = (FSharp_Format.text "|")
+in (_128_427)::(d)::[])
+in (FSharp_Format.reduce1 _128_428))) ctors)
 in (FSharp_Format.combine FSharp_Format.hardline ctors))))
 end))
-in (let doc = (let _127_432 = (let _127_431 = (let _127_430 = (let _127_429 = (ptsym currentModule ([], x))
-in (FSharp_Format.text _127_429))
-in (_127_430)::[])
-in (tparams)::_127_431)
-in (FSharp_Format.reduce1 _127_432))
+in (let doc = (let _128_432 = (let _128_431 = (let _128_430 = (let _128_429 = (ptsym currentModule ([], x))
+in (FSharp_Format.text _128_429))
+in (_128_430)::[])
+in (tparams)::_128_431)
+in (FSharp_Format.reduce1 _128_432))
 in (match (body) with
 | None -> begin
 doc
 end
 | Some (body) -> begin
 (let body = (forbody body)
-in (let _127_437 = (let _127_436 = (let _127_435 = (let _127_434 = (let _127_433 = (FSharp_Format.text "=")
-in (_127_433)::[])
-in (doc)::_127_434)
-in (FSharp_Format.reduce1 _127_435))
-in (_127_436)::(body)::[])
-in (FSharp_Format.combine FSharp_Format.hardline _127_437)))
+in (let _128_437 = (let _128_436 = (let _128_435 = (let _128_434 = (let _128_433 = (FSharp_Format.text "=")
+in (_128_433)::[])
+in (doc)::_128_434)
+in (FSharp_Format.reduce1 _128_435))
+in (_128_436)::(body)::[])
+in (FSharp_Format.combine FSharp_Format.hardline _128_437)))
 end))))
 end))
 in (let doc = (FStar_List.map for1 decls)
 in (let doc = if ((FStar_List.length doc) > 0) then begin
-(let _127_442 = (let _127_441 = (FSharp_Format.text "type")
-in (let _127_440 = (let _127_439 = (let _127_438 = (FSharp_Format.text " \n and ")
-in (FSharp_Format.combine _127_438 doc))
-in (_127_439)::[])
-in (_127_441)::_127_440))
-in (FSharp_Format.reduce1 _127_442))
+(let _128_442 = (let _128_441 = (FSharp_Format.text "type")
+in (let _128_440 = (let _128_439 = (let _128_438 = (FSharp_Format.text " \n and ")
+in (FSharp_Format.combine _128_438 doc))
+in (_128_439)::[])
+in (_128_441)::_128_440))
+in (FSharp_Format.reduce1 _128_442))
 end else begin
 (FSharp_Format.text "")
 end
@@ -2338,51 +1060,51 @@
 
 let rec doc_of_sig1 = (fun currentModule s -> (match (s) with
 | FStar_Extraction_ML_Syntax.MLS_Mod (x, subsig) -> begin
-(let _127_462 = (let _127_461 = (let _127_454 = (let _127_453 = (FSharp_Format.text "module")
-in (let _127_452 = (let _127_451 = (FSharp_Format.text x)
-in (let _127_450 = (let _127_449 = (FSharp_Format.text "=")
-in (_127_449)::[])
-in (_127_451)::_127_450))
-in (_127_453)::_127_452))
-in (FSharp_Format.reduce1 _127_454))
-in (let _127_460 = (let _127_459 = (doc_of_sig currentModule subsig)
-in (let _127_458 = (let _127_457 = (let _127_456 = (let _127_455 = (FSharp_Format.text "end")
-in (_127_455)::[])
-in (FSharp_Format.reduce1 _127_456))
-in (_127_457)::[])
-in (_127_459)::_127_458))
-in (_127_461)::_127_460))
-in (FSharp_Format.combine FSharp_Format.hardline _127_462))
+(let _128_462 = (let _128_461 = (let _128_454 = (let _128_453 = (FSharp_Format.text "module")
+in (let _128_452 = (let _128_451 = (FSharp_Format.text x)
+in (let _128_450 = (let _128_449 = (FSharp_Format.text "=")
+in (_128_449)::[])
+in (_128_451)::_128_450))
+in (_128_453)::_128_452))
+in (FSharp_Format.reduce1 _128_454))
+in (let _128_460 = (let _128_459 = (doc_of_sig currentModule subsig)
+in (let _128_458 = (let _128_457 = (let _128_456 = (let _128_455 = (FSharp_Format.text "end")
+in (_128_455)::[])
+in (FSharp_Format.reduce1 _128_456))
+in (_128_457)::[])
+in (_128_459)::_128_458))
+in (_128_461)::_128_460))
+in (FSharp_Format.combine FSharp_Format.hardline _128_462))
 end
 | FStar_Extraction_ML_Syntax.MLS_Exn (x, []) -> begin
-(let _127_466 = (let _127_465 = (FSharp_Format.text "exception")
-in (let _127_464 = (let _127_463 = (FSharp_Format.text x)
-in (_127_463)::[])
-in (_127_465)::_127_464))
-in (FSharp_Format.reduce1 _127_466))
+(let _128_466 = (let _128_465 = (FSharp_Format.text "exception")
+in (let _128_464 = (let _128_463 = (FSharp_Format.text x)
+in (_128_463)::[])
+in (_128_465)::_128_464))
+in (FSharp_Format.reduce1 _128_466))
 end
 | FStar_Extraction_ML_Syntax.MLS_Exn (x, args) -> begin
 (let args = (FStar_List.map (doc_of_mltype currentModule (min_op_prec, NonAssoc)) args)
-in (let args = (let _127_468 = (let _127_467 = (FSharp_Format.text " * ")
-in (FSharp_Format.combine _127_467 args))
-in (FSharp_Format.parens _127_468))
-in (let _127_474 = (let _127_473 = (FSharp_Format.text "exception")
-in (let _127_472 = (let _127_471 = (FSharp_Format.text x)
-in (let _127_470 = (let _127_469 = (FSharp_Format.text "of")
-in (_127_469)::(args)::[])
-in (_127_471)::_127_470))
-in (_127_473)::_127_472))
-in (FSharp_Format.reduce1 _127_474))))
+in (let args = (let _128_468 = (let _128_467 = (FSharp_Format.text " * ")
+in (FSharp_Format.combine _128_467 args))
+in (FSharp_Format.parens _128_468))
+in (let _128_474 = (let _128_473 = (FSharp_Format.text "exception")
+in (let _128_472 = (let _128_471 = (FSharp_Format.text x)
+in (let _128_470 = (let _128_469 = (FSharp_Format.text "of")
+in (_128_469)::(args)::[])
+in (_128_471)::_128_470))
+in (_128_473)::_128_472))
+in (FSharp_Format.reduce1 _128_474))))
 end
 | FStar_Extraction_ML_Syntax.MLS_Val (x, (_61_567, ty)) -> begin
 (let ty = (doc_of_mltype currentModule (min_op_prec, NonAssoc) ty)
-in (let _127_480 = (let _127_479 = (FSharp_Format.text "val")
-in (let _127_478 = (let _127_477 = (FSharp_Format.text x)
-in (let _127_476 = (let _127_475 = (FSharp_Format.text ": ")
-in (_127_475)::(ty)::[])
-in (_127_477)::_127_476))
-in (_127_479)::_127_478))
-in (FSharp_Format.reduce1 _127_480)))
+in (let _128_480 = (let _128_479 = (FSharp_Format.text "val")
+in (let _128_478 = (let _128_477 = (FSharp_Format.text x)
+in (let _128_476 = (let _128_475 = (FSharp_Format.text ": ")
+in (_128_475)::(ty)::[])
+in (_128_477)::_128_476))
+in (_128_479)::_128_478))
+in (FSharp_Format.reduce1 _128_480)))
 end
 | FStar_Extraction_ML_Syntax.MLS_Ty (decls) -> begin
 (doc_of_mltydecl currentModule decls)
@@ -2393,24 +1115,24 @@
 
 let doc_of_mod1 = (fun currentModule m -> (match (m) with
 | FStar_Extraction_ML_Syntax.MLM_Exn (x, []) -> begin
-(let _127_491 = (let _127_490 = (FSharp_Format.text "exception")
-in (let _127_489 = (let _127_488 = (FSharp_Format.text x)
-in (_127_488)::[])
-in (_127_490)::_127_489))
-in (FSharp_Format.reduce1 _127_491))
+(let _128_491 = (let _128_490 = (FSharp_Format.text "exception")
+in (let _128_489 = (let _128_488 = (FSharp_Format.text x)
+in (_128_488)::[])
+in (_128_490)::_128_489))
+in (FSharp_Format.reduce1 _128_491))
 end
 | FStar_Extraction_ML_Syntax.MLM_Exn (x, args) -> begin
 (let args = (FStar_List.map (doc_of_mltype currentModule (min_op_prec, NonAssoc)) args)
-in (let args = (let _127_493 = (let _127_492 = (FSharp_Format.text " * ")
-in (FSharp_Format.combine _127_492 args))
-in (FSharp_Format.parens _127_493))
-in (let _127_499 = (let _127_498 = (FSharp_Format.text "exception")
-in (let _127_497 = (let _127_496 = (FSharp_Format.text x)
-in (let _127_495 = (let _127_494 = (FSharp_Format.text "of")
-in (_127_494)::(args)::[])
-in (_127_496)::_127_495))
-in (_127_498)::_127_497))
-in (FSharp_Format.reduce1 _127_499))))
+in (let args = (let _128_493 = (let _128_492 = (FSharp_Format.text " * ")
+in (FSharp_Format.combine _128_492 args))
+in (FSharp_Format.parens _128_493))
+in (let _128_499 = (let _128_498 = (FSharp_Format.text "exception")
+in (let _128_497 = (let _128_496 = (FSharp_Format.text x)
+in (let _128_495 = (let _128_494 = (FSharp_Format.text "of")
+in (_128_494)::(args)::[])
+in (_128_496)::_128_495))
+in (_128_498)::_128_497))
+in (FSharp_Format.reduce1 _128_499))))
 end
 | FStar_Extraction_ML_Syntax.MLM_Ty (decls) -> begin
 (doc_of_mltydecl currentModule decls)
@@ -2419,15 +1141,15 @@
 (doc_of_lets currentModule (rec_, true, lets))
 end
 | FStar_Extraction_ML_Syntax.MLM_Top (e) -> begin
-(let _127_507 = (let _127_506 = (FSharp_Format.text "let")
-in (let _127_505 = (let _127_504 = (FSharp_Format.text "_")
-in (let _127_503 = (let _127_502 = (FSharp_Format.text "=")
-in (let _127_501 = (let _127_500 = (doc_of_expr currentModule (min_op_prec, NonAssoc) e)
-in (_127_500)::[])
-in (_127_502)::_127_501))
-in (_127_504)::_127_503))
-in (_127_506)::_127_505))
-in (FSharp_Format.reduce1 _127_507))
+(let _128_507 = (let _128_506 = (FSharp_Format.text "let")
+in (let _128_505 = (let _128_504 = (FSharp_Format.text "_")
+in (let _128_503 = (let _128_502 = (FSharp_Format.text "=")
+in (let _128_501 = (let _128_500 = (doc_of_expr currentModule (min_op_prec, NonAssoc) e)
+in (_128_500)::[])
+in (_128_502)::_128_501))
+in (_128_504)::_128_503))
+in (_128_506)::_128_505))
+in (FSharp_Format.reduce1 _128_507))
 end))
 
 let doc_of_mod = (fun currentModule m -> (let docs = (FStar_List.map (doc_of_mod1 currentModule) m)
@@ -2438,66 +1160,66 @@
 | FStar_Extraction_ML_Syntax.MLLib (mllib) -> begin
 (let rec for1_sig = (fun _61_613 -> (match (_61_613) with
 | (x, sigmod, FStar_Extraction_ML_Syntax.MLLib (sub)) -> begin
-(let head = (let _127_526 = (let _127_525 = (FSharp_Format.text "module")
-in (let _127_524 = (let _127_523 = (FSharp_Format.text x)
-in (let _127_522 = (let _127_521 = (FSharp_Format.text ":")
-in (let _127_520 = (let _127_519 = (FSharp_Format.text "sig")
-in (_127_519)::[])
-in (_127_521)::_127_520))
-in (_127_523)::_127_522))
-in (_127_525)::_127_524))
-in (FSharp_Format.reduce1 _127_526))
-in (let tail = (let _127_528 = (let _127_527 = (FSharp_Format.text "end")
-in (_127_527)::[])
-in (FSharp_Format.reduce1 _127_528))
+(let head = (let _128_526 = (let _128_525 = (FSharp_Format.text "module")
+in (let _128_524 = (let _128_523 = (FSharp_Format.text x)
+in (let _128_522 = (let _128_521 = (FSharp_Format.text ":")
+in (let _128_520 = (let _128_519 = (FSharp_Format.text "sig")
+in (_128_519)::[])
+in (_128_521)::_128_520))
+in (_128_523)::_128_522))
+in (_128_525)::_128_524))
+in (FSharp_Format.reduce1 _128_526))
+in (let tail = (let _128_528 = (let _128_527 = (FSharp_Format.text "end")
+in (_128_527)::[])
+in (FSharp_Format.reduce1 _128_528))
 in (let doc = (FStar_Option.map (fun _61_619 -> (match (_61_619) with
 | (s, _61_618) -> begin
 (doc_of_sig x s)
 end)) sigmod)
 in (let sub = (FStar_List.map for1_sig sub)
 in (let sub = (FStar_List.map (fun x -> (FSharp_Format.reduce ((x)::(FSharp_Format.hardline)::(FSharp_Format.hardline)::[]))) sub)
-in (let _127_538 = (let _127_537 = (FSharp_Format.cat head FSharp_Format.hardline)
-in (let _127_536 = (let _127_535 = (match (doc) with
+in (let _128_538 = (let _128_537 = (FSharp_Format.cat head FSharp_Format.hardline)
+in (let _128_536 = (let _128_535 = (match (doc) with
 | None -> begin
 FSharp_Format.empty
 end
 | Some (s) -> begin
 (FSharp_Format.cat s FSharp_Format.hardline)
 end)
-in (let _127_534 = (let _127_533 = (FSharp_Format.reduce sub)
-in (let _127_532 = (let _127_531 = (FSharp_Format.cat tail FSharp_Format.hardline)
-in (_127_531)::[])
-in (_127_533)::_127_532))
-in (_127_535)::_127_534))
-in (_127_537)::_127_536))
-in (FSharp_Format.reduce _127_538)))))))
+in (let _128_534 = (let _128_533 = (FSharp_Format.reduce sub)
+in (let _128_532 = (let _128_531 = (FSharp_Format.cat tail FSharp_Format.hardline)
+in (_128_531)::[])
+in (_128_533)::_128_532))
+in (_128_535)::_128_534))
+in (_128_537)::_128_536))
+in (FSharp_Format.reduce _128_538)))))))
 end))
 and for1_mod = (fun istop _61_632 -> (match (_61_632) with
 | (x, sigmod, FStar_Extraction_ML_Syntax.MLLib (sub)) -> begin
-(let head = (let _127_551 = if (FStar_Extraction_ML_Util.codegen_fsharp ()) then begin
-(let _127_543 = (FSharp_Format.text "module")
-in (let _127_542 = (let _127_541 = (FSharp_Format.text x)
-in (_127_541)::[])
-in (_127_543)::_127_542))
+(let head = (let _128_551 = if (FStar_Extraction_ML_Util.codegen_fsharp ()) then begin
+(let _128_543 = (FSharp_Format.text "module")
+in (let _128_542 = (let _128_541 = (FSharp_Format.text x)
+in (_128_541)::[])
+in (_128_543)::_128_542))
 end else begin
 if (not (istop)) then begin
-(let _127_550 = (FSharp_Format.text "module")
-in (let _127_549 = (let _127_548 = (FSharp_Format.text x)
-in (let _127_547 = (let _127_546 = (FSharp_Format.text "=")
-in (let _127_545 = (let _127_544 = (FSharp_Format.text "struct")
-in (_127_544)::[])
-in (_127_546)::_127_545))
-in (_127_548)::_127_547))
-in (_127_550)::_127_549))
+(let _128_550 = (FSharp_Format.text "module")
+in (let _128_549 = (let _128_548 = (FSharp_Format.text x)
+in (let _128_547 = (let _128_546 = (FSharp_Format.text "=")
+in (let _128_545 = (let _128_544 = (FSharp_Format.text "struct")
+in (_128_544)::[])
+in (_128_546)::_128_545))
+in (_128_548)::_128_547))
+in (_128_550)::_128_549))
 end else begin
 []
 end
 end
-in (FSharp_Format.reduce1 _127_551))
+in (FSharp_Format.reduce1 _128_551))
 in (let tail = if (not (istop)) then begin
-(let _127_553 = (let _127_552 = (FSharp_Format.text "end")
-in (_127_552)::[])
-in (FSharp_Format.reduce1 _127_553))
+(let _128_553 = (let _128_552 = (FSharp_Format.text "end")
+in (_128_552)::[])
+in (FSharp_Format.reduce1 _128_553))
 end else begin
 (FSharp_Format.reduce1 [])
 end
@@ -2508,51 +1230,49 @@
 in (let sub = (FStar_List.map (for1_mod false) sub)
 in (let sub = (FStar_List.map (fun x -> (FSharp_Format.reduce ((x)::(FSharp_Format.hardline)::(FSharp_Format.hardline)::[]))) sub)
 in (let prefix = if (FStar_Extraction_ML_Util.codegen_fsharp ()) then begin
-(let _127_557 = (let _127_556 = (FSharp_Format.text "#light \"off\"")
-in (FSharp_Format.cat _127_556 FSharp_Format.hardline))
-in (_127_557)::[])
+(let _128_557 = (let _128_556 = (FSharp_Format.text "#light \"off\"")
+in (FSharp_Format.cat _128_556 FSharp_Format.hardline))
+in (_128_557)::[])
 end else begin
 []
 end
-in (let _127_569 = (let _127_568 = (let _127_567 = (let _127_566 = (let _127_565 = (FSharp_Format.text "open Prims")
-in (let _127_564 = (let _127_563 = (let _127_562 = (match (doc) with
+in (let _128_569 = (let _128_568 = (let _128_567 = (let _128_566 = (let _128_565 = (FSharp_Format.text "open Prims")
+in (let _128_564 = (let _128_563 = (let _128_562 = (match (doc) with
 | None -> begin
 FSharp_Format.empty
 end
 | Some (s) -> begin
 (FSharp_Format.cat s FSharp_Format.hardline)
 end)
-in (let _127_561 = (let _127_560 = (FSharp_Format.reduce sub)
-in (let _127_559 = (let _127_558 = (FSharp_Format.cat tail FSharp_Format.hardline)
-in (_127_558)::[])
-in (_127_560)::_127_559))
-in (_127_562)::_127_561))
-in (FSharp_Format.hardline)::_127_563)
-in (_127_565)::_127_564))
-in (FSharp_Format.hardline)::_127_566)
-in (head)::_127_567)
-in (FStar_List.append prefix _127_568))
-in (FStar_All.pipe_left FSharp_Format.reduce _127_569))))))))
+in (let _128_561 = (let _128_560 = (FSharp_Format.reduce sub)
+in (let _128_559 = (let _128_558 = (FSharp_Format.cat tail FSharp_Format.hardline)
+in (_128_558)::[])
+in (_128_560)::_128_559))
+in (_128_562)::_128_561))
+in (FSharp_Format.hardline)::_128_563)
+in (_128_565)::_128_564))
+in (FSharp_Format.hardline)::_128_566)
+in (head)::_128_567)
+in (FStar_List.append prefix _128_568))
+in (FStar_All.pipe_left FSharp_Format.reduce _128_569))))))))
 end))
 in (let docs = (FStar_List.map (fun _61_650 -> (match (_61_650) with
 | (x, s, m) -> begin
-(let _127_571 = (for1_mod true (x, s, m))
-in (x, _127_571))
+(let _128_571 = (for1_mod true (x, s, m))
+in (x, _128_571))
 end)) mllib)
 in docs))
 end))
 
 let doc_of_mllib = (fun mllib -> (doc_of_mllib_r mllib))
 
-let string_of_mlexpr = (fun env e -> (let doc = (let _127_578 = (FStar_Extraction_ML_Util.flatten_mlpath env.FStar_Extraction_ML_Env.currentModule)
-in (doc_of_expr _127_578 (min_op_prec, NonAssoc) e))
+let string_of_mlexpr = (fun env e -> (let doc = (let _128_578 = (FStar_Extraction_ML_Util.flatten_mlpath env.FStar_Extraction_ML_Env.currentModule)
+in (doc_of_expr _128_578 (min_op_prec, NonAssoc) e))
 in (FSharp_Format.pretty 0 doc)))
 
-let string_of_mlty = (fun env e -> (let doc = (let _127_583 = (FStar_Extraction_ML_Util.flatten_mlpath env.FStar_Extraction_ML_Env.currentModule)
-in (doc_of_mltype _127_583 (min_op_prec, NonAssoc) e))
+let string_of_mlty = (fun env e -> (let doc = (let _128_583 = (FStar_Extraction_ML_Util.flatten_mlpath env.FStar_Extraction_ML_Env.currentModule)
+in (doc_of_mltype _128_583 (min_op_prec, NonAssoc) e))
 in (FSharp_Format.pretty 0 doc)))
 
 
 
-
->>>>>>> bbfa8f20
