--- conflicted
+++ resolved
@@ -14,168 +14,6 @@
     fun rewriter ->
       fun env ->
         fun tm ->
-<<<<<<< HEAD
-          let uu___ =
-            env.FStar_TypeChecker_Env.tc_term
-              (let uu___1 = env in
-               {
-                 FStar_TypeChecker_Env.solver =
-                   (uu___1.FStar_TypeChecker_Env.solver);
-                 FStar_TypeChecker_Env.range =
-                   (uu___1.FStar_TypeChecker_Env.range);
-                 FStar_TypeChecker_Env.curmodule =
-                   (uu___1.FStar_TypeChecker_Env.curmodule);
-                 FStar_TypeChecker_Env.gamma =
-                   (uu___1.FStar_TypeChecker_Env.gamma);
-                 FStar_TypeChecker_Env.gamma_sig =
-                   (uu___1.FStar_TypeChecker_Env.gamma_sig);
-                 FStar_TypeChecker_Env.gamma_cache =
-                   (uu___1.FStar_TypeChecker_Env.gamma_cache);
-                 FStar_TypeChecker_Env.modules =
-                   (uu___1.FStar_TypeChecker_Env.modules);
-                 FStar_TypeChecker_Env.expected_typ =
-                   (uu___1.FStar_TypeChecker_Env.expected_typ);
-                 FStar_TypeChecker_Env.sigtab =
-                   (uu___1.FStar_TypeChecker_Env.sigtab);
-                 FStar_TypeChecker_Env.attrtab =
-                   (uu___1.FStar_TypeChecker_Env.attrtab);
-                 FStar_TypeChecker_Env.instantiate_imp =
-                   (uu___1.FStar_TypeChecker_Env.instantiate_imp);
-                 FStar_TypeChecker_Env.effects =
-                   (uu___1.FStar_TypeChecker_Env.effects);
-                 FStar_TypeChecker_Env.generalize =
-                   (uu___1.FStar_TypeChecker_Env.generalize);
-                 FStar_TypeChecker_Env.letrecs =
-                   (uu___1.FStar_TypeChecker_Env.letrecs);
-                 FStar_TypeChecker_Env.top_level =
-                   (uu___1.FStar_TypeChecker_Env.top_level);
-                 FStar_TypeChecker_Env.check_uvars =
-                   (uu___1.FStar_TypeChecker_Env.check_uvars);
-                 FStar_TypeChecker_Env.use_eq =
-                   (uu___1.FStar_TypeChecker_Env.use_eq);
-                 FStar_TypeChecker_Env.use_eq_strict =
-                   (uu___1.FStar_TypeChecker_Env.use_eq_strict);
-                 FStar_TypeChecker_Env.is_iface =
-                   (uu___1.FStar_TypeChecker_Env.is_iface);
-                 FStar_TypeChecker_Env.admit =
-                   (uu___1.FStar_TypeChecker_Env.admit);
-                 FStar_TypeChecker_Env.lax = true;
-                 FStar_TypeChecker_Env.lax_universes =
-                   (uu___1.FStar_TypeChecker_Env.lax_universes);
-                 FStar_TypeChecker_Env.phase1 =
-                   (uu___1.FStar_TypeChecker_Env.phase1);
-                 FStar_TypeChecker_Env.failhard =
-                   (uu___1.FStar_TypeChecker_Env.failhard);
-                 FStar_TypeChecker_Env.nosynth =
-                   (uu___1.FStar_TypeChecker_Env.nosynth);
-                 FStar_TypeChecker_Env.uvar_subtyping =
-                   (uu___1.FStar_TypeChecker_Env.uvar_subtyping);
-                 FStar_TypeChecker_Env.tc_term =
-                   (uu___1.FStar_TypeChecker_Env.tc_term);
-                 FStar_TypeChecker_Env.type_of =
-                   (uu___1.FStar_TypeChecker_Env.type_of);
-                 FStar_TypeChecker_Env.type_of_well_typed =
-                   (uu___1.FStar_TypeChecker_Env.type_of_well_typed);
-                 FStar_TypeChecker_Env.universe_of =
-                   (uu___1.FStar_TypeChecker_Env.universe_of);
-                 FStar_TypeChecker_Env.check_type_of =
-                   (uu___1.FStar_TypeChecker_Env.check_type_of);
-                 FStar_TypeChecker_Env.use_bv_sorts =
-                   (uu___1.FStar_TypeChecker_Env.use_bv_sorts);
-                 FStar_TypeChecker_Env.qtbl_name_and_index =
-                   (uu___1.FStar_TypeChecker_Env.qtbl_name_and_index);
-                 FStar_TypeChecker_Env.normalized_eff_names =
-                   (uu___1.FStar_TypeChecker_Env.normalized_eff_names);
-                 FStar_TypeChecker_Env.fv_delta_depths =
-                   (uu___1.FStar_TypeChecker_Env.fv_delta_depths);
-                 FStar_TypeChecker_Env.proof_ns =
-                   (uu___1.FStar_TypeChecker_Env.proof_ns);
-                 FStar_TypeChecker_Env.synth_hook =
-                   (uu___1.FStar_TypeChecker_Env.synth_hook);
-                 FStar_TypeChecker_Env.try_solve_implicits_hook =
-                   (uu___1.FStar_TypeChecker_Env.try_solve_implicits_hook);
-                 FStar_TypeChecker_Env.splice =
-                   (uu___1.FStar_TypeChecker_Env.splice);
-                 FStar_TypeChecker_Env.mpreprocess =
-                   (uu___1.FStar_TypeChecker_Env.mpreprocess);
-                 FStar_TypeChecker_Env.postprocess =
-                   (uu___1.FStar_TypeChecker_Env.postprocess);
-                 FStar_TypeChecker_Env.identifier_info =
-                   (uu___1.FStar_TypeChecker_Env.identifier_info);
-                 FStar_TypeChecker_Env.tc_hooks =
-                   (uu___1.FStar_TypeChecker_Env.tc_hooks);
-                 FStar_TypeChecker_Env.dsenv =
-                   (uu___1.FStar_TypeChecker_Env.dsenv);
-                 FStar_TypeChecker_Env.nbe =
-                   (uu___1.FStar_TypeChecker_Env.nbe);
-                 FStar_TypeChecker_Env.strict_args_tab =
-                   (uu___1.FStar_TypeChecker_Env.strict_args_tab);
-                 FStar_TypeChecker_Env.erasable_types_tab =
-                   (uu___1.FStar_TypeChecker_Env.erasable_types_tab);
-                 FStar_TypeChecker_Env.enable_defer_to_tac =
-                   (uu___1.FStar_TypeChecker_Env.enable_defer_to_tac);
-                 FStar_TypeChecker_Env.unif_allow_ref_guards =
-                   (uu___1.FStar_TypeChecker_Env.unif_allow_ref_guards)
-               }) tm in
-          match uu___ with
-          | (uu___1, lcomp, g) ->
-              let uu___2 =
-                (let uu___3 =
-                   FStar_TypeChecker_Common.is_pure_or_ghost_lcomp lcomp in
-                 Prims.op_Negation uu___3) ||
-                  (let uu___3 = FStar_TypeChecker_Env.is_trivial g in
-                   Prims.op_Negation uu___3) in
-              if uu___2
-              then FStar_Tactics_Monad.ret tm
-              else
-                (let typ = lcomp.FStar_TypeChecker_Common.res_typ in
-                 let uu___4 =
-                   FStar_Tactics_Monad.new_uvar "do_rewrite.rhs" env typ in
-                 FStar_Tactics_Monad.bind uu___4
-                   (fun uu___5 ->
-                      match uu___5 with
-                      | (ut, uvar_ut) ->
-                          FStar_Tactics_Monad.mlog
-                            (fun uu___6 ->
-                               let uu___7 =
-                                 FStar_Syntax_Print.term_to_string tm in
-                               let uu___8 =
-                                 FStar_Syntax_Print.term_to_string ut in
-                               FStar_Util.print2
-                                 "do_rewrite: making equality\n\t%s ==\n\t%s\n"
-                                 uu___7 uu___8)
-                            (fun uu___6 ->
-                               let uu___7 =
-                                 let uu___8 =
-                                   let uu___9 =
-                                     env.FStar_TypeChecker_Env.universe_of
-                                       env typ in
-                                   FStar_Syntax_Util.mk_eq2 uu___9 typ tm ut in
-                                 FStar_Tactics_Monad.add_irrelevant_goal g0
-                                   "do_rewrite.eq" env uu___8 in
-                               FStar_Tactics_Monad.bind uu___7
-                                 (fun uu___8 ->
-                                    let uu___9 =
-                                      FStar_Tactics_Basic.focus rewriter in
-                                    FStar_Tactics_Monad.bind uu___9
-                                      (fun uu___10 ->
-                                         let ut1 =
-                                           FStar_TypeChecker_Normalize.reduce_uvar_solutions
-                                             env ut in
-                                         FStar_Tactics_Monad.mlog
-                                           (fun uu___11 ->
-                                              let uu___12 =
-                                                FStar_Syntax_Print.term_to_string
-                                                  tm in
-                                              let uu___13 =
-                                                FStar_Syntax_Print.term_to_string
-                                                  ut1 in
-                                              FStar_Util.print2
-                                                "rewrite_rec: succeeded rewriting\n\t%s to\n\t%s\n"
-                                                uu___12 uu___13)
-                                           (fun uu___11 ->
-                                              FStar_Tactics_Monad.ret ut1))))))
-=======
           let should_skip =
             let uu___ =
               let uu___1 = FStar_Syntax_Subst.compress tm in
@@ -260,6 +98,9 @@
                                       (uu___4.FStar_TypeChecker_Env.tc_term);
                                     FStar_TypeChecker_Env.type_of =
                                       (uu___4.FStar_TypeChecker_Env.type_of);
+                                    FStar_TypeChecker_Env.type_of_well_typed
+                                      =
+                                      (uu___4.FStar_TypeChecker_Env.type_of_well_typed);
                                     FStar_TypeChecker_Env.universe_of =
                                       (uu___4.FStar_TypeChecker_Env.universe_of);
                                     FStar_TypeChecker_Env.check_type_of =
@@ -374,7 +215,6 @@
                                                    uu___12 uu___13)
                                               (fun uu___11 ->
                                                  FStar_Tactics_Monad.ret ut1)))))))
->>>>>>> 09498fdb
 let (do_rewrite :
   FStar_Tactics_Types.goal ->
     rewriter_ty ->
