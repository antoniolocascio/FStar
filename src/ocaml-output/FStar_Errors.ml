--- conflicted
+++ resolved
@@ -368,14 +368,8 @@
   | Error_UnexpectedUnresolvedUvar 
   | Warning_UnfoldPlugin 
   | Error_LayeredMissingAnnot 
-<<<<<<< HEAD
-  | Error_RemoveUnusedTypeParameter 
-  | Error_CallToErased 
-  | Warning_NoMagicInFSharp 
-=======
   | Error_CallToErased 
   | Error_ErasedCtor 
->>>>>>> 5b44ab87
 let (uu___is_Error_DependencyAnalysisFailed : raw_error -> Prims.bool) =
   fun projectee ->
     match projectee with
@@ -1854,26 +1848,12 @@
 let (uu___is_Error_LayeredMissingAnnot : raw_error -> Prims.bool) =
   fun projectee ->
     match projectee with | Error_LayeredMissingAnnot -> true | uu___ -> false
-<<<<<<< HEAD
-let (uu___is_Error_RemoveUnusedTypeParameter : raw_error -> Prims.bool) =
-  fun projectee ->
-    match projectee with
-    | Error_RemoveUnusedTypeParameter -> true
-    | uu___ -> false
-let (uu___is_Error_CallToErased : raw_error -> Prims.bool) =
-  fun projectee ->
-    match projectee with | Error_CallToErased -> true | uu___ -> false
-let (uu___is_Warning_NoMagicInFSharp : raw_error -> Prims.bool) =
-  fun projectee ->
-    match projectee with | Warning_NoMagicInFSharp -> true | uu___ -> false
-=======
 let (uu___is_Error_CallToErased : raw_error -> Prims.bool) =
   fun projectee ->
     match projectee with | Error_CallToErased -> true | uu___ -> false
 let (uu___is_Error_ErasedCtor : raw_error -> Prims.bool) =
   fun projectee ->
     match projectee with | Error_ErasedCtor -> true | uu___ -> false
->>>>>>> 5b44ab87
 type flag = error_flag
 type error_setting = (raw_error * error_flag * Prims.int)
 let (default_settings : error_setting Prims.list) =
@@ -2225,12 +2205,7 @@
   (Warning_UnfoldPlugin, CWarning, (Prims.of_int (340)));
   (Error_LayeredMissingAnnot, CAlwaysError, (Prims.of_int (341)));
   (Error_CallToErased, CError, (Prims.of_int (342)));
-<<<<<<< HEAD
-  (Error_RemoveUnusedTypeParameter, CWarning, (Prims.of_int (343)));
-  (Warning_NoMagicInFSharp, CWarning, (Prims.of_int (344)))]
-=======
   (Error_ErasedCtor, CError, (Prims.of_int (343)))]
->>>>>>> 5b44ab87
 let lookup_error :
   'uuuuu 'uuuuu1 'uuuuu2 .
     ('uuuuu * 'uuuuu1 * 'uuuuu2) Prims.list ->
