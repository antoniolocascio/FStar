
open Prims
open FStar_Pervasives

type local_binding =
<<<<<<< HEAD
(FStar_Ident.ident * FStar_Syntax_Syntax.bv * Prims.bool)


type rec_binding =
(FStar_Ident.ident * FStar_Ident.lid * FStar_Syntax_Syntax.delta_depth)


type module_abbrev =
(FStar_Ident.ident * FStar_Ident.lident)

type open_kind =
| Open_module
| Open_namespace


let uu___is_Open_module : open_kind  ->  Prims.bool = (fun projectee -> (match (projectee) with
| Open_module -> begin
true
end
| uu____22 -> begin
false
end))


let uu___is_Open_namespace : open_kind  ->  Prims.bool = (fun projectee -> (match (projectee) with
| Open_namespace -> begin
true
end
| uu____28 -> begin
false
end))


type open_module_or_namespace =
(FStar_Ident.lident * open_kind)

type record_or_dc =
{typename : FStar_Ident.lident; constrname : FStar_Ident.ident; parms : FStar_Syntax_Syntax.binders; fields : (FStar_Ident.ident * FStar_Syntax_Syntax.typ) Prims.list; is_private_or_abstract : Prims.bool; is_record : Prims.bool}


let __proj__Mkrecord_or_dc__item__typename : record_or_dc  ->  FStar_Ident.lident = (fun projectee -> (match (projectee) with
| {typename = __fname__typename; constrname = __fname__constrname; parms = __fname__parms; fields = __fname__fields; is_private_or_abstract = __fname__is_private_or_abstract; is_record = __fname__is_record} -> begin
__fname__typename
end))


let __proj__Mkrecord_or_dc__item__constrname : record_or_dc  ->  FStar_Ident.ident = (fun projectee -> (match (projectee) with
| {typename = __fname__typename; constrname = __fname__constrname; parms = __fname__parms; fields = __fname__fields; is_private_or_abstract = __fname__is_private_or_abstract; is_record = __fname__is_record} -> begin
__fname__constrname
end))


let __proj__Mkrecord_or_dc__item__parms : record_or_dc  ->  FStar_Syntax_Syntax.binders = (fun projectee -> (match (projectee) with
| {typename = __fname__typename; constrname = __fname__constrname; parms = __fname__parms; fields = __fname__fields; is_private_or_abstract = __fname__is_private_or_abstract; is_record = __fname__is_record} -> begin
__fname__parms
end))


let __proj__Mkrecord_or_dc__item__fields : record_or_dc  ->  (FStar_Ident.ident * FStar_Syntax_Syntax.typ) Prims.list = (fun projectee -> (match (projectee) with
| {typename = __fname__typename; constrname = __fname__constrname; parms = __fname__parms; fields = __fname__fields; is_private_or_abstract = __fname__is_private_or_abstract; is_record = __fname__is_record} -> begin
__fname__fields
end))


let __proj__Mkrecord_or_dc__item__is_private_or_abstract : record_or_dc  ->  Prims.bool = (fun projectee -> (match (projectee) with
| {typename = __fname__typename; constrname = __fname__constrname; parms = __fname__parms; fields = __fname__fields; is_private_or_abstract = __fname__is_private_or_abstract; is_record = __fname__is_record} -> begin
__fname__is_private_or_abstract
end))


let __proj__Mkrecord_or_dc__item__is_record : record_or_dc  ->  Prims.bool = (fun projectee -> (match (projectee) with
| {typename = __fname__typename; constrname = __fname__constrname; parms = __fname__parms; fields = __fname__fields; is_private_or_abstract = __fname__is_private_or_abstract; is_record = __fname__is_record} -> begin
__fname__is_record
end))

type scope_mod =
| Local_binding of local_binding
| Rec_binding of rec_binding
| Module_abbrev of module_abbrev
| Open_module_or_namespace of open_module_or_namespace
| Top_level_def of FStar_Ident.ident
| Record_or_dc of record_or_dc


let uu___is_Local_binding : scope_mod  ->  Prims.bool = (fun projectee -> (match (projectee) with
| Local_binding (_0) -> begin
true
end
| uu____219 -> begin
false
end))


let __proj__Local_binding__item___0 : scope_mod  ->  local_binding = (fun projectee -> (match (projectee) with
| Local_binding (_0) -> begin
_0
end))


let uu___is_Rec_binding : scope_mod  ->  Prims.bool = (fun projectee -> (match (projectee) with
| Rec_binding (_0) -> begin
true
end
| uu____233 -> begin
false
end))


let __proj__Rec_binding__item___0 : scope_mod  ->  rec_binding = (fun projectee -> (match (projectee) with
| Rec_binding (_0) -> begin
_0
end))


let uu___is_Module_abbrev : scope_mod  ->  Prims.bool = (fun projectee -> (match (projectee) with
| Module_abbrev (_0) -> begin
true
end
| uu____247 -> begin
false
end))


let __proj__Module_abbrev__item___0 : scope_mod  ->  module_abbrev = (fun projectee -> (match (projectee) with
| Module_abbrev (_0) -> begin
_0
end))


let uu___is_Open_module_or_namespace : scope_mod  ->  Prims.bool = (fun projectee -> (match (projectee) with
| Open_module_or_namespace (_0) -> begin
true
end
| uu____261 -> begin
false
end))


let __proj__Open_module_or_namespace__item___0 : scope_mod  ->  open_module_or_namespace = (fun projectee -> (match (projectee) with
| Open_module_or_namespace (_0) -> begin
_0
end))


let uu___is_Top_level_def : scope_mod  ->  Prims.bool = (fun projectee -> (match (projectee) with
| Top_level_def (_0) -> begin
true
end
| uu____275 -> begin
false
end))


let __proj__Top_level_def__item___0 : scope_mod  ->  FStar_Ident.ident = (fun projectee -> (match (projectee) with
| Top_level_def (_0) -> begin
_0
end))


let uu___is_Record_or_dc : scope_mod  ->  Prims.bool = (fun projectee -> (match (projectee) with
| Record_or_dc (_0) -> begin
true
end
| uu____289 -> begin
false
end))


let __proj__Record_or_dc__item___0 : scope_mod  ->  record_or_dc = (fun projectee -> (match (projectee) with
| Record_or_dc (_0) -> begin
_0
end))


type string_set =
Prims.string FStar_Util.set

type exported_id_kind =
| Exported_id_term_type
| Exported_id_field


let uu___is_Exported_id_term_type : exported_id_kind  ->  Prims.bool = (fun projectee -> (match (projectee) with
| Exported_id_term_type -> begin
true
end
| uu____304 -> begin
false
end))


let uu___is_Exported_id_field : exported_id_kind  ->  Prims.bool = (fun projectee -> (match (projectee) with
| Exported_id_field -> begin
true
end
| uu____310 -> begin
false
end))


type exported_id_set =
exported_id_kind  ->  string_set FStar_ST.ref

type env =
{curmodule : FStar_Ident.lident FStar_Pervasives_Native.option; curmonad : FStar_Ident.ident FStar_Pervasives_Native.option; modules : (FStar_Ident.lident * FStar_Syntax_Syntax.modul) Prims.list; scope_mods : scope_mod Prims.list; exported_ids : exported_id_set FStar_Util.smap; trans_exported_ids : exported_id_set FStar_Util.smap; includes : FStar_Ident.lident Prims.list FStar_ST.ref FStar_Util.smap; sigaccum : FStar_Syntax_Syntax.sigelts; sigmap : (FStar_Syntax_Syntax.sigelt * Prims.bool) FStar_Util.smap; iface : Prims.bool; admitted_iface : Prims.bool; expect_typ : Prims.bool; docs : FStar_Parser_AST.fsdoc FStar_Util.smap; remaining_iface_decls : (FStar_Ident.lident * FStar_Parser_AST.decl Prims.list) Prims.list; syntax_only : Prims.bool; ds_hooks : dsenv_hooks} 
 and dsenv_hooks =
{ds_push_open_hook : env  ->  open_module_or_namespace  ->  unit; ds_push_include_hook : env  ->  FStar_Ident.lident  ->  unit; ds_push_module_abbrev_hook : env  ->  FStar_Ident.ident  ->  FStar_Ident.lident  ->  unit}


let __proj__Mkenv__item__curmodule : env  ->  FStar_Ident.lident FStar_Pervasives_Native.option = (fun projectee -> (match (projectee) with
| {curmodule = __fname__curmodule; curmonad = __fname__curmonad; modules = __fname__modules; scope_mods = __fname__scope_mods; exported_ids = __fname__exported_ids; trans_exported_ids = __fname__trans_exported_ids; includes = __fname__includes; sigaccum = __fname__sigaccum; sigmap = __fname__sigmap; iface = __fname__iface; admitted_iface = __fname__admitted_iface; expect_typ = __fname__expect_typ; docs = __fname__docs; remaining_iface_decls = __fname__remaining_iface_decls; syntax_only = __fname__syntax_only; ds_hooks = __fname__ds_hooks} -> begin
__fname__curmodule
end))


let __proj__Mkenv__item__curmonad : env  ->  FStar_Ident.ident FStar_Pervasives_Native.option = (fun projectee -> (match (projectee) with
| {curmodule = __fname__curmodule; curmonad = __fname__curmonad; modules = __fname__modules; scope_mods = __fname__scope_mods; exported_ids = __fname__exported_ids; trans_exported_ids = __fname__trans_exported_ids; includes = __fname__includes; sigaccum = __fname__sigaccum; sigmap = __fname__sigmap; iface = __fname__iface; admitted_iface = __fname__admitted_iface; expect_typ = __fname__expect_typ; docs = __fname__docs; remaining_iface_decls = __fname__remaining_iface_decls; syntax_only = __fname__syntax_only; ds_hooks = __fname__ds_hooks} -> begin
__fname__curmonad
end))


let __proj__Mkenv__item__modules : env  ->  (FStar_Ident.lident * FStar_Syntax_Syntax.modul) Prims.list = (fun projectee -> (match (projectee) with
| {curmodule = __fname__curmodule; curmonad = __fname__curmonad; modules = __fname__modules; scope_mods = __fname__scope_mods; exported_ids = __fname__exported_ids; trans_exported_ids = __fname__trans_exported_ids; includes = __fname__includes; sigaccum = __fname__sigaccum; sigmap = __fname__sigmap; iface = __fname__iface; admitted_iface = __fname__admitted_iface; expect_typ = __fname__expect_typ; docs = __fname__docs; remaining_iface_decls = __fname__remaining_iface_decls; syntax_only = __fname__syntax_only; ds_hooks = __fname__ds_hooks} -> begin
__fname__modules
end))


let __proj__Mkenv__item__scope_mods : env  ->  scope_mod Prims.list = (fun projectee -> (match (projectee) with
| {curmodule = __fname__curmodule; curmonad = __fname__curmonad; modules = __fname__modules; scope_mods = __fname__scope_mods; exported_ids = __fname__exported_ids; trans_exported_ids = __fname__trans_exported_ids; includes = __fname__includes; sigaccum = __fname__sigaccum; sigmap = __fname__sigmap; iface = __fname__iface; admitted_iface = __fname__admitted_iface; expect_typ = __fname__expect_typ; docs = __fname__docs; remaining_iface_decls = __fname__remaining_iface_decls; syntax_only = __fname__syntax_only; ds_hooks = __fname__ds_hooks} -> begin
__fname__scope_mods
end))


let __proj__Mkenv__item__exported_ids : env  ->  exported_id_set FStar_Util.smap = (fun projectee -> (match (projectee) with
| {curmodule = __fname__curmodule; curmonad = __fname__curmonad; modules = __fname__modules; scope_mods = __fname__scope_mods; exported_ids = __fname__exported_ids; trans_exported_ids = __fname__trans_exported_ids; includes = __fname__includes; sigaccum = __fname__sigaccum; sigmap = __fname__sigmap; iface = __fname__iface; admitted_iface = __fname__admitted_iface; expect_typ = __fname__expect_typ; docs = __fname__docs; remaining_iface_decls = __fname__remaining_iface_decls; syntax_only = __fname__syntax_only; ds_hooks = __fname__ds_hooks} -> begin
__fname__exported_ids
end))


let __proj__Mkenv__item__trans_exported_ids : env  ->  exported_id_set FStar_Util.smap = (fun projectee -> (match (projectee) with
| {curmodule = __fname__curmodule; curmonad = __fname__curmonad; modules = __fname__modules; scope_mods = __fname__scope_mods; exported_ids = __fname__exported_ids; trans_exported_ids = __fname__trans_exported_ids; includes = __fname__includes; sigaccum = __fname__sigaccum; sigmap = __fname__sigmap; iface = __fname__iface; admitted_iface = __fname__admitted_iface; expect_typ = __fname__expect_typ; docs = __fname__docs; remaining_iface_decls = __fname__remaining_iface_decls; syntax_only = __fname__syntax_only; ds_hooks = __fname__ds_hooks} -> begin
__fname__trans_exported_ids
end))


let __proj__Mkenv__item__includes : env  ->  FStar_Ident.lident Prims.list FStar_ST.ref FStar_Util.smap = (fun projectee -> (match (projectee) with
| {curmodule = __fname__curmodule; curmonad = __fname__curmonad; modules = __fname__modules; scope_mods = __fname__scope_mods; exported_ids = __fname__exported_ids; trans_exported_ids = __fname__trans_exported_ids; includes = __fname__includes; sigaccum = __fname__sigaccum; sigmap = __fname__sigmap; iface = __fname__iface; admitted_iface = __fname__admitted_iface; expect_typ = __fname__expect_typ; docs = __fname__docs; remaining_iface_decls = __fname__remaining_iface_decls; syntax_only = __fname__syntax_only; ds_hooks = __fname__ds_hooks} -> begin
__fname__includes
end))


let __proj__Mkenv__item__sigaccum : env  ->  FStar_Syntax_Syntax.sigelts = (fun projectee -> (match (projectee) with
| {curmodule = __fname__curmodule; curmonad = __fname__curmonad; modules = __fname__modules; scope_mods = __fname__scope_mods; exported_ids = __fname__exported_ids; trans_exported_ids = __fname__trans_exported_ids; includes = __fname__includes; sigaccum = __fname__sigaccum; sigmap = __fname__sigmap; iface = __fname__iface; admitted_iface = __fname__admitted_iface; expect_typ = __fname__expect_typ; docs = __fname__docs; remaining_iface_decls = __fname__remaining_iface_decls; syntax_only = __fname__syntax_only; ds_hooks = __fname__ds_hooks} -> begin
__fname__sigaccum
end))


let __proj__Mkenv__item__sigmap : env  ->  (FStar_Syntax_Syntax.sigelt * Prims.bool) FStar_Util.smap = (fun projectee -> (match (projectee) with
| {curmodule = __fname__curmodule; curmonad = __fname__curmonad; modules = __fname__modules; scope_mods = __fname__scope_mods; exported_ids = __fname__exported_ids; trans_exported_ids = __fname__trans_exported_ids; includes = __fname__includes; sigaccum = __fname__sigaccum; sigmap = __fname__sigmap; iface = __fname__iface; admitted_iface = __fname__admitted_iface; expect_typ = __fname__expect_typ; docs = __fname__docs; remaining_iface_decls = __fname__remaining_iface_decls; syntax_only = __fname__syntax_only; ds_hooks = __fname__ds_hooks} -> begin
__fname__sigmap
end))


let __proj__Mkenv__item__iface : env  ->  Prims.bool = (fun projectee -> (match (projectee) with
| {curmodule = __fname__curmodule; curmonad = __fname__curmonad; modules = __fname__modules; scope_mods = __fname__scope_mods; exported_ids = __fname__exported_ids; trans_exported_ids = __fname__trans_exported_ids; includes = __fname__includes; sigaccum = __fname__sigaccum; sigmap = __fname__sigmap; iface = __fname__iface; admitted_iface = __fname__admitted_iface; expect_typ = __fname__expect_typ; docs = __fname__docs; remaining_iface_decls = __fname__remaining_iface_decls; syntax_only = __fname__syntax_only; ds_hooks = __fname__ds_hooks} -> begin
__fname__iface
end))


let __proj__Mkenv__item__admitted_iface : env  ->  Prims.bool = (fun projectee -> (match (projectee) with
| {curmodule = __fname__curmodule; curmonad = __fname__curmonad; modules = __fname__modules; scope_mods = __fname__scope_mods; exported_ids = __fname__exported_ids; trans_exported_ids = __fname__trans_exported_ids; includes = __fname__includes; sigaccum = __fname__sigaccum; sigmap = __fname__sigmap; iface = __fname__iface; admitted_iface = __fname__admitted_iface; expect_typ = __fname__expect_typ; docs = __fname__docs; remaining_iface_decls = __fname__remaining_iface_decls; syntax_only = __fname__syntax_only; ds_hooks = __fname__ds_hooks} -> begin
__fname__admitted_iface
end))


let __proj__Mkenv__item__expect_typ : env  ->  Prims.bool = (fun projectee -> (match (projectee) with
| {curmodule = __fname__curmodule; curmonad = __fname__curmonad; modules = __fname__modules; scope_mods = __fname__scope_mods; exported_ids = __fname__exported_ids; trans_exported_ids = __fname__trans_exported_ids; includes = __fname__includes; sigaccum = __fname__sigaccum; sigmap = __fname__sigmap; iface = __fname__iface; admitted_iface = __fname__admitted_iface; expect_typ = __fname__expect_typ; docs = __fname__docs; remaining_iface_decls = __fname__remaining_iface_decls; syntax_only = __fname__syntax_only; ds_hooks = __fname__ds_hooks} -> begin
__fname__expect_typ
end))


let __proj__Mkenv__item__docs : env  ->  FStar_Parser_AST.fsdoc FStar_Util.smap = (fun projectee -> (match (projectee) with
| {curmodule = __fname__curmodule; curmonad = __fname__curmonad; modules = __fname__modules; scope_mods = __fname__scope_mods; exported_ids = __fname__exported_ids; trans_exported_ids = __fname__trans_exported_ids; includes = __fname__includes; sigaccum = __fname__sigaccum; sigmap = __fname__sigmap; iface = __fname__iface; admitted_iface = __fname__admitted_iface; expect_typ = __fname__expect_typ; docs = __fname__docs; remaining_iface_decls = __fname__remaining_iface_decls; syntax_only = __fname__syntax_only; ds_hooks = __fname__ds_hooks} -> begin
__fname__docs
end))


let __proj__Mkenv__item__remaining_iface_decls : env  ->  (FStar_Ident.lident * FStar_Parser_AST.decl Prims.list) Prims.list = (fun projectee -> (match (projectee) with
| {curmodule = __fname__curmodule; curmonad = __fname__curmonad; modules = __fname__modules; scope_mods = __fname__scope_mods; exported_ids = __fname__exported_ids; trans_exported_ids = __fname__trans_exported_ids; includes = __fname__includes; sigaccum = __fname__sigaccum; sigmap = __fname__sigmap; iface = __fname__iface; admitted_iface = __fname__admitted_iface; expect_typ = __fname__expect_typ; docs = __fname__docs; remaining_iface_decls = __fname__remaining_iface_decls; syntax_only = __fname__syntax_only; ds_hooks = __fname__ds_hooks} -> begin
__fname__remaining_iface_decls
end))


let __proj__Mkenv__item__syntax_only : env  ->  Prims.bool = (fun projectee -> (match (projectee) with
| {curmodule = __fname__curmodule; curmonad = __fname__curmonad; modules = __fname__modules; scope_mods = __fname__scope_mods; exported_ids = __fname__exported_ids; trans_exported_ids = __fname__trans_exported_ids; includes = __fname__includes; sigaccum = __fname__sigaccum; sigmap = __fname__sigmap; iface = __fname__iface; admitted_iface = __fname__admitted_iface; expect_typ = __fname__expect_typ; docs = __fname__docs; remaining_iface_decls = __fname__remaining_iface_decls; syntax_only = __fname__syntax_only; ds_hooks = __fname__ds_hooks} -> begin
__fname__syntax_only
end))


let __proj__Mkenv__item__ds_hooks : env  ->  dsenv_hooks = (fun projectee -> (match (projectee) with
| {curmodule = __fname__curmodule; curmonad = __fname__curmonad; modules = __fname__modules; scope_mods = __fname__scope_mods; exported_ids = __fname__exported_ids; trans_exported_ids = __fname__trans_exported_ids; includes = __fname__includes; sigaccum = __fname__sigaccum; sigmap = __fname__sigmap; iface = __fname__iface; admitted_iface = __fname__admitted_iface; expect_typ = __fname__expect_typ; docs = __fname__docs; remaining_iface_decls = __fname__remaining_iface_decls; syntax_only = __fname__syntax_only; ds_hooks = __fname__ds_hooks} -> begin
__fname__ds_hooks
end))


let __proj__Mkdsenv_hooks__item__ds_push_open_hook : dsenv_hooks  ->  env  ->  open_module_or_namespace  ->  unit = (fun projectee -> (match (projectee) with
| {ds_push_open_hook = __fname__ds_push_open_hook; ds_push_include_hook = __fname__ds_push_include_hook; ds_push_module_abbrev_hook = __fname__ds_push_module_abbrev_hook} -> begin
__fname__ds_push_open_hook
end))


let __proj__Mkdsenv_hooks__item__ds_push_include_hook : dsenv_hooks  ->  env  ->  FStar_Ident.lident  ->  unit = (fun projectee -> (match (projectee) with
| {ds_push_open_hook = __fname__ds_push_open_hook; ds_push_include_hook = __fname__ds_push_include_hook; ds_push_module_abbrev_hook = __fname__ds_push_module_abbrev_hook} -> begin
__fname__ds_push_include_hook
end))


let __proj__Mkdsenv_hooks__item__ds_push_module_abbrev_hook : dsenv_hooks  ->  env  ->  FStar_Ident.ident  ->  FStar_Ident.lident  ->  unit = (fun projectee -> (match (projectee) with
| {ds_push_open_hook = __fname__ds_push_open_hook; ds_push_include_hook = __fname__ds_push_include_hook; ds_push_module_abbrev_hook = __fname__ds_push_module_abbrev_hook} -> begin
__fname__ds_push_module_abbrev_hook
end))


type 'a withenv =
env  ->  ('a * env)


let default_ds_hooks : dsenv_hooks = {ds_push_open_hook = (fun uu____1797 uu____1798 -> ()); ds_push_include_hook = (fun uu____1801 uu____1802 -> ()); ds_push_module_abbrev_hook = (fun uu____1806 uu____1807 uu____1808 -> ())}

type foundname =
| Term_name of (FStar_Syntax_Syntax.typ * Prims.bool * FStar_Syntax_Syntax.attribute Prims.list)
| Eff_name of (FStar_Syntax_Syntax.sigelt * FStar_Ident.lident)


let uu___is_Term_name : foundname  ->  Prims.bool = (fun projectee -> (match (projectee) with
| Term_name (_0) -> begin
true
end
| uu____1845 -> begin
false
end))


let __proj__Term_name__item___0 : foundname  ->  (FStar_Syntax_Syntax.typ * Prims.bool * FStar_Syntax_Syntax.attribute Prims.list) = (fun projectee -> (match (projectee) with
| Term_name (_0) -> begin
_0
end))


let uu___is_Eff_name : foundname  ->  Prims.bool = (fun projectee -> (match (projectee) with
| Eff_name (_0) -> begin
true
end
| uu____1887 -> begin
false
end))


let __proj__Eff_name__item___0 : foundname  ->  (FStar_Syntax_Syntax.sigelt * FStar_Ident.lident) = (fun projectee -> (match (projectee) with
| Eff_name (_0) -> begin
_0
end))


let set_iface : env  ->  Prims.bool  ->  env = (fun env b -> (

let uu___115_1917 = env
in {curmodule = uu___115_1917.curmodule; curmonad = uu___115_1917.curmonad; modules = uu___115_1917.modules; scope_mods = uu___115_1917.scope_mods; exported_ids = uu___115_1917.exported_ids; trans_exported_ids = uu___115_1917.trans_exported_ids; includes = uu___115_1917.includes; sigaccum = uu___115_1917.sigaccum; sigmap = uu___115_1917.sigmap; iface = b; admitted_iface = uu___115_1917.admitted_iface; expect_typ = uu___115_1917.expect_typ; docs = uu___115_1917.docs; remaining_iface_decls = uu___115_1917.remaining_iface_decls; syntax_only = uu___115_1917.syntax_only; ds_hooks = uu___115_1917.ds_hooks}))


let iface : env  ->  Prims.bool = (fun e -> e.iface)


let set_admitted_iface : env  ->  Prims.bool  ->  env = (fun e b -> (

let uu___116_1933 = e
in {curmodule = uu___116_1933.curmodule; curmonad = uu___116_1933.curmonad; modules = uu___116_1933.modules; scope_mods = uu___116_1933.scope_mods; exported_ids = uu___116_1933.exported_ids; trans_exported_ids = uu___116_1933.trans_exported_ids; includes = uu___116_1933.includes; sigaccum = uu___116_1933.sigaccum; sigmap = uu___116_1933.sigmap; iface = uu___116_1933.iface; admitted_iface = b; expect_typ = uu___116_1933.expect_typ; docs = uu___116_1933.docs; remaining_iface_decls = uu___116_1933.remaining_iface_decls; syntax_only = uu___116_1933.syntax_only; ds_hooks = uu___116_1933.ds_hooks}))


let admitted_iface : env  ->  Prims.bool = (fun e -> e.admitted_iface)


let set_expect_typ : env  ->  Prims.bool  ->  env = (fun e b -> (

let uu___117_1949 = e
in {curmodule = uu___117_1949.curmodule; curmonad = uu___117_1949.curmonad; modules = uu___117_1949.modules; scope_mods = uu___117_1949.scope_mods; exported_ids = uu___117_1949.exported_ids; trans_exported_ids = uu___117_1949.trans_exported_ids; includes = uu___117_1949.includes; sigaccum = uu___117_1949.sigaccum; sigmap = uu___117_1949.sigmap; iface = uu___117_1949.iface; admitted_iface = uu___117_1949.admitted_iface; expect_typ = b; docs = uu___117_1949.docs; remaining_iface_decls = uu___117_1949.remaining_iface_decls; syntax_only = uu___117_1949.syntax_only; ds_hooks = uu___117_1949.ds_hooks}))


let expect_typ : env  ->  Prims.bool = (fun e -> e.expect_typ)


let all_exported_id_kinds : exported_id_kind Prims.list = (Exported_id_field)::(Exported_id_term_type)::[]


let transitive_exported_ids : env  ->  FStar_Ident.lident  ->  Prims.string Prims.list = (fun env lid -> (

let module_name = (FStar_Ident.string_of_lid lid)
in (

let uu____1970 = (FStar_Util.smap_try_find env.trans_exported_ids module_name)
in (match (uu____1970) with
| FStar_Pervasives_Native.None -> begin
[]
end
| FStar_Pervasives_Native.Some (exported_id_set) -> begin
(

let uu____1981 = (

let uu____1982 = (exported_id_set Exported_id_term_type)
in (FStar_ST.op_Bang uu____1982))
in (FStar_All.pipe_right uu____1981 FStar_Util.set_elements))
end))))


let open_modules : env  ->  (FStar_Ident.lident * FStar_Syntax_Syntax.modul) Prims.list = (fun e -> e.modules)


let open_modules_and_namespaces : env  ->  FStar_Ident.lident Prims.list = (fun env -> (FStar_List.filter_map (fun uu___84_2190 -> (match (uu___84_2190) with
| Open_module_or_namespace (lid, _info) -> begin
FStar_Pervasives_Native.Some (lid)
end
| uu____2195 -> begin
FStar_Pervasives_Native.None
end)) env.scope_mods))


let set_current_module : env  ->  FStar_Ident.lident  ->  env = (fun e l -> (

let uu___118_2206 = e
in {curmodule = FStar_Pervasives_Native.Some (l); curmonad = uu___118_2206.curmonad; modules = uu___118_2206.modules; scope_mods = uu___118_2206.scope_mods; exported_ids = uu___118_2206.exported_ids; trans_exported_ids = uu___118_2206.trans_exported_ids; includes = uu___118_2206.includes; sigaccum = uu___118_2206.sigaccum; sigmap = uu___118_2206.sigmap; iface = uu___118_2206.iface; admitted_iface = uu___118_2206.admitted_iface; expect_typ = uu___118_2206.expect_typ; docs = uu___118_2206.docs; remaining_iface_decls = uu___118_2206.remaining_iface_decls; syntax_only = uu___118_2206.syntax_only; ds_hooks = uu___118_2206.ds_hooks}))


let current_module : env  ->  FStar_Ident.lident = (fun env -> (match (env.curmodule) with
| FStar_Pervasives_Native.None -> begin
(failwith "Unset current module")
end
| FStar_Pervasives_Native.Some (m) -> begin
m
end))


let iface_decls : env  ->  FStar_Ident.lident  ->  FStar_Parser_AST.decl Prims.list FStar_Pervasives_Native.option = (fun env l -> (

let uu____2227 = (FStar_All.pipe_right env.remaining_iface_decls (FStar_List.tryFind (fun uu____2261 -> (match (uu____2261) with
| (m, uu____2269) -> begin
(FStar_Ident.lid_equals l m)
end))))
in (match (uu____2227) with
| FStar_Pervasives_Native.None -> begin
FStar_Pervasives_Native.None
end
| FStar_Pervasives_Native.Some (uu____2286, decls) -> begin
FStar_Pervasives_Native.Some (decls)
end)))


let set_iface_decls : env  ->  FStar_Ident.lident  ->  FStar_Parser_AST.decl Prims.list  ->  env = (fun env l ds -> (

let uu____2319 = (FStar_List.partition (fun uu____2349 -> (match (uu____2349) with
| (m, uu____2357) -> begin
(FStar_Ident.lid_equals l m)
end)) env.remaining_iface_decls)
in (match (uu____2319) with
| (uu____2362, rest) -> begin
(

let uu___119_2396 = env
in {curmodule = uu___119_2396.curmodule; curmonad = uu___119_2396.curmonad; modules = uu___119_2396.modules; scope_mods = uu___119_2396.scope_mods; exported_ids = uu___119_2396.exported_ids; trans_exported_ids = uu___119_2396.trans_exported_ids; includes = uu___119_2396.includes; sigaccum = uu___119_2396.sigaccum; sigmap = uu___119_2396.sigmap; iface = uu___119_2396.iface; admitted_iface = uu___119_2396.admitted_iface; expect_typ = uu___119_2396.expect_typ; docs = uu___119_2396.docs; remaining_iface_decls = (((l), (ds)))::rest; syntax_only = uu___119_2396.syntax_only; ds_hooks = uu___119_2396.ds_hooks})
end)))


let qual : FStar_Ident.lident  ->  FStar_Ident.ident  ->  FStar_Ident.lident = FStar_Syntax_Util.qual_id


let qualify : env  ->  FStar_Ident.ident  ->  FStar_Ident.lident = (fun env id1 -> (match (env.curmonad) with
| FStar_Pervasives_Native.None -> begin
(

let uu____2423 = (current_module env)
in (qual uu____2423 id1))
end
| FStar_Pervasives_Native.Some (monad) -> begin
(

let uu____2425 = (

let uu____2426 = (current_module env)
in (qual uu____2426 monad))
in (FStar_Syntax_Util.mk_field_projector_name_from_ident uu____2425 id1))
end))


let syntax_only : env  ->  Prims.bool = (fun env -> env.syntax_only)


let set_syntax_only : env  ->  Prims.bool  ->  env = (fun env b -> (

let uu___120_2442 = env
in {curmodule = uu___120_2442.curmodule; curmonad = uu___120_2442.curmonad; modules = uu___120_2442.modules; scope_mods = uu___120_2442.scope_mods; exported_ids = uu___120_2442.exported_ids; trans_exported_ids = uu___120_2442.trans_exported_ids; includes = uu___120_2442.includes; sigaccum = uu___120_2442.sigaccum; sigmap = uu___120_2442.sigmap; iface = uu___120_2442.iface; admitted_iface = uu___120_2442.admitted_iface; expect_typ = uu___120_2442.expect_typ; docs = uu___120_2442.docs; remaining_iface_decls = uu___120_2442.remaining_iface_decls; syntax_only = b; ds_hooks = uu___120_2442.ds_hooks}))


let ds_hooks : env  ->  dsenv_hooks = (fun env -> env.ds_hooks)


let set_ds_hooks : env  ->  dsenv_hooks  ->  env = (fun env hooks -> (

let uu___121_2458 = env
in {curmodule = uu___121_2458.curmodule; curmonad = uu___121_2458.curmonad; modules = uu___121_2458.modules; scope_mods = uu___121_2458.scope_mods; exported_ids = uu___121_2458.exported_ids; trans_exported_ids = uu___121_2458.trans_exported_ids; includes = uu___121_2458.includes; sigaccum = uu___121_2458.sigaccum; sigmap = uu___121_2458.sigmap; iface = uu___121_2458.iface; admitted_iface = uu___121_2458.admitted_iface; expect_typ = uu___121_2458.expect_typ; docs = uu___121_2458.docs; remaining_iface_decls = uu___121_2458.remaining_iface_decls; syntax_only = uu___121_2458.syntax_only; ds_hooks = hooks}))


let new_sigmap : 'Auu____2463 . unit  ->  'Auu____2463 FStar_Util.smap = (fun uu____2470 -> (FStar_Util.smap_create (Prims.parse_int "100")))


let empty_env : unit  ->  env = (fun uu____2475 -> (

let uu____2476 = (new_sigmap ())
in (

let uu____2481 = (new_sigmap ())
in (

let uu____2486 = (new_sigmap ())
in (

let uu____2497 = (new_sigmap ())
in (

let uu____2508 = (new_sigmap ())
in {curmodule = FStar_Pervasives_Native.None; curmonad = FStar_Pervasives_Native.None; modules = []; scope_mods = []; exported_ids = uu____2476; trans_exported_ids = uu____2481; includes = uu____2486; sigaccum = []; sigmap = uu____2497; iface = false; admitted_iface = false; expect_typ = false; docs = uu____2508; remaining_iface_decls = []; syntax_only = false; ds_hooks = default_ds_hooks}))))))


let sigmap : env  ->  (FStar_Syntax_Syntax.sigelt * Prims.bool) FStar_Util.smap = (fun env -> env.sigmap)


let has_all_in_scope : env  ->  Prims.bool = (fun env -> (FStar_List.existsb (fun uu____2544 -> (match (uu____2544) with
| (m, uu____2550) -> begin
(FStar_Ident.lid_equals m FStar_Parser_Const.all_lid)
end)) env.modules))


let set_bv_range : FStar_Syntax_Syntax.bv  ->  FStar_Range.range  ->  FStar_Syntax_Syntax.bv = (fun bv r -> (

let id1 = (

let uu___122_2562 = bv.FStar_Syntax_Syntax.ppname
in {FStar_Ident.idText = uu___122_2562.FStar_Ident.idText; FStar_Ident.idRange = r})
in (

let uu___123_2563 = bv
in {FStar_Syntax_Syntax.ppname = id1; FStar_Syntax_Syntax.index = uu___123_2563.FStar_Syntax_Syntax.index; FStar_Syntax_Syntax.sort = uu___123_2563.FStar_Syntax_Syntax.sort})))


let bv_to_name : FStar_Syntax_Syntax.bv  ->  FStar_Range.range  ->  FStar_Syntax_Syntax.term = (fun bv r -> (FStar_Syntax_Syntax.bv_to_name (set_bv_range bv r)))


let unmangleMap : (Prims.string * Prims.string * FStar_Syntax_Syntax.delta_depth * FStar_Syntax_Syntax.fv_qual FStar_Pervasives_Native.option) Prims.list = ((("op_ColonColon"), ("Cons"), (FStar_Syntax_Syntax.delta_constant), (FStar_Pervasives_Native.Some (FStar_Syntax_Syntax.Data_ctor))))::((("not"), ("op_Negation"), (FStar_Syntax_Syntax.delta_equational), (FStar_Pervasives_Native.None)))::[]


let unmangleOpName : FStar_Ident.ident  ->  (FStar_Syntax_Syntax.term * Prims.bool) FStar_Pervasives_Native.option = (fun id1 -> (

let t = (FStar_Util.find_map unmangleMap (fun uu____2656 -> (match (uu____2656) with
| (x, y, dd, dq) -> begin
(match ((Prims.op_Equality id1.FStar_Ident.idText x)) with
| true -> begin
(

let uu____2679 = (

let uu____2680 = (FStar_Ident.lid_of_path (("Prims")::(y)::[]) id1.FStar_Ident.idRange)
in (FStar_Syntax_Syntax.fvar uu____2680 dd dq))
in FStar_Pervasives_Native.Some (uu____2679))
end
| uu____2681 -> begin
FStar_Pervasives_Native.None
end)
end)))
in (match (t) with
| FStar_Pervasives_Native.Some (v1) -> begin
FStar_Pervasives_Native.Some (((v1), (false)))
end
| FStar_Pervasives_Native.None -> begin
FStar_Pervasives_Native.None
end)))

type 'a cont_t =
| Cont_ok of 'a
| Cont_fail
| Cont_ignore


let uu___is_Cont_ok : 'a . 'a cont_t  ->  Prims.bool = (fun projectee -> (match (projectee) with
| Cont_ok (_0) -> begin
true
end
| uu____2727 -> begin
false
end))


let __proj__Cont_ok__item___0 : 'a . 'a cont_t  ->  'a = (fun projectee -> (match (projectee) with
| Cont_ok (_0) -> begin
_0
end))


let uu___is_Cont_fail : 'a . 'a cont_t  ->  Prims.bool = (fun projectee -> (match (projectee) with
| Cont_fail -> begin
true
end
| uu____2760 -> begin
false
end))


let uu___is_Cont_ignore : 'a . 'a cont_t  ->  Prims.bool = (fun projectee -> (match (projectee) with
| Cont_ignore -> begin
true
end
| uu____2777 -> begin
false
end))


let option_of_cont : 'a . (unit  ->  'a FStar_Pervasives_Native.option)  ->  'a cont_t  ->  'a FStar_Pervasives_Native.option = (fun k_ignore uu___85_2805 -> (match (uu___85_2805) with
| Cont_ok (a) -> begin
FStar_Pervasives_Native.Some (a)
end
| Cont_fail -> begin
FStar_Pervasives_Native.None
end
| Cont_ignore -> begin
(k_ignore ())
end))


let find_in_record : 'Auu____2823 . FStar_Ident.ident Prims.list  ->  FStar_Ident.ident  ->  record_or_dc  ->  (record_or_dc  ->  'Auu____2823 cont_t)  ->  'Auu____2823 cont_t = (fun ns id1 record cont -> (

let typename' = (FStar_Ident.lid_of_ids (FStar_List.append ns ((record.typename.FStar_Ident.ident)::[])))
in (

let uu____2860 = (FStar_Ident.lid_equals typename' record.typename)
in (match (uu____2860) with
| true -> begin
(

let fname = (FStar_Ident.lid_of_ids (FStar_List.append record.typename.FStar_Ident.ns ((id1)::[])))
in (

let find1 = (FStar_Util.find_map record.fields (fun uu____2874 -> (match (uu____2874) with
| (f, uu____2882) -> begin
(match ((Prims.op_Equality id1.FStar_Ident.idText f.FStar_Ident.idText)) with
| true -> begin
FStar_Pervasives_Native.Some (record)
end
| uu____2885 -> begin
FStar_Pervasives_Native.None
end)
end)))
in (match (find1) with
| FStar_Pervasives_Native.Some (r) -> begin
(cont r)
end
| FStar_Pervasives_Native.None -> begin
Cont_ignore
end)))
end
| uu____2889 -> begin
Cont_ignore
end))))


let get_exported_id_set : env  ->  Prims.string  ->  (exported_id_kind  ->  string_set FStar_ST.ref) FStar_Pervasives_Native.option = (fun e mname -> (FStar_Util.smap_try_find e.exported_ids mname))


let get_trans_exported_id_set : env  ->  Prims.string  ->  (exported_id_kind  ->  string_set FStar_ST.ref) FStar_Pervasives_Native.option = (fun e mname -> (FStar_Util.smap_try_find e.trans_exported_ids mname))


let string_of_exported_id_kind : exported_id_kind  ->  Prims.string = (fun uu___86_2944 -> (match (uu___86_2944) with
| Exported_id_field -> begin
"field"
end
| Exported_id_term_type -> begin
"term/type"
end))


let find_in_module_with_includes : 'a . exported_id_kind  ->  (FStar_Ident.lident  ->  'a cont_t)  ->  'a cont_t  ->  env  ->  FStar_Ident.lident  ->  FStar_Ident.ident  ->  'a cont_t = (fun eikind find_in_module find_in_module_default env ns id1 -> (

let idstr = id1.FStar_Ident.idText
in (

let rec aux = (fun uu___87_3015 -> (match (uu___87_3015) with
| [] -> begin
find_in_module_default
end
| (modul)::q -> begin
(

let mname = modul.FStar_Ident.str
in (

let not_shadowed = (

let uu____3026 = (get_exported_id_set env mname)
in (match (uu____3026) with
| FStar_Pervasives_Native.None -> begin
true
end
| FStar_Pervasives_Native.Some (mex) -> begin
(

let mexports = (

let uu____3051 = (mex eikind)
in (FStar_ST.op_Bang uu____3051))
in (FStar_Util.set_mem idstr mexports))
end))
in (

let mincludes = (

let uu____3239 = (FStar_Util.smap_try_find env.includes mname)
in (match (uu____3239) with
| FStar_Pervasives_Native.None -> begin
[]
end
| FStar_Pervasives_Native.Some (minc) -> begin
(FStar_ST.op_Bang minc)
end))
in (

let look_into = (match (not_shadowed) with
| true -> begin
(

let uu____3373 = (qual modul id1)
in (find_in_module uu____3373))
end
| uu____3374 -> begin
Cont_ignore
end)
in (match (look_into) with
| Cont_ignore -> begin
(aux (FStar_List.append mincludes q))
end
| uu____3377 -> begin
look_into
end)))))
end))
in (aux ((ns)::[])))))


let is_exported_id_field : exported_id_kind  ->  Prims.bool = (fun uu___88_3384 -> (match (uu___88_3384) with
| Exported_id_field -> begin
true
end
| uu____3385 -> begin
false
end))


let try_lookup_id'' : 'a . env  ->  FStar_Ident.ident  ->  exported_id_kind  ->  (local_binding  ->  'a cont_t)  ->  (rec_binding  ->  'a cont_t)  ->  (record_or_dc  ->  'a cont_t)  ->  (FStar_Ident.lident  ->  'a cont_t)  ->  ('a cont_t  ->  FStar_Ident.ident  ->  'a cont_t)  ->  'a FStar_Pervasives_Native.option = (fun env id1 eikind k_local_binding k_rec_binding k_record find_in_module lookup_default_id -> (

let check_local_binding_id = (fun uu___89_3506 -> (match (uu___89_3506) with
| (id', uu____3508, uu____3509) -> begin
(Prims.op_Equality id'.FStar_Ident.idText id1.FStar_Ident.idText)
end))
in (

let check_rec_binding_id = (fun uu___90_3515 -> (match (uu___90_3515) with
| (id', uu____3517, uu____3518) -> begin
(Prims.op_Equality id'.FStar_Ident.idText id1.FStar_Ident.idText)
end))
in (

let curmod_ns = (

let uu____3522 = (current_module env)
in (FStar_Ident.ids_of_lid uu____3522))
in (

let proc = (fun uu___91_3530 -> (match (uu___91_3530) with
| Local_binding (l) when (check_local_binding_id l) -> begin
(k_local_binding l)
end
| Rec_binding (r) when (check_rec_binding_id r) -> begin
(k_rec_binding r)
end
| Open_module_or_namespace (ns, Open_module) -> begin
(find_in_module_with_includes eikind find_in_module Cont_ignore env ns id1)
end
| Top_level_def (id') when (Prims.op_Equality id'.FStar_Ident.idText id1.FStar_Ident.idText) -> begin
(lookup_default_id Cont_ignore id1)
end
| Record_or_dc (r) when (is_exported_id_field eikind) -> begin
(

let uu____3538 = (FStar_Ident.lid_of_ids curmod_ns)
in (find_in_module_with_includes Exported_id_field (fun lid -> (

let id2 = lid.FStar_Ident.ident
in (find_in_record lid.FStar_Ident.ns id2 r k_record))) Cont_ignore env uu____3538 id1))
end
| uu____3543 -> begin
Cont_ignore
end))
in (

let rec aux = (fun uu___92_3553 -> (match (uu___92_3553) with
| (a)::q -> begin
(

let uu____3562 = (proc a)
in (option_of_cont (fun uu____3566 -> (aux q)) uu____3562))
end
| [] -> begin
(

let uu____3567 = (lookup_default_id Cont_fail id1)
in (option_of_cont (fun uu____3571 -> FStar_Pervasives_Native.None) uu____3567))
end))
in (aux env.scope_mods)))))))


let found_local_binding : 'Auu____3580 'Auu____3581 . FStar_Range.range  ->  ('Auu____3580 * FStar_Syntax_Syntax.bv * 'Auu____3581)  ->  (FStar_Syntax_Syntax.term * 'Auu____3581) = (fun r uu____3601 -> (match (uu____3601) with
| (id', x, mut) -> begin
(

let uu____3611 = (bv_to_name x r)
in ((uu____3611), (mut)))
end))


let find_in_module : 'Auu____3622 . env  ->  FStar_Ident.lident  ->  (FStar_Ident.lident  ->  (FStar_Syntax_Syntax.sigelt * Prims.bool)  ->  'Auu____3622)  ->  'Auu____3622  ->  'Auu____3622 = (fun env lid k_global_def k_not_found -> (

let uu____3661 = (FStar_Util.smap_try_find (sigmap env) lid.FStar_Ident.str)
in (match (uu____3661) with
| FStar_Pervasives_Native.Some (sb) -> begin
(k_global_def lid sb)
end
| FStar_Pervasives_Native.None -> begin
k_not_found
end)))


let try_lookup_id : env  ->  FStar_Ident.ident  ->  (FStar_Syntax_Syntax.term * Prims.bool) FStar_Pervasives_Native.option = (fun env id1 -> (

let uu____3701 = (unmangleOpName id1)
in (match (uu____3701) with
| FStar_Pervasives_Native.Some (f) -> begin
FStar_Pervasives_Native.Some (f)
end
| uu____3727 -> begin
(try_lookup_id'' env id1 Exported_id_term_type (fun r -> (

let uu____3741 = (found_local_binding id1.FStar_Ident.idRange r)
in Cont_ok (uu____3741))) (fun uu____3751 -> Cont_fail) (fun uu____3757 -> Cont_ignore) (fun i -> (find_in_module env i (fun uu____3772 uu____3773 -> Cont_fail) Cont_ignore)) (fun uu____3788 uu____3789 -> Cont_fail))
end)))


let lookup_default_id : 'a . env  ->  FStar_Ident.ident  ->  (FStar_Ident.lident  ->  (FStar_Syntax_Syntax.sigelt * Prims.bool)  ->  'a cont_t)  ->  'a cont_t  ->  'a cont_t = (fun env id1 k_global_def k_not_found -> (

let find_in_monad = (match (env.curmonad) with
| FStar_Pervasives_Native.Some (uu____3868) -> begin
(

let lid = (qualify env id1)
in (

let uu____3870 = (FStar_Util.smap_try_find (sigmap env) lid.FStar_Ident.str)
in (match (uu____3870) with
| FStar_Pervasives_Native.Some (r) -> begin
(

let uu____3894 = (k_global_def lid r)
in FStar_Pervasives_Native.Some (uu____3894))
end
| FStar_Pervasives_Native.None -> begin
FStar_Pervasives_Native.None
end)))
end
| FStar_Pervasives_Native.None -> begin
FStar_Pervasives_Native.None
end)
in (match (find_in_monad) with
| FStar_Pervasives_Native.Some (v1) -> begin
v1
end
| FStar_Pervasives_Native.None -> begin
(

let lid = (

let uu____3917 = (current_module env)
in (qual uu____3917 id1))
in (find_in_module env lid k_global_def k_not_found))
end)))


let lid_is_curmod : env  ->  FStar_Ident.lident  ->  Prims.bool = (fun env lid -> (match (env.curmodule) with
| FStar_Pervasives_Native.None -> begin
false
end
| FStar_Pervasives_Native.Some (m) -> begin
(FStar_Ident.lid_equals lid m)
end))


let module_is_defined : env  ->  FStar_Ident.lident  ->  Prims.bool = (fun env lid -> ((lid_is_curmod env lid) || (FStar_List.existsb (fun x -> (FStar_Ident.lid_equals lid (FStar_Pervasives_Native.fst x))) env.modules)))


let resolve_module_name : env  ->  FStar_Ident.lident  ->  Prims.bool  ->  FStar_Ident.lident FStar_Pervasives_Native.option = (fun env lid honor_ns -> (

let nslen = (FStar_List.length lid.FStar_Ident.ns)
in (

let rec aux = (fun uu___93_3980 -> (match (uu___93_3980) with
| [] -> begin
(

let uu____3985 = (module_is_defined env lid)
in (match (uu____3985) with
| true -> begin
FStar_Pervasives_Native.Some (lid)
end
| uu____3988 -> begin
FStar_Pervasives_Native.None
end))
end
| (Open_module_or_namespace (ns, Open_namespace))::q when honor_ns -> begin
(

let new_lid = (

let uu____3994 = (

let uu____3995 = (FStar_Ident.path_of_lid ns)
in (

let uu____3998 = (FStar_Ident.path_of_lid lid)
in (FStar_List.append uu____3995 uu____3998)))
in (

let uu____4001 = (FStar_Ident.range_of_lid lid)
in (FStar_Ident.lid_of_path uu____3994 uu____4001)))
in (

let uu____4002 = (module_is_defined env new_lid)
in (match (uu____4002) with
| true -> begin
FStar_Pervasives_Native.Some (new_lid)
end
| uu____4005 -> begin
(aux q)
end)))
end
| (Module_abbrev (name, modul))::uu____4008 when ((Prims.op_Equality nslen (Prims.parse_int "0")) && (Prims.op_Equality name.FStar_Ident.idText lid.FStar_Ident.ident.FStar_Ident.idText)) -> begin
FStar_Pervasives_Native.Some (modul)
end
| (uu____4015)::q -> begin
(aux q)
end))
in (aux env.scope_mods))))


let fail_if_curmodule : env  ->  FStar_Ident.lident  ->  FStar_Ident.lident  ->  unit = (fun env ns_original ns_resolved -> (

let uu____4034 = (

let uu____4035 = (current_module env)
in (FStar_Ident.lid_equals ns_resolved uu____4035))
in (match (uu____4034) with
| true -> begin
(

let uu____4036 = (FStar_Ident.lid_equals ns_resolved FStar_Parser_Const.prims_lid)
in (match (uu____4036) with
| true -> begin
()
end
| uu____4037 -> begin
(

let uu____4038 = (

let uu____4043 = (FStar_Util.format1 "Reference %s to current module is forbidden (see GitHub issue #451)" ns_original.FStar_Ident.str)
in ((FStar_Errors.Fatal_ForbiddenReferenceToCurrentModule), (uu____4043)))
in (

let uu____4044 = (FStar_Ident.range_of_lid ns_original)
in (FStar_Errors.raise_error uu____4038 uu____4044)))
end))
end
| uu____4045 -> begin
()
end)))


let fail_if_qualified_by_curmodule : env  ->  FStar_Ident.lident  ->  unit = (fun env lid -> (match (lid.FStar_Ident.ns) with
| [] -> begin
()
end
| uu____4056 -> begin
(

let modul_orig = (FStar_Ident.lid_of_ids lid.FStar_Ident.ns)
in (

let uu____4060 = (resolve_module_name env modul_orig true)
in (match (uu____4060) with
| FStar_Pervasives_Native.Some (modul_res) -> begin
(fail_if_curmodule env modul_orig modul_res)
end
| uu____4064 -> begin
()
end)))
end))


let is_open : env  ->  FStar_Ident.lident  ->  open_kind  ->  Prims.bool = (fun env lid open_kind -> (FStar_List.existsb (fun uu___94_4085 -> (match (uu___94_4085) with
| Open_module_or_namespace (ns, k) -> begin
((Prims.op_Equality k open_kind) && (FStar_Ident.lid_equals lid ns))
end
| uu____4088 -> begin
false
end)) env.scope_mods))


let namespace_is_open : env  ->  FStar_Ident.lident  ->  Prims.bool = (fun env lid -> (is_open env lid Open_namespace))


let module_is_open : env  ->  FStar_Ident.lident  ->  Prims.bool = (fun env lid -> ((lid_is_curmod env lid) || (is_open env lid Open_module)))


let shorten_module_path : env  ->  FStar_Ident.ident Prims.list  ->  Prims.bool  ->  (FStar_Ident.ident Prims.list * FStar_Ident.ident Prims.list) = (fun env ids is_full_path -> (

let rec aux = (fun revns id1 -> (

let lid = (FStar_Ident.lid_of_ns_and_id (FStar_List.rev revns) id1)
in (match ((namespace_is_open env lid)) with
| true -> begin
FStar_Pervasives_Native.Some ((((FStar_List.rev ((id1)::revns))), ([])))
end
| uu____4184 -> begin
(match (revns) with
| [] -> begin
FStar_Pervasives_Native.None
end
| (ns_last_id)::rev_ns_prefix -> begin
(

let uu____4207 = (aux rev_ns_prefix ns_last_id)
in (FStar_All.pipe_right uu____4207 (FStar_Util.map_option (fun uu____4257 -> (match (uu____4257) with
| (stripped_ids, rev_kept_ids) -> begin
((stripped_ids), ((id1)::rev_kept_ids))
end)))))
end)
end)))
in (

let do_shorten = (fun env1 ids1 -> (match ((FStar_List.rev ids1)) with
| [] -> begin
(([]), ([]))
end
| (ns_last_id)::ns_rev_prefix -> begin
(

let uu____4327 = (aux ns_rev_prefix ns_last_id)
in (match (uu____4327) with
| FStar_Pervasives_Native.None -> begin
(([]), (ids1))
end
| FStar_Pervasives_Native.Some (stripped_ids, rev_kept_ids) -> begin
((stripped_ids), ((FStar_List.rev rev_kept_ids)))
end))
end))
in (match (is_full_path) with
| true -> begin
(

let uu____4388 = (

let uu____4391 = (FStar_Ident.lid_of_ids ids)
in (resolve_module_name env uu____4391 true))
in (match (uu____4388) with
| FStar_Pervasives_Native.Some (m) when (module_is_open env m) -> begin
((ids), ([]))
end
| uu____4405 -> begin
(do_shorten env ids)
end))
end
| uu____4408 -> begin
(do_shorten env ids)
end))))


let resolve_in_open_namespaces'' : 'a . env  ->  FStar_Ident.lident  ->  exported_id_kind  ->  (local_binding  ->  'a cont_t)  ->  (rec_binding  ->  'a cont_t)  ->  (record_or_dc  ->  'a cont_t)  ->  (FStar_Ident.lident  ->  'a cont_t)  ->  ('a cont_t  ->  FStar_Ident.ident  ->  'a cont_t)  ->  'a FStar_Pervasives_Native.option = (fun env lid eikind k_local_binding k_rec_binding k_record f_module l_default -> (match (lid.FStar_Ident.ns) with
| (uu____4524)::uu____4525 -> begin
(

let uu____4528 = (

let uu____4531 = (

let uu____4532 = (FStar_Ident.lid_of_ids lid.FStar_Ident.ns)
in (

let uu____4533 = (FStar_Ident.range_of_lid lid)
in (FStar_Ident.set_lid_range uu____4532 uu____4533)))
in (resolve_module_name env uu____4531 true))
in (match (uu____4528) with
| FStar_Pervasives_Native.None -> begin
FStar_Pervasives_Native.None
end
| FStar_Pervasives_Native.Some (modul) -> begin
(

let uu____4537 = (find_in_module_with_includes eikind f_module Cont_fail env modul lid.FStar_Ident.ident)
in (option_of_cont (fun uu____4541 -> FStar_Pervasives_Native.None) uu____4537))
end))
end
| [] -> begin
(try_lookup_id'' env lid.FStar_Ident.ident eikind k_local_binding k_rec_binding k_record f_module l_default)
end))


let cont_of_option : 'a . 'a cont_t  ->  'a FStar_Pervasives_Native.option  ->  'a cont_t = (fun k_none uu___95_4564 -> (match (uu___95_4564) with
| FStar_Pervasives_Native.Some (v1) -> begin
Cont_ok (v1)
end
| FStar_Pervasives_Native.None -> begin
k_none
end))


let resolve_in_open_namespaces' : 'a . env  ->  FStar_Ident.lident  ->  (local_binding  ->  'a FStar_Pervasives_Native.option)  ->  (rec_binding  ->  'a FStar_Pervasives_Native.option)  ->  (FStar_Ident.lident  ->  (FStar_Syntax_Syntax.sigelt * Prims.bool)  ->  'a FStar_Pervasives_Native.option)  ->  'a FStar_Pervasives_Native.option = (fun env lid k_local_binding k_rec_binding k_global_def -> (

let k_global_def' = (fun k lid1 def -> (

let uu____4680 = (k_global_def lid1 def)
in (cont_of_option k uu____4680)))
in (

let f_module = (fun lid' -> (

let k = Cont_ignore
in (find_in_module env lid' (k_global_def' k) k)))
in (

let l_default = (fun k i -> (lookup_default_id env i (k_global_def' k) k))
in (resolve_in_open_namespaces'' env lid Exported_id_term_type (fun l -> (

let uu____4716 = (k_local_binding l)
in (cont_of_option Cont_fail uu____4716))) (fun r -> (

let uu____4722 = (k_rec_binding r)
in (cont_of_option Cont_fail uu____4722))) (fun uu____4726 -> Cont_ignore) f_module l_default)))))


let fv_qual_of_se : FStar_Syntax_Syntax.sigelt  ->  FStar_Syntax_Syntax.fv_qual FStar_Pervasives_Native.option = (fun se -> (match (se.FStar_Syntax_Syntax.sigel) with
| FStar_Syntax_Syntax.Sig_datacon (uu____4736, uu____4737, uu____4738, l, uu____4740, uu____4741) -> begin
(

let qopt = (FStar_Util.find_map se.FStar_Syntax_Syntax.sigquals (fun uu___96_4752 -> (match (uu___96_4752) with
| FStar_Syntax_Syntax.RecordConstructor (uu____4755, fs) -> begin
FStar_Pervasives_Native.Some (FStar_Syntax_Syntax.Record_ctor (((l), (fs))))
end
| uu____4767 -> begin
FStar_Pervasives_Native.None
end)))
in (match (qopt) with
| FStar_Pervasives_Native.None -> begin
FStar_Pervasives_Native.Some (FStar_Syntax_Syntax.Data_ctor)
end
| x -> begin
x
end))
end
| FStar_Syntax_Syntax.Sig_declare_typ (uu____4773, uu____4774, uu____4775) -> begin
FStar_Pervasives_Native.None
end
| uu____4776 -> begin
FStar_Pervasives_Native.None
end))


let lb_fv : FStar_Syntax_Syntax.letbinding Prims.list  ->  FStar_Ident.lident  ->  FStar_Syntax_Syntax.fv = (fun lbs lid -> (

let uu____4791 = (FStar_Util.find_map lbs (fun lb -> (

let fv = (FStar_Util.right lb.FStar_Syntax_Syntax.lbname)
in (

let uu____4799 = (FStar_Syntax_Syntax.fv_eq_lid fv lid)
in (match (uu____4799) with
| true -> begin
FStar_Pervasives_Native.Some (fv)
end
| uu____4802 -> begin
FStar_Pervasives_Native.None
end)))))
in (FStar_All.pipe_right uu____4791 FStar_Util.must)))


let ns_of_lid_equals : FStar_Ident.lident  ->  FStar_Ident.lident  ->  Prims.bool = (fun lid ns -> ((

let uu____4817 = (

let uu____4818 = (FStar_Ident.ids_of_lid ns)
in (FStar_List.length uu____4818))
in (Prims.op_Equality (FStar_List.length lid.FStar_Ident.ns) uu____4817)) && (

let uu____4826 = (FStar_Ident.lid_of_ids lid.FStar_Ident.ns)
in (FStar_Ident.lid_equals uu____4826 ns))))


let try_lookup_name : Prims.bool  ->  Prims.bool  ->  env  ->  FStar_Ident.lident  ->  foundname FStar_Pervasives_Native.option = (fun any_val exclude_interf env lid -> (

let occurrence_range = (FStar_Ident.range_of_lid lid)
in (

let k_global_def = (fun source_lid uu___101_4868 -> (match (uu___101_4868) with
| (uu____4875, true) when exclude_interf -> begin
FStar_Pervasives_Native.None
end
| (se, uu____4877) -> begin
(match (se.FStar_Syntax_Syntax.sigel) with
| FStar_Syntax_Syntax.Sig_inductive_typ (uu____4880) -> begin
(

let uu____4897 = (

let uu____4898 = (

let uu____4907 = (FStar_Syntax_Syntax.fvar source_lid FStar_Syntax_Syntax.delta_constant FStar_Pervasives_Native.None)
in ((uu____4907), (false), (se.FStar_Syntax_Syntax.sigattrs)))
in Term_name (uu____4898))
in FStar_Pervasives_Native.Some (uu____4897))
end
| FStar_Syntax_Syntax.Sig_datacon (uu____4910) -> begin
(

let uu____4925 = (

let uu____4926 = (

let uu____4935 = (

let uu____4936 = (fv_qual_of_se se)
in (FStar_Syntax_Syntax.fvar source_lid FStar_Syntax_Syntax.delta_constant uu____4936))
in ((uu____4935), (false), (se.FStar_Syntax_Syntax.sigattrs)))
in Term_name (uu____4926))
in FStar_Pervasives_Native.Some (uu____4925))
end
| FStar_Syntax_Syntax.Sig_let ((uu____4941, lbs), uu____4943) -> begin
(

let fv = (lb_fv lbs source_lid)
in (

let uu____4959 = (

let uu____4960 = (

let uu____4969 = (FStar_Syntax_Syntax.fvar source_lid fv.FStar_Syntax_Syntax.fv_delta fv.FStar_Syntax_Syntax.fv_qual)
in ((uu____4969), (false), (se.FStar_Syntax_Syntax.sigattrs)))
in Term_name (uu____4960))
in FStar_Pervasives_Native.Some (uu____4959)))
end
| FStar_Syntax_Syntax.Sig_declare_typ (lid1, uu____4973, uu____4974) -> begin
(

let quals = se.FStar_Syntax_Syntax.sigquals
in (

let uu____4978 = (any_val || (FStar_All.pipe_right quals (FStar_Util.for_some (fun uu___97_4982 -> (match (uu___97_4982) with
| FStar_Syntax_Syntax.Assumption -> begin
true
end
| uu____4983 -> begin
false
end)))))
in (match (uu____4978) with
| true -> begin
(

let lid2 = (

let uu____4987 = (FStar_Ident.range_of_lid source_lid)
in (FStar_Ident.set_lid_range lid1 uu____4987))
in (

let dd = (

let uu____4989 = ((FStar_Syntax_Util.is_primop_lid lid2) || (FStar_All.pipe_right quals (FStar_Util.for_some (fun uu___98_4994 -> (match (uu___98_4994) with
| FStar_Syntax_Syntax.Projector (uu____4995) -> begin
true
end
| FStar_Syntax_Syntax.Discriminator (uu____5000) -> begin
true
end
| uu____5001 -> begin
false
end)))))
in (match (uu____4989) with
| true -> begin
FStar_Syntax_Syntax.delta_equational
end
| uu____5002 -> begin
FStar_Syntax_Syntax.delta_constant
end))
in (

let dd1 = (

let uu____5004 = (FStar_All.pipe_right quals (FStar_Util.for_some (fun uu___99_5008 -> (match (uu___99_5008) with
| FStar_Syntax_Syntax.Abstract -> begin
true
end
| uu____5009 -> begin
false
end))))
in (match (uu____5004) with
| true -> begin
FStar_Syntax_Syntax.Delta_abstract (dd)
end
| uu____5010 -> begin
dd
end))
in (

let uu____5011 = (FStar_Util.find_map quals (fun uu___100_5016 -> (match (uu___100_5016) with
| FStar_Syntax_Syntax.Reflectable (refl_monad) -> begin
FStar_Pervasives_Native.Some (refl_monad)
end
| uu____5020 -> begin
FStar_Pervasives_Native.None
end)))
in (match (uu____5011) with
| FStar_Pervasives_Native.Some (refl_monad) -> begin
(

let refl_const = (FStar_Syntax_Syntax.mk (FStar_Syntax_Syntax.Tm_constant (FStar_Const.Const_reflect (refl_monad))) FStar_Pervasives_Native.None occurrence_range)
in FStar_Pervasives_Native.Some (Term_name (((refl_const), (false), (se.FStar_Syntax_Syntax.sigattrs)))))
end
| uu____5031 -> begin
(

let uu____5034 = (

let uu____5035 = (

let uu____5044 = (

let uu____5045 = (fv_qual_of_se se)
in (FStar_Syntax_Syntax.fvar lid2 dd1 uu____5045))
in ((uu____5044), (false), (se.FStar_Syntax_Syntax.sigattrs)))
in Term_name (uu____5035))
in FStar_Pervasives_Native.Some (uu____5034))
end)))))
end
| uu____5050 -> begin
FStar_Pervasives_Native.None
end)))
end
| FStar_Syntax_Syntax.Sig_new_effect_for_free (ne) -> begin
(

let uu____5052 = (

let uu____5053 = (

let uu____5058 = (

let uu____5059 = (FStar_Ident.range_of_lid source_lid)
in (FStar_Ident.set_lid_range ne.FStar_Syntax_Syntax.mname uu____5059))
in ((se), (uu____5058)))
in Eff_name (uu____5053))
in FStar_Pervasives_Native.Some (uu____5052))
end
| FStar_Syntax_Syntax.Sig_new_effect (ne) -> begin
(

let uu____5061 = (

let uu____5062 = (

let uu____5067 = (

let uu____5068 = (FStar_Ident.range_of_lid source_lid)
in (FStar_Ident.set_lid_range ne.FStar_Syntax_Syntax.mname uu____5068))
in ((se), (uu____5067)))
in Eff_name (uu____5062))
in FStar_Pervasives_Native.Some (uu____5061))
end
| FStar_Syntax_Syntax.Sig_effect_abbrev (uu____5069) -> begin
FStar_Pervasives_Native.Some (Eff_name (((se), (source_lid))))
end
| FStar_Syntax_Syntax.Sig_splice (lids, t) -> begin
(

let uu____5088 = (

let uu____5089 = (

let uu____5098 = (FStar_Syntax_Syntax.fvar source_lid (FStar_Syntax_Syntax.Delta_constant_at_level ((Prims.parse_int "1"))) FStar_Pervasives_Native.None)
in ((uu____5098), (false), ([])))
in Term_name (uu____5089))
in FStar_Pervasives_Native.Some (uu____5088))
end
| uu____5101 -> begin
FStar_Pervasives_Native.None
end)
end))
in (

let k_local_binding = (fun r -> (

let uu____5122 = (

let uu____5127 = (FStar_Ident.range_of_lid lid)
in (found_local_binding uu____5127 r))
in (match (uu____5122) with
| (t, mut) -> begin
FStar_Pervasives_Native.Some (Term_name (((t), (mut), ([]))))
end)))
in (

let k_rec_binding = (fun uu____5147 -> (match (uu____5147) with
| (id1, l, dd) -> begin
(

let uu____5159 = (

let uu____5160 = (

let uu____5169 = (

let uu____5170 = (

let uu____5171 = (FStar_Ident.range_of_lid lid)
in (FStar_Ident.set_lid_range l uu____5171))
in (FStar_Syntax_Syntax.fvar uu____5170 dd FStar_Pervasives_Native.None))
in ((uu____5169), (false), ([])))
in Term_name (uu____5160))
in FStar_Pervasives_Native.Some (uu____5159))
end))
in (

let found_unmangled = (match (lid.FStar_Ident.ns) with
| [] -> begin
(

let uu____5179 = (unmangleOpName lid.FStar_Ident.ident)
in (match (uu____5179) with
| FStar_Pervasives_Native.Some (t, mut) -> begin
FStar_Pervasives_Native.Some (Term_name (((t), (mut), ([]))))
end
| uu____5196 -> begin
FStar_Pervasives_Native.None
end))
end
| uu____5203 -> begin
FStar_Pervasives_Native.None
end)
in (match (found_unmangled) with
| FStar_Pervasives_Native.None -> begin
(resolve_in_open_namespaces' env lid k_local_binding k_rec_binding k_global_def)
end
| x -> begin
x
end)))))))


let try_lookup_effect_name' : Prims.bool  ->  env  ->  FStar_Ident.lident  ->  (FStar_Syntax_Syntax.sigelt * FStar_Ident.lident) FStar_Pervasives_Native.option = (fun exclude_interf env lid -> (

let uu____5238 = (try_lookup_name true exclude_interf env lid)
in (match (uu____5238) with
| FStar_Pervasives_Native.Some (Eff_name (o, l)) -> begin
FStar_Pervasives_Native.Some (((o), (l)))
end
| uu____5253 -> begin
FStar_Pervasives_Native.None
end)))


let try_lookup_effect_name : env  ->  FStar_Ident.lident  ->  FStar_Ident.lident FStar_Pervasives_Native.option = (fun env l -> (

let uu____5272 = (try_lookup_effect_name' (not (env.iface)) env l)
in (match (uu____5272) with
| FStar_Pervasives_Native.Some (o, l1) -> begin
FStar_Pervasives_Native.Some (l1)
end
| uu____5287 -> begin
FStar_Pervasives_Native.None
end)))


let try_lookup_effect_name_and_attributes : env  ->  FStar_Ident.lident  ->  (FStar_Ident.lident * FStar_Syntax_Syntax.cflags Prims.list) FStar_Pervasives_Native.option = (fun env l -> (

let uu____5312 = (try_lookup_effect_name' (not (env.iface)) env l)
in (match (uu____5312) with
| FStar_Pervasives_Native.Some ({FStar_Syntax_Syntax.sigel = FStar_Syntax_Syntax.Sig_new_effect (ne); FStar_Syntax_Syntax.sigrng = uu____5328; FStar_Syntax_Syntax.sigquals = uu____5329; FStar_Syntax_Syntax.sigmeta = uu____5330; FStar_Syntax_Syntax.sigattrs = uu____5331}, l1) -> begin
FStar_Pervasives_Native.Some (((l1), (ne.FStar_Syntax_Syntax.cattributes)))
end
| FStar_Pervasives_Native.Some ({FStar_Syntax_Syntax.sigel = FStar_Syntax_Syntax.Sig_new_effect_for_free (ne); FStar_Syntax_Syntax.sigrng = uu____5350; FStar_Syntax_Syntax.sigquals = uu____5351; FStar_Syntax_Syntax.sigmeta = uu____5352; FStar_Syntax_Syntax.sigattrs = uu____5353}, l1) -> begin
FStar_Pervasives_Native.Some (((l1), (ne.FStar_Syntax_Syntax.cattributes)))
end
| FStar_Pervasives_Native.Some ({FStar_Syntax_Syntax.sigel = FStar_Syntax_Syntax.Sig_effect_abbrev (uu____5371, uu____5372, uu____5373, uu____5374, cattributes); FStar_Syntax_Syntax.sigrng = uu____5376; FStar_Syntax_Syntax.sigquals = uu____5377; FStar_Syntax_Syntax.sigmeta = uu____5378; FStar_Syntax_Syntax.sigattrs = uu____5379}, l1) -> begin
FStar_Pervasives_Native.Some (((l1), (cattributes)))
end
| uu____5401 -> begin
FStar_Pervasives_Native.None
end)))


let try_lookup_effect_defn : env  ->  FStar_Ident.lident  ->  FStar_Syntax_Syntax.eff_decl FStar_Pervasives_Native.option = (fun env l -> (

let uu____5426 = (try_lookup_effect_name' (not (env.iface)) env l)
in (match (uu____5426) with
| FStar_Pervasives_Native.Some ({FStar_Syntax_Syntax.sigel = FStar_Syntax_Syntax.Sig_new_effect (ne); FStar_Syntax_Syntax.sigrng = uu____5436; FStar_Syntax_Syntax.sigquals = uu____5437; FStar_Syntax_Syntax.sigmeta = uu____5438; FStar_Syntax_Syntax.sigattrs = uu____5439}, uu____5440) -> begin
FStar_Pervasives_Native.Some (ne)
end
| FStar_Pervasives_Native.Some ({FStar_Syntax_Syntax.sigel = FStar_Syntax_Syntax.Sig_new_effect_for_free (ne); FStar_Syntax_Syntax.sigrng = uu____5450; FStar_Syntax_Syntax.sigquals = uu____5451; FStar_Syntax_Syntax.sigmeta = uu____5452; FStar_Syntax_Syntax.sigattrs = uu____5453}, uu____5454) -> begin
FStar_Pervasives_Native.Some (ne)
end
| uu____5463 -> begin
FStar_Pervasives_Native.None
end)))


let is_effect_name : env  ->  FStar_Ident.lident  ->  Prims.bool = (fun env lid -> (

let uu____5480 = (try_lookup_effect_name env lid)
in (match (uu____5480) with
| FStar_Pervasives_Native.None -> begin
false
end
| FStar_Pervasives_Native.Some (uu____5483) -> begin
true
end)))


let try_lookup_root_effect_name : env  ->  FStar_Ident.lident  ->  FStar_Ident.lident FStar_Pervasives_Native.option = (fun env l -> (

let uu____5496 = (try_lookup_effect_name' (not (env.iface)) env l)
in (match (uu____5496) with
| FStar_Pervasives_Native.Some ({FStar_Syntax_Syntax.sigel = FStar_Syntax_Syntax.Sig_effect_abbrev (l', uu____5506, uu____5507, uu____5508, uu____5509); FStar_Syntax_Syntax.sigrng = uu____5510; FStar_Syntax_Syntax.sigquals = uu____5511; FStar_Syntax_Syntax.sigmeta = uu____5512; FStar_Syntax_Syntax.sigattrs = uu____5513}, uu____5514) -> begin
(

let rec aux = (fun new_name -> (

let uu____5535 = (FStar_Util.smap_try_find (sigmap env) new_name.FStar_Ident.str)
in (match (uu____5535) with
| FStar_Pervasives_Native.None -> begin
FStar_Pervasives_Native.None
end
| FStar_Pervasives_Native.Some (s, uu____5553) -> begin
(match (s.FStar_Syntax_Syntax.sigel) with
| FStar_Syntax_Syntax.Sig_new_effect_for_free (ne) -> begin
(

let uu____5561 = (

let uu____5562 = (FStar_Ident.range_of_lid l)
in (FStar_Ident.set_lid_range ne.FStar_Syntax_Syntax.mname uu____5562))
in FStar_Pervasives_Native.Some (uu____5561))
end
| FStar_Syntax_Syntax.Sig_new_effect (ne) -> begin
(

let uu____5564 = (

let uu____5565 = (FStar_Ident.range_of_lid l)
in (FStar_Ident.set_lid_range ne.FStar_Syntax_Syntax.mname uu____5565))
in FStar_Pervasives_Native.Some (uu____5564))
end
| FStar_Syntax_Syntax.Sig_effect_abbrev (uu____5566, uu____5567, uu____5568, cmp, uu____5570) -> begin
(

let l'' = (FStar_Syntax_Util.comp_effect_name cmp)
in (aux l''))
end
| uu____5576 -> begin
FStar_Pervasives_Native.None
end)
end)))
in (aux l'))
end
| FStar_Pervasives_Native.Some (uu____5577, l') -> begin
FStar_Pervasives_Native.Some (l')
end
| uu____5583 -> begin
FStar_Pervasives_Native.None
end)))


let lookup_letbinding_quals : env  ->  FStar_Ident.lident  ->  FStar_Syntax_Syntax.qualifier Prims.list = (fun env lid -> (

let k_global_def = (fun lid1 uu___102_5620 -> (match (uu___102_5620) with
| ({FStar_Syntax_Syntax.sigel = FStar_Syntax_Syntax.Sig_declare_typ (uu____5629, uu____5630, uu____5631); FStar_Syntax_Syntax.sigrng = uu____5632; FStar_Syntax_Syntax.sigquals = quals; FStar_Syntax_Syntax.sigmeta = uu____5634; FStar_Syntax_Syntax.sigattrs = uu____5635}, uu____5636) -> begin
FStar_Pervasives_Native.Some (quals)
end
| uu____5643 -> begin
FStar_Pervasives_Native.None
end))
in (

let uu____5650 = (resolve_in_open_namespaces' env lid (fun uu____5658 -> FStar_Pervasives_Native.None) (fun uu____5662 -> FStar_Pervasives_Native.None) k_global_def)
in (match (uu____5650) with
| FStar_Pervasives_Native.Some (quals) -> begin
quals
end
| uu____5672 -> begin
[]
end))))


let try_lookup_module : env  ->  FStar_Ident.path  ->  FStar_Syntax_Syntax.modul FStar_Pervasives_Native.option = (fun env path -> (

let uu____5689 = (FStar_List.tryFind (fun uu____5704 -> (match (uu____5704) with
| (mlid, modul) -> begin
(

let uu____5711 = (FStar_Ident.path_of_lid mlid)
in (Prims.op_Equality uu____5711 path))
end)) env.modules)
in (match (uu____5689) with
| FStar_Pervasives_Native.Some (uu____5714, modul) -> begin
FStar_Pervasives_Native.Some (modul)
end
| FStar_Pervasives_Native.None -> begin
FStar_Pervasives_Native.None
end)))


let try_lookup_let : env  ->  FStar_Ident.lident  ->  FStar_Syntax_Syntax.term FStar_Pervasives_Native.option = (fun env lid -> (

let k_global_def = (fun lid1 uu___103_5752 -> (match (uu___103_5752) with
| ({FStar_Syntax_Syntax.sigel = FStar_Syntax_Syntax.Sig_let ((uu____5759, lbs), uu____5761); FStar_Syntax_Syntax.sigrng = uu____5762; FStar_Syntax_Syntax.sigquals = uu____5763; FStar_Syntax_Syntax.sigmeta = uu____5764; FStar_Syntax_Syntax.sigattrs = uu____5765}, uu____5766) -> begin
(

let fv = (lb_fv lbs lid1)
in (

let uu____5786 = (FStar_Syntax_Syntax.fvar lid1 fv.FStar_Syntax_Syntax.fv_delta fv.FStar_Syntax_Syntax.fv_qual)
in FStar_Pervasives_Native.Some (uu____5786)))
end
| uu____5787 -> begin
FStar_Pervasives_Native.None
end))
in (resolve_in_open_namespaces' env lid (fun uu____5793 -> FStar_Pervasives_Native.None) (fun uu____5795 -> FStar_Pervasives_Native.None) k_global_def)))


let try_lookup_definition : env  ->  FStar_Ident.lident  ->  FStar_Syntax_Syntax.term FStar_Pervasives_Native.option = (fun env lid -> (

let k_global_def = (fun lid1 uu___104_5826 -> (match (uu___104_5826) with
| ({FStar_Syntax_Syntax.sigel = FStar_Syntax_Syntax.Sig_let (lbs, uu____5836); FStar_Syntax_Syntax.sigrng = uu____5837; FStar_Syntax_Syntax.sigquals = uu____5838; FStar_Syntax_Syntax.sigmeta = uu____5839; FStar_Syntax_Syntax.sigattrs = uu____5840}, uu____5841) -> begin
(FStar_Util.find_map (FStar_Pervasives_Native.snd lbs) (fun lb -> (match (lb.FStar_Syntax_Syntax.lbname) with
| FStar_Util.Inr (fv) when (FStar_Syntax_Syntax.fv_eq_lid fv lid1) -> begin
FStar_Pervasives_Native.Some (lb.FStar_Syntax_Syntax.lbdef)
end
| uu____5864 -> begin
FStar_Pervasives_Native.None
end)))
end
| uu____5871 -> begin
FStar_Pervasives_Native.None
end))
in (resolve_in_open_namespaces' env lid (fun uu____5881 -> FStar_Pervasives_Native.None) (fun uu____5885 -> FStar_Pervasives_Native.None) k_global_def)))


let empty_include_smap : FStar_Ident.lident Prims.list FStar_ST.ref FStar_Util.smap = (new_sigmap ())


let empty_exported_id_smap : exported_id_set FStar_Util.smap = (new_sigmap ())


let try_lookup_lid' : Prims.bool  ->  Prims.bool  ->  env  ->  FStar_Ident.lident  ->  (FStar_Syntax_Syntax.term * Prims.bool * FStar_Syntax_Syntax.attribute Prims.list) FStar_Pervasives_Native.option = (fun any_val exclude_interface env lid -> (

let uu____5942 = (try_lookup_name any_val exclude_interface env lid)
in (match (uu____5942) with
| FStar_Pervasives_Native.Some (Term_name (e, mut, attrs)) -> begin
FStar_Pervasives_Native.Some (((e), (mut), (attrs)))
end
| uu____5972 -> begin
FStar_Pervasives_Native.None
end)))


let drop_attributes : (FStar_Syntax_Syntax.term * Prims.bool * FStar_Syntax_Syntax.attribute Prims.list) FStar_Pervasives_Native.option  ->  (FStar_Syntax_Syntax.term * Prims.bool) FStar_Pervasives_Native.option = (fun x -> (match (x) with
| FStar_Pervasives_Native.Some (t, mut, uu____6028) -> begin
FStar_Pervasives_Native.Some (((t), (mut)))
end
| FStar_Pervasives_Native.None -> begin
FStar_Pervasives_Native.None
end))


let try_lookup_lid_with_attributes : env  ->  FStar_Ident.lident  ->  (FStar_Syntax_Syntax.term * Prims.bool * FStar_Syntax_Syntax.attribute Prims.list) FStar_Pervasives_Native.option = (fun env l -> (try_lookup_lid' env.iface false env l))


let try_lookup_lid : env  ->  FStar_Ident.lident  ->  (FStar_Syntax_Syntax.term * Prims.bool) FStar_Pervasives_Native.option = (fun env l -> (

let uu____6103 = (try_lookup_lid_with_attributes env l)
in (FStar_All.pipe_right uu____6103 drop_attributes)))


let resolve_to_fully_qualified_name : env  ->  FStar_Ident.lident  ->  FStar_Ident.lident FStar_Pervasives_Native.option = (fun env l -> (

let uu____6142 = (try_lookup_lid env l)
in (match (uu____6142) with
| FStar_Pervasives_Native.None -> begin
FStar_Pervasives_Native.None
end
| FStar_Pervasives_Native.Some (e, uu____6156) -> begin
(

let uu____6161 = (

let uu____6162 = (FStar_Syntax_Subst.compress e)
in uu____6162.FStar_Syntax_Syntax.n)
in (match (uu____6161) with
| FStar_Syntax_Syntax.Tm_fvar (fv) -> begin
FStar_Pervasives_Native.Some (fv.FStar_Syntax_Syntax.fv_name.FStar_Syntax_Syntax.v)
end
| uu____6168 -> begin
FStar_Pervasives_Native.None
end))
end)))


let shorten_lid' : env  ->  FStar_Ident.lident  ->  FStar_Ident.lident = (fun env lid -> (

let uu____6179 = (shorten_module_path env lid.FStar_Ident.ns true)
in (match (uu____6179) with
| (uu____6188, short) -> begin
(FStar_Ident.lid_of_ns_and_id short lid.FStar_Ident.ident)
end)))


let shorten_lid : env  ->  FStar_Ident.lid  ->  FStar_Ident.lid = (fun env lid -> (match (env.curmodule) with
| FStar_Pervasives_Native.None -> begin
(shorten_lid' env lid)
end
| uu____6208 -> begin
(

let lid_without_ns = (FStar_Ident.lid_of_ns_and_id [] lid.FStar_Ident.ident)
in (

let uu____6212 = (resolve_to_fully_qualified_name env lid_without_ns)
in (match (uu____6212) with
| FStar_Pervasives_Native.Some (lid') when (Prims.op_Equality lid'.FStar_Ident.str lid.FStar_Ident.str) -> begin
lid_without_ns
end
| uu____6216 -> begin
(shorten_lid' env lid)
end)))
end))


let try_lookup_lid_with_attributes_no_resolve : env  ->  FStar_Ident.lident  ->  (FStar_Syntax_Syntax.term * Prims.bool * FStar_Syntax_Syntax.attribute Prims.list) FStar_Pervasives_Native.option = (fun env l -> (

let env' = (

let uu___124_6250 = env
in {curmodule = uu___124_6250.curmodule; curmonad = uu___124_6250.curmonad; modules = uu___124_6250.modules; scope_mods = []; exported_ids = empty_exported_id_smap; trans_exported_ids = uu___124_6250.trans_exported_ids; includes = empty_include_smap; sigaccum = uu___124_6250.sigaccum; sigmap = uu___124_6250.sigmap; iface = uu___124_6250.iface; admitted_iface = uu___124_6250.admitted_iface; expect_typ = uu___124_6250.expect_typ; docs = uu___124_6250.docs; remaining_iface_decls = uu___124_6250.remaining_iface_decls; syntax_only = uu___124_6250.syntax_only; ds_hooks = uu___124_6250.ds_hooks})
in (try_lookup_lid_with_attributes env' l)))


let try_lookup_lid_no_resolve : env  ->  FStar_Ident.lident  ->  (FStar_Syntax_Syntax.term * Prims.bool) FStar_Pervasives_Native.option = (fun env l -> (

let uu____6273 = (try_lookup_lid_with_attributes_no_resolve env l)
in (FStar_All.pipe_right uu____6273 drop_attributes)))


let try_lookup_doc : env  ->  FStar_Ident.lid  ->  FStar_Parser_AST.fsdoc FStar_Pervasives_Native.option = (fun env l -> (FStar_Util.smap_try_find env.docs l.FStar_Ident.str))


let try_lookup_datacon : env  ->  FStar_Ident.lident  ->  FStar_Syntax_Syntax.fv FStar_Pervasives_Native.option = (fun env lid -> (

let k_global_def = (fun lid1 se -> (match (se) with
| ({FStar_Syntax_Syntax.sigel = FStar_Syntax_Syntax.Sig_declare_typ (uu____6347, uu____6348, uu____6349); FStar_Syntax_Syntax.sigrng = uu____6350; FStar_Syntax_Syntax.sigquals = quals; FStar_Syntax_Syntax.sigmeta = uu____6352; FStar_Syntax_Syntax.sigattrs = uu____6353}, uu____6354) -> begin
(

let uu____6359 = (FStar_All.pipe_right quals (FStar_Util.for_some (fun uu___105_6363 -> (match (uu___105_6363) with
| FStar_Syntax_Syntax.Assumption -> begin
true
end
| uu____6364 -> begin
false
end))))
in (match (uu____6359) with
| true -> begin
(

let uu____6367 = (FStar_Syntax_Syntax.lid_as_fv lid1 FStar_Syntax_Syntax.delta_constant FStar_Pervasives_Native.None)
in FStar_Pervasives_Native.Some (uu____6367))
end
| uu____6368 -> begin
FStar_Pervasives_Native.None
end))
end
| ({FStar_Syntax_Syntax.sigel = FStar_Syntax_Syntax.Sig_datacon (uu____6369); FStar_Syntax_Syntax.sigrng = uu____6370; FStar_Syntax_Syntax.sigquals = uu____6371; FStar_Syntax_Syntax.sigmeta = uu____6372; FStar_Syntax_Syntax.sigattrs = uu____6373}, uu____6374) -> begin
(

let qual1 = (fv_qual_of_se (FStar_Pervasives_Native.fst se))
in (

let uu____6396 = (FStar_Syntax_Syntax.lid_as_fv lid1 FStar_Syntax_Syntax.delta_constant qual1)
in FStar_Pervasives_Native.Some (uu____6396)))
end
| uu____6397 -> begin
FStar_Pervasives_Native.None
end))
in (resolve_in_open_namespaces' env lid (fun uu____6403 -> FStar_Pervasives_Native.None) (fun uu____6405 -> FStar_Pervasives_Native.None) k_global_def)))


let find_all_datacons : env  ->  FStar_Ident.lident  ->  FStar_Ident.lident Prims.list FStar_Pervasives_Native.option = (fun env lid -> (

let k_global_def = (fun lid1 uu___106_6438 -> (match (uu___106_6438) with
| ({FStar_Syntax_Syntax.sigel = FStar_Syntax_Syntax.Sig_inductive_typ (uu____6447, uu____6448, uu____6449, uu____6450, datas, uu____6452); FStar_Syntax_Syntax.sigrng = uu____6453; FStar_Syntax_Syntax.sigquals = uu____6454; FStar_Syntax_Syntax.sigmeta = uu____6455; FStar_Syntax_Syntax.sigattrs = uu____6456}, uu____6457) -> begin
FStar_Pervasives_Native.Some (datas)
end
| uu____6472 -> begin
FStar_Pervasives_Native.None
end))
in (resolve_in_open_namespaces' env lid (fun uu____6482 -> FStar_Pervasives_Native.None) (fun uu____6486 -> FStar_Pervasives_Native.None) k_global_def)))


let record_cache_aux_with_filter : (((unit  ->  unit) * (unit  ->  unit) * (unit  ->  record_or_dc Prims.list) * (record_or_dc  ->  unit)) * (unit  ->  unit)) = (

let record_cache = (FStar_Util.mk_ref (([])::[]))
in (

let push1 = (fun uu____6538 -> (

let uu____6539 = (

let uu____6544 = (

let uu____6547 = (FStar_ST.op_Bang record_cache)
in (FStar_List.hd uu____6547))
in (

let uu____6661 = (FStar_ST.op_Bang record_cache)
in (uu____6544)::uu____6661))
in (FStar_ST.op_Colon_Equals record_cache uu____6539)))
in (

let pop1 = (fun uu____6887 -> (

let uu____6888 = (

let uu____6893 = (FStar_ST.op_Bang record_cache)
in (FStar_List.tl uu____6893))
in (FStar_ST.op_Colon_Equals record_cache uu____6888)))
in (

let peek1 = (fun uu____7121 -> (

let uu____7122 = (FStar_ST.op_Bang record_cache)
in (FStar_List.hd uu____7122)))
in (

let insert = (fun r -> (

let uu____7242 = (

let uu____7247 = (

let uu____7250 = (peek1 ())
in (r)::uu____7250)
in (

let uu____7253 = (

let uu____7258 = (FStar_ST.op_Bang record_cache)
in (FStar_List.tl uu____7258))
in (uu____7247)::uu____7253))
in (FStar_ST.op_Colon_Equals record_cache uu____7242)))
in (

let filter1 = (fun uu____7486 -> (

let rc = (peek1 ())
in (

let filtered = (FStar_List.filter (fun r -> (not (r.is_private_or_abstract))) rc)
in (

let uu____7495 = (

let uu____7500 = (

let uu____7505 = (FStar_ST.op_Bang record_cache)
in (FStar_List.tl uu____7505))
in (filtered)::uu____7500)
in (FStar_ST.op_Colon_Equals record_cache uu____7495)))))
in (

let aux = ((push1), (pop1), (peek1), (insert))
in ((aux), (filter1)))))))))


let record_cache_aux : ((unit  ->  unit) * (unit  ->  unit) * (unit  ->  record_or_dc Prims.list) * (record_or_dc  ->  unit)) = (

let uu____7812 = record_cache_aux_with_filter
in (match (uu____7812) with
| (aux, uu____7865) -> begin
aux
end))


let filter_record_cache : unit  ->  unit = (

let uu____7920 = record_cache_aux_with_filter
in (match (uu____7920) with
| (uu____7953, filter1) -> begin
filter1
end))


let push_record_cache : unit  ->  unit = (

let uu____8009 = record_cache_aux
in (match (uu____8009) with
| (push1, uu____8036, uu____8037, uu____8038) -> begin
push1
end))


let pop_record_cache : unit  ->  unit = (

let uu____8071 = record_cache_aux
in (match (uu____8071) with
| (uu____8097, pop1, uu____8099, uu____8100) -> begin
pop1
end))


let peek_record_cache : unit  ->  record_or_dc Prims.list = (

let uu____8135 = record_cache_aux
in (match (uu____8135) with
| (uu____8163, uu____8164, peek1, uu____8166) -> begin
peek1
end))


let insert_record_cache : record_or_dc  ->  unit = (

let uu____8199 = record_cache_aux
in (match (uu____8199) with
| (uu____8225, uu____8226, uu____8227, insert) -> begin
insert
end))


let extract_record : env  ->  scope_mod Prims.list FStar_ST.ref  ->  FStar_Syntax_Syntax.sigelt  ->  unit = (fun e new_globs se -> (match (se.FStar_Syntax_Syntax.sigel) with
| FStar_Syntax_Syntax.Sig_bundle (sigs, uu____8351) -> begin
(

let is_record = (FStar_Util.for_some (fun uu___107_8369 -> (match (uu___107_8369) with
| FStar_Syntax_Syntax.RecordType (uu____8370) -> begin
true
end
| FStar_Syntax_Syntax.RecordConstructor (uu____8379) -> begin
true
end
| uu____8388 -> begin
false
end)))
in (

let find_dc = (fun dc -> (FStar_All.pipe_right sigs (FStar_Util.find_opt (fun uu___108_8412 -> (match (uu___108_8412) with
| {FStar_Syntax_Syntax.sigel = FStar_Syntax_Syntax.Sig_datacon (lid, uu____8414, uu____8415, uu____8416, uu____8417, uu____8418); FStar_Syntax_Syntax.sigrng = uu____8419; FStar_Syntax_Syntax.sigquals = uu____8420; FStar_Syntax_Syntax.sigmeta = uu____8421; FStar_Syntax_Syntax.sigattrs = uu____8422} -> begin
(FStar_Ident.lid_equals dc lid)
end
| uu____8431 -> begin
false
end)))))
in (FStar_All.pipe_right sigs (FStar_List.iter (fun uu___109_8466 -> (match (uu___109_8466) with
| {FStar_Syntax_Syntax.sigel = FStar_Syntax_Syntax.Sig_inductive_typ (typename, univs1, parms, uu____8470, uu____8471, (dc)::[]); FStar_Syntax_Syntax.sigrng = uu____8473; FStar_Syntax_Syntax.sigquals = typename_quals; FStar_Syntax_Syntax.sigmeta = uu____8475; FStar_Syntax_Syntax.sigattrs = uu____8476} -> begin
(

let uu____8487 = (

let uu____8488 = (find_dc dc)
in (FStar_All.pipe_left FStar_Util.must uu____8488))
in (match (uu____8487) with
| {FStar_Syntax_Syntax.sigel = FStar_Syntax_Syntax.Sig_datacon (constrname, uu____8494, t, uu____8496, uu____8497, uu____8498); FStar_Syntax_Syntax.sigrng = uu____8499; FStar_Syntax_Syntax.sigquals = uu____8500; FStar_Syntax_Syntax.sigmeta = uu____8501; FStar_Syntax_Syntax.sigattrs = uu____8502} -> begin
(

let uu____8511 = (FStar_Syntax_Util.arrow_formals t)
in (match (uu____8511) with
| (formals, uu____8525) -> begin
(

let is_rec = (is_record typename_quals)
in (

let formals' = (FStar_All.pipe_right formals (FStar_List.collect (fun uu____8574 -> (match (uu____8574) with
| (x, q) -> begin
(

let uu____8587 = ((FStar_Syntax_Syntax.is_null_bv x) || (is_rec && (FStar_Syntax_Syntax.is_implicit q)))
in (match (uu____8587) with
| true -> begin
[]
end
| uu____8598 -> begin
(((x), (q)))::[]
end))
end))))
in (

let fields' = (FStar_All.pipe_right formals' (FStar_List.map (fun uu____8644 -> (match (uu____8644) with
| (x, q) -> begin
(

let uu____8657 = (match (is_rec) with
| true -> begin
(FStar_Syntax_Util.unmangle_field_name x.FStar_Syntax_Syntax.ppname)
end
| uu____8658 -> begin
x.FStar_Syntax_Syntax.ppname
end)
in ((uu____8657), (x.FStar_Syntax_Syntax.sort)))
end))))
in (

let fields = fields'
in (

let record = {typename = typename; constrname = constrname.FStar_Ident.ident; parms = parms; fields = fields; is_private_or_abstract = ((FStar_List.contains FStar_Syntax_Syntax.Private typename_quals) || (FStar_List.contains FStar_Syntax_Syntax.Abstract typename_quals)); is_record = is_rec}
in ((

let uu____8672 = (

let uu____8675 = (FStar_ST.op_Bang new_globs)
in (Record_or_dc (record))::uu____8675)
in (FStar_ST.op_Colon_Equals new_globs uu____8672));
(match (()) with
| () -> begin
((

let add_field = (fun uu____8896 -> (match (uu____8896) with
| (id1, uu____8904) -> begin
(

let modul = (

let uu____8910 = (FStar_Ident.lid_of_ids constrname.FStar_Ident.ns)
in uu____8910.FStar_Ident.str)
in (

let uu____8911 = (get_exported_id_set e modul)
in (match (uu____8911) with
| FStar_Pervasives_Native.Some (my_ex) -> begin
(

let my_exported_ids = (my_ex Exported_id_field)
in ((

let uu____8969 = (

let uu____8970 = (FStar_ST.op_Bang my_exported_ids)
in (FStar_Util.set_add id1.FStar_Ident.idText uu____8970))
in (FStar_ST.op_Colon_Equals my_exported_ids uu____8969));
(match (()) with
| () -> begin
(

let projname = (

let uu____9172 = (

let uu____9173 = (FStar_Syntax_Util.mk_field_projector_name_from_ident constrname id1)
in uu____9173.FStar_Ident.ident)
in uu____9172.FStar_Ident.idText)
in (

let uu____9175 = (

let uu____9176 = (FStar_ST.op_Bang my_exported_ids)
in (FStar_Util.set_add projname uu____9176))
in (FStar_ST.op_Colon_Equals my_exported_ids uu____9175)))
end);
))
end
| FStar_Pervasives_Native.None -> begin
()
end)))
end))
in (FStar_List.iter add_field fields'));
(match (()) with
| () -> begin
(insert_record_cache record)
end);
)
end);
))))))
end))
end
| uu____9388 -> begin
()
end))
end
| uu____9389 -> begin
()
end))))))
end
| uu____9390 -> begin
()
end))


let try_lookup_record_or_dc_by_field_name : env  ->  FStar_Ident.lident  ->  record_or_dc FStar_Pervasives_Native.option = (fun env fieldname -> (

let find_in_cache = (fun fieldname1 -> (

let uu____9411 = ((fieldname1.FStar_Ident.ns), (fieldname1.FStar_Ident.ident))
in (match (uu____9411) with
| (ns, id1) -> begin
(

let uu____9428 = (peek_record_cache ())
in (FStar_Util.find_map uu____9428 (fun record -> (

let uu____9434 = (find_in_record ns id1 record (fun r -> Cont_ok (r)))
in (option_of_cont (fun uu____9440 -> FStar_Pervasives_Native.None) uu____9434)))))
end)))
in (resolve_in_open_namespaces'' env fieldname Exported_id_field (fun uu____9442 -> Cont_ignore) (fun uu____9444 -> Cont_ignore) (fun r -> Cont_ok (r)) (fun fn -> (

let uu____9450 = (find_in_cache fn)
in (cont_of_option Cont_ignore uu____9450))) (fun k uu____9456 -> k))))


let try_lookup_record_by_field_name : env  ->  FStar_Ident.lident  ->  record_or_dc FStar_Pervasives_Native.option = (fun env fieldname -> (

let uu____9471 = (try_lookup_record_or_dc_by_field_name env fieldname)
in (match (uu____9471) with
| FStar_Pervasives_Native.Some (r) when r.is_record -> begin
FStar_Pervasives_Native.Some (r)
end
| uu____9477 -> begin
FStar_Pervasives_Native.None
end)))


let belongs_to_record : env  ->  FStar_Ident.lident  ->  record_or_dc  ->  Prims.bool = (fun env lid record -> (

let uu____9495 = (try_lookup_record_by_field_name env lid)
in (match (uu____9495) with
| FStar_Pervasives_Native.Some (record') when (

let uu____9499 = (

let uu____9500 = (FStar_Ident.path_of_ns record.typename.FStar_Ident.ns)
in (FStar_Ident.text_of_path uu____9500))
in (

let uu____9501 = (

let uu____9502 = (FStar_Ident.path_of_ns record'.typename.FStar_Ident.ns)
in (FStar_Ident.text_of_path uu____9502))
in (Prims.op_Equality uu____9499 uu____9501))) -> begin
(

let uu____9503 = (find_in_record record.typename.FStar_Ident.ns lid.FStar_Ident.ident record (fun uu____9507 -> Cont_ok (())))
in (match (uu____9503) with
| Cont_ok (uu____9508) -> begin
true
end
| uu____9509 -> begin
false
end))
end
| uu____9512 -> begin
false
end)))


let try_lookup_dc_by_field_name : env  ->  FStar_Ident.lident  ->  (FStar_Ident.lident * Prims.bool) FStar_Pervasives_Native.option = (fun env fieldname -> (

let uu____9531 = (try_lookup_record_or_dc_by_field_name env fieldname)
in (match (uu____9531) with
| FStar_Pervasives_Native.Some (r) -> begin
(

let uu____9541 = (

let uu____9546 = (

let uu____9547 = (FStar_Ident.lid_of_ids (FStar_List.append r.typename.FStar_Ident.ns ((r.constrname)::[])))
in (

let uu____9548 = (FStar_Ident.range_of_lid fieldname)
in (FStar_Ident.set_lid_range uu____9547 uu____9548)))
in ((uu____9546), (r.is_record)))
in FStar_Pervasives_Native.Some (uu____9541))
end
| uu____9553 -> begin
FStar_Pervasives_Native.None
end)))


let string_set_ref_new : unit  ->  Prims.string FStar_Util.set FStar_ST.ref = (fun uu____9603 -> (

let uu____9604 = (FStar_Util.new_set FStar_Util.compare)
in (FStar_Util.mk_ref uu____9604)))


let exported_id_set_new : unit  ->  exported_id_kind  ->  Prims.string FStar_Util.set FStar_ST.ref = (fun uu____9655 -> (

let term_type_set = (string_set_ref_new ())
in (

let field_set = (string_set_ref_new ())
in (fun uu___110_9666 -> (match (uu___110_9666) with
| Exported_id_term_type -> begin
term_type_set
end
| Exported_id_field -> begin
field_set
end)))))


let unique : Prims.bool  ->  Prims.bool  ->  env  ->  FStar_Ident.lident  ->  Prims.bool = (fun any_val exclude_interface env lid -> (

let filter_scope_mods = (fun uu___111_9766 -> (match (uu___111_9766) with
| Rec_binding (uu____9767) -> begin
true
end
| uu____9768 -> begin
false
end))
in (

let this_env = (

let uu___125_9770 = env
in (

let uu____9771 = (FStar_List.filter filter_scope_mods env.scope_mods)
in {curmodule = uu___125_9770.curmodule; curmonad = uu___125_9770.curmonad; modules = uu___125_9770.modules; scope_mods = uu____9771; exported_ids = empty_exported_id_smap; trans_exported_ids = uu___125_9770.trans_exported_ids; includes = empty_include_smap; sigaccum = uu___125_9770.sigaccum; sigmap = uu___125_9770.sigmap; iface = uu___125_9770.iface; admitted_iface = uu___125_9770.admitted_iface; expect_typ = uu___125_9770.expect_typ; docs = uu___125_9770.docs; remaining_iface_decls = uu___125_9770.remaining_iface_decls; syntax_only = uu___125_9770.syntax_only; ds_hooks = uu___125_9770.ds_hooks}))
in (

let uu____9774 = (try_lookup_lid' any_val exclude_interface this_env lid)
in (match (uu____9774) with
| FStar_Pervasives_Native.None -> begin
true
end
| FStar_Pervasives_Native.Some (uu____9793) -> begin
false
end)))))


let push_scope_mod : env  ->  scope_mod  ->  env = (fun env scope_mod -> (

let uu___126_9820 = env
in {curmodule = uu___126_9820.curmodule; curmonad = uu___126_9820.curmonad; modules = uu___126_9820.modules; scope_mods = (scope_mod)::env.scope_mods; exported_ids = uu___126_9820.exported_ids; trans_exported_ids = uu___126_9820.trans_exported_ids; includes = uu___126_9820.includes; sigaccum = uu___126_9820.sigaccum; sigmap = uu___126_9820.sigmap; iface = uu___126_9820.iface; admitted_iface = uu___126_9820.admitted_iface; expect_typ = uu___126_9820.expect_typ; docs = uu___126_9820.docs; remaining_iface_decls = uu___126_9820.remaining_iface_decls; syntax_only = uu___126_9820.syntax_only; ds_hooks = uu___126_9820.ds_hooks}))


let push_bv' : env  ->  FStar_Ident.ident  ->  Prims.bool  ->  (env * FStar_Syntax_Syntax.bv) = (fun env x is_mutable -> (

let bv = (FStar_Syntax_Syntax.gen_bv x.FStar_Ident.idText (FStar_Pervasives_Native.Some (x.FStar_Ident.idRange)) FStar_Syntax_Syntax.tun)
in (((push_scope_mod env (Local_binding (((x), (bv), (is_mutable)))))), (bv))))


let push_bv_mutable : env  ->  FStar_Ident.ident  ->  (env * FStar_Syntax_Syntax.bv) = (fun env x -> (push_bv' env x true))


let push_bv : env  ->  FStar_Ident.ident  ->  (env * FStar_Syntax_Syntax.bv) = (fun env x -> (push_bv' env x false))


let push_top_level_rec_binding : env  ->  FStar_Ident.ident  ->  FStar_Syntax_Syntax.delta_depth  ->  env = (fun env x dd -> (

let l = (qualify env x)
in (

let uu____9885 = ((unique false true env l) || (FStar_Options.interactive ()))
in (match (uu____9885) with
| true -> begin
(push_scope_mod env (Rec_binding (((x), (l), (dd)))))
end
| uu____9886 -> begin
(

let uu____9887 = (FStar_Ident.range_of_lid l)
in (FStar_Errors.raise_error ((FStar_Errors.Fatal_DuplicateTopLevelNames), ((Prims.strcat "Duplicate top-level names " l.FStar_Ident.str))) uu____9887))
end))))


let push_sigelt : env  ->  FStar_Syntax_Syntax.sigelt  ->  env = (fun env s -> (

let err = (fun l -> (

let sopt = (FStar_Util.smap_try_find (sigmap env) l.FStar_Ident.str)
in (

let r = (match (sopt) with
| FStar_Pervasives_Native.Some (se, uu____9917) -> begin
(

let uu____9922 = (FStar_Util.find_opt (FStar_Ident.lid_equals l) (FStar_Syntax_Util.lids_of_sigelt se))
in (match (uu____9922) with
| FStar_Pervasives_Native.Some (l1) -> begin
(

let uu____9926 = (FStar_Ident.range_of_lid l1)
in (FStar_All.pipe_left FStar_Range.string_of_range uu____9926))
end
| FStar_Pervasives_Native.None -> begin
"<unknown>"
end))
end
| FStar_Pervasives_Native.None -> begin
"<unknown>"
end)
in (

let uu____9931 = (

let uu____9936 = (

let uu____9937 = (FStar_Ident.text_of_lid l)
in (FStar_Util.format2 "Duplicate top-level names [%s]; previously declared at %s" uu____9937 r))
in ((FStar_Errors.Fatal_DuplicateTopLevelNames), (uu____9936)))
in (

let uu____9938 = (FStar_Ident.range_of_lid l)
in (FStar_Errors.raise_error uu____9931 uu____9938))))))
in (

let globals = (FStar_Util.mk_ref env.scope_mods)
in (

let env1 = (

let uu____9947 = (match (s.FStar_Syntax_Syntax.sigel) with
| FStar_Syntax_Syntax.Sig_let (uu____9956) -> begin
((false), (true))
end
| FStar_Syntax_Syntax.Sig_bundle (uu____9963) -> begin
((false), (true))
end
| uu____9972 -> begin
((false), (false))
end)
in (match (uu____9947) with
| (any_val, exclude_interface) -> begin
(

let lids = (FStar_Syntax_Util.lids_of_sigelt s)
in (

let uu____9978 = (FStar_Util.find_map lids (fun l -> (

let uu____9984 = (

let uu____9985 = (unique any_val exclude_interface env l)
in (not (uu____9985)))
in (match (uu____9984) with
| true -> begin
FStar_Pervasives_Native.Some (l)
end
| uu____9988 -> begin
FStar_Pervasives_Native.None
end))))
in (match (uu____9978) with
| FStar_Pervasives_Native.Some (l) -> begin
(err l)
end
| uu____9990 -> begin
((extract_record env globals s);
(

let uu___127_10064 = env
in {curmodule = uu___127_10064.curmodule; curmonad = uu___127_10064.curmonad; modules = uu___127_10064.modules; scope_mods = uu___127_10064.scope_mods; exported_ids = uu___127_10064.exported_ids; trans_exported_ids = uu___127_10064.trans_exported_ids; includes = uu___127_10064.includes; sigaccum = (s)::env.sigaccum; sigmap = uu___127_10064.sigmap; iface = uu___127_10064.iface; admitted_iface = uu___127_10064.admitted_iface; expect_typ = uu___127_10064.expect_typ; docs = uu___127_10064.docs; remaining_iface_decls = uu___127_10064.remaining_iface_decls; syntax_only = uu___127_10064.syntax_only; ds_hooks = uu___127_10064.ds_hooks});
)
end)))
end))
in (

let env2 = (

let uu___128_10066 = env1
in (

let uu____10067 = (FStar_ST.op_Bang globals)
in {curmodule = uu___128_10066.curmodule; curmonad = uu___128_10066.curmonad; modules = uu___128_10066.modules; scope_mods = uu____10067; exported_ids = uu___128_10066.exported_ids; trans_exported_ids = uu___128_10066.trans_exported_ids; includes = uu___128_10066.includes; sigaccum = uu___128_10066.sigaccum; sigmap = uu___128_10066.sigmap; iface = uu___128_10066.iface; admitted_iface = uu___128_10066.admitted_iface; expect_typ = uu___128_10066.expect_typ; docs = uu___128_10066.docs; remaining_iface_decls = uu___128_10066.remaining_iface_decls; syntax_only = uu___128_10066.syntax_only; ds_hooks = uu___128_10066.ds_hooks}))
in (

let uu____10173 = (match (s.FStar_Syntax_Syntax.sigel) with
| FStar_Syntax_Syntax.Sig_bundle (ses, uu____10199) -> begin
(

let uu____10208 = (FStar_List.map (fun se -> (((FStar_Syntax_Util.lids_of_sigelt se)), (se))) ses)
in ((env2), (uu____10208)))
end
| uu____10235 -> begin
((env2), (((((FStar_Syntax_Util.lids_of_sigelt s)), (s)))::[]))
end)
in (match (uu____10173) with
| (env3, lss) -> begin
((FStar_All.pipe_right lss (FStar_List.iter (fun uu____10294 -> (match (uu____10294) with
| (lids, se) -> begin
(FStar_All.pipe_right lids (FStar_List.iter (fun lid -> ((

let uu____10316 = (

let uu____10319 = (FStar_ST.op_Bang globals)
in (Top_level_def (lid.FStar_Ident.ident))::uu____10319)
in (FStar_ST.op_Colon_Equals globals uu____10316));
(match (()) with
| () -> begin
(

let modul = (

let uu____10529 = (FStar_Ident.lid_of_ids lid.FStar_Ident.ns)
in uu____10529.FStar_Ident.str)
in ((

let uu____10531 = (get_exported_id_set env3 modul)
in (match (uu____10531) with
| FStar_Pervasives_Native.Some (f) -> begin
(

let my_exported_ids = (f Exported_id_term_type)
in (

let uu____10588 = (

let uu____10589 = (FStar_ST.op_Bang my_exported_ids)
in (FStar_Util.set_add lid.FStar_Ident.ident.FStar_Ident.idText uu____10589))
in (FStar_ST.op_Colon_Equals my_exported_ids uu____10588)))
end
| FStar_Pervasives_Native.None -> begin
()
end));
(match (()) with
| () -> begin
(

let is_iface = (env3.iface && (not (env3.admitted_iface)))
in (FStar_Util.smap_add (sigmap env3) lid.FStar_Ident.str ((se), ((env3.iface && (not (env3.admitted_iface)))))))
end);
))
end);
))))
end))));
(

let env4 = (

let uu___129_10801 = env3
in (

let uu____10802 = (FStar_ST.op_Bang globals)
in {curmodule = uu___129_10801.curmodule; curmonad = uu___129_10801.curmonad; modules = uu___129_10801.modules; scope_mods = uu____10802; exported_ids = uu___129_10801.exported_ids; trans_exported_ids = uu___129_10801.trans_exported_ids; includes = uu___129_10801.includes; sigaccum = uu___129_10801.sigaccum; sigmap = uu___129_10801.sigmap; iface = uu___129_10801.iface; admitted_iface = uu___129_10801.admitted_iface; expect_typ = uu___129_10801.expect_typ; docs = uu___129_10801.docs; remaining_iface_decls = uu___129_10801.remaining_iface_decls; syntax_only = uu___129_10801.syntax_only; ds_hooks = uu___129_10801.ds_hooks}))
in env4);
)
end)))))))


let push_namespace : env  ->  FStar_Ident.lident  ->  env = (fun env ns -> (

let uu____10918 = (

let uu____10923 = (resolve_module_name env ns false)
in (match (uu____10923) with
| FStar_Pervasives_Native.None -> begin
(

let modules = env.modules
in (

let uu____10937 = (FStar_All.pipe_right modules (FStar_Util.for_some (fun uu____10953 -> (match (uu____10953) with
| (m, uu____10959) -> begin
(

let uu____10960 = (

let uu____10961 = (FStar_Ident.text_of_lid m)
in (Prims.strcat uu____10961 "."))
in (

let uu____10962 = (

let uu____10963 = (FStar_Ident.text_of_lid ns)
in (Prims.strcat uu____10963 "."))
in (FStar_Util.starts_with uu____10960 uu____10962)))
end))))
in (match (uu____10937) with
| true -> begin
((ns), (Open_namespace))
end
| uu____10968 -> begin
(

let uu____10969 = (

let uu____10974 = (

let uu____10975 = (FStar_Ident.text_of_lid ns)
in (FStar_Util.format1 "Namespace %s cannot be found" uu____10975))
in ((FStar_Errors.Fatal_NameSpaceNotFound), (uu____10974)))
in (

let uu____10976 = (FStar_Ident.range_of_lid ns)
in (FStar_Errors.raise_error uu____10969 uu____10976)))
end)))
end
| FStar_Pervasives_Native.Some (ns') -> begin
((fail_if_curmodule env ns ns');
((ns'), (Open_module));
)
end))
in (match (uu____10918) with
| (ns', kd) -> begin
((env.ds_hooks.ds_push_open_hook env ((ns'), (kd)));
(push_scope_mod env (Open_module_or_namespace (((ns'), (kd)))));
)
end)))


let push_include : env  ->  FStar_Ident.lident  ->  env = (fun env ns -> (

let ns0 = ns
in (

let uu____10997 = (resolve_module_name env ns false)
in (match (uu____10997) with
| FStar_Pervasives_Native.Some (ns1) -> begin
((env.ds_hooks.ds_push_include_hook env ns1);
(fail_if_curmodule env ns0 ns1);
(

let env1 = (push_scope_mod env (Open_module_or_namespace (((ns1), (Open_module)))))
in (

let curmod = (

let uu____11005 = (current_module env1)
in uu____11005.FStar_Ident.str)
in ((

let uu____11007 = (FStar_Util.smap_try_find env1.includes curmod)
in (match (uu____11007) with
| FStar_Pervasives_Native.None -> begin
()
end
| FStar_Pervasives_Native.Some (incl) -> begin
(

let uu____11031 = (

let uu____11034 = (FStar_ST.op_Bang incl)
in (ns1)::uu____11034)
in (FStar_ST.op_Colon_Equals incl uu____11031))
end));
(match (()) with
| () -> begin
(

let uu____11243 = (get_trans_exported_id_set env1 ns1.FStar_Ident.str)
in (match (uu____11243) with
| FStar_Pervasives_Native.Some (ns_trans_exports) -> begin
((

let uu____11263 = (

let uu____11282 = (get_exported_id_set env1 curmod)
in (

let uu____11290 = (get_trans_exported_id_set env1 curmod)
in ((uu____11282), (uu____11290))))
in (match (uu____11263) with
| (FStar_Pervasives_Native.Some (cur_exports), FStar_Pervasives_Native.Some (cur_trans_exports)) -> begin
(

let update_exports = (fun k -> (

let ns_ex = (

let uu____11355 = (ns_trans_exports k)
in (FStar_ST.op_Bang uu____11355))
in (

let ex = (cur_exports k)
in ((

let uu____11579 = (

let uu____11580 = (FStar_ST.op_Bang ex)
in (FStar_Util.set_difference uu____11580 ns_ex))
in (FStar_ST.op_Colon_Equals ex uu____11579));
(match (()) with
| () -> begin
(

let trans_ex = (cur_trans_exports k)
in (

let uu____11820 = (

let uu____11821 = (FStar_ST.op_Bang trans_ex)
in (FStar_Util.set_union uu____11821 ns_ex))
in (FStar_ST.op_Colon_Equals trans_ex uu____11820)))
end);
))))
in (FStar_List.iter update_exports all_exported_id_kinds))
end
| uu____12022 -> begin
()
end));
(match (()) with
| () -> begin
env1
end);
)
end
| FStar_Pervasives_Native.None -> begin
(

let uu____12046 = (

let uu____12051 = (FStar_Util.format1 "include: Module %s was not prepared" ns1.FStar_Ident.str)
in ((FStar_Errors.Fatal_IncludeModuleNotPrepared), (uu____12051)))
in (

let uu____12052 = (FStar_Ident.range_of_lid ns1)
in (FStar_Errors.raise_error uu____12046 uu____12052)))
end))
end);
)));
)
end
| uu____12053 -> begin
(

let uu____12056 = (

let uu____12061 = (FStar_Util.format1 "include: Module %s cannot be found" ns.FStar_Ident.str)
in ((FStar_Errors.Fatal_ModuleNotFound), (uu____12061)))
in (

let uu____12062 = (FStar_Ident.range_of_lid ns)
in (FStar_Errors.raise_error uu____12056 uu____12062)))
end))))


let push_module_abbrev : env  ->  FStar_Ident.ident  ->  FStar_Ident.lident  ->  env = (fun env x l -> (

let uu____12078 = (module_is_defined env l)
in (match (uu____12078) with
| true -> begin
((fail_if_curmodule env l l);
(env.ds_hooks.ds_push_module_abbrev_hook env x l);
(push_scope_mod env (Module_abbrev (((x), (l)))));
)
end
| uu____12081 -> begin
(

let uu____12082 = (

let uu____12087 = (

let uu____12088 = (FStar_Ident.text_of_lid l)
in (FStar_Util.format1 "Module %s cannot be found" uu____12088))
in ((FStar_Errors.Fatal_ModuleNotFound), (uu____12087)))
in (

let uu____12089 = (FStar_Ident.range_of_lid l)
in (FStar_Errors.raise_error uu____12082 uu____12089)))
end)))


let push_doc : env  ->  FStar_Ident.lident  ->  FStar_Parser_AST.fsdoc FStar_Pervasives_Native.option  ->  env = (fun env l doc_opt -> (match (doc_opt) with
| FStar_Pervasives_Native.None -> begin
env
end
| FStar_Pervasives_Native.Some (doc1) -> begin
((

let uu____12111 = (FStar_Util.smap_try_find env.docs l.FStar_Ident.str)
in (match (uu____12111) with
| FStar_Pervasives_Native.None -> begin
()
end
| FStar_Pervasives_Native.Some (old_doc) -> begin
(

let uu____12115 = (FStar_Ident.range_of_lid l)
in (

let uu____12116 = (

let uu____12121 = (

let uu____12122 = (FStar_Ident.string_of_lid l)
in (

let uu____12123 = (FStar_Parser_AST.string_of_fsdoc old_doc)
in (

let uu____12124 = (FStar_Parser_AST.string_of_fsdoc doc1)
in (FStar_Util.format3 "Overwriting doc of %s; old doc was [%s]; new doc are [%s]" uu____12122 uu____12123 uu____12124))))
in ((FStar_Errors.Warning_DocOverwrite), (uu____12121)))
in (FStar_Errors.log_issue uu____12115 uu____12116)))
end));
(FStar_Util.smap_add env.docs l.FStar_Ident.str doc1);
env;
)
end))


let check_admits : env  ->  FStar_Syntax_Syntax.modul  ->  FStar_Syntax_Syntax.modul = (fun env m -> (

let admitted_sig_lids = (FStar_All.pipe_right env.sigaccum (FStar_List.fold_left (fun lids se -> (match (se.FStar_Syntax_Syntax.sigel) with
| FStar_Syntax_Syntax.Sig_declare_typ (l, u, t) when (

let uu____12164 = (FStar_All.pipe_right se.FStar_Syntax_Syntax.sigquals (FStar_List.contains FStar_Syntax_Syntax.Assumption))
in (not (uu____12164))) -> begin
(

let uu____12167 = (FStar_Util.smap_try_find (sigmap env) l.FStar_Ident.str)
in (match (uu____12167) with
| FStar_Pervasives_Native.Some ({FStar_Syntax_Syntax.sigel = FStar_Syntax_Syntax.Sig_let (uu____12180); FStar_Syntax_Syntax.sigrng = uu____12181; FStar_Syntax_Syntax.sigquals = uu____12182; FStar_Syntax_Syntax.sigmeta = uu____12183; FStar_Syntax_Syntax.sigattrs = uu____12184}, uu____12185) -> begin
lids
end
| FStar_Pervasives_Native.Some ({FStar_Syntax_Syntax.sigel = FStar_Syntax_Syntax.Sig_inductive_typ (uu____12200); FStar_Syntax_Syntax.sigrng = uu____12201; FStar_Syntax_Syntax.sigquals = uu____12202; FStar_Syntax_Syntax.sigmeta = uu____12203; FStar_Syntax_Syntax.sigattrs = uu____12204}, uu____12205) -> begin
lids
end
| uu____12230 -> begin
((

let uu____12238 = (

let uu____12239 = (FStar_Options.interactive ())
in (not (uu____12239)))
in (match (uu____12238) with
| true -> begin
(

let uu____12240 = (FStar_Ident.range_of_lid l)
in (

let uu____12241 = (

let uu____12246 = (

let uu____12247 = (FStar_Ident.string_of_lid l)
in (FStar_Util.format1 "Admitting %s without a definition" uu____12247))
in ((FStar_Errors.Warning_AdmitWithoutDefinition), (uu____12246)))
in (FStar_Errors.log_issue uu____12240 uu____12241)))
end
| uu____12248 -> begin
()
end));
(

let quals = (FStar_Syntax_Syntax.Assumption)::se.FStar_Syntax_Syntax.sigquals
in ((FStar_Util.smap_add (sigmap env) l.FStar_Ident.str (((

let uu___130_12258 = se
in {FStar_Syntax_Syntax.sigel = uu___130_12258.FStar_Syntax_Syntax.sigel; FStar_Syntax_Syntax.sigrng = uu___130_12258.FStar_Syntax_Syntax.sigrng; FStar_Syntax_Syntax.sigquals = quals; FStar_Syntax_Syntax.sigmeta = uu___130_12258.FStar_Syntax_Syntax.sigmeta; FStar_Syntax_Syntax.sigattrs = uu___130_12258.FStar_Syntax_Syntax.sigattrs})), (false)));
(l)::lids;
));
)
end))
end
| uu____12259 -> begin
lids
end)) []))
in (

let uu___131_12260 = m
in (

let uu____12261 = (FStar_All.pipe_right m.FStar_Syntax_Syntax.declarations (FStar_List.map (fun s -> (match (s.FStar_Syntax_Syntax.sigel) with
| FStar_Syntax_Syntax.Sig_declare_typ (lid, uu____12271, uu____12272) when (FStar_List.existsb (fun l -> (FStar_Ident.lid_equals l lid)) admitted_sig_lids) -> begin
(

let uu___132_12275 = s
in {FStar_Syntax_Syntax.sigel = uu___132_12275.FStar_Syntax_Syntax.sigel; FStar_Syntax_Syntax.sigrng = uu___132_12275.FStar_Syntax_Syntax.sigrng; FStar_Syntax_Syntax.sigquals = (FStar_Syntax_Syntax.Assumption)::s.FStar_Syntax_Syntax.sigquals; FStar_Syntax_Syntax.sigmeta = uu___132_12275.FStar_Syntax_Syntax.sigmeta; FStar_Syntax_Syntax.sigattrs = uu___132_12275.FStar_Syntax_Syntax.sigattrs})
end
| uu____12276 -> begin
s
end))))
in {FStar_Syntax_Syntax.name = uu___131_12260.FStar_Syntax_Syntax.name; FStar_Syntax_Syntax.declarations = uu____12261; FStar_Syntax_Syntax.exports = uu___131_12260.FStar_Syntax_Syntax.exports; FStar_Syntax_Syntax.is_interface = uu___131_12260.FStar_Syntax_Syntax.is_interface}))))


let finish : env  ->  FStar_Syntax_Syntax.modul  ->  env = (fun env modul -> ((FStar_All.pipe_right modul.FStar_Syntax_Syntax.declarations (FStar_List.iter (fun se -> (

let quals = se.FStar_Syntax_Syntax.sigquals
in (match (se.FStar_Syntax_Syntax.sigel) with
| FStar_Syntax_Syntax.Sig_bundle (ses, uu____12297) -> begin
(match (((FStar_List.contains FStar_Syntax_Syntax.Private quals) || (FStar_List.contains FStar_Syntax_Syntax.Abstract quals))) with
| true -> begin
(FStar_All.pipe_right ses (FStar_List.iter (fun se1 -> (match (se1.FStar_Syntax_Syntax.sigel) with
| FStar_Syntax_Syntax.Sig_datacon (lid, uu____12317, uu____12318, uu____12319, uu____12320, uu____12321) -> begin
(FStar_Util.smap_remove (sigmap env) lid.FStar_Ident.str)
end
| FStar_Syntax_Syntax.Sig_inductive_typ (lid, univ_names, binders, typ, uu____12334, uu____12335) -> begin
((FStar_Util.smap_remove (sigmap env) lid.FStar_Ident.str);
(match ((not ((FStar_List.contains FStar_Syntax_Syntax.Private quals)))) with
| true -> begin
(

let sigel = (

let uu____12350 = (

let uu____12357 = (

let uu____12360 = (FStar_Ident.range_of_lid lid)
in (

let uu____12361 = (

let uu____12368 = (

let uu____12369 = (

let uu____12382 = (FStar_Syntax_Syntax.mk_Total typ)
in ((binders), (uu____12382)))
in FStar_Syntax_Syntax.Tm_arrow (uu____12369))
in (FStar_Syntax_Syntax.mk uu____12368))
in (uu____12361 FStar_Pervasives_Native.None uu____12360)))
in ((lid), (univ_names), (uu____12357)))
in FStar_Syntax_Syntax.Sig_declare_typ (uu____12350))
in (

let se2 = (

let uu___133_12389 = se1
in {FStar_Syntax_Syntax.sigel = sigel; FStar_Syntax_Syntax.sigrng = uu___133_12389.FStar_Syntax_Syntax.sigrng; FStar_Syntax_Syntax.sigquals = (FStar_Syntax_Syntax.Assumption)::quals; FStar_Syntax_Syntax.sigmeta = uu___133_12389.FStar_Syntax_Syntax.sigmeta; FStar_Syntax_Syntax.sigattrs = uu___133_12389.FStar_Syntax_Syntax.sigattrs})
in (FStar_Util.smap_add (sigmap env) lid.FStar_Ident.str ((se2), (false)))))
end
| uu____12394 -> begin
()
end);
)
end
| uu____12395 -> begin
()
end))))
end
| uu____12396 -> begin
()
end)
end
| FStar_Syntax_Syntax.Sig_declare_typ (lid, uu____12398, uu____12399) -> begin
(match ((FStar_List.contains FStar_Syntax_Syntax.Private quals)) with
| true -> begin
(FStar_Util.smap_remove (sigmap env) lid.FStar_Ident.str)
end
| uu____12404 -> begin
()
end)
end
| FStar_Syntax_Syntax.Sig_let ((uu____12405, lbs), uu____12407) -> begin
((match (((FStar_List.contains FStar_Syntax_Syntax.Private quals) || (FStar_List.contains FStar_Syntax_Syntax.Abstract quals))) with
| true -> begin
(FStar_All.pipe_right lbs (FStar_List.iter (fun lb -> (

let uu____12428 = (

let uu____12429 = (

let uu____12430 = (

let uu____12433 = (FStar_Util.right lb.FStar_Syntax_Syntax.lbname)
in uu____12433.FStar_Syntax_Syntax.fv_name)
in uu____12430.FStar_Syntax_Syntax.v)
in uu____12429.FStar_Ident.str)
in (FStar_Util.smap_remove (sigmap env) uu____12428)))))
end
| uu____12438 -> begin
()
end);
(match (((FStar_List.contains FStar_Syntax_Syntax.Abstract quals) && (not ((FStar_List.contains FStar_Syntax_Syntax.Private quals))))) with
| true -> begin
(FStar_All.pipe_right lbs (FStar_List.iter (fun lb -> (

let lid = (

let uu____12447 = (

let uu____12450 = (FStar_Util.right lb.FStar_Syntax_Syntax.lbname)
in uu____12450.FStar_Syntax_Syntax.fv_name)
in uu____12447.FStar_Syntax_Syntax.v)
in (

let quals1 = (FStar_Syntax_Syntax.Assumption)::quals
in (

let decl = (

let uu___134_12455 = se
in {FStar_Syntax_Syntax.sigel = FStar_Syntax_Syntax.Sig_declare_typ (((lid), (lb.FStar_Syntax_Syntax.lbunivs), (lb.FStar_Syntax_Syntax.lbtyp))); FStar_Syntax_Syntax.sigrng = uu___134_12455.FStar_Syntax_Syntax.sigrng; FStar_Syntax_Syntax.sigquals = quals1; FStar_Syntax_Syntax.sigmeta = uu___134_12455.FStar_Syntax_Syntax.sigmeta; FStar_Syntax_Syntax.sigattrs = uu___134_12455.FStar_Syntax_Syntax.sigattrs})
in (FStar_Util.smap_add (sigmap env) lid.FStar_Ident.str ((decl), (false)))))))))
end
| uu____12464 -> begin
()
end);
)
end
| uu____12465 -> begin
()
end)))));
(

let curmod = (

let uu____12467 = (current_module env)
in uu____12467.FStar_Ident.str)
in ((

let uu____12469 = (

let uu____12488 = (get_exported_id_set env curmod)
in (

let uu____12496 = (get_trans_exported_id_set env curmod)
in ((uu____12488), (uu____12496))))
in (match (uu____12469) with
| (FStar_Pervasives_Native.Some (cur_ex), FStar_Pervasives_Native.Some (cur_trans_ex)) -> begin
(

let update_exports = (fun eikind -> (

let cur_ex_set = (

let uu____12561 = (cur_ex eikind)
in (FStar_ST.op_Bang uu____12561))
in (

let cur_trans_ex_set_ref = (cur_trans_ex eikind)
in (

let uu____12784 = (

let uu____12785 = (FStar_ST.op_Bang cur_trans_ex_set_ref)
in (FStar_Util.set_union cur_ex_set uu____12785))
in (FStar_ST.op_Colon_Equals cur_trans_ex_set_ref uu____12784)))))
in (FStar_List.iter update_exports all_exported_id_kinds))
end
| uu____12986 -> begin
()
end));
(match (()) with
| () -> begin
((filter_record_cache ());
(match (()) with
| () -> begin
(

let uu___135_13006 = env
in {curmodule = FStar_Pervasives_Native.None; curmonad = uu___135_13006.curmonad; modules = (((modul.FStar_Syntax_Syntax.name), (modul)))::env.modules; scope_mods = []; exported_ids = uu___135_13006.exported_ids; trans_exported_ids = uu___135_13006.trans_exported_ids; includes = uu___135_13006.includes; sigaccum = []; sigmap = uu___135_13006.sigmap; iface = uu___135_13006.iface; admitted_iface = uu___135_13006.admitted_iface; expect_typ = uu___135_13006.expect_typ; docs = uu___135_13006.docs; remaining_iface_decls = uu___135_13006.remaining_iface_decls; syntax_only = uu___135_13006.syntax_only; ds_hooks = uu___135_13006.ds_hooks})
end);
)
end);
));
))


let stack : env Prims.list FStar_ST.ref = (FStar_Util.mk_ref [])


let push : env  ->  env = (fun env -> ((push_record_cache ());
(

let uu____13059 = (

let uu____13062 = (FStar_ST.op_Bang stack)
in (env)::uu____13062)
in (FStar_ST.op_Colon_Equals stack uu____13059));
(

let uu___136_13131 = env
in (

let uu____13132 = (FStar_Util.smap_copy (sigmap env))
in (

let uu____13143 = (FStar_Util.smap_copy env.docs)
in {curmodule = uu___136_13131.curmodule; curmonad = uu___136_13131.curmonad; modules = uu___136_13131.modules; scope_mods = uu___136_13131.scope_mods; exported_ids = uu___136_13131.exported_ids; trans_exported_ids = uu___136_13131.trans_exported_ids; includes = uu___136_13131.includes; sigaccum = uu___136_13131.sigaccum; sigmap = uu____13132; iface = uu___136_13131.iface; admitted_iface = uu___136_13131.admitted_iface; expect_typ = uu___136_13131.expect_typ; docs = uu____13143; remaining_iface_decls = uu___136_13131.remaining_iface_decls; syntax_only = uu___136_13131.syntax_only; ds_hooks = uu___136_13131.ds_hooks})));
))


let pop : unit  ->  env = (fun uu____13150 -> (

let uu____13151 = (FStar_ST.op_Bang stack)
in (match (uu____13151) with
| (env)::tl1 -> begin
((pop_record_cache ());
(FStar_ST.op_Colon_Equals stack tl1);
env;
)
end
| uu____13226 -> begin
(failwith "Impossible: Too many pops")
end)))


let export_interface : FStar_Ident.lident  ->  env  ->  env = (fun m env -> (

let sigelt_in_m = (fun se -> (match ((FStar_Syntax_Util.lids_of_sigelt se)) with
| (l)::uu____13246 -> begin
(Prims.op_Equality l.FStar_Ident.nsstr m.FStar_Ident.str)
end
| uu____13249 -> begin
false
end))
in (

let sm = (sigmap env)
in (

let env1 = (pop ())
in (

let keys = (FStar_Util.smap_keys sm)
in (

let sm' = (sigmap env1)
in ((FStar_All.pipe_right keys (FStar_List.iter (fun k -> (

let uu____13283 = (FStar_Util.smap_try_find sm' k)
in (match (uu____13283) with
| FStar_Pervasives_Native.Some (se, true) when (sigelt_in_m se) -> begin
((FStar_Util.smap_remove sm' k);
(

let se1 = (match (se.FStar_Syntax_Syntax.sigel) with
| FStar_Syntax_Syntax.Sig_declare_typ (l, u, t) -> begin
(

let uu___137_13308 = se
in {FStar_Syntax_Syntax.sigel = uu___137_13308.FStar_Syntax_Syntax.sigel; FStar_Syntax_Syntax.sigrng = uu___137_13308.FStar_Syntax_Syntax.sigrng; FStar_Syntax_Syntax.sigquals = (FStar_Syntax_Syntax.Assumption)::se.FStar_Syntax_Syntax.sigquals; FStar_Syntax_Syntax.sigmeta = uu___137_13308.FStar_Syntax_Syntax.sigmeta; FStar_Syntax_Syntax.sigattrs = uu___137_13308.FStar_Syntax_Syntax.sigattrs})
end
| uu____13309 -> begin
se
end)
in (FStar_Util.smap_add sm' k ((se1), (false))));
)
end
| uu____13314 -> begin
()
end)))));
env1;
)))))))


let finish_module_or_interface : env  ->  FStar_Syntax_Syntax.modul  ->  (env * FStar_Syntax_Syntax.modul) = (fun env modul -> (

let modul1 = (match ((not (modul.FStar_Syntax_Syntax.is_interface))) with
| true -> begin
(check_admits env modul)
end
| uu____13336 -> begin
modul
end)
in (

let uu____13337 = (finish env modul1)
in ((uu____13337), (modul1)))))

type exported_ids =
{exported_id_terms : Prims.string Prims.list; exported_id_fields : Prims.string Prims.list}


let __proj__Mkexported_ids__item__exported_id_terms : exported_ids  ->  Prims.string Prims.list = (fun projectee -> (match (projectee) with
| {exported_id_terms = __fname__exported_id_terms; exported_id_fields = __fname__exported_id_fields} -> begin
__fname__exported_id_terms
end))


let __proj__Mkexported_ids__item__exported_id_fields : exported_ids  ->  Prims.string Prims.list = (fun projectee -> (match (projectee) with
| {exported_id_terms = __fname__exported_id_terms; exported_id_fields = __fname__exported_id_fields} -> begin
__fname__exported_id_fields
end))


let as_exported_ids : exported_id_set  ->  exported_ids = (fun e -> (

let terms = (

let uu____13497 = (

let uu____13500 = (e Exported_id_term_type)
in (FStar_ST.op_Bang uu____13500))
in (FStar_Util.set_elements uu____13497))
in (

let fields = (

let uu____13688 = (

let uu____13691 = (e Exported_id_field)
in (FStar_ST.op_Bang uu____13691))
in (FStar_Util.set_elements uu____13688))
in {exported_id_terms = terms; exported_id_fields = fields})))


let as_exported_id_set : exported_ids FStar_Pervasives_Native.option  ->  exported_id_kind  ->  Prims.string FStar_Util.set FStar_ST.ref = (fun e -> (match (e) with
| FStar_Pervasives_Native.None -> begin
(exported_id_set_new ())
end
| FStar_Pervasives_Native.Some (e1) -> begin
(

let terms = (

let uu____13940 = (FStar_Util.as_set e1.exported_id_terms FStar_Util.compare)
in (FStar_Util.mk_ref uu____13940))
in (

let fields = (

let uu____13950 = (FStar_Util.as_set e1.exported_id_fields FStar_Util.compare)
in (FStar_Util.mk_ref uu____13950))
in (fun uu___112_13955 -> (match (uu___112_13955) with
| Exported_id_term_type -> begin
terms
end
| Exported_id_field -> begin
fields
end))))
end))

type module_inclusion_info =
{mii_exported_ids : exported_ids FStar_Pervasives_Native.option; mii_trans_exported_ids : exported_ids FStar_Pervasives_Native.option; mii_includes : FStar_Ident.lident Prims.list FStar_Pervasives_Native.option}


let __proj__Mkmodule_inclusion_info__item__mii_exported_ids : module_inclusion_info  ->  exported_ids FStar_Pervasives_Native.option = (fun projectee -> (match (projectee) with
| {mii_exported_ids = __fname__mii_exported_ids; mii_trans_exported_ids = __fname__mii_trans_exported_ids; mii_includes = __fname__mii_includes} -> begin
__fname__mii_exported_ids
end))


let __proj__Mkmodule_inclusion_info__item__mii_trans_exported_ids : module_inclusion_info  ->  exported_ids FStar_Pervasives_Native.option = (fun projectee -> (match (projectee) with
| {mii_exported_ids = __fname__mii_exported_ids; mii_trans_exported_ids = __fname__mii_trans_exported_ids; mii_includes = __fname__mii_includes} -> begin
__fname__mii_trans_exported_ids
end))


let __proj__Mkmodule_inclusion_info__item__mii_includes : module_inclusion_info  ->  FStar_Ident.lident Prims.list FStar_Pervasives_Native.option = (fun projectee -> (match (projectee) with
| {mii_exported_ids = __fname__mii_exported_ids; mii_trans_exported_ids = __fname__mii_trans_exported_ids; mii_includes = __fname__mii_includes} -> begin
__fname__mii_includes
end))


let default_mii : module_inclusion_info = {mii_exported_ids = FStar_Pervasives_Native.None; mii_trans_exported_ids = FStar_Pervasives_Native.None; mii_includes = FStar_Pervasives_Native.None}


let as_includes : 'Auu____14158 . 'Auu____14158 Prims.list FStar_Pervasives_Native.option  ->  'Auu____14158 Prims.list FStar_ST.ref = (fun uu___113_14171 -> (match (uu___113_14171) with
| FStar_Pervasives_Native.None -> begin
(FStar_Util.mk_ref [])
end
| FStar_Pervasives_Native.Some (l) -> begin
(FStar_Util.mk_ref l)
end))


let inclusion_info : env  ->  FStar_Ident.lident  ->  module_inclusion_info = (fun env l -> (

let mname = (FStar_Ident.string_of_lid l)
in (

let as_ids_opt = (fun m -> (

let uu____14212 = (FStar_Util.smap_try_find m mname)
in (FStar_Util.map_opt uu____14212 as_exported_ids)))
in (

let uu____14218 = (as_ids_opt env.exported_ids)
in (

let uu____14221 = (as_ids_opt env.trans_exported_ids)
in (

let uu____14224 = (

let uu____14229 = (FStar_Util.smap_try_find env.includes mname)
in (FStar_Util.map_opt uu____14229 (fun r -> (FStar_ST.op_Bang r))))
in {mii_exported_ids = uu____14218; mii_trans_exported_ids = uu____14221; mii_includes = uu____14224}))))))


let prepare_module_or_interface : Prims.bool  ->  Prims.bool  ->  env  ->  FStar_Ident.lident  ->  module_inclusion_info  ->  (env * Prims.bool) = (fun intf admitted env mname mii -> (

let prep = (fun env1 -> (

let filename = (

let uu____14426 = (FStar_Ident.text_of_lid mname)
in (FStar_Util.strcat uu____14426 ".fst"))
in (

let auto_open = (FStar_Parser_Dep.hard_coded_dependencies filename)
in (

let auto_open1 = (

let convert_kind = (fun uu___114_14446 -> (match (uu___114_14446) with
| FStar_Parser_Dep.Open_namespace -> begin
Open_namespace
end
| FStar_Parser_Dep.Open_module -> begin
Open_module
end))
in (FStar_List.map (fun uu____14458 -> (match (uu____14458) with
| (lid, kind) -> begin
((lid), ((convert_kind kind)))
end)) auto_open))
in (

let namespace_of_module = (match (((FStar_List.length mname.FStar_Ident.ns) > (Prims.parse_int "0"))) with
| true -> begin
(

let uu____14482 = (

let uu____14487 = (FStar_Ident.lid_of_ids mname.FStar_Ident.ns)
in ((uu____14487), (Open_namespace)))
in (uu____14482)::[])
end
| uu____14496 -> begin
[]
end)
in (

let auto_open2 = (FStar_List.append namespace_of_module (FStar_List.rev auto_open1))
in ((

let uu____14517 = (as_exported_id_set mii.mii_exported_ids)
in (FStar_Util.smap_add env1.exported_ids mname.FStar_Ident.str uu____14517));
(match (()) with
| () -> begin
((

let uu____14592 = (as_exported_id_set mii.mii_trans_exported_ids)
in (FStar_Util.smap_add env1.trans_exported_ids mname.FStar_Ident.str uu____14592));
(match (()) with
| () -> begin
((

let uu____14667 = (as_includes mii.mii_includes)
in (FStar_Util.smap_add env1.includes mname.FStar_Ident.str uu____14667));
(match (()) with
| () -> begin
(

let env' = (

let uu___138_14747 = env1
in (

let uu____14748 = (FStar_List.map (fun x -> Open_module_or_namespace (x)) auto_open2)
in {curmodule = FStar_Pervasives_Native.Some (mname); curmonad = uu___138_14747.curmonad; modules = uu___138_14747.modules; scope_mods = uu____14748; exported_ids = uu___138_14747.exported_ids; trans_exported_ids = uu___138_14747.trans_exported_ids; includes = uu___138_14747.includes; sigaccum = uu___138_14747.sigaccum; sigmap = env1.sigmap; iface = intf; admitted_iface = admitted; expect_typ = uu___138_14747.expect_typ; docs = uu___138_14747.docs; remaining_iface_decls = uu___138_14747.remaining_iface_decls; syntax_only = uu___138_14747.syntax_only; ds_hooks = uu___138_14747.ds_hooks}))
in ((FStar_List.iter (fun op -> (env1.ds_hooks.ds_push_open_hook env' op)) (FStar_List.rev auto_open2));
env';
))
end);
)
end);
)
end);
)))))))
in (

let uu____14760 = (FStar_All.pipe_right env.modules (FStar_Util.find_opt (fun uu____14786 -> (match (uu____14786) with
| (l, uu____14792) -> begin
(FStar_Ident.lid_equals l mname)
end))))
in (match (uu____14760) with
| FStar_Pervasives_Native.None -> begin
(

let uu____14801 = (prep env)
in ((uu____14801), (false)))
end
| FStar_Pervasives_Native.Some (uu____14802, m) -> begin
((

let uu____14809 = ((

let uu____14812 = (FStar_Options.interactive ())
in (not (uu____14812))) && ((not (m.FStar_Syntax_Syntax.is_interface)) || intf))
in (match (uu____14809) with
| true -> begin
(

let uu____14813 = (

let uu____14818 = (FStar_Util.format1 "Duplicate module or interface name: %s" mname.FStar_Ident.str)
in ((FStar_Errors.Fatal_DuplicateModuleOrInterface), (uu____14818)))
in (

let uu____14819 = (FStar_Ident.range_of_lid mname)
in (FStar_Errors.raise_error uu____14813 uu____14819)))
end
| uu____14820 -> begin
()
end));
(

let uu____14821 = (

let uu____14822 = (push env)
in (prep uu____14822))
in ((uu____14821), (true)));
)
end))))


let enter_monad_scope : env  ->  FStar_Ident.ident  ->  env = (fun env mname -> (match (env.curmonad) with
| FStar_Pervasives_Native.Some (mname') -> begin
(FStar_Errors.raise_error ((FStar_Errors.Fatal_MonadAlreadyDefined), ((Prims.strcat "Trying to define monad " (Prims.strcat mname.FStar_Ident.idText (Prims.strcat ", but already in monad scope " mname'.FStar_Ident.idText))))) mname.FStar_Ident.idRange)
end
| FStar_Pervasives_Native.None -> begin
(

let uu___139_14834 = env
in {curmodule = uu___139_14834.curmodule; curmonad = FStar_Pervasives_Native.Some (mname); modules = uu___139_14834.modules; scope_mods = uu___139_14834.scope_mods; exported_ids = uu___139_14834.exported_ids; trans_exported_ids = uu___139_14834.trans_exported_ids; includes = uu___139_14834.includes; sigaccum = uu___139_14834.sigaccum; sigmap = uu___139_14834.sigmap; iface = uu___139_14834.iface; admitted_iface = uu___139_14834.admitted_iface; expect_typ = uu___139_14834.expect_typ; docs = uu___139_14834.docs; remaining_iface_decls = uu___139_14834.remaining_iface_decls; syntax_only = uu___139_14834.syntax_only; ds_hooks = uu___139_14834.ds_hooks})
end))


let fail_or : 'a . env  ->  (FStar_Ident.lident  ->  'a FStar_Pervasives_Native.option)  ->  FStar_Ident.lident  ->  'a = (fun env lookup1 lid -> (

let uu____14868 = (lookup1 lid)
in (match (uu____14868) with
| FStar_Pervasives_Native.None -> begin
(

let opened_modules = (FStar_List.map (fun uu____14881 -> (match (uu____14881) with
| (lid1, uu____14887) -> begin
(FStar_Ident.text_of_lid lid1)
end)) env.modules)
in (

let msg = (

let uu____14889 = (FStar_Ident.text_of_lid lid)
in (FStar_Util.format1 "Identifier not found: [%s]" uu____14889))
in (

let msg1 = (match ((Prims.op_Equality (FStar_List.length lid.FStar_Ident.ns) (Prims.parse_int "0"))) with
| true -> begin
msg
end
| uu____14891 -> begin
(

let modul = (

let uu____14893 = (FStar_Ident.lid_of_ids lid.FStar_Ident.ns)
in (

let uu____14894 = (FStar_Ident.range_of_lid lid)
in (FStar_Ident.set_lid_range uu____14893 uu____14894)))
in (

let uu____14895 = (resolve_module_name env modul true)
in (match (uu____14895) with
| FStar_Pervasives_Native.None -> begin
(

let opened_modules1 = (FStar_String.concat ", " opened_modules)
in (FStar_Util.format3 "%s\nModule %s does not belong to the list of modules in scope, namely %s" msg modul.FStar_Ident.str opened_modules1))
end
| FStar_Pervasives_Native.Some (modul') when (not ((FStar_List.existsb (fun m -> (Prims.op_Equality m modul'.FStar_Ident.str)) opened_modules))) -> begin
(

let opened_modules1 = (FStar_String.concat ", " opened_modules)
in (FStar_Util.format4 "%s\nModule %s resolved into %s, which does not belong to the list of modules in scope, namely %s" msg modul.FStar_Ident.str modul'.FStar_Ident.str opened_modules1))
end
| FStar_Pervasives_Native.Some (modul') -> begin
(FStar_Util.format4 "%s\nModule %s resolved into %s, definition %s not found" msg modul.FStar_Ident.str modul'.FStar_Ident.str lid.FStar_Ident.ident.FStar_Ident.idText)
end)))
end)
in (

let uu____14904 = (FStar_Ident.range_of_lid lid)
in (FStar_Errors.raise_error ((FStar_Errors.Fatal_IdentifierNotFound), (msg1)) uu____14904)))))
end
| FStar_Pervasives_Native.Some (r) -> begin
r
end)))


let fail_or2 : 'a . (FStar_Ident.ident  ->  'a FStar_Pervasives_Native.option)  ->  FStar_Ident.ident  ->  'a = (fun lookup1 id1 -> (

let uu____14932 = (lookup1 id1)
in (match (uu____14932) with
| FStar_Pervasives_Native.None -> begin
(FStar_Errors.raise_error ((FStar_Errors.Fatal_IdentifierNotFound), ((Prims.strcat "Identifier not found [" (Prims.strcat id1.FStar_Ident.idText "]")))) id1.FStar_Ident.idRange)
end
| FStar_Pervasives_Native.Some (r) -> begin
r
end)))


let mk_copy : env  ->  env = (fun en -> (

let uu___140_14941 = en
in (

let uu____14942 = (FStar_Util.smap_copy en.exported_ids)
in (

let uu____14947 = (FStar_Util.smap_copy en.trans_exported_ids)
in (

let uu____14952 = (FStar_Util.smap_copy en.sigmap)
in (

let uu____14963 = (FStar_Util.smap_copy en.docs)
in {curmodule = uu___140_14941.curmodule; curmonad = uu___140_14941.curmonad; modules = uu___140_14941.modules; scope_mods = uu___140_14941.scope_mods; exported_ids = uu____14942; trans_exported_ids = uu____14947; includes = uu___140_14941.includes; sigaccum = uu___140_14941.sigaccum; sigmap = uu____14952; iface = uu___140_14941.iface; admitted_iface = uu___140_14941.admitted_iface; expect_typ = uu___140_14941.expect_typ; docs = uu____14963; remaining_iface_decls = uu___140_14941.remaining_iface_decls; syntax_only = uu___140_14941.syntax_only; ds_hooks = uu___140_14941.ds_hooks}))))))



=======
  (FStar_Ident.ident,FStar_Syntax_Syntax.bv,Prims.bool)
    FStar_Pervasives_Native.tuple3
type rec_binding =
  (FStar_Ident.ident,FStar_Ident.lid,FStar_Syntax_Syntax.delta_depth)
    FStar_Pervasives_Native.tuple3
type module_abbrev =
  (FStar_Ident.ident,FStar_Ident.lident) FStar_Pervasives_Native.tuple2
type open_kind =
  | Open_module 
  | Open_namespace 
let (uu___is_Open_module : open_kind -> Prims.bool) =
  fun projectee  ->
    match projectee with | Open_module  -> true | uu____22 -> false
  
let (uu___is_Open_namespace : open_kind -> Prims.bool) =
  fun projectee  ->
    match projectee with | Open_namespace  -> true | uu____28 -> false
  
type open_module_or_namespace =
  (FStar_Ident.lident,open_kind) FStar_Pervasives_Native.tuple2
type record_or_dc =
  {
  typename: FStar_Ident.lident ;
  constrname: FStar_Ident.ident ;
  parms: FStar_Syntax_Syntax.binders ;
  fields:
    (FStar_Ident.ident,FStar_Syntax_Syntax.typ)
      FStar_Pervasives_Native.tuple2 Prims.list
    ;
  is_private_or_abstract: Prims.bool ;
  is_record: Prims.bool }
let (__proj__Mkrecord_or_dc__item__typename :
  record_or_dc -> FStar_Ident.lident) =
  fun projectee  ->
    match projectee with
    | { typename = __fname__typename; constrname = __fname__constrname;
        parms = __fname__parms; fields = __fname__fields;
        is_private_or_abstract = __fname__is_private_or_abstract;
        is_record = __fname__is_record;_} -> __fname__typename
  
let (__proj__Mkrecord_or_dc__item__constrname :
  record_or_dc -> FStar_Ident.ident) =
  fun projectee  ->
    match projectee with
    | { typename = __fname__typename; constrname = __fname__constrname;
        parms = __fname__parms; fields = __fname__fields;
        is_private_or_abstract = __fname__is_private_or_abstract;
        is_record = __fname__is_record;_} -> __fname__constrname
  
let (__proj__Mkrecord_or_dc__item__parms :
  record_or_dc -> FStar_Syntax_Syntax.binders) =
  fun projectee  ->
    match projectee with
    | { typename = __fname__typename; constrname = __fname__constrname;
        parms = __fname__parms; fields = __fname__fields;
        is_private_or_abstract = __fname__is_private_or_abstract;
        is_record = __fname__is_record;_} -> __fname__parms
  
let (__proj__Mkrecord_or_dc__item__fields :
  record_or_dc ->
    (FStar_Ident.ident,FStar_Syntax_Syntax.typ)
      FStar_Pervasives_Native.tuple2 Prims.list)
  =
  fun projectee  ->
    match projectee with
    | { typename = __fname__typename; constrname = __fname__constrname;
        parms = __fname__parms; fields = __fname__fields;
        is_private_or_abstract = __fname__is_private_or_abstract;
        is_record = __fname__is_record;_} -> __fname__fields
  
let (__proj__Mkrecord_or_dc__item__is_private_or_abstract :
  record_or_dc -> Prims.bool) =
  fun projectee  ->
    match projectee with
    | { typename = __fname__typename; constrname = __fname__constrname;
        parms = __fname__parms; fields = __fname__fields;
        is_private_or_abstract = __fname__is_private_or_abstract;
        is_record = __fname__is_record;_} -> __fname__is_private_or_abstract
  
let (__proj__Mkrecord_or_dc__item__is_record : record_or_dc -> Prims.bool) =
  fun projectee  ->
    match projectee with
    | { typename = __fname__typename; constrname = __fname__constrname;
        parms = __fname__parms; fields = __fname__fields;
        is_private_or_abstract = __fname__is_private_or_abstract;
        is_record = __fname__is_record;_} -> __fname__is_record
  
type scope_mod =
  | Local_binding of local_binding 
  | Rec_binding of rec_binding 
  | Module_abbrev of module_abbrev 
  | Open_module_or_namespace of open_module_or_namespace 
  | Top_level_def of FStar_Ident.ident 
  | Record_or_dc of record_or_dc 
let (uu___is_Local_binding : scope_mod -> Prims.bool) =
  fun projectee  ->
    match projectee with | Local_binding _0 -> true | uu____219 -> false
  
let (__proj__Local_binding__item___0 : scope_mod -> local_binding) =
  fun projectee  -> match projectee with | Local_binding _0 -> _0 
let (uu___is_Rec_binding : scope_mod -> Prims.bool) =
  fun projectee  ->
    match projectee with | Rec_binding _0 -> true | uu____233 -> false
  
let (__proj__Rec_binding__item___0 : scope_mod -> rec_binding) =
  fun projectee  -> match projectee with | Rec_binding _0 -> _0 
let (uu___is_Module_abbrev : scope_mod -> Prims.bool) =
  fun projectee  ->
    match projectee with | Module_abbrev _0 -> true | uu____247 -> false
  
let (__proj__Module_abbrev__item___0 : scope_mod -> module_abbrev) =
  fun projectee  -> match projectee with | Module_abbrev _0 -> _0 
let (uu___is_Open_module_or_namespace : scope_mod -> Prims.bool) =
  fun projectee  ->
    match projectee with
    | Open_module_or_namespace _0 -> true
    | uu____261 -> false
  
let (__proj__Open_module_or_namespace__item___0 :
  scope_mod -> open_module_or_namespace) =
  fun projectee  -> match projectee with | Open_module_or_namespace _0 -> _0 
let (uu___is_Top_level_def : scope_mod -> Prims.bool) =
  fun projectee  ->
    match projectee with | Top_level_def _0 -> true | uu____275 -> false
  
let (__proj__Top_level_def__item___0 : scope_mod -> FStar_Ident.ident) =
  fun projectee  -> match projectee with | Top_level_def _0 -> _0 
let (uu___is_Record_or_dc : scope_mod -> Prims.bool) =
  fun projectee  ->
    match projectee with | Record_or_dc _0 -> true | uu____289 -> false
  
let (__proj__Record_or_dc__item___0 : scope_mod -> record_or_dc) =
  fun projectee  -> match projectee with | Record_or_dc _0 -> _0 
type string_set = Prims.string FStar_Util.set
type exported_id_kind =
  | Exported_id_term_type 
  | Exported_id_field 
let (uu___is_Exported_id_term_type : exported_id_kind -> Prims.bool) =
  fun projectee  ->
    match projectee with
    | Exported_id_term_type  -> true
    | uu____304 -> false
  
let (uu___is_Exported_id_field : exported_id_kind -> Prims.bool) =
  fun projectee  ->
    match projectee with | Exported_id_field  -> true | uu____310 -> false
  
type exported_id_set = exported_id_kind -> string_set FStar_ST.ref
type env =
  {
  curmodule: FStar_Ident.lident FStar_Pervasives_Native.option ;
  curmonad: FStar_Ident.ident FStar_Pervasives_Native.option ;
  modules:
    (FStar_Ident.lident,FStar_Syntax_Syntax.modul)
      FStar_Pervasives_Native.tuple2 Prims.list
    ;
  scope_mods: scope_mod Prims.list ;
  exported_ids: exported_id_set FStar_Util.smap ;
  trans_exported_ids: exported_id_set FStar_Util.smap ;
  includes: FStar_Ident.lident Prims.list FStar_ST.ref FStar_Util.smap ;
  sigaccum: FStar_Syntax_Syntax.sigelts ;
  sigmap:
    (FStar_Syntax_Syntax.sigelt,Prims.bool) FStar_Pervasives_Native.tuple2
      FStar_Util.smap
    ;
  iface: Prims.bool ;
  admitted_iface: Prims.bool ;
  expect_typ: Prims.bool ;
  docs: FStar_Parser_AST.fsdoc FStar_Util.smap ;
  remaining_iface_decls:
    (FStar_Ident.lident,FStar_Parser_AST.decl Prims.list)
      FStar_Pervasives_Native.tuple2 Prims.list
    ;
  syntax_only: Prims.bool ;
  ds_hooks: dsenv_hooks }
and dsenv_hooks =
  {
  ds_push_open_hook: env -> open_module_or_namespace -> unit ;
  ds_push_include_hook: env -> FStar_Ident.lident -> unit ;
  ds_push_module_abbrev_hook:
    env -> FStar_Ident.ident -> FStar_Ident.lident -> unit }
let (__proj__Mkenv__item__curmodule :
  env -> FStar_Ident.lident FStar_Pervasives_Native.option) =
  fun projectee  ->
    match projectee with
    | { curmodule = __fname__curmodule; curmonad = __fname__curmonad;
        modules = __fname__modules; scope_mods = __fname__scope_mods;
        exported_ids = __fname__exported_ids;
        trans_exported_ids = __fname__trans_exported_ids;
        includes = __fname__includes; sigaccum = __fname__sigaccum;
        sigmap = __fname__sigmap; iface = __fname__iface;
        admitted_iface = __fname__admitted_iface;
        expect_typ = __fname__expect_typ; docs = __fname__docs;
        remaining_iface_decls = __fname__remaining_iface_decls;
        syntax_only = __fname__syntax_only; ds_hooks = __fname__ds_hooks;_}
        -> __fname__curmodule
  
let (__proj__Mkenv__item__curmonad :
  env -> FStar_Ident.ident FStar_Pervasives_Native.option) =
  fun projectee  ->
    match projectee with
    | { curmodule = __fname__curmodule; curmonad = __fname__curmonad;
        modules = __fname__modules; scope_mods = __fname__scope_mods;
        exported_ids = __fname__exported_ids;
        trans_exported_ids = __fname__trans_exported_ids;
        includes = __fname__includes; sigaccum = __fname__sigaccum;
        sigmap = __fname__sigmap; iface = __fname__iface;
        admitted_iface = __fname__admitted_iface;
        expect_typ = __fname__expect_typ; docs = __fname__docs;
        remaining_iface_decls = __fname__remaining_iface_decls;
        syntax_only = __fname__syntax_only; ds_hooks = __fname__ds_hooks;_}
        -> __fname__curmonad
  
let (__proj__Mkenv__item__modules :
  env ->
    (FStar_Ident.lident,FStar_Syntax_Syntax.modul)
      FStar_Pervasives_Native.tuple2 Prims.list)
  =
  fun projectee  ->
    match projectee with
    | { curmodule = __fname__curmodule; curmonad = __fname__curmonad;
        modules = __fname__modules; scope_mods = __fname__scope_mods;
        exported_ids = __fname__exported_ids;
        trans_exported_ids = __fname__trans_exported_ids;
        includes = __fname__includes; sigaccum = __fname__sigaccum;
        sigmap = __fname__sigmap; iface = __fname__iface;
        admitted_iface = __fname__admitted_iface;
        expect_typ = __fname__expect_typ; docs = __fname__docs;
        remaining_iface_decls = __fname__remaining_iface_decls;
        syntax_only = __fname__syntax_only; ds_hooks = __fname__ds_hooks;_}
        -> __fname__modules
  
let (__proj__Mkenv__item__scope_mods : env -> scope_mod Prims.list) =
  fun projectee  ->
    match projectee with
    | { curmodule = __fname__curmodule; curmonad = __fname__curmonad;
        modules = __fname__modules; scope_mods = __fname__scope_mods;
        exported_ids = __fname__exported_ids;
        trans_exported_ids = __fname__trans_exported_ids;
        includes = __fname__includes; sigaccum = __fname__sigaccum;
        sigmap = __fname__sigmap; iface = __fname__iface;
        admitted_iface = __fname__admitted_iface;
        expect_typ = __fname__expect_typ; docs = __fname__docs;
        remaining_iface_decls = __fname__remaining_iface_decls;
        syntax_only = __fname__syntax_only; ds_hooks = __fname__ds_hooks;_}
        -> __fname__scope_mods
  
let (__proj__Mkenv__item__exported_ids :
  env -> exported_id_set FStar_Util.smap) =
  fun projectee  ->
    match projectee with
    | { curmodule = __fname__curmodule; curmonad = __fname__curmonad;
        modules = __fname__modules; scope_mods = __fname__scope_mods;
        exported_ids = __fname__exported_ids;
        trans_exported_ids = __fname__trans_exported_ids;
        includes = __fname__includes; sigaccum = __fname__sigaccum;
        sigmap = __fname__sigmap; iface = __fname__iface;
        admitted_iface = __fname__admitted_iface;
        expect_typ = __fname__expect_typ; docs = __fname__docs;
        remaining_iface_decls = __fname__remaining_iface_decls;
        syntax_only = __fname__syntax_only; ds_hooks = __fname__ds_hooks;_}
        -> __fname__exported_ids
  
let (__proj__Mkenv__item__trans_exported_ids :
  env -> exported_id_set FStar_Util.smap) =
  fun projectee  ->
    match projectee with
    | { curmodule = __fname__curmodule; curmonad = __fname__curmonad;
        modules = __fname__modules; scope_mods = __fname__scope_mods;
        exported_ids = __fname__exported_ids;
        trans_exported_ids = __fname__trans_exported_ids;
        includes = __fname__includes; sigaccum = __fname__sigaccum;
        sigmap = __fname__sigmap; iface = __fname__iface;
        admitted_iface = __fname__admitted_iface;
        expect_typ = __fname__expect_typ; docs = __fname__docs;
        remaining_iface_decls = __fname__remaining_iface_decls;
        syntax_only = __fname__syntax_only; ds_hooks = __fname__ds_hooks;_}
        -> __fname__trans_exported_ids
  
let (__proj__Mkenv__item__includes :
  env -> FStar_Ident.lident Prims.list FStar_ST.ref FStar_Util.smap) =
  fun projectee  ->
    match projectee with
    | { curmodule = __fname__curmodule; curmonad = __fname__curmonad;
        modules = __fname__modules; scope_mods = __fname__scope_mods;
        exported_ids = __fname__exported_ids;
        trans_exported_ids = __fname__trans_exported_ids;
        includes = __fname__includes; sigaccum = __fname__sigaccum;
        sigmap = __fname__sigmap; iface = __fname__iface;
        admitted_iface = __fname__admitted_iface;
        expect_typ = __fname__expect_typ; docs = __fname__docs;
        remaining_iface_decls = __fname__remaining_iface_decls;
        syntax_only = __fname__syntax_only; ds_hooks = __fname__ds_hooks;_}
        -> __fname__includes
  
let (__proj__Mkenv__item__sigaccum : env -> FStar_Syntax_Syntax.sigelts) =
  fun projectee  ->
    match projectee with
    | { curmodule = __fname__curmodule; curmonad = __fname__curmonad;
        modules = __fname__modules; scope_mods = __fname__scope_mods;
        exported_ids = __fname__exported_ids;
        trans_exported_ids = __fname__trans_exported_ids;
        includes = __fname__includes; sigaccum = __fname__sigaccum;
        sigmap = __fname__sigmap; iface = __fname__iface;
        admitted_iface = __fname__admitted_iface;
        expect_typ = __fname__expect_typ; docs = __fname__docs;
        remaining_iface_decls = __fname__remaining_iface_decls;
        syntax_only = __fname__syntax_only; ds_hooks = __fname__ds_hooks;_}
        -> __fname__sigaccum
  
let (__proj__Mkenv__item__sigmap :
  env ->
    (FStar_Syntax_Syntax.sigelt,Prims.bool) FStar_Pervasives_Native.tuple2
      FStar_Util.smap)
  =
  fun projectee  ->
    match projectee with
    | { curmodule = __fname__curmodule; curmonad = __fname__curmonad;
        modules = __fname__modules; scope_mods = __fname__scope_mods;
        exported_ids = __fname__exported_ids;
        trans_exported_ids = __fname__trans_exported_ids;
        includes = __fname__includes; sigaccum = __fname__sigaccum;
        sigmap = __fname__sigmap; iface = __fname__iface;
        admitted_iface = __fname__admitted_iface;
        expect_typ = __fname__expect_typ; docs = __fname__docs;
        remaining_iface_decls = __fname__remaining_iface_decls;
        syntax_only = __fname__syntax_only; ds_hooks = __fname__ds_hooks;_}
        -> __fname__sigmap
  
let (__proj__Mkenv__item__iface : env -> Prims.bool) =
  fun projectee  ->
    match projectee with
    | { curmodule = __fname__curmodule; curmonad = __fname__curmonad;
        modules = __fname__modules; scope_mods = __fname__scope_mods;
        exported_ids = __fname__exported_ids;
        trans_exported_ids = __fname__trans_exported_ids;
        includes = __fname__includes; sigaccum = __fname__sigaccum;
        sigmap = __fname__sigmap; iface = __fname__iface;
        admitted_iface = __fname__admitted_iface;
        expect_typ = __fname__expect_typ; docs = __fname__docs;
        remaining_iface_decls = __fname__remaining_iface_decls;
        syntax_only = __fname__syntax_only; ds_hooks = __fname__ds_hooks;_}
        -> __fname__iface
  
let (__proj__Mkenv__item__admitted_iface : env -> Prims.bool) =
  fun projectee  ->
    match projectee with
    | { curmodule = __fname__curmodule; curmonad = __fname__curmonad;
        modules = __fname__modules; scope_mods = __fname__scope_mods;
        exported_ids = __fname__exported_ids;
        trans_exported_ids = __fname__trans_exported_ids;
        includes = __fname__includes; sigaccum = __fname__sigaccum;
        sigmap = __fname__sigmap; iface = __fname__iface;
        admitted_iface = __fname__admitted_iface;
        expect_typ = __fname__expect_typ; docs = __fname__docs;
        remaining_iface_decls = __fname__remaining_iface_decls;
        syntax_only = __fname__syntax_only; ds_hooks = __fname__ds_hooks;_}
        -> __fname__admitted_iface
  
let (__proj__Mkenv__item__expect_typ : env -> Prims.bool) =
  fun projectee  ->
    match projectee with
    | { curmodule = __fname__curmodule; curmonad = __fname__curmonad;
        modules = __fname__modules; scope_mods = __fname__scope_mods;
        exported_ids = __fname__exported_ids;
        trans_exported_ids = __fname__trans_exported_ids;
        includes = __fname__includes; sigaccum = __fname__sigaccum;
        sigmap = __fname__sigmap; iface = __fname__iface;
        admitted_iface = __fname__admitted_iface;
        expect_typ = __fname__expect_typ; docs = __fname__docs;
        remaining_iface_decls = __fname__remaining_iface_decls;
        syntax_only = __fname__syntax_only; ds_hooks = __fname__ds_hooks;_}
        -> __fname__expect_typ
  
let (__proj__Mkenv__item__docs :
  env -> FStar_Parser_AST.fsdoc FStar_Util.smap) =
  fun projectee  ->
    match projectee with
    | { curmodule = __fname__curmodule; curmonad = __fname__curmonad;
        modules = __fname__modules; scope_mods = __fname__scope_mods;
        exported_ids = __fname__exported_ids;
        trans_exported_ids = __fname__trans_exported_ids;
        includes = __fname__includes; sigaccum = __fname__sigaccum;
        sigmap = __fname__sigmap; iface = __fname__iface;
        admitted_iface = __fname__admitted_iface;
        expect_typ = __fname__expect_typ; docs = __fname__docs;
        remaining_iface_decls = __fname__remaining_iface_decls;
        syntax_only = __fname__syntax_only; ds_hooks = __fname__ds_hooks;_}
        -> __fname__docs
  
let (__proj__Mkenv__item__remaining_iface_decls :
  env ->
    (FStar_Ident.lident,FStar_Parser_AST.decl Prims.list)
      FStar_Pervasives_Native.tuple2 Prims.list)
  =
  fun projectee  ->
    match projectee with
    | { curmodule = __fname__curmodule; curmonad = __fname__curmonad;
        modules = __fname__modules; scope_mods = __fname__scope_mods;
        exported_ids = __fname__exported_ids;
        trans_exported_ids = __fname__trans_exported_ids;
        includes = __fname__includes; sigaccum = __fname__sigaccum;
        sigmap = __fname__sigmap; iface = __fname__iface;
        admitted_iface = __fname__admitted_iface;
        expect_typ = __fname__expect_typ; docs = __fname__docs;
        remaining_iface_decls = __fname__remaining_iface_decls;
        syntax_only = __fname__syntax_only; ds_hooks = __fname__ds_hooks;_}
        -> __fname__remaining_iface_decls
  
let (__proj__Mkenv__item__syntax_only : env -> Prims.bool) =
  fun projectee  ->
    match projectee with
    | { curmodule = __fname__curmodule; curmonad = __fname__curmonad;
        modules = __fname__modules; scope_mods = __fname__scope_mods;
        exported_ids = __fname__exported_ids;
        trans_exported_ids = __fname__trans_exported_ids;
        includes = __fname__includes; sigaccum = __fname__sigaccum;
        sigmap = __fname__sigmap; iface = __fname__iface;
        admitted_iface = __fname__admitted_iface;
        expect_typ = __fname__expect_typ; docs = __fname__docs;
        remaining_iface_decls = __fname__remaining_iface_decls;
        syntax_only = __fname__syntax_only; ds_hooks = __fname__ds_hooks;_}
        -> __fname__syntax_only
  
let (__proj__Mkenv__item__ds_hooks : env -> dsenv_hooks) =
  fun projectee  ->
    match projectee with
    | { curmodule = __fname__curmodule; curmonad = __fname__curmonad;
        modules = __fname__modules; scope_mods = __fname__scope_mods;
        exported_ids = __fname__exported_ids;
        trans_exported_ids = __fname__trans_exported_ids;
        includes = __fname__includes; sigaccum = __fname__sigaccum;
        sigmap = __fname__sigmap; iface = __fname__iface;
        admitted_iface = __fname__admitted_iface;
        expect_typ = __fname__expect_typ; docs = __fname__docs;
        remaining_iface_decls = __fname__remaining_iface_decls;
        syntax_only = __fname__syntax_only; ds_hooks = __fname__ds_hooks;_}
        -> __fname__ds_hooks
  
let (__proj__Mkdsenv_hooks__item__ds_push_open_hook :
  dsenv_hooks -> env -> open_module_or_namespace -> unit) =
  fun projectee  ->
    match projectee with
    | { ds_push_open_hook = __fname__ds_push_open_hook;
        ds_push_include_hook = __fname__ds_push_include_hook;
        ds_push_module_abbrev_hook = __fname__ds_push_module_abbrev_hook;_}
        -> __fname__ds_push_open_hook
  
let (__proj__Mkdsenv_hooks__item__ds_push_include_hook :
  dsenv_hooks -> env -> FStar_Ident.lident -> unit) =
  fun projectee  ->
    match projectee with
    | { ds_push_open_hook = __fname__ds_push_open_hook;
        ds_push_include_hook = __fname__ds_push_include_hook;
        ds_push_module_abbrev_hook = __fname__ds_push_module_abbrev_hook;_}
        -> __fname__ds_push_include_hook
  
let (__proj__Mkdsenv_hooks__item__ds_push_module_abbrev_hook :
  dsenv_hooks -> env -> FStar_Ident.ident -> FStar_Ident.lident -> unit) =
  fun projectee  ->
    match projectee with
    | { ds_push_open_hook = __fname__ds_push_open_hook;
        ds_push_include_hook = __fname__ds_push_include_hook;
        ds_push_module_abbrev_hook = __fname__ds_push_module_abbrev_hook;_}
        -> __fname__ds_push_module_abbrev_hook
  
type 'a withenv = env -> ('a,env) FStar_Pervasives_Native.tuple2
let (default_ds_hooks : dsenv_hooks) =
  {
    ds_push_open_hook = (fun uu____1725  -> fun uu____1726  -> ());
    ds_push_include_hook = (fun uu____1729  -> fun uu____1730  -> ());
    ds_push_module_abbrev_hook =
      (fun uu____1734  -> fun uu____1735  -> fun uu____1736  -> ())
  } 
type foundname =
  | Term_name of
  (FStar_Syntax_Syntax.typ,Prims.bool,FStar_Syntax_Syntax.attribute
                                        Prims.list)
  FStar_Pervasives_Native.tuple3 
  | Eff_name of (FStar_Syntax_Syntax.sigelt,FStar_Ident.lident)
  FStar_Pervasives_Native.tuple2 
let (uu___is_Term_name : foundname -> Prims.bool) =
  fun projectee  ->
    match projectee with | Term_name _0 -> true | uu____1773 -> false
  
let (__proj__Term_name__item___0 :
  foundname ->
    (FStar_Syntax_Syntax.typ,Prims.bool,FStar_Syntax_Syntax.attribute
                                          Prims.list)
      FStar_Pervasives_Native.tuple3)
  = fun projectee  -> match projectee with | Term_name _0 -> _0 
let (uu___is_Eff_name : foundname -> Prims.bool) =
  fun projectee  ->
    match projectee with | Eff_name _0 -> true | uu____1815 -> false
  
let (__proj__Eff_name__item___0 :
  foundname ->
    (FStar_Syntax_Syntax.sigelt,FStar_Ident.lident)
      FStar_Pervasives_Native.tuple2)
  = fun projectee  -> match projectee with | Eff_name _0 -> _0 
let (set_iface : env -> Prims.bool -> env) =
  fun env  ->
    fun b  ->
      let uu___139_1845 = env  in
      {
        curmodule = (uu___139_1845.curmodule);
        curmonad = (uu___139_1845.curmonad);
        modules = (uu___139_1845.modules);
        scope_mods = (uu___139_1845.scope_mods);
        exported_ids = (uu___139_1845.exported_ids);
        trans_exported_ids = (uu___139_1845.trans_exported_ids);
        includes = (uu___139_1845.includes);
        sigaccum = (uu___139_1845.sigaccum);
        sigmap = (uu___139_1845.sigmap);
        iface = b;
        admitted_iface = (uu___139_1845.admitted_iface);
        expect_typ = (uu___139_1845.expect_typ);
        docs = (uu___139_1845.docs);
        remaining_iface_decls = (uu___139_1845.remaining_iface_decls);
        syntax_only = (uu___139_1845.syntax_only);
        ds_hooks = (uu___139_1845.ds_hooks)
      }
  
let (iface : env -> Prims.bool) = fun e  -> e.iface 
let (set_admitted_iface : env -> Prims.bool -> env) =
  fun e  ->
    fun b  ->
      let uu___140_1861 = e  in
      {
        curmodule = (uu___140_1861.curmodule);
        curmonad = (uu___140_1861.curmonad);
        modules = (uu___140_1861.modules);
        scope_mods = (uu___140_1861.scope_mods);
        exported_ids = (uu___140_1861.exported_ids);
        trans_exported_ids = (uu___140_1861.trans_exported_ids);
        includes = (uu___140_1861.includes);
        sigaccum = (uu___140_1861.sigaccum);
        sigmap = (uu___140_1861.sigmap);
        iface = (uu___140_1861.iface);
        admitted_iface = b;
        expect_typ = (uu___140_1861.expect_typ);
        docs = (uu___140_1861.docs);
        remaining_iface_decls = (uu___140_1861.remaining_iface_decls);
        syntax_only = (uu___140_1861.syntax_only);
        ds_hooks = (uu___140_1861.ds_hooks)
      }
  
let (admitted_iface : env -> Prims.bool) = fun e  -> e.admitted_iface 
let (set_expect_typ : env -> Prims.bool -> env) =
  fun e  ->
    fun b  ->
      let uu___141_1877 = e  in
      {
        curmodule = (uu___141_1877.curmodule);
        curmonad = (uu___141_1877.curmonad);
        modules = (uu___141_1877.modules);
        scope_mods = (uu___141_1877.scope_mods);
        exported_ids = (uu___141_1877.exported_ids);
        trans_exported_ids = (uu___141_1877.trans_exported_ids);
        includes = (uu___141_1877.includes);
        sigaccum = (uu___141_1877.sigaccum);
        sigmap = (uu___141_1877.sigmap);
        iface = (uu___141_1877.iface);
        admitted_iface = (uu___141_1877.admitted_iface);
        expect_typ = b;
        docs = (uu___141_1877.docs);
        remaining_iface_decls = (uu___141_1877.remaining_iface_decls);
        syntax_only = (uu___141_1877.syntax_only);
        ds_hooks = (uu___141_1877.ds_hooks)
      }
  
let (expect_typ : env -> Prims.bool) = fun e  -> e.expect_typ 
let (all_exported_id_kinds : exported_id_kind Prims.list) =
  [Exported_id_field; Exported_id_term_type] 
let (transitive_exported_ids :
  env -> FStar_Ident.lident -> Prims.string Prims.list) =
  fun env  ->
    fun lid  ->
      let module_name = FStar_Ident.string_of_lid lid  in
      let uu____1898 =
        FStar_Util.smap_try_find env.trans_exported_ids module_name  in
      match uu____1898 with
      | FStar_Pervasives_Native.None  -> []
      | FStar_Pervasives_Native.Some exported_id_set ->
          let uu____1909 =
            let uu____1910 = exported_id_set Exported_id_term_type  in
            FStar_ST.op_Bang uu____1910  in
          FStar_All.pipe_right uu____1909 FStar_Util.set_elements
  
let (open_modules :
  env ->
    (FStar_Ident.lident,FStar_Syntax_Syntax.modul)
      FStar_Pervasives_Native.tuple2 Prims.list)
  = fun e  -> e.modules 
let (open_modules_and_namespaces : env -> FStar_Ident.lident Prims.list) =
  fun env  ->
    FStar_List.filter_map
      (fun uu___108_2052  ->
         match uu___108_2052 with
         | Open_module_or_namespace (lid,_info) ->
             FStar_Pervasives_Native.Some lid
         | uu____2057 -> FStar_Pervasives_Native.None) env.scope_mods
  
let (set_current_module : env -> FStar_Ident.lident -> env) =
  fun e  ->
    fun l  ->
      let uu___142_2068 = e  in
      {
        curmodule = (FStar_Pervasives_Native.Some l);
        curmonad = (uu___142_2068.curmonad);
        modules = (uu___142_2068.modules);
        scope_mods = (uu___142_2068.scope_mods);
        exported_ids = (uu___142_2068.exported_ids);
        trans_exported_ids = (uu___142_2068.trans_exported_ids);
        includes = (uu___142_2068.includes);
        sigaccum = (uu___142_2068.sigaccum);
        sigmap = (uu___142_2068.sigmap);
        iface = (uu___142_2068.iface);
        admitted_iface = (uu___142_2068.admitted_iface);
        expect_typ = (uu___142_2068.expect_typ);
        docs = (uu___142_2068.docs);
        remaining_iface_decls = (uu___142_2068.remaining_iface_decls);
        syntax_only = (uu___142_2068.syntax_only);
        ds_hooks = (uu___142_2068.ds_hooks)
      }
  
let (current_module : env -> FStar_Ident.lident) =
  fun env  ->
    match env.curmodule with
    | FStar_Pervasives_Native.None  -> failwith "Unset current module"
    | FStar_Pervasives_Native.Some m -> m
  
let (iface_decls :
  env ->
    FStar_Ident.lident ->
      FStar_Parser_AST.decl Prims.list FStar_Pervasives_Native.option)
  =
  fun env  ->
    fun l  ->
      let uu____2089 =
        FStar_All.pipe_right env.remaining_iface_decls
          (FStar_List.tryFind
             (fun uu____2123  ->
                match uu____2123 with
                | (m,uu____2131) -> FStar_Ident.lid_equals l m))
         in
      match uu____2089 with
      | FStar_Pervasives_Native.None  -> FStar_Pervasives_Native.None
      | FStar_Pervasives_Native.Some (uu____2148,decls) ->
          FStar_Pervasives_Native.Some decls
  
let (set_iface_decls :
  env -> FStar_Ident.lident -> FStar_Parser_AST.decl Prims.list -> env) =
  fun env  ->
    fun l  ->
      fun ds  ->
        let uu____2181 =
          FStar_List.partition
            (fun uu____2211  ->
               match uu____2211 with
               | (m,uu____2219) -> FStar_Ident.lid_equals l m)
            env.remaining_iface_decls
           in
        match uu____2181 with
        | (uu____2224,rest) ->
            let uu___143_2258 = env  in
            {
              curmodule = (uu___143_2258.curmodule);
              curmonad = (uu___143_2258.curmonad);
              modules = (uu___143_2258.modules);
              scope_mods = (uu___143_2258.scope_mods);
              exported_ids = (uu___143_2258.exported_ids);
              trans_exported_ids = (uu___143_2258.trans_exported_ids);
              includes = (uu___143_2258.includes);
              sigaccum = (uu___143_2258.sigaccum);
              sigmap = (uu___143_2258.sigmap);
              iface = (uu___143_2258.iface);
              admitted_iface = (uu___143_2258.admitted_iface);
              expect_typ = (uu___143_2258.expect_typ);
              docs = (uu___143_2258.docs);
              remaining_iface_decls = ((l, ds) :: rest);
              syntax_only = (uu___143_2258.syntax_only);
              ds_hooks = (uu___143_2258.ds_hooks)
            }
  
let (qual : FStar_Ident.lident -> FStar_Ident.ident -> FStar_Ident.lident) =
  FStar_Syntax_Util.qual_id 
let (qualify : env -> FStar_Ident.ident -> FStar_Ident.lident) =
  fun env  ->
    fun id1  ->
      match env.curmonad with
      | FStar_Pervasives_Native.None  ->
          let uu____2285 = current_module env  in qual uu____2285 id1
      | FStar_Pervasives_Native.Some monad ->
          let uu____2287 =
            let uu____2288 = current_module env  in qual uu____2288 monad  in
          FStar_Syntax_Util.mk_field_projector_name_from_ident uu____2287 id1
  
let (syntax_only : env -> Prims.bool) = fun env  -> env.syntax_only 
let (set_syntax_only : env -> Prims.bool -> env) =
  fun env  ->
    fun b  ->
      let uu___144_2304 = env  in
      {
        curmodule = (uu___144_2304.curmodule);
        curmonad = (uu___144_2304.curmonad);
        modules = (uu___144_2304.modules);
        scope_mods = (uu___144_2304.scope_mods);
        exported_ids = (uu___144_2304.exported_ids);
        trans_exported_ids = (uu___144_2304.trans_exported_ids);
        includes = (uu___144_2304.includes);
        sigaccum = (uu___144_2304.sigaccum);
        sigmap = (uu___144_2304.sigmap);
        iface = (uu___144_2304.iface);
        admitted_iface = (uu___144_2304.admitted_iface);
        expect_typ = (uu___144_2304.expect_typ);
        docs = (uu___144_2304.docs);
        remaining_iface_decls = (uu___144_2304.remaining_iface_decls);
        syntax_only = b;
        ds_hooks = (uu___144_2304.ds_hooks)
      }
  
let (ds_hooks : env -> dsenv_hooks) = fun env  -> env.ds_hooks 
let (set_ds_hooks : env -> dsenv_hooks -> env) =
  fun env  ->
    fun hooks  ->
      let uu___145_2320 = env  in
      {
        curmodule = (uu___145_2320.curmodule);
        curmonad = (uu___145_2320.curmonad);
        modules = (uu___145_2320.modules);
        scope_mods = (uu___145_2320.scope_mods);
        exported_ids = (uu___145_2320.exported_ids);
        trans_exported_ids = (uu___145_2320.trans_exported_ids);
        includes = (uu___145_2320.includes);
        sigaccum = (uu___145_2320.sigaccum);
        sigmap = (uu___145_2320.sigmap);
        iface = (uu___145_2320.iface);
        admitted_iface = (uu___145_2320.admitted_iface);
        expect_typ = (uu___145_2320.expect_typ);
        docs = (uu___145_2320.docs);
        remaining_iface_decls = (uu___145_2320.remaining_iface_decls);
        syntax_only = (uu___145_2320.syntax_only);
        ds_hooks = hooks
      }
  
let new_sigmap : 'Auu____2325 . unit -> 'Auu____2325 FStar_Util.smap =
  fun uu____2332  -> FStar_Util.smap_create (Prims.parse_int "100") 
let (empty_env : unit -> env) =
  fun uu____2337  ->
    let uu____2338 = new_sigmap ()  in
    let uu____2343 = new_sigmap ()  in
    let uu____2348 = new_sigmap ()  in
    let uu____2359 = new_sigmap ()  in
    let uu____2370 = new_sigmap ()  in
    {
      curmodule = FStar_Pervasives_Native.None;
      curmonad = FStar_Pervasives_Native.None;
      modules = [];
      scope_mods = [];
      exported_ids = uu____2338;
      trans_exported_ids = uu____2343;
      includes = uu____2348;
      sigaccum = [];
      sigmap = uu____2359;
      iface = false;
      admitted_iface = false;
      expect_typ = false;
      docs = uu____2370;
      remaining_iface_decls = [];
      syntax_only = false;
      ds_hooks = default_ds_hooks
    }
  
let (sigmap :
  env ->
    (FStar_Syntax_Syntax.sigelt,Prims.bool) FStar_Pervasives_Native.tuple2
      FStar_Util.smap)
  = fun env  -> env.sigmap 
let (has_all_in_scope : env -> Prims.bool) =
  fun env  ->
    FStar_List.existsb
      (fun uu____2406  ->
         match uu____2406 with
         | (m,uu____2412) ->
             FStar_Ident.lid_equals m FStar_Parser_Const.all_lid) env.modules
  
let (set_bv_range :
  FStar_Syntax_Syntax.bv -> FStar_Range.range -> FStar_Syntax_Syntax.bv) =
  fun bv  ->
    fun r  ->
      let id1 =
        let uu___146_2424 = bv.FStar_Syntax_Syntax.ppname  in
        {
          FStar_Ident.idText = (uu___146_2424.FStar_Ident.idText);
          FStar_Ident.idRange = r
        }  in
      let uu___147_2425 = bv  in
      {
        FStar_Syntax_Syntax.ppname = id1;
        FStar_Syntax_Syntax.index = (uu___147_2425.FStar_Syntax_Syntax.index);
        FStar_Syntax_Syntax.sort = (uu___147_2425.FStar_Syntax_Syntax.sort)
      }
  
let (bv_to_name :
  FStar_Syntax_Syntax.bv -> FStar_Range.range -> FStar_Syntax_Syntax.term) =
  fun bv  -> fun r  -> FStar_Syntax_Syntax.bv_to_name (set_bv_range bv r) 
let (unmangleMap :
  (Prims.string,Prims.string,FStar_Syntax_Syntax.delta_depth,FStar_Syntax_Syntax.fv_qual
                                                               FStar_Pervasives_Native.option)
    FStar_Pervasives_Native.tuple4 Prims.list)
  =
  [("op_ColonColon", "Cons", FStar_Syntax_Syntax.delta_constant,
     (FStar_Pervasives_Native.Some FStar_Syntax_Syntax.Data_ctor));
  ("not", "op_Negation", FStar_Syntax_Syntax.delta_equational,
    FStar_Pervasives_Native.None)]
  
let (unmangleOpName :
  FStar_Ident.ident ->
    (FStar_Syntax_Syntax.term,Prims.bool) FStar_Pervasives_Native.tuple2
      FStar_Pervasives_Native.option)
  =
  fun id1  ->
    let t =
      FStar_Util.find_map unmangleMap
        (fun uu____2518  ->
           match uu____2518 with
           | (x,y,dd,dq) ->
               if id1.FStar_Ident.idText = x
               then
                 let uu____2541 =
                   let uu____2542 =
                     FStar_Ident.lid_of_path ["Prims"; y]
                       id1.FStar_Ident.idRange
                      in
                   FStar_Syntax_Syntax.fvar uu____2542 dd dq  in
                 FStar_Pervasives_Native.Some uu____2541
               else FStar_Pervasives_Native.None)
       in
    match t with
    | FStar_Pervasives_Native.Some v1 ->
        FStar_Pervasives_Native.Some (v1, false)
    | FStar_Pervasives_Native.None  -> FStar_Pervasives_Native.None
  
type 'a cont_t =
  | Cont_ok of 'a 
  | Cont_fail 
  | Cont_ignore 
let uu___is_Cont_ok : 'a . 'a cont_t -> Prims.bool =
  fun projectee  ->
    match projectee with | Cont_ok _0 -> true | uu____2589 -> false
  
let __proj__Cont_ok__item___0 : 'a . 'a cont_t -> 'a =
  fun projectee  -> match projectee with | Cont_ok _0 -> _0 
let uu___is_Cont_fail : 'a . 'a cont_t -> Prims.bool =
  fun projectee  ->
    match projectee with | Cont_fail  -> true | uu____2622 -> false
  
let uu___is_Cont_ignore : 'a . 'a cont_t -> Prims.bool =
  fun projectee  ->
    match projectee with | Cont_ignore  -> true | uu____2639 -> false
  
let option_of_cont :
  'a .
    (unit -> 'a FStar_Pervasives_Native.option) ->
      'a cont_t -> 'a FStar_Pervasives_Native.option
  =
  fun k_ignore  ->
    fun uu___109_2667  ->
      match uu___109_2667 with
      | Cont_ok a -> FStar_Pervasives_Native.Some a
      | Cont_fail  -> FStar_Pervasives_Native.None
      | Cont_ignore  -> k_ignore ()
  
let find_in_record :
  'Auu____2685 .
    FStar_Ident.ident Prims.list ->
      FStar_Ident.ident ->
        record_or_dc ->
          (record_or_dc -> 'Auu____2685 cont_t) -> 'Auu____2685 cont_t
  =
  fun ns  ->
    fun id1  ->
      fun record  ->
        fun cont  ->
          let typename' =
            FStar_Ident.lid_of_ids
              (FStar_List.append ns [(record.typename).FStar_Ident.ident])
             in
          let uu____2722 = FStar_Ident.lid_equals typename' record.typename
             in
          if uu____2722
          then
            let fname =
              FStar_Ident.lid_of_ids
                (FStar_List.append (record.typename).FStar_Ident.ns [id1])
               in
            let find1 =
              FStar_Util.find_map record.fields
                (fun uu____2736  ->
                   match uu____2736 with
                   | (f,uu____2744) ->
                       if id1.FStar_Ident.idText = f.FStar_Ident.idText
                       then FStar_Pervasives_Native.Some record
                       else FStar_Pervasives_Native.None)
               in
            match find1 with
            | FStar_Pervasives_Native.Some r -> cont r
            | FStar_Pervasives_Native.None  -> Cont_ignore
          else Cont_ignore
  
let (get_exported_id_set :
  env ->
    Prims.string ->
      (exported_id_kind -> string_set FStar_ST.ref)
        FStar_Pervasives_Native.option)
  = fun e  -> fun mname  -> FStar_Util.smap_try_find e.exported_ids mname 
let (get_trans_exported_id_set :
  env ->
    Prims.string ->
      (exported_id_kind -> string_set FStar_ST.ref)
        FStar_Pervasives_Native.option)
  =
  fun e  -> fun mname  -> FStar_Util.smap_try_find e.trans_exported_ids mname 
let (string_of_exported_id_kind : exported_id_kind -> Prims.string) =
  fun uu___110_2806  ->
    match uu___110_2806 with
    | Exported_id_field  -> "field"
    | Exported_id_term_type  -> "term/type"
  
let find_in_module_with_includes :
  'a .
    exported_id_kind ->
      (FStar_Ident.lident -> 'a cont_t) ->
        'a cont_t ->
          env -> FStar_Ident.lident -> FStar_Ident.ident -> 'a cont_t
  =
  fun eikind  ->
    fun find_in_module  ->
      fun find_in_module_default  ->
        fun env  ->
          fun ns  ->
            fun id1  ->
              let idstr = id1.FStar_Ident.idText  in
              let rec aux uu___111_2877 =
                match uu___111_2877 with
                | [] -> find_in_module_default
                | modul::q ->
                    let mname = modul.FStar_Ident.str  in
                    let not_shadowed =
                      let uu____2888 = get_exported_id_set env mname  in
                      match uu____2888 with
                      | FStar_Pervasives_Native.None  -> true
                      | FStar_Pervasives_Native.Some mex ->
                          let mexports =
                            let uu____2913 = mex eikind  in
                            FStar_ST.op_Bang uu____2913  in
                          FStar_Util.set_mem idstr mexports
                       in
                    let mincludes =
                      let uu____3035 =
                        FStar_Util.smap_try_find env.includes mname  in
                      match uu____3035 with
                      | FStar_Pervasives_Native.None  -> []
                      | FStar_Pervasives_Native.Some minc ->
                          FStar_ST.op_Bang minc
                       in
                    let look_into =
                      if not_shadowed
                      then
                        let uu____3115 = qual modul id1  in
                        find_in_module uu____3115
                      else Cont_ignore  in
                    (match look_into with
                     | Cont_ignore  -> aux (FStar_List.append mincludes q)
                     | uu____3119 -> look_into)
                 in
              aux [ns]
  
let (is_exported_id_field : exported_id_kind -> Prims.bool) =
  fun uu___112_3126  ->
    match uu___112_3126 with
    | Exported_id_field  -> true
    | uu____3127 -> false
  
let try_lookup_id'' :
  'a .
    env ->
      FStar_Ident.ident ->
        exported_id_kind ->
          (local_binding -> 'a cont_t) ->
            (rec_binding -> 'a cont_t) ->
              (record_or_dc -> 'a cont_t) ->
                (FStar_Ident.lident -> 'a cont_t) ->
                  ('a cont_t -> FStar_Ident.ident -> 'a cont_t) ->
                    'a FStar_Pervasives_Native.option
  =
  fun env  ->
    fun id1  ->
      fun eikind  ->
        fun k_local_binding  ->
          fun k_rec_binding  ->
            fun k_record  ->
              fun find_in_module  ->
                fun lookup_default_id  ->
                  let check_local_binding_id uu___113_3248 =
                    match uu___113_3248 with
                    | (id',uu____3250,uu____3251) ->
                        id'.FStar_Ident.idText = id1.FStar_Ident.idText
                     in
                  let check_rec_binding_id uu___114_3257 =
                    match uu___114_3257 with
                    | (id',uu____3259,uu____3260) ->
                        id'.FStar_Ident.idText = id1.FStar_Ident.idText
                     in
                  let curmod_ns =
                    let uu____3264 = current_module env  in
                    FStar_Ident.ids_of_lid uu____3264  in
                  let proc uu___115_3272 =
                    match uu___115_3272 with
                    | Local_binding l when check_local_binding_id l ->
                        k_local_binding l
                    | Rec_binding r when check_rec_binding_id r ->
                        k_rec_binding r
                    | Open_module_or_namespace (ns,Open_module ) ->
                        find_in_module_with_includes eikind find_in_module
                          Cont_ignore env ns id1
                    | Top_level_def id' when
                        id'.FStar_Ident.idText = id1.FStar_Ident.idText ->
                        lookup_default_id Cont_ignore id1
                    | Record_or_dc r when is_exported_id_field eikind ->
                        let uu____3280 = FStar_Ident.lid_of_ids curmod_ns  in
                        find_in_module_with_includes Exported_id_field
                          (fun lid  ->
                             let id2 = lid.FStar_Ident.ident  in
                             find_in_record lid.FStar_Ident.ns id2 r k_record)
                          Cont_ignore env uu____3280 id1
                    | uu____3285 -> Cont_ignore  in
                  let rec aux uu___116_3295 =
                    match uu___116_3295 with
                    | a::q ->
                        let uu____3304 = proc a  in
                        option_of_cont (fun uu____3308  -> aux q) uu____3304
                    | [] ->
                        let uu____3309 = lookup_default_id Cont_fail id1  in
                        option_of_cont
                          (fun uu____3313  -> FStar_Pervasives_Native.None)
                          uu____3309
                     in
                  aux env.scope_mods
  
let found_local_binding :
  'Auu____3322 'Auu____3323 .
    FStar_Range.range ->
      ('Auu____3322,FStar_Syntax_Syntax.bv,'Auu____3323)
        FStar_Pervasives_Native.tuple3 ->
        (FStar_Syntax_Syntax.term,'Auu____3323)
          FStar_Pervasives_Native.tuple2
  =
  fun r  ->
    fun uu____3343  ->
      match uu____3343 with
      | (id',x,mut) -> let uu____3353 = bv_to_name x r  in (uu____3353, mut)
  
let find_in_module :
  'Auu____3364 .
    env ->
      FStar_Ident.lident ->
        (FStar_Ident.lident ->
           (FStar_Syntax_Syntax.sigelt,Prims.bool)
             FStar_Pervasives_Native.tuple2 -> 'Auu____3364)
          -> 'Auu____3364 -> 'Auu____3364
  =
  fun env  ->
    fun lid  ->
      fun k_global_def  ->
        fun k_not_found  ->
          let uu____3403 =
            FStar_Util.smap_try_find (sigmap env) lid.FStar_Ident.str  in
          match uu____3403 with
          | FStar_Pervasives_Native.Some sb -> k_global_def lid sb
          | FStar_Pervasives_Native.None  -> k_not_found
  
let (try_lookup_id :
  env ->
    FStar_Ident.ident ->
      (FStar_Syntax_Syntax.term,Prims.bool) FStar_Pervasives_Native.tuple2
        FStar_Pervasives_Native.option)
  =
  fun env  ->
    fun id1  ->
      let uu____3443 = unmangleOpName id1  in
      match uu____3443 with
      | FStar_Pervasives_Native.Some f -> FStar_Pervasives_Native.Some f
      | uu____3469 ->
          try_lookup_id'' env id1 Exported_id_term_type
            (fun r  ->
               let uu____3483 = found_local_binding id1.FStar_Ident.idRange r
                  in
               Cont_ok uu____3483) (fun uu____3493  -> Cont_fail)
            (fun uu____3499  -> Cont_ignore)
            (fun i  ->
               find_in_module env i
                 (fun uu____3514  -> fun uu____3515  -> Cont_fail)
                 Cont_ignore)
            (fun uu____3530  -> fun uu____3531  -> Cont_fail)
  
let lookup_default_id :
  'a .
    env ->
      FStar_Ident.ident ->
        (FStar_Ident.lident ->
           (FStar_Syntax_Syntax.sigelt,Prims.bool)
             FStar_Pervasives_Native.tuple2 -> 'a cont_t)
          -> 'a cont_t -> 'a cont_t
  =
  fun env  ->
    fun id1  ->
      fun k_global_def  ->
        fun k_not_found  ->
          let find_in_monad =
            match env.curmonad with
            | FStar_Pervasives_Native.Some uu____3610 ->
                let lid = qualify env id1  in
                let uu____3612 =
                  FStar_Util.smap_try_find (sigmap env) lid.FStar_Ident.str
                   in
                (match uu____3612 with
                 | FStar_Pervasives_Native.Some r ->
                     let uu____3636 = k_global_def lid r  in
                     FStar_Pervasives_Native.Some uu____3636
                 | FStar_Pervasives_Native.None  ->
                     FStar_Pervasives_Native.None)
            | FStar_Pervasives_Native.None  -> FStar_Pervasives_Native.None
             in
          match find_in_monad with
          | FStar_Pervasives_Native.Some v1 -> v1
          | FStar_Pervasives_Native.None  ->
              let lid =
                let uu____3659 = current_module env  in qual uu____3659 id1
                 in
              find_in_module env lid k_global_def k_not_found
  
let (lid_is_curmod : env -> FStar_Ident.lident -> Prims.bool) =
  fun env  ->
    fun lid  ->
      match env.curmodule with
      | FStar_Pervasives_Native.None  -> false
      | FStar_Pervasives_Native.Some m -> FStar_Ident.lid_equals lid m
  
let (module_is_defined : env -> FStar_Ident.lident -> Prims.bool) =
  fun env  ->
    fun lid  ->
      (lid_is_curmod env lid) ||
        (FStar_List.existsb
           (fun x  ->
              FStar_Ident.lid_equals lid (FStar_Pervasives_Native.fst x))
           env.modules)
  
let (resolve_module_name :
  env ->
    FStar_Ident.lident ->
      Prims.bool -> FStar_Ident.lident FStar_Pervasives_Native.option)
  =
  fun env  ->
    fun lid  ->
      fun honor_ns  ->
        let nslen = FStar_List.length lid.FStar_Ident.ns  in
        let rec aux uu___117_3722 =
          match uu___117_3722 with
          | [] ->
              let uu____3727 = module_is_defined env lid  in
              if uu____3727
              then FStar_Pervasives_Native.Some lid
              else FStar_Pervasives_Native.None
          | (Open_module_or_namespace (ns,Open_namespace ))::q when honor_ns
              ->
              let new_lid =
                let uu____3736 =
                  let uu____3737 = FStar_Ident.path_of_lid ns  in
                  let uu____3740 = FStar_Ident.path_of_lid lid  in
                  FStar_List.append uu____3737 uu____3740  in
                let uu____3743 = FStar_Ident.range_of_lid lid  in
                FStar_Ident.lid_of_path uu____3736 uu____3743  in
              let uu____3744 = module_is_defined env new_lid  in
              if uu____3744
              then FStar_Pervasives_Native.Some new_lid
              else aux q
          | (Module_abbrev (name,modul))::uu____3750 when
              (nslen = (Prims.parse_int "0")) &&
                (name.FStar_Ident.idText =
                   (lid.FStar_Ident.ident).FStar_Ident.idText)
              -> FStar_Pervasives_Native.Some modul
          | uu____3757::q -> aux q  in
        aux env.scope_mods
  
let (fail_if_curmodule :
  env -> FStar_Ident.lident -> FStar_Ident.lident -> unit) =
  fun env  ->
    fun ns_original  ->
      fun ns_resolved  ->
        let uu____3776 =
          let uu____3777 = current_module env  in
          FStar_Ident.lid_equals ns_resolved uu____3777  in
        if uu____3776
        then
          let uu____3778 =
            FStar_Ident.lid_equals ns_resolved FStar_Parser_Const.prims_lid
             in
          (if uu____3778
           then ()
           else
             (let uu____3780 =
                let uu____3785 =
                  FStar_Util.format1
                    "Reference %s to current module is forbidden (see GitHub issue #451)"
                    ns_original.FStar_Ident.str
                   in
                (FStar_Errors.Fatal_ForbiddenReferenceToCurrentModule,
                  uu____3785)
                 in
              let uu____3786 = FStar_Ident.range_of_lid ns_original  in
              FStar_Errors.raise_error uu____3780 uu____3786))
        else ()
  
let (fail_if_qualified_by_curmodule : env -> FStar_Ident.lident -> unit) =
  fun env  ->
    fun lid  ->
      match lid.FStar_Ident.ns with
      | [] -> ()
      | uu____3798 ->
          let modul_orig = FStar_Ident.lid_of_ids lid.FStar_Ident.ns  in
          let uu____3802 = resolve_module_name env modul_orig true  in
          (match uu____3802 with
           | FStar_Pervasives_Native.Some modul_res ->
               fail_if_curmodule env modul_orig modul_res
           | uu____3806 -> ())
  
let (is_open : env -> FStar_Ident.lident -> open_kind -> Prims.bool) =
  fun env  ->
    fun lid  ->
      fun open_kind  ->
        FStar_List.existsb
          (fun uu___118_3827  ->
             match uu___118_3827 with
             | Open_module_or_namespace (ns,k) ->
                 (k = open_kind) && (FStar_Ident.lid_equals lid ns)
             | uu____3830 -> false) env.scope_mods
  
let (namespace_is_open : env -> FStar_Ident.lident -> Prims.bool) =
  fun env  -> fun lid  -> is_open env lid Open_namespace 
let (module_is_open : env -> FStar_Ident.lident -> Prims.bool) =
  fun env  ->
    fun lid  -> (lid_is_curmod env lid) || (is_open env lid Open_module)
  
let (shorten_module_path :
  env ->
    FStar_Ident.ident Prims.list ->
      Prims.bool ->
        (FStar_Ident.ident Prims.list,FStar_Ident.ident Prims.list)
          FStar_Pervasives_Native.tuple2)
  =
  fun env  ->
    fun ids  ->
      fun is_full_path  ->
        let rec aux revns id1 =
          let lid = FStar_Ident.lid_of_ns_and_id (FStar_List.rev revns) id1
             in
          if namespace_is_open env lid
          then
            FStar_Pervasives_Native.Some
              ((FStar_List.rev (id1 :: revns)), [])
          else
            (match revns with
             | [] -> FStar_Pervasives_Native.None
             | ns_last_id::rev_ns_prefix ->
                 let uu____3949 = aux rev_ns_prefix ns_last_id  in
                 FStar_All.pipe_right uu____3949
                   (FStar_Util.map_option
                      (fun uu____3999  ->
                         match uu____3999 with
                         | (stripped_ids,rev_kept_ids) ->
                             (stripped_ids, (id1 :: rev_kept_ids)))))
           in
        let do_shorten env1 ids1 =
          match FStar_List.rev ids1 with
          | [] -> ([], [])
          | ns_last_id::ns_rev_prefix ->
              let uu____4069 = aux ns_rev_prefix ns_last_id  in
              (match uu____4069 with
               | FStar_Pervasives_Native.None  -> ([], ids1)
               | FStar_Pervasives_Native.Some (stripped_ids,rev_kept_ids) ->
                   (stripped_ids, (FStar_List.rev rev_kept_ids)))
           in
        if is_full_path
        then
          let uu____4130 =
            let uu____4133 = FStar_Ident.lid_of_ids ids  in
            resolve_module_name env uu____4133 true  in
          match uu____4130 with
          | FStar_Pervasives_Native.Some m when module_is_open env m ->
              (ids, [])
          | uu____4147 -> do_shorten env ids
        else do_shorten env ids
  
let resolve_in_open_namespaces'' :
  'a .
    env ->
      FStar_Ident.lident ->
        exported_id_kind ->
          (local_binding -> 'a cont_t) ->
            (rec_binding -> 'a cont_t) ->
              (record_or_dc -> 'a cont_t) ->
                (FStar_Ident.lident -> 'a cont_t) ->
                  ('a cont_t -> FStar_Ident.ident -> 'a cont_t) ->
                    'a FStar_Pervasives_Native.option
  =
  fun env  ->
    fun lid  ->
      fun eikind  ->
        fun k_local_binding  ->
          fun k_rec_binding  ->
            fun k_record  ->
              fun f_module  ->
                fun l_default  ->
                  match lid.FStar_Ident.ns with
                  | uu____4266::uu____4267 ->
                      let uu____4270 =
                        let uu____4273 =
                          let uu____4274 =
                            FStar_Ident.lid_of_ids lid.FStar_Ident.ns  in
                          let uu____4275 = FStar_Ident.range_of_lid lid  in
                          FStar_Ident.set_lid_range uu____4274 uu____4275  in
                        resolve_module_name env uu____4273 true  in
                      (match uu____4270 with
                       | FStar_Pervasives_Native.None  ->
                           FStar_Pervasives_Native.None
                       | FStar_Pervasives_Native.Some modul ->
                           let uu____4279 =
                             find_in_module_with_includes eikind f_module
                               Cont_fail env modul lid.FStar_Ident.ident
                              in
                           option_of_cont
                             (fun uu____4283  -> FStar_Pervasives_Native.None)
                             uu____4279)
                  | [] ->
                      try_lookup_id'' env lid.FStar_Ident.ident eikind
                        k_local_binding k_rec_binding k_record f_module
                        l_default
  
let cont_of_option :
  'a . 'a cont_t -> 'a FStar_Pervasives_Native.option -> 'a cont_t =
  fun k_none  ->
    fun uu___119_4306  ->
      match uu___119_4306 with
      | FStar_Pervasives_Native.Some v1 -> Cont_ok v1
      | FStar_Pervasives_Native.None  -> k_none
  
let resolve_in_open_namespaces' :
  'a .
    env ->
      FStar_Ident.lident ->
        (local_binding -> 'a FStar_Pervasives_Native.option) ->
          (rec_binding -> 'a FStar_Pervasives_Native.option) ->
            (FStar_Ident.lident ->
               (FStar_Syntax_Syntax.sigelt,Prims.bool)
                 FStar_Pervasives_Native.tuple2 ->
                 'a FStar_Pervasives_Native.option)
              -> 'a FStar_Pervasives_Native.option
  =
  fun env  ->
    fun lid  ->
      fun k_local_binding  ->
        fun k_rec_binding  ->
          fun k_global_def  ->
            let k_global_def' k lid1 def =
              let uu____4422 = k_global_def lid1 def  in
              cont_of_option k uu____4422  in
            let f_module lid' =
              let k = Cont_ignore  in
              find_in_module env lid' (k_global_def' k) k  in
            let l_default k i = lookup_default_id env i (k_global_def' k) k
               in
            resolve_in_open_namespaces'' env lid Exported_id_term_type
              (fun l  ->
                 let uu____4458 = k_local_binding l  in
                 cont_of_option Cont_fail uu____4458)
              (fun r  ->
                 let uu____4464 = k_rec_binding r  in
                 cont_of_option Cont_fail uu____4464)
              (fun uu____4468  -> Cont_ignore) f_module l_default
  
let (fv_qual_of_se :
  FStar_Syntax_Syntax.sigelt ->
    FStar_Syntax_Syntax.fv_qual FStar_Pervasives_Native.option)
  =
  fun se  ->
    match se.FStar_Syntax_Syntax.sigel with
    | FStar_Syntax_Syntax.Sig_datacon
        (uu____4478,uu____4479,uu____4480,l,uu____4482,uu____4483) ->
        let qopt =
          FStar_Util.find_map se.FStar_Syntax_Syntax.sigquals
            (fun uu___120_4494  ->
               match uu___120_4494 with
               | FStar_Syntax_Syntax.RecordConstructor (uu____4497,fs) ->
                   FStar_Pervasives_Native.Some
                     (FStar_Syntax_Syntax.Record_ctor (l, fs))
               | uu____4509 -> FStar_Pervasives_Native.None)
           in
        (match qopt with
         | FStar_Pervasives_Native.None  ->
             FStar_Pervasives_Native.Some FStar_Syntax_Syntax.Data_ctor
         | x -> x)
    | FStar_Syntax_Syntax.Sig_declare_typ (uu____4515,uu____4516,uu____4517)
        -> FStar_Pervasives_Native.None
    | uu____4518 -> FStar_Pervasives_Native.None
  
let (lb_fv :
  FStar_Syntax_Syntax.letbinding Prims.list ->
    FStar_Ident.lident -> FStar_Syntax_Syntax.fv)
  =
  fun lbs  ->
    fun lid  ->
      let uu____4533 =
        FStar_Util.find_map lbs
          (fun lb  ->
             let fv = FStar_Util.right lb.FStar_Syntax_Syntax.lbname  in
             let uu____4541 = FStar_Syntax_Syntax.fv_eq_lid fv lid  in
             if uu____4541
             then FStar_Pervasives_Native.Some fv
             else FStar_Pervasives_Native.None)
         in
      FStar_All.pipe_right uu____4533 FStar_Util.must
  
let (ns_of_lid_equals :
  FStar_Ident.lident -> FStar_Ident.lident -> Prims.bool) =
  fun lid  ->
    fun ns  ->
      (let uu____4559 =
         let uu____4560 = FStar_Ident.ids_of_lid ns  in
         FStar_List.length uu____4560  in
       (FStar_List.length lid.FStar_Ident.ns) = uu____4559) &&
        (let uu____4568 = FStar_Ident.lid_of_ids lid.FStar_Ident.ns  in
         FStar_Ident.lid_equals uu____4568 ns)
  
let (try_lookup_name :
  Prims.bool ->
    Prims.bool ->
      env -> FStar_Ident.lident -> foundname FStar_Pervasives_Native.option)
  =
  fun any_val  ->
    fun exclude_interf  ->
      fun env  ->
        fun lid  ->
          let occurrence_range = FStar_Ident.range_of_lid lid  in
          let k_global_def source_lid uu___125_4610 =
            match uu___125_4610 with
            | (uu____4617,true ) when exclude_interf ->
                FStar_Pervasives_Native.None
            | (se,uu____4619) ->
                (match se.FStar_Syntax_Syntax.sigel with
                 | FStar_Syntax_Syntax.Sig_inductive_typ uu____4622 ->
                     let uu____4639 =
                       let uu____4640 =
                         let uu____4649 =
                           FStar_Syntax_Syntax.fvar source_lid
                             FStar_Syntax_Syntax.delta_constant
                             FStar_Pervasives_Native.None
                            in
                         (uu____4649, false,
                           (se.FStar_Syntax_Syntax.sigattrs))
                          in
                       Term_name uu____4640  in
                     FStar_Pervasives_Native.Some uu____4639
                 | FStar_Syntax_Syntax.Sig_datacon uu____4652 ->
                     let uu____4667 =
                       let uu____4668 =
                         let uu____4677 =
                           let uu____4678 = fv_qual_of_se se  in
                           FStar_Syntax_Syntax.fvar source_lid
                             FStar_Syntax_Syntax.delta_constant uu____4678
                            in
                         (uu____4677, false,
                           (se.FStar_Syntax_Syntax.sigattrs))
                          in
                       Term_name uu____4668  in
                     FStar_Pervasives_Native.Some uu____4667
                 | FStar_Syntax_Syntax.Sig_let ((uu____4683,lbs),uu____4685)
                     ->
                     let fv = lb_fv lbs source_lid  in
                     let uu____4701 =
                       let uu____4702 =
                         let uu____4711 =
                           FStar_Syntax_Syntax.fvar source_lid
                             fv.FStar_Syntax_Syntax.fv_delta
                             fv.FStar_Syntax_Syntax.fv_qual
                            in
                         (uu____4711, false,
                           (se.FStar_Syntax_Syntax.sigattrs))
                          in
                       Term_name uu____4702  in
                     FStar_Pervasives_Native.Some uu____4701
                 | FStar_Syntax_Syntax.Sig_declare_typ
                     (lid1,uu____4715,uu____4716) ->
                     let quals = se.FStar_Syntax_Syntax.sigquals  in
                     let uu____4720 =
                       any_val ||
                         (FStar_All.pipe_right quals
                            (FStar_Util.for_some
                               (fun uu___121_4724  ->
                                  match uu___121_4724 with
                                  | FStar_Syntax_Syntax.Assumption  -> true
                                  | uu____4725 -> false)))
                        in
                     if uu____4720
                     then
                       let lid2 =
                         let uu____4729 = FStar_Ident.range_of_lid source_lid
                            in
                         FStar_Ident.set_lid_range lid1 uu____4729  in
                       let dd =
                         let uu____4731 =
                           (FStar_Syntax_Util.is_primop_lid lid2) ||
                             (FStar_All.pipe_right quals
                                (FStar_Util.for_some
                                   (fun uu___122_4736  ->
                                      match uu___122_4736 with
                                      | FStar_Syntax_Syntax.Projector
                                          uu____4737 -> true
                                      | FStar_Syntax_Syntax.Discriminator
                                          uu____4742 -> true
                                      | uu____4743 -> false)))
                            in
                         if uu____4731
                         then FStar_Syntax_Syntax.delta_equational
                         else FStar_Syntax_Syntax.delta_constant  in
                       let dd1 =
                         let uu____4746 =
                           FStar_All.pipe_right quals
                             (FStar_Util.for_some
                                (fun uu___123_4750  ->
                                   match uu___123_4750 with
                                   | FStar_Syntax_Syntax.Abstract  -> true
                                   | uu____4751 -> false))
                            in
                         if uu____4746
                         then FStar_Syntax_Syntax.Delta_abstract dd
                         else dd  in
                       let uu____4753 =
                         FStar_Util.find_map quals
                           (fun uu___124_4758  ->
                              match uu___124_4758 with
                              | FStar_Syntax_Syntax.Reflectable refl_monad ->
                                  FStar_Pervasives_Native.Some refl_monad
                              | uu____4762 -> FStar_Pervasives_Native.None)
                          in
                       (match uu____4753 with
                        | FStar_Pervasives_Native.Some refl_monad ->
                            let refl_const =
                              FStar_Syntax_Syntax.mk
                                (FStar_Syntax_Syntax.Tm_constant
                                   (FStar_Const.Const_reflect refl_monad))
                                FStar_Pervasives_Native.None occurrence_range
                               in
                            FStar_Pervasives_Native.Some
                              (Term_name
                                 (refl_const, false,
                                   (se.FStar_Syntax_Syntax.sigattrs)))
                        | uu____4773 ->
                            let uu____4776 =
                              let uu____4777 =
                                let uu____4786 =
                                  let uu____4787 = fv_qual_of_se se  in
                                  FStar_Syntax_Syntax.fvar lid2 dd1
                                    uu____4787
                                   in
                                (uu____4786, false,
                                  (se.FStar_Syntax_Syntax.sigattrs))
                                 in
                              Term_name uu____4777  in
                            FStar_Pervasives_Native.Some uu____4776)
                     else FStar_Pervasives_Native.None
                 | FStar_Syntax_Syntax.Sig_new_effect_for_free ne ->
                     let uu____4794 =
                       let uu____4795 =
                         let uu____4800 =
                           let uu____4801 =
                             FStar_Ident.range_of_lid source_lid  in
                           FStar_Ident.set_lid_range
                             ne.FStar_Syntax_Syntax.mname uu____4801
                            in
                         (se, uu____4800)  in
                       Eff_name uu____4795  in
                     FStar_Pervasives_Native.Some uu____4794
                 | FStar_Syntax_Syntax.Sig_new_effect ne ->
                     let uu____4803 =
                       let uu____4804 =
                         let uu____4809 =
                           let uu____4810 =
                             FStar_Ident.range_of_lid source_lid  in
                           FStar_Ident.set_lid_range
                             ne.FStar_Syntax_Syntax.mname uu____4810
                            in
                         (se, uu____4809)  in
                       Eff_name uu____4804  in
                     FStar_Pervasives_Native.Some uu____4803
                 | FStar_Syntax_Syntax.Sig_effect_abbrev uu____4811 ->
                     FStar_Pervasives_Native.Some (Eff_name (se, source_lid))
                 | FStar_Syntax_Syntax.Sig_splice (lids,t) ->
                     let uu____4830 =
                       let uu____4831 =
                         let uu____4840 =
                           FStar_Syntax_Syntax.fvar source_lid
                             (FStar_Syntax_Syntax.Delta_constant_at_level
                                (Prims.parse_int "1"))
                             FStar_Pervasives_Native.None
                            in
                         (uu____4840, false, [])  in
                       Term_name uu____4831  in
                     FStar_Pervasives_Native.Some uu____4830
                 | uu____4843 -> FStar_Pervasives_Native.None)
             in
          let k_local_binding r =
            let uu____4864 =
              let uu____4869 = FStar_Ident.range_of_lid lid  in
              found_local_binding uu____4869 r  in
            match uu____4864 with
            | (t,mut) ->
                FStar_Pervasives_Native.Some (Term_name (t, mut, []))
             in
          let k_rec_binding uu____4889 =
            match uu____4889 with
            | (id1,l,dd) ->
                let uu____4901 =
                  let uu____4902 =
                    let uu____4911 =
                      let uu____4912 =
                        let uu____4913 = FStar_Ident.range_of_lid lid  in
                        FStar_Ident.set_lid_range l uu____4913  in
                      FStar_Syntax_Syntax.fvar uu____4912 dd
                        FStar_Pervasives_Native.None
                       in
                    (uu____4911, false, [])  in
                  Term_name uu____4902  in
                FStar_Pervasives_Native.Some uu____4901
             in
          let found_unmangled =
            match lid.FStar_Ident.ns with
            | [] ->
                let uu____4921 = unmangleOpName lid.FStar_Ident.ident  in
                (match uu____4921 with
                 | FStar_Pervasives_Native.Some (t,mut) ->
                     FStar_Pervasives_Native.Some (Term_name (t, mut, []))
                 | uu____4938 -> FStar_Pervasives_Native.None)
            | uu____4945 -> FStar_Pervasives_Native.None  in
          match found_unmangled with
          | FStar_Pervasives_Native.None  ->
              resolve_in_open_namespaces' env lid k_local_binding
                k_rec_binding k_global_def
          | x -> x
  
let (try_lookup_effect_name' :
  Prims.bool ->
    env ->
      FStar_Ident.lident ->
        (FStar_Syntax_Syntax.sigelt,FStar_Ident.lident)
          FStar_Pervasives_Native.tuple2 FStar_Pervasives_Native.option)
  =
  fun exclude_interf  ->
    fun env  ->
      fun lid  ->
        let uu____4980 = try_lookup_name true exclude_interf env lid  in
        match uu____4980 with
        | FStar_Pervasives_Native.Some (Eff_name (o,l)) ->
            FStar_Pervasives_Native.Some (o, l)
        | uu____4995 -> FStar_Pervasives_Native.None
  
let (try_lookup_effect_name :
  env ->
    FStar_Ident.lident -> FStar_Ident.lident FStar_Pervasives_Native.option)
  =
  fun env  ->
    fun l  ->
      let uu____5014 =
        try_lookup_effect_name' (Prims.op_Negation env.iface) env l  in
      match uu____5014 with
      | FStar_Pervasives_Native.Some (o,l1) ->
          FStar_Pervasives_Native.Some l1
      | uu____5029 -> FStar_Pervasives_Native.None
  
let (try_lookup_effect_name_and_attributes :
  env ->
    FStar_Ident.lident ->
      (FStar_Ident.lident,FStar_Syntax_Syntax.cflags Prims.list)
        FStar_Pervasives_Native.tuple2 FStar_Pervasives_Native.option)
  =
  fun env  ->
    fun l  ->
      let uu____5054 =
        try_lookup_effect_name' (Prims.op_Negation env.iface) env l  in
      match uu____5054 with
      | FStar_Pervasives_Native.Some
          ({
             FStar_Syntax_Syntax.sigel = FStar_Syntax_Syntax.Sig_new_effect
               ne;
             FStar_Syntax_Syntax.sigrng = uu____5070;
             FStar_Syntax_Syntax.sigquals = uu____5071;
             FStar_Syntax_Syntax.sigmeta = uu____5072;
             FStar_Syntax_Syntax.sigattrs = uu____5073;_},l1)
          ->
          FStar_Pervasives_Native.Some
            (l1, (ne.FStar_Syntax_Syntax.cattributes))
      | FStar_Pervasives_Native.Some
          ({
             FStar_Syntax_Syntax.sigel =
               FStar_Syntax_Syntax.Sig_new_effect_for_free ne;
             FStar_Syntax_Syntax.sigrng = uu____5092;
             FStar_Syntax_Syntax.sigquals = uu____5093;
             FStar_Syntax_Syntax.sigmeta = uu____5094;
             FStar_Syntax_Syntax.sigattrs = uu____5095;_},l1)
          ->
          FStar_Pervasives_Native.Some
            (l1, (ne.FStar_Syntax_Syntax.cattributes))
      | FStar_Pervasives_Native.Some
          ({
             FStar_Syntax_Syntax.sigel =
               FStar_Syntax_Syntax.Sig_effect_abbrev
               (uu____5113,uu____5114,uu____5115,uu____5116,cattributes);
             FStar_Syntax_Syntax.sigrng = uu____5118;
             FStar_Syntax_Syntax.sigquals = uu____5119;
             FStar_Syntax_Syntax.sigmeta = uu____5120;
             FStar_Syntax_Syntax.sigattrs = uu____5121;_},l1)
          -> FStar_Pervasives_Native.Some (l1, cattributes)
      | uu____5143 -> FStar_Pervasives_Native.None
  
let (try_lookup_effect_defn :
  env ->
    FStar_Ident.lident ->
      FStar_Syntax_Syntax.eff_decl FStar_Pervasives_Native.option)
  =
  fun env  ->
    fun l  ->
      let uu____5168 =
        try_lookup_effect_name' (Prims.op_Negation env.iface) env l  in
      match uu____5168 with
      | FStar_Pervasives_Native.Some
          ({
             FStar_Syntax_Syntax.sigel = FStar_Syntax_Syntax.Sig_new_effect
               ne;
             FStar_Syntax_Syntax.sigrng = uu____5178;
             FStar_Syntax_Syntax.sigquals = uu____5179;
             FStar_Syntax_Syntax.sigmeta = uu____5180;
             FStar_Syntax_Syntax.sigattrs = uu____5181;_},uu____5182)
          -> FStar_Pervasives_Native.Some ne
      | FStar_Pervasives_Native.Some
          ({
             FStar_Syntax_Syntax.sigel =
               FStar_Syntax_Syntax.Sig_new_effect_for_free ne;
             FStar_Syntax_Syntax.sigrng = uu____5192;
             FStar_Syntax_Syntax.sigquals = uu____5193;
             FStar_Syntax_Syntax.sigmeta = uu____5194;
             FStar_Syntax_Syntax.sigattrs = uu____5195;_},uu____5196)
          -> FStar_Pervasives_Native.Some ne
      | uu____5205 -> FStar_Pervasives_Native.None
  
let (is_effect_name : env -> FStar_Ident.lident -> Prims.bool) =
  fun env  ->
    fun lid  ->
      let uu____5222 = try_lookup_effect_name env lid  in
      match uu____5222 with
      | FStar_Pervasives_Native.None  -> false
      | FStar_Pervasives_Native.Some uu____5225 -> true
  
let (try_lookup_root_effect_name :
  env ->
    FStar_Ident.lident -> FStar_Ident.lident FStar_Pervasives_Native.option)
  =
  fun env  ->
    fun l  ->
      let uu____5238 =
        try_lookup_effect_name' (Prims.op_Negation env.iface) env l  in
      match uu____5238 with
      | FStar_Pervasives_Native.Some
          ({
             FStar_Syntax_Syntax.sigel =
               FStar_Syntax_Syntax.Sig_effect_abbrev
               (l',uu____5248,uu____5249,uu____5250,uu____5251);
             FStar_Syntax_Syntax.sigrng = uu____5252;
             FStar_Syntax_Syntax.sigquals = uu____5253;
             FStar_Syntax_Syntax.sigmeta = uu____5254;
             FStar_Syntax_Syntax.sigattrs = uu____5255;_},uu____5256)
          ->
          let rec aux new_name =
            let uu____5277 =
              FStar_Util.smap_try_find (sigmap env) new_name.FStar_Ident.str
               in
            match uu____5277 with
            | FStar_Pervasives_Native.None  -> FStar_Pervasives_Native.None
            | FStar_Pervasives_Native.Some (s,uu____5295) ->
                (match s.FStar_Syntax_Syntax.sigel with
                 | FStar_Syntax_Syntax.Sig_new_effect_for_free ne ->
                     let uu____5303 =
                       let uu____5304 = FStar_Ident.range_of_lid l  in
                       FStar_Ident.set_lid_range ne.FStar_Syntax_Syntax.mname
                         uu____5304
                        in
                     FStar_Pervasives_Native.Some uu____5303
                 | FStar_Syntax_Syntax.Sig_new_effect ne ->
                     let uu____5306 =
                       let uu____5307 = FStar_Ident.range_of_lid l  in
                       FStar_Ident.set_lid_range ne.FStar_Syntax_Syntax.mname
                         uu____5307
                        in
                     FStar_Pervasives_Native.Some uu____5306
                 | FStar_Syntax_Syntax.Sig_effect_abbrev
                     (uu____5308,uu____5309,uu____5310,cmp,uu____5312) ->
                     let l'' = FStar_Syntax_Util.comp_effect_name cmp  in
                     aux l''
                 | uu____5318 -> FStar_Pervasives_Native.None)
             in
          aux l'
      | FStar_Pervasives_Native.Some (uu____5319,l') ->
          FStar_Pervasives_Native.Some l'
      | uu____5325 -> FStar_Pervasives_Native.None
  
let (lookup_letbinding_quals :
  env -> FStar_Ident.lident -> FStar_Syntax_Syntax.qualifier Prims.list) =
  fun env  ->
    fun lid  ->
      let k_global_def lid1 uu___126_5362 =
        match uu___126_5362 with
        | ({
             FStar_Syntax_Syntax.sigel = FStar_Syntax_Syntax.Sig_declare_typ
               (uu____5371,uu____5372,uu____5373);
             FStar_Syntax_Syntax.sigrng = uu____5374;
             FStar_Syntax_Syntax.sigquals = quals;
             FStar_Syntax_Syntax.sigmeta = uu____5376;
             FStar_Syntax_Syntax.sigattrs = uu____5377;_},uu____5378)
            -> FStar_Pervasives_Native.Some quals
        | uu____5385 -> FStar_Pervasives_Native.None  in
      let uu____5392 =
        resolve_in_open_namespaces' env lid
          (fun uu____5400  -> FStar_Pervasives_Native.None)
          (fun uu____5404  -> FStar_Pervasives_Native.None) k_global_def
         in
      match uu____5392 with
      | FStar_Pervasives_Native.Some quals -> quals
      | uu____5414 -> []
  
let (try_lookup_module :
  env ->
    FStar_Ident.path ->
      FStar_Syntax_Syntax.modul FStar_Pervasives_Native.option)
  =
  fun env  ->
    fun path  ->
      let uu____5431 =
        FStar_List.tryFind
          (fun uu____5446  ->
             match uu____5446 with
             | (mlid,modul) ->
                 let uu____5453 = FStar_Ident.path_of_lid mlid  in
                 uu____5453 = path) env.modules
         in
      match uu____5431 with
      | FStar_Pervasives_Native.Some (uu____5456,modul) ->
          FStar_Pervasives_Native.Some modul
      | FStar_Pervasives_Native.None  -> FStar_Pervasives_Native.None
  
let (try_lookup_let :
  env ->
    FStar_Ident.lident ->
      FStar_Syntax_Syntax.term FStar_Pervasives_Native.option)
  =
  fun env  ->
    fun lid  ->
      let k_global_def lid1 uu___127_5494 =
        match uu___127_5494 with
        | ({
             FStar_Syntax_Syntax.sigel = FStar_Syntax_Syntax.Sig_let
               ((uu____5501,lbs),uu____5503);
             FStar_Syntax_Syntax.sigrng = uu____5504;
             FStar_Syntax_Syntax.sigquals = uu____5505;
             FStar_Syntax_Syntax.sigmeta = uu____5506;
             FStar_Syntax_Syntax.sigattrs = uu____5507;_},uu____5508)
            ->
            let fv = lb_fv lbs lid1  in
            let uu____5528 =
              FStar_Syntax_Syntax.fvar lid1 fv.FStar_Syntax_Syntax.fv_delta
                fv.FStar_Syntax_Syntax.fv_qual
               in
            FStar_Pervasives_Native.Some uu____5528
        | uu____5529 -> FStar_Pervasives_Native.None  in
      resolve_in_open_namespaces' env lid
        (fun uu____5535  -> FStar_Pervasives_Native.None)
        (fun uu____5537  -> FStar_Pervasives_Native.None) k_global_def
  
let (try_lookup_definition :
  env ->
    FStar_Ident.lident ->
      FStar_Syntax_Syntax.term FStar_Pervasives_Native.option)
  =
  fun env  ->
    fun lid  ->
      let k_global_def lid1 uu___128_5568 =
        match uu___128_5568 with
        | ({
             FStar_Syntax_Syntax.sigel = FStar_Syntax_Syntax.Sig_let
               (lbs,uu____5578);
             FStar_Syntax_Syntax.sigrng = uu____5579;
             FStar_Syntax_Syntax.sigquals = uu____5580;
             FStar_Syntax_Syntax.sigmeta = uu____5581;
             FStar_Syntax_Syntax.sigattrs = uu____5582;_},uu____5583)
            ->
            FStar_Util.find_map (FStar_Pervasives_Native.snd lbs)
              (fun lb  ->
                 match lb.FStar_Syntax_Syntax.lbname with
                 | FStar_Util.Inr fv when
                     FStar_Syntax_Syntax.fv_eq_lid fv lid1 ->
                     FStar_Pervasives_Native.Some
                       (lb.FStar_Syntax_Syntax.lbdef)
                 | uu____5606 -> FStar_Pervasives_Native.None)
        | uu____5613 -> FStar_Pervasives_Native.None  in
      resolve_in_open_namespaces' env lid
        (fun uu____5623  -> FStar_Pervasives_Native.None)
        (fun uu____5627  -> FStar_Pervasives_Native.None) k_global_def
  
let (empty_include_smap :
  FStar_Ident.lident Prims.list FStar_ST.ref FStar_Util.smap) = new_sigmap () 
let (empty_exported_id_smap : exported_id_set FStar_Util.smap) =
  new_sigmap () 
let (try_lookup_lid' :
  Prims.bool ->
    Prims.bool ->
      env ->
        FStar_Ident.lident ->
          (FStar_Syntax_Syntax.term,Prims.bool,FStar_Syntax_Syntax.attribute
                                                 Prims.list)
            FStar_Pervasives_Native.tuple3 FStar_Pervasives_Native.option)
  =
  fun any_val  ->
    fun exclude_interface  ->
      fun env  ->
        fun lid  ->
          let uu____5684 = try_lookup_name any_val exclude_interface env lid
             in
          match uu____5684 with
          | FStar_Pervasives_Native.Some (Term_name (e,mut,attrs)) ->
              FStar_Pervasives_Native.Some (e, mut, attrs)
          | uu____5714 -> FStar_Pervasives_Native.None
  
let (drop_attributes :
  (FStar_Syntax_Syntax.term,Prims.bool,FStar_Syntax_Syntax.attribute
                                         Prims.list)
    FStar_Pervasives_Native.tuple3 FStar_Pervasives_Native.option ->
    (FStar_Syntax_Syntax.term,Prims.bool) FStar_Pervasives_Native.tuple2
      FStar_Pervasives_Native.option)
  =
  fun x  ->
    match x with
    | FStar_Pervasives_Native.Some (t,mut,uu____5770) ->
        FStar_Pervasives_Native.Some (t, mut)
    | FStar_Pervasives_Native.None  -> FStar_Pervasives_Native.None
  
let (try_lookup_lid_with_attributes :
  env ->
    FStar_Ident.lident ->
      (FStar_Syntax_Syntax.term,Prims.bool,FStar_Syntax_Syntax.attribute
                                             Prims.list)
        FStar_Pervasives_Native.tuple3 FStar_Pervasives_Native.option)
  = fun env  -> fun l  -> try_lookup_lid' env.iface false env l 
let (try_lookup_lid :
  env ->
    FStar_Ident.lident ->
      (FStar_Syntax_Syntax.term,Prims.bool) FStar_Pervasives_Native.tuple2
        FStar_Pervasives_Native.option)
  =
  fun env  ->
    fun l  ->
      let uu____5845 = try_lookup_lid_with_attributes env l  in
      FStar_All.pipe_right uu____5845 drop_attributes
  
let (resolve_to_fully_qualified_name :
  env ->
    FStar_Ident.lident -> FStar_Ident.lident FStar_Pervasives_Native.option)
  =
  fun env  ->
    fun l  ->
      let uu____5884 = try_lookup_lid env l  in
      match uu____5884 with
      | FStar_Pervasives_Native.None  -> FStar_Pervasives_Native.None
      | FStar_Pervasives_Native.Some (e,uu____5898) ->
          let uu____5903 =
            let uu____5904 = FStar_Syntax_Subst.compress e  in
            uu____5904.FStar_Syntax_Syntax.n  in
          (match uu____5903 with
           | FStar_Syntax_Syntax.Tm_fvar fv ->
               FStar_Pervasives_Native.Some
                 ((fv.FStar_Syntax_Syntax.fv_name).FStar_Syntax_Syntax.v)
           | uu____5910 -> FStar_Pervasives_Native.None)
  
let (shorten_lid' : env -> FStar_Ident.lident -> FStar_Ident.lident) =
  fun env  ->
    fun lid  ->
      let uu____5921 = shorten_module_path env lid.FStar_Ident.ns true  in
      match uu____5921 with
      | (uu____5930,short) ->
          FStar_Ident.lid_of_ns_and_id short lid.FStar_Ident.ident
  
let (shorten_lid : env -> FStar_Ident.lid -> FStar_Ident.lid) =
  fun env  ->
    fun lid  ->
      match env.curmodule with
      | FStar_Pervasives_Native.None  -> shorten_lid' env lid
      | uu____5950 ->
          let lid_without_ns =
            FStar_Ident.lid_of_ns_and_id [] lid.FStar_Ident.ident  in
          let uu____5954 = resolve_to_fully_qualified_name env lid_without_ns
             in
          (match uu____5954 with
           | FStar_Pervasives_Native.Some lid' when
               lid'.FStar_Ident.str = lid.FStar_Ident.str -> lid_without_ns
           | uu____5958 -> shorten_lid' env lid)
  
let (try_lookup_lid_with_attributes_no_resolve :
  env ->
    FStar_Ident.lident ->
      (FStar_Syntax_Syntax.term,Prims.bool,FStar_Syntax_Syntax.attribute
                                             Prims.list)
        FStar_Pervasives_Native.tuple3 FStar_Pervasives_Native.option)
  =
  fun env  ->
    fun l  ->
      let env' =
        let uu___148_5992 = env  in
        {
          curmodule = (uu___148_5992.curmodule);
          curmonad = (uu___148_5992.curmonad);
          modules = (uu___148_5992.modules);
          scope_mods = [];
          exported_ids = empty_exported_id_smap;
          trans_exported_ids = (uu___148_5992.trans_exported_ids);
          includes = empty_include_smap;
          sigaccum = (uu___148_5992.sigaccum);
          sigmap = (uu___148_5992.sigmap);
          iface = (uu___148_5992.iface);
          admitted_iface = (uu___148_5992.admitted_iface);
          expect_typ = (uu___148_5992.expect_typ);
          docs = (uu___148_5992.docs);
          remaining_iface_decls = (uu___148_5992.remaining_iface_decls);
          syntax_only = (uu___148_5992.syntax_only);
          ds_hooks = (uu___148_5992.ds_hooks)
        }  in
      try_lookup_lid_with_attributes env' l
  
let (try_lookup_lid_no_resolve :
  env ->
    FStar_Ident.lident ->
      (FStar_Syntax_Syntax.term,Prims.bool) FStar_Pervasives_Native.tuple2
        FStar_Pervasives_Native.option)
  =
  fun env  ->
    fun l  ->
      let uu____6015 = try_lookup_lid_with_attributes_no_resolve env l  in
      FStar_All.pipe_right uu____6015 drop_attributes
  
let (try_lookup_doc :
  env ->
    FStar_Ident.lid -> FStar_Parser_AST.fsdoc FStar_Pervasives_Native.option)
  = fun env  -> fun l  -> FStar_Util.smap_try_find env.docs l.FStar_Ident.str 
let (try_lookup_datacon :
  env ->
    FStar_Ident.lident ->
      FStar_Syntax_Syntax.fv FStar_Pervasives_Native.option)
  =
  fun env  ->
    fun lid  ->
      let k_global_def lid1 se =
        match se with
        | ({
             FStar_Syntax_Syntax.sigel = FStar_Syntax_Syntax.Sig_declare_typ
               (uu____6089,uu____6090,uu____6091);
             FStar_Syntax_Syntax.sigrng = uu____6092;
             FStar_Syntax_Syntax.sigquals = quals;
             FStar_Syntax_Syntax.sigmeta = uu____6094;
             FStar_Syntax_Syntax.sigattrs = uu____6095;_},uu____6096)
            ->
            let uu____6101 =
              FStar_All.pipe_right quals
                (FStar_Util.for_some
                   (fun uu___129_6105  ->
                      match uu___129_6105 with
                      | FStar_Syntax_Syntax.Assumption  -> true
                      | uu____6106 -> false))
               in
            if uu____6101
            then
              let uu____6109 =
                FStar_Syntax_Syntax.lid_as_fv lid1
                  FStar_Syntax_Syntax.delta_constant
                  FStar_Pervasives_Native.None
                 in
              FStar_Pervasives_Native.Some uu____6109
            else FStar_Pervasives_Native.None
        | ({
             FStar_Syntax_Syntax.sigel = FStar_Syntax_Syntax.Sig_datacon
               uu____6111;
             FStar_Syntax_Syntax.sigrng = uu____6112;
             FStar_Syntax_Syntax.sigquals = uu____6113;
             FStar_Syntax_Syntax.sigmeta = uu____6114;
             FStar_Syntax_Syntax.sigattrs = uu____6115;_},uu____6116)
            ->
            let qual1 = fv_qual_of_se (FStar_Pervasives_Native.fst se)  in
            let uu____6138 =
              FStar_Syntax_Syntax.lid_as_fv lid1
                FStar_Syntax_Syntax.delta_constant qual1
               in
            FStar_Pervasives_Native.Some uu____6138
        | uu____6139 -> FStar_Pervasives_Native.None  in
      resolve_in_open_namespaces' env lid
        (fun uu____6145  -> FStar_Pervasives_Native.None)
        (fun uu____6147  -> FStar_Pervasives_Native.None) k_global_def
  
let (find_all_datacons :
  env ->
    FStar_Ident.lident ->
      FStar_Ident.lident Prims.list FStar_Pervasives_Native.option)
  =
  fun env  ->
    fun lid  ->
      let k_global_def lid1 uu___130_6180 =
        match uu___130_6180 with
        | ({
             FStar_Syntax_Syntax.sigel =
               FStar_Syntax_Syntax.Sig_inductive_typ
               (uu____6189,uu____6190,uu____6191,uu____6192,datas,uu____6194);
             FStar_Syntax_Syntax.sigrng = uu____6195;
             FStar_Syntax_Syntax.sigquals = uu____6196;
             FStar_Syntax_Syntax.sigmeta = uu____6197;
             FStar_Syntax_Syntax.sigattrs = uu____6198;_},uu____6199)
            -> FStar_Pervasives_Native.Some datas
        | uu____6214 -> FStar_Pervasives_Native.None  in
      resolve_in_open_namespaces' env lid
        (fun uu____6224  -> FStar_Pervasives_Native.None)
        (fun uu____6228  -> FStar_Pervasives_Native.None) k_global_def
  
let (record_cache_aux_with_filter :
  (((unit -> unit,unit -> unit) FStar_Pervasives_Native.tuple2,((unit ->
                                                                   (Prims.int,
                                                                    unit)
                                                                    FStar_Pervasives_Native.tuple2,
                                                                  Prims.int
                                                                    FStar_Pervasives_Native.option
                                                                    -> 
                                                                    unit)
                                                                  FStar_Pervasives_Native.tuple2,
                                                                 (unit ->
                                                                    record_or_dc
                                                                    Prims.list,
                                                                   record_or_dc
                                                                    -> 
                                                                    unit)
                                                                   FStar_Pervasives_Native.tuple2)
                                                                 FStar_Pervasives_Native.tuple2)
     FStar_Pervasives_Native.tuple2,unit -> unit)
    FStar_Pervasives_Native.tuple2)
  =
  let record_cache = FStar_Util.mk_ref [[]]  in
  let push1 uu____6304 =
    let uu____6305 =
      let uu____6310 =
        let uu____6313 = FStar_ST.op_Bang record_cache  in
        FStar_List.hd uu____6313  in
      let uu____6373 = FStar_ST.op_Bang record_cache  in uu____6310 ::
        uu____6373
       in
    FStar_ST.op_Colon_Equals record_cache uu____6305  in
  let pop1 uu____6491 =
    let uu____6492 =
      let uu____6497 = FStar_ST.op_Bang record_cache  in
      FStar_List.tl uu____6497  in
    FStar_ST.op_Colon_Equals record_cache uu____6492  in
  let snapshot1 uu____6619 = FStar_Common.snapshot push1 record_cache ()  in
  let rollback1 depth = FStar_Common.rollback pop1 record_cache depth  in
  let peek1 uu____6685 =
    let uu____6686 = FStar_ST.op_Bang record_cache  in
    FStar_List.hd uu____6686  in
  let insert r =
    let uu____6752 =
      let uu____6757 = let uu____6760 = peek1 ()  in r :: uu____6760  in
      let uu____6763 =
        let uu____6768 = FStar_ST.op_Bang record_cache  in
        FStar_List.tl uu____6768  in
      uu____6757 :: uu____6763  in
    FStar_ST.op_Colon_Equals record_cache uu____6752  in
  let filter1 uu____6888 =
    let rc = peek1 ()  in
    let filtered =
      FStar_List.filter
        (fun r  -> Prims.op_Negation r.is_private_or_abstract) rc
       in
    let uu____6897 =
      let uu____6902 =
        let uu____6907 = FStar_ST.op_Bang record_cache  in
        FStar_List.tl uu____6907  in
      filtered :: uu____6902  in
    FStar_ST.op_Colon_Equals record_cache uu____6897  in
  let aux = ((push1, pop1), ((snapshot1, rollback1), (peek1, insert)))  in
  (aux, filter1) 
let (record_cache_aux :
  ((unit -> unit,unit -> unit) FStar_Pervasives_Native.tuple2,((unit ->
                                                                  (Prims.int,
                                                                    unit)
                                                                    FStar_Pervasives_Native.tuple2,
                                                                 Prims.int
                                                                   FStar_Pervasives_Native.option
                                                                   -> 
                                                                   unit)
                                                                 FStar_Pervasives_Native.tuple2,
                                                                (unit ->
                                                                   record_or_dc
                                                                    Prims.list,
                                                                  record_or_dc
                                                                    -> 
                                                                    unit)
                                                                  FStar_Pervasives_Native.tuple2)
                                                                FStar_Pervasives_Native.tuple2)
    FStar_Pervasives_Native.tuple2)
  = FStar_Pervasives_Native.fst record_cache_aux_with_filter 
let (filter_record_cache : unit -> unit) =
  FStar_Pervasives_Native.snd record_cache_aux_with_filter 
let (push_record_cache : unit -> unit) =
  FStar_Pervasives_Native.fst (FStar_Pervasives_Native.fst record_cache_aux) 
let (pop_record_cache : unit -> unit) =
  FStar_Pervasives_Native.snd (FStar_Pervasives_Native.fst record_cache_aux) 
let (snapshot_record_cache :
  unit -> (Prims.int,unit) FStar_Pervasives_Native.tuple2) =
  FStar_Pervasives_Native.fst
    (FStar_Pervasives_Native.fst
       (FStar_Pervasives_Native.snd record_cache_aux))
  
let (rollback_record_cache :
  Prims.int FStar_Pervasives_Native.option -> unit) =
  FStar_Pervasives_Native.snd
    (FStar_Pervasives_Native.fst
       (FStar_Pervasives_Native.snd record_cache_aux))
  
let (peek_record_cache : unit -> record_or_dc Prims.list) =
  FStar_Pervasives_Native.fst
    (FStar_Pervasives_Native.snd
       (FStar_Pervasives_Native.snd record_cache_aux))
  
let (insert_record_cache : record_or_dc -> unit) =
  FStar_Pervasives_Native.snd
    (FStar_Pervasives_Native.snd
       (FStar_Pervasives_Native.snd record_cache_aux))
  
let (extract_record :
  env ->
    scope_mod Prims.list FStar_ST.ref -> FStar_Syntax_Syntax.sigelt -> unit)
  =
  fun e  ->
    fun new_globs  ->
      fun se  ->
        match se.FStar_Syntax_Syntax.sigel with
        | FStar_Syntax_Syntax.Sig_bundle (sigs,uu____7856) ->
            let is_record =
              FStar_Util.for_some
                (fun uu___131_7874  ->
                   match uu___131_7874 with
                   | FStar_Syntax_Syntax.RecordType uu____7875 -> true
                   | FStar_Syntax_Syntax.RecordConstructor uu____7884 -> true
                   | uu____7893 -> false)
               in
            let find_dc dc =
              FStar_All.pipe_right sigs
                (FStar_Util.find_opt
                   (fun uu___132_7917  ->
                      match uu___132_7917 with
                      | {
                          FStar_Syntax_Syntax.sigel =
                            FStar_Syntax_Syntax.Sig_datacon
                            (lid,uu____7919,uu____7920,uu____7921,uu____7922,uu____7923);
                          FStar_Syntax_Syntax.sigrng = uu____7924;
                          FStar_Syntax_Syntax.sigquals = uu____7925;
                          FStar_Syntax_Syntax.sigmeta = uu____7926;
                          FStar_Syntax_Syntax.sigattrs = uu____7927;_} ->
                          FStar_Ident.lid_equals dc lid
                      | uu____7936 -> false))
               in
            FStar_All.pipe_right sigs
              (FStar_List.iter
                 (fun uu___133_7971  ->
                    match uu___133_7971 with
                    | {
                        FStar_Syntax_Syntax.sigel =
                          FStar_Syntax_Syntax.Sig_inductive_typ
                          (typename,univs1,parms,uu____7975,uu____7976,dc::[]);
                        FStar_Syntax_Syntax.sigrng = uu____7978;
                        FStar_Syntax_Syntax.sigquals = typename_quals;
                        FStar_Syntax_Syntax.sigmeta = uu____7980;
                        FStar_Syntax_Syntax.sigattrs = uu____7981;_} ->
                        let uu____7992 =
                          let uu____7993 = find_dc dc  in
                          FStar_All.pipe_left FStar_Util.must uu____7993  in
                        (match uu____7992 with
                         | {
                             FStar_Syntax_Syntax.sigel =
                               FStar_Syntax_Syntax.Sig_datacon
                               (constrname,uu____7999,t,uu____8001,uu____8002,uu____8003);
                             FStar_Syntax_Syntax.sigrng = uu____8004;
                             FStar_Syntax_Syntax.sigquals = uu____8005;
                             FStar_Syntax_Syntax.sigmeta = uu____8006;
                             FStar_Syntax_Syntax.sigattrs = uu____8007;_} ->
                             let uu____8016 =
                               FStar_Syntax_Util.arrow_formals t  in
                             (match uu____8016 with
                              | (formals,uu____8030) ->
                                  let is_rec = is_record typename_quals  in
                                  let formals' =
                                    FStar_All.pipe_right formals
                                      (FStar_List.collect
                                         (fun uu____8079  ->
                                            match uu____8079 with
                                            | (x,q) ->
                                                let uu____8092 =
                                                  (FStar_Syntax_Syntax.is_null_bv
                                                     x)
                                                    ||
                                                    (is_rec &&
                                                       (FStar_Syntax_Syntax.is_implicit
                                                          q))
                                                   in
                                                if uu____8092
                                                then []
                                                else [(x, q)]))
                                     in
                                  let fields' =
                                    FStar_All.pipe_right formals'
                                      (FStar_List.map
                                         (fun uu____8149  ->
                                            match uu____8149 with
                                            | (x,q) ->
                                                let uu____8162 =
                                                  if is_rec
                                                  then
                                                    FStar_Syntax_Util.unmangle_field_name
                                                      x.FStar_Syntax_Syntax.ppname
                                                  else
                                                    x.FStar_Syntax_Syntax.ppname
                                                   in
                                                (uu____8162,
                                                  (x.FStar_Syntax_Syntax.sort))))
                                     in
                                  let fields = fields'  in
                                  let record =
                                    {
                                      typename;
                                      constrname =
                                        (constrname.FStar_Ident.ident);
                                      parms;
                                      fields;
                                      is_private_or_abstract =
                                        ((FStar_List.contains
                                            FStar_Syntax_Syntax.Private
                                            typename_quals)
                                           ||
                                           (FStar_List.contains
                                              FStar_Syntax_Syntax.Abstract
                                              typename_quals));
                                      is_record = is_rec
                                    }  in
                                  ((let uu____8177 =
                                      let uu____8180 =
                                        FStar_ST.op_Bang new_globs  in
                                      (Record_or_dc record) :: uu____8180  in
                                    FStar_ST.op_Colon_Equals new_globs
                                      uu____8177);
                                   (match () with
                                    | () ->
                                        ((let add_field uu____8293 =
                                            match uu____8293 with
                                            | (id1,uu____8301) ->
                                                let modul =
                                                  let uu____8307 =
                                                    FStar_Ident.lid_of_ids
                                                      constrname.FStar_Ident.ns
                                                     in
                                                  uu____8307.FStar_Ident.str
                                                   in
                                                let uu____8308 =
                                                  get_exported_id_set e modul
                                                   in
                                                (match uu____8308 with
                                                 | FStar_Pervasives_Native.Some
                                                     my_ex ->
                                                     let my_exported_ids =
                                                       my_ex
                                                         Exported_id_field
                                                        in
                                                     ((let uu____8342 =
                                                         let uu____8343 =
                                                           FStar_ST.op_Bang
                                                             my_exported_ids
                                                            in
                                                         FStar_Util.set_add
                                                           id1.FStar_Ident.idText
                                                           uu____8343
                                                          in
                                                       FStar_ST.op_Colon_Equals
                                                         my_exported_ids
                                                         uu____8342);
                                                      (match () with
                                                       | () ->
                                                           let projname =
                                                             let uu____8437 =
                                                               let uu____8438
                                                                 =
                                                                 FStar_Syntax_Util.mk_field_projector_name_from_ident
                                                                   constrname
                                                                   id1
                                                                  in
                                                               uu____8438.FStar_Ident.ident
                                                                in
                                                             uu____8437.FStar_Ident.idText
                                                              in
                                                           let uu____8440 =
                                                             let uu____8441 =
                                                               FStar_ST.op_Bang
                                                                 my_exported_ids
                                                                in
                                                             FStar_Util.set_add
                                                               projname
                                                               uu____8441
                                                              in
                                                           FStar_ST.op_Colon_Equals
                                                             my_exported_ids
                                                             uu____8440))
                                                 | FStar_Pervasives_Native.None
                                                      -> ())
                                             in
                                          FStar_List.iter add_field fields');
                                         (match () with
                                          | () -> insert_record_cache record)))))
                         | uu____8545 -> ())
                    | uu____8546 -> ()))
        | uu____8547 -> ()
  
let (try_lookup_record_or_dc_by_field_name :
  env -> FStar_Ident.lident -> record_or_dc FStar_Pervasives_Native.option) =
  fun env  ->
    fun fieldname  ->
      let find_in_cache fieldname1 =
        let uu____8568 =
          ((fieldname1.FStar_Ident.ns), (fieldname1.FStar_Ident.ident))  in
        match uu____8568 with
        | (ns,id1) ->
            let uu____8585 = peek_record_cache ()  in
            FStar_Util.find_map uu____8585
              (fun record  ->
                 let uu____8591 =
                   find_in_record ns id1 record (fun r  -> Cont_ok r)  in
                 option_of_cont
                   (fun uu____8597  -> FStar_Pervasives_Native.None)
                   uu____8591)
         in
      resolve_in_open_namespaces'' env fieldname Exported_id_field
        (fun uu____8599  -> Cont_ignore) (fun uu____8601  -> Cont_ignore)
        (fun r  -> Cont_ok r)
        (fun fn  ->
           let uu____8607 = find_in_cache fn  in
           cont_of_option Cont_ignore uu____8607)
        (fun k  -> fun uu____8613  -> k)
  
let (try_lookup_record_by_field_name :
  env -> FStar_Ident.lident -> record_or_dc FStar_Pervasives_Native.option) =
  fun env  ->
    fun fieldname  ->
      let uu____8628 = try_lookup_record_or_dc_by_field_name env fieldname
         in
      match uu____8628 with
      | FStar_Pervasives_Native.Some r when r.is_record ->
          FStar_Pervasives_Native.Some r
      | uu____8634 -> FStar_Pervasives_Native.None
  
let (belongs_to_record :
  env -> FStar_Ident.lident -> record_or_dc -> Prims.bool) =
  fun env  ->
    fun lid  ->
      fun record  ->
        let uu____8652 = try_lookup_record_by_field_name env lid  in
        match uu____8652 with
        | FStar_Pervasives_Native.Some record' when
            let uu____8656 =
              let uu____8657 =
                FStar_Ident.path_of_ns (record.typename).FStar_Ident.ns  in
              FStar_Ident.text_of_path uu____8657  in
            let uu____8658 =
              let uu____8659 =
                FStar_Ident.path_of_ns (record'.typename).FStar_Ident.ns  in
              FStar_Ident.text_of_path uu____8659  in
            uu____8656 = uu____8658 ->
            let uu____8660 =
              find_in_record (record.typename).FStar_Ident.ns
                lid.FStar_Ident.ident record (fun uu____8664  -> Cont_ok ())
               in
            (match uu____8660 with
             | Cont_ok uu____8665 -> true
             | uu____8666 -> false)
        | uu____8669 -> false
  
let (try_lookup_dc_by_field_name :
  env ->
    FStar_Ident.lident ->
      (FStar_Ident.lident,Prims.bool) FStar_Pervasives_Native.tuple2
        FStar_Pervasives_Native.option)
  =
  fun env  ->
    fun fieldname  ->
      let uu____8688 = try_lookup_record_or_dc_by_field_name env fieldname
         in
      match uu____8688 with
      | FStar_Pervasives_Native.Some r ->
          let uu____8698 =
            let uu____8703 =
              let uu____8704 =
                FStar_Ident.lid_of_ids
                  (FStar_List.append (r.typename).FStar_Ident.ns
                     [r.constrname])
                 in
              let uu____8705 = FStar_Ident.range_of_lid fieldname  in
              FStar_Ident.set_lid_range uu____8704 uu____8705  in
            (uu____8703, (r.is_record))  in
          FStar_Pervasives_Native.Some uu____8698
      | uu____8710 -> FStar_Pervasives_Native.None
  
let (string_set_ref_new : unit -> Prims.string FStar_Util.set FStar_ST.ref) =
  fun uu____8736  ->
    let uu____8737 = FStar_Util.new_set FStar_Util.compare  in
    FStar_Util.mk_ref uu____8737
  
let (exported_id_set_new :
  unit -> exported_id_kind -> Prims.string FStar_Util.set FStar_ST.ref) =
  fun uu____8764  ->
    let term_type_set = string_set_ref_new ()  in
    let field_set = string_set_ref_new ()  in
    fun uu___134_8775  ->
      match uu___134_8775 with
      | Exported_id_term_type  -> term_type_set
      | Exported_id_field  -> field_set
  
let (unique :
  Prims.bool -> Prims.bool -> env -> FStar_Ident.lident -> Prims.bool) =
  fun any_val  ->
    fun exclude_interface  ->
      fun env  ->
        fun lid  ->
          let filter_scope_mods uu___135_8827 =
            match uu___135_8827 with
            | Rec_binding uu____8828 -> true
            | uu____8829 -> false  in
          let this_env =
            let uu___149_8831 = env  in
            let uu____8832 =
              FStar_List.filter filter_scope_mods env.scope_mods  in
            {
              curmodule = (uu___149_8831.curmodule);
              curmonad = (uu___149_8831.curmonad);
              modules = (uu___149_8831.modules);
              scope_mods = uu____8832;
              exported_ids = empty_exported_id_smap;
              trans_exported_ids = (uu___149_8831.trans_exported_ids);
              includes = empty_include_smap;
              sigaccum = (uu___149_8831.sigaccum);
              sigmap = (uu___149_8831.sigmap);
              iface = (uu___149_8831.iface);
              admitted_iface = (uu___149_8831.admitted_iface);
              expect_typ = (uu___149_8831.expect_typ);
              docs = (uu___149_8831.docs);
              remaining_iface_decls = (uu___149_8831.remaining_iface_decls);
              syntax_only = (uu___149_8831.syntax_only);
              ds_hooks = (uu___149_8831.ds_hooks)
            }  in
          let uu____8835 =
            try_lookup_lid' any_val exclude_interface this_env lid  in
          match uu____8835 with
          | FStar_Pervasives_Native.None  -> true
          | FStar_Pervasives_Native.Some uu____8854 -> false
  
let (push_scope_mod : env -> scope_mod -> env) =
  fun env  ->
    fun scope_mod  ->
      let uu___150_8881 = env  in
      {
        curmodule = (uu___150_8881.curmodule);
        curmonad = (uu___150_8881.curmonad);
        modules = (uu___150_8881.modules);
        scope_mods = (scope_mod :: (env.scope_mods));
        exported_ids = (uu___150_8881.exported_ids);
        trans_exported_ids = (uu___150_8881.trans_exported_ids);
        includes = (uu___150_8881.includes);
        sigaccum = (uu___150_8881.sigaccum);
        sigmap = (uu___150_8881.sigmap);
        iface = (uu___150_8881.iface);
        admitted_iface = (uu___150_8881.admitted_iface);
        expect_typ = (uu___150_8881.expect_typ);
        docs = (uu___150_8881.docs);
        remaining_iface_decls = (uu___150_8881.remaining_iface_decls);
        syntax_only = (uu___150_8881.syntax_only);
        ds_hooks = (uu___150_8881.ds_hooks)
      }
  
let (push_bv' :
  env ->
    FStar_Ident.ident ->
      Prims.bool ->
        (env,FStar_Syntax_Syntax.bv) FStar_Pervasives_Native.tuple2)
  =
  fun env  ->
    fun x  ->
      fun is_mutable  ->
        let bv =
          FStar_Syntax_Syntax.gen_bv x.FStar_Ident.idText
            (FStar_Pervasives_Native.Some (x.FStar_Ident.idRange))
            FStar_Syntax_Syntax.tun
           in
        ((push_scope_mod env (Local_binding (x, bv, is_mutable))), bv)
  
let (push_bv_mutable :
  env ->
    FStar_Ident.ident ->
      (env,FStar_Syntax_Syntax.bv) FStar_Pervasives_Native.tuple2)
  = fun env  -> fun x  -> push_bv' env x true 
let (push_bv :
  env ->
    FStar_Ident.ident ->
      (env,FStar_Syntax_Syntax.bv) FStar_Pervasives_Native.tuple2)
  = fun env  -> fun x  -> push_bv' env x false 
let (push_top_level_rec_binding :
  env -> FStar_Ident.ident -> FStar_Syntax_Syntax.delta_depth -> env) =
  fun env  ->
    fun x  ->
      fun dd  ->
        let l = qualify env x  in
        let uu____8946 =
          (unique false true env l) || (FStar_Options.interactive ())  in
        if uu____8946
        then push_scope_mod env (Rec_binding (x, l, dd))
        else
          (let uu____8948 = FStar_Ident.range_of_lid l  in
           FStar_Errors.raise_error
             (FStar_Errors.Fatal_DuplicateTopLevelNames,
               (Prims.strcat "Duplicate top-level names " l.FStar_Ident.str))
             uu____8948)
  
let (push_sigelt : env -> FStar_Syntax_Syntax.sigelt -> env) =
  fun env  ->
    fun s  ->
      let err l =
        let sopt = FStar_Util.smap_try_find (sigmap env) l.FStar_Ident.str
           in
        let r =
          match sopt with
          | FStar_Pervasives_Native.Some (se,uu____8978) ->
              let uu____8983 =
                FStar_Util.find_opt (FStar_Ident.lid_equals l)
                  (FStar_Syntax_Util.lids_of_sigelt se)
                 in
              (match uu____8983 with
               | FStar_Pervasives_Native.Some l1 ->
                   let uu____8987 = FStar_Ident.range_of_lid l1  in
                   FStar_All.pipe_left FStar_Range.string_of_range uu____8987
               | FStar_Pervasives_Native.None  -> "<unknown>")
          | FStar_Pervasives_Native.None  -> "<unknown>"  in
        let uu____8992 =
          let uu____8997 =
            let uu____8998 = FStar_Ident.text_of_lid l  in
            FStar_Util.format2
              "Duplicate top-level names [%s]; previously declared at %s"
              uu____8998 r
             in
          (FStar_Errors.Fatal_DuplicateTopLevelNames, uu____8997)  in
        let uu____8999 = FStar_Ident.range_of_lid l  in
        FStar_Errors.raise_error uu____8992 uu____8999  in
      let globals = FStar_Util.mk_ref env.scope_mods  in
      let env1 =
        let uu____9008 =
          match s.FStar_Syntax_Syntax.sigel with
          | FStar_Syntax_Syntax.Sig_let uu____9017 -> (false, true)
          | FStar_Syntax_Syntax.Sig_bundle uu____9024 -> (false, true)
          | uu____9033 -> (false, false)  in
        match uu____9008 with
        | (any_val,exclude_interface) ->
            let lids = FStar_Syntax_Util.lids_of_sigelt s  in
            let uu____9039 =
              FStar_Util.find_map lids
                (fun l  ->
                   let uu____9045 =
                     let uu____9046 = unique any_val exclude_interface env l
                        in
                     Prims.op_Negation uu____9046  in
                   if uu____9045
                   then FStar_Pervasives_Native.Some l
                   else FStar_Pervasives_Native.None)
               in
            (match uu____9039 with
             | FStar_Pervasives_Native.Some l -> err l
             | uu____9051 ->
                 (extract_record env globals s;
                  (let uu___151_9077 = env  in
                   {
                     curmodule = (uu___151_9077.curmodule);
                     curmonad = (uu___151_9077.curmonad);
                     modules = (uu___151_9077.modules);
                     scope_mods = (uu___151_9077.scope_mods);
                     exported_ids = (uu___151_9077.exported_ids);
                     trans_exported_ids = (uu___151_9077.trans_exported_ids);
                     includes = (uu___151_9077.includes);
                     sigaccum = (s :: (env.sigaccum));
                     sigmap = (uu___151_9077.sigmap);
                     iface = (uu___151_9077.iface);
                     admitted_iface = (uu___151_9077.admitted_iface);
                     expect_typ = (uu___151_9077.expect_typ);
                     docs = (uu___151_9077.docs);
                     remaining_iface_decls =
                       (uu___151_9077.remaining_iface_decls);
                     syntax_only = (uu___151_9077.syntax_only);
                     ds_hooks = (uu___151_9077.ds_hooks)
                   })))
         in
      let env2 =
        let uu___152_9079 = env1  in
        let uu____9080 = FStar_ST.op_Bang globals  in
        {
          curmodule = (uu___152_9079.curmodule);
          curmonad = (uu___152_9079.curmonad);
          modules = (uu___152_9079.modules);
          scope_mods = uu____9080;
          exported_ids = (uu___152_9079.exported_ids);
          trans_exported_ids = (uu___152_9079.trans_exported_ids);
          includes = (uu___152_9079.includes);
          sigaccum = (uu___152_9079.sigaccum);
          sigmap = (uu___152_9079.sigmap);
          iface = (uu___152_9079.iface);
          admitted_iface = (uu___152_9079.admitted_iface);
          expect_typ = (uu___152_9079.expect_typ);
          docs = (uu___152_9079.docs);
          remaining_iface_decls = (uu___152_9079.remaining_iface_decls);
          syntax_only = (uu___152_9079.syntax_only);
          ds_hooks = (uu___152_9079.ds_hooks)
        }  in
      let uu____9132 =
        match s.FStar_Syntax_Syntax.sigel with
        | FStar_Syntax_Syntax.Sig_bundle (ses,uu____9158) ->
            let uu____9167 =
              FStar_List.map
                (fun se  -> ((FStar_Syntax_Util.lids_of_sigelt se), se)) ses
               in
            (env2, uu____9167)
        | uu____9194 -> (env2, [((FStar_Syntax_Util.lids_of_sigelt s), s)])
         in
      match uu____9132 with
      | (env3,lss) ->
          (FStar_All.pipe_right lss
             (FStar_List.iter
                (fun uu____9253  ->
                   match uu____9253 with
                   | (lids,se) ->
                       FStar_All.pipe_right lids
                         (FStar_List.iter
                            (fun lid  ->
                               (let uu____9275 =
                                  let uu____9278 = FStar_ST.op_Bang globals
                                     in
                                  (Top_level_def (lid.FStar_Ident.ident)) ::
                                    uu____9278
                                   in
                                FStar_ST.op_Colon_Equals globals uu____9275);
                               (match () with
                                | () ->
                                    let modul =
                                      let uu____9380 =
                                        FStar_Ident.lid_of_ids
                                          lid.FStar_Ident.ns
                                         in
                                      uu____9380.FStar_Ident.str  in
                                    ((let uu____9382 =
                                        get_exported_id_set env3 modul  in
                                      match uu____9382 with
                                      | FStar_Pervasives_Native.Some f ->
                                          let my_exported_ids =
                                            f Exported_id_term_type  in
                                          let uu____9415 =
                                            let uu____9416 =
                                              FStar_ST.op_Bang
                                                my_exported_ids
                                               in
                                            FStar_Util.set_add
                                              (lid.FStar_Ident.ident).FStar_Ident.idText
                                              uu____9416
                                             in
                                          FStar_ST.op_Colon_Equals
                                            my_exported_ids uu____9415
                                      | FStar_Pervasives_Native.None  -> ());
                                     (match () with
                                      | () ->
                                          let is_iface =
                                            env3.iface &&
                                              (Prims.op_Negation
                                                 env3.admitted_iface)
                                             in
                                          FStar_Util.smap_add (sigmap env3)
                                            lid.FStar_Ident.str
                                            (se,
                                              (env3.iface &&
                                                 (Prims.op_Negation
                                                    env3.admitted_iface))))))))));
           (let env4 =
              let uu___153_9520 = env3  in
              let uu____9521 = FStar_ST.op_Bang globals  in
              {
                curmodule = (uu___153_9520.curmodule);
                curmonad = (uu___153_9520.curmonad);
                modules = (uu___153_9520.modules);
                scope_mods = uu____9521;
                exported_ids = (uu___153_9520.exported_ids);
                trans_exported_ids = (uu___153_9520.trans_exported_ids);
                includes = (uu___153_9520.includes);
                sigaccum = (uu___153_9520.sigaccum);
                sigmap = (uu___153_9520.sigmap);
                iface = (uu___153_9520.iface);
                admitted_iface = (uu___153_9520.admitted_iface);
                expect_typ = (uu___153_9520.expect_typ);
                docs = (uu___153_9520.docs);
                remaining_iface_decls = (uu___153_9520.remaining_iface_decls);
                syntax_only = (uu___153_9520.syntax_only);
                ds_hooks = (uu___153_9520.ds_hooks)
              }  in
            env4))
  
let (push_namespace : env -> FStar_Ident.lident -> env) =
  fun env  ->
    fun ns  ->
      let uu____9583 =
        let uu____9588 = resolve_module_name env ns false  in
        match uu____9588 with
        | FStar_Pervasives_Native.None  ->
            let modules = env.modules  in
            let uu____9602 =
              FStar_All.pipe_right modules
                (FStar_Util.for_some
                   (fun uu____9618  ->
                      match uu____9618 with
                      | (m,uu____9624) ->
                          let uu____9625 =
                            let uu____9626 = FStar_Ident.text_of_lid m  in
                            Prims.strcat uu____9626 "."  in
                          let uu____9627 =
                            let uu____9628 = FStar_Ident.text_of_lid ns  in
                            Prims.strcat uu____9628 "."  in
                          FStar_Util.starts_with uu____9625 uu____9627))
               in
            if uu____9602
            then (ns, Open_namespace)
            else
              (let uu____9634 =
                 let uu____9639 =
                   let uu____9640 = FStar_Ident.text_of_lid ns  in
                   FStar_Util.format1 "Namespace %s cannot be found"
                     uu____9640
                    in
                 (FStar_Errors.Fatal_NameSpaceNotFound, uu____9639)  in
               let uu____9641 = FStar_Ident.range_of_lid ns  in
               FStar_Errors.raise_error uu____9634 uu____9641)
        | FStar_Pervasives_Native.Some ns' ->
            (fail_if_curmodule env ns ns'; (ns', Open_module))
         in
      match uu____9583 with
      | (ns',kd) ->
          ((env.ds_hooks).ds_push_open_hook env (ns', kd);
           push_scope_mod env (Open_module_or_namespace (ns', kd)))
  
let (push_include : env -> FStar_Ident.lident -> env) =
  fun env  ->
    fun ns  ->
      let ns0 = ns  in
      let uu____9662 = resolve_module_name env ns false  in
      match uu____9662 with
      | FStar_Pervasives_Native.Some ns1 ->
          ((env.ds_hooks).ds_push_include_hook env ns1;
           fail_if_curmodule env ns0 ns1;
           (let env1 =
              push_scope_mod env
                (Open_module_or_namespace (ns1, Open_module))
               in
            let curmod =
              let uu____9670 = current_module env1  in
              uu____9670.FStar_Ident.str  in
            (let uu____9672 = FStar_Util.smap_try_find env1.includes curmod
                in
             match uu____9672 with
             | FStar_Pervasives_Native.None  -> ()
             | FStar_Pervasives_Native.Some incl ->
                 let uu____9696 =
                   let uu____9699 = FStar_ST.op_Bang incl  in ns1 ::
                     uu____9699
                    in
                 FStar_ST.op_Colon_Equals incl uu____9696);
            (match () with
             | () ->
                 let uu____9800 =
                   get_trans_exported_id_set env1 ns1.FStar_Ident.str  in
                 (match uu____9800 with
                  | FStar_Pervasives_Native.Some ns_trans_exports ->
                      ((let uu____9820 =
                          let uu____9839 = get_exported_id_set env1 curmod
                             in
                          let uu____9847 =
                            get_trans_exported_id_set env1 curmod  in
                          (uu____9839, uu____9847)  in
                        match uu____9820 with
                        | (FStar_Pervasives_Native.Some
                           cur_exports,FStar_Pervasives_Native.Some
                           cur_trans_exports) ->
                            let update_exports k =
                              let ns_ex =
                                let uu____9912 = ns_trans_exports k  in
                                FStar_ST.op_Bang uu____9912  in
                              let ex = cur_exports k  in
                              (let uu____10046 =
                                 let uu____10047 = FStar_ST.op_Bang ex  in
                                 FStar_Util.set_difference uu____10047 ns_ex
                                  in
                               FStar_ST.op_Colon_Equals ex uu____10046);
                              (match () with
                               | () ->
                                   let trans_ex = cur_trans_exports k  in
                                   let uu____10155 =
                                     let uu____10156 =
                                       FStar_ST.op_Bang trans_ex  in
                                     FStar_Util.set_union uu____10156 ns_ex
                                      in
                                   FStar_ST.op_Colon_Equals trans_ex
                                     uu____10155)
                               in
                            FStar_List.iter update_exports
                              all_exported_id_kinds
                        | uu____10249 -> ());
                       (match () with | () -> env1))
                  | FStar_Pervasives_Native.None  ->
                      let uu____10273 =
                        let uu____10278 =
                          FStar_Util.format1
                            "include: Module %s was not prepared"
                            ns1.FStar_Ident.str
                           in
                        (FStar_Errors.Fatal_IncludeModuleNotPrepared,
                          uu____10278)
                         in
                      let uu____10279 = FStar_Ident.range_of_lid ns1  in
                      FStar_Errors.raise_error uu____10273 uu____10279))))
      | uu____10280 ->
          let uu____10283 =
            let uu____10288 =
              FStar_Util.format1 "include: Module %s cannot be found"
                ns.FStar_Ident.str
               in
            (FStar_Errors.Fatal_ModuleNotFound, uu____10288)  in
          let uu____10289 = FStar_Ident.range_of_lid ns  in
          FStar_Errors.raise_error uu____10283 uu____10289
  
let (push_module_abbrev :
  env -> FStar_Ident.ident -> FStar_Ident.lident -> env) =
  fun env  ->
    fun x  ->
      fun l  ->
        let uu____10305 = module_is_defined env l  in
        if uu____10305
        then
          (fail_if_curmodule env l l;
           (env.ds_hooks).ds_push_module_abbrev_hook env x l;
           push_scope_mod env (Module_abbrev (x, l)))
        else
          (let uu____10309 =
             let uu____10314 =
               let uu____10315 = FStar_Ident.text_of_lid l  in
               FStar_Util.format1 "Module %s cannot be found" uu____10315  in
             (FStar_Errors.Fatal_ModuleNotFound, uu____10314)  in
           let uu____10316 = FStar_Ident.range_of_lid l  in
           FStar_Errors.raise_error uu____10309 uu____10316)
  
let (push_doc :
  env ->
    FStar_Ident.lident ->
      FStar_Parser_AST.fsdoc FStar_Pervasives_Native.option -> env)
  =
  fun env  ->
    fun l  ->
      fun doc_opt  ->
        match doc_opt with
        | FStar_Pervasives_Native.None  -> env
        | FStar_Pervasives_Native.Some doc1 ->
            ((let uu____10338 =
                FStar_Util.smap_try_find env.docs l.FStar_Ident.str  in
              match uu____10338 with
              | FStar_Pervasives_Native.None  -> ()
              | FStar_Pervasives_Native.Some old_doc ->
                  let uu____10342 = FStar_Ident.range_of_lid l  in
                  let uu____10343 =
                    let uu____10348 =
                      let uu____10349 = FStar_Ident.string_of_lid l  in
                      let uu____10350 =
                        FStar_Parser_AST.string_of_fsdoc old_doc  in
                      let uu____10351 = FStar_Parser_AST.string_of_fsdoc doc1
                         in
                      FStar_Util.format3
                        "Overwriting doc of %s; old doc was [%s]; new doc are [%s]"
                        uu____10349 uu____10350 uu____10351
                       in
                    (FStar_Errors.Warning_DocOverwrite, uu____10348)  in
                  FStar_Errors.log_issue uu____10342 uu____10343);
             FStar_Util.smap_add env.docs l.FStar_Ident.str doc1;
             env)
  
let (check_admits :
  env -> FStar_Syntax_Syntax.modul -> FStar_Syntax_Syntax.modul) =
  fun env  ->
    fun m  ->
      let admitted_sig_lids =
        FStar_All.pipe_right env.sigaccum
          (FStar_List.fold_left
             (fun lids  ->
                fun se  ->
                  match se.FStar_Syntax_Syntax.sigel with
                  | FStar_Syntax_Syntax.Sig_declare_typ (l,u,t) when
                      let uu____10391 =
                        FStar_All.pipe_right se.FStar_Syntax_Syntax.sigquals
                          (FStar_List.contains FStar_Syntax_Syntax.Assumption)
                         in
                      Prims.op_Negation uu____10391 ->
                      let uu____10394 =
                        FStar_Util.smap_try_find (sigmap env)
                          l.FStar_Ident.str
                         in
                      (match uu____10394 with
                       | FStar_Pervasives_Native.Some
                           ({
                              FStar_Syntax_Syntax.sigel =
                                FStar_Syntax_Syntax.Sig_let uu____10407;
                              FStar_Syntax_Syntax.sigrng = uu____10408;
                              FStar_Syntax_Syntax.sigquals = uu____10409;
                              FStar_Syntax_Syntax.sigmeta = uu____10410;
                              FStar_Syntax_Syntax.sigattrs = uu____10411;_},uu____10412)
                           -> lids
                       | FStar_Pervasives_Native.Some
                           ({
                              FStar_Syntax_Syntax.sigel =
                                FStar_Syntax_Syntax.Sig_inductive_typ
                                uu____10427;
                              FStar_Syntax_Syntax.sigrng = uu____10428;
                              FStar_Syntax_Syntax.sigquals = uu____10429;
                              FStar_Syntax_Syntax.sigmeta = uu____10430;
                              FStar_Syntax_Syntax.sigattrs = uu____10431;_},uu____10432)
                           -> lids
                       | uu____10457 ->
                           ((let uu____10465 =
                               let uu____10466 = FStar_Options.interactive ()
                                  in
                               Prims.op_Negation uu____10466  in
                             if uu____10465
                             then
                               let uu____10467 = FStar_Ident.range_of_lid l
                                  in
                               let uu____10468 =
                                 let uu____10473 =
                                   let uu____10474 =
                                     FStar_Ident.string_of_lid l  in
                                   FStar_Util.format1
                                     "Admitting %s without a definition"
                                     uu____10474
                                    in
                                 (FStar_Errors.Warning_AdmitWithoutDefinition,
                                   uu____10473)
                                  in
                               FStar_Errors.log_issue uu____10467 uu____10468
                             else ());
                            (let quals = FStar_Syntax_Syntax.Assumption ::
                               (se.FStar_Syntax_Syntax.sigquals)  in
                             FStar_Util.smap_add (sigmap env)
                               l.FStar_Ident.str
                               ((let uu___154_10485 = se  in
                                 {
                                   FStar_Syntax_Syntax.sigel =
                                     (uu___154_10485.FStar_Syntax_Syntax.sigel);
                                   FStar_Syntax_Syntax.sigrng =
                                     (uu___154_10485.FStar_Syntax_Syntax.sigrng);
                                   FStar_Syntax_Syntax.sigquals = quals;
                                   FStar_Syntax_Syntax.sigmeta =
                                     (uu___154_10485.FStar_Syntax_Syntax.sigmeta);
                                   FStar_Syntax_Syntax.sigattrs =
                                     (uu___154_10485.FStar_Syntax_Syntax.sigattrs)
                                 }), false);
                             l
                             ::
                             lids)))
                  | uu____10486 -> lids) [])
         in
      let uu___155_10487 = m  in
      let uu____10488 =
        FStar_All.pipe_right m.FStar_Syntax_Syntax.declarations
          (FStar_List.map
             (fun s  ->
                match s.FStar_Syntax_Syntax.sigel with
                | FStar_Syntax_Syntax.Sig_declare_typ
                    (lid,uu____10498,uu____10499) when
                    FStar_List.existsb
                      (fun l  -> FStar_Ident.lid_equals l lid)
                      admitted_sig_lids
                    ->
                    let uu___156_10502 = s  in
                    {
                      FStar_Syntax_Syntax.sigel =
                        (uu___156_10502.FStar_Syntax_Syntax.sigel);
                      FStar_Syntax_Syntax.sigrng =
                        (uu___156_10502.FStar_Syntax_Syntax.sigrng);
                      FStar_Syntax_Syntax.sigquals =
                        (FStar_Syntax_Syntax.Assumption ::
                        (s.FStar_Syntax_Syntax.sigquals));
                      FStar_Syntax_Syntax.sigmeta =
                        (uu___156_10502.FStar_Syntax_Syntax.sigmeta);
                      FStar_Syntax_Syntax.sigattrs =
                        (uu___156_10502.FStar_Syntax_Syntax.sigattrs)
                    }
                | uu____10503 -> s))
         in
      {
        FStar_Syntax_Syntax.name = (uu___155_10487.FStar_Syntax_Syntax.name);
        FStar_Syntax_Syntax.declarations = uu____10488;
        FStar_Syntax_Syntax.exports =
          (uu___155_10487.FStar_Syntax_Syntax.exports);
        FStar_Syntax_Syntax.is_interface =
          (uu___155_10487.FStar_Syntax_Syntax.is_interface)
      }
  
let (finish : env -> FStar_Syntax_Syntax.modul -> env) =
  fun env  ->
    fun modul  ->
      FStar_All.pipe_right modul.FStar_Syntax_Syntax.declarations
        (FStar_List.iter
           (fun se  ->
              let quals = se.FStar_Syntax_Syntax.sigquals  in
              match se.FStar_Syntax_Syntax.sigel with
              | FStar_Syntax_Syntax.Sig_bundle (ses,uu____10524) ->
                  if
                    (FStar_List.contains FStar_Syntax_Syntax.Private quals)
                      ||
                      (FStar_List.contains FStar_Syntax_Syntax.Abstract quals)
                  then
                    FStar_All.pipe_right ses
                      (FStar_List.iter
                         (fun se1  ->
                            match se1.FStar_Syntax_Syntax.sigel with
                            | FStar_Syntax_Syntax.Sig_datacon
                                (lid,uu____10544,uu____10545,uu____10546,uu____10547,uu____10548)
                                ->
                                FStar_Util.smap_remove (sigmap env)
                                  lid.FStar_Ident.str
                            | FStar_Syntax_Syntax.Sig_inductive_typ
                                (lid,univ_names,binders,typ,uu____10561,uu____10562)
                                ->
                                (FStar_Util.smap_remove (sigmap env)
                                   lid.FStar_Ident.str;
                                 if
                                   Prims.op_Negation
                                     (FStar_List.contains
                                        FStar_Syntax_Syntax.Private quals)
                                 then
                                   (let sigel =
                                      let uu____10577 =
                                        let uu____10584 =
                                          let uu____10587 =
                                            FStar_Ident.range_of_lid lid  in
                                          let uu____10588 =
                                            let uu____10595 =
                                              let uu____10596 =
                                                let uu____10609 =
                                                  FStar_Syntax_Syntax.mk_Total
                                                    typ
                                                   in
                                                (binders, uu____10609)  in
                                              FStar_Syntax_Syntax.Tm_arrow
                                                uu____10596
                                               in
                                            FStar_Syntax_Syntax.mk
                                              uu____10595
                                             in
                                          uu____10588
                                            FStar_Pervasives_Native.None
                                            uu____10587
                                           in
                                        (lid, univ_names, uu____10584)  in
                                      FStar_Syntax_Syntax.Sig_declare_typ
                                        uu____10577
                                       in
                                    let se2 =
                                      let uu___157_10616 = se1  in
                                      {
                                        FStar_Syntax_Syntax.sigel = sigel;
                                        FStar_Syntax_Syntax.sigrng =
                                          (uu___157_10616.FStar_Syntax_Syntax.sigrng);
                                        FStar_Syntax_Syntax.sigquals =
                                          (FStar_Syntax_Syntax.Assumption ::
                                          quals);
                                        FStar_Syntax_Syntax.sigmeta =
                                          (uu___157_10616.FStar_Syntax_Syntax.sigmeta);
                                        FStar_Syntax_Syntax.sigattrs =
                                          (uu___157_10616.FStar_Syntax_Syntax.sigattrs)
                                      }  in
                                    FStar_Util.smap_add (sigmap env)
                                      lid.FStar_Ident.str (se2, false))
                                 else ())
                            | uu____10622 -> ()))
                  else ()
              | FStar_Syntax_Syntax.Sig_declare_typ
                  (lid,uu____10625,uu____10626) ->
                  if FStar_List.contains FStar_Syntax_Syntax.Private quals
                  then
                    FStar_Util.smap_remove (sigmap env) lid.FStar_Ident.str
                  else ()
              | FStar_Syntax_Syntax.Sig_let ((uu____10632,lbs),uu____10634)
                  ->
                  (if
                     (FStar_List.contains FStar_Syntax_Syntax.Private quals)
                       ||
                       (FStar_List.contains FStar_Syntax_Syntax.Abstract
                          quals)
                   then
                     FStar_All.pipe_right lbs
                       (FStar_List.iter
                          (fun lb  ->
                             let uu____10655 =
                               let uu____10656 =
                                 let uu____10657 =
                                   let uu____10660 =
                                     FStar_Util.right
                                       lb.FStar_Syntax_Syntax.lbname
                                      in
                                   uu____10660.FStar_Syntax_Syntax.fv_name
                                    in
                                 uu____10657.FStar_Syntax_Syntax.v  in
                               uu____10656.FStar_Ident.str  in
                             FStar_Util.smap_remove (sigmap env) uu____10655))
                   else ();
                   if
                     (FStar_List.contains FStar_Syntax_Syntax.Abstract quals)
                       &&
                       (Prims.op_Negation
                          (FStar_List.contains FStar_Syntax_Syntax.Private
                             quals))
                   then
                     FStar_All.pipe_right lbs
                       (FStar_List.iter
                          (fun lb  ->
                             let lid =
                               let uu____10674 =
                                 let uu____10677 =
                                   FStar_Util.right
                                     lb.FStar_Syntax_Syntax.lbname
                                    in
                                 uu____10677.FStar_Syntax_Syntax.fv_name  in
                               uu____10674.FStar_Syntax_Syntax.v  in
                             let quals1 = FStar_Syntax_Syntax.Assumption ::
                               quals  in
                             let decl =
                               let uu___158_10682 = se  in
                               {
                                 FStar_Syntax_Syntax.sigel =
                                   (FStar_Syntax_Syntax.Sig_declare_typ
                                      (lid, (lb.FStar_Syntax_Syntax.lbunivs),
                                        (lb.FStar_Syntax_Syntax.lbtyp)));
                                 FStar_Syntax_Syntax.sigrng =
                                   (uu___158_10682.FStar_Syntax_Syntax.sigrng);
                                 FStar_Syntax_Syntax.sigquals = quals1;
                                 FStar_Syntax_Syntax.sigmeta =
                                   (uu___158_10682.FStar_Syntax_Syntax.sigmeta);
                                 FStar_Syntax_Syntax.sigattrs =
                                   (uu___158_10682.FStar_Syntax_Syntax.sigattrs)
                               }  in
                             FStar_Util.smap_add (sigmap env)
                               lid.FStar_Ident.str (decl, false)))
                   else ())
              | uu____10692 -> ()));
      (let curmod =
         let uu____10694 = current_module env  in uu____10694.FStar_Ident.str
          in
       (let uu____10696 =
          let uu____10715 = get_exported_id_set env curmod  in
          let uu____10723 = get_trans_exported_id_set env curmod  in
          (uu____10715, uu____10723)  in
        match uu____10696 with
        | (FStar_Pervasives_Native.Some cur_ex,FStar_Pervasives_Native.Some
           cur_trans_ex) ->
            let update_exports eikind =
              let cur_ex_set =
                let uu____10788 = cur_ex eikind  in
                FStar_ST.op_Bang uu____10788  in
              let cur_trans_ex_set_ref = cur_trans_ex eikind  in
              let uu____10921 =
                let uu____10922 = FStar_ST.op_Bang cur_trans_ex_set_ref  in
                FStar_Util.set_union cur_ex_set uu____10922  in
              FStar_ST.op_Colon_Equals cur_trans_ex_set_ref uu____10921  in
            FStar_List.iter update_exports all_exported_id_kinds
        | uu____11015 -> ());
       (match () with
        | () ->
            (filter_record_cache ();
             (match () with
              | () ->
                  let uu___159_11035 = env  in
                  {
                    curmodule = FStar_Pervasives_Native.None;
                    curmonad = (uu___159_11035.curmonad);
                    modules = (((modul.FStar_Syntax_Syntax.name), modul) ::
                      (env.modules));
                    scope_mods = [];
                    exported_ids = (uu___159_11035.exported_ids);
                    trans_exported_ids = (uu___159_11035.trans_exported_ids);
                    includes = (uu___159_11035.includes);
                    sigaccum = [];
                    sigmap = (uu___159_11035.sigmap);
                    iface = (uu___159_11035.iface);
                    admitted_iface = (uu___159_11035.admitted_iface);
                    expect_typ = (uu___159_11035.expect_typ);
                    docs = (uu___159_11035.docs);
                    remaining_iface_decls =
                      (uu___159_11035.remaining_iface_decls);
                    syntax_only = (uu___159_11035.syntax_only);
                    ds_hooks = (uu___159_11035.ds_hooks)
                  }))))
  
let (stack : env Prims.list FStar_ST.ref) = FStar_Util.mk_ref [] 
let (push : env -> env) =
  fun env  ->
    FStar_Util.atomically
      (fun uu____11071  ->
         push_record_cache ();
         (let uu____11074 =
            let uu____11077 = FStar_ST.op_Bang stack  in env :: uu____11077
             in
          FStar_ST.op_Colon_Equals stack uu____11074);
         (let uu___160_11134 = env  in
          let uu____11135 = FStar_Util.smap_copy env.exported_ids  in
          let uu____11140 = FStar_Util.smap_copy env.trans_exported_ids  in
          let uu____11145 = FStar_Util.smap_copy env.includes  in
          let uu____11156 = FStar_Util.smap_copy env.sigmap  in
          let uu____11167 = FStar_Util.smap_copy env.docs  in
          {
            curmodule = (uu___160_11134.curmodule);
            curmonad = (uu___160_11134.curmonad);
            modules = (uu___160_11134.modules);
            scope_mods = (uu___160_11134.scope_mods);
            exported_ids = uu____11135;
            trans_exported_ids = uu____11140;
            includes = uu____11145;
            sigaccum = (uu___160_11134.sigaccum);
            sigmap = uu____11156;
            iface = (uu___160_11134.iface);
            admitted_iface = (uu___160_11134.admitted_iface);
            expect_typ = (uu___160_11134.expect_typ);
            docs = uu____11167;
            remaining_iface_decls = (uu___160_11134.remaining_iface_decls);
            syntax_only = (uu___160_11134.syntax_only);
            ds_hooks = (uu___160_11134.ds_hooks)
          }))
  
let (pop : unit -> env) =
  fun uu____11174  ->
    FStar_Util.atomically
      (fun uu____11181  ->
         let uu____11182 = FStar_ST.op_Bang stack  in
         match uu____11182 with
         | env::tl1 ->
             (pop_record_cache (); FStar_ST.op_Colon_Equals stack tl1; env)
         | uu____11245 -> failwith "Impossible: Too many pops")
  
let (snapshot : env -> (Prims.int,env) FStar_Pervasives_Native.tuple2) =
  fun env  -> FStar_Common.snapshot push stack env 
let (rollback : Prims.int FStar_Pervasives_Native.option -> env) =
  fun depth  -> FStar_Common.rollback pop stack depth 
let (export_interface : FStar_Ident.lident -> env -> env) =
  fun m  ->
    fun env  ->
      let sigelt_in_m se =
        match FStar_Syntax_Util.lids_of_sigelt se with
        | l::uu____11283 -> l.FStar_Ident.nsstr = m.FStar_Ident.str
        | uu____11286 -> false  in
      let sm = sigmap env  in
      let env1 = pop ()  in
      let keys = FStar_Util.smap_keys sm  in
      let sm' = sigmap env1  in
      FStar_All.pipe_right keys
        (FStar_List.iter
           (fun k  ->
              let uu____11320 = FStar_Util.smap_try_find sm' k  in
              match uu____11320 with
              | FStar_Pervasives_Native.Some (se,true ) when sigelt_in_m se
                  ->
                  (FStar_Util.smap_remove sm' k;
                   (let se1 =
                      match se.FStar_Syntax_Syntax.sigel with
                      | FStar_Syntax_Syntax.Sig_declare_typ (l,u,t) ->
                          let uu___161_11345 = se  in
                          {
                            FStar_Syntax_Syntax.sigel =
                              (uu___161_11345.FStar_Syntax_Syntax.sigel);
                            FStar_Syntax_Syntax.sigrng =
                              (uu___161_11345.FStar_Syntax_Syntax.sigrng);
                            FStar_Syntax_Syntax.sigquals =
                              (FStar_Syntax_Syntax.Assumption ::
                              (se.FStar_Syntax_Syntax.sigquals));
                            FStar_Syntax_Syntax.sigmeta =
                              (uu___161_11345.FStar_Syntax_Syntax.sigmeta);
                            FStar_Syntax_Syntax.sigattrs =
                              (uu___161_11345.FStar_Syntax_Syntax.sigattrs)
                          }
                      | uu____11346 -> se  in
                    FStar_Util.smap_add sm' k (se1, false)))
              | uu____11351 -> ()));
      env1
  
let (finish_module_or_interface :
  env ->
    FStar_Syntax_Syntax.modul ->
      (env,FStar_Syntax_Syntax.modul) FStar_Pervasives_Native.tuple2)
  =
  fun env  ->
    fun modul  ->
      let modul1 =
        if Prims.op_Negation modul.FStar_Syntax_Syntax.is_interface
        then check_admits env modul
        else modul  in
      let uu____11374 = finish env modul1  in (uu____11374, modul1)
  
type exported_ids =
  {
  exported_id_terms: Prims.string Prims.list ;
  exported_id_fields: Prims.string Prims.list }
let (__proj__Mkexported_ids__item__exported_id_terms :
  exported_ids -> Prims.string Prims.list) =
  fun projectee  ->
    match projectee with
    | { exported_id_terms = __fname__exported_id_terms;
        exported_id_fields = __fname__exported_id_fields;_} ->
        __fname__exported_id_terms
  
let (__proj__Mkexported_ids__item__exported_id_fields :
  exported_ids -> Prims.string Prims.list) =
  fun projectee  ->
    match projectee with
    | { exported_id_terms = __fname__exported_id_terms;
        exported_id_fields = __fname__exported_id_fields;_} ->
        __fname__exported_id_fields
  
let (as_exported_ids : exported_id_set -> exported_ids) =
  fun e  ->
    let terms =
      let uu____11462 =
        let uu____11465 = e Exported_id_term_type  in
        FStar_ST.op_Bang uu____11465  in
      FStar_Util.set_elements uu____11462  in
    let fields =
      let uu____11587 =
        let uu____11590 = e Exported_id_field  in
        FStar_ST.op_Bang uu____11590  in
      FStar_Util.set_elements uu____11587  in
    { exported_id_terms = terms; exported_id_fields = fields }
  
let (as_exported_id_set :
  exported_ids FStar_Pervasives_Native.option ->
    exported_id_kind -> Prims.string FStar_Util.set FStar_ST.ref)
  =
  fun e  ->
    match e with
    | FStar_Pervasives_Native.None  -> exported_id_set_new ()
    | FStar_Pervasives_Native.Some e1 ->
        let terms =
          let uu____11749 =
            FStar_Util.as_set e1.exported_id_terms FStar_Util.compare  in
          FStar_Util.mk_ref uu____11749  in
        let fields =
          let uu____11759 =
            FStar_Util.as_set e1.exported_id_fields FStar_Util.compare  in
          FStar_Util.mk_ref uu____11759  in
        (fun uu___136_11764  ->
           match uu___136_11764 with
           | Exported_id_term_type  -> terms
           | Exported_id_field  -> fields)
  
type module_inclusion_info =
  {
  mii_exported_ids: exported_ids FStar_Pervasives_Native.option ;
  mii_trans_exported_ids: exported_ids FStar_Pervasives_Native.option ;
  mii_includes: FStar_Ident.lident Prims.list FStar_Pervasives_Native.option }
let (__proj__Mkmodule_inclusion_info__item__mii_exported_ids :
  module_inclusion_info -> exported_ids FStar_Pervasives_Native.option) =
  fun projectee  ->
    match projectee with
    | { mii_exported_ids = __fname__mii_exported_ids;
        mii_trans_exported_ids = __fname__mii_trans_exported_ids;
        mii_includes = __fname__mii_includes;_} -> __fname__mii_exported_ids
  
let (__proj__Mkmodule_inclusion_info__item__mii_trans_exported_ids :
  module_inclusion_info -> exported_ids FStar_Pervasives_Native.option) =
  fun projectee  ->
    match projectee with
    | { mii_exported_ids = __fname__mii_exported_ids;
        mii_trans_exported_ids = __fname__mii_trans_exported_ids;
        mii_includes = __fname__mii_includes;_} ->
        __fname__mii_trans_exported_ids
  
let (__proj__Mkmodule_inclusion_info__item__mii_includes :
  module_inclusion_info ->
    FStar_Ident.lident Prims.list FStar_Pervasives_Native.option)
  =
  fun projectee  ->
    match projectee with
    | { mii_exported_ids = __fname__mii_exported_ids;
        mii_trans_exported_ids = __fname__mii_trans_exported_ids;
        mii_includes = __fname__mii_includes;_} -> __fname__mii_includes
  
let (default_mii : module_inclusion_info) =
  {
    mii_exported_ids = FStar_Pervasives_Native.None;
    mii_trans_exported_ids = FStar_Pervasives_Native.None;
    mii_includes = FStar_Pervasives_Native.None
  } 
let as_includes :
  'Auu____11895 .
    'Auu____11895 Prims.list FStar_Pervasives_Native.option ->
      'Auu____11895 Prims.list FStar_ST.ref
  =
  fun uu___137_11908  ->
    match uu___137_11908 with
    | FStar_Pervasives_Native.None  -> FStar_Util.mk_ref []
    | FStar_Pervasives_Native.Some l -> FStar_Util.mk_ref l
  
let (inclusion_info : env -> FStar_Ident.lident -> module_inclusion_info) =
  fun env  ->
    fun l  ->
      let mname = FStar_Ident.string_of_lid l  in
      let as_ids_opt m =
        let uu____11949 = FStar_Util.smap_try_find m mname  in
        FStar_Util.map_opt uu____11949 as_exported_ids  in
      let uu____11955 = as_ids_opt env.exported_ids  in
      let uu____11958 = as_ids_opt env.trans_exported_ids  in
      let uu____11961 =
        let uu____11966 = FStar_Util.smap_try_find env.includes mname  in
        FStar_Util.map_opt uu____11966 (fun r  -> FStar_ST.op_Bang r)  in
      {
        mii_exported_ids = uu____11955;
        mii_trans_exported_ids = uu____11958;
        mii_includes = uu____11961
      }
  
let (prepare_module_or_interface :
  Prims.bool ->
    Prims.bool ->
      env ->
        FStar_Ident.lident ->
          module_inclusion_info ->
            (env,Prims.bool) FStar_Pervasives_Native.tuple2)
  =
  fun intf  ->
    fun admitted  ->
      fun env  ->
        fun mname  ->
          fun mii  ->
            let prep env1 =
              let filename =
                let uu____12085 = FStar_Ident.text_of_lid mname  in
                FStar_Util.strcat uu____12085 ".fst"  in
              let auto_open =
                FStar_Parser_Dep.hard_coded_dependencies filename  in
              let auto_open1 =
                let convert_kind uu___138_12105 =
                  match uu___138_12105 with
                  | FStar_Parser_Dep.Open_namespace  -> Open_namespace
                  | FStar_Parser_Dep.Open_module  -> Open_module  in
                FStar_List.map
                  (fun uu____12117  ->
                     match uu____12117 with
                     | (lid,kind) -> (lid, (convert_kind kind))) auto_open
                 in
              let namespace_of_module =
                if
                  (FStar_List.length mname.FStar_Ident.ns) >
                    (Prims.parse_int "0")
                then
                  let uu____12141 =
                    let uu____12146 =
                      FStar_Ident.lid_of_ids mname.FStar_Ident.ns  in
                    (uu____12146, Open_namespace)  in
                  [uu____12141]
                else []  in
              let auto_open2 =
                FStar_List.append namespace_of_module
                  (FStar_List.rev auto_open1)
                 in
              (let uu____12176 = as_exported_id_set mii.mii_exported_ids  in
               FStar_Util.smap_add env1.exported_ids mname.FStar_Ident.str
                 uu____12176);
              (match () with
               | () ->
                   ((let uu____12203 =
                       as_exported_id_set mii.mii_trans_exported_ids  in
                     FStar_Util.smap_add env1.trans_exported_ids
                       mname.FStar_Ident.str uu____12203);
                    (match () with
                     | () ->
                         ((let uu____12230 = as_includes mii.mii_includes  in
                           FStar_Util.smap_add env1.includes
                             mname.FStar_Ident.str uu____12230);
                          (match () with
                           | () ->
                               let env' =
                                 let uu___162_12262 = env1  in
                                 let uu____12263 =
                                   FStar_List.map
                                     (fun x  -> Open_module_or_namespace x)
                                     auto_open2
                                    in
                                 {
                                   curmodule =
                                     (FStar_Pervasives_Native.Some mname);
                                   curmonad = (uu___162_12262.curmonad);
                                   modules = (uu___162_12262.modules);
                                   scope_mods = uu____12263;
                                   exported_ids =
                                     (uu___162_12262.exported_ids);
                                   trans_exported_ids =
                                     (uu___162_12262.trans_exported_ids);
                                   includes = (uu___162_12262.includes);
                                   sigaccum = (uu___162_12262.sigaccum);
                                   sigmap = (env1.sigmap);
                                   iface = intf;
                                   admitted_iface = admitted;
                                   expect_typ = (uu___162_12262.expect_typ);
                                   docs = (uu___162_12262.docs);
                                   remaining_iface_decls =
                                     (uu___162_12262.remaining_iface_decls);
                                   syntax_only = (uu___162_12262.syntax_only);
                                   ds_hooks = (uu___162_12262.ds_hooks)
                                 }  in
                               (FStar_List.iter
                                  (fun op  ->
                                     (env1.ds_hooks).ds_push_open_hook env'
                                       op) (FStar_List.rev auto_open2);
                                env'))))))
               in
            let uu____12275 =
              FStar_All.pipe_right env.modules
                (FStar_Util.find_opt
                   (fun uu____12301  ->
                      match uu____12301 with
                      | (l,uu____12307) -> FStar_Ident.lid_equals l mname))
               in
            match uu____12275 with
            | FStar_Pervasives_Native.None  ->
                let uu____12316 = prep env  in (uu____12316, false)
            | FStar_Pervasives_Native.Some (uu____12317,m) ->
                ((let uu____12324 =
                    (let uu____12327 = FStar_Options.interactive ()  in
                     Prims.op_Negation uu____12327) &&
                      ((Prims.op_Negation m.FStar_Syntax_Syntax.is_interface)
                         || intf)
                     in
                  if uu____12324
                  then
                    let uu____12328 =
                      let uu____12333 =
                        FStar_Util.format1
                          "Duplicate module or interface name: %s"
                          mname.FStar_Ident.str
                         in
                      (FStar_Errors.Fatal_DuplicateModuleOrInterface,
                        uu____12333)
                       in
                    let uu____12334 = FStar_Ident.range_of_lid mname  in
                    FStar_Errors.raise_error uu____12328 uu____12334
                  else ());
                 (let uu____12336 =
                    let uu____12337 = push env  in prep uu____12337  in
                  (uu____12336, true)))
  
let (enter_monad_scope : env -> FStar_Ident.ident -> env) =
  fun env  ->
    fun mname  ->
      match env.curmonad with
      | FStar_Pervasives_Native.Some mname' ->
          FStar_Errors.raise_error
            (FStar_Errors.Fatal_MonadAlreadyDefined,
              (Prims.strcat "Trying to define monad "
                 (Prims.strcat mname.FStar_Ident.idText
                    (Prims.strcat ", but already in monad scope "
                       mname'.FStar_Ident.idText))))
            mname.FStar_Ident.idRange
      | FStar_Pervasives_Native.None  ->
          let uu___163_12349 = env  in
          {
            curmodule = (uu___163_12349.curmodule);
            curmonad = (FStar_Pervasives_Native.Some mname);
            modules = (uu___163_12349.modules);
            scope_mods = (uu___163_12349.scope_mods);
            exported_ids = (uu___163_12349.exported_ids);
            trans_exported_ids = (uu___163_12349.trans_exported_ids);
            includes = (uu___163_12349.includes);
            sigaccum = (uu___163_12349.sigaccum);
            sigmap = (uu___163_12349.sigmap);
            iface = (uu___163_12349.iface);
            admitted_iface = (uu___163_12349.admitted_iface);
            expect_typ = (uu___163_12349.expect_typ);
            docs = (uu___163_12349.docs);
            remaining_iface_decls = (uu___163_12349.remaining_iface_decls);
            syntax_only = (uu___163_12349.syntax_only);
            ds_hooks = (uu___163_12349.ds_hooks)
          }
  
let fail_or :
  'a .
    env ->
      (FStar_Ident.lident -> 'a FStar_Pervasives_Native.option) ->
        FStar_Ident.lident -> 'a
  =
  fun env  ->
    fun lookup1  ->
      fun lid  ->
        let uu____12383 = lookup1 lid  in
        match uu____12383 with
        | FStar_Pervasives_Native.None  ->
            let opened_modules =
              FStar_List.map
                (fun uu____12396  ->
                   match uu____12396 with
                   | (lid1,uu____12402) -> FStar_Ident.text_of_lid lid1)
                env.modules
               in
            let msg =
              let uu____12404 = FStar_Ident.text_of_lid lid  in
              FStar_Util.format1 "Identifier not found: [%s]" uu____12404  in
            let msg1 =
              if
                (FStar_List.length lid.FStar_Ident.ns) =
                  (Prims.parse_int "0")
              then msg
              else
                (let modul =
                   let uu____12408 =
                     FStar_Ident.lid_of_ids lid.FStar_Ident.ns  in
                   let uu____12409 = FStar_Ident.range_of_lid lid  in
                   FStar_Ident.set_lid_range uu____12408 uu____12409  in
                 let uu____12410 = resolve_module_name env modul true  in
                 match uu____12410 with
                 | FStar_Pervasives_Native.None  ->
                     let opened_modules1 =
                       FStar_String.concat ", " opened_modules  in
                     FStar_Util.format3
                       "%s\nModule %s does not belong to the list of modules in scope, namely %s"
                       msg modul.FStar_Ident.str opened_modules1
                 | FStar_Pervasives_Native.Some modul' when
                     Prims.op_Negation
                       (FStar_List.existsb
                          (fun m  -> m = modul'.FStar_Ident.str)
                          opened_modules)
                     ->
                     let opened_modules1 =
                       FStar_String.concat ", " opened_modules  in
                     FStar_Util.format4
                       "%s\nModule %s resolved into %s, which does not belong to the list of modules in scope, namely %s"
                       msg modul.FStar_Ident.str modul'.FStar_Ident.str
                       opened_modules1
                 | FStar_Pervasives_Native.Some modul' ->
                     FStar_Util.format4
                       "%s\nModule %s resolved into %s, definition %s not found"
                       msg modul.FStar_Ident.str modul'.FStar_Ident.str
                       (lid.FStar_Ident.ident).FStar_Ident.idText)
               in
            let uu____12419 = FStar_Ident.range_of_lid lid  in
            FStar_Errors.raise_error
              (FStar_Errors.Fatal_IdentifierNotFound, msg1) uu____12419
        | FStar_Pervasives_Native.Some r -> r
  
let fail_or2 :
  'a .
    (FStar_Ident.ident -> 'a FStar_Pervasives_Native.option) ->
      FStar_Ident.ident -> 'a
  =
  fun lookup1  ->
    fun id1  ->
      let uu____12447 = lookup1 id1  in
      match uu____12447 with
      | FStar_Pervasives_Native.None  ->
          FStar_Errors.raise_error
            (FStar_Errors.Fatal_IdentifierNotFound,
              (Prims.strcat "Identifier not found ["
                 (Prims.strcat id1.FStar_Ident.idText "]")))
            id1.FStar_Ident.idRange
      | FStar_Pervasives_Native.Some r -> r
  
>>>>>>> ca297a09
<|MERGE_RESOLUTION|>--- conflicted
+++ resolved
@@ -1,3441 +1,5 @@
-
 open Prims
-open FStar_Pervasives
-
 type local_binding =
-<<<<<<< HEAD
-(FStar_Ident.ident * FStar_Syntax_Syntax.bv * Prims.bool)
-
-
-type rec_binding =
-(FStar_Ident.ident * FStar_Ident.lid * FStar_Syntax_Syntax.delta_depth)
-
-
-type module_abbrev =
-(FStar_Ident.ident * FStar_Ident.lident)
-
-type open_kind =
-| Open_module
-| Open_namespace
-
-
-let uu___is_Open_module : open_kind  ->  Prims.bool = (fun projectee -> (match (projectee) with
-| Open_module -> begin
-true
-end
-| uu____22 -> begin
-false
-end))
-
-
-let uu___is_Open_namespace : open_kind  ->  Prims.bool = (fun projectee -> (match (projectee) with
-| Open_namespace -> begin
-true
-end
-| uu____28 -> begin
-false
-end))
-
-
-type open_module_or_namespace =
-(FStar_Ident.lident * open_kind)
-
-type record_or_dc =
-{typename : FStar_Ident.lident; constrname : FStar_Ident.ident; parms : FStar_Syntax_Syntax.binders; fields : (FStar_Ident.ident * FStar_Syntax_Syntax.typ) Prims.list; is_private_or_abstract : Prims.bool; is_record : Prims.bool}
-
-
-let __proj__Mkrecord_or_dc__item__typename : record_or_dc  ->  FStar_Ident.lident = (fun projectee -> (match (projectee) with
-| {typename = __fname__typename; constrname = __fname__constrname; parms = __fname__parms; fields = __fname__fields; is_private_or_abstract = __fname__is_private_or_abstract; is_record = __fname__is_record} -> begin
-__fname__typename
-end))
-
-
-let __proj__Mkrecord_or_dc__item__constrname : record_or_dc  ->  FStar_Ident.ident = (fun projectee -> (match (projectee) with
-| {typename = __fname__typename; constrname = __fname__constrname; parms = __fname__parms; fields = __fname__fields; is_private_or_abstract = __fname__is_private_or_abstract; is_record = __fname__is_record} -> begin
-__fname__constrname
-end))
-
-
-let __proj__Mkrecord_or_dc__item__parms : record_or_dc  ->  FStar_Syntax_Syntax.binders = (fun projectee -> (match (projectee) with
-| {typename = __fname__typename; constrname = __fname__constrname; parms = __fname__parms; fields = __fname__fields; is_private_or_abstract = __fname__is_private_or_abstract; is_record = __fname__is_record} -> begin
-__fname__parms
-end))
-
-
-let __proj__Mkrecord_or_dc__item__fields : record_or_dc  ->  (FStar_Ident.ident * FStar_Syntax_Syntax.typ) Prims.list = (fun projectee -> (match (projectee) with
-| {typename = __fname__typename; constrname = __fname__constrname; parms = __fname__parms; fields = __fname__fields; is_private_or_abstract = __fname__is_private_or_abstract; is_record = __fname__is_record} -> begin
-__fname__fields
-end))
-
-
-let __proj__Mkrecord_or_dc__item__is_private_or_abstract : record_or_dc  ->  Prims.bool = (fun projectee -> (match (projectee) with
-| {typename = __fname__typename; constrname = __fname__constrname; parms = __fname__parms; fields = __fname__fields; is_private_or_abstract = __fname__is_private_or_abstract; is_record = __fname__is_record} -> begin
-__fname__is_private_or_abstract
-end))
-
-
-let __proj__Mkrecord_or_dc__item__is_record : record_or_dc  ->  Prims.bool = (fun projectee -> (match (projectee) with
-| {typename = __fname__typename; constrname = __fname__constrname; parms = __fname__parms; fields = __fname__fields; is_private_or_abstract = __fname__is_private_or_abstract; is_record = __fname__is_record} -> begin
-__fname__is_record
-end))
-
-type scope_mod =
-| Local_binding of local_binding
-| Rec_binding of rec_binding
-| Module_abbrev of module_abbrev
-| Open_module_or_namespace of open_module_or_namespace
-| Top_level_def of FStar_Ident.ident
-| Record_or_dc of record_or_dc
-
-
-let uu___is_Local_binding : scope_mod  ->  Prims.bool = (fun projectee -> (match (projectee) with
-| Local_binding (_0) -> begin
-true
-end
-| uu____219 -> begin
-false
-end))
-
-
-let __proj__Local_binding__item___0 : scope_mod  ->  local_binding = (fun projectee -> (match (projectee) with
-| Local_binding (_0) -> begin
-_0
-end))
-
-
-let uu___is_Rec_binding : scope_mod  ->  Prims.bool = (fun projectee -> (match (projectee) with
-| Rec_binding (_0) -> begin
-true
-end
-| uu____233 -> begin
-false
-end))
-
-
-let __proj__Rec_binding__item___0 : scope_mod  ->  rec_binding = (fun projectee -> (match (projectee) with
-| Rec_binding (_0) -> begin
-_0
-end))
-
-
-let uu___is_Module_abbrev : scope_mod  ->  Prims.bool = (fun projectee -> (match (projectee) with
-| Module_abbrev (_0) -> begin
-true
-end
-| uu____247 -> begin
-false
-end))
-
-
-let __proj__Module_abbrev__item___0 : scope_mod  ->  module_abbrev = (fun projectee -> (match (projectee) with
-| Module_abbrev (_0) -> begin
-_0
-end))
-
-
-let uu___is_Open_module_or_namespace : scope_mod  ->  Prims.bool = (fun projectee -> (match (projectee) with
-| Open_module_or_namespace (_0) -> begin
-true
-end
-| uu____261 -> begin
-false
-end))
-
-
-let __proj__Open_module_or_namespace__item___0 : scope_mod  ->  open_module_or_namespace = (fun projectee -> (match (projectee) with
-| Open_module_or_namespace (_0) -> begin
-_0
-end))
-
-
-let uu___is_Top_level_def : scope_mod  ->  Prims.bool = (fun projectee -> (match (projectee) with
-| Top_level_def (_0) -> begin
-true
-end
-| uu____275 -> begin
-false
-end))
-
-
-let __proj__Top_level_def__item___0 : scope_mod  ->  FStar_Ident.ident = (fun projectee -> (match (projectee) with
-| Top_level_def (_0) -> begin
-_0
-end))
-
-
-let uu___is_Record_or_dc : scope_mod  ->  Prims.bool = (fun projectee -> (match (projectee) with
-| Record_or_dc (_0) -> begin
-true
-end
-| uu____289 -> begin
-false
-end))
-
-
-let __proj__Record_or_dc__item___0 : scope_mod  ->  record_or_dc = (fun projectee -> (match (projectee) with
-| Record_or_dc (_0) -> begin
-_0
-end))
-
-
-type string_set =
-Prims.string FStar_Util.set
-
-type exported_id_kind =
-| Exported_id_term_type
-| Exported_id_field
-
-
-let uu___is_Exported_id_term_type : exported_id_kind  ->  Prims.bool = (fun projectee -> (match (projectee) with
-| Exported_id_term_type -> begin
-true
-end
-| uu____304 -> begin
-false
-end))
-
-
-let uu___is_Exported_id_field : exported_id_kind  ->  Prims.bool = (fun projectee -> (match (projectee) with
-| Exported_id_field -> begin
-true
-end
-| uu____310 -> begin
-false
-end))
-
-
-type exported_id_set =
-exported_id_kind  ->  string_set FStar_ST.ref
-
-type env =
-{curmodule : FStar_Ident.lident FStar_Pervasives_Native.option; curmonad : FStar_Ident.ident FStar_Pervasives_Native.option; modules : (FStar_Ident.lident * FStar_Syntax_Syntax.modul) Prims.list; scope_mods : scope_mod Prims.list; exported_ids : exported_id_set FStar_Util.smap; trans_exported_ids : exported_id_set FStar_Util.smap; includes : FStar_Ident.lident Prims.list FStar_ST.ref FStar_Util.smap; sigaccum : FStar_Syntax_Syntax.sigelts; sigmap : (FStar_Syntax_Syntax.sigelt * Prims.bool) FStar_Util.smap; iface : Prims.bool; admitted_iface : Prims.bool; expect_typ : Prims.bool; docs : FStar_Parser_AST.fsdoc FStar_Util.smap; remaining_iface_decls : (FStar_Ident.lident * FStar_Parser_AST.decl Prims.list) Prims.list; syntax_only : Prims.bool; ds_hooks : dsenv_hooks} 
- and dsenv_hooks =
-{ds_push_open_hook : env  ->  open_module_or_namespace  ->  unit; ds_push_include_hook : env  ->  FStar_Ident.lident  ->  unit; ds_push_module_abbrev_hook : env  ->  FStar_Ident.ident  ->  FStar_Ident.lident  ->  unit}
-
-
-let __proj__Mkenv__item__curmodule : env  ->  FStar_Ident.lident FStar_Pervasives_Native.option = (fun projectee -> (match (projectee) with
-| {curmodule = __fname__curmodule; curmonad = __fname__curmonad; modules = __fname__modules; scope_mods = __fname__scope_mods; exported_ids = __fname__exported_ids; trans_exported_ids = __fname__trans_exported_ids; includes = __fname__includes; sigaccum = __fname__sigaccum; sigmap = __fname__sigmap; iface = __fname__iface; admitted_iface = __fname__admitted_iface; expect_typ = __fname__expect_typ; docs = __fname__docs; remaining_iface_decls = __fname__remaining_iface_decls; syntax_only = __fname__syntax_only; ds_hooks = __fname__ds_hooks} -> begin
-__fname__curmodule
-end))
-
-
-let __proj__Mkenv__item__curmonad : env  ->  FStar_Ident.ident FStar_Pervasives_Native.option = (fun projectee -> (match (projectee) with
-| {curmodule = __fname__curmodule; curmonad = __fname__curmonad; modules = __fname__modules; scope_mods = __fname__scope_mods; exported_ids = __fname__exported_ids; trans_exported_ids = __fname__trans_exported_ids; includes = __fname__includes; sigaccum = __fname__sigaccum; sigmap = __fname__sigmap; iface = __fname__iface; admitted_iface = __fname__admitted_iface; expect_typ = __fname__expect_typ; docs = __fname__docs; remaining_iface_decls = __fname__remaining_iface_decls; syntax_only = __fname__syntax_only; ds_hooks = __fname__ds_hooks} -> begin
-__fname__curmonad
-end))
-
-
-let __proj__Mkenv__item__modules : env  ->  (FStar_Ident.lident * FStar_Syntax_Syntax.modul) Prims.list = (fun projectee -> (match (projectee) with
-| {curmodule = __fname__curmodule; curmonad = __fname__curmonad; modules = __fname__modules; scope_mods = __fname__scope_mods; exported_ids = __fname__exported_ids; trans_exported_ids = __fname__trans_exported_ids; includes = __fname__includes; sigaccum = __fname__sigaccum; sigmap = __fname__sigmap; iface = __fname__iface; admitted_iface = __fname__admitted_iface; expect_typ = __fname__expect_typ; docs = __fname__docs; remaining_iface_decls = __fname__remaining_iface_decls; syntax_only = __fname__syntax_only; ds_hooks = __fname__ds_hooks} -> begin
-__fname__modules
-end))
-
-
-let __proj__Mkenv__item__scope_mods : env  ->  scope_mod Prims.list = (fun projectee -> (match (projectee) with
-| {curmodule = __fname__curmodule; curmonad = __fname__curmonad; modules = __fname__modules; scope_mods = __fname__scope_mods; exported_ids = __fname__exported_ids; trans_exported_ids = __fname__trans_exported_ids; includes = __fname__includes; sigaccum = __fname__sigaccum; sigmap = __fname__sigmap; iface = __fname__iface; admitted_iface = __fname__admitted_iface; expect_typ = __fname__expect_typ; docs = __fname__docs; remaining_iface_decls = __fname__remaining_iface_decls; syntax_only = __fname__syntax_only; ds_hooks = __fname__ds_hooks} -> begin
-__fname__scope_mods
-end))
-
-
-let __proj__Mkenv__item__exported_ids : env  ->  exported_id_set FStar_Util.smap = (fun projectee -> (match (projectee) with
-| {curmodule = __fname__curmodule; curmonad = __fname__curmonad; modules = __fname__modules; scope_mods = __fname__scope_mods; exported_ids = __fname__exported_ids; trans_exported_ids = __fname__trans_exported_ids; includes = __fname__includes; sigaccum = __fname__sigaccum; sigmap = __fname__sigmap; iface = __fname__iface; admitted_iface = __fname__admitted_iface; expect_typ = __fname__expect_typ; docs = __fname__docs; remaining_iface_decls = __fname__remaining_iface_decls; syntax_only = __fname__syntax_only; ds_hooks = __fname__ds_hooks} -> begin
-__fname__exported_ids
-end))
-
-
-let __proj__Mkenv__item__trans_exported_ids : env  ->  exported_id_set FStar_Util.smap = (fun projectee -> (match (projectee) with
-| {curmodule = __fname__curmodule; curmonad = __fname__curmonad; modules = __fname__modules; scope_mods = __fname__scope_mods; exported_ids = __fname__exported_ids; trans_exported_ids = __fname__trans_exported_ids; includes = __fname__includes; sigaccum = __fname__sigaccum; sigmap = __fname__sigmap; iface = __fname__iface; admitted_iface = __fname__admitted_iface; expect_typ = __fname__expect_typ; docs = __fname__docs; remaining_iface_decls = __fname__remaining_iface_decls; syntax_only = __fname__syntax_only; ds_hooks = __fname__ds_hooks} -> begin
-__fname__trans_exported_ids
-end))
-
-
-let __proj__Mkenv__item__includes : env  ->  FStar_Ident.lident Prims.list FStar_ST.ref FStar_Util.smap = (fun projectee -> (match (projectee) with
-| {curmodule = __fname__curmodule; curmonad = __fname__curmonad; modules = __fname__modules; scope_mods = __fname__scope_mods; exported_ids = __fname__exported_ids; trans_exported_ids = __fname__trans_exported_ids; includes = __fname__includes; sigaccum = __fname__sigaccum; sigmap = __fname__sigmap; iface = __fname__iface; admitted_iface = __fname__admitted_iface; expect_typ = __fname__expect_typ; docs = __fname__docs; remaining_iface_decls = __fname__remaining_iface_decls; syntax_only = __fname__syntax_only; ds_hooks = __fname__ds_hooks} -> begin
-__fname__includes
-end))
-
-
-let __proj__Mkenv__item__sigaccum : env  ->  FStar_Syntax_Syntax.sigelts = (fun projectee -> (match (projectee) with
-| {curmodule = __fname__curmodule; curmonad = __fname__curmonad; modules = __fname__modules; scope_mods = __fname__scope_mods; exported_ids = __fname__exported_ids; trans_exported_ids = __fname__trans_exported_ids; includes = __fname__includes; sigaccum = __fname__sigaccum; sigmap = __fname__sigmap; iface = __fname__iface; admitted_iface = __fname__admitted_iface; expect_typ = __fname__expect_typ; docs = __fname__docs; remaining_iface_decls = __fname__remaining_iface_decls; syntax_only = __fname__syntax_only; ds_hooks = __fname__ds_hooks} -> begin
-__fname__sigaccum
-end))
-
-
-let __proj__Mkenv__item__sigmap : env  ->  (FStar_Syntax_Syntax.sigelt * Prims.bool) FStar_Util.smap = (fun projectee -> (match (projectee) with
-| {curmodule = __fname__curmodule; curmonad = __fname__curmonad; modules = __fname__modules; scope_mods = __fname__scope_mods; exported_ids = __fname__exported_ids; trans_exported_ids = __fname__trans_exported_ids; includes = __fname__includes; sigaccum = __fname__sigaccum; sigmap = __fname__sigmap; iface = __fname__iface; admitted_iface = __fname__admitted_iface; expect_typ = __fname__expect_typ; docs = __fname__docs; remaining_iface_decls = __fname__remaining_iface_decls; syntax_only = __fname__syntax_only; ds_hooks = __fname__ds_hooks} -> begin
-__fname__sigmap
-end))
-
-
-let __proj__Mkenv__item__iface : env  ->  Prims.bool = (fun projectee -> (match (projectee) with
-| {curmodule = __fname__curmodule; curmonad = __fname__curmonad; modules = __fname__modules; scope_mods = __fname__scope_mods; exported_ids = __fname__exported_ids; trans_exported_ids = __fname__trans_exported_ids; includes = __fname__includes; sigaccum = __fname__sigaccum; sigmap = __fname__sigmap; iface = __fname__iface; admitted_iface = __fname__admitted_iface; expect_typ = __fname__expect_typ; docs = __fname__docs; remaining_iface_decls = __fname__remaining_iface_decls; syntax_only = __fname__syntax_only; ds_hooks = __fname__ds_hooks} -> begin
-__fname__iface
-end))
-
-
-let __proj__Mkenv__item__admitted_iface : env  ->  Prims.bool = (fun projectee -> (match (projectee) with
-| {curmodule = __fname__curmodule; curmonad = __fname__curmonad; modules = __fname__modules; scope_mods = __fname__scope_mods; exported_ids = __fname__exported_ids; trans_exported_ids = __fname__trans_exported_ids; includes = __fname__includes; sigaccum = __fname__sigaccum; sigmap = __fname__sigmap; iface = __fname__iface; admitted_iface = __fname__admitted_iface; expect_typ = __fname__expect_typ; docs = __fname__docs; remaining_iface_decls = __fname__remaining_iface_decls; syntax_only = __fname__syntax_only; ds_hooks = __fname__ds_hooks} -> begin
-__fname__admitted_iface
-end))
-
-
-let __proj__Mkenv__item__expect_typ : env  ->  Prims.bool = (fun projectee -> (match (projectee) with
-| {curmodule = __fname__curmodule; curmonad = __fname__curmonad; modules = __fname__modules; scope_mods = __fname__scope_mods; exported_ids = __fname__exported_ids; trans_exported_ids = __fname__trans_exported_ids; includes = __fname__includes; sigaccum = __fname__sigaccum; sigmap = __fname__sigmap; iface = __fname__iface; admitted_iface = __fname__admitted_iface; expect_typ = __fname__expect_typ; docs = __fname__docs; remaining_iface_decls = __fname__remaining_iface_decls; syntax_only = __fname__syntax_only; ds_hooks = __fname__ds_hooks} -> begin
-__fname__expect_typ
-end))
-
-
-let __proj__Mkenv__item__docs : env  ->  FStar_Parser_AST.fsdoc FStar_Util.smap = (fun projectee -> (match (projectee) with
-| {curmodule = __fname__curmodule; curmonad = __fname__curmonad; modules = __fname__modules; scope_mods = __fname__scope_mods; exported_ids = __fname__exported_ids; trans_exported_ids = __fname__trans_exported_ids; includes = __fname__includes; sigaccum = __fname__sigaccum; sigmap = __fname__sigmap; iface = __fname__iface; admitted_iface = __fname__admitted_iface; expect_typ = __fname__expect_typ; docs = __fname__docs; remaining_iface_decls = __fname__remaining_iface_decls; syntax_only = __fname__syntax_only; ds_hooks = __fname__ds_hooks} -> begin
-__fname__docs
-end))
-
-
-let __proj__Mkenv__item__remaining_iface_decls : env  ->  (FStar_Ident.lident * FStar_Parser_AST.decl Prims.list) Prims.list = (fun projectee -> (match (projectee) with
-| {curmodule = __fname__curmodule; curmonad = __fname__curmonad; modules = __fname__modules; scope_mods = __fname__scope_mods; exported_ids = __fname__exported_ids; trans_exported_ids = __fname__trans_exported_ids; includes = __fname__includes; sigaccum = __fname__sigaccum; sigmap = __fname__sigmap; iface = __fname__iface; admitted_iface = __fname__admitted_iface; expect_typ = __fname__expect_typ; docs = __fname__docs; remaining_iface_decls = __fname__remaining_iface_decls; syntax_only = __fname__syntax_only; ds_hooks = __fname__ds_hooks} -> begin
-__fname__remaining_iface_decls
-end))
-
-
-let __proj__Mkenv__item__syntax_only : env  ->  Prims.bool = (fun projectee -> (match (projectee) with
-| {curmodule = __fname__curmodule; curmonad = __fname__curmonad; modules = __fname__modules; scope_mods = __fname__scope_mods; exported_ids = __fname__exported_ids; trans_exported_ids = __fname__trans_exported_ids; includes = __fname__includes; sigaccum = __fname__sigaccum; sigmap = __fname__sigmap; iface = __fname__iface; admitted_iface = __fname__admitted_iface; expect_typ = __fname__expect_typ; docs = __fname__docs; remaining_iface_decls = __fname__remaining_iface_decls; syntax_only = __fname__syntax_only; ds_hooks = __fname__ds_hooks} -> begin
-__fname__syntax_only
-end))
-
-
-let __proj__Mkenv__item__ds_hooks : env  ->  dsenv_hooks = (fun projectee -> (match (projectee) with
-| {curmodule = __fname__curmodule; curmonad = __fname__curmonad; modules = __fname__modules; scope_mods = __fname__scope_mods; exported_ids = __fname__exported_ids; trans_exported_ids = __fname__trans_exported_ids; includes = __fname__includes; sigaccum = __fname__sigaccum; sigmap = __fname__sigmap; iface = __fname__iface; admitted_iface = __fname__admitted_iface; expect_typ = __fname__expect_typ; docs = __fname__docs; remaining_iface_decls = __fname__remaining_iface_decls; syntax_only = __fname__syntax_only; ds_hooks = __fname__ds_hooks} -> begin
-__fname__ds_hooks
-end))
-
-
-let __proj__Mkdsenv_hooks__item__ds_push_open_hook : dsenv_hooks  ->  env  ->  open_module_or_namespace  ->  unit = (fun projectee -> (match (projectee) with
-| {ds_push_open_hook = __fname__ds_push_open_hook; ds_push_include_hook = __fname__ds_push_include_hook; ds_push_module_abbrev_hook = __fname__ds_push_module_abbrev_hook} -> begin
-__fname__ds_push_open_hook
-end))
-
-
-let __proj__Mkdsenv_hooks__item__ds_push_include_hook : dsenv_hooks  ->  env  ->  FStar_Ident.lident  ->  unit = (fun projectee -> (match (projectee) with
-| {ds_push_open_hook = __fname__ds_push_open_hook; ds_push_include_hook = __fname__ds_push_include_hook; ds_push_module_abbrev_hook = __fname__ds_push_module_abbrev_hook} -> begin
-__fname__ds_push_include_hook
-end))
-
-
-let __proj__Mkdsenv_hooks__item__ds_push_module_abbrev_hook : dsenv_hooks  ->  env  ->  FStar_Ident.ident  ->  FStar_Ident.lident  ->  unit = (fun projectee -> (match (projectee) with
-| {ds_push_open_hook = __fname__ds_push_open_hook; ds_push_include_hook = __fname__ds_push_include_hook; ds_push_module_abbrev_hook = __fname__ds_push_module_abbrev_hook} -> begin
-__fname__ds_push_module_abbrev_hook
-end))
-
-
-type 'a withenv =
-env  ->  ('a * env)
-
-
-let default_ds_hooks : dsenv_hooks = {ds_push_open_hook = (fun uu____1797 uu____1798 -> ()); ds_push_include_hook = (fun uu____1801 uu____1802 -> ()); ds_push_module_abbrev_hook = (fun uu____1806 uu____1807 uu____1808 -> ())}
-
-type foundname =
-| Term_name of (FStar_Syntax_Syntax.typ * Prims.bool * FStar_Syntax_Syntax.attribute Prims.list)
-| Eff_name of (FStar_Syntax_Syntax.sigelt * FStar_Ident.lident)
-
-
-let uu___is_Term_name : foundname  ->  Prims.bool = (fun projectee -> (match (projectee) with
-| Term_name (_0) -> begin
-true
-end
-| uu____1845 -> begin
-false
-end))
-
-
-let __proj__Term_name__item___0 : foundname  ->  (FStar_Syntax_Syntax.typ * Prims.bool * FStar_Syntax_Syntax.attribute Prims.list) = (fun projectee -> (match (projectee) with
-| Term_name (_0) -> begin
-_0
-end))
-
-
-let uu___is_Eff_name : foundname  ->  Prims.bool = (fun projectee -> (match (projectee) with
-| Eff_name (_0) -> begin
-true
-end
-| uu____1887 -> begin
-false
-end))
-
-
-let __proj__Eff_name__item___0 : foundname  ->  (FStar_Syntax_Syntax.sigelt * FStar_Ident.lident) = (fun projectee -> (match (projectee) with
-| Eff_name (_0) -> begin
-_0
-end))
-
-
-let set_iface : env  ->  Prims.bool  ->  env = (fun env b -> (
-
-let uu___115_1917 = env
-in {curmodule = uu___115_1917.curmodule; curmonad = uu___115_1917.curmonad; modules = uu___115_1917.modules; scope_mods = uu___115_1917.scope_mods; exported_ids = uu___115_1917.exported_ids; trans_exported_ids = uu___115_1917.trans_exported_ids; includes = uu___115_1917.includes; sigaccum = uu___115_1917.sigaccum; sigmap = uu___115_1917.sigmap; iface = b; admitted_iface = uu___115_1917.admitted_iface; expect_typ = uu___115_1917.expect_typ; docs = uu___115_1917.docs; remaining_iface_decls = uu___115_1917.remaining_iface_decls; syntax_only = uu___115_1917.syntax_only; ds_hooks = uu___115_1917.ds_hooks}))
-
-
-let iface : env  ->  Prims.bool = (fun e -> e.iface)
-
-
-let set_admitted_iface : env  ->  Prims.bool  ->  env = (fun e b -> (
-
-let uu___116_1933 = e
-in {curmodule = uu___116_1933.curmodule; curmonad = uu___116_1933.curmonad; modules = uu___116_1933.modules; scope_mods = uu___116_1933.scope_mods; exported_ids = uu___116_1933.exported_ids; trans_exported_ids = uu___116_1933.trans_exported_ids; includes = uu___116_1933.includes; sigaccum = uu___116_1933.sigaccum; sigmap = uu___116_1933.sigmap; iface = uu___116_1933.iface; admitted_iface = b; expect_typ = uu___116_1933.expect_typ; docs = uu___116_1933.docs; remaining_iface_decls = uu___116_1933.remaining_iface_decls; syntax_only = uu___116_1933.syntax_only; ds_hooks = uu___116_1933.ds_hooks}))
-
-
-let admitted_iface : env  ->  Prims.bool = (fun e -> e.admitted_iface)
-
-
-let set_expect_typ : env  ->  Prims.bool  ->  env = (fun e b -> (
-
-let uu___117_1949 = e
-in {curmodule = uu___117_1949.curmodule; curmonad = uu___117_1949.curmonad; modules = uu___117_1949.modules; scope_mods = uu___117_1949.scope_mods; exported_ids = uu___117_1949.exported_ids; trans_exported_ids = uu___117_1949.trans_exported_ids; includes = uu___117_1949.includes; sigaccum = uu___117_1949.sigaccum; sigmap = uu___117_1949.sigmap; iface = uu___117_1949.iface; admitted_iface = uu___117_1949.admitted_iface; expect_typ = b; docs = uu___117_1949.docs; remaining_iface_decls = uu___117_1949.remaining_iface_decls; syntax_only = uu___117_1949.syntax_only; ds_hooks = uu___117_1949.ds_hooks}))
-
-
-let expect_typ : env  ->  Prims.bool = (fun e -> e.expect_typ)
-
-
-let all_exported_id_kinds : exported_id_kind Prims.list = (Exported_id_field)::(Exported_id_term_type)::[]
-
-
-let transitive_exported_ids : env  ->  FStar_Ident.lident  ->  Prims.string Prims.list = (fun env lid -> (
-
-let module_name = (FStar_Ident.string_of_lid lid)
-in (
-
-let uu____1970 = (FStar_Util.smap_try_find env.trans_exported_ids module_name)
-in (match (uu____1970) with
-| FStar_Pervasives_Native.None -> begin
-[]
-end
-| FStar_Pervasives_Native.Some (exported_id_set) -> begin
-(
-
-let uu____1981 = (
-
-let uu____1982 = (exported_id_set Exported_id_term_type)
-in (FStar_ST.op_Bang uu____1982))
-in (FStar_All.pipe_right uu____1981 FStar_Util.set_elements))
-end))))
-
-
-let open_modules : env  ->  (FStar_Ident.lident * FStar_Syntax_Syntax.modul) Prims.list = (fun e -> e.modules)
-
-
-let open_modules_and_namespaces : env  ->  FStar_Ident.lident Prims.list = (fun env -> (FStar_List.filter_map (fun uu___84_2190 -> (match (uu___84_2190) with
-| Open_module_or_namespace (lid, _info) -> begin
-FStar_Pervasives_Native.Some (lid)
-end
-| uu____2195 -> begin
-FStar_Pervasives_Native.None
-end)) env.scope_mods))
-
-
-let set_current_module : env  ->  FStar_Ident.lident  ->  env = (fun e l -> (
-
-let uu___118_2206 = e
-in {curmodule = FStar_Pervasives_Native.Some (l); curmonad = uu___118_2206.curmonad; modules = uu___118_2206.modules; scope_mods = uu___118_2206.scope_mods; exported_ids = uu___118_2206.exported_ids; trans_exported_ids = uu___118_2206.trans_exported_ids; includes = uu___118_2206.includes; sigaccum = uu___118_2206.sigaccum; sigmap = uu___118_2206.sigmap; iface = uu___118_2206.iface; admitted_iface = uu___118_2206.admitted_iface; expect_typ = uu___118_2206.expect_typ; docs = uu___118_2206.docs; remaining_iface_decls = uu___118_2206.remaining_iface_decls; syntax_only = uu___118_2206.syntax_only; ds_hooks = uu___118_2206.ds_hooks}))
-
-
-let current_module : env  ->  FStar_Ident.lident = (fun env -> (match (env.curmodule) with
-| FStar_Pervasives_Native.None -> begin
-(failwith "Unset current module")
-end
-| FStar_Pervasives_Native.Some (m) -> begin
-m
-end))
-
-
-let iface_decls : env  ->  FStar_Ident.lident  ->  FStar_Parser_AST.decl Prims.list FStar_Pervasives_Native.option = (fun env l -> (
-
-let uu____2227 = (FStar_All.pipe_right env.remaining_iface_decls (FStar_List.tryFind (fun uu____2261 -> (match (uu____2261) with
-| (m, uu____2269) -> begin
-(FStar_Ident.lid_equals l m)
-end))))
-in (match (uu____2227) with
-| FStar_Pervasives_Native.None -> begin
-FStar_Pervasives_Native.None
-end
-| FStar_Pervasives_Native.Some (uu____2286, decls) -> begin
-FStar_Pervasives_Native.Some (decls)
-end)))
-
-
-let set_iface_decls : env  ->  FStar_Ident.lident  ->  FStar_Parser_AST.decl Prims.list  ->  env = (fun env l ds -> (
-
-let uu____2319 = (FStar_List.partition (fun uu____2349 -> (match (uu____2349) with
-| (m, uu____2357) -> begin
-(FStar_Ident.lid_equals l m)
-end)) env.remaining_iface_decls)
-in (match (uu____2319) with
-| (uu____2362, rest) -> begin
-(
-
-let uu___119_2396 = env
-in {curmodule = uu___119_2396.curmodule; curmonad = uu___119_2396.curmonad; modules = uu___119_2396.modules; scope_mods = uu___119_2396.scope_mods; exported_ids = uu___119_2396.exported_ids; trans_exported_ids = uu___119_2396.trans_exported_ids; includes = uu___119_2396.includes; sigaccum = uu___119_2396.sigaccum; sigmap = uu___119_2396.sigmap; iface = uu___119_2396.iface; admitted_iface = uu___119_2396.admitted_iface; expect_typ = uu___119_2396.expect_typ; docs = uu___119_2396.docs; remaining_iface_decls = (((l), (ds)))::rest; syntax_only = uu___119_2396.syntax_only; ds_hooks = uu___119_2396.ds_hooks})
-end)))
-
-
-let qual : FStar_Ident.lident  ->  FStar_Ident.ident  ->  FStar_Ident.lident = FStar_Syntax_Util.qual_id
-
-
-let qualify : env  ->  FStar_Ident.ident  ->  FStar_Ident.lident = (fun env id1 -> (match (env.curmonad) with
-| FStar_Pervasives_Native.None -> begin
-(
-
-let uu____2423 = (current_module env)
-in (qual uu____2423 id1))
-end
-| FStar_Pervasives_Native.Some (monad) -> begin
-(
-
-let uu____2425 = (
-
-let uu____2426 = (current_module env)
-in (qual uu____2426 monad))
-in (FStar_Syntax_Util.mk_field_projector_name_from_ident uu____2425 id1))
-end))
-
-
-let syntax_only : env  ->  Prims.bool = (fun env -> env.syntax_only)
-
-
-let set_syntax_only : env  ->  Prims.bool  ->  env = (fun env b -> (
-
-let uu___120_2442 = env
-in {curmodule = uu___120_2442.curmodule; curmonad = uu___120_2442.curmonad; modules = uu___120_2442.modules; scope_mods = uu___120_2442.scope_mods; exported_ids = uu___120_2442.exported_ids; trans_exported_ids = uu___120_2442.trans_exported_ids; includes = uu___120_2442.includes; sigaccum = uu___120_2442.sigaccum; sigmap = uu___120_2442.sigmap; iface = uu___120_2442.iface; admitted_iface = uu___120_2442.admitted_iface; expect_typ = uu___120_2442.expect_typ; docs = uu___120_2442.docs; remaining_iface_decls = uu___120_2442.remaining_iface_decls; syntax_only = b; ds_hooks = uu___120_2442.ds_hooks}))
-
-
-let ds_hooks : env  ->  dsenv_hooks = (fun env -> env.ds_hooks)
-
-
-let set_ds_hooks : env  ->  dsenv_hooks  ->  env = (fun env hooks -> (
-
-let uu___121_2458 = env
-in {curmodule = uu___121_2458.curmodule; curmonad = uu___121_2458.curmonad; modules = uu___121_2458.modules; scope_mods = uu___121_2458.scope_mods; exported_ids = uu___121_2458.exported_ids; trans_exported_ids = uu___121_2458.trans_exported_ids; includes = uu___121_2458.includes; sigaccum = uu___121_2458.sigaccum; sigmap = uu___121_2458.sigmap; iface = uu___121_2458.iface; admitted_iface = uu___121_2458.admitted_iface; expect_typ = uu___121_2458.expect_typ; docs = uu___121_2458.docs; remaining_iface_decls = uu___121_2458.remaining_iface_decls; syntax_only = uu___121_2458.syntax_only; ds_hooks = hooks}))
-
-
-let new_sigmap : 'Auu____2463 . unit  ->  'Auu____2463 FStar_Util.smap = (fun uu____2470 -> (FStar_Util.smap_create (Prims.parse_int "100")))
-
-
-let empty_env : unit  ->  env = (fun uu____2475 -> (
-
-let uu____2476 = (new_sigmap ())
-in (
-
-let uu____2481 = (new_sigmap ())
-in (
-
-let uu____2486 = (new_sigmap ())
-in (
-
-let uu____2497 = (new_sigmap ())
-in (
-
-let uu____2508 = (new_sigmap ())
-in {curmodule = FStar_Pervasives_Native.None; curmonad = FStar_Pervasives_Native.None; modules = []; scope_mods = []; exported_ids = uu____2476; trans_exported_ids = uu____2481; includes = uu____2486; sigaccum = []; sigmap = uu____2497; iface = false; admitted_iface = false; expect_typ = false; docs = uu____2508; remaining_iface_decls = []; syntax_only = false; ds_hooks = default_ds_hooks}))))))
-
-
-let sigmap : env  ->  (FStar_Syntax_Syntax.sigelt * Prims.bool) FStar_Util.smap = (fun env -> env.sigmap)
-
-
-let has_all_in_scope : env  ->  Prims.bool = (fun env -> (FStar_List.existsb (fun uu____2544 -> (match (uu____2544) with
-| (m, uu____2550) -> begin
-(FStar_Ident.lid_equals m FStar_Parser_Const.all_lid)
-end)) env.modules))
-
-
-let set_bv_range : FStar_Syntax_Syntax.bv  ->  FStar_Range.range  ->  FStar_Syntax_Syntax.bv = (fun bv r -> (
-
-let id1 = (
-
-let uu___122_2562 = bv.FStar_Syntax_Syntax.ppname
-in {FStar_Ident.idText = uu___122_2562.FStar_Ident.idText; FStar_Ident.idRange = r})
-in (
-
-let uu___123_2563 = bv
-in {FStar_Syntax_Syntax.ppname = id1; FStar_Syntax_Syntax.index = uu___123_2563.FStar_Syntax_Syntax.index; FStar_Syntax_Syntax.sort = uu___123_2563.FStar_Syntax_Syntax.sort})))
-
-
-let bv_to_name : FStar_Syntax_Syntax.bv  ->  FStar_Range.range  ->  FStar_Syntax_Syntax.term = (fun bv r -> (FStar_Syntax_Syntax.bv_to_name (set_bv_range bv r)))
-
-
-let unmangleMap : (Prims.string * Prims.string * FStar_Syntax_Syntax.delta_depth * FStar_Syntax_Syntax.fv_qual FStar_Pervasives_Native.option) Prims.list = ((("op_ColonColon"), ("Cons"), (FStar_Syntax_Syntax.delta_constant), (FStar_Pervasives_Native.Some (FStar_Syntax_Syntax.Data_ctor))))::((("not"), ("op_Negation"), (FStar_Syntax_Syntax.delta_equational), (FStar_Pervasives_Native.None)))::[]
-
-
-let unmangleOpName : FStar_Ident.ident  ->  (FStar_Syntax_Syntax.term * Prims.bool) FStar_Pervasives_Native.option = (fun id1 -> (
-
-let t = (FStar_Util.find_map unmangleMap (fun uu____2656 -> (match (uu____2656) with
-| (x, y, dd, dq) -> begin
-(match ((Prims.op_Equality id1.FStar_Ident.idText x)) with
-| true -> begin
-(
-
-let uu____2679 = (
-
-let uu____2680 = (FStar_Ident.lid_of_path (("Prims")::(y)::[]) id1.FStar_Ident.idRange)
-in (FStar_Syntax_Syntax.fvar uu____2680 dd dq))
-in FStar_Pervasives_Native.Some (uu____2679))
-end
-| uu____2681 -> begin
-FStar_Pervasives_Native.None
-end)
-end)))
-in (match (t) with
-| FStar_Pervasives_Native.Some (v1) -> begin
-FStar_Pervasives_Native.Some (((v1), (false)))
-end
-| FStar_Pervasives_Native.None -> begin
-FStar_Pervasives_Native.None
-end)))
-
-type 'a cont_t =
-| Cont_ok of 'a
-| Cont_fail
-| Cont_ignore
-
-
-let uu___is_Cont_ok : 'a . 'a cont_t  ->  Prims.bool = (fun projectee -> (match (projectee) with
-| Cont_ok (_0) -> begin
-true
-end
-| uu____2727 -> begin
-false
-end))
-
-
-let __proj__Cont_ok__item___0 : 'a . 'a cont_t  ->  'a = (fun projectee -> (match (projectee) with
-| Cont_ok (_0) -> begin
-_0
-end))
-
-
-let uu___is_Cont_fail : 'a . 'a cont_t  ->  Prims.bool = (fun projectee -> (match (projectee) with
-| Cont_fail -> begin
-true
-end
-| uu____2760 -> begin
-false
-end))
-
-
-let uu___is_Cont_ignore : 'a . 'a cont_t  ->  Prims.bool = (fun projectee -> (match (projectee) with
-| Cont_ignore -> begin
-true
-end
-| uu____2777 -> begin
-false
-end))
-
-
-let option_of_cont : 'a . (unit  ->  'a FStar_Pervasives_Native.option)  ->  'a cont_t  ->  'a FStar_Pervasives_Native.option = (fun k_ignore uu___85_2805 -> (match (uu___85_2805) with
-| Cont_ok (a) -> begin
-FStar_Pervasives_Native.Some (a)
-end
-| Cont_fail -> begin
-FStar_Pervasives_Native.None
-end
-| Cont_ignore -> begin
-(k_ignore ())
-end))
-
-
-let find_in_record : 'Auu____2823 . FStar_Ident.ident Prims.list  ->  FStar_Ident.ident  ->  record_or_dc  ->  (record_or_dc  ->  'Auu____2823 cont_t)  ->  'Auu____2823 cont_t = (fun ns id1 record cont -> (
-
-let typename' = (FStar_Ident.lid_of_ids (FStar_List.append ns ((record.typename.FStar_Ident.ident)::[])))
-in (
-
-let uu____2860 = (FStar_Ident.lid_equals typename' record.typename)
-in (match (uu____2860) with
-| true -> begin
-(
-
-let fname = (FStar_Ident.lid_of_ids (FStar_List.append record.typename.FStar_Ident.ns ((id1)::[])))
-in (
-
-let find1 = (FStar_Util.find_map record.fields (fun uu____2874 -> (match (uu____2874) with
-| (f, uu____2882) -> begin
-(match ((Prims.op_Equality id1.FStar_Ident.idText f.FStar_Ident.idText)) with
-| true -> begin
-FStar_Pervasives_Native.Some (record)
-end
-| uu____2885 -> begin
-FStar_Pervasives_Native.None
-end)
-end)))
-in (match (find1) with
-| FStar_Pervasives_Native.Some (r) -> begin
-(cont r)
-end
-| FStar_Pervasives_Native.None -> begin
-Cont_ignore
-end)))
-end
-| uu____2889 -> begin
-Cont_ignore
-end))))
-
-
-let get_exported_id_set : env  ->  Prims.string  ->  (exported_id_kind  ->  string_set FStar_ST.ref) FStar_Pervasives_Native.option = (fun e mname -> (FStar_Util.smap_try_find e.exported_ids mname))
-
-
-let get_trans_exported_id_set : env  ->  Prims.string  ->  (exported_id_kind  ->  string_set FStar_ST.ref) FStar_Pervasives_Native.option = (fun e mname -> (FStar_Util.smap_try_find e.trans_exported_ids mname))
-
-
-let string_of_exported_id_kind : exported_id_kind  ->  Prims.string = (fun uu___86_2944 -> (match (uu___86_2944) with
-| Exported_id_field -> begin
-"field"
-end
-| Exported_id_term_type -> begin
-"term/type"
-end))
-
-
-let find_in_module_with_includes : 'a . exported_id_kind  ->  (FStar_Ident.lident  ->  'a cont_t)  ->  'a cont_t  ->  env  ->  FStar_Ident.lident  ->  FStar_Ident.ident  ->  'a cont_t = (fun eikind find_in_module find_in_module_default env ns id1 -> (
-
-let idstr = id1.FStar_Ident.idText
-in (
-
-let rec aux = (fun uu___87_3015 -> (match (uu___87_3015) with
-| [] -> begin
-find_in_module_default
-end
-| (modul)::q -> begin
-(
-
-let mname = modul.FStar_Ident.str
-in (
-
-let not_shadowed = (
-
-let uu____3026 = (get_exported_id_set env mname)
-in (match (uu____3026) with
-| FStar_Pervasives_Native.None -> begin
-true
-end
-| FStar_Pervasives_Native.Some (mex) -> begin
-(
-
-let mexports = (
-
-let uu____3051 = (mex eikind)
-in (FStar_ST.op_Bang uu____3051))
-in (FStar_Util.set_mem idstr mexports))
-end))
-in (
-
-let mincludes = (
-
-let uu____3239 = (FStar_Util.smap_try_find env.includes mname)
-in (match (uu____3239) with
-| FStar_Pervasives_Native.None -> begin
-[]
-end
-| FStar_Pervasives_Native.Some (minc) -> begin
-(FStar_ST.op_Bang minc)
-end))
-in (
-
-let look_into = (match (not_shadowed) with
-| true -> begin
-(
-
-let uu____3373 = (qual modul id1)
-in (find_in_module uu____3373))
-end
-| uu____3374 -> begin
-Cont_ignore
-end)
-in (match (look_into) with
-| Cont_ignore -> begin
-(aux (FStar_List.append mincludes q))
-end
-| uu____3377 -> begin
-look_into
-end)))))
-end))
-in (aux ((ns)::[])))))
-
-
-let is_exported_id_field : exported_id_kind  ->  Prims.bool = (fun uu___88_3384 -> (match (uu___88_3384) with
-| Exported_id_field -> begin
-true
-end
-| uu____3385 -> begin
-false
-end))
-
-
-let try_lookup_id'' : 'a . env  ->  FStar_Ident.ident  ->  exported_id_kind  ->  (local_binding  ->  'a cont_t)  ->  (rec_binding  ->  'a cont_t)  ->  (record_or_dc  ->  'a cont_t)  ->  (FStar_Ident.lident  ->  'a cont_t)  ->  ('a cont_t  ->  FStar_Ident.ident  ->  'a cont_t)  ->  'a FStar_Pervasives_Native.option = (fun env id1 eikind k_local_binding k_rec_binding k_record find_in_module lookup_default_id -> (
-
-let check_local_binding_id = (fun uu___89_3506 -> (match (uu___89_3506) with
-| (id', uu____3508, uu____3509) -> begin
-(Prims.op_Equality id'.FStar_Ident.idText id1.FStar_Ident.idText)
-end))
-in (
-
-let check_rec_binding_id = (fun uu___90_3515 -> (match (uu___90_3515) with
-| (id', uu____3517, uu____3518) -> begin
-(Prims.op_Equality id'.FStar_Ident.idText id1.FStar_Ident.idText)
-end))
-in (
-
-let curmod_ns = (
-
-let uu____3522 = (current_module env)
-in (FStar_Ident.ids_of_lid uu____3522))
-in (
-
-let proc = (fun uu___91_3530 -> (match (uu___91_3530) with
-| Local_binding (l) when (check_local_binding_id l) -> begin
-(k_local_binding l)
-end
-| Rec_binding (r) when (check_rec_binding_id r) -> begin
-(k_rec_binding r)
-end
-| Open_module_or_namespace (ns, Open_module) -> begin
-(find_in_module_with_includes eikind find_in_module Cont_ignore env ns id1)
-end
-| Top_level_def (id') when (Prims.op_Equality id'.FStar_Ident.idText id1.FStar_Ident.idText) -> begin
-(lookup_default_id Cont_ignore id1)
-end
-| Record_or_dc (r) when (is_exported_id_field eikind) -> begin
-(
-
-let uu____3538 = (FStar_Ident.lid_of_ids curmod_ns)
-in (find_in_module_with_includes Exported_id_field (fun lid -> (
-
-let id2 = lid.FStar_Ident.ident
-in (find_in_record lid.FStar_Ident.ns id2 r k_record))) Cont_ignore env uu____3538 id1))
-end
-| uu____3543 -> begin
-Cont_ignore
-end))
-in (
-
-let rec aux = (fun uu___92_3553 -> (match (uu___92_3553) with
-| (a)::q -> begin
-(
-
-let uu____3562 = (proc a)
-in (option_of_cont (fun uu____3566 -> (aux q)) uu____3562))
-end
-| [] -> begin
-(
-
-let uu____3567 = (lookup_default_id Cont_fail id1)
-in (option_of_cont (fun uu____3571 -> FStar_Pervasives_Native.None) uu____3567))
-end))
-in (aux env.scope_mods)))))))
-
-
-let found_local_binding : 'Auu____3580 'Auu____3581 . FStar_Range.range  ->  ('Auu____3580 * FStar_Syntax_Syntax.bv * 'Auu____3581)  ->  (FStar_Syntax_Syntax.term * 'Auu____3581) = (fun r uu____3601 -> (match (uu____3601) with
-| (id', x, mut) -> begin
-(
-
-let uu____3611 = (bv_to_name x r)
-in ((uu____3611), (mut)))
-end))
-
-
-let find_in_module : 'Auu____3622 . env  ->  FStar_Ident.lident  ->  (FStar_Ident.lident  ->  (FStar_Syntax_Syntax.sigelt * Prims.bool)  ->  'Auu____3622)  ->  'Auu____3622  ->  'Auu____3622 = (fun env lid k_global_def k_not_found -> (
-
-let uu____3661 = (FStar_Util.smap_try_find (sigmap env) lid.FStar_Ident.str)
-in (match (uu____3661) with
-| FStar_Pervasives_Native.Some (sb) -> begin
-(k_global_def lid sb)
-end
-| FStar_Pervasives_Native.None -> begin
-k_not_found
-end)))
-
-
-let try_lookup_id : env  ->  FStar_Ident.ident  ->  (FStar_Syntax_Syntax.term * Prims.bool) FStar_Pervasives_Native.option = (fun env id1 -> (
-
-let uu____3701 = (unmangleOpName id1)
-in (match (uu____3701) with
-| FStar_Pervasives_Native.Some (f) -> begin
-FStar_Pervasives_Native.Some (f)
-end
-| uu____3727 -> begin
-(try_lookup_id'' env id1 Exported_id_term_type (fun r -> (
-
-let uu____3741 = (found_local_binding id1.FStar_Ident.idRange r)
-in Cont_ok (uu____3741))) (fun uu____3751 -> Cont_fail) (fun uu____3757 -> Cont_ignore) (fun i -> (find_in_module env i (fun uu____3772 uu____3773 -> Cont_fail) Cont_ignore)) (fun uu____3788 uu____3789 -> Cont_fail))
-end)))
-
-
-let lookup_default_id : 'a . env  ->  FStar_Ident.ident  ->  (FStar_Ident.lident  ->  (FStar_Syntax_Syntax.sigelt * Prims.bool)  ->  'a cont_t)  ->  'a cont_t  ->  'a cont_t = (fun env id1 k_global_def k_not_found -> (
-
-let find_in_monad = (match (env.curmonad) with
-| FStar_Pervasives_Native.Some (uu____3868) -> begin
-(
-
-let lid = (qualify env id1)
-in (
-
-let uu____3870 = (FStar_Util.smap_try_find (sigmap env) lid.FStar_Ident.str)
-in (match (uu____3870) with
-| FStar_Pervasives_Native.Some (r) -> begin
-(
-
-let uu____3894 = (k_global_def lid r)
-in FStar_Pervasives_Native.Some (uu____3894))
-end
-| FStar_Pervasives_Native.None -> begin
-FStar_Pervasives_Native.None
-end)))
-end
-| FStar_Pervasives_Native.None -> begin
-FStar_Pervasives_Native.None
-end)
-in (match (find_in_monad) with
-| FStar_Pervasives_Native.Some (v1) -> begin
-v1
-end
-| FStar_Pervasives_Native.None -> begin
-(
-
-let lid = (
-
-let uu____3917 = (current_module env)
-in (qual uu____3917 id1))
-in (find_in_module env lid k_global_def k_not_found))
-end)))
-
-
-let lid_is_curmod : env  ->  FStar_Ident.lident  ->  Prims.bool = (fun env lid -> (match (env.curmodule) with
-| FStar_Pervasives_Native.None -> begin
-false
-end
-| FStar_Pervasives_Native.Some (m) -> begin
-(FStar_Ident.lid_equals lid m)
-end))
-
-
-let module_is_defined : env  ->  FStar_Ident.lident  ->  Prims.bool = (fun env lid -> ((lid_is_curmod env lid) || (FStar_List.existsb (fun x -> (FStar_Ident.lid_equals lid (FStar_Pervasives_Native.fst x))) env.modules)))
-
-
-let resolve_module_name : env  ->  FStar_Ident.lident  ->  Prims.bool  ->  FStar_Ident.lident FStar_Pervasives_Native.option = (fun env lid honor_ns -> (
-
-let nslen = (FStar_List.length lid.FStar_Ident.ns)
-in (
-
-let rec aux = (fun uu___93_3980 -> (match (uu___93_3980) with
-| [] -> begin
-(
-
-let uu____3985 = (module_is_defined env lid)
-in (match (uu____3985) with
-| true -> begin
-FStar_Pervasives_Native.Some (lid)
-end
-| uu____3988 -> begin
-FStar_Pervasives_Native.None
-end))
-end
-| (Open_module_or_namespace (ns, Open_namespace))::q when honor_ns -> begin
-(
-
-let new_lid = (
-
-let uu____3994 = (
-
-let uu____3995 = (FStar_Ident.path_of_lid ns)
-in (
-
-let uu____3998 = (FStar_Ident.path_of_lid lid)
-in (FStar_List.append uu____3995 uu____3998)))
-in (
-
-let uu____4001 = (FStar_Ident.range_of_lid lid)
-in (FStar_Ident.lid_of_path uu____3994 uu____4001)))
-in (
-
-let uu____4002 = (module_is_defined env new_lid)
-in (match (uu____4002) with
-| true -> begin
-FStar_Pervasives_Native.Some (new_lid)
-end
-| uu____4005 -> begin
-(aux q)
-end)))
-end
-| (Module_abbrev (name, modul))::uu____4008 when ((Prims.op_Equality nslen (Prims.parse_int "0")) && (Prims.op_Equality name.FStar_Ident.idText lid.FStar_Ident.ident.FStar_Ident.idText)) -> begin
-FStar_Pervasives_Native.Some (modul)
-end
-| (uu____4015)::q -> begin
-(aux q)
-end))
-in (aux env.scope_mods))))
-
-
-let fail_if_curmodule : env  ->  FStar_Ident.lident  ->  FStar_Ident.lident  ->  unit = (fun env ns_original ns_resolved -> (
-
-let uu____4034 = (
-
-let uu____4035 = (current_module env)
-in (FStar_Ident.lid_equals ns_resolved uu____4035))
-in (match (uu____4034) with
-| true -> begin
-(
-
-let uu____4036 = (FStar_Ident.lid_equals ns_resolved FStar_Parser_Const.prims_lid)
-in (match (uu____4036) with
-| true -> begin
-()
-end
-| uu____4037 -> begin
-(
-
-let uu____4038 = (
-
-let uu____4043 = (FStar_Util.format1 "Reference %s to current module is forbidden (see GitHub issue #451)" ns_original.FStar_Ident.str)
-in ((FStar_Errors.Fatal_ForbiddenReferenceToCurrentModule), (uu____4043)))
-in (
-
-let uu____4044 = (FStar_Ident.range_of_lid ns_original)
-in (FStar_Errors.raise_error uu____4038 uu____4044)))
-end))
-end
-| uu____4045 -> begin
-()
-end)))
-
-
-let fail_if_qualified_by_curmodule : env  ->  FStar_Ident.lident  ->  unit = (fun env lid -> (match (lid.FStar_Ident.ns) with
-| [] -> begin
-()
-end
-| uu____4056 -> begin
-(
-
-let modul_orig = (FStar_Ident.lid_of_ids lid.FStar_Ident.ns)
-in (
-
-let uu____4060 = (resolve_module_name env modul_orig true)
-in (match (uu____4060) with
-| FStar_Pervasives_Native.Some (modul_res) -> begin
-(fail_if_curmodule env modul_orig modul_res)
-end
-| uu____4064 -> begin
-()
-end)))
-end))
-
-
-let is_open : env  ->  FStar_Ident.lident  ->  open_kind  ->  Prims.bool = (fun env lid open_kind -> (FStar_List.existsb (fun uu___94_4085 -> (match (uu___94_4085) with
-| Open_module_or_namespace (ns, k) -> begin
-((Prims.op_Equality k open_kind) && (FStar_Ident.lid_equals lid ns))
-end
-| uu____4088 -> begin
-false
-end)) env.scope_mods))
-
-
-let namespace_is_open : env  ->  FStar_Ident.lident  ->  Prims.bool = (fun env lid -> (is_open env lid Open_namespace))
-
-
-let module_is_open : env  ->  FStar_Ident.lident  ->  Prims.bool = (fun env lid -> ((lid_is_curmod env lid) || (is_open env lid Open_module)))
-
-
-let shorten_module_path : env  ->  FStar_Ident.ident Prims.list  ->  Prims.bool  ->  (FStar_Ident.ident Prims.list * FStar_Ident.ident Prims.list) = (fun env ids is_full_path -> (
-
-let rec aux = (fun revns id1 -> (
-
-let lid = (FStar_Ident.lid_of_ns_and_id (FStar_List.rev revns) id1)
-in (match ((namespace_is_open env lid)) with
-| true -> begin
-FStar_Pervasives_Native.Some ((((FStar_List.rev ((id1)::revns))), ([])))
-end
-| uu____4184 -> begin
-(match (revns) with
-| [] -> begin
-FStar_Pervasives_Native.None
-end
-| (ns_last_id)::rev_ns_prefix -> begin
-(
-
-let uu____4207 = (aux rev_ns_prefix ns_last_id)
-in (FStar_All.pipe_right uu____4207 (FStar_Util.map_option (fun uu____4257 -> (match (uu____4257) with
-| (stripped_ids, rev_kept_ids) -> begin
-((stripped_ids), ((id1)::rev_kept_ids))
-end)))))
-end)
-end)))
-in (
-
-let do_shorten = (fun env1 ids1 -> (match ((FStar_List.rev ids1)) with
-| [] -> begin
-(([]), ([]))
-end
-| (ns_last_id)::ns_rev_prefix -> begin
-(
-
-let uu____4327 = (aux ns_rev_prefix ns_last_id)
-in (match (uu____4327) with
-| FStar_Pervasives_Native.None -> begin
-(([]), (ids1))
-end
-| FStar_Pervasives_Native.Some (stripped_ids, rev_kept_ids) -> begin
-((stripped_ids), ((FStar_List.rev rev_kept_ids)))
-end))
-end))
-in (match (is_full_path) with
-| true -> begin
-(
-
-let uu____4388 = (
-
-let uu____4391 = (FStar_Ident.lid_of_ids ids)
-in (resolve_module_name env uu____4391 true))
-in (match (uu____4388) with
-| FStar_Pervasives_Native.Some (m) when (module_is_open env m) -> begin
-((ids), ([]))
-end
-| uu____4405 -> begin
-(do_shorten env ids)
-end))
-end
-| uu____4408 -> begin
-(do_shorten env ids)
-end))))
-
-
-let resolve_in_open_namespaces'' : 'a . env  ->  FStar_Ident.lident  ->  exported_id_kind  ->  (local_binding  ->  'a cont_t)  ->  (rec_binding  ->  'a cont_t)  ->  (record_or_dc  ->  'a cont_t)  ->  (FStar_Ident.lident  ->  'a cont_t)  ->  ('a cont_t  ->  FStar_Ident.ident  ->  'a cont_t)  ->  'a FStar_Pervasives_Native.option = (fun env lid eikind k_local_binding k_rec_binding k_record f_module l_default -> (match (lid.FStar_Ident.ns) with
-| (uu____4524)::uu____4525 -> begin
-(
-
-let uu____4528 = (
-
-let uu____4531 = (
-
-let uu____4532 = (FStar_Ident.lid_of_ids lid.FStar_Ident.ns)
-in (
-
-let uu____4533 = (FStar_Ident.range_of_lid lid)
-in (FStar_Ident.set_lid_range uu____4532 uu____4533)))
-in (resolve_module_name env uu____4531 true))
-in (match (uu____4528) with
-| FStar_Pervasives_Native.None -> begin
-FStar_Pervasives_Native.None
-end
-| FStar_Pervasives_Native.Some (modul) -> begin
-(
-
-let uu____4537 = (find_in_module_with_includes eikind f_module Cont_fail env modul lid.FStar_Ident.ident)
-in (option_of_cont (fun uu____4541 -> FStar_Pervasives_Native.None) uu____4537))
-end))
-end
-| [] -> begin
-(try_lookup_id'' env lid.FStar_Ident.ident eikind k_local_binding k_rec_binding k_record f_module l_default)
-end))
-
-
-let cont_of_option : 'a . 'a cont_t  ->  'a FStar_Pervasives_Native.option  ->  'a cont_t = (fun k_none uu___95_4564 -> (match (uu___95_4564) with
-| FStar_Pervasives_Native.Some (v1) -> begin
-Cont_ok (v1)
-end
-| FStar_Pervasives_Native.None -> begin
-k_none
-end))
-
-
-let resolve_in_open_namespaces' : 'a . env  ->  FStar_Ident.lident  ->  (local_binding  ->  'a FStar_Pervasives_Native.option)  ->  (rec_binding  ->  'a FStar_Pervasives_Native.option)  ->  (FStar_Ident.lident  ->  (FStar_Syntax_Syntax.sigelt * Prims.bool)  ->  'a FStar_Pervasives_Native.option)  ->  'a FStar_Pervasives_Native.option = (fun env lid k_local_binding k_rec_binding k_global_def -> (
-
-let k_global_def' = (fun k lid1 def -> (
-
-let uu____4680 = (k_global_def lid1 def)
-in (cont_of_option k uu____4680)))
-in (
-
-let f_module = (fun lid' -> (
-
-let k = Cont_ignore
-in (find_in_module env lid' (k_global_def' k) k)))
-in (
-
-let l_default = (fun k i -> (lookup_default_id env i (k_global_def' k) k))
-in (resolve_in_open_namespaces'' env lid Exported_id_term_type (fun l -> (
-
-let uu____4716 = (k_local_binding l)
-in (cont_of_option Cont_fail uu____4716))) (fun r -> (
-
-let uu____4722 = (k_rec_binding r)
-in (cont_of_option Cont_fail uu____4722))) (fun uu____4726 -> Cont_ignore) f_module l_default)))))
-
-
-let fv_qual_of_se : FStar_Syntax_Syntax.sigelt  ->  FStar_Syntax_Syntax.fv_qual FStar_Pervasives_Native.option = (fun se -> (match (se.FStar_Syntax_Syntax.sigel) with
-| FStar_Syntax_Syntax.Sig_datacon (uu____4736, uu____4737, uu____4738, l, uu____4740, uu____4741) -> begin
-(
-
-let qopt = (FStar_Util.find_map se.FStar_Syntax_Syntax.sigquals (fun uu___96_4752 -> (match (uu___96_4752) with
-| FStar_Syntax_Syntax.RecordConstructor (uu____4755, fs) -> begin
-FStar_Pervasives_Native.Some (FStar_Syntax_Syntax.Record_ctor (((l), (fs))))
-end
-| uu____4767 -> begin
-FStar_Pervasives_Native.None
-end)))
-in (match (qopt) with
-| FStar_Pervasives_Native.None -> begin
-FStar_Pervasives_Native.Some (FStar_Syntax_Syntax.Data_ctor)
-end
-| x -> begin
-x
-end))
-end
-| FStar_Syntax_Syntax.Sig_declare_typ (uu____4773, uu____4774, uu____4775) -> begin
-FStar_Pervasives_Native.None
-end
-| uu____4776 -> begin
-FStar_Pervasives_Native.None
-end))
-
-
-let lb_fv : FStar_Syntax_Syntax.letbinding Prims.list  ->  FStar_Ident.lident  ->  FStar_Syntax_Syntax.fv = (fun lbs lid -> (
-
-let uu____4791 = (FStar_Util.find_map lbs (fun lb -> (
-
-let fv = (FStar_Util.right lb.FStar_Syntax_Syntax.lbname)
-in (
-
-let uu____4799 = (FStar_Syntax_Syntax.fv_eq_lid fv lid)
-in (match (uu____4799) with
-| true -> begin
-FStar_Pervasives_Native.Some (fv)
-end
-| uu____4802 -> begin
-FStar_Pervasives_Native.None
-end)))))
-in (FStar_All.pipe_right uu____4791 FStar_Util.must)))
-
-
-let ns_of_lid_equals : FStar_Ident.lident  ->  FStar_Ident.lident  ->  Prims.bool = (fun lid ns -> ((
-
-let uu____4817 = (
-
-let uu____4818 = (FStar_Ident.ids_of_lid ns)
-in (FStar_List.length uu____4818))
-in (Prims.op_Equality (FStar_List.length lid.FStar_Ident.ns) uu____4817)) && (
-
-let uu____4826 = (FStar_Ident.lid_of_ids lid.FStar_Ident.ns)
-in (FStar_Ident.lid_equals uu____4826 ns))))
-
-
-let try_lookup_name : Prims.bool  ->  Prims.bool  ->  env  ->  FStar_Ident.lident  ->  foundname FStar_Pervasives_Native.option = (fun any_val exclude_interf env lid -> (
-
-let occurrence_range = (FStar_Ident.range_of_lid lid)
-in (
-
-let k_global_def = (fun source_lid uu___101_4868 -> (match (uu___101_4868) with
-| (uu____4875, true) when exclude_interf -> begin
-FStar_Pervasives_Native.None
-end
-| (se, uu____4877) -> begin
-(match (se.FStar_Syntax_Syntax.sigel) with
-| FStar_Syntax_Syntax.Sig_inductive_typ (uu____4880) -> begin
-(
-
-let uu____4897 = (
-
-let uu____4898 = (
-
-let uu____4907 = (FStar_Syntax_Syntax.fvar source_lid FStar_Syntax_Syntax.delta_constant FStar_Pervasives_Native.None)
-in ((uu____4907), (false), (se.FStar_Syntax_Syntax.sigattrs)))
-in Term_name (uu____4898))
-in FStar_Pervasives_Native.Some (uu____4897))
-end
-| FStar_Syntax_Syntax.Sig_datacon (uu____4910) -> begin
-(
-
-let uu____4925 = (
-
-let uu____4926 = (
-
-let uu____4935 = (
-
-let uu____4936 = (fv_qual_of_se se)
-in (FStar_Syntax_Syntax.fvar source_lid FStar_Syntax_Syntax.delta_constant uu____4936))
-in ((uu____4935), (false), (se.FStar_Syntax_Syntax.sigattrs)))
-in Term_name (uu____4926))
-in FStar_Pervasives_Native.Some (uu____4925))
-end
-| FStar_Syntax_Syntax.Sig_let ((uu____4941, lbs), uu____4943) -> begin
-(
-
-let fv = (lb_fv lbs source_lid)
-in (
-
-let uu____4959 = (
-
-let uu____4960 = (
-
-let uu____4969 = (FStar_Syntax_Syntax.fvar source_lid fv.FStar_Syntax_Syntax.fv_delta fv.FStar_Syntax_Syntax.fv_qual)
-in ((uu____4969), (false), (se.FStar_Syntax_Syntax.sigattrs)))
-in Term_name (uu____4960))
-in FStar_Pervasives_Native.Some (uu____4959)))
-end
-| FStar_Syntax_Syntax.Sig_declare_typ (lid1, uu____4973, uu____4974) -> begin
-(
-
-let quals = se.FStar_Syntax_Syntax.sigquals
-in (
-
-let uu____4978 = (any_val || (FStar_All.pipe_right quals (FStar_Util.for_some (fun uu___97_4982 -> (match (uu___97_4982) with
-| FStar_Syntax_Syntax.Assumption -> begin
-true
-end
-| uu____4983 -> begin
-false
-end)))))
-in (match (uu____4978) with
-| true -> begin
-(
-
-let lid2 = (
-
-let uu____4987 = (FStar_Ident.range_of_lid source_lid)
-in (FStar_Ident.set_lid_range lid1 uu____4987))
-in (
-
-let dd = (
-
-let uu____4989 = ((FStar_Syntax_Util.is_primop_lid lid2) || (FStar_All.pipe_right quals (FStar_Util.for_some (fun uu___98_4994 -> (match (uu___98_4994) with
-| FStar_Syntax_Syntax.Projector (uu____4995) -> begin
-true
-end
-| FStar_Syntax_Syntax.Discriminator (uu____5000) -> begin
-true
-end
-| uu____5001 -> begin
-false
-end)))))
-in (match (uu____4989) with
-| true -> begin
-FStar_Syntax_Syntax.delta_equational
-end
-| uu____5002 -> begin
-FStar_Syntax_Syntax.delta_constant
-end))
-in (
-
-let dd1 = (
-
-let uu____5004 = (FStar_All.pipe_right quals (FStar_Util.for_some (fun uu___99_5008 -> (match (uu___99_5008) with
-| FStar_Syntax_Syntax.Abstract -> begin
-true
-end
-| uu____5009 -> begin
-false
-end))))
-in (match (uu____5004) with
-| true -> begin
-FStar_Syntax_Syntax.Delta_abstract (dd)
-end
-| uu____5010 -> begin
-dd
-end))
-in (
-
-let uu____5011 = (FStar_Util.find_map quals (fun uu___100_5016 -> (match (uu___100_5016) with
-| FStar_Syntax_Syntax.Reflectable (refl_monad) -> begin
-FStar_Pervasives_Native.Some (refl_monad)
-end
-| uu____5020 -> begin
-FStar_Pervasives_Native.None
-end)))
-in (match (uu____5011) with
-| FStar_Pervasives_Native.Some (refl_monad) -> begin
-(
-
-let refl_const = (FStar_Syntax_Syntax.mk (FStar_Syntax_Syntax.Tm_constant (FStar_Const.Const_reflect (refl_monad))) FStar_Pervasives_Native.None occurrence_range)
-in FStar_Pervasives_Native.Some (Term_name (((refl_const), (false), (se.FStar_Syntax_Syntax.sigattrs)))))
-end
-| uu____5031 -> begin
-(
-
-let uu____5034 = (
-
-let uu____5035 = (
-
-let uu____5044 = (
-
-let uu____5045 = (fv_qual_of_se se)
-in (FStar_Syntax_Syntax.fvar lid2 dd1 uu____5045))
-in ((uu____5044), (false), (se.FStar_Syntax_Syntax.sigattrs)))
-in Term_name (uu____5035))
-in FStar_Pervasives_Native.Some (uu____5034))
-end)))))
-end
-| uu____5050 -> begin
-FStar_Pervasives_Native.None
-end)))
-end
-| FStar_Syntax_Syntax.Sig_new_effect_for_free (ne) -> begin
-(
-
-let uu____5052 = (
-
-let uu____5053 = (
-
-let uu____5058 = (
-
-let uu____5059 = (FStar_Ident.range_of_lid source_lid)
-in (FStar_Ident.set_lid_range ne.FStar_Syntax_Syntax.mname uu____5059))
-in ((se), (uu____5058)))
-in Eff_name (uu____5053))
-in FStar_Pervasives_Native.Some (uu____5052))
-end
-| FStar_Syntax_Syntax.Sig_new_effect (ne) -> begin
-(
-
-let uu____5061 = (
-
-let uu____5062 = (
-
-let uu____5067 = (
-
-let uu____5068 = (FStar_Ident.range_of_lid source_lid)
-in (FStar_Ident.set_lid_range ne.FStar_Syntax_Syntax.mname uu____5068))
-in ((se), (uu____5067)))
-in Eff_name (uu____5062))
-in FStar_Pervasives_Native.Some (uu____5061))
-end
-| FStar_Syntax_Syntax.Sig_effect_abbrev (uu____5069) -> begin
-FStar_Pervasives_Native.Some (Eff_name (((se), (source_lid))))
-end
-| FStar_Syntax_Syntax.Sig_splice (lids, t) -> begin
-(
-
-let uu____5088 = (
-
-let uu____5089 = (
-
-let uu____5098 = (FStar_Syntax_Syntax.fvar source_lid (FStar_Syntax_Syntax.Delta_constant_at_level ((Prims.parse_int "1"))) FStar_Pervasives_Native.None)
-in ((uu____5098), (false), ([])))
-in Term_name (uu____5089))
-in FStar_Pervasives_Native.Some (uu____5088))
-end
-| uu____5101 -> begin
-FStar_Pervasives_Native.None
-end)
-end))
-in (
-
-let k_local_binding = (fun r -> (
-
-let uu____5122 = (
-
-let uu____5127 = (FStar_Ident.range_of_lid lid)
-in (found_local_binding uu____5127 r))
-in (match (uu____5122) with
-| (t, mut) -> begin
-FStar_Pervasives_Native.Some (Term_name (((t), (mut), ([]))))
-end)))
-in (
-
-let k_rec_binding = (fun uu____5147 -> (match (uu____5147) with
-| (id1, l, dd) -> begin
-(
-
-let uu____5159 = (
-
-let uu____5160 = (
-
-let uu____5169 = (
-
-let uu____5170 = (
-
-let uu____5171 = (FStar_Ident.range_of_lid lid)
-in (FStar_Ident.set_lid_range l uu____5171))
-in (FStar_Syntax_Syntax.fvar uu____5170 dd FStar_Pervasives_Native.None))
-in ((uu____5169), (false), ([])))
-in Term_name (uu____5160))
-in FStar_Pervasives_Native.Some (uu____5159))
-end))
-in (
-
-let found_unmangled = (match (lid.FStar_Ident.ns) with
-| [] -> begin
-(
-
-let uu____5179 = (unmangleOpName lid.FStar_Ident.ident)
-in (match (uu____5179) with
-| FStar_Pervasives_Native.Some (t, mut) -> begin
-FStar_Pervasives_Native.Some (Term_name (((t), (mut), ([]))))
-end
-| uu____5196 -> begin
-FStar_Pervasives_Native.None
-end))
-end
-| uu____5203 -> begin
-FStar_Pervasives_Native.None
-end)
-in (match (found_unmangled) with
-| FStar_Pervasives_Native.None -> begin
-(resolve_in_open_namespaces' env lid k_local_binding k_rec_binding k_global_def)
-end
-| x -> begin
-x
-end)))))))
-
-
-let try_lookup_effect_name' : Prims.bool  ->  env  ->  FStar_Ident.lident  ->  (FStar_Syntax_Syntax.sigelt * FStar_Ident.lident) FStar_Pervasives_Native.option = (fun exclude_interf env lid -> (
-
-let uu____5238 = (try_lookup_name true exclude_interf env lid)
-in (match (uu____5238) with
-| FStar_Pervasives_Native.Some (Eff_name (o, l)) -> begin
-FStar_Pervasives_Native.Some (((o), (l)))
-end
-| uu____5253 -> begin
-FStar_Pervasives_Native.None
-end)))
-
-
-let try_lookup_effect_name : env  ->  FStar_Ident.lident  ->  FStar_Ident.lident FStar_Pervasives_Native.option = (fun env l -> (
-
-let uu____5272 = (try_lookup_effect_name' (not (env.iface)) env l)
-in (match (uu____5272) with
-| FStar_Pervasives_Native.Some (o, l1) -> begin
-FStar_Pervasives_Native.Some (l1)
-end
-| uu____5287 -> begin
-FStar_Pervasives_Native.None
-end)))
-
-
-let try_lookup_effect_name_and_attributes : env  ->  FStar_Ident.lident  ->  (FStar_Ident.lident * FStar_Syntax_Syntax.cflags Prims.list) FStar_Pervasives_Native.option = (fun env l -> (
-
-let uu____5312 = (try_lookup_effect_name' (not (env.iface)) env l)
-in (match (uu____5312) with
-| FStar_Pervasives_Native.Some ({FStar_Syntax_Syntax.sigel = FStar_Syntax_Syntax.Sig_new_effect (ne); FStar_Syntax_Syntax.sigrng = uu____5328; FStar_Syntax_Syntax.sigquals = uu____5329; FStar_Syntax_Syntax.sigmeta = uu____5330; FStar_Syntax_Syntax.sigattrs = uu____5331}, l1) -> begin
-FStar_Pervasives_Native.Some (((l1), (ne.FStar_Syntax_Syntax.cattributes)))
-end
-| FStar_Pervasives_Native.Some ({FStar_Syntax_Syntax.sigel = FStar_Syntax_Syntax.Sig_new_effect_for_free (ne); FStar_Syntax_Syntax.sigrng = uu____5350; FStar_Syntax_Syntax.sigquals = uu____5351; FStar_Syntax_Syntax.sigmeta = uu____5352; FStar_Syntax_Syntax.sigattrs = uu____5353}, l1) -> begin
-FStar_Pervasives_Native.Some (((l1), (ne.FStar_Syntax_Syntax.cattributes)))
-end
-| FStar_Pervasives_Native.Some ({FStar_Syntax_Syntax.sigel = FStar_Syntax_Syntax.Sig_effect_abbrev (uu____5371, uu____5372, uu____5373, uu____5374, cattributes); FStar_Syntax_Syntax.sigrng = uu____5376; FStar_Syntax_Syntax.sigquals = uu____5377; FStar_Syntax_Syntax.sigmeta = uu____5378; FStar_Syntax_Syntax.sigattrs = uu____5379}, l1) -> begin
-FStar_Pervasives_Native.Some (((l1), (cattributes)))
-end
-| uu____5401 -> begin
-FStar_Pervasives_Native.None
-end)))
-
-
-let try_lookup_effect_defn : env  ->  FStar_Ident.lident  ->  FStar_Syntax_Syntax.eff_decl FStar_Pervasives_Native.option = (fun env l -> (
-
-let uu____5426 = (try_lookup_effect_name' (not (env.iface)) env l)
-in (match (uu____5426) with
-| FStar_Pervasives_Native.Some ({FStar_Syntax_Syntax.sigel = FStar_Syntax_Syntax.Sig_new_effect (ne); FStar_Syntax_Syntax.sigrng = uu____5436; FStar_Syntax_Syntax.sigquals = uu____5437; FStar_Syntax_Syntax.sigmeta = uu____5438; FStar_Syntax_Syntax.sigattrs = uu____5439}, uu____5440) -> begin
-FStar_Pervasives_Native.Some (ne)
-end
-| FStar_Pervasives_Native.Some ({FStar_Syntax_Syntax.sigel = FStar_Syntax_Syntax.Sig_new_effect_for_free (ne); FStar_Syntax_Syntax.sigrng = uu____5450; FStar_Syntax_Syntax.sigquals = uu____5451; FStar_Syntax_Syntax.sigmeta = uu____5452; FStar_Syntax_Syntax.sigattrs = uu____5453}, uu____5454) -> begin
-FStar_Pervasives_Native.Some (ne)
-end
-| uu____5463 -> begin
-FStar_Pervasives_Native.None
-end)))
-
-
-let is_effect_name : env  ->  FStar_Ident.lident  ->  Prims.bool = (fun env lid -> (
-
-let uu____5480 = (try_lookup_effect_name env lid)
-in (match (uu____5480) with
-| FStar_Pervasives_Native.None -> begin
-false
-end
-| FStar_Pervasives_Native.Some (uu____5483) -> begin
-true
-end)))
-
-
-let try_lookup_root_effect_name : env  ->  FStar_Ident.lident  ->  FStar_Ident.lident FStar_Pervasives_Native.option = (fun env l -> (
-
-let uu____5496 = (try_lookup_effect_name' (not (env.iface)) env l)
-in (match (uu____5496) with
-| FStar_Pervasives_Native.Some ({FStar_Syntax_Syntax.sigel = FStar_Syntax_Syntax.Sig_effect_abbrev (l', uu____5506, uu____5507, uu____5508, uu____5509); FStar_Syntax_Syntax.sigrng = uu____5510; FStar_Syntax_Syntax.sigquals = uu____5511; FStar_Syntax_Syntax.sigmeta = uu____5512; FStar_Syntax_Syntax.sigattrs = uu____5513}, uu____5514) -> begin
-(
-
-let rec aux = (fun new_name -> (
-
-let uu____5535 = (FStar_Util.smap_try_find (sigmap env) new_name.FStar_Ident.str)
-in (match (uu____5535) with
-| FStar_Pervasives_Native.None -> begin
-FStar_Pervasives_Native.None
-end
-| FStar_Pervasives_Native.Some (s, uu____5553) -> begin
-(match (s.FStar_Syntax_Syntax.sigel) with
-| FStar_Syntax_Syntax.Sig_new_effect_for_free (ne) -> begin
-(
-
-let uu____5561 = (
-
-let uu____5562 = (FStar_Ident.range_of_lid l)
-in (FStar_Ident.set_lid_range ne.FStar_Syntax_Syntax.mname uu____5562))
-in FStar_Pervasives_Native.Some (uu____5561))
-end
-| FStar_Syntax_Syntax.Sig_new_effect (ne) -> begin
-(
-
-let uu____5564 = (
-
-let uu____5565 = (FStar_Ident.range_of_lid l)
-in (FStar_Ident.set_lid_range ne.FStar_Syntax_Syntax.mname uu____5565))
-in FStar_Pervasives_Native.Some (uu____5564))
-end
-| FStar_Syntax_Syntax.Sig_effect_abbrev (uu____5566, uu____5567, uu____5568, cmp, uu____5570) -> begin
-(
-
-let l'' = (FStar_Syntax_Util.comp_effect_name cmp)
-in (aux l''))
-end
-| uu____5576 -> begin
-FStar_Pervasives_Native.None
-end)
-end)))
-in (aux l'))
-end
-| FStar_Pervasives_Native.Some (uu____5577, l') -> begin
-FStar_Pervasives_Native.Some (l')
-end
-| uu____5583 -> begin
-FStar_Pervasives_Native.None
-end)))
-
-
-let lookup_letbinding_quals : env  ->  FStar_Ident.lident  ->  FStar_Syntax_Syntax.qualifier Prims.list = (fun env lid -> (
-
-let k_global_def = (fun lid1 uu___102_5620 -> (match (uu___102_5620) with
-| ({FStar_Syntax_Syntax.sigel = FStar_Syntax_Syntax.Sig_declare_typ (uu____5629, uu____5630, uu____5631); FStar_Syntax_Syntax.sigrng = uu____5632; FStar_Syntax_Syntax.sigquals = quals; FStar_Syntax_Syntax.sigmeta = uu____5634; FStar_Syntax_Syntax.sigattrs = uu____5635}, uu____5636) -> begin
-FStar_Pervasives_Native.Some (quals)
-end
-| uu____5643 -> begin
-FStar_Pervasives_Native.None
-end))
-in (
-
-let uu____5650 = (resolve_in_open_namespaces' env lid (fun uu____5658 -> FStar_Pervasives_Native.None) (fun uu____5662 -> FStar_Pervasives_Native.None) k_global_def)
-in (match (uu____5650) with
-| FStar_Pervasives_Native.Some (quals) -> begin
-quals
-end
-| uu____5672 -> begin
-[]
-end))))
-
-
-let try_lookup_module : env  ->  FStar_Ident.path  ->  FStar_Syntax_Syntax.modul FStar_Pervasives_Native.option = (fun env path -> (
-
-let uu____5689 = (FStar_List.tryFind (fun uu____5704 -> (match (uu____5704) with
-| (mlid, modul) -> begin
-(
-
-let uu____5711 = (FStar_Ident.path_of_lid mlid)
-in (Prims.op_Equality uu____5711 path))
-end)) env.modules)
-in (match (uu____5689) with
-| FStar_Pervasives_Native.Some (uu____5714, modul) -> begin
-FStar_Pervasives_Native.Some (modul)
-end
-| FStar_Pervasives_Native.None -> begin
-FStar_Pervasives_Native.None
-end)))
-
-
-let try_lookup_let : env  ->  FStar_Ident.lident  ->  FStar_Syntax_Syntax.term FStar_Pervasives_Native.option = (fun env lid -> (
-
-let k_global_def = (fun lid1 uu___103_5752 -> (match (uu___103_5752) with
-| ({FStar_Syntax_Syntax.sigel = FStar_Syntax_Syntax.Sig_let ((uu____5759, lbs), uu____5761); FStar_Syntax_Syntax.sigrng = uu____5762; FStar_Syntax_Syntax.sigquals = uu____5763; FStar_Syntax_Syntax.sigmeta = uu____5764; FStar_Syntax_Syntax.sigattrs = uu____5765}, uu____5766) -> begin
-(
-
-let fv = (lb_fv lbs lid1)
-in (
-
-let uu____5786 = (FStar_Syntax_Syntax.fvar lid1 fv.FStar_Syntax_Syntax.fv_delta fv.FStar_Syntax_Syntax.fv_qual)
-in FStar_Pervasives_Native.Some (uu____5786)))
-end
-| uu____5787 -> begin
-FStar_Pervasives_Native.None
-end))
-in (resolve_in_open_namespaces' env lid (fun uu____5793 -> FStar_Pervasives_Native.None) (fun uu____5795 -> FStar_Pervasives_Native.None) k_global_def)))
-
-
-let try_lookup_definition : env  ->  FStar_Ident.lident  ->  FStar_Syntax_Syntax.term FStar_Pervasives_Native.option = (fun env lid -> (
-
-let k_global_def = (fun lid1 uu___104_5826 -> (match (uu___104_5826) with
-| ({FStar_Syntax_Syntax.sigel = FStar_Syntax_Syntax.Sig_let (lbs, uu____5836); FStar_Syntax_Syntax.sigrng = uu____5837; FStar_Syntax_Syntax.sigquals = uu____5838; FStar_Syntax_Syntax.sigmeta = uu____5839; FStar_Syntax_Syntax.sigattrs = uu____5840}, uu____5841) -> begin
-(FStar_Util.find_map (FStar_Pervasives_Native.snd lbs) (fun lb -> (match (lb.FStar_Syntax_Syntax.lbname) with
-| FStar_Util.Inr (fv) when (FStar_Syntax_Syntax.fv_eq_lid fv lid1) -> begin
-FStar_Pervasives_Native.Some (lb.FStar_Syntax_Syntax.lbdef)
-end
-| uu____5864 -> begin
-FStar_Pervasives_Native.None
-end)))
-end
-| uu____5871 -> begin
-FStar_Pervasives_Native.None
-end))
-in (resolve_in_open_namespaces' env lid (fun uu____5881 -> FStar_Pervasives_Native.None) (fun uu____5885 -> FStar_Pervasives_Native.None) k_global_def)))
-
-
-let empty_include_smap : FStar_Ident.lident Prims.list FStar_ST.ref FStar_Util.smap = (new_sigmap ())
-
-
-let empty_exported_id_smap : exported_id_set FStar_Util.smap = (new_sigmap ())
-
-
-let try_lookup_lid' : Prims.bool  ->  Prims.bool  ->  env  ->  FStar_Ident.lident  ->  (FStar_Syntax_Syntax.term * Prims.bool * FStar_Syntax_Syntax.attribute Prims.list) FStar_Pervasives_Native.option = (fun any_val exclude_interface env lid -> (
-
-let uu____5942 = (try_lookup_name any_val exclude_interface env lid)
-in (match (uu____5942) with
-| FStar_Pervasives_Native.Some (Term_name (e, mut, attrs)) -> begin
-FStar_Pervasives_Native.Some (((e), (mut), (attrs)))
-end
-| uu____5972 -> begin
-FStar_Pervasives_Native.None
-end)))
-
-
-let drop_attributes : (FStar_Syntax_Syntax.term * Prims.bool * FStar_Syntax_Syntax.attribute Prims.list) FStar_Pervasives_Native.option  ->  (FStar_Syntax_Syntax.term * Prims.bool) FStar_Pervasives_Native.option = (fun x -> (match (x) with
-| FStar_Pervasives_Native.Some (t, mut, uu____6028) -> begin
-FStar_Pervasives_Native.Some (((t), (mut)))
-end
-| FStar_Pervasives_Native.None -> begin
-FStar_Pervasives_Native.None
-end))
-
-
-let try_lookup_lid_with_attributes : env  ->  FStar_Ident.lident  ->  (FStar_Syntax_Syntax.term * Prims.bool * FStar_Syntax_Syntax.attribute Prims.list) FStar_Pervasives_Native.option = (fun env l -> (try_lookup_lid' env.iface false env l))
-
-
-let try_lookup_lid : env  ->  FStar_Ident.lident  ->  (FStar_Syntax_Syntax.term * Prims.bool) FStar_Pervasives_Native.option = (fun env l -> (
-
-let uu____6103 = (try_lookup_lid_with_attributes env l)
-in (FStar_All.pipe_right uu____6103 drop_attributes)))
-
-
-let resolve_to_fully_qualified_name : env  ->  FStar_Ident.lident  ->  FStar_Ident.lident FStar_Pervasives_Native.option = (fun env l -> (
-
-let uu____6142 = (try_lookup_lid env l)
-in (match (uu____6142) with
-| FStar_Pervasives_Native.None -> begin
-FStar_Pervasives_Native.None
-end
-| FStar_Pervasives_Native.Some (e, uu____6156) -> begin
-(
-
-let uu____6161 = (
-
-let uu____6162 = (FStar_Syntax_Subst.compress e)
-in uu____6162.FStar_Syntax_Syntax.n)
-in (match (uu____6161) with
-| FStar_Syntax_Syntax.Tm_fvar (fv) -> begin
-FStar_Pervasives_Native.Some (fv.FStar_Syntax_Syntax.fv_name.FStar_Syntax_Syntax.v)
-end
-| uu____6168 -> begin
-FStar_Pervasives_Native.None
-end))
-end)))
-
-
-let shorten_lid' : env  ->  FStar_Ident.lident  ->  FStar_Ident.lident = (fun env lid -> (
-
-let uu____6179 = (shorten_module_path env lid.FStar_Ident.ns true)
-in (match (uu____6179) with
-| (uu____6188, short) -> begin
-(FStar_Ident.lid_of_ns_and_id short lid.FStar_Ident.ident)
-end)))
-
-
-let shorten_lid : env  ->  FStar_Ident.lid  ->  FStar_Ident.lid = (fun env lid -> (match (env.curmodule) with
-| FStar_Pervasives_Native.None -> begin
-(shorten_lid' env lid)
-end
-| uu____6208 -> begin
-(
-
-let lid_without_ns = (FStar_Ident.lid_of_ns_and_id [] lid.FStar_Ident.ident)
-in (
-
-let uu____6212 = (resolve_to_fully_qualified_name env lid_without_ns)
-in (match (uu____6212) with
-| FStar_Pervasives_Native.Some (lid') when (Prims.op_Equality lid'.FStar_Ident.str lid.FStar_Ident.str) -> begin
-lid_without_ns
-end
-| uu____6216 -> begin
-(shorten_lid' env lid)
-end)))
-end))
-
-
-let try_lookup_lid_with_attributes_no_resolve : env  ->  FStar_Ident.lident  ->  (FStar_Syntax_Syntax.term * Prims.bool * FStar_Syntax_Syntax.attribute Prims.list) FStar_Pervasives_Native.option = (fun env l -> (
-
-let env' = (
-
-let uu___124_6250 = env
-in {curmodule = uu___124_6250.curmodule; curmonad = uu___124_6250.curmonad; modules = uu___124_6250.modules; scope_mods = []; exported_ids = empty_exported_id_smap; trans_exported_ids = uu___124_6250.trans_exported_ids; includes = empty_include_smap; sigaccum = uu___124_6250.sigaccum; sigmap = uu___124_6250.sigmap; iface = uu___124_6250.iface; admitted_iface = uu___124_6250.admitted_iface; expect_typ = uu___124_6250.expect_typ; docs = uu___124_6250.docs; remaining_iface_decls = uu___124_6250.remaining_iface_decls; syntax_only = uu___124_6250.syntax_only; ds_hooks = uu___124_6250.ds_hooks})
-in (try_lookup_lid_with_attributes env' l)))
-
-
-let try_lookup_lid_no_resolve : env  ->  FStar_Ident.lident  ->  (FStar_Syntax_Syntax.term * Prims.bool) FStar_Pervasives_Native.option = (fun env l -> (
-
-let uu____6273 = (try_lookup_lid_with_attributes_no_resolve env l)
-in (FStar_All.pipe_right uu____6273 drop_attributes)))
-
-
-let try_lookup_doc : env  ->  FStar_Ident.lid  ->  FStar_Parser_AST.fsdoc FStar_Pervasives_Native.option = (fun env l -> (FStar_Util.smap_try_find env.docs l.FStar_Ident.str))
-
-
-let try_lookup_datacon : env  ->  FStar_Ident.lident  ->  FStar_Syntax_Syntax.fv FStar_Pervasives_Native.option = (fun env lid -> (
-
-let k_global_def = (fun lid1 se -> (match (se) with
-| ({FStar_Syntax_Syntax.sigel = FStar_Syntax_Syntax.Sig_declare_typ (uu____6347, uu____6348, uu____6349); FStar_Syntax_Syntax.sigrng = uu____6350; FStar_Syntax_Syntax.sigquals = quals; FStar_Syntax_Syntax.sigmeta = uu____6352; FStar_Syntax_Syntax.sigattrs = uu____6353}, uu____6354) -> begin
-(
-
-let uu____6359 = (FStar_All.pipe_right quals (FStar_Util.for_some (fun uu___105_6363 -> (match (uu___105_6363) with
-| FStar_Syntax_Syntax.Assumption -> begin
-true
-end
-| uu____6364 -> begin
-false
-end))))
-in (match (uu____6359) with
-| true -> begin
-(
-
-let uu____6367 = (FStar_Syntax_Syntax.lid_as_fv lid1 FStar_Syntax_Syntax.delta_constant FStar_Pervasives_Native.None)
-in FStar_Pervasives_Native.Some (uu____6367))
-end
-| uu____6368 -> begin
-FStar_Pervasives_Native.None
-end))
-end
-| ({FStar_Syntax_Syntax.sigel = FStar_Syntax_Syntax.Sig_datacon (uu____6369); FStar_Syntax_Syntax.sigrng = uu____6370; FStar_Syntax_Syntax.sigquals = uu____6371; FStar_Syntax_Syntax.sigmeta = uu____6372; FStar_Syntax_Syntax.sigattrs = uu____6373}, uu____6374) -> begin
-(
-
-let qual1 = (fv_qual_of_se (FStar_Pervasives_Native.fst se))
-in (
-
-let uu____6396 = (FStar_Syntax_Syntax.lid_as_fv lid1 FStar_Syntax_Syntax.delta_constant qual1)
-in FStar_Pervasives_Native.Some (uu____6396)))
-end
-| uu____6397 -> begin
-FStar_Pervasives_Native.None
-end))
-in (resolve_in_open_namespaces' env lid (fun uu____6403 -> FStar_Pervasives_Native.None) (fun uu____6405 -> FStar_Pervasives_Native.None) k_global_def)))
-
-
-let find_all_datacons : env  ->  FStar_Ident.lident  ->  FStar_Ident.lident Prims.list FStar_Pervasives_Native.option = (fun env lid -> (
-
-let k_global_def = (fun lid1 uu___106_6438 -> (match (uu___106_6438) with
-| ({FStar_Syntax_Syntax.sigel = FStar_Syntax_Syntax.Sig_inductive_typ (uu____6447, uu____6448, uu____6449, uu____6450, datas, uu____6452); FStar_Syntax_Syntax.sigrng = uu____6453; FStar_Syntax_Syntax.sigquals = uu____6454; FStar_Syntax_Syntax.sigmeta = uu____6455; FStar_Syntax_Syntax.sigattrs = uu____6456}, uu____6457) -> begin
-FStar_Pervasives_Native.Some (datas)
-end
-| uu____6472 -> begin
-FStar_Pervasives_Native.None
-end))
-in (resolve_in_open_namespaces' env lid (fun uu____6482 -> FStar_Pervasives_Native.None) (fun uu____6486 -> FStar_Pervasives_Native.None) k_global_def)))
-
-
-let record_cache_aux_with_filter : (((unit  ->  unit) * (unit  ->  unit) * (unit  ->  record_or_dc Prims.list) * (record_or_dc  ->  unit)) * (unit  ->  unit)) = (
-
-let record_cache = (FStar_Util.mk_ref (([])::[]))
-in (
-
-let push1 = (fun uu____6538 -> (
-
-let uu____6539 = (
-
-let uu____6544 = (
-
-let uu____6547 = (FStar_ST.op_Bang record_cache)
-in (FStar_List.hd uu____6547))
-in (
-
-let uu____6661 = (FStar_ST.op_Bang record_cache)
-in (uu____6544)::uu____6661))
-in (FStar_ST.op_Colon_Equals record_cache uu____6539)))
-in (
-
-let pop1 = (fun uu____6887 -> (
-
-let uu____6888 = (
-
-let uu____6893 = (FStar_ST.op_Bang record_cache)
-in (FStar_List.tl uu____6893))
-in (FStar_ST.op_Colon_Equals record_cache uu____6888)))
-in (
-
-let peek1 = (fun uu____7121 -> (
-
-let uu____7122 = (FStar_ST.op_Bang record_cache)
-in (FStar_List.hd uu____7122)))
-in (
-
-let insert = (fun r -> (
-
-let uu____7242 = (
-
-let uu____7247 = (
-
-let uu____7250 = (peek1 ())
-in (r)::uu____7250)
-in (
-
-let uu____7253 = (
-
-let uu____7258 = (FStar_ST.op_Bang record_cache)
-in (FStar_List.tl uu____7258))
-in (uu____7247)::uu____7253))
-in (FStar_ST.op_Colon_Equals record_cache uu____7242)))
-in (
-
-let filter1 = (fun uu____7486 -> (
-
-let rc = (peek1 ())
-in (
-
-let filtered = (FStar_List.filter (fun r -> (not (r.is_private_or_abstract))) rc)
-in (
-
-let uu____7495 = (
-
-let uu____7500 = (
-
-let uu____7505 = (FStar_ST.op_Bang record_cache)
-in (FStar_List.tl uu____7505))
-in (filtered)::uu____7500)
-in (FStar_ST.op_Colon_Equals record_cache uu____7495)))))
-in (
-
-let aux = ((push1), (pop1), (peek1), (insert))
-in ((aux), (filter1)))))))))
-
-
-let record_cache_aux : ((unit  ->  unit) * (unit  ->  unit) * (unit  ->  record_or_dc Prims.list) * (record_or_dc  ->  unit)) = (
-
-let uu____7812 = record_cache_aux_with_filter
-in (match (uu____7812) with
-| (aux, uu____7865) -> begin
-aux
-end))
-
-
-let filter_record_cache : unit  ->  unit = (
-
-let uu____7920 = record_cache_aux_with_filter
-in (match (uu____7920) with
-| (uu____7953, filter1) -> begin
-filter1
-end))
-
-
-let push_record_cache : unit  ->  unit = (
-
-let uu____8009 = record_cache_aux
-in (match (uu____8009) with
-| (push1, uu____8036, uu____8037, uu____8038) -> begin
-push1
-end))
-
-
-let pop_record_cache : unit  ->  unit = (
-
-let uu____8071 = record_cache_aux
-in (match (uu____8071) with
-| (uu____8097, pop1, uu____8099, uu____8100) -> begin
-pop1
-end))
-
-
-let peek_record_cache : unit  ->  record_or_dc Prims.list = (
-
-let uu____8135 = record_cache_aux
-in (match (uu____8135) with
-| (uu____8163, uu____8164, peek1, uu____8166) -> begin
-peek1
-end))
-
-
-let insert_record_cache : record_or_dc  ->  unit = (
-
-let uu____8199 = record_cache_aux
-in (match (uu____8199) with
-| (uu____8225, uu____8226, uu____8227, insert) -> begin
-insert
-end))
-
-
-let extract_record : env  ->  scope_mod Prims.list FStar_ST.ref  ->  FStar_Syntax_Syntax.sigelt  ->  unit = (fun e new_globs se -> (match (se.FStar_Syntax_Syntax.sigel) with
-| FStar_Syntax_Syntax.Sig_bundle (sigs, uu____8351) -> begin
-(
-
-let is_record = (FStar_Util.for_some (fun uu___107_8369 -> (match (uu___107_8369) with
-| FStar_Syntax_Syntax.RecordType (uu____8370) -> begin
-true
-end
-| FStar_Syntax_Syntax.RecordConstructor (uu____8379) -> begin
-true
-end
-| uu____8388 -> begin
-false
-end)))
-in (
-
-let find_dc = (fun dc -> (FStar_All.pipe_right sigs (FStar_Util.find_opt (fun uu___108_8412 -> (match (uu___108_8412) with
-| {FStar_Syntax_Syntax.sigel = FStar_Syntax_Syntax.Sig_datacon (lid, uu____8414, uu____8415, uu____8416, uu____8417, uu____8418); FStar_Syntax_Syntax.sigrng = uu____8419; FStar_Syntax_Syntax.sigquals = uu____8420; FStar_Syntax_Syntax.sigmeta = uu____8421; FStar_Syntax_Syntax.sigattrs = uu____8422} -> begin
-(FStar_Ident.lid_equals dc lid)
-end
-| uu____8431 -> begin
-false
-end)))))
-in (FStar_All.pipe_right sigs (FStar_List.iter (fun uu___109_8466 -> (match (uu___109_8466) with
-| {FStar_Syntax_Syntax.sigel = FStar_Syntax_Syntax.Sig_inductive_typ (typename, univs1, parms, uu____8470, uu____8471, (dc)::[]); FStar_Syntax_Syntax.sigrng = uu____8473; FStar_Syntax_Syntax.sigquals = typename_quals; FStar_Syntax_Syntax.sigmeta = uu____8475; FStar_Syntax_Syntax.sigattrs = uu____8476} -> begin
-(
-
-let uu____8487 = (
-
-let uu____8488 = (find_dc dc)
-in (FStar_All.pipe_left FStar_Util.must uu____8488))
-in (match (uu____8487) with
-| {FStar_Syntax_Syntax.sigel = FStar_Syntax_Syntax.Sig_datacon (constrname, uu____8494, t, uu____8496, uu____8497, uu____8498); FStar_Syntax_Syntax.sigrng = uu____8499; FStar_Syntax_Syntax.sigquals = uu____8500; FStar_Syntax_Syntax.sigmeta = uu____8501; FStar_Syntax_Syntax.sigattrs = uu____8502} -> begin
-(
-
-let uu____8511 = (FStar_Syntax_Util.arrow_formals t)
-in (match (uu____8511) with
-| (formals, uu____8525) -> begin
-(
-
-let is_rec = (is_record typename_quals)
-in (
-
-let formals' = (FStar_All.pipe_right formals (FStar_List.collect (fun uu____8574 -> (match (uu____8574) with
-| (x, q) -> begin
-(
-
-let uu____8587 = ((FStar_Syntax_Syntax.is_null_bv x) || (is_rec && (FStar_Syntax_Syntax.is_implicit q)))
-in (match (uu____8587) with
-| true -> begin
-[]
-end
-| uu____8598 -> begin
-(((x), (q)))::[]
-end))
-end))))
-in (
-
-let fields' = (FStar_All.pipe_right formals' (FStar_List.map (fun uu____8644 -> (match (uu____8644) with
-| (x, q) -> begin
-(
-
-let uu____8657 = (match (is_rec) with
-| true -> begin
-(FStar_Syntax_Util.unmangle_field_name x.FStar_Syntax_Syntax.ppname)
-end
-| uu____8658 -> begin
-x.FStar_Syntax_Syntax.ppname
-end)
-in ((uu____8657), (x.FStar_Syntax_Syntax.sort)))
-end))))
-in (
-
-let fields = fields'
-in (
-
-let record = {typename = typename; constrname = constrname.FStar_Ident.ident; parms = parms; fields = fields; is_private_or_abstract = ((FStar_List.contains FStar_Syntax_Syntax.Private typename_quals) || (FStar_List.contains FStar_Syntax_Syntax.Abstract typename_quals)); is_record = is_rec}
-in ((
-
-let uu____8672 = (
-
-let uu____8675 = (FStar_ST.op_Bang new_globs)
-in (Record_or_dc (record))::uu____8675)
-in (FStar_ST.op_Colon_Equals new_globs uu____8672));
-(match (()) with
-| () -> begin
-((
-
-let add_field = (fun uu____8896 -> (match (uu____8896) with
-| (id1, uu____8904) -> begin
-(
-
-let modul = (
-
-let uu____8910 = (FStar_Ident.lid_of_ids constrname.FStar_Ident.ns)
-in uu____8910.FStar_Ident.str)
-in (
-
-let uu____8911 = (get_exported_id_set e modul)
-in (match (uu____8911) with
-| FStar_Pervasives_Native.Some (my_ex) -> begin
-(
-
-let my_exported_ids = (my_ex Exported_id_field)
-in ((
-
-let uu____8969 = (
-
-let uu____8970 = (FStar_ST.op_Bang my_exported_ids)
-in (FStar_Util.set_add id1.FStar_Ident.idText uu____8970))
-in (FStar_ST.op_Colon_Equals my_exported_ids uu____8969));
-(match (()) with
-| () -> begin
-(
-
-let projname = (
-
-let uu____9172 = (
-
-let uu____9173 = (FStar_Syntax_Util.mk_field_projector_name_from_ident constrname id1)
-in uu____9173.FStar_Ident.ident)
-in uu____9172.FStar_Ident.idText)
-in (
-
-let uu____9175 = (
-
-let uu____9176 = (FStar_ST.op_Bang my_exported_ids)
-in (FStar_Util.set_add projname uu____9176))
-in (FStar_ST.op_Colon_Equals my_exported_ids uu____9175)))
-end);
-))
-end
-| FStar_Pervasives_Native.None -> begin
-()
-end)))
-end))
-in (FStar_List.iter add_field fields'));
-(match (()) with
-| () -> begin
-(insert_record_cache record)
-end);
-)
-end);
-))))))
-end))
-end
-| uu____9388 -> begin
-()
-end))
-end
-| uu____9389 -> begin
-()
-end))))))
-end
-| uu____9390 -> begin
-()
-end))
-
-
-let try_lookup_record_or_dc_by_field_name : env  ->  FStar_Ident.lident  ->  record_or_dc FStar_Pervasives_Native.option = (fun env fieldname -> (
-
-let find_in_cache = (fun fieldname1 -> (
-
-let uu____9411 = ((fieldname1.FStar_Ident.ns), (fieldname1.FStar_Ident.ident))
-in (match (uu____9411) with
-| (ns, id1) -> begin
-(
-
-let uu____9428 = (peek_record_cache ())
-in (FStar_Util.find_map uu____9428 (fun record -> (
-
-let uu____9434 = (find_in_record ns id1 record (fun r -> Cont_ok (r)))
-in (option_of_cont (fun uu____9440 -> FStar_Pervasives_Native.None) uu____9434)))))
-end)))
-in (resolve_in_open_namespaces'' env fieldname Exported_id_field (fun uu____9442 -> Cont_ignore) (fun uu____9444 -> Cont_ignore) (fun r -> Cont_ok (r)) (fun fn -> (
-
-let uu____9450 = (find_in_cache fn)
-in (cont_of_option Cont_ignore uu____9450))) (fun k uu____9456 -> k))))
-
-
-let try_lookup_record_by_field_name : env  ->  FStar_Ident.lident  ->  record_or_dc FStar_Pervasives_Native.option = (fun env fieldname -> (
-
-let uu____9471 = (try_lookup_record_or_dc_by_field_name env fieldname)
-in (match (uu____9471) with
-| FStar_Pervasives_Native.Some (r) when r.is_record -> begin
-FStar_Pervasives_Native.Some (r)
-end
-| uu____9477 -> begin
-FStar_Pervasives_Native.None
-end)))
-
-
-let belongs_to_record : env  ->  FStar_Ident.lident  ->  record_or_dc  ->  Prims.bool = (fun env lid record -> (
-
-let uu____9495 = (try_lookup_record_by_field_name env lid)
-in (match (uu____9495) with
-| FStar_Pervasives_Native.Some (record') when (
-
-let uu____9499 = (
-
-let uu____9500 = (FStar_Ident.path_of_ns record.typename.FStar_Ident.ns)
-in (FStar_Ident.text_of_path uu____9500))
-in (
-
-let uu____9501 = (
-
-let uu____9502 = (FStar_Ident.path_of_ns record'.typename.FStar_Ident.ns)
-in (FStar_Ident.text_of_path uu____9502))
-in (Prims.op_Equality uu____9499 uu____9501))) -> begin
-(
-
-let uu____9503 = (find_in_record record.typename.FStar_Ident.ns lid.FStar_Ident.ident record (fun uu____9507 -> Cont_ok (())))
-in (match (uu____9503) with
-| Cont_ok (uu____9508) -> begin
-true
-end
-| uu____9509 -> begin
-false
-end))
-end
-| uu____9512 -> begin
-false
-end)))
-
-
-let try_lookup_dc_by_field_name : env  ->  FStar_Ident.lident  ->  (FStar_Ident.lident * Prims.bool) FStar_Pervasives_Native.option = (fun env fieldname -> (
-
-let uu____9531 = (try_lookup_record_or_dc_by_field_name env fieldname)
-in (match (uu____9531) with
-| FStar_Pervasives_Native.Some (r) -> begin
-(
-
-let uu____9541 = (
-
-let uu____9546 = (
-
-let uu____9547 = (FStar_Ident.lid_of_ids (FStar_List.append r.typename.FStar_Ident.ns ((r.constrname)::[])))
-in (
-
-let uu____9548 = (FStar_Ident.range_of_lid fieldname)
-in (FStar_Ident.set_lid_range uu____9547 uu____9548)))
-in ((uu____9546), (r.is_record)))
-in FStar_Pervasives_Native.Some (uu____9541))
-end
-| uu____9553 -> begin
-FStar_Pervasives_Native.None
-end)))
-
-
-let string_set_ref_new : unit  ->  Prims.string FStar_Util.set FStar_ST.ref = (fun uu____9603 -> (
-
-let uu____9604 = (FStar_Util.new_set FStar_Util.compare)
-in (FStar_Util.mk_ref uu____9604)))
-
-
-let exported_id_set_new : unit  ->  exported_id_kind  ->  Prims.string FStar_Util.set FStar_ST.ref = (fun uu____9655 -> (
-
-let term_type_set = (string_set_ref_new ())
-in (
-
-let field_set = (string_set_ref_new ())
-in (fun uu___110_9666 -> (match (uu___110_9666) with
-| Exported_id_term_type -> begin
-term_type_set
-end
-| Exported_id_field -> begin
-field_set
-end)))))
-
-
-let unique : Prims.bool  ->  Prims.bool  ->  env  ->  FStar_Ident.lident  ->  Prims.bool = (fun any_val exclude_interface env lid -> (
-
-let filter_scope_mods = (fun uu___111_9766 -> (match (uu___111_9766) with
-| Rec_binding (uu____9767) -> begin
-true
-end
-| uu____9768 -> begin
-false
-end))
-in (
-
-let this_env = (
-
-let uu___125_9770 = env
-in (
-
-let uu____9771 = (FStar_List.filter filter_scope_mods env.scope_mods)
-in {curmodule = uu___125_9770.curmodule; curmonad = uu___125_9770.curmonad; modules = uu___125_9770.modules; scope_mods = uu____9771; exported_ids = empty_exported_id_smap; trans_exported_ids = uu___125_9770.trans_exported_ids; includes = empty_include_smap; sigaccum = uu___125_9770.sigaccum; sigmap = uu___125_9770.sigmap; iface = uu___125_9770.iface; admitted_iface = uu___125_9770.admitted_iface; expect_typ = uu___125_9770.expect_typ; docs = uu___125_9770.docs; remaining_iface_decls = uu___125_9770.remaining_iface_decls; syntax_only = uu___125_9770.syntax_only; ds_hooks = uu___125_9770.ds_hooks}))
-in (
-
-let uu____9774 = (try_lookup_lid' any_val exclude_interface this_env lid)
-in (match (uu____9774) with
-| FStar_Pervasives_Native.None -> begin
-true
-end
-| FStar_Pervasives_Native.Some (uu____9793) -> begin
-false
-end)))))
-
-
-let push_scope_mod : env  ->  scope_mod  ->  env = (fun env scope_mod -> (
-
-let uu___126_9820 = env
-in {curmodule = uu___126_9820.curmodule; curmonad = uu___126_9820.curmonad; modules = uu___126_9820.modules; scope_mods = (scope_mod)::env.scope_mods; exported_ids = uu___126_9820.exported_ids; trans_exported_ids = uu___126_9820.trans_exported_ids; includes = uu___126_9820.includes; sigaccum = uu___126_9820.sigaccum; sigmap = uu___126_9820.sigmap; iface = uu___126_9820.iface; admitted_iface = uu___126_9820.admitted_iface; expect_typ = uu___126_9820.expect_typ; docs = uu___126_9820.docs; remaining_iface_decls = uu___126_9820.remaining_iface_decls; syntax_only = uu___126_9820.syntax_only; ds_hooks = uu___126_9820.ds_hooks}))
-
-
-let push_bv' : env  ->  FStar_Ident.ident  ->  Prims.bool  ->  (env * FStar_Syntax_Syntax.bv) = (fun env x is_mutable -> (
-
-let bv = (FStar_Syntax_Syntax.gen_bv x.FStar_Ident.idText (FStar_Pervasives_Native.Some (x.FStar_Ident.idRange)) FStar_Syntax_Syntax.tun)
-in (((push_scope_mod env (Local_binding (((x), (bv), (is_mutable)))))), (bv))))
-
-
-let push_bv_mutable : env  ->  FStar_Ident.ident  ->  (env * FStar_Syntax_Syntax.bv) = (fun env x -> (push_bv' env x true))
-
-
-let push_bv : env  ->  FStar_Ident.ident  ->  (env * FStar_Syntax_Syntax.bv) = (fun env x -> (push_bv' env x false))
-
-
-let push_top_level_rec_binding : env  ->  FStar_Ident.ident  ->  FStar_Syntax_Syntax.delta_depth  ->  env = (fun env x dd -> (
-
-let l = (qualify env x)
-in (
-
-let uu____9885 = ((unique false true env l) || (FStar_Options.interactive ()))
-in (match (uu____9885) with
-| true -> begin
-(push_scope_mod env (Rec_binding (((x), (l), (dd)))))
-end
-| uu____9886 -> begin
-(
-
-let uu____9887 = (FStar_Ident.range_of_lid l)
-in (FStar_Errors.raise_error ((FStar_Errors.Fatal_DuplicateTopLevelNames), ((Prims.strcat "Duplicate top-level names " l.FStar_Ident.str))) uu____9887))
-end))))
-
-
-let push_sigelt : env  ->  FStar_Syntax_Syntax.sigelt  ->  env = (fun env s -> (
-
-let err = (fun l -> (
-
-let sopt = (FStar_Util.smap_try_find (sigmap env) l.FStar_Ident.str)
-in (
-
-let r = (match (sopt) with
-| FStar_Pervasives_Native.Some (se, uu____9917) -> begin
-(
-
-let uu____9922 = (FStar_Util.find_opt (FStar_Ident.lid_equals l) (FStar_Syntax_Util.lids_of_sigelt se))
-in (match (uu____9922) with
-| FStar_Pervasives_Native.Some (l1) -> begin
-(
-
-let uu____9926 = (FStar_Ident.range_of_lid l1)
-in (FStar_All.pipe_left FStar_Range.string_of_range uu____9926))
-end
-| FStar_Pervasives_Native.None -> begin
-"<unknown>"
-end))
-end
-| FStar_Pervasives_Native.None -> begin
-"<unknown>"
-end)
-in (
-
-let uu____9931 = (
-
-let uu____9936 = (
-
-let uu____9937 = (FStar_Ident.text_of_lid l)
-in (FStar_Util.format2 "Duplicate top-level names [%s]; previously declared at %s" uu____9937 r))
-in ((FStar_Errors.Fatal_DuplicateTopLevelNames), (uu____9936)))
-in (
-
-let uu____9938 = (FStar_Ident.range_of_lid l)
-in (FStar_Errors.raise_error uu____9931 uu____9938))))))
-in (
-
-let globals = (FStar_Util.mk_ref env.scope_mods)
-in (
-
-let env1 = (
-
-let uu____9947 = (match (s.FStar_Syntax_Syntax.sigel) with
-| FStar_Syntax_Syntax.Sig_let (uu____9956) -> begin
-((false), (true))
-end
-| FStar_Syntax_Syntax.Sig_bundle (uu____9963) -> begin
-((false), (true))
-end
-| uu____9972 -> begin
-((false), (false))
-end)
-in (match (uu____9947) with
-| (any_val, exclude_interface) -> begin
-(
-
-let lids = (FStar_Syntax_Util.lids_of_sigelt s)
-in (
-
-let uu____9978 = (FStar_Util.find_map lids (fun l -> (
-
-let uu____9984 = (
-
-let uu____9985 = (unique any_val exclude_interface env l)
-in (not (uu____9985)))
-in (match (uu____9984) with
-| true -> begin
-FStar_Pervasives_Native.Some (l)
-end
-| uu____9988 -> begin
-FStar_Pervasives_Native.None
-end))))
-in (match (uu____9978) with
-| FStar_Pervasives_Native.Some (l) -> begin
-(err l)
-end
-| uu____9990 -> begin
-((extract_record env globals s);
-(
-
-let uu___127_10064 = env
-in {curmodule = uu___127_10064.curmodule; curmonad = uu___127_10064.curmonad; modules = uu___127_10064.modules; scope_mods = uu___127_10064.scope_mods; exported_ids = uu___127_10064.exported_ids; trans_exported_ids = uu___127_10064.trans_exported_ids; includes = uu___127_10064.includes; sigaccum = (s)::env.sigaccum; sigmap = uu___127_10064.sigmap; iface = uu___127_10064.iface; admitted_iface = uu___127_10064.admitted_iface; expect_typ = uu___127_10064.expect_typ; docs = uu___127_10064.docs; remaining_iface_decls = uu___127_10064.remaining_iface_decls; syntax_only = uu___127_10064.syntax_only; ds_hooks = uu___127_10064.ds_hooks});
-)
-end)))
-end))
-in (
-
-let env2 = (
-
-let uu___128_10066 = env1
-in (
-
-let uu____10067 = (FStar_ST.op_Bang globals)
-in {curmodule = uu___128_10066.curmodule; curmonad = uu___128_10066.curmonad; modules = uu___128_10066.modules; scope_mods = uu____10067; exported_ids = uu___128_10066.exported_ids; trans_exported_ids = uu___128_10066.trans_exported_ids; includes = uu___128_10066.includes; sigaccum = uu___128_10066.sigaccum; sigmap = uu___128_10066.sigmap; iface = uu___128_10066.iface; admitted_iface = uu___128_10066.admitted_iface; expect_typ = uu___128_10066.expect_typ; docs = uu___128_10066.docs; remaining_iface_decls = uu___128_10066.remaining_iface_decls; syntax_only = uu___128_10066.syntax_only; ds_hooks = uu___128_10066.ds_hooks}))
-in (
-
-let uu____10173 = (match (s.FStar_Syntax_Syntax.sigel) with
-| FStar_Syntax_Syntax.Sig_bundle (ses, uu____10199) -> begin
-(
-
-let uu____10208 = (FStar_List.map (fun se -> (((FStar_Syntax_Util.lids_of_sigelt se)), (se))) ses)
-in ((env2), (uu____10208)))
-end
-| uu____10235 -> begin
-((env2), (((((FStar_Syntax_Util.lids_of_sigelt s)), (s)))::[]))
-end)
-in (match (uu____10173) with
-| (env3, lss) -> begin
-((FStar_All.pipe_right lss (FStar_List.iter (fun uu____10294 -> (match (uu____10294) with
-| (lids, se) -> begin
-(FStar_All.pipe_right lids (FStar_List.iter (fun lid -> ((
-
-let uu____10316 = (
-
-let uu____10319 = (FStar_ST.op_Bang globals)
-in (Top_level_def (lid.FStar_Ident.ident))::uu____10319)
-in (FStar_ST.op_Colon_Equals globals uu____10316));
-(match (()) with
-| () -> begin
-(
-
-let modul = (
-
-let uu____10529 = (FStar_Ident.lid_of_ids lid.FStar_Ident.ns)
-in uu____10529.FStar_Ident.str)
-in ((
-
-let uu____10531 = (get_exported_id_set env3 modul)
-in (match (uu____10531) with
-| FStar_Pervasives_Native.Some (f) -> begin
-(
-
-let my_exported_ids = (f Exported_id_term_type)
-in (
-
-let uu____10588 = (
-
-let uu____10589 = (FStar_ST.op_Bang my_exported_ids)
-in (FStar_Util.set_add lid.FStar_Ident.ident.FStar_Ident.idText uu____10589))
-in (FStar_ST.op_Colon_Equals my_exported_ids uu____10588)))
-end
-| FStar_Pervasives_Native.None -> begin
-()
-end));
-(match (()) with
-| () -> begin
-(
-
-let is_iface = (env3.iface && (not (env3.admitted_iface)))
-in (FStar_Util.smap_add (sigmap env3) lid.FStar_Ident.str ((se), ((env3.iface && (not (env3.admitted_iface)))))))
-end);
-))
-end);
-))))
-end))));
-(
-
-let env4 = (
-
-let uu___129_10801 = env3
-in (
-
-let uu____10802 = (FStar_ST.op_Bang globals)
-in {curmodule = uu___129_10801.curmodule; curmonad = uu___129_10801.curmonad; modules = uu___129_10801.modules; scope_mods = uu____10802; exported_ids = uu___129_10801.exported_ids; trans_exported_ids = uu___129_10801.trans_exported_ids; includes = uu___129_10801.includes; sigaccum = uu___129_10801.sigaccum; sigmap = uu___129_10801.sigmap; iface = uu___129_10801.iface; admitted_iface = uu___129_10801.admitted_iface; expect_typ = uu___129_10801.expect_typ; docs = uu___129_10801.docs; remaining_iface_decls = uu___129_10801.remaining_iface_decls; syntax_only = uu___129_10801.syntax_only; ds_hooks = uu___129_10801.ds_hooks}))
-in env4);
-)
-end)))))))
-
-
-let push_namespace : env  ->  FStar_Ident.lident  ->  env = (fun env ns -> (
-
-let uu____10918 = (
-
-let uu____10923 = (resolve_module_name env ns false)
-in (match (uu____10923) with
-| FStar_Pervasives_Native.None -> begin
-(
-
-let modules = env.modules
-in (
-
-let uu____10937 = (FStar_All.pipe_right modules (FStar_Util.for_some (fun uu____10953 -> (match (uu____10953) with
-| (m, uu____10959) -> begin
-(
-
-let uu____10960 = (
-
-let uu____10961 = (FStar_Ident.text_of_lid m)
-in (Prims.strcat uu____10961 "."))
-in (
-
-let uu____10962 = (
-
-let uu____10963 = (FStar_Ident.text_of_lid ns)
-in (Prims.strcat uu____10963 "."))
-in (FStar_Util.starts_with uu____10960 uu____10962)))
-end))))
-in (match (uu____10937) with
-| true -> begin
-((ns), (Open_namespace))
-end
-| uu____10968 -> begin
-(
-
-let uu____10969 = (
-
-let uu____10974 = (
-
-let uu____10975 = (FStar_Ident.text_of_lid ns)
-in (FStar_Util.format1 "Namespace %s cannot be found" uu____10975))
-in ((FStar_Errors.Fatal_NameSpaceNotFound), (uu____10974)))
-in (
-
-let uu____10976 = (FStar_Ident.range_of_lid ns)
-in (FStar_Errors.raise_error uu____10969 uu____10976)))
-end)))
-end
-| FStar_Pervasives_Native.Some (ns') -> begin
-((fail_if_curmodule env ns ns');
-((ns'), (Open_module));
-)
-end))
-in (match (uu____10918) with
-| (ns', kd) -> begin
-((env.ds_hooks.ds_push_open_hook env ((ns'), (kd)));
-(push_scope_mod env (Open_module_or_namespace (((ns'), (kd)))));
-)
-end)))
-
-
-let push_include : env  ->  FStar_Ident.lident  ->  env = (fun env ns -> (
-
-let ns0 = ns
-in (
-
-let uu____10997 = (resolve_module_name env ns false)
-in (match (uu____10997) with
-| FStar_Pervasives_Native.Some (ns1) -> begin
-((env.ds_hooks.ds_push_include_hook env ns1);
-(fail_if_curmodule env ns0 ns1);
-(
-
-let env1 = (push_scope_mod env (Open_module_or_namespace (((ns1), (Open_module)))))
-in (
-
-let curmod = (
-
-let uu____11005 = (current_module env1)
-in uu____11005.FStar_Ident.str)
-in ((
-
-let uu____11007 = (FStar_Util.smap_try_find env1.includes curmod)
-in (match (uu____11007) with
-| FStar_Pervasives_Native.None -> begin
-()
-end
-| FStar_Pervasives_Native.Some (incl) -> begin
-(
-
-let uu____11031 = (
-
-let uu____11034 = (FStar_ST.op_Bang incl)
-in (ns1)::uu____11034)
-in (FStar_ST.op_Colon_Equals incl uu____11031))
-end));
-(match (()) with
-| () -> begin
-(
-
-let uu____11243 = (get_trans_exported_id_set env1 ns1.FStar_Ident.str)
-in (match (uu____11243) with
-| FStar_Pervasives_Native.Some (ns_trans_exports) -> begin
-((
-
-let uu____11263 = (
-
-let uu____11282 = (get_exported_id_set env1 curmod)
-in (
-
-let uu____11290 = (get_trans_exported_id_set env1 curmod)
-in ((uu____11282), (uu____11290))))
-in (match (uu____11263) with
-| (FStar_Pervasives_Native.Some (cur_exports), FStar_Pervasives_Native.Some (cur_trans_exports)) -> begin
-(
-
-let update_exports = (fun k -> (
-
-let ns_ex = (
-
-let uu____11355 = (ns_trans_exports k)
-in (FStar_ST.op_Bang uu____11355))
-in (
-
-let ex = (cur_exports k)
-in ((
-
-let uu____11579 = (
-
-let uu____11580 = (FStar_ST.op_Bang ex)
-in (FStar_Util.set_difference uu____11580 ns_ex))
-in (FStar_ST.op_Colon_Equals ex uu____11579));
-(match (()) with
-| () -> begin
-(
-
-let trans_ex = (cur_trans_exports k)
-in (
-
-let uu____11820 = (
-
-let uu____11821 = (FStar_ST.op_Bang trans_ex)
-in (FStar_Util.set_union uu____11821 ns_ex))
-in (FStar_ST.op_Colon_Equals trans_ex uu____11820)))
-end);
-))))
-in (FStar_List.iter update_exports all_exported_id_kinds))
-end
-| uu____12022 -> begin
-()
-end));
-(match (()) with
-| () -> begin
-env1
-end);
-)
-end
-| FStar_Pervasives_Native.None -> begin
-(
-
-let uu____12046 = (
-
-let uu____12051 = (FStar_Util.format1 "include: Module %s was not prepared" ns1.FStar_Ident.str)
-in ((FStar_Errors.Fatal_IncludeModuleNotPrepared), (uu____12051)))
-in (
-
-let uu____12052 = (FStar_Ident.range_of_lid ns1)
-in (FStar_Errors.raise_error uu____12046 uu____12052)))
-end))
-end);
-)));
-)
-end
-| uu____12053 -> begin
-(
-
-let uu____12056 = (
-
-let uu____12061 = (FStar_Util.format1 "include: Module %s cannot be found" ns.FStar_Ident.str)
-in ((FStar_Errors.Fatal_ModuleNotFound), (uu____12061)))
-in (
-
-let uu____12062 = (FStar_Ident.range_of_lid ns)
-in (FStar_Errors.raise_error uu____12056 uu____12062)))
-end))))
-
-
-let push_module_abbrev : env  ->  FStar_Ident.ident  ->  FStar_Ident.lident  ->  env = (fun env x l -> (
-
-let uu____12078 = (module_is_defined env l)
-in (match (uu____12078) with
-| true -> begin
-((fail_if_curmodule env l l);
-(env.ds_hooks.ds_push_module_abbrev_hook env x l);
-(push_scope_mod env (Module_abbrev (((x), (l)))));
-)
-end
-| uu____12081 -> begin
-(
-
-let uu____12082 = (
-
-let uu____12087 = (
-
-let uu____12088 = (FStar_Ident.text_of_lid l)
-in (FStar_Util.format1 "Module %s cannot be found" uu____12088))
-in ((FStar_Errors.Fatal_ModuleNotFound), (uu____12087)))
-in (
-
-let uu____12089 = (FStar_Ident.range_of_lid l)
-in (FStar_Errors.raise_error uu____12082 uu____12089)))
-end)))
-
-
-let push_doc : env  ->  FStar_Ident.lident  ->  FStar_Parser_AST.fsdoc FStar_Pervasives_Native.option  ->  env = (fun env l doc_opt -> (match (doc_opt) with
-| FStar_Pervasives_Native.None -> begin
-env
-end
-| FStar_Pervasives_Native.Some (doc1) -> begin
-((
-
-let uu____12111 = (FStar_Util.smap_try_find env.docs l.FStar_Ident.str)
-in (match (uu____12111) with
-| FStar_Pervasives_Native.None -> begin
-()
-end
-| FStar_Pervasives_Native.Some (old_doc) -> begin
-(
-
-let uu____12115 = (FStar_Ident.range_of_lid l)
-in (
-
-let uu____12116 = (
-
-let uu____12121 = (
-
-let uu____12122 = (FStar_Ident.string_of_lid l)
-in (
-
-let uu____12123 = (FStar_Parser_AST.string_of_fsdoc old_doc)
-in (
-
-let uu____12124 = (FStar_Parser_AST.string_of_fsdoc doc1)
-in (FStar_Util.format3 "Overwriting doc of %s; old doc was [%s]; new doc are [%s]" uu____12122 uu____12123 uu____12124))))
-in ((FStar_Errors.Warning_DocOverwrite), (uu____12121)))
-in (FStar_Errors.log_issue uu____12115 uu____12116)))
-end));
-(FStar_Util.smap_add env.docs l.FStar_Ident.str doc1);
-env;
-)
-end))
-
-
-let check_admits : env  ->  FStar_Syntax_Syntax.modul  ->  FStar_Syntax_Syntax.modul = (fun env m -> (
-
-let admitted_sig_lids = (FStar_All.pipe_right env.sigaccum (FStar_List.fold_left (fun lids se -> (match (se.FStar_Syntax_Syntax.sigel) with
-| FStar_Syntax_Syntax.Sig_declare_typ (l, u, t) when (
-
-let uu____12164 = (FStar_All.pipe_right se.FStar_Syntax_Syntax.sigquals (FStar_List.contains FStar_Syntax_Syntax.Assumption))
-in (not (uu____12164))) -> begin
-(
-
-let uu____12167 = (FStar_Util.smap_try_find (sigmap env) l.FStar_Ident.str)
-in (match (uu____12167) with
-| FStar_Pervasives_Native.Some ({FStar_Syntax_Syntax.sigel = FStar_Syntax_Syntax.Sig_let (uu____12180); FStar_Syntax_Syntax.sigrng = uu____12181; FStar_Syntax_Syntax.sigquals = uu____12182; FStar_Syntax_Syntax.sigmeta = uu____12183; FStar_Syntax_Syntax.sigattrs = uu____12184}, uu____12185) -> begin
-lids
-end
-| FStar_Pervasives_Native.Some ({FStar_Syntax_Syntax.sigel = FStar_Syntax_Syntax.Sig_inductive_typ (uu____12200); FStar_Syntax_Syntax.sigrng = uu____12201; FStar_Syntax_Syntax.sigquals = uu____12202; FStar_Syntax_Syntax.sigmeta = uu____12203; FStar_Syntax_Syntax.sigattrs = uu____12204}, uu____12205) -> begin
-lids
-end
-| uu____12230 -> begin
-((
-
-let uu____12238 = (
-
-let uu____12239 = (FStar_Options.interactive ())
-in (not (uu____12239)))
-in (match (uu____12238) with
-| true -> begin
-(
-
-let uu____12240 = (FStar_Ident.range_of_lid l)
-in (
-
-let uu____12241 = (
-
-let uu____12246 = (
-
-let uu____12247 = (FStar_Ident.string_of_lid l)
-in (FStar_Util.format1 "Admitting %s without a definition" uu____12247))
-in ((FStar_Errors.Warning_AdmitWithoutDefinition), (uu____12246)))
-in (FStar_Errors.log_issue uu____12240 uu____12241)))
-end
-| uu____12248 -> begin
-()
-end));
-(
-
-let quals = (FStar_Syntax_Syntax.Assumption)::se.FStar_Syntax_Syntax.sigquals
-in ((FStar_Util.smap_add (sigmap env) l.FStar_Ident.str (((
-
-let uu___130_12258 = se
-in {FStar_Syntax_Syntax.sigel = uu___130_12258.FStar_Syntax_Syntax.sigel; FStar_Syntax_Syntax.sigrng = uu___130_12258.FStar_Syntax_Syntax.sigrng; FStar_Syntax_Syntax.sigquals = quals; FStar_Syntax_Syntax.sigmeta = uu___130_12258.FStar_Syntax_Syntax.sigmeta; FStar_Syntax_Syntax.sigattrs = uu___130_12258.FStar_Syntax_Syntax.sigattrs})), (false)));
-(l)::lids;
-));
-)
-end))
-end
-| uu____12259 -> begin
-lids
-end)) []))
-in (
-
-let uu___131_12260 = m
-in (
-
-let uu____12261 = (FStar_All.pipe_right m.FStar_Syntax_Syntax.declarations (FStar_List.map (fun s -> (match (s.FStar_Syntax_Syntax.sigel) with
-| FStar_Syntax_Syntax.Sig_declare_typ (lid, uu____12271, uu____12272) when (FStar_List.existsb (fun l -> (FStar_Ident.lid_equals l lid)) admitted_sig_lids) -> begin
-(
-
-let uu___132_12275 = s
-in {FStar_Syntax_Syntax.sigel = uu___132_12275.FStar_Syntax_Syntax.sigel; FStar_Syntax_Syntax.sigrng = uu___132_12275.FStar_Syntax_Syntax.sigrng; FStar_Syntax_Syntax.sigquals = (FStar_Syntax_Syntax.Assumption)::s.FStar_Syntax_Syntax.sigquals; FStar_Syntax_Syntax.sigmeta = uu___132_12275.FStar_Syntax_Syntax.sigmeta; FStar_Syntax_Syntax.sigattrs = uu___132_12275.FStar_Syntax_Syntax.sigattrs})
-end
-| uu____12276 -> begin
-s
-end))))
-in {FStar_Syntax_Syntax.name = uu___131_12260.FStar_Syntax_Syntax.name; FStar_Syntax_Syntax.declarations = uu____12261; FStar_Syntax_Syntax.exports = uu___131_12260.FStar_Syntax_Syntax.exports; FStar_Syntax_Syntax.is_interface = uu___131_12260.FStar_Syntax_Syntax.is_interface}))))
-
-
-let finish : env  ->  FStar_Syntax_Syntax.modul  ->  env = (fun env modul -> ((FStar_All.pipe_right modul.FStar_Syntax_Syntax.declarations (FStar_List.iter (fun se -> (
-
-let quals = se.FStar_Syntax_Syntax.sigquals
-in (match (se.FStar_Syntax_Syntax.sigel) with
-| FStar_Syntax_Syntax.Sig_bundle (ses, uu____12297) -> begin
-(match (((FStar_List.contains FStar_Syntax_Syntax.Private quals) || (FStar_List.contains FStar_Syntax_Syntax.Abstract quals))) with
-| true -> begin
-(FStar_All.pipe_right ses (FStar_List.iter (fun se1 -> (match (se1.FStar_Syntax_Syntax.sigel) with
-| FStar_Syntax_Syntax.Sig_datacon (lid, uu____12317, uu____12318, uu____12319, uu____12320, uu____12321) -> begin
-(FStar_Util.smap_remove (sigmap env) lid.FStar_Ident.str)
-end
-| FStar_Syntax_Syntax.Sig_inductive_typ (lid, univ_names, binders, typ, uu____12334, uu____12335) -> begin
-((FStar_Util.smap_remove (sigmap env) lid.FStar_Ident.str);
-(match ((not ((FStar_List.contains FStar_Syntax_Syntax.Private quals)))) with
-| true -> begin
-(
-
-let sigel = (
-
-let uu____12350 = (
-
-let uu____12357 = (
-
-let uu____12360 = (FStar_Ident.range_of_lid lid)
-in (
-
-let uu____12361 = (
-
-let uu____12368 = (
-
-let uu____12369 = (
-
-let uu____12382 = (FStar_Syntax_Syntax.mk_Total typ)
-in ((binders), (uu____12382)))
-in FStar_Syntax_Syntax.Tm_arrow (uu____12369))
-in (FStar_Syntax_Syntax.mk uu____12368))
-in (uu____12361 FStar_Pervasives_Native.None uu____12360)))
-in ((lid), (univ_names), (uu____12357)))
-in FStar_Syntax_Syntax.Sig_declare_typ (uu____12350))
-in (
-
-let se2 = (
-
-let uu___133_12389 = se1
-in {FStar_Syntax_Syntax.sigel = sigel; FStar_Syntax_Syntax.sigrng = uu___133_12389.FStar_Syntax_Syntax.sigrng; FStar_Syntax_Syntax.sigquals = (FStar_Syntax_Syntax.Assumption)::quals; FStar_Syntax_Syntax.sigmeta = uu___133_12389.FStar_Syntax_Syntax.sigmeta; FStar_Syntax_Syntax.sigattrs = uu___133_12389.FStar_Syntax_Syntax.sigattrs})
-in (FStar_Util.smap_add (sigmap env) lid.FStar_Ident.str ((se2), (false)))))
-end
-| uu____12394 -> begin
-()
-end);
-)
-end
-| uu____12395 -> begin
-()
-end))))
-end
-| uu____12396 -> begin
-()
-end)
-end
-| FStar_Syntax_Syntax.Sig_declare_typ (lid, uu____12398, uu____12399) -> begin
-(match ((FStar_List.contains FStar_Syntax_Syntax.Private quals)) with
-| true -> begin
-(FStar_Util.smap_remove (sigmap env) lid.FStar_Ident.str)
-end
-| uu____12404 -> begin
-()
-end)
-end
-| FStar_Syntax_Syntax.Sig_let ((uu____12405, lbs), uu____12407) -> begin
-((match (((FStar_List.contains FStar_Syntax_Syntax.Private quals) || (FStar_List.contains FStar_Syntax_Syntax.Abstract quals))) with
-| true -> begin
-(FStar_All.pipe_right lbs (FStar_List.iter (fun lb -> (
-
-let uu____12428 = (
-
-let uu____12429 = (
-
-let uu____12430 = (
-
-let uu____12433 = (FStar_Util.right lb.FStar_Syntax_Syntax.lbname)
-in uu____12433.FStar_Syntax_Syntax.fv_name)
-in uu____12430.FStar_Syntax_Syntax.v)
-in uu____12429.FStar_Ident.str)
-in (FStar_Util.smap_remove (sigmap env) uu____12428)))))
-end
-| uu____12438 -> begin
-()
-end);
-(match (((FStar_List.contains FStar_Syntax_Syntax.Abstract quals) && (not ((FStar_List.contains FStar_Syntax_Syntax.Private quals))))) with
-| true -> begin
-(FStar_All.pipe_right lbs (FStar_List.iter (fun lb -> (
-
-let lid = (
-
-let uu____12447 = (
-
-let uu____12450 = (FStar_Util.right lb.FStar_Syntax_Syntax.lbname)
-in uu____12450.FStar_Syntax_Syntax.fv_name)
-in uu____12447.FStar_Syntax_Syntax.v)
-in (
-
-let quals1 = (FStar_Syntax_Syntax.Assumption)::quals
-in (
-
-let decl = (
-
-let uu___134_12455 = se
-in {FStar_Syntax_Syntax.sigel = FStar_Syntax_Syntax.Sig_declare_typ (((lid), (lb.FStar_Syntax_Syntax.lbunivs), (lb.FStar_Syntax_Syntax.lbtyp))); FStar_Syntax_Syntax.sigrng = uu___134_12455.FStar_Syntax_Syntax.sigrng; FStar_Syntax_Syntax.sigquals = quals1; FStar_Syntax_Syntax.sigmeta = uu___134_12455.FStar_Syntax_Syntax.sigmeta; FStar_Syntax_Syntax.sigattrs = uu___134_12455.FStar_Syntax_Syntax.sigattrs})
-in (FStar_Util.smap_add (sigmap env) lid.FStar_Ident.str ((decl), (false)))))))))
-end
-| uu____12464 -> begin
-()
-end);
-)
-end
-| uu____12465 -> begin
-()
-end)))));
-(
-
-let curmod = (
-
-let uu____12467 = (current_module env)
-in uu____12467.FStar_Ident.str)
-in ((
-
-let uu____12469 = (
-
-let uu____12488 = (get_exported_id_set env curmod)
-in (
-
-let uu____12496 = (get_trans_exported_id_set env curmod)
-in ((uu____12488), (uu____12496))))
-in (match (uu____12469) with
-| (FStar_Pervasives_Native.Some (cur_ex), FStar_Pervasives_Native.Some (cur_trans_ex)) -> begin
-(
-
-let update_exports = (fun eikind -> (
-
-let cur_ex_set = (
-
-let uu____12561 = (cur_ex eikind)
-in (FStar_ST.op_Bang uu____12561))
-in (
-
-let cur_trans_ex_set_ref = (cur_trans_ex eikind)
-in (
-
-let uu____12784 = (
-
-let uu____12785 = (FStar_ST.op_Bang cur_trans_ex_set_ref)
-in (FStar_Util.set_union cur_ex_set uu____12785))
-in (FStar_ST.op_Colon_Equals cur_trans_ex_set_ref uu____12784)))))
-in (FStar_List.iter update_exports all_exported_id_kinds))
-end
-| uu____12986 -> begin
-()
-end));
-(match (()) with
-| () -> begin
-((filter_record_cache ());
-(match (()) with
-| () -> begin
-(
-
-let uu___135_13006 = env
-in {curmodule = FStar_Pervasives_Native.None; curmonad = uu___135_13006.curmonad; modules = (((modul.FStar_Syntax_Syntax.name), (modul)))::env.modules; scope_mods = []; exported_ids = uu___135_13006.exported_ids; trans_exported_ids = uu___135_13006.trans_exported_ids; includes = uu___135_13006.includes; sigaccum = []; sigmap = uu___135_13006.sigmap; iface = uu___135_13006.iface; admitted_iface = uu___135_13006.admitted_iface; expect_typ = uu___135_13006.expect_typ; docs = uu___135_13006.docs; remaining_iface_decls = uu___135_13006.remaining_iface_decls; syntax_only = uu___135_13006.syntax_only; ds_hooks = uu___135_13006.ds_hooks})
-end);
-)
-end);
-));
-))
-
-
-let stack : env Prims.list FStar_ST.ref = (FStar_Util.mk_ref [])
-
-
-let push : env  ->  env = (fun env -> ((push_record_cache ());
-(
-
-let uu____13059 = (
-
-let uu____13062 = (FStar_ST.op_Bang stack)
-in (env)::uu____13062)
-in (FStar_ST.op_Colon_Equals stack uu____13059));
-(
-
-let uu___136_13131 = env
-in (
-
-let uu____13132 = (FStar_Util.smap_copy (sigmap env))
-in (
-
-let uu____13143 = (FStar_Util.smap_copy env.docs)
-in {curmodule = uu___136_13131.curmodule; curmonad = uu___136_13131.curmonad; modules = uu___136_13131.modules; scope_mods = uu___136_13131.scope_mods; exported_ids = uu___136_13131.exported_ids; trans_exported_ids = uu___136_13131.trans_exported_ids; includes = uu___136_13131.includes; sigaccum = uu___136_13131.sigaccum; sigmap = uu____13132; iface = uu___136_13131.iface; admitted_iface = uu___136_13131.admitted_iface; expect_typ = uu___136_13131.expect_typ; docs = uu____13143; remaining_iface_decls = uu___136_13131.remaining_iface_decls; syntax_only = uu___136_13131.syntax_only; ds_hooks = uu___136_13131.ds_hooks})));
-))
-
-
-let pop : unit  ->  env = (fun uu____13150 -> (
-
-let uu____13151 = (FStar_ST.op_Bang stack)
-in (match (uu____13151) with
-| (env)::tl1 -> begin
-((pop_record_cache ());
-(FStar_ST.op_Colon_Equals stack tl1);
-env;
-)
-end
-| uu____13226 -> begin
-(failwith "Impossible: Too many pops")
-end)))
-
-
-let export_interface : FStar_Ident.lident  ->  env  ->  env = (fun m env -> (
-
-let sigelt_in_m = (fun se -> (match ((FStar_Syntax_Util.lids_of_sigelt se)) with
-| (l)::uu____13246 -> begin
-(Prims.op_Equality l.FStar_Ident.nsstr m.FStar_Ident.str)
-end
-| uu____13249 -> begin
-false
-end))
-in (
-
-let sm = (sigmap env)
-in (
-
-let env1 = (pop ())
-in (
-
-let keys = (FStar_Util.smap_keys sm)
-in (
-
-let sm' = (sigmap env1)
-in ((FStar_All.pipe_right keys (FStar_List.iter (fun k -> (
-
-let uu____13283 = (FStar_Util.smap_try_find sm' k)
-in (match (uu____13283) with
-| FStar_Pervasives_Native.Some (se, true) when (sigelt_in_m se) -> begin
-((FStar_Util.smap_remove sm' k);
-(
-
-let se1 = (match (se.FStar_Syntax_Syntax.sigel) with
-| FStar_Syntax_Syntax.Sig_declare_typ (l, u, t) -> begin
-(
-
-let uu___137_13308 = se
-in {FStar_Syntax_Syntax.sigel = uu___137_13308.FStar_Syntax_Syntax.sigel; FStar_Syntax_Syntax.sigrng = uu___137_13308.FStar_Syntax_Syntax.sigrng; FStar_Syntax_Syntax.sigquals = (FStar_Syntax_Syntax.Assumption)::se.FStar_Syntax_Syntax.sigquals; FStar_Syntax_Syntax.sigmeta = uu___137_13308.FStar_Syntax_Syntax.sigmeta; FStar_Syntax_Syntax.sigattrs = uu___137_13308.FStar_Syntax_Syntax.sigattrs})
-end
-| uu____13309 -> begin
-se
-end)
-in (FStar_Util.smap_add sm' k ((se1), (false))));
-)
-end
-| uu____13314 -> begin
-()
-end)))));
-env1;
-)))))))
-
-
-let finish_module_or_interface : env  ->  FStar_Syntax_Syntax.modul  ->  (env * FStar_Syntax_Syntax.modul) = (fun env modul -> (
-
-let modul1 = (match ((not (modul.FStar_Syntax_Syntax.is_interface))) with
-| true -> begin
-(check_admits env modul)
-end
-| uu____13336 -> begin
-modul
-end)
-in (
-
-let uu____13337 = (finish env modul1)
-in ((uu____13337), (modul1)))))
-
-type exported_ids =
-{exported_id_terms : Prims.string Prims.list; exported_id_fields : Prims.string Prims.list}
-
-
-let __proj__Mkexported_ids__item__exported_id_terms : exported_ids  ->  Prims.string Prims.list = (fun projectee -> (match (projectee) with
-| {exported_id_terms = __fname__exported_id_terms; exported_id_fields = __fname__exported_id_fields} -> begin
-__fname__exported_id_terms
-end))
-
-
-let __proj__Mkexported_ids__item__exported_id_fields : exported_ids  ->  Prims.string Prims.list = (fun projectee -> (match (projectee) with
-| {exported_id_terms = __fname__exported_id_terms; exported_id_fields = __fname__exported_id_fields} -> begin
-__fname__exported_id_fields
-end))
-
-
-let as_exported_ids : exported_id_set  ->  exported_ids = (fun e -> (
-
-let terms = (
-
-let uu____13497 = (
-
-let uu____13500 = (e Exported_id_term_type)
-in (FStar_ST.op_Bang uu____13500))
-in (FStar_Util.set_elements uu____13497))
-in (
-
-let fields = (
-
-let uu____13688 = (
-
-let uu____13691 = (e Exported_id_field)
-in (FStar_ST.op_Bang uu____13691))
-in (FStar_Util.set_elements uu____13688))
-in {exported_id_terms = terms; exported_id_fields = fields})))
-
-
-let as_exported_id_set : exported_ids FStar_Pervasives_Native.option  ->  exported_id_kind  ->  Prims.string FStar_Util.set FStar_ST.ref = (fun e -> (match (e) with
-| FStar_Pervasives_Native.None -> begin
-(exported_id_set_new ())
-end
-| FStar_Pervasives_Native.Some (e1) -> begin
-(
-
-let terms = (
-
-let uu____13940 = (FStar_Util.as_set e1.exported_id_terms FStar_Util.compare)
-in (FStar_Util.mk_ref uu____13940))
-in (
-
-let fields = (
-
-let uu____13950 = (FStar_Util.as_set e1.exported_id_fields FStar_Util.compare)
-in (FStar_Util.mk_ref uu____13950))
-in (fun uu___112_13955 -> (match (uu___112_13955) with
-| Exported_id_term_type -> begin
-terms
-end
-| Exported_id_field -> begin
-fields
-end))))
-end))
-
-type module_inclusion_info =
-{mii_exported_ids : exported_ids FStar_Pervasives_Native.option; mii_trans_exported_ids : exported_ids FStar_Pervasives_Native.option; mii_includes : FStar_Ident.lident Prims.list FStar_Pervasives_Native.option}
-
-
-let __proj__Mkmodule_inclusion_info__item__mii_exported_ids : module_inclusion_info  ->  exported_ids FStar_Pervasives_Native.option = (fun projectee -> (match (projectee) with
-| {mii_exported_ids = __fname__mii_exported_ids; mii_trans_exported_ids = __fname__mii_trans_exported_ids; mii_includes = __fname__mii_includes} -> begin
-__fname__mii_exported_ids
-end))
-
-
-let __proj__Mkmodule_inclusion_info__item__mii_trans_exported_ids : module_inclusion_info  ->  exported_ids FStar_Pervasives_Native.option = (fun projectee -> (match (projectee) with
-| {mii_exported_ids = __fname__mii_exported_ids; mii_trans_exported_ids = __fname__mii_trans_exported_ids; mii_includes = __fname__mii_includes} -> begin
-__fname__mii_trans_exported_ids
-end))
-
-
-let __proj__Mkmodule_inclusion_info__item__mii_includes : module_inclusion_info  ->  FStar_Ident.lident Prims.list FStar_Pervasives_Native.option = (fun projectee -> (match (projectee) with
-| {mii_exported_ids = __fname__mii_exported_ids; mii_trans_exported_ids = __fname__mii_trans_exported_ids; mii_includes = __fname__mii_includes} -> begin
-__fname__mii_includes
-end))
-
-
-let default_mii : module_inclusion_info = {mii_exported_ids = FStar_Pervasives_Native.None; mii_trans_exported_ids = FStar_Pervasives_Native.None; mii_includes = FStar_Pervasives_Native.None}
-
-
-let as_includes : 'Auu____14158 . 'Auu____14158 Prims.list FStar_Pervasives_Native.option  ->  'Auu____14158 Prims.list FStar_ST.ref = (fun uu___113_14171 -> (match (uu___113_14171) with
-| FStar_Pervasives_Native.None -> begin
-(FStar_Util.mk_ref [])
-end
-| FStar_Pervasives_Native.Some (l) -> begin
-(FStar_Util.mk_ref l)
-end))
-
-
-let inclusion_info : env  ->  FStar_Ident.lident  ->  module_inclusion_info = (fun env l -> (
-
-let mname = (FStar_Ident.string_of_lid l)
-in (
-
-let as_ids_opt = (fun m -> (
-
-let uu____14212 = (FStar_Util.smap_try_find m mname)
-in (FStar_Util.map_opt uu____14212 as_exported_ids)))
-in (
-
-let uu____14218 = (as_ids_opt env.exported_ids)
-in (
-
-let uu____14221 = (as_ids_opt env.trans_exported_ids)
-in (
-
-let uu____14224 = (
-
-let uu____14229 = (FStar_Util.smap_try_find env.includes mname)
-in (FStar_Util.map_opt uu____14229 (fun r -> (FStar_ST.op_Bang r))))
-in {mii_exported_ids = uu____14218; mii_trans_exported_ids = uu____14221; mii_includes = uu____14224}))))))
-
-
-let prepare_module_or_interface : Prims.bool  ->  Prims.bool  ->  env  ->  FStar_Ident.lident  ->  module_inclusion_info  ->  (env * Prims.bool) = (fun intf admitted env mname mii -> (
-
-let prep = (fun env1 -> (
-
-let filename = (
-
-let uu____14426 = (FStar_Ident.text_of_lid mname)
-in (FStar_Util.strcat uu____14426 ".fst"))
-in (
-
-let auto_open = (FStar_Parser_Dep.hard_coded_dependencies filename)
-in (
-
-let auto_open1 = (
-
-let convert_kind = (fun uu___114_14446 -> (match (uu___114_14446) with
-| FStar_Parser_Dep.Open_namespace -> begin
-Open_namespace
-end
-| FStar_Parser_Dep.Open_module -> begin
-Open_module
-end))
-in (FStar_List.map (fun uu____14458 -> (match (uu____14458) with
-| (lid, kind) -> begin
-((lid), ((convert_kind kind)))
-end)) auto_open))
-in (
-
-let namespace_of_module = (match (((FStar_List.length mname.FStar_Ident.ns) > (Prims.parse_int "0"))) with
-| true -> begin
-(
-
-let uu____14482 = (
-
-let uu____14487 = (FStar_Ident.lid_of_ids mname.FStar_Ident.ns)
-in ((uu____14487), (Open_namespace)))
-in (uu____14482)::[])
-end
-| uu____14496 -> begin
-[]
-end)
-in (
-
-let auto_open2 = (FStar_List.append namespace_of_module (FStar_List.rev auto_open1))
-in ((
-
-let uu____14517 = (as_exported_id_set mii.mii_exported_ids)
-in (FStar_Util.smap_add env1.exported_ids mname.FStar_Ident.str uu____14517));
-(match (()) with
-| () -> begin
-((
-
-let uu____14592 = (as_exported_id_set mii.mii_trans_exported_ids)
-in (FStar_Util.smap_add env1.trans_exported_ids mname.FStar_Ident.str uu____14592));
-(match (()) with
-| () -> begin
-((
-
-let uu____14667 = (as_includes mii.mii_includes)
-in (FStar_Util.smap_add env1.includes mname.FStar_Ident.str uu____14667));
-(match (()) with
-| () -> begin
-(
-
-let env' = (
-
-let uu___138_14747 = env1
-in (
-
-let uu____14748 = (FStar_List.map (fun x -> Open_module_or_namespace (x)) auto_open2)
-in {curmodule = FStar_Pervasives_Native.Some (mname); curmonad = uu___138_14747.curmonad; modules = uu___138_14747.modules; scope_mods = uu____14748; exported_ids = uu___138_14747.exported_ids; trans_exported_ids = uu___138_14747.trans_exported_ids; includes = uu___138_14747.includes; sigaccum = uu___138_14747.sigaccum; sigmap = env1.sigmap; iface = intf; admitted_iface = admitted; expect_typ = uu___138_14747.expect_typ; docs = uu___138_14747.docs; remaining_iface_decls = uu___138_14747.remaining_iface_decls; syntax_only = uu___138_14747.syntax_only; ds_hooks = uu___138_14747.ds_hooks}))
-in ((FStar_List.iter (fun op -> (env1.ds_hooks.ds_push_open_hook env' op)) (FStar_List.rev auto_open2));
-env';
-))
-end);
-)
-end);
-)
-end);
-)))))))
-in (
-
-let uu____14760 = (FStar_All.pipe_right env.modules (FStar_Util.find_opt (fun uu____14786 -> (match (uu____14786) with
-| (l, uu____14792) -> begin
-(FStar_Ident.lid_equals l mname)
-end))))
-in (match (uu____14760) with
-| FStar_Pervasives_Native.None -> begin
-(
-
-let uu____14801 = (prep env)
-in ((uu____14801), (false)))
-end
-| FStar_Pervasives_Native.Some (uu____14802, m) -> begin
-((
-
-let uu____14809 = ((
-
-let uu____14812 = (FStar_Options.interactive ())
-in (not (uu____14812))) && ((not (m.FStar_Syntax_Syntax.is_interface)) || intf))
-in (match (uu____14809) with
-| true -> begin
-(
-
-let uu____14813 = (
-
-let uu____14818 = (FStar_Util.format1 "Duplicate module or interface name: %s" mname.FStar_Ident.str)
-in ((FStar_Errors.Fatal_DuplicateModuleOrInterface), (uu____14818)))
-in (
-
-let uu____14819 = (FStar_Ident.range_of_lid mname)
-in (FStar_Errors.raise_error uu____14813 uu____14819)))
-end
-| uu____14820 -> begin
-()
-end));
-(
-
-let uu____14821 = (
-
-let uu____14822 = (push env)
-in (prep uu____14822))
-in ((uu____14821), (true)));
-)
-end))))
-
-
-let enter_monad_scope : env  ->  FStar_Ident.ident  ->  env = (fun env mname -> (match (env.curmonad) with
-| FStar_Pervasives_Native.Some (mname') -> begin
-(FStar_Errors.raise_error ((FStar_Errors.Fatal_MonadAlreadyDefined), ((Prims.strcat "Trying to define monad " (Prims.strcat mname.FStar_Ident.idText (Prims.strcat ", but already in monad scope " mname'.FStar_Ident.idText))))) mname.FStar_Ident.idRange)
-end
-| FStar_Pervasives_Native.None -> begin
-(
-
-let uu___139_14834 = env
-in {curmodule = uu___139_14834.curmodule; curmonad = FStar_Pervasives_Native.Some (mname); modules = uu___139_14834.modules; scope_mods = uu___139_14834.scope_mods; exported_ids = uu___139_14834.exported_ids; trans_exported_ids = uu___139_14834.trans_exported_ids; includes = uu___139_14834.includes; sigaccum = uu___139_14834.sigaccum; sigmap = uu___139_14834.sigmap; iface = uu___139_14834.iface; admitted_iface = uu___139_14834.admitted_iface; expect_typ = uu___139_14834.expect_typ; docs = uu___139_14834.docs; remaining_iface_decls = uu___139_14834.remaining_iface_decls; syntax_only = uu___139_14834.syntax_only; ds_hooks = uu___139_14834.ds_hooks})
-end))
-
-
-let fail_or : 'a . env  ->  (FStar_Ident.lident  ->  'a FStar_Pervasives_Native.option)  ->  FStar_Ident.lident  ->  'a = (fun env lookup1 lid -> (
-
-let uu____14868 = (lookup1 lid)
-in (match (uu____14868) with
-| FStar_Pervasives_Native.None -> begin
-(
-
-let opened_modules = (FStar_List.map (fun uu____14881 -> (match (uu____14881) with
-| (lid1, uu____14887) -> begin
-(FStar_Ident.text_of_lid lid1)
-end)) env.modules)
-in (
-
-let msg = (
-
-let uu____14889 = (FStar_Ident.text_of_lid lid)
-in (FStar_Util.format1 "Identifier not found: [%s]" uu____14889))
-in (
-
-let msg1 = (match ((Prims.op_Equality (FStar_List.length lid.FStar_Ident.ns) (Prims.parse_int "0"))) with
-| true -> begin
-msg
-end
-| uu____14891 -> begin
-(
-
-let modul = (
-
-let uu____14893 = (FStar_Ident.lid_of_ids lid.FStar_Ident.ns)
-in (
-
-let uu____14894 = (FStar_Ident.range_of_lid lid)
-in (FStar_Ident.set_lid_range uu____14893 uu____14894)))
-in (
-
-let uu____14895 = (resolve_module_name env modul true)
-in (match (uu____14895) with
-| FStar_Pervasives_Native.None -> begin
-(
-
-let opened_modules1 = (FStar_String.concat ", " opened_modules)
-in (FStar_Util.format3 "%s\nModule %s does not belong to the list of modules in scope, namely %s" msg modul.FStar_Ident.str opened_modules1))
-end
-| FStar_Pervasives_Native.Some (modul') when (not ((FStar_List.existsb (fun m -> (Prims.op_Equality m modul'.FStar_Ident.str)) opened_modules))) -> begin
-(
-
-let opened_modules1 = (FStar_String.concat ", " opened_modules)
-in (FStar_Util.format4 "%s\nModule %s resolved into %s, which does not belong to the list of modules in scope, namely %s" msg modul.FStar_Ident.str modul'.FStar_Ident.str opened_modules1))
-end
-| FStar_Pervasives_Native.Some (modul') -> begin
-(FStar_Util.format4 "%s\nModule %s resolved into %s, definition %s not found" msg modul.FStar_Ident.str modul'.FStar_Ident.str lid.FStar_Ident.ident.FStar_Ident.idText)
-end)))
-end)
-in (
-
-let uu____14904 = (FStar_Ident.range_of_lid lid)
-in (FStar_Errors.raise_error ((FStar_Errors.Fatal_IdentifierNotFound), (msg1)) uu____14904)))))
-end
-| FStar_Pervasives_Native.Some (r) -> begin
-r
-end)))
-
-
-let fail_or2 : 'a . (FStar_Ident.ident  ->  'a FStar_Pervasives_Native.option)  ->  FStar_Ident.ident  ->  'a = (fun lookup1 id1 -> (
-
-let uu____14932 = (lookup1 id1)
-in (match (uu____14932) with
-| FStar_Pervasives_Native.None -> begin
-(FStar_Errors.raise_error ((FStar_Errors.Fatal_IdentifierNotFound), ((Prims.strcat "Identifier not found [" (Prims.strcat id1.FStar_Ident.idText "]")))) id1.FStar_Ident.idRange)
-end
-| FStar_Pervasives_Native.Some (r) -> begin
-r
-end)))
-
-
-let mk_copy : env  ->  env = (fun en -> (
-
-let uu___140_14941 = en
-in (
-
-let uu____14942 = (FStar_Util.smap_copy en.exported_ids)
-in (
-
-let uu____14947 = (FStar_Util.smap_copy en.trans_exported_ids)
-in (
-
-let uu____14952 = (FStar_Util.smap_copy en.sigmap)
-in (
-
-let uu____14963 = (FStar_Util.smap_copy en.docs)
-in {curmodule = uu___140_14941.curmodule; curmonad = uu___140_14941.curmonad; modules = uu___140_14941.modules; scope_mods = uu___140_14941.scope_mods; exported_ids = uu____14942; trans_exported_ids = uu____14947; includes = uu___140_14941.includes; sigaccum = uu___140_14941.sigaccum; sigmap = uu____14952; iface = uu___140_14941.iface; admitted_iface = uu___140_14941.admitted_iface; expect_typ = uu___140_14941.expect_typ; docs = uu____14963; remaining_iface_decls = uu___140_14941.remaining_iface_decls; syntax_only = uu___140_14941.syntax_only; ds_hooks = uu___140_14941.ds_hooks}))))))
-
-
-
-=======
   (FStar_Ident.ident,FStar_Syntax_Syntax.bv,Prims.bool)
     FStar_Pervasives_Native.tuple3
 type rec_binding =
@@ -7243,5 +3807,4 @@
                  (Prims.strcat id1.FStar_Ident.idText "]")))
             id1.FStar_Ident.idRange
       | FStar_Pervasives_Native.Some r -> r
-  
->>>>>>> ca297a09
+  