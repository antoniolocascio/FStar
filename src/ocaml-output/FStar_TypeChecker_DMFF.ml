--- conflicted
+++ resolved
@@ -48,11 +48,7 @@
                 FStar_TypeChecker_Normalize.EraseUniverses] env wp_a
                in
             let a1 =
-<<<<<<< HEAD
-              let uu___102_104 = a  in
-=======
-              let uu___106_104 = a in
->>>>>>> 207b6569
+              let uu___106_104 = a  in
               let uu____105 =
                 FStar_TypeChecker_Normalize.normalize
                   [FStar_TypeChecker_Normalize.EraseUniverses] env
@@ -1063,11 +1059,7 @@
                            mk_forall1 a11 uu____1975)
                     | FStar_Syntax_Syntax.Tm_arrow (binder::binders1,comp) ->
                         let t2 =
-<<<<<<< HEAD
-                          let uu___103_2006 = t1  in
-=======
-                          let uu___107_2006 = t1 in
->>>>>>> 207b6569
+                          let uu___107_2006 = t1  in
                           let uu____2007 =
                             let uu____2008 =
                               let uu____2021 =
@@ -1081,13 +1073,8 @@
                             FStar_Syntax_Syntax.pos =
                               (uu___107_2006.FStar_Syntax_Syntax.pos);
                             FStar_Syntax_Syntax.vars =
-<<<<<<< HEAD
-                              (uu___103_2006.FStar_Syntax_Syntax.vars)
+                              (uu___107_2006.FStar_Syntax_Syntax.vars)
                           }  in
-=======
-                              (uu___107_2006.FStar_Syntax_Syntax.vars)
-                          } in
->>>>>>> 207b6569
                         mk_rel1 t2 x y
                     | FStar_Syntax_Syntax.Tm_arrow uu____2037 ->
                         failwith "unhandled arrow"
@@ -1454,11 +1441,7 @@
                       let uu____2673 = FStar_ST.op_Bang sigelts  in
                       FStar_List.rev uu____2673  in
                     let uu____2708 =
-<<<<<<< HEAD
-                      let uu___104_2709 = ed  in
-=======
-                      let uu___108_2709 = ed in
->>>>>>> 207b6569
+                      let uu___108_2709 = ed  in
                       let uu____2710 =
                         let uu____2711 = c wp_if_then_else2  in
                         ([], uu____2711)  in
@@ -1509,13 +1492,8 @@
                         FStar_Syntax_Syntax.bind_repr =
                           (uu___108_2709.FStar_Syntax_Syntax.bind_repr);
                         FStar_Syntax_Syntax.actions =
-<<<<<<< HEAD
-                          (uu___104_2709.FStar_Syntax_Syntax.actions)
+                          (uu___108_2709.FStar_Syntax_Syntax.actions)
                       }  in
-=======
-                          (uu___108_2709.FStar_Syntax_Syntax.actions)
-                      } in
->>>>>>> 207b6569
                     (uu____2670, uu____2708)))))
   
 type env_ = env
@@ -1523,11 +1501,7 @@
 let set_env : env -> FStar_TypeChecker_Env.env -> env =
   fun dmff_env  ->
     fun env'  ->
-<<<<<<< HEAD
-      let uu___105_2756 = dmff_env  in
-=======
-      let uu___109_2756 = dmff_env in
->>>>>>> 207b6569
+      let uu___109_2756 = dmff_env  in
       {
         env = env';
         subst = (uu___109_2756.subst);
@@ -1546,15 +1520,9 @@
 let __proj__M__item___0 : nm -> FStar_Syntax_Syntax.typ =
   fun projectee  -> match projectee with | M _0 -> _0 
 type nm_ = nm
-<<<<<<< HEAD
 let nm_of_comp : FStar_Syntax_Syntax.comp' -> nm =
-  fun uu___91_2796  ->
-    match uu___91_2796 with
-=======
-let nm_of_comp: FStar_Syntax_Syntax.comp' -> nm =
   fun uu___95_2796  ->
     match uu___95_2796 with
->>>>>>> 207b6569
     | FStar_Syntax_Syntax.Total (t,uu____2798) -> N t
     | FStar_Syntax_Syntax.Comp c when
         FStar_All.pipe_right c.FStar_Syntax_Syntax.flags
@@ -1574,16 +1542,10 @@
         failwith uu____2814
     | FStar_Syntax_Syntax.GTotal uu____2817 ->
         failwith "[nm_of_comp]: impossible (GTot)"
-<<<<<<< HEAD
   
 let string_of_nm : nm -> Prims.string =
-  fun uu___92_2829  ->
-    match uu___92_2829 with
-=======
-let string_of_nm: nm -> Prims.string =
   fun uu___96_2829  ->
     match uu___96_2829 with
->>>>>>> 207b6569
     | N t ->
         let uu____2831 = FStar_Syntax_Print.term_to_string t  in
         FStar_Util.format1 "N[%s]" uu____2831
@@ -1674,11 +1636,7 @@
                  match uu____3034 with
                  | (bv,aqual) ->
                      let uu____3045 =
-<<<<<<< HEAD
-                       let uu___106_3046 = bv  in
-=======
-                       let uu___110_3046 = bv in
->>>>>>> 207b6569
+                       let uu___110_3046 = bv  in
                        let uu____3047 =
                          star_type' env bv.FStar_Syntax_Syntax.sort  in
                        {
@@ -1902,26 +1860,15 @@
           (match uu____3523 with
            | (binders1,repr1) ->
                let env1 =
-<<<<<<< HEAD
-                 let uu___109_3531 = env  in
-=======
-                 let uu___113_3531 = env in
->>>>>>> 207b6569
+                 let uu___113_3531 = env  in
                  let uu____3532 =
                    FStar_TypeChecker_Env.push_binders env.env binders1  in
                  {
                    env = uu____3532;
-<<<<<<< HEAD
-                   subst = (uu___109_3531.subst);
-                   tc_const = (uu___109_3531.tc_const)
+                   subst = (uu___113_3531.subst);
+                   tc_const = (uu___113_3531.tc_const)
                  }  in
                let repr2 = star_type' env1 repr1  in
-=======
-                   subst = (uu___113_3531.subst);
-                   tc_const = (uu___113_3531.tc_const)
-                 } in
-               let repr2 = star_type' env1 repr1 in
->>>>>>> 207b6569
                FStar_Syntax_Util.abs binders1 repr2 something)
       | FStar_Syntax_Syntax.Tm_refine (x,t2) when false ->
           let x1 = FStar_Syntax_Syntax.freshen_bv x  in
@@ -1935,11 +1882,7 @@
           let t5 = FStar_Syntax_Subst.subst subst2 t4  in
           mk1
             (FStar_Syntax_Syntax.Tm_refine
-<<<<<<< HEAD
-               ((let uu___110_3552 = x1  in
-=======
-               ((let uu___114_3552 = x1 in
->>>>>>> 207b6569
+               ((let uu___114_3552 = x1  in
                  {
                    FStar_Syntax_Syntax.ppname =
                      (uu___114_3552.FStar_Syntax_Syntax.ppname);
@@ -2146,16 +2089,10 @@
         FStar_Syntax_Util.abs uu____4090 body
           (FStar_Pervasives_Native.Some
              (FStar_Syntax_Util.residual_tot FStar_Syntax_Util.ktype0))
-<<<<<<< HEAD
   
 let is_unknown : FStar_Syntax_Syntax.term' -> Prims.bool =
-  fun uu___95_4095  ->
-    match uu___95_4095 with
-=======
-let is_unknown: FStar_Syntax_Syntax.term' -> Prims.bool =
   fun uu___99_4095  ->
     match uu___99_4095 with
->>>>>>> 207b6569
     | FStar_Syntax_Syntax.Tm_unknown  -> true
     | uu____4096 -> false
   
@@ -2339,11 +2276,7 @@
             | FStar_Pervasives_Native.None  -> rc_opt1
             | FStar_Pervasives_Native.Some rc ->
                 let uu____4842 =
-<<<<<<< HEAD
-                  let uu___111_4843 = rc  in
-=======
-                  let uu___115_4843 = rc in
->>>>>>> 207b6569
+                  let uu___115_4843 = rc  in
                   let uu____4844 =
                     let uu____4849 =
                       let uu____4850 =
@@ -2356,8 +2289,7 @@
                       (uu___115_4843.FStar_Syntax_Syntax.residual_effect);
                     FStar_Syntax_Syntax.residual_typ = uu____4844;
                     FStar_Syntax_Syntax.residual_flags =
-<<<<<<< HEAD
-                      (uu___111_4843.FStar_Syntax_Syntax.residual_flags)
+                      (uu___115_4843.FStar_Syntax_Syntax.residual_flags)
                   }  in
                 FStar_Pervasives_Native.Some uu____4842
              in
@@ -2366,44 +2298,22 @@
           let body1 = FStar_Syntax_Subst.subst subst1 body  in
           let rc_opt1 = subst_rc_opt subst1 rc_opt  in
           let env1 =
-            let uu___112_4860 = env  in
-=======
-                      (uu___115_4843.FStar_Syntax_Syntax.residual_flags)
-                  } in
-                FStar_Pervasives_Native.Some uu____4842 in
-          let binders1 = FStar_Syntax_Subst.open_binders binders in
-          let subst1 = FStar_Syntax_Subst.opening_of_binders binders1 in
-          let body1 = FStar_Syntax_Subst.subst subst1 body in
-          let rc_opt1 = subst_rc_opt subst1 rc_opt in
-          let env1 =
-            let uu___116_4860 = env in
->>>>>>> 207b6569
+            let uu___116_4860 = env  in
             let uu____4861 =
               FStar_TypeChecker_Env.push_binders env.env binders1  in
             {
               env = uu____4861;
-<<<<<<< HEAD
-              subst = (uu___112_4860.subst);
-              tc_const = (uu___112_4860.tc_const)
-            }  in
-=======
               subst = (uu___116_4860.subst);
               tc_const = (uu___116_4860.tc_const)
-            } in
->>>>>>> 207b6569
+            }  in
           let s_binders =
             FStar_List.map
               (fun uu____4881  ->
                  match uu____4881 with
                  | (bv,qual) ->
-<<<<<<< HEAD
                      let sort = star_type' env1 bv.FStar_Syntax_Syntax.sort
                         in
-                     ((let uu___113_4894 = bv  in
-=======
-                     let sort = star_type' env1 bv.FStar_Syntax_Syntax.sort in
-                     ((let uu___117_4894 = bv in
->>>>>>> 207b6569
+                     ((let uu___117_4894 = bv  in
                        {
                          FStar_Syntax_Syntax.ppname =
                            (uu___117_4894.FStar_Syntax_Syntax.ppname);
@@ -2431,11 +2341,7 @@
                              uu____4981
                             in
                          let x =
-<<<<<<< HEAD
-                           let uu___114_4983 = bv  in
-=======
-                           let uu___118_4983 = bv in
->>>>>>> 207b6569
+                           let uu___118_4983 = bv  in
                            let uu____4984 =
                              let uu____4987 =
                                FStar_Syntax_Syntax.bv_to_name xw  in
@@ -2448,11 +2354,7 @@
                              FStar_Syntax_Syntax.sort = uu____4984
                            }  in
                          let env3 =
-<<<<<<< HEAD
-                           let uu___115_4989 = env2  in
-=======
-                           let uu___119_4989 = env2 in
->>>>>>> 207b6569
+                           let uu___119_4989 = env2  in
                            let uu____4990 =
                              let uu____4993 =
                                let uu____4994 =
@@ -2464,13 +2366,8 @@
                            {
                              env = (uu___119_4989.env);
                              subst = uu____4990;
-<<<<<<< HEAD
-                             tc_const = (uu___115_4989.tc_const)
+                             tc_const = (uu___119_4989.tc_const)
                            }  in
-=======
-                             tc_const = (uu___119_4989.tc_const)
-                           } in
->>>>>>> 207b6569
                          let uu____5002 =
                            let uu____5005 = FStar_Syntax_Syntax.mk_binder x
                               in
@@ -2482,11 +2379,7 @@
                          (env3, uu____5002)
                        else
                          (let x =
-<<<<<<< HEAD
-                            let uu___116_5014 = bv  in
-=======
-                            let uu___120_5014 = bv in
->>>>>>> 207b6569
+                            let uu___120_5014 = bv  in
                             let uu____5015 =
                               star_type' env2 bv.FStar_Syntax_Syntax.sort  in
                             {
@@ -2586,11 +2479,7 @@
                                  FStar_Pervasives_Native.Some uu____5148
                                else
                                  (let uu____5156 =
-<<<<<<< HEAD
-                                    let uu___117_5157 = rc  in
-=======
-                                    let uu___121_5157 = rc in
->>>>>>> 207b6569
+                                    let uu___121_5157 = rc  in
                                     let uu____5158 =
                                       let uu____5163 = star_type' env2 rt  in
                                       FStar_Pervasives_Native.Some uu____5163
@@ -2601,16 +2490,10 @@
                                       FStar_Syntax_Syntax.residual_typ =
                                         uu____5158;
                                       FStar_Syntax_Syntax.residual_flags =
-<<<<<<< HEAD
-                                        (uu___117_5157.FStar_Syntax_Syntax.residual_flags)
+                                        (uu___121_5157.FStar_Syntax_Syntax.residual_flags)
                                     }  in
                                   FStar_Pervasives_Native.Some uu____5156))
                        in
-=======
-                                        (uu___121_5157.FStar_Syntax_Syntax.residual_flags)
-                                    } in
-                                  FStar_Pervasives_Native.Some uu____5156)) in
->>>>>>> 207b6569
                     let uu____5164 =
                       let comp1 =
                         let uu____5174 = is_monadic rc_opt1  in
@@ -2943,11 +2826,7 @@
                        match uu____6715 with
                        | (pat,FStar_Pervasives_Native.None ,body) ->
                            let env1 =
-<<<<<<< HEAD
-                             let uu___118_6757 = env  in
-=======
-                             let uu___122_6757 = env in
->>>>>>> 207b6569
+                             let uu___122_6757 = env  in
                              let uu____6758 =
                                let uu____6759 =
                                  FStar_Syntax_Syntax.pat_bvs pat  in
@@ -2957,17 +2836,10 @@
                                 in
                              {
                                env = uu____6758;
-<<<<<<< HEAD
-                               subst = (uu___118_6757.subst);
-                               tc_const = (uu___118_6757.tc_const)
+                               subst = (uu___122_6757.subst);
+                               tc_const = (uu___122_6757.tc_const)
                              }  in
                            let uu____6762 = f env1 body  in
-=======
-                               subst = (uu___122_6757.subst);
-                               tc_const = (uu___122_6757.tc_const)
-                             } in
-                           let uu____6762 = f env1 body in
->>>>>>> 207b6569
                            (match uu____6762 with
                             | (nm,s_body,u_body) ->
                                 (nm,
@@ -3179,11 +3051,7 @@
                        let uu____7843 = is_C t1  in
                        if uu____7843
                        then
-<<<<<<< HEAD
-                         let uu___119_7844 = binding  in
-=======
-                         let uu___123_7844 = binding in
->>>>>>> 207b6569
+                         let uu___123_7844 = binding  in
                          let uu____7845 =
                            let uu____7848 =
                              FStar_Syntax_Subst.subst env.subst s_e1  in
@@ -3201,17 +3069,10 @@
                          }
                        else binding  in
                      let env1 =
-<<<<<<< HEAD
-                       let uu___120_7851 = env  in
+                       let uu___124_7851 = env  in
                        let uu____7852 =
                          FStar_TypeChecker_Env.push_bv env.env
-                           (let uu___121_7854 = x  in
-=======
-                       let uu___124_7851 = env in
-                       let uu____7852 =
-                         FStar_TypeChecker_Env.push_bv env.env
-                           (let uu___125_7854 = x in
->>>>>>> 207b6569
+                           (let uu___125_7854 = x  in
                             {
                               FStar_Syntax_Syntax.ppname =
                                 (uu___125_7854.FStar_Syntax_Syntax.ppname);
@@ -3222,25 +3083,14 @@
                           in
                        {
                          env = uu____7852;
-<<<<<<< HEAD
-                         subst = (uu___120_7851.subst);
-                         tc_const = (uu___120_7851.tc_const)
+                         subst = (uu___124_7851.subst);
+                         tc_const = (uu___124_7851.tc_const)
                        }  in
                      let uu____7855 = proceed env1 e21  in
                      (match uu____7855 with
                       | (nm_rec,s_e2,u_e2) ->
                           let s_binding =
-                            let uu___122_7872 = binding  in
-=======
-                         subst = (uu___124_7851.subst);
-                         tc_const = (uu___124_7851.tc_const)
-                       } in
-                     let uu____7855 = proceed env1 e21 in
-                     (match uu____7855 with
-                      | (nm_rec,s_e2,u_e2) ->
-                          let s_binding =
-                            let uu___126_7872 = binding in
->>>>>>> 207b6569
+                            let uu___126_7872 = binding  in
                             let uu____7873 =
                               star_type' env1
                                 binding.FStar_Syntax_Syntax.lbtyp
@@ -3254,13 +3104,8 @@
                               FStar_Syntax_Syntax.lbeff =
                                 (uu___126_7872.FStar_Syntax_Syntax.lbeff);
                               FStar_Syntax_Syntax.lbdef =
-<<<<<<< HEAD
-                                (uu___122_7872.FStar_Syntax_Syntax.lbdef)
+                                (uu___126_7872.FStar_Syntax_Syntax.lbdef)
                             }  in
-=======
-                                (uu___126_7872.FStar_Syntax_Syntax.lbdef)
-                            } in
->>>>>>> 207b6569
                           let uu____7876 =
                             let uu____7879 =
                               let uu____7880 =
@@ -3268,11 +3113,7 @@
                                   FStar_Syntax_Subst.close x_binders1 s_e2
                                    in
                                 ((false,
-<<<<<<< HEAD
-                                   [(let uu___123_7903 = s_binding  in
-=======
-                                   [(let uu___127_7903 = s_binding in
->>>>>>> 207b6569
+                                   [(let uu___127_7903 = s_binding  in
                                      {
                                        FStar_Syntax_Syntax.lbname =
                                          (uu___127_7903.FStar_Syntax_Syntax.lbname);
@@ -3294,11 +3135,7 @@
                                   FStar_Syntax_Subst.close x_binders1 u_e2
                                    in
                                 ((false,
-<<<<<<< HEAD
-                                   [(let uu___124_7931 = u_binding  in
-=======
-                                   [(let uu___128_7931 = u_binding in
->>>>>>> 207b6569
+                                   [(let uu___128_7931 = u_binding  in
                                      {
                                        FStar_Syntax_Syntax.lbname =
                                          (uu___128_7931.FStar_Syntax_Syntax.lbname);
@@ -3316,11 +3153,7 @@
                           (nm_rec, uu____7876, uu____7904))
                  | (M t1,s_e1,u_e1) ->
                      let u_binding =
-<<<<<<< HEAD
-                       let uu___125_7940 = binding  in
-=======
-                       let uu___129_7940 = binding in
->>>>>>> 207b6569
+                       let uu___129_7940 = binding  in
                        {
                          FStar_Syntax_Syntax.lbname =
                            (uu___129_7940.FStar_Syntax_Syntax.lbname);
@@ -3330,23 +3163,13 @@
                          FStar_Syntax_Syntax.lbeff =
                            FStar_Parser_Const.effect_PURE_lid;
                          FStar_Syntax_Syntax.lbdef =
-<<<<<<< HEAD
-                           (uu___125_7940.FStar_Syntax_Syntax.lbdef)
+                           (uu___129_7940.FStar_Syntax_Syntax.lbdef)
                        }  in
                      let env1 =
-                       let uu___126_7942 = env  in
+                       let uu___130_7942 = env  in
                        let uu____7943 =
                          FStar_TypeChecker_Env.push_bv env.env
-                           (let uu___127_7945 = x  in
-=======
-                           (uu___129_7940.FStar_Syntax_Syntax.lbdef)
-                       } in
-                     let env1 =
-                       let uu___130_7942 = env in
-                       let uu____7943 =
-                         FStar_TypeChecker_Env.push_bv env.env
-                           (let uu___131_7945 = x in
->>>>>>> 207b6569
+                           (let uu___131_7945 = x  in
                             {
                               FStar_Syntax_Syntax.ppname =
                                 (uu___131_7945.FStar_Syntax_Syntax.ppname);
@@ -3357,17 +3180,10 @@
                           in
                        {
                          env = uu____7943;
-<<<<<<< HEAD
-                         subst = (uu___126_7942.subst);
-                         tc_const = (uu___126_7942.tc_const)
+                         subst = (uu___130_7942.subst);
+                         tc_const = (uu___130_7942.tc_const)
                        }  in
                      let uu____7946 = ensure_m env1 e21  in
-=======
-                         subst = (uu___130_7942.subst);
-                         tc_const = (uu___130_7942.tc_const)
-                       } in
-                     let uu____7946 = ensure_m env1 e21 in
->>>>>>> 207b6569
                      (match uu____7946 with
                       | (t2,s_e2,u_e2) ->
                           let p_type = mk_star_to_type mk1 env1 t2  in
@@ -3426,11 +3242,7 @@
                                   FStar_Syntax_Subst.close x_binders1 u_e2
                                    in
                                 ((false,
-<<<<<<< HEAD
-                                   [(let uu___128_8090 = u_binding  in
-=======
-                                   [(let uu___132_8090 = u_binding in
->>>>>>> 207b6569
+                                   [(let uu___132_8090 = u_binding  in
                                      {
                                        FStar_Syntax_Syntax.lbname =
                                          (uu___132_8090.FStar_Syntax_Syntax.lbname);
